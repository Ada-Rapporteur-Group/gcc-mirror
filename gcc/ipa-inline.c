/* Inlining decision heuristics.
   Copyright (C) 2003-2019 Free Software Foundation, Inc.
   Contributed by Jan Hubicka

This file is part of GCC.

GCC is free software; you can redistribute it and/or modify it under
the terms of the GNU General Public License as published by the Free
Software Foundation; either version 3, or (at your option) any later
version.

GCC is distributed in the hope that it will be useful, but WITHOUT ANY
WARRANTY; without even the implied warranty of MERCHANTABILITY or
FITNESS FOR A PARTICULAR PURPOSE.  See the GNU General Public License
for more details.

You should have received a copy of the GNU General Public License
along with GCC; see the file COPYING3.  If not see
<http://www.gnu.org/licenses/>.  */

/*  Inlining decision heuristics

    The implementation of inliner is organized as follows:

    inlining heuristics limits

      can_inline_edge_p allow to check that particular inlining is allowed
      by the limits specified by user (allowed function growth, growth and so
      on).

      Functions are inlined when it is obvious the result is profitable (such
      as functions called once or when inlining reduce code size).
      In addition to that we perform inlining of small functions and recursive
      inlining.

    inlining heuristics

       The inliner itself is split into two passes:

       pass_early_inlining

	 Simple local inlining pass inlining callees into current function.
	 This pass makes no use of whole unit analysis and thus it can do only
	 very simple decisions based on local properties.

	 The strength of the pass is that it is run in topological order
	 (reverse postorder) on the callgraph. Functions are converted into SSA
	 form just before this pass and optimized subsequently. As a result, the
	 callees of the function seen by the early inliner was already optimized
	 and results of early inlining adds a lot of optimization opportunities
	 for the local optimization.

	 The pass handle the obvious inlining decisions within the compilation
	 unit - inlining auto inline functions, inlining for size and
	 flattening.

	 main strength of the pass is the ability to eliminate abstraction
	 penalty in C++ code (via combination of inlining and early
	 optimization) and thus improve quality of analysis done by real IPA
	 optimizers.

	 Because of lack of whole unit knowledge, the pass cannot really make
	 good code size/performance tradeoffs.  It however does very simple
	 speculative inlining allowing code size to grow by
	 EARLY_INLINING_INSNS when callee is leaf function.  In this case the
	 optimizations performed later are very likely to eliminate the cost.

       pass_ipa_inline

	 This is the real inliner able to handle inlining with whole program
	 knowledge. It performs following steps:

	 1) inlining of small functions.  This is implemented by greedy
	 algorithm ordering all inlinable cgraph edges by their badness and
	 inlining them in this order as long as inline limits allows doing so.

	 This heuristics is not very good on inlining recursive calls. Recursive
	 calls can be inlined with results similar to loop unrolling. To do so,
	 special purpose recursive inliner is executed on function when
	 recursive edge is met as viable candidate.

	 2) Unreachable functions are removed from callgraph.  Inlining leads
	 to devirtualization and other modification of callgraph so functions
	 may become unreachable during the process. Also functions declared as
	 extern inline or virtual functions are removed, since after inlining
	 we no longer need the offline bodies.

	 3) Functions called once and not exported from the unit are inlined.
	 This should almost always lead to reduction of code size by eliminating
	 the need for offline copy of the function.  */

#include "config.h"
#include "system.h"
#include "coretypes.h"
#include "backend.h"
#include "target.h"
#include "rtl.h"
#include "tree.h"
#include "gimple.h"
#include "alloc-pool.h"
#include "tree-pass.h"
#include "gimple-ssa.h"
#include "cgraph.h"
#include "lto-streamer.h"
#include "trans-mem.h"
#include "calls.h"
#include "tree-inline.h"
#include "params.h"
#include "profile.h"
#include "symbol-summary.h"
#include "tree-vrp.h"
#include "ipa-prop.h"
#include "ipa-fnsummary.h"
#include "ipa-inline.h"
#include "ipa-utils.h"
#include "sreal.h"
#include "auto-profile.h"
#include "builtins.h"
#include "fibonacci_heap.h"
#include "stringpool.h"
#include "attribs.h"
#include "asan.h"

typedef fibonacci_heap <sreal, cgraph_edge> edge_heap_t;
typedef fibonacci_node <sreal, cgraph_edge> edge_heap_node_t;

/* Statistics we collect about inlining algorithm.  */
static int overall_size;
static profile_count max_count;
static profile_count spec_rem;

/* Return false when inlining edge E would lead to violating
   limits on function unit growth or stack usage growth.  

   The relative function body growth limit is present generally
   to avoid problems with non-linear behavior of the compiler.
   To allow inlining huge functions into tiny wrapper, the limit
   is always based on the bigger of the two functions considered.

   For stack growth limits we always base the growth in stack usage
   of the callers.  We want to prevent applications from segfaulting
   on stack overflow when functions with huge stack frames gets
   inlined. */

static bool
caller_growth_limits (struct cgraph_edge *e)
{
  struct cgraph_node *to = e->caller;
  struct cgraph_node *what = e->callee->ultimate_alias_target ();
  int newsize;
  int limit = 0;
  HOST_WIDE_INT stack_size_limit = 0, inlined_stack;
  ipa_fn_summary *info, *what_info;
  ipa_fn_summary *outer_info = ipa_fn_summaries->get (to);

  /* Look for function e->caller is inlined to.  While doing
     so work out the largest function body on the way.  As
     described above, we want to base our function growth
     limits based on that.  Not on the self size of the
     outer function, not on the self size of inline code
     we immediately inline to.  This is the most relaxed
     interpretation of the rule "do not grow large functions
     too much in order to prevent compiler from exploding".  */
  while (true)
    {
      info = ipa_fn_summaries->get (to);
      if (limit < info->self_size)
	limit = info->self_size;
      if (stack_size_limit < info->estimated_self_stack_size)
	stack_size_limit = info->estimated_self_stack_size;
      if (to->global.inlined_to)
        to = to->callers->caller;
      else
	break;
    }

  what_info = ipa_fn_summaries->get (what);

  if (limit < what_info->self_size)
    limit = what_info->self_size;

  limit += limit * PARAM_VALUE (PARAM_LARGE_FUNCTION_GROWTH) / 100;

  /* Check the size after inlining against the function limits.  But allow
     the function to shrink if it went over the limits by forced inlining.  */
  newsize = estimate_size_after_inlining (to, e);
  if (newsize >= info->size
      && newsize > PARAM_VALUE (PARAM_LARGE_FUNCTION_INSNS)
      && newsize > limit)
    {
      e->inline_failed = CIF_LARGE_FUNCTION_GROWTH_LIMIT;
      return false;
    }

  if (!what_info->estimated_stack_size)
    return true;

  /* FIXME: Stack size limit often prevents inlining in Fortran programs
     due to large i/o datastructures used by the Fortran front-end.
     We ought to ignore this limit when we know that the edge is executed
     on every invocation of the caller (i.e. its call statement dominates
     exit block).  We do not track this information, yet.  */
  stack_size_limit += ((gcov_type)stack_size_limit
		       * PARAM_VALUE (PARAM_STACK_FRAME_GROWTH) / 100);

  inlined_stack = (outer_info->stack_frame_offset
		   + outer_info->estimated_self_stack_size
		   + what_info->estimated_stack_size);
  /* Check new stack consumption with stack consumption at the place
     stack is used.  */
  if (inlined_stack > stack_size_limit
      /* If function already has large stack usage from sibling
	 inline call, we can inline, too.
	 This bit overoptimistically assume that we are good at stack
	 packing.  */
      && inlined_stack > info->estimated_stack_size
      && inlined_stack > PARAM_VALUE (PARAM_LARGE_STACK_FRAME))
    {
      e->inline_failed = CIF_LARGE_STACK_FRAME_GROWTH_LIMIT;
      return false;
    }
  return true;
}

/* Dump info about why inlining has failed.  */

static void
report_inline_failed_reason (struct cgraph_edge *e)
{
  if (dump_enabled_p ())
    {
      dump_printf_loc (MSG_MISSED_OPTIMIZATION, e->call_stmt,
		       "  not inlinable: %C -> %C, %s\n",
		       e->caller, e->callee,
		       cgraph_inline_failed_string (e->inline_failed));
      if ((e->inline_failed == CIF_TARGET_OPTION_MISMATCH
	   || e->inline_failed == CIF_OPTIMIZATION_MISMATCH)
	  && e->caller->lto_file_data
	  && e->callee->ultimate_alias_target ()->lto_file_data)
	{
	  dump_printf_loc (MSG_MISSED_OPTIMIZATION, e->call_stmt,
			   "  LTO objects: %s, %s\n",
			   e->caller->lto_file_data->file_name,
			   e->callee->ultimate_alias_target ()->lto_file_data->file_name);
	}
      if (e->inline_failed == CIF_TARGET_OPTION_MISMATCH)
	if (dump_file)
	  cl_target_option_print_diff
	    (dump_file, 2, target_opts_for_fn (e->caller->decl),
	     target_opts_for_fn (e->callee->ultimate_alias_target ()->decl));
      if (e->inline_failed == CIF_OPTIMIZATION_MISMATCH)
	if (dump_file)
	  cl_optimization_print_diff
	    (dump_file, 2, opts_for_fn (e->caller->decl),
	     opts_for_fn (e->callee->ultimate_alias_target ()->decl));
    }
}

 /* Decide whether sanitizer-related attributes allow inlining. */

static bool
sanitize_attrs_match_for_inline_p (const_tree caller, const_tree callee)
{
  if (!caller || !callee)
    return true;

  /* Allow inlining always_inline functions into no_sanitize_address
     functions.  */
  if (!sanitize_flags_p (SANITIZE_ADDRESS, caller)
      && lookup_attribute ("always_inline", DECL_ATTRIBUTES (callee)))
    return true;

  return ((sanitize_flags_p (SANITIZE_ADDRESS, caller)
	   == sanitize_flags_p (SANITIZE_ADDRESS, callee))
	  && (sanitize_flags_p (SANITIZE_POINTER_COMPARE, caller)
	      == sanitize_flags_p (SANITIZE_POINTER_COMPARE, callee))
	  && (sanitize_flags_p (SANITIZE_POINTER_SUBTRACT, caller)
	      == sanitize_flags_p (SANITIZE_POINTER_SUBTRACT, callee)));
}

/* Used for flags where it is safe to inline when caller's value is
   grater than callee's.  */
#define check_maybe_up(flag) \
      (opts_for_fn (caller->decl)->x_##flag		\
       != opts_for_fn (callee->decl)->x_##flag		\
       && (!always_inline 				\
	   || opts_for_fn (caller->decl)->x_##flag	\
	      < opts_for_fn (callee->decl)->x_##flag))
/* Used for flags where it is safe to inline when caller's value is
   smaller than callee's.  */
#define check_maybe_down(flag) \
      (opts_for_fn (caller->decl)->x_##flag		\
       != opts_for_fn (callee->decl)->x_##flag		\
       && (!always_inline 				\
	   || opts_for_fn (caller->decl)->x_##flag	\
	      > opts_for_fn (callee->decl)->x_##flag))
/* Used for flags where exact match is needed for correctness.  */
#define check_match(flag) \
      (opts_for_fn (caller->decl)->x_##flag		\
       != opts_for_fn (callee->decl)->x_##flag)

/* Decide if we can inline the edge and possibly update
   inline_failed reason.  
   We check whether inlining is possible at all and whether
   caller growth limits allow doing so.  

   if REPORT is true, output reason to the dump file. */

static bool
can_inline_edge_p (struct cgraph_edge *e, bool report,
		   bool early = false)
{
  gcc_checking_assert (e->inline_failed);

  if (cgraph_inline_failed_type (e->inline_failed) == CIF_FINAL_ERROR)
    {
      if (report)
        report_inline_failed_reason (e);
      return false;
    }

  bool inlinable = true;
  enum availability avail;
  cgraph_node *caller = e->caller->global.inlined_to
		        ? e->caller->global.inlined_to : e->caller;
  cgraph_node *callee = e->callee->ultimate_alias_target (&avail, caller);

  if (!callee->definition)
    {
      e->inline_failed = CIF_BODY_NOT_AVAILABLE;
      inlinable = false;
    }
  if (!early && (!opt_for_fn (callee->decl, optimize)
		 || !opt_for_fn (caller->decl, optimize)))
    {
      e->inline_failed = CIF_FUNCTION_NOT_OPTIMIZED;
      inlinable = false;
    }
  else if (callee->calls_comdat_local)
    {
      e->inline_failed = CIF_USES_COMDAT_LOCAL;
      inlinable = false;
    }
  else if (avail <= AVAIL_INTERPOSABLE)
    {
      e->inline_failed = CIF_OVERWRITABLE;
      inlinable = false;
    }
  /* All edges with call_stmt_cannot_inline_p should have inline_failed
     initialized to one of FINAL_ERROR reasons.  */
  else if (e->call_stmt_cannot_inline_p)
    gcc_unreachable ();
  /* Don't inline if the functions have different EH personalities.  */
  else if (DECL_FUNCTION_PERSONALITY (caller->decl)
	   && DECL_FUNCTION_PERSONALITY (callee->decl)
	   && (DECL_FUNCTION_PERSONALITY (caller->decl)
	       != DECL_FUNCTION_PERSONALITY (callee->decl)))
    {
      e->inline_failed = CIF_EH_PERSONALITY;
      inlinable = false;
    }
  /* TM pure functions should not be inlined into non-TM_pure
     functions.  */
  else if (is_tm_pure (callee->decl) && !is_tm_pure (caller->decl))
    {
      e->inline_failed = CIF_UNSPECIFIED;
      inlinable = false;
    }
  /* Check compatibility of target optimization options.  */
  else if (!targetm.target_option.can_inline_p (caller->decl,
						callee->decl))
    {
      e->inline_failed = CIF_TARGET_OPTION_MISMATCH;
      inlinable = false;
    }
  else if (ipa_fn_summaries->get (callee) == NULL
	   || !ipa_fn_summaries->get (callee)->inlinable)
    {
      e->inline_failed = CIF_FUNCTION_NOT_INLINABLE;
      inlinable = false;
    }
  /* Don't inline a function with mismatched sanitization attributes. */
  else if (!sanitize_attrs_match_for_inline_p (caller->decl, callee->decl))
    {
      e->inline_failed = CIF_ATTRIBUTE_MISMATCH;
      inlinable = false;
    }
  if (!inlinable && report)
    report_inline_failed_reason (e);
  return inlinable;
}

<<<<<<< HEAD
=======
/* Return inlining_insns_single limit for function N */

>>>>>>> 2edca51f
static int
inline_insns_single (cgraph_node *n)
{
  if (opt_for_fn (n->decl, optimize >= 3))
    return PARAM_VALUE (PARAM_MAX_INLINE_INSNS_SINGLE);
  else
    return PARAM_VALUE (PARAM_MAX_INLINE_INSNS_SINGLE_O2);
}

<<<<<<< HEAD
=======
/* Return inlining_insns_auto limit for function N */

>>>>>>> 2edca51f
static int
inline_insns_auto (cgraph_node *n)
{
  if (opt_for_fn (n->decl, optimize >= 3))
    return PARAM_VALUE (PARAM_MAX_INLINE_INSNS_AUTO);
  else
    return PARAM_VALUE (PARAM_MAX_INLINE_INSNS_AUTO_O2);
}

/* Decide if we can inline the edge and possibly update
   inline_failed reason.  
   We check whether inlining is possible at all and whether
   caller growth limits allow doing so.  

   if REPORT is true, output reason to the dump file.

   if DISREGARD_LIMITS is true, ignore size limits.  */

static bool
can_inline_edge_by_limits_p (struct cgraph_edge *e, bool report,
		             bool disregard_limits = false, bool early = false)
{
  gcc_checking_assert (e->inline_failed);

  if (cgraph_inline_failed_type (e->inline_failed) == CIF_FINAL_ERROR)
    {
      if (report)
        report_inline_failed_reason (e);
      return false;
    }

  bool inlinable = true;
  enum availability avail;
  cgraph_node *caller = e->caller->global.inlined_to
		        ? e->caller->global.inlined_to : e->caller;
  cgraph_node *callee = e->callee->ultimate_alias_target (&avail, caller);
  tree caller_tree = DECL_FUNCTION_SPECIFIC_OPTIMIZATION (caller->decl);
  tree callee_tree
    = callee ? DECL_FUNCTION_SPECIFIC_OPTIMIZATION (callee->decl) : NULL;
  /* Check if caller growth allows the inlining.  */
  if (!DECL_DISREGARD_INLINE_LIMITS (callee->decl)
      && !disregard_limits
      && !lookup_attribute ("flatten",
     		 DECL_ATTRIBUTES (caller->decl))
      && !caller_growth_limits (e))
    inlinable = false;
  else if (callee->externally_visible
	   && !DECL_DISREGARD_INLINE_LIMITS (callee->decl)
	   && flag_live_patching == LIVE_PATCHING_INLINE_ONLY_STATIC)
    {
      e->inline_failed = CIF_EXTERN_LIVE_ONLY_STATIC;
      inlinable = false;
    }
  /* Don't inline a function with a higher optimization level than the
     caller.  FIXME: this is really just tip of iceberg of handling
     optimization attribute.  */
  else if (caller_tree != callee_tree)
    {
      bool always_inline =
	     (DECL_DISREGARD_INLINE_LIMITS (callee->decl)
	      && lookup_attribute ("always_inline",
				   DECL_ATTRIBUTES (callee->decl)));
      ipa_fn_summary *caller_info = ipa_fn_summaries->get (caller);
      ipa_fn_summary *callee_info = ipa_fn_summaries->get (callee);

     /* Until GCC 4.9 we did not check the semantics-altering flags
	below and inlined across optimization boundaries.
	Enabling checks below breaks several packages by refusing
	to inline library always_inline functions. See PR65873.
	Disable the check for early inlining for now until better solution
	is found.  */
     if (always_inline && early)
	;
      /* There are some options that change IL semantics which means
         we cannot inline in these cases for correctness reason.
	 Not even for always_inline declared functions.  */
     else if (check_match (flag_wrapv)
	      || check_match (flag_trapv)
	      || check_match (flag_pcc_struct_return)
	      /* When caller or callee does FP math, be sure FP codegen flags
		 compatible.  */
	      || ((caller_info->fp_expressions && callee_info->fp_expressions)
		  && (check_maybe_up (flag_rounding_math)
		      || check_maybe_up (flag_trapping_math)
		      || check_maybe_down (flag_unsafe_math_optimizations)
		      || check_maybe_down (flag_finite_math_only)
		      || check_maybe_up (flag_signaling_nans)
		      || check_maybe_down (flag_cx_limited_range)
		      || check_maybe_up (flag_signed_zeros)
		      || check_maybe_down (flag_associative_math)
		      || check_maybe_down (flag_reciprocal_math)
		      || check_maybe_down (flag_fp_int_builtin_inexact)
		      /* Strictly speaking only when the callee contains function
			 calls that may end up setting errno.  */
		      || check_maybe_up (flag_errno_math)))
	      /* We do not want to make code compiled with exceptions to be
		 brought into a non-EH function unless we know that the callee
		 does not throw.
		 This is tracked by DECL_FUNCTION_PERSONALITY.  */
	      || (check_maybe_up (flag_non_call_exceptions)
		  && DECL_FUNCTION_PERSONALITY (callee->decl))
	      || (check_maybe_up (flag_exceptions)
		  && DECL_FUNCTION_PERSONALITY (callee->decl))
	      /* When devirtualization is diabled for callee, it is not safe
		 to inline it as we possibly mangled the type info.
		 Allow early inlining of always inlines.  */
	      || (!early && check_maybe_down (flag_devirtualize)))
	{
	  e->inline_failed = CIF_OPTIMIZATION_MISMATCH;
	  inlinable = false;
	}
      /* gcc.dg/pr43564.c.  Apply user-forced inline even at -O0.  */
      else if (always_inline)
	;
      /* When user added an attribute to the callee honor it.  */
      else if (lookup_attribute ("optimize", DECL_ATTRIBUTES (callee->decl))
	       && opts_for_fn (caller->decl) != opts_for_fn (callee->decl))
	{
	  e->inline_failed = CIF_OPTIMIZATION_MISMATCH;
	  inlinable = false;
	}
      /* If explicit optimize attribute are not used, the mismatch is caused
	 by different command line options used to build different units.
	 Do not care about COMDAT functions - those are intended to be
         optimized with the optimization flags of module they are used in.
	 Also do not care about mixing up size/speed optimization when
	 DECL_DISREGARD_INLINE_LIMITS is set.  */
      else if ((callee->merged_comdat
	        && !lookup_attribute ("optimize",
				      DECL_ATTRIBUTES (caller->decl)))
	       || DECL_DISREGARD_INLINE_LIMITS (callee->decl))
	;
      /* If mismatch is caused by merging two LTO units with different
	 optimizationflags we want to be bit nicer.  However never inline
	 if one of functions is not optimized at all.  */
      else if (!opt_for_fn (callee->decl, optimize)
      	       || !opt_for_fn (caller->decl, optimize))
	{
	  e->inline_failed = CIF_OPTIMIZATION_MISMATCH;
	  inlinable = false;
	}
      /* If callee is optimized for size and caller is not, allow inlining if
	 code shrinks or we are in MAX_INLINE_INSNS_SINGLE limit and callee
	 is inline (and thus likely an unified comdat).  This will allow caller
	 to run faster.  */
      else if (opt_for_fn (callee->decl, optimize_size)
	       > opt_for_fn (caller->decl, optimize_size))
	{
	  int growth = estimate_edge_growth (e);
	  if (growth > PARAM_VALUE (PARAM_MAX_INLINE_INSNS_SIZE)
	      && (!DECL_DECLARED_INLINE_P (callee->decl)
		  && growth >= MAX (inline_insns_single (caller),
				    inline_insns_auto (caller))))
	    {
	      e->inline_failed = CIF_OPTIMIZATION_MISMATCH;
	      inlinable = false;
	    }
	}
      /* If callee is more aggressively optimized for performance than caller,
	 we generally want to inline only cheap (runtime wise) functions.  */
      else if (opt_for_fn (callee->decl, optimize_size)
	       < opt_for_fn (caller->decl, optimize_size)
	       || (opt_for_fn (callee->decl, optimize)
		   > opt_for_fn (caller->decl, optimize)))
	{
	  if (estimate_edge_time (e)
	      >= 20 + ipa_call_summaries->get (e)->call_stmt_time)
	    {
	      e->inline_failed = CIF_OPTIMIZATION_MISMATCH;
	      inlinable = false;
	    }
	}

    }

  if (!inlinable && report)
    report_inline_failed_reason (e);
  return inlinable;
}


/* Return true if the edge E is inlinable during early inlining.  */

static bool
can_early_inline_edge_p (struct cgraph_edge *e)
{
  struct cgraph_node *callee = e->callee->ultimate_alias_target ();
  /* Early inliner might get called at WPA stage when IPA pass adds new
     function.  In this case we cannot really do any of early inlining
     because function bodies are missing.  */
  if (cgraph_inline_failed_type (e->inline_failed) == CIF_FINAL_ERROR)
    return false;
  if (!gimple_has_body_p (callee->decl))
    {
      e->inline_failed = CIF_BODY_NOT_AVAILABLE;
      return false;
    }
  /* In early inliner some of callees may not be in SSA form yet
     (i.e. the callgraph is cyclic and we did not process
     the callee by early inliner, yet).  We don't have CIF code for this
     case; later we will re-do the decision in the real inliner.  */
  if (!gimple_in_ssa_p (DECL_STRUCT_FUNCTION (e->caller->decl))
      || !gimple_in_ssa_p (DECL_STRUCT_FUNCTION (callee->decl)))
    {
      if (dump_enabled_p ())
	dump_printf_loc (MSG_MISSED_OPTIMIZATION, e->call_stmt,
			 "  edge not inlinable: not in SSA form\n");
      return false;
    }
  if (!can_inline_edge_p (e, true, true)
      || !can_inline_edge_by_limits_p (e, true, false, true))
    return false;
  return true;
}


/* Return number of calls in N.  Ignore cheap builtins.  */

static int
num_calls (struct cgraph_node *n)
{
  struct cgraph_edge *e;
  int num = 0;

  for (e = n->callees; e; e = e->next_callee)
    if (!is_inexpensive_builtin (e->callee->decl))
      num++;
  return num;
}


/* Return true if we are interested in inlining small function.  */

static bool
want_early_inline_function_p (struct cgraph_edge *e)
{
  bool want_inline = true;
  struct cgraph_node *callee = e->callee->ultimate_alias_target ();

  if (DECL_DISREGARD_INLINE_LIMITS (callee->decl))
    ;
  /* For AutoFDO, we need to make sure that before profile summary, all
     hot paths' IR look exactly the same as profiled binary. As a result,
     in einliner, we will disregard size limit and inline those callsites
     that are:
       * inlined in the profiled binary, and
       * the cloned callee has enough samples to be considered "hot".  */
  else if (flag_auto_profile && afdo_callsite_hot_enough_for_early_inline (e))
    ;
  else if (!DECL_DECLARED_INLINE_P (callee->decl)
	   && !opt_for_fn (e->caller->decl, flag_inline_small_functions))
    {
      e->inline_failed = CIF_FUNCTION_NOT_INLINE_CANDIDATE;
      report_inline_failed_reason (e);
      want_inline = false;
    }
  else
    {
      int growth = estimate_edge_growth (e);
      int n;
      int early_inlining_insns = opt_for_fn (e->caller->decl, optimize) >= 3
				 ? PARAM_VALUE (PARAM_EARLY_INLINING_INSNS)
				 : PARAM_VALUE (PARAM_EARLY_INLINING_INSNS_O2);
<<<<<<< HEAD
=======

>>>>>>> 2edca51f

      if (growth <= PARAM_VALUE (PARAM_MAX_INLINE_INSNS_SIZE))
	;
      else if (!e->maybe_hot_p ())
	{
	  if (dump_enabled_p ())
	    dump_printf_loc (MSG_MISSED_OPTIMIZATION, e->call_stmt,
			     "  will not early inline: %C->%C, "
			     "call is cold and code would grow by %i\n",
			     e->caller, callee,
			     growth);
	  want_inline = false;
	}
      else if (growth > early_inlining_insns)
	{
	  if (dump_enabled_p ())
	    dump_printf_loc (MSG_MISSED_OPTIMIZATION, e->call_stmt,
			     "  will not early inline: %C->%C, "
			     "growth %i exceeds --param early-inlining-insns%s\n",
			     e->caller, callee, growth,
			     opt_for_fn (e->caller->decl, optimize) >= 3
			     ? "" : "-O2");
	  want_inline = false;
	}
      else if ((n = num_calls (callee)) != 0
	       && growth * (n + 1) > early_inlining_insns)
	{
	  if (dump_enabled_p ())
	    dump_printf_loc (MSG_MISSED_OPTIMIZATION, e->call_stmt,
			     "  will not early inline: %C->%C, "
			     "growth %i exceeds --param early-inlining-insns%s "
			     "divided by number of calls\n",
			     e->caller, callee, growth,
			     opt_for_fn (e->caller->decl, optimize) >= 3
			     ? "" : "-O2");
	  want_inline = false;
	}
    }
  return want_inline;
}

/* Compute time of the edge->caller + edge->callee execution when inlining
   does not happen.  */

inline sreal
compute_uninlined_call_time (struct cgraph_edge *edge,
			     sreal uninlined_call_time)
{
  cgraph_node *caller = (edge->caller->global.inlined_to 
			 ? edge->caller->global.inlined_to
			 : edge->caller);

  sreal freq = edge->sreal_frequency ();
  if (freq > 0)
    uninlined_call_time *= freq;
  else
    uninlined_call_time = uninlined_call_time >> 11;

  sreal caller_time = ipa_fn_summaries->get (caller)->time;
  return uninlined_call_time + caller_time;
}

/* Same as compute_uinlined_call_time but compute time when inlining
   does happen.  */

inline sreal
compute_inlined_call_time (struct cgraph_edge *edge,
			   sreal time)
{
  cgraph_node *caller = (edge->caller->global.inlined_to 
			 ? edge->caller->global.inlined_to
			 : edge->caller);
  sreal caller_time = ipa_fn_summaries->get (caller)->time;

  sreal freq = edge->sreal_frequency ();
  if (freq > 0)
    time *= freq;
  else
    time = time >> 11;

  /* This calculation should match one in ipa-inline-analysis.c
     (estimate_edge_size_and_time).  */
  time -= (sreal)ipa_call_summaries->get (edge)->call_stmt_time * freq;
  time += caller_time;
  if (time <= 0)
    time = ((sreal) 1) >> 8;
  gcc_checking_assert (time >= 0);
  return time;
}

/* Return true if the speedup for inlining E is bigger than
   PARAM_MAX_INLINE_MIN_SPEEDUP.  */

static bool
big_speedup_p (struct cgraph_edge *e)
{
  sreal unspec_time;
  sreal spec_time = estimate_edge_time (e, &unspec_time);
  sreal time = compute_uninlined_call_time (e, unspec_time);
  sreal inlined_time = compute_inlined_call_time (e, spec_time);
  cgraph_node *caller = e->caller->global.inlined_to
		        ? e->caller->global.inlined_to
		        : e->caller;
  int limit = opt_for_fn (caller->decl, optimize) >= 3
	      ? PARAM_VALUE (PARAM_INLINE_MIN_SPEEDUP)
	      : PARAM_VALUE (PARAM_INLINE_MIN_SPEEDUP_O2);

  if ((time - inlined_time) * 100 > time * limit)
    return true;
  return false;
}

/* Return true if we are interested in inlining small function.
   When REPORT is true, report reason to dump file.  */

static bool
want_inline_small_function_p (struct cgraph_edge *e, bool report)
{
  bool want_inline = true;
  struct cgraph_node *callee = e->callee->ultimate_alias_target ();

  /* Allow this function to be called before can_inline_edge_p,
     since it's usually cheaper.  */
  if (cgraph_inline_failed_type (e->inline_failed) == CIF_FINAL_ERROR)
    want_inline = false;
  else if (DECL_DISREGARD_INLINE_LIMITS (callee->decl))
    ;
  else if (!DECL_DECLARED_INLINE_P (callee->decl)
	   && !opt_for_fn (e->caller->decl, flag_inline_small_functions))
    {
      e->inline_failed = CIF_FUNCTION_NOT_INLINE_CANDIDATE;
      want_inline = false;
    }
  /* Do fast and conservative check if the function can be good
     inline candidate.  At the moment we allow inline hints to
     promote non-inline functions to inline and we increase
     MAX_INLINE_INSNS_SINGLE 16-fold for inline functions.  */
  else if ((!DECL_DECLARED_INLINE_P (callee->decl)
	   && (!e->count.ipa ().initialized_p () || !e->maybe_hot_p ()))
	   && ipa_fn_summaries->get (callee)->min_size
		- ipa_call_summaries->get (e)->call_stmt_size
	      > MAX (inline_insns_single (e->caller),
		     inline_insns_auto (e->caller)))
    {
      if (opt_for_fn (e->caller->decl, optimize) >= 3)
        e->inline_failed = CIF_MAX_INLINE_INSNS_AUTO_LIMIT;
      else
        e->inline_failed = CIF_MAX_INLINE_INSNS_AUTO_O2_LIMIT;
      want_inline = false;
    }
  else if ((DECL_DECLARED_INLINE_P (callee->decl)
	    || e->count.ipa ().nonzero_p ())
	   && ipa_fn_summaries->get (callee)->min_size
		- ipa_call_summaries->get (e)->call_stmt_size
	      > 16 * inline_insns_single (e->caller))
    {
      if (opt_for_fn (e->caller->decl, optimize) >= 3)
	e->inline_failed = (DECL_DECLARED_INLINE_P (callee->decl)
			    ? CIF_MAX_INLINE_INSNS_SINGLE_LIMIT
			    : CIF_MAX_INLINE_INSNS_AUTO_LIMIT);
      else
	e->inline_failed = (DECL_DECLARED_INLINE_P (callee->decl)
			    ? CIF_MAX_INLINE_INSNS_SINGLE_O2_LIMIT
			    : CIF_MAX_INLINE_INSNS_AUTO_O2_LIMIT);
      want_inline = false;
    }
  else
    {
      int growth = estimate_edge_growth (e);
      ipa_hints hints = estimate_edge_hints (e);
      int big_speedup = -1; /* compute this lazily */

      if (growth <= PARAM_VALUE (PARAM_MAX_INLINE_INSNS_SIZE))
	;
      /* Apply MAX_INLINE_INSNS_SINGLE limit.  Do not do so when
	 hints suggests that inlining given function is very profitable.  */
      else if (DECL_DECLARED_INLINE_P (callee->decl)
	       && growth >= inline_insns_single (e->caller)
	       && (growth >= inline_insns_single (e->caller) * 16
		   || (!(hints & (INLINE_HINT_indirect_call
				  | INLINE_HINT_known_hot
				  | INLINE_HINT_loop_iterations
				  | INLINE_HINT_loop_stride))
		       && !(big_speedup = big_speedup_p (e)))))
	{
	  if (opt_for_fn (e->caller->decl, optimize) >= 3)
            e->inline_failed = CIF_MAX_INLINE_INSNS_SINGLE_LIMIT;
	  else
            e->inline_failed = CIF_MAX_INLINE_INSNS_SINGLE_O2_LIMIT;
	  want_inline = false;
	}
      else if (!DECL_DECLARED_INLINE_P (callee->decl)
	       && !opt_for_fn (e->caller->decl, flag_inline_functions)
	       && growth >= PARAM_VALUE (PARAM_MAX_INLINE_INSNS_SMALL))
	{
	  /* growth_likely_positive is expensive, always test it last.  */
          if (growth >= inline_insns_single (e->caller)
	      || growth_likely_positive (callee, growth))
	    {
              e->inline_failed = CIF_NOT_DECLARED_INLINED;
	      want_inline = false;
 	    }
	}
      /* Apply MAX_INLINE_INSNS_AUTO limit for functions not declared inline
	 Upgrade it to MAX_INLINE_INSNS_SINGLE when hints suggests that
	 inlining given function is very profitable.  */
      else if (!DECL_DECLARED_INLINE_P (callee->decl)
	       && !(hints & INLINE_HINT_known_hot)
	       && growth >= ((hints & (INLINE_HINT_indirect_call
				       | INLINE_HINT_loop_iterations
				       | INLINE_HINT_loop_stride))
			     ? MAX (inline_insns_auto (e->caller),
				    inline_insns_single (e->caller))
			     : inline_insns_auto (e->caller))
	       && !(big_speedup == -1 ? big_speedup_p (e) : big_speedup))
	{
	  /* growth_likely_positive is expensive, always test it last.  */
          if (growth >= inline_insns_single (e->caller)
	      || growth_likely_positive (callee, growth))
	    {
	      if (opt_for_fn (e->caller->decl, optimize) >= 3)
		e->inline_failed = CIF_MAX_INLINE_INSNS_AUTO_LIMIT;
	      else
		e->inline_failed = CIF_MAX_INLINE_INSNS_AUTO_O2_LIMIT;
	      want_inline = false;
 	    }
	}
      /* If call is cold, do not inline when function body would grow. */
      else if (!e->maybe_hot_p ()
	       && (growth >= inline_insns_single (e->caller)
		   || growth_likely_positive (callee, growth)))
	{
          e->inline_failed = CIF_UNLIKELY_CALL;
	  want_inline = false;
	}
    }
  if (!want_inline && report)
    report_inline_failed_reason (e);
  return want_inline;
}

/* EDGE is self recursive edge.
   We hand two cases - when function A is inlining into itself
   or when function A is being inlined into another inliner copy of function
   A within function B.  

   In first case OUTER_NODE points to the toplevel copy of A, while
   in the second case OUTER_NODE points to the outermost copy of A in B.

   In both cases we want to be extra selective since
   inlining the call will just introduce new recursive calls to appear.  */

static bool
want_inline_self_recursive_call_p (struct cgraph_edge *edge,
				   struct cgraph_node *outer_node,
				   bool peeling,
				   int depth)
{
  char const *reason = NULL;
  bool want_inline = true;
  sreal caller_freq = 1;
  int max_depth = PARAM_VALUE (PARAM_MAX_INLINE_RECURSIVE_DEPTH_AUTO);

  if (DECL_DECLARED_INLINE_P (edge->caller->decl))
    max_depth = PARAM_VALUE (PARAM_MAX_INLINE_RECURSIVE_DEPTH);

  if (!edge->maybe_hot_p ())
    {
      reason = "recursive call is cold";
      want_inline = false;
    }
  else if (depth > max_depth)
    {
      reason = "--param max-inline-recursive-depth exceeded.";
      want_inline = false;
    }
  else if (outer_node->global.inlined_to
	   && (caller_freq = outer_node->callers->sreal_frequency ()) == 0)
    {
      reason = "caller frequency is 0";
      want_inline = false;
    }

  if (!want_inline)
    ;
  /* Inlining of self recursive function into copy of itself within other
     function is transformation similar to loop peeling.

     Peeling is profitable if we can inline enough copies to make probability
     of actual call to the self recursive function very small.  Be sure that
     the probability of recursion is small.

     We ensure that the frequency of recursing is at most 1 - (1/max_depth).
     This way the expected number of recursion is at most max_depth.  */
  else if (peeling)
    {
      sreal max_prob = (sreal)1 - ((sreal)1 / (sreal)max_depth);
      int i;
      for (i = 1; i < depth; i++)
	max_prob = max_prob * max_prob;
      if (edge->sreal_frequency () >= max_prob * caller_freq)
	{
	  reason = "frequency of recursive call is too large";
	  want_inline = false;
	}
    }
  /* Recursive inlining, i.e. equivalent of unrolling, is profitable if
     recursion depth is large.  We reduce function call overhead and increase
     chances that things fit in hardware return predictor.

     Recursive inlining might however increase cost of stack frame setup
     actually slowing down functions whose recursion tree is wide rather than
     deep.

     Deciding reliably on when to do recursive inlining without profile feedback
     is tricky.  For now we disable recursive inlining when probability of self
     recursion is low. 

     Recursive inlining of self recursive call within loop also results in
     large loop depths that generally optimize badly.  We may want to throttle
     down inlining in those cases.  In particular this seems to happen in one
     of libstdc++ rb tree methods.  */
  else
    {
      if (edge->sreal_frequency () * 100
          <= caller_freq
	     * PARAM_VALUE (PARAM_MIN_INLINE_RECURSIVE_PROBABILITY))
	{
	  reason = "frequency of recursive call is too small";
	  want_inline = false;
	}
    }
  if (!want_inline && dump_enabled_p ())
    dump_printf_loc (MSG_MISSED_OPTIMIZATION, edge->call_stmt,
		     "   not inlining recursively: %s\n", reason);
  return want_inline;
}

/* Return true when NODE has uninlinable caller;
   set HAS_HOT_CALL if it has hot call. 
   Worker for cgraph_for_node_and_aliases.  */

static bool
check_callers (struct cgraph_node *node, void *has_hot_call)
{
  struct cgraph_edge *e;
   for (e = node->callers; e; e = e->next_caller)
     {
       if (!opt_for_fn (e->caller->decl, flag_inline_functions_called_once)
	   || !opt_for_fn (e->caller->decl, optimize))
	 return true;
       if (!can_inline_edge_p (e, true))
         return true;
       if (e->recursive_p ())
	 return true;
       if (!can_inline_edge_by_limits_p (e, true))
         return true;
       if (!(*(bool *)has_hot_call) && e->maybe_hot_p ())
	 *(bool *)has_hot_call = true;
     }
  return false;
}

/* If NODE has a caller, return true.  */

static bool
has_caller_p (struct cgraph_node *node, void *data ATTRIBUTE_UNUSED)
{
  if (node->callers)
    return true;
  return false;
}

/* Decide if inlining NODE would reduce unit size by eliminating
   the offline copy of function.  
   When COLD is true the cold calls are considered, too.  */

static bool
want_inline_function_to_all_callers_p (struct cgraph_node *node, bool cold)
{
  bool has_hot_call = false;

  /* Aliases gets inlined along with the function they alias.  */
  if (node->alias)
    return false;
  /* Already inlined?  */
  if (node->global.inlined_to)
    return false;
  /* Does it have callers?  */
  if (!node->call_for_symbol_and_aliases (has_caller_p, NULL, true))
    return false;
  /* Inlining into all callers would increase size?  */
  if (estimate_growth (node) > 0)
    return false;
  /* All inlines must be possible.  */
  if (node->call_for_symbol_and_aliases (check_callers, &has_hot_call,
					 true))
    return false;
  if (!cold && !has_hot_call)
    return false;
  return true;
}

/* A cost model driving the inlining heuristics in a way so the edges with
   smallest badness are inlined first.  After each inlining is performed
   the costs of all caller edges of nodes affected are recomputed so the
   metrics may accurately depend on values such as number of inlinable callers
   of the function or function body size.  */

static sreal
edge_badness (struct cgraph_edge *edge, bool dump)
{
  sreal badness;
  int growth;
  sreal edge_time, unspec_edge_time;
  struct cgraph_node *callee = edge->callee->ultimate_alias_target ();
  class ipa_fn_summary *callee_info = ipa_fn_summaries->get (callee);
  ipa_hints hints;
  cgraph_node *caller = (edge->caller->global.inlined_to 
			 ? edge->caller->global.inlined_to
			 : edge->caller);

  growth = estimate_edge_growth (edge);
  edge_time = estimate_edge_time (edge, &unspec_edge_time);
  hints = estimate_edge_hints (edge);
  gcc_checking_assert (edge_time >= 0);
  /* Check that inlined time is better, but tolerate some roundoff issues.
     FIXME: When callee profile drops to 0 we account calls more.  This
     should be fixed by never doing that.  */
  gcc_checking_assert ((edge_time * 100
			- callee_info->time * 101).to_int () <= 0
			|| callee->count.ipa ().initialized_p ());
  gcc_checking_assert (growth <= callee_info->size);

  if (dump)
    {
      fprintf (dump_file, "    Badness calculation for %s -> %s\n",
	       edge->caller->dump_name (),
	       edge->callee->dump_name ());
      fprintf (dump_file, "      size growth %i, time %f unspec %f ",
	       growth,
	       edge_time.to_double (),
	       unspec_edge_time.to_double ());
      ipa_dump_hints (dump_file, hints);
      if (big_speedup_p (edge))
	fprintf (dump_file, " big_speedup");
      fprintf (dump_file, "\n");
    }

  /* Always prefer inlining saving code size.  */
  if (growth <= 0)
    {
      badness = (sreal) (-SREAL_MIN_SIG + growth) << (SREAL_MAX_EXP / 256);
      if (dump)
	fprintf (dump_file, "      %f: Growth %d <= 0\n", badness.to_double (),
		 growth);
    }
   /* Inlining into EXTERNAL functions is not going to change anything unless
      they are themselves inlined.  */
   else if (DECL_EXTERNAL (caller->decl))
    {
      if (dump)
	fprintf (dump_file, "      max: function is external\n");
      return sreal::max ();
    }
  /* When profile is available. Compute badness as:
     
                 time_saved * caller_count
     goodness =  -------------------------------------------------
	         growth_of_caller * overall_growth * combined_size

     badness = - goodness

     Again use negative value to make calls with profile appear hotter
     then calls without.
  */
  else if (opt_for_fn (caller->decl, flag_guess_branch_prob)
	   || caller->count.ipa ().nonzero_p ())
    {
      sreal numerator, denominator;
      int overall_growth;
      sreal inlined_time = compute_inlined_call_time (edge, edge_time);

      numerator = (compute_uninlined_call_time (edge, unspec_edge_time)
		   - inlined_time);
      if (numerator <= 0)
	numerator = ((sreal) 1 >> 8);
      if (caller->count.ipa ().nonzero_p ())
	numerator *= caller->count.ipa ().to_gcov_type ();
      else if (caller->count.ipa ().initialized_p ())
	numerator = numerator >> 11;
      denominator = growth;

      overall_growth = callee_info->growth;

      /* Look for inliner wrappers of the form:

	 inline_caller ()
	   {
	     do_fast_job...
	     if (need_more_work)
	       noninline_callee ();
	   }
	 Withhout panilizing this case, we usually inline noninline_callee
	 into the inline_caller because overall_growth is small preventing
	 further inlining of inline_caller.

	 Penalize only callgraph edges to functions with small overall
	 growth ...
	*/
      if (growth > overall_growth
	  /* ... and having only one caller which is not inlined ... */
	  && callee_info->single_caller
	  && !edge->caller->global.inlined_to
	  /* ... and edges executed only conditionally ... */
	  && edge->sreal_frequency () < 1
	  /* ... consider case where callee is not inline but caller is ... */
	  && ((!DECL_DECLARED_INLINE_P (edge->callee->decl)
	       && DECL_DECLARED_INLINE_P (caller->decl))
	      /* ... or when early optimizers decided to split and edge
		 frequency still indicates splitting is a win ... */
	      || (callee->split_part && !caller->split_part
		  && edge->sreal_frequency () * 100
		     < PARAM_VALUE
			  (PARAM_PARTIAL_INLINING_ENTRY_PROBABILITY)
		  /* ... and do not overwrite user specified hints.   */
		  && (!DECL_DECLARED_INLINE_P (edge->callee->decl)
		      || DECL_DECLARED_INLINE_P (caller->decl)))))
	{
	  ipa_fn_summary *caller_info = ipa_fn_summaries->get (caller);
	  int caller_growth = caller_info->growth;

	  /* Only apply the penalty when caller looks like inline candidate,
	     and it is not called once and.  */
	  if (!caller_info->single_caller && overall_growth < caller_growth
	      && caller_info->inlinable
	      && caller_info->size
		 < (DECL_DECLARED_INLINE_P (caller->decl)
		    ? inline_insns_single (caller) : inline_insns_auto (caller)))
	    {
	      if (dump)
		fprintf (dump_file,
			 "     Wrapper penalty. Increasing growth %i to %i\n",
			 overall_growth, caller_growth);
	      overall_growth = caller_growth;
	    }
	}
      if (overall_growth > 0)
        {
	  /* Strongly preffer functions with few callers that can be inlined
	     fully.  The square root here leads to smaller binaries at average.
	     Watch however for extreme cases and return to linear function
	     when growth is large.  */
	  if (overall_growth < 256)
	    overall_growth *= overall_growth;
	  else
	    overall_growth += 256 * 256 - 256;
	  denominator *= overall_growth;
        }
      denominator *= ipa_fn_summaries->get (caller)->self_size + growth;

      badness = - numerator / denominator;

      if (dump)
	{
	  fprintf (dump_file,
		   "      %f: guessed profile. frequency %f, count %" PRId64
		   " caller count %" PRId64
		   " time w/o inlining %f, time with inlining %f"
		   " overall growth %i (current) %i (original)"
		   " %i (compensated)\n",
		   badness.to_double (),
		   edge->sreal_frequency ().to_double (),
		   edge->count.ipa ().initialized_p () ? edge->count.ipa ().to_gcov_type () : -1,
		   caller->count.ipa ().initialized_p () ? caller->count.ipa ().to_gcov_type () : -1,
		   compute_uninlined_call_time (edge,
						unspec_edge_time).to_double (),
		   inlined_time.to_double (),
		   estimate_growth (callee),
		   callee_info->growth, overall_growth);
	}
    }
  /* When function local profile is not available or it does not give
     useful information (ie frequency is zero), base the cost on
     loop nest and overall size growth, so we optimize for overall number
     of functions fully inlined in program.  */
  else
    {
      int nest = MIN (ipa_call_summaries->get (edge)->loop_depth, 8);
      badness = growth;

      /* Decrease badness if call is nested.  */
      if (badness > 0)
	badness = badness >> nest;
      else
	badness = badness << nest;
      if (dump)
	fprintf (dump_file, "      %f: no profile. nest %i\n",
		 badness.to_double (), nest);
    }
  gcc_checking_assert (badness != 0);

  if (edge->recursive_p ())
    badness = badness.shift (badness > 0 ? 4 : -4);
  if ((hints & (INLINE_HINT_indirect_call
		| INLINE_HINT_loop_iterations
		| INLINE_HINT_loop_stride))
      || callee_info->growth <= 0)
    badness = badness.shift (badness > 0 ? -2 : 2);
  if (hints & (INLINE_HINT_same_scc))
    badness = badness.shift (badness > 0 ? 3 : -3);
  else if (hints & (INLINE_HINT_in_scc))
    badness = badness.shift (badness > 0 ? 2 : -2);
  else if (hints & (INLINE_HINT_cross_module))
    badness = badness.shift (badness > 0 ? 1 : -1);
  if (DECL_DISREGARD_INLINE_LIMITS (callee->decl))
    badness = badness.shift (badness > 0 ? -4 : 4);
  else if ((hints & INLINE_HINT_declared_inline))
    badness = badness.shift (badness > 0 ? -3 : 3);
  if (dump)
    fprintf (dump_file, "      Adjusted by hints %f\n", badness.to_double ());
  return badness;
}

/* Recompute badness of EDGE and update its key in HEAP if needed.  */
static inline void
update_edge_key (edge_heap_t *heap, struct cgraph_edge *edge)
{
  sreal badness = edge_badness (edge, false);
  if (edge->aux)
    {
      edge_heap_node_t *n = (edge_heap_node_t *) edge->aux;
      gcc_checking_assert (n->get_data () == edge);

      /* fibonacci_heap::replace_key does busy updating of the
	 heap that is unnecesarily expensive.
	 We do lazy increases: after extracting minimum if the key
	 turns out to be out of date, it is re-inserted into heap
	 with correct value.  */
      if (badness < n->get_key ())
	{
	  if (dump_file && (dump_flags & TDF_DETAILS))
	    {
	      fprintf (dump_file,
		       "  decreasing badness %s -> %s, %f to %f\n",
		       edge->caller->dump_name (),
		       edge->callee->dump_name (),
		       n->get_key ().to_double (),
		       badness.to_double ());
	    }
	  heap->decrease_key (n, badness);
	}
    }
  else
    {
       if (dump_file && (dump_flags & TDF_DETAILS))
	 {
	   fprintf (dump_file,
		    "  enqueuing call %s -> %s, badness %f\n",
		    edge->caller->dump_name (),
		    edge->callee->dump_name (),
		    badness.to_double ());
	 }
      edge->aux = heap->insert (badness, edge);
    }
}


/* NODE was inlined.
   All caller edges needs to be resetted because
   size estimates change. Similarly callees needs reset
   because better context may be known.  */

static void
reset_edge_caches (struct cgraph_node *node)
{
  struct cgraph_edge *edge;
  struct cgraph_edge *e = node->callees;
  struct cgraph_node *where = node;
  struct ipa_ref *ref;

  if (where->global.inlined_to)
    where = where->global.inlined_to;

  if (edge_growth_cache != NULL)
    for (edge = where->callers; edge; edge = edge->next_caller)
      if (edge->inline_failed)
	edge_growth_cache->remove (edge);

  FOR_EACH_ALIAS (where, ref)
    reset_edge_caches (dyn_cast <cgraph_node *> (ref->referring));

  if (!e)
    return;

  while (true)
    if (!e->inline_failed && e->callee->callees)
      e = e->callee->callees;
    else
      {
	if (edge_growth_cache != NULL && e->inline_failed)
	  edge_growth_cache->remove (e);
	if (e->next_callee)
	  e = e->next_callee;
	else
	  {
	    do
	      {
		if (e->caller == node)
		  return;
		e = e->caller->callers;
	      }
	    while (!e->next_callee);
	    e = e->next_callee;
	  }
      }
}

/* Recompute HEAP nodes for each of caller of NODE.
   UPDATED_NODES track nodes we already visited, to avoid redundant work.
   When CHECK_INLINABLITY_FOR is set, re-check for specified edge that
   it is inlinable. Otherwise check all edges.  */

static void
update_caller_keys (edge_heap_t *heap, struct cgraph_node *node,
		    bitmap updated_nodes,
		    struct cgraph_edge *check_inlinablity_for)
{
  struct cgraph_edge *edge;
  struct ipa_ref *ref;

  if ((!node->alias && !ipa_fn_summaries->get (node)->inlinable)
      || node->global.inlined_to)
    return;
  if (!bitmap_set_bit (updated_nodes, node->get_uid ()))
    return;

  FOR_EACH_ALIAS (node, ref)
    {
      struct cgraph_node *alias = dyn_cast <cgraph_node *> (ref->referring);
      update_caller_keys (heap, alias, updated_nodes, check_inlinablity_for);
    }

  for (edge = node->callers; edge; edge = edge->next_caller)
    if (edge->inline_failed)
      {
        if (!check_inlinablity_for
	    || check_inlinablity_for == edge)
	  {
	    if (can_inline_edge_p (edge, false)
		&& want_inline_small_function_p (edge, false)
		&& can_inline_edge_by_limits_p (edge, false))
	      update_edge_key (heap, edge);
	    else if (edge->aux)
	      {
		report_inline_failed_reason (edge);
		heap->delete_node ((edge_heap_node_t *) edge->aux);
		edge->aux = NULL;
	      }
	  }
	else if (edge->aux)
	  update_edge_key (heap, edge);
      }
}

/* Recompute HEAP nodes for each uninlined call in NODE.
   This is used when we know that edge badnesses are going only to increase
   (we introduced new call site) and thus all we need is to insert newly
   created edges into heap.  */

static void
update_callee_keys (edge_heap_t *heap, struct cgraph_node *node,
		    bitmap updated_nodes)
{
  struct cgraph_edge *e = node->callees;

  if (!e)
    return;
  while (true)
    if (!e->inline_failed && e->callee->callees)
      e = e->callee->callees;
    else
      {
	enum availability avail;
	struct cgraph_node *callee;
	/* We do not reset callee growth cache here.  Since we added a new call,
	   growth chould have just increased and consequentely badness metric
           don't need updating.  */
	if (e->inline_failed
	    && (callee = e->callee->ultimate_alias_target (&avail, e->caller))
	    && ipa_fn_summaries->get (callee) != NULL
	    && ipa_fn_summaries->get (callee)->inlinable
	    && avail >= AVAIL_AVAILABLE
	    && !bitmap_bit_p (updated_nodes, callee->get_uid ()))
	  {
	    if (can_inline_edge_p (e, false)
		&& want_inline_small_function_p (e, false)
		&& can_inline_edge_by_limits_p (e, false))
	      update_edge_key (heap, e);
	    else if (e->aux)
	      {
		report_inline_failed_reason (e);
		heap->delete_node ((edge_heap_node_t *) e->aux);
		e->aux = NULL;
	      }
	  }
	if (e->next_callee)
	  e = e->next_callee;
	else
	  {
	    do
	      {
		if (e->caller == node)
		  return;
		e = e->caller->callers;
	      }
	    while (!e->next_callee);
	    e = e->next_callee;
	  }
      }
}

/* Enqueue all recursive calls from NODE into priority queue depending on
   how likely we want to recursively inline the call.  */

static void
lookup_recursive_calls (struct cgraph_node *node, struct cgraph_node *where,
			edge_heap_t *heap)
{
  struct cgraph_edge *e;
  enum availability avail;

  for (e = where->callees; e; e = e->next_callee)
    if (e->callee == node
	|| (e->callee->ultimate_alias_target (&avail, e->caller) == node
	    && avail > AVAIL_INTERPOSABLE))
      heap->insert (-e->sreal_frequency (), e);
  for (e = where->callees; e; e = e->next_callee)
    if (!e->inline_failed)
      lookup_recursive_calls (node, e->callee, heap);
}

/* Decide on recursive inlining: in the case function has recursive calls,
   inline until body size reaches given argument.  If any new indirect edges
   are discovered in the process, add them to *NEW_EDGES, unless NEW_EDGES
   is NULL.  */

static bool
recursive_inlining (struct cgraph_edge *edge,
		    vec<cgraph_edge *> *new_edges)
{
  int limit = PARAM_VALUE (PARAM_MAX_INLINE_INSNS_RECURSIVE_AUTO);
  edge_heap_t heap (sreal::min ());
  struct cgraph_node *node;
  struct cgraph_edge *e;
  struct cgraph_node *master_clone = NULL, *next;
  int depth = 0;
  int n = 0;

  node = edge->caller;
  if (node->global.inlined_to)
    node = node->global.inlined_to;

  if (DECL_DECLARED_INLINE_P (node->decl))
    limit = PARAM_VALUE (PARAM_MAX_INLINE_INSNS_RECURSIVE);

  /* Make sure that function is small enough to be considered for inlining.  */
  if (estimate_size_after_inlining (node, edge)  >= limit)
    return false;
  lookup_recursive_calls (node, node, &heap);
  if (heap.empty ())
    return false;

  if (dump_file)
    fprintf (dump_file,
	     "  Performing recursive inlining on %s\n",
	     node->name ());

  /* Do the inlining and update list of recursive call during process.  */
  while (!heap.empty ())
    {
      struct cgraph_edge *curr = heap.extract_min ();
      struct cgraph_node *cnode, *dest = curr->callee;

      if (!can_inline_edge_p (curr, true)
	  || !can_inline_edge_by_limits_p (curr, true))
	continue;

      /* MASTER_CLONE is produced in the case we already started modified
	 the function. Be sure to redirect edge to the original body before
	 estimating growths otherwise we will be seeing growths after inlining
	 the already modified body.  */
      if (master_clone)
	{
	  curr->redirect_callee (master_clone);
	  if (edge_growth_cache != NULL)
	    edge_growth_cache->remove (curr);
	}

      if (estimate_size_after_inlining (node, curr) > limit)
	{
	  curr->redirect_callee (dest);
	  if (edge_growth_cache != NULL)
	    edge_growth_cache->remove (curr);
	  break;
	}

      depth = 1;
      for (cnode = curr->caller;
	   cnode->global.inlined_to; cnode = cnode->callers->caller)
	if (node->decl
	    == curr->callee->ultimate_alias_target ()->decl)
          depth++;

      if (!want_inline_self_recursive_call_p (curr, node, false, depth))
	{
	  curr->redirect_callee (dest);
	  if (edge_growth_cache != NULL)
	    edge_growth_cache->remove (curr);
	  continue;
	}

      if (dump_file)
	{
	  fprintf (dump_file,
		   "   Inlining call of depth %i", depth);
	  if (node->count.nonzero_p ())
	    {
	      fprintf (dump_file, " called approx. %.2f times per call",
		       (double)curr->count.to_gcov_type ()
		       / node->count.to_gcov_type ());
	    }
	  fprintf (dump_file, "\n");
	}
      if (!master_clone)
	{
	  /* We need original clone to copy around.  */
	  master_clone = node->create_clone (node->decl, node->count,
	    false, vNULL, true, NULL, NULL);
	  for (e = master_clone->callees; e; e = e->next_callee)
	    if (!e->inline_failed)
	      clone_inlined_nodes (e, true, false, NULL);
	  curr->redirect_callee (master_clone);
	  if (edge_growth_cache != NULL)
	    edge_growth_cache->remove (curr);
	}

      inline_call (curr, false, new_edges, &overall_size, true);
      lookup_recursive_calls (node, curr->callee, &heap);
      n++;
    }

  if (!heap.empty () && dump_file)
    fprintf (dump_file, "    Recursive inlining growth limit met.\n");

  if (!master_clone)
    return false;

  if (dump_enabled_p ())
    dump_printf_loc (MSG_NOTE, edge->call_stmt,
		     "\n   Inlined %i times, "
		     "body grown from size %i to %i, time %f to %f\n", n,
		     ipa_fn_summaries->get (master_clone)->size,
		     ipa_fn_summaries->get (node)->size,
		     ipa_fn_summaries->get (master_clone)->time.to_double (),
		     ipa_fn_summaries->get (node)->time.to_double ());

  /* Remove master clone we used for inlining.  We rely that clones inlined
     into master clone gets queued just before master clone so we don't
     need recursion.  */
  for (node = symtab->first_function (); node != master_clone;
       node = next)
    {
      next = symtab->next_function (node);
      if (node->global.inlined_to == master_clone)
	node->remove ();
    }
  master_clone->remove ();
  return true;
}


/* Given whole compilation unit estimate of INSNS, compute how large we can
   allow the unit to grow.  */

static int
compute_max_insns (int insns)
{
  int max_insns = insns;
  if (max_insns < PARAM_VALUE (PARAM_LARGE_UNIT_INSNS))
    max_insns = PARAM_VALUE (PARAM_LARGE_UNIT_INSNS);

  return ((int64_t) max_insns
	  * (100 + PARAM_VALUE (PARAM_INLINE_UNIT_GROWTH)) / 100);
}


/* Compute badness of all edges in NEW_EDGES and add them to the HEAP.  */

static void
add_new_edges_to_heap (edge_heap_t *heap, vec<cgraph_edge *> new_edges)
{
  while (new_edges.length () > 0)
    {
      struct cgraph_edge *edge = new_edges.pop ();

      gcc_assert (!edge->aux);
      gcc_assert (edge->callee);
      if (edge->inline_failed
	  && can_inline_edge_p (edge, true)
	  && want_inline_small_function_p (edge, true)
	  && can_inline_edge_by_limits_p (edge, true))
        edge->aux = heap->insert (edge_badness (edge, false), edge);
    }
}

/* Remove EDGE from the fibheap.  */

static void
heap_edge_removal_hook (struct cgraph_edge *e, void *data)
{
  if (e->aux)
    {
      ((edge_heap_t *)data)->delete_node ((edge_heap_node_t *)e->aux);
      e->aux = NULL;
    }
}

/* Return true if speculation of edge E seems useful.
   If ANTICIPATE_INLINING is true, be conservative and hope that E
   may get inlined.  */

bool
speculation_useful_p (struct cgraph_edge *e, bool anticipate_inlining)
{
  /* If we have already decided to inline the edge, it seems useful.  */
  if (!e->inline_failed)
    return true;

  enum availability avail;
  struct cgraph_node *target = e->callee->ultimate_alias_target (&avail,
								 e->caller);
  struct cgraph_edge *direct, *indirect;
  struct ipa_ref *ref;

  gcc_assert (e->speculative && !e->indirect_unknown_callee);

  if (!e->maybe_hot_p ())
    return false;

  /* See if IP optimizations found something potentially useful about the
     function.  For now we look only for CONST/PURE flags.  Almost everything
     else we propagate is useless.  */
  if (avail >= AVAIL_AVAILABLE)
    {
      int ecf_flags = flags_from_decl_or_type (target->decl);
      if (ecf_flags & ECF_CONST)
        {
	  e->speculative_call_info (direct, indirect, ref);
	  if (!(indirect->indirect_info->ecf_flags & ECF_CONST))
	    return true;
        }
      else if (ecf_flags & ECF_PURE)
        {
	  e->speculative_call_info (direct, indirect, ref);
	  if (!(indirect->indirect_info->ecf_flags & ECF_PURE))
	    return true;
        }
    }
  /* If we did not managed to inline the function nor redirect
     to an ipa-cp clone (that are seen by having local flag set),
     it is probably pointless to inline it unless hardware is missing
     indirect call predictor.  */
  if (!anticipate_inlining && !target->local.local)
    return false;
  /* For overwritable targets there is not much to do.  */
  if (!can_inline_edge_p (e, false)
      || !can_inline_edge_by_limits_p (e, false, true))
    return false;
  /* OK, speculation seems interesting.  */
  return true;
}

/* We know that EDGE is not going to be inlined.
   See if we can remove speculation.  */

static void
resolve_noninline_speculation (edge_heap_t *edge_heap, struct cgraph_edge *edge)
{
  if (edge->speculative && !speculation_useful_p (edge, false))
    {
      struct cgraph_node *node = edge->caller;
      struct cgraph_node *where = node->global.inlined_to
				  ? node->global.inlined_to : node;
      auto_bitmap updated_nodes;

      if (edge->count.ipa ().initialized_p ())
        spec_rem += edge->count.ipa ();
      edge->resolve_speculation ();
      reset_edge_caches (where);
      ipa_update_overall_fn_summary (where);
      update_caller_keys (edge_heap, where,
			  updated_nodes, NULL);
      update_callee_keys (edge_heap, where,
			  updated_nodes);
    }
}

/* Return true if NODE should be accounted for overall size estimate.
   Skip all nodes optimized for size so we can measure the growth of hot
   part of program no matter of the padding.  */

bool
inline_account_function_p (struct cgraph_node *node)
{
   return (!DECL_EXTERNAL (node->decl)
	   && !opt_for_fn (node->decl, optimize_size)
	   && node->frequency != NODE_FREQUENCY_UNLIKELY_EXECUTED);
}

/* Count number of callers of NODE and store it into DATA (that
   points to int.  Worker for cgraph_for_node_and_aliases.  */

static bool
sum_callers (struct cgraph_node *node, void *data)
{
  struct cgraph_edge *e;
  int *num_calls = (int *)data;

  for (e = node->callers; e; e = e->next_caller)
    (*num_calls)++;
  return false;
}

/* We only propagate across edges with non-interposable callee.  */

inline bool
ignore_edge_p (struct cgraph_edge *e)
{
  enum availability avail;
  e->callee->function_or_virtual_thunk_symbol (&avail, e->caller);
  return (avail <= AVAIL_INTERPOSABLE);
}

/* We use greedy algorithm for inlining of small functions:
   All inline candidates are put into prioritized heap ordered in
   increasing badness.

   The inlining of small functions is bounded by unit growth parameters.  */

static void
inline_small_functions (void)
{
  struct cgraph_node *node;
  struct cgraph_edge *edge;
  edge_heap_t edge_heap (sreal::min ());
  auto_bitmap updated_nodes;
  int min_size, max_size;
  auto_vec<cgraph_edge *> new_indirect_edges;
  int initial_size = 0;
  struct cgraph_node **order = XCNEWVEC (cgraph_node *, symtab->cgraph_count);
  struct cgraph_edge_hook_list *edge_removal_hook_holder;
  new_indirect_edges.create (8);

  edge_removal_hook_holder
    = symtab->add_edge_removal_hook (&heap_edge_removal_hook, &edge_heap);

  /* Compute overall unit size and other global parameters used by badness
     metrics.  */

  max_count = profile_count::uninitialized ();
  ipa_reduced_postorder (order, true, ignore_edge_p);
  free (order);

  FOR_EACH_DEFINED_FUNCTION (node)
    if (!node->global.inlined_to)
      {
	if (!node->alias && node->analyzed
	    && (node->has_gimple_body_p () || node->thunk.thunk_p)
	    && opt_for_fn (node->decl, optimize))
	  {
	    class ipa_fn_summary *info = ipa_fn_summaries->get (node);
	    struct ipa_dfs_info *dfs = (struct ipa_dfs_info *) node->aux;

	    /* Do not account external functions, they will be optimized out
	       if not inlined.  Also only count the non-cold portion of program.  */
	    if (inline_account_function_p (node))
	      initial_size += info->size;
	    info->growth = estimate_growth (node);

	    int num_calls = 0;
	    node->call_for_symbol_and_aliases (sum_callers, &num_calls,
					       true);
	    if (num_calls == 1)
	      info->single_caller = true;
	    if (dfs && dfs->next_cycle)
	      {
		struct cgraph_node *n2;
		int id = dfs->scc_no + 1;
		for (n2 = node; n2;
		     n2 = ((struct ipa_dfs_info *) n2->aux)->next_cycle)
		  if (opt_for_fn (n2->decl, optimize))
		    {
		      ipa_fn_summary *info2 = ipa_fn_summaries->get (n2);
		      if (info2->scc_no)
			break;
		      info2->scc_no = id;
		    }
	      }
	  }

	for (edge = node->callers; edge; edge = edge->next_caller)
	  max_count = max_count.max (edge->count.ipa ());
      }
  ipa_free_postorder_info ();
  edge_growth_cache
    = new call_summary<edge_growth_cache_entry *> (symtab, false);

  if (dump_file)
    fprintf (dump_file,
	     "\nDeciding on inlining of small functions.  Starting with size %i.\n",
	     initial_size);

  overall_size = initial_size;
  max_size = compute_max_insns (overall_size);
  min_size = overall_size;

  /* Populate the heap with all edges we might inline.  */

  FOR_EACH_DEFINED_FUNCTION (node)
    {
      bool update = false;
      struct cgraph_edge *next = NULL;
      bool has_speculative = false;

      if (!opt_for_fn (node->decl, optimize))
	continue;

      if (dump_file)
	fprintf (dump_file, "Enqueueing calls in %s.\n", node->dump_name ());

      for (edge = node->callees; edge; edge = next)
	{
	  next = edge->next_callee;
	  if (edge->inline_failed
	      && !edge->aux
	      && can_inline_edge_p (edge, true)
	      && want_inline_small_function_p (edge, true)
	      && can_inline_edge_by_limits_p (edge, true)
	      && edge->inline_failed)
	    {
	      gcc_assert (!edge->aux);
	      update_edge_key (&edge_heap, edge);
	    }
	  if (edge->speculative)
	    has_speculative = true;
	}
      if (has_speculative)
	for (edge = node->callees; edge; edge = next)
	  if (edge->speculative && !speculation_useful_p (edge,
							  edge->aux != NULL))
	    {
	      edge->resolve_speculation ();
	      update = true;
	    }
      if (update)
	{
	  struct cgraph_node *where = node->global.inlined_to
				      ? node->global.inlined_to : node;
	  ipa_update_overall_fn_summary (where);
	  reset_edge_caches (where);
          update_caller_keys (&edge_heap, where,
			      updated_nodes, NULL);
          update_callee_keys (&edge_heap, where,
			      updated_nodes);
          bitmap_clear (updated_nodes);
	}
    }

  gcc_assert (in_lto_p
	      || !(max_count > 0)
	      || (profile_info && flag_branch_probabilities));

  while (!edge_heap.empty ())
    {
      int old_size = overall_size;
      struct cgraph_node *where, *callee;
      sreal badness = edge_heap.min_key ();
      sreal current_badness;
      int growth;

      edge = edge_heap.extract_min ();
      gcc_assert (edge->aux);
      edge->aux = NULL;
      if (!edge->inline_failed || !edge->callee->analyzed)
	continue;

#if CHECKING_P
      /* Be sure that caches are maintained consistent.
	 This check is affected by scaling roundoff errors when compiling for
	 IPA this we skip it in that case.  */
      if (!edge->callee->count.ipa_p ()
	  && (!max_count.initialized_p () || !max_count.nonzero_p ()))
	{
	  sreal cached_badness = edge_badness (edge, false);
     
	  int old_size_est = estimate_edge_size (edge);
	  sreal old_time_est = estimate_edge_time (edge);
	  int old_hints_est = estimate_edge_hints (edge);

	  if (edge_growth_cache != NULL)
	    edge_growth_cache->remove (edge);
	  gcc_assert (old_size_est == estimate_edge_size (edge));
	  gcc_assert (old_time_est == estimate_edge_time (edge));
	  /* FIXME:

	     gcc_assert (old_hints_est == estimate_edge_hints (edge));

	     fails with profile feedback because some hints depends on
	     maybe_hot_edge_p predicate and because callee gets inlined to other
	     calls, the edge may become cold.
	     This ought to be fixed by computing relative probabilities
	     for given invocation but that will be better done once whole
	     code is converted to sreals.  Disable for now and revert to "wrong"
	     value so enable/disable checking paths agree.  */
	  edge_growth_cache->get (edge)->hints = old_hints_est + 1;

	  /* When updating the edge costs, we only decrease badness in the keys.
	     Increases of badness are handled lazilly; when we see key with out
	     of date value on it, we re-insert it now.  */
	  current_badness = edge_badness (edge, false);
	  gcc_assert (cached_badness == current_badness);
	  gcc_assert (current_badness >= badness);
	}
      else
        current_badness = edge_badness (edge, false);
#else
      current_badness = edge_badness (edge, false);
#endif
      if (current_badness != badness)
	{
	  if (edge_heap.min () && current_badness > edge_heap.min_key ())
	    {
	      edge->aux = edge_heap.insert (current_badness, edge);
	      continue;
	    }
	  else
	    badness = current_badness;
	}

      if (!can_inline_edge_p (edge, true)
	  || !can_inline_edge_by_limits_p (edge, true))
	{
	  resolve_noninline_speculation (&edge_heap, edge);
	  continue;
	}
      
      callee = edge->callee->ultimate_alias_target ();
      growth = estimate_edge_growth (edge);
      if (dump_file)
	{
	  fprintf (dump_file,
		   "\nConsidering %s with %i size\n",
		   callee->dump_name (),
		   ipa_fn_summaries->get (callee)->size);
	  fprintf (dump_file,
		   " to be inlined into %s in %s:%i\n"
		   " Estimated badness is %f, frequency %.2f.\n",
		   edge->caller->dump_name (),
		   edge->call_stmt
		   && (LOCATION_LOCUS (gimple_location ((const gimple *)
							edge->call_stmt))
		       > BUILTINS_LOCATION)
		   ? gimple_filename ((const gimple *) edge->call_stmt)
		   : "unknown",
		   edge->call_stmt
		   ? gimple_lineno ((const gimple *) edge->call_stmt)
		   : -1,
		   badness.to_double (),
		   edge->sreal_frequency ().to_double ());
	  if (edge->count.ipa ().initialized_p ())
	    {
	      fprintf (dump_file, " Called ");
	      edge->count.ipa ().dump (dump_file);
	      fprintf (dump_file, " times\n");
            }
	  if (dump_flags & TDF_DETAILS)
	    edge_badness (edge, true);
	}

      if (overall_size + growth > max_size
	  && !DECL_DISREGARD_INLINE_LIMITS (callee->decl))
	{
	  edge->inline_failed = CIF_INLINE_UNIT_GROWTH_LIMIT;
	  report_inline_failed_reason (edge);
	  resolve_noninline_speculation (&edge_heap, edge);
	  continue;
	}

      if (!want_inline_small_function_p (edge, true))
	{
	  resolve_noninline_speculation (&edge_heap, edge);
	  continue;
	}

      /* Heuristics for inlining small functions work poorly for
	 recursive calls where we do effects similar to loop unrolling.
	 When inlining such edge seems profitable, leave decision on
	 specific inliner.  */
      if (edge->recursive_p ())
	{
	  where = edge->caller;
	  if (where->global.inlined_to)
	    where = where->global.inlined_to;
	  if (!recursive_inlining (edge,
				   opt_for_fn (edge->caller->decl,
					       flag_indirect_inlining)
				   ? &new_indirect_edges : NULL))
	    {
	      edge->inline_failed = CIF_RECURSIVE_INLINING;
	      resolve_noninline_speculation (&edge_heap, edge);
	      continue;
	    }
	  reset_edge_caches (where);
	  /* Recursive inliner inlines all recursive calls of the function
	     at once. Consequently we need to update all callee keys.  */
	  if (opt_for_fn (edge->caller->decl, flag_indirect_inlining))
	    add_new_edges_to_heap (&edge_heap, new_indirect_edges);
          update_callee_keys (&edge_heap, where, updated_nodes);
	  bitmap_clear (updated_nodes);
	}
      else
	{
	  struct cgraph_node *outer_node = NULL;
	  int depth = 0;

	  /* Consider the case where self recursive function A is inlined
	     into B.  This is desired optimization in some cases, since it
	     leads to effect similar of loop peeling and we might completely
	     optimize out the recursive call.  However we must be extra
	     selective.  */

	  where = edge->caller;
	  while (where->global.inlined_to)
	    {
	      if (where->decl == callee->decl)
		outer_node = where, depth++;
	      where = where->callers->caller;
	    }
	  if (outer_node
	      && !want_inline_self_recursive_call_p (edge, outer_node,
						     true, depth))
	    {
	      edge->inline_failed
		= (DECL_DISREGARD_INLINE_LIMITS (edge->callee->decl)
		   ? CIF_RECURSIVE_INLINING : CIF_UNSPECIFIED);
	      resolve_noninline_speculation (&edge_heap, edge);
	      continue;
	    }
	  else if (depth && dump_file)
	    fprintf (dump_file, " Peeling recursion with depth %i\n", depth);

	  gcc_checking_assert (!callee->global.inlined_to);
	  inline_call (edge, true, &new_indirect_edges, &overall_size, true);
	  add_new_edges_to_heap (&edge_heap, new_indirect_edges);

	  reset_edge_caches (edge->callee);

	  update_callee_keys (&edge_heap, where, updated_nodes);
	}
      where = edge->caller;
      if (where->global.inlined_to)
	where = where->global.inlined_to;

      /* Our profitability metric can depend on local properties
	 such as number of inlinable calls and size of the function body.
	 After inlining these properties might change for the function we
	 inlined into (since it's body size changed) and for the functions
	 called by function we inlined (since number of it inlinable callers
	 might change).  */
      update_caller_keys (&edge_heap, where, updated_nodes, NULL);
      /* Offline copy count has possibly changed, recompute if profile is
	 available.  */
      struct cgraph_node *n = cgraph_node::get (edge->callee->decl);
      if (n != edge->callee && n->analyzed && n->count.ipa ().initialized_p ())
	update_callee_keys (&edge_heap, n, updated_nodes);
      bitmap_clear (updated_nodes);

      if (dump_enabled_p ())
	{
	  ipa_fn_summary *s = ipa_fn_summaries->get (edge->caller);

	  /* dump_printf can't handle %+i.  */
	  char buf_net_change[100];
	  snprintf (buf_net_change, sizeof buf_net_change, "%+i",
		    overall_size - old_size);

	  dump_printf_loc (MSG_OPTIMIZED_LOCATIONS, edge->call_stmt,
			   " Inlined %C into %C which now has time %f and "
			   "size %i, net change of %s.\n",
			   edge->callee, edge->caller,
			   s->time.to_double (), s->size, buf_net_change);
	}
      if (min_size > overall_size)
	{
	  min_size = overall_size;
	  max_size = compute_max_insns (min_size);

	  if (dump_file)
	    fprintf (dump_file, "New minimal size reached: %i\n", min_size);
	}
    }

  free_growth_caches ();
  if (dump_enabled_p ())
    dump_printf (MSG_NOTE,
		 "Unit growth for small function inlining: %i->%i (%i%%)\n",
		 initial_size, overall_size,
		 initial_size ? overall_size * 100 / (initial_size) - 100: 0);
  symtab->remove_edge_removal_hook (edge_removal_hook_holder);
}

/* Flatten NODE.  Performed both during early inlining and
   at IPA inlining time.  */

static void
flatten_function (struct cgraph_node *node, bool early, bool update)
{
  struct cgraph_edge *e;

  /* We shouldn't be called recursively when we are being processed.  */
  gcc_assert (node->aux == NULL);

  node->aux = (void *) node;

  for (e = node->callees; e; e = e->next_callee)
    {
      struct cgraph_node *orig_callee;
      struct cgraph_node *callee = e->callee->ultimate_alias_target ();

      /* We've hit cycle?  It is time to give up.  */
      if (callee->aux)
	{
	  if (dump_enabled_p ())
	    dump_printf_loc (MSG_MISSED_OPTIMIZATION, e->call_stmt,
			     "Not inlining %C into %C to avoid cycle.\n",
			     callee, e->caller);
	  if (cgraph_inline_failed_type (e->inline_failed) != CIF_FINAL_ERROR)
	    e->inline_failed = CIF_RECURSIVE_INLINING;
	  continue;
	}

      /* When the edge is already inlined, we just need to recurse into
	 it in order to fully flatten the leaves.  */
      if (!e->inline_failed)
	{
	  flatten_function (callee, early, false);
	  continue;
	}

      /* Flatten attribute needs to be processed during late inlining. For
	 extra code quality we however do flattening during early optimization,
	 too.  */
      if (!early
	  ? !can_inline_edge_p (e, true)
	    && !can_inline_edge_by_limits_p (e, true)
	  : !can_early_inline_edge_p (e))
	continue;

      if (e->recursive_p ())
	{
	  if (dump_enabled_p ())
	    dump_printf_loc (MSG_MISSED_OPTIMIZATION, e->call_stmt,
			     "Not inlining: recursive call.\n");
	  continue;
	}

      if (gimple_in_ssa_p (DECL_STRUCT_FUNCTION (node->decl))
	  != gimple_in_ssa_p (DECL_STRUCT_FUNCTION (callee->decl)))
	{
	  if (dump_enabled_p ())
	    dump_printf_loc (MSG_MISSED_OPTIMIZATION, e->call_stmt,
			     "Not inlining: SSA form does not match.\n");
	  continue;
	}

      /* Inline the edge and flatten the inline clone.  Avoid
         recursing through the original node if the node was cloned.  */
      if (dump_enabled_p ())
	dump_printf_loc (MSG_OPTIMIZED_LOCATIONS, e->call_stmt,
			 " Inlining %C into %C.\n",
			 callee, e->caller);
      orig_callee = callee;
      inline_call (e, true, NULL, NULL, false);
      if (e->callee != orig_callee)
	orig_callee->aux = (void *) node;
      flatten_function (e->callee, early, false);
      if (e->callee != orig_callee)
	orig_callee->aux = NULL;
    }

  node->aux = NULL;
  if (update)
    ipa_update_overall_fn_summary (node->global.inlined_to
				   ? node->global.inlined_to : node);
}

/* Inline NODE to all callers.  Worker for cgraph_for_node_and_aliases.
   DATA points to number of calls originally found so we avoid infinite
   recursion.  */

static bool
inline_to_all_callers_1 (struct cgraph_node *node, void *data,
			 hash_set<cgraph_node *> *callers)
{
  int *num_calls = (int *)data;
  bool callee_removed = false;

  while (node->callers && !node->global.inlined_to)
    {
      struct cgraph_node *caller = node->callers->caller;

      if (!can_inline_edge_p (node->callers, true)
	  || !can_inline_edge_by_limits_p (node->callers, true)
	  || node->callers->recursive_p ())
	{
	  if (dump_file)
	    fprintf (dump_file, "Uninlinable call found; giving up.\n");
	  *num_calls = 0;
	  return false;
	}

      if (dump_file)
	{
	  cgraph_node *ultimate = node->ultimate_alias_target ();
	  fprintf (dump_file,
		   "\nInlining %s size %i.\n",
		   ultimate->name (),
		   ipa_fn_summaries->get (ultimate)->size);
	  fprintf (dump_file,
		   " Called once from %s %i insns.\n",
		   node->callers->caller->name (),
		   ipa_fn_summaries->get (node->callers->caller)->size);
	}

      /* Remember which callers we inlined to, delaying updating the
	 overall summary.  */
      callers->add (node->callers->caller);
      inline_call (node->callers, true, NULL, NULL, false, &callee_removed);
      if (dump_file)
	fprintf (dump_file,
		 " Inlined into %s which now has %i size\n",
		 caller->name (),
		 ipa_fn_summaries->get (caller)->size);
      if (!(*num_calls)--)
	{
	  if (dump_file)
	    fprintf (dump_file, "New calls found; giving up.\n");
	  return callee_removed;
	}
      if (callee_removed)
	return true;
    }
  return false;
}

/* Wrapper around inline_to_all_callers_1 doing delayed overall summary
   update.  */

static bool
inline_to_all_callers (struct cgraph_node *node, void *data)
{
  hash_set<cgraph_node *> callers;
  bool res = inline_to_all_callers_1 (node, data, &callers);
  /* Perform the delayed update of the overall summary of all callers
     processed.  This avoids quadratic behavior in the cases where
     we have a lot of calls to the same function.  */
  for (hash_set<cgraph_node *>::iterator i = callers.begin ();
       i != callers.end (); ++i)
    ipa_update_overall_fn_summary (*i);
  return res;
}

/* Output overall time estimate.  */
static void
dump_overall_stats (void)
{
  sreal sum_weighted = 0, sum = 0;
  struct cgraph_node *node;

  FOR_EACH_DEFINED_FUNCTION (node)
    if (!node->global.inlined_to
	&& !node->alias)
      {
	ipa_fn_summary *s = ipa_fn_summaries->get (node);
	if (s != NULL)
	  {
	  sum += s->time;
	  if (node->count.ipa ().initialized_p ())
	    sum_weighted += s->time * node->count.ipa ().to_gcov_type ();
	  }
      }
  fprintf (dump_file, "Overall time estimate: "
	   "%f weighted by profile: "
	   "%f\n", sum.to_double (), sum_weighted.to_double ());
}

/* Output some useful stats about inlining.  */

static void
dump_inline_stats (void)
{
  int64_t inlined_cnt = 0, inlined_indir_cnt = 0;
  int64_t inlined_virt_cnt = 0, inlined_virt_indir_cnt = 0;
  int64_t noninlined_cnt = 0, noninlined_indir_cnt = 0;
  int64_t noninlined_virt_cnt = 0, noninlined_virt_indir_cnt = 0;
  int64_t  inlined_speculative = 0, inlined_speculative_ply = 0;
  int64_t indirect_poly_cnt = 0, indirect_cnt = 0;
  int64_t reason[CIF_N_REASONS][2];
  sreal reason_freq[CIF_N_REASONS];
  int i;
  struct cgraph_node *node;

  memset (reason, 0, sizeof (reason));
  for (i=0; i < CIF_N_REASONS; i++)
    reason_freq[i] = 0;
  FOR_EACH_DEFINED_FUNCTION (node)
  {
    struct cgraph_edge *e;
    for (e = node->callees; e; e = e->next_callee)
      {
	if (e->inline_failed)
	  {
	    if (e->count.ipa ().initialized_p ())
	      reason[(int) e->inline_failed][0] += e->count.ipa ().to_gcov_type ();
	    reason_freq[(int) e->inline_failed] += e->sreal_frequency ();
	    reason[(int) e->inline_failed][1] ++;
	    if (DECL_VIRTUAL_P (e->callee->decl)
		&& e->count.ipa ().initialized_p ())
	      {
		if (e->indirect_inlining_edge)
		  noninlined_virt_indir_cnt += e->count.ipa ().to_gcov_type ();
		else
		  noninlined_virt_cnt += e->count.ipa ().to_gcov_type ();
	      }
	    else if (e->count.ipa ().initialized_p ())
	      {
		if (e->indirect_inlining_edge)
		  noninlined_indir_cnt += e->count.ipa ().to_gcov_type ();
		else
		  noninlined_cnt += e->count.ipa ().to_gcov_type ();
	      }
	  }
	else if (e->count.ipa ().initialized_p ())
	  {
	    if (e->speculative)
	      {
		if (DECL_VIRTUAL_P (e->callee->decl))
		  inlined_speculative_ply += e->count.ipa ().to_gcov_type ();
		else
		  inlined_speculative += e->count.ipa ().to_gcov_type ();
	      }
	    else if (DECL_VIRTUAL_P (e->callee->decl))
	      {
		if (e->indirect_inlining_edge)
		  inlined_virt_indir_cnt += e->count.ipa ().to_gcov_type ();
		else
		  inlined_virt_cnt += e->count.ipa ().to_gcov_type ();
	      }
	    else
	      {
		if (e->indirect_inlining_edge)
		  inlined_indir_cnt += e->count.ipa ().to_gcov_type ();
		else
		  inlined_cnt += e->count.ipa ().to_gcov_type ();
	      }
	  }
      }
    for (e = node->indirect_calls; e; e = e->next_callee)
      if (e->indirect_info->polymorphic
	  & e->count.ipa ().initialized_p ())
	indirect_poly_cnt += e->count.ipa ().to_gcov_type ();
      else if (e->count.ipa ().initialized_p ())
	indirect_cnt += e->count.ipa ().to_gcov_type ();
  }
  if (max_count.initialized_p ())
    {
      fprintf (dump_file,
	       "Inlined %" PRId64 " + speculative "
	       "%" PRId64 " + speculative polymorphic "
	       "%" PRId64 " + previously indirect "
	       "%" PRId64 " + virtual "
	       "%" PRId64 " + virtual and previously indirect "
	       "%" PRId64 "\n" "Not inlined "
	       "%" PRId64 " + previously indirect "
	       "%" PRId64 " + virtual "
	       "%" PRId64 " + virtual and previously indirect "
	       "%" PRId64 " + stil indirect "
	       "%" PRId64 " + still indirect polymorphic "
	       "%" PRId64 "\n", inlined_cnt,
	       inlined_speculative, inlined_speculative_ply,
	       inlined_indir_cnt, inlined_virt_cnt, inlined_virt_indir_cnt,
	       noninlined_cnt, noninlined_indir_cnt, noninlined_virt_cnt,
	       noninlined_virt_indir_cnt, indirect_cnt, indirect_poly_cnt);
      fprintf (dump_file, "Removed speculations ");
      spec_rem.dump (dump_file);
      fprintf (dump_file, "\n");
    }
  dump_overall_stats ();
  fprintf (dump_file, "\nWhy inlining failed?\n");
  for (i = 0; i < CIF_N_REASONS; i++)
    if (reason[i][1])
      fprintf (dump_file, "%-50s: %8i calls, %8f freq, %" PRId64" count\n",
	       cgraph_inline_failed_string ((cgraph_inline_failed_t) i),
	       (int) reason[i][1], reason_freq[i].to_double (), reason[i][0]);
}

/* Called when node is removed.  */

static void
flatten_remove_node_hook (struct cgraph_node *node, void *data)
{
  if (lookup_attribute ("flatten", DECL_ATTRIBUTES (node->decl)) == NULL)
    return;

  hash_set<struct cgraph_node *> *removed
    = (hash_set<struct cgraph_node *> *) data;
  removed->add (node);
}

/* Decide on the inlining.  We do so in the topological order to avoid
   expenses on updating data structures.  */

static unsigned int
ipa_inline (void)
{
  struct cgraph_node *node;
  int nnodes;
  struct cgraph_node **order;
  int i, j;
  int cold;
  bool remove_functions = false;

  order = XCNEWVEC (struct cgraph_node *, symtab->cgraph_count);

  if (dump_file)
    ipa_dump_fn_summaries (dump_file);

  nnodes = ipa_reverse_postorder (order);
  spec_rem = profile_count::zero ();

  FOR_EACH_FUNCTION (node)
    {
      node->aux = 0;

      /* Recompute the default reasons for inlining because they may have
	 changed during merging.  */
      if (in_lto_p)
	{
	  for (cgraph_edge *e = node->callees; e; e = e->next_callee)
	    {
	      gcc_assert (e->inline_failed);
	      initialize_inline_failed (e);
	    }
	  for (cgraph_edge *e = node->indirect_calls; e; e = e->next_callee)
	    initialize_inline_failed (e);
	}
    }

  if (dump_file)
    fprintf (dump_file, "\nFlattening functions:\n");

  /* First shrink order array, so that it only contains nodes with
     flatten attribute.  */
  for (i = nnodes - 1, j = i; i >= 0; i--)
    {
      node = order[i];
      if (lookup_attribute ("flatten",
			    DECL_ATTRIBUTES (node->decl)) != NULL)
	order[j--] = order[i];
    }

  /* After the above loop, order[j + 1] ... order[nnodes - 1] contain
     nodes with flatten attribute.  If there is more than one such
     node, we need to register a node removal hook, as flatten_function
     could remove other nodes with flatten attribute.  See PR82801.  */
  struct cgraph_node_hook_list *node_removal_hook_holder = NULL;
  hash_set<struct cgraph_node *> *flatten_removed_nodes = NULL;
  if (j < nnodes - 2)
    {
      flatten_removed_nodes = new hash_set<struct cgraph_node *>;
      node_removal_hook_holder
	= symtab->add_cgraph_removal_hook (&flatten_remove_node_hook,
					   flatten_removed_nodes);
    }

  /* In the first pass handle functions to be flattened.  Do this with
     a priority so none of our later choices will make this impossible.  */
  for (i = nnodes - 1; i > j; i--)
    {
      node = order[i];
      if (flatten_removed_nodes
	  && flatten_removed_nodes->contains (node))
	continue;

      /* Handle nodes to be flattened.
	 Ideally when processing callees we stop inlining at the
	 entry of cycles, possibly cloning that entry point and
	 try to flatten itself turning it into a self-recursive
	 function.  */
      if (dump_file)
	fprintf (dump_file, "Flattening %s\n", node->name ());
      flatten_function (node, false, true);
    }

  if (j < nnodes - 2)
    {
      symtab->remove_cgraph_removal_hook (node_removal_hook_holder);
      delete flatten_removed_nodes;
    }
  free (order);

  if (dump_file)
    dump_overall_stats ();

  inline_small_functions ();

  gcc_assert (symtab->state == IPA_SSA);
  symtab->state = IPA_SSA_AFTER_INLINING;
  /* Do first after-inlining removal.  We want to remove all "stale" extern
     inline functions and virtual functions so we really know what is called
     once.  */
  symtab->remove_unreachable_nodes (dump_file);

  /* Inline functions with a property that after inlining into all callers the
     code size will shrink because the out-of-line copy is eliminated. 
     We do this regardless on the callee size as long as function growth limits
     are met.  */
  if (dump_file)
    fprintf (dump_file,
	     "\nDeciding on functions to be inlined into all callers and "
	     "removing useless speculations:\n");

  /* Inlining one function called once has good chance of preventing
     inlining other function into the same callee.  Ideally we should
     work in priority order, but probably inlining hot functions first
     is good cut without the extra pain of maintaining the queue.

     ??? this is not really fitting the bill perfectly: inlining function
     into callee often leads to better optimization of callee due to
     increased context for optimization.
     For example if main() function calls a function that outputs help
     and then function that does the main optmization, we should inline
     the second with priority even if both calls are cold by themselves.

     We probably want to implement new predicate replacing our use of
     maybe_hot_edge interpreted as maybe_hot_edge || callee is known
     to be hot.  */
  for (cold = 0; cold <= 1; cold ++)
    {
      FOR_EACH_DEFINED_FUNCTION (node)
	{
	  struct cgraph_edge *edge, *next;
	  bool update=false;

	  if (!opt_for_fn (node->decl, optimize)
	      || !opt_for_fn (node->decl, flag_inline_functions_called_once))
	    continue;

	  for (edge = node->callees; edge; edge = next)
	    {
	      next = edge->next_callee;
	      if (edge->speculative && !speculation_useful_p (edge, false))
		{
		  if (edge->count.ipa ().initialized_p ())
		    spec_rem += edge->count.ipa ();
		  edge->resolve_speculation ();
		  update = true;
		  remove_functions = true;
		}
	    }
	  if (update)
	    {
	      struct cgraph_node *where = node->global.inlined_to
					  ? node->global.inlined_to : node;
	      reset_edge_caches (where);
	      ipa_update_overall_fn_summary (where);
	    }
	  if (want_inline_function_to_all_callers_p (node, cold))
	    {
	      int num_calls = 0;
	      node->call_for_symbol_and_aliases (sum_callers, &num_calls,
						 true);
	      while (node->call_for_symbol_and_aliases
		       (inline_to_all_callers, &num_calls, true))
		;
	      remove_functions = true;
	    }
	}
    }

  /* Free ipa-prop structures if they are no longer needed.  */
  ipa_free_all_structures_after_iinln ();

  if (dump_enabled_p ())
    dump_printf (MSG_NOTE,
		 "\nInlined %i calls, eliminated %i functions\n\n",
		 ncalls_inlined, nfunctions_inlined);
  if (dump_file)
    dump_inline_stats ();

  if (dump_file)
    ipa_dump_fn_summaries (dump_file);
  return remove_functions ? TODO_remove_functions : 0;
}

/* Inline always-inline function calls in NODE.  */

static bool
inline_always_inline_functions (struct cgraph_node *node)
{
  struct cgraph_edge *e;
  bool inlined = false;

  for (e = node->callees; e; e = e->next_callee)
    {
      struct cgraph_node *callee = e->callee->ultimate_alias_target ();
      if (!DECL_DISREGARD_INLINE_LIMITS (callee->decl))
	continue;

      if (e->recursive_p ())
	{
	  if (dump_enabled_p ())
	    dump_printf_loc (MSG_MISSED_OPTIMIZATION, e->call_stmt,
			     "  Not inlining recursive call to %C.\n",
			     e->callee);
	  e->inline_failed = CIF_RECURSIVE_INLINING;
	  continue;
	}

      if (!can_early_inline_edge_p (e))
	{
	  /* Set inlined to true if the callee is marked "always_inline" but
	     is not inlinable.  This will allow flagging an error later in
	     expand_call_inline in tree-inline.c.  */
	  if (lookup_attribute ("always_inline",
				 DECL_ATTRIBUTES (callee->decl)) != NULL)
	    inlined = true;
	  continue;
	}

      if (dump_enabled_p ())
	dump_printf_loc (MSG_OPTIMIZED_LOCATIONS, e->call_stmt,
			 "  Inlining %C into %C (always_inline).\n",
			 e->callee, e->caller);
      inline_call (e, true, NULL, NULL, false);
      inlined = true;
    }
  if (inlined)
    ipa_update_overall_fn_summary (node);

  return inlined;
}

/* Decide on the inlining.  We do so in the topological order to avoid
   expenses on updating data structures.  */

static bool
early_inline_small_functions (struct cgraph_node *node)
{
  struct cgraph_edge *e;
  bool inlined = false;

  for (e = node->callees; e; e = e->next_callee)
    {
      struct cgraph_node *callee = e->callee->ultimate_alias_target ();

      /* We can enounter not-yet-analyzed function during
	 early inlining on callgraphs with strongly
	 connected components.  */
      ipa_fn_summary *s = ipa_fn_summaries->get (callee);
      if (s == NULL || !s->inlinable || !e->inline_failed)
	continue;

      /* Do not consider functions not declared inline.  */
      if (!DECL_DECLARED_INLINE_P (callee->decl)
	  && !opt_for_fn (node->decl, flag_inline_small_functions)
	  && !opt_for_fn (node->decl, flag_inline_functions))
	continue;

      if (dump_enabled_p ())
	dump_printf_loc (MSG_NOTE, e->call_stmt,
			 "Considering inline candidate %C.\n",
			 callee);

      if (!can_early_inline_edge_p (e))
	continue;

      if (e->recursive_p ())
	{
	  if (dump_enabled_p ())
	    dump_printf_loc (MSG_MISSED_OPTIMIZATION, e->call_stmt,
			     "  Not inlining: recursive call.\n");
	  continue;
	}

      if (!want_early_inline_function_p (e))
	continue;

      if (dump_enabled_p ())
	dump_printf_loc (MSG_OPTIMIZED_LOCATIONS, e->call_stmt,
			 " Inlining %C into %C.\n",
			 callee, e->caller);
      inline_call (e, true, NULL, NULL, false);
      inlined = true;
    }

  if (inlined)
    ipa_update_overall_fn_summary (node);

  return inlined;
}

unsigned int
early_inliner (function *fun)
{
  struct cgraph_node *node = cgraph_node::get (current_function_decl);
  struct cgraph_edge *edge;
  unsigned int todo = 0;
  int iterations = 0;
  bool inlined = false;

  if (seen_error ())
    return 0;

  /* Do nothing if datastructures for ipa-inliner are already computed.  This
     happens when some pass decides to construct new function and
     cgraph_add_new_function calls lowering passes and early optimization on
     it.  This may confuse ourself when early inliner decide to inline call to
     function clone, because function clones don't have parameter list in
     ipa-prop matching their signature.  */
  if (ipa_node_params_sum)
    return 0;

  if (flag_checking)
    node->verify ();
  node->remove_all_references ();

  /* Even when not optimizing or not inlining inline always-inline
     functions.  */
  inlined = inline_always_inline_functions (node);

  if (!optimize
      || flag_no_inline
      || !flag_early_inlining
      /* Never inline regular functions into always-inline functions
	 during incremental inlining.  This sucks as functions calling
	 always inline functions will get less optimized, but at the
	 same time inlining of functions calling always inline
	 function into an always inline function might introduce
	 cycles of edges to be always inlined in the callgraph.

	 We might want to be smarter and just avoid this type of inlining.  */
      || (DECL_DISREGARD_INLINE_LIMITS (node->decl)
	  && lookup_attribute ("always_inline",
			       DECL_ATTRIBUTES (node->decl))))
    ;
  else if (lookup_attribute ("flatten",
			     DECL_ATTRIBUTES (node->decl)) != NULL)
    {
      /* When the function is marked to be flattened, recursively inline
	 all calls in it.  */
      if (dump_enabled_p ())
	dump_printf (MSG_OPTIMIZED_LOCATIONS,
		     "Flattening %C\n", node);
      flatten_function (node, true, true);
      inlined = true;
    }
  else
    {
      /* If some always_inline functions was inlined, apply the changes.
	 This way we will not account always inline into growth limits and
	 moreover we will inline calls from always inlines that we skipped
	 previously because of conditional above.  */
      if (inlined)
	{
	  timevar_push (TV_INTEGRATION);
	  todo |= optimize_inline_calls (current_function_decl);
	  /* optimize_inline_calls call above might have introduced new
	     statements that don't have inline parameters computed.  */
	  for (edge = node->callees; edge; edge = edge->next_callee)
	    {
	      /* We can enounter not-yet-analyzed function during
		 early inlining on callgraphs with strongly
		 connected components.  */
	      ipa_call_summary *es = ipa_call_summaries->get_create (edge);
	      es->call_stmt_size
		= estimate_num_insns (edge->call_stmt, &eni_size_weights);
	      es->call_stmt_time
		= estimate_num_insns (edge->call_stmt, &eni_time_weights);
	    }
	  ipa_update_overall_fn_summary (node);
	  inlined = false;
	  timevar_pop (TV_INTEGRATION);
	}
      /* We iterate incremental inlining to get trivial cases of indirect
	 inlining.  */
      while (iterations < PARAM_VALUE (PARAM_EARLY_INLINER_MAX_ITERATIONS)
	     && early_inline_small_functions (node))
	{
	  timevar_push (TV_INTEGRATION);
	  todo |= optimize_inline_calls (current_function_decl);

	  /* Technically we ought to recompute inline parameters so the new
 	     iteration of early inliner works as expected.  We however have
	     values approximately right and thus we only need to update edge
	     info that might be cleared out for newly discovered edges.  */
	  for (edge = node->callees; edge; edge = edge->next_callee)
	    {
	      /* We have no summary for new bound store calls yet.  */
	      ipa_call_summary *es = ipa_call_summaries->get_create (edge);
	      es->call_stmt_size
		= estimate_num_insns (edge->call_stmt, &eni_size_weights);
	      es->call_stmt_time
		= estimate_num_insns (edge->call_stmt, &eni_time_weights);

	      if (edge->callee->decl
		  && !gimple_check_call_matching_types (
		      edge->call_stmt, edge->callee->decl, false))
		{
 		  edge->inline_failed = CIF_MISMATCHED_ARGUMENTS;
		  edge->call_stmt_cannot_inline_p = true;
		}
	    }
	  if (iterations < PARAM_VALUE (PARAM_EARLY_INLINER_MAX_ITERATIONS) - 1)
	    ipa_update_overall_fn_summary (node);
	  timevar_pop (TV_INTEGRATION);
	  iterations++;
	  inlined = false;
	}
      if (dump_file)
	fprintf (dump_file, "Iterations: %i\n", iterations);
    }

  if (inlined)
    {
      timevar_push (TV_INTEGRATION);
      todo |= optimize_inline_calls (current_function_decl);
      timevar_pop (TV_INTEGRATION);
    }

  fun->always_inline_functions_inlined = true;

  return todo;
}

/* Do inlining of small functions.  Doing so early helps profiling and other
   passes to be somewhat more effective and avoids some code duplication in
   later real inlining pass for testcases with very many function calls.  */

namespace {

const pass_data pass_data_early_inline =
{
  GIMPLE_PASS, /* type */
  "einline", /* name */
  OPTGROUP_INLINE, /* optinfo_flags */
  TV_EARLY_INLINING, /* tv_id */
  PROP_ssa, /* properties_required */
  0, /* properties_provided */
  0, /* properties_destroyed */
  0, /* todo_flags_start */
  0, /* todo_flags_finish */
};

class pass_early_inline : public gimple_opt_pass
{
public:
  pass_early_inline (gcc::context *ctxt)
    : gimple_opt_pass (pass_data_early_inline, ctxt)
  {}

  /* opt_pass methods: */
  virtual unsigned int execute (function *);

}; // class pass_early_inline

unsigned int
pass_early_inline::execute (function *fun)
{
  return early_inliner (fun);
}

} // anon namespace

gimple_opt_pass *
make_pass_early_inline (gcc::context *ctxt)
{
  return new pass_early_inline (ctxt);
}

namespace {

const pass_data pass_data_ipa_inline =
{
  IPA_PASS, /* type */
  "inline", /* name */
  OPTGROUP_INLINE, /* optinfo_flags */
  TV_IPA_INLINING, /* tv_id */
  0, /* properties_required */
  0, /* properties_provided */
  0, /* properties_destroyed */
  0, /* todo_flags_start */
  ( TODO_dump_symtab ), /* todo_flags_finish */
};

class pass_ipa_inline : public ipa_opt_pass_d
{
public:
  pass_ipa_inline (gcc::context *ctxt)
    : ipa_opt_pass_d (pass_data_ipa_inline, ctxt,
		      NULL, /* generate_summary */
		      NULL, /* write_summary */
		      NULL, /* read_summary */
		      NULL, /* write_optimization_summary */
		      NULL, /* read_optimization_summary */
		      NULL, /* stmt_fixup */
		      0, /* function_transform_todo_flags_start */
		      inline_transform, /* function_transform */
		      NULL) /* variable_transform */
  {}

  /* opt_pass methods: */
  virtual unsigned int execute (function *) { return ipa_inline (); }

}; // class pass_ipa_inline

} // anon namespace

ipa_opt_pass_d *
make_pass_ipa_inline (gcc::context *ctxt)
{
  return new pass_ipa_inline (ctxt);
}<|MERGE_RESOLUTION|>--- conflicted
+++ resolved
@@ -390,11 +390,8 @@
   return inlinable;
 }
 
-<<<<<<< HEAD
-=======
 /* Return inlining_insns_single limit for function N */
 
->>>>>>> 2edca51f
 static int
 inline_insns_single (cgraph_node *n)
 {
@@ -404,11 +401,8 @@
     return PARAM_VALUE (PARAM_MAX_INLINE_INSNS_SINGLE_O2);
 }
 
-<<<<<<< HEAD
-=======
 /* Return inlining_insns_auto limit for function N */
 
->>>>>>> 2edca51f
 static int
 inline_insns_auto (cgraph_node *n)
 {
@@ -672,10 +666,7 @@
       int early_inlining_insns = opt_for_fn (e->caller->decl, optimize) >= 3
 				 ? PARAM_VALUE (PARAM_EARLY_INLINING_INSNS)
 				 : PARAM_VALUE (PARAM_EARLY_INLINING_INSNS_O2);
-<<<<<<< HEAD
-=======
-
->>>>>>> 2edca51f
+
 
       if (growth <= PARAM_VALUE (PARAM_MAX_INLINE_INSNS_SIZE))
 	;
