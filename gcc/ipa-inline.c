/* Inlining decision heuristics.
   Copyright (C) 2003, 2004, 2007, 2008, 2009, 2010, 2011
   Free Software Foundation, Inc.
   Contributed by Jan Hubicka

This file is part of GCC.

GCC is free software; you can redistribute it and/or modify it under
the terms of the GNU General Public License as published by the Free
Software Foundation; either version 3, or (at your option) any later
version.

GCC is distributed in the hope that it will be useful, but WITHOUT ANY
WARRANTY; without even the implied warranty of MERCHANTABILITY or
FITNESS FOR A PARTICULAR PURPOSE.  See the GNU General Public License
for more details.

You should have received a copy of the GNU General Public License
along with GCC; see the file COPYING3.  If not see
<http://www.gnu.org/licenses/>.  */

/*  Inlining decision heuristics

    The implementation of inliner is organized as follows:

    inlining heuristics limits

      can_inline_edge_p allow to check that particular inlining is allowed
      by the limits specified by user (allowed function growth, growth and so
      on).

      Functions are inlined when it is obvious the result is profitable (such
      as functions called once or when inlining reduce code size).
      In addition to that we perform inlining of small functions and recursive
      inlining.

    inlining heuristics

       The inliner itself is split into two passes:

       pass_early_inlining

	 Simple local inlining pass inlining callees into current function.
	 This pass makes no use of whole unit analysis and thus it can do only
	 very simple decisions based on local properties.

	 The strength of the pass is that it is run in topological order
	 (reverse postorder) on the callgraph. Functions are converted into SSA
	 form just before this pass and optimized subsequently. As a result, the
	 callees of the function seen by the early inliner was already optimized
	 and results of early inlining adds a lot of optimization opportunities
	 for the local optimization.

	 The pass handle the obvious inlining decisions within the compilation
	 unit - inlining auto inline functions, inlining for size and
	 flattening.

	 main strength of the pass is the ability to eliminate abstraction
	 penalty in C++ code (via combination of inlining and early
	 optimization) and thus improve quality of analysis done by real IPA
	 optimizers.

	 Because of lack of whole unit knowledge, the pass can not really make
	 good code size/performance tradeoffs.  It however does very simple
	 speculative inlining allowing code size to grow by
	 EARLY_INLINING_INSNS when callee is leaf function.  In this case the
	 optimizations performed later are very likely to eliminate the cost.

       pass_ipa_inline

	 This is the real inliner able to handle inlining with whole program
	 knowledge. It performs following steps:

	 1) inlining of small functions.  This is implemented by greedy
	 algorithm ordering all inlinable cgraph edges by their badness and
	 inlining them in this order as long as inline limits allows doing so.

	 This heuristics is not very good on inlining recursive calls. Recursive
	 calls can be inlined with results similar to loop unrolling. To do so,
	 special purpose recursive inliner is executed on function when
	 recursive edge is met as viable candidate.

	 2) Unreachable functions are removed from callgraph.  Inlining leads
	 to devirtualization and other modification of callgraph so functions
	 may become unreachable during the process. Also functions declared as
	 extern inline or virtual functions are removed, since after inlining
	 we no longer need the offline bodies.

	 3) Functions called once and not exported from the unit are inlined.
	 This should almost always lead to reduction of code size by eliminating
	 the need for offline copy of the function.  */

#include "config.h"
#include "system.h"
#include "coretypes.h"
#include "tm.h"
#include "tree.h"
#include "tree-inline.h"
#include "langhooks.h"
#include "flags.h"
#include "cgraph.h"
#include "diagnostic.h"
#include "gimple-pretty-print.h"
#include "params.h"
#include "fibheap.h"
#include "intl.h"
#include "tree-pass.h"
#include "coverage.h"
#include "ggc.h"
#include "rtl.h"
#include "tree-flow.h"
#include "ipa-prop.h"
#include "basic-block.h"
#include "toplev.h"
#include "dbgcnt.h"
#include "except.h"
#include "l-ipo.h"
#include "target.h"
#include "ipa-inline.h"
#include "ipa-utils.h"

/* Statistics we collect about inlining algorithm.  */
static int overall_size;
static gcov_type max_count;

/* Return false when inlining edge E would lead to violating
   limits on function unit growth or stack usage growth.  

   The relative function body growth limit is present generally
   to avoid problems with non-linear behavior of the compiler.
   To allow inlining huge functions into tiny wrapper, the limit
   is always based on the bigger of the two functions considered.

   For stack growth limits we always base the growth in stack usage
   of the callers.  We want to prevent applications from segfaulting
   on stack overflow when functions with huge stack frames gets
   inlined. */

static bool
caller_growth_limits (struct cgraph_edge *e)
{
  struct cgraph_node *to = e->caller;
  struct cgraph_node *what = cgraph_function_or_thunk_node (e->callee, NULL);
  int newsize;
  int limit = 0;
  HOST_WIDE_INT stack_size_limit = 0, inlined_stack;
  struct inline_summary *info, *what_info, *outer_info = inline_summary (to);

  /* Look for function e->caller is inlined to.  While doing
     so work out the largest function body on the way.  As
     described above, we want to base our function growth
     limits based on that.  Not on the self size of the
     outer function, not on the self size of inline code
     we immediately inline to.  This is the most relaxed
     interpretation of the rule "do not grow large functions
     too much in order to prevent compiler from exploding".  */
  while (true)
    {
      info = inline_summary (to);
      if (limit < info->self_size)
	limit = info->self_size;
      if (stack_size_limit < info->estimated_self_stack_size)
	stack_size_limit = info->estimated_self_stack_size;
      if (to->global.inlined_to)
        to = to->callers->caller;
      else
	break;
    }

  what_info = inline_summary (what);

  if (limit < what_info->self_size)
    limit = what_info->self_size;

  limit += limit * PARAM_VALUE (PARAM_LARGE_FUNCTION_GROWTH) / 100;

  /* Check the size after inlining against the function limits.  But allow
     the function to shrink if it went over the limits by forced inlining.  */
  newsize = estimate_size_after_inlining (to, e);
  if (newsize >= info->size
      && newsize > PARAM_VALUE (PARAM_LARGE_FUNCTION_INSNS)
      && newsize > limit)
    {
      e->inline_failed = CIF_LARGE_FUNCTION_GROWTH_LIMIT;
      return false;
    }

  if (!what_info->estimated_stack_size)
    return true;

  /* FIXME: Stack size limit often prevents inlining in Fortran programs
     due to large i/o datastructures used by the Fortran front-end.
     We ought to ignore this limit when we know that the edge is executed
     on every invocation of the caller (i.e. its call statement dominates
     exit block).  We do not track this information, yet.  */
  stack_size_limit += ((gcov_type)stack_size_limit
		       * PARAM_VALUE (PARAM_STACK_FRAME_GROWTH) / 100);

  inlined_stack = (outer_info->stack_frame_offset
		   + outer_info->estimated_self_stack_size
		   + what_info->estimated_stack_size);
  /* Check new stack consumption with stack consumption at the place
     stack is used.  */
  if (inlined_stack > stack_size_limit
      /* If function already has large stack usage from sibling
	 inline call, we can inline, too.
	 This bit overoptimistically assume that we are good at stack
	 packing.  */
      && inlined_stack > info->estimated_stack_size
      && inlined_stack > PARAM_VALUE (PARAM_LARGE_STACK_FRAME))
    {
      e->inline_failed = CIF_LARGE_STACK_FRAME_GROWTH_LIMIT;
      return false;
    }
  return true;
}

/* Dump info about why inlining has failed.  */

static void
report_inline_failed_reason (struct cgraph_edge *e)
{
  if (dump_file)
    {
      fprintf (dump_file, "  not inlinable: %s/%i -> %s/%i, %s\n",
	       xstrdup (cgraph_node_name (e->caller)), e->caller->uid,
	       xstrdup (cgraph_node_name (e->callee)), e->callee->uid,
	       cgraph_inline_failed_string (e->inline_failed));
    }
}

/* Decide if we can inline the edge and possibly update
   inline_failed reason.  
   We check whether inlining is possible at all and whether
   caller growth limits allow doing so.  

   if REPORT is true, output reason to the dump file.  */

static bool
can_inline_edge_p (struct cgraph_edge *e, bool report)
{
  bool inlinable = true;
  enum availability avail;
  struct cgraph_node *callee
    = cgraph_function_or_thunk_node (e->callee, &avail);
  tree caller_tree = DECL_FUNCTION_SPECIFIC_OPTIMIZATION (e->caller->symbol.decl);
  tree callee_tree
    = callee ? DECL_FUNCTION_SPECIFIC_OPTIMIZATION (callee->symbol.decl) : NULL;
  struct function *caller_cfun = DECL_STRUCT_FUNCTION (e->caller->symbol.decl);
  struct function *callee_cfun
    = callee ? DECL_STRUCT_FUNCTION (callee->symbol.decl) : NULL;

  if (!caller_cfun && e->caller->clone_of)
    caller_cfun = DECL_STRUCT_FUNCTION (e->caller->clone_of->symbol.decl);

  if (!callee_cfun && callee && callee->clone_of)
    callee_cfun = DECL_STRUCT_FUNCTION (callee->clone_of->symbol.decl);

  gcc_assert (e->inline_failed);

  if (!callee || !callee->analyzed)
    {
      e->inline_failed = CIF_BODY_NOT_AVAILABLE;
      inlinable = false;
    }
  else if (!inline_summary (callee)->inlinable)
    {
      e->inline_failed = CIF_FUNCTION_NOT_INLINABLE;
      inlinable = false;
    }
  else if (avail <= AVAIL_OVERWRITABLE)
    {
      e->inline_failed = CIF_OVERWRITABLE;
      return false;
    }
  else if (e->call_stmt_cannot_inline_p)
    {
      e->inline_failed = CIF_MISMATCHED_ARGUMENTS;
      inlinable = false;
    }
  /* Don't inline if the functions have different EH personalities.  */
  else if (DECL_FUNCTION_PERSONALITY (e->caller->symbol.decl)
	   && DECL_FUNCTION_PERSONALITY (callee->symbol.decl)
	   && (DECL_FUNCTION_PERSONALITY (e->caller->symbol.decl)
	       != DECL_FUNCTION_PERSONALITY (callee->symbol.decl)))
    {
      e->inline_failed = CIF_EH_PERSONALITY;
      inlinable = false;
    }
  /* TM pure functions should not be inlined into non-TM_pure
     functions.  */
  else if (is_tm_pure (callee->symbol.decl)
	   && !is_tm_pure (e->caller->symbol.decl))
    {
      e->inline_failed = CIF_UNSPECIFIED;
      inlinable = false;
    }
  /* Don't inline if the callee can throw non-call exceptions but the
     caller cannot.
     FIXME: this is obviously wrong for LTO where STRUCT_FUNCTION is missing.
     Move the flag into cgraph node or mirror it in the inline summary.  */
  else if (callee_cfun && callee_cfun->can_throw_non_call_exceptions
	   && !(caller_cfun && caller_cfun->can_throw_non_call_exceptions))
    {
      e->inline_failed = CIF_NON_CALL_EXCEPTIONS;
      inlinable = false;
    }
  /* Check compatibility of target optimization options.  */
  else if (!targetm.target_option.can_inline_p (e->caller->symbol.decl,
						callee->symbol.decl))
    {
      e->inline_failed = CIF_TARGET_OPTION_MISMATCH;
      inlinable = false;
    }
  /* Check if caller growth allows the inlining.  */
  else if (!DECL_DISREGARD_INLINE_LIMITS (callee->symbol.decl)
	   && !lookup_attribute ("flatten",
				 DECL_ATTRIBUTES
				   (e->caller->global.inlined_to
				    ? e->caller->global.inlined_to->symbol.decl
				    : e->caller->symbol.decl))
           && !caller_growth_limits (e))
    inlinable = false;
  /* Don't inline a function with a higher optimization level than the
     caller.  FIXME: this is really just tip of iceberg of handling
     optimization attribute.  */
  else if (caller_tree != callee_tree)
    {
      struct cl_optimization *caller_opt
	= TREE_OPTIMIZATION ((caller_tree)
			     ? caller_tree
			     : optimization_default_node);

      struct cl_optimization *callee_opt
	= TREE_OPTIMIZATION ((callee_tree)
			     ? callee_tree
			     : optimization_default_node);

      if (((caller_opt->x_optimize > callee_opt->x_optimize)
	   || (caller_opt->x_optimize_size != callee_opt->x_optimize_size))
	  /* gcc.dg/pr43564.c.  Look at forced inline even in -O0.  */
	  && !DECL_DISREGARD_INLINE_LIMITS (e->callee->symbol.decl))
	{
	  e->inline_failed = CIF_OPTIMIZATION_MISMATCH;
	  inlinable = false;
	}
    }

  if (!inlinable && report)
    report_inline_failed_reason (e);
  return inlinable;
}


/* Return true if the edge E is inlinable during early inlining.  */

static bool
can_early_inline_edge_p (struct cgraph_edge *e)
{
  struct cgraph_node *callee = cgraph_function_or_thunk_node (e->callee,
							      NULL);
  /* Early inliner might get called at WPA stage when IPA pass adds new
     function.  In this case we can not really do any of early inlining
     because function bodies are missing.  */
  if (!gimple_has_body_p (callee->symbol.decl))
    {
      e->inline_failed = CIF_BODY_NOT_AVAILABLE;
      return false;
    }

  /* Skip fake edges  */
  if (L_IPO_COMP_MODE && !e->call_stmt)
    return false;

  /* In early inliner some of callees may not be in SSA form yet
     (i.e. the callgraph is cyclic and we did not process
     the callee by early inliner, yet).  We don't have CIF code for this
     case; later we will re-do the decision in the real inliner.  */
  if (!gimple_in_ssa_p (DECL_STRUCT_FUNCTION (e->caller->symbol.decl))
      || !gimple_in_ssa_p (DECL_STRUCT_FUNCTION (callee->symbol.decl)))
    {
      if (dump_file)
	fprintf (dump_file, "  edge not inlinable: not in SSA form\n");
      return false;
    }
  if (!can_inline_edge_p (e, true))
    return false;
  return true;
}


/* Return number of calls in N.  Ignore cheap builtins.  */

static int
num_calls (struct cgraph_node *n)
{
  struct cgraph_edge *e;
<<<<<<< HEAD
  /* The following is buggy -- indirect call is not considered.  */
  for (e = n->callees; e; e = e->next_callee)
    if (e->call_stmt /* Only exist in profile use pass in LIPO  */
        && !is_inexpensive_builtin (e->callee->decl))
      return false;
  return true;
=======
  int num = 0;

  for (e = n->callees; e; e = e->next_callee)
    if (!is_inexpensive_builtin (e->callee->symbol.decl))
      num++;
  return num;
>>>>>>> 40acbb11
}


/* Return true if we are interested in inlining small function.  */

static bool
want_early_inline_function_p (struct cgraph_edge *e)
{
  bool want_inline = true;
  struct cgraph_node *callee = cgraph_function_or_thunk_node (e->callee, NULL);

  if (DECL_DISREGARD_INLINE_LIMITS (callee->symbol.decl))
    ;
  else if (!DECL_DECLARED_INLINE_P (callee->symbol.decl)
	   && !flag_inline_small_functions)
    {
      e->inline_failed = CIF_FUNCTION_NOT_INLINE_CANDIDATE;
      report_inline_failed_reason (e);
      want_inline = false;
    }
  else
    {
      int growth = estimate_edge_growth (e);
      int n;

      if (growth <= 0)
	;
      else if (!cgraph_maybe_hot_edge_p (e)
	       && growth > 0)
	{
	  if (dump_file)
	    fprintf (dump_file, "  will not early inline: %s/%i->%s/%i, "
		     "call is cold and code would grow by %i\n",
		     xstrdup (cgraph_node_name (e->caller)), e->caller->uid,
		     xstrdup (cgraph_node_name (callee)), callee->uid,
		     growth);
	  want_inline = false;
	}
      else if (growth > PARAM_VALUE (PARAM_EARLY_INLINING_INSNS))
	{
	  if (dump_file)
	    fprintf (dump_file, "  will not early inline: %s/%i->%s/%i, "
		     "growth %i exceeds --param early-inlining-insns\n",
		     xstrdup (cgraph_node_name (e->caller)), e->caller->uid,
		     xstrdup (cgraph_node_name (callee)), callee->uid,
		     growth);
	  want_inline = false;
	}
      else if ((n = num_calls (callee)) != 0
	       && growth * (n + 1) > PARAM_VALUE (PARAM_EARLY_INLINING_INSNS))
	{
	  if (dump_file)
	    fprintf (dump_file, "  will not early inline: %s/%i->%s/%i, "
		     "growth %i exceeds --param early-inlining-insns "
		     "divided by number of calls\n",
		     xstrdup (cgraph_node_name (e->caller)), e->caller->uid,
		     xstrdup (cgraph_node_name (callee)), callee->uid,
		     growth);
	  want_inline = false;
	}
    }
  return want_inline;
}

/* Compute time of the edge->caller + edge->callee execution when inlining
   does not happen.  */

inline gcov_type
compute_uninlined_call_time (struct inline_summary *callee_info,
			     struct cgraph_edge *edge)
{
  gcov_type uninlined_call_time =
    RDIV ((gcov_type)callee_info->time * MAX (edge->frequency, 1),
	  CGRAPH_FREQ_BASE);
  gcov_type caller_time = inline_summary (edge->caller->global.inlined_to
				          ? edge->caller->global.inlined_to
				          : edge->caller)->time;
  return uninlined_call_time + caller_time;
}

/* Same as compute_uinlined_call_time but compute time when inlining
   does happen.  */

inline gcov_type
compute_inlined_call_time (struct cgraph_edge *edge,
			   int edge_time)
{
  gcov_type caller_time = inline_summary (edge->caller->global.inlined_to
					  ? edge->caller->global.inlined_to
					  : edge->caller)->time;
  gcov_type time = (caller_time
		    + RDIV (((gcov_type) edge_time
			     - inline_edge_summary (edge)->call_stmt_time)
		    * MAX (edge->frequency, 1), CGRAPH_FREQ_BASE));
  /* Possible one roundoff error, but watch for overflows.  */
  gcc_checking_assert (time >= INT_MIN / 2);
  if (time < 0)
    time = 0;
  return time;
}

/* Return true if the speedup for inlining E is bigger than
   PARAM_MAX_INLINE_MIN_SPEEDUP.  */

static bool
big_speedup_p (struct cgraph_edge *e)
{
  gcov_type time = compute_uninlined_call_time (inline_summary (e->callee),
					  	e);
  gcov_type inlined_time = compute_inlined_call_time (e,
					              estimate_edge_time (e));
  if (time - inlined_time
      > RDIV (time * PARAM_VALUE (PARAM_INLINE_MIN_SPEEDUP), 100))
    return true;
  return false;
}

/* Return true if we are interested in inlining small function.
   When REPORT is true, report reason to dump file.  */

static bool
want_inline_small_function_p (struct cgraph_edge *e, bool report)
{
  bool want_inline = true;
  struct cgraph_node *callee = cgraph_function_or_thunk_node (e->callee, NULL);

  if (DECL_DISREGARD_INLINE_LIMITS (callee->symbol.decl))
    ;
  else if (!DECL_DECLARED_INLINE_P (callee->symbol.decl)
	   && !flag_inline_small_functions)
    {
      e->inline_failed = CIF_FUNCTION_NOT_INLINE_CANDIDATE;
      want_inline = false;
    }
  else
    {
      int growth = estimate_edge_growth (e);
      inline_hints hints = estimate_edge_hints (e);
      bool big_speedup = big_speedup_p (e);

      if (growth <= 0)
	;
      /* Apply MAX_INLINE_INSNS_SINGLE limit.  Do not do so when
	 hints suggests that inlining given function is very profitable.  */
      else if (DECL_DECLARED_INLINE_P (callee->symbol.decl)
	       && growth >= MAX_INLINE_INSNS_SINGLE
	       && !big_speedup
	       && !(hints & (INLINE_HINT_indirect_call
			     | INLINE_HINT_loop_iterations
			     | INLINE_HINT_array_index
			     | INLINE_HINT_loop_stride)))
	{
          e->inline_failed = CIF_MAX_INLINE_INSNS_SINGLE_LIMIT;
	  want_inline = false;
	}
      /* Before giving up based on fact that caller size will grow, allow
         functions that are called few times and eliminating the offline
	 copy will lead to overall code size reduction.
	 Not all of these will be handled by subsequent inlining of functions
	 called once: in particular weak functions are not handled or funcitons
	 that inline to multiple calls but a lot of bodies is optimized out.
	 Finally we want to inline earlier to allow inlining of callbacks.

	 This is slightly wrong on aggressive side:  it is entirely possible
	 that function is called many times with a context where inlining
	 reduces code size and few times with a context where inlining increase
	 code size.  Resoluting growth estimate will be negative even if it
	 would make more sense to keep offline copy and do not inline into the
	 call sites that makes the code size grow.  

	 When badness orders the calls in a way that code reducing calls come
	 first, this situation is not a problem at all: after inlining all
	 "good" calls, we will realize that keeping the function around is
	 better.  */
      else if (growth <= MAX_INLINE_INSNS_SINGLE
	       /* Unlike for functions called once, we play unsafe with
		  COMDATs.  We can allow that since we know functions
		  in consideration are small (and thus risk is small) and
		  moreover grow estimates already accounts that COMDAT
		  functions may or may not disappear when eliminated from
		  current unit. With good probability making aggressive
		  choice in all units is going to make overall program
		  smaller.

		  Consequently we ask cgraph_can_remove_if_no_direct_calls_p
		  instead of
		  cgraph_will_be_removed_from_program_if_no_direct_calls  */
	        && !DECL_EXTERNAL (callee->symbol.decl)
		&& cgraph_can_remove_if_no_direct_calls_p (callee)
		&& estimate_growth (callee) <= 0)
	;
      else if (!DECL_DECLARED_INLINE_P (callee->symbol.decl)
	       && !flag_inline_functions)
	{
          e->inline_failed = CIF_NOT_DECLARED_INLINED;
	  want_inline = false;
	}
      /* Apply MAX_INLINE_INSNS_AUTO limit for functions not declared inline
	 Upgrade it to MAX_INLINE_INSNS_SINGLE when hints suggests that
	 inlining given function is very profitable.  */
      else if (!DECL_DECLARED_INLINE_P (callee->symbol.decl)
	       && !big_speedup
	       && growth >= ((hints & (INLINE_HINT_indirect_call
				       | INLINE_HINT_loop_iterations
			               | INLINE_HINT_array_index
				       | INLINE_HINT_loop_stride))
			     ? MAX (MAX_INLINE_INSNS_AUTO,
				    MAX_INLINE_INSNS_SINGLE)
			     : MAX_INLINE_INSNS_AUTO))
	{
          e->inline_failed = CIF_MAX_INLINE_INSNS_AUTO_LIMIT;
	  want_inline = false;
	}
      /* If call is cold, do not inline when function body would grow. */
      else if (!cgraph_maybe_hot_edge_p (e))
	{
          e->inline_failed = CIF_UNLIKELY_CALL;
	  want_inline = false;
	}
    }
  if (!want_inline && report)
    report_inline_failed_reason (e);
  return want_inline;
}

/* EDGE is self recursive edge.
   We hand two cases - when function A is inlining into itself
   or when function A is being inlined into another inliner copy of function
   A within function B.  

   In first case OUTER_NODE points to the toplevel copy of A, while
   in the second case OUTER_NODE points to the outermost copy of A in B.

   In both cases we want to be extra selective since
   inlining the call will just introduce new recursive calls to appear.  */

static bool
want_inline_self_recursive_call_p (struct cgraph_edge *edge,
				   struct cgraph_node *outer_node,
				   bool peeling,
				   int depth)
{
  char const *reason = NULL;
  bool want_inline = true;
  int caller_freq = CGRAPH_FREQ_BASE;
  int max_depth = PARAM_VALUE (PARAM_MAX_INLINE_RECURSIVE_DEPTH_AUTO);

  if (DECL_DECLARED_INLINE_P (edge->caller->symbol.decl))
    max_depth = PARAM_VALUE (PARAM_MAX_INLINE_RECURSIVE_DEPTH);

  if (!cgraph_maybe_hot_edge_p (edge))
    {
      reason = "recursive call is cold";
      want_inline = false;
    }
  else if (max_count && !outer_node->count)
    {
      reason = "not executed in profile";
      want_inline = false;
    }
  else if (depth > max_depth)
    {
      reason = "--param max-inline-recursive-depth exceeded.";
      want_inline = false;
    }

  if (outer_node->global.inlined_to)
    caller_freq = outer_node->callers->frequency;

  if (!want_inline)
    ;
  /* Inlining of self recursive function into copy of itself within other function
     is transformation similar to loop peeling.

     Peeling is profitable if we can inline enough copies to make probability
     of actual call to the self recursive function very small.  Be sure that
     the probability of recursion is small.

     We ensure that the frequency of recursing is at most 1 - (1/max_depth).
     This way the expected number of recision is at most max_depth.  */
  else if (peeling)
    {
      int max_prob = CGRAPH_FREQ_BASE - ((CGRAPH_FREQ_BASE + max_depth - 1)
					 / max_depth);
      int i;
      for (i = 1; i < depth; i++)
	max_prob = max_prob * max_prob / CGRAPH_FREQ_BASE;
      if (max_count
	  && (edge->count * CGRAPH_FREQ_BASE / outer_node->count
	      >= max_prob))
	{
	  reason = "profile of recursive call is too large";
	  want_inline = false;
	}
      if (!max_count
	  && (edge->frequency * CGRAPH_FREQ_BASE / caller_freq
	      >= max_prob))
	{
	  reason = "frequency of recursive call is too large";
	  want_inline = false;
	}
    }
  /* Recursive inlining, i.e. equivalent of unrolling, is profitable if recursion
     depth is large.  We reduce function call overhead and increase chances that
     things fit in hardware return predictor.

     Recursive inlining might however increase cost of stack frame setup
     actually slowing down functions whose recursion tree is wide rather than
     deep.

     Deciding reliably on when to do recursive inlining without profile feedback
     is tricky.  For now we disable recursive inlining when probability of self
     recursion is low. 

     Recursive inlining of self recursive call within loop also results in large loop
     depths that generally optimize badly.  We may want to throttle down inlining
     in those cases.  In particular this seems to happen in one of libstdc++ rb tree
     methods.  */
  else
    {
      if (max_count
	  && (edge->count * 100 / outer_node->count
	      <= PARAM_VALUE (PARAM_MIN_INLINE_RECURSIVE_PROBABILITY)))
	{
	  reason = "profile of recursive call is too small";
	  want_inline = false;
	}
      else if (!max_count
	       && (edge->frequency * 100 / caller_freq
	           <= PARAM_VALUE (PARAM_MIN_INLINE_RECURSIVE_PROBABILITY)))
	{
	  reason = "frequency of recursive call is too small";
	  want_inline = false;
	}
    }
  if (!want_inline && dump_file)
    fprintf (dump_file, "   not inlining recursively: %s\n", reason);
  return want_inline;
}

/* Return true when NODE has caller other than EDGE. 
   Worker for cgraph_for_node_and_aliases.  */

static bool
check_caller_edge (struct cgraph_node *node, void *edge)
{
  return (node->callers
          && node->callers != edge);
}


/* Decide if inlining NODE would reduce unit size by eliminating
   the offline copy of function.  
   When COLD is true the cold calls are considered, too.  */

static bool
want_inline_function_to_all_callers_p (struct cgraph_node *node, bool cold)
{
   struct cgraph_node *function = cgraph_function_or_thunk_node (node, NULL);
   struct cgraph_edge *e;
   bool has_hot_call = false;

   /* Does it have callers?  */
   if (!node->callers)
     return false;
   /* Already inlined?  */
   if (function->global.inlined_to)
     return false;
   if (cgraph_function_or_thunk_node (node, NULL) != node)
     return false;
   /* Inlining into all callers would increase size?  */
   if (estimate_growth (node) > 0)
     return false;
   /* Maybe other aliases has more direct calls.  */
   if (cgraph_for_node_and_aliases (node, check_caller_edge, node->callers, true))
     return false;
   /* All inlines must be possible.  */
   for (e = node->callers; e; e = e->next_caller)
     {
       if (!can_inline_edge_p (e, true))
         return false;
       if (!has_hot_call && cgraph_maybe_hot_edge_p (e))
	 has_hot_call = 1;
     }

   if (!cold && !has_hot_call)
     return false;
   return true;
}

<<<<<<< HEAD
/* Return true if FUNCDECL is a function with fixed
   argument list.  */

static bool
fixed_arg_function_p (tree fndecl)
{
  tree fntype = TREE_TYPE (fndecl);
  return (TYPE_ARG_TYPES (fntype) == 0
          || (TREE_VALUE (tree_last (TYPE_ARG_TYPES (fntype)))
              == void_type_node));
}

/* For profile collection with flag_dyn_ipa (LIPO), we always
   want to inline comdat functions for the following reasons:
   1) Functions in comdat may be actually defined in a different
   module (depending on how linker picks). This results in a edge
   from one module to another module in the dynamic callgraph.
   The edge is false and result in unnecessary module grouping.
   2) The profile counters in comdat functions are not 'comdated'
   -- which means each copy of the same comdat function has its
   own set of counters. With inlining, we are actually splitting
   the counters and make the profile information 'context sensitive',
   which is a good thing.
   3) During profile-use pass of LIPO (flag_dyn_ipa == 1),
   the pre-tree_profile inline decisions have to be the same as the
   profile-gen pass (otherwise coverage mismatch will occur). Due to
   this reason, it is better for each module to 'use' the comdat copy
   of its own. The only way to get profile data for the copy is to
   inline the copy in profile-gen phase.
   TODO: For indirectly called comdat functions, the above issues
   still exist. */

static bool
better_inline_comdat_function_p (struct cgraph_node *node)
{
  return (profile_arc_flag && flag_dyn_ipa
          && DECL_COMDAT (node->decl)
          && inline_summary (node)->size
	     <= PARAM_VALUE (PARAM_MAX_INLINE_INSNS_SINGLE)
          && fixed_arg_function_p (node->decl));
}

=======
#define RELATIVE_TIME_BENEFIT_RANGE (INT_MAX / 64)
>>>>>>> 40acbb11

/* Return relative time improvement for inlining EDGE in range
   1...RELATIVE_TIME_BENEFIT_RANGE  */

static inline int
relative_time_benefit (struct inline_summary *callee_info,
		       struct cgraph_edge *edge,
		       int edge_time)
{
  gcov_type relbenefit;
  gcov_type uninlined_call_time = compute_uninlined_call_time (callee_info, edge);
  gcov_type inlined_call_time = compute_inlined_call_time (edge, edge_time);

  /* Inlining into extern inline function is not a win.  */
  if (DECL_EXTERNAL (edge->caller->global.inlined_to
		     ? edge->caller->global.inlined_to->symbol.decl
		     : edge->caller->symbol.decl))
    return 1;

  /* Watch overflows.  */
  gcc_checking_assert (uninlined_call_time >= 0);
  gcc_checking_assert (inlined_call_time >= 0);
  gcc_checking_assert (uninlined_call_time >= inlined_call_time);

  /* Compute relative time benefit, i.e. how much the call becomes faster.
     ??? perhaps computing how much the caller+calle together become faster
     would lead to more realistic results.  */
  if (!uninlined_call_time)
    uninlined_call_time = 1;
  relbenefit =
    RDIV (((gcov_type)uninlined_call_time - inlined_call_time) * RELATIVE_TIME_BENEFIT_RANGE,
	  uninlined_call_time);
  relbenefit = MIN (relbenefit, RELATIVE_TIME_BENEFIT_RANGE);
  gcc_checking_assert (relbenefit >= 0);
  relbenefit = MAX (relbenefit, 1);
  return relbenefit;
}


/* A cost model driving the inlining heuristics in a way so the edges with
   smallest badness are inlined first.  After each inlining is performed
   the costs of all caller edges of nodes affected are recomputed so the
   metrics may accurately depend on values such as number of inlinable callers
   of the function or function body size.  */

static int
edge_badness (struct cgraph_edge *edge, bool dump)
{
  gcov_type badness;
  int growth, edge_time;
  struct cgraph_node *callee = cgraph_function_or_thunk_node (edge->callee,
							      NULL);
  struct inline_summary *callee_info = inline_summary (callee);
  inline_hints hints;

  if (DECL_DISREGARD_INLINE_LIMITS (callee->symbol.decl))
    return INT_MIN;

  growth = estimate_edge_growth (edge);
  edge_time = estimate_edge_time (edge);
  hints = estimate_edge_hints (edge);
  gcc_checking_assert (edge_time >= 0);
  gcc_checking_assert (edge_time <= callee_info->time);
  gcc_checking_assert (growth <= callee_info->size);

  if (dump)
    {
      fprintf (dump_file, "    Badness calculation for %s/%i -> %s/%i\n",
	       xstrdup (cgraph_node_name (edge->caller)),
	       edge->caller->uid,
	       xstrdup (cgraph_node_name (callee)),
	       edge->callee->uid);
      fprintf (dump_file, "      size growth %i, time %i ",
	       growth,
	       edge_time);
      dump_inline_hints (dump_file, hints);
      if (big_speedup_p (edge))
	fprintf (dump_file, " big_speedup");
      fprintf (dump_file, "\n");
    }

  /* Always prefer inlining saving code size.  */
  if (growth <= 0)
    {
      badness = INT_MIN / 2 + growth;
      if (dump)
	fprintf (dump_file, "      %i: Growth %i <= 0\n", (int) badness,
		 growth);
    }

  /* When profiling is available, compute badness as:

	        relative_edge_count * relative_time_benefit
     goodness = -------------------------------------------
		growth_f_caller
     badness = -goodness  

    The fraction is upside down, because on edge counts and time beneits
    the bounds are known. Edge growth is essentially unlimited.  */

  else if (max_count)
    {
      int relbenefit = relative_time_benefit (callee_info, edge, edge_time);
      badness =
	((int)
	 ((double) edge->count * INT_MIN / 2 / max_count / RELATIVE_TIME_BENEFIT_RANGE) *
	 relbenefit) / growth;
      
      /* Be sure that insanity of the profile won't lead to increasing counts
	 in the scalling and thus to overflow in the computation above.  */
      gcc_assert (max_count >= edge->count);
      if (dump)
	{
	  fprintf (dump_file,
		   "      %i (relative %f): profile info. Relative count %f"
		   " * Relative benefit %f\n",
		   (int) badness, (double) badness / INT_MIN,
		   (double) edge->count / max_count,
		   relbenefit * 100.0 / RELATIVE_TIME_BENEFIT_RANGE);
	}
    }

  /* When function local profile is available. Compute badness as:
     
                 relative_time_benefit
     goodness =  ---------------------------------
	         growth_of_caller * overall_growth

     badness = - goodness

     compensated by the inline hints.
  */
  else if (flag_guess_branch_prob)
    {
      badness = (relative_time_benefit (callee_info, edge, edge_time)
		 * (INT_MIN / 16 / RELATIVE_TIME_BENEFIT_RANGE));
      badness /= (MIN (65536/2, growth) * MIN (65536/2, MAX (1, callee_info->growth)));
      gcc_checking_assert (badness <=0 && badness >= INT_MIN / 16);
      if ((hints & (INLINE_HINT_indirect_call
		    | INLINE_HINT_loop_iterations
	            | INLINE_HINT_array_index
		    | INLINE_HINT_loop_stride))
	  || callee_info->growth <= 0)
	badness *= 8;
      if (hints & (INLINE_HINT_same_scc))
	badness /= 16;
      else if (hints & (INLINE_HINT_in_scc))
	badness /= 8;
      else if (hints & (INLINE_HINT_cross_module))
	badness /= 2;
      gcc_checking_assert (badness <= 0 && badness >= INT_MIN / 2);
      if ((hints & INLINE_HINT_declared_inline) && badness >= INT_MIN / 32)
	badness *= 16;
      if (dump)
	{
	  fprintf (dump_file,
		   "      %i: guessed profile. frequency %f,"
		   " benefit %f%%, time w/o inlining %i, time w inlining %i"
		   " overall growth %i (current) %i (original)\n",
		   (int) badness, (double)edge->frequency / CGRAPH_FREQ_BASE,
		   relative_time_benefit (callee_info, edge, edge_time) * 100.0
		   / RELATIVE_TIME_BENEFIT_RANGE, 
		   (int)compute_uninlined_call_time (callee_info, edge),
		   (int)compute_inlined_call_time (edge, edge_time),
		   estimate_growth (callee),
		   callee_info->growth);
	}
    }
  /* When function local profile is not available or it does not give
     useful information (ie frequency is zero), base the cost on
     loop nest and overall size growth, so we optimize for overall number
     of functions fully inlined in program.  */
  else
    {
      int nest = MIN (inline_edge_summary (edge)->loop_depth, 8);
      badness = growth * 256;

      /* Decrease badness if call is nested.  */
      if (badness > 0)
	badness >>= nest;
      else
	{
	  badness <<= nest;
	}
      if (dump)
	fprintf (dump_file, "      %i: no profile. nest %i\n", (int) badness,
		 nest);
    }

  /* Ensure that we did not overflow in all the fixed point math above.  */
  gcc_assert (badness >= INT_MIN);
  gcc_assert (badness <= INT_MAX - 1);
  /* Make recursive inlining happen always after other inlining is done.  */
  if (cgraph_edge_recursive_p (edge))
    return badness + 1;
  else
    {
      if (better_inline_comdat_function_p (edge->callee))
        return INT_MIN  + 1;
      else
        return badness;
    }
}

/* Recompute badness of EDGE and update its key in HEAP if needed.  */
static inline void
update_edge_key (fibheap_t heap, struct cgraph_edge *edge)
{
  int badness = edge_badness (edge, false);
  if (edge->aux)
    {
      fibnode_t n = (fibnode_t) edge->aux;
      gcc_checking_assert (n->data == edge);

      /* fibheap_replace_key only decrease the keys.
	 When we increase the key we do not update heap
	 and instead re-insert the element once it becomes
	 a minimum of heap.  */
      if (badness < n->key)
	{
	  if (dump_file && (dump_flags & TDF_DETAILS))
	    {
	      fprintf (dump_file,
		       "  decreasing badness %s/%i -> %s/%i, %i to %i\n",
		       xstrdup (cgraph_node_name (edge->caller)),
		       edge->caller->uid,
		       xstrdup (cgraph_node_name (edge->callee)),
		       edge->callee->uid,
		       (int)n->key,
		       badness);
	    }
	  fibheap_replace_key (heap, n, badness);
	  gcc_checking_assert (n->key == badness);
	}
    }
  else
    {
       if (dump_file && (dump_flags & TDF_DETAILS))
	 {
	   fprintf (dump_file,
		    "  enqueuing call %s/%i -> %s/%i, badness %i\n",
		    xstrdup (cgraph_node_name (edge->caller)),
		    edge->caller->uid,
		    xstrdup (cgraph_node_name (edge->callee)),
		    edge->callee->uid,
		    badness);
	 }
      edge->aux = fibheap_insert (heap, badness, edge);
    }
}


/* NODE was inlined.
   All caller edges needs to be resetted because
   size estimates change. Similarly callees needs reset
   because better context may be known.  */

static void
reset_edge_caches (struct cgraph_node *node)
{
  struct cgraph_edge *edge;
  struct cgraph_edge *e = node->callees;
  struct cgraph_node *where = node;
  int i;
  struct ipa_ref *ref;

  if (where->global.inlined_to)
    where = where->global.inlined_to;

  /* WHERE body size has changed, the cached growth is invalid.  */
  reset_node_growth_cache (where);

  for (edge = where->callers; edge; edge = edge->next_caller)
    if (edge->inline_failed)
      reset_edge_growth_cache (edge);
  for (i = 0; ipa_ref_list_referring_iterate (&where->symbol.ref_list,
					      i, ref); i++)
    if (ref->use == IPA_REF_ALIAS)
      reset_edge_caches (ipa_ref_referring_node (ref));

  if (!e)
    return;

  while (true)
    if (!e->inline_failed && e->callee->callees)
      e = e->callee->callees;
    else
      {
	if (e->inline_failed)
	  reset_edge_growth_cache (e);
	if (e->next_callee)
	  e = e->next_callee;
	else
	  {
	    do
	      {
		if (e->caller == node)
		  return;
		e = e->caller->callers;
	      }
	    while (!e->next_callee);
	    e = e->next_callee;
	  }
      }
}

/* Recompute HEAP nodes for each of caller of NODE.
   UPDATED_NODES track nodes we already visited, to avoid redundant work.
   When CHECK_INLINABLITY_FOR is set, re-check for specified edge that
   it is inlinable. Otherwise check all edges.  */

static void
update_caller_keys (fibheap_t heap, struct cgraph_node *node,
		    bitmap updated_nodes,
		    struct cgraph_edge *check_inlinablity_for)
{
  struct cgraph_edge *edge;
  int i;
  struct ipa_ref *ref;

  if ((!node->alias && !inline_summary (node)->inlinable)
      || cgraph_function_body_availability (node) <= AVAIL_OVERWRITABLE
      || node->global.inlined_to)
    return;
  if (!bitmap_set_bit (updated_nodes, node->uid))
    return;

  for (i = 0; ipa_ref_list_referring_iterate (&node->symbol.ref_list,
					      i, ref); i++)
    if (ref->use == IPA_REF_ALIAS)
      {
	struct cgraph_node *alias = ipa_ref_referring_node (ref);
        update_caller_keys (heap, alias, updated_nodes, check_inlinablity_for);
      }

  for (edge = node->callers; edge; edge = edge->next_caller)
    if (edge->inline_failed)
      {
        if (!check_inlinablity_for
	    || check_inlinablity_for == edge)
	  {
	    if (can_inline_edge_p (edge, false)
		&& (want_inline_small_function_p (edge, false)
                    || better_inline_comdat_function_p (node)))
	      update_edge_key (heap, edge);
	    else if (edge->aux)
	      {
		report_inline_failed_reason (edge);
		fibheap_delete_node (heap, (fibnode_t) edge->aux);
		edge->aux = NULL;
	      }
	  }
	else if (edge->aux)
	  update_edge_key (heap, edge);
      }
}

/* Recompute HEAP nodes for each uninlined call in NODE.
   This is used when we know that edge badnesses are going only to increase
   (we introduced new call site) and thus all we need is to insert newly
   created edges into heap.  */

static void
update_callee_keys (fibheap_t heap, struct cgraph_node *node,
		    bitmap updated_nodes)
{
  struct cgraph_edge *e = node->callees;

  if (!e)
    return;
  while (true)
    if (!e->inline_failed && e->callee->callees)
      e = e->callee->callees;
    else
      {
	enum availability avail;
	struct cgraph_node *callee;
	/* We do not reset callee growth cache here.  Since we added a new call,
	   growth chould have just increased and consequentely badness metric
           don't need updating.  */
	if (e->inline_failed
	    && (callee = cgraph_function_or_thunk_node (e->callee, &avail))
	    && inline_summary (callee)->inlinable
	    && cgraph_function_body_availability (callee) >= AVAIL_AVAILABLE
	    && !bitmap_bit_p (updated_nodes, callee->uid))
	  {
	    if (can_inline_edge_p (e, false)
		&& want_inline_small_function_p (e, false))
	      update_edge_key (heap, e);
	    else if (e->aux)
	      {
		report_inline_failed_reason (e);
		fibheap_delete_node (heap, (fibnode_t) e->aux);
		e->aux = NULL;
	      }
	  }
	if (e->next_callee)
	  e = e->next_callee;
	else
	  {
	    do
	      {
		if (e->caller == node)
		  return;
		e = e->caller->callers;
	      }
	    while (!e->next_callee);
	    e = e->next_callee;
	  }
      }
}

/* Enqueue all recursive calls from NODE into priority queue depending on
   how likely we want to recursively inline the call.  */

static void
lookup_recursive_calls (struct cgraph_node *node, struct cgraph_node *where,
			fibheap_t heap)
{
  struct cgraph_edge *e;
  enum availability avail;

  for (e = where->callees; e; e = e->next_callee)
    if (e->callee == node
	|| (cgraph_function_or_thunk_node (e->callee, &avail) == node
	    && avail > AVAIL_OVERWRITABLE))
      {
	/* When profile feedback is available, prioritize by expected number
	   of calls.  */
        fibheap_insert (heap,
			!max_count ? -e->frequency
		        : -(e->count / ((max_count + (1<<24) - 1) / (1<<24))),
		        e);
      }
  for (e = where->callees; e; e = e->next_callee)
    if (!e->inline_failed)
      lookup_recursive_calls (node, e->callee, heap);
}

/* Decide on recursive inlining: in the case function has recursive calls,
   inline until body size reaches given argument.  If any new indirect edges
   are discovered in the process, add them to *NEW_EDGES, unless NEW_EDGES
   is NULL.  */

static bool
recursive_inlining (struct cgraph_edge *edge,
		    vec<cgraph_edge_p> *new_edges)
{
  int limit = PARAM_VALUE (PARAM_MAX_INLINE_INSNS_RECURSIVE_AUTO);
  int probability = PARAM_VALUE (PARAM_MIN_INLINE_RECURSIVE_PROBABILITY);
  fibheap_t heap;
  struct cgraph_node *node;
  struct cgraph_edge *e;
  struct cgraph_node *master_clone = NULL, *next;
  int depth = 0;
  int n = 0;

  node = edge->caller;
  if (node->global.inlined_to)
    node = node->global.inlined_to;

  if (DECL_DECLARED_INLINE_P (node->symbol.decl))
    limit = PARAM_VALUE (PARAM_MAX_INLINE_INSNS_RECURSIVE);

  /* Make sure that function is small enough to be considered for inlining.  */
  if (estimate_size_after_inlining (node, edge)  >= limit)
    return false;
  heap = fibheap_new ();
  lookup_recursive_calls (node, node, heap);
  if (fibheap_empty (heap))
    {
      fibheap_delete (heap);
      return false;
    }

  if (dump_file)
    fprintf (dump_file,
	     "  Performing recursive inlining on %s\n",
	     cgraph_node_name (node));

  /* Do the inlining and update list of recursive call during process.  */
  while (!fibheap_empty (heap))
    {
      struct cgraph_edge *curr
	= (struct cgraph_edge *) fibheap_extract_min (heap);
      struct cgraph_node *cnode, *dest = curr->callee;

      if (!can_inline_edge_p (curr, true))
	continue;

      /* MASTER_CLONE is produced in the case we already started modified
	 the function. Be sure to redirect edge to the original body before
	 estimating growths otherwise we will be seeing growths after inlining
	 the already modified body.  */
      if (master_clone)
	{
          cgraph_redirect_edge_callee (curr, master_clone);
          reset_edge_growth_cache (curr);
	}

      if (estimate_size_after_inlining (node, curr) > limit)
	{
	  cgraph_redirect_edge_callee (curr, dest);
	  reset_edge_growth_cache (curr);
	  break;
	}

      depth = 1;
      for (cnode = curr->caller;
	   cnode->global.inlined_to; cnode = cnode->callers->caller)
	if (node->symbol.decl
	    == cgraph_function_or_thunk_node (curr->callee, NULL)->symbol.decl)
          depth++;

      if (max_count)
	{
          if (!cgraph_maybe_hot_edge_p (curr))
	    {
	      if (dump_file)
		fprintf (dump_file, "   Not inlining cold call\n");
	      continue;
	    }
          if (node->count == 0 || curr->count * 100 / node->count < probability)
	    {
	      if (dump_file)
		fprintf (dump_file,
			 "   Probability of edge is too small\n");
	      continue;
	    }
	}

      if (!want_inline_self_recursive_call_p (curr, node, false, depth))
	{
	  cgraph_redirect_edge_callee (curr, dest);
	  reset_edge_growth_cache (curr);
	  continue;
	}

      if (!dbg_cnt (inl))
        continue;

      if (dump_file)
	{
	  fprintf (dump_file,
		   "   Inlining call of depth %i", depth);
	  if (node->count)
	    {
	      fprintf (dump_file, " called approx. %.2f times per call",
		       (double)curr->count / node->count);
	    }
	  fprintf (dump_file, "\n");
	}
      if (!master_clone)
	{
	  /* We need original clone to copy around.  */
	  master_clone = cgraph_clone_node (node, node->symbol.decl,
					    node->count, CGRAPH_FREQ_BASE,
					    false, vNULL, true);
	  for (e = master_clone->callees; e; e = e->next_callee)
	    if (!e->inline_failed)
	      clone_inlined_nodes (e, true, false, NULL);
          cgraph_redirect_edge_callee (curr, master_clone);
          reset_edge_growth_cache (curr);
	}

      inline_call (curr, false, new_edges, &overall_size, true);
      lookup_recursive_calls (node, curr->callee, heap);
      n++;
    }

  if (!fibheap_empty (heap) && dump_file)
    fprintf (dump_file, "    Recursive inlining growth limit met.\n");
  fibheap_delete (heap);

  if (!master_clone)
    return false;

  if (dump_file)
    fprintf (dump_file,
	     "\n   Inlined %i times, "
	     "body grown from size %i to %i, time %i to %i\n", n,
	     inline_summary (master_clone)->size, inline_summary (node)->size,
	     inline_summary (master_clone)->time, inline_summary (node)->time);

  /* Remove master clone we used for inlining.  We rely that clones inlined
     into master clone gets queued just before master clone so we don't
     need recursion.  */
  for (node = cgraph_first_function (); node != master_clone;
       node = next)
    {
      next = cgraph_next_function (node);
      if (node->global.inlined_to == master_clone)
	cgraph_remove_node (node);
    }
  cgraph_remove_node (master_clone);
  return true;
}


/* Given whole compilation unit estimate of INSNS, compute how large we can
   allow the unit to grow.  */

static int
compute_max_insns (int insns)
{
  int max_insns = insns;
  if (max_insns < PARAM_VALUE (PARAM_LARGE_UNIT_INSNS))
    max_insns = PARAM_VALUE (PARAM_LARGE_UNIT_INSNS);

  return ((HOST_WIDEST_INT) max_insns
	  * (100 + PARAM_VALUE (PARAM_INLINE_UNIT_GROWTH)) / 100);
}


/* Compute badness of all edges in NEW_EDGES and add them to the HEAP.  */

static void
add_new_edges_to_heap (fibheap_t heap, vec<cgraph_edge_p> new_edges)
{
  while (new_edges.length () > 0)
    {
      struct cgraph_edge *edge = new_edges.pop ();

      gcc_assert (!edge->aux);
      if (edge->inline_failed
	  && can_inline_edge_p (edge, true)
	  && want_inline_small_function_p (edge, true))
        edge->aux = fibheap_insert (heap, edge_badness (edge, false), edge);
    }
}


/* We use greedy algorithm for inlining of small functions:
   All inline candidates are put into prioritized heap ordered in
   increasing badness.

   The inlining of small functions is bounded by unit growth parameters.  */

static void
inline_small_functions (void)
{
  struct cgraph_node *node;
  struct cgraph_edge *edge;
  fibheap_t edge_heap = fibheap_new ();
  bitmap updated_nodes = BITMAP_ALLOC (NULL);
  int min_size, max_size;
  vec<cgraph_edge_p> new_indirect_edges = vNULL;
  int initial_size = 0;
  struct cgraph_node **order = XCNEWVEC (struct cgraph_node *, cgraph_n_nodes);

  if (flag_indirect_inlining)
    new_indirect_edges.create (8);

  /* Compute overall unit size and other global parameters used by badness
     metrics.  */

  max_count = 0;
  ipa_reduced_postorder (order, true, true, NULL);
  free (order);

  FOR_EACH_DEFINED_FUNCTION (node)
    if (!node->global.inlined_to)
      {
	if (cgraph_function_with_gimple_body_p (node)
	    || node->thunk.thunk_p)
	  {
	    struct inline_summary *info = inline_summary (node);
	    struct ipa_dfs_info *dfs = (struct ipa_dfs_info *) node->symbol.aux;

	    if (!DECL_EXTERNAL (node->symbol.decl))
	      initial_size += info->size;
	    info->growth = estimate_growth (node);
	    if (dfs && dfs->next_cycle)
	      {
		struct cgraph_node *n2;
		int id = dfs->scc_no + 1;
		for (n2 = node; n2;
		     n2 = ((struct ipa_dfs_info *) node->symbol.aux)->next_cycle)
		  {
		    struct inline_summary *info2 = inline_summary (n2);
		    if (info2->scc_no)
		      break;
		    info2->scc_no = id;
		  }
	      }
	  }

	for (edge = node->callers; edge; edge = edge->next_caller)
	  if (max_count < edge->count)
	    max_count = edge->count;
        for (edge = node->indirect_calls; edge; edge = edge->next_callee)
          if (max_count < edge->count)
            max_count = edge->count;
      }
  ipa_free_postorder_info ();
  initialize_growth_caches ();

  if (dump_file)
    fprintf (dump_file,
	     "\nDeciding on inlining of small functions.  Starting with size %i.\n",
	     initial_size);

  overall_size = initial_size;
  max_size = compute_max_insns (overall_size);
  min_size = overall_size;

  /* Populate the heeap with all edges we might inline.  */

  FOR_EACH_DEFINED_FUNCTION (node)
    if (!node->global.inlined_to)
      {
	if (dump_file)
	  fprintf (dump_file, "Enqueueing calls of %s/%i.\n",
		   cgraph_node_name (node), node->uid);

	for (edge = node->callers; edge; edge = edge->next_caller)
	  if (edge->inline_failed
	      && can_inline_edge_p (edge, true)
	      && (want_inline_small_function_p (edge, true)
                  || better_inline_comdat_function_p (node))
	      && edge->inline_failed)
	    {
	      gcc_assert (!edge->aux);
	      update_edge_key (edge_heap, edge);
	    }
      }

  gcc_assert (in_lto_p
	      || !max_count
	      || (profile_info && flag_branch_probabilities));

  while (!fibheap_empty (edge_heap))
    {
      int old_size = overall_size;
      struct cgraph_node *where, *callee;
      int badness = fibheap_min_key (edge_heap);
      int current_badness;
      int cached_badness;
      int growth;

      edge = (struct cgraph_edge *) fibheap_extract_min (edge_heap);
      gcc_assert (edge->aux);
      edge->aux = NULL;
      if (!edge->inline_failed)
	continue;

      if (L_IPO_COMP_MODE && !edge->call_stmt)
        continue;

      /* Be sure that caches are maintained consistent.  
         We can not make this ENABLE_CHECKING only because it cause different
         updates of the fibheap queue.  */
      cached_badness = edge_badness (edge, false);
      reset_edge_growth_cache (edge);
      reset_node_growth_cache (edge->callee);

      /* When updating the edge costs, we only decrease badness in the keys.
	 Increases of badness are handled lazilly; when we see key with out
	 of date value on it, we re-insert it now.  */
      current_badness = edge_badness (edge, false);
      gcc_assert (cached_badness == current_badness);
      gcc_assert (current_badness >= badness);
      if (current_badness != badness)
	{
	  edge->aux = fibheap_insert (edge_heap, current_badness, edge);
	  continue;
	}

      if (!can_inline_edge_p (edge, true))
	continue;
 
      callee = cgraph_function_or_thunk_node (edge->callee, NULL);
      growth = estimate_edge_growth (edge);
      if (dump_file)
	{
	  fprintf (dump_file,
		   "\nConsidering %s with %i size\n",
		   cgraph_node_name (callee),
		   inline_summary (callee)->size);
	  fprintf (dump_file,
		   " to be inlined into %s in %s:%i\n"
		   " Estimated growth after inlined into all is %+i insns.\n"
		   " Estimated badness is %i, frequency %.2f.\n",
		   cgraph_node_name (edge->caller),
		   flag_wpa ? "unknown"
		   : gimple_filename ((const_gimple) edge->call_stmt),
		   flag_wpa ? -1
		   : gimple_lineno ((const_gimple) edge->call_stmt),
		   estimate_growth (callee),
		   badness,
		   edge->frequency / (double)CGRAPH_FREQ_BASE);
	  if (edge->count)
	    fprintf (dump_file," Called "HOST_WIDEST_INT_PRINT_DEC"x\n",
		     edge->count);
	  if (dump_flags & TDF_DETAILS)
	    edge_badness (edge, true);
	}

      if (overall_size + growth > max_size
	  && !DECL_DISREGARD_INLINE_LIMITS (callee->symbol.decl))
	{
	  edge->inline_failed = CIF_INLINE_UNIT_GROWTH_LIMIT;
	  report_inline_failed_reason (edge);
	  continue;
	}

      if (!want_inline_small_function_p (edge, true)
          && !better_inline_comdat_function_p (edge->callee))
	continue;

      /* Heuristics for inlining small functions works poorly for
	 recursive calls where we do efect similar to loop unrolling.
	 When inliing such edge seems profitable, leave decision on
	 specific inliner.  */
      if (cgraph_edge_recursive_p (edge))
	{
	  where = edge->caller;
	  if (where->global.inlined_to)
	    where = where->global.inlined_to;
	  if (!recursive_inlining (edge,
				   flag_indirect_inlining
				   ? &new_indirect_edges : NULL))
	    {
	      edge->inline_failed = CIF_RECURSIVE_INLINING;
	      continue;
	    }
	  reset_edge_caches (where);
	  /* Recursive inliner inlines all recursive calls of the function
	     at once. Consequently we need to update all callee keys.  */
	  if (flag_indirect_inlining)
	    add_new_edges_to_heap (edge_heap, new_indirect_edges);
          update_callee_keys (edge_heap, where, updated_nodes);
	}
      else
	{
	  struct cgraph_node *outer_node = NULL;
	  int depth = 0;

          if (!dbg_cnt (inl))
            continue;

	  /* Consider the case where self recursive function A is inlined into B.
	     This is desired optimization in some cases, since it leads to effect
	     similar of loop peeling and we might completely optimize out the
	     recursive call.  However we must be extra selective.  */

	  where = edge->caller;
	  while (where->global.inlined_to)
	    {
	      if (where->symbol.decl == callee->symbol.decl)
		outer_node = where, depth++;
	      where = where->callers->caller;
	    }
	  if (outer_node
	      && !want_inline_self_recursive_call_p (edge, outer_node,
						     true, depth))
	    {
	      edge->inline_failed
		= (DECL_DISREGARD_INLINE_LIMITS (edge->callee->symbol.decl)
		   ? CIF_RECURSIVE_INLINING : CIF_UNSPECIFIED);
	      continue;
	    }
	  else if (depth && dump_file)
	    fprintf (dump_file, " Peeling recursion with depth %i\n", depth);

	  gcc_checking_assert (!callee->global.inlined_to);
	  inline_call (edge, true, &new_indirect_edges, &overall_size, true);
	  if (flag_indirect_inlining)
	    add_new_edges_to_heap (edge_heap, new_indirect_edges);

	  reset_edge_caches (edge->callee);
          reset_node_growth_cache (callee);

	  update_callee_keys (edge_heap, where, updated_nodes);
	}
      where = edge->caller;
      if (where->global.inlined_to)
	where = where->global.inlined_to;

      /* Our profitability metric can depend on local properties
	 such as number of inlinable calls and size of the function body.
	 After inlining these properties might change for the function we
	 inlined into (since it's body size changed) and for the functions
	 called by function we inlined (since number of it inlinable callers
	 might change).  */
      update_caller_keys (edge_heap, where, updated_nodes, NULL);
      bitmap_clear (updated_nodes);

      if (dump_file)
	{
	  fprintf (dump_file,
		   "INFO: %s Inlined into %s which now has time %i and size %i,"
		   "net change of %+i.\n",
		   cgraph_node_name (edge->callee),
		   cgraph_node_name (edge->caller),
		   inline_summary (edge->caller)->time,
		   inline_summary (edge->caller)->size,
		   overall_size - old_size);
	}
      if (min_size > overall_size)
	{
	  min_size = overall_size;
	  max_size = compute_max_insns (min_size);

	  if (dump_file)
	    fprintf (dump_file, "New minimal size reached: %i\n", min_size);
	}
    }

  free_growth_caches ();
  new_indirect_edges.release ();
  fibheap_delete (edge_heap);
  if (dump_file)
    fprintf (dump_file,
	     "Unit growth for small function inlining: %i->%i (%i%%)\n",
	     initial_size, overall_size,
	     initial_size ? overall_size * 100 / (initial_size) - 100: 0);
  BITMAP_FREE (updated_nodes);
}

/* Flatten NODE.  Performed both during early inlining and
   at IPA inlining time.  */

static void
flatten_function (struct cgraph_node *node, bool early)
{
  struct cgraph_edge *e;

  /* We shouldn't be called recursively when we are being processed.  */
  gcc_assert (node->symbol.aux == NULL);

  node->symbol.aux = (void *) node;

  for (e = node->callees; e; e = e->next_callee)
    {
      struct cgraph_node *orig_callee;
      struct cgraph_node *callee = cgraph_function_or_thunk_node (e->callee, NULL);

      /* We've hit cycle?  It is time to give up.  */
      if (callee->symbol.aux)
	{
	  if (dump_file)
	    fprintf (dump_file,
		     "Not inlining %s into %s to avoid cycle.\n",
		     xstrdup (cgraph_node_name (callee)),
		     xstrdup (cgraph_node_name (e->caller)));
	  e->inline_failed = CIF_RECURSIVE_INLINING;
	  continue;
	}

      /* When the edge is already inlined, we just need to recurse into
	 it in order to fully flatten the leaves.  */
      if (!e->inline_failed)
	{
	  flatten_function (callee, early);
	  continue;
	}

      /* Flatten attribute needs to be processed during late inlining. For
	 extra code quality we however do flattening during early optimization,
	 too.  */
      if (!early
	  ? !can_inline_edge_p (e, true)
	  : !can_early_inline_edge_p (e))
	continue;

      if (cgraph_edge_recursive_p (e))
	{
	  if (dump_file)
	    fprintf (dump_file, "Not inlining: recursive call.\n");
	  continue;
	}

      if (gimple_in_ssa_p (DECL_STRUCT_FUNCTION (node->symbol.decl))
	  != gimple_in_ssa_p (DECL_STRUCT_FUNCTION (callee->symbol.decl)))
	{
	  if (dump_file)
	    fprintf (dump_file, "Not inlining: SSA form does not match.\n");
	  continue;
	}

      /* Inline the edge and flatten the inline clone.  Avoid
         recursing through the original node if the node was cloned.  */
      if (dump_file)
	fprintf (dump_file, " Inlining %s into %s.\n",
		 xstrdup (cgraph_node_name (callee)),
		 xstrdup (cgraph_node_name (e->caller)));
      orig_callee = callee;
      inline_call (e, true, NULL, NULL, false);
      if (e->callee != orig_callee)
	orig_callee->symbol.aux = (void *) node;
      flatten_function (e->callee, early);
      if (e->callee != orig_callee)
	orig_callee->symbol.aux = NULL;
    }

  node->symbol.aux = NULL;
  if (!node->global.inlined_to)
    inline_update_overall_summary (node);
}

/* Decide on the inlining.  We do so in the topological order to avoid
   expenses on updating data structures.  */

static unsigned int
ipa_inline (void)
{
  struct cgraph_node *node;
  int nnodes;
  struct cgraph_node **order =
    XCNEWVEC (struct cgraph_node *, cgraph_n_nodes);
  int i;

  if (in_lto_p && optimize)
    ipa_update_after_lto_read ();

  if (dump_file)
    dump_inline_summaries (dump_file);

  nnodes = ipa_reverse_postorder (order);

  FOR_EACH_FUNCTION (node)
    node->symbol.aux = 0;

  if (dump_file)
    fprintf (dump_file, "\nFlattening functions:\n");

  /* In the first pass handle functions to be flattened.  Do this with
     a priority so none of our later choices will make this impossible.  */
  for (i = nnodes - 1; i >= 0; i--)
    {
      node = order[i];

      /* Handle nodes to be flattened.
	 Ideally when processing callees we stop inlining at the
	 entry of cycles, possibly cloning that entry point and
	 try to flatten itself turning it into a self-recursive
	 function.  */
      if (lookup_attribute ("flatten",
			    DECL_ATTRIBUTES (node->symbol.decl)) != NULL)
	{
	  if (dump_file)
	    fprintf (dump_file,
		     "Flattening %s\n", cgraph_node_name (node));
	  flatten_function (node, false);
	}
    }

  inline_small_functions ();
  symtab_remove_unreachable_nodes (true, dump_file);
  free (order);

  /* Inline functions with a property that after inlining into all callers the
     code size will shrink because the out-of-line copy is eliminated. 
     We do this regardless on the callee size as long as function growth limits
     are met.  */
  if (flag_inline_functions_called_once)
    {
      int cold;
      if (dump_file)
	fprintf (dump_file,
		 "\nDeciding on functions to be inlined into all callers:\n");

      /* Inlining one function called once has good chance of preventing
	 inlining other function into the same callee.  Ideally we should
	 work in priority order, but probably inlining hot functions first
	 is good cut without the extra pain of maintaining the queue.

	 ??? this is not really fitting the bill perfectly: inlining function
	 into callee often leads to better optimization of callee due to
	 increased context for optimization.
	 For example if main() function calls a function that outputs help
	 and then function that does the main optmization, we should inline
	 the second with priority even if both calls are cold by themselves.

	 We probably want to implement new predicate replacing our use of
	 maybe_hot_edge interpreted as maybe_hot_edge || callee is known
	 to be hot.  */
      for (cold = 0; cold <= 1; cold ++)
	{
	  FOR_EACH_DEFINED_FUNCTION (node)
	    {
	      if (want_inline_function_to_all_callers_p (node, cold))
		{
		  int num_calls = 0;
		  struct cgraph_edge *e;
		  for (e = node->callers; e; e = e->next_caller)
		    num_calls++;
		  while (node->callers && !node->global.inlined_to)
		    {
		      struct cgraph_node *caller = node->callers->caller;

		      if (dump_file)
			{
			  fprintf (dump_file,
				   "\nInlining %s size %i.\n",
				   cgraph_node_name (node),
				   inline_summary (node)->size);
			  fprintf (dump_file,
				   " Called once from %s %i insns.\n",
				   cgraph_node_name (node->callers->caller),
				   inline_summary (node->callers->caller)->size);
			}

		      inline_call (node->callers, true, NULL, NULL, true);
		      if (dump_file)
			fprintf (dump_file,
				 " Inlined into %s which now has %i size\n",
				 cgraph_node_name (caller),
				 inline_summary (caller)->size);
		      if (!num_calls--)
		        {
			  if (dump_file)
			    fprintf (dump_file, "New calls found; giving up.\n");
			  break;
		        }
		    }
<<<<<<< HEAD

		  inline_call (node->callers, true, NULL, NULL);
		  if (dump_file)
		    fprintf (dump_file,
			     "INFO: Inlined into %s which now has %i size\n",
			     cgraph_node_name (caller),
			     inline_summary (caller)->size);
=======
>>>>>>> 40acbb11
		}
	    }
	}
    }

  /* Free ipa-prop structures if they are no longer needed.  */
  if (optimize)
    ipa_free_all_structures_after_iinln ();

  if (dump_file)
    fprintf (dump_file,
	     "\nInlined %i calls, eliminated %i functions\n\n",
	     ncalls_inlined, nfunctions_inlined);

  if (dump_file)
    dump_inline_summaries (dump_file);
  /* In WPA we use inline summaries for partitioning process.  */
  if (!flag_wpa)
    inline_free_summary ();
  return 0;
}

/* Inline always-inline function calls in NODE.  */

static bool
inline_always_inline_functions (struct cgraph_node *node)
{
  struct cgraph_edge *e;
  bool inlined = false;

  for (e = node->callees; e; e = e->next_callee)
    {
      struct cgraph_node *callee = cgraph_function_or_thunk_node (e->callee, NULL);
      if (!DECL_DISREGARD_INLINE_LIMITS (callee->symbol.decl))
	continue;

      if (cgraph_edge_recursive_p (e))
	{
	  if (dump_file)
	    fprintf (dump_file, "  Not inlining recursive call to %s.\n",
		     cgraph_node_name (e->callee));
	  e->inline_failed = CIF_RECURSIVE_INLINING;
	  continue;
	}

      if (!can_early_inline_edge_p (e))
	continue;

      if (dump_file)
	fprintf (dump_file, "  Inlining %s into %s (always_inline).\n",
		 xstrdup (cgraph_node_name (e->callee)),
		 xstrdup (cgraph_node_name (e->caller)));
      inline_call (e, true, NULL, NULL, false);
      inlined = true;
    }
  if (inlined)
    inline_update_overall_summary (node);

  return inlined;
}

/* Decide on the inlining.  We do so in the topological order to avoid
   expenses on updating data structures.  */

static bool
early_inline_small_functions (struct cgraph_node *node)
{
  struct cgraph_edge *e;
  bool inlined = false;

  for (e = node->callees; e; e = e->next_callee)
    {
      struct cgraph_node *callee = cgraph_function_or_thunk_node (e->callee, NULL);
      if (!inline_summary (callee)->inlinable
	  || !e->inline_failed)
	continue;

      /* Do not consider functions not declared inline.  */
      if (!DECL_DECLARED_INLINE_P (callee->symbol.decl)
	  && !flag_inline_small_functions
	  && !flag_inline_functions)
	continue;

      if (dump_file)
	fprintf (dump_file, "Considering inline candidate %s.\n",
		 cgraph_node_name (callee));

      if (!can_early_inline_edge_p (e))
	continue;

      if (cgraph_edge_recursive_p (e))
	{

	  if (dump_file)
	    fprintf (dump_file, "  Not inlining: recursive call.\n");
	  continue;
	}

      if (!want_early_inline_function_p (e))
	continue;

      if (dump_file)
	fprintf (dump_file, " Inlining %s into %s.\n",
		 xstrdup (cgraph_node_name (callee)),
		 xstrdup (cgraph_node_name (e->caller)));
      inline_call (e, true, NULL, NULL, true);
      inlined = true;
    }

  return inlined;
}

/* Do inlining of small functions.  Doing so early helps profiling and other
   passes to be somewhat more effective and avoids some code duplication in
   later real inlining pass for testcases with very many function calls.  */
static unsigned int
early_inliner (void)
{
  struct cgraph_node *node = cgraph_get_node (current_function_decl);
  struct cgraph_edge *edge;
  unsigned int todo = 0;
  int iterations = 0;
  bool inlined = false;

  if (seen_error ())
    return 0;

  /* Do nothing if datastructures for ipa-inliner are already computed.  This
     happens when some pass decides to construct new function and
     cgraph_add_new_function calls lowering passes and early optimization on
     it.  This may confuse ourself when early inliner decide to inline call to
     function clone, because function clones don't have parameter list in
     ipa-prop matching their signature.  */
  if (ipa_node_params_vector.exists ())
    return 0;

#ifdef ENABLE_CHECKING
  verify_cgraph_node (node);
#endif

  /* Even when not optimizing or not inlining inline always-inline
     functions.  */
  inlined = inline_always_inline_functions (node);

  if (!optimize
      || flag_no_inline
      || !flag_early_inlining
      /* Never inline regular functions into always-inline functions
	 during incremental inlining.  This sucks as functions calling
	 always inline functions will get less optimized, but at the
	 same time inlining of functions calling always inline
	 function into an always inline function might introduce
	 cycles of edges to be always inlined in the callgraph.

	 We might want to be smarter and just avoid this type of inlining.  */
      || DECL_DISREGARD_INLINE_LIMITS (node->symbol.decl))
    ;
  else if (lookup_attribute ("flatten",
			     DECL_ATTRIBUTES (node->symbol.decl)) != NULL)
    {
      /* When the function is marked to be flattened, recursively inline
	 all calls in it.  */
      if (dump_file)
	fprintf (dump_file,
		 "Flattening %s\n", cgraph_node_name (node));
      flatten_function (node, true);
      inlined = true;
    }
  else
    {
      /* We iterate incremental inlining to get trivial cases of indirect
	 inlining.  */
      while (iterations < PARAM_VALUE (PARAM_EARLY_INLINER_MAX_ITERATIONS)
	     && early_inline_small_functions (node))
	{
	  timevar_push (TV_INTEGRATION);
	  todo |= optimize_inline_calls (current_function_decl);

	  /* Technically we ought to recompute inline parameters so the new
 	     iteration of early inliner works as expected.  We however have
	     values approximately right and thus we only need to update edge
	     info that might be cleared out for newly discovered edges.  */
	  for (edge = node->callees; edge; edge = edge->next_callee)
	    {
	      struct inline_edge_summary *es = inline_edge_summary (edge);

	      if (!edge->call_stmt)
	        continue;
	      es->call_stmt_size
		= estimate_num_insns (edge->call_stmt, &eni_size_weights);
	      es->call_stmt_time
		= estimate_num_insns (edge->call_stmt, &eni_time_weights);
	      if (edge->callee->symbol.decl
		  && !gimple_check_call_matching_types (edge->call_stmt,
							edge->callee->symbol.decl))
		edge->call_stmt_cannot_inline_p = true;
	    }
	  timevar_pop (TV_INTEGRATION);
	  iterations++;
	  inlined = false;
	}
      if (dump_file)
	fprintf (dump_file, "Iterations: %i\n", iterations);
    }

  if (inlined)
    {
      timevar_push (TV_INTEGRATION);
      todo |= optimize_inline_calls (current_function_decl);
      timevar_pop (TV_INTEGRATION);
    }

  cfun->always_inline_functions_inlined = true;

  return todo;
}

struct gimple_opt_pass pass_early_inline =
{
 {
  GIMPLE_PASS,
  "einline",	 			/* name */
  OPTGROUP_INLINE,                      /* optinfo_flags */
  NULL,					/* gate */
  early_inliner,			/* execute */
  NULL,					/* sub */
  NULL,					/* next */
  0,					/* static_pass_number */
  TV_EARLY_INLINING,			/* tv_id */
  PROP_ssa,                             /* properties_required */
  0,					/* properties_provided */
  0,					/* properties_destroyed */
  0,					/* todo_flags_start */
  0                 			/* todo_flags_finish */
 }
};

/* When to run IPA inlining.  Inlining of always-inline functions
   happens during early inlining.

   Enable inlining unconditoinally at -flto.  We need size estimates to
   drive partitioning.  */

static bool
gate_ipa_inline (void)
{
  return optimize || flag_lto || flag_wpa;
}

struct ipa_opt_pass_d pass_ipa_inline =
{
 {
  IPA_PASS,
  "inline",				/* name */
  OPTGROUP_INLINE,                      /* optinfo_flags */
  gate_ipa_inline,			/* gate */
  ipa_inline,				/* execute */
  NULL,					/* sub */
  NULL,					/* next */
  0,					/* static_pass_number */
  TV_IPA_INLINING,      		/* tv_id */
  0,	                                /* properties_required */
  0,					/* properties_provided */
  0,					/* properties_destroyed */
  TODO_remove_functions,		/* todo_flags_finish */
  TODO_dump_symtab 
  | TODO_remove_functions | TODO_ggc_collect	/* todo_flags_finish */
 },
 inline_generate_summary,		/* generate_summary */
 inline_write_summary,			/* write_summary */
 inline_read_summary,			/* read_summary */
 NULL,					/* write_optimization_summary */
 NULL,					/* read_optimization_summary */
 NULL,					/* stmt_fixup */
 0,					/* TODOs */
 inline_transform,			/* function_transform */
 NULL,					/* variable_transform */
};<|MERGE_RESOLUTION|>--- conflicted
+++ resolved
@@ -395,21 +395,14 @@
 num_calls (struct cgraph_node *n)
 {
   struct cgraph_edge *e;
-<<<<<<< HEAD
   /* The following is buggy -- indirect call is not considered.  */
+  int num = 0;
+
   for (e = n->callees; e; e = e->next_callee)
     if (e->call_stmt /* Only exist in profile use pass in LIPO  */
-        && !is_inexpensive_builtin (e->callee->decl))
-      return false;
-  return true;
-=======
-  int num = 0;
-
-  for (e = n->callees; e; e = e->next_callee)
-    if (!is_inexpensive_builtin (e->callee->symbol.decl))
+        && !is_inexpensive_builtin (e->callee->symbol.decl))
       num++;
   return num;
->>>>>>> 40acbb11
 }
 
 
@@ -800,7 +793,8 @@
    return true;
 }
 
-<<<<<<< HEAD
+#define RELATIVE_TIME_BENEFIT_RANGE (INT_MAX / 64)
+
 /* Return true if FUNCDECL is a function with fixed
    argument list.  */
 
@@ -837,15 +831,12 @@
 better_inline_comdat_function_p (struct cgraph_node *node)
 {
   return (profile_arc_flag && flag_dyn_ipa
-          && DECL_COMDAT (node->decl)
+          && DECL_COMDAT (node->symbol.decl)
           && inline_summary (node)->size
 	     <= PARAM_VALUE (PARAM_MAX_INLINE_INSNS_SINGLE)
-          && fixed_arg_function_p (node->decl));
-}
-
-=======
-#define RELATIVE_TIME_BENEFIT_RANGE (INT_MAX / 64)
->>>>>>> 40acbb11
+          && fixed_arg_function_p (node->symbol.decl));
+}
+
 
 /* Return relative time improvement for inlining EDGE in range
    1...RELATIVE_TIME_BENEFIT_RANGE  */
@@ -1963,16 +1954,6 @@
 			  break;
 		        }
 		    }
-<<<<<<< HEAD
-
-		  inline_call (node->callers, true, NULL, NULL);
-		  if (dump_file)
-		    fprintf (dump_file,
-			     "INFO: Inlined into %s which now has %i size\n",
-			     cgraph_node_name (caller),
-			     inline_summary (caller)->size);
-=======
->>>>>>> 40acbb11
 		}
 	    }
 	}
