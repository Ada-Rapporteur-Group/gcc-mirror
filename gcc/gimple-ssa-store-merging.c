/* GIMPLE store merging pass.
   Copyright (C) 2016-2017 Free Software Foundation, Inc.
   Contributed by ARM Ltd.

   This file is part of GCC.

   GCC is free software; you can redistribute it and/or modify it
   under the terms of the GNU General Public License as published by
   the Free Software Foundation; either version 3, or (at your option)
   any later version.

   GCC is distributed in the hope that it will be useful, but
   WITHOUT ANY WARRANTY; without even the implied warranty of
   MERCHANTABILITY or FITNESS FOR A PARTICULAR PURPOSE.  See the GNU
   General Public License for more details.

   You should have received a copy of the GNU General Public License
   along with GCC; see the file COPYING3.  If not see
   <http://www.gnu.org/licenses/>.  */

/* The purpose of this pass is to combine multiple memory stores of
   constant values to consecutive memory locations into fewer wider stores.
   For example, if we have a sequence peforming four byte stores to
   consecutive memory locations:
   [p     ] := imm1;
   [p + 1B] := imm2;
   [p + 2B] := imm3;
   [p + 3B] := imm4;
   we can transform this into a single 4-byte store if the target supports it:
  [p] := imm1:imm2:imm3:imm4 //concatenated immediates according to endianness.

   The algorithm is applied to each basic block in three phases:

   1) Scan through the basic block recording constant assignments to
   destinations that can be expressed as a store to memory of a certain size
   at a certain bit offset.  Record store chains to different bases in a
   hash_map (m_stores) and make sure to terminate such chains when appropriate
   (for example when when the stored values get used subsequently).
   These stores can be a result of structure element initializers, array stores
   etc.  A store_immediate_info object is recorded for every such store.
   Record as many such assignments to a single base as possible until a
   statement that interferes with the store sequence is encountered.

   2) Analyze the chain of stores recorded in phase 1) (i.e. the vector of
   store_immediate_info objects) and coalesce contiguous stores into
   merged_store_group objects.

   For example, given the stores:
   [p     ] := 0;
   [p + 1B] := 1;
   [p + 3B] := 0;
   [p + 4B] := 1;
   [p + 5B] := 0;
   [p + 6B] := 0;
   This phase would produce two merged_store_group objects, one recording the
   two bytes stored in the memory region [p : p + 1] and another
   recording the four bytes stored in the memory region [p + 3 : p + 6].

   3) The merged_store_group objects produced in phase 2) are processed
   to generate the sequence of wider stores that set the contiguous memory
   regions to the sequence of bytes that correspond to it.  This may emit
   multiple stores per store group to handle contiguous stores that are not
   of a size that is a power of 2.  For example it can try to emit a 40-bit
   store as a 32-bit store followed by an 8-bit store.
   We try to emit as wide stores as we can while respecting STRICT_ALIGNMENT or
   SLOW_UNALIGNED_ACCESS rules.

   Note on endianness and example:
   Consider 2 contiguous 16-bit stores followed by 2 contiguous 8-bit stores:
   [p     ] := 0x1234;
   [p + 2B] := 0x5678;
   [p + 4B] := 0xab;
   [p + 5B] := 0xcd;

   The memory layout for little-endian (LE) and big-endian (BE) must be:
  p |LE|BE|
  ---------
  0 |34|12|
  1 |12|34|
  2 |78|56|
  3 |56|78|
  4 |ab|ab|
  5 |cd|cd|

  To merge these into a single 48-bit merged value 'val' in phase 2)
  on little-endian we insert stores to higher (consecutive) bitpositions
  into the most significant bits of the merged value.
  The final merged value would be: 0xcdab56781234

  For big-endian we insert stores to higher bitpositions into the least
  significant bits of the merged value.
  The final merged value would be: 0x12345678abcd

  Then, in phase 3), we want to emit this 48-bit value as a 32-bit store
  followed by a 16-bit store.  Again, we must consider endianness when
  breaking down the 48-bit value 'val' computed above.
  For little endian we emit:
  [p]      (32-bit) := 0x56781234; // val & 0x0000ffffffff;
  [p + 4B] (16-bit) := 0xcdab;    // (val & 0xffff00000000) >> 32;

  Whereas for big-endian we emit:
  [p]      (32-bit) := 0x12345678; // (val & 0xffffffff0000) >> 16;
  [p + 4B] (16-bit) := 0xabcd;     //  val & 0x00000000ffff;  */

#include "config.h"
#include "system.h"
#include "coretypes.h"
#include "backend.h"
#include "tree.h"
#include "gimple.h"
#include "builtins.h"
#include "fold-const.h"
#include "tree-pass.h"
#include "ssa.h"
#include "gimple-pretty-print.h"
#include "alias.h"
#include "fold-const.h"
#include "params.h"
#include "print-tree.h"
#include "tree-hash-traits.h"
#include "gimple-iterator.h"
#include "gimplify.h"
#include "stor-layout.h"
#include "timevar.h"
#include "tree-cfg.h"
#include "tree-eh.h"
#include "target.h"
#include "gimplify-me.h"
#include "selftest.h"

/* The maximum size (in bits) of the stores this pass should generate.  */
#define MAX_STORE_BITSIZE (BITS_PER_WORD)
#define MAX_STORE_BYTES (MAX_STORE_BITSIZE / BITS_PER_UNIT)

namespace {

/* Struct recording the information about a single store of an immediate
   to memory.  These are created in the first phase and coalesced into
   merged_store_group objects in the second phase.  */

struct store_immediate_info
{
  unsigned HOST_WIDE_INT bitsize;
  unsigned HOST_WIDE_INT bitpos;
  gimple *stmt;
  unsigned int order;
  store_immediate_info (unsigned HOST_WIDE_INT, unsigned HOST_WIDE_INT,
			gimple *, unsigned int);
};

store_immediate_info::store_immediate_info (unsigned HOST_WIDE_INT bs,
					    unsigned HOST_WIDE_INT bp,
					    gimple *st,
					    unsigned int ord)
  : bitsize (bs), bitpos (bp), stmt (st), order (ord)
{
}

/* Struct representing a group of stores to contiguous memory locations.
   These are produced by the second phase (coalescing) and consumed in the
   third phase that outputs the widened stores.  */

struct merged_store_group
{
  unsigned HOST_WIDE_INT start;
  unsigned HOST_WIDE_INT width;
  /* The size of the allocated memory for val.  */
  unsigned HOST_WIDE_INT buf_size;

  unsigned int align;
  unsigned int first_order;
  unsigned int last_order;

  auto_vec<struct store_immediate_info *> stores;
  /* We record the first and last original statements in the sequence because
     we'll need their vuse/vdef and replacement position.  It's easier to keep
     track of them separately as 'stores' is reordered by apply_stores.  */
  gimple *last_stmt;
  gimple *first_stmt;
  unsigned char *val;

  merged_store_group (store_immediate_info *);
  ~merged_store_group ();
  void merge_into (store_immediate_info *);
  void merge_overlapping (store_immediate_info *);
  bool apply_stores ();
};

/* Debug helper.  Dump LEN elements of byte array PTR to FD in hex.  */

static void
dump_char_array (FILE *fd, unsigned char *ptr, unsigned int len)
{
  if (!fd)
    return;

  for (unsigned int i = 0; i < len; i++)
    fprintf (fd, "%x ", ptr[i]);
  fprintf (fd, "\n");
}

/* Shift left the bytes in PTR of SZ elements by AMNT bits, carrying over the
   bits between adjacent elements.  AMNT should be within
   [0, BITS_PER_UNIT).
   Example, AMNT = 2:
   00011111|11100000 << 2 = 01111111|10000000
   PTR[1]  | PTR[0]         PTR[1]  | PTR[0].  */

static void
shift_bytes_in_array (unsigned char *ptr, unsigned int sz, unsigned int amnt)
{
  if (amnt == 0)
    return;

  unsigned char carry_over = 0U;
  unsigned char carry_mask = (~0U) << (unsigned char) (BITS_PER_UNIT - amnt);
  unsigned char clear_mask = (~0U) << amnt;

  for (unsigned int i = 0; i < sz; i++)
    {
      unsigned prev_carry_over = carry_over;
      carry_over = (ptr[i] & carry_mask) >> (BITS_PER_UNIT - amnt);

      ptr[i] <<= amnt;
      if (i != 0)
	{
	  ptr[i] &= clear_mask;
	  ptr[i] |= prev_carry_over;
	}
    }
}

/* Like shift_bytes_in_array but for big-endian.
   Shift right the bytes in PTR of SZ elements by AMNT bits, carrying over the
   bits between adjacent elements.  AMNT should be within
   [0, BITS_PER_UNIT).
   Example, AMNT = 2:
   00011111|11100000 >> 2 = 00000111|11111000
   PTR[0]  | PTR[1]         PTR[0]  | PTR[1].  */

static void
shift_bytes_in_array_right (unsigned char *ptr, unsigned int sz,
			    unsigned int amnt)
{
  if (amnt == 0)
    return;

  unsigned char carry_over = 0U;
  unsigned char carry_mask = ~(~0U << amnt);

  for (unsigned int i = 0; i < sz; i++)
    {
      unsigned prev_carry_over = carry_over;
      carry_over = ptr[i] & carry_mask;

      carry_over <<= (unsigned char) BITS_PER_UNIT - amnt;
      ptr[i] >>= amnt;
      ptr[i] |= prev_carry_over;
    }
}

/* Clear out LEN bits starting from bit START in the byte array
   PTR.  This clears the bits to the *right* from START.
   START must be within [0, BITS_PER_UNIT) and counts starting from
   the least significant bit.  */

static void
clear_bit_region_be (unsigned char *ptr, unsigned int start,
		     unsigned int len)
{
  if (len == 0)
    return;
  /* Clear len bits to the right of start.  */
  else if (len <= start + 1)
    {
      unsigned char mask = (~(~0U << len));
      mask = mask << (start + 1U - len);
      ptr[0] &= ~mask;
    }
  else if (start != BITS_PER_UNIT - 1)
    {
      clear_bit_region_be (ptr, start, (start % BITS_PER_UNIT) + 1);
      clear_bit_region_be (ptr + 1, BITS_PER_UNIT - 1,
			   len - (start % BITS_PER_UNIT) - 1);
    }
  else if (start == BITS_PER_UNIT - 1
	   && len > BITS_PER_UNIT)
    {
      unsigned int nbytes = len / BITS_PER_UNIT;
      for (unsigned int i = 0; i < nbytes; i++)
	ptr[i] = 0U;
      if (len % BITS_PER_UNIT != 0)
	clear_bit_region_be (ptr + nbytes, BITS_PER_UNIT - 1,
			     len % BITS_PER_UNIT);
    }
  else
    gcc_unreachable ();
}

/* In the byte array PTR clear the bit region starting at bit
   START and is LEN bits wide.
   For regions spanning multiple bytes do this recursively until we reach
   zero LEN or a region contained within a single byte.  */

static void
clear_bit_region (unsigned char *ptr, unsigned int start,
		  unsigned int len)
{
  /* Degenerate base case.  */
  if (len == 0)
    return;
  else if (start >= BITS_PER_UNIT)
    clear_bit_region (ptr + 1, start - BITS_PER_UNIT, len);
  /* Second base case.  */
  else if ((start + len) <= BITS_PER_UNIT)
    {
      unsigned char mask = (~0U) << (unsigned char) (BITS_PER_UNIT - len);
      mask >>= BITS_PER_UNIT - (start + len);

      ptr[0] &= ~mask;

      return;
    }
  /* Clear most significant bits in a byte and proceed with the next byte.  */
  else if (start != 0)
    {
      clear_bit_region (ptr, start, BITS_PER_UNIT - start);
      clear_bit_region (ptr + 1, 0, len - (BITS_PER_UNIT - start));
    }
  /* Whole bytes need to be cleared.  */
  else if (start == 0 && len > BITS_PER_UNIT)
    {
      unsigned int nbytes = len / BITS_PER_UNIT;
      /* We could recurse on each byte but do the loop here to avoid
	 recursing too deep.  */
      memset (ptr, '\0', nbytes);
      /* Clear the remaining sub-byte region if there is one.  */
      if (len % BITS_PER_UNIT != 0)
	clear_bit_region (ptr + nbytes, 0, len % BITS_PER_UNIT);
    }
  else
    gcc_unreachable ();
}

/* Write BITLEN bits of EXPR to the byte array PTR at
   bit position BITPOS.  PTR should contain TOTAL_BYTES elements.
   Return true if the operation succeeded.  */

static bool
encode_tree_to_bitpos (tree expr, unsigned char *ptr, int bitlen, int bitpos,
		       unsigned int total_bytes)
{
  unsigned int first_byte = bitpos / BITS_PER_UNIT;
  tree tmp_int = expr;
  bool sub_byte_op_p = ((bitlen % BITS_PER_UNIT)
			|| (bitpos % BITS_PER_UNIT)
			|| mode_for_size (bitlen, MODE_INT, 0) == BLKmode);

  if (!sub_byte_op_p)
    return (native_encode_expr (tmp_int, ptr + first_byte, total_bytes, 0)
	    != 0);

  /* LITTLE-ENDIAN
     We are writing a non byte-sized quantity or at a position that is not
     at a byte boundary.
     |--------|--------|--------| ptr + first_byte
           ^              ^
           xxx xxxxxxxx xxx< bp>
           |______EXPR____|

     First native_encode_expr EXPR into a temporary buffer and shift each
     byte in the buffer by 'bp' (carrying the bits over as necessary).
     |00000000|00xxxxxx|xxxxxxxx| << bp = |000xxxxx|xxxxxxxx|xxx00000|
                                              <------bitlen---->< bp>
    Then we clear the destination bits:
    |---00000|00000000|000-----| ptr + first_byte
        <-------bitlen--->< bp>

    Finally we ORR the bytes of the shifted EXPR into the cleared region:
    |---xxxxx||xxxxxxxx||xxx-----| ptr + first_byte.

   BIG-ENDIAN
   We are writing a non byte-sized quantity or at a position that is not
   at a byte boundary.
     ptr + first_byte |--------|--------|--------|
                            ^              ^
                       <bp >xxx xxxxxxxx xxx
                            |_____EXPR_____|

     First native_encode_expr EXPR into a temporary buffer and shift each
     byte in the buffer to the right by (carrying the bits over as necessary).
     We shift by as much as needed to align the most significant bit of EXPR
     with bitpos:
     |00xxxxxx|xxxxxxxx| >> 3 = |00000xxx|xxxxxxxx|xxxxx000|
        <---bitlen---->          <bp ><-----bitlen----->
    Then we clear the destination bits:
    ptr + first_byte |-----000||00000000||00000---|
                      <bp ><-------bitlen----->

    Finally we ORR the bytes of the shifted EXPR into the cleared region:
    ptr + first_byte |---xxxxx||xxxxxxxx||xxx-----|.
    The awkwardness comes from the fact that bitpos is counted from the
    most significant bit of a byte.  */

  /* We must be dealing with fixed-size data at this point, since the
     total size is also fixed.  */
  fixed_size_mode mode = as_a <fixed_size_mode> (TYPE_MODE (TREE_TYPE (expr)));
  /* Allocate an extra byte so that we have space to shift into.  */
  unsigned int byte_size = GET_MODE_SIZE (mode) + 1;
  unsigned char *tmpbuf = XALLOCAVEC (unsigned char, byte_size);
  memset (tmpbuf, '\0', byte_size);
  /* The store detection code should only have allowed constants that are
     accepted by native_encode_expr.  */
  if (native_encode_expr (expr, tmpbuf, byte_size - 1, 0) == 0)
    gcc_unreachable ();

  /* The native_encode_expr machinery uses TYPE_MODE to determine how many
     bytes to write.  This means it can write more than
     ROUND_UP (bitlen, BITS_PER_UNIT) / BITS_PER_UNIT bytes (for example
     write 8 bytes for a bitlen of 40).  Skip the bytes that are not within
     bitlen and zero out the bits that are not relevant as well (that may
     contain a sign bit due to sign-extension).  */
  unsigned int padding
    = byte_size - ROUND_UP (bitlen, BITS_PER_UNIT) / BITS_PER_UNIT - 1;
  /* On big-endian the padding is at the 'front' so just skip the initial
     bytes.  */
  if (BYTES_BIG_ENDIAN)
    tmpbuf += padding;

  byte_size -= padding;

  if (bitlen % BITS_PER_UNIT != 0)
    {
      if (BYTES_BIG_ENDIAN)
	clear_bit_region_be (tmpbuf, BITS_PER_UNIT - 1,
			     BITS_PER_UNIT - (bitlen % BITS_PER_UNIT));
      else
	clear_bit_region (tmpbuf, bitlen,
			  byte_size * BITS_PER_UNIT - bitlen);
    }
  /* Left shifting relies on the last byte being clear if bitlen is
     a multiple of BITS_PER_UNIT, which might not be clear if
     there are padding bytes.  */
  else if (!BYTES_BIG_ENDIAN)
    tmpbuf[byte_size - 1] = '\0';

  /* Clear the bit region in PTR where the bits from TMPBUF will be
     inserted into.  */
  if (BYTES_BIG_ENDIAN)
    clear_bit_region_be (ptr + first_byte,
			 BITS_PER_UNIT - 1 - (bitpos % BITS_PER_UNIT), bitlen);
  else
    clear_bit_region (ptr + first_byte, bitpos % BITS_PER_UNIT, bitlen);

  int shift_amnt;
  int bitlen_mod = bitlen % BITS_PER_UNIT;
  int bitpos_mod = bitpos % BITS_PER_UNIT;

  bool skip_byte = false;
  if (BYTES_BIG_ENDIAN)
    {
      /* BITPOS and BITLEN are exactly aligned and no shifting
	 is necessary.  */
      if (bitpos_mod + bitlen_mod == BITS_PER_UNIT
	  || (bitpos_mod == 0 && bitlen_mod == 0))
	shift_amnt = 0;
      /* |. . . . . . . .|
	  <bp >   <blen >.
	 We always shift right for BYTES_BIG_ENDIAN so shift the beginning
	 of the value until it aligns with 'bp' in the next byte over.  */
      else if (bitpos_mod + bitlen_mod < BITS_PER_UNIT)
	{
	  shift_amnt = bitlen_mod + bitpos_mod;
	  skip_byte = bitlen_mod != 0;
	}
      /* |. . . . . . . .|
	  <----bp--->
	    <---blen---->.
	 Shift the value right within the same byte so it aligns with 'bp'.  */
      else
	shift_amnt = bitlen_mod + bitpos_mod - BITS_PER_UNIT;
    }
  else
    shift_amnt = bitpos % BITS_PER_UNIT;

  /* Create the shifted version of EXPR.  */
  if (!BYTES_BIG_ENDIAN)
    {
      shift_bytes_in_array (tmpbuf, byte_size, shift_amnt);
      if (shift_amnt == 0)
	byte_size--;
    }
  else
    {
      gcc_assert (BYTES_BIG_ENDIAN);
      shift_bytes_in_array_right (tmpbuf, byte_size, shift_amnt);
      /* If shifting right forced us to move into the next byte skip the now
	 empty byte.  */
      if (skip_byte)
	{
	  tmpbuf++;
	  byte_size--;
	}
    }

  /* Insert the bits from TMPBUF.  */
  for (unsigned int i = 0; i < byte_size; i++)
    ptr[first_byte + i] |= tmpbuf[i];

  return true;
}

/* Sorting function for store_immediate_info objects.
   Sorts them by bitposition.  */

static int
sort_by_bitpos (const void *x, const void *y)
{
  store_immediate_info *const *tmp = (store_immediate_info * const *) x;
  store_immediate_info *const *tmp2 = (store_immediate_info * const *) y;

  if ((*tmp)->bitpos <= (*tmp2)->bitpos)
    return -1;
  else if ((*tmp)->bitpos > (*tmp2)->bitpos)
    return 1;

  gcc_unreachable ();
}

/* Sorting function for store_immediate_info objects.
   Sorts them by the order field.  */

static int
sort_by_order (const void *x, const void *y)
{
  store_immediate_info *const *tmp = (store_immediate_info * const *) x;
  store_immediate_info *const *tmp2 = (store_immediate_info * const *) y;

  if ((*tmp)->order < (*tmp2)->order)
    return -1;
  else if ((*tmp)->order > (*tmp2)->order)
    return 1;

  gcc_unreachable ();
}

/* Initialize a merged_store_group object from a store_immediate_info
   object.  */

merged_store_group::merged_store_group (store_immediate_info *info)
{
  start = info->bitpos;
  width = info->bitsize;
  /* VAL has memory allocated for it in apply_stores once the group
     width has been finalized.  */
  val = NULL;
  align = get_object_alignment (gimple_assign_lhs (info->stmt));
  stores.create (1);
  stores.safe_push (info);
  last_stmt = info->stmt;
  last_order = info->order;
  first_stmt = last_stmt;
  first_order = last_order;
  buf_size = 0;
}

merged_store_group::~merged_store_group ()
{
  if (val)
    XDELETEVEC (val);
}

/* Merge a store recorded by INFO into this merged store.
   The store is not overlapping with the existing recorded
   stores.  */

void
merged_store_group::merge_into (store_immediate_info *info)
{
  unsigned HOST_WIDE_INT wid = info->bitsize;
  /* Make sure we're inserting in the position we think we're inserting.  */
  gcc_assert (info->bitpos == start + width);

  width += wid;
  gimple *stmt = info->stmt;
  stores.safe_push (info);
  if (info->order > last_order)
    {
      last_order = info->order;
      last_stmt = stmt;
    }
  else if (info->order < first_order)
    {
      first_order = info->order;
      first_stmt = stmt;
    }
}

/* Merge a store described by INFO into this merged store.
   INFO overlaps in some way with the current store (i.e. it's not contiguous
   which is handled by merged_store_group::merge_into).  */

void
merged_store_group::merge_overlapping (store_immediate_info *info)
{
  gimple *stmt = info->stmt;
  stores.safe_push (info);

  /* If the store extends the size of the group, extend the width.  */
  if ((info->bitpos + info->bitsize) > (start + width))
    width += info->bitpos + info->bitsize - (start + width);

  if (info->order > last_order)
    {
      last_order = info->order;
      last_stmt = stmt;
    }
  else if (info->order < first_order)
    {
      first_order = info->order;
      first_stmt = stmt;
    }
}

/* Go through all the recorded stores in this group in program order and
   apply their values to the VAL byte array to create the final merged
   value.  Return true if the operation succeeded.  */

bool
merged_store_group::apply_stores ()
{
  /* The total width of the stores must add up to a whole number of bytes
     and start at a byte boundary.  We don't support emitting bitfield
     references for now.  Also, make sure we have more than one store
     in the group, otherwise we cannot merge anything.  */
  if (width % BITS_PER_UNIT != 0
      || start % BITS_PER_UNIT != 0
      || stores.length () == 1)
    return false;

  stores.qsort (sort_by_order);
  struct store_immediate_info *info;
  unsigned int i;
  /* Create a buffer of a size that is 2 times the number of bytes we're
     storing.  That way native_encode_expr can write power-of-2-sized
     chunks without overrunning.  */
  buf_size = 2 * (ROUND_UP (width, BITS_PER_UNIT) / BITS_PER_UNIT);
  val = XCNEWVEC (unsigned char, buf_size);

  FOR_EACH_VEC_ELT (stores, i, info)
    {
      unsigned int pos_in_buffer = info->bitpos - start;
      bool ret = encode_tree_to_bitpos (gimple_assign_rhs1 (info->stmt),
					val, info->bitsize,
					pos_in_buffer, buf_size);
      if (dump_file && (dump_flags & TDF_DETAILS))
	{
	  if (ret)
	    {
	      fprintf (dump_file, "After writing ");
	      print_generic_expr (dump_file,
				  gimple_assign_rhs1 (info->stmt), 0);
	      fprintf (dump_file, " of size " HOST_WIDE_INT_PRINT_DEC
			" at position %d the merged region contains:\n",
			info->bitsize, pos_in_buffer);
	      dump_char_array (dump_file, val, buf_size);
	    }
	  else
	    fprintf (dump_file, "Failed to merge stores\n");
        }
      if (!ret)
	return false;
    }
  return true;
}

/* Structure describing the store chain.  */

struct imm_store_chain_info
{
  /* Doubly-linked list that imposes an order on chain processing.
     PNXP (prev's next pointer) points to the head of a list, or to
     the next field in the previous chain in the list.
     See pass_store_merging::m_stores_head for more rationale.  */
  imm_store_chain_info *next, **pnxp;
  tree base_addr;
  auto_vec<struct store_immediate_info *> m_store_info;
  auto_vec<merged_store_group *> m_merged_store_groups;

  imm_store_chain_info (imm_store_chain_info *&inspt, tree b_a)
  : next (inspt), pnxp (&inspt), base_addr (b_a)
  {
    inspt = this;
    if (next)
      {
	gcc_checking_assert (pnxp == next->pnxp);
	next->pnxp = &next;
      }
  }
  ~imm_store_chain_info ()
  {
    *pnxp = next;
    if (next)
      {
	gcc_checking_assert (&next == next->pnxp);
	next->pnxp = pnxp;
      }
  }
  bool terminate_and_process_chain ();
  bool coalesce_immediate_stores ();
  bool output_merged_store (merged_store_group *);
  bool output_merged_stores ();
};

const pass_data pass_data_tree_store_merging = {
  GIMPLE_PASS,     /* type */
  "store-merging", /* name */
  OPTGROUP_NONE,   /* optinfo_flags */
  TV_GIMPLE_STORE_MERGING,	 /* tv_id */
  PROP_ssa,	/* properties_required */
  0,		   /* properties_provided */
  0,		   /* properties_destroyed */
  0,		   /* todo_flags_start */
  TODO_update_ssa, /* todo_flags_finish */
};

class pass_store_merging : public gimple_opt_pass
{
public:
  pass_store_merging (gcc::context *ctxt)
    : gimple_opt_pass (pass_data_tree_store_merging, ctxt), m_stores_head ()
  {
  }

  /* Pass not supported for PDP-endianness.  */
  virtual bool
  gate (function *)
  {
    return flag_store_merging && (WORDS_BIG_ENDIAN == BYTES_BIG_ENDIAN);
  }

  virtual unsigned int execute (function *);

private:
  hash_map<tree_operand_hash, struct imm_store_chain_info *> m_stores;

  /* Form a doubly-linked stack of the elements of m_stores, so that
     we can iterate over them in a predictable way.  Using this order
     avoids extraneous differences in the compiler output just because
     of tree pointer variations (e.g. different chains end up in
     different positions of m_stores, so they are handled in different
     orders, so they allocate or release SSA names in different
     orders, and when they get reused, subsequent passes end up
     getting different SSA names, which may ultimately change
     decisions when going out of SSA).  */
  imm_store_chain_info *m_stores_head;

  bool terminate_and_process_all_chains ();
  bool terminate_all_aliasing_chains (imm_store_chain_info **,
				      bool, gimple *);
  bool terminate_and_release_chain (imm_store_chain_info *);
}; // class pass_store_merging

/* Terminate and process all recorded chains.  Return true if any changes
   were made.  */

bool
pass_store_merging::terminate_and_process_all_chains ()
{
  bool ret = false;
  while (m_stores_head)
    ret |= terminate_and_release_chain (m_stores_head);
  gcc_assert (m_stores.elements () == 0);
  gcc_assert (m_stores_head == NULL);

  return ret;
}

/* Terminate all chains that are affected by the assignment to DEST, appearing
   in statement STMT and ultimately points to the object BASE.  Return true if
   at least one aliasing chain was terminated.  BASE and DEST are allowed to
   be NULL_TREE.  In that case the aliasing checks are performed on the whole
   statement rather than a particular operand in it.  VAR_OFFSET_P signifies
   whether STMT represents a store to BASE offset by a variable amount.
   If that is the case we have to terminate any chain anchored at BASE.  */

bool
pass_store_merging::terminate_all_aliasing_chains (imm_store_chain_info
						     **chain_info,
						   bool var_offset_p,
						   gimple *stmt)
{
  bool ret = false;

  /* If the statement doesn't touch memory it can't alias.  */
  if (!gimple_vuse (stmt))
    return false;

  /* Check if the assignment destination (BASE) is part of a store chain.
     This is to catch non-constant stores to destinations that may be part
     of a chain.  */
  if (chain_info)
    {
      /* We have a chain at BASE and we're writing to [BASE + <variable>].
	 This can interfere with any of the stores so terminate
	 the chain.  */
      if (var_offset_p)
	{
	  terminate_and_release_chain (*chain_info);
	  ret = true;
	}
      /* Otherwise go through every store in the chain to see if it
	 aliases with any of them.  */
      else
	{
	  struct store_immediate_info *info;
	  unsigned int i;
	  FOR_EACH_VEC_ELT ((*chain_info)->m_store_info, i, info)
	    {
	      if (ref_maybe_used_by_stmt_p (stmt,
					    gimple_assign_lhs (info->stmt))
		  || stmt_may_clobber_ref_p (stmt,
					     gimple_assign_lhs (info->stmt)))
		{
		  if (dump_file && (dump_flags & TDF_DETAILS))
		    {
		      fprintf (dump_file,
			       "stmt causes chain termination:\n");
		      print_gimple_stmt (dump_file, stmt, 0, 0);
		    }
		  terminate_and_release_chain (*chain_info);
		  ret = true;
		  break;
		}
	    }
	}
    }

  /* Check for aliasing with all other store chains.  */
  for (imm_store_chain_info *next = m_stores_head, *cur = next; cur; cur = next)
    {
      next = cur->next;

      /* We already checked all the stores in chain_info and terminated the
	 chain if necessary.  Skip it here.  */
      if (chain_info && (*chain_info) == cur)
	continue;

      /* We can't use the base object here as that does not reliably exist.
	 Build a ao_ref from the base object address (if we know the
	 minimum and maximum offset and the maximum size we could improve
	 things here).  */
      ao_ref chain_ref;
      ao_ref_init_from_ptr_and_size (&chain_ref, cur->base_addr, NULL_TREE);
      if (ref_maybe_used_by_stmt_p (stmt, &chain_ref)
	  || stmt_may_clobber_ref_p_1 (stmt, &chain_ref))
	{
	  terminate_and_release_chain (cur);
	  ret = true;
	}
    }

  return ret;
}

/* Helper function.  Terminate the recorded chain storing to base object
   BASE.  Return true if the merging and output was successful.  The m_stores
   entry is removed after the processing in any case.  */

bool
pass_store_merging::terminate_and_release_chain (imm_store_chain_info *chain_info)
{
  bool ret = chain_info->terminate_and_process_chain ();
  m_stores.remove (chain_info->base_addr);
  delete chain_info;
  return ret;
}

/* Go through the candidate stores recorded in m_store_info and merge them
   into merged_store_group objects recorded into m_merged_store_groups
   representing the widened stores.  Return true if coalescing was successful
   and the number of widened stores is fewer than the original number
   of stores.  */

bool
imm_store_chain_info::coalesce_immediate_stores ()
{
  /* Anything less can't be processed.  */
  if (m_store_info.length () < 2)
    return false;

  if (dump_file && (dump_flags & TDF_DETAILS))
    fprintf (dump_file, "Attempting to coalesce %u stores in chain.\n",
	     m_store_info.length ());

  store_immediate_info *info;
  unsigned int i;

  /* Order the stores by the bitposition they write to.  */
  m_store_info.qsort (sort_by_bitpos);

  info = m_store_info[0];
  merged_store_group *merged_store = new merged_store_group (info);

  FOR_EACH_VEC_ELT (m_store_info, i, info)
    {
      if (dump_file && (dump_flags & TDF_DETAILS))
	{
	  fprintf (dump_file, "Store %u:\nbitsize:" HOST_WIDE_INT_PRINT_DEC
			      " bitpos:" HOST_WIDE_INT_PRINT_DEC " val:\n",
		   i, info->bitsize, info->bitpos);
	  print_generic_expr (dump_file, gimple_assign_rhs1 (info->stmt), 0);
	  fprintf (dump_file, "\n------------\n");
	}

      if (i == 0)
	continue;

      /* |---store 1---|
	       |---store 2---|
       Overlapping stores.  */
      unsigned HOST_WIDE_INT start = info->bitpos;
      if (IN_RANGE (start, merged_store->start,
		    merged_store->start + merged_store->width - 1))
	{
	  merged_store->merge_overlapping (info);
	  continue;
	}

      /* |---store 1---| <gap> |---store 2---|.
	 Gap between stores.  Start a new group.  */
      if (start != merged_store->start + merged_store->width)
	{
	  /* Try to apply all the stores recorded for the group to determine
	     the bitpattern they write and discard it if that fails.
	     This will also reject single-store groups.  */
	  if (!merged_store->apply_stores ())
	    delete merged_store;
	  else
	    m_merged_store_groups.safe_push (merged_store);

	  merged_store = new merged_store_group (info);

	  continue;
	}

      /* |---store 1---||---store 2---|
	 This store is consecutive to the previous one.
	 Merge it into the current store group.  */
       merged_store->merge_into (info);
    }

    /* Record or discard the last store group.  */
    if (!merged_store->apply_stores ())
      delete merged_store;
    else
      m_merged_store_groups.safe_push (merged_store);

  gcc_assert (m_merged_store_groups.length () <= m_store_info.length ());
  bool success
    = !m_merged_store_groups.is_empty ()
      && m_merged_store_groups.length () < m_store_info.length ();

  if (success && dump_file)
    fprintf (dump_file, "Coalescing successful!\n"
			 "Merged into %u stores\n",
		m_merged_store_groups.length ());

  return success;
}

/* Return the type to use for the merged stores described by STMTS.
   This is needed to get the alias sets right.  */

static tree
get_alias_type_for_stmts (auto_vec<gimple *> &stmts)
{
  gimple *stmt;
  unsigned int i;
  tree lhs = gimple_assign_lhs (stmts[0]);
  tree type = reference_alias_ptr_type (lhs);

  FOR_EACH_VEC_ELT (stmts, i, stmt)
    {
      if (i == 0)
	continue;

      lhs = gimple_assign_lhs (stmt);
      tree type1 = reference_alias_ptr_type (lhs);
      if (!alias_ptr_types_compatible_p (type, type1))
	return ptr_type_node;
    }
  return type;
}

/* Return the location_t information we can find among the statements
   in STMTS.  */

static location_t
get_location_for_stmts (auto_vec<gimple *> &stmts)
{
  gimple *stmt;
  unsigned int i;

  FOR_EACH_VEC_ELT (stmts, i, stmt)
    if (gimple_has_location (stmt))
      return gimple_location (stmt);

  return UNKNOWN_LOCATION;
}

/* Used to decribe a store resulting from splitting a wide store in smaller
   regularly-sized stores in split_group.  */

struct split_store
{
  unsigned HOST_WIDE_INT bytepos;
  unsigned HOST_WIDE_INT size;
  unsigned HOST_WIDE_INT align;
  auto_vec<gimple *> orig_stmts;
  split_store (unsigned HOST_WIDE_INT, unsigned HOST_WIDE_INT,
	       unsigned HOST_WIDE_INT);
};

/* Simple constructor.  */

split_store::split_store (unsigned HOST_WIDE_INT bp,
			  unsigned HOST_WIDE_INT sz,
			  unsigned HOST_WIDE_INT al)
			  : bytepos (bp), size (sz), align (al)
{
  orig_stmts.create (0);
}

/* Record all statements corresponding to stores in GROUP that write to
   the region starting at BITPOS and is of size BITSIZE.  Record such
   statements in STMTS.  The stores in GROUP must be sorted by
   bitposition.  */

static void
find_constituent_stmts (struct merged_store_group *group,
			 auto_vec<gimple *> &stmts,
			 unsigned HOST_WIDE_INT bitpos,
			 unsigned HOST_WIDE_INT bitsize)
{
  struct store_immediate_info *info;
  unsigned int i;
  unsigned HOST_WIDE_INT end = bitpos + bitsize;
  FOR_EACH_VEC_ELT (group->stores, i, info)
    {
      unsigned HOST_WIDE_INT stmt_start = info->bitpos;
      unsigned HOST_WIDE_INT stmt_end = stmt_start + info->bitsize;
      if (stmt_end < bitpos)
	continue;
      /* The stores in GROUP are ordered by bitposition so if we're past
	  the region for this group return early.  */
      if (stmt_start > end)
	return;

      if (IN_RANGE (stmt_start, bitpos, bitpos + bitsize)
	  || IN_RANGE (stmt_end, bitpos, end)
	  /* The statement writes a region that completely encloses the region
	     that this group writes.  Unlikely to occur but let's
	     handle it.  */
	  || IN_RANGE (bitpos, stmt_start, stmt_end))
	stmts.safe_push (info->stmt);
    }
}

/* Split a merged store described by GROUP by populating the SPLIT_STORES
   vector with split_store structs describing the byte offset (from the base),
   the bit size and alignment of each store as well as the original statements
   involved in each such split group.
   This is to separate the splitting strategy from the statement
   building/emission/linking done in output_merged_store.
   At the moment just start with the widest possible size and keep emitting
   the widest we can until we have emitted all the bytes, halving the size
   when appropriate.  */

static bool
split_group (merged_store_group *group,
	     auto_vec<struct split_store *> &split_stores)
{
  unsigned HOST_WIDE_INT pos = group->start;
  unsigned HOST_WIDE_INT size = group->width;
  unsigned HOST_WIDE_INT bytepos = pos / BITS_PER_UNIT;
  unsigned HOST_WIDE_INT align = group->align;

  /* We don't handle partial bitfields for now.  We shouldn't have
     reached this far.  */
  gcc_assert ((size % BITS_PER_UNIT == 0) && (pos % BITS_PER_UNIT == 0));

  bool allow_unaligned
    = !STRICT_ALIGNMENT && PARAM_VALUE (PARAM_STORE_MERGING_ALLOW_UNALIGNED);

  unsigned int try_size = MAX_STORE_BITSIZE;
  while (try_size > size
	 || (!allow_unaligned
	     && try_size > align))
    {
      try_size /= 2;
      if (try_size < BITS_PER_UNIT)
	return false;
    }

  unsigned HOST_WIDE_INT try_pos = bytepos;
  group->stores.qsort (sort_by_bitpos);

  while (size > 0)
    {
      struct split_store *store = new split_store (try_pos, try_size, align);
      unsigned HOST_WIDE_INT try_bitpos = try_pos * BITS_PER_UNIT;
      find_constituent_stmts (group, store->orig_stmts, try_bitpos, try_size);
      split_stores.safe_push (store);

      try_pos += try_size / BITS_PER_UNIT;

      size -= try_size;
      align = try_size;
      while (size < try_size)
	try_size /= 2;
    }
  return true;
}

/* Given a merged store group GROUP output the widened version of it.
   The store chain is against the base object BASE.
   Try store sizes of at most MAX_STORE_BITSIZE bits wide and don't output
   unaligned stores for STRICT_ALIGNMENT targets or if it's too expensive.
   Make sure that the number of statements output is less than the number of
   original statements.  If a better sequence is possible emit it and
   return true.  */

bool
imm_store_chain_info::output_merged_store (merged_store_group *group)
{
  unsigned HOST_WIDE_INT start_byte_pos = group->start / BITS_PER_UNIT;

  unsigned int orig_num_stmts = group->stores.length ();
  if (orig_num_stmts < 2)
    return false;

  auto_vec<struct split_store *> split_stores;
  split_stores.create (0);
  if (!split_group (group, split_stores))
    return false;

  gimple_stmt_iterator last_gsi = gsi_for_stmt (group->last_stmt);
  gimple_seq seq = NULL;
  unsigned int num_stmts = 0;
  tree last_vdef, new_vuse;
  last_vdef = gimple_vdef (group->last_stmt);
  new_vuse = gimple_vuse (group->last_stmt);

  gimple *stmt = NULL;
  /* The new SSA names created.  Keep track of them so that we can free them
     if we decide to not use the new sequence.  */
  auto_vec<tree> new_ssa_names;
  split_store *split_store;
  unsigned int i;
  bool fail = false;

  tree addr = force_gimple_operand_1 (unshare_expr (base_addr), &seq,
				      is_gimple_mem_ref_addr, NULL_TREE);
  FOR_EACH_VEC_ELT (split_stores, i, split_store)
    {
      unsigned HOST_WIDE_INT try_size = split_store->size;
      unsigned HOST_WIDE_INT try_pos = split_store->bytepos;
      unsigned HOST_WIDE_INT align = split_store->align;
      tree offset_type = get_alias_type_for_stmts (split_store->orig_stmts);
      location_t loc = get_location_for_stmts (split_store->orig_stmts);

      tree int_type = build_nonstandard_integer_type (try_size, UNSIGNED);
      int_type = build_aligned_type (int_type, align);
      tree dest = fold_build2 (MEM_REF, int_type, addr,
			       build_int_cst (offset_type, try_pos));

      tree src = native_interpret_expr (int_type,
					group->val + try_pos - start_byte_pos,
					group->buf_size);

      stmt = gimple_build_assign (dest, src);
      gimple_set_location (stmt, loc);
      gimple_set_vuse (stmt, new_vuse);
      gimple_seq_add_stmt_without_update (&seq, stmt);

      /* We didn't manage to reduce the number of statements.  Bail out.  */
      if (++num_stmts == orig_num_stmts)
	{
	  if (dump_file && (dump_flags & TDF_DETAILS))
	    {
	      fprintf (dump_file, "Exceeded original number of stmts (%u)."
				  "  Not profitable to emit new sequence.\n",
		       orig_num_stmts);
	    }
	  unsigned int ssa_count;
	  tree ssa_name;
	  /* Don't forget to cleanup the temporary SSA names.  */
	  FOR_EACH_VEC_ELT (new_ssa_names, ssa_count, ssa_name)
	    release_ssa_name (ssa_name);

	  fail = true;
	  break;
	}

      tree new_vdef;
      if (i < split_stores.length () - 1)
	{
	  new_vdef = make_ssa_name (gimple_vop (cfun), stmt);
	  new_ssa_names.safe_push (new_vdef);
	}
      else
	new_vdef = last_vdef;

      gimple_set_vdef (stmt, new_vdef);
      SSA_NAME_DEF_STMT (new_vdef) = stmt;
      new_vuse = new_vdef;
    }

  FOR_EACH_VEC_ELT (split_stores, i, split_store)
    delete split_store;

  if (fail)
    return false;

  gcc_assert (seq);
  if (dump_file)
    {
      fprintf (dump_file,
	       "New sequence of %u stmts to replace old one of %u stmts\n",
	       num_stmts, orig_num_stmts);
      if (dump_flags & TDF_DETAILS)
	print_gimple_seq (dump_file, seq, 0, TDF_VOPS | TDF_MEMSYMS);
    }
  gsi_insert_seq_after (&last_gsi, seq, GSI_SAME_STMT);

  return true;
}

/* Process the merged_store_group objects created in the coalescing phase.
   The stores are all against the base object BASE.
   Try to output the widened stores and delete the original statements if
   successful.  Return true iff any changes were made.  */

bool
imm_store_chain_info::output_merged_stores ()
{
  unsigned int i;
  merged_store_group *merged_store;
  bool ret = false;
  FOR_EACH_VEC_ELT (m_merged_store_groups, i, merged_store)
    {
      if (output_merged_store (merged_store))
	{
	  unsigned int j;
	  store_immediate_info *store;
	  FOR_EACH_VEC_ELT (merged_store->stores, j, store)
	    {
	      gimple *stmt = store->stmt;
	      gimple_stmt_iterator gsi = gsi_for_stmt (stmt);
	      gsi_remove (&gsi, true);
	      if (stmt != merged_store->last_stmt)
		{
		  unlink_stmt_vdef (stmt);
		  release_defs (stmt);
		}
	    }
	  ret = true;
	}
    }
  if (ret && dump_file)
    fprintf (dump_file, "Merging successful!\n");

  return ret;
}

/* Coalesce the store_immediate_info objects recorded against the base object
   BASE in the first phase and output them.
   Delete the allocated structures.
   Return true if any changes were made.  */

bool
imm_store_chain_info::terminate_and_process_chain ()
{
  /* Process store chain.  */
  bool ret = false;
  if (m_store_info.length () > 1)
    {
      ret = coalesce_immediate_stores ();
      if (ret)
	ret = output_merged_stores ();
    }

  /* Delete all the entries we allocated ourselves.  */
  store_immediate_info *info;
  unsigned int i;
  FOR_EACH_VEC_ELT (m_store_info, i, info)
    delete info;

  merged_store_group *merged_info;
  FOR_EACH_VEC_ELT (m_merged_store_groups, i, merged_info)
    delete merged_info;

  return ret;
}

/* Return true iff LHS is a destination potentially interesting for
   store merging.  In practice these are the codes that get_inner_reference
   can process.  */

static bool
lhs_valid_for_store_merging_p (tree lhs)
{
  tree_code code = TREE_CODE (lhs);

  if (code == ARRAY_REF || code == ARRAY_RANGE_REF || code == MEM_REF
      || code == COMPONENT_REF || code == BIT_FIELD_REF)
    return true;

  return false;
}

/* Return true if the tree RHS is a constant we want to consider
   during store merging.  In practice accept all codes that
   native_encode_expr accepts.  */

static bool
rhs_valid_for_store_merging_p (tree rhs)
{
  tree type = TREE_TYPE (rhs);
  if (TREE_CODE_CLASS (TREE_CODE (rhs)) != tcc_constant
      || !can_native_encode_type_p (type))
    return false;

  return true;
}

/* Entry point for the pass.  Go over each basic block recording chains of
  immediate stores.  Upon encountering a terminating statement (as defined
  by stmt_terminates_chain_p) process the recorded stores and emit the widened
  variants.  */

unsigned int
pass_store_merging::execute (function *fun)
{
  basic_block bb;
  hash_set<gimple *> orig_stmts;

  FOR_EACH_BB_FN (bb, fun)
    {
      gimple_stmt_iterator gsi;
      unsigned HOST_WIDE_INT num_statements = 0;
      /* Record the original statements so that we can keep track of
	 statements emitted in this pass and not re-process new
	 statements.  */
      for (gsi = gsi_after_labels (bb); !gsi_end_p (gsi); gsi_next (&gsi))
	{
	  if (is_gimple_debug (gsi_stmt (gsi)))
	    continue;

	  if (++num_statements > 2)
	    break;
	}

      if (num_statements < 2)
	continue;

      if (dump_file && (dump_flags & TDF_DETAILS))
	fprintf (dump_file, "Processing basic block <%d>:\n", bb->index);

      for (gsi = gsi_after_labels (bb); !gsi_end_p (gsi); gsi_next (&gsi))
	{
	  gimple *stmt = gsi_stmt (gsi);

	  if (is_gimple_debug (stmt))
	    continue;

	  if (gimple_has_volatile_ops (stmt))
	    {
	      /* Terminate all chains.  */
	      if (dump_file && (dump_flags & TDF_DETAILS))
		fprintf (dump_file, "Volatile access terminates "
				    "all chains\n");
	      terminate_and_process_all_chains ();
	      continue;
	    }

	  if (gimple_assign_single_p (stmt) && gimple_vdef (stmt)
	      && !stmt_can_throw_internal (stmt)
	      && lhs_valid_for_store_merging_p (gimple_assign_lhs (stmt)))
	    {
	      tree lhs = gimple_assign_lhs (stmt);
	      tree rhs = gimple_assign_rhs1 (stmt);

	      poly_int64 bitsize, bitpos;
	      machine_mode mode;
	      int unsignedp = 0, reversep = 0, volatilep = 0;
	      tree offset, base_addr;
	      base_addr
		= get_inner_reference (lhs, &bitsize, &bitpos, &offset, &mode,
				       &unsignedp, &reversep, &volatilep);
	      /* As a future enhancement we could handle stores with the same
		 base and offset.  */
	      bool invalid = reversep
			     || !rhs_valid_for_store_merging_p (rhs);

	      /* We do not want to rewrite TARGET_MEM_REFs.  */
	      if (TREE_CODE (base_addr) == TARGET_MEM_REF)
		invalid = true;
	      /* In some cases get_inner_reference may return a
		 MEM_REF [ptr + byteoffset].  For the purposes of this pass
		 canonicalize the base_addr to MEM_REF [ptr] and take
		 byteoffset into account in the bitpos.  This occurs in
		 PR 23684 and this way we can catch more chains.  */
	      else if (TREE_CODE (base_addr) == MEM_REF)
		{
		  poly_offset_int byte_off = mem_ref_offset (base_addr);
		  poly_offset_int bit_off = byte_off << LOG2_BITS_PER_UNIT;
		  bit_off += bitpos;
		  if (!bit_off.to_shwi (&bitpos))
		    invalid = true;
		  base_addr = TREE_OPERAND (base_addr, 0);
		}
	      /* get_inner_reference returns the base object, get at its
	         address now.  */
	      else
		base_addr = build_fold_addr_expr (base_addr);

	      if (! invalid
		  && offset != NULL_TREE)
		{
		  /* If the access is variable offset then a base
		     decl has to be address-taken to be able to
		     emit pointer-based stores to it.
		     ???  We might be able to get away with
		     re-using the original base up to the first
		     variable part and then wrapping that inside
		     a BIT_FIELD_REF.  */
		  tree base = get_base_address (base_addr);
		  if (! base
		      || (DECL_P (base)
			  && ! TREE_ADDRESSABLE (base)))
		    invalid = true;
		  else
		    base_addr = build2 (POINTER_PLUS_EXPR,
					TREE_TYPE (base_addr),
					base_addr, offset);
		}

	      struct imm_store_chain_info **chain_info
		= m_stores.get (base_addr);

	      HOST_WIDE_INT const_bitsize, const_bitpos;
	      if (!invalid
		  && bitsize.is_constant (&const_bitsize)
		  && bitpos.is_constant (&const_bitpos)
		  && (const_bitsize <= MAX_BITSIZE_MODE_ANY_INT
		      || TREE_CODE (rhs) == INTEGER_CST)
		  && const_bitpos >= 0)
		{
		  store_immediate_info *info;
		  if (chain_info)
		    {
		      info = new store_immediate_info (
			const_bitsize, const_bitpos, stmt,
			(*chain_info)->m_store_info.length ());
		      if (dump_file && (dump_flags & TDF_DETAILS))
			{
			  fprintf (dump_file,
				   "Recording immediate store from stmt:\n");
			  print_gimple_stmt (dump_file, stmt, 0, 0);
			}
		      (*chain_info)->m_store_info.safe_push (info);
		      /* If we reach the limit of stores to merge in a chain
			 terminate and process the chain now.  */
		      if ((*chain_info)->m_store_info.length ()
			   == (unsigned int)
			      PARAM_VALUE (PARAM_MAX_STORES_TO_MERGE))
			{
			  if (dump_file && (dump_flags & TDF_DETAILS))
			    fprintf (dump_file,
				 "Reached maximum number of statements"
				 " to merge:\n");
			  terminate_and_release_chain (*chain_info);
			}
		      continue;
		    }

		  /* Store aliases any existing chain?  */
		  terminate_all_aliasing_chains (chain_info, false, stmt);
		  /* Start a new chain.  */
		  struct imm_store_chain_info *new_chain
<<<<<<< HEAD
		    = new imm_store_chain_info (base_addr);
		  info = new store_immediate_info (const_bitsize, const_bitpos,
=======
		    = new imm_store_chain_info (m_stores_head, base_addr);
		  info = new store_immediate_info (bitsize, bitpos,
>>>>>>> 633c65dd
						   stmt, 0);
		  new_chain->m_store_info.safe_push (info);
		  m_stores.put (base_addr, new_chain);
		  if (dump_file && (dump_flags & TDF_DETAILS))
		    {
		      fprintf (dump_file,
			       "Starting new chain with statement:\n");
		      print_gimple_stmt (dump_file, stmt, 0, 0);
		      fprintf (dump_file, "The base object is:\n");
		      print_generic_expr (dump_file, base_addr, 0);
		      fprintf (dump_file, "\n");
		    }
		}
	      else
		terminate_all_aliasing_chains (chain_info,
					       offset != NULL_TREE, stmt);

	      continue;
	    }

	  terminate_all_aliasing_chains (NULL, false, stmt);
	}
      terminate_and_process_all_chains ();
    }
  return 0;
}

} // anon namespace

/* Construct and return a store merging pass object.  */

gimple_opt_pass *
make_pass_store_merging (gcc::context *ctxt)
{
  return new pass_store_merging (ctxt);
}

#if CHECKING_P

namespace selftest {

/* Selftests for store merging helpers.  */

/* Assert that all elements of the byte arrays X and Y, both of length N
   are equal.  */

static void
verify_array_eq (unsigned char *x, unsigned char *y, unsigned int n)
{
  for (unsigned int i = 0; i < n; i++)
    {
      if (x[i] != y[i])
	{
	  fprintf (stderr, "Arrays do not match.  X:\n");
	  dump_char_array (stderr, x, n);
	  fprintf (stderr, "Y:\n");
	  dump_char_array (stderr, y, n);
	}
      ASSERT_EQ (x[i], y[i]);
    }
}

/* Test shift_bytes_in_array and that it carries bits across between
   bytes correctly.  */

static void
verify_shift_bytes_in_array (void)
{
   /* byte 1   | byte 0
      00011111 | 11100000.  */
  unsigned char orig[2] = { 0xe0, 0x1f };
  unsigned char in[2];
  memcpy (in, orig, sizeof orig);

  unsigned char expected[2] = { 0x80, 0x7f };
  shift_bytes_in_array (in, sizeof (in), 2);
  verify_array_eq (in, expected, sizeof (in));

  memcpy (in, orig, sizeof orig);
  memcpy (expected, orig, sizeof orig);
  /* Check that shifting by zero doesn't change anything.  */
  shift_bytes_in_array (in, sizeof (in), 0);
  verify_array_eq (in, expected, sizeof (in));

}

/* Test shift_bytes_in_array_right and that it carries bits across between
   bytes correctly.  */

static void
verify_shift_bytes_in_array_right (void)
{
   /* byte 1   | byte 0
      00011111 | 11100000.  */
  unsigned char orig[2] = { 0x1f, 0xe0};
  unsigned char in[2];
  memcpy (in, orig, sizeof orig);
  unsigned char expected[2] = { 0x07, 0xf8};
  shift_bytes_in_array_right (in, sizeof (in), 2);
  verify_array_eq (in, expected, sizeof (in));

  memcpy (in, orig, sizeof orig);
  memcpy (expected, orig, sizeof orig);
  /* Check that shifting by zero doesn't change anything.  */
  shift_bytes_in_array_right (in, sizeof (in), 0);
  verify_array_eq (in, expected, sizeof (in));
}

/* Test clear_bit_region that it clears exactly the bits asked and
   nothing more.  */

static void
verify_clear_bit_region (void)
{
  /* Start with all bits set and test clearing various patterns in them.  */
  unsigned char orig[3] = { 0xff, 0xff, 0xff};
  unsigned char in[3];
  unsigned char expected[3];
  memcpy (in, orig, sizeof in);

  /* Check zeroing out all the bits.  */
  clear_bit_region (in, 0, 3 * BITS_PER_UNIT);
  expected[0] = expected[1] = expected[2] = 0;
  verify_array_eq (in, expected, sizeof in);

  memcpy (in, orig, sizeof in);
  /* Leave the first and last bits intact.  */
  clear_bit_region (in, 1, 3 * BITS_PER_UNIT - 2);
  expected[0] = 0x1;
  expected[1] = 0;
  expected[2] = 0x80;
  verify_array_eq (in, expected, sizeof in);
}

/* Test verify_clear_bit_region_be that it clears exactly the bits asked and
   nothing more.  */

static void
verify_clear_bit_region_be (void)
{
  /* Start with all bits set and test clearing various patterns in them.  */
  unsigned char orig[3] = { 0xff, 0xff, 0xff};
  unsigned char in[3];
  unsigned char expected[3];
  memcpy (in, orig, sizeof in);

  /* Check zeroing out all the bits.  */
  clear_bit_region_be (in, BITS_PER_UNIT - 1, 3 * BITS_PER_UNIT);
  expected[0] = expected[1] = expected[2] = 0;
  verify_array_eq (in, expected, sizeof in);

  memcpy (in, orig, sizeof in);
  /* Leave the first and last bits intact.  */
  clear_bit_region_be (in, BITS_PER_UNIT - 2, 3 * BITS_PER_UNIT - 2);
  expected[0] = 0x80;
  expected[1] = 0;
  expected[2] = 0x1;
  verify_array_eq (in, expected, sizeof in);
}


/* Run all of the selftests within this file.  */

void
store_merging_c_tests (void)
{
  verify_shift_bytes_in_array ();
  verify_shift_bytes_in_array_right ();
  verify_clear_bit_region ();
  verify_clear_bit_region_be ();
}

} // namespace selftest
#endif /* CHECKING_P.  */<|MERGE_RESOLUTION|>--- conflicted
+++ resolved
@@ -1490,13 +1490,8 @@
 		  terminate_all_aliasing_chains (chain_info, false, stmt);
 		  /* Start a new chain.  */
 		  struct imm_store_chain_info *new_chain
-<<<<<<< HEAD
-		    = new imm_store_chain_info (base_addr);
+		    = new imm_store_chain_info (m_stores_head, base_addr);
 		  info = new store_immediate_info (const_bitsize, const_bitpos,
-=======
-		    = new imm_store_chain_info (m_stores_head, base_addr);
-		  info = new store_immediate_info (bitsize, bitpos,
->>>>>>> 633c65dd
 						   stmt, 0);
 		  new_chain->m_store_info.safe_push (info);
 		  m_stores.put (base_addr, new_chain);
