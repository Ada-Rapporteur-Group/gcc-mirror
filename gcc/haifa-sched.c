--- conflicted
+++ resolved
@@ -173,21 +173,6 @@
    either to stderr, or to the dump listing file (-dRS).  */
 FILE *sched_dump = 0;
 
-<<<<<<< HEAD
-/* fix_sched_param() is called from toplev.c upon detection
-   of the -fsched-verbose=N option.  */
-
-void
-fix_sched_param (const char *param, const char *val)
-{
-  if (!strcmp (param, "verbose"))
-    sched_verbose_param = atoi (val);
-  else
-    warning (0, "fix_sched_param: unknown param: %s", param);
-}
-
-=======
->>>>>>> 03d20231
 /* This is a placeholder for the scheduler parameters common
    to all schedulers.  */
 struct common_sched_info_def *common_sched_info;
@@ -714,11 +699,7 @@
 static void
 initiate_bb_reg_pressure_info (basic_block bb)
 {
-<<<<<<< HEAD
-  unsigned int i;
-=======
   unsigned int i ATTRIBUTE_UNUSED;
->>>>>>> 03d20231
   rtx insn;
 
   if (current_nr_blocks > 1)
@@ -1924,7 +1905,7 @@
     beg_head = NEXT_INSN (beg_head);
 
   while (beg_head != beg_tail)
-    if (NOTE_P (beg_head) || BOUNDARY_DEBUG_INSN_P (beg_head))
+    if (NOTE_P (beg_head))
       beg_head = NEXT_INSN (beg_head);
     else if (DEBUG_INSN_P (beg_head))
       {
@@ -1962,7 +1943,7 @@
     end_head = NEXT_INSN (end_head);
 
   while (end_head != end_tail)
-    if (NOTE_P (end_tail) || BOUNDARY_DEBUG_INSN_P (end_tail))
+    if (NOTE_P (end_tail))
       end_tail = PREV_INSN (end_tail);
     else if (DEBUG_INSN_P (end_tail))
       {
@@ -2005,8 +1986,7 @@
 {
   while (head != NEXT_INSN (tail))
     {
-      if (!NOTE_P (head) && !LABEL_P (head)
-	  && !BOUNDARY_DEBUG_INSN_P (head))
+      if (!NOTE_P (head) && !LABEL_P (head))
 	return 0;
       head = NEXT_INSN (head);
     }
@@ -2061,19 +2041,9 @@
   q_ptr = NEXT_Q (q_ptr);
 
   if (dbg_cnt (sched_insn) == false)
-<<<<<<< HEAD
-    {
-      /* If debug counter is activated do not requeue insn next after
-	 last_scheduled_insn.  */
-      skip_insn = next_nonnote_insn (last_scheduled_insn);
-      while (skip_insn && DEBUG_INSN_P (skip_insn))
-	skip_insn = next_nonnote_insn (skip_insn);
-    }
-=======
     /* If debug counter is activated do not requeue insn next after
        last_scheduled_insn.  */
     skip_insn = next_nonnote_nondebug_insn (last_scheduled_insn);
->>>>>>> 03d20231
   else
     skip_insn = NULL_RTX;
 
@@ -2532,11 +2502,7 @@
 max_issue (struct ready_list *ready, int privileged_n, state_t state,
 	   bool first_cycle_insn_p, int *index)
 {
-<<<<<<< HEAD
-  int n, i, all, n_ready, best, delay, tries_num, max_points;
-=======
   int n, i, all, n_ready, best, delay, tries_num;
->>>>>>> 03d20231
   int more_issue;
   struct choice_entry *top;
   rtx insn;
@@ -2556,27 +2522,7 @@
 
   /* Init max_points.  */
   more_issue = issue_rate - cycle_issued_insns;
-<<<<<<< HEAD
-
-  /* ??? We used to assert here that we never issue more insns than issue_rate.
-     However, some targets (e.g. MIPS/SB1) claim lower issue rate than can be
-     achieved to get better performance.  Until these targets are fixed to use
-     scheduler hooks to manipulate insns priority instead, the assert should
-     be disabled.
-
-     gcc_assert (more_issue >= 0);  */
-
-  for (i = 0; i < n_ready; i++)
-    if (!ready_try [i])
-      {
-	if (more_issue-- > 0)
-	  max_points += ISSUE_POINTS (ready_element (ready, i));
-	else
-	  break;
-      }
-=======
   gcc_assert (more_issue >= 0);
->>>>>>> 03d20231
 
   /* The number of the issued insns in the best solution.  */
   best = 0;
@@ -2638,11 +2584,7 @@
 		  /* This is the index of the insn issued first in this
 		     solution.  */
 		  *index = choice_stack [1].index;
-<<<<<<< HEAD
-		  if (top->n == max_points || best == all)
-=======
 		  if (top->n == more_issue || best == all)
->>>>>>> 03d20231
 		    break;
 		}
 	    }
@@ -2927,11 +2869,7 @@
   last_scheduled_insn = prev_head;
 
   gcc_assert ((NOTE_P (last_scheduled_insn)
-<<<<<<< HEAD
-	       || BOUNDARY_DEBUG_INSN_P (last_scheduled_insn))
-=======
 	       || DEBUG_INSN_P (last_scheduled_insn))
->>>>>>> 03d20231
 	      && BLOCK_FOR_INSN (last_scheduled_insn) == *target_bb);
 
   /* Initialize INSN_QUEUE.  Q_SIZE is the total number of insns in the
@@ -3439,11 +3377,7 @@
 	current_sched_info->sched_max_insns_priority;
   rtx prev_head;
 
-<<<<<<< HEAD
-  if (head == tail && (! INSN_P (head) || BOUNDARY_DEBUG_INSN_P (head)))
-=======
   if (head == tail && ! INSN_P (head))
->>>>>>> 03d20231
     gcc_unreachable ();
 
   n_insn = 0;
@@ -3493,17 +3427,12 @@
   flag_schedule_speculative_load = 0;
 #endif
 
-<<<<<<< HEAD
+  if (targetm.sched.dispatch (NULL_RTX, IS_DISPATCH_ON))
+    targetm.sched.dispatch_do (NULL_RTX, DISPATCH_INIT);
+
   sched_pressure_p = (flag_sched_pressure && ! reload_completed
 		      && common_sched_info->sched_pass_id == SCHED_RGN_PASS);
-=======
-  if (targetm.sched.dispatch (NULL_RTX, IS_DISPATCH_ON))
-    targetm.sched.dispatch_do (NULL_RTX, DISPATCH_INIT);
-
-  sched_pressure_p = (flag_sched_pressure && ! reload_completed
-		      && common_sched_info->sched_pass_id == SCHED_RGN_PASS);
-
->>>>>>> 03d20231
+
   if (sched_pressure_p)
     ira_setup_eliminable_regset ();
 
@@ -4596,11 +4525,8 @@
     edge_flags = 0;
 
   make_single_succ_edge (rec, second_bb, edge_flags);
-<<<<<<< HEAD
-=======
   if (dom_info_available_p (CDI_DOMINATORS))
     set_immediate_dominator (CDI_DOMINATORS, rec, first_bb);
->>>>>>> 03d20231
 }
 
 /* This function creates recovery code for INSN.  If MUTATE_P is nonzero,
@@ -5634,11 +5560,7 @@
   haifa_insn_data_t data;
   struct reg_use_data *use, *next;
 
-<<<<<<< HEAD
-  for (i = 0; VEC_iterate (haifa_insn_data_def, h_i_d, i, data); i++)
-=======
   FOR_EACH_VEC_ELT (haifa_insn_data_def, h_i_d, i, data)
->>>>>>> 03d20231
     {
       if (data->reg_pressure != NULL)
 	free (data->reg_pressure);
