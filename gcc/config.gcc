# GCC target-specific configuration file.
# Copyright (C) 1997-2014 Free Software Foundation, Inc.

#This file is part of GCC.

#GCC is free software; you can redistribute it and/or modify it under
#the terms of the GNU General Public License as published by the Free
#Software Foundation; either version 3, or (at your option) any later
#version.

#GCC is distributed in the hope that it will be useful, but WITHOUT
#ANY WARRANTY; without even the implied warranty of MERCHANTABILITY or
#FITNESS FOR A PARTICULAR PURPOSE.  See the GNU General Public License
#for more details.

#You should have received a copy of the GNU General Public License
#along with GCC; see the file COPYING3.  If not see
#<http://www.gnu.org/licenses/>.

# This is the GCC target-specific configuration file
# where a configuration type is mapped to different system-specific
# definitions and files.  This is invoked by the autoconf-generated
# configure script.  Putting it in a separate shell file lets us skip
# running autoconf when modifying target-specific information.

# When you change the cases in the OS or target switches, consider
# updating ../libgcc/config.host also.

# This file switches on the shell variable ${target}, and also uses the
# following shell variables:
#
#  with_*		Various variables as set by configure.
#
#  enable_threads	Either the name, yes or no depending on whether
#			threads support was requested.
#
#  default_use_cxa_atexit
#			  The default value for the $enable___cxa_atexit
#			variable.  enable___cxa_atexit needs to be set to
#			"yes" for the correct operation of C++ destructors
#			but it relies upon the presence of a non-standard C
#			library	function called	__cxa_atexit.
#			  Since not all C libraries provide __cxa_atexit the
#			default value of $default_use_cxa_atexit is set to
#			"no" except for targets which are known to be OK.
#
#  default_gnu_indirect_function
#                       The default value for the $enable_gnu_indirect_function
#                       variable.  enable_gnu_indirect_function relies
#			upon the presence of a non-standard gnu ifunc support
#			in the assembler, linker and dynamic linker.
#			Since not all libraries provide the dynamic linking
#			support, the default value of
#			$default_gnu_indirect_function is set to
#			"no" except for targets which are known to be OK.
#
#  gas_flag		Either yes or no depending on whether GNU as was
#			requested.
#
#  gnu_ld_flag		Either yes or no depending on whether GNU ld was
#			requested.

# This file sets the following shell variables for use by the
# autoconf-generated configure script:
#
#  cpu_type		The name of the cpu, if different from the first
#			chunk of the canonical target name.
#
#  tm_defines		List of target macros to define for all compilations.
#
#  tm_file		A list of target macro files, if different from
#			"$cpu_type/$cpu_type.h". Usually it's constructed
#			per target in a way like this:
#			tm_file="${tm_file} dbxelf.h elfos.h ${cpu_type.h}/elf.h"
#			Note that the preferred order is:
#			- specific target header "${cpu_type}/${cpu_type.h}"
#			- generic headers like dbxelf.h elfos.h, etc.
#			- specializing target headers like ${cpu_type.h}/elf.h
#			This helps to keep OS specific stuff out of the CPU
#			defining header ${cpu_type}/${cpu_type.h}.
#
#			It is possible to include automatically-generated
#			build-directory files by prefixing them with "./".
#			All other files should relative to $srcdir/config.
#
#  tm_p_file		Location of file with declarations for functions
#			in $out_file.
#
#  out_file		The name of the machine description C support
#			file, if different from "$cpu_type/$cpu_type.c".
#
#  common_out_file	The name of the source file for code shared between
#			the compiler proper and the driver.
#
#  md_file		The name of the machine-description file, if
#			different from "$cpu_type/$cpu_type.md".
#
#  tmake_file		A list of machine-description-specific
#			makefile-fragments, if different from
#			"$cpu_type/t-$cpu_type".
#
#  extra_modes          The name of the file containing a list of extra
#                       machine modes, if necessary and different from
#                       "$cpu_type/$cpu_type-modes.def".
#
#  extra_objs		List of extra objects that should be linked into
#			the compiler proper (cc1, cc1obj, cc1plus)
#			depending on target.
#
#  extra_gcc_objs	List of extra objects that should be linked into
#			the compiler driver (gcc) depending on target.
#
#  extra_headers	List of used header files from the directory
#			config/${cpu_type}.
#
#  user_headers_inc_next_pre
#			List of header file names of internal gcc header
#			files, which should be prefixed by an include_next.
#  user_headers_inc_next_post
#			List of header file names of internal gcc header
#			files, which should be postfixed by an include_next.
#  use_gcc_tgmath	If set, add tgmath.h to the list of used header
#			files.
#
#  use_gcc_stdint	If "wrap", install a version of stdint.h that
#			wraps the system's copy for hosted compilations;
#			if "provide", provide a version of systems without
#			such a system header; otherwise "none", do not
#			provide such a header at all.
#
#  extra_programs	List of extra executables compiled for this target
#			machine, used when linking.
#
#  extra_options	List of target-dependent .opt files.
#
#  c_target_objs	List of extra target-dependent objects that be
#			linked into the C compiler only.
#
#  cxx_target_objs	List of extra target-dependent objects that be
#			linked into the C++ compiler only.
#
#  fortran_target_objs	List of extra target-dependent objects that be
#			linked into the fortran compiler only.
#
#  target_gtfiles       List of extra source files with type information.
#
#  xm_defines		List of macros to define when compiling for the
#			target machine.
#
#  xm_file		List of files to include when compiling for the
#			target machine.
#
#  use_collect2		Set to yes or no, depending on whether collect2
#			will be used.
#
#  target_cpu_default	Set to override the default target model.
#
#  gdb_needs_out_file_path
#			Set to yes if gdb needs a dir command with
#			`dirname $out_file`.
#
#  thread_file		Set to control which thread package to use.
#
#  gas			Set to yes or no depending on whether the target
#			system normally uses GNU as.
#
#  configure_default_options
#			Set to an initializer for configure_default_options
#			in configargs.h, based on --with-cpu et cetera.
#
#  native_system_header_dir
#			Where system header files are found for this
#			target.  This defaults to /usr/include.  If
#			the --with-sysroot configure option or the
#			--sysroot command line option is used this
#			will be relative to the sysroot.
# target_type_format_char 
# 			The default character to be used for formatting
#			the attribute in a
#			.type symbol_name, ${t_t_f_c}<property>
#			directive.

# The following variables are used in each case-construct to build up the
# outgoing variables:
#
#  gnu_ld		Set to yes or no depending on whether the target
#			system normally uses GNU ld.
#
#  target_has_targetcm	Set to yes or no depending on whether the target
#			has its own definition of targetcm.
#
#  target_has_targetm_common	Set to yes or no depending on whether the
#			target has its own definition of targetm_common.

out_file=
common_out_file=
tmake_file=
extra_headers=
user_headers_inc_next_pre=
user_headers_inc_next_post=
use_gcc_tgmath=yes
use_gcc_stdint=none
extra_programs=
extra_objs=
extra_gcc_objs=
extra_options=
c_target_objs=
cxx_target_objs=
fortran_target_objs=
target_has_targetcm=no
target_has_targetm_common=yes
tm_defines=
xm_defines=
# Set this to force installation and use of collect2.
use_collect2=
# Set this to override the default target model.
target_cpu_default=
# Set this if gdb needs a dir command with `dirname $out_file`
gdb_needs_out_file_path=
# Set this to control which thread package will be used.
thread_file=
# Reinitialize these from the flag values every loop pass, since some
# configure entries modify them.
gas="$gas_flag"
gnu_ld="$gnu_ld_flag"
default_use_cxa_atexit=no
default_gnu_indirect_function=no
target_gtfiles=
need_64bit_isa=
native_system_header_dir=/usr/include
target_type_format_char='@'

# Don't carry these over build->host->target.  Please.
xm_file=
md_file=

# Obsolete configurations.
case ${target} in
# Currently there are no obsolete targets.
 nothing				\
 )
    if test "x$enable_obsolete" != xyes; then
      echo "*** Configuration ${target} is obsolete." >&2
      echo "*** Specify --enable-obsolete to build it anyway." >&2
      echo "*** Support will be REMOVED in the next major release of GCC," >&2
      echo "*** unless a maintainer comes forward." >&2
      exit 1
    fi;;
esac

# Unsupported targets list.  Do not put an entry in this list unless
# it would otherwise be caught by a more permissive pattern.  The list
# should be in alphabetical order.
case ${target} in
 # Avoid special cases that are not obsolete
   arm*-*-*eabi*			\
 )
	;;
   arm*-wince-pe*			\
 | arm*-*-ecos-elf			\
 | arm*-*-elf				\
 | arm*-*-freebsd*			\
 | arm*-*-linux*			\
 | arm*-*-uclinux*			\
 | i[34567]86-go32-*			\
 | i[34567]86-*-go32*			\
 | m68k-*-uclinuxoldabi*		\
 | mips64orion*-*-rtems*		\
 | pdp11-*-bsd				\
 | sparc-hal-solaris2*			\
 | thumb-*-*				\
 | *-*-freebsd[12] | *-*-freebsd[12].*	\
 | *-*-freebsd*aout*			\
 | *-*-linux*aout*			\
 | *-*-linux*coff*			\
 | *-*-linux*libc1*			\
 | *-*-linux*oldld*			\
 | *-*-rtemsaout*			\
 | *-*-rtemscoff*			\
 | *-*-solaris2				\
 | *-*-solaris2.[0-9]			\
 | *-*-solaris2.[0-9].*			\
 | *-*-sysv*				\
 | vax-*-vms*				\
 )
	echo "*** Configuration ${target} not supported" 1>&2
	exit 1
	;;
esac

# Set default cpu_type, tm_file, tm_p_file and xm_file so it can be
# updated in each machine entry.  Also set default extra_headers for some
# machines.
tm_p_file=
cpu_type=`echo ${target} | sed 's/-.*$//'`
cpu_is_64bit=
case ${target} in
m32c*-*-*)
        cpu_type=m32c
	tmake_file=m32c/t-m32c
	target_has_targetm_common=no
        ;;
aarch64*-*-*)
	cpu_type=aarch64
	extra_headers="arm_neon.h arm_acle.h"
	extra_objs="aarch64-builtins.o aarch-common.o"
	target_gtfiles="\$(srcdir)/config/aarch64/aarch64-builtins.c"
	target_has_targetm_common=yes
	;;
alpha*-*-*)
	cpu_type=alpha
	extra_options="${extra_options} g.opt"
	;;
am33_2.0-*-linux*)
	cpu_type=mn10300
	;;
arc*-*-*)
	cpu_type=arc
	;;
arm*-*-*)
	cpu_type=arm
	extra_objs="aarch-common.o"
	extra_headers="mmintrin.h arm_neon.h arm_acle.h"
	target_type_format_char='%'
	c_target_objs="arm-c.o"
	cxx_target_objs="arm-c.o"
	extra_options="${extra_options} arm/arm-tables.opt"
	;;
avr-*-*)
	cpu_type=avr
	c_target_objs="avr-c.o"
	cxx_target_objs="avr-c.o"
	extra_options="${extra_options} avr/avr-tables.opt"
	;;
bfin*-*)
	cpu_type=bfin
	;;
crisv32-*)
	cpu_type=cris
	;;
frv*)	cpu_type=frv
	extra_options="${extra_options} g.opt"
	;;
moxie*)	cpu_type=moxie
	target_has_targetm_common=no
	;;
fido-*-*)
	cpu_type=m68k
	extra_headers=math-68881.h
	extra_options="${extra_options} m68k/m68k-tables.opt"
        ;;
i[34567]86-*-*)
	cpu_type=i386
	c_target_objs="i386-c.o"
	cxx_target_objs="i386-c.o"
	extra_options="${extra_options} fused-madd.opt"
	extra_headers="cpuid.h mmintrin.h mm3dnow.h xmmintrin.h emmintrin.h
		       pmmintrin.h tmmintrin.h ammintrin.h smmintrin.h
		       nmmintrin.h bmmintrin.h fma4intrin.h wmmintrin.h
		       immintrin.h x86intrin.h avxintrin.h xopintrin.h
		       ia32intrin.h cross-stdarg.h lwpintrin.h popcntintrin.h
		       lzcntintrin.h bmiintrin.h bmi2intrin.h tbmintrin.h
		       avx2intrin.h avx512fintrin.h fmaintrin.h f16cintrin.h
		       rtmintrin.h xtestintrin.h rdseedintrin.h prfchwintrin.h
		       adxintrin.h fxsrintrin.h xsaveintrin.h xsaveoptintrin.h
		       avx512cdintrin.h avx512erintrin.h avx512pfintrin.h
		       shaintrin.h clflushoptintrin.h xsavecintrin.h
		       xsavesintrin.h avx512dqintrin.h avx512bwintrin.h
		       avx512vlintrin.h avx512vlbwintrin.h avx512vldqintrin.h"
	;;
x86_64-*-*)
	cpu_type=i386
	c_target_objs="i386-c.o"
	cxx_target_objs="i386-c.o"
	extra_options="${extra_options} fused-madd.opt"
	extra_headers="cpuid.h mmintrin.h mm3dnow.h xmmintrin.h emmintrin.h
		       pmmintrin.h tmmintrin.h ammintrin.h smmintrin.h
		       nmmintrin.h bmmintrin.h fma4intrin.h wmmintrin.h
		       immintrin.h x86intrin.h avxintrin.h xopintrin.h
		       ia32intrin.h cross-stdarg.h lwpintrin.h popcntintrin.h
		       lzcntintrin.h bmiintrin.h tbmintrin.h bmi2intrin.h
		       avx2intrin.h avx512fintrin.h fmaintrin.h f16cintrin.h
		       rtmintrin.h xtestintrin.h rdseedintrin.h prfchwintrin.h
		       adxintrin.h fxsrintrin.h xsaveintrin.h xsaveoptintrin.h
		       avx512cdintrin.h avx512erintrin.h avx512pfintrin.h
		       shaintrin.h clflushoptintrin.h xsavecintrin.h
		       xsavesintrin.h avx512dqintrin.h avx512bwintrin.h
		       avx512vlintrin.h avx512vlbwintrin.h avx512vldqintrin.h"
	;;
ia64-*-*)
	extra_headers=ia64intrin.h
	extra_options="${extra_options} g.opt fused-madd.opt"
	;;
hppa*-*-*)
	cpu_type=pa
	;;
lm32*)
	extra_options="${extra_options} g.opt"
	;;
m32r*-*-*)
        cpu_type=m32r
	extra_options="${extra_options} g.opt"
        ;;
m68k-*-*)
	extra_headers=math-68881.h
	extra_options="${extra_options} m68k/m68k-tables.opt"
	;;
microblaze*-*-*)
        cpu_type=microblaze
	extra_options="${extra_options} g.opt"
        ;;
mips*-*-*)
	cpu_type=mips
	extra_headers="loongson.h"
	extra_options="${extra_options} g.opt mips/mips-tables.opt"
	;;
nds32*)
	cpu_type=nds32
	extra_headers="nds32_intrinsic.h"
	extra_objs="nds32-cost.o nds32-intrinsic.o nds32-isr.o nds32-md-auxiliary.o nds32-pipelines-auxiliary.o nds32-predicates.o nds32-memory-manipulation.o nds32-fp-as-gp.o"
	;;
nios2-*-*)
	cpu_type=nios2
	extra_options="${extra_options} g.opt"
	;;
powerpc*-*-*)
	cpu_type=rs6000
	extra_headers="ppc-asm.h altivec.h spe.h ppu_intrinsics.h paired.h spu2vmx.h vec_types.h si2vmx.h htmintrin.h htmxlintrin.h"
	case x$with_cpu in
	    xpowerpc64|xdefault64|x6[23]0|x970|xG5|xpower[345678]|xpower6x|xrs64a|xcell|xa2|xe500mc64|xe5500|Xe6500)
		cpu_is_64bit=yes
		;;
	esac
	extra_options="${extra_options} g.opt fused-madd.opt rs6000/rs6000-tables.opt"
	;;
rs6000*-*-*)
	extra_options="${extra_options} g.opt fused-madd.opt rs6000/rs6000-tables.opt"
	;;
sparc*-*-*)
	cpu_type=sparc
	c_target_objs="sparc-c.o"
	cxx_target_objs="sparc-c.o"
	extra_headers="visintrin.h"
	;;
spu*-*-*)
	cpu_type=spu
	;;
s390*-*-*)
	cpu_type=s390
	extra_options="${extra_options} fused-madd.opt"
	extra_headers="s390intrin.h htmintrin.h htmxlintrin.h"
	;;
# Note the 'l'; we need to be able to match e.g. "shle" or "shl".
sh[123456789lbe]*-*-* | sh-*-*)
	cpu_type=sh
	extra_options="${extra_options} fused-madd.opt"
	extra_objs="${extra_objs} sh_treg_combine.o sh-mem.o sh_optimize_sett_clrt.o"
	;;
v850*-*-*)
	cpu_type=v850
	;;
tic6x-*-*)
	cpu_type=c6x
	extra_headers="c6x_intrinsics.h"
	extra_options="${extra_options} c6x/c6x-tables.opt"
	;;
xtensa*-*-*)
	extra_options="${extra_options} fused-madd.opt"
	;;
tilegx*-*-*)
	cpu_type=tilegx
	;;
tilepro*-*-*)
	cpu_type=tilepro
	;;
esac

tm_file=${cpu_type}/${cpu_type}.h
if test -f ${srcdir}/config/${cpu_type}/${cpu_type}-protos.h
then
	tm_p_file=${cpu_type}/${cpu_type}-protos.h
fi
extra_modes=
if test -f ${srcdir}/config/${cpu_type}/${cpu_type}-modes.def
then
	extra_modes=${cpu_type}/${cpu_type}-modes.def
fi
if test -f ${srcdir}/config/${cpu_type}/${cpu_type}.opt
then
	extra_options="${extra_options} ${cpu_type}/${cpu_type}.opt"
fi

case ${target} in
aarch64*-*-*)
	tm_p_file="${tm_p_file} arm/aarch-common-protos.h"
	case ${with_abi} in
	"")
		if test "x$with_multilib_list" = xilp32; then
			tm_file="aarch64/biarchilp32.h ${tm_file}"
		else
			tm_file="aarch64/biarchlp64.h ${tm_file}"
		fi
		;;
	ilp32)
		tm_file="aarch64/biarchilp32.h ${tm_file}"
		;;
	lp64)
		tm_file="aarch64/biarchlp64.h ${tm_file}"
		;;
	*)
		echo "Unknown ABI used in --with-abi=$with_abi"
		exit 1
	esac
	;;
i[34567]86-*-*)
	if test "x$with_abi" != x; then
		echo "This target does not support --with-abi."
		exit 1
	fi
	if test "x$enable_cld" = xyes; then
		tm_defines="${tm_defines} USE_IX86_CLD=1"
	fi
	if test "x$enable_frame_pointer" = xyes; then
		tm_defines="${tm_defines} USE_IX86_FRAME_POINTER=1"
	fi
	tm_file="vxworks-dummy.h ${tm_file}"
	;;
x86_64-*-*)
	case ${with_abi} in
	"")
		if test "x$with_multilib_list" = xmx32; then
			tm_file="i386/biarchx32.h ${tm_file}"
		else
			tm_file="i386/biarch64.h ${tm_file}"
		fi
		;;
	64 | m64)
		tm_file="i386/biarch64.h ${tm_file}"
		;;
	x32 | mx32)
		tm_file="i386/biarchx32.h ${tm_file}"
		;;
	*)
		echo "Unknown ABI used in --with-abi=$with_abi"
		exit 1
	esac
	if test "x$enable_cld" = xyes; then
		tm_defines="${tm_defines} USE_IX86_CLD=1"
	fi
	if test "x$enable_frame_pointer" = xyes; then
		tm_defines="${tm_defines} USE_IX86_FRAME_POINTER=1"
	fi
	tm_file="vxworks-dummy.h ${tm_file}"
	;;
arm*-*-*)
	tm_p_file="${tm_p_file} arm/aarch-common-protos.h"
	tm_file="vxworks-dummy.h ${tm_file}"
	;;
mips*-*-* | sh*-*-* | sparc*-*-*)
	tm_file="vxworks-dummy.h ${tm_file}"
	;;
esac

# On a.out targets, we need to use collect2.
case ${target} in
*-*-*aout*)
	use_collect2=yes
	;;
esac

# Common C libraries.
tm_defines="$tm_defines LIBC_GLIBC=1 LIBC_UCLIBC=2 LIBC_BIONIC=3"

# 32-bit x86 processors supported by --with-arch=.  Each processor
# MUST be separated by exactly one space.
x86_archs="athlon athlon-4 athlon-fx athlon-mp athlon-tbird \
athlon-xp k6 k6-2 k6-3 geode c3 c3-2 winchip-c6 winchip2 i386 i486 \
i586 i686 pentium pentium-m pentium-mmx pentium2 pentium3 pentium3m \
pentium4 pentium4m pentiumpro prescott"

# 64-bit x86 processors supported by --with-arch=.  Each processor
# MUST be separated by exactly one space.
x86_64_archs="amdfam10 athlon64 athlon64-sse3 barcelona bdver1 bdver2 \
bdver3 bdver4 btver1 btver2 k8 k8-sse3 opteron opteron-sse3 nocona \
core2 corei7 corei7-avx core-avx-i core-avx2 atom slm nehalem westmere \
sandybridge ivybridge haswell broadwell bonnell silvermont x86-64 native"

# Additional x86 processors supported by --with-cpu=.  Each processor
# MUST be separated by exactly one space.
x86_cpus="generic intel"

# Common parts for widely ported systems.
case ${target} in
*-*-darwin*)
  tmake_file="t-darwin ${cpu_type}/t-darwin"
  tm_file="${tm_file} darwin.h"
  case ${target} in
  *-*-darwin9*)
    tm_file="${tm_file} darwin9.h"
    ;;
  *-*-darwin[12][0-9]*)
    tm_file="${tm_file} darwin9.h darwin10.h"
    ;;
  esac
  tm_file="${tm_file} ${cpu_type}/darwin.h"
  tm_p_file="${tm_p_file} darwin-protos.h"
  target_gtfiles="\$(srcdir)/config/darwin.c"
  extra_options="${extra_options} darwin.opt"
  c_target_objs="${c_target_objs} darwin-c.o"
  cxx_target_objs="${cxx_target_objs} darwin-c.o"
  fortran_target_objs="darwin-f.o"
  target_has_targetcm=yes
  extra_objs="darwin.o"
  extra_gcc_objs="darwin-driver.o"
  default_use_cxa_atexit=yes
  use_gcc_stdint=wrap
  case ${enable_threads} in
    "" | yes | posix) thread_file='posix' ;;
  esac
  ;;
*-*-dragonfly*)
  gas=yes
  gnu_ld=yes
  tmake_file="t-slibgcc"
  case ${enable_threads} in
    "" | yes | posix)
      thread_file='posix'
      ;;
    no | single)
      # Let these non-posix thread selections fall through if requested
      ;;
    *)
      echo 'Unknown thread configuration for DragonFly BSD'
      exit 1
      ;;
  esac
  extra_options="$extra_options rpath.opt dragonfly.opt"
  default_use_cxa_atexit=yes
  use_gcc_stdint=wrap
  ;;
*-*-freebsd*)
  # This is the generic ELF configuration of FreeBSD.  Later
  # machine-specific sections may refine and add to this
  # configuration.
  #
  # Due to tm_file entry ordering issues that vary between cpu
  # architectures, we only define fbsd_tm_file to allow the
  # machine-specific section to dictate the final order of all
  # entries of tm_file with the minor exception that components
  # of the tm_file set here will always be of the form:
  #
  # freebsd<version_number>.h [freebsd-<conf_option>.h ...] freebsd-spec.h freebsd.h
  #
  # The machine-specific section should not tamper with this
  # ordering but may order all other entries of tm_file as it
  # pleases around the provided core setting.
  gas=yes
  gnu_ld=yes
  fbsd_major=`echo ${target} | sed -e 's/.*freebsd//g' | sed -e 's/\..*//g'`
  tm_defines="${tm_defines} FBSD_MAJOR=${fbsd_major}"
  tmake_file="t-slibgcc"
  case ${enable_threads} in
    no)
      fbsd_tm_file="${fbsd_tm_file} freebsd-nthr.h"
      ;;
    "" | yes | posix)
      thread_file='posix'
      ;;
    *)
      echo 'Unknown thread configuration for FreeBSD'
      exit 1
      ;;
  esac
  fbsd_tm_file="${fbsd_tm_file} freebsd-spec.h freebsd.h freebsd-stdint.h"
  extra_options="$extra_options rpath.opt freebsd.opt"
  case ${target} in
    *-*-freebsd[345].*)
      :;;
    *)
      default_use_cxa_atexit=yes;;
  esac
  use_gcc_stdint=wrap
  ;;
*-*-linux* | frv-*-*linux* | *-*-kfreebsd*-gnu | *-*-knetbsd*-gnu | *-*-gnu* | *-*-kopensolaris*-gnu)
  extra_options="$extra_options gnu-user.opt"
  gas=yes
  gnu_ld=yes
  case ${enable_threads} in
    "" | yes | posix) thread_file='posix' ;;
  esac
  tmake_file="t-slibgcc"
  case $target in
    *-*-linux* | frv-*-*linux* | *-*-kfreebsd*-gnu | *-*-knetbsd*-gnu | *-*-kopensolaris*-gnu)
      :;;
    *-*-gnu*)
      native_system_header_dir=/include
      ;;
  esac
  # Linux C libraries selection switch: glibc / uclibc / bionic.
  # uclibc and bionic aren't usable for GNU/Hurd and neither for GNU/k*BSD.
  case $target in
    *linux*)
      tm_p_file="${tm_p_file} linux-protos.h"
      tmake_file="${tmake_file} t-linux"
      extra_objs="${extra_objs} linux.o"
      extra_options="${extra_options} linux.opt"
      ;;
  esac
  case $target in
    *-*-*android*)
      tm_defines="$tm_defines DEFAULT_LIBC=LIBC_BIONIC"
      ;;
    *-*-*uclibc*)
      tm_defines="$tm_defines DEFAULT_LIBC=LIBC_UCLIBC"
      ;;
    *)
      tm_defines="$tm_defines DEFAULT_LIBC=LIBC_GLIBC"
      ;;
  esac
  # Assume that glibc or uClibc or Bionic are being used and so __cxa_atexit
  # is provided.
  default_use_cxa_atexit=yes
  use_gcc_tgmath=no
  use_gcc_stdint=wrap
  # Enable compilation for Android by default for *android* targets.
  case $target in
    *-*-*android*)
      tm_defines="$tm_defines ANDROID_DEFAULT=1"
      ;;
    *)
      tm_defines="$tm_defines ANDROID_DEFAULT=0"
      ;;
  esac
  c_target_objs="${c_target_objs} glibc-c.o"
  cxx_target_objs="${cxx_target_objs} glibc-c.o"
  tmake_file="${tmake_file} t-glibc"
  target_has_targetcm=yes
  ;;
*-*-netbsd*)
  tmake_file="t-slibgcc"
  gas=yes
  gnu_ld=yes

  # NetBSD 2.0 and later get POSIX threads enabled by default.
  # Allow them to be explicitly enabled on any other version.
  case ${enable_threads} in
    "")
      case ${target} in
        *-*-netbsd[2-9]* | *-*-netbsdelf[2-9]*)
          thread_file='posix'
          tm_defines="${tm_defines} NETBSD_ENABLE_PTHREADS"
          ;;
      esac
      ;;
    yes | posix)
      thread_file='posix'
      tm_defines="${tm_defines} NETBSD_ENABLE_PTHREADS"
      ;;
  esac

  # NetBSD 2.0 and later provide __cxa_atexit(), which we use by
  # default (unless overridden by --disable-__cxa_atexit).
  case ${target} in
    *-*-netbsd[2-9]* | *-*-netbsdelf[2-9]*)
      default_use_cxa_atexit=yes
      ;;
  esac
  ;;
*-*-openbsd*)
  tmake_file="t-openbsd"
  case ${enable_threads} in
    yes)
      thread_file='posix'
      ;;
  esac
  case ${target} in
    *-*-openbsd2.*|*-*-openbsd3.[012])
      tm_defines="${tm_defines} HAS_LIBC_R=1" ;;
  esac
  case ${target} in
    *-*-openbsd4.[3-9]|*-*-openbsd[5-9]*)
      default_use_cxa_atexit=yes
      ;;
  esac
  ;;
*-*-rtems*)
  case ${enable_threads} in
    "" | yes | rtems) thread_file='rtems' ;;
    posix) thread_file='posix' ;;
    no) ;;
    *)
      echo 'Unknown thread configuration for RTEMS'
      exit 1
      ;;
  esac
  tmake_file="${tmake_file} t-rtems"
  extra_options="${extra_options} rtems.opt"
  default_use_cxa_atexit=yes
  use_gcc_stdint=wrap
  ;;
*-*-uclinux*)
  extra_options="$extra_options gnu-user.opt"
  use_gcc_stdint=wrap
  tm_defines="$tm_defines DEFAULT_LIBC=LIBC_UCLIBC SINGLE_LIBC"
  ;;
*-*-rdos*)
  use_gcc_stdint=wrap
  ;;
*-*-solaris2*)
  # i?86-*-solaris2* needs to insert headers between cpu default and
  # Solaris 2 specific ones.
  sol2_tm_file_head="dbxelf.h elfos.h ${cpu_type}/sysv4.h"
  sol2_tm_file_tail="${cpu_type}/sol2.h sol2.h"
  sol2_tm_file="${sol2_tm_file_head} ${sol2_tm_file_tail}"
  use_gcc_stdint=wrap
  if test x$gnu_ld = xyes; then
    tm_file="usegld.h ${tm_file}"
  fi
  if test x$gas = xyes; then
    tm_file="usegas.h ${tm_file}"
  fi
  tm_p_file="${tm_p_file} sol2-protos.h"
  tmake_file="${tmake_file} t-sol2 t-slibgcc"
  c_target_objs="${c_target_objs} sol2-c.o"
  cxx_target_objs="${cxx_target_objs} sol2-c.o sol2-cxx.o"
  extra_objs="sol2.o sol2-stubs.o"
  extra_options="${extra_options} sol2.opt"
  case ${enable_threads}:${have_pthread_h}:${have_thread_h} in
    "":yes:* | yes:yes:* )
      thread_file=posix
      ;;
  esac
  ;;
*-*-*vms*)
  extra_options="${extra_options} vms/vms.opt"
  xmake_file=vms/x-vms
  tmake_file="vms/t-vms t-slibgcc"
  extra_objs="vms.o"
  target_gtfiles="$target_gtfiles \$(srcdir)/config/vms/vms.c"
  tm_p_file="${tm_p_file} vms/vms-protos.h"
  xm_file="vms/xm-vms.h"
  c_target_objs="vms-c.o"
  cxx_target_objs="vms-c.o"
  fortran_target_objs="vms-f.o"
  use_gcc_stdint=provide
  tm_file="${tm_file} vms/vms-stdint.h"
  if test x$gnu_ld != xyes; then
    # Build wrappers for native case.
    extra_programs="ld\$(exeext) ar\$(exeext)"
    tmake_file="$tmake_file vms/t-vmsnative"
  fi
  ;;
*-*-vxworks*)
  tmake_file=t-vxworks
  xm_defines=POSIX
  extra_options="${extra_options} vxworks.opt"
  extra_objs="$extra_objs vxworks.o"
  case ${enable_threads} in
    no) ;;
    "" | yes | vxworks) thread_file='vxworks' ;;
    *) echo 'Unknown thread configuration for VxWorks'; exit 1 ;;
  esac
  ;;
*-*-elf|arc*-*-elf*)
  # Assume that newlib is being used and so __cxa_atexit is provided.
  default_use_cxa_atexit=yes
  use_gcc_stdint=wrap
  ;;
esac

case ${target} in
aarch64*-*-elf)
	tm_file="${tm_file} dbxelf.h elfos.h newlib-stdint.h"
	tm_file="${tm_file} aarch64/aarch64-elf.h aarch64/aarch64-elf-raw.h"
	tmake_file="${tmake_file} aarch64/t-aarch64"
	use_gcc_stdint=wrap
	case $target in
	aarch64_be-*)
		tm_defines="${tm_defines} TARGET_BIG_ENDIAN_DEFAULT=1"
		;;
	esac
	aarch64_multilibs="${with_multilib_list}"
	if test "$aarch64_multilibs" = "default"; then
		aarch64_multilibs="lp64,ilp32"
	fi
	aarch64_multilibs=`echo $aarch64_multilibs | sed -e 's/,/ /g'`
	for aarch64_multilib in ${aarch64_multilibs}; do
		case ${aarch64_multilib} in
		ilp32 | lp64 )
			TM_MULTILIB_CONFIG="${TM_MULTILIB_CONFIG},${aarch64_multilib}"
			;;
		*)
			echo "--with-multilib-list=${aarch64_multilib} not supported."
			exit 1
		esac
	done
	TM_MULTILIB_CONFIG=`echo $TM_MULTILIB_CONFIG | sed 's/^,//'`
	;;
aarch64*-*-linux*)
	tm_file="${tm_file} dbxelf.h elfos.h gnu-user.h linux.h glibc-stdint.h"
	tm_file="${tm_file} aarch64/aarch64-elf.h aarch64/aarch64-linux.h"
	tmake_file="${tmake_file} aarch64/t-aarch64 aarch64/t-aarch64-linux"
	case $target in
	aarch64_be-*)
		tm_defines="${tm_defines} TARGET_BIG_ENDIAN_DEFAULT=1"
		;;
	esac
	aarch64_multilibs="${with_multilib_list}"
	if test "$aarch64_multilibs" = "default"; then
		# TODO: turn on ILP32 multilib build after its support is mature.
		# aarch64_multilibs="lp64,ilp32"
		aarch64_multilibs="lp64"
	fi
	aarch64_multilibs=`echo $aarch64_multilibs | sed -e 's/,/ /g'`
	for aarch64_multilib in ${aarch64_multilibs}; do
		case ${aarch64_multilib} in
		ilp32 | lp64 )
			TM_MULTILIB_CONFIG="${TM_MULTILIB_CONFIG},${aarch64_multilib}"
			;;
		*)
			echo "--with-multilib-list=${aarch64_multilib} not supported."
			exit 1
		esac
	done
	TM_MULTILIB_CONFIG=`echo $TM_MULTILIB_CONFIG | sed 's/^,//'`
	;;
alpha*-*-linux*)
	tm_file="elfos.h ${tm_file} alpha/elf.h alpha/linux.h alpha/linux-elf.h glibc-stdint.h"
	tmake_file="${tmake_file} alpha/t-linux"
	extra_options="${extra_options} alpha/elf.opt"
	;;
alpha*-*-freebsd*)
	tm_file="elfos.h ${tm_file} ${fbsd_tm_file} alpha/elf.h alpha/freebsd.h"
	extra_options="${extra_options} alpha/elf.opt"
	;;
alpha*-*-netbsd*)
	tm_file="elfos.h ${tm_file} netbsd.h alpha/elf.h netbsd-elf.h alpha/netbsd.h"
	extra_options="${extra_options} netbsd.opt netbsd-elf.opt \
		       alpha/elf.opt"
	;;
alpha*-*-openbsd*)
	tm_defines="${tm_defines} OBSD_HAS_DECLARE_FUNCTION_NAME OBSD_HAS_DECLARE_FUNCTION_SIZE OBSD_HAS_DECLARE_OBJECT"
	tm_file="elfos.h alpha/alpha.h alpha/elf.h openbsd.h openbsd-stdint.h alpha/openbsd.h openbsd-libpthread.h"
	extra_options="${extra_options} openbsd.opt alpha/elf.opt"
	# default x-alpha is only appropriate for dec-osf.
	;;
alpha*-dec-*vms*)
	tm_file="${tm_file} vms/vms.h alpha/vms.h"
	tmake_file="${tmake_file} alpha/t-vms"
	;;
arc*-*-elf*)
	extra_headers="arc-simd.h"
	tm_file="dbxelf.h elfos.h newlib-stdint.h ${tm_file}"
	tmake_file="arc/t-arc-newlib arc/t-arc"
	case x"${with_cpu}" in
	  xarc600|xarc601|xarc700)
		target_cpu_default="TARGET_CPU_$with_cpu"
		;;
	esac
	if test x${with_endian} = x; then
		case ${target} in
		arc*be-*-* | arc*eb-*-*)	with_endian=big ;;
		*)				with_endian=little ;;
		esac
	fi
	case ${with_endian} in
	big|little)		;;
	*)	echo "with_endian=${with_endian} not supported."; exit 1 ;;
	esac
	case ${with_endian} in
	big*)	tm_defines="DRIVER_ENDIAN_SELF_SPECS=\\\"%{!EL:%{!mlittle-endian:-mbig-endian}}\\\" ${tm_defines}"
	esac
	;;
arc*-*-linux-uclibc*)
	extra_headers="arc-simd.h"
	tm_file="dbxelf.h elfos.h gnu-user.h linux.h glibc-stdint.h ${tm_file}"
	tmake_file="${tmake_file} arc/t-arc-uClibc arc/t-arc"
	tm_defines="${tm_defines} TARGET_SDATA_DEFAULT=0"
	tm_defines="${tm_defines} TARGET_MMEDIUM_CALLS_DEFAULT=1"
	case x"${with_cpu}" in
	  xarc600|xarc601|xarc700)
		target_cpu_default="TARGET_CPU_$with_cpu"
		;;
	esac
	if test x${with_endian} = x; then
		case ${target} in
		arc*be-*-* | arc*eb-*-*)	with_endian=big ;;
		*)				with_endian=little ;;
		esac
	fi
	case ${with_endian} in
	big|little)		;;
	*)	echo "with_endian=${with_endian} not supported."; exit 1 ;;
	esac
	case ${with_endian} in
	big*)	tm_defines="DRIVER_ENDIAN_SELF_SPECS=\\\"%{!EL:%{!mlittle-endian:-mbig-endian}}\\\" ${tm_defines}"
	esac
        ;;
arm-wrs-vxworks)
	tm_file="elfos.h arm/elf.h arm/aout.h ${tm_file} vx-common.h vxworks.h arm/vxworks.h"
	extra_options="${extra_options} arm/vxworks.opt"
	tmake_file="${tmake_file} arm/t-arm arm/t-vxworks"
	;;
arm*-*-netbsdelf*)
	tm_file="dbxelf.h elfos.h netbsd.h netbsd-elf.h arm/elf.h arm/aout.h ${tm_file} arm/netbsd-elf.h"
	extra_options="${extra_options} netbsd.opt netbsd-elf.opt"
	tmake_file="${tmake_file} arm/t-arm"
	;;
arm*-*-linux-*)			# ARM GNU/Linux with ELF
	tm_file="dbxelf.h elfos.h gnu-user.h linux.h linux-android.h glibc-stdint.h arm/elf.h arm/linux-gas.h arm/linux-elf.h"
	extra_options="${extra_options} linux-android.opt"
	case $target in
	arm*b-*-linux*)
	    tm_defines="${tm_defines} TARGET_BIG_ENDIAN_DEFAULT=1"
	    ;;
	esac
	tmake_file="${tmake_file} arm/t-arm arm/t-arm-elf arm/t-bpabi arm/t-linux-eabi"
	tm_file="$tm_file arm/bpabi.h arm/linux-eabi.h arm/aout.h vxworks-dummy.h arm/arm.h"
	# Define multilib configuration for arm-linux-androideabi.
	case ${target} in
	*-androideabi)
	    tmake_file="$tmake_file arm/t-linux-androideabi"
	    ;;
	esac
	# The EABI requires the use of __cxa_atexit.
	default_use_cxa_atexit=yes
	with_tls=${with_tls:-gnu}
	;;
arm*-*-uclinux*eabi*)		# ARM ucLinux
	tm_file="dbxelf.h elfos.h arm/unknown-elf.h arm/elf.h arm/linux-gas.h arm/uclinux-elf.h glibc-stdint.h"
	tmake_file="${tmake_file} arm/t-arm arm/t-arm-elf arm/t-bpabi"
	tm_file="$tm_file arm/bpabi.h arm/uclinux-eabi.h arm/aout.h vxworks-dummy.h arm/arm.h"
	# The EABI requires the use of __cxa_atexit.
	default_use_cxa_atexit=yes
	;;
arm*-*-eabi* | arm*-*-symbianelf* | arm*-*-rtems*)
	case ${target} in
	arm*eb-*-eabi*)
	  tm_defines="${tm_defines} TARGET_BIG_ENDIAN_DEFAULT=1"
	esac
	default_use_cxa_atexit=yes
	tm_file="dbxelf.h elfos.h arm/unknown-elf.h arm/elf.h arm/bpabi.h"
	tmake_file="${tmake_file} arm/t-arm arm/t-arm-elf"
	case ${target} in
	arm*-*-eabi*)
	  tm_file="$tm_file newlib-stdint.h"
	  tmake_file="${tmake_file} arm/t-bpabi"
	  use_gcc_stdint=wrap
	  ;;
	arm*-*-rtems*)
	  tm_file="${tm_file} rtems.h arm/rtems-eabi.h newlib-stdint.h"
	  tmake_file="${tmake_file} arm/t-bpabi arm/t-rtems-eabi"
	  ;;
	arm*-*-symbianelf*)
	  tm_file="${tm_file} arm/symbian.h"
	  # We do not include t-bpabi for Symbian OS because the system
	  # provides its own implementation of the BPABI functions.
	  tmake_file="${tmake_file} arm/t-symbian"
	  ;;
	esac
	tm_file="${tm_file} arm/aout.h vxworks-dummy.h arm/arm.h"
	;;
avr-*-rtems*)
	tm_file="elfos.h avr/elf.h avr/avr-arch.h avr/avr.h dbxelf.h avr/rtems.h rtems.h newlib-stdint.h"
	tmake_file="${tmake_file} avr/t-avr avr/t-multilib avr/t-rtems"
	extra_gcc_objs="driver-avr.o avr-devices.o"
	extra_objs="avr-devices.o avr-log.o"
	;;
avr-*-*)
	tm_file="elfos.h avr/elf.h avr/avr-arch.h avr/avr.h dbxelf.h avr/avr-stdint.h"
	if test x${with_avrlibc} != xno; then
	    tm_file="${tm_file} ${cpu_type}/avrlibc.h"
	    tm_defines="${tm_defines} WITH_AVRLIBC"
	fi
	tmake_file="${tmake_file} avr/t-avr avr/t-multilib"
	use_gcc_stdint=wrap
	extra_gcc_objs="driver-avr.o avr-devices.o"
	extra_objs="avr-devices.o avr-log.o"
	;;
bfin*-elf*)
	tm_file="${tm_file} dbxelf.h elfos.h newlib-stdint.h bfin/elf.h"
	tmake_file=bfin/t-bfin-elf
	use_collect2=no
	;;
bfin*-uclinux*)
	tm_file="${tm_file} dbxelf.h elfos.h bfin/elf.h gnu-user.h linux.h glibc-stdint.h bfin/uclinux.h"
	tmake_file=bfin/t-bfin-uclinux
	use_collect2=no
	;;
bfin*-linux-uclibc*)
	tm_file="${tm_file} dbxelf.h elfos.h bfin/elf.h gnu-user.h linux.h glibc-stdint.h bfin/linux.h ./linux-sysroot-suffix.h"
	tmake_file="bfin/t-bfin-linux t-slibgcc t-linux"
	use_collect2=no
	;;
bfin*-rtems*)
	tm_file="${tm_file} dbxelf.h elfos.h bfin/elf.h bfin/rtems.h rtems.h newlib-stdint.h"
	tmake_file="${tmake_file} bfin/t-rtems"
	;;
bfin*-*)
	tm_file="${tm_file} dbxelf.h elfos.h newlib-stdint.h bfin/elf.h"
	use_collect2=no
	use_gcc_stdint=wrap
	;;
cr16-*-elf)
        tm_file="elfos.h ${tm_file}"
        tmake_file="${tmake_file} cr16/t-cr16 "
        use_collect2=no
        ;;
crisv32-*-elf | crisv32-*-none)
	tm_file="dbxelf.h elfos.h newlib-stdint.h ${tm_file}"
	tmake_file="cris/t-cris"
	target_cpu_default=32
	gas=yes
	extra_options="${extra_options} cris/elf.opt"
	use_gcc_stdint=wrap
	;;
cris-*-elf | cris-*-none)
	tm_file="dbxelf.h elfos.h newlib-stdint.h ${tm_file}"
	tmake_file="cris/t-cris cris/t-elfmulti"
	gas=yes
	extra_options="${extra_options} cris/elf.opt"
	use_gcc_stdint=wrap
	;;
crisv32-*-linux* | cris-*-linux*)
	tm_file="dbxelf.h elfos.h ${tm_file} gnu-user.h linux.h glibc-stdint.h cris/linux.h"
	tmake_file="${tmake_file} cris/t-cris cris/t-linux"
	extra_options="${extra_options} cris/linux.opt"
	case $target in
	  cris-*-*)
		target_cpu_default=10
		;;
	  crisv32-*-*)
		target_cpu_default=32
		;;
	esac
	;;
epiphany-*-elf )
	tm_file="dbxelf.h elfos.h newlib-stdint.h ${tm_file}"
	tmake_file="epiphany/t-epiphany"
	extra_options="${extra_options} fused-madd.opt"
	extra_objs="$extra_objs mode-switch-use.o resolve-sw-modes.o"
	tm_defines="${tm_defines} EPIPHANY_STACK_OFFSET=${with_stack_offset:-8}"
	extra_headers="epiphany_intrinsics.h"
	;;
fr30-*-elf)
	tm_file="dbxelf.h elfos.h newlib-stdint.h ${tm_file}"
	;;
frv-*-elf)
	tm_file="dbxelf.h elfos.h newlib-stdint.h ${tm_file}"
	tmake_file=frv/t-frv
	;;
frv-*-*linux*)
	tm_file="dbxelf.h elfos.h ${tm_file} \
	         gnu-user.h linux.h glibc-stdint.h frv/linux.h"
	tmake_file="${tmake_file} frv/t-frv frv/t-linux"
	;;
moxie-*-elf)
	gas=yes
	gnu_ld=yes
	tm_file="dbxelf.h elfos.h newlib-stdint.h ${tm_file}"
	tmake_file="${tmake_file} moxie/t-moxie"
	;;
moxie-*-uclinux*)
	gas=yes
	gnu_ld=yes
	tm_file="dbxelf.h elfos.h ${tm_file} gnu-user.h linux.h glibc-stdint.h moxie/uclinux.h"
	tmake_file="${tmake_file} moxie/t-moxie"
	;;
moxie-*-rtems*)
	tmake_file="${tmake_file} moxie/t-moxie"
	tm_file="moxie/moxie.h dbxelf.h elfos.h moxie/rtems.h rtems.h newlib-stdint.h"
	;;
moxie-*-moxiebox*)
	gas=yes
	gnu_ld=yes
	tm_file="${tm_file} dbxelf.h elfos.h moxie/moxiebox.h newlib-stdint.h"
	tmake_file="${tmake_file} moxie/t-moxiebox"
	;;
h8300-*-rtems*)
	tmake_file="${tmake_file} h8300/t-h8300 h8300/t-rtems"
	tm_file="h8300/h8300.h dbxelf.h elfos.h h8300/elf.h h8300/rtems.h rtems.h newlib-stdint.h"
	;;
h8300-*-elf*)
	tmake_file="h8300/t-h8300"
	tm_file="h8300/h8300.h dbxelf.h elfos.h newlib-stdint.h h8300/elf.h"
	;;
hppa*64*-*-linux*)
	target_cpu_default="MASK_PA_11|MASK_PA_20"
	tm_file="pa/pa64-start.h ${tm_file} dbxelf.h elfos.h gnu-user.h linux.h \
		 glibc-stdint.h pa/pa-linux.h pa/pa64-regs.h pa/pa-64.h \
		 pa/pa64-linux.h"
	gas=yes gnu_ld=yes
	;;
hppa*-*-linux*)
	target_cpu_default="MASK_PA_11|MASK_NO_SPACE_REGS"
	tm_file="${tm_file} dbxelf.h elfos.h gnu-user.h linux.h glibc-stdint.h pa/pa-linux.h \
		 pa/pa32-regs.h pa/pa32-linux.h"
	tmake_file="${tmake_file} pa/t-linux"
	;;
hppa*-*-openbsd*)
	target_cpu_default="MASK_PA_11"
	tm_file="${tm_file} dbxelf.h elfos.h openbsd.h openbsd-stdint.h openbsd-libpthread.h \
		 pa/pa-openbsd.h pa/pa32-regs.h pa/pa32-openbsd.h"
	extra_options="${extra_options} openbsd.opt"
	gas=yes
	gnu_ld=yes
	;;
hppa[12]*-*-hpux10*)
	case ${target} in
	hppa1.1-*-* | hppa2*-*-*)
		target_cpu_default="MASK_PA_11"
		;;
	esac
	tm_file="${tm_file} pa/pa32-regs.h dbxelf.h pa/som.h \
		 pa/pa-hpux.h pa/pa-hpux10.h"
	extra_options="${extra_options} pa/pa-hpux.opt pa/pa-hpux10.opt"
	case ${target} in
	*-*-hpux10.[1-9]*)
		tm_file="${tm_file} pa/pa-hpux1010.h"
		extra_options="${extra_options} pa/pa-hpux1010.opt"
		;;
	esac
	use_gcc_stdint=provide
	tm_file="${tm_file} hpux-stdint.h"
	tmake_file="t-slibgcc"
	case ${enable_threads} in
	  "")
	    if test x$have_pthread_h = xyes ; then
	      tmake_file="${tmake_file} pa/t-dce-thr"
	    fi
	    ;;
	  yes | dce)
	    tmake_file="${tmake_file} pa/t-dce-thr"
	    ;;
	esac
	use_collect2=yes
	gas=yes
	if test "x$with_dwarf2" != x; then
		echo "Warning: dwarf2 debug format is not supported for this target, --with-dwarf2 ignored" 1>&2
		dwarf2=no
	fi
	;;
hppa*64*-*-hpux11*)
	target_cpu_default="MASK_PA_11|MASK_PA_20"
	if test x$gnu_ld = xyes
	then
		target_cpu_default="${target_cpu_default}|MASK_GNU_LD"
	fi
	tm_file="pa/pa64-start.h ${tm_file} dbxelf.h elfos.h \
		 pa/pa64-regs.h pa/pa-hpux.h pa/pa-hpux1010.h \
		 pa/pa-hpux11.h"
	case ${target} in
	*-*-hpux11.[12]*)
		tm_file="${tm_file} pa/pa-hpux1111.h pa/pa-64.h pa/pa64-hpux.h"
		extra_options="${extra_options} pa/pa-hpux1111.opt"
		;;
	*-*-hpux11.[3-9]*)
		tm_file="${tm_file} pa/pa-hpux1131.h pa/pa-64.h pa/pa64-hpux.h"
		extra_options="${extra_options} pa/pa-hpux1131.opt"
		;;
	*)
		tm_file="${tm_file} pa/pa-64.h pa/pa64-hpux.h"
		;;
	esac
	extra_options="${extra_options} pa/pa-hpux.opt \
		       pa/pa-hpux1010.opt pa/pa64-hpux.opt hpux11.opt"
	tmake_file="t-slibgcc"
	case x${enable_threads} in
	x | xyes | xposix )
		thread_file=posix
		;;
	esac
	gas=yes
	case ${target} in
	  *-*-hpux11.[01]*)
		use_gcc_stdint=provide
		tm_file="${tm_file} hpux-stdint.h"
		;;
	  *-*-hpux11.[23]*)
		use_gcc_stdint=wrap
		tm_file="${tm_file} hpux-stdint.h"
		;;
	esac
	;;
hppa[12]*-*-hpux11*)
	case ${target} in
	hppa1.1-*-* | hppa2*-*-*)
		target_cpu_default="MASK_PA_11"
		;;
	esac
	tm_file="${tm_file} pa/pa32-regs.h dbxelf.h pa/som.h \
		 pa/pa-hpux.h pa/pa-hpux1010.h pa/pa-hpux11.h"
	extra_options="${extra_options} pa/pa-hpux.opt pa/pa-hpux1010.opt \
		       hpux11.opt"
	case ${target} in
	*-*-hpux11.[12]*)
		tm_file="${tm_file} pa/pa-hpux1111.h"
		extra_options="${extra_options} pa/pa-hpux1111.opt"
		;;
	*-*-hpux11.[3-9]*)
		tm_file="${tm_file} pa/pa-hpux1131.h"
		extra_options="${extra_options} pa/pa-hpux1131.opt"
		;;
	esac
	tmake_file="t-slibgcc"
	case x${enable_threads} in
	x | xyes | xposix )
		thread_file=posix
		;;
	esac
	use_collect2=yes
	gas=yes
	case ${target} in
	  *-*-hpux11.[01]*)
		use_gcc_stdint=provide
		tm_file="${tm_file} hpux-stdint.h"
		;;
	  *-*-hpux11.[23]*)
		use_gcc_stdint=wrap
		tm_file="${tm_file} hpux-stdint.h"
		;;
	esac
	if test "x$with_dwarf2" != x; then
		echo "Warning: dwarf2 debug format is not supported for this target, --with-dwarf2 ignored" 1>&2
		dwarf2=no
	fi
	;;
i[34567]86-*-darwin*)
	need_64bit_isa=yes
	# Baseline choice for a machine that allows m64 support.
	with_cpu=${with_cpu:-core2}
	tmake_file="${tmake_file} t-slibgcc"
	;;
x86_64-*-darwin*)
	with_cpu=${with_cpu:-core2}
	tmake_file="${tmake_file} ${cpu_type}/t-darwin64 t-slibgcc"
	tm_file="${tm_file} ${cpu_type}/darwin64.h"
	;;
i[34567]86-*-elf*)
	tm_file="${tm_file} i386/unix.h i386/att.h dbxelf.h elfos.h newlib-stdint.h i386/i386elf.h"
	;;
x86_64-*-elf*)
	tm_file="${tm_file} i386/unix.h i386/att.h dbxelf.h elfos.h newlib-stdint.h i386/i386elf.h i386/x86-64.h"
	;;
i[34567]86-*-rdos*)
    tm_file="${tm_file} i386/unix.h i386/att.h dbxelf.h elfos.h newlib-stdint.h i386/i386elf.h i386/rdos.h"
    ;;
x86_64-*-rdos*)
    tm_file="${tm_file} i386/unix.h i386/att.h dbxelf.h elfos.h newlib-stdint.h i386/i386elf.h i386/x86-64.h i386/rdos.h i386/rdos64.h"
    tmake_file="i386/t-i386elf t-svr4"
    ;;
i[34567]86-*-dragonfly*)
	tm_file="${tm_file} i386/unix.h i386/att.h dbxelf.h elfos.h dragonfly.h dragonfly-stdint.h i386/dragonfly.h"
	tmake_file="${tmake_file} i386/t-crtstuff"
	;;
x86_64-*-dragonfly*)
	tm_file="${tm_file} i386/unix.h i386/att.h dbxelf.h elfos.h dragonfly.h dragonfly-stdint.h i386/x86-64.h i386/dragonfly.h"
	tmake_file="${tmake_file} i386/t-crtstuff"
	;;
i[34567]86-*-freebsd*)
	tm_file="${tm_file} i386/unix.h i386/att.h dbxelf.h elfos.h ${fbsd_tm_file} i386/freebsd.h"
	;;
x86_64-*-freebsd*)
	tm_file="${tm_file} i386/unix.h i386/att.h dbxelf.h elfos.h ${fbsd_tm_file} i386/x86-64.h i386/freebsd.h i386/freebsd64.h"
	;;
i[34567]86-*-netbsdelf*)
	tm_file="${tm_file} i386/unix.h i386/att.h dbxelf.h elfos.h netbsd.h netbsd-elf.h i386/netbsd-elf.h"
	extra_options="${extra_options} netbsd.opt netbsd-elf.opt"
	;;
x86_64-*-netbsd*)
	tm_file="${tm_file} i386/unix.h i386/att.h dbxelf.h elfos.h netbsd.h netbsd-elf.h i386/x86-64.h i386/netbsd64.h"
	extra_options="${extra_options} netbsd.opt netbsd-elf.opt"
	;;
i[34567]86-*-openbsd2.*|i[34567]86-*openbsd3.[0123])
	tm_file="i386/i386.h i386/unix.h i386/bsd.h i386/gas.h i386/gstabs.h openbsd-oldgas.h openbsd.h i386/openbsd.h"
	extra_options="${extra_options} openbsd.opt"
	# needed to unconfuse gdb
	tmake_file="${tmake_file} t-openbsd i386/t-openbsd"
	# we need collect2 until our bug is fixed...
	use_collect2=yes
	;;
i[34567]86-*-openbsd*)
	tm_file="${tm_file} i386/unix.h i386/att.h dbxelf.h elfos.h"
	tm_file="${tm_file} openbsd.h openbsd-stdint.h openbsd-libpthread.h i386/openbsdelf.h"
	extra_options="${extra_options} openbsd.opt"
	gas=yes
	gnu_ld=yes
	;;
x86_64-*-openbsd*)
	tm_file="${tm_file} i386/unix.h i386/att.h dbxelf.h elfos.h"
	tm_file="${tm_file} openbsd.h openbsd-stdint.h openbsd-libpthread.h i386/x86-64.h i386/openbsdelf.h"
	extra_options="${extra_options} openbsd.opt"
	gas=yes
	gnu_ld=yes
	;;
i[34567]86-*-linux* | i[34567]86-*-kfreebsd*-gnu | i[34567]86-*-knetbsd*-gnu | i[34567]86-*-gnu* | i[34567]86-*-kopensolaris*-gnu)
			# Intel 80386's running GNU/*
			# with ELF format using glibc 2
	tm_file="${tm_file} i386/unix.h i386/att.h dbxelf.h elfos.h gnu-user.h glibc-stdint.h"
	case ${target} in
	i[34567]86-*-linux*)
		tm_file="${tm_file} linux.h linux-android.h"
		extra_options="${extra_options} linux-android.opt"
		# Assume modern glibc
		default_gnu_indirect_function=yes
		if test x$enable_targets = xall; then
			tm_file="${tm_file} i386/x86-64.h i386/gnu-user-common.h i386/gnu-user64.h i386/linux-common.h i386/linux64.h"
			tm_defines="${tm_defines} TARGET_BI_ARCH=1"
			tmake_file="${tmake_file} i386/t-linux64"
			x86_multilibs="${with_multilib_list}"
			if test "$x86_multilibs" = "default"; then
				x86_multilibs="m64,m32"
			fi
			x86_multilibs=`echo $x86_multilibs | sed -e 's/,/ /g'`
			for x86_multilib in ${x86_multilibs}; do
				case ${x86_multilib} in
				m32 | m64 | mx32)
					TM_MULTILIB_CONFIG="${TM_MULTILIB_CONFIG},${x86_multilib}"
					;;
				*)
					echo "--with-multilib-list=${x86_with_multilib} not supported."
					exit 1
				esac
			done
			TM_MULTILIB_CONFIG=`echo $TM_MULTILIB_CONFIG | sed 's/^,//'`
			need_64bit_isa=yes
			if test x$with_cpu = x; then
				if test x$with_cpu_64 = x; then
					with_cpu_64=generic
				fi
			else
				case " $x86_cpus $x86_archs $x86_64_archs " in
				*" $with_cpu "*)
					;;
				*)
					echo "Unsupported CPU used in --with-cpu=$with_cpu, supported values:" 1>&2
					echo "$x86_cpus $x86_archs $x86_64_archs " 1>&2
					exit 1
					;;
				esac
			fi
		else
			tm_file="${tm_file} i386/gnu-user-common.h i386/gnu-user.h i386/linux-common.h i386/linux.h"
		fi
		;;
	i[34567]86-*-knetbsd*-gnu)
		tm_file="${tm_file} i386/gnu-user-common.h i386/gnu-user.h knetbsd-gnu.h i386/knetbsd-gnu.h"
		;;
	i[34567]86-*-kfreebsd*-gnu)
		tm_file="${tm_file} i386/gnu-user-common.h i386/gnu-user.h kfreebsd-gnu.h i386/kfreebsd-gnu.h"
		;;
	i[34567]86-*-kopensolaris*-gnu)
		tm_file="${tm_file} i386/gnu-user-common.h i386/gnu-user.h kopensolaris-gnu.h i386/kopensolaris-gnu.h"
		;;
	i[34567]86-*-gnu*)
		tm_file="$tm_file i386/gnu-user-common.h i386/gnu-user.h gnu.h i386/gnu.h"
		;;
	esac
	;;
x86_64-*-linux* | x86_64-*-kfreebsd*-gnu | x86_64-*-knetbsd*-gnu)
	tm_file="${tm_file} i386/unix.h i386/att.h dbxelf.h elfos.h gnu-user.h glibc-stdint.h \
		 i386/x86-64.h i386/gnu-user-common.h i386/gnu-user64.h"
	case ${target} in
	x86_64-*-linux*)
		tm_file="${tm_file} linux.h linux-android.h i386/linux-common.h i386/linux64.h"
		extra_options="${extra_options} linux-android.opt"
		# Assume modern glibc
		default_gnu_indirect_function=yes
	  	;;
	x86_64-*-kfreebsd*-gnu)
		tm_file="${tm_file} kfreebsd-gnu.h i386/kfreebsd-gnu64.h"
		;;
	x86_64-*-knetbsd*-gnu)
		tm_file="${tm_file} knetbsd-gnu.h"
		;;
	esac
	tmake_file="${tmake_file} i386/t-linux64"
	x86_multilibs="${with_multilib_list}"
	if test "$x86_multilibs" = "default"; then
		case ${with_abi} in
		x32 | mx32)
			x86_multilibs="mx32"
			;;
		*)
			x86_multilibs="m64,m32"
			;;
		esac
	fi
	x86_multilibs=`echo $x86_multilibs | sed -e 's/,/ /g'`
	for x86_multilib in ${x86_multilibs}; do
		case ${x86_multilib} in
		m32 | m64 | mx32)
			TM_MULTILIB_CONFIG="${TM_MULTILIB_CONFIG},${x86_multilib}"
			;;
		*)
			echo "--with-multilib-list=${x86_with_multilib} not supported."
			exit 1
		esac
	done
	TM_MULTILIB_CONFIG=`echo $TM_MULTILIB_CONFIG | sed 's/^,//'`
	;;
i[34567]86-pc-msdosdjgpp*)
	xm_file=i386/xm-djgpp.h
	tm_file="dbxcoff.h ${tm_file} i386/unix.h i386/bsd.h i386/gas.h i386/djgpp.h i386/djgpp-stdint.h"
	native_system_header_dir=/dev/env/DJDIR/include
	extra_options="${extra_options} i386/djgpp.opt"
	gnu_ld=yes
	gas=yes
	use_gcc_stdint=wrap
	;;
i[34567]86-*-lynxos*)
	xm_defines=POSIX
	tm_file="${tm_file} i386/unix.h i386/att.h dbxelf.h elfos.h i386/lynx.h lynx.h"
	tmake_file="${tmake_file} t-lynx"
	extra_options="${extra_options} lynx.opt"
	thread_file=lynx
	gnu_ld=yes
	gas=yes
	;;
i[34567]86-*-nto-qnx*)
	tm_file="${tm_file} i386/att.h dbxelf.h tm-dwarf2.h elfos.h i386/unix.h i386/nto.h"
	extra_options="${extra_options} i386/nto.opt"
	gnu_ld=yes
	gas=yes
	;;
i[34567]86-*-rtems*)
	tm_file="${tm_file} i386/unix.h i386/att.h dbxelf.h elfos.h i386/i386elf.h i386/rtemself.h rtems.h newlib-stdint.h"
	tmake_file="${tmake_file} i386/t-rtems"
	;;
i[34567]86-*-solaris2* | x86_64-*-solaris2.1[0-9]*)
	# Set default arch_32 to pentium4, tune_32 to generic like the other
	# i386 targets, although config.guess defaults to i386-pc-solaris2*.
	with_arch_32=${with_arch_32:-pentium4}
	with_tune_32=${with_tune_32:-generic}
	tm_file="${tm_file} i386/unix.h i386/att.h ${sol2_tm_file_head} i386/x86-64.h ${sol2_tm_file_tail}"
	tm_defines="${tm_defines} TARGET_BI_ARCH=1"
	tmake_file="$tmake_file i386/t-sol2"
	need_64bit_isa=yes
	if test x$with_cpu = x; then
		if test x$with_cpu_64 = x; then
			with_cpu_64=generic
		fi
	else
		case " $x86_cpus $x86_archs $x86_64_archs " in
		*" $with_cpu "*)
			;;
		*)
			echo "Unsupported CPU used in --with-cpu=$with_cpu, supported values:" 1>&2
			echo "$x86_cpus $x86_archs $x86_64_archs" 1>&2
			exit 1
			;;
		esac
	fi
	;;
i[4567]86-wrs-vxworks|i[4567]86-wrs-vxworksae)
	tm_file="${tm_file} i386/unix.h i386/att.h elfos.h vx-common.h"
	case ${target} in
	  *-vxworksae*)
	    tm_file="${tm_file} vxworksae.h i386/vxworks.h i386/vxworksae.h"
	    tmake_file="${tmake_file} i386/t-vxworks i386/t-vxworksae"
	    ;;
	  *)
	    tm_file="${tm_file} vxworks.h i386/vxworks.h"
	    tmake_file="${tmake_file} i386/t-vxworks"
	    ;;
	esac
	;;
i[34567]86-*-cygwin*)
	tm_file="${tm_file} i386/unix.h i386/bsd.h i386/gas.h dbxcoff.h i386/cygming.h i386/cygwin.h i386/cygwin-stdint.h"
	xm_file=i386/xm-cygwin.h
	tmake_file="${tmake_file} i386/t-cygming t-slibgcc"
	target_gtfiles="\$(srcdir)/config/i386/winnt.c"
	extra_options="${extra_options} i386/cygming.opt i386/cygwin.opt"
	extra_objs="winnt.o winnt-stubs.o"
	c_target_objs="${c_target_objs} msformat-c.o"
	cxx_target_objs="${cxx_target_objs} winnt-cxx.o msformat-c.o"
	if test x$enable_threads = xyes; then
		thread_file='posix'
	fi
	default_use_cxa_atexit=yes
	use_gcc_stdint=wrap
	;;
x86_64-*-cygwin*)
	need_64bit_isa=yes
	tm_file="${tm_file} i386/unix.h i386/bsd.h i386/gas.h dbxcoff.h i386/cygming.h i386/cygwin.h i386/cygwin-w64.h i386/cygwin-stdint.h"
	xm_file=i386/xm-cygwin.h
	tmake_file="${tmake_file} i386/t-cygming t-slibgcc i386/t-cygwin-w64"
	target_gtfiles="\$(srcdir)/config/i386/winnt.c"
	extra_options="${extra_options} i386/cygming.opt i386/cygwin.opt"
	extra_objs="winnt.o winnt-stubs.o"
	c_target_objs="${c_target_objs} msformat-c.o"
	cxx_target_objs="${cxx_target_objs} winnt-cxx.o msformat-c.o"
	if test x$enable_threads = xyes; then
		thread_file='posix'
	fi
	default_use_cxa_atexit=yes
	use_gcc_stdint=wrap
	tm_defines="${tm_defines} TARGET_CYGWIN64=1"
	;;
i[34567]86-*-mingw* | x86_64-*-mingw*)
	tm_file="${tm_file} i386/unix.h i386/bsd.h i386/gas.h dbxcoff.h i386/cygming.h"
	xm_file=i386/xm-mingw32.h
	c_target_objs="${c_target_objs} winnt-c.o"
	cxx_target_objs="${cxx_target_objs} winnt-c.o"
	target_has_targetcm="yes"
	case ${target} in
		x86_64-*-* | *-w64-*)
			need_64bit_isa=yes
			;;
		*)
			;;
	esac
	if test x$enable_threads = xposix ; then
		tm_file="${tm_file} i386/mingw-pthread.h"
	fi
	tm_file="${tm_file} i386/mingw32.h"
	# This makes the logic if mingw's or the w64 feature set has to be used
	case ${target} in
		*-w64-*)
			user_headers_inc_next_post="${user_headers_inc_next_post} float.h"
			user_headers_inc_next_pre="${user_headers_inc_next_pre} stddef.h stdarg.h"
			tm_file="${tm_file} i386/mingw-w64.h"
			if test x$enable_targets = xall; then
				tm_defines="${tm_defines} TARGET_BI_ARCH=1"
				if test x$with_cpu = x; then
					if test x$with_cpu_64 = x; then
						with_cpu_64=generic
					fi
				else
					case " $x86_cpus $x86_archs $x86_64_archs " in
					*" $with_cpu "*)
						;;
					*)
						echo "Unsupported CPU used in --with-cpu=$with_cpu, supported values:" 1>&2
						echo "$x86_cpus $x86_archs $x86_64_archs" 1>&2
						exit 1
						;;
					esac
				fi
			fi
			;;
		*)
			;;
	esac
	tm_file="${tm_file} i386/mingw-stdint.h"
	tmake_file="${tmake_file} t-winnt i386/t-cygming t-slibgcc"
        case ${target} in
               x86_64-w64-*)
               		tmake_file="${tmake_file} i386/t-mingw-w64"
			;;
	       i[34567]86-w64-*)
			tmake_file="${tmake_file} i386/t-mingw-w32"
			;;
	esac
        native_system_header_dir=/mingw/include
	target_gtfiles="\$(srcdir)/config/i386/winnt.c"
	extra_options="${extra_options} i386/cygming.opt i386/mingw.opt"
	case ${target} in
		*-w64-*)
			extra_options="${extra_options} i386/mingw-w64.opt"
			;;
		*)
			;;
	esac
	extra_objs="winnt.o winnt-stubs.o"
	c_target_objs="${c_target_objs} msformat-c.o"
	cxx_target_objs="${cxx_target_objs} winnt-cxx.o msformat-c.o"
	gas=yes
	gnu_ld=yes
	default_use_cxa_atexit=yes
	use_gcc_stdint=wrap
	case ${enable_threads} in
	  "" | yes | win32)
	    thread_file='win32'
	    ;;
	  posix)
	    thread_file='posix'
	    ;;
	esac
	case ${target} in
 		*mingw32crt*)
 			tm_file="${tm_file} i386/crtdll.h"
 			;;
		*mingw32msv* | *mingw*)
			;;
	esac
	;;
i[34567]86-*-interix[3-9]*)
	tm_file="${tm_file} i386/unix.h i386/bsd.h i386/gas.h i386/i386-interix.h"
	tmake_file="${tmake_file} i386/t-interix"
	extra_options="${extra_options} rpath.opt i386/interix.opt"
	extra_objs="winnt.o winnt-stubs.o"
	target_gtfiles="\$(srcdir)/config/i386/winnt.c"
	if test x$enable_threads = xyes ; then
		thread_file='posix'
	fi
	if test x$stabs = xyes ; then
		tm_file="${tm_file} dbxcoff.h"
	fi
	;;
ia64*-*-elf*)
	tm_file="${tm_file} dbxelf.h elfos.h newlib-stdint.h ia64/sysv4.h ia64/elf.h"
	tmake_file="ia64/t-ia64"
	target_cpu_default="0"
	if test x$gas = xyes
	then
		target_cpu_default="${target_cpu_default}|MASK_GNU_AS"
	fi
	if test x$gnu_ld = xyes
	then
		target_cpu_default="${target_cpu_default}|MASK_GNU_LD"
	fi
	;;
ia64*-*-freebsd*)
	tm_file="${tm_file} dbxelf.h elfos.h ${fbsd_tm_file} ia64/sysv4.h ia64/freebsd.h"
	target_cpu_default="MASK_GNU_AS|MASK_GNU_LD"
	tmake_file="${tmake_file} ia64/t-ia64"
	;;
ia64*-*-linux*)
	tm_file="${tm_file} dbxelf.h elfos.h gnu-user.h linux.h glibc-stdint.h ia64/sysv4.h ia64/linux.h"
	tmake_file="${tmake_file} ia64/t-ia64 ia64/t-linux t-libunwind"
	target_cpu_default="MASK_GNU_AS|MASK_GNU_LD"
	;;
ia64*-*-hpux*)
	tm_file="${tm_file} dbxelf.h elfos.h ia64/sysv4.h ia64/hpux.h"
	tmake_file="ia64/t-ia64 ia64/t-hpux t-slibgcc"
	target_cpu_default="MASK_GNU_AS"
	case x$enable_threads in
	x | xyes | xposix )
		thread_file=posix
		;;
	esac
	use_collect2=no
	c_target_objs="ia64-c.o"
	cxx_target_objs="ia64-c.o"
	extra_options="${extra_options} ia64/ilp32.opt hpux11.opt"
	use_gcc_stdint=wrap
	tm_file="${tm_file} hpux-stdint.h"
	case ${target} in
	*-*-hpux11.3*)
		tm_file="${tm_file} ia64/hpux-unix2003.h"
		;;
	esac
	;;
ia64-hp-*vms*)
	tm_file="${tm_file} elfos.h ia64/sysv4.h vms/vms.h ia64/vms.h"
	tmake_file="${tmake_file} ia64/t-ia64"
	target_cpu_default="0"
	if test x$gas = xyes
	then
		target_cpu_default="${target_cpu_default}|MASK_GNU_AS"
	fi
	extra_options="${extra_options} ia64/vms.opt"
	;;
iq2000*-*-elf*)
        tm_file="elfos.h newlib-stdint.h iq2000/iq2000.h"
        out_file=iq2000/iq2000.c
        md_file=iq2000/iq2000.md
        ;;
lm32-*-elf*)
        tm_file="dbxelf.h elfos.h ${tm_file}"
	tmake_file="${tmake_file} lm32/t-lm32"
        ;;
lm32-*-rtems*)
	tm_file="dbxelf.h elfos.h ${tm_file} lm32/rtems.h rtems.h newlib-stdint.h"
	tmake_file="${tmake_file} lm32/t-lm32"
	tmake_file="${tmake_file} lm32/t-rtems"
         ;;
lm32-*-uclinux*)
        tm_file="dbxelf.h elfos.h ${tm_file} gnu-user.h linux.h lm32/uclinux-elf.h"
	tmake_file="${tmake_file} lm32/t-lm32"
        ;;
m32r-*-elf*)
	tm_file="dbxelf.h elfos.h newlib-stdint.h ${tm_file}"
 	;;
m32rle-*-elf*)
	tm_file="dbxelf.h elfos.h newlib-stdint.h m32r/little.h ${tm_file}"
	;;
m32r-*-rtems*)
	tm_file="dbxelf.h elfos.h ${tm_file} m32r/rtems.h rtems.h newlib-stdint.h"
	tmake_file="${tmake_file} m32r/t-m32r"
 	;;
m32r-*-linux*)
	tm_file="dbxelf.h elfos.h gnu-user.h linux.h glibc-stdint.h ${tm_file} m32r/linux.h"
	tmake_file="${tmake_file} m32r/t-linux t-slibgcc"
	gnu_ld=yes
	if test x$enable_threads = xyes; then
		thread_file='posix'
	fi
 	;;
m32rle-*-linux*)
	tm_file="dbxelf.h elfos.h gnu-user.h linux.h glibc-stdint.h m32r/little.h ${tm_file} m32r/linux.h"
	tmake_file="${tmake_file} m32r/t-linux t-slibgcc"
	gnu_ld=yes
	if test x$enable_threads = xyes; then
		thread_file='posix'
	fi
	;;
m68k-*-elf* | fido-*-elf*)
	case ${target} in
	fido-*-elf*)
		# Check that $with_cpu makes sense.
		case $with_cpu in
		"" | "fidoa")
			;;
		*)
			echo "Cannot accept --with-cpu=$with_cpu"
			exit 1
			;;
		esac
		with_cpu=fidoa
		;;
	*)
		default_m68k_cpu=68020
		default_cf_cpu=5206
		;;
	esac
	tm_file="${tm_file} m68k/m68k-none.h m68k/m68kelf.h dbxelf.h elfos.h newlib-stdint.h m68k/m68kemb.h m68k/m68020-elf.h"
	tm_defines="${tm_defines} MOTOROLA=1"
	tmake_file="m68k/t-floatlib m68k/t-m68kbare m68k/t-m68kelf"
	# Add multilibs for targets other than fido.
	case ${target} in
	fido-*-elf*)
		;;
	*)
		tmake_file="$tmake_file m68k/t-mlibs"
		;;
	esac
	;;
m68k*-*-netbsdelf*)
	default_m68k_cpu=68020
	default_cf_cpu=5475
	tm_file="${tm_file} dbxelf.h elfos.h netbsd.h netbsd-elf.h m68k/netbsd-elf.h"
	extra_options="${extra_options} netbsd.opt netbsd-elf.opt"
	tm_defines="${tm_defines} MOTOROLA=1"
	;;
m68k*-*-openbsd*)
	default_m68k_cpu=68020
	default_cf_cpu=5475
	# needed to unconfuse gdb
	tm_defines="${tm_defines} OBSD_OLD_GAS"
	tm_file="${tm_file} openbsd.h openbsd-stdint.h openbsd-libpthread.h m68k/openbsd.h"
	extra_options="${extra_options} openbsd.opt"
	tmake_file="t-openbsd m68k/t-openbsd"
	# we need collect2 until our bug is fixed...
	use_collect2=yes
	;;
m68k-*-uclinux*)		# Motorola m68k/ColdFire running uClinux
				# with uClibc, using the new GNU/Linux-style
				# ABI.
	default_m68k_cpu=68020
	default_cf_cpu=5206
	tm_file="${tm_file} dbxelf.h elfos.h gnu-user.h linux.h glibc-stdint.h flat.h m68k/linux.h m68k/uclinux.h ./sysroot-suffix.h"
	extra_options="${extra_options} m68k/uclinux.opt"
 	tm_defines="${tm_defines} MOTOROLA=1"
	tmake_file="m68k/t-floatlib m68k/t-uclinux m68k/t-mlibs"
	;;
m68k-*-linux*)			# Motorola m68k's running GNU/Linux
				# with ELF format using glibc 2
				# aka the GNU/Linux C library 6.
	default_m68k_cpu=68020
	default_cf_cpu=5475
	with_arch=${with_arch:-m68k}
	tm_file="${tm_file} dbxelf.h elfos.h gnu-user.h linux.h glibc-stdint.h m68k/linux.h ./sysroot-suffix.h"
	extra_options="${extra_options} m68k/ieee.opt"
	tm_defines="${tm_defines} MOTOROLA=1"
	tmake_file="${tmake_file} m68k/t-floatlib m68k/t-linux m68k/t-mlibs"
	;;
m68k-*-rtems*)
	default_m68k_cpu=68020
	default_cf_cpu=5206
	tmake_file="${tmake_file} m68k/t-floatlib m68k/t-m68kbare m68k/t-crtstuff m68k/t-rtems m68k/t-mlibs"
	tm_file="${tm_file} m68k/m68k-none.h m68k/m68kelf.h dbxelf.h elfos.h m68k/m68kemb.h m68k/m68020-elf.h m68k/rtemself.h rtems.h newlib-stdint.h"
	tm_defines="${tm_defines} MOTOROLA=1"
	;;
mcore-*-elf)
	tm_file="dbxelf.h elfos.h newlib-stdint.h ${tm_file} mcore/mcore-elf.h"
	tmake_file=mcore/t-mcore
	inhibit_libc=true
	;;
mep-*-*)
	tm_file="dbxelf.h elfos.h ${tm_file}"
	tmake_file=mep/t-mep
	c_target_objs="mep-pragma.o"
	cxx_target_objs="mep-pragma.o"
	if test -d "${srcdir}/../newlib/libc/include" &&
	   test "x$with_headers" = x; then
		with_headers=yes
	fi
	use_gcc_stdint=wrap
	;;
microblaze*-linux*)
	case $target in
		microblazeel-*)
			tm_defines="${tm_defines} TARGET_BIG_ENDIAN_DEFAULT=0"
			;;
		microblaze-*)
			tm_defines="${tm_defines} TARGET_BIG_ENDIAN_DEFAULT=4321"
			;;
	esac
	tm_file="${tm_file} dbxelf.h gnu-user.h linux.h microblaze/linux.h"
	tm_file="${tm_file} glibc-stdint.h"
	c_target_objs="${c_target_objs} microblaze-c.o"
	cxx_target_objs="${cxx_target_objs} microblaze-c.o"
	tmake_file="${tmake_file} microblaze/t-microblaze"
	tmake_file="${tmake_file} microblaze/t-microblaze-linux"
	;;
microblaze*-*-rtems*)
	case $target in
		microblazeel-*)
			tm_defines="${tm_defines} TARGET_BIG_ENDIAN_DEFAULT=0"
			;;
		microblaze-*)
			tm_defines="${tm_defines} TARGET_BIG_ENDIAN_DEFAULT=4321"
			;;
	esac
	tm_file="${tm_file} dbxelf.h"
	tm_file="${tm_file} microblaze/rtems.h rtems.h newlib-stdint.h"
	c_target_objs="${c_target_objs} microblaze-c.o"
	cxx_target_objs="${cxx_target_objs} microblaze-c.o"
	tmake_file="${tmake_file} microblaze/t-microblaze"
	tmake_file="${tmake_file} microblaze/t-rtems"
        ;;
microblaze*-*-elf)
	case $target in
		microblazeel-*)
			tm_defines="${tm_defines} TARGET_BIG_ENDIAN_DEFAULT=0"
			;;
		microblaze-*)
			tm_defines="${tm_defines} TARGET_BIG_ENDIAN_DEFAULT=4321"
			;;
	esac
	tm_file="${tm_file} dbxelf.h newlib-stdint.h"
	c_target_objs="${c_target_objs} microblaze-c.o"
	cxx_target_objs="${cxx_target_objs} microblaze-c.o"
	tmake_file="${tmake_file} microblaze/t-microblaze"
        ;;
mips*-*-netbsd*)			# NetBSD/mips, either endian.
	target_cpu_default="MASK_ABICALLS"
	tm_file="elfos.h ${tm_file} mips/elf.h netbsd.h netbsd-elf.h mips/netbsd.h"
	extra_options="${extra_options} netbsd.opt netbsd-elf.opt"
	;;
mips*-mti-linux*)
	tm_file="dbxelf.h elfos.h gnu-user.h linux.h linux-android.h glibc-stdint.h ${tm_file} mips/gnu-user.h mips/linux.h mips/linux-common.h mips/mti-linux.h"
	extra_options="${extra_options} linux-android.opt"
	tmake_file="${tmake_file} mips/t-mti-linux"
	tm_defines="${tm_defines} MIPS_ISA_DEFAULT=33 MIPS_ABI_DEFAULT=ABI_32"
	gnu_ld=yes
	gas=yes
	;;
mips*-*-linux*)				# Linux MIPS, either endian.
	tm_file="dbxelf.h elfos.h gnu-user.h linux.h linux-android.h glibc-stdint.h ${tm_file} mips/gnu-user.h mips/linux.h mips/linux-common.h"
	extra_options="${extra_options} linux-android.opt"
<<<<<<< HEAD
	tmake_file="${tmake_file} mips/t-linux64"
	case ${target} in
		# Octeon/MontaVista does not support MIPS16 or o32 ABI
		mips64*-octeon-linux* | mips64*-montavista-linux*)
			tm_defines="${tm_defines} MIPS_ABI_DEFAULT=ABI_64"
			tm_file="${tm_file} mips/octeon.h mips/octeon-linux.h"
			tmake_file="${tmake_file} mips/t-octeon-linux"
			;;
		*-*-*)
			tm_defines="${tm_defines} MIPS_ABI_DEFAULT=ABI_N32"
			tmake_file="${tmake_file} mips/t-libgcc-mips16"
			;;
	esac
=======
>>>>>>> 47edca9a
	case ${target} in
		mipsisa32r2*)
			tm_defines="${tm_defines} MIPS_ISA_DEFAULT=33"
			;;
		mipsisa32*)
			tm_defines="${tm_defines} MIPS_ISA_DEFAULT=32"
			;;
		mips64el-st-linux-gnu)
			tm_defines="${tm_defines} MIPS_ABI_DEFAULT=ABI_N32"
			tm_file="${tm_file} mips/st.h"
			tmake_file="${tmake_file} mips/t-st"
			enable_mips_multilibs="yes"
			;;
<<<<<<< HEAD
		mips64octeon*-*-linux* | mips64*-octeon-linux*)
=======
		mips64octeon*-*-linux*)
			tm_defines="${tm_defines} MIPS_ABI_DEFAULT=ABI_N32"
>>>>>>> 47edca9a
			tm_defines="${tm_defines} MIPS_CPU_STRING_DEFAULT=\\\"octeon\\\""
			target_cpu_default=MASK_SOFT_FLOAT_ABI
			enable_mips_multilibs="yes"
			;;
		mipsisa64r2*-*-linux*)
			tm_defines="${tm_defines} MIPS_ABI_DEFAULT=ABI_N32"
			tm_defines="${tm_defines} MIPS_ISA_DEFAULT=65"
			enable_mips_multilibs="yes"
			;;
		mips64*-*-linux* | mipsisa64*-*-linux*)
			tm_defines="${tm_defines} MIPS_ABI_DEFAULT=ABI_N32"
			enable_mips_multilibs="yes"
			;;
	esac
	if test x$enable_targets = xall; then
		enable_mips_multilibs="yes"
	fi
	if test x$enable_mips_multilibs = xyes; then
		tmake_file="${tmake_file} mips/t-linux64"
	fi
<<<<<<< HEAD
	tm_file="${tm_file} mips/linux-common.h"
	case ${target} in
	# Octeon/MontaVista does not support MIPS16 or o32 ABI and
	# default to n64
	mips*-octeon-linux* | mips*-montavista-linux*)
		tm_file="${tm_file} mips/gnu-user64.h mips/linux64.h"
		tmake_file="${tmake_file} mips/t-linux64"
		tm_defines="${tm_defines} MIPS_ABI_DEFAULT=ABI_64"
		tm_file="${tm_file} mips/octeon.h mips/octeon-linux.h"
		tmake_file="${tmake_file} mips/t-octeon-linux"
		tm_defines="${tm_defines} MIPS_CPU_STRING_DEFAULT=\\\"octeon\\\""
		target_cpu_default=MASK_SOFT_FLOAT_ABI
		;;
        mipsisa32r2*)
		tm_defines="${tm_defines} MIPS_ISA_DEFAULT=33"
                ;;
        mipsisa32*)
		tm_defines="${tm_defines} MIPS_ISA_DEFAULT=32"
        esac
=======
>>>>>>> 47edca9a
	;;
mips*-mti-elf*)
	tm_file="elfos.h newlib-stdint.h ${tm_file} mips/elf.h mips/n32-elf.h mips/sde.h mips/mti-elf.h"
	tmake_file="mips/t-mti-elf"
	tm_defines="${tm_defines} MIPS_ISA_DEFAULT=33 MIPS_ABI_DEFAULT=ABI_32"
	;;
mips*-sde-elf*)
	tm_file="elfos.h newlib-stdint.h ${tm_file} mips/elf.h mips/n32-elf.h mips/sde.h"
	tmake_file="mips/t-sde"
	extra_options="${extra_options} mips/sde.opt"
	case "${with_newlib}" in
	  yes)
	    # newlib / libgloss.
	    ;;
	  *)
	    # MIPS toolkit libraries.
	    tm_file="$tm_file mips/sdemtk.h"
	    tmake_file="$tmake_file mips/t-sdemtk"
	    case ${enable_threads} in
	      "" | yes | mipssde)
		thread_file='mipssde'
		;;
	    esac
	    ;;
	esac
	case ${target} in
	  mipsisa32r2*)
	    tm_defines="MIPS_ISA_DEFAULT=33 MIPS_ABI_DEFAULT=ABI_32"
	    ;;
	  mipsisa32*)
	    tm_defines="MIPS_ISA_DEFAULT=32 MIPS_ABI_DEFAULT=ABI_32"
	    ;;
	  mipsisa64r2*)
	    tm_defines="MIPS_ISA_DEFAULT=65 MIPS_ABI_DEFAULT=ABI_N32"
	    ;;
	  mipsisa64*)
	    tm_defines="MIPS_ISA_DEFAULT=64 MIPS_ABI_DEFAULT=ABI_N32"
	    ;;
	esac
	;;
mipsisa64-octeon-elf*)
	tm_file="elfos.h newlib-stdint.h  ${tm_file} mips/elf.h mips/octeon.h mips/octeon-elf.h"
	tmake_file="mips/t-isa3264 mips/t-octeon-elf"
	tm_defines="MIPS_ABI_DEFAULT=ABI_EABI MIPS_CPU_STRING_DEFAULT=\\\"octeon\\\""
	use_fixproto=yes
	;;
mipsisa32-*-elf* | mipsisa32el-*-elf* | \
mipsisa32r2-*-elf* | mipsisa32r2el-*-elf* | \
mipsisa64-*-elf* | mipsisa64el-*-elf* | \
mipsisa64r2-*-elf* | mipsisa64r2el-*-elf*)
	tm_file="elfos.h newlib-stdint.h ${tm_file} mips/elf.h"
	tmake_file="mips/t-isa3264"
	case ${target} in
	  mipsisa32r2*)
	    tm_defines="${tm_defines} MIPS_ISA_DEFAULT=33"
	    ;;
	  mipsisa32*)
	    tm_defines="${tm_defines} MIPS_ISA_DEFAULT=32"
	    ;;
	  mipsisa64r2*)
	    tm_defines="${tm_defines} MIPS_ISA_DEFAULT=65"
	    ;;
	  mipsisa64*)
	    tm_defines="${tm_defines} MIPS_ISA_DEFAULT=64"
	    ;;
	esac
	case ${target} in
	  mipsisa32*-*-elfoabi*)
	    tm_defines="${tm_defines} MIPS_ABI_DEFAULT=ABI_32"
	    tm_file="${tm_file} mips/elfoabi.h"
	    ;;
	  mipsisa64*-*-elfoabi*)
	    tm_defines="${tm_defines} MIPS_ABI_DEFAULT=ABI_O64"
	    tm_file="${tm_file} mips/elfoabi.h"
	    ;;
	  *-*-elf*)
	    tm_defines="${tm_defines} MIPS_ABI_DEFAULT=ABI_EABI"
	    ;;
	esac
	;;
mipsisa64sr71k-*-elf*)
        tm_file="elfos.h newlib-stdint.h ${tm_file} mips/elf.h"
        tmake_file=mips/t-sr71k
	tm_defines="${tm_defines} MIPS_ISA_DEFAULT=64 MIPS_CPU_STRING_DEFAULT=\\\"sr71000\\\" MIPS_ABI_DEFAULT=ABI_EABI"
        ;;
mipsisa64sb1-*-elf* | mipsisa64sb1el-*-elf*)
	tm_file="elfos.h newlib-stdint.h ${tm_file} mips/elf.h"
	tmake_file="mips/t-elf mips/t-sb1"
	tm_defines="${tm_defines} MIPS_ISA_DEFAULT=64 MIPS_CPU_STRING_DEFAULT=\\\"sb1\\\" MIPS_ABI_DEFAULT=ABI_O64"
	;;
mips-*-elf* | mipsel-*-elf* | mipsr5900-*-elf* | mipsr5900el-*-elf*)
	tm_file="elfos.h newlib-stdint.h ${tm_file} mips/elf.h"
	tmake_file="mips/t-elf"
	;;
mips64r5900-*-elf* | mips64r5900el-*-elf*)
	tm_file="elfos.h newlib-stdint.h ${tm_file} mips/elf.h mips/n32-elf.h"
	tmake_file="mips/t-elf"
	tm_defines="${tm_defines} MIPS_ISA_DEFAULT=3 MIPS_ABI_DEFAULT=ABI_N32"
	;;
mips64-*-elf* | mips64el-*-elf*)
	tm_file="elfos.h newlib-stdint.h ${tm_file} mips/elf.h"
	tmake_file="mips/t-elf"
	tm_defines="${tm_defines} MIPS_ISA_DEFAULT=3 MIPS_ABI_DEFAULT=ABI_O64"
	;;
mips64vr-*-elf* | mips64vrel-*-elf*)
        tm_file="elfos.h newlib-stdint.h ${tm_file} mips/vr.h mips/elf.h"
        tmake_file=mips/t-vr
	tm_defines="${tm_defines} MIPS_ABI_DEFAULT=ABI_EABI"
        ;;
mips64orion-*-elf* | mips64orionel-*-elf*)
	tm_file="elfos.h newlib-stdint.h ${tm_file} mips/elforion.h mips/elf.h"
	tmake_file="mips/t-elf"
	tm_defines="${tm_defines} MIPS_ISA_DEFAULT=3 MIPS_ABI_DEFAULT=ABI_O64"
	;;
mips*-*-rtems*)
	tm_file="elfos.h newlib-stdint.h ${tm_file} mips/elf.h mips/rtems.h rtems.h"
	tmake_file="${tmake_file} mips/t-elf mips/t-rtems"
	;;
mips-wrs-vxworks)
	tm_file="elfos.h ${tm_file} mips/elf.h vx-common.h vxworks.h mips/vxworks.h"
	tmake_file="${tmake_file} mips/t-vxworks"
	;;
mipstx39-*-elf* | mipstx39el-*-elf*)
	tm_file="elfos.h newlib-stdint.h ${tm_file} mips/r3900.h mips/elf.h"
	tmake_file="mips/t-r3900"
	;;
mmix-knuth-mmixware)
	tm_file="${tm_file} newlib-stdint.h"
	use_gcc_stdint=wrap
	;;
mn10300-*-*)
	tm_file="dbxelf.h elfos.h newlib-stdint.h ${tm_file}"
	if test x$stabs = xyes
	then
		tm_file="${tm_file} dbx.h"
	fi
	use_collect2=no
	use_gcc_stdint=wrap
	;;
msp430*-*-*)
	tm_file="dbxelf.h elfos.h newlib-stdint.h ${tm_file}"
	c_target_objs="msp430-c.o"
	cxx_target_objs="msp430-c.o"
	tmake_file="${tmake_file} msp430/t-msp430"
	;;
nds32le-*-*)
	target_cpu_default="0"
	tm_defines="${tm_defines}"
	tm_file="dbxelf.h elfos.h newlib-stdint.h ${tm_file}"
	tmake_file="nds32/t-nds32 nds32/t-mlibs"
	;;
nds32be-*-*)
	target_cpu_default="0|MASK_BIG_ENDIAN"
	tm_defines="${tm_defines} TARGET_BIG_ENDIAN_DEFAULT=1"
	tm_file="dbxelf.h elfos.h newlib-stdint.h ${tm_file}"
	tmake_file="nds32/t-nds32 nds32/t-mlibs"
	;;
nios2-*-*)
	tm_file="elfos.h ${tm_file}"
        tmake_file="${tmake_file} nios2/t-nios2"
        case ${target} in
        nios2-*-linux*)
                tm_file="${tm_file} gnu-user.h linux.h glibc-stdint.h nios2/linux.h "
                ;;
	nios2-*-elf*)
		tm_file="${tm_file} newlib-stdint.h nios2/elf.h"
		extra_options="${extra_options} nios2/elf.opt"
		;;
	nios2-*-rtems*)
		tm_file="${tm_file} newlib-stdint.h nios2/rtems.h rtems.h"
		tmake_file="${tmake_file} t-rtems nios2/t-rtems"
		;;
        esac
	;;
pdp11-*-*)
	tm_file="${tm_file} newlib-stdint.h"
	use_gcc_stdint=wrap
	;;
# port not yet contributed
#powerpc-*-openbsd*)
#	tmake_file="${tmake_file} rs6000/t-fprules"
#	extra_headers=
#	;;
powerpc-*-darwin*)
	extra_options="${extra_options} rs6000/darwin.opt"
	case ${target} in
	  *-darwin1[0-9]* | *-darwin[8-9]*)
	    tmake_file="${tmake_file} rs6000/t-darwin8"
	    tm_file="${tm_file} rs6000/darwin8.h"
	    ;;
	  *-darwin7*)
	    tm_file="${tm_file} rs6000/darwin7.h"
	    ;;
	  *-darwin[0-6]*)
	    ;;
	esac
	tmake_file="${tmake_file} t-slibgcc"
	extra_headers=altivec.h
	;;
powerpc64-*-darwin*)
	extra_options="${extra_options} ${cpu_type}/darwin.opt"
	tmake_file="${tmake_file} ${cpu_type}/t-darwin64 t-slibgcc"
	tm_file="${tm_file} ${cpu_type}/darwin8.h ${cpu_type}/darwin64.h"
	extra_headers=altivec.h
	;;
powerpc*-*-freebsd*)
	tm_file="${tm_file} dbxelf.h elfos.h ${fbsd_tm_file} rs6000/sysv4.h"
	extra_options="${extra_options} rs6000/sysv4.opt"
	tmake_file="rs6000/t-fprules rs6000/t-ppcos ${tmake_file} rs6000/t-ppccomm"
	case ${target} in
	     powerpc64*)
	    	tm_file="${tm_file} rs6000/default64.h rs6000/freebsd64.h"
		tmake_file="${tmake_file} rs6000/t-freebsd64"
		extra_options="${extra_options} rs6000/linux64.opt"
		;;
	     *)
	        tm_file="${tm_file} rs6000/freebsd.h"
		;;
	esac
	;;
powerpc-*-netbsd*)
	tm_file="${tm_file} dbxelf.h elfos.h netbsd.h netbsd-elf.h freebsd-spec.h rs6000/sysv4.h rs6000/netbsd.h"
	extra_options="${extra_options} netbsd.opt netbsd-elf.opt"
	tmake_file="${tmake_file} rs6000/t-netbsd"
	extra_options="${extra_options} rs6000/sysv4.opt"
	;;
powerpc-*-eabispe*)
	tm_file="${tm_file} dbxelf.h elfos.h freebsd-spec.h newlib-stdint.h rs6000/sysv4.h rs6000/eabi.h rs6000/e500.h rs6000/eabispe.h"
	extra_options="${extra_options} rs6000/sysv4.opt"
	tmake_file="rs6000/t-spe rs6000/t-ppccomm"
	use_gcc_stdint=wrap
	;;
powerpc-*-eabisimaltivec*)
	tm_file="${tm_file} dbxelf.h elfos.h freebsd-spec.h newlib-stdint.h rs6000/sysv4.h rs6000/eabi.h rs6000/e500.h rs6000/eabisim.h rs6000/eabialtivec.h"
	extra_options="${extra_options} rs6000/sysv4.opt"
	tmake_file="rs6000/t-fprules rs6000/t-ppcendian rs6000/t-ppccomm"
	use_gcc_stdint=wrap
	;;
powerpc-*-eabisim*)
	tm_file="${tm_file} dbxelf.h elfos.h usegas.h freebsd-spec.h newlib-stdint.h rs6000/sysv4.h rs6000/eabi.h rs6000/e500.h rs6000/eabisim.h"
	extra_options="${extra_options} rs6000/sysv4.opt"
	tmake_file="rs6000/t-fprules rs6000/t-ppcgas rs6000/t-ppccomm"
	use_gcc_stdint=wrap
	;;
powerpc-*-elf*)
	tm_file="${tm_file} dbxelf.h elfos.h usegas.h freebsd-spec.h newlib-stdint.h rs6000/sysv4.h"
	extra_options="${extra_options} rs6000/sysv4.opt"
	tmake_file="rs6000/t-fprules rs6000/t-ppcgas rs6000/t-ppccomm"
	;;
powerpc-*-eabialtivec*)
	tm_file="${tm_file} dbxelf.h elfos.h freebsd-spec.h newlib-stdint.h rs6000/sysv4.h rs6000/eabi.h rs6000/e500.h rs6000/eabialtivec.h"
	extra_options="${extra_options} rs6000/sysv4.opt"
	tmake_file="rs6000/t-fprules rs6000/t-ppcendian rs6000/t-ppccomm"
	use_gcc_stdint=wrap
	;;
powerpc-xilinx-eabi*)
	tm_file="${tm_file} dbxelf.h elfos.h usegas.h freebsd-spec.h newlib-stdint.h rs6000/sysv4.h rs6000/eabi.h rs6000/singlefp.h rs6000/xfpu.h rs6000/xilinx.h"
	extra_options="${extra_options} rs6000/sysv4.opt rs6000/xilinx.opt"
	tmake_file="rs6000/t-fprules rs6000/t-ppcgas rs6000/t-ppccomm rs6000/t-xilinx"
	use_gcc_stdint=wrap
	;;
powerpc-*-eabi*)
	tm_file="${tm_file} dbxelf.h elfos.h usegas.h freebsd-spec.h newlib-stdint.h rs6000/sysv4.h rs6000/eabi.h rs6000/e500.h"
	extra_options="${extra_options} rs6000/sysv4.opt"
	tmake_file="rs6000/t-fprules rs6000/t-ppcgas rs6000/t-ppccomm"
	use_gcc_stdint=wrap
	;;
powerpc-*-rtems*)
	tm_file="${tm_file} dbxelf.h elfos.h freebsd-spec.h newlib-stdint.h rs6000/sysv4.h rs6000/eabi.h rs6000/e500.h rs6000/rtems.h rtems.h"
	extra_options="${extra_options} rs6000/sysv4.opt"
	tmake_file="${tmake_file} rs6000/t-fprules rs6000/t-rtems rs6000/t-ppccomm"
	;;
powerpc*-*-linux*)
	tm_file="${tm_file} dbxelf.h elfos.h gnu-user.h freebsd-spec.h rs6000/sysv4.h"
	extra_options="${extra_options} rs6000/sysv4.opt"
	tmake_file="rs6000/t-fprules rs6000/t-ppcos ${tmake_file} rs6000/t-ppccomm"
	extra_objs="$extra_objs rs6000-linux.o"
	case ${target} in
	    powerpc*le-*-*)
		tm_file="${tm_file} rs6000/sysv4le.h" ;;
	esac
	maybe_biarch=yes
	case ${target} in
	    powerpc64*-*-linux*spe* | powerpc64*-*-linux*paired*)
	    	echo "*** Configuration ${target} not supported" 1>&2
		exit 1
		;;
	    powerpc*-*-linux*spe* | powerpc*-*-linux*paired*)
		maybe_biarch=
		;;
	    powerpc64*-*-linux*)
	    	test x$with_cpu != x || cpu_is_64bit=yes
		maybe_biarch=always
		;;
	esac
	case ${maybe_biarch}:${enable_targets}:${cpu_is_64bit} in
	    always:* | yes:*powerpc64* | yes:all:* | yes:*:yes)
		if test x$cpu_is_64bit = xyes; then
		    tm_file="${tm_file} rs6000/default64.h"
		fi
		tm_file="rs6000/biarch64.h ${tm_file} rs6000/linux64.h glibc-stdint.h"
		tmake_file="$tmake_file rs6000/t-linux64"
		case ${target} in
		    powerpc*le-*-*)
			tmake_file="$tmake_file rs6000/t-linux64le"
			case ${enable_targets} in
			    all | *powerpc64-* | *powerpc-*)
				tmake_file="$tmake_file rs6000/t-linux64lebe" ;;
			esac ;;
		    *)
			case ${enable_targets} in
			    all | *powerpc64le-* | *powerpcle-*)
				tmake_file="$tmake_file rs6000/t-linux64bele" ;;
			esac ;;
		esac
		extra_options="${extra_options} rs6000/linux64.opt"
		;;
	    *)
		tm_file="${tm_file} rs6000/linux.h glibc-stdint.h"
		tmake_file="$tmake_file rs6000/t-linux"
		;;
	esac
	case ${target} in
	    powerpc*-*-linux*ppc476*)
		tm_file="${tm_file} rs6000/476.h"
		extra_options="${extra_options} rs6000/476.opt" ;;
	    powerpc*-*-linux*altivec*)
		tm_file="${tm_file} rs6000/linuxaltivec.h" ;;
	    powerpc*-*-linux*spe*)
		tm_file="${tm_file} rs6000/linuxspe.h rs6000/e500.h" ;;
	    powerpc*-*-linux*paired*)
		tm_file="${tm_file} rs6000/750cl.h" ;;
	esac
	if test x${enable_secureplt} = xyes; then
		tm_file="rs6000/secureplt.h ${tm_file}"
	fi
	;;
powerpc-wrs-vxworks|powerpc-wrs-vxworksae|powerpc-wrs-vxworksmils)
	tm_file="${tm_file} elfos.h freebsd-spec.h rs6000/sysv4.h"
	tmake_file="${tmake_file} rs6000/t-fprules rs6000/t-ppccomm rs6000/t-vxworks"
	extra_options="${extra_options} rs6000/sysv4.opt"
	extra_headers=ppc-asm.h
	case ${target} in
          *-vxworksmils*)
            tm_file="${tm_file} vx-common.h vxworksae.h rs6000/vxworks.h rs6000/e500.h rs6000/vxworksmils.h"
            tmake_file="${tmake_file} rs6000/t-vxworksmils"
            ;;
	  *-vxworksae*)
	    tm_file="${tm_file} vx-common.h vxworksae.h rs6000/vxworks.h rs6000/e500.h rs6000/vxworksae.h"
	    tmake_file="${tmake_file} rs6000/t-vxworksae"
	    ;;
	  *-vxworks*)
	    tm_file="${tm_file} vx-common.h vxworks.h rs6000/vxworks.h rs6000/e500.h"
	    ;;
	esac
	;;
powerpc-*-lynxos*)
	xm_defines=POSIX
	tm_file="${tm_file} dbxelf.h elfos.h rs6000/sysv4.h rs6000/lynx.h lynx.h"
	tmake_file="t-lynx rs6000/t-lynx"
	extra_options="${extra_options} rs6000/sysv4.opt lynx.opt"
	thread_file=lynx
	gnu_ld=yes
	gas=yes
	;;
powerpcle-*-elf*)
	tm_file="${tm_file} dbxelf.h elfos.h usegas.h freebsd-spec.h newlib-stdint.h rs6000/sysv4.h rs6000/sysv4le.h"
	tmake_file="rs6000/t-fprules rs6000/t-ppcgas rs6000/t-ppccomm"
	extra_options="${extra_options} rs6000/sysv4.opt"
	;;
powerpcle-*-eabisim*)
	tm_file="${tm_file} dbxelf.h elfos.h usegas.h freebsd-spec.h newlib-stdint.h rs6000/sysv4.h rs6000/sysv4le.h rs6000/eabi.h rs6000/e500.h rs6000/eabisim.h"
	tmake_file="rs6000/t-fprules rs6000/t-ppcgas rs6000/t-ppccomm"
	extra_options="${extra_options} rs6000/sysv4.opt"
	use_gcc_stdint=wrap
	;;
powerpcle-*-eabi*)
	tm_file="${tm_file} dbxelf.h elfos.h usegas.h freebsd-spec.h newlib-stdint.h rs6000/sysv4.h rs6000/sysv4le.h rs6000/eabi.h rs6000/e500.h"
	tmake_file="rs6000/t-fprules rs6000/t-ppcgas rs6000/t-ppccomm"
	extra_options="${extra_options} rs6000/sysv4.opt"
	use_gcc_stdint=wrap
	;;
rs6000-ibm-aix4.[3456789]* | powerpc-ibm-aix4.[3456789]*)
	tm_file="rs6000/biarch64.h ${tm_file} rs6000/aix.h rs6000/aix43.h rs6000/xcoff.h rs6000/aix-stdint.h"
	tmake_file="rs6000/t-aix43 t-slibgcc"
	extra_options="${extra_options} rs6000/aix64.opt"
	use_collect2=yes
	thread_file='aix'
	use_gcc_stdint=provide
	extra_headers=
	;;
rs6000-ibm-aix5.1.* | powerpc-ibm-aix5.1.*)
	tm_file="rs6000/biarch64.h ${tm_file} rs6000/aix.h rs6000/aix51.h rs6000/xcoff.h rs6000/aix-stdint.h"
	extra_options="${extra_options} rs6000/aix64.opt"
	tmake_file="rs6000/t-aix43 t-slibgcc"
	use_collect2=yes
	thread_file='aix'
	use_gcc_stdint=wrap
	extra_headers=
	;;
rs6000-ibm-aix5.2.* | powerpc-ibm-aix5.2.*)
	tm_file="${tm_file} rs6000/aix.h rs6000/aix52.h rs6000/xcoff.h rs6000/aix-stdint.h"
	tmake_file="rs6000/t-aix52 t-slibgcc"
	extra_options="${extra_options} rs6000/aix64.opt"
	use_collect2=yes
	thread_file='aix'
	use_gcc_stdint=wrap
	extra_headers=
	;;
rs6000-ibm-aix5.3.* | powerpc-ibm-aix5.3.*)
	tm_file="${tm_file} rs6000/aix.h rs6000/aix53.h rs6000/xcoff.h rs6000/aix-stdint.h"
	tmake_file="rs6000/t-aix52 t-slibgcc"
	extra_options="${extra_options} rs6000/aix64.opt"
	use_collect2=yes
	thread_file='aix'
	use_gcc_stdint=wrap
	extra_headers=altivec.h
	;;
rs6000-ibm-aix[6789].* | powerpc-ibm-aix[6789].*)
	tm_file="${tm_file} rs6000/aix.h rs6000/aix61.h rs6000/xcoff.h rs6000/aix-stdint.h"
	tmake_file="rs6000/t-aix52 t-slibgcc"
	extra_options="${extra_options} rs6000/aix64.opt"
	use_collect2=yes
	thread_file='aix'
	use_gcc_stdint=wrap
	extra_headers=altivec.h
	;;
rl78-*-elf*)
	tm_file="dbxelf.h elfos.h newlib-stdint.h ${tm_file}"
	target_has_targetm_common=no
	c_target_objs="rl78-c.o"
	cxx_target_objs="rl78-c.o"
	tmake_file="${tmake_file} rl78/t-rl78"
	;;
rx-*-elf*)
	tm_file="dbxelf.h elfos.h newlib-stdint.h ${tm_file}"
	tmake_file="${tmake_file} rx/t-rx"
	;;
s390-*-linux*)
	default_gnu_indirect_function=yes
	tm_file="s390/s390.h dbxelf.h elfos.h gnu-user.h linux.h glibc-stdint.h s390/linux.h"
	if test x$enable_targets = xall; then
		tmake_file="${tmake_file} s390/t-linux64"
	fi
	;;
s390x-*-linux*)
	default_gnu_indirect_function=yes
	tm_file="s390/s390x.h s390/s390.h dbxelf.h elfos.h gnu-user.h linux.h glibc-stdint.h s390/linux.h"
	tm_p_file="linux-protos.h s390/s390-protos.h"
	md_file=s390/s390.md
	extra_modes=s390/s390-modes.def
	out_file=s390/s390.c
	tmake_file="${tmake_file} s390/t-linux64"
	;;
s390x-ibm-tpf*)
        tm_file="s390/s390x.h s390/s390.h dbxelf.h elfos.h s390/tpf.h"
        tm_p_file=s390/s390-protos.h
        md_file=s390/s390.md
        extra_modes=s390/s390-modes.def
        out_file=s390/s390.c
        thread_file='tpf'
	extra_options="${extra_options} s390/tpf.opt"
	;;
sh-*-elf* | sh[12346l]*-*-elf* | \
  sh-*-linux* | sh[2346lbe]*-*-linux* | \
  sh-*-netbsdelf* | shl*-*-netbsdelf* | sh5-*-netbsd* | sh5l*-*-netbsd* | \
  sh64-*-netbsd* | sh64l*-*-netbsd*)
	tmake_file="${tmake_file} sh/t-sh sh/t-elf"
	if test x${with_endian} = x; then
		case ${target} in
		sh[1234]*be-*-* | sh[1234]*eb-*-*) with_endian=big ;;
		shbe-*-* | sheb-*-*)		   with_endian=big,little ;;
		sh[1234]l* | sh[34]*-*-linux*)	   with_endian=little ;;
		shl* | sh64l* | sh*-*-linux* | \
		  sh5l* | sh-superh-elf)	   with_endian=little,big ;;
		sh[1234]*-*-*)			   with_endian=big ;;
		*)				   with_endian=big,little ;;
		esac
	fi
	# TM_ENDIAN_CONFIG is used by t-sh to determine multilibs.
	#  First word : the default endian.
	#  Second word: the secondary endian (optional).
	case ${with_endian} in
	big)		TM_ENDIAN_CONFIG=mb ;;
	little)		TM_ENDIAN_CONFIG=ml ;;
	big,little)	TM_ENDIAN_CONFIG="mb ml" ;;
	little,big)	TM_ENDIAN_CONFIG="ml mb" ;;
	*)	echo "with_endian=${with_endian} not supported."; exit 1 ;;
	esac
	case ${with_endian} in
	little*)	tm_file="sh/little.h ${tm_file}" ;;
	esac
	tm_file="${tm_file} dbxelf.h elfos.h sh/elf.h"
	case ${target} in
	sh*-*-linux*)	tmake_file="${tmake_file} sh/t-linux"
			tm_file="${tm_file} gnu-user.h linux.h glibc-stdint.h sh/linux.h" ;;
	sh*-*-netbsd*)
			tm_file="${tm_file} netbsd.h netbsd-elf.h sh/netbsd-elf.h"
			extra_options="${extra_options} netbsd.opt netbsd-elf.opt"

			;;
	sh*-superh-elf)	if test x$with_libgloss != xno; then
                                with_libgloss=yes
                                tm_file="${tm_file} sh/newlib.h"
                        fi
			tm_file="${tm_file} sh/embed-elf.h"
			tm_file="${tm_file} sh/superh.h"
			extra_options="${extra_options} sh/superh.opt" ;;
	*)		if test x$with_newlib = xyes \
			   && test x$with_libgloss = xyes; then
				tm_file="${tm_file} sh/newlib.h"
			fi
			tm_file="${tm_file} sh/embed-elf.h" ;;
	esac
	case ${target} in
	sh5*-*-netbsd*)
		# SHmedia, 32-bit ABI
		tmake_file="${tmake_file} sh/t-sh64"
		;;
	sh64*-netbsd*)
		# SHmedia, 64-bit ABI
		tmake_file="${tmake_file} sh/t-sh64 sh/t-netbsd-sh5-64"
		;;
	*-*-netbsd)
		;;
	sh64*-*-linux*)
		tmake_file="${tmake_file} sh/t-sh64"
		tm_file="${tm_file} sh/sh64.h"
		extra_headers="shmedia.h ushmedia.h sshmedia.h"
		;;
	sh64*)
		tmake_file="${tmake_file} sh/t-sh64"
		tm_file="${tm_file} sh/sh64.h"
		if test x$with_newlib = xyes; then
			tm_file="${tm_file} newlib-stdint.h"
		fi
		extra_headers="shmedia.h ushmedia.h sshmedia.h"
		;;
	*-*-elf*)
		tm_file="${tm_file} newlib-stdint.h"
		;;
	esac
	# sed el/eb endian suffixes away to avoid confusion with sh[23]e
	case `echo ${target} | sed 's/e[lb]-/-/'` in
	sh64*-*-netbsd*)	sh_cpu_target=sh5-64media ;;
	sh64* | sh5*-*-netbsd*)	sh_cpu_target=sh5-32media ;;
	sh4a_single_only*)	sh_cpu_target=sh4a-single-only ;;
	sh4a_single*)		sh_cpu_target=sh4a-single ;;
	sh4a_nofpu*)		sh_cpu_target=sh4a-nofpu ;;
	sh4al)			sh_cpu_target=sh4al ;;
	sh4a*)			sh_cpu_target=sh4a ;;
	sh4_single_only*)	sh_cpu_target=sh4-single-only ;;
	sh4_single*)		sh_cpu_target=sh4-single ;;
	sh4_nofpu*)		sh_cpu_target=sh4-nofpu ;;
	sh4* | sh-superh-*)	sh_cpu_target=sh4 ;;
	sh3e*)			sh_cpu_target=sh3e ;;
	sh*-*-netbsd* | sh3*)	sh_cpu_target=sh3 ;;
	sh2a_single_only*)	sh_cpu_target=sh2a-single-only ;;
	sh2a_single*)		sh_cpu_target=sh2a-single ;;
	sh2a_nofpu*)		sh_cpu_target=sh2a-nofpu ;;
	sh2a*)			sh_cpu_target=sh2a ;;
	sh2e*)			sh_cpu_target=sh2e ;;
	sh2*)			sh_cpu_target=sh2 ;;
	*)			sh_cpu_target=sh1 ;;
	esac
	# did the user say --without-fp ?
	if test x$with_fp = xno; then
		case ${sh_cpu_target} in
		sh5-*media)	sh_cpu_target=${sh_cpu_target}-nofpu ;;
		sh4al | sh1)	;;
		sh4a* )		sh_cpu_target=sh4a-nofpu ;;
		sh4*)		sh_cpu_target=sh4-nofpu ;;
		sh3*)		sh_cpu_target=sh3 ;;
		sh2a*)		sh_cpu_target=sh2a-nofpu ;;
		sh2*)		sh_cpu_target=sh2 ;;
		*)	echo --without-fp not available for $target: ignored
		esac
		tm_defines="$tm_defines STRICT_NOFPU=1"
	fi
	sh_cpu_default="`echo $with_cpu|sed s/^m/sh/|tr A-Z_ a-z-`"
	case $sh_cpu_default in
	sh5-64media-nofpu | sh5-64media | \
	  sh5-32media-nofpu | sh5-32media | sh5-compact-nofpu | sh5-compact | \
	  sh2a-single-only | sh2a-single | sh2a-nofpu | sh2a | \
	  sh4a-single-only | sh4a-single | sh4a-nofpu | sh4a | sh4al | \
	  sh4-single-only | sh4-single | sh4-nofpu | sh4 | sh4-300 | \
	  sh3e | sh3 | sh2e | sh2 | sh1) ;;
	"")	sh_cpu_default=${sh_cpu_target} ;;
	*)	echo "with_cpu=$with_cpu not supported"; exit 1 ;;
	esac
	sh_multilibs=${with_multilib_list}
	if test "$sh_multilibs" = "default" ; then
		case ${target} in
		sh64-superh-linux* | \
		sh[1234]*)	sh_multilibs=${sh_cpu_target} ;;
		sh64* | sh5*)	sh_multilibs=m5-32media,m5-32media-nofpu,m5-compact,m5-compact-nofpu,m5-64media,m5-64media-nofpu ;;
		sh-superh-*)	sh_multilibs=m4,m4-single,m4-single-only,m4-nofpu ;;
		sh*-*-linux*)	sh_multilibs=m1,m2,m2a,m3e,m4 ;;
		sh*-*-netbsd*)	sh_multilibs=m3,m3e,m4 ;;
		*) sh_multilibs=m1,m2,m2e,m4,m4-single,m4-single-only,m2a,m2a-single ;;
		esac
		if test x$with_fp = xno; then
			sh_multilibs="`echo $sh_multilibs|sed -e s/m4/sh4-nofpu/ -e s/,m4-[^,]*//g -e s/,m[23]e// -e s/m2a,m2a-single/m2a-nofpu/ -e s/m5-..m....,//g`"
		fi
	fi
	target_cpu_default=SELECT_`echo ${sh_cpu_default}|tr abcdefghijklmnopqrstuvwxyz- ABCDEFGHIJKLMNOPQRSTUVWXYZ_`
	tm_defines=${tm_defines}' SH_MULTILIB_CPU_DEFAULT=\"'`echo $sh_cpu_default|sed s/sh/m/`'\"'
	tm_defines="$tm_defines SUPPORT_`echo $sh_cpu_default | sed 's/^m/sh/' | tr abcdefghijklmnopqrstuvwxyz- ABCDEFGHIJKLMNOPQRSTUVWXYZ_`=1"
	sh_multilibs=`echo $sh_multilibs | sed -e 's/,/ /g' -e 's/^[Ss][Hh]/m/' -e 's/ [Ss][Hh]/ m/g' | tr ABCDEFGHIJKLMNOPQRSTUVWXYZ_ abcdefghijklmnopqrstuvwxyz-`
	for sh_multilib in ${sh_multilibs}; do
		case ${sh_multilib} in
		m1 | m2 | m2e | m3 | m3e | \
		m4 | m4-single | m4-single-only | m4-nofpu | m4-300 |\
		m4a | m4a-single | m4a-single-only | m4a-nofpu | m4al | \
		m2a | m2a-single | m2a-single-only | m2a-nofpu | \
		m5-64media | m5-64media-nofpu | \
		m5-32media | m5-32media-nofpu | \
		m5-compact | m5-compact-nofpu)
			# TM_MULTILIB_CONFIG is used by t-sh for the non-endian multilib definition
			# It is passed to MULTIILIB_OPTIONS verbatim.
			TM_MULTILIB_CONFIG="${TM_MULTILIB_CONFIG}/${sh_multilib}"
			tm_defines="$tm_defines SUPPORT_`echo $sh_multilib | sed 's/^m/sh/' | tr abcdefghijklmnopqrstuvwxyz- ABCDEFGHIJKLMNOPQRSTUVWXYZ_`=1"
			;;
		\!*)	# TM_MULTILIB_EXCEPTIONS_CONFIG is used by t-sh
			# It is passed the MULTILIB_EXCEPTIONS verbatim.
			TM_MULTILIB_EXCEPTIONS_CONFIG="${TM_MULTILIB_EXCEPTIONS_CONFIG} `echo $sh_multilib | sed 's/^!//'`" ;;
		*)
			echo "with_multilib_list=${sh_multilib} not supported."
			exit 1
			;;
		esac
	done
	TM_MULTILIB_CONFIG=`echo $TM_MULTILIB_CONFIG | sed 's:^/::'`
	if test x${enable_incomplete_targets} = xyes ; then
		tm_defines="$tm_defines SUPPORT_SH1=1 SUPPORT_SH2E=1 SUPPORT_SH4=1 SUPPORT_SH4_SINGLE=1 SUPPORT_SH2A=1 SUPPORT_SH2A_SINGLE=1 SUPPORT_SH5_32MEDIA=1 SUPPORT_SH5_32MEDIA_NOFPU=1 SUPPORT_SH5_64MEDIA=1 SUPPORT_SH5_64MEDIA_NOFPU=1"
	fi
	tm_file="$tm_file ./sysroot-suffix.h"
	tmake_file="$tmake_file t-sysroot-suffix"
	;;
sh-*-rtems*)
	tmake_file="${tmake_file} sh/t-sh sh/t-rtems"
	tm_file="${tm_file} dbxelf.h elfos.h sh/elf.h sh/embed-elf.h sh/rtemself.h rtems.h newlib-stdint.h"
	;;
sh-wrs-vxworks)
	tmake_file="$tmake_file sh/t-sh sh/t-vxworks"
	tm_file="${tm_file} elfos.h sh/elf.h sh/embed-elf.h vx-common.h vxworks.h sh/vxworks.h"
	;;
sparc-*-elf*)
	tm_file="${tm_file} dbxelf.h elfos.h newlib-stdint.h sparc/sysv4.h sparc/sp-elf.h"
	case ${target} in
	    *-leon-*)
		tmake_file="sparc/t-sparc sparc/t-leon"
		;;
	    *-leon[3-9]*)
		tmake_file="sparc/t-sparc sparc/t-leon3"
		;;
	    *)
		tmake_file="sparc/t-sparc sparc/t-elf"
		;;
	esac
	;;
sparc-*-rtems*)
	tm_file="${tm_file} dbxelf.h elfos.h sparc/sysv4.h sparc/sp-elf.h sparc/rtemself.h rtems.h newlib-stdint.h"
	tmake_file="${tmake_file} sparc/t-sparc sparc/t-elf sparc/t-rtems"
	;;
sparc-*-linux*)
	tm_file="${tm_file} dbxelf.h elfos.h sparc/sysv4.h gnu-user.h linux.h glibc-stdint.h sparc/tso.h"
	extra_options="${extra_options} sparc/long-double-switch.opt"
	case ${target} in
	    *-leon-*)
		tmake_file="${tmake_file} sparc/t-sparc sparc/t-leon"
		;;
	    *-leon[3-9]*)
		tmake_file="${tmake_file} sparc/t-sparc sparc/t-leon3"
		;;
	    *)
		tmake_file="${tmake_file} sparc/t-sparc"
		;;
	esac
	if test x$enable_targets = xall; then
		tm_file="sparc/biarch64.h ${tm_file} sparc/linux64.h"
		tmake_file="${tmake_file} sparc/t-linux64"
	else
		tm_file="${tm_file} sparc/linux.h"
		tmake_file="${tmake_file} sparc/t-linux"
	fi
	;;
sparc-*-netbsdelf*)
	tm_file="${tm_file} dbxelf.h elfos.h sparc/sysv4.h netbsd.h netbsd-elf.h sparc/netbsd-elf.h"
	extra_options="${extra_options} netbsd.opt netbsd-elf.opt"
	extra_options="${extra_options} sparc/long-double-switch.opt"
	tmake_file="${tmake_file} sparc/t-sparc"
	;;
sparc*-*-solaris2*)
	tm_file="sparc/biarch64.h ${tm_file} ${sol2_tm_file} sparc/tso.h"
	case ${target} in
	    sparc64-*-* | sparcv9-*-*)
		tm_file="sparc/default-64.h ${tm_file}"
		;;
	    *)
		test x$with_cpu != x || with_cpu=v9
		;;
	esac
	tmake_file="${tmake_file} sparc/t-sparc sparc/t-sol2"
	;;
sparc-wrs-vxworks)
	tm_file="${tm_file} elfos.h sparc/sysv4.h vx-common.h vxworks.h sparc/vxworks.h"
	tmake_file="${tmake_file} sparc/t-sparc sparc/t-vxworks"
	;;
sparc64-*-elf*)
	tm_file="${tm_file} dbxelf.h elfos.h newlib-stdint.h sparc/sysv4.h sparc/sp64-elf.h"
	extra_options="${extra_options}"
	tmake_file="${tmake_file} sparc/t-sparc"
	;;
sparc64-*-rtems*)
	tm_file="${tm_file} dbxelf.h elfos.h newlib-stdint.h sparc/sysv4.h sparc/sp64-elf.h sparc/rtemself.h rtems.h"
	extra_options="${extra_options}"
	tmake_file="${tmake_file} sparc/t-sparc sparc/t-rtems-64"
	;;
sparc64-*-linux*)
	tm_file="sparc/biarch64.h ${tm_file} dbxelf.h elfos.h sparc/sysv4.h gnu-user.h linux.h glibc-stdint.h sparc/default-64.h sparc/linux64.h sparc/tso.h"
	extra_options="${extra_options} sparc/long-double-switch.opt"
	tmake_file="${tmake_file} sparc/t-sparc sparc/t-linux64"
	;;
sparc64-*-freebsd*|ultrasparc-*-freebsd*)
	tm_file="${tm_file} ${fbsd_tm_file} dbxelf.h elfos.h sparc/sysv4.h sparc/freebsd.h"
	extra_options="${extra_options} sparc/long-double-switch.opt"
	case "x$with_cpu" in
		xultrasparc) ;;
		x) with_cpu=ultrasparc ;;
		*) echo "$with_cpu not supported for freebsd target"; exit 1 ;;
	esac
	tmake_file="${tmake_file} sparc/t-sparc"
	;;
sparc64-*-netbsd*)
	tm_file="sparc/biarch64.h ${tm_file}"
	tm_file="${tm_file} dbxelf.h elfos.h sparc/sysv4.h netbsd.h netbsd-elf.h sparc/netbsd-elf.h"
	extra_options="${extra_options} netbsd.opt netbsd-elf.opt"
	extra_options="${extra_options} sparc/long-double-switch.opt"
	tmake_file="${tmake_file} sparc/t-sparc sparc/t-netbsd64"
	;;
sparc64-*-openbsd*)
	tm_file="sparc/openbsd1-64.h ${tm_file} dbxelf.h elfos.h sparc/sysv4.h sparc/sp64-elf.h"
	tm_file="${tm_file} openbsd.h openbsd-stdint.h openbsd-libpthread.h sparc/openbsd64.h"
	extra_options="${extra_options} openbsd.opt"
	extra_options="${extra_options}"
	gas=yes gnu_ld=yes
	with_cpu=ultrasparc
	tmake_file="${tmake_file} sparc/t-sparc"
	;;
spu-*-elf*)
	tm_file="dbxelf.h elfos.h spu/spu-elf.h spu/spu.h newlib-stdint.h"
	tmake_file="spu/t-spu-elf"
        native_system_header_dir=/include
	extra_headers="spu_intrinsics.h spu_internals.h vmx2spu.h spu_mfcio.h vec_types.h spu_cache.h"
	extra_modes=spu/spu-modes.def
	c_target_objs="${c_target_objs} spu-c.o"
	cxx_target_objs="${cxx_target_objs} spu-c.o"
	;;
tic6x-*-elf)
	tm_file="elfos.h ${tm_file} c6x/elf-common.h c6x/elf.h"
	tm_file="${tm_file} dbxelf.h tm-dwarf2.h newlib-stdint.h"
	tmake_file="c6x/t-c6x c6x/t-c6x-elf"
	use_collect2=no
	;;
tic6x-*-uclinux)
	tm_file="elfos.h ${tm_file} gnu-user.h linux.h c6x/elf-common.h c6x/uclinux-elf.h"
	tm_file="${tm_file} dbxelf.h tm-dwarf2.h glibc-stdint.h"
	tm_file="${tm_file} ./sysroot-suffix.h"
	tmake_file="t-sysroot-suffix t-slibgcc"
	tmake_file="${tmake_file} c6x/t-c6x c6x/t-c6x-elf c6x/t-c6x-uclinux"
	use_collect2=no
	;;
tilegx*-*-linux*)
	tm_file="elfos.h gnu-user.h linux.h glibc-stdint.h tilegx/linux.h ${tm_file}"
        tmake_file="${tmake_file} tilegx/t-tilegx"
	extra_objs="${extra_objs} mul-tables.o"
	c_target_objs="${c_target_objs} tilegx-c.o"
	cxx_target_objs="${cxx_target_objs} tilegx-c.o"
	extra_headers="feedback.h"
	case $target in
	tilegxbe-*)
		tm_defines="${tm_defines} TARGET_BIG_ENDIAN_DEFAULT=1"
 		;;
	esac
	;;
tilepro*-*-linux*)
	tm_file="elfos.h gnu-user.h linux.h glibc-stdint.h tilepro/linux.h ${tm_file}"
        tmake_file="${tmake_file} tilepro/t-tilepro"
	extra_objs="${extra_objs} mul-tables.o"
	c_target_objs="${c_target_objs} tilepro-c.o"
	cxx_target_objs="${cxx_target_objs} tilepro-c.o"
	extra_headers="feedback.h"
	;;
v850-*-rtems*)
	target_cpu_default="TARGET_CPU_generic"
	tm_file="dbxelf.h elfos.h v850/v850.h"
	tm_file="${tm_file} rtems.h v850/rtems.h newlib-stdint.h"
	tmake_file="${tmake_file} v850/t-v850"
	tmake_file="${tmake_file} v850/t-rtems"
	use_collect2=no
	c_target_objs="v850-c.o"
	cxx_target_objs="v850-c.o"
	;;
v850*-*-*)
	case ${target} in
	v850e3v5-*-*)
		target_cpu_default="TARGET_CPU_v850e3v5"
		;;
	v850e2v3-*-*)
		target_cpu_default="TARGET_CPU_v850e2v3"
		;;
	v850e2-*-*)
		target_cpu_default="TARGET_CPU_v850e2"
		;;
	v850e1-*-* | v850es-*-*)
		target_cpu_default="TARGET_CPU_v850e1"
		;;
	v850e-*-*)
		target_cpu_default="TARGET_CPU_v850e"
		;;
	v850-*-*)
		target_cpu_default="TARGET_CPU_generic"
		;;
	esac
	tm_file="dbxelf.h elfos.h newlib-stdint.h v850/v850.h"
	if test x$stabs = xyes
	then
		tm_file="${tm_file} dbx.h"
	fi
	use_collect2=no
	c_target_objs="v850-c.o"
	cxx_target_objs="v850-c.o"
	use_gcc_stdint=wrap
	;;
vax-*-linux*)
	tm_file="${tm_file} dbxelf.h elfos.h gnu-user.h linux.h vax/elf.h vax/linux.h"
	extra_options="${extra_options} vax/elf.opt"
	;;
vax-*-netbsdelf*)
	tm_file="${tm_file} elfos.h netbsd.h netbsd-elf.h vax/elf.h vax/netbsd-elf.h"
	extra_options="${extra_options} netbsd.opt netbsd-elf.opt vax/elf.opt"
	;;
vax-*-openbsd*)
	tm_file="vax/vax.h vax/openbsd1.h openbsd.h openbsd-stdint.h openbsd-pthread.h vax/openbsd.h"
	extra_options="${extra_options} openbsd.opt"
	use_collect2=yes
	;;
xstormy16-*-elf)
	# For historical reasons, the target files omit the 'x'.
	tm_file="dbxelf.h elfos.h newlib-stdint.h stormy16/stormy16.h"
	tm_p_file=stormy16/stormy16-protos.h
	md_file=stormy16/stormy16.md
	out_file=stormy16/stormy16.c
	extra_options=stormy16/stormy16.opt
	tmake_file="stormy16/t-stormy16"
	;;
xtensa*-*-elf*)
	tm_file="${tm_file} dbxelf.h elfos.h newlib-stdint.h xtensa/elf.h"
	extra_options="${extra_options} xtensa/elf.opt"
	;;
xtensa*-*-linux*)
	tm_file="${tm_file} dbxelf.h elfos.h gnu-user.h linux.h glibc-stdint.h xtensa/linux.h"
	tmake_file="${tmake_file} xtensa/t-xtensa"
	;;
am33_2.0-*-linux*)
	tm_file="mn10300/mn10300.h dbxelf.h elfos.h gnu-user.h linux.h glibc-stdint.h mn10300/linux.h"
	gas=yes gnu_ld=yes
	use_collect2=no
	;;
m32c-*-rtems*)
	tm_file="dbxelf.h elfos.h ${tm_file} m32c/rtems.h rtems.h newlib-stdint.h"
	c_target_objs="m32c-pragma.o"
	cxx_target_objs="m32c-pragma.o"
 	;;
m32c-*-elf*)
	tm_file="dbxelf.h elfos.h newlib-stdint.h ${tm_file}"
	c_target_objs="m32c-pragma.o"
	cxx_target_objs="m32c-pragma.o"
 	;;
*)
	echo "*** Configuration ${target} not supported" 1>&2
	exit 1
	;;
esac

case ${target} in
i[34567]86-*-linux* | x86_64-*-linux*)
	tmake_file="${tmake_file} i386/t-pmm_malloc i386/t-i386"
	;;
i[34567]86-*-* | x86_64-*-*)
	tmake_file="${tmake_file} i386/t-gmm_malloc i386/t-i386"
	;;
powerpc*-*-* | rs6000-*-*)
	tm_file="${tm_file} rs6000/option-defaults.h"
esac

if [ "$target_has_targetcm" = "no" ]; then
  c_target_objs="$c_target_objs default-c.o"
  cxx_target_objs="$cxx_target_objs default-c.o"
fi

if [ "$common_out_file" = "" ]; then
  if [ "$target_has_targetm_common" = "yes" ]; then
    common_out_file="$cpu_type/$cpu_type-common.c"
  else
    common_out_file="default-common.c"
  fi
fi

# Support for --with-cpu and related options (and a few unrelated options,
# too).
case ${with_cpu} in
  yes | no)
    echo "--with-cpu must be passed a value" 1>&2
    exit 1
    ;;
esac

# Set arch and cpu from ${target} and ${target_noncanonical}.  Set cpu
# to generic if there is no processor scheduler model for the target.
arch=
cpu=
arch_without_sse2=no
arch_without_64bit=no
case ${target} in
  i386-*-freebsd*)
    if test $fbsd_major -ge 6; then
      arch=i486
    else
      arch=i386
    fi
    cpu=generic
    arch_without_sse2=yes
    arch_without_64bit=yes
    ;;
  i386-*-*)
    arch=i386
    cpu=i386
    arch_without_sse2=yes
    arch_without_64bit=yes
    ;;
  i486-*-*)
    arch=i486
    cpu=i486
    arch_without_sse2=yes
    arch_without_64bit=yes
    ;;
  i586-*-*)
    arch_without_sse2=yes
    arch_without_64bit=yes
    case ${target_noncanonical} in
      k6_2-*)
	arch=k6-2
	cpu=k6-2
	;;
      k6_3-*)
	arch=k6-3
	cpu=k6-3
	;;
      k6-*)
	arch=k6
	cpu=k6
	;;
      pentium_mmx-*|winchip_c6-*|winchip2-*|c3-*)
	arch=pentium-mmx
	cpu=pentium-mmx
	;;
      *)
	arch=pentium
	cpu=pentium
	;;
    esac
    ;;
  i686-*-* | i786-*-*)
    case ${target_noncanonical} in
      bdver4-*)
        arch=bdver4
        cpu=bdver4
        ;;
      bdver3-*)
        arch=bdver3
        cpu=bdver3
        ;;
      bdver2-*)
        arch=bdver2
        cpu=bdver2
        ;;
      bdver1-*)
	arch=bdver1
	cpu=bdver1
	;;
      btver1-*)
	arch=btver1
	cpu=btver1
	;;
      btver2-*)
	arch=btver2
	cpu=btver2
	;;
      amdfam10-*|barcelona-*)
	arch=amdfam10
	cpu=amdfam10
	;;
      k8_sse3-*|opteron_sse3-*|athlon64_sse3-*)
	arch=k8-sse3
	cpu=k8-sse3
	;;
      k8-*|opteron-*|athlon64-*|athlon_fx-*)
	arch=k8
	cpu=k8
	;;
      athlon_xp-*|athlon_mp-*|athlon_4-*)
	arch=athlon-4
	cpu=athlon-4
	arch_without_sse2=yes
	arch_without_64bit=yes
	;;
      athlon_tbird-*|athlon-*)
	arch=athlon
	cpu=athlon
	arch_without_sse2=yes
	;;
      geode-*)
	arch=geode
	cpu=geode
	arch_without_sse2=yes
	;;
      pentium2-*)
	arch=pentium2
	cpu=pentium2
	arch_without_sse2=yes
	;;
      pentium3-*|pentium3m-*)
	arch=pentium3
	cpu=pentium3
	arch_without_sse2=yes
	;;
      pentium4-*|pentium4m-*)
	arch=pentium4
	cpu=pentium4
	;;
      prescott-*)
	arch=prescott
	cpu=prescott
	;;
      nocona-*)
	arch=nocona
	cpu=nocona
	;;
      atom-*)
	arch=atom
	cpu=atom
	;;
      slm-*)
	arch=slm
	cpu=slm
	;;
      core2-*)
	arch=core2
	cpu=core2
	;;
      corei7-*)
	arch=corei7
	cpu=corei7
	;;
      corei7_avx-*)
	arch=corei7-avx
	cpu=corei7-avx
	;;
      pentium_m-*)
	arch=pentium-m
	cpu=pentium-m
	;;
      pentiumpro-*)
	arch=pentiumpro
	cpu=pentiumpro
	arch_without_sse2=yes
	;;
      *)
	arch=pentiumpro
	cpu=generic
	arch_without_sse2=yes
	arch_without_64bit=yes
	;;
    esac
    ;;
  x86_64-*-*)
    case ${target_noncanonical} in
      bdver4-*)
        arch=bdver4
        cpu=bdver4
        ;;
      bdver3-*)
        arch=bdver3
        cpu=bdver3
        ;;
      bdver2-*)
        arch=bdver2
        cpu=bdver2
        ;;
      bdver1-*)
	arch=bdver1
	cpu=bdver1
	;;
      btver1-*)
	arch=btver1
	cpu=btver1
	;;
      btver2-*)
	arch=btver2
	cpu=btver2
	;;
      amdfam10-*|barcelona-*)
	arch=amdfam10
	cpu=amdfam10
	;;
      k8_sse3-*|opteron_sse3-*|athlon64_sse3-*)
	arch=k8-sse3
	cpu=k8-sse3
	;;
      k8-*|opteron-*|athlon_64-*)
	arch=k8
	cpu=k8
	;;
      nocona-*)
	arch=nocona
	cpu=nocona
	;;
      atom-*)
	arch=atom
	cpu=atom
	;;
      slm-*)
	arch=slm
	cpu=slm
	;;
      core2-*)
	arch=core2
	cpu=core2
	;;
      corei7-*)
	arch=corei7
	cpu=corei7
	;;
      *)
	arch=x86-64
	cpu=generic
	;;
    esac
    ;;
esac

# If there is no $with_cpu option, try to infer one from ${target}.
# This block sets nothing except for with_cpu.
if test x$with_cpu = x ; then
  case ${target} in
    i[34567]86-*-*|x86_64-*-*)
      with_cpu=$cpu
      ;;
    alphaev6[78]*-*-*)
      with_cpu=ev67
      ;;
    alphaev6*-*-*)
      with_cpu=ev6
      ;;
    alphapca56*-*-*)
      with_cpu=pca56
      ;;
    alphaev56*-*-*)
      with_cpu=ev56
      ;;
    alphaev5*-*-*)
      with_cpu=ev5
      ;;
    frv-*-*linux* | frv400-*-*linux*)
      with_cpu=fr400
      ;;
    frv550-*-*linux*)
      with_cpu=fr550
      ;;
    m68k*-*-*)
      case "$with_arch" in
	"cf")
	  with_cpu=${default_cf_cpu}
	  ;;
	"" | "m68k")
	  with_cpu=m${default_m68k_cpu}
	  ;;
      esac
      ;;
    powerpc*-*-*spe*)
      if test x$enable_e500_double = xyes; then
         with_cpu=8548
      else
         with_cpu=8540
      fi       
      ;;
    sparc*-*-*)
      case ${target} in
	*-leon-*)
	  with_cpu=leon
	  ;;
	*-leon[3-9]*)
	  with_cpu=leon3
	  ;;
	*-leon[3-9]v7*)
	  with_cpu=leon3v7
	  ;;
	*)
	  with_cpu="`echo ${target} | sed 's/-.*$//'`"
	  ;;
      esac
      ;;
  esac

  # Avoid overriding --with-cpu-32 and --with-cpu-64 values.
  case ${target} in
    i[34567]86-*-*|x86_64-*-*)
      if test x$with_cpu_32 != x || test x$with_cpu_64 != x; then
	if test x$with_cpu_32 = x; then
	  with_cpu_32=$with_cpu
	fi
	if test x$with_cpu_64 = x; then
	  with_cpu_64=$with_cpu
	fi
        with_cpu=
      fi
      ;;
  esac
fi

# Support for --with-arch and related options (and a few unrelated options,
# too).
case ${with_arch} in
  yes | no)
    echo "--with-arch must be passed a value" 1>&2
    exit 1
    ;;
esac

# If there is no $with_arch option, try to infer one from ${target}.
# This block sets nothing except for with_arch.
if test x$with_arch = x ; then
  case ${target} in
    i[34567]86-*-darwin*|x86_64-*-darwin*)
      # Default arch is set via TARGET_SUBTARGET32_ISA_DEFAULT
      # and TARGET_SUBTARGET64_ISA_DEFAULT in config/i386/darwin.h.
      ;;
    i[34567]86-*-*)
      # --with-fpmath sets the default ISA to SSE2, which is the same
      # ISA supported by Pentium 4.
      if test x$with_fpmath = x || test $arch_without_sse2 = no; then
	with_arch=$arch
      else
	with_arch=pentium4
      fi
      ;;
    x86_64-*-*)
      with_arch=$arch
      ;;
    mips64r5900-*-* | mips64r5900el-*-* | mipsr5900-*-* | mipsr5900el-*-*)
      with_arch=r5900
      ;;
    mips*-*-vxworks)
      with_arch=mips2
      ;;
  esac

  # Avoid overriding --with-arch-32 and --with-arch-64 values.
  case ${target} in
    i[34567]86-*-darwin*|x86_64-*-darwin*)
      # Default arch is set via TARGET_SUBTARGET32_ISA_DEFAULT
      # and TARGET_SUBTARGET64_ISA_DEFAULT in config/i386/darwin.h.
      ;;
    i[34567]86-*-*|x86_64-*-*)
      if test x$with_arch_32 != x || test x$with_arch_64 != x; then
	if test x$with_arch_32 = x; then
	  with_arch_32=$with_arch
	fi
	if test x$with_arch_64 = x; then
	  if test $arch_without_64bit = yes; then
	    # Set the default 64bit arch to x86-64 if the default arch
	    # doesn't support 64bit.
	    with_arch_64=x86-64
	  else
	    with_arch_64=$with_arch
	  fi
	fi
	with_arch=
      elif test $arch_without_64bit$need_64bit_isa = yesyes; then
	# Set the default 64bit arch to x86-64 if the default arch
	# doesn't support 64bit and we need 64bit ISA.
	with_arch_32=$with_arch
	with_arch_64=x86-64
	with_arch=
      fi
      ;;
  esac
fi

# Infer a default setting for --with-float.
if test x$with_float = x; then
  case ${target} in
    mips64r5900-*-* | mips64r5900el-*-* | mipsr5900-*-* | mipsr5900el-*-*)
      # The R5900 doesn't support 64-bit float.  32-bit float doesn't
      # comply with IEEE 754.
      with_float=soft
      ;;
  esac
fi

# Infer a default setting for --with-fpu.
if test x$with_fpu = x; then
  case ${target} in
    mips64r5900-*-* | mips64r5900el-*-* | mipsr5900-*-* | mipsr5900el-*-*)
      # The R5900 FPU only supports single precision.
      with_fpu=single
      ;;
  esac
fi

# Support --with-fpmath.
if test x$with_fpmath != x; then
  case ${target} in
    i[34567]86-*-* | x86_64-*-*)
      case ${with_fpmath} in
      avx)
	tm_file="${tm_file} i386/avxmath.h"
	;;
      sse)
	tm_file="${tm_file} i386/ssemath.h"
	;;
      *)
	echo "Invalid --with-fpmath=$with_fpmath" 1>&2
	exit 1
	;;
      esac
      ;;
    *)
      echo "--with-fpmath isn't supported for $target." 1>&2
      exit 1
      ;;
  esac
fi

# Similarly for --with-schedule.
if test x$with_schedule = x; then
	case ${target} in
	hppa1*)
		# Override default PA8000 scheduling model.
		with_schedule=7100LC
		;;
	esac
fi

# Infer a default setting for --with-llsc.
if test x$with_llsc = x; then
  case ${target} in
    mips64r5900-*-* | mips64r5900el-*-* | mipsr5900-*-* | mipsr5900el-*-*)
      # The R5900 doesn't support LL(D) and SC(D).
      with_llsc=no
      ;;
    mips*-*-linux*)
      # The kernel emulates LL and SC where necessary.
      with_llsc=yes
      ;;
  esac
fi

# Validate and mark as valid any --with options supported
# by this target.  In order to use a particular --with option
# you must list it in supported_defaults; validating the value
# is optional.  This case statement should set nothing besides
# supported_defaults.

supported_defaults=
case "${target}" in
	aarch64*-*-*)
		supported_defaults="abi cpu arch"
		for which in cpu arch; do

			eval "val=\$with_$which"
			base_val=`echo $val | sed -e 's/\+.*//'`
			ext_val=`echo $val | sed -e 's/[a-z0-9\-]\+//'`

			if [ $which = arch ]; then
			  def=aarch64-arches.def
			  pattern=AARCH64_ARCH
			else
			  def=aarch64-cores.def
			  pattern=AARCH64_CORE
			fi

			ext_mask=AARCH64_CPU_DEFAULT_FLAGS

			# Find the base CPU or ARCH id in aarch64-cores.def or
			# aarch64-arches.def
			if [ x"$base_val" = x ] \
			    || grep "^$pattern(\"$base_val\"," \
				    ${srcdir}/config/aarch64/$def \
				    > /dev/null; then

			  if [ $which = arch ]; then
				base_id=`grep "^$pattern(\"$base_val\"," \
				  ${srcdir}/config/aarch64/$def | \
				  sed -e 's/^[^,]*,[ 	]*//' | \
				  sed -e 's/,.*$//'`
				# Extract the architecture flags from aarch64-arches.def
				ext_mask=`grep "^$pattern(\"$base_val\"," \
				   ${srcdir}/config/aarch64/$def | \
				   sed -e 's/)$//' | \
				   sed -e 's/^.*,//'`
			  else
				base_id=`grep "^$pattern(\"$base_val\"," \
				  ${srcdir}/config/aarch64/$def | \
				  sed -e 's/^[^,]*,[ 	]*//' | \
				  sed -e 's/,.*$//'`
			  fi

			  while [ x"$ext_val" != x ]
			  do
				ext_val=`echo $ext_val | sed -e 's/\+//'`
				ext=`echo $ext_val | sed -e 's/\+.*//'`
				base_ext=`echo $ext | sed -e 's/^no//'`

				if [ x"$base_ext" = x ] \
				    || grep "^AARCH64_OPT_EXTENSION(\"$base_ext\"," \
				    ${srcdir}/config/aarch64/aarch64-option-extensions.def \
				    > /dev/null; then

				  ext_on=`grep "^AARCH64_OPT_EXTENSION(\"$base_ext\"," \
					${srcdir}/config/aarch64/aarch64-option-extensions.def | \
					sed -e 's/^[^,]*,[ 	]*//' | \
					sed -e 's/,.*$//'`
				  ext_off=`grep "^AARCH64_OPT_EXTENSION(\"$base_ext\"," \
					${srcdir}/config/aarch64/aarch64-option-extensions.def | \
					sed -e 's/^[^,]*,[ 	]*[^,]*,[ 	]*//' | \
					sed -e 's/,.*$//' | \
					sed -e 's/).*$//'`

				  if [ $ext = $base_ext ]; then
					# Adding extension
					ext_mask="("$ext_mask") | ("$ext_on")"
				  else
					# Removing extension
					ext_mask="("$ext_mask") & ~("$ext_off")"
				  fi

				  true
				else
				  echo "Unknown extension used in --with-$which=$val" 1>&2
				  exit 1
				fi
				ext_val=`echo $ext_val | sed -e 's/[a-z0-9]\+//'`
			  done

			  ext_mask="(("$ext_mask") << 6)"
			  if [ x"$base_id" != x ]; then
				target_cpu_cname="TARGET_CPU_$base_id | $ext_mask"
			  fi
			  true
			else
			  echo "Unknown $which used in --with-$which=$val" 1>&2
			  exit 1
			fi
		done
		;;

	alpha*-*-*)
		supported_defaults="cpu tune"
		for which in cpu tune; do
			eval "val=\$with_$which"
			case "$val" in
			"" \
			| ev4 | ev45 | 21064 | ev5 | 21164 | ev56 | 21164a \
			| pca56 | 21164PC | 21164pc | ev6 | 21264 | ev67 \
			| 21264a)
				;;
			*)
				echo "Unknown CPU used in --with-$which=$val" 1>&2
				exit 1
				;;
			esac
		done
		;;

	arc*-*-*) # was:	arc*-*-linux-uclibc)
		supported_defaults="cpu"
		case $with_cpu in
		  arc600|arc601|arc700)
			;;
		  *) echo "Unknown cpu type"
			exit 1
			;;
		esac
		;;

	arm*-*-*)
		supported_defaults="arch cpu float tune fpu abi mode tls"
		for which in cpu tune; do
			# See if it matches any of the entries in arm-cores.def
			eval "val=\$with_$which"
			if [ x"$val" = x ] \
			    || grep "^ARM_CORE(\"$val\"," \
				    ${srcdir}/config/arm/arm-cores.def \
				    > /dev/null; then
			  # Ok
			  new_val=`grep "^ARM_CORE(\"$val\"," \
				${srcdir}/config/arm/arm-cores.def | \
				sed -e 's/^[^,]*,[ 	]*//' | \
				sed -e 's/,.*$//'`
			  eval "target_${which}_cname=$new_val"
			echo "For $val real value is $new_val"
			  true
			else
			  echo "Unknown CPU used in --with-$which=$val" 1>&2
			  exit 1
			fi
		done

		# See if it matches any of the entries in arm-arches.def
		if [ x"$with_arch" = x ] \
		    || grep "^ARM_ARCH(\"$with_arch\"," \
			    ${srcdir}/config/arm/arm-arches.def \
			    > /dev/null; then
		  # OK
		  true
		else
		  echo "Unknown arch used in --with-arch=$with_arch" 1>&2
		  exit 1
		fi

		case "$with_float" in
		"" \
		| soft | hard | softfp)
			# OK
			;;
		*)
			echo "Unknown floating point type used in --with-float=$with_float" 1>&2
			exit 1
			;;
		esac

		# see if it matches any of the entries in arm-fpus.def
		if [ x"$with_fpu" = x ] \
		    || grep "^ARM_FPU(\"$with_fpu\"," \
			    ${srcdir}/config/arm/arm-fpus.def \
			    > /dev/null; then
		  # OK
		  true
		else
		  echo "Unknown fpu used in --with-fpu=$with_fpu" 1>&2
		  exit 1
		fi

		case "$with_abi" in
		"" \
		| apcs-gnu | atpcs | aapcs | iwmmxt | aapcs-linux )
			#OK
			;;
		*)
			echo "Unknown ABI used in --with-abi=$with_abi"
			exit 1
			;;
		esac

		case "$with_mode" in
		"" \
		| arm | thumb )
			#OK
			;;
		*)
			echo "Unknown mode used in --with-mode=$with_mode"
			exit 1
			;;
		esac

		case "$with_tls" in
		"" \
		| gnu | gnu2)
			# OK
			;;
		*)
			echo "Unknown TLS method used in --with-tls=$with_tls" 1>&2
			exit 1
			;;
		esac

		if test "x$with_arch" != x && test "x$with_cpu" != x; then
			echo "Switch \"--with-arch\" may not be used with switch \"--with-cpu\""  1>&2
			exit 1
		fi

		if test "x$with_cpu" != x && test "x$with_tune" != x; then
			echo "Switch \"--with-tune\" may not be used with switch \"--with-cpu\""  1>&2
			exit 1
		fi

		# Add extra multilibs
		if test "x$with_multilib_list" != x; then
			arm_multilibs=`echo $with_multilib_list | sed -e 's/,/ /g'`
			for arm_multilib in ${arm_multilibs}; do
				case ${arm_multilib} in
				aprofile)
				# Note that arm/t-aprofile is a
				# stand-alone make file fragment to be
				# used only with itself.  We do not
				# specifically use the
				# TM_MULTILIB_OPTION framework because
				# this shorthand is more
				# pragmatic. Additionally it is only
				# designed to work without any
				# with-cpu, with-arch with-mode
				# with-fpu or with-float options.
					if test "x$with_arch" != x \
					    || test "x$with_cpu" != x \
					    || test "x$with_float" != x \
					    || test "x$with_fpu" != x \
					    || test "x$with_mode" != x ; then
					    echo "Error: You cannot use any of --with-arch/cpu/fpu/float/mode with --with-multilib-list=aprofile" 1>&2
					    exit 1
					fi
					tmake_file="${tmake_file} arm/t-aprofile"
					break
					;;
				default)
					;;
				*)
					echo "Error: --with-multilib-list=${with_multilib_list} not supported." 1>&2
					exit 1
					;;
				esac
			done
		fi
		;;

	fr*-*-*linux*)
		supported_defaults=cpu
		case "$with_cpu" in
		fr400) ;;
		fr550) ;;
		*)
			echo "Unknown cpu used in --with-cpu=$with_cpu" 1>&2
			exit 1
			;;
		esac
		;;

	fido-*-* | m68k*-*-*)
		supported_defaults="arch cpu"
		case "$with_arch" in
		"" | "m68k"| "cf")
			m68k_arch_family="$with_arch"
			;;
		*)
			echo "Invalid --with-arch=$with_arch" 1>&2
			exit 1
			;;
		esac

		# We always have a $with_cpu setting here.
		case "$with_cpu" in
		"m68000" | "m68010" | "m68020" | "m68030" | "m68040" | "m68060")
			m68k_cpu_ident=$with_cpu
			;;
		"m68020-40")
			m68k_cpu_ident=m68020
			tm_defines="$tm_defines M68K_DEFAULT_TUNE=u68020_40"
			;;
		"m68020-60")
			m68k_cpu_ident=m68020
			tm_defines="$tm_defines M68K_DEFAULT_TUNE=u68020_60"
			;;
		*)
			# We need the C identifier rather than the string.
			m68k_cpu_ident=`awk -v arg="\"$with_cpu\"" \
			   'BEGIN { FS="[ \t]*[,()][ \t]*" }; \
			    $1 == "M68K_DEVICE" && $2 == arg { print $3 }' \
				 ${srcdir}/config/m68k/m68k-devices.def`
			if [ x"$m68k_cpu_ident" = x ] ; then
				echo "Unknown CPU used in --with-cpu=$with_cpu" 1>&2
				exit 1
			fi
			with_cpu="mcpu=$with_cpu"
			;;
		esac
		;;

	hppa*-*-*)
		supported_defaults="arch schedule"

		case "$with_arch" in
		"" | 1.0 | 1.1 | 2.0)
			# OK
			;;
		*)
			echo "Unknown architecture used in --with-arch=$with_arch" 1>&2
			exit 1
			;;
		esac

		case "$with_schedule" in
		"" | 700 | 7100 | 7100LC | 7200 | 7300 | 8000)
			# OK
			;;
		*)
			echo "Unknown processor used in --with-schedule=$with_schedule." 1>&2
			exit 1
			;;
		esac
		;;

	i[34567]86-*-* | x86_64-*-*)
		supported_defaults="abi arch arch_32 arch_64 cpu cpu_32 cpu_64 tune tune_32 tune_64"
		for which in arch arch_32 arch_64 cpu cpu_32 cpu_64 tune tune_32 tune_64; do
			eval "val=\$with_$which"
			case " $x86_archs " in
			*" ${val} "*)
				case "${target}" in
				  x86_64-*-*)
				      case "x$which" in
					*_32)
						;;
					*)
						echo "CPU given in --with-$which=$val doesn't support 64bit mode." 1>&2
						exit 1
						;;
				      esac
				      ;;
				esac
				# OK
				;;
			*)
				if test x${val} != x; then
					case " $x86_64_archs " in
					*" ${val} "*)
						# OK
						;;
					*)
						# Allow $x86_cpus --with-cpu=/--with-tune=
						case "x$which" in
						xcpu*|xtune*)
							case " $x86_cpus " in
							*" ${val} "*)
								# OK
								;;
							*)
								echo "Unknown CPU given in --with-$which=$val." 1>&2
								exit 1
								;;
							esac
							;;
						*)
							echo "Unknown CPU given in --with-$which=$val." 1>&2
							exit 1
							;;
						esac
					;;
					esac
				fi
				;;
			esac
		done
		;;

	mips*-*-*)
		supported_defaults="abi arch arch_32 arch_64 float fpu nan tune tune_32 tune_64 divide llsc mips-plt synci"

		case ${with_float} in
		"" | soft | hard)
			# OK
			;;
		*)
			echo "Unknown floating point type used in --with-float=$with_float" 1>&2
			exit 1
			;;
		esac

		case ${with_fpu} in
		"" | single | double)
			# OK
			;;
		*)
			echo "Unknown fpu type used in --with-fpu=$with_fpu" 1>&2
			exit 1
			;;
		esac

		case ${with_nan} in
		"" | 2008 | legacy)
			# OK
			;;
		*)
			echo "Unknown NaN encoding used in --with-nan=$with_nan" 1>&2
			exit 1
			;;
		esac

		case ${with_abi} in
		"" | 32 | o64 | n32 | 64 | eabi)
			# OK
			;;
		*)
			echo "Unknown ABI used in --with-abi=$with_abi" 1>&2
			exit 1
			;;
		esac

		case ${with_divide} in
		"" | breaks | traps)
			# OK
			;;
		*)
			echo "Unknown division check type use in --with-divide=$with_divide" 1>&2
			exit 1
			;;
		esac

		case ${with_llsc} in
		yes)
			with_llsc=llsc
			;;
		no)
			with_llsc="no-llsc"
			;;
		"")
			# OK
			;;
		*)
			echo "Unknown llsc type used in --with-llsc" 1>&2
			exit 1
			;;
		esac

		case ${with_mips_plt} in
		yes)
			with_mips_plt=plt
			;;
		no)
			with_mips_plt=no-plt
			;;
		"")
			;;
		*)
			echo "Unknown --with-mips-plt argument: $with_mips_plt" 1>&2
			exit 1
			;;
		esac

		case ${with_synci} in
		yes)
			with_synci=synci
			;;
		no)
			with_synci=no-synci
			;;
		"")
			;;
		*)
			echo "Unknown synci type used in --with-synci" 1>&2
			exit 1
			;;
		esac
		;;

	nds32*-*-*)
		supported_defaults="arch nds32_lib"

		# process --with-arch
		case "${with_arch}" in
		"" | v2 | v3 | v3m)
			# OK
			;;
		*)
			echo "Cannot accept --with-arch=$with_arch, available values are: v2 v3 v3m" 1>&2
			exit 1
			;;
		esac

		# process --with-nds32-lib
		case "${with_nds32_lib}" in
		"")
			# the default library is newlib
			with_nds32_lib=newlib
			;;
		newlib)
			# OK
			;;
		mculib)
			# OK
			;;
		*)
			echo "Cannot accept --with-nds32-lib=$with_nds32_lib, available values are: newlib mculib" 1>&2
			exit 1
			;;
		esac
		;;

	powerpc*-*-* | rs6000-*-*)
		supported_defaults="abi cpu cpu_32 cpu_64 float tune tune_32 tune_64"

		for which in cpu cpu_32 cpu_64 tune tune_32 tune_64; do
			eval "val=\$with_$which"
			case ${val} in
			default32 | default64)
				case $which in
				cpu | tune)
					;;
				*)
					echo "$val only valid for --with-cpu and --with-tune." 1>&2
					exit 1
					;;
				esac
				with_which="with_$which"
				eval $with_which=
				;;
			405cr)
				tm_defines="${tm_defines} CONFIG_PPC405CR"
				eval "with_$which=405"
				;;
			"" | common | native \
			| power | power[2345678] | power6x | powerpc | powerpc64 \
			| rios | rios1 | rios2 | rsc | rsc1 | rs64a \
			| 401 | 403 | 405 | 405fp | 440 | 440fp | 464 | 464fp \
			| 476 | 476fp | 505 | 601 | 602 | 603 | 603e | ec603e \
			| 604 | 604e | 620 | 630 | 740 | 750 | 7400 | 7450 \
			| a2 | e300c[23] | 854[08] | e500mc | e500mc64 | e5500 | e6500 \
			| titan | 801 | 821 | 823 | 860 | 970 | G3 | G4 | G5 | cell)
				# OK
				;;
			*)
				echo "Unknown cpu used in --with-$which=$val." 1>&2
				exit 1
				;;
			esac
		done

		case "$with_abi" in
		"" | elfv1 | elfv2 )
			#OK
			;;
		*)
			echo "Unknown ABI used in --with-abi=$with_abi"
			exit 1
			;;
		esac
		;;

	s390*-*-*)
		supported_defaults="arch mode tune"

		for which in arch tune; do
			eval "val=\$with_$which"
			case ${val} in
			"" | g5 | g6 | z900 | z990 | z9-109 | z9-ec | z10 | z196 | zEC12)
				# OK
				;;
			*)
				echo "Unknown cpu used in --with-$which=$val." 1>&2
				exit 1
				;;
			esac
		done

		case ${with_mode} in
		"" | esa | zarch)
			# OK
			;;
		*)
			echo "Unknown architecture mode used in --with-mode=$with_mode." 1>&2
			exit 1
			;;
		esac
		;;

	sh[123456ble]-*-* | sh-*-*)
		supported_defaults="cpu"
		case "`echo $with_cpu | tr ABCDEFGHIJKLMNOPQRSTUVWXYZ_ abcdefghijklmnopqrstuvwxyz- | sed s/sh/m/`" in
		"" | m1 | m2 | m2e | m3 | m3e | m4 | m4-single | m4-single-only | m4-nofpu )
			# OK
			;;
		m2a | m2a-single | m2a-single-only | m2a-nofpu)
			;;
		m4a | m4a-single | m4a-single-only | m4a-nofpu | m4al)
		        ;;
		*)
			echo "Unknown CPU used in --with-cpu=$with_cpu, known values:"  1>&2
			echo "m1 m2 m2e m3 m3e m4 m4-single m4-single-only m4-nofpu" 1>&2
			echo "m4a m4a-single m4a-single-only m4a-nofpu m4al" 1>&2
			echo "m2a m2a-single m2a-single-only m2a-nofpu" 1>&2
			exit 1
			;;
		esac
		;;
	sparc*-*-*)
		supported_defaults="cpu float tune"

		for which in cpu tune; do
			eval "val=\$with_$which"
			case ${val} in
			"" | sparc | sparcv9 | sparc64 \
			| v7 | cypress \
			| v8 | supersparc | hypersparc | leon | leon3 | leon3v7 \
			| sparclite | f930 | f934 | sparclite86x \
			| sparclet | tsc701 \
			| v9 | ultrasparc | ultrasparc3 | niagara | niagara2 \
			| niagara3 | niagara4)
				# OK
				;;
			*)
				echo "Unknown cpu used in --with-$which=$val" 1>&2
				exit 1
				;;
			esac
		done

		case ${with_float} in
		"" | soft | hard)
			# OK
			;;
		*)
			echo "Unknown floating point type used in --with-float=$with_float" 1>&2
			exit 1
			;;
		esac
		;;

	spu-*-*)
		supported_defaults="arch tune"

		for which in arch tune; do
			eval "val=\$with_$which"
			case ${val} in
			"" | cell | celledp)
				# OK
				;;
			*)
				echo "Unknown cpu used in --with-$which=$val." 1>&2
				exit 1
				;;
			esac
		done
		;;

	tic6x-*-*)
		supported_defaults="arch"

		case ${with_arch} in
		"" | c62x | c64x | c64x+ | c67x | c67x+ | c674x)
			# OK
			;;
		*)
			echo "Unknown arch used in --with-arch=$with_arch." 1>&2
			exit 1
			;;
		esac
		;;

	v850*-*-*)
		supported_defaults=cpu
		case ${with_cpu} in
		"" | v850e | v850e1 | v850e2 | v850es | v850e2v3 | v850e3v5)
			# OK
			;;
		*)
			echo "Unknown cpu used in --with-cpu=$with_cpu" 1>&2
			exit 1
			;;
		esac
		;;
esac

# Set some miscellaneous flags for particular targets.
target_cpu_default2=
case ${target} in
	aarch64*-*-*)
		if test x"$target_cpu_cname" != x
		then
			target_cpu_default2=$target_cpu_cname
		fi
		;;

	arm*-*-*)
		if test x$target_cpu_cname = x
		then
			target_cpu_default2=TARGET_CPU_generic
		else
			target_cpu_default2=TARGET_CPU_$target_cpu_cname
		fi
		;;

	hppa*-*-*)
		if test x$gas = xyes
		then
			target_cpu_default2="MASK_GAS"
		fi
		;;

	fido*-*-* | m68k*-*-*)
		target_cpu_default2=$m68k_cpu_ident
		tmake_file="m68k/t-opts $tmake_file"
		if [ x"$m68k_arch_family" != x ]; then
		        tmake_file="m68k/t-$m68k_arch_family $tmake_file"
		fi
		;;

	i[34567]86-*-darwin* | x86_64-*-darwin*)
		;;
	i[34567]86-*-linux* | x86_64-*-linux*)
		tmake_file="$tmake_file i386/t-linux"
		;;
	i[34567]86-*-kfreebsd*-gnu | x86_64-*-kfreebsd*-gnu)
		tmake_file="$tmake_file i386/t-kfreebsd"
		;;
	i[34567]86-*-gnu*)
		tmake_file="$tmake_file i386/t-gnu"
		;;
	i[34567]86-*-solaris2* | x86_64-*-solaris2.1[0-9]*)
		;;
	i[34567]86-*-cygwin* | x86_64-*-cygwin*)
		;;
	i[34567]86-*-mingw* | x86_64-*-mingw*)
		;;
	i[34567]86-*-dragonfly* | x86_64-*-dragonfly*)
		;;
	i[34567]86-*-freebsd* | x86_64-*-freebsd*)
		;;
	ia64*-*-linux*)
		;;

	mips*-*-*)
		if test x$gnu_ld = xyes
		then
			target_cpu_default2="MASK_SPLIT_ADDRESSES"
		fi
		case ${target} in
			mips*el-*-*)
				tm_defines="TARGET_ENDIAN_DEFAULT=0 $tm_defines"
				;;
		esac
		tmake_file="mips/t-mips $tmake_file"
		;;

	powerpc*-*-* | rs6000-*-*)
		# FIXME: The PowerPC port uses the value set at compile time,
		# although it's only cosmetic.
		if test "x$with_cpu" != x
		then
			target_cpu_default2="\\\"$with_cpu\\\""
		fi
		out_file=rs6000/rs6000.c
		c_target_objs="${c_target_objs} rs6000-c.o"
		cxx_target_objs="${cxx_target_objs} rs6000-c.o"
		tmake_file="rs6000/t-rs6000 ${tmake_file}"
		;;

	sh[123456ble]*-*-* | sh-*-*)
		c_target_objs="${c_target_objs} sh-c.o"
		cxx_target_objs="${cxx_target_objs} sh-c.o"
		;;

	sparc*-*-*)
		# Some standard aliases.
		case x$with_cpu in
		xsparc)
			with_cpu=v7
			;;
		xsparcv9 | xsparc64)
			with_cpu=v9
			;;
		esac

		if test x$with_tune = x ; then
		      case ${target} in
		      *-leon-*)
			  with_tune=leon
			  ;;
		      *-leon[3-9]*)
			  with_tune=leon3
			  ;;
		      esac
		fi

		# The SPARC port checks this value at compile-time.
		target_cpu_default2="TARGET_CPU_$with_cpu"
		;;

	v850*-*-*)
		case "x$with_cpu" in
		x)
			;;
		xv850e | xv850e1 | xv850e2 | xv850e2v3 | xv850e3v5)
			target_cpu_default2="TARGET_CPU_$with_cpu"
			;;
		xv850es)
			target_cpu_default2="TARGET_CPU_v850e1"
			;;
		esac
		;;
esac

t=
all_defaults="abi cpu cpu_32 cpu_64 arch arch_32 arch_64 tune tune_32 tune_64 schedule float mode fpu nan divide llsc mips-plt synci tls"
for option in $all_defaults
do
	eval "val=\$with_"`echo $option | sed s/-/_/g`
	if test -n "$val"; then
		case " $supported_defaults " in
		*" $option "*)
			;;
		*)
			echo "This target does not support --with-$option." 2>&1
			echo "Valid --with options are: $supported_defaults" 2>&1
			exit 1
			;;
		esac

		if test "x$t" = x
		then
			t="{ \"$option\", \"$val\" }"
		else
			t="${t}, { \"$option\", \"$val\" }"
		fi
	fi
done

if test "x$t" = x
then
	configure_default_options="{ { NULL, NULL} }"
else
	configure_default_options="{ ${t} }"
fi

if test "$target_cpu_default2" != ""
then
	if test "$target_cpu_default" != ""
	then
		target_cpu_default="(${target_cpu_default}|${target_cpu_default2})"
	else
		target_cpu_default=$target_cpu_default2
	fi
fi<|MERGE_RESOLUTION|>--- conflicted
+++ resolved
@@ -1951,23 +1951,14 @@
 mips*-*-linux*)				# Linux MIPS, either endian.
 	tm_file="dbxelf.h elfos.h gnu-user.h linux.h linux-android.h glibc-stdint.h ${tm_file} mips/gnu-user.h mips/linux.h mips/linux-common.h"
 	extra_options="${extra_options} linux-android.opt"
-<<<<<<< HEAD
-	tmake_file="${tmake_file} mips/t-linux64"
 	case ${target} in
 		# Octeon/MontaVista does not support MIPS16 or o32 ABI
-		mips64*-octeon-linux* | mips64*-montavista-linux*)
+		mips64*-octeon-linux* | mips*-montavista-linux*)
 			tm_defines="${tm_defines} MIPS_ABI_DEFAULT=ABI_64"
 			tm_file="${tm_file} mips/octeon.h mips/octeon-linux.h"
+			tmake_file="${tmake_file} mips/t-linux64"
 			tmake_file="${tmake_file} mips/t-octeon-linux"
 			;;
-		*-*-*)
-			tm_defines="${tm_defines} MIPS_ABI_DEFAULT=ABI_N32"
-			tmake_file="${tmake_file} mips/t-libgcc-mips16"
-			;;
-	esac
-=======
->>>>>>> 47edca9a
-	case ${target} in
 		mipsisa32r2*)
 			tm_defines="${tm_defines} MIPS_ISA_DEFAULT=33"
 			;;
@@ -1980,12 +1971,8 @@
 			tmake_file="${tmake_file} mips/t-st"
 			enable_mips_multilibs="yes"
 			;;
-<<<<<<< HEAD
-		mips64octeon*-*-linux* | mips64*-octeon-linux*)
-=======
 		mips64octeon*-*-linux*)
 			tm_defines="${tm_defines} MIPS_ABI_DEFAULT=ABI_N32"
->>>>>>> 47edca9a
 			tm_defines="${tm_defines} MIPS_CPU_STRING_DEFAULT=\\\"octeon\\\""
 			target_cpu_default=MASK_SOFT_FLOAT_ABI
 			enable_mips_multilibs="yes"
@@ -2006,28 +1993,6 @@
 	if test x$enable_mips_multilibs = xyes; then
 		tmake_file="${tmake_file} mips/t-linux64"
 	fi
-<<<<<<< HEAD
-	tm_file="${tm_file} mips/linux-common.h"
-	case ${target} in
-	# Octeon/MontaVista does not support MIPS16 or o32 ABI and
-	# default to n64
-	mips*-octeon-linux* | mips*-montavista-linux*)
-		tm_file="${tm_file} mips/gnu-user64.h mips/linux64.h"
-		tmake_file="${tmake_file} mips/t-linux64"
-		tm_defines="${tm_defines} MIPS_ABI_DEFAULT=ABI_64"
-		tm_file="${tm_file} mips/octeon.h mips/octeon-linux.h"
-		tmake_file="${tmake_file} mips/t-octeon-linux"
-		tm_defines="${tm_defines} MIPS_CPU_STRING_DEFAULT=\\\"octeon\\\""
-		target_cpu_default=MASK_SOFT_FLOAT_ABI
-		;;
-        mipsisa32r2*)
-		tm_defines="${tm_defines} MIPS_ISA_DEFAULT=33"
-                ;;
-        mipsisa32*)
-		tm_defines="${tm_defines} MIPS_ISA_DEFAULT=32"
-        esac
-=======
->>>>>>> 47edca9a
 	;;
 mips*-mti-elf*)
 	tm_file="elfos.h newlib-stdint.h ${tm_file} mips/elf.h mips/n32-elf.h mips/sde.h mips/mti-elf.h"
