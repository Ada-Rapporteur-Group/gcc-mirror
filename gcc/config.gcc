--- conflicted
+++ resolved
@@ -569,15 +569,11 @@
 	fi
 	tm_file="vxworks-dummy.h ${tm_file}"
 	;;
-<<<<<<< HEAD
-arm*-*-* | mips*-*-* | sh*-*-* | sparc*-*-*)
-=======
 arm*-*-*)
 	tm_p_file="${tm_p_file} arm/aarch-common-protos.h"
 	tm_file="vxworks-dummy.h ${tm_file}"
 	;;
 mips*-*-* | sh*-*-* | sparc*-*-*)
->>>>>>> 4d0aec87
 	tm_file="vxworks-dummy.h ${tm_file}"
 	;;
 esac
@@ -1003,12 +999,8 @@
 	    ;;
 	esac
 	tmake_file="${tmake_file} arm/t-arm arm/t-arm-elf arm/t-bpabi arm/t-linux-eabi"
-<<<<<<< HEAD
-	tm_file="$tm_file arm/bpabi.h arm/linux-eabi.h arm/aout.h vxworks-dummy.h arm/arm.h"
-=======
 	tm_file="$tm_file arm/bpabi.h arm/linux-eabi.h arm/aout.h arm/arm.h"
 	extra_objs="$extra_objs linux-android.o"
->>>>>>> 4d0aec87
 	# Define multilib configuration for arm-linux-androideabi.
 	case ${target} in
 	*-androideabi)
@@ -1023,13 +1015,6 @@
 	tm_file="dbxelf.h elfos.h arm/unknown-elf.h arm/elf.h arm/linux-gas.h arm/uclinux-elf.h glibc-stdint.h"
 	tmake_file="arm/t-arm arm/t-arm-elf arm/t-bpabi"
 	tm_file="$tm_file arm/bpabi.h arm/uclinux-eabi.h arm/aout.h vxworks-dummy.h arm/arm.h"
-<<<<<<< HEAD
-	# The BPABI long long divmod functions return a 128-bit value in
-	# registers r0-r3.  Correctly modeling that requires the use of
-	# TImode.
-	need_64bit_hwint=yes
-=======
->>>>>>> 4d0aec87
 	# The EABI requires the use of __cxa_atexit.
 	default_use_cxa_atexit=yes
 	;;
@@ -1038,13 +1023,6 @@
 	arm*eb-*-eabi*)
 	  tm_defines="${tm_defines} TARGET_BIG_ENDIAN_DEFAULT=1"
 	esac
-<<<<<<< HEAD
-	# The BPABI long long divmod functions return a 128-bit value in
-	# registers r0-r3.  Correctly modeling that requires the use of
-	# TImode.
-	need_64bit_hwint=yes
-=======
->>>>>>> 4d0aec87
 	default_use_cxa_atexit=yes
 	tm_file="dbxelf.h elfos.h arm/unknown-elf.h arm/elf.h arm/bpabi.h"
 	tmake_file="arm/t-arm arm/t-arm-elf"
@@ -2236,16 +2214,10 @@
 	tm_file="${tm_file} dbxelf.h elfos.h freebsd-spec.h rs6000/sysv4.h"
 	extra_options="${extra_options} rs6000/sysv4.opt"
 	tmake_file="rs6000/t-fprules rs6000/t-ppcos ${tmake_file} rs6000/t-ppccomm"
-<<<<<<< HEAD
-	case ${target} in
-	    powerpc*le-*-*)
-	    tm_file="${tm_file} rs6000/sysv4le.h" ;;
-=======
 	extra_objs="$extra_objs rs6000-linux.o"
 	case ${target} in
 	    powerpc*le-*-*)
 		tm_file="${tm_file} rs6000/sysv4le.h" ;;
->>>>>>> 4d0aec87
 	esac
 	maybe_biarch=yes
 	case ${target} in
