# GCC target-specific configuration file.
# Copyright 1997, 1998, 1999, 2000, 2001, 2002, 2003, 2004, 2005, 2006, 2007,
# 2008, 2009, 2010, 2011 Free Software Foundation, Inc.

#This file is part of GCC.

#GCC is free software; you can redistribute it and/or modify it under
#the terms of the GNU General Public License as published by the Free
#Software Foundation; either version 3, or (at your option) any later
#version.

#GCC is distributed in the hope that it will be useful, but WITHOUT
#ANY WARRANTY; without even the implied warranty of MERCHANTABILITY or
#FITNESS FOR A PARTICULAR PURPOSE.  See the GNU General Public License
#for more details.

#You should have received a copy of the GNU General Public License
#along with GCC; see the file COPYING3.  If not see
#<http://www.gnu.org/licenses/>.

# This is the GCC target-specific configuration file
# where a configuration type is mapped to different system-specific
# definitions and files.  This is invoked by the autoconf-generated
# configure script.  Putting it in a separate shell file lets us skip
# running autoconf when modifying target-specific information.

# When you change the cases in the OS or target switches, consider
# updating ../libgcc/config.host also.

# This file switches on the shell variable ${target}, and also uses the
# following shell variables:
#
#  with_*		Various variables as set by configure.
#
#  enable_threads	Either the name, yes or no depending on whether
#			threads support was requested.
#
#  default_use_cxa_atexit
#			  The default value for the $enable___cxa_atexit
#			variable.  enable___cxa_atexit needs to be set to
#			"yes" for the correct operation of C++ destructors
#			but it relies upon the presence of a non-standard C
#			library	function called	__cxa_atexit.
#			  Since not all C libraries provide __cxa_atexit the
#			default value of $default_use_cxa_atexit is set to
#			"no" except for targets which are known to be OK.
#
#  default_gnu_indirect_function
#                       The default value for the $enable_gnu_indirect_function
#                       variable.  enable_gnu_indirect_function relies
#			upon the presence of a non-standard gnu ifunc support
#			in the assembler, linker and dynamic linker.
#			Since not all libraries provide the dynamic linking
#			support, the default value of
#			$default_gnu_indirect_function is set to
#			"no" except for targets which are known to be OK.
#
#  gas_flag		Either yes or no depending on whether GNU as was
#			requested.
#
#  gnu_ld_flag		Either yes or no depending on whether GNU ld was
#			requested.

# This file sets the following shell variables for use by the
# autoconf-generated configure script:
#
#  cpu_type		The name of the cpu, if different from the first
#			chunk of the canonical target name.
#
#  tm_defines		List of target macros to define for all compilations.
#
#  tm_file		A list of target macro files, if different from
#			"$cpu_type/$cpu_type.h". Usually it's constructed
#			per target in a way like this:
#			tm_file="${tm_file} dbxelf.h elfos.h ${cpu_type.h}/elf.h"
#			Note that the preferred order is:
#			- specific target header "${cpu_type}/${cpu_type.h}"
#			- generic headers like dbxelf.h elfos.h, etc.
#			- specializing target headers like ${cpu_type.h}/elf.h
#			This helps to keep OS specific stuff out of the CPU
#			defining header ${cpu_type}/${cpu_type.h}.
#
#			It is possible to include automatically-generated
#			build-directory files by prefixing them with "./".
#			All other files should relative to $srcdir/config.
#
#  tm_p_file		Location of file with declarations for functions
#			in $out_file.
#
#  out_file		The name of the machine description C support
#			file, if different from "$cpu_type/$cpu_type.c".
#
#  common_out_file	The name of the source file for code shared between
#			the compiler proper and the driver.
#
#  md_file		The name of the machine-description file, if
#			different from "$cpu_type/$cpu_type.md".
#
#  tmake_file		A list of machine-description-specific
#			makefile-fragments, if different from
#			"$cpu_type/t-$cpu_type".
#
#  extra_modes          The name of the file containing a list of extra
#                       machine modes, if necessary and different from
#                       "$cpu_type/$cpu_type-modes.def".
#
#  extra_objs		List of extra objects that should be linked into
#			the compiler proper (cc1, cc1obj, cc1plus)
#			depending on target.
#
#  extra_gcc_objs	List of extra objects that should be linked into
#			the compiler driver (gcc) depending on target.
#
#  extra_headers	List of used header files from the directory
#			config/${cpu_type}.
#
#  user_headers_inc_next_pre
#			List of header file names of internal gcc header
#			files, which should be prefixed by an include_next.
#  user_headers_inc_next_post
#			List of header file names of internal gcc header
#			files, which should be postfixed by an include_next.
#  use_gcc_tgmath	If set, add tgmath.h to the list of used header
#			files.
#
#  use_gcc_stdint	If "wrap", install a version of stdint.h that
#			wraps the system's copy for hosted compilations;
#			if "provide", provide a version of systems without
#			such a system header; otherwise "none", do not
#			provide such a header at all.
#
#  extra_passes		List of extra executables compiled for this target
#			machine, used for compiling from source to object.
#
#  extra_programs	Like extra_passes, but these are used when linking.
#
#  extra_options	List of target-dependent .opt files.
#
#  c_target_objs	List of extra target-dependent objects that be
#			linked into the C compiler only.
#
#  cxx_target_objs	List of extra target-dependent objects that be
#			linked into the C++ compiler only.
#
#  fortran_target_objs	List of extra target-dependent objects that be
#			linked into the fortran compiler only.
#
#  target_gtfiles       List of extra source files with type information.
#
#  xm_defines		List of macros to define when compiling for the
#			target machine.
#
#  xm_file		List of files to include when compiling for the
#			target machine.
#
#  use_collect2		Set to yes or no, depending on whether collect2
#			will be used.
#
#  target_cpu_default	Set to override the default target model.
#
#  gdb_needs_out_file_path
#			Set to yes if gdb needs a dir command with
#			`dirname $out_file`.
#
#  thread_file		Set to control which thread package to use.
#
#  gas			Set to yes or no depending on whether the target
#			system normally uses GNU as.
#
#  need_64bit_hwint	Set to yes if HOST_WIDE_INT must be 64 bits wide
#			for this target.  This is true if this target
#			supports "long" or "wchar_t" wider than 32 bits,
#			or BITS_PER_WORD is wider than 32 bits.
#			The setting made here must match the one made in
#			other locations such as libcpp/configure.ac
#
#  configure_default_options
#			Set to an initializer for configure_default_options
#			in configargs.h, based on --with-cpu et cetera.
#
#  native_system_header_dir
#			Where system header files are found for this
#			target.  This defaults to /usr/include.  If
#			the --with-sysroot configure option or the
#			--sysroot command line option is used this
#			will be relative to the sysroot.

# The following variables are used in each case-construct to build up the
# outgoing variables:
#
#  gnu_ld		Set to yes or no depending on whether the target
#			system normally uses GNU ld.
#
#  target_has_targetcm	Set to yes or no depending on whether the target
#			has its own definition of targetcm.
#
#  target_has_targetm_common	Set to yes or no depending on whether the
#			target has its own definition of targetm_common.

out_file=
common_out_file=
tmake_file=
extra_headers=
user_headers_inc_next_pre=
user_headers_inc_next_post=
use_gcc_tgmath=yes
use_gcc_stdint=none
extra_passes=
extra_programs=
extra_objs=
extra_gcc_objs=
extra_options=
c_target_objs=
cxx_target_objs=
fortran_target_objs=
target_has_targetcm=no
target_has_targetm_common=yes
tm_defines=
xm_defines=
# Set this to force installation and use of collect2.
use_collect2=
# Set this to override the default target model.
target_cpu_default=
# Set this if gdb needs a dir command with `dirname $out_file`
gdb_needs_out_file_path=
# Set this to control which thread package will be used.
thread_file=
# Reinitialize these from the flag values every loop pass, since some
# configure entries modify them.
gas="$gas_flag"
gnu_ld="$gnu_ld_flag"
default_use_cxa_atexit=no
default_gnu_indirect_function=no
target_gtfiles=
need_64bit_hwint=
need_64bit_isa=
native_system_header_dir=/usr/include

# Don't carry these over build->host->target.  Please.
xm_file=
md_file=

# Obsolete configurations.
case ${target} in
   alpha*-dec-osf5.1*			\
 | i[34567]86-*-interix3*		\
 | mips-sgi-irix6.5			\
 | mips*-*-openbsd*			\
 | score-*				\
 | *-*-solaris2.8*			\
 )
    if test "x$enable_obsolete" != xyes; then
      echo "*** Configuration ${target} is obsolete." >&2
      echo "*** Specify --enable-obsolete to build it anyway." >&2
      echo "*** Support will be REMOVED in the next major release of GCC," >&2
      echo "*** unless a maintainer comes forward." >&2
      exit 1
    fi;;
esac

# Unsupported targets list.  Do not put an entry in this list unless
# it would otherwise be caught by a more permissive pattern.  The list
# should be in alphabetical order.
case ${target} in
   i[34567]86-go32-*			\
 | i[34567]86-*-go32*			\
 | m68k-*-uclinuxoldabi*		\
 | mips64orion*-*-rtems*		\
 | pdp11-*-bsd				\
 | sparc-hal-solaris2*			\
 | thumb-*-*				\
 | *-*-freebsd[12] | *-*-freebsd[12].*	\
 | *-*-freebsd*aout*			\
 | *-*-linux*aout*			\
 | *-*-linux*coff*			\
 | *-*-linux*libc1*			\
 | *-*-linux*oldld*			\
 | *-*-rtemsaout*			\
 | *-*-rtemscoff*			\
 | *-*-solaris2				\
 | *-*-solaris2.[0-7]			\
 | *-*-solaris2.[0-7].*			\
 | *-*-sysv*		\
 | vax-*-vms*				\
 )
	echo "*** Configuration ${target} not supported" 1>&2
	exit 1
	;;
esac

# Set default cpu_type, tm_file, tm_p_file and xm_file so it can be
# updated in each machine entry.  Also set default extra_headers for some
# machines.
tm_p_file=
cpu_type=`echo ${target} | sed 's/-.*$//'`
cpu_is_64bit=
case ${target} in
m32c*-*-*)
        cpu_type=m32c
	tmake_file=m32c/t-m32c
	target_has_targetm_common=no
        ;;
alpha*-*-*)
	cpu_type=alpha
	need_64bit_hwint=yes
	extra_options="${extra_options} g.opt"
	;;
am33_2.0-*-linux*)
	cpu_type=mn10300
	;;
arm*-*-*)
	cpu_type=arm
	extra_headers="mmintrin.h arm_neon.h"
	c_target_objs="arm-c.o"
	cxx_target_objs="arm-c.o"
	extra_options="${extra_options} arm/arm-tables.opt"
	;;
avr-*-*)
	cpu_type=avr
	c_target_objs="avr-c.o"
	cxx_target_objs="avr-c.o"
	extra_options="${extra_options} avr/avr-tables.opt"
	;;
bfin*-*)
	cpu_type=bfin
	;;
crisv32-*)
	cpu_type=cris
	;;
frv*)	cpu_type=frv
	extra_options="${extra_options} g.opt"
	;;
moxie*)	cpu_type=moxie
	target_has_targetm_common=no
	;;
fido-*-*)
	cpu_type=m68k
	extra_headers=math-68881.h
	extra_options="${extra_options} m68k/m68k-tables.opt"
        ;;
i[34567]86-*-*)
	cpu_type=i386
	c_target_objs="i386-c.o"
	cxx_target_objs="i386-c.o"
	need_64bit_hwint=yes
	extra_options="${extra_options} fused-madd.opt"
	extra_headers="cpuid.h mmintrin.h mm3dnow.h xmmintrin.h emmintrin.h
		       pmmintrin.h tmmintrin.h ammintrin.h smmintrin.h
		       nmmintrin.h bmmintrin.h fma4intrin.h wmmintrin.h
		       immintrin.h x86intrin.h avxintrin.h xopintrin.h
		       ia32intrin.h cross-stdarg.h lwpintrin.h popcntintrin.h
		       lzcntintrin.h bmiintrin.h bmi2intrin.h tbmintrin.h
		       avx2intrin.h fmaintrin.h f16cintrin.h"
	;;
x86_64-*-*)
	cpu_type=i386
	c_target_objs="i386-c.o"
	cxx_target_objs="i386-c.o"
	extra_options="${extra_options} fused-madd.opt"
	extra_headers="cpuid.h mmintrin.h mm3dnow.h xmmintrin.h emmintrin.h
		       pmmintrin.h tmmintrin.h ammintrin.h smmintrin.h
		       nmmintrin.h bmmintrin.h fma4intrin.h wmmintrin.h
		       immintrin.h x86intrin.h avxintrin.h xopintrin.h
		       ia32intrin.h cross-stdarg.h lwpintrin.h popcntintrin.h
		       lzcntintrin.h bmiintrin.h tbmintrin.h bmi2intrin.h
		       avx2intrin.h fmaintrin.h f16cintrin.h"
	need_64bit_hwint=yes
	;;
ia64-*-*)
	extra_headers=ia64intrin.h
	need_64bit_hwint=yes
	extra_options="${extra_options} g.opt fused-madd.opt"
	;;
hppa*-*-*)
	cpu_type=pa
	;;
lm32*)
	extra_options="${extra_options} g.opt"
	;;
m32r*-*-*)
        cpu_type=m32r
	extra_options="${extra_options} g.opt"
        ;;
m68k-*-*)
	extra_headers=math-68881.h
	extra_options="${extra_options} m68k/m68k-tables.opt"
	;;
microblaze*-*-*)
        cpu_type=microblaze
	extra_options="${extra_options} g.opt"
        ;;
mips*-*-*)
	cpu_type=mips
	need_64bit_hwint=yes
	extra_headers="loongson.h"
	extra_options="${extra_options} g.opt mips/mips-tables.opt"
	;;
picochip-*-*)
        cpu_type=picochip
        ;;
powerpc*-*-*)
	cpu_type=rs6000
	extra_headers="ppc-asm.h altivec.h spe.h ppu_intrinsics.h paired.h spu2vmx.h vec_types.h si2vmx.h"
	need_64bit_hwint=yes
	case x$with_cpu in
	    xpowerpc64|xdefault64|x6[23]0|x970|xG5|xpower[34567]|xpower6x|xrs64a|xcell|xa2|xe500mc64)
		cpu_is_64bit=yes
		;;
	esac
	extra_options="${extra_options} g.opt fused-madd.opt rs6000/rs6000-tables.opt"
	;;
rs6000*-*-*)
	need_64bit_hwint=yes
	extra_options="${extra_options} g.opt fused-madd.opt rs6000/rs6000-tables.opt"
	;;
score*-*-*)
	cpu_type=score
	extra_options="${extra_options} g.opt"
	;;
sparc*-*-*)
	cpu_type=sparc
	c_target_objs="sparc-c.o"
	cxx_target_objs="sparc-c.o"
	extra_headers="visintrin.h"
	need_64bit_hwint=yes
	;;
spu*-*-*)
	cpu_type=spu
	need_64bit_hwint=yes
	;;
s390*-*-*)
	cpu_type=s390
	need_64bit_hwint=yes
	extra_options="${extra_options} fused-madd.opt"
	;;
# Note the 'l'; we need to be able to match e.g. "shle" or "shl".
sh[123456789lbe]*-*-* | sh-*-*)
	cpu_type=sh
	need_64bit_hwint=yes
	;;
v850*-*-*)
	cpu_type=v850
	;;
tic6x-*-*)
	cpu_type=c6x
	extra_headers="c6x_intrinsics.h"
	extra_options="${extra_options} c6x/c6x-tables.opt"
	;;
xtensa*-*-*)
	extra_options="${extra_options} fused-madd.opt"
	;;
esac

tm_file=${cpu_type}/${cpu_type}.h
if test -f ${srcdir}/config/${cpu_type}/${cpu_type}-protos.h
then
	tm_p_file=${cpu_type}/${cpu_type}-protos.h
fi
extra_modes=
if test -f ${srcdir}/config/${cpu_type}/${cpu_type}-modes.def
then
	extra_modes=${cpu_type}/${cpu_type}-modes.def
fi
if test -f ${srcdir}/config/${cpu_type}/${cpu_type}.opt
then
	extra_options="${extra_options} ${cpu_type}/${cpu_type}.opt"
fi

case ${target} in
i[34567]86-*-*)
	if test "x$enable_cld" = xyes; then
		tm_defines="${tm_defines} USE_IX86_CLD=1"
	fi
	if test "x$enable_frame_pointer" = xyes; then
		tm_defines="${tm_defines} USE_IX86_FRAME_POINTER=1"
	fi
	tm_file="vxworks-dummy.h ${tm_file}"
	;;
x86_64-*-*)
	tm_file="i386/biarch64.h ${tm_file}"
	if test "x$enable_cld" = xyes; then
		tm_defines="${tm_defines} USE_IX86_CLD=1"
	fi
	if test "x$enable_frame_pointer" = xyes; then
		tm_defines="${tm_defines} USE_IX86_FRAME_POINTER=1"
	fi
	tm_file="vxworks-dummy.h ${tm_file}"
	;;
esac

# On a.out targets, we need to use collect2.
case ${target} in
*-*-*aout*)
	use_collect2=yes
	;;
esac

# Common C libraries.
tm_defines="$tm_defines LIBC_GLIBC=1 LIBC_UCLIBC=2 LIBC_BIONIC=3"

# Common parts for widely ported systems.
case ${target} in
*-*-darwin*)
  tmake_file="t-darwin ${cpu_type}/t-darwin"
  tm_file="${tm_file} darwin.h"
  case ${target} in
  *-*-darwin9*)
    tm_file="${tm_file} darwin9.h"
    ;;
  *-*-darwin[12][0-9]*)
    tm_file="${tm_file} darwin9.h darwin10.h"
    ;;
  esac
  tm_file="${tm_file} ${cpu_type}/darwin.h"
  tm_p_file="${tm_p_file} darwin-protos.h"
  target_gtfiles="\$(srcdir)/config/darwin.c"
  extra_options="${extra_options} darwin.opt"
  c_target_objs="${c_target_objs} darwin-c.o"
  cxx_target_objs="${cxx_target_objs} darwin-c.o"
  fortran_target_objs="darwin-f.o"
  target_has_targetcm=yes
  extra_objs="darwin.o"
  extra_gcc_objs="darwin-driver.o"
  default_use_cxa_atexit=yes
  use_gcc_stdint=wrap
  case ${enable_threads} in
    "" | yes | posix) thread_file='posix' ;;
  esac
  ;;
*-*-freebsd*)
  # This is the generic ELF configuration of FreeBSD.  Later
  # machine-specific sections may refine and add to this
  # configuration.
  #
  # Due to tm_file entry ordering issues that vary between cpu
  # architectures, we only define fbsd_tm_file to allow the
  # machine-specific section to dictate the final order of all
  # entries of tm_file with the minor exception that components
  # of the tm_file set here will always be of the form:
  #
  # freebsd<version_number>.h [freebsd-<conf_option>.h ...] freebsd-spec.h freebsd.h
  #
  # The machine-specific section should not tamper with this
  # ordering but may order all other entries of tm_file as it
  # pleases around the provided core setting.
  gas=yes
  gnu_ld=yes
  fbsd_major=`echo ${target} | sed -e 's/.*freebsd//g' | sed -e 's/\..*//g'`
  tm_defines="${tm_defines} FBSD_MAJOR=${fbsd_major}"
  tmake_file="t-slibgcc"
  case ${enable_threads} in
    no)
      fbsd_tm_file="${fbsd_tm_file} freebsd-nthr.h"
      ;;
    "" | yes | posix)
      thread_file='posix'
      ;;
    *)
      echo 'Unknown thread configuration for FreeBSD'
      exit 1
      ;;
  esac
  fbsd_tm_file="${fbsd_tm_file} freebsd-spec.h freebsd.h freebsd-stdint.h"
  extra_options="$extra_options rpath.opt freebsd.opt"
  case ${target} in
    *-*-freebsd[345].*)
      :;;
    *)
      default_use_cxa_atexit=yes;;
  esac
  # need_64bit_hwint=yes # system compiler has this for all arch!
  use_gcc_stdint=wrap
  ;;
*-*-linux* | frv-*-*linux* | *-*-kfreebsd*-gnu | *-*-knetbsd*-gnu | *-*-gnu* | *-*-kopensolaris*-gnu)
  extra_options="$extra_options gnu-user.opt"
  gas=yes
  gnu_ld=yes
  case ${enable_threads} in
    "" | yes | posix) thread_file='posix' ;;
  esac
  tmake_file="t-slibgcc"
  case $target in
    *-*-linux* | frv-*-*linux* | *-*-kfreebsd*-gnu | *-*-knetbsd*-gnu | *-*-kopensolaris*-gnu)
      :;;
    *-*-gnu*)
      native_system_header_dir=/include
      ;;
  esac
  # glibc / uclibc / bionic switch.
  # uclibc and bionic aren't usable for GNU/Hurd and neither for GNU/k*BSD.
  case $target in
    *linux*)
      extra_options="$extra_options linux.opt";;
  esac
  case $target in
    *-*-*android*)
      tm_defines="$tm_defines DEFAULT_LIBC=LIBC_BIONIC"
      ;;
    *-*-*uclibc*)
      tm_defines="$tm_defines DEFAULT_LIBC=LIBC_UCLIBC"
      ;;
    *)
      tm_defines="$tm_defines DEFAULT_LIBC=LIBC_GLIBC"
      ;;
  esac
  # Assume that glibc or uClibc or Bionic are being used and so __cxa_atexit
  # is provided.
  default_use_cxa_atexit=yes
  use_gcc_tgmath=no
  use_gcc_stdint=wrap
  # Add Android userspace support to Linux targets.
  case $target in
    *linux*)
      tm_file="$tm_file linux-android.h"
      extra_options="$extra_options linux-android.opt"
      ;;
  esac
  # Enable compilation for Android by default for *android* targets.
  case $target in
    *-*-*android*)
      tm_defines="$tm_defines ANDROID_DEFAULT=1"
      ;;
    *)
      tm_defines="$tm_defines ANDROID_DEFAULT=0"
      ;;
  esac
  ;;
*-*-netbsd*)
  tmake_file="t-slibgcc"
  gas=yes
  gnu_ld=yes

  # NetBSD 2.0 and later get POSIX threads enabled by default.
  # Allow them to be explicitly enabled on any other version.
  case ${enable_threads} in
    "")
      case ${target} in
        *-*-netbsd[2-9]* | *-*-netbsdelf[2-9]*)
          thread_file='posix'
          tm_defines="${tm_defines} NETBSD_ENABLE_PTHREADS"
          ;;
      esac
      ;;
    yes | posix)
      thread_file='posix'
      tm_defines="${tm_defines} NETBSD_ENABLE_PTHREADS"
      ;;
  esac

  # NetBSD 2.0 and later provide __cxa_atexit(), which we use by
  # default (unless overridden by --disable-__cxa_atexit).
  case ${target} in
    *-*-netbsd[2-9]* | *-*-netbsdelf[2-9]*)
      default_use_cxa_atexit=yes
      ;;
  esac
  ;;
*-*-openbsd*)
  tmake_file="t-openbsd"
  case ${enable_threads} in
    yes)
      thread_file='posix'
      ;;
  esac
  case ${target} in
    *-*-openbsd2.*|*-*-openbsd3.[012])
      tm_defines="${tm_defines} HAS_LIBC_R=1" ;;
  esac
  ;;
*-*-rtems*)
  case ${enable_threads} in
    yes) thread_file='rtems' ;;
  esac
  extra_options="${extra_options} rtems.opt"
  use_gcc_stdint=wrap
  ;;
*-*-uclinux*)
  extra_options="$extra_options gnu-user.opt"
  use_gcc_stdint=wrap
  tm_defines="$tm_defines DEFAULT_LIBC=LIBC_UCLIBC SINGLE_LIBC"
  ;;
*-*-solaris2*)
  # i?86-*-solaris2* needs to insert headers between cpu default and
  # Solaris 2 specific ones.
  sol2_tm_file="dbxelf.h elfos.h ${cpu_type}/sysv4.h sol2.h ${cpu_type}/sol2.h"
  case ${target} in
    *-*-solaris2.1[0-9]*)
      sol2_tm_file="${sol2_tm_file} sol2-10.h"
      use_gcc_stdint=wrap
      ;;
    *)
      use_gcc_stdint=provide
      ;;
  esac
  if test x$gnu_ld = xyes; then
    tm_file="usegld.h ${tm_file}"
  fi
  if test x$gas = xyes; then
    tm_file="usegas.h ${tm_file}"
  fi
  tm_p_file="${tm_p_file} sol2-protos.h"
  tmake_file="${tmake_file} t-sol2 t-slibgcc"
  c_target_objs="${c_target_objs} sol2-c.o"
  cxx_target_objs="${cxx_target_objs} sol2-c.o sol2-cxx.o"
  extra_objs="sol2.o sol2-stubs.o"
  extra_options="${extra_options} sol2.opt"
  case ${enable_threads}:${have_pthread_h}:${have_thread_h} in
    "":yes:* | yes:yes:* )
      thread_file=posix
      ;;
  esac
  ;;
*-*-*vms*)
  extra_options="${extra_options} vms/vms.opt"
  xmake_file=vms/x-vms
  tmake_file="vms/t-vms t-slibgcc"
  extra_objs="vms.o"
  target_gtfiles="$target_gtfiles \$(srcdir)/config/vms/vms.c"
  tm_p_file="${tm_p_file} vms/vms-protos.h"
  c_target_objs="vms-c.o"
  cxx_target_objs="vms-c.o"
  if test x$gnu_ld != xyes; then
    # Build wrappers for native case.
    extra_programs="ld\$(exeext) ar\$(exeext)"
    tmake_file="$tmake_file vms/t-vmsnative"
  fi
  ;;
*-*-vxworks*)
  tmake_file=t-vxworks
  xm_defines=POSIX
  extra_options="${extra_options} vxworks.opt"
  extra_objs=vxworks.o
  case ${enable_threads} in
    no) ;;
    "" | yes | vxworks) thread_file='vxworks' ;;
    *) echo 'Unknown thread configuration for VxWorks'; exit 1 ;;
  esac
  ;;
*-*-elf)
  # Assume that newlib is being used and so __cxa_atexit is provided.
  default_use_cxa_atexit=yes
  use_gcc_stdint=wrap
  ;;
esac

case ${target} in
alpha*-*-linux*)
	tm_file="${tm_file} alpha/elf.h alpha/linux.h alpha/linux-elf.h glibc-stdint.h"
	extra_options="${extra_options} alpha/elf.opt"
	target_cpu_default="MASK_GAS"
	;;
alpha*-*-freebsd*)
	tm_file="${tm_file} ${fbsd_tm_file} alpha/elf.h alpha/freebsd.h"
	extra_options="${extra_options} alpha/elf.opt"
	target_cpu_default="MASK_GAS"
	;;
alpha*-*-netbsd*)
	tm_file="${tm_file} netbsd.h alpha/elf.h netbsd-elf.h alpha/netbsd.h"
	extra_options="${extra_options} netbsd.opt netbsd-elf.opt \
		       alpha/elf.opt"
	target_cpu_default="MASK_GAS"
	;;
alpha*-*-openbsd*)
	tm_defines="${tm_defines} OBSD_HAS_DECLARE_FUNCTION_NAME OBSD_HAS_DECLARE_FUNCTION_SIZE OBSD_HAS_DECLARE_OBJECT"
	tm_file="alpha/alpha.h alpha/elf.h openbsd.h openbsd-stdint.h alpha/openbsd.h openbsd-libpthread.h"
	extra_options="${extra_options} openbsd.opt alpha/elf.opt"
	# default x-alpha is only appropriate for dec-osf.
	target_cpu_default="MASK_GAS"
	;;
alpha*-dec-osf5.1*)
	if test x$stabs = xyes
	then
		tm_file="${tm_file} dbx.h"
	fi
	# mips-tfile and mips-tdump are only used with the native assembler
	# and require the Tru64 UNIX <a.out.h>, so only build native.
	if test x$gas != xyes && test x${host} = x${target}
	then
		extra_passes="mips-tfile mips-tdump"
	fi
	use_collect2=yes
	tmake_file="t-slibgcc"
	tm_file="${tm_file} alpha/osf5.h"
	tm_defines="${tm_defines} TARGET_SUPPORT_ARCH=1"
	extra_options="${extra_options} rpath.opt alpha/osf5.opt"
	extra_headers=va_list.h
	use_gcc_stdint=provide
	case ${enable_threads} in
	  "" | yes | posix)
	    thread_file='posix'
	    ;;
	esac
	;;
alpha64-dec-*vms*)
	tm_file="${tm_file} vms/vms.h vms/vms64.h alpha/vms.h"
	xm_file="alpha/xm-vms.h vms/xm-vms64.h"
	tmake_file="${tmake_file} vms/t-vms64 alpha/t-vms"
	;;
alpha*-dec-*vms*)
	tm_file="${tm_file} vms/vms.h alpha/vms.h"
	xm_file="alpha/xm-vms.h"
	tmake_file="${tmake_file} alpha/t-vms"
	;;
arm-wrs-vxworks)
	tm_file="elfos.h arm/elf.h arm/aout.h ${tm_file} vx-common.h vxworks.h arm/vxworks.h"
	extra_options="${extra_options} arm/vxworks.opt"
	tmake_file="${tmake_file} arm/t-arm arm/t-vxworks"
	;;
arm*-*-freebsd*)
	tm_file="dbxelf.h elfos.h ${fbsd_tm_file} arm/elf.h arm/aout.h arm/freebsd.h arm/arm.h"
	tmake_file="${tmake_file} arm/t-arm arm/t-strongarm-elf"
	;;
arm*-*-netbsdelf*)
	tm_file="dbxelf.h elfos.h netbsd.h netbsd-elf.h arm/elf.h arm/aout.h arm/arm.h arm/netbsd-elf.h"
	extra_options="${extra_options} netbsd.opt netbsd-elf.opt"
	tmake_file="${tmake_file} arm/t-arm"
	;;
arm*-*-linux*)			# ARM GNU/Linux with ELF
	tm_file="dbxelf.h elfos.h gnu-user.h linux.h linux-android.h glibc-stdint.h arm/elf.h arm/linux-gas.h arm/linux-elf.h"
	case $target in
	arm*b-*)
		tm_defines="${tm_defines} TARGET_BIG_ENDIAN_DEFAULT=1"
		;;
	esac
	tmake_file="${tmake_file} arm/t-arm"
	case ${target} in
	arm*-*-linux-*eabi)
	    tm_file="$tm_file arm/bpabi.h arm/linux-eabi.h"
	    tmake_file="$tmake_file arm/t-arm-elf arm/t-bpabi arm/t-linux-eabi"
	    # Define multilib configuration for arm-linux-androideabi.
	    case ${target} in
	    *-androideabi)
		tmake_file="$tmake_file arm/t-linux-androideabi"
		;;
	    esac
	    # Pull in spec changes for GRTEv2 configurations.
	    case ${target} in
	    *-grtev2-*)
		tm_file="${tm_file} linux-grtev2.h arm/linux-grtev2.h"
		;;
	    esac
  	    # The BPABI long long divmod functions return a 128-bit value in
	    # registers r0-r3.  Correctly modeling that requires the use of
	    # TImode.
	    need_64bit_hwint=yes
	    # The EABI requires the use of __cxa_atexit.
	    default_use_cxa_atexit=yes
	    ;;
	*)
	    tmake_file="$tmake_file arm/t-linux"
	    ;;
	esac
	with_tls=${with_tls:-gnu}
	tm_file="$tm_file arm/aout.h arm/arm.h"
	;;
arm*-*-uclinux*)		# ARM ucLinux
	tm_file="dbxelf.h elfos.h arm/unknown-elf.h arm/elf.h arm/linux-gas.h arm/uclinux-elf.h glibc-stdint.h"
	tmake_file="arm/t-arm arm/t-arm-elf"
	case ${target} in
	arm*-*-uclinux*eabi)
	    tm_file="$tm_file arm/bpabi.h arm/uclinux-eabi.h"
	    tmake_file="$tmake_file arm/t-bpabi"
  	    # The BPABI long long divmod functions return a 128-bit value in
	    # registers r0-r3.  Correctly modeling that requires the use of
	    # TImode.
	    need_64bit_hwint=yes
	    # The EABI requires the use of __cxa_atexit.
	    default_use_cxa_atexit=yes
	esac
	tm_file="$tm_file arm/aout.h arm/arm.h"
	;;
arm*-*-ecos-elf)
	tm_file="dbxelf.h elfos.h newlib-stdint.h arm/unknown-elf.h arm/elf.h arm/aout.h arm/arm.h arm/ecos-elf.h"
	tmake_file="arm/t-arm arm/t-arm-elf"
	;;
arm*-*-eabi* | arm*-*-symbianelf* | arm*-*-rtemseabi*)
	# The BPABI long long divmod functions return a 128-bit value in
	# registers r0-r3.  Correctly modeling that requires the use of
	# TImode.
	need_64bit_hwint=yes
	default_use_cxa_atexit=yes
	tm_file="dbxelf.h elfos.h arm/unknown-elf.h arm/elf.h arm/bpabi.h"
	tmake_file="arm/t-arm arm/t-arm-elf"
	case ${target} in
	arm*-*-eabi*)
	  tm_file="$tm_file newlib-stdint.h"
	  tmake_file="${tmake_file} arm/t-bpabi"
	  use_gcc_stdint=wrap
	  ;;
	arm*-*-rtemseabi*)
	  tm_file="${tm_file} rtems.h arm/rtems-eabi.h newlib-stdint.h"
	  tmake_file="${tmake_file} arm/t-bpabi t-rtems arm/t-rtems-eabi"
	  ;;
	arm*-*-symbianelf*)
	  tm_file="${tm_file} arm/symbian.h"
	  # We do not include t-bpabi for Symbian OS because the system
	  # provides its own implementation of the BPABI functions.
	  tmake_file="${tmake_file} arm/t-symbian"
	  ;;
	esac
	tm_file="${tm_file} arm/aout.h arm/arm.h"
	;;
arm*-*-rtems*)
	tm_file="dbxelf.h elfos.h arm/unknown-elf.h arm/elf.h arm/aout.h arm/arm.h arm/rtems-elf.h rtems.h newlib-stdint.h"
	tmake_file="arm/t-arm arm/t-arm-elf t-rtems arm/t-rtems"
	;;
arm*-*-elf)
	tm_file="dbxelf.h elfos.h newlib-stdint.h arm/unknown-elf.h arm/elf.h arm/aout.h arm/arm.h"
	tmake_file="arm/t-arm arm/t-arm-elf"
	;;
arm*-wince-pe*)
	tm_file="arm/semi.h arm/aout.h arm/arm.h arm/coff.h dbxcoff.h arm/pe.h arm/wince-pe.h"
	tmake_file="arm/t-arm arm/t-wince-pe"
	extra_options="${extra_options} arm/pe.opt"
	extra_objs="pe.o"
	;;
avr-*-rtems*)
	tm_file="elfos.h avr/elf.h avr/avr.h dbxelf.h avr/rtems.h rtems.h newlib-stdint.h"
	tmake_file="avr/t-avr t-rtems avr/t-rtems"
	extra_gcc_objs="driver-avr.o avr-devices.o"
	extra_objs="avr-devices.o avr-log.o"
	;;
avr-*-*)
	tm_file="elfos.h avr/elf.h avr/avr.h dbxelf.h newlib-stdint.h"
	use_gcc_stdint=wrap
	extra_gcc_objs="driver-avr.o avr-devices.o"
	extra_objs="avr-devices.o avr-log.o"
	;;
bfin*-elf*)
	tm_file="${tm_file} dbxelf.h elfos.h newlib-stdint.h bfin/elf.h"
	tmake_file=bfin/t-bfin-elf
	use_collect2=no
	;;
bfin*-uclinux*)
	tm_file="${tm_file} dbxelf.h elfos.h bfin/elf.h gnu-user.h linux.h glibc-stdint.h bfin/uclinux.h"
	tmake_file=bfin/t-bfin-uclinux
	use_collect2=no
	;;
bfin*-linux-uclibc*)
	tm_file="${tm_file} dbxelf.h elfos.h bfin/elf.h gnu-user.h linux.h glibc-stdint.h bfin/linux.h ./linux-sysroot-suffix.h"
	tmake_file="bfin/t-bfin-linux t-slibgcc"
	use_collect2=no
	;;
bfin*-rtems*)
	tm_file="${tm_file} dbxelf.h elfos.h bfin/elf.h bfin/rtems.h rtems.h newlib-stdint.h"
	tmake_file="t-rtems bfin/t-rtems"
	;;
bfin*-*)
	tm_file="${tm_file} dbxelf.h elfos.h newlib-stdint.h bfin/elf.h"
	use_collect2=no
	use_gcc_stdint=wrap
	;;
crisv32-*-elf | crisv32-*-none)
	tm_file="dbxelf.h elfos.h newlib-stdint.h ${tm_file}"
	tmake_file="cris/t-cris"
	target_cpu_default=32
	gas=yes
	extra_options="${extra_options} cris/elf.opt"
	use_gcc_stdint=wrap
	;;
cris-*-elf | cris-*-none)
	tm_file="dbxelf.h elfos.h newlib-stdint.h ${tm_file}"
	tmake_file="cris/t-cris cris/t-elfmulti"
	gas=yes
	extra_options="${extra_options} cris/elf.opt"
	use_gcc_stdint=wrap
	;;
crisv32-*-linux* | cris-*-linux*)
	tm_file="dbxelf.h elfos.h ${tm_file} gnu-user.h linux.h glibc-stdint.h cris/linux.h"
	# We need to avoid using t-linux, so override default tmake_file
	tmake_file="cris/t-cris cris/t-linux t-slibgcc"
	extra_options="${extra_options} cris/linux.opt"
	case $target in
	  cris-*-*)
		target_cpu_default=10
		;;
	  crisv32-*-*)
		target_cpu_default=32
		;;
	esac
	;;
epiphany-*-elf )
	tm_file="dbxelf.h elfos.h newlib-stdint.h ${tm_file}"
	tmake_file="epiphany/t-epiphany"
	extra_options="${extra_options} fused-madd.opt"
	extra_objs="$extra_objs mode-switch-use.o resolve-sw-modes.o"
	tm_defines="${tm_defines} EPIPHANY_STACK_OFFSET=${with_stack_offset:-8}"
	extra_headers="epiphany_intrinsics.h"
	;;
fr30-*-elf)
	tm_file="dbxelf.h elfos.h newlib-stdint.h ${tm_file}"
	;;
frv-*-elf)
	tm_file="dbxelf.h elfos.h newlib-stdint.h ${tm_file}"
	tmake_file=frv/t-frv
	;;
frv-*-*linux*)
	tm_file="dbxelf.h elfos.h ${tm_file} \
	         gnu-user.h linux.h glibc-stdint.h frv/linux.h"
	tmake_file="${tmake_file} frv/t-frv frv/t-linux"
	;;
moxie-*-elf)
	gas=yes
	gnu_ld=yes
	tm_file="dbxelf.h elfos.h newlib-stdint.h ${tm_file}"
	tmake_file="${tmake_file} moxie/t-moxie"
	;;
moxie-*-uclinux*)
	gas=yes
	gnu_ld=yes
	tm_file="dbxelf.h elfos.h ${tm_file} gnu-user.h linux.h glibc-stdint.h moxie/uclinux.h"
	tmake_file="${tmake_file} moxie/t-moxie"
	;;
moxie-*-rtems*)
	tmake_file="${tmake_file} moxie/t-moxie t-rtems"
	tm_file="moxie/moxie.h dbxelf.h elfos.h moxie/rtems.h rtems.h newlib-stdint.h"
	;;
h8300-*-rtems*)
	tmake_file="h8300/t-h8300 t-rtems h8300/t-rtems"
	tm_file="h8300/h8300.h dbxelf.h elfos.h h8300/elf.h h8300/rtems.h rtems.h newlib-stdint.h"
	;;
h8300-*-elf*)
	tmake_file="h8300/t-h8300"
	tm_file="h8300/h8300.h dbxelf.h elfos.h newlib-stdint.h h8300/elf.h"
	;;
hppa*64*-*-linux*)
	target_cpu_default="MASK_PA_11|MASK_PA_20"
	tm_file="pa/pa64-start.h ${tm_file} dbxelf.h elfos.h gnu-user.h linux.h \
		 glibc-stdint.h pa/pa-linux.h pa/pa64-regs.h pa/pa-64.h \
		 pa/pa64-linux.h"
	gas=yes gnu_ld=yes
	need_64bit_hwint=yes
	;;
hppa*-*-linux*)
	target_cpu_default="MASK_PA_11|MASK_NO_SPACE_REGS"
	tm_file="${tm_file} dbxelf.h elfos.h gnu-user.h linux.h glibc-stdint.h pa/pa-linux.h \
		 pa/pa32-regs.h pa/pa32-linux.h"
	;;
# port not yet contributed.
#hppa*-*-openbsd*)
#	target_cpu_default="MASK_PA_11"
#	;;
hppa[12]*-*-hpux10*)
	case ${target} in
	hppa1.1-*-* | hppa2*-*-*)
		target_cpu_default="MASK_PA_11"
		;;
	esac
	tm_file="${tm_file} pa/pa32-regs.h dbxelf.h pa/som.h \
		 pa/pa-hpux.h pa/pa-hpux10.h"
	extra_options="${extra_options} pa/pa-hpux.opt pa/pa-hpux10.opt"
	case ${target} in
	*-*-hpux10.[1-9]*)
		tm_file="${tm_file} pa/pa-hpux1010.h"
		extra_options="${extra_options} pa/pa-hpux1010.opt"
		;;
	esac
	use_gcc_stdint=provide
	tm_file="${tm_file} hpux-stdint.h"
	tmake_file="t-slibgcc"
	case ${enable_threads} in
	  "")
	    if test x$have_pthread_h = xyes ; then
	      tmake_file="${tmake_file} pa/t-dce-thr"
	    fi
	    ;;
	  yes | dce)
	    tmake_file="${tmake_file} pa/t-dce-thr"
	    ;;
	esac
	use_collect2=yes
	gas=yes
	if test "x$with_dwarf2" != x; then
		echo "Warning: dwarf2 debug format is not supported for this target, --with-dwarf2 ignored" 1>&2
		dwarf2=no
	fi
	;;
hppa*64*-*-hpux11*)
	target_cpu_default="MASK_PA_11|MASK_PA_20"
	if test x$gnu_ld = xyes
	then
		target_cpu_default="${target_cpu_default}|MASK_GNU_LD"
	fi
	tm_file="pa/pa64-start.h ${tm_file} dbxelf.h elfos.h \
		 pa/pa64-regs.h pa/pa-hpux.h pa/pa-hpux1010.h \
		 pa/pa-hpux11.h"
	case ${target} in
	*-*-hpux11.[12]*)
		tm_file="${tm_file} pa/pa-hpux1111.h pa/pa-64.h pa/pa64-hpux.h"
		extra_options="${extra_options} pa/pa-hpux1111.opt"
		;;
	*-*-hpux11.[3-9]*)
		tm_file="${tm_file} pa/pa-hpux1131.h pa/pa-64.h pa/pa64-hpux.h"
		extra_options="${extra_options} pa/pa-hpux1131.opt"
		;;
	*)
		tm_file="${tm_file} pa/pa-64.h pa/pa64-hpux.h"
		;;
	esac
	extra_options="${extra_options} pa/pa-hpux.opt \
		       pa/pa-hpux1010.opt pa/pa64-hpux.opt hpux11.opt"
	need_64bit_hwint=yes
	tmake_file="t-slibgcc"
	case x${enable_threads} in
	x | xyes | xposix )
		thread_file=posix
		;;
	esac
	gas=yes
	case ${target} in
	  *-*-hpux11.[01]*)
		use_gcc_stdint=provide
		tm_file="${tm_file} hpux-stdint.h"
		;;
	  *-*-hpux11.[23]*)
		use_gcc_stdint=wrap
		tm_file="${tm_file} hpux-stdint.h"
		;;
	esac
	;;
hppa[12]*-*-hpux11*)
	case ${target} in
	hppa1.1-*-* | hppa2*-*-*)
		target_cpu_default="MASK_PA_11"
		;;
	esac
	tm_file="${tm_file} pa/pa32-regs.h dbxelf.h pa/som.h \
		 pa/pa-hpux.h pa/pa-hpux1010.h pa/pa-hpux11.h"
	extra_options="${extra_options} pa/pa-hpux.opt pa/pa-hpux1010.opt \
		       hpux11.opt"
	case ${target} in
	*-*-hpux11.[12]*)
		tm_file="${tm_file} pa/pa-hpux1111.h"
		extra_options="${extra_options} pa/pa-hpux1111.opt"
		;;
	*-*-hpux11.[3-9]*)
		tm_file="${tm_file} pa/pa-hpux1131.h"
		extra_options="${extra_options} pa/pa-hpux1131.opt"
		;;
	esac
	tmake_file="t-slibgcc"
	case x${enable_threads} in
	x | xyes | xposix )
		thread_file=posix
		;;
	esac
	use_collect2=yes
	gas=yes
	case ${target} in
	  *-*-hpux11.[01]*)
		use_gcc_stdint=provide
		tm_file="${tm_file} hpux-stdint.h"
		;;
	  *-*-hpux11.[23]*)
		use_gcc_stdint=wrap
		tm_file="${tm_file} hpux-stdint.h"
		;;
	esac
	if test "x$with_dwarf2" != x; then
		echo "Warning: dwarf2 debug format is not supported for this target, --with-dwarf2 ignored" 1>&2
		dwarf2=no
	fi
	;;
i[34567]86-*-darwin*)
	need_64bit_isa=yes
	# Baseline choice for a machine that allows m64 support.
	with_cpu=${with_cpu:-core2}
	tmake_file="${tmake_file} t-slibgcc"
	;;
x86_64-*-darwin*)
	with_cpu=${with_cpu:-core2}
	tmake_file="${tmake_file} ${cpu_type}/t-darwin64 t-slibgcc"
	tm_file="${tm_file} ${cpu_type}/darwin64.h"
	;;
i[34567]86-*-elf*)
	tm_file="${tm_file} i386/unix.h i386/att.h dbxelf.h elfos.h newlib-stdint.h i386/i386elf.h"
	;;
x86_64-*-elf*)
	tm_file="${tm_file} i386/unix.h i386/att.h dbxelf.h elfos.h newlib-stdint.h i386/i386elf.h i386/x86-64.h"
	;;
i[34567]86-*-freebsd*)
	tm_file="${tm_file} i386/unix.h i386/att.h dbxelf.h elfos.h ${fbsd_tm_file} i386/freebsd.h"
	;;
x86_64-*-freebsd*)
	tm_file="${tm_file} i386/unix.h i386/att.h dbxelf.h elfos.h ${fbsd_tm_file} i386/x86-64.h i386/freebsd.h i386/freebsd64.h"
	;;
i[34567]86-*-netbsdelf*)
	tm_file="${tm_file} i386/unix.h i386/att.h dbxelf.h elfos.h netbsd.h netbsd-elf.h i386/netbsd-elf.h"
	extra_options="${extra_options} netbsd.opt netbsd-elf.opt"
	;;
x86_64-*-netbsd*)
	tm_file="${tm_file} i386/unix.h i386/att.h dbxelf.h elfos.h netbsd.h netbsd-elf.h i386/x86-64.h i386/netbsd64.h"
	extra_options="${extra_options} netbsd.opt netbsd-elf.opt"
	;;
i[34567]86-*-openbsd2.*|i[34567]86-*openbsd3.[0123])
	tm_file="i386/i386.h i386/unix.h i386/bsd.h i386/gas.h i386/gstabs.h openbsd-oldgas.h openbsd.h i386/openbsd.h"
	extra_options="${extra_options} openbsd.opt"
	# needed to unconfuse gdb
	tmake_file="${tmake_file} t-openbsd i386/t-openbsd"
	# we need collect2 until our bug is fixed...
	use_collect2=yes
	;;
i[34567]86-*-openbsd*)
	tm_file="${tm_file} i386/unix.h i386/att.h dbxelf.h elfos.h"
	tm_file="${tm_file} openbsd.h openbsd-stdint.h openbsd-libpthread.h i386/openbsdelf.h"
	extra_options="${extra_options} openbsd.opt"
	gas=yes
	gnu_ld=yes
	;;
i[34567]86-*-linux* | i[34567]86-*-kfreebsd*-gnu | i[34567]86-*-knetbsd*-gnu | i[34567]86-*-gnu* | i[34567]86-*-kopensolaris*-gnu)
			# Intel 80386's running GNU/*
			# with ELF format using glibc 2
	tm_file="${tm_file} i386/unix.h i386/att.h dbxelf.h elfos.h gnu-user.h glibc-stdint.h"
	case ${target} in
	i[34567]86-*-linux*)
		tm_file="${tm_file} linux.h"
		# Assume modern glibc
		default_gnu_indirect_function=yes
		if test x$enable_targets = xall; then
			tm_file="${tm_file} i386/x86-64.h i386/gnu-user64.h i386/linux64.h"
			tm_defines="${tm_defines} TARGET_BI_ARCH=1"
			tmake_file="${tmake_file} i386/t-linux64"
			x86_multilibs="${with_multilib_list}"
			if test "$x86_multilibs" = "default"; then
				x86_multilibs="m64,m32"
			fi
			x86_multilibs=`echo $x86_multilibs | sed -e 's/,/ /g'`
			for x86_multilib in ${x86_multilibs}; do
				case ${x86_multilib} in
				m32 | m64 | mx32)
					TM_MULTILIB_CONFIG="${TM_MULTILIB_CONFIG},${x86_multilib}"
					;;
				*)
					echo "--with-multilib-list=${x86_with_multilib} not supported."
					exit 1
				esac
			done
			TM_MULTILIB_CONFIG=`echo $TM_MULTILIB_CONFIG | sed 's/^,//'`
			need_64bit_isa=yes
			case X"${with_cpu}" in
			Xgeneric|Xatom|Xcore2|Xcorei7|Xcorei7-avx|Xnocona|Xx86-64|Xbdver2|Xbdver1|Xbtver1|Xamdfam10|Xbarcelona|Xk8|Xopteron|Xathlon64|Xathlon-fx|Xathlon64-sse3|Xk8-sse3|Xopteron-sse3)
				;;
			X)
				if test x$with_cpu_64 = x; then
					with_cpu_64=generic
				fi
				;;
			*)
				echo "Unsupported CPU used in --with-cpu=$with_cpu, supported values:" 1>&2
				echo "generic atom core2 corei7 corei7-avx nocona x86-64 bdver2 bdver1 btver1 amdfam10 barcelona k8 opteron athlon64 athlon-fx athlon64-sse3 k8-sse3 opteron-sse3" 1>&2
				exit 1
				;;
			esac
		else
			tm_file="${tm_file} i386/gnu-user.h i386/linux.h"
		fi
		;;
	i[34567]86-*-knetbsd*-gnu)
		tm_file="${tm_file} i386/gnu-user.h knetbsd-gnu.h i386/knetbsd-gnu.h"
		;;
	i[34567]86-*-kfreebsd*-gnu)
		tm_file="${tm_file} i386/gnu-user.h kfreebsd-gnu.h i386/kfreebsd-gnu.h"
		;;
	i[34567]86-*-kopensolaris*-gnu)
		tm_file="${tm_file} i386/gnu-user.h kopensolaris-gnu.h i386/kopensolaris-gnu.h"
		;;
	i[34567]86-*-gnu*)
		tm_file="$tm_file i386/gnu-user.h gnu.h i386/gnu.h"
		;;
	esac
<<<<<<< HEAD
	tmake_file="${tmake_file} i386/t-crtstuff"
	# This is a hack to avoid a configuration mismatch
	# until the toplevel libgcc move is complete.
	extra_parts="${extra_parts} crtprec32.o crtprec64.o crtprec80.o crtfastmath.o"
	if [ "$with_sysroot" = "/usr/grte/v2" ]; then
	  tm_file="${tm_file} linux-grtev2.h"
	fi
=======
>>>>>>> 164038c2
	;;
x86_64-*-linux* | x86_64-*-kfreebsd*-gnu | x86_64-*-knetbsd*-gnu)
	tm_file="${tm_file} i386/unix.h i386/att.h dbxelf.h elfos.h gnu-user.h glibc-stdint.h \
		 i386/x86-64.h i386/gnu-user64.h"
	case ${target} in
	x86_64-*-linux*)
		tm_file="${tm_file} linux.h i386/linux64.h"
		# Assume modern glibc
		default_gnu_indirect_function=yes
	  	;;
	x86_64-*-kfreebsd*-gnu)
		tm_file="${tm_file} kfreebsd-gnu.h i386/kfreebsd-gnu64.h"
		;;
	x86_64-*-knetbsd*-gnu)
		tm_file="${tm_file} knetbsd-gnu.h"
		;;
	esac
	tmake_file="${tmake_file} i386/t-linux64"
	x86_multilibs="${with_multilib_list}"
	if test "$x86_multilibs" = "default"; then
		x86_multilibs="m64,m32"
	fi
	x86_multilibs=`echo $x86_multilibs | sed -e 's/,/ /g'`
	for x86_multilib in ${x86_multilibs}; do
		case ${x86_multilib} in
		m32 | m64 | mx32)
			TM_MULTILIB_CONFIG="${TM_MULTILIB_CONFIG},${x86_multilib}"
			;;
		*)
			echo "--with-multilib-list=${x86_with_multilib} not supported."
			exit 1
		esac
	done
	TM_MULTILIB_CONFIG=`echo $TM_MULTILIB_CONFIG | sed 's/^,//'`
	if [ "$with_sysroot" = "/usr/grte/v2" ]; then
	  tm_file="${tm_file} linux-grtev2.h"
	fi
	;;
i[34567]86-pc-msdosdjgpp*)
	xm_file=i386/xm-djgpp.h
	tm_file="dbxcoff.h ${tm_file} i386/unix.h i386/bsd.h i386/gas.h i386/djgpp.h i386/djgpp-stdint.h"
	native_system_header_dir=/dev/env/DJDIR/include
	extra_options="${extra_options} i386/djgpp.opt"
	gnu_ld=yes
	gas=yes
	use_gcc_stdint=wrap
	;;
i[34567]86-*-lynxos*)
	xm_defines=POSIX
	tm_file="${tm_file} i386/unix.h i386/att.h dbxelf.h elfos.h i386/lynx.h lynx.h"
	tmake_file="${tmake_file} t-lynx"
	extra_options="${extra_options} lynx.opt"
	thread_file=lynx
	gnu_ld=yes
	gas=yes
	;;
i[34567]86-*-nto-qnx*)
	tm_file="${tm_file} i386/att.h dbxelf.h tm-dwarf2.h elfos.h i386/unix.h i386/nto.h"
	extra_options="${extra_options} i386/nto.opt"
	gnu_ld=yes
	gas=yes
	;;
i[34567]86-*-rtems*)
	tm_file="${tm_file} i386/unix.h i386/att.h dbxelf.h elfos.h i386/i386elf.h i386/rtemself.h rtems.h newlib-stdint.h"
	tmake_file="${tmake_file} i386/t-rtems t-rtems"
	;;
i[34567]86-*-solaris2* | x86_64-*-solaris2.1[0-9]*)
	tm_file="${tm_file} i386/unix.h i386/att.h ${sol2_tm_file}"
	# Set default arch_32 to pentium4, tune_32 to generic like the other
	# i386 targets, although config.guess defaults to i386-pc-solaris2*.
	case ${target} in
	*-*-solaris2.[89]*)
		# Solaris 8 and 9/x86 cannot execute SSE/SSE2 instructions by
		# default.
		with_arch_32=${with_arch_32:-pentiumpro}
		;;
	*)
		with_arch_32=${with_arch_32:-pentium4}
		;;
	esac
	with_tune_32=${with_tune_32:-generic}
	case ${target} in
	*-*-solaris2.1[0-9]*)
		tm_file="${tm_file} i386/x86-64.h i386/sol2-bi.h sol2-bi.h"
		tm_defines="${tm_defines} TARGET_BI_ARCH=1"
		tmake_file="$tmake_file i386/t-sol2-64"
		need_64bit_isa=yes
		case X"${with_cpu}" in
		Xgeneric|Xatom|Xcore2|Xcorei7|Xcorei7-avx|Xnocona|Xx86-64|Xbdver2|Xbdver1|Xbtver1|Xamdfam10|Xbarcelona|Xk8|Xopteron|Xathlon64|Xathlon-fx|Xathlon64-sse3|Xk8-sse3|Xopteron-sse3)
			;;
		X)
			if test x$with_cpu_64 = x; then
				with_cpu_64=generic
			fi
			;;
		*)
			echo "Unsupported CPU used in --with-cpu=$with_cpu, supported values:" 1>&2
			echo "generic atom core2 corei7 corei7-avx nocona x86-64 bdver2 bdver1 btver1 amdfam10 barcelona k8 opteron athlon64 athlon-fx athlon64-sse3 k8-sse3 opteron-sse3" 1>&2
			exit 1
			;;
		esac
		;;
	esac
	;;
i[4567]86-wrs-vxworks|i[4567]86-wrs-vxworksae)
	tm_file="${tm_file} i386/unix.h i386/att.h elfos.h vx-common.h"
	case ${target} in
	  *-vxworksae*)
	    tm_file="${tm_file} vxworksae.h i386/vx-common.h i386/vxworksae.h"
	    tmake_file="${tmake_file} i386/t-vxworks i386/t-vxworksae"
	    ;;
	  *)
	    tm_file="${tm_file} vxworks.h i386/vx-common.h i386/vxworks.h"
	    tmake_file="${tmake_file} i386/t-vxworks"
	    ;;
	esac
	;;
i[34567]86-*-cygwin*)
	tm_file="${tm_file} i386/unix.h i386/bsd.h i386/gas.h dbxcoff.h i386/cygming.h i386/cygwin.h i386/cygwin-stdint.h"
	xm_file=i386/xm-cygwin.h
	tmake_file="${tmake_file} i386/t-cygming t-slibgcc"
	target_gtfiles="\$(srcdir)/config/i386/winnt.c"
	extra_options="${extra_options} i386/cygming.opt"
	extra_objs="winnt.o winnt-stubs.o"
	c_target_objs="${c_target_objs} msformat-c.o"
	cxx_target_objs="${cxx_target_objs} winnt-cxx.o msformat-c.o"
	if test x$enable_threads = xyes; then
		thread_file='posix'
	fi
	use_gcc_stdint=wrap
	;;
i[34567]86-*-mingw* | x86_64-*-mingw*)
	tm_file="${tm_file} i386/unix.h i386/bsd.h i386/gas.h dbxcoff.h i386/cygming.h"
	xm_file=i386/xm-mingw32.h
	case ${target} in
		x86_64-*-* | *-w64-*)
			need_64bit_isa=yes
			;;
		*)
			;;
	esac
	if test x$enable_threads = xposix ; then
		tm_file="${tm_file} i386/mingw-pthread.h"
	fi
	tm_file="${tm_file} i386/mingw32.h"
	# This makes the logic if mingw's or the w64 feature set has to be used
	case ${target} in
		*-w64-*)
			user_headers_inc_next_post="${user_headers_inc_next_post} float.h"
			user_headers_inc_next_pre="${user_headers_inc_next_pre} stddef.h stdarg.h"
			tm_file="${tm_file} i386/mingw-w64.h"
			if test x$enable_targets = xall; then
				tm_defines="${tm_defines} TARGET_BI_ARCH=1"
				case X"${with_cpu}" in
				Xgeneric|Xatom|Xcore2|Xcorei7|Xcorei7-avx|Xnocona|Xx86-64|Xbdver2|Xbdver1|Xbtver1|Xamdfam10|Xbarcelona|Xk8|Xopteron|Xathlon64|Xathlon-fx|Xathlon64-sse3|Xk8-sse3|Xopteron-sse3)
					;;
				X)
					if test x$with_cpu_64 = x; then
						with_cpu_64=generic
					fi
					;;
				*)
					echo "Unsupported CPU used in --with-cpu=$with_cpu, supported values:" 1>&2
					echo "generic atom core2 corei7 Xcorei7-avx nocona x86-64 bdver2 bdver1 btver1 amdfam10 barcelona k8 opteron athlon64 athlon-fx athlon64-sse3 k8-sse3 opteron-sse3" 1>&2
					exit 1
					;;
				esac
			fi
			;;
		*)
			;;
	esac
	tm_file="${tm_file} i386/mingw-stdint.h"
	tmake_file="${tmake_file} i386/t-cygming t-slibgcc"
        case ${target} in
               x86_64-w64-*)
               		tmake_file="${tmake_file} i386/t-mingw-w64"
			;;
	       i[34567]86-w64-*)
			tmake_file="${tmake_file} i386/t-mingw-w32"
			;;
	esac
        native_system_header_dir=/mingw/include
	target_gtfiles="\$(srcdir)/config/i386/winnt.c"
	extra_options="${extra_options} i386/cygming.opt i386/mingw.opt"
	case ${target} in
		*-w64-*)
			extra_options="${extra_options} i386/mingw-w64.opt"
			;;
		*)
			;;
	esac
	extra_objs="winnt.o winnt-stubs.o"
	c_target_objs="${c_target_objs} msformat-c.o"
	cxx_target_objs="${cxx_target_objs} winnt-cxx.o msformat-c.o"
	default_use_cxa_atexit=yes
	use_gcc_stdint=wrap
	case ${enable_threads} in
	  "" | yes | win32)
	    thread_file='win32'
	    ;;
	  posix)
	    thread_file='posix'
	    ;;
	esac
	case ${target} in
 		*mingw32crt*)
 			tm_file="${tm_file} i386/crtdll.h"
 			;;
		*mingw32msv* | *mingw*)
			;;
	esac
	;;
i[34567]86-*-interix3*)
	tm_file="${tm_file} i386/unix.h i386/bsd.h i386/gas.h i386/i386-interix.h i386/i386-interix3.h interix.h interix3.h"
	tmake_file="${tmake_file} i386/t-interix"
	extra_options="${extra_options} rpath.opt interix.opt"
	extra_objs=winnt.o
	target_gtfiles="\$(srcdir)/config/i386/winnt.c"
	if test x$enable_threads = xyes ; then
		thread_file='posix'
	fi
	if test x$stabs = xyes ; then
		tm_file="${tm_file} dbxcoff.h"
	fi
	;;
ia64*-*-elf*)
	tm_file="${tm_file} dbxelf.h elfos.h newlib-stdint.h ia64/sysv4.h ia64/elf.h"
	tmake_file="ia64/t-ia64"
	target_cpu_default="0"
	if test x$gas = xyes
	then
		target_cpu_default="${target_cpu_default}|MASK_GNU_AS"
	fi
	if test x$gnu_ld = xyes
	then
		target_cpu_default="${target_cpu_default}|MASK_GNU_LD"
	fi
	;;
ia64*-*-freebsd*)
	tm_file="${tm_file} dbxelf.h elfos.h ${fbsd_tm_file} ia64/sysv4.h ia64/freebsd.h"
	target_cpu_default="MASK_GNU_AS|MASK_GNU_LD"
	tmake_file="${tmake_file} ia64/t-ia64"
	;;
ia64*-*-linux*)
	tm_file="${tm_file} dbxelf.h elfos.h gnu-user.h linux.h glibc-stdint.h ia64/sysv4.h ia64/linux.h"
	tmake_file="${tmake_file} ia64/t-ia64 t-libunwind"
	target_cpu_default="MASK_GNU_AS|MASK_GNU_LD"
	;;
ia64*-*-hpux*)
	tm_file="${tm_file} dbxelf.h elfos.h ia64/sysv4.h ia64/hpux.h"
	tmake_file="ia64/t-ia64 ia64/t-hpux t-slibgcc"
	target_cpu_default="MASK_GNU_AS"
	case x$enable_threads in
	x | xyes | xposix )
		thread_file=posix
		;;
	esac
	use_collect2=no
	c_target_objs="ia64-c.o"
	cxx_target_objs="ia64-c.o"
	extra_options="${extra_options} ia64/ilp32.opt hpux11.opt"
	use_gcc_stdint=wrap
	tm_file="${tm_file} hpux-stdint.h"
	case ${target} in
	*-*-hpux11.3*)
		tm_file="${tm_file} ia64/hpux-unix2003.h"
		;;
	esac
	;;
ia64-hp-*vms*)
	tm_file="${tm_file} elfos.h ia64/sysv4.h ia64/elf.h vms/vms.h vms/vms64.h ia64/vms.h"
	xm_file="vms/xm-vms.h vms/xm-vms64.h"
	tmake_file="${tmake_file} vms/t-vms64 ia64/t-ia64"
	target_cpu_default="0"
	if test x$gas = xyes
	then
		target_cpu_default="${target_cpu_default}|MASK_GNU_AS"
	fi
	extra_options="${extra_options} ia64/vms.opt"
	;;
iq2000*-*-elf*)
        tm_file="elfos.h newlib-stdint.h iq2000/iq2000.h"
        out_file=iq2000/iq2000.c
        md_file=iq2000/iq2000.md
        ;;
lm32-*-elf*)
        tm_file="dbxelf.h elfos.h ${tm_file}"
	tmake_file="${tmake_file} lm32/t-lm32"
        ;;
lm32-*-rtems*)
	tm_file="dbxelf.h elfos.h ${tm_file} lm32/rtems.h rtems.h newlib-stdint.h"
	tmake_file="${tmake_file} lm32/t-lm32"
	tmake_file="${tmake_file} t-rtems"
	tmake_file="${tmake_file} lm32/t-rtems"
         ;;
lm32-*-uclinux*)
        tm_file="dbxelf.h elfos.h ${tm_file} gnu-user.h linux.h lm32/uclinux-elf.h"
	tmake_file="${tmake_file} lm32/t-lm32"
        ;;
m32r-*-elf*)
	tm_file="dbxelf.h elfos.h newlib-stdint.h ${tm_file}"
 	;;
m32rle-*-elf*)
	tm_file="dbxelf.h elfos.h newlib-stdint.h m32r/little.h ${tm_file}"
	;;
m32r-*-rtems*)
	tm_file="dbxelf.h elfos.h ${tm_file} m32r/rtems.h rtems.h newlib-stdint.h"
	tmake_file="m32r/t-m32r t-rtems"
 	;;
m32r-*-linux*)
	tm_file="dbxelf.h elfos.h gnu-user.h linux.h glibc-stdint.h ${tm_file} m32r/linux.h"
	# We override the tmake_file for linux -- why?
	tmake_file="m32r/t-linux t-slibgcc"
	gnu_ld=yes
	if test x$enable_threads = xyes; then
		thread_file='posix'
	fi
 	;;
m32rle-*-linux*)
	tm_file="dbxelf.h elfos.h gnu-user.h linux.h glibc-stdint.h m32r/little.h ${tm_file} m32r/linux.h"
	# We override the tmake_file for linux -- why?
	tmake_file="m32r/t-linux t-slibgcc"
	gnu_ld=yes
	if test x$enable_threads = xyes; then
		thread_file='posix'
	fi
	;;
m68k-*-elf* | fido-*-elf*)
	case ${target} in
	fido-*-elf*)
		# Check that $with_cpu makes sense.
		case $with_cpu in
		"" | "fidoa")
			;;
		*)
			echo "Cannot accept --with-cpu=$with_cpu"
			exit 1
			;;
		esac
		with_cpu=fidoa
		;;
	*)
		default_m68k_cpu=68020
		default_cf_cpu=5206
		;;
	esac
	tm_file="${tm_file} m68k/m68k-none.h m68k/m68kelf.h dbxelf.h elfos.h newlib-stdint.h m68k/m68kemb.h m68k/m68020-elf.h"
	tm_defines="${tm_defines} MOTOROLA=1"
	tmake_file="m68k/t-floatlib m68k/t-m68kbare m68k/t-m68kelf"
	# Add multilibs for targets other than fido.
	case ${target} in
	fido-*-elf*)
		;;
	*)
		tmake_file="$tmake_file m68k/t-mlibs"
		;;
	esac
	;;
m68k*-*-netbsdelf*)
	default_m68k_cpu=68020
	default_cf_cpu=5475
	tm_file="${tm_file} dbxelf.h elfos.h netbsd.h netbsd-elf.h m68k/netbsd-elf.h"
	extra_options="${extra_options} netbsd.opt netbsd-elf.opt"
	tm_defines="${tm_defines} MOTOROLA=1"
	;;
m68k*-*-openbsd*)
	default_m68k_cpu=68020
	default_cf_cpu=5475
	# needed to unconfuse gdb
	tm_defines="${tm_defines} OBSD_OLD_GAS"
	tm_file="${tm_file} openbsd.h openbsd-stdint.h openbsd-libpthread.h m68k/openbsd.h"
	extra_options="${extra_options} openbsd.opt"
	tmake_file="t-openbsd m68k/t-openbsd"
	# we need collect2 until our bug is fixed...
	use_collect2=yes
	;;
m68k-*-uclinux*)		# Motorola m68k/ColdFire running uClinux
				# with uClibc, using the new GNU/Linux-style
				# ABI.
	default_m68k_cpu=68020
	default_cf_cpu=5206
	tm_file="${tm_file} dbxelf.h elfos.h gnu-user.h linux.h glibc-stdint.h flat.h m68k/linux.h m68k/uclinux.h ./sysroot-suffix.h"
	extra_options="${extra_options} m68k/uclinux.opt"
 	tm_defines="${tm_defines} MOTOROLA=1"
	tmake_file="m68k/t-floatlib m68k/t-uclinux m68k/t-mlibs"
	;;
m68k-*-linux*)			# Motorola m68k's running GNU/Linux
				# with ELF format using glibc 2
				# aka the GNU/Linux C library 6.
	default_m68k_cpu=68020
	default_cf_cpu=5475
	with_arch=${with_arch:-m68k}
	tm_file="${tm_file} dbxelf.h elfos.h gnu-user.h linux.h glibc-stdint.h m68k/linux.h ./sysroot-suffix.h"
	extra_options="${extra_options} m68k/ieee.opt"
	tm_defines="${tm_defines} MOTOROLA=1"
	tmake_file="${tmake_file} m68k/t-floatlib m68k/t-linux m68k/t-mlibs"
	;;
m68k-*-rtems*)
	default_m68k_cpu=68020
	default_cf_cpu=5206
	tmake_file="m68k/t-floatlib m68k/t-m68kbare m68k/t-crtstuff t-rtems m68k/t-rtems m68k/t-mlibs"
	tm_file="${tm_file} m68k/m68k-none.h m68k/m68kelf.h dbxelf.h elfos.h m68k/m68kemb.h m68k/m68020-elf.h m68k/rtemself.h rtems.h newlib-stdint.h"
	tm_defines="${tm_defines} MOTOROLA=1"
	;;
mcore-*-elf)
	tm_file="dbxelf.h elfos.h newlib-stdint.h ${tm_file} mcore/mcore-elf.h"
	tmake_file=mcore/t-mcore
	inhibit_libc=true
	;;
mep-*-*)
	tm_file="dbxelf.h elfos.h ${tm_file}"
	tmake_file=mep/t-mep
	c_target_objs="mep-pragma.o"
	cxx_target_objs="mep-pragma.o"
	if test -d "${srcdir}/../newlib/libc/include" &&
	   test "x$with_headers" = x; then
		with_headers=yes
	fi
	use_gcc_stdint=wrap
	;;
microblaze*-linux*)
	tm_file="${tm_file} dbxelf.h gnu-user.h linux.h microblaze/linux.h"
	c_target_objs="${c_target_objs} microblaze-c.o"
	cxx_target_objs="${cxx_target_objs} microblaze-c.o"
	;;
microblaze*-*-*)
        tm_file="${tm_file} dbxelf.h"
	c_target_objs="${c_target_objs} microblaze-c.o"
	cxx_target_objs="${cxx_target_objs} microblaze-c.o"
        tmake_file="${tmake_file} microblaze/t-microblaze"
        ;;
mips-sgi-irix6.5*)
	tm_file="elfos.h ${tm_file} mips/iris6.h"
	tmake_file="mips/t-irix6 t-slibgcc"
	extra_options="${extra_options} rpath.opt mips/iris6.opt"
	target_cpu_default="MASK_ABICALLS"
	tm_defines="${tm_defines} MIPS_ISA_DEFAULT=3 MIPS_ABI_DEFAULT=ABI_N32"
	# Only IRIX Development Foundation 1.3 for IRIX 6.5 provides stdint.h.
	use_gcc_stdint=wrap
	if test "x$stabs" = xyes
	then
		tm_file="${tm_file} dbx.h"
	fi
	if test "x$gnu_ld" = xyes
	then
		tm_defines="${tm_defines} IRIX_USING_GNU_LD"
	fi
	case ${enable_threads}:${have_pthread_h} in
	  "":yes | yes:yes ) thread_file=posix ;;
	esac
	;;
mips*-*-netbsd*)			# NetBSD/mips, either endian.
	target_cpu_default="MASK_ABICALLS"
	tm_file="elfos.h ${tm_file} mips/elf.h netbsd.h netbsd-elf.h mips/netbsd.h"
	extra_options="${extra_options} netbsd.opt netbsd-elf.opt"
	;;
mips64*-*-linux* | mipsisa64*-*-linux*)
	tm_file="dbxelf.h elfos.h gnu-user.h linux.h glibc-stdint.h ${tm_file} mips/gnu-user.h mips/gnu-user64.h mips/linux64.h"
	tmake_file="${tmake_file} mips/t-linux64"
	tm_defines="${tm_defines} MIPS_ABI_DEFAULT=ABI_N32"
	case ${target} in
		mips64el-st-linux-gnu)
			tm_file="${tm_file} mips/st.h"
			tmake_file="${tmake_file} mips/t-st"
			;;
		mips64octeon*-*-linux*)
			tm_defines="${tm_defines} MIPS_CPU_STRING_DEFAULT=\\\"octeon\\\""
			target_cpu_default=MASK_SOFT_FLOAT_ABI
			;;
		mipsisa64r2*-*-linux*)
			tm_defines="${tm_defines} MIPS_ISA_DEFAULT=65"
			;;
	esac
	gnu_ld=yes
	gas=yes
	test x$with_llsc != x || with_llsc=yes
	;;
mips*-*-linux*)				# Linux MIPS, either endian.
        tm_file="dbxelf.h elfos.h gnu-user.h linux.h glibc-stdint.h ${tm_file} mips/gnu-user.h mips/linux.h"
	if test x$enable_targets = xall; then
		tm_file="${tm_file} mips/gnu-user64.h mips/linux64.h"
		tmake_file="${tmake_file} mips/t-linux64"
	fi
	case ${target} in
        mipsisa32r2*)
		tm_defines="${tm_defines} MIPS_ISA_DEFAULT=33"
                ;;
        mipsisa32*)
		tm_defines="${tm_defines} MIPS_ISA_DEFAULT=32"
        esac
	test x$with_llsc != x || with_llsc=yes
	;;
mips*-*-openbsd*)
	tm_defines="${tm_defines} OBSD_HAS_DECLARE_FUNCTION_NAME OBSD_HAS_DECLARE_OBJECT OBSD_HAS_CORRECT_SPECS"
	target_cpu_default="MASK_ABICALLS"
	tm_file="mips/mips.h openbsd.h openbsd-stdint.h openbsd-libpthread.h mips/openbsd.h mips/sdb.h"
	extra_options="${extra_options} openbsd.opt"
	case ${target} in
	mips*el-*-openbsd*)
	    tm_defines="${tm_defines} TARGET_ENDIAN_DEFAULT=0";;
	*)  tm_defines="${tm_defines} TARGET_ENDIAN_DEFAULT=MASK_BIG_ENDIAN";;
        esac
	;;
mips*-sde-elf*)
	tm_file="elfos.h newlib-stdint.h ${tm_file} mips/elf.h mips/sde.h"
	tmake_file="mips/t-sde"
	extra_options="${extra_options} mips/sde.opt"
	case "${with_newlib}" in
	  yes)
	    # newlib / libgloss.
	    ;;
	  *)
	    # MIPS toolkit libraries.
	    tm_file="$tm_file mips/sdemtk.h"
	    tmake_file="$tmake_file mips/t-sdemtk"
	    case ${enable_threads} in
	      "" | yes | mipssde)
		thread_file='mipssde'
		;;
	    esac
	    ;;
	esac
	case ${target} in
	  mipsisa32r2*)
	    tm_defines="MIPS_ISA_DEFAULT=33 MIPS_ABI_DEFAULT=ABI_32"
	    ;;
	  mipsisa32*)
	    tm_defines="MIPS_ISA_DEFAULT=32 MIPS_ABI_DEFAULT=ABI_32"
	    ;;
	  mipsisa64r2*)
	    tm_defines="MIPS_ISA_DEFAULT=65 MIPS_ABI_DEFAULT=ABI_N32"
	    ;;
	  mipsisa64*)
	    tm_defines="MIPS_ISA_DEFAULT=64 MIPS_ABI_DEFAULT=ABI_N32"
	    ;;
	esac
	;;
mipsisa32-*-elf* | mipsisa32el-*-elf* | \
mipsisa32r2-*-elf* | mipsisa32r2el-*-elf* | \
mipsisa64-*-elf* | mipsisa64el-*-elf* | \
mipsisa64r2-*-elf* | mipsisa64r2el-*-elf*)
	tm_file="elfos.h newlib-stdint.h ${tm_file} mips/elf.h"
	tmake_file="mips/t-isa3264"
	case ${target} in
	  mipsisa32r2*)
	    tm_defines="${tm_defines} MIPS_ISA_DEFAULT=33"
	    ;;
	  mipsisa32*)
	    tm_defines="${tm_defines} MIPS_ISA_DEFAULT=32"
	    ;;
	  mipsisa64r2*)
	    tm_defines="${tm_defines} MIPS_ISA_DEFAULT=65"
	    ;;
	  mipsisa64*)
	    tm_defines="${tm_defines} MIPS_ISA_DEFAULT=64"
	    ;;
	esac
	case ${target} in
	  mipsisa32*-*-elfoabi*)
	    tm_defines="${tm_defines} MIPS_ABI_DEFAULT=ABI_32"
	    tm_file="${tm_file} mips/elfoabi.h"
	    ;;
	  mipsisa64*-*-elfoabi*)
	    tm_defines="${tm_defines} MIPS_ABI_DEFAULT=ABI_O64"
	    tm_file="${tm_file} mips/elfoabi.h"
	    ;;
	  *-*-elf*)
	    tm_defines="${tm_defines} MIPS_ABI_DEFAULT=ABI_EABI"
	    ;;
	esac
	;;
mipsisa64sr71k-*-elf*)
        tm_file="elfos.h newlib-stdint.h ${tm_file} mips/elf.h"
        tmake_file=mips/t-sr71k
	target_cpu_default="MASK_64BIT|MASK_FLOAT64"
	tm_defines="${tm_defines} MIPS_ISA_DEFAULT=64 MIPS_CPU_STRING_DEFAULT=\\\"sr71000\\\" MIPS_ABI_DEFAULT=ABI_EABI"
        ;;
mipsisa64sb1-*-elf* | mipsisa64sb1el-*-elf*)
	tm_file="elfos.h newlib-stdint.h ${tm_file} mips/elf.h"
	tmake_file="mips/t-elf mips/t-sb1"
	target_cpu_default="MASK_64BIT|MASK_FLOAT64"
	tm_defines="${tm_defines} MIPS_ISA_DEFAULT=64 MIPS_CPU_STRING_DEFAULT=\\\"sb1\\\" MIPS_ABI_DEFAULT=ABI_O64"
	;;
mips-*-elf* | mipsel-*-elf*)
	tm_file="elfos.h newlib-stdint.h ${tm_file} mips/elf.h"
	tmake_file="mips/t-elf"
	;;
mips64-*-elf* | mips64el-*-elf*)
	tm_file="elfos.h newlib-stdint.h ${tm_file} mips/elf.h"
	tmake_file="mips/t-elf"
	target_cpu_default="MASK_64BIT|MASK_FLOAT64"
	tm_defines="${tm_defines} MIPS_ISA_DEFAULT=3 MIPS_ABI_DEFAULT=ABI_O64"
	;;
mips64vr-*-elf* | mips64vrel-*-elf*)
        tm_file="elfos.h newlib-stdint.h ${tm_file} mips/vr.h mips/elf.h"
        tmake_file=mips/t-vr
	tm_defines="${tm_defines} MIPS_ABI_DEFAULT=ABI_EABI"
        ;;
mips64orion-*-elf* | mips64orionel-*-elf*)
	tm_file="elfos.h newlib-stdint.h ${tm_file} mips/elforion.h mips/elf.h"
	tmake_file="mips/t-elf"
	target_cpu_default="MASK_64BIT|MASK_FLOAT64"
	tm_defines="${tm_defines} MIPS_ISA_DEFAULT=3 MIPS_ABI_DEFAULT=ABI_O64"
	;;
mips*-*-rtems*)
	tm_file="elfos.h newlib-stdint.h ${tm_file} mips/elf.h mips/rtems.h rtems.h"
	tmake_file="mips/t-elf t-rtems mips/t-rtems"
	;;
mips-wrs-vxworks)
	tm_file="elfos.h ${tm_file} mips/elf.h vx-common.h vxworks.h mips/vxworks.h"
	tmake_file="${tmake_file} mips/t-vxworks"
	;;
mipstx39-*-elf* | mipstx39el-*-elf*)
	tm_file="elfos.h newlib-stdint.h ${tm_file} mips/r3900.h mips/elf.h"
	tmake_file="mips/t-r3900"
	;;
mmix-knuth-mmixware)
	tm_file="${tm_file} newlib-stdint.h"
	need_64bit_hwint=yes
	use_gcc_stdint=wrap
	;;
mn10300-*-*)
	tm_file="dbxelf.h elfos.h newlib-stdint.h ${tm_file}"
	if test x$stabs = xyes
	then
		tm_file="${tm_file} dbx.h"
	fi
	use_collect2=no
	use_gcc_stdint=wrap
	;;
pdp11-*-*)
	tm_file="${tm_file} newlib-stdint.h"
	use_gcc_stdint=wrap
	;;
picochip-*)
	tm_file="${tm_file} newlib-stdint.h"
	use_gcc_stdint=wrap
	tmake_file="picochip/t-picochip t-pnt16-warn"
        ;;
# port not yet contributed
#powerpc-*-openbsd*)
#	tmake_file="${tmake_file} rs6000/t-fprules"
#	extra_headers=
#	;;
powerpc-*-darwin*)
	extra_options="${extra_options} rs6000/darwin.opt"
	case ${target} in
	  *-darwin1[0-9]* | *-darwin[8-9]*)
	    tmake_file="${tmake_file} rs6000/t-darwin8"
	    tm_file="${tm_file} rs6000/darwin8.h"
	    ;;
	  *-darwin7*)
	    tm_file="${tm_file} rs6000/darwin7.h"
	    ;;
	  *-darwin[0-6]*)
	    ;;
	esac
	tmake_file="${tmake_file} t-slibgcc"
	extra_headers=altivec.h
	;;
powerpc64-*-darwin*)
	extra_options="${extra_options} ${cpu_type}/darwin.opt"
	tmake_file="${tmake_file} ${cpu_type}/t-darwin64 t-slibgcc"
	tm_file="${tm_file} ${cpu_type}/darwin8.h ${cpu_type}/darwin64.h"
	extra_headers=altivec.h
	;;
powerpc-*-freebsd*)
	tm_file="${tm_file} dbxelf.h elfos.h ${fbsd_tm_file} rs6000/sysv4.h rs6000/freebsd.h"
	tmake_file="rs6000/t-fprules rs6000/t-ppcos ${tmake_file} rs6000/t-ppccomm"
	extra_options="${extra_options} rs6000/sysv4.opt"
	;;
powerpc-*-netbsd*)
	tm_file="${tm_file} dbxelf.h elfos.h netbsd.h netbsd-elf.h freebsd-spec.h rs6000/sysv4.h rs6000/netbsd.h"
	extra_options="${extra_options} netbsd.opt netbsd-elf.opt"
	tmake_file="${tmake_file} rs6000/t-netbsd"
	extra_options="${extra_options} rs6000/sysv4.opt"
	;;
powerpc-*-eabispe*)
	tm_file="${tm_file} dbxelf.h elfos.h freebsd-spec.h newlib-stdint.h rs6000/sysv4.h rs6000/eabi.h rs6000/e500.h rs6000/eabispe.h"
	extra_options="${extra_options} rs6000/sysv4.opt"
	tmake_file="rs6000/t-spe rs6000/t-ppccomm"
	use_gcc_stdint=wrap
	;;
powerpc-*-eabisimaltivec*)
	tm_file="${tm_file} dbxelf.h elfos.h freebsd-spec.h newlib-stdint.h rs6000/sysv4.h rs6000/eabi.h rs6000/e500.h rs6000/eabisim.h rs6000/eabialtivec.h"
	extra_options="${extra_options} rs6000/sysv4.opt"
	tmake_file="rs6000/t-fprules rs6000/t-ppcendian rs6000/t-ppccomm"
	use_gcc_stdint=wrap
	;;
powerpc-*-eabisim*)
	tm_file="${tm_file} dbxelf.h elfos.h usegas.h freebsd-spec.h newlib-stdint.h rs6000/sysv4.h rs6000/eabi.h rs6000/e500.h rs6000/eabisim.h"
	extra_options="${extra_options} rs6000/sysv4.opt"
	tmake_file="rs6000/t-fprules rs6000/t-ppcgas rs6000/t-ppccomm"
	use_gcc_stdint=wrap
	;;
powerpc-*-elf*)
	tm_file="${tm_file} dbxelf.h elfos.h usegas.h freebsd-spec.h newlib-stdint.h rs6000/sysv4.h"
	extra_options="${extra_options} rs6000/sysv4.opt"
	tmake_file="rs6000/t-fprules rs6000/t-ppcgas rs6000/t-ppccomm"
	;;
powerpc-*-eabialtivec*)
	tm_file="${tm_file} dbxelf.h elfos.h freebsd-spec.h newlib-stdint.h rs6000/sysv4.h rs6000/eabi.h rs6000/e500.h rs6000/eabialtivec.h"
	extra_options="${extra_options} rs6000/sysv4.opt"
	tmake_file="rs6000/t-fprules rs6000/t-ppcendian rs6000/t-ppccomm"
	use_gcc_stdint=wrap
	;;
powerpc-xilinx-eabi*)
	tm_file="${tm_file} dbxelf.h elfos.h usegas.h freebsd-spec.h newlib-stdint.h rs6000/sysv4.h rs6000/eabi.h rs6000/singlefp.h rs6000/xfpu.h rs6000/xilinx.h"
	extra_options="${extra_options} rs6000/sysv4.opt rs6000/xilinx.opt"
	tmake_file="rs6000/t-fprules rs6000/t-ppcgas rs6000/t-ppccomm rs6000/t-xilinx"
	use_gcc_stdint=wrap
	;;
powerpc-*-eabi*)
	tm_file="${tm_file} dbxelf.h elfos.h usegas.h freebsd-spec.h newlib-stdint.h rs6000/sysv4.h rs6000/eabi.h rs6000/e500.h"
	extra_options="${extra_options} rs6000/sysv4.opt"
	tmake_file="rs6000/t-fprules rs6000/t-ppcgas rs6000/t-ppccomm"
	use_gcc_stdint=wrap
	;;
powerpc-*-rtems*)
	tm_file="${tm_file} dbxelf.h elfos.h freebsd-spec.h newlib-stdint.h rs6000/sysv4.h rs6000/eabi.h rs6000/e500.h rs6000/rtems.h rtems.h"
	extra_options="${extra_options} rs6000/sysv4.opt"
	tmake_file="rs6000/t-fprules rs6000/t-rtems t-rtems rs6000/t-ppccomm"
	;;
powerpc-*-linux* | powerpc64-*-linux*)
	tm_file="${tm_file} dbxelf.h elfos.h freebsd-spec.h rs6000/sysv4.h"
	extra_options="${extra_options} rs6000/sysv4.opt"
	tmake_file="rs6000/t-fprules rs6000/t-ppcos ${tmake_file} rs6000/t-ppccomm"
	maybe_biarch=yes
	case ${target} in
	    powerpc64-*-linux*spe* | powerpc64-*-linux*paired*)
	    	echo "*** Configuration ${target} not supported" 1>&2
		exit 1
		;;
	    powerpc-*-linux*spe* | powerpc-*-linux*paired*)
		maybe_biarch=
		;;
	    powerpc64-*-linux*)
	    	test x$with_cpu != x || cpu_is_64bit=yes
		maybe_biarch=always
		;;
	esac
	case ${maybe_biarch}:${enable_targets}:${cpu_is_64bit} in
	    always:* | yes:*powerpc64* | yes:all:* | yes:*:yes)
		if test x$cpu_is_64bit = xyes; then
		    tm_file="${tm_file} rs6000/default64.h"
		fi
		tm_file="rs6000/biarch64.h ${tm_file} rs6000/linux64.h glibc-stdint.h"
		tmake_file="$tmake_file rs6000/t-linux64"
		extra_options="${extra_options} rs6000/linux64.opt"
		;;
	    *)
		tm_file="${tm_file} rs6000/linux.h glibc-stdint.h"
		;;
	esac
	case ${target} in
	    powerpc*-*-linux*ppc476*)
		tm_file="${tm_file} rs6000/476.h"
		extra_options="${extra_options} rs6000/476.opt" ;;
	    powerpc*-*-linux*altivec*)
		tm_file="${tm_file} rs6000/linuxaltivec.h" ;;
	    powerpc*-*-linux*spe*)
		tm_file="${tm_file} rs6000/linuxspe.h rs6000/e500.h" ;;
	    powerpc*-*-linux*paired*)
		tm_file="${tm_file} rs6000/750cl.h" ;;
	esac
	if test x${enable_secureplt} = xyes; then
		tm_file="rs6000/secureplt.h ${tm_file}"
	fi
	;;
powerpc-wrs-vxworks|powerpc-wrs-vxworksae)
	tm_file="${tm_file} elfos.h freebsd-spec.h rs6000/sysv4.h"
	tmake_file="${tmake_file} rs6000/t-fprules rs6000/t-ppccomm rs6000/t-vxworks"
	extra_options="${extra_options} rs6000/sysv4.opt"
	extra_headers=ppc-asm.h
	case ${target} in
	  *-vxworksae*)
	    tm_file="${tm_file} vx-common.h vxworksae.h rs6000/vxworks.h rs6000/e500.h"
	    tmake_file="${tmake_file} rs6000/t-vxworksae"
	    ;;
	  *-vxworks*)
	    tm_file="${tm_file} vx-common.h vxworks.h rs6000/vxworks.h rs6000/e500.h"
	    ;;
	esac
	;;
powerpc-*-lynxos*)
	xm_defines=POSIX
	tm_file="${tm_file} dbxelf.h elfos.h rs6000/sysv4.h rs6000/lynx.h lynx.h"
	tmake_file="t-lynx rs6000/t-lynx"
	extra_options="${extra_options} rs6000/sysv4.opt lynx.opt"
	thread_file=lynx
	gnu_ld=yes
	gas=yes
	;;
powerpcle-*-elf*)
	tm_file="${tm_file} dbxelf.h elfos.h usegas.h freebsd-spec.h newlib-stdint.h rs6000/sysv4.h rs6000/sysv4le.h"
	tmake_file="rs6000/t-fprules rs6000/t-ppcgas rs6000/t-ppccomm"
	extra_options="${extra_options} rs6000/sysv4.opt"
	;;
powerpcle-*-eabisim*)
	tm_file="${tm_file} dbxelf.h elfos.h usegas.h freebsd-spec.h newlib-stdint.h rs6000/sysv4.h rs6000/sysv4le.h rs6000/eabi.h rs6000/e500.h rs6000/eabisim.h"
	tmake_file="rs6000/t-fprules rs6000/t-ppcgas rs6000/t-ppccomm"
	extra_options="${extra_options} rs6000/sysv4.opt"
	use_gcc_stdint=wrap
	;;
powerpcle-*-eabi*)
	tm_file="${tm_file} dbxelf.h elfos.h usegas.h freebsd-spec.h newlib-stdint.h rs6000/sysv4.h rs6000/sysv4le.h rs6000/eabi.h rs6000/e500.h"
	tmake_file="rs6000/t-fprules rs6000/t-ppcgas rs6000/t-ppccomm"
	extra_options="${extra_options} rs6000/sysv4.opt"
	use_gcc_stdint=wrap
	;;
rs6000-ibm-aix4.[3456789]* | powerpc-ibm-aix4.[3456789]*)
	tm_file="rs6000/biarch64.h ${tm_file} rs6000/aix.h rs6000/aix43.h rs6000/xcoff.h rs6000/aix-stdint.h"
	tmake_file="rs6000/t-aix43 t-slibgcc"
	extra_options="${extra_options} rs6000/aix64.opt"
	use_collect2=yes
	thread_file='aix'
	use_gcc_stdint=provide
	extra_headers=
	;;
rs6000-ibm-aix5.1.* | powerpc-ibm-aix5.1.*)
	tm_file="rs6000/biarch64.h ${tm_file} rs6000/aix.h rs6000/aix51.h rs6000/xcoff.h rs6000/aix-stdint.h"
	extra_options="${extra_options} rs6000/aix64.opt"
	tmake_file="rs6000/t-aix43 t-slibgcc"
	use_collect2=yes
	thread_file='aix'
	use_gcc_stdint=wrap
	extra_headers=
	;;
rs6000-ibm-aix5.2.* | powerpc-ibm-aix5.2.*)
	tm_file="${tm_file} rs6000/aix.h rs6000/aix52.h rs6000/xcoff.h rs6000/aix-stdint.h"
	tmake_file="rs6000/t-aix52 t-slibgcc"
	extra_options="${extra_options} rs6000/aix64.opt"
	use_collect2=yes
	thread_file='aix'
	use_gcc_stdint=wrap
	extra_headers=
	;;
rs6000-ibm-aix5.3.* | powerpc-ibm-aix5.3.*)
	tm_file="${tm_file} rs6000/aix.h rs6000/aix53.h rs6000/xcoff.h rs6000/aix-stdint.h"
	tmake_file="rs6000/t-aix52 t-slibgcc"
	extra_options="${extra_options} rs6000/aix64.opt"
	use_collect2=yes
	thread_file='aix'
	use_gcc_stdint=wrap
	extra_headers=altivec.h
	;;
rs6000-ibm-aix[6789].* | powerpc-ibm-aix[6789].*)
	tm_file="${tm_file} rs6000/aix.h rs6000/aix61.h rs6000/xcoff.h rs6000/aix-stdint.h"
	tmake_file="rs6000/t-aix52 t-slibgcc"
	extra_options="${extra_options} rs6000/aix64.opt"
	use_collect2=yes
	thread_file='aix'
	use_gcc_stdint=wrap
	extra_headers=altivec.h
	;;
rl78-*-elf*)
	tm_file="dbxelf.h elfos.h newlib-stdint.h ${tm_file}"
	target_has_targetm_common=no
	c_target_objs="rl78-c.o"
	cxx_target_objs="rl78-c.o"
	tmake_file="${tmake_file} rl78/t-rl78"
	;;
rx-*-elf*)
	tm_file="dbxelf.h elfos.h newlib-stdint.h ${tm_file}"
	tmake_file="${tmake_file} rx/t-rx"
	;;
s390-*-linux*)
	tm_file="s390/s390.h dbxelf.h elfos.h gnu-user.h linux.h glibc-stdint.h s390/linux.h"
	if test x$enable_targets = xall; then
		tmake_file="${tmake_file} s390/t-linux64"
	fi
	;;
s390x-*-linux*)
	tm_file="s390/s390x.h s390/s390.h dbxelf.h elfos.h gnu-user.h linux.h glibc-stdint.h s390/linux.h"
	tm_p_file=s390/s390-protos.h
	md_file=s390/s390.md
	extra_modes=s390/s390-modes.def
	out_file=s390/s390.c
	tmake_file="${tmake_file} s390/t-linux64"
	;;
s390x-ibm-tpf*)
        tm_file="s390/s390x.h s390/s390.h dbxelf.h elfos.h s390/tpf.h"
        tm_p_file=s390/s390-protos.h
        md_file=s390/s390.md
        extra_modes=s390/s390-modes.def
        out_file=s390/s390.c
        thread_file='tpf'
	extra_options="${extra_options} s390/tpf.opt"
	;;
score-*-elf)
	gas=yes
	gnu_ld=yes
        tm_file="dbxelf.h elfos.h score/elf.h score/score.h newlib-stdint.h"
        ;;
sh-*-elf* | sh[12346l]*-*-elf* | \
  sh-*-linux* | sh[2346lbe]*-*-linux* | \
  sh-*-netbsdelf* | shl*-*-netbsdelf* | sh5-*-netbsd* | sh5l*-*-netbsd* | \
  sh64-*-netbsd* | sh64l*-*-netbsd*)
	tmake_file="${tmake_file} sh/t-sh sh/t-elf"
	if test x${with_endian} = x; then
		case ${target} in
		sh[1234]*be-*-* | sh[1234]*eb-*-*) with_endian=big ;;
		shbe-*-* | sheb-*-*)		   with_endian=big,little ;;
		sh[1234]l* | sh[34]*-*-linux*)	   with_endian=little ;;
		shl* | sh64l* | sh*-*-linux* | \
		  sh5l* | sh-superh-elf)	   with_endian=little,big ;;
		sh[1234]*-*-*)			   with_endian=big ;;
		*)				   with_endian=big,little ;;
		esac
	fi
	# TM_ENDIAN_CONFIG is used by t-sh to determine multilibs.
	#  First word : the default endian.
	#  Second word: the secondary endian (optional).
	case ${with_endian} in
	big)		TM_ENDIAN_CONFIG=mb ;;
	little)		TM_ENDIAN_CONFIG=ml ;;
	big,little)	TM_ENDIAN_CONFIG="mb ml" ;;
	little,big)	TM_ENDIAN_CONFIG="ml mb" ;;
	*)	echo "with_endian=${with_endian} not supported."; exit 1 ;;
	esac
	case ${with_endian} in
	little*)	tm_file="sh/little.h ${tm_file}" ;;
	esac
	tm_file="${tm_file} dbxelf.h elfos.h sh/elf.h"
	case ${target} in
	sh*-*-linux*)	tmake_file="${tmake_file} sh/t-linux"
			tm_file="${tm_file} gnu-user.h linux.h glibc-stdint.h sh/linux.h" ;;
	sh*-*-netbsd*)
			tm_file="${tm_file} netbsd.h netbsd-elf.h sh/netbsd-elf.h"
			extra_options="${extra_options} netbsd.opt netbsd-elf.opt"

			;;
	sh*-superh-elf)	if test x$with_libgloss != xno; then
                                with_libgloss=yes
                                tm_file="${tm_file} sh/newlib.h"
                        fi
			tm_file="${tm_file} sh/embed-elf.h"
			tm_file="${tm_file} sh/superh.h"
			extra_options="${extra_options} sh/superh.opt" ;;
	*)		if test x$with_newlib = xyes \
			   && test x$with_libgloss = xyes; then
				tm_file="${tm_file} sh/newlib.h"
			fi
			tm_file="${tm_file} sh/embed-elf.h" ;;
	esac
	case ${target} in
	sh5*-*-netbsd*)
		# SHmedia, 32-bit ABI
		tmake_file="${tmake_file} sh/t-sh64"
		;;
	sh64*-netbsd*)
		# SHmedia, 64-bit ABI
		tmake_file="${tmake_file} sh/t-sh64 sh/t-netbsd-sh5-64"
		;;
	*-*-netbsd)
		;;
	sh64*-*-linux*)
		tmake_file="${tmake_file} sh/t-sh64"
		tm_file="${tm_file} sh/sh64.h"
		extra_headers="shmedia.h ushmedia.h sshmedia.h"
		;;
	sh64*)
		tmake_file="${tmake_file} sh/t-sh64"
		tm_file="${tm_file} sh/sh64.h"
		if test x$with_newlib = xyes; then
			tm_file="${tm_file} newlib-stdint.h"
		fi
		extra_headers="shmedia.h ushmedia.h sshmedia.h"
		;;
	*-*-elf*)
		tm_file="${tm_file} newlib-stdint.h"
		;;
	esac
	# sed el/eb endian suffixes away to avoid confusion with sh[23]e
	case `echo ${target} | sed 's/e[lb]-/-/'` in
	sh64*-*-netbsd*)	sh_cpu_target=sh5-64media ;;
	sh64* | sh5*-*-netbsd*)	sh_cpu_target=sh5-32media ;;
	sh4a_single_only*)	sh_cpu_target=sh4a-single-only ;;
	sh4a_single*)		sh_cpu_target=sh4a-single ;;
	sh4a_nofpu*)		sh_cpu_target=sh4a-nofpu ;;
	sh4al)			sh_cpu_target=sh4al ;;
	sh4a*)			sh_cpu_target=sh4a ;;
	sh4_single_only*)	sh_cpu_target=sh4-single-only ;;
	sh4_single*)		sh_cpu_target=sh4-single ;;
	sh4_nofpu*)		sh_cpu_target=sh4-nofpu ;;
	sh4* | sh-superh-*)	sh_cpu_target=sh4 ;;
	sh3e*)			sh_cpu_target=sh3e ;;
	sh*-*-netbsd* | sh3*)	sh_cpu_target=sh3 ;;
	sh2a_single_only*)	sh_cpu_target=sh2a-single-only ;;
	sh2a_single*)		sh_cpu_target=sh2a-single ;;
	sh2a_nofpu*)		sh_cpu_target=sh2a-nofpu ;;
	sh2a*)			sh_cpu_target=sh2a ;;
	sh2e*)			sh_cpu_target=sh2e ;;
	sh2*)			sh_cpu_target=sh2 ;;
	*)			sh_cpu_target=sh1 ;;
	esac
	# did the user say --without-fp ?
	if test x$with_fp = xno; then
		case ${sh_cpu_target} in
		sh5-*media)	sh_cpu_target=${sh_cpu_target}-nofpu ;;
		sh4al | sh1)	;;
		sh4a* )		sh_cpu_target=sh4a-nofpu ;;
		sh4*)		sh_cpu_target=sh4-nofpu ;;
		sh3*)		sh_cpu_target=sh3 ;;
		sh2a*)		sh_cpu_target=sh2a-nofpu ;;
		sh2*)		sh_cpu_target=sh2 ;;
		*)	echo --without-fp not available for $target: ignored
		esac
		tm_defines="$tm_defines STRICT_NOFPU=1"
	fi
	sh_cpu_default="`echo $with_cpu|sed s/^m/sh/|tr A-Z_ a-z-`"
	case $sh_cpu_default in
	sh5-64media-nofpu | sh5-64media | \
	  sh5-32media-nofpu | sh5-32media | sh5-compact-nofpu | sh5-compact | \
	  sh2a-single-only | sh2a-single | sh2a-nofpu | sh2a | \
	  sh4a-single-only | sh4a-single | sh4a-nofpu | sh4a | sh4al | \
	  sh4-single-only | sh4-single | sh4-nofpu | sh4 | sh4-300 | \
	  sh3e | sh3 | sh2e | sh2 | sh1) ;;
	"")	sh_cpu_default=${sh_cpu_target} ;;
	*)	echo "with_cpu=$with_cpu not supported"; exit 1 ;;
	esac
	sh_multilibs=${with_multilib_list}
	if test "$sh_multilibs" = "default" ; then
		case ${target} in
		sh64-superh-linux* | \
		sh[1234]*)	sh_multilibs=${sh_cpu_target} ;;
		sh64* | sh5*)	sh_multilibs=m5-32media,m5-32media-nofpu,m5-compact,m5-compact-nofpu,m5-64media,m5-64media-nofpu ;;
		sh-superh-*)	sh_multilibs=m4,m4-single,m4-single-only,m4-nofpu ;;
		sh*-*-linux*)	sh_multilibs=m1,m3e,m4 ;;
		sh*-*-netbsd*)	sh_multilibs=m3,m3e,m4 ;;
		*) sh_multilibs=m1,m2,m2e,m4,m4-single,m4-single-only,m2a,m2a-single ;;
		esac
		if test x$with_fp = xno; then
			sh_multilibs="`echo $sh_multilibs|sed -e s/m4/sh4-nofpu/ -e s/,m4-[^,]*//g -e s/,m[23]e// -e s/m2a,m2a-single/m2a-nofpu/ -e s/m5-..m....,//g`"
		fi
	fi
	target_cpu_default=SELECT_`echo ${sh_cpu_default}|tr abcdefghijklmnopqrstuvwxyz- ABCDEFGHIJKLMNOPQRSTUVWXYZ_`
	tm_defines=${tm_defines}' SH_MULTILIB_CPU_DEFAULT=\"'`echo $sh_cpu_default|sed s/sh/m/`'\"'
	tm_defines="$tm_defines SUPPORT_`echo $sh_cpu_default | sed 's/^m/sh/' | tr abcdefghijklmnopqrstuvwxyz- ABCDEFGHIJKLMNOPQRSTUVWXYZ_`=1"
	sh_multilibs=`echo $sh_multilibs | sed -e 's/,/ /g' -e 's/^[Ss][Hh]/m/' -e 's/ [Ss][Hh]/ m/g' | tr ABCDEFGHIJKLMNOPQRSTUVWXYZ_ abcdefghijklmnopqrstuvwxyz-`
	for sh_multilib in ${sh_multilibs}; do
		case ${sh_multilib} in
		m1 | m2 | m2e | m3 | m3e | \
		m4 | m4-single | m4-single-only | m4-nofpu | m4-300 |\
		m4a | m4a-single | m4a-single-only | m4a-nofpu | m4al | \
		m2a | m2a-single | m2a-single-only | m2a-nofpu | \
		m5-64media | m5-64media-nofpu | \
		m5-32media | m5-32media-nofpu | \
		m5-compact | m5-compact-nofpu)
			# TM_MULTILIB_CONFIG is used by t-sh for the non-endian multilib definition
			# It is passed to MULTIILIB_OPTIONS verbatim.
			TM_MULTILIB_CONFIG="${TM_MULTILIB_CONFIG}/${sh_multilib}"
			tm_defines="$tm_defines SUPPORT_`echo $sh_multilib | sed 's/^m/sh/' | tr abcdefghijklmnopqrstuvwxyz- ABCDEFGHIJKLMNOPQRSTUVWXYZ_`=1"
			;;
		\!*)	# TM_MULTILIB_EXCEPTIONS_CONFIG is used by t-sh
			# It is passed the MULTILIB_EXCEPTIONS verbatim.
			TM_MULTILIB_EXCEPTIONS_CONFIG="${TM_MULTILIB_EXCEPTIONS_CONFIG} `echo $sh_multilib | sed 's/^!//'`" ;;
		*)
			echo "with_multilib_list=${sh_multilib} not supported."
			exit 1
			;;
		esac
	done
	TM_MULTILIB_CONFIG=`echo $TM_MULTILIB_CONFIG | sed 's:^/::'`
	if test x${enable_incomplete_targets} = xyes ; then
		tm_defines="$tm_defines SUPPORT_SH1=1 SUPPORT_SH2E=1 SUPPORT_SH4=1 SUPPORT_SH4_SINGLE=1 SUPPORT_SH2A=1 SUPPORT_SH2A_SINGLE=1 SUPPORT_SH5_32MEDIA=1 SUPPORT_SH5_32MEDIA_NOFPU=1 SUPPORT_SH5_64MEDIA=1 SUPPORT_SH5_64MEDIA_NOFPU=1"
	fi
	tm_file="$tm_file ./sysroot-suffix.h"
	tmake_file="$tmake_file t-sysroot-suffix"
	;;
sh-*-rtems*)
	tmake_file="sh/t-sh t-rtems sh/t-rtems"
	tm_file="${tm_file} dbxelf.h elfos.h sh/elf.h sh/embed-elf.h sh/rtemself.h rtems.h newlib-stdint.h"
	;;
sh-wrs-vxworks)
	tmake_file="$tmake_file sh/t-sh sh/t-vxworks"
	tm_file="${tm_file} elfos.h sh/elf.h sh/embed-elf.h vx-common.h vxworks.h sh/vxworks.h"
	;;
sparc-*-elf*)
	tm_file="${tm_file} dbxelf.h elfos.h newlib-stdint.h sparc/sysv4.h sparc/sp-elf.h"
	case ${target} in
	    *-leon-*)
		tmake_file="sparc/t-sparc sparc/t-leon"
		;;
	    *-leon[3-9]*)
		tmake_file="sparc/t-sparc sparc/t-leon3"
		;;
	    *)
		tmake_file="sparc/t-sparc sparc/t-elf"
		;;
	esac
	;;
sparc-*-rtems*)
	tm_file="${tm_file} dbxelf.h elfos.h sparc/sysv4.h sparc/sp-elf.h sparc/rtemself.h rtems.h newlib-stdint.h"
	tmake_file="sparc/t-sparc sparc/t-elf t-rtems"
	;;
sparc-*-linux*)
	tm_file="${tm_file} dbxelf.h elfos.h sparc/sysv4.h gnu-user.h linux.h glibc-stdint.h sparc/tso.h"
	extra_options="${extra_options} sparc/long-double-switch.opt"
	case ${target} in
	    *-leon-*)
		tmake_file="${tmake_file} sparc/t-sparc sparc/t-leon"
		;;
	    *-leon[3-9]*)
		tmake_file="${tmake_file} sparc/t-sparc sparc/t-leon3"
		;;
	    *)
		tmake_file="${tmake_file} sparc/t-sparc"
		;;
	esac
	if test x$enable_targets = xall; then
		tm_file="sparc/biarch64.h ${tm_file} sparc/linux64.h"
		tmake_file="${tmake_file} sparc/t-linux64"
	else
		tm_file="${tm_file} sparc/linux.h"
	fi
	;;
sparc-*-netbsdelf*)
	tm_file="${tm_file} dbxelf.h elfos.h sparc/sysv4.h netbsd.h netbsd-elf.h sparc/netbsd-elf.h"
	extra_options="${extra_options} netbsd.opt netbsd-elf.opt"
	extra_options="${extra_options} sparc/long-double-switch.opt"
	tmake_file="${tmake_file} sparc/t-sparc"
	;;
sparc*-*-solaris2*)
	tm_file="sparc/biarch64.h ${tm_file} ${sol2_tm_file} sol2-bi.h sparc/tso.h"
	case ${target} in
	    sparc64-*-* | sparcv9-*-*)
		tm_file="sparc/default-64.h ${tm_file}"
		;;
	    *)
		test x$with_cpu != x || with_cpu=v9
		;;
	esac
	tmake_file="${tmake_file} sparc/t-sparc sparc/t-sol2-64"
	;;
sparc-wrs-vxworks)
	tm_file="${tm_file} elfos.h sparc/sysv4.h vx-common.h vxworks.h sparc/vxworks.h"
	tmake_file="${tmake_file} sparc/t-sparc sparc/t-vxworks"
	;;
sparc64-*-elf*)
	tm_file="${tm_file} dbxelf.h elfos.h newlib-stdint.h sparc/sysv4.h sparc/sp64-elf.h"
	extra_options="${extra_options}"
	tmake_file="${tmake_file} sparc/t-sparc"
	;;
sparc64-*-rtems*)
	tm_file="${tm_file} dbxelf.h elfos.h newlib-stdint.h sparc/sysv4.h sparc/sp64-elf.h sparc/rtemself.h rtems.h"
	extra_options="${extra_options}"
	tmake_file="${tmake_file} sparc/t-sparc t-rtems"
	;;
sparc64-*-linux*)
	tm_file="sparc/biarch64.h ${tm_file} dbxelf.h elfos.h sparc/sysv4.h gnu-user.h linux.h glibc-stdint.h sparc/default-64.h sparc/linux64.h sparc/tso.h"
	extra_options="${extra_options} sparc/long-double-switch.opt"
	tmake_file="${tmake_file} sparc/t-sparc sparc/t-linux64"
	;;
sparc64-*-freebsd*|ultrasparc-*-freebsd*)
	tm_file="${tm_file} ${fbsd_tm_file} dbxelf.h elfos.h sparc/sysv4.h sparc/freebsd.h"
	extra_options="${extra_options} sparc/long-double-switch.opt"
	case "x$with_cpu" in
		xultrasparc) ;;
		x) with_cpu=ultrasparc ;;
		*) echo "$with_cpu not supported for freebsd target"; exit 1 ;;
	esac
	tmake_file="${tmake_file} sparc/t-sparc"
	;;
sparc64-*-netbsd*)
	tm_file="sparc/biarch64.h ${tm_file}"
	tm_file="${tm_file} dbxelf.h elfos.h sparc/sysv4.h netbsd.h netbsd-elf.h sparc/netbsd-elf.h"
	extra_options="${extra_options} netbsd.opt netbsd-elf.opt"
	extra_options="${extra_options} sparc/long-double-switch.opt"
	tmake_file="${tmake_file} sparc/t-sparc sparc/t-netbsd64"
	;;
sparc64-*-openbsd*)
	tm_file="sparc/openbsd1-64.h ${tm_file} dbxelf.h elfos.h sparc/sysv4.h sparc/sp64-elf.h"
	tm_file="${tm_file} openbsd.h openbsd-stdint.h openbsd-libpthread.h sparc/openbsd64.h"
	extra_options="${extra_options} openbsd.opt"
	extra_options="${extra_options}"
	gas=yes gnu_ld=yes
	with_cpu=ultrasparc
	tmake_file="${tmake_file} sparc/t-sparc"
	;;
spu-*-elf*)
	tm_file="dbxelf.h elfos.h spu/spu-elf.h spu/spu.h newlib-stdint.h"
	tmake_file="spu/t-spu-elf"
        native_system_header_dir=/include
	extra_headers="spu_intrinsics.h spu_internals.h vmx2spu.h spu_mfcio.h vec_types.h spu_cache.h"
	extra_modes=spu/spu-modes.def
	c_target_objs="${c_target_objs} spu-c.o"
	cxx_target_objs="${cxx_target_objs} spu-c.o"
	;;
tic6x-*-elf)
	tm_file="elfos.h ${tm_file} c6x/elf-common.h c6x/elf.h"
	tm_file="${tm_file} dbxelf.h tm-dwarf2.h newlib-stdint.h"
	tmake_file="c6x/t-c6x c6x/t-c6x-elf"
	use_collect2=no
	;;
tic6x-*-uclinux)
	tm_file="elfos.h ${tm_file} gnu-user.h linux.h c6x/elf-common.h c6x/uclinux-elf.h"
	tm_file="${tm_file} dbxelf.h tm-dwarf2.h glibc-stdint.h"
	tm_file="${tm_file} ./sysroot-suffix.h"
	tmake_file="t-sysroot-suffix t-slibgcc"
	tmake_file="${tmake_file} c6x/t-c6x c6x/t-c6x-elf c6x/t-c6x-uclinux"
	use_collect2=no
	;;
v850*-*-*)
	case ${target} in
	v850e2v3-*-*)
		target_cpu_default="TARGET_CPU_v850e2v3"
		;;
	v850e2-*-*)
		target_cpu_default="TARGET_CPU_v850e2"
		;;
	v850e1-*-* | v850es-*-*)
		target_cpu_default="TARGET_CPU_v850e1"
		;;
	v850e-*-*)
		target_cpu_default="TARGET_CPU_v850e"
		;;
	v850-*-*)
		target_cpu_default="TARGET_CPU_generic"
		;;
	esac
	tm_file="dbxelf.h elfos.h newlib-stdint.h v850/v850.h"
	if test x$stabs = xyes
	then
		tm_file="${tm_file} dbx.h"
	fi
	use_collect2=no
	c_target_objs="v850-c.o"
	cxx_target_objs="v850-c.o"
	use_gcc_stdint=wrap
	;;
vax-*-linux*)
	tm_file="${tm_file} dbxelf.h elfos.h gnu-user.h linux.h vax/elf.h vax/linux.h"
	extra_options="${extra_options} vax/elf.opt"
	;;
vax-*-netbsdelf*)
	tm_file="${tm_file} elfos.h netbsd.h netbsd-elf.h vax/elf.h vax/netbsd-elf.h"
	extra_options="${extra_options} netbsd.opt netbsd-elf.opt vax/elf.opt"
	;;
vax-*-openbsd*)
	tm_file="vax/vax.h vax/openbsd1.h openbsd.h openbsd-stdint.h openbsd-pthread.h vax/openbsd.h"
	extra_options="${extra_options} openbsd.opt"
	use_collect2=yes
	;;
xstormy16-*-elf)
	# For historical reasons, the target files omit the 'x'.
	tm_file="dbxelf.h elfos.h newlib-stdint.h stormy16/stormy16.h"
	tm_p_file=stormy16/stormy16-protos.h
	md_file=stormy16/stormy16.md
	out_file=stormy16/stormy16.c
	extra_options=stormy16/stormy16.opt
	tmake_file="stormy16/t-stormy16"
	;;
xtensa*-*-elf*)
	tm_file="${tm_file} dbxelf.h elfos.h newlib-stdint.h xtensa/elf.h"
	extra_options="${extra_options} xtensa/elf.opt"
	;;
xtensa*-*-linux*)
	tm_file="${tm_file} dbxelf.h elfos.h gnu-user.h linux.h glibc-stdint.h xtensa/linux.h"
	tmake_file="${tmake_file} xtensa/t-xtensa"
	;;
am33_2.0-*-linux*)
	tm_file="mn10300/mn10300.h dbxelf.h elfos.h gnu-user.h linux.h glibc-stdint.h mn10300/linux.h"
	gas=yes gnu_ld=yes
	use_collect2=no
	;;
m32c-*-rtems*)
	tm_file="dbxelf.h elfos.h ${tm_file} m32c/rtems.h rtems.h newlib-stdint.h"
	tmake_file="${tmake_file} t-rtems"
	c_target_objs="m32c-pragma.o"
	cxx_target_objs="m32c-pragma.o"
 	;;
m32c-*-elf*)
	tm_file="dbxelf.h elfos.h newlib-stdint.h ${tm_file}"
	c_target_objs="m32c-pragma.o"
	cxx_target_objs="m32c-pragma.o"
 	;;
*)
	echo "*** Configuration ${target} not supported" 1>&2
	exit 1
	;;
esac

case ${target} in
i[34567]86-*-linux* | x86_64-*-linux*)
	tmake_file="${tmake_file} i386/t-pmm_malloc i386/t-i386"
	;;
i[34567]86-*-* | x86_64-*-*)
	tmake_file="${tmake_file} i386/t-gmm_malloc i386/t-i386"
	;;
powerpc*-*-* | rs6000-*-*)
	tm_file="${tm_file} rs6000/option-defaults.h"
esac

if [ "$target_has_targetcm" = "no" ]; then
  c_target_objs="$c_target_objs default-c.o"
  cxx_target_objs="$cxx_target_objs default-c.o"
fi

if [ "$common_out_file" = "" ]; then
  if [ "$target_has_targetm_common" = "yes" ]; then
    common_out_file="$cpu_type/$cpu_type-common.c"
  else
    common_out_file="default-common.c"
  fi
fi

# Support for --with-cpu and related options (and a few unrelated options,
# too).
case ${with_cpu} in
  yes | no)
    echo "--with-cpu must be passed a value" 1>&2
    exit 1
    ;;
esac

# Set arch and cpu from ${target} and ${target_noncanonical}.  Set cpu
# to generic if there is no processor scheduler model for the target.
arch=
cpu=
arch_without_sse2=no
arch_without_64bit=no
case ${target} in
  i386-*-freebsd*)
    if test $fbsd_major -ge 6; then
      arch=i486
    else
      arch=i386
    fi
    cpu=generic
    arch_without_sse2=yes
    arch_without_64bit=yes
    ;;
  i386-*-*)
    arch=i386
    cpu=i386
    arch_without_sse2=yes
    arch_without_64bit=yes
    ;;
  i486-*-*)
    arch=i486
    cpu=i486
    arch_without_sse2=yes
    arch_without_64bit=yes
    ;;
  i586-*-*)
    arch_without_sse2=yes
    arch_without_64bit=yes
    case ${target_noncanonical} in
      k6_2-*)
	arch=k6-2
	cpu=k6-2
	;;
      k6_3-*)
	arch=k6-3
	cpu=k6-3
	;;
      k6-*)
	arch=k6
	cpu=k6
	;;
      pentium_mmx-*|winchip_c6-*|winchip2-*|c3-*)
	arch=pentium-mmx
	cpu=pentium-mmx
	;;
      *)
	arch=pentium
	cpu=pentium
	;;
    esac
    ;;
  i686-*-* | i786-*-*)
    case ${target_noncanonical} in
      bdver2-*)
        arch=bdver2
        cpu=bdver2
        ;;
      bdver1-*)
	arch=bdver1
	cpu=bdver1
	;;
      btver1-*)
	arch=btver1
	cpu=btver1
	;;
      amdfam10-*|barcelona-*)
	arch=amdfam10
	cpu=amdfam10
	;;
      k8_sse3-*|opteron_sse3-*|athlon64_sse3-*)
	arch=k8-sse3
	cpu=k8-sse3
	;;
      k8-*|opteron-*|athlon64-*|athlon_fx-*)
	arch=k8
	cpu=k8
	;;
      athlon_xp-*|athlon_mp-*|athlon_4-*)
	arch=athlon-4
	cpu=athlon-4
	arch_without_sse2=yes
	arch_without_64bit=yes
	;;
      athlon_tbird-*|athlon-*)
	arch=athlon
	cpu=athlon
	arch_without_sse2=yes
	;;
      geode-*)
	arch=geode
	cpu=geode
	arch_without_sse2=yes
	;;
      pentium2-*)
	arch=pentium2
	cpu=pentium2
	arch_without_sse2=yes
	;;
      pentium3-*|pentium3m-*)
	arch=pentium3
	cpu=pentium3
	arch_without_sse2=yes
	;;
      pentium4-*|pentium4m-*)
	arch=pentium4
	cpu=pentium4
	;;
      prescott-*)
	arch=prescott
	cpu=prescott
	;;
      nocona-*)
	arch=nocona
	cpu=nocona
	;;
      atom-*)
	arch=atom
	cpu=atom
	;;
      core2-*)
	arch=core2
	cpu=core2
	;;
      corei7-*)
	arch=corei7
	cpu=corei7
	;;
      corei7_avx-*)
	arch=corei7-avx
	cpu=corei7-avx
	;;
      pentium_m-*)
	arch=pentium-m
	cpu=pentium-m
	;;
      pentiumpro-*)
	arch=pentiumpro
	cpu=pentiumpro
	arch_without_sse2=yes
	;;
      *)
	arch=pentiumpro
	cpu=generic
	arch_without_sse2=yes
	arch_without_64bit=yes
	;;
    esac
    ;;
  x86_64-*-*)
    case ${target_noncanonical} in
      bdver2-*)
        arch=bdver2
        cpu=bdver2
        ;;
      bdver1-*)
	arch=bdver1
	cpu=bdver1
	;;
      btver1-*)
	arch=btver1
	cpu=btver1
	;;
      amdfam10-*|barcelona-*)
	arch=amdfam10
	cpu=amdfam10
	;;
      k8_sse3-*|opteron_sse3-*|athlon64_sse3-*)
	arch=k8-sse3
	cpu=k8-sse3
	;;
      k8-*|opteron-*|athlon_64-*)
	arch=k8
	cpu=k8
	;;
      nocona-*)
	arch=nocona
	cpu=nocona
	;;
      atom-*)
	arch=atom
	cpu=atom
	;;
      core2-*)
	arch=core2
	cpu=core2
	;;
      corei7-*)
	arch=corei7
	cpu=corei7
	;;
      *)
	arch=x86-64
	cpu=generic
	;;
    esac
    ;;
esac

# If there is no $with_cpu option, try to infer one from ${target}.
# This block sets nothing except for with_cpu.
if test x$with_cpu = x ; then
  case ${target} in
    i[34567]86-*-*|x86_64-*-*)
      with_cpu=$cpu
      ;;
    alphaev6[78]*-*-*)
      with_cpu=ev67
      ;;
    alphaev6*-*-*)
      with_cpu=ev6
      ;;
    alphapca56*-*-*)
      with_cpu=pca56
      ;;
    alphaev56*-*-*)
      with_cpu=ev56
      ;;
    alphaev5*-*-*)
      with_cpu=ev5
      ;;
    frv-*-*linux* | frv400-*-*linux*)
      with_cpu=fr400
      ;;
    frv550-*-*linux*)
      with_cpu=fr550
      ;;
    m68k*-*-*)
      case "$with_arch" in
	"cf")
	  with_cpu=${default_cf_cpu}
	  ;;
	"" | "m68k")
	  with_cpu=m${default_m68k_cpu}
	  ;;
      esac
      ;;
    mips*-*-vxworks)
      with_arch=mips2
      ;;
    sparc-leon*-*)
      with_cpu=v8;
      ;;
    sparc*-*-*)
      with_cpu="`echo ${target} | sed 's/-.*$//'`"
      ;;
  esac

  # Avoid overriding --with-cpu-32 and --with-cpu-64 values.
  case ${target} in
    i[34567]86-*-*|x86_64-*-*)
      if test x$with_cpu_32 != x || test x$with_cpu_64 != x; then
	if test x$with_cpu_32 = x; then
	  with_cpu_32=$with_cpu
	fi
	if test x$with_cpu_64 = x; then
	  with_cpu_64=$with_cpu
	fi
        with_cpu=
      fi
      ;;
  esac
fi

# Support for --with-arch and related options (and a few unrelated options,
# too).
case ${with_arch} in
  yes | no)
    echo "--with-arch must be passed a value" 1>&2
    exit 1
    ;;
esac

# If there is no $with_arch option, try to infer one from ${target}.
# This block sets nothing except for with_arch.
if test x$with_arch = x ; then
  case ${target} in
    i[34567]86-*-darwin*|x86_64-*-darwin*)
      # Default arch is set via TARGET_SUBTARGET32_ISA_DEFAULT
      # and TARGET_SUBTARGET64_ISA_DEFAULT in config/i386/darwin.h.
      ;;
    i[34567]86-*-*)
      # --with-fpmath sets the default ISA to SSE2, which is the same
      # ISA supported by Pentium 4.
      if test x$with_fpmath = x || test $arch_without_sse2 = no; then
	with_arch=$arch
      else
	with_arch=pentium4
      fi
      ;;
    x86_64-*-*)
      with_arch=$arch
      ;;
  esac

  # Avoid overriding --with-arch-32 and --with-arch-64 values.
  case ${target} in
    i[34567]86-*-darwin*|x86_64-*-darwin*)
      # Default arch is set via TARGET_SUBTARGET32_ISA_DEFAULT
      # and TARGET_SUBTARGET64_ISA_DEFAULT in config/i386/darwin.h.
      ;;
    i[34567]86-*-*|x86_64-*-*)
      if test x$with_arch_32 != x || test x$with_arch_64 != x; then
	if test x$with_arch_32 = x; then
	  with_arch_32=$with_arch
	fi
	if test x$with_arch_64 = x; then
	  if test $arch_without_64bit = yes; then
	    # Set the default 64bit arch to x86-64 if the default arch
	    # doesn't support 64bit.
	    with_arch_64=x86-64
	  else
	    with_arch_64=$with_arch
	  fi
	fi
	with_arch=
      elif test $arch_without_64bit$need_64bit_isa = yesyes; then
	# Set the default 64bit arch to x86-64 if the default arch
	# doesn't support 64bit and we need 64bit ISA.
	with_arch_32=$with_arch
	with_arch_64=x86-64
	with_arch=
      fi
      ;;
  esac
fi

# Support --with-fpmath.
if test x$with_fpmath != x; then
  case ${target} in
    i[34567]86-*-* | x86_64-*-*)
      case ${with_fpmath} in
      avx)
	tm_file="${tm_file} i386/avxmath.h"
	;;
      sse)
	tm_file="${tm_file} i386/ssemath.h"
	;;
      *)
	echo "Invalid --with-fpmath=$with_fpmath" 1>&2
	exit 1
	;;
      esac
      ;;
    *)
      echo "--with-fpmath isn't supported for $target." 1>&2
      exit 1
      ;;
  esac
fi

# Similarly for --with-schedule.
if test x$with_schedule = x; then
	case ${target} in
	hppa1*)
		# Override default PA8000 scheduling model.
		with_schedule=7100LC
		;;
	esac
fi

# Support --enable-initfini-array.
if test x$enable_initfini_array = xyes; then
  tm_file="${tm_file} initfini-array.h"
fi

# Validate and mark as valid any --with options supported
# by this target.  In order to use a particular --with option
# you must list it in supported_defaults; validating the value
# is optional.  This case statement should set nothing besides
# supported_defaults.

supported_defaults=
case "${target}" in
	alpha*-*-*)
		supported_defaults="cpu tune"
		for which in cpu tune; do
			eval "val=\$with_$which"
			case "$val" in
			"" \
			| ev4 | ev45 | 21064 | ev5 | 21164 | ev56 | 21164a \
			| pca56 | 21164PC | 21164pc | ev6 | 21264 | ev67 \
			| 21264a)
				;;
			*)
				echo "Unknown CPU used in --with-$which=$val" 1>&2
				exit 1
				;;
			esac
		done
		;;

	arm*-*-*)
		supported_defaults="arch cpu float tune fpu abi mode tls"
		for which in cpu tune; do
			# See if it matches any of the entries in arm-cores.def
			eval "val=\$with_$which"
			if [ x"$val" = x ] \
			    || grep "^ARM_CORE(\"$val\"," \
				    ${srcdir}/config/arm/arm-cores.def \
				    > /dev/null; then
			  # Ok
			  new_val=`grep "^ARM_CORE(\"$val\"," \
				${srcdir}/config/arm/arm-cores.def | \
				sed -e 's/^[^,]*,[ 	]*//' | \
				sed -e 's/,.*$//'`
			  eval "target_${which}_cname=$new_val"
			echo "For $val real value is $new_val"
			  true
			else
			  echo "Unknown CPU used in --with-$which=$val" 1>&2
			  exit 1
			fi
		done

		case "$with_arch" in
		"" \
		| armv[23456] | armv2a | armv3m | armv4t | armv5t \
		| armv5te | armv6j |armv6k | armv6z | armv6zk | armv6-m \
		| armv7 | armv7-a | armv7-r | armv7-m \
		| iwmmxt | ep9312)
			# OK
			;;
		*)
			echo "Unknown arch used in --with-arch=$with_arch" 1>&2
			exit 1
			;;
		esac

		case "$with_float" in
		"" \
		| soft | hard | softfp)
			# OK
			;;
		*)
			echo "Unknown floating point type used in --with-float=$with_float" 1>&2
			exit 1
			;;
		esac

		case "$with_fpu" in
		"" \
		| fpa | fpe2 | fpe3 | maverick | vfp | vfp3 | vfpv3 \
		| vfpv3-fp16 | vfpv3-d16 | vfpv3-d16-fp16 | vfpv3xd \
		| vfpv3xd-fp16 | neon | neon-fp16 | vfpv4 | vfpv4-d16 \
		| fpv4-sp-d16 | neon-vfpv4)
			# OK
			;;
		*)
			echo "Unknown fpu used in --with-fpu=$with_fpu" 2>&1
			exit 1
			;;
		esac

		case "$with_abi" in
		"" \
		| apcs-gnu | atpcs | aapcs | iwmmxt | aapcs-linux )
			#OK
			;;
		*)
			echo "Unknown ABI used in --with-abi=$with_abi"
			exit 1
			;;
		esac

		case "$with_mode" in
		"" \
		| arm | thumb )
			#OK
			;;
		*)
			echo "Unknown mode used in --with-mode=$with_mode"
			exit 1
			;;
		esac

		case "$with_tls" in
		"" \
		| gnu | gnu2)
			# OK
			;;
		*)
			echo "Unknown TLS method used in --with-tls=$with_tls" 1>&2
			exit 1
			;;
		esac

		if test "x$with_arch" != x && test "x$with_cpu" != x; then
			echo "Warning: --with-arch overrides --with-cpu=$with_cpu" 1>&2
		fi
		;;

	fr*-*-*linux*)
		supported_defaults=cpu
		case "$with_cpu" in
		fr400) ;;
		fr550) ;;
		*)
			echo "Unknown cpu used in --with-cpu=$with_cpu" 1>&2
			exit 1
			;;
		esac
		;;

	fido-*-* | m68k*-*-*)
		supported_defaults="arch cpu"
		case "$with_arch" in
		"" | "m68k"| "cf")
			m68k_arch_family="$with_arch"
			;;
		*)
			echo "Invalid --with-arch=$with_arch" 1>&2
			exit 1
			;;
		esac

		# We always have a $with_cpu setting here.
		case "$with_cpu" in
		"m68000" | "m68010" | "m68020" | "m68030" | "m68040" | "m68060")
			m68k_cpu_ident=$with_cpu
			;;
		"m68020-40")
			m68k_cpu_ident=m68020
			tm_defines="$tm_defines M68K_DEFAULT_TUNE=u68020_40"
			;;
		"m68020-60")
			m68k_cpu_ident=m68020
			tm_defines="$tm_defines M68K_DEFAULT_TUNE=u68020_60"
			;;
		*)
			# We need the C identifier rather than the string.
			m68k_cpu_ident=`awk -v arg="\"$with_cpu\"" \
			   'BEGIN { FS="[ \t]*[,()][ \t]*" }; \
			    $1 == "M68K_DEVICE" && $2 == arg { print $3 }' \
				 ${srcdir}/config/m68k/m68k-devices.def`
			if [ x"$m68k_cpu_ident" = x ] ; then
				echo "Unknown CPU used in --with-cpu=$with_cpu" 1>&2
				exit 1
			fi
			with_cpu="mcpu=$with_cpu"
			;;
		esac
		;;

	hppa*-*-*)
		supported_defaults="arch schedule"

		case "$with_arch" in
		"" | 1.0 | 1.1 | 2.0)
			# OK
			;;
		*)
			echo "Unknown architecture used in --with-arch=$with_arch" 1>&2
			exit 1
			;;
		esac

		case "$with_schedule" in
		"" | 700 | 7100 | 7100LC | 7200 | 7300 | 8000)
			# OK
			;;
		*)
			echo "Unknown processor used in --with-schedule=$with_schedule." 1>&2
			exit 1
			;;
		esac
		;;

	i[34567]86-*-* | x86_64-*-*)
		supported_defaults="arch arch_32 arch_64 cpu cpu_32 cpu_64 tune tune_32 tune_64"
		for which in arch arch_32 arch_64 cpu cpu_32 cpu_64 tune tune_32 tune_64; do
			eval "val=\$with_$which"
			case ${val} in
			i386 | i486 \
			| i586 | pentium | pentium-mmx | winchip-c6 | winchip2 \
			| c3 | c3-2 | i686 | pentiumpro | pentium2 | pentium3 \
			| pentium4 | k6 | k6-2 | k6-3 | athlon | athlon-tbird \
			| athlon-4 | athlon-xp | athlon-mp | geode \
			| prescott | pentium-m | pentium4m | pentium3m)
				case "${target}" in
				  x86_64-*-*)
				      case "x$which" in
					*_32)
						;;
					*)
						echo "CPU given in --with-$which=$val doesn't support 64bit mode." 1>&2
						exit 1
						;;
				      esac
				      ;;
				esac
				# OK
				;;
			"" | x86-64 | generic | native \
			| k8 | k8-sse3 | athlon64 | athlon64-sse3 | opteron \
			| opteron-sse3 | athlon-fx | bdver2 | bdver1 | btver1 \
			| amdfam10 | barcelona | nocona | core2 | corei7 \
			| corei7-avx | core-avx-i | core-avx2 | atom)
				# OK
				;;
			*)
				echo "Unknown CPU given in --with-$which=$val." 1>&2
				exit 1
				;;
			esac
		done
		;;

	mips*-*-*)
		supported_defaults="abi arch arch_32 arch_64 float tune tune_32 tune_64 divide llsc mips-plt synci"

		case ${with_float} in
		"" | soft | hard)
			# OK
			;;
		*)
			echo "Unknown floating point type used in --with-float=$with_float" 1>&2
			exit 1
			;;
		esac

		case ${with_abi} in
		"" | 32 | o64 | n32 | 64 | eabi)
			# OK
			;;
		*)
			echo "Unknown ABI used in --with-abi=$with_abi" 1>&2
			exit 1
			;;
		esac

		case ${with_divide} in
		"" | breaks | traps)
			# OK
			;;
		*)
			echo "Unknown division check type use in --with-divide=$with_divide" 1>&2
			exit 1
			;;
		esac

		case ${with_llsc} in
		yes)
			with_llsc=llsc
			;;
		no)
			with_llsc="no-llsc"
			;;
		"")
			# OK
			;;
		*)
			echo "Unknown llsc type used in --with-llsc" 1>&2
			exit 1
			;;
		esac

		case ${with_mips_plt} in
		yes)
			with_mips_plt=plt
			;;
		no)
			with_mips_plt=no-plt
			;;
		"")
			;;
		*)
			echo "Unknown --with-mips-plt argument: $with_mips_plt" 1>&2
			exit 1
			;;
		esac

		case ${with_synci} in
		yes)
			with_synci=synci
			;;
		"" | no)
			# No is the default.
			with_synci=no-synci
			;;
		*)
			echo "Unknown synci type used in --with-synci" 1>&2
			exit 1
			;;
		esac
		;;

	powerpc*-*-* | rs6000-*-*)
		supported_defaults="cpu cpu_32 cpu_64 float tune tune_32 tune_64"

		for which in cpu cpu_32 cpu_64 tune tune_32 tune_64; do
			eval "val=\$with_$which"
			case ${val} in
			default32 | default64)
				case $which in
				cpu | tune)
					;;
				*)
					echo "$val only valid for --with-cpu and --with-tune." 1>&2
					exit 1
					;;
				esac
				with_which="with_$which"
				eval $with_which=
				;;
			405cr)
				tm_defines="${tm_defines} CONFIG_PPC405CR"
				eval "with_$which=405"
				;;
			"" | common \
			| power | power[234567] | power6x | powerpc | powerpc64 \
			| rios | rios1 | rios2 | rsc | rsc1 | rs64a \
			| 401 | 403 | 405 | 405fp | 440 | 440fp | 464 | 464fp \
			| 476 | 476fp | 505 | 601 | 602 | 603 | 603e | ec603e \
			| 604 | 604e | 620 | 630 | 740 | 750 | 7400 | 7450 \
			| a2 | e300c[23] | 854[08] | e500mc | e500mc64 | titan\
			| 801 | 821 | 823 | 860 | 970 | G3 | G4 | G5 | cell)
				# OK
				;;
			*)
				echo "Unknown cpu used in --with-$which=$val." 1>&2
				exit 1
				;;
			esac
		done
		;;

	s390*-*-*)
		supported_defaults="arch mode tune"

		for which in arch tune; do
			eval "val=\$with_$which"
			case ${val} in
			"" | g5 | g6 | z900 | z990 | z9-109 | z9-ec | z10 | z196)
				# OK
				;;
			*)
				echo "Unknown cpu used in --with-$which=$val." 1>&2
				exit 1
				;;
			esac
		done

		case ${with_mode} in
		"" | esa | zarch)
			# OK
			;;
		*)
			echo "Unknown architecture mode used in --with-mode=$with_mode." 1>&2
			exit 1
			;;
		esac
		;;

	sh[123456ble]-*-* | sh-*-*)
		supported_defaults="cpu"
		case "`echo $with_cpu | tr ABCDEFGHIJKLMNOPQRSTUVWXYZ_ abcdefghijklmnopqrstuvwxyz- | sed s/sh/m/`" in
		"" | m1 | m2 | m2e | m3 | m3e | m4 | m4-single | m4-single-only | m4-nofpu )
			# OK
			;;
		m2a | m2a-single | m2a-single-only | m2a-nofpu)
			;;
		m4a | m4a-single | m4a-single-only | m4a-nofpu | m4al)
		        ;;
		*)
			echo "Unknown CPU used in --with-cpu=$with_cpu, known values:"  1>&2
			echo "m1 m2 m2e m3 m3e m4 m4-single m4-single-only m4-nofpu" 1>&2
			echo "m4a m4a-single m4a-single-only m4a-nofpu m4al" 1>&2
			echo "m2a m2a-single m2a-single-only m2a-nofpu" 1>&2
			exit 1
			;;
		esac
		;;
	sparc*-*-*)
		supported_defaults="cpu float tune"

		for which in cpu tune; do
			eval "val=\$with_$which"
			case ${val} in
			"" | sparc | sparcv9 | sparc64 \
			| v7 | cypress \
			| v8 | supersparc | hypersparc | leon \
			| sparclite | f930 | f934 | sparclite86x \
			| sparclet | tsc701 \
			| v9 | ultrasparc | ultrasparc3 | niagara | niagara2 \
			| niagara3 | niagara4)
				# OK
				;;
			*)
				echo "Unknown cpu used in --with-$which=$val" 1>&2
				exit 1
				;;
			esac
		done

		case ${with_float} in
		"" | soft | hard)
			# OK
			;;
		*)
			echo "Unknown floating point type used in --with-float=$with_float" 1>&2
			exit 1
			;;
		esac
		;;

	spu-*-*)
		supported_defaults="arch tune"

		for which in arch tune; do
			eval "val=\$with_$which"
			case ${val} in
			"" | cell | celledp)
				# OK
				;;
			*)
				echo "Unknown cpu used in --with-$which=$val." 1>&2
				exit 1
				;;
			esac
		done
		;;

	tic6x-*-*)
		supported_defaults="arch"

		case ${with_arch} in
		"" | c62x | c64x | c64x+ | c67x | c67x+ | c674x)
			# OK
			;;
		*)
			echo "Unknown arch used in --with-arch=$with_arch." 1>&2
			exit 1
			;;
		esac
		;;

	v850*-*-*)
		supported_defaults=cpu
		case ${with_cpu} in
		"" | v850e | v850e1 | v850e2 | v850es | v850e2v3)
			# OK
			;;
		*)
			echo "Unknown cpu used in --with-cpu=$with_cpu" 1>&2
			exit 1
			;;
		esac
		;;
esac

# Set some miscellaneous flags for particular targets.
target_cpu_default2=
case ${target} in
	alpha*-*-*)
		if test x$gas = xyes
		then
			target_cpu_default2="MASK_GAS"
		fi
		;;

	arm*-*-*)
		if test x$target_cpu_cname = x
		then
			target_cpu_default2=TARGET_CPU_generic
		else
			target_cpu_default2=TARGET_CPU_$target_cpu_cname
		fi
		;;

	hppa*-*-*)
		target_cpu_default2="MASK_BIG_SWITCH"
		if test x$gas = xyes
		then
			target_cpu_default2="${target_cpu_default2}|MASK_GAS|MASK_JUMP_IN_DELAY"
		fi
		;;

	fido*-*-* | m68k*-*-*)
		target_cpu_default2=$m68k_cpu_ident
		tmake_file="m68k/t-opts $tmake_file"
		if [ x"$m68k_arch_family" != x ]; then
		        tmake_file="m68k/t-$m68k_arch_family $tmake_file"
		fi
		;;

	i[34567]86-*-darwin* | x86_64-*-darwin*)
		;;
	i[34567]86-*-linux* | x86_64-*-linux* | \
	  i[34567]86-*-kfreebsd*-gnu | x86_64-*-kfreebsd*-gnu | \
	  i[34567]86-*-gnu*)
		;;
	i[34567]86-*-solaris2* | x86_64-*-solaris2.1[0-9]*)
		;;
	i[34567]86-*-cygwin* | i[34567]86-*-mingw* | x86_64-*-mingw*)
		;;
	i[34567]86-*-freebsd* | x86_64-*-freebsd*)
		;;
	ia64*-*-linux*)
		;;

	mips*-*-*)
		if test x$gnu_ld = xyes
		then
			target_cpu_default2="MASK_SPLIT_ADDRESSES"
		fi
		case ${target} in
			mips*el-*-*)
				tm_defines="TARGET_ENDIAN_DEFAULT=0 $tm_defines"
				;;
		esac
		tmake_file="mips/t-mips $tmake_file"
		;;

	powerpc*-*-* | rs6000-*-*)
		# FIXME: The PowerPC port uses the value set at compile time,
		# although it's only cosmetic.
		if test "x$with_cpu" != x
		then
			target_cpu_default2="\\\"$with_cpu\\\""
		fi
		out_file=rs6000/rs6000.c
		c_target_objs="${c_target_objs} rs6000-c.o"
		cxx_target_objs="${cxx_target_objs} rs6000-c.o"
		tmake_file="rs6000/t-rs6000 ${tmake_file}"

                if test x$enable_e500_double = xyes
                then
                        tm_file="$tm_file rs6000/e500-double.h"
                fi
		;;

	sh[123456ble]*-*-* | sh-*-*)
		c_target_objs="${c_target_objs} sh-c.o"
		cxx_target_objs="${cxx_target_objs} sh-c.o"
		;;

	sparc-leon*-*)
		if test x$with_tune = x ; then
		  with_tune=leon;
		fi

		# The SPARC port checks this value at compile-time.
		target_cpu_default2="TARGET_CPU_$with_cpu"
		;;

	sparc*-*-*)
		# Some standard aliases.
		case x$with_cpu in
		xsparc)
			with_cpu=v7
			;;
		xsparcv9 | xsparc64)
			with_cpu=v9
			;;
		esac

		# The SPARC port checks this value at compile-time.
		target_cpu_default2="TARGET_CPU_$with_cpu"
		;;

	v850*-*-*)
		case "x$with_cpu" in
		x)
			;;
		xv850e | xv850e1 | xv850e2 | xv850e2v3)
			target_cpu_default2="TARGET_CPU_$with_cpu"
			;;
		xv850es)
			target_cpu_default2="TARGET_CPU_v850e1"
			;;
		esac
		;;
esac

t=
all_defaults="abi cpu cpu_32 cpu_64 arch arch_32 arch_64 tune tune_32 tune_64 schedule float mode fpu divide llsc mips-plt synci tls"
for option in $all_defaults
do
	eval "val=\$with_"`echo $option | sed s/-/_/g`
	if test -n "$val"; then
		case " $supported_defaults " in
		*" $option "*)
			;;
		*)
			echo "This target does not support --with-$option." 2>&1
			echo "Valid --with options are: $supported_defaults" 2>&1
			exit 1
			;;
		esac

		if test "x$t" = x
		then
			t="{ \"$option\", \"$val\" }"
		else
			t="${t}, { \"$option\", \"$val\" }"
		fi
	fi
done

if test "x$t" = x
then
	configure_default_options="{ { NULL, NULL} }"
else
	configure_default_options="{ ${t} }"
fi

if test "$target_cpu_default2" != ""
then
	if test "$target_cpu_default" != ""
	then
		target_cpu_default="(${target_cpu_default}|${target_cpu_default2})"
	else
		target_cpu_default=$target_cpu_default2
	fi
fi<|MERGE_RESOLUTION|>--- conflicted
+++ resolved
@@ -1268,16 +1268,9 @@
 		tm_file="$tm_file i386/gnu-user.h gnu.h i386/gnu.h"
 		;;
 	esac
-<<<<<<< HEAD
-	tmake_file="${tmake_file} i386/t-crtstuff"
-	# This is a hack to avoid a configuration mismatch
-	# until the toplevel libgcc move is complete.
-	extra_parts="${extra_parts} crtprec32.o crtprec64.o crtprec80.o crtfastmath.o"
 	if [ "$with_sysroot" = "/usr/grte/v2" ]; then
 	  tm_file="${tm_file} linux-grtev2.h"
 	fi
-=======
->>>>>>> 164038c2
 	;;
 x86_64-*-linux* | x86_64-*-kfreebsd*-gnu | x86_64-*-knetbsd*-gnu)
 	tm_file="${tm_file} i386/unix.h i386/att.h dbxelf.h elfos.h gnu-user.h glibc-stdint.h \
