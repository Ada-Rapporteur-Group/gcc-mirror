--- conflicted
+++ resolved
@@ -1088,11 +1088,7 @@
 			tmake_file="${tmake_file} i386/t-linux64"
 			need_64bit_hwint=yes
 			case X"${with_cpu}" in
-<<<<<<< HEAD
-			Xgeneric|Xatom|Xcore2|Xnocona|Xx86-64|Xamdfam10|Xbarcelona|Xk8|Xopteron|Xathlon64|Xathlon-fx)
-=======
-			Xgeneric|Xcore2|Xnocona|Xx86-64|Xamdfam10|Xbarcelona|Xk8|Xopteron|Xathlon64|Xathlon-fx|Xathlon64-sse3|Xk8-sse3|Xopteron-sse3)
->>>>>>> fc44d197
+			Xgeneric|Xatom|Xcore2|Xnocona|Xx86-64|Xamdfam10|Xbarcelona|Xk8|Xopteron|Xathlon64|Xathlon-fx|Xathlon64-sse3|Xk8-sse3|Xopteron-sse3)
 				;;
 			X)
 				if test x$with_cpu_64 = x; then
@@ -1101,11 +1097,7 @@
 				;;
 			*)
 				echo "Unsupported CPU used in --with-cpu=$with_cpu, supported values:" 1>&2
-<<<<<<< HEAD
-				echo "generic atom core2 nocona x86-64 amdfam10 barcelona k8 opteron athlon64 athlon-fx" 1>&2
-=======
-				echo "generic core2 nocona x86-64 amdfam10 barcelona k8 opteron athlon64 athlon-fx athlon64-sse3 k8-sse3 opteron-sse3" 1>&2
->>>>>>> fc44d197
+				echo "generic atom core2 nocona x86-64 amdfam10 barcelona k8 opteron athlon64 athlon-fx athlon64-sse3 k8-sse3 opteron-sse3" 1>&2
 				exit 1
 				;;
 			esac
@@ -1210,11 +1202,7 @@
 		# libgcc/configure.ac instead.
 		need_64bit_hwint=yes
 		case X"${with_cpu}" in
-<<<<<<< HEAD
-		Xgeneric|Xatom|Xcore2|Xnocona|Xx86-64|Xamdfam10|Xbarcelona|Xk8|Xopteron|Xathlon64|Xathlon-fx)
-=======
-		Xgeneric|Xcore2|Xnocona|Xx86-64|Xamdfam10|Xbarcelona|Xk8|Xopteron|Xathlon64|Xathlon-fx|Xathlon64-sse3|Xk8-sse3|Xopteron-sse3)
->>>>>>> fc44d197
+		Xgeneric|Xatom|Xcore2|Xnocona|Xx86-64|Xamdfam10|Xbarcelona|Xk8|Xopteron|Xathlon64|Xathlon-fx|Xathlon64-sse3|Xk8-sse3|Xopteron-sse3)
 			;;
 		X)
 			if test x$with_cpu_64 = x; then
@@ -1223,11 +1211,7 @@
 			;;
 		*)
 			echo "Unsupported CPU used in --with-cpu=$with_cpu, supported values:" 1>&2
-<<<<<<< HEAD
-			echo "generic atom core2 nocona x86-64 amdfam10 barcelona k8 opteron athlon64 athlon-fx" 1>&2
-=======
-			echo "generic core2 nocona x86-64 amdfam10 barcelona k8 opteron athlon64 athlon-fx athlon64-sse3 k8-sse3 opteron-sse3" 1>&2
->>>>>>> fc44d197
+			echo "generic atom core2 nocona x86-64 amdfam10 barcelona k8 opteron athlon64 athlon-fx athlon64-sse3 k8-sse3 opteron-sse3" 1>&2
 			exit 1
 			;;
 		esac
@@ -2834,11 +2818,7 @@
 				esac
 				# OK
 				;;
-<<<<<<< HEAD
-			"" | amdfam10 | barcelona | k8 | opteron | athlon64 | athlon-fx | nocona | core2 | atom | generic)
-=======
-			"" | amdfam10 | barcelona | k8-sse3 | opteron-sse3 | athlon64-sse3 | k8 | opteron | athlon64 | athlon-fx | nocona | core2 | generic)
->>>>>>> fc44d197
+			"" | amdfam10 | barcelona | k8-sse3 | opteron-sse3 | athlon64-sse3 | k8 | opteron | athlon64 | athlon-fx | nocona | core2 | atom | generic)
 				# OK
 				;;
 			*)
