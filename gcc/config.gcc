# GCC target-specific configuration file.
# Copyright (C) 1997-2014 Free Software Foundation, Inc.

#This file is part of GCC.

#GCC is free software; you can redistribute it and/or modify it under
#the terms of the GNU General Public License as published by the Free
#Software Foundation; either version 3, or (at your option) any later
#version.

#GCC is distributed in the hope that it will be useful, but WITHOUT
#ANY WARRANTY; without even the implied warranty of MERCHANTABILITY or
#FITNESS FOR A PARTICULAR PURPOSE.  See the GNU General Public License
#for more details.

#You should have received a copy of the GNU General Public License
#along with GCC; see the file COPYING3.  If not see
#<http://www.gnu.org/licenses/>.

# This is the GCC target-specific configuration file
# where a configuration type is mapped to different system-specific
# definitions and files.  This is invoked by the autoconf-generated
# configure script.  Putting it in a separate shell file lets us skip
# running autoconf when modifying target-specific information.

# When you change the cases in the OS or target switches, consider
# updating ../libgcc/config.host also.

# This file switches on the shell variable ${target}, and also uses the
# following shell variables:
#
#  with_*		Various variables as set by configure.
#
#  enable_threads	Either the name, yes or no depending on whether
#			threads support was requested.
#
#  default_use_cxa_atexit
#			  The default value for the $enable___cxa_atexit
#			variable.  enable___cxa_atexit needs to be set to
#			"yes" for the correct operation of C++ destructors
#			but it relies upon the presence of a non-standard C
#			library	function called	__cxa_atexit.
#			  Since not all C libraries provide __cxa_atexit the
#			default value of $default_use_cxa_atexit is set to
#			"no" except for targets which are known to be OK.
#
#  default_gnu_indirect_function
#                       The default value for the $enable_gnu_indirect_function
#                       variable.  enable_gnu_indirect_function relies
#			upon the presence of a non-standard gnu ifunc support
#			in the assembler, linker and dynamic linker.
#			Since not all libraries provide the dynamic linking
#			support, the default value of
#			$default_gnu_indirect_function is set to
#			"no" except for targets which are known to be OK.
#
#  gas_flag		Either yes or no depending on whether GNU as was
#			requested.
#
#  gnu_ld_flag		Either yes or no depending on whether GNU ld was
#			requested.

# This file sets the following shell variables for use by the
# autoconf-generated configure script:
#
#  cpu_type		The name of the cpu, if different from the first
#			chunk of the canonical target name.
#
#  tm_defines		List of target macros to define for all compilations.
#
#  tm_file		A list of target macro files, if different from
#			"$cpu_type/$cpu_type.h". Usually it's constructed
#			per target in a way like this:
#			tm_file="${tm_file} dbxelf.h elfos.h ${cpu_type.h}/elf.h"
#			Note that the preferred order is:
#			- specific target header "${cpu_type}/${cpu_type.h}"
#			- generic headers like dbxelf.h elfos.h, etc.
#			- specializing target headers like ${cpu_type.h}/elf.h
#			This helps to keep OS specific stuff out of the CPU
#			defining header ${cpu_type}/${cpu_type.h}.
#
#			It is possible to include automatically-generated
#			build-directory files by prefixing them with "./".
#			All other files should relative to $srcdir/config.
#
#  tm_p_file		Location of file with declarations for functions
#			in $out_file.
#
#  out_file		The name of the machine description C support
#			file, if different from "$cpu_type/$cpu_type.c".
#
#  common_out_file	The name of the source file for code shared between
#			the compiler proper and the driver.
#
#  md_file		The name of the machine-description file, if
#			different from "$cpu_type/$cpu_type.md".
#
#  tmake_file		A list of machine-description-specific
#			makefile-fragments, if different from
#			"$cpu_type/t-$cpu_type".
#
#  extra_modes          The name of the file containing a list of extra
#                       machine modes, if necessary and different from
#                       "$cpu_type/$cpu_type-modes.def".
#
#  extra_objs		List of extra objects that should be linked into
#			the compiler proper (cc1, cc1obj, cc1plus)
#			depending on target.
#
#  extra_gcc_objs	List of extra objects that should be linked into
#			the compiler driver (gcc) depending on target.
#
#  extra_headers	List of used header files from the directory
#			config/${cpu_type}.
#
#  user_headers_inc_next_pre
#			List of header file names of internal gcc header
#			files, which should be prefixed by an include_next.
#  user_headers_inc_next_post
#			List of header file names of internal gcc header
#			files, which should be postfixed by an include_next.
#  use_gcc_tgmath	If set, add tgmath.h to the list of used header
#			files.
#
#  use_gcc_stdint	If "wrap", install a version of stdint.h that
#			wraps the system's copy for hosted compilations;
#			if "provide", provide a version of systems without
#			such a system header; otherwise "none", do not
#			provide such a header at all.
#
#  extra_programs	List of extra executables compiled for this target
#			machine, used when linking.
#
#  extra_options	List of target-dependent .opt files.
#
#  c_target_objs	List of extra target-dependent objects that be
#			linked into the C compiler only.
#
#  cxx_target_objs	List of extra target-dependent objects that be
#			linked into the C++ compiler only.
#
#  fortran_target_objs	List of extra target-dependent objects that be
#			linked into the fortran compiler only.
#
#  target_gtfiles       List of extra source files with type information.
#
#  xm_defines		List of macros to define when compiling for the
#			target machine.
#
#  xm_file		List of files to include when compiling for the
#			target machine.
#
#  use_collect2		Set to yes or no, depending on whether collect2
#			will be used.
#
#  target_cpu_default	Set to override the default target model.
#
#  gdb_needs_out_file_path
#			Set to yes if gdb needs a dir command with
#			`dirname $out_file`.
#
#  thread_file		Set to control which thread package to use.
#
#  gas			Set to yes or no depending on whether the target
#			system normally uses GNU as.
#
#  configure_default_options
#			Set to an initializer for configure_default_options
#			in configargs.h, based on --with-cpu et cetera.
#
#  native_system_header_dir
#			Where system header files are found for this
#			target.  This defaults to /usr/include.  If
#			the --with-sysroot configure option or the
#			--sysroot command line option is used this
#			will be relative to the sysroot.
# target_type_format_char 
# 			The default character to be used for formatting
#			the attribute in a
#			.type symbol_name, ${t_t_f_c}<property>
#			directive.

# The following variables are used in each case-construct to build up the
# outgoing variables:
#
#  gnu_ld		Set to yes or no depending on whether the target
#			system normally uses GNU ld.
#
#  target_has_targetcm	Set to yes or no depending on whether the target
#			has its own definition of targetcm.
#
#  target_has_targetm_common	Set to yes or no depending on whether the
#			target has its own definition of targetm_common.

out_file=
common_out_file=
tmake_file=
extra_headers=
user_headers_inc_next_pre=
user_headers_inc_next_post=
use_gcc_tgmath=yes
use_gcc_stdint=none
extra_programs=
extra_objs=
extra_gcc_objs=
extra_options=
c_target_objs=
cxx_target_objs=
fortran_target_objs=
target_has_targetcm=no
target_has_targetm_common=yes
tm_defines=
xm_defines=
# Set this to force installation and use of collect2.
use_collect2=
# Set this to override the default target model.
target_cpu_default=
# Set this if gdb needs a dir command with `dirname $out_file`
gdb_needs_out_file_path=
# Set this to control which thread package will be used.
thread_file=
# Reinitialize these from the flag values every loop pass, since some
# configure entries modify them.
gas="$gas_flag"
gnu_ld="$gnu_ld_flag"
default_use_cxa_atexit=no
default_gnu_indirect_function=no
target_gtfiles=
<<<<<<< HEAD
need_64bit_hwint=yes
=======
>>>>>>> 00bdef2c
need_64bit_isa=
native_system_header_dir=/usr/include
target_type_format_char='@'

# Don't carry these over build->host->target.  Please.
xm_file=
md_file=

# Obsolete configurations.
case ${target} in
   picochip-*				\
 | score-*				\
 )
    if test "x$enable_obsolete" != xyes; then
      echo "*** Configuration ${target} is obsolete." >&2
      echo "*** Specify --enable-obsolete to build it anyway." >&2
      echo "*** Support will be REMOVED in the next major release of GCC," >&2
      echo "*** unless a maintainer comes forward." >&2
      exit 1
    fi;;
esac

# Unsupported targets list.  Do not put an entry in this list unless
# it would otherwise be caught by a more permissive pattern.  The list
# should be in alphabetical order.
case ${target} in
 # Avoid special cases that are not obsolete
   arm*-*-*eabi*			\
 )
	;;
   arm*-wince-pe*			\
 | arm*-*-ecos-elf			\
 | arm*-*-elf				\
 | arm*-*-freebsd*			\
 | arm*-*-linux*			\
 | arm*-*-uclinux*			\
 | i[34567]86-go32-*			\
 | i[34567]86-*-go32*			\
 | m68k-*-uclinuxoldabi*		\
 | mips64orion*-*-rtems*		\
 | pdp11-*-bsd				\
 | sparc-hal-solaris2*			\
 | thumb-*-*				\
 | *-*-freebsd[12] | *-*-freebsd[12].*	\
 | *-*-freebsd*aout*			\
 | *-*-linux*aout*			\
 | *-*-linux*coff*			\
 | *-*-linux*libc1*			\
 | *-*-linux*oldld*			\
 | *-*-rtemsaout*			\
 | *-*-rtemscoff*			\
 | *-*-solaris2				\
 | *-*-solaris2.[0-9]			\
 | *-*-solaris2.[0-9].*			\
 | *-*-sysv*				\
 | vax-*-vms*				\
 )
	echo "*** Configuration ${target} not supported" 1>&2
	exit 1
	;;
esac

# Set default cpu_type, tm_file, tm_p_file and xm_file so it can be
# updated in each machine entry.  Also set default extra_headers for some
# machines.
tm_p_file=
cpu_type=`echo ${target} | sed 's/-.*$//'`
cpu_is_64bit=
case ${target} in
m32c*-*-*)
        cpu_type=m32c
	tmake_file=m32c/t-m32c
	target_has_targetm_common=no
        ;;
aarch64*-*-*)
	cpu_type=aarch64
	extra_headers="arm_neon.h arm_acle.h"
	extra_objs="aarch64-builtins.o aarch-common.o"
	target_has_targetm_common=yes
	;;
alpha*-*-*)
	cpu_type=alpha
	extra_options="${extra_options} g.opt"
	;;
am33_2.0-*-linux*)
	cpu_type=mn10300
	;;
arc*-*-*)
	cpu_type=arc
	;;
arm*-*-*)
	cpu_type=arm
	extra_objs="aarch-common.o"
	extra_headers="mmintrin.h arm_neon.h arm_acle.h"
	target_type_format_char='%'
	c_target_objs="arm-c.o"
	cxx_target_objs="arm-c.o"
	extra_options="${extra_options} arm/arm-tables.opt"
	;;
avr-*-*)
	cpu_type=avr
	c_target_objs="avr-c.o"
	cxx_target_objs="avr-c.o"
	extra_options="${extra_options} avr/avr-tables.opt"
	;;
bfin*-*)
	cpu_type=bfin
	;;
crisv32-*)
	cpu_type=cris
	;;
frv*)	cpu_type=frv
	extra_options="${extra_options} g.opt"
	;;
moxie*)	cpu_type=moxie
	target_has_targetm_common=no
	;;
fido-*-*)
	cpu_type=m68k
	extra_headers=math-68881.h
	extra_options="${extra_options} m68k/m68k-tables.opt"
        ;;
i[34567]86-*-*)
	cpu_type=i386
	c_target_objs="i386-c.o"
	cxx_target_objs="i386-c.o"
	extra_options="${extra_options} fused-madd.opt"
	extra_headers="cpuid.h mmintrin.h mm3dnow.h xmmintrin.h emmintrin.h
		       pmmintrin.h tmmintrin.h ammintrin.h smmintrin.h
		       nmmintrin.h bmmintrin.h fma4intrin.h wmmintrin.h
		       immintrin.h x86intrin.h avxintrin.h xopintrin.h
		       ia32intrin.h cross-stdarg.h lwpintrin.h popcntintrin.h
		       lzcntintrin.h bmiintrin.h bmi2intrin.h tbmintrin.h
		       avx2intrin.h avx512fintrin.h fmaintrin.h f16cintrin.h
		       rtmintrin.h xtestintrin.h rdseedintrin.h prfchwintrin.h
		       adxintrin.h fxsrintrin.h xsaveintrin.h xsaveoptintrin.h
		       avx512cdintrin.h avx512erintrin.h avx512pfintrin.h
		       shaintrin.h clflushoptintrin.h xsavecintrin.h
		       xsavesintrin.h"
	;;
x86_64-*-*)
	cpu_type=i386
	c_target_objs="i386-c.o"
	cxx_target_objs="i386-c.o"
	extra_options="${extra_options} fused-madd.opt"
	extra_headers="cpuid.h mmintrin.h mm3dnow.h xmmintrin.h emmintrin.h
		       pmmintrin.h tmmintrin.h ammintrin.h smmintrin.h
		       nmmintrin.h bmmintrin.h fma4intrin.h wmmintrin.h
		       immintrin.h x86intrin.h avxintrin.h xopintrin.h
		       ia32intrin.h cross-stdarg.h lwpintrin.h popcntintrin.h
		       lzcntintrin.h bmiintrin.h tbmintrin.h bmi2intrin.h
		       avx2intrin.h avx512fintrin.h fmaintrin.h f16cintrin.h
		       rtmintrin.h xtestintrin.h rdseedintrin.h prfchwintrin.h
		       adxintrin.h fxsrintrin.h xsaveintrin.h xsaveoptintrin.h
		       avx512cdintrin.h avx512erintrin.h avx512pfintrin.h
		       shaintrin.h clflushoptintrin.h xsavecintrin.h
		       xsavesintrin.h"
<<<<<<< HEAD
	need_64bit_hwint=yes
=======
>>>>>>> 00bdef2c
	;;
ia64-*-*)
	extra_headers=ia64intrin.h
	extra_options="${extra_options} g.opt fused-madd.opt"
	;;
hppa*-*-*)
	cpu_type=pa
	;;
lm32*)
	extra_options="${extra_options} g.opt"
	;;
m32r*-*-*)
        cpu_type=m32r
	extra_options="${extra_options} g.opt"
        ;;
m68k-*-*)
	extra_headers=math-68881.h
	extra_options="${extra_options} m68k/m68k-tables.opt"
	;;
microblaze*-*-*)
        cpu_type=microblaze
	extra_options="${extra_options} g.opt"
        ;;
mips*-*-*)
	cpu_type=mips
	extra_headers="loongson.h"
	extra_options="${extra_options} g.opt mips/mips-tables.opt"
	;;
nds32*)
	cpu_type=nds32
	extra_headers="nds32_intrinsic.h"
	;;
nios2-*-*)
	cpu_type=nios2
	extra_options="${extra_options} g.opt"
	;;	
picochip-*-*)
        cpu_type=picochip
        ;;
powerpc*-*-*)
	cpu_type=rs6000
	extra_headers="ppc-asm.h altivec.h spe.h ppu_intrinsics.h paired.h spu2vmx.h vec_types.h si2vmx.h htmintrin.h htmxlintrin.h"
	case x$with_cpu in
	    xpowerpc64|xdefault64|x6[23]0|x970|xG5|xpower[345678]|xpower6x|xrs64a|xcell|xa2|xe500mc64|xe5500|Xe6500)
		cpu_is_64bit=yes
		;;
	esac
	extra_options="${extra_options} g.opt fused-madd.opt rs6000/rs6000-tables.opt"
	;;
rs6000*-*-*)
	extra_options="${extra_options} g.opt fused-madd.opt rs6000/rs6000-tables.opt"
	;;
score*-*-*)
	cpu_type=score
	extra_options="${extra_options} g.opt"
	;;
sparc*-*-*)
	cpu_type=sparc
	c_target_objs="sparc-c.o"
	cxx_target_objs="sparc-c.o"
	extra_headers="visintrin.h"
	;;
spu*-*-*)
	cpu_type=spu
	;;
s390*-*-*)
	cpu_type=s390
	extra_options="${extra_options} fused-madd.opt"
	extra_headers="s390intrin.h htmintrin.h htmxlintrin.h"
	;;
# Note the 'l'; we need to be able to match e.g. "shle" or "shl".
sh[123456789lbe]*-*-* | sh-*-*)
	cpu_type=sh
	extra_options="${extra_options} fused-madd.opt"
	extra_objs="${extra_objs} sh_treg_combine.o sh-mem.o sh_optimize_sett_clrt.o"
	;;
v850*-*-*)
	cpu_type=v850
	;;
tic6x-*-*)
	cpu_type=c6x
	extra_headers="c6x_intrinsics.h"
	extra_options="${extra_options} c6x/c6x-tables.opt"
	;;
xtensa*-*-*)
	extra_options="${extra_options} fused-madd.opt"
	;;
tilegx*-*-*)
	cpu_type=tilegx
	;;
tilepro*-*-*)
	cpu_type=tilepro
	;;
esac

tm_file=${cpu_type}/${cpu_type}.h
if test -f ${srcdir}/config/${cpu_type}/${cpu_type}-protos.h
then
	tm_p_file=${cpu_type}/${cpu_type}-protos.h
fi
extra_modes=
if test -f ${srcdir}/config/${cpu_type}/${cpu_type}-modes.def
then
	extra_modes=${cpu_type}/${cpu_type}-modes.def
fi
if test -f ${srcdir}/config/${cpu_type}/${cpu_type}.opt
then
	extra_options="${extra_options} ${cpu_type}/${cpu_type}.opt"
fi

case ${target} in
aarch64*-*-*)
	tm_p_file="${tm_p_file} arm/aarch-common-protos.h"
	case ${with_abi} in
	"")
		if test "x$with_multilib_list" = xilp32; then
			tm_file="aarch64/biarchilp32.h ${tm_file}"
		else
			tm_file="aarch64/biarchlp64.h ${tm_file}"
		fi
		;;
	ilp32)
		tm_file="aarch64/biarchilp32.h ${tm_file}"
		;;
	lp64)
		tm_file="aarch64/biarchlp64.h ${tm_file}"
		;;
	*)
		echo "Unknown ABI used in --with-abi=$with_abi"
		exit 1
	esac
	;;
i[34567]86-*-*)
	if test "x$with_abi" != x; then
		echo "This target does not support --with-abi."
		exit 1
	fi
	if test "x$enable_cld" = xyes; then
		tm_defines="${tm_defines} USE_IX86_CLD=1"
	fi
	if test "x$enable_frame_pointer" = xyes; then
		tm_defines="${tm_defines} USE_IX86_FRAME_POINTER=1"
	fi
	tm_file="vxworks-dummy.h ${tm_file}"
	;;
x86_64-*-*)
	case ${with_abi} in
	"")
		if test "x$with_multilib_list" = xmx32; then
			tm_file="i386/biarchx32.h ${tm_file}"
		else
			tm_file="i386/biarch64.h ${tm_file}"
		fi
		;;
	64 | m64)
		tm_file="i386/biarch64.h ${tm_file}"
		;;
	x32 | mx32)
		tm_file="i386/biarchx32.h ${tm_file}"
		;;
	*)
		echo "Unknown ABI used in --with-abi=$with_abi"
		exit 1
	esac
	if test "x$enable_cld" = xyes; then
		tm_defines="${tm_defines} USE_IX86_CLD=1"
	fi
	if test "x$enable_frame_pointer" = xyes; then
		tm_defines="${tm_defines} USE_IX86_FRAME_POINTER=1"
	fi
	tm_file="vxworks-dummy.h ${tm_file}"
	;;
arm*-*-*)
	tm_p_file="${tm_p_file} arm/aarch-common-protos.h"
	tm_file="vxworks-dummy.h ${tm_file}"
	;;
mips*-*-* | sh*-*-* | sparc*-*-*)
	tm_file="vxworks-dummy.h ${tm_file}"
	;;
esac

# On a.out targets, we need to use collect2.
case ${target} in
*-*-*aout*)
	use_collect2=yes
	;;
esac

# Common C libraries.
tm_defines="$tm_defines LIBC_GLIBC=1 LIBC_UCLIBC=2 LIBC_BIONIC=3"

# 32-bit x86 processors supported by --with-arch=.  Each processor
# MUST be separated by exactly one space.
x86_archs="athlon athlon-4 athlon-fx athlon-mp athlon-tbird \
athlon-xp k6 k6-2 k6-3 geode c3 c3-2 winchip-c6 winchip2 i386 i486 \
i586 i686 pentium pentium-m pentium-mmx pentium2 pentium3 pentium3m \
pentium4 pentium4m pentiumpro prescott"

# 64-bit x86 processors supported by --with-arch=.  Each processor
# MUST be separated by exactly one space.
x86_64_archs="amdfam10 athlon64 athlon64-sse3 barcelona bdver1 bdver2 \
bdver3 bdver4 btver1 btver2 k8 k8-sse3 opteron opteron-sse3 nocona \
core2 corei7 corei7-avx core-avx-i core-avx2 atom slm nehalem westmere \
sandybridge ivybridge haswell broadwell bonnell silvermont x86-64 native"

# Additional x86 processors supported by --with-cpu=.  Each processor
# MUST be separated by exactly one space.
x86_cpus="generic intel"

# Common parts for widely ported systems.
case ${target} in
*-*-darwin*)
  tmake_file="t-darwin ${cpu_type}/t-darwin"
  tm_file="${tm_file} darwin.h"
  case ${target} in
  *-*-darwin9*)
    tm_file="${tm_file} darwin9.h"
    ;;
  *-*-darwin[12][0-9]*)
    tm_file="${tm_file} darwin9.h darwin10.h"
    ;;
  esac
  tm_file="${tm_file} ${cpu_type}/darwin.h"
  tm_p_file="${tm_p_file} darwin-protos.h"
  target_gtfiles="\$(srcdir)/config/darwin.c"
  extra_options="${extra_options} darwin.opt"
  c_target_objs="${c_target_objs} darwin-c.o"
  cxx_target_objs="${cxx_target_objs} darwin-c.o"
  fortran_target_objs="darwin-f.o"
  target_has_targetcm=yes
  extra_objs="darwin.o"
  extra_gcc_objs="darwin-driver.o"
  default_use_cxa_atexit=yes
  use_gcc_stdint=wrap
  case ${enable_threads} in
    "" | yes | posix) thread_file='posix' ;;
  esac
  ;;
*-*-dragonfly*)
  gas=yes
  gnu_ld=yes
  tmake_file="t-slibgcc"
  case ${enable_threads} in
    "" | yes | posix)
      thread_file='posix'
      ;;
    no | single)
      # Let these non-posix thread selections fall through if requested
      ;;
    *)
      echo 'Unknown thread configuration for DragonFly BSD'
      exit 1
      ;;
  esac
  extra_options="$extra_options rpath.opt dragonfly.opt"
  default_use_cxa_atexit=yes
  use_gcc_stdint=wrap
  ;;
*-*-freebsd*)
  # This is the generic ELF configuration of FreeBSD.  Later
  # machine-specific sections may refine and add to this
  # configuration.
  #
  # Due to tm_file entry ordering issues that vary between cpu
  # architectures, we only define fbsd_tm_file to allow the
  # machine-specific section to dictate the final order of all
  # entries of tm_file with the minor exception that components
  # of the tm_file set here will always be of the form:
  #
  # freebsd<version_number>.h [freebsd-<conf_option>.h ...] freebsd-spec.h freebsd.h
  #
  # The machine-specific section should not tamper with this
  # ordering but may order all other entries of tm_file as it
  # pleases around the provided core setting.
  gas=yes
  gnu_ld=yes
  fbsd_major=`echo ${target} | sed -e 's/.*freebsd//g' | sed -e 's/\..*//g'`
  tm_defines="${tm_defines} FBSD_MAJOR=${fbsd_major}"
  tmake_file="t-slibgcc"
  case ${enable_threads} in
    no)
      fbsd_tm_file="${fbsd_tm_file} freebsd-nthr.h"
      ;;
    "" | yes | posix)
      thread_file='posix'
      ;;
    *)
      echo 'Unknown thread configuration for FreeBSD'
      exit 1
      ;;
  esac
  fbsd_tm_file="${fbsd_tm_file} freebsd-spec.h freebsd.h freebsd-stdint.h"
  extra_options="$extra_options rpath.opt freebsd.opt"
  case ${target} in
    *-*-freebsd[345].*)
      :;;
    *)
      default_use_cxa_atexit=yes;;
  esac
  use_gcc_stdint=wrap
  ;;
*-*-linux* | frv-*-*linux* | *-*-kfreebsd*-gnu | *-*-knetbsd*-gnu | *-*-gnu* | *-*-kopensolaris*-gnu)
  extra_options="$extra_options gnu-user.opt"
  gas=yes
  gnu_ld=yes
  case ${enable_threads} in
    "" | yes | posix) thread_file='posix' ;;
  esac
  tmake_file="t-slibgcc"
  case $target in
    *-*-linux* | frv-*-*linux* | *-*-kfreebsd*-gnu | *-*-knetbsd*-gnu | *-*-kopensolaris*-gnu)
      :;;
    *-*-gnu*)
      native_system_header_dir=/include
      ;;
  esac
  # Linux C libraries selection switch: glibc / uclibc / bionic.
  # uclibc and bionic aren't usable for GNU/Hurd and neither for GNU/k*BSD.
  case $target in
    *linux*)
      tm_p_file="${tm_p_file} linux-protos.h"
      tmake_file="${tmake_file} t-linux"
      extra_objs="${extra_objs} linux.o"
      extra_options="${extra_options} linux.opt"
      ;;
  esac
  case $target in
    *-*-*android*)
      tm_defines="$tm_defines DEFAULT_LIBC=LIBC_BIONIC"
      ;;
    *-*-*uclibc*)
      tm_defines="$tm_defines DEFAULT_LIBC=LIBC_UCLIBC"
      ;;
    *)
      tm_defines="$tm_defines DEFAULT_LIBC=LIBC_GLIBC"
      ;;
  esac
  # Assume that glibc or uClibc or Bionic are being used and so __cxa_atexit
  # is provided.
  default_use_cxa_atexit=yes
  use_gcc_tgmath=no
  use_gcc_stdint=wrap
  # Enable compilation for Android by default for *android* targets.
  case $target in
    *-*-*android*)
      tm_defines="$tm_defines ANDROID_DEFAULT=1"
      ;;
    *)
      tm_defines="$tm_defines ANDROID_DEFAULT=0"
      ;;
  esac
  c_target_objs="${c_target_objs} glibc-c.o"
  cxx_target_objs="${cxx_target_objs} glibc-c.o"
  tmake_file="${tmake_file} t-glibc"
  target_has_targetcm=yes
  ;;
*-*-netbsd*)
  tmake_file="t-slibgcc"
  gas=yes
  gnu_ld=yes

  # NetBSD 2.0 and later get POSIX threads enabled by default.
  # Allow them to be explicitly enabled on any other version.
  case ${enable_threads} in
    "")
      case ${target} in
        *-*-netbsd[2-9]* | *-*-netbsdelf[2-9]*)
          thread_file='posix'
          tm_defines="${tm_defines} NETBSD_ENABLE_PTHREADS"
          ;;
      esac
      ;;
    yes | posix)
      thread_file='posix'
      tm_defines="${tm_defines} NETBSD_ENABLE_PTHREADS"
      ;;
  esac

  # NetBSD 2.0 and later provide __cxa_atexit(), which we use by
  # default (unless overridden by --disable-__cxa_atexit).
  case ${target} in
    *-*-netbsd[2-9]* | *-*-netbsdelf[2-9]*)
      default_use_cxa_atexit=yes
      ;;
  esac
  ;;
*-*-openbsd*)
  tmake_file="t-openbsd"
  case ${enable_threads} in
    yes)
      thread_file='posix'
      ;;
  esac
  case ${target} in
    *-*-openbsd2.*|*-*-openbsd3.[012])
      tm_defines="${tm_defines} HAS_LIBC_R=1" ;;
  esac
  case ${target} in
    *-*-openbsd4.[3-9]|*-*-openbsd[5-9]*)
      default_use_cxa_atexit=yes
      ;;
  esac
  ;;
*-*-rtems*)
  case ${enable_threads} in
    yes) thread_file='rtems' ;;
  esac
  tmake_file="${tmake_file} t-rtems"
  extra_options="${extra_options} rtems.opt"
  default_use_cxa_atexit=yes
  use_gcc_stdint=wrap
  ;;
*-*-uclinux*)
  extra_options="$extra_options gnu-user.opt"
  use_gcc_stdint=wrap
  tm_defines="$tm_defines DEFAULT_LIBC=LIBC_UCLIBC SINGLE_LIBC"
  ;;
*-*-rdos*)
  use_gcc_stdint=wrap
  ;;
*-*-solaris2*)
  # i?86-*-solaris2* needs to insert headers between cpu default and
  # Solaris 2 specific ones.
  sol2_tm_file_head="dbxelf.h elfos.h ${cpu_type}/sysv4.h"
  sol2_tm_file_tail="${cpu_type}/sol2.h sol2.h"
  sol2_tm_file="${sol2_tm_file_head} ${sol2_tm_file_tail}"
  use_gcc_stdint=wrap
  if test x$gnu_ld = xyes; then
    tm_file="usegld.h ${tm_file}"
  fi
  if test x$gas = xyes; then
    tm_file="usegas.h ${tm_file}"
  fi
  tm_p_file="${tm_p_file} sol2-protos.h"
  tmake_file="${tmake_file} t-sol2 t-slibgcc"
  c_target_objs="${c_target_objs} sol2-c.o"
  cxx_target_objs="${cxx_target_objs} sol2-c.o sol2-cxx.o"
  extra_objs="sol2.o sol2-stubs.o"
  extra_options="${extra_options} sol2.opt"
  case ${enable_threads}:${have_pthread_h}:${have_thread_h} in
    "":yes:* | yes:yes:* )
      thread_file=posix
      ;;
  esac
  ;;
*-*-*vms*)
  extra_options="${extra_options} vms/vms.opt"
  xmake_file=vms/x-vms
  tmake_file="vms/t-vms t-slibgcc"
  extra_objs="vms.o"
  target_gtfiles="$target_gtfiles \$(srcdir)/config/vms/vms.c"
  tm_p_file="${tm_p_file} vms/vms-protos.h"
  xm_file="vms/xm-vms.h"
  c_target_objs="vms-c.o"
  cxx_target_objs="vms-c.o"
  fortran_target_objs="vms-f.o"
  use_gcc_stdint=provide
  tm_file="${tm_file} vms/vms-stdint.h"
  if test x$gnu_ld != xyes; then
    # Build wrappers for native case.
    extra_programs="ld\$(exeext) ar\$(exeext)"
    tmake_file="$tmake_file vms/t-vmsnative"
  fi
  ;;
*-*-vxworks*)
  tmake_file=t-vxworks
  xm_defines=POSIX
  extra_options="${extra_options} vxworks.opt"
  extra_objs="$extra_objs vxworks.o"
  case ${enable_threads} in
    no) ;;
    "" | yes | vxworks) thread_file='vxworks' ;;
    *) echo 'Unknown thread configuration for VxWorks'; exit 1 ;;
  esac
  ;;
*-*-elf|arc*-*-elf*)
  # Assume that newlib is being used and so __cxa_atexit is provided.
  default_use_cxa_atexit=yes
  use_gcc_stdint=wrap
  ;;
esac

case ${target} in
aarch64*-*-elf)
	tm_file="${tm_file} dbxelf.h elfos.h newlib-stdint.h"
	tm_file="${tm_file} aarch64/aarch64-elf.h aarch64/aarch64-elf-raw.h"
	tmake_file="${tmake_file} aarch64/t-aarch64"
	use_gcc_stdint=wrap
	case $target in
	aarch64_be-*)
		tm_defines="${tm_defines} TARGET_BIG_ENDIAN_DEFAULT=1"
		;;
	esac
	aarch64_multilibs="${with_multilib_list}"
	if test "$aarch64_multilibs" = "default"; then
		aarch64_multilibs="lp64,ilp32"
	fi
	aarch64_multilibs=`echo $aarch64_multilibs | sed -e 's/,/ /g'`
	for aarch64_multilib in ${aarch64_multilibs}; do
		case ${aarch64_multilib} in
		ilp32 | lp64 )
			TM_MULTILIB_CONFIG="${TM_MULTILIB_CONFIG},${aarch64_multilib}"
			;;
		*)
			echo "--with-multilib-list=${aarch64_multilib} not supported."
			exit 1
		esac
	done
	TM_MULTILIB_CONFIG=`echo $TM_MULTILIB_CONFIG | sed 's/^,//'`
	;;
aarch64*-*-linux*)
	tm_file="${tm_file} dbxelf.h elfos.h gnu-user.h linux.h glibc-stdint.h"
	tm_file="${tm_file} aarch64/aarch64-elf.h aarch64/aarch64-linux.h"
	tmake_file="${tmake_file} aarch64/t-aarch64 aarch64/t-aarch64-linux"
	case $target in
	aarch64_be-*)
		tm_defines="${tm_defines} TARGET_BIG_ENDIAN_DEFAULT=1"
		;;
	esac
	aarch64_multilibs="${with_multilib_list}"
	if test "$aarch64_multilibs" = "default"; then
		# TODO: turn on ILP32 multilib build after its support is mature.
		# aarch64_multilibs="lp64,ilp32"
		aarch64_multilibs="lp64"
	fi
	aarch64_multilibs=`echo $aarch64_multilibs | sed -e 's/,/ /g'`
	for aarch64_multilib in ${aarch64_multilibs}; do
		case ${aarch64_multilib} in
		ilp32 | lp64 )
			TM_MULTILIB_CONFIG="${TM_MULTILIB_CONFIG},${aarch64_multilib}"
			;;
		*)
			echo "--with-multilib-list=${aarch64_multilib} not supported."
			exit 1
		esac
	done
	TM_MULTILIB_CONFIG=`echo $TM_MULTILIB_CONFIG | sed 's/^,//'`
	;;
alpha*-*-linux*)
	tm_file="elfos.h ${tm_file} alpha/elf.h alpha/linux.h alpha/linux-elf.h glibc-stdint.h"
	tmake_file="${tmake_file} alpha/t-linux"
	extra_options="${extra_options} alpha/elf.opt"
	;;
alpha*-*-freebsd*)
	tm_file="elfos.h ${tm_file} ${fbsd_tm_file} alpha/elf.h alpha/freebsd.h"
	extra_options="${extra_options} alpha/elf.opt"
	;;
alpha*-*-netbsd*)
	tm_file="elfos.h ${tm_file} netbsd.h alpha/elf.h netbsd-elf.h alpha/netbsd.h"
	extra_options="${extra_options} netbsd.opt netbsd-elf.opt \
		       alpha/elf.opt"
	;;
alpha*-*-openbsd*)
	tm_defines="${tm_defines} OBSD_HAS_DECLARE_FUNCTION_NAME OBSD_HAS_DECLARE_FUNCTION_SIZE OBSD_HAS_DECLARE_OBJECT"
	tm_file="elfos.h alpha/alpha.h alpha/elf.h openbsd.h openbsd-stdint.h alpha/openbsd.h openbsd-libpthread.h"
	extra_options="${extra_options} openbsd.opt alpha/elf.opt"
	# default x-alpha is only appropriate for dec-osf.
	;;
alpha*-dec-*vms*)
	tm_file="${tm_file} vms/vms.h alpha/vms.h"
	tmake_file="${tmake_file} alpha/t-vms"
	;;
arc*-*-elf*)
	extra_headers="arc-simd.h"
	tm_file="dbxelf.h elfos.h newlib-stdint.h ${tm_file}"
	tmake_file="arc/t-arc-newlib arc/t-arc"
	case x"${with_cpu}" in
	  xarc600|xarc601|xarc700)
		target_cpu_default="TARGET_CPU_$with_cpu"
		;;
	esac
	if test x${with_endian} = x; then
		case ${target} in
		arc*be-*-* | arc*eb-*-*)	with_endian=big ;;
		*)				with_endian=little ;;
		esac
	fi
	case ${with_endian} in
	big|little)		;;
	*)	echo "with_endian=${with_endian} not supported."; exit 1 ;;
	esac
	case ${with_endian} in
	big*)	tm_defines="DRIVER_ENDIAN_SELF_SPECS=\\\"%{!EL:%{!mlittle-endian:-mbig-endian}}\\\" ${tm_defines}"
	esac
	;;
arc*-*-linux-uclibc*)
	extra_headers="arc-simd.h"
	tm_file="dbxelf.h elfos.h gnu-user.h linux.h glibc-stdint.h ${tm_file}"
	tmake_file="${tmake_file} arc/t-arc-uClibc arc/t-arc"
	tm_defines="${tm_defines} TARGET_SDATA_DEFAULT=0"
	tm_defines="${tm_defines} TARGET_MMEDIUM_CALLS_DEFAULT=1"
	case x"${with_cpu}" in
	  xarc600|xarc601|xarc700)
		target_cpu_default="TARGET_CPU_$with_cpu"
		;;
	esac
	if test x${with_endian} = x; then
		case ${target} in
		arc*be-*-* | arc*eb-*-*)	with_endian=big ;;
		*)				with_endian=little ;;
		esac
	fi
	case ${with_endian} in
	big|little)		;;
	*)	echo "with_endian=${with_endian} not supported."; exit 1 ;;
	esac
	case ${with_endian} in
	big*)	tm_defines="DRIVER_ENDIAN_SELF_SPECS=\\\"%{!EL:%{!mlittle-endian:-mbig-endian}}\\\" ${tm_defines}"
	esac
        ;;
arm-wrs-vxworks)
	tm_file="elfos.h arm/elf.h arm/aout.h ${tm_file} vx-common.h vxworks.h arm/vxworks.h"
	extra_options="${extra_options} arm/vxworks.opt"
	tmake_file="${tmake_file} arm/t-arm arm/t-vxworks"
	;;
arm*-*-netbsdelf*)
	tm_file="dbxelf.h elfos.h netbsd.h netbsd-elf.h arm/elf.h arm/aout.h ${tm_file} arm/netbsd-elf.h"
	extra_options="${extra_options} netbsd.opt netbsd-elf.opt"
	tmake_file="${tmake_file} arm/t-arm"
	;;
arm*-*-linux-*)			# ARM GNU/Linux with ELF
	tm_file="dbxelf.h elfos.h gnu-user.h linux.h linux-android.h glibc-stdint.h arm/elf.h arm/linux-gas.h arm/linux-elf.h"
	extra_options="${extra_options} linux-android.opt"
	case $target in
	arm*b-*-linux*)
	    tm_defines="${tm_defines} TARGET_BIG_ENDIAN_DEFAULT=1"
	    ;;
	esac
	tmake_file="${tmake_file} arm/t-arm arm/t-arm-elf arm/t-bpabi arm/t-linux-eabi"
	tm_file="$tm_file arm/bpabi.h arm/linux-eabi.h arm/aout.h vxworks-dummy.h arm/arm.h"
	# Define multilib configuration for arm-linux-androideabi.
	case ${target} in
	*-androideabi)
	    tmake_file="$tmake_file arm/t-linux-androideabi"
	    ;;
	esac
	# The EABI requires the use of __cxa_atexit.
	default_use_cxa_atexit=yes
	with_tls=${with_tls:-gnu}
	;;
arm*-*-uclinux*eabi*)		# ARM ucLinux
	tm_file="dbxelf.h elfos.h arm/unknown-elf.h arm/elf.h arm/linux-gas.h arm/uclinux-elf.h glibc-stdint.h"
	tmake_file="${tmake_file} arm/t-arm arm/t-arm-elf arm/t-bpabi"
	tm_file="$tm_file arm/bpabi.h arm/uclinux-eabi.h arm/aout.h vxworks-dummy.h arm/arm.h"
	# The EABI requires the use of __cxa_atexit.
	default_use_cxa_atexit=yes
	;;
arm*-*-eabi* | arm*-*-symbianelf* | arm*-*-rtems*)
	case ${target} in
	arm*eb-*-eabi*)
	  tm_defines="${tm_defines} TARGET_BIG_ENDIAN_DEFAULT=1"
	esac
	default_use_cxa_atexit=yes
	tm_file="dbxelf.h elfos.h arm/unknown-elf.h arm/elf.h arm/bpabi.h"
	tmake_file="${tmake_file} arm/t-arm arm/t-arm-elf"
	case ${target} in
	arm*-*-eabi*)
	  tm_file="$tm_file newlib-stdint.h"
	  tmake_file="${tmake_file} arm/t-bpabi"
	  use_gcc_stdint=wrap
	  ;;
	arm*-*-rtems*)
	  tm_file="${tm_file} rtems.h arm/rtems-eabi.h newlib-stdint.h"
	  tmake_file="${tmake_file} arm/t-bpabi arm/t-rtems-eabi"
	  ;;
	arm*-*-symbianelf*)
	  tm_file="${tm_file} arm/symbian.h"
	  # We do not include t-bpabi for Symbian OS because the system
	  # provides its own implementation of the BPABI functions.
	  tmake_file="${tmake_file} arm/t-symbian"
	  ;;
	esac
	tm_file="${tm_file} arm/aout.h vxworks-dummy.h arm/arm.h"
	;;
avr-*-rtems*)
	tm_file="elfos.h avr/elf.h avr/avr-arch.h avr/avr.h dbxelf.h avr/rtems.h rtems.h newlib-stdint.h"
	tmake_file="${tmake_file} avr/t-avr avr/t-multilib avr/t-rtems"
	extra_gcc_objs="driver-avr.o avr-devices.o"
	extra_objs="avr-devices.o avr-log.o"
	;;
avr-*-*)
	tm_file="elfos.h avr/elf.h avr/avr-arch.h avr/avr.h dbxelf.h avr/avr-stdint.h"
	if test x${with_avrlibc} != xno; then
	    tm_file="${tm_file} ${cpu_type}/avrlibc.h"
	    tm_defines="${tm_defines} WITH_AVRLIBC"
	fi
	tmake_file="${tmake_file} avr/t-avr avr/t-multilib"
	use_gcc_stdint=wrap
	extra_gcc_objs="driver-avr.o avr-devices.o"
	extra_objs="avr-devices.o avr-log.o"
	;;
bfin*-elf*)
	tm_file="${tm_file} dbxelf.h elfos.h newlib-stdint.h bfin/elf.h"
	tmake_file=bfin/t-bfin-elf
	use_collect2=no
	;;
bfin*-uclinux*)
	tm_file="${tm_file} dbxelf.h elfos.h bfin/elf.h gnu-user.h linux.h glibc-stdint.h bfin/uclinux.h"
	tmake_file=bfin/t-bfin-uclinux
	use_collect2=no
	;;
bfin*-linux-uclibc*)
	tm_file="${tm_file} dbxelf.h elfos.h bfin/elf.h gnu-user.h linux.h glibc-stdint.h bfin/linux.h ./linux-sysroot-suffix.h"
	tmake_file="bfin/t-bfin-linux t-slibgcc t-linux"
	use_collect2=no
	;;
bfin*-rtems*)
	tm_file="${tm_file} dbxelf.h elfos.h bfin/elf.h bfin/rtems.h rtems.h newlib-stdint.h"
	tmake_file="${tmake_file} bfin/t-rtems"
	;;
bfin*-*)
	tm_file="${tm_file} dbxelf.h elfos.h newlib-stdint.h bfin/elf.h"
	use_collect2=no
	use_gcc_stdint=wrap
	;;
cr16-*-elf)
        tm_file="elfos.h ${tm_file}"
        tmake_file="${tmake_file} cr16/t-cr16 "
        use_collect2=no
        ;;
crisv32-*-elf | crisv32-*-none)
	tm_file="dbxelf.h elfos.h newlib-stdint.h ${tm_file}"
	tmake_file="cris/t-cris"
	target_cpu_default=32
	gas=yes
	extra_options="${extra_options} cris/elf.opt"
	use_gcc_stdint=wrap
	;;
cris-*-elf | cris-*-none)
	tm_file="dbxelf.h elfos.h newlib-stdint.h ${tm_file}"
	tmake_file="cris/t-cris cris/t-elfmulti"
	gas=yes
	extra_options="${extra_options} cris/elf.opt"
	use_gcc_stdint=wrap
	;;
crisv32-*-linux* | cris-*-linux*)
	tm_file="dbxelf.h elfos.h ${tm_file} gnu-user.h linux.h glibc-stdint.h cris/linux.h"
	# We need to avoid using t-linux, so override default tmake_file
	tmake_file="cris/t-cris cris/t-linux t-slibgcc t-linux"
	extra_options="${extra_options} cris/linux.opt"
	case $target in
	  cris-*-*)
		target_cpu_default=10
		;;
	  crisv32-*-*)
		target_cpu_default=32
		;;
	esac
	;;
epiphany-*-elf )
	tm_file="dbxelf.h elfos.h newlib-stdint.h ${tm_file}"
	tmake_file="epiphany/t-epiphany"
	extra_options="${extra_options} fused-madd.opt"
	extra_objs="$extra_objs mode-switch-use.o resolve-sw-modes.o"
	tm_defines="${tm_defines} EPIPHANY_STACK_OFFSET=${with_stack_offset:-8}"
	extra_headers="epiphany_intrinsics.h"
	;;
fr30-*-elf)
	tm_file="dbxelf.h elfos.h newlib-stdint.h ${tm_file}"
	;;
frv-*-elf)
	tm_file="dbxelf.h elfos.h newlib-stdint.h ${tm_file}"
	tmake_file=frv/t-frv
	;;
frv-*-*linux*)
	tm_file="dbxelf.h elfos.h ${tm_file} \
	         gnu-user.h linux.h glibc-stdint.h frv/linux.h"
	tmake_file="${tmake_file} frv/t-frv frv/t-linux"
	;;
moxie-*-elf)
	gas=yes
	gnu_ld=yes
	tm_file="dbxelf.h elfos.h newlib-stdint.h ${tm_file}"
	tmake_file="${tmake_file} moxie/t-moxie"
	;;
moxie-*-uclinux*)
	gas=yes
	gnu_ld=yes
	tm_file="dbxelf.h elfos.h ${tm_file} gnu-user.h linux.h glibc-stdint.h moxie/uclinux.h"
	tmake_file="${tmake_file} moxie/t-moxie"
	;;
moxie-*-rtems*)
	tmake_file="${tmake_file} moxie/t-moxie"
	tm_file="moxie/moxie.h dbxelf.h elfos.h moxie/rtems.h rtems.h newlib-stdint.h"
	;;
h8300-*-rtems*)
	tmake_file="${tmake_file} h8300/t-h8300 h8300/t-rtems"
	tm_file="h8300/h8300.h dbxelf.h elfos.h h8300/elf.h h8300/rtems.h rtems.h newlib-stdint.h"
	;;
h8300-*-elf*)
	tmake_file="h8300/t-h8300"
	tm_file="h8300/h8300.h dbxelf.h elfos.h newlib-stdint.h h8300/elf.h"
	;;
hppa*64*-*-linux*)
	target_cpu_default="MASK_PA_11|MASK_PA_20"
	tm_file="pa/pa64-start.h ${tm_file} dbxelf.h elfos.h gnu-user.h linux.h \
		 glibc-stdint.h pa/pa-linux.h pa/pa64-regs.h pa/pa-64.h \
		 pa/pa64-linux.h"
	gas=yes gnu_ld=yes
	;;
hppa*-*-linux*)
	target_cpu_default="MASK_PA_11|MASK_NO_SPACE_REGS"
	tm_file="${tm_file} dbxelf.h elfos.h gnu-user.h linux.h glibc-stdint.h pa/pa-linux.h \
		 pa/pa32-regs.h pa/pa32-linux.h"
	tmake_file="${tmake_file} pa/t-linux"
	;;
hppa*-*-openbsd*)
	target_cpu_default="MASK_PA_11"
	tm_file="${tm_file} dbxelf.h elfos.h openbsd.h openbsd-stdint.h openbsd-libpthread.h \
		 pa/pa-openbsd.h pa/pa32-regs.h pa/pa32-openbsd.h"
	extra_options="${extra_options} openbsd.opt"
	gas=yes
	gnu_ld=yes
	;;
hppa[12]*-*-hpux10*)
	case ${target} in
	hppa1.1-*-* | hppa2*-*-*)
		target_cpu_default="MASK_PA_11"
		;;
	esac
	tm_file="${tm_file} pa/pa32-regs.h dbxelf.h pa/som.h \
		 pa/pa-hpux.h pa/pa-hpux10.h"
	extra_options="${extra_options} pa/pa-hpux.opt pa/pa-hpux10.opt"
	case ${target} in
	*-*-hpux10.[1-9]*)
		tm_file="${tm_file} pa/pa-hpux1010.h"
		extra_options="${extra_options} pa/pa-hpux1010.opt"
		;;
	esac
	use_gcc_stdint=provide
	tm_file="${tm_file} hpux-stdint.h"
	tmake_file="t-slibgcc"
	case ${enable_threads} in
	  "")
	    if test x$have_pthread_h = xyes ; then
	      tmake_file="${tmake_file} pa/t-dce-thr"
	    fi
	    ;;
	  yes | dce)
	    tmake_file="${tmake_file} pa/t-dce-thr"
	    ;;
	esac
	use_collect2=yes
	gas=yes
	if test "x$with_dwarf2" != x; then
		echo "Warning: dwarf2 debug format is not supported for this target, --with-dwarf2 ignored" 1>&2
		dwarf2=no
	fi
	;;
hppa*64*-*-hpux11*)
	target_cpu_default="MASK_PA_11|MASK_PA_20"
	if test x$gnu_ld = xyes
	then
		target_cpu_default="${target_cpu_default}|MASK_GNU_LD"
	fi
	tm_file="pa/pa64-start.h ${tm_file} dbxelf.h elfos.h \
		 pa/pa64-regs.h pa/pa-hpux.h pa/pa-hpux1010.h \
		 pa/pa-hpux11.h"
	case ${target} in
	*-*-hpux11.[12]*)
		tm_file="${tm_file} pa/pa-hpux1111.h pa/pa-64.h pa/pa64-hpux.h"
		extra_options="${extra_options} pa/pa-hpux1111.opt"
		;;
	*-*-hpux11.[3-9]*)
		tm_file="${tm_file} pa/pa-hpux1131.h pa/pa-64.h pa/pa64-hpux.h"
		extra_options="${extra_options} pa/pa-hpux1131.opt"
		;;
	*)
		tm_file="${tm_file} pa/pa-64.h pa/pa64-hpux.h"
		;;
	esac
	extra_options="${extra_options} pa/pa-hpux.opt \
		       pa/pa-hpux1010.opt pa/pa64-hpux.opt hpux11.opt"
	tmake_file="t-slibgcc"
	case x${enable_threads} in
	x | xyes | xposix )
		thread_file=posix
		;;
	esac
	gas=yes
	case ${target} in
	  *-*-hpux11.[01]*)
		use_gcc_stdint=provide
		tm_file="${tm_file} hpux-stdint.h"
		;;
	  *-*-hpux11.[23]*)
		use_gcc_stdint=wrap
		tm_file="${tm_file} hpux-stdint.h"
		;;
	esac
	;;
hppa[12]*-*-hpux11*)
	case ${target} in
	hppa1.1-*-* | hppa2*-*-*)
		target_cpu_default="MASK_PA_11"
		;;
	esac
	tm_file="${tm_file} pa/pa32-regs.h dbxelf.h pa/som.h \
		 pa/pa-hpux.h pa/pa-hpux1010.h pa/pa-hpux11.h"
	extra_options="${extra_options} pa/pa-hpux.opt pa/pa-hpux1010.opt \
		       hpux11.opt"
	case ${target} in
	*-*-hpux11.[12]*)
		tm_file="${tm_file} pa/pa-hpux1111.h"
		extra_options="${extra_options} pa/pa-hpux1111.opt"
		;;
	*-*-hpux11.[3-9]*)
		tm_file="${tm_file} pa/pa-hpux1131.h"
		extra_options="${extra_options} pa/pa-hpux1131.opt"
		;;
	esac
	tmake_file="t-slibgcc"
	case x${enable_threads} in
	x | xyes | xposix )
		thread_file=posix
		;;
	esac
	use_collect2=yes
	gas=yes
	case ${target} in
	  *-*-hpux11.[01]*)
		use_gcc_stdint=provide
		tm_file="${tm_file} hpux-stdint.h"
		;;
	  *-*-hpux11.[23]*)
		use_gcc_stdint=wrap
		tm_file="${tm_file} hpux-stdint.h"
		;;
	esac
	if test "x$with_dwarf2" != x; then
		echo "Warning: dwarf2 debug format is not supported for this target, --with-dwarf2 ignored" 1>&2
		dwarf2=no
	fi
	;;
i[34567]86-*-darwin*)
	need_64bit_isa=yes
	# Baseline choice for a machine that allows m64 support.
	with_cpu=${with_cpu:-core2}
	tmake_file="${tmake_file} t-slibgcc"
	;;
x86_64-*-darwin*)
	with_cpu=${with_cpu:-core2}
	tmake_file="${tmake_file} ${cpu_type}/t-darwin64 t-slibgcc"
	tm_file="${tm_file} ${cpu_type}/darwin64.h"
	;;
i[34567]86-*-elf*)
	tm_file="${tm_file} i386/unix.h i386/att.h dbxelf.h elfos.h newlib-stdint.h i386/i386elf.h"
	;;
x86_64-*-elf*)
	tm_file="${tm_file} i386/unix.h i386/att.h dbxelf.h elfos.h newlib-stdint.h i386/i386elf.h i386/x86-64.h"
	;;
i[34567]86-*-rdos*)
    tm_file="${tm_file} i386/unix.h i386/att.h dbxelf.h elfos.h newlib-stdint.h i386/i386elf.h i386/rdos.h"
    ;;
x86_64-*-rdos*)
    tm_file="${tm_file} i386/unix.h i386/att.h dbxelf.h elfos.h newlib-stdint.h i386/i386elf.h i386/x86-64.h i386/rdos.h i386/rdos64.h"
    tmake_file="i386/t-i386elf t-svr4"
    ;;
i[34567]86-*-dragonfly*)
	tm_file="${tm_file} i386/unix.h i386/att.h dbxelf.h elfos.h dragonfly.h dragonfly-stdint.h i386/dragonfly.h"
	tmake_file="${tmake_file} i386/t-crtstuff"
	;;
x86_64-*-dragonfly*)
	tm_file="${tm_file} i386/unix.h i386/att.h dbxelf.h elfos.h dragonfly.h dragonfly-stdint.h i386/x86-64.h i386/dragonfly.h"
	tmake_file="${tmake_file} i386/t-crtstuff"
	;;
i[34567]86-*-freebsd*)
	tm_file="${tm_file} i386/unix.h i386/att.h dbxelf.h elfos.h ${fbsd_tm_file} i386/freebsd.h"
	;;
x86_64-*-freebsd*)
	tm_file="${tm_file} i386/unix.h i386/att.h dbxelf.h elfos.h ${fbsd_tm_file} i386/x86-64.h i386/freebsd.h i386/freebsd64.h"
	;;
i[34567]86-*-netbsdelf*)
	tm_file="${tm_file} i386/unix.h i386/att.h dbxelf.h elfos.h netbsd.h netbsd-elf.h i386/netbsd-elf.h"
	extra_options="${extra_options} netbsd.opt netbsd-elf.opt"
	;;
x86_64-*-netbsd*)
	tm_file="${tm_file} i386/unix.h i386/att.h dbxelf.h elfos.h netbsd.h netbsd-elf.h i386/x86-64.h i386/netbsd64.h"
	extra_options="${extra_options} netbsd.opt netbsd-elf.opt"
	;;
i[34567]86-*-openbsd2.*|i[34567]86-*openbsd3.[0123])
	tm_file="i386/i386.h i386/unix.h i386/bsd.h i386/gas.h i386/gstabs.h openbsd-oldgas.h openbsd.h i386/openbsd.h"
	extra_options="${extra_options} openbsd.opt"
	# needed to unconfuse gdb
	tmake_file="${tmake_file} t-openbsd i386/t-openbsd"
	# we need collect2 until our bug is fixed...
	use_collect2=yes
	;;
i[34567]86-*-openbsd*)
	tm_file="${tm_file} i386/unix.h i386/att.h dbxelf.h elfos.h"
	tm_file="${tm_file} openbsd.h openbsd-stdint.h openbsd-libpthread.h i386/openbsdelf.h"
	extra_options="${extra_options} openbsd.opt"
	gas=yes
	gnu_ld=yes
	;;
x86_64-*-openbsd*)
	tm_file="${tm_file} i386/unix.h i386/att.h dbxelf.h elfos.h"
	tm_file="${tm_file} openbsd.h openbsd-stdint.h openbsd-libpthread.h i386/x86-64.h i386/openbsdelf.h"
	extra_options="${extra_options} openbsd.opt"
	gas=yes
	gnu_ld=yes
	;;
i[34567]86-*-linux* | i[34567]86-*-kfreebsd*-gnu | i[34567]86-*-knetbsd*-gnu | i[34567]86-*-gnu* | i[34567]86-*-kopensolaris*-gnu)
			# Intel 80386's running GNU/*
			# with ELF format using glibc 2
	tm_file="${tm_file} i386/unix.h i386/att.h dbxelf.h elfos.h gnu-user.h glibc-stdint.h"
	case ${target} in
	i[34567]86-*-linux*)
		tm_file="${tm_file} linux.h linux-android.h"
		extra_options="${extra_options} linux-android.opt"
		# Assume modern glibc
		default_gnu_indirect_function=yes
		if test x$enable_targets = xall; then
			tm_file="${tm_file} i386/x86-64.h i386/gnu-user-common.h i386/gnu-user64.h i386/linux-common.h i386/linux64.h"
			tm_defines="${tm_defines} TARGET_BI_ARCH=1"
			tmake_file="${tmake_file} i386/t-linux64"
			x86_multilibs="${with_multilib_list}"
			if test "$x86_multilibs" = "default"; then
				x86_multilibs="m64,m32"
			fi
			x86_multilibs=`echo $x86_multilibs | sed -e 's/,/ /g'`
			for x86_multilib in ${x86_multilibs}; do
				case ${x86_multilib} in
				m32 | m64 | mx32)
					TM_MULTILIB_CONFIG="${TM_MULTILIB_CONFIG},${x86_multilib}"
					;;
				*)
					echo "--with-multilib-list=${x86_with_multilib} not supported."
					exit 1
				esac
			done
			TM_MULTILIB_CONFIG=`echo $TM_MULTILIB_CONFIG | sed 's/^,//'`
			need_64bit_isa=yes
			if test x$with_cpu = x; then
				if test x$with_cpu_64 = x; then
					with_cpu_64=generic
				fi
			else
				case " $x86_cpus $x86_archs $x86_64_archs " in
				*" $with_cpu "*)
					;;
				*)
					echo "Unsupported CPU used in --with-cpu=$with_cpu, supported values:" 1>&2
					echo "$x86_cpus $x86_archs $x86_64_archs " 1>&2
					exit 1
					;;
				esac
			fi
		else
			tm_file="${tm_file} i386/gnu-user-common.h i386/gnu-user.h i386/linux-common.h i386/linux.h"
		fi
		;;
	i[34567]86-*-knetbsd*-gnu)
		tm_file="${tm_file} i386/gnu-user-common.h i386/gnu-user.h knetbsd-gnu.h i386/knetbsd-gnu.h"
		;;
	i[34567]86-*-kfreebsd*-gnu)
		tm_file="${tm_file} i386/gnu-user-common.h i386/gnu-user.h kfreebsd-gnu.h i386/kfreebsd-gnu.h"
		;;
	i[34567]86-*-kopensolaris*-gnu)
		tm_file="${tm_file} i386/gnu-user-common.h i386/gnu-user.h kopensolaris-gnu.h i386/kopensolaris-gnu.h"
		;;
	i[34567]86-*-gnu*)
		tm_file="$tm_file i386/gnu-user-common.h i386/gnu-user.h gnu.h i386/gnu.h"
		;;
	esac
	;;
x86_64-*-linux* | x86_64-*-kfreebsd*-gnu | x86_64-*-knetbsd*-gnu)
	tm_file="${tm_file} i386/unix.h i386/att.h dbxelf.h elfos.h gnu-user.h glibc-stdint.h \
		 i386/x86-64.h i386/gnu-user-common.h i386/gnu-user64.h"
	case ${target} in
	x86_64-*-linux*)
		tm_file="${tm_file} linux.h linux-android.h i386/linux-common.h i386/linux64.h"
		extra_options="${extra_options} linux-android.opt"
		# Assume modern glibc
		default_gnu_indirect_function=yes
	  	;;
	x86_64-*-kfreebsd*-gnu)
		tm_file="${tm_file} kfreebsd-gnu.h i386/kfreebsd-gnu64.h"
		;;
	x86_64-*-knetbsd*-gnu)
		tm_file="${tm_file} knetbsd-gnu.h"
		;;
	esac
	tmake_file="${tmake_file} i386/t-linux64"
	x86_multilibs="${with_multilib_list}"
	if test "$x86_multilibs" = "default"; then
		case ${with_abi} in
		x32 | mx32)
			x86_multilibs="mx32"
			;;
		*)
			x86_multilibs="m64,m32"
			;;
		esac
	fi
	x86_multilibs=`echo $x86_multilibs | sed -e 's/,/ /g'`
	for x86_multilib in ${x86_multilibs}; do
		case ${x86_multilib} in
		m32 | m64 | mx32)
			TM_MULTILIB_CONFIG="${TM_MULTILIB_CONFIG},${x86_multilib}"
			;;
		*)
			echo "--with-multilib-list=${x86_with_multilib} not supported."
			exit 1
		esac
	done
	TM_MULTILIB_CONFIG=`echo $TM_MULTILIB_CONFIG | sed 's/^,//'`
	;;
i[34567]86-pc-msdosdjgpp*)
	xm_file=i386/xm-djgpp.h
	tm_file="dbxcoff.h ${tm_file} i386/unix.h i386/bsd.h i386/gas.h i386/djgpp.h i386/djgpp-stdint.h"
	native_system_header_dir=/dev/env/DJDIR/include
	extra_options="${extra_options} i386/djgpp.opt"
	gnu_ld=yes
	gas=yes
	use_gcc_stdint=wrap
	;;
i[34567]86-*-lynxos*)
	xm_defines=POSIX
	tm_file="${tm_file} i386/unix.h i386/att.h dbxelf.h elfos.h i386/lynx.h lynx.h"
	tmake_file="${tmake_file} t-lynx"
	extra_options="${extra_options} lynx.opt"
	thread_file=lynx
	gnu_ld=yes
	gas=yes
	;;
i[34567]86-*-nto-qnx*)
	tm_file="${tm_file} i386/att.h dbxelf.h tm-dwarf2.h elfos.h i386/unix.h i386/nto.h"
	extra_options="${extra_options} i386/nto.opt"
	gnu_ld=yes
	gas=yes
	;;
i[34567]86-*-rtems*)
	tm_file="${tm_file} i386/unix.h i386/att.h dbxelf.h elfos.h i386/i386elf.h i386/rtemself.h rtems.h newlib-stdint.h"
	tmake_file="${tmake_file} i386/t-rtems"
	;;
i[34567]86-*-solaris2* | x86_64-*-solaris2.1[0-9]*)
	# Set default arch_32 to pentium4, tune_32 to generic like the other
	# i386 targets, although config.guess defaults to i386-pc-solaris2*.
	with_arch_32=${with_arch_32:-pentium4}
	with_tune_32=${with_tune_32:-generic}
	tm_file="${tm_file} i386/unix.h i386/att.h ${sol2_tm_file_head} i386/x86-64.h ${sol2_tm_file_tail}"
	tm_defines="${tm_defines} TARGET_BI_ARCH=1"
	tmake_file="$tmake_file i386/t-sol2"
	need_64bit_isa=yes
	if test x$with_cpu = x; then
		if test x$with_cpu_64 = x; then
			with_cpu_64=generic
		fi
	else
		case " $x86_cpus $x86_archs $x86_64_archs " in
		*" $with_cpu "*)
			;;
		*)
			echo "Unsupported CPU used in --with-cpu=$with_cpu, supported values:" 1>&2
			echo "$x86_cpus $x86_archs $x86_64_archs" 1>&2
			exit 1
			;;
		esac
	fi
	;;
i[4567]86-wrs-vxworks|i[4567]86-wrs-vxworksae)
	tm_file="${tm_file} i386/unix.h i386/att.h elfos.h vx-common.h"
	case ${target} in
	  *-vxworksae*)
	    tm_file="${tm_file} vxworksae.h i386/vx-common.h i386/vxworksae.h"
	    tmake_file="${tmake_file} i386/t-vxworks i386/t-vxworksae"
	    ;;
	  *)
	    tm_file="${tm_file} vxworks.h i386/vx-common.h i386/vxworks.h"
	    tmake_file="${tmake_file} i386/t-vxworks"
	    ;;
	esac
	;;
i[34567]86-*-cygwin*)
	tm_file="${tm_file} i386/unix.h i386/bsd.h i386/gas.h dbxcoff.h i386/cygming.h i386/cygwin.h i386/cygwin-stdint.h"
	xm_file=i386/xm-cygwin.h
	tmake_file="${tmake_file} i386/t-cygming t-slibgcc"
	target_gtfiles="\$(srcdir)/config/i386/winnt.c"
	extra_options="${extra_options} i386/cygming.opt"
	extra_objs="winnt.o winnt-stubs.o"
	c_target_objs="${c_target_objs} msformat-c.o"
	cxx_target_objs="${cxx_target_objs} winnt-cxx.o msformat-c.o"
	if test x$enable_threads = xyes; then
		thread_file='posix'
	fi
	use_gcc_stdint=wrap
	;;
x86_64-*-cygwin*)
	need_64bit_isa=yes
	tm_file="${tm_file} i386/unix.h i386/bsd.h i386/gas.h dbxcoff.h i386/cygming.h i386/cygwin.h i386/cygwin-w64.h i386/cygwin-stdint.h"
	xm_file=i386/xm-cygwin.h
	tmake_file="${tmake_file} i386/t-cygming t-slibgcc i386/t-cygwin-w64"
	target_gtfiles="\$(srcdir)/config/i386/winnt.c"
	extra_options="${extra_options} i386/cygming.opt"
	extra_objs="winnt.o winnt-stubs.o"
	c_target_objs="${c_target_objs} msformat-c.o"
	cxx_target_objs="${cxx_target_objs} winnt-cxx.o msformat-c.o"
	if test x$enable_threads = xyes; then
		thread_file='posix'
	fi
	use_gcc_stdint=wrap
	tm_defines="${tm_defines} TARGET_CYGWIN64=1"
	;;
i[34567]86-*-mingw* | x86_64-*-mingw*)
	tm_file="${tm_file} i386/unix.h i386/bsd.h i386/gas.h dbxcoff.h i386/cygming.h"
	xm_file=i386/xm-mingw32.h
	c_target_objs="${c_target_objs} winnt-c.o"
	cxx_target_objs="${cxx_target_objs} winnt-c.o"
	target_has_targetcm="yes"
	case ${target} in
		x86_64-*-* | *-w64-*)
			need_64bit_isa=yes
			;;
		*)
			;;
	esac
	if test x$enable_threads = xposix ; then
		tm_file="${tm_file} i386/mingw-pthread.h"
	fi
	tm_file="${tm_file} i386/mingw32.h"
	# This makes the logic if mingw's or the w64 feature set has to be used
	case ${target} in
		*-w64-*)
			user_headers_inc_next_post="${user_headers_inc_next_post} float.h"
			user_headers_inc_next_pre="${user_headers_inc_next_pre} stddef.h stdarg.h"
			tm_file="${tm_file} i386/mingw-w64.h"
			if test x$enable_targets = xall; then
				tm_defines="${tm_defines} TARGET_BI_ARCH=1"
				if test x$with_cpu = x; then
					if test x$with_cpu_64 = x; then
						with_cpu_64=generic
					fi
				else
					case " $x86_cpus $x86_archs $x86_64_archs " in
					*" $with_cpu "*)
						;;
					*)
						echo "Unsupported CPU used in --with-cpu=$with_cpu, supported values:" 1>&2
						echo "$x86_cpus $x86_archs $x86_64_archs" 1>&2
						exit 1
						;;
					esac
				fi
			fi
			;;
		*)
			;;
	esac
	tm_file="${tm_file} i386/mingw-stdint.h"
	tmake_file="${tmake_file} t-winnt i386/t-cygming t-slibgcc"
        case ${target} in
               x86_64-w64-*)
               		tmake_file="${tmake_file} i386/t-mingw-w64"
			;;
	       i[34567]86-w64-*)
			tmake_file="${tmake_file} i386/t-mingw-w32"
			;;
	esac
        native_system_header_dir=/mingw/include
	target_gtfiles="\$(srcdir)/config/i386/winnt.c"
	extra_options="${extra_options} i386/cygming.opt i386/mingw.opt"
	case ${target} in
		*-w64-*)
			extra_options="${extra_options} i386/mingw-w64.opt"
			;;
		*)
			;;
	esac
	extra_objs="winnt.o winnt-stubs.o"
	c_target_objs="${c_target_objs} msformat-c.o"
	cxx_target_objs="${cxx_target_objs} winnt-cxx.o msformat-c.o"
	gas=yes
	gnu_ld=yes
	default_use_cxa_atexit=yes
	use_gcc_stdint=wrap
	case ${enable_threads} in
	  "" | yes | win32)
	    thread_file='win32'
	    ;;
	  posix)
	    thread_file='posix'
	    ;;
	esac
	case ${target} in
 		*mingw32crt*)
 			tm_file="${tm_file} i386/crtdll.h"
 			;;
		*mingw32msv* | *mingw*)
			;;
	esac
	;;
i[34567]86-*-interix[3-9]*)
	tm_file="${tm_file} i386/unix.h i386/bsd.h i386/gas.h i386/i386-interix.h"
	tmake_file="${tmake_file} i386/t-interix"
	extra_options="${extra_options} rpath.opt i386/interix.opt"
	extra_objs="winnt.o winnt-stubs.o"
	target_gtfiles="\$(srcdir)/config/i386/winnt.c"
	if test x$enable_threads = xyes ; then
		thread_file='posix'
	fi
	if test x$stabs = xyes ; then
		tm_file="${tm_file} dbxcoff.h"
	fi
	;;
ia64*-*-elf*)
	tm_file="${tm_file} dbxelf.h elfos.h newlib-stdint.h ia64/sysv4.h ia64/elf.h"
	tmake_file="ia64/t-ia64"
	target_cpu_default="0"
	if test x$gas = xyes
	then
		target_cpu_default="${target_cpu_default}|MASK_GNU_AS"
	fi
	if test x$gnu_ld = xyes
	then
		target_cpu_default="${target_cpu_default}|MASK_GNU_LD"
	fi
	;;
ia64*-*-freebsd*)
	tm_file="${tm_file} dbxelf.h elfos.h ${fbsd_tm_file} ia64/sysv4.h ia64/freebsd.h"
	target_cpu_default="MASK_GNU_AS|MASK_GNU_LD"
	tmake_file="${tmake_file} ia64/t-ia64"
	;;
ia64*-*-linux*)
	tm_file="${tm_file} dbxelf.h elfos.h gnu-user.h linux.h glibc-stdint.h ia64/sysv4.h ia64/linux.h"
	tmake_file="${tmake_file} ia64/t-ia64 ia64/t-linux t-libunwind"
	target_cpu_default="MASK_GNU_AS|MASK_GNU_LD"
	;;
ia64*-*-hpux*)
	tm_file="${tm_file} dbxelf.h elfos.h ia64/sysv4.h ia64/hpux.h"
	tmake_file="ia64/t-ia64 ia64/t-hpux t-slibgcc"
	target_cpu_default="MASK_GNU_AS"
	case x$enable_threads in
	x | xyes | xposix )
		thread_file=posix
		;;
	esac
	use_collect2=no
	c_target_objs="ia64-c.o"
	cxx_target_objs="ia64-c.o"
	extra_options="${extra_options} ia64/ilp32.opt hpux11.opt"
	use_gcc_stdint=wrap
	tm_file="${tm_file} hpux-stdint.h"
	case ${target} in
	*-*-hpux11.3*)
		tm_file="${tm_file} ia64/hpux-unix2003.h"
		;;
	esac
	;;
ia64-hp-*vms*)
	tm_file="${tm_file} elfos.h ia64/sysv4.h vms/vms.h ia64/vms.h"
	tmake_file="${tmake_file} ia64/t-ia64"
	target_cpu_default="0"
	if test x$gas = xyes
	then
		target_cpu_default="${target_cpu_default}|MASK_GNU_AS"
	fi
	extra_options="${extra_options} ia64/vms.opt"
	;;
iq2000*-*-elf*)
        tm_file="elfos.h newlib-stdint.h iq2000/iq2000.h"
        out_file=iq2000/iq2000.c
        md_file=iq2000/iq2000.md
        ;;
lm32-*-elf*)
        tm_file="dbxelf.h elfos.h ${tm_file}"
	tmake_file="${tmake_file} lm32/t-lm32"
        ;;
lm32-*-rtems*)
	tm_file="dbxelf.h elfos.h ${tm_file} lm32/rtems.h rtems.h newlib-stdint.h"
	tmake_file="${tmake_file} lm32/t-lm32"
	tmake_file="${tmake_file} lm32/t-rtems"
         ;;
lm32-*-uclinux*)
        tm_file="dbxelf.h elfos.h ${tm_file} gnu-user.h linux.h lm32/uclinux-elf.h"
	tmake_file="${tmake_file} lm32/t-lm32"
        ;;
m32r-*-elf*)
	tm_file="dbxelf.h elfos.h newlib-stdint.h ${tm_file}"
 	;;
m32rle-*-elf*)
	tm_file="dbxelf.h elfos.h newlib-stdint.h m32r/little.h ${tm_file}"
	;;
m32r-*-rtems*)
	tm_file="dbxelf.h elfos.h ${tm_file} m32r/rtems.h rtems.h newlib-stdint.h"
	tmake_file="${tmake_file} m32r/t-m32r"
 	;;
m32r-*-linux*)
	tm_file="dbxelf.h elfos.h gnu-user.h linux.h glibc-stdint.h ${tm_file} m32r/linux.h"
	tmake_file="${tmake_file} m32r/t-linux t-slibgcc"
	gnu_ld=yes
	if test x$enable_threads = xyes; then
		thread_file='posix'
	fi
 	;;
m32rle-*-linux*)
	tm_file="dbxelf.h elfos.h gnu-user.h linux.h glibc-stdint.h m32r/little.h ${tm_file} m32r/linux.h"
	tmake_file="${tmake_file} m32r/t-linux t-slibgcc"
	gnu_ld=yes
	if test x$enable_threads = xyes; then
		thread_file='posix'
	fi
	;;
m68k-*-elf* | fido-*-elf*)
	case ${target} in
	fido-*-elf*)
		# Check that $with_cpu makes sense.
		case $with_cpu in
		"" | "fidoa")
			;;
		*)
			echo "Cannot accept --with-cpu=$with_cpu"
			exit 1
			;;
		esac
		with_cpu=fidoa
		;;
	*)
		default_m68k_cpu=68020
		default_cf_cpu=5206
		;;
	esac
	tm_file="${tm_file} m68k/m68k-none.h m68k/m68kelf.h dbxelf.h elfos.h newlib-stdint.h m68k/m68kemb.h m68k/m68020-elf.h"
	tm_defines="${tm_defines} MOTOROLA=1"
	tmake_file="m68k/t-floatlib m68k/t-m68kbare m68k/t-m68kelf"
	# Add multilibs for targets other than fido.
	case ${target} in
	fido-*-elf*)
		;;
	*)
		tmake_file="$tmake_file m68k/t-mlibs"
		;;
	esac
	;;
m68k*-*-netbsdelf*)
	default_m68k_cpu=68020
	default_cf_cpu=5475
	tm_file="${tm_file} dbxelf.h elfos.h netbsd.h netbsd-elf.h m68k/netbsd-elf.h"
	extra_options="${extra_options} netbsd.opt netbsd-elf.opt"
	tm_defines="${tm_defines} MOTOROLA=1"
	;;
m68k*-*-openbsd*)
	default_m68k_cpu=68020
	default_cf_cpu=5475
	# needed to unconfuse gdb
	tm_defines="${tm_defines} OBSD_OLD_GAS"
	tm_file="${tm_file} openbsd.h openbsd-stdint.h openbsd-libpthread.h m68k/openbsd.h"
	extra_options="${extra_options} openbsd.opt"
	tmake_file="t-openbsd m68k/t-openbsd"
	# we need collect2 until our bug is fixed...
	use_collect2=yes
	;;
m68k-*-uclinux*)		# Motorola m68k/ColdFire running uClinux
				# with uClibc, using the new GNU/Linux-style
				# ABI.
	default_m68k_cpu=68020
	default_cf_cpu=5206
	tm_file="${tm_file} dbxelf.h elfos.h gnu-user.h linux.h glibc-stdint.h flat.h m68k/linux.h m68k/uclinux.h ./sysroot-suffix.h"
	extra_options="${extra_options} m68k/uclinux.opt"
 	tm_defines="${tm_defines} MOTOROLA=1"
	tmake_file="m68k/t-floatlib m68k/t-uclinux m68k/t-mlibs"
	;;
m68k-*-linux*)			# Motorola m68k's running GNU/Linux
				# with ELF format using glibc 2
				# aka the GNU/Linux C library 6.
	default_m68k_cpu=68020
	default_cf_cpu=5475
	with_arch=${with_arch:-m68k}
	tm_file="${tm_file} dbxelf.h elfos.h gnu-user.h linux.h glibc-stdint.h m68k/linux.h ./sysroot-suffix.h"
	extra_options="${extra_options} m68k/ieee.opt"
	tm_defines="${tm_defines} MOTOROLA=1"
	tmake_file="${tmake_file} m68k/t-floatlib m68k/t-linux m68k/t-mlibs"
	;;
m68k-*-rtems*)
	default_m68k_cpu=68020
	default_cf_cpu=5206
	tmake_file="${tmake_file} m68k/t-floatlib m68k/t-m68kbare m68k/t-crtstuff m68k/t-rtems m68k/t-mlibs"
	tm_file="${tm_file} m68k/m68k-none.h m68k/m68kelf.h dbxelf.h elfos.h m68k/m68kemb.h m68k/m68020-elf.h m68k/rtemself.h rtems.h newlib-stdint.h"
	tm_defines="${tm_defines} MOTOROLA=1"
	;;
mcore-*-elf)
	tm_file="dbxelf.h elfos.h newlib-stdint.h ${tm_file} mcore/mcore-elf.h"
	tmake_file=mcore/t-mcore
	inhibit_libc=true
	;;
mep-*-*)
	tm_file="dbxelf.h elfos.h ${tm_file}"
	tmake_file=mep/t-mep
	c_target_objs="mep-pragma.o"
	cxx_target_objs="mep-pragma.o"
	if test -d "${srcdir}/../newlib/libc/include" &&
	   test "x$with_headers" = x; then
		with_headers=yes
	fi
	use_gcc_stdint=wrap
	;;
microblaze*-linux*)
	case $target in
		microblazeel-*)
			tm_defines="${tm_defines} TARGET_BIG_ENDIAN_DEFAULT=0"
			;;
		microblaze-*)
			tm_defines="${tm_defines} TARGET_BIG_ENDIAN_DEFAULT=4321"
			;;
	esac
	tm_file="${tm_file} dbxelf.h gnu-user.h linux.h microblaze/linux.h"
	tm_file="${tm_file} glibc-stdint.h"
	c_target_objs="${c_target_objs} microblaze-c.o"
	cxx_target_objs="${cxx_target_objs} microblaze-c.o"
	tmake_file="${tmake_file} microblaze/t-microblaze"
	tmake_file="${tmake_file} microblaze/t-microblaze-linux"
	;;
microblaze*-*-rtems*)
	case $target in
		microblazeel-*)
			tm_defines="${tm_defines} TARGET_BIG_ENDIAN_DEFAULT=0"
			;;
		microblaze-*)
			tm_defines="${tm_defines} TARGET_BIG_ENDIAN_DEFAULT=4321"
			;;
	esac
	tm_file="${tm_file} dbxelf.h"
	tm_file="${tm_file} microblaze/rtems.h rtems.h newlib-stdint.h"
	c_target_objs="${c_target_objs} microblaze-c.o"
	cxx_target_objs="${cxx_target_objs} microblaze-c.o"
	tmake_file="${tmake_file} microblaze/t-microblaze"
	tmake_file="${tmake_file} microblaze/t-rtems"
        ;;
microblaze*-*-elf)
	case $target in
		microblazeel-*)
			tm_defines="${tm_defines} TARGET_BIG_ENDIAN_DEFAULT=0"
			;;
		microblaze-*)
			tm_defines="${tm_defines} TARGET_BIG_ENDIAN_DEFAULT=4321"
			;;
	esac
	tm_file="${tm_file} dbxelf.h newlib-stdint.h"
	c_target_objs="${c_target_objs} microblaze-c.o"
	cxx_target_objs="${cxx_target_objs} microblaze-c.o"
	tmake_file="${tmake_file} microblaze/t-microblaze"
        ;;
mips*-*-netbsd*)			# NetBSD/mips, either endian.
	target_cpu_default="MASK_ABICALLS"
	tm_file="elfos.h ${tm_file} mips/elf.h netbsd.h netbsd-elf.h mips/netbsd.h"
	extra_options="${extra_options} netbsd.opt netbsd-elf.opt"
	;;
mips*-mti-linux*)
	tm_file="dbxelf.h elfos.h gnu-user.h linux.h linux-android.h glibc-stdint.h ${tm_file} mips/gnu-user.h mips/gnu-user64.h mips/linux64.h mips/linux-common.h mips/mti-linux.h"
	extra_options="${extra_options} linux-android.opt"
	tmake_file="${tmake_file} mips/t-mti-linux"
	tm_defines="${tm_defines} MIPS_ISA_DEFAULT=33 MIPS_ABI_DEFAULT=ABI_32"
	gnu_ld=yes
	gas=yes
	;;
mips64*-*-linux* | mipsisa64*-*-linux*)
	tm_file="dbxelf.h elfos.h gnu-user.h linux.h linux-android.h glibc-stdint.h ${tm_file} mips/gnu-user.h mips/gnu-user64.h mips/linux64.h mips/linux-common.h"
	extra_options="${extra_options} linux-android.opt"
	tmake_file="${tmake_file} mips/t-linux64"
	tm_defines="${tm_defines} MIPS_ABI_DEFAULT=ABI_N32"
	case ${target} in
		mips64el-st-linux-gnu)
			tm_file="${tm_file} mips/st.h"
			tmake_file="${tmake_file} mips/t-st"
			;;
		mips64octeon*-*-linux*)
			tm_defines="${tm_defines} MIPS_CPU_STRING_DEFAULT=\\\"octeon\\\""
			target_cpu_default=MASK_SOFT_FLOAT_ABI
			;;
		mipsisa64r2*-*-linux*)
			tm_defines="${tm_defines} MIPS_ISA_DEFAULT=65"
			;;
	esac
	gnu_ld=yes
	gas=yes
	;;
mips*-*-linux*)				# Linux MIPS, either endian.
	tm_file="dbxelf.h elfos.h gnu-user.h linux.h linux-android.h glibc-stdint.h ${tm_file} mips/gnu-user.h mips/linux.h"
	extra_options="${extra_options} linux-android.opt"
	if test x$enable_targets = xall; then
		tm_file="${tm_file} mips/gnu-user64.h mips/linux64.h"
		tmake_file="${tmake_file} mips/t-linux64"
	fi
	tm_file="${tm_file} mips/linux-common.h"
	case ${target} in
        mipsisa32r2*)
		tm_defines="${tm_defines} MIPS_ISA_DEFAULT=33"
                ;;
        mipsisa32*)
		tm_defines="${tm_defines} MIPS_ISA_DEFAULT=32"
        esac
	;;
mips*-mti-elf*)
	tm_file="elfos.h newlib-stdint.h ${tm_file} mips/elf.h mips/n32-elf.h mips/sde.h mips/mti-elf.h"
	tmake_file="mips/t-mti-elf"
	tm_defines="${tm_defines} MIPS_ISA_DEFAULT=33 MIPS_ABI_DEFAULT=ABI_32"
	;;
mips*-sde-elf*)
	tm_file="elfos.h newlib-stdint.h ${tm_file} mips/elf.h mips/n32-elf.h mips/sde.h"
	tmake_file="mips/t-sde"
	extra_options="${extra_options} mips/sde.opt"
	case "${with_newlib}" in
	  yes)
	    # newlib / libgloss.
	    ;;
	  *)
	    # MIPS toolkit libraries.
	    tm_file="$tm_file mips/sdemtk.h"
	    tmake_file="$tmake_file mips/t-sdemtk"
	    case ${enable_threads} in
	      "" | yes | mipssde)
		thread_file='mipssde'
		;;
	    esac
	    ;;
	esac
	case ${target} in
	  mipsisa32r2*)
	    tm_defines="MIPS_ISA_DEFAULT=33 MIPS_ABI_DEFAULT=ABI_32"
	    ;;
	  mipsisa32*)
	    tm_defines="MIPS_ISA_DEFAULT=32 MIPS_ABI_DEFAULT=ABI_32"
	    ;;
	  mipsisa64r2*)
	    tm_defines="MIPS_ISA_DEFAULT=65 MIPS_ABI_DEFAULT=ABI_N32"
	    ;;
	  mipsisa64*)
	    tm_defines="MIPS_ISA_DEFAULT=64 MIPS_ABI_DEFAULT=ABI_N32"
	    ;;
	esac
	;;
mipsisa32-*-elf* | mipsisa32el-*-elf* | \
mipsisa32r2-*-elf* | mipsisa32r2el-*-elf* | \
mipsisa64-*-elf* | mipsisa64el-*-elf* | \
mipsisa64r2-*-elf* | mipsisa64r2el-*-elf*)
	tm_file="elfos.h newlib-stdint.h ${tm_file} mips/elf.h"
	tmake_file="mips/t-isa3264"
	case ${target} in
	  mipsisa32r2*)
	    tm_defines="${tm_defines} MIPS_ISA_DEFAULT=33"
	    ;;
	  mipsisa32*)
	    tm_defines="${tm_defines} MIPS_ISA_DEFAULT=32"
	    ;;
	  mipsisa64r2*)
	    tm_defines="${tm_defines} MIPS_ISA_DEFAULT=65"
	    ;;
	  mipsisa64*)
	    tm_defines="${tm_defines} MIPS_ISA_DEFAULT=64"
	    ;;
	esac
	case ${target} in
	  mipsisa32*-*-elfoabi*)
	    tm_defines="${tm_defines} MIPS_ABI_DEFAULT=ABI_32"
	    tm_file="${tm_file} mips/elfoabi.h"
	    ;;
	  mipsisa64*-*-elfoabi*)
	    tm_defines="${tm_defines} MIPS_ABI_DEFAULT=ABI_O64"
	    tm_file="${tm_file} mips/elfoabi.h"
	    ;;
	  *-*-elf*)
	    tm_defines="${tm_defines} MIPS_ABI_DEFAULT=ABI_EABI"
	    ;;
	esac
	;;
mipsisa64sr71k-*-elf*)
        tm_file="elfos.h newlib-stdint.h ${tm_file} mips/elf.h"
        tmake_file=mips/t-sr71k
	tm_defines="${tm_defines} MIPS_ISA_DEFAULT=64 MIPS_CPU_STRING_DEFAULT=\\\"sr71000\\\" MIPS_ABI_DEFAULT=ABI_EABI"
        ;;
mipsisa64sb1-*-elf* | mipsisa64sb1el-*-elf*)
	tm_file="elfos.h newlib-stdint.h ${tm_file} mips/elf.h"
	tmake_file="mips/t-elf mips/t-sb1"
	tm_defines="${tm_defines} MIPS_ISA_DEFAULT=64 MIPS_CPU_STRING_DEFAULT=\\\"sb1\\\" MIPS_ABI_DEFAULT=ABI_O64"
	;;
mips-*-elf* | mipsel-*-elf* | mipsr5900-*-elf* | mipsr5900el-*-elf*)
	tm_file="elfos.h newlib-stdint.h ${tm_file} mips/elf.h"
	tmake_file="mips/t-elf"
	;;
mips64r5900-*-elf* | mips64r5900el-*-elf*)
	tm_file="elfos.h newlib-stdint.h ${tm_file} mips/elf.h mips/n32-elf.h"
	tmake_file="mips/t-elf"
	tm_defines="${tm_defines} MIPS_ISA_DEFAULT=3 MIPS_ABI_DEFAULT=ABI_N32"
	;;
mips64-*-elf* | mips64el-*-elf*)
	tm_file="elfos.h newlib-stdint.h ${tm_file} mips/elf.h"
	tmake_file="mips/t-elf"
	tm_defines="${tm_defines} MIPS_ISA_DEFAULT=3 MIPS_ABI_DEFAULT=ABI_O64"
	;;
mips64vr-*-elf* | mips64vrel-*-elf*)
        tm_file="elfos.h newlib-stdint.h ${tm_file} mips/vr.h mips/elf.h"
        tmake_file=mips/t-vr
	tm_defines="${tm_defines} MIPS_ABI_DEFAULT=ABI_EABI"
        ;;
mips64orion-*-elf* | mips64orionel-*-elf*)
	tm_file="elfos.h newlib-stdint.h ${tm_file} mips/elforion.h mips/elf.h"
	tmake_file="mips/t-elf"
	tm_defines="${tm_defines} MIPS_ISA_DEFAULT=3 MIPS_ABI_DEFAULT=ABI_O64"
	;;
mips*-*-rtems*)
	tm_file="elfos.h newlib-stdint.h ${tm_file} mips/elf.h mips/rtems.h rtems.h"
	tmake_file="${tmake_file} mips/t-elf mips/t-rtems"
	;;
mips-wrs-vxworks)
	tm_file="elfos.h ${tm_file} mips/elf.h vx-common.h vxworks.h mips/vxworks.h"
	tmake_file="${tmake_file} mips/t-vxworks"
	;;
mipstx39-*-elf* | mipstx39el-*-elf*)
	tm_file="elfos.h newlib-stdint.h ${tm_file} mips/r3900.h mips/elf.h"
	tmake_file="mips/t-r3900"
	;;
mmix-knuth-mmixware)
	tm_file="${tm_file} newlib-stdint.h"
	use_gcc_stdint=wrap
	;;
mn10300-*-*)
	tm_file="dbxelf.h elfos.h newlib-stdint.h ${tm_file}"
	if test x$stabs = xyes
	then
		tm_file="${tm_file} dbx.h"
	fi
	use_collect2=no
	use_gcc_stdint=wrap
	;;
msp430*-*-*)
	tm_file="dbxelf.h elfos.h newlib-stdint.h ${tm_file}"
	c_target_objs="msp430-c.o"
	cxx_target_objs="msp430-c.o"
	tmake_file="${tmake_file} msp430/t-msp430"
	;;
nds32le-*-*)
	target_cpu_default="0"
	tm_defines="${tm_defines}"
	tm_file="dbxelf.h elfos.h newlib-stdint.h ${tm_file}"
	tmake_file="nds32/t-mlibs"
	;;
nds32be-*-*)
	target_cpu_default="0|MASK_BIG_ENDIAN"
	tm_defines="${tm_defines} TARGET_BIG_ENDIAN_DEFAULT=1"
	tm_file="dbxelf.h elfos.h newlib-stdint.h ${tm_file}"
	tmake_file="nds32/t-mlibs"
	;;
nios2-*-*)
	tm_file="elfos.h ${tm_file}"
        tmake_file="${tmake_file} nios2/t-nios2"
        case ${target} in
        nios2-*-linux*)
                tm_file="${tm_file} gnu-user.h linux.h glibc-stdint.h nios2/linux.h "
                ;;
	nios2-*-elf*)
		tm_file="${tm_file} newlib-stdint.h nios2/elf.h"
		extra_options="${extra_options} nios2/elf.opt"
		;;
        esac
	;;
pdp11-*-*)
	tm_file="${tm_file} newlib-stdint.h"
	use_gcc_stdint=wrap
	;;
picochip-*)
	tm_file="${tm_file} newlib-stdint.h"
	use_gcc_stdint=wrap
	tmake_file="picochip/t-picochip t-pnt16-warn"
        ;;
# port not yet contributed
#powerpc-*-openbsd*)
#	tmake_file="${tmake_file} rs6000/t-fprules"
#	extra_headers=
#	;;
powerpc-*-darwin*)
	extra_options="${extra_options} rs6000/darwin.opt"
	case ${target} in
	  *-darwin1[0-9]* | *-darwin[8-9]*)
	    tmake_file="${tmake_file} rs6000/t-darwin8"
	    tm_file="${tm_file} rs6000/darwin8.h"
	    ;;
	  *-darwin7*)
	    tm_file="${tm_file} rs6000/darwin7.h"
	    ;;
	  *-darwin[0-6]*)
	    ;;
	esac
	tmake_file="${tmake_file} t-slibgcc"
	extra_headers=altivec.h
	;;
powerpc64-*-darwin*)
	extra_options="${extra_options} ${cpu_type}/darwin.opt"
	tmake_file="${tmake_file} ${cpu_type}/t-darwin64 t-slibgcc"
	tm_file="${tm_file} ${cpu_type}/darwin8.h ${cpu_type}/darwin64.h"
	extra_headers=altivec.h
	;;
powerpc*-*-freebsd*)
	tm_file="${tm_file} dbxelf.h elfos.h ${fbsd_tm_file} rs6000/sysv4.h"
	extra_options="${extra_options} rs6000/sysv4.opt"
	tmake_file="rs6000/t-fprules rs6000/t-ppcos ${tmake_file} rs6000/t-ppccomm"
	case ${target} in
	     powerpc64*)
	    	tm_file="${tm_file} rs6000/default64.h rs6000/freebsd64.h"
		tmake_file="${tmake_file} rs6000/t-freebsd64"
		extra_options="${extra_options} rs6000/linux64.opt"
		;;
	     *)
	        tm_file="${tm_file} rs6000/freebsd.h"
		;;
	esac
	;;
powerpc-*-netbsd*)
	tm_file="${tm_file} dbxelf.h elfos.h netbsd.h netbsd-elf.h freebsd-spec.h rs6000/sysv4.h rs6000/netbsd.h"
	extra_options="${extra_options} netbsd.opt netbsd-elf.opt"
	tmake_file="${tmake_file} rs6000/t-netbsd"
	extra_options="${extra_options} rs6000/sysv4.opt"
	;;
powerpc-*-eabispe*)
	tm_file="${tm_file} dbxelf.h elfos.h freebsd-spec.h newlib-stdint.h rs6000/sysv4.h rs6000/eabi.h rs6000/e500.h rs6000/eabispe.h"
	extra_options="${extra_options} rs6000/sysv4.opt"
	tmake_file="rs6000/t-spe rs6000/t-ppccomm"
	use_gcc_stdint=wrap
	;;
powerpc-*-eabisimaltivec*)
	tm_file="${tm_file} dbxelf.h elfos.h freebsd-spec.h newlib-stdint.h rs6000/sysv4.h rs6000/eabi.h rs6000/e500.h rs6000/eabisim.h rs6000/eabialtivec.h"
	extra_options="${extra_options} rs6000/sysv4.opt"
	tmake_file="rs6000/t-fprules rs6000/t-ppcendian rs6000/t-ppccomm"
	use_gcc_stdint=wrap
	;;
powerpc-*-eabisim*)
	tm_file="${tm_file} dbxelf.h elfos.h usegas.h freebsd-spec.h newlib-stdint.h rs6000/sysv4.h rs6000/eabi.h rs6000/e500.h rs6000/eabisim.h"
	extra_options="${extra_options} rs6000/sysv4.opt"
	tmake_file="rs6000/t-fprules rs6000/t-ppcgas rs6000/t-ppccomm"
	use_gcc_stdint=wrap
	;;
powerpc-*-elf*)
	tm_file="${tm_file} dbxelf.h elfos.h usegas.h freebsd-spec.h newlib-stdint.h rs6000/sysv4.h"
	extra_options="${extra_options} rs6000/sysv4.opt"
	tmake_file="rs6000/t-fprules rs6000/t-ppcgas rs6000/t-ppccomm"
	;;
powerpc-*-eabialtivec*)
	tm_file="${tm_file} dbxelf.h elfos.h freebsd-spec.h newlib-stdint.h rs6000/sysv4.h rs6000/eabi.h rs6000/e500.h rs6000/eabialtivec.h"
	extra_options="${extra_options} rs6000/sysv4.opt"
	tmake_file="rs6000/t-fprules rs6000/t-ppcendian rs6000/t-ppccomm"
	use_gcc_stdint=wrap
	;;
powerpc-xilinx-eabi*)
	tm_file="${tm_file} dbxelf.h elfos.h usegas.h freebsd-spec.h newlib-stdint.h rs6000/sysv4.h rs6000/eabi.h rs6000/singlefp.h rs6000/xfpu.h rs6000/xilinx.h"
	extra_options="${extra_options} rs6000/sysv4.opt rs6000/xilinx.opt"
	tmake_file="rs6000/t-fprules rs6000/t-ppcgas rs6000/t-ppccomm rs6000/t-xilinx"
	use_gcc_stdint=wrap
	;;
powerpc-*-eabi*)
	tm_file="${tm_file} dbxelf.h elfos.h usegas.h freebsd-spec.h newlib-stdint.h rs6000/sysv4.h rs6000/eabi.h rs6000/e500.h"
	extra_options="${extra_options} rs6000/sysv4.opt"
	tmake_file="rs6000/t-fprules rs6000/t-ppcgas rs6000/t-ppccomm"
	use_gcc_stdint=wrap
	;;
powerpc-*-rtems*)
	tm_file="${tm_file} dbxelf.h elfos.h freebsd-spec.h newlib-stdint.h rs6000/sysv4.h rs6000/eabi.h rs6000/e500.h rs6000/rtems.h rtems.h"
	extra_options="${extra_options} rs6000/sysv4.opt"
	tmake_file="${tmake_file} rs6000/t-fprules rs6000/t-rtems rs6000/t-ppccomm"
	;;
powerpc*-*-linux*)
	tm_file="${tm_file} dbxelf.h elfos.h freebsd-spec.h rs6000/sysv4.h"
	extra_options="${extra_options} rs6000/sysv4.opt"
	tmake_file="rs6000/t-fprules rs6000/t-ppcos ${tmake_file} rs6000/t-ppccomm"
	extra_objs="$extra_objs rs6000-linux.o"
	case ${target} in
	    powerpc*le-*-*)
		tm_file="${tm_file} rs6000/sysv4le.h" ;;
	esac
	maybe_biarch=yes
	case ${target} in
	    powerpc64*-*-linux*spe* | powerpc64*-*-linux*paired*)
	    	echo "*** Configuration ${target} not supported" 1>&2
		exit 1
		;;
	    powerpc*-*-linux*spe* | powerpc*-*-linux*paired*)
		maybe_biarch=
		;;
	    powerpc64*-*-linux*)
	    	test x$with_cpu != x || cpu_is_64bit=yes
		maybe_biarch=always
		;;
	esac
	case ${maybe_biarch}:${enable_targets}:${cpu_is_64bit} in
	    always:* | yes:*powerpc64* | yes:all:* | yes:*:yes)
		if test x$cpu_is_64bit = xyes; then
		    tm_file="${tm_file} rs6000/default64.h"
		fi
		tm_file="rs6000/biarch64.h ${tm_file} rs6000/linux64.h glibc-stdint.h"
		tmake_file="$tmake_file rs6000/t-linux64"
		case ${target} in
		    powerpc*le-*-*)
			tmake_file="$tmake_file rs6000/t-linux64le"
			case ${enable_targets} in
			    all | *powerpc64-* | *powerpc-*)
				tmake_file="$tmake_file rs6000/t-linux64lebe" ;;
			esac ;;
		    *)
			case ${enable_targets} in
			    all | *powerpc64le-* | *powerpcle-*)
				tmake_file="$tmake_file rs6000/t-linux64bele" ;;
			esac ;;
		esac
		extra_options="${extra_options} rs6000/linux64.opt"
		;;
	    *)
		tm_file="${tm_file} rs6000/linux.h glibc-stdint.h"
		tmake_file="$tmake_file rs6000/t-linux"
		;;
	esac
	case ${target} in
	    powerpc*-*-linux*ppc476*)
		tm_file="${tm_file} rs6000/476.h"
		extra_options="${extra_options} rs6000/476.opt" ;;
	    powerpc*-*-linux*altivec*)
		tm_file="${tm_file} rs6000/linuxaltivec.h" ;;
	    powerpc*-*-linux*spe*)
		tm_file="${tm_file} rs6000/linuxspe.h rs6000/e500.h" ;;
	    powerpc*-*-linux*paired*)
		tm_file="${tm_file} rs6000/750cl.h" ;;
	esac
	if test x${enable_secureplt} = xyes; then
		tm_file="rs6000/secureplt.h ${tm_file}"
	fi
	;;
powerpc-wrs-vxworks|powerpc-wrs-vxworksae)
	tm_file="${tm_file} elfos.h freebsd-spec.h rs6000/sysv4.h"
	tmake_file="${tmake_file} rs6000/t-fprules rs6000/t-ppccomm rs6000/t-vxworks"
	extra_options="${extra_options} rs6000/sysv4.opt"
	extra_headers=ppc-asm.h
	case ${target} in
	  *-vxworksae*)
	    tm_file="${tm_file} vx-common.h vxworksae.h rs6000/vxworks.h rs6000/e500.h rs6000/vxworksae.h"
	    tmake_file="${tmake_file} rs6000/t-vxworksae"
	    ;;
	  *-vxworks*)
	    tm_file="${tm_file} vx-common.h vxworks.h rs6000/vxworks.h rs6000/e500.h"
	    ;;
	esac
	;;
powerpc-*-lynxos*)
	xm_defines=POSIX
	tm_file="${tm_file} dbxelf.h elfos.h rs6000/sysv4.h rs6000/lynx.h lynx.h"
	tmake_file="t-lynx rs6000/t-lynx"
	extra_options="${extra_options} rs6000/sysv4.opt lynx.opt"
	thread_file=lynx
	gnu_ld=yes
	gas=yes
	;;
powerpcle-*-elf*)
	tm_file="${tm_file} dbxelf.h elfos.h usegas.h freebsd-spec.h newlib-stdint.h rs6000/sysv4.h rs6000/sysv4le.h"
	tmake_file="rs6000/t-fprules rs6000/t-ppcgas rs6000/t-ppccomm"
	extra_options="${extra_options} rs6000/sysv4.opt"
	;;
powerpcle-*-eabisim*)
	tm_file="${tm_file} dbxelf.h elfos.h usegas.h freebsd-spec.h newlib-stdint.h rs6000/sysv4.h rs6000/sysv4le.h rs6000/eabi.h rs6000/e500.h rs6000/eabisim.h"
	tmake_file="rs6000/t-fprules rs6000/t-ppcgas rs6000/t-ppccomm"
	extra_options="${extra_options} rs6000/sysv4.opt"
	use_gcc_stdint=wrap
	;;
powerpcle-*-eabi*)
	tm_file="${tm_file} dbxelf.h elfos.h usegas.h freebsd-spec.h newlib-stdint.h rs6000/sysv4.h rs6000/sysv4le.h rs6000/eabi.h rs6000/e500.h"
	tmake_file="rs6000/t-fprules rs6000/t-ppcgas rs6000/t-ppccomm"
	extra_options="${extra_options} rs6000/sysv4.opt"
	use_gcc_stdint=wrap
	;;
rs6000-ibm-aix4.[3456789]* | powerpc-ibm-aix4.[3456789]*)
	tm_file="rs6000/biarch64.h ${tm_file} rs6000/aix.h rs6000/aix43.h rs6000/xcoff.h rs6000/aix-stdint.h"
	tmake_file="rs6000/t-aix43 t-slibgcc"
	extra_options="${extra_options} rs6000/aix64.opt"
	use_collect2=yes
	thread_file='aix'
	use_gcc_stdint=provide
	extra_headers=
	;;
rs6000-ibm-aix5.1.* | powerpc-ibm-aix5.1.*)
	tm_file="rs6000/biarch64.h ${tm_file} rs6000/aix.h rs6000/aix51.h rs6000/xcoff.h rs6000/aix-stdint.h"
	extra_options="${extra_options} rs6000/aix64.opt"
	tmake_file="rs6000/t-aix43 t-slibgcc"
	use_collect2=yes
	thread_file='aix'
	use_gcc_stdint=wrap
	extra_headers=
	;;
rs6000-ibm-aix5.2.* | powerpc-ibm-aix5.2.*)
	tm_file="${tm_file} rs6000/aix.h rs6000/aix52.h rs6000/xcoff.h rs6000/aix-stdint.h"
	tmake_file="rs6000/t-aix52 t-slibgcc"
	extra_options="${extra_options} rs6000/aix64.opt"
	use_collect2=yes
	thread_file='aix'
	use_gcc_stdint=wrap
	extra_headers=
	;;
rs6000-ibm-aix5.3.* | powerpc-ibm-aix5.3.*)
	tm_file="${tm_file} rs6000/aix.h rs6000/aix53.h rs6000/xcoff.h rs6000/aix-stdint.h"
	tmake_file="rs6000/t-aix52 t-slibgcc"
	extra_options="${extra_options} rs6000/aix64.opt"
	use_collect2=yes
	thread_file='aix'
	use_gcc_stdint=wrap
	extra_headers=altivec.h
	;;
rs6000-ibm-aix[6789].* | powerpc-ibm-aix[6789].*)
	tm_file="${tm_file} rs6000/aix.h rs6000/aix61.h rs6000/xcoff.h rs6000/aix-stdint.h"
	tmake_file="rs6000/t-aix52 t-slibgcc"
	extra_options="${extra_options} rs6000/aix64.opt"
	use_collect2=yes
	thread_file='aix'
	use_gcc_stdint=wrap
	extra_headers=altivec.h
	;;
rl78-*-elf*)
	tm_file="dbxelf.h elfos.h newlib-stdint.h ${tm_file}"
	target_has_targetm_common=no
	c_target_objs="rl78-c.o"
	cxx_target_objs="rl78-c.o"
	tmake_file="${tmake_file} rl78/t-rl78"
	;;
rx-*-elf*)
	tm_file="dbxelf.h elfos.h newlib-stdint.h ${tm_file}"
	tmake_file="${tmake_file} rx/t-rx"
	;;
s390-*-linux*)
	default_gnu_indirect_function=yes
	tm_file="s390/s390.h dbxelf.h elfos.h gnu-user.h linux.h glibc-stdint.h s390/linux.h"
	if test x$enable_targets = xall; then
		tmake_file="${tmake_file} s390/t-linux64"
	fi
	;;
s390x-*-linux*)
	default_gnu_indirect_function=yes
	tm_file="s390/s390x.h s390/s390.h dbxelf.h elfos.h gnu-user.h linux.h glibc-stdint.h s390/linux.h"
	tm_p_file="linux-protos.h s390/s390-protos.h"
	md_file=s390/s390.md
	extra_modes=s390/s390-modes.def
	out_file=s390/s390.c
	tmake_file="${tmake_file} s390/t-linux64"
	;;
s390x-ibm-tpf*)
        tm_file="s390/s390x.h s390/s390.h dbxelf.h elfos.h s390/tpf.h"
        tm_p_file=s390/s390-protos.h
        md_file=s390/s390.md
        extra_modes=s390/s390-modes.def
        out_file=s390/s390.c
        thread_file='tpf'
	extra_options="${extra_options} s390/tpf.opt"
	;;
score-*-elf)
	gas=yes
	gnu_ld=yes
        tm_file="dbxelf.h elfos.h score/elf.h score/score.h newlib-stdint.h"
        ;;
sh-*-elf* | sh[12346l]*-*-elf* | \
  sh-*-linux* | sh[2346lbe]*-*-linux* | \
  sh-*-netbsdelf* | shl*-*-netbsdelf* | sh5-*-netbsd* | sh5l*-*-netbsd* | \
  sh64-*-netbsd* | sh64l*-*-netbsd*)
	tmake_file="${tmake_file} sh/t-sh sh/t-elf"
	if test x${with_endian} = x; then
		case ${target} in
		sh[1234]*be-*-* | sh[1234]*eb-*-*) with_endian=big ;;
		shbe-*-* | sheb-*-*)		   with_endian=big,little ;;
		sh[1234]l* | sh[34]*-*-linux*)	   with_endian=little ;;
		shl* | sh64l* | sh*-*-linux* | \
		  sh5l* | sh-superh-elf)	   with_endian=little,big ;;
		sh[1234]*-*-*)			   with_endian=big ;;
		*)				   with_endian=big,little ;;
		esac
	fi
	# TM_ENDIAN_CONFIG is used by t-sh to determine multilibs.
	#  First word : the default endian.
	#  Second word: the secondary endian (optional).
	case ${with_endian} in
	big)		TM_ENDIAN_CONFIG=mb ;;
	little)		TM_ENDIAN_CONFIG=ml ;;
	big,little)	TM_ENDIAN_CONFIG="mb ml" ;;
	little,big)	TM_ENDIAN_CONFIG="ml mb" ;;
	*)	echo "with_endian=${with_endian} not supported."; exit 1 ;;
	esac
	case ${with_endian} in
	little*)	tm_file="sh/little.h ${tm_file}" ;;
	esac
	tm_file="${tm_file} dbxelf.h elfos.h sh/elf.h"
	case ${target} in
	sh*-*-linux*)	tmake_file="${tmake_file} sh/t-linux"
			tm_file="${tm_file} gnu-user.h linux.h glibc-stdint.h sh/linux.h" ;;
	sh*-*-netbsd*)
			tm_file="${tm_file} netbsd.h netbsd-elf.h sh/netbsd-elf.h"
			extra_options="${extra_options} netbsd.opt netbsd-elf.opt"

			;;
	sh*-superh-elf)	if test x$with_libgloss != xno; then
                                with_libgloss=yes
                                tm_file="${tm_file} sh/newlib.h"
                        fi
			tm_file="${tm_file} sh/embed-elf.h"
			tm_file="${tm_file} sh/superh.h"
			extra_options="${extra_options} sh/superh.opt" ;;
	*)		if test x$with_newlib = xyes \
			   && test x$with_libgloss = xyes; then
				tm_file="${tm_file} sh/newlib.h"
			fi
			tm_file="${tm_file} sh/embed-elf.h" ;;
	esac
	case ${target} in
	sh5*-*-netbsd*)
		# SHmedia, 32-bit ABI
		tmake_file="${tmake_file} sh/t-sh64"
		;;
	sh64*-netbsd*)
		# SHmedia, 64-bit ABI
		tmake_file="${tmake_file} sh/t-sh64 sh/t-netbsd-sh5-64"
		;;
	*-*-netbsd)
		;;
	sh64*-*-linux*)
		tmake_file="${tmake_file} sh/t-sh64"
		tm_file="${tm_file} sh/sh64.h"
		extra_headers="shmedia.h ushmedia.h sshmedia.h"
		;;
	sh64*)
		tmake_file="${tmake_file} sh/t-sh64"
		tm_file="${tm_file} sh/sh64.h"
		if test x$with_newlib = xyes; then
			tm_file="${tm_file} newlib-stdint.h"
		fi
		extra_headers="shmedia.h ushmedia.h sshmedia.h"
		;;
	*-*-elf*)
		tm_file="${tm_file} newlib-stdint.h"
		;;
	esac
	# sed el/eb endian suffixes away to avoid confusion with sh[23]e
	case `echo ${target} | sed 's/e[lb]-/-/'` in
	sh64*-*-netbsd*)	sh_cpu_target=sh5-64media ;;
	sh64* | sh5*-*-netbsd*)	sh_cpu_target=sh5-32media ;;
	sh4a_single_only*)	sh_cpu_target=sh4a-single-only ;;
	sh4a_single*)		sh_cpu_target=sh4a-single ;;
	sh4a_nofpu*)		sh_cpu_target=sh4a-nofpu ;;
	sh4al)			sh_cpu_target=sh4al ;;
	sh4a*)			sh_cpu_target=sh4a ;;
	sh4_single_only*)	sh_cpu_target=sh4-single-only ;;
	sh4_single*)		sh_cpu_target=sh4-single ;;
	sh4_nofpu*)		sh_cpu_target=sh4-nofpu ;;
	sh4* | sh-superh-*)	sh_cpu_target=sh4 ;;
	sh3e*)			sh_cpu_target=sh3e ;;
	sh*-*-netbsd* | sh3*)	sh_cpu_target=sh3 ;;
	sh2a_single_only*)	sh_cpu_target=sh2a-single-only ;;
	sh2a_single*)		sh_cpu_target=sh2a-single ;;
	sh2a_nofpu*)		sh_cpu_target=sh2a-nofpu ;;
	sh2a*)			sh_cpu_target=sh2a ;;
	sh2e*)			sh_cpu_target=sh2e ;;
	sh2*)			sh_cpu_target=sh2 ;;
	*)			sh_cpu_target=sh1 ;;
	esac
	# did the user say --without-fp ?
	if test x$with_fp = xno; then
		case ${sh_cpu_target} in
		sh5-*media)	sh_cpu_target=${sh_cpu_target}-nofpu ;;
		sh4al | sh1)	;;
		sh4a* )		sh_cpu_target=sh4a-nofpu ;;
		sh4*)		sh_cpu_target=sh4-nofpu ;;
		sh3*)		sh_cpu_target=sh3 ;;
		sh2a*)		sh_cpu_target=sh2a-nofpu ;;
		sh2*)		sh_cpu_target=sh2 ;;
		*)	echo --without-fp not available for $target: ignored
		esac
		tm_defines="$tm_defines STRICT_NOFPU=1"
	fi
	sh_cpu_default="`echo $with_cpu|sed s/^m/sh/|tr A-Z_ a-z-`"
	case $sh_cpu_default in
	sh5-64media-nofpu | sh5-64media | \
	  sh5-32media-nofpu | sh5-32media | sh5-compact-nofpu | sh5-compact | \
	  sh2a-single-only | sh2a-single | sh2a-nofpu | sh2a | \
	  sh4a-single-only | sh4a-single | sh4a-nofpu | sh4a | sh4al | \
	  sh4-single-only | sh4-single | sh4-nofpu | sh4 | sh4-300 | \
	  sh3e | sh3 | sh2e | sh2 | sh1) ;;
	"")	sh_cpu_default=${sh_cpu_target} ;;
	*)	echo "with_cpu=$with_cpu not supported"; exit 1 ;;
	esac
	sh_multilibs=${with_multilib_list}
	if test "$sh_multilibs" = "default" ; then
		case ${target} in
		sh64-superh-linux* | \
		sh[1234]*)	sh_multilibs=${sh_cpu_target} ;;
		sh64* | sh5*)	sh_multilibs=m5-32media,m5-32media-nofpu,m5-compact,m5-compact-nofpu,m5-64media,m5-64media-nofpu ;;
		sh-superh-*)	sh_multilibs=m4,m4-single,m4-single-only,m4-nofpu ;;
		sh*-*-linux*)	sh_multilibs=m1,m2,m2a,m3e,m4 ;;
		sh*-*-netbsd*)	sh_multilibs=m3,m3e,m4 ;;
		*) sh_multilibs=m1,m2,m2e,m4,m4-single,m4-single-only,m2a,m2a-single ;;
		esac
		if test x$with_fp = xno; then
			sh_multilibs="`echo $sh_multilibs|sed -e s/m4/sh4-nofpu/ -e s/,m4-[^,]*//g -e s/,m[23]e// -e s/m2a,m2a-single/m2a-nofpu/ -e s/m5-..m....,//g`"
		fi
	fi
	target_cpu_default=SELECT_`echo ${sh_cpu_default}|tr abcdefghijklmnopqrstuvwxyz- ABCDEFGHIJKLMNOPQRSTUVWXYZ_`
	tm_defines=${tm_defines}' SH_MULTILIB_CPU_DEFAULT=\"'`echo $sh_cpu_default|sed s/sh/m/`'\"'
	tm_defines="$tm_defines SUPPORT_`echo $sh_cpu_default | sed 's/^m/sh/' | tr abcdefghijklmnopqrstuvwxyz- ABCDEFGHIJKLMNOPQRSTUVWXYZ_`=1"
	sh_multilibs=`echo $sh_multilibs | sed -e 's/,/ /g' -e 's/^[Ss][Hh]/m/' -e 's/ [Ss][Hh]/ m/g' | tr ABCDEFGHIJKLMNOPQRSTUVWXYZ_ abcdefghijklmnopqrstuvwxyz-`
	for sh_multilib in ${sh_multilibs}; do
		case ${sh_multilib} in
		m1 | m2 | m2e | m3 | m3e | \
		m4 | m4-single | m4-single-only | m4-nofpu | m4-300 |\
		m4a | m4a-single | m4a-single-only | m4a-nofpu | m4al | \
		m2a | m2a-single | m2a-single-only | m2a-nofpu | \
		m5-64media | m5-64media-nofpu | \
		m5-32media | m5-32media-nofpu | \
		m5-compact | m5-compact-nofpu)
			# TM_MULTILIB_CONFIG is used by t-sh for the non-endian multilib definition
			# It is passed to MULTIILIB_OPTIONS verbatim.
			TM_MULTILIB_CONFIG="${TM_MULTILIB_CONFIG}/${sh_multilib}"
			tm_defines="$tm_defines SUPPORT_`echo $sh_multilib | sed 's/^m/sh/' | tr abcdefghijklmnopqrstuvwxyz- ABCDEFGHIJKLMNOPQRSTUVWXYZ_`=1"
			;;
		\!*)	# TM_MULTILIB_EXCEPTIONS_CONFIG is used by t-sh
			# It is passed the MULTILIB_EXCEPTIONS verbatim.
			TM_MULTILIB_EXCEPTIONS_CONFIG="${TM_MULTILIB_EXCEPTIONS_CONFIG} `echo $sh_multilib | sed 's/^!//'`" ;;
		*)
			echo "with_multilib_list=${sh_multilib} not supported."
			exit 1
			;;
		esac
	done
	TM_MULTILIB_CONFIG=`echo $TM_MULTILIB_CONFIG | sed 's:^/::'`
	if test x${enable_incomplete_targets} = xyes ; then
		tm_defines="$tm_defines SUPPORT_SH1=1 SUPPORT_SH2E=1 SUPPORT_SH4=1 SUPPORT_SH4_SINGLE=1 SUPPORT_SH2A=1 SUPPORT_SH2A_SINGLE=1 SUPPORT_SH5_32MEDIA=1 SUPPORT_SH5_32MEDIA_NOFPU=1 SUPPORT_SH5_64MEDIA=1 SUPPORT_SH5_64MEDIA_NOFPU=1"
	fi
	tm_file="$tm_file ./sysroot-suffix.h"
	tmake_file="$tmake_file t-sysroot-suffix"
	;;
sh-*-rtems*)
	tmake_file="${tmake_file} sh/t-sh sh/t-rtems"
	tm_file="${tm_file} dbxelf.h elfos.h sh/elf.h sh/embed-elf.h sh/rtemself.h rtems.h newlib-stdint.h"
	;;
sh-wrs-vxworks)
	tmake_file="$tmake_file sh/t-sh sh/t-vxworks"
	tm_file="${tm_file} elfos.h sh/elf.h sh/embed-elf.h vx-common.h vxworks.h sh/vxworks.h"
	;;
sparc-*-elf*)
	tm_file="${tm_file} dbxelf.h elfos.h newlib-stdint.h sparc/sysv4.h sparc/sp-elf.h"
	case ${target} in
	    *-leon-*)
		tmake_file="sparc/t-sparc sparc/t-leon"
		;;
	    *-leon[3-9]*)
		tmake_file="sparc/t-sparc sparc/t-leon3"
		;;
	    *)
		tmake_file="sparc/t-sparc sparc/t-elf"
		;;
	esac
	;;
sparc-*-rtems*)
	tm_file="${tm_file} dbxelf.h elfos.h sparc/sysv4.h sparc/sp-elf.h sparc/rtemself.h rtems.h newlib-stdint.h"
	tmake_file="${tmake_file} sparc/t-sparc sparc/t-elf sparc/t-rtems"
	;;
sparc-*-linux*)
	tm_file="${tm_file} dbxelf.h elfos.h sparc/sysv4.h gnu-user.h linux.h glibc-stdint.h sparc/tso.h"
	extra_options="${extra_options} sparc/long-double-switch.opt"
	case ${target} in
	    *-leon-*)
		tmake_file="${tmake_file} sparc/t-sparc sparc/t-leon"
		;;
	    *-leon[3-9]*)
		tmake_file="${tmake_file} sparc/t-sparc sparc/t-leon3"
		;;
	    *)
		tmake_file="${tmake_file} sparc/t-sparc"
		;;
	esac
	if test x$enable_targets = xall; then
		tm_file="sparc/biarch64.h ${tm_file} sparc/linux64.h"
		tmake_file="${tmake_file} sparc/t-linux64"
	else
		tm_file="${tm_file} sparc/linux.h"
		tmake_file="${tmake_file} sparc/t-linux"
	fi
	;;
sparc-*-netbsdelf*)
	tm_file="${tm_file} dbxelf.h elfos.h sparc/sysv4.h netbsd.h netbsd-elf.h sparc/netbsd-elf.h"
	extra_options="${extra_options} netbsd.opt netbsd-elf.opt"
	extra_options="${extra_options} sparc/long-double-switch.opt"
	tmake_file="${tmake_file} sparc/t-sparc"
	;;
sparc*-*-solaris2*)
	tm_file="sparc/biarch64.h ${tm_file} ${sol2_tm_file} sparc/tso.h"
	case ${target} in
	    sparc64-*-* | sparcv9-*-*)
		tm_file="sparc/default-64.h ${tm_file}"
		;;
	    *)
		test x$with_cpu != x || with_cpu=v9
		;;
	esac
	tmake_file="${tmake_file} sparc/t-sparc sparc/t-sol2"
	;;
sparc-wrs-vxworks)
	tm_file="${tm_file} elfos.h sparc/sysv4.h vx-common.h vxworks.h sparc/vxworks.h"
	tmake_file="${tmake_file} sparc/t-sparc sparc/t-vxworks"
	;;
sparc64-*-elf*)
	tm_file="${tm_file} dbxelf.h elfos.h newlib-stdint.h sparc/sysv4.h sparc/sp64-elf.h"
	extra_options="${extra_options}"
	tmake_file="${tmake_file} sparc/t-sparc"
	;;
sparc64-*-rtems*)
	tm_file="${tm_file} dbxelf.h elfos.h newlib-stdint.h sparc/sysv4.h sparc/sp64-elf.h sparc/rtemself.h rtems.h"
	extra_options="${extra_options}"
	tmake_file="${tmake_file} sparc/t-sparc sparc/t-rtems-64"
	;;
sparc64-*-linux*)
	tm_file="sparc/biarch64.h ${tm_file} dbxelf.h elfos.h sparc/sysv4.h gnu-user.h linux.h glibc-stdint.h sparc/default-64.h sparc/linux64.h sparc/tso.h"
	extra_options="${extra_options} sparc/long-double-switch.opt"
	tmake_file="${tmake_file} sparc/t-sparc sparc/t-linux64"
	;;
sparc64-*-freebsd*|ultrasparc-*-freebsd*)
	tm_file="${tm_file} ${fbsd_tm_file} dbxelf.h elfos.h sparc/sysv4.h sparc/freebsd.h"
	extra_options="${extra_options} sparc/long-double-switch.opt"
	case "x$with_cpu" in
		xultrasparc) ;;
		x) with_cpu=ultrasparc ;;
		*) echo "$with_cpu not supported for freebsd target"; exit 1 ;;
	esac
	tmake_file="${tmake_file} sparc/t-sparc"
	;;
sparc64-*-netbsd*)
	tm_file="sparc/biarch64.h ${tm_file}"
	tm_file="${tm_file} dbxelf.h elfos.h sparc/sysv4.h netbsd.h netbsd-elf.h sparc/netbsd-elf.h"
	extra_options="${extra_options} netbsd.opt netbsd-elf.opt"
	extra_options="${extra_options} sparc/long-double-switch.opt"
	tmake_file="${tmake_file} sparc/t-sparc sparc/t-netbsd64"
	;;
sparc64-*-openbsd*)
	tm_file="sparc/openbsd1-64.h ${tm_file} dbxelf.h elfos.h sparc/sysv4.h sparc/sp64-elf.h"
	tm_file="${tm_file} openbsd.h openbsd-stdint.h openbsd-libpthread.h sparc/openbsd64.h"
	extra_options="${extra_options} openbsd.opt"
	extra_options="${extra_options}"
	gas=yes gnu_ld=yes
	with_cpu=ultrasparc
	tmake_file="${tmake_file} sparc/t-sparc"
	;;
spu-*-elf*)
	tm_file="dbxelf.h elfos.h spu/spu-elf.h spu/spu.h newlib-stdint.h"
	tmake_file="spu/t-spu-elf"
        native_system_header_dir=/include
	extra_headers="spu_intrinsics.h spu_internals.h vmx2spu.h spu_mfcio.h vec_types.h spu_cache.h"
	extra_modes=spu/spu-modes.def
	c_target_objs="${c_target_objs} spu-c.o"
	cxx_target_objs="${cxx_target_objs} spu-c.o"
	;;
tic6x-*-elf)
	tm_file="elfos.h ${tm_file} c6x/elf-common.h c6x/elf.h"
	tm_file="${tm_file} dbxelf.h tm-dwarf2.h newlib-stdint.h"
	tmake_file="c6x/t-c6x c6x/t-c6x-elf"
	use_collect2=no
	;;
tic6x-*-uclinux)
	tm_file="elfos.h ${tm_file} gnu-user.h linux.h c6x/elf-common.h c6x/uclinux-elf.h"
	tm_file="${tm_file} dbxelf.h tm-dwarf2.h glibc-stdint.h"
	tm_file="${tm_file} ./sysroot-suffix.h"
	tmake_file="t-sysroot-suffix t-slibgcc"
	tmake_file="${tmake_file} c6x/t-c6x c6x/t-c6x-elf c6x/t-c6x-uclinux"
	use_collect2=no
	;;
tilegx*-*-linux*)
	tm_file="elfos.h gnu-user.h linux.h glibc-stdint.h tilegx/linux.h ${tm_file}"
        tmake_file="${tmake_file} tilegx/t-tilegx"
	extra_objs="${extra_objs} mul-tables.o"
	c_target_objs="${c_target_objs} tilegx-c.o"
	cxx_target_objs="${cxx_target_objs} tilegx-c.o"
	extra_headers="feedback.h"
	case $target in
	tilegxbe-*)
		tm_defines="${tm_defines} TARGET_BIG_ENDIAN_DEFAULT=1"
 		;;
	esac
	;;
tilepro*-*-linux*)
	tm_file="elfos.h gnu-user.h linux.h glibc-stdint.h tilepro/linux.h ${tm_file}"
        tmake_file="${tmake_file} tilepro/t-tilepro"
	extra_objs="${extra_objs} mul-tables.o"
	c_target_objs="${c_target_objs} tilepro-c.o"
	cxx_target_objs="${cxx_target_objs} tilepro-c.o"
	extra_headers="feedback.h"
	;;
v850-*-rtems*)
	target_cpu_default="TARGET_CPU_generic"
	tm_file="dbxelf.h elfos.h v850/v850.h"
	tm_file="${tm_file} rtems.h v850/rtems.h newlib-stdint.h"
	tmake_file="${tmake_file} v850/t-v850"
	tmake_file="${tmake_file} v850/t-rtems"
	use_collect2=no
	c_target_objs="v850-c.o"
	cxx_target_objs="v850-c.o"
	;;
v850*-*-*)
	case ${target} in
	v850e3v5-*-*)
		target_cpu_default="TARGET_CPU_v850e3v5"
		;;
	v850e2v3-*-*)
		target_cpu_default="TARGET_CPU_v850e2v3"
		;;
	v850e2-*-*)
		target_cpu_default="TARGET_CPU_v850e2"
		;;
	v850e1-*-* | v850es-*-*)
		target_cpu_default="TARGET_CPU_v850e1"
		;;
	v850e-*-*)
		target_cpu_default="TARGET_CPU_v850e"
		;;
	v850-*-*)
		target_cpu_default="TARGET_CPU_generic"
		;;
	esac
	tm_file="dbxelf.h elfos.h newlib-stdint.h v850/v850.h"
	if test x$stabs = xyes
	then
		tm_file="${tm_file} dbx.h"
	fi
	use_collect2=no
	c_target_objs="v850-c.o"
	cxx_target_objs="v850-c.o"
	use_gcc_stdint=wrap
	;;
vax-*-linux*)
	tm_file="${tm_file} dbxelf.h elfos.h gnu-user.h linux.h vax/elf.h vax/linux.h"
	extra_options="${extra_options} vax/elf.opt"
	;;
vax-*-netbsdelf*)
	tm_file="${tm_file} elfos.h netbsd.h netbsd-elf.h vax/elf.h vax/netbsd-elf.h"
	extra_options="${extra_options} netbsd.opt netbsd-elf.opt vax/elf.opt"
	;;
vax-*-openbsd*)
	tm_file="vax/vax.h vax/openbsd1.h openbsd.h openbsd-stdint.h openbsd-pthread.h vax/openbsd.h"
	extra_options="${extra_options} openbsd.opt"
	use_collect2=yes
	;;
xstormy16-*-elf)
	# For historical reasons, the target files omit the 'x'.
	tm_file="dbxelf.h elfos.h newlib-stdint.h stormy16/stormy16.h"
	tm_p_file=stormy16/stormy16-protos.h
	md_file=stormy16/stormy16.md
	out_file=stormy16/stormy16.c
	extra_options=stormy16/stormy16.opt
	tmake_file="stormy16/t-stormy16"
	;;
xtensa*-*-elf*)
	tm_file="${tm_file} dbxelf.h elfos.h newlib-stdint.h xtensa/elf.h"
	extra_options="${extra_options} xtensa/elf.opt"
	;;
xtensa*-*-linux*)
	tm_file="${tm_file} dbxelf.h elfos.h gnu-user.h linux.h glibc-stdint.h xtensa/linux.h"
	tmake_file="${tmake_file} xtensa/t-xtensa"
	;;
am33_2.0-*-linux*)
	tm_file="mn10300/mn10300.h dbxelf.h elfos.h gnu-user.h linux.h glibc-stdint.h mn10300/linux.h"
	gas=yes gnu_ld=yes
	use_collect2=no
	;;
m32c-*-rtems*)
	tm_file="dbxelf.h elfos.h ${tm_file} m32c/rtems.h rtems.h newlib-stdint.h"
	c_target_objs="m32c-pragma.o"
	cxx_target_objs="m32c-pragma.o"
 	;;
m32c-*-elf*)
	tm_file="dbxelf.h elfos.h newlib-stdint.h ${tm_file}"
	c_target_objs="m32c-pragma.o"
	cxx_target_objs="m32c-pragma.o"
 	;;
*)
	echo "*** Configuration ${target} not supported" 1>&2
	exit 1
	;;
esac

case ${target} in
i[34567]86-*-linux* | x86_64-*-linux*)
	tmake_file="${tmake_file} i386/t-pmm_malloc i386/t-i386"
	;;
i[34567]86-*-* | x86_64-*-*)
	tmake_file="${tmake_file} i386/t-gmm_malloc i386/t-i386"
	;;
powerpc*-*-* | rs6000-*-*)
	tm_file="${tm_file} rs6000/option-defaults.h"
esac

if [ "$target_has_targetcm" = "no" ]; then
  c_target_objs="$c_target_objs default-c.o"
  cxx_target_objs="$cxx_target_objs default-c.o"
fi

if [ "$common_out_file" = "" ]; then
  if [ "$target_has_targetm_common" = "yes" ]; then
    common_out_file="$cpu_type/$cpu_type-common.c"
  else
    common_out_file="default-common.c"
  fi
fi

# Support for --with-cpu and related options (and a few unrelated options,
# too).
case ${with_cpu} in
  yes | no)
    echo "--with-cpu must be passed a value" 1>&2
    exit 1
    ;;
esac

# Set arch and cpu from ${target} and ${target_noncanonical}.  Set cpu
# to generic if there is no processor scheduler model for the target.
arch=
cpu=
arch_without_sse2=no
arch_without_64bit=no
case ${target} in
  i386-*-freebsd*)
    if test $fbsd_major -ge 6; then
      arch=i486
    else
      arch=i386
    fi
    cpu=generic
    arch_without_sse2=yes
    arch_without_64bit=yes
    ;;
  i386-*-*)
    arch=i386
    cpu=i386
    arch_without_sse2=yes
    arch_without_64bit=yes
    ;;
  i486-*-*)
    arch=i486
    cpu=i486
    arch_without_sse2=yes
    arch_without_64bit=yes
    ;;
  i586-*-*)
    arch_without_sse2=yes
    arch_without_64bit=yes
    case ${target_noncanonical} in
      k6_2-*)
	arch=k6-2
	cpu=k6-2
	;;
      k6_3-*)
	arch=k6-3
	cpu=k6-3
	;;
      k6-*)
	arch=k6
	cpu=k6
	;;
      pentium_mmx-*|winchip_c6-*|winchip2-*|c3-*)
	arch=pentium-mmx
	cpu=pentium-mmx
	;;
      *)
	arch=pentium
	cpu=pentium
	;;
    esac
    ;;
  i686-*-* | i786-*-*)
    case ${target_noncanonical} in
      bdver4-*)
        arch=bdver4
        cpu=bdver4
        ;;
      bdver3-*)
        arch=bdver3
        cpu=bdver3
        ;;
      bdver2-*)
        arch=bdver2
        cpu=bdver2
        ;;
      bdver1-*)
	arch=bdver1
	cpu=bdver1
	;;
      btver1-*)
	arch=btver1
	cpu=btver1
	;;
      btver2-*)
	arch=btver2
	cpu=btver2
	;;
      amdfam10-*|barcelona-*)
	arch=amdfam10
	cpu=amdfam10
	;;
      k8_sse3-*|opteron_sse3-*|athlon64_sse3-*)
	arch=k8-sse3
	cpu=k8-sse3
	;;
      k8-*|opteron-*|athlon64-*|athlon_fx-*)
	arch=k8
	cpu=k8
	;;
      athlon_xp-*|athlon_mp-*|athlon_4-*)
	arch=athlon-4
	cpu=athlon-4
	arch_without_sse2=yes
	arch_without_64bit=yes
	;;
      athlon_tbird-*|athlon-*)
	arch=athlon
	cpu=athlon
	arch_without_sse2=yes
	;;
      geode-*)
	arch=geode
	cpu=geode
	arch_without_sse2=yes
	;;
      pentium2-*)
	arch=pentium2
	cpu=pentium2
	arch_without_sse2=yes
	;;
      pentium3-*|pentium3m-*)
	arch=pentium3
	cpu=pentium3
	arch_without_sse2=yes
	;;
      pentium4-*|pentium4m-*)
	arch=pentium4
	cpu=pentium4
	;;
      prescott-*)
	arch=prescott
	cpu=prescott
	;;
      nocona-*)
	arch=nocona
	cpu=nocona
	;;
      atom-*)
	arch=atom
	cpu=atom
	;;
      slm-*)
	arch=slm
	cpu=slm
	;;
      core2-*)
	arch=core2
	cpu=core2
	;;
      corei7-*)
	arch=corei7
	cpu=corei7
	;;
      corei7_avx-*)
	arch=corei7-avx
	cpu=corei7-avx
	;;
      pentium_m-*)
	arch=pentium-m
	cpu=pentium-m
	;;
      pentiumpro-*)
	arch=pentiumpro
	cpu=pentiumpro
	arch_without_sse2=yes
	;;
      *)
	arch=pentiumpro
	cpu=generic
	arch_without_sse2=yes
	arch_without_64bit=yes
	;;
    esac
    ;;
  x86_64-*-*)
    case ${target_noncanonical} in
      bdver4-*)
        arch=bdver4
        cpu=bdver4
        ;;
      bdver3-*)
        arch=bdver3
        cpu=bdver3
        ;;
      bdver2-*)
        arch=bdver2
        cpu=bdver2
        ;;
      bdver1-*)
	arch=bdver1
	cpu=bdver1
	;;
      btver1-*)
	arch=btver1
	cpu=btver1
	;;
      btver2-*)
	arch=btver2
	cpu=btver2
	;;
      amdfam10-*|barcelona-*)
	arch=amdfam10
	cpu=amdfam10
	;;
      k8_sse3-*|opteron_sse3-*|athlon64_sse3-*)
	arch=k8-sse3
	cpu=k8-sse3
	;;
      k8-*|opteron-*|athlon_64-*)
	arch=k8
	cpu=k8
	;;
      nocona-*)
	arch=nocona
	cpu=nocona
	;;
      atom-*)
	arch=atom
	cpu=atom
	;;
      slm-*)
	arch=slm
	cpu=slm
	;;
      core2-*)
	arch=core2
	cpu=core2
	;;
      corei7-*)
	arch=corei7
	cpu=corei7
	;;
      *)
	arch=x86-64
	cpu=generic
	;;
    esac
    ;;
esac

# If there is no $with_cpu option, try to infer one from ${target}.
# This block sets nothing except for with_cpu.
if test x$with_cpu = x ; then
  case ${target} in
    i[34567]86-*-*|x86_64-*-*)
      with_cpu=$cpu
      ;;
    alphaev6[78]*-*-*)
      with_cpu=ev67
      ;;
    alphaev6*-*-*)
      with_cpu=ev6
      ;;
    alphapca56*-*-*)
      with_cpu=pca56
      ;;
    alphaev56*-*-*)
      with_cpu=ev56
      ;;
    alphaev5*-*-*)
      with_cpu=ev5
      ;;
    frv-*-*linux* | frv400-*-*linux*)
      with_cpu=fr400
      ;;
    frv550-*-*linux*)
      with_cpu=fr550
      ;;
    m68k*-*-*)
      case "$with_arch" in
	"cf")
	  with_cpu=${default_cf_cpu}
	  ;;
	"" | "m68k")
	  with_cpu=m${default_m68k_cpu}
	  ;;
      esac
      ;;
    powerpc*-*-*spe*)
      if test x$enable_e500_double = xyes; then
         with_cpu=8548
      else
         with_cpu=8540
      fi       
      ;;
    sparc*-*-*)
      case ${target} in
	*-leon-*)
	  with_cpu=leon
	  ;;
	*-leon[3-9]*)
	  with_cpu=leon3
	  ;;
	*)
	  with_cpu="`echo ${target} | sed 's/-.*$//'`"
	  ;;
      esac
      ;;
  esac

  # Avoid overriding --with-cpu-32 and --with-cpu-64 values.
  case ${target} in
    i[34567]86-*-*|x86_64-*-*)
      if test x$with_cpu_32 != x || test x$with_cpu_64 != x; then
	if test x$with_cpu_32 = x; then
	  with_cpu_32=$with_cpu
	fi
	if test x$with_cpu_64 = x; then
	  with_cpu_64=$with_cpu
	fi
        with_cpu=
      fi
      ;;
  esac
fi

# Support for --with-arch and related options (and a few unrelated options,
# too).
case ${with_arch} in
  yes | no)
    echo "--with-arch must be passed a value" 1>&2
    exit 1
    ;;
esac

# If there is no $with_arch option, try to infer one from ${target}.
# This block sets nothing except for with_arch.
if test x$with_arch = x ; then
  case ${target} in
    i[34567]86-*-darwin*|x86_64-*-darwin*)
      # Default arch is set via TARGET_SUBTARGET32_ISA_DEFAULT
      # and TARGET_SUBTARGET64_ISA_DEFAULT in config/i386/darwin.h.
      ;;
    i[34567]86-*-*)
      # --with-fpmath sets the default ISA to SSE2, which is the same
      # ISA supported by Pentium 4.
      if test x$with_fpmath = x || test $arch_without_sse2 = no; then
	with_arch=$arch
      else
	with_arch=pentium4
      fi
      ;;
    x86_64-*-*)
      with_arch=$arch
      ;;
    mips64r5900-*-* | mips64r5900el-*-* | mipsr5900-*-* | mipsr5900el-*-*)
      with_arch=r5900
      ;;
    mips*-*-vxworks)
      with_arch=mips2
      ;;
  esac

  # Avoid overriding --with-arch-32 and --with-arch-64 values.
  case ${target} in
    i[34567]86-*-darwin*|x86_64-*-darwin*)
      # Default arch is set via TARGET_SUBTARGET32_ISA_DEFAULT
      # and TARGET_SUBTARGET64_ISA_DEFAULT in config/i386/darwin.h.
      ;;
    i[34567]86-*-*|x86_64-*-*)
      if test x$with_arch_32 != x || test x$with_arch_64 != x; then
	if test x$with_arch_32 = x; then
	  with_arch_32=$with_arch
	fi
	if test x$with_arch_64 = x; then
	  if test $arch_without_64bit = yes; then
	    # Set the default 64bit arch to x86-64 if the default arch
	    # doesn't support 64bit.
	    with_arch_64=x86-64
	  else
	    with_arch_64=$with_arch
	  fi
	fi
	with_arch=
      elif test $arch_without_64bit$need_64bit_isa = yesyes; then
	# Set the default 64bit arch to x86-64 if the default arch
	# doesn't support 64bit and we need 64bit ISA.
	with_arch_32=$with_arch
	with_arch_64=x86-64
	with_arch=
      fi
      ;;
  esac
fi

# Infer a default setting for --with-float.
if test x$with_float = x; then
  case ${target} in
    mips64r5900-*-* | mips64r5900el-*-* | mipsr5900-*-* | mipsr5900el-*-*)
      # The R5900 doesn't support 64-bit float.  32-bit float doesn't
      # comply with IEEE 754.
      with_float=soft
      ;;
  esac
fi

# Infer a default setting for --with-fpu.
if test x$with_fpu = x; then
  case ${target} in
    mips64r5900-*-* | mips64r5900el-*-* | mipsr5900-*-* | mipsr5900el-*-*)
      # The R5900 FPU only supports single precision.
      with_fpu=single
      ;;
  esac
fi

# Support --with-fpmath.
if test x$with_fpmath != x; then
  case ${target} in
    i[34567]86-*-* | x86_64-*-*)
      case ${with_fpmath} in
      avx)
	tm_file="${tm_file} i386/avxmath.h"
	;;
      sse)
	tm_file="${tm_file} i386/ssemath.h"
	;;
      *)
	echo "Invalid --with-fpmath=$with_fpmath" 1>&2
	exit 1
	;;
      esac
      ;;
    *)
      echo "--with-fpmath isn't supported for $target." 1>&2
      exit 1
      ;;
  esac
fi

# Similarly for --with-schedule.
if test x$with_schedule = x; then
	case ${target} in
	hppa1*)
		# Override default PA8000 scheduling model.
		with_schedule=7100LC
		;;
	esac
fi

# Infer a default setting for --with-llsc.
if test x$with_llsc = x; then
  case ${target} in
    mips64r5900-*-* | mips64r5900el-*-* | mipsr5900-*-* | mipsr5900el-*-*)
      # The R5900 doesn't support LL(D) and SC(D).
      with_llsc=no
      ;;
    mips*-*-linux*)
      # The kernel emulates LL and SC where necessary.
      with_llsc=yes
      ;;
  esac
fi

# Validate and mark as valid any --with options supported
# by this target.  In order to use a particular --with option
# you must list it in supported_defaults; validating the value
# is optional.  This case statement should set nothing besides
# supported_defaults.

supported_defaults=
case "${target}" in
	aarch64*-*-*)
		supported_defaults="abi cpu arch"
		for which in cpu arch; do

			eval "val=\$with_$which"
			base_val=`echo $val | sed -e 's/\+.*//'`
			ext_val=`echo $val | sed -e 's/[a-z0-9\-]\+//'`

			if [ $which = arch ]; then
			  def=aarch64-arches.def
			  pattern=AARCH64_ARCH
			else
			  def=aarch64-cores.def
			  pattern=AARCH64_CORE
			fi

			ext_mask=AARCH64_CPU_DEFAULT_FLAGS

			# Find the base CPU or ARCH id in aarch64-cores.def or
			# aarch64-arches.def
			if [ x"$base_val" = x ] \
			    || grep "^$pattern(\"$base_val\"," \
				    ${srcdir}/config/aarch64/$def \
				    > /dev/null; then

			  if [ $which = arch ]; then
				base_id=`grep "^$pattern(\"$base_val\"," \
				  ${srcdir}/config/aarch64/$def | \
				  sed -e 's/^[^,]*,[ 	]*//' | \
				  sed -e 's/,.*$//'`
				# Extract the architecture flags from aarch64-arches.def
				ext_mask=`grep "^$pattern(\"$base_val\"," \
				   ${srcdir}/config/aarch64/$def | \
				   sed -e 's/)$//' | \
				   sed -e 's/^.*,//'`
			  else
				base_id=`grep "^$pattern(\"$base_val\"," \
				  ${srcdir}/config/aarch64/$def | \
				  sed -e 's/^[^,]*,[ 	]*//' | \
				  sed -e 's/,.*$//'`
			  fi

			  while [ x"$ext_val" != x ]
			  do
				ext_val=`echo $ext_val | sed -e 's/\+//'`
				ext=`echo $ext_val | sed -e 's/\+.*//'`
				base_ext=`echo $ext | sed -e 's/^no//'`

				if [ x"$base_ext" = x ] \
				    || grep "^AARCH64_OPT_EXTENSION(\"$base_ext\"," \
				    ${srcdir}/config/aarch64/aarch64-option-extensions.def \
				    > /dev/null; then

				  ext_on=`grep "^AARCH64_OPT_EXTENSION(\"$base_ext\"," \
					${srcdir}/config/aarch64/aarch64-option-extensions.def | \
					sed -e 's/^[^,]*,[ 	]*//' | \
					sed -e 's/,.*$//'`
				  ext_off=`grep "^AARCH64_OPT_EXTENSION(\"$base_ext\"," \
					${srcdir}/config/aarch64/aarch64-option-extensions.def | \
					sed -e 's/^[^,]*,[ 	]*[^,]*,[ 	]*//' | \
					sed -e 's/,.*$//' | \
					sed -e 's/).*$//'`

				  if [ $ext = $base_ext ]; then
					# Adding extension
					ext_mask="("$ext_mask") | ("$ext_on")"
				  else
					# Removing extension
					ext_mask="("$ext_mask") & ~("$ext_off")"
				  fi

				  true
				else
				  echo "Unknown extension used in --with-$which=$val" 1>&2
				  exit 1
				fi
				ext_val=`echo $ext_val | sed -e 's/[a-z0-9]\+//'`
			  done

			  ext_mask="(("$ext_mask") << 6)"
			  if [ x"$base_id" != x ]; then
				target_cpu_cname="TARGET_CPU_$base_id | $ext_mask"
			  fi
			  true
			else
			  echo "Unknown $which used in --with-$which=$val" 1>&2
			  exit 1
			fi
		done
		;;

	alpha*-*-*)
		supported_defaults="cpu tune"
		for which in cpu tune; do
			eval "val=\$with_$which"
			case "$val" in
			"" \
			| ev4 | ev45 | 21064 | ev5 | 21164 | ev56 | 21164a \
			| pca56 | 21164PC | 21164pc | ev6 | 21264 | ev67 \
			| 21264a)
				;;
			*)
				echo "Unknown CPU used in --with-$which=$val" 1>&2
				exit 1
				;;
			esac
		done
		;;

	arc*-*-*) # was:	arc*-*-linux-uclibc)
		supported_defaults="cpu"
		case $with_cpu in
		  arc600|arc601|arc700)
			;;
		  *) echo "Unknown cpu type"
			exit 1
			;;
		esac
		;;

	arm*-*-*)
		supported_defaults="arch cpu float tune fpu abi mode tls"
		for which in cpu tune; do
			# See if it matches any of the entries in arm-cores.def
			eval "val=\$with_$which"
			if [ x"$val" = x ] \
			    || grep "^ARM_CORE(\"$val\"," \
				    ${srcdir}/config/arm/arm-cores.def \
				    > /dev/null; then
			  # Ok
			  new_val=`grep "^ARM_CORE(\"$val\"," \
				${srcdir}/config/arm/arm-cores.def | \
				sed -e 's/^[^,]*,[ 	]*//' | \
				sed -e 's/,.*$//'`
			  eval "target_${which}_cname=$new_val"
			echo "For $val real value is $new_val"
			  true
			else
			  echo "Unknown CPU used in --with-$which=$val" 1>&2
			  exit 1
			fi
		done

		# See if it matches any of the entries in arm-arches.def
		if [ x"$with_arch" = x ] \
		    || grep "^ARM_ARCH(\"$with_arch\"," \
			    ${srcdir}/config/arm/arm-arches.def \
			    > /dev/null; then
		  # OK
		  true
		else
		  echo "Unknown arch used in --with-arch=$with_arch" 1>&2
		  exit 1
		fi

		case "$with_float" in
		"" \
		| soft | hard | softfp)
			# OK
			;;
		*)
			echo "Unknown floating point type used in --with-float=$with_float" 1>&2
			exit 1
			;;
		esac

		case "$with_fpu" in
		"" \
		| vfp | vfp3 | vfpv3 \
		| vfpv3-fp16 | vfpv3-d16 | vfpv3-d16-fp16 | vfpv3xd \
		| vfpv3xd-fp16 | neon | neon-fp16 | vfpv4 | vfpv4-d16 \
		| fpv4-sp-d16 | neon-vfpv4 | fp-arm-v8 | neon-fp-armv8 \
                | crypto-neon-fp-armv8)
			# OK
			;;
		*)
			echo "Unknown fpu used in --with-fpu=$with_fpu" 2>&1
			exit 1
			;;
		esac

		case "$with_abi" in
		"" \
		| apcs-gnu | atpcs | aapcs | iwmmxt | aapcs-linux )
			#OK
			;;
		*)
			echo "Unknown ABI used in --with-abi=$with_abi"
			exit 1
			;;
		esac

		case "$with_mode" in
		"" \
		| arm | thumb )
			#OK
			;;
		*)
			echo "Unknown mode used in --with-mode=$with_mode"
			exit 1
			;;
		esac

		case "$with_tls" in
		"" \
		| gnu | gnu2)
			# OK
			;;
		*)
			echo "Unknown TLS method used in --with-tls=$with_tls" 1>&2
			exit 1
			;;
		esac

		if test "x$with_arch" != x && test "x$with_cpu" != x; then
			echo "Warning: --with-arch overrides --with-cpu=$with_cpu" 1>&2
		fi

		# Add extra multilibs
		if test "x$with_multilib_list" != x; then
			arm_multilibs=`echo $with_multilib_list | sed -e 's/,/ /g'`
			for arm_multilib in ${arm_multilibs}; do
				case ${arm_multilib} in
				aprofile)
				# Note that arm/t-aprofile is a
				# stand-alone make file fragment to be
				# used only with itself.  We do not
				# specifically use the
				# TM_MULTILIB_OPTION framework because
				# this shorthand is more
				# pragmatic. Additionally it is only
				# designed to work without any
				# with-cpu, with-arch with-mode
				# with-fpu or with-float options.
					if test "x$with_arch" != x \
					    || test "x$with_cpu" != x \
					    || test "x$with_float" != x \
					    || test "x$with_fpu" != x \
					    || test "x$with_mode" != x ; then
					    echo "Error: You cannot use any of --with-arch/cpu/fpu/float/mode with --with-multilib-list=aprofile" 1>&2
					    exit 1
					fi
					tmake_file="${tmake_file} arm/t-aprofile"
					break
					;;
				default)
					;;
				*)
					echo "Error: --with-multilib-list=${with_multilib_list} not supported." 1>&2
					exit 1
					;;
				esac
			done
		fi
		;;

	fr*-*-*linux*)
		supported_defaults=cpu
		case "$with_cpu" in
		fr400) ;;
		fr550) ;;
		*)
			echo "Unknown cpu used in --with-cpu=$with_cpu" 1>&2
			exit 1
			;;
		esac
		;;

	fido-*-* | m68k*-*-*)
		supported_defaults="arch cpu"
		case "$with_arch" in
		"" | "m68k"| "cf")
			m68k_arch_family="$with_arch"
			;;
		*)
			echo "Invalid --with-arch=$with_arch" 1>&2
			exit 1
			;;
		esac

		# We always have a $with_cpu setting here.
		case "$with_cpu" in
		"m68000" | "m68010" | "m68020" | "m68030" | "m68040" | "m68060")
			m68k_cpu_ident=$with_cpu
			;;
		"m68020-40")
			m68k_cpu_ident=m68020
			tm_defines="$tm_defines M68K_DEFAULT_TUNE=u68020_40"
			;;
		"m68020-60")
			m68k_cpu_ident=m68020
			tm_defines="$tm_defines M68K_DEFAULT_TUNE=u68020_60"
			;;
		*)
			# We need the C identifier rather than the string.
			m68k_cpu_ident=`awk -v arg="\"$with_cpu\"" \
			   'BEGIN { FS="[ \t]*[,()][ \t]*" }; \
			    $1 == "M68K_DEVICE" && $2 == arg { print $3 }' \
				 ${srcdir}/config/m68k/m68k-devices.def`
			if [ x"$m68k_cpu_ident" = x ] ; then
				echo "Unknown CPU used in --with-cpu=$with_cpu" 1>&2
				exit 1
			fi
			with_cpu="mcpu=$with_cpu"
			;;
		esac
		;;

	hppa*-*-*)
		supported_defaults="arch schedule"

		case "$with_arch" in
		"" | 1.0 | 1.1 | 2.0)
			# OK
			;;
		*)
			echo "Unknown architecture used in --with-arch=$with_arch" 1>&2
			exit 1
			;;
		esac

		case "$with_schedule" in
		"" | 700 | 7100 | 7100LC | 7200 | 7300 | 8000)
			# OK
			;;
		*)
			echo "Unknown processor used in --with-schedule=$with_schedule." 1>&2
			exit 1
			;;
		esac
		;;

	i[34567]86-*-* | x86_64-*-*)
		supported_defaults="abi arch arch_32 arch_64 cpu cpu_32 cpu_64 tune tune_32 tune_64"
		for which in arch arch_32 arch_64 cpu cpu_32 cpu_64 tune tune_32 tune_64; do
			eval "val=\$with_$which"
			case " $x86_archs " in
			*" ${val} "*)
				case "${target}" in
				  x86_64-*-*)
				      case "x$which" in
					*_32)
						;;
					*)
						echo "CPU given in --with-$which=$val doesn't support 64bit mode." 1>&2
						exit 1
						;;
				      esac
				      ;;
				esac
				# OK
				;;
			*)
				if test x${val} != x; then
					case " $x86_64_archs " in
					*" ${val} "*)
						# OK
						;;
					*)
						# Allow $x86_cpus --with-cpu=/--with-tune=
						case "x$which" in
						xcpu*|xtune*)
							case " $x86_cpus " in
							*" ${val} "*)
								# OK
								;;
							*)
								echo "Unknown CPU given in --with-$which=$val." 1>&2
								exit 1
								;;
							esac
							;;
						*)
							echo "Unknown CPU given in --with-$which=$val." 1>&2
							exit 1
							;;
						esac
					;;
					esac
				fi
				;;
			esac
		done
		;;

	mips*-*-*)
		supported_defaults="abi arch arch_32 arch_64 float fpu nan tune tune_32 tune_64 divide llsc mips-plt synci"

		case ${with_float} in
		"" | soft | hard)
			# OK
			;;
		*)
			echo "Unknown floating point type used in --with-float=$with_float" 1>&2
			exit 1
			;;
		esac

		case ${with_fpu} in
		"" | single | double)
			# OK
			;;
		*)
			echo "Unknown fpu type used in --with-fpu=$with_fpu" 1>&2
			exit 1
			;;
		esac

		case ${with_nan} in
		"" | 2008 | legacy)
			# OK
			;;
		*)
			echo "Unknown NaN encoding used in --with-nan=$with_nan" 1>&2
			exit 1
			;;
		esac

		case ${with_abi} in
		"" | 32 | o64 | n32 | 64 | eabi)
			# OK
			;;
		*)
			echo "Unknown ABI used in --with-abi=$with_abi" 1>&2
			exit 1
			;;
		esac

		case ${with_divide} in
		"" | breaks | traps)
			# OK
			;;
		*)
			echo "Unknown division check type use in --with-divide=$with_divide" 1>&2
			exit 1
			;;
		esac

		case ${with_llsc} in
		yes)
			with_llsc=llsc
			;;
		no)
			with_llsc="no-llsc"
			;;
		"")
			# OK
			;;
		*)
			echo "Unknown llsc type used in --with-llsc" 1>&2
			exit 1
			;;
		esac

		case ${with_mips_plt} in
		yes)
			with_mips_plt=plt
			;;
		no)
			with_mips_plt=no-plt
			;;
		"")
			;;
		*)
			echo "Unknown --with-mips-plt argument: $with_mips_plt" 1>&2
			exit 1
			;;
		esac

		case ${with_synci} in
		yes)
			with_synci=synci
			;;
		no)
			with_synci=no-synci
			;;
		"")
			;;
		*)
			echo "Unknown synci type used in --with-synci" 1>&2
			exit 1
			;;
		esac
		;;

	nds32*-*-*)
		supported_defaults="arch nds32_lib"

		# process --with-arch
		case "${with_arch}" in
		"" | v2 | v3 | v3m)
			# OK
			;;
		*)
			echo "Cannot accept --with-arch=$with_arch, available values are: v2 v3 v3m" 1>&2
			exit 1
			;;
		esac

		# process --with-nds32-lib
		case "${with_nds32_lib}" in
		"")
			# the default library is newlib
			with_nds32_lib=newlib
			;;
		newlib)
			# OK
			;;
		mculib)
			# OK
			;;
		*)
			echo "Cannot accept --with-nds32-lib=$with_nds32_lib, available values are: newlib mculib" 1>&2
			exit 1
			;;
		esac
		;;

	powerpc*-*-* | rs6000-*-*)
		supported_defaults="abi cpu cpu_32 cpu_64 float tune tune_32 tune_64"

		for which in cpu cpu_32 cpu_64 tune tune_32 tune_64; do
			eval "val=\$with_$which"
			case ${val} in
			default32 | default64)
				case $which in
				cpu | tune)
					;;
				*)
					echo "$val only valid for --with-cpu and --with-tune." 1>&2
					exit 1
					;;
				esac
				with_which="with_$which"
				eval $with_which=
				;;
			405cr)
				tm_defines="${tm_defines} CONFIG_PPC405CR"
				eval "with_$which=405"
				;;
			"" | common | native \
			| power | power[2345678] | power6x | powerpc | powerpc64 \
			| rios | rios1 | rios2 | rsc | rsc1 | rs64a \
			| 401 | 403 | 405 | 405fp | 440 | 440fp | 464 | 464fp \
			| 476 | 476fp | 505 | 601 | 602 | 603 | 603e | ec603e \
			| 604 | 604e | 620 | 630 | 740 | 750 | 7400 | 7450 \
			| a2 | e300c[23] | 854[08] | e500mc | e500mc64 | e5500 | e6500 \
			| titan | 801 | 821 | 823 | 860 | 970 | G3 | G4 | G5 | cell)
				# OK
				;;
			*)
				echo "Unknown cpu used in --with-$which=$val." 1>&2
				exit 1
				;;
			esac
		done

		case "$with_abi" in
		"" | elfv1 | elfv2 )
			#OK
			;;
		*)
			echo "Unknown ABI used in --with-abi=$with_abi"
			exit 1
			;;
		esac
		;;

	s390*-*-*)
		supported_defaults="arch mode tune"

		for which in arch tune; do
			eval "val=\$with_$which"
			case ${val} in
			"" | g5 | g6 | z900 | z990 | z9-109 | z9-ec | z10 | z196 | zEC12)
				# OK
				;;
			*)
				echo "Unknown cpu used in --with-$which=$val." 1>&2
				exit 1
				;;
			esac
		done

		case ${with_mode} in
		"" | esa | zarch)
			# OK
			;;
		*)
			echo "Unknown architecture mode used in --with-mode=$with_mode." 1>&2
			exit 1
			;;
		esac
		;;

	sh[123456ble]-*-* | sh-*-*)
		supported_defaults="cpu"
		case "`echo $with_cpu | tr ABCDEFGHIJKLMNOPQRSTUVWXYZ_ abcdefghijklmnopqrstuvwxyz- | sed s/sh/m/`" in
		"" | m1 | m2 | m2e | m3 | m3e | m4 | m4-single | m4-single-only | m4-nofpu )
			# OK
			;;
		m2a | m2a-single | m2a-single-only | m2a-nofpu)
			;;
		m4a | m4a-single | m4a-single-only | m4a-nofpu | m4al)
		        ;;
		*)
			echo "Unknown CPU used in --with-cpu=$with_cpu, known values:"  1>&2
			echo "m1 m2 m2e m3 m3e m4 m4-single m4-single-only m4-nofpu" 1>&2
			echo "m4a m4a-single m4a-single-only m4a-nofpu m4al" 1>&2
			echo "m2a m2a-single m2a-single-only m2a-nofpu" 1>&2
			exit 1
			;;
		esac
		;;
	sparc*-*-*)
		supported_defaults="cpu float tune"

		for which in cpu tune; do
			eval "val=\$with_$which"
			case ${val} in
			"" | sparc | sparcv9 | sparc64 \
			| v7 | cypress \
			| v8 | supersparc | hypersparc | leon | leon3 \
			| sparclite | f930 | f934 | sparclite86x \
			| sparclet | tsc701 \
			| v9 | ultrasparc | ultrasparc3 | niagara | niagara2 \
			| niagara3 | niagara4)
				# OK
				;;
			*)
				echo "Unknown cpu used in --with-$which=$val" 1>&2
				exit 1
				;;
			esac
		done

		case ${with_float} in
		"" | soft | hard)
			# OK
			;;
		*)
			echo "Unknown floating point type used in --with-float=$with_float" 1>&2
			exit 1
			;;
		esac
		;;

	spu-*-*)
		supported_defaults="arch tune"

		for which in arch tune; do
			eval "val=\$with_$which"
			case ${val} in
			"" | cell | celledp)
				# OK
				;;
			*)
				echo "Unknown cpu used in --with-$which=$val." 1>&2
				exit 1
				;;
			esac
		done
		;;

	tic6x-*-*)
		supported_defaults="arch"

		case ${with_arch} in
		"" | c62x | c64x | c64x+ | c67x | c67x+ | c674x)
			# OK
			;;
		*)
			echo "Unknown arch used in --with-arch=$with_arch." 1>&2
			exit 1
			;;
		esac
		;;

	v850*-*-*)
		supported_defaults=cpu
		case ${with_cpu} in
		"" | v850e | v850e1 | v850e2 | v850es | v850e2v3 | v850e3v5)
			# OK
			;;
		*)
			echo "Unknown cpu used in --with-cpu=$with_cpu" 1>&2
			exit 1
			;;
		esac
		;;
esac

# Set some miscellaneous flags for particular targets.
target_cpu_default2=
case ${target} in
	aarch64*-*-*)
		if test x"$target_cpu_cname" != x
		then
			target_cpu_default2=$target_cpu_cname
		fi
		;;

	arm*-*-*)
		if test x$target_cpu_cname = x
		then
			target_cpu_default2=TARGET_CPU_generic
		else
			target_cpu_default2=TARGET_CPU_$target_cpu_cname
		fi
		;;

	hppa*-*-*)
		if test x$gas = xyes
		then
			target_cpu_default2="MASK_GAS|MASK_JUMP_IN_DELAY"
		fi
		;;

	fido*-*-* | m68k*-*-*)
		target_cpu_default2=$m68k_cpu_ident
		tmake_file="m68k/t-opts $tmake_file"
		if [ x"$m68k_arch_family" != x ]; then
		        tmake_file="m68k/t-$m68k_arch_family $tmake_file"
		fi
		;;

	i[34567]86-*-darwin* | x86_64-*-darwin*)
		;;
	i[34567]86-*-linux* | x86_64-*-linux*)
		tmake_file="$tmake_file i386/t-linux"
		;;
	i[34567]86-*-kfreebsd*-gnu | x86_64-*-kfreebsd*-gnu)
		tmake_file="$tmake_file i386/t-kfreebsd"
		;;
	i[34567]86-*-gnu*)
		tmake_file="$tmake_file i386/t-gnu"
		;;
	i[34567]86-*-solaris2* | x86_64-*-solaris2.1[0-9]*)
		;;
	i[34567]86-*-cygwin* | x86_64-*-cygwin*)
		;;
	i[34567]86-*-mingw* | x86_64-*-mingw*)
		;;
	i[34567]86-*-dragonfly* | x86_64-*-dragonfly*)
		;;
	i[34567]86-*-freebsd* | x86_64-*-freebsd*)
		;;
	ia64*-*-linux*)
		;;

	mips*-*-*)
		if test x$gnu_ld = xyes
		then
			target_cpu_default2="MASK_SPLIT_ADDRESSES"
		fi
		case ${target} in
			mips*el-*-*)
				tm_defines="TARGET_ENDIAN_DEFAULT=0 $tm_defines"
				;;
		esac
		tmake_file="mips/t-mips $tmake_file"
		;;

	powerpc*-*-* | rs6000-*-*)
		# FIXME: The PowerPC port uses the value set at compile time,
		# although it's only cosmetic.
		if test "x$with_cpu" != x
		then
			target_cpu_default2="\\\"$with_cpu\\\""
		fi
		out_file=rs6000/rs6000.c
		c_target_objs="${c_target_objs} rs6000-c.o"
		cxx_target_objs="${cxx_target_objs} rs6000-c.o"
		tmake_file="rs6000/t-rs6000 ${tmake_file}"
		;;

	sh[123456ble]*-*-* | sh-*-*)
		c_target_objs="${c_target_objs} sh-c.o"
		cxx_target_objs="${cxx_target_objs} sh-c.o"
		;;

	sparc*-*-*)
		# Some standard aliases.
		case x$with_cpu in
		xsparc)
			with_cpu=v7
			;;
		xsparcv9 | xsparc64)
			with_cpu=v9
			;;
		esac

		if test x$with_tune = x ; then
		      case ${target} in
		      *-leon-*)
			  with_tune=leon
			  ;;
		      *-leon[3-9]*)
			  with_tune=leon3
			  ;;
		      esac
		fi

		# The SPARC port checks this value at compile-time.
		target_cpu_default2="TARGET_CPU_$with_cpu"
		;;

	v850*-*-*)
		case "x$with_cpu" in
		x)
			;;
		xv850e | xv850e1 | xv850e2 | xv850e2v3 | xv850e3v5)
			target_cpu_default2="TARGET_CPU_$with_cpu"
			;;
		xv850es)
			target_cpu_default2="TARGET_CPU_v850e1"
			;;
		esac
		;;
esac

t=
all_defaults="abi cpu cpu_32 cpu_64 arch arch_32 arch_64 tune tune_32 tune_64 schedule float mode fpu nan divide llsc mips-plt synci tls"
for option in $all_defaults
do
	eval "val=\$with_"`echo $option | sed s/-/_/g`
	if test -n "$val"; then
		case " $supported_defaults " in
		*" $option "*)
			;;
		*)
			echo "This target does not support --with-$option." 2>&1
			echo "Valid --with options are: $supported_defaults" 2>&1
			exit 1
			;;
		esac

		if test "x$t" = x
		then
			t="{ \"$option\", \"$val\" }"
		else
			t="${t}, { \"$option\", \"$val\" }"
		fi
	fi
done

if test "x$t" = x
then
	configure_default_options="{ { NULL, NULL} }"
else
	configure_default_options="{ ${t} }"
fi

if test "$target_cpu_default2" != ""
then
	if test "$target_cpu_default" != ""
	then
		target_cpu_default="(${target_cpu_default}|${target_cpu_default2})"
	else
		target_cpu_default=$target_cpu_default2
	fi
fi<|MERGE_RESOLUTION|>--- conflicted
+++ resolved
@@ -226,10 +226,6 @@
 default_use_cxa_atexit=no
 default_gnu_indirect_function=no
 target_gtfiles=
-<<<<<<< HEAD
-need_64bit_hwint=yes
-=======
->>>>>>> 00bdef2c
 need_64bit_isa=
 native_system_header_dir=/usr/include
 target_type_format_char='@'
@@ -387,10 +383,6 @@
 		       avx512cdintrin.h avx512erintrin.h avx512pfintrin.h
 		       shaintrin.h clflushoptintrin.h xsavecintrin.h
 		       xsavesintrin.h"
-<<<<<<< HEAD
-	need_64bit_hwint=yes
-=======
->>>>>>> 00bdef2c
 	;;
 ia64-*-*)
 	extra_headers=ia64intrin.h
