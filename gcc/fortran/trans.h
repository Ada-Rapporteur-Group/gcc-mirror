/* Header for code translation functions
   Copyright (C) 2002, 2003, 2004, 2005, 2006, 2007, 2008, 2009, 2010
   Free Software Foundation, Inc.
   Contributed by Paul Brook

This file is part of GCC.

GCC is free software; you can redistribute it and/or modify it under
the terms of the GNU General Public License as published by the Free
Software Foundation; either version 3, or (at your option) any later
version.

GCC is distributed in the hope that it will be useful, but WITHOUT ANY
WARRANTY; without even the implied warranty of MERCHANTABILITY or
FITNESS FOR A PARTICULAR PURPOSE.  See the GNU General Public License
for more details.

You should have received a copy of the GNU General Public License
along with GCC; see the file COPYING3.  If not see
<http://www.gnu.org/licenses/>.  */

#ifndef GFC_TRANS_H
#define GFC_TRANS_H

/* Mangled symbols take the form __module__name.  */
#define GFC_MAX_MANGLED_SYMBOL_LEN  (GFC_MAX_SYMBOL_LEN*2+4)

/* Struct for holding a block of statements.  It should be treated as an
   opaque entity and not modified directly.  This allows us to change the
   underlying representation of statement lists.  */
typedef struct
{
  tree head;
  unsigned int has_scope:1;
}
stmtblock_t;

/* a simplified expression */
typedef struct gfc_se
{
  /* Code blocks to be executed before and after using the value.  */
  stmtblock_t pre;
  stmtblock_t post;

  /* the result of the expression */
  tree expr;

  /* The length of a character string value.  */
  tree string_length;

  /* If set gfc_conv_variable will return an expression for the array
     descriptor. When set, want_pointer should also be set.
     If not set scalarizing variables will be substituted.  */
  unsigned descriptor_only:1;

  /* When this is set gfc_conv_expr returns the address of a variable.  Only
     applies to EXPR_VARIABLE nodes.
     Also used by gfc_conv_array_parameter. When set this indicates a pointer
     to the descriptor should be returned, rather than the descriptor itself.
   */
  unsigned want_pointer:1;

  /* An array function call returning without a temporary.  Also used for array
     pointer assignments.  */
  unsigned direct_byref:1;

  /* If direct_byref is set, do work out the descriptor as in that case but
     do still create a new descriptor variable instead of using an
     existing one.  This is useful for special pointer assignments like
     rank remapping where we have to process the descriptor before
     assigning to final one.  */
  unsigned byref_noassign:1;

  /* Ignore absent optional arguments.  Used for some intrinsics.  */
  unsigned ignore_optional:1;

  /* When this is set the data and offset fields of the returned descriptor
     are NULL.  Used by intrinsic size.  */
  unsigned data_not_needed:1;

  /* If set, gfc_conv_procedure_call does not put byref calls into se->pre.  */
  unsigned no_function_call:1;

  /* If set, we will force the creation of a temporary. Useful to disable
     non-copying procedure argument passing optimizations, when some function
     args alias.  */
  unsigned force_tmp:1;

  /* Scalarization parameters.  */
  struct gfc_se *parent;
  struct gfc_ss *ss;
  struct gfc_loopinfo *loop;
}
gfc_se;


/* Scalarization State chain.  Created by walking an expression tree before
   creating the scalarization loops. Then passed as part of a gfc_se structure
   to translate the expression inside the loop.  Note that these chains are
   terminated by gfc_se_terminator, not NULL.  A NULL pointer in a gfc_se
   indicates to gfc_conv_* that this is a scalar expression.
   Note that some member arrays correspond to scalarizer rank and others
   are the variable rank.  */

typedef struct gfc_ss_info
{
  int dimen;
  /* The ref that holds information on this section.  */
  gfc_ref *ref;
  /* The descriptor of this array.  */
  tree descriptor;
  /* holds the pointer to the data array.  */
  tree data;
  /* To move some of the array index calculation out of the innermost loop.  */
  tree offset;
  tree saved_offset;
  tree stride0;
  /* Holds the SS for a subscript.  Indexed by actual dimension.  */
  struct gfc_ss *subscript[GFC_MAX_DIMENSIONS];

  /* stride and delta are used to access this inside a scalarization loop.
     start is used in the calculation of these.  Indexed by scalarizer
     dimension.  */
  tree start[GFC_MAX_DIMENSIONS];
  tree end[GFC_MAX_DIMENSIONS];
  tree stride[GFC_MAX_DIMENSIONS];
  tree delta[GFC_MAX_DIMENSIONS];

  /* Translation from loop dimensions to actual dimensions.
     actual_dim = dim[loop_dim]  */
  int dim[GFC_MAX_DIMENSIONS];
}
gfc_ss_info;

typedef enum
{
  /* A scalar value.  This will be evaluated before entering the
     scalarization loop.  */
  GFC_SS_SCALAR,

  /* Like GFC_SS_SCALAR it evaluates the expression outside the
     loop. Is always evaluated as a reference to the temporary.
     Used for elemental function arguments.  */
  GFC_SS_REFERENCE,

  /* An array section.  Scalarization indices will be substituted during
     expression translation.  */
  GFC_SS_SECTION,

  /* A non-elemental function call returning an array.  The call is executed
     before entering the scalarization loop, storing the result in a
     temporary.  This temporary is then used inside the scalarization loop.
     Simple assignments, e.g. a(:) = fn(), are handled without a temporary
     as a special case.  */
  GFC_SS_FUNCTION,

  /* An array constructor.  The current implementation is sub-optimal in
     many cases.  It allocated a temporary, assigns the values to it, then
     uses this temporary inside the scalarization loop.  */
  GFC_SS_CONSTRUCTOR,

  /* A vector subscript.  The vector's descriptor is cached in the
     "descriptor" field of the associated gfc_ss_info.  */
  GFC_SS_VECTOR,

  /* A temporary array allocated by the scalarizer.  Its rank can be less
     than that of the assignment expression.  */
  GFC_SS_TEMP,

  /* An intrinsic function call.  Many intrinsic functions which map directly
     to library calls are created as GFC_SS_FUNCTION nodes.  */
  GFC_SS_INTRINSIC,
  
  /* A component of a derived type.  */
  GFC_SS_COMPONENT
}
gfc_ss_type;

/* SS structures can only belong to a single loopinfo.  They must be added
   otherwise they will not get freed.  */
typedef struct gfc_ss
{
  gfc_ss_type type;
  gfc_expr *expr;
  mpz_t *shape;
  tree string_length;
  union
  {
    /* If type is GFC_SS_SCALAR or GFC_SS_REFERENCE.  */
    struct
    {
      tree expr;
    }
    scalar;

    /* GFC_SS_TEMP.  */
    struct
    {
      /* The rank of the temporary.  May be less than the rank of the
         assigned expression.  */
      int dimen;
      tree type;
    }
    temp;
    /* All other types.  */
    gfc_ss_info info;
  }
  data;

  /* All the SS in a loop and linked through loop_chain.  The SS for an
     expression are linked by the next pointer.  */
  struct gfc_ss *loop_chain;
  struct gfc_ss *next;

  /* This is used by assignments requiring temporaries. The bits specify which
     loops the terms appear in.  This will be 1 for the RHS expressions,
     2 for the LHS expressions, and 3(=1|2) for the temporary.  The bit
     'where' suppresses precalculation of scalars in WHERE assignments.  */
  unsigned useflags:2, where:1;
}
gfc_ss;
#define gfc_get_ss() XCNEW (gfc_ss)

/* The contents of this aren't actually used.  A NULL SS chain indicates a
   scalar expression, so this pointer is used to terminate SS chains.  */
extern gfc_ss * const gfc_ss_terminator;

/* Holds information about an expression while it is being scalarized.  */
typedef struct gfc_loopinfo
{
  stmtblock_t pre;
  stmtblock_t post;

  int dimen;

  /* All the SS involved with this loop.  */
  gfc_ss *ss;
  /* The SS describing the temporary used in an assignment.  */
  gfc_ss *temp_ss;

  /* The scalarization loop index variables.  */
  tree loopvar[GFC_MAX_DIMENSIONS];

  /* The bounds of the scalarization loops.  */
  tree from[GFC_MAX_DIMENSIONS];
  tree to[GFC_MAX_DIMENSIONS];
  gfc_ss *specloop[GFC_MAX_DIMENSIONS];

  /* The code member contains the code for the body of the next outer loop.  */
  stmtblock_t code[GFC_MAX_DIMENSIONS];

  /* Order in which the dimensions should be looped, innermost first.  */
  int order[GFC_MAX_DIMENSIONS];

  /* Enum to control loop reversal.  */
  gfc_reverse reverse[GFC_MAX_DIMENSIONS];

  /* The number of dimensions for which a temporary is used.  */
  int temp_dim;

  /* If set we don't need the loop variables.  */
  unsigned array_parameter:1;
}
gfc_loopinfo;


/* Information about a symbol that has been shadowed by a temporary.  */
typedef struct
{
  symbol_attribute attr;
  tree decl;
}
gfc_saved_var;


/* Store information about a block of code together with special
   initialization and clean-up code.  This can be used to incrementally add
   init and cleanup, and in the end put everything together to a
   try-finally expression.  */
typedef struct
{
  tree init;
  tree cleanup;
  tree code;
}
gfc_wrapped_block;


/* Initialize an init/cleanup block.  */
void gfc_start_wrapped_block (gfc_wrapped_block* block, tree code);
/* Add a pair of init/cleanup code to the block.  Each one might be a
   NULL_TREE if not required.  */
void gfc_add_init_cleanup (gfc_wrapped_block* block, tree init, tree cleanup);
/* Finalize the block, that is, create a single expression encapsulating the
   original code together with init and clean-up code.  */
tree gfc_finish_wrapped_block (gfc_wrapped_block* block);


/* Advance the SS chain to the next term.  */
void gfc_advance_se_ss_chain (gfc_se *);

/* Call this to initialize a gfc_se structure before use
   first parameter is structure to initialize, second is
   parent to get scalarization data from, or NULL.  */
void gfc_init_se (gfc_se *, gfc_se *);

/* Create an artificial variable decl and add it to the current scope.  */
tree gfc_create_var (tree, const char *);
/* Like above but doesn't add it to the current scope.  */
tree gfc_create_var_np (tree, const char *);

/* Store the result of an expression in a temp variable so it can be used
   repeatedly even if the original changes */
void gfc_make_safe_expr (gfc_se * se);

/* Makes sure se is suitable for passing as a function string parameter.  */
void gfc_conv_string_parameter (gfc_se * se);

/* Compare two strings.  */
tree gfc_build_compare_string (tree, tree, tree, tree, int, enum tree_code);

/* Add an item to the end of TREE_LIST.  */
tree gfc_chainon_list (tree, tree);

/* When using the gfc_conv_* make sure you understand what they do, i.e.
   when a POST chain may be created, and what the returned expression may be
   used for.  Note that character strings have special handling.  This
   should not be a problem as most statements/operations only deal with
   numeric/logical types.  See the implementations in trans-expr.c
   for details of the individual functions.  */

void gfc_conv_expr (gfc_se * se, gfc_expr * expr);
void gfc_conv_expr_val (gfc_se * se, gfc_expr * expr);
void gfc_conv_expr_lhs (gfc_se * se, gfc_expr * expr);
void gfc_conv_expr_reference (gfc_se * se, gfc_expr *);
void gfc_conv_expr_type (gfc_se * se, gfc_expr *, tree);

/* trans-expr.c */
void gfc_conv_scalar_char_value (gfc_symbol *sym, gfc_se *se, gfc_expr **expr);
tree gfc_string_to_single_character (tree len, tree str, int kind);

/* Find the decl containing the auxiliary variables for assigned variables.  */
void gfc_conv_label_variable (gfc_se * se, gfc_expr * expr);
/* If the value is not constant, Create a temporary and copy the value.  */
tree gfc_evaluate_now (tree, stmtblock_t *);

/* Find the appropriate variant of a math intrinsic.  */
tree gfc_builtin_decl_for_float_kind (enum built_in_function, int);

/* Intrinsic function handling.  */
void gfc_conv_intrinsic_function (gfc_se *, gfc_expr *);

/* Is the intrinsic expanded inline.  */
bool gfc_inline_intrinsic_function_p (gfc_expr *);

/* Does an intrinsic map directly to an external library call
   This is true for array-returning intrinsics, unless
   gfc_inline_intrinsic_function_p returns true.  */
int gfc_is_intrinsic_libcall (gfc_expr *);

tree gfc_conv_intrinsic_move_alloc (gfc_code *);

/* Used to call ordinary functions/subroutines
   and procedure pointer components.  */
int gfc_conv_procedure_call (gfc_se *, gfc_symbol *, gfc_actual_arglist *,
			     gfc_expr *, VEC(tree,gc) *);

void gfc_conv_subref_array_arg (gfc_se *, gfc_expr *, int, sym_intent, bool);

/* gfc_trans_* shouldn't call push/poplevel, use gfc_push/pop_scope */

/* Generate code for a scalar assignment.  */
tree gfc_trans_scalar_assign (gfc_se *, gfc_se *, gfc_typespec, bool, bool,
			      bool);

/* Translate COMMON blocks.  */
void gfc_trans_common (gfc_namespace *);

/* Translate a derived type constructor.  */
void gfc_conv_structure (gfc_se *, gfc_expr *, int);

/* Return an expression which determines if a dummy parameter is present.  */
tree gfc_conv_expr_present (gfc_symbol *);
/* Convert a missing, dummy argument into a null or zero.  */
void gfc_conv_missing_dummy (gfc_se *, gfc_expr *, gfc_typespec, int);

/* Generate code to allocate a string temporary.  */
tree gfc_conv_string_tmp (gfc_se *, tree, tree);
/* Get the string length variable belonging to an expression.  */
tree gfc_get_expr_charlen (gfc_expr *);
/* Initialize a string length variable.  */
void gfc_conv_string_length (gfc_charlen *, gfc_expr *, stmtblock_t *);
/* Ensure type sizes can be gimplified.  */
void gfc_trans_vla_type_sizes (gfc_symbol *, stmtblock_t *);

/* Add an expression to the end of a block.  */
void gfc_add_expr_to_block (stmtblock_t *, tree);
/* Add a block to the end of a block.  */
void gfc_add_block_to_block (stmtblock_t *, stmtblock_t *);
/* Add a MODIFY_EXPR to a block.  */
void gfc_add_modify (stmtblock_t *, tree, tree);

/* Initialize a statement block.  */
void gfc_init_block (stmtblock_t *);
/* Start a new statement block.  Like gfc_init_block but also starts a new
   variable scope.  */
void gfc_start_block (stmtblock_t *);
/* Finish a statement block.  Also closes the scope if the block was created
   with gfc_start_block.  */
tree gfc_finish_block (stmtblock_t *);
/* Merge the scope of a block with its parent.  */
void gfc_merge_block_scope (stmtblock_t * block);

/* Return the backend label decl.  */
tree gfc_get_label_decl (gfc_st_label *);

/* Return the decl for an external function.  */
tree gfc_get_extern_function_decl (gfc_symbol *);

/* Return the decl for a function.  */
tree gfc_get_function_decl (gfc_symbol *);

/* Build an ADDR_EXPR.  */
tree gfc_build_addr_expr (tree, tree);

/* Build an ARRAY_REF.  */
tree gfc_build_array_ref (tree, tree, tree);

/* Creates a label.  Decl is artificial if label_id == NULL_TREE.  */
tree gfc_build_label_decl (tree);

/* Return the decl used to hold the function return value.
   Do not use if the function has an explicit result variable.  */
tree gfc_get_fake_result_decl (gfc_symbol *, int);

/* Add a decl to the binding level for the current function.  */
void gfc_add_decl_to_function (tree);

/* Make prototypes for runtime library functions.  */
void gfc_build_builtin_function_decls (void);

/* Set the backend source location of a decl.  */
void gfc_set_decl_location (tree, locus *);

/* Return the variable decl for a symbol.  */
tree gfc_get_symbol_decl (gfc_symbol *);

/* Build a static initializer.  */
tree gfc_conv_initializer (gfc_expr *, gfc_typespec *, tree, bool, bool, bool);

/* Assign a default initializer to a derived type.  */
<<<<<<< HEAD
tree gfc_init_default_dt (gfc_symbol *, tree, bool);
=======
void gfc_init_default_dt (gfc_symbol *, stmtblock_t *, bool);
>>>>>>> 6e7f08ad

/* Substitute a temporary variable in place of the real one.  */
void gfc_shadow_sym (gfc_symbol *, tree, gfc_saved_var *);

/* Restore the original variable.  */
void gfc_restore_sym (gfc_symbol *, gfc_saved_var *);

/* Setting a decl assembler name, mangling it according to target rules
   (like Windows @NN decorations).  */
void gfc_set_decl_assembler_name (tree, tree);

/* Returns true if a variable of specified size should go on the stack.  */
int gfc_can_put_var_on_stack (tree);

/* Allocate the lang-specific part of a decl node.  */
void gfc_allocate_lang_decl (tree);

/* Advance along a TREE_CHAIN.  */
tree gfc_advance_chain (tree, int);

/* Create a decl for a function.  */
void gfc_create_function_decl (gfc_namespace *, bool);
/* Generate the code for a function.  */
void gfc_generate_function_code (gfc_namespace *);
/* Output a BLOCK DATA program unit.  */
void gfc_generate_block_data (gfc_namespace *);
/* Output a decl for a module variable.  */
void gfc_generate_module_vars (gfc_namespace *);
/* Get the appropriate return statement for a procedure.  */
tree gfc_generate_return (void);

struct GTY(()) module_htab_entry {
  const char *name;
  tree namespace_decl;
  htab_t GTY ((param_is (union tree_node))) decls;
};

struct module_htab_entry *gfc_find_module (const char *);
void gfc_module_add_decl (struct module_htab_entry *, tree);

/* Get and set the current location.  */
void gfc_set_backend_locus (locus *);
void gfc_get_backend_locus (locus *);

/* Handle static constructor functions.  */
extern GTY(()) tree gfc_static_ctors;
void gfc_generate_constructors (void);

/* Get the string length of an array constructor.  */
bool get_array_ctor_strlen (stmtblock_t *, gfc_constructor_base, tree *);

/* Generate a runtime error call.  */
tree gfc_trans_runtime_error (bool, locus*, const char*, ...);
tree gfc_trans_runtime_error_vararg (bool, locus*, const char*, va_list);

/* Generate a runtime warning/error check.  */
void gfc_trans_runtime_check (bool, bool, tree, stmtblock_t *, locus *,
			      const char *, ...);

/* Generate a runtime check for same string length.  */
void gfc_trans_same_strlen_check (const char*, locus*, tree, tree,
				  stmtblock_t*);

/* Generate a call to free() after checking that its arg is non-NULL.  */
tree gfc_call_free (tree);

/* Allocate memory after performing a few checks.  */
tree gfc_call_malloc (stmtblock_t *, tree, tree);

/* Build a memcpy call.  */
tree gfc_build_memcpy_call (tree, tree, tree);

/* Allocate memory for arrays, with optional status variable.  */
tree gfc_allocate_array_with_status (stmtblock_t*, tree, tree, tree, gfc_expr*);

/* Allocate memory, with optional status variable.  */
tree gfc_allocate_with_status (stmtblock_t *, tree, tree);

/* Generate code to deallocate an array.  */
tree gfc_deallocate_with_status (tree, tree, bool, gfc_expr*);

/* Generate code to call realloc().  */
tree gfc_call_realloc (stmtblock_t *, tree, tree);

/* Generate code for an assignment, includes scalarization.  */
tree gfc_trans_assignment (gfc_expr *, gfc_expr *, bool, bool);

/* Generate code for a pointer assignment.  */
tree gfc_trans_pointer_assignment (gfc_expr *, gfc_expr *);

/* Initialize function decls for library functions.  */
void gfc_build_intrinsic_lib_fndecls (void);
/* Create function decls for IO library functions.  */
void gfc_trans_io_runtime_check (tree, tree, int, const char *, stmtblock_t *);
void gfc_build_io_library_fndecls (void);
/* Build a function decl for a library function.  */
tree gfc_build_library_function_decl (tree, tree, int, ...);
tree gfc_build_library_function_decl_with_spec (tree name, const char *spec,
						tree rettype, int nargs, ...);

/* Process the local variable decls of a block construct.  */
void gfc_process_block_locals (gfc_namespace*, gfc_association_list*);

/* Output initialization/clean-up code that was deferred.  */
void gfc_trans_deferred_vars (gfc_symbol*, gfc_wrapped_block *);

/* In f95-lang.c.  */
tree pushdecl (tree);
tree pushdecl_top_level (tree);
void pushlevel (int);
tree poplevel (int, int, int);
tree getdecls (void);
tree gfc_truthvalue_conversion (tree);
tree gfc_builtin_function (tree);

/* In trans-types.c.  */
struct array_descr_info;
bool gfc_get_array_descr_info (const_tree, struct array_descr_info *);

/* In trans-openmp.c */
bool gfc_omp_privatize_by_reference (const_tree);
enum omp_clause_default_kind gfc_omp_predetermined_sharing (tree);
tree gfc_omp_report_decl (tree);
tree gfc_omp_clause_default_ctor (tree, tree, tree);
tree gfc_omp_clause_copy_ctor (tree, tree, tree);
tree gfc_omp_clause_assign_op (tree, tree, tree);
tree gfc_omp_clause_dtor (tree, tree);
bool gfc_omp_disregard_value_expr (tree, bool);
bool gfc_omp_private_debug_clause (tree, bool);
bool gfc_omp_private_outer_ref (tree);
struct gimplify_omp_ctx;
void gfc_omp_firstprivatize_type_sizes (struct gimplify_omp_ctx *, tree);

/* Runtime library function decls.  */
extern GTY(()) tree gfor_fndecl_pause_numeric;
extern GTY(()) tree gfor_fndecl_pause_string;
extern GTY(()) tree gfor_fndecl_stop_numeric;
extern GTY(()) tree gfor_fndecl_stop_string;
<<<<<<< HEAD
=======
extern GTY(()) tree gfor_fndecl_error_stop_numeric;
>>>>>>> 6e7f08ad
extern GTY(()) tree gfor_fndecl_error_stop_string;
extern GTY(()) tree gfor_fndecl_runtime_error;
extern GTY(()) tree gfor_fndecl_runtime_error_at;
extern GTY(()) tree gfor_fndecl_runtime_warning_at;
extern GTY(()) tree gfor_fndecl_os_error;
extern GTY(()) tree gfor_fndecl_generate_error;
extern GTY(()) tree gfor_fndecl_set_fpe;
extern GTY(()) tree gfor_fndecl_set_options;
extern GTY(()) tree gfor_fndecl_ttynam;
extern GTY(()) tree gfor_fndecl_ctime;
extern GTY(()) tree gfor_fndecl_fdate;
extern GTY(()) tree gfor_fndecl_in_pack;
extern GTY(()) tree gfor_fndecl_in_unpack;
extern GTY(()) tree gfor_fndecl_associated;

/* Math functions.  Many other math functions are handled in
   trans-intrinsic.c.  */

typedef struct GTY(()) gfc_powdecl_list {
  tree integer;
  tree real;
  tree cmplx;
}
gfc_powdecl_list;

extern GTY(()) gfc_powdecl_list gfor_fndecl_math_powi[4][3];
extern GTY(()) tree gfor_fndecl_math_ishftc4;
extern GTY(()) tree gfor_fndecl_math_ishftc8;
extern GTY(()) tree gfor_fndecl_math_ishftc16;

/* BLAS functions.  */
extern GTY(()) tree gfor_fndecl_sgemm;
extern GTY(()) tree gfor_fndecl_dgemm;
extern GTY(()) tree gfor_fndecl_cgemm;
extern GTY(()) tree gfor_fndecl_zgemm;

/* String functions.  */
extern GTY(()) tree gfor_fndecl_compare_string;
extern GTY(()) tree gfor_fndecl_concat_string;
extern GTY(()) tree gfor_fndecl_string_len_trim;
extern GTY(()) tree gfor_fndecl_string_index;
extern GTY(()) tree gfor_fndecl_string_scan;
extern GTY(()) tree gfor_fndecl_string_verify;
extern GTY(()) tree gfor_fndecl_string_trim;
extern GTY(()) tree gfor_fndecl_string_minmax;
extern GTY(()) tree gfor_fndecl_adjustl;
extern GTY(()) tree gfor_fndecl_adjustr;
extern GTY(()) tree gfor_fndecl_select_string;
extern GTY(()) tree gfor_fndecl_compare_string_char4;
extern GTY(()) tree gfor_fndecl_concat_string_char4;
extern GTY(()) tree gfor_fndecl_string_len_trim_char4;
extern GTY(()) tree gfor_fndecl_string_index_char4;
extern GTY(()) tree gfor_fndecl_string_scan_char4;
extern GTY(()) tree gfor_fndecl_string_verify_char4;
extern GTY(()) tree gfor_fndecl_string_trim_char4;
extern GTY(()) tree gfor_fndecl_string_minmax_char4;
extern GTY(()) tree gfor_fndecl_adjustl_char4;
extern GTY(()) tree gfor_fndecl_adjustr_char4;
extern GTY(()) tree gfor_fndecl_select_string_char4;

/* Conversion between character kinds.  */
extern GTY(()) tree gfor_fndecl_convert_char1_to_char4;
extern GTY(()) tree gfor_fndecl_convert_char4_to_char1;

/* Other misc. runtime library functions.  */
extern GTY(()) tree gfor_fndecl_size0;
extern GTY(()) tree gfor_fndecl_size1;
extern GTY(()) tree gfor_fndecl_iargc;

/* Implemented in Fortran.  */
extern GTY(()) tree gfor_fndecl_sc_kind;
extern GTY(()) tree gfor_fndecl_si_kind;
extern GTY(()) tree gfor_fndecl_sr_kind;


/* True if node is an integer constant.  */
#define INTEGER_CST_P(node) (TREE_CODE(node) == INTEGER_CST)

/* gfortran-specific declaration information, the _CONT versions denote
   arrays with CONTIGUOUS attribute.  */

enum gfc_array_kind
{
  GFC_ARRAY_UNKNOWN,
  GFC_ARRAY_ASSUMED_SHAPE,
  GFC_ARRAY_ASSUMED_SHAPE_CONT,
  GFC_ARRAY_ALLOCATABLE,
  GFC_ARRAY_POINTER,
  GFC_ARRAY_POINTER_CONT
};

/* Array types only.  */
/* FIXME: the variable_size annotation here is needed because these types are
   variable-sized in some other frontends.  Due to gengtype deficiency the GTY
   options of such types have to agree across all frontends. */
struct GTY((variable_size))	lang_type	 {
  int rank;
  enum gfc_array_kind akind;
  tree lbound[GFC_MAX_DIMENSIONS];
  tree ubound[GFC_MAX_DIMENSIONS];
  tree stride[GFC_MAX_DIMENSIONS];
  tree size;
  tree offset;
  tree dtype;
  tree dataptr_type;
  tree span;
  tree base_decl[2];
};

struct GTY((variable_size)) lang_decl {
  /* Dummy variables.  */
  tree saved_descriptor;
  /* Assigned integer nodes.  Stringlength is the IO format string's length.
     Addr is the address of the string or the target label. Stringlength is
     initialized to -2 and assigned to -1 when addr is assigned to the
     address of target label.  */
  tree stringlen;
  tree addr;
  tree span;
};


#define GFC_DECL_ASSIGN_ADDR(node) DECL_LANG_SPECIFIC(node)->addr
#define GFC_DECL_STRING_LEN(node) DECL_LANG_SPECIFIC(node)->stringlen
#define GFC_DECL_SPAN(node) DECL_LANG_SPECIFIC(node)->span
#define GFC_DECL_SAVED_DESCRIPTOR(node) \
  (DECL_LANG_SPECIFIC(node)->saved_descriptor)
#define GFC_DECL_PACKED_ARRAY(node) DECL_LANG_FLAG_0(node)
#define GFC_DECL_PARTIAL_PACKED_ARRAY(node) DECL_LANG_FLAG_1(node)
#define GFC_DECL_ASSIGN(node) DECL_LANG_FLAG_2(node)
#define GFC_DECL_COMMON_OR_EQUIV(node) DECL_LANG_FLAG_3(node)
#define GFC_DECL_CRAY_POINTEE(node) DECL_LANG_FLAG_4(node)
#define GFC_DECL_RESULT(node) DECL_LANG_FLAG_5(node)
#define GFC_DECL_SUBREF_ARRAY_P(node) DECL_LANG_FLAG_6(node)

/* An array descriptor.  */
#define GFC_DESCRIPTOR_TYPE_P(node) TYPE_LANG_FLAG_1(node)
/* An array without a descriptor.  */
#define GFC_ARRAY_TYPE_P(node) TYPE_LANG_FLAG_2(node)
/* Fortran POINTER type.  */
#define GFC_POINTER_TYPE_P(node) TYPE_LANG_FLAG_3(node)
/* The GFC_TYPE_ARRAY_* members are present in both descriptor and
   descriptorless array types.  */
#define GFC_TYPE_ARRAY_LBOUND(node, dim) \
  (TYPE_LANG_SPECIFIC(node)->lbound[dim])
#define GFC_TYPE_ARRAY_UBOUND(node, dim) \
  (TYPE_LANG_SPECIFIC(node)->ubound[dim])
#define GFC_TYPE_ARRAY_STRIDE(node, dim) \
  (TYPE_LANG_SPECIFIC(node)->stride[dim])
#define GFC_TYPE_ARRAY_RANK(node) (TYPE_LANG_SPECIFIC(node)->rank)
#define GFC_TYPE_ARRAY_SIZE(node) (TYPE_LANG_SPECIFIC(node)->size)
#define GFC_TYPE_ARRAY_OFFSET(node) (TYPE_LANG_SPECIFIC(node)->offset)
#define GFC_TYPE_ARRAY_AKIND(node) (TYPE_LANG_SPECIFIC(node)->akind)
/* Code should use gfc_get_dtype instead of accessing this directly.  It may
   not be known when the type is created.  */
#define GFC_TYPE_ARRAY_DTYPE(node) (TYPE_LANG_SPECIFIC(node)->dtype)
#define GFC_TYPE_ARRAY_DATAPTR_TYPE(node) \
  (TYPE_LANG_SPECIFIC(node)->dataptr_type)
#define GFC_TYPE_ARRAY_SPAN(node) (TYPE_LANG_SPECIFIC(node)->span)
#define GFC_TYPE_ARRAY_BASE_DECL(node, internal) \
  (TYPE_LANG_SPECIFIC(node)->base_decl[(internal)])


/* Create _loc version of build[0-9].  */

static inline tree
build1_stat_loc (location_t loc, enum tree_code code, tree type,
		 tree op MEM_STAT_DECL)
{
  tree t = build1_stat (code, type, op PASS_MEM_STAT);
  SET_EXPR_LOCATION (t, loc);
  return t;
}
#define build1_loc(l,c,t1,t2) build1_stat_loc (l,c,t1,t2 MEM_STAT_INFO)

static inline tree
build2_stat_loc (location_t loc, enum tree_code code, tree type, tree arg0,
		 tree op MEM_STAT_DECL)
{
  tree t = build2_stat (code, type, arg0, op PASS_MEM_STAT);
  SET_EXPR_LOCATION (t, loc);
  return t;
}
#define build2_loc(l,c,t1,t2,t3) build2_stat_loc (l,c,t1,t2,t3 MEM_STAT_INFO)

static inline tree
build3_stat_loc (location_t loc, enum tree_code code, tree type, tree arg0,
		 tree arg1, tree op MEM_STAT_DECL)
{
  tree t = build3_stat (code, type, arg0, arg1, op PASS_MEM_STAT);
  SET_EXPR_LOCATION (t, loc);
  return t;
}
#define build3_loc(l,c,t1,t2,t3,t4) \
  build3_stat_loc (l,c,t1,t2,t3,t4 MEM_STAT_INFO)

static inline tree
build4_stat_loc (location_t loc, enum tree_code code, tree type, tree arg0,
		 tree arg1, tree arg2, tree op MEM_STAT_DECL)
{
  tree t = build4_stat (code, type, arg0, arg1, arg2, op PASS_MEM_STAT);
  SET_EXPR_LOCATION (t, loc);
  return t;
}
#define build4_loc(l,c,t1,t2,t3,t4,t5) \
  build4_stat_loc (l,c,t1,t2,t3,t4,t5 MEM_STAT_INFO)


/* Build an expression with void type.  */
#define build1_v(code, arg) \
	fold_build1_loc (input_location, code, void_type_node, arg)
#define build2_v(code, arg1, arg2) \
	fold_build2_loc (input_location, code, void_type_node, arg1, arg2)
#define build3_v(code, arg1, arg2, arg3) \
	fold_build3_loc (input_location, code, void_type_node, arg1, arg2, arg3)
#define build4_v(code, arg1, arg2, arg3, arg4) \
	build4_loc (input_location, code, void_type_node, arg1, arg2, \
		    arg3, arg4)

/* This group of functions allows a caller to evaluate an expression from
   the callee's interface.  It establishes a mapping between the interface's
   dummy arguments and the caller's actual arguments, then applies that
   mapping to a given gfc_expr.

   You can initialize a mapping structure like so:

       gfc_interface_mapping mapping;
       ...
       gfc_init_interface_mapping (&mapping);

   You should then evaluate each actual argument into a temporary
   gfc_se structure, here called "se", and map the result to the
   dummy argument's symbol, here called "sym":

       gfc_add_interface_mapping (&mapping, sym, &se);

   After adding all mappings, you should call:

       gfc_finish_interface_mapping (&mapping, pre, post);

   where "pre" and "post" are statement blocks for initialization
   and finalization code respectively.  You can then evaluate an
   interface expression "expr" as follows:

       gfc_apply_interface_mapping (&mapping, se, expr);

   Once you've evaluated all expressions, you should free
   the mapping structure with:

       gfc_free_interface_mapping (&mapping); */


/* This structure represents a mapping from OLD to NEW, where OLD is a
   dummy argument symbol and NEW is a symbol that represents the value
   of an actual argument.  Mappings are linked together using NEXT
   (in no particular order).  */
typedef struct gfc_interface_sym_mapping
{
  struct gfc_interface_sym_mapping *next;
  gfc_symbol *old;
  gfc_symtree *new_sym;
  gfc_expr *expr;
}
gfc_interface_sym_mapping;


/* This structure is used by callers to evaluate an expression from
   a callee's interface.  */
typedef struct gfc_interface_mapping
{
  /* Maps the interface's dummy arguments to the values that the caller
     is passing.  The whole list is owned by this gfc_interface_mapping.  */
  gfc_interface_sym_mapping *syms;

  /* A list of gfc_charlens that were needed when creating copies of
     expressions.  The whole list is owned by this gfc_interface_mapping.  */
  gfc_charlen *charlens;
}
gfc_interface_mapping;

void gfc_init_interface_mapping (gfc_interface_mapping *);
void gfc_free_interface_mapping (gfc_interface_mapping *);
void gfc_add_interface_mapping (gfc_interface_mapping *,
				gfc_symbol *, gfc_se *, gfc_expr *);
void gfc_finish_interface_mapping (gfc_interface_mapping *,
				   stmtblock_t *, stmtblock_t *);
void gfc_apply_interface_mapping (gfc_interface_mapping *,
				  gfc_se *, gfc_expr *);


/* Standard error messages used in all the trans-*.c files.  */
extern const char gfc_msg_fault[];
extern const char gfc_msg_wrong_return[];

#define OMPWS_WORKSHARE_FLAG	1	/* Set if in a workshare construct.  */
#define OMPWS_CURR_SINGLEUNIT	2	/* Set if current gfc_code in workshare
					   construct is not workshared.  */
#define OMPWS_SCALARIZER_WS	4	/* Set if scalarizer should attempt
					   to create parallel loops.  */
#define OMPWS_NOWAIT		8	/* Use NOWAIT on OMP_FOR.  */
extern int ompws_flags;

#endif /* GFC_TRANS_H */<|MERGE_RESOLUTION|>--- conflicted
+++ resolved
@@ -449,11 +449,7 @@
 tree gfc_conv_initializer (gfc_expr *, gfc_typespec *, tree, bool, bool, bool);
 
 /* Assign a default initializer to a derived type.  */
-<<<<<<< HEAD
-tree gfc_init_default_dt (gfc_symbol *, tree, bool);
-=======
 void gfc_init_default_dt (gfc_symbol *, stmtblock_t *, bool);
->>>>>>> 6e7f08ad
 
 /* Substitute a temporary variable in place of the real one.  */
 void gfc_shadow_sym (gfc_symbol *, tree, gfc_saved_var *);
@@ -592,10 +588,7 @@
 extern GTY(()) tree gfor_fndecl_pause_string;
 extern GTY(()) tree gfor_fndecl_stop_numeric;
 extern GTY(()) tree gfor_fndecl_stop_string;
-<<<<<<< HEAD
-=======
 extern GTY(()) tree gfor_fndecl_error_stop_numeric;
->>>>>>> 6e7f08ad
 extern GTY(()) tree gfor_fndecl_error_stop_string;
 extern GTY(()) tree gfor_fndecl_runtime_error;
 extern GTY(()) tree gfor_fndecl_runtime_error_at;
