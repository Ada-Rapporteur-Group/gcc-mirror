--- conflicted
+++ resolved
@@ -451,11 +451,7 @@
 tree gfc_conv_initializer (gfc_expr *, gfc_typespec *, tree, bool, bool, bool);
 
 /* Assign a default initializer to a derived type.  */
-<<<<<<< HEAD
-tree gfc_init_default_dt (gfc_symbol *, tree, bool);
-=======
 void gfc_init_default_dt (gfc_symbol *, stmtblock_t *, bool);
->>>>>>> 155d23aa
 
 /* Substitute a temporary variable in place of the real one.  */
 void gfc_shadow_sym (gfc_symbol *, tree, gfc_saved_var *);
@@ -546,9 +542,6 @@
 
 /* Generate code for a pointer assignment.  */
 tree gfc_trans_pointer_assignment (gfc_expr *, gfc_expr *);
-
-/* Generate code to assign typebound procedures to a derived vtab.  */
-void gfc_trans_assign_vtab_procs (stmtblock_t*, gfc_symbol*, gfc_symbol*);
 
 /* Initialize function decls for library functions.  */
 void gfc_build_intrinsic_lib_fndecls (void);
