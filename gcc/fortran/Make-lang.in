# -*- makefile -*-
# Top level makefile fragment for GNU gfortran, the GNU Fortran 95 compiler.
# Copyright (C) 2002-2013 Free Software Foundation, Inc.
# Contributed by Paul Brook <paul@nowt.org
# and Steven Bosscher <s.bosscher@student.tudelft.nl>

#This file is part of GCC.

#GCC is free software; you can redistribute it and/or modify
#it under the terms of the GNU General Public License as published by
#the Free Software Foundation; either version 3, or (at your option)
#any later version.

#GCC is distributed in the hope that it will be useful,
#but WITHOUT ANY WARRANTY; without even the implied warranty of
#MERCHANTABILITY or FITNESS FOR A PARTICULAR PURPOSE.  See the
#GNU General Public License for more details.

#You should have received a copy of the GNU General Public License
#along with GCC; see the file COPYING3.  If not see
#<http://www.gnu.org/licenses/>.

# This file provides the language dependent support in the main Makefile.
# Each language makefile fragment must provide the following targets:
#
# foo.all.cross, foo.start.encap, foo.rest.encap,
# foo.install-common, foo.install-man, foo.install-info, foo.install-pdf,
# foo.install-html, foo.info, foo.dvi, foo.pdf, foo.html, foo.uninstall,
# foo.mostlyclean, foo.clean, foo.distclean,
# foo.maintainer-clean, foo.stage1, foo.stage2, foo.stage3, foo.stage4
#
# where `foo' is the name of the language.
#
# It should also provide rules for:
#
# - making any compiler driver (eg: gfortran)
# - the compiler proper (eg: f951)
# - define the names for selecting the language in LANGUAGES.
# $(srcdir) must be set to the gcc/ source directory (*not* gcc/fortran/).

# Actual name to use when installing a native compiler.
GFORTRAN_INSTALL_NAME := $(shell echo gfortran|sed '$(program_transform_name)')
GFORTRAN_TARGET_INSTALL_NAME := $(target_noncanonical)-$(shell echo gfortran|sed '$(program_transform_name)')

#^L

# Use strict warnings for this front end.
fortran-warn = $(STRICT_WARN)

# These are the groups of object files we have.  The F95_PARSER_OBJS are
# all the front end files, the F95_OBJS are the files for the translation
# from the parse tree to GENERIC

F95_PARSER_OBJS = fortran/arith.o fortran/array.o fortran/bbt.o \
    fortran/check.o fortran/class.o fortran/constructor.o fortran/cpp.o \
    fortran/data.o fortran/decl.o fortran/dump-parse-tree.o fortran/error.o \
    fortran/expr.o fortran/interface.o fortran/intrinsic.o fortran/io.o \
    fortran/iresolve.o fortran/match.o fortran/matchexp.o fortran/misc.o \
    fortran/module.o fortran/openmp.o fortran/options.o fortran/parse.o \
    fortran/primary.o fortran/resolve.o fortran/scanner.o fortran/simplify.o \
    fortran/st.o fortran/symbol.o fortran/target-memory.o

F95_OBJS = $(F95_PARSER_OBJS) $(FORTRAN_TARGET_OBJS) \
    fortran/convert.o fortran/dependency.o fortran/f95-lang.o \
    fortran/trans.o fortran/trans-array.o fortran/trans-common.o \
    fortran/trans-const.o fortran/trans-decl.o fortran/trans-expr.o \
    fortran/trans-intrinsic.o fortran/trans-io.o fortran/trans-openmp.o \
    fortran/trans-stmt.o fortran/trans-types.o fortran/frontend-passes.o

fortran_OBJS = $(F95_OBJS) fortran/gfortranspec.o

#
# Define the names for selecting gfortran in LANGUAGES.
fortran: f951$(exeext)

# Tell GNU make to ignore files by these names if they exist.
.PHONY: fortran

CFLAGS-fortran/gfortranspec.o += $(DRIVER_DEFINES)

# Create the compiler driver gfortran.
GFORTRAN_D_OBJS = $(GCC_OBJS) fortran/gfortranspec.o
gfortran$(exeext): $(GFORTRAN_D_OBJS) $(EXTRA_GCC_OBJS) libcommon-target.a \
	$(LIBDEPS)
	+$(LINKER) $(ALL_LINKERFLAGS) $(LDFLAGS) -o $@ \
	  $(GFORTRAN_D_OBJS) $(EXTRA_GCC_OBJS) libcommon-target.a \
	  $(EXTRA_GCC_LIBS) $(LIBS)

# Create a version of the gfortran driver which calls the cross-compiler.
gfortran-cross$(exeext): gfortran$(exeext)
	-rm -f gfortran-cross$(exeext)
	cp gfortran$(exeext) gfortran-cross$(exeext)

# The compiler itself is called f951.
f951$(exeext): $(F95_OBJS) \
		$(BACKEND) $(LIBDEPS) attribs.o
	+$(LLINKER) $(ALL_LINKERFLAGS) $(LDFLAGS) -o $@ \
		$(F95_OBJS) $(BACKEND) $(ZLIB) $(LIBS) attribs.o \
		$(BACKENDLIBS)

gt-fortran-trans.h    : s-gtype; @true
#
# Build hooks:

fortran.all.cross: gfortran-cross$(exeext)

fortran.start.encap: gfortran$(exeext)
fortran.rest.encap:

fortran.srcinfo: doc/gfortran.info
	-cp -p $^ $(srcdir)/fortran

fortran.tags: force
	cd $(srcdir)/fortran; etags -o TAGS.sub *.c *.h; \
	etags --include TAGS.sub --include ../TAGS.sub

fortran.info: doc/gfortran.info doc/gfc-internals.info
fortran.dvi: doc/gfortran.dvi doc/gfc-internals.dvi

F95_HTMLFILES = $(build_htmldir)/gfortran

fortran.html: $(F95_HTMLFILES)/index.html

fortran.install-html: $(F95_HTMLFILES)
	@$(NORMAL_INSTALL)
	test -z "$(htmldir)" || $(mkinstalldirs) "$(DESTDIR)$(htmldir)"
	@list='$(F95_HTMLFILES)'; for p in $$list; do \
	  if test -f "$$p" || test -d "$$p"; then d=""; else d="$(srcdir)/"; fi; \
	  f=$(html__strip_dir) \
	  if test -d "$$d$$p"; then \
	    echo " $(mkinstalldirs) '$(DESTDIR)$(htmldir)/$$f'"; \
	    $(mkinstalldirs) "$(DESTDIR)$(htmldir)/$$f" || exit 1; \
	    echo " $(INSTALL_DATA) '$$d$$p'/* '$(DESTDIR)$(htmldir)/$$f'"; \
	    $(INSTALL_DATA) "$$d$$p"/* "$(DESTDIR)$(htmldir)/$$f"; \
	  else \
	    echo " $(INSTALL_DATA) '$$d$$p' '$(DESTDIR)$(htmldir)/$$f'"; \
	    $(INSTALL_DATA) "$$d$$p" "$(DESTDIR)$(htmldir)/$$f"; \
	  fi; \
	done

F95_PDFFILES = doc/gfortran.pdf

fortran.pdf: $(F95_PDFFILES) doc/gfc-internals.pdf

fortran.install-pdf: $(F95_PDFFILES)
	@$(NORMAL_INSTALL)
	test -z "$(pdfdir)/gcc" || $(mkinstalldirs) "$(DESTDIR)$(pdfdir)/gcc"
	@list='$(F95_PDFFILES)'; for p in $$list; do \
	  if test -f "$$p"; then d=; else d="$(srcdir)/"; fi; \
	  f=$(pdf__strip_dir) \
	  echo " $(INSTALL_DATA) '$$d$$p' '$(DESTDIR)$(pdfdir)/gcc/$$f'"; \
	  $(INSTALL_DATA) "$$d$$p" "$(DESTDIR)$(pdfdir)/gcc/$$f"; \
	done

F95_MANFILES = doc/gfortran.1

fortran.man: $(F95_MANFILES)

fortran.srcman: $(F95_MANFILES)
	-cp -p $^ $(srcdir)/doc

fortran.srcextra:

check-f95 : check-gfortran
check-fortran : check-gfortran
check-f95-subtargets : check-gfortran-subtargets
check-fortran-subtargets : check-gfortran-subtargets
lang_checks += check-gfortran
lang_checks_parallelized += check-gfortran
# For description see comment above check_gcc_parallelize in gcc/Makefile.in.
check_gfortran_parallelize = dg.exp=gfortran.dg/\[adAD\]* \
			     dg.exp=gfortran.dg/\[bcBC\]* \
			     dg.exp=gfortran.dg/\[nopNOP\]* \
			     dg.exp=gfortran.dg/\[isuvISUV\]* \
			     dg.exp=gfortran.dg/\[efhkqrxzEFHKQRXZ\]* \
			     dg.exp=gfortran.dg/\[0-9gjlmtwyGJLMTWY\]*

# GFORTRAN documentation.
GFORTRAN_TEXI = \
  $(srcdir)/fortran/gfortran.texi \
  $(srcdir)/fortran/intrinsic.texi \
  $(srcdir)/fortran/invoke.texi \
  $(srcdir)/doc/include/fdl.texi \
  $(srcdir)/doc/include/gpl_v3.texi \
  $(srcdir)/doc/include/funding.texi \
  $(srcdir)/doc/include/gcc-common.texi \
  gcc-vers.texi

doc/gfortran.info: $(GFORTRAN_TEXI)
	if [ x$(BUILD_INFO) = xinfo ]; then \
	  rm -f doc/gfortran.info-*; \
	  $(MAKEINFO) -I $(srcdir)/doc/include -I $(srcdir)/fortran \
	    -o $@ $<; \
	else true; fi

doc/gfortran.dvi: $(GFORTRAN_TEXI)
	$(TEXI2DVI) -I $(srcdir)/fortran -I $(abs_docdir)/include -o $@ $<

doc/gfortran.pdf: $(GFORTRAN_TEXI)
	$(TEXI2PDF) -I $(srcdir)/fortran -I $(abs_docdir)/include -o $@ $<

$(build_htmldir)/gfortran/index.html: $(GFORTRAN_TEXI)
	$(mkinstalldirs) $(@D)
	rm -f $(@D)/*
	$(TEXI2HTML) -I $(gcc_docdir)/include -I $(srcdir)/fortran -o $(@D) $<

.INTERMEDIATE: gfortran.pod

gfortran.pod: $(GFORTRAN_TEXI)
	-$(TEXI2POD) -DBUGURL="$(BUGURL_TEXI)" \
	  < $(srcdir)/fortran/invoke.texi > $@

# GFORTRAN internals documentation.
GFC_INTERNALS_TEXI = \
  $(srcdir)/fortran/gfc-internals.texi \
  $(srcdir)/doc/include/fdl.texi \
  $(srcdir)/doc/include/gcc-common.texi \
  gcc-vers.texi

doc/gfc-internals.info: $(GFC_INTERNALS_TEXI)
	if [ x$(BUILD_INFO) = xinfo ]; then \
	  rm -f doc/gfc-internals.info-*; \
	  $(MAKEINFO) -I $(srcdir)/doc/include -I $(srcdir)/fortran \
	    -o $@ $<; \
	else true; fi

doc/gfc-internals.dvi: $(GFC_INTERNALS_TEXI)
	$(TEXI2DVI) -I $(srcdir)/fortran -I $(abs_docdir)/include -o $@ $<

doc/gfc-internals.pdf: $(GFC_INTERNALS_TEXI)
	$(TEXI2PDF) -I $(srcdir)/fortran -I $(abs_docdir)/include -o $@ $<

# Create or recreate the gfortran private include file directory.
install-finclude-dir: installdirs
	$(mkinstalldirs) -m 0755 $(DESTDIR)$(libsubdir)/finclude
#
# Install hooks:
# f951 is installed elsewhere as part of $(COMPILERS).

# Install the driver program as $(target)-gfortran, and also as gfortran
# if native.
fortran.install-common: install-finclude-dir installdirs
	-if [ -f f951$(exeext) ] ; then \
	  rm -f $(DESTDIR)$(bindir)/$(GFORTRAN_INSTALL_NAME)$(exeext); \
	  $(INSTALL_PROGRAM) gfortran$(exeext) $(DESTDIR)$(bindir)/$(GFORTRAN_INSTALL_NAME)$(exeext); \
	  chmod a+x $(DESTDIR)$(bindir)/$(GFORTRAN_INSTALL_NAME)$(exeext); \
	  if [ ! -f gfortran-cross$(exeext) ] ; then \
	    rm -f $(DESTDIR)$(bindir)/$(GFORTRAN_TARGET_INSTALL_NAME)$(exeext); \
	    $(LN) $(DESTDIR)$(bindir)/$(GFORTRAN_INSTALL_NAME)$(exeext) $(DESTDIR)$(bindir)/$(GFORTRAN_TARGET_INSTALL_NAME)$(exeext); \
	  fi ; \
	fi

fortran.install-plugin:

fortran.install-info: $(DESTDIR)$(infodir)/gfortran.info

fortran.install-man: $(DESTDIR)$(man1dir)/$(GFORTRAN_INSTALL_NAME)$(man1ext)

$(DESTDIR)$(man1dir)/$(GFORTRAN_INSTALL_NAME)$(man1ext): doc/gfortran.1 \
		installdirs
	-rm -f $@
	-$(INSTALL_DATA) $< $@
	-chmod a-x $@

fortran.uninstall:
	if $(SHELL) -c 'install-info --version | sed 1q | fgrep -s -v -i debian' >/dev/null 2>&1; then \
	  echo " install-info --delete --info-dir=$(DESTDIR)$(infodir) $(DESTDIR)$(infodir)/gfortran.info"; \
	  install-info --delete --info-dir=$(DESTDIR)$(infodir) $(DESTDIR)$(infodir)/gfortran.info || : ; \
	else : ; fi; \
	rm -rf $(DESTDIR)$(bindir)/$(GFORTRAN_INSTALL_NAME)$(exeext); \
	rm -rf $(DESTDIR)$(man1dir)/$(GFORTRAN_INSTALL_NAME)$(man1ext); \
	rm -rf $(DESTDIR)$(bindir)/$(GFORTRAN_TARGET_INSTALL_NAME)$(exeext); \
	rm -rf $(DESTDIR)$(infodir)/gfortran.info*

#
# Clean hooks:
# A lot of the ancillary files are deleted by the main makefile.
# We just have to delete files specific to us.

fortran.mostlyclean:
	-rm -f f951$(exeext)
	-rm -f fortran/*.o

fortran.clean:
fortran.distclean:
	-rm -f fortran/config.status fortran/Makefile

fortran.extraclean:
fortran.maintainer-clean:
	-rm -f doc/gfortran.info* fortran/gfortran.*aux
	-rm -f $(docobjdir)/gfortran.1

#
# Stage hooks:
# The toplevel makefile has already created stage?/fortran at this point.

fortran.stage1: stage1-start
	-mv fortran/*$(objext) stage1/fortran
fortran.stage2: stage2-start
	-mv fortran/*$(objext) stage2/fortran
fortran.stage3: stage3-start
	-mv fortran/*$(objext) stage3/fortran
fortran.stage4: stage4-start
	-mv fortran/*$(objext) stage4/fortran
fortran.stageprofile: stageprofile-start
	-mv fortran/*$(objext) stageprofile/fortran
fortran.stagefeedback: stageprofile-start
	-mv fortran/*$(objext) stagefeedback/fortran

#
<<<<<<< HEAD
# .o: .h dependencies.

# Everything depends on gfortran.h, but only a few files depend on
# the other headers.  So at some point we'll have to split out
# which objects depend on what.  FIXME
# TODO: Add dependencies on the backend/tree header files

$(F95_PARSER_OBJS): fortran/gfortran.h fortran/libgfortran.h \
		fortran/intrinsic.h fortran/match.h fortran/constructor.h \
		fortran/parse.h fortran/arith.h fortran/target-memory.h \
		$(CONFIG_H) $(SYSTEM_H) $(TM_H) $(TM_P_H) coretypes.h \
		dumpfile.h $(TREE_H) dumpfile.h $(GGC_H) $(VEC_H) \
		$(FLAGS_H) $(DIAGNOSTIC_H) errors.h $(FUNCTION_H) \
		fortran/iso-c-binding.def fortran/iso-fortran-env.def
fortran/openmp.o: pointer-set.h $(TARGET_H) toplev.h

GFORTRAN_TRANS_DEPS = fortran/gfortran.h fortran/libgfortran.h \
    fortran/intrinsic.h fortran/trans-array.h \
    fortran/trans-const.h fortran/trans-const.h fortran/trans.h \
    fortran/trans-stmt.h fortran/trans-types.h \
    $(CONFIG_H) $(SYSTEM_H) $(TREE_H) $(TM_H) coretypes.h $(GGC_H) \
    fortran/iso-c-binding.def fortran/iso-fortran-env.def
=======
>>>>>>> 4d0aec87

CFLAGS-fortran/cpp.o += $(TARGET_SYSTEM_ROOT_DEFINE)
CFLAGS-fortran/module.o += $(ZLIBINC)<|MERGE_RESOLUTION|>--- conflicted
+++ resolved
@@ -314,31 +314,6 @@
 
 # 
-<<<<<<< HEAD
-# .o: .h dependencies.
-
-# Everything depends on gfortran.h, but only a few files depend on
-# the other headers.  So at some point we'll have to split out
-# which objects depend on what.  FIXME
-# TODO: Add dependencies on the backend/tree header files
-
-$(F95_PARSER_OBJS): fortran/gfortran.h fortran/libgfortran.h \
-		fortran/intrinsic.h fortran/match.h fortran/constructor.h \
-		fortran/parse.h fortran/arith.h fortran/target-memory.h \
-		$(CONFIG_H) $(SYSTEM_H) $(TM_H) $(TM_P_H) coretypes.h \
-		dumpfile.h $(TREE_H) dumpfile.h $(GGC_H) $(VEC_H) \
-		$(FLAGS_H) $(DIAGNOSTIC_H) errors.h $(FUNCTION_H) \
-		fortran/iso-c-binding.def fortran/iso-fortran-env.def
-fortran/openmp.o: pointer-set.h $(TARGET_H) toplev.h
-
-GFORTRAN_TRANS_DEPS = fortran/gfortran.h fortran/libgfortran.h \
-    fortran/intrinsic.h fortran/trans-array.h \
-    fortran/trans-const.h fortran/trans-const.h fortran/trans.h \
-    fortran/trans-stmt.h fortran/trans-types.h \
-    $(CONFIG_H) $(SYSTEM_H) $(TREE_H) $(TM_H) coretypes.h $(GGC_H) \
-    fortran/iso-c-binding.def fortran/iso-fortran-env.def
-=======
->>>>>>> 4d0aec87
 
 CFLAGS-fortran/cpp.o += $(TARGET_SYSTEM_ROOT_DEFINE)
 CFLAGS-fortran/module.o += $(ZLIBINC)