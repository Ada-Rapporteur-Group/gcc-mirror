# -*- makefile -*-
# Top level makefile fragment for GNU gfortran, the GNU Fortran 95 compiler.
# Copyright (C) 2002, 2003, 2004, 2005, 2006, 2007, 2008, 2009, 2010
# Free Software Foundation, Inc.
# Contributed by Paul Brook <paul@nowt.org
# and Steven Bosscher <s.bosscher@student.tudelft.nl>

#This file is part of GCC.

#GCC is free software; you can redistribute it and/or modify
#it under the terms of the GNU General Public License as published by
#the Free Software Foundation; either version 3, or (at your option)
#any later version.

#GCC is distributed in the hope that it will be useful,
#but WITHOUT ANY WARRANTY; without even the implied warranty of
#MERCHANTABILITY or FITNESS FOR A PARTICULAR PURPOSE.  See the
#GNU General Public License for more details.

#You should have received a copy of the GNU General Public License
#along with GCC; see the file COPYING3.  If not see
#<http://www.gnu.org/licenses/>.

# This file provides the language dependent support in the main Makefile.
# Each language makefile fragment must provide the following targets:
#
# foo.all.cross, foo.start.encap, foo.rest.encap,
# foo.install-common, foo.install-man, foo.install-info, foo.install-pdf,
# foo.install-html, foo.info, foo.dvi, foo.pdf, foo.html, foo.uninstall,
# foo.mostlyclean, foo.clean, foo.distclean,
# foo.maintainer-clean, foo.stage1, foo.stage2, foo.stage3, foo.stage4
#
# where `foo' is the name of the language.
#
# It should also provide rules for:
#
# - making any compiler driver (eg: gfortran)
# - the compiler proper (eg: f951)
# - define the names for selecting the language in LANGUAGES.
# $(srcdir) must be set to the gcc/ source directory (*not* gcc/fortran/).

# Actual name to use when installing a native compiler.
GFORTRAN_INSTALL_NAME := $(shell echo gfortran|sed '$(program_transform_name)')
GFORTRAN_TARGET_INSTALL_NAME := $(target_noncanonical)-$(shell echo gfortran|sed '$(program_transform_name)')

#^L

# Use strict warnings for this front end.
fortran-warn = $(STRICT_WARN)

# These are the groups of object files we have.  The F95_PARSER_OBJS are
# all the front end files, the F95_OBJS are the files for the translation
# from the parse tree to GENERIC

F95_PARSER_OBJS = fortran/arith.o fortran/array.o fortran/bbt.o \
    fortran/check.o fortran/class.o fortran/constructor.o fortran/cpp.o \
    fortran/data.o fortran/decl.o fortran/dump-parse-tree.o fortran/error.o \
    fortran/expr.o fortran/interface.o fortran/intrinsic.o fortran/io.o \
    fortran/iresolve.o fortran/match.o fortran/matchexp.o fortran/misc.o \
    fortran/module.o fortran/openmp.o fortran/options.o fortran/parse.o \
    fortran/primary.o fortran/resolve.o fortran/scanner.o fortran/simplify.o \
    fortran/st.o fortran/symbol.o fortran/target-memory.o

F95_OBJS = $(F95_PARSER_OBJS) $(FORTRAN_TARGET_OBJS) \
    fortran/convert.o fortran/dependency.o fortran/f95-lang.o \
    fortran/trans.o fortran/trans-array.o fortran/trans-common.o \
    fortran/trans-const.o fortran/trans-decl.o fortran/trans-expr.o \
    fortran/trans-intrinsic.o fortran/trans-io.o fortran/trans-openmp.o \
    fortran/trans-stmt.o fortran/trans-types.o fortran/frontend-passes.o

fortran_OBJS = $(F95_OBJS) gfortranspec.o

#
# Define the names for selecting gfortran in LANGUAGES.
fortran: f951$(exeext)

# Tell GNU make to ignore files by these names if they exist.
.PHONY: fortran

gfortranspec.o: $(srcdir)/fortran/gfortranspec.c $(SYSTEM_H) $(TM_H) $(GCC_H) \
	$(CONFIG_H) coretypes.h intl.h $(OPTS_H)
	(SHLIB_LINK='$(SHLIB_LINK)'; \
	$(COMPILER) -c $(ALL_COMPILERFLAGS) $(ALL_CPPFLAGS) $(DRIVER_DEFINES) \
		$(INCLUDES) $(srcdir)/fortran/gfortranspec.c)

# Create the compiler driver gfortran.
GFORTRAN_D_OBJS = $(GCC_OBJS) gfortranspec.o version.o prefix.o intl.o
gfortran$(exeext): $(GFORTRAN_D_OBJS) $(EXTRA_GCC_OBJS) $(LIBDEPS)
<<<<<<< HEAD
	$(LINKER) $(ALL_LINKERFLAGS) $(LDFLAGS) -o $@ \
=======
	+$(LINKER) $(ALL_LINKERFLAGS) $(LDFLAGS) -o $@ \
>>>>>>> 03d20231
	  $(GFORTRAN_D_OBJS) $(EXTRA_GCC_OBJS) $(LIBS)

# Create a version of the gfortran driver which calls the cross-compiler.
gfortran-cross$(exeext): gfortran$(exeext)
	-rm -f gfortran-cross$(exeext)
	cp gfortran$(exeext) gfortran-cross$(exeext)

# The compiler itself is called f951.
f951$(exeext): $(F95_OBJS) \
		$(BACKEND) $(LIBDEPS) attribs.o
<<<<<<< HEAD
	$(LINKER) $(ALL_LINKERFLAGS) $(LDFLAGS) -o $@ \
=======
	+$(LINKER) $(ALL_LINKERFLAGS) $(LDFLAGS) -o $@ \
>>>>>>> 03d20231
		$(F95_OBJS) $(BACKEND) $(LIBS) attribs.o $(BACKENDLIBS)

gt-fortran-trans.h    : s-gtype; @true
#
# Build hooks:

fortran.all.cross: gfortran-cross$(exeext)

fortran.start.encap: gfortran$(exeext)
fortran.rest.encap:

fortran.srcinfo: doc/gfortran.info
	-cp -p $^ $(srcdir)/fortran

fortran.tags: force
	cd $(srcdir)/fortran; etags -o TAGS.sub *.c *.h; \
	etags --include TAGS.sub --include ../TAGS.sub

fortran.info: doc/gfortran.info doc/gfc-internals.info
fortran.dvi: doc/gfortran.dvi doc/gfc-internals.dvi

F95_HTMLFILES = $(build_htmldir)/gfortran

fortran.html: $(F95_HTMLFILES)/index.html

fortran.install-html: $(F95_HTMLFILES)
	@$(NORMAL_INSTALL)
	test -z "$(htmldir)" || $(mkinstalldirs) "$(DESTDIR)$(htmldir)"
	@list='$(F95_HTMLFILES)'; for p in $$list; do \
	  if test -f "$$p" || test -d "$$p"; then d=""; else d="$(srcdir)/"; fi; \
	  f=$(html__strip_dir) \
	  if test -d "$$d$$p"; then \
	    echo " $(mkinstalldirs) '$(DESTDIR)$(htmldir)/$$f'"; \
	    $(mkinstalldirs) "$(DESTDIR)$(htmldir)/$$f" || exit 1; \
	    echo " $(INSTALL_DATA) '$$d$$p'/* '$(DESTDIR)$(htmldir)/$$f'"; \
	    $(INSTALL_DATA) "$$d$$p"/* "$(DESTDIR)$(htmldir)/$$f"; \
	  else \
	    echo " $(INSTALL_DATA) '$$d$$p' '$(DESTDIR)$(htmldir)/$$f'"; \
	    $(INSTALL_DATA) "$$d$$p" "$(DESTDIR)$(htmldir)/$$f"; \
	  fi; \
	done

F95_PDFFILES = doc/gfortran.pdf

fortran.pdf: $(F95_PDFFILES) doc/gfc-internals.pdf

fortran.install-pdf: $(F95_PDFFILES)
	@$(NORMAL_INSTALL)
	test -z "$(pdfdir)/gcc" || $(mkinstalldirs) "$(DESTDIR)$(pdfdir)/gcc"
	@list='$(F95_PDFFILES)'; for p in $$list; do \
	  if test -f "$$p"; then d=; else d="$(srcdir)/"; fi; \
	  f=$(pdf__strip_dir) \
	  echo " $(INSTALL_DATA) '$$d$$p' '$(DESTDIR)$(pdfdir)/gcc/$$f'"; \
	  $(INSTALL_DATA) "$$d$$p" "$(DESTDIR)$(pdfdir)/gcc/$$f"; \
	done

F95_MANFILES = doc/gfortran.1

fortran.man: $(F95_MANFILES)

fortran.srcman: $(F95_MANFILES)
	-cp -p $^ $(srcdir)/doc

fortran.srcextra:

check-f95 : check-gfortran
check-fortran : check-gfortran
check-f95-subtargets : check-gfortran-subtargets
check-fortran-subtargets : check-gfortran-subtargets
lang_checks += check-gfortran
lang_checks_parallelized += check-gfortran
# For description see comment above check_gcc_parallelize in gcc/Makefile.in.
check_gfortran_parallelize = dg.exp=gfortran.dg/\[a-cA-C\]* \
			     dg.exp=gfortran.dg/\[d-mD-M\]* \
			     dg.exp=gfortran.dg/\[n-zN-Z0-9\]*

# GFORTRAN documentation.
GFORTRAN_TEXI = \
  $(srcdir)/fortran/gfortran.texi \
  $(srcdir)/fortran/intrinsic.texi \
  $(srcdir)/fortran/invoke.texi \
  $(srcdir)/doc/include/fdl.texi \
  $(srcdir)/doc/include/gpl_v3.texi \
  $(srcdir)/doc/include/funding.texi \
  $(srcdir)/doc/include/gcc-common.texi \
  gcc-vers.texi

doc/gfortran.info: $(GFORTRAN_TEXI)
	if [ x$(BUILD_INFO) = xinfo ]; then \
	  rm -f doc/gfortran.info-*; \
	  $(MAKEINFO) -I $(srcdir)/doc/include -I $(srcdir)/fortran \
	    -o $@ $<; \
	else true; fi

doc/gfortran.dvi: $(GFORTRAN_TEXI)
	$(TEXI2DVI) -I $(srcdir)/fortran -I $(abs_docdir)/include -o $@ $<

doc/gfortran.pdf: $(GFORTRAN_TEXI)
	$(TEXI2PDF) -I $(srcdir)/fortran -I $(abs_docdir)/include -o $@ $<

$(build_htmldir)/gfortran/index.html: $(GFORTRAN_TEXI)
	$(mkinstalldirs) $(@D)
	rm -f $(@D)/*
	$(TEXI2HTML) -I $(gcc_docdir)/include -I $(srcdir)/fortran -o $(@D) $<

.INTERMEDIATE: gfortran.pod

gfortran.pod: $(GFORTRAN_TEXI)
	-$(TEXI2POD) -DBUGURL="$(BUGURL_TEXI)" \
	  < $(srcdir)/fortran/invoke.texi > $@

# GFORTRAN internals documentation.
GFC_INTERNALS_TEXI = \
  $(srcdir)/fortran/gfc-internals.texi \
  $(srcdir)/doc/include/fdl.texi \
  $(srcdir)/doc/include/gcc-common.texi \
  gcc-vers.texi

doc/gfc-internals.info: $(GFC_INTERNALS_TEXI)
	if [ x$(BUILD_INFO) = xinfo ]; then \
	  rm -f doc/gfc-internals.info-*; \
	  $(MAKEINFO) -I $(srcdir)/doc/include -I $(srcdir)/fortran \
	    -o $@ $<; \
	else true; fi

doc/gfc-internals.dvi: $(GFC_INTERNALS_TEXI)
	$(TEXI2DVI) -I $(srcdir)/fortran -I $(abs_docdir)/include -o $@ $<

doc/gfc-internals.pdf: $(GFC_INTERNALS_TEXI)
	$(TEXI2PDF) -I $(srcdir)/fortran -I $(abs_docdir)/include -o $@ $<

# Create or recreate the gfortran private include file directory.
install-finclude-dir: installdirs
	$(mkinstalldirs) -m 0755 $(DESTDIR)$(libsubdir)/finclude
#
# Install hooks:
# f951 is installed elsewhere as part of $(COMPILERS).

# Install the driver program as $(target)-gfortran
# and also as either gfortran (if native) or $(tooldir)/bin/gfortran.
fortran.install-common: install-finclude-dir installdirs
	-if [ -f f951$(exeext) ] ; then \
	  rm -f $(DESTDIR)$(bindir)/$(GFORTRAN_INSTALL_NAME)$(exeext); \
	  $(INSTALL_PROGRAM) gfortran$(exeext) $(DESTDIR)$(bindir)/$(GFORTRAN_INSTALL_NAME)$(exeext); \
	  chmod a+x $(DESTDIR)$(bindir)/$(GFORTRAN_INSTALL_NAME)$(exeext); \
	  if [ -f gfortran-cross$(exeext) ] ; then \
	    if [ -d $(DESTDIR)$(gcc_tooldir)/bin/. ] ; then \
	      rm -f $(DESTDIR)$(gcc_tooldir)/bin/gfortran$(exeext); \
	      $(INSTALL_PROGRAM) gfortran-cross$(exeext) $(DESTDIR)$(gcc_tooldir)/bin/gfortran$(exeext); \
	    else true; fi; \
	  else \
	    rm -f $(DESTDIR)$(bindir)/$(GFORTRAN_TARGET_INSTALL_NAME)$(exeext); \
	    $(LN) $(DESTDIR)$(bindir)/$(GFORTRAN_INSTALL_NAME)$(exeext) $(DESTDIR)$(bindir)/$(GFORTRAN_TARGET_INSTALL_NAME)$(exeext); \
	  fi ; \
	fi

fortran.install-plugin:

fortran.install-info: $(DESTDIR)$(infodir)/gfortran.info

fortran.install-man: $(DESTDIR)$(man1dir)/$(GFORTRAN_INSTALL_NAME)$(man1ext)

$(DESTDIR)$(man1dir)/$(GFORTRAN_INSTALL_NAME)$(man1ext): doc/gfortran.1 \
		installdirs
	-rm -f $@
	-$(INSTALL_DATA) $< $@
	-chmod a-x $@

fortran.uninstall:
	if $(SHELL) -c 'install-info --version | sed 1q | fgrep -s -v -i debian' >/dev/null 2>&1; then \
	  echo " install-info --delete --info-dir=$(DESTDIR)$(infodir) $(DESTDIR)$(infodir)/gfortran.info"; \
	  install-info --delete --info-dir=$(DESTDIR)$(infodir) $(DESTDIR)$(infodir)/gfortran.info || : ; \
	else : ; fi; \
	rm -rf $(DESTDIR)$(bindir)/$(GFORTRAN_INSTALL_NAME)$(exeext); \
	rm -rf $(DESTDIR)$(man1dir)/$(GFORTRAN_INSTALL_NAME)$(man1ext); \
	rm -rf $(DESTDIR)$(bindir)/$(GFORTRAN_TARGET_INSTALL_NAME)$(exeext); \
	rm -rf $(DESTDIR)$(infodir)/gfortran.info*

#
# Clean hooks:
# A lot of the ancillary files are deleted by the main makefile.
# We just have to delete files specific to us.

fortran.mostlyclean:
	-rm -f f951$(exeext)
	-rm -f fortran/*.o

fortran.clean:
fortran.distclean:
	-rm -f fortran/config.status fortran/Makefile

fortran.extraclean:
fortran.maintainer-clean:
	-rm -f doc/gfortran.info* fortran/gfortran.*aux
	-rm -f $(docobjdir)/gfortran.1

#
# Stage hooks:
# The toplevel makefile has already created stage?/fortran at this point.

fortran.stage1: stage1-start
	-mv fortran/*$(objext) stage1/fortran
fortran.stage2: stage2-start
	-mv fortran/*$(objext) stage2/fortran
fortran.stage3: stage3-start
	-mv fortran/*$(objext) stage3/fortran
fortran.stage4: stage4-start
	-mv fortran/*$(objext) stage4/fortran
fortran.stageprofile: stageprofile-start
	-mv fortran/*$(objext) stageprofile/fortran
fortran.stagefeedback: stageprofile-start
	-mv fortran/*$(objext) stagefeedback/fortran

#
# .o: .h dependencies.

# Everything depends on gfortran.h, but only a few files depend on
# the other headers.  So at some point we'll have to split out
# which objects depend on what.  FIXME
# TODO: Add dependencies on the backend/tree header files

$(F95_PARSER_OBJS): fortran/gfortran.h fortran/libgfortran.h \
		fortran/intrinsic.h fortran/match.h fortran/constructor.h \
		fortran/parse.h fortran/arith.h fortran/target-memory.h \
		$(CONFIG_H) $(SYSTEM_H) $(TM_H) $(TM_P_H) coretypes.h \
		$(RTL_H) $(TREE_H) $(TREE_DUMP_H) $(GGC_H) $(EXPR_H) \
		$(FLAGS_H) output.h $(DIAGNOSTIC_H) errors.h $(FUNCTION_H) 
fortran/openmp.o: pointer-set.h $(TARGET_H) toplev.h

GFORTRAN_TRANS_DEPS = fortran/gfortran.h fortran/libgfortran.h \
    fortran/intrinsic.h fortran/trans-array.h \
    fortran/trans-const.h fortran/trans-const.h fortran/trans.h \
    fortran/trans-stmt.h fortran/trans-types.h \
    $(CONFIG_H) $(SYSTEM_H) $(TREE_H) $(TM_H) coretypes.h $(GGC_H)

fortran/f95-lang.o: $(GFORTRAN_TRANS_DEPS) fortran/mathbuiltins.def \
  gt-fortran-f95-lang.h gtype-fortran.h $(CGRAPH_H) $(TARGET_H) fortran/cpp.h \
  $(BUILTINS_DEF) fortran/types.def \
  libfuncs.h expr.h
fortran/scanner.o: toplev.h fortran/cpp.h
fortran/convert.o: $(GFORTRAN_TRANS_DEPS)
fortran/frontend-passes.o: $(GFORTRAN_TRANS_DEPS)
fortran/trans.o: $(GFORTRAN_TRANS_DEPS) tree-iterator.h
fortran/trans-decl.o: $(GFORTRAN_TRANS_DEPS) gt-fortran-trans-decl.h \
  $(CGRAPH_H) $(TARGET_H) $(FUNCTION_H) $(FLAGS_H) $(RTL_H) $(GIMPLE_H) \
  $(TREE_DUMP_H) debug.h pointer-set.h
fortran/trans-types.o: $(GFORTRAN_TRANS_DEPS) gt-fortran-trans-types.h \
  $(REAL_H) toplev.h $(TARGET_H) $(FLAGS_H) dwarf2out.h
fortran/trans-const.o: $(GFORTRAN_TRANS_DEPS) realmpfr.h
fortran/trans-expr.o: $(GFORTRAN_TRANS_DEPS) fortran/dependency.h
fortran/trans-stmt.o: $(GFORTRAN_TRANS_DEPS) fortran/dependency.h
fortran/trans-openmp.o: $(GFORTRAN_TRANS_DEPS)
fortran/trans-io.o: $(GFORTRAN_TRANS_DEPS) gt-fortran-trans-io.h \
  fortran/ioparm.def
fortran/trans-array.o: $(GFORTRAN_TRANS_DEPS)
fortran/trans-intrinsic.o: $(GFORTRAN_TRANS_DEPS) fortran/mathbuiltins.def \
  gt-fortran-trans-intrinsic.h
fortran/dependency.o: $(GFORTRAN_TRANS_DEPS) fortran/dependency.h
fortran/trans-common.o: $(GFORTRAN_TRANS_DEPS) $(TARGET_H) $(RTL_H)
fortran/resolve.o: fortran/dependency.h fortran/data.h fortran/target-memory.h
fortran/data.o: fortran/data.h
fortran/options.o: $(PARAMS_H) $(TARGET_H) fortran/cpp.h
<<<<<<< HEAD
fortran/cpp.o: fortran/cpp.c $(BASEVER) incpath.h incpath.o
	$(COMPILER) -c $(ALL_COMPILERFLAGS) $(ALL_CPPFLAGS) \
		-DBASEVER=$(BASEVER_s) $< $(OUTPUT_OPTION)
=======
fortran/cpp.o: fortran/cpp.c incpath.h incpath.o cppbuiltin.h
	$(COMPILER) -c $(ALL_COMPILERFLAGS) $(ALL_CPPFLAGS) \
		$< $(OUTPUT_OPTION)
>>>>>>> 03d20231
<|MERGE_RESOLUTION|>--- conflicted
+++ resolved
@@ -87,11 +87,7 @@
 # Create the compiler driver gfortran.
 GFORTRAN_D_OBJS = $(GCC_OBJS) gfortranspec.o version.o prefix.o intl.o
 gfortran$(exeext): $(GFORTRAN_D_OBJS) $(EXTRA_GCC_OBJS) $(LIBDEPS)
-<<<<<<< HEAD
-	$(LINKER) $(ALL_LINKERFLAGS) $(LDFLAGS) -o $@ \
-=======
 	+$(LINKER) $(ALL_LINKERFLAGS) $(LDFLAGS) -o $@ \
->>>>>>> 03d20231
 	  $(GFORTRAN_D_OBJS) $(EXTRA_GCC_OBJS) $(LIBS)
 
 # Create a version of the gfortran driver which calls the cross-compiler.
@@ -102,11 +98,7 @@
 # The compiler itself is called f951.
 f951$(exeext): $(F95_OBJS) \
 		$(BACKEND) $(LIBDEPS) attribs.o
-<<<<<<< HEAD
-	$(LINKER) $(ALL_LINKERFLAGS) $(LDFLAGS) -o $@ \
-=======
 	+$(LINKER) $(ALL_LINKERFLAGS) $(LDFLAGS) -o $@ \
->>>>>>> 03d20231
 		$(F95_OBJS) $(BACKEND) $(LIBS) attribs.o $(BACKENDLIBS)
 
 gt-fortran-trans.h    : s-gtype; @true
@@ -374,12 +366,6 @@
 fortran/resolve.o: fortran/dependency.h fortran/data.h fortran/target-memory.h
 fortran/data.o: fortran/data.h
 fortran/options.o: $(PARAMS_H) $(TARGET_H) fortran/cpp.h
-<<<<<<< HEAD
-fortran/cpp.o: fortran/cpp.c $(BASEVER) incpath.h incpath.o
-	$(COMPILER) -c $(ALL_COMPILERFLAGS) $(ALL_CPPFLAGS) \
-		-DBASEVER=$(BASEVER_s) $< $(OUTPUT_OPTION)
-=======
 fortran/cpp.o: fortran/cpp.c incpath.h incpath.o cppbuiltin.h
 	$(COMPILER) -c $(ALL_COMPILERFLAGS) $(ALL_CPPFLAGS) \
-		$< $(OUTPUT_OPTION)
->>>>>>> 03d20231
+		$< $(OUTPUT_OPTION)