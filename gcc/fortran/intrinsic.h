--- conflicted
+++ resolved
@@ -1,10 +1,6 @@
 /* Header file for intrinsics check, resolve and simplify function
    prototypes.
-<<<<<<< HEAD
-   Copyright (C) 2000, 2001, 2002, 2003, 2004, 2005, 2006, 2007
-=======
    Copyright (C) 2000, 2001, 2002, 2003, 2004, 2005, 2006, 2007, 2008, 2009
->>>>>>> 42bae686
    Free Software Foundation, Inc.
    Contributed by Andy Vaught & Katherine Holcomb
 
