/* Code translation -- generate GCC trees from gfc_code.
   Copyright (C) 2002, 2003, 2004, 2005, 2006, 2007, 2008, 2009, 2010
   Free Software Foundation, Inc.
   Contributed by Paul Brook

This file is part of GCC.

GCC is free software; you can redistribute it and/or modify it under
the terms of the GNU General Public License as published by the Free
Software Foundation; either version 3, or (at your option) any later
version.

GCC is distributed in the hope that it will be useful, but WITHOUT ANY
WARRANTY; without even the implied warranty of MERCHANTABILITY or
FITNESS FOR A PARTICULAR PURPOSE.  See the GNU General Public License
for more details.

You should have received a copy of the GNU General Public License
along with GCC; see the file COPYING3.  If not see
<http://www.gnu.org/licenses/>.  */

#include "config.h"
#include "system.h"
#include "coretypes.h"
#include "tree.h"
#include "gimple.h"	/* For create_tmp_var_raw.  */
#include "tree-iterator.h"
<<<<<<< HEAD
#include "toplev.h"	/* For internal_error.  */
=======
#include "diagnostic-core.h"  /* For internal_error.  */
>>>>>>> 155d23aa
#include "defaults.h"
#include "flags.h"
#include "gfortran.h"
#include "trans.h"
#include "trans-stmt.h"
#include "trans-array.h"
#include "trans-types.h"
#include "trans-const.h"

/* Naming convention for backend interface code:

   gfc_trans_*	translate gfc_code into STMT trees.

   gfc_conv_*	expression conversion

   gfc_get_*	get a backend tree representation of a decl or type  */

static gfc_file *gfc_current_backend_file;

const char gfc_msg_fault[] = N_("Array reference out of bounds");
const char gfc_msg_wrong_return[] = N_("Incorrect function return value");


/* Advance along TREE_CHAIN n times.  */

tree
gfc_advance_chain (tree t, int n)
{
  for (; n > 0; n--)
    {
      gcc_assert (t != NULL_TREE);
      t = DECL_CHAIN (t);
    }
  return t;
}


/* Wrap a node in a TREE_LIST node and add it to the end of a list.  */

tree
gfc_chainon_list (tree list, tree add)
{
  tree l;

  l = tree_cons (NULL_TREE, add, NULL_TREE);

  return chainon (list, l);
}


/* Strip off a legitimate source ending from the input
   string NAME of length LEN.  */

static inline void
remove_suffix (char *name, int len)
{
  int i;

  for (i = 2; i < 8 && len > i; i++)
    {
      if (name[len - i] == '.')
	{
	  name[len - i] = '\0';
	  break;
	}
    }
}


/* Creates a variable declaration with a given TYPE.  */

tree
gfc_create_var_np (tree type, const char *prefix)
{
  tree t;
  
  t = create_tmp_var_raw (type, prefix);

  /* No warnings for anonymous variables.  */
  if (prefix == NULL)
    TREE_NO_WARNING (t) = 1;

  return t;
}


/* Like above, but also adds it to the current scope.  */

tree
gfc_create_var (tree type, const char *prefix)
{
  tree tmp;

  tmp = gfc_create_var_np (type, prefix);

  pushdecl (tmp);

  return tmp;
}


/* If the expression is not constant, evaluate it now.  We assign the
   result of the expression to an artificially created variable VAR, and
   return a pointer to the VAR_DECL node for this variable.  */

tree
gfc_evaluate_now_loc (location_t loc, tree expr, stmtblock_t * pblock)
{
  tree var;

  if (CONSTANT_CLASS_P (expr))
    return expr;

  var = gfc_create_var (TREE_TYPE (expr), NULL);
  gfc_add_modify_loc (loc, pblock, var, expr);

  return var;
}


tree
gfc_evaluate_now (tree expr, stmtblock_t * pblock)
{
  return gfc_evaluate_now_loc (input_location, expr, pblock);
}


/* Build a MODIFY_EXPR node and add it to a given statement block PBLOCK.  
   A MODIFY_EXPR is an assignment:
   LHS <- RHS.  */

void
gfc_add_modify_loc (location_t loc, stmtblock_t * pblock, tree lhs, tree rhs)
{
  tree tmp;

#ifdef ENABLE_CHECKING
  tree t1, t2;
  t1 = TREE_TYPE (rhs);
  t2 = TREE_TYPE (lhs);
  /* Make sure that the types of the rhs and the lhs are the same
     for scalar assignments.  We should probably have something
     similar for aggregates, but right now removing that check just
     breaks everything.  */
  gcc_assert (t1 == t2
	      || AGGREGATE_TYPE_P (TREE_TYPE (lhs)));
#endif

  tmp = fold_build2_loc (loc, MODIFY_EXPR, void_type_node, lhs,
			 rhs);
  gfc_add_expr_to_block (pblock, tmp);
}


void
gfc_add_modify (stmtblock_t * pblock, tree lhs, tree rhs)
{
  gfc_add_modify_loc (input_location, pblock, lhs, rhs);
}


/* Create a new scope/binding level and initialize a block.  Care must be
   taken when translating expressions as any temporaries will be placed in
   the innermost scope.  */

void
gfc_start_block (stmtblock_t * block)
{
  /* Start a new binding level.  */
  pushlevel (0);
  block->has_scope = 1;

  /* The block is empty.  */
  block->head = NULL_TREE;
}


/* Initialize a block without creating a new scope.  */

void
gfc_init_block (stmtblock_t * block)
{
  block->head = NULL_TREE;
  block->has_scope = 0;
}


/* Sometimes we create a scope but it turns out that we don't actually
   need it.  This function merges the scope of BLOCK with its parent.
   Only variable decls will be merged, you still need to add the code.  */

void
gfc_merge_block_scope (stmtblock_t * block)
{
  tree decl;
  tree next;

  gcc_assert (block->has_scope);
  block->has_scope = 0;

  /* Remember the decls in this scope.  */
  decl = getdecls ();
  poplevel (0, 0, 0);

  /* Add them to the parent scope.  */
  while (decl != NULL_TREE)
    {
      next = DECL_CHAIN (decl);
      DECL_CHAIN (decl) = NULL_TREE;

      pushdecl (decl);
      decl = next;
    }
}


/* Finish a scope containing a block of statements.  */

tree
gfc_finish_block (stmtblock_t * stmtblock)
{
  tree decl;
  tree expr;
  tree block;

  expr = stmtblock->head;
  if (!expr)
    expr = build_empty_stmt (input_location);

  stmtblock->head = NULL_TREE;

  if (stmtblock->has_scope)
    {
      decl = getdecls ();

      if (decl)
	{
	  block = poplevel (1, 0, 0);
	  expr = build3_v (BIND_EXPR, decl, expr, block);
	}
      else
	poplevel (0, 0, 0);
    }

  return expr;
}


/* Build an ADDR_EXPR and cast the result to TYPE.  If TYPE is NULL, the
   natural type is used.  */

tree
gfc_build_addr_expr (tree type, tree t)
{
  tree base_type = TREE_TYPE (t);
  tree natural_type;

  if (type && POINTER_TYPE_P (type)
      && TREE_CODE (base_type) == ARRAY_TYPE
      && TYPE_MAIN_VARIANT (TREE_TYPE (type))
	 == TYPE_MAIN_VARIANT (TREE_TYPE (base_type)))
    {
      tree min_val = size_zero_node;
      tree type_domain = TYPE_DOMAIN (base_type);
      if (type_domain && TYPE_MIN_VALUE (type_domain))
        min_val = TYPE_MIN_VALUE (type_domain);
      t = fold (build4_loc (input_location, ARRAY_REF, TREE_TYPE (type),
			    t, min_val, NULL_TREE, NULL_TREE));
      natural_type = type;
    }
  else
    natural_type = build_pointer_type (base_type);

  if (TREE_CODE (t) == INDIRECT_REF)
    {
      if (!type)
	type = natural_type;
      t = TREE_OPERAND (t, 0);
      natural_type = TREE_TYPE (t);
    }
  else
    {
      tree base = get_base_address (t);
      if (base && DECL_P (base))
        TREE_ADDRESSABLE (base) = 1;
      t = fold_build1_loc (input_location, ADDR_EXPR, natural_type, t);
    }

  if (type && natural_type != type)
    t = convert (type, t);

  return t;
}


/* Build an ARRAY_REF with its natural type.  */

tree
gfc_build_array_ref (tree base, tree offset, tree decl)
{
  tree type = TREE_TYPE (base);
  tree tmp;

  gcc_assert (TREE_CODE (type) == ARRAY_TYPE);
  type = TREE_TYPE (type);

  if (DECL_P (base))
    TREE_ADDRESSABLE (base) = 1;

  /* Strip NON_LVALUE_EXPR nodes.  */
  STRIP_TYPE_NOPS (offset);

  /* If the array reference is to a pointer, whose target contains a
     subreference, use the span that is stored with the backend decl
     and reference the element with pointer arithmetic.  */
  if (decl && (TREE_CODE (decl) == FIELD_DECL
		 || TREE_CODE (decl) == VAR_DECL
		 || TREE_CODE (decl) == PARM_DECL)
	&& GFC_DECL_SUBREF_ARRAY_P (decl)
	&& !integer_zerop (GFC_DECL_SPAN(decl)))
    {
      offset = fold_build2_loc (input_location, MULT_EXPR,
				gfc_array_index_type,
				offset, GFC_DECL_SPAN(decl));
      tmp = gfc_build_addr_expr (pvoid_type_node, base);
      tmp = fold_build2_loc (input_location, POINTER_PLUS_EXPR,
			     pvoid_type_node, tmp,
			     fold_convert (sizetype, offset));
      tmp = fold_convert (build_pointer_type (type), tmp);
      if (!TYPE_STRING_FLAG (type))
	tmp = build_fold_indirect_ref_loc (input_location, tmp);
      return tmp;
    }
  else
    /* Otherwise use a straightforward array reference.  */
    return build4_loc (input_location, ARRAY_REF, type, base, offset,
		       NULL_TREE, NULL_TREE);
}


/* Generate a call to print a runtime error possibly including multiple
   arguments and a locus.  */

static tree
trans_runtime_error_vararg (bool error, locus* where, const char* msgid,
			    va_list ap)
{
  stmtblock_t block;
  tree tmp;
  tree arg, arg2;
  tree *argarray;
  tree fntype;
  char *message;
  const char *p;
  int line, nargs, i;
  location_t loc;

  /* Compute the number of extra arguments from the format string.  */
  for (p = msgid, nargs = 0; *p; p++)
    if (*p == '%')
      {
	p++;
	if (*p != '%')
	  nargs++;
      }

  /* The code to generate the error.  */
  gfc_start_block (&block);

  if (where)
    {
      line = LOCATION_LINE (where->lb->location);
      asprintf (&message, "At line %d of file %s",  line,
		where->lb->file->filename);
    }
  else
    asprintf (&message, "In file '%s', around line %d",
	      gfc_source_file, input_line + 1);

  arg = gfc_build_addr_expr (pchar_type_node,
			     gfc_build_localized_cstring_const (message));
  gfc_free(message);
  
  asprintf (&message, "%s", _(msgid));
  arg2 = gfc_build_addr_expr (pchar_type_node,
			      gfc_build_localized_cstring_const (message));
  gfc_free(message);

  /* Build the argument array.  */
  argarray = XALLOCAVEC (tree, nargs + 2);
  argarray[0] = arg;
  argarray[1] = arg2;
  for (i = 0; i < nargs; i++)
    argarray[2 + i] = va_arg (ap, tree);
  
  /* Build the function call to runtime_(warning,error)_at; because of the
     variable number of arguments, we can't use build_call_expr_loc dinput_location,
     irectly.  */
  if (error)
    fntype = TREE_TYPE (gfor_fndecl_runtime_error_at);
  else
    fntype = TREE_TYPE (gfor_fndecl_runtime_warning_at);

  loc = where ? where->lb->location : input_location;
  tmp = fold_builtin_call_array (loc, TREE_TYPE (fntype),
				 fold_build1_loc (loc, ADDR_EXPR,
					     build_pointer_type (fntype),
					     error
					     ? gfor_fndecl_runtime_error_at
					     : gfor_fndecl_runtime_warning_at),
				 nargs + 2, argarray);
  gfc_add_expr_to_block (&block, tmp);

  return gfc_finish_block (&block);
}


tree
gfc_trans_runtime_error (bool error, locus* where, const char* msgid, ...)
{
  va_list ap;
  tree result;

  va_start (ap, msgid);
  result = trans_runtime_error_vararg (error, where, msgid, ap);
  va_end (ap);
  return result;
}


/* Generate a runtime error if COND is true.  */

void
gfc_trans_runtime_check (bool error, bool once, tree cond, stmtblock_t * pblock,
			 locus * where, const char * msgid, ...)
{
  va_list ap;
  stmtblock_t block;
  tree body;
  tree tmp;
  tree tmpvar = NULL;

  if (integer_zerop (cond))
    return;

  if (once)
    {
       tmpvar = gfc_create_var (boolean_type_node, "print_warning");
       TREE_STATIC (tmpvar) = 1;
       DECL_INITIAL (tmpvar) = boolean_true_node;
       gfc_add_expr_to_block (pblock, tmpvar);
    }

  gfc_start_block (&block);

  /* The code to generate the error.  */
  va_start (ap, msgid);
  gfc_add_expr_to_block (&block,
			 trans_runtime_error_vararg (error, where,
						     msgid, ap));

  if (once)
    gfc_add_modify (&block, tmpvar, boolean_false_node);

  body = gfc_finish_block (&block);

  if (integer_onep (cond))
    {
      gfc_add_expr_to_block (pblock, body);
    }
  else
    {
      /* Tell the compiler that this isn't likely.  */
      if (once)
	cond = fold_build2_loc (where->lb->location, TRUTH_AND_EXPR,
				long_integer_type_node, tmpvar, cond);
      else
	cond = fold_convert (long_integer_type_node, cond);

      tmp = build_int_cst (long_integer_type_node, 0);
      cond = build_call_expr_loc (where->lb->location,
			      built_in_decls[BUILT_IN_EXPECT], 2, cond, tmp);
      cond = fold_convert (boolean_type_node, cond);

      tmp = fold_build3_loc (where->lb->location, COND_EXPR, void_type_node,
			     cond, body,
			     build_empty_stmt (where->lb->location));
      gfc_add_expr_to_block (pblock, tmp);
    }
}


/* Call malloc to allocate size bytes of memory, with special conditions:
      + if size <= 0, return a malloced area of size 1,
      + if malloc returns NULL, issue a runtime error.  */
tree
gfc_call_malloc (stmtblock_t * block, tree type, tree size)
{
  tree tmp, msg, malloc_result, null_result, res;
  stmtblock_t block2;

  size = gfc_evaluate_now (size, block);

  if (TREE_TYPE (size) != TREE_TYPE (size_type_node))
    size = fold_convert (size_type_node, size);

  /* Create a variable to hold the result.  */
  res = gfc_create_var (prvoid_type_node, NULL);

  /* Call malloc.  */
  gfc_start_block (&block2);

  size = fold_build2_loc (input_location, MAX_EXPR, size_type_node, size,
			  build_int_cst (size_type_node, 1));

  gfc_add_modify (&block2, res,
		  fold_convert (prvoid_type_node,
				build_call_expr_loc (input_location,
				   built_in_decls[BUILT_IN_MALLOC], 1, size)));

  /* Optionally check whether malloc was successful.  */
  if (gfc_option.rtcheck & GFC_RTCHECK_MEM)
    {
      null_result = fold_build2_loc (input_location, EQ_EXPR,
				     boolean_type_node, res,
				     build_int_cst (pvoid_type_node, 0));
      msg = gfc_build_addr_expr (pchar_type_node,
	      gfc_build_localized_cstring_const ("Memory allocation failed"));
      tmp = fold_build3_loc (input_location, COND_EXPR, void_type_node,
			     null_result,
	      build_call_expr_loc (input_location,
				   gfor_fndecl_os_error, 1, msg),
				   build_empty_stmt (input_location));
      gfc_add_expr_to_block (&block2, tmp);
    }

  malloc_result = gfc_finish_block (&block2);

  gfc_add_expr_to_block (block, malloc_result);

  if (type != NULL)
    res = fold_convert (type, res);
  return res;
}


/* Allocate memory, using an optional status argument.
 
   This function follows the following pseudo-code:

    void *
    allocate (size_t size, integer_type* stat)
    {
      void *newmem;
    
      if (stat)
	*stat = 0;

      // The only time this can happen is the size wraps around.
      if (size < 0)
      {
	if (stat)
	{
	  *stat = LIBERROR_ALLOCATION;
	  newmem = NULL;
	}
	else
	  runtime_error ("Attempt to allocate negative amount of memory. "
			 "Possible integer overflow");
      }
      else
      {
	newmem = malloc (MAX (size, 1));
	if (newmem == NULL)
	{
	  if (stat)
	    *stat = LIBERROR_ALLOCATION;
	  else
	    runtime_error ("Out of memory");
	}
      }

      return newmem;
    }  */
tree
gfc_allocate_with_status (stmtblock_t * block, tree size, tree status)
{
  stmtblock_t alloc_block;
  tree res, tmp, error, msg, cond;
  tree status_type = status ? TREE_TYPE (TREE_TYPE (status)) : NULL_TREE;

  /* Evaluate size only once, and make sure it has the right type.  */
  size = gfc_evaluate_now (size, block);
  if (TREE_TYPE (size) != TREE_TYPE (size_type_node))
    size = fold_convert (size_type_node, size);

  /* Create a variable to hold the result.  */
  res = gfc_create_var (prvoid_type_node, NULL);

  /* Set the optional status variable to zero.  */
  if (status != NULL_TREE && !integer_zerop (status))
    {
      tmp = fold_build2_loc (input_location, MODIFY_EXPR, status_type,
			     fold_build1_loc (input_location, INDIRECT_REF,
					      status_type, status),
			     build_int_cst (status_type, 0));
      tmp = fold_build3_loc (input_location, COND_EXPR, void_type_node,
			     fold_build2_loc (input_location, NE_EXPR,
					boolean_type_node, status,
					build_int_cst (TREE_TYPE (status), 0)),
			     tmp, build_empty_stmt (input_location));
      gfc_add_expr_to_block (block, tmp);
    }

  /* Generate the block of code handling (size < 0).  */
  msg = gfc_build_addr_expr (pchar_type_node, gfc_build_localized_cstring_const
			("Attempt to allocate negative amount of memory. "
			 "Possible integer overflow"));
  error = build_call_expr_loc (input_location,
			   gfor_fndecl_runtime_error, 1, msg);

  if (status != NULL_TREE && !integer_zerop (status))
    {
      /* Set the status variable if it's present.  */
      stmtblock_t set_status_block;

      gfc_start_block (&set_status_block);
      gfc_add_modify (&set_status_block,
		      fold_build1_loc (input_location, INDIRECT_REF,
				       status_type, status),
			   build_int_cst (status_type, LIBERROR_ALLOCATION));
      gfc_add_modify (&set_status_block, res,
			   build_int_cst (prvoid_type_node, 0));

      tmp = fold_build2_loc (input_location, EQ_EXPR, boolean_type_node,
			     status, build_int_cst (TREE_TYPE (status), 0));
      error = fold_build3_loc (input_location, COND_EXPR, void_type_node, tmp,
			       error, gfc_finish_block (&set_status_block));
    }

  /* The allocation itself.  */
  gfc_start_block (&alloc_block);
  gfc_add_modify (&alloc_block, res,
		  fold_convert (prvoid_type_node,
				build_call_expr_loc (input_location,
				   built_in_decls[BUILT_IN_MALLOC], 1,
					fold_build2_loc (input_location,
					    MAX_EXPR, size_type_node, size,
					    build_int_cst (size_type_node,
							   1)))));

  msg = gfc_build_addr_expr (pchar_type_node, gfc_build_localized_cstring_const
						("Out of memory"));
  tmp = build_call_expr_loc (input_location,
			 gfor_fndecl_os_error, 1, msg);

  if (status != NULL_TREE && !integer_zerop (status))
    {
      /* Set the status variable if it's present.  */
      tree tmp2;

      cond = fold_build2_loc (input_location, EQ_EXPR, boolean_type_node,
			      status, build_int_cst (TREE_TYPE (status), 0));
      tmp2 = fold_build2_loc (input_location, MODIFY_EXPR, status_type,
			      fold_build1_loc (input_location, INDIRECT_REF,
					       status_type, status),
			      build_int_cst (status_type, LIBERROR_ALLOCATION));
      tmp = fold_build3_loc (input_location, COND_EXPR, void_type_node, cond,
			     tmp, tmp2);
    }

  tmp = fold_build3_loc (input_location, COND_EXPR, void_type_node,
			 fold_build2_loc (input_location, EQ_EXPR,
					  boolean_type_node, res,
					  build_int_cst (prvoid_type_node, 0)),
			 tmp, build_empty_stmt (input_location));
  gfc_add_expr_to_block (&alloc_block, tmp);

  cond = fold_build2_loc (input_location, LT_EXPR, boolean_type_node, size,
			  build_int_cst (TREE_TYPE (size), 0));
  tmp = fold_build3_loc (input_location, COND_EXPR, void_type_node, cond, error,
			 gfc_finish_block (&alloc_block));
  gfc_add_expr_to_block (block, tmp);

  return res;
}


/* Generate code for an ALLOCATE statement when the argument is an
   allocatable array.  If the array is currently allocated, it is an
   error to allocate it again.
 
   This function follows the following pseudo-code:
  
    void *
    allocate_array (void *mem, size_t size, integer_type *stat)
    {
      if (mem == NULL)
	return allocate (size, stat);
      else
      {
	if (stat)
	{
	  free (mem);
	  mem = allocate (size, stat);
	  *stat = LIBERROR_ALLOCATION;
	  return mem;
	}
	else
	  runtime_error ("Attempting to allocate already allocated variable");
      }
    }
    
    expr must be set to the original expression being allocated for its locus
    and variable name in case a runtime error has to be printed.  */
tree
gfc_allocate_array_with_status (stmtblock_t * block, tree mem, tree size,
				tree status, gfc_expr* expr)
{
  stmtblock_t alloc_block;
  tree res, tmp, null_mem, alloc, error;
  tree type = TREE_TYPE (mem);

  if (TREE_TYPE (size) != TREE_TYPE (size_type_node))
    size = fold_convert (size_type_node, size);

  /* Create a variable to hold the result.  */
  res = gfc_create_var (type, NULL);
  null_mem = fold_build2_loc (input_location, EQ_EXPR, boolean_type_node, mem,
			      build_int_cst (type, 0));

  /* If mem is NULL, we call gfc_allocate_with_status.  */
  gfc_start_block (&alloc_block);
  tmp = gfc_allocate_with_status (&alloc_block, size, status);
  gfc_add_modify (&alloc_block, res, fold_convert (type, tmp));
  alloc = gfc_finish_block (&alloc_block);

  /* Otherwise, we issue a runtime error or set the status variable.  */
  if (expr)
    {
      tree varname;

      gcc_assert (expr->expr_type == EXPR_VARIABLE && expr->symtree);
      varname = gfc_build_cstring_const (expr->symtree->name);
      varname = gfc_build_addr_expr (pchar_type_node, varname);

      error = gfc_trans_runtime_error (true, &expr->where,
				       "Attempting to allocate already"
				       " allocated variable '%s'",
				       varname);
    }
  else
    error = gfc_trans_runtime_error (true, NULL,
				     "Attempting to allocate already allocated"
<<<<<<< HEAD
				     "variable");
=======
				     " variable");
>>>>>>> 155d23aa

  if (status != NULL_TREE && !integer_zerop (status))
    {
      tree status_type = TREE_TYPE (TREE_TYPE (status));
      stmtblock_t set_status_block;

      gfc_start_block (&set_status_block);
      tmp = build_call_expr_loc (input_location,
			     built_in_decls[BUILT_IN_FREE], 1,
			     fold_convert (pvoid_type_node, mem));
      gfc_add_expr_to_block (&set_status_block, tmp);

      tmp = gfc_allocate_with_status (&set_status_block, size, status);
      gfc_add_modify (&set_status_block, res, fold_convert (type, tmp));

      gfc_add_modify (&set_status_block,
			   fold_build1_loc (input_location, INDIRECT_REF,
					    status_type, status),
			   build_int_cst (status_type, LIBERROR_ALLOCATION));

      tmp = fold_build2_loc (input_location, EQ_EXPR, boolean_type_node,
			     status, build_int_cst (status_type, 0));
      error = fold_build3_loc (input_location, COND_EXPR, void_type_node, tmp,
			       error, gfc_finish_block (&set_status_block));
    }

  tmp = fold_build3_loc (input_location, COND_EXPR, void_type_node, null_mem,
			 alloc, error);
  gfc_add_expr_to_block (block, tmp);

  return res;
}


/* Free a given variable, if it's not NULL.  */
tree
gfc_call_free (tree var)
{
  stmtblock_t block;
  tree tmp, cond, call;

  if (TREE_TYPE (var) != TREE_TYPE (pvoid_type_node))
    var = fold_convert (pvoid_type_node, var);

  gfc_start_block (&block);
  var = gfc_evaluate_now (var, &block);
  cond = fold_build2_loc (input_location, NE_EXPR, boolean_type_node, var,
			  build_int_cst (pvoid_type_node, 0));
  call = build_call_expr_loc (input_location,
			      built_in_decls[BUILT_IN_FREE], 1, var);
  tmp = fold_build3_loc (input_location, COND_EXPR, void_type_node, cond, call,
			 build_empty_stmt (input_location));
  gfc_add_expr_to_block (&block, tmp);

  return gfc_finish_block (&block);
}



/* User-deallocate; we emit the code directly from the front-end, and the
   logic is the same as the previous library function:

    void
    deallocate (void *pointer, GFC_INTEGER_4 * stat)
    {
      if (!pointer)
	{
	  if (stat)
	    *stat = 1;
	  else
	    runtime_error ("Attempt to DEALLOCATE unallocated memory.");
	}
      else
	{
	  free (pointer);
	  if (stat)
	    *stat = 0;
	}
    }

   In this front-end version, status doesn't have to be GFC_INTEGER_4.
   Moreover, if CAN_FAIL is true, then we will not emit a runtime error,
   even when no status variable is passed to us (this is used for
   unconditional deallocation generated by the front-end at end of
   each procedure).
   
   If a runtime-message is possible, `expr' must point to the original
   expression being deallocated for its locus and variable name.  */
tree
gfc_deallocate_with_status (tree pointer, tree status, bool can_fail,
			    gfc_expr* expr)
{
  stmtblock_t null, non_null;
  tree cond, tmp, error;

  cond = fold_build2_loc (input_location, EQ_EXPR, boolean_type_node, pointer,
			  build_int_cst (TREE_TYPE (pointer), 0));

  /* When POINTER is NULL, we set STATUS to 1 if it's present, otherwise
     we emit a runtime error.  */
  gfc_start_block (&null);
  if (!can_fail)
    {
      tree varname;

      gcc_assert (expr && expr->expr_type == EXPR_VARIABLE && expr->symtree);

      varname = gfc_build_cstring_const (expr->symtree->name);
      varname = gfc_build_addr_expr (pchar_type_node, varname);

      error = gfc_trans_runtime_error (true, &expr->where,
				       "Attempt to DEALLOCATE unallocated '%s'",
				       varname);
    }
  else
    error = build_empty_stmt (input_location);

  if (status != NULL_TREE && !integer_zerop (status))
    {
      tree status_type = TREE_TYPE (TREE_TYPE (status));
      tree cond2;

      cond2 = fold_build2_loc (input_location, NE_EXPR, boolean_type_node,
			       status, build_int_cst (TREE_TYPE (status), 0));
      tmp = fold_build2_loc (input_location, MODIFY_EXPR, status_type,
			     fold_build1_loc (input_location, INDIRECT_REF,
					      status_type, status),
			     build_int_cst (status_type, 1));
      error = fold_build3_loc (input_location, COND_EXPR, void_type_node,
			       cond2, tmp, error);
    }

  gfc_add_expr_to_block (&null, error);

  /* When POINTER is not NULL, we free it.  */
  gfc_start_block (&non_null);
  tmp = build_call_expr_loc (input_location,
			 built_in_decls[BUILT_IN_FREE], 1,
			 fold_convert (pvoid_type_node, pointer));
  gfc_add_expr_to_block (&non_null, tmp);

  if (status != NULL_TREE && !integer_zerop (status))
    {
      /* We set STATUS to zero if it is present.  */
      tree status_type = TREE_TYPE (TREE_TYPE (status));
      tree cond2;

      cond2 = fold_build2_loc (input_location, NE_EXPR, boolean_type_node,
			       status, build_int_cst (TREE_TYPE (status), 0));
      tmp = fold_build2_loc (input_location, MODIFY_EXPR, status_type,
			     fold_build1_loc (input_location, INDIRECT_REF,
					      status_type, status),
			     build_int_cst (status_type, 0));
      tmp = fold_build3_loc (input_location, COND_EXPR, void_type_node, cond2,
			     tmp, build_empty_stmt (input_location));
      gfc_add_expr_to_block (&non_null, tmp);
    }

  return fold_build3_loc (input_location, COND_EXPR, void_type_node, cond,
			  gfc_finish_block (&null),
			  gfc_finish_block (&non_null));
}


/* Generate code for deallocation of allocatable scalars (variables or
   components). Before the object itself is freed, any allocatable
   subcomponents are being deallocated.  */

tree
gfc_deallocate_scalar_with_status (tree pointer, tree status, bool can_fail,
				   gfc_expr* expr, gfc_typespec ts)
{
  stmtblock_t null, non_null;
  tree cond, tmp, error;

  cond = fold_build2_loc (input_location, EQ_EXPR, boolean_type_node, pointer,
			  build_int_cst (TREE_TYPE (pointer), 0));

  /* When POINTER is NULL, we set STATUS to 1 if it's present, otherwise
     we emit a runtime error.  */
  gfc_start_block (&null);
  if (!can_fail)
    {
      tree varname;

      gcc_assert (expr && expr->expr_type == EXPR_VARIABLE && expr->symtree);

      varname = gfc_build_cstring_const (expr->symtree->name);
      varname = gfc_build_addr_expr (pchar_type_node, varname);

      error = gfc_trans_runtime_error (true, &expr->where,
				       "Attempt to DEALLOCATE unallocated '%s'",
				       varname);
    }
  else
    error = build_empty_stmt (input_location);

  if (status != NULL_TREE && !integer_zerop (status))
    {
      tree status_type = TREE_TYPE (TREE_TYPE (status));
      tree cond2;

      cond2 = fold_build2_loc (input_location, NE_EXPR, boolean_type_node,
			       status, build_int_cst (TREE_TYPE (status), 0));
      tmp = fold_build2_loc (input_location, MODIFY_EXPR, status_type,
			     fold_build1_loc (input_location, INDIRECT_REF,
					      status_type, status),
			     build_int_cst (status_type, 1));
      error = fold_build3_loc (input_location, COND_EXPR, void_type_node,
			       cond2, tmp, error);
    }

  gfc_add_expr_to_block (&null, error);

  /* When POINTER is not NULL, we free it.  */
  gfc_start_block (&non_null);
  
  /* Free allocatable components.  */
  if (ts.type == BT_DERIVED && ts.u.derived->attr.alloc_comp)
    {
      tmp = build_fold_indirect_ref_loc (input_location, pointer);
      tmp = gfc_deallocate_alloc_comp (ts.u.derived, tmp, 0);
      gfc_add_expr_to_block (&non_null, tmp);
    }
  else if (ts.type == BT_CLASS
	   && ts.u.derived->components->ts.u.derived->attr.alloc_comp)
    {
      tmp = build_fold_indirect_ref_loc (input_location, pointer);
      tmp = gfc_deallocate_alloc_comp (ts.u.derived->components->ts.u.derived,
				       tmp, 0);
      gfc_add_expr_to_block (&non_null, tmp);
    }
  
  tmp = build_call_expr_loc (input_location,
			 built_in_decls[BUILT_IN_FREE], 1,
			 fold_convert (pvoid_type_node, pointer));
  gfc_add_expr_to_block (&non_null, tmp);

  if (status != NULL_TREE && !integer_zerop (status))
    {
      /* We set STATUS to zero if it is present.  */
      tree status_type = TREE_TYPE (TREE_TYPE (status));
      tree cond2;

      cond2 = fold_build2_loc (input_location, NE_EXPR, boolean_type_node,
			       status, build_int_cst (TREE_TYPE (status), 0));
      tmp = fold_build2_loc (input_location, MODIFY_EXPR, status_type,
			     fold_build1_loc (input_location, INDIRECT_REF,
					      status_type, status),
			     build_int_cst (status_type, 0));
      tmp = fold_build3_loc (input_location, COND_EXPR, void_type_node, cond2,
			     tmp, build_empty_stmt (input_location));
      gfc_add_expr_to_block (&non_null, tmp);
    }

  return fold_build3_loc (input_location, COND_EXPR, void_type_node, cond,
			  gfc_finish_block (&null),
			  gfc_finish_block (&non_null));
}


/* Reallocate MEM so it has SIZE bytes of data.  This behaves like the
   following pseudo-code:

void *
internal_realloc (void *mem, size_t size)
{
  if (size < 0)
    runtime_error ("Attempt to allocate a negative amount of memory.");
  res = realloc (mem, size);
  if (!res && size != 0)
    _gfortran_os_error ("Out of memory");

  if (size == 0)
    return NULL;

  return res;
}  */
tree
gfc_call_realloc (stmtblock_t * block, tree mem, tree size)
{
  tree msg, res, negative, nonzero, zero, null_result, tmp;
  tree type = TREE_TYPE (mem);

  size = gfc_evaluate_now (size, block);

  if (TREE_TYPE (size) != TREE_TYPE (size_type_node))
    size = fold_convert (size_type_node, size);

  /* Create a variable to hold the result.  */
  res = gfc_create_var (type, NULL);

  /* size < 0 ?  */
  negative = fold_build2_loc (input_location, LT_EXPR, boolean_type_node, size,
			      build_int_cst (size_type_node, 0));
  msg = gfc_build_addr_expr (pchar_type_node, gfc_build_localized_cstring_const
      ("Attempt to allocate a negative amount of memory."));
  tmp = fold_build3_loc (input_location, COND_EXPR, void_type_node, negative,
			 build_call_expr_loc (input_location,
					    gfor_fndecl_runtime_error, 1, msg),
			 build_empty_stmt (input_location));
  gfc_add_expr_to_block (block, tmp);

  /* Call realloc and check the result.  */
  tmp = build_call_expr_loc (input_location,
			 built_in_decls[BUILT_IN_REALLOC], 2,
			 fold_convert (pvoid_type_node, mem), size);
  gfc_add_modify (block, res, fold_convert (type, tmp));
  null_result = fold_build2_loc (input_location, EQ_EXPR, boolean_type_node,
				 res, build_int_cst (pvoid_type_node, 0));
  nonzero = fold_build2_loc (input_location, NE_EXPR, boolean_type_node, size,
			     build_int_cst (size_type_node, 0));
  null_result = fold_build2_loc (input_location, TRUTH_AND_EXPR, boolean_type_node,
				 null_result, nonzero);
  msg = gfc_build_addr_expr (pchar_type_node, gfc_build_localized_cstring_const
						("Out of memory"));
  tmp = fold_build3_loc (input_location, COND_EXPR, void_type_node,
			 null_result,
			 build_call_expr_loc (input_location,
					      gfor_fndecl_os_error, 1, msg),
			 build_empty_stmt (input_location));
  gfc_add_expr_to_block (block, tmp);

  /* if (size == 0) then the result is NULL.  */
  tmp = fold_build2_loc (input_location, MODIFY_EXPR, type, res,
			 build_int_cst (type, 0));
  zero = fold_build1_loc (input_location, TRUTH_NOT_EXPR, boolean_type_node,
			  nonzero);
  tmp = fold_build3_loc (input_location, COND_EXPR, void_type_node, zero, tmp,
			 build_empty_stmt (input_location));
  gfc_add_expr_to_block (block, tmp);

  return res;
}


/* Add an expression to another one, either at the front or the back.  */

static void
add_expr_to_chain (tree* chain, tree expr, bool front)
{
  if (expr == NULL_TREE || IS_EMPTY_STMT (expr))
    return;

  if (*chain)
    {
      if (TREE_CODE (*chain) != STATEMENT_LIST)
	{
	  tree tmp;

	  tmp = *chain;
	  *chain = NULL_TREE;
	  append_to_statement_list (tmp, chain);
	}

      if (front)
	{
	  tree_stmt_iterator i;

	  i = tsi_start (*chain);
	  tsi_link_before (&i, expr, TSI_CONTINUE_LINKING);
	}
      else
	append_to_statement_list (expr, chain);
    }
  else
    *chain = expr;
}

/* Add a statement to a block.  */

void
gfc_add_expr_to_block (stmtblock_t * block, tree expr)
{
  gcc_assert (block);
  add_expr_to_chain (&block->head, expr, false);
}


/* Add a block the end of a block.  */

void
gfc_add_block_to_block (stmtblock_t * block, stmtblock_t * append)
{
  gcc_assert (append);
  gcc_assert (!append->has_scope);

  gfc_add_expr_to_block (block, append->head);
  append->head = NULL_TREE;
}


/* Save the current locus.  The structure may not be complete, and should
   only be used with gfc_restore_backend_locus.  */

void
gfc_save_backend_locus (locus * loc)
{
  loc->lb = XCNEW (gfc_linebuf);
  loc->lb->location = input_location;
  loc->lb->file = gfc_current_backend_file;
}


/* Set the current locus.  */

void
gfc_set_backend_locus (locus * loc)
{
  gfc_current_backend_file = loc->lb->file;
  input_location = loc->lb->location;
}


/* Restore the saved locus. Only used in conjonction with
   gfc_save_backend_locus, to free the memory when we are done.  */

void
gfc_restore_backend_locus (locus * loc)
{
  gfc_set_backend_locus (loc);
  gfc_free (loc->lb);
}


/* Translate an executable statement. The tree cond is used by gfc_trans_do.
   This static function is wrapped by gfc_trans_code_cond and
   gfc_trans_code.  */

static tree
trans_code (gfc_code * code, tree cond)
{
  stmtblock_t block;
  tree res;

  if (!code)
    return build_empty_stmt (input_location);

  gfc_start_block (&block);

  /* Translate statements one by one into GENERIC trees until we reach
     the end of this gfc_code branch.  */
  for (; code; code = code->next)
    {
      if (code->here != 0)
	{
	  res = gfc_trans_label_here (code);
	  gfc_add_expr_to_block (&block, res);
	}

      gfc_set_backend_locus (&code->loc);

      switch (code->op)
	{
	case EXEC_NOP:
	case EXEC_END_BLOCK:
	case EXEC_END_PROCEDURE:
	  res = NULL_TREE;
	  break;

	case EXEC_ASSIGN:
	  if (code->expr1->ts.type == BT_CLASS)
	    res = gfc_trans_class_assign (code->expr1, code->expr2, code->op);
	  else
	    res = gfc_trans_assign (code);
	  break;

        case EXEC_LABEL_ASSIGN:
          res = gfc_trans_label_assign (code);
          break;

	case EXEC_POINTER_ASSIGN:
	  if (code->expr1->ts.type == BT_CLASS)
	    res = gfc_trans_class_assign (code->expr1, code->expr2, code->op);
	  else
	    res = gfc_trans_pointer_assign (code);
	  break;

	case EXEC_INIT_ASSIGN:
	  if (code->expr1->ts.type == BT_CLASS)
	    res = gfc_trans_class_init_assign (code);
	  else
	    res = gfc_trans_init_assign (code);
	  break;

	case EXEC_CONTINUE:
	  res = NULL_TREE;
	  break;

	case EXEC_CRITICAL:
	  res = gfc_trans_critical (code);
	  break;

	case EXEC_CYCLE:
	  res = gfc_trans_cycle (code);
	  break;

	case EXEC_EXIT:
	  res = gfc_trans_exit (code);
	  break;

	case EXEC_GOTO:
	  res = gfc_trans_goto (code);
	  break;

	case EXEC_ENTRY:
	  res = gfc_trans_entry (code);
	  break;

	case EXEC_PAUSE:
	  res = gfc_trans_pause (code);
	  break;

	case EXEC_STOP:
	case EXEC_ERROR_STOP:
	  res = gfc_trans_stop (code, code->op == EXEC_ERROR_STOP);
	  break;

	case EXEC_CALL:
	  /* For MVBITS we've got the special exception that we need a
	     dependency check, too.  */
	  {
	    bool is_mvbits = false;
	    if (code->resolved_isym
		&& code->resolved_isym->id == GFC_ISYM_MVBITS)
	      is_mvbits = true;
	    if (code->resolved_isym
		&& code->resolved_isym->id == GFC_ISYM_MOVE_ALLOC)
	      res = gfc_conv_intrinsic_move_alloc (code);
	    else
	      res = gfc_trans_call (code, is_mvbits, NULL_TREE,
				    NULL_TREE, false);
	  }
	  break;

	case EXEC_CALL_PPC:
	  res = gfc_trans_call (code, false, NULL_TREE,
				NULL_TREE, false);
	  break;

	case EXEC_ASSIGN_CALL:
	  res = gfc_trans_call (code, true, NULL_TREE,
				NULL_TREE, false);
	  break;

	case EXEC_RETURN:
	  res = gfc_trans_return (code);
	  break;

	case EXEC_IF:
	  res = gfc_trans_if (code);
	  break;

	case EXEC_ARITHMETIC_IF:
	  res = gfc_trans_arithmetic_if (code);
	  break;

	case EXEC_BLOCK:
	  res = gfc_trans_block_construct (code);
	  break;

	case EXEC_DO:
	  res = gfc_trans_do (code, cond);
	  break;

	case EXEC_DO_WHILE:
	  res = gfc_trans_do_while (code);
	  break;

	case EXEC_SELECT:
	  res = gfc_trans_select (code);
	  break;

	case EXEC_SELECT_TYPE:
	  /* Do nothing. SELECT TYPE statements should be transformed into
	  an ordinary SELECT CASE at resolution stage.
	  TODO: Add an error message here once this is done.  */
	  res = NULL_TREE;
	  break;

	case EXEC_FLUSH:
	  res = gfc_trans_flush (code);
	  break;

	case EXEC_SYNC_ALL:
	case EXEC_SYNC_IMAGES:
	case EXEC_SYNC_MEMORY:
	  res = gfc_trans_sync (code, code->op);
	  break;

	case EXEC_FORALL:
	  res = gfc_trans_forall (code);
	  break;

	case EXEC_WHERE:
	  res = gfc_trans_where (code);
	  break;

	case EXEC_ALLOCATE:
	  res = gfc_trans_allocate (code);
	  break;

	case EXEC_DEALLOCATE:
	  res = gfc_trans_deallocate (code);
	  break;

	case EXEC_OPEN:
	  res = gfc_trans_open (code);
	  break;

	case EXEC_CLOSE:
	  res = gfc_trans_close (code);
	  break;

	case EXEC_READ:
	  res = gfc_trans_read (code);
	  break;

	case EXEC_WRITE:
	  res = gfc_trans_write (code);
	  break;

	case EXEC_IOLENGTH:
	  res = gfc_trans_iolength (code);
	  break;

	case EXEC_BACKSPACE:
	  res = gfc_trans_backspace (code);
	  break;

	case EXEC_ENDFILE:
	  res = gfc_trans_endfile (code);
	  break;

	case EXEC_INQUIRE:
	  res = gfc_trans_inquire (code);
	  break;

	case EXEC_WAIT:
	  res = gfc_trans_wait (code);
	  break;

	case EXEC_REWIND:
	  res = gfc_trans_rewind (code);
	  break;

	case EXEC_TRANSFER:
	  res = gfc_trans_transfer (code);
	  break;

	case EXEC_DT_END:
	  res = gfc_trans_dt_end (code);
	  break;

	case EXEC_OMP_ATOMIC:
	case EXEC_OMP_BARRIER:
	case EXEC_OMP_CRITICAL:
	case EXEC_OMP_DO:
	case EXEC_OMP_FLUSH:
	case EXEC_OMP_MASTER:
	case EXEC_OMP_ORDERED:
	case EXEC_OMP_PARALLEL:
	case EXEC_OMP_PARALLEL_DO:
	case EXEC_OMP_PARALLEL_SECTIONS:
	case EXEC_OMP_PARALLEL_WORKSHARE:
	case EXEC_OMP_SECTIONS:
	case EXEC_OMP_SINGLE:
	case EXEC_OMP_TASK:
	case EXEC_OMP_TASKWAIT:
	case EXEC_OMP_WORKSHARE:
	  res = gfc_trans_omp_directive (code);
	  break;

	default:
	  internal_error ("gfc_trans_code(): Bad statement code");
	}

      gfc_set_backend_locus (&code->loc);

      if (res != NULL_TREE && ! IS_EMPTY_STMT (res))
	{
	  if (TREE_CODE (res) != STATEMENT_LIST)
	    SET_EXPR_LOCATION (res, input_location);
	    
	  /* Add the new statement to the block.  */
	  gfc_add_expr_to_block (&block, res);
	}
    }

  /* Return the finished block.  */
  return gfc_finish_block (&block);
}


/* Translate an executable statement with condition, cond.  The condition is
   used by gfc_trans_do to test for IO result conditions inside implied
   DO loops of READ and WRITE statements.  See build_dt in trans-io.c.  */

tree
gfc_trans_code_cond (gfc_code * code, tree cond)
{
  return trans_code (code, cond);
}

/* Translate an executable statement without condition.  */

tree
gfc_trans_code (gfc_code * code)
{
  return trans_code (code, NULL_TREE);
}


/* This function is called after a complete program unit has been parsed
   and resolved.  */

void
gfc_generate_code (gfc_namespace * ns)
{
  ompws_flags = 0;
  if (ns->is_block_data)
    {
      gfc_generate_block_data (ns);
      return;
    }

  gfc_generate_function_code (ns);
}


/* This function is called after a complete module has been parsed
   and resolved.  */

void
gfc_generate_module_code (gfc_namespace * ns)
{
  gfc_namespace *n;
  struct module_htab_entry *entry;

  gcc_assert (ns->proc_name->backend_decl == NULL);
  ns->proc_name->backend_decl
    = build_decl (ns->proc_name->declared_at.lb->location,
		  NAMESPACE_DECL, get_identifier (ns->proc_name->name),
		  void_type_node);
  entry = gfc_find_module (ns->proc_name->name);
  if (entry->namespace_decl)
    /* Buggy sourcecode, using a module before defining it?  */
    htab_empty (entry->decls);
  entry->namespace_decl = ns->proc_name->backend_decl;

  gfc_generate_module_vars (ns);

  /* We need to generate all module function prototypes first, to allow
     sibling calls.  */
  for (n = ns->contained; n; n = n->sibling)
    {
      gfc_entry_list *el;

      if (!n->proc_name)
        continue;

      gfc_create_function_decl (n, false);
      DECL_CONTEXT (n->proc_name->backend_decl) = ns->proc_name->backend_decl;
      gfc_module_add_decl (entry, n->proc_name->backend_decl);
      for (el = ns->entries; el; el = el->next)
	{
	  DECL_CONTEXT (el->sym->backend_decl) = ns->proc_name->backend_decl;
	  gfc_module_add_decl (entry, el->sym->backend_decl);
	}
    }

  for (n = ns->contained; n; n = n->sibling)
    {
      if (!n->proc_name)
        continue;

      gfc_generate_function_code (n);
    }
}


/* Initialize an init/cleanup block with existing code.  */

void
gfc_start_wrapped_block (gfc_wrapped_block* block, tree code)
{
  gcc_assert (block);

  block->init = NULL_TREE;
  block->code = code;
  block->cleanup = NULL_TREE;
}


/* Add a new pair of initializers/clean-up code.  */

void
gfc_add_init_cleanup (gfc_wrapped_block* block, tree init, tree cleanup)
{
  gcc_assert (block);

  /* The new pair of init/cleanup should be "wrapped around" the existing
     block of code, thus the initialization is added to the front and the
     cleanup to the back.  */
  add_expr_to_chain (&block->init, init, true);
  add_expr_to_chain (&block->cleanup, cleanup, false);
}


/* Finish up a wrapped block by building a corresponding try-finally expr.  */

tree
gfc_finish_wrapped_block (gfc_wrapped_block* block)
{
  tree result;

  gcc_assert (block);

  /* Build the final expression.  For this, just add init and body together,
     and put clean-up with that into a TRY_FINALLY_EXPR.  */
  result = block->init;
  add_expr_to_chain (&result, block->code, false);
  if (block->cleanup)
    result = build2_loc (input_location, TRY_FINALLY_EXPR, void_type_node,
			 result, block->cleanup);
  
  /* Clear the block.  */
  block->init = NULL_TREE;
  block->code = NULL_TREE;
  block->cleanup = NULL_TREE;

  return result;
}<|MERGE_RESOLUTION|>--- conflicted
+++ resolved
@@ -25,11 +25,7 @@
 #include "tree.h"
 #include "gimple.h"	/* For create_tmp_var_raw.  */
 #include "tree-iterator.h"
-<<<<<<< HEAD
-#include "toplev.h"	/* For internal_error.  */
-=======
 #include "diagnostic-core.h"  /* For internal_error.  */
->>>>>>> 155d23aa
 #include "defaults.h"
 #include "flags.h"
 #include "gfortran.h"
@@ -784,11 +780,7 @@
   else
     error = gfc_trans_runtime_error (true, NULL,
 				     "Attempting to allocate already allocated"
-<<<<<<< HEAD
-				     "variable");
-=======
 				     " variable");
->>>>>>> 155d23aa
 
   if (status != NULL_TREE && !integer_zerop (status))
     {
