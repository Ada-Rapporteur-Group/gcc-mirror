/* Code translation -- generate GCC trees from gfc_code.
   Copyright (C) 2002, 2003, 2004, 2005, 2006, 2007, 2008, 2009 Free
   Software Foundation, Inc.
   Contributed by Paul Brook

This file is part of GCC.

GCC is free software; you can redistribute it and/or modify it under
the terms of the GNU General Public License as published by the Free
Software Foundation; either version 3, or (at your option) any later
version.

GCC is distributed in the hope that it will be useful, but WITHOUT ANY
WARRANTY; without even the implied warranty of MERCHANTABILITY or
FITNESS FOR A PARTICULAR PURPOSE.  See the GNU General Public License
for more details.

You should have received a copy of the GNU General Public License
along with GCC; see the file COPYING3.  If not see
<http://www.gnu.org/licenses/>.  */

#include "config.h"
#include "system.h"
#include "coretypes.h"
#include "tree.h"
#include "gimple.h"
#include "tree-iterator.h"
#include "ggc.h"
#include "toplev.h"
#include "defaults.h"
#include "real.h"
#include "flags.h"
#include "gfortran.h"
#include "trans.h"
#include "trans-stmt.h"
#include "trans-array.h"
#include "trans-types.h"
#include "trans-const.h"

/* Naming convention for backend interface code:

   gfc_trans_*	translate gfc_code into STMT trees.

   gfc_conv_*	expression conversion

   gfc_get_*	get a backend tree representation of a decl or type  */

static gfc_file *gfc_current_backend_file;

const char gfc_msg_bounds[] = N_("Array bound mismatch");
const char gfc_msg_fault[] = N_("Array reference out of bounds");
const char gfc_msg_wrong_return[] = N_("Incorrect function return value");


/* Advance along TREE_CHAIN n times.  */

tree
gfc_advance_chain (tree t, int n)
{
  for (; n > 0; n--)
    {
      gcc_assert (t != NULL_TREE);
      t = TREE_CHAIN (t);
    }
  return t;
}


/* Wrap a node in a TREE_LIST node and add it to the end of a list.  */

tree
gfc_chainon_list (tree list, tree add)
{
  tree l;

  l = tree_cons (NULL_TREE, add, NULL_TREE);

  return chainon (list, l);
}


/* Strip off a legitimate source ending from the input
   string NAME of length LEN.  */

static inline void
remove_suffix (char *name, int len)
{
  int i;

  for (i = 2; i < 8 && len > i; i++)
    {
      if (name[len - i] == '.')
	{
	  name[len - i] = '\0';
	  break;
	}
    }
}


/* Creates a variable declaration with a given TYPE.  */

tree
gfc_create_var_np (tree type, const char *prefix)
{
  tree t;
  
  t = create_tmp_var_raw (type, prefix);

  /* No warnings for anonymous variables.  */
  if (prefix == NULL)
    TREE_NO_WARNING (t) = 1;

  return t;
}


/* Like above, but also adds it to the current scope.  */

tree
gfc_create_var (tree type, const char *prefix)
{
  tree tmp;

  tmp = gfc_create_var_np (type, prefix);

  pushdecl (tmp);

  return tmp;
}


/* If the expression is not constant, evaluate it now.  We assign the
   result of the expression to an artificially created variable VAR, and
   return a pointer to the VAR_DECL node for this variable.  */

tree
gfc_evaluate_now (tree expr, stmtblock_t * pblock)
{
  tree var;

  if (CONSTANT_CLASS_P (expr))
    return expr;

  var = gfc_create_var (TREE_TYPE (expr), NULL);
  gfc_add_modify (pblock, var, expr);

  return var;
}


/* Build a MODIFY_EXPR node and add it to a given statement block PBLOCK.  
   A MODIFY_EXPR is an assignment:
   LHS <- RHS.  */

void
gfc_add_modify (stmtblock_t * pblock, tree lhs, tree rhs)
{
  tree tmp;

#ifdef ENABLE_CHECKING
  /* Make sure that the types of the rhs and the lhs are the same
     for scalar assignments.  We should probably have something
     similar for aggregates, but right now removing that check just
     breaks everything.  */
  gcc_assert (TREE_TYPE (rhs) == TREE_TYPE (lhs)
	      || AGGREGATE_TYPE_P (TREE_TYPE (lhs)));
#endif

  tmp = fold_build2 (MODIFY_EXPR, void_type_node, lhs, rhs);
  gfc_add_expr_to_block (pblock, tmp);
}


/* Create a new scope/binding level and initialize a block.  Care must be
   taken when translating expressions as any temporaries will be placed in
   the innermost scope.  */

void
gfc_start_block (stmtblock_t * block)
{
  /* Start a new binding level.  */
  pushlevel (0);
  block->has_scope = 1;

  /* The block is empty.  */
  block->head = NULL_TREE;
}


/* Initialize a block without creating a new scope.  */

void
gfc_init_block (stmtblock_t * block)
{
  block->head = NULL_TREE;
  block->has_scope = 0;
}


/* Sometimes we create a scope but it turns out that we don't actually
   need it.  This function merges the scope of BLOCK with its parent.
   Only variable decls will be merged, you still need to add the code.  */

void
gfc_merge_block_scope (stmtblock_t * block)
{
  tree decl;
  tree next;

  gcc_assert (block->has_scope);
  block->has_scope = 0;

  /* Remember the decls in this scope.  */
  decl = getdecls ();
  poplevel (0, 0, 0);

  /* Add them to the parent scope.  */
  while (decl != NULL_TREE)
    {
      next = TREE_CHAIN (decl);
      TREE_CHAIN (decl) = NULL_TREE;

      pushdecl (decl);
      decl = next;
    }
}


/* Finish a scope containing a block of statements.  */

tree
gfc_finish_block (stmtblock_t * stmtblock)
{
  tree decl;
  tree expr;
  tree block;

  expr = stmtblock->head;
  if (!expr)
    expr = build_empty_stmt (input_location);

  stmtblock->head = NULL_TREE;

  if (stmtblock->has_scope)
    {
      decl = getdecls ();

      if (decl)
	{
	  block = poplevel (1, 0, 0);
	  expr = build3_v (BIND_EXPR, decl, expr, block);
	}
      else
	poplevel (0, 0, 0);
    }

  return expr;
}


/* Build an ADDR_EXPR and cast the result to TYPE.  If TYPE is NULL, the
   natural type is used.  */

tree
gfc_build_addr_expr (tree type, tree t)
{
  tree base_type = TREE_TYPE (t);
  tree natural_type;

  if (type && POINTER_TYPE_P (type)
      && TREE_CODE (base_type) == ARRAY_TYPE
      && TYPE_MAIN_VARIANT (TREE_TYPE (type))
	 == TYPE_MAIN_VARIANT (TREE_TYPE (base_type)))
    {
      tree min_val = size_zero_node;
      tree type_domain = TYPE_DOMAIN (base_type);
      if (type_domain && TYPE_MIN_VALUE (type_domain))
        min_val = TYPE_MIN_VALUE (type_domain);
      t = fold (build4 (ARRAY_REF, TREE_TYPE (type),
			t, min_val, NULL_TREE, NULL_TREE));
      natural_type = type;
    }
  else
    natural_type = build_pointer_type (base_type);

  if (TREE_CODE (t) == INDIRECT_REF)
    {
      if (!type)
	type = natural_type;
      t = TREE_OPERAND (t, 0);
      natural_type = TREE_TYPE (t);
    }
  else
    {
      tree base = get_base_address (t);
      if (base && DECL_P (base))
        TREE_ADDRESSABLE (base) = 1;
      t = fold_build1 (ADDR_EXPR, natural_type, t);
    }

  if (type && natural_type != type)
    t = convert (type, t);

  return t;
}


/* Build an ARRAY_REF with its natural type.  */

tree
gfc_build_array_ref (tree base, tree offset, tree decl)
{
  tree type = TREE_TYPE (base);
  tree tmp;

  gcc_assert (TREE_CODE (type) == ARRAY_TYPE);
  type = TREE_TYPE (type);

  if (DECL_P (base))
    TREE_ADDRESSABLE (base) = 1;

  /* Strip NON_LVALUE_EXPR nodes.  */
  STRIP_TYPE_NOPS (offset);

  /* If the array reference is to a pointer, whose target contains a
     subreference, use the span that is stored with the backend decl
     and reference the element with pointer arithmetic.  */
  if (decl && (TREE_CODE (decl) == FIELD_DECL
		 || TREE_CODE (decl) == VAR_DECL
		 || TREE_CODE (decl) == PARM_DECL)
	&& GFC_DECL_SUBREF_ARRAY_P (decl)
	&& !integer_zerop (GFC_DECL_SPAN(decl)))
    {
      offset = fold_build2 (MULT_EXPR, gfc_array_index_type,
			    offset, GFC_DECL_SPAN(decl));
      tmp = gfc_build_addr_expr (pvoid_type_node, base);
      tmp = fold_build2 (POINTER_PLUS_EXPR, pvoid_type_node,
			 tmp, fold_convert (sizetype, offset));
      tmp = fold_convert (build_pointer_type (type), tmp);
      if (!TYPE_STRING_FLAG (type))
	tmp = build_fold_indirect_ref_loc (input_location, tmp);
      return tmp;
    }
  else
    /* Otherwise use a straightforward array reference.  */
    return build4 (ARRAY_REF, type, base, offset, NULL_TREE, NULL_TREE);
}


/* Generate a call to print a runtime error possibly including multiple
   arguments and a locus.  */

tree
gfc_trans_runtime_error (bool error, locus* where, const char* msgid, ...)
{
  va_list ap;

  va_start (ap, msgid);
  return gfc_trans_runtime_error_vararg (error, where, msgid, ap);
}

tree
gfc_trans_runtime_error_vararg (bool error, locus* where, const char* msgid,
				va_list ap)
{
  stmtblock_t block;
  tree tmp;
  tree arg, arg2;
  tree *argarray;
  tree fntype;
  char *message;
  const char *p;
  int line, nargs, i;

  /* Compute the number of extra arguments from the format string.  */
  for (p = msgid, nargs = 0; *p; p++)
    if (*p == '%')
      {
	p++;
	if (*p != '%')
	  nargs++;
      }

  /* The code to generate the error.  */
  gfc_start_block (&block);

  if (where)
    {
      line = LOCATION_LINE (where->lb->location);
      asprintf (&message, "At line %d of file %s",  line,
		where->lb->file->filename);
    }
  else
    asprintf (&message, "In file '%s', around line %d",
	      gfc_source_file, input_line + 1);

  arg = gfc_build_addr_expr (pchar_type_node,
			     gfc_build_localized_cstring_const (message));
  gfc_free(message);
  
  asprintf (&message, "%s", _(msgid));
  arg2 = gfc_build_addr_expr (pchar_type_node,
			      gfc_build_localized_cstring_const (message));
  gfc_free(message);

  /* Build the argument array.  */
  argarray = (tree *) alloca (sizeof (tree) * (nargs + 2));
  argarray[0] = arg;
  argarray[1] = arg2;
  for (i = 0; i < nargs; i++)
    argarray[2 + i] = va_arg (ap, tree);
  va_end (ap);
  
  /* Build the function call to runtime_(warning,error)_at; because of the
     variable number of arguments, we can't use build_call_expr_loc dinput_location,
     irectly.  */
  if (error)
    fntype = TREE_TYPE (gfor_fndecl_runtime_error_at);
  else
    fntype = TREE_TYPE (gfor_fndecl_runtime_warning_at);

  tmp = fold_builtin_call_array (input_location, TREE_TYPE (fntype),
				 fold_build1 (ADDR_EXPR,
					      build_pointer_type (fntype),
					      error
					      ? gfor_fndecl_runtime_error_at
					      : gfor_fndecl_runtime_warning_at),
				 nargs + 2, argarray);
  gfc_add_expr_to_block (&block, tmp);

  return gfc_finish_block (&block);
}


/* Generate a runtime error if COND is true.  */

void
gfc_trans_runtime_check (bool error, bool once, tree cond, stmtblock_t * pblock,
			 locus * where, const char * msgid, ...)
{
  va_list ap;
  stmtblock_t block;
  tree body;
  tree tmp;
  tree tmpvar = NULL;

  if (integer_zerop (cond))
    return;

  if (once)
    {
       tmpvar = gfc_create_var (boolean_type_node, "print_warning");
       TREE_STATIC (tmpvar) = 1;
       DECL_INITIAL (tmpvar) = boolean_true_node;
       gfc_add_expr_to_block (pblock, tmpvar);
    }

  gfc_start_block (&block);

  /* The code to generate the error.  */
  va_start (ap, msgid);
  gfc_add_expr_to_block (&block,
			 gfc_trans_runtime_error_vararg (error, where,
							 msgid, ap));

  if (once)
    gfc_add_modify (&block, tmpvar, boolean_false_node);

  body = gfc_finish_block (&block);

  if (integer_onep (cond))
    {
      gfc_add_expr_to_block (pblock, body);
    }
  else
    {
      /* Tell the compiler that this isn't likely.  */
      if (once)
	cond = fold_build2 (TRUTH_AND_EXPR, long_integer_type_node, tmpvar,
			    cond);
      else
	cond = fold_convert (long_integer_type_node, cond);

      tmp = build_int_cst (long_integer_type_node, 0);
      cond = build_call_expr_loc (input_location,
			      built_in_decls[BUILT_IN_EXPECT], 2, cond, tmp);
      cond = fold_convert (boolean_type_node, cond);

      tmp = build3_v (COND_EXPR, cond, body, build_empty_stmt (input_location));
      gfc_add_expr_to_block (pblock, tmp);
    }
}


/* Call malloc to allocate size bytes of memory, with special conditions:
      + if size < 0, generate a runtime error,
      + if size == 0, return a malloced area of size 1,
      + if malloc returns NULL, issue a runtime error.  */
tree
gfc_call_malloc (stmtblock_t * block, tree type, tree size)
{
  tree tmp, msg, negative, malloc_result, null_result, res;
  stmtblock_t block2;

  size = gfc_evaluate_now (size, block);

  if (TREE_TYPE (size) != TREE_TYPE (size_type_node))
    size = fold_convert (size_type_node, size);

  /* Create a variable to hold the result.  */
  res = gfc_create_var (pvoid_type_node, NULL);

  /* size < 0 ?  */
  negative = fold_build2 (LT_EXPR, boolean_type_node, size,
			  build_int_cst (size_type_node, 0));
  msg = gfc_build_addr_expr (pchar_type_node, gfc_build_localized_cstring_const
      ("Attempt to allocate a negative amount of memory."));
  tmp = fold_build3 (COND_EXPR, void_type_node, negative,
		     build_call_expr_loc (input_location,
				      gfor_fndecl_runtime_error, 1, msg),
		     build_empty_stmt (input_location));
  gfc_add_expr_to_block (block, tmp);

  /* Call malloc and check the result.  */
  gfc_start_block (&block2);

  size = fold_build2 (MAX_EXPR, size_type_node, size,
		      build_int_cst (size_type_node, 1));

  gfc_add_modify (&block2, res,
		  build_call_expr_loc (input_location,
				   built_in_decls[BUILT_IN_MALLOC], 1,
		       size));
  null_result = fold_build2 (EQ_EXPR, boolean_type_node, res,
			     build_int_cst (pvoid_type_node, 0));
  msg = gfc_build_addr_expr (pchar_type_node, gfc_build_localized_cstring_const
      ("Memory allocation failed"));
  tmp = fold_build3 (COND_EXPR, void_type_node, null_result,
		     build_call_expr_loc (input_location,
				      gfor_fndecl_os_error, 1, msg),
		     build_empty_stmt (input_location));
  gfc_add_expr_to_block (&block2, tmp);
  malloc_result = gfc_finish_block (&block2);

  gfc_add_expr_to_block (block, malloc_result);

  if (type != NULL)
    res = fold_convert (type, res);
  return res;
}

/* Allocate memory, using an optional status argument.
 
   This function follows the following pseudo-code:

    void *
    allocate (size_t size, integer_type* stat)
    {
      void *newmem;
    
      if (stat)
	*stat = 0;

      // The only time this can happen is the size wraps around.
      if (size < 0)
      {
	if (stat)
	{
	  *stat = LIBERROR_ALLOCATION;
	  newmem = NULL;
	}
	else
	  runtime_error ("Attempt to allocate negative amount of memory. "
			 "Possible integer overflow");
      }
      else
      {
	newmem = malloc (MAX (size, 1));
	if (newmem == NULL)
	{
	  if (stat)
	    *stat = LIBERROR_ALLOCATION;
	  else
	    runtime_error ("Out of memory");
	}
      }

      return newmem;
    }  */
tree
gfc_allocate_with_status (stmtblock_t * block, tree size, tree status)
{
  stmtblock_t alloc_block;
  tree res, tmp, error, msg, cond;
  tree status_type = status ? TREE_TYPE (TREE_TYPE (status)) : NULL_TREE;

  /* Evaluate size only once, and make sure it has the right type.  */
  size = gfc_evaluate_now (size, block);
  if (TREE_TYPE (size) != TREE_TYPE (size_type_node))
    size = fold_convert (size_type_node, size);

  /* Create a variable to hold the result.  */
  res = gfc_create_var (pvoid_type_node, NULL);

  /* Set the optional status variable to zero.  */
  if (status != NULL_TREE && !integer_zerop (status))
    {
      tmp = fold_build2 (MODIFY_EXPR, status_type,
			 fold_build1 (INDIRECT_REF, status_type, status),
			 build_int_cst (status_type, 0));
      tmp = fold_build3 (COND_EXPR, void_type_node,
			 fold_build2 (NE_EXPR, boolean_type_node, status,
				      build_int_cst (TREE_TYPE (status), 0)),
<<<<<<< HEAD
			 tmp, build_empty_stmt ());
=======
			 tmp, build_empty_stmt (input_location));
>>>>>>> 42a9ba1d
      gfc_add_expr_to_block (block, tmp);
    }

  /* Generate the block of code handling (size < 0).  */
  msg = gfc_build_addr_expr (pchar_type_node, gfc_build_localized_cstring_const
			("Attempt to allocate negative amount of memory. "
			 "Possible integer overflow"));
  error = build_call_expr_loc (input_location,
			   gfor_fndecl_runtime_error, 1, msg);

  if (status != NULL_TREE && !integer_zerop (status))
    {
      /* Set the status variable if it's present.  */
      stmtblock_t set_status_block;

      gfc_start_block (&set_status_block);
      gfc_add_modify (&set_status_block,
		      fold_build1 (INDIRECT_REF, status_type, status),
			   build_int_cst (status_type, LIBERROR_ALLOCATION));
      gfc_add_modify (&set_status_block, res,
			   build_int_cst (pvoid_type_node, 0));

      tmp = fold_build2 (EQ_EXPR, boolean_type_node, status,
			 build_int_cst (TREE_TYPE (status), 0));
      error = fold_build3 (COND_EXPR, void_type_node, tmp, error,
			   gfc_finish_block (&set_status_block));
    }

  /* The allocation itself.  */
  gfc_start_block (&alloc_block);
  gfc_add_modify (&alloc_block, res,
		  build_call_expr_loc (input_location,
				   built_in_decls[BUILT_IN_MALLOC], 1,
					fold_build2 (MAX_EXPR, size_type_node,
						     size,
						     build_int_cst (size_type_node, 1))));

  msg = gfc_build_addr_expr (pchar_type_node, gfc_build_localized_cstring_const
						("Out of memory"));
  tmp = build_call_expr_loc (input_location,
			 gfor_fndecl_os_error, 1, msg);

  if (status != NULL_TREE && !integer_zerop (status))
    {
      /* Set the status variable if it's present.  */
      tree tmp2;

      cond = fold_build2 (EQ_EXPR, boolean_type_node, status,
			  build_int_cst (TREE_TYPE (status), 0));
      tmp2 = fold_build2 (MODIFY_EXPR, status_type,
			  fold_build1 (INDIRECT_REF, status_type, status),
			  build_int_cst (status_type, LIBERROR_ALLOCATION));
      tmp = fold_build3 (COND_EXPR, void_type_node, cond, tmp,
			 tmp2);
    }

  tmp = fold_build3 (COND_EXPR, void_type_node,
		     fold_build2 (EQ_EXPR, boolean_type_node, res,
				  build_int_cst (pvoid_type_node, 0)),
		     tmp, build_empty_stmt (input_location));
  gfc_add_expr_to_block (&alloc_block, tmp);

  cond = fold_build2 (LT_EXPR, boolean_type_node, size,
		      build_int_cst (TREE_TYPE (size), 0));
  tmp = fold_build3 (COND_EXPR, void_type_node, cond, error,
		     gfc_finish_block (&alloc_block));
  gfc_add_expr_to_block (block, tmp);

  return res;
}


/* Generate code for an ALLOCATE statement when the argument is an
   allocatable array.  If the array is currently allocated, it is an
   error to allocate it again.
 
   This function follows the following pseudo-code:
  
    void *
    allocate_array (void *mem, size_t size, integer_type *stat)
    {
      if (mem == NULL)
	return allocate (size, stat);
      else
      {
	if (stat)
	{
	  free (mem);
	  mem = allocate (size, stat);
	  *stat = LIBERROR_ALLOCATION;
	  return mem;
	}
	else
	  runtime_error ("Attempting to allocate already allocated array");
    }
    
    expr must be set to the original expression being allocated for its locus
    and variable name in case a runtime error has to be printed.  */
tree
gfc_allocate_array_with_status (stmtblock_t * block, tree mem, tree size,
				tree status, gfc_expr* expr)
{
  stmtblock_t alloc_block;
  tree res, tmp, null_mem, alloc, error;
  tree type = TREE_TYPE (mem);

  if (TREE_TYPE (size) != TREE_TYPE (size_type_node))
    size = fold_convert (size_type_node, size);

  /* Create a variable to hold the result.  */
  res = gfc_create_var (pvoid_type_node, NULL);
  null_mem = fold_build2 (EQ_EXPR, boolean_type_node, mem,
			  build_int_cst (type, 0));

  /* If mem is NULL, we call gfc_allocate_with_status.  */
  gfc_start_block (&alloc_block);
  tmp = gfc_allocate_with_status (&alloc_block, size, status);
  gfc_add_modify (&alloc_block, res, fold_convert (type, tmp));
  alloc = gfc_finish_block (&alloc_block);

  /* Otherwise, we issue a runtime error or set the status variable.  */
  if (expr)
    {
      tree varname;

      gcc_assert (expr->expr_type == EXPR_VARIABLE && expr->symtree);
      varname = gfc_build_cstring_const (expr->symtree->name);
      varname = gfc_build_addr_expr (pchar_type_node, varname);

      error = gfc_trans_runtime_error (true, &expr->where,
				       "Attempting to allocate already"
				       " allocated array '%s'",
				       varname);
    }
  else
    error = gfc_trans_runtime_error (true, NULL,
				     "Attempting to allocate already allocated"
				     "array");

  if (status != NULL_TREE && !integer_zerop (status))
    {
      tree status_type = TREE_TYPE (TREE_TYPE (status));
      stmtblock_t set_status_block;

      gfc_start_block (&set_status_block);
      tmp = build_call_expr_loc (input_location,
			     built_in_decls[BUILT_IN_FREE], 1,
			     fold_convert (pvoid_type_node, mem));
      gfc_add_expr_to_block (&set_status_block, tmp);

      tmp = gfc_allocate_with_status (&set_status_block, size, status);
      gfc_add_modify (&set_status_block, res, fold_convert (type, tmp));

      gfc_add_modify (&set_status_block,
			   fold_build1 (INDIRECT_REF, status_type, status),
			   build_int_cst (status_type, LIBERROR_ALLOCATION));

      tmp = fold_build2 (EQ_EXPR, boolean_type_node, status,
			 build_int_cst (status_type, 0));
      error = fold_build3 (COND_EXPR, void_type_node, tmp, error,
			   gfc_finish_block (&set_status_block));
    }

  tmp = fold_build3 (COND_EXPR, void_type_node, null_mem, alloc, error);
  gfc_add_expr_to_block (block, tmp);

  return res;
}


/* Free a given variable, if it's not NULL.  */
tree
gfc_call_free (tree var)
{
  stmtblock_t block;
  tree tmp, cond, call;

  if (TREE_TYPE (var) != TREE_TYPE (pvoid_type_node))
    var = fold_convert (pvoid_type_node, var);

  gfc_start_block (&block);
  var = gfc_evaluate_now (var, &block);
  cond = fold_build2 (NE_EXPR, boolean_type_node, var,
		      build_int_cst (pvoid_type_node, 0));
  call = build_call_expr_loc (input_location,
			  built_in_decls[BUILT_IN_FREE], 1, var);
  tmp = fold_build3 (COND_EXPR, void_type_node, cond, call,
		     build_empty_stmt (input_location));
  gfc_add_expr_to_block (&block, tmp);

  return gfc_finish_block (&block);
}



/* User-deallocate; we emit the code directly from the front-end, and the
   logic is the same as the previous library function:

    void
    deallocate (void *pointer, GFC_INTEGER_4 * stat)
    {
      if (!pointer)
	{
	  if (stat)
	    *stat = 1;
	  else
	    runtime_error ("Attempt to DEALLOCATE unallocated memory.");
	}
      else
	{
	  free (pointer);
	  if (stat)
	    *stat = 0;
	}
    }

   In this front-end version, status doesn't have to be GFC_INTEGER_4.
   Moreover, if CAN_FAIL is true, then we will not emit a runtime error,
   even when no status variable is passed to us (this is used for
   unconditional deallocation generated by the front-end at end of
   each procedure).
   
   If a runtime-message is possible, `expr' must point to the original
   expression being deallocated for its locus and variable name.  */
tree
gfc_deallocate_with_status (tree pointer, tree status, bool can_fail,
			    gfc_expr* expr)
{
  stmtblock_t null, non_null;
  tree cond, tmp, error;

  cond = fold_build2 (EQ_EXPR, boolean_type_node, pointer,
		      build_int_cst (TREE_TYPE (pointer), 0));

  /* When POINTER is NULL, we set STATUS to 1 if it's present, otherwise
     we emit a runtime error.  */
  gfc_start_block (&null);
  if (!can_fail)
    {
      tree varname;

      gcc_assert (expr && expr->expr_type == EXPR_VARIABLE && expr->symtree);

      varname = gfc_build_cstring_const (expr->symtree->name);
      varname = gfc_build_addr_expr (pchar_type_node, varname);

      error = gfc_trans_runtime_error (true, &expr->where,
				       "Attempt to DEALLOCATE unallocated '%s'",
				       varname);
    }
  else
    error = build_empty_stmt (input_location);

  if (status != NULL_TREE && !integer_zerop (status))
    {
      tree status_type = TREE_TYPE (TREE_TYPE (status));
      tree cond2;

      cond2 = fold_build2 (NE_EXPR, boolean_type_node, status,
			   build_int_cst (TREE_TYPE (status), 0));
      tmp = fold_build2 (MODIFY_EXPR, status_type,
			 fold_build1 (INDIRECT_REF, status_type, status),
			 build_int_cst (status_type, 1));
      error = fold_build3 (COND_EXPR, void_type_node, cond2, tmp, error);
    }

  gfc_add_expr_to_block (&null, error);

  /* When POINTER is not NULL, we free it.  */
  gfc_start_block (&non_null);
  tmp = build_call_expr_loc (input_location,
			 built_in_decls[BUILT_IN_FREE], 1,
			 fold_convert (pvoid_type_node, pointer));
  gfc_add_expr_to_block (&non_null, tmp);

  if (status != NULL_TREE && !integer_zerop (status))
    {
      /* We set STATUS to zero if it is present.  */
      tree status_type = TREE_TYPE (TREE_TYPE (status));
      tree cond2;

      cond2 = fold_build2 (NE_EXPR, boolean_type_node, status,
			   build_int_cst (TREE_TYPE (status), 0));
      tmp = fold_build2 (MODIFY_EXPR, status_type,
			 fold_build1 (INDIRECT_REF, status_type, status),
			 build_int_cst (status_type, 0));
      tmp = fold_build3 (COND_EXPR, void_type_node, cond2, tmp,
			 build_empty_stmt (input_location));
      gfc_add_expr_to_block (&non_null, tmp);
    }

  return fold_build3 (COND_EXPR, void_type_node, cond,
		      gfc_finish_block (&null), gfc_finish_block (&non_null));
}


/* Reallocate MEM so it has SIZE bytes of data.  This behaves like the
   following pseudo-code:

void *
internal_realloc (void *mem, size_t size)
{
  if (size < 0)
    runtime_error ("Attempt to allocate a negative amount of memory.");
  res = realloc (mem, size);
  if (!res && size != 0)
    _gfortran_os_error ("Out of memory");

  if (size == 0)
    return NULL;

  return res;
}  */
tree
gfc_call_realloc (stmtblock_t * block, tree mem, tree size)
{
  tree msg, res, negative, nonzero, zero, null_result, tmp;
  tree type = TREE_TYPE (mem);

  size = gfc_evaluate_now (size, block);

  if (TREE_TYPE (size) != TREE_TYPE (size_type_node))
    size = fold_convert (size_type_node, size);

  /* Create a variable to hold the result.  */
  res = gfc_create_var (type, NULL);

  /* size < 0 ?  */
  negative = fold_build2 (LT_EXPR, boolean_type_node, size,
			  build_int_cst (size_type_node, 0));
  msg = gfc_build_addr_expr (pchar_type_node, gfc_build_localized_cstring_const
      ("Attempt to allocate a negative amount of memory."));
  tmp = fold_build3 (COND_EXPR, void_type_node, negative,
		     build_call_expr_loc (input_location,
				      gfor_fndecl_runtime_error, 1, msg),
		     build_empty_stmt (input_location));
  gfc_add_expr_to_block (block, tmp);

  /* Call realloc and check the result.  */
  tmp = build_call_expr_loc (input_location,
			 built_in_decls[BUILT_IN_REALLOC], 2,
			 fold_convert (pvoid_type_node, mem), size);
  gfc_add_modify (block, res, fold_convert (type, tmp));
  null_result = fold_build2 (EQ_EXPR, boolean_type_node, res,
			     build_int_cst (pvoid_type_node, 0));
  nonzero = fold_build2 (NE_EXPR, boolean_type_node, size,
			 build_int_cst (size_type_node, 0));
  null_result = fold_build2 (TRUTH_AND_EXPR, boolean_type_node, null_result,
			     nonzero);
  msg = gfc_build_addr_expr (pchar_type_node, gfc_build_localized_cstring_const
						("Out of memory"));
  tmp = fold_build3 (COND_EXPR, void_type_node, null_result,
		     build_call_expr_loc (input_location,
				      gfor_fndecl_os_error, 1, msg),
		     build_empty_stmt (input_location));
  gfc_add_expr_to_block (block, tmp);

  /* if (size == 0) then the result is NULL.  */
  tmp = fold_build2 (MODIFY_EXPR, type, res, build_int_cst (type, 0));
  zero = fold_build1 (TRUTH_NOT_EXPR, boolean_type_node, nonzero);
  tmp = fold_build3 (COND_EXPR, void_type_node, zero, tmp,
		     build_empty_stmt (input_location));
  gfc_add_expr_to_block (block, tmp);

  return res;
}

/* Add a statement to a block.  */

void
gfc_add_expr_to_block (stmtblock_t * block, tree expr)
{
  gcc_assert (block);

  if (expr == NULL_TREE || IS_EMPTY_STMT (expr))
    return;

  if (block->head)
    {
      if (TREE_CODE (block->head) != STATEMENT_LIST)
	{
	  tree tmp;

	  tmp = block->head;
	  block->head = NULL_TREE;
	  append_to_statement_list (tmp, &block->head);
	}
      append_to_statement_list (expr, &block->head);
    }
  else
    /* Don't bother creating a list if we only have a single statement.  */
    block->head = expr;
}


/* Add a block the end of a block.  */

void
gfc_add_block_to_block (stmtblock_t * block, stmtblock_t * append)
{
  gcc_assert (append);
  gcc_assert (!append->has_scope);

  gfc_add_expr_to_block (block, append->head);
  append->head = NULL_TREE;
}


/* Get the current locus.  The structure may not be complete, and should
   only be used with gfc_set_backend_locus.  */

void
gfc_get_backend_locus (locus * loc)
{
  loc->lb = XCNEW (gfc_linebuf);
  loc->lb->location = input_location;
  loc->lb->file = gfc_current_backend_file;
}


/* Set the current locus.  */

void
gfc_set_backend_locus (locus * loc)
{
  gfc_current_backend_file = loc->lb->file;
  input_location = loc->lb->location;
}


/* Translate an executable statement.  */

tree
gfc_trans_code (gfc_code * code)
{
  stmtblock_t block;
  tree res;

  if (!code)
    return build_empty_stmt (input_location);

  gfc_start_block (&block);

  /* Translate statements one by one into GENERIC trees until we reach
     the end of this gfc_code branch.  */
  for (; code; code = code->next)
    {
      if (code->here != 0)
	{
	  res = gfc_trans_label_here (code);
	  gfc_add_expr_to_block (&block, res);
	}

      switch (code->op)
	{
	case EXEC_NOP:
	case EXEC_END_BLOCK:
<<<<<<< HEAD
=======
	case EXEC_END_PROCEDURE:
>>>>>>> 42a9ba1d
	  res = NULL_TREE;
	  break;

	case EXEC_ASSIGN:
	  res = gfc_trans_assign (code);
	  break;

        case EXEC_LABEL_ASSIGN:
          res = gfc_trans_label_assign (code);
          break;

	case EXEC_POINTER_ASSIGN:
	  res = gfc_trans_pointer_assign (code);
	  break;

	case EXEC_INIT_ASSIGN:
	  res = gfc_trans_init_assign (code);
	  break;

	case EXEC_CONTINUE:
	  res = NULL_TREE;
	  break;

	case EXEC_CYCLE:
	  res = gfc_trans_cycle (code);
	  break;

	case EXEC_EXIT:
	  res = gfc_trans_exit (code);
	  break;

	case EXEC_GOTO:
	  res = gfc_trans_goto (code);
	  break;

	case EXEC_ENTRY:
	  res = gfc_trans_entry (code);
	  break;

	case EXEC_PAUSE:
	  res = gfc_trans_pause (code);
	  break;

	case EXEC_STOP:
	  res = gfc_trans_stop (code);
	  break;

	case EXEC_CALL:
	  /* For MVBITS we've got the special exception that we need a
	     dependency check, too.  */
	  {
	    bool is_mvbits = false;
	    if (code->resolved_isym
		&& code->resolved_isym->id == GFC_ISYM_MVBITS)
	      is_mvbits = true;
<<<<<<< HEAD
	    res = gfc_trans_call (code, is_mvbits);
	  }
=======
	    res = gfc_trans_call (code, is_mvbits, NULL_TREE,
				  NULL_TREE, false);
	  }
	  break;

	case EXEC_CALL_PPC:
	  res = gfc_trans_call (code, false, NULL_TREE,
				NULL_TREE, false);
>>>>>>> 42a9ba1d
	  break;

	case EXEC_ASSIGN_CALL:
	  res = gfc_trans_call (code, true, NULL_TREE,
				NULL_TREE, false);
	  break;

	case EXEC_RETURN:
	  res = gfc_trans_return (code);
	  break;

	case EXEC_IF:
	  res = gfc_trans_if (code);
	  break;

	case EXEC_ARITHMETIC_IF:
	  res = gfc_trans_arithmetic_if (code);
	  break;

	case EXEC_DO:
	  res = gfc_trans_do (code);
	  break;

	case EXEC_DO_WHILE:
	  res = gfc_trans_do_while (code);
	  break;

	case EXEC_SELECT:
	  res = gfc_trans_select (code);
	  break;

	case EXEC_FLUSH:
	  res = gfc_trans_flush (code);
	  break;

	case EXEC_FORALL:
	  res = gfc_trans_forall (code);
	  break;

	case EXEC_WHERE:
	  res = gfc_trans_where (code);
	  break;

	case EXEC_ALLOCATE:
	  res = gfc_trans_allocate (code);
	  break;

	case EXEC_DEALLOCATE:
	  res = gfc_trans_deallocate (code);
	  break;

	case EXEC_OPEN:
	  res = gfc_trans_open (code);
	  break;

	case EXEC_CLOSE:
	  res = gfc_trans_close (code);
	  break;

	case EXEC_READ:
	  res = gfc_trans_read (code);
	  break;

	case EXEC_WRITE:
	  res = gfc_trans_write (code);
	  break;

	case EXEC_IOLENGTH:
	  res = gfc_trans_iolength (code);
	  break;

	case EXEC_BACKSPACE:
	  res = gfc_trans_backspace (code);
	  break;

	case EXEC_ENDFILE:
	  res = gfc_trans_endfile (code);
	  break;

	case EXEC_INQUIRE:
	  res = gfc_trans_inquire (code);
	  break;

	case EXEC_WAIT:
	  res = gfc_trans_wait (code);
	  break;

	case EXEC_REWIND:
	  res = gfc_trans_rewind (code);
	  break;

	case EXEC_TRANSFER:
	  res = gfc_trans_transfer (code);
	  break;

	case EXEC_DT_END:
	  res = gfc_trans_dt_end (code);
	  break;

	case EXEC_OMP_ATOMIC:
	case EXEC_OMP_BARRIER:
	case EXEC_OMP_CRITICAL:
	case EXEC_OMP_DO:
	case EXEC_OMP_FLUSH:
	case EXEC_OMP_MASTER:
	case EXEC_OMP_ORDERED:
	case EXEC_OMP_PARALLEL:
	case EXEC_OMP_PARALLEL_DO:
	case EXEC_OMP_PARALLEL_SECTIONS:
	case EXEC_OMP_PARALLEL_WORKSHARE:
	case EXEC_OMP_SECTIONS:
	case EXEC_OMP_SINGLE:
	case EXEC_OMP_TASK:
	case EXEC_OMP_TASKWAIT:
	case EXEC_OMP_WORKSHARE:
	  res = gfc_trans_omp_directive (code);
	  break;

	default:
	  internal_error ("gfc_trans_code(): Bad statement code");
	}

      gfc_set_backend_locus (&code->loc);

      if (res != NULL_TREE && ! IS_EMPTY_STMT (res))
	{
	  if (TREE_CODE (res) == STATEMENT_LIST)
	    tree_annotate_all_with_location (&res, input_location);
	  else
	    SET_EXPR_LOCATION (res, input_location);
	    
	  /* Add the new statement to the block.  */
	  gfc_add_expr_to_block (&block, res);
	}
    }

  /* Return the finished block.  */
  return gfc_finish_block (&block);
}


/* This function is called after a complete program unit has been parsed
   and resolved.  */

void
gfc_generate_code (gfc_namespace * ns)
{
  ompws_flags = 0;
  if (ns->is_block_data)
    {
      gfc_generate_block_data (ns);
      return;
    }

  gfc_generate_function_code (ns);
}


/* This function is called after a complete module has been parsed
   and resolved.  */

void
gfc_generate_module_code (gfc_namespace * ns)
{
  gfc_namespace *n;
  struct module_htab_entry *entry;

  gcc_assert (ns->proc_name->backend_decl == NULL);
  ns->proc_name->backend_decl
    = build_decl (ns->proc_name->declared_at.lb->location,
		  NAMESPACE_DECL, get_identifier (ns->proc_name->name),
		  void_type_node);
  entry = gfc_find_module (ns->proc_name->name);
  if (entry->namespace_decl)
    /* Buggy sourcecode, using a module before defining it?  */
    htab_empty (entry->decls);
  entry->namespace_decl = ns->proc_name->backend_decl;

  gfc_generate_module_vars (ns);

  /* We need to generate all module function prototypes first, to allow
     sibling calls.  */
  for (n = ns->contained; n; n = n->sibling)
    {
      gfc_entry_list *el;

      if (!n->proc_name)
        continue;

      gfc_create_function_decl (n);
      gcc_assert (DECL_CONTEXT (n->proc_name->backend_decl) == NULL_TREE);
      DECL_CONTEXT (n->proc_name->backend_decl) = ns->proc_name->backend_decl;
      gfc_module_add_decl (entry, n->proc_name->backend_decl);
      for (el = ns->entries; el; el = el->next)
	{
	  gcc_assert (DECL_CONTEXT (el->sym->backend_decl) == NULL_TREE);
	  DECL_CONTEXT (el->sym->backend_decl) = ns->proc_name->backend_decl;
	  gfc_module_add_decl (entry, el->sym->backend_decl);
	}
    }

  for (n = ns->contained; n; n = n->sibling)
    {
      if (!n->proc_name)
        continue;

      gfc_generate_function_code (n);
    }
}
<|MERGE_RESOLUTION|>--- conflicted
+++ resolved
@@ -612,11 +612,7 @@
       tmp = fold_build3 (COND_EXPR, void_type_node,
 			 fold_build2 (NE_EXPR, boolean_type_node, status,
 				      build_int_cst (TREE_TYPE (status), 0)),
-<<<<<<< HEAD
-			 tmp, build_empty_stmt ());
-=======
 			 tmp, build_empty_stmt (input_location));
->>>>>>> 42a9ba1d
       gfc_add_expr_to_block (block, tmp);
     }
 
@@ -1074,10 +1070,7 @@
 	{
 	case EXEC_NOP:
 	case EXEC_END_BLOCK:
-<<<<<<< HEAD
-=======
 	case EXEC_END_PROCEDURE:
->>>>>>> 42a9ba1d
 	  res = NULL_TREE;
 	  break;
 
@@ -1133,10 +1126,6 @@
 	    if (code->resolved_isym
 		&& code->resolved_isym->id == GFC_ISYM_MVBITS)
 	      is_mvbits = true;
-<<<<<<< HEAD
-	    res = gfc_trans_call (code, is_mvbits);
-	  }
-=======
 	    res = gfc_trans_call (code, is_mvbits, NULL_TREE,
 				  NULL_TREE, false);
 	  }
@@ -1145,7 +1134,6 @@
 	case EXEC_CALL_PPC:
 	  res = gfc_trans_call (code, false, NULL_TREE,
 				NULL_TREE, false);
->>>>>>> 42a9ba1d
 	  break;
 
 	case EXEC_ASSIGN_CALL:
