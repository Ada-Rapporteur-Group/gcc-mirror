--- conflicted
+++ resolved
@@ -238,11 +238,7 @@
     sorry ("-fexcess-precision=standard for Fortran");
   flag_excess_precision_cmdline = EXCESS_PRECISION_FAST;
 
-<<<<<<< HEAD
-  /* Issue an error if -fwhole-program was used.  */
-=======
   /* Whole program needs whole file mode.  */
->>>>>>> 42a9ba1d
   if (flag_whole_program)
     gfc_option.flag_whole_file = 1;
 
@@ -252,10 +248,6 @@
 
   if (flag_compare_debug)
     gfc_option.dump_parse_tree = 0;
-
-  /* -fbounds-check is equivalent to -fcheck=bounds */
-  if (flag_bounds_check)
-    gfc_option.rtcheck |= GFC_RTCHECK_BOUNDS;
 
   /* Verify the input file name.  */
   if (!filename || strcmp (filename, "-") == 0)
@@ -482,18 +474,11 @@
 {
   int result, pos = 0, n;
   static const char * const optname[] = { "all", "bounds", "array-temps",
-<<<<<<< HEAD
-					  "recursion", "do", NULL };
-  static const int optmask[] = { GFC_RTCHECK_ALL, GFC_RTCHECK_BOUNDS,
-				 GFC_RTCHECK_ARRAY_TEMPS,
-				 GFC_RTCHECK_RECURSION, GFC_RTCHECK_DO,
-=======
 					  "recursion", "do", "pointer", NULL };
   static const int optmask[] = { GFC_RTCHECK_ALL, GFC_RTCHECK_BOUNDS,
 				 GFC_RTCHECK_ARRAY_TEMPS,
 				 GFC_RTCHECK_RECURSION, GFC_RTCHECK_DO,
 				 GFC_RTCHECK_POINTER,
->>>>>>> 42a9ba1d
 				 0 };
  
   while (*arg)
