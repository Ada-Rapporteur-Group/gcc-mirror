/* Perform type resolution on the various structures.
   Copyright (C) 2001, 2002, 2003, 2004, 2005, 2006, 2007, 2008, 2009,
   2010, 2011
   Free Software Foundation, Inc.
   Contributed by Andy Vaught

This file is part of GCC.

GCC is free software; you can redistribute it and/or modify it under
the terms of the GNU General Public License as published by the Free
Software Foundation; either version 3, or (at your option) any later
version.

GCC is distributed in the hope that it will be useful, but WITHOUT ANY
WARRANTY; without even the implied warranty of MERCHANTABILITY or
FITNESS FOR A PARTICULAR PURPOSE.  See the GNU General Public License
for more details.

You should have received a copy of the GNU General Public License
along with GCC; see the file COPYING3.  If not see
<http://www.gnu.org/licenses/>.  */

#include "config.h"
#include "system.h"
#include "flags.h"
#include "gfortran.h"
#include "obstack.h"
#include "bitmap.h"
#include "arith.h"  /* For gfc_compare_expr().  */
#include "dependency.h"
#include "data.h"
#include "target-memory.h" /* for gfc_simplify_transfer */
#include "constructor.h"

/* Types used in equivalence statements.  */

typedef enum seq_type
{
  SEQ_NONDEFAULT, SEQ_NUMERIC, SEQ_CHARACTER, SEQ_MIXED
}
seq_type;

/* Stack to keep track of the nesting of blocks as we move through the
   code.  See resolve_branch() and resolve_code().  */

typedef struct code_stack
{
  struct gfc_code *head, *current;
  struct code_stack *prev;

  /* This bitmap keeps track of the targets valid for a branch from
     inside this block except for END {IF|SELECT}s of enclosing
     blocks.  */
  bitmap reachable_labels;
}
code_stack;

static code_stack *cs_base = NULL;


/* Nonzero if we're inside a FORALL block.  */

static int forall_flag;

/* Nonzero if we're inside a OpenMP WORKSHARE or PARALLEL WORKSHARE block.  */

static int omp_workshare_flag;

/* Nonzero if we are processing a formal arglist. The corresponding function
   resets the flag each time that it is read.  */
static int formal_arg_flag = 0;

/* True if we are resolving a specification expression.  */
static int specification_expr = 0;

/* The id of the last entry seen.  */
static int current_entry_id;

/* We use bitmaps to determine if a branch target is valid.  */
static bitmap_obstack labels_obstack;

/* True when simplifying a EXPR_VARIABLE argument to an inquiry function.  */
static bool inquiry_argument = false;

int
gfc_is_formal_arg (void)
{
  return formal_arg_flag;
}

/* Is the symbol host associated?  */
static bool
is_sym_host_assoc (gfc_symbol *sym, gfc_namespace *ns)
{
  for (ns = ns->parent; ns; ns = ns->parent)
    {      
      if (sym->ns == ns)
	return true;
    }

  return false;
}

/* Ensure a typespec used is valid; for instance, TYPE(t) is invalid if t is
   an ABSTRACT derived-type.  If where is not NULL, an error message with that
   locus is printed, optionally using name.  */

static gfc_try
resolve_typespec_used (gfc_typespec* ts, locus* where, const char* name)
{
  if (ts->type == BT_DERIVED && ts->u.derived->attr.abstract)
    {
      if (where)
	{
	  if (name)
	    gfc_error ("'%s' at %L is of the ABSTRACT type '%s'",
		       name, where, ts->u.derived->name);
	  else
	    gfc_error ("ABSTRACT type '%s' used at %L",
		       ts->u.derived->name, where);
	}

      return FAILURE;
    }

  return SUCCESS;
}


static void resolve_symbol (gfc_symbol *sym);
static gfc_try resolve_intrinsic (gfc_symbol *sym, locus *loc);


/* Resolve the interface for a PROCEDURE declaration or procedure pointer.  */

static gfc_try
resolve_procedure_interface (gfc_symbol *sym)
{
  if (sym->ts.interface == sym)
    {
      gfc_error ("PROCEDURE '%s' at %L may not be used as its own interface",
		 sym->name, &sym->declared_at);
      return FAILURE;
    }
  if (sym->ts.interface->attr.procedure)
    {
      gfc_error ("Interface '%s', used by procedure '%s' at %L, is declared "
		 "in a later PROCEDURE statement", sym->ts.interface->name,
		 sym->name, &sym->declared_at);
      return FAILURE;
    }

  /* Get the attributes from the interface (now resolved).  */
  if (sym->ts.interface->attr.if_source || sym->ts.interface->attr.intrinsic)
    {
      gfc_symbol *ifc = sym->ts.interface;
      resolve_symbol (ifc);

      if (ifc->attr.intrinsic)
	resolve_intrinsic (ifc, &ifc->declared_at);

      if (ifc->result)
	{
	  sym->ts = ifc->result->ts;
	  sym->result = sym;
	}
      else   
	sym->ts = ifc->ts;
      sym->ts.interface = ifc;
      sym->attr.function = ifc->attr.function;
      sym->attr.subroutine = ifc->attr.subroutine;
      gfc_copy_formal_args (sym, ifc);

      sym->attr.allocatable = ifc->attr.allocatable;
      sym->attr.pointer = ifc->attr.pointer;
      sym->attr.pure = ifc->attr.pure;
      sym->attr.elemental = ifc->attr.elemental;
      sym->attr.dimension = ifc->attr.dimension;
      sym->attr.contiguous = ifc->attr.contiguous;
      sym->attr.recursive = ifc->attr.recursive;
      sym->attr.always_explicit = ifc->attr.always_explicit;
      sym->attr.ext_attr |= ifc->attr.ext_attr;
      sym->attr.is_bind_c = ifc->attr.is_bind_c;
      /* Copy array spec.  */
      sym->as = gfc_copy_array_spec (ifc->as);
      if (sym->as)
	{
	  int i;
	  for (i = 0; i < sym->as->rank; i++)
	    {
	      gfc_expr_replace_symbols (sym->as->lower[i], sym);
	      gfc_expr_replace_symbols (sym->as->upper[i], sym);
	    }
	}
      /* Copy char length.  */
      if (ifc->ts.type == BT_CHARACTER && ifc->ts.u.cl)
	{
	  sym->ts.u.cl = gfc_new_charlen (sym->ns, ifc->ts.u.cl);
	  gfc_expr_replace_symbols (sym->ts.u.cl->length, sym);
	  if (sym->ts.u.cl->length && !sym->ts.u.cl->resolved
	      && gfc_resolve_expr (sym->ts.u.cl->length) == FAILURE)
	    return FAILURE;
	}
    }
  else if (sym->ts.interface->name[0] != '\0')
    {
      gfc_error ("Interface '%s' of procedure '%s' at %L must be explicit",
		 sym->ts.interface->name, sym->name, &sym->declared_at);
      return FAILURE;
    }

  return SUCCESS;
}


/* Resolve types of formal argument lists.  These have to be done early so that
   the formal argument lists of module procedures can be copied to the
   containing module before the individual procedures are resolved
   individually.  We also resolve argument lists of procedures in interface
   blocks because they are self-contained scoping units.

   Since a dummy argument cannot be a non-dummy procedure, the only
   resort left for untyped names are the IMPLICIT types.  */

static void
resolve_formal_arglist (gfc_symbol *proc)
{
  gfc_formal_arglist *f;
  gfc_symbol *sym;
  int i;

  if (proc->result != NULL)
    sym = proc->result;
  else
    sym = proc;

  if (gfc_elemental (proc)
      || sym->attr.pointer || sym->attr.allocatable
      || (sym->as && sym->as->rank > 0))
    {
      proc->attr.always_explicit = 1;
      sym->attr.always_explicit = 1;
    }

  formal_arg_flag = 1;

  for (f = proc->formal; f; f = f->next)
    {
      sym = f->sym;

      if (sym == NULL)
	{
	  /* Alternate return placeholder.  */
	  if (gfc_elemental (proc))
	    gfc_error ("Alternate return specifier in elemental subroutine "
		       "'%s' at %L is not allowed", proc->name,
		       &proc->declared_at);
	  if (proc->attr.function)
	    gfc_error ("Alternate return specifier in function "
		       "'%s' at %L is not allowed", proc->name,
		       &proc->declared_at);
	  continue;
	}
      else if (sym->attr.procedure && sym->ts.interface
	       && sym->attr.if_source != IFSRC_DECL)
	resolve_procedure_interface (sym);

      if (sym->attr.if_source != IFSRC_UNKNOWN)
	resolve_formal_arglist (sym);

      if (sym->attr.subroutine || sym->attr.external || sym->attr.intrinsic)
	{
	  if (gfc_pure (proc) && !gfc_pure (sym))
	    {
	      gfc_error ("Dummy procedure '%s' of PURE procedure at %L must "
			 "also be PURE", sym->name, &sym->declared_at);
	      continue;
	    }

	  if (proc->attr.implicit_pure && !gfc_pure(sym))
	    proc->attr.implicit_pure = 0;

	  if (gfc_elemental (proc))
	    {
	      gfc_error ("Dummy procedure at %L not allowed in ELEMENTAL "
			 "procedure", &sym->declared_at);
	      continue;
	    }

	  if (sym->attr.function
		&& sym->ts.type == BT_UNKNOWN
		&& sym->attr.intrinsic)
	    {
	      gfc_intrinsic_sym *isym;
	      isym = gfc_find_function (sym->name);
	      if (isym == NULL || !isym->specific)
		{
		  gfc_error ("Unable to find a specific INTRINSIC procedure "
			     "for the reference '%s' at %L", sym->name,
			     &sym->declared_at);
		}
	      sym->ts = isym->ts;
	    }

	  continue;
	}

      if (sym->ts.type == BT_UNKNOWN && !proc->attr.intrinsic
	  && (!sym->attr.function || sym->result == sym))
	gfc_set_default_type (sym, 1, sym->ns);

      gfc_resolve_array_spec (sym->as, 0);

      /* We can't tell if an array with dimension (:) is assumed or deferred
	 shape until we know if it has the pointer or allocatable attributes.
      */
      if (sym->as && sym->as->rank > 0 && sym->as->type == AS_DEFERRED
	  && !(sym->attr.pointer || sym->attr.allocatable))
	{
	  sym->as->type = AS_ASSUMED_SHAPE;
	  for (i = 0; i < sym->as->rank; i++)
	    sym->as->lower[i] = gfc_get_int_expr (gfc_default_integer_kind,
						  NULL, 1);
	}

      if ((sym->as && sym->as->rank > 0 && sym->as->type == AS_ASSUMED_SHAPE)
	  || sym->attr.pointer || sym->attr.allocatable || sym->attr.target
	  || sym->attr.optional)
	{
	  proc->attr.always_explicit = 1;
	  if (proc->result)
	    proc->result->attr.always_explicit = 1;
	}

      /* If the flavor is unknown at this point, it has to be a variable.
	 A procedure specification would have already set the type.  */

      if (sym->attr.flavor == FL_UNKNOWN)
	gfc_add_flavor (&sym->attr, FL_VARIABLE, sym->name, &sym->declared_at);

      if (gfc_pure (proc) && !sym->attr.pointer
	  && sym->attr.flavor != FL_PROCEDURE)
	{
<<<<<<< HEAD
	  if (proc->attr.function && sym->attr.intent != INTENT_IN
	      && !sym->attr.value)
	    gfc_error ("Argument '%s' of pure function '%s' at %L must be "
		       "INTENT(IN) or VALUE", sym->name, proc->name,
		       &sym->declared_at);

	  if (proc->attr.subroutine && sym->attr.intent == INTENT_UNKNOWN
	      && !sym->attr.value)
	    gfc_error ("Argument '%s' of pure subroutine '%s' at %L must "
		       "have its INTENT specified or have the VALUE "
		       "attribute", sym->name, proc->name, &sym->declared_at);
=======
	  if (proc->attr.function && sym->attr.intent != INTENT_IN)
	    {
	      if (sym->attr.value)
		gfc_notify_std (GFC_STD_F2008, "Fortran 2008: Argument '%s' "
				"of pure function '%s' at %L with VALUE "
				"attribute but without INTENT(IN)", sym->name,
				proc->name, &sym->declared_at);
	      else
		gfc_error ("Argument '%s' of pure function '%s' at %L must be "
			   "INTENT(IN) or VALUE", sym->name, proc->name,
			   &sym->declared_at);
	    }

	  if (proc->attr.subroutine && sym->attr.intent == INTENT_UNKNOWN)
	    {
	      if (sym->attr.value)
		gfc_notify_std (GFC_STD_F2008, "Fortran 2008: Argument '%s' "
				"of pure subroutine '%s' at %L with VALUE "
				"attribute but without INTENT", sym->name,
				proc->name, &sym->declared_at);
	      else
		gfc_error ("Argument '%s' of pure subroutine '%s' at %L must "
		       "have its INTENT specified or have the VALUE "
		       "attribute", sym->name, proc->name, &sym->declared_at);
	    }
>>>>>>> eaeaf076
	}

      if (proc->attr.implicit_pure && !sym->attr.pointer
	  && sym->attr.flavor != FL_PROCEDURE)
	{
	  if (proc->attr.function && sym->attr.intent != INTENT_IN)
	    proc->attr.implicit_pure = 0;

	  if (proc->attr.subroutine && sym->attr.intent == INTENT_UNKNOWN)
	    proc->attr.implicit_pure = 0;
	}

      if (gfc_elemental (proc))
	{
	  /* F2008, C1289.  */
	  if (sym->attr.codimension)
	    {
	      gfc_error ("Coarray dummy argument '%s' at %L to elemental "
			 "procedure", sym->name, &sym->declared_at);
	      continue;
	    }

	  if (sym->as != NULL)
	    {
	      gfc_error ("Argument '%s' of elemental procedure at %L must "
			 "be scalar", sym->name, &sym->declared_at);
	      continue;
	    }

	  if (sym->attr.allocatable)
	    {
	      gfc_error ("Argument '%s' of elemental procedure at %L cannot "
			 "have the ALLOCATABLE attribute", sym->name,
			 &sym->declared_at);
	      continue;
	    }

	  if (sym->attr.pointer)
	    {
	      gfc_error ("Argument '%s' of elemental procedure at %L cannot "
			 "have the POINTER attribute", sym->name,
			 &sym->declared_at);
	      continue;
	    }

	  if (sym->attr.flavor == FL_PROCEDURE)
	    {
	      gfc_error ("Dummy procedure '%s' not allowed in elemental "
			 "procedure '%s' at %L", sym->name, proc->name,
			 &sym->declared_at);
	      continue;
	    }

	  if (sym->attr.intent == INTENT_UNKNOWN)
	    {
	      gfc_error ("Argument '%s' of elemental procedure '%s' at %L must "
			 "have its INTENT specified", sym->name, proc->name,
			 &sym->declared_at);
	      continue;
	    }
	}

      /* Each dummy shall be specified to be scalar.  */
      if (proc->attr.proc == PROC_ST_FUNCTION)
	{
	  if (sym->as != NULL)
	    {
	      gfc_error ("Argument '%s' of statement function at %L must "
			 "be scalar", sym->name, &sym->declared_at);
	      continue;
	    }

	  if (sym->ts.type == BT_CHARACTER)
	    {
	      gfc_charlen *cl = sym->ts.u.cl;
	      if (!cl || !cl->length || cl->length->expr_type != EXPR_CONSTANT)
		{
		  gfc_error ("Character-valued argument '%s' of statement "
			     "function at %L must have constant length",
			     sym->name, &sym->declared_at);
		  continue;
		}
	    }
	}
    }
  formal_arg_flag = 0;
}


/* Work function called when searching for symbols that have argument lists
   associated with them.  */

static void
find_arglists (gfc_symbol *sym)
{
  if (sym->attr.if_source == IFSRC_UNKNOWN || sym->ns != gfc_current_ns)
    return;

  resolve_formal_arglist (sym);
}


/* Given a namespace, resolve all formal argument lists within the namespace.
 */

static void
resolve_formal_arglists (gfc_namespace *ns)
{
  if (ns == NULL)
    return;

  gfc_traverse_ns (ns, find_arglists);
}


static void
resolve_contained_fntype (gfc_symbol *sym, gfc_namespace *ns)
{
  gfc_try t;

  /* If this namespace is not a function or an entry master function,
     ignore it.  */
  if (! sym || !(sym->attr.function || sym->attr.flavor == FL_VARIABLE)
      || sym->attr.entry_master)
    return;

  /* Try to find out of what the return type is.  */
  if (sym->result->ts.type == BT_UNKNOWN && sym->result->ts.interface == NULL)
    {
      t = gfc_set_default_type (sym->result, 0, ns);

      if (t == FAILURE && !sym->result->attr.untyped)
	{
	  if (sym->result == sym)
	    gfc_error ("Contained function '%s' at %L has no IMPLICIT type",
		       sym->name, &sym->declared_at);
	  else if (!sym->result->attr.proc_pointer)
	    gfc_error ("Result '%s' of contained function '%s' at %L has "
		       "no IMPLICIT type", sym->result->name, sym->name,
		       &sym->result->declared_at);
	  sym->result->attr.untyped = 1;
	}
    }

  /* Fortran 95 Draft Standard, page 51, Section 5.1.1.5, on the Character 
     type, lists the only ways a character length value of * can be used:
     dummy arguments of procedures, named constants, and function results
     in external functions.  Internal function results and results of module
     procedures are not on this list, ergo, not permitted.  */

  if (sym->result->ts.type == BT_CHARACTER)
    {
      gfc_charlen *cl = sym->result->ts.u.cl;
      if ((!cl || !cl->length) && !sym->result->ts.deferred)
	{
	  /* See if this is a module-procedure and adapt error message
	     accordingly.  */
	  bool module_proc;
	  gcc_assert (ns->parent && ns->parent->proc_name);
	  module_proc = (ns->parent->proc_name->attr.flavor == FL_MODULE);

	  gfc_error ("Character-valued %s '%s' at %L must not be"
		     " assumed length",
		     module_proc ? _("module procedure")
				 : _("internal function"),
		     sym->name, &sym->declared_at);
	}
    }
}


/* Add NEW_ARGS to the formal argument list of PROC, taking care not to
   introduce duplicates.  */

static void
merge_argument_lists (gfc_symbol *proc, gfc_formal_arglist *new_args)
{
  gfc_formal_arglist *f, *new_arglist;
  gfc_symbol *new_sym;

  for (; new_args != NULL; new_args = new_args->next)
    {
      new_sym = new_args->sym;
      /* See if this arg is already in the formal argument list.  */
      for (f = proc->formal; f; f = f->next)
	{
	  if (new_sym == f->sym)
	    break;
	}

      if (f)
	continue;

      /* Add a new argument.  Argument order is not important.  */
      new_arglist = gfc_get_formal_arglist ();
      new_arglist->sym = new_sym;
      new_arglist->next = proc->formal;
      proc->formal  = new_arglist;
    }
}


/* Flag the arguments that are not present in all entries.  */

static void
check_argument_lists (gfc_symbol *proc, gfc_formal_arglist *new_args)
{
  gfc_formal_arglist *f, *head;
  head = new_args;

  for (f = proc->formal; f; f = f->next)
    {
      if (f->sym == NULL)
	continue;

      for (new_args = head; new_args; new_args = new_args->next)
	{
	  if (new_args->sym == f->sym)
	    break;
	}

      if (new_args)
	continue;

      f->sym->attr.not_always_present = 1;
    }
}


/* Resolve alternate entry points.  If a symbol has multiple entry points we
   create a new master symbol for the main routine, and turn the existing
   symbol into an entry point.  */

static void
resolve_entries (gfc_namespace *ns)
{
  gfc_namespace *old_ns;
  gfc_code *c;
  gfc_symbol *proc;
  gfc_entry_list *el;
  char name[GFC_MAX_SYMBOL_LEN + 1];
  static int master_count = 0;

  if (ns->proc_name == NULL)
    return;

  /* No need to do anything if this procedure doesn't have alternate entry
     points.  */
  if (!ns->entries)
    return;

  /* We may already have resolved alternate entry points.  */
  if (ns->proc_name->attr.entry_master)
    return;

  /* If this isn't a procedure something has gone horribly wrong.  */
  gcc_assert (ns->proc_name->attr.flavor == FL_PROCEDURE);

  /* Remember the current namespace.  */
  old_ns = gfc_current_ns;

  gfc_current_ns = ns;

  /* Add the main entry point to the list of entry points.  */
  el = gfc_get_entry_list ();
  el->sym = ns->proc_name;
  el->id = 0;
  el->next = ns->entries;
  ns->entries = el;
  ns->proc_name->attr.entry = 1;

  /* If it is a module function, it needs to be in the right namespace
     so that gfc_get_fake_result_decl can gather up the results. The
     need for this arose in get_proc_name, where these beasts were
     left in their own namespace, to keep prior references linked to
     the entry declaration.*/
  if (ns->proc_name->attr.function
      && ns->parent && ns->parent->proc_name->attr.flavor == FL_MODULE)
    el->sym->ns = ns;

  /* Do the same for entries where the master is not a module
     procedure.  These are retained in the module namespace because
     of the module procedure declaration.  */
  for (el = el->next; el; el = el->next)
    if (el->sym->ns->proc_name->attr.flavor == FL_MODULE
	  && el->sym->attr.mod_proc)
      el->sym->ns = ns;
  el = ns->entries;

  /* Add an entry statement for it.  */
  c = gfc_get_code ();
  c->op = EXEC_ENTRY;
  c->ext.entry = el;
  c->next = ns->code;
  ns->code = c;

  /* Create a new symbol for the master function.  */
  /* Give the internal function a unique name (within this file).
     Also include the function name so the user has some hope of figuring
     out what is going on.  */
  snprintf (name, GFC_MAX_SYMBOL_LEN, "master.%d.%s",
	    master_count++, ns->proc_name->name);
  gfc_get_ha_symbol (name, &proc);
  gcc_assert (proc != NULL);

  gfc_add_procedure (&proc->attr, PROC_INTERNAL, proc->name, NULL);
  if (ns->proc_name->attr.subroutine)
    gfc_add_subroutine (&proc->attr, proc->name, NULL);
  else
    {
      gfc_symbol *sym;
      gfc_typespec *ts, *fts;
      gfc_array_spec *as, *fas;
      gfc_add_function (&proc->attr, proc->name, NULL);
      proc->result = proc;
      fas = ns->entries->sym->as;
      fas = fas ? fas : ns->entries->sym->result->as;
      fts = &ns->entries->sym->result->ts;
      if (fts->type == BT_UNKNOWN)
	fts = gfc_get_default_type (ns->entries->sym->result->name, NULL);
      for (el = ns->entries->next; el; el = el->next)
	{
	  ts = &el->sym->result->ts;
	  as = el->sym->as;
	  as = as ? as : el->sym->result->as;
	  if (ts->type == BT_UNKNOWN)
	    ts = gfc_get_default_type (el->sym->result->name, NULL);

	  if (! gfc_compare_types (ts, fts)
	      || (el->sym->result->attr.dimension
		  != ns->entries->sym->result->attr.dimension)
	      || (el->sym->result->attr.pointer
		  != ns->entries->sym->result->attr.pointer))
	    break;
	  else if (as && fas && ns->entries->sym->result != el->sym->result
		      && gfc_compare_array_spec (as, fas) == 0)
	    gfc_error ("Function %s at %L has entries with mismatched "
		       "array specifications", ns->entries->sym->name,
		       &ns->entries->sym->declared_at);
	  /* The characteristics need to match and thus both need to have
	     the same string length, i.e. both len=*, or both len=4.
	     Having both len=<variable> is also possible, but difficult to
	     check at compile time.  */
	  else if (ts->type == BT_CHARACTER && ts->u.cl && fts->u.cl
		   && (((ts->u.cl->length && !fts->u.cl->length)
			||(!ts->u.cl->length && fts->u.cl->length))
		       || (ts->u.cl->length
			   && ts->u.cl->length->expr_type
			      != fts->u.cl->length->expr_type)
		       || (ts->u.cl->length
			   && ts->u.cl->length->expr_type == EXPR_CONSTANT
		           && mpz_cmp (ts->u.cl->length->value.integer,
				       fts->u.cl->length->value.integer) != 0)))
	    gfc_notify_std (GFC_STD_GNU, "Extension: Function %s at %L with "
			    "entries returning variables of different "
			    "string lengths", ns->entries->sym->name,
			    &ns->entries->sym->declared_at);
	}

      if (el == NULL)
	{
	  sym = ns->entries->sym->result;
	  /* All result types the same.  */
	  proc->ts = *fts;
	  if (sym->attr.dimension)
	    gfc_set_array_spec (proc, gfc_copy_array_spec (sym->as), NULL);
	  if (sym->attr.pointer)
	    gfc_add_pointer (&proc->attr, NULL);
	}
      else
	{
	  /* Otherwise the result will be passed through a union by
	     reference.  */
	  proc->attr.mixed_entry_master = 1;
	  for (el = ns->entries; el; el = el->next)
	    {
	      sym = el->sym->result;
	      if (sym->attr.dimension)
		{
		  if (el == ns->entries)
		    gfc_error ("FUNCTION result %s can't be an array in "
			       "FUNCTION %s at %L", sym->name,
			       ns->entries->sym->name, &sym->declared_at);
		  else
		    gfc_error ("ENTRY result %s can't be an array in "
			       "FUNCTION %s at %L", sym->name,
			       ns->entries->sym->name, &sym->declared_at);
		}
	      else if (sym->attr.pointer)
		{
		  if (el == ns->entries)
		    gfc_error ("FUNCTION result %s can't be a POINTER in "
			       "FUNCTION %s at %L", sym->name,
			       ns->entries->sym->name, &sym->declared_at);
		  else
		    gfc_error ("ENTRY result %s can't be a POINTER in "
			       "FUNCTION %s at %L", sym->name,
			       ns->entries->sym->name, &sym->declared_at);
		}
	      else
		{
		  ts = &sym->ts;
		  if (ts->type == BT_UNKNOWN)
		    ts = gfc_get_default_type (sym->name, NULL);
		  switch (ts->type)
		    {
		    case BT_INTEGER:
		      if (ts->kind == gfc_default_integer_kind)
			sym = NULL;
		      break;
		    case BT_REAL:
		      if (ts->kind == gfc_default_real_kind
			  || ts->kind == gfc_default_double_kind)
			sym = NULL;
		      break;
		    case BT_COMPLEX:
		      if (ts->kind == gfc_default_complex_kind)
			sym = NULL;
		      break;
		    case BT_LOGICAL:
		      if (ts->kind == gfc_default_logical_kind)
			sym = NULL;
		      break;
		    case BT_UNKNOWN:
		      /* We will issue error elsewhere.  */
		      sym = NULL;
		      break;
		    default:
		      break;
		    }
		  if (sym)
		    {
		      if (el == ns->entries)
			gfc_error ("FUNCTION result %s can't be of type %s "
				   "in FUNCTION %s at %L", sym->name,
				   gfc_typename (ts), ns->entries->sym->name,
				   &sym->declared_at);
		      else
			gfc_error ("ENTRY result %s can't be of type %s "
				   "in FUNCTION %s at %L", sym->name,
				   gfc_typename (ts), ns->entries->sym->name,
				   &sym->declared_at);
		    }
		}
	    }
	}
    }
  proc->attr.access = ACCESS_PRIVATE;
  proc->attr.entry_master = 1;

  /* Merge all the entry point arguments.  */
  for (el = ns->entries; el; el = el->next)
    merge_argument_lists (proc, el->sym->formal);

  /* Check the master formal arguments for any that are not
     present in all entry points.  */
  for (el = ns->entries; el; el = el->next)
    check_argument_lists (proc, el->sym->formal);

  /* Use the master function for the function body.  */
  ns->proc_name = proc;

  /* Finalize the new symbols.  */
  gfc_commit_symbols ();

  /* Restore the original namespace.  */
  gfc_current_ns = old_ns;
}


/* Resolve common variables.  */
static void
resolve_common_vars (gfc_symbol *sym, bool named_common)
{
  gfc_symbol *csym = sym;

  for (; csym; csym = csym->common_next)
    {
      if (csym->value || csym->attr.data)
	{
	  if (!csym->ns->is_block_data)
	    gfc_notify_std (GFC_STD_GNU, "Variable '%s' at %L is in COMMON "
			    "but only in BLOCK DATA initialization is "
			    "allowed", csym->name, &csym->declared_at);
	  else if (!named_common)
	    gfc_notify_std (GFC_STD_GNU, "Initialized variable '%s' at %L is "
			    "in a blank COMMON but initialization is only "
			    "allowed in named common blocks", csym->name,
			    &csym->declared_at);
	}

      if (csym->ts.type != BT_DERIVED)
	continue;

      if (!(csym->ts.u.derived->attr.sequence
	    || csym->ts.u.derived->attr.is_bind_c))
	gfc_error_now ("Derived type variable '%s' in COMMON at %L "
		       "has neither the SEQUENCE nor the BIND(C) "
		       "attribute", csym->name, &csym->declared_at);
      if (csym->ts.u.derived->attr.alloc_comp)
	gfc_error_now ("Derived type variable '%s' in COMMON at %L "
		       "has an ultimate component that is "
		       "allocatable", csym->name, &csym->declared_at);
      if (gfc_has_default_initializer (csym->ts.u.derived))
	gfc_error_now ("Derived type variable '%s' in COMMON at %L "
		       "may not have default initializer", csym->name,
		       &csym->declared_at);

      if (csym->attr.flavor == FL_UNKNOWN && !csym->attr.proc_pointer)
	gfc_add_flavor (&csym->attr, FL_VARIABLE, csym->name, &csym->declared_at);
    }
}

/* Resolve common blocks.  */
static void
resolve_common_blocks (gfc_symtree *common_root)
{
  gfc_symbol *sym;

  if (common_root == NULL)
    return;

  if (common_root->left)
    resolve_common_blocks (common_root->left);
  if (common_root->right)
    resolve_common_blocks (common_root->right);

  resolve_common_vars (common_root->n.common->head, true);

  gfc_find_symbol (common_root->name, gfc_current_ns, 0, &sym);
  if (sym == NULL)
    return;

  if (sym->attr.flavor == FL_PARAMETER)
    gfc_error ("COMMON block '%s' at %L is used as PARAMETER at %L",
	       sym->name, &common_root->n.common->where, &sym->declared_at);

  if (sym->attr.intrinsic)
    gfc_error ("COMMON block '%s' at %L is also an intrinsic procedure",
	       sym->name, &common_root->n.common->where);
  else if (sym->attr.result
	   || gfc_is_function_return_value (sym, gfc_current_ns))
    gfc_notify_std (GFC_STD_F2003, "Fortran 2003: COMMON block '%s' at %L "
		    "that is also a function result", sym->name,
		    &common_root->n.common->where);
  else if (sym->attr.flavor == FL_PROCEDURE && sym->attr.proc != PROC_INTERNAL
	   && sym->attr.proc != PROC_ST_FUNCTION)
    gfc_notify_std (GFC_STD_F2003, "Fortran 2003: COMMON block '%s' at %L "
		    "that is also a global procedure", sym->name,
		    &common_root->n.common->where);
}


/* Resolve contained function types.  Because contained functions can call one
   another, they have to be worked out before any of the contained procedures
   can be resolved.

   The good news is that if a function doesn't already have a type, the only
   way it can get one is through an IMPLICIT type or a RESULT variable, because
   by definition contained functions are contained namespace they're contained
   in, not in a sibling or parent namespace.  */

static void
resolve_contained_functions (gfc_namespace *ns)
{
  gfc_namespace *child;
  gfc_entry_list *el;

  resolve_formal_arglists (ns);

  for (child = ns->contained; child; child = child->sibling)
    {
      /* Resolve alternate entry points first.  */
      resolve_entries (child);

      /* Then check function return types.  */
      resolve_contained_fntype (child->proc_name, child);
      for (el = child->entries; el; el = el->next)
	resolve_contained_fntype (el->sym, child);
    }
}


/* Resolve all of the elements of a structure constructor and make sure that
   the types are correct. The 'init' flag indicates that the given
   constructor is an initializer.  */

static gfc_try
resolve_structure_cons (gfc_expr *expr, int init)
{
  gfc_constructor *cons;
  gfc_component *comp;
  gfc_try t;
  symbol_attribute a;

  t = SUCCESS;

  if (expr->ts.type == BT_DERIVED)
    resolve_symbol (expr->ts.u.derived);

  cons = gfc_constructor_first (expr->value.constructor);
  /* A constructor may have references if it is the result of substituting a
     parameter variable.  In this case we just pull out the component we
     want.  */
  if (expr->ref)
    comp = expr->ref->u.c.sym->components;
  else
    comp = expr->ts.u.derived->components;

  /* See if the user is trying to invoke a structure constructor for one of
     the iso_c_binding derived types.  */
  if (expr->ts.type == BT_DERIVED && expr->ts.u.derived
      && expr->ts.u.derived->ts.is_iso_c && cons
      && (cons->expr == NULL || cons->expr->expr_type != EXPR_NULL))
    {
      gfc_error ("Components of structure constructor '%s' at %L are PRIVATE",
		 expr->ts.u.derived->name, &(expr->where));
      return FAILURE;
    }

  /* Return if structure constructor is c_null_(fun)prt.  */
  if (expr->ts.type == BT_DERIVED && expr->ts.u.derived
      && expr->ts.u.derived->ts.is_iso_c && cons
      && cons->expr && cons->expr->expr_type == EXPR_NULL)
    return SUCCESS;

  for (; comp && cons; comp = comp->next, cons = gfc_constructor_next (cons))
    {
      int rank;

      if (!cons->expr)
	continue;

      if (gfc_resolve_expr (cons->expr) == FAILURE)
	{
	  t = FAILURE;
	  continue;
	}

      rank = comp->as ? comp->as->rank : 0;
      if (cons->expr->expr_type != EXPR_NULL && rank != cons->expr->rank
	  && (comp->attr.allocatable || cons->expr->rank))
	{
	  gfc_error ("The rank of the element in the derived type "
		     "constructor at %L does not match that of the "
		     "component (%d/%d)", &cons->expr->where,
		     cons->expr->rank, rank);
	  t = FAILURE;
	}

      /* If we don't have the right type, try to convert it.  */

      if (!comp->attr.proc_pointer &&
	  !gfc_compare_types (&cons->expr->ts, &comp->ts))
	{
	  t = FAILURE;
	  if (strcmp (comp->name, "_extends") == 0)
	    {
	      /* Can afford to be brutal with the _extends initializer.
		 The derived type can get lost because it is PRIVATE
		 but it is not usage constrained by the standard.  */
	      cons->expr->ts = comp->ts;
	      t = SUCCESS;
	    }
	  else if (comp->attr.pointer && cons->expr->ts.type != BT_UNKNOWN)
	    gfc_error ("The element in the derived type constructor at %L, "
		       "for pointer component '%s', is %s but should be %s",
		       &cons->expr->where, comp->name,
		       gfc_basic_typename (cons->expr->ts.type),
		       gfc_basic_typename (comp->ts.type));
	  else
	    t = gfc_convert_type (cons->expr, &comp->ts, 1);
	}

      /* For strings, the length of the constructor should be the same as
	 the one of the structure, ensure this if the lengths are known at
 	 compile time and when we are dealing with PARAMETER or structure
	 constructors.  */
      if (cons->expr->ts.type == BT_CHARACTER && comp->ts.u.cl
	  && comp->ts.u.cl->length
	  && comp->ts.u.cl->length->expr_type == EXPR_CONSTANT
	  && cons->expr->ts.u.cl && cons->expr->ts.u.cl->length
	  && cons->expr->ts.u.cl->length->expr_type == EXPR_CONSTANT
	  && mpz_cmp (cons->expr->ts.u.cl->length->value.integer,
		      comp->ts.u.cl->length->value.integer) != 0)
	{
	  if (cons->expr->expr_type == EXPR_VARIABLE
	      && cons->expr->symtree->n.sym->attr.flavor == FL_PARAMETER)
	    {
	      /* Wrap the parameter in an array constructor (EXPR_ARRAY)
		 to make use of the gfc_resolve_character_array_constructor
		 machinery.  The expression is later simplified away to
		 an array of string literals.  */
	      gfc_expr *para = cons->expr;
	      cons->expr = gfc_get_expr ();
	      cons->expr->ts = para->ts;
	      cons->expr->where = para->where;
	      cons->expr->expr_type = EXPR_ARRAY;
	      cons->expr->rank = para->rank;
	      cons->expr->shape = gfc_copy_shape (para->shape, para->rank);
	      gfc_constructor_append_expr (&cons->expr->value.constructor,
					   para, &cons->expr->where);
	    }
	  if (cons->expr->expr_type == EXPR_ARRAY)
	    {
	      gfc_constructor *p;
	      p = gfc_constructor_first (cons->expr->value.constructor);
	      if (cons->expr->ts.u.cl != p->expr->ts.u.cl)
		{
		  gfc_charlen *cl, *cl2;

		  cl2 = NULL;
		  for (cl = gfc_current_ns->cl_list; cl; cl = cl->next)
		    {
		      if (cl == cons->expr->ts.u.cl)
			break;
		      cl2 = cl;
		    }

		  gcc_assert (cl);

		  if (cl2)
		    cl2->next = cl->next;

		  gfc_free_expr (cl->length);
		  gfc_free (cl);
		}

	      cons->expr->ts.u.cl = gfc_new_charlen (gfc_current_ns, NULL);
	      cons->expr->ts.u.cl->length_from_typespec = true;
	      cons->expr->ts.u.cl->length = gfc_copy_expr (comp->ts.u.cl->length);
	      gfc_resolve_character_array_constructor (cons->expr);
	    }
	}

      if (cons->expr->expr_type == EXPR_NULL
	  && !(comp->attr.pointer || comp->attr.allocatable
	       || comp->attr.proc_pointer
	       || (comp->ts.type == BT_CLASS
		   && (CLASS_DATA (comp)->attr.class_pointer
		       || CLASS_DATA (comp)->attr.allocatable))))
	{
	  t = FAILURE;
	  gfc_error ("The NULL in the derived type constructor at %L is "
		     "being applied to component '%s', which is neither "
		     "a POINTER nor ALLOCATABLE", &cons->expr->where,
		     comp->name);
	}

      if (!comp->attr.pointer || comp->attr.proc_pointer
	  || cons->expr->expr_type == EXPR_NULL)
	continue;

      a = gfc_expr_attr (cons->expr);

      if (!a.pointer && !a.target)
	{
	  t = FAILURE;
	  gfc_error ("The element in the derived type constructor at %L, "
		     "for pointer component '%s' should be a POINTER or "
		     "a TARGET", &cons->expr->where, comp->name);
	}

      if (init)
	{
	  /* F08:C461. Additional checks for pointer initialization.  */
	  if (a.allocatable)
	    {
	      t = FAILURE;
	      gfc_error ("Pointer initialization target at %L "
			 "must not be ALLOCATABLE ", &cons->expr->where);
	    }
	  if (!a.save)
	    {
	      t = FAILURE;
	      gfc_error ("Pointer initialization target at %L "
			 "must have the SAVE attribute", &cons->expr->where);
	    }
	}

      /* F2003, C1272 (3).  */
      if (gfc_pure (NULL) && cons->expr->expr_type == EXPR_VARIABLE
	  && (gfc_impure_variable (cons->expr->symtree->n.sym)
	      || gfc_is_coindexed (cons->expr)))
	{
	  t = FAILURE;
	  gfc_error ("Invalid expression in the derived type constructor for "
		     "pointer component '%s' at %L in PURE procedure",
		     comp->name, &cons->expr->where);
	}

      if (gfc_implicit_pure (NULL)
	    && cons->expr->expr_type == EXPR_VARIABLE
	    && (gfc_impure_variable (cons->expr->symtree->n.sym)
		|| gfc_is_coindexed (cons->expr)))
	gfc_current_ns->proc_name->attr.implicit_pure = 0;

    }

  return t;
}


/****************** Expression name resolution ******************/

/* Returns 0 if a symbol was not declared with a type or
   attribute declaration statement, nonzero otherwise.  */

static int
was_declared (gfc_symbol *sym)
{
  symbol_attribute a;

  a = sym->attr;

  if (!a.implicit_type && sym->ts.type != BT_UNKNOWN)
    return 1;

  if (a.allocatable || a.dimension || a.dummy || a.external || a.intrinsic
      || a.optional || a.pointer || a.save || a.target || a.volatile_
      || a.value || a.access != ACCESS_UNKNOWN || a.intent != INTENT_UNKNOWN
      || a.asynchronous || a.codimension)
    return 1;

  return 0;
}


/* Determine if a symbol is generic or not.  */

static int
generic_sym (gfc_symbol *sym)
{
  gfc_symbol *s;

  if (sym->attr.generic ||
      (sym->attr.intrinsic && gfc_generic_intrinsic (sym->name)))
    return 1;

  if (was_declared (sym) || sym->ns->parent == NULL)
    return 0;

  gfc_find_symbol (sym->name, sym->ns->parent, 1, &s);
  
  if (s != NULL)
    {
      if (s == sym)
	return 0;
      else
	return generic_sym (s);
    }

  return 0;
}


/* Determine if a symbol is specific or not.  */

static int
specific_sym (gfc_symbol *sym)
{
  gfc_symbol *s;

  if (sym->attr.if_source == IFSRC_IFBODY
      || sym->attr.proc == PROC_MODULE
      || sym->attr.proc == PROC_INTERNAL
      || sym->attr.proc == PROC_ST_FUNCTION
      || (sym->attr.intrinsic && gfc_specific_intrinsic (sym->name))
      || sym->attr.external)
    return 1;

  if (was_declared (sym) || sym->ns->parent == NULL)
    return 0;

  gfc_find_symbol (sym->name, sym->ns->parent, 1, &s);

  return (s == NULL) ? 0 : specific_sym (s);
}


/* Figure out if the procedure is specific, generic or unknown.  */

typedef enum
{ PTYPE_GENERIC = 1, PTYPE_SPECIFIC, PTYPE_UNKNOWN }
proc_type;

static proc_type
procedure_kind (gfc_symbol *sym)
{
  if (generic_sym (sym))
    return PTYPE_GENERIC;

  if (specific_sym (sym))
    return PTYPE_SPECIFIC;

  return PTYPE_UNKNOWN;
}

/* Check references to assumed size arrays.  The flag need_full_assumed_size
   is nonzero when matching actual arguments.  */

static int need_full_assumed_size = 0;

static bool
check_assumed_size_reference (gfc_symbol *sym, gfc_expr *e)
{
  if (need_full_assumed_size || !(sym->as && sym->as->type == AS_ASSUMED_SIZE))
      return false;

  /* FIXME: The comparison "e->ref->u.ar.type == AR_FULL" is wrong.
     What should it be?  */
  if ((e->ref->u.ar.end[e->ref->u.ar.as->rank - 1] == NULL)
	  && (e->ref->u.ar.as->type == AS_ASSUMED_SIZE)
	       && (e->ref->u.ar.type == AR_FULL))
    {
      gfc_error ("The upper bound in the last dimension must "
		 "appear in the reference to the assumed size "
		 "array '%s' at %L", sym->name, &e->where);
      return true;
    }
  return false;
}


/* Look for bad assumed size array references in argument expressions
  of elemental and array valued intrinsic procedures.  Since this is
  called from procedure resolution functions, it only recurses at
  operators.  */

static bool
resolve_assumed_size_actual (gfc_expr *e)
{
  if (e == NULL)
   return false;

  switch (e->expr_type)
    {
    case EXPR_VARIABLE:
      if (e->symtree && check_assumed_size_reference (e->symtree->n.sym, e))
	return true;
      break;

    case EXPR_OP:
      if (resolve_assumed_size_actual (e->value.op.op1)
	  || resolve_assumed_size_actual (e->value.op.op2))
	return true;
      break;

    default:
      break;
    }
  return false;
}


/* Check a generic procedure, passed as an actual argument, to see if
   there is a matching specific name.  If none, it is an error, and if
   more than one, the reference is ambiguous.  */
static int
count_specific_procs (gfc_expr *e)
{
  int n;
  gfc_interface *p;
  gfc_symbol *sym;
	
  n = 0;
  sym = e->symtree->n.sym;

  for (p = sym->generic; p; p = p->next)
    if (strcmp (sym->name, p->sym->name) == 0)
      {
	e->symtree = gfc_find_symtree (p->sym->ns->sym_root,
				       sym->name);
	n++;
      }

  if (n > 1)
    gfc_error ("'%s' at %L is ambiguous", e->symtree->n.sym->name,
	       &e->where);

  if (n == 0)
    gfc_error ("GENERIC procedure '%s' is not allowed as an actual "
	       "argument at %L", sym->name, &e->where);

  return n;
}


/* See if a call to sym could possibly be a not allowed RECURSION because of
   a missing RECURIVE declaration.  This means that either sym is the current
   context itself, or sym is the parent of a contained procedure calling its
   non-RECURSIVE containing procedure.
   This also works if sym is an ENTRY.  */

static bool
is_illegal_recursion (gfc_symbol* sym, gfc_namespace* context)
{
  gfc_symbol* proc_sym;
  gfc_symbol* context_proc;
  gfc_namespace* real_context;

  if (sym->attr.flavor == FL_PROGRAM)
    return false;

  gcc_assert (sym->attr.flavor == FL_PROCEDURE);

  /* If we've got an ENTRY, find real procedure.  */
  if (sym->attr.entry && sym->ns->entries)
    proc_sym = sym->ns->entries->sym;
  else
    proc_sym = sym;

  /* If sym is RECURSIVE, all is well of course.  */
  if (proc_sym->attr.recursive || gfc_option.flag_recursive)
    return false;

  /* Find the context procedure's "real" symbol if it has entries.
     We look for a procedure symbol, so recurse on the parents if we don't
     find one (like in case of a BLOCK construct).  */
  for (real_context = context; ; real_context = real_context->parent)
    {
      /* We should find something, eventually!  */
      gcc_assert (real_context);

      context_proc = (real_context->entries ? real_context->entries->sym
					    : real_context->proc_name);

      /* In some special cases, there may not be a proc_name, like for this
	 invalid code:
	 real(bad_kind()) function foo () ...
	 when checking the call to bad_kind ().
	 In these cases, we simply return here and assume that the
	 call is ok.  */
      if (!context_proc)
	return false;

      if (context_proc->attr.flavor != FL_LABEL)
	break;
    }

  /* A call from sym's body to itself is recursion, of course.  */
  if (context_proc == proc_sym)
    return true;

  /* The same is true if context is a contained procedure and sym the
     containing one.  */
  if (context_proc->attr.contained)
    {
      gfc_symbol* parent_proc;

      gcc_assert (context->parent);
      parent_proc = (context->parent->entries ? context->parent->entries->sym
					      : context->parent->proc_name);

      if (parent_proc == proc_sym)
	return true;
    }

  return false;
}


/* Resolve an intrinsic procedure: Set its function/subroutine attribute,
   its typespec and formal argument list.  */

static gfc_try
resolve_intrinsic (gfc_symbol *sym, locus *loc)
{
  gfc_intrinsic_sym* isym = NULL;
  const char* symstd;

  if (sym->formal)
    return SUCCESS;

  /* We already know this one is an intrinsic, so we don't call
     gfc_is_intrinsic for full checking but rather use gfc_find_function and
     gfc_find_subroutine directly to check whether it is a function or
     subroutine.  */

  if (sym->intmod_sym_id)
    isym = gfc_intrinsic_function_by_id ((gfc_isym_id) sym->intmod_sym_id);
  else
    isym = gfc_find_function (sym->name);

  if (isym)
    {
      if (sym->ts.type != BT_UNKNOWN && gfc_option.warn_surprising
	  && !sym->attr.implicit_type)
	gfc_warning ("Type specified for intrinsic function '%s' at %L is"
		      " ignored", sym->name, &sym->declared_at);

      if (!sym->attr.function &&
	  gfc_add_function (&sym->attr, sym->name, loc) == FAILURE)
	return FAILURE;

      sym->ts = isym->ts;
    }
  else if ((isym = gfc_find_subroutine (sym->name)))
    {
      if (sym->ts.type != BT_UNKNOWN && !sym->attr.implicit_type)
	{
	  gfc_error ("Intrinsic subroutine '%s' at %L shall not have a type"
		      " specifier", sym->name, &sym->declared_at);
	  return FAILURE;
	}

      if (!sym->attr.subroutine &&
	  gfc_add_subroutine (&sym->attr, sym->name, loc) == FAILURE)
	return FAILURE;
    }
  else
    {
      gfc_error ("'%s' declared INTRINSIC at %L does not exist", sym->name,
		 &sym->declared_at);
      return FAILURE;
    }

  gfc_copy_formal_args_intr (sym, isym);

  /* Check it is actually available in the standard settings.  */
  if (gfc_check_intrinsic_standard (isym, &symstd, false, sym->declared_at)
      == FAILURE)
    {
      gfc_error ("The intrinsic '%s' declared INTRINSIC at %L is not"
		 " available in the current standard settings but %s.  Use"
		 " an appropriate -std=* option or enable -fall-intrinsics"
		 " in order to use it.",
		 sym->name, &sym->declared_at, symstd);
      return FAILURE;
    }

  return SUCCESS;
}


/* Resolve a procedure expression, like passing it to a called procedure or as
   RHS for a procedure pointer assignment.  */

static gfc_try
resolve_procedure_expression (gfc_expr* expr)
{
  gfc_symbol* sym;

  if (expr->expr_type != EXPR_VARIABLE)
    return SUCCESS;
  gcc_assert (expr->symtree);

  sym = expr->symtree->n.sym;

  if (sym->attr.intrinsic)
    resolve_intrinsic (sym, &expr->where);

  if (sym->attr.flavor != FL_PROCEDURE
      || (sym->attr.function && sym->result == sym))
    return SUCCESS;

  /* A non-RECURSIVE procedure that is used as procedure expression within its
     own body is in danger of being called recursively.  */
  if (is_illegal_recursion (sym, gfc_current_ns))
    gfc_warning ("Non-RECURSIVE procedure '%s' at %L is possibly calling"
		 " itself recursively.  Declare it RECURSIVE or use"
		 " -frecursive", sym->name, &expr->where);
  
  return SUCCESS;
}


/* Resolve an actual argument list.  Most of the time, this is just
   resolving the expressions in the list.
   The exception is that we sometimes have to decide whether arguments
   that look like procedure arguments are really simple variable
   references.  */

static gfc_try
resolve_actual_arglist (gfc_actual_arglist *arg, procedure_type ptype,
			bool no_formal_args)
{
  gfc_symbol *sym;
  gfc_symtree *parent_st;
  gfc_expr *e;
  int save_need_full_assumed_size;

  for (; arg; arg = arg->next)
    {
      e = arg->expr;
      if (e == NULL)
	{
	  /* Check the label is a valid branching target.  */
	  if (arg->label)
	    {
	      if (arg->label->defined == ST_LABEL_UNKNOWN)
		{
		  gfc_error ("Label %d referenced at %L is never defined",
			     arg->label->value, &arg->label->where);
		  return FAILURE;
		}
	    }
	  continue;
	}

      if (e->expr_type == EXPR_VARIABLE
	    && e->symtree->n.sym->attr.generic
	    && no_formal_args
	    && count_specific_procs (e) != 1)
	return FAILURE;

      if (e->ts.type != BT_PROCEDURE)
	{
	  save_need_full_assumed_size = need_full_assumed_size;
	  if (e->expr_type != EXPR_VARIABLE)
	    need_full_assumed_size = 0;
	  if (gfc_resolve_expr (e) != SUCCESS)
	    return FAILURE;
	  need_full_assumed_size = save_need_full_assumed_size;
	  goto argument_list;
	}

      /* See if the expression node should really be a variable reference.  */

      sym = e->symtree->n.sym;

      if (sym->attr.flavor == FL_PROCEDURE
	  || sym->attr.intrinsic
	  || sym->attr.external)
	{
	  int actual_ok;

	  /* If a procedure is not already determined to be something else
	     check if it is intrinsic.  */
	  if (!sym->attr.intrinsic
	      && !(sym->attr.external || sym->attr.use_assoc
		   || sym->attr.if_source == IFSRC_IFBODY)
	      && gfc_is_intrinsic (sym, sym->attr.subroutine, e->where))
	    sym->attr.intrinsic = 1;

	  if (sym->attr.proc == PROC_ST_FUNCTION)
	    {
	      gfc_error ("Statement function '%s' at %L is not allowed as an "
			 "actual argument", sym->name, &e->where);
	    }

	  actual_ok = gfc_intrinsic_actual_ok (sym->name,
					       sym->attr.subroutine);
	  if (sym->attr.intrinsic && actual_ok == 0)
	    {
	      gfc_error ("Intrinsic '%s' at %L is not allowed as an "
			 "actual argument", sym->name, &e->where);
	    }

	  if (sym->attr.contained && !sym->attr.use_assoc
	      && sym->ns->proc_name->attr.flavor != FL_MODULE)
	    {
	      if (gfc_notify_std (GFC_STD_F2008,
				  "Fortran 2008: Internal procedure '%s' is"
				  " used as actual argument at %L",
				  sym->name, &e->where) == FAILURE)
		return FAILURE;
	    }

	  if (sym->attr.elemental && !sym->attr.intrinsic)
	    {
	      gfc_error ("ELEMENTAL non-INTRINSIC procedure '%s' is not "
			 "allowed as an actual argument at %L", sym->name,
			 &e->where);
	    }

	  /* Check if a generic interface has a specific procedure
	    with the same name before emitting an error.  */
	  if (sym->attr.generic && count_specific_procs (e) != 1)
	    return FAILURE;
	  
	  /* Just in case a specific was found for the expression.  */
	  sym = e->symtree->n.sym;

	  /* If the symbol is the function that names the current (or
	     parent) scope, then we really have a variable reference.  */

	  if (gfc_is_function_return_value (sym, sym->ns))
	    goto got_variable;

	  /* If all else fails, see if we have a specific intrinsic.  */
	  if (sym->ts.type == BT_UNKNOWN && sym->attr.intrinsic)
	    {
	      gfc_intrinsic_sym *isym;

	      isym = gfc_find_function (sym->name);
	      if (isym == NULL || !isym->specific)
		{
		  gfc_error ("Unable to find a specific INTRINSIC procedure "
			     "for the reference '%s' at %L", sym->name,
			     &e->where);
		  return FAILURE;
		}
	      sym->ts = isym->ts;
	      sym->attr.intrinsic = 1;
	      sym->attr.function = 1;
	    }

	  if (gfc_resolve_expr (e) == FAILURE)
	    return FAILURE;
	  goto argument_list;
	}

      /* See if the name is a module procedure in a parent unit.  */

      if (was_declared (sym) || sym->ns->parent == NULL)
	goto got_variable;

      if (gfc_find_sym_tree (sym->name, sym->ns->parent, 1, &parent_st))
	{
	  gfc_error ("Symbol '%s' at %L is ambiguous", sym->name, &e->where);
	  return FAILURE;
	}

      if (parent_st == NULL)
	goto got_variable;

      sym = parent_st->n.sym;
      e->symtree = parent_st;		/* Point to the right thing.  */

      if (sym->attr.flavor == FL_PROCEDURE
	  || sym->attr.intrinsic
	  || sym->attr.external)
	{
	  if (gfc_resolve_expr (e) == FAILURE)
	    return FAILURE;
	  goto argument_list;
	}

    got_variable:
      e->expr_type = EXPR_VARIABLE;
      e->ts = sym->ts;
      if (sym->as != NULL)
	{
	  e->rank = sym->as->rank;
	  e->ref = gfc_get_ref ();
	  e->ref->type = REF_ARRAY;
	  e->ref->u.ar.type = AR_FULL;
	  e->ref->u.ar.as = sym->as;
	}

      /* Expressions are assigned a default ts.type of BT_PROCEDURE in
	 primary.c (match_actual_arg). If above code determines that it
	 is a  variable instead, it needs to be resolved as it was not
	 done at the beginning of this function.  */
      save_need_full_assumed_size = need_full_assumed_size;
      if (e->expr_type != EXPR_VARIABLE)
	need_full_assumed_size = 0;
      if (gfc_resolve_expr (e) != SUCCESS)
	return FAILURE;
      need_full_assumed_size = save_need_full_assumed_size;

    argument_list:
      /* Check argument list functions %VAL, %LOC and %REF.  There is
	 nothing to do for %REF.  */
      if (arg->name && arg->name[0] == '%')
	{
	  if (strncmp ("%VAL", arg->name, 4) == 0)
	    {
	      if (e->ts.type == BT_CHARACTER || e->ts.type == BT_DERIVED)
		{
		  gfc_error ("By-value argument at %L is not of numeric "
			     "type", &e->where);
		  return FAILURE;
		}

	      if (e->rank)
		{
		  gfc_error ("By-value argument at %L cannot be an array or "
			     "an array section", &e->where);
		return FAILURE;
		}

	      /* Intrinsics are still PROC_UNKNOWN here.  However,
		 since same file external procedures are not resolvable
		 in gfortran, it is a good deal easier to leave them to
		 intrinsic.c.  */
	      if (ptype != PROC_UNKNOWN
		  && ptype != PROC_DUMMY
		  && ptype != PROC_EXTERNAL
		  && ptype != PROC_MODULE)
		{
		  gfc_error ("By-value argument at %L is not allowed "
			     "in this context", &e->where);
		  return FAILURE;
		}
	    }

	  /* Statement functions have already been excluded above.  */
	  else if (strncmp ("%LOC", arg->name, 4) == 0
		   && e->ts.type == BT_PROCEDURE)
	    {
	      if (e->symtree->n.sym->attr.proc == PROC_INTERNAL)
		{
		  gfc_error ("Passing internal procedure at %L by location "
			     "not allowed", &e->where);
		  return FAILURE;
		}
	    }
	}

      /* Fortran 2008, C1237.  */
      if (e->expr_type == EXPR_VARIABLE && gfc_is_coindexed (e)
          && gfc_has_ultimate_pointer (e))
        {
          gfc_error ("Coindexed actual argument at %L with ultimate pointer "
		     "component", &e->where);
          return FAILURE;
        }
    }

  return SUCCESS;
}


/* Do the checks of the actual argument list that are specific to elemental
   procedures.  If called with c == NULL, we have a function, otherwise if
   expr == NULL, we have a subroutine.  */

static gfc_try
resolve_elemental_actual (gfc_expr *expr, gfc_code *c)
{
  gfc_actual_arglist *arg0;
  gfc_actual_arglist *arg;
  gfc_symbol *esym = NULL;
  gfc_intrinsic_sym *isym = NULL;
  gfc_expr *e = NULL;
  gfc_intrinsic_arg *iformal = NULL;
  gfc_formal_arglist *eformal = NULL;
  bool formal_optional = false;
  bool set_by_optional = false;
  int i;
  int rank = 0;

  /* Is this an elemental procedure?  */
  if (expr && expr->value.function.actual != NULL)
    {
      if (expr->value.function.esym != NULL
	  && expr->value.function.esym->attr.elemental)
	{
	  arg0 = expr->value.function.actual;
	  esym = expr->value.function.esym;
	}
      else if (expr->value.function.isym != NULL
	       && expr->value.function.isym->elemental)
	{
	  arg0 = expr->value.function.actual;
	  isym = expr->value.function.isym;
	}
      else
	return SUCCESS;
    }
  else if (c && c->ext.actual != NULL)
    {
      arg0 = c->ext.actual;
      
      if (c->resolved_sym)
	esym = c->resolved_sym;
      else
	esym = c->symtree->n.sym;
      gcc_assert (esym);

      if (!esym->attr.elemental)
	return SUCCESS;
    }
  else
    return SUCCESS;

  /* The rank of an elemental is the rank of its array argument(s).  */
  for (arg = arg0; arg; arg = arg->next)
    {
      if (arg->expr != NULL && arg->expr->rank > 0)
	{
	  rank = arg->expr->rank;
	  if (arg->expr->expr_type == EXPR_VARIABLE
	      && arg->expr->symtree->n.sym->attr.optional)
	    set_by_optional = true;

	  /* Function specific; set the result rank and shape.  */
	  if (expr)
	    {
	      expr->rank = rank;
	      if (!expr->shape && arg->expr->shape)
		{
		  expr->shape = gfc_get_shape (rank);
		  for (i = 0; i < rank; i++)
		    mpz_init_set (expr->shape[i], arg->expr->shape[i]);
		}
	    }
	  break;
	}
    }

  /* If it is an array, it shall not be supplied as an actual argument
     to an elemental procedure unless an array of the same rank is supplied
     as an actual argument corresponding to a nonoptional dummy argument of
     that elemental procedure(12.4.1.5).  */
  formal_optional = false;
  if (isym)
    iformal = isym->formal;
  else
    eformal = esym->formal;

  for (arg = arg0; arg; arg = arg->next)
    {
      if (eformal)
	{
	  if (eformal->sym && eformal->sym->attr.optional)
	    formal_optional = true;
	  eformal = eformal->next;
	}
      else if (isym && iformal)
	{
	  if (iformal->optional)
	    formal_optional = true;
	  iformal = iformal->next;
	}
      else if (isym)
	formal_optional = true;

      if (pedantic && arg->expr != NULL
	  && arg->expr->expr_type == EXPR_VARIABLE
	  && arg->expr->symtree->n.sym->attr.optional
	  && formal_optional
	  && arg->expr->rank
	  && (set_by_optional || arg->expr->rank != rank)
	  && !(isym && isym->id == GFC_ISYM_CONVERSION))
	{
	  gfc_warning ("'%s' at %L is an array and OPTIONAL; IF IT IS "
		       "MISSING, it cannot be the actual argument of an "
		       "ELEMENTAL procedure unless there is a non-optional "
		       "argument with the same rank (12.4.1.5)",
		       arg->expr->symtree->n.sym->name, &arg->expr->where);
	  return FAILURE;
	}
    }

  for (arg = arg0; arg; arg = arg->next)
    {
      if (arg->expr == NULL || arg->expr->rank == 0)
	continue;

      /* Being elemental, the last upper bound of an assumed size array
	 argument must be present.  */
      if (resolve_assumed_size_actual (arg->expr))
	return FAILURE;

      /* Elemental procedure's array actual arguments must conform.  */
      if (e != NULL)
	{
	  if (gfc_check_conformance (arg->expr, e,
				     "elemental procedure") == FAILURE)
	    return FAILURE;
	}
      else
	e = arg->expr;
    }

  /* INTENT(OUT) is only allowed for subroutines; if any actual argument
     is an array, the intent inout/out variable needs to be also an array.  */
  if (rank > 0 && esym && expr == NULL)
    for (eformal = esym->formal, arg = arg0; arg && eformal;
	 arg = arg->next, eformal = eformal->next)
      if ((eformal->sym->attr.intent == INTENT_OUT
	   || eformal->sym->attr.intent == INTENT_INOUT)
	  && arg->expr && arg->expr->rank == 0)
	{
	  gfc_error ("Actual argument at %L for INTENT(%s) dummy '%s' of "
		     "ELEMENTAL subroutine '%s' is a scalar, but another "
		     "actual argument is an array", &arg->expr->where,
		     (eformal->sym->attr.intent == INTENT_OUT) ? "OUT"
		     : "INOUT", eformal->sym->name, esym->name);
	  return FAILURE;
	}
  return SUCCESS;
}


/* This function does the checking of references to global procedures
   as defined in sections 18.1 and 14.1, respectively, of the Fortran
   77 and 95 standards.  It checks for a gsymbol for the name, making
   one if it does not already exist.  If it already exists, then the
   reference being resolved must correspond to the type of gsymbol.
   Otherwise, the new symbol is equipped with the attributes of the
   reference.  The corresponding code that is called in creating
   global entities is parse.c.

   In addition, for all but -std=legacy, the gsymbols are used to
   check the interfaces of external procedures from the same file.
   The namespace of the gsymbol is resolved and then, once this is
   done the interface is checked.  */


static bool
not_in_recursive (gfc_symbol *sym, gfc_namespace *gsym_ns)
{
  if (!gsym_ns->proc_name->attr.recursive)
    return true;

  if (sym->ns == gsym_ns)
    return false;

  if (sym->ns->parent && sym->ns->parent == gsym_ns)
    return false;

  return true;
}

static bool
not_entry_self_reference  (gfc_symbol *sym, gfc_namespace *gsym_ns)
{
  if (gsym_ns->entries)
    {
      gfc_entry_list *entry = gsym_ns->entries;

      for (; entry; entry = entry->next)
	{
	  if (strcmp (sym->name, entry->sym->name) == 0)
	    {
	      if (strcmp (gsym_ns->proc_name->name,
			  sym->ns->proc_name->name) == 0)
		return false;

	      if (sym->ns->parent
		  && strcmp (gsym_ns->proc_name->name,
			     sym->ns->parent->proc_name->name) == 0)
		return false;
	    }
	}
    }
  return true;
}

static void
resolve_global_procedure (gfc_symbol *sym, locus *where,
			  gfc_actual_arglist **actual, int sub)
{
  gfc_gsymbol * gsym;
  gfc_namespace *ns;
  enum gfc_symbol_type type;

  type = sub ? GSYM_SUBROUTINE : GSYM_FUNCTION;

  gsym = gfc_get_gsymbol (sym->name);

  if ((gsym->type != GSYM_UNKNOWN && gsym->type != type))
    gfc_global_used (gsym, where);

  if (gfc_option.flag_whole_file
	&& (sym->attr.if_source == IFSRC_UNKNOWN
	    || sym->attr.if_source == IFSRC_IFBODY)
	&& gsym->type != GSYM_UNKNOWN
	&& gsym->ns
	&& gsym->ns->resolved != -1
	&& gsym->ns->proc_name
	&& not_in_recursive (sym, gsym->ns)
	&& not_entry_self_reference (sym, gsym->ns))
    {
      gfc_symbol *def_sym;

      /* Resolve the gsymbol namespace if needed.  */
      if (!gsym->ns->resolved)
	{
	  gfc_dt_list *old_dt_list;
	  struct gfc_omp_saved_state old_omp_state;

	  /* Stash away derived types so that the backend_decls do not
	     get mixed up.  */
	  old_dt_list = gfc_derived_types;
	  gfc_derived_types = NULL;
	  /* And stash away openmp state.  */
	  gfc_omp_save_and_clear_state (&old_omp_state);

	  gfc_resolve (gsym->ns);

	  /* Store the new derived types with the global namespace.  */
	  if (gfc_derived_types)
	    gsym->ns->derived_types = gfc_derived_types;

	  /* Restore the derived types of this namespace.  */
	  gfc_derived_types = old_dt_list;
	  /* And openmp state.  */
	  gfc_omp_restore_state (&old_omp_state);
	}

      /* Make sure that translation for the gsymbol occurs before
	 the procedure currently being resolved.  */
      ns = gfc_global_ns_list;
      for (; ns && ns != gsym->ns; ns = ns->sibling)
	{
	  if (ns->sibling == gsym->ns)
	    {
	      ns->sibling = gsym->ns->sibling;
	      gsym->ns->sibling = gfc_global_ns_list;
	      gfc_global_ns_list = gsym->ns;
	      break;
	    }
	}

      def_sym = gsym->ns->proc_name;
      if (def_sym->attr.entry_master)
	{
	  gfc_entry_list *entry;
	  for (entry = gsym->ns->entries; entry; entry = entry->next)
	    if (strcmp (entry->sym->name, sym->name) == 0)
	      {
		def_sym = entry->sym;
		break;
	      }
	}

      /* Differences in constant character lengths.  */
      if (sym->attr.function && sym->ts.type == BT_CHARACTER)
	{
	  long int l1 = 0, l2 = 0;
	  gfc_charlen *cl1 = sym->ts.u.cl;
	  gfc_charlen *cl2 = def_sym->ts.u.cl;

	  if (cl1 != NULL
	      && cl1->length != NULL
	      && cl1->length->expr_type == EXPR_CONSTANT)
	    l1 = mpz_get_si (cl1->length->value.integer);

  	  if (cl2 != NULL
	      && cl2->length != NULL
	      && cl2->length->expr_type == EXPR_CONSTANT)
	    l2 = mpz_get_si (cl2->length->value.integer);

	  if (l1 && l2 && l1 != l2)
	    gfc_error ("Character length mismatch in return type of "
		       "function '%s' at %L (%ld/%ld)", sym->name,
		       &sym->declared_at, l1, l2);
	}

     /* Type mismatch of function return type and expected type.  */
     if (sym->attr.function
	 && !gfc_compare_types (&sym->ts, &def_sym->ts))
	gfc_error ("Return type mismatch of function '%s' at %L (%s/%s)",
		   sym->name, &sym->declared_at, gfc_typename (&sym->ts),
		   gfc_typename (&def_sym->ts));

      if (def_sym->formal && sym->attr.if_source != IFSRC_IFBODY)
	{
	  gfc_formal_arglist *arg = def_sym->formal;
	  for ( ; arg; arg = arg->next)
	    if (!arg->sym)
	      continue;
	    /* F2003, 12.3.1.1 (2a); F2008, 12.4.2.2 (2a)  */
	    else if (arg->sym->attr.allocatable
		     || arg->sym->attr.asynchronous
		     || arg->sym->attr.optional
		     || arg->sym->attr.pointer
		     || arg->sym->attr.target
		     || arg->sym->attr.value
		     || arg->sym->attr.volatile_)
	      {
		gfc_error ("Dummy argument '%s' of procedure '%s' at %L "
			   "has an attribute that requires an explicit "
			   "interface for this procedure", arg->sym->name,
			   sym->name, &sym->declared_at);
		break;
	      }
	    /* F2003, 12.3.1.1 (2b); F2008, 12.4.2.2 (2b)  */
	    else if (arg->sym && arg->sym->as
		     && arg->sym->as->type == AS_ASSUMED_SHAPE)
	      {
		gfc_error ("Procedure '%s' at %L with assumed-shape dummy "
			   "argument '%s' must have an explicit interface",
			   sym->name, &sym->declared_at, arg->sym->name);
		break;
	      }
	    /* F2008, 12.4.2.2 (2c)  */
	    else if (arg->sym->attr.codimension)
	      {
		gfc_error ("Procedure '%s' at %L with coarray dummy argument "
			   "'%s' must have an explicit interface",
			   sym->name, &sym->declared_at, arg->sym->name);
		break;
	      }
	    /* F2003, 12.3.1.1 (2c); F2008, 12.4.2.2 (2d)   */
	    else if (false) /* TODO: is a parametrized derived type  */
	      {
		gfc_error ("Procedure '%s' at %L with parametrized derived "
			   "type argument '%s' must have an explicit "
			   "interface", sym->name, &sym->declared_at,
			   arg->sym->name);
		break;
	      }
	    /* F2003, 12.3.1.1 (2d); F2008, 12.4.2.2 (2e)   */
	    else if (arg->sym->ts.type == BT_CLASS)
	      {
		gfc_error ("Procedure '%s' at %L with polymorphic dummy "
			   "argument '%s' must have an explicit interface",
			   sym->name, &sym->declared_at, arg->sym->name);
		break;
	      }
	}

      if (def_sym->attr.function)
	{
	  /* F2003, 12.3.1.1 (3a); F2008, 12.4.2.2 (3a) */
	  if (def_sym->as && def_sym->as->rank
	      && (!sym->as || sym->as->rank != def_sym->as->rank))
	    gfc_error ("The reference to function '%s' at %L either needs an "
		       "explicit INTERFACE or the rank is incorrect", sym->name,
		       where);

	  /* F2003, 12.3.1.1 (3b); F2008, 12.4.2.2 (3b) */
	  if ((def_sym->result->attr.pointer
	       || def_sym->result->attr.allocatable)
	       && (sym->attr.if_source != IFSRC_IFBODY
		   || def_sym->result->attr.pointer
			!= sym->result->attr.pointer
		   || def_sym->result->attr.allocatable
			!= sym->result->attr.allocatable))
	    gfc_error ("Function '%s' at %L with a POINTER or ALLOCATABLE "
		       "result must have an explicit interface", sym->name,
		       where);

	  /* F2003, 12.3.1.1 (3c); F2008, 12.4.2.2 (3c)  */
	  if (sym->ts.type == BT_CHARACTER && sym->attr.if_source != IFSRC_IFBODY
	      && def_sym->ts.u.cl->length != NULL)
	    {
	      gfc_charlen *cl = sym->ts.u.cl;

	      if (!sym->attr.entry_master && sym->attr.if_source == IFSRC_UNKNOWN
		  && cl && cl->length && cl->length->expr_type != EXPR_CONSTANT)
		{
		  gfc_error ("Nonconstant character-length function '%s' at %L "
			     "must have an explicit interface", sym->name,
			     &sym->declared_at);
		}
	    }
	}

      /* F2003, 12.3.1.1 (4); F2008, 12.4.2.2 (4) */
      if (def_sym->attr.elemental && !sym->attr.elemental)
	{
	  gfc_error ("ELEMENTAL procedure '%s' at %L must have an explicit "
		     "interface", sym->name, &sym->declared_at);
	}

      /* F2003, 12.3.1.1 (5); F2008, 12.4.2.2 (5) */
      if (def_sym->attr.is_bind_c && !sym->attr.is_bind_c)
	{
	  gfc_error ("Procedure '%s' at %L with BIND(C) attribute must have "
		     "an explicit interface", sym->name, &sym->declared_at);
	}

      if (gfc_option.flag_whole_file == 1
	  || ((gfc_option.warn_std & GFC_STD_LEGACY)
	      && !(gfc_option.warn_std & GFC_STD_GNU)))
	gfc_errors_to_warnings (1);

      if (sym->attr.if_source != IFSRC_IFBODY)  
	gfc_procedure_use (def_sym, actual, where);

      gfc_errors_to_warnings (0);
    }

  if (gsym->type == GSYM_UNKNOWN)
    {
      gsym->type = type;
      gsym->where = *where;
    }

  gsym->used = 1;
}


/************* Function resolution *************/

/* Resolve a function call known to be generic.
   Section 14.1.2.4.1.  */

static match
resolve_generic_f0 (gfc_expr *expr, gfc_symbol *sym)
{
  gfc_symbol *s;

  if (sym->attr.generic)
    {
      s = gfc_search_interface (sym->generic, 0, &expr->value.function.actual);
      if (s != NULL)
	{
	  expr->value.function.name = s->name;
	  expr->value.function.esym = s;

	  if (s->ts.type != BT_UNKNOWN)
	    expr->ts = s->ts;
	  else if (s->result != NULL && s->result->ts.type != BT_UNKNOWN)
	    expr->ts = s->result->ts;

	  if (s->as != NULL)
	    expr->rank = s->as->rank;
	  else if (s->result != NULL && s->result->as != NULL)
	    expr->rank = s->result->as->rank;

	  gfc_set_sym_referenced (expr->value.function.esym);

	  return MATCH_YES;
	}

      /* TODO: Need to search for elemental references in generic
	 interface.  */
    }

  if (sym->attr.intrinsic)
    return gfc_intrinsic_func_interface (expr, 0);

  return MATCH_NO;
}


static gfc_try
resolve_generic_f (gfc_expr *expr)
{
  gfc_symbol *sym;
  match m;

  sym = expr->symtree->n.sym;

  for (;;)
    {
      m = resolve_generic_f0 (expr, sym);
      if (m == MATCH_YES)
	return SUCCESS;
      else if (m == MATCH_ERROR)
	return FAILURE;

generic:
      if (sym->ns->parent == NULL)
	break;
      gfc_find_symbol (sym->name, sym->ns->parent, 1, &sym);

      if (sym == NULL)
	break;
      if (!generic_sym (sym))
	goto generic;
    }

  /* Last ditch attempt.  See if the reference is to an intrinsic
     that possesses a matching interface.  14.1.2.4  */
  if (sym && !gfc_is_intrinsic (sym, 0, expr->where))
    {
      gfc_error ("There is no specific function for the generic '%s' at %L",
		 expr->symtree->n.sym->name, &expr->where);
      return FAILURE;
    }

  m = gfc_intrinsic_func_interface (expr, 0);
  if (m == MATCH_YES)
    return SUCCESS;
  if (m == MATCH_NO)
    gfc_error ("Generic function '%s' at %L is not consistent with a "
	       "specific intrinsic interface", expr->symtree->n.sym->name,
	       &expr->where);

  return FAILURE;
}


/* Resolve a function call known to be specific.  */

static match
resolve_specific_f0 (gfc_symbol *sym, gfc_expr *expr)
{
  match m;

  if (sym->attr.external || sym->attr.if_source == IFSRC_IFBODY)
    {
      if (sym->attr.dummy)
	{
	  sym->attr.proc = PROC_DUMMY;
	  goto found;
	}

      sym->attr.proc = PROC_EXTERNAL;
      goto found;
    }

  if (sym->attr.proc == PROC_MODULE
      || sym->attr.proc == PROC_ST_FUNCTION
      || sym->attr.proc == PROC_INTERNAL)
    goto found;

  if (sym->attr.intrinsic)
    {
      m = gfc_intrinsic_func_interface (expr, 1);
      if (m == MATCH_YES)
	return MATCH_YES;
      if (m == MATCH_NO)
	gfc_error ("Function '%s' at %L is INTRINSIC but is not compatible "
		   "with an intrinsic", sym->name, &expr->where);

      return MATCH_ERROR;
    }

  return MATCH_NO;

found:
  gfc_procedure_use (sym, &expr->value.function.actual, &expr->where);

  if (sym->result)
    expr->ts = sym->result->ts;
  else
    expr->ts = sym->ts;
  expr->value.function.name = sym->name;
  expr->value.function.esym = sym;
  if (sym->as != NULL)
    expr->rank = sym->as->rank;

  return MATCH_YES;
}


static gfc_try
resolve_specific_f (gfc_expr *expr)
{
  gfc_symbol *sym;
  match m;

  sym = expr->symtree->n.sym;

  for (;;)
    {
      m = resolve_specific_f0 (sym, expr);
      if (m == MATCH_YES)
	return SUCCESS;
      if (m == MATCH_ERROR)
	return FAILURE;

      if (sym->ns->parent == NULL)
	break;

      gfc_find_symbol (sym->name, sym->ns->parent, 1, &sym);

      if (sym == NULL)
	break;
    }

  gfc_error ("Unable to resolve the specific function '%s' at %L",
	     expr->symtree->n.sym->name, &expr->where);

  return SUCCESS;
}


/* Resolve a procedure call not known to be generic nor specific.  */

static gfc_try
resolve_unknown_f (gfc_expr *expr)
{
  gfc_symbol *sym;
  gfc_typespec *ts;

  sym = expr->symtree->n.sym;

  if (sym->attr.dummy)
    {
      sym->attr.proc = PROC_DUMMY;
      expr->value.function.name = sym->name;
      goto set_type;
    }

  /* See if we have an intrinsic function reference.  */

  if (gfc_is_intrinsic (sym, 0, expr->where))
    {
      if (gfc_intrinsic_func_interface (expr, 1) == MATCH_YES)
	return SUCCESS;
      return FAILURE;
    }

  /* The reference is to an external name.  */

  sym->attr.proc = PROC_EXTERNAL;
  expr->value.function.name = sym->name;
  expr->value.function.esym = expr->symtree->n.sym;

  if (sym->as != NULL)
    expr->rank = sym->as->rank;

  /* Type of the expression is either the type of the symbol or the
     default type of the symbol.  */

set_type:
  gfc_procedure_use (sym, &expr->value.function.actual, &expr->where);

  if (sym->ts.type != BT_UNKNOWN)
    expr->ts = sym->ts;
  else
    {
      ts = gfc_get_default_type (sym->name, sym->ns);

      if (ts->type == BT_UNKNOWN)
	{
	  gfc_error ("Function '%s' at %L has no IMPLICIT type",
		     sym->name, &expr->where);
	  return FAILURE;
	}
      else
	expr->ts = *ts;
    }

  return SUCCESS;
}


/* Return true, if the symbol is an external procedure.  */
static bool
is_external_proc (gfc_symbol *sym)
{
  if (!sym->attr.dummy && !sym->attr.contained
	&& !(sym->attr.intrinsic
	      || gfc_is_intrinsic (sym, sym->attr.subroutine, sym->declared_at))
	&& sym->attr.proc != PROC_ST_FUNCTION
	&& !sym->attr.proc_pointer
	&& !sym->attr.use_assoc
	&& sym->name)
    return true;

  return false;
}


/* Figure out if a function reference is pure or not.  Also set the name
   of the function for a potential error message.  Return nonzero if the
   function is PURE, zero if not.  */
static int
pure_stmt_function (gfc_expr *, gfc_symbol *);

static int
pure_function (gfc_expr *e, const char **name)
{
  int pure;

  *name = NULL;

  if (e->symtree != NULL
        && e->symtree->n.sym != NULL
        && e->symtree->n.sym->attr.proc == PROC_ST_FUNCTION)
    return pure_stmt_function (e, e->symtree->n.sym);

  if (e->value.function.esym)
    {
      pure = gfc_pure (e->value.function.esym);
      *name = e->value.function.esym->name;
    }
  else if (e->value.function.isym)
    {
      pure = e->value.function.isym->pure
	     || e->value.function.isym->elemental;
      *name = e->value.function.isym->name;
    }
  else
    {
      /* Implicit functions are not pure.  */
      pure = 0;
      *name = e->value.function.name;
    }

  return pure;
}


static bool
impure_stmt_fcn (gfc_expr *e, gfc_symbol *sym,
		 int *f ATTRIBUTE_UNUSED)
{
  const char *name;

  /* Don't bother recursing into other statement functions
     since they will be checked individually for purity.  */
  if (e->expr_type != EXPR_FUNCTION
	|| !e->symtree
	|| e->symtree->n.sym == sym
	|| e->symtree->n.sym->attr.proc == PROC_ST_FUNCTION)
    return false;

  return pure_function (e, &name) ? false : true;
}


static int
pure_stmt_function (gfc_expr *e, gfc_symbol *sym)
{
  return gfc_traverse_expr (e, sym, impure_stmt_fcn, 0) ? 0 : 1;
}


static gfc_try
is_scalar_expr_ptr (gfc_expr *expr)
{
  gfc_try retval = SUCCESS;
  gfc_ref *ref;
  int start;
  int end;

  /* See if we have a gfc_ref, which means we have a substring, array
     reference, or a component.  */
  if (expr->ref != NULL)
    {
      ref = expr->ref;
      while (ref->next != NULL)
        ref = ref->next;

      switch (ref->type)
        {
        case REF_SUBSTRING:
          if (ref->u.ss.start == NULL || ref->u.ss.end == NULL
	      || gfc_dep_compare_expr (ref->u.ss.start, ref->u.ss.end) != 0)
	    retval = FAILURE;
          break;

        case REF_ARRAY:
          if (ref->u.ar.type == AR_ELEMENT)
            retval = SUCCESS;
          else if (ref->u.ar.type == AR_FULL)
            {
              /* The user can give a full array if the array is of size 1.  */
              if (ref->u.ar.as != NULL
                  && ref->u.ar.as->rank == 1
                  && ref->u.ar.as->type == AS_EXPLICIT
                  && ref->u.ar.as->lower[0] != NULL
                  && ref->u.ar.as->lower[0]->expr_type == EXPR_CONSTANT
                  && ref->u.ar.as->upper[0] != NULL
                  && ref->u.ar.as->upper[0]->expr_type == EXPR_CONSTANT)
                {
		  /* If we have a character string, we need to check if
		     its length is one.	 */
		  if (expr->ts.type == BT_CHARACTER)
		    {
		      if (expr->ts.u.cl == NULL
			  || expr->ts.u.cl->length == NULL
			  || mpz_cmp_si (expr->ts.u.cl->length->value.integer, 1)
			  != 0)
                        retval = FAILURE;
		    }
		  else
		    {
		      /* We have constant lower and upper bounds.  If the
			 difference between is 1, it can be considered a
			 scalar.  
			 FIXME: Use gfc_dep_compare_expr instead.  */
		      start = (int) mpz_get_si
				(ref->u.ar.as->lower[0]->value.integer);
		      end = (int) mpz_get_si
				(ref->u.ar.as->upper[0]->value.integer);
		      if (end - start + 1 != 1)
			retval = FAILURE;
		   }
                }
              else
                retval = FAILURE;
            }
          else
            retval = FAILURE;
          break;
        default:
          retval = SUCCESS;
          break;
        }
    }
  else if (expr->ts.type == BT_CHARACTER && expr->rank == 0)
    {
      /* Character string.  Make sure it's of length 1.  */
      if (expr->ts.u.cl == NULL
          || expr->ts.u.cl->length == NULL
          || mpz_cmp_si (expr->ts.u.cl->length->value.integer, 1) != 0)
        retval = FAILURE;
    }
  else if (expr->rank != 0)
    retval = FAILURE;

  return retval;
}


/* Match one of the iso_c_binding functions (c_associated or c_loc)
   and, in the case of c_associated, set the binding label based on
   the arguments.  */

static gfc_try
gfc_iso_c_func_interface (gfc_symbol *sym, gfc_actual_arglist *args,
                          gfc_symbol **new_sym)
{
  char name[GFC_MAX_SYMBOL_LEN + 1];
  char binding_label[GFC_MAX_BINDING_LABEL_LEN + 1];
  int optional_arg = 0;
  gfc_try retval = SUCCESS;
  gfc_symbol *args_sym;
  gfc_typespec *arg_ts;
  symbol_attribute arg_attr;

  if (args->expr->expr_type == EXPR_CONSTANT
      || args->expr->expr_type == EXPR_OP
      || args->expr->expr_type == EXPR_NULL)
    {
      gfc_error ("Argument to '%s' at %L is not a variable",
		 sym->name, &(args->expr->where));
      return FAILURE;
    }

  args_sym = args->expr->symtree->n.sym;

  /* The typespec for the actual arg should be that stored in the expr
     and not necessarily that of the expr symbol (args_sym), because
     the actual expression could be a part-ref of the expr symbol.  */
  arg_ts = &(args->expr->ts);
  arg_attr = gfc_expr_attr (args->expr);
    
  if (sym->intmod_sym_id == ISOCBINDING_ASSOCIATED)
    {
      /* If the user gave two args then they are providing something for
	 the optional arg (the second cptr).  Therefore, set the name and
	 binding label to the c_associated for two cptrs.  Otherwise,
	 set c_associated to expect one cptr.  */
      if (args->next)
	{
	  /* two args.  */
	  sprintf (name, "%s_2", sym->name);
	  sprintf (binding_label, "%s_2", sym->binding_label);
	  optional_arg = 1;
	}
      else
	{
	  /* one arg.  */
	  sprintf (name, "%s_1", sym->name);
	  sprintf (binding_label, "%s_1", sym->binding_label);
	  optional_arg = 0;
	}

      /* Get a new symbol for the version of c_associated that
	 will get called.  */
      *new_sym = get_iso_c_sym (sym, name, binding_label, optional_arg);
    }
  else if (sym->intmod_sym_id == ISOCBINDING_LOC
	   || sym->intmod_sym_id == ISOCBINDING_FUNLOC)
    {
      sprintf (name, "%s", sym->name);
      sprintf (binding_label, "%s", sym->binding_label);

      /* Error check the call.  */
      if (args->next != NULL)
        {
          gfc_error_now ("More actual than formal arguments in '%s' "
                         "call at %L", name, &(args->expr->where));
          retval = FAILURE;
        }
      else if (sym->intmod_sym_id == ISOCBINDING_LOC)
        {
	  gfc_ref *ref;
	  bool seen_section;

          /* Make sure we have either the target or pointer attribute.  */
	  if (!arg_attr.target && !arg_attr.pointer)
            {
              gfc_error_now ("Parameter '%s' to '%s' at %L must be either "
                             "a TARGET or an associated pointer",
                             args_sym->name,
                             sym->name, &(args->expr->where));
              retval = FAILURE;
            }

	  if (gfc_is_coindexed (args->expr))
	    {
	      gfc_error_now ("Coindexed argument not permitted"
			     " in '%s' call at %L", name,
			     &(args->expr->where));
	      retval = FAILURE;
	    }

	  /* Follow references to make sure there are no array
	     sections.  */
	  seen_section = false;

	  for (ref=args->expr->ref; ref; ref = ref->next)
	    {
	      if (ref->type == REF_ARRAY)
		{
		  if (ref->u.ar.type == AR_SECTION)
		    seen_section = true;

		  if (ref->u.ar.type != AR_ELEMENT)
		    {
		      gfc_ref *r;
		      for (r = ref->next; r; r=r->next)
			if (r->type == REF_COMPONENT)
			  {
			    gfc_error_now ("Array section not permitted"
					   " in '%s' call at %L", name,
					   &(args->expr->where));
			    retval = FAILURE;
			    break;
			  }
		    }
		}
	    }

	  if (seen_section && retval == SUCCESS)
	    gfc_warning ("Array section in '%s' call at %L", name,
			 &(args->expr->where));
			 
          /* See if we have interoperable type and type param.  */
          if (verify_c_interop (arg_ts) == SUCCESS
              || gfc_check_any_c_kind (arg_ts) == SUCCESS)
            {
              if (args_sym->attr.target == 1)
                {
                  /* Case 1a, section 15.1.2.5, J3/04-007: variable that
                     has the target attribute and is interoperable.  */
                  /* Case 1b, section 15.1.2.5, J3/04-007: allocated
                     allocatable variable that has the TARGET attribute and
                     is not an array of zero size.  */
                  if (args_sym->attr.allocatable == 1)
                    {
                      if (args_sym->attr.dimension != 0 
                          && (args_sym->as && args_sym->as->rank == 0))
                        {
                          gfc_error_now ("Allocatable variable '%s' used as a "
                                         "parameter to '%s' at %L must not be "
                                         "an array of zero size",
                                         args_sym->name, sym->name,
                                         &(args->expr->where));
                          retval = FAILURE;
                        }
                    }
                  else
		    {
		      /* A non-allocatable target variable with C
			 interoperable type and type parameters must be
			 interoperable.	 */
		      if (args_sym && args_sym->attr.dimension)
			{
			  if (args_sym->as->type == AS_ASSUMED_SHAPE)
			    {
			      gfc_error ("Assumed-shape array '%s' at %L "
					 "cannot be an argument to the "
					 "procedure '%s' because "
					 "it is not C interoperable",
					 args_sym->name,
					 &(args->expr->where), sym->name);
			      retval = FAILURE;
			    }
			  else if (args_sym->as->type == AS_DEFERRED)
			    {
			      gfc_error ("Deferred-shape array '%s' at %L "
					 "cannot be an argument to the "
					 "procedure '%s' because "
					 "it is not C interoperable",
					 args_sym->name,
					 &(args->expr->where), sym->name);
			      retval = FAILURE;
			    }
			}
                              
                      /* Make sure it's not a character string.  Arrays of
                         any type should be ok if the variable is of a C
                         interoperable type.  */
		      if (arg_ts->type == BT_CHARACTER)
			if (arg_ts->u.cl != NULL
			    && (arg_ts->u.cl->length == NULL
				|| arg_ts->u.cl->length->expr_type
				   != EXPR_CONSTANT
				|| mpz_cmp_si
				    (arg_ts->u.cl->length->value.integer, 1)
				   != 0)
			    && is_scalar_expr_ptr (args->expr) != SUCCESS)
			  {
			    gfc_error_now ("CHARACTER argument '%s' to '%s' "
					   "at %L must have a length of 1",
					   args_sym->name, sym->name,
					   &(args->expr->where));
			    retval = FAILURE;
			  }
                    }
                }
              else if (arg_attr.pointer
		       && is_scalar_expr_ptr (args->expr) != SUCCESS)
                {
                  /* Case 1c, section 15.1.2.5, J3/04-007: an associated
                     scalar pointer.  */
                  gfc_error_now ("Argument '%s' to '%s' at %L must be an "
                                 "associated scalar POINTER", args_sym->name,
                                 sym->name, &(args->expr->where));
                  retval = FAILURE;
                }
            }
          else
            {
              /* The parameter is not required to be C interoperable.  If it
                 is not C interoperable, it must be a nonpolymorphic scalar
                 with no length type parameters.  It still must have either
                 the pointer or target attribute, and it can be
                 allocatable (but must be allocated when c_loc is called).  */
              if (args->expr->rank != 0 
                  && is_scalar_expr_ptr (args->expr) != SUCCESS)
                {
                  gfc_error_now ("Parameter '%s' to '%s' at %L must be a "
                                 "scalar", args_sym->name, sym->name,
                                 &(args->expr->where));
                  retval = FAILURE;
                }
              else if (arg_ts->type == BT_CHARACTER 
                       && is_scalar_expr_ptr (args->expr) != SUCCESS)
                {
                  gfc_error_now ("CHARACTER argument '%s' to '%s' at "
                                 "%L must have a length of 1",
                                 args_sym->name, sym->name,
                                 &(args->expr->where));
                  retval = FAILURE;
                }
	      else if (arg_ts->type == BT_CLASS)
		{
		  gfc_error_now ("Parameter '%s' to '%s' at %L must not be "
				 "polymorphic", args_sym->name, sym->name,
				 &(args->expr->where));
		  retval = FAILURE;
		}
            }
        }
      else if (sym->intmod_sym_id == ISOCBINDING_FUNLOC)
        {
          if (args_sym->attr.flavor != FL_PROCEDURE)
            {
              /* TODO: Update this error message to allow for procedure
                 pointers once they are implemented.  */
              gfc_error_now ("Parameter '%s' to '%s' at %L must be a "
                             "procedure",
                             args_sym->name, sym->name,
                             &(args->expr->where));
              retval = FAILURE;
            }
	  else if (args_sym->attr.is_bind_c != 1)
	    {
	      gfc_error_now ("Parameter '%s' to '%s' at %L must be "
			     "BIND(C)",
			     args_sym->name, sym->name,
			     &(args->expr->where));
	      retval = FAILURE;
	    }
        }
      
      /* for c_loc/c_funloc, the new symbol is the same as the old one */
      *new_sym = sym;
    }
  else
    {
      gfc_internal_error ("gfc_iso_c_func_interface(): Unhandled "
			  "iso_c_binding function: '%s'!\n", sym->name);
    }

  return retval;
}


/* Resolve a function call, which means resolving the arguments, then figuring
   out which entity the name refers to.  */

static gfc_try
resolve_function (gfc_expr *expr)
{
  gfc_actual_arglist *arg;
  gfc_symbol *sym;
  const char *name;
  gfc_try t;
  int temp;
  procedure_type p = PROC_INTRINSIC;
  bool no_formal_args;

  sym = NULL;
  if (expr->symtree)
    sym = expr->symtree->n.sym;

  /* If this is a procedure pointer component, it has already been resolved.  */
  if (gfc_is_proc_ptr_comp (expr, NULL))
    return SUCCESS;
  
  if (sym && sym->attr.intrinsic
      && resolve_intrinsic (sym, &expr->where) == FAILURE)
    return FAILURE;

  if (sym && (sym->attr.flavor == FL_VARIABLE || sym->attr.subroutine))
    {
      gfc_error ("'%s' at %L is not a function", sym->name, &expr->where);
      return FAILURE;
    }

  /* If this ia a deferred TBP with an abstract interface (which may
     of course be referenced), expr->value.function.esym will be set.  */
  if (sym && sym->attr.abstract && !expr->value.function.esym)
    {
      gfc_error ("ABSTRACT INTERFACE '%s' must not be referenced at %L",
		 sym->name, &expr->where);
      return FAILURE;
    }

  /* Switch off assumed size checking and do this again for certain kinds
     of procedure, once the procedure itself is resolved.  */
  need_full_assumed_size++;

  if (expr->symtree && expr->symtree->n.sym)
    p = expr->symtree->n.sym->attr.proc;

  if (expr->value.function.isym && expr->value.function.isym->inquiry)
    inquiry_argument = true;
  no_formal_args = sym && is_external_proc (sym) && sym->formal == NULL;

  if (resolve_actual_arglist (expr->value.function.actual,
			      p, no_formal_args) == FAILURE)
    {
      inquiry_argument = false;
      return FAILURE;
    }

  inquiry_argument = false;
 
  /* Need to setup the call to the correct c_associated, depending on
     the number of cptrs to user gives to compare.  */
  if (sym && sym->attr.is_iso_c == 1)
    {
      if (gfc_iso_c_func_interface (sym, expr->value.function.actual, &sym)
          == FAILURE)
        return FAILURE;
      
      /* Get the symtree for the new symbol (resolved func).
         the old one will be freed later, when it's no longer used.  */
      gfc_find_sym_tree (sym->name, sym->ns, 1, &(expr->symtree));
    }
  
  /* Resume assumed_size checking.  */
  need_full_assumed_size--;

  /* If the procedure is external, check for usage.  */
  if (sym && is_external_proc (sym))
    resolve_global_procedure (sym, &expr->where,
			      &expr->value.function.actual, 0);

  if (sym && sym->ts.type == BT_CHARACTER
      && sym->ts.u.cl
      && sym->ts.u.cl->length == NULL
      && !sym->attr.dummy
      && !sym->ts.deferred
      && expr->value.function.esym == NULL
      && !sym->attr.contained)
    {
      /* Internal procedures are taken care of in resolve_contained_fntype.  */
      gfc_error ("Function '%s' is declared CHARACTER(*) and cannot "
		 "be used at %L since it is not a dummy argument",
		 sym->name, &expr->where);
      return FAILURE;
    }

  /* See if function is already resolved.  */

  if (expr->value.function.name != NULL)
    {
      if (expr->ts.type == BT_UNKNOWN)
	expr->ts = sym->ts;
      t = SUCCESS;
    }
  else
    {
      /* Apply the rules of section 14.1.2.  */

      switch (procedure_kind (sym))
	{
	case PTYPE_GENERIC:
	  t = resolve_generic_f (expr);
	  break;

	case PTYPE_SPECIFIC:
	  t = resolve_specific_f (expr);
	  break;

	case PTYPE_UNKNOWN:
	  t = resolve_unknown_f (expr);
	  break;

	default:
	  gfc_internal_error ("resolve_function(): bad function type");
	}
    }

  /* If the expression is still a function (it might have simplified),
     then we check to see if we are calling an elemental function.  */

  if (expr->expr_type != EXPR_FUNCTION)
    return t;

  temp = need_full_assumed_size;
  need_full_assumed_size = 0;

  if (resolve_elemental_actual (expr, NULL) == FAILURE)
    return FAILURE;

  if (omp_workshare_flag
      && expr->value.function.esym
      && ! gfc_elemental (expr->value.function.esym))
    {
      gfc_error ("User defined non-ELEMENTAL function '%s' at %L not allowed "
		 "in WORKSHARE construct", expr->value.function.esym->name,
		 &expr->where);
      t = FAILURE;
    }

#define GENERIC_ID expr->value.function.isym->id
  else if (expr->value.function.actual != NULL
	   && expr->value.function.isym != NULL
	   && GENERIC_ID != GFC_ISYM_LBOUND
	   && GENERIC_ID != GFC_ISYM_LEN
	   && GENERIC_ID != GFC_ISYM_LOC
	   && GENERIC_ID != GFC_ISYM_PRESENT)
    {
      /* Array intrinsics must also have the last upper bound of an
	 assumed size array argument.  UBOUND and SIZE have to be
	 excluded from the check if the second argument is anything
	 than a constant.  */

      for (arg = expr->value.function.actual; arg; arg = arg->next)
	{
	  if ((GENERIC_ID == GFC_ISYM_UBOUND || GENERIC_ID == GFC_ISYM_SIZE)
	      && arg->next != NULL && arg->next->expr)
	    {
	      if (arg->next->expr->expr_type != EXPR_CONSTANT)
		break;

	      if (arg->next->name && strncmp(arg->next->name, "kind", 4) == 0)
		break;

	      if ((int)mpz_get_si (arg->next->expr->value.integer)
			< arg->expr->rank)
		break;
	    }

	  if (arg->expr != NULL
	      && arg->expr->rank > 0
	      && resolve_assumed_size_actual (arg->expr))
	    return FAILURE;
	}
    }
#undef GENERIC_ID

  need_full_assumed_size = temp;
  name = NULL;

  if (!pure_function (expr, &name) && name)
    {
      if (forall_flag)
	{
	  gfc_error ("reference to non-PURE function '%s' at %L inside a "
		     "FORALL %s", name, &expr->where,
		     forall_flag == 2 ? "mask" : "block");
	  t = FAILURE;
	}
      else if (gfc_pure (NULL))
	{
	  gfc_error ("Function reference to '%s' at %L is to a non-PURE "
		     "procedure within a PURE procedure", name, &expr->where);
	  t = FAILURE;
	}
    }

  if (!pure_function (expr, &name) && name && gfc_implicit_pure (NULL))
    gfc_current_ns->proc_name->attr.implicit_pure = 0;

  /* Functions without the RECURSIVE attribution are not allowed to
   * call themselves.  */
  if (expr->value.function.esym && !expr->value.function.esym->attr.recursive)
    {
      gfc_symbol *esym;
      esym = expr->value.function.esym;

      if (is_illegal_recursion (esym, gfc_current_ns))
      {
	if (esym->attr.entry && esym->ns->entries)
	  gfc_error ("ENTRY '%s' at %L cannot be called recursively, as"
		     " function '%s' is not RECURSIVE",
		     esym->name, &expr->where, esym->ns->entries->sym->name);
	else
	  gfc_error ("Function '%s' at %L cannot be called recursively, as it"
		     " is not RECURSIVE", esym->name, &expr->where);

	t = FAILURE;
      }
    }

  /* Character lengths of use associated functions may contains references to
     symbols not referenced from the current program unit otherwise.  Make sure
     those symbols are marked as referenced.  */

  if (expr->ts.type == BT_CHARACTER && expr->value.function.esym
      && expr->value.function.esym->attr.use_assoc)
    {
      gfc_expr_set_symbols_referenced (expr->ts.u.cl->length);
    }

  /* Make sure that the expression has a typespec that works.  */
  if (expr->ts.type == BT_UNKNOWN)
    {
      if (expr->symtree->n.sym->result
	    && expr->symtree->n.sym->result->ts.type != BT_UNKNOWN
	    && !expr->symtree->n.sym->result->attr.proc_pointer)
	expr->ts = expr->symtree->n.sym->result->ts;
    }

  return t;
}


/************* Subroutine resolution *************/

static void
pure_subroutine (gfc_code *c, gfc_symbol *sym)
{
  if (gfc_pure (sym))
    return;

  if (forall_flag)
    gfc_error ("Subroutine call to '%s' in FORALL block at %L is not PURE",
	       sym->name, &c->loc);
  else if (gfc_pure (NULL))
    gfc_error ("Subroutine call to '%s' at %L is not PURE", sym->name,
	       &c->loc);
}


static match
resolve_generic_s0 (gfc_code *c, gfc_symbol *sym)
{
  gfc_symbol *s;

  if (sym->attr.generic)
    {
      s = gfc_search_interface (sym->generic, 1, &c->ext.actual);
      if (s != NULL)
	{
	  c->resolved_sym = s;
	  pure_subroutine (c, s);
	  return MATCH_YES;
	}

      /* TODO: Need to search for elemental references in generic interface.  */
    }

  if (sym->attr.intrinsic)
    return gfc_intrinsic_sub_interface (c, 0);

  return MATCH_NO;
}


static gfc_try
resolve_generic_s (gfc_code *c)
{
  gfc_symbol *sym;
  match m;

  sym = c->symtree->n.sym;

  for (;;)
    {
      m = resolve_generic_s0 (c, sym);
      if (m == MATCH_YES)
	return SUCCESS;
      else if (m == MATCH_ERROR)
	return FAILURE;

generic:
      if (sym->ns->parent == NULL)
	break;
      gfc_find_symbol (sym->name, sym->ns->parent, 1, &sym);

      if (sym == NULL)
	break;
      if (!generic_sym (sym))
	goto generic;
    }

  /* Last ditch attempt.  See if the reference is to an intrinsic
     that possesses a matching interface.  14.1.2.4  */
  sym = c->symtree->n.sym;

  if (!gfc_is_intrinsic (sym, 1, c->loc))
    {
      gfc_error ("There is no specific subroutine for the generic '%s' at %L",
		 sym->name, &c->loc);
      return FAILURE;
    }

  m = gfc_intrinsic_sub_interface (c, 0);
  if (m == MATCH_YES)
    return SUCCESS;
  if (m == MATCH_NO)
    gfc_error ("Generic subroutine '%s' at %L is not consistent with an "
	       "intrinsic subroutine interface", sym->name, &c->loc);

  return FAILURE;
}


/* Set the name and binding label of the subroutine symbol in the call
   expression represented by 'c' to include the type and kind of the
   second parameter.  This function is for resolving the appropriate
   version of c_f_pointer() and c_f_procpointer().  For example, a
   call to c_f_pointer() for a default integer pointer could have a
   name of c_f_pointer_i4.  If no second arg exists, which is an error
   for these two functions, it defaults to the generic symbol's name
   and binding label.  */

static void
set_name_and_label (gfc_code *c, gfc_symbol *sym,
                    char *name, char *binding_label)
{
  gfc_expr *arg = NULL;
  char type;
  int kind;

  /* The second arg of c_f_pointer and c_f_procpointer determines
     the type and kind for the procedure name.  */
  arg = c->ext.actual->next->expr;

  if (arg != NULL)
    {
      /* Set up the name to have the given symbol's name,
         plus the type and kind.  */
      /* a derived type is marked with the type letter 'u' */
      if (arg->ts.type == BT_DERIVED)
        {
          type = 'd';
          kind = 0; /* set the kind as 0 for now */
        }
      else
        {
          type = gfc_type_letter (arg->ts.type);
          kind = arg->ts.kind;
        }

      if (arg->ts.type == BT_CHARACTER)
	/* Kind info for character strings not needed.	*/
	kind = 0;

      sprintf (name, "%s_%c%d", sym->name, type, kind);
      /* Set up the binding label as the given symbol's label plus
         the type and kind.  */
      sprintf (binding_label, "%s_%c%d", sym->binding_label, type, kind);
    }
  else
    {
      /* If the second arg is missing, set the name and label as
         was, cause it should at least be found, and the missing
         arg error will be caught by compare_parameters().  */
      sprintf (name, "%s", sym->name);
      sprintf (binding_label, "%s", sym->binding_label);
    }
   
  return;
}


/* Resolve a generic version of the iso_c_binding procedure given
   (sym) to the specific one based on the type and kind of the
   argument(s).  Currently, this function resolves c_f_pointer() and
   c_f_procpointer based on the type and kind of the second argument
   (FPTR).  Other iso_c_binding procedures aren't specially handled.
   Upon successfully exiting, c->resolved_sym will hold the resolved
   symbol.  Returns MATCH_ERROR if an error occurred; MATCH_YES
   otherwise.  */

match
gfc_iso_c_sub_interface (gfc_code *c, gfc_symbol *sym)
{
  gfc_symbol *new_sym;
  /* this is fine, since we know the names won't use the max */
  char name[GFC_MAX_SYMBOL_LEN + 1];
  char binding_label[GFC_MAX_BINDING_LABEL_LEN + 1];
  /* default to success; will override if find error */
  match m = MATCH_YES;

  /* Make sure the actual arguments are in the necessary order (based on the 
     formal args) before resolving.  */
  gfc_procedure_use (sym, &c->ext.actual, &(c->loc));

  if ((sym->intmod_sym_id == ISOCBINDING_F_POINTER) ||
      (sym->intmod_sym_id == ISOCBINDING_F_PROCPOINTER))
    {
      set_name_and_label (c, sym, name, binding_label);
      
      if (sym->intmod_sym_id == ISOCBINDING_F_POINTER)
	{
	  if (c->ext.actual != NULL && c->ext.actual->next != NULL)
	    {
	      /* Make sure we got a third arg if the second arg has non-zero
		 rank.	We must also check that the type and rank are
		 correct since we short-circuit this check in
		 gfc_procedure_use() (called above to sort actual args).  */
	      if (c->ext.actual->next->expr->rank != 0)
		{
		  if(c->ext.actual->next->next == NULL 
		     || c->ext.actual->next->next->expr == NULL)
		    {
		      m = MATCH_ERROR;
		      gfc_error ("Missing SHAPE parameter for call to %s "
				 "at %L", sym->name, &(c->loc));
		    }
		  else if (c->ext.actual->next->next->expr->ts.type
			   != BT_INTEGER
			   || c->ext.actual->next->next->expr->rank != 1)
		    {
		      m = MATCH_ERROR;
		      gfc_error ("SHAPE parameter for call to %s at %L must "
				 "be a rank 1 INTEGER array", sym->name,
				 &(c->loc));
		    }
		}
	    }
	}
      
      if (m != MATCH_ERROR)
	{
	  /* the 1 means to add the optional arg to formal list */
	  new_sym = get_iso_c_sym (sym, name, binding_label, 1);
	 
	  /* for error reporting, say it's declared where the original was */
	  new_sym->declared_at = sym->declared_at;
	}
    }
  else
    {
      /* no differences for c_loc or c_funloc */
      new_sym = sym;
    }

  /* set the resolved symbol */
  if (m != MATCH_ERROR)
    c->resolved_sym = new_sym;
  else
    c->resolved_sym = sym;
  
  return m;
}


/* Resolve a subroutine call known to be specific.  */

static match
resolve_specific_s0 (gfc_code *c, gfc_symbol *sym)
{
  match m;

  if(sym->attr.is_iso_c)
    {
      m = gfc_iso_c_sub_interface (c,sym);
      return m;
    }
  
  if (sym->attr.external || sym->attr.if_source == IFSRC_IFBODY)
    {
      if (sym->attr.dummy)
	{
	  sym->attr.proc = PROC_DUMMY;
	  goto found;
	}

      sym->attr.proc = PROC_EXTERNAL;
      goto found;
    }

  if (sym->attr.proc == PROC_MODULE || sym->attr.proc == PROC_INTERNAL)
    goto found;

  if (sym->attr.intrinsic)
    {
      m = gfc_intrinsic_sub_interface (c, 1);
      if (m == MATCH_YES)
	return MATCH_YES;
      if (m == MATCH_NO)
	gfc_error ("Subroutine '%s' at %L is INTRINSIC but is not compatible "
		   "with an intrinsic", sym->name, &c->loc);

      return MATCH_ERROR;
    }

  return MATCH_NO;

found:
  gfc_procedure_use (sym, &c->ext.actual, &c->loc);

  c->resolved_sym = sym;
  pure_subroutine (c, sym);

  return MATCH_YES;
}


static gfc_try
resolve_specific_s (gfc_code *c)
{
  gfc_symbol *sym;
  match m;

  sym = c->symtree->n.sym;

  for (;;)
    {
      m = resolve_specific_s0 (c, sym);
      if (m == MATCH_YES)
	return SUCCESS;
      if (m == MATCH_ERROR)
	return FAILURE;

      if (sym->ns->parent == NULL)
	break;

      gfc_find_symbol (sym->name, sym->ns->parent, 1, &sym);

      if (sym == NULL)
	break;
    }

  sym = c->symtree->n.sym;
  gfc_error ("Unable to resolve the specific subroutine '%s' at %L",
	     sym->name, &c->loc);

  return FAILURE;
}


/* Resolve a subroutine call not known to be generic nor specific.  */

static gfc_try
resolve_unknown_s (gfc_code *c)
{
  gfc_symbol *sym;

  sym = c->symtree->n.sym;

  if (sym->attr.dummy)
    {
      sym->attr.proc = PROC_DUMMY;
      goto found;
    }

  /* See if we have an intrinsic function reference.  */

  if (gfc_is_intrinsic (sym, 1, c->loc))
    {
      if (gfc_intrinsic_sub_interface (c, 1) == MATCH_YES)
	return SUCCESS;
      return FAILURE;
    }

  /* The reference is to an external name.  */

found:
  gfc_procedure_use (sym, &c->ext.actual, &c->loc);

  c->resolved_sym = sym;

  pure_subroutine (c, sym);

  return SUCCESS;
}


/* Resolve a subroutine call.  Although it was tempting to use the same code
   for functions, subroutines and functions are stored differently and this
   makes things awkward.  */

static gfc_try
resolve_call (gfc_code *c)
{
  gfc_try t;
  procedure_type ptype = PROC_INTRINSIC;
  gfc_symbol *csym, *sym;
  bool no_formal_args;

  csym = c->symtree ? c->symtree->n.sym : NULL;

  if (csym && csym->ts.type != BT_UNKNOWN)
    {
      gfc_error ("'%s' at %L has a type, which is not consistent with "
		 "the CALL at %L", csym->name, &csym->declared_at, &c->loc);
      return FAILURE;
    }

  if (csym && gfc_current_ns->parent && csym->ns != gfc_current_ns)
    {
      gfc_symtree *st;
      gfc_find_sym_tree (csym->name, gfc_current_ns, 1, &st);
      sym = st ? st->n.sym : NULL;
      if (sym && csym != sym
	      && sym->ns == gfc_current_ns
	      && sym->attr.flavor == FL_PROCEDURE
	      && sym->attr.contained)
	{
	  sym->refs++;
	  if (csym->attr.generic)
	    c->symtree->n.sym = sym;
	  else
	    c->symtree = st;
	  csym = c->symtree->n.sym;
	}
    }

  /* If this ia a deferred TBP with an abstract interface
     (which may of course be referenced), c->expr1 will be set.  */
  if (csym && csym->attr.abstract && !c->expr1)
    {
      gfc_error ("ABSTRACT INTERFACE '%s' must not be referenced at %L",
		 csym->name, &c->loc);
      return FAILURE;
    }

  /* Subroutines without the RECURSIVE attribution are not allowed to
   * call themselves.  */
  if (csym && is_illegal_recursion (csym, gfc_current_ns))
    {
      if (csym->attr.entry && csym->ns->entries)
	gfc_error ("ENTRY '%s' at %L cannot be called recursively, as"
		   " subroutine '%s' is not RECURSIVE",
		   csym->name, &c->loc, csym->ns->entries->sym->name);
      else
	gfc_error ("SUBROUTINE '%s' at %L cannot be called recursively, as it"
		   " is not RECURSIVE", csym->name, &c->loc);

      t = FAILURE;
    }

  /* Switch off assumed size checking and do this again for certain kinds
     of procedure, once the procedure itself is resolved.  */
  need_full_assumed_size++;

  if (csym)
    ptype = csym->attr.proc;

  no_formal_args = csym && is_external_proc (csym) && csym->formal == NULL;
  if (resolve_actual_arglist (c->ext.actual, ptype,
			      no_formal_args) == FAILURE)
    return FAILURE;

  /* Resume assumed_size checking.  */
  need_full_assumed_size--;

  /* If external, check for usage.  */
  if (csym && is_external_proc (csym))
    resolve_global_procedure (csym, &c->loc, &c->ext.actual, 1);

  t = SUCCESS;
  if (c->resolved_sym == NULL)
    {
      c->resolved_isym = NULL;
      switch (procedure_kind (csym))
	{
	case PTYPE_GENERIC:
	  t = resolve_generic_s (c);
	  break;

	case PTYPE_SPECIFIC:
	  t = resolve_specific_s (c);
	  break;

	case PTYPE_UNKNOWN:
	  t = resolve_unknown_s (c);
	  break;

	default:
	  gfc_internal_error ("resolve_subroutine(): bad function type");
	}
    }

  /* Some checks of elemental subroutine actual arguments.  */
  if (resolve_elemental_actual (NULL, c) == FAILURE)
    return FAILURE;

  return t;
}


/* Compare the shapes of two arrays that have non-NULL shapes.  If both
   op1->shape and op2->shape are non-NULL return SUCCESS if their shapes
   match.  If both op1->shape and op2->shape are non-NULL return FAILURE
   if their shapes do not match.  If either op1->shape or op2->shape is
   NULL, return SUCCESS.  */

static gfc_try
compare_shapes (gfc_expr *op1, gfc_expr *op2)
{
  gfc_try t;
  int i;

  t = SUCCESS;

  if (op1->shape != NULL && op2->shape != NULL)
    {
      for (i = 0; i < op1->rank; i++)
	{
	  if (mpz_cmp (op1->shape[i], op2->shape[i]) != 0)
	   {
	     gfc_error ("Shapes for operands at %L and %L are not conformable",
			 &op1->where, &op2->where);
	     t = FAILURE;
	     break;
	   }
	}
    }

  return t;
}


/* Resolve an operator expression node.  This can involve replacing the
   operation with a user defined function call.  */

static gfc_try
resolve_operator (gfc_expr *e)
{
  gfc_expr *op1, *op2;
  char msg[200];
  bool dual_locus_error;
  gfc_try t;

  /* Resolve all subnodes-- give them types.  */

  switch (e->value.op.op)
    {
    default:
      if (gfc_resolve_expr (e->value.op.op2) == FAILURE)
	return FAILURE;

    /* Fall through...  */

    case INTRINSIC_NOT:
    case INTRINSIC_UPLUS:
    case INTRINSIC_UMINUS:
    case INTRINSIC_PARENTHESES:
      if (gfc_resolve_expr (e->value.op.op1) == FAILURE)
	return FAILURE;
      break;
    }

  /* Typecheck the new node.  */

  op1 = e->value.op.op1;
  op2 = e->value.op.op2;
  dual_locus_error = false;

  if ((op1 && op1->expr_type == EXPR_NULL)
      || (op2 && op2->expr_type == EXPR_NULL))
    {
      sprintf (msg, _("Invalid context for NULL() pointer at %%L"));
      goto bad_op;
    }

  switch (e->value.op.op)
    {
    case INTRINSIC_UPLUS:
    case INTRINSIC_UMINUS:
      if (op1->ts.type == BT_INTEGER
	  || op1->ts.type == BT_REAL
	  || op1->ts.type == BT_COMPLEX)
	{
	  e->ts = op1->ts;
	  break;
	}

      sprintf (msg, _("Operand of unary numeric operator '%s' at %%L is %s"),
	       gfc_op2string (e->value.op.op), gfc_typename (&e->ts));
      goto bad_op;

    case INTRINSIC_PLUS:
    case INTRINSIC_MINUS:
    case INTRINSIC_TIMES:
    case INTRINSIC_DIVIDE:
    case INTRINSIC_POWER:
      if (gfc_numeric_ts (&op1->ts) && gfc_numeric_ts (&op2->ts))
	{
	  gfc_type_convert_binary (e, 1);
	  break;
	}

      sprintf (msg,
	       _("Operands of binary numeric operator '%s' at %%L are %s/%s"),
	       gfc_op2string (e->value.op.op), gfc_typename (&op1->ts),
	       gfc_typename (&op2->ts));
      goto bad_op;

    case INTRINSIC_CONCAT:
      if (op1->ts.type == BT_CHARACTER && op2->ts.type == BT_CHARACTER
	  && op1->ts.kind == op2->ts.kind)
	{
	  e->ts.type = BT_CHARACTER;
	  e->ts.kind = op1->ts.kind;
	  break;
	}

      sprintf (msg,
	       _("Operands of string concatenation operator at %%L are %s/%s"),
	       gfc_typename (&op1->ts), gfc_typename (&op2->ts));
      goto bad_op;

    case INTRINSIC_AND:
    case INTRINSIC_OR:
    case INTRINSIC_EQV:
    case INTRINSIC_NEQV:
      if (op1->ts.type == BT_LOGICAL && op2->ts.type == BT_LOGICAL)
	{
	  e->ts.type = BT_LOGICAL;
	  e->ts.kind = gfc_kind_max (op1, op2);
	  if (op1->ts.kind < e->ts.kind)
	    gfc_convert_type (op1, &e->ts, 2);
	  else if (op2->ts.kind < e->ts.kind)
	    gfc_convert_type (op2, &e->ts, 2);
	  break;
	}

      sprintf (msg, _("Operands of logical operator '%s' at %%L are %s/%s"),
	       gfc_op2string (e->value.op.op), gfc_typename (&op1->ts),
	       gfc_typename (&op2->ts));

      goto bad_op;

    case INTRINSIC_NOT:
      if (op1->ts.type == BT_LOGICAL)
	{
	  e->ts.type = BT_LOGICAL;
	  e->ts.kind = op1->ts.kind;
	  break;
	}

      sprintf (msg, _("Operand of .not. operator at %%L is %s"),
	       gfc_typename (&op1->ts));
      goto bad_op;

    case INTRINSIC_GT:
    case INTRINSIC_GT_OS:
    case INTRINSIC_GE:
    case INTRINSIC_GE_OS:
    case INTRINSIC_LT:
    case INTRINSIC_LT_OS:
    case INTRINSIC_LE:
    case INTRINSIC_LE_OS:
      if (op1->ts.type == BT_COMPLEX || op2->ts.type == BT_COMPLEX)
	{
	  strcpy (msg, _("COMPLEX quantities cannot be compared at %L"));
	  goto bad_op;
	}

      /* Fall through...  */

    case INTRINSIC_EQ:
    case INTRINSIC_EQ_OS:
    case INTRINSIC_NE:
    case INTRINSIC_NE_OS:
      if (op1->ts.type == BT_CHARACTER && op2->ts.type == BT_CHARACTER
	  && op1->ts.kind == op2->ts.kind)
	{
	  e->ts.type = BT_LOGICAL;
	  e->ts.kind = gfc_default_logical_kind;
	  break;
	}

      if (gfc_numeric_ts (&op1->ts) && gfc_numeric_ts (&op2->ts))
	{
	  gfc_type_convert_binary (e, 1);

	  e->ts.type = BT_LOGICAL;
	  e->ts.kind = gfc_default_logical_kind;
	  break;
	}

      if (op1->ts.type == BT_LOGICAL && op2->ts.type == BT_LOGICAL)
	sprintf (msg,
		 _("Logicals at %%L must be compared with %s instead of %s"),
		 (e->value.op.op == INTRINSIC_EQ 
		  || e->value.op.op == INTRINSIC_EQ_OS)
		 ? ".eqv." : ".neqv.", gfc_op2string (e->value.op.op));
      else
	sprintf (msg,
		 _("Operands of comparison operator '%s' at %%L are %s/%s"),
		 gfc_op2string (e->value.op.op), gfc_typename (&op1->ts),
		 gfc_typename (&op2->ts));

      goto bad_op;

    case INTRINSIC_USER:
      if (e->value.op.uop->op == NULL)
	sprintf (msg, _("Unknown operator '%s' at %%L"), e->value.op.uop->name);
      else if (op2 == NULL)
	sprintf (msg, _("Operand of user operator '%s' at %%L is %s"),
		 e->value.op.uop->name, gfc_typename (&op1->ts));
      else
	{
	  sprintf (msg, _("Operands of user operator '%s' at %%L are %s/%s"),
		   e->value.op.uop->name, gfc_typename (&op1->ts),
		   gfc_typename (&op2->ts));
	  e->value.op.uop->op->sym->attr.referenced = 1;
	}

      goto bad_op;

    case INTRINSIC_PARENTHESES:
      e->ts = op1->ts;
      if (e->ts.type == BT_CHARACTER)
	e->ts.u.cl = op1->ts.u.cl;
      break;

    default:
      gfc_internal_error ("resolve_operator(): Bad intrinsic");
    }

  /* Deal with arrayness of an operand through an operator.  */

  t = SUCCESS;

  switch (e->value.op.op)
    {
    case INTRINSIC_PLUS:
    case INTRINSIC_MINUS:
    case INTRINSIC_TIMES:
    case INTRINSIC_DIVIDE:
    case INTRINSIC_POWER:
    case INTRINSIC_CONCAT:
    case INTRINSIC_AND:
    case INTRINSIC_OR:
    case INTRINSIC_EQV:
    case INTRINSIC_NEQV:
    case INTRINSIC_EQ:
    case INTRINSIC_EQ_OS:
    case INTRINSIC_NE:
    case INTRINSIC_NE_OS:
    case INTRINSIC_GT:
    case INTRINSIC_GT_OS:
    case INTRINSIC_GE:
    case INTRINSIC_GE_OS:
    case INTRINSIC_LT:
    case INTRINSIC_LT_OS:
    case INTRINSIC_LE:
    case INTRINSIC_LE_OS:

      if (op1->rank == 0 && op2->rank == 0)
	e->rank = 0;

      if (op1->rank == 0 && op2->rank != 0)
	{
	  e->rank = op2->rank;

	  if (e->shape == NULL)
	    e->shape = gfc_copy_shape (op2->shape, op2->rank);
	}

      if (op1->rank != 0 && op2->rank == 0)
	{
	  e->rank = op1->rank;

	  if (e->shape == NULL)
	    e->shape = gfc_copy_shape (op1->shape, op1->rank);
	}

      if (op1->rank != 0 && op2->rank != 0)
	{
	  if (op1->rank == op2->rank)
	    {
	      e->rank = op1->rank;
	      if (e->shape == NULL)
		{
		  t = compare_shapes (op1, op2);
		  if (t == FAILURE)
		    e->shape = NULL;
		  else
		    e->shape = gfc_copy_shape (op1->shape, op1->rank);
		}
	    }
	  else
	    {
	      /* Allow higher level expressions to work.  */
	      e->rank = 0;

	      /* Try user-defined operators, and otherwise throw an error.  */
	      dual_locus_error = true;
	      sprintf (msg,
		       _("Inconsistent ranks for operator at %%L and %%L"));
	      goto bad_op;
	    }
	}

      break;

    case INTRINSIC_PARENTHESES:
    case INTRINSIC_NOT:
    case INTRINSIC_UPLUS:
    case INTRINSIC_UMINUS:
      /* Simply copy arrayness attribute */
      e->rank = op1->rank;

      if (e->shape == NULL)
	e->shape = gfc_copy_shape (op1->shape, op1->rank);

      break;

    default:
      break;
    }

  /* Attempt to simplify the expression.  */
  if (t == SUCCESS)
    {
      t = gfc_simplify_expr (e, 0);
      /* Some calls do not succeed in simplification and return FAILURE
	 even though there is no error; e.g. variable references to
	 PARAMETER arrays.  */
      if (!gfc_is_constant_expr (e))
	t = SUCCESS;
    }
  return t;

bad_op:

  {
    bool real_error;
    if (gfc_extend_expr (e, &real_error) == SUCCESS)
      return SUCCESS;

    if (real_error)
      return FAILURE;
  }

  if (dual_locus_error)
    gfc_error (msg, &op1->where, &op2->where);
  else
    gfc_error (msg, &e->where);

  return FAILURE;
}


/************** Array resolution subroutines **************/

typedef enum
{ CMP_LT, CMP_EQ, CMP_GT, CMP_UNKNOWN }
comparison;

/* Compare two integer expressions.  */

static comparison
compare_bound (gfc_expr *a, gfc_expr *b)
{
  int i;

  if (a == NULL || a->expr_type != EXPR_CONSTANT
      || b == NULL || b->expr_type != EXPR_CONSTANT)
    return CMP_UNKNOWN;

  /* If either of the types isn't INTEGER, we must have
     raised an error earlier.  */

  if (a->ts.type != BT_INTEGER || b->ts.type != BT_INTEGER)
    return CMP_UNKNOWN;

  i = mpz_cmp (a->value.integer, b->value.integer);

  if (i < 0)
    return CMP_LT;
  if (i > 0)
    return CMP_GT;
  return CMP_EQ;
}


/* Compare an integer expression with an integer.  */

static comparison
compare_bound_int (gfc_expr *a, int b)
{
  int i;

  if (a == NULL || a->expr_type != EXPR_CONSTANT)
    return CMP_UNKNOWN;

  if (a->ts.type != BT_INTEGER)
    gfc_internal_error ("compare_bound_int(): Bad expression");

  i = mpz_cmp_si (a->value.integer, b);

  if (i < 0)
    return CMP_LT;
  if (i > 0)
    return CMP_GT;
  return CMP_EQ;
}


/* Compare an integer expression with a mpz_t.  */

static comparison
compare_bound_mpz_t (gfc_expr *a, mpz_t b)
{
  int i;

  if (a == NULL || a->expr_type != EXPR_CONSTANT)
    return CMP_UNKNOWN;

  if (a->ts.type != BT_INTEGER)
    gfc_internal_error ("compare_bound_int(): Bad expression");

  i = mpz_cmp (a->value.integer, b);

  if (i < 0)
    return CMP_LT;
  if (i > 0)
    return CMP_GT;
  return CMP_EQ;
}


/* Compute the last value of a sequence given by a triplet.  
   Return 0 if it wasn't able to compute the last value, or if the
   sequence if empty, and 1 otherwise.  */

static int
compute_last_value_for_triplet (gfc_expr *start, gfc_expr *end,
				gfc_expr *stride, mpz_t last)
{
  mpz_t rem;

  if (start == NULL || start->expr_type != EXPR_CONSTANT
      || end == NULL || end->expr_type != EXPR_CONSTANT
      || (stride != NULL && stride->expr_type != EXPR_CONSTANT))
    return 0;

  if (start->ts.type != BT_INTEGER || end->ts.type != BT_INTEGER
      || (stride != NULL && stride->ts.type != BT_INTEGER))
    return 0;

  if (stride == NULL || compare_bound_int(stride, 1) == CMP_EQ)
    {
      if (compare_bound (start, end) == CMP_GT)
	return 0;
      mpz_set (last, end->value.integer);
      return 1;
    }

  if (compare_bound_int (stride, 0) == CMP_GT)
    {
      /* Stride is positive */
      if (mpz_cmp (start->value.integer, end->value.integer) > 0)
	return 0;
    }
  else
    {
      /* Stride is negative */
      if (mpz_cmp (start->value.integer, end->value.integer) < 0)
	return 0;
    }

  mpz_init (rem);
  mpz_sub (rem, end->value.integer, start->value.integer);
  mpz_tdiv_r (rem, rem, stride->value.integer);
  mpz_sub (last, end->value.integer, rem);
  mpz_clear (rem);

  return 1;
}


/* Compare a single dimension of an array reference to the array
   specification.  */

static gfc_try
check_dimension (int i, gfc_array_ref *ar, gfc_array_spec *as)
{
  mpz_t last_value;

  if (ar->dimen_type[i] == DIMEN_STAR)
    {
      gcc_assert (ar->stride[i] == NULL);
      /* This implies [*] as [*:] and [*:3] are not possible.  */
      if (ar->start[i] == NULL)
	{
	  gcc_assert (ar->end[i] == NULL);
	  return SUCCESS;
	}
    }

/* Given start, end and stride values, calculate the minimum and
   maximum referenced indexes.  */

  switch (ar->dimen_type[i])
    {
    case DIMEN_VECTOR:
      break;

    case DIMEN_STAR:
    case DIMEN_ELEMENT:
      if (compare_bound (ar->start[i], as->lower[i]) == CMP_LT)
	{
	  if (i < as->rank)
	    gfc_warning ("Array reference at %L is out of bounds "
			 "(%ld < %ld) in dimension %d", &ar->c_where[i],
			 mpz_get_si (ar->start[i]->value.integer),
			 mpz_get_si (as->lower[i]->value.integer), i+1);
	  else
	    gfc_warning ("Array reference at %L is out of bounds "
			 "(%ld < %ld) in codimension %d", &ar->c_where[i],
			 mpz_get_si (ar->start[i]->value.integer),
			 mpz_get_si (as->lower[i]->value.integer),
			 i + 1 - as->rank);
	  return SUCCESS;
	}
      if (compare_bound (ar->start[i], as->upper[i]) == CMP_GT)
	{
	  if (i < as->rank)
	    gfc_warning ("Array reference at %L is out of bounds "
			 "(%ld > %ld) in dimension %d", &ar->c_where[i],
			 mpz_get_si (ar->start[i]->value.integer),
			 mpz_get_si (as->upper[i]->value.integer), i+1);
	  else
	    gfc_warning ("Array reference at %L is out of bounds "
			 "(%ld > %ld) in codimension %d", &ar->c_where[i],
			 mpz_get_si (ar->start[i]->value.integer),
			 mpz_get_si (as->upper[i]->value.integer),
			 i + 1 - as->rank);
	  return SUCCESS;
	}

      break;

    case DIMEN_RANGE:
      {
#define AR_START (ar->start[i] ? ar->start[i] : as->lower[i])
#define AR_END (ar->end[i] ? ar->end[i] : as->upper[i])

	comparison comp_start_end = compare_bound (AR_START, AR_END);

	/* Check for zero stride, which is not allowed.  */
	if (compare_bound_int (ar->stride[i], 0) == CMP_EQ)
	  {
	    gfc_error ("Illegal stride of zero at %L", &ar->c_where[i]);
	    return FAILURE;
	  }

	/* if start == len || (stride > 0 && start < len)
			   || (stride < 0 && start > len),
	   then the array section contains at least one element.  In this
	   case, there is an out-of-bounds access if
	   (start < lower || start > upper).  */
	if (compare_bound (AR_START, AR_END) == CMP_EQ
	    || ((compare_bound_int (ar->stride[i], 0) == CMP_GT
		 || ar->stride[i] == NULL) && comp_start_end == CMP_LT)
	    || (compare_bound_int (ar->stride[i], 0) == CMP_LT
	        && comp_start_end == CMP_GT))
	  {
	    if (compare_bound (AR_START, as->lower[i]) == CMP_LT)
	      {
		gfc_warning ("Lower array reference at %L is out of bounds "
		       "(%ld < %ld) in dimension %d", &ar->c_where[i],
		       mpz_get_si (AR_START->value.integer),
		       mpz_get_si (as->lower[i]->value.integer), i+1);
		return SUCCESS;
	      }
	    if (compare_bound (AR_START, as->upper[i]) == CMP_GT)
	      {
		gfc_warning ("Lower array reference at %L is out of bounds "
		       "(%ld > %ld) in dimension %d", &ar->c_where[i],
		       mpz_get_si (AR_START->value.integer),
		       mpz_get_si (as->upper[i]->value.integer), i+1);
		return SUCCESS;
	      }
	  }

	/* If we can compute the highest index of the array section,
	   then it also has to be between lower and upper.  */
	mpz_init (last_value);
	if (compute_last_value_for_triplet (AR_START, AR_END, ar->stride[i],
					    last_value))
	  {
	    if (compare_bound_mpz_t (as->lower[i], last_value) == CMP_GT)
	      {
		gfc_warning ("Upper array reference at %L is out of bounds "
		       "(%ld < %ld) in dimension %d", &ar->c_where[i],
		       mpz_get_si (last_value),
		       mpz_get_si (as->lower[i]->value.integer), i+1);
	        mpz_clear (last_value);
		return SUCCESS;
	      }
	    if (compare_bound_mpz_t (as->upper[i], last_value) == CMP_LT)
	      {
		gfc_warning ("Upper array reference at %L is out of bounds "
		       "(%ld > %ld) in dimension %d", &ar->c_where[i],
		       mpz_get_si (last_value),
		       mpz_get_si (as->upper[i]->value.integer), i+1);
	        mpz_clear (last_value);
		return SUCCESS;
	      }
	  }
	mpz_clear (last_value);

#undef AR_START
#undef AR_END
      }
      break;

    default:
      gfc_internal_error ("check_dimension(): Bad array reference");
    }

  return SUCCESS;
}


/* Compare an array reference with an array specification.  */

static gfc_try
compare_spec_to_ref (gfc_array_ref *ar)
{
  gfc_array_spec *as;
  int i;

  as = ar->as;
  i = as->rank - 1;
  /* TODO: Full array sections are only allowed as actual parameters.  */
  if (as->type == AS_ASSUMED_SIZE
      && (/*ar->type == AR_FULL
	  ||*/ (ar->type == AR_SECTION
	      && ar->dimen_type[i] == DIMEN_RANGE && ar->end[i] == NULL)))
    {
      gfc_error ("Rightmost upper bound of assumed size array section "
		 "not specified at %L", &ar->where);
      return FAILURE;
    }

  if (ar->type == AR_FULL)
    return SUCCESS;

  if (as->rank != ar->dimen)
    {
      gfc_error ("Rank mismatch in array reference at %L (%d/%d)",
		 &ar->where, ar->dimen, as->rank);
      return FAILURE;
    }

  /* ar->codimen == 0 is a local array.  */
  if (as->corank != ar->codimen && ar->codimen != 0)
    {
      gfc_error ("Coindex rank mismatch in array reference at %L (%d/%d)",
		 &ar->where, ar->codimen, as->corank);
      return FAILURE;
    }

  for (i = 0; i < as->rank; i++)
    if (check_dimension (i, ar, as) == FAILURE)
      return FAILURE;

  /* Local access has no coarray spec.  */
  if (ar->codimen != 0)
    for (i = as->rank; i < as->rank + as->corank; i++)
      {
	if (ar->dimen_type[i] != DIMEN_ELEMENT && !ar->in_allocate)
	  {
	    gfc_error ("Coindex of codimension %d must be a scalar at %L",
		       i + 1 - as->rank, &ar->where);
	    return FAILURE;
	  }
	if (check_dimension (i, ar, as) == FAILURE)
	  return FAILURE;
      }

  return SUCCESS;
}


/* Resolve one part of an array index.  */

static gfc_try
gfc_resolve_index_1 (gfc_expr *index, int check_scalar,
		     int force_index_integer_kind)
{
  gfc_typespec ts;

  if (index == NULL)
    return SUCCESS;

  if (gfc_resolve_expr (index) == FAILURE)
    return FAILURE;

  if (check_scalar && index->rank != 0)
    {
      gfc_error ("Array index at %L must be scalar", &index->where);
      return FAILURE;
    }

  if (index->ts.type != BT_INTEGER && index->ts.type != BT_REAL)
    {
      gfc_error ("Array index at %L must be of INTEGER type, found %s",
		 &index->where, gfc_basic_typename (index->ts.type));
      return FAILURE;
    }

  if (index->ts.type == BT_REAL)
    if (gfc_notify_std (GFC_STD_LEGACY, "Extension: REAL array index at %L",
			&index->where) == FAILURE)
      return FAILURE;

  if ((index->ts.kind != gfc_index_integer_kind
       && force_index_integer_kind)
      || index->ts.type != BT_INTEGER)
    {
      gfc_clear_ts (&ts);
      ts.type = BT_INTEGER;
      ts.kind = gfc_index_integer_kind;

      gfc_convert_type_warn (index, &ts, 2, 0);
    }

  return SUCCESS;
}

/* Resolve one part of an array index.  */

gfc_try
gfc_resolve_index (gfc_expr *index, int check_scalar)
{
  return gfc_resolve_index_1 (index, check_scalar, 1);
}

/* Resolve a dim argument to an intrinsic function.  */

gfc_try
gfc_resolve_dim_arg (gfc_expr *dim)
{
  if (dim == NULL)
    return SUCCESS;

  if (gfc_resolve_expr (dim) == FAILURE)
    return FAILURE;

  if (dim->rank != 0)
    {
      gfc_error ("Argument dim at %L must be scalar", &dim->where);
      return FAILURE;

    }

  if (dim->ts.type != BT_INTEGER)
    {
      gfc_error ("Argument dim at %L must be of INTEGER type", &dim->where);
      return FAILURE;
    }

  if (dim->ts.kind != gfc_index_integer_kind)
    {
      gfc_typespec ts;

      gfc_clear_ts (&ts);
      ts.type = BT_INTEGER;
      ts.kind = gfc_index_integer_kind;

      gfc_convert_type_warn (dim, &ts, 2, 0);
    }

  return SUCCESS;
}

/* Given an expression that contains array references, update those array
   references to point to the right array specifications.  While this is
   filled in during matching, this information is difficult to save and load
   in a module, so we take care of it here.

   The idea here is that the original array reference comes from the
   base symbol.  We traverse the list of reference structures, setting
   the stored reference to references.  Component references can
   provide an additional array specification.  */

static void
find_array_spec (gfc_expr *e)
{
  gfc_array_spec *as;
  gfc_component *c;
  gfc_symbol *derived;
  gfc_ref *ref;

  if (e->symtree->n.sym->ts.type == BT_CLASS)
    as = CLASS_DATA (e->symtree->n.sym)->as;
  else
    as = e->symtree->n.sym->as;
  derived = NULL;

  for (ref = e->ref; ref; ref = ref->next)
    switch (ref->type)
      {
      case REF_ARRAY:
	if (as == NULL)
	  gfc_internal_error ("find_array_spec(): Missing spec");

	ref->u.ar.as = as;
	as = NULL;
	break;

      case REF_COMPONENT:
	if (derived == NULL)
	  derived = e->symtree->n.sym->ts.u.derived;

	if (derived->attr.is_class)
	  derived = derived->components->ts.u.derived;

	c = derived->components;

	for (; c; c = c->next)
	  if (c == ref->u.c.component)
	    {
	      /* Track the sequence of component references.  */
	      if (c->ts.type == BT_DERIVED)
		derived = c->ts.u.derived;
	      break;
	    }

	if (c == NULL)
	  gfc_internal_error ("find_array_spec(): Component not found");

	if (c->attr.dimension)
	  {
	    if (as != NULL)
	      gfc_internal_error ("find_array_spec(): unused as(1)");
	    as = c->as;
	  }

	break;

      case REF_SUBSTRING:
	break;
      }

  if (as != NULL)
    gfc_internal_error ("find_array_spec(): unused as(2)");
}


/* Resolve an array reference.  */

static gfc_try
resolve_array_ref (gfc_array_ref *ar)
{
  int i, check_scalar;
  gfc_expr *e;

  for (i = 0; i < ar->dimen + ar->codimen; i++)
    {
      check_scalar = ar->dimen_type[i] == DIMEN_RANGE;

      /* Do not force gfc_index_integer_kind for the start.  We can
         do fine with any integer kind.  This avoids temporary arrays
	 created for indexing with a vector.  */
      if (gfc_resolve_index_1 (ar->start[i], check_scalar, 0) == FAILURE)
	return FAILURE;
      if (gfc_resolve_index (ar->end[i], check_scalar) == FAILURE)
	return FAILURE;
      if (gfc_resolve_index (ar->stride[i], check_scalar) == FAILURE)
	return FAILURE;

      e = ar->start[i];

      if (ar->dimen_type[i] == DIMEN_UNKNOWN)
	switch (e->rank)
	  {
	  case 0:
	    ar->dimen_type[i] = DIMEN_ELEMENT;
	    break;

	  case 1:
	    ar->dimen_type[i] = DIMEN_VECTOR;
	    if (e->expr_type == EXPR_VARIABLE
		&& e->symtree->n.sym->ts.type == BT_DERIVED)
	      ar->start[i] = gfc_get_parentheses (e);
	    break;

	  default:
	    gfc_error ("Array index at %L is an array of rank %d",
		       &ar->c_where[i], e->rank);
	    return FAILURE;
	  }

      /* Fill in the upper bound, which may be lower than the
	 specified one for something like a(2:10:5), which is
	 identical to a(2:7:5).  Only relevant for strides not equal
	 to one.  */
      if (ar->dimen_type[i] == DIMEN_RANGE
	  && ar->stride[i] != NULL && ar->stride[i]->expr_type == EXPR_CONSTANT
	  && mpz_cmp_si (ar->stride[i]->value.integer, 1L) != 0)
	{
	  mpz_t size, end;

	  if (gfc_ref_dimen_size (ar, i, &size, &end) == SUCCESS)
	    {
	      if (ar->end[i] == NULL)
		{
		  ar->end[i] =
		    gfc_get_constant_expr (BT_INTEGER, gfc_index_integer_kind,
					   &ar->where);
		  mpz_set (ar->end[i]->value.integer, end);
		}
	      else if (ar->end[i]->ts.type == BT_INTEGER
		       && ar->end[i]->expr_type == EXPR_CONSTANT)
		{
		  mpz_set (ar->end[i]->value.integer, end);
		}
	      else
		gcc_unreachable ();

	      mpz_clear (size);
	      mpz_clear (end);
	    }
	}
    }

  if (ar->type == AR_FULL && ar->as->rank == 0)
    ar->type = AR_ELEMENT;

  /* If the reference type is unknown, figure out what kind it is.  */

  if (ar->type == AR_UNKNOWN)
    {
      ar->type = AR_ELEMENT;
      for (i = 0; i < ar->dimen; i++)
	if (ar->dimen_type[i] == DIMEN_RANGE
	    || ar->dimen_type[i] == DIMEN_VECTOR)
	  {
	    ar->type = AR_SECTION;
	    break;
	  }
    }

  if (!ar->as->cray_pointee && compare_spec_to_ref (ar) == FAILURE)
    return FAILURE;

  return SUCCESS;
}


static gfc_try
resolve_substring (gfc_ref *ref)
{
  int k = gfc_validate_kind (BT_INTEGER, gfc_charlen_int_kind, false);

  if (ref->u.ss.start != NULL)
    {
      if (gfc_resolve_expr (ref->u.ss.start) == FAILURE)
	return FAILURE;

      if (ref->u.ss.start->ts.type != BT_INTEGER)
	{
	  gfc_error ("Substring start index at %L must be of type INTEGER",
		     &ref->u.ss.start->where);
	  return FAILURE;
	}

      if (ref->u.ss.start->rank != 0)
	{
	  gfc_error ("Substring start index at %L must be scalar",
		     &ref->u.ss.start->where);
	  return FAILURE;
	}

      if (compare_bound_int (ref->u.ss.start, 1) == CMP_LT
	  && (compare_bound (ref->u.ss.end, ref->u.ss.start) == CMP_EQ
	      || compare_bound (ref->u.ss.end, ref->u.ss.start) == CMP_GT))
	{
	  gfc_error ("Substring start index at %L is less than one",
		     &ref->u.ss.start->where);
	  return FAILURE;
	}
    }

  if (ref->u.ss.end != NULL)
    {
      if (gfc_resolve_expr (ref->u.ss.end) == FAILURE)
	return FAILURE;

      if (ref->u.ss.end->ts.type != BT_INTEGER)
	{
	  gfc_error ("Substring end index at %L must be of type INTEGER",
		     &ref->u.ss.end->where);
	  return FAILURE;
	}

      if (ref->u.ss.end->rank != 0)
	{
	  gfc_error ("Substring end index at %L must be scalar",
		     &ref->u.ss.end->where);
	  return FAILURE;
	}

      if (ref->u.ss.length != NULL
	  && compare_bound (ref->u.ss.end, ref->u.ss.length->length) == CMP_GT
	  && (compare_bound (ref->u.ss.end, ref->u.ss.start) == CMP_EQ
	      || compare_bound (ref->u.ss.end, ref->u.ss.start) == CMP_GT))
	{
	  gfc_error ("Substring end index at %L exceeds the string length",
		     &ref->u.ss.start->where);
	  return FAILURE;
	}

      if (compare_bound_mpz_t (ref->u.ss.end,
			       gfc_integer_kinds[k].huge) == CMP_GT
	  && (compare_bound (ref->u.ss.end, ref->u.ss.start) == CMP_EQ
	      || compare_bound (ref->u.ss.end, ref->u.ss.start) == CMP_GT))
	{
	  gfc_error ("Substring end index at %L is too large",
		     &ref->u.ss.end->where);
	  return FAILURE;
	}
    }

  return SUCCESS;
}


/* This function supplies missing substring charlens.  */

void
gfc_resolve_substring_charlen (gfc_expr *e)
{
  gfc_ref *char_ref;
  gfc_expr *start, *end;

  for (char_ref = e->ref; char_ref; char_ref = char_ref->next)
    if (char_ref->type == REF_SUBSTRING)
      break;

  if (!char_ref)
    return;

  gcc_assert (char_ref->next == NULL);

  if (e->ts.u.cl)
    {
      if (e->ts.u.cl->length)
	gfc_free_expr (e->ts.u.cl->length);
      else if (e->expr_type == EXPR_VARIABLE
		 && e->symtree->n.sym->attr.dummy)
	return;
    }

  e->ts.type = BT_CHARACTER;
  e->ts.kind = gfc_default_character_kind;

  if (!e->ts.u.cl)
    e->ts.u.cl = gfc_new_charlen (gfc_current_ns, NULL);

  if (char_ref->u.ss.start)
    start = gfc_copy_expr (char_ref->u.ss.start);
  else
    start = gfc_get_int_expr (gfc_default_integer_kind, NULL, 1);

  if (char_ref->u.ss.end)
    end = gfc_copy_expr (char_ref->u.ss.end);
  else if (e->expr_type == EXPR_VARIABLE)
    end = gfc_copy_expr (e->symtree->n.sym->ts.u.cl->length);
  else
    end = NULL;

  if (!start || !end)
    return;

  /* Length = (end - start +1).  */
  e->ts.u.cl->length = gfc_subtract (end, start);
  e->ts.u.cl->length = gfc_add (e->ts.u.cl->length,
				gfc_get_int_expr (gfc_default_integer_kind,
						  NULL, 1));

  e->ts.u.cl->length->ts.type = BT_INTEGER;
  e->ts.u.cl->length->ts.kind = gfc_charlen_int_kind;

  /* Make sure that the length is simplified.  */
  gfc_simplify_expr (e->ts.u.cl->length, 1);
  gfc_resolve_expr (e->ts.u.cl->length);
}


/* Resolve subtype references.  */

static gfc_try
resolve_ref (gfc_expr *expr)
{
  int current_part_dimension, n_components, seen_part_dimension;
  gfc_ref *ref;

  for (ref = expr->ref; ref; ref = ref->next)
    if (ref->type == REF_ARRAY && ref->u.ar.as == NULL)
      {
	find_array_spec (expr);
	break;
      }

  for (ref = expr->ref; ref; ref = ref->next)
    switch (ref->type)
      {
      case REF_ARRAY:
	if (resolve_array_ref (&ref->u.ar) == FAILURE)
	  return FAILURE;
	break;

      case REF_COMPONENT:
	break;

      case REF_SUBSTRING:
	resolve_substring (ref);
	break;
      }

  /* Check constraints on part references.  */

  current_part_dimension = 0;
  seen_part_dimension = 0;
  n_components = 0;

  for (ref = expr->ref; ref; ref = ref->next)
    {
      switch (ref->type)
	{
	case REF_ARRAY:
	  switch (ref->u.ar.type)
	    {
	    case AR_FULL:
	      /* Coarray scalar.  */
	      if (ref->u.ar.as->rank == 0)
		{
		  current_part_dimension = 0;
		  break;
		}
	      /* Fall through.  */
	    case AR_SECTION:
	      current_part_dimension = 1;
	      break;

	    case AR_ELEMENT:
	      current_part_dimension = 0;
	      break;

	    case AR_UNKNOWN:
	      gfc_internal_error ("resolve_ref(): Bad array reference");
	    }

	  break;

	case REF_COMPONENT:
	  if (current_part_dimension || seen_part_dimension)
	    {
	      /* F03:C614.  */
	      if (ref->u.c.component->attr.pointer
		  || ref->u.c.component->attr.proc_pointer)
		{
		  gfc_error ("Component to the right of a part reference "
			     "with nonzero rank must not have the POINTER "
			     "attribute at %L", &expr->where);
		  return FAILURE;
		}
	      else if (ref->u.c.component->attr.allocatable)
		{
		  gfc_error ("Component to the right of a part reference "
			     "with nonzero rank must not have the ALLOCATABLE "
			     "attribute at %L", &expr->where);
		  return FAILURE;
		}
	    }

	  n_components++;
	  break;

	case REF_SUBSTRING:
	  break;
	}

      if (((ref->type == REF_COMPONENT && n_components > 1)
	   || ref->next == NULL)
	  && current_part_dimension
	  && seen_part_dimension)
	{
	  gfc_error ("Two or more part references with nonzero rank must "
		     "not be specified at %L", &expr->where);
	  return FAILURE;
	}

      if (ref->type == REF_COMPONENT)
	{
	  if (current_part_dimension)
	    seen_part_dimension = 1;

	  /* reset to make sure */
	  current_part_dimension = 0;
	}
    }

  return SUCCESS;
}


/* Given an expression, determine its shape.  This is easier than it sounds.
   Leaves the shape array NULL if it is not possible to determine the shape.  */

static void
expression_shape (gfc_expr *e)
{
  mpz_t array[GFC_MAX_DIMENSIONS];
  int i;

  if (e->rank == 0 || e->shape != NULL)
    return;

  for (i = 0; i < e->rank; i++)
    if (gfc_array_dimen_size (e, i, &array[i]) == FAILURE)
      goto fail;

  e->shape = gfc_get_shape (e->rank);

  memcpy (e->shape, array, e->rank * sizeof (mpz_t));

  return;

fail:
  for (i--; i >= 0; i--)
    mpz_clear (array[i]);
}


/* Given a variable expression node, compute the rank of the expression by
   examining the base symbol and any reference structures it may have.  */

static void
expression_rank (gfc_expr *e)
{
  gfc_ref *ref;
  int i, rank;

  /* Just to make sure, because EXPR_COMPCALL's also have an e->ref and that
     could lead to serious confusion...  */
  gcc_assert (e->expr_type != EXPR_COMPCALL);

  if (e->ref == NULL)
    {
      if (e->expr_type == EXPR_ARRAY)
	goto done;
      /* Constructors can have a rank different from one via RESHAPE().  */

      if (e->symtree == NULL)
	{
	  e->rank = 0;
	  goto done;
	}

      e->rank = (e->symtree->n.sym->as == NULL)
		? 0 : e->symtree->n.sym->as->rank;
      goto done;
    }

  rank = 0;

  for (ref = e->ref; ref; ref = ref->next)
    {
      if (ref->type == REF_COMPONENT && ref->u.c.component->attr.proc_pointer
	  && ref->u.c.component->attr.function && !ref->next)
	rank = ref->u.c.component->as ? ref->u.c.component->as->rank : 0;

      if (ref->type != REF_ARRAY)
	continue;

      if (ref->u.ar.type == AR_FULL)
	{
	  rank = ref->u.ar.as->rank;
	  break;
	}

      if (ref->u.ar.type == AR_SECTION)
	{
	  /* Figure out the rank of the section.  */
	  if (rank != 0)
	    gfc_internal_error ("expression_rank(): Two array specs");

	  for (i = 0; i < ref->u.ar.dimen; i++)
	    if (ref->u.ar.dimen_type[i] == DIMEN_RANGE
		|| ref->u.ar.dimen_type[i] == DIMEN_VECTOR)
	      rank++;

	  break;
	}
    }

  e->rank = rank;

done:
  expression_shape (e);
}


/* Resolve a variable expression.  */

static gfc_try
resolve_variable (gfc_expr *e)
{
  gfc_symbol *sym;
  gfc_try t;

  t = SUCCESS;

  if (e->symtree == NULL)
    return FAILURE;
  sym = e->symtree->n.sym;

  /* If this is an associate-name, it may be parsed with an array reference
     in error even though the target is scalar.  Fail directly in this case.  */
  if (sym->assoc && !sym->attr.dimension && e->ref && e->ref->type == REF_ARRAY)
    return FAILURE;

  /* On the other hand, the parser may not have known this is an array;
     in this case, we have to add a FULL reference.  */
  if (sym->assoc && sym->attr.dimension && !e->ref)
    {
      e->ref = gfc_get_ref ();
      e->ref->type = REF_ARRAY;
      e->ref->u.ar.type = AR_FULL;
      e->ref->u.ar.dimen = 0;
    }

  if (e->ref && resolve_ref (e) == FAILURE)
    return FAILURE;

  if (sym->attr.flavor == FL_PROCEDURE
      && (!sym->attr.function
	  || (sym->attr.function && sym->result
	      && sym->result->attr.proc_pointer
	      && !sym->result->attr.function)))
    {
      e->ts.type = BT_PROCEDURE;
      goto resolve_procedure;
    }

  if (sym->ts.type != BT_UNKNOWN)
    gfc_variable_attr (e, &e->ts);
  else
    {
      /* Must be a simple variable reference.  */
      if (gfc_set_default_type (sym, 1, sym->ns) == FAILURE)
	return FAILURE;
      e->ts = sym->ts;
    }

  if (check_assumed_size_reference (sym, e))
    return FAILURE;

  /* Deal with forward references to entries during resolve_code, to
     satisfy, at least partially, 12.5.2.5.  */
  if (gfc_current_ns->entries
      && current_entry_id == sym->entry_id
      && cs_base
      && cs_base->current
      && cs_base->current->op != EXEC_ENTRY)
    {
      gfc_entry_list *entry;
      gfc_formal_arglist *formal;
      int n;
      bool seen;

      /* If the symbol is a dummy...  */
      if (sym->attr.dummy && sym->ns == gfc_current_ns)
	{
	  entry = gfc_current_ns->entries;
	  seen = false;

	  /* ...test if the symbol is a parameter of previous entries.  */
	  for (; entry && entry->id <= current_entry_id; entry = entry->next)
	    for (formal = entry->sym->formal; formal; formal = formal->next)
	      {
		if (formal->sym && sym->name == formal->sym->name)
		  seen = true;
	      }

	  /*  If it has not been seen as a dummy, this is an error.  */
	  if (!seen)
	    {
	      if (specification_expr)
		gfc_error ("Variable '%s', used in a specification expression"
			   ", is referenced at %L before the ENTRY statement "
			   "in which it is a parameter",
			   sym->name, &cs_base->current->loc);
	      else
		gfc_error ("Variable '%s' is used at %L before the ENTRY "
			   "statement in which it is a parameter",
			   sym->name, &cs_base->current->loc);
	      t = FAILURE;
	    }
	}

      /* Now do the same check on the specification expressions.  */
      specification_expr = 1;
      if (sym->ts.type == BT_CHARACTER
	  && gfc_resolve_expr (sym->ts.u.cl->length) == FAILURE)
	t = FAILURE;

      if (sym->as)
	for (n = 0; n < sym->as->rank; n++)
	  {
	     specification_expr = 1;
	     if (gfc_resolve_expr (sym->as->lower[n]) == FAILURE)
	       t = FAILURE;
	     specification_expr = 1;
	     if (gfc_resolve_expr (sym->as->upper[n]) == FAILURE)
	       t = FAILURE;
	  }
      specification_expr = 0;

      if (t == SUCCESS)
	/* Update the symbol's entry level.  */
	sym->entry_id = current_entry_id + 1;
    }

  /* If a symbol has been host_associated mark it.  This is used latter,
     to identify if aliasing is possible via host association.  */
  if (sym->attr.flavor == FL_VARIABLE
	&& gfc_current_ns->parent
	&& (gfc_current_ns->parent == sym->ns
	      || (gfc_current_ns->parent->parent
		    && gfc_current_ns->parent->parent == sym->ns)))
    sym->attr.host_assoc = 1;

resolve_procedure:
  if (t == SUCCESS && resolve_procedure_expression (e) == FAILURE)
    t = FAILURE;

  /* F2008, C617 and C1229.  */
  if (!inquiry_argument && (e->ts.type == BT_CLASS || e->ts.type == BT_DERIVED)
      && gfc_is_coindexed (e))
    {
      gfc_ref *ref, *ref2 = NULL;

      for (ref = e->ref; ref; ref = ref->next)
	{
	  if (ref->type == REF_COMPONENT)
	    ref2 = ref;
	  if (ref->type == REF_ARRAY && ref->u.ar.codimen > 0)
	    break;
	}

      for ( ; ref; ref = ref->next)
	if (ref->type == REF_COMPONENT)
	  break;

      /* Expression itself is not coindexed object.  */
      if (ref && e->ts.type == BT_CLASS)
	{
	  gfc_error ("Polymorphic subobject of coindexed object at %L",
		     &e->where);
	  t = FAILURE;
	}

      /* Expression itself is coindexed object.  */
      if (ref == NULL)
	{
	  gfc_component *c;
	  c = ref2 ? ref2->u.c.component : e->symtree->n.sym->components;
	  for ( ; c; c = c->next)
	    if (c->attr.allocatable && c->ts.type == BT_CLASS)
	      {
		gfc_error ("Coindexed object with polymorphic allocatable "
			 "subcomponent at %L", &e->where);
		t = FAILURE;
		break;
	      }
	}
    }

  return t;
}


/* Checks to see that the correct symbol has been host associated.
   The only situation where this arises is that in which a twice
   contained function is parsed after the host association is made.
   Therefore, on detecting this, change the symbol in the expression
   and convert the array reference into an actual arglist if the old
   symbol is a variable.  */
static bool
check_host_association (gfc_expr *e)
{
  gfc_symbol *sym, *old_sym;
  gfc_symtree *st;
  int n;
  gfc_ref *ref;
  gfc_actual_arglist *arg, *tail = NULL;
  bool retval = e->expr_type == EXPR_FUNCTION;

  /*  If the expression is the result of substitution in
      interface.c(gfc_extend_expr) because there is no way in
      which the host association can be wrong.  */
  if (e->symtree == NULL
	|| e->symtree->n.sym == NULL
	|| e->user_operator)
    return retval;

  old_sym = e->symtree->n.sym;

  if (gfc_current_ns->parent
	&& old_sym->ns != gfc_current_ns)
    {
      /* Use the 'USE' name so that renamed module symbols are
	 correctly handled.  */
      gfc_find_symbol (e->symtree->name, gfc_current_ns, 1, &sym);

      if (sym && old_sym != sym
	      && sym->ts.type == old_sym->ts.type
	      && sym->attr.flavor == FL_PROCEDURE
	      && sym->attr.contained)
	{
	  /* Clear the shape, since it might not be valid.  */
	  if (e->shape != NULL)
	    {
	      for (n = 0; n < e->rank; n++)
		mpz_clear (e->shape[n]);

	      gfc_free (e->shape);
	    }

	  /* Give the expression the right symtree!  */
	  gfc_find_sym_tree (e->symtree->name, NULL, 1, &st);
	  gcc_assert (st != NULL);

	  if (old_sym->attr.flavor == FL_PROCEDURE
		|| e->expr_type == EXPR_FUNCTION)
  	    {
	      /* Original was function so point to the new symbol, since
		 the actual argument list is already attached to the
		 expression. */
	      e->value.function.esym = NULL;
	      e->symtree = st;
	    }
	  else
	    {
	      /* Original was variable so convert array references into
		 an actual arglist. This does not need any checking now
		 since gfc_resolve_function will take care of it.  */
	      e->value.function.actual = NULL;
	      e->expr_type = EXPR_FUNCTION;
	      e->symtree = st;

	      /* Ambiguity will not arise if the array reference is not
		 the last reference.  */
	      for (ref = e->ref; ref; ref = ref->next)
		if (ref->type == REF_ARRAY && ref->next == NULL)
		  break;

	      gcc_assert (ref->type == REF_ARRAY);

	      /* Grab the start expressions from the array ref and
		 copy them into actual arguments.  */
	      for (n = 0; n < ref->u.ar.dimen; n++)
		{
		  arg = gfc_get_actual_arglist ();
		  arg->expr = gfc_copy_expr (ref->u.ar.start[n]);
		  if (e->value.function.actual == NULL)
		    tail = e->value.function.actual = arg;
	          else
		    {
		      tail->next = arg;
		      tail = arg;
		    }
		}

	      /* Dump the reference list and set the rank.  */
	      gfc_free_ref_list (e->ref);
	      e->ref = NULL;
	      e->rank = sym->as ? sym->as->rank : 0;
	    }

	  gfc_resolve_expr (e);
	  sym->refs++;
	}
    }
  /* This might have changed!  */
  return e->expr_type == EXPR_FUNCTION;
}


static void
gfc_resolve_character_operator (gfc_expr *e)
{
  gfc_expr *op1 = e->value.op.op1;
  gfc_expr *op2 = e->value.op.op2;
  gfc_expr *e1 = NULL;
  gfc_expr *e2 = NULL;

  gcc_assert (e->value.op.op == INTRINSIC_CONCAT);

  if (op1->ts.u.cl && op1->ts.u.cl->length)
    e1 = gfc_copy_expr (op1->ts.u.cl->length);
  else if (op1->expr_type == EXPR_CONSTANT)
    e1 = gfc_get_int_expr (gfc_default_integer_kind, NULL,
			   op1->value.character.length);

  if (op2->ts.u.cl && op2->ts.u.cl->length)
    e2 = gfc_copy_expr (op2->ts.u.cl->length);
  else if (op2->expr_type == EXPR_CONSTANT)
    e2 = gfc_get_int_expr (gfc_default_integer_kind, NULL,
			   op2->value.character.length);

  e->ts.u.cl = gfc_new_charlen (gfc_current_ns, NULL);

  if (!e1 || !e2)
    return;

  e->ts.u.cl->length = gfc_add (e1, e2);
  e->ts.u.cl->length->ts.type = BT_INTEGER;
  e->ts.u.cl->length->ts.kind = gfc_charlen_int_kind;
  gfc_simplify_expr (e->ts.u.cl->length, 0);
  gfc_resolve_expr (e->ts.u.cl->length);

  return;
}


/*  Ensure that an character expression has a charlen and, if possible, a
    length expression.  */

static void
fixup_charlen (gfc_expr *e)
{
  /* The cases fall through so that changes in expression type and the need
     for multiple fixes are picked up.  In all circumstances, a charlen should
     be available for the middle end to hang a backend_decl on.  */
  switch (e->expr_type)
    {
    case EXPR_OP:
      gfc_resolve_character_operator (e);

    case EXPR_ARRAY:
      if (e->expr_type == EXPR_ARRAY)
	gfc_resolve_character_array_constructor (e);

    case EXPR_SUBSTRING:
      if (!e->ts.u.cl && e->ref)
	gfc_resolve_substring_charlen (e);

    default:
      if (!e->ts.u.cl)
	e->ts.u.cl = gfc_new_charlen (gfc_current_ns, NULL);

      break;
    }
}


/* Update an actual argument to include the passed-object for type-bound
   procedures at the right position.  */

static gfc_actual_arglist*
update_arglist_pass (gfc_actual_arglist* lst, gfc_expr* po, unsigned argpos,
		     const char *name)
{
  gcc_assert (argpos > 0);

  if (argpos == 1)
    {
      gfc_actual_arglist* result;

      result = gfc_get_actual_arglist ();
      result->expr = po;
      result->next = lst;
      if (name)
        result->name = name;

      return result;
    }

  if (lst)
    lst->next = update_arglist_pass (lst->next, po, argpos - 1, name);
  else
    lst = update_arglist_pass (NULL, po, argpos - 1, name);
  return lst;
}


/* Extract the passed-object from an EXPR_COMPCALL (a copy of it).  */

static gfc_expr*
extract_compcall_passed_object (gfc_expr* e)
{
  gfc_expr* po;

  gcc_assert (e->expr_type == EXPR_COMPCALL);

  if (e->value.compcall.base_object)
    po = gfc_copy_expr (e->value.compcall.base_object);
  else
    {
      po = gfc_get_expr ();
      po->expr_type = EXPR_VARIABLE;
      po->symtree = e->symtree;
      po->ref = gfc_copy_ref (e->ref);
      po->where = e->where;
    }

  if (gfc_resolve_expr (po) == FAILURE)
    return NULL;

  return po;
}


/* Update the arglist of an EXPR_COMPCALL expression to include the
   passed-object.  */

static gfc_try
update_compcall_arglist (gfc_expr* e)
{
  gfc_expr* po;
  gfc_typebound_proc* tbp;

  tbp = e->value.compcall.tbp;

  if (tbp->error)
    return FAILURE;

  po = extract_compcall_passed_object (e);
  if (!po)
    return FAILURE;

  if (tbp->nopass || e->value.compcall.ignore_pass)
    {
      gfc_free_expr (po);
      return SUCCESS;
    }

  gcc_assert (tbp->pass_arg_num > 0);
  e->value.compcall.actual = update_arglist_pass (e->value.compcall.actual, po,
						  tbp->pass_arg_num,
						  tbp->pass_arg);

  return SUCCESS;
}


/* Extract the passed object from a PPC call (a copy of it).  */

static gfc_expr*
extract_ppc_passed_object (gfc_expr *e)
{
  gfc_expr *po;
  gfc_ref **ref;

  po = gfc_get_expr ();
  po->expr_type = EXPR_VARIABLE;
  po->symtree = e->symtree;
  po->ref = gfc_copy_ref (e->ref);
  po->where = e->where;

  /* Remove PPC reference.  */
  ref = &po->ref;
  while ((*ref)->next)
    ref = &(*ref)->next;
  gfc_free_ref_list (*ref);
  *ref = NULL;

  if (gfc_resolve_expr (po) == FAILURE)
    return NULL;

  return po;
}


/* Update the actual arglist of a procedure pointer component to include the
   passed-object.  */

static gfc_try
update_ppc_arglist (gfc_expr* e)
{
  gfc_expr* po;
  gfc_component *ppc;
  gfc_typebound_proc* tb;

  if (!gfc_is_proc_ptr_comp (e, &ppc))
    return FAILURE;

  tb = ppc->tb;

  if (tb->error)
    return FAILURE;
  else if (tb->nopass)
    return SUCCESS;

  po = extract_ppc_passed_object (e);
  if (!po)
    return FAILURE;

  /* F08:R739.  */
  if (po->rank > 0)
    {
      gfc_error ("Passed-object at %L must be scalar", &e->where);
      return FAILURE;
    }

  /* F08:C611.  */
  if (po->ts.type == BT_DERIVED && po->ts.u.derived->attr.abstract)
    {
      gfc_error ("Base object for procedure-pointer component call at %L is of"
		 " ABSTRACT type '%s'", &e->where, po->ts.u.derived->name);
      return FAILURE;
    }

  gcc_assert (tb->pass_arg_num > 0);
  e->value.compcall.actual = update_arglist_pass (e->value.compcall.actual, po,
						  tb->pass_arg_num,
						  tb->pass_arg);

  return SUCCESS;
}


/* Check that the object a TBP is called on is valid, i.e. it must not be
   of ABSTRACT type (as in subobject%abstract_parent%tbp()).  */

static gfc_try
check_typebound_baseobject (gfc_expr* e)
{
  gfc_expr* base;
  gfc_try return_value = FAILURE;

  base = extract_compcall_passed_object (e);
  if (!base)
    return FAILURE;

  gcc_assert (base->ts.type == BT_DERIVED || base->ts.type == BT_CLASS);

  /* F08:C611.  */
  if (base->ts.type == BT_DERIVED && base->ts.u.derived->attr.abstract)
    {
      gfc_error ("Base object for type-bound procedure call at %L is of"
		 " ABSTRACT type '%s'", &e->where, base->ts.u.derived->name);
      goto cleanup;
    }

  /* F08:C1230. If the procedure called is NOPASS,
     the base object must be scalar.  */
  if (e->value.compcall.tbp->nopass && base->rank > 0)
    {
      gfc_error ("Base object for NOPASS type-bound procedure call at %L must"
		 " be scalar", &e->where);
      goto cleanup;
    }

  /* FIXME: Remove once PR 43214 is fixed (TBP with non-scalar PASS).  */
  if (base->rank > 0)
    {
      gfc_error ("Non-scalar base object at %L currently not implemented",
		 &e->where);
      goto cleanup;
    }

  return_value = SUCCESS;

cleanup:
  gfc_free_expr (base);
  return return_value;
}


/* Resolve a call to a type-bound procedure, either function or subroutine,
   statically from the data in an EXPR_COMPCALL expression.  The adapted
   arglist and the target-procedure symtree are returned.  */

static gfc_try
resolve_typebound_static (gfc_expr* e, gfc_symtree** target,
			  gfc_actual_arglist** actual)
{
  gcc_assert (e->expr_type == EXPR_COMPCALL);
  gcc_assert (!e->value.compcall.tbp->is_generic);

  /* Update the actual arglist for PASS.  */
  if (update_compcall_arglist (e) == FAILURE)
    return FAILURE;

  *actual = e->value.compcall.actual;
  *target = e->value.compcall.tbp->u.specific;

  gfc_free_ref_list (e->ref);
  e->ref = NULL;
  e->value.compcall.actual = NULL;

  return SUCCESS;
}


/* Get the ultimate declared type from an expression.  In addition,
   return the last class/derived type reference and the copy of the
   reference list.  */
static gfc_symbol*
get_declared_from_expr (gfc_ref **class_ref, gfc_ref **new_ref,
			gfc_expr *e)
{
  gfc_symbol *declared;
  gfc_ref *ref;

  declared = NULL;
  if (class_ref)
    *class_ref = NULL;
  if (new_ref)
    *new_ref = gfc_copy_ref (e->ref);

  for (ref = e->ref; ref; ref = ref->next)
    {
      if (ref->type != REF_COMPONENT)
	continue;

      if (ref->u.c.component->ts.type == BT_CLASS
	    || ref->u.c.component->ts.type == BT_DERIVED)
	{
	  declared = ref->u.c.component->ts.u.derived;
	  if (class_ref)
	    *class_ref = ref;
	}
    }

  if (declared == NULL)
    declared = e->symtree->n.sym->ts.u.derived;

  return declared;
}


/* Given an EXPR_COMPCALL calling a GENERIC typebound procedure, figure out
   which of the specific bindings (if any) matches the arglist and transform
   the expression into a call of that binding.  */

static gfc_try
resolve_typebound_generic_call (gfc_expr* e, const char **name)
{
  gfc_typebound_proc* genproc;
  const char* genname;
  gfc_symtree *st;
  gfc_symbol *derived;

  gcc_assert (e->expr_type == EXPR_COMPCALL);
  genname = e->value.compcall.name;
  genproc = e->value.compcall.tbp;

  if (!genproc->is_generic)
    return SUCCESS;

  /* Try the bindings on this type and in the inheritance hierarchy.  */
  for (; genproc; genproc = genproc->overridden)
    {
      gfc_tbp_generic* g;

      gcc_assert (genproc->is_generic);
      for (g = genproc->u.generic; g; g = g->next)
	{
	  gfc_symbol* target;
	  gfc_actual_arglist* args;
	  bool matches;

	  gcc_assert (g->specific);

	  if (g->specific->error)
	    continue;

	  target = g->specific->u.specific->n.sym;

	  /* Get the right arglist by handling PASS/NOPASS.  */
	  args = gfc_copy_actual_arglist (e->value.compcall.actual);
	  if (!g->specific->nopass)
	    {
	      gfc_expr* po;
	      po = extract_compcall_passed_object (e);
	      if (!po)
		return FAILURE;

	      gcc_assert (g->specific->pass_arg_num > 0);
	      gcc_assert (!g->specific->error);
	      args = update_arglist_pass (args, po, g->specific->pass_arg_num,
					  g->specific->pass_arg);
	    }
	  resolve_actual_arglist (args, target->attr.proc,
				  is_external_proc (target) && !target->formal);

	  /* Check if this arglist matches the formal.  */
	  matches = gfc_arglist_matches_symbol (&args, target);

	  /* Clean up and break out of the loop if we've found it.  */
	  gfc_free_actual_arglist (args);
	  if (matches)
	    {
	      e->value.compcall.tbp = g->specific;
	      genname = g->specific_st->name;
	      /* Pass along the name for CLASS methods, where the vtab
		 procedure pointer component has to be referenced.  */
	      if (name)
		*name = genname;
	      goto success;
	    }
	}
    }

  /* Nothing matching found!  */
  gfc_error ("Found no matching specific binding for the call to the GENERIC"
	     " '%s' at %L", genname, &e->where);
  return FAILURE;

success:
  /* Make sure that we have the right specific instance for the name.  */
  derived = get_declared_from_expr (NULL, NULL, e);

  st = gfc_find_typebound_proc (derived, NULL, genname, false, &e->where);
  if (st)
    e->value.compcall.tbp = st->n.tb;

  return SUCCESS;
}


/* Resolve a call to a type-bound subroutine.  */

static gfc_try
resolve_typebound_call (gfc_code* c, const char **name)
{
  gfc_actual_arglist* newactual;
  gfc_symtree* target;

  /* Check that's really a SUBROUTINE.  */
  if (!c->expr1->value.compcall.tbp->subroutine)
    {
      gfc_error ("'%s' at %L should be a SUBROUTINE",
		 c->expr1->value.compcall.name, &c->loc);
      return FAILURE;
    }

  if (check_typebound_baseobject (c->expr1) == FAILURE)
    return FAILURE;

  /* Pass along the name for CLASS methods, where the vtab
     procedure pointer component has to be referenced.  */
  if (name)
    *name = c->expr1->value.compcall.name;

  if (resolve_typebound_generic_call (c->expr1, name) == FAILURE)
    return FAILURE;

  /* Transform into an ordinary EXEC_CALL for now.  */

  if (resolve_typebound_static (c->expr1, &target, &newactual) == FAILURE)
    return FAILURE;

  c->ext.actual = newactual;
  c->symtree = target;
  c->op = (c->expr1->value.compcall.assign ? EXEC_ASSIGN_CALL : EXEC_CALL);

  gcc_assert (!c->expr1->ref && !c->expr1->value.compcall.actual);

  gfc_free_expr (c->expr1);
  c->expr1 = gfc_get_expr ();
  c->expr1->expr_type = EXPR_FUNCTION;
  c->expr1->symtree = target;
  c->expr1->where = c->loc;

  return resolve_call (c);
}


/* Resolve a component-call expression.  */
static gfc_try
resolve_compcall (gfc_expr* e, const char **name)
{
  gfc_actual_arglist* newactual;
  gfc_symtree* target;

  /* Check that's really a FUNCTION.  */
  if (!e->value.compcall.tbp->function)
    {
      gfc_error ("'%s' at %L should be a FUNCTION",
		 e->value.compcall.name, &e->where);
      return FAILURE;
    }

  /* These must not be assign-calls!  */
  gcc_assert (!e->value.compcall.assign);

  if (check_typebound_baseobject (e) == FAILURE)
    return FAILURE;

  /* Pass along the name for CLASS methods, where the vtab
     procedure pointer component has to be referenced.  */
  if (name)
    *name = e->value.compcall.name;

  if (resolve_typebound_generic_call (e, name) == FAILURE)
    return FAILURE;
  gcc_assert (!e->value.compcall.tbp->is_generic);

  /* Take the rank from the function's symbol.  */
  if (e->value.compcall.tbp->u.specific->n.sym->as)
    e->rank = e->value.compcall.tbp->u.specific->n.sym->as->rank;

  /* For now, we simply transform it into an EXPR_FUNCTION call with the same
     arglist to the TBP's binding target.  */

  if (resolve_typebound_static (e, &target, &newactual) == FAILURE)
    return FAILURE;

  e->value.function.actual = newactual;
  e->value.function.name = NULL;
  e->value.function.esym = target->n.sym;
  e->value.function.isym = NULL;
  e->symtree = target;
  e->ts = target->n.sym->ts;
  e->expr_type = EXPR_FUNCTION;

  /* Resolution is not necessary if this is a class subroutine; this
     function only has to identify the specific proc. Resolution of
     the call will be done next in resolve_typebound_call.  */
  return gfc_resolve_expr (e);
}



/* Resolve a typebound function, or 'method'. First separate all
   the non-CLASS references by calling resolve_compcall directly.  */

static gfc_try
resolve_typebound_function (gfc_expr* e)
{
  gfc_symbol *declared;
  gfc_component *c;
  gfc_ref *new_ref;
  gfc_ref *class_ref;
  gfc_symtree *st;
  const char *name;
  gfc_typespec ts;
  gfc_expr *expr;

  st = e->symtree;

  /* Deal with typebound operators for CLASS objects.  */
  expr = e->value.compcall.base_object;
  if (expr && expr->ts.type == BT_CLASS && e->value.compcall.name)
    {
      /* Since the typebound operators are generic, we have to ensure
	 that any delays in resolution are corrected and that the vtab
	 is present.  */
      ts = expr->ts;
      declared = ts.u.derived;
      c = gfc_find_component (declared, "_vptr", true, true);
      if (c->ts.u.derived == NULL)
	c->ts.u.derived = gfc_find_derived_vtab (declared);

      if (resolve_compcall (e, &name) == FAILURE)
	return FAILURE;

      /* Use the generic name if it is there.  */
      name = name ? name : e->value.function.esym->name;
      e->symtree = expr->symtree;
      e->ref = gfc_copy_ref (expr->ref);
      gfc_add_vptr_component (e);
      gfc_add_component_ref (e, name);
      e->value.function.esym = NULL;
      return SUCCESS;
    }

  if (st == NULL)
    return resolve_compcall (e, NULL);

  if (resolve_ref (e) == FAILURE)
    return FAILURE;

  /* Get the CLASS declared type.  */
  declared = get_declared_from_expr (&class_ref, &new_ref, e);

  /* Weed out cases of the ultimate component being a derived type.  */
  if ((class_ref && class_ref->u.c.component->ts.type == BT_DERIVED)
	 || (!class_ref && st->n.sym->ts.type != BT_CLASS))
    {
      gfc_free_ref_list (new_ref);
      return resolve_compcall (e, NULL);
    }

  c = gfc_find_component (declared, "_data", true, true);
  declared = c->ts.u.derived;

  /* Treat the call as if it is a typebound procedure, in order to roll
     out the correct name for the specific function.  */
  if (resolve_compcall (e, &name) == FAILURE)
    return FAILURE;
  ts = e->ts;

  /* Then convert the expression to a procedure pointer component call.  */
  e->value.function.esym = NULL;
  e->symtree = st;

  if (new_ref)  
    e->ref = new_ref;

  /* '_vptr' points to the vtab, which contains the procedure pointers.  */
  gfc_add_vptr_component (e);
  gfc_add_component_ref (e, name);

  /* Recover the typespec for the expression.  This is really only
     necessary for generic procedures, where the additional call
     to gfc_add_component_ref seems to throw the collection of the
     correct typespec.  */
  e->ts = ts;
  return SUCCESS;
}

/* Resolve a typebound subroutine, or 'method'. First separate all
   the non-CLASS references by calling resolve_typebound_call
   directly.  */

static gfc_try
resolve_typebound_subroutine (gfc_code *code)
{
  gfc_symbol *declared;
  gfc_component *c;
  gfc_ref *new_ref;
  gfc_ref *class_ref;
  gfc_symtree *st;
  const char *name;
  gfc_typespec ts;
  gfc_expr *expr;

  st = code->expr1->symtree;

  /* Deal with typebound operators for CLASS objects.  */
  expr = code->expr1->value.compcall.base_object;
  if (expr && expr->ts.type == BT_CLASS && code->expr1->value.compcall.name)
    {
      /* Since the typebound operators are generic, we have to ensure
	 that any delays in resolution are corrected and that the vtab
	 is present.  */
      declared = expr->ts.u.derived;
      c = gfc_find_component (declared, "_vptr", true, true);
      if (c->ts.u.derived == NULL)
	c->ts.u.derived = gfc_find_derived_vtab (declared);

      if (resolve_typebound_call (code, &name) == FAILURE)
	return FAILURE;

      /* Use the generic name if it is there.  */
      name = name ? name : code->expr1->value.function.esym->name;
      code->expr1->symtree = expr->symtree;
      code->expr1->ref = gfc_copy_ref (expr->ref);
<<<<<<< HEAD
      expr->symtree->n.sym->ts.u.derived = declared;
=======
>>>>>>> eaeaf076
      gfc_add_vptr_component (code->expr1);
      gfc_add_component_ref (code->expr1, name);
      code->expr1->value.function.esym = NULL;
      return SUCCESS;
    }

  if (st == NULL)
    return resolve_typebound_call (code, NULL);

  if (resolve_ref (code->expr1) == FAILURE)
    return FAILURE;

  /* Get the CLASS declared type.  */
  get_declared_from_expr (&class_ref, &new_ref, code->expr1);

  /* Weed out cases of the ultimate component being a derived type.  */
  if ((class_ref && class_ref->u.c.component->ts.type == BT_DERIVED)
	 || (!class_ref && st->n.sym->ts.type != BT_CLASS))
    {
      gfc_free_ref_list (new_ref);
      return resolve_typebound_call (code, NULL);
    }

  if (resolve_typebound_call (code, &name) == FAILURE)
    return FAILURE;
  ts = code->expr1->ts;

  /* Then convert the expression to a procedure pointer component call.  */
  code->expr1->value.function.esym = NULL;
  code->expr1->symtree = st;

  if (new_ref)
    code->expr1->ref = new_ref;

  /* '_vptr' points to the vtab, which contains the procedure pointers.  */
  gfc_add_vptr_component (code->expr1);
  gfc_add_component_ref (code->expr1, name);

  /* Recover the typespec for the expression.  This is really only
     necessary for generic procedures, where the additional call
     to gfc_add_component_ref seems to throw the collection of the
     correct typespec.  */
  code->expr1->ts = ts;
  return SUCCESS;
}


/* Resolve a CALL to a Procedure Pointer Component (Subroutine).  */

static gfc_try
resolve_ppc_call (gfc_code* c)
{
  gfc_component *comp;
  bool b;

  b = gfc_is_proc_ptr_comp (c->expr1, &comp);
  gcc_assert (b);

  c->resolved_sym = c->expr1->symtree->n.sym;
  c->expr1->expr_type = EXPR_VARIABLE;

  if (!comp->attr.subroutine)
    gfc_add_subroutine (&comp->attr, comp->name, &c->expr1->where);

  if (resolve_ref (c->expr1) == FAILURE)
    return FAILURE;

  if (update_ppc_arglist (c->expr1) == FAILURE)
    return FAILURE;

  c->ext.actual = c->expr1->value.compcall.actual;

  if (resolve_actual_arglist (c->ext.actual, comp->attr.proc,
			      comp->formal == NULL) == FAILURE)
    return FAILURE;

  gfc_ppc_use (comp, &c->expr1->value.compcall.actual, &c->expr1->where);

  return SUCCESS;
}


/* Resolve a Function Call to a Procedure Pointer Component (Function).  */

static gfc_try
resolve_expr_ppc (gfc_expr* e)
{
  gfc_component *comp;
  bool b;

  b = gfc_is_proc_ptr_comp (e, &comp);
  gcc_assert (b);

  /* Convert to EXPR_FUNCTION.  */
  e->expr_type = EXPR_FUNCTION;
  e->value.function.isym = NULL;
  e->value.function.actual = e->value.compcall.actual;
  e->ts = comp->ts;
  if (comp->as != NULL)
    e->rank = comp->as->rank;

  if (!comp->attr.function)
    gfc_add_function (&comp->attr, comp->name, &e->where);

  if (resolve_ref (e) == FAILURE)
    return FAILURE;

  if (resolve_actual_arglist (e->value.function.actual, comp->attr.proc,
			      comp->formal == NULL) == FAILURE)
    return FAILURE;

  if (update_ppc_arglist (e) == FAILURE)
    return FAILURE;

  gfc_ppc_use (comp, &e->value.compcall.actual, &e->where);

  return SUCCESS;
}


static bool
gfc_is_expandable_expr (gfc_expr *e)
{
  gfc_constructor *con;

  if (e->expr_type == EXPR_ARRAY)
    {
      /* Traverse the constructor looking for variables that are flavor
	 parameter.  Parameters must be expanded since they are fully used at
	 compile time.  */
      con = gfc_constructor_first (e->value.constructor);
      for (; con; con = gfc_constructor_next (con))
	{
	  if (con->expr->expr_type == EXPR_VARIABLE
	      && con->expr->symtree
	      && (con->expr->symtree->n.sym->attr.flavor == FL_PARAMETER
	      || con->expr->symtree->n.sym->attr.flavor == FL_VARIABLE))
	    return true;
	  if (con->expr->expr_type == EXPR_ARRAY
	      && gfc_is_expandable_expr (con->expr))
	    return true;
	}
    }

  return false;
}

/* Resolve an expression.  That is, make sure that types of operands agree
   with their operators, intrinsic operators are converted to function calls
   for overloaded types and unresolved function references are resolved.  */

gfc_try
gfc_resolve_expr (gfc_expr *e)
{
  gfc_try t;
  bool inquiry_save;

  if (e == NULL)
    return SUCCESS;

  /* inquiry_argument only applies to variables.  */
  inquiry_save = inquiry_argument;
  if (e->expr_type != EXPR_VARIABLE)
    inquiry_argument = false;

  switch (e->expr_type)
    {
    case EXPR_OP:
      t = resolve_operator (e);
      break;

    case EXPR_FUNCTION:
    case EXPR_VARIABLE:

      if (check_host_association (e))
	t = resolve_function (e);
      else
	{
	  t = resolve_variable (e);
	  if (t == SUCCESS)
	    expression_rank (e);
	}

      if (e->ts.type == BT_CHARACTER && e->ts.u.cl == NULL && e->ref
	  && e->ref->type != REF_SUBSTRING)
	gfc_resolve_substring_charlen (e);

      break;

    case EXPR_COMPCALL:
      t = resolve_typebound_function (e);
      break;

    case EXPR_SUBSTRING:
      t = resolve_ref (e);
      break;

    case EXPR_CONSTANT:
    case EXPR_NULL:
      t = SUCCESS;
      break;

    case EXPR_PPC:
      t = resolve_expr_ppc (e);
      break;

    case EXPR_ARRAY:
      t = FAILURE;
      if (resolve_ref (e) == FAILURE)
	break;

      t = gfc_resolve_array_constructor (e);
      /* Also try to expand a constructor.  */
      if (t == SUCCESS)
	{
	  expression_rank (e);
	  if (gfc_is_constant_expr (e) || gfc_is_expandable_expr (e))
	    gfc_expand_constructor (e, false);
	}

      /* This provides the opportunity for the length of constructors with
	 character valued function elements to propagate the string length
	 to the expression.  */
      if (t == SUCCESS && e->ts.type == BT_CHARACTER)
        {
	  /* For efficiency, we call gfc_expand_constructor for BT_CHARACTER
	     here rather then add a duplicate test for it above.  */ 
	  gfc_expand_constructor (e, false);
	  t = gfc_resolve_character_array_constructor (e);
	}

      break;

    case EXPR_STRUCTURE:
      t = resolve_ref (e);
      if (t == FAILURE)
	break;

      t = resolve_structure_cons (e, 0);
      if (t == FAILURE)
	break;

      t = gfc_simplify_expr (e, 0);
      break;

    default:
      gfc_internal_error ("gfc_resolve_expr(): Bad expression type");
    }

  if (e->ts.type == BT_CHARACTER && t == SUCCESS && !e->ts.u.cl)
    fixup_charlen (e);

  inquiry_argument = inquiry_save;

  return t;
}


/* Resolve an expression from an iterator.  They must be scalar and have
   INTEGER or (optionally) REAL type.  */

static gfc_try
gfc_resolve_iterator_expr (gfc_expr *expr, bool real_ok,
			   const char *name_msgid)
{
  if (gfc_resolve_expr (expr) == FAILURE)
    return FAILURE;

  if (expr->rank != 0)
    {
      gfc_error ("%s at %L must be a scalar", _(name_msgid), &expr->where);
      return FAILURE;
    }

  if (expr->ts.type != BT_INTEGER)
    {
      if (expr->ts.type == BT_REAL)
	{
	  if (real_ok)
	    return gfc_notify_std (GFC_STD_F95_DEL,
				   "Deleted feature: %s at %L must be integer",
				   _(name_msgid), &expr->where);
	  else
	    {
	      gfc_error ("%s at %L must be INTEGER", _(name_msgid),
			 &expr->where);
	      return FAILURE;
	    }
	}
      else
	{
	  gfc_error ("%s at %L must be INTEGER", _(name_msgid), &expr->where);
	  return FAILURE;
	}
    }
  return SUCCESS;
}


/* Resolve the expressions in an iterator structure.  If REAL_OK is
   false allow only INTEGER type iterators, otherwise allow REAL types.  */

gfc_try
gfc_resolve_iterator (gfc_iterator *iter, bool real_ok)
{
  if (gfc_resolve_iterator_expr (iter->var, real_ok, "Loop variable")
      == FAILURE)
    return FAILURE;

  if (gfc_check_vardef_context (iter->var, false, _("iterator variable"))
      == FAILURE)
    return FAILURE;

  if (gfc_resolve_iterator_expr (iter->start, real_ok,
				 "Start expression in DO loop") == FAILURE)
    return FAILURE;

  if (gfc_resolve_iterator_expr (iter->end, real_ok,
				 "End expression in DO loop") == FAILURE)
    return FAILURE;

  if (gfc_resolve_iterator_expr (iter->step, real_ok,
				 "Step expression in DO loop") == FAILURE)
    return FAILURE;

  if (iter->step->expr_type == EXPR_CONSTANT)
    {
      if ((iter->step->ts.type == BT_INTEGER
	   && mpz_cmp_ui (iter->step->value.integer, 0) == 0)
	  || (iter->step->ts.type == BT_REAL
	      && mpfr_sgn (iter->step->value.real) == 0))
	{
	  gfc_error ("Step expression in DO loop at %L cannot be zero",
		     &iter->step->where);
	  return FAILURE;
	}
    }

  /* Convert start, end, and step to the same type as var.  */
  if (iter->start->ts.kind != iter->var->ts.kind
      || iter->start->ts.type != iter->var->ts.type)
    gfc_convert_type (iter->start, &iter->var->ts, 2);

  if (iter->end->ts.kind != iter->var->ts.kind
      || iter->end->ts.type != iter->var->ts.type)
    gfc_convert_type (iter->end, &iter->var->ts, 2);

  if (iter->step->ts.kind != iter->var->ts.kind
      || iter->step->ts.type != iter->var->ts.type)
    gfc_convert_type (iter->step, &iter->var->ts, 2);

  if (iter->start->expr_type == EXPR_CONSTANT
      && iter->end->expr_type == EXPR_CONSTANT
      && iter->step->expr_type == EXPR_CONSTANT)
    {
      int sgn, cmp;
      if (iter->start->ts.type == BT_INTEGER)
	{
	  sgn = mpz_cmp_ui (iter->step->value.integer, 0);
	  cmp = mpz_cmp (iter->end->value.integer, iter->start->value.integer);
	}
      else
	{
	  sgn = mpfr_sgn (iter->step->value.real);
	  cmp = mpfr_cmp (iter->end->value.real, iter->start->value.real);
	}
      if ((sgn > 0 && cmp < 0) || (sgn < 0 && cmp > 0))
	gfc_warning ("DO loop at %L will be executed zero times",
		     &iter->step->where);
    }

  return SUCCESS;
}


/* Traversal function for find_forall_index.  f == 2 signals that
   that variable itself is not to be checked - only the references.  */

static bool
forall_index (gfc_expr *expr, gfc_symbol *sym, int *f)
{
  if (expr->expr_type != EXPR_VARIABLE)
    return false;
  
  /* A scalar assignment  */
  if (!expr->ref || *f == 1)
    {
      if (expr->symtree->n.sym == sym)
	return true;
      else
	return false;
    }

  if (*f == 2)
    *f = 1;
  return false;
}


/* Check whether the FORALL index appears in the expression or not.
   Returns SUCCESS if SYM is found in EXPR.  */

gfc_try
find_forall_index (gfc_expr *expr, gfc_symbol *sym, int f)
{
  if (gfc_traverse_expr (expr, sym, forall_index, f))
    return SUCCESS;
  else
    return FAILURE;
}


/* Resolve a list of FORALL iterators.  The FORALL index-name is constrained
   to be a scalar INTEGER variable.  The subscripts and stride are scalar
   INTEGERs, and if stride is a constant it must be nonzero.
   Furthermore "A subscript or stride in a forall-triplet-spec shall
   not contain a reference to any index-name in the
   forall-triplet-spec-list in which it appears." (7.5.4.1)  */

static void
resolve_forall_iterators (gfc_forall_iterator *it)
{
  gfc_forall_iterator *iter, *iter2;

  for (iter = it; iter; iter = iter->next)
    {
      if (gfc_resolve_expr (iter->var) == SUCCESS
	  && (iter->var->ts.type != BT_INTEGER || iter->var->rank != 0))
	gfc_error ("FORALL index-name at %L must be a scalar INTEGER",
		   &iter->var->where);

      if (gfc_resolve_expr (iter->start) == SUCCESS
	  && (iter->start->ts.type != BT_INTEGER || iter->start->rank != 0))
	gfc_error ("FORALL start expression at %L must be a scalar INTEGER",
		   &iter->start->where);
      if (iter->var->ts.kind != iter->start->ts.kind)
	gfc_convert_type (iter->start, &iter->var->ts, 2);

      if (gfc_resolve_expr (iter->end) == SUCCESS
	  && (iter->end->ts.type != BT_INTEGER || iter->end->rank != 0))
	gfc_error ("FORALL end expression at %L must be a scalar INTEGER",
		   &iter->end->where);
      if (iter->var->ts.kind != iter->end->ts.kind)
	gfc_convert_type (iter->end, &iter->var->ts, 2);

      if (gfc_resolve_expr (iter->stride) == SUCCESS)
	{
	  if (iter->stride->ts.type != BT_INTEGER || iter->stride->rank != 0)
	    gfc_error ("FORALL stride expression at %L must be a scalar %s",
		       &iter->stride->where, "INTEGER");

	  if (iter->stride->expr_type == EXPR_CONSTANT
	      && mpz_cmp_ui(iter->stride->value.integer, 0) == 0)
	    gfc_error ("FORALL stride expression at %L cannot be zero",
		       &iter->stride->where);
	}
      if (iter->var->ts.kind != iter->stride->ts.kind)
	gfc_convert_type (iter->stride, &iter->var->ts, 2);
    }

  for (iter = it; iter; iter = iter->next)
    for (iter2 = iter; iter2; iter2 = iter2->next)
      {
	if (find_forall_index (iter2->start,
			       iter->var->symtree->n.sym, 0) == SUCCESS
	    || find_forall_index (iter2->end,
				  iter->var->symtree->n.sym, 0) == SUCCESS
	    || find_forall_index (iter2->stride,
				  iter->var->symtree->n.sym, 0) == SUCCESS)
	  gfc_error ("FORALL index '%s' may not appear in triplet "
		     "specification at %L", iter->var->symtree->name,
		     &iter2->start->where);
      }
}


/* Given a pointer to a symbol that is a derived type, see if it's
   inaccessible, i.e. if it's defined in another module and the components are
   PRIVATE.  The search is recursive if necessary.  Returns zero if no
   inaccessible components are found, nonzero otherwise.  */

static int
derived_inaccessible (gfc_symbol *sym)
{
  gfc_component *c;

  if (sym->attr.use_assoc && sym->attr.private_comp)
    return 1;

  for (c = sym->components; c; c = c->next)
    {
	if (c->ts.type == BT_DERIVED && derived_inaccessible (c->ts.u.derived))
	  return 1;
    }

  return 0;
}


/* Resolve the argument of a deallocate expression.  The expression must be
   a pointer or a full array.  */

static gfc_try
resolve_deallocate_expr (gfc_expr *e)
{
  symbol_attribute attr;
  int allocatable, pointer;
  gfc_ref *ref;
  gfc_symbol *sym;
  gfc_component *c;

  if (gfc_resolve_expr (e) == FAILURE)
    return FAILURE;

  if (e->expr_type != EXPR_VARIABLE)
    goto bad;

  sym = e->symtree->n.sym;

  if (sym->ts.type == BT_CLASS)
    {
      allocatable = CLASS_DATA (sym)->attr.allocatable;
      pointer = CLASS_DATA (sym)->attr.class_pointer;
    }
  else
    {
      allocatable = sym->attr.allocatable;
      pointer = sym->attr.pointer;
    }
  for (ref = e->ref; ref; ref = ref->next)
    {
      switch (ref->type)
	{
	case REF_ARRAY:
	  if (ref->u.ar.type != AR_FULL)
	    allocatable = 0;
	  break;

	case REF_COMPONENT:
	  c = ref->u.c.component;
	  if (c->ts.type == BT_CLASS)
	    {
	      allocatable = CLASS_DATA (c)->attr.allocatable;
	      pointer = CLASS_DATA (c)->attr.class_pointer;
	    }
	  else
	    {
	      allocatable = c->attr.allocatable;
	      pointer = c->attr.pointer;
	    }
	  break;

	case REF_SUBSTRING:
	  allocatable = 0;
	  break;
	}
    }

  attr = gfc_expr_attr (e);

  if (allocatable == 0 && attr.pointer == 0)
    {
    bad:
      gfc_error ("Allocate-object at %L must be ALLOCATABLE or a POINTER",
		 &e->where);
      return FAILURE;
    }

  if (pointer
      && gfc_check_vardef_context (e, true, _("DEALLOCATE object")) == FAILURE)
    return FAILURE;
  if (gfc_check_vardef_context (e, false, _("DEALLOCATE object")) == FAILURE)
    return FAILURE;

  return SUCCESS;
}


/* Returns true if the expression e contains a reference to the symbol sym.  */
static bool
sym_in_expr (gfc_expr *e, gfc_symbol *sym, int *f ATTRIBUTE_UNUSED)
{
  if (e->expr_type == EXPR_VARIABLE && e->symtree->n.sym == sym)
    return true;

  return false;
}

bool
gfc_find_sym_in_expr (gfc_symbol *sym, gfc_expr *e)
{
  return gfc_traverse_expr (e, sym, sym_in_expr, 0);
}


/* Given the expression node e for an allocatable/pointer of derived type to be
   allocated, get the expression node to be initialized afterwards (needed for
   derived types with default initializers, and derived types with allocatable
   components that need nullification.)  */

gfc_expr *
gfc_expr_to_initialize (gfc_expr *e)
{
  gfc_expr *result;
  gfc_ref *ref;
  int i;

  result = gfc_copy_expr (e);

  /* Change the last array reference from AR_ELEMENT to AR_FULL.  */
  for (ref = result->ref; ref; ref = ref->next)
    if (ref->type == REF_ARRAY && ref->next == NULL)
      {
	ref->u.ar.type = AR_FULL;

	for (i = 0; i < ref->u.ar.dimen; i++)
	  ref->u.ar.start[i] = ref->u.ar.end[i] = ref->u.ar.stride[i] = NULL;

	result->rank = ref->u.ar.dimen;
	break;
      }

  return result;
}


/* If the last ref of an expression is an array ref, return a copy of the
   expression with that one removed.  Otherwise, a copy of the original
   expression.  This is used for allocate-expressions and pointer assignment
   LHS, where there may be an array specification that needs to be stripped
   off when using gfc_check_vardef_context.  */

static gfc_expr*
remove_last_array_ref (gfc_expr* e)
{
  gfc_expr* e2;
  gfc_ref** r;

  e2 = gfc_copy_expr (e);
  for (r = &e2->ref; *r; r = &(*r)->next)
    if ((*r)->type == REF_ARRAY && !(*r)->next)
      {
	gfc_free_ref_list (*r);
	*r = NULL;
	break;
      }

  return e2;
}


/* Used in resolve_allocate_expr to check that a allocation-object and
   a source-expr are conformable.  This does not catch all possible 
   cases; in particular a runtime checking is needed.  */

static gfc_try
conformable_arrays (gfc_expr *e1, gfc_expr *e2)
{
  gfc_ref *tail;
  for (tail = e2->ref; tail && tail->next; tail = tail->next);
  
  /* First compare rank.  */
  if (tail && e1->rank != tail->u.ar.as->rank)
    {
      gfc_error ("Source-expr at %L must be scalar or have the "
		 "same rank as the allocate-object at %L",
		 &e1->where, &e2->where);
      return FAILURE;
    }

  if (e1->shape)
    {
      int i;
      mpz_t s;

      mpz_init (s);

      for (i = 0; i < e1->rank; i++)
	{
	  if (tail->u.ar.end[i])
	    {
	      mpz_set (s, tail->u.ar.end[i]->value.integer);
	      mpz_sub (s, s, tail->u.ar.start[i]->value.integer);
	      mpz_add_ui (s, s, 1);
	    }
	  else
	    {
	      mpz_set (s, tail->u.ar.start[i]->value.integer);
	    }

	  if (mpz_cmp (e1->shape[i], s) != 0)
	    {
	      gfc_error ("Source-expr at %L and allocate-object at %L must "
			 "have the same shape", &e1->where, &e2->where);
	      mpz_clear (s);
   	      return FAILURE;
	    }
	}

      mpz_clear (s);
    }

  return SUCCESS;
}


/* Resolve the expression in an ALLOCATE statement, doing the additional
   checks to see whether the expression is OK or not.  The expression must
   have a trailing array reference that gives the size of the array.  */

static gfc_try
resolve_allocate_expr (gfc_expr *e, gfc_code *code)
{
  int i, pointer, allocatable, dimension, is_abstract;
  int codimension;
  symbol_attribute attr;
  gfc_ref *ref, *ref2;
  gfc_expr *e2;
  gfc_array_ref *ar;
  gfc_symbol *sym = NULL;
  gfc_alloc *a;
  gfc_component *c;
  gfc_try t;

  /* Mark the ultimost array component as being in allocate to allow DIMEN_STAR
     checking of coarrays.  */
  for (ref = e->ref; ref; ref = ref->next)
    if (ref->next == NULL)
      break;

  if (ref && ref->type == REF_ARRAY)
    ref->u.ar.in_allocate = true;

  if (gfc_resolve_expr (e) == FAILURE)
    goto failure;

  /* Make sure the expression is allocatable or a pointer.  If it is
     pointer, the next-to-last reference must be a pointer.  */

  ref2 = NULL;
  if (e->symtree)
    sym = e->symtree->n.sym;

  /* Check whether ultimate component is abstract and CLASS.  */
  is_abstract = 0;

  if (e->expr_type != EXPR_VARIABLE)
    {
      allocatable = 0;
      attr = gfc_expr_attr (e);
      pointer = attr.pointer;
      dimension = attr.dimension;
      codimension = attr.codimension;
    }
  else
    {
      if (sym->ts.type == BT_CLASS)
	{
	  allocatable = CLASS_DATA (sym)->attr.allocatable;
	  pointer = CLASS_DATA (sym)->attr.class_pointer;
	  dimension = CLASS_DATA (sym)->attr.dimension;
	  codimension = CLASS_DATA (sym)->attr.codimension;
	  is_abstract = CLASS_DATA (sym)->attr.abstract;
	}
      else
	{
	  allocatable = sym->attr.allocatable;
	  pointer = sym->attr.pointer;
	  dimension = sym->attr.dimension;
	  codimension = sym->attr.codimension;
	}

      for (ref = e->ref; ref; ref2 = ref, ref = ref->next)
	{
	  switch (ref->type)
	    {
 	      case REF_ARRAY:
		if (ref->next != NULL)
		  pointer = 0;
		break;

	      case REF_COMPONENT:
		/* F2008, C644.  */
		if (gfc_is_coindexed (e))
		  {
		    gfc_error ("Coindexed allocatable object at %L",
			       &e->where);
		    goto failure;
		  }

		c = ref->u.c.component;
		if (c->ts.type == BT_CLASS)
		  {
		    allocatable = CLASS_DATA (c)->attr.allocatable;
		    pointer = CLASS_DATA (c)->attr.class_pointer;
		    dimension = CLASS_DATA (c)->attr.dimension;
		    codimension = CLASS_DATA (c)->attr.codimension;
		    is_abstract = CLASS_DATA (c)->attr.abstract;
		  }
		else
		  {
		    allocatable = c->attr.allocatable;
		    pointer = c->attr.pointer;
		    dimension = c->attr.dimension;
		    codimension = c->attr.codimension;
		    is_abstract = c->attr.abstract;
		  }
		break;

	      case REF_SUBSTRING:
		allocatable = 0;
		pointer = 0;
		break;
	    }
	}
    }

  if (allocatable == 0 && pointer == 0)
    {
      gfc_error ("Allocate-object at %L must be ALLOCATABLE or a POINTER",
		 &e->where);
      goto failure;
    }

  /* Some checks for the SOURCE tag.  */
  if (code->expr3)
    {
      /* Check F03:C631.  */
      if (!gfc_type_compatible (&e->ts, &code->expr3->ts))
	{
	  gfc_error ("Type of entity at %L is type incompatible with "
		      "source-expr at %L", &e->where, &code->expr3->where);
	  goto failure;
	}

      /* Check F03:C632 and restriction following Note 6.18.  */
      if (code->expr3->rank > 0
	  && conformable_arrays (code->expr3, e) == FAILURE)
	goto failure;

      /* Check F03:C633.  */
      if (code->expr3->ts.kind != e->ts.kind)
	{
	  gfc_error ("The allocate-object at %L and the source-expr at %L "
		      "shall have the same kind type parameter",
		      &e->where, &code->expr3->where);
	  goto failure;
	}
    }

  /* Check F08:C629.  */
  if (is_abstract && code->ext.alloc.ts.type == BT_UNKNOWN
      && !code->expr3)
    {
      gcc_assert (e->ts.type == BT_CLASS);
      gfc_error ("Allocating %s of ABSTRACT base type at %L requires a "
		 "type-spec or source-expr", sym->name, &e->where);
      goto failure;
    }

  /* In the variable definition context checks, gfc_expr_attr is used
     on the expression.  This is fooled by the array specification
     present in e, thus we have to eliminate that one temporarily.  */
  e2 = remove_last_array_ref (e);
  t = SUCCESS;
  if (t == SUCCESS && pointer)
    t = gfc_check_vardef_context (e2, true, _("ALLOCATE object"));
  if (t == SUCCESS)
    t = gfc_check_vardef_context (e2, false, _("ALLOCATE object"));
  gfc_free_expr (e2);
  if (t == FAILURE)
    goto failure;

  if (!code->expr3)
    {
      /* Set up default initializer if needed.  */
      gfc_typespec ts;
      gfc_expr *init_e;

      if (code->ext.alloc.ts.type == BT_DERIVED)
	ts = code->ext.alloc.ts;
      else
	ts = e->ts;

      if (ts.type == BT_CLASS)
	ts = ts.u.derived->components->ts;

      if (ts.type == BT_DERIVED && (init_e = gfc_default_initializer (&ts)))
	{
	  gfc_code *init_st = gfc_get_code ();
	  init_st->loc = code->loc;
	  init_st->op = EXEC_INIT_ASSIGN;
	  init_st->expr1 = gfc_expr_to_initialize (e);
	  init_st->expr2 = init_e;
	  init_st->next = code->next;
	  code->next = init_st;
	}
    }
  else if (code->expr3->mold && code->expr3->ts.type == BT_DERIVED)
    {
      /* Default initialization via MOLD (non-polymorphic).  */
      gfc_expr *rhs = gfc_default_initializer (&code->expr3->ts);
      gfc_resolve_expr (rhs);
      gfc_free_expr (code->expr3);
      code->expr3 = rhs;
    }

  if (e->ts.type == BT_CLASS)
    {
      /* Make sure the vtab symbol is present when
	 the module variables are generated.  */
      gfc_typespec ts = e->ts;
      if (code->expr3)
	ts = code->expr3->ts;
      else if (code->ext.alloc.ts.type == BT_DERIVED)
	ts = code->ext.alloc.ts;
      gfc_find_derived_vtab (ts.u.derived);
    }

  if (pointer || (dimension == 0 && codimension == 0))
    goto success;

  /* Make sure the last reference node is an array specifiction.  */

  if (!ref2 || ref2->type != REF_ARRAY || ref2->u.ar.type == AR_FULL
      || (dimension && ref2->u.ar.dimen == 0))
    {
      gfc_error ("Array specification required in ALLOCATE statement "
		 "at %L", &e->where);
      goto failure;
    }

  /* Make sure that the array section reference makes sense in the
    context of an ALLOCATE specification.  */

  ar = &ref2->u.ar;

  if (codimension && ar->codimen == 0)
    {
      gfc_error ("Coarray specification required in ALLOCATE statement "
		 "at %L", &e->where);
      goto failure;
    }

  for (i = 0; i < ar->dimen; i++)
    {
      if (ref2->u.ar.type == AR_ELEMENT)
	goto check_symbols;

      switch (ar->dimen_type[i])
	{
	case DIMEN_ELEMENT:
	  break;

	case DIMEN_RANGE:
	  if (ar->start[i] != NULL
	      && ar->end[i] != NULL
	      && ar->stride[i] == NULL)
	    break;

	  /* Fall Through...  */

	case DIMEN_UNKNOWN:
	case DIMEN_VECTOR:
	case DIMEN_STAR:
	  gfc_error ("Bad array specification in ALLOCATE statement at %L",
		     &e->where);
	  goto failure;
	}

check_symbols:
      for (a = code->ext.alloc.list; a; a = a->next)
	{
	  sym = a->expr->symtree->n.sym;

	  /* TODO - check derived type components.  */
	  if (sym->ts.type == BT_DERIVED || sym->ts.type == BT_CLASS)
	    continue;

	  if ((ar->start[i] != NULL
	       && gfc_find_sym_in_expr (sym, ar->start[i]))
	      || (ar->end[i] != NULL
		  && gfc_find_sym_in_expr (sym, ar->end[i])))
	    {
	      gfc_error ("'%s' must not appear in the array specification at "
			 "%L in the same ALLOCATE statement where it is "
			 "itself allocated", sym->name, &ar->where);
	      goto failure;
	    }
	}
    }

  for (i = ar->dimen; i < ar->codimen + ar->dimen; i++)
    {
      if (ar->dimen_type[i] == DIMEN_ELEMENT
	  || ar->dimen_type[i] == DIMEN_RANGE)
	{
	  if (i == (ar->dimen + ar->codimen - 1))
	    {
	      gfc_error ("Expected '*' in coindex specification in ALLOCATE "
			 "statement at %L", &e->where);
	      goto failure;
	    }
	  break;
	}

      if (ar->dimen_type[i] == DIMEN_STAR && i == (ar->dimen + ar->codimen - 1)
	  && ar->stride[i] == NULL)
	break;

      gfc_error ("Bad coarray specification in ALLOCATE statement at %L",
		 &e->where);
      goto failure;
    }

  if (codimension && ar->as->rank == 0)
    {
      gfc_error ("Sorry, allocatable scalar coarrays are not yet supported "
		 "at %L", &e->where);
      goto failure;
    }

success:
  return SUCCESS;

failure:
  return FAILURE;
}

static void
resolve_allocate_deallocate (gfc_code *code, const char *fcn)
{
  gfc_expr *stat, *errmsg, *pe, *qe;
  gfc_alloc *a, *p, *q;

  stat = code->expr1;
  errmsg = code->expr2;

  /* Check the stat variable.  */
  if (stat)
    {
      gfc_check_vardef_context (stat, false, _("STAT variable"));

      if ((stat->ts.type != BT_INTEGER
	   && !(stat->ref && (stat->ref->type == REF_ARRAY
			      || stat->ref->type == REF_COMPONENT)))
	  || stat->rank > 0)
	gfc_error ("Stat-variable at %L must be a scalar INTEGER "
		   "variable", &stat->where);

      for (p = code->ext.alloc.list; p; p = p->next)
	if (p->expr->symtree->n.sym->name == stat->symtree->n.sym->name)
	  {
	    gfc_ref *ref1, *ref2;
	    bool found = true;

	    for (ref1 = p->expr->ref, ref2 = stat->ref; ref1 && ref2;
		 ref1 = ref1->next, ref2 = ref2->next)
	      {
		if (ref1->type != REF_COMPONENT || ref2->type != REF_COMPONENT)
		  continue;
		if (ref1->u.c.component->name != ref2->u.c.component->name)
		  {
		    found = false;
		    break;
		  }
	      }

	    if (found)
	      {
		gfc_error ("Stat-variable at %L shall not be %sd within "
			   "the same %s statement", &stat->where, fcn, fcn);
		break;
	      }
	  }
    }

  /* Check the errmsg variable.  */
  if (errmsg)
    {
      if (!stat)
	gfc_warning ("ERRMSG at %L is useless without a STAT tag",
		     &errmsg->where);

      gfc_check_vardef_context (errmsg, false, _("ERRMSG variable"));

      if ((errmsg->ts.type != BT_CHARACTER
	   && !(errmsg->ref
		&& (errmsg->ref->type == REF_ARRAY
		    || errmsg->ref->type == REF_COMPONENT)))
	  || errmsg->rank > 0 )
	gfc_error ("Errmsg-variable at %L must be a scalar CHARACTER "
		   "variable", &errmsg->where);

      for (p = code->ext.alloc.list; p; p = p->next)
	if (p->expr->symtree->n.sym->name == errmsg->symtree->n.sym->name)
	  {
	    gfc_ref *ref1, *ref2;
	    bool found = true;

	    for (ref1 = p->expr->ref, ref2 = errmsg->ref; ref1 && ref2;
		 ref1 = ref1->next, ref2 = ref2->next)
	      {
		if (ref1->type != REF_COMPONENT || ref2->type != REF_COMPONENT)
		  continue;
		if (ref1->u.c.component->name != ref2->u.c.component->name)
		  {
		    found = false;
		    break;
		  }
	      }

	    if (found)
	      {
		gfc_error ("Errmsg-variable at %L shall not be %sd within "
			   "the same %s statement", &errmsg->where, fcn, fcn);
		break;
	      }
	  }
    }

  /* Check that an allocate-object appears only once in the statement.  
     FIXME: Checking derived types is disabled.  */
  for (p = code->ext.alloc.list; p; p = p->next)
    {
      pe = p->expr;
      for (q = p->next; q; q = q->next)
	{
	  qe = q->expr;
	  if (pe->symtree->n.sym->name == qe->symtree->n.sym->name)
	    {
	      /* This is a potential collision.  */
	      gfc_ref *pr = pe->ref;
	      gfc_ref *qr = qe->ref;
	      
	      /* Follow the references  until
		 a) They start to differ, in which case there is no error;
		 you can deallocate a%b and a%c in a single statement
		 b) Both of them stop, which is an error
		 c) One of them stops, which is also an error.  */
	      while (1)
		{
		  if (pr == NULL && qr == NULL)
		    {
		      gfc_error ("Allocate-object at %L also appears at %L",
				 &pe->where, &qe->where);
		      break;
		    }
		  else if (pr != NULL && qr == NULL)
		    {
		      gfc_error ("Allocate-object at %L is subobject of"
				 " object at %L", &pe->where, &qe->where);
		      break;
		    }
		  else if (pr == NULL && qr != NULL)
		    {
		      gfc_error ("Allocate-object at %L is subobject of"
				 " object at %L", &qe->where, &pe->where);
		      break;
		    }
		  /* Here, pr != NULL && qr != NULL  */
		  gcc_assert(pr->type == qr->type);
		  if (pr->type == REF_ARRAY)
		    {
		      /* Handle cases like allocate(v(3)%x(3), v(2)%x(3)),
			 which are legal.  */
		      gcc_assert (qr->type == REF_ARRAY);

		      if (pr->next && qr->next)
			{
			  gfc_array_ref *par = &(pr->u.ar);
			  gfc_array_ref *qar = &(qr->u.ar);
			  if (gfc_dep_compare_expr (par->start[0],
						    qar->start[0]) != 0)
			      break;
			}
		    }
		  else
		    {
		      if (pr->u.c.component->name != qr->u.c.component->name)
			break;
		    }
		  
		  pr = pr->next;
		  qr = qr->next;
		}
	    }
	}
    }

  if (strcmp (fcn, "ALLOCATE") == 0)
    {
      for (a = code->ext.alloc.list; a; a = a->next)
	resolve_allocate_expr (a->expr, code);
    }
  else
    {
      for (a = code->ext.alloc.list; a; a = a->next)
	resolve_deallocate_expr (a->expr);
    }
}


/************ SELECT CASE resolution subroutines ************/

/* Callback function for our mergesort variant.  Determines interval
   overlaps for CASEs. Return <0 if op1 < op2, 0 for overlap, >0 for
   op1 > op2.  Assumes we're not dealing with the default case.  
   We have op1 = (:L), (K:L) or (K:) and op2 = (:N), (M:N) or (M:).
   There are nine situations to check.  */

static int
compare_cases (const gfc_case *op1, const gfc_case *op2)
{
  int retval;

  if (op1->low == NULL) /* op1 = (:L)  */
    {
      /* op2 = (:N), so overlap.  */
      retval = 0;
      /* op2 = (M:) or (M:N),  L < M  */
      if (op2->low != NULL
	  && gfc_compare_expr (op1->high, op2->low, INTRINSIC_LT) < 0)
	retval = -1;
    }
  else if (op1->high == NULL) /* op1 = (K:)  */
    {
      /* op2 = (M:), so overlap.  */
      retval = 0;
      /* op2 = (:N) or (M:N), K > N  */
      if (op2->high != NULL
	  && gfc_compare_expr (op1->low, op2->high, INTRINSIC_GT) > 0)
	retval = 1;
    }
  else /* op1 = (K:L)  */
    {
      if (op2->low == NULL)       /* op2 = (:N), K > N  */
	retval = (gfc_compare_expr (op1->low, op2->high, INTRINSIC_GT) > 0)
		 ? 1 : 0;
      else if (op2->high == NULL) /* op2 = (M:), L < M  */
	retval = (gfc_compare_expr (op1->high, op2->low, INTRINSIC_LT) < 0)
		 ? -1 : 0;
      else			/* op2 = (M:N)  */
	{
	  retval =  0;
	  /* L < M  */
	  if (gfc_compare_expr (op1->high, op2->low, INTRINSIC_LT) < 0)
	    retval =  -1;
	  /* K > N  */
	  else if (gfc_compare_expr (op1->low, op2->high, INTRINSIC_GT) > 0)
	    retval =  1;
	}
    }

  return retval;
}


/* Merge-sort a double linked case list, detecting overlap in the
   process.  LIST is the head of the double linked case list before it
   is sorted.  Returns the head of the sorted list if we don't see any
   overlap, or NULL otherwise.  */

static gfc_case *
check_case_overlap (gfc_case *list)
{
  gfc_case *p, *q, *e, *tail;
  int insize, nmerges, psize, qsize, cmp, overlap_seen;

  /* If the passed list was empty, return immediately.  */
  if (!list)
    return NULL;

  overlap_seen = 0;
  insize = 1;

  /* Loop unconditionally.  The only exit from this loop is a return
     statement, when we've finished sorting the case list.  */
  for (;;)
    {
      p = list;
      list = NULL;
      tail = NULL;

      /* Count the number of merges we do in this pass.  */
      nmerges = 0;

      /* Loop while there exists a merge to be done.  */
      while (p)
	{
	  int i;

	  /* Count this merge.  */
	  nmerges++;

	  /* Cut the list in two pieces by stepping INSIZE places
	     forward in the list, starting from P.  */
	  psize = 0;
	  q = p;
	  for (i = 0; i < insize; i++)
	    {
	      psize++;
	      q = q->right;
	      if (!q)
		break;
	    }
	  qsize = insize;

	  /* Now we have two lists.  Merge them!  */
	  while (psize > 0 || (qsize > 0 && q != NULL))
	    {
	      /* See from which the next case to merge comes from.  */
	      if (psize == 0)
		{
		  /* P is empty so the next case must come from Q.  */
		  e = q;
		  q = q->right;
		  qsize--;
		}
	      else if (qsize == 0 || q == NULL)
		{
		  /* Q is empty.  */
		  e = p;
		  p = p->right;
		  psize--;
		}
	      else
		{
		  cmp = compare_cases (p, q);
		  if (cmp < 0)
		    {
		      /* The whole case range for P is less than the
			 one for Q.  */
		      e = p;
		      p = p->right;
		      psize--;
		    }
		  else if (cmp > 0)
		    {
		      /* The whole case range for Q is greater than
			 the case range for P.  */
		      e = q;
		      q = q->right;
		      qsize--;
		    }
		  else
		    {
		      /* The cases overlap, or they are the same
			 element in the list.  Either way, we must
			 issue an error and get the next case from P.  */
		      /* FIXME: Sort P and Q by line number.  */
		      gfc_error ("CASE label at %L overlaps with CASE "
				 "label at %L", &p->where, &q->where);
		      overlap_seen = 1;
		      e = p;
		      p = p->right;
		      psize--;
		    }
		}

		/* Add the next element to the merged list.  */
	      if (tail)
		tail->right = e;
	      else
		list = e;
	      e->left = tail;
	      tail = e;
	    }

	  /* P has now stepped INSIZE places along, and so has Q.  So
	     they're the same.  */
	  p = q;
	}
      tail->right = NULL;

      /* If we have done only one merge or none at all, we've
	 finished sorting the cases.  */
      if (nmerges <= 1)
	{
	  if (!overlap_seen)
	    return list;
	  else
	    return NULL;
	}

      /* Otherwise repeat, merging lists twice the size.  */
      insize *= 2;
    }
}


/* Check to see if an expression is suitable for use in a CASE statement.
   Makes sure that all case expressions are scalar constants of the same
   type.  Return FAILURE if anything is wrong.  */

static gfc_try
validate_case_label_expr (gfc_expr *e, gfc_expr *case_expr)
{
  if (e == NULL) return SUCCESS;

  if (e->ts.type != case_expr->ts.type)
    {
      gfc_error ("Expression in CASE statement at %L must be of type %s",
		 &e->where, gfc_basic_typename (case_expr->ts.type));
      return FAILURE;
    }

  /* C805 (R808) For a given case-construct, each case-value shall be of
     the same type as case-expr.  For character type, length differences
     are allowed, but the kind type parameters shall be the same.  */

  if (case_expr->ts.type == BT_CHARACTER && e->ts.kind != case_expr->ts.kind)
    {
      gfc_error ("Expression in CASE statement at %L must be of kind %d",
		 &e->where, case_expr->ts.kind);
      return FAILURE;
    }

  /* Convert the case value kind to that of case expression kind,
     if needed */

  if (e->ts.kind != case_expr->ts.kind)
    gfc_convert_type_warn (e, &case_expr->ts, 2, 0);

  if (e->rank != 0)
    {
      gfc_error ("Expression in CASE statement at %L must be scalar",
		 &e->where);
      return FAILURE;
    }

  return SUCCESS;
}


/* Given a completely parsed select statement, we:

     - Validate all expressions and code within the SELECT.
     - Make sure that the selection expression is not of the wrong type.
     - Make sure that no case ranges overlap.
     - Eliminate unreachable cases and unreachable code resulting from
       removing case labels.

   The standard does allow unreachable cases, e.g. CASE (5:3).  But
   they are a hassle for code generation, and to prevent that, we just
   cut them out here.  This is not necessary for overlapping cases
   because they are illegal and we never even try to generate code.

   We have the additional caveat that a SELECT construct could have
   been a computed GOTO in the source code. Fortunately we can fairly
   easily work around that here: The case_expr for a "real" SELECT CASE
   is in code->expr1, but for a computed GOTO it is in code->expr2. All
   we have to do is make sure that the case_expr is a scalar integer
   expression.  */

static void
resolve_select (gfc_code *code)
{
  gfc_code *body;
  gfc_expr *case_expr;
  gfc_case *cp, *default_case, *tail, *head;
  int seen_unreachable;
  int seen_logical;
  int ncases;
  bt type;
  gfc_try t;

  if (code->expr1 == NULL)
    {
      /* This was actually a computed GOTO statement.  */
      case_expr = code->expr2;
      if (case_expr->ts.type != BT_INTEGER|| case_expr->rank != 0)
	gfc_error ("Selection expression in computed GOTO statement "
		   "at %L must be a scalar integer expression",
		   &case_expr->where);

      /* Further checking is not necessary because this SELECT was built
	 by the compiler, so it should always be OK.  Just move the
	 case_expr from expr2 to expr so that we can handle computed
	 GOTOs as normal SELECTs from here on.  */
      code->expr1 = code->expr2;
      code->expr2 = NULL;
      return;
    }

  case_expr = code->expr1;

  type = case_expr->ts.type;
  if (type != BT_LOGICAL && type != BT_INTEGER && type != BT_CHARACTER)
    {
      gfc_error ("Argument of SELECT statement at %L cannot be %s",
		 &case_expr->where, gfc_typename (&case_expr->ts));

      /* Punt. Going on here just produce more garbage error messages.  */
      return;
    }

  if (case_expr->rank != 0)
    {
      gfc_error ("Argument of SELECT statement at %L must be a scalar "
		 "expression", &case_expr->where);

      /* Punt.  */
      return;
    }


  /* Raise a warning if an INTEGER case value exceeds the range of
     the case-expr. Later, all expressions will be promoted to the
     largest kind of all case-labels.  */

  if (type == BT_INTEGER)
    for (body = code->block; body; body = body->block)
      for (cp = body->ext.block.case_list; cp; cp = cp->next)
	{
	  if (cp->low
	      && gfc_check_integer_range (cp->low->value.integer,
					  case_expr->ts.kind) != ARITH_OK)
	    gfc_warning ("Expression in CASE statement at %L is "
			 "not in the range of %s", &cp->low->where,
			 gfc_typename (&case_expr->ts));

	  if (cp->high
	      && cp->low != cp->high
	      && gfc_check_integer_range (cp->high->value.integer,
					  case_expr->ts.kind) != ARITH_OK)
	    gfc_warning ("Expression in CASE statement at %L is "
			 "not in the range of %s", &cp->high->where,
			 gfc_typename (&case_expr->ts));
	}

  /* PR 19168 has a long discussion concerning a mismatch of the kinds
     of the SELECT CASE expression and its CASE values.  Walk the lists
     of case values, and if we find a mismatch, promote case_expr to
     the appropriate kind.  */

  if (type == BT_LOGICAL || type == BT_INTEGER)
    {
      for (body = code->block; body; body = body->block)
	{
	  /* Walk the case label list.  */
	  for (cp = body->ext.block.case_list; cp; cp = cp->next)
	    {
	      /* Intercept the DEFAULT case.  It does not have a kind.  */
	      if (cp->low == NULL && cp->high == NULL)
		continue;

	      /* Unreachable case ranges are discarded, so ignore.  */
	      if (cp->low != NULL && cp->high != NULL
		  && cp->low != cp->high
		  && gfc_compare_expr (cp->low, cp->high, INTRINSIC_GT) > 0)
		continue;

	      if (cp->low != NULL
		  && case_expr->ts.kind != gfc_kind_max(case_expr, cp->low))
		gfc_convert_type_warn (case_expr, &cp->low->ts, 2, 0);

	      if (cp->high != NULL
		  && case_expr->ts.kind != gfc_kind_max(case_expr, cp->high))
		gfc_convert_type_warn (case_expr, &cp->high->ts, 2, 0);
	    }
	 }
    }

  /* Assume there is no DEFAULT case.  */
  default_case = NULL;
  head = tail = NULL;
  ncases = 0;
  seen_logical = 0;

  for (body = code->block; body; body = body->block)
    {
      /* Assume the CASE list is OK, and all CASE labels can be matched.  */
      t = SUCCESS;
      seen_unreachable = 0;

      /* Walk the case label list, making sure that all case labels
	 are legal.  */
      for (cp = body->ext.block.case_list; cp; cp = cp->next)
	{
	  /* Count the number of cases in the whole construct.  */
	  ncases++;

	  /* Intercept the DEFAULT case.  */
	  if (cp->low == NULL && cp->high == NULL)
	    {
	      if (default_case != NULL)
		{
		  gfc_error ("The DEFAULT CASE at %L cannot be followed "
			     "by a second DEFAULT CASE at %L",
			     &default_case->where, &cp->where);
		  t = FAILURE;
		  break;
		}
	      else
		{
		  default_case = cp;
		  continue;
		}
	    }

	  /* Deal with single value cases and case ranges.  Errors are
	     issued from the validation function.  */
	  if (validate_case_label_expr (cp->low, case_expr) != SUCCESS
	      || validate_case_label_expr (cp->high, case_expr) != SUCCESS)
	    {
	      t = FAILURE;
	      break;
	    }

	  if (type == BT_LOGICAL
	      && ((cp->low == NULL || cp->high == NULL)
		  || cp->low != cp->high))
	    {
	      gfc_error ("Logical range in CASE statement at %L is not "
			 "allowed", &cp->low->where);
	      t = FAILURE;
	      break;
	    }

	  if (type == BT_LOGICAL && cp->low->expr_type == EXPR_CONSTANT)
	    {
	      int value;
	      value = cp->low->value.logical == 0 ? 2 : 1;
	      if (value & seen_logical)
		{
		  gfc_error ("Constant logical value in CASE statement "
			     "is repeated at %L",
			     &cp->low->where);
		  t = FAILURE;
		  break;
		}
	      seen_logical |= value;
	    }

	  if (cp->low != NULL && cp->high != NULL
	      && cp->low != cp->high
	      && gfc_compare_expr (cp->low, cp->high, INTRINSIC_GT) > 0)
	    {
	      if (gfc_option.warn_surprising)
		gfc_warning ("Range specification at %L can never "
			     "be matched", &cp->where);

	      cp->unreachable = 1;
	      seen_unreachable = 1;
	    }
	  else
	    {
	      /* If the case range can be matched, it can also overlap with
		 other cases.  To make sure it does not, we put it in a
		 double linked list here.  We sort that with a merge sort
		 later on to detect any overlapping cases.  */
	      if (!head)
		{
		  head = tail = cp;
		  head->right = head->left = NULL;
		}
	      else
		{
		  tail->right = cp;
		  tail->right->left = tail;
		  tail = tail->right;
		  tail->right = NULL;
		}
	    }
	}

      /* It there was a failure in the previous case label, give up
	 for this case label list.  Continue with the next block.  */
      if (t == FAILURE)
	continue;

      /* See if any case labels that are unreachable have been seen.
	 If so, we eliminate them.  This is a bit of a kludge because
	 the case lists for a single case statement (label) is a
	 single forward linked lists.  */
      if (seen_unreachable)
      {
	/* Advance until the first case in the list is reachable.  */
	while (body->ext.block.case_list != NULL
	       && body->ext.block.case_list->unreachable)
	  {
	    gfc_case *n = body->ext.block.case_list;
	    body->ext.block.case_list = body->ext.block.case_list->next;
	    n->next = NULL;
	    gfc_free_case_list (n);
	  }

	/* Strip all other unreachable cases.  */
	if (body->ext.block.case_list)
	  {
	    for (cp = body->ext.block.case_list; cp->next; cp = cp->next)
	      {
		if (cp->next->unreachable)
		  {
		    gfc_case *n = cp->next;
		    cp->next = cp->next->next;
		    n->next = NULL;
		    gfc_free_case_list (n);
		  }
	      }
	  }
      }
    }

  /* See if there were overlapping cases.  If the check returns NULL,
     there was overlap.  In that case we don't do anything.  If head
     is non-NULL, we prepend the DEFAULT case.  The sorted list can
     then used during code generation for SELECT CASE constructs with
     a case expression of a CHARACTER type.  */
  if (head)
    {
      head = check_case_overlap (head);

      /* Prepend the default_case if it is there.  */
      if (head != NULL && default_case)
	{
	  default_case->left = NULL;
	  default_case->right = head;
	  head->left = default_case;
	}
    }

  /* Eliminate dead blocks that may be the result if we've seen
     unreachable case labels for a block.  */
  for (body = code; body && body->block; body = body->block)
    {
      if (body->block->ext.block.case_list == NULL)
	{
	  /* Cut the unreachable block from the code chain.  */
	  gfc_code *c = body->block;
	  body->block = c->block;

	  /* Kill the dead block, but not the blocks below it.  */
	  c->block = NULL;
	  gfc_free_statements (c);
	}
    }

  /* More than two cases is legal but insane for logical selects.
     Issue a warning for it.  */
  if (gfc_option.warn_surprising && type == BT_LOGICAL
      && ncases > 2)
    gfc_warning ("Logical SELECT CASE block at %L has more that two cases",
		 &code->loc);
}


/* Check if a derived type is extensible.  */

bool
gfc_type_is_extensible (gfc_symbol *sym)
{
  return !(sym->attr.is_bind_c || sym->attr.sequence);
}


/* Resolve an associate name:  Resolve target and ensure the type-spec is
   correct as well as possibly the array-spec.  */

static void
resolve_assoc_var (gfc_symbol* sym, bool resolve_target)
{
  gfc_expr* target;

  gcc_assert (sym->assoc);
  gcc_assert (sym->attr.flavor == FL_VARIABLE);

  /* If this is for SELECT TYPE, the target may not yet be set.  In that
     case, return.  Resolution will be called later manually again when
     this is done.  */
  target = sym->assoc->target;
  if (!target)
    return;
  gcc_assert (!sym->assoc->dangling);

  if (resolve_target && gfc_resolve_expr (target) != SUCCESS)
    return;

  /* For variable targets, we get some attributes from the target.  */
  if (target->expr_type == EXPR_VARIABLE)
    {
      gfc_symbol* tsym;

      gcc_assert (target->symtree);
      tsym = target->symtree->n.sym;

      sym->attr.asynchronous = tsym->attr.asynchronous;
      sym->attr.volatile_ = tsym->attr.volatile_;

      sym->attr.target = (tsym->attr.target || tsym->attr.pointer);
    }

  /* Get type if this was not already set.  Note that it can be
     some other type than the target in case this is a SELECT TYPE
     selector!  So we must not update when the type is already there.  */
  if (sym->ts.type == BT_UNKNOWN)
    sym->ts = target->ts;
  gcc_assert (sym->ts.type != BT_UNKNOWN);

  /* See if this is a valid association-to-variable.  */
  sym->assoc->variable = (target->expr_type == EXPR_VARIABLE
			  && !gfc_has_vector_subscript (target));

  /* Finally resolve if this is an array or not.  */
  if (sym->attr.dimension && target->rank == 0)
    {
      gfc_error ("Associate-name '%s' at %L is used as array",
		 sym->name, &sym->declared_at);
      sym->attr.dimension = 0;
      return;
    }
  if (target->rank > 0)
    sym->attr.dimension = 1;

  if (sym->attr.dimension)
    {
      sym->as = gfc_get_array_spec ();
      sym->as->rank = target->rank;
      sym->as->type = AS_DEFERRED;

      /* Target must not be coindexed, thus the associate-variable
	 has no corank.  */
      sym->as->corank = 0;
    }
}


/* Resolve a SELECT TYPE statement.  */

static void
resolve_select_type (gfc_code *code, gfc_namespace *old_ns)
{
  gfc_symbol *selector_type;
  gfc_code *body, *new_st, *if_st, *tail;
  gfc_code *class_is = NULL, *default_case = NULL;
  gfc_case *c;
  gfc_symtree *st;
  char name[GFC_MAX_SYMBOL_LEN];
  gfc_namespace *ns;
  int error = 0;

  ns = code->ext.block.ns;
  gfc_resolve (ns);

  /* Check for F03:C813.  */
  if (code->expr1->ts.type != BT_CLASS
      && !(code->expr2 && code->expr2->ts.type == BT_CLASS))
    {
      gfc_error ("Selector shall be polymorphic in SELECT TYPE statement "
		 "at %L", &code->loc);
      return;
    }

  if (code->expr2)
    {
      if (code->expr1->symtree->n.sym->attr.untyped)
	code->expr1->symtree->n.sym->ts = code->expr2->ts;
      selector_type = CLASS_DATA (code->expr2)->ts.u.derived;
    }
  else
    selector_type = CLASS_DATA (code->expr1)->ts.u.derived;

  /* Loop over TYPE IS / CLASS IS cases.  */
  for (body = code->block; body; body = body->block)
    {
      c = body->ext.block.case_list;

      /* Check F03:C815.  */
      if ((c->ts.type == BT_DERIVED || c->ts.type == BT_CLASS)
	  && !gfc_type_is_extensible (c->ts.u.derived))
	{
	  gfc_error ("Derived type '%s' at %L must be extensible",
		     c->ts.u.derived->name, &c->where);
	  error++;
	  continue;
	}

      /* Check F03:C816.  */
      if ((c->ts.type == BT_DERIVED || c->ts.type == BT_CLASS)
	  && !gfc_type_is_extension_of (selector_type, c->ts.u.derived))
	{
	  gfc_error ("Derived type '%s' at %L must be an extension of '%s'",
		     c->ts.u.derived->name, &c->where, selector_type->name);
	  error++;
	  continue;
	}

      /* Intercept the DEFAULT case.  */
      if (c->ts.type == BT_UNKNOWN)
	{
	  /* Check F03:C818.  */
	  if (default_case)
	    {
	      gfc_error ("The DEFAULT CASE at %L cannot be followed "
			 "by a second DEFAULT CASE at %L",
			 &default_case->ext.block.case_list->where, &c->where);
	      error++;
	      continue;
	    }

	  default_case = body;
	}
    }
    
  if (error > 0)
    return;

  /* Transform SELECT TYPE statement to BLOCK and associate selector to
     target if present.  If there are any EXIT statements referring to the
     SELECT TYPE construct, this is no problem because the gfc_code
     reference stays the same and EXIT is equally possible from the BLOCK
     it is changed to.  */
  code->op = EXEC_BLOCK;
  if (code->expr2)
    {
      gfc_association_list* assoc;

      assoc = gfc_get_association_list ();
      assoc->st = code->expr1->symtree;
      assoc->target = gfc_copy_expr (code->expr2);
      /* assoc->variable will be set by resolve_assoc_var.  */
      
      code->ext.block.assoc = assoc;
      code->expr1->symtree->n.sym->assoc = assoc;

      resolve_assoc_var (code->expr1->symtree->n.sym, false);
    }
  else
    code->ext.block.assoc = NULL;

  /* Add EXEC_SELECT to switch on type.  */
  new_st = gfc_get_code ();
  new_st->op = code->op;
  new_st->expr1 = code->expr1;
  new_st->expr2 = code->expr2;
  new_st->block = code->block;
  code->expr1 = code->expr2 =  NULL;
  code->block = NULL;
  if (!ns->code)
    ns->code = new_st;
  else
    ns->code->next = new_st;
  code = new_st;
  code->op = EXEC_SELECT;
  gfc_add_vptr_component (code->expr1);
  gfc_add_hash_component (code->expr1);

  /* Loop over TYPE IS / CLASS IS cases.  */
  for (body = code->block; body; body = body->block)
    {
      c = body->ext.block.case_list;

      if (c->ts.type == BT_DERIVED)
	c->low = c->high = gfc_get_int_expr (gfc_default_integer_kind, NULL,
					     c->ts.u.derived->hash_value);

      else if (c->ts.type == BT_UNKNOWN)
	continue;

      /* Associate temporary to selector.  This should only be done
	 when this case is actually true, so build a new ASSOCIATE
	 that does precisely this here (instead of using the
	 'global' one).  */

      if (c->ts.type == BT_CLASS)
	sprintf (name, "__tmp_class_%s", c->ts.u.derived->name);
      else
	sprintf (name, "__tmp_type_%s", c->ts.u.derived->name);
      st = gfc_find_symtree (ns->sym_root, name);
      gcc_assert (st->n.sym->assoc);
      st->n.sym->assoc->target = gfc_get_variable_expr (code->expr1->symtree);
      if (c->ts.type == BT_DERIVED)
	gfc_add_data_component (st->n.sym->assoc->target);

      new_st = gfc_get_code ();
      new_st->op = EXEC_BLOCK;
      new_st->ext.block.ns = gfc_build_block_ns (ns);
      new_st->ext.block.ns->code = body->next;
      body->next = new_st;

      /* Chain in the new list only if it is marked as dangling.  Otherwise
	 there is a CASE label overlap and this is already used.  Just ignore,
	 the error is diagonsed elsewhere.  */
      if (st->n.sym->assoc->dangling)
	{
	  new_st->ext.block.assoc = st->n.sym->assoc;
	  st->n.sym->assoc->dangling = 0;
	}

      resolve_assoc_var (st->n.sym, false);
    }
    
  /* Take out CLASS IS cases for separate treatment.  */
  body = code;
  while (body && body->block)
    {
      if (body->block->ext.block.case_list->ts.type == BT_CLASS)
	{
	  /* Add to class_is list.  */
	  if (class_is == NULL)
	    { 
	      class_is = body->block;
	      tail = class_is;
	    }
	  else
	    {
	      for (tail = class_is; tail->block; tail = tail->block) ;
	      tail->block = body->block;
	      tail = tail->block;
	    }
	  /* Remove from EXEC_SELECT list.  */
	  body->block = body->block->block;
	  tail->block = NULL;
	}
      else
	body = body->block;
    }

  if (class_is)
    {
      gfc_symbol *vtab;
      
      if (!default_case)
	{
	  /* Add a default case to hold the CLASS IS cases.  */
	  for (tail = code; tail->block; tail = tail->block) ;
	  tail->block = gfc_get_code ();
	  tail = tail->block;
	  tail->op = EXEC_SELECT_TYPE;
	  tail->ext.block.case_list = gfc_get_case ();
	  tail->ext.block.case_list->ts.type = BT_UNKNOWN;
	  tail->next = NULL;
	  default_case = tail;
	}

      /* More than one CLASS IS block?  */
      if (class_is->block)
	{
	  gfc_code **c1,*c2;
	  bool swapped;
	  /* Sort CLASS IS blocks by extension level.  */
	  do
	    {
	      swapped = false;
	      for (c1 = &class_is; (*c1) && (*c1)->block; c1 = &((*c1)->block))
		{
		  c2 = (*c1)->block;
		  /* F03:C817 (check for doubles).  */
		  if ((*c1)->ext.block.case_list->ts.u.derived->hash_value
		      == c2->ext.block.case_list->ts.u.derived->hash_value)
		    {
		      gfc_error ("Double CLASS IS block in SELECT TYPE "
				 "statement at %L",
				 &c2->ext.block.case_list->where);
		      return;
		    }
		  if ((*c1)->ext.block.case_list->ts.u.derived->attr.extension
		      < c2->ext.block.case_list->ts.u.derived->attr.extension)
		    {
		      /* Swap.  */
		      (*c1)->block = c2->block;
		      c2->block = *c1;
		      *c1 = c2;
		      swapped = true;
		    }
		}
	    }
	  while (swapped);
	}
	
      /* Generate IF chain.  */
      if_st = gfc_get_code ();
      if_st->op = EXEC_IF;
      new_st = if_st;
      for (body = class_is; body; body = body->block)
	{
	  new_st->block = gfc_get_code ();
	  new_st = new_st->block;
	  new_st->op = EXEC_IF;
	  /* Set up IF condition: Call _gfortran_is_extension_of.  */
	  new_st->expr1 = gfc_get_expr ();
	  new_st->expr1->expr_type = EXPR_FUNCTION;
	  new_st->expr1->ts.type = BT_LOGICAL;
	  new_st->expr1->ts.kind = 4;
	  new_st->expr1->value.function.name = gfc_get_string (PREFIX ("is_extension_of"));
	  new_st->expr1->value.function.isym = XCNEW (gfc_intrinsic_sym);
	  new_st->expr1->value.function.isym->id = GFC_ISYM_EXTENDS_TYPE_OF;
	  /* Set up arguments.  */
	  new_st->expr1->value.function.actual = gfc_get_actual_arglist ();
	  new_st->expr1->value.function.actual->expr = gfc_get_variable_expr (code->expr1->symtree);
	  new_st->expr1->value.function.actual->expr->where = code->loc;
	  gfc_add_vptr_component (new_st->expr1->value.function.actual->expr);
	  vtab = gfc_find_derived_vtab (body->ext.block.case_list->ts.u.derived);
	  st = gfc_find_symtree (vtab->ns->sym_root, vtab->name);
	  new_st->expr1->value.function.actual->next = gfc_get_actual_arglist ();
	  new_st->expr1->value.function.actual->next->expr = gfc_get_variable_expr (st);
	  new_st->next = body->next;
	}
	if (default_case->next)
	  {
	    new_st->block = gfc_get_code ();
	    new_st = new_st->block;
	    new_st->op = EXEC_IF;
	    new_st->next = default_case->next;
	  }
	  
	/* Replace CLASS DEFAULT code by the IF chain.  */
	default_case->next = if_st;
    }

  /* Resolve the internal code.  This can not be done earlier because
     it requires that the sym->assoc of selectors is set already.  */
  gfc_current_ns = ns;
  gfc_resolve_blocks (code->block, gfc_current_ns);
  gfc_current_ns = old_ns;

  resolve_select (code);
}


/* Resolve a transfer statement. This is making sure that:
   -- a derived type being transferred has only non-pointer components
   -- a derived type being transferred doesn't have private components, unless 
      it's being transferred from the module where the type was defined
   -- we're not trying to transfer a whole assumed size array.  */

static void
resolve_transfer (gfc_code *code)
{
  gfc_typespec *ts;
  gfc_symbol *sym;
  gfc_ref *ref;
  gfc_expr *exp;

  exp = code->expr1;

  while (exp != NULL && exp->expr_type == EXPR_OP
	 && exp->value.op.op == INTRINSIC_PARENTHESES)
    exp = exp->value.op.op1;

  if (exp == NULL || (exp->expr_type != EXPR_VARIABLE
		      && exp->expr_type != EXPR_FUNCTION))
    return;

  /* If we are reading, the variable will be changed.  Note that
     code->ext.dt may be NULL if the TRANSFER is related to
     an INQUIRE statement -- but in this case, we are not reading, either.  */
  if (code->ext.dt && code->ext.dt->dt_io_kind->value.iokind == M_READ
      && gfc_check_vardef_context (exp, false, _("item in READ")) == FAILURE)
    return;

  sym = exp->symtree->n.sym;
  ts = &sym->ts;

  /* Go to actual component transferred.  */
  for (ref = exp->ref; ref; ref = ref->next)
    if (ref->type == REF_COMPONENT)
      ts = &ref->u.c.component->ts;

  if (ts->type == BT_CLASS)
    {
      /* FIXME: Test for defined input/output.  */
      gfc_error ("Data transfer element at %L cannot be polymorphic unless "
                "it is processed by a defined input/output procedure",
                &code->loc);
      return;
    }

  if (ts->type == BT_DERIVED)
    {
      /* Check that transferred derived type doesn't contain POINTER
	 components.  */
      if (ts->u.derived->attr.pointer_comp)
	{
	  gfc_error ("Data transfer element at %L cannot have "
		     "POINTER components", &code->loc);
	  return;
	}

      /* F08:C935.  */
      if (ts->u.derived->attr.proc_pointer_comp)
	{
	  gfc_error ("Data transfer element at %L cannot have "
		     "procedure pointer components", &code->loc);
	  return;
	}

      if (ts->u.derived->attr.alloc_comp)
	{
	  gfc_error ("Data transfer element at %L cannot have "
		     "ALLOCATABLE components", &code->loc);
	  return;
	}

      if (derived_inaccessible (ts->u.derived))
	{
	  gfc_error ("Data transfer element at %L cannot have "
		     "PRIVATE components",&code->loc);
	  return;
	}
    }

  if (sym->as != NULL && sym->as->type == AS_ASSUMED_SIZE
      && exp->ref->type == REF_ARRAY && exp->ref->u.ar.type == AR_FULL)
    {
      gfc_error ("Data transfer element at %L cannot be a full reference to "
		 "an assumed-size array", &code->loc);
      return;
    }
}


/*********** Toplevel code resolution subroutines ***********/

/* Find the set of labels that are reachable from this block.  We also
   record the last statement in each block.  */
     
static void
find_reachable_labels (gfc_code *block)
{
  gfc_code *c;

  if (!block)
    return;

  cs_base->reachable_labels = bitmap_obstack_alloc (&labels_obstack);

  /* Collect labels in this block.  We don't keep those corresponding
     to END {IF|SELECT}, these are checked in resolve_branch by going
     up through the code_stack.  */
  for (c = block; c; c = c->next)
    {
      if (c->here && c->op != EXEC_END_BLOCK)
	bitmap_set_bit (cs_base->reachable_labels, c->here->value);
    }

  /* Merge with labels from parent block.  */
  if (cs_base->prev)
    {
      gcc_assert (cs_base->prev->reachable_labels);
      bitmap_ior_into (cs_base->reachable_labels,
		       cs_base->prev->reachable_labels);
    }
}


static void
resolve_sync (gfc_code *code)
{
  /* Check imageset. The * case matches expr1 == NULL.  */
  if (code->expr1)
    {
      if (code->expr1->ts.type != BT_INTEGER || code->expr1->rank > 1)
	gfc_error ("Imageset argument at %L must be a scalar or rank-1 "
		   "INTEGER expression", &code->expr1->where);
      if (code->expr1->expr_type == EXPR_CONSTANT && code->expr1->rank == 0
	  && mpz_cmp_si (code->expr1->value.integer, 1) < 0)
	gfc_error ("Imageset argument at %L must between 1 and num_images()",
		   &code->expr1->where);
      else if (code->expr1->expr_type == EXPR_ARRAY
	       && gfc_simplify_expr (code->expr1, 0) == SUCCESS)
	{
	   gfc_constructor *cons;
	   cons = gfc_constructor_first (code->expr1->value.constructor);
	   for (; cons; cons = gfc_constructor_next (cons))
	     if (cons->expr->expr_type == EXPR_CONSTANT
		 &&  mpz_cmp_si (cons->expr->value.integer, 1) < 0)
	       gfc_error ("Imageset argument at %L must between 1 and "
			  "num_images()", &cons->expr->where);
	}
    }

  /* Check STAT.  */
  if (code->expr2
      && (code->expr2->ts.type != BT_INTEGER || code->expr2->rank != 0
	  || code->expr2->expr_type != EXPR_VARIABLE))
    gfc_error ("STAT= argument at %L must be a scalar INTEGER variable",
	       &code->expr2->where);

  /* Check ERRMSG.  */
  if (code->expr3
      && (code->expr3->ts.type != BT_CHARACTER || code->expr3->rank != 0
	  || code->expr3->expr_type != EXPR_VARIABLE))
    gfc_error ("ERRMSG= argument at %L must be a scalar CHARACTER variable",
	       &code->expr3->where);
}


/* Given a branch to a label, see if the branch is conforming.
   The code node describes where the branch is located.  */

static void
resolve_branch (gfc_st_label *label, gfc_code *code)
{
  code_stack *stack;

  if (label == NULL)
    return;

  /* Step one: is this a valid branching target?  */

  if (label->defined == ST_LABEL_UNKNOWN)
    {
      gfc_error ("Label %d referenced at %L is never defined", label->value,
		 &label->where);
      return;
    }

  if (label->defined != ST_LABEL_TARGET)
    {
      gfc_error ("Statement at %L is not a valid branch target statement "
		 "for the branch statement at %L", &label->where, &code->loc);
      return;
    }

  /* Step two: make sure this branch is not a branch to itself ;-)  */

  if (code->here == label)
    {
      gfc_warning ("Branch at %L may result in an infinite loop", &code->loc);
      return;
    }

  /* Step three:  See if the label is in the same block as the
     branching statement.  The hard work has been done by setting up
     the bitmap reachable_labels.  */

  if (bitmap_bit_p (cs_base->reachable_labels, label->value))
    {
      /* Check now whether there is a CRITICAL construct; if so, check
	 whether the label is still visible outside of the CRITICAL block,
	 which is invalid.  */
      for (stack = cs_base; stack; stack = stack->prev)
	if (stack->current->op == EXEC_CRITICAL
	    && bitmap_bit_p (stack->reachable_labels, label->value))
	  gfc_error ("GOTO statement at %L leaves CRITICAL construct for label"
		      " at %L", &code->loc, &label->where);

      return;
    }

  /* Step four:  If we haven't found the label in the bitmap, it may
    still be the label of the END of the enclosing block, in which
    case we find it by going up the code_stack.  */

  for (stack = cs_base; stack; stack = stack->prev)
    {
      if (stack->current->next && stack->current->next->here == label)
	break;
      if (stack->current->op == EXEC_CRITICAL)
	{
	  /* Note: A label at END CRITICAL does not leave the CRITICAL
	     construct as END CRITICAL is still part of it.  */
	  gfc_error ("GOTO statement at %L leaves CRITICAL construct for label"
		      " at %L", &code->loc, &label->where);
	  return;
	}
    }

  if (stack)
    {
      gcc_assert (stack->current->next->op == EXEC_END_BLOCK);
      return;
    }

  /* The label is not in an enclosing block, so illegal.  This was
     allowed in Fortran 66, so we allow it as extension.  No
     further checks are necessary in this case.  */
  gfc_notify_std (GFC_STD_LEGACY, "Label at %L is not in the same block "
		  "as the GOTO statement at %L", &label->where,
		  &code->loc);
  return;
}


/* Check whether EXPR1 has the same shape as EXPR2.  */

static gfc_try
resolve_where_shape (gfc_expr *expr1, gfc_expr *expr2)
{
  mpz_t shape[GFC_MAX_DIMENSIONS];
  mpz_t shape2[GFC_MAX_DIMENSIONS];
  gfc_try result = FAILURE;
  int i;

  /* Compare the rank.  */
  if (expr1->rank != expr2->rank)
    return result;

  /* Compare the size of each dimension.  */
  for (i=0; i<expr1->rank; i++)
    {
      if (gfc_array_dimen_size (expr1, i, &shape[i]) == FAILURE)
	goto ignore;

      if (gfc_array_dimen_size (expr2, i, &shape2[i]) == FAILURE)
	goto ignore;

      if (mpz_cmp (shape[i], shape2[i]))
	goto over;
    }

  /* When either of the two expression is an assumed size array, we
     ignore the comparison of dimension sizes.  */
ignore:
  result = SUCCESS;

over:
  for (i--; i >= 0; i--)
    {
      mpz_clear (shape[i]);
      mpz_clear (shape2[i]);
    }
  return result;
}


/* Check whether a WHERE assignment target or a WHERE mask expression
   has the same shape as the outmost WHERE mask expression.  */

static void
resolve_where (gfc_code *code, gfc_expr *mask)
{
  gfc_code *cblock;
  gfc_code *cnext;
  gfc_expr *e = NULL;

  cblock = code->block;

  /* Store the first WHERE mask-expr of the WHERE statement or construct.
     In case of nested WHERE, only the outmost one is stored.  */
  if (mask == NULL) /* outmost WHERE */
    e = cblock->expr1;
  else /* inner WHERE */
    e = mask;

  while (cblock)
    {
      if (cblock->expr1)
	{
	  /* Check if the mask-expr has a consistent shape with the
	     outmost WHERE mask-expr.  */
	  if (resolve_where_shape (cblock->expr1, e) == FAILURE)
	    gfc_error ("WHERE mask at %L has inconsistent shape",
		       &cblock->expr1->where);
	 }

      /* the assignment statement of a WHERE statement, or the first
	 statement in where-body-construct of a WHERE construct */
      cnext = cblock->next;
      while (cnext)
	{
	  switch (cnext->op)
	    {
	    /* WHERE assignment statement */
	    case EXEC_ASSIGN:

	      /* Check shape consistent for WHERE assignment target.  */
	      if (e && resolve_where_shape (cnext->expr1, e) == FAILURE)
	       gfc_error ("WHERE assignment target at %L has "
			  "inconsistent shape", &cnext->expr1->where);
	      break;

  
	    case EXEC_ASSIGN_CALL:
	      resolve_call (cnext);
	      if (!cnext->resolved_sym->attr.elemental)
		gfc_error("Non-ELEMENTAL user-defined assignment in WHERE at %L",
			  &cnext->ext.actual->expr->where);
	      break;

	    /* WHERE or WHERE construct is part of a where-body-construct */
	    case EXEC_WHERE:
	      resolve_where (cnext, e);
	      break;

	    default:
	      gfc_error ("Unsupported statement inside WHERE at %L",
			 &cnext->loc);
	    }
	 /* the next statement within the same where-body-construct */
	 cnext = cnext->next;
       }
    /* the next masked-elsewhere-stmt, elsewhere-stmt, or end-where-stmt */
    cblock = cblock->block;
  }
}


/* Resolve assignment in FORALL construct.
   NVAR is the number of FORALL index variables, and VAR_EXPR records the
   FORALL index variables.  */

static void
gfc_resolve_assign_in_forall (gfc_code *code, int nvar, gfc_expr **var_expr)
{
  int n;

  for (n = 0; n < nvar; n++)
    {
      gfc_symbol *forall_index;

      forall_index = var_expr[n]->symtree->n.sym;

      /* Check whether the assignment target is one of the FORALL index
	 variable.  */
      if ((code->expr1->expr_type == EXPR_VARIABLE)
	  && (code->expr1->symtree->n.sym == forall_index))
	gfc_error ("Assignment to a FORALL index variable at %L",
		   &code->expr1->where);
      else
	{
	  /* If one of the FORALL index variables doesn't appear in the
	     assignment variable, then there could be a many-to-one
	     assignment.  Emit a warning rather than an error because the
	     mask could be resolving this problem.  */
	  if (find_forall_index (code->expr1, forall_index, 0) == FAILURE)
	    gfc_warning ("The FORALL with index '%s' is not used on the "
			 "left side of the assignment at %L and so might "
			 "cause multiple assignment to this object",
			 var_expr[n]->symtree->name, &code->expr1->where);
	}
    }
}


/* Resolve WHERE statement in FORALL construct.  */

static void
gfc_resolve_where_code_in_forall (gfc_code *code, int nvar,
				  gfc_expr **var_expr)
{
  gfc_code *cblock;
  gfc_code *cnext;

  cblock = code->block;
  while (cblock)
    {
      /* the assignment statement of a WHERE statement, or the first
	 statement in where-body-construct of a WHERE construct */
      cnext = cblock->next;
      while (cnext)
	{
	  switch (cnext->op)
	    {
	    /* WHERE assignment statement */
	    case EXEC_ASSIGN:
	      gfc_resolve_assign_in_forall (cnext, nvar, var_expr);
	      break;
  
	    /* WHERE operator assignment statement */
	    case EXEC_ASSIGN_CALL:
	      resolve_call (cnext);
	      if (!cnext->resolved_sym->attr.elemental)
		gfc_error("Non-ELEMENTAL user-defined assignment in WHERE at %L",
			  &cnext->ext.actual->expr->where);
	      break;

	    /* WHERE or WHERE construct is part of a where-body-construct */
	    case EXEC_WHERE:
	      gfc_resolve_where_code_in_forall (cnext, nvar, var_expr);
	      break;

	    default:
	      gfc_error ("Unsupported statement inside WHERE at %L",
			 &cnext->loc);
	    }
	  /* the next statement within the same where-body-construct */
	  cnext = cnext->next;
	}
      /* the next masked-elsewhere-stmt, elsewhere-stmt, or end-where-stmt */
      cblock = cblock->block;
    }
}


/* Traverse the FORALL body to check whether the following errors exist:
   1. For assignment, check if a many-to-one assignment happens.
   2. For WHERE statement, check the WHERE body to see if there is any
      many-to-one assignment.  */

static void
gfc_resolve_forall_body (gfc_code *code, int nvar, gfc_expr **var_expr)
{
  gfc_code *c;

  c = code->block->next;
  while (c)
    {
      switch (c->op)
	{
	case EXEC_ASSIGN:
	case EXEC_POINTER_ASSIGN:
	  gfc_resolve_assign_in_forall (c, nvar, var_expr);
	  break;

	case EXEC_ASSIGN_CALL:
	  resolve_call (c);
	  break;

	/* Because the gfc_resolve_blocks() will handle the nested FORALL,
	   there is no need to handle it here.  */
	case EXEC_FORALL:
	  break;
	case EXEC_WHERE:
	  gfc_resolve_where_code_in_forall(c, nvar, var_expr);
	  break;
	default:
	  break;
	}
      /* The next statement in the FORALL body.  */
      c = c->next;
    }
}


/* Counts the number of iterators needed inside a forall construct, including
   nested forall constructs. This is used to allocate the needed memory 
   in gfc_resolve_forall.  */

static int 
gfc_count_forall_iterators (gfc_code *code)
{
  int max_iters, sub_iters, current_iters;
  gfc_forall_iterator *fa;

  gcc_assert(code->op == EXEC_FORALL);
  max_iters = 0;
  current_iters = 0;

  for (fa = code->ext.forall_iterator; fa; fa = fa->next)
    current_iters ++;
  
  code = code->block->next;

  while (code)
    {          
      if (code->op == EXEC_FORALL)
        {
          sub_iters = gfc_count_forall_iterators (code);
          if (sub_iters > max_iters)
            max_iters = sub_iters;
        }
      code = code->next;
    }

  return current_iters + max_iters;
}


/* Given a FORALL construct, first resolve the FORALL iterator, then call
   gfc_resolve_forall_body to resolve the FORALL body.  */

static void
gfc_resolve_forall (gfc_code *code, gfc_namespace *ns, int forall_save)
{
  static gfc_expr **var_expr;
  static int total_var = 0;
  static int nvar = 0;
  int old_nvar, tmp;
  gfc_forall_iterator *fa;
  int i;

  old_nvar = nvar;

  /* Start to resolve a FORALL construct   */
  if (forall_save == 0)
    {
      /* Count the total number of FORALL index in the nested FORALL
         construct in order to allocate the VAR_EXPR with proper size.  */
      total_var = gfc_count_forall_iterators (code);

      /* Allocate VAR_EXPR with NUMBER_OF_FORALL_INDEX elements.  */
      var_expr = (gfc_expr **) gfc_getmem (total_var * sizeof (gfc_expr *));
    }

  /* The information about FORALL iterator, including FORALL index start, end
     and stride. The FORALL index can not appear in start, end or stride.  */
  for (fa = code->ext.forall_iterator; fa; fa = fa->next)
    {
      /* Check if any outer FORALL index name is the same as the current
	 one.  */
      for (i = 0; i < nvar; i++)
	{
	  if (fa->var->symtree->n.sym == var_expr[i]->symtree->n.sym)
	    {
	      gfc_error ("An outer FORALL construct already has an index "
			 "with this name %L", &fa->var->where);
	    }
	}

      /* Record the current FORALL index.  */
      var_expr[nvar] = gfc_copy_expr (fa->var);

      nvar++;

      /* No memory leak.  */
      gcc_assert (nvar <= total_var);
    }

  /* Resolve the FORALL body.  */
  gfc_resolve_forall_body (code, nvar, var_expr);

  /* May call gfc_resolve_forall to resolve the inner FORALL loop.  */
  gfc_resolve_blocks (code->block, ns);

  tmp = nvar;
  nvar = old_nvar;
  /* Free only the VAR_EXPRs allocated in this frame.  */
  for (i = nvar; i < tmp; i++)
     gfc_free_expr (var_expr[i]);

  if (nvar == 0)
    {
      /* We are in the outermost FORALL construct.  */
      gcc_assert (forall_save == 0);

      /* VAR_EXPR is not needed any more.  */
      gfc_free (var_expr);
      total_var = 0;
    }
}


/* Resolve a BLOCK construct statement.  */

static void
resolve_block_construct (gfc_code* code)
{
  /* Resolve the BLOCK's namespace.  */
  gfc_resolve (code->ext.block.ns);

  /* For an ASSOCIATE block, the associations (and their targets) are already
     resolved during resolve_symbol.  */
}


/* Resolve lists of blocks found in IF, SELECT CASE, WHERE, FORALL, GOTO and
   DO code nodes.  */

static void resolve_code (gfc_code *, gfc_namespace *);

void
gfc_resolve_blocks (gfc_code *b, gfc_namespace *ns)
{
  gfc_try t;

  for (; b; b = b->block)
    {
      t = gfc_resolve_expr (b->expr1);
      if (gfc_resolve_expr (b->expr2) == FAILURE)
	t = FAILURE;

      switch (b->op)
	{
	case EXEC_IF:
	  if (t == SUCCESS && b->expr1 != NULL
	      && (b->expr1->ts.type != BT_LOGICAL || b->expr1->rank != 0))
	    gfc_error ("IF clause at %L requires a scalar LOGICAL expression",
		       &b->expr1->where);
	  break;

	case EXEC_WHERE:
	  if (t == SUCCESS
	      && b->expr1 != NULL
	      && (b->expr1->ts.type != BT_LOGICAL || b->expr1->rank == 0))
	    gfc_error ("WHERE/ELSEWHERE clause at %L requires a LOGICAL array",
		       &b->expr1->where);
	  break;

	case EXEC_GOTO:
	  resolve_branch (b->label1, b);
	  break;

	case EXEC_BLOCK:
	  resolve_block_construct (b);
	  break;

	case EXEC_SELECT:
	case EXEC_SELECT_TYPE:
	case EXEC_FORALL:
	case EXEC_DO:
	case EXEC_DO_WHILE:
	case EXEC_CRITICAL:
	case EXEC_READ:
	case EXEC_WRITE:
	case EXEC_IOLENGTH:
	case EXEC_WAIT:
	  break;

	case EXEC_OMP_ATOMIC:
	case EXEC_OMP_CRITICAL:
	case EXEC_OMP_DO:
	case EXEC_OMP_MASTER:
	case EXEC_OMP_ORDERED:
	case EXEC_OMP_PARALLEL:
	case EXEC_OMP_PARALLEL_DO:
	case EXEC_OMP_PARALLEL_SECTIONS:
	case EXEC_OMP_PARALLEL_WORKSHARE:
	case EXEC_OMP_SECTIONS:
	case EXEC_OMP_SINGLE:
	case EXEC_OMP_TASK:
	case EXEC_OMP_TASKWAIT:
	case EXEC_OMP_WORKSHARE:
	  break;

	default:
	  gfc_internal_error ("gfc_resolve_blocks(): Bad block type");
	}

      resolve_code (b->next, ns);
    }
}


/* Does everything to resolve an ordinary assignment.  Returns true
   if this is an interface assignment.  */
static bool
resolve_ordinary_assign (gfc_code *code, gfc_namespace *ns)
{
  bool rval = false;
  gfc_expr *lhs;
  gfc_expr *rhs;
  int llen = 0;
  int rlen = 0;
  int n;
  gfc_ref *ref;

  if (gfc_extend_assign (code, ns) == SUCCESS)
    {
      gfc_expr** rhsptr;

      if (code->op == EXEC_ASSIGN_CALL)
	{
	  lhs = code->ext.actual->expr;
	  rhsptr = &code->ext.actual->next->expr;
	}
      else
	{
	  gfc_actual_arglist* args;
	  gfc_typebound_proc* tbp;

	  gcc_assert (code->op == EXEC_COMPCALL);

	  args = code->expr1->value.compcall.actual;
	  lhs = args->expr;
	  rhsptr = &args->next->expr;

	  tbp = code->expr1->value.compcall.tbp;
	  gcc_assert (!tbp->is_generic);
	}

      /* Make a temporary rhs when there is a default initializer
	 and rhs is the same symbol as the lhs.  */
      if ((*rhsptr)->expr_type == EXPR_VARIABLE
	    && (*rhsptr)->symtree->n.sym->ts.type == BT_DERIVED
	    && gfc_has_default_initializer ((*rhsptr)->symtree->n.sym->ts.u.derived)
	    && (lhs->symtree->n.sym == (*rhsptr)->symtree->n.sym))
	*rhsptr = gfc_get_parentheses (*rhsptr);

      return true;
    }

  lhs = code->expr1;
  rhs = code->expr2;

  if (rhs->is_boz
      && gfc_notify_std (GFC_STD_GNU, "Extension: BOZ literal at %L outside "
			 "a DATA statement and outside INT/REAL/DBLE/CMPLX",
			 &code->loc) == FAILURE)
    return false;

  /* Handle the case of a BOZ literal on the RHS.  */
  if (rhs->is_boz && lhs->ts.type != BT_INTEGER)
    {
      int rc;
      if (gfc_option.warn_surprising)
	gfc_warning ("BOZ literal at %L is bitwise transferred "
		     "non-integer symbol '%s'", &code->loc,
		     lhs->symtree->n.sym->name);

      if (!gfc_convert_boz (rhs, &lhs->ts))
	return false;
      if ((rc = gfc_range_check (rhs)) != ARITH_OK)
	{
	  if (rc == ARITH_UNDERFLOW)
	    gfc_error ("Arithmetic underflow of bit-wise transferred BOZ at %L"
		       ". This check can be disabled with the option "
		       "-fno-range-check", &rhs->where);
	  else if (rc == ARITH_OVERFLOW)
	    gfc_error ("Arithmetic overflow of bit-wise transferred BOZ at %L"
		       ". This check can be disabled with the option "
		       "-fno-range-check", &rhs->where);
	  else if (rc == ARITH_NAN)
	    gfc_error ("Arithmetic NaN of bit-wise transferred BOZ at %L"
		       ". This check can be disabled with the option "
		       "-fno-range-check", &rhs->where);
	  return false;
	}
    }

  if (lhs->ts.type == BT_CHARACTER
	&& gfc_option.warn_character_truncation)
    {
      if (lhs->ts.u.cl != NULL
	    && lhs->ts.u.cl->length != NULL
	    && lhs->ts.u.cl->length->expr_type == EXPR_CONSTANT)
	llen = mpz_get_si (lhs->ts.u.cl->length->value.integer);

      if (rhs->expr_type == EXPR_CONSTANT)
 	rlen = rhs->value.character.length;

      else if (rhs->ts.u.cl != NULL
		 && rhs->ts.u.cl->length != NULL
		 && rhs->ts.u.cl->length->expr_type == EXPR_CONSTANT)
	rlen = mpz_get_si (rhs->ts.u.cl->length->value.integer);

      if (rlen && llen && rlen > llen)
	gfc_warning_now ("CHARACTER expression will be truncated "
			 "in assignment (%d/%d) at %L",
			 llen, rlen, &code->loc);
    }

  /* Ensure that a vector index expression for the lvalue is evaluated
     to a temporary if the lvalue symbol is referenced in it.  */
  if (lhs->rank)
    {
      for (ref = lhs->ref; ref; ref= ref->next)
	if (ref->type == REF_ARRAY)
	  {
	    for (n = 0; n < ref->u.ar.dimen; n++)
	      if (ref->u.ar.dimen_type[n] == DIMEN_VECTOR
		  && gfc_find_sym_in_expr (lhs->symtree->n.sym,
					   ref->u.ar.start[n]))
		ref->u.ar.start[n]
			= gfc_get_parentheses (ref->u.ar.start[n]);
	  }
    }

  if (gfc_pure (NULL))
    {
      if (lhs->ts.type == BT_DERIVED
	    && lhs->expr_type == EXPR_VARIABLE
	    && lhs->ts.u.derived->attr.pointer_comp
	    && rhs->expr_type == EXPR_VARIABLE
	    && (gfc_impure_variable (rhs->symtree->n.sym)
		|| gfc_is_coindexed (rhs)))
	{
	  /* F2008, C1283.  */
	  if (gfc_is_coindexed (rhs))
	    gfc_error ("Coindexed expression at %L is assigned to "
			"a derived type variable with a POINTER "
			"component in a PURE procedure",
			&rhs->where);
	  else
	    gfc_error ("The impure variable at %L is assigned to "
			"a derived type variable with a POINTER "
			"component in a PURE procedure (12.6)",
			&rhs->where);
	  return rval;
	}

      /* Fortran 2008, C1283.  */
      if (gfc_is_coindexed (lhs))
	{
	  gfc_error ("Assignment to coindexed variable at %L in a PURE "
		     "procedure", &rhs->where);
	  return rval;
	}
    }

  if (gfc_implicit_pure (NULL))
    {
      if (lhs->expr_type == EXPR_VARIABLE
	    && lhs->symtree->n.sym != gfc_current_ns->proc_name
	    && lhs->symtree->n.sym->ns != gfc_current_ns)
	gfc_current_ns->proc_name->attr.implicit_pure = 0;

      if (lhs->ts.type == BT_DERIVED
	    && lhs->expr_type == EXPR_VARIABLE
	    && lhs->ts.u.derived->attr.pointer_comp
	    && rhs->expr_type == EXPR_VARIABLE
	    && (gfc_impure_variable (rhs->symtree->n.sym)
		|| gfc_is_coindexed (rhs)))
	gfc_current_ns->proc_name->attr.implicit_pure = 0;

      /* Fortran 2008, C1283.  */
      if (gfc_is_coindexed (lhs))
	gfc_current_ns->proc_name->attr.implicit_pure = 0;
    }

  /* F03:7.4.1.2.  */
  /* FIXME: Valid in Fortran 2008, unless the LHS is both polymorphic
     and coindexed; cf. F2008, 7.2.1.2 and PR 43366.  */
  if (lhs->ts.type == BT_CLASS)
    {
      gfc_error ("Variable must not be polymorphic in assignment at %L",
		 &lhs->where);
      return false;
    }

  /* F2008, Section 7.2.1.2.  */
  if (gfc_is_coindexed (lhs) && gfc_has_ultimate_allocatable (lhs))
    {
      gfc_error ("Coindexed variable must not be have an allocatable ultimate "
		 "component in assignment at %L", &lhs->where);
      return false;
    }

  gfc_check_assign (lhs, rhs, 1);
  return false;
}


/* Given a block of code, recursively resolve everything pointed to by this
   code block.  */

static void
resolve_code (gfc_code *code, gfc_namespace *ns)
{
  int omp_workshare_save;
  int forall_save;
  code_stack frame;
  gfc_try t;

  frame.prev = cs_base;
  frame.head = code;
  cs_base = &frame;

  find_reachable_labels (code);

  for (; code; code = code->next)
    {
      frame.current = code;
      forall_save = forall_flag;

      if (code->op == EXEC_FORALL)
	{
	  forall_flag = 1;
	  gfc_resolve_forall (code, ns, forall_save);
	  forall_flag = 2;
	}
      else if (code->block)
	{
	  omp_workshare_save = -1;
	  switch (code->op)
	    {
	    case EXEC_OMP_PARALLEL_WORKSHARE:
	      omp_workshare_save = omp_workshare_flag;
	      omp_workshare_flag = 1;
	      gfc_resolve_omp_parallel_blocks (code, ns);
	      break;
	    case EXEC_OMP_PARALLEL:
	    case EXEC_OMP_PARALLEL_DO:
	    case EXEC_OMP_PARALLEL_SECTIONS:
	    case EXEC_OMP_TASK:
	      omp_workshare_save = omp_workshare_flag;
	      omp_workshare_flag = 0;
	      gfc_resolve_omp_parallel_blocks (code, ns);
	      break;
	    case EXEC_OMP_DO:
	      gfc_resolve_omp_do_blocks (code, ns);
	      break;
	    case EXEC_SELECT_TYPE:
	      /* Blocks are handled in resolve_select_type because we have
		 to transform the SELECT TYPE into ASSOCIATE first.  */
	      break;
	    case EXEC_OMP_WORKSHARE:
	      omp_workshare_save = omp_workshare_flag;
	      omp_workshare_flag = 1;
	      /* FALLTHROUGH */
	    default:
	      gfc_resolve_blocks (code->block, ns);
	      break;
	    }

	  if (omp_workshare_save != -1)
	    omp_workshare_flag = omp_workshare_save;
	}

      t = SUCCESS;
      if (code->op != EXEC_COMPCALL && code->op != EXEC_CALL_PPC)
	t = gfc_resolve_expr (code->expr1);
      forall_flag = forall_save;

      if (gfc_resolve_expr (code->expr2) == FAILURE)
	t = FAILURE;

      if (code->op == EXEC_ALLOCATE
	  && gfc_resolve_expr (code->expr3) == FAILURE)
	t = FAILURE;

      switch (code->op)
	{
	case EXEC_NOP:
	case EXEC_END_BLOCK:
	case EXEC_CYCLE:
	case EXEC_PAUSE:
	case EXEC_STOP:
	case EXEC_ERROR_STOP:
	case EXEC_EXIT:
	case EXEC_CONTINUE:
	case EXEC_DT_END:
	case EXEC_ASSIGN_CALL:
	case EXEC_CRITICAL:
	  break;

	case EXEC_SYNC_ALL:
	case EXEC_SYNC_IMAGES:
	case EXEC_SYNC_MEMORY:
	  resolve_sync (code);
	  break;

	case EXEC_ENTRY:
	  /* Keep track of which entry we are up to.  */
	  current_entry_id = code->ext.entry->id;
	  break;

	case EXEC_WHERE:
	  resolve_where (code, NULL);
	  break;

	case EXEC_GOTO:
	  if (code->expr1 != NULL)
	    {
	      if (code->expr1->ts.type != BT_INTEGER)
		gfc_error ("ASSIGNED GOTO statement at %L requires an "
			   "INTEGER variable", &code->expr1->where);
	      else if (code->expr1->symtree->n.sym->attr.assign != 1)
		gfc_error ("Variable '%s' has not been assigned a target "
			   "label at %L", code->expr1->symtree->n.sym->name,
			   &code->expr1->where);
	    }
	  else
	    resolve_branch (code->label1, code);
	  break;

	case EXEC_RETURN:
	  if (code->expr1 != NULL
		&& (code->expr1->ts.type != BT_INTEGER || code->expr1->rank))
	    gfc_error ("Alternate RETURN statement at %L requires a SCALAR-"
		       "INTEGER return specifier", &code->expr1->where);
	  break;

	case EXEC_INIT_ASSIGN:
	case EXEC_END_PROCEDURE:
	  break;

	case EXEC_ASSIGN:
	  if (t == FAILURE)
	    break;

	  if (gfc_check_vardef_context (code->expr1, false, _("assignment"))
		== FAILURE)
	    break;

	  if (resolve_ordinary_assign (code, ns))
	    {
	      if (code->op == EXEC_COMPCALL)
		goto compcall;
	      else
		goto call;
	    }
	  break;

	case EXEC_LABEL_ASSIGN:
	  if (code->label1->defined == ST_LABEL_UNKNOWN)
	    gfc_error ("Label %d referenced at %L is never defined",
		       code->label1->value, &code->label1->where);
	  if (t == SUCCESS
	      && (code->expr1->expr_type != EXPR_VARIABLE
		  || code->expr1->symtree->n.sym->ts.type != BT_INTEGER
		  || code->expr1->symtree->n.sym->ts.kind
		     != gfc_default_integer_kind
		  || code->expr1->symtree->n.sym->as != NULL))
	    gfc_error ("ASSIGN statement at %L requires a scalar "
		       "default INTEGER variable", &code->expr1->where);
	  break;

	case EXEC_POINTER_ASSIGN:
	  {
	    gfc_expr* e;

	    if (t == FAILURE)
	      break;

	    /* This is both a variable definition and pointer assignment
	       context, so check both of them.  For rank remapping, a final
	       array ref may be present on the LHS and fool gfc_expr_attr
	       used in gfc_check_vardef_context.  Remove it.  */
	    e = remove_last_array_ref (code->expr1);
	    t = gfc_check_vardef_context (e, true, _("pointer assignment"));
	    if (t == SUCCESS)
	      t = gfc_check_vardef_context (e, false, _("pointer assignment"));
	    gfc_free_expr (e);
	    if (t == FAILURE)
	      break;

	    gfc_check_pointer_assign (code->expr1, code->expr2);
	    break;
	  }

	case EXEC_ARITHMETIC_IF:
	  if (t == SUCCESS
	      && code->expr1->ts.type != BT_INTEGER
	      && code->expr1->ts.type != BT_REAL)
	    gfc_error ("Arithmetic IF statement at %L requires a numeric "
		       "expression", &code->expr1->where);

	  resolve_branch (code->label1, code);
	  resolve_branch (code->label2, code);
	  resolve_branch (code->label3, code);
	  break;

	case EXEC_IF:
	  if (t == SUCCESS && code->expr1 != NULL
	      && (code->expr1->ts.type != BT_LOGICAL
		  || code->expr1->rank != 0))
	    gfc_error ("IF clause at %L requires a scalar LOGICAL expression",
		       &code->expr1->where);
	  break;

	case EXEC_CALL:
	call:
	  resolve_call (code);
	  break;

	case EXEC_COMPCALL:
	compcall:
	  resolve_typebound_subroutine (code);
	  break;

	case EXEC_CALL_PPC:
	  resolve_ppc_call (code);
	  break;

	case EXEC_SELECT:
	  /* Select is complicated. Also, a SELECT construct could be
	     a transformed computed GOTO.  */
	  resolve_select (code);
	  break;

	case EXEC_SELECT_TYPE:
	  resolve_select_type (code, ns);
	  break;

	case EXEC_BLOCK:
	  resolve_block_construct (code);
	  break;

	case EXEC_DO:
	  if (code->ext.iterator != NULL)
	    {
	      gfc_iterator *iter = code->ext.iterator;
	      if (gfc_resolve_iterator (iter, true) != FAILURE)
		gfc_resolve_do_iterator (code, iter->var->symtree->n.sym);
	    }
	  break;

	case EXEC_DO_WHILE:
	  if (code->expr1 == NULL)
	    gfc_internal_error ("resolve_code(): No expression on DO WHILE");
	  if (t == SUCCESS
	      && (code->expr1->rank != 0
		  || code->expr1->ts.type != BT_LOGICAL))
	    gfc_error ("Exit condition of DO WHILE loop at %L must be "
		       "a scalar LOGICAL expression", &code->expr1->where);
	  break;

	case EXEC_ALLOCATE:
	  if (t == SUCCESS)
	    resolve_allocate_deallocate (code, "ALLOCATE");

	  break;

	case EXEC_DEALLOCATE:
	  if (t == SUCCESS)
	    resolve_allocate_deallocate (code, "DEALLOCATE");

	  break;

	case EXEC_OPEN:
	  if (gfc_resolve_open (code->ext.open) == FAILURE)
	    break;

	  resolve_branch (code->ext.open->err, code);
	  break;

	case EXEC_CLOSE:
	  if (gfc_resolve_close (code->ext.close) == FAILURE)
	    break;

	  resolve_branch (code->ext.close->err, code);
	  break;

	case EXEC_BACKSPACE:
	case EXEC_ENDFILE:
	case EXEC_REWIND:
	case EXEC_FLUSH:
	  if (gfc_resolve_filepos (code->ext.filepos) == FAILURE)
	    break;

	  resolve_branch (code->ext.filepos->err, code);
	  break;

	case EXEC_INQUIRE:
	  if (gfc_resolve_inquire (code->ext.inquire) == FAILURE)
	      break;

	  resolve_branch (code->ext.inquire->err, code);
	  break;

	case EXEC_IOLENGTH:
	  gcc_assert (code->ext.inquire != NULL);
	  if (gfc_resolve_inquire (code->ext.inquire) == FAILURE)
	    break;

	  resolve_branch (code->ext.inquire->err, code);
	  break;

	case EXEC_WAIT:
	  if (gfc_resolve_wait (code->ext.wait) == FAILURE)
	    break;

	  resolve_branch (code->ext.wait->err, code);
	  resolve_branch (code->ext.wait->end, code);
	  resolve_branch (code->ext.wait->eor, code);
	  break;

	case EXEC_READ:
	case EXEC_WRITE:
	  if (gfc_resolve_dt (code->ext.dt, &code->loc) == FAILURE)
	    break;

	  resolve_branch (code->ext.dt->err, code);
	  resolve_branch (code->ext.dt->end, code);
	  resolve_branch (code->ext.dt->eor, code);
	  break;

	case EXEC_TRANSFER:
	  resolve_transfer (code);
	  break;

	case EXEC_FORALL:
	  resolve_forall_iterators (code->ext.forall_iterator);

	  if (code->expr1 != NULL
	      && (code->expr1->ts.type != BT_LOGICAL || code->expr1->rank))
	    gfc_error ("FORALL mask clause at %L requires a scalar LOGICAL "
		       "expression", &code->expr1->where);
	  break;

	case EXEC_OMP_ATOMIC:
	case EXEC_OMP_BARRIER:
	case EXEC_OMP_CRITICAL:
	case EXEC_OMP_FLUSH:
	case EXEC_OMP_DO:
	case EXEC_OMP_MASTER:
	case EXEC_OMP_ORDERED:
	case EXEC_OMP_SECTIONS:
	case EXEC_OMP_SINGLE:
	case EXEC_OMP_TASKWAIT:
	case EXEC_OMP_WORKSHARE:
	  gfc_resolve_omp_directive (code, ns);
	  break;

	case EXEC_OMP_PARALLEL:
	case EXEC_OMP_PARALLEL_DO:
	case EXEC_OMP_PARALLEL_SECTIONS:
	case EXEC_OMP_PARALLEL_WORKSHARE:
	case EXEC_OMP_TASK:
	  omp_workshare_save = omp_workshare_flag;
	  omp_workshare_flag = 0;
	  gfc_resolve_omp_directive (code, ns);
	  omp_workshare_flag = omp_workshare_save;
	  break;

	default:
	  gfc_internal_error ("resolve_code(): Bad statement code");
	}
    }

  cs_base = frame.prev;
}


/* Resolve initial values and make sure they are compatible with
   the variable.  */

static void
resolve_values (gfc_symbol *sym)
{
  gfc_try t;

  if (sym->value == NULL)
    return;

  if (sym->value->expr_type == EXPR_STRUCTURE)
    t= resolve_structure_cons (sym->value, 1);
  else 
    t = gfc_resolve_expr (sym->value);

  if (t == FAILURE)
    return;

  gfc_check_assign_symbol (sym, sym->value);
}


/* Verify the binding labels for common blocks that are BIND(C).  The label
   for a BIND(C) common block must be identical in all scoping units in which
   the common block is declared.  Further, the binding label can not collide
   with any other global entity in the program.  */

static void
resolve_bind_c_comms (gfc_symtree *comm_block_tree)
{
  if (comm_block_tree->n.common->is_bind_c == 1)
    {
      gfc_gsymbol *binding_label_gsym;
      gfc_gsymbol *comm_name_gsym;

      /* See if a global symbol exists by the common block's name.  It may
         be NULL if the common block is use-associated.  */
      comm_name_gsym = gfc_find_gsymbol (gfc_gsym_root,
                                         comm_block_tree->n.common->name);
      if (comm_name_gsym != NULL && comm_name_gsym->type != GSYM_COMMON)
        gfc_error ("Binding label '%s' for common block '%s' at %L collides "
                   "with the global entity '%s' at %L",
                   comm_block_tree->n.common->binding_label,
                   comm_block_tree->n.common->name,
                   &(comm_block_tree->n.common->where),
                   comm_name_gsym->name, &(comm_name_gsym->where));
      else if (comm_name_gsym != NULL
	       && strcmp (comm_name_gsym->name,
			  comm_block_tree->n.common->name) == 0)
        {
          /* TODO: Need to make sure the fields of gfc_gsymbol are initialized
             as expected.  */
          if (comm_name_gsym->binding_label == NULL)
            /* No binding label for common block stored yet; save this one.  */
            comm_name_gsym->binding_label =
              comm_block_tree->n.common->binding_label;
          else
            if (strcmp (comm_name_gsym->binding_label,
                        comm_block_tree->n.common->binding_label) != 0)
              {
                /* Common block names match but binding labels do not.  */
                gfc_error ("Binding label '%s' for common block '%s' at %L "
                           "does not match the binding label '%s' for common "
                           "block '%s' at %L",
                           comm_block_tree->n.common->binding_label,
                           comm_block_tree->n.common->name,
                           &(comm_block_tree->n.common->where),
                           comm_name_gsym->binding_label,
                           comm_name_gsym->name,
                           &(comm_name_gsym->where));
                return;
              }
        }

      /* There is no binding label (NAME="") so we have nothing further to
         check and nothing to add as a global symbol for the label.  */
      if (comm_block_tree->n.common->binding_label[0] == '\0' )
        return;
      
      binding_label_gsym =
        gfc_find_gsymbol (gfc_gsym_root,
                          comm_block_tree->n.common->binding_label);
      if (binding_label_gsym == NULL)
        {
          /* Need to make a global symbol for the binding label to prevent
             it from colliding with another.  */
          binding_label_gsym =
            gfc_get_gsymbol (comm_block_tree->n.common->binding_label);
          binding_label_gsym->sym_name = comm_block_tree->n.common->name;
          binding_label_gsym->type = GSYM_COMMON;
        }
      else
        {
          /* If comm_name_gsym is NULL, the name common block is use
             associated and the name could be colliding.  */
          if (binding_label_gsym->type != GSYM_COMMON)
            gfc_error ("Binding label '%s' for common block '%s' at %L "
                       "collides with the global entity '%s' at %L",
                       comm_block_tree->n.common->binding_label,
                       comm_block_tree->n.common->name,
                       &(comm_block_tree->n.common->where),
                       binding_label_gsym->name,
                       &(binding_label_gsym->where));
          else if (comm_name_gsym != NULL
		   && (strcmp (binding_label_gsym->name,
			       comm_name_gsym->binding_label) != 0)
		   && (strcmp (binding_label_gsym->sym_name,
			       comm_name_gsym->name) != 0))
            gfc_error ("Binding label '%s' for common block '%s' at %L "
                       "collides with global entity '%s' at %L",
                       binding_label_gsym->name, binding_label_gsym->sym_name,
                       &(comm_block_tree->n.common->where),
                       comm_name_gsym->name, &(comm_name_gsym->where));
        }
    }
  
  return;
}


/* Verify any BIND(C) derived types in the namespace so we can report errors
   for them once, rather than for each variable declared of that type.  */

static void
resolve_bind_c_derived_types (gfc_symbol *derived_sym)
{
  if (derived_sym != NULL && derived_sym->attr.flavor == FL_DERIVED
      && derived_sym->attr.is_bind_c == 1)
    verify_bind_c_derived_type (derived_sym);
  
  return;
}


/* Verify that any binding labels used in a given namespace do not collide 
   with the names or binding labels of any global symbols.  */

static void
gfc_verify_binding_labels (gfc_symbol *sym)
{
  int has_error = 0;
  
  if (sym != NULL && sym->attr.is_bind_c && sym->attr.is_iso_c == 0 
      && sym->attr.flavor != FL_DERIVED && sym->binding_label[0] != '\0')
    {
      gfc_gsymbol *bind_c_sym;

      bind_c_sym = gfc_find_gsymbol (gfc_gsym_root, sym->binding_label);
      if (bind_c_sym != NULL 
          && strcmp (bind_c_sym->name, sym->binding_label) == 0)
        {
          if (sym->attr.if_source == IFSRC_DECL 
              && (bind_c_sym->type != GSYM_SUBROUTINE 
                  && bind_c_sym->type != GSYM_FUNCTION) 
              && ((sym->attr.contained == 1 
                   && strcmp (bind_c_sym->sym_name, sym->name) != 0) 
                  || (sym->attr.use_assoc == 1 
                      && (strcmp (bind_c_sym->mod_name, sym->module) != 0))))
            {
              /* Make sure global procedures don't collide with anything.  */
              gfc_error ("Binding label '%s' at %L collides with the global "
                         "entity '%s' at %L", sym->binding_label,
                         &(sym->declared_at), bind_c_sym->name,
                         &(bind_c_sym->where));
              has_error = 1;
            }
          else if (sym->attr.contained == 0 
                   && (sym->attr.if_source == IFSRC_IFBODY 
                       && sym->attr.flavor == FL_PROCEDURE) 
                   && (bind_c_sym->sym_name != NULL 
                       && strcmp (bind_c_sym->sym_name, sym->name) != 0))
            {
              /* Make sure procedures in interface bodies don't collide.  */
              gfc_error ("Binding label '%s' in interface body at %L collides "
                         "with the global entity '%s' at %L",
                         sym->binding_label,
                         &(sym->declared_at), bind_c_sym->name,
                         &(bind_c_sym->where));
              has_error = 1;
            }
          else if (sym->attr.contained == 0 
                   && sym->attr.if_source == IFSRC_UNKNOWN)
	    if ((sym->attr.use_assoc && bind_c_sym->mod_name
		 && strcmp (bind_c_sym->mod_name, sym->module) != 0) 
		|| sym->attr.use_assoc == 0)
              {
                gfc_error ("Binding label '%s' at %L collides with global "
                           "entity '%s' at %L", sym->binding_label,
                           &(sym->declared_at), bind_c_sym->name,
                           &(bind_c_sym->where));
                has_error = 1;
              }

          if (has_error != 0)
            /* Clear the binding label to prevent checking multiple times.  */
            sym->binding_label[0] = '\0';
        }
      else if (bind_c_sym == NULL)
	{
	  bind_c_sym = gfc_get_gsymbol (sym->binding_label);
	  bind_c_sym->where = sym->declared_at;
	  bind_c_sym->sym_name = sym->name;

          if (sym->attr.use_assoc == 1)
            bind_c_sym->mod_name = sym->module;
          else
            if (sym->ns->proc_name != NULL)
              bind_c_sym->mod_name = sym->ns->proc_name->name;

          if (sym->attr.contained == 0)
            {
              if (sym->attr.subroutine)
                bind_c_sym->type = GSYM_SUBROUTINE;
              else if (sym->attr.function)
                bind_c_sym->type = GSYM_FUNCTION;
            }
        }
    }
  return;
}


/* Resolve an index expression.  */

static gfc_try
resolve_index_expr (gfc_expr *e)
{
  if (gfc_resolve_expr (e) == FAILURE)
    return FAILURE;

  if (gfc_simplify_expr (e, 0) == FAILURE)
    return FAILURE;

  if (gfc_specification_expr (e) == FAILURE)
    return FAILURE;

  return SUCCESS;
}


/* Resolve a charlen structure.  */

static gfc_try
resolve_charlen (gfc_charlen *cl)
{
  int i, k;

  if (cl->resolved)
    return SUCCESS;

  cl->resolved = 1;

  specification_expr = 1;

  if (resolve_index_expr (cl->length) == FAILURE)
    {
      specification_expr = 0;
      return FAILURE;
    }

  /* "If the character length parameter value evaluates to a negative
     value, the length of character entities declared is zero."  */
  if (cl->length && !gfc_extract_int (cl->length, &i) && i < 0)
    {
      if (gfc_option.warn_surprising)
	gfc_warning_now ("CHARACTER variable at %L has negative length %d,"
			 " the length has been set to zero",
			 &cl->length->where, i);
      gfc_replace_expr (cl->length,
			gfc_get_int_expr (gfc_default_integer_kind, NULL, 0));
    }

  /* Check that the character length is not too large.  */
  k = gfc_validate_kind (BT_INTEGER, gfc_charlen_int_kind, false);
  if (cl->length && cl->length->expr_type == EXPR_CONSTANT
      && cl->length->ts.type == BT_INTEGER
      && mpz_cmp (cl->length->value.integer, gfc_integer_kinds[k].huge) > 0)
    {
      gfc_error ("String length at %L is too large", &cl->length->where);
      return FAILURE;
    }

  return SUCCESS;
}


/* Test for non-constant shape arrays.  */

static bool
is_non_constant_shape_array (gfc_symbol *sym)
{
  gfc_expr *e;
  int i;
  bool not_constant;

  not_constant = false;
  if (sym->as != NULL)
    {
      /* Unfortunately, !gfc_is_compile_time_shape hits a legal case that
	 has not been simplified; parameter array references.  Do the
	 simplification now.  */
      for (i = 0; i < sym->as->rank + sym->as->corank; i++)
	{
	  e = sym->as->lower[i];
	  if (e && (resolve_index_expr (e) == FAILURE
		    || !gfc_is_constant_expr (e)))
	    not_constant = true;
	  e = sym->as->upper[i];
	  if (e && (resolve_index_expr (e) == FAILURE
		    || !gfc_is_constant_expr (e)))
	    not_constant = true;
	}
    }
  return not_constant;
}

/* Given a symbol and an initialization expression, add code to initialize
   the symbol to the function entry.  */
static void
build_init_assign (gfc_symbol *sym, gfc_expr *init)
{
  gfc_expr *lval;
  gfc_code *init_st;
  gfc_namespace *ns = sym->ns;

  /* Search for the function namespace if this is a contained
     function without an explicit result.  */
  if (sym->attr.function && sym == sym->result
      && sym->name != sym->ns->proc_name->name)
    {
      ns = ns->contained;
      for (;ns; ns = ns->sibling)
	if (strcmp (ns->proc_name->name, sym->name) == 0)
	  break;
    }

  if (ns == NULL)
    {
      gfc_free_expr (init);
      return;
    }

  /* Build an l-value expression for the result.  */
  lval = gfc_lval_expr_from_sym (sym);

  /* Add the code at scope entry.  */
  init_st = gfc_get_code ();
  init_st->next = ns->code;
  ns->code = init_st;

  /* Assign the default initializer to the l-value.  */
  init_st->loc = sym->declared_at;
  init_st->op = EXEC_INIT_ASSIGN;
  init_st->expr1 = lval;
  init_st->expr2 = init;
}

/* Assign the default initializer to a derived type variable or result.  */

static void
apply_default_init (gfc_symbol *sym)
{
  gfc_expr *init = NULL;

  if (sym->attr.flavor != FL_VARIABLE && !sym->attr.function)
    return;

  if (sym->ts.type == BT_DERIVED && sym->ts.u.derived)
    init = gfc_default_initializer (&sym->ts);

  if (init == NULL && sym->ts.type != BT_CLASS)
    return;

  build_init_assign (sym, init);
  sym->attr.referenced = 1;
}

/* Build an initializer for a local integer, real, complex, logical, or
   character variable, based on the command line flags finit-local-zero,
   finit-integer=, finit-real=, finit-logical=, and finit-runtime.  Returns 
   null if the symbol should not have a default initialization.  */
static gfc_expr *
build_default_init_expr (gfc_symbol *sym)
{
  int char_len;
  gfc_expr *init_expr;
  int i;

  /* These symbols should never have a default initialization.  */
  if ((sym->attr.dimension && !gfc_is_compile_time_shape (sym->as))
      || sym->attr.external
      || sym->attr.dummy
      || sym->attr.pointer
      || sym->attr.in_equivalence
      || sym->attr.in_common
      || sym->attr.data
      || sym->module
      || sym->attr.cray_pointee
      || sym->attr.cray_pointer)
    return NULL;

  /* Now we'll try to build an initializer expression.  */
  init_expr = gfc_get_constant_expr (sym->ts.type, sym->ts.kind,
				     &sym->declared_at);

  /* We will only initialize integers, reals, complex, logicals, and
     characters, and only if the corresponding command-line flags
     were set.  Otherwise, we free init_expr and return null.  */
  switch (sym->ts.type)
    {    
    case BT_INTEGER:
      if (gfc_option.flag_init_integer != GFC_INIT_INTEGER_OFF)
	mpz_set_si (init_expr->value.integer, 
			 gfc_option.flag_init_integer_value);
      else
	{
	  gfc_free_expr (init_expr);
	  init_expr = NULL;
	}
      break;

    case BT_REAL:
      switch (gfc_option.flag_init_real)
	{
	case GFC_INIT_REAL_SNAN:
	  init_expr->is_snan = 1;
	  /* Fall through.  */
	case GFC_INIT_REAL_NAN:
	  mpfr_set_nan (init_expr->value.real);
	  break;

	case GFC_INIT_REAL_INF:
	  mpfr_set_inf (init_expr->value.real, 1);
	  break;

	case GFC_INIT_REAL_NEG_INF:
	  mpfr_set_inf (init_expr->value.real, -1);
	  break;

	case GFC_INIT_REAL_ZERO:
	  mpfr_set_ui (init_expr->value.real, 0.0, GFC_RND_MODE);
	  break;

	default:
	  gfc_free_expr (init_expr);
	  init_expr = NULL;
	  break;
	}
      break;
	  
    case BT_COMPLEX:
      switch (gfc_option.flag_init_real)
	{
	case GFC_INIT_REAL_SNAN:
	  init_expr->is_snan = 1;
	  /* Fall through.  */
	case GFC_INIT_REAL_NAN:
	  mpfr_set_nan (mpc_realref (init_expr->value.complex));
	  mpfr_set_nan (mpc_imagref (init_expr->value.complex));
	  break;

	case GFC_INIT_REAL_INF:
	  mpfr_set_inf (mpc_realref (init_expr->value.complex), 1);
	  mpfr_set_inf (mpc_imagref (init_expr->value.complex), 1);
	  break;

	case GFC_INIT_REAL_NEG_INF:
	  mpfr_set_inf (mpc_realref (init_expr->value.complex), -1);
	  mpfr_set_inf (mpc_imagref (init_expr->value.complex), -1);
	  break;

	case GFC_INIT_REAL_ZERO:
	  mpc_set_ui (init_expr->value.complex, 0, GFC_MPC_RND_MODE);
	  break;

	default:
	  gfc_free_expr (init_expr);
	  init_expr = NULL;
	  break;
	}
      break;
	  
    case BT_LOGICAL:
      if (gfc_option.flag_init_logical == GFC_INIT_LOGICAL_FALSE)
	init_expr->value.logical = 0;
      else if (gfc_option.flag_init_logical == GFC_INIT_LOGICAL_TRUE)
	init_expr->value.logical = 1;
      else
	{
	  gfc_free_expr (init_expr);
	  init_expr = NULL;
	}
      break;
	  
    case BT_CHARACTER:
      /* For characters, the length must be constant in order to 
	 create a default initializer.  */
      if (gfc_option.flag_init_character == GFC_INIT_CHARACTER_ON
	  && sym->ts.u.cl->length
	  && sym->ts.u.cl->length->expr_type == EXPR_CONSTANT)
	{
	  char_len = mpz_get_si (sym->ts.u.cl->length->value.integer);
	  init_expr->value.character.length = char_len;
	  init_expr->value.character.string = gfc_get_wide_string (char_len+1);
	  for (i = 0; i < char_len; i++)
	    init_expr->value.character.string[i]
	      = (unsigned char) gfc_option.flag_init_character_value;
	}
      else
	{
	  gfc_free_expr (init_expr);
	  init_expr = NULL;
	}
      break;
	  
    default:
     gfc_free_expr (init_expr);
     init_expr = NULL;
    }
  return init_expr;
}

/* Add an initialization expression to a local variable.  */
static void
apply_default_init_local (gfc_symbol *sym)
{
  gfc_expr *init = NULL;

  /* The symbol should be a variable or a function return value.  */
  if ((sym->attr.flavor != FL_VARIABLE && !sym->attr.function)
      || (sym->attr.function && sym->result != sym))
    return;

  /* Try to build the initializer expression.  If we can't initialize
     this symbol, then init will be NULL.  */
  init = build_default_init_expr (sym);
  if (init == NULL)
    return;

  /* For saved variables, we don't want to add an initializer at 
     function entry, so we just add a static initializer.  */
  if (sym->attr.save || sym->ns->save_all 
      || gfc_option.flag_max_stack_var_size == 0)
    {
      /* Don't clobber an existing initializer!  */
      gcc_assert (sym->value == NULL);
      sym->value = init;
      return;
    }

  build_init_assign (sym, init);
}


/* Resolution of common features of flavors variable and procedure.  */

static gfc_try
resolve_fl_var_and_proc (gfc_symbol *sym, int mp_flag)
{
  /* Constraints on deferred shape variable.  */
  if (sym->as == NULL || sym->as->type != AS_DEFERRED)
    {
      if (sym->attr.allocatable)
	{
	  if (sym->attr.dimension)
	    {
	      gfc_error ("Allocatable array '%s' at %L must have "
			 "a deferred shape", sym->name, &sym->declared_at);
	      return FAILURE;
	    }
	  else if (gfc_notify_std (GFC_STD_F2003, "Scalar object '%s' at %L "
				   "may not be ALLOCATABLE", sym->name,
				   &sym->declared_at) == FAILURE)
	    return FAILURE;
	}

      if (sym->attr.pointer && sym->attr.dimension)
	{
	  gfc_error ("Array pointer '%s' at %L must have a deferred shape",
		     sym->name, &sym->declared_at);
	  return FAILURE;
	}
    }
  else
    {
      if (!mp_flag && !sym->attr.allocatable && !sym->attr.pointer
	  && !sym->attr.dummy && sym->ts.type != BT_CLASS && !sym->assoc)
	{
	  gfc_error ("Array '%s' at %L cannot have a deferred shape",
		     sym->name, &sym->declared_at);
	  return FAILURE;
	 }
    }

  /* Constraints on polymorphic variables.  */
  if (sym->ts.type == BT_CLASS && !(sym->result && sym->result != sym))
    {
      /* F03:C502.  */
      if (sym->attr.class_ok
	  && !gfc_type_is_extensible (CLASS_DATA (sym)->ts.u.derived))
	{
	  gfc_error ("Type '%s' of CLASS variable '%s' at %L is not extensible",
		     CLASS_DATA (sym)->ts.u.derived->name, sym->name,
		     &sym->declared_at);
	  return FAILURE;
	}

      /* F03:C509.  */
      /* Assume that use associated symbols were checked in the module ns.
	 Class-variables that are associate-names are also something special
	 and excepted from the test.  */
      if (!sym->attr.class_ok && !sym->attr.use_assoc && !sym->assoc)
	{
	  gfc_error ("CLASS variable '%s' at %L must be dummy, allocatable "
		     "or pointer", sym->name, &sym->declared_at);
	  return FAILURE;
	}
    }
    
  return SUCCESS;
}


/* Additional checks for symbols with flavor variable and derived
   type.  To be called from resolve_fl_variable.  */

static gfc_try
resolve_fl_variable_derived (gfc_symbol *sym, int no_init_flag)
{
  gcc_assert (sym->ts.type == BT_DERIVED || sym->ts.type == BT_CLASS);

  /* Check to see if a derived type is blocked from being host
     associated by the presence of another class I symbol in the same
     namespace.  14.6.1.3 of the standard and the discussion on
     comp.lang.fortran.  */
  if (sym->ns != sym->ts.u.derived->ns
      && sym->ns->proc_name->attr.if_source != IFSRC_IFBODY)
    {
      gfc_symbol *s;
      gfc_find_symbol (sym->ts.u.derived->name, sym->ns, 0, &s);
      if (s && s->attr.flavor != FL_DERIVED)
	{
	  gfc_error ("The type '%s' cannot be host associated at %L "
		     "because it is blocked by an incompatible object "
		     "of the same name declared at %L",
		     sym->ts.u.derived->name, &sym->declared_at,
		     &s->declared_at);
	  return FAILURE;
	}
    }

  /* 4th constraint in section 11.3: "If an object of a type for which
     component-initialization is specified (R429) appears in the
     specification-part of a module and does not have the ALLOCATABLE
     or POINTER attribute, the object shall have the SAVE attribute."

     The check for initializers is performed with
     gfc_has_default_initializer because gfc_default_initializer generates
     a hidden default for allocatable components.  */
  if (!(sym->value || no_init_flag) && sym->ns->proc_name
      && sym->ns->proc_name->attr.flavor == FL_MODULE
      && !sym->ns->save_all && !sym->attr.save
      && !sym->attr.pointer && !sym->attr.allocatable
      && gfc_has_default_initializer (sym->ts.u.derived)
      && gfc_notify_std (GFC_STD_F2008, "Fortran 2008: Implied SAVE for "
			 "module variable '%s' at %L, needed due to "
			 "the default initialization", sym->name,
			 &sym->declared_at) == FAILURE)
    return FAILURE;

  /* Assign default initializer.  */
  if (!(sym->value || sym->attr.pointer || sym->attr.allocatable)
      && (!no_init_flag || sym->attr.intent == INTENT_OUT))
    {
      sym->value = gfc_default_initializer (&sym->ts);
    }

  return SUCCESS;
}


/* Resolve symbols with flavor variable.  */

static gfc_try
resolve_fl_variable (gfc_symbol *sym, int mp_flag)
{
  int no_init_flag, automatic_flag;
  gfc_expr *e;
  const char *auto_save_msg;

  auto_save_msg = "Automatic object '%s' at %L cannot have the "
		  "SAVE attribute";

  if (resolve_fl_var_and_proc (sym, mp_flag) == FAILURE)
    return FAILURE;

  /* Set this flag to check that variables are parameters of all entries.
     This check is effected by the call to gfc_resolve_expr through
     is_non_constant_shape_array.  */
  specification_expr = 1;

  if (sym->ns->proc_name
      && (sym->ns->proc_name->attr.flavor == FL_MODULE
	  || sym->ns->proc_name->attr.is_main_program)
      && !sym->attr.use_assoc
      && !sym->attr.allocatable
      && !sym->attr.pointer
      && is_non_constant_shape_array (sym))
    {
      /* The shape of a main program or module array needs to be
	 constant.  */
      gfc_error ("The module or main program array '%s' at %L must "
		 "have constant shape", sym->name, &sym->declared_at);
      specification_expr = 0;
      return FAILURE;
    }

  /* Constraints on deferred type parameter.  */
  if (sym->ts.deferred && !(sym->attr.pointer || sym->attr.allocatable))
    {
      gfc_error ("Entity '%s' at %L has a deferred type parameter and "
		 "requires either the pointer or allocatable attribute",
		     sym->name, &sym->declared_at);
      return FAILURE;
    }

  if (sym->ts.type == BT_CHARACTER)
    {
      /* Make sure that character string variables with assumed length are
	 dummy arguments.  */
      e = sym->ts.u.cl->length;
      if (e == NULL && !sym->attr.dummy && !sym->attr.result
	  && !sym->ts.deferred)
	{
	  gfc_error ("Entity with assumed character length at %L must be a "
		     "dummy argument or a PARAMETER", &sym->declared_at);
	  return FAILURE;
	}

      if (e && sym->attr.save == SAVE_EXPLICIT && !gfc_is_constant_expr (e))
	{
	  gfc_error (auto_save_msg, sym->name, &sym->declared_at);
	  return FAILURE;
	}

      if (!gfc_is_constant_expr (e)
	  && !(e->expr_type == EXPR_VARIABLE
	       && e->symtree->n.sym->attr.flavor == FL_PARAMETER)
	  && sym->ns->proc_name
	  && (sym->ns->proc_name->attr.flavor == FL_MODULE
	      || sym->ns->proc_name->attr.is_main_program)
	  && !sym->attr.use_assoc)
	{
	  gfc_error ("'%s' at %L must have constant character length "
		     "in this context", sym->name, &sym->declared_at);
	  return FAILURE;
	}
    }

  if (sym->value == NULL && sym->attr.referenced)
    apply_default_init_local (sym); /* Try to apply a default initialization.  */

  /* Determine if the symbol may not have an initializer.  */
  no_init_flag = automatic_flag = 0;
  if (sym->attr.allocatable || sym->attr.external || sym->attr.dummy
      || sym->attr.intrinsic || sym->attr.result)
    no_init_flag = 1;
  else if ((sym->attr.dimension || sym->attr.codimension) && !sym->attr.pointer
	   && is_non_constant_shape_array (sym))
    {
      no_init_flag = automatic_flag = 1;

      /* Also, they must not have the SAVE attribute.
	 SAVE_IMPLICIT is checked below.  */
      if (sym->attr.save == SAVE_EXPLICIT)
	{
	  gfc_error (auto_save_msg, sym->name, &sym->declared_at);
	  return FAILURE;
	}
    }

  /* Ensure that any initializer is simplified.  */
  if (sym->value)
    gfc_simplify_expr (sym->value, 1);

  /* Reject illegal initializers.  */
  if (!sym->mark && sym->value)
    {
      if (sym->attr.allocatable || (sym->ts.type == BT_CLASS
				    && CLASS_DATA (sym)->attr.allocatable))
	gfc_error ("Allocatable '%s' at %L cannot have an initializer",
		   sym->name, &sym->declared_at);
      else if (sym->attr.external)
	gfc_error ("External '%s' at %L cannot have an initializer",
		   sym->name, &sym->declared_at);
      else if (sym->attr.dummy
	&& !(sym->ts.type == BT_DERIVED && sym->attr.intent == INTENT_OUT))
	gfc_error ("Dummy '%s' at %L cannot have an initializer",
		   sym->name, &sym->declared_at);
      else if (sym->attr.intrinsic)
	gfc_error ("Intrinsic '%s' at %L cannot have an initializer",
		   sym->name, &sym->declared_at);
      else if (sym->attr.result)
	gfc_error ("Function result '%s' at %L cannot have an initializer",
		   sym->name, &sym->declared_at);
      else if (automatic_flag)
	gfc_error ("Automatic array '%s' at %L cannot have an initializer",
		   sym->name, &sym->declared_at);
      else
	goto no_init_error;
      return FAILURE;
    }

no_init_error:
  if (sym->ts.type == BT_DERIVED || sym->ts.type == BT_CLASS)
    return resolve_fl_variable_derived (sym, no_init_flag);

  return SUCCESS;
}


/* Resolve a procedure.  */

static gfc_try
resolve_fl_procedure (gfc_symbol *sym, int mp_flag)
{
  gfc_formal_arglist *arg;

  if (sym->attr.function
      && resolve_fl_var_and_proc (sym, mp_flag) == FAILURE)
    return FAILURE;

  if (sym->ts.type == BT_CHARACTER)
    {
      gfc_charlen *cl = sym->ts.u.cl;

      if (cl && cl->length && gfc_is_constant_expr (cl->length)
	     && resolve_charlen (cl) == FAILURE)
	return FAILURE;

      if ((!cl || !cl->length || cl->length->expr_type != EXPR_CONSTANT)
	  && sym->attr.proc == PROC_ST_FUNCTION)
	{
	  gfc_error ("Character-valued statement function '%s' at %L must "
		     "have constant length", sym->name, &sym->declared_at);
	  return FAILURE;
	}
    }

  /* Ensure that derived type for are not of a private type.  Internal
     module procedures are excluded by 2.2.3.3 - i.e., they are not
     externally accessible and can access all the objects accessible in
     the host.  */
  if (!(sym->ns->parent
	&& sym->ns->parent->proc_name->attr.flavor == FL_MODULE)
      && gfc_check_symbol_access (sym))
    {
      gfc_interface *iface;

      for (arg = sym->formal; arg; arg = arg->next)
	{
	  if (arg->sym
	      && arg->sym->ts.type == BT_DERIVED
	      && !arg->sym->ts.u.derived->attr.use_assoc
	      && !gfc_check_symbol_access (arg->sym->ts.u.derived)
	      && gfc_notify_std (GFC_STD_F2003, "Fortran 2003: '%s' is of a "
				 "PRIVATE type and cannot be a dummy argument"
				 " of '%s', which is PUBLIC at %L",
				 arg->sym->name, sym->name, &sym->declared_at)
		 == FAILURE)
	    {
	      /* Stop this message from recurring.  */
	      arg->sym->ts.u.derived->attr.access = ACCESS_PUBLIC;
	      return FAILURE;
	    }
	}

      /* PUBLIC interfaces may expose PRIVATE procedures that take types
	 PRIVATE to the containing module.  */
      for (iface = sym->generic; iface; iface = iface->next)
	{
	  for (arg = iface->sym->formal; arg; arg = arg->next)
	    {
	      if (arg->sym
		  && arg->sym->ts.type == BT_DERIVED
		  && !arg->sym->ts.u.derived->attr.use_assoc
		  && !gfc_check_symbol_access (arg->sym->ts.u.derived)
		  && gfc_notify_std (GFC_STD_F2003, "Fortran 2003: Procedure "
				     "'%s' in PUBLIC interface '%s' at %L "
				     "takes dummy arguments of '%s' which is "
				     "PRIVATE", iface->sym->name, sym->name,
				     &iface->sym->declared_at,
				     gfc_typename (&arg->sym->ts)) == FAILURE)
		{
		  /* Stop this message from recurring.  */
		  arg->sym->ts.u.derived->attr.access = ACCESS_PUBLIC;
		  return FAILURE;
		}
	     }
	}

      /* PUBLIC interfaces may expose PRIVATE procedures that take types
	 PRIVATE to the containing module.  */
      for (iface = sym->generic; iface; iface = iface->next)
	{
	  for (arg = iface->sym->formal; arg; arg = arg->next)
	    {
	      if (arg->sym
		  && arg->sym->ts.type == BT_DERIVED
		  && !arg->sym->ts.u.derived->attr.use_assoc
		  && !gfc_check_symbol_access (arg->sym->ts.u.derived)
		  && gfc_notify_std (GFC_STD_F2003, "Fortran 2003: Procedure "
				     "'%s' in PUBLIC interface '%s' at %L "
				     "takes dummy arguments of '%s' which is "
				     "PRIVATE", iface->sym->name, sym->name,
				     &iface->sym->declared_at,
				     gfc_typename (&arg->sym->ts)) == FAILURE)
		{
		  /* Stop this message from recurring.  */
		  arg->sym->ts.u.derived->attr.access = ACCESS_PUBLIC;
		  return FAILURE;
		}
	     }
	}
    }

  if (sym->attr.function && sym->value && sym->attr.proc != PROC_ST_FUNCTION
      && !sym->attr.proc_pointer)
    {
      gfc_error ("Function '%s' at %L cannot have an initializer",
		 sym->name, &sym->declared_at);
      return FAILURE;
    }

  /* An external symbol may not have an initializer because it is taken to be
     a procedure. Exception: Procedure Pointers.  */
  if (sym->attr.external && sym->value && !sym->attr.proc_pointer)
    {
      gfc_error ("External object '%s' at %L may not have an initializer",
		 sym->name, &sym->declared_at);
      return FAILURE;
    }

  /* An elemental function is required to return a scalar 12.7.1  */
  if (sym->attr.elemental && sym->attr.function && sym->as)
    {
      gfc_error ("ELEMENTAL function '%s' at %L must have a scalar "
		 "result", sym->name, &sym->declared_at);
      /* Reset so that the error only occurs once.  */
      sym->attr.elemental = 0;
      return FAILURE;
    }

  if (sym->attr.proc == PROC_ST_FUNCTION
      && (sym->attr.allocatable || sym->attr.pointer))
    {
      gfc_error ("Statement function '%s' at %L may not have pointer or "
		 "allocatable attribute", sym->name, &sym->declared_at);
      return FAILURE;
    }

  /* 5.1.1.5 of the Standard: A function name declared with an asterisk
     char-len-param shall not be array-valued, pointer-valued, recursive
     or pure.  ....snip... A character value of * may only be used in the
     following ways: (i) Dummy arg of procedure - dummy associates with
     actual length; (ii) To declare a named constant; or (iii) External
     function - but length must be declared in calling scoping unit.  */
  if (sym->attr.function
      && sym->ts.type == BT_CHARACTER
      && sym->ts.u.cl && sym->ts.u.cl->length == NULL)
    {
      if ((sym->as && sym->as->rank) || (sym->attr.pointer)
	  || (sym->attr.recursive) || (sym->attr.pure))
	{
	  if (sym->as && sym->as->rank)
	    gfc_error ("CHARACTER(*) function '%s' at %L cannot be "
		       "array-valued", sym->name, &sym->declared_at);

	  if (sym->attr.pointer)
	    gfc_error ("CHARACTER(*) function '%s' at %L cannot be "
		       "pointer-valued", sym->name, &sym->declared_at);

	  if (sym->attr.pure)
	    gfc_error ("CHARACTER(*) function '%s' at %L cannot be "
		       "pure", sym->name, &sym->declared_at);

	  if (sym->attr.recursive)
	    gfc_error ("CHARACTER(*) function '%s' at %L cannot be "
		       "recursive", sym->name, &sym->declared_at);

	  return FAILURE;
	}

      /* Appendix B.2 of the standard.  Contained functions give an
	 error anyway.  Fixed-form is likely to be F77/legacy. Deferred
	 character length is an F2003 feature.  */
      if (!sym->attr.contained
	    && gfc_current_form != FORM_FIXED
	    && !sym->ts.deferred)
	gfc_notify_std (GFC_STD_F95_OBS, "Obsolescent feature: "
			"CHARACTER(*) function '%s' at %L",
			sym->name, &sym->declared_at);
    }

  if (sym->attr.is_bind_c && sym->attr.is_c_interop != 1)
    {
      gfc_formal_arglist *curr_arg;
      int has_non_interop_arg = 0;

      if (verify_bind_c_sym (sym, &(sym->ts), sym->attr.in_common,
                             sym->common_block) == FAILURE)
        {
          /* Clear these to prevent looking at them again if there was an
             error.  */
          sym->attr.is_bind_c = 0;
          sym->attr.is_c_interop = 0;
          sym->ts.is_c_interop = 0;
        }
      else
        {
          /* So far, no errors have been found.  */
          sym->attr.is_c_interop = 1;
          sym->ts.is_c_interop = 1;
        }
      
      curr_arg = sym->formal;
      while (curr_arg != NULL)
        {
          /* Skip implicitly typed dummy args here.  */
	  if (curr_arg->sym->attr.implicit_type == 0)
	    if (verify_c_interop_param (curr_arg->sym) == FAILURE)
	      /* If something is found to fail, record the fact so we
		 can mark the symbol for the procedure as not being
		 BIND(C) to try and prevent multiple errors being
		 reported.  */
	      has_non_interop_arg = 1;
          
          curr_arg = curr_arg->next;
        }

      /* See if any of the arguments were not interoperable and if so, clear
	 the procedure symbol to prevent duplicate error messages.  */
      if (has_non_interop_arg != 0)
	{
	  sym->attr.is_c_interop = 0;
	  sym->ts.is_c_interop = 0;
	  sym->attr.is_bind_c = 0;
	}
    }
  
  if (!sym->attr.proc_pointer)
    {
      if (sym->attr.save == SAVE_EXPLICIT)
	{
	  gfc_error ("PROCEDURE attribute conflicts with SAVE attribute "
		     "in '%s' at %L", sym->name, &sym->declared_at);
	  return FAILURE;
	}
      if (sym->attr.intent)
	{
	  gfc_error ("PROCEDURE attribute conflicts with INTENT attribute "
		     "in '%s' at %L", sym->name, &sym->declared_at);
	  return FAILURE;
	}
      if (sym->attr.subroutine && sym->attr.result)
	{
	  gfc_error ("PROCEDURE attribute conflicts with RESULT attribute "
		     "in '%s' at %L", sym->name, &sym->declared_at);
	  return FAILURE;
	}
      if (sym->attr.external && sym->attr.function
	  && ((sym->attr.if_source == IFSRC_DECL && !sym->attr.procedure)
	      || sym->attr.contained))
	{
	  gfc_error ("EXTERNAL attribute conflicts with FUNCTION attribute "
		     "in '%s' at %L", sym->name, &sym->declared_at);
	  return FAILURE;
	}
      if (strcmp ("ppr@", sym->name) == 0)
	{
	  gfc_error ("Procedure pointer result '%s' at %L "
		     "is missing the pointer attribute",
		     sym->ns->proc_name->name, &sym->declared_at);
	  return FAILURE;
	}
    }

  return SUCCESS;
}


/* Resolve a list of finalizer procedures.  That is, after they have hopefully
   been defined and we now know their defined arguments, check that they fulfill
   the requirements of the standard for procedures used as finalizers.  */

static gfc_try
gfc_resolve_finalizers (gfc_symbol* derived)
{
  gfc_finalizer* list;
  gfc_finalizer** prev_link; /* For removing wrong entries from the list.  */
  gfc_try result = SUCCESS;
  bool seen_scalar = false;

  if (!derived->f2k_derived || !derived->f2k_derived->finalizers)
    return SUCCESS;

  /* Walk over the list of finalizer-procedures, check them, and if any one
     does not fit in with the standard's definition, print an error and remove
     it from the list.  */
  prev_link = &derived->f2k_derived->finalizers;
  for (list = derived->f2k_derived->finalizers; list; list = *prev_link)
    {
      gfc_symbol* arg;
      gfc_finalizer* i;
      int my_rank;

      /* Skip this finalizer if we already resolved it.  */
      if (list->proc_tree)
	{
	  prev_link = &(list->next);
	  continue;
	}

      /* Check this exists and is a SUBROUTINE.  */
      if (!list->proc_sym->attr.subroutine)
	{
	  gfc_error ("FINAL procedure '%s' at %L is not a SUBROUTINE",
		     list->proc_sym->name, &list->where);
	  goto error;
	}

      /* We should have exactly one argument.  */
      if (!list->proc_sym->formal || list->proc_sym->formal->next)
	{
	  gfc_error ("FINAL procedure at %L must have exactly one argument",
		     &list->where);
	  goto error;
	}
      arg = list->proc_sym->formal->sym;

      /* This argument must be of our type.  */
      if (arg->ts.type != BT_DERIVED || arg->ts.u.derived != derived)
	{
	  gfc_error ("Argument of FINAL procedure at %L must be of type '%s'",
		     &arg->declared_at, derived->name);
	  goto error;
	}

      /* It must neither be a pointer nor allocatable nor optional.  */
      if (arg->attr.pointer)
	{
	  gfc_error ("Argument of FINAL procedure at %L must not be a POINTER",
		     &arg->declared_at);
	  goto error;
	}
      if (arg->attr.allocatable)
	{
	  gfc_error ("Argument of FINAL procedure at %L must not be"
		     " ALLOCATABLE", &arg->declared_at);
	  goto error;
	}
      if (arg->attr.optional)
	{
	  gfc_error ("Argument of FINAL procedure at %L must not be OPTIONAL",
		     &arg->declared_at);
	  goto error;
	}

      /* It must not be INTENT(OUT).  */
      if (arg->attr.intent == INTENT_OUT)
	{
	  gfc_error ("Argument of FINAL procedure at %L must not be"
		     " INTENT(OUT)", &arg->declared_at);
	  goto error;
	}

      /* Warn if the procedure is non-scalar and not assumed shape.  */
      if (gfc_option.warn_surprising && arg->as && arg->as->rank > 0
	  && arg->as->type != AS_ASSUMED_SHAPE)
	gfc_warning ("Non-scalar FINAL procedure at %L should have assumed"
		     " shape argument", &arg->declared_at);

      /* Check that it does not match in kind and rank with a FINAL procedure
	 defined earlier.  To really loop over the *earlier* declarations,
	 we need to walk the tail of the list as new ones were pushed at the
	 front.  */
      /* TODO: Handle kind parameters once they are implemented.  */
      my_rank = (arg->as ? arg->as->rank : 0);
      for (i = list->next; i; i = i->next)
	{
	  /* Argument list might be empty; that is an error signalled earlier,
	     but we nevertheless continued resolving.  */
	  if (i->proc_sym->formal)
	    {
	      gfc_symbol* i_arg = i->proc_sym->formal->sym;
	      const int i_rank = (i_arg->as ? i_arg->as->rank : 0);
	      if (i_rank == my_rank)
		{
		  gfc_error ("FINAL procedure '%s' declared at %L has the same"
			     " rank (%d) as '%s'",
			     list->proc_sym->name, &list->where, my_rank, 
			     i->proc_sym->name);
		  goto error;
		}
	    }
	}

	/* Is this the/a scalar finalizer procedure?  */
	if (!arg->as || arg->as->rank == 0)
	  seen_scalar = true;

	/* Find the symtree for this procedure.  */
	gcc_assert (!list->proc_tree);
	list->proc_tree = gfc_find_sym_in_symtree (list->proc_sym);

	prev_link = &list->next;
	continue;

	/* Remove wrong nodes immediately from the list so we don't risk any
	   troubles in the future when they might fail later expectations.  */
error:
	result = FAILURE;
	i = list;
	*prev_link = list->next;
	gfc_free_finalizer (i);
    }

  /* Warn if we haven't seen a scalar finalizer procedure (but we know there
     were nodes in the list, must have been for arrays.  It is surely a good
     idea to have a scalar version there if there's something to finalize.  */
  if (gfc_option.warn_surprising && result == SUCCESS && !seen_scalar)
    gfc_warning ("Only array FINAL procedures declared for derived type '%s'"
		 " defined at %L, suggest also scalar one",
		 derived->name, &derived->declared_at);

  /* TODO:  Remove this error when finalization is finished.  */
  gfc_error ("Finalization at %L is not yet implemented",
	     &derived->declared_at);

  return result;
}


/* Check that it is ok for the typebound procedure proc to override the
   procedure old.  */

static gfc_try
check_typebound_override (gfc_symtree* proc, gfc_symtree* old)
{
  locus where;
  const gfc_symbol* proc_target;
  const gfc_symbol* old_target;
  unsigned proc_pass_arg, old_pass_arg, argpos;
  gfc_formal_arglist* proc_formal;
  gfc_formal_arglist* old_formal;

  /* This procedure should only be called for non-GENERIC proc.  */
  gcc_assert (!proc->n.tb->is_generic);

  /* If the overwritten procedure is GENERIC, this is an error.  */
  if (old->n.tb->is_generic)
    {
      gfc_error ("Can't overwrite GENERIC '%s' at %L",
		 old->name, &proc->n.tb->where);
      return FAILURE;
    }

  where = proc->n.tb->where;
  proc_target = proc->n.tb->u.specific->n.sym;
  old_target = old->n.tb->u.specific->n.sym;

  /* Check that overridden binding is not NON_OVERRIDABLE.  */
  if (old->n.tb->non_overridable)
    {
      gfc_error ("'%s' at %L overrides a procedure binding declared"
		 " NON_OVERRIDABLE", proc->name, &where);
      return FAILURE;
    }

  /* It's an error to override a non-DEFERRED procedure with a DEFERRED one.  */
  if (!old->n.tb->deferred && proc->n.tb->deferred)
    {
      gfc_error ("'%s' at %L must not be DEFERRED as it overrides a"
		 " non-DEFERRED binding", proc->name, &where);
      return FAILURE;
    }

  /* If the overridden binding is PURE, the overriding must be, too.  */
  if (old_target->attr.pure && !proc_target->attr.pure)
    {
      gfc_error ("'%s' at %L overrides a PURE procedure and must also be PURE",
		 proc->name, &where);
      return FAILURE;
    }

  /* If the overridden binding is ELEMENTAL, the overriding must be, too.  If it
     is not, the overriding must not be either.  */
  if (old_target->attr.elemental && !proc_target->attr.elemental)
    {
      gfc_error ("'%s' at %L overrides an ELEMENTAL procedure and must also be"
		 " ELEMENTAL", proc->name, &where);
      return FAILURE;
    }
  if (!old_target->attr.elemental && proc_target->attr.elemental)
    {
      gfc_error ("'%s' at %L overrides a non-ELEMENTAL procedure and must not"
		 " be ELEMENTAL, either", proc->name, &where);
      return FAILURE;
    }

  /* If the overridden binding is a SUBROUTINE, the overriding must also be a
     SUBROUTINE.  */
  if (old_target->attr.subroutine && !proc_target->attr.subroutine)
    {
      gfc_error ("'%s' at %L overrides a SUBROUTINE and must also be a"
		 " SUBROUTINE", proc->name, &where);
      return FAILURE;
    }

  /* If the overridden binding is a FUNCTION, the overriding must also be a
     FUNCTION and have the same characteristics.  */
  if (old_target->attr.function)
    {
      if (!proc_target->attr.function)
	{
	  gfc_error ("'%s' at %L overrides a FUNCTION and must also be a"
		     " FUNCTION", proc->name, &where);
	  return FAILURE;
	}

      /* FIXME:  Do more comprehensive checking (including, for instance, the
	 rank and array-shape).  */
      gcc_assert (proc_target->result && old_target->result);
      if (!gfc_compare_types (&proc_target->result->ts,
			      &old_target->result->ts))
	{
	  gfc_error ("'%s' at %L and the overridden FUNCTION should have"
		     " matching result types", proc->name, &where);
	  return FAILURE;
	}
    }

  /* If the overridden binding is PUBLIC, the overriding one must not be
     PRIVATE.  */
  if (old->n.tb->access == ACCESS_PUBLIC
      && proc->n.tb->access == ACCESS_PRIVATE)
    {
      gfc_error ("'%s' at %L overrides a PUBLIC procedure and must not be"
		 " PRIVATE", proc->name, &where);
      return FAILURE;
    }

  /* Compare the formal argument lists of both procedures.  This is also abused
     to find the position of the passed-object dummy arguments of both
     bindings as at least the overridden one might not yet be resolved and we
     need those positions in the check below.  */
  proc_pass_arg = old_pass_arg = 0;
  if (!proc->n.tb->nopass && !proc->n.tb->pass_arg)
    proc_pass_arg = 1;
  if (!old->n.tb->nopass && !old->n.tb->pass_arg)
    old_pass_arg = 1;
  argpos = 1;
  for (proc_formal = proc_target->formal, old_formal = old_target->formal;
       proc_formal && old_formal;
       proc_formal = proc_formal->next, old_formal = old_formal->next)
    {
      if (proc->n.tb->pass_arg
	  && !strcmp (proc->n.tb->pass_arg, proc_formal->sym->name))
	proc_pass_arg = argpos;
      if (old->n.tb->pass_arg
	  && !strcmp (old->n.tb->pass_arg, old_formal->sym->name))
	old_pass_arg = argpos;

      /* Check that the names correspond.  */
      if (strcmp (proc_formal->sym->name, old_formal->sym->name))
	{
	  gfc_error ("Dummy argument '%s' of '%s' at %L should be named '%s' as"
		     " to match the corresponding argument of the overridden"
		     " procedure", proc_formal->sym->name, proc->name, &where,
		     old_formal->sym->name);
	  return FAILURE;
	}

      /* Check that the types correspond if neither is the passed-object
	 argument.  */
      /* FIXME:  Do more comprehensive testing here.  */
      if (proc_pass_arg != argpos && old_pass_arg != argpos
	  && !gfc_compare_types (&proc_formal->sym->ts, &old_formal->sym->ts))
	{
	  gfc_error ("Types mismatch for dummy argument '%s' of '%s' %L "
		     "in respect to the overridden procedure",
		     proc_formal->sym->name, proc->name, &where);
	  return FAILURE;
	}

      ++argpos;
    }
  if (proc_formal || old_formal)
    {
      gfc_error ("'%s' at %L must have the same number of formal arguments as"
		 " the overridden procedure", proc->name, &where);
      return FAILURE;
    }

  /* If the overridden binding is NOPASS, the overriding one must also be
     NOPASS.  */
  if (old->n.tb->nopass && !proc->n.tb->nopass)
    {
      gfc_error ("'%s' at %L overrides a NOPASS binding and must also be"
		 " NOPASS", proc->name, &where);
      return FAILURE;
    }

  /* If the overridden binding is PASS(x), the overriding one must also be
     PASS and the passed-object dummy arguments must correspond.  */
  if (!old->n.tb->nopass)
    {
      if (proc->n.tb->nopass)
	{
	  gfc_error ("'%s' at %L overrides a binding with PASS and must also be"
		     " PASS", proc->name, &where);
	  return FAILURE;
	}

      if (proc_pass_arg != old_pass_arg)
	{
	  gfc_error ("Passed-object dummy argument of '%s' at %L must be at"
		     " the same position as the passed-object dummy argument of"
		     " the overridden procedure", proc->name, &where);
	  return FAILURE;
	}
    }

  return SUCCESS;
}


/* Check if two GENERIC targets are ambiguous and emit an error is they are.  */

static gfc_try
check_generic_tbp_ambiguity (gfc_tbp_generic* t1, gfc_tbp_generic* t2,
			     const char* generic_name, locus where)
{
  gfc_symbol* sym1;
  gfc_symbol* sym2;

  gcc_assert (t1->specific && t2->specific);
  gcc_assert (!t1->specific->is_generic);
  gcc_assert (!t2->specific->is_generic);

  sym1 = t1->specific->u.specific->n.sym;
  sym2 = t2->specific->u.specific->n.sym;

  if (sym1 == sym2)
    return SUCCESS;

  /* Both must be SUBROUTINEs or both must be FUNCTIONs.  */
  if (sym1->attr.subroutine != sym2->attr.subroutine
      || sym1->attr.function != sym2->attr.function)
    {
      gfc_error ("'%s' and '%s' can't be mixed FUNCTION/SUBROUTINE for"
		 " GENERIC '%s' at %L",
		 sym1->name, sym2->name, generic_name, &where);
      return FAILURE;
    }

  /* Compare the interfaces.  */
  if (gfc_compare_interfaces (sym1, sym2, sym2->name, 1, 0, NULL, 0))
    {
      gfc_error ("'%s' and '%s' for GENERIC '%s' at %L are ambiguous",
		 sym1->name, sym2->name, generic_name, &where);
      return FAILURE;
    }

  return SUCCESS;
}


/* Worker function for resolving a generic procedure binding; this is used to
   resolve GENERIC as well as user and intrinsic OPERATOR typebound procedures.

   The difference between those cases is finding possible inherited bindings
   that are overridden, as one has to look for them in tb_sym_root,
   tb_uop_root or tb_op, respectively.  Thus the caller must already find
   the super-type and set p->overridden correctly.  */

static gfc_try
resolve_tb_generic_targets (gfc_symbol* super_type,
			    gfc_typebound_proc* p, const char* name)
{
  gfc_tbp_generic* target;
  gfc_symtree* first_target;
  gfc_symtree* inherited;

  gcc_assert (p && p->is_generic);

  /* Try to find the specific bindings for the symtrees in our target-list.  */
  gcc_assert (p->u.generic);
  for (target = p->u.generic; target; target = target->next)
    if (!target->specific)
      {
	gfc_typebound_proc* overridden_tbp;
	gfc_tbp_generic* g;
	const char* target_name;

	target_name = target->specific_st->name;

	/* Defined for this type directly.  */
	if (target->specific_st->n.tb && !target->specific_st->n.tb->error)
	  {
	    target->specific = target->specific_st->n.tb;
	    goto specific_found;
	  }

	/* Look for an inherited specific binding.  */
	if (super_type)
	  {
	    inherited = gfc_find_typebound_proc (super_type, NULL, target_name,
						 true, NULL);

	    if (inherited)
	      {
		gcc_assert (inherited->n.tb);
		target->specific = inherited->n.tb;
		goto specific_found;
	      }
	  }

	gfc_error ("Undefined specific binding '%s' as target of GENERIC '%s'"
		   " at %L", target_name, name, &p->where);
	return FAILURE;

	/* Once we've found the specific binding, check it is not ambiguous with
	   other specifics already found or inherited for the same GENERIC.  */
specific_found:
	gcc_assert (target->specific);

	/* This must really be a specific binding!  */
	if (target->specific->is_generic)
	  {
	    gfc_error ("GENERIC '%s' at %L must target a specific binding,"
		       " '%s' is GENERIC, too", name, &p->where, target_name);
	    return FAILURE;
	  }

	/* Check those already resolved on this type directly.  */
	for (g = p->u.generic; g; g = g->next)
	  if (g != target && g->specific
	      && check_generic_tbp_ambiguity (target, g, name, p->where)
		  == FAILURE)
	    return FAILURE;

	/* Check for ambiguity with inherited specific targets.  */
	for (overridden_tbp = p->overridden; overridden_tbp;
	     overridden_tbp = overridden_tbp->overridden)
	  if (overridden_tbp->is_generic)
	    {
	      for (g = overridden_tbp->u.generic; g; g = g->next)
		{
		  gcc_assert (g->specific);
		  if (check_generic_tbp_ambiguity (target, g,
						   name, p->where) == FAILURE)
		    return FAILURE;
		}
	    }
      }

  /* If we attempt to "overwrite" a specific binding, this is an error.  */
  if (p->overridden && !p->overridden->is_generic)
    {
      gfc_error ("GENERIC '%s' at %L can't overwrite specific binding with"
		 " the same name", name, &p->where);
      return FAILURE;
    }

  /* Take the SUBROUTINE/FUNCTION attributes of the first specific target, as
     all must have the same attributes here.  */
  first_target = p->u.generic->specific->u.specific;
  gcc_assert (first_target);
  p->subroutine = first_target->n.sym->attr.subroutine;
  p->function = first_target->n.sym->attr.function;

  return SUCCESS;
}


/* Resolve a GENERIC procedure binding for a derived type.  */

static gfc_try
resolve_typebound_generic (gfc_symbol* derived, gfc_symtree* st)
{
  gfc_symbol* super_type;

  /* Find the overridden binding if any.  */
  st->n.tb->overridden = NULL;
  super_type = gfc_get_derived_super_type (derived);
  if (super_type)
    {
      gfc_symtree* overridden;
      overridden = gfc_find_typebound_proc (super_type, NULL, st->name,
					    true, NULL);

      if (overridden && overridden->n.tb)
	st->n.tb->overridden = overridden->n.tb;
    }

  /* Resolve using worker function.  */
  return resolve_tb_generic_targets (super_type, st->n.tb, st->name);
}


/* Retrieve the target-procedure of an operator binding and do some checks in
   common for intrinsic and user-defined type-bound operators.  */

static gfc_symbol*
get_checked_tb_operator_target (gfc_tbp_generic* target, locus where)
{
  gfc_symbol* target_proc;

  gcc_assert (target->specific && !target->specific->is_generic);
  target_proc = target->specific->u.specific->n.sym;
  gcc_assert (target_proc);

  /* All operator bindings must have a passed-object dummy argument.  */
  if (target->specific->nopass)
    {
      gfc_error ("Type-bound operator at %L can't be NOPASS", &where);
      return NULL;
    }

  return target_proc;
}


/* Resolve a type-bound intrinsic operator.  */

static gfc_try
resolve_typebound_intrinsic_op (gfc_symbol* derived, gfc_intrinsic_op op,
				gfc_typebound_proc* p)
{
  gfc_symbol* super_type;
  gfc_tbp_generic* target;
  
  /* If there's already an error here, do nothing (but don't fail again).  */
  if (p->error)
    return SUCCESS;

  /* Operators should always be GENERIC bindings.  */
  gcc_assert (p->is_generic);

  /* Look for an overridden binding.  */
  super_type = gfc_get_derived_super_type (derived);
  if (super_type && super_type->f2k_derived)
    p->overridden = gfc_find_typebound_intrinsic_op (super_type, NULL,
						     op, true, NULL);
  else
    p->overridden = NULL;

  /* Resolve general GENERIC properties using worker function.  */
  if (resolve_tb_generic_targets (super_type, p, gfc_op2string (op)) == FAILURE)
    goto error;

  /* Check the targets to be procedures of correct interface.  */
  for (target = p->u.generic; target; target = target->next)
    {
      gfc_symbol* target_proc;

      target_proc = get_checked_tb_operator_target (target, p->where);
      if (!target_proc)
	goto error;

      if (!gfc_check_operator_interface (target_proc, op, p->where))
	goto error;
    }

  return SUCCESS;

error:
  p->error = 1;
  return FAILURE;
}


/* Resolve a type-bound user operator (tree-walker callback).  */

static gfc_symbol* resolve_bindings_derived;
static gfc_try resolve_bindings_result;

static gfc_try check_uop_procedure (gfc_symbol* sym, locus where);

static void
resolve_typebound_user_op (gfc_symtree* stree)
{
  gfc_symbol* super_type;
  gfc_tbp_generic* target;

  gcc_assert (stree && stree->n.tb);

  if (stree->n.tb->error)
    return;

  /* Operators should always be GENERIC bindings.  */
  gcc_assert (stree->n.tb->is_generic);

  /* Find overridden procedure, if any.  */
  super_type = gfc_get_derived_super_type (resolve_bindings_derived);
  if (super_type && super_type->f2k_derived)
    {
      gfc_symtree* overridden;
      overridden = gfc_find_typebound_user_op (super_type, NULL,
					       stree->name, true, NULL);

      if (overridden && overridden->n.tb)
	stree->n.tb->overridden = overridden->n.tb;
    }
  else
    stree->n.tb->overridden = NULL;

  /* Resolve basically using worker function.  */
  if (resolve_tb_generic_targets (super_type, stree->n.tb, stree->name)
	== FAILURE)
    goto error;

  /* Check the targets to be functions of correct interface.  */
  for (target = stree->n.tb->u.generic; target; target = target->next)
    {
      gfc_symbol* target_proc;

      target_proc = get_checked_tb_operator_target (target, stree->n.tb->where);
      if (!target_proc)
	goto error;

      if (check_uop_procedure (target_proc, stree->n.tb->where) == FAILURE)
	goto error;
    }

  return;

error:
  resolve_bindings_result = FAILURE;
  stree->n.tb->error = 1;
}


/* Resolve the type-bound procedures for a derived type.  */

static void
resolve_typebound_procedure (gfc_symtree* stree)
{
  gfc_symbol* proc;
  locus where;
  gfc_symbol* me_arg;
  gfc_symbol* super_type;
  gfc_component* comp;

  gcc_assert (stree);

  /* Undefined specific symbol from GENERIC target definition.  */
  if (!stree->n.tb)
    return;

  if (stree->n.tb->error)
    return;

  /* If this is a GENERIC binding, use that routine.  */
  if (stree->n.tb->is_generic)
    {
      if (resolve_typebound_generic (resolve_bindings_derived, stree)
	    == FAILURE)
	goto error;
      return;
    }

  /* Get the target-procedure to check it.  */
  gcc_assert (!stree->n.tb->is_generic);
  gcc_assert (stree->n.tb->u.specific);
  proc = stree->n.tb->u.specific->n.sym;
  where = stree->n.tb->where;

  /* Default access should already be resolved from the parser.  */
  gcc_assert (stree->n.tb->access != ACCESS_UNKNOWN);

  /* It should be a module procedure or an external procedure with explicit
     interface.  For DEFERRED bindings, abstract interfaces are ok as well.  */
  if ((!proc->attr.subroutine && !proc->attr.function)
      || (proc->attr.proc != PROC_MODULE
	  && proc->attr.if_source != IFSRC_IFBODY)
      || (proc->attr.abstract && !stree->n.tb->deferred))
    {
      gfc_error ("'%s' must be a module procedure or an external procedure with"
		 " an explicit interface at %L", proc->name, &where);
      goto error;
    }
  stree->n.tb->subroutine = proc->attr.subroutine;
  stree->n.tb->function = proc->attr.function;

  /* Find the super-type of the current derived type.  We could do this once and
     store in a global if speed is needed, but as long as not I believe this is
     more readable and clearer.  */
  super_type = gfc_get_derived_super_type (resolve_bindings_derived);

  /* If PASS, resolve and check arguments if not already resolved / loaded
     from a .mod file.  */
  if (!stree->n.tb->nopass && stree->n.tb->pass_arg_num == 0)
    {
      if (stree->n.tb->pass_arg)
	{
	  gfc_formal_arglist* i;

	  /* If an explicit passing argument name is given, walk the arg-list
	     and look for it.  */

	  me_arg = NULL;
	  stree->n.tb->pass_arg_num = 1;
	  for (i = proc->formal; i; i = i->next)
	    {
	      if (!strcmp (i->sym->name, stree->n.tb->pass_arg))
		{
		  me_arg = i->sym;
		  break;
		}
	      ++stree->n.tb->pass_arg_num;
	    }

	  if (!me_arg)
	    {
	      gfc_error ("Procedure '%s' with PASS(%s) at %L has no"
			 " argument '%s'",
			 proc->name, stree->n.tb->pass_arg, &where,
			 stree->n.tb->pass_arg);
	      goto error;
	    }
	}
      else
	{
	  /* Otherwise, take the first one; there should in fact be at least
	     one.  */
	  stree->n.tb->pass_arg_num = 1;
	  if (!proc->formal)
	    {
	      gfc_error ("Procedure '%s' with PASS at %L must have at"
			 " least one argument", proc->name, &where);
	      goto error;
	    }
	  me_arg = proc->formal->sym;
	}

      /* Now check that the argument-type matches and the passed-object
	 dummy argument is generally fine.  */

      gcc_assert (me_arg);

      if (me_arg->ts.type != BT_CLASS)
	{
	  gfc_error ("Non-polymorphic passed-object dummy argument of '%s'"
		     " at %L", proc->name, &where);
	  goto error;
	}

      if (CLASS_DATA (me_arg)->ts.u.derived
	  != resolve_bindings_derived)
	{
	  gfc_error ("Argument '%s' of '%s' with PASS(%s) at %L must be of"
		     " the derived-type '%s'", me_arg->name, proc->name,
		     me_arg->name, &where, resolve_bindings_derived->name);
	  goto error;
	}
  
      gcc_assert (me_arg->ts.type == BT_CLASS);
      if (CLASS_DATA (me_arg)->as && CLASS_DATA (me_arg)->as->rank > 0)
	{
	  gfc_error ("Passed-object dummy argument of '%s' at %L must be"
		     " scalar", proc->name, &where);
	  goto error;
	}
      if (CLASS_DATA (me_arg)->attr.allocatable)
	{
	  gfc_error ("Passed-object dummy argument of '%s' at %L must not"
		     " be ALLOCATABLE", proc->name, &where);
	  goto error;
	}
      if (CLASS_DATA (me_arg)->attr.class_pointer)
	{
	  gfc_error ("Passed-object dummy argument of '%s' at %L must not"
		     " be POINTER", proc->name, &where);
	  goto error;
	}
    }

  /* If we are extending some type, check that we don't override a procedure
     flagged NON_OVERRIDABLE.  */
  stree->n.tb->overridden = NULL;
  if (super_type)
    {
      gfc_symtree* overridden;
      overridden = gfc_find_typebound_proc (super_type, NULL,
					    stree->name, true, NULL);

      if (overridden && overridden->n.tb)
	stree->n.tb->overridden = overridden->n.tb;

      if (overridden && check_typebound_override (stree, overridden) == FAILURE)
	goto error;
    }

  /* See if there's a name collision with a component directly in this type.  */
  for (comp = resolve_bindings_derived->components; comp; comp = comp->next)
    if (!strcmp (comp->name, stree->name))
      {
	gfc_error ("Procedure '%s' at %L has the same name as a component of"
		   " '%s'",
		   stree->name, &where, resolve_bindings_derived->name);
	goto error;
      }

  /* Try to find a name collision with an inherited component.  */
  if (super_type && gfc_find_component (super_type, stree->name, true, true))
    {
      gfc_error ("Procedure '%s' at %L has the same name as an inherited"
		 " component of '%s'",
		 stree->name, &where, resolve_bindings_derived->name);
      goto error;
    }

  stree->n.tb->error = 0;
  return;

error:
  resolve_bindings_result = FAILURE;
  stree->n.tb->error = 1;
}


static gfc_try
resolve_typebound_procedures (gfc_symbol* derived)
{
  int op;

  if (!derived->f2k_derived || !derived->f2k_derived->tb_sym_root)
    return SUCCESS;

  resolve_bindings_derived = derived;
  resolve_bindings_result = SUCCESS;

  /* Make sure the vtab has been generated.  */
  gfc_find_derived_vtab (derived);

  if (derived->f2k_derived->tb_sym_root)
    gfc_traverse_symtree (derived->f2k_derived->tb_sym_root,
			  &resolve_typebound_procedure);

  if (derived->f2k_derived->tb_uop_root)
    gfc_traverse_symtree (derived->f2k_derived->tb_uop_root,
			  &resolve_typebound_user_op);

  for (op = 0; op != GFC_INTRINSIC_OPS; ++op)
    {
      gfc_typebound_proc* p = derived->f2k_derived->tb_op[op];
      if (p && resolve_typebound_intrinsic_op (derived, (gfc_intrinsic_op) op,
					       p) == FAILURE)
	resolve_bindings_result = FAILURE;
    }

  return resolve_bindings_result;
}


/* Add a derived type to the dt_list.  The dt_list is used in trans-types.c
   to give all identical derived types the same backend_decl.  */
static void
add_dt_to_dt_list (gfc_symbol *derived)
{
  gfc_dt_list *dt_list;

  for (dt_list = gfc_derived_types; dt_list; dt_list = dt_list->next)
    if (derived == dt_list->derived)
      return;

  dt_list = gfc_get_dt_list ();
  dt_list->next = gfc_derived_types;
  dt_list->derived = derived;
  gfc_derived_types = dt_list;
}


/* Ensure that a derived-type is really not abstract, meaning that every
   inherited DEFERRED binding is overridden by a non-DEFERRED one.  */

static gfc_try
ensure_not_abstract_walker (gfc_symbol* sub, gfc_symtree* st)
{
  if (!st)
    return SUCCESS;

  if (ensure_not_abstract_walker (sub, st->left) == FAILURE)
    return FAILURE;
  if (ensure_not_abstract_walker (sub, st->right) == FAILURE)
    return FAILURE;

  if (st->n.tb && st->n.tb->deferred)
    {
      gfc_symtree* overriding;
      overriding = gfc_find_typebound_proc (sub, NULL, st->name, true, NULL);
      if (!overriding)
	return FAILURE;
      gcc_assert (overriding->n.tb);
      if (overriding->n.tb->deferred)
	{
	  gfc_error ("Derived-type '%s' declared at %L must be ABSTRACT because"
		     " '%s' is DEFERRED and not overridden",
		     sub->name, &sub->declared_at, st->name);
	  return FAILURE;
	}
    }

  return SUCCESS;
}

static gfc_try
ensure_not_abstract (gfc_symbol* sub, gfc_symbol* ancestor)
{
  /* The algorithm used here is to recursively travel up the ancestry of sub
     and for each ancestor-type, check all bindings.  If any of them is
     DEFERRED, look it up starting from sub and see if the found (overriding)
     binding is not DEFERRED.
     This is not the most efficient way to do this, but it should be ok and is
     clearer than something sophisticated.  */

  gcc_assert (ancestor && !sub->attr.abstract);
  
  if (!ancestor->attr.abstract)
    return SUCCESS;

  /* Walk bindings of this ancestor.  */
  if (ancestor->f2k_derived)
    {
      gfc_try t;
      t = ensure_not_abstract_walker (sub, ancestor->f2k_derived->tb_sym_root);
      if (t == FAILURE)
	return FAILURE;
    }

  /* Find next ancestor type and recurse on it.  */
  ancestor = gfc_get_derived_super_type (ancestor);
  if (ancestor)
    return ensure_not_abstract (sub, ancestor);

  return SUCCESS;
}


/* Resolve the components of a derived type.  */

static gfc_try
resolve_fl_derived (gfc_symbol *sym)
{
  gfc_symbol* super_type;
  gfc_component *c;

  super_type = gfc_get_derived_super_type (sym);
  
  if (sym->attr.is_class && sym->ts.u.derived == NULL)
    {
      /* Fix up incomplete CLASS symbols.  */
      gfc_component *data = gfc_find_component (sym, "_data", true, true);
      gfc_component *vptr = gfc_find_component (sym, "_vptr", true, true);
      if (vptr->ts.u.derived == NULL)
	{
	  gfc_symbol *vtab = gfc_find_derived_vtab (data->ts.u.derived);
	  gcc_assert (vtab);
	  vptr->ts.u.derived = vtab->ts.u.derived;
	}
    }

  /* F2008, C432. */
  if (super_type && sym->attr.coarray_comp && !super_type->attr.coarray_comp)
    {
      gfc_error ("As extending type '%s' at %L has a coarray component, "
		 "parent type '%s' shall also have one", sym->name,
		 &sym->declared_at, super_type->name);
      return FAILURE;
    }

  /* Ensure the extended type gets resolved before we do.  */
  if (super_type && resolve_fl_derived (super_type) == FAILURE)
    return FAILURE;

  /* An ABSTRACT type must be extensible.  */
  if (sym->attr.abstract && !gfc_type_is_extensible (sym))
    {
      gfc_error ("Non-extensible derived-type '%s' at %L must not be ABSTRACT",
		 sym->name, &sym->declared_at);
      return FAILURE;
    }

  for (c = sym->components; c != NULL; c = c->next)
    {
      /* F2008, C442.  */
      if (c->attr.codimension /* FIXME: c->as check due to PR 43412.  */
	  && (!c->attr.allocatable || (c->as && c->as->type != AS_DEFERRED)))
	{
	  gfc_error ("Coarray component '%s' at %L must be allocatable with "
		     "deferred shape", c->name, &c->loc);
	  return FAILURE;
	}

      /* F2008, C443.  */
      if (c->attr.codimension && c->ts.type == BT_DERIVED
	  && c->ts.u.derived->ts.is_iso_c)
	{
	  gfc_error ("Component '%s' at %L of TYPE(C_PTR) or TYPE(C_FUNPTR) "
		     "shall not be a coarray", c->name, &c->loc);
	  return FAILURE;
	}

      /* F2008, C444.  */
      if (c->ts.type == BT_DERIVED && c->ts.u.derived->attr.coarray_comp
	  && (c->attr.codimension || c->attr.pointer || c->attr.dimension
	      || c->attr.allocatable))
	{
	  gfc_error ("Component '%s' at %L with coarray component "
		     "shall be a nonpointer, nonallocatable scalar",
		     c->name, &c->loc);
	  return FAILURE;
	}

      /* F2008, C448.  */
      if (c->attr.contiguous && (!c->attr.dimension || !c->attr.pointer))
	{
	  gfc_error ("Component '%s' at %L has the CONTIGUOUS attribute but "
		     "is not an array pointer", c->name, &c->loc);
	  return FAILURE;
	}

      if (c->attr.proc_pointer && c->ts.interface)
	{
	  if (c->ts.interface->attr.procedure && !sym->attr.vtype)
	    gfc_error ("Interface '%s', used by procedure pointer component "
		       "'%s' at %L, is declared in a later PROCEDURE statement",
		       c->ts.interface->name, c->name, &c->loc);

	  /* Get the attributes from the interface (now resolved).  */
	  if (c->ts.interface->attr.if_source
	      || c->ts.interface->attr.intrinsic)
	    {
	      gfc_symbol *ifc = c->ts.interface;

	      if (ifc->formal && !ifc->formal_ns)
		resolve_symbol (ifc);

	      if (ifc->attr.intrinsic)
		resolve_intrinsic (ifc, &ifc->declared_at);

	      if (ifc->result)
		{
		  c->ts = ifc->result->ts;
		  c->attr.allocatable = ifc->result->attr.allocatable;
		  c->attr.pointer = ifc->result->attr.pointer;
		  c->attr.dimension = ifc->result->attr.dimension;
		  c->as = gfc_copy_array_spec (ifc->result->as);
		}
	      else
		{   
		  c->ts = ifc->ts;
		  c->attr.allocatable = ifc->attr.allocatable;
		  c->attr.pointer = ifc->attr.pointer;
		  c->attr.dimension = ifc->attr.dimension;
		  c->as = gfc_copy_array_spec (ifc->as);
		}
	      c->ts.interface = ifc;
	      c->attr.function = ifc->attr.function;
	      c->attr.subroutine = ifc->attr.subroutine;
	      gfc_copy_formal_args_ppc (c, ifc);

	      c->attr.pure = ifc->attr.pure;
	      c->attr.elemental = ifc->attr.elemental;
	      c->attr.recursive = ifc->attr.recursive;
	      c->attr.always_explicit = ifc->attr.always_explicit;
	      c->attr.ext_attr |= ifc->attr.ext_attr;
	      /* Replace symbols in array spec.  */
	      if (c->as)
		{
		  int i;
		  for (i = 0; i < c->as->rank; i++)
		    {
		      gfc_expr_replace_comp (c->as->lower[i], c);
		      gfc_expr_replace_comp (c->as->upper[i], c);
		    }
	        }
	      /* Copy char length.  */
	      if (ifc->ts.type == BT_CHARACTER && ifc->ts.u.cl)
		{
		  gfc_charlen *cl = gfc_new_charlen (sym->ns, ifc->ts.u.cl);
		  gfc_expr_replace_comp (cl->length, c);
		  if (cl->length && !cl->resolved
		        && gfc_resolve_expr (cl->length) == FAILURE)
		    return FAILURE;
		  c->ts.u.cl = cl;
		}
	    }
	  else if (!sym->attr.vtype && c->ts.interface->name[0] != '\0')
	    {
	      gfc_error ("Interface '%s' of procedure pointer component "
			 "'%s' at %L must be explicit", c->ts.interface->name,
			 c->name, &c->loc);
	      return FAILURE;
 	    }
	}
      else if (c->attr.proc_pointer && c->ts.type == BT_UNKNOWN)
	{
	  /* Since PPCs are not implicitly typed, a PPC without an explicit
	     interface must be a subroutine.  */
	  gfc_add_subroutine (&c->attr, c->name, &c->loc);
	}

      /* Procedure pointer components: Check PASS arg.  */
      if (c->attr.proc_pointer && !c->tb->nopass && c->tb->pass_arg_num == 0
	  && !sym->attr.vtype)
	{
	  gfc_symbol* me_arg;

	  if (c->tb->pass_arg)
	    {
	      gfc_formal_arglist* i;

	      /* If an explicit passing argument name is given, walk the arg-list
		and look for it.  */

	      me_arg = NULL;
	      c->tb->pass_arg_num = 1;
	      for (i = c->formal; i; i = i->next)
		{
		  if (!strcmp (i->sym->name, c->tb->pass_arg))
		    {
		      me_arg = i->sym;
		      break;
		    }
		  c->tb->pass_arg_num++;
		}

	      if (!me_arg)
		{
		  gfc_error ("Procedure pointer component '%s' with PASS(%s) "
			     "at %L has no argument '%s'", c->name,
			     c->tb->pass_arg, &c->loc, c->tb->pass_arg);
		  c->tb->error = 1;
		  return FAILURE;
		}
	    }
	  else
	    {
	      /* Otherwise, take the first one; there should in fact be at least
		one.  */
	      c->tb->pass_arg_num = 1;
	      if (!c->formal)
		{
		  gfc_error ("Procedure pointer component '%s' with PASS at %L "
			     "must have at least one argument",
			     c->name, &c->loc);
		  c->tb->error = 1;
		  return FAILURE;
		}
	      me_arg = c->formal->sym;
	    }

	  /* Now check that the argument-type matches.  */
	  gcc_assert (me_arg);
	  if ((me_arg->ts.type != BT_DERIVED && me_arg->ts.type != BT_CLASS)
	      || (me_arg->ts.type == BT_DERIVED && me_arg->ts.u.derived != sym)
	      || (me_arg->ts.type == BT_CLASS
		  && CLASS_DATA (me_arg)->ts.u.derived != sym))
	    {
	      gfc_error ("Argument '%s' of '%s' with PASS(%s) at %L must be of"
			 " the derived type '%s'", me_arg->name, c->name,
			 me_arg->name, &c->loc, sym->name);
	      c->tb->error = 1;
	      return FAILURE;
	    }

	  /* Check for C453.  */
	  if (me_arg->attr.dimension)
	    {
	      gfc_error ("Argument '%s' of '%s' with PASS(%s) at %L "
			 "must be scalar", me_arg->name, c->name, me_arg->name,
			 &c->loc);
	      c->tb->error = 1;
	      return FAILURE;
	    }

	  if (me_arg->attr.pointer)
	    {
	      gfc_error ("Argument '%s' of '%s' with PASS(%s) at %L "
			 "may not have the POINTER attribute", me_arg->name,
			 c->name, me_arg->name, &c->loc);
	      c->tb->error = 1;
	      return FAILURE;
	    }

	  if (me_arg->attr.allocatable)
	    {
	      gfc_error ("Argument '%s' of '%s' with PASS(%s) at %L "
			 "may not be ALLOCATABLE", me_arg->name, c->name,
			 me_arg->name, &c->loc);
	      c->tb->error = 1;
	      return FAILURE;
	    }

	  if (gfc_type_is_extensible (sym) && me_arg->ts.type != BT_CLASS)
	    gfc_error ("Non-polymorphic passed-object dummy argument of '%s'"
		       " at %L", c->name, &c->loc);

	}

      /* Check type-spec if this is not the parent-type component.  */
      if ((!sym->attr.extension || c != sym->components) && !sym->attr.vtype
	  && resolve_typespec_used (&c->ts, &c->loc, c->name) == FAILURE)
	return FAILURE;

      /* If this type is an extension, set the accessibility of the parent
	 component.  */
      if (super_type && c == sym->components
	  && strcmp (super_type->name, c->name) == 0)
	c->attr.access = super_type->attr.access;
      
      /* If this type is an extension, see if this component has the same name
	 as an inherited type-bound procedure.  */
      if (super_type && !sym->attr.is_class
	  && gfc_find_typebound_proc (super_type, NULL, c->name, true, NULL))
	{
	  gfc_error ("Component '%s' of '%s' at %L has the same name as an"
		     " inherited type-bound procedure",
		     c->name, sym->name, &c->loc);
	  return FAILURE;
	}

      if (c->ts.type == BT_CHARACTER && !c->attr.proc_pointer
	    && !c->ts.deferred)
	{
	 if (c->ts.u.cl->length == NULL
	     || (resolve_charlen (c->ts.u.cl) == FAILURE)
	     || !gfc_is_constant_expr (c->ts.u.cl->length))
	   {
	     gfc_error ("Character length of component '%s' needs to "
			"be a constant specification expression at %L",
			c->name,
			c->ts.u.cl->length ? &c->ts.u.cl->length->where : &c->loc);
	     return FAILURE;
	   }
	}

      if (c->ts.type == BT_CHARACTER && c->ts.deferred
	  && !c->attr.pointer && !c->attr.allocatable)
	{
	  gfc_error ("Character component '%s' of '%s' at %L with deferred "
		     "length must be a POINTER or ALLOCATABLE",
		     c->name, sym->name, &c->loc);
	  return FAILURE;
	}

      if (c->ts.type == BT_DERIVED
	  && sym->component_access != ACCESS_PRIVATE
	  && gfc_check_symbol_access (sym)
	  && !is_sym_host_assoc (c->ts.u.derived, sym->ns)
	  && !c->ts.u.derived->attr.use_assoc
	  && !gfc_check_symbol_access (c->ts.u.derived)
	  && gfc_notify_std (GFC_STD_F2003, "Fortran 2003: the component '%s' "
			     "is a PRIVATE type and cannot be a component of "
			     "'%s', which is PUBLIC at %L", c->name,
			     sym->name, &sym->declared_at) == FAILURE)
	return FAILURE;

      if ((sym->attr.sequence || sym->attr.is_bind_c) && c->ts.type == BT_CLASS)
	{
	  gfc_error ("Polymorphic component %s at %L in SEQUENCE or BIND(C) "
		     "type %s", c->name, &c->loc, sym->name);
	  return FAILURE;
	}

      if (sym->attr.sequence)
	{
	  if (c->ts.type == BT_DERIVED && c->ts.u.derived->attr.sequence == 0)
	    {
	      gfc_error ("Component %s of SEQUENCE type declared at %L does "
			 "not have the SEQUENCE attribute",
			 c->ts.u.derived->name, &sym->declared_at);
	      return FAILURE;
	    }
	}

      if (!sym->attr.is_class && c->ts.type == BT_DERIVED && !sym->attr.vtype
	  && c->attr.pointer && c->ts.u.derived->components == NULL
	  && !c->ts.u.derived->attr.zero_comp)
	{
	  gfc_error ("The pointer component '%s' of '%s' at %L is a type "
		     "that has not been declared", c->name, sym->name,
		     &c->loc);
	  return FAILURE;
	}

      if (c->ts.type == BT_CLASS && CLASS_DATA (c)->attr.class_pointer
	  && CLASS_DATA (c)->ts.u.derived->components == NULL
	  && !CLASS_DATA (c)->ts.u.derived->attr.zero_comp)
	{
	  gfc_error ("The pointer component '%s' of '%s' at %L is a type "
		     "that has not been declared", c->name, sym->name,
		     &c->loc);
	  return FAILURE;
	}

      /* C437.  */
      if (c->ts.type == BT_CLASS
	  && !(CLASS_DATA (c)->attr.class_pointer
	       || CLASS_DATA (c)->attr.allocatable))
	{
	  gfc_error ("Component '%s' with CLASS at %L must be allocatable "
		     "or pointer", c->name, &c->loc);
	  return FAILURE;
	}

      /* Ensure that all the derived type components are put on the
	 derived type list; even in formal namespaces, where derived type
	 pointer components might not have been declared.  */
      if (c->ts.type == BT_DERIVED
	    && c->ts.u.derived
	    && c->ts.u.derived->components
	    && c->attr.pointer
	    && sym != c->ts.u.derived)
	add_dt_to_dt_list (c->ts.u.derived);

      if (gfc_resolve_array_spec (c->as, !(c->attr.pointer
					   || c->attr.proc_pointer
					   || c->attr.allocatable)) == FAILURE)
	return FAILURE;
    }

  /* Resolve the type-bound procedures.  */
  if (resolve_typebound_procedures (sym) == FAILURE)
    return FAILURE;

  /* Resolve the finalizer procedures.  */
  if (gfc_resolve_finalizers (sym) == FAILURE)
    return FAILURE;

  /* If this is a non-ABSTRACT type extending an ABSTRACT one, ensure that
     all DEFERRED bindings are overridden.  */
  if (super_type && super_type->attr.abstract && !sym->attr.abstract
      && !sym->attr.is_class
      && ensure_not_abstract (sym, super_type) == FAILURE)
    return FAILURE;

  /* Add derived type to the derived type list.  */
  add_dt_to_dt_list (sym);

  return SUCCESS;
}


static gfc_try
resolve_fl_namelist (gfc_symbol *sym)
{
  gfc_namelist *nl;
  gfc_symbol *nlsym;

  for (nl = sym->namelist; nl; nl = nl->next)
    {
      /* Check again, the check in match only works if NAMELIST comes
	 after the decl.  */
      if (nl->sym->as && nl->sym->as->type == AS_ASSUMED_SIZE)
     	{
	  gfc_error ("Assumed size array '%s' in namelist '%s' at %L is not "
		     "allowed", nl->sym->name, sym->name, &sym->declared_at);
	  return FAILURE;
	}

      if (nl->sym->as && nl->sym->as->type == AS_ASSUMED_SHAPE
	  && gfc_notify_std (GFC_STD_F2003, "Fortran 2003: NAMELIST array "
			     "object '%s' with assumed shape in namelist "
			     "'%s' at %L", nl->sym->name, sym->name,
			     &sym->declared_at) == FAILURE)
	return FAILURE;

      if (is_non_constant_shape_array (nl->sym)
	  && gfc_notify_std (GFC_STD_F2003,  "Fortran 2003: NAMELIST array "
			     "object '%s' with nonconstant shape in namelist "
			     "'%s' at %L", nl->sym->name, sym->name,
			     &sym->declared_at) == FAILURE)
	return FAILURE;

      if (nl->sym->ts.type == BT_CHARACTER
	  && (nl->sym->ts.u.cl->length == NULL
	      || !gfc_is_constant_expr (nl->sym->ts.u.cl->length))
	  && gfc_notify_std (GFC_STD_F2003,  "Fortran 2003: NAMELIST object "
			     "'%s' with nonconstant character length in "
			     "namelist '%s' at %L", nl->sym->name, sym->name,
			     &sym->declared_at) == FAILURE)
	return FAILURE;

      /* FIXME: Once UDDTIO is implemented, the following can be
	 removed.  */
      if (nl->sym->ts.type == BT_CLASS)
	{
	  gfc_error ("NAMELIST object '%s' in namelist '%s' at %L is "
		     "polymorphic and requires a defined input/output "
		     "procedure", nl->sym->name, sym->name, &sym->declared_at);
	  return FAILURE;
	}

      if (nl->sym->ts.type == BT_DERIVED
	  && (nl->sym->ts.u.derived->attr.alloc_comp
	      || nl->sym->ts.u.derived->attr.pointer_comp))
	{
	  if (gfc_notify_std (GFC_STD_F2003,  "Fortran 2003: NAMELIST object "
			      "'%s' in namelist '%s' at %L with ALLOCATABLE "
			      "or POINTER components", nl->sym->name,
			      sym->name, &sym->declared_at) == FAILURE)
	    return FAILURE;

	 /* FIXME: Once UDDTIO is implemented, the following can be
	    removed.  */
	  gfc_error ("NAMELIST object '%s' in namelist '%s' at %L has "
		     "ALLOCATABLE or POINTER components and thus requires "
		     "a defined input/output procedure", nl->sym->name,
		     sym->name, &sym->declared_at);
	  return FAILURE;
	}
    }

  /* Reject PRIVATE objects in a PUBLIC namelist.  */
  if (gfc_check_symbol_access (sym))
    {
      for (nl = sym->namelist; nl; nl = nl->next)
	{
	  if (!nl->sym->attr.use_assoc
	      && !is_sym_host_assoc (nl->sym, sym->ns)
	      && !gfc_check_symbol_access (nl->sym))
	    {
	      gfc_error ("NAMELIST object '%s' was declared PRIVATE and "
			 "cannot be member of PUBLIC namelist '%s' at %L",
			 nl->sym->name, sym->name, &sym->declared_at);
	      return FAILURE;
	    }

	  /* Types with private components that came here by USE-association.  */
	  if (nl->sym->ts.type == BT_DERIVED
	      && derived_inaccessible (nl->sym->ts.u.derived))
	    {
	      gfc_error ("NAMELIST object '%s' has use-associated PRIVATE "
			 "components and cannot be member of namelist '%s' at %L",
			 nl->sym->name, sym->name, &sym->declared_at);
	      return FAILURE;
	    }

	  /* Types with private components that are defined in the same module.  */
	  if (nl->sym->ts.type == BT_DERIVED
	      && !is_sym_host_assoc (nl->sym->ts.u.derived, sym->ns)
	      && nl->sym->ts.u.derived->attr.private_comp)
	    {
	      gfc_error ("NAMELIST object '%s' has PRIVATE components and "
			 "cannot be a member of PUBLIC namelist '%s' at %L",
			 nl->sym->name, sym->name, &sym->declared_at);
	      return FAILURE;
	    }
	}
    }


  /* 14.1.2 A module or internal procedure represent local entities
     of the same type as a namelist member and so are not allowed.  */
  for (nl = sym->namelist; nl; nl = nl->next)
    {
      if (nl->sym->ts.kind != 0 && nl->sym->attr.flavor == FL_VARIABLE)
	continue;

      if (nl->sym->attr.function && nl->sym == nl->sym->result)
	if ((nl->sym == sym->ns->proc_name)
	       ||
	    (sym->ns->parent && nl->sym == sym->ns->parent->proc_name))
	  continue;

      nlsym = NULL;
      if (nl->sym && nl->sym->name)
	gfc_find_symbol (nl->sym->name, sym->ns, 1, &nlsym);
      if (nlsym && nlsym->attr.flavor == FL_PROCEDURE)
	{
	  gfc_error ("PROCEDURE attribute conflicts with NAMELIST "
		     "attribute in '%s' at %L", nlsym->name,
		     &sym->declared_at);
	  return FAILURE;
	}
    }

  return SUCCESS;
}


static gfc_try
resolve_fl_parameter (gfc_symbol *sym)
{
  /* A parameter array's shape needs to be constant.  */
  if (sym->as != NULL 
      && (sym->as->type == AS_DEFERRED
          || is_non_constant_shape_array (sym)))
    {
      gfc_error ("Parameter array '%s' at %L cannot be automatic "
		 "or of deferred shape", sym->name, &sym->declared_at);
      return FAILURE;
    }

  /* Make sure a parameter that has been implicitly typed still
     matches the implicit type, since PARAMETER statements can precede
     IMPLICIT statements.  */
  if (sym->attr.implicit_type
      && !gfc_compare_types (&sym->ts, gfc_get_default_type (sym->name,
							     sym->ns)))
    {
      gfc_error ("Implicitly typed PARAMETER '%s' at %L doesn't match a "
		 "later IMPLICIT type", sym->name, &sym->declared_at);
      return FAILURE;
    }

  /* Make sure the types of derived parameters are consistent.  This
     type checking is deferred until resolution because the type may
     refer to a derived type from the host.  */
  if (sym->ts.type == BT_DERIVED
      && !gfc_compare_types (&sym->ts, &sym->value->ts))
    {
      gfc_error ("Incompatible derived type in PARAMETER at %L",
		 &sym->value->where);
      return FAILURE;
    }
  return SUCCESS;
}


/* Do anything necessary to resolve a symbol.  Right now, we just
   assume that an otherwise unknown symbol is a variable.  This sort
   of thing commonly happens for symbols in module.  */

static void
resolve_symbol (gfc_symbol *sym)
{
  int check_constant, mp_flag;
  gfc_symtree *symtree;
  gfc_symtree *this_symtree;
  gfc_namespace *ns;
  gfc_component *c;

  /* Avoid double resolution of function result symbols.  */
  if ((sym->result || sym->attr.result) && !sym->attr.dummy
      && (sym->ns != gfc_current_ns))
    return;
  
  if (sym->attr.flavor == FL_UNKNOWN)
    {

    /* If we find that a flavorless symbol is an interface in one of the
       parent namespaces, find its symtree in this namespace, free the
       symbol and set the symtree to point to the interface symbol.  */
      for (ns = gfc_current_ns->parent; ns; ns = ns->parent)
	{
	  symtree = gfc_find_symtree (ns->sym_root, sym->name);
	  if (symtree && (symtree->n.sym->generic ||
			  (symtree->n.sym->attr.flavor == FL_PROCEDURE
			   && sym->ns->construct_entities)))
	    {
	      this_symtree = gfc_find_symtree (gfc_current_ns->sym_root,
					       sym->name);
	      gfc_release_symbol (sym);
	      symtree->n.sym->refs++;
	      this_symtree->n.sym = symtree->n.sym;
	      return;
	    }
	}

      /* Otherwise give it a flavor according to such attributes as
	 it has.  */
      if (sym->attr.external == 0 && sym->attr.intrinsic == 0)
	sym->attr.flavor = FL_VARIABLE;
      else
	{
	  sym->attr.flavor = FL_PROCEDURE;
	  if (sym->attr.dimension)
	    sym->attr.function = 1;
	}
    }

  if (sym->attr.external && sym->ts.type != BT_UNKNOWN && !sym->attr.function)
    gfc_add_function (&sym->attr, sym->name, &sym->declared_at);

  if (sym->attr.procedure && sym->ts.interface
      && sym->attr.if_source != IFSRC_DECL
      && resolve_procedure_interface (sym) == FAILURE)
    return;

  if (sym->attr.is_protected && !sym->attr.proc_pointer
      && (sym->attr.procedure || sym->attr.external))
    {
      if (sym->attr.external)
	gfc_error ("PROTECTED attribute conflicts with EXTERNAL attribute "
	           "at %L", &sym->declared_at);
      else
	gfc_error ("PROCEDURE attribute conflicts with PROTECTED attribute "
	           "at %L", &sym->declared_at);

      return;
    }


  /* F2008, C530. */
  if (sym->attr.contiguous
      && (!sym->attr.dimension || (sym->as->type != AS_ASSUMED_SHAPE
				   && !sym->attr.pointer)))
    {
      gfc_error ("'%s' at %L has the CONTIGUOUS attribute but is not an "
		  "array pointer or an assumed-shape array", sym->name,
		  &sym->declared_at);
      return;
    }

  if (sym->attr.flavor == FL_DERIVED && resolve_fl_derived (sym) == FAILURE)
    return;

  /* Symbols that are module procedures with results (functions) have
     the types and array specification copied for type checking in
     procedures that call them, as well as for saving to a module
     file.  These symbols can't stand the scrutiny that their results
     can.  */
  mp_flag = (sym->result != NULL && sym->result != sym);

  /* Make sure that the intrinsic is consistent with its internal 
     representation. This needs to be done before assigning a default 
     type to avoid spurious warnings.  */
  if (sym->attr.flavor != FL_MODULE && sym->attr.intrinsic
      && resolve_intrinsic (sym, &sym->declared_at) == FAILURE)
    return;

  /* Resolve associate names.  */
  if (sym->assoc)
    resolve_assoc_var (sym, true);

  /* Assign default type to symbols that need one and don't have one.  */
  if (sym->ts.type == BT_UNKNOWN)
    {
      if (sym->attr.flavor == FL_VARIABLE || sym->attr.flavor == FL_PARAMETER)
	gfc_set_default_type (sym, 1, NULL);

      if (sym->attr.flavor == FL_PROCEDURE && sym->attr.external
	  && !sym->attr.function && !sym->attr.subroutine
	  && gfc_get_default_type (sym->name, sym->ns)->type == BT_UNKNOWN)
	gfc_add_subroutine (&sym->attr, sym->name, &sym->declared_at);

      if (sym->attr.flavor == FL_PROCEDURE && sym->attr.function)
	{
	  /* The specific case of an external procedure should emit an error
	     in the case that there is no implicit type.  */
	  if (!mp_flag)
	    gfc_set_default_type (sym, sym->attr.external, NULL);
	  else
	    {
	      /* Result may be in another namespace.  */
	      resolve_symbol (sym->result);

	      if (!sym->result->attr.proc_pointer)
		{
		  sym->ts = sym->result->ts;
		  sym->as = gfc_copy_array_spec (sym->result->as);
		  sym->attr.dimension = sym->result->attr.dimension;
		  sym->attr.pointer = sym->result->attr.pointer;
		  sym->attr.allocatable = sym->result->attr.allocatable;
		  sym->attr.contiguous = sym->result->attr.contiguous;
		}
	    }
	}
    }

  /* Assumed size arrays and assumed shape arrays must be dummy
     arguments.  Array-spec's of implied-shape should have been resolved to
     AS_EXPLICIT already.  */

  if (sym->as)
    {
      gcc_assert (sym->as->type != AS_IMPLIED_SHAPE);
      if (((sym->as->type == AS_ASSUMED_SIZE && !sym->as->cp_was_assumed)
	   || sym->as->type == AS_ASSUMED_SHAPE)
	  && sym->attr.dummy == 0)
	{
	  if (sym->as->type == AS_ASSUMED_SIZE)
	    gfc_error ("Assumed size array at %L must be a dummy argument",
		       &sym->declared_at);
	  else
	    gfc_error ("Assumed shape array at %L must be a dummy argument",
		       &sym->declared_at);
	  return;
	}
    }

  /* Make sure symbols with known intent or optional are really dummy
     variable.  Because of ENTRY statement, this has to be deferred
     until resolution time.  */

  if (!sym->attr.dummy
      && (sym->attr.optional || sym->attr.intent != INTENT_UNKNOWN))
    {
      gfc_error ("Symbol at %L is not a DUMMY variable", &sym->declared_at);
      return;
    }

  if (sym->attr.value && !sym->attr.dummy)
    {
      gfc_error ("'%s' at %L cannot have the VALUE attribute because "
		 "it is not a dummy argument", sym->name, &sym->declared_at);
      return;
    }

  if (sym->attr.value && sym->ts.type == BT_CHARACTER)
    {
      gfc_charlen *cl = sym->ts.u.cl;
      if (!cl || !cl->length || cl->length->expr_type != EXPR_CONSTANT)
	{
	  gfc_error ("Character dummy variable '%s' at %L with VALUE "
		     "attribute must have constant length",
		     sym->name, &sym->declared_at);
	  return;
	}

      if (sym->ts.is_c_interop
	  && mpz_cmp_si (cl->length->value.integer, 1) != 0)
	{
	  gfc_error ("C interoperable character dummy variable '%s' at %L "
		     "with VALUE attribute must have length one",
		     sym->name, &sym->declared_at);
	  return;
	}
    }

  /* If the symbol is marked as bind(c), verify it's type and kind.  Do not
     do this for something that was implicitly typed because that is handled
     in gfc_set_default_type.  Handle dummy arguments and procedure
     definitions separately.  Also, anything that is use associated is not
     handled here but instead is handled in the module it is declared in.
     Finally, derived type definitions are allowed to be BIND(C) since that
     only implies that they're interoperable, and they are checked fully for
     interoperability when a variable is declared of that type.  */
  if (sym->attr.is_bind_c && sym->attr.implicit_type == 0 &&
      sym->attr.use_assoc == 0 && sym->attr.dummy == 0 &&
      sym->attr.flavor != FL_PROCEDURE && sym->attr.flavor != FL_DERIVED)
    {
      gfc_try t = SUCCESS;
      
      /* First, make sure the variable is declared at the
	 module-level scope (J3/04-007, Section 15.3).	*/
      if (sym->ns->proc_name->attr.flavor != FL_MODULE &&
          sym->attr.in_common == 0)
	{
	  gfc_error ("Variable '%s' at %L cannot be BIND(C) because it "
		     "is neither a COMMON block nor declared at the "
		     "module level scope", sym->name, &(sym->declared_at));
	  t = FAILURE;
	}
      else if (sym->common_head != NULL)
        {
          t = verify_com_block_vars_c_interop (sym->common_head);
        }
      else
	{
	  /* If type() declaration, we need to verify that the components
	     of the given type are all C interoperable, etc.  */
	  if (sym->ts.type == BT_DERIVED &&
              sym->ts.u.derived->attr.is_c_interop != 1)
            {
              /* Make sure the user marked the derived type as BIND(C).  If
                 not, call the verify routine.  This could print an error
                 for the derived type more than once if multiple variables
                 of that type are declared.  */
              if (sym->ts.u.derived->attr.is_bind_c != 1)
                verify_bind_c_derived_type (sym->ts.u.derived);
              t = FAILURE;
            }
	  
	  /* Verify the variable itself as C interoperable if it
             is BIND(C).  It is not possible for this to succeed if
             the verify_bind_c_derived_type failed, so don't have to handle
             any error returned by verify_bind_c_derived_type.  */
          t = verify_bind_c_sym (sym, &(sym->ts), sym->attr.in_common,
                                 sym->common_block);
	}

      if (t == FAILURE)
        {
          /* clear the is_bind_c flag to prevent reporting errors more than
             once if something failed.  */
          sym->attr.is_bind_c = 0;
          return;
        }
    }

  /* If a derived type symbol has reached this point, without its
     type being declared, we have an error.  Notice that most
     conditions that produce undefined derived types have already
     been dealt with.  However, the likes of:
     implicit type(t) (t) ..... call foo (t) will get us here if
     the type is not declared in the scope of the implicit
     statement. Change the type to BT_UNKNOWN, both because it is so
     and to prevent an ICE.  */
  if (sym->ts.type == BT_DERIVED && sym->ts.u.derived->components == NULL
      && !sym->ts.u.derived->attr.zero_comp)
    {
      gfc_error ("The derived type '%s' at %L is of type '%s', "
		 "which has not been defined", sym->name,
		  &sym->declared_at, sym->ts.u.derived->name);
      sym->ts.type = BT_UNKNOWN;
      return;
    }

  /* Make sure that the derived type has been resolved and that the
     derived type is visible in the symbol's namespace, if it is a
     module function and is not PRIVATE.  */
  if (sym->ts.type == BT_DERIVED
	&& sym->ts.u.derived->attr.use_assoc
	&& sym->ns->proc_name
	&& sym->ns->proc_name->attr.flavor == FL_MODULE)
    {
      gfc_symbol *ds;

      if (resolve_fl_derived (sym->ts.u.derived) == FAILURE)
	return;

      gfc_find_symbol (sym->ts.u.derived->name, sym->ns, 1, &ds);
      if (!ds && sym->attr.function && gfc_check_symbol_access (sym))
	{
	  symtree = gfc_new_symtree (&sym->ns->sym_root,
				     sym->ts.u.derived->name);
	  symtree->n.sym = sym->ts.u.derived;
	  sym->ts.u.derived->refs++;
	}
    }

  /* Unless the derived-type declaration is use associated, Fortran 95
     does not allow public entries of private derived types.
     See 4.4.1 (F95) and 4.5.1.1 (F2003); and related interpretation
     161 in 95-006r3.  */
  if (sym->ts.type == BT_DERIVED
      && sym->ns->proc_name && sym->ns->proc_name->attr.flavor == FL_MODULE
      && !sym->ts.u.derived->attr.use_assoc
      && gfc_check_symbol_access (sym)
      && !gfc_check_symbol_access (sym->ts.u.derived)
      && gfc_notify_std (GFC_STD_F2003, "Fortran 2003: PUBLIC %s '%s' at %L "
		         "of PRIVATE derived type '%s'",
			 (sym->attr.flavor == FL_PARAMETER) ? "parameter"
			 : "variable", sym->name, &sym->declared_at,
			 sym->ts.u.derived->name) == FAILURE)
    return;

  /* An assumed-size array with INTENT(OUT) shall not be of a type for which
     default initialization is defined (5.1.2.4.4).  */
  if (sym->ts.type == BT_DERIVED
      && sym->attr.dummy
      && sym->attr.intent == INTENT_OUT
      && sym->as
      && sym->as->type == AS_ASSUMED_SIZE)
    {
      for (c = sym->ts.u.derived->components; c; c = c->next)
	{
	  if (c->initializer)
	    {
	      gfc_error ("The INTENT(OUT) dummy argument '%s' at %L is "
			 "ASSUMED SIZE and so cannot have a default initializer",
			 sym->name, &sym->declared_at);
	      return;
	    }
	}
    }

  /* F2008, C526.  */
  if (((sym->ts.type == BT_DERIVED && sym->ts.u.derived->attr.coarray_comp)
       || sym->attr.codimension)
      && sym->attr.result)
    gfc_error ("Function result '%s' at %L shall not be a coarray or have "
	       "a coarray component", sym->name, &sym->declared_at);

  /* F2008, C524.  */
  if (sym->attr.codimension && sym->ts.type == BT_DERIVED
      && sym->ts.u.derived->ts.is_iso_c)
    gfc_error ("Variable '%s' at %L of TYPE(C_PTR) or TYPE(C_FUNPTR) "
	       "shall not be a coarray", sym->name, &sym->declared_at);

  /* F2008, C525.  */
  if (sym->ts.type == BT_DERIVED && sym->ts.u.derived->attr.coarray_comp
      && (sym->attr.codimension || sym->attr.pointer || sym->attr.dimension
	  || sym->attr.allocatable))
    gfc_error ("Variable '%s' at %L with coarray component "
	       "shall be a nonpointer, nonallocatable scalar",
	       sym->name, &sym->declared_at);

  /* F2008, C526.  The function-result case was handled above.  */
  if (((sym->ts.type == BT_DERIVED && sym->ts.u.derived->attr.coarray_comp)
       || sym->attr.codimension)
      && !(sym->attr.allocatable || sym->attr.dummy || sym->attr.save
	   || sym->ns->proc_name->attr.flavor == FL_MODULE
	   || sym->ns->proc_name->attr.is_main_program
	   || sym->attr.function || sym->attr.result || sym->attr.use_assoc))
    gfc_error ("Variable '%s' at %L is a coarray or has a coarray "
	       "component and is not ALLOCATABLE, SAVE nor a "
	       "dummy argument", sym->name, &sym->declared_at);
  /* F2008, C528.  */  /* FIXME: sym->as check due to PR 43412.  */
  else if (sym->attr.codimension && !sym->attr.allocatable
      && sym->as && sym->as->cotype == AS_DEFERRED)
    gfc_error ("Coarray variable '%s' at %L shall not have codimensions with "
		"deferred shape", sym->name, &sym->declared_at);
  else if (sym->attr.codimension && sym->attr.allocatable
      && (sym->as->type != AS_DEFERRED || sym->as->cotype != AS_DEFERRED))
    gfc_error ("Allocatable coarray variable '%s' at %L must have "
	       "deferred shape", sym->name, &sym->declared_at);


  /* F2008, C541.  */
  if (((sym->ts.type == BT_DERIVED && sym->ts.u.derived->attr.coarray_comp)
       || (sym->attr.codimension && sym->attr.allocatable))
      && sym->attr.dummy && sym->attr.intent == INTENT_OUT)
    gfc_error ("Variable '%s' at %L is INTENT(OUT) and can thus not be an "
	       "allocatable coarray or have coarray components",
	       sym->name, &sym->declared_at);

  if (sym->attr.codimension && sym->attr.dummy
      && sym->ns->proc_name && sym->ns->proc_name->attr.is_bind_c)
    gfc_error ("Coarray dummy variable '%s' at %L not allowed in BIND(C) "
	       "procedure '%s'", sym->name, &sym->declared_at,
	       sym->ns->proc_name->name);

  switch (sym->attr.flavor)
    {
    case FL_VARIABLE:
      if (resolve_fl_variable (sym, mp_flag) == FAILURE)
	return;
      break;

    case FL_PROCEDURE:
      if (resolve_fl_procedure (sym, mp_flag) == FAILURE)
	return;
      break;

    case FL_NAMELIST:
      if (resolve_fl_namelist (sym) == FAILURE)
	return;
      break;

    case FL_PARAMETER:
      if (resolve_fl_parameter (sym) == FAILURE)
	return;
      break;

    default:
      break;
    }

  /* Resolve array specifier. Check as well some constraints
     on COMMON blocks.  */

  check_constant = sym->attr.in_common && !sym->attr.pointer;

  /* Set the formal_arg_flag so that check_conflict will not throw
     an error for host associated variables in the specification
     expression for an array_valued function.  */
  if (sym->attr.function && sym->as)
    formal_arg_flag = 1;

  gfc_resolve_array_spec (sym->as, check_constant);

  formal_arg_flag = 0;

  /* Resolve formal namespaces.  */
  if (sym->formal_ns && sym->formal_ns != gfc_current_ns
      && !sym->attr.contained && !sym->attr.intrinsic)
    gfc_resolve (sym->formal_ns);

  /* Make sure the formal namespace is present.  */
  if (sym->formal && !sym->formal_ns)
    {
      gfc_formal_arglist *formal = sym->formal;
      while (formal && !formal->sym)
	formal = formal->next;

      if (formal)
	{
	  sym->formal_ns = formal->sym->ns;
	  sym->formal_ns->refs++;
	}
    }

  /* Check threadprivate restrictions.  */
  if (sym->attr.threadprivate && !sym->attr.save && !sym->ns->save_all
      && (!sym->attr.in_common
	  && sym->module == NULL
	  && (sym->ns->proc_name == NULL
	      || sym->ns->proc_name->attr.flavor != FL_MODULE)))
    gfc_error ("Threadprivate at %L isn't SAVEd", &sym->declared_at);

  /* If we have come this far we can apply default-initializers, as
     described in 14.7.5, to those variables that have not already
     been assigned one.  */
  if (sym->ts.type == BT_DERIVED
      && sym->ns == gfc_current_ns
      && !sym->value
      && !sym->attr.allocatable
      && !sym->attr.alloc_comp)
    {
      symbol_attribute *a = &sym->attr;

      if ((!a->save && !a->dummy && !a->pointer
	   && !a->in_common && !a->use_assoc
	   && (a->referenced || a->result)
	   && !(a->function && sym != sym->result))
	  || (a->dummy && a->intent == INTENT_OUT && !a->pointer))
	apply_default_init (sym);
    }

  if (sym->ts.type == BT_CLASS && sym->ns == gfc_current_ns
      && sym->attr.dummy && sym->attr.intent == INTENT_OUT
      && !CLASS_DATA (sym)->attr.class_pointer
      && !CLASS_DATA (sym)->attr.allocatable)
    apply_default_init (sym);

  /* If this symbol has a type-spec, check it.  */
  if (sym->attr.flavor == FL_VARIABLE || sym->attr.flavor == FL_PARAMETER
      || (sym->attr.flavor == FL_PROCEDURE && sym->attr.function))
    if (resolve_typespec_used (&sym->ts, &sym->declared_at, sym->name)
	  == FAILURE)
      return;
}


/************* Resolve DATA statements *************/

static struct
{
  gfc_data_value *vnode;
  mpz_t left;
}
values;


/* Advance the values structure to point to the next value in the data list.  */

static gfc_try
next_data_value (void)
{
  while (mpz_cmp_ui (values.left, 0) == 0)
    {

      if (values.vnode->next == NULL)
	return FAILURE;

      values.vnode = values.vnode->next;
      mpz_set (values.left, values.vnode->repeat);
    }

  return SUCCESS;
}


static gfc_try
check_data_variable (gfc_data_variable *var, locus *where)
{
  gfc_expr *e;
  mpz_t size;
  mpz_t offset;
  gfc_try t;
  ar_type mark = AR_UNKNOWN;
  int i;
  mpz_t section_index[GFC_MAX_DIMENSIONS];
  gfc_ref *ref;
  gfc_array_ref *ar;
  gfc_symbol *sym;
  int has_pointer;

  if (gfc_resolve_expr (var->expr) == FAILURE)
    return FAILURE;

  ar = NULL;
  mpz_init_set_si (offset, 0);
  e = var->expr;

  if (e->expr_type != EXPR_VARIABLE)
    gfc_internal_error ("check_data_variable(): Bad expression");

  sym = e->symtree->n.sym;

  if (sym->ns->is_block_data && !sym->attr.in_common)
    {
      gfc_error ("BLOCK DATA element '%s' at %L must be in COMMON",
		 sym->name, &sym->declared_at);
    }

  if (e->ref == NULL && sym->as)
    {
      gfc_error ("DATA array '%s' at %L must be specified in a previous"
		 " declaration", sym->name, where);
      return FAILURE;
    }

  has_pointer = sym->attr.pointer;

  for (ref = e->ref; ref; ref = ref->next)
    {
      if (ref->type == REF_COMPONENT && ref->u.c.component->attr.pointer)
	has_pointer = 1;

      if (ref->type == REF_ARRAY && ref->u.ar.codimen)
	{
	  gfc_error ("DATA element '%s' at %L cannot have a coindex",
		     sym->name, where);
	  return FAILURE;
	}

      if (has_pointer
	    && ref->type == REF_ARRAY
	    && ref->u.ar.type != AR_FULL)
	  {
	    gfc_error ("DATA element '%s' at %L is a pointer and so must "
			"be a full array", sym->name, where);
	    return FAILURE;
	  }
    }

  if (e->rank == 0 || has_pointer)
    {
      mpz_init_set_ui (size, 1);
      ref = NULL;
    }
  else
    {
      ref = e->ref;

      /* Find the array section reference.  */
      for (ref = e->ref; ref; ref = ref->next)
	{
	  if (ref->type != REF_ARRAY)
	    continue;
	  if (ref->u.ar.type == AR_ELEMENT)
	    continue;
	  break;
	}
      gcc_assert (ref);

      /* Set marks according to the reference pattern.  */
      switch (ref->u.ar.type)
	{
	case AR_FULL:
	  mark = AR_FULL;
	  break;

	case AR_SECTION:
	  ar = &ref->u.ar;
	  /* Get the start position of array section.  */
	  gfc_get_section_index (ar, section_index, &offset);
	  mark = AR_SECTION;
	  break;

	default:
	  gcc_unreachable ();
	}

      if (gfc_array_size (e, &size) == FAILURE)
	{
	  gfc_error ("Nonconstant array section at %L in DATA statement",
		     &e->where);
	  mpz_clear (offset);
	  return FAILURE;
	}
    }

  t = SUCCESS;

  while (mpz_cmp_ui (size, 0) > 0)
    {
      if (next_data_value () == FAILURE)
	{
	  gfc_error ("DATA statement at %L has more variables than values",
		     where);
	  t = FAILURE;
	  break;
	}

      t = gfc_check_assign (var->expr, values.vnode->expr, 0);
      if (t == FAILURE)
	break;

      /* If we have more than one element left in the repeat count,
	 and we have more than one element left in the target variable,
	 then create a range assignment.  */
      /* FIXME: Only done for full arrays for now, since array sections
	 seem tricky.  */
      if (mark == AR_FULL && ref && ref->next == NULL
	  && mpz_cmp_ui (values.left, 1) > 0 && mpz_cmp_ui (size, 1) > 0)
	{
	  mpz_t range;

	  if (mpz_cmp (size, values.left) >= 0)
	    {
	      mpz_init_set (range, values.left);
	      mpz_sub (size, size, values.left);
	      mpz_set_ui (values.left, 0);
	    }
	  else
	    {
	      mpz_init_set (range, size);
	      mpz_sub (values.left, values.left, size);
	      mpz_set_ui (size, 0);
	    }

	  t = gfc_assign_data_value_range (var->expr, values.vnode->expr,
					   offset, range);

	  mpz_add (offset, offset, range);
	  mpz_clear (range);

	  if (t == FAILURE)
	    break;
	}

      /* Assign initial value to symbol.  */
      else
	{
	  mpz_sub_ui (values.left, values.left, 1);
	  mpz_sub_ui (size, size, 1);

	  t = gfc_assign_data_value (var->expr, values.vnode->expr, offset);
	  if (t == FAILURE)
	    break;

	  if (mark == AR_FULL)
	    mpz_add_ui (offset, offset, 1);

	  /* Modify the array section indexes and recalculate the offset
	     for next element.  */
	  else if (mark == AR_SECTION)
	    gfc_advance_section (section_index, ar, &offset);
	}
    }

  if (mark == AR_SECTION)
    {
      for (i = 0; i < ar->dimen; i++)
	mpz_clear (section_index[i]);
    }

  mpz_clear (size);
  mpz_clear (offset);

  return t;
}


static gfc_try traverse_data_var (gfc_data_variable *, locus *);

/* Iterate over a list of elements in a DATA statement.  */

static gfc_try
traverse_data_list (gfc_data_variable *var, locus *where)
{
  mpz_t trip;
  iterator_stack frame;
  gfc_expr *e, *start, *end, *step;
  gfc_try retval = SUCCESS;

  mpz_init (frame.value);
  mpz_init (trip);

  start = gfc_copy_expr (var->iter.start);
  end = gfc_copy_expr (var->iter.end);
  step = gfc_copy_expr (var->iter.step);

  if (gfc_simplify_expr (start, 1) == FAILURE
      || start->expr_type != EXPR_CONSTANT)
    {
      gfc_error ("start of implied-do loop at %L could not be "
		 "simplified to a constant value", &start->where);
      retval = FAILURE;
      goto cleanup;
    }
  if (gfc_simplify_expr (end, 1) == FAILURE
      || end->expr_type != EXPR_CONSTANT)
    {
      gfc_error ("end of implied-do loop at %L could not be "
		 "simplified to a constant value", &start->where);
      retval = FAILURE;
      goto cleanup;
    }
  if (gfc_simplify_expr (step, 1) == FAILURE
      || step->expr_type != EXPR_CONSTANT)
    {
      gfc_error ("step of implied-do loop at %L could not be "
		 "simplified to a constant value", &start->where);
      retval = FAILURE;
      goto cleanup;
    }

  mpz_set (trip, end->value.integer);
  mpz_sub (trip, trip, start->value.integer);
  mpz_add (trip, trip, step->value.integer);

  mpz_div (trip, trip, step->value.integer);

  mpz_set (frame.value, start->value.integer);

  frame.prev = iter_stack;
  frame.variable = var->iter.var->symtree;
  iter_stack = &frame;

  while (mpz_cmp_ui (trip, 0) > 0)
    {
      if (traverse_data_var (var->list, where) == FAILURE)
	{
	  retval = FAILURE;
	  goto cleanup;
	}

      e = gfc_copy_expr (var->expr);
      if (gfc_simplify_expr (e, 1) == FAILURE)
	{
	  gfc_free_expr (e);
	  retval = FAILURE;
	  goto cleanup;
	}

      mpz_add (frame.value, frame.value, step->value.integer);

      mpz_sub_ui (trip, trip, 1);
    }

cleanup:
  mpz_clear (frame.value);
  mpz_clear (trip);

  gfc_free_expr (start);
  gfc_free_expr (end);
  gfc_free_expr (step);

  iter_stack = frame.prev;
  return retval;
}


/* Type resolve variables in the variable list of a DATA statement.  */

static gfc_try
traverse_data_var (gfc_data_variable *var, locus *where)
{
  gfc_try t;

  for (; var; var = var->next)
    {
      if (var->expr == NULL)
	t = traverse_data_list (var, where);
      else
	t = check_data_variable (var, where);

      if (t == FAILURE)
	return FAILURE;
    }

  return SUCCESS;
}


/* Resolve the expressions and iterators associated with a data statement.
   This is separate from the assignment checking because data lists should
   only be resolved once.  */

static gfc_try
resolve_data_variables (gfc_data_variable *d)
{
  for (; d; d = d->next)
    {
      if (d->list == NULL)
	{
	  if (gfc_resolve_expr (d->expr) == FAILURE)
	    return FAILURE;
	}
      else
	{
	  if (gfc_resolve_iterator (&d->iter, false) == FAILURE)
	    return FAILURE;

	  if (resolve_data_variables (d->list) == FAILURE)
	    return FAILURE;
	}
    }

  return SUCCESS;
}


/* Resolve a single DATA statement.  We implement this by storing a pointer to
   the value list into static variables, and then recursively traversing the
   variables list, expanding iterators and such.  */

static void
resolve_data (gfc_data *d)
{

  if (resolve_data_variables (d->var) == FAILURE)
    return;

  values.vnode = d->value;
  if (d->value == NULL)
    mpz_set_ui (values.left, 0);
  else
    mpz_set (values.left, d->value->repeat);

  if (traverse_data_var (d->var, &d->where) == FAILURE)
    return;

  /* At this point, we better not have any values left.  */

  if (next_data_value () == SUCCESS)
    gfc_error ("DATA statement at %L has more values than variables",
	       &d->where);
}


/* 12.6 Constraint: In a pure subprogram any variable which is in common or
   accessed by host or use association, is a dummy argument to a pure function,
   is a dummy argument with INTENT (IN) to a pure subroutine, or an object that
   is storage associated with any such variable, shall not be used in the
   following contexts: (clients of this function).  */

/* Determines if a variable is not 'pure', i.e., not assignable within a pure
   procedure.  Returns zero if assignment is OK, nonzero if there is a
   problem.  */
int
gfc_impure_variable (gfc_symbol *sym)
{
  gfc_symbol *proc;
  gfc_namespace *ns;

  if (sym->attr.use_assoc || sym->attr.in_common)
    return 1;

  /* Check if the symbol's ns is inside the pure procedure.  */
  for (ns = gfc_current_ns; ns; ns = ns->parent)
    {
      if (ns == sym->ns)
	break;
      if (ns->proc_name->attr.flavor == FL_PROCEDURE && !sym->attr.function)
	return 1;
    }

  proc = sym->ns->proc_name;
  if (sym->attr.dummy && gfc_pure (proc)
	&& ((proc->attr.subroutine && sym->attr.intent == INTENT_IN)
		||
	     proc->attr.function))
    return 1;

  /* TODO: Sort out what can be storage associated, if anything, and include
     it here.  In principle equivalences should be scanned but it does not
     seem to be possible to storage associate an impure variable this way.  */
  return 0;
}


/* Test whether a symbol is pure or not.  For a NULL pointer, checks if the
   current namespace is inside a pure procedure.  */

int
gfc_pure (gfc_symbol *sym)
{
  symbol_attribute attr;
  gfc_namespace *ns;

  if (sym == NULL)
    {
      /* Check if the current namespace or one of its parents
	belongs to a pure procedure.  */
      for (ns = gfc_current_ns; ns; ns = ns->parent)
	{
	  sym = ns->proc_name;
	  if (sym == NULL)
	    return 0;
	  attr = sym->attr;
	  if (attr.flavor == FL_PROCEDURE && attr.pure)
	    return 1;
	}
      return 0;
    }

  attr = sym->attr;

  return attr.flavor == FL_PROCEDURE && attr.pure;
}


/* Test whether a symbol is implicitly pure or not.  For a NULL pointer,
   checks if the current namespace is implicitly pure.  Note that this
   function returns false for a PURE procedure.  */

int
gfc_implicit_pure (gfc_symbol *sym)
{
  symbol_attribute attr;

  if (sym == NULL)
    {
      /* Check if the current namespace is implicit_pure.  */
      sym = gfc_current_ns->proc_name;
      if (sym == NULL)
	return 0;
      attr = sym->attr;
      if (attr.flavor == FL_PROCEDURE
	    && attr.implicit_pure && !attr.pure)
	return 1;
      return 0;
    }

  attr = sym->attr;

  return attr.flavor == FL_PROCEDURE && attr.implicit_pure && !attr.pure;
}


/* Test whether the current procedure is elemental or not.  */

int
gfc_elemental (gfc_symbol *sym)
{
  symbol_attribute attr;

  if (sym == NULL)
    sym = gfc_current_ns->proc_name;
  if (sym == NULL)
    return 0;
  attr = sym->attr;

  return attr.flavor == FL_PROCEDURE && attr.elemental;
}


/* Warn about unused labels.  */

static void
warn_unused_fortran_label (gfc_st_label *label)
{
  if (label == NULL)
    return;

  warn_unused_fortran_label (label->left);

  if (label->defined == ST_LABEL_UNKNOWN)
    return;

  switch (label->referenced)
    {
    case ST_LABEL_UNKNOWN:
      gfc_warning ("Label %d at %L defined but not used", label->value,
		   &label->where);
      break;

    case ST_LABEL_BAD_TARGET:
      gfc_warning ("Label %d at %L defined but cannot be used",
		   label->value, &label->where);
      break;

    default:
      break;
    }

  warn_unused_fortran_label (label->right);
}


/* Returns the sequence type of a symbol or sequence.  */

static seq_type
sequence_type (gfc_typespec ts)
{
  seq_type result;
  gfc_component *c;

  switch (ts.type)
  {
    case BT_DERIVED:

      if (ts.u.derived->components == NULL)
	return SEQ_NONDEFAULT;

      result = sequence_type (ts.u.derived->components->ts);
      for (c = ts.u.derived->components->next; c; c = c->next)
	if (sequence_type (c->ts) != result)
	  return SEQ_MIXED;

      return result;

    case BT_CHARACTER:
      if (ts.kind != gfc_default_character_kind)
	  return SEQ_NONDEFAULT;

      return SEQ_CHARACTER;

    case BT_INTEGER:
      if (ts.kind != gfc_default_integer_kind)
	  return SEQ_NONDEFAULT;

      return SEQ_NUMERIC;

    case BT_REAL:
      if (!(ts.kind == gfc_default_real_kind
	    || ts.kind == gfc_default_double_kind))
	  return SEQ_NONDEFAULT;

      return SEQ_NUMERIC;

    case BT_COMPLEX:
      if (ts.kind != gfc_default_complex_kind)
	  return SEQ_NONDEFAULT;

      return SEQ_NUMERIC;

    case BT_LOGICAL:
      if (ts.kind != gfc_default_logical_kind)
	  return SEQ_NONDEFAULT;

      return SEQ_NUMERIC;

    default:
      return SEQ_NONDEFAULT;
  }
}


/* Resolve derived type EQUIVALENCE object.  */

static gfc_try
resolve_equivalence_derived (gfc_symbol *derived, gfc_symbol *sym, gfc_expr *e)
{
  gfc_component *c = derived->components;

  if (!derived)
    return SUCCESS;

  /* Shall not be an object of nonsequence derived type.  */
  if (!derived->attr.sequence)
    {
      gfc_error ("Derived type variable '%s' at %L must have SEQUENCE "
		 "attribute to be an EQUIVALENCE object", sym->name,
		 &e->where);
      return FAILURE;
    }

  /* Shall not have allocatable components.  */
  if (derived->attr.alloc_comp)
    {
      gfc_error ("Derived type variable '%s' at %L cannot have ALLOCATABLE "
		 "components to be an EQUIVALENCE object",sym->name,
		 &e->where);
      return FAILURE;
    }

  if (sym->attr.in_common && gfc_has_default_initializer (sym->ts.u.derived))
    {
      gfc_error ("Derived type variable '%s' at %L with default "
		 "initialization cannot be in EQUIVALENCE with a variable "
		 "in COMMON", sym->name, &e->where);
      return FAILURE;
    }

  for (; c ; c = c->next)
    {
      if (c->ts.type == BT_DERIVED
	  && (resolve_equivalence_derived (c->ts.u.derived, sym, e) == FAILURE))
	return FAILURE;

      /* Shall not be an object of sequence derived type containing a pointer
	 in the structure.  */
      if (c->attr.pointer)
	{
	  gfc_error ("Derived type variable '%s' at %L with pointer "
		     "component(s) cannot be an EQUIVALENCE object",
		     sym->name, &e->where);
	  return FAILURE;
	}
    }
  return SUCCESS;
}


/* Resolve equivalence object. 
   An EQUIVALENCE object shall not be a dummy argument, a pointer, a target,
   an allocatable array, an object of nonsequence derived type, an object of
   sequence derived type containing a pointer at any level of component
   selection, an automatic object, a function name, an entry name, a result
   name, a named constant, a structure component, or a subobject of any of
   the preceding objects.  A substring shall not have length zero.  A
   derived type shall not have components with default initialization nor
   shall two objects of an equivalence group be initialized.
   Either all or none of the objects shall have an protected attribute.
   The simple constraints are done in symbol.c(check_conflict) and the rest
   are implemented here.  */

static void
resolve_equivalence (gfc_equiv *eq)
{
  gfc_symbol *sym;
  gfc_symbol *first_sym;
  gfc_expr *e;
  gfc_ref *r;
  locus *last_where = NULL;
  seq_type eq_type, last_eq_type;
  gfc_typespec *last_ts;
  int object, cnt_protected;
  const char *msg;

  last_ts = &eq->expr->symtree->n.sym->ts;

  first_sym = eq->expr->symtree->n.sym;

  cnt_protected = 0;

  for (object = 1; eq; eq = eq->eq, object++)
    {
      e = eq->expr;

      e->ts = e->symtree->n.sym->ts;
      /* match_varspec might not know yet if it is seeing
	 array reference or substring reference, as it doesn't
	 know the types.  */
      if (e->ref && e->ref->type == REF_ARRAY)
	{
	  gfc_ref *ref = e->ref;
	  sym = e->symtree->n.sym;

	  if (sym->attr.dimension)
	    {
	      ref->u.ar.as = sym->as;
	      ref = ref->next;
	    }

	  /* For substrings, convert REF_ARRAY into REF_SUBSTRING.  */
	  if (e->ts.type == BT_CHARACTER
	      && ref
	      && ref->type == REF_ARRAY
	      && ref->u.ar.dimen == 1
	      && ref->u.ar.dimen_type[0] == DIMEN_RANGE
	      && ref->u.ar.stride[0] == NULL)
	    {
	      gfc_expr *start = ref->u.ar.start[0];
	      gfc_expr *end = ref->u.ar.end[0];
	      void *mem = NULL;

	      /* Optimize away the (:) reference.  */
	      if (start == NULL && end == NULL)
		{
		  if (e->ref == ref)
		    e->ref = ref->next;
		  else
		    e->ref->next = ref->next;
		  mem = ref;
		}
	      else
		{
		  ref->type = REF_SUBSTRING;
		  if (start == NULL)
		    start = gfc_get_int_expr (gfc_default_integer_kind,
					      NULL, 1);
		  ref->u.ss.start = start;
		  if (end == NULL && e->ts.u.cl)
		    end = gfc_copy_expr (e->ts.u.cl->length);
		  ref->u.ss.end = end;
		  ref->u.ss.length = e->ts.u.cl;
		  e->ts.u.cl = NULL;
		}
	      ref = ref->next;
	      gfc_free (mem);
	    }

	  /* Any further ref is an error.  */
	  if (ref)
	    {
	      gcc_assert (ref->type == REF_ARRAY);
	      gfc_error ("Syntax error in EQUIVALENCE statement at %L",
			 &ref->u.ar.where);
	      continue;
	    }
	}

      if (gfc_resolve_expr (e) == FAILURE)
	continue;

      sym = e->symtree->n.sym;

      if (sym->attr.is_protected)
	cnt_protected++;
      if (cnt_protected > 0 && cnt_protected != object)
       	{
	      gfc_error ("Either all or none of the objects in the "
			 "EQUIVALENCE set at %L shall have the "
			 "PROTECTED attribute",
			 &e->where);
	      break;
	}

      /* Shall not equivalence common block variables in a PURE procedure.  */
      if (sym->ns->proc_name
	  && sym->ns->proc_name->attr.pure
	  && sym->attr.in_common)
	{
	  gfc_error ("Common block member '%s' at %L cannot be an EQUIVALENCE "
		     "object in the pure procedure '%s'",
		     sym->name, &e->where, sym->ns->proc_name->name);
	  break;
	}

      /* Shall not be a named constant.  */
      if (e->expr_type == EXPR_CONSTANT)
	{
	  gfc_error ("Named constant '%s' at %L cannot be an EQUIVALENCE "
		     "object", sym->name, &e->where);
	  continue;
	}

      if (e->ts.type == BT_DERIVED
	  && resolve_equivalence_derived (e->ts.u.derived, sym, e) == FAILURE)
	continue;

      /* Check that the types correspond correctly:
	 Note 5.28:
	 A numeric sequence structure may be equivalenced to another sequence
	 structure, an object of default integer type, default real type, double
	 precision real type, default logical type such that components of the
	 structure ultimately only become associated to objects of the same
	 kind. A character sequence structure may be equivalenced to an object
	 of default character kind or another character sequence structure.
	 Other objects may be equivalenced only to objects of the same type and
	 kind parameters.  */

      /* Identical types are unconditionally OK.  */
      if (object == 1 || gfc_compare_types (last_ts, &sym->ts))
	goto identical_types;

      last_eq_type = sequence_type (*last_ts);
      eq_type = sequence_type (sym->ts);

      /* Since the pair of objects is not of the same type, mixed or
	 non-default sequences can be rejected.  */

      msg = "Sequence %s with mixed components in EQUIVALENCE "
	    "statement at %L with different type objects";
      if ((object ==2
	   && last_eq_type == SEQ_MIXED
	   && gfc_notify_std (GFC_STD_GNU, msg, first_sym->name, last_where)
	      == FAILURE)
	  || (eq_type == SEQ_MIXED
	      && gfc_notify_std (GFC_STD_GNU, msg, sym->name,
				 &e->where) == FAILURE))
	continue;

      msg = "Non-default type object or sequence %s in EQUIVALENCE "
	    "statement at %L with objects of different type";
      if ((object ==2
	   && last_eq_type == SEQ_NONDEFAULT
	   && gfc_notify_std (GFC_STD_GNU, msg, first_sym->name,
			      last_where) == FAILURE)
	  || (eq_type == SEQ_NONDEFAULT
	      && gfc_notify_std (GFC_STD_GNU, msg, sym->name,
				 &e->where) == FAILURE))
	continue;

      msg ="Non-CHARACTER object '%s' in default CHARACTER "
	   "EQUIVALENCE statement at %L";
      if (last_eq_type == SEQ_CHARACTER
	  && eq_type != SEQ_CHARACTER
	  && gfc_notify_std (GFC_STD_GNU, msg, sym->name,
			     &e->where) == FAILURE)
		continue;

      msg ="Non-NUMERIC object '%s' in default NUMERIC "
	   "EQUIVALENCE statement at %L";
      if (last_eq_type == SEQ_NUMERIC
	  && eq_type != SEQ_NUMERIC
	  && gfc_notify_std (GFC_STD_GNU, msg, sym->name,
			     &e->where) == FAILURE)
		continue;

  identical_types:
      last_ts =&sym->ts;
      last_where = &e->where;

      if (!e->ref)
	continue;

      /* Shall not be an automatic array.  */
      if (e->ref->type == REF_ARRAY
	  && gfc_resolve_array_spec (e->ref->u.ar.as, 1) == FAILURE)
	{
	  gfc_error ("Array '%s' at %L with non-constant bounds cannot be "
		     "an EQUIVALENCE object", sym->name, &e->where);
	  continue;
	}

      r = e->ref;
      while (r)
	{
	  /* Shall not be a structure component.  */
	  if (r->type == REF_COMPONENT)
	    {
	      gfc_error ("Structure component '%s' at %L cannot be an "
			 "EQUIVALENCE object",
			 r->u.c.component->name, &e->where);
	      break;
	    }

	  /* A substring shall not have length zero.  */
	  if (r->type == REF_SUBSTRING)
	    {
	      if (compare_bound (r->u.ss.start, r->u.ss.end) == CMP_GT)
		{
		  gfc_error ("Substring at %L has length zero",
			     &r->u.ss.start->where);
		  break;
		}
	    }
	  r = r->next;
	}
    }
}


/* Resolve function and ENTRY types, issue diagnostics if needed.  */

static void
resolve_fntype (gfc_namespace *ns)
{
  gfc_entry_list *el;
  gfc_symbol *sym;

  if (ns->proc_name == NULL || !ns->proc_name->attr.function)
    return;

  /* If there are any entries, ns->proc_name is the entry master
     synthetic symbol and ns->entries->sym actual FUNCTION symbol.  */
  if (ns->entries)
    sym = ns->entries->sym;
  else
    sym = ns->proc_name;
  if (sym->result == sym
      && sym->ts.type == BT_UNKNOWN
      && gfc_set_default_type (sym, 0, NULL) == FAILURE
      && !sym->attr.untyped)
    {
      gfc_error ("Function '%s' at %L has no IMPLICIT type",
		 sym->name, &sym->declared_at);
      sym->attr.untyped = 1;
    }

  if (sym->ts.type == BT_DERIVED && !sym->ts.u.derived->attr.use_assoc
      && !sym->attr.contained
      && !gfc_check_symbol_access (sym->ts.u.derived)
      && gfc_check_symbol_access (sym))
    {
      gfc_notify_std (GFC_STD_F2003, "Fortran 2003: PUBLIC function '%s' at "
		      "%L of PRIVATE type '%s'", sym->name,
		      &sym->declared_at, sym->ts.u.derived->name);
    }

    if (ns->entries)
    for (el = ns->entries->next; el; el = el->next)
      {
	if (el->sym->result == el->sym
	    && el->sym->ts.type == BT_UNKNOWN
	    && gfc_set_default_type (el->sym, 0, NULL) == FAILURE
	    && !el->sym->attr.untyped)
	  {
	    gfc_error ("ENTRY '%s' at %L has no IMPLICIT type",
		       el->sym->name, &el->sym->declared_at);
	    el->sym->attr.untyped = 1;
	  }
      }
}


/* 12.3.2.1.1 Defined operators.  */

static gfc_try
check_uop_procedure (gfc_symbol *sym, locus where)
{
  gfc_formal_arglist *formal;

  if (!sym->attr.function)
    {
      gfc_error ("User operator procedure '%s' at %L must be a FUNCTION",
		 sym->name, &where);
      return FAILURE;
    }

  if (sym->ts.type == BT_CHARACTER
      && !(sym->ts.u.cl && sym->ts.u.cl->length)
      && !(sym->result && sym->result->ts.u.cl
	   && sym->result->ts.u.cl->length))
    {
      gfc_error ("User operator procedure '%s' at %L cannot be assumed "
		 "character length", sym->name, &where);
      return FAILURE;
    }

  formal = sym->formal;
  if (!formal || !formal->sym)
    {
      gfc_error ("User operator procedure '%s' at %L must have at least "
		 "one argument", sym->name, &where);
      return FAILURE;
    }

  if (formal->sym->attr.intent != INTENT_IN)
    {
      gfc_error ("First argument of operator interface at %L must be "
		 "INTENT(IN)", &where);
      return FAILURE;
    }

  if (formal->sym->attr.optional)
    {
      gfc_error ("First argument of operator interface at %L cannot be "
		 "optional", &where);
      return FAILURE;
    }

  formal = formal->next;
  if (!formal || !formal->sym)
    return SUCCESS;

  if (formal->sym->attr.intent != INTENT_IN)
    {
      gfc_error ("Second argument of operator interface at %L must be "
		 "INTENT(IN)", &where);
      return FAILURE;
    }

  if (formal->sym->attr.optional)
    {
      gfc_error ("Second argument of operator interface at %L cannot be "
		 "optional", &where);
      return FAILURE;
    }

  if (formal->next)
    {
      gfc_error ("Operator interface at %L must have, at most, two "
		 "arguments", &where);
      return FAILURE;
    }

  return SUCCESS;
}

static void
gfc_resolve_uops (gfc_symtree *symtree)
{
  gfc_interface *itr;

  if (symtree == NULL)
    return;

  gfc_resolve_uops (symtree->left);
  gfc_resolve_uops (symtree->right);

  for (itr = symtree->n.uop->op; itr; itr = itr->next)
    check_uop_procedure (itr->sym, itr->sym->declared_at);
}


/* Examine all of the expressions associated with a program unit,
   assign types to all intermediate expressions, make sure that all
   assignments are to compatible types and figure out which names
   refer to which functions or subroutines.  It doesn't check code
   block, which is handled by resolve_code.  */

static void
resolve_types (gfc_namespace *ns)
{
  gfc_namespace *n;
  gfc_charlen *cl;
  gfc_data *d;
  gfc_equiv *eq;
  gfc_namespace* old_ns = gfc_current_ns;

  /* Check that all IMPLICIT types are ok.  */
  if (!ns->seen_implicit_none)
    {
      unsigned letter;
      for (letter = 0; letter != GFC_LETTERS; ++letter)
	if (ns->set_flag[letter]
	    && resolve_typespec_used (&ns->default_type[letter],
				      &ns->implicit_loc[letter],
				      NULL) == FAILURE)
	  return;
    }

  gfc_current_ns = ns;

  resolve_entries (ns);

  resolve_common_vars (ns->blank_common.head, false);
  resolve_common_blocks (ns->common_root);

  resolve_contained_functions (ns);

  gfc_traverse_ns (ns, resolve_bind_c_derived_types);

  for (cl = ns->cl_list; cl; cl = cl->next)
    resolve_charlen (cl);

  gfc_traverse_ns (ns, resolve_symbol);

  resolve_fntype (ns);

  for (n = ns->contained; n; n = n->sibling)
    {
      if (gfc_pure (ns->proc_name) && !gfc_pure (n->proc_name))
	gfc_error ("Contained procedure '%s' at %L of a PURE procedure must "
		   "also be PURE", n->proc_name->name,
		   &n->proc_name->declared_at);

      resolve_types (n);
    }

  forall_flag = 0;
  gfc_check_interfaces (ns);

  gfc_traverse_ns (ns, resolve_values);

  if (ns->save_all)
    gfc_save_all (ns);

  iter_stack = NULL;
  for (d = ns->data; d; d = d->next)
    resolve_data (d);

  iter_stack = NULL;
  gfc_traverse_ns (ns, gfc_formalize_init_value);

  gfc_traverse_ns (ns, gfc_verify_binding_labels);

  if (ns->common_root != NULL)
    gfc_traverse_symtree (ns->common_root, resolve_bind_c_comms);

  for (eq = ns->equiv; eq; eq = eq->next)
    resolve_equivalence (eq);

  /* Warn about unused labels.  */
  if (warn_unused_label)
    warn_unused_fortran_label (ns->st_labels);

  gfc_resolve_uops (ns->uop_root);

  gfc_current_ns = old_ns;
}


/* Call resolve_code recursively.  */

static void
resolve_codes (gfc_namespace *ns)
{
  gfc_namespace *n;
  bitmap_obstack old_obstack;

  if (ns->resolved == 1)
    return;

  for (n = ns->contained; n; n = n->sibling)
    resolve_codes (n);

  gfc_current_ns = ns;

  /* Don't clear 'cs_base' if this is the namespace of a BLOCK construct.  */
  if (!(ns->proc_name && ns->proc_name->attr.flavor == FL_LABEL))
    cs_base = NULL;

  /* Set to an out of range value.  */
  current_entry_id = -1;

  old_obstack = labels_obstack;
  bitmap_obstack_initialize (&labels_obstack);

  resolve_code (ns->code, ns);

  bitmap_obstack_release (&labels_obstack);
  labels_obstack = old_obstack;
}


/* This function is called after a complete program unit has been compiled.
   Its purpose is to examine all of the expressions associated with a program
   unit, assign types to all intermediate expressions, make sure that all
   assignments are to compatible types and figure out which names refer to
   which functions or subroutines.  */

void
gfc_resolve (gfc_namespace *ns)
{
  gfc_namespace *old_ns;
  code_stack *old_cs_base;

  if (ns->resolved)
    return;

  ns->resolved = -1;
  old_ns = gfc_current_ns;
  old_cs_base = cs_base;

  resolve_types (ns);
  resolve_codes (ns);

  gfc_current_ns = old_ns;
  cs_base = old_cs_base;
  ns->resolved = 1;

  gfc_run_passes (ns);
}<|MERGE_RESOLUTION|>--- conflicted
+++ resolved
@@ -341,19 +341,6 @@
       if (gfc_pure (proc) && !sym->attr.pointer
 	  && sym->attr.flavor != FL_PROCEDURE)
 	{
-<<<<<<< HEAD
-	  if (proc->attr.function && sym->attr.intent != INTENT_IN
-	      && !sym->attr.value)
-	    gfc_error ("Argument '%s' of pure function '%s' at %L must be "
-		       "INTENT(IN) or VALUE", sym->name, proc->name,
-		       &sym->declared_at);
-
-	  if (proc->attr.subroutine && sym->attr.intent == INTENT_UNKNOWN
-	      && !sym->attr.value)
-	    gfc_error ("Argument '%s' of pure subroutine '%s' at %L must "
-		       "have its INTENT specified or have the VALUE "
-		       "attribute", sym->name, proc->name, &sym->declared_at);
-=======
 	  if (proc->attr.function && sym->attr.intent != INTENT_IN)
 	    {
 	      if (sym->attr.value)
@@ -379,7 +366,6 @@
 		       "have its INTENT specified or have the VALUE "
 		       "attribute", sym->name, proc->name, &sym->declared_at);
 	    }
->>>>>>> eaeaf076
 	}
 
       if (proc->attr.implicit_pure && !sym->attr.pointer
@@ -5925,10 +5911,6 @@
       name = name ? name : code->expr1->value.function.esym->name;
       code->expr1->symtree = expr->symtree;
       code->expr1->ref = gfc_copy_ref (expr->ref);
-<<<<<<< HEAD
-      expr->symtree->n.sym->ts.u.derived = declared;
-=======
->>>>>>> eaeaf076
       gfc_add_vptr_component (code->expr1);
       gfc_add_component_ref (code->expr1, name);
       code->expr1->value.function.esym = NULL;
