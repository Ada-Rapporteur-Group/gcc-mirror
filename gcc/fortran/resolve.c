/* Perform type resolution on the various structures.
   Copyright (C) 2001, 2002, 2003, 2004, 2005, 2006, 2007, 2008, 2009
   Free Software Foundation, Inc.
   Contributed by Andy Vaught

This file is part of GCC.

GCC is free software; you can redistribute it and/or modify it under
the terms of the GNU General Public License as published by the Free
Software Foundation; either version 3, or (at your option) any later
version.

GCC is distributed in the hope that it will be useful, but WITHOUT ANY
WARRANTY; without even the implied warranty of MERCHANTABILITY or
FITNESS FOR A PARTICULAR PURPOSE.  See the GNU General Public License
for more details.

You should have received a copy of the GNU General Public License
along with GCC; see the file COPYING3.  If not see
<http://www.gnu.org/licenses/>.  */

#include "config.h"
#include "system.h"
#include "flags.h"
#include "gfortran.h"
#include "obstack.h"
#include "bitmap.h"
#include "arith.h"  /* For gfc_compare_expr().  */
#include "dependency.h"
#include "data.h"
#include "target-memory.h" /* for gfc_simplify_transfer */

/* Types used in equivalence statements.  */

typedef enum seq_type
{
  SEQ_NONDEFAULT, SEQ_NUMERIC, SEQ_CHARACTER, SEQ_MIXED
}
seq_type;

/* Stack to keep track of the nesting of blocks as we move through the
   code.  See resolve_branch() and resolve_code().  */

typedef struct code_stack
{
  struct gfc_code *head, *current;
  struct code_stack *prev;

  /* This bitmap keeps track of the targets valid for a branch from
     inside this block except for END {IF|SELECT}s of enclosing
     blocks.  */
  bitmap reachable_labels;
}
code_stack;

static code_stack *cs_base = NULL;


/* Nonzero if we're inside a FORALL block.  */

static int forall_flag;

/* Nonzero if we're inside a OpenMP WORKSHARE or PARALLEL WORKSHARE block.  */

static int omp_workshare_flag;

/* Nonzero if we are processing a formal arglist. The corresponding function
   resets the flag each time that it is read.  */
static int formal_arg_flag = 0;

/* True if we are resolving a specification expression.  */
static int specification_expr = 0;

/* The id of the last entry seen.  */
static int current_entry_id;

/* We use bitmaps to determine if a branch target is valid.  */
static bitmap_obstack labels_obstack;

int
gfc_is_formal_arg (void)
{
  return formal_arg_flag;
}

/* Is the symbol host associated?  */
static bool
is_sym_host_assoc (gfc_symbol *sym, gfc_namespace *ns)
{
  for (ns = ns->parent; ns; ns = ns->parent)
    {      
      if (sym->ns == ns)
	return true;
    }

  return false;
}

/* Ensure a typespec used is valid; for instance, TYPE(t) is invalid if t is
   an ABSTRACT derived-type.  If where is not NULL, an error message with that
   locus is printed, optionally using name.  */

static gfc_try
resolve_typespec_used (gfc_typespec* ts, locus* where, const char* name)
{
  if (ts->type == BT_DERIVED && ts->derived->attr.abstract)
    {
      if (where)
	{
	  if (name)
	    gfc_error ("'%s' at %L is of the ABSTRACT type '%s'",
		       name, where, ts->derived->name);
	  else
	    gfc_error ("ABSTRACT type '%s' used at %L",
		       ts->derived->name, where);
	}

      return FAILURE;
    }

  return SUCCESS;
}


/* Resolve types of formal argument lists.  These have to be done early so that
   the formal argument lists of module procedures can be copied to the
   containing module before the individual procedures are resolved
   individually.  We also resolve argument lists of procedures in interface
   blocks because they are self-contained scoping units.

   Since a dummy argument cannot be a non-dummy procedure, the only
   resort left for untyped names are the IMPLICIT types.  */

static void
resolve_formal_arglist (gfc_symbol *proc)
{
  gfc_formal_arglist *f;
  gfc_symbol *sym;
  int i;

  if (proc->result != NULL)
    sym = proc->result;
  else
    sym = proc;

  if (gfc_elemental (proc)
      || sym->attr.pointer || sym->attr.allocatable
      || (sym->as && sym->as->rank > 0))
    {
      proc->attr.always_explicit = 1;
      sym->attr.always_explicit = 1;
    }

  formal_arg_flag = 1;

  for (f = proc->formal; f; f = f->next)
    {
      sym = f->sym;

      if (sym == NULL)
	{
	  /* Alternate return placeholder.  */
	  if (gfc_elemental (proc))
	    gfc_error ("Alternate return specifier in elemental subroutine "
		       "'%s' at %L is not allowed", proc->name,
		       &proc->declared_at);
	  if (proc->attr.function)
	    gfc_error ("Alternate return specifier in function "
		       "'%s' at %L is not allowed", proc->name,
		       &proc->declared_at);
	  continue;
	}

      if (sym->attr.if_source != IFSRC_UNKNOWN)
	resolve_formal_arglist (sym);

      if (sym->attr.subroutine || sym->attr.external || sym->attr.intrinsic)
	{
	  if (gfc_pure (proc) && !gfc_pure (sym))
	    {
	      gfc_error ("Dummy procedure '%s' of PURE procedure at %L must "
			 "also be PURE", sym->name, &sym->declared_at);
	      continue;
	    }

	  if (gfc_elemental (proc))
	    {
	      gfc_error ("Dummy procedure at %L not allowed in ELEMENTAL "
			 "procedure", &sym->declared_at);
	      continue;
	    }

	  if (sym->attr.function
		&& sym->ts.type == BT_UNKNOWN
		&& sym->attr.intrinsic)
	    {
	      gfc_intrinsic_sym *isym;
	      isym = gfc_find_function (sym->name);
	      if (isym == NULL || !isym->specific)
		{
		  gfc_error ("Unable to find a specific INTRINSIC procedure "
			     "for the reference '%s' at %L", sym->name,
			     &sym->declared_at);
		}
	      sym->ts = isym->ts;
	    }

	  continue;
	}

      if (sym->ts.type == BT_UNKNOWN)
	{
	  if (!sym->attr.function || sym->result == sym)
	    gfc_set_default_type (sym, 1, sym->ns);
	}

      gfc_resolve_array_spec (sym->as, 0);

      /* We can't tell if an array with dimension (:) is assumed or deferred
	 shape until we know if it has the pointer or allocatable attributes.
      */
      if (sym->as && sym->as->rank > 0 && sym->as->type == AS_DEFERRED
	  && !(sym->attr.pointer || sym->attr.allocatable))
	{
	  sym->as->type = AS_ASSUMED_SHAPE;
	  for (i = 0; i < sym->as->rank; i++)
	    sym->as->lower[i] = gfc_int_expr (1);
	}

      if ((sym->as && sym->as->rank > 0 && sym->as->type == AS_ASSUMED_SHAPE)
	  || sym->attr.pointer || sym->attr.allocatable || sym->attr.target
	  || sym->attr.optional)
	{
	  proc->attr.always_explicit = 1;
	  if (proc->result)
	    proc->result->attr.always_explicit = 1;
	}

      /* If the flavor is unknown at this point, it has to be a variable.
	 A procedure specification would have already set the type.  */

      if (sym->attr.flavor == FL_UNKNOWN)
	gfc_add_flavor (&sym->attr, FL_VARIABLE, sym->name, &sym->declared_at);

      if (gfc_pure (proc) && !sym->attr.pointer
	  && sym->attr.flavor != FL_PROCEDURE)
	{
	  if (proc->attr.function && sym->attr.intent != INTENT_IN)
	    gfc_error ("Argument '%s' of pure function '%s' at %L must be "
		       "INTENT(IN)", sym->name, proc->name,
		       &sym->declared_at);

	  if (proc->attr.subroutine && sym->attr.intent == INTENT_UNKNOWN)
	    gfc_error ("Argument '%s' of pure subroutine '%s' at %L must "
		       "have its INTENT specified", sym->name, proc->name,
		       &sym->declared_at);
	}

      if (gfc_elemental (proc))
	{
	  if (sym->as != NULL)
	    {
	      gfc_error ("Argument '%s' of elemental procedure at %L must "
			 "be scalar", sym->name, &sym->declared_at);
	      continue;
	    }

	  if (sym->attr.pointer)
	    {
	      gfc_error ("Argument '%s' of elemental procedure at %L cannot "
			 "have the POINTER attribute", sym->name,
			 &sym->declared_at);
	      continue;
	    }

	  if (sym->attr.flavor == FL_PROCEDURE)
	    {
	      gfc_error ("Dummy procedure '%s' not allowed in elemental "
			 "procedure '%s' at %L", sym->name, proc->name,
			 &sym->declared_at);
	      continue;
	    }
	}

      /* Each dummy shall be specified to be scalar.  */
      if (proc->attr.proc == PROC_ST_FUNCTION)
	{
	  if (sym->as != NULL)
	    {
	      gfc_error ("Argument '%s' of statement function at %L must "
			 "be scalar", sym->name, &sym->declared_at);
	      continue;
	    }

	  if (sym->ts.type == BT_CHARACTER)
	    {
	      gfc_charlen *cl = sym->ts.cl;
	      if (!cl || !cl->length || cl->length->expr_type != EXPR_CONSTANT)
		{
		  gfc_error ("Character-valued argument '%s' of statement "
			     "function at %L must have constant length",
			     sym->name, &sym->declared_at);
		  continue;
		}
	    }
	}
    }
  formal_arg_flag = 0;
}


/* Work function called when searching for symbols that have argument lists
   associated with them.  */

static void
find_arglists (gfc_symbol *sym)
{
  if (sym->attr.if_source == IFSRC_UNKNOWN || sym->ns != gfc_current_ns)
    return;

  resolve_formal_arglist (sym);
}


/* Given a namespace, resolve all formal argument lists within the namespace.
 */

static void
resolve_formal_arglists (gfc_namespace *ns)
{
  if (ns == NULL)
    return;

  gfc_traverse_ns (ns, find_arglists);
}


static void
resolve_contained_fntype (gfc_symbol *sym, gfc_namespace *ns)
{
  gfc_try t;

  /* If this namespace is not a function or an entry master function,
     ignore it.  */
  if (! sym || !(sym->attr.function || sym->attr.flavor == FL_VARIABLE)
      || sym->attr.entry_master)
    return;

  /* Try to find out of what the return type is.  */
  if (sym->result->ts.type == BT_UNKNOWN && sym->result->ts.interface == NULL)
    {
      t = gfc_set_default_type (sym->result, 0, ns);

      if (t == FAILURE && !sym->result->attr.untyped)
	{
	  if (sym->result == sym)
	    gfc_error ("Contained function '%s' at %L has no IMPLICIT type",
		       sym->name, &sym->declared_at);
	  else if (!sym->result->attr.proc_pointer)
	    gfc_error ("Result '%s' of contained function '%s' at %L has "
		       "no IMPLICIT type", sym->result->name, sym->name,
		       &sym->result->declared_at);
	  sym->result->attr.untyped = 1;
	}
    }

  /* Fortran 95 Draft Standard, page 51, Section 5.1.1.5, on the Character 
     type, lists the only ways a character length value of * can be used:
     dummy arguments of procedures, named constants, and function results
     in external functions.  Internal function results are not on that list;
     ergo, not permitted.  */

  if (sym->result->ts.type == BT_CHARACTER)
    {
      gfc_charlen *cl = sym->result->ts.cl;
      if (!cl || !cl->length)
	gfc_error ("Character-valued internal function '%s' at %L must "
		   "not be assumed length", sym->name, &sym->declared_at);
    }
}


/* Add NEW_ARGS to the formal argument list of PROC, taking care not to
   introduce duplicates.  */

static void
merge_argument_lists (gfc_symbol *proc, gfc_formal_arglist *new_args)
{
  gfc_formal_arglist *f, *new_arglist;
  gfc_symbol *new_sym;

  for (; new_args != NULL; new_args = new_args->next)
    {
      new_sym = new_args->sym;
      /* See if this arg is already in the formal argument list.  */
      for (f = proc->formal; f; f = f->next)
	{
	  if (new_sym == f->sym)
	    break;
	}

      if (f)
	continue;

      /* Add a new argument.  Argument order is not important.  */
      new_arglist = gfc_get_formal_arglist ();
      new_arglist->sym = new_sym;
      new_arglist->next = proc->formal;
      proc->formal  = new_arglist;
    }
}


/* Flag the arguments that are not present in all entries.  */

static void
check_argument_lists (gfc_symbol *proc, gfc_formal_arglist *new_args)
{
  gfc_formal_arglist *f, *head;
  head = new_args;

  for (f = proc->formal; f; f = f->next)
    {
      if (f->sym == NULL)
	continue;

      for (new_args = head; new_args; new_args = new_args->next)
	{
	  if (new_args->sym == f->sym)
	    break;
	}

      if (new_args)
	continue;

      f->sym->attr.not_always_present = 1;
    }
}


/* Resolve alternate entry points.  If a symbol has multiple entry points we
   create a new master symbol for the main routine, and turn the existing
   symbol into an entry point.  */

static void
resolve_entries (gfc_namespace *ns)
{
  gfc_namespace *old_ns;
  gfc_code *c;
  gfc_symbol *proc;
  gfc_entry_list *el;
  char name[GFC_MAX_SYMBOL_LEN + 1];
  static int master_count = 0;

  if (ns->proc_name == NULL)
    return;

  /* No need to do anything if this procedure doesn't have alternate entry
     points.  */
  if (!ns->entries)
    return;

  /* We may already have resolved alternate entry points.  */
  if (ns->proc_name->attr.entry_master)
    return;

  /* If this isn't a procedure something has gone horribly wrong.  */
  gcc_assert (ns->proc_name->attr.flavor == FL_PROCEDURE);

  /* Remember the current namespace.  */
  old_ns = gfc_current_ns;

  gfc_current_ns = ns;

  /* Add the main entry point to the list of entry points.  */
  el = gfc_get_entry_list ();
  el->sym = ns->proc_name;
  el->id = 0;
  el->next = ns->entries;
  ns->entries = el;
  ns->proc_name->attr.entry = 1;

  /* If it is a module function, it needs to be in the right namespace
     so that gfc_get_fake_result_decl can gather up the results. The
     need for this arose in get_proc_name, where these beasts were
     left in their own namespace, to keep prior references linked to
     the entry declaration.*/
  if (ns->proc_name->attr.function
      && ns->parent && ns->parent->proc_name->attr.flavor == FL_MODULE)
    el->sym->ns = ns;

  /* Do the same for entries where the master is not a module
     procedure.  These are retained in the module namespace because
     of the module procedure declaration.  */
  for (el = el->next; el; el = el->next)
    if (el->sym->ns->proc_name->attr.flavor == FL_MODULE
	  && el->sym->attr.mod_proc)
      el->sym->ns = ns;
  el = ns->entries;

  /* Add an entry statement for it.  */
  c = gfc_get_code ();
  c->op = EXEC_ENTRY;
  c->ext.entry = el;
  c->next = ns->code;
  ns->code = c;

  /* Create a new symbol for the master function.  */
  /* Give the internal function a unique name (within this file).
     Also include the function name so the user has some hope of figuring
     out what is going on.  */
  snprintf (name, GFC_MAX_SYMBOL_LEN, "master.%d.%s",
	    master_count++, ns->proc_name->name);
  gfc_get_ha_symbol (name, &proc);
  gcc_assert (proc != NULL);

  gfc_add_procedure (&proc->attr, PROC_INTERNAL, proc->name, NULL);
  if (ns->proc_name->attr.subroutine)
    gfc_add_subroutine (&proc->attr, proc->name, NULL);
  else
    {
      gfc_symbol *sym;
      gfc_typespec *ts, *fts;
      gfc_array_spec *as, *fas;
      gfc_add_function (&proc->attr, proc->name, NULL);
      proc->result = proc;
      fas = ns->entries->sym->as;
      fas = fas ? fas : ns->entries->sym->result->as;
      fts = &ns->entries->sym->result->ts;
      if (fts->type == BT_UNKNOWN)
	fts = gfc_get_default_type (ns->entries->sym->result->name, NULL);
      for (el = ns->entries->next; el; el = el->next)
	{
	  ts = &el->sym->result->ts;
	  as = el->sym->as;
	  as = as ? as : el->sym->result->as;
	  if (ts->type == BT_UNKNOWN)
	    ts = gfc_get_default_type (el->sym->result->name, NULL);

	  if (! gfc_compare_types (ts, fts)
	      || (el->sym->result->attr.dimension
		  != ns->entries->sym->result->attr.dimension)
	      || (el->sym->result->attr.pointer
		  != ns->entries->sym->result->attr.pointer))
	    break;
	  else if (as && fas && ns->entries->sym->result != el->sym->result
		      && gfc_compare_array_spec (as, fas) == 0)
	    gfc_error ("Function %s at %L has entries with mismatched "
		       "array specifications", ns->entries->sym->name,
		       &ns->entries->sym->declared_at);
	  /* The characteristics need to match and thus both need to have
	     the same string length, i.e. both len=*, or both len=4.
	     Having both len=<variable> is also possible, but difficult to
	     check at compile time.  */
	  else if (ts->type == BT_CHARACTER && ts->cl && fts->cl
		   && (((ts->cl->length && !fts->cl->length)
			||(!ts->cl->length && fts->cl->length))
		       || (ts->cl->length
			   && ts->cl->length->expr_type
			      != fts->cl->length->expr_type)
		       || (ts->cl->length
			   && ts->cl->length->expr_type == EXPR_CONSTANT
		           && mpz_cmp (ts->cl->length->value.integer,
				       fts->cl->length->value.integer) != 0)))
	    gfc_notify_std (GFC_STD_GNU, "Extension: Function %s at %L with "
			    "entries returning variables of different "
			    "string lengths", ns->entries->sym->name,
			    &ns->entries->sym->declared_at);
	}

      if (el == NULL)
	{
	  sym = ns->entries->sym->result;
	  /* All result types the same.  */
	  proc->ts = *fts;
	  if (sym->attr.dimension)
	    gfc_set_array_spec (proc, gfc_copy_array_spec (sym->as), NULL);
	  if (sym->attr.pointer)
	    gfc_add_pointer (&proc->attr, NULL);
	}
      else
	{
	  /* Otherwise the result will be passed through a union by
	     reference.  */
	  proc->attr.mixed_entry_master = 1;
	  for (el = ns->entries; el; el = el->next)
	    {
	      sym = el->sym->result;
	      if (sym->attr.dimension)
		{
		  if (el == ns->entries)
		    gfc_error ("FUNCTION result %s can't be an array in "
			       "FUNCTION %s at %L", sym->name,
			       ns->entries->sym->name, &sym->declared_at);
		  else
		    gfc_error ("ENTRY result %s can't be an array in "
			       "FUNCTION %s at %L", sym->name,
			       ns->entries->sym->name, &sym->declared_at);
		}
	      else if (sym->attr.pointer)
		{
		  if (el == ns->entries)
		    gfc_error ("FUNCTION result %s can't be a POINTER in "
			       "FUNCTION %s at %L", sym->name,
			       ns->entries->sym->name, &sym->declared_at);
		  else
		    gfc_error ("ENTRY result %s can't be a POINTER in "
			       "FUNCTION %s at %L", sym->name,
			       ns->entries->sym->name, &sym->declared_at);
		}
	      else
		{
		  ts = &sym->ts;
		  if (ts->type == BT_UNKNOWN)
		    ts = gfc_get_default_type (sym->name, NULL);
		  switch (ts->type)
		    {
		    case BT_INTEGER:
		      if (ts->kind == gfc_default_integer_kind)
			sym = NULL;
		      break;
		    case BT_REAL:
		      if (ts->kind == gfc_default_real_kind
			  || ts->kind == gfc_default_double_kind)
			sym = NULL;
		      break;
		    case BT_COMPLEX:
		      if (ts->kind == gfc_default_complex_kind)
			sym = NULL;
		      break;
		    case BT_LOGICAL:
		      if (ts->kind == gfc_default_logical_kind)
			sym = NULL;
		      break;
		    case BT_UNKNOWN:
		      /* We will issue error elsewhere.  */
		      sym = NULL;
		      break;
		    default:
		      break;
		    }
		  if (sym)
		    {
		      if (el == ns->entries)
			gfc_error ("FUNCTION result %s can't be of type %s "
				   "in FUNCTION %s at %L", sym->name,
				   gfc_typename (ts), ns->entries->sym->name,
				   &sym->declared_at);
		      else
			gfc_error ("ENTRY result %s can't be of type %s "
				   "in FUNCTION %s at %L", sym->name,
				   gfc_typename (ts), ns->entries->sym->name,
				   &sym->declared_at);
		    }
		}
	    }
	}
    }
  proc->attr.access = ACCESS_PRIVATE;
  proc->attr.entry_master = 1;

  /* Merge all the entry point arguments.  */
  for (el = ns->entries; el; el = el->next)
    merge_argument_lists (proc, el->sym->formal);

  /* Check the master formal arguments for any that are not
     present in all entry points.  */
  for (el = ns->entries; el; el = el->next)
    check_argument_lists (proc, el->sym->formal);

  /* Use the master function for the function body.  */
  ns->proc_name = proc;

  /* Finalize the new symbols.  */
  gfc_commit_symbols ();

  /* Restore the original namespace.  */
  gfc_current_ns = old_ns;
}


static bool
has_default_initializer (gfc_symbol *der)
{
  gfc_component *c;

  gcc_assert (der->attr.flavor == FL_DERIVED);
  for (c = der->components; c; c = c->next)
    if ((c->ts.type != BT_DERIVED && c->initializer)
	|| (c->ts.type == BT_DERIVED
	    && (!c->attr.pointer && has_default_initializer (c->ts.derived))))
      break;

  return c != NULL;
}

/* Resolve common variables.  */
static void
resolve_common_vars (gfc_symbol *sym, bool named_common)
{
  gfc_symbol *csym = sym;

  for (; csym; csym = csym->common_next)
    {
      if (csym->value || csym->attr.data)
	{
	  if (!csym->ns->is_block_data)
	    gfc_notify_std (GFC_STD_GNU, "Variable '%s' at %L is in COMMON "
			    "but only in BLOCK DATA initialization is "
			    "allowed", csym->name, &csym->declared_at);
	  else if (!named_common)
	    gfc_notify_std (GFC_STD_GNU, "Initialized variable '%s' at %L is "
			    "in a blank COMMON but initialization is only "
			    "allowed in named common blocks", csym->name,
			    &csym->declared_at);
	}

      if (csym->ts.type != BT_DERIVED)
	continue;

      if (!(csym->ts.derived->attr.sequence
	    || csym->ts.derived->attr.is_bind_c))
	gfc_error_now ("Derived type variable '%s' in COMMON at %L "
		       "has neither the SEQUENCE nor the BIND(C) "
		       "attribute", csym->name, &csym->declared_at);
      if (csym->ts.derived->attr.alloc_comp)
	gfc_error_now ("Derived type variable '%s' in COMMON at %L "
		       "has an ultimate component that is "
		       "allocatable", csym->name, &csym->declared_at);
      if (has_default_initializer (csym->ts.derived))
	gfc_error_now ("Derived type variable '%s' in COMMON at %L "
		       "may not have default initializer", csym->name,
		       &csym->declared_at);

      if (csym->attr.flavor == FL_UNKNOWN && !csym->attr.proc_pointer)
	gfc_add_flavor (&csym->attr, FL_VARIABLE, csym->name, &csym->declared_at);
    }
}

/* Resolve common blocks.  */
static void
resolve_common_blocks (gfc_symtree *common_root)
{
  gfc_symbol *sym;

  if (common_root == NULL)
    return;

  if (common_root->left)
    resolve_common_blocks (common_root->left);
  if (common_root->right)
    resolve_common_blocks (common_root->right);

  resolve_common_vars (common_root->n.common->head, true);

  gfc_find_symbol (common_root->name, gfc_current_ns, 0, &sym);
  if (sym == NULL)
    return;

  if (sym->attr.flavor == FL_PARAMETER)
    gfc_error ("COMMON block '%s' at %L is used as PARAMETER at %L",
	       sym->name, &common_root->n.common->where, &sym->declared_at);

  if (sym->attr.intrinsic)
    gfc_error ("COMMON block '%s' at %L is also an intrinsic procedure",
	       sym->name, &common_root->n.common->where);
  else if (sym->attr.result
	   ||(sym->attr.function && gfc_current_ns->proc_name == sym))
    gfc_notify_std (GFC_STD_F2003, "Fortran 2003: COMMON block '%s' at %L "
		    "that is also a function result", sym->name,
		    &common_root->n.common->where);
  else if (sym->attr.flavor == FL_PROCEDURE && sym->attr.proc != PROC_INTERNAL
	   && sym->attr.proc != PROC_ST_FUNCTION)
    gfc_notify_std (GFC_STD_F2003, "Fortran 2003: COMMON block '%s' at %L "
		    "that is also a global procedure", sym->name,
		    &common_root->n.common->where);
}


/* Resolve contained function types.  Because contained functions can call one
   another, they have to be worked out before any of the contained procedures
   can be resolved.

   The good news is that if a function doesn't already have a type, the only
   way it can get one is through an IMPLICIT type or a RESULT variable, because
   by definition contained functions are contained namespace they're contained
   in, not in a sibling or parent namespace.  */

static void
resolve_contained_functions (gfc_namespace *ns)
{
  gfc_namespace *child;
  gfc_entry_list *el;

  resolve_formal_arglists (ns);

  for (child = ns->contained; child; child = child->sibling)
    {
      /* Resolve alternate entry points first.  */
      resolve_entries (child);

      /* Then check function return types.  */
      resolve_contained_fntype (child->proc_name, child);
      for (el = child->entries; el; el = el->next)
	resolve_contained_fntype (el->sym, child);
    }
}


/* Resolve all of the elements of a structure constructor and make sure that
   the types are correct.  */

static gfc_try
resolve_structure_cons (gfc_expr *expr)
{
  gfc_constructor *cons;
  gfc_component *comp;
  gfc_try t;
  symbol_attribute a;

  t = SUCCESS;
  cons = expr->value.constructor;
  /* A constructor may have references if it is the result of substituting a
     parameter variable.  In this case we just pull out the component we
     want.  */
  if (expr->ref)
    comp = expr->ref->u.c.sym->components;
  else
    comp = expr->ts.derived->components;

  /* See if the user is trying to invoke a structure constructor for one of
     the iso_c_binding derived types.  */
  if (expr->ts.derived && expr->ts.derived->ts.is_iso_c && cons
      && cons->expr != NULL)
    {
      gfc_error ("Components of structure constructor '%s' at %L are PRIVATE",
		 expr->ts.derived->name, &(expr->where));
      return FAILURE;
    }

  for (; comp; comp = comp->next, cons = cons->next)
    {
      int rank;

      if (!cons->expr)
	continue;

      if (gfc_resolve_expr (cons->expr) == FAILURE)
	{
	  t = FAILURE;
	  continue;
	}

      rank = comp->as ? comp->as->rank : 0;
      if (cons->expr->expr_type != EXPR_NULL && rank != cons->expr->rank
	  && (comp->attr.allocatable || cons->expr->rank))
	{
	  gfc_error ("The rank of the element in the derived type "
		     "constructor at %L does not match that of the "
		     "component (%d/%d)", &cons->expr->where,
		     cons->expr->rank, rank);
	  t = FAILURE;
	}

      /* If we don't have the right type, try to convert it.  */

      if (!gfc_compare_types (&cons->expr->ts, &comp->ts))
	{
	  t = FAILURE;
	  if (comp->attr.pointer && cons->expr->ts.type != BT_UNKNOWN)
	    gfc_error ("The element in the derived type constructor at %L, "
		       "for pointer component '%s', is %s but should be %s",
		       &cons->expr->where, comp->name,
		       gfc_basic_typename (cons->expr->ts.type),
		       gfc_basic_typename (comp->ts.type));
	  else
	    t = gfc_convert_type (cons->expr, &comp->ts, 1);
	}

      if (cons->expr->expr_type == EXPR_NULL
	  && !(comp->attr.pointer || comp->attr.allocatable
	       || comp->attr.proc_pointer))
	{
	  t = FAILURE;
	  gfc_error ("The NULL in the derived type constructor at %L is "
		     "being applied to component '%s', which is neither "
		     "a POINTER nor ALLOCATABLE", &cons->expr->where,
		     comp->name);
	}

      if (!comp->attr.pointer || cons->expr->expr_type == EXPR_NULL)
	continue;

      a = gfc_expr_attr (cons->expr);

      if (!a.pointer && !a.target)
	{
	  t = FAILURE;
	  gfc_error ("The element in the derived type constructor at %L, "
		     "for pointer component '%s' should be a POINTER or "
		     "a TARGET", &cons->expr->where, comp->name);
	}
    }

  return t;
}


/****************** Expression name resolution ******************/

/* Returns 0 if a symbol was not declared with a type or
   attribute declaration statement, nonzero otherwise.  */

static int
was_declared (gfc_symbol *sym)
{
  symbol_attribute a;

  a = sym->attr;

  if (!a.implicit_type && sym->ts.type != BT_UNKNOWN)
    return 1;

  if (a.allocatable || a.dimension || a.dummy || a.external || a.intrinsic
      || a.optional || a.pointer || a.save || a.target || a.volatile_
      || a.value || a.access != ACCESS_UNKNOWN || a.intent != INTENT_UNKNOWN)
    return 1;

  return 0;
}


/* Determine if a symbol is generic or not.  */

static int
generic_sym (gfc_symbol *sym)
{
  gfc_symbol *s;

  if (sym->attr.generic ||
      (sym->attr.intrinsic && gfc_generic_intrinsic (sym->name)))
    return 1;

  if (was_declared (sym) || sym->ns->parent == NULL)
    return 0;

  gfc_find_symbol (sym->name, sym->ns->parent, 1, &s);
  
  if (s != NULL)
    {
      if (s == sym)
	return 0;
      else
	return generic_sym (s);
    }

  return 0;
}


/* Determine if a symbol is specific or not.  */

static int
specific_sym (gfc_symbol *sym)
{
  gfc_symbol *s;

  if (sym->attr.if_source == IFSRC_IFBODY
      || sym->attr.proc == PROC_MODULE
      || sym->attr.proc == PROC_INTERNAL
      || sym->attr.proc == PROC_ST_FUNCTION
      || (sym->attr.intrinsic && gfc_specific_intrinsic (sym->name))
      || sym->attr.external)
    return 1;

  if (was_declared (sym) || sym->ns->parent == NULL)
    return 0;

  gfc_find_symbol (sym->name, sym->ns->parent, 1, &s);

  return (s == NULL) ? 0 : specific_sym (s);
}


/* Figure out if the procedure is specific, generic or unknown.  */

typedef enum
{ PTYPE_GENERIC = 1, PTYPE_SPECIFIC, PTYPE_UNKNOWN }
proc_type;

static proc_type
procedure_kind (gfc_symbol *sym)
{
  if (generic_sym (sym))
    return PTYPE_GENERIC;

  if (specific_sym (sym))
    return PTYPE_SPECIFIC;

  return PTYPE_UNKNOWN;
}

/* Check references to assumed size arrays.  The flag need_full_assumed_size
   is nonzero when matching actual arguments.  */

static int need_full_assumed_size = 0;

static bool
check_assumed_size_reference (gfc_symbol *sym, gfc_expr *e)
{
  if (need_full_assumed_size || !(sym->as && sym->as->type == AS_ASSUMED_SIZE))
      return false;

  /* FIXME: The comparison "e->ref->u.ar.type == AR_FULL" is wrong.
     What should it be?  */
  if ((e->ref->u.ar.end[e->ref->u.ar.as->rank - 1] == NULL)
	  && (e->ref->u.ar.as->type == AS_ASSUMED_SIZE)
	       && (e->ref->u.ar.type == AR_FULL))
    {
      gfc_error ("The upper bound in the last dimension must "
		 "appear in the reference to the assumed size "
		 "array '%s' at %L", sym->name, &e->where);
      return true;
    }
  return false;
}


/* Look for bad assumed size array references in argument expressions
  of elemental and array valued intrinsic procedures.  Since this is
  called from procedure resolution functions, it only recurses at
  operators.  */

static bool
resolve_assumed_size_actual (gfc_expr *e)
{
  if (e == NULL)
   return false;

  switch (e->expr_type)
    {
    case EXPR_VARIABLE:
      if (e->symtree && check_assumed_size_reference (e->symtree->n.sym, e))
	return true;
      break;

    case EXPR_OP:
      if (resolve_assumed_size_actual (e->value.op.op1)
	  || resolve_assumed_size_actual (e->value.op.op2))
	return true;
      break;

    default:
      break;
    }
  return false;
}


/* Check a generic procedure, passed as an actual argument, to see if
   there is a matching specific name.  If none, it is an error, and if
   more than one, the reference is ambiguous.  */
static int
count_specific_procs (gfc_expr *e)
{
  int n;
  gfc_interface *p;
  gfc_symbol *sym;
	
  n = 0;
  sym = e->symtree->n.sym;

  for (p = sym->generic; p; p = p->next)
    if (strcmp (sym->name, p->sym->name) == 0)
      {
	e->symtree = gfc_find_symtree (p->sym->ns->sym_root,
				       sym->name);
	n++;
      }

  if (n > 1)
    gfc_error ("'%s' at %L is ambiguous", e->symtree->n.sym->name,
	       &e->where);

  if (n == 0)
    gfc_error ("GENERIC procedure '%s' is not allowed as an actual "
	       "argument at %L", sym->name, &e->where);

  return n;
}


/* See if a call to sym could possibly be a not allowed RECURSION because of
   a missing RECURIVE declaration.  This means that either sym is the current
   context itself, or sym is the parent of a contained procedure calling its
   non-RECURSIVE containing procedure.
   This also works if sym is an ENTRY.  */

static bool
is_illegal_recursion (gfc_symbol* sym, gfc_namespace* context)
{
  gfc_symbol* proc_sym;
  gfc_symbol* context_proc;

  gcc_assert (sym->attr.flavor == FL_PROCEDURE);

  /* If we've got an ENTRY, find real procedure.  */
  if (sym->attr.entry && sym->ns->entries)
    proc_sym = sym->ns->entries->sym;
  else
    proc_sym = sym;

  /* If sym is RECURSIVE, all is well of course.  */
  if (proc_sym->attr.recursive || gfc_option.flag_recursive)
    return false;

  /* Find the context procdure's "real" symbol if it has entries.  */
  context_proc = (context->entries ? context->entries->sym
				   : context->proc_name);
  if (!context_proc)
    return true;

  /* A call from sym's body to itself is recursion, of course.  */
  if (context_proc == proc_sym)
    return true;

  /* The same is true if context is a contained procedure and sym the
     containing one.  */
  if (context_proc->attr.contained)
    {
      gfc_symbol* parent_proc;

      gcc_assert (context->parent);
      parent_proc = (context->parent->entries ? context->parent->entries->sym
					      : context->parent->proc_name);

      if (parent_proc == proc_sym)
	return true;
    }

  return false;
}


<<<<<<< HEAD
=======
/* Resolve an intrinsic procedure: Set its function/subroutine attribute,
   its typespec and formal argument list.  */

static gfc_try
resolve_intrinsic (gfc_symbol *sym, locus *loc)
{
  gfc_intrinsic_sym *isym = gfc_find_function (sym->name);
  if (isym)
    {
      if (!sym->attr.function &&
	  gfc_add_function (&sym->attr, sym->name, loc) == FAILURE)
	return FAILURE;
      sym->ts = isym->ts;
    }
  else
    {
      isym = gfc_find_subroutine (sym->name);
      gcc_assert (isym);
      if (!sym->attr.subroutine &&
	  gfc_add_subroutine (&sym->attr, sym->name, loc) == FAILURE)
	return FAILURE;
    }
  if (!sym->formal)
    gfc_copy_formal_args_intr (sym, isym);
  return SUCCESS;
}


>>>>>>> 42a9ba1d
/* Resolve a procedure expression, like passing it to a called procedure or as
   RHS for a procedure pointer assignment.  */

static gfc_try
resolve_procedure_expression (gfc_expr* expr)
{
  gfc_symbol* sym;

  if (expr->expr_type != EXPR_VARIABLE)
    return SUCCESS;
  gcc_assert (expr->symtree);

  sym = expr->symtree->n.sym;
<<<<<<< HEAD
=======

  if (sym->attr.intrinsic)
    resolve_intrinsic (sym, &expr->where);

>>>>>>> 42a9ba1d
  if (sym->attr.flavor != FL_PROCEDURE
      || (sym->attr.function && sym->result == sym))
    return SUCCESS;

  /* A non-RECURSIVE procedure that is used as procedure expression within its
     own body is in danger of being called recursively.  */
  if (is_illegal_recursion (sym, gfc_current_ns))
    gfc_warning ("Non-RECURSIVE procedure '%s' at %L is possibly calling"
		 " itself recursively.  Declare it RECURSIVE or use"
		 " -frecursive", sym->name, &expr->where);
  
  return SUCCESS;
}


/* Resolve an actual argument list.  Most of the time, this is just
   resolving the expressions in the list.
   The exception is that we sometimes have to decide whether arguments
   that look like procedure arguments are really simple variable
   references.  */

static gfc_try
resolve_actual_arglist (gfc_actual_arglist *arg, procedure_type ptype,
			bool no_formal_args)
{
  gfc_symbol *sym;
  gfc_symtree *parent_st;
  gfc_expr *e;
  int save_need_full_assumed_size;
  gfc_component *comp;
	
  for (; arg; arg = arg->next)
    {
      e = arg->expr;
      if (e == NULL)
	{
	  /* Check the label is a valid branching target.  */
	  if (arg->label)
	    {
	      if (arg->label->defined == ST_LABEL_UNKNOWN)
		{
		  gfc_error ("Label %d referenced at %L is never defined",
			     arg->label->value, &arg->label->where);
		  return FAILURE;
		}
	    }
	  continue;
	}

<<<<<<< HEAD
=======
      if (gfc_is_proc_ptr_comp (e, &comp))
	{
	  e->ts = comp->ts;
	  if (e->value.compcall.actual == NULL)
	    e->expr_type = EXPR_VARIABLE;
	  else
	    {
	      if (comp->as != NULL)
		e->rank = comp->as->rank;
	      e->expr_type = EXPR_FUNCTION;
	    }
	  goto argument_list;
	}

>>>>>>> 42a9ba1d
      if (e->expr_type == EXPR_VARIABLE
	    && e->symtree->n.sym->attr.generic
	    && no_formal_args
	    && count_specific_procs (e) != 1)
	return FAILURE;

      if (e->ts.type != BT_PROCEDURE)
	{
	  save_need_full_assumed_size = need_full_assumed_size;
	  if (e->expr_type != EXPR_VARIABLE)
	    need_full_assumed_size = 0;
	  if (gfc_resolve_expr (e) != SUCCESS)
	    return FAILURE;
	  need_full_assumed_size = save_need_full_assumed_size;
	  goto argument_list;
	}

      /* See if the expression node should really be a variable reference.  */

      sym = e->symtree->n.sym;

      if (sym->attr.flavor == FL_PROCEDURE
	  || sym->attr.intrinsic
	  || sym->attr.external)
	{
	  int actual_ok;

	  /* If a procedure is not already determined to be something else
	     check if it is intrinsic.  */
	  if (!sym->attr.intrinsic
	      && !(sym->attr.external || sym->attr.use_assoc
		   || sym->attr.if_source == IFSRC_IFBODY)
	      && gfc_is_intrinsic (sym, sym->attr.subroutine, e->where))
	    sym->attr.intrinsic = 1;

	  if (sym->attr.proc == PROC_ST_FUNCTION)
	    {
	      gfc_error ("Statement function '%s' at %L is not allowed as an "
			 "actual argument", sym->name, &e->where);
	    }

	  actual_ok = gfc_intrinsic_actual_ok (sym->name,
					       sym->attr.subroutine);
	  if (sym->attr.intrinsic && actual_ok == 0)
	    {
	      gfc_error ("Intrinsic '%s' at %L is not allowed as an "
			 "actual argument", sym->name, &e->where);
	    }

	  if (sym->attr.contained && !sym->attr.use_assoc
	      && sym->ns->proc_name->attr.flavor != FL_MODULE)
	    {
	      gfc_error ("Internal procedure '%s' is not allowed as an "
			 "actual argument at %L", sym->name, &e->where);
	    }

	  if (sym->attr.elemental && !sym->attr.intrinsic)
	    {
	      gfc_error ("ELEMENTAL non-INTRINSIC procedure '%s' is not "
			 "allowed as an actual argument at %L", sym->name,
			 &e->where);
	    }

	  /* Check if a generic interface has a specific procedure
	    with the same name before emitting an error.  */
	  if (sym->attr.generic && count_specific_procs (e) != 1)
	    return FAILURE;
	  
	  /* Just in case a specific was found for the expression.  */
	  sym = e->symtree->n.sym;

	  /* If the symbol is the function that names the current (or
	     parent) scope, then we really have a variable reference.  */

	  if (sym->attr.function && sym->result == sym
	      && (sym->ns->proc_name == sym
		  || (sym->ns->parent != NULL
		      && sym->ns->parent->proc_name == sym)))
	    goto got_variable;

	  /* If all else fails, see if we have a specific intrinsic.  */
	  if (sym->ts.type == BT_UNKNOWN && sym->attr.intrinsic)
	    {
	      gfc_intrinsic_sym *isym;

	      isym = gfc_find_function (sym->name);
	      if (isym == NULL || !isym->specific)
		{
		  gfc_error ("Unable to find a specific INTRINSIC procedure "
			     "for the reference '%s' at %L", sym->name,
			     &e->where);
		  return FAILURE;
		}
	      sym->ts = isym->ts;
	      sym->attr.intrinsic = 1;
	      sym->attr.function = 1;
	    }

	  if (gfc_resolve_expr (e) == FAILURE)
	    return FAILURE;
	  goto argument_list;
	}

      /* See if the name is a module procedure in a parent unit.  */

      if (was_declared (sym) || sym->ns->parent == NULL)
	goto got_variable;

      if (gfc_find_sym_tree (sym->name, sym->ns->parent, 1, &parent_st))
	{
	  gfc_error ("Symbol '%s' at %L is ambiguous", sym->name, &e->where);
	  return FAILURE;
	}

      if (parent_st == NULL)
	goto got_variable;

      sym = parent_st->n.sym;
      e->symtree = parent_st;		/* Point to the right thing.  */

      if (sym->attr.flavor == FL_PROCEDURE
	  || sym->attr.intrinsic
	  || sym->attr.external)
	{
	  if (gfc_resolve_expr (e) == FAILURE)
	    return FAILURE;
	  goto argument_list;
	}

    got_variable:
      e->expr_type = EXPR_VARIABLE;
      e->ts = sym->ts;
      if (sym->as != NULL)
	{
	  e->rank = sym->as->rank;
	  e->ref = gfc_get_ref ();
	  e->ref->type = REF_ARRAY;
	  e->ref->u.ar.type = AR_FULL;
	  e->ref->u.ar.as = sym->as;
	}

      /* Expressions are assigned a default ts.type of BT_PROCEDURE in
	 primary.c (match_actual_arg). If above code determines that it
	 is a  variable instead, it needs to be resolved as it was not
	 done at the beginning of this function.  */
      save_need_full_assumed_size = need_full_assumed_size;
      if (e->expr_type != EXPR_VARIABLE)
	need_full_assumed_size = 0;
      if (gfc_resolve_expr (e) != SUCCESS)
	return FAILURE;
      need_full_assumed_size = save_need_full_assumed_size;

    argument_list:
      /* Check argument list functions %VAL, %LOC and %REF.  There is
	 nothing to do for %REF.  */
      if (arg->name && arg->name[0] == '%')
	{
	  if (strncmp ("%VAL", arg->name, 4) == 0)
	    {
	      if (e->ts.type == BT_CHARACTER || e->ts.type == BT_DERIVED)
		{
		  gfc_error ("By-value argument at %L is not of numeric "
			     "type", &e->where);
		  return FAILURE;
		}

	      if (e->rank)
		{
		  gfc_error ("By-value argument at %L cannot be an array or "
			     "an array section", &e->where);
		return FAILURE;
		}

	      /* Intrinsics are still PROC_UNKNOWN here.  However,
		 since same file external procedures are not resolvable
		 in gfortran, it is a good deal easier to leave them to
		 intrinsic.c.  */
	      if (ptype != PROC_UNKNOWN
		  && ptype != PROC_DUMMY
		  && ptype != PROC_EXTERNAL
		  && ptype != PROC_MODULE)
		{
		  gfc_error ("By-value argument at %L is not allowed "
			     "in this context", &e->where);
		  return FAILURE;
		}
	    }

	  /* Statement functions have already been excluded above.  */
	  else if (strncmp ("%LOC", arg->name, 4) == 0
		   && e->ts.type == BT_PROCEDURE)
	    {
	      if (e->symtree->n.sym->attr.proc == PROC_INTERNAL)
		{
		  gfc_error ("Passing internal procedure at %L by location "
			     "not allowed", &e->where);
		  return FAILURE;
		}
	    }
	}
    }

  return SUCCESS;
}


/* Do the checks of the actual argument list that are specific to elemental
   procedures.  If called with c == NULL, we have a function, otherwise if
   expr == NULL, we have a subroutine.  */

static gfc_try
resolve_elemental_actual (gfc_expr *expr, gfc_code *c)
{
  gfc_actual_arglist *arg0;
  gfc_actual_arglist *arg;
  gfc_symbol *esym = NULL;
  gfc_intrinsic_sym *isym = NULL;
  gfc_expr *e = NULL;
  gfc_intrinsic_arg *iformal = NULL;
  gfc_formal_arglist *eformal = NULL;
  bool formal_optional = false;
  bool set_by_optional = false;
  int i;
  int rank = 0;

  /* Is this an elemental procedure?  */
  if (expr && expr->value.function.actual != NULL)
    {
      if (expr->value.function.esym != NULL
	  && expr->value.function.esym->attr.elemental)
	{
	  arg0 = expr->value.function.actual;
	  esym = expr->value.function.esym;
	}
      else if (expr->value.function.isym != NULL
	       && expr->value.function.isym->elemental)
	{
	  arg0 = expr->value.function.actual;
	  isym = expr->value.function.isym;
	}
      else
	return SUCCESS;
    }
  else if (c && c->ext.actual != NULL)
    {
      arg0 = c->ext.actual;
      
      if (c->resolved_sym)
	esym = c->resolved_sym;
      else
	esym = c->symtree->n.sym;
      gcc_assert (esym);

      if (!esym->attr.elemental)
	return SUCCESS;
    }
  else
    return SUCCESS;

  /* The rank of an elemental is the rank of its array argument(s).  */
  for (arg = arg0; arg; arg = arg->next)
    {
      if (arg->expr != NULL && arg->expr->rank > 0)
	{
	  rank = arg->expr->rank;
	  if (arg->expr->expr_type == EXPR_VARIABLE
	      && arg->expr->symtree->n.sym->attr.optional)
	    set_by_optional = true;

	  /* Function specific; set the result rank and shape.  */
	  if (expr)
	    {
	      expr->rank = rank;
	      if (!expr->shape && arg->expr->shape)
		{
		  expr->shape = gfc_get_shape (rank);
		  for (i = 0; i < rank; i++)
		    mpz_init_set (expr->shape[i], arg->expr->shape[i]);
		}
	    }
	  break;
	}
    }

  /* If it is an array, it shall not be supplied as an actual argument
     to an elemental procedure unless an array of the same rank is supplied
     as an actual argument corresponding to a nonoptional dummy argument of
     that elemental procedure(12.4.1.5).  */
  formal_optional = false;
  if (isym)
    iformal = isym->formal;
  else
    eformal = esym->formal;

  for (arg = arg0; arg; arg = arg->next)
    {
      if (eformal)
	{
	  if (eformal->sym && eformal->sym->attr.optional)
	    formal_optional = true;
	  eformal = eformal->next;
	}
      else if (isym && iformal)
	{
	  if (iformal->optional)
	    formal_optional = true;
	  iformal = iformal->next;
	}
      else if (isym)
	formal_optional = true;

      if (pedantic && arg->expr != NULL
	  && arg->expr->expr_type == EXPR_VARIABLE
	  && arg->expr->symtree->n.sym->attr.optional
	  && formal_optional
	  && arg->expr->rank
	  && (set_by_optional || arg->expr->rank != rank)
	  && !(isym && isym->id == GFC_ISYM_CONVERSION))
	{
	  gfc_warning ("'%s' at %L is an array and OPTIONAL; IF IT IS "
		       "MISSING, it cannot be the actual argument of an "
		       "ELEMENTAL procedure unless there is a non-optional "
		       "argument with the same rank (12.4.1.5)",
		       arg->expr->symtree->n.sym->name, &arg->expr->where);
	  return FAILURE;
	}
    }

  for (arg = arg0; arg; arg = arg->next)
    {
      if (arg->expr == NULL || arg->expr->rank == 0)
	continue;

      /* Being elemental, the last upper bound of an assumed size array
	 argument must be present.  */
      if (resolve_assumed_size_actual (arg->expr))
	return FAILURE;

      /* Elemental procedure's array actual arguments must conform.  */
      if (e != NULL)
	{
	  if (gfc_check_conformance (arg->expr, e,
				     "elemental procedure") == FAILURE)
	    return FAILURE;
	}
      else
	e = arg->expr;
    }

  /* INTENT(OUT) is only allowed for subroutines; if any actual argument
     is an array, the intent inout/out variable needs to be also an array.  */
  if (rank > 0 && esym && expr == NULL)
    for (eformal = esym->formal, arg = arg0; arg && eformal;
	 arg = arg->next, eformal = eformal->next)
      if ((eformal->sym->attr.intent == INTENT_OUT
	   || eformal->sym->attr.intent == INTENT_INOUT)
	  && arg->expr && arg->expr->rank == 0)
	{
	  gfc_error ("Actual argument at %L for INTENT(%s) dummy '%s' of "
		     "ELEMENTAL subroutine '%s' is a scalar, but another "
		     "actual argument is an array", &arg->expr->where,
		     (eformal->sym->attr.intent == INTENT_OUT) ? "OUT"
		     : "INOUT", eformal->sym->name, esym->name);
	  return FAILURE;
	}
  return SUCCESS;
}


/* Go through each actual argument in ACTUAL and see if it can be
   implemented as an inlined, non-copying intrinsic.  FNSYM is the
   function being called, or NULL if not known.  */

static void
find_noncopying_intrinsics (gfc_symbol *fnsym, gfc_actual_arglist *actual)
{
  gfc_actual_arglist *ap;
  gfc_expr *expr;

  for (ap = actual; ap; ap = ap->next)
    if (ap->expr
	&& (expr = gfc_get_noncopying_intrinsic_argument (ap->expr))
	&& !gfc_check_fncall_dependency (expr, INTENT_IN, fnsym, actual,
					 NOT_ELEMENTAL))
      ap->expr->inline_noncopying_intrinsic = 1;
}


/* This function does the checking of references to global procedures
   as defined in sections 18.1 and 14.1, respectively, of the Fortran
   77 and 95 standards.  It checks for a gsymbol for the name, making
   one if it does not already exist.  If it already exists, then the
   reference being resolved must correspond to the type of gsymbol.
   Otherwise, the new symbol is equipped with the attributes of the
   reference.  The corresponding code that is called in creating
   global entities is parse.c.

   In addition, for all but -std=legacy, the gsymbols are used to
   check the interfaces of external procedures from the same file.
   The namespace of the gsymbol is resolved and then, once this is
   done the interface is checked.  */
<<<<<<< HEAD
=======


static bool
not_in_recursive (gfc_symbol *sym, gfc_namespace *gsym_ns)
{
  if (!gsym_ns->proc_name->attr.recursive)
    return true;

  if (sym->ns == gsym_ns)
    return false;

  if (sym->ns->parent && sym->ns->parent == gsym_ns)
    return false;

  return true;
}

static bool
not_entry_self_reference  (gfc_symbol *sym, gfc_namespace *gsym_ns)
{
  if (gsym_ns->entries)
    {
      gfc_entry_list *entry = gsym_ns->entries;

      for (; entry; entry = entry->next)
	{
	  if (strcmp (sym->name, entry->sym->name) == 0)
	    {
	      if (strcmp (gsym_ns->proc_name->name,
			  sym->ns->proc_name->name) == 0)
		return false;

	      if (sym->ns->parent
		  && strcmp (gsym_ns->proc_name->name,
			     sym->ns->parent->proc_name->name) == 0)
		return false;
	    }
	}
    }
  return true;
}
>>>>>>> 42a9ba1d

static void
resolve_global_procedure (gfc_symbol *sym, locus *where,
			  gfc_actual_arglist **actual, int sub)
{
  gfc_gsymbol * gsym;
  gfc_namespace *ns;
<<<<<<< HEAD
  unsigned int type;
=======
  enum gfc_symbol_type type;
>>>>>>> 42a9ba1d

  type = sub ? GSYM_SUBROUTINE : GSYM_FUNCTION;

  gsym = gfc_get_gsymbol (sym->name);

  if ((gsym->type != GSYM_UNKNOWN && gsym->type != type))
    gfc_global_used (gsym, where);

  if (gfc_option.flag_whole_file
<<<<<<< HEAD
	&& gsym->type != GSYM_UNKNOWN
	&& gsym->ns
	&& gsym->ns->proc_name)
=======
	&& sym->attr.if_source == IFSRC_UNKNOWN
	&& gsym->type != GSYM_UNKNOWN
	&& gsym->ns
	&& gsym->ns->resolved != -1
	&& gsym->ns->proc_name
	&& not_in_recursive (sym, gsym->ns)
	&& not_entry_self_reference (sym, gsym->ns))
>>>>>>> 42a9ba1d
    {
      /* Make sure that translation for the gsymbol occurs before
	 the procedure currently being resolved.  */
      ns = gsym->ns->resolved ? NULL : gfc_global_ns_list;
      for (; ns && ns != gsym->ns; ns = ns->sibling)
	{
	  if (ns->sibling == gsym->ns)
	    {
	      ns->sibling = gsym->ns->sibling;
	      gsym->ns->sibling = gfc_global_ns_list;
	      gfc_global_ns_list = gsym->ns;
	      break;
	    }
	}

      if (!gsym->ns->resolved)
<<<<<<< HEAD
	gfc_resolve (gsym->ns);

      gfc_procedure_use (gsym->ns->proc_name, actual, where);
=======
	{
	  gfc_dt_list *old_dt_list;

	  /* Stash away derived types so that the backend_decls do not
	     get mixed up.  */
	  old_dt_list = gfc_derived_types;
	  gfc_derived_types = NULL;

	  gfc_resolve (gsym->ns);

	  /* Store the new derived types with the global namespace.  */
	  if (gfc_derived_types)
	    gsym->ns->derived_types = gfc_derived_types;

	  /* Restore the derived types of this namespace.  */
	  gfc_derived_types = old_dt_list;
	}

      if (gsym->ns->proc_name->attr.function
	    && gsym->ns->proc_name->as
	    && gsym->ns->proc_name->as->rank
	    && (!sym->as || sym->as->rank != gsym->ns->proc_name->as->rank))
	gfc_error ("The reference to function '%s' at %L either needs an "
		   "explicit INTERFACE or the rank is incorrect", sym->name,
		   where);

      if (gfc_option.flag_whole_file == 1
	    || ((gfc_option.warn_std & GFC_STD_LEGACY)
		  &&
	       !(gfc_option.warn_std & GFC_STD_GNU)))
	gfc_errors_to_warnings (1);

      gfc_procedure_use (gsym->ns->proc_name, actual, where);

      gfc_errors_to_warnings (0);
>>>>>>> 42a9ba1d
    }

  if (gsym->type == GSYM_UNKNOWN)
    {
      gsym->type = type;
      gsym->where = *where;
    }

  gsym->used = 1;
}


/************* Function resolution *************/

/* Resolve a function call known to be generic.
   Section 14.1.2.4.1.  */

static match
resolve_generic_f0 (gfc_expr *expr, gfc_symbol *sym)
{
  gfc_symbol *s;

  if (sym->attr.generic)
    {
      s = gfc_search_interface (sym->generic, 0, &expr->value.function.actual);
      if (s != NULL)
	{
	  expr->value.function.name = s->name;
	  expr->value.function.esym = s;

	  if (s->ts.type != BT_UNKNOWN)
	    expr->ts = s->ts;
	  else if (s->result != NULL && s->result->ts.type != BT_UNKNOWN)
	    expr->ts = s->result->ts;

	  if (s->as != NULL)
	    expr->rank = s->as->rank;
	  else if (s->result != NULL && s->result->as != NULL)
	    expr->rank = s->result->as->rank;

	  gfc_set_sym_referenced (expr->value.function.esym);

	  return MATCH_YES;
	}

      /* TODO: Need to search for elemental references in generic
	 interface.  */
    }

  if (sym->attr.intrinsic)
    return gfc_intrinsic_func_interface (expr, 0);

  return MATCH_NO;
}


static gfc_try
resolve_generic_f (gfc_expr *expr)
{
  gfc_symbol *sym;
  match m;

  sym = expr->symtree->n.sym;

  for (;;)
    {
      m = resolve_generic_f0 (expr, sym);
      if (m == MATCH_YES)
	return SUCCESS;
      else if (m == MATCH_ERROR)
	return FAILURE;

generic:
      if (sym->ns->parent == NULL)
	break;
      gfc_find_symbol (sym->name, sym->ns->parent, 1, &sym);

      if (sym == NULL)
	break;
      if (!generic_sym (sym))
	goto generic;
    }

  /* Last ditch attempt.  See if the reference is to an intrinsic
     that possesses a matching interface.  14.1.2.4  */
  if (sym && !gfc_is_intrinsic (sym, 0, expr->where))
    {
      gfc_error ("There is no specific function for the generic '%s' at %L",
		 expr->symtree->n.sym->name, &expr->where);
      return FAILURE;
    }

  m = gfc_intrinsic_func_interface (expr, 0);
  if (m == MATCH_YES)
    return SUCCESS;
  if (m == MATCH_NO)
    gfc_error ("Generic function '%s' at %L is not consistent with a "
	       "specific intrinsic interface", expr->symtree->n.sym->name,
	       &expr->where);

  return FAILURE;
}


/* Resolve a function call known to be specific.  */

static match
resolve_specific_f0 (gfc_symbol *sym, gfc_expr *expr)
{
  match m;

  if (sym->attr.external || sym->attr.if_source == IFSRC_IFBODY)
    {
      if (sym->attr.dummy)
	{
	  sym->attr.proc = PROC_DUMMY;
	  goto found;
	}

      sym->attr.proc = PROC_EXTERNAL;
      goto found;
    }

  if (sym->attr.proc == PROC_MODULE
      || sym->attr.proc == PROC_ST_FUNCTION
      || sym->attr.proc == PROC_INTERNAL)
    goto found;

  if (sym->attr.intrinsic)
    {
      m = gfc_intrinsic_func_interface (expr, 1);
      if (m == MATCH_YES)
	return MATCH_YES;
      if (m == MATCH_NO)
	gfc_error ("Function '%s' at %L is INTRINSIC but is not compatible "
		   "with an intrinsic", sym->name, &expr->where);

      return MATCH_ERROR;
    }

  return MATCH_NO;

found:
  gfc_procedure_use (sym, &expr->value.function.actual, &expr->where);

  if (sym->result)
    expr->ts = sym->result->ts;
  else
    expr->ts = sym->ts;
  expr->value.function.name = sym->name;
  expr->value.function.esym = sym;
  if (sym->as != NULL)
    expr->rank = sym->as->rank;

  return MATCH_YES;
}


static gfc_try
resolve_specific_f (gfc_expr *expr)
{
  gfc_symbol *sym;
  match m;

  sym = expr->symtree->n.sym;

  for (;;)
    {
      m = resolve_specific_f0 (sym, expr);
      if (m == MATCH_YES)
	return SUCCESS;
      if (m == MATCH_ERROR)
	return FAILURE;

      if (sym->ns->parent == NULL)
	break;

      gfc_find_symbol (sym->name, sym->ns->parent, 1, &sym);

      if (sym == NULL)
	break;
    }

  gfc_error ("Unable to resolve the specific function '%s' at %L",
	     expr->symtree->n.sym->name, &expr->where);

  return SUCCESS;
}


/* Resolve a procedure call not known to be generic nor specific.  */

static gfc_try
resolve_unknown_f (gfc_expr *expr)
{
  gfc_symbol *sym;
  gfc_typespec *ts;

  sym = expr->symtree->n.sym;

  if (sym->attr.dummy)
    {
      sym->attr.proc = PROC_DUMMY;
      expr->value.function.name = sym->name;
      goto set_type;
    }

  /* See if we have an intrinsic function reference.  */

  if (gfc_is_intrinsic (sym, 0, expr->where))
    {
      if (gfc_intrinsic_func_interface (expr, 1) == MATCH_YES)
	return SUCCESS;
      return FAILURE;
    }

  /* The reference is to an external name.  */

  sym->attr.proc = PROC_EXTERNAL;
  expr->value.function.name = sym->name;
  expr->value.function.esym = expr->symtree->n.sym;

  if (sym->as != NULL)
    expr->rank = sym->as->rank;

  /* Type of the expression is either the type of the symbol or the
     default type of the symbol.  */

set_type:
  gfc_procedure_use (sym, &expr->value.function.actual, &expr->where);

  if (sym->ts.type != BT_UNKNOWN)
    expr->ts = sym->ts;
  else
    {
      ts = gfc_get_default_type (sym->name, sym->ns);

      if (ts->type == BT_UNKNOWN)
	{
	  gfc_error ("Function '%s' at %L has no IMPLICIT type",
		     sym->name, &expr->where);
	  return FAILURE;
	}
      else
	expr->ts = *ts;
    }

  return SUCCESS;
}


/* Return true, if the symbol is an external procedure.  */
static bool
is_external_proc (gfc_symbol *sym)
{
  if (!sym->attr.dummy && !sym->attr.contained
	&& !(sym->attr.intrinsic
	      || gfc_is_intrinsic (sym, sym->attr.subroutine, sym->declared_at))
	&& sym->attr.proc != PROC_ST_FUNCTION
	&& !sym->attr.use_assoc
	&& sym->name)
    return true;

  return false;
}


/* Figure out if a function reference is pure or not.  Also set the name
   of the function for a potential error message.  Return nonzero if the
   function is PURE, zero if not.  */
static int
pure_stmt_function (gfc_expr *, gfc_symbol *);

static int
pure_function (gfc_expr *e, const char **name)
{
  int pure;

  *name = NULL;

  if (e->symtree != NULL
        && e->symtree->n.sym != NULL
        && e->symtree->n.sym->attr.proc == PROC_ST_FUNCTION)
    return pure_stmt_function (e, e->symtree->n.sym);

  if (e->value.function.esym)
    {
      pure = gfc_pure (e->value.function.esym);
      *name = e->value.function.esym->name;
    }
  else if (e->value.function.isym)
    {
      pure = e->value.function.isym->pure
	     || e->value.function.isym->elemental;
      *name = e->value.function.isym->name;
    }
  else
    {
      /* Implicit functions are not pure.  */
      pure = 0;
      *name = e->value.function.name;
    }

  return pure;
}


static bool
impure_stmt_fcn (gfc_expr *e, gfc_symbol *sym,
		 int *f ATTRIBUTE_UNUSED)
{
  const char *name;

  /* Don't bother recursing into other statement functions
     since they will be checked individually for purity.  */
  if (e->expr_type != EXPR_FUNCTION
	|| !e->symtree
	|| e->symtree->n.sym == sym
	|| e->symtree->n.sym->attr.proc == PROC_ST_FUNCTION)
    return false;

  return pure_function (e, &name) ? false : true;
}


static int
pure_stmt_function (gfc_expr *e, gfc_symbol *sym)
{
  return gfc_traverse_expr (e, sym, impure_stmt_fcn, 0) ? 0 : 1;
}


static gfc_try
is_scalar_expr_ptr (gfc_expr *expr)
{
  gfc_try retval = SUCCESS;
  gfc_ref *ref;
  int start;
  int end;

  /* See if we have a gfc_ref, which means we have a substring, array
     reference, or a component.  */
  if (expr->ref != NULL)
    {
      ref = expr->ref;
      while (ref->next != NULL)
        ref = ref->next;

      switch (ref->type)
        {
        case REF_SUBSTRING:
          if (ref->u.ss.length != NULL 
              && ref->u.ss.length->length != NULL
              && ref->u.ss.start
              && ref->u.ss.start->expr_type == EXPR_CONSTANT 
              && ref->u.ss.end
              && ref->u.ss.end->expr_type == EXPR_CONSTANT)
            {
              start = (int) mpz_get_si (ref->u.ss.start->value.integer);
              end = (int) mpz_get_si (ref->u.ss.end->value.integer);
              if (end - start + 1 != 1)
                retval = FAILURE;
            }
          else
            retval = FAILURE;
          break;
        case REF_ARRAY:
          if (ref->u.ar.type == AR_ELEMENT)
            retval = SUCCESS;
          else if (ref->u.ar.type == AR_FULL)
            {
              /* The user can give a full array if the array is of size 1.  */
              if (ref->u.ar.as != NULL
                  && ref->u.ar.as->rank == 1
                  && ref->u.ar.as->type == AS_EXPLICIT
                  && ref->u.ar.as->lower[0] != NULL
                  && ref->u.ar.as->lower[0]->expr_type == EXPR_CONSTANT
                  && ref->u.ar.as->upper[0] != NULL
                  && ref->u.ar.as->upper[0]->expr_type == EXPR_CONSTANT)
                {
		  /* If we have a character string, we need to check if
		     its length is one.	 */
		  if (expr->ts.type == BT_CHARACTER)
		    {
		      if (expr->ts.cl == NULL
			  || expr->ts.cl->length == NULL
			  || mpz_cmp_si (expr->ts.cl->length->value.integer, 1)
			  != 0)
                        retval = FAILURE;
		    }
		  else
		    {
		      /* We have constant lower and upper bounds.  If the
			 difference between is 1, it can be considered a
			 scalar.  */
		      start = (int) mpz_get_si
				(ref->u.ar.as->lower[0]->value.integer);
		      end = (int) mpz_get_si
				(ref->u.ar.as->upper[0]->value.integer);
		      if (end - start + 1 != 1)
			retval = FAILURE;
		   }
                }
              else
                retval = FAILURE;
            }
          else
            retval = FAILURE;
          break;
        default:
          retval = SUCCESS;
          break;
        }
    }
  else if (expr->ts.type == BT_CHARACTER && expr->rank == 0)
    {
      /* Character string.  Make sure it's of length 1.  */
      if (expr->ts.cl == NULL
          || expr->ts.cl->length == NULL
          || mpz_cmp_si (expr->ts.cl->length->value.integer, 1) != 0)
        retval = FAILURE;
    }
  else if (expr->rank != 0)
    retval = FAILURE;

  return retval;
}


/* Match one of the iso_c_binding functions (c_associated or c_loc)
   and, in the case of c_associated, set the binding label based on
   the arguments.  */

static gfc_try
gfc_iso_c_func_interface (gfc_symbol *sym, gfc_actual_arglist *args,
                          gfc_symbol **new_sym)
{
  char name[GFC_MAX_SYMBOL_LEN + 1];
  char binding_label[GFC_MAX_BINDING_LABEL_LEN + 1];
  int optional_arg = 0, is_pointer = 0;
  gfc_try retval = SUCCESS;
  gfc_symbol *args_sym;
  gfc_typespec *arg_ts;

  if (args->expr->expr_type == EXPR_CONSTANT
      || args->expr->expr_type == EXPR_OP
      || args->expr->expr_type == EXPR_NULL)
    {
      gfc_error ("Argument to '%s' at %L is not a variable",
		 sym->name, &(args->expr->where));
      return FAILURE;
    }

  args_sym = args->expr->symtree->n.sym;

  /* The typespec for the actual arg should be that stored in the expr
     and not necessarily that of the expr symbol (args_sym), because
     the actual expression could be a part-ref of the expr symbol.  */
  arg_ts = &(args->expr->ts);

  is_pointer = gfc_is_data_pointer (args->expr);
    
  if (sym->intmod_sym_id == ISOCBINDING_ASSOCIATED)
    {
      /* If the user gave two args then they are providing something for
	 the optional arg (the second cptr).  Therefore, set the name and
	 binding label to the c_associated for two cptrs.  Otherwise,
	 set c_associated to expect one cptr.  */
      if (args->next)
	{
	  /* two args.  */
	  sprintf (name, "%s_2", sym->name);
	  sprintf (binding_label, "%s_2", sym->binding_label);
	  optional_arg = 1;
	}
      else
	{
	  /* one arg.  */
	  sprintf (name, "%s_1", sym->name);
	  sprintf (binding_label, "%s_1", sym->binding_label);
	  optional_arg = 0;
	}

      /* Get a new symbol for the version of c_associated that
	 will get called.  */
      *new_sym = get_iso_c_sym (sym, name, binding_label, optional_arg);
    }
  else if (sym->intmod_sym_id == ISOCBINDING_LOC
	   || sym->intmod_sym_id == ISOCBINDING_FUNLOC)
    {
      sprintf (name, "%s", sym->name);
      sprintf (binding_label, "%s", sym->binding_label);

      /* Error check the call.  */
      if (args->next != NULL)
        {
          gfc_error_now ("More actual than formal arguments in '%s' "
                         "call at %L", name, &(args->expr->where));
          retval = FAILURE;
        }
      else if (sym->intmod_sym_id == ISOCBINDING_LOC)
        {
          /* Make sure we have either the target or pointer attribute.  */
	  if (!args_sym->attr.target && !is_pointer)
            {
              gfc_error_now ("Parameter '%s' to '%s' at %L must be either "
                             "a TARGET or an associated pointer",
                             args_sym->name,
                             sym->name, &(args->expr->where));
              retval = FAILURE;
            }

          /* See if we have interoperable type and type param.  */
          if (verify_c_interop (arg_ts) == SUCCESS
              || gfc_check_any_c_kind (arg_ts) == SUCCESS)
            {
              if (args_sym->attr.target == 1)
                {
                  /* Case 1a, section 15.1.2.5, J3/04-007: variable that
                     has the target attribute and is interoperable.  */
                  /* Case 1b, section 15.1.2.5, J3/04-007: allocated
                     allocatable variable that has the TARGET attribute and
                     is not an array of zero size.  */
                  if (args_sym->attr.allocatable == 1)
                    {
                      if (args_sym->attr.dimension != 0 
                          && (args_sym->as && args_sym->as->rank == 0))
                        {
                          gfc_error_now ("Allocatable variable '%s' used as a "
                                         "parameter to '%s' at %L must not be "
                                         "an array of zero size",
                                         args_sym->name, sym->name,
                                         &(args->expr->where));
                          retval = FAILURE;
                        }
                    }
                  else
		    {
		      /* A non-allocatable target variable with C
			 interoperable type and type parameters must be
			 interoperable.	 */
		      if (args_sym && args_sym->attr.dimension)
			{
			  if (args_sym->as->type == AS_ASSUMED_SHAPE)
			    {
			      gfc_error ("Assumed-shape array '%s' at %L "
					 "cannot be an argument to the "
					 "procedure '%s' because "
					 "it is not C interoperable",
					 args_sym->name,
					 &(args->expr->where), sym->name);
			      retval = FAILURE;
			    }
			  else if (args_sym->as->type == AS_DEFERRED)
			    {
			      gfc_error ("Deferred-shape array '%s' at %L "
					 "cannot be an argument to the "
					 "procedure '%s' because "
					 "it is not C interoperable",
					 args_sym->name,
					 &(args->expr->where), sym->name);
			      retval = FAILURE;
			    }
			}
                              
                      /* Make sure it's not a character string.  Arrays of
                         any type should be ok if the variable is of a C
                         interoperable type.  */
		      if (arg_ts->type == BT_CHARACTER)
			if (arg_ts->cl != NULL
			    && (arg_ts->cl->length == NULL
				|| arg_ts->cl->length->expr_type
				   != EXPR_CONSTANT
				|| mpz_cmp_si
				    (arg_ts->cl->length->value.integer, 1)
				   != 0)
			    && is_scalar_expr_ptr (args->expr) != SUCCESS)
			  {
			    gfc_error_now ("CHARACTER argument '%s' to '%s' "
					   "at %L must have a length of 1",
					   args_sym->name, sym->name,
					   &(args->expr->where));
			    retval = FAILURE;
			  }
                    }
                }
              else if (is_pointer
		       && is_scalar_expr_ptr (args->expr) != SUCCESS)
                {
                  /* Case 1c, section 15.1.2.5, J3/04-007: an associated
                     scalar pointer.  */
                  gfc_error_now ("Argument '%s' to '%s' at %L must be an "
                                 "associated scalar POINTER", args_sym->name,
                                 sym->name, &(args->expr->where));
                  retval = FAILURE;
                }
            }
          else
            {
              /* The parameter is not required to be C interoperable.  If it
                 is not C interoperable, it must be a nonpolymorphic scalar
                 with no length type parameters.  It still must have either
                 the pointer or target attribute, and it can be
                 allocatable (but must be allocated when c_loc is called).  */
              if (args->expr->rank != 0 
                  && is_scalar_expr_ptr (args->expr) != SUCCESS)
                {
                  gfc_error_now ("Parameter '%s' to '%s' at %L must be a "
                                 "scalar", args_sym->name, sym->name,
                                 &(args->expr->where));
                  retval = FAILURE;
                }
              else if (arg_ts->type == BT_CHARACTER 
                       && is_scalar_expr_ptr (args->expr) != SUCCESS)
                {
                  gfc_error_now ("CHARACTER argument '%s' to '%s' at "
                                 "%L must have a length of 1",
                                 args_sym->name, sym->name,
                                 &(args->expr->where));
                  retval = FAILURE;
                }
            }
        }
      else if (sym->intmod_sym_id == ISOCBINDING_FUNLOC)
        {
          if (args_sym->attr.flavor != FL_PROCEDURE)
            {
              /* TODO: Update this error message to allow for procedure
                 pointers once they are implemented.  */
              gfc_error_now ("Parameter '%s' to '%s' at %L must be a "
                             "procedure",
                             args_sym->name, sym->name,
                             &(args->expr->where));
              retval = FAILURE;
            }
	  else if (args_sym->attr.is_bind_c != 1)
	    {
	      gfc_error_now ("Parameter '%s' to '%s' at %L must be "
			     "BIND(C)",
			     args_sym->name, sym->name,
			     &(args->expr->where));
	      retval = FAILURE;
	    }
        }
      
      /* for c_loc/c_funloc, the new symbol is the same as the old one */
      *new_sym = sym;
    }
  else
    {
      gfc_internal_error ("gfc_iso_c_func_interface(): Unhandled "
			  "iso_c_binding function: '%s'!\n", sym->name);
    }

  return retval;
}


/* Resolve a function call, which means resolving the arguments, then figuring
   out which entity the name refers to.  */
/* TODO: Check procedure arguments so that an INTENT(IN) isn't passed
   to INTENT(OUT) or INTENT(INOUT).  */

static gfc_try
resolve_function (gfc_expr *expr)
{
  gfc_actual_arglist *arg;
  gfc_symbol *sym;
  const char *name;
  gfc_try t;
  int temp;
  procedure_type p = PROC_INTRINSIC;
  bool no_formal_args;

  sym = NULL;
  if (expr->symtree)
    sym = expr->symtree->n.sym;

  if (sym && sym->attr.intrinsic
      && resolve_intrinsic (sym, &expr->where) == FAILURE)
    return FAILURE;

  if (sym && (sym->attr.flavor == FL_VARIABLE || sym->attr.subroutine))
    {
      gfc_error ("'%s' at %L is not a function", sym->name, &expr->where);
      return FAILURE;
    }

  if (sym && sym->attr.abstract)
    {
      gfc_error ("ABSTRACT INTERFACE '%s' must not be referenced at %L",
		 sym->name, &expr->where);
      return FAILURE;
    }

  /* Switch off assumed size checking and do this again for certain kinds
     of procedure, once the procedure itself is resolved.  */
  need_full_assumed_size++;

  if (expr->symtree && expr->symtree->n.sym)
    p = expr->symtree->n.sym->attr.proc;

  no_formal_args = sym && is_external_proc (sym) && sym->formal == NULL;
  if (resolve_actual_arglist (expr->value.function.actual,
			      p, no_formal_args) == FAILURE)
      return FAILURE;

  /* Need to setup the call to the correct c_associated, depending on
     the number of cptrs to user gives to compare.  */
  if (sym && sym->attr.is_iso_c == 1)
    {
      if (gfc_iso_c_func_interface (sym, expr->value.function.actual, &sym)
          == FAILURE)
        return FAILURE;
      
      /* Get the symtree for the new symbol (resolved func).
         the old one will be freed later, when it's no longer used.  */
      gfc_find_sym_tree (sym->name, sym->ns, 1, &(expr->symtree));
    }
  
  /* Resume assumed_size checking.  */
  need_full_assumed_size--;

  /* If the procedure is external, check for usage.  */
  if (sym && is_external_proc (sym))
    resolve_global_procedure (sym, &expr->where,
			      &expr->value.function.actual, 0);

  if (sym && sym->ts.type == BT_CHARACTER
      && sym->ts.cl
      && sym->ts.cl->length == NULL
      && !sym->attr.dummy
      && expr->value.function.esym == NULL
      && !sym->attr.contained)
    {
      /* Internal procedures are taken care of in resolve_contained_fntype.  */
      gfc_error ("Function '%s' is declared CHARACTER(*) and cannot "
		 "be used at %L since it is not a dummy argument",
		 sym->name, &expr->where);
      return FAILURE;
    }

  /* See if function is already resolved.  */

  if (expr->value.function.name != NULL)
    {
      if (expr->ts.type == BT_UNKNOWN)
	expr->ts = sym->ts;
      t = SUCCESS;
    }
  else
    {
      /* Apply the rules of section 14.1.2.  */

      switch (procedure_kind (sym))
	{
	case PTYPE_GENERIC:
	  t = resolve_generic_f (expr);
	  break;

	case PTYPE_SPECIFIC:
	  t = resolve_specific_f (expr);
	  break;

	case PTYPE_UNKNOWN:
	  t = resolve_unknown_f (expr);
	  break;

	default:
	  gfc_internal_error ("resolve_function(): bad function type");
	}
    }

  /* If the expression is still a function (it might have simplified),
     then we check to see if we are calling an elemental function.  */

  if (expr->expr_type != EXPR_FUNCTION)
    return t;

  temp = need_full_assumed_size;
  need_full_assumed_size = 0;

  if (resolve_elemental_actual (expr, NULL) == FAILURE)
    return FAILURE;

  if (omp_workshare_flag
      && expr->value.function.esym
      && ! gfc_elemental (expr->value.function.esym))
    {
      gfc_error ("User defined non-ELEMENTAL function '%s' at %L not allowed "
		 "in WORKSHARE construct", expr->value.function.esym->name,
		 &expr->where);
      t = FAILURE;
    }

#define GENERIC_ID expr->value.function.isym->id
  else if (expr->value.function.actual != NULL
	   && expr->value.function.isym != NULL
	   && GENERIC_ID != GFC_ISYM_LBOUND
	   && GENERIC_ID != GFC_ISYM_LEN
	   && GENERIC_ID != GFC_ISYM_LOC
	   && GENERIC_ID != GFC_ISYM_PRESENT)
    {
      /* Array intrinsics must also have the last upper bound of an
	 assumed size array argument.  UBOUND and SIZE have to be
	 excluded from the check if the second argument is anything
	 than a constant.  */

      for (arg = expr->value.function.actual; arg; arg = arg->next)
	{
	  if ((GENERIC_ID == GFC_ISYM_UBOUND || GENERIC_ID == GFC_ISYM_SIZE)
	      && arg->next != NULL && arg->next->expr)
	    {
	      if (arg->next->expr->expr_type != EXPR_CONSTANT)
		break;

	      if (arg->next->name && strncmp(arg->next->name, "kind", 4) == 0)
		break;

	      if ((int)mpz_get_si (arg->next->expr->value.integer)
			< arg->expr->rank)
		break;
	    }

	  if (arg->expr != NULL
	      && arg->expr->rank > 0
	      && resolve_assumed_size_actual (arg->expr))
	    return FAILURE;
	}
    }
#undef GENERIC_ID

  need_full_assumed_size = temp;
  name = NULL;

  if (!pure_function (expr, &name) && name)
    {
      if (forall_flag)
	{
	  gfc_error ("reference to non-PURE function '%s' at %L inside a "
		     "FORALL %s", name, &expr->where,
		     forall_flag == 2 ? "mask" : "block");
	  t = FAILURE;
	}
      else if (gfc_pure (NULL))
	{
	  gfc_error ("Function reference to '%s' at %L is to a non-PURE "
		     "procedure within a PURE procedure", name, &expr->where);
	  t = FAILURE;
	}
    }

  /* Functions without the RECURSIVE attribution are not allowed to
   * call themselves.  */
  if (expr->value.function.esym && !expr->value.function.esym->attr.recursive)
    {
      gfc_symbol *esym;
      esym = expr->value.function.esym;

      if (is_illegal_recursion (esym, gfc_current_ns))
      {
	if (esym->attr.entry && esym->ns->entries)
	  gfc_error ("ENTRY '%s' at %L cannot be called recursively, as"
		     " function '%s' is not RECURSIVE",
		     esym->name, &expr->where, esym->ns->entries->sym->name);
	else
	  gfc_error ("Function '%s' at %L cannot be called recursively, as it"
		     " is not RECURSIVE", esym->name, &expr->where);

	t = FAILURE;
      }
    }

  /* Character lengths of use associated functions may contains references to
     symbols not referenced from the current program unit otherwise.  Make sure
     those symbols are marked as referenced.  */

  if (expr->ts.type == BT_CHARACTER && expr->value.function.esym
      && expr->value.function.esym->attr.use_assoc)
    {
      gfc_expr_set_symbols_referenced (expr->ts.cl->length);
    }

  if (t == SUCCESS
	&& !((expr->value.function.esym
		&& expr->value.function.esym->attr.elemental)
			||
	     (expr->value.function.isym
		&& expr->value.function.isym->elemental)))
    find_noncopying_intrinsics (expr->value.function.esym,
				expr->value.function.actual);

  /* Make sure that the expression has a typespec that works.  */
  if (expr->ts.type == BT_UNKNOWN)
    {
      if (expr->symtree->n.sym->result
	    && expr->symtree->n.sym->result->ts.type != BT_UNKNOWN
	    && !expr->symtree->n.sym->result->attr.proc_pointer)
	expr->ts = expr->symtree->n.sym->result->ts;
    }

  return t;
}


/************* Subroutine resolution *************/

static void
pure_subroutine (gfc_code *c, gfc_symbol *sym)
{
  if (gfc_pure (sym))
    return;

  if (forall_flag)
    gfc_error ("Subroutine call to '%s' in FORALL block at %L is not PURE",
	       sym->name, &c->loc);
  else if (gfc_pure (NULL))
    gfc_error ("Subroutine call to '%s' at %L is not PURE", sym->name,
	       &c->loc);
}


static match
resolve_generic_s0 (gfc_code *c, gfc_symbol *sym)
{
  gfc_symbol *s;

  if (sym->attr.generic)
    {
      s = gfc_search_interface (sym->generic, 1, &c->ext.actual);
      if (s != NULL)
	{
	  c->resolved_sym = s;
	  pure_subroutine (c, s);
	  return MATCH_YES;
	}

      /* TODO: Need to search for elemental references in generic interface.  */
    }

  if (sym->attr.intrinsic)
    return gfc_intrinsic_sub_interface (c, 0);

  return MATCH_NO;
}


static gfc_try
resolve_generic_s (gfc_code *c)
{
  gfc_symbol *sym;
  match m;

  sym = c->symtree->n.sym;

  for (;;)
    {
      m = resolve_generic_s0 (c, sym);
      if (m == MATCH_YES)
	return SUCCESS;
      else if (m == MATCH_ERROR)
	return FAILURE;

generic:
      if (sym->ns->parent == NULL)
	break;
      gfc_find_symbol (sym->name, sym->ns->parent, 1, &sym);

      if (sym == NULL)
	break;
      if (!generic_sym (sym))
	goto generic;
    }

  /* Last ditch attempt.  See if the reference is to an intrinsic
     that possesses a matching interface.  14.1.2.4  */
  sym = c->symtree->n.sym;

  if (!gfc_is_intrinsic (sym, 1, c->loc))
    {
      gfc_error ("There is no specific subroutine for the generic '%s' at %L",
		 sym->name, &c->loc);
      return FAILURE;
    }

  m = gfc_intrinsic_sub_interface (c, 0);
  if (m == MATCH_YES)
    return SUCCESS;
  if (m == MATCH_NO)
    gfc_error ("Generic subroutine '%s' at %L is not consistent with an "
	       "intrinsic subroutine interface", sym->name, &c->loc);

  return FAILURE;
}


/* Set the name and binding label of the subroutine symbol in the call
   expression represented by 'c' to include the type and kind of the
   second parameter.  This function is for resolving the appropriate
   version of c_f_pointer() and c_f_procpointer().  For example, a
   call to c_f_pointer() for a default integer pointer could have a
   name of c_f_pointer_i4.  If no second arg exists, which is an error
   for these two functions, it defaults to the generic symbol's name
   and binding label.  */

static void
set_name_and_label (gfc_code *c, gfc_symbol *sym,
                    char *name, char *binding_label)
{
  gfc_expr *arg = NULL;
  char type;
  int kind;

  /* The second arg of c_f_pointer and c_f_procpointer determines
     the type and kind for the procedure name.  */
  arg = c->ext.actual->next->expr;

  if (arg != NULL)
    {
      /* Set up the name to have the given symbol's name,
         plus the type and kind.  */
      /* a derived type is marked with the type letter 'u' */
      if (arg->ts.type == BT_DERIVED)
        {
          type = 'd';
          kind = 0; /* set the kind as 0 for now */
        }
      else
        {
          type = gfc_type_letter (arg->ts.type);
          kind = arg->ts.kind;
        }

      if (arg->ts.type == BT_CHARACTER)
	/* Kind info for character strings not needed.	*/
	kind = 0;

      sprintf (name, "%s_%c%d", sym->name, type, kind);
      /* Set up the binding label as the given symbol's label plus
         the type and kind.  */
      sprintf (binding_label, "%s_%c%d", sym->binding_label, type, kind);
    }
  else
    {
      /* If the second arg is missing, set the name and label as
         was, cause it should at least be found, and the missing
         arg error will be caught by compare_parameters().  */
      sprintf (name, "%s", sym->name);
      sprintf (binding_label, "%s", sym->binding_label);
    }
   
  return;
}


/* Resolve a generic version of the iso_c_binding procedure given
   (sym) to the specific one based on the type and kind of the
   argument(s).  Currently, this function resolves c_f_pointer() and
   c_f_procpointer based on the type and kind of the second argument
   (FPTR).  Other iso_c_binding procedures aren't specially handled.
   Upon successfully exiting, c->resolved_sym will hold the resolved
   symbol.  Returns MATCH_ERROR if an error occurred; MATCH_YES
   otherwise.  */

match
gfc_iso_c_sub_interface (gfc_code *c, gfc_symbol *sym)
{
  gfc_symbol *new_sym;
  /* this is fine, since we know the names won't use the max */
  char name[GFC_MAX_SYMBOL_LEN + 1];
  char binding_label[GFC_MAX_BINDING_LABEL_LEN + 1];
  /* default to success; will override if find error */
  match m = MATCH_YES;

  /* Make sure the actual arguments are in the necessary order (based on the 
     formal args) before resolving.  */
  gfc_procedure_use (sym, &c->ext.actual, &(c->loc));

  if ((sym->intmod_sym_id == ISOCBINDING_F_POINTER) ||
      (sym->intmod_sym_id == ISOCBINDING_F_PROCPOINTER))
    {
      set_name_and_label (c, sym, name, binding_label);
      
      if (sym->intmod_sym_id == ISOCBINDING_F_POINTER)
	{
	  if (c->ext.actual != NULL && c->ext.actual->next != NULL)
	    {
	      /* Make sure we got a third arg if the second arg has non-zero
		 rank.	We must also check that the type and rank are
		 correct since we short-circuit this check in
		 gfc_procedure_use() (called above to sort actual args).  */
	      if (c->ext.actual->next->expr->rank != 0)
		{
		  if(c->ext.actual->next->next == NULL 
		     || c->ext.actual->next->next->expr == NULL)
		    {
		      m = MATCH_ERROR;
		      gfc_error ("Missing SHAPE parameter for call to %s "
				 "at %L", sym->name, &(c->loc));
		    }
		  else if (c->ext.actual->next->next->expr->ts.type
			   != BT_INTEGER
			   || c->ext.actual->next->next->expr->rank != 1)
		    {
		      m = MATCH_ERROR;
		      gfc_error ("SHAPE parameter for call to %s at %L must "
				 "be a rank 1 INTEGER array", sym->name,
				 &(c->loc));
		    }
		}
	    }
	}
      
      if (m != MATCH_ERROR)
	{
	  /* the 1 means to add the optional arg to formal list */
	  new_sym = get_iso_c_sym (sym, name, binding_label, 1);
	 
	  /* for error reporting, say it's declared where the original was */
	  new_sym->declared_at = sym->declared_at;
	}
    }
  else
    {
      /* no differences for c_loc or c_funloc */
      new_sym = sym;
    }

  /* set the resolved symbol */
  if (m != MATCH_ERROR)
    c->resolved_sym = new_sym;
  else
    c->resolved_sym = sym;
  
  return m;
}


/* Resolve a subroutine call known to be specific.  */

static match
resolve_specific_s0 (gfc_code *c, gfc_symbol *sym)
{
  match m;

  if(sym->attr.is_iso_c)
    {
      m = gfc_iso_c_sub_interface (c,sym);
      return m;
    }
  
  if (sym->attr.external || sym->attr.if_source == IFSRC_IFBODY)
    {
      if (sym->attr.dummy)
	{
	  sym->attr.proc = PROC_DUMMY;
	  goto found;
	}

      sym->attr.proc = PROC_EXTERNAL;
      goto found;
    }

  if (sym->attr.proc == PROC_MODULE || sym->attr.proc == PROC_INTERNAL)
    goto found;

  if (sym->attr.intrinsic)
    {
      m = gfc_intrinsic_sub_interface (c, 1);
      if (m == MATCH_YES)
	return MATCH_YES;
      if (m == MATCH_NO)
	gfc_error ("Subroutine '%s' at %L is INTRINSIC but is not compatible "
		   "with an intrinsic", sym->name, &c->loc);

      return MATCH_ERROR;
    }

  return MATCH_NO;

found:
  gfc_procedure_use (sym, &c->ext.actual, &c->loc);

  c->resolved_sym = sym;
  pure_subroutine (c, sym);

  return MATCH_YES;
}


static gfc_try
resolve_specific_s (gfc_code *c)
{
  gfc_symbol *sym;
  match m;

  sym = c->symtree->n.sym;

  for (;;)
    {
      m = resolve_specific_s0 (c, sym);
      if (m == MATCH_YES)
	return SUCCESS;
      if (m == MATCH_ERROR)
	return FAILURE;

      if (sym->ns->parent == NULL)
	break;

      gfc_find_symbol (sym->name, sym->ns->parent, 1, &sym);

      if (sym == NULL)
	break;
    }

  sym = c->symtree->n.sym;
  gfc_error ("Unable to resolve the specific subroutine '%s' at %L",
	     sym->name, &c->loc);

  return FAILURE;
}


/* Resolve a subroutine call not known to be generic nor specific.  */

static gfc_try
resolve_unknown_s (gfc_code *c)
{
  gfc_symbol *sym;

  sym = c->symtree->n.sym;

  if (sym->attr.dummy)
    {
      sym->attr.proc = PROC_DUMMY;
      goto found;
    }

  /* See if we have an intrinsic function reference.  */

  if (gfc_is_intrinsic (sym, 1, c->loc))
    {
      if (gfc_intrinsic_sub_interface (c, 1) == MATCH_YES)
	return SUCCESS;
      return FAILURE;
    }

  /* The reference is to an external name.  */

found:
  gfc_procedure_use (sym, &c->ext.actual, &c->loc);

  c->resolved_sym = sym;

  pure_subroutine (c, sym);

  return SUCCESS;
}


/* Resolve a subroutine call.  Although it was tempting to use the same code
   for functions, subroutines and functions are stored differently and this
   makes things awkward.  */

static gfc_try
resolve_call (gfc_code *c)
{
  gfc_try t;
  procedure_type ptype = PROC_INTRINSIC;
  gfc_symbol *csym, *sym;
  bool no_formal_args;

  csym = c->symtree ? c->symtree->n.sym : NULL;

  if (csym && csym->ts.type != BT_UNKNOWN)
    {
      gfc_error ("'%s' at %L has a type, which is not consistent with "
		 "the CALL at %L", csym->name, &csym->declared_at, &c->loc);
      return FAILURE;
    }

  if (csym && gfc_current_ns->parent && csym->ns != gfc_current_ns)
    {
      gfc_symtree *st;
      gfc_find_sym_tree (csym->name, gfc_current_ns, 1, &st);
      sym = st ? st->n.sym : NULL;
      if (sym && csym != sym
	      && sym->ns == gfc_current_ns
	      && sym->attr.flavor == FL_PROCEDURE
	      && sym->attr.contained)
	{
	  sym->refs++;
	  if (csym->attr.generic)
	    c->symtree->n.sym = sym;
	  else
	    c->symtree = st;
	  csym = c->symtree->n.sym;
	}
    }

  /* Subroutines without the RECURSIVE attribution are not allowed to
   * call themselves.  */
  if (csym && is_illegal_recursion (csym, gfc_current_ns))
    {
      if (csym->attr.entry && csym->ns->entries)
	gfc_error ("ENTRY '%s' at %L cannot be called recursively, as"
		   " subroutine '%s' is not RECURSIVE",
		   csym->name, &c->loc, csym->ns->entries->sym->name);
      else
	gfc_error ("SUBROUTINE '%s' at %L cannot be called recursively, as it"
		   " is not RECURSIVE", csym->name, &c->loc);

      t = FAILURE;
    }

  /* Switch off assumed size checking and do this again for certain kinds
     of procedure, once the procedure itself is resolved.  */
  need_full_assumed_size++;

  if (csym)
    ptype = csym->attr.proc;

  no_formal_args = csym && is_external_proc (csym) && csym->formal == NULL;
  if (resolve_actual_arglist (c->ext.actual, ptype,
			      no_formal_args) == FAILURE)
    return FAILURE;

  /* Resume assumed_size checking.  */
  need_full_assumed_size--;

  /* If external, check for usage.  */
  if (csym && is_external_proc (csym))
    resolve_global_procedure (csym, &c->loc, &c->ext.actual, 1);

  t = SUCCESS;
  if (c->resolved_sym == NULL)
    {
      c->resolved_isym = NULL;
      switch (procedure_kind (csym))
	{
	case PTYPE_GENERIC:
	  t = resolve_generic_s (c);
	  break;

	case PTYPE_SPECIFIC:
	  t = resolve_specific_s (c);
	  break;

	case PTYPE_UNKNOWN:
	  t = resolve_unknown_s (c);
	  break;

	default:
	  gfc_internal_error ("resolve_subroutine(): bad function type");
	}
    }

  /* Some checks of elemental subroutine actual arguments.  */
  if (resolve_elemental_actual (NULL, c) == FAILURE)
    return FAILURE;

  if (t == SUCCESS && !(c->resolved_sym && c->resolved_sym->attr.elemental))
    find_noncopying_intrinsics (c->resolved_sym, c->ext.actual);
  return t;
}


/* Compare the shapes of two arrays that have non-NULL shapes.  If both
   op1->shape and op2->shape are non-NULL return SUCCESS if their shapes
   match.  If both op1->shape and op2->shape are non-NULL return FAILURE
   if their shapes do not match.  If either op1->shape or op2->shape is
   NULL, return SUCCESS.  */

static gfc_try
compare_shapes (gfc_expr *op1, gfc_expr *op2)
{
  gfc_try t;
  int i;

  t = SUCCESS;

  if (op1->shape != NULL && op2->shape != NULL)
    {
      for (i = 0; i < op1->rank; i++)
	{
	  if (mpz_cmp (op1->shape[i], op2->shape[i]) != 0)
	   {
	     gfc_error ("Shapes for operands at %L and %L are not conformable",
			 &op1->where, &op2->where);
	     t = FAILURE;
	     break;
	   }
	}
    }

  return t;
}


/* Resolve an operator expression node.  This can involve replacing the
   operation with a user defined function call.  */

static gfc_try
resolve_operator (gfc_expr *e)
{
  gfc_expr *op1, *op2;
  char msg[200];
  bool dual_locus_error;
  gfc_try t;

  /* Resolve all subnodes-- give them types.  */

  switch (e->value.op.op)
    {
    default:
      if (gfc_resolve_expr (e->value.op.op2) == FAILURE)
	return FAILURE;

    /* Fall through...  */

    case INTRINSIC_NOT:
    case INTRINSIC_UPLUS:
    case INTRINSIC_UMINUS:
    case INTRINSIC_PARENTHESES:
      if (gfc_resolve_expr (e->value.op.op1) == FAILURE)
	return FAILURE;
      break;
    }

  /* Typecheck the new node.  */

  op1 = e->value.op.op1;
  op2 = e->value.op.op2;
  dual_locus_error = false;

  if ((op1 && op1->expr_type == EXPR_NULL)
      || (op2 && op2->expr_type == EXPR_NULL))
    {
      sprintf (msg, _("Invalid context for NULL() pointer at %%L"));
      goto bad_op;
    }

  switch (e->value.op.op)
    {
    case INTRINSIC_UPLUS:
    case INTRINSIC_UMINUS:
      if (op1->ts.type == BT_INTEGER
	  || op1->ts.type == BT_REAL
	  || op1->ts.type == BT_COMPLEX)
	{
	  e->ts = op1->ts;
	  break;
	}

      sprintf (msg, _("Operand of unary numeric operator '%s' at %%L is %s"),
	       gfc_op2string (e->value.op.op), gfc_typename (&e->ts));
      goto bad_op;

    case INTRINSIC_PLUS:
    case INTRINSIC_MINUS:
    case INTRINSIC_TIMES:
    case INTRINSIC_DIVIDE:
    case INTRINSIC_POWER:
      if (gfc_numeric_ts (&op1->ts) && gfc_numeric_ts (&op2->ts))
	{
	  gfc_type_convert_binary (e);
	  break;
	}

      sprintf (msg,
	       _("Operands of binary numeric operator '%s' at %%L are %s/%s"),
	       gfc_op2string (e->value.op.op), gfc_typename (&op1->ts),
	       gfc_typename (&op2->ts));
      goto bad_op;

    case INTRINSIC_CONCAT:
      if (op1->ts.type == BT_CHARACTER && op2->ts.type == BT_CHARACTER
	  && op1->ts.kind == op2->ts.kind)
	{
	  e->ts.type = BT_CHARACTER;
	  e->ts.kind = op1->ts.kind;
	  break;
	}

      sprintf (msg,
	       _("Operands of string concatenation operator at %%L are %s/%s"),
	       gfc_typename (&op1->ts), gfc_typename (&op2->ts));
      goto bad_op;

    case INTRINSIC_AND:
    case INTRINSIC_OR:
    case INTRINSIC_EQV:
    case INTRINSIC_NEQV:
      if (op1->ts.type == BT_LOGICAL && op2->ts.type == BT_LOGICAL)
	{
	  e->ts.type = BT_LOGICAL;
	  e->ts.kind = gfc_kind_max (op1, op2);
	  if (op1->ts.kind < e->ts.kind)
	    gfc_convert_type (op1, &e->ts, 2);
	  else if (op2->ts.kind < e->ts.kind)
	    gfc_convert_type (op2, &e->ts, 2);
	  break;
	}

      sprintf (msg, _("Operands of logical operator '%s' at %%L are %s/%s"),
	       gfc_op2string (e->value.op.op), gfc_typename (&op1->ts),
	       gfc_typename (&op2->ts));

      goto bad_op;

    case INTRINSIC_NOT:
      if (op1->ts.type == BT_LOGICAL)
	{
	  e->ts.type = BT_LOGICAL;
	  e->ts.kind = op1->ts.kind;
	  break;
	}

      sprintf (msg, _("Operand of .not. operator at %%L is %s"),
	       gfc_typename (&op1->ts));
      goto bad_op;

    case INTRINSIC_GT:
    case INTRINSIC_GT_OS:
    case INTRINSIC_GE:
    case INTRINSIC_GE_OS:
    case INTRINSIC_LT:
    case INTRINSIC_LT_OS:
    case INTRINSIC_LE:
    case INTRINSIC_LE_OS:
      if (op1->ts.type == BT_COMPLEX || op2->ts.type == BT_COMPLEX)
	{
	  strcpy (msg, _("COMPLEX quantities cannot be compared at %L"));
	  goto bad_op;
	}

      /* Fall through...  */

    case INTRINSIC_EQ:
    case INTRINSIC_EQ_OS:
    case INTRINSIC_NE:
    case INTRINSIC_NE_OS:
      if (op1->ts.type == BT_CHARACTER && op2->ts.type == BT_CHARACTER
	  && op1->ts.kind == op2->ts.kind)
	{
	  e->ts.type = BT_LOGICAL;
	  e->ts.kind = gfc_default_logical_kind;
	  break;
	}

      if (gfc_numeric_ts (&op1->ts) && gfc_numeric_ts (&op2->ts))
	{
	  gfc_type_convert_binary (e);

	  e->ts.type = BT_LOGICAL;
	  e->ts.kind = gfc_default_logical_kind;
	  break;
	}

      if (op1->ts.type == BT_LOGICAL && op2->ts.type == BT_LOGICAL)
	sprintf (msg,
		 _("Logicals at %%L must be compared with %s instead of %s"),
		 (e->value.op.op == INTRINSIC_EQ 
		  || e->value.op.op == INTRINSIC_EQ_OS)
		 ? ".eqv." : ".neqv.", gfc_op2string (e->value.op.op));
      else
	sprintf (msg,
		 _("Operands of comparison operator '%s' at %%L are %s/%s"),
		 gfc_op2string (e->value.op.op), gfc_typename (&op1->ts),
		 gfc_typename (&op2->ts));

      goto bad_op;

    case INTRINSIC_USER:
      if (e->value.op.uop->op == NULL)
	sprintf (msg, _("Unknown operator '%s' at %%L"), e->value.op.uop->name);
      else if (op2 == NULL)
	sprintf (msg, _("Operand of user operator '%s' at %%L is %s"),
		 e->value.op.uop->name, gfc_typename (&op1->ts));
      else
	sprintf (msg, _("Operands of user operator '%s' at %%L are %s/%s"),
		 e->value.op.uop->name, gfc_typename (&op1->ts),
		 gfc_typename (&op2->ts));

      goto bad_op;

    case INTRINSIC_PARENTHESES:
      e->ts = op1->ts;
      if (e->ts.type == BT_CHARACTER)
	e->ts.cl = op1->ts.cl;
      break;

    default:
      gfc_internal_error ("resolve_operator(): Bad intrinsic");
    }

  /* Deal with arrayness of an operand through an operator.  */

  t = SUCCESS;

  switch (e->value.op.op)
    {
    case INTRINSIC_PLUS:
    case INTRINSIC_MINUS:
    case INTRINSIC_TIMES:
    case INTRINSIC_DIVIDE:
    case INTRINSIC_POWER:
    case INTRINSIC_CONCAT:
    case INTRINSIC_AND:
    case INTRINSIC_OR:
    case INTRINSIC_EQV:
    case INTRINSIC_NEQV:
    case INTRINSIC_EQ:
    case INTRINSIC_EQ_OS:
    case INTRINSIC_NE:
    case INTRINSIC_NE_OS:
    case INTRINSIC_GT:
    case INTRINSIC_GT_OS:
    case INTRINSIC_GE:
    case INTRINSIC_GE_OS:
    case INTRINSIC_LT:
    case INTRINSIC_LT_OS:
    case INTRINSIC_LE:
    case INTRINSIC_LE_OS:

      if (op1->rank == 0 && op2->rank == 0)
	e->rank = 0;

      if (op1->rank == 0 && op2->rank != 0)
	{
	  e->rank = op2->rank;

	  if (e->shape == NULL)
	    e->shape = gfc_copy_shape (op2->shape, op2->rank);
	}

      if (op1->rank != 0 && op2->rank == 0)
	{
	  e->rank = op1->rank;

	  if (e->shape == NULL)
	    e->shape = gfc_copy_shape (op1->shape, op1->rank);
	}

      if (op1->rank != 0 && op2->rank != 0)
	{
	  if (op1->rank == op2->rank)
	    {
	      e->rank = op1->rank;
	      if (e->shape == NULL)
		{
		  t = compare_shapes(op1, op2);
		  if (t == FAILURE)
		    e->shape = NULL;
		  else
		e->shape = gfc_copy_shape (op1->shape, op1->rank);
		}
	    }
	  else
	    {
	      /* Allow higher level expressions to work.  */
	      e->rank = 0;

	      /* Try user-defined operators, and otherwise throw an error.  */
	      dual_locus_error = true;
	      sprintf (msg,
		       _("Inconsistent ranks for operator at %%L and %%L"));
	      goto bad_op;
	    }
	}

      break;

    case INTRINSIC_PARENTHESES:
    case INTRINSIC_NOT:
    case INTRINSIC_UPLUS:
    case INTRINSIC_UMINUS:
      /* Simply copy arrayness attribute */
      e->rank = op1->rank;

      if (e->shape == NULL)
	e->shape = gfc_copy_shape (op1->shape, op1->rank);

      break;

    default:
      break;
    }

  /* Attempt to simplify the expression.  */
  if (t == SUCCESS)
    {
      t = gfc_simplify_expr (e, 0);
      /* Some calls do not succeed in simplification and return FAILURE
	 even though there is no error; e.g. variable references to
	 PARAMETER arrays.  */
      if (!gfc_is_constant_expr (e))
	t = SUCCESS;
    }
  return t;

bad_op:

  if (gfc_extend_expr (e) == SUCCESS)
    return SUCCESS;

  if (dual_locus_error)
    gfc_error (msg, &op1->where, &op2->where);
  else
    gfc_error (msg, &e->where);

  return FAILURE;
}


/************** Array resolution subroutines **************/

typedef enum
{ CMP_LT, CMP_EQ, CMP_GT, CMP_UNKNOWN }
comparison;

/* Compare two integer expressions.  */

static comparison
compare_bound (gfc_expr *a, gfc_expr *b)
{
  int i;

  if (a == NULL || a->expr_type != EXPR_CONSTANT
      || b == NULL || b->expr_type != EXPR_CONSTANT)
    return CMP_UNKNOWN;

  /* If either of the types isn't INTEGER, we must have
     raised an error earlier.  */

  if (a->ts.type != BT_INTEGER || b->ts.type != BT_INTEGER)
    return CMP_UNKNOWN;

  i = mpz_cmp (a->value.integer, b->value.integer);

  if (i < 0)
    return CMP_LT;
  if (i > 0)
    return CMP_GT;
  return CMP_EQ;
}


/* Compare an integer expression with an integer.  */

static comparison
compare_bound_int (gfc_expr *a, int b)
{
  int i;

  if (a == NULL || a->expr_type != EXPR_CONSTANT)
    return CMP_UNKNOWN;

  if (a->ts.type != BT_INTEGER)
    gfc_internal_error ("compare_bound_int(): Bad expression");

  i = mpz_cmp_si (a->value.integer, b);

  if (i < 0)
    return CMP_LT;
  if (i > 0)
    return CMP_GT;
  return CMP_EQ;
}


/* Compare an integer expression with a mpz_t.  */

static comparison
compare_bound_mpz_t (gfc_expr *a, mpz_t b)
{
  int i;

  if (a == NULL || a->expr_type != EXPR_CONSTANT)
    return CMP_UNKNOWN;

  if (a->ts.type != BT_INTEGER)
    gfc_internal_error ("compare_bound_int(): Bad expression");

  i = mpz_cmp (a->value.integer, b);

  if (i < 0)
    return CMP_LT;
  if (i > 0)
    return CMP_GT;
  return CMP_EQ;
}


/* Compute the last value of a sequence given by a triplet.  
   Return 0 if it wasn't able to compute the last value, or if the
   sequence if empty, and 1 otherwise.  */

static int
compute_last_value_for_triplet (gfc_expr *start, gfc_expr *end,
				gfc_expr *stride, mpz_t last)
{
  mpz_t rem;

  if (start == NULL || start->expr_type != EXPR_CONSTANT
      || end == NULL || end->expr_type != EXPR_CONSTANT
      || (stride != NULL && stride->expr_type != EXPR_CONSTANT))
    return 0;

  if (start->ts.type != BT_INTEGER || end->ts.type != BT_INTEGER
      || (stride != NULL && stride->ts.type != BT_INTEGER))
    return 0;

  if (stride == NULL || compare_bound_int(stride, 1) == CMP_EQ)
    {
      if (compare_bound (start, end) == CMP_GT)
	return 0;
      mpz_set (last, end->value.integer);
      return 1;
    }

  if (compare_bound_int (stride, 0) == CMP_GT)
    {
      /* Stride is positive */
      if (mpz_cmp (start->value.integer, end->value.integer) > 0)
	return 0;
    }
  else
    {
      /* Stride is negative */
      if (mpz_cmp (start->value.integer, end->value.integer) < 0)
	return 0;
    }

  mpz_init (rem);
  mpz_sub (rem, end->value.integer, start->value.integer);
  mpz_tdiv_r (rem, rem, stride->value.integer);
  mpz_sub (last, end->value.integer, rem);
  mpz_clear (rem);

  return 1;
}


/* Compare a single dimension of an array reference to the array
   specification.  */

static gfc_try
check_dimension (int i, gfc_array_ref *ar, gfc_array_spec *as)
{
  mpz_t last_value;

/* Given start, end and stride values, calculate the minimum and
   maximum referenced indexes.  */

  switch (ar->dimen_type[i])
    {
    case DIMEN_VECTOR:
      break;

    case DIMEN_ELEMENT:
      if (compare_bound (ar->start[i], as->lower[i]) == CMP_LT)
	{
	  gfc_warning ("Array reference at %L is out of bounds "
		       "(%ld < %ld) in dimension %d", &ar->c_where[i],
		       mpz_get_si (ar->start[i]->value.integer),
		       mpz_get_si (as->lower[i]->value.integer), i+1);
	  return SUCCESS;
	}
      if (compare_bound (ar->start[i], as->upper[i]) == CMP_GT)
	{
	  gfc_warning ("Array reference at %L is out of bounds "
		       "(%ld > %ld) in dimension %d", &ar->c_where[i],
		       mpz_get_si (ar->start[i]->value.integer),
		       mpz_get_si (as->upper[i]->value.integer), i+1);
	  return SUCCESS;
	}

      break;

    case DIMEN_RANGE:
      {
#define AR_START (ar->start[i] ? ar->start[i] : as->lower[i])
#define AR_END (ar->end[i] ? ar->end[i] : as->upper[i])

	comparison comp_start_end = compare_bound (AR_START, AR_END);

	/* Check for zero stride, which is not allowed.  */
	if (compare_bound_int (ar->stride[i], 0) == CMP_EQ)
	  {
	    gfc_error ("Illegal stride of zero at %L", &ar->c_where[i]);
	    return FAILURE;
	  }

	/* if start == len || (stride > 0 && start < len)
			   || (stride < 0 && start > len),
	   then the array section contains at least one element.  In this
	   case, there is an out-of-bounds access if
	   (start < lower || start > upper).  */
	if (compare_bound (AR_START, AR_END) == CMP_EQ
	    || ((compare_bound_int (ar->stride[i], 0) == CMP_GT
		 || ar->stride[i] == NULL) && comp_start_end == CMP_LT)
	    || (compare_bound_int (ar->stride[i], 0) == CMP_LT
	        && comp_start_end == CMP_GT))
	  {
	    if (compare_bound (AR_START, as->lower[i]) == CMP_LT)
	      {
		gfc_warning ("Lower array reference at %L is out of bounds "
		       "(%ld < %ld) in dimension %d", &ar->c_where[i],
		       mpz_get_si (AR_START->value.integer),
		       mpz_get_si (as->lower[i]->value.integer), i+1);
		return SUCCESS;
	      }
	    if (compare_bound (AR_START, as->upper[i]) == CMP_GT)
	      {
		gfc_warning ("Lower array reference at %L is out of bounds "
		       "(%ld > %ld) in dimension %d", &ar->c_where[i],
		       mpz_get_si (AR_START->value.integer),
		       mpz_get_si (as->upper[i]->value.integer), i+1);
		return SUCCESS;
	      }
	  }

	/* If we can compute the highest index of the array section,
	   then it also has to be between lower and upper.  */
	mpz_init (last_value);
	if (compute_last_value_for_triplet (AR_START, AR_END, ar->stride[i],
					    last_value))
	  {
	    if (compare_bound_mpz_t (as->lower[i], last_value) == CMP_GT)
	      {
		gfc_warning ("Upper array reference at %L is out of bounds "
		       "(%ld < %ld) in dimension %d", &ar->c_where[i],
		       mpz_get_si (last_value),
		       mpz_get_si (as->lower[i]->value.integer), i+1);
	        mpz_clear (last_value);
		return SUCCESS;
	      }
	    if (compare_bound_mpz_t (as->upper[i], last_value) == CMP_LT)
	      {
		gfc_warning ("Upper array reference at %L is out of bounds "
		       "(%ld > %ld) in dimension %d", &ar->c_where[i],
		       mpz_get_si (last_value),
		       mpz_get_si (as->upper[i]->value.integer), i+1);
	        mpz_clear (last_value);
		return SUCCESS;
	      }
	  }
	mpz_clear (last_value);

#undef AR_START
#undef AR_END
      }
      break;

    default:
      gfc_internal_error ("check_dimension(): Bad array reference");
    }

  return SUCCESS;
}


/* Compare an array reference with an array specification.  */

static gfc_try
compare_spec_to_ref (gfc_array_ref *ar)
{
  gfc_array_spec *as;
  int i;

  as = ar->as;
  i = as->rank - 1;
  /* TODO: Full array sections are only allowed as actual parameters.  */
  if (as->type == AS_ASSUMED_SIZE
      && (/*ar->type == AR_FULL
	  ||*/ (ar->type == AR_SECTION
	      && ar->dimen_type[i] == DIMEN_RANGE && ar->end[i] == NULL)))
    {
      gfc_error ("Rightmost upper bound of assumed size array section "
		 "not specified at %L", &ar->where);
      return FAILURE;
    }

  if (ar->type == AR_FULL)
    return SUCCESS;

  if (as->rank != ar->dimen)
    {
      gfc_error ("Rank mismatch in array reference at %L (%d/%d)",
		 &ar->where, ar->dimen, as->rank);
      return FAILURE;
    }

  for (i = 0; i < as->rank; i++)
    if (check_dimension (i, ar, as) == FAILURE)
      return FAILURE;

  return SUCCESS;
}


/* Resolve one part of an array index.  */

gfc_try
gfc_resolve_index (gfc_expr *index, int check_scalar)
{
  gfc_typespec ts;

  if (index == NULL)
    return SUCCESS;

  if (gfc_resolve_expr (index) == FAILURE)
    return FAILURE;

  if (check_scalar && index->rank != 0)
    {
      gfc_error ("Array index at %L must be scalar", &index->where);
      return FAILURE;
    }

  if (index->ts.type != BT_INTEGER && index->ts.type != BT_REAL)
    {
      gfc_error ("Array index at %L must be of INTEGER type, found %s",
		 &index->where, gfc_basic_typename (index->ts.type));
      return FAILURE;
    }

  if (index->ts.type == BT_REAL)
    if (gfc_notify_std (GFC_STD_LEGACY, "Extension: REAL array index at %L",
			&index->where) == FAILURE)
      return FAILURE;

  if (index->ts.kind != gfc_index_integer_kind
      || index->ts.type != BT_INTEGER)
    {
      gfc_clear_ts (&ts);
      ts.type = BT_INTEGER;
      ts.kind = gfc_index_integer_kind;

      gfc_convert_type_warn (index, &ts, 2, 0);
    }

  return SUCCESS;
}

/* Resolve a dim argument to an intrinsic function.  */

gfc_try
gfc_resolve_dim_arg (gfc_expr *dim)
{
  if (dim == NULL)
    return SUCCESS;

  if (gfc_resolve_expr (dim) == FAILURE)
    return FAILURE;

  if (dim->rank != 0)
    {
      gfc_error ("Argument dim at %L must be scalar", &dim->where);
      return FAILURE;

    }

  if (dim->ts.type != BT_INTEGER)
    {
      gfc_error ("Argument dim at %L must be of INTEGER type", &dim->where);
      return FAILURE;
    }

  if (dim->ts.kind != gfc_index_integer_kind)
    {
      gfc_typespec ts;

      ts.type = BT_INTEGER;
      ts.kind = gfc_index_integer_kind;

      gfc_convert_type_warn (dim, &ts, 2, 0);
    }

  return SUCCESS;
}

/* Given an expression that contains array references, update those array
   references to point to the right array specifications.  While this is
   filled in during matching, this information is difficult to save and load
   in a module, so we take care of it here.

   The idea here is that the original array reference comes from the
   base symbol.  We traverse the list of reference structures, setting
   the stored reference to references.  Component references can
   provide an additional array specification.  */

static void
find_array_spec (gfc_expr *e)
{
  gfc_array_spec *as;
  gfc_component *c;
  gfc_symbol *derived;
  gfc_ref *ref;

  as = e->symtree->n.sym->as;
  derived = NULL;

  for (ref = e->ref; ref; ref = ref->next)
    switch (ref->type)
      {
      case REF_ARRAY:
	if (as == NULL)
	  gfc_internal_error ("find_array_spec(): Missing spec");

	ref->u.ar.as = as;
	as = NULL;
	break;

      case REF_COMPONENT:
	if (derived == NULL)
	  derived = e->symtree->n.sym->ts.derived;

	c = derived->components;

	for (; c; c = c->next)
	  if (c == ref->u.c.component)
	    {
	      /* Track the sequence of component references.  */
	      if (c->ts.type == BT_DERIVED)
		derived = c->ts.derived;
	      break;
	    }

	if (c == NULL)
	  gfc_internal_error ("find_array_spec(): Component not found");

	if (c->attr.dimension)
	  {
	    if (as != NULL)
	      gfc_internal_error ("find_array_spec(): unused as(1)");
	    as = c->as;
	  }

	break;

      case REF_SUBSTRING:
	break;
      }

  if (as != NULL)
    gfc_internal_error ("find_array_spec(): unused as(2)");
}


/* Resolve an array reference.  */

static gfc_try
resolve_array_ref (gfc_array_ref *ar)
{
  int i, check_scalar;
  gfc_expr *e;

  for (i = 0; i < ar->dimen; i++)
    {
      check_scalar = ar->dimen_type[i] == DIMEN_RANGE;

      if (gfc_resolve_index (ar->start[i], check_scalar) == FAILURE)
	return FAILURE;
      if (gfc_resolve_index (ar->end[i], check_scalar) == FAILURE)
	return FAILURE;
      if (gfc_resolve_index (ar->stride[i], check_scalar) == FAILURE)
	return FAILURE;

      e = ar->start[i];

      if (ar->dimen_type[i] == DIMEN_UNKNOWN)
	switch (e->rank)
	  {
	  case 0:
	    ar->dimen_type[i] = DIMEN_ELEMENT;
	    break;

	  case 1:
	    ar->dimen_type[i] = DIMEN_VECTOR;
	    if (e->expr_type == EXPR_VARIABLE
		&& e->symtree->n.sym->ts.type == BT_DERIVED)
	      ar->start[i] = gfc_get_parentheses (e);
	    break;

	  default:
	    gfc_error ("Array index at %L is an array of rank %d",
		       &ar->c_where[i], e->rank);
	    return FAILURE;
	  }
    }

  /* If the reference type is unknown, figure out what kind it is.  */

  if (ar->type == AR_UNKNOWN)
    {
      ar->type = AR_ELEMENT;
      for (i = 0; i < ar->dimen; i++)
	if (ar->dimen_type[i] == DIMEN_RANGE
	    || ar->dimen_type[i] == DIMEN_VECTOR)
	  {
	    ar->type = AR_SECTION;
	    break;
	  }
    }

  if (!ar->as->cray_pointee && compare_spec_to_ref (ar) == FAILURE)
    return FAILURE;

  return SUCCESS;
}


static gfc_try
resolve_substring (gfc_ref *ref)
{
  int k = gfc_validate_kind (BT_INTEGER, gfc_charlen_int_kind, false);

  if (ref->u.ss.start != NULL)
    {
      if (gfc_resolve_expr (ref->u.ss.start) == FAILURE)
	return FAILURE;

      if (ref->u.ss.start->ts.type != BT_INTEGER)
	{
	  gfc_error ("Substring start index at %L must be of type INTEGER",
		     &ref->u.ss.start->where);
	  return FAILURE;
	}

      if (ref->u.ss.start->rank != 0)
	{
	  gfc_error ("Substring start index at %L must be scalar",
		     &ref->u.ss.start->where);
	  return FAILURE;
	}

      if (compare_bound_int (ref->u.ss.start, 1) == CMP_LT
	  && (compare_bound (ref->u.ss.end, ref->u.ss.start) == CMP_EQ
	      || compare_bound (ref->u.ss.end, ref->u.ss.start) == CMP_GT))
	{
	  gfc_error ("Substring start index at %L is less than one",
		     &ref->u.ss.start->where);
	  return FAILURE;
	}
    }

  if (ref->u.ss.end != NULL)
    {
      if (gfc_resolve_expr (ref->u.ss.end) == FAILURE)
	return FAILURE;

      if (ref->u.ss.end->ts.type != BT_INTEGER)
	{
	  gfc_error ("Substring end index at %L must be of type INTEGER",
		     &ref->u.ss.end->where);
	  return FAILURE;
	}

      if (ref->u.ss.end->rank != 0)
	{
	  gfc_error ("Substring end index at %L must be scalar",
		     &ref->u.ss.end->where);
	  return FAILURE;
	}

      if (ref->u.ss.length != NULL
	  && compare_bound (ref->u.ss.end, ref->u.ss.length->length) == CMP_GT
	  && (compare_bound (ref->u.ss.end, ref->u.ss.start) == CMP_EQ
	      || compare_bound (ref->u.ss.end, ref->u.ss.start) == CMP_GT))
	{
	  gfc_error ("Substring end index at %L exceeds the string length",
		     &ref->u.ss.start->where);
	  return FAILURE;
	}

      if (compare_bound_mpz_t (ref->u.ss.end,
			       gfc_integer_kinds[k].huge) == CMP_GT
	  && (compare_bound (ref->u.ss.end, ref->u.ss.start) == CMP_EQ
	      || compare_bound (ref->u.ss.end, ref->u.ss.start) == CMP_GT))
	{
	  gfc_error ("Substring end index at %L is too large",
		     &ref->u.ss.end->where);
	  return FAILURE;
	}
    }

  return SUCCESS;
}


/* This function supplies missing substring charlens.  */

void
gfc_resolve_substring_charlen (gfc_expr *e)
{
  gfc_ref *char_ref;
  gfc_expr *start, *end;

  for (char_ref = e->ref; char_ref; char_ref = char_ref->next)
    if (char_ref->type == REF_SUBSTRING)
      break;

  if (!char_ref)
    return;

  gcc_assert (char_ref->next == NULL);

  if (e->ts.cl)
    {
      if (e->ts.cl->length)
	gfc_free_expr (e->ts.cl->length);
      else if (e->expr_type == EXPR_VARIABLE
		 && e->symtree->n.sym->attr.dummy)
	return;
    }

  e->ts.type = BT_CHARACTER;
  e->ts.kind = gfc_default_character_kind;

  if (!e->ts.cl)
    e->ts.cl = gfc_new_charlen (gfc_current_ns);

  if (char_ref->u.ss.start)
    start = gfc_copy_expr (char_ref->u.ss.start);
  else
    start = gfc_int_expr (1);

  if (char_ref->u.ss.end)
    end = gfc_copy_expr (char_ref->u.ss.end);
  else if (e->expr_type == EXPR_VARIABLE)
    end = gfc_copy_expr (e->symtree->n.sym->ts.cl->length);
  else
    end = NULL;

  if (!start || !end)
    return;

  /* Length = (end - start +1).  */
  e->ts.cl->length = gfc_subtract (end, start);
  e->ts.cl->length = gfc_add (e->ts.cl->length, gfc_int_expr (1));

  e->ts.cl->length->ts.type = BT_INTEGER;
  e->ts.cl->length->ts.kind = gfc_charlen_int_kind;

  /* Make sure that the length is simplified.  */
  gfc_simplify_expr (e->ts.cl->length, 1);
  gfc_resolve_expr (e->ts.cl->length);
}


/* Resolve subtype references.  */

static gfc_try
resolve_ref (gfc_expr *expr)
{
  int current_part_dimension, n_components, seen_part_dimension;
  gfc_ref *ref;

  for (ref = expr->ref; ref; ref = ref->next)
    if (ref->type == REF_ARRAY && ref->u.ar.as == NULL)
      {
	find_array_spec (expr);
	break;
      }

  for (ref = expr->ref; ref; ref = ref->next)
    switch (ref->type)
      {
      case REF_ARRAY:
	if (resolve_array_ref (&ref->u.ar) == FAILURE)
	  return FAILURE;
	break;

      case REF_COMPONENT:
	break;

      case REF_SUBSTRING:
	resolve_substring (ref);
	break;
      }

  /* Check constraints on part references.  */

  current_part_dimension = 0;
  seen_part_dimension = 0;
  n_components = 0;

  for (ref = expr->ref; ref; ref = ref->next)
    {
      switch (ref->type)
	{
	case REF_ARRAY:
	  switch (ref->u.ar.type)
	    {
	    case AR_FULL:
	    case AR_SECTION:
	      current_part_dimension = 1;
	      break;

	    case AR_ELEMENT:
	      current_part_dimension = 0;
	      break;

	    case AR_UNKNOWN:
	      gfc_internal_error ("resolve_ref(): Bad array reference");
	    }

	  break;

	case REF_COMPONENT:
	  if (current_part_dimension || seen_part_dimension)
	    {
	      if (ref->u.c.component->attr.pointer)
		{
		  gfc_error ("Component to the right of a part reference "
			     "with nonzero rank must not have the POINTER "
			     "attribute at %L", &expr->where);
		  return FAILURE;
		}
	      else if (ref->u.c.component->attr.allocatable)
		{
		  gfc_error ("Component to the right of a part reference "
			     "with nonzero rank must not have the ALLOCATABLE "
			     "attribute at %L", &expr->where);
		  return FAILURE;
		}
	    }

	  n_components++;
	  break;

	case REF_SUBSTRING:
	  break;
	}

      if (((ref->type == REF_COMPONENT && n_components > 1)
	   || ref->next == NULL)
	  && current_part_dimension
	  && seen_part_dimension)
	{
	  gfc_error ("Two or more part references with nonzero rank must "
		     "not be specified at %L", &expr->where);
	  return FAILURE;
	}

      if (ref->type == REF_COMPONENT)
	{
	  if (current_part_dimension)
	    seen_part_dimension = 1;

	  /* reset to make sure */
	  current_part_dimension = 0;
	}
    }

  return SUCCESS;
}


/* Given an expression, determine its shape.  This is easier than it sounds.
   Leaves the shape array NULL if it is not possible to determine the shape.  */

static void
expression_shape (gfc_expr *e)
{
  mpz_t array[GFC_MAX_DIMENSIONS];
  int i;

  if (e->rank == 0 || e->shape != NULL)
    return;

  for (i = 0; i < e->rank; i++)
    if (gfc_array_dimen_size (e, i, &array[i]) == FAILURE)
      goto fail;

  e->shape = gfc_get_shape (e->rank);

  memcpy (e->shape, array, e->rank * sizeof (mpz_t));

  return;

fail:
  for (i--; i >= 0; i--)
    mpz_clear (array[i]);
}


/* Given a variable expression node, compute the rank of the expression by
   examining the base symbol and any reference structures it may have.  */

static void
expression_rank (gfc_expr *e)
{
  gfc_ref *ref;
  int i, rank;

  /* Just to make sure, because EXPR_COMPCALL's also have an e->ref and that
     could lead to serious confusion...  */
  gcc_assert (e->expr_type != EXPR_COMPCALL);

  if (e->ref == NULL)
    {
      if (e->expr_type == EXPR_ARRAY)
	goto done;
      /* Constructors can have a rank different from one via RESHAPE().  */

      if (e->symtree == NULL)
	{
	  e->rank = 0;
	  goto done;
	}

      e->rank = (e->symtree->n.sym->as == NULL)
		? 0 : e->symtree->n.sym->as->rank;
      goto done;
    }

  rank = 0;

  for (ref = e->ref; ref; ref = ref->next)
    {
      if (ref->type != REF_ARRAY)
	continue;

      if (ref->u.ar.type == AR_FULL)
	{
	  rank = ref->u.ar.as->rank;
	  break;
	}

      if (ref->u.ar.type == AR_SECTION)
	{
	  /* Figure out the rank of the section.  */
	  if (rank != 0)
	    gfc_internal_error ("expression_rank(): Two array specs");

	  for (i = 0; i < ref->u.ar.dimen; i++)
	    if (ref->u.ar.dimen_type[i] == DIMEN_RANGE
		|| ref->u.ar.dimen_type[i] == DIMEN_VECTOR)
	      rank++;

	  break;
	}
    }

  e->rank = rank;

done:
  expression_shape (e);
}


/* Resolve a variable expression.  */

static gfc_try
resolve_variable (gfc_expr *e)
{
  gfc_symbol *sym;
  gfc_try t;

  t = SUCCESS;

  if (e->symtree == NULL)
    return FAILURE;

  if (e->ref && resolve_ref (e) == FAILURE)
    return FAILURE;

  sym = e->symtree->n.sym;
  if (sym->attr.flavor == FL_PROCEDURE
      && (!sym->attr.function
	  || (sym->attr.function && sym->result
	      && sym->result->attr.proc_pointer
	      && !sym->result->attr.function)))
    {
      e->ts.type = BT_PROCEDURE;
      goto resolve_procedure;
    }

  if (sym->ts.type != BT_UNKNOWN)
    gfc_variable_attr (e, &e->ts);
  else
    {
      /* Must be a simple variable reference.  */
      if (gfc_set_default_type (sym, 1, sym->ns) == FAILURE)
	return FAILURE;
      e->ts = sym->ts;
    }

  if (check_assumed_size_reference (sym, e))
    return FAILURE;

  /* Deal with forward references to entries during resolve_code, to
     satisfy, at least partially, 12.5.2.5.  */
  if (gfc_current_ns->entries
      && current_entry_id == sym->entry_id
      && cs_base
      && cs_base->current
      && cs_base->current->op != EXEC_ENTRY)
    {
      gfc_entry_list *entry;
      gfc_formal_arglist *formal;
      int n;
      bool seen;

      /* If the symbol is a dummy...  */
      if (sym->attr.dummy && sym->ns == gfc_current_ns)
	{
	  entry = gfc_current_ns->entries;
	  seen = false;

	  /* ...test if the symbol is a parameter of previous entries.  */
	  for (; entry && entry->id <= current_entry_id; entry = entry->next)
	    for (formal = entry->sym->formal; formal; formal = formal->next)
	      {
		if (formal->sym && sym->name == formal->sym->name)
		  seen = true;
	      }

	  /*  If it has not been seen as a dummy, this is an error.  */
	  if (!seen)
	    {
	      if (specification_expr)
		gfc_error ("Variable '%s', used in a specification expression"
			   ", is referenced at %L before the ENTRY statement "
			   "in which it is a parameter",
			   sym->name, &cs_base->current->loc);
	      else
		gfc_error ("Variable '%s' is used at %L before the ENTRY "
			   "statement in which it is a parameter",
			   sym->name, &cs_base->current->loc);
	      t = FAILURE;
	    }
	}

      /* Now do the same check on the specification expressions.  */
      specification_expr = 1;
      if (sym->ts.type == BT_CHARACTER
	  && gfc_resolve_expr (sym->ts.cl->length) == FAILURE)
	t = FAILURE;

      if (sym->as)
	for (n = 0; n < sym->as->rank; n++)
	  {
	     specification_expr = 1;
	     if (gfc_resolve_expr (sym->as->lower[n]) == FAILURE)
	       t = FAILURE;
	     specification_expr = 1;
	     if (gfc_resolve_expr (sym->as->upper[n]) == FAILURE)
	       t = FAILURE;
	  }
      specification_expr = 0;

      if (t == SUCCESS)
	/* Update the symbol's entry level.  */
	sym->entry_id = current_entry_id + 1;
    }

resolve_procedure:
  if (t == SUCCESS && resolve_procedure_expression (e) == FAILURE)
    t = FAILURE;

  return t;
}


/* Checks to see that the correct symbol has been host associated.
   The only situation where this arises is that in which a twice
   contained function is parsed after the host association is made.
   Therefore, on detecting this, change the symbol in the expression
   and convert the array reference into an actual arglist if the old
   symbol is a variable.  */
static bool
check_host_association (gfc_expr *e)
{
  gfc_symbol *sym, *old_sym;
  gfc_symtree *st;
  int n;
  gfc_ref *ref;
<<<<<<< HEAD
  gfc_actual_arglist *arg, *tail;
=======
  gfc_actual_arglist *arg, *tail = NULL;
>>>>>>> 42a9ba1d
  bool retval = e->expr_type == EXPR_FUNCTION;

  /*  If the expression is the result of substitution in
      interface.c(gfc_extend_expr) because there is no way in
      which the host association can be wrong.  */
  if (e->symtree == NULL
	|| e->symtree->n.sym == NULL
	|| e->user_operator)
    return retval;

  old_sym = e->symtree->n.sym;

  if (gfc_current_ns->parent
	&& old_sym->ns != gfc_current_ns)
    {
      /* Use the 'USE' name so that renamed module symbols are
	 correctly handled.  */
      gfc_find_symbol (e->symtree->name, gfc_current_ns, 1, &sym);

      if (sym && old_sym != sym
	      && sym->ts.type == old_sym->ts.type
	      && sym->attr.flavor == FL_PROCEDURE
	      && sym->attr.contained)
	{
	  /* Clear the shape, since it might not be valid.  */
	  if (e->shape != NULL)
	    {
	      for (n = 0; n < e->rank; n++)
		mpz_clear (e->shape[n]);

	      gfc_free (e->shape);
	    }

<<<<<<< HEAD
	  /* Give the symbol a symtree in the right place!  */
	  gfc_get_sym_tree (sym->name, gfc_current_ns, &st);
	  st->n.sym = sym;

	  if (old_sym->attr.flavor == FL_PROCEDURE)
	    {
	      /* Original was function so point to the new symbol, since
		 the actual argument list is already attached to the
		 expression. */
	      e->value.function.esym = NULL;
	      e->symtree = st;
	    }
	  else
	    {
	      /* Original was variable so convert array references into
		 an actual arglist. This does not need any checking now
		 since gfc_resolve_function will take care of it.  */
	      e->value.function.actual = NULL;
	      e->expr_type = EXPR_FUNCTION;
	      e->symtree = st;

	      /* Ambiguity will not arise if the array reference is not
		 the last reference.  */
	      for (ref = e->ref; ref; ref = ref->next)
		if (ref->type == REF_ARRAY && ref->next == NULL)
		  break;

	      gcc_assert (ref->type == REF_ARRAY);

=======
	  /* Give the expression the right symtree!  */
	  gfc_find_sym_tree (e->symtree->name, NULL, 1, &st);
	  gcc_assert (st != NULL);

	  if (old_sym->attr.flavor == FL_PROCEDURE
		|| e->expr_type == EXPR_FUNCTION)
  	    {
	      /* Original was function so point to the new symbol, since
		 the actual argument list is already attached to the
		 expression. */
	      e->value.function.esym = NULL;
	      e->symtree = st;
	    }
	  else
	    {
	      /* Original was variable so convert array references into
		 an actual arglist. This does not need any checking now
		 since gfc_resolve_function will take care of it.  */
	      e->value.function.actual = NULL;
	      e->expr_type = EXPR_FUNCTION;
	      e->symtree = st;

	      /* Ambiguity will not arise if the array reference is not
		 the last reference.  */
	      for (ref = e->ref; ref; ref = ref->next)
		if (ref->type == REF_ARRAY && ref->next == NULL)
		  break;

	      gcc_assert (ref->type == REF_ARRAY);

>>>>>>> 42a9ba1d
	      /* Grab the start expressions from the array ref and
		 copy them into actual arguments.  */
	      for (n = 0; n < ref->u.ar.dimen; n++)
		{
		  arg = gfc_get_actual_arglist ();
		  arg->expr = gfc_copy_expr (ref->u.ar.start[n]);
		  if (e->value.function.actual == NULL)
		    tail = e->value.function.actual = arg;
	          else
		    {
		      tail->next = arg;
		      tail = arg;
		    }
		}
<<<<<<< HEAD

	      /* Dump the reference list and set the rank.  */
	      gfc_free_ref_list (e->ref);
	      e->ref = NULL;
	      e->rank = sym->as ? sym->as->rank : 0;
	    }

=======

	      /* Dump the reference list and set the rank.  */
	      gfc_free_ref_list (e->ref);
	      e->ref = NULL;
	      e->rank = sym->as ? sym->as->rank : 0;
	    }

>>>>>>> 42a9ba1d
	  gfc_resolve_expr (e);
	  sym->refs++;
	}
    }
  /* This might have changed!  */
  return e->expr_type == EXPR_FUNCTION;
}


static void
gfc_resolve_character_operator (gfc_expr *e)
{
  gfc_expr *op1 = e->value.op.op1;
  gfc_expr *op2 = e->value.op.op2;
  gfc_expr *e1 = NULL;
  gfc_expr *e2 = NULL;

  gcc_assert (e->value.op.op == INTRINSIC_CONCAT);

  if (op1->ts.cl && op1->ts.cl->length)
    e1 = gfc_copy_expr (op1->ts.cl->length);
  else if (op1->expr_type == EXPR_CONSTANT)
    e1 = gfc_int_expr (op1->value.character.length);

  if (op2->ts.cl && op2->ts.cl->length)
    e2 = gfc_copy_expr (op2->ts.cl->length);
  else if (op2->expr_type == EXPR_CONSTANT)
    e2 = gfc_int_expr (op2->value.character.length);

  e->ts.cl = gfc_new_charlen (gfc_current_ns);

  if (!e1 || !e2)
    return;

  e->ts.cl->length = gfc_add (e1, e2);
  e->ts.cl->length->ts.type = BT_INTEGER;
  e->ts.cl->length->ts.kind = gfc_charlen_int_kind;
  gfc_simplify_expr (e->ts.cl->length, 0);
  gfc_resolve_expr (e->ts.cl->length);

  return;
}


/*  Ensure that an character expression has a charlen and, if possible, a
    length expression.  */

static void
fixup_charlen (gfc_expr *e)
{
  /* The cases fall through so that changes in expression type and the need
     for multiple fixes are picked up.  In all circumstances, a charlen should
     be available for the middle end to hang a backend_decl on.  */
  switch (e->expr_type)
    {
    case EXPR_OP:
      gfc_resolve_character_operator (e);

    case EXPR_ARRAY:
      if (e->expr_type == EXPR_ARRAY)
	gfc_resolve_character_array_constructor (e);

    case EXPR_SUBSTRING:
      if (!e->ts.cl && e->ref)
	gfc_resolve_substring_charlen (e);

    default:
      if (!e->ts.cl)
	e->ts.cl = gfc_new_charlen (gfc_current_ns);

      break;
    }
}


/* Update an actual argument to include the passed-object for type-bound
   procedures at the right position.  */

static gfc_actual_arglist*
update_arglist_pass (gfc_actual_arglist* lst, gfc_expr* po, unsigned argpos,
		     const char *name)
{
  gcc_assert (argpos > 0);

  if (argpos == 1)
    {
      gfc_actual_arglist* result;

      result = gfc_get_actual_arglist ();
      result->expr = po;
      result->next = lst;
      if (name)
        result->name = name;

      return result;
    }

  if (lst)
    lst->next = update_arglist_pass (lst->next, po, argpos - 1, name);
  else
    lst = update_arglist_pass (NULL, po, argpos - 1, name);
  return lst;
}


/* Extract the passed-object from an EXPR_COMPCALL (a copy of it).  */

static gfc_expr*
extract_compcall_passed_object (gfc_expr* e)
{
  gfc_expr* po;

  gcc_assert (e->expr_type == EXPR_COMPCALL);

  po = gfc_get_expr ();
  po->expr_type = EXPR_VARIABLE;
  po->symtree = e->symtree;
  po->ref = gfc_copy_ref (e->ref);

  if (gfc_resolve_expr (po) == FAILURE)
    return NULL;

  return po;
}


/* Update the arglist of an EXPR_COMPCALL expression to include the
   passed-object.  */

static gfc_try
update_compcall_arglist (gfc_expr* e)
{
  gfc_expr* po;
  gfc_typebound_proc* tbp;

  tbp = e->value.compcall.tbp;

  if (tbp->error)
    return FAILURE;

  po = extract_compcall_passed_object (e);
  if (!po)
    return FAILURE;

  if (po->rank > 0)
    {
      gfc_error ("Passed-object at %L must be scalar", &e->where);
      return FAILURE;
    }

  if (tbp->nopass)
    {
      gfc_free_expr (po);
      return SUCCESS;
    }

  gcc_assert (tbp->pass_arg_num > 0);
  e->value.compcall.actual = update_arglist_pass (e->value.compcall.actual, po,
						  tbp->pass_arg_num,
						  tbp->pass_arg);

  return SUCCESS;
}


/* Extract the passed object from a PPC call (a copy of it).  */

static gfc_expr*
extract_ppc_passed_object (gfc_expr *e)
{
  gfc_expr *po;
  gfc_ref **ref;

  po = gfc_get_expr ();
  po->expr_type = EXPR_VARIABLE;
  po->symtree = e->symtree;
  po->ref = gfc_copy_ref (e->ref);

  /* Remove PPC reference.  */
  ref = &po->ref;
  while ((*ref)->next)
    (*ref) = (*ref)->next;
  gfc_free_ref_list (*ref);
  *ref = NULL;

  if (gfc_resolve_expr (po) == FAILURE)
    return NULL;

  return po;
}


/* Update the actual arglist of a procedure pointer component to include the
   passed-object.  */

static gfc_try
update_ppc_arglist (gfc_expr* e)
{
  gfc_expr* po;
  gfc_component *ppc;
  gfc_typebound_proc* tb;

  if (!gfc_is_proc_ptr_comp (e, &ppc))
    return FAILURE;

  tb = ppc->tb;

  if (tb->error)
    return FAILURE;
  else if (tb->nopass)
    return SUCCESS;

  po = extract_ppc_passed_object (e);
  if (!po)
    return FAILURE;

  if (po->rank > 0)
    {
      gfc_error ("Passed-object at %L must be scalar", &e->where);
      return FAILURE;
    }

  gcc_assert (tb->pass_arg_num > 0);
  e->value.compcall.actual = update_arglist_pass (e->value.compcall.actual, po,
						  tb->pass_arg_num,
						  tb->pass_arg);

  return SUCCESS;
}


/* Check that the object a TBP is called on is valid, i.e. it must not be
   of ABSTRACT type (as in subobject%abstract_parent%tbp()).  */

static gfc_try
check_typebound_baseobject (gfc_expr* e)
{
  gfc_expr* base;

  base = extract_compcall_passed_object (e);
  if (!base)
    return FAILURE;

  gcc_assert (base->ts.type == BT_DERIVED);
  if (base->ts.derived->attr.abstract)
    {
      gfc_error ("Base object for type-bound procedure call at %L is of"
		 " ABSTRACT type '%s'", &e->where, base->ts.derived->name);
      return FAILURE;
    }

  return SUCCESS;
}


/* Check that the object a TBP is called on is valid, i.e. it must not be
   of ABSTRACT type (as in subobject%abstract_parent%tbp()).  */

static gfc_try
check_typebound_baseobject (gfc_expr* e)
{
  gfc_expr* base;

  base = extract_compcall_passed_object (e);
  if (!base)
    return FAILURE;

  gcc_assert (base->ts.type == BT_DERIVED);
  if (base->ts.derived->attr.abstract)
    {
      gfc_error ("Base object for type-bound procedure call at %L is of"
		 " ABSTRACT type '%s'", &e->where, base->ts.derived->name);
      return FAILURE;
    }

  return SUCCESS;
}


/* Resolve a call to a type-bound procedure, either function or subroutine,
   statically from the data in an EXPR_COMPCALL expression.  The adapted
   arglist and the target-procedure symtree are returned.  */

static gfc_try
resolve_typebound_static (gfc_expr* e, gfc_symtree** target,
			  gfc_actual_arglist** actual)
{
  gcc_assert (e->expr_type == EXPR_COMPCALL);
  gcc_assert (!e->value.compcall.tbp->is_generic);

  /* Update the actual arglist for PASS.  */
  if (update_compcall_arglist (e) == FAILURE)
    return FAILURE;

  *actual = e->value.compcall.actual;
  *target = e->value.compcall.tbp->u.specific;

  gfc_free_ref_list (e->ref);
  e->ref = NULL;
  e->value.compcall.actual = NULL;

  return SUCCESS;
}


/* Given an EXPR_COMPCALL calling a GENERIC typebound procedure, figure out
   which of the specific bindings (if any) matches the arglist and transform
   the expression into a call of that binding.  */

static gfc_try
resolve_typebound_generic_call (gfc_expr* e)
{
  gfc_typebound_proc* genproc;
  const char* genname;

  gcc_assert (e->expr_type == EXPR_COMPCALL);
  genname = e->value.compcall.name;
  genproc = e->value.compcall.tbp;

  if (!genproc->is_generic)
    return SUCCESS;

  /* Try the bindings on this type and in the inheritance hierarchy.  */
  for (; genproc; genproc = genproc->overridden)
    {
      gfc_tbp_generic* g;

      gcc_assert (genproc->is_generic);
      for (g = genproc->u.generic; g; g = g->next)
	{
	  gfc_symbol* target;
	  gfc_actual_arglist* args;
	  bool matches;

	  gcc_assert (g->specific);

	  if (g->specific->error)
	    continue;

	  target = g->specific->u.specific->n.sym;

	  /* Get the right arglist by handling PASS/NOPASS.  */
	  args = gfc_copy_actual_arglist (e->value.compcall.actual);
	  if (!g->specific->nopass)
	    {
	      gfc_expr* po;
	      po = extract_compcall_passed_object (e);
	      if (!po)
		return FAILURE;

	      gcc_assert (g->specific->pass_arg_num > 0);
	      gcc_assert (!g->specific->error);
<<<<<<< HEAD
	      args = update_arglist_pass (args, po, g->specific->pass_arg_num);
=======
	      args = update_arglist_pass (args, po, g->specific->pass_arg_num,
					  g->specific->pass_arg);
>>>>>>> 42a9ba1d
	    }
	  resolve_actual_arglist (args, target->attr.proc,
				  is_external_proc (target) && !target->formal);

	  /* Check if this arglist matches the formal.  */
	  matches = gfc_arglist_matches_symbol (&args, target);

	  /* Clean up and break out of the loop if we've found it.  */
	  gfc_free_actual_arglist (args);
	  if (matches)
	    {
	      e->value.compcall.tbp = g->specific;
	      goto success;
	    }
	}
    }

  /* Nothing matching found!  */
  gfc_error ("Found no matching specific binding for the call to the GENERIC"
	     " '%s' at %L", genname, &e->where);
  return FAILURE;

success:
  return SUCCESS;
}


/* Resolve a call to a type-bound subroutine.  */

static gfc_try
resolve_typebound_call (gfc_code* c)
{
  gfc_actual_arglist* newactual;
  gfc_symtree* target;

  /* Check that's really a SUBROUTINE.  */
  if (!c->expr1->value.compcall.tbp->subroutine)
    {
      gfc_error ("'%s' at %L should be a SUBROUTINE",
		 c->expr1->value.compcall.name, &c->loc);
      return FAILURE;
    }

<<<<<<< HEAD
  if (check_typebound_baseobject (c->expr) == FAILURE)
    return FAILURE;

  if (resolve_typebound_generic_call (c->expr) == FAILURE)
=======
  if (check_typebound_baseobject (c->expr1) == FAILURE)
    return FAILURE;

  if (resolve_typebound_generic_call (c->expr1) == FAILURE)
>>>>>>> 42a9ba1d
    return FAILURE;

  /* Transform into an ordinary EXEC_CALL for now.  */

  if (resolve_typebound_static (c->expr1, &target, &newactual) == FAILURE)
    return FAILURE;

  c->ext.actual = newactual;
  c->symtree = target;
  c->op = EXEC_CALL;

  gcc_assert (!c->expr1->ref && !c->expr1->value.compcall.actual);
  gfc_free_expr (c->expr1);
  c->expr1 = NULL;

  return resolve_call (c);
}


/* Resolve a component-call expression.  */

static gfc_try
resolve_compcall (gfc_expr* e)
{
  gfc_actual_arglist* newactual;
  gfc_symtree* target;

  /* Check that's really a FUNCTION.  */
  if (!e->value.compcall.tbp->function)
    {
      gfc_error ("'%s' at %L should be a FUNCTION",
		 e->value.compcall.name, &e->where);
      return FAILURE;
    }

  if (check_typebound_baseobject (e) == FAILURE)
    return FAILURE;

  if (resolve_typebound_generic_call (e) == FAILURE)
    return FAILURE;
  gcc_assert (!e->value.compcall.tbp->is_generic);

  /* Take the rank from the function's symbol.  */
  if (e->value.compcall.tbp->u.specific->n.sym->as)
    e->rank = e->value.compcall.tbp->u.specific->n.sym->as->rank;

  /* For now, we simply transform it into an EXPR_FUNCTION call with the same
     arglist to the TBP's binding target.  */

  if (resolve_typebound_static (e, &target, &newactual) == FAILURE)
    return FAILURE;

  e->value.function.actual = newactual;
  e->value.function.name = e->value.compcall.name;
  e->value.function.esym = target->n.sym;
  e->value.function.isym = NULL;
  e->symtree = target;
  e->ts = target->n.sym->ts;
  e->expr_type = EXPR_FUNCTION;

  return gfc_resolve_expr (e);
}


/* Resolve a CALL to a Procedure Pointer Component (Subroutine).  */

static gfc_try
resolve_ppc_call (gfc_code* c)
{
  gfc_component *comp;
  gcc_assert (gfc_is_proc_ptr_comp (c->expr1, &comp));

  c->resolved_sym = c->expr1->symtree->n.sym;
  c->expr1->expr_type = EXPR_VARIABLE;

  if (!comp->attr.subroutine)
    gfc_add_subroutine (&comp->attr, comp->name, &c->expr1->where);

  if (resolve_ref (c->expr1) == FAILURE)
    return FAILURE;

  if (update_ppc_arglist (c->expr1) == FAILURE)
    return FAILURE;

  c->ext.actual = c->expr1->value.compcall.actual;

  if (resolve_actual_arglist (c->ext.actual, comp->attr.proc,
			      comp->formal == NULL) == FAILURE)
    return FAILURE;

  gfc_ppc_use (comp, &c->expr1->value.compcall.actual, &c->expr1->where);

  return SUCCESS;
}


/* Resolve a Function Call to a Procedure Pointer Component (Function).  */

static gfc_try
resolve_expr_ppc (gfc_expr* e)
{
  gfc_component *comp;
  gcc_assert (gfc_is_proc_ptr_comp (e, &comp));

  /* Convert to EXPR_FUNCTION.  */
  e->expr_type = EXPR_FUNCTION;
  e->value.function.isym = NULL;
  e->value.function.actual = e->value.compcall.actual;
  e->ts = comp->ts;
  if (comp->as != NULL)
    e->rank = comp->as->rank;

  if (!comp->attr.function)
    gfc_add_function (&comp->attr, comp->name, &e->where);

  if (resolve_ref (e) == FAILURE)
    return FAILURE;

  if (resolve_actual_arglist (e->value.function.actual, comp->attr.proc,
			      comp->formal == NULL) == FAILURE)
    return FAILURE;

  if (update_ppc_arglist (e) == FAILURE)
    return FAILURE;

  gfc_ppc_use (comp, &e->value.compcall.actual, &e->where);

  return SUCCESS;
}


/* Resolve an expression.  That is, make sure that types of operands agree
   with their operators, intrinsic operators are converted to function calls
   for overloaded types and unresolved function references are resolved.  */

gfc_try
gfc_resolve_expr (gfc_expr *e)
{
  gfc_try t;

  if (e == NULL)
    return SUCCESS;

  switch (e->expr_type)
    {
    case EXPR_OP:
      t = resolve_operator (e);
      break;

    case EXPR_FUNCTION:
    case EXPR_VARIABLE:

      if (check_host_association (e))
	t = resolve_function (e);
      else
	{
	  t = resolve_variable (e);
	  if (t == SUCCESS)
	    expression_rank (e);
	}

      if (e->ts.type == BT_CHARACTER && e->ts.cl == NULL && e->ref
	  && e->ref->type != REF_SUBSTRING)
	gfc_resolve_substring_charlen (e);

      break;

    case EXPR_COMPCALL:
      t = resolve_compcall (e);
      break;

    case EXPR_SUBSTRING:
      t = resolve_ref (e);
      break;

    case EXPR_CONSTANT:
    case EXPR_NULL:
      t = SUCCESS;
      break;

    case EXPR_PPC:
      t = resolve_expr_ppc (e);
      break;

    case EXPR_ARRAY:
      t = FAILURE;
      if (resolve_ref (e) == FAILURE)
	break;

      t = gfc_resolve_array_constructor (e);
      /* Also try to expand a constructor.  */
      if (t == SUCCESS)
	{
	  expression_rank (e);
	  gfc_expand_constructor (e);
	}

      /* This provides the opportunity for the length of constructors with
	 character valued function elements to propagate the string length
	 to the expression.  */
      if (t == SUCCESS && e->ts.type == BT_CHARACTER)
	t = gfc_resolve_character_array_constructor (e);

      break;

    case EXPR_STRUCTURE:
      t = resolve_ref (e);
      if (t == FAILURE)
	break;

      t = resolve_structure_cons (e);
      if (t == FAILURE)
	break;

      t = gfc_simplify_expr (e, 0);
      break;

    default:
      gfc_internal_error ("gfc_resolve_expr(): Bad expression type");
    }

  if (e->ts.type == BT_CHARACTER && t == SUCCESS && !e->ts.cl)
    fixup_charlen (e);

  return t;
}


/* Resolve an expression from an iterator.  They must be scalar and have
   INTEGER or (optionally) REAL type.  */

static gfc_try
gfc_resolve_iterator_expr (gfc_expr *expr, bool real_ok,
			   const char *name_msgid)
{
  if (gfc_resolve_expr (expr) == FAILURE)
    return FAILURE;

  if (expr->rank != 0)
    {
      gfc_error ("%s at %L must be a scalar", _(name_msgid), &expr->where);
      return FAILURE;
    }

  if (expr->ts.type != BT_INTEGER)
    {
      if (expr->ts.type == BT_REAL)
	{
	  if (real_ok)
	    return gfc_notify_std (GFC_STD_F95_DEL,
				   "Deleted feature: %s at %L must be integer",
				   _(name_msgid), &expr->where);
	  else
	    {
	      gfc_error ("%s at %L must be INTEGER", _(name_msgid),
			 &expr->where);
	      return FAILURE;
	    }
	}
      else
	{
	  gfc_error ("%s at %L must be INTEGER", _(name_msgid), &expr->where);
	  return FAILURE;
	}
    }
  return SUCCESS;
}


/* Resolve the expressions in an iterator structure.  If REAL_OK is
   false allow only INTEGER type iterators, otherwise allow REAL types.  */

gfc_try
gfc_resolve_iterator (gfc_iterator *iter, bool real_ok)
{
  if (gfc_resolve_iterator_expr (iter->var, real_ok, "Loop variable")
      == FAILURE)
    return FAILURE;

  if (gfc_pure (NULL) && gfc_impure_variable (iter->var->symtree->n.sym))
    {
      gfc_error ("Cannot assign to loop variable in PURE procedure at %L",
		 &iter->var->where);
      return FAILURE;
    }

  if (gfc_resolve_iterator_expr (iter->start, real_ok,
				 "Start expression in DO loop") == FAILURE)
    return FAILURE;

  if (gfc_resolve_iterator_expr (iter->end, real_ok,
				 "End expression in DO loop") == FAILURE)
    return FAILURE;

  if (gfc_resolve_iterator_expr (iter->step, real_ok,
				 "Step expression in DO loop") == FAILURE)
    return FAILURE;

  if (iter->step->expr_type == EXPR_CONSTANT)
    {
      if ((iter->step->ts.type == BT_INTEGER
	   && mpz_cmp_ui (iter->step->value.integer, 0) == 0)
	  || (iter->step->ts.type == BT_REAL
	      && mpfr_sgn (iter->step->value.real) == 0))
	{
	  gfc_error ("Step expression in DO loop at %L cannot be zero",
		     &iter->step->where);
	  return FAILURE;
	}
    }

  /* Convert start, end, and step to the same type as var.  */
  if (iter->start->ts.kind != iter->var->ts.kind
      || iter->start->ts.type != iter->var->ts.type)
    gfc_convert_type (iter->start, &iter->var->ts, 2);

  if (iter->end->ts.kind != iter->var->ts.kind
      || iter->end->ts.type != iter->var->ts.type)
    gfc_convert_type (iter->end, &iter->var->ts, 2);

  if (iter->step->ts.kind != iter->var->ts.kind
      || iter->step->ts.type != iter->var->ts.type)
    gfc_convert_type (iter->step, &iter->var->ts, 2);

  if (iter->start->expr_type == EXPR_CONSTANT
      && iter->end->expr_type == EXPR_CONSTANT
      && iter->step->expr_type == EXPR_CONSTANT)
    {
      int sgn, cmp;
      if (iter->start->ts.type == BT_INTEGER)
	{
	  sgn = mpz_cmp_ui (iter->step->value.integer, 0);
	  cmp = mpz_cmp (iter->end->value.integer, iter->start->value.integer);
	}
      else
	{
	  sgn = mpfr_sgn (iter->step->value.real);
	  cmp = mpfr_cmp (iter->end->value.real, iter->start->value.real);
	}
      if ((sgn > 0 && cmp < 0) || (sgn < 0 && cmp > 0))
	gfc_warning ("DO loop at %L will be executed zero times",
		     &iter->step->where);
    }

  return SUCCESS;
}


/* Traversal function for find_forall_index.  f == 2 signals that
   that variable itself is not to be checked - only the references.  */

static bool
forall_index (gfc_expr *expr, gfc_symbol *sym, int *f)
{
  if (expr->expr_type != EXPR_VARIABLE)
    return false;
  
  /* A scalar assignment  */
  if (!expr->ref || *f == 1)
    {
      if (expr->symtree->n.sym == sym)
	return true;
      else
	return false;
    }

  if (*f == 2)
    *f = 1;
  return false;
}


/* Check whether the FORALL index appears in the expression or not.
   Returns SUCCESS if SYM is found in EXPR.  */

gfc_try
find_forall_index (gfc_expr *expr, gfc_symbol *sym, int f)
{
  if (gfc_traverse_expr (expr, sym, forall_index, f))
    return SUCCESS;
  else
    return FAILURE;
}


/* Resolve a list of FORALL iterators.  The FORALL index-name is constrained
   to be a scalar INTEGER variable.  The subscripts and stride are scalar
   INTEGERs, and if stride is a constant it must be nonzero.
   Furthermore "A subscript or stride in a forall-triplet-spec shall
   not contain a reference to any index-name in the
   forall-triplet-spec-list in which it appears." (7.5.4.1)  */

static void
resolve_forall_iterators (gfc_forall_iterator *it)
{
  gfc_forall_iterator *iter, *iter2;

  for (iter = it; iter; iter = iter->next)
    {
      if (gfc_resolve_expr (iter->var) == SUCCESS
	  && (iter->var->ts.type != BT_INTEGER || iter->var->rank != 0))
	gfc_error ("FORALL index-name at %L must be a scalar INTEGER",
		   &iter->var->where);

      if (gfc_resolve_expr (iter->start) == SUCCESS
	  && (iter->start->ts.type != BT_INTEGER || iter->start->rank != 0))
	gfc_error ("FORALL start expression at %L must be a scalar INTEGER",
		   &iter->start->where);
      if (iter->var->ts.kind != iter->start->ts.kind)
	gfc_convert_type (iter->start, &iter->var->ts, 2);

      if (gfc_resolve_expr (iter->end) == SUCCESS
	  && (iter->end->ts.type != BT_INTEGER || iter->end->rank != 0))
	gfc_error ("FORALL end expression at %L must be a scalar INTEGER",
		   &iter->end->where);
      if (iter->var->ts.kind != iter->end->ts.kind)
	gfc_convert_type (iter->end, &iter->var->ts, 2);

      if (gfc_resolve_expr (iter->stride) == SUCCESS)
	{
	  if (iter->stride->ts.type != BT_INTEGER || iter->stride->rank != 0)
	    gfc_error ("FORALL stride expression at %L must be a scalar %s",
		       &iter->stride->where, "INTEGER");

	  if (iter->stride->expr_type == EXPR_CONSTANT
	      && mpz_cmp_ui(iter->stride->value.integer, 0) == 0)
	    gfc_error ("FORALL stride expression at %L cannot be zero",
		       &iter->stride->where);
	}
      if (iter->var->ts.kind != iter->stride->ts.kind)
	gfc_convert_type (iter->stride, &iter->var->ts, 2);
    }

  for (iter = it; iter; iter = iter->next)
    for (iter2 = iter; iter2; iter2 = iter2->next)
      {
	if (find_forall_index (iter2->start,
			       iter->var->symtree->n.sym, 0) == SUCCESS
	    || find_forall_index (iter2->end,
				  iter->var->symtree->n.sym, 0) == SUCCESS
	    || find_forall_index (iter2->stride,
				  iter->var->symtree->n.sym, 0) == SUCCESS)
	  gfc_error ("FORALL index '%s' may not appear in triplet "
		     "specification at %L", iter->var->symtree->name,
		     &iter2->start->where);
      }
}


/* Given a pointer to a symbol that is a derived type, see if it's
   inaccessible, i.e. if it's defined in another module and the components are
   PRIVATE.  The search is recursive if necessary.  Returns zero if no
   inaccessible components are found, nonzero otherwise.  */

static int
derived_inaccessible (gfc_symbol *sym)
{
  gfc_component *c;

  if (sym->attr.use_assoc && sym->attr.private_comp)
    return 1;

  for (c = sym->components; c; c = c->next)
    {
	if (c->ts.type == BT_DERIVED && derived_inaccessible (c->ts.derived))
	  return 1;
    }

  return 0;
}


/* Resolve the argument of a deallocate expression.  The expression must be
   a pointer or a full array.  */

static gfc_try
resolve_deallocate_expr (gfc_expr *e)
{
  symbol_attribute attr;
  int allocatable, pointer, check_intent_in;
  gfc_ref *ref;

  /* Check INTENT(IN), unless the object is a sub-component of a pointer.  */
  check_intent_in = 1;

  if (gfc_resolve_expr (e) == FAILURE)
    return FAILURE;

  if (e->expr_type != EXPR_VARIABLE)
    goto bad;

  allocatable = e->symtree->n.sym->attr.allocatable;
  pointer = e->symtree->n.sym->attr.pointer;
  for (ref = e->ref; ref; ref = ref->next)
    {
      if (pointer)
	check_intent_in = 0;

      switch (ref->type)
	{
	case REF_ARRAY:
	  if (ref->u.ar.type != AR_FULL)
	    allocatable = 0;
	  break;

	case REF_COMPONENT:
	  allocatable = (ref->u.c.component->as != NULL
			 && ref->u.c.component->as->type == AS_DEFERRED);
	  pointer = ref->u.c.component->attr.pointer;
	  break;

	case REF_SUBSTRING:
	  allocatable = 0;
	  break;
	}
    }

  attr = gfc_expr_attr (e);

  if (allocatable == 0 && attr.pointer == 0)
    {
    bad:
      gfc_error ("Allocate-object at %L must be ALLOCATABLE or a POINTER",
		 &e->where);
    }

  if (check_intent_in
      && e->symtree->n.sym->attr.intent == INTENT_IN)
    {
      gfc_error ("Cannot deallocate INTENT(IN) variable '%s' at %L",
		 e->symtree->n.sym->name, &e->where);
      return FAILURE;
    }

  return SUCCESS;
}


/* Returns true if the expression e contains a reference to the symbol sym.  */
static bool
sym_in_expr (gfc_expr *e, gfc_symbol *sym, int *f ATTRIBUTE_UNUSED)
{
  if (e->expr_type == EXPR_VARIABLE && e->symtree->n.sym == sym)
    return true;

  return false;
}

bool
gfc_find_sym_in_expr (gfc_symbol *sym, gfc_expr *e)
{
  return gfc_traverse_expr (e, sym, sym_in_expr, 0);
}


/* Given the expression node e for an allocatable/pointer of derived type to be
   allocated, get the expression node to be initialized afterwards (needed for
   derived types with default initializers, and derived types with allocatable
   components that need nullification.)  */

static gfc_expr *
expr_to_initialize (gfc_expr *e)
{
  gfc_expr *result;
  gfc_ref *ref;
  int i;

  result = gfc_copy_expr (e);

  /* Change the last array reference from AR_ELEMENT to AR_FULL.  */
  for (ref = result->ref; ref; ref = ref->next)
    if (ref->type == REF_ARRAY && ref->next == NULL)
      {
	ref->u.ar.type = AR_FULL;

	for (i = 0; i < ref->u.ar.dimen; i++)
	  ref->u.ar.start[i] = ref->u.ar.end[i] = ref->u.ar.stride[i] = NULL;

	result->rank = ref->u.ar.dimen;
	break;
      }

  return result;
}


/* Resolve the expression in an ALLOCATE statement, doing the additional
   checks to see whether the expression is OK or not.  The expression must
   have a trailing array reference that gives the size of the array.  */

static gfc_try
resolve_allocate_expr (gfc_expr *e, gfc_code *code)
{
  int i, pointer, allocatable, dimension, check_intent_in;
  symbol_attribute attr;
  gfc_ref *ref, *ref2;
  gfc_array_ref *ar;
  gfc_code *init_st;
  gfc_expr *init_e;
  gfc_symbol *sym;
  gfc_alloc *a;

  /* Check INTENT(IN), unless the object is a sub-component of a pointer.  */
  check_intent_in = 1;

  if (gfc_resolve_expr (e) == FAILURE)
    return FAILURE;

  /* Make sure the expression is allocatable or a pointer.  If it is
     pointer, the next-to-last reference must be a pointer.  */

  ref2 = NULL;

  if (e->expr_type != EXPR_VARIABLE)
    {
      allocatable = 0;
      attr = gfc_expr_attr (e);
      pointer = attr.pointer;
      dimension = attr.dimension;
    }
  else
    {
      allocatable = e->symtree->n.sym->attr.allocatable;
      pointer = e->symtree->n.sym->attr.pointer;
      dimension = e->symtree->n.sym->attr.dimension;

      for (ref = e->ref; ref; ref2 = ref, ref = ref->next)
	{
	  if (pointer)
	    check_intent_in = 0;

	  switch (ref->type)
	    {
 	      case REF_ARRAY:
		if (ref->next != NULL)
		  pointer = 0;
		break;

	      case REF_COMPONENT:
		allocatable = (ref->u.c.component->as != NULL
			       && ref->u.c.component->as->type == AS_DEFERRED);

		pointer = ref->u.c.component->attr.pointer;
		dimension = ref->u.c.component->attr.dimension;
		break;

	      case REF_SUBSTRING:
		allocatable = 0;
		pointer = 0;
		break;
	    }
	}
    }

  if (allocatable == 0 && pointer == 0)
    {
      gfc_error ("Allocate-object at %L must be ALLOCATABLE or a POINTER",
		 &e->where);
      return FAILURE;
    }

  if (check_intent_in
      && e->symtree->n.sym->attr.intent == INTENT_IN)
    {
      gfc_error ("Cannot allocate INTENT(IN) variable '%s' at %L",
		 e->symtree->n.sym->name, &e->where);
      return FAILURE;
    }

  /* Add default initializer for those derived types that need them.  */
  if (e->ts.type == BT_DERIVED && (init_e = gfc_default_initializer (&e->ts)))
    {
      init_st = gfc_get_code ();
      init_st->loc = code->loc;
      init_st->op = EXEC_INIT_ASSIGN;
      init_st->expr1 = expr_to_initialize (e);
      init_st->expr2 = init_e;
      init_st->next = code->next;
      code->next = init_st;
    }

  if (pointer && dimension == 0)
    return SUCCESS;

  /* Make sure the next-to-last reference node is an array specification.  */

  if (ref2 == NULL || ref2->type != REF_ARRAY || ref2->u.ar.type == AR_FULL)
    {
      gfc_error ("Array specification required in ALLOCATE statement "
		 "at %L", &e->where);
      return FAILURE;
    }

  /* Make sure that the array section reference makes sense in the
    context of an ALLOCATE specification.  */

  ar = &ref2->u.ar;

  for (i = 0; i < ar->dimen; i++)
    {
      if (ref2->u.ar.type == AR_ELEMENT)
	goto check_symbols;

      switch (ar->dimen_type[i])
	{
	case DIMEN_ELEMENT:
	  break;

	case DIMEN_RANGE:
	  if (ar->start[i] != NULL
	      && ar->end[i] != NULL
	      && ar->stride[i] == NULL)
	    break;

	  /* Fall Through...  */

	case DIMEN_UNKNOWN:
	case DIMEN_VECTOR:
	  gfc_error ("Bad array specification in ALLOCATE statement at %L",
		     &e->where);
	  return FAILURE;
	}

check_symbols:

      for (a = code->ext.alloc_list; a; a = a->next)
	{
	  sym = a->expr->symtree->n.sym;

	  /* TODO - check derived type components.  */
	  if (sym->ts.type == BT_DERIVED)
	    continue;

	  if ((ar->start[i] != NULL
	       && gfc_find_sym_in_expr (sym, ar->start[i]))
	      || (ar->end[i] != NULL
		  && gfc_find_sym_in_expr (sym, ar->end[i])))
	    {
	      gfc_error ("'%s' must not appear in the array specification at "
			 "%L in the same ALLOCATE statement where it is "
			 "itself allocated", sym->name, &ar->where);
	      return FAILURE;
	    }
	}
    }

  return SUCCESS;
}

static void
resolve_allocate_deallocate (gfc_code *code, const char *fcn)
{
  gfc_expr *stat, *errmsg, *pe, *qe;
  gfc_alloc *a, *p, *q;
<<<<<<< HEAD

  stat = code->expr ? code->expr : NULL;

  errmsg = code->expr2 ? code->expr2 : NULL;

  /* Check the stat variable.  */
  if (stat)
    {
      if (stat->symtree->n.sym->attr.intent == INTENT_IN)
	gfc_error ("Stat-variable '%s' at %L cannot be INTENT(IN)",
		   stat->symtree->n.sym->name, &stat->where);

      if (gfc_pure (NULL) && gfc_impure_variable (stat->symtree->n.sym))
	gfc_error ("Illegal stat-variable at %L for a PURE procedure",
		   &stat->where);

      if (stat->ts.type != BT_INTEGER
	  && !(stat->ref && (stat->ref->type == REF_ARRAY
	       || stat->ref->type == REF_COMPONENT)))
	gfc_error ("Stat-variable at %L must be a scalar INTEGER "
		   "variable", &stat->where);

      for (p = code->ext.alloc_list; p; p = p->next)
	if (p->expr->symtree->n.sym->name == stat->symtree->n.sym->name)
	  gfc_error ("Stat-variable at %L shall not be %sd within "
		     "the same %s statement", &stat->where, fcn, fcn);
    }

  /* Check the errmsg variable.  */
  if (errmsg)
    {
      if (!stat)
	gfc_warning ("ERRMSG at %L is useless without a STAT tag",
		     &errmsg->where);

      if (errmsg->symtree->n.sym->attr.intent == INTENT_IN)
	gfc_error ("Errmsg-variable '%s' at %L cannot be INTENT(IN)",
		   errmsg->symtree->n.sym->name, &errmsg->where);

      if (gfc_pure (NULL) && gfc_impure_variable (errmsg->symtree->n.sym))
	gfc_error ("Illegal errmsg-variable at %L for a PURE procedure",
		   &errmsg->where);

      if (errmsg->ts.type != BT_CHARACTER
	  && !(errmsg->ref
	       && (errmsg->ref->type == REF_ARRAY
	  	   || errmsg->ref->type == REF_COMPONENT)))
	gfc_error ("Errmsg-variable at %L must be a scalar CHARACTER "
		   "variable", &errmsg->where);

      for (p = code->ext.alloc_list; p; p = p->next)
	if (p->expr->symtree->n.sym->name == errmsg->symtree->n.sym->name)
	  gfc_error ("Errmsg-variable at %L shall not be %sd within "
		     "the same %s statement", &errmsg->where, fcn, fcn);
    }

=======

  stat = code->expr1 ? code->expr1 : NULL;

  errmsg = code->expr2 ? code->expr2 : NULL;

  /* Check the stat variable.  */
  if (stat)
    {
      if (stat->symtree->n.sym->attr.intent == INTENT_IN)
	gfc_error ("Stat-variable '%s' at %L cannot be INTENT(IN)",
		   stat->symtree->n.sym->name, &stat->where);

      if (gfc_pure (NULL) && gfc_impure_variable (stat->symtree->n.sym))
	gfc_error ("Illegal stat-variable at %L for a PURE procedure",
		   &stat->where);

      if (stat->ts.type != BT_INTEGER
	  && !(stat->ref && (stat->ref->type == REF_ARRAY
	       || stat->ref->type == REF_COMPONENT)))
	gfc_error ("Stat-variable at %L must be a scalar INTEGER "
		   "variable", &stat->where);

      for (p = code->ext.alloc_list; p; p = p->next)
	if (p->expr->symtree->n.sym->name == stat->symtree->n.sym->name)
	  gfc_error ("Stat-variable at %L shall not be %sd within "
		     "the same %s statement", &stat->where, fcn, fcn);
    }

  /* Check the errmsg variable.  */
  if (errmsg)
    {
      if (!stat)
	gfc_warning ("ERRMSG at %L is useless without a STAT tag",
		     &errmsg->where);

      if (errmsg->symtree->n.sym->attr.intent == INTENT_IN)
	gfc_error ("Errmsg-variable '%s' at %L cannot be INTENT(IN)",
		   errmsg->symtree->n.sym->name, &errmsg->where);

      if (gfc_pure (NULL) && gfc_impure_variable (errmsg->symtree->n.sym))
	gfc_error ("Illegal errmsg-variable at %L for a PURE procedure",
		   &errmsg->where);

      if (errmsg->ts.type != BT_CHARACTER
	  && !(errmsg->ref
	       && (errmsg->ref->type == REF_ARRAY
	  	   || errmsg->ref->type == REF_COMPONENT)))
	gfc_error ("Errmsg-variable at %L must be a scalar CHARACTER "
		   "variable", &errmsg->where);

      for (p = code->ext.alloc_list; p; p = p->next)
	if (p->expr->symtree->n.sym->name == errmsg->symtree->n.sym->name)
	  gfc_error ("Errmsg-variable at %L shall not be %sd within "
		     "the same %s statement", &errmsg->where, fcn, fcn);
    }

>>>>>>> 42a9ba1d
  /* Check that an allocate-object appears only once in the statement.  
     FIXME: Checking derived types is disabled.  */
  for (p = code->ext.alloc_list; p; p = p->next)
    {
      pe = p->expr;
      if ((pe->ref && pe->ref->type != REF_COMPONENT)
	   && (pe->symtree->n.sym->ts.type != BT_DERIVED))
	{
	  for (q = p->next; q; q = q->next)
	    {
	      qe = q->expr;
	      if ((qe->ref && qe->ref->type != REF_COMPONENT)
		  && (qe->symtree->n.sym->ts.type != BT_DERIVED)
		  && (pe->symtree->n.sym->name == qe->symtree->n.sym->name))
		gfc_error ("Allocate-object at %L also appears at %L",
			   &pe->where, &qe->where);
	    }
	}
    }

  if (strcmp (fcn, "ALLOCATE") == 0)
    {
      for (a = code->ext.alloc_list; a; a = a->next)
	resolve_allocate_expr (a->expr, code);
    }
  else
    {
      for (a = code->ext.alloc_list; a; a = a->next)
	resolve_deallocate_expr (a->expr);
    }
}


/************ SELECT CASE resolution subroutines ************/

/* Callback function for our mergesort variant.  Determines interval
   overlaps for CASEs. Return <0 if op1 < op2, 0 for overlap, >0 for
   op1 > op2.  Assumes we're not dealing with the default case.  
   We have op1 = (:L), (K:L) or (K:) and op2 = (:N), (M:N) or (M:).
   There are nine situations to check.  */

static int
compare_cases (const gfc_case *op1, const gfc_case *op2)
{
  int retval;

  if (op1->low == NULL) /* op1 = (:L)  */
    {
      /* op2 = (:N), so overlap.  */
      retval = 0;
      /* op2 = (M:) or (M:N),  L < M  */
      if (op2->low != NULL
	  && gfc_compare_expr (op1->high, op2->low, INTRINSIC_LT) < 0)
	retval = -1;
    }
  else if (op1->high == NULL) /* op1 = (K:)  */
    {
      /* op2 = (M:), so overlap.  */
      retval = 0;
      /* op2 = (:N) or (M:N), K > N  */
      if (op2->high != NULL
	  && gfc_compare_expr (op1->low, op2->high, INTRINSIC_GT) > 0)
	retval = 1;
    }
  else /* op1 = (K:L)  */
    {
      if (op2->low == NULL)       /* op2 = (:N), K > N  */
	retval = (gfc_compare_expr (op1->low, op2->high, INTRINSIC_GT) > 0)
		 ? 1 : 0;
      else if (op2->high == NULL) /* op2 = (M:), L < M  */
	retval = (gfc_compare_expr (op1->high, op2->low, INTRINSIC_LT) < 0)
		 ? -1 : 0;
      else			/* op2 = (M:N)  */
	{
	  retval =  0;
	  /* L < M  */
	  if (gfc_compare_expr (op1->high, op2->low, INTRINSIC_LT) < 0)
	    retval =  -1;
	  /* K > N  */
	  else if (gfc_compare_expr (op1->low, op2->high, INTRINSIC_GT) > 0)
	    retval =  1;
	}
    }

  return retval;
}


/* Merge-sort a double linked case list, detecting overlap in the
   process.  LIST is the head of the double linked case list before it
   is sorted.  Returns the head of the sorted list if we don't see any
   overlap, or NULL otherwise.  */

static gfc_case *
check_case_overlap (gfc_case *list)
{
  gfc_case *p, *q, *e, *tail;
  int insize, nmerges, psize, qsize, cmp, overlap_seen;

  /* If the passed list was empty, return immediately.  */
  if (!list)
    return NULL;

  overlap_seen = 0;
  insize = 1;

  /* Loop unconditionally.  The only exit from this loop is a return
     statement, when we've finished sorting the case list.  */
  for (;;)
    {
      p = list;
      list = NULL;
      tail = NULL;

      /* Count the number of merges we do in this pass.  */
      nmerges = 0;

      /* Loop while there exists a merge to be done.  */
      while (p)
	{
	  int i;

	  /* Count this merge.  */
	  nmerges++;

	  /* Cut the list in two pieces by stepping INSIZE places
	     forward in the list, starting from P.  */
	  psize = 0;
	  q = p;
	  for (i = 0; i < insize; i++)
	    {
	      psize++;
	      q = q->right;
	      if (!q)
		break;
	    }
	  qsize = insize;

	  /* Now we have two lists.  Merge them!  */
	  while (psize > 0 || (qsize > 0 && q != NULL))
	    {
	      /* See from which the next case to merge comes from.  */
	      if (psize == 0)
		{
		  /* P is empty so the next case must come from Q.  */
		  e = q;
		  q = q->right;
		  qsize--;
		}
	      else if (qsize == 0 || q == NULL)
		{
		  /* Q is empty.  */
		  e = p;
		  p = p->right;
		  psize--;
		}
	      else
		{
		  cmp = compare_cases (p, q);
		  if (cmp < 0)
		    {
		      /* The whole case range for P is less than the
			 one for Q.  */
		      e = p;
		      p = p->right;
		      psize--;
		    }
		  else if (cmp > 0)
		    {
		      /* The whole case range for Q is greater than
			 the case range for P.  */
		      e = q;
		      q = q->right;
		      qsize--;
		    }
		  else
		    {
		      /* The cases overlap, or they are the same
			 element in the list.  Either way, we must
			 issue an error and get the next case from P.  */
		      /* FIXME: Sort P and Q by line number.  */
		      gfc_error ("CASE label at %L overlaps with CASE "
				 "label at %L", &p->where, &q->where);
		      overlap_seen = 1;
		      e = p;
		      p = p->right;
		      psize--;
		    }
		}

		/* Add the next element to the merged list.  */
	      if (tail)
		tail->right = e;
	      else
		list = e;
	      e->left = tail;
	      tail = e;
	    }

	  /* P has now stepped INSIZE places along, and so has Q.  So
	     they're the same.  */
	  p = q;
	}
      tail->right = NULL;

      /* If we have done only one merge or none at all, we've
	 finished sorting the cases.  */
      if (nmerges <= 1)
	{
	  if (!overlap_seen)
	    return list;
	  else
	    return NULL;
	}

      /* Otherwise repeat, merging lists twice the size.  */
      insize *= 2;
    }
}


/* Check to see if an expression is suitable for use in a CASE statement.
   Makes sure that all case expressions are scalar constants of the same
   type.  Return FAILURE if anything is wrong.  */

static gfc_try
validate_case_label_expr (gfc_expr *e, gfc_expr *case_expr)
{
  if (e == NULL) return SUCCESS;

  if (e->ts.type != case_expr->ts.type)
    {
      gfc_error ("Expression in CASE statement at %L must be of type %s",
		 &e->where, gfc_basic_typename (case_expr->ts.type));
      return FAILURE;
    }

  /* C805 (R808) For a given case-construct, each case-value shall be of
     the same type as case-expr.  For character type, length differences
     are allowed, but the kind type parameters shall be the same.  */

  if (case_expr->ts.type == BT_CHARACTER && e->ts.kind != case_expr->ts.kind)
    {
      gfc_error ("Expression in CASE statement at %L must be of kind %d",
		 &e->where, case_expr->ts.kind);
      return FAILURE;
    }

  /* Convert the case value kind to that of case expression kind, if needed.
     FIXME:  Should a warning be issued?  */
  if (e->ts.kind != case_expr->ts.kind)
    gfc_convert_type_warn (e, &case_expr->ts, 2, 0);

  if (e->rank != 0)
    {
      gfc_error ("Expression in CASE statement at %L must be scalar",
		 &e->where);
      return FAILURE;
    }

  return SUCCESS;
}


/* Given a completely parsed select statement, we:

     - Validate all expressions and code within the SELECT.
     - Make sure that the selection expression is not of the wrong type.
     - Make sure that no case ranges overlap.
     - Eliminate unreachable cases and unreachable code resulting from
       removing case labels.

   The standard does allow unreachable cases, e.g. CASE (5:3).  But
   they are a hassle for code generation, and to prevent that, we just
   cut them out here.  This is not necessary for overlapping cases
   because they are illegal and we never even try to generate code.

   We have the additional caveat that a SELECT construct could have
   been a computed GOTO in the source code. Fortunately we can fairly
   easily work around that here: The case_expr for a "real" SELECT CASE
   is in code->expr1, but for a computed GOTO it is in code->expr2. All
   we have to do is make sure that the case_expr is a scalar integer
   expression.  */

static void
resolve_select (gfc_code *code)
{
  gfc_code *body;
  gfc_expr *case_expr;
  gfc_case *cp, *default_case, *tail, *head;
  int seen_unreachable;
  int seen_logical;
  int ncases;
  bt type;
  gfc_try t;

  if (code->expr1 == NULL)
    {
      /* This was actually a computed GOTO statement.  */
      case_expr = code->expr2;
      if (case_expr->ts.type != BT_INTEGER|| case_expr->rank != 0)
	gfc_error ("Selection expression in computed GOTO statement "
		   "at %L must be a scalar integer expression",
		   &case_expr->where);

      /* Further checking is not necessary because this SELECT was built
	 by the compiler, so it should always be OK.  Just move the
	 case_expr from expr2 to expr so that we can handle computed
	 GOTOs as normal SELECTs from here on.  */
      code->expr1 = code->expr2;
      code->expr2 = NULL;
      return;
    }

  case_expr = code->expr1;

  type = case_expr->ts.type;
  if (type != BT_LOGICAL && type != BT_INTEGER && type != BT_CHARACTER)
    {
      gfc_error ("Argument of SELECT statement at %L cannot be %s",
		 &case_expr->where, gfc_typename (&case_expr->ts));

      /* Punt. Going on here just produce more garbage error messages.  */
      return;
    }

  if (case_expr->rank != 0)
    {
      gfc_error ("Argument of SELECT statement at %L must be a scalar "
		 "expression", &case_expr->where);

      /* Punt.  */
      return;
    }

  /* PR 19168 has a long discussion concerning a mismatch of the kinds
     of the SELECT CASE expression and its CASE values.  Walk the lists
     of case values, and if we find a mismatch, promote case_expr to
     the appropriate kind.  */

  if (type == BT_LOGICAL || type == BT_INTEGER)
    {
      for (body = code->block; body; body = body->block)
	{
	  /* Walk the case label list.  */
	  for (cp = body->ext.case_list; cp; cp = cp->next)
	    {
	      /* Intercept the DEFAULT case.  It does not have a kind.  */
	      if (cp->low == NULL && cp->high == NULL)
		continue;

	      /* Unreachable case ranges are discarded, so ignore.  */
	      if (cp->low != NULL && cp->high != NULL
		  && cp->low != cp->high
		  && gfc_compare_expr (cp->low, cp->high, INTRINSIC_GT) > 0)
		continue;

	      /* FIXME: Should a warning be issued?  */
	      if (cp->low != NULL
		  && case_expr->ts.kind != gfc_kind_max(case_expr, cp->low))
		gfc_convert_type_warn (case_expr, &cp->low->ts, 2, 0);

	      if (cp->high != NULL
		  && case_expr->ts.kind != gfc_kind_max(case_expr, cp->high))
		gfc_convert_type_warn (case_expr, &cp->high->ts, 2, 0);
	    }
	 }
    }

  /* Assume there is no DEFAULT case.  */
  default_case = NULL;
  head = tail = NULL;
  ncases = 0;
  seen_logical = 0;

  for (body = code->block; body; body = body->block)
    {
      /* Assume the CASE list is OK, and all CASE labels can be matched.  */
      t = SUCCESS;
      seen_unreachable = 0;

      /* Walk the case label list, making sure that all case labels
	 are legal.  */
      for (cp = body->ext.case_list; cp; cp = cp->next)
	{
	  /* Count the number of cases in the whole construct.  */
	  ncases++;

	  /* Intercept the DEFAULT case.  */
	  if (cp->low == NULL && cp->high == NULL)
	    {
	      if (default_case != NULL)
		{
		  gfc_error ("The DEFAULT CASE at %L cannot be followed "
			     "by a second DEFAULT CASE at %L",
			     &default_case->where, &cp->where);
		  t = FAILURE;
		  break;
		}
	      else
		{
		  default_case = cp;
		  continue;
		}
	    }

	  /* Deal with single value cases and case ranges.  Errors are
	     issued from the validation function.  */
	  if(validate_case_label_expr (cp->low, case_expr) != SUCCESS
	     || validate_case_label_expr (cp->high, case_expr) != SUCCESS)
	    {
	      t = FAILURE;
	      break;
	    }

	  if (type == BT_LOGICAL
	      && ((cp->low == NULL || cp->high == NULL)
		  || cp->low != cp->high))
	    {
	      gfc_error ("Logical range in CASE statement at %L is not "
			 "allowed", &cp->low->where);
	      t = FAILURE;
	      break;
	    }

	  if (type == BT_LOGICAL && cp->low->expr_type == EXPR_CONSTANT)
	    {
	      int value;
	      value = cp->low->value.logical == 0 ? 2 : 1;
	      if (value & seen_logical)
		{
		  gfc_error ("constant logical value in CASE statement "
			     "is repeated at %L",
			     &cp->low->where);
		  t = FAILURE;
		  break;
		}
	      seen_logical |= value;
	    }

	  if (cp->low != NULL && cp->high != NULL
	      && cp->low != cp->high
	      && gfc_compare_expr (cp->low, cp->high, INTRINSIC_GT) > 0)
	    {
	      if (gfc_option.warn_surprising)
		gfc_warning ("Range specification at %L can never "
			     "be matched", &cp->where);

	      cp->unreachable = 1;
	      seen_unreachable = 1;
	    }
	  else
	    {
	      /* If the case range can be matched, it can also overlap with
		 other cases.  To make sure it does not, we put it in a
		 double linked list here.  We sort that with a merge sort
		 later on to detect any overlapping cases.  */
	      if (!head)
		{
		  head = tail = cp;
		  head->right = head->left = NULL;
		}
	      else
		{
		  tail->right = cp;
		  tail->right->left = tail;
		  tail = tail->right;
		  tail->right = NULL;
		}
	    }
	}

      /* It there was a failure in the previous case label, give up
	 for this case label list.  Continue with the next block.  */
      if (t == FAILURE)
	continue;

      /* See if any case labels that are unreachable have been seen.
	 If so, we eliminate them.  This is a bit of a kludge because
	 the case lists for a single case statement (label) is a
	 single forward linked lists.  */
      if (seen_unreachable)
      {
	/* Advance until the first case in the list is reachable.  */
	while (body->ext.case_list != NULL
	       && body->ext.case_list->unreachable)
	  {
	    gfc_case *n = body->ext.case_list;
	    body->ext.case_list = body->ext.case_list->next;
	    n->next = NULL;
	    gfc_free_case_list (n);
	  }

	/* Strip all other unreachable cases.  */
	if (body->ext.case_list)
	  {
	    for (cp = body->ext.case_list; cp->next; cp = cp->next)
	      {
		if (cp->next->unreachable)
		  {
		    gfc_case *n = cp->next;
		    cp->next = cp->next->next;
		    n->next = NULL;
		    gfc_free_case_list (n);
		  }
	      }
	  }
      }
    }

  /* See if there were overlapping cases.  If the check returns NULL,
     there was overlap.  In that case we don't do anything.  If head
     is non-NULL, we prepend the DEFAULT case.  The sorted list can
     then used during code generation for SELECT CASE constructs with
     a case expression of a CHARACTER type.  */
  if (head)
    {
      head = check_case_overlap (head);

      /* Prepend the default_case if it is there.  */
      if (head != NULL && default_case)
	{
	  default_case->left = NULL;
	  default_case->right = head;
	  head->left = default_case;
	}
    }

  /* Eliminate dead blocks that may be the result if we've seen
     unreachable case labels for a block.  */
  for (body = code; body && body->block; body = body->block)
    {
      if (body->block->ext.case_list == NULL)
	{
	  /* Cut the unreachable block from the code chain.  */
	  gfc_code *c = body->block;
	  body->block = c->block;

	  /* Kill the dead block, but not the blocks below it.  */
	  c->block = NULL;
	  gfc_free_statements (c);
	}
    }

  /* More than two cases is legal but insane for logical selects.
     Issue a warning for it.  */
  if (gfc_option.warn_surprising && type == BT_LOGICAL
      && ncases > 2)
    gfc_warning ("Logical SELECT CASE block at %L has more that two cases",
		 &code->loc);
}


/* Resolve a transfer statement. This is making sure that:
   -- a derived type being transferred has only non-pointer components
   -- a derived type being transferred doesn't have private components, unless 
      it's being transferred from the module where the type was defined
   -- we're not trying to transfer a whole assumed size array.  */

static void
resolve_transfer (gfc_code *code)
{
  gfc_typespec *ts;
  gfc_symbol *sym;
  gfc_ref *ref;
  gfc_expr *exp;

  exp = code->expr1;

  if (exp->expr_type != EXPR_VARIABLE && exp->expr_type != EXPR_FUNCTION)
    return;

  sym = exp->symtree->n.sym;
  ts = &sym->ts;

  /* Go to actual component transferred.  */
  for (ref = code->expr1->ref; ref; ref = ref->next)
    if (ref->type == REF_COMPONENT)
      ts = &ref->u.c.component->ts;

  if (ts->type == BT_DERIVED)
    {
      /* Check that transferred derived type doesn't contain POINTER
	 components.  */
      if (ts->derived->attr.pointer_comp)
	{
	  gfc_error ("Data transfer element at %L cannot have "
		     "POINTER components", &code->loc);
	  return;
	}

      if (ts->derived->attr.alloc_comp)
	{
	  gfc_error ("Data transfer element at %L cannot have "
		     "ALLOCATABLE components", &code->loc);
	  return;
	}

      if (derived_inaccessible (ts->derived))
	{
	  gfc_error ("Data transfer element at %L cannot have "
		     "PRIVATE components",&code->loc);
	  return;
	}
    }

  if (sym->as != NULL && sym->as->type == AS_ASSUMED_SIZE
      && exp->ref->type == REF_ARRAY && exp->ref->u.ar.type == AR_FULL)
    {
      gfc_error ("Data transfer element at %L cannot be a full reference to "
		 "an assumed-size array", &code->loc);
      return;
    }
}


/*********** Toplevel code resolution subroutines ***********/

/* Find the set of labels that are reachable from this block.  We also
   record the last statement in each block.  */
     
static void
find_reachable_labels (gfc_code *block)
{
  gfc_code *c;

  if (!block)
    return;

  cs_base->reachable_labels = bitmap_obstack_alloc (&labels_obstack);

  /* Collect labels in this block.  We don't keep those corresponding
     to END {IF|SELECT}, these are checked in resolve_branch by going
     up through the code_stack.  */
  for (c = block; c; c = c->next)
    {
      if (c->here && c->op != EXEC_END_BLOCK)
	bitmap_set_bit (cs_base->reachable_labels, c->here->value);
    }

  /* Merge with labels from parent block.  */
  if (cs_base->prev)
    {
      gcc_assert (cs_base->prev->reachable_labels);
      bitmap_ior_into (cs_base->reachable_labels,
		       cs_base->prev->reachable_labels);
    }
}

/* Given a branch to a label, see if the branch is conforming.
   The code node describes where the branch is located.  */

static void
resolve_branch (gfc_st_label *label, gfc_code *code)
{
  code_stack *stack;

  if (label == NULL)
    return;

  /* Step one: is this a valid branching target?  */

  if (label->defined == ST_LABEL_UNKNOWN)
    {
      gfc_error ("Label %d referenced at %L is never defined", label->value,
		 &label->where);
      return;
    }

  if (label->defined != ST_LABEL_TARGET)
    {
      gfc_error ("Statement at %L is not a valid branch target statement "
		 "for the branch statement at %L", &label->where, &code->loc);
      return;
    }

  /* Step two: make sure this branch is not a branch to itself ;-)  */

  if (code->here == label)
    {
      gfc_warning ("Branch at %L may result in an infinite loop", &code->loc);
      return;
    }

  /* Step three:  See if the label is in the same block as the
     branching statement.  The hard work has been done by setting up
     the bitmap reachable_labels.  */

  if (bitmap_bit_p (cs_base->reachable_labels, label->value))
    return;

  /* Step four:  If we haven't found the label in the bitmap, it may
    still be the label of the END of the enclosing block, in which
    case we find it by going up the code_stack.  */

  for (stack = cs_base; stack; stack = stack->prev)
    if (stack->current->next && stack->current->next->here == label)
      break;

  if (stack)
    {
      gcc_assert (stack->current->next->op == EXEC_END_BLOCK);
      return;
    }

  /* The label is not in an enclosing block, so illegal.  This was
     allowed in Fortran 66, so we allow it as extension.  No
     further checks are necessary in this case.  */
  gfc_notify_std (GFC_STD_LEGACY, "Label at %L is not in the same block "
		  "as the GOTO statement at %L", &label->where,
		  &code->loc);
  return;
}


/* Check whether EXPR1 has the same shape as EXPR2.  */

static gfc_try
resolve_where_shape (gfc_expr *expr1, gfc_expr *expr2)
{
  mpz_t shape[GFC_MAX_DIMENSIONS];
  mpz_t shape2[GFC_MAX_DIMENSIONS];
  gfc_try result = FAILURE;
  int i;

  /* Compare the rank.  */
  if (expr1->rank != expr2->rank)
    return result;

  /* Compare the size of each dimension.  */
  for (i=0; i<expr1->rank; i++)
    {
      if (gfc_array_dimen_size (expr1, i, &shape[i]) == FAILURE)
	goto ignore;

      if (gfc_array_dimen_size (expr2, i, &shape2[i]) == FAILURE)
	goto ignore;

      if (mpz_cmp (shape[i], shape2[i]))
	goto over;
    }

  /* When either of the two expression is an assumed size array, we
     ignore the comparison of dimension sizes.  */
ignore:
  result = SUCCESS;

over:
  for (i--; i >= 0; i--)
    {
      mpz_clear (shape[i]);
      mpz_clear (shape2[i]);
    }
  return result;
}


/* Check whether a WHERE assignment target or a WHERE mask expression
   has the same shape as the outmost WHERE mask expression.  */

static void
resolve_where (gfc_code *code, gfc_expr *mask)
{
  gfc_code *cblock;
  gfc_code *cnext;
  gfc_expr *e = NULL;

  cblock = code->block;

  /* Store the first WHERE mask-expr of the WHERE statement or construct.
     In case of nested WHERE, only the outmost one is stored.  */
  if (mask == NULL) /* outmost WHERE */
    e = cblock->expr1;
  else /* inner WHERE */
    e = mask;

  while (cblock)
    {
      if (cblock->expr1)
	{
	  /* Check if the mask-expr has a consistent shape with the
	     outmost WHERE mask-expr.  */
	  if (resolve_where_shape (cblock->expr1, e) == FAILURE)
	    gfc_error ("WHERE mask at %L has inconsistent shape",
		       &cblock->expr1->where);
	 }

      /* the assignment statement of a WHERE statement, or the first
	 statement in where-body-construct of a WHERE construct */
      cnext = cblock->next;
      while (cnext)
	{
	  switch (cnext->op)
	    {
	    /* WHERE assignment statement */
	    case EXEC_ASSIGN:

	      /* Check shape consistent for WHERE assignment target.  */
	      if (e && resolve_where_shape (cnext->expr1, e) == FAILURE)
	       gfc_error ("WHERE assignment target at %L has "
			  "inconsistent shape", &cnext->expr1->where);
	      break;

  
	    case EXEC_ASSIGN_CALL:
	      resolve_call (cnext);
	      if (!cnext->resolved_sym->attr.elemental)
		gfc_error("Non-ELEMENTAL user-defined assignment in WHERE at %L",
			  &cnext->ext.actual->expr->where);
	      break;

	    /* WHERE or WHERE construct is part of a where-body-construct */
	    case EXEC_WHERE:
	      resolve_where (cnext, e);
	      break;

	    default:
	      gfc_error ("Unsupported statement inside WHERE at %L",
			 &cnext->loc);
	    }
	 /* the next statement within the same where-body-construct */
	 cnext = cnext->next;
       }
    /* the next masked-elsewhere-stmt, elsewhere-stmt, or end-where-stmt */
    cblock = cblock->block;
  }
}


/* Resolve assignment in FORALL construct.
   NVAR is the number of FORALL index variables, and VAR_EXPR records the
   FORALL index variables.  */

static void
gfc_resolve_assign_in_forall (gfc_code *code, int nvar, gfc_expr **var_expr)
{
  int n;

  for (n = 0; n < nvar; n++)
    {
      gfc_symbol *forall_index;

      forall_index = var_expr[n]->symtree->n.sym;

      /* Check whether the assignment target is one of the FORALL index
	 variable.  */
      if ((code->expr1->expr_type == EXPR_VARIABLE)
	  && (code->expr1->symtree->n.sym == forall_index))
	gfc_error ("Assignment to a FORALL index variable at %L",
		   &code->expr1->where);
      else
	{
	  /* If one of the FORALL index variables doesn't appear in the
	     assignment variable, then there could be a many-to-one
	     assignment.  Emit a warning rather than an error because the
	     mask could be resolving this problem.  */
<<<<<<< HEAD
	  if (find_forall_index (code->expr, forall_index, 0) == FAILURE)
	    gfc_warning ("The FORALL with index '%s' is not used on the "
			 "left side of the assignment at %L and so might "
			 "cause multiple assignment to this object",
			 var_expr[n]->symtree->name, &code->expr->where);
=======
	  if (find_forall_index (code->expr1, forall_index, 0) == FAILURE)
	    gfc_warning ("The FORALL with index '%s' is not used on the "
			 "left side of the assignment at %L and so might "
			 "cause multiple assignment to this object",
			 var_expr[n]->symtree->name, &code->expr1->where);
>>>>>>> 42a9ba1d
	}
    }
}


/* Resolve WHERE statement in FORALL construct.  */

static void
gfc_resolve_where_code_in_forall (gfc_code *code, int nvar,
				  gfc_expr **var_expr)
{
  gfc_code *cblock;
  gfc_code *cnext;

  cblock = code->block;
  while (cblock)
    {
      /* the assignment statement of a WHERE statement, or the first
	 statement in where-body-construct of a WHERE construct */
      cnext = cblock->next;
      while (cnext)
	{
	  switch (cnext->op)
	    {
	    /* WHERE assignment statement */
	    case EXEC_ASSIGN:
	      gfc_resolve_assign_in_forall (cnext, nvar, var_expr);
	      break;
  
	    /* WHERE operator assignment statement */
	    case EXEC_ASSIGN_CALL:
	      resolve_call (cnext);
	      if (!cnext->resolved_sym->attr.elemental)
		gfc_error("Non-ELEMENTAL user-defined assignment in WHERE at %L",
			  &cnext->ext.actual->expr->where);
	      break;

	    /* WHERE or WHERE construct is part of a where-body-construct */
	    case EXEC_WHERE:
	      gfc_resolve_where_code_in_forall (cnext, nvar, var_expr);
	      break;

	    default:
	      gfc_error ("Unsupported statement inside WHERE at %L",
			 &cnext->loc);
	    }
	  /* the next statement within the same where-body-construct */
	  cnext = cnext->next;
	}
      /* the next masked-elsewhere-stmt, elsewhere-stmt, or end-where-stmt */
      cblock = cblock->block;
    }
}


/* Traverse the FORALL body to check whether the following errors exist:
   1. For assignment, check if a many-to-one assignment happens.
   2. For WHERE statement, check the WHERE body to see if there is any
      many-to-one assignment.  */

static void
gfc_resolve_forall_body (gfc_code *code, int nvar, gfc_expr **var_expr)
{
  gfc_code *c;

  c = code->block->next;
  while (c)
    {
      switch (c->op)
	{
	case EXEC_ASSIGN:
	case EXEC_POINTER_ASSIGN:
	  gfc_resolve_assign_in_forall (c, nvar, var_expr);
	  break;

	case EXEC_ASSIGN_CALL:
	  resolve_call (c);
	  break;

	/* Because the gfc_resolve_blocks() will handle the nested FORALL,
	   there is no need to handle it here.  */
	case EXEC_FORALL:
	  break;
	case EXEC_WHERE:
	  gfc_resolve_where_code_in_forall(c, nvar, var_expr);
	  break;
	default:
	  break;
	}
      /* The next statement in the FORALL body.  */
      c = c->next;
    }
}


/* Counts the number of iterators needed inside a forall construct, including
   nested forall constructs. This is used to allocate the needed memory 
   in gfc_resolve_forall.  */

static int 
gfc_count_forall_iterators (gfc_code *code)
{
  int max_iters, sub_iters, current_iters;
  gfc_forall_iterator *fa;

  gcc_assert(code->op == EXEC_FORALL);
  max_iters = 0;
  current_iters = 0;

  for (fa = code->ext.forall_iterator; fa; fa = fa->next)
    current_iters ++;
  
  code = code->block->next;

  while (code)
    {          
      if (code->op == EXEC_FORALL)
        {
          sub_iters = gfc_count_forall_iterators (code);
          if (sub_iters > max_iters)
            max_iters = sub_iters;
        }
      code = code->next;
    }

  return current_iters + max_iters;
}


/* Given a FORALL construct, first resolve the FORALL iterator, then call
   gfc_resolve_forall_body to resolve the FORALL body.  */

static void
gfc_resolve_forall (gfc_code *code, gfc_namespace *ns, int forall_save)
{
  static gfc_expr **var_expr;
  static int total_var = 0;
  static int nvar = 0;
  int old_nvar, tmp;
  gfc_forall_iterator *fa;
  int i;

  old_nvar = nvar;

  /* Start to resolve a FORALL construct   */
  if (forall_save == 0)
    {
      /* Count the total number of FORALL index in the nested FORALL
         construct in order to allocate the VAR_EXPR with proper size.  */
      total_var = gfc_count_forall_iterators (code);

      /* Allocate VAR_EXPR with NUMBER_OF_FORALL_INDEX elements.  */
      var_expr = (gfc_expr **) gfc_getmem (total_var * sizeof (gfc_expr *));
    }

  /* The information about FORALL iterator, including FORALL index start, end
     and stride. The FORALL index can not appear in start, end or stride.  */
  for (fa = code->ext.forall_iterator; fa; fa = fa->next)
    {
      /* Check if any outer FORALL index name is the same as the current
	 one.  */
      for (i = 0; i < nvar; i++)
	{
	  if (fa->var->symtree->n.sym == var_expr[i]->symtree->n.sym)
	    {
	      gfc_error ("An outer FORALL construct already has an index "
			 "with this name %L", &fa->var->where);
	    }
	}

      /* Record the current FORALL index.  */
      var_expr[nvar] = gfc_copy_expr (fa->var);

      nvar++;

      /* No memory leak.  */
      gcc_assert (nvar <= total_var);
    }

  /* Resolve the FORALL body.  */
  gfc_resolve_forall_body (code, nvar, var_expr);

  /* May call gfc_resolve_forall to resolve the inner FORALL loop.  */
  gfc_resolve_blocks (code->block, ns);

  tmp = nvar;
  nvar = old_nvar;
  /* Free only the VAR_EXPRs allocated in this frame.  */
  for (i = nvar; i < tmp; i++)
     gfc_free_expr (var_expr[i]);

  if (nvar == 0)
    {
      /* We are in the outermost FORALL construct.  */
      gcc_assert (forall_save == 0);

      /* VAR_EXPR is not needed any more.  */
      gfc_free (var_expr);
      total_var = 0;
    }
}


/* Resolve lists of blocks found in IF, SELECT CASE, WHERE, FORALL ,GOTO and
   DO code nodes.  */

static void resolve_code (gfc_code *, gfc_namespace *);

void
gfc_resolve_blocks (gfc_code *b, gfc_namespace *ns)
{
  gfc_try t;

  for (; b; b = b->block)
    {
      t = gfc_resolve_expr (b->expr1);
      if (gfc_resolve_expr (b->expr2) == FAILURE)
	t = FAILURE;

      switch (b->op)
	{
	case EXEC_IF:
	  if (t == SUCCESS && b->expr1 != NULL
	      && (b->expr1->ts.type != BT_LOGICAL || b->expr1->rank != 0))
	    gfc_error ("IF clause at %L requires a scalar LOGICAL expression",
		       &b->expr1->where);
	  break;

	case EXEC_WHERE:
	  if (t == SUCCESS
	      && b->expr1 != NULL
	      && (b->expr1->ts.type != BT_LOGICAL || b->expr1->rank == 0))
	    gfc_error ("WHERE/ELSEWHERE clause at %L requires a LOGICAL array",
		       &b->expr1->where);
	  break;

	case EXEC_GOTO:
	  resolve_branch (b->label1, b);
	  break;

	case EXEC_SELECT:
	case EXEC_FORALL:
	case EXEC_DO:
	case EXEC_DO_WHILE:
	case EXEC_READ:
	case EXEC_WRITE:
	case EXEC_IOLENGTH:
	case EXEC_WAIT:
	  break;

	case EXEC_OMP_ATOMIC:
	case EXEC_OMP_CRITICAL:
	case EXEC_OMP_DO:
	case EXEC_OMP_MASTER:
	case EXEC_OMP_ORDERED:
	case EXEC_OMP_PARALLEL:
	case EXEC_OMP_PARALLEL_DO:
	case EXEC_OMP_PARALLEL_SECTIONS:
	case EXEC_OMP_PARALLEL_WORKSHARE:
	case EXEC_OMP_SECTIONS:
	case EXEC_OMP_SINGLE:
	case EXEC_OMP_TASK:
	case EXEC_OMP_TASKWAIT:
	case EXEC_OMP_WORKSHARE:
	  break;

	default:
	  gfc_internal_error ("resolve_block(): Bad block type");
	}

      resolve_code (b->next, ns);
    }
}


/* Does everything to resolve an ordinary assignment.  Returns true
   if this is an interface assignment.  */
static bool
resolve_ordinary_assign (gfc_code *code, gfc_namespace *ns)
{
  bool rval = false;
  gfc_expr *lhs;
  gfc_expr *rhs;
  int llen = 0;
  int rlen = 0;
  int n;
  gfc_ref *ref;

  if (gfc_extend_assign (code, ns) == SUCCESS)
    {
      lhs = code->ext.actual->expr;
      rhs = code->ext.actual->next->expr;
      if (gfc_pure (NULL) && !gfc_pure (code->symtree->n.sym))
	{
	  gfc_error ("Subroutine '%s' called instead of assignment at "
		     "%L must be PURE", code->symtree->n.sym->name,
		     &code->loc);
	  return rval;
	}

      /* Make a temporary rhs when there is a default initializer
	 and rhs is the same symbol as the lhs.  */
      if (rhs->expr_type == EXPR_VARIABLE
	    && rhs->symtree->n.sym->ts.type == BT_DERIVED
	    && has_default_initializer (rhs->symtree->n.sym->ts.derived)
	    && (lhs->symtree->n.sym == rhs->symtree->n.sym))
        code->ext.actual->next->expr = gfc_get_parentheses (rhs);

      return true;
    }

  lhs = code->expr1;
  rhs = code->expr2;

  if (rhs->is_boz
      && gfc_notify_std (GFC_STD_GNU, "Extension: BOZ literal at %L outside "
                         "a DATA statement and outside INT/REAL/DBLE/CMPLX",
                         &code->loc) == FAILURE)
    return false;

  /* Handle the case of a BOZ literal on the RHS.  */
  if (rhs->is_boz && lhs->ts.type != BT_INTEGER)
    {
      int rc;
      if (gfc_option.warn_surprising)
	gfc_warning ("BOZ literal at %L is bitwise transferred "
		     "non-integer symbol '%s'", &code->loc,
		     lhs->symtree->n.sym->name);

      if (!gfc_convert_boz (rhs, &lhs->ts))
	return false;
      if ((rc = gfc_range_check (rhs)) != ARITH_OK)
	{
	  if (rc == ARITH_UNDERFLOW)
	    gfc_error ("Arithmetic underflow of bit-wise transferred BOZ at %L"
		       ". This check can be disabled with the option "
		       "-fno-range-check", &rhs->where);
	  else if (rc == ARITH_OVERFLOW)
	    gfc_error ("Arithmetic overflow of bit-wise transferred BOZ at %L"
		       ". This check can be disabled with the option "
		       "-fno-range-check", &rhs->where);
	  else if (rc == ARITH_NAN)
	    gfc_error ("Arithmetic NaN of bit-wise transferred BOZ at %L"
		       ". This check can be disabled with the option "
		       "-fno-range-check", &rhs->where);
	  return false;
	}
    }


  if (lhs->ts.type == BT_CHARACTER
	&& gfc_option.warn_character_truncation)
    {
      if (lhs->ts.cl != NULL
	    && lhs->ts.cl->length != NULL
	    && lhs->ts.cl->length->expr_type == EXPR_CONSTANT)
	llen = mpz_get_si (lhs->ts.cl->length->value.integer);

      if (rhs->expr_type == EXPR_CONSTANT)
 	rlen = rhs->value.character.length;

      else if (rhs->ts.cl != NULL
	         && rhs->ts.cl->length != NULL
		 && rhs->ts.cl->length->expr_type == EXPR_CONSTANT)
	rlen = mpz_get_si (rhs->ts.cl->length->value.integer);

      if (rlen && llen && rlen > llen)
	gfc_warning_now ("CHARACTER expression will be truncated "
			 "in assignment (%d/%d) at %L",
			 llen, rlen, &code->loc);
    }

  /* Ensure that a vector index expression for the lvalue is evaluated
     to a temporary if the lvalue symbol is referenced in it.  */
  if (lhs->rank)
    {
      for (ref = lhs->ref; ref; ref= ref->next)
	if (ref->type == REF_ARRAY)
	  {
	    for (n = 0; n < ref->u.ar.dimen; n++)
	      if (ref->u.ar.dimen_type[n] == DIMEN_VECTOR
		  && gfc_find_sym_in_expr (lhs->symtree->n.sym,
					   ref->u.ar.start[n]))
		ref->u.ar.start[n]
			= gfc_get_parentheses (ref->u.ar.start[n]);
	  }
    }

  if (gfc_pure (NULL))
    {
      if (gfc_impure_variable (lhs->symtree->n.sym))
	{
	  gfc_error ("Cannot assign to variable '%s' in PURE "
		     "procedure at %L",
		      lhs->symtree->n.sym->name,
		      &lhs->where);
	  return rval;
	}

      if (lhs->ts.type == BT_DERIVED
	    && lhs->expr_type == EXPR_VARIABLE
	    && lhs->ts.derived->attr.pointer_comp
	    && gfc_impure_variable (rhs->symtree->n.sym))
	{
	  gfc_error ("The impure variable at %L is assigned to "
		     "a derived type variable with a POINTER "
		     "component in a PURE procedure (12.6)",
		     &rhs->where);
	  return rval;
	}
    }

  gfc_check_assign (lhs, rhs, 1);
  return false;
}

/* Given a block of code, recursively resolve everything pointed to by this
   code block.  */

static void
resolve_code (gfc_code *code, gfc_namespace *ns)
{
  int omp_workshare_save;
  int forall_save;
  code_stack frame;
  gfc_try t;

  frame.prev = cs_base;
  frame.head = code;
  cs_base = &frame;

  find_reachable_labels (code);

  for (; code; code = code->next)
    {
      frame.current = code;
      forall_save = forall_flag;

      if (code->op == EXEC_FORALL)
	{
	  forall_flag = 1;
	  gfc_resolve_forall (code, ns, forall_save);
	  forall_flag = 2;
	}
      else if (code->block)
	{
	  omp_workshare_save = -1;
	  switch (code->op)
	    {
	    case EXEC_OMP_PARALLEL_WORKSHARE:
	      omp_workshare_save = omp_workshare_flag;
	      omp_workshare_flag = 1;
	      gfc_resolve_omp_parallel_blocks (code, ns);
	      break;
	    case EXEC_OMP_PARALLEL:
	    case EXEC_OMP_PARALLEL_DO:
	    case EXEC_OMP_PARALLEL_SECTIONS:
	    case EXEC_OMP_TASK:
	      omp_workshare_save = omp_workshare_flag;
	      omp_workshare_flag = 0;
	      gfc_resolve_omp_parallel_blocks (code, ns);
	      break;
	    case EXEC_OMP_DO:
	      gfc_resolve_omp_do_blocks (code, ns);
	      break;
	    case EXEC_OMP_WORKSHARE:
	      omp_workshare_save = omp_workshare_flag;
	      omp_workshare_flag = 1;
	      /* FALLTHROUGH */
	    default:
	      gfc_resolve_blocks (code->block, ns);
	      break;
	    }

	  if (omp_workshare_save != -1)
	    omp_workshare_flag = omp_workshare_save;
	}

      t = SUCCESS;
      if (code->op != EXEC_COMPCALL && code->op != EXEC_CALL_PPC)
	t = gfc_resolve_expr (code->expr1);
      forall_flag = forall_save;

      if (gfc_resolve_expr (code->expr2) == FAILURE)
	t = FAILURE;

      switch (code->op)
	{
	case EXEC_NOP:
	case EXEC_END_BLOCK:
	case EXEC_CYCLE:
	case EXEC_PAUSE:
	case EXEC_STOP:
	case EXEC_EXIT:
	case EXEC_CONTINUE:
	case EXEC_DT_END:
	  break;

	case EXEC_ENTRY:
	  /* Keep track of which entry we are up to.  */
	  current_entry_id = code->ext.entry->id;
	  break;

	case EXEC_WHERE:
	  resolve_where (code, NULL);
	  break;

	case EXEC_GOTO:
	  if (code->expr1 != NULL)
	    {
	      if (code->expr1->ts.type != BT_INTEGER)
		gfc_error ("ASSIGNED GOTO statement at %L requires an "
			   "INTEGER variable", &code->expr1->where);
	      else if (code->expr1->symtree->n.sym->attr.assign != 1)
		gfc_error ("Variable '%s' has not been assigned a target "
			   "label at %L", code->expr1->symtree->n.sym->name,
			   &code->expr1->where);
	    }
	  else
	    resolve_branch (code->label1, code);
	  break;

	case EXEC_RETURN:
	  if (code->expr1 != NULL
		&& (code->expr1->ts.type != BT_INTEGER || code->expr1->rank))
	    gfc_error ("Alternate RETURN statement at %L requires a SCALAR-"
		       "INTEGER return specifier", &code->expr1->where);
	  break;

	case EXEC_INIT_ASSIGN:
	case EXEC_END_PROCEDURE:
	  break;

	case EXEC_ASSIGN:
	  if (t == FAILURE)
	    break;

	  if (resolve_ordinary_assign (code, ns))
	    goto call;

	  break;

	case EXEC_LABEL_ASSIGN:
	  if (code->label1->defined == ST_LABEL_UNKNOWN)
	    gfc_error ("Label %d referenced at %L is never defined",
		       code->label1->value, &code->label1->where);
	  if (t == SUCCESS
	      && (code->expr1->expr_type != EXPR_VARIABLE
		  || code->expr1->symtree->n.sym->ts.type != BT_INTEGER
		  || code->expr1->symtree->n.sym->ts.kind
		     != gfc_default_integer_kind
		  || code->expr1->symtree->n.sym->as != NULL))
	    gfc_error ("ASSIGN statement at %L requires a scalar "
		       "default INTEGER variable", &code->expr1->where);
	  break;

	case EXEC_POINTER_ASSIGN:
	  if (t == FAILURE)
	    break;

	  gfc_check_pointer_assign (code->expr1, code->expr2);
	  break;

	case EXEC_ARITHMETIC_IF:
	  if (t == SUCCESS
	      && code->expr1->ts.type != BT_INTEGER
	      && code->expr1->ts.type != BT_REAL)
	    gfc_error ("Arithmetic IF statement at %L requires a numeric "
		       "expression", &code->expr1->where);

	  resolve_branch (code->label1, code);
	  resolve_branch (code->label2, code);
	  resolve_branch (code->label3, code);
	  break;

	case EXEC_IF:
	  if (t == SUCCESS && code->expr1 != NULL
	      && (code->expr1->ts.type != BT_LOGICAL
		  || code->expr1->rank != 0))
	    gfc_error ("IF clause at %L requires a scalar LOGICAL expression",
		       &code->expr1->where);
	  break;

	case EXEC_CALL:
	call:
	  resolve_call (code);
	  break;

	case EXEC_COMPCALL:
	  resolve_typebound_call (code);
	  break;

	case EXEC_CALL_PPC:
          resolve_ppc_call (code);
	  break;

	case EXEC_SELECT:
	  /* Select is complicated. Also, a SELECT construct could be
	     a transformed computed GOTO.  */
	  resolve_select (code);
	  break;

	case EXEC_DO:
	  if (code->ext.iterator != NULL)
	    {
	      gfc_iterator *iter = code->ext.iterator;
	      if (gfc_resolve_iterator (iter, true) != FAILURE)
		gfc_resolve_do_iterator (code, iter->var->symtree->n.sym);
	    }
	  break;

	case EXEC_DO_WHILE:
	  if (code->expr1 == NULL)
	    gfc_internal_error ("resolve_code(): No expression on DO WHILE");
	  if (t == SUCCESS
	      && (code->expr1->rank != 0
		  || code->expr1->ts.type != BT_LOGICAL))
	    gfc_error ("Exit condition of DO WHILE loop at %L must be "
		       "a scalar LOGICAL expression", &code->expr1->where);
	  break;

	case EXEC_ALLOCATE:
	  if (t == SUCCESS)
	    resolve_allocate_deallocate (code, "ALLOCATE");

	  break;

	case EXEC_DEALLOCATE:
	  if (t == SUCCESS)
	    resolve_allocate_deallocate (code, "DEALLOCATE");

	  break;

	case EXEC_OPEN:
	  if (gfc_resolve_open (code->ext.open) == FAILURE)
	    break;

	  resolve_branch (code->ext.open->err, code);
	  break;

	case EXEC_CLOSE:
	  if (gfc_resolve_close (code->ext.close) == FAILURE)
	    break;

	  resolve_branch (code->ext.close->err, code);
	  break;

	case EXEC_BACKSPACE:
	case EXEC_ENDFILE:
	case EXEC_REWIND:
	case EXEC_FLUSH:
	  if (gfc_resolve_filepos (code->ext.filepos) == FAILURE)
	    break;

	  resolve_branch (code->ext.filepos->err, code);
	  break;

	case EXEC_INQUIRE:
	  if (gfc_resolve_inquire (code->ext.inquire) == FAILURE)
	      break;

	  resolve_branch (code->ext.inquire->err, code);
	  break;

	case EXEC_IOLENGTH:
	  gcc_assert (code->ext.inquire != NULL);
	  if (gfc_resolve_inquire (code->ext.inquire) == FAILURE)
	    break;

	  resolve_branch (code->ext.inquire->err, code);
	  break;

	case EXEC_WAIT:
	  if (gfc_resolve_wait (code->ext.wait) == FAILURE)
	    break;

	  resolve_branch (code->ext.wait->err, code);
	  resolve_branch (code->ext.wait->end, code);
	  resolve_branch (code->ext.wait->eor, code);
	  break;

	case EXEC_READ:
	case EXEC_WRITE:
	  if (gfc_resolve_dt (code->ext.dt, &code->loc) == FAILURE)
	    break;

	  resolve_branch (code->ext.dt->err, code);
	  resolve_branch (code->ext.dt->end, code);
	  resolve_branch (code->ext.dt->eor, code);
	  break;

	case EXEC_TRANSFER:
	  resolve_transfer (code);
	  break;

	case EXEC_FORALL:
	  resolve_forall_iterators (code->ext.forall_iterator);

	  if (code->expr1 != NULL && code->expr1->ts.type != BT_LOGICAL)
	    gfc_error ("FORALL mask clause at %L requires a LOGICAL "
		       "expression", &code->expr1->where);
	  break;

	case EXEC_OMP_ATOMIC:
	case EXEC_OMP_BARRIER:
	case EXEC_OMP_CRITICAL:
	case EXEC_OMP_FLUSH:
	case EXEC_OMP_DO:
	case EXEC_OMP_MASTER:
	case EXEC_OMP_ORDERED:
	case EXEC_OMP_SECTIONS:
	case EXEC_OMP_SINGLE:
	case EXEC_OMP_TASKWAIT:
	case EXEC_OMP_WORKSHARE:
	  gfc_resolve_omp_directive (code, ns);
	  break;

	case EXEC_OMP_PARALLEL:
	case EXEC_OMP_PARALLEL_DO:
	case EXEC_OMP_PARALLEL_SECTIONS:
	case EXEC_OMP_PARALLEL_WORKSHARE:
	case EXEC_OMP_TASK:
	  omp_workshare_save = omp_workshare_flag;
	  omp_workshare_flag = 0;
	  gfc_resolve_omp_directive (code, ns);
	  omp_workshare_flag = omp_workshare_save;
	  break;

	default:
	  gfc_internal_error ("resolve_code(): Bad statement code");
	}
    }

  cs_base = frame.prev;
}


/* Resolve initial values and make sure they are compatible with
   the variable.  */

static void
resolve_values (gfc_symbol *sym)
{
  if (sym->value == NULL)
    return;

  if (gfc_resolve_expr (sym->value) == FAILURE)
    return;

  gfc_check_assign_symbol (sym, sym->value);
}


/* Verify the binding labels for common blocks that are BIND(C).  The label
   for a BIND(C) common block must be identical in all scoping units in which
   the common block is declared.  Further, the binding label can not collide
   with any other global entity in the program.  */

static void
resolve_bind_c_comms (gfc_symtree *comm_block_tree)
{
  if (comm_block_tree->n.common->is_bind_c == 1)
    {
      gfc_gsymbol *binding_label_gsym;
      gfc_gsymbol *comm_name_gsym;

      /* See if a global symbol exists by the common block's name.  It may
         be NULL if the common block is use-associated.  */
      comm_name_gsym = gfc_find_gsymbol (gfc_gsym_root,
                                         comm_block_tree->n.common->name);
      if (comm_name_gsym != NULL && comm_name_gsym->type != GSYM_COMMON)
        gfc_error ("Binding label '%s' for common block '%s' at %L collides "
                   "with the global entity '%s' at %L",
                   comm_block_tree->n.common->binding_label,
                   comm_block_tree->n.common->name,
                   &(comm_block_tree->n.common->where),
                   comm_name_gsym->name, &(comm_name_gsym->where));
      else if (comm_name_gsym != NULL
	       && strcmp (comm_name_gsym->name,
			  comm_block_tree->n.common->name) == 0)
        {
          /* TODO: Need to make sure the fields of gfc_gsymbol are initialized
             as expected.  */
          if (comm_name_gsym->binding_label == NULL)
            /* No binding label for common block stored yet; save this one.  */
            comm_name_gsym->binding_label =
              comm_block_tree->n.common->binding_label;
          else
            if (strcmp (comm_name_gsym->binding_label,
                        comm_block_tree->n.common->binding_label) != 0)
              {
                /* Common block names match but binding labels do not.  */
                gfc_error ("Binding label '%s' for common block '%s' at %L "
                           "does not match the binding label '%s' for common "
                           "block '%s' at %L",
                           comm_block_tree->n.common->binding_label,
                           comm_block_tree->n.common->name,
                           &(comm_block_tree->n.common->where),
                           comm_name_gsym->binding_label,
                           comm_name_gsym->name,
                           &(comm_name_gsym->where));
                return;
              }
        }

      /* There is no binding label (NAME="") so we have nothing further to
         check and nothing to add as a global symbol for the label.  */
      if (comm_block_tree->n.common->binding_label[0] == '\0' )
        return;
      
      binding_label_gsym =
        gfc_find_gsymbol (gfc_gsym_root,
                          comm_block_tree->n.common->binding_label);
      if (binding_label_gsym == NULL)
        {
          /* Need to make a global symbol for the binding label to prevent
             it from colliding with another.  */
          binding_label_gsym =
            gfc_get_gsymbol (comm_block_tree->n.common->binding_label);
          binding_label_gsym->sym_name = comm_block_tree->n.common->name;
          binding_label_gsym->type = GSYM_COMMON;
        }
      else
        {
          /* If comm_name_gsym is NULL, the name common block is use
             associated and the name could be colliding.  */
          if (binding_label_gsym->type != GSYM_COMMON)
            gfc_error ("Binding label '%s' for common block '%s' at %L "
                       "collides with the global entity '%s' at %L",
                       comm_block_tree->n.common->binding_label,
                       comm_block_tree->n.common->name,
                       &(comm_block_tree->n.common->where),
                       binding_label_gsym->name,
                       &(binding_label_gsym->where));
          else if (comm_name_gsym != NULL
		   && (strcmp (binding_label_gsym->name,
			       comm_name_gsym->binding_label) != 0)
		   && (strcmp (binding_label_gsym->sym_name,
			       comm_name_gsym->name) != 0))
            gfc_error ("Binding label '%s' for common block '%s' at %L "
                       "collides with global entity '%s' at %L",
                       binding_label_gsym->name, binding_label_gsym->sym_name,
                       &(comm_block_tree->n.common->where),
                       comm_name_gsym->name, &(comm_name_gsym->where));
        }
    }
  
  return;
}


/* Verify any BIND(C) derived types in the namespace so we can report errors
   for them once, rather than for each variable declared of that type.  */

static void
resolve_bind_c_derived_types (gfc_symbol *derived_sym)
{
  if (derived_sym != NULL && derived_sym->attr.flavor == FL_DERIVED
      && derived_sym->attr.is_bind_c == 1)
    verify_bind_c_derived_type (derived_sym);
  
  return;
}


/* Verify that any binding labels used in a given namespace do not collide 
   with the names or binding labels of any global symbols.  */

static void
gfc_verify_binding_labels (gfc_symbol *sym)
{
  int has_error = 0;
  
  if (sym != NULL && sym->attr.is_bind_c && sym->attr.is_iso_c == 0 
      && sym->attr.flavor != FL_DERIVED && sym->binding_label[0] != '\0')
    {
      gfc_gsymbol *bind_c_sym;

      bind_c_sym = gfc_find_gsymbol (gfc_gsym_root, sym->binding_label);
      if (bind_c_sym != NULL 
          && strcmp (bind_c_sym->name, sym->binding_label) == 0)
        {
          if (sym->attr.if_source == IFSRC_DECL 
              && (bind_c_sym->type != GSYM_SUBROUTINE 
                  && bind_c_sym->type != GSYM_FUNCTION) 
              && ((sym->attr.contained == 1 
                   && strcmp (bind_c_sym->sym_name, sym->name) != 0) 
                  || (sym->attr.use_assoc == 1 
                      && (strcmp (bind_c_sym->mod_name, sym->module) != 0))))
            {
              /* Make sure global procedures don't collide with anything.  */
              gfc_error ("Binding label '%s' at %L collides with the global "
                         "entity '%s' at %L", sym->binding_label,
                         &(sym->declared_at), bind_c_sym->name,
                         &(bind_c_sym->where));
              has_error = 1;
            }
          else if (sym->attr.contained == 0 
                   && (sym->attr.if_source == IFSRC_IFBODY 
                       && sym->attr.flavor == FL_PROCEDURE) 
                   && (bind_c_sym->sym_name != NULL 
                       && strcmp (bind_c_sym->sym_name, sym->name) != 0))
            {
              /* Make sure procedures in interface bodies don't collide.  */
              gfc_error ("Binding label '%s' in interface body at %L collides "
                         "with the global entity '%s' at %L",
                         sym->binding_label,
                         &(sym->declared_at), bind_c_sym->name,
                         &(bind_c_sym->where));
              has_error = 1;
            }
          else if (sym->attr.contained == 0 
                   && sym->attr.if_source == IFSRC_UNKNOWN)
	    if ((sym->attr.use_assoc && bind_c_sym->mod_name
		 && strcmp (bind_c_sym->mod_name, sym->module) != 0) 
		|| sym->attr.use_assoc == 0)
              {
                gfc_error ("Binding label '%s' at %L collides with global "
                           "entity '%s' at %L", sym->binding_label,
                           &(sym->declared_at), bind_c_sym->name,
                           &(bind_c_sym->where));
                has_error = 1;
              }

          if (has_error != 0)
            /* Clear the binding label to prevent checking multiple times.  */
            sym->binding_label[0] = '\0';
        }
      else if (bind_c_sym == NULL)
	{
	  bind_c_sym = gfc_get_gsymbol (sym->binding_label);
	  bind_c_sym->where = sym->declared_at;
	  bind_c_sym->sym_name = sym->name;

          if (sym->attr.use_assoc == 1)
            bind_c_sym->mod_name = sym->module;
          else
            if (sym->ns->proc_name != NULL)
              bind_c_sym->mod_name = sym->ns->proc_name->name;

          if (sym->attr.contained == 0)
            {
              if (sym->attr.subroutine)
                bind_c_sym->type = GSYM_SUBROUTINE;
              else if (sym->attr.function)
                bind_c_sym->type = GSYM_FUNCTION;
            }
        }
    }
  return;
}


/* Resolve an index expression.  */

static gfc_try
resolve_index_expr (gfc_expr *e)
{
  if (gfc_resolve_expr (e) == FAILURE)
    return FAILURE;

  if (gfc_simplify_expr (e, 0) == FAILURE)
    return FAILURE;

  if (gfc_specification_expr (e) == FAILURE)
    return FAILURE;

  return SUCCESS;
}

/* Resolve a charlen structure.  */

static gfc_try
resolve_charlen (gfc_charlen *cl)
{
  int i, k;

  if (cl->resolved)
    return SUCCESS;

  cl->resolved = 1;

  specification_expr = 1;

  if (resolve_index_expr (cl->length) == FAILURE)
    {
      specification_expr = 0;
      return FAILURE;
    }

  /* "If the character length parameter value evaluates to a negative
     value, the length of character entities declared is zero."  */
  if (cl->length && !gfc_extract_int (cl->length, &i) && i < 0)
    {
      gfc_warning_now ("CHARACTER variable has zero length at %L",
		       &cl->length->where);
      gfc_replace_expr (cl->length, gfc_int_expr (0));
    }

  /* Check that the character length is not too large.  */
  k = gfc_validate_kind (BT_INTEGER, gfc_charlen_int_kind, false);
  if (cl->length && cl->length->expr_type == EXPR_CONSTANT
      && cl->length->ts.type == BT_INTEGER
      && mpz_cmp (cl->length->value.integer, gfc_integer_kinds[k].huge) > 0)
    {
      gfc_error ("String length at %L is too large", &cl->length->where);
      return FAILURE;
    }

  return SUCCESS;
}


/* Test for non-constant shape arrays.  */

static bool
is_non_constant_shape_array (gfc_symbol *sym)
{
  gfc_expr *e;
  int i;
  bool not_constant;

  not_constant = false;
  if (sym->as != NULL)
    {
      /* Unfortunately, !gfc_is_compile_time_shape hits a legal case that
	 has not been simplified; parameter array references.  Do the
	 simplification now.  */
      for (i = 0; i < sym->as->rank; i++)
	{
	  e = sym->as->lower[i];
	  if (e && (resolve_index_expr (e) == FAILURE
		    || !gfc_is_constant_expr (e)))
	    not_constant = true;

	  e = sym->as->upper[i];
	  if (e && (resolve_index_expr (e) == FAILURE
		    || !gfc_is_constant_expr (e)))
	    not_constant = true;
	}
    }
  return not_constant;
}

/* Given a symbol and an initialization expression, add code to initialize
   the symbol to the function entry.  */
static void
build_init_assign (gfc_symbol *sym, gfc_expr *init)
{
  gfc_expr *lval;
  gfc_code *init_st;
  gfc_namespace *ns = sym->ns;

  /* Search for the function namespace if this is a contained
     function without an explicit result.  */
  if (sym->attr.function && sym == sym->result
      && sym->name != sym->ns->proc_name->name)
    {
      ns = ns->contained;
      for (;ns; ns = ns->sibling)
	if (strcmp (ns->proc_name->name, sym->name) == 0)
	  break;
    }

  if (ns == NULL)
    {
      gfc_free_expr (init);
      return;
    }

  /* Build an l-value expression for the result.  */
  lval = gfc_lval_expr_from_sym (sym);

  /* Add the code at scope entry.  */
  init_st = gfc_get_code ();
  init_st->next = ns->code;
  ns->code = init_st;

  /* Assign the default initializer to the l-value.  */
  init_st->loc = sym->declared_at;
  init_st->op = EXEC_INIT_ASSIGN;
  init_st->expr1 = lval;
  init_st->expr2 = init;
}

/* Assign the default initializer to a derived type variable or result.  */

static void
apply_default_init (gfc_symbol *sym)
{
  gfc_expr *init = NULL;

  if (sym->attr.flavor != FL_VARIABLE && !sym->attr.function)
    return;

  if (sym->ts.type == BT_DERIVED && sym->ts.derived)
    init = gfc_default_initializer (&sym->ts);

  if (init == NULL)
    return;

  build_init_assign (sym, init);
}

/* Build an initializer for a local integer, real, complex, logical, or
   character variable, based on the command line flags finit-local-zero,
   finit-integer=, finit-real=, finit-logical=, and finit-runtime.  Returns 
   null if the symbol should not have a default initialization.  */
static gfc_expr *
build_default_init_expr (gfc_symbol *sym)
{
  int char_len;
  gfc_expr *init_expr;
  int i;

  /* These symbols should never have a default initialization.  */
  if ((sym->attr.dimension && !gfc_is_compile_time_shape (sym->as))
      || sym->attr.external
      || sym->attr.dummy
      || sym->attr.pointer
      || sym->attr.in_equivalence
      || sym->attr.in_common
      || sym->attr.data
      || sym->module
      || sym->attr.cray_pointee
      || sym->attr.cray_pointer)
    return NULL;

  /* Now we'll try to build an initializer expression.  */
  init_expr = gfc_get_expr ();
  init_expr->expr_type = EXPR_CONSTANT;
  init_expr->ts.type = sym->ts.type;
  init_expr->ts.kind = sym->ts.kind;
  init_expr->where = sym->declared_at;
  
  /* We will only initialize integers, reals, complex, logicals, and
     characters, and only if the corresponding command-line flags
     were set.  Otherwise, we free init_expr and return null.  */
  switch (sym->ts.type)
    {    
    case BT_INTEGER:
      if (gfc_option.flag_init_integer != GFC_INIT_INTEGER_OFF)
	mpz_init_set_si (init_expr->value.integer, 
			 gfc_option.flag_init_integer_value);
      else
	{
	  gfc_free_expr (init_expr);
	  init_expr = NULL;
	}
      break;

    case BT_REAL:
      mpfr_init (init_expr->value.real);
      switch (gfc_option.flag_init_real)
	{
	case GFC_INIT_REAL_SNAN:
	  init_expr->is_snan = 1;
	  /* Fall through.  */
	case GFC_INIT_REAL_NAN:
	  mpfr_set_nan (init_expr->value.real);
	  break;

	case GFC_INIT_REAL_INF:
	  mpfr_set_inf (init_expr->value.real, 1);
	  break;

	case GFC_INIT_REAL_NEG_INF:
	  mpfr_set_inf (init_expr->value.real, -1);
	  break;

	case GFC_INIT_REAL_ZERO:
	  mpfr_set_ui (init_expr->value.real, 0.0, GFC_RND_MODE);
	  break;

	default:
	  gfc_free_expr (init_expr);
	  init_expr = NULL;
	  break;
	}
      break;
	  
    case BT_COMPLEX:
#ifdef HAVE_mpc
      mpc_init2 (init_expr->value.complex, mpfr_get_default_prec());
#else
      mpfr_init (init_expr->value.complex.r);
      mpfr_init (init_expr->value.complex.i);
#endif
      switch (gfc_option.flag_init_real)
	{
	case GFC_INIT_REAL_SNAN:
	  init_expr->is_snan = 1;
	  /* Fall through.  */
	case GFC_INIT_REAL_NAN:
	  mpfr_set_nan (mpc_realref (init_expr->value.complex));
	  mpfr_set_nan (mpc_imagref (init_expr->value.complex));
	  break;

	case GFC_INIT_REAL_INF:
	  mpfr_set_inf (mpc_realref (init_expr->value.complex), 1);
	  mpfr_set_inf (mpc_imagref (init_expr->value.complex), 1);
	  break;

	case GFC_INIT_REAL_NEG_INF:
	  mpfr_set_inf (mpc_realref (init_expr->value.complex), -1);
	  mpfr_set_inf (mpc_imagref (init_expr->value.complex), -1);
	  break;

	case GFC_INIT_REAL_ZERO:
#ifdef HAVE_mpc
	  mpc_set_ui (init_expr->value.complex, 0, GFC_MPC_RND_MODE);
#else
	  mpfr_set_ui (init_expr->value.complex.r, 0.0, GFC_RND_MODE);
	  mpfr_set_ui (init_expr->value.complex.i, 0.0, GFC_RND_MODE);
#endif
	  break;

	default:
	  gfc_free_expr (init_expr);
	  init_expr = NULL;
	  break;
	}
      break;
	  
    case BT_LOGICAL:
      if (gfc_option.flag_init_logical == GFC_INIT_LOGICAL_FALSE)
	init_expr->value.logical = 0;
      else if (gfc_option.flag_init_logical == GFC_INIT_LOGICAL_TRUE)
	init_expr->value.logical = 1;
      else
	{
	  gfc_free_expr (init_expr);
	  init_expr = NULL;
	}
      break;
	  
    case BT_CHARACTER:
      /* For characters, the length must be constant in order to 
	 create a default initializer.  */
      if (gfc_option.flag_init_character == GFC_INIT_CHARACTER_ON
	  && sym->ts.cl->length
	  && sym->ts.cl->length->expr_type == EXPR_CONSTANT)
	{
	  char_len = mpz_get_si (sym->ts.cl->length->value.integer);
	  init_expr->value.character.length = char_len;
	  init_expr->value.character.string = gfc_get_wide_string (char_len+1);
	  for (i = 0; i < char_len; i++)
	    init_expr->value.character.string[i]
	      = (unsigned char) gfc_option.flag_init_character_value;
	}
      else
	{
	  gfc_free_expr (init_expr);
	  init_expr = NULL;
	}
      break;
	  
    default:
     gfc_free_expr (init_expr);
     init_expr = NULL;
    }
  return init_expr;
}

/* Add an initialization expression to a local variable.  */
static void
apply_default_init_local (gfc_symbol *sym)
{
  gfc_expr *init = NULL;

  /* The symbol should be a variable or a function return value.  */
  if ((sym->attr.flavor != FL_VARIABLE && !sym->attr.function)
      || (sym->attr.function && sym->result != sym))
    return;

  /* Try to build the initializer expression.  If we can't initialize
     this symbol, then init will be NULL.  */
  init = build_default_init_expr (sym);
  if (init == NULL)
    return;

  /* For saved variables, we don't want to add an initializer at 
     function entry, so we just add a static initializer.  */
  if (sym->attr.save || sym->ns->save_all)
    {
      /* Don't clobber an existing initializer!  */
      gcc_assert (sym->value == NULL);
      sym->value = init;
      return;
    }

  build_init_assign (sym, init);
}

/* Resolution of common features of flavors variable and procedure.  */

static gfc_try
resolve_fl_var_and_proc (gfc_symbol *sym, int mp_flag)
{
  /* Constraints on deferred shape variable.  */
  if (sym->as == NULL || sym->as->type != AS_DEFERRED)
    {
      if (sym->attr.allocatable)
	{
	  if (sym->attr.dimension)
	    gfc_error ("Allocatable array '%s' at %L must have "
		       "a deferred shape", sym->name, &sym->declared_at);
	  else
	    gfc_error ("Scalar object '%s' at %L may not be ALLOCATABLE",
		       sym->name, &sym->declared_at);
	    return FAILURE;
	}

      if (sym->attr.pointer && sym->attr.dimension)
	{
	  gfc_error ("Array pointer '%s' at %L must have a deferred shape",
		     sym->name, &sym->declared_at);
	  return FAILURE;
	}

    }
  else
    {
      if (!mp_flag && !sym->attr.allocatable
	  && !sym->attr.pointer && !sym->attr.dummy)
	{
	  gfc_error ("Array '%s' at %L cannot have a deferred shape",
		     sym->name, &sym->declared_at);
	  return FAILURE;
	 }
    }
  return SUCCESS;
}


/* Additional checks for symbols with flavor variable and derived
   type.  To be called from resolve_fl_variable.  */

static gfc_try
resolve_fl_variable_derived (gfc_symbol *sym, int no_init_flag)
{
  gcc_assert (sym->ts.type == BT_DERIVED);

  /* Check to see if a derived type is blocked from being host
     associated by the presence of another class I symbol in the same
     namespace.  14.6.1.3 of the standard and the discussion on
     comp.lang.fortran.  */
  if (sym->ns != sym->ts.derived->ns
      && sym->ns->proc_name->attr.if_source != IFSRC_IFBODY)
    {
      gfc_symbol *s;
      gfc_find_symbol (sym->ts.derived->name, sym->ns, 0, &s);
      if (s && s->attr.flavor != FL_DERIVED)
	{
	  gfc_error ("The type '%s' cannot be host associated at %L "
		     "because it is blocked by an incompatible object "
		     "of the same name declared at %L",
		     sym->ts.derived->name, &sym->declared_at,
		     &s->declared_at);
	  return FAILURE;
	}
    }

  /* 4th constraint in section 11.3: "If an object of a type for which
     component-initialization is specified (R429) appears in the
     specification-part of a module and does not have the ALLOCATABLE
     or POINTER attribute, the object shall have the SAVE attribute."

     The check for initializers is performed with
     has_default_initializer because gfc_default_initializer generates
     a hidden default for allocatable components.  */
  if (!(sym->value || no_init_flag) && sym->ns->proc_name
      && sym->ns->proc_name->attr.flavor == FL_MODULE
      && !sym->ns->save_all && !sym->attr.save
      && !sym->attr.pointer && !sym->attr.allocatable
      && has_default_initializer (sym->ts.derived))
    {
      gfc_error("Object '%s' at %L must have the SAVE attribute for "
		"default initialization of a component",
		sym->name, &sym->declared_at);
      return FAILURE;
    }

  /* Assign default initializer.  */
  if (!(sym->value || sym->attr.pointer || sym->attr.allocatable)
      && (!no_init_flag || sym->attr.intent == INTENT_OUT))
    {
      sym->value = gfc_default_initializer (&sym->ts);
    }

  return SUCCESS;
}


/* Resolve symbols with flavor variable.  */

static gfc_try
resolve_fl_variable (gfc_symbol *sym, int mp_flag)
{
  int no_init_flag, automatic_flag;
  gfc_expr *e;
  const char *auto_save_msg;

  auto_save_msg = "Automatic object '%s' at %L cannot have the "
		  "SAVE attribute";

  if (resolve_fl_var_and_proc (sym, mp_flag) == FAILURE)
    return FAILURE;

  /* Set this flag to check that variables are parameters of all entries.
     This check is effected by the call to gfc_resolve_expr through
     is_non_constant_shape_array.  */
  specification_expr = 1;

  if (sym->ns->proc_name
      && (sym->ns->proc_name->attr.flavor == FL_MODULE
	  || sym->ns->proc_name->attr.is_main_program)
      && !sym->attr.use_assoc
      && !sym->attr.allocatable
      && !sym->attr.pointer
      && is_non_constant_shape_array (sym))
    {
      /* The shape of a main program or module array needs to be
	 constant.  */
      gfc_error ("The module or main program array '%s' at %L must "
		 "have constant shape", sym->name, &sym->declared_at);
      specification_expr = 0;
      return FAILURE;
    }

  if (sym->ts.type == BT_CHARACTER)
    {
      /* Make sure that character string variables with assumed length are
	 dummy arguments.  */
      e = sym->ts.cl->length;
      if (e == NULL && !sym->attr.dummy && !sym->attr.result)
	{
	  gfc_error ("Entity with assumed character length at %L must be a "
		     "dummy argument or a PARAMETER", &sym->declared_at);
	  return FAILURE;
	}

      if (e && sym->attr.save && !gfc_is_constant_expr (e))
	{
	  gfc_error (auto_save_msg, sym->name, &sym->declared_at);
	  return FAILURE;
	}

      if (!gfc_is_constant_expr (e)
	  && !(e->expr_type == EXPR_VARIABLE
	       && e->symtree->n.sym->attr.flavor == FL_PARAMETER)
	  && sym->ns->proc_name
	  && (sym->ns->proc_name->attr.flavor == FL_MODULE
	      || sym->ns->proc_name->attr.is_main_program)
	  && !sym->attr.use_assoc)
	{
	  gfc_error ("'%s' at %L must have constant character length "
		     "in this context", sym->name, &sym->declared_at);
	  return FAILURE;
	}
    }

  if (sym->value == NULL && sym->attr.referenced)
    apply_default_init_local (sym); /* Try to apply a default initialization.  */

  /* Determine if the symbol may not have an initializer.  */
  no_init_flag = automatic_flag = 0;
  if (sym->attr.allocatable || sym->attr.external || sym->attr.dummy
      || sym->attr.intrinsic || sym->attr.result)
    no_init_flag = 1;
  else if (sym->attr.dimension && !sym->attr.pointer
	   && is_non_constant_shape_array (sym))
    {
      no_init_flag = automatic_flag = 1;

      /* Also, they must not have the SAVE attribute.
	 SAVE_IMPLICIT is checked below.  */
      if (sym->attr.save == SAVE_EXPLICIT)
	{
	  gfc_error (auto_save_msg, sym->name, &sym->declared_at);
	  return FAILURE;
	}
    }

  /* Ensure that any initializer is simplified.  */
  if (sym->value)
    gfc_simplify_expr (sym->value, 1);

  /* Reject illegal initializers.  */
  if (!sym->mark && sym->value)
    {
      if (sym->attr.allocatable)
	gfc_error ("Allocatable '%s' at %L cannot have an initializer",
		   sym->name, &sym->declared_at);
      else if (sym->attr.external)
	gfc_error ("External '%s' at %L cannot have an initializer",
		   sym->name, &sym->declared_at);
      else if (sym->attr.dummy
	&& !(sym->ts.type == BT_DERIVED && sym->attr.intent == INTENT_OUT))
	gfc_error ("Dummy '%s' at %L cannot have an initializer",
		   sym->name, &sym->declared_at);
      else if (sym->attr.intrinsic)
	gfc_error ("Intrinsic '%s' at %L cannot have an initializer",
		   sym->name, &sym->declared_at);
      else if (sym->attr.result)
	gfc_error ("Function result '%s' at %L cannot have an initializer",
		   sym->name, &sym->declared_at);
      else if (automatic_flag)
	gfc_error ("Automatic array '%s' at %L cannot have an initializer",
		   sym->name, &sym->declared_at);
      else
	goto no_init_error;
      return FAILURE;
    }

no_init_error:
  if (sym->ts.type == BT_DERIVED)
    return resolve_fl_variable_derived (sym, no_init_flag);

  return SUCCESS;
}


/* Resolve a procedure.  */

static gfc_try
resolve_fl_procedure (gfc_symbol *sym, int mp_flag)
{
  gfc_formal_arglist *arg;

  if (sym->attr.ambiguous_interfaces && !sym->attr.referenced)
    gfc_warning ("Although not referenced, '%s' at %L has ambiguous "
		 "interfaces", sym->name, &sym->declared_at);

  if (sym->attr.function
      && resolve_fl_var_and_proc (sym, mp_flag) == FAILURE)
    return FAILURE;

  if (sym->ts.type == BT_CHARACTER)
    {
      gfc_charlen *cl = sym->ts.cl;

      if (cl && cl->length && gfc_is_constant_expr (cl->length)
	     && resolve_charlen (cl) == FAILURE)
	return FAILURE;

      if (!cl || !cl->length || cl->length->expr_type != EXPR_CONSTANT)
	{
	  if (sym->attr.proc == PROC_ST_FUNCTION)
	    {
	      gfc_error ("Character-valued statement function '%s' at %L must "
			 "have constant length", sym->name, &sym->declared_at);
	      return FAILURE;
	    }

	  if (sym->attr.external && sym->formal == NULL
	      && cl && cl->length && cl->length->expr_type != EXPR_CONSTANT)
	    {
	      gfc_error ("Automatic character length function '%s' at %L must "
			 "have an explicit interface", sym->name,
			 &sym->declared_at);
	      return FAILURE;
	    }
	}
    }

  /* Ensure that derived type for are not of a private type.  Internal
     module procedures are excluded by 2.2.3.3 - i.e., they are not
     externally accessible and can access all the objects accessible in
     the host.  */
  if (!(sym->ns->parent
	&& sym->ns->parent->proc_name->attr.flavor == FL_MODULE)
      && gfc_check_access(sym->attr.access, sym->ns->default_access))
    {
      gfc_interface *iface;

      for (arg = sym->formal; arg; arg = arg->next)
	{
	  if (arg->sym
	      && arg->sym->ts.type == BT_DERIVED
	      && !arg->sym->ts.derived->attr.use_assoc
	      && !gfc_check_access (arg->sym->ts.derived->attr.access,
				    arg->sym->ts.derived->ns->default_access)
	      && gfc_notify_std (GFC_STD_F2003, "Fortran 2003: '%s' is of a "
				 "PRIVATE type and cannot be a dummy argument"
				 " of '%s', which is PUBLIC at %L",
				 arg->sym->name, sym->name, &sym->declared_at)
		 == FAILURE)
	    {
	      /* Stop this message from recurring.  */
	      arg->sym->ts.derived->attr.access = ACCESS_PUBLIC;
	      return FAILURE;
	    }
	}

      /* PUBLIC interfaces may expose PRIVATE procedures that take types
	 PRIVATE to the containing module.  */
      for (iface = sym->generic; iface; iface = iface->next)
	{
	  for (arg = iface->sym->formal; arg; arg = arg->next)
	    {
	      if (arg->sym
		  && arg->sym->ts.type == BT_DERIVED
		  && !arg->sym->ts.derived->attr.use_assoc
		  && !gfc_check_access (arg->sym->ts.derived->attr.access,
					arg->sym->ts.derived->ns->default_access)
		  && gfc_notify_std (GFC_STD_F2003, "Fortran 2003: Procedure "
				     "'%s' in PUBLIC interface '%s' at %L "
				     "takes dummy arguments of '%s' which is "
				     "PRIVATE", iface->sym->name, sym->name,
				     &iface->sym->declared_at,
				     gfc_typename (&arg->sym->ts)) == FAILURE)
		{
		  /* Stop this message from recurring.  */
		  arg->sym->ts.derived->attr.access = ACCESS_PUBLIC;
		  return FAILURE;
		}
	     }
	}

      /* PUBLIC interfaces may expose PRIVATE procedures that take types
	 PRIVATE to the containing module.  */
      for (iface = sym->generic; iface; iface = iface->next)
	{
	  for (arg = iface->sym->formal; arg; arg = arg->next)
	    {
	      if (arg->sym
		  && arg->sym->ts.type == BT_DERIVED
		  && !arg->sym->ts.derived->attr.use_assoc
		  && !gfc_check_access (arg->sym->ts.derived->attr.access,
					arg->sym->ts.derived->ns->default_access)
		  && gfc_notify_std (GFC_STD_F2003, "Fortran 2003: Procedure "
				     "'%s' in PUBLIC interface '%s' at %L "
				     "takes dummy arguments of '%s' which is "
				     "PRIVATE", iface->sym->name, sym->name,
				     &iface->sym->declared_at,
				     gfc_typename (&arg->sym->ts)) == FAILURE)
		{
		  /* Stop this message from recurring.  */
		  arg->sym->ts.derived->attr.access = ACCESS_PUBLIC;
		  return FAILURE;
		}
	     }
	}
    }

  if (sym->attr.function && sym->value && sym->attr.proc != PROC_ST_FUNCTION
      && !sym->attr.proc_pointer)
    {
      gfc_error ("Function '%s' at %L cannot have an initializer",
		 sym->name, &sym->declared_at);
      return FAILURE;
    }

  /* An external symbol may not have an initializer because it is taken to be
     a procedure. Exception: Procedure Pointers.  */
  if (sym->attr.external && sym->value && !sym->attr.proc_pointer)
    {
      gfc_error ("External object '%s' at %L may not have an initializer",
		 sym->name, &sym->declared_at);
      return FAILURE;
    }

  /* An elemental function is required to return a scalar 12.7.1  */
  if (sym->attr.elemental && sym->attr.function && sym->as)
    {
      gfc_error ("ELEMENTAL function '%s' at %L must have a scalar "
		 "result", sym->name, &sym->declared_at);
      /* Reset so that the error only occurs once.  */
      sym->attr.elemental = 0;
      return FAILURE;
    }

  /* 5.1.1.5 of the Standard: A function name declared with an asterisk
     char-len-param shall not be array-valued, pointer-valued, recursive
     or pure.  ....snip... A character value of * may only be used in the
     following ways: (i) Dummy arg of procedure - dummy associates with
     actual length; (ii) To declare a named constant; or (iii) External
     function - but length must be declared in calling scoping unit.  */
  if (sym->attr.function
      && sym->ts.type == BT_CHARACTER
      && sym->ts.cl && sym->ts.cl->length == NULL)
    {
      if ((sym->as && sym->as->rank) || (sym->attr.pointer)
	  || (sym->attr.recursive) || (sym->attr.pure))
	{
	  if (sym->as && sym->as->rank)
	    gfc_error ("CHARACTER(*) function '%s' at %L cannot be "
		       "array-valued", sym->name, &sym->declared_at);

	  if (sym->attr.pointer)
	    gfc_error ("CHARACTER(*) function '%s' at %L cannot be "
		       "pointer-valued", sym->name, &sym->declared_at);

	  if (sym->attr.pure)
	    gfc_error ("CHARACTER(*) function '%s' at %L cannot be "
		       "pure", sym->name, &sym->declared_at);

	  if (sym->attr.recursive)
	    gfc_error ("CHARACTER(*) function '%s' at %L cannot be "
		       "recursive", sym->name, &sym->declared_at);

	  return FAILURE;
	}

      /* Appendix B.2 of the standard.  Contained functions give an
	 error anyway.  Fixed-form is likely to be F77/legacy.  */
      if (!sym->attr.contained && gfc_current_form != FORM_FIXED)
	gfc_notify_std (GFC_STD_F95_OBS, "Obsolescent feature: "
			"CHARACTER(*) function '%s' at %L",
			sym->name, &sym->declared_at);
    }

  if (sym->attr.is_bind_c && sym->attr.is_c_interop != 1)
    {
      gfc_formal_arglist *curr_arg;
      int has_non_interop_arg = 0;

      if (verify_bind_c_sym (sym, &(sym->ts), sym->attr.in_common,
                             sym->common_block) == FAILURE)
        {
          /* Clear these to prevent looking at them again if there was an
             error.  */
          sym->attr.is_bind_c = 0;
          sym->attr.is_c_interop = 0;
          sym->ts.is_c_interop = 0;
        }
      else
        {
          /* So far, no errors have been found.  */
          sym->attr.is_c_interop = 1;
          sym->ts.is_c_interop = 1;
        }
      
      curr_arg = sym->formal;
      while (curr_arg != NULL)
        {
          /* Skip implicitly typed dummy args here.  */
	  if (curr_arg->sym->attr.implicit_type == 0)
	    if (verify_c_interop_param (curr_arg->sym) == FAILURE)
	      /* If something is found to fail, record the fact so we
		 can mark the symbol for the procedure as not being
		 BIND(C) to try and prevent multiple errors being
		 reported.  */
	      has_non_interop_arg = 1;
          
          curr_arg = curr_arg->next;
        }

      /* See if any of the arguments were not interoperable and if so, clear
	 the procedure symbol to prevent duplicate error messages.  */
      if (has_non_interop_arg != 0)
	{
	  sym->attr.is_c_interop = 0;
	  sym->ts.is_c_interop = 0;
	  sym->attr.is_bind_c = 0;
	}
    }
  
  if (!sym->attr.proc_pointer)
    {
      if (sym->attr.save == SAVE_EXPLICIT)
	{
	  gfc_error ("PROCEDURE attribute conflicts with SAVE attribute "
		     "in '%s' at %L", sym->name, &sym->declared_at);
	  return FAILURE;
	}
      if (sym->attr.intent)
	{
	  gfc_error ("PROCEDURE attribute conflicts with INTENT attribute "
		     "in '%s' at %L", sym->name, &sym->declared_at);
	  return FAILURE;
	}
      if (sym->attr.subroutine && sym->attr.result)
	{
	  gfc_error ("PROCEDURE attribute conflicts with RESULT attribute "
		     "in '%s' at %L", sym->name, &sym->declared_at);
	  return FAILURE;
	}
      if (sym->attr.external && sym->attr.function
	  && ((sym->attr.if_source == IFSRC_DECL && !sym->attr.procedure)
	      || sym->attr.contained))
	{
	  gfc_error ("EXTERNAL attribute conflicts with FUNCTION attribute "
		     "in '%s' at %L", sym->name, &sym->declared_at);
	  return FAILURE;
	}
      if (strcmp ("ppr@", sym->name) == 0)
	{
	  gfc_error ("Procedure pointer result '%s' at %L "
		     "is missing the pointer attribute",
		     sym->ns->proc_name->name, &sym->declared_at);
	  return FAILURE;
	}
    }

  return SUCCESS;
}


/* Resolve a list of finalizer procedures.  That is, after they have hopefully
   been defined and we now know their defined arguments, check that they fulfill
   the requirements of the standard for procedures used as finalizers.  */

static gfc_try
gfc_resolve_finalizers (gfc_symbol* derived)
{
  gfc_finalizer* list;
  gfc_finalizer** prev_link; /* For removing wrong entries from the list.  */
  gfc_try result = SUCCESS;
  bool seen_scalar = false;

  if (!derived->f2k_derived || !derived->f2k_derived->finalizers)
    return SUCCESS;

  /* Walk over the list of finalizer-procedures, check them, and if any one
     does not fit in with the standard's definition, print an error and remove
     it from the list.  */
  prev_link = &derived->f2k_derived->finalizers;
  for (list = derived->f2k_derived->finalizers; list; list = *prev_link)
    {
      gfc_symbol* arg;
      gfc_finalizer* i;
      int my_rank;

      /* Skip this finalizer if we already resolved it.  */
      if (list->proc_tree)
	{
	  prev_link = &(list->next);
	  continue;
	}

      /* Check this exists and is a SUBROUTINE.  */
      if (!list->proc_sym->attr.subroutine)
	{
	  gfc_error ("FINAL procedure '%s' at %L is not a SUBROUTINE",
		     list->proc_sym->name, &list->where);
	  goto error;
	}

      /* We should have exactly one argument.  */
      if (!list->proc_sym->formal || list->proc_sym->formal->next)
	{
	  gfc_error ("FINAL procedure at %L must have exactly one argument",
		     &list->where);
	  goto error;
	}
      arg = list->proc_sym->formal->sym;

      /* This argument must be of our type.  */
      if (arg->ts.type != BT_DERIVED || arg->ts.derived != derived)
	{
	  gfc_error ("Argument of FINAL procedure at %L must be of type '%s'",
		     &arg->declared_at, derived->name);
	  goto error;
	}

      /* It must neither be a pointer nor allocatable nor optional.  */
      if (arg->attr.pointer)
	{
	  gfc_error ("Argument of FINAL procedure at %L must not be a POINTER",
		     &arg->declared_at);
	  goto error;
	}
      if (arg->attr.allocatable)
	{
	  gfc_error ("Argument of FINAL procedure at %L must not be"
		     " ALLOCATABLE", &arg->declared_at);
	  goto error;
	}
      if (arg->attr.optional)
	{
	  gfc_error ("Argument of FINAL procedure at %L must not be OPTIONAL",
		     &arg->declared_at);
	  goto error;
	}

      /* It must not be INTENT(OUT).  */
      if (arg->attr.intent == INTENT_OUT)
	{
	  gfc_error ("Argument of FINAL procedure at %L must not be"
		     " INTENT(OUT)", &arg->declared_at);
	  goto error;
	}

      /* Warn if the procedure is non-scalar and not assumed shape.  */
      if (gfc_option.warn_surprising && arg->as && arg->as->rank > 0
	  && arg->as->type != AS_ASSUMED_SHAPE)
	gfc_warning ("Non-scalar FINAL procedure at %L should have assumed"
		     " shape argument", &arg->declared_at);

      /* Check that it does not match in kind and rank with a FINAL procedure
	 defined earlier.  To really loop over the *earlier* declarations,
	 we need to walk the tail of the list as new ones were pushed at the
	 front.  */
      /* TODO: Handle kind parameters once they are implemented.  */
      my_rank = (arg->as ? arg->as->rank : 0);
      for (i = list->next; i; i = i->next)
	{
	  /* Argument list might be empty; that is an error signalled earlier,
	     but we nevertheless continued resolving.  */
	  if (i->proc_sym->formal)
	    {
	      gfc_symbol* i_arg = i->proc_sym->formal->sym;
	      const int i_rank = (i_arg->as ? i_arg->as->rank : 0);
	      if (i_rank == my_rank)
		{
		  gfc_error ("FINAL procedure '%s' declared at %L has the same"
			     " rank (%d) as '%s'",
			     list->proc_sym->name, &list->where, my_rank, 
			     i->proc_sym->name);
		  goto error;
		}
	    }
	}

	/* Is this the/a scalar finalizer procedure?  */
	if (!arg->as || arg->as->rank == 0)
	  seen_scalar = true;

	/* Find the symtree for this procedure.  */
	gcc_assert (!list->proc_tree);
	list->proc_tree = gfc_find_sym_in_symtree (list->proc_sym);

	prev_link = &list->next;
	continue;

	/* Remove wrong nodes immediately from the list so we don't risk any
	   troubles in the future when they might fail later expectations.  */
error:
	result = FAILURE;
	i = list;
	*prev_link = list->next;
	gfc_free_finalizer (i);
    }

  /* Warn if we haven't seen a scalar finalizer procedure (but we know there
     were nodes in the list, must have been for arrays.  It is surely a good
     idea to have a scalar version there if there's something to finalize.  */
  if (gfc_option.warn_surprising && result == SUCCESS && !seen_scalar)
    gfc_warning ("Only array FINAL procedures declared for derived type '%s'"
		 " defined at %L, suggest also scalar one",
		 derived->name, &derived->declared_at);

  /* TODO:  Remove this error when finalization is finished.  */
  gfc_error ("Finalization at %L is not yet implemented",
	     &derived->declared_at);

  return result;
}


/* Check that it is ok for the typebound procedure proc to override the
   procedure old.  */

static gfc_try
check_typebound_override (gfc_symtree* proc, gfc_symtree* old)
{
  locus where;
  const gfc_symbol* proc_target;
  const gfc_symbol* old_target;
  unsigned proc_pass_arg, old_pass_arg, argpos;
  gfc_formal_arglist* proc_formal;
  gfc_formal_arglist* old_formal;

  /* This procedure should only be called for non-GENERIC proc.  */
  gcc_assert (!proc->n.tb->is_generic);

  /* If the overwritten procedure is GENERIC, this is an error.  */
  if (old->n.tb->is_generic)
    {
      gfc_error ("Can't overwrite GENERIC '%s' at %L",
		 old->name, &proc->n.tb->where);
      return FAILURE;
    }

  where = proc->n.tb->where;
  proc_target = proc->n.tb->u.specific->n.sym;
  old_target = old->n.tb->u.specific->n.sym;

  /* Check that overridden binding is not NON_OVERRIDABLE.  */
  if (old->n.tb->non_overridable)
    {
      gfc_error ("'%s' at %L overrides a procedure binding declared"
		 " NON_OVERRIDABLE", proc->name, &where);
      return FAILURE;
    }

  /* It's an error to override a non-DEFERRED procedure with a DEFERRED one.  */
<<<<<<< HEAD
  if (!old->typebound->deferred && proc->typebound->deferred)
=======
  if (!old->n.tb->deferred && proc->n.tb->deferred)
>>>>>>> 42a9ba1d
    {
      gfc_error ("'%s' at %L must not be DEFERRED as it overrides a"
		 " non-DEFERRED binding", proc->name, &where);
      return FAILURE;
    }

  /* If the overridden binding is PURE, the overriding must be, too.  */
  if (old_target->attr.pure && !proc_target->attr.pure)
    {
      gfc_error ("'%s' at %L overrides a PURE procedure and must also be PURE",
		 proc->name, &where);
      return FAILURE;
    }

  /* If the overridden binding is ELEMENTAL, the overriding must be, too.  If it
     is not, the overriding must not be either.  */
  if (old_target->attr.elemental && !proc_target->attr.elemental)
    {
      gfc_error ("'%s' at %L overrides an ELEMENTAL procedure and must also be"
		 " ELEMENTAL", proc->name, &where);
      return FAILURE;
    }
  if (!old_target->attr.elemental && proc_target->attr.elemental)
    {
      gfc_error ("'%s' at %L overrides a non-ELEMENTAL procedure and must not"
		 " be ELEMENTAL, either", proc->name, &where);
      return FAILURE;
    }

  /* If the overridden binding is a SUBROUTINE, the overriding must also be a
     SUBROUTINE.  */
  if (old_target->attr.subroutine && !proc_target->attr.subroutine)
    {
      gfc_error ("'%s' at %L overrides a SUBROUTINE and must also be a"
		 " SUBROUTINE", proc->name, &where);
      return FAILURE;
    }

  /* If the overridden binding is a FUNCTION, the overriding must also be a
     FUNCTION and have the same characteristics.  */
  if (old_target->attr.function)
    {
      if (!proc_target->attr.function)
	{
	  gfc_error ("'%s' at %L overrides a FUNCTION and must also be a"
		     " FUNCTION", proc->name, &where);
	  return FAILURE;
	}

      /* FIXME:  Do more comprehensive checking (including, for instance, the
	 rank and array-shape).  */
      gcc_assert (proc_target->result && old_target->result);
      if (!gfc_compare_types (&proc_target->result->ts,
			      &old_target->result->ts))
	{
	  gfc_error ("'%s' at %L and the overridden FUNCTION should have"
		     " matching result types", proc->name, &where);
	  return FAILURE;
	}
    }

  /* If the overridden binding is PUBLIC, the overriding one must not be
     PRIVATE.  */
  if (old->n.tb->access == ACCESS_PUBLIC
      && proc->n.tb->access == ACCESS_PRIVATE)
    {
      gfc_error ("'%s' at %L overrides a PUBLIC procedure and must not be"
		 " PRIVATE", proc->name, &where);
      return FAILURE;
    }

  /* Compare the formal argument lists of both procedures.  This is also abused
     to find the position of the passed-object dummy arguments of both
     bindings as at least the overridden one might not yet be resolved and we
     need those positions in the check below.  */
  proc_pass_arg = old_pass_arg = 0;
  if (!proc->n.tb->nopass && !proc->n.tb->pass_arg)
    proc_pass_arg = 1;
  if (!old->n.tb->nopass && !old->n.tb->pass_arg)
    old_pass_arg = 1;
  argpos = 1;
  for (proc_formal = proc_target->formal, old_formal = old_target->formal;
       proc_formal && old_formal;
       proc_formal = proc_formal->next, old_formal = old_formal->next)
    {
      if (proc->n.tb->pass_arg
	  && !strcmp (proc->n.tb->pass_arg, proc_formal->sym->name))
	proc_pass_arg = argpos;
      if (old->n.tb->pass_arg
	  && !strcmp (old->n.tb->pass_arg, old_formal->sym->name))
	old_pass_arg = argpos;

      /* Check that the names correspond.  */
      if (strcmp (proc_formal->sym->name, old_formal->sym->name))
	{
	  gfc_error ("Dummy argument '%s' of '%s' at %L should be named '%s' as"
		     " to match the corresponding argument of the overridden"
		     " procedure", proc_formal->sym->name, proc->name, &where,
		     old_formal->sym->name);
	  return FAILURE;
	}

      /* Check that the types correspond if neither is the passed-object
	 argument.  */
      /* FIXME:  Do more comprehensive testing here.  */
      if (proc_pass_arg != argpos && old_pass_arg != argpos
	  && !gfc_compare_types (&proc_formal->sym->ts, &old_formal->sym->ts))
	{
	  gfc_error ("Types mismatch for dummy argument '%s' of '%s' %L in"
		     " in respect to the overridden procedure",
		     proc_formal->sym->name, proc->name, &where);
	  return FAILURE;
	}

      ++argpos;
    }
  if (proc_formal || old_formal)
    {
      gfc_error ("'%s' at %L must have the same number of formal arguments as"
		 " the overridden procedure", proc->name, &where);
      return FAILURE;
    }

  /* If the overridden binding is NOPASS, the overriding one must also be
     NOPASS.  */
  if (old->n.tb->nopass && !proc->n.tb->nopass)
    {
      gfc_error ("'%s' at %L overrides a NOPASS binding and must also be"
		 " NOPASS", proc->name, &where);
      return FAILURE;
    }

  /* If the overridden binding is PASS(x), the overriding one must also be
     PASS and the passed-object dummy arguments must correspond.  */
  if (!old->n.tb->nopass)
    {
      if (proc->n.tb->nopass)
	{
	  gfc_error ("'%s' at %L overrides a binding with PASS and must also be"
		     " PASS", proc->name, &where);
	  return FAILURE;
	}

      if (proc_pass_arg != old_pass_arg)
	{
	  gfc_error ("Passed-object dummy argument of '%s' at %L must be at"
		     " the same position as the passed-object dummy argument of"
		     " the overridden procedure", proc->name, &where);
	  return FAILURE;
	}
    }

  return SUCCESS;
}


/* Check if two GENERIC targets are ambiguous and emit an error is they are.  */

static gfc_try
check_generic_tbp_ambiguity (gfc_tbp_generic* t1, gfc_tbp_generic* t2,
			     const char* generic_name, locus where)
{
  gfc_symbol* sym1;
  gfc_symbol* sym2;

  gcc_assert (t1->specific && t2->specific);
  gcc_assert (!t1->specific->is_generic);
  gcc_assert (!t2->specific->is_generic);

  sym1 = t1->specific->u.specific->n.sym;
  sym2 = t2->specific->u.specific->n.sym;

  /* Both must be SUBROUTINEs or both must be FUNCTIONs.  */
  if (sym1->attr.subroutine != sym2->attr.subroutine
      || sym1->attr.function != sym2->attr.function)
    {
      gfc_error ("'%s' and '%s' can't be mixed FUNCTION/SUBROUTINE for"
		 " GENERIC '%s' at %L",
		 sym1->name, sym2->name, generic_name, &where);
      return FAILURE;
    }

  /* Compare the interfaces.  */
  if (gfc_compare_interfaces (sym1, sym2, 1, 0, NULL, 0))
    {
      gfc_error ("'%s' and '%s' for GENERIC '%s' at %L are ambiguous",
		 sym1->name, sym2->name, generic_name, &where);
      return FAILURE;
    }

  return SUCCESS;
}


/* Resolve a GENERIC procedure binding for a derived type.  */

static gfc_try
resolve_typebound_generic (gfc_symbol* derived, gfc_symtree* st)
{
  gfc_tbp_generic* target;
  gfc_symtree* first_target;
  gfc_symbol* super_type;
  gfc_symtree* inherited;
  locus where;

  gcc_assert (st->n.tb);
  gcc_assert (st->n.tb->is_generic);

  where = st->n.tb->where;
  super_type = gfc_get_derived_super_type (derived);

  /* Find the overridden binding if any.  */
  st->n.tb->overridden = NULL;
  if (super_type)
    {
      gfc_symtree* overridden;
      overridden = gfc_find_typebound_proc (super_type, NULL, st->name, true);

      if (overridden && overridden->n.tb)
	st->n.tb->overridden = overridden->n.tb;
    }

  /* Try to find the specific bindings for the symtrees in our target-list.  */
  gcc_assert (st->n.tb->u.generic);
  for (target = st->n.tb->u.generic; target; target = target->next)
    if (!target->specific)
      {
	gfc_typebound_proc* overridden_tbp;
	gfc_tbp_generic* g;
	const char* target_name;

	target_name = target->specific_st->name;

	/* Defined for this type directly.  */
	if (target->specific_st->n.tb)
	  {
	    target->specific = target->specific_st->n.tb;
	    goto specific_found;
	  }

	/* Look for an inherited specific binding.  */
	if (super_type)
	  {
	    inherited = gfc_find_typebound_proc (super_type, NULL,
						 target_name, true);

	    if (inherited)
	      {
		gcc_assert (inherited->n.tb);
		target->specific = inherited->n.tb;
		goto specific_found;
	      }
	  }

	gfc_error ("Undefined specific binding '%s' as target of GENERIC '%s'"
		   " at %L", target_name, st->name, &where);
	return FAILURE;

	/* Once we've found the specific binding, check it is not ambiguous with
	   other specifics already found or inherited for the same GENERIC.  */
specific_found:
	gcc_assert (target->specific);

	/* This must really be a specific binding!  */
	if (target->specific->is_generic)
	  {
	    gfc_error ("GENERIC '%s' at %L must target a specific binding,"
		       " '%s' is GENERIC, too", st->name, &where, target_name);
	    return FAILURE;
	  }

	/* Check those already resolved on this type directly.  */
	for (g = st->n.tb->u.generic; g; g = g->next)
	  if (g != target && g->specific
	      && check_generic_tbp_ambiguity (target, g, st->name, where)
		  == FAILURE)
	    return FAILURE;

	/* Check for ambiguity with inherited specific targets.  */
	for (overridden_tbp = st->n.tb->overridden; overridden_tbp;
	     overridden_tbp = overridden_tbp->overridden)
	  if (overridden_tbp->is_generic)
	    {
	      for (g = overridden_tbp->u.generic; g; g = g->next)
		{
		  gcc_assert (g->specific);
		  if (check_generic_tbp_ambiguity (target, g,
						   st->name, where) == FAILURE)
		    return FAILURE;
		}
	    }
      }

  /* If we attempt to "overwrite" a specific binding, this is an error.  */
  if (st->n.tb->overridden && !st->n.tb->overridden->is_generic)
    {
      gfc_error ("GENERIC '%s' at %L can't overwrite specific binding with"
		 " the same name", st->name, &where);
      return FAILURE;
    }

  /* Take the SUBROUTINE/FUNCTION attributes of the first specific target, as
     all must have the same attributes here.  */
  first_target = st->n.tb->u.generic->specific->u.specific;
  gcc_assert (first_target);
  st->n.tb->subroutine = first_target->n.sym->attr.subroutine;
  st->n.tb->function = first_target->n.sym->attr.function;

  return SUCCESS;
}


/* Resolve the type-bound procedures for a derived type.  */

static gfc_symbol* resolve_bindings_derived;
static gfc_try resolve_bindings_result;

static void
resolve_typebound_procedure (gfc_symtree* stree)
{
  gfc_symbol* proc;
  locus where;
  gfc_symbol* me_arg;
  gfc_symbol* super_type;
  gfc_component* comp;

  gcc_assert (stree);

  /* Undefined specific symbol from GENERIC target definition.  */
  if (!stree->n.tb)
    return;

  if (stree->n.tb->error)
    return;

  /* If this is a GENERIC binding, use that routine.  */
  if (stree->n.tb->is_generic)
    {
      if (resolve_typebound_generic (resolve_bindings_derived, stree)
	    == FAILURE)
	goto error;
      return;
    }

  /* Get the target-procedure to check it.  */
  gcc_assert (!stree->n.tb->is_generic);
  gcc_assert (stree->n.tb->u.specific);
  proc = stree->n.tb->u.specific->n.sym;
  where = stree->n.tb->where;

  /* Default access should already be resolved from the parser.  */
  gcc_assert (stree->n.tb->access != ACCESS_UNKNOWN);

  /* It should be a module procedure or an external procedure with explicit
     interface.  For DEFERRED bindings, abstract interfaces are ok as well.  */
  if ((!proc->attr.subroutine && !proc->attr.function)
      || (proc->attr.proc != PROC_MODULE
	  && proc->attr.if_source != IFSRC_IFBODY)
<<<<<<< HEAD
      || (proc->attr.abstract && !stree->typebound->deferred))
=======
      || (proc->attr.abstract && !stree->n.tb->deferred))
>>>>>>> 42a9ba1d
    {
      gfc_error ("'%s' must be a module procedure or an external procedure with"
		 " an explicit interface at %L", proc->name, &where);
      goto error;
    }
  stree->n.tb->subroutine = proc->attr.subroutine;
  stree->n.tb->function = proc->attr.function;

  /* Find the super-type of the current derived type.  We could do this once and
     store in a global if speed is needed, but as long as not I believe this is
     more readable and clearer.  */
  super_type = gfc_get_derived_super_type (resolve_bindings_derived);

  /* If PASS, resolve and check arguments if not already resolved / loaded
     from a .mod file.  */
  if (!stree->n.tb->nopass && stree->n.tb->pass_arg_num == 0)
    {
      if (stree->n.tb->pass_arg)
	{
	  gfc_formal_arglist* i;

	  /* If an explicit passing argument name is given, walk the arg-list
	     and look for it.  */

	  me_arg = NULL;
	  stree->n.tb->pass_arg_num = 1;
	  for (i = proc->formal; i; i = i->next)
	    {
	      if (!strcmp (i->sym->name, stree->n.tb->pass_arg))
		{
		  me_arg = i->sym;
		  break;
		}
	      ++stree->n.tb->pass_arg_num;
	    }

	  if (!me_arg)
	    {
	      gfc_error ("Procedure '%s' with PASS(%s) at %L has no"
			 " argument '%s'",
			 proc->name, stree->n.tb->pass_arg, &where,
			 stree->n.tb->pass_arg);
	      goto error;
	    }
	}
      else
	{
	  /* Otherwise, take the first one; there should in fact be at least
	     one.  */
	  stree->n.tb->pass_arg_num = 1;
	  if (!proc->formal)
	    {
	      gfc_error ("Procedure '%s' with PASS at %L must have at"
			 " least one argument", proc->name, &where);
	      goto error;
	    }
	  me_arg = proc->formal->sym;
	}

      /* Now check that the argument-type matches.  */
      gcc_assert (me_arg);
      if (me_arg->ts.type != BT_DERIVED
	  || me_arg->ts.derived != resolve_bindings_derived)
	{
	  gfc_error ("Argument '%s' of '%s' with PASS(%s) at %L must be of"
		     " the derived-type '%s'", me_arg->name, proc->name,
		     me_arg->name, &where, resolve_bindings_derived->name);
	  goto error;
	}

      gfc_warning ("Polymorphic entities are not yet implemented,"
		   " non-polymorphic passed-object dummy argument of '%s'"
		   " at %L accepted", proc->name, &where);
    }

  /* If we are extending some type, check that we don't override a procedure
     flagged NON_OVERRIDABLE.  */
  stree->n.tb->overridden = NULL;
  if (super_type)
    {
      gfc_symtree* overridden;
      overridden = gfc_find_typebound_proc (super_type, NULL,
					    stree->name, true);

      if (overridden && overridden->n.tb)
	stree->n.tb->overridden = overridden->n.tb;

      if (overridden && check_typebound_override (stree, overridden) == FAILURE)
	goto error;
    }

  /* See if there's a name collision with a component directly in this type.  */
  for (comp = resolve_bindings_derived->components; comp; comp = comp->next)
    if (!strcmp (comp->name, stree->name))
      {
	gfc_error ("Procedure '%s' at %L has the same name as a component of"
		   " '%s'",
		   stree->name, &where, resolve_bindings_derived->name);
	goto error;
      }

  /* Try to find a name collision with an inherited component.  */
  if (super_type && gfc_find_component (super_type, stree->name, true, true))
    {
      gfc_error ("Procedure '%s' at %L has the same name as an inherited"
		 " component of '%s'",
		 stree->name, &where, resolve_bindings_derived->name);
      goto error;
    }

<<<<<<< HEAD
  stree->typebound->error = 0;
=======
  stree->n.tb->error = 0;
>>>>>>> 42a9ba1d
  return;

error:
  resolve_bindings_result = FAILURE;
<<<<<<< HEAD
  stree->typebound->error = 1;
=======
  stree->n.tb->error = 1;
>>>>>>> 42a9ba1d
}

static gfc_try
resolve_typebound_procedures (gfc_symbol* derived)
{
  if (!derived->f2k_derived || !derived->f2k_derived->tb_sym_root)
    return SUCCESS;

  resolve_bindings_derived = derived;
  resolve_bindings_result = SUCCESS;
  gfc_traverse_symtree (derived->f2k_derived->tb_sym_root,
			&resolve_typebound_procedure);

  return resolve_bindings_result;
}


/* Add a derived type to the dt_list.  The dt_list is used in trans-types.c
   to give all identical derived types the same backend_decl.  */
static void
add_dt_to_dt_list (gfc_symbol *derived)
{
  gfc_dt_list *dt_list;

  for (dt_list = gfc_derived_types; dt_list; dt_list = dt_list->next)
    if (derived == dt_list->derived)
      break;

  if (dt_list == NULL)
    {
      dt_list = gfc_get_dt_list ();
      dt_list->next = gfc_derived_types;
      dt_list->derived = derived;
      gfc_derived_types = dt_list;
    }
}


/* Ensure that a derived-type is really not abstract, meaning that every
   inherited DEFERRED binding is overridden by a non-DEFERRED one.  */

static gfc_try
ensure_not_abstract_walker (gfc_symbol* sub, gfc_symtree* st)
{
  if (!st)
    return SUCCESS;

  if (ensure_not_abstract_walker (sub, st->left) == FAILURE)
    return FAILURE;
  if (ensure_not_abstract_walker (sub, st->right) == FAILURE)
    return FAILURE;

<<<<<<< HEAD
  if (st->typebound && st->typebound->deferred)
    {
      gfc_symtree* overriding;
      overriding = gfc_find_typebound_proc (sub, NULL, st->name, true);
      gcc_assert (overriding && overriding->typebound);
      if (overriding->typebound->deferred)
=======
  if (st->n.tb && st->n.tb->deferred)
    {
      gfc_symtree* overriding;
      overriding = gfc_find_typebound_proc (sub, NULL, st->name, true);
      gcc_assert (overriding && overriding->n.tb);
      if (overriding->n.tb->deferred)
>>>>>>> 42a9ba1d
	{
	  gfc_error ("Derived-type '%s' declared at %L must be ABSTRACT because"
		     " '%s' is DEFERRED and not overridden",
		     sub->name, &sub->declared_at, st->name);
	  return FAILURE;
	}
    }

  return SUCCESS;
}

static gfc_try
ensure_not_abstract (gfc_symbol* sub, gfc_symbol* ancestor)
{
  /* The algorithm used here is to recursively travel up the ancestry of sub
     and for each ancestor-type, check all bindings.  If any of them is
     DEFERRED, look it up starting from sub and see if the found (overriding)
     binding is not DEFERRED.
     This is not the most efficient way to do this, but it should be ok and is
     clearer than something sophisticated.  */

  gcc_assert (ancestor && ancestor->attr.abstract && !sub->attr.abstract);

  /* Walk bindings of this ancestor.  */
  if (ancestor->f2k_derived)
    {
      gfc_try t;
<<<<<<< HEAD
      t = ensure_not_abstract_walker (sub, ancestor->f2k_derived->sym_root);
=======
      t = ensure_not_abstract_walker (sub, ancestor->f2k_derived->tb_sym_root);
>>>>>>> 42a9ba1d
      if (t == FAILURE)
	return FAILURE;
    }

  /* Find next ancestor type and recurse on it.  */
  ancestor = gfc_get_derived_super_type (ancestor);
  if (ancestor)
    return ensure_not_abstract (sub, ancestor);

  return SUCCESS;
}


<<<<<<< HEAD
=======
static void resolve_symbol (gfc_symbol *sym);


>>>>>>> 42a9ba1d
/* Resolve the components of a derived type.  */

static gfc_try
resolve_fl_derived (gfc_symbol *sym)
{
  gfc_symbol* super_type;
  gfc_component *c;
  int i;

  super_type = gfc_get_derived_super_type (sym);

  /* Ensure the extended type gets resolved before we do.  */
  if (super_type && resolve_fl_derived (super_type) == FAILURE)
    return FAILURE;

  /* An ABSTRACT type must be extensible.  */
  if (sym->attr.abstract && (sym->attr.is_bind_c || sym->attr.sequence))
    {
      gfc_error ("Non-extensible derived-type '%s' at %L must not be ABSTRACT",
		 sym->name, &sym->declared_at);
      return FAILURE;
    }

  for (c = sym->components; c != NULL; c = c->next)
    {
      if (c->attr.proc_pointer && c->ts.interface)
	{
	  if (c->ts.interface->attr.procedure)
	    gfc_error ("Interface '%s', used by procedure pointer component "
		       "'%s' at %L, is declared in a later PROCEDURE statement",
		       c->ts.interface->name, c->name, &c->loc);

	  /* Get the attributes from the interface (now resolved).  */
	  if (c->ts.interface->attr.if_source
	      || c->ts.interface->attr.intrinsic)
	    {
	      gfc_symbol *ifc = c->ts.interface;

	      if (ifc->formal && !ifc->formal_ns)
		resolve_symbol (ifc);

	      if (ifc->attr.intrinsic)
		resolve_intrinsic (ifc, &ifc->declared_at);

	      if (ifc->result)
		{
		  c->ts = ifc->result->ts;
		  c->attr.allocatable = ifc->result->attr.allocatable;
		  c->attr.pointer = ifc->result->attr.pointer;
		  c->attr.dimension = ifc->result->attr.dimension;
		  c->as = gfc_copy_array_spec (ifc->result->as);
		}
	      else
		{   
		  c->ts = ifc->ts;
		  c->attr.allocatable = ifc->attr.allocatable;
		  c->attr.pointer = ifc->attr.pointer;
		  c->attr.dimension = ifc->attr.dimension;
		  c->as = gfc_copy_array_spec (ifc->as);
		}
	      c->ts.interface = ifc;
	      c->attr.function = ifc->attr.function;
	      c->attr.subroutine = ifc->attr.subroutine;
	      gfc_copy_formal_args_ppc (c, ifc);

	      c->attr.pure = ifc->attr.pure;
	      c->attr.elemental = ifc->attr.elemental;
	      c->attr.recursive = ifc->attr.recursive;
	      c->attr.always_explicit = ifc->attr.always_explicit;
	      /* Replace symbols in array spec.  */
	      if (c->as)
		{
		  int i;
		  for (i = 0; i < c->as->rank; i++)
		    {
		      gfc_expr_replace_comp (c->as->lower[i], c);
		      gfc_expr_replace_comp (c->as->upper[i], c);
		    }
	        }
	      /* Copy char length.  */
	      if (ifc->ts.cl)
		{
		  c->ts.cl = gfc_new_charlen (sym->ns);
	          c->ts.cl->resolved = ifc->ts.cl->resolved;
		  c->ts.cl->length = gfc_copy_expr (ifc->ts.cl->length);
		  /* TODO: gfc_expr_replace_symbols (c->ts.cl->length, c);*/
		}
	    }
	  else if (c->ts.interface->name[0] != '\0')
	    {
	      gfc_error ("Interface '%s' of procedure pointer component "
			 "'%s' at %L must be explicit", c->ts.interface->name,
			 c->name, &c->loc);
	      return FAILURE;
 	    }
	}
      else if (c->attr.proc_pointer && c->ts.type == BT_UNKNOWN)
	{
	  c->ts = *gfc_get_default_type (c->name, NULL);
	  c->attr.implicit_type = 1;
	}

      /* Procedure pointer components: Check PASS arg.  */
      if (c->attr.proc_pointer && !c->tb->nopass && c->tb->pass_arg_num == 0)
	{
	  gfc_symbol* me_arg;

	  if (c->tb->pass_arg)
	    {
	      gfc_formal_arglist* i;

	      /* If an explicit passing argument name is given, walk the arg-list
		and look for it.  */

	      me_arg = NULL;
	      c->tb->pass_arg_num = 1;
	      for (i = c->formal; i; i = i->next)
		{
		  if (!strcmp (i->sym->name, c->tb->pass_arg))
		    {
		      me_arg = i->sym;
		      break;
		    }
		  c->tb->pass_arg_num++;
		}

	      if (!me_arg)
		{
		  gfc_error ("Procedure pointer component '%s' with PASS(%s) "
			     "at %L has no argument '%s'", c->name,
			     c->tb->pass_arg, &c->loc, c->tb->pass_arg);
		  c->tb->error = 1;
		  return FAILURE;
		}
	    }
	  else
	    {
	      /* Otherwise, take the first one; there should in fact be at least
		one.  */
	      c->tb->pass_arg_num = 1;
	      if (!c->formal)
		{
		  gfc_error ("Procedure pointer component '%s' with PASS at %L "
			     "must have at least one argument",
			     c->name, &c->loc);
		  c->tb->error = 1;
		  return FAILURE;
		}
	      me_arg = c->formal->sym;
	    }

	  /* Now check that the argument-type matches.  */
	  gcc_assert (me_arg);
	  if (me_arg->ts.type != BT_DERIVED
	      || me_arg->ts.derived != sym)
	    {
	      gfc_error ("Argument '%s' of '%s' with PASS(%s) at %L must be of"
			 " the derived type '%s'", me_arg->name, c->name,
			 me_arg->name, &c->loc, sym->name);
	      c->tb->error = 1;
	      return FAILURE;
	    }

	  /* Check for C453.  */
	  if (me_arg->attr.dimension)
	    {
	      gfc_error ("Argument '%s' of '%s' with PASS(%s) at %L "
			 "must be scalar", me_arg->name, c->name, me_arg->name,
			 &c->loc);
	      c->tb->error = 1;
	      return FAILURE;
	    }

	  if (me_arg->attr.pointer)
	    {
	      gfc_error ("Argument '%s' of '%s' with PASS(%s) at %L "
			 "may not have the POINTER attribute", me_arg->name,
			 c->name, me_arg->name, &c->loc);
	      c->tb->error = 1;
	      return FAILURE;
	    }

	  if (me_arg->attr.allocatable)
	    {
	      gfc_error ("Argument '%s' of '%s' with PASS(%s) at %L "
			 "may not be ALLOCATABLE", me_arg->name, c->name,
			 me_arg->name, &c->loc);
	      c->tb->error = 1;
	      return FAILURE;
	    }

	  /* TODO: Make this an error once CLASS is implemented.  */
	  if (!sym->attr.sequence)
	    gfc_warning ("Polymorphic entities are not yet implemented,"
			 " non-polymorphic passed-object dummy argument of '%s'"
			 " at %L accepted", c->name, &c->loc);

	}

      /* Check type-spec if this is not the parent-type component.  */
      if ((!sym->attr.extension || c != sym->components)
	  && resolve_typespec_used (&c->ts, &c->loc, c->name) == FAILURE)
	return FAILURE;

      /* If this type is an extension, see if this component has the same name
	 as an inherited type-bound procedure.  */
      if (super_type
	  && gfc_find_typebound_proc (super_type, NULL, c->name, true))
	{
	  gfc_error ("Component '%s' of '%s' at %L has the same name as an"
		     " inherited type-bound procedure",
		     c->name, sym->name, &c->loc);
	  return FAILURE;
	}

      if (c->ts.type == BT_CHARACTER)
	{
	 if (c->ts.cl->length == NULL
	     || (resolve_charlen (c->ts.cl) == FAILURE)
	     || !gfc_is_constant_expr (c->ts.cl->length))
	   {
	     gfc_error ("Character length of component '%s' needs to "
			"be a constant specification expression at %L",
			c->name,
			c->ts.cl->length ? &c->ts.cl->length->where : &c->loc);
	     return FAILURE;
	   }
	}

      if (c->ts.type == BT_DERIVED
	  && sym->component_access != ACCESS_PRIVATE
	  && gfc_check_access (sym->attr.access, sym->ns->default_access)
	  && !is_sym_host_assoc (c->ts.derived, sym->ns)
	  && !c->ts.derived->attr.use_assoc
	  && !gfc_check_access (c->ts.derived->attr.access,
<<<<<<< HEAD
				c->ts.derived->ns->default_access))
	{
	  gfc_notify_std (GFC_STD_F2003, "Fortran 2003: the component '%s' "
			  "is a PRIVATE type and cannot be a component of "
			  "'%s', which is PUBLIC at %L", c->name,
			  sym->name, &sym->declared_at);
	  return FAILURE;
	}
=======
				c->ts.derived->ns->default_access)
	  && gfc_notify_std (GFC_STD_F2003, "Fortran 2003: the component '%s' "
			     "is a PRIVATE type and cannot be a component of "
			     "'%s', which is PUBLIC at %L", c->name,
			     sym->name, &sym->declared_at) == FAILURE)
	return FAILURE;
>>>>>>> 42a9ba1d

      if (sym->attr.sequence)
	{
	  if (c->ts.type == BT_DERIVED && c->ts.derived->attr.sequence == 0)
	    {
	      gfc_error ("Component %s of SEQUENCE type declared at %L does "
			 "not have the SEQUENCE attribute",
			 c->ts.derived->name, &sym->declared_at);
	      return FAILURE;
	    }
	}

      if (c->ts.type == BT_DERIVED && c->attr.pointer
	  && c->ts.derived->components == NULL
	  && !c->ts.derived->attr.zero_comp)
	{
	  gfc_error ("The pointer component '%s' of '%s' at %L is a type "
		     "that has not been declared", c->name, sym->name,
		     &c->loc);
	  return FAILURE;
	}

      /* Ensure that all the derived type components are put on the
	 derived type list; even in formal namespaces, where derived type
	 pointer components might not have been declared.  */
      if (c->ts.type == BT_DERIVED
	    && c->ts.derived
	    && c->ts.derived->components
	    && c->attr.pointer
	    && sym != c->ts.derived)
	add_dt_to_dt_list (c->ts.derived);

      if (c->attr.pointer || c->attr.proc_pointer || c->attr.allocatable
	  || c->as == NULL)
	continue;

      for (i = 0; i < c->as->rank; i++)
	{
	  if (c->as->lower[i] == NULL
	      || (resolve_index_expr (c->as->lower[i]) == FAILURE)
	      || !gfc_is_constant_expr (c->as->lower[i])
	      || c->as->upper[i] == NULL
	      || (resolve_index_expr (c->as->upper[i]) == FAILURE)
	      || !gfc_is_constant_expr (c->as->upper[i]))
	    {
	      gfc_error ("Component '%s' of '%s' at %L must have "
			 "constant array bounds",
			 c->name, sym->name, &c->loc);
	      return FAILURE;
	    }
	}
    }

  /* Resolve the type-bound procedures.  */
  if (resolve_typebound_procedures (sym) == FAILURE)
    return FAILURE;

  /* Resolve the finalizer procedures.  */
  if (gfc_resolve_finalizers (sym) == FAILURE)
    return FAILURE;

  /* If this is a non-ABSTRACT type extending an ABSTRACT one, ensure that
     all DEFERRED bindings are overridden.  */
  if (super_type && super_type->attr.abstract && !sym->attr.abstract
      && ensure_not_abstract (sym, super_type) == FAILURE)
    return FAILURE;

  /* Add derived type to the derived type list.  */
  add_dt_to_dt_list (sym);

  return SUCCESS;
}


static gfc_try
resolve_fl_namelist (gfc_symbol *sym)
{
  gfc_namelist *nl;
  gfc_symbol *nlsym;

  /* Reject PRIVATE objects in a PUBLIC namelist.  */
  if (gfc_check_access(sym->attr.access, sym->ns->default_access))
    {
      for (nl = sym->namelist; nl; nl = nl->next)
	{
	  if (!nl->sym->attr.use_assoc
	      && !is_sym_host_assoc (nl->sym, sym->ns)
	      && !gfc_check_access(nl->sym->attr.access,
				nl->sym->ns->default_access))
	    {
	      gfc_error ("NAMELIST object '%s' was declared PRIVATE and "
			 "cannot be member of PUBLIC namelist '%s' at %L",
			 nl->sym->name, sym->name, &sym->declared_at);
	      return FAILURE;
	    }

	  /* Types with private components that came here by USE-association.  */
	  if (nl->sym->ts.type == BT_DERIVED
	      && derived_inaccessible (nl->sym->ts.derived))
	    {
	      gfc_error ("NAMELIST object '%s' has use-associated PRIVATE "
			 "components and cannot be member of namelist '%s' at %L",
			 nl->sym->name, sym->name, &sym->declared_at);
	      return FAILURE;
	    }

	  /* Types with private components that are defined in the same module.  */
	  if (nl->sym->ts.type == BT_DERIVED
	      && !is_sym_host_assoc (nl->sym->ts.derived, sym->ns)
	      && !gfc_check_access (nl->sym->ts.derived->attr.private_comp
					? ACCESS_PRIVATE : ACCESS_UNKNOWN,
					nl->sym->ns->default_access))
	    {
	      gfc_error ("NAMELIST object '%s' has PRIVATE components and "
			 "cannot be a member of PUBLIC namelist '%s' at %L",
			 nl->sym->name, sym->name, &sym->declared_at);
	      return FAILURE;
	    }
	}
    }

  for (nl = sym->namelist; nl; nl = nl->next)
    {
      /* Reject namelist arrays of assumed shape.  */
      if (nl->sym->as && nl->sym->as->type == AS_ASSUMED_SHAPE
	  && gfc_notify_std (GFC_STD_F2003, "NAMELIST array object '%s' "
			     "must not have assumed shape in namelist "
			     "'%s' at %L", nl->sym->name, sym->name,
			     &sym->declared_at) == FAILURE)
	    return FAILURE;

      /* Reject namelist arrays that are not constant shape.  */
      if (is_non_constant_shape_array (nl->sym))
	{
	  gfc_error ("NAMELIST array object '%s' must have constant "
		     "shape in namelist '%s' at %L", nl->sym->name,
		     sym->name, &sym->declared_at);
	  return FAILURE;
	}

      /* Namelist objects cannot have allocatable or pointer components.  */
      if (nl->sym->ts.type != BT_DERIVED)
	continue;

      if (nl->sym->ts.derived->attr.alloc_comp)
	{
	  gfc_error ("NAMELIST object '%s' in namelist '%s' at %L cannot "
		     "have ALLOCATABLE components",
		     nl->sym->name, sym->name, &sym->declared_at);
	  return FAILURE;
	}

      if (nl->sym->ts.derived->attr.pointer_comp)
	{
	  gfc_error ("NAMELIST object '%s' in namelist '%s' at %L cannot "
		     "have POINTER components", 
		     nl->sym->name, sym->name, &sym->declared_at);
	  return FAILURE;
	}
    }


  /* 14.1.2 A module or internal procedure represent local entities
     of the same type as a namelist member and so are not allowed.  */
  for (nl = sym->namelist; nl; nl = nl->next)
    {
      if (nl->sym->ts.kind != 0 && nl->sym->attr.flavor == FL_VARIABLE)
	continue;

      if (nl->sym->attr.function && nl->sym == nl->sym->result)
	if ((nl->sym == sym->ns->proc_name)
	       ||
	    (sym->ns->parent && nl->sym == sym->ns->parent->proc_name))
	  continue;

      nlsym = NULL;
      if (nl->sym && nl->sym->name)
	gfc_find_symbol (nl->sym->name, sym->ns, 1, &nlsym);
      if (nlsym && nlsym->attr.flavor == FL_PROCEDURE)
	{
	  gfc_error ("PROCEDURE attribute conflicts with NAMELIST "
		     "attribute in '%s' at %L", nlsym->name,
		     &sym->declared_at);
	  return FAILURE;
	}
    }

  return SUCCESS;
}


static gfc_try
resolve_fl_parameter (gfc_symbol *sym)
{
  /* A parameter array's shape needs to be constant.  */
  if (sym->as != NULL 
      && (sym->as->type == AS_DEFERRED
          || is_non_constant_shape_array (sym)))
    {
      gfc_error ("Parameter array '%s' at %L cannot be automatic "
		 "or of deferred shape", sym->name, &sym->declared_at);
      return FAILURE;
    }

  /* Make sure a parameter that has been implicitly typed still
     matches the implicit type, since PARAMETER statements can precede
     IMPLICIT statements.  */
  if (sym->attr.implicit_type
      && !gfc_compare_types (&sym->ts, gfc_get_default_type (sym->name,
							     sym->ns)))
    {
      gfc_error ("Implicitly typed PARAMETER '%s' at %L doesn't match a "
		 "later IMPLICIT type", sym->name, &sym->declared_at);
      return FAILURE;
    }

  /* Make sure the types of derived parameters are consistent.  This
     type checking is deferred until resolution because the type may
     refer to a derived type from the host.  */
  if (sym->ts.type == BT_DERIVED
      && !gfc_compare_types (&sym->ts, &sym->value->ts))
    {
      gfc_error ("Incompatible derived type in PARAMETER at %L",
		 &sym->value->where);
      return FAILURE;
    }
  return SUCCESS;
}


/* Do anything necessary to resolve a symbol.  Right now, we just
   assume that an otherwise unknown symbol is a variable.  This sort
   of thing commonly happens for symbols in module.  */

static void
resolve_symbol (gfc_symbol *sym)
{
  int check_constant, mp_flag;
  gfc_symtree *symtree;
  gfc_symtree *this_symtree;
  gfc_namespace *ns;
  gfc_component *c;

  if (sym->attr.flavor == FL_UNKNOWN)
    {

    /* If we find that a flavorless symbol is an interface in one of the
       parent namespaces, find its symtree in this namespace, free the
       symbol and set the symtree to point to the interface symbol.  */
      for (ns = gfc_current_ns->parent; ns; ns = ns->parent)
	{
	  symtree = gfc_find_symtree (ns->sym_root, sym->name);
	  if (symtree && symtree->n.sym->generic)
	    {
	      this_symtree = gfc_find_symtree (gfc_current_ns->sym_root,
					       sym->name);
	      sym->refs--;
	      if (!sym->refs)
		gfc_free_symbol (sym);
	      symtree->n.sym->refs++;
	      this_symtree->n.sym = symtree->n.sym;
	      return;
	    }
	}

      /* Otherwise give it a flavor according to such attributes as
	 it has.  */
      if (sym->attr.external == 0 && sym->attr.intrinsic == 0)
	sym->attr.flavor = FL_VARIABLE;
      else
	{
	  sym->attr.flavor = FL_PROCEDURE;
	  if (sym->attr.dimension)
	    sym->attr.function = 1;
	}
    }

  if (sym->attr.external && sym->ts.type != BT_UNKNOWN && !sym->attr.function)
    gfc_add_function (&sym->attr, sym->name, &sym->declared_at);

  if (sym->attr.procedure && sym->ts.interface
      && sym->attr.if_source != IFSRC_DECL)
    {
      if (sym->ts.interface == sym)
	{
	  gfc_error ("PROCEDURE '%s' at %L may not be used as its own "
		     "interface", sym->name, &sym->declared_at);
	  return;
	}
      if (sym->ts.interface->attr.procedure)
	{
	  gfc_error ("Interface '%s', used by procedure '%s' at %L, is declared"
		     " in a later PROCEDURE statement", sym->ts.interface->name,
		     sym->name,&sym->declared_at);
	  return;
	}

      /* Get the attributes from the interface (now resolved).  */
      if (sym->ts.interface->attr.if_source
	  || sym->ts.interface->attr.intrinsic)
	{
	  gfc_symbol *ifc = sym->ts.interface;
<<<<<<< HEAD

	  if (ifc->attr.intrinsic)
	    {
	      gfc_intrinsic_sym *isym = gfc_find_function (sym->ts.interface->name);
	      if (isym)
		{
		  sym->attr.function = 1;
		  sym->ts = isym->ts;
		  sym->ts.interface = ifc;
		}
	      else
		{
		  isym = gfc_find_subroutine (sym->ts.interface->name);
		  gcc_assert (isym);
		  sym->attr.subroutine = 1;
		}
	      copy_formal_args_intr (sym, isym);
	    }
	  else
	    {
	      sym->ts = ifc->ts;
	      sym->ts.interface = ifc;
	      sym->attr.function = ifc->attr.function;
	      sym->attr.subroutine = ifc->attr.subroutine;
	      copy_formal_args (sym, ifc);
	    }
=======
	  resolve_symbol (ifc);

	  if (ifc->attr.intrinsic)
	    resolve_intrinsic (ifc, &ifc->declared_at);

	  if (ifc->result)
	    sym->ts = ifc->result->ts;
	  else   
	    sym->ts = ifc->ts;
	  sym->ts.interface = ifc;
	  sym->attr.function = ifc->attr.function;
	  sym->attr.subroutine = ifc->attr.subroutine;
	  gfc_copy_formal_args (sym, ifc);
>>>>>>> 42a9ba1d

	  sym->attr.allocatable = ifc->attr.allocatable;
	  sym->attr.pointer = ifc->attr.pointer;
	  sym->attr.pure = ifc->attr.pure;
	  sym->attr.elemental = ifc->attr.elemental;
	  sym->attr.dimension = ifc->attr.dimension;
	  sym->attr.recursive = ifc->attr.recursive;
	  sym->attr.always_explicit = ifc->attr.always_explicit;
	  /* Copy array spec.  */
	  sym->as = gfc_copy_array_spec (ifc->as);
	  if (sym->as)
	    {
	      int i;
	      for (i = 0; i < sym->as->rank; i++)
		{
		  gfc_expr_replace_symbols (sym->as->lower[i], sym);
		  gfc_expr_replace_symbols (sym->as->upper[i], sym);
		}
	    }
	  /* Copy char length.  */
	  if (ifc->ts.cl)
	    {
<<<<<<< HEAD
	      sym->ts.cl = gfc_get_charlen();
	      sym->ts.cl->resolved = ifc->ts.cl->resolved;
	      sym->ts.cl->length = gfc_copy_expr (ifc->ts.cl->length);
	      gfc_expr_replace_symbols (sym->ts.cl->length, sym);
	      /* Add charlen to namespace.  */
	      if (sym->formal_ns)
		{
		  sym->ts.cl->next = sym->formal_ns->cl_list;
		  sym->formal_ns->cl_list = sym->ts.cl;
		}
=======
	      sym->ts.cl = gfc_new_charlen (sym->ns);
	      sym->ts.cl->resolved = ifc->ts.cl->resolved;
	      sym->ts.cl->length = gfc_copy_expr (ifc->ts.cl->length);
	      gfc_expr_replace_symbols (sym->ts.cl->length, sym);
>>>>>>> 42a9ba1d
	    }
	}
      else if (sym->ts.interface->name[0] != '\0')
	{
	  gfc_error ("Interface '%s' of procedure '%s' at %L must be explicit",
		    sym->ts.interface->name, sym->name, &sym->declared_at);
	  return;
	}
    }

  if (sym->attr.flavor == FL_DERIVED && resolve_fl_derived (sym) == FAILURE)
    return;

  /* Symbols that are module procedures with results (functions) have
     the types and array specification copied for type checking in
     procedures that call them, as well as for saving to a module
     file.  These symbols can't stand the scrutiny that their results
     can.  */
  mp_flag = (sym->result != NULL && sym->result != sym);


  /* Make sure that the intrinsic is consistent with its internal 
     representation. This needs to be done before assigning a default 
     type to avoid spurious warnings.  */
  if (sym->attr.flavor != FL_MODULE && sym->attr.intrinsic)
    {
      gfc_intrinsic_sym* isym;
      const char* symstd;

      /* We already know this one is an intrinsic, so we don't call
	 gfc_is_intrinsic for full checking but rather use gfc_find_function and
	 gfc_find_subroutine directly to check whether it is a function or
	 subroutine.  */

      if ((isym = gfc_find_function (sym->name)))
	{
	  if (sym->ts.type != BT_UNKNOWN && gfc_option.warn_surprising
	      && !sym->attr.implicit_type)
	    gfc_warning ("Type specified for intrinsic function '%s' at %L is"
			 " ignored", sym->name, &sym->declared_at);
	}
      else if ((isym = gfc_find_subroutine (sym->name)))
	{
	  if (sym->ts.type != BT_UNKNOWN && !sym->attr.implicit_type)
	    {
	      gfc_error ("Intrinsic subroutine '%s' at %L shall not have a type"
			 " specifier", sym->name, &sym->declared_at);
	      return;
	    }
	}
      else
	{
	  gfc_error ("'%s' declared INTRINSIC at %L does not exist",
		     sym->name, &sym->declared_at);
	  return;
	}

      /* Check it is actually available in the standard settings.  */
      if (gfc_check_intrinsic_standard (isym, &symstd, false, sym->declared_at)
	    == FAILURE)
	{
	  gfc_error ("The intrinsic '%s' declared INTRINSIC at %L is not"
		     " available in the current standard settings but %s.  Use"
                     " an appropriate -std=* option or enable -fall-intrinsics"
                     " in order to use it.",
                     sym->name, &sym->declared_at, symstd);
	  return;
	}
     }

  /* Assign default type to symbols that need one and don't have one.  */
  if (sym->ts.type == BT_UNKNOWN)
    {
      if (sym->attr.flavor == FL_VARIABLE || sym->attr.flavor == FL_PARAMETER)
	gfc_set_default_type (sym, 1, NULL);

      if (sym->attr.flavor == FL_PROCEDURE && sym->attr.external
	  && !sym->attr.function && !sym->attr.subroutine
	  && gfc_get_default_type (sym->name, sym->ns)->type == BT_UNKNOWN)
	gfc_add_subroutine (&sym->attr, sym->name, &sym->declared_at);

      if (sym->attr.flavor == FL_PROCEDURE && sym->attr.function)
	{
	  /* The specific case of an external procedure should emit an error
	     in the case that there is no implicit type.  */
	  if (!mp_flag)
	    gfc_set_default_type (sym, sym->attr.external, NULL);
	  else
	    {
	      /* Result may be in another namespace.  */
	      resolve_symbol (sym->result);

	      if (!sym->result->attr.proc_pointer)
		{
		  sym->ts = sym->result->ts;
		  sym->as = gfc_copy_array_spec (sym->result->as);
		  sym->attr.dimension = sym->result->attr.dimension;
		  sym->attr.pointer = sym->result->attr.pointer;
		  sym->attr.allocatable = sym->result->attr.allocatable;
		}
	    }
	}
    }

  /* Assumed size arrays and assumed shape arrays must be dummy
     arguments.  */

  if (sym->as != NULL
      && (sym->as->type == AS_ASSUMED_SIZE
	  || sym->as->type == AS_ASSUMED_SHAPE)
      && sym->attr.dummy == 0)
    {
      if (sym->as->type == AS_ASSUMED_SIZE)
	gfc_error ("Assumed size array at %L must be a dummy argument",
		   &sym->declared_at);
      else
	gfc_error ("Assumed shape array at %L must be a dummy argument",
		   &sym->declared_at);
      return;
    }

  /* Make sure symbols with known intent or optional are really dummy
     variable.  Because of ENTRY statement, this has to be deferred
     until resolution time.  */

  if (!sym->attr.dummy
      && (sym->attr.optional || sym->attr.intent != INTENT_UNKNOWN))
    {
      gfc_error ("Symbol at %L is not a DUMMY variable", &sym->declared_at);
      return;
    }

  if (sym->attr.value && !sym->attr.dummy)
    {
      gfc_error ("'%s' at %L cannot have the VALUE attribute because "
		 "it is not a dummy argument", sym->name, &sym->declared_at);
      return;
    }

  if (sym->attr.value && sym->ts.type == BT_CHARACTER)
    {
      gfc_charlen *cl = sym->ts.cl;
      if (!cl || !cl->length || cl->length->expr_type != EXPR_CONSTANT)
	{
	  gfc_error ("Character dummy variable '%s' at %L with VALUE "
		     "attribute must have constant length",
		     sym->name, &sym->declared_at);
	  return;
	}

      if (sym->ts.is_c_interop
	  && mpz_cmp_si (cl->length->value.integer, 1) != 0)
	{
	  gfc_error ("C interoperable character dummy variable '%s' at %L "
		     "with VALUE attribute must have length one",
		     sym->name, &sym->declared_at);
	  return;
	}
    }

  /* If the symbol is marked as bind(c), verify it's type and kind.  Do not
     do this for something that was implicitly typed because that is handled
     in gfc_set_default_type.  Handle dummy arguments and procedure
     definitions separately.  Also, anything that is use associated is not
     handled here but instead is handled in the module it is declared in.
     Finally, derived type definitions are allowed to be BIND(C) since that
     only implies that they're interoperable, and they are checked fully for
     interoperability when a variable is declared of that type.  */
  if (sym->attr.is_bind_c && sym->attr.implicit_type == 0 &&
      sym->attr.use_assoc == 0 && sym->attr.dummy == 0 &&
      sym->attr.flavor != FL_PROCEDURE && sym->attr.flavor != FL_DERIVED)
    {
      gfc_try t = SUCCESS;
      
      /* First, make sure the variable is declared at the
	 module-level scope (J3/04-007, Section 15.3).	*/
      if (sym->ns->proc_name->attr.flavor != FL_MODULE &&
          sym->attr.in_common == 0)
	{
	  gfc_error ("Variable '%s' at %L cannot be BIND(C) because it "
		     "is neither a COMMON block nor declared at the "
		     "module level scope", sym->name, &(sym->declared_at));
	  t = FAILURE;
	}
      else if (sym->common_head != NULL)
        {
          t = verify_com_block_vars_c_interop (sym->common_head);
        }
      else
	{
	  /* If type() declaration, we need to verify that the components
	     of the given type are all C interoperable, etc.  */
	  if (sym->ts.type == BT_DERIVED &&
              sym->ts.derived->attr.is_c_interop != 1)
            {
              /* Make sure the user marked the derived type as BIND(C).  If
                 not, call the verify routine.  This could print an error
                 for the derived type more than once if multiple variables
                 of that type are declared.  */
              if (sym->ts.derived->attr.is_bind_c != 1)
                verify_bind_c_derived_type (sym->ts.derived);
              t = FAILURE;
            }
	  
	  /* Verify the variable itself as C interoperable if it
             is BIND(C).  It is not possible for this to succeed if
             the verify_bind_c_derived_type failed, so don't have to handle
             any error returned by verify_bind_c_derived_type.  */
          t = verify_bind_c_sym (sym, &(sym->ts), sym->attr.in_common,
                                 sym->common_block);
	}

      if (t == FAILURE)
        {
          /* clear the is_bind_c flag to prevent reporting errors more than
             once if something failed.  */
          sym->attr.is_bind_c = 0;
          return;
        }
    }

  /* If a derived type symbol has reached this point, without its
     type being declared, we have an error.  Notice that most
     conditions that produce undefined derived types have already
     been dealt with.  However, the likes of:
     implicit type(t) (t) ..... call foo (t) will get us here if
     the type is not declared in the scope of the implicit
     statement. Change the type to BT_UNKNOWN, both because it is so
     and to prevent an ICE.  */
  if (sym->ts.type == BT_DERIVED && sym->ts.derived->components == NULL
      && !sym->ts.derived->attr.zero_comp)
    {
      gfc_error ("The derived type '%s' at %L is of type '%s', "
		 "which has not been defined", sym->name,
		  &sym->declared_at, sym->ts.derived->name);
      sym->ts.type = BT_UNKNOWN;
      return;
    }

  /* Make sure that the derived type has been resolved and that the
     derived type is visible in the symbol's namespace, if it is a
     module function and is not PRIVATE.  */
  if (sym->ts.type == BT_DERIVED
	&& sym->ts.derived->attr.use_assoc
	&& sym->ns->proc_name
	&& sym->ns->proc_name->attr.flavor == FL_MODULE)
    {
      gfc_symbol *ds;

      if (resolve_fl_derived (sym->ts.derived) == FAILURE)
	return;

      gfc_find_symbol (sym->ts.derived->name, sym->ns, 1, &ds);
      if (!ds && sym->attr.function
	    && gfc_check_access (sym->attr.access, sym->ns->default_access))
	{
	  symtree = gfc_new_symtree (&sym->ns->sym_root,
				     sym->ts.derived->name);
	  symtree->n.sym = sym->ts.derived;
	  sym->ts.derived->refs++;
	}
    }

  /* Unless the derived-type declaration is use associated, Fortran 95
     does not allow public entries of private derived types.
     See 4.4.1 (F95) and 4.5.1.1 (F2003); and related interpretation
     161 in 95-006r3.  */
  if (sym->ts.type == BT_DERIVED
      && sym->ns->proc_name && sym->ns->proc_name->attr.flavor == FL_MODULE
      && !sym->ts.derived->attr.use_assoc
      && gfc_check_access (sym->attr.access, sym->ns->default_access)
      && !gfc_check_access (sym->ts.derived->attr.access,
			    sym->ts.derived->ns->default_access)
      && gfc_notify_std (GFC_STD_F2003, "Fortran 2003: PUBLIC %s '%s' at %L "
		         "of PRIVATE derived type '%s'",
			 (sym->attr.flavor == FL_PARAMETER) ? "parameter"
			 : "variable", sym->name, &sym->declared_at,
			 sym->ts.derived->name) == FAILURE)
    return;

  /* An assumed-size array with INTENT(OUT) shall not be of a type for which
     default initialization is defined (5.1.2.4.4).  */
  if (sym->ts.type == BT_DERIVED
      && sym->attr.dummy
      && sym->attr.intent == INTENT_OUT
      && sym->as
      && sym->as->type == AS_ASSUMED_SIZE)
    {
      for (c = sym->ts.derived->components; c; c = c->next)
	{
	  if (c->initializer)
	    {
	      gfc_error ("The INTENT(OUT) dummy argument '%s' at %L is "
			 "ASSUMED SIZE and so cannot have a default initializer",
			 sym->name, &sym->declared_at);
	      return;
	    }
	}
    }

  switch (sym->attr.flavor)
    {
    case FL_VARIABLE:
      if (resolve_fl_variable (sym, mp_flag) == FAILURE)
	return;
      break;

    case FL_PROCEDURE:
      if (resolve_fl_procedure (sym, mp_flag) == FAILURE)
	return;
      break;

    case FL_NAMELIST:
      if (resolve_fl_namelist (sym) == FAILURE)
	return;
      break;

    case FL_PARAMETER:
      if (resolve_fl_parameter (sym) == FAILURE)
	return;
      break;

    default:
      break;
    }

  /* Resolve array specifier. Check as well some constraints
     on COMMON blocks.  */

  check_constant = sym->attr.in_common && !sym->attr.pointer;

  /* Set the formal_arg_flag so that check_conflict will not throw
     an error for host associated variables in the specification
     expression for an array_valued function.  */
  if (sym->attr.function && sym->as)
    formal_arg_flag = 1;

  gfc_resolve_array_spec (sym->as, check_constant);

  formal_arg_flag = 0;

  /* Resolve formal namespaces.  */
  if (sym->formal_ns && sym->formal_ns != gfc_current_ns
      && !sym->attr.contained)
    gfc_resolve (sym->formal_ns);

  /* Make sure the formal namespace is present.  */
  if (sym->formal && !sym->formal_ns)
    {
      gfc_formal_arglist *formal = sym->formal;
      while (formal && !formal->sym)
	formal = formal->next;

      if (formal)
	{
	  sym->formal_ns = formal->sym->ns;
	  sym->formal_ns->refs++;
	}
    }

  /* Check threadprivate restrictions.  */
  if (sym->attr.threadprivate && !sym->attr.save && !sym->ns->save_all
      && (!sym->attr.in_common
	  && sym->module == NULL
	  && (sym->ns->proc_name == NULL
	      || sym->ns->proc_name->attr.flavor != FL_MODULE)))
    gfc_error ("Threadprivate at %L isn't SAVEd", &sym->declared_at);

  /* If we have come this far we can apply default-initializers, as
     described in 14.7.5, to those variables that have not already
     been assigned one.  */
  if (sym->ts.type == BT_DERIVED
      && sym->attr.referenced
      && sym->ns == gfc_current_ns
      && !sym->value
      && !sym->attr.allocatable
      && !sym->attr.alloc_comp)
    {
      symbol_attribute *a = &sym->attr;

      if ((!a->save && !a->dummy && !a->pointer
	   && !a->in_common && !a->use_assoc
	   && !(a->function && sym != sym->result))
	  || (a->dummy && a->intent == INTENT_OUT && !a->pointer))
	apply_default_init (sym);
    }

  /* If this symbol has a type-spec, check it.  */
  if (sym->attr.flavor == FL_VARIABLE || sym->attr.flavor == FL_PARAMETER
      || (sym->attr.flavor == FL_PROCEDURE && sym->attr.function))
    if (resolve_typespec_used (&sym->ts, &sym->declared_at, sym->name)
	  == FAILURE)
      return;
}


/************* Resolve DATA statements *************/

static struct
{
  gfc_data_value *vnode;
  mpz_t left;
}
values;


/* Advance the values structure to point to the next value in the data list.  */

static gfc_try
next_data_value (void)
{
  while (mpz_cmp_ui (values.left, 0) == 0)
    {
      if (!gfc_is_constant_expr (values.vnode->expr))
	gfc_error ("non-constant DATA value at %L",
		   &values.vnode->expr->where);

      if (values.vnode->next == NULL)
	return FAILURE;

      values.vnode = values.vnode->next;
      mpz_set (values.left, values.vnode->repeat);
    }

  return SUCCESS;
}


static gfc_try
check_data_variable (gfc_data_variable *var, locus *where)
{
  gfc_expr *e;
  mpz_t size;
  mpz_t offset;
  gfc_try t;
  ar_type mark = AR_UNKNOWN;
  int i;
  mpz_t section_index[GFC_MAX_DIMENSIONS];
  gfc_ref *ref;
  gfc_array_ref *ar;
  gfc_symbol *sym;
  int has_pointer;

  if (gfc_resolve_expr (var->expr) == FAILURE)
    return FAILURE;

  ar = NULL;
  mpz_init_set_si (offset, 0);
  e = var->expr;

  if (e->expr_type != EXPR_VARIABLE)
    gfc_internal_error ("check_data_variable(): Bad expression");

  sym = e->symtree->n.sym;

  if (sym->ns->is_block_data && !sym->attr.in_common)
    {
      gfc_error ("BLOCK DATA element '%s' at %L must be in COMMON",
		 sym->name, &sym->declared_at);
    }

  if (e->ref == NULL && sym->as)
    {
      gfc_error ("DATA array '%s' at %L must be specified in a previous"
		 " declaration", sym->name, where);
      return FAILURE;
    }

  has_pointer = sym->attr.pointer;

  for (ref = e->ref; ref; ref = ref->next)
    {
      if (ref->type == REF_COMPONENT && ref->u.c.component->attr.pointer)
	has_pointer = 1;

      if (has_pointer
	    && ref->type == REF_ARRAY
	    && ref->u.ar.type != AR_FULL)
	  {
	    gfc_error ("DATA element '%s' at %L is a pointer and so must "
			"be a full array", sym->name, where);
	    return FAILURE;
	  }
    }

  if (e->rank == 0 || has_pointer)
    {
      mpz_init_set_ui (size, 1);
      ref = NULL;
    }
  else
    {
      ref = e->ref;

      /* Find the array section reference.  */
      for (ref = e->ref; ref; ref = ref->next)
	{
	  if (ref->type != REF_ARRAY)
	    continue;
	  if (ref->u.ar.type == AR_ELEMENT)
	    continue;
	  break;
	}
      gcc_assert (ref);

      /* Set marks according to the reference pattern.  */
      switch (ref->u.ar.type)
	{
	case AR_FULL:
	  mark = AR_FULL;
	  break;

	case AR_SECTION:
	  ar = &ref->u.ar;
	  /* Get the start position of array section.  */
	  gfc_get_section_index (ar, section_index, &offset);
	  mark = AR_SECTION;
	  break;

	default:
	  gcc_unreachable ();
	}

      if (gfc_array_size (e, &size) == FAILURE)
	{
	  gfc_error ("Nonconstant array section at %L in DATA statement",
		     &e->where);
	  mpz_clear (offset);
	  return FAILURE;
	}
    }

  t = SUCCESS;

  while (mpz_cmp_ui (size, 0) > 0)
    {
      if (next_data_value () == FAILURE)
	{
	  gfc_error ("DATA statement at %L has more variables than values",
		     where);
	  t = FAILURE;
	  break;
	}

      t = gfc_check_assign (var->expr, values.vnode->expr, 0);
      if (t == FAILURE)
	break;

      /* If we have more than one element left in the repeat count,
	 and we have more than one element left in the target variable,
	 then create a range assignment.  */
      /* FIXME: Only done for full arrays for now, since array sections
	 seem tricky.  */
      if (mark == AR_FULL && ref && ref->next == NULL
	  && mpz_cmp_ui (values.left, 1) > 0 && mpz_cmp_ui (size, 1) > 0)
	{
	  mpz_t range;

	  if (mpz_cmp (size, values.left) >= 0)
	    {
	      mpz_init_set (range, values.left);
	      mpz_sub (size, size, values.left);
	      mpz_set_ui (values.left, 0);
	    }
	  else
	    {
	      mpz_init_set (range, size);
	      mpz_sub (values.left, values.left, size);
	      mpz_set_ui (size, 0);
	    }

	  gfc_assign_data_value_range (var->expr, values.vnode->expr,
				       offset, range);

	  mpz_add (offset, offset, range);
	  mpz_clear (range);
	}

      /* Assign initial value to symbol.  */
      else
	{
	  mpz_sub_ui (values.left, values.left, 1);
	  mpz_sub_ui (size, size, 1);

	  t = gfc_assign_data_value (var->expr, values.vnode->expr, offset);
	  if (t == FAILURE)
	    break;

	  if (mark == AR_FULL)
	    mpz_add_ui (offset, offset, 1);

	  /* Modify the array section indexes and recalculate the offset
	     for next element.  */
	  else if (mark == AR_SECTION)
	    gfc_advance_section (section_index, ar, &offset);
	}
    }

  if (mark == AR_SECTION)
    {
      for (i = 0; i < ar->dimen; i++)
	mpz_clear (section_index[i]);
    }

  mpz_clear (size);
  mpz_clear (offset);

  return t;
}


static gfc_try traverse_data_var (gfc_data_variable *, locus *);

/* Iterate over a list of elements in a DATA statement.  */

static gfc_try
traverse_data_list (gfc_data_variable *var, locus *where)
{
  mpz_t trip;
  iterator_stack frame;
  gfc_expr *e, *start, *end, *step;
  gfc_try retval = SUCCESS;

  mpz_init (frame.value);

  start = gfc_copy_expr (var->iter.start);
  end = gfc_copy_expr (var->iter.end);
  step = gfc_copy_expr (var->iter.step);

  if (gfc_simplify_expr (start, 1) == FAILURE
      || start->expr_type != EXPR_CONSTANT)
    {
      gfc_error ("iterator start at %L does not simplify", &start->where);
      retval = FAILURE;
      goto cleanup;
    }
  if (gfc_simplify_expr (end, 1) == FAILURE
      || end->expr_type != EXPR_CONSTANT)
    {
      gfc_error ("iterator end at %L does not simplify", &end->where);
      retval = FAILURE;
      goto cleanup;
    }
  if (gfc_simplify_expr (step, 1) == FAILURE
      || step->expr_type != EXPR_CONSTANT)
    {
      gfc_error ("iterator step at %L does not simplify", &step->where);
      retval = FAILURE;
      goto cleanup;
    }

  mpz_init_set (trip, end->value.integer);
  mpz_sub (trip, trip, start->value.integer);
  mpz_add (trip, trip, step->value.integer);

  mpz_div (trip, trip, step->value.integer);

  mpz_set (frame.value, start->value.integer);

  frame.prev = iter_stack;
  frame.variable = var->iter.var->symtree;
  iter_stack = &frame;

  while (mpz_cmp_ui (trip, 0) > 0)
    {
      if (traverse_data_var (var->list, where) == FAILURE)
	{
	  mpz_clear (trip);
	  retval = FAILURE;
	  goto cleanup;
	}

      e = gfc_copy_expr (var->expr);
      if (gfc_simplify_expr (e, 1) == FAILURE)
	{
	  gfc_free_expr (e);
	  mpz_clear (trip);
	  retval = FAILURE;
	  goto cleanup;
	}

      mpz_add (frame.value, frame.value, step->value.integer);

      mpz_sub_ui (trip, trip, 1);
    }

  mpz_clear (trip);
cleanup:
  mpz_clear (frame.value);

  gfc_free_expr (start);
  gfc_free_expr (end);
  gfc_free_expr (step);

  iter_stack = frame.prev;
  return retval;
}


/* Type resolve variables in the variable list of a DATA statement.  */

static gfc_try
traverse_data_var (gfc_data_variable *var, locus *where)
{
  gfc_try t;

  for (; var; var = var->next)
    {
      if (var->expr == NULL)
	t = traverse_data_list (var, where);
      else
	t = check_data_variable (var, where);

      if (t == FAILURE)
	return FAILURE;
    }

  return SUCCESS;
}


/* Resolve the expressions and iterators associated with a data statement.
   This is separate from the assignment checking because data lists should
   only be resolved once.  */

static gfc_try
resolve_data_variables (gfc_data_variable *d)
{
  for (; d; d = d->next)
    {
      if (d->list == NULL)
	{
	  if (gfc_resolve_expr (d->expr) == FAILURE)
	    return FAILURE;
	}
      else
	{
	  if (gfc_resolve_iterator (&d->iter, false) == FAILURE)
	    return FAILURE;

	  if (resolve_data_variables (d->list) == FAILURE)
	    return FAILURE;
	}
    }

  return SUCCESS;
}


/* Resolve a single DATA statement.  We implement this by storing a pointer to
   the value list into static variables, and then recursively traversing the
   variables list, expanding iterators and such.  */

static void
resolve_data (gfc_data *d)
{

  if (resolve_data_variables (d->var) == FAILURE)
    return;

  values.vnode = d->value;
  if (d->value == NULL)
    mpz_set_ui (values.left, 0);
  else
    mpz_set (values.left, d->value->repeat);

  if (traverse_data_var (d->var, &d->where) == FAILURE)
    return;

  /* At this point, we better not have any values left.  */

  if (next_data_value () == SUCCESS)
    gfc_error ("DATA statement at %L has more values than variables",
	       &d->where);
}


/* 12.6 Constraint: In a pure subprogram any variable which is in common or
   accessed by host or use association, is a dummy argument to a pure function,
   is a dummy argument with INTENT (IN) to a pure subroutine, or an object that
   is storage associated with any such variable, shall not be used in the
   following contexts: (clients of this function).  */

/* Determines if a variable is not 'pure', i.e., not assignable within a pure
   procedure.  Returns zero if assignment is OK, nonzero if there is a
   problem.  */
int
gfc_impure_variable (gfc_symbol *sym)
{
  gfc_symbol *proc;

  if (sym->attr.use_assoc || sym->attr.in_common)
    return 1;

  if (sym->ns != gfc_current_ns)
    return !sym->attr.function;

  proc = sym->ns->proc_name;
  if (sym->attr.dummy && gfc_pure (proc)
	&& ((proc->attr.subroutine && sym->attr.intent == INTENT_IN)
		||
	     proc->attr.function))
    return 1;

  /* TODO: Sort out what can be storage associated, if anything, and include
     it here.  In principle equivalences should be scanned but it does not
     seem to be possible to storage associate an impure variable this way.  */
  return 0;
}


/* Test whether a symbol is pure or not.  For a NULL pointer, checks the
   symbol of the current procedure.  */

int
gfc_pure (gfc_symbol *sym)
{
  symbol_attribute attr;

  if (sym == NULL)
    sym = gfc_current_ns->proc_name;
  if (sym == NULL)
    return 0;

  attr = sym->attr;

  return attr.flavor == FL_PROCEDURE && (attr.pure || attr.elemental);
}


/* Test whether the current procedure is elemental or not.  */

int
gfc_elemental (gfc_symbol *sym)
{
  symbol_attribute attr;

  if (sym == NULL)
    sym = gfc_current_ns->proc_name;
  if (sym == NULL)
    return 0;
  attr = sym->attr;

  return attr.flavor == FL_PROCEDURE && attr.elemental;
}


/* Warn about unused labels.  */

static void
warn_unused_fortran_label (gfc_st_label *label)
{
  if (label == NULL)
    return;

  warn_unused_fortran_label (label->left);

  if (label->defined == ST_LABEL_UNKNOWN)
    return;

  switch (label->referenced)
    {
    case ST_LABEL_UNKNOWN:
      gfc_warning ("Label %d at %L defined but not used", label->value,
		   &label->where);
      break;

    case ST_LABEL_BAD_TARGET:
      gfc_warning ("Label %d at %L defined but cannot be used",
		   label->value, &label->where);
      break;

    default:
      break;
    }

  warn_unused_fortran_label (label->right);
}


/* Returns the sequence type of a symbol or sequence.  */

static seq_type
sequence_type (gfc_typespec ts)
{
  seq_type result;
  gfc_component *c;

  switch (ts.type)
  {
    case BT_DERIVED:

      if (ts.derived->components == NULL)
	return SEQ_NONDEFAULT;

      result = sequence_type (ts.derived->components->ts);
      for (c = ts.derived->components->next; c; c = c->next)
	if (sequence_type (c->ts) != result)
	  return SEQ_MIXED;

      return result;

    case BT_CHARACTER:
      if (ts.kind != gfc_default_character_kind)
	  return SEQ_NONDEFAULT;

      return SEQ_CHARACTER;

    case BT_INTEGER:
      if (ts.kind != gfc_default_integer_kind)
	  return SEQ_NONDEFAULT;

      return SEQ_NUMERIC;

    case BT_REAL:
      if (!(ts.kind == gfc_default_real_kind
	    || ts.kind == gfc_default_double_kind))
	  return SEQ_NONDEFAULT;

      return SEQ_NUMERIC;

    case BT_COMPLEX:
      if (ts.kind != gfc_default_complex_kind)
	  return SEQ_NONDEFAULT;

      return SEQ_NUMERIC;

    case BT_LOGICAL:
      if (ts.kind != gfc_default_logical_kind)
	  return SEQ_NONDEFAULT;

      return SEQ_NUMERIC;

    default:
      return SEQ_NONDEFAULT;
  }
}


/* Resolve derived type EQUIVALENCE object.  */

static gfc_try
resolve_equivalence_derived (gfc_symbol *derived, gfc_symbol *sym, gfc_expr *e)
{
  gfc_symbol *d;
  gfc_component *c = derived->components;

  if (!derived)
    return SUCCESS;

  /* Shall not be an object of nonsequence derived type.  */
  if (!derived->attr.sequence)
    {
      gfc_error ("Derived type variable '%s' at %L must have SEQUENCE "
		 "attribute to be an EQUIVALENCE object", sym->name,
		 &e->where);
      return FAILURE;
    }

  /* Shall not have allocatable components.  */
  if (derived->attr.alloc_comp)
    {
      gfc_error ("Derived type variable '%s' at %L cannot have ALLOCATABLE "
		 "components to be an EQUIVALENCE object",sym->name,
		 &e->where);
      return FAILURE;
    }

  if (sym->attr.in_common && has_default_initializer (sym->ts.derived))
    {
      gfc_error ("Derived type variable '%s' at %L with default "
		 "initialization cannot be in EQUIVALENCE with a variable "
		 "in COMMON", sym->name, &e->where);
      return FAILURE;
    }

  for (; c ; c = c->next)
    {
      d = c->ts.derived;
      if (d
	  && (resolve_equivalence_derived (c->ts.derived, sym, e) == FAILURE))
	return FAILURE;

      /* Shall not be an object of sequence derived type containing a pointer
	 in the structure.  */
      if (c->attr.pointer)
	{
	  gfc_error ("Derived type variable '%s' at %L with pointer "
		     "component(s) cannot be an EQUIVALENCE object",
		     sym->name, &e->where);
	  return FAILURE;
	}
    }
  return SUCCESS;
}


/* Resolve equivalence object. 
   An EQUIVALENCE object shall not be a dummy argument, a pointer, a target,
   an allocatable array, an object of nonsequence derived type, an object of
   sequence derived type containing a pointer at any level of component
   selection, an automatic object, a function name, an entry name, a result
   name, a named constant, a structure component, or a subobject of any of
   the preceding objects.  A substring shall not have length zero.  A
   derived type shall not have components with default initialization nor
   shall two objects of an equivalence group be initialized.
   Either all or none of the objects shall have an protected attribute.
   The simple constraints are done in symbol.c(check_conflict) and the rest
   are implemented here.  */

static void
resolve_equivalence (gfc_equiv *eq)
{
  gfc_symbol *sym;
  gfc_symbol *derived;
  gfc_symbol *first_sym;
  gfc_expr *e;
  gfc_ref *r;
  locus *last_where = NULL;
  seq_type eq_type, last_eq_type;
  gfc_typespec *last_ts;
  int object, cnt_protected;
  const char *value_name;
  const char *msg;

  value_name = NULL;
  last_ts = &eq->expr->symtree->n.sym->ts;

  first_sym = eq->expr->symtree->n.sym;

  cnt_protected = 0;

  for (object = 1; eq; eq = eq->eq, object++)
    {
      e = eq->expr;

      e->ts = e->symtree->n.sym->ts;
      /* match_varspec might not know yet if it is seeing
	 array reference or substring reference, as it doesn't
	 know the types.  */
      if (e->ref && e->ref->type == REF_ARRAY)
	{
	  gfc_ref *ref = e->ref;
	  sym = e->symtree->n.sym;

	  if (sym->attr.dimension)
	    {
	      ref->u.ar.as = sym->as;
	      ref = ref->next;
	    }

	  /* For substrings, convert REF_ARRAY into REF_SUBSTRING.  */
	  if (e->ts.type == BT_CHARACTER
	      && ref
	      && ref->type == REF_ARRAY
	      && ref->u.ar.dimen == 1
	      && ref->u.ar.dimen_type[0] == DIMEN_RANGE
	      && ref->u.ar.stride[0] == NULL)
	    {
	      gfc_expr *start = ref->u.ar.start[0];
	      gfc_expr *end = ref->u.ar.end[0];
	      void *mem = NULL;

	      /* Optimize away the (:) reference.  */
	      if (start == NULL && end == NULL)
		{
		  if (e->ref == ref)
		    e->ref = ref->next;
		  else
		    e->ref->next = ref->next;
		  mem = ref;
		}
	      else
		{
		  ref->type = REF_SUBSTRING;
		  if (start == NULL)
		    start = gfc_int_expr (1);
		  ref->u.ss.start = start;
		  if (end == NULL && e->ts.cl)
		    end = gfc_copy_expr (e->ts.cl->length);
		  ref->u.ss.end = end;
		  ref->u.ss.length = e->ts.cl;
		  e->ts.cl = NULL;
		}
	      ref = ref->next;
	      gfc_free (mem);
	    }

	  /* Any further ref is an error.  */
	  if (ref)
	    {
	      gcc_assert (ref->type == REF_ARRAY);
	      gfc_error ("Syntax error in EQUIVALENCE statement at %L",
			 &ref->u.ar.where);
	      continue;
	    }
	}

      if (gfc_resolve_expr (e) == FAILURE)
	continue;

      sym = e->symtree->n.sym;

      if (sym->attr.is_protected)
	cnt_protected++;
      if (cnt_protected > 0 && cnt_protected != object)
       	{
	      gfc_error ("Either all or none of the objects in the "
			 "EQUIVALENCE set at %L shall have the "
			 "PROTECTED attribute",
			 &e->where);
	      break;
	}

      /* Shall not equivalence common block variables in a PURE procedure.  */
      if (sym->ns->proc_name
	  && sym->ns->proc_name->attr.pure
	  && sym->attr.in_common)
	{
	  gfc_error ("Common block member '%s' at %L cannot be an EQUIVALENCE "
		     "object in the pure procedure '%s'",
		     sym->name, &e->where, sym->ns->proc_name->name);
	  break;
	}

      /* Shall not be a named constant.  */
      if (e->expr_type == EXPR_CONSTANT)
	{
	  gfc_error ("Named constant '%s' at %L cannot be an EQUIVALENCE "
		     "object", sym->name, &e->where);
	  continue;
	}

      derived = e->ts.derived;
      if (derived && resolve_equivalence_derived (derived, sym, e) == FAILURE)
	continue;

      /* Check that the types correspond correctly:
	 Note 5.28:
	 A numeric sequence structure may be equivalenced to another sequence
	 structure, an object of default integer type, default real type, double
	 precision real type, default logical type such that components of the
	 structure ultimately only become associated to objects of the same
	 kind. A character sequence structure may be equivalenced to an object
	 of default character kind or another character sequence structure.
	 Other objects may be equivalenced only to objects of the same type and
	 kind parameters.  */

      /* Identical types are unconditionally OK.  */
      if (object == 1 || gfc_compare_types (last_ts, &sym->ts))
	goto identical_types;

      last_eq_type = sequence_type (*last_ts);
      eq_type = sequence_type (sym->ts);

      /* Since the pair of objects is not of the same type, mixed or
	 non-default sequences can be rejected.  */

      msg = "Sequence %s with mixed components in EQUIVALENCE "
	    "statement at %L with different type objects";
      if ((object ==2
	   && last_eq_type == SEQ_MIXED
	   && gfc_notify_std (GFC_STD_GNU, msg, first_sym->name, last_where)
	      == FAILURE)
	  || (eq_type == SEQ_MIXED
	      && gfc_notify_std (GFC_STD_GNU, msg, sym->name,
				 &e->where) == FAILURE))
	continue;

      msg = "Non-default type object or sequence %s in EQUIVALENCE "
	    "statement at %L with objects of different type";
      if ((object ==2
	   && last_eq_type == SEQ_NONDEFAULT
	   && gfc_notify_std (GFC_STD_GNU, msg, first_sym->name,
			      last_where) == FAILURE)
	  || (eq_type == SEQ_NONDEFAULT
	      && gfc_notify_std (GFC_STD_GNU, msg, sym->name,
				 &e->where) == FAILURE))
	continue;

      msg ="Non-CHARACTER object '%s' in default CHARACTER "
	   "EQUIVALENCE statement at %L";
      if (last_eq_type == SEQ_CHARACTER
	  && eq_type != SEQ_CHARACTER
	  && gfc_notify_std (GFC_STD_GNU, msg, sym->name,
			     &e->where) == FAILURE)
		continue;

      msg ="Non-NUMERIC object '%s' in default NUMERIC "
	   "EQUIVALENCE statement at %L";
      if (last_eq_type == SEQ_NUMERIC
	  && eq_type != SEQ_NUMERIC
	  && gfc_notify_std (GFC_STD_GNU, msg, sym->name,
			     &e->where) == FAILURE)
		continue;

  identical_types:
      last_ts =&sym->ts;
      last_where = &e->where;

      if (!e->ref)
	continue;

      /* Shall not be an automatic array.  */
      if (e->ref->type == REF_ARRAY
	  && gfc_resolve_array_spec (e->ref->u.ar.as, 1) == FAILURE)
	{
	  gfc_error ("Array '%s' at %L with non-constant bounds cannot be "
		     "an EQUIVALENCE object", sym->name, &e->where);
	  continue;
	}

      r = e->ref;
      while (r)
	{
	  /* Shall not be a structure component.  */
	  if (r->type == REF_COMPONENT)
	    {
	      gfc_error ("Structure component '%s' at %L cannot be an "
			 "EQUIVALENCE object",
			 r->u.c.component->name, &e->where);
	      break;
	    }

	  /* A substring shall not have length zero.  */
	  if (r->type == REF_SUBSTRING)
	    {
	      if (compare_bound (r->u.ss.start, r->u.ss.end) == CMP_GT)
		{
		  gfc_error ("Substring at %L has length zero",
			     &r->u.ss.start->where);
		  break;
		}
	    }
	  r = r->next;
	}
    }
}


/* Resolve function and ENTRY types, issue diagnostics if needed.  */

static void
resolve_fntype (gfc_namespace *ns)
{
  gfc_entry_list *el;
  gfc_symbol *sym;

  if (ns->proc_name == NULL || !ns->proc_name->attr.function)
    return;

  /* If there are any entries, ns->proc_name is the entry master
     synthetic symbol and ns->entries->sym actual FUNCTION symbol.  */
  if (ns->entries)
    sym = ns->entries->sym;
  else
    sym = ns->proc_name;
  if (sym->result == sym
      && sym->ts.type == BT_UNKNOWN
      && gfc_set_default_type (sym, 0, NULL) == FAILURE
      && !sym->attr.untyped)
    {
      gfc_error ("Function '%s' at %L has no IMPLICIT type",
		 sym->name, &sym->declared_at);
      sym->attr.untyped = 1;
    }

  if (sym->ts.type == BT_DERIVED && !sym->ts.derived->attr.use_assoc
      && !sym->attr.contained
      && !gfc_check_access (sym->ts.derived->attr.access,
			    sym->ts.derived->ns->default_access)
      && gfc_check_access (sym->attr.access, sym->ns->default_access))
    {
      gfc_notify_std (GFC_STD_F2003, "Fortran 2003: PUBLIC function '%s' at "
		      "%L of PRIVATE type '%s'", sym->name,
		      &sym->declared_at, sym->ts.derived->name);
    }

    if (ns->entries)
    for (el = ns->entries->next; el; el = el->next)
      {
	if (el->sym->result == el->sym
	    && el->sym->ts.type == BT_UNKNOWN
	    && gfc_set_default_type (el->sym, 0, NULL) == FAILURE
	    && !el->sym->attr.untyped)
	  {
	    gfc_error ("ENTRY '%s' at %L has no IMPLICIT type",
		       el->sym->name, &el->sym->declared_at);
	    el->sym->attr.untyped = 1;
	  }
      }
}

/* 12.3.2.1.1 Defined operators.  */

static void
gfc_resolve_uops (gfc_symtree *symtree)
{
  gfc_interface *itr;
  gfc_symbol *sym;
  gfc_formal_arglist *formal;

  if (symtree == NULL)
    return;

  gfc_resolve_uops (symtree->left);
  gfc_resolve_uops (symtree->right);

  for (itr = symtree->n.uop->op; itr; itr = itr->next)
    {
      sym = itr->sym;
      if (!sym->attr.function)
	gfc_error ("User operator procedure '%s' at %L must be a FUNCTION",
		   sym->name, &sym->declared_at);

      if (sym->ts.type == BT_CHARACTER
	  && !(sym->ts.cl && sym->ts.cl->length)
	  && !(sym->result && sym->result->ts.cl
	       && sym->result->ts.cl->length))
	gfc_error ("User operator procedure '%s' at %L cannot be assumed "
		   "character length", sym->name, &sym->declared_at);

      formal = sym->formal;
      if (!formal || !formal->sym)
	{
	  gfc_error ("User operator procedure '%s' at %L must have at least "
		     "one argument", sym->name, &sym->declared_at);
	  continue;
	}

      if (formal->sym->attr.intent != INTENT_IN)
	gfc_error ("First argument of operator interface at %L must be "
		   "INTENT(IN)", &sym->declared_at);

      if (formal->sym->attr.optional)
	gfc_error ("First argument of operator interface at %L cannot be "
		   "optional", &sym->declared_at);

      formal = formal->next;
      if (!formal || !formal->sym)
	continue;

      if (formal->sym->attr.intent != INTENT_IN)
	gfc_error ("Second argument of operator interface at %L must be "
		   "INTENT(IN)", &sym->declared_at);

      if (formal->sym->attr.optional)
	gfc_error ("Second argument of operator interface at %L cannot be "
		   "optional", &sym->declared_at);

      if (formal->next)
	gfc_error ("Operator interface at %L must have, at most, two "
		   "arguments", &sym->declared_at);
    }
}


/* Examine all of the expressions associated with a program unit,
   assign types to all intermediate expressions, make sure that all
   assignments are to compatible types and figure out which names
   refer to which functions or subroutines.  It doesn't check code
   block, which is handled by resolve_code.  */

static void
resolve_types (gfc_namespace *ns)
{
  gfc_namespace *n;
  gfc_charlen *cl;
  gfc_data *d;
  gfc_equiv *eq;
  gfc_namespace* old_ns = gfc_current_ns;

  /* Check that all IMPLICIT types are ok.  */
  if (!ns->seen_implicit_none)
    {
      unsigned letter;
      for (letter = 0; letter != GFC_LETTERS; ++letter)
	if (ns->set_flag[letter]
	    && resolve_typespec_used (&ns->default_type[letter],
				      &ns->implicit_loc[letter],
				      NULL) == FAILURE)
	  return;
    }

  gfc_current_ns = ns;

  resolve_entries (ns);

  resolve_common_vars (ns->blank_common.head, false);
  resolve_common_blocks (ns->common_root);

  resolve_contained_functions (ns);

  gfc_traverse_ns (ns, resolve_bind_c_derived_types);

  for (cl = ns->cl_list; cl; cl = cl->next)
    resolve_charlen (cl);

  gfc_traverse_ns (ns, resolve_symbol);

  resolve_fntype (ns);

  for (n = ns->contained; n; n = n->sibling)
    {
      if (gfc_pure (ns->proc_name) && !gfc_pure (n->proc_name))
	gfc_error ("Contained procedure '%s' at %L of a PURE procedure must "
		   "also be PURE", n->proc_name->name,
		   &n->proc_name->declared_at);

      resolve_types (n);
    }

  forall_flag = 0;
  gfc_check_interfaces (ns);

  gfc_traverse_ns (ns, resolve_values);

  if (ns->save_all)
    gfc_save_all (ns);

  iter_stack = NULL;
  for (d = ns->data; d; d = d->next)
    resolve_data (d);

  iter_stack = NULL;
  gfc_traverse_ns (ns, gfc_formalize_init_value);

  gfc_traverse_ns (ns, gfc_verify_binding_labels);

  if (ns->common_root != NULL)
    gfc_traverse_symtree (ns->common_root, resolve_bind_c_comms);

  for (eq = ns->equiv; eq; eq = eq->next)
    resolve_equivalence (eq);

  /* Warn about unused labels.  */
  if (warn_unused_label)
    warn_unused_fortran_label (ns->st_labels);

  gfc_resolve_uops (ns->uop_root);

  gfc_current_ns = old_ns;
}


/* Call resolve_code recursively.  */

static void
resolve_codes (gfc_namespace *ns)
{
  gfc_namespace *n;
  bitmap_obstack old_obstack;

  for (n = ns->contained; n; n = n->sibling)
    resolve_codes (n);

  gfc_current_ns = ns;
  cs_base = NULL;
  /* Set to an out of range value.  */
  current_entry_id = -1;

  old_obstack = labels_obstack;
  bitmap_obstack_initialize (&labels_obstack);

  resolve_code (ns->code, ns);

  bitmap_obstack_release (&labels_obstack);
  labels_obstack = old_obstack;
}


/* This function is called after a complete program unit has been compiled.
   Its purpose is to examine all of the expressions associated with a program
   unit, assign types to all intermediate expressions, make sure that all
   assignments are to compatible types and figure out which names refer to
   which functions or subroutines.  */

void
gfc_resolve (gfc_namespace *ns)
{
  gfc_namespace *old_ns;
  code_stack *old_cs_base;

  if (ns->resolved)
    return;

<<<<<<< HEAD
  if (ns->resolved)
    return;

=======
  ns->resolved = -1;
>>>>>>> 42a9ba1d
  old_ns = gfc_current_ns;
  old_cs_base = cs_base;

  resolve_types (ns);
  resolve_codes (ns);

  gfc_current_ns = old_ns;
<<<<<<< HEAD
=======
  cs_base = old_cs_base;
>>>>>>> 42a9ba1d
  ns->resolved = 1;
}<|MERGE_RESOLUTION|>--- conflicted
+++ resolved
@@ -1142,8 +1142,6 @@
 }
 
 
-<<<<<<< HEAD
-=======
 /* Resolve an intrinsic procedure: Set its function/subroutine attribute,
    its typespec and formal argument list.  */
 
@@ -1172,7 +1170,6 @@
 }
 
 
->>>>>>> 42a9ba1d
 /* Resolve a procedure expression, like passing it to a called procedure or as
    RHS for a procedure pointer assignment.  */
 
@@ -1186,13 +1183,10 @@
   gcc_assert (expr->symtree);
 
   sym = expr->symtree->n.sym;
-<<<<<<< HEAD
-=======
 
   if (sym->attr.intrinsic)
     resolve_intrinsic (sym, &expr->where);
 
->>>>>>> 42a9ba1d
   if (sym->attr.flavor != FL_PROCEDURE
       || (sym->attr.function && sym->result == sym))
     return SUCCESS;
@@ -1242,8 +1236,6 @@
 	  continue;
 	}
 
-<<<<<<< HEAD
-=======
       if (gfc_is_proc_ptr_comp (e, &comp))
 	{
 	  e->ts = comp->ts;
@@ -1258,7 +1250,6 @@
 	  goto argument_list;
 	}
 
->>>>>>> 42a9ba1d
       if (e->expr_type == EXPR_VARIABLE
 	    && e->symtree->n.sym->attr.generic
 	    && no_formal_args
@@ -1660,8 +1651,6 @@
    check the interfaces of external procedures from the same file.
    The namespace of the gsymbol is resolved and then, once this is
    done the interface is checked.  */
-<<<<<<< HEAD
-=======
 
 
 static bool
@@ -1703,7 +1692,6 @@
     }
   return true;
 }
->>>>>>> 42a9ba1d
 
 static void
 resolve_global_procedure (gfc_symbol *sym, locus *where,
@@ -1711,11 +1699,7 @@
 {
   gfc_gsymbol * gsym;
   gfc_namespace *ns;
-<<<<<<< HEAD
-  unsigned int type;
-=======
   enum gfc_symbol_type type;
->>>>>>> 42a9ba1d
 
   type = sub ? GSYM_SUBROUTINE : GSYM_FUNCTION;
 
@@ -1725,11 +1709,6 @@
     gfc_global_used (gsym, where);
 
   if (gfc_option.flag_whole_file
-<<<<<<< HEAD
-	&& gsym->type != GSYM_UNKNOWN
-	&& gsym->ns
-	&& gsym->ns->proc_name)
-=======
 	&& sym->attr.if_source == IFSRC_UNKNOWN
 	&& gsym->type != GSYM_UNKNOWN
 	&& gsym->ns
@@ -1737,7 +1716,6 @@
 	&& gsym->ns->proc_name
 	&& not_in_recursive (sym, gsym->ns)
 	&& not_entry_self_reference (sym, gsym->ns))
->>>>>>> 42a9ba1d
     {
       /* Make sure that translation for the gsymbol occurs before
 	 the procedure currently being resolved.  */
@@ -1754,11 +1732,6 @@
 	}
 
       if (!gsym->ns->resolved)
-<<<<<<< HEAD
-	gfc_resolve (gsym->ns);
-
-      gfc_procedure_use (gsym->ns->proc_name, actual, where);
-=======
 	{
 	  gfc_dt_list *old_dt_list;
 
@@ -1794,7 +1767,6 @@
       gfc_procedure_use (gsym->ns->proc_name, actual, where);
 
       gfc_errors_to_warnings (0);
->>>>>>> 42a9ba1d
     }
 
   if (gsym->type == GSYM_UNKNOWN)
@@ -4476,11 +4448,7 @@
   gfc_symtree *st;
   int n;
   gfc_ref *ref;
-<<<<<<< HEAD
-  gfc_actual_arglist *arg, *tail;
-=======
   gfc_actual_arglist *arg, *tail = NULL;
->>>>>>> 42a9ba1d
   bool retval = e->expr_type == EXPR_FUNCTION;
 
   /*  If the expression is the result of substitution in
@@ -4514,37 +4482,6 @@
 	      gfc_free (e->shape);
 	    }
 
-<<<<<<< HEAD
-	  /* Give the symbol a symtree in the right place!  */
-	  gfc_get_sym_tree (sym->name, gfc_current_ns, &st);
-	  st->n.sym = sym;
-
-	  if (old_sym->attr.flavor == FL_PROCEDURE)
-	    {
-	      /* Original was function so point to the new symbol, since
-		 the actual argument list is already attached to the
-		 expression. */
-	      e->value.function.esym = NULL;
-	      e->symtree = st;
-	    }
-	  else
-	    {
-	      /* Original was variable so convert array references into
-		 an actual arglist. This does not need any checking now
-		 since gfc_resolve_function will take care of it.  */
-	      e->value.function.actual = NULL;
-	      e->expr_type = EXPR_FUNCTION;
-	      e->symtree = st;
-
-	      /* Ambiguity will not arise if the array reference is not
-		 the last reference.  */
-	      for (ref = e->ref; ref; ref = ref->next)
-		if (ref->type == REF_ARRAY && ref->next == NULL)
-		  break;
-
-	      gcc_assert (ref->type == REF_ARRAY);
-
-=======
 	  /* Give the expression the right symtree!  */
 	  gfc_find_sym_tree (e->symtree->name, NULL, 1, &st);
 	  gcc_assert (st != NULL);
@@ -4575,7 +4512,6 @@
 
 	      gcc_assert (ref->type == REF_ARRAY);
 
->>>>>>> 42a9ba1d
 	      /* Grab the start expressions from the array ref and
 		 copy them into actual arguments.  */
 	      for (n = 0; n < ref->u.ar.dimen; n++)
@@ -4590,7 +4526,6 @@
 		      tail = arg;
 		    }
 		}
-<<<<<<< HEAD
 
 	      /* Dump the reference list and set the rank.  */
 	      gfc_free_ref_list (e->ref);
@@ -4598,15 +4533,6 @@
 	      e->rank = sym->as ? sym->as->rank : 0;
 	    }
 
-=======
-
-	      /* Dump the reference list and set the rank.  */
-	      gfc_free_ref_list (e->ref);
-	      e->ref = NULL;
-	      e->rank = sym->as ? sym->as->rank : 0;
-	    }
-
->>>>>>> 42a9ba1d
 	  gfc_resolve_expr (e);
 	  sym->refs++;
 	}
@@ -4833,30 +4759,6 @@
   e->value.compcall.actual = update_arglist_pass (e->value.compcall.actual, po,
 						  tb->pass_arg_num,
 						  tb->pass_arg);
-
-  return SUCCESS;
-}
-
-
-/* Check that the object a TBP is called on is valid, i.e. it must not be
-   of ABSTRACT type (as in subobject%abstract_parent%tbp()).  */
-
-static gfc_try
-check_typebound_baseobject (gfc_expr* e)
-{
-  gfc_expr* base;
-
-  base = extract_compcall_passed_object (e);
-  if (!base)
-    return FAILURE;
-
-  gcc_assert (base->ts.type == BT_DERIVED);
-  if (base->ts.derived->attr.abstract)
-    {
-      gfc_error ("Base object for type-bound procedure call at %L is of"
-		 " ABSTRACT type '%s'", &e->where, base->ts.derived->name);
-      return FAILURE;
-    }
 
   return SUCCESS;
 }
@@ -4959,12 +4861,8 @@
 
 	      gcc_assert (g->specific->pass_arg_num > 0);
 	      gcc_assert (!g->specific->error);
-<<<<<<< HEAD
-	      args = update_arglist_pass (args, po, g->specific->pass_arg_num);
-=======
 	      args = update_arglist_pass (args, po, g->specific->pass_arg_num,
 					  g->specific->pass_arg);
->>>>>>> 42a9ba1d
 	    }
 	  resolve_actual_arglist (args, target->attr.proc,
 				  is_external_proc (target) && !target->formal);
@@ -5008,17 +4906,10 @@
       return FAILURE;
     }
 
-<<<<<<< HEAD
-  if (check_typebound_baseobject (c->expr) == FAILURE)
-    return FAILURE;
-
-  if (resolve_typebound_generic_call (c->expr) == FAILURE)
-=======
   if (check_typebound_baseobject (c->expr1) == FAILURE)
     return FAILURE;
 
   if (resolve_typebound_generic_call (c->expr1) == FAILURE)
->>>>>>> 42a9ba1d
     return FAILURE;
 
   /* Transform into an ordinary EXEC_CALL for now.  */
@@ -5773,9 +5664,8 @@
 {
   gfc_expr *stat, *errmsg, *pe, *qe;
   gfc_alloc *a, *p, *q;
-<<<<<<< HEAD
-
-  stat = code->expr ? code->expr : NULL;
+
+  stat = code->expr1 ? code->expr1 : NULL;
 
   errmsg = code->expr2 ? code->expr2 : NULL;
 
@@ -5830,64 +5720,6 @@
 		     "the same %s statement", &errmsg->where, fcn, fcn);
     }
 
-=======
-
-  stat = code->expr1 ? code->expr1 : NULL;
-
-  errmsg = code->expr2 ? code->expr2 : NULL;
-
-  /* Check the stat variable.  */
-  if (stat)
-    {
-      if (stat->symtree->n.sym->attr.intent == INTENT_IN)
-	gfc_error ("Stat-variable '%s' at %L cannot be INTENT(IN)",
-		   stat->symtree->n.sym->name, &stat->where);
-
-      if (gfc_pure (NULL) && gfc_impure_variable (stat->symtree->n.sym))
-	gfc_error ("Illegal stat-variable at %L for a PURE procedure",
-		   &stat->where);
-
-      if (stat->ts.type != BT_INTEGER
-	  && !(stat->ref && (stat->ref->type == REF_ARRAY
-	       || stat->ref->type == REF_COMPONENT)))
-	gfc_error ("Stat-variable at %L must be a scalar INTEGER "
-		   "variable", &stat->where);
-
-      for (p = code->ext.alloc_list; p; p = p->next)
-	if (p->expr->symtree->n.sym->name == stat->symtree->n.sym->name)
-	  gfc_error ("Stat-variable at %L shall not be %sd within "
-		     "the same %s statement", &stat->where, fcn, fcn);
-    }
-
-  /* Check the errmsg variable.  */
-  if (errmsg)
-    {
-      if (!stat)
-	gfc_warning ("ERRMSG at %L is useless without a STAT tag",
-		     &errmsg->where);
-
-      if (errmsg->symtree->n.sym->attr.intent == INTENT_IN)
-	gfc_error ("Errmsg-variable '%s' at %L cannot be INTENT(IN)",
-		   errmsg->symtree->n.sym->name, &errmsg->where);
-
-      if (gfc_pure (NULL) && gfc_impure_variable (errmsg->symtree->n.sym))
-	gfc_error ("Illegal errmsg-variable at %L for a PURE procedure",
-		   &errmsg->where);
-
-      if (errmsg->ts.type != BT_CHARACTER
-	  && !(errmsg->ref
-	       && (errmsg->ref->type == REF_ARRAY
-	  	   || errmsg->ref->type == REF_COMPONENT)))
-	gfc_error ("Errmsg-variable at %L must be a scalar CHARACTER "
-		   "variable", &errmsg->where);
-
-      for (p = code->ext.alloc_list; p; p = p->next)
-	if (p->expr->symtree->n.sym->name == errmsg->symtree->n.sym->name)
-	  gfc_error ("Errmsg-variable at %L shall not be %sd within "
-		     "the same %s statement", &errmsg->where, fcn, fcn);
-    }
-
->>>>>>> 42a9ba1d
   /* Check that an allocate-object appears only once in the statement.  
      FIXME: Checking derived types is disabled.  */
   for (p = code->ext.alloc_list; p; p = p->next)
@@ -6744,19 +6576,11 @@
 	     assignment variable, then there could be a many-to-one
 	     assignment.  Emit a warning rather than an error because the
 	     mask could be resolving this problem.  */
-<<<<<<< HEAD
-	  if (find_forall_index (code->expr, forall_index, 0) == FAILURE)
-	    gfc_warning ("The FORALL with index '%s' is not used on the "
-			 "left side of the assignment at %L and so might "
-			 "cause multiple assignment to this object",
-			 var_expr[n]->symtree->name, &code->expr->where);
-=======
 	  if (find_forall_index (code->expr1, forall_index, 0) == FAILURE)
 	    gfc_warning ("The FORALL with index '%s' is not used on the "
 			 "left side of the assignment at %L and so might "
 			 "cause multiple assignment to this object",
 			 var_expr[n]->symtree->name, &code->expr1->where);
->>>>>>> 42a9ba1d
 	}
     }
 }
@@ -8746,11 +8570,7 @@
     }
 
   /* It's an error to override a non-DEFERRED procedure with a DEFERRED one.  */
-<<<<<<< HEAD
-  if (!old->typebound->deferred && proc->typebound->deferred)
-=======
   if (!old->n.tb->deferred && proc->n.tb->deferred)
->>>>>>> 42a9ba1d
     {
       gfc_error ("'%s' at %L must not be DEFERRED as it overrides a"
 		 " non-DEFERRED binding", proc->name, &where);
@@ -9109,11 +8929,7 @@
   if ((!proc->attr.subroutine && !proc->attr.function)
       || (proc->attr.proc != PROC_MODULE
 	  && proc->attr.if_source != IFSRC_IFBODY)
-<<<<<<< HEAD
-      || (proc->attr.abstract && !stree->typebound->deferred))
-=======
       || (proc->attr.abstract && !stree->n.tb->deferred))
->>>>>>> 42a9ba1d
     {
       gfc_error ("'%s' must be a module procedure or an external procedure with"
 		 " an explicit interface at %L", proc->name, &where);
@@ -9224,20 +9040,12 @@
       goto error;
     }
 
-<<<<<<< HEAD
-  stree->typebound->error = 0;
-=======
   stree->n.tb->error = 0;
->>>>>>> 42a9ba1d
   return;
 
 error:
   resolve_bindings_result = FAILURE;
-<<<<<<< HEAD
-  stree->typebound->error = 1;
-=======
   stree->n.tb->error = 1;
->>>>>>> 42a9ba1d
 }
 
 static gfc_try
@@ -9290,21 +9098,12 @@
   if (ensure_not_abstract_walker (sub, st->right) == FAILURE)
     return FAILURE;
 
-<<<<<<< HEAD
-  if (st->typebound && st->typebound->deferred)
-    {
-      gfc_symtree* overriding;
-      overriding = gfc_find_typebound_proc (sub, NULL, st->name, true);
-      gcc_assert (overriding && overriding->typebound);
-      if (overriding->typebound->deferred)
-=======
   if (st->n.tb && st->n.tb->deferred)
     {
       gfc_symtree* overriding;
       overriding = gfc_find_typebound_proc (sub, NULL, st->name, true);
       gcc_assert (overriding && overriding->n.tb);
       if (overriding->n.tb->deferred)
->>>>>>> 42a9ba1d
 	{
 	  gfc_error ("Derived-type '%s' declared at %L must be ABSTRACT because"
 		     " '%s' is DEFERRED and not overridden",
@@ -9332,11 +9131,7 @@
   if (ancestor->f2k_derived)
     {
       gfc_try t;
-<<<<<<< HEAD
-      t = ensure_not_abstract_walker (sub, ancestor->f2k_derived->sym_root);
-=======
       t = ensure_not_abstract_walker (sub, ancestor->f2k_derived->tb_sym_root);
->>>>>>> 42a9ba1d
       if (t == FAILURE)
 	return FAILURE;
     }
@@ -9350,12 +9145,9 @@
 }
 
 
-<<<<<<< HEAD
-=======
 static void resolve_symbol (gfc_symbol *sym);
 
 
->>>>>>> 42a9ba1d
 /* Resolve the components of a derived type.  */
 
 static gfc_try
@@ -9591,23 +9383,12 @@
 	  && !is_sym_host_assoc (c->ts.derived, sym->ns)
 	  && !c->ts.derived->attr.use_assoc
 	  && !gfc_check_access (c->ts.derived->attr.access,
-<<<<<<< HEAD
-				c->ts.derived->ns->default_access))
-	{
-	  gfc_notify_std (GFC_STD_F2003, "Fortran 2003: the component '%s' "
-			  "is a PRIVATE type and cannot be a component of "
-			  "'%s', which is PUBLIC at %L", c->name,
-			  sym->name, &sym->declared_at);
-	  return FAILURE;
-	}
-=======
 				c->ts.derived->ns->default_access)
 	  && gfc_notify_std (GFC_STD_F2003, "Fortran 2003: the component '%s' "
 			     "is a PRIVATE type and cannot be a component of "
 			     "'%s', which is PUBLIC at %L", c->name,
 			     sym->name, &sym->declared_at) == FAILURE)
 	return FAILURE;
->>>>>>> 42a9ba1d
 
       if (sym->attr.sequence)
 	{
@@ -9910,34 +9691,6 @@
 	  || sym->ts.interface->attr.intrinsic)
 	{
 	  gfc_symbol *ifc = sym->ts.interface;
-<<<<<<< HEAD
-
-	  if (ifc->attr.intrinsic)
-	    {
-	      gfc_intrinsic_sym *isym = gfc_find_function (sym->ts.interface->name);
-	      if (isym)
-		{
-		  sym->attr.function = 1;
-		  sym->ts = isym->ts;
-		  sym->ts.interface = ifc;
-		}
-	      else
-		{
-		  isym = gfc_find_subroutine (sym->ts.interface->name);
-		  gcc_assert (isym);
-		  sym->attr.subroutine = 1;
-		}
-	      copy_formal_args_intr (sym, isym);
-	    }
-	  else
-	    {
-	      sym->ts = ifc->ts;
-	      sym->ts.interface = ifc;
-	      sym->attr.function = ifc->attr.function;
-	      sym->attr.subroutine = ifc->attr.subroutine;
-	      copy_formal_args (sym, ifc);
-	    }
-=======
 	  resolve_symbol (ifc);
 
 	  if (ifc->attr.intrinsic)
@@ -9951,7 +9704,6 @@
 	  sym->attr.function = ifc->attr.function;
 	  sym->attr.subroutine = ifc->attr.subroutine;
 	  gfc_copy_formal_args (sym, ifc);
->>>>>>> 42a9ba1d
 
 	  sym->attr.allocatable = ifc->attr.allocatable;
 	  sym->attr.pointer = ifc->attr.pointer;
@@ -9974,23 +9726,10 @@
 	  /* Copy char length.  */
 	  if (ifc->ts.cl)
 	    {
-<<<<<<< HEAD
-	      sym->ts.cl = gfc_get_charlen();
-	      sym->ts.cl->resolved = ifc->ts.cl->resolved;
-	      sym->ts.cl->length = gfc_copy_expr (ifc->ts.cl->length);
-	      gfc_expr_replace_symbols (sym->ts.cl->length, sym);
-	      /* Add charlen to namespace.  */
-	      if (sym->formal_ns)
-		{
-		  sym->ts.cl->next = sym->formal_ns->cl_list;
-		  sym->formal_ns->cl_list = sym->ts.cl;
-		}
-=======
 	      sym->ts.cl = gfc_new_charlen (sym->ns);
 	      sym->ts.cl->resolved = ifc->ts.cl->resolved;
 	      sym->ts.cl->length = gfc_copy_expr (ifc->ts.cl->length);
 	      gfc_expr_replace_symbols (sym->ts.cl->length, sym);
->>>>>>> 42a9ba1d
 	    }
 	}
       else if (sym->ts.interface->name[0] != '\0')
@@ -11477,13 +11216,7 @@
   if (ns->resolved)
     return;
 
-<<<<<<< HEAD
-  if (ns->resolved)
-    return;
-
-=======
   ns->resolved = -1;
->>>>>>> 42a9ba1d
   old_ns = gfc_current_ns;
   old_cs_base = cs_base;
 
@@ -11491,9 +11224,6 @@
   resolve_codes (ns);
 
   gfc_current_ns = old_ns;
-<<<<<<< HEAD
-=======
   cs_base = old_cs_base;
->>>>>>> 42a9ba1d
   ns->resolved = 1;
 }