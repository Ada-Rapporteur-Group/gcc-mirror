/* Perform type resolution on the various structures.
   Copyright (C) 2001, 2002, 2003, 2004, 2005, 2006, 2007, 2008, 2009, 2010
   Free Software Foundation, Inc.
   Contributed by Andy Vaught

This file is part of GCC.

GCC is free software; you can redistribute it and/or modify it under
the terms of the GNU General Public License as published by the Free
Software Foundation; either version 3, or (at your option) any later
version.

GCC is distributed in the hope that it will be useful, but WITHOUT ANY
WARRANTY; without even the implied warranty of MERCHANTABILITY or
FITNESS FOR A PARTICULAR PURPOSE.  See the GNU General Public License
for more details.

You should have received a copy of the GNU General Public License
along with GCC; see the file COPYING3.  If not see
<http://www.gnu.org/licenses/>.  */

#include "config.h"
#include "system.h"
#include "flags.h"
#include "gfortran.h"
#include "obstack.h"
#include "bitmap.h"
#include "arith.h"  /* For gfc_compare_expr().  */
#include "dependency.h"
#include "data.h"
#include "target-memory.h" /* for gfc_simplify_transfer */
#include "constructor.h"

/* Types used in equivalence statements.  */

typedef enum seq_type
{
  SEQ_NONDEFAULT, SEQ_NUMERIC, SEQ_CHARACTER, SEQ_MIXED
}
seq_type;

/* Stack to keep track of the nesting of blocks as we move through the
   code.  See resolve_branch() and resolve_code().  */

typedef struct code_stack
{
  struct gfc_code *head, *current;
  struct code_stack *prev;

  /* This bitmap keeps track of the targets valid for a branch from
     inside this block except for END {IF|SELECT}s of enclosing
     blocks.  */
  bitmap reachable_labels;
}
code_stack;

static code_stack *cs_base = NULL;


/* Nonzero if we're inside a FORALL block.  */

static int forall_flag;

/* Nonzero if we're inside a OpenMP WORKSHARE or PARALLEL WORKSHARE block.  */

static int omp_workshare_flag;

/* Nonzero if we are processing a formal arglist. The corresponding function
   resets the flag each time that it is read.  */
static int formal_arg_flag = 0;

/* True if we are resolving a specification expression.  */
static int specification_expr = 0;

/* The id of the last entry seen.  */
static int current_entry_id;

/* We use bitmaps to determine if a branch target is valid.  */
static bitmap_obstack labels_obstack;

/* True when simplifying a EXPR_VARIABLE argument to an inquiry function.  */
static bool inquiry_argument = false;

int
gfc_is_formal_arg (void)
{
  return formal_arg_flag;
}

/* Is the symbol host associated?  */
static bool
is_sym_host_assoc (gfc_symbol *sym, gfc_namespace *ns)
{
  for (ns = ns->parent; ns; ns = ns->parent)
    {      
      if (sym->ns == ns)
	return true;
    }

  return false;
}

/* Ensure a typespec used is valid; for instance, TYPE(t) is invalid if t is
   an ABSTRACT derived-type.  If where is not NULL, an error message with that
   locus is printed, optionally using name.  */

static gfc_try
resolve_typespec_used (gfc_typespec* ts, locus* where, const char* name)
{
  if (ts->type == BT_DERIVED && ts->u.derived->attr.abstract)
    {
      if (where)
	{
	  if (name)
	    gfc_error ("'%s' at %L is of the ABSTRACT type '%s'",
		       name, where, ts->u.derived->name);
	  else
	    gfc_error ("ABSTRACT type '%s' used at %L",
		       ts->u.derived->name, where);
	}

      return FAILURE;
    }

  return SUCCESS;
}


static void resolve_symbol (gfc_symbol *sym);
static gfc_try resolve_intrinsic (gfc_symbol *sym, locus *loc);


/* Resolve the interface for a PROCEDURE declaration or procedure pointer.  */

static gfc_try
resolve_procedure_interface (gfc_symbol *sym)
{
  if (sym->ts.interface == sym)
    {
      gfc_error ("PROCEDURE '%s' at %L may not be used as its own interface",
		 sym->name, &sym->declared_at);
      return FAILURE;
    }
  if (sym->ts.interface->attr.procedure)
    {
      gfc_error ("Interface '%s', used by procedure '%s' at %L, is declared "
		 "in a later PROCEDURE statement", sym->ts.interface->name,
		 sym->name, &sym->declared_at);
      return FAILURE;
    }

  /* Get the attributes from the interface (now resolved).  */
  if (sym->ts.interface->attr.if_source || sym->ts.interface->attr.intrinsic)
    {
      gfc_symbol *ifc = sym->ts.interface;
      resolve_symbol (ifc);

      if (ifc->attr.intrinsic)
	resolve_intrinsic (ifc, &ifc->declared_at);

      if (ifc->result)
	sym->ts = ifc->result->ts;
      else   
	sym->ts = ifc->ts;
      sym->ts.interface = ifc;
      sym->attr.function = ifc->attr.function;
      sym->attr.subroutine = ifc->attr.subroutine;
      gfc_copy_formal_args (sym, ifc);

      sym->attr.allocatable = ifc->attr.allocatable;
      sym->attr.pointer = ifc->attr.pointer;
      sym->attr.pure = ifc->attr.pure;
      sym->attr.elemental = ifc->attr.elemental;
      sym->attr.dimension = ifc->attr.dimension;
      sym->attr.contiguous = ifc->attr.contiguous;
      sym->attr.recursive = ifc->attr.recursive;
      sym->attr.always_explicit = ifc->attr.always_explicit;
      sym->attr.ext_attr |= ifc->attr.ext_attr;
      /* Copy array spec.  */
      sym->as = gfc_copy_array_spec (ifc->as);
      if (sym->as)
	{
	  int i;
	  for (i = 0; i < sym->as->rank; i++)
	    {
	      gfc_expr_replace_symbols (sym->as->lower[i], sym);
	      gfc_expr_replace_symbols (sym->as->upper[i], sym);
	    }
	}
      /* Copy char length.  */
      if (ifc->ts.type == BT_CHARACTER && ifc->ts.u.cl)
	{
	  sym->ts.u.cl = gfc_new_charlen (sym->ns, ifc->ts.u.cl);
	  gfc_expr_replace_symbols (sym->ts.u.cl->length, sym);
	  if (sym->ts.u.cl->length && !sym->ts.u.cl->resolved
	      && gfc_resolve_expr (sym->ts.u.cl->length) == FAILURE)
	    return FAILURE;
	}
    }
  else if (sym->ts.interface->name[0] != '\0')
    {
      gfc_error ("Interface '%s' of procedure '%s' at %L must be explicit",
		 sym->ts.interface->name, sym->name, &sym->declared_at);
      return FAILURE;
    }

  return SUCCESS;
}


/* Resolve types of formal argument lists.  These have to be done early so that
   the formal argument lists of module procedures can be copied to the
   containing module before the individual procedures are resolved
   individually.  We also resolve argument lists of procedures in interface
   blocks because they are self-contained scoping units.

   Since a dummy argument cannot be a non-dummy procedure, the only
   resort left for untyped names are the IMPLICIT types.  */

static void
resolve_formal_arglist (gfc_symbol *proc)
{
  gfc_formal_arglist *f;
  gfc_symbol *sym;
  int i;

  if (proc->result != NULL)
    sym = proc->result;
  else
    sym = proc;

  if (gfc_elemental (proc)
      || sym->attr.pointer || sym->attr.allocatable
      || (sym->as && sym->as->rank > 0))
    {
      proc->attr.always_explicit = 1;
      sym->attr.always_explicit = 1;
    }

  formal_arg_flag = 1;

  for (f = proc->formal; f; f = f->next)
    {
      sym = f->sym;

      if (sym == NULL)
	{
	  /* Alternate return placeholder.  */
	  if (gfc_elemental (proc))
	    gfc_error ("Alternate return specifier in elemental subroutine "
		       "'%s' at %L is not allowed", proc->name,
		       &proc->declared_at);
	  if (proc->attr.function)
	    gfc_error ("Alternate return specifier in function "
		       "'%s' at %L is not allowed", proc->name,
		       &proc->declared_at);
	  continue;
	}
      else if (sym->attr.procedure && sym->ts.interface
	       && sym->attr.if_source != IFSRC_DECL)
	resolve_procedure_interface (sym);

      if (sym->attr.if_source != IFSRC_UNKNOWN)
	resolve_formal_arglist (sym);

      if (sym->attr.subroutine || sym->attr.external || sym->attr.intrinsic)
	{
	  if (gfc_pure (proc) && !gfc_pure (sym))
	    {
	      gfc_error ("Dummy procedure '%s' of PURE procedure at %L must "
			 "also be PURE", sym->name, &sym->declared_at);
	      continue;
	    }

	  if (gfc_elemental (proc))
	    {
	      gfc_error ("Dummy procedure at %L not allowed in ELEMENTAL "
			 "procedure", &sym->declared_at);
	      continue;
	    }

	  if (sym->attr.function
		&& sym->ts.type == BT_UNKNOWN
		&& sym->attr.intrinsic)
	    {
	      gfc_intrinsic_sym *isym;
	      isym = gfc_find_function (sym->name);
	      if (isym == NULL || !isym->specific)
		{
		  gfc_error ("Unable to find a specific INTRINSIC procedure "
			     "for the reference '%s' at %L", sym->name,
			     &sym->declared_at);
		}
	      sym->ts = isym->ts;
	    }

	  continue;
	}

      if (sym->ts.type == BT_UNKNOWN && !proc->attr.intrinsic
	  && (!sym->attr.function || sym->result == sym))
	gfc_set_default_type (sym, 1, sym->ns);

      gfc_resolve_array_spec (sym->as, 0);

      /* We can't tell if an array with dimension (:) is assumed or deferred
	 shape until we know if it has the pointer or allocatable attributes.
      */
      if (sym->as && sym->as->rank > 0 && sym->as->type == AS_DEFERRED
	  && !(sym->attr.pointer || sym->attr.allocatable))
	{
	  sym->as->type = AS_ASSUMED_SHAPE;
	  for (i = 0; i < sym->as->rank; i++)
	    sym->as->lower[i] = gfc_get_int_expr (gfc_default_integer_kind,
						  NULL, 1);
	}

      if ((sym->as && sym->as->rank > 0 && sym->as->type == AS_ASSUMED_SHAPE)
	  || sym->attr.pointer || sym->attr.allocatable || sym->attr.target
	  || sym->attr.optional)
	{
	  proc->attr.always_explicit = 1;
	  if (proc->result)
	    proc->result->attr.always_explicit = 1;
	}

      /* If the flavor is unknown at this point, it has to be a variable.
	 A procedure specification would have already set the type.  */

      if (sym->attr.flavor == FL_UNKNOWN)
	gfc_add_flavor (&sym->attr, FL_VARIABLE, sym->name, &sym->declared_at);

      if (gfc_pure (proc) && !sym->attr.pointer
	  && sym->attr.flavor != FL_PROCEDURE)
	{
	  if (proc->attr.function && sym->attr.intent != INTENT_IN)
	    gfc_error ("Argument '%s' of pure function '%s' at %L must be "
		       "INTENT(IN)", sym->name, proc->name,
		       &sym->declared_at);

	  if (proc->attr.subroutine && sym->attr.intent == INTENT_UNKNOWN)
	    gfc_error ("Argument '%s' of pure subroutine '%s' at %L must "
		       "have its INTENT specified", sym->name, proc->name,
		       &sym->declared_at);
	}

      if (gfc_elemental (proc))
	{
	  /* F2008, C1289.  */
	  if (sym->attr.codimension)
	    {
	      gfc_error ("Coarray dummy argument '%s' at %L to elemental "
			 "procedure", sym->name, &sym->declared_at);
	      continue;
	    }

	  if (sym->as != NULL)
	    {
	      gfc_error ("Argument '%s' of elemental procedure at %L must "
			 "be scalar", sym->name, &sym->declared_at);
	      continue;
	    }

	  if (sym->attr.allocatable)
	    {
	      gfc_error ("Argument '%s' of elemental procedure at %L cannot "
			 "have the ALLOCATABLE attribute", sym->name,
			 &sym->declared_at);
	      continue;
	    }

	  if (sym->attr.pointer)
	    {
	      gfc_error ("Argument '%s' of elemental procedure at %L cannot "
			 "have the POINTER attribute", sym->name,
			 &sym->declared_at);
	      continue;
	    }

	  if (sym->attr.flavor == FL_PROCEDURE)
	    {
	      gfc_error ("Dummy procedure '%s' not allowed in elemental "
			 "procedure '%s' at %L", sym->name, proc->name,
			 &sym->declared_at);
	      continue;
	    }

	  if (sym->attr.intent == INTENT_UNKNOWN)
	    {
	      gfc_error ("Argument '%s' of elemental procedure '%s' at %L must "
			 "have its INTENT specified", sym->name, proc->name,
			 &sym->declared_at);
	      continue;
	    }
	}

      /* Each dummy shall be specified to be scalar.  */
      if (proc->attr.proc == PROC_ST_FUNCTION)
	{
	  if (sym->as != NULL)
	    {
	      gfc_error ("Argument '%s' of statement function at %L must "
			 "be scalar", sym->name, &sym->declared_at);
	      continue;
	    }

	  if (sym->ts.type == BT_CHARACTER)
	    {
	      gfc_charlen *cl = sym->ts.u.cl;
	      if (!cl || !cl->length || cl->length->expr_type != EXPR_CONSTANT)
		{
		  gfc_error ("Character-valued argument '%s' of statement "
			     "function at %L must have constant length",
			     sym->name, &sym->declared_at);
		  continue;
		}
	    }
	}
    }
  formal_arg_flag = 0;
}


/* Work function called when searching for symbols that have argument lists
   associated with them.  */

static void
find_arglists (gfc_symbol *sym)
{
  if (sym->attr.if_source == IFSRC_UNKNOWN || sym->ns != gfc_current_ns)
    return;

  resolve_formal_arglist (sym);
}


/* Given a namespace, resolve all formal argument lists within the namespace.
 */

static void
resolve_formal_arglists (gfc_namespace *ns)
{
  if (ns == NULL)
    return;

  gfc_traverse_ns (ns, find_arglists);
}


static void
resolve_contained_fntype (gfc_symbol *sym, gfc_namespace *ns)
{
  gfc_try t;

  /* If this namespace is not a function or an entry master function,
     ignore it.  */
  if (! sym || !(sym->attr.function || sym->attr.flavor == FL_VARIABLE)
      || sym->attr.entry_master)
    return;

  /* Try to find out of what the return type is.  */
  if (sym->result->ts.type == BT_UNKNOWN && sym->result->ts.interface == NULL)
    {
      t = gfc_set_default_type (sym->result, 0, ns);

      if (t == FAILURE && !sym->result->attr.untyped)
	{
	  if (sym->result == sym)
	    gfc_error ("Contained function '%s' at %L has no IMPLICIT type",
		       sym->name, &sym->declared_at);
	  else if (!sym->result->attr.proc_pointer)
	    gfc_error ("Result '%s' of contained function '%s' at %L has "
		       "no IMPLICIT type", sym->result->name, sym->name,
		       &sym->result->declared_at);
	  sym->result->attr.untyped = 1;
	}
    }

  /* Fortran 95 Draft Standard, page 51, Section 5.1.1.5, on the Character 
     type, lists the only ways a character length value of * can be used:
     dummy arguments of procedures, named constants, and function results
     in external functions.  Internal function results and results of module
     procedures are not on this list, ergo, not permitted.  */

  if (sym->result->ts.type == BT_CHARACTER)
    {
      gfc_charlen *cl = sym->result->ts.u.cl;
      if (!cl || !cl->length)
	{
	  /* See if this is a module-procedure and adapt error message
	     accordingly.  */
	  bool module_proc;
	  gcc_assert (ns->parent && ns->parent->proc_name);
	  module_proc = (ns->parent->proc_name->attr.flavor == FL_MODULE);

	  gfc_error ("Character-valued %s '%s' at %L must not be"
		     " assumed length",
		     module_proc ? _("module procedure")
				 : _("internal function"),
		     sym->name, &sym->declared_at);
	}
    }
}


/* Add NEW_ARGS to the formal argument list of PROC, taking care not to
   introduce duplicates.  */

static void
merge_argument_lists (gfc_symbol *proc, gfc_formal_arglist *new_args)
{
  gfc_formal_arglist *f, *new_arglist;
  gfc_symbol *new_sym;

  for (; new_args != NULL; new_args = new_args->next)
    {
      new_sym = new_args->sym;
      /* See if this arg is already in the formal argument list.  */
      for (f = proc->formal; f; f = f->next)
	{
	  if (new_sym == f->sym)
	    break;
	}

      if (f)
	continue;

      /* Add a new argument.  Argument order is not important.  */
      new_arglist = gfc_get_formal_arglist ();
      new_arglist->sym = new_sym;
      new_arglist->next = proc->formal;
      proc->formal  = new_arglist;
    }
}


/* Flag the arguments that are not present in all entries.  */

static void
check_argument_lists (gfc_symbol *proc, gfc_formal_arglist *new_args)
{
  gfc_formal_arglist *f, *head;
  head = new_args;

  for (f = proc->formal; f; f = f->next)
    {
      if (f->sym == NULL)
	continue;

      for (new_args = head; new_args; new_args = new_args->next)
	{
	  if (new_args->sym == f->sym)
	    break;
	}

      if (new_args)
	continue;

      f->sym->attr.not_always_present = 1;
    }
}


/* Resolve alternate entry points.  If a symbol has multiple entry points we
   create a new master symbol for the main routine, and turn the existing
   symbol into an entry point.  */

static void
resolve_entries (gfc_namespace *ns)
{
  gfc_namespace *old_ns;
  gfc_code *c;
  gfc_symbol *proc;
  gfc_entry_list *el;
  char name[GFC_MAX_SYMBOL_LEN + 1];
  static int master_count = 0;

  if (ns->proc_name == NULL)
    return;

  /* No need to do anything if this procedure doesn't have alternate entry
     points.  */
  if (!ns->entries)
    return;

  /* We may already have resolved alternate entry points.  */
  if (ns->proc_name->attr.entry_master)
    return;

  /* If this isn't a procedure something has gone horribly wrong.  */
  gcc_assert (ns->proc_name->attr.flavor == FL_PROCEDURE);

  /* Remember the current namespace.  */
  old_ns = gfc_current_ns;

  gfc_current_ns = ns;

  /* Add the main entry point to the list of entry points.  */
  el = gfc_get_entry_list ();
  el->sym = ns->proc_name;
  el->id = 0;
  el->next = ns->entries;
  ns->entries = el;
  ns->proc_name->attr.entry = 1;

  /* If it is a module function, it needs to be in the right namespace
     so that gfc_get_fake_result_decl can gather up the results. The
     need for this arose in get_proc_name, where these beasts were
     left in their own namespace, to keep prior references linked to
     the entry declaration.*/
  if (ns->proc_name->attr.function
      && ns->parent && ns->parent->proc_name->attr.flavor == FL_MODULE)
    el->sym->ns = ns;

  /* Do the same for entries where the master is not a module
     procedure.  These are retained in the module namespace because
     of the module procedure declaration.  */
  for (el = el->next; el; el = el->next)
    if (el->sym->ns->proc_name->attr.flavor == FL_MODULE
	  && el->sym->attr.mod_proc)
      el->sym->ns = ns;
  el = ns->entries;

  /* Add an entry statement for it.  */
  c = gfc_get_code ();
  c->op = EXEC_ENTRY;
  c->ext.entry = el;
  c->next = ns->code;
  ns->code = c;

  /* Create a new symbol for the master function.  */
  /* Give the internal function a unique name (within this file).
     Also include the function name so the user has some hope of figuring
     out what is going on.  */
  snprintf (name, GFC_MAX_SYMBOL_LEN, "master.%d.%s",
	    master_count++, ns->proc_name->name);
  gfc_get_ha_symbol (name, &proc);
  gcc_assert (proc != NULL);

  gfc_add_procedure (&proc->attr, PROC_INTERNAL, proc->name, NULL);
  if (ns->proc_name->attr.subroutine)
    gfc_add_subroutine (&proc->attr, proc->name, NULL);
  else
    {
      gfc_symbol *sym;
      gfc_typespec *ts, *fts;
      gfc_array_spec *as, *fas;
      gfc_add_function (&proc->attr, proc->name, NULL);
      proc->result = proc;
      fas = ns->entries->sym->as;
      fas = fas ? fas : ns->entries->sym->result->as;
      fts = &ns->entries->sym->result->ts;
      if (fts->type == BT_UNKNOWN)
	fts = gfc_get_default_type (ns->entries->sym->result->name, NULL);
      for (el = ns->entries->next; el; el = el->next)
	{
	  ts = &el->sym->result->ts;
	  as = el->sym->as;
	  as = as ? as : el->sym->result->as;
	  if (ts->type == BT_UNKNOWN)
	    ts = gfc_get_default_type (el->sym->result->name, NULL);

	  if (! gfc_compare_types (ts, fts)
	      || (el->sym->result->attr.dimension
		  != ns->entries->sym->result->attr.dimension)
	      || (el->sym->result->attr.pointer
		  != ns->entries->sym->result->attr.pointer))
	    break;
	  else if (as && fas && ns->entries->sym->result != el->sym->result
		      && gfc_compare_array_spec (as, fas) == 0)
	    gfc_error ("Function %s at %L has entries with mismatched "
		       "array specifications", ns->entries->sym->name,
		       &ns->entries->sym->declared_at);
	  /* The characteristics need to match and thus both need to have
	     the same string length, i.e. both len=*, or both len=4.
	     Having both len=<variable> is also possible, but difficult to
	     check at compile time.  */
	  else if (ts->type == BT_CHARACTER && ts->u.cl && fts->u.cl
		   && (((ts->u.cl->length && !fts->u.cl->length)
			||(!ts->u.cl->length && fts->u.cl->length))
		       || (ts->u.cl->length
			   && ts->u.cl->length->expr_type
			      != fts->u.cl->length->expr_type)
		       || (ts->u.cl->length
			   && ts->u.cl->length->expr_type == EXPR_CONSTANT
		           && mpz_cmp (ts->u.cl->length->value.integer,
				       fts->u.cl->length->value.integer) != 0)))
	    gfc_notify_std (GFC_STD_GNU, "Extension: Function %s at %L with "
			    "entries returning variables of different "
			    "string lengths", ns->entries->sym->name,
			    &ns->entries->sym->declared_at);
	}

      if (el == NULL)
	{
	  sym = ns->entries->sym->result;
	  /* All result types the same.  */
	  proc->ts = *fts;
	  if (sym->attr.dimension)
	    gfc_set_array_spec (proc, gfc_copy_array_spec (sym->as), NULL);
	  if (sym->attr.pointer)
	    gfc_add_pointer (&proc->attr, NULL);
	}
      else
	{
	  /* Otherwise the result will be passed through a union by
	     reference.  */
	  proc->attr.mixed_entry_master = 1;
	  for (el = ns->entries; el; el = el->next)
	    {
	      sym = el->sym->result;
	      if (sym->attr.dimension)
		{
		  if (el == ns->entries)
		    gfc_error ("FUNCTION result %s can't be an array in "
			       "FUNCTION %s at %L", sym->name,
			       ns->entries->sym->name, &sym->declared_at);
		  else
		    gfc_error ("ENTRY result %s can't be an array in "
			       "FUNCTION %s at %L", sym->name,
			       ns->entries->sym->name, &sym->declared_at);
		}
	      else if (sym->attr.pointer)
		{
		  if (el == ns->entries)
		    gfc_error ("FUNCTION result %s can't be a POINTER in "
			       "FUNCTION %s at %L", sym->name,
			       ns->entries->sym->name, &sym->declared_at);
		  else
		    gfc_error ("ENTRY result %s can't be a POINTER in "
			       "FUNCTION %s at %L", sym->name,
			       ns->entries->sym->name, &sym->declared_at);
		}
	      else
		{
		  ts = &sym->ts;
		  if (ts->type == BT_UNKNOWN)
		    ts = gfc_get_default_type (sym->name, NULL);
		  switch (ts->type)
		    {
		    case BT_INTEGER:
		      if (ts->kind == gfc_default_integer_kind)
			sym = NULL;
		      break;
		    case BT_REAL:
		      if (ts->kind == gfc_default_real_kind
			  || ts->kind == gfc_default_double_kind)
			sym = NULL;
		      break;
		    case BT_COMPLEX:
		      if (ts->kind == gfc_default_complex_kind)
			sym = NULL;
		      break;
		    case BT_LOGICAL:
		      if (ts->kind == gfc_default_logical_kind)
			sym = NULL;
		      break;
		    case BT_UNKNOWN:
		      /* We will issue error elsewhere.  */
		      sym = NULL;
		      break;
		    default:
		      break;
		    }
		  if (sym)
		    {
		      if (el == ns->entries)
			gfc_error ("FUNCTION result %s can't be of type %s "
				   "in FUNCTION %s at %L", sym->name,
				   gfc_typename (ts), ns->entries->sym->name,
				   &sym->declared_at);
		      else
			gfc_error ("ENTRY result %s can't be of type %s "
				   "in FUNCTION %s at %L", sym->name,
				   gfc_typename (ts), ns->entries->sym->name,
				   &sym->declared_at);
		    }
		}
	    }
	}
    }
  proc->attr.access = ACCESS_PRIVATE;
  proc->attr.entry_master = 1;

  /* Merge all the entry point arguments.  */
  for (el = ns->entries; el; el = el->next)
    merge_argument_lists (proc, el->sym->formal);

  /* Check the master formal arguments for any that are not
     present in all entry points.  */
  for (el = ns->entries; el; el = el->next)
    check_argument_lists (proc, el->sym->formal);

  /* Use the master function for the function body.  */
  ns->proc_name = proc;

  /* Finalize the new symbols.  */
  gfc_commit_symbols ();

  /* Restore the original namespace.  */
  gfc_current_ns = old_ns;
}


/* Resolve common variables.  */
static void
resolve_common_vars (gfc_symbol *sym, bool named_common)
{
  gfc_symbol *csym = sym;

  for (; csym; csym = csym->common_next)
    {
      if (csym->value || csym->attr.data)
	{
	  if (!csym->ns->is_block_data)
	    gfc_notify_std (GFC_STD_GNU, "Variable '%s' at %L is in COMMON "
			    "but only in BLOCK DATA initialization is "
			    "allowed", csym->name, &csym->declared_at);
	  else if (!named_common)
	    gfc_notify_std (GFC_STD_GNU, "Initialized variable '%s' at %L is "
			    "in a blank COMMON but initialization is only "
			    "allowed in named common blocks", csym->name,
			    &csym->declared_at);
	}

      if (csym->ts.type != BT_DERIVED)
	continue;

      if (!(csym->ts.u.derived->attr.sequence
	    || csym->ts.u.derived->attr.is_bind_c))
	gfc_error_now ("Derived type variable '%s' in COMMON at %L "
		       "has neither the SEQUENCE nor the BIND(C) "
		       "attribute", csym->name, &csym->declared_at);
      if (csym->ts.u.derived->attr.alloc_comp)
	gfc_error_now ("Derived type variable '%s' in COMMON at %L "
		       "has an ultimate component that is "
		       "allocatable", csym->name, &csym->declared_at);
      if (gfc_has_default_initializer (csym->ts.u.derived))
	gfc_error_now ("Derived type variable '%s' in COMMON at %L "
		       "may not have default initializer", csym->name,
		       &csym->declared_at);

      if (csym->attr.flavor == FL_UNKNOWN && !csym->attr.proc_pointer)
	gfc_add_flavor (&csym->attr, FL_VARIABLE, csym->name, &csym->declared_at);
    }
}

/* Resolve common blocks.  */
static void
resolve_common_blocks (gfc_symtree *common_root)
{
  gfc_symbol *sym;

  if (common_root == NULL)
    return;

  if (common_root->left)
    resolve_common_blocks (common_root->left);
  if (common_root->right)
    resolve_common_blocks (common_root->right);

  resolve_common_vars (common_root->n.common->head, true);

  gfc_find_symbol (common_root->name, gfc_current_ns, 0, &sym);
  if (sym == NULL)
    return;

  if (sym->attr.flavor == FL_PARAMETER)
    gfc_error ("COMMON block '%s' at %L is used as PARAMETER at %L",
	       sym->name, &common_root->n.common->where, &sym->declared_at);

  if (sym->attr.intrinsic)
    gfc_error ("COMMON block '%s' at %L is also an intrinsic procedure",
	       sym->name, &common_root->n.common->where);
  else if (sym->attr.result
	   || gfc_is_function_return_value (sym, gfc_current_ns))
    gfc_notify_std (GFC_STD_F2003, "Fortran 2003: COMMON block '%s' at %L "
		    "that is also a function result", sym->name,
		    &common_root->n.common->where);
  else if (sym->attr.flavor == FL_PROCEDURE && sym->attr.proc != PROC_INTERNAL
	   && sym->attr.proc != PROC_ST_FUNCTION)
    gfc_notify_std (GFC_STD_F2003, "Fortran 2003: COMMON block '%s' at %L "
		    "that is also a global procedure", sym->name,
		    &common_root->n.common->where);
}


/* Resolve contained function types.  Because contained functions can call one
   another, they have to be worked out before any of the contained procedures
   can be resolved.

   The good news is that if a function doesn't already have a type, the only
   way it can get one is through an IMPLICIT type or a RESULT variable, because
   by definition contained functions are contained namespace they're contained
   in, not in a sibling or parent namespace.  */

static void
resolve_contained_functions (gfc_namespace *ns)
{
  gfc_namespace *child;
  gfc_entry_list *el;

  resolve_formal_arglists (ns);

  for (child = ns->contained; child; child = child->sibling)
    {
      /* Resolve alternate entry points first.  */
      resolve_entries (child);

      /* Then check function return types.  */
      resolve_contained_fntype (child->proc_name, child);
      for (el = child->entries; el; el = el->next)
	resolve_contained_fntype (el->sym, child);
    }
}


/* Resolve all of the elements of a structure constructor and make sure that
   the types are correct. The 'init' flag indicates that the given
   constructor is an initializer.  */

static gfc_try
resolve_structure_cons (gfc_expr *expr, int init)
{
  gfc_constructor *cons;
  gfc_component *comp;
  gfc_try t;
  symbol_attribute a;

  t = SUCCESS;
<<<<<<< HEAD
=======

  if (expr->ts.type == BT_DERIVED)
    resolve_symbol (expr->ts.u.derived);

>>>>>>> 8b932a71
  cons = gfc_constructor_first (expr->value.constructor);
  /* A constructor may have references if it is the result of substituting a
     parameter variable.  In this case we just pull out the component we
     want.  */
  if (expr->ref)
    comp = expr->ref->u.c.sym->components;
  else
    comp = expr->ts.u.derived->components;

  /* See if the user is trying to invoke a structure constructor for one of
     the iso_c_binding derived types.  */
  if (expr->ts.type == BT_DERIVED && expr->ts.u.derived
      && expr->ts.u.derived->ts.is_iso_c && cons
      && (cons->expr == NULL || cons->expr->expr_type != EXPR_NULL))
    {
      gfc_error ("Components of structure constructor '%s' at %L are PRIVATE",
		 expr->ts.u.derived->name, &(expr->where));
      return FAILURE;
    }

  /* Return if structure constructor is c_null_(fun)prt.  */
  if (expr->ts.type == BT_DERIVED && expr->ts.u.derived
      && expr->ts.u.derived->ts.is_iso_c && cons
      && cons->expr && cons->expr->expr_type == EXPR_NULL)
    return SUCCESS;

  for (; comp && cons; comp = comp->next, cons = gfc_constructor_next (cons))
    {
      int rank;

      if (!cons->expr)
	continue;

      if (gfc_resolve_expr (cons->expr) == FAILURE)
	{
	  t = FAILURE;
	  continue;
	}

      rank = comp->as ? comp->as->rank : 0;
      if (cons->expr->expr_type != EXPR_NULL && rank != cons->expr->rank
	  && (comp->attr.allocatable || cons->expr->rank))
	{
	  gfc_error ("The rank of the element in the derived type "
		     "constructor at %L does not match that of the "
		     "component (%d/%d)", &cons->expr->where,
		     cons->expr->rank, rank);
	  t = FAILURE;
	}

      /* If we don't have the right type, try to convert it.  */

      if (!comp->attr.proc_pointer &&
	  !gfc_compare_types (&cons->expr->ts, &comp->ts))
	{
	  t = FAILURE;
	  if (strcmp (comp->name, "$extends") == 0)
	    {
	      /* Can afford to be brutal with the $extends initializer.
		 The derived type can get lost because it is PRIVATE
		 but it is not usage constrained by the standard.  */
	      cons->expr->ts = comp->ts;
	      t = SUCCESS;
	    }
	  else if (comp->attr.pointer && cons->expr->ts.type != BT_UNKNOWN)
	    gfc_error ("The element in the derived type constructor at %L, "
		       "for pointer component '%s', is %s but should be %s",
		       &cons->expr->where, comp->name,
		       gfc_basic_typename (cons->expr->ts.type),
		       gfc_basic_typename (comp->ts.type));
	  else
	    t = gfc_convert_type (cons->expr, &comp->ts, 1);
	}

      /* For strings, the length of the constructor should be the same as
	 the one of the structure, ensure this if the lengths are known at
 	 compile time and when we are dealing with PARAMETER or structure
	 constructors.  */
      if (cons->expr->ts.type == BT_CHARACTER && comp->ts.u.cl
	  && comp->ts.u.cl->length
	  && comp->ts.u.cl->length->expr_type == EXPR_CONSTANT
	  && cons->expr->ts.u.cl && cons->expr->ts.u.cl->length
	  && cons->expr->ts.u.cl->length->expr_type == EXPR_CONSTANT
	  && mpz_cmp (cons->expr->ts.u.cl->length->value.integer,
		      comp->ts.u.cl->length->value.integer) != 0)
	{
	  if (cons->expr->expr_type == EXPR_VARIABLE
	      && cons->expr->symtree->n.sym->attr.flavor == FL_PARAMETER)
	    {
	      /* Wrap the parameter in an array constructor (EXPR_ARRAY)
		 to make use of the gfc_resolve_character_array_constructor
		 machinery.  The expression is later simplified away to
		 an array of string literals.  */
	      gfc_expr *para = cons->expr;
	      cons->expr = gfc_get_expr ();
	      cons->expr->ts = para->ts;
	      cons->expr->where = para->where;
	      cons->expr->expr_type = EXPR_ARRAY;
	      cons->expr->rank = para->rank;
	      cons->expr->shape = gfc_copy_shape (para->shape, para->rank);
	      gfc_constructor_append_expr (&cons->expr->value.constructor,
					   para, &cons->expr->where);
	    }
	  if (cons->expr->expr_type == EXPR_ARRAY)
	    {
	      gfc_constructor *p;
	      p = gfc_constructor_first (cons->expr->value.constructor);
	      if (cons->expr->ts.u.cl != p->expr->ts.u.cl)
		{
		  gfc_charlen *cl, *cl2;

		  cl2 = NULL;
		  for (cl = gfc_current_ns->cl_list; cl; cl = cl->next)
		    {
		      if (cl == cons->expr->ts.u.cl)
			break;
		      cl2 = cl;
		    }

		  gcc_assert (cl);

		  if (cl2)
		    cl2->next = cl->next;

		  gfc_free_expr (cl->length);
		  gfc_free (cl);
		}

	      cons->expr->ts.u.cl = gfc_new_charlen (gfc_current_ns, NULL);
	      cons->expr->ts.u.cl->length_from_typespec = true;
	      cons->expr->ts.u.cl->length = gfc_copy_expr (comp->ts.u.cl->length);
	      gfc_resolve_character_array_constructor (cons->expr);
	    }
	}

      if (cons->expr->expr_type == EXPR_NULL
	  && !(comp->attr.pointer || comp->attr.allocatable
	       || comp->attr.proc_pointer
	       || (comp->ts.type == BT_CLASS
		   && (CLASS_DATA (comp)->attr.class_pointer
		       || CLASS_DATA (comp)->attr.allocatable))))
	{
	  t = FAILURE;
	  gfc_error ("The NULL in the derived type constructor at %L is "
		     "being applied to component '%s', which is neither "
		     "a POINTER nor ALLOCATABLE", &cons->expr->where,
		     comp->name);
	}

      if (!comp->attr.pointer || comp->attr.proc_pointer
	  || cons->expr->expr_type == EXPR_NULL)
	continue;

      a = gfc_expr_attr (cons->expr);

      if (!a.pointer && !a.target)
	{
	  t = FAILURE;
	  gfc_error ("The element in the derived type constructor at %L, "
		     "for pointer component '%s' should be a POINTER or "
		     "a TARGET", &cons->expr->where, comp->name);
	}

      if (init)
	{
	  /* F08:C461. Additional checks for pointer initialization.  */
	  if (a.allocatable)
	    {
	      t = FAILURE;
	      gfc_error ("Pointer initialization target at %L "
			 "must not be ALLOCATABLE ", &cons->expr->where);
	    }
	  if (!a.save)
	    {
	      t = FAILURE;
	      gfc_error ("Pointer initialization target at %L "
			 "must have the SAVE attribute", &cons->expr->where);
	    }
	}

      /* F2003, C1272 (3).  */
      if (gfc_pure (NULL) && cons->expr->expr_type == EXPR_VARIABLE
	  && (gfc_impure_variable (cons->expr->symtree->n.sym)
	      || gfc_is_coindexed (cons->expr)))
	{
	  t = FAILURE;
	  gfc_error ("Invalid expression in the derived type constructor for "
		     "pointer component '%s' at %L in PURE procedure",
		     comp->name, &cons->expr->where);
	}

    }

  return t;
}


/****************** Expression name resolution ******************/

/* Returns 0 if a symbol was not declared with a type or
   attribute declaration statement, nonzero otherwise.  */

static int
was_declared (gfc_symbol *sym)
{
  symbol_attribute a;

  a = sym->attr;

  if (!a.implicit_type && sym->ts.type != BT_UNKNOWN)
    return 1;

  if (a.allocatable || a.dimension || a.dummy || a.external || a.intrinsic
      || a.optional || a.pointer || a.save || a.target || a.volatile_
      || a.value || a.access != ACCESS_UNKNOWN || a.intent != INTENT_UNKNOWN
      || a.asynchronous || a.codimension)
    return 1;

  return 0;
}


/* Determine if a symbol is generic or not.  */

static int
generic_sym (gfc_symbol *sym)
{
  gfc_symbol *s;

  if (sym->attr.generic ||
      (sym->attr.intrinsic && gfc_generic_intrinsic (sym->name)))
    return 1;

  if (was_declared (sym) || sym->ns->parent == NULL)
    return 0;

  gfc_find_symbol (sym->name, sym->ns->parent, 1, &s);
  
  if (s != NULL)
    {
      if (s == sym)
	return 0;
      else
	return generic_sym (s);
    }

  return 0;
}


/* Determine if a symbol is specific or not.  */

static int
specific_sym (gfc_symbol *sym)
{
  gfc_symbol *s;

  if (sym->attr.if_source == IFSRC_IFBODY
      || sym->attr.proc == PROC_MODULE
      || sym->attr.proc == PROC_INTERNAL
      || sym->attr.proc == PROC_ST_FUNCTION
      || (sym->attr.intrinsic && gfc_specific_intrinsic (sym->name))
      || sym->attr.external)
    return 1;

  if (was_declared (sym) || sym->ns->parent == NULL)
    return 0;

  gfc_find_symbol (sym->name, sym->ns->parent, 1, &s);

  return (s == NULL) ? 0 : specific_sym (s);
}


/* Figure out if the procedure is specific, generic or unknown.  */

typedef enum
{ PTYPE_GENERIC = 1, PTYPE_SPECIFIC, PTYPE_UNKNOWN }
proc_type;

static proc_type
procedure_kind (gfc_symbol *sym)
{
  if (generic_sym (sym))
    return PTYPE_GENERIC;

  if (specific_sym (sym))
    return PTYPE_SPECIFIC;

  return PTYPE_UNKNOWN;
}

/* Check references to assumed size arrays.  The flag need_full_assumed_size
   is nonzero when matching actual arguments.  */

static int need_full_assumed_size = 0;

static bool
check_assumed_size_reference (gfc_symbol *sym, gfc_expr *e)
{
  if (need_full_assumed_size || !(sym->as && sym->as->type == AS_ASSUMED_SIZE))
      return false;

  /* FIXME: The comparison "e->ref->u.ar.type == AR_FULL" is wrong.
     What should it be?  */
  if ((e->ref->u.ar.end[e->ref->u.ar.as->rank - 1] == NULL)
	  && (e->ref->u.ar.as->type == AS_ASSUMED_SIZE)
	       && (e->ref->u.ar.type == AR_FULL))
    {
      gfc_error ("The upper bound in the last dimension must "
		 "appear in the reference to the assumed size "
		 "array '%s' at %L", sym->name, &e->where);
      return true;
    }
  return false;
}


/* Look for bad assumed size array references in argument expressions
  of elemental and array valued intrinsic procedures.  Since this is
  called from procedure resolution functions, it only recurses at
  operators.  */

static bool
resolve_assumed_size_actual (gfc_expr *e)
{
  if (e == NULL)
   return false;

  switch (e->expr_type)
    {
    case EXPR_VARIABLE:
      if (e->symtree && check_assumed_size_reference (e->symtree->n.sym, e))
	return true;
      break;

    case EXPR_OP:
      if (resolve_assumed_size_actual (e->value.op.op1)
	  || resolve_assumed_size_actual (e->value.op.op2))
	return true;
      break;

    default:
      break;
    }
  return false;
}


/* Check a generic procedure, passed as an actual argument, to see if
   there is a matching specific name.  If none, it is an error, and if
   more than one, the reference is ambiguous.  */
static int
count_specific_procs (gfc_expr *e)
{
  int n;
  gfc_interface *p;
  gfc_symbol *sym;
	
  n = 0;
  sym = e->symtree->n.sym;

  for (p = sym->generic; p; p = p->next)
    if (strcmp (sym->name, p->sym->name) == 0)
      {
	e->symtree = gfc_find_symtree (p->sym->ns->sym_root,
				       sym->name);
	n++;
      }

  if (n > 1)
    gfc_error ("'%s' at %L is ambiguous", e->symtree->n.sym->name,
	       &e->where);

  if (n == 0)
    gfc_error ("GENERIC procedure '%s' is not allowed as an actual "
	       "argument at %L", sym->name, &e->where);

  return n;
}


/* See if a call to sym could possibly be a not allowed RECURSION because of
   a missing RECURIVE declaration.  This means that either sym is the current
   context itself, or sym is the parent of a contained procedure calling its
   non-RECURSIVE containing procedure.
   This also works if sym is an ENTRY.  */

static bool
is_illegal_recursion (gfc_symbol* sym, gfc_namespace* context)
{
  gfc_symbol* proc_sym;
  gfc_symbol* context_proc;
  gfc_namespace* real_context;

  if (sym->attr.flavor == FL_PROGRAM)
    return false;

  gcc_assert (sym->attr.flavor == FL_PROCEDURE);

  /* If we've got an ENTRY, find real procedure.  */
  if (sym->attr.entry && sym->ns->entries)
    proc_sym = sym->ns->entries->sym;
  else
    proc_sym = sym;

  /* If sym is RECURSIVE, all is well of course.  */
  if (proc_sym->attr.recursive || gfc_option.flag_recursive)
    return false;

  /* Find the context procedure's "real" symbol if it has entries.
     We look for a procedure symbol, so recurse on the parents if we don't
     find one (like in case of a BLOCK construct).  */
  for (real_context = context; ; real_context = real_context->parent)
    {
      /* We should find something, eventually!  */
      gcc_assert (real_context);

      context_proc = (real_context->entries ? real_context->entries->sym
					    : real_context->proc_name);

      /* In some special cases, there may not be a proc_name, like for this
	 invalid code:
	 real(bad_kind()) function foo () ...
	 when checking the call to bad_kind ().
	 In these cases, we simply return here and assume that the
	 call is ok.  */
      if (!context_proc)
	return false;

      if (context_proc->attr.flavor != FL_LABEL)
	break;
    }

  /* A call from sym's body to itself is recursion, of course.  */
  if (context_proc == proc_sym)
    return true;

  /* The same is true if context is a contained procedure and sym the
     containing one.  */
  if (context_proc->attr.contained)
    {
      gfc_symbol* parent_proc;

      gcc_assert (context->parent);
      parent_proc = (context->parent->entries ? context->parent->entries->sym
					      : context->parent->proc_name);

      if (parent_proc == proc_sym)
	return true;
    }

  return false;
}


/* Resolve an intrinsic procedure: Set its function/subroutine attribute,
   its typespec and formal argument list.  */

static gfc_try
resolve_intrinsic (gfc_symbol *sym, locus *loc)
{
  gfc_intrinsic_sym* isym = NULL;
  const char* symstd;

  if (sym->formal)
    return SUCCESS;

  /* We already know this one is an intrinsic, so we don't call
     gfc_is_intrinsic for full checking but rather use gfc_find_function and
     gfc_find_subroutine directly to check whether it is a function or
     subroutine.  */

  if (sym->intmod_sym_id)
    isym = gfc_intrinsic_function_by_id ((gfc_isym_id) sym->intmod_sym_id);
  else
    isym = gfc_find_function (sym->name);

  if (isym)
    {
      if (sym->ts.type != BT_UNKNOWN && gfc_option.warn_surprising
	  && !sym->attr.implicit_type)
	gfc_warning ("Type specified for intrinsic function '%s' at %L is"
		      " ignored", sym->name, &sym->declared_at);

      if (!sym->attr.function &&
	  gfc_add_function (&sym->attr, sym->name, loc) == FAILURE)
	return FAILURE;

      sym->ts = isym->ts;
    }
  else if ((isym = gfc_find_subroutine (sym->name)))
    {
      if (sym->ts.type != BT_UNKNOWN && !sym->attr.implicit_type)
	{
	  gfc_error ("Intrinsic subroutine '%s' at %L shall not have a type"
		      " specifier", sym->name, &sym->declared_at);
	  return FAILURE;
	}

      if (!sym->attr.subroutine &&
	  gfc_add_subroutine (&sym->attr, sym->name, loc) == FAILURE)
	return FAILURE;
    }
  else
    {
      gfc_error ("'%s' declared INTRINSIC at %L does not exist", sym->name,
		 &sym->declared_at);
      return FAILURE;
    }

  gfc_copy_formal_args_intr (sym, isym);

  /* Check it is actually available in the standard settings.  */
  if (gfc_check_intrinsic_standard (isym, &symstd, false, sym->declared_at)
      == FAILURE)
    {
      gfc_error ("The intrinsic '%s' declared INTRINSIC at %L is not"
		 " available in the current standard settings but %s.  Use"
		 " an appropriate -std=* option or enable -fall-intrinsics"
		 " in order to use it.",
		 sym->name, &sym->declared_at, symstd);
      return FAILURE;
    }

  return SUCCESS;
}


/* Resolve a procedure expression, like passing it to a called procedure or as
   RHS for a procedure pointer assignment.  */

static gfc_try
resolve_procedure_expression (gfc_expr* expr)
{
  gfc_symbol* sym;

  if (expr->expr_type != EXPR_VARIABLE)
    return SUCCESS;
  gcc_assert (expr->symtree);

  sym = expr->symtree->n.sym;

  if (sym->attr.intrinsic)
    resolve_intrinsic (sym, &expr->where);

  if (sym->attr.flavor != FL_PROCEDURE
      || (sym->attr.function && sym->result == sym))
    return SUCCESS;

  /* A non-RECURSIVE procedure that is used as procedure expression within its
     own body is in danger of being called recursively.  */
  if (is_illegal_recursion (sym, gfc_current_ns))
    gfc_warning ("Non-RECURSIVE procedure '%s' at %L is possibly calling"
		 " itself recursively.  Declare it RECURSIVE or use"
		 " -frecursive", sym->name, &expr->where);
  
  return SUCCESS;
}


/* Resolve an actual argument list.  Most of the time, this is just
   resolving the expressions in the list.
   The exception is that we sometimes have to decide whether arguments
   that look like procedure arguments are really simple variable
   references.  */

static gfc_try
resolve_actual_arglist (gfc_actual_arglist *arg, procedure_type ptype,
			bool no_formal_args)
{
  gfc_symbol *sym;
  gfc_symtree *parent_st;
  gfc_expr *e;
  int save_need_full_assumed_size;
  gfc_component *comp;

  for (; arg; arg = arg->next)
    {
      e = arg->expr;
      if (e == NULL)
	{
	  /* Check the label is a valid branching target.  */
	  if (arg->label)
	    {
	      if (arg->label->defined == ST_LABEL_UNKNOWN)
		{
		  gfc_error ("Label %d referenced at %L is never defined",
			     arg->label->value, &arg->label->where);
		  return FAILURE;
		}
	    }
	  continue;
	}

      if (gfc_is_proc_ptr_comp (e, &comp))
	{
	  e->ts = comp->ts;
	  if (e->expr_type == EXPR_PPC)
	    {
	      if (comp->as != NULL)
		e->rank = comp->as->rank;
	      e->expr_type = EXPR_FUNCTION;
	    }
	  if (gfc_resolve_expr (e) == FAILURE)                          
	    return FAILURE; 
	  goto argument_list;
	}

      if (e->expr_type == EXPR_VARIABLE
	    && e->symtree->n.sym->attr.generic
	    && no_formal_args
	    && count_specific_procs (e) != 1)
	return FAILURE;

      if (e->ts.type != BT_PROCEDURE)
	{
	  save_need_full_assumed_size = need_full_assumed_size;
	  if (e->expr_type != EXPR_VARIABLE)
	    need_full_assumed_size = 0;
	  if (gfc_resolve_expr (e) != SUCCESS)
	    return FAILURE;
	  need_full_assumed_size = save_need_full_assumed_size;
	  goto argument_list;
	}

      /* See if the expression node should really be a variable reference.  */

      sym = e->symtree->n.sym;

      if (sym->attr.flavor == FL_PROCEDURE
	  || sym->attr.intrinsic
	  || sym->attr.external)
	{
	  int actual_ok;

	  /* If a procedure is not already determined to be something else
	     check if it is intrinsic.  */
	  if (!sym->attr.intrinsic
	      && !(sym->attr.external || sym->attr.use_assoc
		   || sym->attr.if_source == IFSRC_IFBODY)
	      && gfc_is_intrinsic (sym, sym->attr.subroutine, e->where))
	    sym->attr.intrinsic = 1;

	  if (sym->attr.proc == PROC_ST_FUNCTION)
	    {
	      gfc_error ("Statement function '%s' at %L is not allowed as an "
			 "actual argument", sym->name, &e->where);
	    }

	  actual_ok = gfc_intrinsic_actual_ok (sym->name,
					       sym->attr.subroutine);
	  if (sym->attr.intrinsic && actual_ok == 0)
	    {
	      gfc_error ("Intrinsic '%s' at %L is not allowed as an "
			 "actual argument", sym->name, &e->where);
	    }

	  if (sym->attr.contained && !sym->attr.use_assoc
	      && sym->ns->proc_name->attr.flavor != FL_MODULE)
	    {
	      if (gfc_notify_std (GFC_STD_F2008,
				  "Fortran 2008: Internal procedure '%s' is"
				  " used as actual argument at %L",
				  sym->name, &e->where) == FAILURE)
		return FAILURE;
	    }

	  if (sym->attr.elemental && !sym->attr.intrinsic)
	    {
	      gfc_error ("ELEMENTAL non-INTRINSIC procedure '%s' is not "
			 "allowed as an actual argument at %L", sym->name,
			 &e->where);
	    }

	  /* Check if a generic interface has a specific procedure
	    with the same name before emitting an error.  */
	  if (sym->attr.generic && count_specific_procs (e) != 1)
	    return FAILURE;
	  
	  /* Just in case a specific was found for the expression.  */
	  sym = e->symtree->n.sym;

	  /* If the symbol is the function that names the current (or
	     parent) scope, then we really have a variable reference.  */

	  if (gfc_is_function_return_value (sym, sym->ns))
	    goto got_variable;

	  /* If all else fails, see if we have a specific intrinsic.  */
	  if (sym->ts.type == BT_UNKNOWN && sym->attr.intrinsic)
	    {
	      gfc_intrinsic_sym *isym;

	      isym = gfc_find_function (sym->name);
	      if (isym == NULL || !isym->specific)
		{
		  gfc_error ("Unable to find a specific INTRINSIC procedure "
			     "for the reference '%s' at %L", sym->name,
			     &e->where);
		  return FAILURE;
		}
	      sym->ts = isym->ts;
	      sym->attr.intrinsic = 1;
	      sym->attr.function = 1;
	    }

	  if (gfc_resolve_expr (e) == FAILURE)
	    return FAILURE;
	  goto argument_list;
	}

      /* See if the name is a module procedure in a parent unit.  */

      if (was_declared (sym) || sym->ns->parent == NULL)
	goto got_variable;

      if (gfc_find_sym_tree (sym->name, sym->ns->parent, 1, &parent_st))
	{
	  gfc_error ("Symbol '%s' at %L is ambiguous", sym->name, &e->where);
	  return FAILURE;
	}

      if (parent_st == NULL)
	goto got_variable;

      sym = parent_st->n.sym;
      e->symtree = parent_st;		/* Point to the right thing.  */

      if (sym->attr.flavor == FL_PROCEDURE
	  || sym->attr.intrinsic
	  || sym->attr.external)
	{
	  if (gfc_resolve_expr (e) == FAILURE)
	    return FAILURE;
	  goto argument_list;
	}

    got_variable:
      e->expr_type = EXPR_VARIABLE;
      e->ts = sym->ts;
      if (sym->as != NULL)
	{
	  e->rank = sym->as->rank;
	  e->ref = gfc_get_ref ();
	  e->ref->type = REF_ARRAY;
	  e->ref->u.ar.type = AR_FULL;
	  e->ref->u.ar.as = sym->as;
	}

      /* Expressions are assigned a default ts.type of BT_PROCEDURE in
	 primary.c (match_actual_arg). If above code determines that it
	 is a  variable instead, it needs to be resolved as it was not
	 done at the beginning of this function.  */
      save_need_full_assumed_size = need_full_assumed_size;
      if (e->expr_type != EXPR_VARIABLE)
	need_full_assumed_size = 0;
      if (gfc_resolve_expr (e) != SUCCESS)
	return FAILURE;
      need_full_assumed_size = save_need_full_assumed_size;

    argument_list:
      /* Check argument list functions %VAL, %LOC and %REF.  There is
	 nothing to do for %REF.  */
      if (arg->name && arg->name[0] == '%')
	{
	  if (strncmp ("%VAL", arg->name, 4) == 0)
	    {
	      if (e->ts.type == BT_CHARACTER || e->ts.type == BT_DERIVED)
		{
		  gfc_error ("By-value argument at %L is not of numeric "
			     "type", &e->where);
		  return FAILURE;
		}

	      if (e->rank)
		{
		  gfc_error ("By-value argument at %L cannot be an array or "
			     "an array section", &e->where);
		return FAILURE;
		}

	      /* Intrinsics are still PROC_UNKNOWN here.  However,
		 since same file external procedures are not resolvable
		 in gfortran, it is a good deal easier to leave them to
		 intrinsic.c.  */
	      if (ptype != PROC_UNKNOWN
		  && ptype != PROC_DUMMY
		  && ptype != PROC_EXTERNAL
		  && ptype != PROC_MODULE)
		{
		  gfc_error ("By-value argument at %L is not allowed "
			     "in this context", &e->where);
		  return FAILURE;
		}
	    }

	  /* Statement functions have already been excluded above.  */
	  else if (strncmp ("%LOC", arg->name, 4) == 0
		   && e->ts.type == BT_PROCEDURE)
	    {
	      if (e->symtree->n.sym->attr.proc == PROC_INTERNAL)
		{
		  gfc_error ("Passing internal procedure at %L by location "
			     "not allowed", &e->where);
		  return FAILURE;
		}
	    }
	}

      /* Fortran 2008, C1237.  */
      if (e->expr_type == EXPR_VARIABLE && gfc_is_coindexed (e)
          && gfc_has_ultimate_pointer (e))
        {
          gfc_error ("Coindexed actual argument at %L with ultimate pointer "
		     "component", &e->where);
          return FAILURE;
        }
    }

  return SUCCESS;
}


/* Do the checks of the actual argument list that are specific to elemental
   procedures.  If called with c == NULL, we have a function, otherwise if
   expr == NULL, we have a subroutine.  */

static gfc_try
resolve_elemental_actual (gfc_expr *expr, gfc_code *c)
{
  gfc_actual_arglist *arg0;
  gfc_actual_arglist *arg;
  gfc_symbol *esym = NULL;
  gfc_intrinsic_sym *isym = NULL;
  gfc_expr *e = NULL;
  gfc_intrinsic_arg *iformal = NULL;
  gfc_formal_arglist *eformal = NULL;
  bool formal_optional = false;
  bool set_by_optional = false;
  int i;
  int rank = 0;

  /* Is this an elemental procedure?  */
  if (expr && expr->value.function.actual != NULL)
    {
      if (expr->value.function.esym != NULL
	  && expr->value.function.esym->attr.elemental)
	{
	  arg0 = expr->value.function.actual;
	  esym = expr->value.function.esym;
	}
      else if (expr->value.function.isym != NULL
	       && expr->value.function.isym->elemental)
	{
	  arg0 = expr->value.function.actual;
	  isym = expr->value.function.isym;
	}
      else
	return SUCCESS;
    }
  else if (c && c->ext.actual != NULL)
    {
      arg0 = c->ext.actual;
      
      if (c->resolved_sym)
	esym = c->resolved_sym;
      else
	esym = c->symtree->n.sym;
      gcc_assert (esym);

      if (!esym->attr.elemental)
	return SUCCESS;
    }
  else
    return SUCCESS;

  /* The rank of an elemental is the rank of its array argument(s).  */
  for (arg = arg0; arg; arg = arg->next)
    {
      if (arg->expr != NULL && arg->expr->rank > 0)
	{
	  rank = arg->expr->rank;
	  if (arg->expr->expr_type == EXPR_VARIABLE
	      && arg->expr->symtree->n.sym->attr.optional)
	    set_by_optional = true;

	  /* Function specific; set the result rank and shape.  */
	  if (expr)
	    {
	      expr->rank = rank;
	      if (!expr->shape && arg->expr->shape)
		{
		  expr->shape = gfc_get_shape (rank);
		  for (i = 0; i < rank; i++)
		    mpz_init_set (expr->shape[i], arg->expr->shape[i]);
		}
	    }
	  break;
	}
    }

  /* If it is an array, it shall not be supplied as an actual argument
     to an elemental procedure unless an array of the same rank is supplied
     as an actual argument corresponding to a nonoptional dummy argument of
     that elemental procedure(12.4.1.5).  */
  formal_optional = false;
  if (isym)
    iformal = isym->formal;
  else
    eformal = esym->formal;

  for (arg = arg0; arg; arg = arg->next)
    {
      if (eformal)
	{
	  if (eformal->sym && eformal->sym->attr.optional)
	    formal_optional = true;
	  eformal = eformal->next;
	}
      else if (isym && iformal)
	{
	  if (iformal->optional)
	    formal_optional = true;
	  iformal = iformal->next;
	}
      else if (isym)
	formal_optional = true;

      if (pedantic && arg->expr != NULL
	  && arg->expr->expr_type == EXPR_VARIABLE
	  && arg->expr->symtree->n.sym->attr.optional
	  && formal_optional
	  && arg->expr->rank
	  && (set_by_optional || arg->expr->rank != rank)
	  && !(isym && isym->id == GFC_ISYM_CONVERSION))
	{
	  gfc_warning ("'%s' at %L is an array and OPTIONAL; IF IT IS "
		       "MISSING, it cannot be the actual argument of an "
		       "ELEMENTAL procedure unless there is a non-optional "
		       "argument with the same rank (12.4.1.5)",
		       arg->expr->symtree->n.sym->name, &arg->expr->where);
	  return FAILURE;
	}
    }

  for (arg = arg0; arg; arg = arg->next)
    {
      if (arg->expr == NULL || arg->expr->rank == 0)
	continue;

      /* Being elemental, the last upper bound of an assumed size array
	 argument must be present.  */
      if (resolve_assumed_size_actual (arg->expr))
	return FAILURE;

      /* Elemental procedure's array actual arguments must conform.  */
      if (e != NULL)
	{
	  if (gfc_check_conformance (arg->expr, e,
				     "elemental procedure") == FAILURE)
	    return FAILURE;
	}
      else
	e = arg->expr;
    }

  /* INTENT(OUT) is only allowed for subroutines; if any actual argument
     is an array, the intent inout/out variable needs to be also an array.  */
  if (rank > 0 && esym && expr == NULL)
    for (eformal = esym->formal, arg = arg0; arg && eformal;
	 arg = arg->next, eformal = eformal->next)
      if ((eformal->sym->attr.intent == INTENT_OUT
	   || eformal->sym->attr.intent == INTENT_INOUT)
	  && arg->expr && arg->expr->rank == 0)
	{
	  gfc_error ("Actual argument at %L for INTENT(%s) dummy '%s' of "
		     "ELEMENTAL subroutine '%s' is a scalar, but another "
		     "actual argument is an array", &arg->expr->where,
		     (eformal->sym->attr.intent == INTENT_OUT) ? "OUT"
		     : "INOUT", eformal->sym->name, esym->name);
	  return FAILURE;
	}
  return SUCCESS;
}


/* This function does the checking of references to global procedures
   as defined in sections 18.1 and 14.1, respectively, of the Fortran
   77 and 95 standards.  It checks for a gsymbol for the name, making
   one if it does not already exist.  If it already exists, then the
   reference being resolved must correspond to the type of gsymbol.
   Otherwise, the new symbol is equipped with the attributes of the
   reference.  The corresponding code that is called in creating
   global entities is parse.c.

   In addition, for all but -std=legacy, the gsymbols are used to
   check the interfaces of external procedures from the same file.
   The namespace of the gsymbol is resolved and then, once this is
   done the interface is checked.  */


static bool
not_in_recursive (gfc_symbol *sym, gfc_namespace *gsym_ns)
{
  if (!gsym_ns->proc_name->attr.recursive)
    return true;

  if (sym->ns == gsym_ns)
    return false;

  if (sym->ns->parent && sym->ns->parent == gsym_ns)
    return false;

  return true;
}

static bool
not_entry_self_reference  (gfc_symbol *sym, gfc_namespace *gsym_ns)
{
  if (gsym_ns->entries)
    {
      gfc_entry_list *entry = gsym_ns->entries;

      for (; entry; entry = entry->next)
	{
	  if (strcmp (sym->name, entry->sym->name) == 0)
	    {
	      if (strcmp (gsym_ns->proc_name->name,
			  sym->ns->proc_name->name) == 0)
		return false;

	      if (sym->ns->parent
		  && strcmp (gsym_ns->proc_name->name,
			     sym->ns->parent->proc_name->name) == 0)
		return false;
	    }
	}
    }
  return true;
}

static void
resolve_global_procedure (gfc_symbol *sym, locus *where,
			  gfc_actual_arglist **actual, int sub)
{
  gfc_gsymbol * gsym;
  gfc_namespace *ns;
  enum gfc_symbol_type type;

  type = sub ? GSYM_SUBROUTINE : GSYM_FUNCTION;

  gsym = gfc_get_gsymbol (sym->name);

  if ((gsym->type != GSYM_UNKNOWN && gsym->type != type))
    gfc_global_used (gsym, where);

  if (gfc_option.flag_whole_file
	&& (sym->attr.if_source == IFSRC_UNKNOWN
	    || sym->attr.if_source == IFSRC_IFBODY)
	&& gsym->type != GSYM_UNKNOWN
	&& gsym->ns
	&& gsym->ns->resolved != -1
	&& gsym->ns->proc_name
	&& not_in_recursive (sym, gsym->ns)
	&& not_entry_self_reference (sym, gsym->ns))
    {
      gfc_symbol *def_sym;

      /* Resolve the gsymbol namespace if needed.  */
      if (!gsym->ns->resolved)
	{
	  gfc_dt_list *old_dt_list;

	  /* Stash away derived types so that the backend_decls do not
	     get mixed up.  */
	  old_dt_list = gfc_derived_types;
	  gfc_derived_types = NULL;

	  gfc_resolve (gsym->ns);

	  /* Store the new derived types with the global namespace.  */
	  if (gfc_derived_types)
	    gsym->ns->derived_types = gfc_derived_types;

	  /* Restore the derived types of this namespace.  */
	  gfc_derived_types = old_dt_list;
	}

      /* Make sure that translation for the gsymbol occurs before
	 the procedure currently being resolved.  */
      ns = gfc_global_ns_list;
      for (; ns && ns != gsym->ns; ns = ns->sibling)
	{
	  if (ns->sibling == gsym->ns)
	    {
	      ns->sibling = gsym->ns->sibling;
	      gsym->ns->sibling = gfc_global_ns_list;
	      gfc_global_ns_list = gsym->ns;
	      break;
	    }
	}

      def_sym = gsym->ns->proc_name;
      if (def_sym->attr.entry_master)
	{
	  gfc_entry_list *entry;
	  for (entry = gsym->ns->entries; entry; entry = entry->next)
	    if (strcmp (entry->sym->name, sym->name) == 0)
	      {
		def_sym = entry->sym;
		break;
	      }
	}

      /* Differences in constant character lengths.  */
      if (sym->attr.function && sym->ts.type == BT_CHARACTER)
	{
	  long int l1 = 0, l2 = 0;
	  gfc_charlen *cl1 = sym->ts.u.cl;
	  gfc_charlen *cl2 = def_sym->ts.u.cl;

	  if (cl1 != NULL
	      && cl1->length != NULL
	      && cl1->length->expr_type == EXPR_CONSTANT)
	    l1 = mpz_get_si (cl1->length->value.integer);

  	  if (cl2 != NULL
	      && cl2->length != NULL
	      && cl2->length->expr_type == EXPR_CONSTANT)
	    l2 = mpz_get_si (cl2->length->value.integer);

	  if (l1 && l2 && l1 != l2)
	    gfc_error ("Character length mismatch in return type of "
		       "function '%s' at %L (%ld/%ld)", sym->name,
		       &sym->declared_at, l1, l2);
	}

     /* Type mismatch of function return type and expected type.  */
     if (sym->attr.function
	 && !gfc_compare_types (&sym->ts, &def_sym->ts))
	gfc_error ("Return type mismatch of function '%s' at %L (%s/%s)",
		   sym->name, &sym->declared_at, gfc_typename (&sym->ts),
		   gfc_typename (&def_sym->ts));

      if (def_sym->formal && sym->attr.if_source != IFSRC_IFBODY)
	{
	  gfc_formal_arglist *arg = def_sym->formal;
	  for ( ; arg; arg = arg->next)
	    if (!arg->sym)
	      continue;
	    /* F2003, 12.3.1.1 (2a); F2008, 12.4.2.2 (2a)  */
	    else if (arg->sym->attr.allocatable
		     || arg->sym->attr.asynchronous
		     || arg->sym->attr.optional
		     || arg->sym->attr.pointer
		     || arg->sym->attr.target
		     || arg->sym->attr.value
		     || arg->sym->attr.volatile_)
	      {
		gfc_error ("Dummy argument '%s' of procedure '%s' at %L "
			   "has an attribute that requires an explicit "
			   "interface for this procedure", arg->sym->name,
			   sym->name, &sym->declared_at);
		break;
	      }
	    /* F2003, 12.3.1.1 (2b); F2008, 12.4.2.2 (2b)  */
	    else if (arg->sym && arg->sym->as
		     && arg->sym->as->type == AS_ASSUMED_SHAPE)
	      {
		gfc_error ("Procedure '%s' at %L with assumed-shape dummy "
			   "argument '%s' must have an explicit interface",
			   sym->name, &sym->declared_at, arg->sym->name);
		break;
	      }
	    /* F2008, 12.4.2.2 (2c)  */
	    else if (arg->sym->attr.codimension)
	      {
		gfc_error ("Procedure '%s' at %L with coarray dummy argument "
			   "'%s' must have an explicit interface",
			   sym->name, &sym->declared_at, arg->sym->name);
		break;
	      }
	    /* F2003, 12.3.1.1 (2c); F2008, 12.4.2.2 (2d)   */
	    else if (false) /* TODO: is a parametrized derived type  */
	      {
		gfc_error ("Procedure '%s' at %L with parametrized derived "
			   "type argument '%s' must have an explicit "
			   "interface", sym->name, &sym->declared_at,
			   arg->sym->name);
		break;
	      }
	    /* F2003, 12.3.1.1 (2d); F2008, 12.4.2.2 (2e)   */
	    else if (arg->sym->ts.type == BT_CLASS)
	      {
		gfc_error ("Procedure '%s' at %L with polymorphic dummy "
			   "argument '%s' must have an explicit interface",
			   sym->name, &sym->declared_at, arg->sym->name);
		break;
	      }
	}

      if (def_sym->attr.function)
	{
	  /* F2003, 12.3.1.1 (3a); F2008, 12.4.2.2 (3a) */
	  if (def_sym->as && def_sym->as->rank
	      && (!sym->as || sym->as->rank != def_sym->as->rank))
	    gfc_error ("The reference to function '%s' at %L either needs an "
		       "explicit INTERFACE or the rank is incorrect", sym->name,
		       where);

	  /* F2003, 12.3.1.1 (3b); F2008, 12.4.2.2 (3b) */
	  if ((def_sym->result->attr.pointer
	       || def_sym->result->attr.allocatable)
	       && (sym->attr.if_source != IFSRC_IFBODY
		   || def_sym->result->attr.pointer
			!= sym->result->attr.pointer
		   || def_sym->result->attr.allocatable
			!= sym->result->attr.allocatable))
	    gfc_error ("Function '%s' at %L with a POINTER or ALLOCATABLE "
		       "result must have an explicit interface", sym->name,
		       where);

	  /* F2003, 12.3.1.1 (3c); F2008, 12.4.2.2 (3c)  */
	  if (sym->ts.type == BT_CHARACTER && sym->attr.if_source != IFSRC_IFBODY
	      && def_sym->ts.u.cl->length != NULL)
	    {
	      gfc_charlen *cl = sym->ts.u.cl;

	      if (!sym->attr.entry_master && sym->attr.if_source == IFSRC_UNKNOWN
		  && cl && cl->length && cl->length->expr_type != EXPR_CONSTANT)
		{
		  gfc_error ("Nonconstant character-length function '%s' at %L "
			     "must have an explicit interface", sym->name,
			     &sym->declared_at);
		}
	    }
	}

      /* F2003, 12.3.1.1 (4); F2008, 12.4.2.2 (4) */
      if (def_sym->attr.elemental && !sym->attr.elemental)
	{
	  gfc_error ("ELEMENTAL procedure '%s' at %L must have an explicit "
		     "interface", sym->name, &sym->declared_at);
	}

      /* F2003, 12.3.1.1 (5); F2008, 12.4.2.2 (5) */
      if (def_sym->attr.is_bind_c && !sym->attr.is_bind_c)
	{
	  gfc_error ("Procedure '%s' at %L with BIND(C) attribute must have "
		     "an explicit interface", sym->name, &sym->declared_at);
	}

      if (gfc_option.flag_whole_file == 1
	  || ((gfc_option.warn_std & GFC_STD_LEGACY)
	      && !(gfc_option.warn_std & GFC_STD_GNU)))
	gfc_errors_to_warnings (1);

      if (sym->attr.if_source != IFSRC_IFBODY)  
	gfc_procedure_use (def_sym, actual, where);

      gfc_errors_to_warnings (0);
    }

  if (gsym->type == GSYM_UNKNOWN)
    {
      gsym->type = type;
      gsym->where = *where;
    }

  gsym->used = 1;
}


/************* Function resolution *************/

/* Resolve a function call known to be generic.
   Section 14.1.2.4.1.  */

static match
resolve_generic_f0 (gfc_expr *expr, gfc_symbol *sym)
{
  gfc_symbol *s;

  if (sym->attr.generic)
    {
      s = gfc_search_interface (sym->generic, 0, &expr->value.function.actual);
      if (s != NULL)
	{
	  expr->value.function.name = s->name;
	  expr->value.function.esym = s;

	  if (s->ts.type != BT_UNKNOWN)
	    expr->ts = s->ts;
	  else if (s->result != NULL && s->result->ts.type != BT_UNKNOWN)
	    expr->ts = s->result->ts;

	  if (s->as != NULL)
	    expr->rank = s->as->rank;
	  else if (s->result != NULL && s->result->as != NULL)
	    expr->rank = s->result->as->rank;

	  gfc_set_sym_referenced (expr->value.function.esym);

	  return MATCH_YES;
	}

      /* TODO: Need to search for elemental references in generic
	 interface.  */
    }

  if (sym->attr.intrinsic)
    return gfc_intrinsic_func_interface (expr, 0);

  return MATCH_NO;
}


static gfc_try
resolve_generic_f (gfc_expr *expr)
{
  gfc_symbol *sym;
  match m;

  sym = expr->symtree->n.sym;

  for (;;)
    {
      m = resolve_generic_f0 (expr, sym);
      if (m == MATCH_YES)
	return SUCCESS;
      else if (m == MATCH_ERROR)
	return FAILURE;

generic:
      if (sym->ns->parent == NULL)
	break;
      gfc_find_symbol (sym->name, sym->ns->parent, 1, &sym);

      if (sym == NULL)
	break;
      if (!generic_sym (sym))
	goto generic;
    }

  /* Last ditch attempt.  See if the reference is to an intrinsic
     that possesses a matching interface.  14.1.2.4  */
  if (sym && !gfc_is_intrinsic (sym, 0, expr->where))
    {
      gfc_error ("There is no specific function for the generic '%s' at %L",
		 expr->symtree->n.sym->name, &expr->where);
      return FAILURE;
    }

  m = gfc_intrinsic_func_interface (expr, 0);
  if (m == MATCH_YES)
    return SUCCESS;
  if (m == MATCH_NO)
    gfc_error ("Generic function '%s' at %L is not consistent with a "
	       "specific intrinsic interface", expr->symtree->n.sym->name,
	       &expr->where);

  return FAILURE;
}


/* Resolve a function call known to be specific.  */

static match
resolve_specific_f0 (gfc_symbol *sym, gfc_expr *expr)
{
  match m;

  if (sym->attr.external || sym->attr.if_source == IFSRC_IFBODY)
    {
      if (sym->attr.dummy)
	{
	  sym->attr.proc = PROC_DUMMY;
	  goto found;
	}

      sym->attr.proc = PROC_EXTERNAL;
      goto found;
    }

  if (sym->attr.proc == PROC_MODULE
      || sym->attr.proc == PROC_ST_FUNCTION
      || sym->attr.proc == PROC_INTERNAL)
    goto found;

  if (sym->attr.intrinsic)
    {
      m = gfc_intrinsic_func_interface (expr, 1);
      if (m == MATCH_YES)
	return MATCH_YES;
      if (m == MATCH_NO)
	gfc_error ("Function '%s' at %L is INTRINSIC but is not compatible "
		   "with an intrinsic", sym->name, &expr->where);

      return MATCH_ERROR;
    }

  return MATCH_NO;

found:
  gfc_procedure_use (sym, &expr->value.function.actual, &expr->where);

  if (sym->result)
    expr->ts = sym->result->ts;
  else
    expr->ts = sym->ts;
  expr->value.function.name = sym->name;
  expr->value.function.esym = sym;
  if (sym->as != NULL)
    expr->rank = sym->as->rank;

  return MATCH_YES;
}


static gfc_try
resolve_specific_f (gfc_expr *expr)
{
  gfc_symbol *sym;
  match m;

  sym = expr->symtree->n.sym;

  for (;;)
    {
      m = resolve_specific_f0 (sym, expr);
      if (m == MATCH_YES)
	return SUCCESS;
      if (m == MATCH_ERROR)
	return FAILURE;

      if (sym->ns->parent == NULL)
	break;

      gfc_find_symbol (sym->name, sym->ns->parent, 1, &sym);

      if (sym == NULL)
	break;
    }

  gfc_error ("Unable to resolve the specific function '%s' at %L",
	     expr->symtree->n.sym->name, &expr->where);

  return SUCCESS;
}


/* Resolve a procedure call not known to be generic nor specific.  */

static gfc_try
resolve_unknown_f (gfc_expr *expr)
{
  gfc_symbol *sym;
  gfc_typespec *ts;

  sym = expr->symtree->n.sym;

  if (sym->attr.dummy)
    {
      sym->attr.proc = PROC_DUMMY;
      expr->value.function.name = sym->name;
      goto set_type;
    }

  /* See if we have an intrinsic function reference.  */

  if (gfc_is_intrinsic (sym, 0, expr->where))
    {
      if (gfc_intrinsic_func_interface (expr, 1) == MATCH_YES)
	return SUCCESS;
      return FAILURE;
    }

  /* The reference is to an external name.  */

  sym->attr.proc = PROC_EXTERNAL;
  expr->value.function.name = sym->name;
  expr->value.function.esym = expr->symtree->n.sym;

  if (sym->as != NULL)
    expr->rank = sym->as->rank;

  /* Type of the expression is either the type of the symbol or the
     default type of the symbol.  */

set_type:
  gfc_procedure_use (sym, &expr->value.function.actual, &expr->where);

  if (sym->ts.type != BT_UNKNOWN)
    expr->ts = sym->ts;
  else
    {
      ts = gfc_get_default_type (sym->name, sym->ns);

      if (ts->type == BT_UNKNOWN)
	{
	  gfc_error ("Function '%s' at %L has no IMPLICIT type",
		     sym->name, &expr->where);
	  return FAILURE;
	}
      else
	expr->ts = *ts;
    }

  return SUCCESS;
}


/* Return true, if the symbol is an external procedure.  */
static bool
is_external_proc (gfc_symbol *sym)
{
  if (!sym->attr.dummy && !sym->attr.contained
	&& !(sym->attr.intrinsic
	      || gfc_is_intrinsic (sym, sym->attr.subroutine, sym->declared_at))
	&& sym->attr.proc != PROC_ST_FUNCTION
	&& !sym->attr.proc_pointer
	&& !sym->attr.use_assoc
	&& sym->name)
    return true;

  return false;
}


/* Figure out if a function reference is pure or not.  Also set the name
   of the function for a potential error message.  Return nonzero if the
   function is PURE, zero if not.  */
static int
pure_stmt_function (gfc_expr *, gfc_symbol *);

static int
pure_function (gfc_expr *e, const char **name)
{
  int pure;

  *name = NULL;

  if (e->symtree != NULL
        && e->symtree->n.sym != NULL
        && e->symtree->n.sym->attr.proc == PROC_ST_FUNCTION)
    return pure_stmt_function (e, e->symtree->n.sym);

  if (e->value.function.esym)
    {
      pure = gfc_pure (e->value.function.esym);
      *name = e->value.function.esym->name;
    }
  else if (e->value.function.isym)
    {
      pure = e->value.function.isym->pure
	     || e->value.function.isym->elemental;
      *name = e->value.function.isym->name;
    }
  else
    {
      /* Implicit functions are not pure.  */
      pure = 0;
      *name = e->value.function.name;
    }

  return pure;
}


static bool
impure_stmt_fcn (gfc_expr *e, gfc_symbol *sym,
		 int *f ATTRIBUTE_UNUSED)
{
  const char *name;

  /* Don't bother recursing into other statement functions
     since they will be checked individually for purity.  */
  if (e->expr_type != EXPR_FUNCTION
	|| !e->symtree
	|| e->symtree->n.sym == sym
	|| e->symtree->n.sym->attr.proc == PROC_ST_FUNCTION)
    return false;

  return pure_function (e, &name) ? false : true;
}


static int
pure_stmt_function (gfc_expr *e, gfc_symbol *sym)
{
  return gfc_traverse_expr (e, sym, impure_stmt_fcn, 0) ? 0 : 1;
}


static gfc_try
is_scalar_expr_ptr (gfc_expr *expr)
{
  gfc_try retval = SUCCESS;
  gfc_ref *ref;
  int start;
  int end;

  /* See if we have a gfc_ref, which means we have a substring, array
     reference, or a component.  */
  if (expr->ref != NULL)
    {
      ref = expr->ref;
      while (ref->next != NULL)
        ref = ref->next;

      switch (ref->type)
        {
        case REF_SUBSTRING:
          if (ref->u.ss.length != NULL 
              && ref->u.ss.length->length != NULL
              && ref->u.ss.start
              && ref->u.ss.start->expr_type == EXPR_CONSTANT 
              && ref->u.ss.end
              && ref->u.ss.end->expr_type == EXPR_CONSTANT)
            {
              start = (int) mpz_get_si (ref->u.ss.start->value.integer);
              end = (int) mpz_get_si (ref->u.ss.end->value.integer);
              if (end - start + 1 != 1)
                retval = FAILURE;
            }
          else
            retval = FAILURE;
          break;
        case REF_ARRAY:
          if (ref->u.ar.type == AR_ELEMENT)
            retval = SUCCESS;
          else if (ref->u.ar.type == AR_FULL)
            {
              /* The user can give a full array if the array is of size 1.  */
              if (ref->u.ar.as != NULL
                  && ref->u.ar.as->rank == 1
                  && ref->u.ar.as->type == AS_EXPLICIT
                  && ref->u.ar.as->lower[0] != NULL
                  && ref->u.ar.as->lower[0]->expr_type == EXPR_CONSTANT
                  && ref->u.ar.as->upper[0] != NULL
                  && ref->u.ar.as->upper[0]->expr_type == EXPR_CONSTANT)
                {
		  /* If we have a character string, we need to check if
		     its length is one.	 */
		  if (expr->ts.type == BT_CHARACTER)
		    {
		      if (expr->ts.u.cl == NULL
			  || expr->ts.u.cl->length == NULL
			  || mpz_cmp_si (expr->ts.u.cl->length->value.integer, 1)
			  != 0)
                        retval = FAILURE;
		    }
		  else
		    {
		      /* We have constant lower and upper bounds.  If the
			 difference between is 1, it can be considered a
			 scalar.  */
		      start = (int) mpz_get_si
				(ref->u.ar.as->lower[0]->value.integer);
		      end = (int) mpz_get_si
				(ref->u.ar.as->upper[0]->value.integer);
		      if (end - start + 1 != 1)
			retval = FAILURE;
		   }
                }
              else
                retval = FAILURE;
            }
          else
            retval = FAILURE;
          break;
        default:
          retval = SUCCESS;
          break;
        }
    }
  else if (expr->ts.type == BT_CHARACTER && expr->rank == 0)
    {
      /* Character string.  Make sure it's of length 1.  */
      if (expr->ts.u.cl == NULL
          || expr->ts.u.cl->length == NULL
          || mpz_cmp_si (expr->ts.u.cl->length->value.integer, 1) != 0)
        retval = FAILURE;
    }
  else if (expr->rank != 0)
    retval = FAILURE;

  return retval;
}


/* Match one of the iso_c_binding functions (c_associated or c_loc)
   and, in the case of c_associated, set the binding label based on
   the arguments.  */

static gfc_try
gfc_iso_c_func_interface (gfc_symbol *sym, gfc_actual_arglist *args,
                          gfc_symbol **new_sym)
{
  char name[GFC_MAX_SYMBOL_LEN + 1];
  char binding_label[GFC_MAX_BINDING_LABEL_LEN + 1];
  int optional_arg = 0;
  gfc_try retval = SUCCESS;
  gfc_symbol *args_sym;
  gfc_typespec *arg_ts;
  symbol_attribute arg_attr;

  if (args->expr->expr_type == EXPR_CONSTANT
      || args->expr->expr_type == EXPR_OP
      || args->expr->expr_type == EXPR_NULL)
    {
      gfc_error ("Argument to '%s' at %L is not a variable",
		 sym->name, &(args->expr->where));
      return FAILURE;
    }

  args_sym = args->expr->symtree->n.sym;

  /* The typespec for the actual arg should be that stored in the expr
     and not necessarily that of the expr symbol (args_sym), because
     the actual expression could be a part-ref of the expr symbol.  */
  arg_ts = &(args->expr->ts);
  arg_attr = gfc_expr_attr (args->expr);
    
  if (sym->intmod_sym_id == ISOCBINDING_ASSOCIATED)
    {
      /* If the user gave two args then they are providing something for
	 the optional arg (the second cptr).  Therefore, set the name and
	 binding label to the c_associated for two cptrs.  Otherwise,
	 set c_associated to expect one cptr.  */
      if (args->next)
	{
	  /* two args.  */
	  sprintf (name, "%s_2", sym->name);
	  sprintf (binding_label, "%s_2", sym->binding_label);
	  optional_arg = 1;
	}
      else
	{
	  /* one arg.  */
	  sprintf (name, "%s_1", sym->name);
	  sprintf (binding_label, "%s_1", sym->binding_label);
	  optional_arg = 0;
	}

      /* Get a new symbol for the version of c_associated that
	 will get called.  */
      *new_sym = get_iso_c_sym (sym, name, binding_label, optional_arg);
    }
  else if (sym->intmod_sym_id == ISOCBINDING_LOC
	   || sym->intmod_sym_id == ISOCBINDING_FUNLOC)
    {
      sprintf (name, "%s", sym->name);
      sprintf (binding_label, "%s", sym->binding_label);

      /* Error check the call.  */
      if (args->next != NULL)
        {
          gfc_error_now ("More actual than formal arguments in '%s' "
                         "call at %L", name, &(args->expr->where));
          retval = FAILURE;
        }
      else if (sym->intmod_sym_id == ISOCBINDING_LOC)
        {
          /* Make sure we have either the target or pointer attribute.  */
	  if (!arg_attr.target && !arg_attr.pointer)
            {
              gfc_error_now ("Parameter '%s' to '%s' at %L must be either "
                             "a TARGET or an associated pointer",
                             args_sym->name,
                             sym->name, &(args->expr->where));
              retval = FAILURE;
            }

          /* See if we have interoperable type and type param.  */
          if (verify_c_interop (arg_ts) == SUCCESS
              || gfc_check_any_c_kind (arg_ts) == SUCCESS)
            {
              if (args_sym->attr.target == 1)
                {
                  /* Case 1a, section 15.1.2.5, J3/04-007: variable that
                     has the target attribute and is interoperable.  */
                  /* Case 1b, section 15.1.2.5, J3/04-007: allocated
                     allocatable variable that has the TARGET attribute and
                     is not an array of zero size.  */
                  if (args_sym->attr.allocatable == 1)
                    {
                      if (args_sym->attr.dimension != 0 
                          && (args_sym->as && args_sym->as->rank == 0))
                        {
                          gfc_error_now ("Allocatable variable '%s' used as a "
                                         "parameter to '%s' at %L must not be "
                                         "an array of zero size",
                                         args_sym->name, sym->name,
                                         &(args->expr->where));
                          retval = FAILURE;
                        }
                    }
                  else
		    {
		      /* A non-allocatable target variable with C
			 interoperable type and type parameters must be
			 interoperable.	 */
		      if (args_sym && args_sym->attr.dimension)
			{
			  if (args_sym->as->type == AS_ASSUMED_SHAPE)
			    {
			      gfc_error ("Assumed-shape array '%s' at %L "
					 "cannot be an argument to the "
					 "procedure '%s' because "
					 "it is not C interoperable",
					 args_sym->name,
					 &(args->expr->where), sym->name);
			      retval = FAILURE;
			    }
			  else if (args_sym->as->type == AS_DEFERRED)
			    {
			      gfc_error ("Deferred-shape array '%s' at %L "
					 "cannot be an argument to the "
					 "procedure '%s' because "
					 "it is not C interoperable",
					 args_sym->name,
					 &(args->expr->where), sym->name);
			      retval = FAILURE;
			    }
			}
                              
                      /* Make sure it's not a character string.  Arrays of
                         any type should be ok if the variable is of a C
                         interoperable type.  */
		      if (arg_ts->type == BT_CHARACTER)
			if (arg_ts->u.cl != NULL
			    && (arg_ts->u.cl->length == NULL
				|| arg_ts->u.cl->length->expr_type
				   != EXPR_CONSTANT
				|| mpz_cmp_si
				    (arg_ts->u.cl->length->value.integer, 1)
				   != 0)
			    && is_scalar_expr_ptr (args->expr) != SUCCESS)
			  {
			    gfc_error_now ("CHARACTER argument '%s' to '%s' "
					   "at %L must have a length of 1",
					   args_sym->name, sym->name,
					   &(args->expr->where));
			    retval = FAILURE;
			  }
                    }
                }
              else if (arg_attr.pointer
		       && is_scalar_expr_ptr (args->expr) != SUCCESS)
                {
                  /* Case 1c, section 15.1.2.5, J3/04-007: an associated
                     scalar pointer.  */
                  gfc_error_now ("Argument '%s' to '%s' at %L must be an "
                                 "associated scalar POINTER", args_sym->name,
                                 sym->name, &(args->expr->where));
                  retval = FAILURE;
                }
            }
          else
            {
              /* The parameter is not required to be C interoperable.  If it
                 is not C interoperable, it must be a nonpolymorphic scalar
                 with no length type parameters.  It still must have either
                 the pointer or target attribute, and it can be
                 allocatable (but must be allocated when c_loc is called).  */
              if (args->expr->rank != 0 
                  && is_scalar_expr_ptr (args->expr) != SUCCESS)
                {
                  gfc_error_now ("Parameter '%s' to '%s' at %L must be a "
                                 "scalar", args_sym->name, sym->name,
                                 &(args->expr->where));
                  retval = FAILURE;
                }
              else if (arg_ts->type == BT_CHARACTER 
                       && is_scalar_expr_ptr (args->expr) != SUCCESS)
                {
                  gfc_error_now ("CHARACTER argument '%s' to '%s' at "
                                 "%L must have a length of 1",
                                 args_sym->name, sym->name,
                                 &(args->expr->where));
                  retval = FAILURE;
                }
	      else if (arg_ts->type == BT_CLASS)
		{
		  gfc_error_now ("Parameter '%s' to '%s' at %L must not be "
				 "polymorphic", args_sym->name, sym->name,
				 &(args->expr->where));
		  retval = FAILURE;
		}
            }
        }
      else if (sym->intmod_sym_id == ISOCBINDING_FUNLOC)
        {
          if (args_sym->attr.flavor != FL_PROCEDURE)
            {
              /* TODO: Update this error message to allow for procedure
                 pointers once they are implemented.  */
              gfc_error_now ("Parameter '%s' to '%s' at %L must be a "
                             "procedure",
                             args_sym->name, sym->name,
                             &(args->expr->where));
              retval = FAILURE;
            }
	  else if (args_sym->attr.is_bind_c != 1)
	    {
	      gfc_error_now ("Parameter '%s' to '%s' at %L must be "
			     "BIND(C)",
			     args_sym->name, sym->name,
			     &(args->expr->where));
	      retval = FAILURE;
	    }
        }
      
      /* for c_loc/c_funloc, the new symbol is the same as the old one */
      *new_sym = sym;
    }
  else
    {
      gfc_internal_error ("gfc_iso_c_func_interface(): Unhandled "
			  "iso_c_binding function: '%s'!\n", sym->name);
    }

  return retval;
}


/* Resolve a function call, which means resolving the arguments, then figuring
   out which entity the name refers to.  */

static gfc_try
resolve_function (gfc_expr *expr)
{
  gfc_actual_arglist *arg;
  gfc_symbol *sym;
  const char *name;
  gfc_try t;
  int temp;
  procedure_type p = PROC_INTRINSIC;
  bool no_formal_args;

  sym = NULL;
  if (expr->symtree)
    sym = expr->symtree->n.sym;

  /* If this is a procedure pointer component, it has already been resolved.  */
  if (gfc_is_proc_ptr_comp (expr, NULL))
    return SUCCESS;
  
  if (sym && sym->attr.intrinsic
      && resolve_intrinsic (sym, &expr->where) == FAILURE)
    return FAILURE;

  if (sym && (sym->attr.flavor == FL_VARIABLE || sym->attr.subroutine))
    {
      gfc_error ("'%s' at %L is not a function", sym->name, &expr->where);
      return FAILURE;
    }

  /* If this ia a deferred TBP with an abstract interface (which may
     of course be referenced), expr->value.function.esym will be set.  */
  if (sym && sym->attr.abstract && !expr->value.function.esym)
    {
      gfc_error ("ABSTRACT INTERFACE '%s' must not be referenced at %L",
		 sym->name, &expr->where);
      return FAILURE;
    }

  /* Switch off assumed size checking and do this again for certain kinds
     of procedure, once the procedure itself is resolved.  */
  need_full_assumed_size++;

  if (expr->symtree && expr->symtree->n.sym)
    p = expr->symtree->n.sym->attr.proc;

  if (expr->value.function.isym && expr->value.function.isym->inquiry)
    inquiry_argument = true;
  no_formal_args = sym && is_external_proc (sym) && sym->formal == NULL;

  if (resolve_actual_arglist (expr->value.function.actual,
			      p, no_formal_args) == FAILURE)
    {
      inquiry_argument = false;
      return FAILURE;
    }

  inquiry_argument = false;
 
  /* Need to setup the call to the correct c_associated, depending on
     the number of cptrs to user gives to compare.  */
  if (sym && sym->attr.is_iso_c == 1)
    {
      if (gfc_iso_c_func_interface (sym, expr->value.function.actual, &sym)
          == FAILURE)
        return FAILURE;
      
      /* Get the symtree for the new symbol (resolved func).
         the old one will be freed later, when it's no longer used.  */
      gfc_find_sym_tree (sym->name, sym->ns, 1, &(expr->symtree));
    }
  
  /* Resume assumed_size checking.  */
  need_full_assumed_size--;

  /* If the procedure is external, check for usage.  */
  if (sym && is_external_proc (sym))
    resolve_global_procedure (sym, &expr->where,
			      &expr->value.function.actual, 0);

  if (sym && sym->ts.type == BT_CHARACTER
      && sym->ts.u.cl
      && sym->ts.u.cl->length == NULL
      && !sym->attr.dummy
      && expr->value.function.esym == NULL
      && !sym->attr.contained)
    {
      /* Internal procedures are taken care of in resolve_contained_fntype.  */
      gfc_error ("Function '%s' is declared CHARACTER(*) and cannot "
		 "be used at %L since it is not a dummy argument",
		 sym->name, &expr->where);
      return FAILURE;
    }

  /* See if function is already resolved.  */

  if (expr->value.function.name != NULL)
    {
      if (expr->ts.type == BT_UNKNOWN)
	expr->ts = sym->ts;
      t = SUCCESS;
    }
  else
    {
      /* Apply the rules of section 14.1.2.  */

      switch (procedure_kind (sym))
	{
	case PTYPE_GENERIC:
	  t = resolve_generic_f (expr);
	  break;

	case PTYPE_SPECIFIC:
	  t = resolve_specific_f (expr);
	  break;

	case PTYPE_UNKNOWN:
	  t = resolve_unknown_f (expr);
	  break;

	default:
	  gfc_internal_error ("resolve_function(): bad function type");
	}
    }

  /* If the expression is still a function (it might have simplified),
     then we check to see if we are calling an elemental function.  */

  if (expr->expr_type != EXPR_FUNCTION)
    return t;

  temp = need_full_assumed_size;
  need_full_assumed_size = 0;

  if (resolve_elemental_actual (expr, NULL) == FAILURE)
    return FAILURE;

  if (omp_workshare_flag
      && expr->value.function.esym
      && ! gfc_elemental (expr->value.function.esym))
    {
      gfc_error ("User defined non-ELEMENTAL function '%s' at %L not allowed "
		 "in WORKSHARE construct", expr->value.function.esym->name,
		 &expr->where);
      t = FAILURE;
    }

#define GENERIC_ID expr->value.function.isym->id
  else if (expr->value.function.actual != NULL
	   && expr->value.function.isym != NULL
	   && GENERIC_ID != GFC_ISYM_LBOUND
	   && GENERIC_ID != GFC_ISYM_LEN
	   && GENERIC_ID != GFC_ISYM_LOC
	   && GENERIC_ID != GFC_ISYM_PRESENT)
    {
      /* Array intrinsics must also have the last upper bound of an
	 assumed size array argument.  UBOUND and SIZE have to be
	 excluded from the check if the second argument is anything
	 than a constant.  */

      for (arg = expr->value.function.actual; arg; arg = arg->next)
	{
	  if ((GENERIC_ID == GFC_ISYM_UBOUND || GENERIC_ID == GFC_ISYM_SIZE)
	      && arg->next != NULL && arg->next->expr)
	    {
	      if (arg->next->expr->expr_type != EXPR_CONSTANT)
		break;

	      if (arg->next->name && strncmp(arg->next->name, "kind", 4) == 0)
		break;

	      if ((int)mpz_get_si (arg->next->expr->value.integer)
			< arg->expr->rank)
		break;
	    }

	  if (arg->expr != NULL
	      && arg->expr->rank > 0
	      && resolve_assumed_size_actual (arg->expr))
	    return FAILURE;
	}
    }
#undef GENERIC_ID

  need_full_assumed_size = temp;
  name = NULL;

  if (!pure_function (expr, &name) && name)
    {
      if (forall_flag)
	{
	  gfc_error ("reference to non-PURE function '%s' at %L inside a "
		     "FORALL %s", name, &expr->where,
		     forall_flag == 2 ? "mask" : "block");
	  t = FAILURE;
	}
      else if (gfc_pure (NULL))
	{
	  gfc_error ("Function reference to '%s' at %L is to a non-PURE "
		     "procedure within a PURE procedure", name, &expr->where);
	  t = FAILURE;
	}
    }

  /* Functions without the RECURSIVE attribution are not allowed to
   * call themselves.  */
  if (expr->value.function.esym && !expr->value.function.esym->attr.recursive)
    {
      gfc_symbol *esym;
      esym = expr->value.function.esym;

      if (is_illegal_recursion (esym, gfc_current_ns))
      {
	if (esym->attr.entry && esym->ns->entries)
	  gfc_error ("ENTRY '%s' at %L cannot be called recursively, as"
		     " function '%s' is not RECURSIVE",
		     esym->name, &expr->where, esym->ns->entries->sym->name);
	else
	  gfc_error ("Function '%s' at %L cannot be called recursively, as it"
		     " is not RECURSIVE", esym->name, &expr->where);

	t = FAILURE;
      }
    }

  /* Character lengths of use associated functions may contains references to
     symbols not referenced from the current program unit otherwise.  Make sure
     those symbols are marked as referenced.  */

  if (expr->ts.type == BT_CHARACTER && expr->value.function.esym
      && expr->value.function.esym->attr.use_assoc)
    {
      gfc_expr_set_symbols_referenced (expr->ts.u.cl->length);
    }

  /* Make sure that the expression has a typespec that works.  */
  if (expr->ts.type == BT_UNKNOWN)
    {
      if (expr->symtree->n.sym->result
	    && expr->symtree->n.sym->result->ts.type != BT_UNKNOWN
	    && !expr->symtree->n.sym->result->attr.proc_pointer)
	expr->ts = expr->symtree->n.sym->result->ts;
    }

  return t;
}


/************* Subroutine resolution *************/

static void
pure_subroutine (gfc_code *c, gfc_symbol *sym)
{
  if (gfc_pure (sym))
    return;

  if (forall_flag)
    gfc_error ("Subroutine call to '%s' in FORALL block at %L is not PURE",
	       sym->name, &c->loc);
  else if (gfc_pure (NULL))
    gfc_error ("Subroutine call to '%s' at %L is not PURE", sym->name,
	       &c->loc);
}


static match
resolve_generic_s0 (gfc_code *c, gfc_symbol *sym)
{
  gfc_symbol *s;

  if (sym->attr.generic)
    {
      s = gfc_search_interface (sym->generic, 1, &c->ext.actual);
      if (s != NULL)
	{
	  c->resolved_sym = s;
	  pure_subroutine (c, s);
	  return MATCH_YES;
	}

      /* TODO: Need to search for elemental references in generic interface.  */
    }

  if (sym->attr.intrinsic)
    return gfc_intrinsic_sub_interface (c, 0);

  return MATCH_NO;
}


static gfc_try
resolve_generic_s (gfc_code *c)
{
  gfc_symbol *sym;
  match m;

  sym = c->symtree->n.sym;

  for (;;)
    {
      m = resolve_generic_s0 (c, sym);
      if (m == MATCH_YES)
	return SUCCESS;
      else if (m == MATCH_ERROR)
	return FAILURE;

generic:
      if (sym->ns->parent == NULL)
	break;
      gfc_find_symbol (sym->name, sym->ns->parent, 1, &sym);

      if (sym == NULL)
	break;
      if (!generic_sym (sym))
	goto generic;
    }

  /* Last ditch attempt.  See if the reference is to an intrinsic
     that possesses a matching interface.  14.1.2.4  */
  sym = c->symtree->n.sym;

  if (!gfc_is_intrinsic (sym, 1, c->loc))
    {
      gfc_error ("There is no specific subroutine for the generic '%s' at %L",
		 sym->name, &c->loc);
      return FAILURE;
    }

  m = gfc_intrinsic_sub_interface (c, 0);
  if (m == MATCH_YES)
    return SUCCESS;
  if (m == MATCH_NO)
    gfc_error ("Generic subroutine '%s' at %L is not consistent with an "
	       "intrinsic subroutine interface", sym->name, &c->loc);

  return FAILURE;
}


/* Set the name and binding label of the subroutine symbol in the call
   expression represented by 'c' to include the type and kind of the
   second parameter.  This function is for resolving the appropriate
   version of c_f_pointer() and c_f_procpointer().  For example, a
   call to c_f_pointer() for a default integer pointer could have a
   name of c_f_pointer_i4.  If no second arg exists, which is an error
   for these two functions, it defaults to the generic symbol's name
   and binding label.  */

static void
set_name_and_label (gfc_code *c, gfc_symbol *sym,
                    char *name, char *binding_label)
{
  gfc_expr *arg = NULL;
  char type;
  int kind;

  /* The second arg of c_f_pointer and c_f_procpointer determines
     the type and kind for the procedure name.  */
  arg = c->ext.actual->next->expr;

  if (arg != NULL)
    {
      /* Set up the name to have the given symbol's name,
         plus the type and kind.  */
      /* a derived type is marked with the type letter 'u' */
      if (arg->ts.type == BT_DERIVED)
        {
          type = 'd';
          kind = 0; /* set the kind as 0 for now */
        }
      else
        {
          type = gfc_type_letter (arg->ts.type);
          kind = arg->ts.kind;
        }

      if (arg->ts.type == BT_CHARACTER)
	/* Kind info for character strings not needed.	*/
	kind = 0;

      sprintf (name, "%s_%c%d", sym->name, type, kind);
      /* Set up the binding label as the given symbol's label plus
         the type and kind.  */
      sprintf (binding_label, "%s_%c%d", sym->binding_label, type, kind);
    }
  else
    {
      /* If the second arg is missing, set the name and label as
         was, cause it should at least be found, and the missing
         arg error will be caught by compare_parameters().  */
      sprintf (name, "%s", sym->name);
      sprintf (binding_label, "%s", sym->binding_label);
    }
   
  return;
}


/* Resolve a generic version of the iso_c_binding procedure given
   (sym) to the specific one based on the type and kind of the
   argument(s).  Currently, this function resolves c_f_pointer() and
   c_f_procpointer based on the type and kind of the second argument
   (FPTR).  Other iso_c_binding procedures aren't specially handled.
   Upon successfully exiting, c->resolved_sym will hold the resolved
   symbol.  Returns MATCH_ERROR if an error occurred; MATCH_YES
   otherwise.  */

match
gfc_iso_c_sub_interface (gfc_code *c, gfc_symbol *sym)
{
  gfc_symbol *new_sym;
  /* this is fine, since we know the names won't use the max */
  char name[GFC_MAX_SYMBOL_LEN + 1];
  char binding_label[GFC_MAX_BINDING_LABEL_LEN + 1];
  /* default to success; will override if find error */
  match m = MATCH_YES;

  /* Make sure the actual arguments are in the necessary order (based on the 
     formal args) before resolving.  */
  gfc_procedure_use (sym, &c->ext.actual, &(c->loc));

  if ((sym->intmod_sym_id == ISOCBINDING_F_POINTER) ||
      (sym->intmod_sym_id == ISOCBINDING_F_PROCPOINTER))
    {
      set_name_and_label (c, sym, name, binding_label);
      
      if (sym->intmod_sym_id == ISOCBINDING_F_POINTER)
	{
	  if (c->ext.actual != NULL && c->ext.actual->next != NULL)
	    {
	      /* Make sure we got a third arg if the second arg has non-zero
		 rank.	We must also check that the type and rank are
		 correct since we short-circuit this check in
		 gfc_procedure_use() (called above to sort actual args).  */
	      if (c->ext.actual->next->expr->rank != 0)
		{
		  if(c->ext.actual->next->next == NULL 
		     || c->ext.actual->next->next->expr == NULL)
		    {
		      m = MATCH_ERROR;
		      gfc_error ("Missing SHAPE parameter for call to %s "
				 "at %L", sym->name, &(c->loc));
		    }
		  else if (c->ext.actual->next->next->expr->ts.type
			   != BT_INTEGER
			   || c->ext.actual->next->next->expr->rank != 1)
		    {
		      m = MATCH_ERROR;
		      gfc_error ("SHAPE parameter for call to %s at %L must "
				 "be a rank 1 INTEGER array", sym->name,
				 &(c->loc));
		    }
		}
	    }
	}
      
      if (m != MATCH_ERROR)
	{
	  /* the 1 means to add the optional arg to formal list */
	  new_sym = get_iso_c_sym (sym, name, binding_label, 1);
	 
	  /* for error reporting, say it's declared where the original was */
	  new_sym->declared_at = sym->declared_at;
	}
    }
  else
    {
      /* no differences for c_loc or c_funloc */
      new_sym = sym;
    }

  /* set the resolved symbol */
  if (m != MATCH_ERROR)
    c->resolved_sym = new_sym;
  else
    c->resolved_sym = sym;
  
  return m;
}


/* Resolve a subroutine call known to be specific.  */

static match
resolve_specific_s0 (gfc_code *c, gfc_symbol *sym)
{
  match m;

  if(sym->attr.is_iso_c)
    {
      m = gfc_iso_c_sub_interface (c,sym);
      return m;
    }
  
  if (sym->attr.external || sym->attr.if_source == IFSRC_IFBODY)
    {
      if (sym->attr.dummy)
	{
	  sym->attr.proc = PROC_DUMMY;
	  goto found;
	}

      sym->attr.proc = PROC_EXTERNAL;
      goto found;
    }

  if (sym->attr.proc == PROC_MODULE || sym->attr.proc == PROC_INTERNAL)
    goto found;

  if (sym->attr.intrinsic)
    {
      m = gfc_intrinsic_sub_interface (c, 1);
      if (m == MATCH_YES)
	return MATCH_YES;
      if (m == MATCH_NO)
	gfc_error ("Subroutine '%s' at %L is INTRINSIC but is not compatible "
		   "with an intrinsic", sym->name, &c->loc);

      return MATCH_ERROR;
    }

  return MATCH_NO;

found:
  gfc_procedure_use (sym, &c->ext.actual, &c->loc);

  c->resolved_sym = sym;
  pure_subroutine (c, sym);

  return MATCH_YES;
}


static gfc_try
resolve_specific_s (gfc_code *c)
{
  gfc_symbol *sym;
  match m;

  sym = c->symtree->n.sym;

  for (;;)
    {
      m = resolve_specific_s0 (c, sym);
      if (m == MATCH_YES)
	return SUCCESS;
      if (m == MATCH_ERROR)
	return FAILURE;

      if (sym->ns->parent == NULL)
	break;

      gfc_find_symbol (sym->name, sym->ns->parent, 1, &sym);

      if (sym == NULL)
	break;
    }

  sym = c->symtree->n.sym;
  gfc_error ("Unable to resolve the specific subroutine '%s' at %L",
	     sym->name, &c->loc);

  return FAILURE;
}


/* Resolve a subroutine call not known to be generic nor specific.  */

static gfc_try
resolve_unknown_s (gfc_code *c)
{
  gfc_symbol *sym;

  sym = c->symtree->n.sym;

  if (sym->attr.dummy)
    {
      sym->attr.proc = PROC_DUMMY;
      goto found;
    }

  /* See if we have an intrinsic function reference.  */

  if (gfc_is_intrinsic (sym, 1, c->loc))
    {
      if (gfc_intrinsic_sub_interface (c, 1) == MATCH_YES)
	return SUCCESS;
      return FAILURE;
    }

  /* The reference is to an external name.  */

found:
  gfc_procedure_use (sym, &c->ext.actual, &c->loc);

  c->resolved_sym = sym;

  pure_subroutine (c, sym);

  return SUCCESS;
}


/* Resolve a subroutine call.  Although it was tempting to use the same code
   for functions, subroutines and functions are stored differently and this
   makes things awkward.  */

static gfc_try
resolve_call (gfc_code *c)
{
  gfc_try t;
  procedure_type ptype = PROC_INTRINSIC;
  gfc_symbol *csym, *sym;
  bool no_formal_args;

  csym = c->symtree ? c->symtree->n.sym : NULL;

  if (csym && csym->ts.type != BT_UNKNOWN)
    {
      gfc_error ("'%s' at %L has a type, which is not consistent with "
		 "the CALL at %L", csym->name, &csym->declared_at, &c->loc);
      return FAILURE;
    }

  if (csym && gfc_current_ns->parent && csym->ns != gfc_current_ns)
    {
      gfc_symtree *st;
      gfc_find_sym_tree (csym->name, gfc_current_ns, 1, &st);
      sym = st ? st->n.sym : NULL;
      if (sym && csym != sym
	      && sym->ns == gfc_current_ns
	      && sym->attr.flavor == FL_PROCEDURE
	      && sym->attr.contained)
	{
	  sym->refs++;
	  if (csym->attr.generic)
	    c->symtree->n.sym = sym;
	  else
	    c->symtree = st;
	  csym = c->symtree->n.sym;
	}
    }

  /* If this ia a deferred TBP with an abstract interface
     (which may of course be referenced), c->expr1 will be set.  */
  if (csym && csym->attr.abstract && !c->expr1)
    {
      gfc_error ("ABSTRACT INTERFACE '%s' must not be referenced at %L",
		 csym->name, &c->loc);
      return FAILURE;
    }

  /* Subroutines without the RECURSIVE attribution are not allowed to
   * call themselves.  */
  if (csym && is_illegal_recursion (csym, gfc_current_ns))
    {
      if (csym->attr.entry && csym->ns->entries)
	gfc_error ("ENTRY '%s' at %L cannot be called recursively, as"
		   " subroutine '%s' is not RECURSIVE",
		   csym->name, &c->loc, csym->ns->entries->sym->name);
      else
	gfc_error ("SUBROUTINE '%s' at %L cannot be called recursively, as it"
		   " is not RECURSIVE", csym->name, &c->loc);

      t = FAILURE;
    }

  /* Switch off assumed size checking and do this again for certain kinds
     of procedure, once the procedure itself is resolved.  */
  need_full_assumed_size++;

  if (csym)
    ptype = csym->attr.proc;

  no_formal_args = csym && is_external_proc (csym) && csym->formal == NULL;
  if (resolve_actual_arglist (c->ext.actual, ptype,
			      no_formal_args) == FAILURE)
    return FAILURE;

  /* Resume assumed_size checking.  */
  need_full_assumed_size--;

  /* If external, check for usage.  */
  if (csym && is_external_proc (csym))
    resolve_global_procedure (csym, &c->loc, &c->ext.actual, 1);

  t = SUCCESS;
  if (c->resolved_sym == NULL)
    {
      c->resolved_isym = NULL;
      switch (procedure_kind (csym))
	{
	case PTYPE_GENERIC:
	  t = resolve_generic_s (c);
	  break;

	case PTYPE_SPECIFIC:
	  t = resolve_specific_s (c);
	  break;

	case PTYPE_UNKNOWN:
	  t = resolve_unknown_s (c);
	  break;

	default:
	  gfc_internal_error ("resolve_subroutine(): bad function type");
	}
    }

  /* Some checks of elemental subroutine actual arguments.  */
  if (resolve_elemental_actual (NULL, c) == FAILURE)
    return FAILURE;

  return t;
}


/* Compare the shapes of two arrays that have non-NULL shapes.  If both
   op1->shape and op2->shape are non-NULL return SUCCESS if their shapes
   match.  If both op1->shape and op2->shape are non-NULL return FAILURE
   if their shapes do not match.  If either op1->shape or op2->shape is
   NULL, return SUCCESS.  */

static gfc_try
compare_shapes (gfc_expr *op1, gfc_expr *op2)
{
  gfc_try t;
  int i;

  t = SUCCESS;

  if (op1->shape != NULL && op2->shape != NULL)
    {
      for (i = 0; i < op1->rank; i++)
	{
	  if (mpz_cmp (op1->shape[i], op2->shape[i]) != 0)
	   {
	     gfc_error ("Shapes for operands at %L and %L are not conformable",
			 &op1->where, &op2->where);
	     t = FAILURE;
	     break;
	   }
	}
    }

  return t;
}


/* Resolve an operator expression node.  This can involve replacing the
   operation with a user defined function call.  */

static gfc_try
resolve_operator (gfc_expr *e)
{
  gfc_expr *op1, *op2;
  char msg[200];
  bool dual_locus_error;
  gfc_try t;

  /* Resolve all subnodes-- give them types.  */

  switch (e->value.op.op)
    {
    default:
      if (gfc_resolve_expr (e->value.op.op2) == FAILURE)
	return FAILURE;

    /* Fall through...  */

    case INTRINSIC_NOT:
    case INTRINSIC_UPLUS:
    case INTRINSIC_UMINUS:
    case INTRINSIC_PARENTHESES:
      if (gfc_resolve_expr (e->value.op.op1) == FAILURE)
	return FAILURE;
      break;
    }

  /* Typecheck the new node.  */

  op1 = e->value.op.op1;
  op2 = e->value.op.op2;
  dual_locus_error = false;

  if ((op1 && op1->expr_type == EXPR_NULL)
      || (op2 && op2->expr_type == EXPR_NULL))
    {
      sprintf (msg, _("Invalid context for NULL() pointer at %%L"));
      goto bad_op;
    }

  switch (e->value.op.op)
    {
    case INTRINSIC_UPLUS:
    case INTRINSIC_UMINUS:
      if (op1->ts.type == BT_INTEGER
	  || op1->ts.type == BT_REAL
	  || op1->ts.type == BT_COMPLEX)
	{
	  e->ts = op1->ts;
	  break;
	}

      sprintf (msg, _("Operand of unary numeric operator '%s' at %%L is %s"),
	       gfc_op2string (e->value.op.op), gfc_typename (&e->ts));
      goto bad_op;

    case INTRINSIC_PLUS:
    case INTRINSIC_MINUS:
    case INTRINSIC_TIMES:
    case INTRINSIC_DIVIDE:
    case INTRINSIC_POWER:
      if (gfc_numeric_ts (&op1->ts) && gfc_numeric_ts (&op2->ts))
	{
	  gfc_type_convert_binary (e, 1);
	  break;
	}

      sprintf (msg,
	       _("Operands of binary numeric operator '%s' at %%L are %s/%s"),
	       gfc_op2string (e->value.op.op), gfc_typename (&op1->ts),
	       gfc_typename (&op2->ts));
      goto bad_op;

    case INTRINSIC_CONCAT:
      if (op1->ts.type == BT_CHARACTER && op2->ts.type == BT_CHARACTER
	  && op1->ts.kind == op2->ts.kind)
	{
	  e->ts.type = BT_CHARACTER;
	  e->ts.kind = op1->ts.kind;
	  break;
	}

      sprintf (msg,
	       _("Operands of string concatenation operator at %%L are %s/%s"),
	       gfc_typename (&op1->ts), gfc_typename (&op2->ts));
      goto bad_op;

    case INTRINSIC_AND:
    case INTRINSIC_OR:
    case INTRINSIC_EQV:
    case INTRINSIC_NEQV:
      if (op1->ts.type == BT_LOGICAL && op2->ts.type == BT_LOGICAL)
	{
	  e->ts.type = BT_LOGICAL;
	  e->ts.kind = gfc_kind_max (op1, op2);
	  if (op1->ts.kind < e->ts.kind)
	    gfc_convert_type (op1, &e->ts, 2);
	  else if (op2->ts.kind < e->ts.kind)
	    gfc_convert_type (op2, &e->ts, 2);
	  break;
	}

      sprintf (msg, _("Operands of logical operator '%s' at %%L are %s/%s"),
	       gfc_op2string (e->value.op.op), gfc_typename (&op1->ts),
	       gfc_typename (&op2->ts));

      goto bad_op;

    case INTRINSIC_NOT:
      if (op1->ts.type == BT_LOGICAL)
	{
	  e->ts.type = BT_LOGICAL;
	  e->ts.kind = op1->ts.kind;
	  break;
	}

      sprintf (msg, _("Operand of .not. operator at %%L is %s"),
	       gfc_typename (&op1->ts));
      goto bad_op;

    case INTRINSIC_GT:
    case INTRINSIC_GT_OS:
    case INTRINSIC_GE:
    case INTRINSIC_GE_OS:
    case INTRINSIC_LT:
    case INTRINSIC_LT_OS:
    case INTRINSIC_LE:
    case INTRINSIC_LE_OS:
      if (op1->ts.type == BT_COMPLEX || op2->ts.type == BT_COMPLEX)
	{
	  strcpy (msg, _("COMPLEX quantities cannot be compared at %L"));
	  goto bad_op;
	}

      /* Fall through...  */

    case INTRINSIC_EQ:
    case INTRINSIC_EQ_OS:
    case INTRINSIC_NE:
    case INTRINSIC_NE_OS:
      if (op1->ts.type == BT_CHARACTER && op2->ts.type == BT_CHARACTER
	  && op1->ts.kind == op2->ts.kind)
	{
	  e->ts.type = BT_LOGICAL;
	  e->ts.kind = gfc_default_logical_kind;
	  break;
	}

      if (gfc_numeric_ts (&op1->ts) && gfc_numeric_ts (&op2->ts))
	{
	  gfc_type_convert_binary (e, 1);

	  e->ts.type = BT_LOGICAL;
	  e->ts.kind = gfc_default_logical_kind;
	  break;
	}

      if (op1->ts.type == BT_LOGICAL && op2->ts.type == BT_LOGICAL)
	sprintf (msg,
		 _("Logicals at %%L must be compared with %s instead of %s"),
		 (e->value.op.op == INTRINSIC_EQ 
		  || e->value.op.op == INTRINSIC_EQ_OS)
		 ? ".eqv." : ".neqv.", gfc_op2string (e->value.op.op));
      else
	sprintf (msg,
		 _("Operands of comparison operator '%s' at %%L are %s/%s"),
		 gfc_op2string (e->value.op.op), gfc_typename (&op1->ts),
		 gfc_typename (&op2->ts));

      goto bad_op;

    case INTRINSIC_USER:
      if (e->value.op.uop->op == NULL)
	sprintf (msg, _("Unknown operator '%s' at %%L"), e->value.op.uop->name);
      else if (op2 == NULL)
	sprintf (msg, _("Operand of user operator '%s' at %%L is %s"),
		 e->value.op.uop->name, gfc_typename (&op1->ts));
      else
	sprintf (msg, _("Operands of user operator '%s' at %%L are %s/%s"),
		 e->value.op.uop->name, gfc_typename (&op1->ts),
		 gfc_typename (&op2->ts));

      goto bad_op;

    case INTRINSIC_PARENTHESES:
      e->ts = op1->ts;
      if (e->ts.type == BT_CHARACTER)
	e->ts.u.cl = op1->ts.u.cl;
      break;

    default:
      gfc_internal_error ("resolve_operator(): Bad intrinsic");
    }

  /* Deal with arrayness of an operand through an operator.  */

  t = SUCCESS;

  switch (e->value.op.op)
    {
    case INTRINSIC_PLUS:
    case INTRINSIC_MINUS:
    case INTRINSIC_TIMES:
    case INTRINSIC_DIVIDE:
    case INTRINSIC_POWER:
    case INTRINSIC_CONCAT:
    case INTRINSIC_AND:
    case INTRINSIC_OR:
    case INTRINSIC_EQV:
    case INTRINSIC_NEQV:
    case INTRINSIC_EQ:
    case INTRINSIC_EQ_OS:
    case INTRINSIC_NE:
    case INTRINSIC_NE_OS:
    case INTRINSIC_GT:
    case INTRINSIC_GT_OS:
    case INTRINSIC_GE:
    case INTRINSIC_GE_OS:
    case INTRINSIC_LT:
    case INTRINSIC_LT_OS:
    case INTRINSIC_LE:
    case INTRINSIC_LE_OS:

      if (op1->rank == 0 && op2->rank == 0)
	e->rank = 0;

      if (op1->rank == 0 && op2->rank != 0)
	{
	  e->rank = op2->rank;

	  if (e->shape == NULL)
	    e->shape = gfc_copy_shape (op2->shape, op2->rank);
	}

      if (op1->rank != 0 && op2->rank == 0)
	{
	  e->rank = op1->rank;

	  if (e->shape == NULL)
	    e->shape = gfc_copy_shape (op1->shape, op1->rank);
	}

      if (op1->rank != 0 && op2->rank != 0)
	{
	  if (op1->rank == op2->rank)
	    {
	      e->rank = op1->rank;
	      if (e->shape == NULL)
		{
		  t = compare_shapes (op1, op2);
		  if (t == FAILURE)
		    e->shape = NULL;
		  else
		    e->shape = gfc_copy_shape (op1->shape, op1->rank);
		}
	    }
	  else
	    {
	      /* Allow higher level expressions to work.  */
	      e->rank = 0;

	      /* Try user-defined operators, and otherwise throw an error.  */
	      dual_locus_error = true;
	      sprintf (msg,
		       _("Inconsistent ranks for operator at %%L and %%L"));
	      goto bad_op;
	    }
	}

      break;

    case INTRINSIC_PARENTHESES:
    case INTRINSIC_NOT:
    case INTRINSIC_UPLUS:
    case INTRINSIC_UMINUS:
      /* Simply copy arrayness attribute */
      e->rank = op1->rank;

      if (e->shape == NULL)
	e->shape = gfc_copy_shape (op1->shape, op1->rank);

      break;

    default:
      break;
    }

  /* Attempt to simplify the expression.  */
  if (t == SUCCESS)
    {
      t = gfc_simplify_expr (e, 0);
      /* Some calls do not succeed in simplification and return FAILURE
	 even though there is no error; e.g. variable references to
	 PARAMETER arrays.  */
      if (!gfc_is_constant_expr (e))
	t = SUCCESS;
    }
  return t;

bad_op:

  {
    bool real_error;
    if (gfc_extend_expr (e, &real_error) == SUCCESS)
      return SUCCESS;

    if (real_error)
      return FAILURE;
  }

  if (dual_locus_error)
    gfc_error (msg, &op1->where, &op2->where);
  else
    gfc_error (msg, &e->where);

  return FAILURE;
}


/************** Array resolution subroutines **************/

typedef enum
{ CMP_LT, CMP_EQ, CMP_GT, CMP_UNKNOWN }
comparison;

/* Compare two integer expressions.  */

static comparison
compare_bound (gfc_expr *a, gfc_expr *b)
{
  int i;

  if (a == NULL || a->expr_type != EXPR_CONSTANT
      || b == NULL || b->expr_type != EXPR_CONSTANT)
    return CMP_UNKNOWN;

  /* If either of the types isn't INTEGER, we must have
     raised an error earlier.  */

  if (a->ts.type != BT_INTEGER || b->ts.type != BT_INTEGER)
    return CMP_UNKNOWN;

  i = mpz_cmp (a->value.integer, b->value.integer);

  if (i < 0)
    return CMP_LT;
  if (i > 0)
    return CMP_GT;
  return CMP_EQ;
}


/* Compare an integer expression with an integer.  */

static comparison
compare_bound_int (gfc_expr *a, int b)
{
  int i;

  if (a == NULL || a->expr_type != EXPR_CONSTANT)
    return CMP_UNKNOWN;

  if (a->ts.type != BT_INTEGER)
    gfc_internal_error ("compare_bound_int(): Bad expression");

  i = mpz_cmp_si (a->value.integer, b);

  if (i < 0)
    return CMP_LT;
  if (i > 0)
    return CMP_GT;
  return CMP_EQ;
}


/* Compare an integer expression with a mpz_t.  */

static comparison
compare_bound_mpz_t (gfc_expr *a, mpz_t b)
{
  int i;

  if (a == NULL || a->expr_type != EXPR_CONSTANT)
    return CMP_UNKNOWN;

  if (a->ts.type != BT_INTEGER)
    gfc_internal_error ("compare_bound_int(): Bad expression");

  i = mpz_cmp (a->value.integer, b);

  if (i < 0)
    return CMP_LT;
  if (i > 0)
    return CMP_GT;
  return CMP_EQ;
}


/* Compute the last value of a sequence given by a triplet.  
   Return 0 if it wasn't able to compute the last value, or if the
   sequence if empty, and 1 otherwise.  */

static int
compute_last_value_for_triplet (gfc_expr *start, gfc_expr *end,
				gfc_expr *stride, mpz_t last)
{
  mpz_t rem;

  if (start == NULL || start->expr_type != EXPR_CONSTANT
      || end == NULL || end->expr_type != EXPR_CONSTANT
      || (stride != NULL && stride->expr_type != EXPR_CONSTANT))
    return 0;

  if (start->ts.type != BT_INTEGER || end->ts.type != BT_INTEGER
      || (stride != NULL && stride->ts.type != BT_INTEGER))
    return 0;

  if (stride == NULL || compare_bound_int(stride, 1) == CMP_EQ)
    {
      if (compare_bound (start, end) == CMP_GT)
	return 0;
      mpz_set (last, end->value.integer);
      return 1;
    }

  if (compare_bound_int (stride, 0) == CMP_GT)
    {
      /* Stride is positive */
      if (mpz_cmp (start->value.integer, end->value.integer) > 0)
	return 0;
    }
  else
    {
      /* Stride is negative */
      if (mpz_cmp (start->value.integer, end->value.integer) < 0)
	return 0;
    }

  mpz_init (rem);
  mpz_sub (rem, end->value.integer, start->value.integer);
  mpz_tdiv_r (rem, rem, stride->value.integer);
  mpz_sub (last, end->value.integer, rem);
  mpz_clear (rem);

  return 1;
}


/* Compare a single dimension of an array reference to the array
   specification.  */

static gfc_try
check_dimension (int i, gfc_array_ref *ar, gfc_array_spec *as)
{
  mpz_t last_value;

  if (ar->dimen_type[i] == DIMEN_STAR)
    {
      gcc_assert (ar->stride[i] == NULL);
      /* This implies [*] as [*:] and [*:3] are not possible.  */
      if (ar->start[i] == NULL)
	{
	  gcc_assert (ar->end[i] == NULL);
	  return SUCCESS;
	}
    }

/* Given start, end and stride values, calculate the minimum and
   maximum referenced indexes.  */

  switch (ar->dimen_type[i])
    {
    case DIMEN_VECTOR:
      break;

    case DIMEN_STAR:
    case DIMEN_ELEMENT:
      if (compare_bound (ar->start[i], as->lower[i]) == CMP_LT)
	{
	  if (i < as->rank)
	    gfc_warning ("Array reference at %L is out of bounds "
			 "(%ld < %ld) in dimension %d", &ar->c_where[i],
			 mpz_get_si (ar->start[i]->value.integer),
			 mpz_get_si (as->lower[i]->value.integer), i+1);
	  else
	    gfc_warning ("Array reference at %L is out of bounds "
			 "(%ld < %ld) in codimension %d", &ar->c_where[i],
			 mpz_get_si (ar->start[i]->value.integer),
			 mpz_get_si (as->lower[i]->value.integer),
			 i + 1 - as->rank);
	  return SUCCESS;
	}
      if (compare_bound (ar->start[i], as->upper[i]) == CMP_GT)
	{
	  if (i < as->rank)
	    gfc_warning ("Array reference at %L is out of bounds "
			 "(%ld > %ld) in dimension %d", &ar->c_where[i],
			 mpz_get_si (ar->start[i]->value.integer),
			 mpz_get_si (as->upper[i]->value.integer), i+1);
	  else
	    gfc_warning ("Array reference at %L is out of bounds "
			 "(%ld > %ld) in codimension %d", &ar->c_where[i],
			 mpz_get_si (ar->start[i]->value.integer),
			 mpz_get_si (as->upper[i]->value.integer),
			 i + 1 - as->rank);
	  return SUCCESS;
	}

      break;

    case DIMEN_RANGE:
      {
#define AR_START (ar->start[i] ? ar->start[i] : as->lower[i])
#define AR_END (ar->end[i] ? ar->end[i] : as->upper[i])

	comparison comp_start_end = compare_bound (AR_START, AR_END);

	/* Check for zero stride, which is not allowed.  */
	if (compare_bound_int (ar->stride[i], 0) == CMP_EQ)
	  {
	    gfc_error ("Illegal stride of zero at %L", &ar->c_where[i]);
	    return FAILURE;
	  }

	/* if start == len || (stride > 0 && start < len)
			   || (stride < 0 && start > len),
	   then the array section contains at least one element.  In this
	   case, there is an out-of-bounds access if
	   (start < lower || start > upper).  */
	if (compare_bound (AR_START, AR_END) == CMP_EQ
	    || ((compare_bound_int (ar->stride[i], 0) == CMP_GT
		 || ar->stride[i] == NULL) && comp_start_end == CMP_LT)
	    || (compare_bound_int (ar->stride[i], 0) == CMP_LT
	        && comp_start_end == CMP_GT))
	  {
	    if (compare_bound (AR_START, as->lower[i]) == CMP_LT)
	      {
		gfc_warning ("Lower array reference at %L is out of bounds "
		       "(%ld < %ld) in dimension %d", &ar->c_where[i],
		       mpz_get_si (AR_START->value.integer),
		       mpz_get_si (as->lower[i]->value.integer), i+1);
		return SUCCESS;
	      }
	    if (compare_bound (AR_START, as->upper[i]) == CMP_GT)
	      {
		gfc_warning ("Lower array reference at %L is out of bounds "
		       "(%ld > %ld) in dimension %d", &ar->c_where[i],
		       mpz_get_si (AR_START->value.integer),
		       mpz_get_si (as->upper[i]->value.integer), i+1);
		return SUCCESS;
	      }
	  }

	/* If we can compute the highest index of the array section,
	   then it also has to be between lower and upper.  */
	mpz_init (last_value);
	if (compute_last_value_for_triplet (AR_START, AR_END, ar->stride[i],
					    last_value))
	  {
	    if (compare_bound_mpz_t (as->lower[i], last_value) == CMP_GT)
	      {
		gfc_warning ("Upper array reference at %L is out of bounds "
		       "(%ld < %ld) in dimension %d", &ar->c_where[i],
		       mpz_get_si (last_value),
		       mpz_get_si (as->lower[i]->value.integer), i+1);
	        mpz_clear (last_value);
		return SUCCESS;
	      }
	    if (compare_bound_mpz_t (as->upper[i], last_value) == CMP_LT)
	      {
		gfc_warning ("Upper array reference at %L is out of bounds "
		       "(%ld > %ld) in dimension %d", &ar->c_where[i],
		       mpz_get_si (last_value),
		       mpz_get_si (as->upper[i]->value.integer), i+1);
	        mpz_clear (last_value);
		return SUCCESS;
	      }
	  }
	mpz_clear (last_value);

#undef AR_START
#undef AR_END
      }
      break;

    default:
      gfc_internal_error ("check_dimension(): Bad array reference");
    }

  return SUCCESS;
}


/* Compare an array reference with an array specification.  */

static gfc_try
compare_spec_to_ref (gfc_array_ref *ar)
{
  gfc_array_spec *as;
  int i;

  as = ar->as;
  i = as->rank - 1;
  /* TODO: Full array sections are only allowed as actual parameters.  */
  if (as->type == AS_ASSUMED_SIZE
      && (/*ar->type == AR_FULL
	  ||*/ (ar->type == AR_SECTION
	      && ar->dimen_type[i] == DIMEN_RANGE && ar->end[i] == NULL)))
    {
      gfc_error ("Rightmost upper bound of assumed size array section "
		 "not specified at %L", &ar->where);
      return FAILURE;
    }

  if (ar->type == AR_FULL)
    return SUCCESS;

  if (as->rank != ar->dimen)
    {
      gfc_error ("Rank mismatch in array reference at %L (%d/%d)",
		 &ar->where, ar->dimen, as->rank);
      return FAILURE;
    }

  /* ar->codimen == 0 is a local array.  */
  if (as->corank != ar->codimen && ar->codimen != 0)
    {
      gfc_error ("Coindex rank mismatch in array reference at %L (%d/%d)",
		 &ar->where, ar->codimen, as->corank);
      return FAILURE;
    }

  for (i = 0; i < as->rank; i++)
    if (check_dimension (i, ar, as) == FAILURE)
      return FAILURE;

  /* Local access has no coarray spec.  */
  if (ar->codimen != 0)
    for (i = as->rank; i < as->rank + as->corank; i++)
      {
	if (ar->dimen_type[i] != DIMEN_ELEMENT && !ar->in_allocate)
	  {
	    gfc_error ("Coindex of codimension %d must be a scalar at %L",
		       i + 1 - as->rank, &ar->where);
	    return FAILURE;
	  }
	if (check_dimension (i, ar, as) == FAILURE)
	  return FAILURE;
      }

  return SUCCESS;
}


/* Resolve one part of an array index.  */

static gfc_try
gfc_resolve_index_1 (gfc_expr *index, int check_scalar,
		     int force_index_integer_kind)
{
  gfc_typespec ts;

  if (index == NULL)
    return SUCCESS;

  if (gfc_resolve_expr (index) == FAILURE)
    return FAILURE;

  if (check_scalar && index->rank != 0)
    {
      gfc_error ("Array index at %L must be scalar", &index->where);
      return FAILURE;
    }

  if (index->ts.type != BT_INTEGER && index->ts.type != BT_REAL)
    {
      gfc_error ("Array index at %L must be of INTEGER type, found %s",
		 &index->where, gfc_basic_typename (index->ts.type));
      return FAILURE;
    }

  if (index->ts.type == BT_REAL)
    if (gfc_notify_std (GFC_STD_LEGACY, "Extension: REAL array index at %L",
			&index->where) == FAILURE)
      return FAILURE;

  if ((index->ts.kind != gfc_index_integer_kind
       && force_index_integer_kind)
      || index->ts.type != BT_INTEGER)
    {
      gfc_clear_ts (&ts);
      ts.type = BT_INTEGER;
      ts.kind = gfc_index_integer_kind;

      gfc_convert_type_warn (index, &ts, 2, 0);
    }

  return SUCCESS;
}

/* Resolve one part of an array index.  */

gfc_try
gfc_resolve_index (gfc_expr *index, int check_scalar)
{
  return gfc_resolve_index_1 (index, check_scalar, 1);
}

/* Resolve a dim argument to an intrinsic function.  */

gfc_try
gfc_resolve_dim_arg (gfc_expr *dim)
{
  if (dim == NULL)
    return SUCCESS;

  if (gfc_resolve_expr (dim) == FAILURE)
    return FAILURE;

  if (dim->rank != 0)
    {
      gfc_error ("Argument dim at %L must be scalar", &dim->where);
      return FAILURE;

    }

  if (dim->ts.type != BT_INTEGER)
    {
      gfc_error ("Argument dim at %L must be of INTEGER type", &dim->where);
      return FAILURE;
    }

  if (dim->ts.kind != gfc_index_integer_kind)
    {
      gfc_typespec ts;

      gfc_clear_ts (&ts);
      ts.type = BT_INTEGER;
      ts.kind = gfc_index_integer_kind;

      gfc_convert_type_warn (dim, &ts, 2, 0);
    }

  return SUCCESS;
}

/* Given an expression that contains array references, update those array
   references to point to the right array specifications.  While this is
   filled in during matching, this information is difficult to save and load
   in a module, so we take care of it here.

   The idea here is that the original array reference comes from the
   base symbol.  We traverse the list of reference structures, setting
   the stored reference to references.  Component references can
   provide an additional array specification.  */

static void
find_array_spec (gfc_expr *e)
{
  gfc_array_spec *as;
  gfc_component *c;
  gfc_symbol *derived;
  gfc_ref *ref;

  if (e->symtree->n.sym->ts.type == BT_CLASS)
    as = CLASS_DATA (e->symtree->n.sym)->as;
  else
    as = e->symtree->n.sym->as;
  derived = NULL;

  for (ref = e->ref; ref; ref = ref->next)
    switch (ref->type)
      {
      case REF_ARRAY:
	if (as == NULL)
	  gfc_internal_error ("find_array_spec(): Missing spec");

	ref->u.ar.as = as;
	as = NULL;
	break;

      case REF_COMPONENT:
	if (derived == NULL)
	  derived = e->symtree->n.sym->ts.u.derived;

	if (derived->attr.is_class)
	  derived = derived->components->ts.u.derived;

	c = derived->components;

	for (; c; c = c->next)
	  if (c == ref->u.c.component)
	    {
	      /* Track the sequence of component references.  */
	      if (c->ts.type == BT_DERIVED)
		derived = c->ts.u.derived;
	      break;
	    }

	if (c == NULL)
	  gfc_internal_error ("find_array_spec(): Component not found");

	if (c->attr.dimension)
	  {
	    if (as != NULL)
	      gfc_internal_error ("find_array_spec(): unused as(1)");
	    as = c->as;
	  }

	break;

      case REF_SUBSTRING:
	break;
      }

  if (as != NULL)
    gfc_internal_error ("find_array_spec(): unused as(2)");
}


/* Resolve an array reference.  */

static gfc_try
resolve_array_ref (gfc_array_ref *ar)
{
  int i, check_scalar;
  gfc_expr *e;

  for (i = 0; i < ar->dimen + ar->codimen; i++)
    {
      check_scalar = ar->dimen_type[i] == DIMEN_RANGE;

      /* Do not force gfc_index_integer_kind for the start.  We can
         do fine with any integer kind.  This avoids temporary arrays
	 created for indexing with a vector.  */
      if (gfc_resolve_index_1 (ar->start[i], check_scalar, 0) == FAILURE)
	return FAILURE;
      if (gfc_resolve_index (ar->end[i], check_scalar) == FAILURE)
	return FAILURE;
      if (gfc_resolve_index (ar->stride[i], check_scalar) == FAILURE)
	return FAILURE;

      e = ar->start[i];

      if (ar->dimen_type[i] == DIMEN_UNKNOWN)
	switch (e->rank)
	  {
	  case 0:
	    ar->dimen_type[i] = DIMEN_ELEMENT;
	    break;

	  case 1:
	    ar->dimen_type[i] = DIMEN_VECTOR;
	    if (e->expr_type == EXPR_VARIABLE
		&& e->symtree->n.sym->ts.type == BT_DERIVED)
	      ar->start[i] = gfc_get_parentheses (e);
	    break;

	  default:
	    gfc_error ("Array index at %L is an array of rank %d",
		       &ar->c_where[i], e->rank);
	    return FAILURE;
	  }

      /* Fill in the upper bound, which may be lower than the
	 specified one for something like a(2:10:5), which is
	 identical to a(2:7:5).  Only relevant for strides not equal
	 to one.  */
      if (ar->dimen_type[i] == DIMEN_RANGE
	  && ar->stride[i] != NULL && ar->stride[i]->expr_type == EXPR_CONSTANT
	  && mpz_cmp_si (ar->stride[i]->value.integer, 1L) != 0)
	{
	  mpz_t size, end;

	  if (gfc_ref_dimen_size (ar, i, &size, &end) == SUCCESS)
	    {
	      if (ar->end[i] == NULL)
		{
		  ar->end[i] =
		    gfc_get_constant_expr (BT_INTEGER, gfc_index_integer_kind,
					   &ar->where);
		  mpz_set (ar->end[i]->value.integer, end);
		}
	      else if (ar->end[i]->ts.type == BT_INTEGER
		       && ar->end[i]->expr_type == EXPR_CONSTANT)
		{
		  mpz_set (ar->end[i]->value.integer, end);
		}
	      else
		gcc_unreachable ();

	      mpz_clear (size);
	      mpz_clear (end);
	    }
	}
    }

  if (ar->type == AR_FULL && ar->as->rank == 0)
    ar->type = AR_ELEMENT;

  /* If the reference type is unknown, figure out what kind it is.  */

  if (ar->type == AR_UNKNOWN)
    {
      ar->type = AR_ELEMENT;
      for (i = 0; i < ar->dimen; i++)
	if (ar->dimen_type[i] == DIMEN_RANGE
	    || ar->dimen_type[i] == DIMEN_VECTOR)
	  {
	    ar->type = AR_SECTION;
	    break;
	  }
    }

  if (!ar->as->cray_pointee && compare_spec_to_ref (ar) == FAILURE)
    return FAILURE;

  return SUCCESS;
}


static gfc_try
resolve_substring (gfc_ref *ref)
{
  int k = gfc_validate_kind (BT_INTEGER, gfc_charlen_int_kind, false);

  if (ref->u.ss.start != NULL)
    {
      if (gfc_resolve_expr (ref->u.ss.start) == FAILURE)
	return FAILURE;

      if (ref->u.ss.start->ts.type != BT_INTEGER)
	{
	  gfc_error ("Substring start index at %L must be of type INTEGER",
		     &ref->u.ss.start->where);
	  return FAILURE;
	}

      if (ref->u.ss.start->rank != 0)
	{
	  gfc_error ("Substring start index at %L must be scalar",
		     &ref->u.ss.start->where);
	  return FAILURE;
	}

      if (compare_bound_int (ref->u.ss.start, 1) == CMP_LT
	  && (compare_bound (ref->u.ss.end, ref->u.ss.start) == CMP_EQ
	      || compare_bound (ref->u.ss.end, ref->u.ss.start) == CMP_GT))
	{
	  gfc_error ("Substring start index at %L is less than one",
		     &ref->u.ss.start->where);
	  return FAILURE;
	}
    }

  if (ref->u.ss.end != NULL)
    {
      if (gfc_resolve_expr (ref->u.ss.end) == FAILURE)
	return FAILURE;

      if (ref->u.ss.end->ts.type != BT_INTEGER)
	{
	  gfc_error ("Substring end index at %L must be of type INTEGER",
		     &ref->u.ss.end->where);
	  return FAILURE;
	}

      if (ref->u.ss.end->rank != 0)
	{
	  gfc_error ("Substring end index at %L must be scalar",
		     &ref->u.ss.end->where);
	  return FAILURE;
	}

      if (ref->u.ss.length != NULL
	  && compare_bound (ref->u.ss.end, ref->u.ss.length->length) == CMP_GT
	  && (compare_bound (ref->u.ss.end, ref->u.ss.start) == CMP_EQ
	      || compare_bound (ref->u.ss.end, ref->u.ss.start) == CMP_GT))
	{
	  gfc_error ("Substring end index at %L exceeds the string length",
		     &ref->u.ss.start->where);
	  return FAILURE;
	}

      if (compare_bound_mpz_t (ref->u.ss.end,
			       gfc_integer_kinds[k].huge) == CMP_GT
	  && (compare_bound (ref->u.ss.end, ref->u.ss.start) == CMP_EQ
	      || compare_bound (ref->u.ss.end, ref->u.ss.start) == CMP_GT))
	{
	  gfc_error ("Substring end index at %L is too large",
		     &ref->u.ss.end->where);
	  return FAILURE;
	}
    }

  return SUCCESS;
}


/* This function supplies missing substring charlens.  */

void
gfc_resolve_substring_charlen (gfc_expr *e)
{
  gfc_ref *char_ref;
  gfc_expr *start, *end;

  for (char_ref = e->ref; char_ref; char_ref = char_ref->next)
    if (char_ref->type == REF_SUBSTRING)
      break;

  if (!char_ref)
    return;

  gcc_assert (char_ref->next == NULL);

  if (e->ts.u.cl)
    {
      if (e->ts.u.cl->length)
	gfc_free_expr (e->ts.u.cl->length);
      else if (e->expr_type == EXPR_VARIABLE
		 && e->symtree->n.sym->attr.dummy)
	return;
    }

  e->ts.type = BT_CHARACTER;
  e->ts.kind = gfc_default_character_kind;

  if (!e->ts.u.cl)
    e->ts.u.cl = gfc_new_charlen (gfc_current_ns, NULL);

  if (char_ref->u.ss.start)
    start = gfc_copy_expr (char_ref->u.ss.start);
  else
    start = gfc_get_int_expr (gfc_default_integer_kind, NULL, 1);

  if (char_ref->u.ss.end)
    end = gfc_copy_expr (char_ref->u.ss.end);
  else if (e->expr_type == EXPR_VARIABLE)
    end = gfc_copy_expr (e->symtree->n.sym->ts.u.cl->length);
  else
    end = NULL;

  if (!start || !end)
    return;

  /* Length = (end - start +1).  */
  e->ts.u.cl->length = gfc_subtract (end, start);
  e->ts.u.cl->length = gfc_add (e->ts.u.cl->length,
				gfc_get_int_expr (gfc_default_integer_kind,
						  NULL, 1));

  e->ts.u.cl->length->ts.type = BT_INTEGER;
  e->ts.u.cl->length->ts.kind = gfc_charlen_int_kind;

  /* Make sure that the length is simplified.  */
  gfc_simplify_expr (e->ts.u.cl->length, 1);
  gfc_resolve_expr (e->ts.u.cl->length);
}


/* Resolve subtype references.  */

static gfc_try
resolve_ref (gfc_expr *expr)
{
  int current_part_dimension, n_components, seen_part_dimension;
  gfc_ref *ref;

  for (ref = expr->ref; ref; ref = ref->next)
    if (ref->type == REF_ARRAY && ref->u.ar.as == NULL)
      {
	find_array_spec (expr);
	break;
      }

  for (ref = expr->ref; ref; ref = ref->next)
    switch (ref->type)
      {
      case REF_ARRAY:
	if (resolve_array_ref (&ref->u.ar) == FAILURE)
	  return FAILURE;
	break;

      case REF_COMPONENT:
	break;

      case REF_SUBSTRING:
	resolve_substring (ref);
	break;
      }

  /* Check constraints on part references.  */

  current_part_dimension = 0;
  seen_part_dimension = 0;
  n_components = 0;

  for (ref = expr->ref; ref; ref = ref->next)
    {
      switch (ref->type)
	{
	case REF_ARRAY:
	  switch (ref->u.ar.type)
	    {
	    case AR_FULL:
	      /* Coarray scalar.  */
	      if (ref->u.ar.as->rank == 0)
		{
		  current_part_dimension = 0;
		  break;
		}
	      /* Fall through.  */
	    case AR_SECTION:
	      current_part_dimension = 1;
	      break;

	    case AR_ELEMENT:
	      current_part_dimension = 0;
	      break;

	    case AR_UNKNOWN:
	      gfc_internal_error ("resolve_ref(): Bad array reference");
	    }

	  break;

	case REF_COMPONENT:
	  if (current_part_dimension || seen_part_dimension)
	    {
	      /* F03:C614.  */
	      if (ref->u.c.component->attr.pointer
		  || ref->u.c.component->attr.proc_pointer)
		{
		  gfc_error ("Component to the right of a part reference "
			     "with nonzero rank must not have the POINTER "
			     "attribute at %L", &expr->where);
		  return FAILURE;
		}
	      else if (ref->u.c.component->attr.allocatable)
		{
		  gfc_error ("Component to the right of a part reference "
			     "with nonzero rank must not have the ALLOCATABLE "
			     "attribute at %L", &expr->where);
		  return FAILURE;
		}
	    }

	  n_components++;
	  break;

	case REF_SUBSTRING:
	  break;
	}

      if (((ref->type == REF_COMPONENT && n_components > 1)
	   || ref->next == NULL)
	  && current_part_dimension
	  && seen_part_dimension)
	{
	  gfc_error ("Two or more part references with nonzero rank must "
		     "not be specified at %L", &expr->where);
	  return FAILURE;
	}

      if (ref->type == REF_COMPONENT)
	{
	  if (current_part_dimension)
	    seen_part_dimension = 1;

	  /* reset to make sure */
	  current_part_dimension = 0;
	}
    }

  return SUCCESS;
}


/* Given an expression, determine its shape.  This is easier than it sounds.
   Leaves the shape array NULL if it is not possible to determine the shape.  */

static void
expression_shape (gfc_expr *e)
{
  mpz_t array[GFC_MAX_DIMENSIONS];
  int i;

  if (e->rank == 0 || e->shape != NULL)
    return;

  for (i = 0; i < e->rank; i++)
    if (gfc_array_dimen_size (e, i, &array[i]) == FAILURE)
      goto fail;

  e->shape = gfc_get_shape (e->rank);

  memcpy (e->shape, array, e->rank * sizeof (mpz_t));

  return;

fail:
  for (i--; i >= 0; i--)
    mpz_clear (array[i]);
}


/* Given a variable expression node, compute the rank of the expression by
   examining the base symbol and any reference structures it may have.  */

static void
expression_rank (gfc_expr *e)
{
  gfc_ref *ref;
  int i, rank;

  /* Just to make sure, because EXPR_COMPCALL's also have an e->ref and that
     could lead to serious confusion...  */
  gcc_assert (e->expr_type != EXPR_COMPCALL);

  if (e->ref == NULL)
    {
      if (e->expr_type == EXPR_ARRAY)
	goto done;
      /* Constructors can have a rank different from one via RESHAPE().  */

      if (e->symtree == NULL)
	{
	  e->rank = 0;
	  goto done;
	}

      e->rank = (e->symtree->n.sym->as == NULL)
		? 0 : e->symtree->n.sym->as->rank;
      goto done;
    }

  rank = 0;

  for (ref = e->ref; ref; ref = ref->next)
    {
      if (ref->type != REF_ARRAY)
	continue;

      if (ref->u.ar.type == AR_FULL)
	{
	  rank = ref->u.ar.as->rank;
	  break;
	}

      if (ref->u.ar.type == AR_SECTION)
	{
	  /* Figure out the rank of the section.  */
	  if (rank != 0)
	    gfc_internal_error ("expression_rank(): Two array specs");

	  for (i = 0; i < ref->u.ar.dimen; i++)
	    if (ref->u.ar.dimen_type[i] == DIMEN_RANGE
		|| ref->u.ar.dimen_type[i] == DIMEN_VECTOR)
	      rank++;

	  break;
	}
    }

  e->rank = rank;

done:
  expression_shape (e);
}


/* Resolve a variable expression.  */

static gfc_try
resolve_variable (gfc_expr *e)
{
  gfc_symbol *sym;
  gfc_try t;

  t = SUCCESS;

  if (e->symtree == NULL)
    return FAILURE;
  sym = e->symtree->n.sym;

  /* If this is an associate-name, it may be parsed with an array reference
     in error even though the target is scalar.  Fail directly in this case.  */
  if (sym->assoc && !sym->attr.dimension && e->ref && e->ref->type == REF_ARRAY)
    return FAILURE;

  /* On the other hand, the parser may not have known this is an array;
     in this case, we have to add a FULL reference.  */
  if (sym->assoc && sym->attr.dimension && !e->ref)
    {
      e->ref = gfc_get_ref ();
      e->ref->type = REF_ARRAY;
      e->ref->u.ar.type = AR_FULL;
      e->ref->u.ar.dimen = 0;
    }

  if (e->ref && resolve_ref (e) == FAILURE)
    return FAILURE;

  if (sym->attr.flavor == FL_PROCEDURE
      && (!sym->attr.function
	  || (sym->attr.function && sym->result
	      && sym->result->attr.proc_pointer
	      && !sym->result->attr.function)))
    {
      e->ts.type = BT_PROCEDURE;
      goto resolve_procedure;
    }

  if (sym->ts.type != BT_UNKNOWN)
    gfc_variable_attr (e, &e->ts);
  else
    {
      /* Must be a simple variable reference.  */
      if (gfc_set_default_type (sym, 1, sym->ns) == FAILURE)
	return FAILURE;
      e->ts = sym->ts;
    }

  if (check_assumed_size_reference (sym, e))
    return FAILURE;

  /* Deal with forward references to entries during resolve_code, to
     satisfy, at least partially, 12.5.2.5.  */
  if (gfc_current_ns->entries
      && current_entry_id == sym->entry_id
      && cs_base
      && cs_base->current
      && cs_base->current->op != EXEC_ENTRY)
    {
      gfc_entry_list *entry;
      gfc_formal_arglist *formal;
      int n;
      bool seen;

      /* If the symbol is a dummy...  */
      if (sym->attr.dummy && sym->ns == gfc_current_ns)
	{
	  entry = gfc_current_ns->entries;
	  seen = false;

	  /* ...test if the symbol is a parameter of previous entries.  */
	  for (; entry && entry->id <= current_entry_id; entry = entry->next)
	    for (formal = entry->sym->formal; formal; formal = formal->next)
	      {
		if (formal->sym && sym->name == formal->sym->name)
		  seen = true;
	      }

	  /*  If it has not been seen as a dummy, this is an error.  */
	  if (!seen)
	    {
	      if (specification_expr)
		gfc_error ("Variable '%s', used in a specification expression"
			   ", is referenced at %L before the ENTRY statement "
			   "in which it is a parameter",
			   sym->name, &cs_base->current->loc);
	      else
		gfc_error ("Variable '%s' is used at %L before the ENTRY "
			   "statement in which it is a parameter",
			   sym->name, &cs_base->current->loc);
	      t = FAILURE;
	    }
	}

      /* Now do the same check on the specification expressions.  */
      specification_expr = 1;
      if (sym->ts.type == BT_CHARACTER
	  && gfc_resolve_expr (sym->ts.u.cl->length) == FAILURE)
	t = FAILURE;

      if (sym->as)
	for (n = 0; n < sym->as->rank; n++)
	  {
	     specification_expr = 1;
	     if (gfc_resolve_expr (sym->as->lower[n]) == FAILURE)
	       t = FAILURE;
	     specification_expr = 1;
	     if (gfc_resolve_expr (sym->as->upper[n]) == FAILURE)
	       t = FAILURE;
	  }
      specification_expr = 0;

      if (t == SUCCESS)
	/* Update the symbol's entry level.  */
	sym->entry_id = current_entry_id + 1;
    }

  /* If a symbol has been host_associated mark it.  This is used latter,
     to identify if aliasing is possible via host association.  */
  if (sym->attr.flavor == FL_VARIABLE
	&& gfc_current_ns->parent
	&& (gfc_current_ns->parent == sym->ns
	      || (gfc_current_ns->parent->parent
		    && gfc_current_ns->parent->parent == sym->ns)))
    sym->attr.host_assoc = 1;

resolve_procedure:
  if (t == SUCCESS && resolve_procedure_expression (e) == FAILURE)
    t = FAILURE;

  /* F2008, C617 and C1229.  */
  if (!inquiry_argument && (e->ts.type == BT_CLASS || e->ts.type == BT_DERIVED)
      && gfc_is_coindexed (e))
    {
      gfc_ref *ref, *ref2 = NULL;

      if (e->ts.type == BT_CLASS)
	{
	  gfc_error ("Polymorphic subobject of coindexed object at %L",
		     &e->where);
	  t = FAILURE;
	}

      for (ref = e->ref; ref; ref = ref->next)
	{
	  if (ref->type == REF_COMPONENT)
	    ref2 = ref;
	  if (ref->type == REF_ARRAY && ref->u.ar.codimen > 0)
	    break;
	}

      for ( ; ref; ref = ref->next)
	if (ref->type == REF_COMPONENT)
	  break;

      /* Expression itself is coindexed object.  */
      if (ref == NULL)
	{
	  gfc_component *c;
	  c = ref2 ? ref2->u.c.component : e->symtree->n.sym->components;
	  for ( ; c; c = c->next)
	    if (c->attr.allocatable && c->ts.type == BT_CLASS)
	      {
		gfc_error ("Coindexed object with polymorphic allocatable "
			 "subcomponent at %L", &e->where);
		t = FAILURE;
		break;
	      }
	}
    }

  return t;
}


/* Checks to see that the correct symbol has been host associated.
   The only situation where this arises is that in which a twice
   contained function is parsed after the host association is made.
   Therefore, on detecting this, change the symbol in the expression
   and convert the array reference into an actual arglist if the old
   symbol is a variable.  */
static bool
check_host_association (gfc_expr *e)
{
  gfc_symbol *sym, *old_sym;
  gfc_symtree *st;
  int n;
  gfc_ref *ref;
  gfc_actual_arglist *arg, *tail = NULL;
  bool retval = e->expr_type == EXPR_FUNCTION;

  /*  If the expression is the result of substitution in
      interface.c(gfc_extend_expr) because there is no way in
      which the host association can be wrong.  */
  if (e->symtree == NULL
	|| e->symtree->n.sym == NULL
	|| e->user_operator)
    return retval;

  old_sym = e->symtree->n.sym;

  if (gfc_current_ns->parent
	&& old_sym->ns != gfc_current_ns)
    {
      /* Use the 'USE' name so that renamed module symbols are
	 correctly handled.  */
      gfc_find_symbol (e->symtree->name, gfc_current_ns, 1, &sym);

      if (sym && old_sym != sym
	      && sym->ts.type == old_sym->ts.type
	      && sym->attr.flavor == FL_PROCEDURE
	      && sym->attr.contained)
	{
	  /* Clear the shape, since it might not be valid.  */
	  if (e->shape != NULL)
	    {
	      for (n = 0; n < e->rank; n++)
		mpz_clear (e->shape[n]);

	      gfc_free (e->shape);
	    }

	  /* Give the expression the right symtree!  */
	  gfc_find_sym_tree (e->symtree->name, NULL, 1, &st);
	  gcc_assert (st != NULL);

	  if (old_sym->attr.flavor == FL_PROCEDURE
		|| e->expr_type == EXPR_FUNCTION)
  	    {
	      /* Original was function so point to the new symbol, since
		 the actual argument list is already attached to the
		 expression. */
	      e->value.function.esym = NULL;
	      e->symtree = st;
	    }
	  else
	    {
	      /* Original was variable so convert array references into
		 an actual arglist. This does not need any checking now
		 since gfc_resolve_function will take care of it.  */
	      e->value.function.actual = NULL;
	      e->expr_type = EXPR_FUNCTION;
	      e->symtree = st;

	      /* Ambiguity will not arise if the array reference is not
		 the last reference.  */
	      for (ref = e->ref; ref; ref = ref->next)
		if (ref->type == REF_ARRAY && ref->next == NULL)
		  break;

	      gcc_assert (ref->type == REF_ARRAY);

	      /* Grab the start expressions from the array ref and
		 copy them into actual arguments.  */
	      for (n = 0; n < ref->u.ar.dimen; n++)
		{
		  arg = gfc_get_actual_arglist ();
		  arg->expr = gfc_copy_expr (ref->u.ar.start[n]);
		  if (e->value.function.actual == NULL)
		    tail = e->value.function.actual = arg;
	          else
		    {
		      tail->next = arg;
		      tail = arg;
		    }
		}

	      /* Dump the reference list and set the rank.  */
	      gfc_free_ref_list (e->ref);
	      e->ref = NULL;
	      e->rank = sym->as ? sym->as->rank : 0;
	    }

	  gfc_resolve_expr (e);
	  sym->refs++;
	}
    }
  /* This might have changed!  */
  return e->expr_type == EXPR_FUNCTION;
}


static void
gfc_resolve_character_operator (gfc_expr *e)
{
  gfc_expr *op1 = e->value.op.op1;
  gfc_expr *op2 = e->value.op.op2;
  gfc_expr *e1 = NULL;
  gfc_expr *e2 = NULL;

  gcc_assert (e->value.op.op == INTRINSIC_CONCAT);

  if (op1->ts.u.cl && op1->ts.u.cl->length)
    e1 = gfc_copy_expr (op1->ts.u.cl->length);
  else if (op1->expr_type == EXPR_CONSTANT)
    e1 = gfc_get_int_expr (gfc_default_integer_kind, NULL,
			   op1->value.character.length);

  if (op2->ts.u.cl && op2->ts.u.cl->length)
    e2 = gfc_copy_expr (op2->ts.u.cl->length);
  else if (op2->expr_type == EXPR_CONSTANT)
    e2 = gfc_get_int_expr (gfc_default_integer_kind, NULL,
			   op2->value.character.length);

  e->ts.u.cl = gfc_new_charlen (gfc_current_ns, NULL);

  if (!e1 || !e2)
    return;

  e->ts.u.cl->length = gfc_add (e1, e2);
  e->ts.u.cl->length->ts.type = BT_INTEGER;
  e->ts.u.cl->length->ts.kind = gfc_charlen_int_kind;
  gfc_simplify_expr (e->ts.u.cl->length, 0);
  gfc_resolve_expr (e->ts.u.cl->length);

  return;
}


/*  Ensure that an character expression has a charlen and, if possible, a
    length expression.  */

static void
fixup_charlen (gfc_expr *e)
{
  /* The cases fall through so that changes in expression type and the need
     for multiple fixes are picked up.  In all circumstances, a charlen should
     be available for the middle end to hang a backend_decl on.  */
  switch (e->expr_type)
    {
    case EXPR_OP:
      gfc_resolve_character_operator (e);

    case EXPR_ARRAY:
      if (e->expr_type == EXPR_ARRAY)
	gfc_resolve_character_array_constructor (e);

    case EXPR_SUBSTRING:
      if (!e->ts.u.cl && e->ref)
	gfc_resolve_substring_charlen (e);

    default:
      if (!e->ts.u.cl)
	e->ts.u.cl = gfc_new_charlen (gfc_current_ns, NULL);

      break;
    }
}


/* Update an actual argument to include the passed-object for type-bound
   procedures at the right position.  */

static gfc_actual_arglist*
update_arglist_pass (gfc_actual_arglist* lst, gfc_expr* po, unsigned argpos,
		     const char *name)
{
  gcc_assert (argpos > 0);

  if (argpos == 1)
    {
      gfc_actual_arglist* result;

      result = gfc_get_actual_arglist ();
      result->expr = po;
      result->next = lst;
      if (name)
        result->name = name;

      return result;
    }

  if (lst)
    lst->next = update_arglist_pass (lst->next, po, argpos - 1, name);
  else
    lst = update_arglist_pass (NULL, po, argpos - 1, name);
  return lst;
}


/* Extract the passed-object from an EXPR_COMPCALL (a copy of it).  */

static gfc_expr*
extract_compcall_passed_object (gfc_expr* e)
{
  gfc_expr* po;

  gcc_assert (e->expr_type == EXPR_COMPCALL);

  if (e->value.compcall.base_object)
    po = gfc_copy_expr (e->value.compcall.base_object);
  else
    {
      po = gfc_get_expr ();
      po->expr_type = EXPR_VARIABLE;
      po->symtree = e->symtree;
      po->ref = gfc_copy_ref (e->ref);
      po->where = e->where;
    }

  if (gfc_resolve_expr (po) == FAILURE)
    return NULL;

  return po;
}


/* Update the arglist of an EXPR_COMPCALL expression to include the
   passed-object.  */

static gfc_try
update_compcall_arglist (gfc_expr* e)
{
  gfc_expr* po;
  gfc_typebound_proc* tbp;

  tbp = e->value.compcall.tbp;

  if (tbp->error)
    return FAILURE;

  po = extract_compcall_passed_object (e);
  if (!po)
    return FAILURE;

  if (tbp->nopass || e->value.compcall.ignore_pass)
    {
      gfc_free_expr (po);
      return SUCCESS;
    }

  gcc_assert (tbp->pass_arg_num > 0);
  e->value.compcall.actual = update_arglist_pass (e->value.compcall.actual, po,
						  tbp->pass_arg_num,
						  tbp->pass_arg);

  return SUCCESS;
}


/* Extract the passed object from a PPC call (a copy of it).  */

static gfc_expr*
extract_ppc_passed_object (gfc_expr *e)
{
  gfc_expr *po;
  gfc_ref **ref;

  po = gfc_get_expr ();
  po->expr_type = EXPR_VARIABLE;
  po->symtree = e->symtree;
  po->ref = gfc_copy_ref (e->ref);
  po->where = e->where;

  /* Remove PPC reference.  */
  ref = &po->ref;
  while ((*ref)->next)
    ref = &(*ref)->next;
  gfc_free_ref_list (*ref);
  *ref = NULL;

  if (gfc_resolve_expr (po) == FAILURE)
    return NULL;

  return po;
}


/* Update the actual arglist of a procedure pointer component to include the
   passed-object.  */

static gfc_try
update_ppc_arglist (gfc_expr* e)
{
  gfc_expr* po;
  gfc_component *ppc;
  gfc_typebound_proc* tb;

  if (!gfc_is_proc_ptr_comp (e, &ppc))
    return FAILURE;

  tb = ppc->tb;

  if (tb->error)
    return FAILURE;
  else if (tb->nopass)
    return SUCCESS;

  po = extract_ppc_passed_object (e);
  if (!po)
    return FAILURE;

  if (po->rank > 0)
    {
      gfc_error ("Passed-object at %L must be scalar", &e->where);
      return FAILURE;
    }

  gcc_assert (tb->pass_arg_num > 0);
  e->value.compcall.actual = update_arglist_pass (e->value.compcall.actual, po,
						  tb->pass_arg_num,
						  tb->pass_arg);

  return SUCCESS;
}


/* Check that the object a TBP is called on is valid, i.e. it must not be
   of ABSTRACT type (as in subobject%abstract_parent%tbp()).  */

static gfc_try
check_typebound_baseobject (gfc_expr* e)
{
  gfc_expr* base;

  base = extract_compcall_passed_object (e);
  if (!base)
    return FAILURE;

  gcc_assert (base->ts.type == BT_DERIVED || base->ts.type == BT_CLASS);

  if (base->ts.type == BT_DERIVED && base->ts.u.derived->attr.abstract)
    {
      gfc_error ("Base object for type-bound procedure call at %L is of"
		 " ABSTRACT type '%s'", &e->where, base->ts.u.derived->name);
      return FAILURE;
    }

  /* If the procedure called is NOPASS, the base object must be scalar.  */
  if (e->value.compcall.tbp->nopass && base->rank > 0)
    {
      gfc_error ("Base object for NOPASS type-bound procedure call at %L must"
		 " be scalar", &e->where);
      return FAILURE;
    }

  /* FIXME: Remove once PR 41177 (this problem) is fixed completely.  */
  if (base->rank > 0)
    {
      gfc_error ("Non-scalar base object at %L currently not implemented",
		 &e->where);
      return FAILURE;
    }

  return SUCCESS;
}


/* Resolve a call to a type-bound procedure, either function or subroutine,
   statically from the data in an EXPR_COMPCALL expression.  The adapted
   arglist and the target-procedure symtree are returned.  */

static gfc_try
resolve_typebound_static (gfc_expr* e, gfc_symtree** target,
			  gfc_actual_arglist** actual)
{
  gcc_assert (e->expr_type == EXPR_COMPCALL);
  gcc_assert (!e->value.compcall.tbp->is_generic);

  /* Update the actual arglist for PASS.  */
  if (update_compcall_arglist (e) == FAILURE)
    return FAILURE;

  *actual = e->value.compcall.actual;
  *target = e->value.compcall.tbp->u.specific;

  gfc_free_ref_list (e->ref);
  e->ref = NULL;
  e->value.compcall.actual = NULL;

  return SUCCESS;
}


/* Get the ultimate declared type from an expression.  In addition,
   return the last class/derived type reference and the copy of the
   reference list.  */
static gfc_symbol*
get_declared_from_expr (gfc_ref **class_ref, gfc_ref **new_ref,
			gfc_expr *e)
{
  gfc_symbol *declared;
  gfc_ref *ref;

  declared = NULL;
  if (class_ref)
    *class_ref = NULL;
  if (new_ref)
    *new_ref = gfc_copy_ref (e->ref);

  for (ref = e->ref; ref; ref = ref->next)
    {
      if (ref->type != REF_COMPONENT)
	continue;

      if (ref->u.c.component->ts.type == BT_CLASS
	    || ref->u.c.component->ts.type == BT_DERIVED)
	{
	  declared = ref->u.c.component->ts.u.derived;
	  if (class_ref)
	    *class_ref = ref;
	}
    }

  if (declared == NULL)
    declared = e->symtree->n.sym->ts.u.derived;

  return declared;
}


/* Given an EXPR_COMPCALL calling a GENERIC typebound procedure, figure out
   which of the specific bindings (if any) matches the arglist and transform
   the expression into a call of that binding.  */

static gfc_try
resolve_typebound_generic_call (gfc_expr* e, const char **name)
{
  gfc_typebound_proc* genproc;
  const char* genname;
  gfc_symtree *st;
  gfc_symbol *derived;

  gcc_assert (e->expr_type == EXPR_COMPCALL);
  genname = e->value.compcall.name;
  genproc = e->value.compcall.tbp;

  if (!genproc->is_generic)
    return SUCCESS;

  /* Try the bindings on this type and in the inheritance hierarchy.  */
  for (; genproc; genproc = genproc->overridden)
    {
      gfc_tbp_generic* g;

      gcc_assert (genproc->is_generic);
      for (g = genproc->u.generic; g; g = g->next)
	{
	  gfc_symbol* target;
	  gfc_actual_arglist* args;
	  bool matches;

	  gcc_assert (g->specific);

	  if (g->specific->error)
	    continue;

	  target = g->specific->u.specific->n.sym;

	  /* Get the right arglist by handling PASS/NOPASS.  */
	  args = gfc_copy_actual_arglist (e->value.compcall.actual);
	  if (!g->specific->nopass)
	    {
	      gfc_expr* po;
	      po = extract_compcall_passed_object (e);
	      if (!po)
		return FAILURE;

	      gcc_assert (g->specific->pass_arg_num > 0);
	      gcc_assert (!g->specific->error);
	      args = update_arglist_pass (args, po, g->specific->pass_arg_num,
					  g->specific->pass_arg);
	    }
	  resolve_actual_arglist (args, target->attr.proc,
				  is_external_proc (target) && !target->formal);

	  /* Check if this arglist matches the formal.  */
	  matches = gfc_arglist_matches_symbol (&args, target);

	  /* Clean up and break out of the loop if we've found it.  */
	  gfc_free_actual_arglist (args);
	  if (matches)
	    {
	      e->value.compcall.tbp = g->specific;
	      genname = g->specific_st->name;
	      /* Pass along the name for CLASS methods, where the vtab
		 procedure pointer component has to be referenced.  */
	      if (name)
		*name = genname;
	      goto success;
	    }
	}
    }

  /* Nothing matching found!  */
  gfc_error ("Found no matching specific binding for the call to the GENERIC"
	     " '%s' at %L", genname, &e->where);
  return FAILURE;

success:
  /* Make sure that we have the right specific instance for the name.  */
  derived = get_declared_from_expr (NULL, NULL, e);

  st = gfc_find_typebound_proc (derived, NULL, genname, false, &e->where);
  if (st)
    e->value.compcall.tbp = st->n.tb;

  return SUCCESS;
}


/* Resolve a call to a type-bound subroutine.  */

static gfc_try
resolve_typebound_call (gfc_code* c, const char **name)
{
  gfc_actual_arglist* newactual;
  gfc_symtree* target;

  /* Check that's really a SUBROUTINE.  */
  if (!c->expr1->value.compcall.tbp->subroutine)
    {
      gfc_error ("'%s' at %L should be a SUBROUTINE",
		 c->expr1->value.compcall.name, &c->loc);
      return FAILURE;
    }

  if (check_typebound_baseobject (c->expr1) == FAILURE)
    return FAILURE;

  /* Pass along the name for CLASS methods, where the vtab
     procedure pointer component has to be referenced.  */
  if (name)
    *name = c->expr1->value.compcall.name;

  if (resolve_typebound_generic_call (c->expr1, name) == FAILURE)
    return FAILURE;

  /* Transform into an ordinary EXEC_CALL for now.  */

  if (resolve_typebound_static (c->expr1, &target, &newactual) == FAILURE)
    return FAILURE;

  c->ext.actual = newactual;
  c->symtree = target;
  c->op = (c->expr1->value.compcall.assign ? EXEC_ASSIGN_CALL : EXEC_CALL);

  gcc_assert (!c->expr1->ref && !c->expr1->value.compcall.actual);

  gfc_free_expr (c->expr1);
  c->expr1 = gfc_get_expr ();
  c->expr1->expr_type = EXPR_FUNCTION;
  c->expr1->symtree = target;
  c->expr1->where = c->loc;

  return resolve_call (c);
}


/* Resolve a component-call expression.  */
static gfc_try
resolve_compcall (gfc_expr* e, const char **name)
{
  gfc_actual_arglist* newactual;
  gfc_symtree* target;

  /* Check that's really a FUNCTION.  */
  if (!e->value.compcall.tbp->function)
    {
      gfc_error ("'%s' at %L should be a FUNCTION",
		 e->value.compcall.name, &e->where);
      return FAILURE;
    }

  /* These must not be assign-calls!  */
  gcc_assert (!e->value.compcall.assign);

  if (check_typebound_baseobject (e) == FAILURE)
    return FAILURE;

  /* Pass along the name for CLASS methods, where the vtab
     procedure pointer component has to be referenced.  */
  if (name)
    *name = e->value.compcall.name;

  if (resolve_typebound_generic_call (e, name) == FAILURE)
    return FAILURE;
  gcc_assert (!e->value.compcall.tbp->is_generic);

  /* Take the rank from the function's symbol.  */
  if (e->value.compcall.tbp->u.specific->n.sym->as)
    e->rank = e->value.compcall.tbp->u.specific->n.sym->as->rank;

  /* For now, we simply transform it into an EXPR_FUNCTION call with the same
     arglist to the TBP's binding target.  */

  if (resolve_typebound_static (e, &target, &newactual) == FAILURE)
    return FAILURE;

  e->value.function.actual = newactual;
  e->value.function.name = NULL;
  e->value.function.esym = target->n.sym;
  e->value.function.isym = NULL;
  e->symtree = target;
  e->ts = target->n.sym->ts;
  e->expr_type = EXPR_FUNCTION;

  /* Resolution is not necessary if this is a class subroutine; this
     function only has to identify the specific proc. Resolution of
     the call will be done next in resolve_typebound_call.  */
  return gfc_resolve_expr (e);
}



/* Resolve a typebound function, or 'method'. First separate all
   the non-CLASS references by calling resolve_compcall directly.  */

static gfc_try
resolve_typebound_function (gfc_expr* e)
{
  gfc_symbol *declared;
  gfc_component *c;
  gfc_ref *new_ref;
  gfc_ref *class_ref;
  gfc_symtree *st;
  const char *name;
  gfc_typespec ts;
  gfc_expr *expr;

  st = e->symtree;

  /* Deal with typebound operators for CLASS objects.  */
  expr = e->value.compcall.base_object;
  if (expr && expr->symtree->n.sym->ts.type == BT_CLASS
	&& e->value.compcall.name)
    {
      /* Since the typebound operators are generic, we have to ensure
	 that any delays in resolution are corrected and that the vtab
	 is present.  */
      ts = expr->symtree->n.sym->ts;
      declared = ts.u.derived;
      c = gfc_find_component (declared, "$vptr", true, true);
      if (c->ts.u.derived == NULL)
	c->ts.u.derived = gfc_find_derived_vtab (declared);

      if (resolve_compcall (e, &name) == FAILURE)
	return FAILURE;

      /* Use the generic name if it is there.  */
      name = name ? name : e->value.function.esym->name;
      e->symtree = expr->symtree;
      expr->symtree->n.sym->ts.u.derived = declared;
      gfc_add_component_ref (e, "$vptr");
      gfc_add_component_ref (e, name);
      e->value.function.esym = NULL;
      return SUCCESS;
    }

  if (st == NULL)
    return resolve_compcall (e, NULL);

  if (resolve_ref (e) == FAILURE)
    return FAILURE;

  /* Get the CLASS declared type.  */
  declared = get_declared_from_expr (&class_ref, &new_ref, e);

  /* Weed out cases of the ultimate component being a derived type.  */
  if ((class_ref && class_ref->u.c.component->ts.type == BT_DERIVED)
	 || (!class_ref && st->n.sym->ts.type != BT_CLASS))
    {
      gfc_free_ref_list (new_ref);
      return resolve_compcall (e, NULL);
    }

  c = gfc_find_component (declared, "$data", true, true);
  declared = c->ts.u.derived;

  /* Treat the call as if it is a typebound procedure, in order to roll
     out the correct name for the specific function.  */
  if (resolve_compcall (e, &name) == FAILURE)
    return FAILURE;
  ts = e->ts;

  /* Then convert the expression to a procedure pointer component call.  */
  e->value.function.esym = NULL;
  e->symtree = st;

  if (new_ref)  
    e->ref = new_ref;

  /* '$vptr' points to the vtab, which contains the procedure pointers.  */
  gfc_add_component_ref (e, "$vptr");
  gfc_add_component_ref (e, name);

  /* Recover the typespec for the expression.  This is really only
     necessary for generic procedures, where the additional call
     to gfc_add_component_ref seems to throw the collection of the
     correct typespec.  */
  e->ts = ts;
  return SUCCESS;
}

/* Resolve a typebound subroutine, or 'method'. First separate all
   the non-CLASS references by calling resolve_typebound_call
   directly.  */

static gfc_try
resolve_typebound_subroutine (gfc_code *code)
{
  gfc_symbol *declared;
  gfc_component *c;
  gfc_ref *new_ref;
  gfc_ref *class_ref;
  gfc_symtree *st;
  const char *name;
  gfc_typespec ts;
  gfc_expr *expr;

  st = code->expr1->symtree;

  /* Deal with typebound operators for CLASS objects.  */
  expr = code->expr1->value.compcall.base_object;
  if (expr && expr->symtree->n.sym->ts.type == BT_CLASS
	&& code->expr1->value.compcall.name)
    {
      /* Since the typebound operators are generic, we have to ensure
	 that any delays in resolution are corrected and that the vtab
	 is present.  */
      ts = expr->symtree->n.sym->ts;
      declared = ts.u.derived;
      c = gfc_find_component (declared, "$vptr", true, true);
      if (c->ts.u.derived == NULL)
	c->ts.u.derived = gfc_find_derived_vtab (declared);

      if (resolve_typebound_call (code, &name) == FAILURE)
	return FAILURE;

      /* Use the generic name if it is there.  */
      name = name ? name : code->expr1->value.function.esym->name;
      code->expr1->symtree = expr->symtree;
      expr->symtree->n.sym->ts.u.derived = declared;
      gfc_add_component_ref (code->expr1, "$vptr");
      gfc_add_component_ref (code->expr1, name);
      code->expr1->value.function.esym = NULL;
      return SUCCESS;
    }

  if (st == NULL)
    return resolve_typebound_call (code, NULL);

  if (resolve_ref (code->expr1) == FAILURE)
    return FAILURE;

  /* Get the CLASS declared type.  */
  get_declared_from_expr (&class_ref, &new_ref, code->expr1);

  /* Weed out cases of the ultimate component being a derived type.  */
  if ((class_ref && class_ref->u.c.component->ts.type == BT_DERIVED)
	 || (!class_ref && st->n.sym->ts.type != BT_CLASS))
    {
      gfc_free_ref_list (new_ref);
      return resolve_typebound_call (code, NULL);
    }

  if (resolve_typebound_call (code, &name) == FAILURE)
    return FAILURE;
  ts = code->expr1->ts;

  /* Then convert the expression to a procedure pointer component call.  */
  code->expr1->value.function.esym = NULL;
  code->expr1->symtree = st;

  if (new_ref)
    code->expr1->ref = new_ref;

  /* '$vptr' points to the vtab, which contains the procedure pointers.  */
  gfc_add_component_ref (code->expr1, "$vptr");
  gfc_add_component_ref (code->expr1, name);

  /* Recover the typespec for the expression.  This is really only
     necessary for generic procedures, where the additional call
     to gfc_add_component_ref seems to throw the collection of the
     correct typespec.  */
  code->expr1->ts = ts;
  return SUCCESS;
}


/* Resolve a CALL to a Procedure Pointer Component (Subroutine).  */

static gfc_try
resolve_ppc_call (gfc_code* c)
{
  gfc_component *comp;
  bool b;

  b = gfc_is_proc_ptr_comp (c->expr1, &comp);
  gcc_assert (b);

  c->resolved_sym = c->expr1->symtree->n.sym;
  c->expr1->expr_type = EXPR_VARIABLE;

  if (!comp->attr.subroutine)
    gfc_add_subroutine (&comp->attr, comp->name, &c->expr1->where);

  if (resolve_ref (c->expr1) == FAILURE)
    return FAILURE;

  if (update_ppc_arglist (c->expr1) == FAILURE)
    return FAILURE;

  c->ext.actual = c->expr1->value.compcall.actual;

  if (resolve_actual_arglist (c->ext.actual, comp->attr.proc,
			      comp->formal == NULL) == FAILURE)
    return FAILURE;

  gfc_ppc_use (comp, &c->expr1->value.compcall.actual, &c->expr1->where);

  return SUCCESS;
}


/* Resolve a Function Call to a Procedure Pointer Component (Function).  */

static gfc_try
resolve_expr_ppc (gfc_expr* e)
{
  gfc_component *comp;
  bool b;

  b = gfc_is_proc_ptr_comp (e, &comp);
  gcc_assert (b);

  /* Convert to EXPR_FUNCTION.  */
  e->expr_type = EXPR_FUNCTION;
  e->value.function.isym = NULL;
  e->value.function.actual = e->value.compcall.actual;
  e->ts = comp->ts;
  if (comp->as != NULL)
    e->rank = comp->as->rank;

  if (!comp->attr.function)
    gfc_add_function (&comp->attr, comp->name, &e->where);

  if (resolve_ref (e) == FAILURE)
    return FAILURE;

  if (resolve_actual_arglist (e->value.function.actual, comp->attr.proc,
			      comp->formal == NULL) == FAILURE)
    return FAILURE;

  if (update_ppc_arglist (e) == FAILURE)
    return FAILURE;

  gfc_ppc_use (comp, &e->value.compcall.actual, &e->where);

  return SUCCESS;
}


static bool
gfc_is_expandable_expr (gfc_expr *e)
{
  gfc_constructor *con;

  if (e->expr_type == EXPR_ARRAY)
    {
      /* Traverse the constructor looking for variables that are flavor
	 parameter.  Parameters must be expanded since they are fully used at
	 compile time.  */
      con = gfc_constructor_first (e->value.constructor);
      for (; con; con = gfc_constructor_next (con))
	{
	  if (con->expr->expr_type == EXPR_VARIABLE
	      && con->expr->symtree
	      && (con->expr->symtree->n.sym->attr.flavor == FL_PARAMETER
	      || con->expr->symtree->n.sym->attr.flavor == FL_VARIABLE))
	    return true;
	  if (con->expr->expr_type == EXPR_ARRAY
	      && gfc_is_expandable_expr (con->expr))
	    return true;
	}
    }

  return false;
}

/* Resolve an expression.  That is, make sure that types of operands agree
   with their operators, intrinsic operators are converted to function calls
   for overloaded types and unresolved function references are resolved.  */

gfc_try
gfc_resolve_expr (gfc_expr *e)
{
  gfc_try t;
  bool inquiry_save;

  if (e == NULL)
    return SUCCESS;

  /* inquiry_argument only applies to variables.  */
  inquiry_save = inquiry_argument;
  if (e->expr_type != EXPR_VARIABLE)
    inquiry_argument = false;

  switch (e->expr_type)
    {
    case EXPR_OP:
      t = resolve_operator (e);
      break;

    case EXPR_FUNCTION:
    case EXPR_VARIABLE:

      if (check_host_association (e))
	t = resolve_function (e);
      else
	{
	  t = resolve_variable (e);
	  if (t == SUCCESS)
	    expression_rank (e);
	}

      if (e->ts.type == BT_CHARACTER && e->ts.u.cl == NULL && e->ref
	  && e->ref->type != REF_SUBSTRING)
	gfc_resolve_substring_charlen (e);

      break;

    case EXPR_COMPCALL:
      t = resolve_typebound_function (e);
      break;

    case EXPR_SUBSTRING:
      t = resolve_ref (e);
      break;

    case EXPR_CONSTANT:
    case EXPR_NULL:
      t = SUCCESS;
      break;

    case EXPR_PPC:
      t = resolve_expr_ppc (e);
      break;

    case EXPR_ARRAY:
      t = FAILURE;
      if (resolve_ref (e) == FAILURE)
	break;

      t = gfc_resolve_array_constructor (e);
      /* Also try to expand a constructor.  */
      if (t == SUCCESS)
	{
	  expression_rank (e);
	  if (gfc_is_constant_expr (e) || gfc_is_expandable_expr (e))
	    gfc_expand_constructor (e, false);
	}

      /* This provides the opportunity for the length of constructors with
	 character valued function elements to propagate the string length
	 to the expression.  */
      if (t == SUCCESS && e->ts.type == BT_CHARACTER)
        {
	  /* For efficiency, we call gfc_expand_constructor for BT_CHARACTER
	     here rather then add a duplicate test for it above.  */ 
	  gfc_expand_constructor (e, false);
	  t = gfc_resolve_character_array_constructor (e);
	}

      break;

    case EXPR_STRUCTURE:
      t = resolve_ref (e);
      if (t == FAILURE)
	break;

      t = resolve_structure_cons (e, 0);
      if (t == FAILURE)
	break;

      t = gfc_simplify_expr (e, 0);
      break;

    default:
      gfc_internal_error ("gfc_resolve_expr(): Bad expression type");
    }

  if (e->ts.type == BT_CHARACTER && t == SUCCESS && !e->ts.u.cl)
    fixup_charlen (e);

  inquiry_argument = inquiry_save;

  return t;
}


/* Resolve an expression from an iterator.  They must be scalar and have
   INTEGER or (optionally) REAL type.  */

static gfc_try
gfc_resolve_iterator_expr (gfc_expr *expr, bool real_ok,
			   const char *name_msgid)
{
  if (gfc_resolve_expr (expr) == FAILURE)
    return FAILURE;

  if (expr->rank != 0)
    {
      gfc_error ("%s at %L must be a scalar", _(name_msgid), &expr->where);
      return FAILURE;
    }

  if (expr->ts.type != BT_INTEGER)
    {
      if (expr->ts.type == BT_REAL)
	{
	  if (real_ok)
	    return gfc_notify_std (GFC_STD_F95_DEL,
				   "Deleted feature: %s at %L must be integer",
				   _(name_msgid), &expr->where);
	  else
	    {
	      gfc_error ("%s at %L must be INTEGER", _(name_msgid),
			 &expr->where);
	      return FAILURE;
	    }
	}
      else
	{
	  gfc_error ("%s at %L must be INTEGER", _(name_msgid), &expr->where);
	  return FAILURE;
	}
    }
  return SUCCESS;
}


/* Resolve the expressions in an iterator structure.  If REAL_OK is
   false allow only INTEGER type iterators, otherwise allow REAL types.  */

gfc_try
gfc_resolve_iterator (gfc_iterator *iter, bool real_ok)
{
  if (gfc_resolve_iterator_expr (iter->var, real_ok, "Loop variable")
      == FAILURE)
    return FAILURE;

  if (gfc_check_vardef_context (iter->var, false, _("iterator variable"))
      == FAILURE)
    return FAILURE;

  if (gfc_resolve_iterator_expr (iter->start, real_ok,
				 "Start expression in DO loop") == FAILURE)
    return FAILURE;

  if (gfc_resolve_iterator_expr (iter->end, real_ok,
				 "End expression in DO loop") == FAILURE)
    return FAILURE;

  if (gfc_resolve_iterator_expr (iter->step, real_ok,
				 "Step expression in DO loop") == FAILURE)
    return FAILURE;

  if (iter->step->expr_type == EXPR_CONSTANT)
    {
      if ((iter->step->ts.type == BT_INTEGER
	   && mpz_cmp_ui (iter->step->value.integer, 0) == 0)
	  || (iter->step->ts.type == BT_REAL
	      && mpfr_sgn (iter->step->value.real) == 0))
	{
	  gfc_error ("Step expression in DO loop at %L cannot be zero",
		     &iter->step->where);
	  return FAILURE;
	}
    }

  /* Convert start, end, and step to the same type as var.  */
  if (iter->start->ts.kind != iter->var->ts.kind
      || iter->start->ts.type != iter->var->ts.type)
    gfc_convert_type (iter->start, &iter->var->ts, 2);

  if (iter->end->ts.kind != iter->var->ts.kind
      || iter->end->ts.type != iter->var->ts.type)
    gfc_convert_type (iter->end, &iter->var->ts, 2);

  if (iter->step->ts.kind != iter->var->ts.kind
      || iter->step->ts.type != iter->var->ts.type)
    gfc_convert_type (iter->step, &iter->var->ts, 2);

  if (iter->start->expr_type == EXPR_CONSTANT
      && iter->end->expr_type == EXPR_CONSTANT
      && iter->step->expr_type == EXPR_CONSTANT)
    {
      int sgn, cmp;
      if (iter->start->ts.type == BT_INTEGER)
	{
	  sgn = mpz_cmp_ui (iter->step->value.integer, 0);
	  cmp = mpz_cmp (iter->end->value.integer, iter->start->value.integer);
	}
      else
	{
	  sgn = mpfr_sgn (iter->step->value.real);
	  cmp = mpfr_cmp (iter->end->value.real, iter->start->value.real);
	}
      if ((sgn > 0 && cmp < 0) || (sgn < 0 && cmp > 0))
	gfc_warning ("DO loop at %L will be executed zero times",
		     &iter->step->where);
    }

  return SUCCESS;
}


/* Traversal function for find_forall_index.  f == 2 signals that
   that variable itself is not to be checked - only the references.  */

static bool
forall_index (gfc_expr *expr, gfc_symbol *sym, int *f)
{
  if (expr->expr_type != EXPR_VARIABLE)
    return false;
  
  /* A scalar assignment  */
  if (!expr->ref || *f == 1)
    {
      if (expr->symtree->n.sym == sym)
	return true;
      else
	return false;
    }

  if (*f == 2)
    *f = 1;
  return false;
}


/* Check whether the FORALL index appears in the expression or not.
   Returns SUCCESS if SYM is found in EXPR.  */

gfc_try
find_forall_index (gfc_expr *expr, gfc_symbol *sym, int f)
{
  if (gfc_traverse_expr (expr, sym, forall_index, f))
    return SUCCESS;
  else
    return FAILURE;
}


/* Resolve a list of FORALL iterators.  The FORALL index-name is constrained
   to be a scalar INTEGER variable.  The subscripts and stride are scalar
   INTEGERs, and if stride is a constant it must be nonzero.
   Furthermore "A subscript or stride in a forall-triplet-spec shall
   not contain a reference to any index-name in the
   forall-triplet-spec-list in which it appears." (7.5.4.1)  */

static void
resolve_forall_iterators (gfc_forall_iterator *it)
{
  gfc_forall_iterator *iter, *iter2;

  for (iter = it; iter; iter = iter->next)
    {
      if (gfc_resolve_expr (iter->var) == SUCCESS
	  && (iter->var->ts.type != BT_INTEGER || iter->var->rank != 0))
	gfc_error ("FORALL index-name at %L must be a scalar INTEGER",
		   &iter->var->where);

      if (gfc_resolve_expr (iter->start) == SUCCESS
	  && (iter->start->ts.type != BT_INTEGER || iter->start->rank != 0))
	gfc_error ("FORALL start expression at %L must be a scalar INTEGER",
		   &iter->start->where);
      if (iter->var->ts.kind != iter->start->ts.kind)
	gfc_convert_type (iter->start, &iter->var->ts, 2);

      if (gfc_resolve_expr (iter->end) == SUCCESS
	  && (iter->end->ts.type != BT_INTEGER || iter->end->rank != 0))
	gfc_error ("FORALL end expression at %L must be a scalar INTEGER",
		   &iter->end->where);
      if (iter->var->ts.kind != iter->end->ts.kind)
	gfc_convert_type (iter->end, &iter->var->ts, 2);

      if (gfc_resolve_expr (iter->stride) == SUCCESS)
	{
	  if (iter->stride->ts.type != BT_INTEGER || iter->stride->rank != 0)
	    gfc_error ("FORALL stride expression at %L must be a scalar %s",
		       &iter->stride->where, "INTEGER");

	  if (iter->stride->expr_type == EXPR_CONSTANT
	      && mpz_cmp_ui(iter->stride->value.integer, 0) == 0)
	    gfc_error ("FORALL stride expression at %L cannot be zero",
		       &iter->stride->where);
	}
      if (iter->var->ts.kind != iter->stride->ts.kind)
	gfc_convert_type (iter->stride, &iter->var->ts, 2);
    }

  for (iter = it; iter; iter = iter->next)
    for (iter2 = iter; iter2; iter2 = iter2->next)
      {
	if (find_forall_index (iter2->start,
			       iter->var->symtree->n.sym, 0) == SUCCESS
	    || find_forall_index (iter2->end,
				  iter->var->symtree->n.sym, 0) == SUCCESS
	    || find_forall_index (iter2->stride,
				  iter->var->symtree->n.sym, 0) == SUCCESS)
	  gfc_error ("FORALL index '%s' may not appear in triplet "
		     "specification at %L", iter->var->symtree->name,
		     &iter2->start->where);
      }
}


/* Given a pointer to a symbol that is a derived type, see if it's
   inaccessible, i.e. if it's defined in another module and the components are
   PRIVATE.  The search is recursive if necessary.  Returns zero if no
   inaccessible components are found, nonzero otherwise.  */

static int
derived_inaccessible (gfc_symbol *sym)
{
  gfc_component *c;

  if (sym->attr.use_assoc && sym->attr.private_comp)
    return 1;

  for (c = sym->components; c; c = c->next)
    {
	if (c->ts.type == BT_DERIVED && derived_inaccessible (c->ts.u.derived))
	  return 1;
    }

  return 0;
}


/* Resolve the argument of a deallocate expression.  The expression must be
   a pointer or a full array.  */

static gfc_try
resolve_deallocate_expr (gfc_expr *e)
{
  symbol_attribute attr;
  int allocatable, pointer;
  gfc_ref *ref;
  gfc_symbol *sym;
  gfc_component *c;

  if (gfc_resolve_expr (e) == FAILURE)
    return FAILURE;

  if (e->expr_type != EXPR_VARIABLE)
    goto bad;

  sym = e->symtree->n.sym;

  if (sym->ts.type == BT_CLASS)
    {
      allocatable = CLASS_DATA (sym)->attr.allocatable;
      pointer = CLASS_DATA (sym)->attr.class_pointer;
    }
  else
    {
      allocatable = sym->attr.allocatable;
      pointer = sym->attr.pointer;
    }
  for (ref = e->ref; ref; ref = ref->next)
    {
      switch (ref->type)
	{
	case REF_ARRAY:
	  if (ref->u.ar.type != AR_FULL)
	    allocatable = 0;
	  break;

	case REF_COMPONENT:
	  c = ref->u.c.component;
	  if (c->ts.type == BT_CLASS)
	    {
	      allocatable = CLASS_DATA (c)->attr.allocatable;
	      pointer = CLASS_DATA (c)->attr.class_pointer;
	    }
	  else
	    {
	      allocatable = c->attr.allocatable;
	      pointer = c->attr.pointer;
	    }
	  break;

	case REF_SUBSTRING:
	  allocatable = 0;
	  break;
	}
    }

  attr = gfc_expr_attr (e);

  if (allocatable == 0 && attr.pointer == 0)
    {
    bad:
      gfc_error ("Allocate-object at %L must be ALLOCATABLE or a POINTER",
		 &e->where);
      return FAILURE;
    }

  if (pointer
      && gfc_check_vardef_context (e, true, _("DEALLOCATE object")) == FAILURE)
    return FAILURE;
  if (gfc_check_vardef_context (e, false, _("DEALLOCATE object")) == FAILURE)
    return FAILURE;

  if (e->ts.type == BT_CLASS)
    {
      /* Only deallocate the DATA component.  */
      gfc_add_component_ref (e, "$data");
    }

  return SUCCESS;
}


/* Returns true if the expression e contains a reference to the symbol sym.  */
static bool
sym_in_expr (gfc_expr *e, gfc_symbol *sym, int *f ATTRIBUTE_UNUSED)
{
  if (e->expr_type == EXPR_VARIABLE && e->symtree->n.sym == sym)
    return true;

  return false;
}

bool
gfc_find_sym_in_expr (gfc_symbol *sym, gfc_expr *e)
{
  return gfc_traverse_expr (e, sym, sym_in_expr, 0);
}


/* Given the expression node e for an allocatable/pointer of derived type to be
   allocated, get the expression node to be initialized afterwards (needed for
   derived types with default initializers, and derived types with allocatable
   components that need nullification.)  */

gfc_expr *
gfc_expr_to_initialize (gfc_expr *e)
{
  gfc_expr *result;
  gfc_ref *ref;
  int i;

  result = gfc_copy_expr (e);

  /* Change the last array reference from AR_ELEMENT to AR_FULL.  */
  for (ref = result->ref; ref; ref = ref->next)
    if (ref->type == REF_ARRAY && ref->next == NULL)
      {
	ref->u.ar.type = AR_FULL;

	for (i = 0; i < ref->u.ar.dimen; i++)
	  ref->u.ar.start[i] = ref->u.ar.end[i] = ref->u.ar.stride[i] = NULL;

	result->rank = ref->u.ar.dimen;
	break;
      }

  return result;
}


/* If the last ref of an expression is an array ref, return a copy of the
   expression with that one removed.  Otherwise, a copy of the original
   expression.  This is used for allocate-expressions and pointer assignment
   LHS, where there may be an array specification that needs to be stripped
   off when using gfc_check_vardef_context.  */

static gfc_expr*
remove_last_array_ref (gfc_expr* e)
{
  gfc_expr* e2;
  gfc_ref** r;

  e2 = gfc_copy_expr (e);
  for (r = &e2->ref; *r; r = &(*r)->next)
    if ((*r)->type == REF_ARRAY && !(*r)->next)
      {
	gfc_free_ref_list (*r);
	*r = NULL;
	break;
      }

  return e2;
}


/* Used in resolve_allocate_expr to check that a allocation-object and
   a source-expr are conformable.  This does not catch all possible 
   cases; in particular a runtime checking is needed.  */

static gfc_try
conformable_arrays (gfc_expr *e1, gfc_expr *e2)
{
  gfc_ref *tail;
  for (tail = e2->ref; tail && tail->next; tail = tail->next);
  
  /* First compare rank.  */
  if (tail && e1->rank != tail->u.ar.as->rank)
    {
      gfc_error ("Source-expr at %L must be scalar or have the "
		 "same rank as the allocate-object at %L",
		 &e1->where, &e2->where);
      return FAILURE;
    }

  if (e1->shape)
    {
      int i;
      mpz_t s;

      mpz_init (s);

      for (i = 0; i < e1->rank; i++)
	{
	  if (tail->u.ar.end[i])
	    {
	      mpz_set (s, tail->u.ar.end[i]->value.integer);
	      mpz_sub (s, s, tail->u.ar.start[i]->value.integer);
	      mpz_add_ui (s, s, 1);
	    }
	  else
	    {
	      mpz_set (s, tail->u.ar.start[i]->value.integer);
	    }

	  if (mpz_cmp (e1->shape[i], s) != 0)
	    {
	      gfc_error ("Source-expr at %L and allocate-object at %L must "
			 "have the same shape", &e1->where, &e2->where);
	      mpz_clear (s);
   	      return FAILURE;
	    }
	}

      mpz_clear (s);
    }

  return SUCCESS;
}


/* Resolve the expression in an ALLOCATE statement, doing the additional
   checks to see whether the expression is OK or not.  The expression must
   have a trailing array reference that gives the size of the array.  */

static gfc_try
resolve_allocate_expr (gfc_expr *e, gfc_code *code)
{
  int i, pointer, allocatable, dimension, is_abstract;
  int codimension;
  symbol_attribute attr;
  gfc_ref *ref, *ref2;
  gfc_expr *e2;
  gfc_array_ref *ar;
  gfc_symbol *sym = NULL;
  gfc_alloc *a;
  gfc_component *c;
  gfc_try t;

  /* Mark the ultimost array component as being in allocate to allow DIMEN_STAR
     checking of coarrays.  */
  for (ref = e->ref; ref; ref = ref->next)
    if (ref->next == NULL)
      break;

  if (ref && ref->type == REF_ARRAY)
    ref->u.ar.in_allocate = true;

  if (gfc_resolve_expr (e) == FAILURE)
    goto failure;

  /* Make sure the expression is allocatable or a pointer.  If it is
     pointer, the next-to-last reference must be a pointer.  */

  ref2 = NULL;
  if (e->symtree)
    sym = e->symtree->n.sym;

  /* Check whether ultimate component is abstract and CLASS.  */
  is_abstract = 0;

  if (e->expr_type != EXPR_VARIABLE)
    {
      allocatable = 0;
      attr = gfc_expr_attr (e);
      pointer = attr.pointer;
      dimension = attr.dimension;
      codimension = attr.codimension;
    }
  else
    {
      if (sym->ts.type == BT_CLASS)
	{
	  allocatable = CLASS_DATA (sym)->attr.allocatable;
	  pointer = CLASS_DATA (sym)->attr.class_pointer;
	  dimension = CLASS_DATA (sym)->attr.dimension;
	  codimension = CLASS_DATA (sym)->attr.codimension;
	  is_abstract = CLASS_DATA (sym)->attr.abstract;
	}
      else
	{
	  allocatable = sym->attr.allocatable;
	  pointer = sym->attr.pointer;
	  dimension = sym->attr.dimension;
	  codimension = sym->attr.codimension;
	}

      for (ref = e->ref; ref; ref2 = ref, ref = ref->next)
	{
	  switch (ref->type)
	    {
 	      case REF_ARRAY:
		if (ref->next != NULL)
		  pointer = 0;
		break;

	      case REF_COMPONENT:
		/* F2008, C644.  */
		if (gfc_is_coindexed (e))
		  {
		    gfc_error ("Coindexed allocatable object at %L",
			       &e->where);
		    goto failure;
		  }

		c = ref->u.c.component;
		if (c->ts.type == BT_CLASS)
		  {
		    allocatable = CLASS_DATA (c)->attr.allocatable;
		    pointer = CLASS_DATA (c)->attr.class_pointer;
		    dimension = CLASS_DATA (c)->attr.dimension;
		    codimension = CLASS_DATA (c)->attr.codimension;
		    is_abstract = CLASS_DATA (c)->attr.abstract;
		  }
		else
		  {
		    allocatable = c->attr.allocatable;
		    pointer = c->attr.pointer;
		    dimension = c->attr.dimension;
		    codimension = c->attr.codimension;
		    is_abstract = c->attr.abstract;
		  }
		break;

	      case REF_SUBSTRING:
		allocatable = 0;
		pointer = 0;
		break;
	    }
	}
    }

  if (allocatable == 0 && pointer == 0)
    {
      gfc_error ("Allocate-object at %L must be ALLOCATABLE or a POINTER",
		 &e->where);
      goto failure;
    }

  /* Some checks for the SOURCE tag.  */
  if (code->expr3)
    {
      /* Check F03:C631.  */
      if (!gfc_type_compatible (&e->ts, &code->expr3->ts))
	{
	  gfc_error ("Type of entity at %L is type incompatible with "
		      "source-expr at %L", &e->where, &code->expr3->where);
	  goto failure;
	}

      /* Check F03:C632 and restriction following Note 6.18.  */
      if (code->expr3->rank > 0
	  && conformable_arrays (code->expr3, e) == FAILURE)
	goto failure;

      /* Check F03:C633.  */
      if (code->expr3->ts.kind != e->ts.kind)
	{
	  gfc_error ("The allocate-object at %L and the source-expr at %L "
		      "shall have the same kind type parameter",
		      &e->where, &code->expr3->where);
	  goto failure;
	}
    }

  /* Check F08:C629.  */
  if (is_abstract && code->ext.alloc.ts.type == BT_UNKNOWN
      && !code->expr3)
    {
      gcc_assert (e->ts.type == BT_CLASS);
      gfc_error ("Allocating %s of ABSTRACT base type at %L requires a "
		 "type-spec or source-expr", sym->name, &e->where);
      goto failure;
    }

  /* In the variable definition context checks, gfc_expr_attr is used
     on the expression.  This is fooled by the array specification
     present in e, thus we have to eliminate that one temporarily.  */
  e2 = remove_last_array_ref (e);
  t = SUCCESS;
  if (t == SUCCESS && pointer)
    t = gfc_check_vardef_context (e2, true, _("ALLOCATE object"));
  if (t == SUCCESS)
    t = gfc_check_vardef_context (e2, false, _("ALLOCATE object"));
  gfc_free_expr (e2);
  if (t == FAILURE)
    goto failure;

  if (!code->expr3)
    {
      /* Set up default initializer if needed.  */
      gfc_typespec ts;
      gfc_expr *init_e;

      if (code->ext.alloc.ts.type == BT_DERIVED)
	ts = code->ext.alloc.ts;
      else
	ts = e->ts;

      if (ts.type == BT_CLASS)
	ts = ts.u.derived->components->ts;

      if (ts.type == BT_DERIVED && (init_e = gfc_default_initializer (&ts)))
	{
	  gfc_code *init_st = gfc_get_code ();
	  init_st->loc = code->loc;
	  init_st->op = EXEC_INIT_ASSIGN;
	  init_st->expr1 = gfc_expr_to_initialize (e);
	  init_st->expr2 = init_e;
	  init_st->next = code->next;
	  code->next = init_st;
	}
    }
  else if (code->expr3->mold && code->expr3->ts.type == BT_DERIVED)
    {
      /* Default initialization via MOLD (non-polymorphic).  */
      gfc_expr *rhs = gfc_default_initializer (&code->expr3->ts);
      gfc_resolve_expr (rhs);
      gfc_free_expr (code->expr3);
      code->expr3 = rhs;
    }

  if (e->ts.type == BT_CLASS)
    {
      /* Make sure the vtab symbol is present when
	 the module variables are generated.  */
      gfc_typespec ts = e->ts;
      if (code->expr3)
	ts = code->expr3->ts;
      else if (code->ext.alloc.ts.type == BT_DERIVED)
	ts = code->ext.alloc.ts;
      gfc_find_derived_vtab (ts.u.derived);
    }

  if (pointer || (dimension == 0 && codimension == 0))
    goto success;

  /* Make sure the last reference node is an array specifiction.  */

  if (!ref2 || ref2->type != REF_ARRAY || ref2->u.ar.type == AR_FULL
      || (dimension && ref2->u.ar.dimen == 0))
    {
      gfc_error ("Array specification required in ALLOCATE statement "
		 "at %L", &e->where);
      goto failure;
    }

  /* Make sure that the array section reference makes sense in the
    context of an ALLOCATE specification.  */

  ar = &ref2->u.ar;

  if (codimension && ar->codimen == 0)
    {
      gfc_error ("Coarray specification required in ALLOCATE statement "
		 "at %L", &e->where);
      goto failure;
    }

  for (i = 0; i < ar->dimen; i++)
    {
      if (ref2->u.ar.type == AR_ELEMENT)
	goto check_symbols;

      switch (ar->dimen_type[i])
	{
	case DIMEN_ELEMENT:
	  break;

	case DIMEN_RANGE:
	  if (ar->start[i] != NULL
	      && ar->end[i] != NULL
	      && ar->stride[i] == NULL)
	    break;

	  /* Fall Through...  */

	case DIMEN_UNKNOWN:
	case DIMEN_VECTOR:
	case DIMEN_STAR:
	  gfc_error ("Bad array specification in ALLOCATE statement at %L",
		     &e->where);
	  goto failure;
	}

check_symbols:
      for (a = code->ext.alloc.list; a; a = a->next)
	{
	  sym = a->expr->symtree->n.sym;

	  /* TODO - check derived type components.  */
	  if (sym->ts.type == BT_DERIVED || sym->ts.type == BT_CLASS)
	    continue;

	  if ((ar->start[i] != NULL
	       && gfc_find_sym_in_expr (sym, ar->start[i]))
	      || (ar->end[i] != NULL
		  && gfc_find_sym_in_expr (sym, ar->end[i])))
	    {
	      gfc_error ("'%s' must not appear in the array specification at "
			 "%L in the same ALLOCATE statement where it is "
			 "itself allocated", sym->name, &ar->where);
	      goto failure;
	    }
	}
    }

  for (i = ar->dimen; i < ar->codimen + ar->dimen; i++)
    {
      if (ar->dimen_type[i] == DIMEN_ELEMENT
	  || ar->dimen_type[i] == DIMEN_RANGE)
	{
	  if (i == (ar->dimen + ar->codimen - 1))
	    {
	      gfc_error ("Expected '*' in coindex specification in ALLOCATE "
			 "statement at %L", &e->where);
	      goto failure;
	    }
	  break;
	}

      if (ar->dimen_type[i] == DIMEN_STAR && i == (ar->dimen + ar->codimen - 1)
	  && ar->stride[i] == NULL)
	break;

      gfc_error ("Bad coarray specification in ALLOCATE statement at %L",
		 &e->where);
      goto failure;
    }

  if (codimension && ar->as->rank == 0)
    {
      gfc_error ("Sorry, allocatable scalar coarrays are not yet supported "
		 "at %L", &e->where);
      goto failure;
    }

success:
  return SUCCESS;

failure:
  return FAILURE;
}

static void
resolve_allocate_deallocate (gfc_code *code, const char *fcn)
{
  gfc_expr *stat, *errmsg, *pe, *qe;
  gfc_alloc *a, *p, *q;

  stat = code->expr1;
  errmsg = code->expr2;

  /* Check the stat variable.  */
  if (stat)
    {
      gfc_check_vardef_context (stat, false, _("STAT variable"));

      if ((stat->ts.type != BT_INTEGER
	   && !(stat->ref && (stat->ref->type == REF_ARRAY
			      || stat->ref->type == REF_COMPONENT)))
	  || stat->rank > 0)
	gfc_error ("Stat-variable at %L must be a scalar INTEGER "
		   "variable", &stat->where);

      for (p = code->ext.alloc.list; p; p = p->next)
	if (p->expr->symtree->n.sym->name == stat->symtree->n.sym->name)
	  {
	    gfc_ref *ref1, *ref2;
	    bool found = true;

	    for (ref1 = p->expr->ref, ref2 = stat->ref; ref1 && ref2;
		 ref1 = ref1->next, ref2 = ref2->next)
	      {
		if (ref1->type != REF_COMPONENT || ref2->type != REF_COMPONENT)
		  continue;
		if (ref1->u.c.component->name != ref2->u.c.component->name)
		  {
		    found = false;
		    break;
		  }
	      }

	    if (found)
	      {
		gfc_error ("Stat-variable at %L shall not be %sd within "
			   "the same %s statement", &stat->where, fcn, fcn);
		break;
	      }
	  }
    }

  /* Check the errmsg variable.  */
  if (errmsg)
    {
      if (!stat)
	gfc_warning ("ERRMSG at %L is useless without a STAT tag",
		     &errmsg->where);

      gfc_check_vardef_context (errmsg, false, _("ERRMSG variable"));

      if ((errmsg->ts.type != BT_CHARACTER
	   && !(errmsg->ref
		&& (errmsg->ref->type == REF_ARRAY
		    || errmsg->ref->type == REF_COMPONENT)))
	  || errmsg->rank > 0 )
	gfc_error ("Errmsg-variable at %L must be a scalar CHARACTER "
		   "variable", &errmsg->where);

      for (p = code->ext.alloc.list; p; p = p->next)
	if (p->expr->symtree->n.sym->name == errmsg->symtree->n.sym->name)
	  {
	    gfc_ref *ref1, *ref2;
	    bool found = true;

	    for (ref1 = p->expr->ref, ref2 = errmsg->ref; ref1 && ref2;
		 ref1 = ref1->next, ref2 = ref2->next)
	      {
		if (ref1->type != REF_COMPONENT || ref2->type != REF_COMPONENT)
		  continue;
		if (ref1->u.c.component->name != ref2->u.c.component->name)
		  {
		    found = false;
		    break;
		  }
	      }

	    if (found)
	      {
		gfc_error ("Errmsg-variable at %L shall not be %sd within "
			   "the same %s statement", &errmsg->where, fcn, fcn);
		break;
	      }
	  }
    }

  /* Check that an allocate-object appears only once in the statement.  
     FIXME: Checking derived types is disabled.  */
  for (p = code->ext.alloc.list; p; p = p->next)
    {
      pe = p->expr;
      if ((pe->ref && pe->ref->type != REF_COMPONENT)
	   && (pe->symtree->n.sym->ts.type != BT_DERIVED))
	{
	  for (q = p->next; q; q = q->next)
	    {
	      qe = q->expr;
	      if ((qe->ref && qe->ref->type != REF_COMPONENT)
		  && (qe->symtree->n.sym->ts.type != BT_DERIVED)
		  && (pe->symtree->n.sym->name == qe->symtree->n.sym->name))
		gfc_error ("Allocate-object at %L also appears at %L",
			   &pe->where, &qe->where);
	    }
	}
    }

  if (strcmp (fcn, "ALLOCATE") == 0)
    {
      for (a = code->ext.alloc.list; a; a = a->next)
	resolve_allocate_expr (a->expr, code);
    }
  else
    {
      for (a = code->ext.alloc.list; a; a = a->next)
	resolve_deallocate_expr (a->expr);
    }
}


/************ SELECT CASE resolution subroutines ************/

/* Callback function for our mergesort variant.  Determines interval
   overlaps for CASEs. Return <0 if op1 < op2, 0 for overlap, >0 for
   op1 > op2.  Assumes we're not dealing with the default case.  
   We have op1 = (:L), (K:L) or (K:) and op2 = (:N), (M:N) or (M:).
   There are nine situations to check.  */

static int
compare_cases (const gfc_case *op1, const gfc_case *op2)
{
  int retval;

  if (op1->low == NULL) /* op1 = (:L)  */
    {
      /* op2 = (:N), so overlap.  */
      retval = 0;
      /* op2 = (M:) or (M:N),  L < M  */
      if (op2->low != NULL
	  && gfc_compare_expr (op1->high, op2->low, INTRINSIC_LT) < 0)
	retval = -1;
    }
  else if (op1->high == NULL) /* op1 = (K:)  */
    {
      /* op2 = (M:), so overlap.  */
      retval = 0;
      /* op2 = (:N) or (M:N), K > N  */
      if (op2->high != NULL
	  && gfc_compare_expr (op1->low, op2->high, INTRINSIC_GT) > 0)
	retval = 1;
    }
  else /* op1 = (K:L)  */
    {
      if (op2->low == NULL)       /* op2 = (:N), K > N  */
	retval = (gfc_compare_expr (op1->low, op2->high, INTRINSIC_GT) > 0)
		 ? 1 : 0;
      else if (op2->high == NULL) /* op2 = (M:), L < M  */
	retval = (gfc_compare_expr (op1->high, op2->low, INTRINSIC_LT) < 0)
		 ? -1 : 0;
      else			/* op2 = (M:N)  */
	{
	  retval =  0;
	  /* L < M  */
	  if (gfc_compare_expr (op1->high, op2->low, INTRINSIC_LT) < 0)
	    retval =  -1;
	  /* K > N  */
	  else if (gfc_compare_expr (op1->low, op2->high, INTRINSIC_GT) > 0)
	    retval =  1;
	}
    }

  return retval;
}


/* Merge-sort a double linked case list, detecting overlap in the
   process.  LIST is the head of the double linked case list before it
   is sorted.  Returns the head of the sorted list if we don't see any
   overlap, or NULL otherwise.  */

static gfc_case *
check_case_overlap (gfc_case *list)
{
  gfc_case *p, *q, *e, *tail;
  int insize, nmerges, psize, qsize, cmp, overlap_seen;

  /* If the passed list was empty, return immediately.  */
  if (!list)
    return NULL;

  overlap_seen = 0;
  insize = 1;

  /* Loop unconditionally.  The only exit from this loop is a return
     statement, when we've finished sorting the case list.  */
  for (;;)
    {
      p = list;
      list = NULL;
      tail = NULL;

      /* Count the number of merges we do in this pass.  */
      nmerges = 0;

      /* Loop while there exists a merge to be done.  */
      while (p)
	{
	  int i;

	  /* Count this merge.  */
	  nmerges++;

	  /* Cut the list in two pieces by stepping INSIZE places
	     forward in the list, starting from P.  */
	  psize = 0;
	  q = p;
	  for (i = 0; i < insize; i++)
	    {
	      psize++;
	      q = q->right;
	      if (!q)
		break;
	    }
	  qsize = insize;

	  /* Now we have two lists.  Merge them!  */
	  while (psize > 0 || (qsize > 0 && q != NULL))
	    {
	      /* See from which the next case to merge comes from.  */
	      if (psize == 0)
		{
		  /* P is empty so the next case must come from Q.  */
		  e = q;
		  q = q->right;
		  qsize--;
		}
	      else if (qsize == 0 || q == NULL)
		{
		  /* Q is empty.  */
		  e = p;
		  p = p->right;
		  psize--;
		}
	      else
		{
		  cmp = compare_cases (p, q);
		  if (cmp < 0)
		    {
		      /* The whole case range for P is less than the
			 one for Q.  */
		      e = p;
		      p = p->right;
		      psize--;
		    }
		  else if (cmp > 0)
		    {
		      /* The whole case range for Q is greater than
			 the case range for P.  */
		      e = q;
		      q = q->right;
		      qsize--;
		    }
		  else
		    {
		      /* The cases overlap, or they are the same
			 element in the list.  Either way, we must
			 issue an error and get the next case from P.  */
		      /* FIXME: Sort P and Q by line number.  */
		      gfc_error ("CASE label at %L overlaps with CASE "
				 "label at %L", &p->where, &q->where);
		      overlap_seen = 1;
		      e = p;
		      p = p->right;
		      psize--;
		    }
		}

		/* Add the next element to the merged list.  */
	      if (tail)
		tail->right = e;
	      else
		list = e;
	      e->left = tail;
	      tail = e;
	    }

	  /* P has now stepped INSIZE places along, and so has Q.  So
	     they're the same.  */
	  p = q;
	}
      tail->right = NULL;

      /* If we have done only one merge or none at all, we've
	 finished sorting the cases.  */
      if (nmerges <= 1)
	{
	  if (!overlap_seen)
	    return list;
	  else
	    return NULL;
	}

      /* Otherwise repeat, merging lists twice the size.  */
      insize *= 2;
    }
}


/* Check to see if an expression is suitable for use in a CASE statement.
   Makes sure that all case expressions are scalar constants of the same
   type.  Return FAILURE if anything is wrong.  */

static gfc_try
validate_case_label_expr (gfc_expr *e, gfc_expr *case_expr)
{
  if (e == NULL) return SUCCESS;

  if (e->ts.type != case_expr->ts.type)
    {
      gfc_error ("Expression in CASE statement at %L must be of type %s",
		 &e->where, gfc_basic_typename (case_expr->ts.type));
      return FAILURE;
    }

  /* C805 (R808) For a given case-construct, each case-value shall be of
     the same type as case-expr.  For character type, length differences
     are allowed, but the kind type parameters shall be the same.  */

  if (case_expr->ts.type == BT_CHARACTER && e->ts.kind != case_expr->ts.kind)
    {
      gfc_error ("Expression in CASE statement at %L must be of kind %d",
		 &e->where, case_expr->ts.kind);
      return FAILURE;
    }

  /* Convert the case value kind to that of case expression kind,
     if needed */

  if (e->ts.kind != case_expr->ts.kind)
    gfc_convert_type_warn (e, &case_expr->ts, 2, 0);

  if (e->rank != 0)
    {
      gfc_error ("Expression in CASE statement at %L must be scalar",
		 &e->where);
      return FAILURE;
    }

  return SUCCESS;
}


/* Given a completely parsed select statement, we:

     - Validate all expressions and code within the SELECT.
     - Make sure that the selection expression is not of the wrong type.
     - Make sure that no case ranges overlap.
     - Eliminate unreachable cases and unreachable code resulting from
       removing case labels.

   The standard does allow unreachable cases, e.g. CASE (5:3).  But
   they are a hassle for code generation, and to prevent that, we just
   cut them out here.  This is not necessary for overlapping cases
   because they are illegal and we never even try to generate code.

   We have the additional caveat that a SELECT construct could have
   been a computed GOTO in the source code. Fortunately we can fairly
   easily work around that here: The case_expr for a "real" SELECT CASE
   is in code->expr1, but for a computed GOTO it is in code->expr2. All
   we have to do is make sure that the case_expr is a scalar integer
   expression.  */

static void
resolve_select (gfc_code *code)
{
  gfc_code *body;
  gfc_expr *case_expr;
  gfc_case *cp, *default_case, *tail, *head;
  int seen_unreachable;
  int seen_logical;
  int ncases;
  bt type;
  gfc_try t;

  if (code->expr1 == NULL)
    {
      /* This was actually a computed GOTO statement.  */
      case_expr = code->expr2;
      if (case_expr->ts.type != BT_INTEGER|| case_expr->rank != 0)
	gfc_error ("Selection expression in computed GOTO statement "
		   "at %L must be a scalar integer expression",
		   &case_expr->where);

      /* Further checking is not necessary because this SELECT was built
	 by the compiler, so it should always be OK.  Just move the
	 case_expr from expr2 to expr so that we can handle computed
	 GOTOs as normal SELECTs from here on.  */
      code->expr1 = code->expr2;
      code->expr2 = NULL;
      return;
    }

  case_expr = code->expr1;

  type = case_expr->ts.type;
  if (type != BT_LOGICAL && type != BT_INTEGER && type != BT_CHARACTER)
    {
      gfc_error ("Argument of SELECT statement at %L cannot be %s",
		 &case_expr->where, gfc_typename (&case_expr->ts));

      /* Punt. Going on here just produce more garbage error messages.  */
      return;
    }

  if (case_expr->rank != 0)
    {
      gfc_error ("Argument of SELECT statement at %L must be a scalar "
		 "expression", &case_expr->where);

      /* Punt.  */
      return;
    }


  /* Raise a warning if an INTEGER case value exceeds the range of
     the case-expr. Later, all expressions will be promoted to the
     largest kind of all case-labels.  */

  if (type == BT_INTEGER)
    for (body = code->block; body; body = body->block)
      for (cp = body->ext.case_list; cp; cp = cp->next)
	{
	  if (cp->low
	      && gfc_check_integer_range (cp->low->value.integer,
					  case_expr->ts.kind) != ARITH_OK)
	    gfc_warning ("Expression in CASE statement at %L is "
			 "not in the range of %s", &cp->low->where,
			 gfc_typename (&case_expr->ts));

	  if (cp->high
	      && cp->low != cp->high
	      && gfc_check_integer_range (cp->high->value.integer,
					  case_expr->ts.kind) != ARITH_OK)
	    gfc_warning ("Expression in CASE statement at %L is "
			 "not in the range of %s", &cp->high->where,
			 gfc_typename (&case_expr->ts));
	}

  /* PR 19168 has a long discussion concerning a mismatch of the kinds
     of the SELECT CASE expression and its CASE values.  Walk the lists
     of case values, and if we find a mismatch, promote case_expr to
     the appropriate kind.  */

  if (type == BT_LOGICAL || type == BT_INTEGER)
    {
      for (body = code->block; body; body = body->block)
	{
	  /* Walk the case label list.  */
	  for (cp = body->ext.case_list; cp; cp = cp->next)
	    {
	      /* Intercept the DEFAULT case.  It does not have a kind.  */
	      if (cp->low == NULL && cp->high == NULL)
		continue;

	      /* Unreachable case ranges are discarded, so ignore.  */
	      if (cp->low != NULL && cp->high != NULL
		  && cp->low != cp->high
		  && gfc_compare_expr (cp->low, cp->high, INTRINSIC_GT) > 0)
		continue;

	      if (cp->low != NULL
		  && case_expr->ts.kind != gfc_kind_max(case_expr, cp->low))
		gfc_convert_type_warn (case_expr, &cp->low->ts, 2, 0);

	      if (cp->high != NULL
		  && case_expr->ts.kind != gfc_kind_max(case_expr, cp->high))
		gfc_convert_type_warn (case_expr, &cp->high->ts, 2, 0);
	    }
	 }
    }

  /* Assume there is no DEFAULT case.  */
  default_case = NULL;
  head = tail = NULL;
  ncases = 0;
  seen_logical = 0;

  for (body = code->block; body; body = body->block)
    {
      /* Assume the CASE list is OK, and all CASE labels can be matched.  */
      t = SUCCESS;
      seen_unreachable = 0;

      /* Walk the case label list, making sure that all case labels
	 are legal.  */
      for (cp = body->ext.case_list; cp; cp = cp->next)
	{
	  /* Count the number of cases in the whole construct.  */
	  ncases++;

	  /* Intercept the DEFAULT case.  */
	  if (cp->low == NULL && cp->high == NULL)
	    {
	      if (default_case != NULL)
		{
		  gfc_error ("The DEFAULT CASE at %L cannot be followed "
			     "by a second DEFAULT CASE at %L",
			     &default_case->where, &cp->where);
		  t = FAILURE;
		  break;
		}
	      else
		{
		  default_case = cp;
		  continue;
		}
	    }

	  /* Deal with single value cases and case ranges.  Errors are
	     issued from the validation function.  */
	  if (validate_case_label_expr (cp->low, case_expr) != SUCCESS
	      || validate_case_label_expr (cp->high, case_expr) != SUCCESS)
	    {
	      t = FAILURE;
	      break;
	    }

	  if (type == BT_LOGICAL
	      && ((cp->low == NULL || cp->high == NULL)
		  || cp->low != cp->high))
	    {
	      gfc_error ("Logical range in CASE statement at %L is not "
			 "allowed", &cp->low->where);
	      t = FAILURE;
	      break;
	    }

	  if (type == BT_LOGICAL && cp->low->expr_type == EXPR_CONSTANT)
	    {
	      int value;
	      value = cp->low->value.logical == 0 ? 2 : 1;
	      if (value & seen_logical)
		{
		  gfc_error ("Constant logical value in CASE statement "
			     "is repeated at %L",
			     &cp->low->where);
		  t = FAILURE;
		  break;
		}
	      seen_logical |= value;
	    }

	  if (cp->low != NULL && cp->high != NULL
	      && cp->low != cp->high
	      && gfc_compare_expr (cp->low, cp->high, INTRINSIC_GT) > 0)
	    {
	      if (gfc_option.warn_surprising)
		gfc_warning ("Range specification at %L can never "
			     "be matched", &cp->where);

	      cp->unreachable = 1;
	      seen_unreachable = 1;
	    }
	  else
	    {
	      /* If the case range can be matched, it can also overlap with
		 other cases.  To make sure it does not, we put it in a
		 double linked list here.  We sort that with a merge sort
		 later on to detect any overlapping cases.  */
	      if (!head)
		{
		  head = tail = cp;
		  head->right = head->left = NULL;
		}
	      else
		{
		  tail->right = cp;
		  tail->right->left = tail;
		  tail = tail->right;
		  tail->right = NULL;
		}
	    }
	}

      /* It there was a failure in the previous case label, give up
	 for this case label list.  Continue with the next block.  */
      if (t == FAILURE)
	continue;

      /* See if any case labels that are unreachable have been seen.
	 If so, we eliminate them.  This is a bit of a kludge because
	 the case lists for a single case statement (label) is a
	 single forward linked lists.  */
      if (seen_unreachable)
      {
	/* Advance until the first case in the list is reachable.  */
	while (body->ext.case_list != NULL
	       && body->ext.case_list->unreachable)
	  {
	    gfc_case *n = body->ext.case_list;
	    body->ext.case_list = body->ext.case_list->next;
	    n->next = NULL;
	    gfc_free_case_list (n);
	  }

	/* Strip all other unreachable cases.  */
	if (body->ext.case_list)
	  {
	    for (cp = body->ext.case_list; cp->next; cp = cp->next)
	      {
		if (cp->next->unreachable)
		  {
		    gfc_case *n = cp->next;
		    cp->next = cp->next->next;
		    n->next = NULL;
		    gfc_free_case_list (n);
		  }
	      }
	  }
      }
    }

  /* See if there were overlapping cases.  If the check returns NULL,
     there was overlap.  In that case we don't do anything.  If head
     is non-NULL, we prepend the DEFAULT case.  The sorted list can
     then used during code generation for SELECT CASE constructs with
     a case expression of a CHARACTER type.  */
  if (head)
    {
      head = check_case_overlap (head);

      /* Prepend the default_case if it is there.  */
      if (head != NULL && default_case)
	{
	  default_case->left = NULL;
	  default_case->right = head;
	  head->left = default_case;
	}
    }

  /* Eliminate dead blocks that may be the result if we've seen
     unreachable case labels for a block.  */
  for (body = code; body && body->block; body = body->block)
    {
      if (body->block->ext.case_list == NULL)
	{
	  /* Cut the unreachable block from the code chain.  */
	  gfc_code *c = body->block;
	  body->block = c->block;

	  /* Kill the dead block, but not the blocks below it.  */
	  c->block = NULL;
	  gfc_free_statements (c);
	}
    }

  /* More than two cases is legal but insane for logical selects.
     Issue a warning for it.  */
  if (gfc_option.warn_surprising && type == BT_LOGICAL
      && ncases > 2)
    gfc_warning ("Logical SELECT CASE block at %L has more that two cases",
		 &code->loc);
}


/* Check if a derived type is extensible.  */

bool
gfc_type_is_extensible (gfc_symbol *sym)
{
  return !(sym->attr.is_bind_c || sym->attr.sequence);
}


/* Resolve an associate name:  Resolve target and ensure the type-spec is
   correct as well as possibly the array-spec.  */

static void
resolve_assoc_var (gfc_symbol* sym, bool resolve_target)
{
  gfc_expr* target;

  gcc_assert (sym->assoc);
  gcc_assert (sym->attr.flavor == FL_VARIABLE);

  /* If this is for SELECT TYPE, the target may not yet be set.  In that
     case, return.  Resolution will be called later manually again when
     this is done.  */
  target = sym->assoc->target;
  if (!target)
    return;
  gcc_assert (!sym->assoc->dangling);

  if (resolve_target && gfc_resolve_expr (target) != SUCCESS)
    return;

  /* For variable targets, we get some attributes from the target.  */
  if (target->expr_type == EXPR_VARIABLE)
    {
      gfc_symbol* tsym;

      gcc_assert (target->symtree);
      tsym = target->symtree->n.sym;

      sym->attr.asynchronous = tsym->attr.asynchronous;
      sym->attr.volatile_ = tsym->attr.volatile_;

      sym->attr.target = (tsym->attr.target || tsym->attr.pointer);
    }

  /* Get type if this was not already set.  Note that it can be
     some other type than the target in case this is a SELECT TYPE
     selector!  So we must not update when the type is already there.  */
  if (sym->ts.type == BT_UNKNOWN)
    sym->ts = target->ts;
  gcc_assert (sym->ts.type != BT_UNKNOWN);

  /* See if this is a valid association-to-variable.  */
  sym->assoc->variable = (target->expr_type == EXPR_VARIABLE
			  && !gfc_has_vector_subscript (target));

  /* Finally resolve if this is an array or not.  */
  if (sym->attr.dimension && target->rank == 0)
    {
      gfc_error ("Associate-name '%s' at %L is used as array",
		 sym->name, &sym->declared_at);
      sym->attr.dimension = 0;
      return;
    }
  if (target->rank > 0)
    sym->attr.dimension = 1;

  if (sym->attr.dimension)
    {
      sym->as = gfc_get_array_spec ();
      sym->as->rank = target->rank;
      sym->as->type = AS_DEFERRED;

      /* Target must not be coindexed, thus the associate-variable
	 has no corank.  */
      sym->as->corank = 0;
    }
}


/* Resolve a SELECT TYPE statement.  */

static void
resolve_select_type (gfc_code *code, gfc_namespace *old_ns)
{
  gfc_symbol *selector_type;
  gfc_code *body, *new_st, *if_st, *tail;
  gfc_code *class_is = NULL, *default_case = NULL;
  gfc_case *c;
  gfc_symtree *st;
  char name[GFC_MAX_SYMBOL_LEN];
  gfc_namespace *ns;
  int error = 0;

  ns = code->ext.block.ns;
  gfc_resolve (ns);

  /* Check for F03:C813.  */
  if (code->expr1->ts.type != BT_CLASS
      && !(code->expr2 && code->expr2->ts.type == BT_CLASS))
    {
      gfc_error ("Selector shall be polymorphic in SELECT TYPE statement "
		 "at %L", &code->loc);
      return;
    }

  if (code->expr2)
    {
      if (code->expr1->symtree->n.sym->attr.untyped)
	code->expr1->symtree->n.sym->ts = code->expr2->ts;
      selector_type = CLASS_DATA (code->expr2)->ts.u.derived;
    }
  else
    selector_type = CLASS_DATA (code->expr1)->ts.u.derived;

  /* Loop over TYPE IS / CLASS IS cases.  */
  for (body = code->block; body; body = body->block)
    {
      c = body->ext.case_list;

      /* Check F03:C815.  */
      if ((c->ts.type == BT_DERIVED || c->ts.type == BT_CLASS)
	  && !gfc_type_is_extensible (c->ts.u.derived))
	{
	  gfc_error ("Derived type '%s' at %L must be extensible",
		     c->ts.u.derived->name, &c->where);
	  error++;
	  continue;
	}

      /* Check F03:C816.  */
      if ((c->ts.type == BT_DERIVED || c->ts.type == BT_CLASS)
	  && !gfc_type_is_extension_of (selector_type, c->ts.u.derived))
	{
	  gfc_error ("Derived type '%s' at %L must be an extension of '%s'",
		     c->ts.u.derived->name, &c->where, selector_type->name);
	  error++;
	  continue;
	}

      /* Intercept the DEFAULT case.  */
      if (c->ts.type == BT_UNKNOWN)
	{
	  /* Check F03:C818.  */
	  if (default_case)
	    {
	      gfc_error ("The DEFAULT CASE at %L cannot be followed "
			 "by a second DEFAULT CASE at %L",
			 &default_case->ext.case_list->where, &c->where);
	      error++;
	      continue;
	    }

	  default_case = body;
	}
    }
    
  if (error > 0)
    return;

  /* Transform SELECT TYPE statement to BLOCK and associate selector to
     target if present.  If there are any EXIT statements referring to the
     SELECT TYPE construct, this is no problem because the gfc_code
     reference stays the same and EXIT is equally possible from the BLOCK
     it is changed to.  */
  code->op = EXEC_BLOCK;
  if (code->expr2)
    {
      gfc_association_list* assoc;

      assoc = gfc_get_association_list ();
      assoc->st = code->expr1->symtree;
      assoc->target = gfc_copy_expr (code->expr2);
      /* assoc->variable will be set by resolve_assoc_var.  */
      
      code->ext.block.assoc = assoc;
      code->expr1->symtree->n.sym->assoc = assoc;

      resolve_assoc_var (code->expr1->symtree->n.sym, false);
    }
  else
    code->ext.block.assoc = NULL;

  /* Add EXEC_SELECT to switch on type.  */
  new_st = gfc_get_code ();
  new_st->op = code->op;
  new_st->expr1 = code->expr1;
  new_st->expr2 = code->expr2;
  new_st->block = code->block;
  code->expr1 = code->expr2 =  NULL;
  code->block = NULL;
  if (!ns->code)
    ns->code = new_st;
  else
    ns->code->next = new_st;
  code = new_st;
  code->op = EXEC_SELECT;
  gfc_add_component_ref (code->expr1, "$vptr");
  gfc_add_component_ref (code->expr1, "$hash");

  /* Loop over TYPE IS / CLASS IS cases.  */
  for (body = code->block; body; body = body->block)
    {
      c = body->ext.case_list;

      if (c->ts.type == BT_DERIVED)
	c->low = c->high = gfc_get_int_expr (gfc_default_integer_kind, NULL,
					     c->ts.u.derived->hash_value);

      else if (c->ts.type == BT_UNKNOWN)
	continue;

<<<<<<< HEAD
      /* Assign temporary to selector.  */
=======
      /* Associate temporary to selector.  This should only be done
	 when this case is actually true, so build a new ASSOCIATE
	 that does precisely this here (instead of using the
	 'global' one).  */

>>>>>>> 8b932a71
      if (c->ts.type == BT_CLASS)
	sprintf (name, "tmp$class$%s", c->ts.u.derived->name);
      else
	sprintf (name, "tmp$type$%s", c->ts.u.derived->name);
      st = gfc_find_symtree (ns->sym_root, name);
      gcc_assert (st->n.sym->assoc);
      st->n.sym->assoc->target = gfc_get_variable_expr (code->expr1->symtree);
      if (c->ts.type == BT_DERIVED)
	gfc_add_component_ref (st->n.sym->assoc->target, "$data");

      new_st = gfc_get_code ();
      new_st->op = EXEC_BLOCK;
      new_st->ext.block.ns = gfc_build_block_ns (ns);
      new_st->ext.block.ns->code = body->next;
      body->next = new_st;

      /* Chain in the new list only if it is marked as dangling.  Otherwise
	 there is a CASE label overlap and this is already used.  Just ignore,
	 the error is diagonsed elsewhere.  */
      if (st->n.sym->assoc->dangling)
	{
	  new_st->ext.block.assoc = st->n.sym->assoc;
	  st->n.sym->assoc->dangling = 0;
	}

      resolve_assoc_var (st->n.sym, false);
    }
    
  /* Take out CLASS IS cases for separate treatment.  */
  body = code;
  while (body && body->block)
    {
      if (body->block->ext.case_list->ts.type == BT_CLASS)
	{
	  /* Add to class_is list.  */
	  if (class_is == NULL)
	    { 
	      class_is = body->block;
	      tail = class_is;
	    }
	  else
	    {
	      for (tail = class_is; tail->block; tail = tail->block) ;
	      tail->block = body->block;
	      tail = tail->block;
	    }
	  /* Remove from EXEC_SELECT list.  */
	  body->block = body->block->block;
	  tail->block = NULL;
	}
      else
	body = body->block;
    }

  if (class_is)
    {
      gfc_symbol *vtab;
      
      if (!default_case)
	{
	  /* Add a default case to hold the CLASS IS cases.  */
	  for (tail = code; tail->block; tail = tail->block) ;
	  tail->block = gfc_get_code ();
	  tail = tail->block;
	  tail->op = EXEC_SELECT_TYPE;
	  tail->ext.case_list = gfc_get_case ();
	  tail->ext.case_list->ts.type = BT_UNKNOWN;
	  tail->next = NULL;
	  default_case = tail;
	}

      /* More than one CLASS IS block?  */
      if (class_is->block)
	{
	  gfc_code **c1,*c2;
	  bool swapped;
	  /* Sort CLASS IS blocks by extension level.  */
	  do
	    {
	      swapped = false;
	      for (c1 = &class_is; (*c1) && (*c1)->block; c1 = &((*c1)->block))
		{
		  c2 = (*c1)->block;
		  /* F03:C817 (check for doubles).  */
		  if ((*c1)->ext.case_list->ts.u.derived->hash_value
		      == c2->ext.case_list->ts.u.derived->hash_value)
		    {
		      gfc_error ("Double CLASS IS block in SELECT TYPE "
				 "statement at %L", &c2->ext.case_list->where);
		      return;
		    }
		  if ((*c1)->ext.case_list->ts.u.derived->attr.extension
		      < c2->ext.case_list->ts.u.derived->attr.extension)
		    {
		      /* Swap.  */
		      (*c1)->block = c2->block;
		      c2->block = *c1;
		      *c1 = c2;
		      swapped = true;
		    }
		}
	    }
	  while (swapped);
	}
	
      /* Generate IF chain.  */
      if_st = gfc_get_code ();
      if_st->op = EXEC_IF;
      new_st = if_st;
      for (body = class_is; body; body = body->block)
	{
	  new_st->block = gfc_get_code ();
	  new_st = new_st->block;
	  new_st->op = EXEC_IF;
	  /* Set up IF condition: Call _gfortran_is_extension_of.  */
	  new_st->expr1 = gfc_get_expr ();
	  new_st->expr1->expr_type = EXPR_FUNCTION;
	  new_st->expr1->ts.type = BT_LOGICAL;
	  new_st->expr1->ts.kind = 4;
	  new_st->expr1->value.function.name = gfc_get_string (PREFIX ("is_extension_of"));
	  new_st->expr1->value.function.isym = XCNEW (gfc_intrinsic_sym);
	  new_st->expr1->value.function.isym->id = GFC_ISYM_EXTENDS_TYPE_OF;
	  /* Set up arguments.  */
	  new_st->expr1->value.function.actual = gfc_get_actual_arglist ();
	  new_st->expr1->value.function.actual->expr = gfc_get_variable_expr (code->expr1->symtree);
	  gfc_add_component_ref (new_st->expr1->value.function.actual->expr, "$vptr");
	  vtab = gfc_find_derived_vtab (body->ext.case_list->ts.u.derived);
	  st = gfc_find_symtree (vtab->ns->sym_root, vtab->name);
	  new_st->expr1->value.function.actual->next = gfc_get_actual_arglist ();
	  new_st->expr1->value.function.actual->next->expr = gfc_get_variable_expr (st);
	  new_st->next = body->next;
	}
	if (default_case->next)
	  {
	    new_st->block = gfc_get_code ();
	    new_st = new_st->block;
	    new_st->op = EXEC_IF;
	    new_st->next = default_case->next;
	  }
	  
	/* Replace CLASS DEFAULT code by the IF chain.  */
	default_case->next = if_st;
    }

  /* Resolve the internal code.  This can not be done earlier because
     it requires that the sym->assoc of selectors is set already.  */
  gfc_current_ns = ns;
  gfc_resolve_blocks (code->block, gfc_current_ns);
  gfc_current_ns = old_ns;

  resolve_select (code);
}


/* Resolve a transfer statement. This is making sure that:
   -- a derived type being transferred has only non-pointer components
   -- a derived type being transferred doesn't have private components, unless 
      it's being transferred from the module where the type was defined
   -- we're not trying to transfer a whole assumed size array.  */

static void
resolve_transfer (gfc_code *code)
{
  gfc_typespec *ts;
  gfc_symbol *sym;
  gfc_ref *ref;
  gfc_expr *exp;

  exp = code->expr1;

  while (exp != NULL && exp->expr_type == EXPR_OP
	 && exp->value.op.op == INTRINSIC_PARENTHESES)
    exp = exp->value.op.op1;

  if (exp == NULL || (exp->expr_type != EXPR_VARIABLE
		      && exp->expr_type != EXPR_FUNCTION))
    return;

  /* If we are reading, the variable will be changed.  Note that
     code->ext.dt may be NULL if the TRANSFER is related to
     an INQUIRE statement -- but in this case, we are not reading, either.  */
  if (code->ext.dt && code->ext.dt->dt_io_kind->value.iokind == M_READ
      && gfc_check_vardef_context (exp, false, _("item in READ")) == FAILURE)
    return;

  sym = exp->symtree->n.sym;
  ts = &sym->ts;

  /* Go to actual component transferred.  */
  for (ref = code->expr1->ref; ref; ref = ref->next)
    if (ref->type == REF_COMPONENT)
      ts = &ref->u.c.component->ts;

  if (ts->type == BT_DERIVED)
    {
      /* Check that transferred derived type doesn't contain POINTER
	 components.  */
      if (ts->u.derived->attr.pointer_comp)
	{
	  gfc_error ("Data transfer element at %L cannot have "
		     "POINTER components", &code->loc);
	  return;
	}

      if (ts->u.derived->attr.alloc_comp)
	{
	  gfc_error ("Data transfer element at %L cannot have "
		     "ALLOCATABLE components", &code->loc);
	  return;
	}

      if (derived_inaccessible (ts->u.derived))
	{
	  gfc_error ("Data transfer element at %L cannot have "
		     "PRIVATE components",&code->loc);
	  return;
	}
    }

  if (sym->as != NULL && sym->as->type == AS_ASSUMED_SIZE
      && exp->ref->type == REF_ARRAY && exp->ref->u.ar.type == AR_FULL)
    {
      gfc_error ("Data transfer element at %L cannot be a full reference to "
		 "an assumed-size array", &code->loc);
      return;
    }
}


/*********** Toplevel code resolution subroutines ***********/

/* Find the set of labels that are reachable from this block.  We also
   record the last statement in each block.  */
     
static void
find_reachable_labels (gfc_code *block)
{
  gfc_code *c;

  if (!block)
    return;

  cs_base->reachable_labels = bitmap_obstack_alloc (&labels_obstack);

  /* Collect labels in this block.  We don't keep those corresponding
     to END {IF|SELECT}, these are checked in resolve_branch by going
     up through the code_stack.  */
  for (c = block; c; c = c->next)
    {
      if (c->here && c->op != EXEC_END_BLOCK)
	bitmap_set_bit (cs_base->reachable_labels, c->here->value);
    }

  /* Merge with labels from parent block.  */
  if (cs_base->prev)
    {
      gcc_assert (cs_base->prev->reachable_labels);
      bitmap_ior_into (cs_base->reachable_labels,
		       cs_base->prev->reachable_labels);
    }
}


static void
resolve_sync (gfc_code *code)
{
  /* Check imageset. The * case matches expr1 == NULL.  */
  if (code->expr1)
    {
      if (code->expr1->ts.type != BT_INTEGER || code->expr1->rank > 1)
	gfc_error ("Imageset argument at %L must be a scalar or rank-1 "
		   "INTEGER expression", &code->expr1->where);
      if (code->expr1->expr_type == EXPR_CONSTANT && code->expr1->rank == 0
	  && mpz_cmp_si (code->expr1->value.integer, 1) < 0)
	gfc_error ("Imageset argument at %L must between 1 and num_images()",
		   &code->expr1->where);
      else if (code->expr1->expr_type == EXPR_ARRAY
	       && gfc_simplify_expr (code->expr1, 0) == SUCCESS)
	{
	   gfc_constructor *cons;
	   cons = gfc_constructor_first (code->expr1->value.constructor);
	   for (; cons; cons = gfc_constructor_next (cons))
	     if (cons->expr->expr_type == EXPR_CONSTANT
		 &&  mpz_cmp_si (cons->expr->value.integer, 1) < 0)
	       gfc_error ("Imageset argument at %L must between 1 and "
			  "num_images()", &cons->expr->where);
	}
    }

  /* Check STAT.  */
  if (code->expr2
      && (code->expr2->ts.type != BT_INTEGER || code->expr2->rank != 0
	  || code->expr2->expr_type != EXPR_VARIABLE))
    gfc_error ("STAT= argument at %L must be a scalar INTEGER variable",
	       &code->expr2->where);

  /* Check ERRMSG.  */
  if (code->expr3
      && (code->expr3->ts.type != BT_CHARACTER || code->expr3->rank != 0
	  || code->expr3->expr_type != EXPR_VARIABLE))
    gfc_error ("ERRMSG= argument at %L must be a scalar CHARACTER variable",
	       &code->expr3->where);
}


/* Given a branch to a label, see if the branch is conforming.
   The code node describes where the branch is located.  */

static void
resolve_branch (gfc_st_label *label, gfc_code *code)
{
  code_stack *stack;

  if (label == NULL)
    return;

  /* Step one: is this a valid branching target?  */

  if (label->defined == ST_LABEL_UNKNOWN)
    {
      gfc_error ("Label %d referenced at %L is never defined", label->value,
		 &label->where);
      return;
    }

  if (label->defined != ST_LABEL_TARGET)
    {
      gfc_error ("Statement at %L is not a valid branch target statement "
		 "for the branch statement at %L", &label->where, &code->loc);
      return;
    }

  /* Step two: make sure this branch is not a branch to itself ;-)  */

  if (code->here == label)
    {
      gfc_warning ("Branch at %L may result in an infinite loop", &code->loc);
      return;
    }

  /* Step three:  See if the label is in the same block as the
     branching statement.  The hard work has been done by setting up
     the bitmap reachable_labels.  */

  if (bitmap_bit_p (cs_base->reachable_labels, label->value))
    {
      /* Check now whether there is a CRITICAL construct; if so, check
	 whether the label is still visible outside of the CRITICAL block,
	 which is invalid.  */
      for (stack = cs_base; stack; stack = stack->prev)
	if (stack->current->op == EXEC_CRITICAL
	    && bitmap_bit_p (stack->reachable_labels, label->value))
	  gfc_error ("GOTO statement at %L leaves CRITICAL construct for label"
		      " at %L", &code->loc, &label->where);

      return;
    }

  /* Step four:  If we haven't found the label in the bitmap, it may
    still be the label of the END of the enclosing block, in which
    case we find it by going up the code_stack.  */

  for (stack = cs_base; stack; stack = stack->prev)
    {
      if (stack->current->next && stack->current->next->here == label)
	break;
      if (stack->current->op == EXEC_CRITICAL)
	{
	  /* Note: A label at END CRITICAL does not leave the CRITICAL
	     construct as END CRITICAL is still part of it.  */
	  gfc_error ("GOTO statement at %L leaves CRITICAL construct for label"
		      " at %L", &code->loc, &label->where);
	  return;
	}
    }

  if (stack)
    {
      gcc_assert (stack->current->next->op == EXEC_END_BLOCK);
      return;
    }

  /* The label is not in an enclosing block, so illegal.  This was
     allowed in Fortran 66, so we allow it as extension.  No
     further checks are necessary in this case.  */
  gfc_notify_std (GFC_STD_LEGACY, "Label at %L is not in the same block "
		  "as the GOTO statement at %L", &label->where,
		  &code->loc);
  return;
}


/* Check whether EXPR1 has the same shape as EXPR2.  */

static gfc_try
resolve_where_shape (gfc_expr *expr1, gfc_expr *expr2)
{
  mpz_t shape[GFC_MAX_DIMENSIONS];
  mpz_t shape2[GFC_MAX_DIMENSIONS];
  gfc_try result = FAILURE;
  int i;

  /* Compare the rank.  */
  if (expr1->rank != expr2->rank)
    return result;

  /* Compare the size of each dimension.  */
  for (i=0; i<expr1->rank; i++)
    {
      if (gfc_array_dimen_size (expr1, i, &shape[i]) == FAILURE)
	goto ignore;

      if (gfc_array_dimen_size (expr2, i, &shape2[i]) == FAILURE)
	goto ignore;

      if (mpz_cmp (shape[i], shape2[i]))
	goto over;
    }

  /* When either of the two expression is an assumed size array, we
     ignore the comparison of dimension sizes.  */
ignore:
  result = SUCCESS;

over:
  for (i--; i >= 0; i--)
    {
      mpz_clear (shape[i]);
      mpz_clear (shape2[i]);
    }
  return result;
}


/* Check whether a WHERE assignment target or a WHERE mask expression
   has the same shape as the outmost WHERE mask expression.  */

static void
resolve_where (gfc_code *code, gfc_expr *mask)
{
  gfc_code *cblock;
  gfc_code *cnext;
  gfc_expr *e = NULL;

  cblock = code->block;

  /* Store the first WHERE mask-expr of the WHERE statement or construct.
     In case of nested WHERE, only the outmost one is stored.  */
  if (mask == NULL) /* outmost WHERE */
    e = cblock->expr1;
  else /* inner WHERE */
    e = mask;

  while (cblock)
    {
      if (cblock->expr1)
	{
	  /* Check if the mask-expr has a consistent shape with the
	     outmost WHERE mask-expr.  */
	  if (resolve_where_shape (cblock->expr1, e) == FAILURE)
	    gfc_error ("WHERE mask at %L has inconsistent shape",
		       &cblock->expr1->where);
	 }

      /* the assignment statement of a WHERE statement, or the first
	 statement in where-body-construct of a WHERE construct */
      cnext = cblock->next;
      while (cnext)
	{
	  switch (cnext->op)
	    {
	    /* WHERE assignment statement */
	    case EXEC_ASSIGN:

	      /* Check shape consistent for WHERE assignment target.  */
	      if (e && resolve_where_shape (cnext->expr1, e) == FAILURE)
	       gfc_error ("WHERE assignment target at %L has "
			  "inconsistent shape", &cnext->expr1->where);
	      break;

  
	    case EXEC_ASSIGN_CALL:
	      resolve_call (cnext);
	      if (!cnext->resolved_sym->attr.elemental)
		gfc_error("Non-ELEMENTAL user-defined assignment in WHERE at %L",
			  &cnext->ext.actual->expr->where);
	      break;

	    /* WHERE or WHERE construct is part of a where-body-construct */
	    case EXEC_WHERE:
	      resolve_where (cnext, e);
	      break;

	    default:
	      gfc_error ("Unsupported statement inside WHERE at %L",
			 &cnext->loc);
	    }
	 /* the next statement within the same where-body-construct */
	 cnext = cnext->next;
       }
    /* the next masked-elsewhere-stmt, elsewhere-stmt, or end-where-stmt */
    cblock = cblock->block;
  }
}


/* Resolve assignment in FORALL construct.
   NVAR is the number of FORALL index variables, and VAR_EXPR records the
   FORALL index variables.  */

static void
gfc_resolve_assign_in_forall (gfc_code *code, int nvar, gfc_expr **var_expr)
{
  int n;

  for (n = 0; n < nvar; n++)
    {
      gfc_symbol *forall_index;

      forall_index = var_expr[n]->symtree->n.sym;

      /* Check whether the assignment target is one of the FORALL index
	 variable.  */
      if ((code->expr1->expr_type == EXPR_VARIABLE)
	  && (code->expr1->symtree->n.sym == forall_index))
	gfc_error ("Assignment to a FORALL index variable at %L",
		   &code->expr1->where);
      else
	{
	  /* If one of the FORALL index variables doesn't appear in the
	     assignment variable, then there could be a many-to-one
	     assignment.  Emit a warning rather than an error because the
	     mask could be resolving this problem.  */
	  if (find_forall_index (code->expr1, forall_index, 0) == FAILURE)
	    gfc_warning ("The FORALL with index '%s' is not used on the "
			 "left side of the assignment at %L and so might "
			 "cause multiple assignment to this object",
			 var_expr[n]->symtree->name, &code->expr1->where);
	}
    }
}


/* Resolve WHERE statement in FORALL construct.  */

static void
gfc_resolve_where_code_in_forall (gfc_code *code, int nvar,
				  gfc_expr **var_expr)
{
  gfc_code *cblock;
  gfc_code *cnext;

  cblock = code->block;
  while (cblock)
    {
      /* the assignment statement of a WHERE statement, or the first
	 statement in where-body-construct of a WHERE construct */
      cnext = cblock->next;
      while (cnext)
	{
	  switch (cnext->op)
	    {
	    /* WHERE assignment statement */
	    case EXEC_ASSIGN:
	      gfc_resolve_assign_in_forall (cnext, nvar, var_expr);
	      break;
  
	    /* WHERE operator assignment statement */
	    case EXEC_ASSIGN_CALL:
	      resolve_call (cnext);
	      if (!cnext->resolved_sym->attr.elemental)
		gfc_error("Non-ELEMENTAL user-defined assignment in WHERE at %L",
			  &cnext->ext.actual->expr->where);
	      break;

	    /* WHERE or WHERE construct is part of a where-body-construct */
	    case EXEC_WHERE:
	      gfc_resolve_where_code_in_forall (cnext, nvar, var_expr);
	      break;

	    default:
	      gfc_error ("Unsupported statement inside WHERE at %L",
			 &cnext->loc);
	    }
	  /* the next statement within the same where-body-construct */
	  cnext = cnext->next;
	}
      /* the next masked-elsewhere-stmt, elsewhere-stmt, or end-where-stmt */
      cblock = cblock->block;
    }
}


/* Traverse the FORALL body to check whether the following errors exist:
   1. For assignment, check if a many-to-one assignment happens.
   2. For WHERE statement, check the WHERE body to see if there is any
      many-to-one assignment.  */

static void
gfc_resolve_forall_body (gfc_code *code, int nvar, gfc_expr **var_expr)
{
  gfc_code *c;

  c = code->block->next;
  while (c)
    {
      switch (c->op)
	{
	case EXEC_ASSIGN:
	case EXEC_POINTER_ASSIGN:
	  gfc_resolve_assign_in_forall (c, nvar, var_expr);
	  break;

	case EXEC_ASSIGN_CALL:
	  resolve_call (c);
	  break;

	/* Because the gfc_resolve_blocks() will handle the nested FORALL,
	   there is no need to handle it here.  */
	case EXEC_FORALL:
	  break;
	case EXEC_WHERE:
	  gfc_resolve_where_code_in_forall(c, nvar, var_expr);
	  break;
	default:
	  break;
	}
      /* The next statement in the FORALL body.  */
      c = c->next;
    }
}


/* Counts the number of iterators needed inside a forall construct, including
   nested forall constructs. This is used to allocate the needed memory 
   in gfc_resolve_forall.  */

static int 
gfc_count_forall_iterators (gfc_code *code)
{
  int max_iters, sub_iters, current_iters;
  gfc_forall_iterator *fa;

  gcc_assert(code->op == EXEC_FORALL);
  max_iters = 0;
  current_iters = 0;

  for (fa = code->ext.forall_iterator; fa; fa = fa->next)
    current_iters ++;
  
  code = code->block->next;

  while (code)
    {          
      if (code->op == EXEC_FORALL)
        {
          sub_iters = gfc_count_forall_iterators (code);
          if (sub_iters > max_iters)
            max_iters = sub_iters;
        }
      code = code->next;
    }

  return current_iters + max_iters;
}


/* Given a FORALL construct, first resolve the FORALL iterator, then call
   gfc_resolve_forall_body to resolve the FORALL body.  */

static void
gfc_resolve_forall (gfc_code *code, gfc_namespace *ns, int forall_save)
{
  static gfc_expr **var_expr;
  static int total_var = 0;
  static int nvar = 0;
  int old_nvar, tmp;
  gfc_forall_iterator *fa;
  int i;

  old_nvar = nvar;

  /* Start to resolve a FORALL construct   */
  if (forall_save == 0)
    {
      /* Count the total number of FORALL index in the nested FORALL
         construct in order to allocate the VAR_EXPR with proper size.  */
      total_var = gfc_count_forall_iterators (code);

      /* Allocate VAR_EXPR with NUMBER_OF_FORALL_INDEX elements.  */
      var_expr = (gfc_expr **) gfc_getmem (total_var * sizeof (gfc_expr *));
    }

  /* The information about FORALL iterator, including FORALL index start, end
     and stride. The FORALL index can not appear in start, end or stride.  */
  for (fa = code->ext.forall_iterator; fa; fa = fa->next)
    {
      /* Check if any outer FORALL index name is the same as the current
	 one.  */
      for (i = 0; i < nvar; i++)
	{
	  if (fa->var->symtree->n.sym == var_expr[i]->symtree->n.sym)
	    {
	      gfc_error ("An outer FORALL construct already has an index "
			 "with this name %L", &fa->var->where);
	    }
	}

      /* Record the current FORALL index.  */
      var_expr[nvar] = gfc_copy_expr (fa->var);

      nvar++;

      /* No memory leak.  */
      gcc_assert (nvar <= total_var);
    }

  /* Resolve the FORALL body.  */
  gfc_resolve_forall_body (code, nvar, var_expr);

  /* May call gfc_resolve_forall to resolve the inner FORALL loop.  */
  gfc_resolve_blocks (code->block, ns);

  tmp = nvar;
  nvar = old_nvar;
  /* Free only the VAR_EXPRs allocated in this frame.  */
  for (i = nvar; i < tmp; i++)
     gfc_free_expr (var_expr[i]);

  if (nvar == 0)
    {
      /* We are in the outermost FORALL construct.  */
      gcc_assert (forall_save == 0);

      /* VAR_EXPR is not needed any more.  */
      gfc_free (var_expr);
      total_var = 0;
    }
}


/* Resolve a BLOCK construct statement.  */

static void
resolve_block_construct (gfc_code* code)
{
  /* Resolve the BLOCK's namespace.  */
  gfc_resolve (code->ext.block.ns);

  /* For an ASSOCIATE block, the associations (and their targets) are already
     resolved during resolve_symbol.  */
}


/* Resolve lists of blocks found in IF, SELECT CASE, WHERE, FORALL, GOTO and
   DO code nodes.  */

static void resolve_code (gfc_code *, gfc_namespace *);

void
gfc_resolve_blocks (gfc_code *b, gfc_namespace *ns)
{
  gfc_try t;

  for (; b; b = b->block)
    {
      t = gfc_resolve_expr (b->expr1);
      if (gfc_resolve_expr (b->expr2) == FAILURE)
	t = FAILURE;

      switch (b->op)
	{
	case EXEC_IF:
	  if (t == SUCCESS && b->expr1 != NULL
	      && (b->expr1->ts.type != BT_LOGICAL || b->expr1->rank != 0))
	    gfc_error ("IF clause at %L requires a scalar LOGICAL expression",
		       &b->expr1->where);
	  break;

	case EXEC_WHERE:
	  if (t == SUCCESS
	      && b->expr1 != NULL
	      && (b->expr1->ts.type != BT_LOGICAL || b->expr1->rank == 0))
	    gfc_error ("WHERE/ELSEWHERE clause at %L requires a LOGICAL array",
		       &b->expr1->where);
	  break;

	case EXEC_GOTO:
	  resolve_branch (b->label1, b);
	  break;

	case EXEC_BLOCK:
	  resolve_block_construct (b);
	  break;

	case EXEC_SELECT:
	case EXEC_SELECT_TYPE:
	case EXEC_FORALL:
	case EXEC_DO:
	case EXEC_DO_WHILE:
	case EXEC_CRITICAL:
	case EXEC_READ:
	case EXEC_WRITE:
	case EXEC_IOLENGTH:
	case EXEC_WAIT:
	  break;

	case EXEC_OMP_ATOMIC:
	case EXEC_OMP_CRITICAL:
	case EXEC_OMP_DO:
	case EXEC_OMP_MASTER:
	case EXEC_OMP_ORDERED:
	case EXEC_OMP_PARALLEL:
	case EXEC_OMP_PARALLEL_DO:
	case EXEC_OMP_PARALLEL_SECTIONS:
	case EXEC_OMP_PARALLEL_WORKSHARE:
	case EXEC_OMP_SECTIONS:
	case EXEC_OMP_SINGLE:
	case EXEC_OMP_TASK:
	case EXEC_OMP_TASKWAIT:
	case EXEC_OMP_WORKSHARE:
	  break;

	default:
	  gfc_internal_error ("gfc_resolve_blocks(): Bad block type");
	}

      resolve_code (b->next, ns);
    }
}


/* Does everything to resolve an ordinary assignment.  Returns true
   if this is an interface assignment.  */
static bool
resolve_ordinary_assign (gfc_code *code, gfc_namespace *ns)
{
  bool rval = false;
  gfc_expr *lhs;
  gfc_expr *rhs;
  int llen = 0;
  int rlen = 0;
  int n;
  gfc_ref *ref;

  if (gfc_extend_assign (code, ns) == SUCCESS)
    {
      gfc_expr** rhsptr;

      if (code->op == EXEC_ASSIGN_CALL)
	{
	  lhs = code->ext.actual->expr;
	  rhsptr = &code->ext.actual->next->expr;
	}
      else
	{
	  gfc_actual_arglist* args;
	  gfc_typebound_proc* tbp;

	  gcc_assert (code->op == EXEC_COMPCALL);

	  args = code->expr1->value.compcall.actual;
	  lhs = args->expr;
	  rhsptr = &args->next->expr;

	  tbp = code->expr1->value.compcall.tbp;
	  gcc_assert (!tbp->is_generic);
	}

      /* Make a temporary rhs when there is a default initializer
	 and rhs is the same symbol as the lhs.  */
      if ((*rhsptr)->expr_type == EXPR_VARIABLE
	    && (*rhsptr)->symtree->n.sym->ts.type == BT_DERIVED
	    && gfc_has_default_initializer ((*rhsptr)->symtree->n.sym->ts.u.derived)
	    && (lhs->symtree->n.sym == (*rhsptr)->symtree->n.sym))
	*rhsptr = gfc_get_parentheses (*rhsptr);

      return true;
    }

  lhs = code->expr1;
  rhs = code->expr2;

  if (rhs->is_boz
      && gfc_notify_std (GFC_STD_GNU, "Extension: BOZ literal at %L outside "
			 "a DATA statement and outside INT/REAL/DBLE/CMPLX",
			 &code->loc) == FAILURE)
    return false;

  /* Handle the case of a BOZ literal on the RHS.  */
  if (rhs->is_boz && lhs->ts.type != BT_INTEGER)
    {
      int rc;
      if (gfc_option.warn_surprising)
	gfc_warning ("BOZ literal at %L is bitwise transferred "
		     "non-integer symbol '%s'", &code->loc,
		     lhs->symtree->n.sym->name);

      if (!gfc_convert_boz (rhs, &lhs->ts))
	return false;
      if ((rc = gfc_range_check (rhs)) != ARITH_OK)
	{
	  if (rc == ARITH_UNDERFLOW)
	    gfc_error ("Arithmetic underflow of bit-wise transferred BOZ at %L"
		       ". This check can be disabled with the option "
		       "-fno-range-check", &rhs->where);
	  else if (rc == ARITH_OVERFLOW)
	    gfc_error ("Arithmetic overflow of bit-wise transferred BOZ at %L"
		       ". This check can be disabled with the option "
		       "-fno-range-check", &rhs->where);
	  else if (rc == ARITH_NAN)
	    gfc_error ("Arithmetic NaN of bit-wise transferred BOZ at %L"
		       ". This check can be disabled with the option "
		       "-fno-range-check", &rhs->where);
	  return false;
	}
    }

  if (lhs->ts.type == BT_CHARACTER
	&& gfc_option.warn_character_truncation)
    {
      if (lhs->ts.u.cl != NULL
	    && lhs->ts.u.cl->length != NULL
	    && lhs->ts.u.cl->length->expr_type == EXPR_CONSTANT)
	llen = mpz_get_si (lhs->ts.u.cl->length->value.integer);

      if (rhs->expr_type == EXPR_CONSTANT)
 	rlen = rhs->value.character.length;

      else if (rhs->ts.u.cl != NULL
		 && rhs->ts.u.cl->length != NULL
		 && rhs->ts.u.cl->length->expr_type == EXPR_CONSTANT)
	rlen = mpz_get_si (rhs->ts.u.cl->length->value.integer);

      if (rlen && llen && rlen > llen)
	gfc_warning_now ("CHARACTER expression will be truncated "
			 "in assignment (%d/%d) at %L",
			 llen, rlen, &code->loc);
    }

  /* Ensure that a vector index expression for the lvalue is evaluated
     to a temporary if the lvalue symbol is referenced in it.  */
  if (lhs->rank)
    {
      for (ref = lhs->ref; ref; ref= ref->next)
	if (ref->type == REF_ARRAY)
	  {
	    for (n = 0; n < ref->u.ar.dimen; n++)
	      if (ref->u.ar.dimen_type[n] == DIMEN_VECTOR
		  && gfc_find_sym_in_expr (lhs->symtree->n.sym,
					   ref->u.ar.start[n]))
		ref->u.ar.start[n]
			= gfc_get_parentheses (ref->u.ar.start[n]);
	  }
    }

  if (gfc_pure (NULL))
    {
      if (lhs->ts.type == BT_DERIVED
	    && lhs->expr_type == EXPR_VARIABLE
	    && lhs->ts.u.derived->attr.pointer_comp
	    && rhs->expr_type == EXPR_VARIABLE
	    && (gfc_impure_variable (rhs->symtree->n.sym)
		|| gfc_is_coindexed (rhs)))
	{
	  /* F2008, C1283.  */
	  if (gfc_is_coindexed (rhs))
	    gfc_error ("Coindexed expression at %L is assigned to "
			"a derived type variable with a POINTER "
			"component in a PURE procedure",
			&rhs->where);
	  else
	    gfc_error ("The impure variable at %L is assigned to "
			"a derived type variable with a POINTER "
			"component in a PURE procedure (12.6)",
			&rhs->where);
	  return rval;
	}

      /* Fortran 2008, C1283.  */
      if (gfc_is_coindexed (lhs))
	{
	  gfc_error ("Assignment to coindexed variable at %L in a PURE "
		     "procedure", &rhs->where);
	  return rval;
	}
    }

  /* F03:7.4.1.2.  */
  /* FIXME: Valid in Fortran 2008, unless the LHS is both polymorphic
     and coindexed; cf. F2008, 7.2.1.2 and PR 43366.  */
  if (lhs->ts.type == BT_CLASS)
    {
      gfc_error ("Variable must not be polymorphic in assignment at %L",
		 &lhs->where);
      return false;
    }

  /* F2008, Section 7.2.1.2.  */
  if (gfc_is_coindexed (lhs) && gfc_has_ultimate_allocatable (lhs))
    {
      gfc_error ("Coindexed variable must not be have an allocatable ultimate "
		 "component in assignment at %L", &lhs->where);
      return false;
    }

  gfc_check_assign (lhs, rhs, 1);
  return false;
}


/* Given a block of code, recursively resolve everything pointed to by this
   code block.  */

static void
resolve_code (gfc_code *code, gfc_namespace *ns)
{
  int omp_workshare_save;
  int forall_save;
  code_stack frame;
  gfc_try t;

  frame.prev = cs_base;
  frame.head = code;
  cs_base = &frame;

  find_reachable_labels (code);

  for (; code; code = code->next)
    {
      frame.current = code;
      forall_save = forall_flag;

      if (code->op == EXEC_FORALL)
	{
	  forall_flag = 1;
	  gfc_resolve_forall (code, ns, forall_save);
	  forall_flag = 2;
	}
      else if (code->block)
	{
	  omp_workshare_save = -1;
	  switch (code->op)
	    {
	    case EXEC_OMP_PARALLEL_WORKSHARE:
	      omp_workshare_save = omp_workshare_flag;
	      omp_workshare_flag = 1;
	      gfc_resolve_omp_parallel_blocks (code, ns);
	      break;
	    case EXEC_OMP_PARALLEL:
	    case EXEC_OMP_PARALLEL_DO:
	    case EXEC_OMP_PARALLEL_SECTIONS:
	    case EXEC_OMP_TASK:
	      omp_workshare_save = omp_workshare_flag;
	      omp_workshare_flag = 0;
	      gfc_resolve_omp_parallel_blocks (code, ns);
	      break;
	    case EXEC_OMP_DO:
	      gfc_resolve_omp_do_blocks (code, ns);
	      break;
	    case EXEC_SELECT_TYPE:
	      /* Blocks are handled in resolve_select_type because we have
		 to transform the SELECT TYPE into ASSOCIATE first.  */
	      break;
	    case EXEC_OMP_WORKSHARE:
	      omp_workshare_save = omp_workshare_flag;
	      omp_workshare_flag = 1;
	      /* FALLTHROUGH */
	    default:
	      gfc_resolve_blocks (code->block, ns);
	      break;
	    }

	  if (omp_workshare_save != -1)
	    omp_workshare_flag = omp_workshare_save;
	}

      t = SUCCESS;
      if (code->op != EXEC_COMPCALL && code->op != EXEC_CALL_PPC)
	t = gfc_resolve_expr (code->expr1);
      forall_flag = forall_save;

      if (gfc_resolve_expr (code->expr2) == FAILURE)
	t = FAILURE;

      if (code->op == EXEC_ALLOCATE
	  && gfc_resolve_expr (code->expr3) == FAILURE)
	t = FAILURE;

      switch (code->op)
	{
	case EXEC_NOP:
	case EXEC_END_BLOCK:
	case EXEC_CYCLE:
	case EXEC_PAUSE:
	case EXEC_STOP:
	case EXEC_ERROR_STOP:
	case EXEC_EXIT:
	case EXEC_CONTINUE:
	case EXEC_DT_END:
	case EXEC_ASSIGN_CALL:
	case EXEC_CRITICAL:
	  break;

	case EXEC_SYNC_ALL:
	case EXEC_SYNC_IMAGES:
	case EXEC_SYNC_MEMORY:
	  resolve_sync (code);
	  break;

	case EXEC_ENTRY:
	  /* Keep track of which entry we are up to.  */
	  current_entry_id = code->ext.entry->id;
	  break;

	case EXEC_WHERE:
	  resolve_where (code, NULL);
	  break;

	case EXEC_GOTO:
	  if (code->expr1 != NULL)
	    {
	      if (code->expr1->ts.type != BT_INTEGER)
		gfc_error ("ASSIGNED GOTO statement at %L requires an "
			   "INTEGER variable", &code->expr1->where);
	      else if (code->expr1->symtree->n.sym->attr.assign != 1)
		gfc_error ("Variable '%s' has not been assigned a target "
			   "label at %L", code->expr1->symtree->n.sym->name,
			   &code->expr1->where);
	    }
	  else
	    resolve_branch (code->label1, code);
	  break;

	case EXEC_RETURN:
	  if (code->expr1 != NULL
		&& (code->expr1->ts.type != BT_INTEGER || code->expr1->rank))
	    gfc_error ("Alternate RETURN statement at %L requires a SCALAR-"
		       "INTEGER return specifier", &code->expr1->where);
	  break;

	case EXEC_INIT_ASSIGN:
	case EXEC_END_PROCEDURE:
	  break;

	case EXEC_ASSIGN:
	  if (t == FAILURE)
	    break;

	  if (gfc_check_vardef_context (code->expr1, false, _("assignment"))
		== FAILURE)
	    break;

	  if (resolve_ordinary_assign (code, ns))
	    {
	      if (code->op == EXEC_COMPCALL)
		goto compcall;
	      else
		goto call;
	    }
	  break;

	case EXEC_LABEL_ASSIGN:
	  if (code->label1->defined == ST_LABEL_UNKNOWN)
	    gfc_error ("Label %d referenced at %L is never defined",
		       code->label1->value, &code->label1->where);
	  if (t == SUCCESS
	      && (code->expr1->expr_type != EXPR_VARIABLE
		  || code->expr1->symtree->n.sym->ts.type != BT_INTEGER
		  || code->expr1->symtree->n.sym->ts.kind
		     != gfc_default_integer_kind
		  || code->expr1->symtree->n.sym->as != NULL))
	    gfc_error ("ASSIGN statement at %L requires a scalar "
		       "default INTEGER variable", &code->expr1->where);
	  break;

	case EXEC_POINTER_ASSIGN:
	  {
	    gfc_expr* e;

	    if (t == FAILURE)
	      break;

	    /* This is both a variable definition and pointer assignment
	       context, so check both of them.  For rank remapping, a final
	       array ref may be present on the LHS and fool gfc_expr_attr
	       used in gfc_check_vardef_context.  Remove it.  */
	    e = remove_last_array_ref (code->expr1);
	    t = gfc_check_vardef_context (e, true, _("pointer assignment"));
	    if (t == SUCCESS)
	      t = gfc_check_vardef_context (e, false, _("pointer assignment"));
	    gfc_free_expr (e);
	    if (t == FAILURE)
	      break;

	    gfc_check_pointer_assign (code->expr1, code->expr2);
	    break;
	  }

	case EXEC_ARITHMETIC_IF:
	  if (t == SUCCESS
	      && code->expr1->ts.type != BT_INTEGER
	      && code->expr1->ts.type != BT_REAL)
	    gfc_error ("Arithmetic IF statement at %L requires a numeric "
		       "expression", &code->expr1->where);

	  resolve_branch (code->label1, code);
	  resolve_branch (code->label2, code);
	  resolve_branch (code->label3, code);
	  break;

	case EXEC_IF:
	  if (t == SUCCESS && code->expr1 != NULL
	      && (code->expr1->ts.type != BT_LOGICAL
		  || code->expr1->rank != 0))
	    gfc_error ("IF clause at %L requires a scalar LOGICAL expression",
		       &code->expr1->where);
	  break;

	case EXEC_CALL:
	call:
	  resolve_call (code);
	  break;

	case EXEC_COMPCALL:
	compcall:
	  resolve_typebound_subroutine (code);
	  break;

	case EXEC_CALL_PPC:
	  resolve_ppc_call (code);
	  break;

	case EXEC_SELECT:
	  /* Select is complicated. Also, a SELECT construct could be
	     a transformed computed GOTO.  */
	  resolve_select (code);
	  break;

	case EXEC_SELECT_TYPE:
	  resolve_select_type (code, ns);
	  break;

	case EXEC_BLOCK:
	  resolve_block_construct (code);
	  break;

	case EXEC_DO:
	  if (code->ext.iterator != NULL)
	    {
	      gfc_iterator *iter = code->ext.iterator;
	      if (gfc_resolve_iterator (iter, true) != FAILURE)
		gfc_resolve_do_iterator (code, iter->var->symtree->n.sym);
	    }
	  break;

	case EXEC_DO_WHILE:
	  if (code->expr1 == NULL)
	    gfc_internal_error ("resolve_code(): No expression on DO WHILE");
	  if (t == SUCCESS
	      && (code->expr1->rank != 0
		  || code->expr1->ts.type != BT_LOGICAL))
	    gfc_error ("Exit condition of DO WHILE loop at %L must be "
		       "a scalar LOGICAL expression", &code->expr1->where);
	  break;

	case EXEC_ALLOCATE:
	  if (t == SUCCESS)
	    resolve_allocate_deallocate (code, "ALLOCATE");

	  break;

	case EXEC_DEALLOCATE:
	  if (t == SUCCESS)
	    resolve_allocate_deallocate (code, "DEALLOCATE");

	  break;

	case EXEC_OPEN:
	  if (gfc_resolve_open (code->ext.open) == FAILURE)
	    break;

	  resolve_branch (code->ext.open->err, code);
	  break;

	case EXEC_CLOSE:
	  if (gfc_resolve_close (code->ext.close) == FAILURE)
	    break;

	  resolve_branch (code->ext.close->err, code);
	  break;

	case EXEC_BACKSPACE:
	case EXEC_ENDFILE:
	case EXEC_REWIND:
	case EXEC_FLUSH:
	  if (gfc_resolve_filepos (code->ext.filepos) == FAILURE)
	    break;

	  resolve_branch (code->ext.filepos->err, code);
	  break;

	case EXEC_INQUIRE:
	  if (gfc_resolve_inquire (code->ext.inquire) == FAILURE)
	      break;

	  resolve_branch (code->ext.inquire->err, code);
	  break;

	case EXEC_IOLENGTH:
	  gcc_assert (code->ext.inquire != NULL);
	  if (gfc_resolve_inquire (code->ext.inquire) == FAILURE)
	    break;

	  resolve_branch (code->ext.inquire->err, code);
	  break;

	case EXEC_WAIT:
	  if (gfc_resolve_wait (code->ext.wait) == FAILURE)
	    break;

	  resolve_branch (code->ext.wait->err, code);
	  resolve_branch (code->ext.wait->end, code);
	  resolve_branch (code->ext.wait->eor, code);
	  break;

	case EXEC_READ:
	case EXEC_WRITE:
	  if (gfc_resolve_dt (code->ext.dt, &code->loc) == FAILURE)
	    break;

	  resolve_branch (code->ext.dt->err, code);
	  resolve_branch (code->ext.dt->end, code);
	  resolve_branch (code->ext.dt->eor, code);
	  break;

	case EXEC_TRANSFER:
	  resolve_transfer (code);
	  break;

	case EXEC_FORALL:
	  resolve_forall_iterators (code->ext.forall_iterator);

	  if (code->expr1 != NULL && code->expr1->ts.type != BT_LOGICAL)
	    gfc_error ("FORALL mask clause at %L requires a LOGICAL "
		       "expression", &code->expr1->where);
	  break;

	case EXEC_OMP_ATOMIC:
	case EXEC_OMP_BARRIER:
	case EXEC_OMP_CRITICAL:
	case EXEC_OMP_FLUSH:
	case EXEC_OMP_DO:
	case EXEC_OMP_MASTER:
	case EXEC_OMP_ORDERED:
	case EXEC_OMP_SECTIONS:
	case EXEC_OMP_SINGLE:
	case EXEC_OMP_TASKWAIT:
	case EXEC_OMP_WORKSHARE:
	  gfc_resolve_omp_directive (code, ns);
	  break;

	case EXEC_OMP_PARALLEL:
	case EXEC_OMP_PARALLEL_DO:
	case EXEC_OMP_PARALLEL_SECTIONS:
	case EXEC_OMP_PARALLEL_WORKSHARE:
	case EXEC_OMP_TASK:
	  omp_workshare_save = omp_workshare_flag;
	  omp_workshare_flag = 0;
	  gfc_resolve_omp_directive (code, ns);
	  omp_workshare_flag = omp_workshare_save;
	  break;

	default:
	  gfc_internal_error ("resolve_code(): Bad statement code");
	}
    }

  cs_base = frame.prev;
}


/* Resolve initial values and make sure they are compatible with
   the variable.  */

static void
resolve_values (gfc_symbol *sym)
{
  gfc_try t;

  if (sym->value == NULL)
    return;

  if (sym->value->expr_type == EXPR_STRUCTURE)
    t= resolve_structure_cons (sym->value, 1);
  else 
    t = gfc_resolve_expr (sym->value);

  if (t == FAILURE)
    return;

  gfc_check_assign_symbol (sym, sym->value);
}


/* Verify the binding labels for common blocks that are BIND(C).  The label
   for a BIND(C) common block must be identical in all scoping units in which
   the common block is declared.  Further, the binding label can not collide
   with any other global entity in the program.  */

static void
resolve_bind_c_comms (gfc_symtree *comm_block_tree)
{
  if (comm_block_tree->n.common->is_bind_c == 1)
    {
      gfc_gsymbol *binding_label_gsym;
      gfc_gsymbol *comm_name_gsym;

      /* See if a global symbol exists by the common block's name.  It may
         be NULL if the common block is use-associated.  */
      comm_name_gsym = gfc_find_gsymbol (gfc_gsym_root,
                                         comm_block_tree->n.common->name);
      if (comm_name_gsym != NULL && comm_name_gsym->type != GSYM_COMMON)
        gfc_error ("Binding label '%s' for common block '%s' at %L collides "
                   "with the global entity '%s' at %L",
                   comm_block_tree->n.common->binding_label,
                   comm_block_tree->n.common->name,
                   &(comm_block_tree->n.common->where),
                   comm_name_gsym->name, &(comm_name_gsym->where));
      else if (comm_name_gsym != NULL
	       && strcmp (comm_name_gsym->name,
			  comm_block_tree->n.common->name) == 0)
        {
          /* TODO: Need to make sure the fields of gfc_gsymbol are initialized
             as expected.  */
          if (comm_name_gsym->binding_label == NULL)
            /* No binding label for common block stored yet; save this one.  */
            comm_name_gsym->binding_label =
              comm_block_tree->n.common->binding_label;
          else
            if (strcmp (comm_name_gsym->binding_label,
                        comm_block_tree->n.common->binding_label) != 0)
              {
                /* Common block names match but binding labels do not.  */
                gfc_error ("Binding label '%s' for common block '%s' at %L "
                           "does not match the binding label '%s' for common "
                           "block '%s' at %L",
                           comm_block_tree->n.common->binding_label,
                           comm_block_tree->n.common->name,
                           &(comm_block_tree->n.common->where),
                           comm_name_gsym->binding_label,
                           comm_name_gsym->name,
                           &(comm_name_gsym->where));
                return;
              }
        }

      /* There is no binding label (NAME="") so we have nothing further to
         check and nothing to add as a global symbol for the label.  */
      if (comm_block_tree->n.common->binding_label[0] == '\0' )
        return;
      
      binding_label_gsym =
        gfc_find_gsymbol (gfc_gsym_root,
                          comm_block_tree->n.common->binding_label);
      if (binding_label_gsym == NULL)
        {
          /* Need to make a global symbol for the binding label to prevent
             it from colliding with another.  */
          binding_label_gsym =
            gfc_get_gsymbol (comm_block_tree->n.common->binding_label);
          binding_label_gsym->sym_name = comm_block_tree->n.common->name;
          binding_label_gsym->type = GSYM_COMMON;
        }
      else
        {
          /* If comm_name_gsym is NULL, the name common block is use
             associated and the name could be colliding.  */
          if (binding_label_gsym->type != GSYM_COMMON)
            gfc_error ("Binding label '%s' for common block '%s' at %L "
                       "collides with the global entity '%s' at %L",
                       comm_block_tree->n.common->binding_label,
                       comm_block_tree->n.common->name,
                       &(comm_block_tree->n.common->where),
                       binding_label_gsym->name,
                       &(binding_label_gsym->where));
          else if (comm_name_gsym != NULL
		   && (strcmp (binding_label_gsym->name,
			       comm_name_gsym->binding_label) != 0)
		   && (strcmp (binding_label_gsym->sym_name,
			       comm_name_gsym->name) != 0))
            gfc_error ("Binding label '%s' for common block '%s' at %L "
                       "collides with global entity '%s' at %L",
                       binding_label_gsym->name, binding_label_gsym->sym_name,
                       &(comm_block_tree->n.common->where),
                       comm_name_gsym->name, &(comm_name_gsym->where));
        }
    }
  
  return;
}


/* Verify any BIND(C) derived types in the namespace so we can report errors
   for them once, rather than for each variable declared of that type.  */

static void
resolve_bind_c_derived_types (gfc_symbol *derived_sym)
{
  if (derived_sym != NULL && derived_sym->attr.flavor == FL_DERIVED
      && derived_sym->attr.is_bind_c == 1)
    verify_bind_c_derived_type (derived_sym);
  
  return;
}


/* Verify that any binding labels used in a given namespace do not collide 
   with the names or binding labels of any global symbols.  */

static void
gfc_verify_binding_labels (gfc_symbol *sym)
{
  int has_error = 0;
  
  if (sym != NULL && sym->attr.is_bind_c && sym->attr.is_iso_c == 0 
      && sym->attr.flavor != FL_DERIVED && sym->binding_label[0] != '\0')
    {
      gfc_gsymbol *bind_c_sym;

      bind_c_sym = gfc_find_gsymbol (gfc_gsym_root, sym->binding_label);
      if (bind_c_sym != NULL 
          && strcmp (bind_c_sym->name, sym->binding_label) == 0)
        {
          if (sym->attr.if_source == IFSRC_DECL 
              && (bind_c_sym->type != GSYM_SUBROUTINE 
                  && bind_c_sym->type != GSYM_FUNCTION) 
              && ((sym->attr.contained == 1 
                   && strcmp (bind_c_sym->sym_name, sym->name) != 0) 
                  || (sym->attr.use_assoc == 1 
                      && (strcmp (bind_c_sym->mod_name, sym->module) != 0))))
            {
              /* Make sure global procedures don't collide with anything.  */
              gfc_error ("Binding label '%s' at %L collides with the global "
                         "entity '%s' at %L", sym->binding_label,
                         &(sym->declared_at), bind_c_sym->name,
                         &(bind_c_sym->where));
              has_error = 1;
            }
          else if (sym->attr.contained == 0 
                   && (sym->attr.if_source == IFSRC_IFBODY 
                       && sym->attr.flavor == FL_PROCEDURE) 
                   && (bind_c_sym->sym_name != NULL 
                       && strcmp (bind_c_sym->sym_name, sym->name) != 0))
            {
              /* Make sure procedures in interface bodies don't collide.  */
              gfc_error ("Binding label '%s' in interface body at %L collides "
                         "with the global entity '%s' at %L",
                         sym->binding_label,
                         &(sym->declared_at), bind_c_sym->name,
                         &(bind_c_sym->where));
              has_error = 1;
            }
          else if (sym->attr.contained == 0 
                   && sym->attr.if_source == IFSRC_UNKNOWN)
	    if ((sym->attr.use_assoc && bind_c_sym->mod_name
		 && strcmp (bind_c_sym->mod_name, sym->module) != 0) 
		|| sym->attr.use_assoc == 0)
              {
                gfc_error ("Binding label '%s' at %L collides with global "
                           "entity '%s' at %L", sym->binding_label,
                           &(sym->declared_at), bind_c_sym->name,
                           &(bind_c_sym->where));
                has_error = 1;
              }

          if (has_error != 0)
            /* Clear the binding label to prevent checking multiple times.  */
            sym->binding_label[0] = '\0';
        }
      else if (bind_c_sym == NULL)
	{
	  bind_c_sym = gfc_get_gsymbol (sym->binding_label);
	  bind_c_sym->where = sym->declared_at;
	  bind_c_sym->sym_name = sym->name;

          if (sym->attr.use_assoc == 1)
            bind_c_sym->mod_name = sym->module;
          else
            if (sym->ns->proc_name != NULL)
              bind_c_sym->mod_name = sym->ns->proc_name->name;

          if (sym->attr.contained == 0)
            {
              if (sym->attr.subroutine)
                bind_c_sym->type = GSYM_SUBROUTINE;
              else if (sym->attr.function)
                bind_c_sym->type = GSYM_FUNCTION;
            }
        }
    }
  return;
}


/* Resolve an index expression.  */

static gfc_try
resolve_index_expr (gfc_expr *e)
{
  if (gfc_resolve_expr (e) == FAILURE)
    return FAILURE;

  if (gfc_simplify_expr (e, 0) == FAILURE)
    return FAILURE;

  if (gfc_specification_expr (e) == FAILURE)
    return FAILURE;

  return SUCCESS;
}

/* Resolve a charlen structure.  */

static gfc_try
resolve_charlen (gfc_charlen *cl)
{
  int i, k;

  if (cl->resolved)
    return SUCCESS;

  cl->resolved = 1;

  specification_expr = 1;

  if (resolve_index_expr (cl->length) == FAILURE)
    {
      specification_expr = 0;
      return FAILURE;
    }

  /* "If the character length parameter value evaluates to a negative
     value, the length of character entities declared is zero."  */
  if (cl->length && !gfc_extract_int (cl->length, &i) && i < 0)
    {
      if (gfc_option.warn_surprising)
	gfc_warning_now ("CHARACTER variable at %L has negative length %d,"
			 " the length has been set to zero",
			 &cl->length->where, i);
      gfc_replace_expr (cl->length,
			gfc_get_int_expr (gfc_default_integer_kind, NULL, 0));
    }

  /* Check that the character length is not too large.  */
  k = gfc_validate_kind (BT_INTEGER, gfc_charlen_int_kind, false);
  if (cl->length && cl->length->expr_type == EXPR_CONSTANT
      && cl->length->ts.type == BT_INTEGER
      && mpz_cmp (cl->length->value.integer, gfc_integer_kinds[k].huge) > 0)
    {
      gfc_error ("String length at %L is too large", &cl->length->where);
      return FAILURE;
    }

  return SUCCESS;
}


/* Test for non-constant shape arrays.  */

static bool
is_non_constant_shape_array (gfc_symbol *sym)
{
  gfc_expr *e;
  int i;
  bool not_constant;

  not_constant = false;
  if (sym->as != NULL)
    {
      /* Unfortunately, !gfc_is_compile_time_shape hits a legal case that
	 has not been simplified; parameter array references.  Do the
	 simplification now.  */
      for (i = 0; i < sym->as->rank + sym->as->corank; i++)
	{
	  e = sym->as->lower[i];
	  if (e && (resolve_index_expr (e) == FAILURE
		    || !gfc_is_constant_expr (e)))
	    not_constant = true;
	  e = sym->as->upper[i];
	  if (e && (resolve_index_expr (e) == FAILURE
		    || !gfc_is_constant_expr (e)))
	    not_constant = true;
	}
    }
  return not_constant;
}

/* Given a symbol and an initialization expression, add code to initialize
   the symbol to the function entry.  */
static void
build_init_assign (gfc_symbol *sym, gfc_expr *init)
{
  gfc_expr *lval;
  gfc_code *init_st;
  gfc_namespace *ns = sym->ns;

  /* Search for the function namespace if this is a contained
     function without an explicit result.  */
  if (sym->attr.function && sym == sym->result
      && sym->name != sym->ns->proc_name->name)
    {
      ns = ns->contained;
      for (;ns; ns = ns->sibling)
	if (strcmp (ns->proc_name->name, sym->name) == 0)
	  break;
    }

  if (ns == NULL)
    {
      gfc_free_expr (init);
      return;
    }

  /* Build an l-value expression for the result.  */
  lval = gfc_lval_expr_from_sym (sym);

  /* Add the code at scope entry.  */
  init_st = gfc_get_code ();
  init_st->next = ns->code;
  ns->code = init_st;

  /* Assign the default initializer to the l-value.  */
  init_st->loc = sym->declared_at;
  init_st->op = EXEC_INIT_ASSIGN;
  init_st->expr1 = lval;
  init_st->expr2 = init;
}

/* Assign the default initializer to a derived type variable or result.  */

static void
apply_default_init (gfc_symbol *sym)
{
  gfc_expr *init = NULL;

  if (sym->attr.flavor != FL_VARIABLE && !sym->attr.function)
    return;

  if (sym->ts.type == BT_DERIVED && sym->ts.u.derived)
    init = gfc_default_initializer (&sym->ts);

  if (init == NULL && sym->ts.type != BT_CLASS)
    return;

  build_init_assign (sym, init);
  sym->attr.referenced = 1;
}

/* Build an initializer for a local integer, real, complex, logical, or
   character variable, based on the command line flags finit-local-zero,
   finit-integer=, finit-real=, finit-logical=, and finit-runtime.  Returns 
   null if the symbol should not have a default initialization.  */
static gfc_expr *
build_default_init_expr (gfc_symbol *sym)
{
  int char_len;
  gfc_expr *init_expr;
  int i;

  /* These symbols should never have a default initialization.  */
  if ((sym->attr.dimension && !gfc_is_compile_time_shape (sym->as))
      || sym->attr.external
      || sym->attr.dummy
      || sym->attr.pointer
      || sym->attr.in_equivalence
      || sym->attr.in_common
      || sym->attr.data
      || sym->module
      || sym->attr.cray_pointee
      || sym->attr.cray_pointer)
    return NULL;

  /* Now we'll try to build an initializer expression.  */
  init_expr = gfc_get_constant_expr (sym->ts.type, sym->ts.kind,
				     &sym->declared_at);

  /* We will only initialize integers, reals, complex, logicals, and
     characters, and only if the corresponding command-line flags
     were set.  Otherwise, we free init_expr and return null.  */
  switch (sym->ts.type)
    {    
    case BT_INTEGER:
      if (gfc_option.flag_init_integer != GFC_INIT_INTEGER_OFF)
	mpz_set_si (init_expr->value.integer, 
			 gfc_option.flag_init_integer_value);
      else
	{
	  gfc_free_expr (init_expr);
	  init_expr = NULL;
	}
      break;

    case BT_REAL:
      switch (gfc_option.flag_init_real)
	{
	case GFC_INIT_REAL_SNAN:
	  init_expr->is_snan = 1;
	  /* Fall through.  */
	case GFC_INIT_REAL_NAN:
	  mpfr_set_nan (init_expr->value.real);
	  break;

	case GFC_INIT_REAL_INF:
	  mpfr_set_inf (init_expr->value.real, 1);
	  break;

	case GFC_INIT_REAL_NEG_INF:
	  mpfr_set_inf (init_expr->value.real, -1);
	  break;

	case GFC_INIT_REAL_ZERO:
	  mpfr_set_ui (init_expr->value.real, 0.0, GFC_RND_MODE);
	  break;

	default:
	  gfc_free_expr (init_expr);
	  init_expr = NULL;
	  break;
	}
      break;
	  
    case BT_COMPLEX:
      switch (gfc_option.flag_init_real)
	{
	case GFC_INIT_REAL_SNAN:
	  init_expr->is_snan = 1;
	  /* Fall through.  */
	case GFC_INIT_REAL_NAN:
	  mpfr_set_nan (mpc_realref (init_expr->value.complex));
	  mpfr_set_nan (mpc_imagref (init_expr->value.complex));
	  break;

	case GFC_INIT_REAL_INF:
	  mpfr_set_inf (mpc_realref (init_expr->value.complex), 1);
	  mpfr_set_inf (mpc_imagref (init_expr->value.complex), 1);
	  break;

	case GFC_INIT_REAL_NEG_INF:
	  mpfr_set_inf (mpc_realref (init_expr->value.complex), -1);
	  mpfr_set_inf (mpc_imagref (init_expr->value.complex), -1);
	  break;

	case GFC_INIT_REAL_ZERO:
	  mpc_set_ui (init_expr->value.complex, 0, GFC_MPC_RND_MODE);
	  break;

	default:
	  gfc_free_expr (init_expr);
	  init_expr = NULL;
	  break;
	}
      break;
	  
    case BT_LOGICAL:
      if (gfc_option.flag_init_logical == GFC_INIT_LOGICAL_FALSE)
	init_expr->value.logical = 0;
      else if (gfc_option.flag_init_logical == GFC_INIT_LOGICAL_TRUE)
	init_expr->value.logical = 1;
      else
	{
	  gfc_free_expr (init_expr);
	  init_expr = NULL;
	}
      break;
	  
    case BT_CHARACTER:
      /* For characters, the length must be constant in order to 
	 create a default initializer.  */
      if (gfc_option.flag_init_character == GFC_INIT_CHARACTER_ON
	  && sym->ts.u.cl->length
	  && sym->ts.u.cl->length->expr_type == EXPR_CONSTANT)
	{
	  char_len = mpz_get_si (sym->ts.u.cl->length->value.integer);
	  init_expr->value.character.length = char_len;
	  init_expr->value.character.string = gfc_get_wide_string (char_len+1);
	  for (i = 0; i < char_len; i++)
	    init_expr->value.character.string[i]
	      = (unsigned char) gfc_option.flag_init_character_value;
	}
      else
	{
	  gfc_free_expr (init_expr);
	  init_expr = NULL;
	}
      break;
	  
    default:
     gfc_free_expr (init_expr);
     init_expr = NULL;
    }
  return init_expr;
}

/* Add an initialization expression to a local variable.  */
static void
apply_default_init_local (gfc_symbol *sym)
{
  gfc_expr *init = NULL;

  /* The symbol should be a variable or a function return value.  */
  if ((sym->attr.flavor != FL_VARIABLE && !sym->attr.function)
      || (sym->attr.function && sym->result != sym))
    return;

  /* Try to build the initializer expression.  If we can't initialize
     this symbol, then init will be NULL.  */
  init = build_default_init_expr (sym);
  if (init == NULL)
    return;

  /* For saved variables, we don't want to add an initializer at 
     function entry, so we just add a static initializer.  */
  if (sym->attr.save || sym->ns->save_all 
      || gfc_option.flag_max_stack_var_size == 0)
    {
      /* Don't clobber an existing initializer!  */
      gcc_assert (sym->value == NULL);
      sym->value = init;
      return;
    }

  build_init_assign (sym, init);
}

/* Resolution of common features of flavors variable and procedure.  */

static gfc_try
resolve_fl_var_and_proc (gfc_symbol *sym, int mp_flag)
{
  /* Constraints on deferred shape variable.  */
  if (sym->as == NULL || sym->as->type != AS_DEFERRED)
    {
      if (sym->attr.allocatable)
	{
	  if (sym->attr.dimension)
	    {
	      gfc_error ("Allocatable array '%s' at %L must have "
			 "a deferred shape", sym->name, &sym->declared_at);
	      return FAILURE;
	    }
	  else if (gfc_notify_std (GFC_STD_F2003, "Scalar object '%s' at %L "
				   "may not be ALLOCATABLE", sym->name,
				   &sym->declared_at) == FAILURE)
	    return FAILURE;
	}

      if (sym->attr.pointer && sym->attr.dimension)
	{
	  gfc_error ("Array pointer '%s' at %L must have a deferred shape",
		     sym->name, &sym->declared_at);
	  return FAILURE;
	}
    }
  else
    {
      if (!mp_flag && !sym->attr.allocatable && !sym->attr.pointer
	  && !sym->attr.dummy && sym->ts.type != BT_CLASS && !sym->assoc)
	{
	  gfc_error ("Array '%s' at %L cannot have a deferred shape",
		     sym->name, &sym->declared_at);
	  return FAILURE;
	 }
    }

  /* Constraints on polymorphic variables.  */
  if (sym->ts.type == BT_CLASS && !(sym->result && sym->result != sym))
    {
      /* F03:C502.  */
      if (sym->attr.class_ok
	  && !gfc_type_is_extensible (CLASS_DATA (sym)->ts.u.derived))
	{
	  gfc_error ("Type '%s' of CLASS variable '%s' at %L is not extensible",
		     CLASS_DATA (sym)->ts.u.derived->name, sym->name,
		     &sym->declared_at);
	  return FAILURE;
	}

      /* F03:C509.  */
      /* Assume that use associated symbols were checked in the module ns.
	 Class-variables that are associate-names are also something special
	 and excepted from the test.  */
      if (!sym->attr.class_ok && !sym->attr.use_assoc && !sym->assoc)
	{
	  gfc_error ("CLASS variable '%s' at %L must be dummy, allocatable "
		     "or pointer", sym->name, &sym->declared_at);
	  return FAILURE;
	}
    }
    
  return SUCCESS;
}


/* Additional checks for symbols with flavor variable and derived
   type.  To be called from resolve_fl_variable.  */

static gfc_try
resolve_fl_variable_derived (gfc_symbol *sym, int no_init_flag)
{
  gcc_assert (sym->ts.type == BT_DERIVED || sym->ts.type == BT_CLASS);

  /* Check to see if a derived type is blocked from being host
     associated by the presence of another class I symbol in the same
     namespace.  14.6.1.3 of the standard and the discussion on
     comp.lang.fortran.  */
  if (sym->ns != sym->ts.u.derived->ns
      && sym->ns->proc_name->attr.if_source != IFSRC_IFBODY)
    {
      gfc_symbol *s;
      gfc_find_symbol (sym->ts.u.derived->name, sym->ns, 0, &s);
      if (s && s->attr.flavor != FL_DERIVED)
	{
	  gfc_error ("The type '%s' cannot be host associated at %L "
		     "because it is blocked by an incompatible object "
		     "of the same name declared at %L",
		     sym->ts.u.derived->name, &sym->declared_at,
		     &s->declared_at);
	  return FAILURE;
	}
    }

  /* 4th constraint in section 11.3: "If an object of a type for which
     component-initialization is specified (R429) appears in the
     specification-part of a module and does not have the ALLOCATABLE
     or POINTER attribute, the object shall have the SAVE attribute."

     The check for initializers is performed with
     gfc_has_default_initializer because gfc_default_initializer generates
     a hidden default for allocatable components.  */
  if (!(sym->value || no_init_flag) && sym->ns->proc_name
      && sym->ns->proc_name->attr.flavor == FL_MODULE
      && !sym->ns->save_all && !sym->attr.save
      && !sym->attr.pointer && !sym->attr.allocatable
      && gfc_has_default_initializer (sym->ts.u.derived)
      && gfc_notify_std (GFC_STD_F2008, "Fortran 2008: Implied SAVE for "
			 "module variable '%s' at %L, needed due to "
			 "the default initialization", sym->name,
			 &sym->declared_at) == FAILURE)
    return FAILURE;

  /* Assign default initializer.  */
  if (!(sym->value || sym->attr.pointer || sym->attr.allocatable)
      && (!no_init_flag || sym->attr.intent == INTENT_OUT))
    {
      sym->value = gfc_default_initializer (&sym->ts);
    }

  return SUCCESS;
}


/* Resolve symbols with flavor variable.  */

static gfc_try
resolve_fl_variable (gfc_symbol *sym, int mp_flag)
{
  int no_init_flag, automatic_flag;
  gfc_expr *e;
  const char *auto_save_msg;

  auto_save_msg = "Automatic object '%s' at %L cannot have the "
		  "SAVE attribute";

  if (resolve_fl_var_and_proc (sym, mp_flag) == FAILURE)
    return FAILURE;

  /* Set this flag to check that variables are parameters of all entries.
     This check is effected by the call to gfc_resolve_expr through
     is_non_constant_shape_array.  */
  specification_expr = 1;

  if (sym->ns->proc_name
      && (sym->ns->proc_name->attr.flavor == FL_MODULE
	  || sym->ns->proc_name->attr.is_main_program)
      && !sym->attr.use_assoc
      && !sym->attr.allocatable
      && !sym->attr.pointer
      && is_non_constant_shape_array (sym))
    {
      /* The shape of a main program or module array needs to be
	 constant.  */
      gfc_error ("The module or main program array '%s' at %L must "
		 "have constant shape", sym->name, &sym->declared_at);
      specification_expr = 0;
      return FAILURE;
    }

  if (sym->ts.type == BT_CHARACTER)
    {
      /* Make sure that character string variables with assumed length are
	 dummy arguments.  */
      e = sym->ts.u.cl->length;
      if (e == NULL && !sym->attr.dummy && !sym->attr.result)
	{
	  gfc_error ("Entity with assumed character length at %L must be a "
		     "dummy argument or a PARAMETER", &sym->declared_at);
	  return FAILURE;
	}

      if (e && sym->attr.save == SAVE_EXPLICIT && !gfc_is_constant_expr (e))
	{
	  gfc_error (auto_save_msg, sym->name, &sym->declared_at);
	  return FAILURE;
	}

      if (!gfc_is_constant_expr (e)
	  && !(e->expr_type == EXPR_VARIABLE
	       && e->symtree->n.sym->attr.flavor == FL_PARAMETER)
	  && sym->ns->proc_name
	  && (sym->ns->proc_name->attr.flavor == FL_MODULE
	      || sym->ns->proc_name->attr.is_main_program)
	  && !sym->attr.use_assoc)
	{
	  gfc_error ("'%s' at %L must have constant character length "
		     "in this context", sym->name, &sym->declared_at);
	  return FAILURE;
	}
    }

  if (sym->value == NULL && sym->attr.referenced)
    apply_default_init_local (sym); /* Try to apply a default initialization.  */

  /* Determine if the symbol may not have an initializer.  */
  no_init_flag = automatic_flag = 0;
  if (sym->attr.allocatable || sym->attr.external || sym->attr.dummy
      || sym->attr.intrinsic || sym->attr.result)
    no_init_flag = 1;
  else if ((sym->attr.dimension || sym->attr.codimension) && !sym->attr.pointer
	   && is_non_constant_shape_array (sym))
    {
      no_init_flag = automatic_flag = 1;

      /* Also, they must not have the SAVE attribute.
	 SAVE_IMPLICIT is checked below.  */
      if (sym->attr.save == SAVE_EXPLICIT)
	{
	  gfc_error (auto_save_msg, sym->name, &sym->declared_at);
	  return FAILURE;
	}
    }

  /* Ensure that any initializer is simplified.  */
  if (sym->value)
    gfc_simplify_expr (sym->value, 1);

  /* Reject illegal initializers.  */
  if (!sym->mark && sym->value)
    {
      if (sym->attr.allocatable)
	gfc_error ("Allocatable '%s' at %L cannot have an initializer",
		   sym->name, &sym->declared_at);
      else if (sym->attr.external)
	gfc_error ("External '%s' at %L cannot have an initializer",
		   sym->name, &sym->declared_at);
      else if (sym->attr.dummy
	&& !(sym->ts.type == BT_DERIVED && sym->attr.intent == INTENT_OUT))
	gfc_error ("Dummy '%s' at %L cannot have an initializer",
		   sym->name, &sym->declared_at);
      else if (sym->attr.intrinsic)
	gfc_error ("Intrinsic '%s' at %L cannot have an initializer",
		   sym->name, &sym->declared_at);
      else if (sym->attr.result)
	gfc_error ("Function result '%s' at %L cannot have an initializer",
		   sym->name, &sym->declared_at);
      else if (automatic_flag)
	gfc_error ("Automatic array '%s' at %L cannot have an initializer",
		   sym->name, &sym->declared_at);
      else
	goto no_init_error;
      return FAILURE;
    }

no_init_error:
  if (sym->ts.type == BT_DERIVED || sym->ts.type == BT_CLASS)
    return resolve_fl_variable_derived (sym, no_init_flag);

  return SUCCESS;
}


/* Resolve a procedure.  */

static gfc_try
resolve_fl_procedure (gfc_symbol *sym, int mp_flag)
{
  gfc_formal_arglist *arg;

  if (sym->attr.function
      && resolve_fl_var_and_proc (sym, mp_flag) == FAILURE)
    return FAILURE;

  if (sym->ts.type == BT_CHARACTER)
    {
      gfc_charlen *cl = sym->ts.u.cl;

      if (cl && cl->length && gfc_is_constant_expr (cl->length)
	     && resolve_charlen (cl) == FAILURE)
	return FAILURE;

      if ((!cl || !cl->length || cl->length->expr_type != EXPR_CONSTANT)
	  && sym->attr.proc == PROC_ST_FUNCTION)
	{
	  gfc_error ("Character-valued statement function '%s' at %L must "
		     "have constant length", sym->name, &sym->declared_at);
	  return FAILURE;
	}
    }

  /* Ensure that derived type for are not of a private type.  Internal
     module procedures are excluded by 2.2.3.3 - i.e., they are not
     externally accessible and can access all the objects accessible in
     the host.  */
  if (!(sym->ns->parent
	&& sym->ns->parent->proc_name->attr.flavor == FL_MODULE)
      && gfc_check_access(sym->attr.access, sym->ns->default_access))
    {
      gfc_interface *iface;

      for (arg = sym->formal; arg; arg = arg->next)
	{
	  if (arg->sym
	      && arg->sym->ts.type == BT_DERIVED
	      && !arg->sym->ts.u.derived->attr.use_assoc
	      && !gfc_check_access (arg->sym->ts.u.derived->attr.access,
				    arg->sym->ts.u.derived->ns->default_access)
	      && gfc_notify_std (GFC_STD_F2003, "Fortran 2003: '%s' is of a "
				 "PRIVATE type and cannot be a dummy argument"
				 " of '%s', which is PUBLIC at %L",
				 arg->sym->name, sym->name, &sym->declared_at)
		 == FAILURE)
	    {
	      /* Stop this message from recurring.  */
	      arg->sym->ts.u.derived->attr.access = ACCESS_PUBLIC;
	      return FAILURE;
	    }
	}

      /* PUBLIC interfaces may expose PRIVATE procedures that take types
	 PRIVATE to the containing module.  */
      for (iface = sym->generic; iface; iface = iface->next)
	{
	  for (arg = iface->sym->formal; arg; arg = arg->next)
	    {
	      if (arg->sym
		  && arg->sym->ts.type == BT_DERIVED
		  && !arg->sym->ts.u.derived->attr.use_assoc
		  && !gfc_check_access (arg->sym->ts.u.derived->attr.access,
					arg->sym->ts.u.derived->ns->default_access)
		  && gfc_notify_std (GFC_STD_F2003, "Fortran 2003: Procedure "
				     "'%s' in PUBLIC interface '%s' at %L "
				     "takes dummy arguments of '%s' which is "
				     "PRIVATE", iface->sym->name, sym->name,
				     &iface->sym->declared_at,
				     gfc_typename (&arg->sym->ts)) == FAILURE)
		{
		  /* Stop this message from recurring.  */
		  arg->sym->ts.u.derived->attr.access = ACCESS_PUBLIC;
		  return FAILURE;
		}
	     }
	}

      /* PUBLIC interfaces may expose PRIVATE procedures that take types
	 PRIVATE to the containing module.  */
      for (iface = sym->generic; iface; iface = iface->next)
	{
	  for (arg = iface->sym->formal; arg; arg = arg->next)
	    {
	      if (arg->sym
		  && arg->sym->ts.type == BT_DERIVED
		  && !arg->sym->ts.u.derived->attr.use_assoc
		  && !gfc_check_access (arg->sym->ts.u.derived->attr.access,
					arg->sym->ts.u.derived->ns->default_access)
		  && gfc_notify_std (GFC_STD_F2003, "Fortran 2003: Procedure "
				     "'%s' in PUBLIC interface '%s' at %L "
				     "takes dummy arguments of '%s' which is "
				     "PRIVATE", iface->sym->name, sym->name,
				     &iface->sym->declared_at,
				     gfc_typename (&arg->sym->ts)) == FAILURE)
		{
		  /* Stop this message from recurring.  */
		  arg->sym->ts.u.derived->attr.access = ACCESS_PUBLIC;
		  return FAILURE;
		}
	     }
	}
    }

  if (sym->attr.function && sym->value && sym->attr.proc != PROC_ST_FUNCTION
      && !sym->attr.proc_pointer)
    {
      gfc_error ("Function '%s' at %L cannot have an initializer",
		 sym->name, &sym->declared_at);
      return FAILURE;
    }

  /* An external symbol may not have an initializer because it is taken to be
     a procedure. Exception: Procedure Pointers.  */
  if (sym->attr.external && sym->value && !sym->attr.proc_pointer)
    {
      gfc_error ("External object '%s' at %L may not have an initializer",
		 sym->name, &sym->declared_at);
      return FAILURE;
    }

  /* An elemental function is required to return a scalar 12.7.1  */
  if (sym->attr.elemental && sym->attr.function && sym->as)
    {
      gfc_error ("ELEMENTAL function '%s' at %L must have a scalar "
		 "result", sym->name, &sym->declared_at);
      /* Reset so that the error only occurs once.  */
      sym->attr.elemental = 0;
      return FAILURE;
    }

  /* 5.1.1.5 of the Standard: A function name declared with an asterisk
     char-len-param shall not be array-valued, pointer-valued, recursive
     or pure.  ....snip... A character value of * may only be used in the
     following ways: (i) Dummy arg of procedure - dummy associates with
     actual length; (ii) To declare a named constant; or (iii) External
     function - but length must be declared in calling scoping unit.  */
  if (sym->attr.function
      && sym->ts.type == BT_CHARACTER
      && sym->ts.u.cl && sym->ts.u.cl->length == NULL)
    {
      if ((sym->as && sym->as->rank) || (sym->attr.pointer)
	  || (sym->attr.recursive) || (sym->attr.pure))
	{
	  if (sym->as && sym->as->rank)
	    gfc_error ("CHARACTER(*) function '%s' at %L cannot be "
		       "array-valued", sym->name, &sym->declared_at);

	  if (sym->attr.pointer)
	    gfc_error ("CHARACTER(*) function '%s' at %L cannot be "
		       "pointer-valued", sym->name, &sym->declared_at);

	  if (sym->attr.pure)
	    gfc_error ("CHARACTER(*) function '%s' at %L cannot be "
		       "pure", sym->name, &sym->declared_at);

	  if (sym->attr.recursive)
	    gfc_error ("CHARACTER(*) function '%s' at %L cannot be "
		       "recursive", sym->name, &sym->declared_at);

	  return FAILURE;
	}

      /* Appendix B.2 of the standard.  Contained functions give an
	 error anyway.  Fixed-form is likely to be F77/legacy.  */
      if (!sym->attr.contained && gfc_current_form != FORM_FIXED)
	gfc_notify_std (GFC_STD_F95_OBS, "Obsolescent feature: "
			"CHARACTER(*) function '%s' at %L",
			sym->name, &sym->declared_at);
    }

  if (sym->attr.is_bind_c && sym->attr.is_c_interop != 1)
    {
      gfc_formal_arglist *curr_arg;
      int has_non_interop_arg = 0;

      if (verify_bind_c_sym (sym, &(sym->ts), sym->attr.in_common,
                             sym->common_block) == FAILURE)
        {
          /* Clear these to prevent looking at them again if there was an
             error.  */
          sym->attr.is_bind_c = 0;
          sym->attr.is_c_interop = 0;
          sym->ts.is_c_interop = 0;
        }
      else
        {
          /* So far, no errors have been found.  */
          sym->attr.is_c_interop = 1;
          sym->ts.is_c_interop = 1;
        }
      
      curr_arg = sym->formal;
      while (curr_arg != NULL)
        {
          /* Skip implicitly typed dummy args here.  */
	  if (curr_arg->sym->attr.implicit_type == 0)
	    if (verify_c_interop_param (curr_arg->sym) == FAILURE)
	      /* If something is found to fail, record the fact so we
		 can mark the symbol for the procedure as not being
		 BIND(C) to try and prevent multiple errors being
		 reported.  */
	      has_non_interop_arg = 1;
          
          curr_arg = curr_arg->next;
        }

      /* See if any of the arguments were not interoperable and if so, clear
	 the procedure symbol to prevent duplicate error messages.  */
      if (has_non_interop_arg != 0)
	{
	  sym->attr.is_c_interop = 0;
	  sym->ts.is_c_interop = 0;
	  sym->attr.is_bind_c = 0;
	}
    }
  
  if (!sym->attr.proc_pointer)
    {
      if (sym->attr.save == SAVE_EXPLICIT)
	{
	  gfc_error ("PROCEDURE attribute conflicts with SAVE attribute "
		     "in '%s' at %L", sym->name, &sym->declared_at);
	  return FAILURE;
	}
      if (sym->attr.intent)
	{
	  gfc_error ("PROCEDURE attribute conflicts with INTENT attribute "
		     "in '%s' at %L", sym->name, &sym->declared_at);
	  return FAILURE;
	}
      if (sym->attr.subroutine && sym->attr.result)
	{
	  gfc_error ("PROCEDURE attribute conflicts with RESULT attribute "
		     "in '%s' at %L", sym->name, &sym->declared_at);
	  return FAILURE;
	}
      if (sym->attr.external && sym->attr.function
	  && ((sym->attr.if_source == IFSRC_DECL && !sym->attr.procedure)
	      || sym->attr.contained))
	{
	  gfc_error ("EXTERNAL attribute conflicts with FUNCTION attribute "
		     "in '%s' at %L", sym->name, &sym->declared_at);
	  return FAILURE;
	}
      if (strcmp ("ppr@", sym->name) == 0)
	{
	  gfc_error ("Procedure pointer result '%s' at %L "
		     "is missing the pointer attribute",
		     sym->ns->proc_name->name, &sym->declared_at);
	  return FAILURE;
	}
    }

  return SUCCESS;
}


/* Resolve a list of finalizer procedures.  That is, after they have hopefully
   been defined and we now know their defined arguments, check that they fulfill
   the requirements of the standard for procedures used as finalizers.  */

static gfc_try
gfc_resolve_finalizers (gfc_symbol* derived)
{
  gfc_finalizer* list;
  gfc_finalizer** prev_link; /* For removing wrong entries from the list.  */
  gfc_try result = SUCCESS;
  bool seen_scalar = false;

  if (!derived->f2k_derived || !derived->f2k_derived->finalizers)
    return SUCCESS;

  /* Walk over the list of finalizer-procedures, check them, and if any one
     does not fit in with the standard's definition, print an error and remove
     it from the list.  */
  prev_link = &derived->f2k_derived->finalizers;
  for (list = derived->f2k_derived->finalizers; list; list = *prev_link)
    {
      gfc_symbol* arg;
      gfc_finalizer* i;
      int my_rank;

      /* Skip this finalizer if we already resolved it.  */
      if (list->proc_tree)
	{
	  prev_link = &(list->next);
	  continue;
	}

      /* Check this exists and is a SUBROUTINE.  */
      if (!list->proc_sym->attr.subroutine)
	{
	  gfc_error ("FINAL procedure '%s' at %L is not a SUBROUTINE",
		     list->proc_sym->name, &list->where);
	  goto error;
	}

      /* We should have exactly one argument.  */
      if (!list->proc_sym->formal || list->proc_sym->formal->next)
	{
	  gfc_error ("FINAL procedure at %L must have exactly one argument",
		     &list->where);
	  goto error;
	}
      arg = list->proc_sym->formal->sym;

      /* This argument must be of our type.  */
      if (arg->ts.type != BT_DERIVED || arg->ts.u.derived != derived)
	{
	  gfc_error ("Argument of FINAL procedure at %L must be of type '%s'",
		     &arg->declared_at, derived->name);
	  goto error;
	}

      /* It must neither be a pointer nor allocatable nor optional.  */
      if (arg->attr.pointer)
	{
	  gfc_error ("Argument of FINAL procedure at %L must not be a POINTER",
		     &arg->declared_at);
	  goto error;
	}
      if (arg->attr.allocatable)
	{
	  gfc_error ("Argument of FINAL procedure at %L must not be"
		     " ALLOCATABLE", &arg->declared_at);
	  goto error;
	}
      if (arg->attr.optional)
	{
	  gfc_error ("Argument of FINAL procedure at %L must not be OPTIONAL",
		     &arg->declared_at);
	  goto error;
	}

      /* It must not be INTENT(OUT).  */
      if (arg->attr.intent == INTENT_OUT)
	{
	  gfc_error ("Argument of FINAL procedure at %L must not be"
		     " INTENT(OUT)", &arg->declared_at);
	  goto error;
	}

      /* Warn if the procedure is non-scalar and not assumed shape.  */
      if (gfc_option.warn_surprising && arg->as && arg->as->rank > 0
	  && arg->as->type != AS_ASSUMED_SHAPE)
	gfc_warning ("Non-scalar FINAL procedure at %L should have assumed"
		     " shape argument", &arg->declared_at);

      /* Check that it does not match in kind and rank with a FINAL procedure
	 defined earlier.  To really loop over the *earlier* declarations,
	 we need to walk the tail of the list as new ones were pushed at the
	 front.  */
      /* TODO: Handle kind parameters once they are implemented.  */
      my_rank = (arg->as ? arg->as->rank : 0);
      for (i = list->next; i; i = i->next)
	{
	  /* Argument list might be empty; that is an error signalled earlier,
	     but we nevertheless continued resolving.  */
	  if (i->proc_sym->formal)
	    {
	      gfc_symbol* i_arg = i->proc_sym->formal->sym;
	      const int i_rank = (i_arg->as ? i_arg->as->rank : 0);
	      if (i_rank == my_rank)
		{
		  gfc_error ("FINAL procedure '%s' declared at %L has the same"
			     " rank (%d) as '%s'",
			     list->proc_sym->name, &list->where, my_rank, 
			     i->proc_sym->name);
		  goto error;
		}
	    }
	}

	/* Is this the/a scalar finalizer procedure?  */
	if (!arg->as || arg->as->rank == 0)
	  seen_scalar = true;

	/* Find the symtree for this procedure.  */
	gcc_assert (!list->proc_tree);
	list->proc_tree = gfc_find_sym_in_symtree (list->proc_sym);

	prev_link = &list->next;
	continue;

	/* Remove wrong nodes immediately from the list so we don't risk any
	   troubles in the future when they might fail later expectations.  */
error:
	result = FAILURE;
	i = list;
	*prev_link = list->next;
	gfc_free_finalizer (i);
    }

  /* Warn if we haven't seen a scalar finalizer procedure (but we know there
     were nodes in the list, must have been for arrays.  It is surely a good
     idea to have a scalar version there if there's something to finalize.  */
  if (gfc_option.warn_surprising && result == SUCCESS && !seen_scalar)
    gfc_warning ("Only array FINAL procedures declared for derived type '%s'"
		 " defined at %L, suggest also scalar one",
		 derived->name, &derived->declared_at);

  /* TODO:  Remove this error when finalization is finished.  */
  gfc_error ("Finalization at %L is not yet implemented",
	     &derived->declared_at);

  return result;
}


/* Check that it is ok for the typebound procedure proc to override the
   procedure old.  */

static gfc_try
check_typebound_override (gfc_symtree* proc, gfc_symtree* old)
{
  locus where;
  const gfc_symbol* proc_target;
  const gfc_symbol* old_target;
  unsigned proc_pass_arg, old_pass_arg, argpos;
  gfc_formal_arglist* proc_formal;
  gfc_formal_arglist* old_formal;

  /* This procedure should only be called for non-GENERIC proc.  */
  gcc_assert (!proc->n.tb->is_generic);

  /* If the overwritten procedure is GENERIC, this is an error.  */
  if (old->n.tb->is_generic)
    {
      gfc_error ("Can't overwrite GENERIC '%s' at %L",
		 old->name, &proc->n.tb->where);
      return FAILURE;
    }

  where = proc->n.tb->where;
  proc_target = proc->n.tb->u.specific->n.sym;
  old_target = old->n.tb->u.specific->n.sym;

  /* Check that overridden binding is not NON_OVERRIDABLE.  */
  if (old->n.tb->non_overridable)
    {
      gfc_error ("'%s' at %L overrides a procedure binding declared"
		 " NON_OVERRIDABLE", proc->name, &where);
      return FAILURE;
    }

  /* It's an error to override a non-DEFERRED procedure with a DEFERRED one.  */
  if (!old->n.tb->deferred && proc->n.tb->deferred)
    {
      gfc_error ("'%s' at %L must not be DEFERRED as it overrides a"
		 " non-DEFERRED binding", proc->name, &where);
      return FAILURE;
    }

  /* If the overridden binding is PURE, the overriding must be, too.  */
  if (old_target->attr.pure && !proc_target->attr.pure)
    {
      gfc_error ("'%s' at %L overrides a PURE procedure and must also be PURE",
		 proc->name, &where);
      return FAILURE;
    }

  /* If the overridden binding is ELEMENTAL, the overriding must be, too.  If it
     is not, the overriding must not be either.  */
  if (old_target->attr.elemental && !proc_target->attr.elemental)
    {
      gfc_error ("'%s' at %L overrides an ELEMENTAL procedure and must also be"
		 " ELEMENTAL", proc->name, &where);
      return FAILURE;
    }
  if (!old_target->attr.elemental && proc_target->attr.elemental)
    {
      gfc_error ("'%s' at %L overrides a non-ELEMENTAL procedure and must not"
		 " be ELEMENTAL, either", proc->name, &where);
      return FAILURE;
    }

  /* If the overridden binding is a SUBROUTINE, the overriding must also be a
     SUBROUTINE.  */
  if (old_target->attr.subroutine && !proc_target->attr.subroutine)
    {
      gfc_error ("'%s' at %L overrides a SUBROUTINE and must also be a"
		 " SUBROUTINE", proc->name, &where);
      return FAILURE;
    }

  /* If the overridden binding is a FUNCTION, the overriding must also be a
     FUNCTION and have the same characteristics.  */
  if (old_target->attr.function)
    {
      if (!proc_target->attr.function)
	{
	  gfc_error ("'%s' at %L overrides a FUNCTION and must also be a"
		     " FUNCTION", proc->name, &where);
	  return FAILURE;
	}

      /* FIXME:  Do more comprehensive checking (including, for instance, the
	 rank and array-shape).  */
      gcc_assert (proc_target->result && old_target->result);
      if (!gfc_compare_types (&proc_target->result->ts,
			      &old_target->result->ts))
	{
	  gfc_error ("'%s' at %L and the overridden FUNCTION should have"
		     " matching result types", proc->name, &where);
	  return FAILURE;
	}
    }

  /* If the overridden binding is PUBLIC, the overriding one must not be
     PRIVATE.  */
  if (old->n.tb->access == ACCESS_PUBLIC
      && proc->n.tb->access == ACCESS_PRIVATE)
    {
      gfc_error ("'%s' at %L overrides a PUBLIC procedure and must not be"
		 " PRIVATE", proc->name, &where);
      return FAILURE;
    }

  /* Compare the formal argument lists of both procedures.  This is also abused
     to find the position of the passed-object dummy arguments of both
     bindings as at least the overridden one might not yet be resolved and we
     need those positions in the check below.  */
  proc_pass_arg = old_pass_arg = 0;
  if (!proc->n.tb->nopass && !proc->n.tb->pass_arg)
    proc_pass_arg = 1;
  if (!old->n.tb->nopass && !old->n.tb->pass_arg)
    old_pass_arg = 1;
  argpos = 1;
  for (proc_formal = proc_target->formal, old_formal = old_target->formal;
       proc_formal && old_formal;
       proc_formal = proc_formal->next, old_formal = old_formal->next)
    {
      if (proc->n.tb->pass_arg
	  && !strcmp (proc->n.tb->pass_arg, proc_formal->sym->name))
	proc_pass_arg = argpos;
      if (old->n.tb->pass_arg
	  && !strcmp (old->n.tb->pass_arg, old_formal->sym->name))
	old_pass_arg = argpos;

      /* Check that the names correspond.  */
      if (strcmp (proc_formal->sym->name, old_formal->sym->name))
	{
	  gfc_error ("Dummy argument '%s' of '%s' at %L should be named '%s' as"
		     " to match the corresponding argument of the overridden"
		     " procedure", proc_formal->sym->name, proc->name, &where,
		     old_formal->sym->name);
	  return FAILURE;
	}

      /* Check that the types correspond if neither is the passed-object
	 argument.  */
      /* FIXME:  Do more comprehensive testing here.  */
      if (proc_pass_arg != argpos && old_pass_arg != argpos
	  && !gfc_compare_types (&proc_formal->sym->ts, &old_formal->sym->ts))
	{
	  gfc_error ("Types mismatch for dummy argument '%s' of '%s' %L "
		     "in respect to the overridden procedure",
		     proc_formal->sym->name, proc->name, &where);
	  return FAILURE;
	}

      ++argpos;
    }
  if (proc_formal || old_formal)
    {
      gfc_error ("'%s' at %L must have the same number of formal arguments as"
		 " the overridden procedure", proc->name, &where);
      return FAILURE;
    }

  /* If the overridden binding is NOPASS, the overriding one must also be
     NOPASS.  */
  if (old->n.tb->nopass && !proc->n.tb->nopass)
    {
      gfc_error ("'%s' at %L overrides a NOPASS binding and must also be"
		 " NOPASS", proc->name, &where);
      return FAILURE;
    }

  /* If the overridden binding is PASS(x), the overriding one must also be
     PASS and the passed-object dummy arguments must correspond.  */
  if (!old->n.tb->nopass)
    {
      if (proc->n.tb->nopass)
	{
	  gfc_error ("'%s' at %L overrides a binding with PASS and must also be"
		     " PASS", proc->name, &where);
	  return FAILURE;
	}

      if (proc_pass_arg != old_pass_arg)
	{
	  gfc_error ("Passed-object dummy argument of '%s' at %L must be at"
		     " the same position as the passed-object dummy argument of"
		     " the overridden procedure", proc->name, &where);
	  return FAILURE;
	}
    }

  return SUCCESS;
}


/* Check if two GENERIC targets are ambiguous and emit an error is they are.  */

static gfc_try
check_generic_tbp_ambiguity (gfc_tbp_generic* t1, gfc_tbp_generic* t2,
			     const char* generic_name, locus where)
{
  gfc_symbol* sym1;
  gfc_symbol* sym2;

  gcc_assert (t1->specific && t2->specific);
  gcc_assert (!t1->specific->is_generic);
  gcc_assert (!t2->specific->is_generic);

  sym1 = t1->specific->u.specific->n.sym;
  sym2 = t2->specific->u.specific->n.sym;

  if (sym1 == sym2)
    return SUCCESS;

  /* Both must be SUBROUTINEs or both must be FUNCTIONs.  */
  if (sym1->attr.subroutine != sym2->attr.subroutine
      || sym1->attr.function != sym2->attr.function)
    {
      gfc_error ("'%s' and '%s' can't be mixed FUNCTION/SUBROUTINE for"
		 " GENERIC '%s' at %L",
		 sym1->name, sym2->name, generic_name, &where);
      return FAILURE;
    }

  /* Compare the interfaces.  */
  if (gfc_compare_interfaces (sym1, sym2, sym2->name, 1, 0, NULL, 0))
    {
      gfc_error ("'%s' and '%s' for GENERIC '%s' at %L are ambiguous",
		 sym1->name, sym2->name, generic_name, &where);
      return FAILURE;
    }

  return SUCCESS;
}


/* Worker function for resolving a generic procedure binding; this is used to
   resolve GENERIC as well as user and intrinsic OPERATOR typebound procedures.

   The difference between those cases is finding possible inherited bindings
   that are overridden, as one has to look for them in tb_sym_root,
   tb_uop_root or tb_op, respectively.  Thus the caller must already find
   the super-type and set p->overridden correctly.  */

static gfc_try
resolve_tb_generic_targets (gfc_symbol* super_type,
			    gfc_typebound_proc* p, const char* name)
{
  gfc_tbp_generic* target;
  gfc_symtree* first_target;
  gfc_symtree* inherited;

  gcc_assert (p && p->is_generic);

  /* Try to find the specific bindings for the symtrees in our target-list.  */
  gcc_assert (p->u.generic);
  for (target = p->u.generic; target; target = target->next)
    if (!target->specific)
      {
	gfc_typebound_proc* overridden_tbp;
	gfc_tbp_generic* g;
	const char* target_name;

	target_name = target->specific_st->name;

	/* Defined for this type directly.  */
	if (target->specific_st->n.tb && !target->specific_st->n.tb->error)
	  {
	    target->specific = target->specific_st->n.tb;
	    goto specific_found;
	  }

	/* Look for an inherited specific binding.  */
	if (super_type)
	  {
	    inherited = gfc_find_typebound_proc (super_type, NULL, target_name,
						 true, NULL);

	    if (inherited)
	      {
		gcc_assert (inherited->n.tb);
		target->specific = inherited->n.tb;
		goto specific_found;
	      }
	  }

	gfc_error ("Undefined specific binding '%s' as target of GENERIC '%s'"
		   " at %L", target_name, name, &p->where);
	return FAILURE;

	/* Once we've found the specific binding, check it is not ambiguous with
	   other specifics already found or inherited for the same GENERIC.  */
specific_found:
	gcc_assert (target->specific);

	/* This must really be a specific binding!  */
	if (target->specific->is_generic)
	  {
	    gfc_error ("GENERIC '%s' at %L must target a specific binding,"
		       " '%s' is GENERIC, too", name, &p->where, target_name);
	    return FAILURE;
	  }

	/* Check those already resolved on this type directly.  */
	for (g = p->u.generic; g; g = g->next)
	  if (g != target && g->specific
	      && check_generic_tbp_ambiguity (target, g, name, p->where)
		  == FAILURE)
	    return FAILURE;

	/* Check for ambiguity with inherited specific targets.  */
	for (overridden_tbp = p->overridden; overridden_tbp;
	     overridden_tbp = overridden_tbp->overridden)
	  if (overridden_tbp->is_generic)
	    {
	      for (g = overridden_tbp->u.generic; g; g = g->next)
		{
		  gcc_assert (g->specific);
		  if (check_generic_tbp_ambiguity (target, g,
						   name, p->where) == FAILURE)
		    return FAILURE;
		}
	    }
      }

  /* If we attempt to "overwrite" a specific binding, this is an error.  */
  if (p->overridden && !p->overridden->is_generic)
    {
      gfc_error ("GENERIC '%s' at %L can't overwrite specific binding with"
		 " the same name", name, &p->where);
      return FAILURE;
    }

  /* Take the SUBROUTINE/FUNCTION attributes of the first specific target, as
     all must have the same attributes here.  */
  first_target = p->u.generic->specific->u.specific;
  gcc_assert (first_target);
  p->subroutine = first_target->n.sym->attr.subroutine;
  p->function = first_target->n.sym->attr.function;

  return SUCCESS;
}


/* Resolve a GENERIC procedure binding for a derived type.  */

static gfc_try
resolve_typebound_generic (gfc_symbol* derived, gfc_symtree* st)
{
  gfc_symbol* super_type;

  /* Find the overridden binding if any.  */
  st->n.tb->overridden = NULL;
  super_type = gfc_get_derived_super_type (derived);
  if (super_type)
    {
      gfc_symtree* overridden;
      overridden = gfc_find_typebound_proc (super_type, NULL, st->name,
					    true, NULL);

      if (overridden && overridden->n.tb)
	st->n.tb->overridden = overridden->n.tb;
    }

  /* Resolve using worker function.  */
  return resolve_tb_generic_targets (super_type, st->n.tb, st->name);
}


/* Retrieve the target-procedure of an operator binding and do some checks in
   common for intrinsic and user-defined type-bound operators.  */

static gfc_symbol*
get_checked_tb_operator_target (gfc_tbp_generic* target, locus where)
{
  gfc_symbol* target_proc;

  gcc_assert (target->specific && !target->specific->is_generic);
  target_proc = target->specific->u.specific->n.sym;
  gcc_assert (target_proc);

  /* All operator bindings must have a passed-object dummy argument.  */
  if (target->specific->nopass)
    {
      gfc_error ("Type-bound operator at %L can't be NOPASS", &where);
      return NULL;
    }

  return target_proc;
}


/* Resolve a type-bound intrinsic operator.  */

static gfc_try
resolve_typebound_intrinsic_op (gfc_symbol* derived, gfc_intrinsic_op op,
				gfc_typebound_proc* p)
{
  gfc_symbol* super_type;
  gfc_tbp_generic* target;
  
  /* If there's already an error here, do nothing (but don't fail again).  */
  if (p->error)
    return SUCCESS;

  /* Operators should always be GENERIC bindings.  */
  gcc_assert (p->is_generic);

  /* Look for an overridden binding.  */
  super_type = gfc_get_derived_super_type (derived);
  if (super_type && super_type->f2k_derived)
    p->overridden = gfc_find_typebound_intrinsic_op (super_type, NULL,
						     op, true, NULL);
  else
    p->overridden = NULL;

  /* Resolve general GENERIC properties using worker function.  */
  if (resolve_tb_generic_targets (super_type, p, gfc_op2string (op)) == FAILURE)
    goto error;

  /* Check the targets to be procedures of correct interface.  */
  for (target = p->u.generic; target; target = target->next)
    {
      gfc_symbol* target_proc;

      target_proc = get_checked_tb_operator_target (target, p->where);
      if (!target_proc)
	goto error;

      if (!gfc_check_operator_interface (target_proc, op, p->where))
	goto error;
    }

  return SUCCESS;

error:
  p->error = 1;
  return FAILURE;
}


/* Resolve a type-bound user operator (tree-walker callback).  */

static gfc_symbol* resolve_bindings_derived;
static gfc_try resolve_bindings_result;

static gfc_try check_uop_procedure (gfc_symbol* sym, locus where);

static void
resolve_typebound_user_op (gfc_symtree* stree)
{
  gfc_symbol* super_type;
  gfc_tbp_generic* target;

  gcc_assert (stree && stree->n.tb);

  if (stree->n.tb->error)
    return;

  /* Operators should always be GENERIC bindings.  */
  gcc_assert (stree->n.tb->is_generic);

  /* Find overridden procedure, if any.  */
  super_type = gfc_get_derived_super_type (resolve_bindings_derived);
  if (super_type && super_type->f2k_derived)
    {
      gfc_symtree* overridden;
      overridden = gfc_find_typebound_user_op (super_type, NULL,
					       stree->name, true, NULL);

      if (overridden && overridden->n.tb)
	stree->n.tb->overridden = overridden->n.tb;
    }
  else
    stree->n.tb->overridden = NULL;

  /* Resolve basically using worker function.  */
  if (resolve_tb_generic_targets (super_type, stree->n.tb, stree->name)
	== FAILURE)
    goto error;

  /* Check the targets to be functions of correct interface.  */
  for (target = stree->n.tb->u.generic; target; target = target->next)
    {
      gfc_symbol* target_proc;

      target_proc = get_checked_tb_operator_target (target, stree->n.tb->where);
      if (!target_proc)
	goto error;

      if (check_uop_procedure (target_proc, stree->n.tb->where) == FAILURE)
	goto error;
    }

  return;

error:
  resolve_bindings_result = FAILURE;
  stree->n.tb->error = 1;
}


/* Resolve the type-bound procedures for a derived type.  */

static void
resolve_typebound_procedure (gfc_symtree* stree)
{
  gfc_symbol* proc;
  locus where;
  gfc_symbol* me_arg;
  gfc_symbol* super_type;
  gfc_component* comp;

  gcc_assert (stree);

  /* Undefined specific symbol from GENERIC target definition.  */
  if (!stree->n.tb)
    return;

  if (stree->n.tb->error)
    return;

  /* If this is a GENERIC binding, use that routine.  */
  if (stree->n.tb->is_generic)
    {
      if (resolve_typebound_generic (resolve_bindings_derived, stree)
	    == FAILURE)
	goto error;
      return;
    }

  /* Get the target-procedure to check it.  */
  gcc_assert (!stree->n.tb->is_generic);
  gcc_assert (stree->n.tb->u.specific);
  proc = stree->n.tb->u.specific->n.sym;
  where = stree->n.tb->where;

  /* Default access should already be resolved from the parser.  */
  gcc_assert (stree->n.tb->access != ACCESS_UNKNOWN);

  /* It should be a module procedure or an external procedure with explicit
     interface.  For DEFERRED bindings, abstract interfaces are ok as well.  */
  if ((!proc->attr.subroutine && !proc->attr.function)
      || (proc->attr.proc != PROC_MODULE
	  && proc->attr.if_source != IFSRC_IFBODY)
      || (proc->attr.abstract && !stree->n.tb->deferred))
    {
      gfc_error ("'%s' must be a module procedure or an external procedure with"
		 " an explicit interface at %L", proc->name, &where);
      goto error;
    }
  stree->n.tb->subroutine = proc->attr.subroutine;
  stree->n.tb->function = proc->attr.function;

  /* Find the super-type of the current derived type.  We could do this once and
     store in a global if speed is needed, but as long as not I believe this is
     more readable and clearer.  */
  super_type = gfc_get_derived_super_type (resolve_bindings_derived);

  /* If PASS, resolve and check arguments if not already resolved / loaded
     from a .mod file.  */
  if (!stree->n.tb->nopass && stree->n.tb->pass_arg_num == 0)
    {
      if (stree->n.tb->pass_arg)
	{
	  gfc_formal_arglist* i;

	  /* If an explicit passing argument name is given, walk the arg-list
	     and look for it.  */

	  me_arg = NULL;
	  stree->n.tb->pass_arg_num = 1;
	  for (i = proc->formal; i; i = i->next)
	    {
	      if (!strcmp (i->sym->name, stree->n.tb->pass_arg))
		{
		  me_arg = i->sym;
		  break;
		}
	      ++stree->n.tb->pass_arg_num;
	    }

	  if (!me_arg)
	    {
	      gfc_error ("Procedure '%s' with PASS(%s) at %L has no"
			 " argument '%s'",
			 proc->name, stree->n.tb->pass_arg, &where,
			 stree->n.tb->pass_arg);
	      goto error;
	    }
	}
      else
	{
	  /* Otherwise, take the first one; there should in fact be at least
	     one.  */
	  stree->n.tb->pass_arg_num = 1;
	  if (!proc->formal)
	    {
	      gfc_error ("Procedure '%s' with PASS at %L must have at"
			 " least one argument", proc->name, &where);
	      goto error;
	    }
	  me_arg = proc->formal->sym;
	}

      /* Now check that the argument-type matches and the passed-object
	 dummy argument is generally fine.  */

      gcc_assert (me_arg);

      if (me_arg->ts.type != BT_CLASS)
	{
	  gfc_error ("Non-polymorphic passed-object dummy argument of '%s'"
		     " at %L", proc->name, &where);
	  goto error;
	}

      if (CLASS_DATA (me_arg)->ts.u.derived
	  != resolve_bindings_derived)
	{
	  gfc_error ("Argument '%s' of '%s' with PASS(%s) at %L must be of"
		     " the derived-type '%s'", me_arg->name, proc->name,
		     me_arg->name, &where, resolve_bindings_derived->name);
	  goto error;
	}
  
      gcc_assert (me_arg->ts.type == BT_CLASS);
      if (CLASS_DATA (me_arg)->as && CLASS_DATA (me_arg)->as->rank > 0)
	{
	  gfc_error ("Passed-object dummy argument of '%s' at %L must be"
		     " scalar", proc->name, &where);
	  goto error;
	}
      if (CLASS_DATA (me_arg)->attr.allocatable)
	{
	  gfc_error ("Passed-object dummy argument of '%s' at %L must not"
		     " be ALLOCATABLE", proc->name, &where);
	  goto error;
	}
      if (CLASS_DATA (me_arg)->attr.class_pointer)
	{
	  gfc_error ("Passed-object dummy argument of '%s' at %L must not"
		     " be POINTER", proc->name, &where);
	  goto error;
	}
    }

  /* If we are extending some type, check that we don't override a procedure
     flagged NON_OVERRIDABLE.  */
  stree->n.tb->overridden = NULL;
  if (super_type)
    {
      gfc_symtree* overridden;
      overridden = gfc_find_typebound_proc (super_type, NULL,
					    stree->name, true, NULL);

      if (overridden && overridden->n.tb)
	stree->n.tb->overridden = overridden->n.tb;

      if (overridden && check_typebound_override (stree, overridden) == FAILURE)
	goto error;
    }

  /* See if there's a name collision with a component directly in this type.  */
  for (comp = resolve_bindings_derived->components; comp; comp = comp->next)
    if (!strcmp (comp->name, stree->name))
      {
	gfc_error ("Procedure '%s' at %L has the same name as a component of"
		   " '%s'",
		   stree->name, &where, resolve_bindings_derived->name);
	goto error;
      }

  /* Try to find a name collision with an inherited component.  */
  if (super_type && gfc_find_component (super_type, stree->name, true, true))
    {
      gfc_error ("Procedure '%s' at %L has the same name as an inherited"
		 " component of '%s'",
		 stree->name, &where, resolve_bindings_derived->name);
      goto error;
    }

  stree->n.tb->error = 0;
  return;

error:
  resolve_bindings_result = FAILURE;
  stree->n.tb->error = 1;
}


static gfc_try
resolve_typebound_procedures (gfc_symbol* derived)
{
  int op;

  if (!derived->f2k_derived || !derived->f2k_derived->tb_sym_root)
    return SUCCESS;

  resolve_bindings_derived = derived;
  resolve_bindings_result = SUCCESS;

  /* Make sure the vtab has been generated.  */
  gfc_find_derived_vtab (derived);

  if (derived->f2k_derived->tb_sym_root)
    gfc_traverse_symtree (derived->f2k_derived->tb_sym_root,
			  &resolve_typebound_procedure);

  if (derived->f2k_derived->tb_uop_root)
    gfc_traverse_symtree (derived->f2k_derived->tb_uop_root,
			  &resolve_typebound_user_op);

  for (op = 0; op != GFC_INTRINSIC_OPS; ++op)
    {
      gfc_typebound_proc* p = derived->f2k_derived->tb_op[op];
      if (p && resolve_typebound_intrinsic_op (derived, (gfc_intrinsic_op) op,
					       p) == FAILURE)
	resolve_bindings_result = FAILURE;
    }

  return resolve_bindings_result;
}


/* Add a derived type to the dt_list.  The dt_list is used in trans-types.c
   to give all identical derived types the same backend_decl.  */
static void
add_dt_to_dt_list (gfc_symbol *derived)
{
  gfc_dt_list *dt_list;

  for (dt_list = gfc_derived_types; dt_list; dt_list = dt_list->next)
    if (derived == dt_list->derived)
      break;

  if (dt_list == NULL)
    {
      dt_list = gfc_get_dt_list ();
      dt_list->next = gfc_derived_types;
      dt_list->derived = derived;
      gfc_derived_types = dt_list;
    }
}


/* Ensure that a derived-type is really not abstract, meaning that every
   inherited DEFERRED binding is overridden by a non-DEFERRED one.  */

static gfc_try
ensure_not_abstract_walker (gfc_symbol* sub, gfc_symtree* st)
{
  if (!st)
    return SUCCESS;

  if (ensure_not_abstract_walker (sub, st->left) == FAILURE)
    return FAILURE;
  if (ensure_not_abstract_walker (sub, st->right) == FAILURE)
    return FAILURE;

  if (st->n.tb && st->n.tb->deferred)
    {
      gfc_symtree* overriding;
      overriding = gfc_find_typebound_proc (sub, NULL, st->name, true, NULL);
      if (!overriding)
	return FAILURE;
      gcc_assert (overriding->n.tb);
      if (overriding->n.tb->deferred)
	{
	  gfc_error ("Derived-type '%s' declared at %L must be ABSTRACT because"
		     " '%s' is DEFERRED and not overridden",
		     sub->name, &sub->declared_at, st->name);
	  return FAILURE;
	}
    }

  return SUCCESS;
}

static gfc_try
ensure_not_abstract (gfc_symbol* sub, gfc_symbol* ancestor)
{
  /* The algorithm used here is to recursively travel up the ancestry of sub
     and for each ancestor-type, check all bindings.  If any of them is
     DEFERRED, look it up starting from sub and see if the found (overriding)
     binding is not DEFERRED.
     This is not the most efficient way to do this, but it should be ok and is
     clearer than something sophisticated.  */

  gcc_assert (ancestor && !sub->attr.abstract);
  
  if (!ancestor->attr.abstract)
    return SUCCESS;

  /* Walk bindings of this ancestor.  */
  if (ancestor->f2k_derived)
    {
      gfc_try t;
      t = ensure_not_abstract_walker (sub, ancestor->f2k_derived->tb_sym_root);
      if (t == FAILURE)
	return FAILURE;
    }

  /* Find next ancestor type and recurse on it.  */
  ancestor = gfc_get_derived_super_type (ancestor);
  if (ancestor)
    return ensure_not_abstract (sub, ancestor);

  return SUCCESS;
}


/* Resolve the components of a derived type.  */

static gfc_try
resolve_fl_derived (gfc_symbol *sym)
{
  gfc_symbol* super_type;
  gfc_component *c;

  super_type = gfc_get_derived_super_type (sym);
  
  if (sym->attr.is_class && sym->ts.u.derived == NULL)
    {
      /* Fix up incomplete CLASS symbols.  */
      gfc_component *data = gfc_find_component (sym, "$data", true, true);
      gfc_component *vptr = gfc_find_component (sym, "$vptr", true, true);
      if (vptr->ts.u.derived == NULL)
	{
	  gfc_symbol *vtab = gfc_find_derived_vtab (data->ts.u.derived);
	  gcc_assert (vtab);
	  vptr->ts.u.derived = vtab->ts.u.derived;
	}
    }

  /* F2008, C432. */
  if (super_type && sym->attr.coarray_comp && !super_type->attr.coarray_comp)
    {
      gfc_error ("As extending type '%s' at %L has a coarray component, "
		 "parent type '%s' shall also have one", sym->name,
		 &sym->declared_at, super_type->name);
      return FAILURE;
    }

  /* Ensure the extended type gets resolved before we do.  */
  if (super_type && resolve_fl_derived (super_type) == FAILURE)
    return FAILURE;

  /* An ABSTRACT type must be extensible.  */
  if (sym->attr.abstract && !gfc_type_is_extensible (sym))
    {
      gfc_error ("Non-extensible derived-type '%s' at %L must not be ABSTRACT",
		 sym->name, &sym->declared_at);
      return FAILURE;
    }

  for (c = sym->components; c != NULL; c = c->next)
    {
      /* F2008, C442.  */
      if (c->attr.codimension /* FIXME: c->as check due to PR 43412.  */
	  && (!c->attr.allocatable || (c->as && c->as->type != AS_DEFERRED)))
	{
	  gfc_error ("Coarray component '%s' at %L must be allocatable with "
		     "deferred shape", c->name, &c->loc);
	  return FAILURE;
	}

      /* F2008, C443.  */
      if (c->attr.codimension && c->ts.type == BT_DERIVED
	  && c->ts.u.derived->ts.is_iso_c)
	{
	  gfc_error ("Component '%s' at %L of TYPE(C_PTR) or TYPE(C_FUNPTR) "
		     "shall not be a coarray", c->name, &c->loc);
	  return FAILURE;
	}

      /* F2008, C444.  */
      if (c->ts.type == BT_DERIVED && c->ts.u.derived->attr.coarray_comp
	  && (c->attr.codimension || c->attr.pointer || c->attr.dimension
	      || c->attr.allocatable))
	{
	  gfc_error ("Component '%s' at %L with coarray component "
		     "shall be a nonpointer, nonallocatable scalar",
		     c->name, &c->loc);
	  return FAILURE;
	}

      /* F2008, C448.  */
      if (c->attr.contiguous && (!c->attr.dimension || !c->attr.pointer))
	{
	  gfc_error ("Component '%s' at %L has the CONTIGUOUS attribute but "
		     "is not an array pointer", c->name, &c->loc);
	  return FAILURE;
	}

      if (c->attr.proc_pointer && c->ts.interface)
	{
	  if (c->ts.interface->attr.procedure && !sym->attr.vtype)
	    gfc_error ("Interface '%s', used by procedure pointer component "
		       "'%s' at %L, is declared in a later PROCEDURE statement",
		       c->ts.interface->name, c->name, &c->loc);

	  /* Get the attributes from the interface (now resolved).  */
	  if (c->ts.interface->attr.if_source
	      || c->ts.interface->attr.intrinsic)
	    {
	      gfc_symbol *ifc = c->ts.interface;

	      if (ifc->formal && !ifc->formal_ns)
		resolve_symbol (ifc);

	      if (ifc->attr.intrinsic)
		resolve_intrinsic (ifc, &ifc->declared_at);

	      if (ifc->result)
		{
		  c->ts = ifc->result->ts;
		  c->attr.allocatable = ifc->result->attr.allocatable;
		  c->attr.pointer = ifc->result->attr.pointer;
		  c->attr.dimension = ifc->result->attr.dimension;
		  c->as = gfc_copy_array_spec (ifc->result->as);
		}
	      else
		{   
		  c->ts = ifc->ts;
		  c->attr.allocatable = ifc->attr.allocatable;
		  c->attr.pointer = ifc->attr.pointer;
		  c->attr.dimension = ifc->attr.dimension;
		  c->as = gfc_copy_array_spec (ifc->as);
		}
	      c->ts.interface = ifc;
	      c->attr.function = ifc->attr.function;
	      c->attr.subroutine = ifc->attr.subroutine;
	      gfc_copy_formal_args_ppc (c, ifc);

	      c->attr.pure = ifc->attr.pure;
	      c->attr.elemental = ifc->attr.elemental;
	      c->attr.recursive = ifc->attr.recursive;
	      c->attr.always_explicit = ifc->attr.always_explicit;
	      c->attr.ext_attr |= ifc->attr.ext_attr;
	      /* Replace symbols in array spec.  */
	      if (c->as)
		{
		  int i;
		  for (i = 0; i < c->as->rank; i++)
		    {
		      gfc_expr_replace_comp (c->as->lower[i], c);
		      gfc_expr_replace_comp (c->as->upper[i], c);
		    }
	        }
	      /* Copy char length.  */
	      if (ifc->ts.type == BT_CHARACTER && ifc->ts.u.cl)
		{
		  gfc_charlen *cl = gfc_new_charlen (sym->ns, ifc->ts.u.cl);
		  gfc_expr_replace_comp (cl->length, c);
		  if (cl->length && !cl->resolved
		        && gfc_resolve_expr (cl->length) == FAILURE)
		    return FAILURE;
		  c->ts.u.cl = cl;
		}
	    }
	  else if (!sym->attr.vtype && c->ts.interface->name[0] != '\0')
	    {
	      gfc_error ("Interface '%s' of procedure pointer component "
			 "'%s' at %L must be explicit", c->ts.interface->name,
			 c->name, &c->loc);
	      return FAILURE;
 	    }
	}
      else if (c->attr.proc_pointer && c->ts.type == BT_UNKNOWN)
	{
	  /* Since PPCs are not implicitly typed, a PPC without an explicit
	     interface must be a subroutine.  */
	  gfc_add_subroutine (&c->attr, c->name, &c->loc);
	}

      /* Procedure pointer components: Check PASS arg.  */
      if (c->attr.proc_pointer && !c->tb->nopass && c->tb->pass_arg_num == 0
	  && !sym->attr.vtype)
	{
	  gfc_symbol* me_arg;

	  if (c->tb->pass_arg)
	    {
	      gfc_formal_arglist* i;

	      /* If an explicit passing argument name is given, walk the arg-list
		and look for it.  */

	      me_arg = NULL;
	      c->tb->pass_arg_num = 1;
	      for (i = c->formal; i; i = i->next)
		{
		  if (!strcmp (i->sym->name, c->tb->pass_arg))
		    {
		      me_arg = i->sym;
		      break;
		    }
		  c->tb->pass_arg_num++;
		}

	      if (!me_arg)
		{
		  gfc_error ("Procedure pointer component '%s' with PASS(%s) "
			     "at %L has no argument '%s'", c->name,
			     c->tb->pass_arg, &c->loc, c->tb->pass_arg);
		  c->tb->error = 1;
		  return FAILURE;
		}
	    }
	  else
	    {
	      /* Otherwise, take the first one; there should in fact be at least
		one.  */
	      c->tb->pass_arg_num = 1;
	      if (!c->formal)
		{
		  gfc_error ("Procedure pointer component '%s' with PASS at %L "
			     "must have at least one argument",
			     c->name, &c->loc);
		  c->tb->error = 1;
		  return FAILURE;
		}
	      me_arg = c->formal->sym;
	    }

	  /* Now check that the argument-type matches.  */
	  gcc_assert (me_arg);
	  if ((me_arg->ts.type != BT_DERIVED && me_arg->ts.type != BT_CLASS)
	      || (me_arg->ts.type == BT_DERIVED && me_arg->ts.u.derived != sym)
	      || (me_arg->ts.type == BT_CLASS
		  && CLASS_DATA (me_arg)->ts.u.derived != sym))
	    {
	      gfc_error ("Argument '%s' of '%s' with PASS(%s) at %L must be of"
			 " the derived type '%s'", me_arg->name, c->name,
			 me_arg->name, &c->loc, sym->name);
	      c->tb->error = 1;
	      return FAILURE;
	    }

	  /* Check for C453.  */
	  if (me_arg->attr.dimension)
	    {
	      gfc_error ("Argument '%s' of '%s' with PASS(%s) at %L "
			 "must be scalar", me_arg->name, c->name, me_arg->name,
			 &c->loc);
	      c->tb->error = 1;
	      return FAILURE;
	    }

	  if (me_arg->attr.pointer)
	    {
	      gfc_error ("Argument '%s' of '%s' with PASS(%s) at %L "
			 "may not have the POINTER attribute", me_arg->name,
			 c->name, me_arg->name, &c->loc);
	      c->tb->error = 1;
	      return FAILURE;
	    }

	  if (me_arg->attr.allocatable)
	    {
	      gfc_error ("Argument '%s' of '%s' with PASS(%s) at %L "
			 "may not be ALLOCATABLE", me_arg->name, c->name,
			 me_arg->name, &c->loc);
	      c->tb->error = 1;
	      return FAILURE;
	    }

	  if (gfc_type_is_extensible (sym) && me_arg->ts.type != BT_CLASS)
	    gfc_error ("Non-polymorphic passed-object dummy argument of '%s'"
		       " at %L", c->name, &c->loc);

	}

      /* Check type-spec if this is not the parent-type component.  */
      if ((!sym->attr.extension || c != sym->components) && !sym->attr.vtype
	  && resolve_typespec_used (&c->ts, &c->loc, c->name) == FAILURE)
	return FAILURE;

      /* If this type is an extension, set the accessibility of the parent
	 component.  */
      if (super_type && c == sym->components
	  && strcmp (super_type->name, c->name) == 0)
	c->attr.access = super_type->attr.access;
      
      /* If this type is an extension, see if this component has the same name
	 as an inherited type-bound procedure.  */
      if (super_type && !sym->attr.is_class
	  && gfc_find_typebound_proc (super_type, NULL, c->name, true, NULL))
	{
	  gfc_error ("Component '%s' of '%s' at %L has the same name as an"
		     " inherited type-bound procedure",
		     c->name, sym->name, &c->loc);
	  return FAILURE;
	}

      if (c->ts.type == BT_CHARACTER && !c->attr.proc_pointer)
	{
	 if (c->ts.u.cl->length == NULL
	     || (resolve_charlen (c->ts.u.cl) == FAILURE)
	     || !gfc_is_constant_expr (c->ts.u.cl->length))
	   {
	     gfc_error ("Character length of component '%s' needs to "
			"be a constant specification expression at %L",
			c->name,
			c->ts.u.cl->length ? &c->ts.u.cl->length->where : &c->loc);
	     return FAILURE;
	   }
	}

      if (c->ts.type == BT_DERIVED
	  && sym->component_access != ACCESS_PRIVATE
	  && gfc_check_access (sym->attr.access, sym->ns->default_access)
	  && !is_sym_host_assoc (c->ts.u.derived, sym->ns)
	  && !c->ts.u.derived->attr.use_assoc
	  && !gfc_check_access (c->ts.u.derived->attr.access,
				c->ts.u.derived->ns->default_access)
	  && gfc_notify_std (GFC_STD_F2003, "Fortran 2003: the component '%s' "
			     "is a PRIVATE type and cannot be a component of "
			     "'%s', which is PUBLIC at %L", c->name,
			     sym->name, &sym->declared_at) == FAILURE)
	return FAILURE;

      if (sym->attr.sequence)
	{
	  if (c->ts.type == BT_DERIVED && c->ts.u.derived->attr.sequence == 0)
	    {
	      gfc_error ("Component %s of SEQUENCE type declared at %L does "
			 "not have the SEQUENCE attribute",
			 c->ts.u.derived->name, &sym->declared_at);
	      return FAILURE;
	    }
	}

      if (!sym->attr.is_class && c->ts.type == BT_DERIVED && !sym->attr.vtype
	  && c->attr.pointer && c->ts.u.derived->components == NULL
	  && !c->ts.u.derived->attr.zero_comp)
	{
	  gfc_error ("The pointer component '%s' of '%s' at %L is a type "
		     "that has not been declared", c->name, sym->name,
		     &c->loc);
	  return FAILURE;
	}

      if (c->ts.type == BT_CLASS && CLASS_DATA (c)->attr.class_pointer
	  && CLASS_DATA (c)->ts.u.derived->components == NULL
	  && !CLASS_DATA (c)->ts.u.derived->attr.zero_comp)
	{
	  gfc_error ("The pointer component '%s' of '%s' at %L is a type "
		     "that has not been declared", c->name, sym->name,
		     &c->loc);
	  return FAILURE;
	}

      /* C437.  */
      if (c->ts.type == BT_CLASS
	  && !(CLASS_DATA (c)->attr.class_pointer
	       || CLASS_DATA (c)->attr.allocatable))
	{
	  gfc_error ("Component '%s' with CLASS at %L must be allocatable "
		     "or pointer", c->name, &c->loc);
	  return FAILURE;
	}

      /* Ensure that all the derived type components are put on the
	 derived type list; even in formal namespaces, where derived type
	 pointer components might not have been declared.  */
      if (c->ts.type == BT_DERIVED
	    && c->ts.u.derived
	    && c->ts.u.derived->components
	    && c->attr.pointer
	    && sym != c->ts.u.derived)
	add_dt_to_dt_list (c->ts.u.derived);

      if (gfc_resolve_array_spec (c->as, !(c->attr.pointer
					   || c->attr.proc_pointer
					   || c->attr.allocatable)) == FAILURE)
	return FAILURE;
    }

  /* Resolve the type-bound procedures.  */
  if (resolve_typebound_procedures (sym) == FAILURE)
    return FAILURE;

  /* Resolve the finalizer procedures.  */
  if (gfc_resolve_finalizers (sym) == FAILURE)
    return FAILURE;

  /* If this is a non-ABSTRACT type extending an ABSTRACT one, ensure that
     all DEFERRED bindings are overridden.  */
  if (super_type && super_type->attr.abstract && !sym->attr.abstract
      && !sym->attr.is_class
      && ensure_not_abstract (sym, super_type) == FAILURE)
    return FAILURE;

  /* Add derived type to the derived type list.  */
  add_dt_to_dt_list (sym);

  return SUCCESS;
}


static gfc_try
resolve_fl_namelist (gfc_symbol *sym)
{
  gfc_namelist *nl;
  gfc_symbol *nlsym;

  for (nl = sym->namelist; nl; nl = nl->next)
    {
      /* Reject namelist arrays of assumed shape.  */
      if (nl->sym->as && nl->sym->as->type == AS_ASSUMED_SHAPE
	  && gfc_notify_std (GFC_STD_F2003, "NAMELIST array object '%s' "
			     "must not have assumed shape in namelist "
			     "'%s' at %L", nl->sym->name, sym->name,
			     &sym->declared_at) == FAILURE)
	    return FAILURE;

      /* Reject namelist arrays that are not constant shape.  */
      if (is_non_constant_shape_array (nl->sym))
	{
	  gfc_error ("NAMELIST array object '%s' must have constant "
		     "shape in namelist '%s' at %L", nl->sym->name,
		     sym->name, &sym->declared_at);
	  return FAILURE;
	}

      /* Namelist objects cannot have allocatable or pointer components.  */
      if (nl->sym->ts.type != BT_DERIVED)
	continue;

      if (nl->sym->ts.u.derived->attr.alloc_comp)
	{
	  gfc_error ("NAMELIST object '%s' in namelist '%s' at %L cannot "
		     "have ALLOCATABLE components",
		     nl->sym->name, sym->name, &sym->declared_at);
	  return FAILURE;
	}

      if (nl->sym->ts.u.derived->attr.pointer_comp)
	{
	  gfc_error ("NAMELIST object '%s' in namelist '%s' at %L cannot "
		     "have POINTER components", 
		     nl->sym->name, sym->name, &sym->declared_at);
	  return FAILURE;
	}
    }

  /* Reject PRIVATE objects in a PUBLIC namelist.  */
  if (gfc_check_access(sym->attr.access, sym->ns->default_access))
    {
      for (nl = sym->namelist; nl; nl = nl->next)
	{
	  if (!nl->sym->attr.use_assoc
	      && !is_sym_host_assoc (nl->sym, sym->ns)
	      && !gfc_check_access(nl->sym->attr.access,
				nl->sym->ns->default_access))
	    {
	      gfc_error ("NAMELIST object '%s' was declared PRIVATE and "
			 "cannot be member of PUBLIC namelist '%s' at %L",
			 nl->sym->name, sym->name, &sym->declared_at);
	      return FAILURE;
	    }

	  /* Types with private components that came here by USE-association.  */
	  if (nl->sym->ts.type == BT_DERIVED
	      && derived_inaccessible (nl->sym->ts.u.derived))
	    {
	      gfc_error ("NAMELIST object '%s' has use-associated PRIVATE "
			 "components and cannot be member of namelist '%s' at %L",
			 nl->sym->name, sym->name, &sym->declared_at);
	      return FAILURE;
	    }

	  /* Types with private components that are defined in the same module.  */
	  if (nl->sym->ts.type == BT_DERIVED
	      && !is_sym_host_assoc (nl->sym->ts.u.derived, sym->ns)
	      && !gfc_check_access (nl->sym->ts.u.derived->attr.private_comp
					? ACCESS_PRIVATE : ACCESS_UNKNOWN,
					nl->sym->ns->default_access))
	    {
	      gfc_error ("NAMELIST object '%s' has PRIVATE components and "
			 "cannot be a member of PUBLIC namelist '%s' at %L",
			 nl->sym->name, sym->name, &sym->declared_at);
	      return FAILURE;
	    }
	}
    }


  /* 14.1.2 A module or internal procedure represent local entities
     of the same type as a namelist member and so are not allowed.  */
  for (nl = sym->namelist; nl; nl = nl->next)
    {
      if (nl->sym->ts.kind != 0 && nl->sym->attr.flavor == FL_VARIABLE)
	continue;

      if (nl->sym->attr.function && nl->sym == nl->sym->result)
	if ((nl->sym == sym->ns->proc_name)
	       ||
	    (sym->ns->parent && nl->sym == sym->ns->parent->proc_name))
	  continue;

      nlsym = NULL;
      if (nl->sym && nl->sym->name)
	gfc_find_symbol (nl->sym->name, sym->ns, 1, &nlsym);
      if (nlsym && nlsym->attr.flavor == FL_PROCEDURE)
	{
	  gfc_error ("PROCEDURE attribute conflicts with NAMELIST "
		     "attribute in '%s' at %L", nlsym->name,
		     &sym->declared_at);
	  return FAILURE;
	}
    }

  return SUCCESS;
}


static gfc_try
resolve_fl_parameter (gfc_symbol *sym)
{
  /* A parameter array's shape needs to be constant.  */
  if (sym->as != NULL 
      && (sym->as->type == AS_DEFERRED
          || is_non_constant_shape_array (sym)))
    {
      gfc_error ("Parameter array '%s' at %L cannot be automatic "
		 "or of deferred shape", sym->name, &sym->declared_at);
      return FAILURE;
    }

  /* Make sure a parameter that has been implicitly typed still
     matches the implicit type, since PARAMETER statements can precede
     IMPLICIT statements.  */
  if (sym->attr.implicit_type
      && !gfc_compare_types (&sym->ts, gfc_get_default_type (sym->name,
							     sym->ns)))
    {
      gfc_error ("Implicitly typed PARAMETER '%s' at %L doesn't match a "
		 "later IMPLICIT type", sym->name, &sym->declared_at);
      return FAILURE;
    }

  /* Make sure the types of derived parameters are consistent.  This
     type checking is deferred until resolution because the type may
     refer to a derived type from the host.  */
  if (sym->ts.type == BT_DERIVED
      && !gfc_compare_types (&sym->ts, &sym->value->ts))
    {
      gfc_error ("Incompatible derived type in PARAMETER at %L",
		 &sym->value->where);
      return FAILURE;
    }
  return SUCCESS;
}


/* Do anything necessary to resolve a symbol.  Right now, we just
   assume that an otherwise unknown symbol is a variable.  This sort
   of thing commonly happens for symbols in module.  */

static void
resolve_symbol (gfc_symbol *sym)
{
  int check_constant, mp_flag;
  gfc_symtree *symtree;
  gfc_symtree *this_symtree;
  gfc_namespace *ns;
  gfc_component *c;

  /* Avoid double resolution of function result symbols.  */
  if ((sym->result || sym->attr.result) && !sym->attr.dummy
      && (sym->ns != gfc_current_ns))
    return;
  
  if (sym->attr.flavor == FL_UNKNOWN)
    {

    /* If we find that a flavorless symbol is an interface in one of the
       parent namespaces, find its symtree in this namespace, free the
       symbol and set the symtree to point to the interface symbol.  */
      for (ns = gfc_current_ns->parent; ns; ns = ns->parent)
	{
	  symtree = gfc_find_symtree (ns->sym_root, sym->name);
	  if (symtree && symtree->n.sym->generic)
	    {
	      this_symtree = gfc_find_symtree (gfc_current_ns->sym_root,
					       sym->name);
	      gfc_release_symbol (sym);
	      symtree->n.sym->refs++;
	      this_symtree->n.sym = symtree->n.sym;
	      return;
	    }
	}

      /* Otherwise give it a flavor according to such attributes as
	 it has.  */
      if (sym->attr.external == 0 && sym->attr.intrinsic == 0)
	sym->attr.flavor = FL_VARIABLE;
      else
	{
	  sym->attr.flavor = FL_PROCEDURE;
	  if (sym->attr.dimension)
	    sym->attr.function = 1;
	}
    }

  if (sym->attr.external && sym->ts.type != BT_UNKNOWN && !sym->attr.function)
    gfc_add_function (&sym->attr, sym->name, &sym->declared_at);

  if (sym->attr.procedure && sym->ts.interface
      && sym->attr.if_source != IFSRC_DECL
      && resolve_procedure_interface (sym) == FAILURE)
    return;

  if (sym->attr.is_protected && !sym->attr.proc_pointer
      && (sym->attr.procedure || sym->attr.external))
    {
      if (sym->attr.external)
	gfc_error ("PROTECTED attribute conflicts with EXTERNAL attribute "
	           "at %L", &sym->declared_at);
      else
	gfc_error ("PROCEDURE attribute conflicts with PROTECTED attribute "
	           "at %L", &sym->declared_at);

      return;
    }


  /* F2008, C530. */
  if (sym->attr.contiguous
      && (!sym->attr.dimension || (sym->as->type != AS_ASSUMED_SHAPE
				   && !sym->attr.pointer)))
    {
      gfc_error ("'%s' at %L has the CONTIGUOUS attribute but is not an "
		  "array pointer or an assumed-shape array", sym->name,
		  &sym->declared_at);
      return;
    }

  if (sym->attr.flavor == FL_DERIVED && resolve_fl_derived (sym) == FAILURE)
    return;

  /* Symbols that are module procedures with results (functions) have
     the types and array specification copied for type checking in
     procedures that call them, as well as for saving to a module
     file.  These symbols can't stand the scrutiny that their results
     can.  */
  mp_flag = (sym->result != NULL && sym->result != sym);

  /* Make sure that the intrinsic is consistent with its internal 
     representation. This needs to be done before assigning a default 
     type to avoid spurious warnings.  */
  if (sym->attr.flavor != FL_MODULE && sym->attr.intrinsic
      && resolve_intrinsic (sym, &sym->declared_at) == FAILURE)
    return;

  /* Resolve associate names.  */
  if (sym->assoc)
    resolve_assoc_var (sym, true);

  /* Assign default type to symbols that need one and don't have one.  */
  if (sym->ts.type == BT_UNKNOWN)
    {
      if (sym->attr.flavor == FL_VARIABLE || sym->attr.flavor == FL_PARAMETER)
	gfc_set_default_type (sym, 1, NULL);

      if (sym->attr.flavor == FL_PROCEDURE && sym->attr.external
	  && !sym->attr.function && !sym->attr.subroutine
	  && gfc_get_default_type (sym->name, sym->ns)->type == BT_UNKNOWN)
	gfc_add_subroutine (&sym->attr, sym->name, &sym->declared_at);

      if (sym->attr.flavor == FL_PROCEDURE && sym->attr.function)
	{
	  /* The specific case of an external procedure should emit an error
	     in the case that there is no implicit type.  */
	  if (!mp_flag)
	    gfc_set_default_type (sym, sym->attr.external, NULL);
	  else
	    {
	      /* Result may be in another namespace.  */
	      resolve_symbol (sym->result);

	      if (!sym->result->attr.proc_pointer)
		{
		  sym->ts = sym->result->ts;
		  sym->as = gfc_copy_array_spec (sym->result->as);
		  sym->attr.dimension = sym->result->attr.dimension;
		  sym->attr.pointer = sym->result->attr.pointer;
		  sym->attr.allocatable = sym->result->attr.allocatable;
		  sym->attr.contiguous = sym->result->attr.contiguous;
		}
	    }
	}
    }

  /* Assumed size arrays and assumed shape arrays must be dummy
     arguments.  Array-spec's of implied-shape should have been resolved to
     AS_EXPLICIT already.  */

  if (sym->as)
    {
      gcc_assert (sym->as->type != AS_IMPLIED_SHAPE);
      if (((sym->as->type == AS_ASSUMED_SIZE && !sym->as->cp_was_assumed)
	   || sym->as->type == AS_ASSUMED_SHAPE)
	  && sym->attr.dummy == 0)
	{
	  if (sym->as->type == AS_ASSUMED_SIZE)
	    gfc_error ("Assumed size array at %L must be a dummy argument",
		       &sym->declared_at);
	  else
	    gfc_error ("Assumed shape array at %L must be a dummy argument",
		       &sym->declared_at);
	  return;
	}
    }

  /* Make sure symbols with known intent or optional are really dummy
     variable.  Because of ENTRY statement, this has to be deferred
     until resolution time.  */

  if (!sym->attr.dummy
      && (sym->attr.optional || sym->attr.intent != INTENT_UNKNOWN))
    {
      gfc_error ("Symbol at %L is not a DUMMY variable", &sym->declared_at);
      return;
    }

  if (sym->attr.value && !sym->attr.dummy)
    {
      gfc_error ("'%s' at %L cannot have the VALUE attribute because "
		 "it is not a dummy argument", sym->name, &sym->declared_at);
      return;
    }

  if (sym->attr.value && sym->ts.type == BT_CHARACTER)
    {
      gfc_charlen *cl = sym->ts.u.cl;
      if (!cl || !cl->length || cl->length->expr_type != EXPR_CONSTANT)
	{
	  gfc_error ("Character dummy variable '%s' at %L with VALUE "
		     "attribute must have constant length",
		     sym->name, &sym->declared_at);
	  return;
	}

      if (sym->ts.is_c_interop
	  && mpz_cmp_si (cl->length->value.integer, 1) != 0)
	{
	  gfc_error ("C interoperable character dummy variable '%s' at %L "
		     "with VALUE attribute must have length one",
		     sym->name, &sym->declared_at);
	  return;
	}
    }

  /* If the symbol is marked as bind(c), verify it's type and kind.  Do not
     do this for something that was implicitly typed because that is handled
     in gfc_set_default_type.  Handle dummy arguments and procedure
     definitions separately.  Also, anything that is use associated is not
     handled here but instead is handled in the module it is declared in.
     Finally, derived type definitions are allowed to be BIND(C) since that
     only implies that they're interoperable, and they are checked fully for
     interoperability when a variable is declared of that type.  */
  if (sym->attr.is_bind_c && sym->attr.implicit_type == 0 &&
      sym->attr.use_assoc == 0 && sym->attr.dummy == 0 &&
      sym->attr.flavor != FL_PROCEDURE && sym->attr.flavor != FL_DERIVED)
    {
      gfc_try t = SUCCESS;
      
      /* First, make sure the variable is declared at the
	 module-level scope (J3/04-007, Section 15.3).	*/
      if (sym->ns->proc_name->attr.flavor != FL_MODULE &&
          sym->attr.in_common == 0)
	{
	  gfc_error ("Variable '%s' at %L cannot be BIND(C) because it "
		     "is neither a COMMON block nor declared at the "
		     "module level scope", sym->name, &(sym->declared_at));
	  t = FAILURE;
	}
      else if (sym->common_head != NULL)
        {
          t = verify_com_block_vars_c_interop (sym->common_head);
        }
      else
	{
	  /* If type() declaration, we need to verify that the components
	     of the given type are all C interoperable, etc.  */
	  if (sym->ts.type == BT_DERIVED &&
              sym->ts.u.derived->attr.is_c_interop != 1)
            {
              /* Make sure the user marked the derived type as BIND(C).  If
                 not, call the verify routine.  This could print an error
                 for the derived type more than once if multiple variables
                 of that type are declared.  */
              if (sym->ts.u.derived->attr.is_bind_c != 1)
                verify_bind_c_derived_type (sym->ts.u.derived);
              t = FAILURE;
            }
	  
	  /* Verify the variable itself as C interoperable if it
             is BIND(C).  It is not possible for this to succeed if
             the verify_bind_c_derived_type failed, so don't have to handle
             any error returned by verify_bind_c_derived_type.  */
          t = verify_bind_c_sym (sym, &(sym->ts), sym->attr.in_common,
                                 sym->common_block);
	}

      if (t == FAILURE)
        {
          /* clear the is_bind_c flag to prevent reporting errors more than
             once if something failed.  */
          sym->attr.is_bind_c = 0;
          return;
        }
    }

  /* If a derived type symbol has reached this point, without its
     type being declared, we have an error.  Notice that most
     conditions that produce undefined derived types have already
     been dealt with.  However, the likes of:
     implicit type(t) (t) ..... call foo (t) will get us here if
     the type is not declared in the scope of the implicit
     statement. Change the type to BT_UNKNOWN, both because it is so
     and to prevent an ICE.  */
  if (sym->ts.type == BT_DERIVED && sym->ts.u.derived->components == NULL
      && !sym->ts.u.derived->attr.zero_comp)
    {
      gfc_error ("The derived type '%s' at %L is of type '%s', "
		 "which has not been defined", sym->name,
		  &sym->declared_at, sym->ts.u.derived->name);
      sym->ts.type = BT_UNKNOWN;
      return;
    }

  /* Make sure that the derived type has been resolved and that the
     derived type is visible in the symbol's namespace, if it is a
     module function and is not PRIVATE.  */
  if (sym->ts.type == BT_DERIVED
	&& sym->ts.u.derived->attr.use_assoc
	&& sym->ns->proc_name
	&& sym->ns->proc_name->attr.flavor == FL_MODULE)
    {
      gfc_symbol *ds;

      if (resolve_fl_derived (sym->ts.u.derived) == FAILURE)
	return;

      gfc_find_symbol (sym->ts.u.derived->name, sym->ns, 1, &ds);
      if (!ds && sym->attr.function
	    && gfc_check_access (sym->attr.access, sym->ns->default_access))
	{
	  symtree = gfc_new_symtree (&sym->ns->sym_root,
				     sym->ts.u.derived->name);
	  symtree->n.sym = sym->ts.u.derived;
	  sym->ts.u.derived->refs++;
	}
    }

  /* Unless the derived-type declaration is use associated, Fortran 95
     does not allow public entries of private derived types.
     See 4.4.1 (F95) and 4.5.1.1 (F2003); and related interpretation
     161 in 95-006r3.  */
  if (sym->ts.type == BT_DERIVED
      && sym->ns->proc_name && sym->ns->proc_name->attr.flavor == FL_MODULE
      && !sym->ts.u.derived->attr.use_assoc
      && gfc_check_access (sym->attr.access, sym->ns->default_access)
      && !gfc_check_access (sym->ts.u.derived->attr.access,
			    sym->ts.u.derived->ns->default_access)
      && gfc_notify_std (GFC_STD_F2003, "Fortran 2003: PUBLIC %s '%s' at %L "
		         "of PRIVATE derived type '%s'",
			 (sym->attr.flavor == FL_PARAMETER) ? "parameter"
			 : "variable", sym->name, &sym->declared_at,
			 sym->ts.u.derived->name) == FAILURE)
    return;

  /* An assumed-size array with INTENT(OUT) shall not be of a type for which
     default initialization is defined (5.1.2.4.4).  */
  if (sym->ts.type == BT_DERIVED
      && sym->attr.dummy
      && sym->attr.intent == INTENT_OUT
      && sym->as
      && sym->as->type == AS_ASSUMED_SIZE)
    {
      for (c = sym->ts.u.derived->components; c; c = c->next)
	{
	  if (c->initializer)
	    {
	      gfc_error ("The INTENT(OUT) dummy argument '%s' at %L is "
			 "ASSUMED SIZE and so cannot have a default initializer",
			 sym->name, &sym->declared_at);
	      return;
	    }
	}
    }

  /* F2008, C526.  */
  if (((sym->ts.type == BT_DERIVED && sym->ts.u.derived->attr.coarray_comp)
       || sym->attr.codimension)
      && sym->attr.result)
    gfc_error ("Function result '%s' at %L shall not be a coarray or have "
	       "a coarray component", sym->name, &sym->declared_at);

  /* F2008, C524.  */
  if (sym->attr.codimension && sym->ts.type == BT_DERIVED
      && sym->ts.u.derived->ts.is_iso_c)
    gfc_error ("Variable '%s' at %L of TYPE(C_PTR) or TYPE(C_FUNPTR) "
	       "shall not be a coarray", sym->name, &sym->declared_at);

  /* F2008, C525.  */
  if (sym->ts.type == BT_DERIVED && sym->ts.u.derived->attr.coarray_comp
      && (sym->attr.codimension || sym->attr.pointer || sym->attr.dimension
	  || sym->attr.allocatable))
    gfc_error ("Variable '%s' at %L with coarray component "
	       "shall be a nonpointer, nonallocatable scalar",
	       sym->name, &sym->declared_at);

  /* F2008, C526.  The function-result case was handled above.  */
  if (((sym->ts.type == BT_DERIVED && sym->ts.u.derived->attr.coarray_comp)
       || sym->attr.codimension)
      && !(sym->attr.allocatable || sym->attr.dummy || sym->attr.save
	   || sym->ns->proc_name->attr.flavor == FL_MODULE
	   || sym->ns->proc_name->attr.is_main_program
	   || sym->attr.function || sym->attr.result || sym->attr.use_assoc))
    gfc_error ("Variable '%s' at %L is a coarray or has a coarray "
	       "component and is not ALLOCATABLE, SAVE nor a "
	       "dummy argument", sym->name, &sym->declared_at);
  /* F2008, C528.  */  /* FIXME: sym->as check due to PR 43412.  */
  else if (sym->attr.codimension && !sym->attr.allocatable
      && sym->as && sym->as->cotype == AS_DEFERRED)
    gfc_error ("Coarray variable '%s' at %L shall not have codimensions with "
		"deferred shape", sym->name, &sym->declared_at);
  else if (sym->attr.codimension && sym->attr.allocatable
      && (sym->as->type != AS_DEFERRED || sym->as->cotype != AS_DEFERRED))
    gfc_error ("Allocatable coarray variable '%s' at %L must have "
	       "deferred shape", sym->name, &sym->declared_at);


  /* F2008, C541.  */
  if (((sym->ts.type == BT_DERIVED && sym->ts.u.derived->attr.coarray_comp)
       || (sym->attr.codimension && sym->attr.allocatable))
      && sym->attr.dummy && sym->attr.intent == INTENT_OUT)
    gfc_error ("Variable '%s' at %L is INTENT(OUT) and can thus not be an "
	       "allocatable coarray or have coarray components",
	       sym->name, &sym->declared_at);

  if (sym->attr.codimension && sym->attr.dummy
      && sym->ns->proc_name && sym->ns->proc_name->attr.is_bind_c)
    gfc_error ("Coarray dummy variable '%s' at %L not allowed in BIND(C) "
	       "procedure '%s'", sym->name, &sym->declared_at,
	       sym->ns->proc_name->name);

  switch (sym->attr.flavor)
    {
    case FL_VARIABLE:
      if (resolve_fl_variable (sym, mp_flag) == FAILURE)
	return;
      break;

    case FL_PROCEDURE:
      if (resolve_fl_procedure (sym, mp_flag) == FAILURE)
	return;
      break;

    case FL_NAMELIST:
      if (resolve_fl_namelist (sym) == FAILURE)
	return;
      break;

    case FL_PARAMETER:
      if (resolve_fl_parameter (sym) == FAILURE)
	return;
      break;

    default:
      break;
    }

  /* Resolve array specifier. Check as well some constraints
     on COMMON blocks.  */

  check_constant = sym->attr.in_common && !sym->attr.pointer;

  /* Set the formal_arg_flag so that check_conflict will not throw
     an error for host associated variables in the specification
     expression for an array_valued function.  */
  if (sym->attr.function && sym->as)
    formal_arg_flag = 1;

  gfc_resolve_array_spec (sym->as, check_constant);

  formal_arg_flag = 0;

  /* Resolve formal namespaces.  */
  if (sym->formal_ns && sym->formal_ns != gfc_current_ns
      && !sym->attr.contained && !sym->attr.intrinsic)
    gfc_resolve (sym->formal_ns);

  /* Make sure the formal namespace is present.  */
  if (sym->formal && !sym->formal_ns)
    {
      gfc_formal_arglist *formal = sym->formal;
      while (formal && !formal->sym)
	formal = formal->next;

      if (formal)
	{
	  sym->formal_ns = formal->sym->ns;
	  sym->formal_ns->refs++;
	}
    }

  /* Check threadprivate restrictions.  */
  if (sym->attr.threadprivate && !sym->attr.save && !sym->ns->save_all
      && (!sym->attr.in_common
	  && sym->module == NULL
	  && (sym->ns->proc_name == NULL
	      || sym->ns->proc_name->attr.flavor != FL_MODULE)))
    gfc_error ("Threadprivate at %L isn't SAVEd", &sym->declared_at);

  /* If we have come this far we can apply default-initializers, as
     described in 14.7.5, to those variables that have not already
     been assigned one.  */
  if (sym->ts.type == BT_DERIVED
      && sym->ns == gfc_current_ns
      && !sym->value
      && !sym->attr.allocatable
      && !sym->attr.alloc_comp)
    {
      symbol_attribute *a = &sym->attr;

      if ((!a->save && !a->dummy && !a->pointer
	   && !a->in_common && !a->use_assoc
	   && (a->referenced || a->result)
	   && !(a->function && sym != sym->result))
	  || (a->dummy && a->intent == INTENT_OUT && !a->pointer))
	apply_default_init (sym);
    }

  if (sym->ts.type == BT_CLASS && sym->ns == gfc_current_ns
      && sym->attr.dummy && sym->attr.intent == INTENT_OUT
      && !CLASS_DATA (sym)->attr.class_pointer
      && !CLASS_DATA (sym)->attr.allocatable)
    apply_default_init (sym);

  /* If this symbol has a type-spec, check it.  */
  if (sym->attr.flavor == FL_VARIABLE || sym->attr.flavor == FL_PARAMETER
      || (sym->attr.flavor == FL_PROCEDURE && sym->attr.function))
    if (resolve_typespec_used (&sym->ts, &sym->declared_at, sym->name)
	  == FAILURE)
      return;
}


/************* Resolve DATA statements *************/

static struct
{
  gfc_data_value *vnode;
  mpz_t left;
}
values;


/* Advance the values structure to point to the next value in the data list.  */

static gfc_try
next_data_value (void)
{
  while (mpz_cmp_ui (values.left, 0) == 0)
    {

      if (values.vnode->next == NULL)
	return FAILURE;

      values.vnode = values.vnode->next;
      mpz_set (values.left, values.vnode->repeat);
    }

  return SUCCESS;
}


static gfc_try
check_data_variable (gfc_data_variable *var, locus *where)
{
  gfc_expr *e;
  mpz_t size;
  mpz_t offset;
  gfc_try t;
  ar_type mark = AR_UNKNOWN;
  int i;
  mpz_t section_index[GFC_MAX_DIMENSIONS];
  gfc_ref *ref;
  gfc_array_ref *ar;
  gfc_symbol *sym;
  int has_pointer;

  if (gfc_resolve_expr (var->expr) == FAILURE)
    return FAILURE;

  ar = NULL;
  mpz_init_set_si (offset, 0);
  e = var->expr;

  if (e->expr_type != EXPR_VARIABLE)
    gfc_internal_error ("check_data_variable(): Bad expression");

  sym = e->symtree->n.sym;

  if (sym->ns->is_block_data && !sym->attr.in_common)
    {
      gfc_error ("BLOCK DATA element '%s' at %L must be in COMMON",
		 sym->name, &sym->declared_at);
    }

  if (e->ref == NULL && sym->as)
    {
      gfc_error ("DATA array '%s' at %L must be specified in a previous"
		 " declaration", sym->name, where);
      return FAILURE;
    }

  has_pointer = sym->attr.pointer;

  for (ref = e->ref; ref; ref = ref->next)
    {
      if (ref->type == REF_COMPONENT && ref->u.c.component->attr.pointer)
	has_pointer = 1;

      if (ref->type == REF_ARRAY && ref->u.ar.codimen)
	{
	  gfc_error ("DATA element '%s' at %L cannot have a coindex",
		     sym->name, where);
	  return FAILURE;
	}

      if (has_pointer
	    && ref->type == REF_ARRAY
	    && ref->u.ar.type != AR_FULL)
	  {
	    gfc_error ("DATA element '%s' at %L is a pointer and so must "
			"be a full array", sym->name, where);
	    return FAILURE;
	  }
    }

  if (e->rank == 0 || has_pointer)
    {
      mpz_init_set_ui (size, 1);
      ref = NULL;
    }
  else
    {
      ref = e->ref;

      /* Find the array section reference.  */
      for (ref = e->ref; ref; ref = ref->next)
	{
	  if (ref->type != REF_ARRAY)
	    continue;
	  if (ref->u.ar.type == AR_ELEMENT)
	    continue;
	  break;
	}
      gcc_assert (ref);

      /* Set marks according to the reference pattern.  */
      switch (ref->u.ar.type)
	{
	case AR_FULL:
	  mark = AR_FULL;
	  break;

	case AR_SECTION:
	  ar = &ref->u.ar;
	  /* Get the start position of array section.  */
	  gfc_get_section_index (ar, section_index, &offset);
	  mark = AR_SECTION;
	  break;

	default:
	  gcc_unreachable ();
	}

      if (gfc_array_size (e, &size) == FAILURE)
	{
	  gfc_error ("Nonconstant array section at %L in DATA statement",
		     &e->where);
	  mpz_clear (offset);
	  return FAILURE;
	}
    }

  t = SUCCESS;

  while (mpz_cmp_ui (size, 0) > 0)
    {
      if (next_data_value () == FAILURE)
	{
	  gfc_error ("DATA statement at %L has more variables than values",
		     where);
	  t = FAILURE;
	  break;
	}

      t = gfc_check_assign (var->expr, values.vnode->expr, 0);
      if (t == FAILURE)
	break;

      /* If we have more than one element left in the repeat count,
	 and we have more than one element left in the target variable,
	 then create a range assignment.  */
      /* FIXME: Only done for full arrays for now, since array sections
	 seem tricky.  */
      if (mark == AR_FULL && ref && ref->next == NULL
	  && mpz_cmp_ui (values.left, 1) > 0 && mpz_cmp_ui (size, 1) > 0)
	{
	  mpz_t range;

	  if (mpz_cmp (size, values.left) >= 0)
	    {
	      mpz_init_set (range, values.left);
	      mpz_sub (size, size, values.left);
	      mpz_set_ui (values.left, 0);
	    }
	  else
	    {
	      mpz_init_set (range, size);
	      mpz_sub (values.left, values.left, size);
	      mpz_set_ui (size, 0);
	    }

	  t = gfc_assign_data_value_range (var->expr, values.vnode->expr,
					   offset, range);

	  mpz_add (offset, offset, range);
	  mpz_clear (range);

	  if (t == FAILURE)
	    break;
	}

      /* Assign initial value to symbol.  */
      else
	{
	  mpz_sub_ui (values.left, values.left, 1);
	  mpz_sub_ui (size, size, 1);

	  t = gfc_assign_data_value (var->expr, values.vnode->expr, offset);
	  if (t == FAILURE)
	    break;

	  if (mark == AR_FULL)
	    mpz_add_ui (offset, offset, 1);

	  /* Modify the array section indexes and recalculate the offset
	     for next element.  */
	  else if (mark == AR_SECTION)
	    gfc_advance_section (section_index, ar, &offset);
	}
    }

  if (mark == AR_SECTION)
    {
      for (i = 0; i < ar->dimen; i++)
	mpz_clear (section_index[i]);
    }

  mpz_clear (size);
  mpz_clear (offset);

  return t;
}


static gfc_try traverse_data_var (gfc_data_variable *, locus *);

/* Iterate over a list of elements in a DATA statement.  */

static gfc_try
traverse_data_list (gfc_data_variable *var, locus *where)
{
  mpz_t trip;
  iterator_stack frame;
  gfc_expr *e, *start, *end, *step;
  gfc_try retval = SUCCESS;

  mpz_init (frame.value);
  mpz_init (trip);

  start = gfc_copy_expr (var->iter.start);
  end = gfc_copy_expr (var->iter.end);
  step = gfc_copy_expr (var->iter.step);

  if (gfc_simplify_expr (start, 1) == FAILURE
      || start->expr_type != EXPR_CONSTANT)
    {
      gfc_error ("start of implied-do loop at %L could not be "
		 "simplified to a constant value", &start->where);
      retval = FAILURE;
      goto cleanup;
    }
  if (gfc_simplify_expr (end, 1) == FAILURE
      || end->expr_type != EXPR_CONSTANT)
    {
      gfc_error ("end of implied-do loop at %L could not be "
		 "simplified to a constant value", &start->where);
      retval = FAILURE;
      goto cleanup;
    }
  if (gfc_simplify_expr (step, 1) == FAILURE
      || step->expr_type != EXPR_CONSTANT)
    {
      gfc_error ("step of implied-do loop at %L could not be "
		 "simplified to a constant value", &start->where);
      retval = FAILURE;
      goto cleanup;
    }

  mpz_set (trip, end->value.integer);
  mpz_sub (trip, trip, start->value.integer);
  mpz_add (trip, trip, step->value.integer);

  mpz_div (trip, trip, step->value.integer);

  mpz_set (frame.value, start->value.integer);

  frame.prev = iter_stack;
  frame.variable = var->iter.var->symtree;
  iter_stack = &frame;

  while (mpz_cmp_ui (trip, 0) > 0)
    {
      if (traverse_data_var (var->list, where) == FAILURE)
	{
	  retval = FAILURE;
	  goto cleanup;
	}

      e = gfc_copy_expr (var->expr);
      if (gfc_simplify_expr (e, 1) == FAILURE)
	{
	  gfc_free_expr (e);
	  retval = FAILURE;
	  goto cleanup;
	}

      mpz_add (frame.value, frame.value, step->value.integer);

      mpz_sub_ui (trip, trip, 1);
    }

cleanup:
  mpz_clear (frame.value);
  mpz_clear (trip);

  gfc_free_expr (start);
  gfc_free_expr (end);
  gfc_free_expr (step);

  iter_stack = frame.prev;
  return retval;
}


/* Type resolve variables in the variable list of a DATA statement.  */

static gfc_try
traverse_data_var (gfc_data_variable *var, locus *where)
{
  gfc_try t;

  for (; var; var = var->next)
    {
      if (var->expr == NULL)
	t = traverse_data_list (var, where);
      else
	t = check_data_variable (var, where);

      if (t == FAILURE)
	return FAILURE;
    }

  return SUCCESS;
}


/* Resolve the expressions and iterators associated with a data statement.
   This is separate from the assignment checking because data lists should
   only be resolved once.  */

static gfc_try
resolve_data_variables (gfc_data_variable *d)
{
  for (; d; d = d->next)
    {
      if (d->list == NULL)
	{
	  if (gfc_resolve_expr (d->expr) == FAILURE)
	    return FAILURE;
	}
      else
	{
	  if (gfc_resolve_iterator (&d->iter, false) == FAILURE)
	    return FAILURE;

	  if (resolve_data_variables (d->list) == FAILURE)
	    return FAILURE;
	}
    }

  return SUCCESS;
}


/* Resolve a single DATA statement.  We implement this by storing a pointer to
   the value list into static variables, and then recursively traversing the
   variables list, expanding iterators and such.  */

static void
resolve_data (gfc_data *d)
{

  if (resolve_data_variables (d->var) == FAILURE)
    return;

  values.vnode = d->value;
  if (d->value == NULL)
    mpz_set_ui (values.left, 0);
  else
    mpz_set (values.left, d->value->repeat);

  if (traverse_data_var (d->var, &d->where) == FAILURE)
    return;

  /* At this point, we better not have any values left.  */

  if (next_data_value () == SUCCESS)
    gfc_error ("DATA statement at %L has more values than variables",
	       &d->where);
}


/* 12.6 Constraint: In a pure subprogram any variable which is in common or
   accessed by host or use association, is a dummy argument to a pure function,
   is a dummy argument with INTENT (IN) to a pure subroutine, or an object that
   is storage associated with any such variable, shall not be used in the
   following contexts: (clients of this function).  */

/* Determines if a variable is not 'pure', i.e., not assignable within a pure
   procedure.  Returns zero if assignment is OK, nonzero if there is a
   problem.  */
int
gfc_impure_variable (gfc_symbol *sym)
{
  gfc_symbol *proc;
  gfc_namespace *ns;

  if (sym->attr.use_assoc || sym->attr.in_common)
    return 1;

  /* Check if the symbol's ns is inside the pure procedure.  */
  for (ns = gfc_current_ns; ns; ns = ns->parent)
    {
      if (ns == sym->ns)
	break;
      if (ns->proc_name->attr.flavor == FL_PROCEDURE && !sym->attr.function)
	return 1;
    }

  proc = sym->ns->proc_name;
  if (sym->attr.dummy && gfc_pure (proc)
	&& ((proc->attr.subroutine && sym->attr.intent == INTENT_IN)
		||
	     proc->attr.function))
    return 1;

  /* TODO: Sort out what can be storage associated, if anything, and include
     it here.  In principle equivalences should be scanned but it does not
     seem to be possible to storage associate an impure variable this way.  */
  return 0;
}


/* Test whether a symbol is pure or not.  For a NULL pointer, checks if the
   current namespace is inside a pure procedure.  */

int
gfc_pure (gfc_symbol *sym)
{
  symbol_attribute attr;
  gfc_namespace *ns;

  if (sym == NULL)
    {
      /* Check if the current namespace or one of its parents
	belongs to a pure procedure.  */
      for (ns = gfc_current_ns; ns; ns = ns->parent)
	{
	  sym = ns->proc_name;
	  if (sym == NULL)
	    return 0;
	  attr = sym->attr;
	  if (attr.flavor == FL_PROCEDURE && attr.pure)
	    return 1;
	}
      return 0;
    }

  attr = sym->attr;

  return attr.flavor == FL_PROCEDURE && attr.pure;
}


/* Test whether the current procedure is elemental or not.  */

int
gfc_elemental (gfc_symbol *sym)
{
  symbol_attribute attr;

  if (sym == NULL)
    sym = gfc_current_ns->proc_name;
  if (sym == NULL)
    return 0;
  attr = sym->attr;

  return attr.flavor == FL_PROCEDURE && attr.elemental;
}


/* Warn about unused labels.  */

static void
warn_unused_fortran_label (gfc_st_label *label)
{
  if (label == NULL)
    return;

  warn_unused_fortran_label (label->left);

  if (label->defined == ST_LABEL_UNKNOWN)
    return;

  switch (label->referenced)
    {
    case ST_LABEL_UNKNOWN:
      gfc_warning ("Label %d at %L defined but not used", label->value,
		   &label->where);
      break;

    case ST_LABEL_BAD_TARGET:
      gfc_warning ("Label %d at %L defined but cannot be used",
		   label->value, &label->where);
      break;

    default:
      break;
    }

  warn_unused_fortran_label (label->right);
}


/* Returns the sequence type of a symbol or sequence.  */

static seq_type
sequence_type (gfc_typespec ts)
{
  seq_type result;
  gfc_component *c;

  switch (ts.type)
  {
    case BT_DERIVED:

      if (ts.u.derived->components == NULL)
	return SEQ_NONDEFAULT;

      result = sequence_type (ts.u.derived->components->ts);
      for (c = ts.u.derived->components->next; c; c = c->next)
	if (sequence_type (c->ts) != result)
	  return SEQ_MIXED;

      return result;

    case BT_CHARACTER:
      if (ts.kind != gfc_default_character_kind)
	  return SEQ_NONDEFAULT;

      return SEQ_CHARACTER;

    case BT_INTEGER:
      if (ts.kind != gfc_default_integer_kind)
	  return SEQ_NONDEFAULT;

      return SEQ_NUMERIC;

    case BT_REAL:
      if (!(ts.kind == gfc_default_real_kind
	    || ts.kind == gfc_default_double_kind))
	  return SEQ_NONDEFAULT;

      return SEQ_NUMERIC;

    case BT_COMPLEX:
      if (ts.kind != gfc_default_complex_kind)
	  return SEQ_NONDEFAULT;

      return SEQ_NUMERIC;

    case BT_LOGICAL:
      if (ts.kind != gfc_default_logical_kind)
	  return SEQ_NONDEFAULT;

      return SEQ_NUMERIC;

    default:
      return SEQ_NONDEFAULT;
  }
}


/* Resolve derived type EQUIVALENCE object.  */

static gfc_try
resolve_equivalence_derived (gfc_symbol *derived, gfc_symbol *sym, gfc_expr *e)
{
  gfc_component *c = derived->components;

  if (!derived)
    return SUCCESS;

  /* Shall not be an object of nonsequence derived type.  */
  if (!derived->attr.sequence)
    {
      gfc_error ("Derived type variable '%s' at %L must have SEQUENCE "
		 "attribute to be an EQUIVALENCE object", sym->name,
		 &e->where);
      return FAILURE;
    }

  /* Shall not have allocatable components.  */
  if (derived->attr.alloc_comp)
    {
      gfc_error ("Derived type variable '%s' at %L cannot have ALLOCATABLE "
		 "components to be an EQUIVALENCE object",sym->name,
		 &e->where);
      return FAILURE;
    }

  if (sym->attr.in_common && gfc_has_default_initializer (sym->ts.u.derived))
    {
      gfc_error ("Derived type variable '%s' at %L with default "
		 "initialization cannot be in EQUIVALENCE with a variable "
		 "in COMMON", sym->name, &e->where);
      return FAILURE;
    }

  for (; c ; c = c->next)
    {
      if (c->ts.type == BT_DERIVED
	  && (resolve_equivalence_derived (c->ts.u.derived, sym, e) == FAILURE))
	return FAILURE;

      /* Shall not be an object of sequence derived type containing a pointer
	 in the structure.  */
      if (c->attr.pointer)
	{
	  gfc_error ("Derived type variable '%s' at %L with pointer "
		     "component(s) cannot be an EQUIVALENCE object",
		     sym->name, &e->where);
	  return FAILURE;
	}
    }
  return SUCCESS;
}


/* Resolve equivalence object. 
   An EQUIVALENCE object shall not be a dummy argument, a pointer, a target,
   an allocatable array, an object of nonsequence derived type, an object of
   sequence derived type containing a pointer at any level of component
   selection, an automatic object, a function name, an entry name, a result
   name, a named constant, a structure component, or a subobject of any of
   the preceding objects.  A substring shall not have length zero.  A
   derived type shall not have components with default initialization nor
   shall two objects of an equivalence group be initialized.
   Either all or none of the objects shall have an protected attribute.
   The simple constraints are done in symbol.c(check_conflict) and the rest
   are implemented here.  */

static void
resolve_equivalence (gfc_equiv *eq)
{
  gfc_symbol *sym;
  gfc_symbol *first_sym;
  gfc_expr *e;
  gfc_ref *r;
  locus *last_where = NULL;
  seq_type eq_type, last_eq_type;
  gfc_typespec *last_ts;
  int object, cnt_protected;
  const char *msg;

  last_ts = &eq->expr->symtree->n.sym->ts;

  first_sym = eq->expr->symtree->n.sym;

  cnt_protected = 0;

  for (object = 1; eq; eq = eq->eq, object++)
    {
      e = eq->expr;

      e->ts = e->symtree->n.sym->ts;
      /* match_varspec might not know yet if it is seeing
	 array reference or substring reference, as it doesn't
	 know the types.  */
      if (e->ref && e->ref->type == REF_ARRAY)
	{
	  gfc_ref *ref = e->ref;
	  sym = e->symtree->n.sym;

	  if (sym->attr.dimension)
	    {
	      ref->u.ar.as = sym->as;
	      ref = ref->next;
	    }

	  /* For substrings, convert REF_ARRAY into REF_SUBSTRING.  */
	  if (e->ts.type == BT_CHARACTER
	      && ref
	      && ref->type == REF_ARRAY
	      && ref->u.ar.dimen == 1
	      && ref->u.ar.dimen_type[0] == DIMEN_RANGE
	      && ref->u.ar.stride[0] == NULL)
	    {
	      gfc_expr *start = ref->u.ar.start[0];
	      gfc_expr *end = ref->u.ar.end[0];
	      void *mem = NULL;

	      /* Optimize away the (:) reference.  */
	      if (start == NULL && end == NULL)
		{
		  if (e->ref == ref)
		    e->ref = ref->next;
		  else
		    e->ref->next = ref->next;
		  mem = ref;
		}
	      else
		{
		  ref->type = REF_SUBSTRING;
		  if (start == NULL)
		    start = gfc_get_int_expr (gfc_default_integer_kind,
					      NULL, 1);
		  ref->u.ss.start = start;
		  if (end == NULL && e->ts.u.cl)
		    end = gfc_copy_expr (e->ts.u.cl->length);
		  ref->u.ss.end = end;
		  ref->u.ss.length = e->ts.u.cl;
		  e->ts.u.cl = NULL;
		}
	      ref = ref->next;
	      gfc_free (mem);
	    }

	  /* Any further ref is an error.  */
	  if (ref)
	    {
	      gcc_assert (ref->type == REF_ARRAY);
	      gfc_error ("Syntax error in EQUIVALENCE statement at %L",
			 &ref->u.ar.where);
	      continue;
	    }
	}

      if (gfc_resolve_expr (e) == FAILURE)
	continue;

      sym = e->symtree->n.sym;

      if (sym->attr.is_protected)
	cnt_protected++;
      if (cnt_protected > 0 && cnt_protected != object)
       	{
	      gfc_error ("Either all or none of the objects in the "
			 "EQUIVALENCE set at %L shall have the "
			 "PROTECTED attribute",
			 &e->where);
	      break;
	}

      /* Shall not equivalence common block variables in a PURE procedure.  */
      if (sym->ns->proc_name
	  && sym->ns->proc_name->attr.pure
	  && sym->attr.in_common)
	{
	  gfc_error ("Common block member '%s' at %L cannot be an EQUIVALENCE "
		     "object in the pure procedure '%s'",
		     sym->name, &e->where, sym->ns->proc_name->name);
	  break;
	}

      /* Shall not be a named constant.  */
      if (e->expr_type == EXPR_CONSTANT)
	{
	  gfc_error ("Named constant '%s' at %L cannot be an EQUIVALENCE "
		     "object", sym->name, &e->where);
	  continue;
	}

      if (e->ts.type == BT_DERIVED
	  && resolve_equivalence_derived (e->ts.u.derived, sym, e) == FAILURE)
	continue;

      /* Check that the types correspond correctly:
	 Note 5.28:
	 A numeric sequence structure may be equivalenced to another sequence
	 structure, an object of default integer type, default real type, double
	 precision real type, default logical type such that components of the
	 structure ultimately only become associated to objects of the same
	 kind. A character sequence structure may be equivalenced to an object
	 of default character kind or another character sequence structure.
	 Other objects may be equivalenced only to objects of the same type and
	 kind parameters.  */

      /* Identical types are unconditionally OK.  */
      if (object == 1 || gfc_compare_types (last_ts, &sym->ts))
	goto identical_types;

      last_eq_type = sequence_type (*last_ts);
      eq_type = sequence_type (sym->ts);

      /* Since the pair of objects is not of the same type, mixed or
	 non-default sequences can be rejected.  */

      msg = "Sequence %s with mixed components in EQUIVALENCE "
	    "statement at %L with different type objects";
      if ((object ==2
	   && last_eq_type == SEQ_MIXED
	   && gfc_notify_std (GFC_STD_GNU, msg, first_sym->name, last_where)
	      == FAILURE)
	  || (eq_type == SEQ_MIXED
	      && gfc_notify_std (GFC_STD_GNU, msg, sym->name,
				 &e->where) == FAILURE))
	continue;

      msg = "Non-default type object or sequence %s in EQUIVALENCE "
	    "statement at %L with objects of different type";
      if ((object ==2
	   && last_eq_type == SEQ_NONDEFAULT
	   && gfc_notify_std (GFC_STD_GNU, msg, first_sym->name,
			      last_where) == FAILURE)
	  || (eq_type == SEQ_NONDEFAULT
	      && gfc_notify_std (GFC_STD_GNU, msg, sym->name,
				 &e->where) == FAILURE))
	continue;

      msg ="Non-CHARACTER object '%s' in default CHARACTER "
	   "EQUIVALENCE statement at %L";
      if (last_eq_type == SEQ_CHARACTER
	  && eq_type != SEQ_CHARACTER
	  && gfc_notify_std (GFC_STD_GNU, msg, sym->name,
			     &e->where) == FAILURE)
		continue;

      msg ="Non-NUMERIC object '%s' in default NUMERIC "
	   "EQUIVALENCE statement at %L";
      if (last_eq_type == SEQ_NUMERIC
	  && eq_type != SEQ_NUMERIC
	  && gfc_notify_std (GFC_STD_GNU, msg, sym->name,
			     &e->where) == FAILURE)
		continue;

  identical_types:
      last_ts =&sym->ts;
      last_where = &e->where;

      if (!e->ref)
	continue;

      /* Shall not be an automatic array.  */
      if (e->ref->type == REF_ARRAY
	  && gfc_resolve_array_spec (e->ref->u.ar.as, 1) == FAILURE)
	{
	  gfc_error ("Array '%s' at %L with non-constant bounds cannot be "
		     "an EQUIVALENCE object", sym->name, &e->where);
	  continue;
	}

      r = e->ref;
      while (r)
	{
	  /* Shall not be a structure component.  */
	  if (r->type == REF_COMPONENT)
	    {
	      gfc_error ("Structure component '%s' at %L cannot be an "
			 "EQUIVALENCE object",
			 r->u.c.component->name, &e->where);
	      break;
	    }

	  /* A substring shall not have length zero.  */
	  if (r->type == REF_SUBSTRING)
	    {
	      if (compare_bound (r->u.ss.start, r->u.ss.end) == CMP_GT)
		{
		  gfc_error ("Substring at %L has length zero",
			     &r->u.ss.start->where);
		  break;
		}
	    }
	  r = r->next;
	}
    }
}


/* Resolve function and ENTRY types, issue diagnostics if needed.  */

static void
resolve_fntype (gfc_namespace *ns)
{
  gfc_entry_list *el;
  gfc_symbol *sym;

  if (ns->proc_name == NULL || !ns->proc_name->attr.function)
    return;

  /* If there are any entries, ns->proc_name is the entry master
     synthetic symbol and ns->entries->sym actual FUNCTION symbol.  */
  if (ns->entries)
    sym = ns->entries->sym;
  else
    sym = ns->proc_name;
  if (sym->result == sym
      && sym->ts.type == BT_UNKNOWN
      && gfc_set_default_type (sym, 0, NULL) == FAILURE
      && !sym->attr.untyped)
    {
      gfc_error ("Function '%s' at %L has no IMPLICIT type",
		 sym->name, &sym->declared_at);
      sym->attr.untyped = 1;
    }

  if (sym->ts.type == BT_DERIVED && !sym->ts.u.derived->attr.use_assoc
      && !sym->attr.contained
      && !gfc_check_access (sym->ts.u.derived->attr.access,
			    sym->ts.u.derived->ns->default_access)
      && gfc_check_access (sym->attr.access, sym->ns->default_access))
    {
      gfc_notify_std (GFC_STD_F2003, "Fortran 2003: PUBLIC function '%s' at "
		      "%L of PRIVATE type '%s'", sym->name,
		      &sym->declared_at, sym->ts.u.derived->name);
    }

    if (ns->entries)
    for (el = ns->entries->next; el; el = el->next)
      {
	if (el->sym->result == el->sym
	    && el->sym->ts.type == BT_UNKNOWN
	    && gfc_set_default_type (el->sym, 0, NULL) == FAILURE
	    && !el->sym->attr.untyped)
	  {
	    gfc_error ("ENTRY '%s' at %L has no IMPLICIT type",
		       el->sym->name, &el->sym->declared_at);
	    el->sym->attr.untyped = 1;
	  }
      }
}


/* 12.3.2.1.1 Defined operators.  */

static gfc_try
check_uop_procedure (gfc_symbol *sym, locus where)
{
  gfc_formal_arglist *formal;

  if (!sym->attr.function)
    {
      gfc_error ("User operator procedure '%s' at %L must be a FUNCTION",
		 sym->name, &where);
      return FAILURE;
    }

  if (sym->ts.type == BT_CHARACTER
      && !(sym->ts.u.cl && sym->ts.u.cl->length)
      && !(sym->result && sym->result->ts.u.cl
	   && sym->result->ts.u.cl->length))
    {
      gfc_error ("User operator procedure '%s' at %L cannot be assumed "
		 "character length", sym->name, &where);
      return FAILURE;
    }

  formal = sym->formal;
  if (!formal || !formal->sym)
    {
      gfc_error ("User operator procedure '%s' at %L must have at least "
		 "one argument", sym->name, &where);
      return FAILURE;
    }

  if (formal->sym->attr.intent != INTENT_IN)
    {
      gfc_error ("First argument of operator interface at %L must be "
		 "INTENT(IN)", &where);
      return FAILURE;
    }

  if (formal->sym->attr.optional)
    {
      gfc_error ("First argument of operator interface at %L cannot be "
		 "optional", &where);
      return FAILURE;
    }

  formal = formal->next;
  if (!formal || !formal->sym)
    return SUCCESS;

  if (formal->sym->attr.intent != INTENT_IN)
    {
      gfc_error ("Second argument of operator interface at %L must be "
		 "INTENT(IN)", &where);
      return FAILURE;
    }

  if (formal->sym->attr.optional)
    {
      gfc_error ("Second argument of operator interface at %L cannot be "
		 "optional", &where);
      return FAILURE;
    }

  if (formal->next)
    {
      gfc_error ("Operator interface at %L must have, at most, two "
		 "arguments", &where);
      return FAILURE;
    }

  return SUCCESS;
}

static void
gfc_resolve_uops (gfc_symtree *symtree)
{
  gfc_interface *itr;

  if (symtree == NULL)
    return;

  gfc_resolve_uops (symtree->left);
  gfc_resolve_uops (symtree->right);

  for (itr = symtree->n.uop->op; itr; itr = itr->next)
    check_uop_procedure (itr->sym, itr->sym->declared_at);
}


/* Examine all of the expressions associated with a program unit,
   assign types to all intermediate expressions, make sure that all
   assignments are to compatible types and figure out which names
   refer to which functions or subroutines.  It doesn't check code
   block, which is handled by resolve_code.  */

static void
resolve_types (gfc_namespace *ns)
{
  gfc_namespace *n;
  gfc_charlen *cl;
  gfc_data *d;
  gfc_equiv *eq;
  gfc_namespace* old_ns = gfc_current_ns;

  /* Check that all IMPLICIT types are ok.  */
  if (!ns->seen_implicit_none)
    {
      unsigned letter;
      for (letter = 0; letter != GFC_LETTERS; ++letter)
	if (ns->set_flag[letter]
	    && resolve_typespec_used (&ns->default_type[letter],
				      &ns->implicit_loc[letter],
				      NULL) == FAILURE)
	  return;
    }

  gfc_current_ns = ns;

  resolve_entries (ns);

  resolve_common_vars (ns->blank_common.head, false);
  resolve_common_blocks (ns->common_root);

  resolve_contained_functions (ns);

  gfc_traverse_ns (ns, resolve_bind_c_derived_types);

  for (cl = ns->cl_list; cl; cl = cl->next)
    resolve_charlen (cl);

  gfc_traverse_ns (ns, resolve_symbol);

  resolve_fntype (ns);

  for (n = ns->contained; n; n = n->sibling)
    {
      if (gfc_pure (ns->proc_name) && !gfc_pure (n->proc_name))
	gfc_error ("Contained procedure '%s' at %L of a PURE procedure must "
		   "also be PURE", n->proc_name->name,
		   &n->proc_name->declared_at);

      resolve_types (n);
    }

  forall_flag = 0;
  gfc_check_interfaces (ns);

  gfc_traverse_ns (ns, resolve_values);

  if (ns->save_all)
    gfc_save_all (ns);

  iter_stack = NULL;
  for (d = ns->data; d; d = d->next)
    resolve_data (d);

  iter_stack = NULL;
  gfc_traverse_ns (ns, gfc_formalize_init_value);

  gfc_traverse_ns (ns, gfc_verify_binding_labels);

  if (ns->common_root != NULL)
    gfc_traverse_symtree (ns->common_root, resolve_bind_c_comms);

  for (eq = ns->equiv; eq; eq = eq->next)
    resolve_equivalence (eq);

  /* Warn about unused labels.  */
  if (warn_unused_label)
    warn_unused_fortran_label (ns->st_labels);

  gfc_resolve_uops (ns->uop_root);

  gfc_current_ns = old_ns;
}


/* Call resolve_code recursively.  */

static void
resolve_codes (gfc_namespace *ns)
{
  gfc_namespace *n;
  bitmap_obstack old_obstack;

  for (n = ns->contained; n; n = n->sibling)
    resolve_codes (n);

  gfc_current_ns = ns;

  /* Don't clear 'cs_base' if this is the namespace of a BLOCK construct.  */
  if (!(ns->proc_name && ns->proc_name->attr.flavor == FL_LABEL))
    cs_base = NULL;

  /* Set to an out of range value.  */
  current_entry_id = -1;

  old_obstack = labels_obstack;
  bitmap_obstack_initialize (&labels_obstack);

  resolve_code (ns->code, ns);

  bitmap_obstack_release (&labels_obstack);
  labels_obstack = old_obstack;
}


/* This function is called after a complete program unit has been compiled.
   Its purpose is to examine all of the expressions associated with a program
   unit, assign types to all intermediate expressions, make sure that all
   assignments are to compatible types and figure out which names refer to
   which functions or subroutines.  */

void
gfc_resolve (gfc_namespace *ns)
{
  gfc_namespace *old_ns;
  code_stack *old_cs_base;

  if (ns->resolved)
    return;

  ns->resolved = -1;
  old_ns = gfc_current_ns;
  old_cs_base = cs_base;

  resolve_types (ns);
  resolve_codes (ns);

  gfc_current_ns = old_ns;
  cs_base = old_cs_base;
  ns->resolved = 1;

  gfc_run_passes (ns);
}<|MERGE_RESOLUTION|>--- conflicted
+++ resolved
@@ -928,13 +928,10 @@
   symbol_attribute a;
 
   t = SUCCESS;
-<<<<<<< HEAD
-=======
 
   if (expr->ts.type == BT_DERIVED)
     resolve_symbol (expr->ts.u.derived);
 
->>>>>>> 8b932a71
   cons = gfc_constructor_first (expr->value.constructor);
   /* A constructor may have references if it is the result of substituting a
      parameter variable.  In this case we just pull out the component we
@@ -7743,15 +7740,11 @@
       else if (c->ts.type == BT_UNKNOWN)
 	continue;
 
-<<<<<<< HEAD
-      /* Assign temporary to selector.  */
-=======
       /* Associate temporary to selector.  This should only be done
 	 when this case is actually true, so build a new ASSOCIATE
 	 that does precisely this here (instead of using the
 	 'global' one).  */
 
->>>>>>> 8b932a71
       if (c->ts.type == BT_CLASS)
 	sprintf (name, "tmp$class$%s", c->ts.u.derived->name);
       else
