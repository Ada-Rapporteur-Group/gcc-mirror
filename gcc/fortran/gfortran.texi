\input texinfo  @c -*-texinfo-*-
@c %**start of header
@setfilename gfortran.info
<<<<<<< HEAD
@set copyrights-gfortran 1999, 2000, 2001, 2002, 2003, 2004, 2005, 2006, 2007, 2008, 2009, 2010
=======
@set copyrights-gfortran 1999, 2000, 2001, 2002, 2003, 2004, 2005, 2006, 2007, 2008, 2009, 2010, 2011
>>>>>>> 03d20231

@include gcc-common.texi

@settitle The GNU Fortran Compiler

@c Create a separate index for command line options
@defcodeindex op
@c Merge the standard indexes into a single one.
@syncodeindex fn cp
@syncodeindex vr cp
@syncodeindex ky cp
@syncodeindex pg cp
@syncodeindex tp cp

@c TODO: The following "Part" definitions are included here temporarily
@c until they are incorporated into the official Texinfo distribution.
@c They borrow heavily from Texinfo's \unnchapentry definitions.

@tex
\gdef\part#1#2{%
  \pchapsepmacro
  \gdef\thischapter{}
  \begingroup
    \vglue\titlepagetopglue
    \titlefonts \rm
    \leftline{Part #1:@* #2}
    \vskip4pt \hrule height 4pt width \hsize \vskip4pt
  \endgroup
  \writetocentry{part}{#2}{#1}
}
\gdef\blankpart{%
  \writetocentry{blankpart}{}{}
}
% Part TOC-entry definition for summary contents.
\gdef\dosmallpartentry#1#2#3#4{%
  \vskip .5\baselineskip plus.2\baselineskip
  \begingroup
    \let\rm=\bf \rm
    \tocentry{Part #2: #1}{\doshortpageno\bgroup#4\egroup}
  \endgroup
}
\gdef\dosmallblankpartentry#1#2#3#4{%
  \vskip .5\baselineskip plus.2\baselineskip
}
% Part TOC-entry definition for regular contents.  This has to be
% equated to an existing entry to not cause problems when the PDF
% outline is created.
\gdef\dopartentry#1#2#3#4{%
  \unnchapentry{Part #2: #1}{}{#3}{#4}
}
\gdef\doblankpartentry#1#2#3#4{}
@end tex

@c %**end of header

@c Use with @@smallbook.

@c %** start of document

@c Cause even numbered pages to be printed on the left hand side of
@c the page and odd numbered pages to be printed on the right hand
@c side of the page.  Using this, you can print on both sides of a
@c sheet of paper and have the text on the same part of the sheet.

@c The text on right hand pages is pushed towards the right hand
@c margin and the text on left hand pages is pushed toward the left
@c hand margin.
@c (To provide the reverse effect, set bindingoffset to -0.75in.)

@c @tex
@c \global\bindingoffset=0.75in
@c \global\normaloffset =0.75in
@c @end tex

@copying
Copyright @copyright{} @value{copyrights-gfortran} Free Software Foundation, Inc.

Permission is granted to copy, distribute and/or modify this document
under the terms of the GNU Free Documentation License, Version 1.3 or
any later version published by the Free Software Foundation; with the
Invariant Sections being ``Funding Free Software'', the Front-Cover
Texts being (a) (see below), and with the Back-Cover Texts being (b)
(see below).  A copy of the license is included in the section entitled
``GNU Free Documentation License''.

(a) The FSF's Front-Cover Text is:

     A GNU Manual

(b) The FSF's Back-Cover Text is:

     You have freedom to copy and modify this GNU Manual, like GNU
     software.  Copies published by the Free Software Foundation raise
     funds for GNU development.
@end copying

@ifinfo
@dircategory Software development
@direntry
* gfortran: (gfortran).                  The GNU Fortran Compiler.
@end direntry
This file documents the use and the internals of
the GNU Fortran compiler, (@command{gfortran}).

Published by the Free Software Foundation
51 Franklin Street, Fifth Floor
Boston, MA 02110-1301 USA

@insertcopying
@end ifinfo


@setchapternewpage odd
@titlepage
@title Using GNU Fortran
@versionsubtitle
@author The @t{gfortran} team
@page
@vskip 0pt plus 1filll
Published by the Free Software Foundation@*
51 Franklin Street, Fifth Floor@*
Boston, MA 02110-1301, USA@*
@c Last printed ??ber, 19??.@*
@c Printed copies are available for $? each.@*
@c ISBN ???
@sp 1
@insertcopying
@end titlepage

@c TODO: The following "Part" definitions are included here temporarily
@c until they are incorporated into the official Texinfo distribution.

@tex
\global\let\partentry=\dosmallpartentry
\global\let\blankpartentry=\dosmallblankpartentry
@end tex
@summarycontents

@tex
\global\let\partentry=\dopartentry
\global\let\blankpartentry=\doblankpartentry
@end tex
@contents

@page

@c ---------------------------------------------------------------------
@c TexInfo table of contents.
@c ---------------------------------------------------------------------

@ifnottex
@node Top
@top Introduction
@cindex Introduction

This manual documents the use of @command{gfortran}, 
the GNU Fortran compiler.  You can find in this manual how to invoke
@command{gfortran}, as well as its features and incompatibilities.

@ifset DEVELOPMENT
@emph{Warning:} This document, and the compiler it describes, are still
under development.  While efforts are made to keep it up-to-date, it might
not accurately reflect the status of the most recent GNU Fortran compiler.
@end ifset

@comment
@comment  When you add a new menu item, please keep the right hand
@comment  aligned to the same column.  Do not use tabs.  This provides
@comment  better formatting.
@comment
@menu
* Introduction::

Part I: Invoking GNU Fortran
* Invoking GNU Fortran:: Command options supported by @command{gfortran}.
* Runtime::              Influencing runtime behavior with environment variables.

Part II: Language Reference
* Fortran 2003 and 2008 status::  Fortran 2003 and 2008 features supported by GNU Fortran.
* Compiler Characteristics::      User-visible implementation details.
* Mixed-Language Programming::    Interoperability with C
* Extensions::           Language extensions implemented by GNU Fortran.
* Intrinsic Procedures:: Intrinsic procedures supported by GNU Fortran.
* Intrinsic Modules::    Intrinsic modules supported by GNU Fortran.

* Contributing::         How you can help.
* Copying::              GNU General Public License says
                         how you can copy and share GNU Fortran.
* GNU Free Documentation License::
                         How you can copy and share this manual.
* Funding::              How to help assure continued work for free software.
* Option Index::         Index of command line options
* Keyword Index::        Index of concepts
@end menu
@end ifnottex

@c ---------------------------------------------------------------------
@c Introduction
@c ---------------------------------------------------------------------

@node Introduction
@chapter Introduction

@c The following duplicates the text on the TexInfo table of contents.
@iftex
This manual documents the use of @command{gfortran}, the GNU Fortran
compiler.  You can find in this manual how to invoke @command{gfortran},
as well as its features and incompatibilities.

@ifset DEVELOPMENT
@emph{Warning:} This document, and the compiler it describes, are still
under development.  While efforts are made to keep it up-to-date, it
might not accurately reflect the status of the most recent GNU Fortran
compiler.
@end ifset
@end iftex

The GNU Fortran compiler front end was
designed initially as a free replacement for,
or alternative to, the unix @command{f95} command;
@command{gfortran} is the command you'll use to invoke the compiler.

@menu
* About GNU Fortran::    What you should know about the GNU Fortran compiler.
* GNU Fortran and GCC::  You can compile Fortran, C, or other programs.
* Preprocessing and conditional compilation:: The Fortran preprocessor
* GNU Fortran and G77::  Why we chose to start from scratch.
* Project Status::       Status of GNU Fortran, roadmap, proposed extensions.
* Standards::            Standards supported by GNU Fortran.
@end menu


@c ---------------------------------------------------------------------
@c About GNU Fortran
@c ---------------------------------------------------------------------

@node About GNU Fortran
@section About GNU Fortran

The GNU Fortran compiler supports the Fortran 77, 90 and 95 standards
completely, parts of the Fortran 2003 and Fortran 2008 standards, and
<<<<<<< HEAD
several vendor extensions. The development goal is to provide the
=======
several vendor extensions.  The development goal is to provide the
>>>>>>> 03d20231
following features:

@itemize @bullet
@item
Read a user's program,
stored in a file and containing instructions written
in Fortran 77, Fortran 90, Fortran 95, Fortran 2003 or Fortran 2008.
This file contains @dfn{source code}.

@item
Translate the user's program into instructions a computer
can carry out more quickly than it takes to translate the
instructions in the first
place.  The result after compilation of a program is
@dfn{machine code},
code designed to be efficiently translated and processed
by a machine such as your computer.
Humans usually aren't as good writing machine code
as they are at writing Fortran (or C++, Ada, or Java),
because it is easy to make tiny mistakes writing machine code.

@item
Provide the user with information about the reasons why
the compiler is unable to create a binary from the source code.
Usually this will be the case if the source code is flawed.
The Fortran 90 standard requires that the compiler can point out
mistakes to the user.
An incorrect usage of the language causes an @dfn{error message}.

The compiler will also attempt to diagnose cases where the
user's program contains a correct usage of the language,
but instructs the computer to do something questionable.
This kind of diagnostics message is called a @dfn{warning message}.

@item
Provide optional information about the translation passes
from the source code to machine code.
This can help a user of the compiler to find the cause of
certain bugs which may not be obvious in the source code,
but may be more easily found at a lower level compiler output.
It also helps developers to find bugs in the compiler itself.

@item
Provide information in the generated machine code that can
make it easier to find bugs in the program (using a debugging tool,
called a @dfn{debugger}, such as the GNU Debugger @command{gdb}). 

@item
Locate and gather machine code already generated to
perform actions requested by statements in the user's program.
This machine code is organized into @dfn{modules} and is located
and @dfn{linked} to the user program. 
@end itemize

The GNU Fortran compiler consists of several components:

@itemize @bullet
@item
A version of the @command{gcc} command
(which also might be installed as the system's @command{cc} command)
that also understands and accepts Fortran source code.
The @command{gcc} command is the @dfn{driver} program for
all the languages in the GNU Compiler Collection (GCC);
With @command{gcc},
you can compile the source code of any language for
which a front end is available in GCC.

@item
The @command{gfortran} command itself,
which also might be installed as the
system's @command{f95} command.
@command{gfortran} is just another driver program,
but specifically for the Fortran compiler only.
The difference with @command{gcc} is that @command{gfortran}
will automatically link the correct libraries to your program.

@item
A collection of run-time libraries.
These libraries contain the machine code needed to support
capabilities of the Fortran language that are not directly
provided by the machine code generated by the
@command{gfortran} compilation phase,
such as intrinsic functions and subroutines,
and routines for interaction with files and the operating system.
@c and mechanisms to spawn,
@c unleash and pause threads in parallelized code.

@item
The Fortran compiler itself, (@command{f951}).
This is the GNU Fortran parser and code generator,
linked to and interfaced with the GCC backend library.
@command{f951} ``translates'' the source code to
assembler code.  You would typically not use this
program directly;
instead, the @command{gcc} or @command{gfortran} driver
programs will call it for you.
@end itemize


@c ---------------------------------------------------------------------
@c GNU Fortran and GCC
@c ---------------------------------------------------------------------

@node GNU Fortran and GCC
@section GNU Fortran and GCC
@cindex GNU Compiler Collection
@cindex GCC

GNU Fortran is a part of GCC, the @dfn{GNU Compiler Collection}.  GCC
consists of a collection of front ends for various languages, which
translate the source code into a language-independent form called
@dfn{GENERIC}.  This is then processed by a common middle end which
provides optimization, and then passed to one of a collection of back
ends which generate code for different computer architectures and
operating systems.

Functionally, this is implemented with a driver program (@command{gcc})
which provides the command-line interface for the compiler.  It calls
the relevant compiler front-end program (e.g., @command{f951} for
Fortran) for each file in the source code, and then calls the assembler
and linker as appropriate to produce the compiled output.  In a copy of
GCC which has been compiled with Fortran language support enabled,
@command{gcc} will recognize files with @file{.f}, @file{.for}, @file{.ftn},
@file{.f90}, @file{.f95}, @file{.f03} and @file{.f08} extensions as
Fortran source code, and compile it accordingly.  A @command{gfortran}
driver program is also provided, which is identical to @command{gcc}
except that it automatically links the Fortran runtime libraries into the
compiled program.

Source files with @file{.f}, @file{.for}, @file{.fpp}, @file{.ftn}, @file{.F},
@file{.FOR}, @file{.FPP}, and @file{.FTN} extensions are treated as fixed form.
Source files with @file{.f90}, @file{.f95}, @file{.f03}, @file{.f08},
@file{.F90}, @file{.F95}, @file{.F03} and @file{.F08} extensions are
treated as free form.  The capitalized versions of either form are run
through preprocessing.  Source files with the lower case @file{.fpp}
extension are also run through preprocessing.

This manual specifically documents the Fortran front end, which handles
the programming language's syntax and semantics.  The aspects of GCC
which relate to the optimization passes and the back-end code generation
are documented in the GCC manual; see 
@ref{Top,,Introduction,gcc,Using the GNU Compiler Collection (GCC)}.
The two manuals together provide a complete reference for the GNU
Fortran compiler.


@c ---------------------------------------------------------------------
@c Preprocessing and conditional compilation
@c ---------------------------------------------------------------------

@node Preprocessing and conditional compilation
@section Preprocessing and conditional compilation
@cindex CPP
@cindex FPP
@cindex Conditional compilation
@cindex Preprocessing
@cindex preprocessor, include file handling

Many Fortran compilers including GNU Fortran allow passing the source code
through a C preprocessor (CPP; sometimes also called the Fortran preprocessor,
FPP) to allow for conditional compilation.  In the case of GNU Fortran,
this is the GNU C Preprocessor in the traditional mode.  On systems with
case-preserving file names, the preprocessor is automatically invoked if the
filename extension is @file{.F}, @file{.FOR}, @file{.FTN}, @file{.fpp},
@file{.FPP}, @file{.F90}, @file{.F95}, @file{.F03} or @file{.F08}.  To manually
invoke the preprocessor on any file, use @option{-cpp}, to disable
preprocessing on files where the preprocessor is run automatically, use
@option{-nocpp}.

If a preprocessed file includes another file with the Fortran @code{INCLUDE}
statement, the included file is not preprocessed.  To preprocess included
files, use the equivalent preprocessor statement @code{#include}.

If GNU Fortran invokes the preprocessor, @code{__GFORTRAN__}
is defined and @code{__GNUC__}, @code{__GNUC_MINOR__} and
@code{__GNUC_PATCHLEVEL__} can be used to determine the version of the
compiler.  See @ref{Top,,Overview,cpp,The C Preprocessor} for details.

While CPP is the de-facto standard for preprocessing Fortran code,
Part 3 of the Fortran 95 standard (ISO/IEC 1539-3:1998) defines
Conditional Compilation, which is not widely used and not directly
supported by the GNU Fortran compiler.  You can use the program coco
to preprocess such files (@uref{http://www.daniellnagle.com/coco.html}).


@c ---------------------------------------------------------------------
@c GNU Fortran and G77
@c ---------------------------------------------------------------------

@node GNU Fortran and G77
@section GNU Fortran and G77
@cindex Fortran 77
@cindex @command{g77}

The GNU Fortran compiler is the successor to @command{g77}, the Fortran 
77 front end included in GCC prior to version 4.  It is an entirely new 
program that has been designed to provide Fortran 95 support and 
extensibility for future Fortran language standards, as well as providing 
backwards compatibility for Fortran 77 and nearly all of the GNU language 
extensions supported by @command{g77}.


@c ---------------------------------------------------------------------
@c Project Status
@c ---------------------------------------------------------------------

@node Project Status
@section Project Status

@quotation
As soon as @command{gfortran} can parse all of the statements correctly,
it will be in the ``larva'' state.
When we generate code, the ``puppa'' state.
When @command{gfortran} is done,
we'll see if it will be a beautiful butterfly,
or just a big bug....

--Andy Vaught, April 2000
@end quotation

The start of the GNU Fortran 95 project was announced on
the GCC homepage in March 18, 2000
(even though Andy had already been working on it for a while,
of course).

The GNU Fortran compiler is able to compile nearly all
standard-compliant Fortran 95, Fortran 90, and Fortran 77 programs,
including a number of standard and non-standard extensions, and can be
used on real-world programs.  In particular, the supported extensions
include OpenMP, Cray-style pointers, and several Fortran 2003 and Fortran
2008 features, including TR 15581.  However, it is still under
development and has a few remaining rough edges.

At present, the GNU Fortran compiler passes the
@uref{http://www.fortran-2000.com/ArnaudRecipes/fcvs21_f95.html, 
NIST Fortran 77 Test Suite}, and produces acceptable results on the
@uref{http://www.netlib.org/lapack/faq.html#1.21, LAPACK Test Suite}.
It also provides respectable performance on 
the @uref{http://www.polyhedron.com/pb05.html, Polyhedron Fortran
compiler benchmarks} and the
@uref{http://www.llnl.gov/asci_benchmarks/asci/limited/lfk/README.html,
Livermore Fortran Kernels test}.  It has been used to compile a number of
large real-world programs, including
@uref{http://mysite.verizon.net/serveall/moene.pdf, the HIRLAM
weather-forecasting code} and
@uref{http://www.theochem.uwa.edu.au/tonto/, the Tonto quantum 
chemistry package}; see @url{http://gcc.gnu.org/@/wiki/@/GfortranApps} for an
extended list.

Among other things, the GNU Fortran compiler is intended as a replacement
for G77.  At this point, nearly all programs that could be compiled with
G77 can be compiled with GNU Fortran, although there are a few minor known
regressions.

The primary work remaining to be done on GNU Fortran falls into three
categories: bug fixing (primarily regarding the treatment of invalid code
and providing useful error messages), improving the compiler optimizations
and the performance of compiled code, and extending the compiler to support
future standards---in particular, Fortran 2003 and Fortran 2008.


@c ---------------------------------------------------------------------
@c Standards
@c ---------------------------------------------------------------------

@node Standards
@section Standards
@cindex Standards

@menu
* Varying Length Character Strings::
@end menu

The GNU Fortran compiler implements
ISO/IEC 1539:1997 (Fortran 95).  As such, it can also compile essentially all
standard-compliant Fortran 90 and Fortran 77 programs.   It also supports
the ISO/IEC TR-15581 enhancements to allocatable arrays.

In the future, the GNU Fortran compiler will also support ISO/IEC
1539-1:2004 (Fortran 2003), ISO/IEC 1539-1:2010 (Fortran 2008) and
future Fortran standards.  Partial support of the Fortran 2003 and
Fortran 2008 standard is already provided; the current status of the
support is reported in the @ref{Fortran 2003 status} and
@ref{Fortran 2008 status} sections of the documentation.

Additionally, the GNU Fortran compilers supports the OpenMP specification
(version 3.0, @url{http://openmp.org/@/wp/@/openmp-specifications/}).

@node Varying Length Character Strings
@subsection Varying Length Character Strings
@cindex Varying length character strings
@cindex Varying length strings
@cindex strings, varying length

The Fortran 95 standard specifies in Part 2 (ISO/IEC 1539-2:2000)
varying length character strings.  While GNU Fortran currently does not
support such strings directly, there exist two Fortran implementations
for them, which work with GNU Fortran.  They can be found at
@uref{http://www.fortran.com/@/iso_varying_string.f95} and at
@uref{ftp://ftp.nag.co.uk/@/sc22wg5/@/ISO_VARYING_STRING/}.

<<<<<<< HEAD
The next version of the Fortran standard (Fortran 2008) is currently
being developed and the GNU Fortran compiler supports some of its new
features. This support is based on the latest draft of the standard
(available from @url{http://www.nag.co.uk/sc22wg5/}) and no guarantee of
future compatibility is made, as the final standard might differ from the
draft. For more information, see the @ref{Fortran 2008 status} section.
=======
>>>>>>> 03d20231

Additionally, the GNU Fortran compilers supports the OpenMP specification
(version 3.0, @url{http://openmp.org/wp/openmp-specifications/}).

@node Varying Length Character Strings
@subsection Varying Length Character Strings
@cindex Varying length character strings
@cindex Varying length strings
@cindex strings, varying length

The Fortran 95 standard specifies in Part 2 (ISO/IEC 1539-2:2000)
varying length character strings. While GNU Fortran currently does not
support such strings directly, there exist two Fortran implementations
for them, which work with GNU Fortran. They can be found at
@uref{http://www.fortran.com/@/iso_varying_string.f95} and at
@uref{ftp://ftp.nag.co.uk/@/sc22wg5/@/ISO_VARYING_STRING/}.



@c =====================================================================
@c PART I: INVOCATION REFERENCE
@c =====================================================================

@tex
\part{I}{Invoking GNU Fortran}
@end tex

@c ---------------------------------------------------------------------
@c Compiler Options
@c ---------------------------------------------------------------------

@include invoke.texi


@c ---------------------------------------------------------------------
@c Runtime
@c ---------------------------------------------------------------------

@node Runtime
@chapter Runtime:  Influencing runtime behavior with environment variables
@cindex environment variable

The behavior of the @command{gfortran} can be influenced by
environment variables.

Malformed environment variables are silently ignored.

@menu
* GFORTRAN_STDIN_UNIT:: Unit number for standard input
* GFORTRAN_STDOUT_UNIT:: Unit number for standard output
* GFORTRAN_STDERR_UNIT:: Unit number for standard error
* GFORTRAN_USE_STDERR:: Send library output to standard error
* GFORTRAN_TMPDIR:: Directory for scratch files
* GFORTRAN_UNBUFFERED_ALL:: Don't buffer I/O for all units.
* GFORTRAN_UNBUFFERED_PRECONNECTED:: Don't buffer I/O for preconnected units.
* GFORTRAN_SHOW_LOCUS::  Show location for runtime errors
* GFORTRAN_OPTIONAL_PLUS:: Print leading + where permitted
* GFORTRAN_DEFAULT_RECL:: Default record length for new files
* GFORTRAN_LIST_SEPARATOR::  Separator for list output
* GFORTRAN_CONVERT_UNIT::  Set endianness for unformatted I/O
* GFORTRAN_ERROR_DUMPCORE:: Dump core on run-time errors
* GFORTRAN_ERROR_BACKTRACE:: Show backtrace on run-time errors
@end menu

@node GFORTRAN_STDIN_UNIT
@section @env{GFORTRAN_STDIN_UNIT}---Unit number for standard input

This environment variable can be used to select the unit number
preconnected to standard input.  This must be a positive integer.
The default value is 5.

@node GFORTRAN_STDOUT_UNIT
@section @env{GFORTRAN_STDOUT_UNIT}---Unit number for standard output

This environment variable can be used to select the unit number
preconnected to standard output.  This must be a positive integer.
The default value is 6.

@node GFORTRAN_STDERR_UNIT
@section @env{GFORTRAN_STDERR_UNIT}---Unit number for standard error

This environment variable can be used to select the unit number
preconnected to standard error.  This must be a positive integer.
The default value is 0.

@node GFORTRAN_USE_STDERR
@section @env{GFORTRAN_USE_STDERR}---Send library output to standard error

This environment variable controls where library output is sent.
If the first letter is @samp{y}, @samp{Y} or @samp{1}, standard
error is used.  If the first letter is @samp{n}, @samp{N} or
@samp{0}, standard output is used.

@node GFORTRAN_TMPDIR
@section @env{GFORTRAN_TMPDIR}---Directory for scratch files

This environment variable controls where scratch files are
created.  If this environment variable is missing,
GNU Fortran searches for the environment variable @env{TMP}, then @env{TEMP}.
If these are missing, the default is @file{/tmp}.

@node GFORTRAN_UNBUFFERED_ALL
@section @env{GFORTRAN_UNBUFFERED_ALL}---Don't buffer I/O on all units

This environment variable controls whether all I/O is unbuffered.  If
the first letter is @samp{y}, @samp{Y} or @samp{1}, all I/O is
unbuffered.  This will slow down small sequential reads and writes.  If
the first letter is @samp{n}, @samp{N} or @samp{0}, I/O is buffered.
This is the default.

@node GFORTRAN_UNBUFFERED_PRECONNECTED
@section @env{GFORTRAN_UNBUFFERED_PRECONNECTED}---Don't buffer I/O on preconnected units

The environment variable named @env{GFORTRAN_UNBUFFERED_PRECONNECTED} controls
whether I/O on a preconnected unit (i.e.@: STDOUT or STDERR) is unbuffered.  If 
the first letter is @samp{y}, @samp{Y} or @samp{1}, I/O is unbuffered.  This
will slow down small sequential reads and writes.  If the first letter
is @samp{n}, @samp{N} or @samp{0}, I/O is buffered.  This is the default.

@node GFORTRAN_SHOW_LOCUS
@section @env{GFORTRAN_SHOW_LOCUS}---Show location for runtime errors

If the first letter is @samp{y}, @samp{Y} or @samp{1}, filename and
line numbers for runtime errors are printed.  If the first letter is
@samp{n}, @samp{N} or @samp{0}, don't print filename and line numbers
for runtime errors.  The default is to print the location.

@node GFORTRAN_OPTIONAL_PLUS
@section @env{GFORTRAN_OPTIONAL_PLUS}---Print leading + where permitted

If the first letter is @samp{y}, @samp{Y} or @samp{1},
a plus sign is printed
where permitted by the Fortran standard.  If the first letter
is @samp{n}, @samp{N} or @samp{0}, a plus sign is not printed
in most cases.  Default is not to print plus signs.

@node GFORTRAN_DEFAULT_RECL
@section @env{GFORTRAN_DEFAULT_RECL}---Default record length for new files

This environment variable specifies the default record length, in
bytes, for files which are opened without a @code{RECL} tag in the
@code{OPEN} statement.  This must be a positive integer.  The
default value is 1073741824 bytes (1 GB).

@node GFORTRAN_LIST_SEPARATOR
@section @env{GFORTRAN_LIST_SEPARATOR}---Separator for list output

This environment variable specifies the separator when writing
list-directed output.  It may contain any number of spaces and
at most one comma.  If you specify this on the command line,
be sure to quote spaces, as in
@smallexample
$ GFORTRAN_LIST_SEPARATOR='  ,  ' ./a.out
@end smallexample
when @command{a.out} is the compiled Fortran program that you want to run.
Default is a single space.

@node GFORTRAN_CONVERT_UNIT
@section @env{GFORTRAN_CONVERT_UNIT}---Set endianness for unformatted I/O

By setting the @env{GFORTRAN_CONVERT_UNIT} variable, it is possible
to change the representation of data for unformatted files.
The syntax for the @env{GFORTRAN_CONVERT_UNIT} variable is:
@smallexample
GFORTRAN_CONVERT_UNIT: mode | mode ';' exception | exception ;
mode: 'native' | 'swap' | 'big_endian' | 'little_endian' ;
exception: mode ':' unit_list | unit_list ;
unit_list: unit_spec | unit_list unit_spec ;
unit_spec: INTEGER | INTEGER '-' INTEGER ;
@end smallexample
The variable consists of an optional default mode, followed by
a list of optional exceptions, which are separated by semicolons
from the preceding default and each other.  Each exception consists
of a format and a comma-separated list of units.  Valid values for
the modes are the same as for the @code{CONVERT} specifier:

@itemize @w{}
@item @code{NATIVE} Use the native format.  This is the default.
@item @code{SWAP} Swap between little- and big-endian.
@item @code{LITTLE_ENDIAN} Use the little-endian format
for unformatted files.
@item @code{BIG_ENDIAN} Use the big-endian format for unformatted files.
@end itemize
A missing mode for an exception is taken to mean @code{BIG_ENDIAN}.
Examples of values for @env{GFORTRAN_CONVERT_UNIT} are:
@itemize @w{}
@item @code{'big_endian'}  Do all unformatted I/O in big_endian mode.
@item @code{'little_endian;native:10-20,25'}  Do all unformatted I/O 
in little_endian mode, except for units 10 to 20 and 25, which are in
native format.
@item @code{'10-20'}  Units 10 to 20 are big-endian, the rest is native.
@end itemize

Setting the environment variables should be done on the command
line or via the @command{export}
command for @command{sh}-compatible shells and via @command{setenv}
for @command{csh}-compatible shells.

Example for @command{sh}:
@smallexample
$ gfortran foo.f90
$ GFORTRAN_CONVERT_UNIT='big_endian;native:10-20' ./a.out
@end smallexample

Example code for @command{csh}:
@smallexample
% gfortran foo.f90
% setenv GFORTRAN_CONVERT_UNIT 'big_endian;native:10-20'
% ./a.out
@end smallexample

Using anything but the native representation for unformatted data
carries a significant speed overhead.  If speed in this area matters
to you, it is best if you use this only for data that needs to be
portable.

@xref{CONVERT specifier}, for an alternative way to specify the
data representation for unformatted files.  @xref{Runtime Options}, for
setting a default data representation for the whole program.  The
@code{CONVERT} specifier overrides the @option{-fconvert} compile options.

@emph{Note that the values specified via the GFORTRAN_CONVERT_UNIT
environment variable will override the CONVERT specifier in the
open statement}.  This is to give control over data formats to
users who do not have the source code of their program available.

@node GFORTRAN_ERROR_DUMPCORE
@section @env{GFORTRAN_ERROR_DUMPCORE}---Dump core on run-time errors

If the @env{GFORTRAN_ERROR_DUMPCORE} variable is set to
@samp{y}, @samp{Y} or @samp{1} (only the first letter is relevant)
then library run-time errors cause core dumps.  To disable the core
dumps, set the variable to @samp{n}, @samp{N}, @samp{0}.  Default
is not to core dump unless the @option{-fdump-core} compile option
was used.

@node GFORTRAN_ERROR_BACKTRACE
@section @env{GFORTRAN_ERROR_BACKTRACE}---Show backtrace on run-time errors

If the @env{GFORTRAN_ERROR_BACKTRACE} variable is set to
@samp{y}, @samp{Y} or @samp{1} (only the first letter is relevant)
then a backtrace is printed when a run-time error occurs.
To disable the backtracing, set the variable to
@samp{n}, @samp{N}, @samp{0}.  Default is not to print a backtrace
unless the @option{-fbacktrace} compile option
was used.

@c =====================================================================
@c PART II: LANGUAGE REFERENCE
@c =====================================================================

@tex
\part{II}{Language Reference}
@end tex

@c ---------------------------------------------------------------------
@c Fortran 2003 and 2008 Status
@c ---------------------------------------------------------------------

@node Fortran 2003 and 2008 status
@chapter Fortran 2003 and 2008 Status

@menu
* Fortran 2003 status::
* Fortran 2008 status::
@end menu

@node Fortran 2003 status
@section Fortran 2003 status

GNU Fortran supports several Fortran 2003 features; an incomplete
list can be found below.  See also the
@uref{http://gcc.gnu.org/wiki/Fortran2003, wiki page} about Fortran 2003.

@itemize
@item Procedure pointers including procedure-pointer components with
@code{PASS} attribute.

@item Procedures which are bound to a derived type (type-bound procedures)
including @code{PASS}, @code{PROCEDURE} and @code{GENERIC}, and
operators bound to a type.

@item Abstract interfaces and and type extension with the possibility to
override type-bound procedures or to have deferred binding.

@item Polymorphic entities (``@code{CLASS}'') for derived types -- including
@code{SAME_TYPE_AS}, @code{EXTENDS_TYPE_OF} and @code{SELECT TYPE}.
Note that the support for array-valued polymorphic entities is incomplete
and unlimited polymophism is currently not supported.

@item The @code{ASSOCIATE} construct.

@item Interoperability with C including enumerations, 

@item In structure constructors the components with default values may be
omitted.

@item Extensions to the @code{ALLOCATE} statement, allowing for a
type-specification with type parameter and for allocation and initialization
from a @code{SOURCE=} expression; @code{ALLOCATE} and @code{DEALLOCATE}
optionally return an error message string via @code{ERRMSG=}.

@item Reallocation on assignment: If an intrinsic assignment is
used, an allocatable variable on the left-hand side is automatically allocated
(if unallocated) or reallocated (if the shape is different). Currently, scalar
deferred character length left-hand sides are correctly handled but arrays
are not yet fully implemented.

@item Transferring of allocations via @code{MOVE_ALLOC}.

@item The @code{PRIVATE} and @code{PUBLIC} attributes may be given individually
to derived-type components.

@item In pointer assignments, the lower bound may be specified and
the remapping of elements is supported.

@item For pointers an @code{INTENT} may be specified which affect the
association status not the value of the pointer target.

@item Intrinsics @code{command_argument_count}, @code{get_command},
@code{get_command_argument}, and @code{get_environment_variable}.

@item Support for unicode characters (ISO 10646) and UTF-8, including
the @code{SELECTED_CHAR_KIND} and @code{NEW_LINE} intrinsic functions.

@item Support for binary, octal and hexadecimal (BOZ) constants in the
intrinsic functions @code{INT}, @code{REAL}, @code{CMPLX} and @code{DBLE}.

@item Support for namelist variables with allocatable and pointer
attribute and nonconstant length type parameter.

@item
@cindex array, constructors
@cindex @code{[...]}
<<<<<<< HEAD
Array constructors using square brackets. That is, @code{[...]} rather
than @code{(/.../)}.  Type-specification for array constructors like
@code{(/ some-type :: ... /)}.
=======
Array constructors using square brackets.  That is, @code{[...]} rather
than @code{(/.../)}.  Type-specification for array constructors like
@code{(/ some-type :: ... /)}.

@item Extensions to the specification and initialization expressions,
including the support for intrinsics with real and complex arguments.

@item Support for the asynchronous input/output syntax; however, the
data transfer is currently always synchronously performed. 
>>>>>>> 03d20231

@item
@cindex @code{FLUSH} statement
@cindex statement, @code{FLUSH}
@code{FLUSH} statement.

@item
@cindex @code{IOMSG=} specifier
@code{IOMSG=} specifier for I/O statements.

@item
@cindex @code{ENUM} statement
@cindex @code{ENUMERATOR} statement
@cindex statement, @code{ENUM}
@cindex statement, @code{ENUMERATOR}
@opindex @code{fshort-enums}
Support for the declaration of enumeration constants via the
@code{ENUM} and @code{ENUMERATOR} statements.  Interoperability with
@command{gcc} is guaranteed also for the case where the
@command{-fshort-enums} command line option is given.

@item
@cindex TR 15581
TR 15581:
@itemize
@item
@cindex @code{ALLOCATABLE} dummy arguments
@code{ALLOCATABLE} dummy arguments.
@item
@cindex @code{ALLOCATABLE} function results
@code{ALLOCATABLE} function results
@item
@cindex @code{ALLOCATABLE} components of derived types
@code{ALLOCATABLE} components of derived types
@end itemize

@item
@cindex @code{ALLOCATE}
The @code{ERRMSG=} tag is now supported in @code{ALLOCATE} and
@code{DEALLOCATE} statements.  The @code{SOURCE=} tag is supported
in an @code{ALLOCATE} statement.  An @emph{intrinsic-type-spec}
can be used as the @emph{type-spec} in an @code{ALLOCATE} statement;
while the use of a @emph{derived-type-name} is currently unsupported.

@item
@cindex @code{STREAM} I/O
@cindex @code{ACCESS='STREAM'} I/O
The @code{OPEN} statement supports the @code{ACCESS='STREAM'} specifier,
allowing I/O without any record structure.

@item
Namelist input/output for internal files.

@item Further I/O extensions: Rounding during formatted output, using of
a decimal comma instead of a decimal point, setting whether a plus sign
should appear for positive numbers.

@item
@cindex @code{PROTECTED} statement
@cindex statement, @code{PROTECTED}
The @code{PROTECTED} statement and attribute.

@item
@cindex @code{VALUE} statement
@cindex statement, @code{VALUE}
The @code{VALUE} statement and attribute.

@item
@cindex @code{VOLATILE} statement
@cindex statement, @code{VOLATILE}
The @code{VOLATILE} statement and attribute.

@item
@cindex @code{IMPORT} statement
@cindex statement, @code{IMPORT}
The @code{IMPORT} statement, allowing to import
host-associated derived types.

@item The intrinsic modules @code{ISO_FORTRAN_ENVIRONMENT} is supported,
which contains parameters of the I/O units, storage sizes. Additionally,
procedures for C interoperability are available in the @code{ISO_C_BINDING}
module.

@item
@cindex @code{USE, INTRINSIC} statement
@cindex statement, @code{USE, INTRINSIC}
@cindex @code{ISO_FORTRAN_ENV} statement
@cindex statement, @code{ISO_FORTRAN_ENV}
@code{USE} statement with @code{INTRINSIC} and @code{NON_INTRINSIC}
attribute; supported intrinsic modules: @code{ISO_FORTRAN_ENV},
@code{ISO_C_BINDING}, @code{OMP_LIB} and @code{OMP_LIB_KINDS}.

@item
Renaming of operators in the @code{USE} statement.

<<<<<<< HEAD
@item
@cindex ISO C Bindings
Interoperability with C (ISO C Bindings)

@item
BOZ as argument of @code{INT}, @code{REAL}, @code{DBLE} and @code{CMPLX}.

@item
@cindex type-bound procedure
@cindex type-bound operator
Type-bound procedures with @code{PROCEDURE} or @code{GENERIC}, and operators
bound to a derived-type.

@item
@cindex @code{EXTENDS}
@cindex derived-type extension
Extension of derived-types (the @code{EXTENDS(...)} syntax).

@item
@cindex @code{ABSTRACT} type
@cindex @code{DEFERRED} procedure binding
@code{ABSTRACT} derived-types and declaring procedure bindings @code{DEFERRED}.

=======
>>>>>>> 03d20231
@end itemize


@node Fortran 2008 status
@section Fortran 2008 status

<<<<<<< HEAD
The next version of the Fortran standard after Fortran 2003 is currently
being worked on by the Working Group 5 of Sub-Committee 22 of the Joint
Technical Committee 1 of the International Organization for
Standardization (ISO) and the International Electrotechnical Commission
(IEC). This group is known as @uref{http://www.nag.co.uk/sc22wg5/, WG5}.
The next revision of the Fortran standard is informally referred to as
Fortran 2008, reflecting its planned release year. The GNU Fortran
compiler has support for some of the new features in Fortran 2008. This
support is based on the latest draft, available from
@url{http://www.nag.co.uk/sc22wg5/}. However, as the final standard may
differ from the drafts, no guarantee of backward compatibility can be
made and you should only use it for experimental purposes.
=======
The latest version of the Fortran standard is ISO/IEC 1539-1:2010, informally
known as Fortran 2008.  The official version is available from International
Organization for Standardization (ISO) or its national member organizations.
The the final draft (FDIS) can be downloaded free of charge from
@url{http://www.nag.co.uk/@/sc22wg5/@/links.html}.  Fortran is developed by the
Working Group 5 of Sub-Committee 22 of the Joint Technical Committee 1 of the
International Organization for Standardization and the International
Electrotechnical Commission (IEC).  This group is known as
@uref{http://www.nag.co.uk/sc22wg5/, WG5}.

The GNU Fortran supports several of the new features of Fortran 2008; the
@uref{http://gcc.gnu.org/wiki/Fortran2008Status, wiki} has some information
about the current Fortran 2008 implementation status.  In particular, the
following is implemented.

@itemize
@item The @option{-std=f2008} option and support for the file extensions 
@file{.f08} and @file{.F08}.

@item The @code{OPEN} statement now supports the @code{NEWUNIT=} option,
which returns a unique file unit, thus preventing inadvertent use of the
same unit in different parts of the program.

@item The @code{g0} format descriptor and unlimited format items.

@item The mathematical intrinsics @code{ASINH}, @code{ACOSH}, @code{ATANH},
@code{ERF}, @code{ERFC}, @code{GAMMA}, @code{LOG_GAMMA}, @code{BESSEL_J0},
@code{BESSEL_J1}, @code{BESSEL_JN}, @code{BESSEL_Y0}, @code{BESSEL_Y1},
@code{BESSEL_YN}, @code{HYPOT}, @code{NORM2}, and @code{ERFC_SCALED}.

@item Using complex arguments with @code{TAN}, @code{SINH}, @code{COSH},
@code{TANH}, @code{ASIN}, @code{ACOS}, and @code{ATAN} is now possible;
@code{ATAN}(@var{Y},@var{X}) is now an alias for @code{ATAN2}(@var{Y},@var{X}).

@item Support of the @code{PARITY} intrinsic functions.

@item The following bit intrinsics: @code{LEADZ} and @code{TRAILZ} for
counting the number of leading and trailing zero bits, @code{POPCNT} and
@code{POPPAR} for counting the number of one bits and returning the parity;
@code{BGE}, @code{BGT}, @code{BLE}, and @code{BLT} for bitwise comparisons;
@code{DSHIFTL} and @code{DSHIFTR} for combined left and right shifts,
@code{MASKL} and @code{MASKR} for simple left and right justified masks,
@code{MERGE_BITS} for a bitwise merge using a mask, @code{SHIFTA},
@code{SHIFTL} and @code{SHIFTR} for shift operations, and the
transformational bit intrinsics @code{IALL}, @code{IANY} and @code{IPARITY}.

@item Support of the @code{EXECUTE_COMMAND_LINE} intrinsic subroutine.

@item Support for the @code{STORAGE_SIZE} intrinsic inquiry function.

@item The @code{INT@{8,16,32@}} and @code{REAL@{32,64,128@}} kind type
parameters and the array-valued named constants @code{INTEGER_KINDS},
@code{LOGICAL_KINDS}, @code{REAL_KINDS} and @code{CHARACTER_KINDS} of
the intrinsic module @code{ISO_FORTRAN_ENV}.

@item The module procedures @code{C_SIZEOF} of the intrinsic module
@code{ISO_C_BINDINGS} and @code{COMPILER_VERSION} and @code{COMPILER_OPTIONS}
of @code{ISO_FORTRAN_ENV}.

@item Experimental coarray support (for one image only), use the
@option{-fcoarray=single} flag to enable it.

@item The @code{BLOCK} construct is supported.

@item The @code{STOP} and the new @code{ERROR STOP} statements now
support all constant expressions.

@item Support for the @code{CONTIGUOUS} attribute.

@item Support for @code{ALLOCATE} with @code{MOLD}.

@item Support for the @code{IMPURE} attribute for procedures, which
allows for @code{ELEMENTAL} procedures without the restrictions of
@code{PURE}.

@item Null pointers (including @code{NULL()}) and not-allocated variables
can be used as actual argument to optional non-pointer, non-allocatable
dummy arguments, denoting an absent argument.

@item Non-pointer variables with @code{TARGET} attribute can be used as
actual argument to @code{POINTER} dummies with @code{INTENT(IN)}.

@item Pointers including procedure pointers and those in a derived
type (pointer components) can now be initialized by a target instead
of only by @code{NULL}.

@item The @code{EXIT} statement (with construct-name) can be now be
used to leave not only the @code{DO} but also the @code{ASSOCIATE},
@code{BLOCK}, @code{IF}, @code{SELECT CASE} and @code{SELECT TYPE}
constructs.

@item Internal procedures can now be used as actual argument.

@item Minor features: obsolesce diagnostics for @code{ENTRY} with
@option{-std=f2008}; a line may start with a semicolon; for internal
and module procedures @code{END} can be used instead of
@code{END SUBROUTINE} and @code{END FUNCTION}; @code{SELECTED_REAL_KIND}
now also takes a @code{RADIX} argument; intrinsic types are supported
for @code{TYPE}(@var{intrinsic-type-spec}); multiple type-bound procedures
can be declared in a single @code{PROCEDURE} statement; implied-shape
arrays are supported for named constants (@code{PARAMETER}).
@end itemize



@c ---------------------------------------------------------------------
@c Compiler Characteristics
@c ---------------------------------------------------------------------

@node Compiler Characteristics
@chapter Compiler Characteristics

This chapter describes certain characteristics of the GNU Fortran
compiler, that are not specified by the Fortran standard, but which
might in some way or another become visible to the programmer.

@menu
* KIND Type Parameters::
* Internal representation of LOGICAL variables::
* Thread-safety of the runtime library::
@end menu


@node KIND Type Parameters
@section KIND Type Parameters
@cindex kind

The @code{KIND} type parameters supported by GNU Fortran for the primitive
data types are:

@table @code

@item INTEGER
1, 2, 4, 8*, 16*, default: 4 (1)

@item LOGICAL
1, 2, 4, 8*, 16*, default: 4 (1)

@item REAL
4, 8, 10*, 16*, default: 4 (2)

@item COMPLEX
4, 8, 10*, 16*, default: 4 (2)

@item CHARACTER
1, 4, default: 1

@end table

@noindent
* = not available on all systems @*
(1) Unless -fdefault-integer-8 is used @*
(2) Unless -fdefault-real-8 is used

@noindent
The @code{KIND} value matches the storage size in bytes, except for
@code{COMPLEX} where the storage size is twice as much (or both real and
imaginary part are a real value of the given size).  It is recommended to use
the @code{SELECTED_CHAR_KIND}, @code{SELECTED_INT_KIND} and
@code{SELECTED_REAL_KIND} intrinsics or the @code{INT8}, @code{INT16},
@code{INT32}, @code{INT64}, @code{REAL32}, @code{REAL64}, and @code{REAL128}
parameters of the @code{ISO_FORTRAN_ENV} module instead of the concrete values.
The available kind parameters can be found in the constant arrays
@code{CHARACTER_KINDS}, @code{INTEGER_KINDS}, @code{LOGICAL_KINDS} and
@code{REAL_KINDS} in the @code{ISO_FORTRAN_ENV} module
(see @ref{ISO_FORTRAN_ENV}).


@node Internal representation of LOGICAL variables
@section Internal representation of LOGICAL variables
@cindex logical, variable representation

The Fortran standard does not specify how variables of @code{LOGICAL}
type are represented, beyond requiring that @code{LOGICAL} variables
of default kind have the same storage size as default @code{INTEGER}
and @code{REAL} variables.  The GNU Fortran internal representation is
as follows.

A @code{LOGICAL(KIND=N)} variable is represented as an
@code{INTEGER(KIND=N)} variable, however, with only two permissible
values: @code{1} for @code{.TRUE.} and @code{0} for
@code{.FALSE.}.  Any other integer value results in undefined behavior.

Note that for mixed-language programming using the
@code{ISO_C_BINDING} feature, there is a @code{C_BOOL} kind that can
be used to create @code{LOGICAL(KIND=C_BOOL)} variables which are
interoperable with the C99 _Bool type.  The C99 _Bool type has an
internal representation described in the C99 standard, which is
identical to the above description, i.e. with 1 for true and 0 for
false being the only permissible values.  Thus the internal
representation of @code{LOGICAL} variables in GNU Fortran is identical
to C99 _Bool, except for a possible difference in storage size
depending on the kind.


@node Thread-safety of the runtime library
@section Thread-safety of the runtime library
@cindex thread-safety, threads

GNU Fortran can be used in programs with multiple threads, e.g.@: by
using OpenMP, by calling OS thread handling functions via the
@code{ISO_C_BINDING} facility, or by GNU Fortran compiled library code
being called from a multi-threaded program.

The GNU Fortran runtime library, (@code{libgfortran}), supports being
called concurrently from multiple threads with the following
exceptions. 

During library initialization, the C @code{getenv} function is used,
which need not be thread-safe.  Similarly, the @code{getenv}
function is used to implement the @code{GET_ENVIRONMENT_VARIABLE} and
@code{GETENV} intrinsics.  It is the responsibility of the user to
ensure that the environment is not being updated concurrently when any
of these actions are taking place.

The @code{EXECUTE_COMMAND_LINE} and @code{SYSTEM} intrinsics are
implemented with the @code{system} function, which need not be
thread-safe.  It is the responsibility of the user to ensure that
@code{system} is not called concurrently.

Finally, for platforms not supporting thread-safe POSIX functions,
further functionality might not be thread-safe.  For details, please
consult the documentation for your operating system.
>>>>>>> 03d20231

The @uref{http://gcc.gnu.org/wiki/Fortran2008Status, wiki} has some information
about the current Fortran 2008 implementation status.


@c ---------------------------------------------------------------------
@c Compiler Characteristics
@c ---------------------------------------------------------------------

@node Compiler Characteristics
@chapter Compiler Characteristics

This chapter describes certain characteristics of the GNU Fortran
compiler, that are not specified by the Fortran standard, but which
might in some way or another become visible to the programmer.

@menu
* KIND Type Parameters::
* Internal representation of LOGICAL variables::
@end menu


@node KIND Type Parameters
@section KIND Type Parameters
@cindex kind

The @code{KIND} type parameters supported by GNU Fortran for the primitive
data types are:

@table @code

@item INTEGER
1, 2, 4, 8*, 16*, default: 4 (1)

@item LOGICAL
1, 2, 4, 8*, 16*, default: 4 (1)

@item REAL
4, 8, 10**, 16**, default: 4 (2)

@item COMPLEX
4, 8, 10**, 16**, default: 4 (2)

@item CHARACTER
1, 4, default: 1

@end table

@noindent
* = not available on all systems @*
** = not available on all systems; additionally 10 and 16 are never
available at the same time @*
(1) Unless -fdefault-integer-8 is used @*
(2) Unless -fdefault-real-8 is used

@noindent
The @code{KIND} value matches the storage size in bytes, except for
@code{COMPLEX} where the storage size is twice as much (or both real and
imaginary part are a real value of the given size).  It is recommended to use
the @code{SELECT_*_KIND} intrinsics instead of the concrete values.


@node Internal representation of LOGICAL variables
@section Internal representation of LOGICAL variables
@cindex logical, variable representation

The Fortran standard does not specify how variables of @code{LOGICAL}
type are represented, beyond requiring that @code{LOGICAL} variables
of default kind have the same storage size as default @code{INTEGER}
and @code{REAL} variables.  The GNU Fortran internal representation is
as follows.

A @code{LOGICAL(KIND=N)} variable is represented as an
@code{INTEGER(KIND=N)} variable, however, with only two permissible
values: @code{1} for @code{.TRUE.} and @code{0} for
@code{.FALSE.}. Any other integer value results in undefined behavior.

Note that for mixed-language programming using the
@code{ISO_C_BINDING} feature, there is a @code{C_BOOL} kind that can
be used to create @code{LOGICAL(KIND=C_BOOL)} variables which are
interoperable with the C99 _Bool type.  The C99 _Bool type has an
internal representation described in the C99 standard, which is
identical to the above description, i.e. with 1 for true and 0 for
false being the only permissible values.  Thus the internal
representation of @code{LOGICAL} variables in GNU Fortran is identical
to C99 _Bool, except for a possible difference in storage size
depending on the kind.

@c ---------------------------------------------------------------------
@c Extensions
@c ---------------------------------------------------------------------

@c Maybe this chapter should be merged with the 'Standards' section,
@c whenever that is written :-)

@node Extensions
@chapter Extensions
@cindex extensions

The two sections below detail the extensions to standard Fortran that are
implemented in GNU Fortran, as well as some of the popular or
historically important extensions that are not (or not yet) implemented.
For the latter case, we explain the alternatives available to GNU Fortran
users, including replacement by standard-conforming code or GNU
extensions.

@menu
* Extensions implemented in GNU Fortran::
* Extensions not implemented in GNU Fortran::
@end menu


@node Extensions implemented in GNU Fortran
@section Extensions implemented in GNU Fortran
@cindex extensions, implemented

GNU Fortran implements a number of extensions over standard
Fortran.  This chapter contains information on their syntax and
meaning.  There are currently two categories of GNU Fortran
extensions, those that provide functionality beyond that provided
by any standard, and those that are supported by GNU Fortran
purely for backward compatibility with legacy compilers.  By default,
@option{-std=gnu} allows the compiler to accept both types of
extensions, but to warn about the use of the latter.  Specifying
either @option{-std=f95}, @option{-std=f2003} or @option{-std=f2008}
disables both types of extensions, and @option{-std=legacy} allows both
without warning.

@menu
* Old-style kind specifications::
* Old-style variable initialization::
* Extensions to namelist::
* X format descriptor without count field::
* Commas in FORMAT specifications::
* Missing period in FORMAT specifications::
* I/O item lists::
* BOZ literal constants::
* Real array indices::
* Unary operators::
* Implicitly convert LOGICAL and INTEGER values::
* Hollerith constants support::
* Cray pointers::
* CONVERT specifier::
* OpenMP::
* Argument list functions::
@end menu

@node Old-style kind specifications
@subsection Old-style kind specifications
@cindex kind, old-style

GNU Fortran allows old-style kind specifications in declarations.  These
look like:
@smallexample
      TYPESPEC*size x,y,z
@end smallexample
@noindent
where @code{TYPESPEC} is a basic type (@code{INTEGER}, @code{REAL},
etc.), and where @code{size} is a byte count corresponding to the
storage size of a valid kind for that type.  (For @code{COMPLEX}
variables, @code{size} is the total size of the real and imaginary
parts.)  The statement then declares @code{x}, @code{y} and @code{z} to
be of type @code{TYPESPEC} with the appropriate kind.  This is
equivalent to the standard-conforming declaration
@smallexample
      TYPESPEC(k) x,y,z
@end smallexample
@noindent
where @code{k} is the kind parameter suitable for the intended precision.  As
kind parameters are implementation-dependent, use the @code{KIND},
@code{SELECTED_INT_KIND} and @code{SELECTED_REAL_KIND} intrinsics to retrieve
the correct value, for instance @code{REAL*8 x} can be replaced by:
@smallexample
INTEGER, PARAMETER :: dbl = KIND(1.0d0)
REAL(KIND=dbl) :: x
@end smallexample

@node Old-style variable initialization
@subsection Old-style variable initialization

GNU Fortran allows old-style initialization of variables of the
form:
@smallexample
      INTEGER i/1/,j/2/
      REAL x(2,2) /3*0.,1./
@end smallexample
The syntax for the initializers is as for the @code{DATA} statement, but
unlike in a @code{DATA} statement, an initializer only applies to the
variable immediately preceding the initialization.  In other words,
something like @code{INTEGER I,J/2,3/} is not valid.  This style of
initialization is only allowed in declarations without double colons
(@code{::}); the double colons were introduced in Fortran 90, which also
introduced a standard syntax for initializing variables in type
declarations.

Examples of standard-conforming code equivalent to the above example
are:
@smallexample
! Fortran 90
      INTEGER :: i = 1, j = 2
      REAL :: x(2,2) = RESHAPE((/0.,0.,0.,1./),SHAPE(x))
! Fortran 77
      INTEGER i, j
      REAL x(2,2)
      DATA i/1/, j/2/, x/3*0.,1./
@end smallexample

Note that variables which are explicitly initialized in declarations
or in @code{DATA} statements automatically acquire the @code{SAVE}
attribute.

@node Extensions to namelist
@subsection Extensions to namelist
@cindex Namelist

GNU Fortran fully supports the Fortran 95 standard for namelist I/O
including array qualifiers, substrings and fully qualified derived types.
The output from a namelist write is compatible with namelist read.  The
output has all names in upper case and indentation to column 1 after the
namelist name.  Two extensions are permitted:

Old-style use of @samp{$} instead of @samp{&}
@smallexample
$MYNML
 X(:)%Y(2) = 1.0 2.0 3.0
 CH(1:4) = "abcd"
$END
@end smallexample

It should be noted that the default terminator is @samp{/} rather than
@samp{&END}.

Querying of the namelist when inputting from stdin.  After at least
one space, entering @samp{?} sends to stdout the namelist name and the names of
the variables in the namelist:
@smallexample
 ?

&mynml
 x
 x%y
 ch
&end
@end smallexample

Entering @samp{=?} outputs the namelist to stdout, as if
@code{WRITE(*,NML = mynml)} had been called:
@smallexample
=?

&MYNML
 X(1)%Y=  0.000000    ,  1.000000    ,  0.000000    ,
 X(2)%Y=  0.000000    ,  2.000000    ,  0.000000    ,
 X(3)%Y=  0.000000    ,  3.000000    ,  0.000000    ,
 CH=abcd,  /
@end smallexample

To aid this dialog, when input is from stdin, errors send their
messages to stderr and execution continues, even if @code{IOSTAT} is set.

@code{PRINT} namelist is permitted.  This causes an error if
@option{-std=f95} is used.
@smallexample
PROGRAM test_print
  REAL, dimension (4)  ::  x = (/1.0, 2.0, 3.0, 4.0/)
  NAMELIST /mynml/ x
  PRINT mynml
END PROGRAM test_print
@end smallexample

Expanded namelist reads are permitted.  This causes an error if 
@option{-std=f95} is used.  In the following example, the first element
of the array will be given the value 0.00 and the two succeeding
elements will be given the values 1.00 and 2.00.
@smallexample
&MYNML
  X(1,1) = 0.00 , 1.00 , 2.00
/
@end smallexample

@node X format descriptor without count field
@subsection @code{X} format descriptor without count field

To support legacy codes, GNU Fortran permits the count field of the
@code{X} edit descriptor in @code{FORMAT} statements to be omitted.
When omitted, the count is implicitly assumed to be one.

@smallexample
       PRINT 10, 2, 3
10     FORMAT (I1, X, I1)
@end smallexample

@node Commas in FORMAT specifications
@subsection Commas in @code{FORMAT} specifications

To support legacy codes, GNU Fortran allows the comma separator
to be omitted immediately before and after character string edit
descriptors in @code{FORMAT} statements.

@smallexample
       PRINT 10, 2, 3
10     FORMAT ('FOO='I1' BAR='I2)
@end smallexample


@node Missing period in FORMAT specifications
@subsection Missing period in @code{FORMAT} specifications

To support legacy codes, GNU Fortran allows missing periods in format
specifications if and only if @option{-std=legacy} is given on the
command line.  This is considered non-conforming code and is
discouraged.

@smallexample
       REAL :: value
       READ(*,10) value
10     FORMAT ('F4')
@end smallexample

@node I/O item lists
@subsection I/O item lists
@cindex I/O item lists

To support legacy codes, GNU Fortran allows the input item list
of the @code{READ} statement, and the output item lists of the
@code{WRITE} and @code{PRINT} statements, to start with a comma.

@node BOZ literal constants
@subsection BOZ literal constants
@cindex BOZ literal constants

Besides decimal constants, Fortran also supports binary (@code{b}),
octal (@code{o}) and hexadecimal (@code{z}) integer constants.  The
syntax is: @samp{prefix quote digits quote}, were the prefix is
either @code{b}, @code{o} or @code{z}, quote is either @code{'} or
@code{"} and the digits are for binary @code{0} or @code{1}, for
octal between @code{0} and @code{7}, and for hexadecimal between
@code{0} and @code{F}.  (Example: @code{b'01011101'}.)

Up to Fortran 95, BOZ literals were only allowed to initialize
integer variables in DATA statements.  Since Fortran 2003 BOZ literals
are also allowed as argument of @code{REAL}, @code{DBLE}, @code{INT}
and @code{CMPLX}; the result is the same as if the integer BOZ
literal had been converted by @code{TRANSFER} to, respectively,
@code{real}, @code{double precision}, @code{integer} or @code{complex}.
As GNU Fortran extension the intrinsic procedures @code{FLOAT},
@code{DFLOAT}, @code{COMPLEX} and @code{DCMPLX} are treated alike.

As an extension, GNU Fortran allows hexadecimal BOZ literal constants to
be specified using the @code{X} prefix, in addition to the standard
@code{Z} prefix.  The BOZ literal can also be specified by adding a
suffix to the string, for example, @code{Z'ABC'} and @code{'ABC'Z} are
equivalent.

Furthermore, GNU Fortran allows using BOZ literal constants outside
DATA statements and the four intrinsic functions allowed by Fortran 2003.
In DATA statements, in direct assignments, where the right-hand side
only contains a BOZ literal constant, and for old-style initializers of
the form @code{integer i /o'0173'/}, the constant is transferred
as if @code{TRANSFER} had been used; for @code{COMPLEX} numbers, only
the real part is initialized unless @code{CMPLX} is used.  In all other
cases, the BOZ literal constant is converted to an @code{INTEGER} value with
the largest decimal representation.  This value is then converted
numerically to the type and kind of the variable in question.
(For instance, @code{real :: r = b'0000001' + 1} initializes @code{r}
with @code{2.0}.) As different compilers implement the extension
differently, one should be careful when doing bitwise initialization
of non-integer variables.

Note that initializing an @code{INTEGER} variable with a statement such
as @code{DATA i/Z'FFFFFFFF'/} will give an integer overflow error rather
than the desired result of @math{-1} when @code{i} is a 32-bit integer
on a system that supports 64-bit integers.  The @samp{-fno-range-check}
option can be used as a workaround for legacy code that initializes
integers in this manner.

@node Real array indices
@subsection Real array indices
@cindex array, indices of type real

As an extension, GNU Fortran allows the use of @code{REAL} expressions
or variables as array indices.

@node Unary operators
@subsection Unary operators
@cindex operators, unary

As an extension, GNU Fortran allows unary plus and unary minus operators
to appear as the second operand of binary arithmetic operators without
the need for parenthesis.

@smallexample
       X = Y * -Z
@end smallexample

@node Implicitly convert LOGICAL and INTEGER values
@subsection Implicitly convert @code{LOGICAL} and @code{INTEGER} values
@cindex conversion, to integer
@cindex conversion, to logical

As an extension for backwards compatibility with other compilers, GNU
Fortran allows the implicit conversion of @code{LOGICAL} values to
@code{INTEGER} values and vice versa.  When converting from a
@code{LOGICAL} to an @code{INTEGER}, @code{.FALSE.} is interpreted as
zero, and @code{.TRUE.} is interpreted as one.  When converting from
@code{INTEGER} to @code{LOGICAL}, the value zero is interpreted as
@code{.FALSE.} and any nonzero value is interpreted as @code{.TRUE.}.

@smallexample
        LOGICAL :: l
        l = 1
@end smallexample
@smallexample
        INTEGER :: i
        i = .TRUE.
@end smallexample

However, there is no implicit conversion of @code{INTEGER} values in
@code{if}-statements, nor of @code{LOGICAL} or @code{INTEGER} values
in I/O operations.

@node Hollerith constants support
@subsection Hollerith constants support
@cindex Hollerith constants

GNU Fortran supports Hollerith constants in assignments, function
arguments, and @code{DATA} and @code{ASSIGN} statements.  A Hollerith
constant is written as a string of characters preceded by an integer
constant indicating the character count, and the letter @code{H} or
@code{h}, and stored in bytewise fashion in a numeric (@code{INTEGER},
@code{REAL}, or @code{complex}) or @code{LOGICAL} variable.  The
constant will be padded or truncated to fit the size of the variable in
which it is stored.

Examples of valid uses of Hollerith constants:
@smallexample
      complex*16 x(2)
      data x /16Habcdefghijklmnop, 16Hqrstuvwxyz012345/
      x(1) = 16HABCDEFGHIJKLMNOP
      call foo (4h abc)
@end smallexample

Invalid Hollerith constants examples:
@smallexample
      integer*4 a
      a = 8H12345678 ! Valid, but the Hollerith constant will be truncated.
      a = 0H         ! At least one character is needed.
@end smallexample

In general, Hollerith constants were used to provide a rudimentary
facility for handling character strings in early Fortran compilers,
prior to the introduction of @code{CHARACTER} variables in Fortran 77;
in those cases, the standard-compliant equivalent is to convert the
program to use proper character strings.  On occasion, there may be a
case where the intent is specifically to initialize a numeric variable
with a given byte sequence.  In these cases, the same result can be
obtained by using the @code{TRANSFER} statement, as in this example.
@smallexample
      INTEGER(KIND=4) :: a
      a = TRANSFER ("abcd", a)     ! equivalent to: a = 4Habcd
@end smallexample


@node Cray pointers
@subsection Cray pointers
@cindex pointer, Cray

Cray pointers are part of a non-standard extension that provides a
C-like pointer in Fortran.  This is accomplished through a pair of
variables: an integer "pointer" that holds a memory address, and a
"pointee" that is used to dereference the pointer.

Pointer/pointee pairs are declared in statements of the form:
@smallexample
        pointer ( <pointer> , <pointee> )
@end smallexample
or,
@smallexample
        pointer ( <pointer1> , <pointee1> ), ( <pointer2> , <pointee2> ), ...
@end smallexample
The pointer is an integer that is intended to hold a memory address.
The pointee may be an array or scalar.  A pointee can be an assumed
size array---that is, the last dimension may be left unspecified by
using a @code{*} in place of a value---but a pointee cannot be an
assumed shape array.  No space is allocated for the pointee.

The pointee may have its type declared before or after the pointer
statement, and its array specification (if any) may be declared
before, during, or after the pointer statement.  The pointer may be
declared as an integer prior to the pointer statement.  However, some
machines have default integer sizes that are different than the size
of a pointer, and so the following code is not portable:
@smallexample
        integer ipt
        pointer (ipt, iarr)
@end smallexample
If a pointer is declared with a kind that is too small, the compiler
will issue a warning; the resulting binary will probably not work
correctly, because the memory addresses stored in the pointers may be
truncated.  It is safer to omit the first line of the above example;
if explicit declaration of ipt's type is omitted, then the compiler
will ensure that ipt is an integer variable large enough to hold a
pointer.

Pointer arithmetic is valid with Cray pointers, but it is not the same
as C pointer arithmetic.  Cray pointers are just ordinary integers, so
the user is responsible for determining how many bytes to add to a
pointer in order to increment it.  Consider the following example:
@smallexample
        real target(10)
        real pointee(10)
        pointer (ipt, pointee)
        ipt = loc (target)
        ipt = ipt + 1       
@end smallexample
The last statement does not set @code{ipt} to the address of
@code{target(1)}, as it would in C pointer arithmetic.  Adding @code{1}
to @code{ipt} just adds one byte to the address stored in @code{ipt}.

Any expression involving the pointee will be translated to use the
value stored in the pointer as the base address.

To get the address of elements, this extension provides an intrinsic
function @code{LOC()}.  The @code{LOC()} function is equivalent to the
@code{&} operator in C, except the address is cast to an integer type:
@smallexample
        real ar(10)
        pointer(ipt, arpte(10))
        real arpte
        ipt = loc(ar)  ! Makes arpte is an alias for ar
        arpte(1) = 1.0 ! Sets ar(1) to 1.0
@end smallexample
The pointer can also be set by a call to the @code{MALLOC} intrinsic
(see @ref{MALLOC}).

Cray pointees often are used to alias an existing variable.  For
example:
@smallexample
        integer target(10)
        integer iarr(10)
        pointer (ipt, iarr)
        ipt = loc(target)
@end smallexample
As long as @code{ipt} remains unchanged, @code{iarr} is now an alias for
@code{target}.  The optimizer, however, will not detect this aliasing, so
it is unsafe to use @code{iarr} and @code{target} simultaneously.  Using
a pointee in any way that violates the Fortran aliasing rules or
assumptions is illegal.  It is the user's responsibility to avoid doing
this; the compiler works under the assumption that no such aliasing
occurs.

Cray pointers will work correctly when there is no aliasing (i.e., when
they are used to access a dynamically allocated block of memory), and
also in any routine where a pointee is used, but any variable with which
it shares storage is not used.  Code that violates these rules may not
run as the user intends.  This is not a bug in the optimizer; any code
that violates the aliasing rules is illegal.  (Note that this is not
unique to GNU Fortran; any Fortran compiler that supports Cray pointers
will ``incorrectly'' optimize code with illegal aliasing.)

There are a number of restrictions on the attributes that can be applied
to Cray pointers and pointees.  Pointees may not have the
@code{ALLOCATABLE}, @code{INTENT}, @code{OPTIONAL}, @code{DUMMY},
@code{TARGET}, @code{INTRINSIC}, or @code{POINTER} attributes.  Pointers
may not have the @code{DIMENSION}, @code{POINTER}, @code{TARGET},
@code{ALLOCATABLE}, @code{EXTERNAL}, or @code{INTRINSIC} attributes, nor
<<<<<<< HEAD
may they be function results. Pointees may not occur in more than one
=======
may they be function results.  Pointees may not occur in more than one
>>>>>>> 03d20231
pointer statement.  A pointee cannot be a pointer.  Pointees cannot occur
in equivalence, common, or data statements.

A Cray pointer may also point to a function or a subroutine.  For
example, the following excerpt is valid:
@smallexample
  implicit none
  external sub
  pointer (subptr,subpte)
  external subpte
  subptr = loc(sub)
  call subpte()
  [...]
  subroutine sub
  [...]
  end subroutine sub
@end smallexample

A pointer may be modified during the course of a program, and this
will change the location to which the pointee refers.  However, when
pointees are passed as arguments, they are treated as ordinary
variables in the invoked function.  Subsequent changes to the pointer
will not change the base address of the array that was passed.

@node CONVERT specifier
@subsection @code{CONVERT} specifier
@cindex @code{CONVERT} specifier

GNU Fortran allows the conversion of unformatted data between little-
and big-endian representation to facilitate moving of data
between different systems.  The conversion can be indicated with
the @code{CONVERT} specifier on the @code{OPEN} statement.
@xref{GFORTRAN_CONVERT_UNIT}, for an alternative way of specifying
the data format via an environment variable.

Valid values for @code{CONVERT} are:
@itemize @w{}
@item @code{CONVERT='NATIVE'} Use the native format.  This is the default.
@item @code{CONVERT='SWAP'} Swap between little- and big-endian.
@item @code{CONVERT='LITTLE_ENDIAN'} Use the little-endian representation
for unformatted files.
@item @code{CONVERT='BIG_ENDIAN'} Use the big-endian representation for
unformatted files.
@end itemize

Using the option could look like this:
@smallexample
  open(file='big.dat',form='unformatted',access='sequential', &
       convert='big_endian')
@end smallexample

The value of the conversion can be queried by using
@code{INQUIRE(CONVERT=ch)}.  The values returned are
@code{'BIG_ENDIAN'} and @code{'LITTLE_ENDIAN'}.

@code{CONVERT} works between big- and little-endian for
@code{INTEGER} values of all supported kinds and for @code{REAL}
on IEEE systems of kinds 4 and 8.  Conversion between different
``extended double'' types on different architectures such as
m68k and x86_64, which GNU Fortran
supports as @code{REAL(KIND=10)} and @code{REAL(KIND=16)}, will
probably not work.

@emph{Note that the values specified via the GFORTRAN_CONVERT_UNIT
environment variable will override the CONVERT specifier in the
open statement}.  This is to give control over data formats to
users who do not have the source code of their program available.

Using anything but the native representation for unformatted data
carries a significant speed overhead.  If speed in this area matters
to you, it is best if you use this only for data that needs to be
portable.

@node OpenMP
@subsection OpenMP
@cindex OpenMP

OpenMP (Open Multi-Processing) is an application programming
interface (API) that supports multi-platform shared memory 
multiprocessing programming in C/C++ and Fortran on many 
architectures, including Unix and Microsoft Windows platforms.
It consists of a set of compiler directives, library routines,
and environment variables that influence run-time behavior.

GNU Fortran strives to be compatible to the 
@uref{http://www.openmp.org/mp-documents/spec30.pdf,
OpenMP Application Program Interface v3.0}.

To enable the processing of the OpenMP directive @code{!$omp} in
free-form source code; the @code{c$omp}, @code{*$omp} and @code{!$omp}
directives in fixed form; the @code{!$} conditional compilation sentinels
in free form; and the @code{c$}, @code{*$} and @code{!$} sentinels
in fixed form, @command{gfortran} needs to be invoked with the
@option{-fopenmp}.  This also arranges for automatic linking of the
GNU OpenMP runtime library @ref{Top,,libgomp,libgomp,GNU OpenMP
runtime library}.

The OpenMP Fortran runtime library routines are provided both in a
form of a Fortran 90 module named @code{omp_lib} and in a form of
a Fortran @code{include} file named @file{omp_lib.h}.

An example of a parallelized loop taken from Appendix A.1 of
the OpenMP Application Program Interface v2.5:
@smallexample
SUBROUTINE A1(N, A, B)
  INTEGER I, N
  REAL B(N), A(N)
!$OMP PARALLEL DO !I is private by default
  DO I=2,N
    B(I) = (A(I) + A(I-1)) / 2.0
  ENDDO
!$OMP END PARALLEL DO
END SUBROUTINE A1
@end smallexample

Please note:
@itemize
@item
@option{-fopenmp} implies @option{-frecursive}, i.e., all local arrays
will be allocated on the stack.  When porting existing code to OpenMP,
this may lead to surprising results, especially to segmentation faults
if the stacksize is limited.

@item
On glibc-based systems, OpenMP enabled applications cannot be statically
<<<<<<< HEAD
linked due to limitations of the underlying pthreads-implementation. It
=======
linked due to limitations of the underlying pthreads-implementation.  It
>>>>>>> 03d20231
might be possible to get a working solution if 
@command{-Wl,--whole-archive -lpthread -Wl,--no-whole-archive} is added
to the command line.  However, this is not supported by @command{gcc} and
thus not recommended.
@end itemize

@node Argument list functions
@subsection Argument list functions @code{%VAL}, @code{%REF} and @code{%LOC}
@cindex argument list functions
@cindex @code{%VAL}
@cindex @code{%REF}
@cindex @code{%LOC}

GNU Fortran supports argument list functions @code{%VAL}, @code{%REF} 
and @code{%LOC} statements, for backward compatibility with g77. 
It is recommended that these should be used only for code that is 
accessing facilities outside of GNU Fortran, such as operating system 
or windowing facilities.  It is best to constrain such uses to isolated 
portions of a program--portions that deal specifically and exclusively 
with low-level, system-dependent facilities.  Such portions might well 
provide a portable interface for use by the program as a whole, but are 
themselves not portable, and should be thoroughly tested each time they 
are rebuilt using a new compiler or version of a compiler.

@code{%VAL} passes a scalar argument by value, @code{%REF} passes it by 
reference and @code{%LOC} passes its memory location.  Since gfortran 
already passes scalar arguments by reference, @code{%REF} is in effect 
a do-nothing.  @code{%LOC} has the same effect as a Fortran pointer.

An example of passing an argument by value to a C subroutine foo.:
@smallexample
C
C prototype      void foo_ (float x);
C
      external foo
      real*4 x
      x = 3.14159
      call foo (%VAL (x))
      end
@end smallexample

For details refer to the g77 manual
<<<<<<< HEAD
@uref{http://gcc.gnu.org/onlinedocs/gcc-3.4.6/g77/index.html#Top}.
=======
@uref{http://gcc.gnu.org/@/onlinedocs/@/gcc-3.4.6/@/g77/@/index.html#Top}.
>>>>>>> 03d20231

Also, @code{c_by_val.f} and its partner @code{c_by_val.c} of the
GNU Fortran testsuite are worth a look.


@node Extensions not implemented in GNU Fortran
@section Extensions not implemented in GNU Fortran
@cindex extensions, not implemented

The long history of the Fortran language, its wide use and broad
userbase, the large number of different compiler vendors and the lack of
some features crucial to users in the first standards have lead to the
existence of a number of important extensions to the language.  While
some of the most useful or popular extensions are supported by the GNU
Fortran compiler, not all existing extensions are supported.  This section
aims at listing these extensions and offering advice on how best make
code that uses them running with the GNU Fortran compiler.

@c More can be found here:
@c   -- http://gcc.gnu.org/onlinedocs/gcc-3.4.6/g77/Missing-Features.html
@c   -- the list of Fortran and libgfortran bugs closed as WONTFIX:
@c      http://tinyurl.com/2u4h5y

@menu
* STRUCTURE and RECORD::
@c * UNION and MAP::
* ENCODE and DECODE statements::
* Variable FORMAT expressions::
@c * Q edit descriptor::
@c * AUTOMATIC statement::
@c * TYPE and ACCEPT I/O Statements::
@c * .XOR. operator::
@c * CARRIAGECONTROL, DEFAULTFILE, DISPOSE and RECORDTYPE I/O specifiers::
@c * Omitted arguments in procedure call::
* Alternate complex function syntax::
@end menu


@node STRUCTURE and RECORD
@subsection @code{STRUCTURE} and @code{RECORD}
@cindex @code{STRUCTURE}
@cindex @code{RECORD}

Structures are user-defined aggregate data types; this functionality was
standardized in Fortran 90 with an different syntax, under the name of
``derived types''.  Here is an example of code using the non portable
structure syntax:

@example
! Declaring a structure named ``item'' and containing three fields:
! an integer ID, an description string and a floating-point price.
STRUCTURE /item/
  INTEGER id
  CHARACTER(LEN=200) description
  REAL price
END STRUCTURE

! Define two variables, an single record of type ``item''
! named ``pear'', and an array of items named ``store_catalog''
RECORD /item/ pear, store_catalog(100)

! We can directly access the fields of both variables
pear.id = 92316
pear.description = "juicy D'Anjou pear"
pear.price = 0.15
store_catalog(7).id = 7831
store_catalog(7).description = "milk bottle"
store_catalog(7).price = 1.2

! We can also manipulate the whole structure
store_catalog(12) = pear
print *, store_catalog(12)
@end example

@noindent
This code can easily be rewritten in the Fortran 90 syntax as following:

@example
! ``STRUCTURE /name/ ... END STRUCTURE'' becomes
! ``TYPE name ... END TYPE''
TYPE item
  INTEGER id
  CHARACTER(LEN=200) description
  REAL price
END TYPE

! ``RECORD /name/ variable'' becomes ``TYPE(name) variable''
TYPE(item) pear, store_catalog(100)

! Instead of using a dot (.) to access fields of a record, the
! standard syntax uses a percent sign (%)
pear%id = 92316
pear%description = "juicy D'Anjou pear"
pear%price = 0.15
store_catalog(7)%id = 7831
store_catalog(7)%description = "milk bottle"
store_catalog(7)%price = 1.2

! Assignments of a whole variable don't change
store_catalog(12) = pear
print *, store_catalog(12)
@end example


@c @node UNION and MAP
@c @subsection @code{UNION} and @code{MAP}
@c @cindex @code{UNION}
@c @cindex @code{MAP}
@c
@c For help writing this one, see
@c http://www.eng.umd.edu/~nsw/ench250/fortran1.htm#UNION and
@c http://www.tacc.utexas.edu/services/userguides/pgi/pgiws_ug/pgi32u06.htm


@node ENCODE and DECODE statements
@subsection @code{ENCODE} and @code{DECODE} statements
@cindex @code{ENCODE}
@cindex @code{DECODE}

GNU Fortran doesn't support the @code{ENCODE} and @code{DECODE}
statements.  These statements are best replaced by @code{READ} and
@code{WRITE} statements involving internal files (@code{CHARACTER}
variables and arrays), which have been part of the Fortran standard since
Fortran 77.  For example, replace a code fragment like

@smallexample
      INTEGER*1 LINE(80)
      REAL A, B, C
c     ... Code that sets LINE
      DECODE (80, 9000, LINE) A, B, C
 9000 FORMAT (1X, 3(F10.5))
@end smallexample

@noindent
with the following:

@smallexample
      CHARACTER(LEN=80) LINE
      REAL A, B, C
c     ... Code that sets LINE
      READ (UNIT=LINE, FMT=9000) A, B, C
 9000 FORMAT (1X, 3(F10.5))
@end smallexample

Similarly, replace a code fragment like

@smallexample
      INTEGER*1 LINE(80)
      REAL A, B, C
c     ... Code that sets A, B and C
      ENCODE (80, 9000, LINE) A, B, C
 9000 FORMAT (1X, 'OUTPUT IS ', 3(F10.5))
@end smallexample

@noindent
with the following:

@smallexample
      CHARACTER(LEN=80) LINE
      REAL A, B, C
c     ... Code that sets A, B and C
      WRITE (UNIT=LINE, FMT=9000) A, B, C
 9000 FORMAT (1X, 'OUTPUT IS ', 3(F10.5))
@end smallexample


@node Variable FORMAT expressions
@subsection Variable @code{FORMAT} expressions
@cindex @code{FORMAT}

A variable @code{FORMAT} expression is format statement which includes
<<<<<<< HEAD
angle brackets enclosing a Fortran expression: @code{FORMAT(I<N>)}. GNU
Fortran does not support this legacy extension. The effect of variable
format expressions can be reproduced by using the more powerful (and
standard) combination of internal output and string formats. For example,
=======
angle brackets enclosing a Fortran expression: @code{FORMAT(I<N>)}.  GNU
Fortran does not support this legacy extension.  The effect of variable
format expressions can be reproduced by using the more powerful (and
standard) combination of internal output and string formats.  For example,
>>>>>>> 03d20231
replace a code fragment like this:

@smallexample
      WRITE(6,20) INT1
 20   FORMAT(I<N+1>)
@end smallexample

@noindent
with the following:

@smallexample
c     Variable declaration
      CHARACTER(LEN=20) FMT
c     
c     Other code here...
c
      WRITE(FMT,'("(I", I0, ")")') N+1
      WRITE(6,FMT) INT1
@end smallexample

@noindent
or with:

@smallexample
c     Variable declaration
      CHARACTER(LEN=20) FMT
c     
c     Other code here...
c
      WRITE(FMT,*) N+1
      WRITE(6,"(I" // ADJUSTL(FMT) // ")") INT1
@end smallexample


@node Alternate complex function syntax
@subsection Alternate complex function syntax
@cindex Complex function

Some Fortran compilers, including @command{g77}, let the user declare
complex functions with the syntax @code{COMPLEX FUNCTION name*16()}, as
<<<<<<< HEAD
well as @code{COMPLEX*16 FUNCTION name()}. Both are non-standard, legacy
extensions. @command{gfortran} accepts the latter form, which is more
=======
well as @code{COMPLEX*16 FUNCTION name()}.  Both are non-standard, legacy
extensions.  @command{gfortran} accepts the latter form, which is more
>>>>>>> 03d20231
common, but not the former.



@c ---------------------------------------------------------------------
@c Mixed-Language Programming
@c ---------------------------------------------------------------------

@node Mixed-Language Programming
@chapter Mixed-Language Programming
@cindex Interoperability
@cindex Mixed-language programming

@menu
* Interoperability with C::
* GNU Fortran Compiler Directives::
* Non-Fortran Main Program::
@end menu

This chapter is about mixed-language interoperability, but also applies
<<<<<<< HEAD
if one links Fortran code compiled by different compilers. In most cases,
=======
if one links Fortran code compiled by different compilers.  In most cases,
>>>>>>> 03d20231
use of the C Binding features of the Fortran 2003 standard is sufficient,
and their use is highly recommended.


@node Interoperability with C
@section Interoperability with C

@menu
* Intrinsic Types::
<<<<<<< HEAD
* Further Interoperability of Fortran with C::
* Derived Types and struct::
* Interoperable Global Variables::
* Interoperable Subroutines and Functions::
=======
* Derived Types and struct::
* Interoperable Global Variables::
* Interoperable Subroutines and Functions::
* Working with Pointers::
* Further Interoperability of Fortran with C::
>>>>>>> 03d20231
@end menu

Since Fortran 2003 (ISO/IEC 1539-1:2004(E)) there is a
standardized way to generate procedure and derived-type
declarations and global variables which are interoperable with C
<<<<<<< HEAD
(ISO/IEC 9899:1999). The @code{bind(C)} attribute has been added
to inform the compiler that a symbol shall be interoperable with C;
also, some constraints are added. Note, however, that not
all C features have a Fortran equivalent or vice versa. For instance,
=======
(ISO/IEC 9899:1999).  The @code{bind(C)} attribute has been added
to inform the compiler that a symbol shall be interoperable with C;
also, some constraints are added.  Note, however, that not
all C features have a Fortran equivalent or vice versa.  For instance,
>>>>>>> 03d20231
neither C's unsigned integers nor C's functions with variable number
of arguments have an equivalent in Fortran.

Note that array dimensions are reversely ordered in C and that arrays in
C always start with index 0 while in Fortran they start by default with
<<<<<<< HEAD
1. Thus, an array declaration @code{A(n,m)} in Fortran matches
@code{A[m][n]} in C and accessing the element @code{A(i,j)} matches
@code{A[j-1][i-1]}. The element following @code{A(i,j)} (C: @code{A[j-1][i-1]};
=======
1.  Thus, an array declaration @code{A(n,m)} in Fortran matches
@code{A[m][n]} in C and accessing the element @code{A(i,j)} matches
@code{A[j-1][i-1]}.  The element following @code{A(i,j)} (C: @code{A[j-1][i-1]};
>>>>>>> 03d20231
assuming @math{i < n}) in memory is @code{A(i+1,j)} (C: @code{A[j-1][i]}).

@node Intrinsic Types
@subsection Intrinsic Types

In order to ensure that exactly the same variable type and kind is used
in C and Fortran, the named constants shall be used which are defined in the
<<<<<<< HEAD
@code{ISO_C_BINDING} intrinsic module. That module contains named constants
for kind parameters and character named constants for the escape sequences
in C. For a list of the constants, see @ref{ISO_C_BINDING}.
=======
@code{ISO_C_BINDING} intrinsic module.  That module contains named constants
for kind parameters and character named constants for the escape sequences
in C.  For a list of the constants, see @ref{ISO_C_BINDING}.
>>>>>>> 03d20231

@node Derived Types and struct
@subsection Derived Types and struct

For compatibility of derived types with @code{struct}, one needs to use
<<<<<<< HEAD
the @code{BIND(C)} attribute in the type declaration. For instance, the
=======
the @code{BIND(C)} attribute in the type declaration.  For instance, the
>>>>>>> 03d20231
following type declaration

@smallexample
 USE ISO_C_BINDING
 TYPE, BIND(C) :: myType
   INTEGER(C_INT) :: i1, i2
   INTEGER(C_SIGNED_CHAR) :: i3
   REAL(C_DOUBLE) :: d1
   COMPLEX(C_FLOAT_COMPLEX) :: c1
   CHARACTER(KIND=C_CHAR) :: str(5)
 END TYPE
@end smallexample

matches the following @code{struct} declaration in C

@smallexample
 struct @{
   int i1, i2;
   /* Note: "char" might be signed or unsigned.  */
   signed char i3;
   double d1;
   float _Complex c1;
   char str[5];
 @} myType;
@end smallexample

Derived types with the C binding attribute shall not have the @code{sequence}
attribute, type parameters, the @code{extends} attribute, nor type-bound
<<<<<<< HEAD
procedures. Every component must be of interoperable type and kind and may not
have the @code{pointer} or @code{allocatable} attribute. The names of the
=======
procedures.  Every component must be of interoperable type and kind and may not
have the @code{pointer} or @code{allocatable} attribute.  The names of the
>>>>>>> 03d20231
variables are irrelevant for interoperability.

As there exist no direct Fortran equivalents, neither unions nor structs
with bit field or variable-length array members are interoperable.

@node Interoperable Global Variables
@subsection Interoperable Global Variables

Variables can be made accessible from C using the C binding attribute,
<<<<<<< HEAD
optionally together with specifying a binding name. Those variables
=======
optionally together with specifying a binding name.  Those variables
>>>>>>> 03d20231
have to be declared in the declaration part of a @code{MODULE},
be of interoperable type, and have neither the @code{pointer} nor
the @code{allocatable} attribute.

@smallexample
  MODULE m
    USE myType_module
    USE ISO_C_BINDING
    integer(C_INT), bind(C, name="_MyProject_flags") :: global_flag
    type(myType), bind(C) :: tp
  END MODULE
@end smallexample

Here, @code{_MyProject_flags} is the case-sensitive name of the variable
as seen from C programs while @code{global_flag} is the case-insensitive
<<<<<<< HEAD
name as seen from Fortran. If no binding name is specified, as for
@var{tp}, the C binding name is the (lowercase) Fortran binding name.
If a binding name is specified, only a single variable may be after the
double colon. Note of warning: You cannot use a global variable to
access @var{errno} of the C library as the C standard allows it to be
a macro. Use the @code{IERRNO} intrinsic (GNU extension) instead.
=======
name as seen from Fortran.  If no binding name is specified, as for
@var{tp}, the C binding name is the (lowercase) Fortran binding name.
If a binding name is specified, only a single variable may be after the
double colon.  Note of warning: You cannot use a global variable to
access @var{errno} of the C library as the C standard allows it to be
a macro.  Use the @code{IERRNO} intrinsic (GNU extension) instead.
>>>>>>> 03d20231

@node Interoperable Subroutines and Functions
@subsection Interoperable Subroutines and Functions

Subroutines and functions have to have the @code{BIND(C)} attribute to
<<<<<<< HEAD
be compatible with C. The dummy argument declaration is relatively
straightforward. However, one needs to be careful because C uses
call-by-value by default while Fortran behaves usually similar to
call-by-reference. Furthermore, strings and pointers are handled
differently. Note that only explicit size and assumed-size arrays are
=======
be compatible with C.  The dummy argument declaration is relatively
straightforward.  However, one needs to be careful because C uses
call-by-value by default while Fortran behaves usually similar to
call-by-reference.  Furthermore, strings and pointers are handled
differently.  Note that only explicit size and assumed-size arrays are
>>>>>>> 03d20231
supported but not assumed-shape or allocatable arrays.

To pass a variable by value, use the @code{VALUE} attribute.
Thus the following C prototype

@smallexample
@code{int func(int i, int *j)}
@end smallexample

matches the Fortran declaration

@smallexample
  integer(c_int) function func(i,j)
    use iso_c_binding, only: c_int
    integer(c_int), VALUE :: i
    integer(c_int) :: j
@end smallexample

<<<<<<< HEAD
Note that pointer arguments also frequently need the @code{VALUE} attribute.

Strings are handled quite differently in C and Fortran. In C a string
is a @code{NUL}-terminated array of characters while in Fortran each string
has a length associated with it and is thus not terminated (by e.g.
@code{NUL}). For example, if one wants to use the following C function,
=======
Note that pointer arguments also frequently need the @code{VALUE} attribute,
see @ref{Working with Pointers}.

Strings are handled quite differently in C and Fortran.  In C a string
is a @code{NUL}-terminated array of characters while in Fortran each string
has a length associated with it and is thus not terminated (by e.g.
@code{NUL}).  For example, if one wants to use the following C function,
>>>>>>> 03d20231

@smallexample
  #include <stdio.h>
  void print_C(char *string) /* equivalent: char string[]  */
  @{
     printf("%s\n", string);
  @}
@end smallexample

to print ``Hello World'' from Fortran, one can call it using

@smallexample
  use iso_c_binding, only: C_CHAR, C_NULL_CHAR
  interface
    subroutine print_c(string) bind(C, name="print_C")
      use iso_c_binding, only: c_char
      character(kind=c_char) :: string(*)
    end subroutine print_c
  end interface
  call print_c(C_CHAR_"Hello World"//C_NULL_CHAR)
@end smallexample

As the example shows, one needs to ensure that the
<<<<<<< HEAD
string is @code{NUL} terminated. Additionally, the dummy argument
@var{string} of @code{print_C} is a length-one assumed-size
array; using @code{character(len=*)} is not allowed. The example
above uses @code{c_char_"Hello World"} to ensure the string
literal has the right type; typically the default character
kind and @code{c_char} are the same and thus @code{"Hello World"}
is equivalent. However, the standard does not guarantee this.

The use of pointers is now illustrated using the C library
=======
string is @code{NUL} terminated.  Additionally, the dummy argument
@var{string} of @code{print_C} is a length-one assumed-size
array; using @code{character(len=*)} is not allowed.  The example
above uses @code{c_char_"Hello World"} to ensure the string
literal has the right type; typically the default character
kind and @code{c_char} are the same and thus @code{"Hello World"}
is equivalent.  However, the standard does not guarantee this.

The use of strings is now further illustrated using the C library
>>>>>>> 03d20231
function @code{strncpy}, whose prototype is

@smallexample
  char *strncpy(char *restrict s1, const char *restrict s2, size_t n);
@end smallexample

The function @code{strncpy} copies at most @var{n} characters from
<<<<<<< HEAD
string @var{s2} to @var{s1} and returns @var{s1}. In the following
=======
string @var{s2} to @var{s1} and returns @var{s1}.  In the following
>>>>>>> 03d20231
example, we ignore the return value:

@smallexample
  use iso_c_binding
  implicit none
  character(len=30) :: str,str2
  interface
    ! Ignore the return value of strncpy -> subroutine
    ! "restrict" is always assumed if we do not pass a pointer
    subroutine strncpy(dest, src, n) bind(C)
      import
      character(kind=c_char),  intent(out) :: dest(*)
      character(kind=c_char),  intent(in)  :: src(*)
      integer(c_size_t), value, intent(in) :: n
    end subroutine strncpy
  end interface
  str = repeat('X',30) ! Initialize whole string with 'X'
  call strncpy(str, c_char_"Hello World"//C_NULL_CHAR, &
               len(c_char_"Hello World",kind=c_size_t))
  print '(a)', str ! prints: "Hello WorldXXXXXXXXXXXXXXXXXXX"
  end
@end smallexample

<<<<<<< HEAD
C pointers are represented in Fortran via the special derived type
@code{type(c_ptr)}, with private components. Thus one needs to
=======
The intrinsic procedures are described in @ref{Intrinsic Procedures}.

@node Working with Pointers
@subsection Working with Pointers

C pointers are represented in Fortran via the special opaque derived type
@code{type(c_ptr)} (with private components).  Thus one needs to
>>>>>>> 03d20231
use intrinsic conversion procedures to convert from or to C pointers.
For example,

@smallexample
  use iso_c_binding
  type(c_ptr) :: cptr1, cptr2
  integer, target :: array(7), scalar
  integer, pointer :: pa(:), ps
  cptr1 = c_loc(array(1)) ! The programmer needs to ensure that the
                          ! array is contiguous if required by the C
                          ! procedure
  cptr2 = c_loc(scalar)
  call c_f_pointer(cptr2, ps)
  call c_f_pointer(cptr2, pa, shape=[7])
@end smallexample

When converting C to Fortran arrays, the one-dimensional @code{SHAPE} argument
<<<<<<< HEAD
has to be passed. Note: A pointer argument @code{void *} matches
@code{TYPE(C_PTR), VALUE} while @code{TYPE(C_PTR)} matches @code{void **}.

Procedure pointers are handled analogously to pointers; the C type is
@code{TYPE(C_FUNPTR)} and the intrinsic conversion procedures are
@code{C_F_PROC_POINTER} and @code{C_FUNLOC}.

The intrinsic procedures are described in @ref{Intrinsic Procedures}.
=======
has to be passed.

If a pointer is a dummy-argument of an interoperable procedure, it usually
has to be declared using the @code{VALUE} attribute.  @code{void*}
matches @code{TYPE(C_PTR), VALUE}, while @code{TYPE(C_PTR)} alone
matches @code{void**}.

Procedure pointers are handled analogously to pointers; the C type is
@code{TYPE(C_FUNPTR)} and the intrinsic conversion procedures are
@code{C_F_PROCPOINTER} and @code{C_FUNLOC}.

Let's consider two examples of actually passing a procedure pointer from
C to Fortran and vice versa.  Note that these examples are also very
similar to passing ordinary pointers between both languages.
First, consider this code in C:

@smallexample
/* Procedure implemented in Fortran.  */
void get_values (void (*)(double));

/* Call-back routine we want called from Fortran.  */
void
print_it (double x)
@{
  printf ("Number is %f.\n", x);
@}

/* Call Fortran routine and pass call-back to it.  */
void
foobar ()
@{
  get_values (&print_it);
@}
@end smallexample

A matching implementation for @code{get_values} in Fortran, that correctly
receives the procedure pointer from C and is able to call it, is given
in the following @code{MODULE}:

@smallexample
MODULE m
  IMPLICIT NONE

  ! Define interface of call-back routine.
  ABSTRACT INTERFACE
    SUBROUTINE callback (x)
      USE, INTRINSIC :: ISO_C_BINDING
      REAL(KIND=C_DOUBLE), INTENT(IN), VALUE :: x
    END SUBROUTINE callback
  END INTERFACE

CONTAINS

  ! Define C-bound procedure.
  SUBROUTINE get_values (cproc) BIND(C)
    USE, INTRINSIC :: ISO_C_BINDING
    TYPE(C_FUNPTR), INTENT(IN), VALUE :: cproc

    PROCEDURE(callback), POINTER :: proc

    ! Convert C to Fortran procedure pointer.
    CALL C_F_PROCPOINTER (cproc, proc)

    ! Call it.
    CALL proc (1.0_C_DOUBLE)
    CALL proc (-42.0_C_DOUBLE)
    CALL proc (18.12_C_DOUBLE)
  END SUBROUTINE get_values

END MODULE m
@end smallexample

Next, we want to call a C routine that expects a procedure pointer argument
and pass it a Fortran procedure (which clearly must be interoperable!).
Again, the C function may be:

@smallexample
int
call_it (int (*func)(int), int arg)
@{
  return func (arg);
@}
@end smallexample

It can be used as in the following Fortran code:

@smallexample
MODULE m
  USE, INTRINSIC :: ISO_C_BINDING
  IMPLICIT NONE

  ! Define interface of C function.
  INTERFACE
    INTEGER(KIND=C_INT) FUNCTION call_it (func, arg) BIND(C)
      USE, INTRINSIC :: ISO_C_BINDING
      TYPE(C_FUNPTR), INTENT(IN), VALUE :: func
      INTEGER(KIND=C_INT), INTENT(IN), VALUE :: arg
    END FUNCTION call_it
  END INTERFACE

CONTAINS

  ! Define procedure passed to C function.
  ! It must be interoperable!
  INTEGER(KIND=C_INT) FUNCTION double_it (arg) BIND(C)
    INTEGER(KIND=C_INT), INTENT(IN), VALUE :: arg
    double_it = arg + arg
  END FUNCTION double_it

  ! Call C function.
  SUBROUTINE foobar ()
    TYPE(C_FUNPTR) :: cproc
    INTEGER(KIND=C_INT) :: i

    ! Get C procedure pointer.
    cproc = C_FUNLOC (double_it)

    ! Use it.
    DO i = 1_C_INT, 10_C_INT
      PRINT *, call_it (cproc, i)
    END DO
  END SUBROUTINE foobar

END MODULE m
@end smallexample
>>>>>>> 03d20231

@node Further Interoperability of Fortran with C
@subsection Further Interoperability of Fortran with C

Assumed-shape and allocatable arrays are passed using an array descriptor
<<<<<<< HEAD
(dope vector). The internal structure of the array descriptor used
by GNU Fortran is not yet documented and will change. There will also be
a Technical Report (TR 29113) which standardizes an interoperable
array descriptor. Until then, you can use the Chasm Language
=======
(dope vector).  The internal structure of the array descriptor used
by GNU Fortran is not yet documented and will change.  There will also be
a Technical Report (TR 29113) which standardizes an interoperable
array descriptor.  Until then, you can use the Chasm Language
>>>>>>> 03d20231
Interoperability Tools, @url{http://chasm-interop.sourceforge.net/},
which provide an interface to GNU Fortran's array descriptor.

The technical report 29113 will presumably also include support for
C-interoperable @code{OPTIONAL} and for assumed-rank and assumed-type
<<<<<<< HEAD
dummy arguments. However, the TR has neither been approved nor implemented
=======
dummy arguments.  However, the TR has neither been approved nor implemented
>>>>>>> 03d20231
in GNU Fortran; therefore, these features are not yet available.



@node GNU Fortran Compiler Directives
@section GNU Fortran Compiler Directives

The Fortran standard standard describes how a conforming program shall
<<<<<<< HEAD
behave; however, the exact implementation is not standardized. In order
to allow the user to choose specific implementation details, compiler
directives can be used to set attributes of variables and procedures
which are not part of the standard. Whether a given attribute is
=======
behave; however, the exact implementation is not standardized.  In order
to allow the user to choose specific implementation details, compiler
directives can be used to set attributes of variables and procedures
which are not part of the standard.  Whether a given attribute is
>>>>>>> 03d20231
supported and its exact effects depend on both the operating system and
on the processor; see
@ref{Top,,C Extensions,gcc,Using the GNU Compiler Collection (GCC)}
for details.

For procedures and procedure pointers, the following attributes can
be used to change the calling convention:

@itemize
@item @code{CDECL} -- standard C calling convention
@item @code{STDCALL} -- convention where the called procedure pops the stack
@item @code{FASTCALL} -- part of the arguments are passed via registers
instead using the stack
@end itemize

Besides changing the calling convention, the attributes also influence
the decoration of the symbol name, e.g., by a leading underscore or by
<<<<<<< HEAD
a trailing at-sign followed by the number of bytes on the stack. When
=======
a trailing at-sign followed by the number of bytes on the stack.  When
>>>>>>> 03d20231
assigning a procedure to a procedure pointer, both should use the same
calling convention.

On some systems, procedures and global variables (module variables and
@code{COMMON} blocks) need special handling to be accessible when they
<<<<<<< HEAD
are in a shared library. The following attributes are available:
=======
are in a shared library.  The following attributes are available:
>>>>>>> 03d20231

@itemize
@item @code{DLLEXPORT} -- provide a global pointer to a pointer in the DLL
@item @code{DLLIMPORT} -- reference the function or variable using a global pointer 
@end itemize

The attributes are specified using the syntax

@code{!GCC$ ATTRIBUTES} @var{attribute-list} @code{::} @var{variable-list}

where in free-form source code only whitespace is allowed before @code{!GCC$}
and in fixed-form source code @code{!GCC$}, @code{cGCC$} or @code{*GCC$} shall
start in the first column.

For procedures, the compiler directives shall be placed into the body
of the procedure; for variables and procedure pointers, they shall be in
the same declaration part as the variable or procedure pointer.



@node Non-Fortran Main Program
@section Non-Fortran Main Program

@menu
* _gfortran_set_args:: Save command-line arguments
* _gfortran_set_options:: Set library option flags
* _gfortran_set_convert:: Set endian conversion
* _gfortran_set_record_marker:: Set length of record markers
* _gfortran_set_max_subrecord_length:: Set subrecord length
* _gfortran_set_fpe:: Set when a Floating Point Exception should be raised
@end menu

Even if you are doing mixed-language programming, it is very
likely that you do not need to know or use the information in this
<<<<<<< HEAD
section. Since it is about the internal structure of GNU Fortran,
=======
section.  Since it is about the internal structure of GNU Fortran,
>>>>>>> 03d20231
it may also change in GCC minor releases.

When you compile a @code{PROGRAM} with GNU Fortran, a function
with the name @code{main} (in the symbol table of the object file)
is generated, which initializes the libgfortran library and then
calls the actual program which uses the name @code{MAIN__}, for
<<<<<<< HEAD
historic reasons. If you link GNU Fortran compiled procedures
=======
historic reasons.  If you link GNU Fortran compiled procedures
>>>>>>> 03d20231
to, e.g., a C or C++ program or to a Fortran program compiled by
a different compiler, the libgfortran library is not initialized
and thus a few intrinsic procedures do not work properly, e.g.
those for obtaining the command-line arguments.

Therefore, if your @code{PROGRAM} is not compiled with
GNU Fortran and the GNU Fortran compiled procedures require
intrinsics relying on the library initialization, you need to
<<<<<<< HEAD
initialize the library yourself. Using the default options,
gfortran calls @code{_gfortran_set_args} and
@code{_gfortran_set_options}. The initialization of the former
is needed if the called procedures access the command line
(and for backtracing); the latter sets some flags based on the
standard chosen or to enable backtracing. In typical programs,
it is not necessary to call any initialization function.

If your @code{PROGRAM} is compiled with GNU Fortran, you shall
not call any of the following functions. The libgfortran
=======
initialize the library yourself.  Using the default options,
gfortran calls @code{_gfortran_set_args} and
@code{_gfortran_set_options}.  The initialization of the former
is needed if the called procedures access the command line
(and for backtracing); the latter sets some flags based on the
standard chosen or to enable backtracing.  In typical programs,
it is not necessary to call any initialization function.

If your @code{PROGRAM} is compiled with GNU Fortran, you shall
not call any of the following functions.  The libgfortran
>>>>>>> 03d20231
initialization functions are shown in C syntax but using C
bindings they are also accessible from Fortran.


@node _gfortran_set_args
@subsection @code{_gfortran_set_args} --- Save command-line arguments
@fnindex _gfortran_set_args
@cindex libgfortran initialization, set_args

@table @asis
@item @emph{Description}:
@code{_gfortran_set_args} saves the command-line arguments; this
initialization is required if any of the command-line intrinsics
<<<<<<< HEAD
is called. Additionally, it shall be called if backtracing is
=======
is called.  Additionally, it shall be called if backtracing is
>>>>>>> 03d20231
enabled (see @code{_gfortran_set_options}).

@item @emph{Syntax}:
@code{void _gfortran_set_args (int argc, char *argv[])}

@item @emph{Arguments}:
@multitable @columnfractions .15 .70
@item @var{argc} @tab number of command line argument strings
@item @var{argv} @tab the command-line argument strings; argv[0]
is the pathname of the executable itself.
@end multitable

@item @emph{Example}:
@smallexample
int main (int argc, char *argv[])
@{
  /* Initialize libgfortran.  */
  _gfortran_set_args (argc, argv);
  return 0;
@}
@end smallexample
@end table


@node _gfortran_set_options
@subsection @code{_gfortran_set_options} --- Set library option flags
@fnindex _gfortran_set_options
@cindex libgfortran initialization, set_options

@table @asis
@item @emph{Description}:
@code{_gfortran_set_options} sets several flags related to the Fortran
standard to be used, whether backtracing or core dumps should be enabled
<<<<<<< HEAD
and whether range checks should be performed. The syntax allows for
upward compatibility since the number of passed flags is specified; for
non-passed flags, the default value is used. See also
@pxref{Code Gen Options}. Please note that not all flags are actually
=======
and whether range checks should be performed.  The syntax allows for
upward compatibility since the number of passed flags is specified; for
non-passed flags, the default value is used.  See also
@pxref{Code Gen Options}.  Please note that not all flags are actually
>>>>>>> 03d20231
used.

@item @emph{Syntax}:
@code{void _gfortran_set_options (int num, int options[])}

@item @emph{Arguments}:
@multitable @columnfractions .15 .70
@item @var{num} @tab number of options passed
@item @var{argv} @tab The list of flag values
@end multitable

@item @emph{option flag list}:
@multitable @columnfractions .15 .70
@item @var{option}[0] @tab Allowed standard; can give run-time errors
if e.g. an input-output edit descriptor is invalid in a given standard.
Possible values are (bitwise or-ed) @code{GFC_STD_F77} (1),
@code{GFC_STD_F95_OBS} (2), @code{GFC_STD_F95_DEL} (4), @code{GFC_STD_F95}
(8), @code{GFC_STD_F2003} (16), @code{GFC_STD_GNU} (32),
@code{GFC_STD_LEGACY} (64), @code{GFC_STD_F2008} (128), and
@code{GFC_STD_F2008_OBS} (256).  Default: @code{GFC_STD_F95_OBS
| GFC_STD_F95_DEL | GFC_STD_F95 | GFC_STD_F2003 | GFC_STD_F2008
| GFC_STD_F2008_OBS | GFC_STD_F77 | GFC_STD_GNU | GFC_STD_LEGACY}.
@item @var{option}[1] @tab Standard-warning flag; prints a warning to
<<<<<<< HEAD
standard error. Default: @code{GFC_STD_F95_DEL | GFC_STD_LEGACY}.
@item @var{option}[2] @tab If non zero, enable pedantic checking.
Default: off.
@item @var{option}[3] @tab If non zero, enable core dumps on run-time
errors. Default: off.
@item @var{option}[4] @tab If non zero, enable backtracing on run-time
errors. Default: off.
=======
standard error.  Default: @code{GFC_STD_F95_DEL | GFC_STD_LEGACY}.
@item @var{option}[2] @tab If non zero, enable pedantic checking.
Default: off.
@item @var{option}[3] @tab If non zero, enable core dumps on run-time
errors.  Default: off.
@item @var{option}[4] @tab If non zero, enable backtracing on run-time
errors.  Default: off.
>>>>>>> 03d20231
Note: Installs a signal handler and requires command-line
initialization using @code{_gfortran_set_args}.
@item @var{option}[5] @tab If non zero, supports signed zeros.
Default: enabled.
<<<<<<< HEAD
@item @var{option}[6] @tab Enables run-time checking. Possible values
=======
@item @var{option}[6] @tab Enables run-time checking.  Possible values
>>>>>>> 03d20231
are (bitwise or-ed): GFC_RTCHECK_BOUNDS (1), GFC_RTCHECK_ARRAY_TEMPS (2),
GFC_RTCHECK_RECURSION (4), GFC_RTCHECK_DO (16), GFC_RTCHECK_POINTER (32).
Default: disabled.
@item @var{option}[7] @tab If non zero, range checking is enabled.
<<<<<<< HEAD
Default: enabled. See -frange-check (@pxref{Code Gen Options}).
=======
Default: enabled.  See -frange-check (@pxref{Code Gen Options}).
>>>>>>> 03d20231
@end multitable

@item @emph{Example}:
@smallexample
  /* Use gfortran 4.5 default options.  */
  static int options[] = @{68, 255, 0, 0, 0, 1, 0, 1@};
  _gfortran_set_options (8, &options);
@end smallexample
@end table


@node _gfortran_set_convert
@subsection @code{_gfortran_set_convert} --- Set endian conversion
@fnindex _gfortran_set_convert
@cindex libgfortran initialization, set_convert

@table @asis
@item @emph{Description}:
@code{_gfortran_set_convert} set the representation of data for
unformatted files.

@item @emph{Syntax}:
@code{void _gfortran_set_convert (int conv)}

@item @emph{Arguments}:
@multitable @columnfractions .15 .70
@item @var{conv} @tab Endian conversion, possible values:
GFC_CONVERT_NATIVE (0, default), GFC_CONVERT_SWAP (1),
GFC_CONVERT_BIG (2), GFC_CONVERT_LITTLE (3).
@end multitable

@item @emph{Example}:
@smallexample
int main (int argc, char *argv[])
@{
  /* Initialize libgfortran.  */
  _gfortran_set_args (argc, argv);
  _gfortran_set_convert (1);
  return 0;
@}
@end smallexample
@end table


@node _gfortran_set_record_marker
@subsection @code{_gfortran_set_record_marker} --- Set length of record markers
@fnindex _gfortran_set_record_marker
@cindex libgfortran initialization, set_record_marker

@table @asis
@item @emph{Description}:
@code{_gfortran_set_record_marker} sets the length of record markers
for unformatted files.

@item @emph{Syntax}:
@code{void _gfortran_set_record_marker (int val)}

@item @emph{Arguments}:
@multitable @columnfractions .15 .70
@item @var{val} @tab Length of the record marker; valid values
<<<<<<< HEAD
are 4 and 8. Default is 4.
=======
are 4 and 8.  Default is 4.
>>>>>>> 03d20231
@end multitable

@item @emph{Example}:
@smallexample
int main (int argc, char *argv[])
@{
  /* Initialize libgfortran.  */
  _gfortran_set_args (argc, argv);
  _gfortran_set_record_marker (8);
  return 0;
@}
@end smallexample
@end table


@node _gfortran_set_fpe
@subsection @code{_gfortran_set_fpe} --- Set when a Floating Point Exception should be raised
@fnindex _gfortran_set_fpe
@cindex libgfortran initialization, set_fpe

@table @asis
@item @emph{Description}:
@code{_gfortran_set_fpe} sets the IEEE exceptions for which a
<<<<<<< HEAD
Floating Point Exception (FPE) should be raised. On most systems,
=======
Floating Point Exception (FPE) should be raised.  On most systems,
>>>>>>> 03d20231
this will result in a SIGFPE signal being sent and the program
being interrupted.

@item @emph{Syntax}:
@code{void _gfortran_set_fpe (int val)}

@item @emph{Arguments}:
@multitable @columnfractions .15 .70
<<<<<<< HEAD
@item @var{option}[0] @tab IEEE exceptions. Possible values are
=======
@item @var{option}[0] @tab IEEE exceptions.  Possible values are
>>>>>>> 03d20231
(bitwise or-ed) zero (0, default) no trapping,
@code{GFC_FPE_INVALID} (1), @code{GFC_FPE_DENORMAL} (2),
@code{GFC_FPE_ZERO} (4), @code{GFC_FPE_OVERFLOW} (8),
@code{GFC_FPE_UNDERFLOW} (16), and @code{GFC_FPE_PRECISION} (32).
@end multitable

@item @emph{Example}:
@smallexample
int main (int argc, char *argv[])
@{
  /* Initialize libgfortran.  */
  _gfortran_set_args (argc, argv);
  /* FPE for invalid operations such as SQRT(-1.0).  */
  _gfortran_set_fpe (1);
  return 0;
@}
@end smallexample
@end table


@node _gfortran_set_max_subrecord_length
@subsection @code{_gfortran_set_max_subrecord_length} --- Set subrecord length
@fnindex _gfortran_set_max_subrecord_length
@cindex libgfortran initialization, set_max_subrecord_length

@table @asis
@item @emph{Description}:
@code{_gfortran_set_max_subrecord_length} set the maximum length
<<<<<<< HEAD
for a subrecord. This option only makes sense for testing and
=======
for a subrecord.  This option only makes sense for testing and
>>>>>>> 03d20231
debugging of unformatted I/O.

@item @emph{Syntax}:
@code{void _gfortran_set_max_subrecord_length (int val)}

@item @emph{Arguments}:
@multitable @columnfractions .15 .70
@item @var{val} @tab the maximum length for a subrecord;
the maximum permitted value is 2147483639, which is also
the default.
@end multitable

@item @emph{Example}:
@smallexample
int main (int argc, char *argv[])
@{
  /* Initialize libgfortran.  */
  _gfortran_set_args (argc, argv);
  _gfortran_set_max_subrecord_length (8);
  return 0;
@}
@end smallexample
@end table



@c Intrinsic Procedures
@c ---------------------------------------------------------------------

@include intrinsic.texi


@tex
\blankpart
@end tex

@c ---------------------------------------------------------------------
@c Contributing
@c ---------------------------------------------------------------------

@node Contributing
@unnumbered Contributing
@cindex Contributing

Free software is only possible if people contribute to efforts
to create it.
We're always in need of more people helping out with ideas
and comments, writing documentation and contributing code.

If you want to contribute to GNU Fortran,
have a look at the long lists of projects you can take on.
Some of these projects are small,
some of them are large;
some are completely orthogonal to the rest of what is
happening on GNU Fortran,
but others are ``mainstream'' projects in need of enthusiastic hackers.
All of these projects are important!
We'll eventually get around to the things here,
but they are also things doable by someone who is willing and able.

@menu
* Contributors::
* Projects::
* Proposed Extensions::
@end menu


@node Contributors
@section Contributors to GNU Fortran
@cindex Contributors
@cindex Credits
@cindex Authors

Most of the parser was hand-crafted by @emph{Andy Vaught}, who is
also the initiator of the whole project.  Thanks Andy!
Most of the interface with GCC was written by @emph{Paul Brook}.

The following individuals have contributed code and/or
ideas and significant help to the GNU Fortran project
(in alphabetical order):

@itemize @minus
@item Janne Blomqvist
@item Steven Bosscher
@item Paul Brook
@item Tobias Burnus
@item Fran@,{c}ois-Xavier Coudert
@item Bud Davis
@item Jerry DeLisle
@item Erik Edelmann
@item Bernhard Fischer
@item Daniel Franke
@item Richard Guenther
@item Richard Henderson
@item Katherine Holcomb
@item Jakub Jelinek
@item Niels Kristian Bech Jensen
@item Steven Johnson
@item Steven G. Kargl
@item Thomas Koenig
@item Asher Langton
@item H. J. Lu
@item Toon Moene
@item Brooks Moses
@item Andrew Pinski
@item Tim Prince
@item Christopher D. Rickett
@item Richard Sandiford
@item Tobias Schl@"uter
@item Roger Sayle
@item Paul Thomas
@item Andy Vaught
@item Feng Wang
@item Janus Weil
@item Daniel Kraft
@end itemize

The following people have contributed bug reports,
smaller or larger patches,
and much needed feedback and encouragement for the
GNU Fortran project: 

@itemize @minus
@item Bill Clodius
@item Dominique d'Humi@`eres
@item Kate Hedstrom
@item Erik Schnetter
@item Joost VandeVondele
@end itemize

Many other individuals have helped debug,
test and improve the GNU Fortran compiler over the past few years,
and we welcome you to do the same!
If you already have done so,
and you would like to see your name listed in the
list above, please contact us.


@node Projects
@section Projects

@table @emph

@item Help build the test suite
Solicit more code for donation to the test suite: the more extensive the
testsuite, the smaller the risk of breaking things in the future! We can
keep code private on request.

@item Bug hunting/squishing
Find bugs and write more test cases! Test cases are especially very
welcome, because it allows us to concentrate on fixing bugs instead of
isolating them.  Going through the bugzilla database at
@url{http://gcc.gnu.org/@/bugzilla/} to reduce testcases posted there and
add more information (for example, for which version does the testcase
work, for which versions does it fail?) is also very helpful.

@end table


@node Proposed Extensions
@section Proposed Extensions

Here's a list of proposed extensions for the GNU Fortran compiler, in no particular
order.  Most of these are necessary to be fully compatible with
existing Fortran compilers, but they are not part of the official
J3 Fortran 95 standard.

@subsection Compiler extensions: 
@itemize @bullet
@item
User-specified alignment rules for structures.

@item
Automatically extend single precision constants to double.

@item
Compile code that conserves memory by dynamically allocating common and
module storage either on stack or heap.

@item
Compile flag to generate code for array conformance checking (suggest -CC).

@item
User control of symbol names (underscores, etc).

@item
Compile setting for maximum size of stack frame size before spilling
parts to static or heap.

@item
Flag to force local variables into static space.

@item
Flag to force local variables onto stack.
@end itemize


@subsection Environment Options
@itemize @bullet
@item
Pluggable library modules for random numbers, linear algebra.
LA should use BLAS calling conventions.

@item
Environment variables controlling actions on arithmetic exceptions like
overflow, underflow, precision loss---Generate NaN, abort, default.
action.

@item
Set precision for fp units that support it (i387).

@item
Variable for setting fp rounding mode.

@item
Variable to fill uninitialized variables with a user-defined bit
pattern.

@item
Environment variable controlling filename that is opened for that unit
number.

@item
Environment variable to clear/trash memory being freed.

@item
Environment variable to control tracing of allocations and frees.

@item
Environment variable to display allocated memory at normal program end.

@item
Environment variable for filename for * IO-unit.

@item
Environment variable for temporary file directory.

@item
Environment variable forcing standard output to be line buffered (unix).

@end itemize


@c ---------------------------------------------------------------------
@c GNU General Public License
@c ---------------------------------------------------------------------

@include gpl_v3.texi



@c ---------------------------------------------------------------------
@c GNU Free Documentation License
@c ---------------------------------------------------------------------

@include fdl.texi



@c ---------------------------------------------------------------------
@c Funding Free Software
@c ---------------------------------------------------------------------

@include funding.texi

@c ---------------------------------------------------------------------
@c Indices
@c ---------------------------------------------------------------------

@node Option Index
@unnumbered Option Index
@command{gfortran}'s command line options are indexed here without any
initial @samp{-} or @samp{--}.  Where an option has both positive and
negative forms (such as -foption and -fno-option), relevant entries in
the manual are indexed under the most appropriate form; it may sometimes
be useful to look up both forms.
@printindex op

@node Keyword Index
@unnumbered Keyword Index
@printindex cp

@bye<|MERGE_RESOLUTION|>--- conflicted
+++ resolved
@@ -1,11 +1,7 @@
 \input texinfo  @c -*-texinfo-*-
 @c %**start of header
 @setfilename gfortran.info
-<<<<<<< HEAD
-@set copyrights-gfortran 1999, 2000, 2001, 2002, 2003, 2004, 2005, 2006, 2007, 2008, 2009, 2010
-=======
 @set copyrights-gfortran 1999, 2000, 2001, 2002, 2003, 2004, 2005, 2006, 2007, 2008, 2009, 2010, 2011
->>>>>>> 03d20231
 
 @include gcc-common.texi
 
@@ -247,11 +243,7 @@
 
 The GNU Fortran compiler supports the Fortran 77, 90 and 95 standards
 completely, parts of the Fortran 2003 and Fortran 2008 standards, and
-<<<<<<< HEAD
-several vendor extensions. The development goal is to provide the
-=======
 several vendor extensions.  The development goal is to provide the
->>>>>>> 03d20231
 following features:
 
 @itemize @bullet
@@ -550,32 +542,6 @@
 varying length character strings.  While GNU Fortran currently does not
 support such strings directly, there exist two Fortran implementations
 for them, which work with GNU Fortran.  They can be found at
-@uref{http://www.fortran.com/@/iso_varying_string.f95} and at
-@uref{ftp://ftp.nag.co.uk/@/sc22wg5/@/ISO_VARYING_STRING/}.
-
-<<<<<<< HEAD
-The next version of the Fortran standard (Fortran 2008) is currently
-being developed and the GNU Fortran compiler supports some of its new
-features. This support is based on the latest draft of the standard
-(available from @url{http://www.nag.co.uk/sc22wg5/}) and no guarantee of
-future compatibility is made, as the final standard might differ from the
-draft. For more information, see the @ref{Fortran 2008 status} section.
-=======
->>>>>>> 03d20231
-
-Additionally, the GNU Fortran compilers supports the OpenMP specification
-(version 3.0, @url{http://openmp.org/wp/openmp-specifications/}).
-
-@node Varying Length Character Strings
-@subsection Varying Length Character Strings
-@cindex Varying length character strings
-@cindex Varying length strings
-@cindex strings, varying length
-
-The Fortran 95 standard specifies in Part 2 (ISO/IEC 1539-2:2000)
-varying length character strings. While GNU Fortran currently does not
-support such strings directly, there exist two Fortran implementations
-for them, which work with GNU Fortran. They can be found at
 @uref{http://www.fortran.com/@/iso_varying_string.f95} and at
 @uref{ftp://ftp.nag.co.uk/@/sc22wg5/@/ISO_VARYING_STRING/}.
 
@@ -896,11 +862,6 @@
 @item
 @cindex array, constructors
 @cindex @code{[...]}
-<<<<<<< HEAD
-Array constructors using square brackets. That is, @code{[...]} rather
-than @code{(/.../)}.  Type-specification for array constructors like
-@code{(/ some-type :: ... /)}.
-=======
 Array constructors using square brackets.  That is, @code{[...]} rather
 than @code{(/.../)}.  Type-specification for array constructors like
 @code{(/ some-type :: ... /)}.
@@ -910,7 +871,6 @@
 
 @item Support for the asynchronous input/output syntax; however, the
 data transfer is currently always synchronously performed. 
->>>>>>> 03d20231
 
 @item
 @cindex @code{FLUSH} statement
@@ -948,14 +908,6 @@
 @end itemize
 
 @item
-@cindex @code{ALLOCATE}
-The @code{ERRMSG=} tag is now supported in @code{ALLOCATE} and
-@code{DEALLOCATE} statements.  The @code{SOURCE=} tag is supported
-in an @code{ALLOCATE} statement.  An @emph{intrinsic-type-spec}
-can be used as the @emph{type-spec} in an @code{ALLOCATE} statement;
-while the use of a @emph{derived-type-name} is currently unsupported.
-
-@item
 @cindex @code{STREAM} I/O
 @cindex @code{ACCESS='STREAM'} I/O
 The @code{OPEN} statement supports the @code{ACCESS='STREAM'} specifier,
@@ -1006,52 +958,12 @@
 @item
 Renaming of operators in the @code{USE} statement.
 
-<<<<<<< HEAD
-@item
-@cindex ISO C Bindings
-Interoperability with C (ISO C Bindings)
-
-@item
-BOZ as argument of @code{INT}, @code{REAL}, @code{DBLE} and @code{CMPLX}.
-
-@item
-@cindex type-bound procedure
-@cindex type-bound operator
-Type-bound procedures with @code{PROCEDURE} or @code{GENERIC}, and operators
-bound to a derived-type.
-
-@item
-@cindex @code{EXTENDS}
-@cindex derived-type extension
-Extension of derived-types (the @code{EXTENDS(...)} syntax).
-
-@item
-@cindex @code{ABSTRACT} type
-@cindex @code{DEFERRED} procedure binding
-@code{ABSTRACT} derived-types and declaring procedure bindings @code{DEFERRED}.
-
-=======
->>>>>>> 03d20231
 @end itemize
 
 
 @node Fortran 2008 status
 @section Fortran 2008 status
 
-<<<<<<< HEAD
-The next version of the Fortran standard after Fortran 2003 is currently
-being worked on by the Working Group 5 of Sub-Committee 22 of the Joint
-Technical Committee 1 of the International Organization for
-Standardization (ISO) and the International Electrotechnical Commission
-(IEC). This group is known as @uref{http://www.nag.co.uk/sc22wg5/, WG5}.
-The next revision of the Fortran standard is informally referred to as
-Fortran 2008, reflecting its planned release year. The GNU Fortran
-compiler has support for some of the new features in Fortran 2008. This
-support is based on the latest draft, available from
-@url{http://www.nag.co.uk/sc22wg5/}. However, as the final standard may
-differ from the drafts, no guarantee of backward compatibility can be
-made and you should only use it for experimental purposes.
-=======
 The latest version of the Fortran standard is ISO/IEC 1539-1:2010, informally
 known as Fortran 2008.  The official version is available from International
 Organization for Standardization (ISO) or its national member organizations.
@@ -1275,94 +1187,6 @@
 Finally, for platforms not supporting thread-safe POSIX functions,
 further functionality might not be thread-safe.  For details, please
 consult the documentation for your operating system.
->>>>>>> 03d20231
-
-The @uref{http://gcc.gnu.org/wiki/Fortran2008Status, wiki} has some information
-about the current Fortran 2008 implementation status.
-
-
-@c ---------------------------------------------------------------------
-@c Compiler Characteristics
-@c ---------------------------------------------------------------------
-
-@node Compiler Characteristics
-@chapter Compiler Characteristics
-
-This chapter describes certain characteristics of the GNU Fortran
-compiler, that are not specified by the Fortran standard, but which
-might in some way or another become visible to the programmer.
-
-@menu
-* KIND Type Parameters::
-* Internal representation of LOGICAL variables::
-@end menu
-
-
-@node KIND Type Parameters
-@section KIND Type Parameters
-@cindex kind
-
-The @code{KIND} type parameters supported by GNU Fortran for the primitive
-data types are:
-
-@table @code
-
-@item INTEGER
-1, 2, 4, 8*, 16*, default: 4 (1)
-
-@item LOGICAL
-1, 2, 4, 8*, 16*, default: 4 (1)
-
-@item REAL
-4, 8, 10**, 16**, default: 4 (2)
-
-@item COMPLEX
-4, 8, 10**, 16**, default: 4 (2)
-
-@item CHARACTER
-1, 4, default: 1
-
-@end table
-
-@noindent
-* = not available on all systems @*
-** = not available on all systems; additionally 10 and 16 are never
-available at the same time @*
-(1) Unless -fdefault-integer-8 is used @*
-(2) Unless -fdefault-real-8 is used
-
-@noindent
-The @code{KIND} value matches the storage size in bytes, except for
-@code{COMPLEX} where the storage size is twice as much (or both real and
-imaginary part are a real value of the given size).  It is recommended to use
-the @code{SELECT_*_KIND} intrinsics instead of the concrete values.
-
-
-@node Internal representation of LOGICAL variables
-@section Internal representation of LOGICAL variables
-@cindex logical, variable representation
-
-The Fortran standard does not specify how variables of @code{LOGICAL}
-type are represented, beyond requiring that @code{LOGICAL} variables
-of default kind have the same storage size as default @code{INTEGER}
-and @code{REAL} variables.  The GNU Fortran internal representation is
-as follows.
-
-A @code{LOGICAL(KIND=N)} variable is represented as an
-@code{INTEGER(KIND=N)} variable, however, with only two permissible
-values: @code{1} for @code{.TRUE.} and @code{0} for
-@code{.FALSE.}. Any other integer value results in undefined behavior.
-
-Note that for mixed-language programming using the
-@code{ISO_C_BINDING} feature, there is a @code{C_BOOL} kind that can
-be used to create @code{LOGICAL(KIND=C_BOOL)} variables which are
-interoperable with the C99 _Bool type.  The C99 _Bool type has an
-internal representation described in the C99 standard, which is
-identical to the above description, i.e. with 1 for true and 0 for
-false being the only permissible values.  Thus the internal
-representation of @code{LOGICAL} variables in GNU Fortran is identical
-to C99 _Bool, except for a possible difference in storage size
-depending on the kind.
 
 @c ---------------------------------------------------------------------
 @c Extensions
@@ -1842,11 +1666,7 @@
 @code{TARGET}, @code{INTRINSIC}, or @code{POINTER} attributes.  Pointers
 may not have the @code{DIMENSION}, @code{POINTER}, @code{TARGET},
 @code{ALLOCATABLE}, @code{EXTERNAL}, or @code{INTRINSIC} attributes, nor
-<<<<<<< HEAD
-may they be function results. Pointees may not occur in more than one
-=======
 may they be function results.  Pointees may not occur in more than one
->>>>>>> 03d20231
 pointer statement.  A pointee cannot be a pointer.  Pointees cannot occur
 in equivalence, common, or data statements.
 
@@ -1972,11 +1792,7 @@
 
 @item
 On glibc-based systems, OpenMP enabled applications cannot be statically
-<<<<<<< HEAD
-linked due to limitations of the underlying pthreads-implementation. It
-=======
 linked due to limitations of the underlying pthreads-implementation.  It
->>>>>>> 03d20231
 might be possible to get a working solution if 
 @command{-Wl,--whole-archive -lpthread -Wl,--no-whole-archive} is added
 to the command line.  However, this is not supported by @command{gcc} and
@@ -2019,11 +1835,7 @@
 @end smallexample
 
 For details refer to the g77 manual
-<<<<<<< HEAD
-@uref{http://gcc.gnu.org/onlinedocs/gcc-3.4.6/g77/index.html#Top}.
-=======
 @uref{http://gcc.gnu.org/@/onlinedocs/@/gcc-3.4.6/@/g77/@/index.html#Top}.
->>>>>>> 03d20231
 
 Also, @code{c_by_val.f} and its partner @code{c_by_val.c} of the
 GNU Fortran testsuite are worth a look.
@@ -2195,17 +2007,10 @@
 @cindex @code{FORMAT}
 
 A variable @code{FORMAT} expression is format statement which includes
-<<<<<<< HEAD
-angle brackets enclosing a Fortran expression: @code{FORMAT(I<N>)}. GNU
-Fortran does not support this legacy extension. The effect of variable
-format expressions can be reproduced by using the more powerful (and
-standard) combination of internal output and string formats. For example,
-=======
 angle brackets enclosing a Fortran expression: @code{FORMAT(I<N>)}.  GNU
 Fortran does not support this legacy extension.  The effect of variable
 format expressions can be reproduced by using the more powerful (and
 standard) combination of internal output and string formats.  For example,
->>>>>>> 03d20231
 replace a code fragment like this:
 
 @smallexample
@@ -2246,13 +2051,8 @@
 
 Some Fortran compilers, including @command{g77}, let the user declare
 complex functions with the syntax @code{COMPLEX FUNCTION name*16()}, as
-<<<<<<< HEAD
-well as @code{COMPLEX*16 FUNCTION name()}. Both are non-standard, legacy
-extensions. @command{gfortran} accepts the latter form, which is more
-=======
 well as @code{COMPLEX*16 FUNCTION name()}.  Both are non-standard, legacy
 extensions.  @command{gfortran} accepts the latter form, which is more
->>>>>>> 03d20231
 common, but not the former.
 
 
@@ -2273,11 +2073,7 @@
 @end menu
 
 This chapter is about mixed-language interoperability, but also applies
-<<<<<<< HEAD
-if one links Fortran code compiled by different compilers. In most cases,
-=======
 if one links Fortran code compiled by different compilers.  In most cases,
->>>>>>> 03d20231
 use of the C Binding features of the Fortran 2003 standard is sufficient,
 and their use is highly recommended.
 
@@ -2287,48 +2083,28 @@
 
 @menu
 * Intrinsic Types::
-<<<<<<< HEAD
-* Further Interoperability of Fortran with C::
-* Derived Types and struct::
-* Interoperable Global Variables::
-* Interoperable Subroutines and Functions::
-=======
 * Derived Types and struct::
 * Interoperable Global Variables::
 * Interoperable Subroutines and Functions::
 * Working with Pointers::
 * Further Interoperability of Fortran with C::
->>>>>>> 03d20231
 @end menu
 
 Since Fortran 2003 (ISO/IEC 1539-1:2004(E)) there is a
 standardized way to generate procedure and derived-type
 declarations and global variables which are interoperable with C
-<<<<<<< HEAD
-(ISO/IEC 9899:1999). The @code{bind(C)} attribute has been added
-to inform the compiler that a symbol shall be interoperable with C;
-also, some constraints are added. Note, however, that not
-all C features have a Fortran equivalent or vice versa. For instance,
-=======
 (ISO/IEC 9899:1999).  The @code{bind(C)} attribute has been added
 to inform the compiler that a symbol shall be interoperable with C;
 also, some constraints are added.  Note, however, that not
 all C features have a Fortran equivalent or vice versa.  For instance,
->>>>>>> 03d20231
 neither C's unsigned integers nor C's functions with variable number
 of arguments have an equivalent in Fortran.
 
 Note that array dimensions are reversely ordered in C and that arrays in
 C always start with index 0 while in Fortran they start by default with
-<<<<<<< HEAD
-1. Thus, an array declaration @code{A(n,m)} in Fortran matches
-@code{A[m][n]} in C and accessing the element @code{A(i,j)} matches
-@code{A[j-1][i-1]}. The element following @code{A(i,j)} (C: @code{A[j-1][i-1]};
-=======
 1.  Thus, an array declaration @code{A(n,m)} in Fortran matches
 @code{A[m][n]} in C and accessing the element @code{A(i,j)} matches
 @code{A[j-1][i-1]}.  The element following @code{A(i,j)} (C: @code{A[j-1][i-1]};
->>>>>>> 03d20231
 assuming @math{i < n}) in memory is @code{A(i+1,j)} (C: @code{A[j-1][i]}).
 
 @node Intrinsic Types
@@ -2336,25 +2112,15 @@
 
 In order to ensure that exactly the same variable type and kind is used
 in C and Fortran, the named constants shall be used which are defined in the
-<<<<<<< HEAD
-@code{ISO_C_BINDING} intrinsic module. That module contains named constants
-for kind parameters and character named constants for the escape sequences
-in C. For a list of the constants, see @ref{ISO_C_BINDING}.
-=======
 @code{ISO_C_BINDING} intrinsic module.  That module contains named constants
 for kind parameters and character named constants for the escape sequences
 in C.  For a list of the constants, see @ref{ISO_C_BINDING}.
->>>>>>> 03d20231
 
 @node Derived Types and struct
 @subsection Derived Types and struct
 
 For compatibility of derived types with @code{struct}, one needs to use
-<<<<<<< HEAD
-the @code{BIND(C)} attribute in the type declaration. For instance, the
-=======
 the @code{BIND(C)} attribute in the type declaration.  For instance, the
->>>>>>> 03d20231
 following type declaration
 
 @smallexample
@@ -2383,13 +2149,8 @@
 
 Derived types with the C binding attribute shall not have the @code{sequence}
 attribute, type parameters, the @code{extends} attribute, nor type-bound
-<<<<<<< HEAD
-procedures. Every component must be of interoperable type and kind and may not
-have the @code{pointer} or @code{allocatable} attribute. The names of the
-=======
 procedures.  Every component must be of interoperable type and kind and may not
 have the @code{pointer} or @code{allocatable} attribute.  The names of the
->>>>>>> 03d20231
 variables are irrelevant for interoperability.
 
 As there exist no direct Fortran equivalents, neither unions nor structs
@@ -2399,11 +2160,7 @@
 @subsection Interoperable Global Variables
 
 Variables can be made accessible from C using the C binding attribute,
-<<<<<<< HEAD
-optionally together with specifying a binding name. Those variables
-=======
 optionally together with specifying a binding name.  Those variables
->>>>>>> 03d20231
 have to be declared in the declaration part of a @code{MODULE},
 be of interoperable type, and have neither the @code{pointer} nor
 the @code{allocatable} attribute.
@@ -2419,39 +2176,22 @@
 
 Here, @code{_MyProject_flags} is the case-sensitive name of the variable
 as seen from C programs while @code{global_flag} is the case-insensitive
-<<<<<<< HEAD
-name as seen from Fortran. If no binding name is specified, as for
-@var{tp}, the C binding name is the (lowercase) Fortran binding name.
-If a binding name is specified, only a single variable may be after the
-double colon. Note of warning: You cannot use a global variable to
-access @var{errno} of the C library as the C standard allows it to be
-a macro. Use the @code{IERRNO} intrinsic (GNU extension) instead.
-=======
 name as seen from Fortran.  If no binding name is specified, as for
 @var{tp}, the C binding name is the (lowercase) Fortran binding name.
 If a binding name is specified, only a single variable may be after the
 double colon.  Note of warning: You cannot use a global variable to
 access @var{errno} of the C library as the C standard allows it to be
 a macro.  Use the @code{IERRNO} intrinsic (GNU extension) instead.
->>>>>>> 03d20231
 
 @node Interoperable Subroutines and Functions
 @subsection Interoperable Subroutines and Functions
 
 Subroutines and functions have to have the @code{BIND(C)} attribute to
-<<<<<<< HEAD
-be compatible with C. The dummy argument declaration is relatively
-straightforward. However, one needs to be careful because C uses
-call-by-value by default while Fortran behaves usually similar to
-call-by-reference. Furthermore, strings and pointers are handled
-differently. Note that only explicit size and assumed-size arrays are
-=======
 be compatible with C.  The dummy argument declaration is relatively
 straightforward.  However, one needs to be careful because C uses
 call-by-value by default while Fortran behaves usually similar to
 call-by-reference.  Furthermore, strings and pointers are handled
 differently.  Note that only explicit size and assumed-size arrays are
->>>>>>> 03d20231
 supported but not assumed-shape or allocatable arrays.
 
 To pass a variable by value, use the @code{VALUE} attribute.
@@ -2470,14 +2210,6 @@
     integer(c_int) :: j
 @end smallexample
 
-<<<<<<< HEAD
-Note that pointer arguments also frequently need the @code{VALUE} attribute.
-
-Strings are handled quite differently in C and Fortran. In C a string
-is a @code{NUL}-terminated array of characters while in Fortran each string
-has a length associated with it and is thus not terminated (by e.g.
-@code{NUL}). For example, if one wants to use the following C function,
-=======
 Note that pointer arguments also frequently need the @code{VALUE} attribute,
 see @ref{Working with Pointers}.
 
@@ -2485,7 +2217,6 @@
 is a @code{NUL}-terminated array of characters while in Fortran each string
 has a length associated with it and is thus not terminated (by e.g.
 @code{NUL}).  For example, if one wants to use the following C function,
->>>>>>> 03d20231
 
 @smallexample
   #include <stdio.h>
@@ -2509,17 +2240,6 @@
 @end smallexample
 
 As the example shows, one needs to ensure that the
-<<<<<<< HEAD
-string is @code{NUL} terminated. Additionally, the dummy argument
-@var{string} of @code{print_C} is a length-one assumed-size
-array; using @code{character(len=*)} is not allowed. The example
-above uses @code{c_char_"Hello World"} to ensure the string
-literal has the right type; typically the default character
-kind and @code{c_char} are the same and thus @code{"Hello World"}
-is equivalent. However, the standard does not guarantee this.
-
-The use of pointers is now illustrated using the C library
-=======
 string is @code{NUL} terminated.  Additionally, the dummy argument
 @var{string} of @code{print_C} is a length-one assumed-size
 array; using @code{character(len=*)} is not allowed.  The example
@@ -2529,7 +2249,6 @@
 is equivalent.  However, the standard does not guarantee this.
 
 The use of strings is now further illustrated using the C library
->>>>>>> 03d20231
 function @code{strncpy}, whose prototype is
 
 @smallexample
@@ -2537,11 +2256,7 @@
 @end smallexample
 
 The function @code{strncpy} copies at most @var{n} characters from
-<<<<<<< HEAD
-string @var{s2} to @var{s1} and returns @var{s1}. In the following
-=======
 string @var{s2} to @var{s1} and returns @var{s1}.  In the following
->>>>>>> 03d20231
 example, we ignore the return value:
 
 @smallexample
@@ -2565,10 +2280,6 @@
   end
 @end smallexample
 
-<<<<<<< HEAD
-C pointers are represented in Fortran via the special derived type
-@code{type(c_ptr)}, with private components. Thus one needs to
-=======
 The intrinsic procedures are described in @ref{Intrinsic Procedures}.
 
 @node Working with Pointers
@@ -2576,7 +2287,6 @@
 
 C pointers are represented in Fortran via the special opaque derived type
 @code{type(c_ptr)} (with private components).  Thus one needs to
->>>>>>> 03d20231
 use intrinsic conversion procedures to convert from or to C pointers.
 For example,
 
@@ -2594,16 +2304,6 @@
 @end smallexample
 
 When converting C to Fortran arrays, the one-dimensional @code{SHAPE} argument
-<<<<<<< HEAD
-has to be passed. Note: A pointer argument @code{void *} matches
-@code{TYPE(C_PTR), VALUE} while @code{TYPE(C_PTR)} matches @code{void **}.
-
-Procedure pointers are handled analogously to pointers; the C type is
-@code{TYPE(C_FUNPTR)} and the intrinsic conversion procedures are
-@code{C_F_PROC_POINTER} and @code{C_FUNLOC}.
-
-The intrinsic procedures are described in @ref{Intrinsic Procedures}.
-=======
 has to be passed.
 
 If a pointer is a dummy-argument of an interoperable procedure, it usually
@@ -2729,33 +2429,21 @@
 
 END MODULE m
 @end smallexample
->>>>>>> 03d20231
 
 @node Further Interoperability of Fortran with C
 @subsection Further Interoperability of Fortran with C
 
 Assumed-shape and allocatable arrays are passed using an array descriptor
-<<<<<<< HEAD
-(dope vector). The internal structure of the array descriptor used
-by GNU Fortran is not yet documented and will change. There will also be
-a Technical Report (TR 29113) which standardizes an interoperable
-array descriptor. Until then, you can use the Chasm Language
-=======
 (dope vector).  The internal structure of the array descriptor used
 by GNU Fortran is not yet documented and will change.  There will also be
 a Technical Report (TR 29113) which standardizes an interoperable
 array descriptor.  Until then, you can use the Chasm Language
->>>>>>> 03d20231
 Interoperability Tools, @url{http://chasm-interop.sourceforge.net/},
 which provide an interface to GNU Fortran's array descriptor.
 
 The technical report 29113 will presumably also include support for
 C-interoperable @code{OPTIONAL} and for assumed-rank and assumed-type
-<<<<<<< HEAD
-dummy arguments. However, the TR has neither been approved nor implemented
-=======
 dummy arguments.  However, the TR has neither been approved nor implemented
->>>>>>> 03d20231
 in GNU Fortran; therefore, these features are not yet available.
 
 
@@ -2764,17 +2452,10 @@
 @section GNU Fortran Compiler Directives
 
 The Fortran standard standard describes how a conforming program shall
-<<<<<<< HEAD
-behave; however, the exact implementation is not standardized. In order
-to allow the user to choose specific implementation details, compiler
-directives can be used to set attributes of variables and procedures
-which are not part of the standard. Whether a given attribute is
-=======
 behave; however, the exact implementation is not standardized.  In order
 to allow the user to choose specific implementation details, compiler
 directives can be used to set attributes of variables and procedures
 which are not part of the standard.  Whether a given attribute is
->>>>>>> 03d20231
 supported and its exact effects depend on both the operating system and
 on the processor; see
 @ref{Top,,C Extensions,gcc,Using the GNU Compiler Collection (GCC)}
@@ -2792,21 +2473,13 @@
 
 Besides changing the calling convention, the attributes also influence
 the decoration of the symbol name, e.g., by a leading underscore or by
-<<<<<<< HEAD
-a trailing at-sign followed by the number of bytes on the stack. When
-=======
 a trailing at-sign followed by the number of bytes on the stack.  When
->>>>>>> 03d20231
 assigning a procedure to a procedure pointer, both should use the same
 calling convention.
 
 On some systems, procedures and global variables (module variables and
 @code{COMMON} blocks) need special handling to be accessible when they
-<<<<<<< HEAD
-are in a shared library. The following attributes are available:
-=======
 are in a shared library.  The following attributes are available:
->>>>>>> 03d20231
 
 @itemize
 @item @code{DLLEXPORT} -- provide a global pointer to a pointer in the DLL
@@ -2841,22 +2514,14 @@
 
 Even if you are doing mixed-language programming, it is very
 likely that you do not need to know or use the information in this
-<<<<<<< HEAD
-section. Since it is about the internal structure of GNU Fortran,
-=======
 section.  Since it is about the internal structure of GNU Fortran,
->>>>>>> 03d20231
 it may also change in GCC minor releases.
 
 When you compile a @code{PROGRAM} with GNU Fortran, a function
 with the name @code{main} (in the symbol table of the object file)
 is generated, which initializes the libgfortran library and then
 calls the actual program which uses the name @code{MAIN__}, for
-<<<<<<< HEAD
-historic reasons. If you link GNU Fortran compiled procedures
-=======
 historic reasons.  If you link GNU Fortran compiled procedures
->>>>>>> 03d20231
 to, e.g., a C or C++ program or to a Fortran program compiled by
 a different compiler, the libgfortran library is not initialized
 and thus a few intrinsic procedures do not work properly, e.g.
@@ -2865,18 +2530,6 @@
 Therefore, if your @code{PROGRAM} is not compiled with
 GNU Fortran and the GNU Fortran compiled procedures require
 intrinsics relying on the library initialization, you need to
-<<<<<<< HEAD
-initialize the library yourself. Using the default options,
-gfortran calls @code{_gfortran_set_args} and
-@code{_gfortran_set_options}. The initialization of the former
-is needed if the called procedures access the command line
-(and for backtracing); the latter sets some flags based on the
-standard chosen or to enable backtracing. In typical programs,
-it is not necessary to call any initialization function.
-
-If your @code{PROGRAM} is compiled with GNU Fortran, you shall
-not call any of the following functions. The libgfortran
-=======
 initialize the library yourself.  Using the default options,
 gfortran calls @code{_gfortran_set_args} and
 @code{_gfortran_set_options}.  The initialization of the former
@@ -2887,7 +2540,6 @@
 
 If your @code{PROGRAM} is compiled with GNU Fortran, you shall
 not call any of the following functions.  The libgfortran
->>>>>>> 03d20231
 initialization functions are shown in C syntax but using C
 bindings they are also accessible from Fortran.
 
@@ -2901,11 +2553,7 @@
 @item @emph{Description}:
 @code{_gfortran_set_args} saves the command-line arguments; this
 initialization is required if any of the command-line intrinsics
-<<<<<<< HEAD
-is called. Additionally, it shall be called if backtracing is
-=======
 is called.  Additionally, it shall be called if backtracing is
->>>>>>> 03d20231
 enabled (see @code{_gfortran_set_options}).
 
 @item @emph{Syntax}:
@@ -2939,17 +2587,10 @@
 @item @emph{Description}:
 @code{_gfortran_set_options} sets several flags related to the Fortran
 standard to be used, whether backtracing or core dumps should be enabled
-<<<<<<< HEAD
-and whether range checks should be performed. The syntax allows for
-upward compatibility since the number of passed flags is specified; for
-non-passed flags, the default value is used. See also
-@pxref{Code Gen Options}. Please note that not all flags are actually
-=======
 and whether range checks should be performed.  The syntax allows for
 upward compatibility since the number of passed flags is specified; for
 non-passed flags, the default value is used.  See also
 @pxref{Code Gen Options}.  Please note that not all flags are actually
->>>>>>> 03d20231
 used.
 
 @item @emph{Syntax}:
@@ -2973,15 +2614,6 @@
 | GFC_STD_F95_DEL | GFC_STD_F95 | GFC_STD_F2003 | GFC_STD_F2008
 | GFC_STD_F2008_OBS | GFC_STD_F77 | GFC_STD_GNU | GFC_STD_LEGACY}.
 @item @var{option}[1] @tab Standard-warning flag; prints a warning to
-<<<<<<< HEAD
-standard error. Default: @code{GFC_STD_F95_DEL | GFC_STD_LEGACY}.
-@item @var{option}[2] @tab If non zero, enable pedantic checking.
-Default: off.
-@item @var{option}[3] @tab If non zero, enable core dumps on run-time
-errors. Default: off.
-@item @var{option}[4] @tab If non zero, enable backtracing on run-time
-errors. Default: off.
-=======
 standard error.  Default: @code{GFC_STD_F95_DEL | GFC_STD_LEGACY}.
 @item @var{option}[2] @tab If non zero, enable pedantic checking.
 Default: off.
@@ -2989,25 +2621,16 @@
 errors.  Default: off.
 @item @var{option}[4] @tab If non zero, enable backtracing on run-time
 errors.  Default: off.
->>>>>>> 03d20231
 Note: Installs a signal handler and requires command-line
 initialization using @code{_gfortran_set_args}.
 @item @var{option}[5] @tab If non zero, supports signed zeros.
 Default: enabled.
-<<<<<<< HEAD
-@item @var{option}[6] @tab Enables run-time checking. Possible values
-=======
 @item @var{option}[6] @tab Enables run-time checking.  Possible values
->>>>>>> 03d20231
 are (bitwise or-ed): GFC_RTCHECK_BOUNDS (1), GFC_RTCHECK_ARRAY_TEMPS (2),
 GFC_RTCHECK_RECURSION (4), GFC_RTCHECK_DO (16), GFC_RTCHECK_POINTER (32).
 Default: disabled.
 @item @var{option}[7] @tab If non zero, range checking is enabled.
-<<<<<<< HEAD
-Default: enabled. See -frange-check (@pxref{Code Gen Options}).
-=======
 Default: enabled.  See -frange-check (@pxref{Code Gen Options}).
->>>>>>> 03d20231
 @end multitable
 
 @item @emph{Example}:
@@ -3068,11 +2691,7 @@
 @item @emph{Arguments}:
 @multitable @columnfractions .15 .70
 @item @var{val} @tab Length of the record marker; valid values
-<<<<<<< HEAD
-are 4 and 8. Default is 4.
-=======
 are 4 and 8.  Default is 4.
->>>>>>> 03d20231
 @end multitable
 
 @item @emph{Example}:
@@ -3096,11 +2715,7 @@
 @table @asis
 @item @emph{Description}:
 @code{_gfortran_set_fpe} sets the IEEE exceptions for which a
-<<<<<<< HEAD
-Floating Point Exception (FPE) should be raised. On most systems,
-=======
 Floating Point Exception (FPE) should be raised.  On most systems,
->>>>>>> 03d20231
 this will result in a SIGFPE signal being sent and the program
 being interrupted.
 
@@ -3109,11 +2724,7 @@
 
 @item @emph{Arguments}:
 @multitable @columnfractions .15 .70
-<<<<<<< HEAD
-@item @var{option}[0] @tab IEEE exceptions. Possible values are
-=======
 @item @var{option}[0] @tab IEEE exceptions.  Possible values are
->>>>>>> 03d20231
 (bitwise or-ed) zero (0, default) no trapping,
 @code{GFC_FPE_INVALID} (1), @code{GFC_FPE_DENORMAL} (2),
 @code{GFC_FPE_ZERO} (4), @code{GFC_FPE_OVERFLOW} (8),
@@ -3142,11 +2753,7 @@
 @table @asis
 @item @emph{Description}:
 @code{_gfortran_set_max_subrecord_length} set the maximum length
-<<<<<<< HEAD
-for a subrecord. This option only makes sense for testing and
-=======
 for a subrecord.  This option only makes sense for testing and
->>>>>>> 03d20231
 debugging of unformatted I/O.
 
 @item @emph{Syntax}:
