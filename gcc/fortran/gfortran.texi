--- conflicted
+++ resolved
@@ -1122,32 +1122,6 @@
 to C99 _Bool, except for a possible difference in storage size
 depending on the kind.
 
-@node Internal representation of LOGICAL variables
-@section Internal representation of LOGICAL variables
-@cindex logical, variable representation
-
-The Fortran standard does not specify how variables of @code{LOGICAL}
-type are represented, beyond requiring that @code{LOGICAL} variables
-of default kind have the same storage size as default @code{INTEGER}
-and @code{REAL} variables.  The GNU Fortran internal representation is
-as follows.
-
-A @code{LOGICAL(KIND=N)} variable is represented as an
-@code{INTEGER(KIND=N)} variable, however, with only two permissible
-values: @code{1} for @code{.TRUE.} and @code{0} for
-@code{.FALSE.}. Any other integer value results in undefined behavior.
-
-Note that for mixed-language programming using the
-@code{ISO_C_BINDING} feature, there is a @code{C_BOOL} kind that can
-be used to create @code{LOGICAL(KIND=C_BOOL)} variables which are
-interoperable with the C99 _Bool type.  The C99 _Bool type has an
-internal representation described in the C99 standard, which is
-identical to the above description, i.e. with 1 for true and 0 for
-false being the only permissible values.  Thus the internal
-representation of @code{LOGICAL} variables in GNU Fortran is identical
-to C99 _Bool, except for a possible difference in storage size
-depending on the kind.
-
 @c ---------------------------------------------------------------------
 @c Extensions
 @c ---------------------------------------------------------------------
@@ -1626,11 +1600,7 @@
 @code{TARGET}, @code{INTRINSIC}, or @code{POINTER} attributes.  Pointers
 may not have the @code{DIMENSION}, @code{POINTER}, @code{TARGET},
 @code{ALLOCATABLE}, @code{EXTERNAL}, or @code{INTRINSIC} attributes, nor
-<<<<<<< HEAD
-may they be function results. Pointees may not occur in more than one
-=======
 may they be function results.  Pointees may not occur in more than one
->>>>>>> 155d23aa
 pointer statement.  A pointee cannot be a pointer.  Pointees cannot occur
 in equivalence, common, or data statements.
 
@@ -2015,13 +1985,8 @@
 
 Some Fortran compilers, including @command{g77}, let the user declare
 complex functions with the syntax @code{COMPLEX FUNCTION name*16()}, as
-<<<<<<< HEAD
-well as @code{COMPLEX*16 FUNCTION name()}. Both are non-standard, legacy
-extensions. @command{gfortran} accepts the latter form, which is more
-=======
 well as @code{COMPLEX*16 FUNCTION name()}.  Both are non-standard, legacy
 extensions.  @command{gfortran} accepts the latter form, which is more
->>>>>>> 155d23aa
 common, but not the former.
 
 
