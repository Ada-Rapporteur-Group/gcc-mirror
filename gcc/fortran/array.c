--- conflicted
+++ resolved
@@ -64,11 +64,7 @@
 static match
 match_subscript (gfc_array_ref *ar, int init, bool match_star)
 {
-<<<<<<< HEAD
-  match m;
-=======
   match m = MATCH_ERROR;
->>>>>>> 6e7f08ad
   bool star = false;
   int i;
 
@@ -216,11 +212,7 @@
 
   if (gfc_option.coarray == GFC_FCOARRAY_NONE)
     {
-<<<<<<< HEAD
-      gfc_error ("Coarrays disabled at %C, use -fcoarray= to enable");
-=======
       gfc_fatal_error ("Coarrays disabled at %C, use -fcoarray= to enable");
->>>>>>> 6e7f08ad
       return MATCH_ERROR;
     }
 
@@ -239,23 +231,17 @@
       if (gfc_match_char (']') == MATCH_YES)
 	{
 	  ar->codimen++;
-<<<<<<< HEAD
-=======
 	  if (ar->codimen < corank)
 	    {
 	      gfc_error ("Too few codimensions at %C, expected %d not %d",
 			 corank, ar->codimen);
 	      return MATCH_ERROR;
 	    }
->>>>>>> 6e7f08ad
 	  return MATCH_YES;
 	}
 
       if (gfc_match_char (',') != MATCH_YES)
 	{
-<<<<<<< HEAD
-	  gfc_error ("Invalid form of coarray reference at %C");
-=======
 	  if (gfc_match_char ('*') == MATCH_YES)
 	    gfc_error ("Unexpected '*' for codimension %d of %d at %C",
 		       ar->codimen + 1, corank);
@@ -267,7 +253,6 @@
 	{
 	  gfc_error ("Invalid codimension %d at %C, only %d codimensions exist",
 		     ar->codimen + 1, corank);
->>>>>>> 6e7f08ad
 	  return MATCH_ERROR;
 	}
     }
@@ -589,11 +574,7 @@
 
   if (gfc_option.coarray == GFC_FCOARRAY_NONE)
     {
-<<<<<<< HEAD
-      gfc_error ("Coarrays disabled at %C, use -fcoarray= to enable");
-=======
       gfc_fatal_error ("Coarrays disabled at %C, use -fcoarray= to enable");
->>>>>>> 6e7f08ad
       goto cleanup;
     }
 
@@ -610,10 +591,7 @@
       else
 	switch (as->cotype)
 	  { /* See how current spec meshes with the existing.  */
-<<<<<<< HEAD
-=======
 	    case AS_IMPLIED_SHAPE:
->>>>>>> 6e7f08ad
 	    case AS_UNKNOWN:
 	      goto cleanup;
 
@@ -763,7 +741,6 @@
 	 the dimension is added - but first the codimensions (if existing
 	 need to be shifted to make space for the dimension.  */
       gcc_assert (as->corank == 0 && sym->as->rank == 0);
-<<<<<<< HEAD
 
       sym->as->rank = as->rank;
       sym->as->type = as->type;
@@ -782,26 +759,6 @@
 	}
     }
 
-=======
-
-      sym->as->rank = as->rank;
-      sym->as->type = as->type;
-      sym->as->cray_pointee = as->cray_pointee;
-      sym->as->cp_was_assumed = as->cp_was_assumed;
-
-      for (i = 0; i < sym->as->corank; i++)
-	{
-	  sym->as->lower[as->rank + i] = sym->as->lower[i];
-	  sym->as->upper[as->rank + i] = sym->as->upper[i];
-	}
-      for (i = 0; i < as->rank; i++)
-	{
-	  sym->as->lower[i] = as->lower[i];
-	  sym->as->upper[i] = as->upper[i];
-	}
-    }
-
->>>>>>> 6e7f08ad
   gfc_free (as);
   return SUCCESS;
 }
@@ -1587,10 +1544,6 @@
 	  return FAILURE;
 	}
       current_expand.offset = &c->offset;
-<<<<<<< HEAD
-      current_expand.repeat = &c->repeat;
-=======
->>>>>>> 6e7f08ad
       current_expand.component = c->n.component;
       if (current_expand.expand_work_function (e) == FAILURE)
 	return FAILURE;
