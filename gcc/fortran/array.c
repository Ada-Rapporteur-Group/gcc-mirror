--- conflicted
+++ resolved
@@ -1073,23 +1073,14 @@
   /* Try to match an optional "type-spec ::"  */
   gfc_clear_ts (&ts);
   gfc_new_undo_checkpoint (changed_syms);
-<<<<<<< HEAD
-  if (gfc_match_decl_type_spec (&ts, 0) == MATCH_YES)
-=======
   if (gfc_match_type_spec (&ts) == MATCH_YES)
->>>>>>> 4d0aec87
     {
       seen_ts = (gfc_match (" ::") == MATCH_YES);
 
       if (seen_ts)
 	{
-<<<<<<< HEAD
-	  if (gfc_notify_std (GFC_STD_F2003, "Array constructor "
-			      "including type specification at %C") == FAILURE)
-=======
 	  if (!gfc_notify_std (GFC_STD_F2003, "Array constructor "
 			       "including type specification at %C"))
->>>>>>> 4d0aec87
 	    {
 	      gfc_restore_last_undo_checkpoint ();
 	      goto cleanup;
