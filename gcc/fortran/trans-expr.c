/* Expression translation
   Copyright (C) 2002, 2003, 2004, 2005, 2006, 2007, 2008, 2009
   Free Software Foundation, Inc.
   Contributed by Paul Brook <paul@nowt.org>
   and Steven Bosscher <s.bosscher@student.tudelft.nl>

This file is part of GCC.

GCC is free software; you can redistribute it and/or modify it under
the terms of the GNU General Public License as published by the Free
Software Foundation; either version 3, or (at your option) any later
version.

GCC is distributed in the hope that it will be useful, but WITHOUT ANY
WARRANTY; without even the implied warranty of MERCHANTABILITY or
FITNESS FOR A PARTICULAR PURPOSE.  See the GNU General Public License
for more details.

You should have received a copy of the GNU General Public License
along with GCC; see the file COPYING3.  If not see
<http://www.gnu.org/licenses/>.  */

/* trans-expr.c-- generate GENERIC trees for gfc_expr.  */

#include "config.h"
#include "system.h"
#include "coretypes.h"
#include "tree.h"
#include "convert.h"
#include "ggc.h"
#include "toplev.h"
#include "real.h"
#include "gimple.h"
#include "langhooks.h"
#include "flags.h"
#include "gfortran.h"
#include "arith.h"
#include "trans.h"
#include "trans-const.h"
#include "trans-types.h"
#include "trans-array.h"
/* Only for gfc_trans_assign and gfc_trans_pointer_assign.  */
#include "trans-stmt.h"
#include "dependency.h"

static tree gfc_trans_structure_assign (tree dest, gfc_expr * expr);
static void gfc_apply_interface_mapping_to_expr (gfc_interface_mapping *,
						 gfc_expr *);

/* Copy the scalarization loop variables.  */

static void
gfc_copy_se_loopvars (gfc_se * dest, gfc_se * src)
{
  dest->ss = src->ss;
  dest->loop = src->loop;
}


/* Initialize a simple expression holder.

   Care must be taken when multiple se are created with the same parent.
   The child se must be kept in sync.  The easiest way is to delay creation
   of a child se until after after the previous se has been translated.  */

void
gfc_init_se (gfc_se * se, gfc_se * parent)
{
  memset (se, 0, sizeof (gfc_se));
  gfc_init_block (&se->pre);
  gfc_init_block (&se->post);

  se->parent = parent;

  if (parent)
    gfc_copy_se_loopvars (se, parent);
}


/* Advances to the next SS in the chain.  Use this rather than setting
   se->ss = se->ss->next because all the parents needs to be kept in sync.
   See gfc_init_se.  */

void
gfc_advance_se_ss_chain (gfc_se * se)
{
  gfc_se *p;

  gcc_assert (se != NULL && se->ss != NULL && se->ss != gfc_ss_terminator);

  p = se;
  /* Walk down the parent chain.  */
  while (p != NULL)
    {
      /* Simple consistency check.  */
      gcc_assert (p->parent == NULL || p->parent->ss == p->ss);

      p->ss = p->ss->next;

      p = p->parent;
    }
}


/* Ensures the result of the expression as either a temporary variable
   or a constant so that it can be used repeatedly.  */

void
gfc_make_safe_expr (gfc_se * se)
{
  tree var;

  if (CONSTANT_CLASS_P (se->expr))
    return;

  /* We need a temporary for this result.  */
  var = gfc_create_var (TREE_TYPE (se->expr), NULL);
  gfc_add_modify (&se->pre, var, se->expr);
  se->expr = var;
}


/* Return an expression which determines if a dummy parameter is present.
   Also used for arguments to procedures with multiple entry points.  */

tree
gfc_conv_expr_present (gfc_symbol * sym)
{
  tree decl;

  gcc_assert (sym->attr.dummy);

  decl = gfc_get_symbol_decl (sym);
  if (TREE_CODE (decl) != PARM_DECL)
    {
      /* Array parameters use a temporary descriptor, we want the real
         parameter.  */
      gcc_assert (GFC_DESCRIPTOR_TYPE_P (TREE_TYPE (decl))
             || GFC_ARRAY_TYPE_P (TREE_TYPE (decl)));
      decl = GFC_DECL_SAVED_DESCRIPTOR (decl);
    }
  return fold_build2 (NE_EXPR, boolean_type_node, decl,
		      fold_convert (TREE_TYPE (decl), null_pointer_node));
}


/* Converts a missing, dummy argument into a null or zero.  */

void
gfc_conv_missing_dummy (gfc_se * se, gfc_expr * arg, gfc_typespec ts, int kind)
{
  tree present;
  tree tmp;

  present = gfc_conv_expr_present (arg->symtree->n.sym);

  if (kind > 0)
    {
      /* Create a temporary and convert it to the correct type.  */
      tmp = gfc_get_int_type (kind);
      tmp = fold_convert (tmp, build_fold_indirect_ref_loc (input_location,
							se->expr));
    
      /* Test for a NULL value.  */
      tmp = build3 (COND_EXPR, TREE_TYPE (tmp), present, tmp,
		    fold_convert (TREE_TYPE (tmp), integer_one_node));
      tmp = gfc_evaluate_now (tmp, &se->pre);
      se->expr = gfc_build_addr_expr (NULL_TREE, tmp);
    }
  else
    {
      tmp = build3 (COND_EXPR, TREE_TYPE (se->expr), present, se->expr,
		    fold_convert (TREE_TYPE (se->expr), integer_zero_node));
      tmp = gfc_evaluate_now (tmp, &se->pre);
      se->expr = tmp;
    }

  if (ts.type == BT_CHARACTER)
    {
      tmp = build_int_cst (gfc_charlen_type_node, 0);
      tmp = fold_build3 (COND_EXPR, gfc_charlen_type_node,
			 present, se->string_length, tmp);
      tmp = gfc_evaluate_now (tmp, &se->pre);
      se->string_length = tmp;
    }
  return;
}


/* Get the character length of an expression, looking through gfc_refs
   if necessary.  */

tree
gfc_get_expr_charlen (gfc_expr *e)
{
  gfc_ref *r;
  tree length;

  gcc_assert (e->expr_type == EXPR_VARIABLE 
	      && e->ts.type == BT_CHARACTER);
  
  length = NULL; /* To silence compiler warning.  */

  if (is_subref_array (e) && e->ts.u.cl->length)
    {
      gfc_se tmpse;
      gfc_init_se (&tmpse, NULL);
      gfc_conv_expr_type (&tmpse, e->ts.u.cl->length, gfc_charlen_type_node);
      e->ts.u.cl->backend_decl = tmpse.expr;
      return tmpse.expr;
    }

  /* First candidate: if the variable is of type CHARACTER, the
     expression's length could be the length of the character
     variable.  */
  if (e->symtree->n.sym->ts.type == BT_CHARACTER)
    length = e->symtree->n.sym->ts.u.cl->backend_decl;

  /* Look through the reference chain for component references.  */
  for (r = e->ref; r; r = r->next)
    {
      switch (r->type)
	{
	case REF_COMPONENT:
	  if (r->u.c.component->ts.type == BT_CHARACTER)
	    length = r->u.c.component->ts.u.cl->backend_decl;
	  break;

	case REF_ARRAY:
	  /* Do nothing.  */
	  break;

	default:
	  /* We should never got substring references here.  These will be
	     broken down by the scalarizer.  */
	  gcc_unreachable ();
	  break;
	}
    }

  gcc_assert (length != NULL);
  return length;
}


/* For each character array constructor subexpression without a ts.u.cl->length,
   replace it by its first element (if there aren't any elements, the length
   should already be set to zero).  */

static void
flatten_array_ctors_without_strlen (gfc_expr* e)
{
  gfc_actual_arglist* arg;
  gfc_constructor* c;

  if (!e)
    return;

  switch (e->expr_type)
    {

    case EXPR_OP:
      flatten_array_ctors_without_strlen (e->value.op.op1); 
      flatten_array_ctors_without_strlen (e->value.op.op2); 
      break;

    case EXPR_COMPCALL:
      /* TODO: Implement as with EXPR_FUNCTION when needed.  */
      gcc_unreachable ();

    case EXPR_FUNCTION:
      for (arg = e->value.function.actual; arg; arg = arg->next)
	flatten_array_ctors_without_strlen (arg->expr);
      break;

    case EXPR_ARRAY:

      /* We've found what we're looking for.  */
      if (e->ts.type == BT_CHARACTER && !e->ts.u.cl->length)
	{
	  gfc_expr* new_expr;
	  gcc_assert (e->value.constructor);

	  new_expr = e->value.constructor->expr;
	  e->value.constructor->expr = NULL;

	  flatten_array_ctors_without_strlen (new_expr);
	  gfc_replace_expr (e, new_expr);
	  break;
	}

      /* Otherwise, fall through to handle constructor elements.  */
    case EXPR_STRUCTURE:
      for (c = e->value.constructor; c; c = c->next)
	flatten_array_ctors_without_strlen (c->expr);
      break;

    default:
      break;

    }
}


/* Generate code to initialize a string length variable. Returns the
   value.  For array constructors, cl->length might be NULL and in this case,
   the first element of the constructor is needed.  expr is the original
   expression so we can access it but can be NULL if this is not needed.  */

void
gfc_conv_string_length (gfc_charlen * cl, gfc_expr * expr, stmtblock_t * pblock)
{
  gfc_se se;

  gfc_init_se (&se, NULL);

  /* If cl->length is NULL, use gfc_conv_expr to obtain the string length but
     "flatten" array constructors by taking their first element; all elements
     should be the same length or a cl->length should be present.  */
  if (!cl->length)
    {
      gfc_expr* expr_flat;
      gcc_assert (expr);

      expr_flat = gfc_copy_expr (expr);
      flatten_array_ctors_without_strlen (expr_flat);
      gfc_resolve_expr (expr_flat);

      gfc_conv_expr (&se, expr_flat);
      gfc_add_block_to_block (pblock, &se.pre);
      cl->backend_decl = convert (gfc_charlen_type_node, se.string_length);

      gfc_free_expr (expr_flat);
      return;
    }

  /* Convert cl->length.  */

  gcc_assert (cl->length);

  gfc_conv_expr_type (&se, cl->length, gfc_charlen_type_node);
  se.expr = fold_build2 (MAX_EXPR, gfc_charlen_type_node, se.expr,
			 build_int_cst (gfc_charlen_type_node, 0));
  gfc_add_block_to_block (pblock, &se.pre);

  if (cl->backend_decl)
    gfc_add_modify (pblock, cl->backend_decl, se.expr);
  else
    cl->backend_decl = gfc_evaluate_now (se.expr, pblock);
}


static void
gfc_conv_substring (gfc_se * se, gfc_ref * ref, int kind,
		    const char *name, locus *where)
{
  tree tmp;
  tree type;
  tree var;
  tree fault;
  gfc_se start;
  gfc_se end;
  char *msg;

  type = gfc_get_character_type (kind, ref->u.ss.length);
  type = build_pointer_type (type);

  var = NULL_TREE;
  gfc_init_se (&start, se);
  gfc_conv_expr_type (&start, ref->u.ss.start, gfc_charlen_type_node);
  gfc_add_block_to_block (&se->pre, &start.pre);

  if (integer_onep (start.expr))
    gfc_conv_string_parameter (se);
  else
    {
      tmp = start.expr;
      STRIP_NOPS (tmp);
      /* Avoid multiple evaluation of substring start.  */
      if (!CONSTANT_CLASS_P (tmp) && !DECL_P (tmp))
	start.expr = gfc_evaluate_now (start.expr, &se->pre);

      /* Change the start of the string.  */
      if (TYPE_STRING_FLAG (TREE_TYPE (se->expr)))
	tmp = se->expr;
      else
	tmp = build_fold_indirect_ref_loc (input_location,
				       se->expr);
      tmp = gfc_build_array_ref (tmp, start.expr, NULL);
      se->expr = gfc_build_addr_expr (type, tmp);
    }

  /* Length = end + 1 - start.  */
  gfc_init_se (&end, se);
  if (ref->u.ss.end == NULL)
    end.expr = se->string_length;
  else
    {
      gfc_conv_expr_type (&end, ref->u.ss.end, gfc_charlen_type_node);
      gfc_add_block_to_block (&se->pre, &end.pre);
    }
  tmp = end.expr;
  STRIP_NOPS (tmp);
  if (!CONSTANT_CLASS_P (tmp) && !DECL_P (tmp))
    end.expr = gfc_evaluate_now (end.expr, &se->pre);

  if (gfc_option.rtcheck & GFC_RTCHECK_BOUNDS)
    {
      tree nonempty = fold_build2 (LE_EXPR, boolean_type_node,
				   start.expr, end.expr);

      /* Check lower bound.  */
      fault = fold_build2 (LT_EXPR, boolean_type_node, start.expr,
                           build_int_cst (gfc_charlen_type_node, 1));
      fault = fold_build2 (TRUTH_ANDIF_EXPR, boolean_type_node,
			   nonempty, fault);
      if (name)
	asprintf (&msg, "Substring out of bounds: lower bound (%%ld) of '%s' "
		  "is less than one", name);
      else
	asprintf (&msg, "Substring out of bounds: lower bound (%%ld)"
		  "is less than one");
      gfc_trans_runtime_check (true, false, fault, &se->pre, where, msg,
			       fold_convert (long_integer_type_node,
					     start.expr));
      gfc_free (msg);

      /* Check upper bound.  */
      fault = fold_build2 (GT_EXPR, boolean_type_node, end.expr,
                           se->string_length);
      fault = fold_build2 (TRUTH_ANDIF_EXPR, boolean_type_node,
			   nonempty, fault);
      if (name)
	asprintf (&msg, "Substring out of bounds: upper bound (%%ld) of '%s' "
		  "exceeds string length (%%ld)", name);
      else
	asprintf (&msg, "Substring out of bounds: upper bound (%%ld) "
		  "exceeds string length (%%ld)");
      gfc_trans_runtime_check (true, false, fault, &se->pre, where, msg,
			       fold_convert (long_integer_type_node, end.expr),
			       fold_convert (long_integer_type_node,
					     se->string_length));
      gfc_free (msg);
    }

  tmp = fold_build2 (MINUS_EXPR, gfc_charlen_type_node,
		     end.expr, start.expr);
  tmp = fold_build2 (PLUS_EXPR, gfc_charlen_type_node,
		     build_int_cst (gfc_charlen_type_node, 1), tmp);
  tmp = fold_build2 (MAX_EXPR, gfc_charlen_type_node, tmp,
		     build_int_cst (gfc_charlen_type_node, 0));
  se->string_length = tmp;
}


/* Convert a derived type component reference.  */

static void
gfc_conv_component_ref (gfc_se * se, gfc_ref * ref)
{
  gfc_component *c;
  tree tmp;
  tree decl;
  tree field;

  c = ref->u.c.component;

  gcc_assert (c->backend_decl);

  field = c->backend_decl;
  gcc_assert (TREE_CODE (field) == FIELD_DECL);
  decl = se->expr;
  tmp = fold_build3 (COMPONENT_REF, TREE_TYPE (field), decl, field, NULL_TREE);

  se->expr = tmp;

  if (c->ts.type == BT_CHARACTER && !c->attr.proc_pointer)
    {
      tmp = c->ts.u.cl->backend_decl;
      /* Components must always be constant length.  */
      gcc_assert (tmp && INTEGER_CST_P (tmp));
      se->string_length = tmp;
    }

  if (((c->attr.pointer || c->attr.allocatable) && c->attr.dimension == 0
       && c->ts.type != BT_CHARACTER)
      || c->attr.proc_pointer)
    se->expr = build_fold_indirect_ref_loc (input_location,
					se->expr);
}


/* This function deals with component references to components of the
   parent type for derived type extensons.  */
static void
conv_parent_component_references (gfc_se * se, gfc_ref * ref)
{
  gfc_component *c;
  gfc_component *cmp;
  gfc_symbol *dt;
  gfc_ref parent;

  dt = ref->u.c.sym;
  c = ref->u.c.component;

  /* Build a gfc_ref to recursively call gfc_conv_component_ref.  */
  parent.type = REF_COMPONENT;
  parent.next = NULL;
  parent.u.c.sym = dt;
  parent.u.c.component = dt->components;

  if (dt->attr.extension && dt->components)
    {
      if (dt->attr.is_class)
	cmp = dt->components;
      else
	cmp = dt->components->next;
      /* Return if the component is not in the parent type.  */
      for (; cmp; cmp = cmp->next)
	if (strcmp (c->name, cmp->name) == 0)
	  return;
	
      /* Otherwise build the reference and call self.  */
      gfc_conv_component_ref (se, &parent);
      parent.u.c.sym = dt->components->ts.u.derived;
      parent.u.c.component = c;
      conv_parent_component_references (se, &parent);
    }
}

/* Return the contents of a variable. Also handles reference/pointer
   variables (all Fortran pointer references are implicit).  */

static void
gfc_conv_variable (gfc_se * se, gfc_expr * expr)
{
  gfc_ref *ref;
  gfc_symbol *sym;
  tree parent_decl;
  int parent_flag;
  bool return_value;
  bool alternate_entry;
  bool entry_master;

  sym = expr->symtree->n.sym;
  if (se->ss != NULL)
    {
      /* Check that something hasn't gone horribly wrong.  */
      gcc_assert (se->ss != gfc_ss_terminator);
      gcc_assert (se->ss->expr == expr);

      /* A scalarized term.  We already know the descriptor.  */
      se->expr = se->ss->data.info.descriptor;
      se->string_length = se->ss->string_length;
      for (ref = se->ss->data.info.ref; ref; ref = ref->next)
	if (ref->type == REF_ARRAY && ref->u.ar.type != AR_ELEMENT)
	  break;
    }
  else
    {
      tree se_expr = NULL_TREE;

      se->expr = gfc_get_symbol_decl (sym);

      /* Deal with references to a parent results or entries by storing
	 the current_function_decl and moving to the parent_decl.  */
      return_value = sym->attr.function && sym->result == sym;
      alternate_entry = sym->attr.function && sym->attr.entry
			&& sym->result == sym;
      entry_master = sym->attr.result
		     && sym->ns->proc_name->attr.entry_master
		     && !gfc_return_by_reference (sym->ns->proc_name);
      parent_decl = DECL_CONTEXT (current_function_decl);

      if ((se->expr == parent_decl && return_value)
	   || (sym->ns && sym->ns->proc_name
	       && parent_decl
	       && sym->ns->proc_name->backend_decl == parent_decl
	       && (alternate_entry || entry_master)))
	parent_flag = 1;
      else
	parent_flag = 0;

      /* Special case for assigning the return value of a function.
	 Self recursive functions must have an explicit return value.  */
      if (return_value && (se->expr == current_function_decl || parent_flag))
	se_expr = gfc_get_fake_result_decl (sym, parent_flag);

      /* Similarly for alternate entry points.  */
      else if (alternate_entry 
	       && (sym->ns->proc_name->backend_decl == current_function_decl
		   || parent_flag))
	{
	  gfc_entry_list *el = NULL;

	  for (el = sym->ns->entries; el; el = el->next)
	    if (sym == el->sym)
	      {
		se_expr = gfc_get_fake_result_decl (sym, parent_flag);
		break;
	      }
	}

      else if (entry_master
	       && (sym->ns->proc_name->backend_decl == current_function_decl
		   || parent_flag))
	se_expr = gfc_get_fake_result_decl (sym, parent_flag);

      if (se_expr)
	se->expr = se_expr;

      /* Procedure actual arguments.  */
      else if (sym->attr.flavor == FL_PROCEDURE
	       && se->expr != current_function_decl)
	{
	  if (!sym->attr.dummy && !sym->attr.proc_pointer)
	    {
	      gcc_assert (TREE_CODE (se->expr) == FUNCTION_DECL);
	      se->expr = gfc_build_addr_expr (NULL_TREE, se->expr);
	    }
	  return;
	}


      /* Dereference the expression, where needed. Since characters
	 are entirely different from other types, they are treated 
	 separately.  */
      if (sym->ts.type == BT_CHARACTER)
	{
	  /* Dereference character pointer dummy arguments
	     or results.  */
	  if ((sym->attr.pointer || sym->attr.allocatable)
	      && (sym->attr.dummy
		  || sym->attr.function
		  || sym->attr.result))
	    se->expr = build_fold_indirect_ref_loc (input_location,
						se->expr);

	}
      else if (!sym->attr.value)
	{
          /* Dereference non-character scalar dummy arguments.  */
	  if (sym->attr.dummy && !sym->attr.dimension)
	    se->expr = build_fold_indirect_ref_loc (input_location,
						se->expr);

          /* Dereference scalar hidden result.  */
	  if (gfc_option.flag_f2c && sym->ts.type == BT_COMPLEX
	      && (sym->attr.function || sym->attr.result)
	      && !sym->attr.dimension && !sym->attr.pointer
	      && !sym->attr.always_explicit)
	    se->expr = build_fold_indirect_ref_loc (input_location,
						se->expr);

          /* Dereference non-character pointer variables. 
	     These must be dummies, results, or scalars.  */
	  if ((sym->attr.pointer || sym->attr.allocatable)
	      && (sym->attr.dummy
		  || sym->attr.function
		  || sym->attr.result
		  || !sym->attr.dimension))
	    se->expr = build_fold_indirect_ref_loc (input_location,
						se->expr);
	}

      ref = expr->ref;
    }

  /* For character variables, also get the length.  */
  if (sym->ts.type == BT_CHARACTER)
    {
      /* If the character length of an entry isn't set, get the length from
         the master function instead.  */
      if (sym->attr.entry && !sym->ts.u.cl->backend_decl)
        se->string_length = sym->ns->proc_name->ts.u.cl->backend_decl;
      else
        se->string_length = sym->ts.u.cl->backend_decl;
      gcc_assert (se->string_length);
    }

  while (ref)
    {
      switch (ref->type)
	{
	case REF_ARRAY:
	  /* Return the descriptor if that's what we want and this is an array
	     section reference.  */
	  if (se->descriptor_only && ref->u.ar.type != AR_ELEMENT)
	    return;
/* TODO: Pointers to single elements of array sections, eg elemental subs.  */
	  /* Return the descriptor for array pointers and allocations.  */
	  if (se->want_pointer
	      && ref->next == NULL && (se->descriptor_only))
	    return;

	  gfc_conv_array_ref (se, &ref->u.ar, sym, &expr->where);
	  /* Return a pointer to an element.  */
	  break;

	case REF_COMPONENT:
	  if (ref->u.c.sym->attr.extension)
	    conv_parent_component_references (se, ref);

	  gfc_conv_component_ref (se, ref);
	  break;

	case REF_SUBSTRING:
	  gfc_conv_substring (se, ref, expr->ts.kind,
			      expr->symtree->name, &expr->where);
	  break;

	default:
	  gcc_unreachable ();
	  break;
	}
      ref = ref->next;
    }
  /* Pointer assignment, allocation or pass by reference.  Arrays are handled
     separately.  */
  if (se->want_pointer)
    {
      if (expr->ts.type == BT_CHARACTER && !gfc_is_proc_ptr_comp (expr, NULL))
	gfc_conv_string_parameter (se);
      else 
	se->expr = gfc_build_addr_expr (NULL_TREE, se->expr);
    }
}


/* Unary ops are easy... Or they would be if ! was a valid op.  */

static void
gfc_conv_unary_op (enum tree_code code, gfc_se * se, gfc_expr * expr)
{
  gfc_se operand;
  tree type;

  gcc_assert (expr->ts.type != BT_CHARACTER);
  /* Initialize the operand.  */
  gfc_init_se (&operand, se);
  gfc_conv_expr_val (&operand, expr->value.op.op1);
  gfc_add_block_to_block (&se->pre, &operand.pre);

  type = gfc_typenode_for_spec (&expr->ts);

  /* TRUTH_NOT_EXPR is not a "true" unary operator in GCC.
     We must convert it to a compare to 0 (e.g. EQ_EXPR (op1, 0)).
     All other unary operators have an equivalent GIMPLE unary operator.  */
  if (code == TRUTH_NOT_EXPR)
    se->expr = fold_build2 (EQ_EXPR, type, operand.expr,
			    build_int_cst (type, 0));
  else
    se->expr = fold_build1 (code, type, operand.expr);

}

/* Expand power operator to optimal multiplications when a value is raised
   to a constant integer n. See section 4.6.3, "Evaluation of Powers" of
   Donald E. Knuth, "Seminumerical Algorithms", Vol. 2, "The Art of Computer
   Programming", 3rd Edition, 1998.  */

/* This code is mostly duplicated from expand_powi in the backend.
   We establish the "optimal power tree" lookup table with the defined size.
   The items in the table are the exponents used to calculate the index
   exponents. Any integer n less than the value can get an "addition chain",
   with the first node being one.  */
#define POWI_TABLE_SIZE 256

/* The table is from builtins.c.  */
static const unsigned char powi_table[POWI_TABLE_SIZE] =
  {
      0,   1,   1,   2,   2,   3,   3,   4,  /*   0 -   7 */
      4,   6,   5,   6,   6,  10,   7,   9,  /*   8 -  15 */
      8,  16,   9,  16,  10,  12,  11,  13,  /*  16 -  23 */
     12,  17,  13,  18,  14,  24,  15,  26,  /*  24 -  31 */
     16,  17,  17,  19,  18,  33,  19,  26,  /*  32 -  39 */
     20,  25,  21,  40,  22,  27,  23,  44,  /*  40 -  47 */
     24,  32,  25,  34,  26,  29,  27,  44,  /*  48 -  55 */
     28,  31,  29,  34,  30,  60,  31,  36,  /*  56 -  63 */
     32,  64,  33,  34,  34,  46,  35,  37,  /*  64 -  71 */
     36,  65,  37,  50,  38,  48,  39,  69,  /*  72 -  79 */
     40,  49,  41,  43,  42,  51,  43,  58,  /*  80 -  87 */
     44,  64,  45,  47,  46,  59,  47,  76,  /*  88 -  95 */
     48,  65,  49,  66,  50,  67,  51,  66,  /*  96 - 103 */
     52,  70,  53,  74,  54, 104,  55,  74,  /* 104 - 111 */
     56,  64,  57,  69,  58,  78,  59,  68,  /* 112 - 119 */
     60,  61,  61,  80,  62,  75,  63,  68,  /* 120 - 127 */
     64,  65,  65, 128,  66, 129,  67,  90,  /* 128 - 135 */
     68,  73,  69, 131,  70,  94,  71,  88,  /* 136 - 143 */
     72, 128,  73,  98,  74, 132,  75, 121,  /* 144 - 151 */
     76, 102,  77, 124,  78, 132,  79, 106,  /* 152 - 159 */
     80,  97,  81, 160,  82,  99,  83, 134,  /* 160 - 167 */
     84,  86,  85,  95,  86, 160,  87, 100,  /* 168 - 175 */
     88, 113,  89,  98,  90, 107,  91, 122,  /* 176 - 183 */
     92, 111,  93, 102,  94, 126,  95, 150,  /* 184 - 191 */
     96, 128,  97, 130,  98, 133,  99, 195,  /* 192 - 199 */
    100, 128, 101, 123, 102, 164, 103, 138,  /* 200 - 207 */
    104, 145, 105, 146, 106, 109, 107, 149,  /* 208 - 215 */
    108, 200, 109, 146, 110, 170, 111, 157,  /* 216 - 223 */
    112, 128, 113, 130, 114, 182, 115, 132,  /* 224 - 231 */
    116, 200, 117, 132, 118, 158, 119, 206,  /* 232 - 239 */
    120, 240, 121, 162, 122, 147, 123, 152,  /* 240 - 247 */
    124, 166, 125, 214, 126, 138, 127, 153,  /* 248 - 255 */
  };

/* If n is larger than lookup table's max index, we use the "window 
   method".  */
#define POWI_WINDOW_SIZE 3

/* Recursive function to expand the power operator. The temporary 
   values are put in tmpvar. The function returns tmpvar[1] ** n.  */
static tree
gfc_conv_powi (gfc_se * se, unsigned HOST_WIDE_INT n, tree * tmpvar)
{
  tree op0;
  tree op1;
  tree tmp;
  int digit;

  if (n < POWI_TABLE_SIZE)
    {
      if (tmpvar[n])
        return tmpvar[n];

      op0 = gfc_conv_powi (se, n - powi_table[n], tmpvar);
      op1 = gfc_conv_powi (se, powi_table[n], tmpvar);
    }
  else if (n & 1)
    {
      digit = n & ((1 << POWI_WINDOW_SIZE) - 1);
      op0 = gfc_conv_powi (se, n - digit, tmpvar);
      op1 = gfc_conv_powi (se, digit, tmpvar);
    }
  else
    {
      op0 = gfc_conv_powi (se, n >> 1, tmpvar);
      op1 = op0;
    }

  tmp = fold_build2 (MULT_EXPR, TREE_TYPE (op0), op0, op1);
  tmp = gfc_evaluate_now (tmp, &se->pre);

  if (n < POWI_TABLE_SIZE)
    tmpvar[n] = tmp;

  return tmp;
}


/* Expand lhs ** rhs. rhs is a constant integer. If it expands successfully,
   return 1. Else return 0 and a call to runtime library functions
   will have to be built.  */
static int
gfc_conv_cst_int_power (gfc_se * se, tree lhs, tree rhs)
{
  tree cond;
  tree tmp;
  tree type;
  tree vartmp[POWI_TABLE_SIZE];
  HOST_WIDE_INT m;
  unsigned HOST_WIDE_INT n;
  int sgn;

  /* If exponent is too large, we won't expand it anyway, so don't bother
     with large integer values.  */
  if (!double_int_fits_in_shwi_p (TREE_INT_CST (rhs)))
    return 0;

  m = double_int_to_shwi (TREE_INT_CST (rhs));
  /* There's no ABS for HOST_WIDE_INT, so here we go. It also takes care
     of the asymmetric range of the integer type.  */
  n = (unsigned HOST_WIDE_INT) (m < 0 ? -m : m);
  
  type = TREE_TYPE (lhs);
  sgn = tree_int_cst_sgn (rhs);

  if (((FLOAT_TYPE_P (type) && !flag_unsafe_math_optimizations)
       || optimize_size) && (m > 2 || m < -1))
    return 0;

  /* rhs == 0  */
  if (sgn == 0)
    {
      se->expr = gfc_build_const (type, integer_one_node);
      return 1;
    }

  /* If rhs < 0 and lhs is an integer, the result is -1, 0 or 1.  */
  if ((sgn == -1) && (TREE_CODE (type) == INTEGER_TYPE))
    {
      tmp = fold_build2 (EQ_EXPR, boolean_type_node,
			 lhs, build_int_cst (TREE_TYPE (lhs), -1));
      cond = fold_build2 (EQ_EXPR, boolean_type_node,
			  lhs, build_int_cst (TREE_TYPE (lhs), 1));

      /* If rhs is even,
	 result = (lhs == 1 || lhs == -1) ? 1 : 0.  */
      if ((n & 1) == 0)
        {
	  tmp = fold_build2 (TRUTH_OR_EXPR, boolean_type_node, tmp, cond);
	  se->expr = fold_build3 (COND_EXPR, type,
				  tmp, build_int_cst (type, 1),
				  build_int_cst (type, 0));
	  return 1;
	}
      /* If rhs is odd,
	 result = (lhs == 1) ? 1 : (lhs == -1) ? -1 : 0.  */
      tmp = fold_build3 (COND_EXPR, type, tmp, build_int_cst (type, -1),
			 build_int_cst (type, 0));
      se->expr = fold_build3 (COND_EXPR, type,
			      cond, build_int_cst (type, 1), tmp);
      return 1;
    }

  memset (vartmp, 0, sizeof (vartmp));
  vartmp[1] = lhs;
  if (sgn == -1)
    {
      tmp = gfc_build_const (type, integer_one_node);
      vartmp[1] = fold_build2 (RDIV_EXPR, type, tmp, vartmp[1]);
    }

  se->expr = gfc_conv_powi (se, n, vartmp);

  return 1;
}


/* Power op (**).  Constant integer exponent has special handling.  */

static void
gfc_conv_power_op (gfc_se * se, gfc_expr * expr)
{
  tree gfc_int4_type_node;
  int kind;
  int ikind;
  gfc_se lse;
  gfc_se rse;
  tree fndecl;

  gfc_init_se (&lse, se);
  gfc_conv_expr_val (&lse, expr->value.op.op1);
  lse.expr = gfc_evaluate_now (lse.expr, &lse.pre);
  gfc_add_block_to_block (&se->pre, &lse.pre);

  gfc_init_se (&rse, se);
  gfc_conv_expr_val (&rse, expr->value.op.op2);
  gfc_add_block_to_block (&se->pre, &rse.pre);

  if (expr->value.op.op2->ts.type == BT_INTEGER
      && expr->value.op.op2->expr_type == EXPR_CONSTANT)
    if (gfc_conv_cst_int_power (se, lse.expr, rse.expr))
      return;

  gfc_int4_type_node = gfc_get_int_type (4);

  kind = expr->value.op.op1->ts.kind;
  switch (expr->value.op.op2->ts.type)
    {
    case BT_INTEGER:
      ikind = expr->value.op.op2->ts.kind;
      switch (ikind)
	{
	case 1:
	case 2:
	  rse.expr = convert (gfc_int4_type_node, rse.expr);
	  /* Fall through.  */

	case 4:
	  ikind = 0;
	  break;
	  
	case 8:
	  ikind = 1;
	  break;

	case 16:
	  ikind = 2;
	  break;

	default:
	  gcc_unreachable ();
	}
      switch (kind)
	{
	case 1:
	case 2:
	  if (expr->value.op.op1->ts.type == BT_INTEGER)
	    lse.expr = convert (gfc_int4_type_node, lse.expr);
	  else
	    gcc_unreachable ();
	  /* Fall through.  */

	case 4:
	  kind = 0;
	  break;
	  
	case 8:
	  kind = 1;
	  break;

	case 10:
	  kind = 2;
	  break;

	case 16:
	  kind = 3;
	  break;

	default:
	  gcc_unreachable ();
	}
      
      switch (expr->value.op.op1->ts.type)
	{
	case BT_INTEGER:
	  if (kind == 3) /* Case 16 was not handled properly above.  */
	    kind = 2;
	  fndecl = gfor_fndecl_math_powi[kind][ikind].integer;
	  break;

	case BT_REAL:
	  /* Use builtins for real ** int4.  */
	  if (ikind == 0)
	    {
	      switch (kind)
		{
		case 0:
		  fndecl = built_in_decls[BUILT_IN_POWIF];
		  break;
		
		case 1:
		  fndecl = built_in_decls[BUILT_IN_POWI];
		  break;

		case 2:
		case 3:
		  fndecl = built_in_decls[BUILT_IN_POWIL];
		  break;

		default:
		  gcc_unreachable ();
		}
	    }
	  else
	    fndecl = gfor_fndecl_math_powi[kind][ikind].real;
	  break;

	case BT_COMPLEX:
	  fndecl = gfor_fndecl_math_powi[kind][ikind].cmplx;
	  break;

	default:
	  gcc_unreachable ();
 	}
      break;

    case BT_REAL:
      switch (kind)
	{
	case 4:
	  fndecl = built_in_decls[BUILT_IN_POWF];
	  break;
	case 8:
	  fndecl = built_in_decls[BUILT_IN_POW];
	  break;
	case 10:
	case 16:
	  fndecl = built_in_decls[BUILT_IN_POWL];
	  break;
	default:
	  gcc_unreachable ();
	}
      break;

    case BT_COMPLEX:
      switch (kind)
	{
	case 4:
	  fndecl = built_in_decls[BUILT_IN_CPOWF];
	  break;
	case 8:
	  fndecl = built_in_decls[BUILT_IN_CPOW];
	  break;
	case 10:
	case 16:
	  fndecl = built_in_decls[BUILT_IN_CPOWL];
	  break;
	default:
	  gcc_unreachable ();
	}
      break;

    default:
      gcc_unreachable ();
      break;
    }

  se->expr = build_call_expr_loc (input_location,
			      fndecl, 2, lse.expr, rse.expr);
}


/* Generate code to allocate a string temporary.  */

tree
gfc_conv_string_tmp (gfc_se * se, tree type, tree len)
{
  tree var;
  tree tmp;

  gcc_assert (types_compatible_p (TREE_TYPE (len), gfc_charlen_type_node));

  if (gfc_can_put_var_on_stack (len))
    {
      /* Create a temporary variable to hold the result.  */
      tmp = fold_build2 (MINUS_EXPR, gfc_charlen_type_node, len,
			 build_int_cst (gfc_charlen_type_node, 1));
      tmp = build_range_type (gfc_array_index_type, gfc_index_zero_node, tmp);

      if (TREE_CODE (TREE_TYPE (type)) == ARRAY_TYPE)
	tmp = build_array_type (TREE_TYPE (TREE_TYPE (type)), tmp);
      else
	tmp = build_array_type (TREE_TYPE (type), tmp);

      var = gfc_create_var (tmp, "str");
      var = gfc_build_addr_expr (type, var);
    }
  else
    {
      /* Allocate a temporary to hold the result.  */
      var = gfc_create_var (type, "pstr");
      tmp = gfc_call_malloc (&se->pre, type,
			     fold_build2 (MULT_EXPR, TREE_TYPE (len), len,
					  fold_convert (TREE_TYPE (len),
							TYPE_SIZE (type))));
      gfc_add_modify (&se->pre, var, tmp);

      /* Free the temporary afterwards.  */
      tmp = gfc_call_free (convert (pvoid_type_node, var));
      gfc_add_expr_to_block (&se->post, tmp);
    }

  return var;
}


/* Handle a string concatenation operation.  A temporary will be allocated to
   hold the result.  */

static void
gfc_conv_concat_op (gfc_se * se, gfc_expr * expr)
{
  gfc_se lse, rse;
  tree len, type, var, tmp, fndecl;

  gcc_assert (expr->value.op.op1->ts.type == BT_CHARACTER
	      && expr->value.op.op2->ts.type == BT_CHARACTER);
  gcc_assert (expr->value.op.op1->ts.kind == expr->value.op.op2->ts.kind);

  gfc_init_se (&lse, se);
  gfc_conv_expr (&lse, expr->value.op.op1);
  gfc_conv_string_parameter (&lse);
  gfc_init_se (&rse, se);
  gfc_conv_expr (&rse, expr->value.op.op2);
  gfc_conv_string_parameter (&rse);

  gfc_add_block_to_block (&se->pre, &lse.pre);
  gfc_add_block_to_block (&se->pre, &rse.pre);

  type = gfc_get_character_type (expr->ts.kind, expr->ts.u.cl);
  len = TYPE_MAX_VALUE (TYPE_DOMAIN (type));
  if (len == NULL_TREE)
    {
      len = fold_build2 (PLUS_EXPR, TREE_TYPE (lse.string_length),
			 lse.string_length, rse.string_length);
    }

  type = build_pointer_type (type);

  var = gfc_conv_string_tmp (se, type, len);

  /* Do the actual concatenation.  */
  if (expr->ts.kind == 1)
    fndecl = gfor_fndecl_concat_string;
  else if (expr->ts.kind == 4)
    fndecl = gfor_fndecl_concat_string_char4;
  else
    gcc_unreachable ();

  tmp = build_call_expr_loc (input_location,
			 fndecl, 6, len, var, lse.string_length, lse.expr,
			 rse.string_length, rse.expr);
  gfc_add_expr_to_block (&se->pre, tmp);

  /* Add the cleanup for the operands.  */
  gfc_add_block_to_block (&se->pre, &rse.post);
  gfc_add_block_to_block (&se->pre, &lse.post);

  se->expr = var;
  se->string_length = len;
}

/* Translates an op expression. Common (binary) cases are handled by this
   function, others are passed on. Recursion is used in either case.
   We use the fact that (op1.ts == op2.ts) (except for the power
   operator **).
   Operators need no special handling for scalarized expressions as long as
   they call gfc_conv_simple_val to get their operands.
   Character strings get special handling.  */

static void
gfc_conv_expr_op (gfc_se * se, gfc_expr * expr)
{
  enum tree_code code;
  gfc_se lse;
  gfc_se rse;
  tree tmp, type;
  int lop;
  int checkstring;

  checkstring = 0;
  lop = 0;
  switch (expr->value.op.op)
    {
    case INTRINSIC_PARENTHESES:
      if (expr->ts.type == BT_REAL
	  || expr->ts.type == BT_COMPLEX)
	{
	  gfc_conv_unary_op (PAREN_EXPR, se, expr);
	  gcc_assert (FLOAT_TYPE_P (TREE_TYPE (se->expr)));
	  return;
	}

      /* Fallthrough.  */
    case INTRINSIC_UPLUS:
      gfc_conv_expr (se, expr->value.op.op1);
      return;

    case INTRINSIC_UMINUS:
      gfc_conv_unary_op (NEGATE_EXPR, se, expr);
      return;

    case INTRINSIC_NOT:
      gfc_conv_unary_op (TRUTH_NOT_EXPR, se, expr);
      return;

    case INTRINSIC_PLUS:
      code = PLUS_EXPR;
      break;

    case INTRINSIC_MINUS:
      code = MINUS_EXPR;
      break;

    case INTRINSIC_TIMES:
      code = MULT_EXPR;
      break;

    case INTRINSIC_DIVIDE:
      /* If expr is a real or complex expr, use an RDIV_EXPR. If op1 is
         an integer, we must round towards zero, so we use a
         TRUNC_DIV_EXPR.  */
      if (expr->ts.type == BT_INTEGER)
	code = TRUNC_DIV_EXPR;
      else
	code = RDIV_EXPR;
      break;

    case INTRINSIC_POWER:
      gfc_conv_power_op (se, expr);
      return;

    case INTRINSIC_CONCAT:
      gfc_conv_concat_op (se, expr);
      return;

    case INTRINSIC_AND:
      code = TRUTH_ANDIF_EXPR;
      lop = 1;
      break;

    case INTRINSIC_OR:
      code = TRUTH_ORIF_EXPR;
      lop = 1;
      break;

      /* EQV and NEQV only work on logicals, but since we represent them
         as integers, we can use EQ_EXPR and NE_EXPR for them in GIMPLE.  */
    case INTRINSIC_EQ:
    case INTRINSIC_EQ_OS:
    case INTRINSIC_EQV:
      code = EQ_EXPR;
      checkstring = 1;
      lop = 1;
      break;

    case INTRINSIC_NE:
    case INTRINSIC_NE_OS:
    case INTRINSIC_NEQV:
      code = NE_EXPR;
      checkstring = 1;
      lop = 1;
      break;

    case INTRINSIC_GT:
    case INTRINSIC_GT_OS:
      code = GT_EXPR;
      checkstring = 1;
      lop = 1;
      break;

    case INTRINSIC_GE:
    case INTRINSIC_GE_OS:
      code = GE_EXPR;
      checkstring = 1;
      lop = 1;
      break;

    case INTRINSIC_LT:
    case INTRINSIC_LT_OS:
      code = LT_EXPR;
      checkstring = 1;
      lop = 1;
      break;

    case INTRINSIC_LE:
    case INTRINSIC_LE_OS:
      code = LE_EXPR;
      checkstring = 1;
      lop = 1;
      break;

    case INTRINSIC_USER:
    case INTRINSIC_ASSIGN:
      /* These should be converted into function calls by the frontend.  */
      gcc_unreachable ();

    default:
      fatal_error ("Unknown intrinsic op");
      return;
    }

  /* The only exception to this is **, which is handled separately anyway.  */
  gcc_assert (expr->value.op.op1->ts.type == expr->value.op.op2->ts.type);

  if (checkstring && expr->value.op.op1->ts.type != BT_CHARACTER)
    checkstring = 0;

  /* lhs */
  gfc_init_se (&lse, se);
  gfc_conv_expr (&lse, expr->value.op.op1);
  gfc_add_block_to_block (&se->pre, &lse.pre);

  /* rhs */
  gfc_init_se (&rse, se);
  gfc_conv_expr (&rse, expr->value.op.op2);
  gfc_add_block_to_block (&se->pre, &rse.pre);

  if (checkstring)
    {
      gfc_conv_string_parameter (&lse);
      gfc_conv_string_parameter (&rse);

      lse.expr = gfc_build_compare_string (lse.string_length, lse.expr,
					   rse.string_length, rse.expr,
					   expr->value.op.op1->ts.kind);
      rse.expr = build_int_cst (TREE_TYPE (lse.expr), 0);
      gfc_add_block_to_block (&lse.post, &rse.post);
    }

  type = gfc_typenode_for_spec (&expr->ts);

  if (lop)
    {
      /* The result of logical ops is always boolean_type_node.  */
      tmp = fold_build2 (code, boolean_type_node, lse.expr, rse.expr);
      se->expr = convert (type, tmp);
    }
  else
    se->expr = fold_build2 (code, type, lse.expr, rse.expr);

  /* Add the post blocks.  */
  gfc_add_block_to_block (&se->post, &rse.post);
  gfc_add_block_to_block (&se->post, &lse.post);
}

/* If a string's length is one, we convert it to a single character.  */

static tree
string_to_single_character (tree len, tree str, int kind)
{
  gcc_assert (POINTER_TYPE_P (TREE_TYPE (str)));

  if (INTEGER_CST_P (len) && TREE_INT_CST_LOW (len) == 1
      && TREE_INT_CST_HIGH (len) == 0)
    {
      str = fold_convert (gfc_get_pchar_type (kind), str);
      return build_fold_indirect_ref_loc (input_location,
				      str);
    }

  return NULL_TREE;
}


void
gfc_conv_scalar_char_value (gfc_symbol *sym, gfc_se *se, gfc_expr **expr)
{

  if (sym->backend_decl)
    {
      /* This becomes the nominal_type in
	 function.c:assign_parm_find_data_types.  */
      TREE_TYPE (sym->backend_decl) = unsigned_char_type_node;
      /* This becomes the passed_type in
	 function.c:assign_parm_find_data_types.  C promotes char to
	 integer for argument passing.  */
      DECL_ARG_TYPE (sym->backend_decl) = unsigned_type_node;

      DECL_BY_REFERENCE (sym->backend_decl) = 0;
    }

  if (expr != NULL)
    {
      /* If we have a constant character expression, make it into an
	 integer.  */
      if ((*expr)->expr_type == EXPR_CONSTANT)
        {
	  gfc_typespec ts;
          gfc_clear_ts (&ts);

	  *expr = gfc_int_expr ((int)(*expr)->value.character.string[0]);
	  if ((*expr)->ts.kind != gfc_c_int_kind)
	    {
  	      /* The expr needs to be compatible with a C int.  If the 
		 conversion fails, then the 2 causes an ICE.  */
	      ts.type = BT_INTEGER;
	      ts.kind = gfc_c_int_kind;
	      gfc_convert_type (*expr, &ts, 2);
	    }
	}
      else if (se != NULL && (*expr)->expr_type == EXPR_VARIABLE)
        {
	  if ((*expr)->ref == NULL)
	    {
	      se->expr = string_to_single_character
		(build_int_cst (integer_type_node, 1),
		 gfc_build_addr_expr (gfc_get_pchar_type ((*expr)->ts.kind),
				      gfc_get_symbol_decl
				      ((*expr)->symtree->n.sym)),
		 (*expr)->ts.kind);
	    }
	  else
	    {
	      gfc_conv_variable (se, *expr);
	      se->expr = string_to_single_character
		(build_int_cst (integer_type_node, 1),
		 gfc_build_addr_expr (gfc_get_pchar_type ((*expr)->ts.kind),
				      se->expr),
		 (*expr)->ts.kind);
	    }
	}
    }
}


/* Compare two strings. If they are all single characters, the result is the
   subtraction of them. Otherwise, we build a library call.  */

tree
gfc_build_compare_string (tree len1, tree str1, tree len2, tree str2, int kind)
{
  tree sc1;
  tree sc2;
  tree tmp;

  gcc_assert (POINTER_TYPE_P (TREE_TYPE (str1)));
  gcc_assert (POINTER_TYPE_P (TREE_TYPE (str2)));

  sc1 = string_to_single_character (len1, str1, kind);
  sc2 = string_to_single_character (len2, str2, kind);

  if (sc1 != NULL_TREE && sc2 != NULL_TREE)
    {
      /* Deal with single character specially.  */
      sc1 = fold_convert (integer_type_node, sc1);
      sc2 = fold_convert (integer_type_node, sc2);
      tmp = fold_build2 (MINUS_EXPR, integer_type_node, sc1, sc2);
    }
  else
    {
      /* Build a call for the comparison.  */
      tree fndecl;

      if (kind == 1)
	fndecl = gfor_fndecl_compare_string;
      else if (kind == 4)
	fndecl = gfor_fndecl_compare_string_char4;
      else
	gcc_unreachable ();

      tmp = build_call_expr_loc (input_location,
			     fndecl, 4, len1, str1, len2, str2);
    }

  return tmp;
}


/* Return the backend_decl for a procedure pointer component.  */

static tree
get_proc_ptr_comp (gfc_expr *e)
{
  gfc_se comp_se;
  gfc_expr *e2;
  gfc_init_se (&comp_se, NULL);
  e2 = gfc_copy_expr (e);
  e2->expr_type = EXPR_VARIABLE;
  gfc_conv_expr (&comp_se, e2);
  gfc_free_expr (e2);
  return build_fold_addr_expr_loc (input_location, comp_se.expr);
}


/* Select a class typebound procedure at runtime.  */
static void
select_class_proc (gfc_se *se, gfc_class_esym_list *elist,
		   tree declared, gfc_expr *expr)
{
  tree end_label;
  tree label;
  tree tmp;
  tree hash;
  stmtblock_t body;
  gfc_class_esym_list *next_elist, *tmp_elist;
  gfc_se tmpse;

  /* Convert the hash expression.  */
  gfc_init_se (&tmpse, NULL);
  gfc_conv_expr (&tmpse, elist->hash_value);
  gfc_add_block_to_block (&se->pre, &tmpse.pre);
  hash = gfc_evaluate_now (tmpse.expr, &se->pre);
  gfc_add_block_to_block (&se->post, &tmpse.post);

  /* Fix the function type to be that of the declared type method.  */
  declared = gfc_create_var (TREE_TYPE (declared), "method");

  end_label = gfc_build_label_decl (NULL_TREE);

  gfc_init_block (&body);

  /* Go through the list of extensions.  */
  for (; elist; elist = next_elist)
    {
      /* This case has already been added.  */
      if (elist->derived == NULL)
	goto free_elist;

      /* Run through the chain picking up all the cases that call the
	 same procedure.  */
      tmp_elist = elist;
      for (; elist; elist = elist->next)
	{
	  tree cval;

	  if (elist->esym != tmp_elist->esym)
	    continue;

	  cval = build_int_cst (TREE_TYPE (hash),
				elist->derived->hash_value);
	  /* Build a label for the hash value.  */
	  label = gfc_build_label_decl (NULL_TREE);
	  tmp = fold_build3 (CASE_LABEL_EXPR, void_type_node,
			     cval, NULL_TREE, label);
	  gfc_add_expr_to_block (&body, tmp);

	  /* Null the reference the derived type so that this case is
	     not used again.  */
	  elist->derived = NULL;
	}

      elist = tmp_elist;

      /* Get a pointer to the procedure,  */
      tmp = gfc_get_symbol_decl (elist->esym);
      if (!POINTER_TYPE_P (TREE_TYPE (tmp)))
	{
	  gcc_assert (TREE_CODE (tmp) == FUNCTION_DECL);
	  tmp = gfc_build_addr_expr (NULL_TREE, tmp);
	}

      /* Assign the pointer to the appropriate procedure.  */
      gfc_add_modify (&body, declared,
		      fold_convert (TREE_TYPE (declared), tmp));

      /* Break to the end of the construct.  */
      tmp = build1_v (GOTO_EXPR, end_label);
      gfc_add_expr_to_block (&body, tmp);

      /* Free the elists as we go; freeing them in gfc_free_expr causes
	 segfaults because it occurs too early and too often.  */
    free_elist:
      next_elist = elist->next;
      if (elist->hash_value)
	gfc_free_expr (elist->hash_value);
      gfc_free (elist);
      elist = NULL;
    }

  /* Default is an error.  */
  label = gfc_build_label_decl (NULL_TREE);
  tmp = fold_build3 (CASE_LABEL_EXPR, void_type_node,
		     NULL_TREE, NULL_TREE, label);
  gfc_add_expr_to_block (&body, tmp);
  tmp = gfc_trans_runtime_error (true, &expr->where,
		"internal error: bad hash value in dynamic dispatch");
  gfc_add_expr_to_block (&body, tmp);

  /* Write the switch expression.  */
  tmp = gfc_finish_block (&body);
  tmp = build3_v (SWITCH_EXPR, hash, tmp, NULL_TREE);
  gfc_add_expr_to_block (&se->pre, tmp);

  tmp = build1_v (LABEL_EXPR, end_label);
  gfc_add_expr_to_block (&se->pre, tmp);

  se->expr = declared;
  return;
}


static void
conv_function_val (gfc_se * se, gfc_symbol * sym, gfc_expr * expr)
{
  tree tmp;

  if (expr && expr->symtree
	&& expr->value.function.class_esym)
    {
      if (!sym->backend_decl)
	sym->backend_decl = gfc_get_extern_function_decl (sym);

      tmp = sym->backend_decl;

      if (!POINTER_TYPE_P (TREE_TYPE (tmp)))
	{
	  gcc_assert (TREE_CODE (tmp) == FUNCTION_DECL);
	  tmp = gfc_build_addr_expr (NULL_TREE, tmp);
	}

      select_class_proc (se, expr->value.function.class_esym,
			 tmp, expr);
      return;
    }

  if (gfc_is_proc_ptr_comp (expr, NULL))
    tmp = get_proc_ptr_comp (expr);
  else if (sym->attr.dummy)
    {
      tmp = gfc_get_symbol_decl (sym);
      if (sym->attr.proc_pointer)
        tmp = build_fold_indirect_ref_loc (input_location,
				       tmp);
      gcc_assert (TREE_CODE (TREE_TYPE (tmp)) == POINTER_TYPE
	      && TREE_CODE (TREE_TYPE (TREE_TYPE (tmp))) == FUNCTION_TYPE);
    }
  else
    {
      if (!sym->backend_decl)
	sym->backend_decl = gfc_get_extern_function_decl (sym);

      tmp = sym->backend_decl;

      if (sym->attr.cray_pointee)
	{
	  /* TODO - make the cray pointee a pointer to a procedure,
	     assign the pointer to it and use it for the call.  This
	     will do for now!  */
	  tmp = convert (build_pointer_type (TREE_TYPE (tmp)),
			 gfc_get_symbol_decl (sym->cp_pointer));
	  tmp = gfc_evaluate_now (tmp, &se->pre);
	}

      if (!POINTER_TYPE_P (TREE_TYPE (tmp)))
	{
	  gcc_assert (TREE_CODE (tmp) == FUNCTION_DECL);
	  tmp = gfc_build_addr_expr (NULL_TREE, tmp);
	}
    }
  se->expr = tmp;
}


/* Initialize MAPPING.  */

void
gfc_init_interface_mapping (gfc_interface_mapping * mapping)
{
  mapping->syms = NULL;
  mapping->charlens = NULL;
}


/* Free all memory held by MAPPING (but not MAPPING itself).  */

void
gfc_free_interface_mapping (gfc_interface_mapping * mapping)
{
  gfc_interface_sym_mapping *sym;
  gfc_interface_sym_mapping *nextsym;
  gfc_charlen *cl;
  gfc_charlen *nextcl;

  for (sym = mapping->syms; sym; sym = nextsym)
    {
      nextsym = sym->next;
      sym->new_sym->n.sym->formal = NULL;
      gfc_free_symbol (sym->new_sym->n.sym);
      gfc_free_expr (sym->expr);
      gfc_free (sym->new_sym);
      gfc_free (sym);
    }
  for (cl = mapping->charlens; cl; cl = nextcl)
    {
      nextcl = cl->next;
      gfc_free_expr (cl->length);
      gfc_free (cl);
    }
}


/* Return a copy of gfc_charlen CL.  Add the returned structure to
   MAPPING so that it will be freed by gfc_free_interface_mapping.  */

static gfc_charlen *
gfc_get_interface_mapping_charlen (gfc_interface_mapping * mapping,
				   gfc_charlen * cl)
{
  gfc_charlen *new_charlen;

  new_charlen = gfc_get_charlen ();
  new_charlen->next = mapping->charlens;
  new_charlen->length = gfc_copy_expr (cl->length);

  mapping->charlens = new_charlen;
  return new_charlen;
}


/* A subroutine of gfc_add_interface_mapping.  Return a descriptorless
   array variable that can be used as the actual argument for dummy
   argument SYM.  Add any initialization code to BLOCK.  PACKED is as
   for gfc_get_nodesc_array_type and DATA points to the first element
   in the passed array.  */

static tree
gfc_get_interface_mapping_array (stmtblock_t * block, gfc_symbol * sym,
				 gfc_packed packed, tree data)
{
  tree type;
  tree var;

  type = gfc_typenode_for_spec (&sym->ts);
  type = gfc_get_nodesc_array_type (type, sym->as, packed,
				    !sym->attr.target && !sym->attr.pointer
				    && !sym->attr.proc_pointer);

  var = gfc_create_var (type, "ifm");
  gfc_add_modify (block, var, fold_convert (type, data));

  return var;
}


/* A subroutine of gfc_add_interface_mapping.  Set the stride, upper bounds
   and offset of descriptorless array type TYPE given that it has the same
   size as DESC.  Add any set-up code to BLOCK.  */

static void
gfc_set_interface_mapping_bounds (stmtblock_t * block, tree type, tree desc)
{
  int n;
  tree dim;
  tree offset;
  tree tmp;

  offset = gfc_index_zero_node;
  for (n = 0; n < GFC_TYPE_ARRAY_RANK (type); n++)
    {
      dim = gfc_rank_cst[n];
      GFC_TYPE_ARRAY_STRIDE (type, n) = gfc_conv_array_stride (desc, n);
      if (GFC_TYPE_ARRAY_LBOUND (type, n) == NULL_TREE)
	{
	  GFC_TYPE_ARRAY_LBOUND (type, n)
		= gfc_conv_descriptor_lbound_get (desc, dim);
	  GFC_TYPE_ARRAY_UBOUND (type, n)
		= gfc_conv_descriptor_ubound_get (desc, dim);
	}
      else if (GFC_TYPE_ARRAY_UBOUND (type, n) == NULL_TREE)
	{
	  tmp = fold_build2 (MINUS_EXPR, gfc_array_index_type,
			     gfc_conv_descriptor_ubound_get (desc, dim),
			     gfc_conv_descriptor_lbound_get (desc, dim));
	  tmp = fold_build2 (PLUS_EXPR, gfc_array_index_type,
			     GFC_TYPE_ARRAY_LBOUND (type, n),
			     tmp);
	  tmp = gfc_evaluate_now (tmp, block);
	  GFC_TYPE_ARRAY_UBOUND (type, n) = tmp;
	}
      tmp = fold_build2 (MULT_EXPR, gfc_array_index_type,
			 GFC_TYPE_ARRAY_LBOUND (type, n),
			 GFC_TYPE_ARRAY_STRIDE (type, n));
      offset = fold_build2 (MINUS_EXPR, gfc_array_index_type, offset, tmp);
    }
  offset = gfc_evaluate_now (offset, block);
  GFC_TYPE_ARRAY_OFFSET (type) = offset;
}


/* Extend MAPPING so that it maps dummy argument SYM to the value stored
   in SE.  The caller may still use se->expr and se->string_length after
   calling this function.  */

void
gfc_add_interface_mapping (gfc_interface_mapping * mapping,
			   gfc_symbol * sym, gfc_se * se,
			   gfc_expr *expr)
{
  gfc_interface_sym_mapping *sm;
  tree desc;
  tree tmp;
  tree value;
  gfc_symbol *new_sym;
  gfc_symtree *root;
  gfc_symtree *new_symtree;

  /* Create a new symbol to represent the actual argument.  */
  new_sym = gfc_new_symbol (sym->name, NULL);
  new_sym->ts = sym->ts;
  new_sym->as = gfc_copy_array_spec (sym->as);
  new_sym->attr.referenced = 1;
  new_sym->attr.dimension = sym->attr.dimension;
  new_sym->attr.pointer = sym->attr.pointer;
  new_sym->attr.allocatable = sym->attr.allocatable;
  new_sym->attr.flavor = sym->attr.flavor;
  new_sym->attr.function = sym->attr.function;

  /* Ensure that the interface is available and that
     descriptors are passed for array actual arguments.  */
  if (sym->attr.flavor == FL_PROCEDURE)
    {
      new_sym->formal = expr->symtree->n.sym->formal;
      new_sym->attr.always_explicit
	    = expr->symtree->n.sym->attr.always_explicit;
    }

  /* Create a fake symtree for it.  */
  root = NULL;
  new_symtree = gfc_new_symtree (&root, sym->name);
  new_symtree->n.sym = new_sym;
  gcc_assert (new_symtree == root);

  /* Create a dummy->actual mapping.  */
  sm = XCNEW (gfc_interface_sym_mapping);
  sm->next = mapping->syms;
  sm->old = sym;
  sm->new_sym = new_symtree;
  sm->expr = gfc_copy_expr (expr);
  mapping->syms = sm;

  /* Stabilize the argument's value.  */
  if (!sym->attr.function && se)
    se->expr = gfc_evaluate_now (se->expr, &se->pre);

  if (sym->ts.type == BT_CHARACTER)
    {
      /* Create a copy of the dummy argument's length.  */
      new_sym->ts.u.cl = gfc_get_interface_mapping_charlen (mapping, sym->ts.u.cl);
      sm->expr->ts.u.cl = new_sym->ts.u.cl;

      /* If the length is specified as "*", record the length that
	 the caller is passing.  We should use the callee's length
	 in all other cases.  */
      if (!new_sym->ts.u.cl->length && se)
	{
	  se->string_length = gfc_evaluate_now (se->string_length, &se->pre);
	  new_sym->ts.u.cl->backend_decl = se->string_length;
	}
    }

  if (!se)
    return;

  /* Use the passed value as-is if the argument is a function.  */
  if (sym->attr.flavor == FL_PROCEDURE)
    value = se->expr;

  /* If the argument is either a string or a pointer to a string,
     convert it to a boundless character type.  */
  else if (!sym->attr.dimension && sym->ts.type == BT_CHARACTER)
    {
      tmp = gfc_get_character_type_len (sym->ts.kind, NULL);
      tmp = build_pointer_type (tmp);
      if (sym->attr.pointer)
        value = build_fold_indirect_ref_loc (input_location,
					 se->expr);
      else
        value = se->expr;
      value = fold_convert (tmp, value);
    }

  /* If the argument is a scalar, a pointer to an array or an allocatable,
     dereference it.  */
  else if (!sym->attr.dimension || sym->attr.pointer || sym->attr.allocatable)
    value = build_fold_indirect_ref_loc (input_location,
				     se->expr);
  
  /* For character(*), use the actual argument's descriptor.  */  
  else if (sym->ts.type == BT_CHARACTER && !new_sym->ts.u.cl->length)
    value = build_fold_indirect_ref_loc (input_location,
				     se->expr);

  /* If the argument is an array descriptor, use it to determine
     information about the actual argument's shape.  */
  else if (POINTER_TYPE_P (TREE_TYPE (se->expr))
	   && GFC_DESCRIPTOR_TYPE_P (TREE_TYPE (TREE_TYPE (se->expr))))
    {
      /* Get the actual argument's descriptor.  */
      desc = build_fold_indirect_ref_loc (input_location,
				      se->expr);

      /* Create the replacement variable.  */
      tmp = gfc_conv_descriptor_data_get (desc);
      value = gfc_get_interface_mapping_array (&se->pre, sym,
					       PACKED_NO, tmp);

      /* Use DESC to work out the upper bounds, strides and offset.  */
      gfc_set_interface_mapping_bounds (&se->pre, TREE_TYPE (value), desc);
    }
  else
    /* Otherwise we have a packed array.  */
    value = gfc_get_interface_mapping_array (&se->pre, sym,
					     PACKED_FULL, se->expr);

  new_sym->backend_decl = value;
}


/* Called once all dummy argument mappings have been added to MAPPING,
   but before the mapping is used to evaluate expressions.  Pre-evaluate
   the length of each argument, adding any initialization code to PRE and
   any finalization code to POST.  */

void
gfc_finish_interface_mapping (gfc_interface_mapping * mapping,
			      stmtblock_t * pre, stmtblock_t * post)
{
  gfc_interface_sym_mapping *sym;
  gfc_expr *expr;
  gfc_se se;

  for (sym = mapping->syms; sym; sym = sym->next)
    if (sym->new_sym->n.sym->ts.type == BT_CHARACTER
	&& !sym->new_sym->n.sym->ts.u.cl->backend_decl)
      {
	expr = sym->new_sym->n.sym->ts.u.cl->length;
	gfc_apply_interface_mapping_to_expr (mapping, expr);
	gfc_init_se (&se, NULL);
	gfc_conv_expr (&se, expr);
	se.expr = fold_convert (gfc_charlen_type_node, se.expr);
	se.expr = gfc_evaluate_now (se.expr, &se.pre);
	gfc_add_block_to_block (pre, &se.pre);
	gfc_add_block_to_block (post, &se.post);

	sym->new_sym->n.sym->ts.u.cl->backend_decl = se.expr;
      }
}


/* Like gfc_apply_interface_mapping_to_expr, but applied to
   constructor C.  */

static void
gfc_apply_interface_mapping_to_cons (gfc_interface_mapping * mapping,
				     gfc_constructor * c)
{
  for (; c; c = c->next)
    {
      gfc_apply_interface_mapping_to_expr (mapping, c->expr);
      if (c->iterator)
	{
	  gfc_apply_interface_mapping_to_expr (mapping, c->iterator->start);
	  gfc_apply_interface_mapping_to_expr (mapping, c->iterator->end);
	  gfc_apply_interface_mapping_to_expr (mapping, c->iterator->step);
	}
    }
}


/* Like gfc_apply_interface_mapping_to_expr, but applied to
   reference REF.  */

static void
gfc_apply_interface_mapping_to_ref (gfc_interface_mapping * mapping,
				    gfc_ref * ref)
{
  int n;

  for (; ref; ref = ref->next)
    switch (ref->type)
      {
      case REF_ARRAY:
	for (n = 0; n < ref->u.ar.dimen; n++)
	  {
	    gfc_apply_interface_mapping_to_expr (mapping, ref->u.ar.start[n]);
	    gfc_apply_interface_mapping_to_expr (mapping, ref->u.ar.end[n]);
	    gfc_apply_interface_mapping_to_expr (mapping, ref->u.ar.stride[n]);
	  }
	gfc_apply_interface_mapping_to_expr (mapping, ref->u.ar.offset);
	break;

      case REF_COMPONENT:
	break;

      case REF_SUBSTRING:
	gfc_apply_interface_mapping_to_expr (mapping, ref->u.ss.start);
	gfc_apply_interface_mapping_to_expr (mapping, ref->u.ss.end);
	break;
      }
}


/* Convert intrinsic function calls into result expressions.  */

static bool
gfc_map_intrinsic_function (gfc_expr *expr, gfc_interface_mapping *mapping)
{
  gfc_symbol *sym;
  gfc_expr *new_expr;
  gfc_expr *arg1;
  gfc_expr *arg2;
  int d, dup;

  arg1 = expr->value.function.actual->expr;
  if (expr->value.function.actual->next)
    arg2 = expr->value.function.actual->next->expr;
  else
    arg2 = NULL;

  sym = arg1->symtree->n.sym;

  if (sym->attr.dummy)
    return false;

  new_expr = NULL;

  switch (expr->value.function.isym->id)
    {
    case GFC_ISYM_LEN:
      /* TODO figure out why this condition is necessary.  */
      if (sym->attr.function
	  && (arg1->ts.u.cl->length == NULL
	      || (arg1->ts.u.cl->length->expr_type != EXPR_CONSTANT
		  && arg1->ts.u.cl->length->expr_type != EXPR_VARIABLE)))
	return false;

      new_expr = gfc_copy_expr (arg1->ts.u.cl->length);
      break;

    case GFC_ISYM_SIZE:
      if (!sym->as)
	return false;

      if (arg2 && arg2->expr_type == EXPR_CONSTANT)
	{
	  dup = mpz_get_si (arg2->value.integer);
	  d = dup - 1;
	}
      else
	{
	  dup = sym->as->rank;
	  d = 0;
	}

      for (; d < dup; d++)
	{
	  gfc_expr *tmp;

	  if (!sym->as->upper[d] || !sym->as->lower[d])
	    {
	      gfc_free_expr (new_expr);
	      return false;
	    }

	  tmp = gfc_add (gfc_copy_expr (sym->as->upper[d]), gfc_int_expr (1));
	  tmp = gfc_subtract (tmp, gfc_copy_expr (sym->as->lower[d]));
	  if (new_expr)
	    new_expr = gfc_multiply (new_expr, tmp);
	  else
	    new_expr = tmp;
	}
      break;

    case GFC_ISYM_LBOUND:
    case GFC_ISYM_UBOUND:
	/* TODO These implementations of lbound and ubound do not limit if
	   the size < 0, according to F95's 13.14.53 and 13.14.113.  */

      if (!sym->as)
	return false;

      if (arg2 && arg2->expr_type == EXPR_CONSTANT)
	d = mpz_get_si (arg2->value.integer) - 1;
      else
	/* TODO: If the need arises, this could produce an array of
	   ubound/lbounds.  */
	gcc_unreachable ();

      if (expr->value.function.isym->id == GFC_ISYM_LBOUND)
	{
	  if (sym->as->lower[d])
	    new_expr = gfc_copy_expr (sym->as->lower[d]);
	}
      else
	{
	  if (sym->as->upper[d])
	    new_expr = gfc_copy_expr (sym->as->upper[d]);
	}
      break;

    default:
      break;
    }

  gfc_apply_interface_mapping_to_expr (mapping, new_expr);
  if (!new_expr)
    return false;

  gfc_replace_expr (expr, new_expr);
  return true;
}


static void
gfc_map_fcn_formal_to_actual (gfc_expr *expr, gfc_expr *map_expr,
			      gfc_interface_mapping * mapping)
{
  gfc_formal_arglist *f;
  gfc_actual_arglist *actual;

  actual = expr->value.function.actual;
  f = map_expr->symtree->n.sym->formal;

  for (; f && actual; f = f->next, actual = actual->next)
    {
      if (!actual->expr)
	continue;

      gfc_add_interface_mapping (mapping, f->sym, NULL, actual->expr);
    }

  if (map_expr->symtree->n.sym->attr.dimension)
    {
      int d;
      gfc_array_spec *as;

      as = gfc_copy_array_spec (map_expr->symtree->n.sym->as);

      for (d = 0; d < as->rank; d++)
	{
	  gfc_apply_interface_mapping_to_expr (mapping, as->lower[d]);
	  gfc_apply_interface_mapping_to_expr (mapping, as->upper[d]);
	}

      expr->value.function.esym->as = as;
    }

  if (map_expr->symtree->n.sym->ts.type == BT_CHARACTER)
    {
      expr->value.function.esym->ts.u.cl->length
	= gfc_copy_expr (map_expr->symtree->n.sym->ts.u.cl->length);

      gfc_apply_interface_mapping_to_expr (mapping,
			expr->value.function.esym->ts.u.cl->length);
    }
}


/* EXPR is a copy of an expression that appeared in the interface
   associated with MAPPING.  Walk it recursively looking for references to
   dummy arguments that MAPPING maps to actual arguments.  Replace each such
   reference with a reference to the associated actual argument.  */

static void
gfc_apply_interface_mapping_to_expr (gfc_interface_mapping * mapping,
				     gfc_expr * expr)
{
  gfc_interface_sym_mapping *sym;
  gfc_actual_arglist *actual;

  if (!expr)
    return;

  /* Copying an expression does not copy its length, so do that here.  */
  if (expr->ts.type == BT_CHARACTER && expr->ts.u.cl)
    {
      expr->ts.u.cl = gfc_get_interface_mapping_charlen (mapping, expr->ts.u.cl);
      gfc_apply_interface_mapping_to_expr (mapping, expr->ts.u.cl->length);
    }

  /* Apply the mapping to any references.  */
  gfc_apply_interface_mapping_to_ref (mapping, expr->ref);

  /* ...and to the expression's symbol, if it has one.  */
  /* TODO Find out why the condition on expr->symtree had to be moved into
     the loop rather than being outside it, as originally.  */
  for (sym = mapping->syms; sym; sym = sym->next)
    if (expr->symtree && sym->old == expr->symtree->n.sym)
      {
	if (sym->new_sym->n.sym->backend_decl)
	  expr->symtree = sym->new_sym;
	else if (sym->expr)
	  gfc_replace_expr (expr, gfc_copy_expr (sym->expr));
      }

      /* ...and to subexpressions in expr->value.  */
  switch (expr->expr_type)
    {
    case EXPR_VARIABLE:
    case EXPR_CONSTANT:
    case EXPR_NULL:
    case EXPR_SUBSTRING:
      break;

    case EXPR_OP:
      gfc_apply_interface_mapping_to_expr (mapping, expr->value.op.op1);
      gfc_apply_interface_mapping_to_expr (mapping, expr->value.op.op2);
      break;

    case EXPR_FUNCTION:
      for (actual = expr->value.function.actual; actual; actual = actual->next)
	gfc_apply_interface_mapping_to_expr (mapping, actual->expr);

      if (expr->value.function.esym == NULL
	    && expr->value.function.isym != NULL
	    && expr->value.function.actual->expr->symtree
	    && gfc_map_intrinsic_function (expr, mapping))
	break;

      for (sym = mapping->syms; sym; sym = sym->next)
	if (sym->old == expr->value.function.esym)
	  {
	    expr->value.function.esym = sym->new_sym->n.sym;
	    gfc_map_fcn_formal_to_actual (expr, sym->expr, mapping);
	    expr->value.function.esym->result = sym->new_sym->n.sym;
	  }
      break;

    case EXPR_ARRAY:
    case EXPR_STRUCTURE:
      gfc_apply_interface_mapping_to_cons (mapping, expr->value.constructor);
      break;

    case EXPR_COMPCALL:
    case EXPR_PPC:
      gcc_unreachable ();
      break;
    }

  return;
}


/* Evaluate interface expression EXPR using MAPPING.  Store the result
   in SE.  */

void
gfc_apply_interface_mapping (gfc_interface_mapping * mapping,
			     gfc_se * se, gfc_expr * expr)
{
  expr = gfc_copy_expr (expr);
  gfc_apply_interface_mapping_to_expr (mapping, expr);
  gfc_conv_expr (se, expr);
  se->expr = gfc_evaluate_now (se->expr, &se->pre);
  gfc_free_expr (expr);
}


/* Returns a reference to a temporary array into which a component of
   an actual argument derived type array is copied and then returned
   after the function call.  */
void
gfc_conv_subref_array_arg (gfc_se * parmse, gfc_expr * expr,
			   int g77, sym_intent intent)
{
  gfc_se lse;
  gfc_se rse;
  gfc_ss *lss;
  gfc_ss *rss;
  gfc_loopinfo loop;
  gfc_loopinfo loop2;
  gfc_ss_info *info;
  tree offset;
  tree tmp_index;
  tree tmp;
  tree base_type;
  stmtblock_t body;
  int n;

  gcc_assert (expr->expr_type == EXPR_VARIABLE);

  gfc_init_se (&lse, NULL);
  gfc_init_se (&rse, NULL);

  /* Walk the argument expression.  */
  rss = gfc_walk_expr (expr);

  gcc_assert (rss != gfc_ss_terminator);
 
  /* Initialize the scalarizer.  */
  gfc_init_loopinfo (&loop);
  gfc_add_ss_to_loop (&loop, rss);

  /* Calculate the bounds of the scalarization.  */
  gfc_conv_ss_startstride (&loop);

  /* Build an ss for the temporary.  */
  if (expr->ts.type == BT_CHARACTER && !expr->ts.u.cl->backend_decl)
    gfc_conv_string_length (expr->ts.u.cl, expr, &parmse->pre);

  base_type = gfc_typenode_for_spec (&expr->ts);
  if (GFC_ARRAY_TYPE_P (base_type)
		|| GFC_DESCRIPTOR_TYPE_P (base_type))
    base_type = gfc_get_element_type (base_type);

  loop.temp_ss = gfc_get_ss ();;
  loop.temp_ss->type = GFC_SS_TEMP;
  loop.temp_ss->data.temp.type = base_type;

  if (expr->ts.type == BT_CHARACTER)
    loop.temp_ss->string_length = expr->ts.u.cl->backend_decl;
  else
    loop.temp_ss->string_length = NULL;

  parmse->string_length = loop.temp_ss->string_length;
  loop.temp_ss->data.temp.dimen = loop.dimen;
  loop.temp_ss->next = gfc_ss_terminator;

  /* Associate the SS with the loop.  */
  gfc_add_ss_to_loop (&loop, loop.temp_ss);

  /* Setup the scalarizing loops.  */
  gfc_conv_loop_setup (&loop, &expr->where);

  /* Pass the temporary descriptor back to the caller.  */
  info = &loop.temp_ss->data.info;
  parmse->expr = info->descriptor;

  /* Setup the gfc_se structures.  */
  gfc_copy_loopinfo_to_se (&lse, &loop);
  gfc_copy_loopinfo_to_se (&rse, &loop);

  rse.ss = rss;
  lse.ss = loop.temp_ss;
  gfc_mark_ss_chain_used (rss, 1);
  gfc_mark_ss_chain_used (loop.temp_ss, 1);

  /* Start the scalarized loop body.  */
  gfc_start_scalarized_body (&loop, &body);

  /* Translate the expression.  */
  gfc_conv_expr (&rse, expr);

  gfc_conv_tmp_array_ref (&lse);
  gfc_advance_se_ss_chain (&lse);

  if (intent != INTENT_OUT)
    {
      tmp = gfc_trans_scalar_assign (&lse, &rse, expr->ts, true, false);
      gfc_add_expr_to_block (&body, tmp);
      gcc_assert (rse.ss == gfc_ss_terminator);
      gfc_trans_scalarizing_loops (&loop, &body);
    }
  else
    {
      /* Make sure that the temporary declaration survives by merging
       all the loop declarations into the current context.  */
      for (n = 0; n < loop.dimen; n++)
	{
	  gfc_merge_block_scope (&body);
	  body = loop.code[loop.order[n]];
	}
      gfc_merge_block_scope (&body);
    }

  /* Add the post block after the second loop, so that any
     freeing of allocated memory is done at the right time.  */
  gfc_add_block_to_block (&parmse->pre, &loop.pre);

  /**********Copy the temporary back again.*********/

  gfc_init_se (&lse, NULL);
  gfc_init_se (&rse, NULL);

  /* Walk the argument expression.  */
  lss = gfc_walk_expr (expr);
  rse.ss = loop.temp_ss;
  lse.ss = lss;

  /* Initialize the scalarizer.  */
  gfc_init_loopinfo (&loop2);
  gfc_add_ss_to_loop (&loop2, lss);

  /* Calculate the bounds of the scalarization.  */
  gfc_conv_ss_startstride (&loop2);

  /* Setup the scalarizing loops.  */
  gfc_conv_loop_setup (&loop2, &expr->where);

  gfc_copy_loopinfo_to_se (&lse, &loop2);
  gfc_copy_loopinfo_to_se (&rse, &loop2);

  gfc_mark_ss_chain_used (lss, 1);
  gfc_mark_ss_chain_used (loop.temp_ss, 1);

  /* Declare the variable to hold the temporary offset and start the
     scalarized loop body.  */
  offset = gfc_create_var (gfc_array_index_type, NULL);
  gfc_start_scalarized_body (&loop2, &body);

  /* Build the offsets for the temporary from the loop variables.  The
     temporary array has lbounds of zero and strides of one in all
     dimensions, so this is very simple.  The offset is only computed
     outside the innermost loop, so the overall transfer could be
     optimized further.  */
  info = &rse.ss->data.info;

  tmp_index = gfc_index_zero_node;
  for (n = info->dimen - 1; n > 0; n--)
    {
      tree tmp_str;
      tmp = rse.loop->loopvar[n];
      tmp = fold_build2 (MINUS_EXPR, gfc_array_index_type,
			 tmp, rse.loop->from[n]);
      tmp = fold_build2 (PLUS_EXPR, gfc_array_index_type,
			 tmp, tmp_index);

      tmp_str = fold_build2 (MINUS_EXPR, gfc_array_index_type,
			     rse.loop->to[n-1], rse.loop->from[n-1]);
      tmp_str = fold_build2 (PLUS_EXPR, gfc_array_index_type,
			     tmp_str, gfc_index_one_node);

      tmp_index = fold_build2 (MULT_EXPR, gfc_array_index_type,
			       tmp, tmp_str);
    }

  tmp_index = fold_build2 (MINUS_EXPR, gfc_array_index_type,
  			   tmp_index, rse.loop->from[0]);
  gfc_add_modify (&rse.loop->code[0], offset, tmp_index);

  tmp_index = fold_build2 (PLUS_EXPR, gfc_array_index_type,
			   rse.loop->loopvar[0], offset);

  /* Now use the offset for the reference.  */
  tmp = build_fold_indirect_ref_loc (input_location,
				 info->data);
  rse.expr = gfc_build_array_ref (tmp, tmp_index, NULL);

  if (expr->ts.type == BT_CHARACTER)
    rse.string_length = expr->ts.u.cl->backend_decl;

  gfc_conv_expr (&lse, expr);

  gcc_assert (lse.ss == gfc_ss_terminator);

  tmp = gfc_trans_scalar_assign (&lse, &rse, expr->ts, false, false);
  gfc_add_expr_to_block (&body, tmp);
  
  /* Generate the copying loops.  */
  gfc_trans_scalarizing_loops (&loop2, &body);

  /* Wrap the whole thing up by adding the second loop to the post-block
     and following it by the post-block of the first loop.  In this way,
     if the temporary needs freeing, it is done after use!  */
  if (intent != INTENT_IN)
    {
      gfc_add_block_to_block (&parmse->post, &loop2.pre);
      gfc_add_block_to_block (&parmse->post, &loop2.post);
    }

  gfc_add_block_to_block (&parmse->post, &loop.post);

  gfc_cleanup_loop (&loop);
  gfc_cleanup_loop (&loop2);

  /* Pass the string length to the argument expression.  */
  if (expr->ts.type == BT_CHARACTER)
    parmse->string_length = expr->ts.u.cl->backend_decl;

  /* We want either the address for the data or the address of the descriptor,
     depending on the mode of passing array arguments.  */
  if (g77)
    parmse->expr = gfc_conv_descriptor_data_get (parmse->expr);
  else
    parmse->expr = gfc_build_addr_expr (NULL_TREE, parmse->expr);

  return;
}


/* Generate the code for argument list functions.  */

static void
conv_arglist_function (gfc_se *se, gfc_expr *expr, const char *name)
{
  /* Pass by value for g77 %VAL(arg), pass the address
     indirectly for %LOC, else by reference.  Thus %REF
     is a "do-nothing" and %LOC is the same as an F95
     pointer.  */
  if (strncmp (name, "%VAL", 4) == 0)
    gfc_conv_expr (se, expr);
  else if (strncmp (name, "%LOC", 4) == 0)
    {
      gfc_conv_expr_reference (se, expr);
      se->expr = gfc_build_addr_expr (NULL, se->expr);
    }
  else if (strncmp (name, "%REF", 4) == 0)
    gfc_conv_expr_reference (se, expr);
  else
    gfc_error ("Unknown argument list function at %L", &expr->where);
}


<<<<<<< HEAD
/* Takes a derived type expression and returns the address of a temporary
   class object of the 'declared' type.  */ 
static void
gfc_conv_derived_to_class (gfc_se *parmse, gfc_expr *e,
			   gfc_typespec class_ts)
{
  gfc_component *cmp;
  gfc_symbol *vtab;
  gfc_symbol *declared = class_ts.u.derived;
  gfc_ss *ss;
  tree ctree;
  tree var;
  tree tmp;

  /* The derived type needs to be converted to a temporary
     CLASS object.  */
  tmp = gfc_typenode_for_spec (&class_ts);
  var = gfc_create_var (tmp, "class");

  /* Set the vptr.  */
  cmp = gfc_find_component (declared, "$vptr", true, true);
  ctree = fold_build3 (COMPONENT_REF, TREE_TYPE (cmp->backend_decl),
		       var, cmp->backend_decl, NULL_TREE);

  /* Remember the vtab corresponds to the derived type
    not to the class declared type.  */
  vtab = gfc_find_derived_vtab (e->ts.u.derived);
  gcc_assert (vtab);
  tmp = gfc_build_addr_expr (NULL_TREE, gfc_get_symbol_decl (vtab));
  gfc_add_modify (&parmse->pre, ctree,
		  fold_convert (TREE_TYPE (ctree), tmp));

  /* Now set the data field.  */
  cmp = gfc_find_component (declared, "$data", true, true);
  ctree = fold_build3 (COMPONENT_REF, TREE_TYPE (cmp->backend_decl),
		       var, cmp->backend_decl, NULL_TREE);
  ss = gfc_walk_expr (e);
  if (ss == gfc_ss_terminator)
    {
      gfc_conv_expr_reference (parmse, e);
      tmp = fold_convert (TREE_TYPE (ctree), parmse->expr);
      gfc_add_modify (&parmse->pre, ctree, tmp);
    }
  else
    {
      gfc_conv_expr (parmse, e);
      gfc_add_modify (&parmse->pre, ctree, parmse->expr);
    }

  /* Pass the address of the class object.  */
  parmse->expr = gfc_build_addr_expr (NULL_TREE, var);
=======
/* The following routine generates code for the intrinsic
   procedures from the ISO_C_BINDING module:
    * C_LOC           (function)
    * C_FUNLOC        (function)
    * C_F_POINTER     (subroutine)
    * C_F_PROCPOINTER (subroutine)
    * C_ASSOCIATED    (function)
   One exception which is not handled here is C_F_POINTER with non-scalar
   arguments. Returns 1 if the call was replaced by inline code (else: 0).  */

static int
conv_isocbinding_procedure (gfc_se * se, gfc_symbol * sym,
			    gfc_actual_arglist * arg)
{
  gfc_symbol *fsym;
  gfc_ss *argss;
    
  if (sym->intmod_sym_id == ISOCBINDING_LOC)
    {
      if (arg->expr->rank == 0)
	gfc_conv_expr_reference (se, arg->expr);
      else
	{
	  int f;
	  /* This is really the actual arg because no formal arglist is
	     created for C_LOC.	 */
	  fsym = arg->expr->symtree->n.sym;

	  /* We should want it to do g77 calling convention.  */
	  f = (fsym != NULL)
	    && !(fsym->attr.pointer || fsym->attr.allocatable)
	    && fsym->as->type != AS_ASSUMED_SHAPE;
	  f = f || !sym->attr.always_explicit;
      
	  argss = gfc_walk_expr (arg->expr);
	  gfc_conv_array_parameter (se, arg->expr, argss, f,
				    NULL, NULL, NULL);
	}

      /* TODO -- the following two lines shouldn't be necessary, but if
	 they're removed, a bug is exposed later in the code path.
	 This workaround was thus introduced, but will have to be
	 removed; please see PR 35150 for details about the issue.  */
      se->expr = convert (pvoid_type_node, se->expr);
      se->expr = gfc_evaluate_now (se->expr, &se->pre);

      return 1;
    }
  else if (sym->intmod_sym_id == ISOCBINDING_FUNLOC)
    {
      arg->expr->ts.type = sym->ts.u.derived->ts.type;
      arg->expr->ts.f90_type = sym->ts.u.derived->ts.f90_type;
      arg->expr->ts.kind = sym->ts.u.derived->ts.kind;
      gfc_conv_expr_reference (se, arg->expr);
  
      return 1;
    }
  else if ((sym->intmod_sym_id == ISOCBINDING_F_POINTER
	    && arg->next->expr->rank == 0)
	   || sym->intmod_sym_id == ISOCBINDING_F_PROCPOINTER)
    {
      /* Convert c_f_pointer if fptr is a scalar
	 and convert c_f_procpointer.  */
      gfc_se cptrse;
      gfc_se fptrse;

      gfc_init_se (&cptrse, NULL);
      gfc_conv_expr (&cptrse, arg->expr);
      gfc_add_block_to_block (&se->pre, &cptrse.pre);
      gfc_add_block_to_block (&se->post, &cptrse.post);

      gfc_init_se (&fptrse, NULL);
      if (sym->intmod_sym_id == ISOCBINDING_F_POINTER
	  || gfc_is_proc_ptr_comp (arg->next->expr, NULL))
	fptrse.want_pointer = 1;

      gfc_conv_expr (&fptrse, arg->next->expr);
      gfc_add_block_to_block (&se->pre, &fptrse.pre);
      gfc_add_block_to_block (&se->post, &fptrse.post);
      
      if (arg->next->expr->symtree->n.sym->attr.proc_pointer
	  && arg->next->expr->symtree->n.sym->attr.dummy)
	fptrse.expr = build_fold_indirect_ref_loc (input_location,
						   fptrse.expr);
      
      se->expr = fold_build2 (MODIFY_EXPR, TREE_TYPE (fptrse.expr),
			      fptrse.expr,
			      fold_convert (TREE_TYPE (fptrse.expr),
					    cptrse.expr));

      return 1;
    }
  else if (sym->intmod_sym_id == ISOCBINDING_ASSOCIATED)
    {
      gfc_se arg1se;
      gfc_se arg2se;

      /* Build the addr_expr for the first argument.  The argument is
	 already an *address* so we don't need to set want_pointer in
	 the gfc_se.  */
      gfc_init_se (&arg1se, NULL);
      gfc_conv_expr (&arg1se, arg->expr);
      gfc_add_block_to_block (&se->pre, &arg1se.pre);
      gfc_add_block_to_block (&se->post, &arg1se.post);

      /* See if we were given two arguments.  */
      if (arg->next == NULL)
	/* Only given one arg so generate a null and do a
	   not-equal comparison against the first arg.  */
	se->expr = fold_build2 (NE_EXPR, boolean_type_node, arg1se.expr,
				fold_convert (TREE_TYPE (arg1se.expr),
					      null_pointer_node));
      else
	{
	  tree eq_expr;
	  tree not_null_expr;
	  
	  /* Given two arguments so build the arg2se from second arg.  */
	  gfc_init_se (&arg2se, NULL);
	  gfc_conv_expr (&arg2se, arg->next->expr);
	  gfc_add_block_to_block (&se->pre, &arg2se.pre);
	  gfc_add_block_to_block (&se->post, &arg2se.post);

	  /* Generate test to compare that the two args are equal.  */
	  eq_expr = fold_build2 (EQ_EXPR, boolean_type_node,
				 arg1se.expr, arg2se.expr);
	  /* Generate test to ensure that the first arg is not null.  */
	  not_null_expr = fold_build2 (NE_EXPR, boolean_type_node,
				       arg1se.expr, null_pointer_node);

	  /* Finally, the generated test must check that both arg1 is not
	     NULL and that it is equal to the second arg.  */
	  se->expr = fold_build2 (TRUTH_AND_EXPR, boolean_type_node,
				  not_null_expr, eq_expr);
	}

      return 1;
    }
    
  /* Nothing was done.  */
  return 0;
>>>>>>> ba2335f2
}


/* Generate code for a procedure call.  Note can return se->post != NULL.
   If se->direct_byref is set then se->expr contains the return parameter.
   Return nonzero, if the call has alternate specifiers.
   'expr' is only needed for procedure pointer components.  */

int
gfc_conv_procedure_call (gfc_se * se, gfc_symbol * sym,
			 gfc_actual_arglist * arg, gfc_expr * expr,
			 tree append_args)
{
  gfc_interface_mapping mapping;
  tree arglist;
  tree retargs;
  tree tmp;
  tree fntype;
  gfc_se parmse;
  gfc_ss *argss;
  gfc_ss_info *info;
  int byref;
  int parm_kind;
  tree type;
  tree var;
  tree len;
  tree stringargs;
  gfc_formal_arglist *formal;
  int has_alternate_specifier = 0;
  bool need_interface_mapping;
  bool callee_alloc;
  gfc_typespec ts;
  gfc_charlen cl;
  gfc_expr *e;
  gfc_symbol *fsym;
  stmtblock_t post;
  enum {MISSING = 0, ELEMENTAL, SCALAR, SCALAR_POINTER, ARRAY};
  gfc_component *comp = NULL;

  arglist = NULL_TREE;
  retargs = NULL_TREE;
  stringargs = NULL_TREE;
  var = NULL_TREE;
  len = NULL_TREE;
  gfc_clear_ts (&ts);

  if (sym->from_intmod == INTMOD_ISO_C_BINDING
      && conv_isocbinding_procedure (se, sym, arg))
    return 0;

  gfc_is_proc_ptr_comp (expr, &comp);

  if (se->ss != NULL)
    {
      if (!sym->attr.elemental)
	{
	  gcc_assert (se->ss->type == GFC_SS_FUNCTION);
          if (se->ss->useflags)
            {
	      gcc_assert ((!comp && gfc_return_by_reference (sym)
			   && sym->result->attr.dimension)
			  || (comp && comp->attr.dimension));
              gcc_assert (se->loop != NULL);

              /* Access the previously obtained result.  */
              gfc_conv_tmp_array_ref (se);
              gfc_advance_se_ss_chain (se);
              return 0;
            }
	}
      info = &se->ss->data.info;
    }
  else
    info = NULL;

  gfc_init_block (&post);
  gfc_init_interface_mapping (&mapping);
  if (!comp)
    {
      formal = sym->formal;
      need_interface_mapping = sym->attr.dimension ||
			       (sym->ts.type == BT_CHARACTER
				&& sym->ts.u.cl->length
				&& sym->ts.u.cl->length->expr_type
				   != EXPR_CONSTANT);
    }
  else
    {
      formal = comp->formal;
      need_interface_mapping = comp->attr.dimension ||
			       (comp->ts.type == BT_CHARACTER
				&& comp->ts.u.cl->length
				&& comp->ts.u.cl->length->expr_type
				   != EXPR_CONSTANT);
    }

  /* Evaluate the arguments.  */
  for (; arg != NULL; arg = arg->next, formal = formal ? formal->next : NULL)
    {
      e = arg->expr;
      fsym = formal ? formal->sym : NULL;
      parm_kind = MISSING;
      if (e == NULL)
	{

	  if (se->ignore_optional)
	    {
	      /* Some intrinsics have already been resolved to the correct
	         parameters.  */
	      continue;
	    }
	  else if (arg->label)
	    {
              has_alternate_specifier = 1;
              continue;
	    }
	  else
	    {
	      /* Pass a NULL pointer for an absent arg.  */
	      gfc_init_se (&parmse, NULL);
	      parmse.expr = null_pointer_node;
              if (arg->missing_arg_type == BT_CHARACTER)
		parmse.string_length = build_int_cst (gfc_charlen_type_node, 0);
	    }
	}
      else if (fsym && fsym->ts.type == BT_CLASS
		 && e->ts.type == BT_DERIVED)
	{
	  /* The derived type needs to be converted to a temporary
	     CLASS object.  */
	  gfc_init_se (&parmse, se);
	  gfc_conv_derived_to_class (&parmse, e, fsym->ts);
	}
      else if (se->ss && se->ss->useflags)
	{
	  /* An elemental function inside a scalarized loop.  */
          gfc_init_se (&parmse, se);
          gfc_conv_expr_reference (&parmse, e);
	  parm_kind = ELEMENTAL;
	}
      else
	{
	  /* A scalar or transformational function.  */
	  gfc_init_se (&parmse, NULL);
	  argss = gfc_walk_expr (e);

	  if (argss == gfc_ss_terminator)
            {
	      if (e->expr_type == EXPR_VARIABLE
		    && e->symtree->n.sym->attr.cray_pointee
		    && fsym && fsym->attr.flavor == FL_PROCEDURE)
		{
		    /* The Cray pointer needs to be converted to a pointer to
		       a type given by the expression.  */
		    gfc_conv_expr (&parmse, e);
		    type = build_pointer_type (TREE_TYPE (parmse.expr));
		    tmp = gfc_get_symbol_decl (e->symtree->n.sym->cp_pointer);
		    parmse.expr = convert (type, tmp);
		}
 	      else if (fsym && fsym->attr.value)
		{
		  if (fsym->ts.type == BT_CHARACTER
		      && fsym->ts.is_c_interop
		      && fsym->ns->proc_name != NULL
		      && fsym->ns->proc_name->attr.is_bind_c)
		    {
		      parmse.expr = NULL;
		      gfc_conv_scalar_char_value (fsym, &parmse, &e);
		      if (parmse.expr == NULL)
			gfc_conv_expr (&parmse, e);
		    }
		  else
		    gfc_conv_expr (&parmse, e);
		}
	      else if (arg->name && arg->name[0] == '%')
		/* Argument list functions %VAL, %LOC and %REF are signalled
		   through arg->name.  */
		conv_arglist_function (&parmse, arg->expr, arg->name);
	      else if ((e->expr_type == EXPR_FUNCTION)
			&& ((e->value.function.esym
			     && e->value.function.esym->result->attr.pointer)
			    || (!e->value.function.esym
				&& e->symtree->n.sym->attr.pointer))
			&& fsym && fsym->attr.target)
		{
		  gfc_conv_expr (&parmse, e);
		  parmse.expr = gfc_build_addr_expr (NULL_TREE, parmse.expr);
		}
	      else if (e->expr_type == EXPR_FUNCTION
		       && e->symtree->n.sym->result
		       && e->symtree->n.sym->result != e->symtree->n.sym
		       && e->symtree->n.sym->result->attr.proc_pointer)
		{
		  /* Functions returning procedure pointers.  */
		  gfc_conv_expr (&parmse, e);
		  if (fsym && fsym->attr.proc_pointer)
		    parmse.expr = gfc_build_addr_expr (NULL_TREE, parmse.expr);
		}
	      else
		{
		  gfc_conv_expr_reference (&parmse, e);

		  /* If an ALLOCATABLE dummy argument has INTENT(OUT) and is 
		     allocated on entry, it must be deallocated.  */
		  if (fsym && fsym->attr.allocatable
		      && fsym->attr.intent == INTENT_OUT)
		    {
		      stmtblock_t block;

		      gfc_init_block  (&block);
		      tmp = gfc_deallocate_with_status (parmse.expr, NULL_TREE,
							true, NULL);
		      gfc_add_expr_to_block (&block, tmp);
		      tmp = fold_build2 (MODIFY_EXPR, void_type_node,
					 parmse.expr, null_pointer_node);
		      gfc_add_expr_to_block (&block, tmp);

		      if (fsym->attr.optional
			  && e->expr_type == EXPR_VARIABLE
			  && e->symtree->n.sym->attr.optional)
			{
			  tmp = fold_build3 (COND_EXPR, void_type_node,
				     gfc_conv_expr_present (e->symtree->n.sym),
					    gfc_finish_block (&block),
					    build_empty_stmt (input_location));
			}
		      else
			tmp = gfc_finish_block (&block);

		      gfc_add_expr_to_block (&se->pre, tmp);
		    }

		  if (fsym && e->expr_type != EXPR_NULL
		      && ((fsym->attr.pointer
			   && fsym->attr.flavor != FL_PROCEDURE)
			  || (fsym->attr.proc_pointer
			      && !(e->expr_type == EXPR_VARIABLE
			      && e->symtree->n.sym->attr.dummy))
			  || (e->expr_type == EXPR_VARIABLE
			      && gfc_is_proc_ptr_comp (e, NULL))
			  || fsym->attr.allocatable))
		    {
		      /* Scalar pointer dummy args require an extra level of
			 indirection. The null pointer already contains
			 this level of indirection.  */
		      parm_kind = SCALAR_POINTER;
		      parmse.expr = gfc_build_addr_expr (NULL_TREE, parmse.expr);
		    }
		}
	    }
	  else
	    {
              /* If the procedure requires an explicit interface, the actual
                 argument is passed according to the corresponding formal
                 argument.  If the corresponding formal argument is a POINTER,
                 ALLOCATABLE or assumed shape, we do not use g77's calling
                 convention, and pass the address of the array descriptor
                 instead. Otherwise we use g77's calling convention.  */
	      int f;
	      f = (fsym != NULL)
		  && !(fsym->attr.pointer || fsym->attr.allocatable)
		  && fsym->as->type != AS_ASSUMED_SHAPE;
	      if (comp)
		f = f || !comp->attr.always_explicit;
	      else
		f = f || !sym->attr.always_explicit;

	      if (e->expr_type == EXPR_VARIABLE
		    && is_subref_array (e))
		/* The actual argument is a component reference to an
		   array of derived types.  In this case, the argument
		   is converted to a temporary, which is passed and then
		   written back after the procedure call.  */
		gfc_conv_subref_array_arg (&parmse, e, f,
			fsym ? fsym->attr.intent : INTENT_INOUT);
	      else
	        gfc_conv_array_parameter (&parmse, e, argss, f, fsym,
					  sym->name, NULL);

	      /* If an ALLOCATABLE dummy argument has INTENT(OUT) and is 
		 allocated on entry, it must be deallocated.  */
	      if (fsym && fsym->attr.allocatable
		  && fsym->attr.intent == INTENT_OUT)
		{
		  tmp = build_fold_indirect_ref_loc (input_location,
						     parmse.expr);
		  tmp = gfc_trans_dealloc_allocated (tmp);
		  if (fsym->attr.optional
		      && e->expr_type == EXPR_VARIABLE
		      && e->symtree->n.sym->attr.optional)
		    tmp = fold_build3 (COND_EXPR, void_type_node,
				     gfc_conv_expr_present (e->symtree->n.sym),
				       tmp, build_empty_stmt (input_location));
		  gfc_add_expr_to_block (&se->pre, tmp);
		}
	    } 
	}

      /* The case with fsym->attr.optional is that of a user subroutine
	 with an interface indicating an optional argument.  When we call
	 an intrinsic subroutine, however, fsym is NULL, but we might still
	 have an optional argument, so we proceed to the substitution
	 just in case.  */
      if (e && (fsym == NULL || fsym->attr.optional))
	{
	  /* If an optional argument is itself an optional dummy argument,
	     check its presence and substitute a null if absent.  This is
	     only needed when passing an array to an elemental procedure
	     as then array elements are accessed - or no NULL pointer is
	     allowed and a "1" or "0" should be passed if not present.
	     When passing a non-array-descriptor full array to a
	     non-array-descriptor dummy, no check is needed. For
	     array-descriptor actual to array-descriptor dummy, see
	     PR 41911 for why a check has to be inserted.
	     fsym == NULL is checked as intrinsics required the descriptor
	     but do not always set fsym.  */
	  if (e->expr_type == EXPR_VARIABLE
	      && e->symtree->n.sym->attr.optional
	      && ((e->rank > 0 && sym->attr.elemental)
		  || e->representation.length || e->ts.type == BT_CHARACTER
		  || (e->rank > 0
		      && (fsym == NULL || fsym->as->type == AS_ASSUMED_SHAPE
			  || fsym->as->type == AS_DEFERRED))))
	    gfc_conv_missing_dummy (&parmse, e, fsym ? fsym->ts : e->ts,
				    e->representation.length);
	}

      if (fsym && e)
	{
	  /* Obtain the character length of an assumed character length
	     length procedure from the typespec.  */
	  if (fsym->ts.type == BT_CHARACTER
	      && parmse.string_length == NULL_TREE
	      && e->ts.type == BT_PROCEDURE
	      && e->symtree->n.sym->ts.type == BT_CHARACTER
	      && e->symtree->n.sym->ts.u.cl->length != NULL
	      && e->symtree->n.sym->ts.u.cl->length->expr_type == EXPR_CONSTANT)
	    {
	      gfc_conv_const_charlen (e->symtree->n.sym->ts.u.cl);
	      parmse.string_length = e->symtree->n.sym->ts.u.cl->backend_decl;
	    }
	}

      if (fsym && need_interface_mapping && e)
	gfc_add_interface_mapping (&mapping, fsym, &parmse, e);

      gfc_add_block_to_block (&se->pre, &parmse.pre);
      gfc_add_block_to_block (&post, &parmse.post);

      /* Allocated allocatable components of derived types must be
	 deallocated for non-variable scalars.  Non-variable arrays are
	 dealt with in trans-array.c(gfc_conv_array_parameter).  */
      if (e && e->ts.type == BT_DERIVED
	    && e->ts.u.derived->attr.alloc_comp
	    && !(e->symtree && e->symtree->n.sym->attr.pointer)
	    && (e->expr_type != EXPR_VARIABLE && !e->rank))
        {
	  int parm_rank;
	  tmp = build_fold_indirect_ref_loc (input_location,
					 parmse.expr);
	  parm_rank = e->rank;
	  switch (parm_kind)
	    {
	    case (ELEMENTAL):
	    case (SCALAR):
	      parm_rank = 0;
	      break;

	    case (SCALAR_POINTER):
              tmp = build_fold_indirect_ref_loc (input_location,
					     tmp);
	      break;
	    }

	  if (e->expr_type == EXPR_OP
		&& e->value.op.op == INTRINSIC_PARENTHESES
		&& e->value.op.op1->expr_type == EXPR_VARIABLE)
	    {
	      tree local_tmp;
	      local_tmp = gfc_evaluate_now (tmp, &se->pre);
	      local_tmp = gfc_copy_alloc_comp (e->ts.u.derived, local_tmp, tmp, parm_rank);
	      gfc_add_expr_to_block (&se->post, local_tmp);
	    }

	  tmp = gfc_deallocate_alloc_comp (e->ts.u.derived, tmp, parm_rank);

	  gfc_add_expr_to_block (&se->post, tmp);
        }

      /* Add argument checking of passing an unallocated/NULL actual to
         a nonallocatable/nonpointer dummy.  */

      if (gfc_option.rtcheck & GFC_RTCHECK_POINTER && e != NULL)
        {
	  symbol_attribute *attr;
	  char *msg;
	  tree cond;

	  if (e->expr_type == EXPR_VARIABLE)
	    attr = &e->symtree->n.sym->attr;
	  else if (e->expr_type == EXPR_FUNCTION)
	    {
	      /* For intrinsic functions, the gfc_attr are not available.  */
	      if (e->symtree->n.sym->attr.generic && e->value.function.isym)
		goto end_pointer_check;

	      if (e->symtree->n.sym->attr.generic)
		attr = &e->value.function.esym->attr;
	      else
		attr = &e->symtree->n.sym->result->attr;
	    }
	  else
	    goto end_pointer_check;

          if (attr->optional)
	    {
              /* If the actual argument is an optional pointer/allocatable and
		 the formal argument takes an nonpointer optional value,
		 it is invalid to pass a non-present argument on, even
		 though there is no technical reason for this in gfortran.
		 See Fortran 2003, Section 12.4.1.6 item (7)+(8).  */
	      tree present, nullptr, type;

	      if (attr->allocatable
		  && (fsym == NULL || !fsym->attr.allocatable))
		asprintf (&msg, "Allocatable actual argument '%s' is not "
			  "allocated or not present", e->symtree->n.sym->name);
	      else if (attr->pointer
		       && (fsym == NULL || !fsym->attr.pointer))
		asprintf (&msg, "Pointer actual argument '%s' is not "
			  "associated or not present",
			  e->symtree->n.sym->name);
	      else if (attr->proc_pointer
		       && (fsym == NULL || !fsym->attr.proc_pointer))
		asprintf (&msg, "Proc-pointer actual argument '%s' is not "
			  "associated or not present",
			  e->symtree->n.sym->name);
	      else
		goto end_pointer_check;

	      present = gfc_conv_expr_present (e->symtree->n.sym);
	      type = TREE_TYPE (present);
	      present = fold_build2 (EQ_EXPR, boolean_type_node, present,
				     fold_convert (type, null_pointer_node));
	      type = TREE_TYPE (parmse.expr);
	      nullptr = fold_build2 (EQ_EXPR, boolean_type_node, parmse.expr,
				     fold_convert (type, null_pointer_node));
	      cond = fold_build2 (TRUTH_ORIF_EXPR, boolean_type_node,
				  present, nullptr);
	    }
          else
	    {
	      if (attr->allocatable
		  && (fsym == NULL || !fsym->attr.allocatable))
		asprintf (&msg, "Allocatable actual argument '%s' is not "
		      "allocated", e->symtree->n.sym->name);
	      else if (attr->pointer
		       && (fsym == NULL || !fsym->attr.pointer))
		asprintf (&msg, "Pointer actual argument '%s' is not "
		      "associated", e->symtree->n.sym->name);
	      else if (attr->proc_pointer
		       && (fsym == NULL || !fsym->attr.proc_pointer))
		asprintf (&msg, "Proc-pointer actual argument '%s' is not "
		      "associated", e->symtree->n.sym->name);
	      else
		goto end_pointer_check;


	      cond = fold_build2 (EQ_EXPR, boolean_type_node, parmse.expr,
				  fold_convert (TREE_TYPE (parmse.expr),
						null_pointer_node));
	    }
 
	  gfc_trans_runtime_check (true, false, cond, &se->pre, &e->where,
				   msg);
	  gfc_free (msg);
        }
      end_pointer_check:


      /* Character strings are passed as two parameters, a length and a
         pointer - except for Bind(c) which only passes the pointer.  */
      if (parmse.string_length != NULL_TREE && !sym->attr.is_bind_c)
        stringargs = gfc_chainon_list (stringargs, parmse.string_length);

      arglist = gfc_chainon_list (arglist, parmse.expr);
    }
  gfc_finish_interface_mapping (&mapping, &se->pre, &se->post);

  if (comp)
    ts = comp->ts;
  else
   ts = sym->ts;

  if (ts.type == BT_CHARACTER && sym->attr.is_bind_c)
    se->string_length = build_int_cst (gfc_charlen_type_node, 1);
  else if (ts.type == BT_CHARACTER)
    {
      if (ts.u.cl->length == NULL)
	{
	  /* Assumed character length results are not allowed by 5.1.1.5 of the
	     standard and are trapped in resolve.c; except in the case of SPREAD
	     (and other intrinsics?) and dummy functions.  In the case of SPREAD,
	     we take the character length of the first argument for the result.
	     For dummies, we have to look through the formal argument list for
	     this function and use the character length found there.*/
	  if (!sym->attr.dummy)
	    cl.backend_decl = TREE_VALUE (stringargs);
	  else
	    {
	      formal = sym->ns->proc_name->formal;
	      for (; formal; formal = formal->next)
		if (strcmp (formal->sym->name, sym->name) == 0)
		  cl.backend_decl = formal->sym->ts.u.cl->backend_decl;
	    }
        }
      else
        {
	  tree tmp;

	  /* Calculate the length of the returned string.  */
	  gfc_init_se (&parmse, NULL);
	  if (need_interface_mapping)
	    gfc_apply_interface_mapping (&mapping, &parmse, ts.u.cl->length);
	  else
	    gfc_conv_expr (&parmse, ts.u.cl->length);
	  gfc_add_block_to_block (&se->pre, &parmse.pre);
	  gfc_add_block_to_block (&se->post, &parmse.post);
	  
	  tmp = fold_convert (gfc_charlen_type_node, parmse.expr);
	  tmp = fold_build2 (MAX_EXPR, gfc_charlen_type_node, tmp,
			     build_int_cst (gfc_charlen_type_node, 0));
	  cl.backend_decl = tmp;
	}

      /* Set up a charlen structure for it.  */
      cl.next = NULL;
      cl.length = NULL;
      ts.u.cl = &cl;

      len = cl.backend_decl;
    }

  byref = (comp && (comp->attr.dimension || comp->ts.type == BT_CHARACTER))
	  || (!comp && gfc_return_by_reference (sym));
  if (byref)
    {
      if (se->direct_byref)
	{
	  /* Sometimes, too much indirection can be applied; e.g. for
	     function_result = array_valued_recursive_function.  */
	  if (TREE_TYPE (TREE_TYPE (se->expr))
		&& TREE_TYPE (TREE_TYPE (TREE_TYPE (se->expr)))
		&& GFC_DESCRIPTOR_TYPE_P
			(TREE_TYPE (TREE_TYPE (TREE_TYPE (se->expr)))))
	    se->expr = build_fold_indirect_ref_loc (input_location,
						se->expr);

	  retargs = gfc_chainon_list (retargs, se->expr);
	}
      else if (comp && comp->attr.dimension)
	{
	  gcc_assert (se->loop && info);

	  /* Set the type of the array.  */
	  tmp = gfc_typenode_for_spec (&comp->ts);
	  info->dimen = se->loop->dimen;

	  /* Evaluate the bounds of the result, if known.  */
	  gfc_set_loop_bounds_from_array_spec (&mapping, se, comp->as);

	  /* Create a temporary to store the result.  In case the function
	     returns a pointer, the temporary will be a shallow copy and
	     mustn't be deallocated.  */
	  callee_alloc = comp->attr.allocatable || comp->attr.pointer;
	  gfc_trans_create_temp_array (&se->pre, &se->post, se->loop, info, tmp,
				       NULL_TREE, false, !comp->attr.pointer,
				       callee_alloc, &se->ss->expr->where);

	  /* Pass the temporary as the first argument.  */
	  tmp = info->descriptor;
	  tmp = gfc_build_addr_expr (NULL_TREE, tmp);
	  retargs = gfc_chainon_list (retargs, tmp);
	}
      else if (!comp && sym->result->attr.dimension)
	{
	  gcc_assert (se->loop && info);

	  /* Set the type of the array.  */
	  tmp = gfc_typenode_for_spec (&ts);
	  info->dimen = se->loop->dimen;

	  /* Evaluate the bounds of the result, if known.  */
	  gfc_set_loop_bounds_from_array_spec (&mapping, se, sym->result->as);

	  /* Create a temporary to store the result.  In case the function
	     returns a pointer, the temporary will be a shallow copy and
	     mustn't be deallocated.  */
	  callee_alloc = sym->attr.allocatable || sym->attr.pointer;
	  gfc_trans_create_temp_array (&se->pre, &se->post, se->loop, info, tmp,
				       NULL_TREE, false, !sym->attr.pointer,
				       callee_alloc, &se->ss->expr->where);

	  /* Pass the temporary as the first argument.  */
	  tmp = info->descriptor;
	  tmp = gfc_build_addr_expr (NULL_TREE, tmp);
	  retargs = gfc_chainon_list (retargs, tmp);
	}
      else if (ts.type == BT_CHARACTER)
	{
	  /* Pass the string length.  */
	  type = gfc_get_character_type (ts.kind, ts.u.cl);
	  type = build_pointer_type (type);

	  /* Return an address to a char[0:len-1]* temporary for
	     character pointers.  */
	  if ((!comp && (sym->attr.pointer || sym->attr.allocatable))
	       || (comp && (comp->attr.pointer || comp->attr.allocatable)))
	    {
	      var = gfc_create_var (type, "pstr");

	      /* Provide an address expression for the function arguments.  */
	      var = gfc_build_addr_expr (NULL_TREE, var);
	    }
	  else
	    var = gfc_conv_string_tmp (se, type, len);

	  retargs = gfc_chainon_list (retargs, var);
	}
      else
	{
	  gcc_assert (gfc_option.flag_f2c && ts.type == BT_COMPLEX);

	  type = gfc_get_complex_type (ts.kind);
	  var = gfc_build_addr_expr (NULL_TREE, gfc_create_var (type, "cmplx"));
	  retargs = gfc_chainon_list (retargs, var);
	}

      /* Add the string length to the argument list.  */
      if (ts.type == BT_CHARACTER)
	retargs = gfc_chainon_list (retargs, len);
    }
  gfc_free_interface_mapping (&mapping);

  /* Add the return arguments.  */
  arglist = chainon (retargs, arglist);

  /* Add the hidden string length parameters to the arguments.  */
  arglist = chainon (arglist, stringargs);

  /* We may want to append extra arguments here.  This is used e.g. for
     calls to libgfortran_matmul_??, which need extra information.  */
  if (append_args != NULL_TREE)
    arglist = chainon (arglist, append_args);

  /* Generate the actual call.  */
  conv_function_val (se, sym, expr);

  /* If there are alternate return labels, function type should be
     integer.  Can't modify the type in place though, since it can be shared
     with other functions.  For dummy arguments, the typing is done to
     to this result, even if it has to be repeated for each call.  */
  if (has_alternate_specifier
      && TREE_TYPE (TREE_TYPE (TREE_TYPE (se->expr))) != integer_type_node)
    {
      if (!sym->attr.dummy)
	{
	  TREE_TYPE (sym->backend_decl)
		= build_function_type (integer_type_node,
		      TYPE_ARG_TYPES (TREE_TYPE (sym->backend_decl)));
	  se->expr = gfc_build_addr_expr (NULL_TREE, sym->backend_decl);
	}
      else
	TREE_TYPE (TREE_TYPE (TREE_TYPE (se->expr))) = integer_type_node;
    }

  fntype = TREE_TYPE (TREE_TYPE (se->expr));
  se->expr = build_call_list (TREE_TYPE (fntype), se->expr, arglist);

  /* If we have a pointer function, but we don't want a pointer, e.g.
     something like
        x = f()
     where f is pointer valued, we have to dereference the result.  */
  if (!se->want_pointer && !byref && sym->attr.pointer
      && !gfc_is_proc_ptr_comp (expr, NULL))
    se->expr = build_fold_indirect_ref_loc (input_location,
					se->expr);

  /* f2c calling conventions require a scalar default real function to
     return a double precision result.  Convert this back to default
     real.  We only care about the cases that can happen in Fortran 77.
  */
  if (gfc_option.flag_f2c && sym->ts.type == BT_REAL
      && sym->ts.kind == gfc_default_real_kind
      && !sym->attr.always_explicit)
    se->expr = fold_convert (gfc_get_real_type (sym->ts.kind), se->expr);

  /* A pure function may still have side-effects - it may modify its
     parameters.  */
  TREE_SIDE_EFFECTS (se->expr) = 1;
#if 0
  if (!sym->attr.pure)
    TREE_SIDE_EFFECTS (se->expr) = 1;
#endif

  if (byref)
    {
      /* Add the function call to the pre chain.  There is no expression.  */
      gfc_add_expr_to_block (&se->pre, se->expr);
      se->expr = NULL_TREE;

      if (!se->direct_byref)
	{
	  if (sym->attr.dimension || (comp && comp->attr.dimension))
	    {
	      if (gfc_option.rtcheck & GFC_RTCHECK_BOUNDS)
		{
		  /* Check the data pointer hasn't been modified.  This would
		     happen in a function returning a pointer.  */
		  tmp = gfc_conv_descriptor_data_get (info->descriptor);
		  tmp = fold_build2 (NE_EXPR, boolean_type_node,
				     tmp, info->data);
		  gfc_trans_runtime_check (true, false, tmp, &se->pre, NULL,
					   gfc_msg_fault);
		}
	      se->expr = info->descriptor;
	      /* Bundle in the string length.  */
	      se->string_length = len;
	    }
	  else if (ts.type == BT_CHARACTER)
	    {
	      /* Dereference for character pointer results.  */
	      if ((!comp && (sym->attr.pointer || sym->attr.allocatable))
		  || (comp && (comp->attr.pointer || comp->attr.allocatable)))
		se->expr = build_fold_indirect_ref_loc (input_location, var);
	      else
	        se->expr = var;

	      se->string_length = len;
	    }
	  else
	    {
	      gcc_assert (ts.type == BT_COMPLEX && gfc_option.flag_f2c);
	      se->expr = build_fold_indirect_ref_loc (input_location, var);
	    }
	}
    }

  /* Follow the function call with the argument post block.  */
  if (byref)
    gfc_add_block_to_block (&se->pre, &post);
  else
    gfc_add_block_to_block (&se->post, &post);

  return has_alternate_specifier;
}


/* Fill a character string with spaces.  */

static tree
fill_with_spaces (tree start, tree type, tree size)
{
  stmtblock_t block, loop;
  tree i, el, exit_label, cond, tmp;

  /* For a simple char type, we can call memset().  */
  if (compare_tree_int (TYPE_SIZE_UNIT (type), 1) == 0)
    return build_call_expr_loc (input_location,
			    built_in_decls[BUILT_IN_MEMSET], 3, start,
			    build_int_cst (gfc_get_int_type (gfc_c_int_kind),
					   lang_hooks.to_target_charset (' ')),
			    size);

  /* Otherwise, we use a loop:
	for (el = start, i = size; i > 0; el--, i+= TYPE_SIZE_UNIT (type))
	  *el = (type) ' ';
   */

  /* Initialize variables.  */
  gfc_init_block (&block);
  i = gfc_create_var (sizetype, "i");
  gfc_add_modify (&block, i, fold_convert (sizetype, size));
  el = gfc_create_var (build_pointer_type (type), "el");
  gfc_add_modify (&block, el, fold_convert (TREE_TYPE (el), start));
  exit_label = gfc_build_label_decl (NULL_TREE);
  TREE_USED (exit_label) = 1;


  /* Loop body.  */
  gfc_init_block (&loop);

  /* Exit condition.  */
  cond = fold_build2 (LE_EXPR, boolean_type_node, i,
		      fold_convert (sizetype, integer_zero_node));
  tmp = build1_v (GOTO_EXPR, exit_label);
  tmp = fold_build3 (COND_EXPR, void_type_node, cond, tmp,
		     build_empty_stmt (input_location));
  gfc_add_expr_to_block (&loop, tmp);

  /* Assignment.  */
  gfc_add_modify (&loop, fold_build1 (INDIRECT_REF, type, el),
		       build_int_cst (type,
				      lang_hooks.to_target_charset (' ')));

  /* Increment loop variables.  */
  gfc_add_modify (&loop, i, fold_build2 (MINUS_EXPR, sizetype, i,
					      TYPE_SIZE_UNIT (type)));
  gfc_add_modify (&loop, el, fold_build2 (POINTER_PLUS_EXPR,
					       TREE_TYPE (el), el,
					       TYPE_SIZE_UNIT (type)));

  /* Making the loop... actually loop!  */
  tmp = gfc_finish_block (&loop);
  tmp = build1_v (LOOP_EXPR, tmp);
  gfc_add_expr_to_block (&block, tmp);

  /* The exit label.  */
  tmp = build1_v (LABEL_EXPR, exit_label);
  gfc_add_expr_to_block (&block, tmp);


  return gfc_finish_block (&block);
}


/* Generate code to copy a string.  */

void
gfc_trans_string_copy (stmtblock_t * block, tree dlength, tree dest,
		       int dkind, tree slength, tree src, int skind)
{
  tree tmp, dlen, slen;
  tree dsc;
  tree ssc;
  tree cond;
  tree cond2;
  tree tmp2;
  tree tmp3;
  tree tmp4;
  tree chartype;
  stmtblock_t tempblock;

  gcc_assert (dkind == skind);

  if (slength != NULL_TREE)
    {
      slen = fold_convert (size_type_node, gfc_evaluate_now (slength, block));
      ssc = string_to_single_character (slen, src, skind);
    }
  else
    {
      slen = build_int_cst (size_type_node, 1);
      ssc =  src;
    }

  if (dlength != NULL_TREE)
    {
      dlen = fold_convert (size_type_node, gfc_evaluate_now (dlength, block));
      dsc = string_to_single_character (slen, dest, dkind);
    }
  else
    {
      dlen = build_int_cst (size_type_node, 1);
      dsc =  dest;
    }

  if (slength != NULL_TREE && POINTER_TYPE_P (TREE_TYPE (src)))
    ssc = string_to_single_character (slen, src, skind);
  if (dlength != NULL_TREE && POINTER_TYPE_P (TREE_TYPE (dest)))
    dsc = string_to_single_character (dlen, dest, dkind);


  /* Assign directly if the types are compatible.  */
  if (dsc != NULL_TREE && ssc != NULL_TREE
      && TREE_TYPE (dsc) == TREE_TYPE (ssc))
    {
      gfc_add_modify (block, dsc, ssc);
      return;
    }

  /* Do nothing if the destination length is zero.  */
  cond = fold_build2 (GT_EXPR, boolean_type_node, dlen,
		      build_int_cst (size_type_node, 0));

  /* The following code was previously in _gfortran_copy_string:

       // The two strings may overlap so we use memmove.
       void
       copy_string (GFC_INTEGER_4 destlen, char * dest,
                    GFC_INTEGER_4 srclen, const char * src)
       {
         if (srclen >= destlen)
           {
             // This will truncate if too long.
             memmove (dest, src, destlen);
           }
         else
           {
             memmove (dest, src, srclen);
             // Pad with spaces.
             memset (&dest[srclen], ' ', destlen - srclen);
           }
       }

     We're now doing it here for better optimization, but the logic
     is the same.  */

  /* For non-default character kinds, we have to multiply the string
     length by the base type size.  */
  chartype = gfc_get_char_type (dkind);
  slen = fold_build2 (MULT_EXPR, size_type_node,
		      fold_convert (size_type_node, slen),
		      fold_convert (size_type_node, TYPE_SIZE_UNIT (chartype)));
  dlen = fold_build2 (MULT_EXPR, size_type_node,
		      fold_convert (size_type_node, dlen),
		      fold_convert (size_type_node, TYPE_SIZE_UNIT (chartype)));

  if (dlength)
    dest = fold_convert (pvoid_type_node, dest);
  else
    dest = gfc_build_addr_expr (pvoid_type_node, dest);

  if (slength)
    src = fold_convert (pvoid_type_node, src);
  else
    src = gfc_build_addr_expr (pvoid_type_node, src);

  /* Truncate string if source is too long.  */
  cond2 = fold_build2 (GE_EXPR, boolean_type_node, slen, dlen);
  tmp2 = build_call_expr_loc (input_location,
			  built_in_decls[BUILT_IN_MEMMOVE],
			  3, dest, src, dlen);

  /* Else copy and pad with spaces.  */
  tmp3 = build_call_expr_loc (input_location,
			  built_in_decls[BUILT_IN_MEMMOVE],
			  3, dest, src, slen);

  tmp4 = fold_build2 (POINTER_PLUS_EXPR, TREE_TYPE (dest), dest,
		      fold_convert (sizetype, slen));
  tmp4 = fill_with_spaces (tmp4, chartype,
			   fold_build2 (MINUS_EXPR, TREE_TYPE(dlen),
					dlen, slen));

  gfc_init_block (&tempblock);
  gfc_add_expr_to_block (&tempblock, tmp3);
  gfc_add_expr_to_block (&tempblock, tmp4);
  tmp3 = gfc_finish_block (&tempblock);

  /* The whole copy_string function is there.  */
  tmp = fold_build3 (COND_EXPR, void_type_node, cond2, tmp2, tmp3);
  tmp = fold_build3 (COND_EXPR, void_type_node, cond, tmp,
		     build_empty_stmt (input_location));
  gfc_add_expr_to_block (block, tmp);
}


/* Translate a statement function.
   The value of a statement function reference is obtained by evaluating the
   expression using the values of the actual arguments for the values of the
   corresponding dummy arguments.  */

static void
gfc_conv_statement_function (gfc_se * se, gfc_expr * expr)
{
  gfc_symbol *sym;
  gfc_symbol *fsym;
  gfc_formal_arglist *fargs;
  gfc_actual_arglist *args;
  gfc_se lse;
  gfc_se rse;
  gfc_saved_var *saved_vars;
  tree *temp_vars;
  tree type;
  tree tmp;
  int n;

  sym = expr->symtree->n.sym;
  args = expr->value.function.actual;
  gfc_init_se (&lse, NULL);
  gfc_init_se (&rse, NULL);

  n = 0;
  for (fargs = sym->formal; fargs; fargs = fargs->next)
    n++;
  saved_vars = (gfc_saved_var *)gfc_getmem (n * sizeof (gfc_saved_var));
  temp_vars = (tree *)gfc_getmem (n * sizeof (tree));

  for (fargs = sym->formal, n = 0; fargs; fargs = fargs->next, n++)
    {
      /* Each dummy shall be specified, explicitly or implicitly, to be
         scalar.  */
      gcc_assert (fargs->sym->attr.dimension == 0);
      fsym = fargs->sym;

      /* Create a temporary to hold the value.  */
      type = gfc_typenode_for_spec (&fsym->ts);
      temp_vars[n] = gfc_create_var (type, fsym->name);

      if (fsym->ts.type == BT_CHARACTER)
        {
	  /* Copy string arguments.  */
          tree arglen;

          gcc_assert (fsym->ts.u.cl && fsym->ts.u.cl->length
		      && fsym->ts.u.cl->length->expr_type == EXPR_CONSTANT);

          arglen = TYPE_MAX_VALUE (TYPE_DOMAIN (type));
          tmp = gfc_build_addr_expr (build_pointer_type (type),
				     temp_vars[n]);

          gfc_conv_expr (&rse, args->expr);
          gfc_conv_string_parameter (&rse);
          gfc_add_block_to_block (&se->pre, &lse.pre);
          gfc_add_block_to_block (&se->pre, &rse.pre);

	  gfc_trans_string_copy (&se->pre, arglen, tmp, fsym->ts.kind,
				 rse.string_length, rse.expr, fsym->ts.kind);
          gfc_add_block_to_block (&se->pre, &lse.post);
          gfc_add_block_to_block (&se->pre, &rse.post);
        }
      else
        {
          /* For everything else, just evaluate the expression.  */
          gfc_conv_expr (&lse, args->expr);

          gfc_add_block_to_block (&se->pre, &lse.pre);
          gfc_add_modify (&se->pre, temp_vars[n], lse.expr);
          gfc_add_block_to_block (&se->pre, &lse.post);
        }

      args = args->next;
    }

  /* Use the temporary variables in place of the real ones.  */
  for (fargs = sym->formal, n = 0; fargs; fargs = fargs->next, n++)
    gfc_shadow_sym (fargs->sym, temp_vars[n], &saved_vars[n]);

  gfc_conv_expr (se, sym->value);

  if (sym->ts.type == BT_CHARACTER)
    {
      gfc_conv_const_charlen (sym->ts.u.cl);

      /* Force the expression to the correct length.  */
      if (!INTEGER_CST_P (se->string_length)
	  || tree_int_cst_lt (se->string_length,
			      sym->ts.u.cl->backend_decl))
	{
	  type = gfc_get_character_type (sym->ts.kind, sym->ts.u.cl);
	  tmp = gfc_create_var (type, sym->name);
	  tmp = gfc_build_addr_expr (build_pointer_type (type), tmp);
	  gfc_trans_string_copy (&se->pre, sym->ts.u.cl->backend_decl, tmp,
				 sym->ts.kind, se->string_length, se->expr,
				 sym->ts.kind);
	  se->expr = tmp;
	}
      se->string_length = sym->ts.u.cl->backend_decl;
    }

  /* Restore the original variables.  */
  for (fargs = sym->formal, n = 0; fargs; fargs = fargs->next, n++)
    gfc_restore_sym (fargs->sym, &saved_vars[n]);
  gfc_free (saved_vars);
}


/* Translate a function expression.  */

static void
gfc_conv_function_expr (gfc_se * se, gfc_expr * expr)
{
  gfc_symbol *sym;

  if (expr->value.function.isym)
    {
      gfc_conv_intrinsic_function (se, expr);
      return;
    }

  /* We distinguish statement functions from general functions to improve
     runtime performance.  */
  if (expr->symtree->n.sym->attr.proc == PROC_ST_FUNCTION)
    {
      gfc_conv_statement_function (se, expr);
      return;
    }

  /* expr.value.function.esym is the resolved (specific) function symbol for
     most functions.  However this isn't set for dummy procedures.  */
  sym = expr->value.function.esym;
  if (!sym)
    sym = expr->symtree->n.sym;

  gfc_conv_procedure_call (se, sym, expr->value.function.actual, expr,
			  NULL_TREE);
}


static void
gfc_conv_array_constructor_expr (gfc_se * se, gfc_expr * expr)
{
  gcc_assert (se->ss != NULL && se->ss != gfc_ss_terminator);
  gcc_assert (se->ss->expr == expr && se->ss->type == GFC_SS_CONSTRUCTOR);

  gfc_conv_tmp_array_ref (se);
  gfc_advance_se_ss_chain (se);
}


/* Build a static initializer.  EXPR is the expression for the initial value.
   The other parameters describe the variable of the component being 
   initialized. EXPR may be null.  */

tree
gfc_conv_initializer (gfc_expr * expr, gfc_typespec * ts, tree type,
		      bool array, bool pointer)
{
  gfc_se se;

  if (!(expr || pointer))
    return NULL_TREE;

  /* Check if we have ISOCBINDING_NULL_PTR or ISOCBINDING_NULL_FUNPTR
     (these are the only two iso_c_binding derived types that can be
     used as initialization expressions).  If so, we need to modify
     the 'expr' to be that for a (void *).  */
  if (expr != NULL && expr->ts.type == BT_DERIVED
      && expr->ts.is_iso_c && expr->ts.u.derived)
    {
      gfc_symbol *derived = expr->ts.u.derived;

      expr = gfc_int_expr (0);

      /* The derived symbol has already been converted to a (void *).  Use
	 its kind.  */
      expr->ts.f90_type = derived->ts.f90_type;
      expr->ts.kind = derived->ts.kind;
    }
  
  if (array)
    {
      /* Arrays need special handling.  */
      if (pointer)
	return gfc_build_null_descriptor (type);
      else
	return gfc_conv_array_initializer (type, expr);
    }
  else if (pointer)
    return fold_convert (type, null_pointer_node);
  else
    {
      switch (ts->type)
	{
	case BT_DERIVED:
	case BT_CLASS:
	  gfc_init_se (&se, NULL);
	  gfc_conv_structure (&se, expr, 1);
	  return se.expr;

	case BT_CHARACTER:
	  return gfc_conv_string_init (ts->u.cl->backend_decl,expr);

	default:
	  gfc_init_se (&se, NULL);
	  gfc_conv_constant (&se, expr);
	  return se.expr;
	}
    }
}
  
static tree
gfc_trans_subarray_assign (tree dest, gfc_component * cm, gfc_expr * expr)
{
  gfc_se rse;
  gfc_se lse;
  gfc_ss *rss;
  gfc_ss *lss;
  stmtblock_t body;
  stmtblock_t block;
  gfc_loopinfo loop;
  int n;
  tree tmp;

  gfc_start_block (&block);

  /* Initialize the scalarizer.  */
  gfc_init_loopinfo (&loop);

  gfc_init_se (&lse, NULL);
  gfc_init_se (&rse, NULL);

  /* Walk the rhs.  */
  rss = gfc_walk_expr (expr);
  if (rss == gfc_ss_terminator)
    {
      /* The rhs is scalar.  Add a ss for the expression.  */
      rss = gfc_get_ss ();
      rss->next = gfc_ss_terminator;
      rss->type = GFC_SS_SCALAR;
      rss->expr = expr;
    }

  /* Create a SS for the destination.  */
  lss = gfc_get_ss ();
  lss->type = GFC_SS_COMPONENT;
  lss->expr = NULL;
  lss->shape = gfc_get_shape (cm->as->rank);
  lss->next = gfc_ss_terminator;
  lss->data.info.dimen = cm->as->rank;
  lss->data.info.descriptor = dest;
  lss->data.info.data = gfc_conv_array_data (dest);
  lss->data.info.offset = gfc_conv_array_offset (dest);
  for (n = 0; n < cm->as->rank; n++)
    {
      lss->data.info.dim[n] = n;
      lss->data.info.start[n] = gfc_conv_array_lbound (dest, n);
      lss->data.info.stride[n] = gfc_index_one_node;

      mpz_init (lss->shape[n]);
      mpz_sub (lss->shape[n], cm->as->upper[n]->value.integer,
	       cm->as->lower[n]->value.integer);
      mpz_add_ui (lss->shape[n], lss->shape[n], 1);
    }
  
  /* Associate the SS with the loop.  */
  gfc_add_ss_to_loop (&loop, lss);
  gfc_add_ss_to_loop (&loop, rss);

  /* Calculate the bounds of the scalarization.  */
  gfc_conv_ss_startstride (&loop);

  /* Setup the scalarizing loops.  */
  gfc_conv_loop_setup (&loop, &expr->where);

  /* Setup the gfc_se structures.  */
  gfc_copy_loopinfo_to_se (&lse, &loop);
  gfc_copy_loopinfo_to_se (&rse, &loop);

  rse.ss = rss;
  gfc_mark_ss_chain_used (rss, 1);
  lse.ss = lss;
  gfc_mark_ss_chain_used (lss, 1);

  /* Start the scalarized loop body.  */
  gfc_start_scalarized_body (&loop, &body);

  gfc_conv_tmp_array_ref (&lse);
  if (cm->ts.type == BT_CHARACTER)
    lse.string_length = cm->ts.u.cl->backend_decl;

  gfc_conv_expr (&rse, expr);

  tmp = gfc_trans_scalar_assign (&lse, &rse, cm->ts, true, false);
  gfc_add_expr_to_block (&body, tmp);

  gcc_assert (rse.ss == gfc_ss_terminator);

  /* Generate the copying loops.  */
  gfc_trans_scalarizing_loops (&loop, &body);

  /* Wrap the whole thing up.  */
  gfc_add_block_to_block (&block, &loop.pre);
  gfc_add_block_to_block (&block, &loop.post);

  for (n = 0; n < cm->as->rank; n++)
    mpz_clear (lss->shape[n]);
  gfc_free (lss->shape);

  gfc_cleanup_loop (&loop);

  return gfc_finish_block (&block);
}


/* Assign a single component of a derived type constructor.  */

static tree
gfc_trans_subcomponent_assign (tree dest, gfc_component * cm, gfc_expr * expr)
{
  gfc_se se;
  gfc_se lse;
  gfc_ss *rss;
  stmtblock_t block;
  tree tmp;
  tree offset;
  int n;

  gfc_start_block (&block);

  if (cm->attr.pointer)
    {
      gfc_init_se (&se, NULL);
      /* Pointer component.  */
      if (cm->attr.dimension)
	{
	  /* Array pointer.  */
	  if (expr->expr_type == EXPR_NULL)
	    gfc_conv_descriptor_data_set (&block, dest, null_pointer_node);
	  else
	    {
	      rss = gfc_walk_expr (expr);
	      se.direct_byref = 1;
	      se.expr = dest;
	      gfc_conv_expr_descriptor (&se, expr, rss);
	      gfc_add_block_to_block (&block, &se.pre);
	      gfc_add_block_to_block (&block, &se.post);
	    }
	}
      else
	{
	  /* Scalar pointers.  */
	  se.want_pointer = 1;
	  gfc_conv_expr (&se, expr);
	  gfc_add_block_to_block (&block, &se.pre);
	  gfc_add_modify (&block, dest,
			       fold_convert (TREE_TYPE (dest), se.expr));
	  gfc_add_block_to_block (&block, &se.post);
	}
    }
  else if (cm->ts.type == BT_CLASS && expr->expr_type == EXPR_NULL)
    {
      /* NULL initialization for CLASS components.  */
      tmp = gfc_trans_structure_assign (dest,
					gfc_default_initializer (&cm->ts));
      gfc_add_expr_to_block (&block, tmp);
    }
  else if (cm->attr.dimension)
    {
      if (cm->attr.allocatable && expr->expr_type == EXPR_NULL)
 	gfc_conv_descriptor_data_set (&block, dest, null_pointer_node);
      else if (cm->attr.allocatable)
	{
	  tree tmp2;

          gfc_init_se (&se, NULL);
 
	  rss = gfc_walk_expr (expr);
	  se.want_pointer = 0;
	  gfc_conv_expr_descriptor (&se, expr, rss);
	  gfc_add_block_to_block (&block, &se.pre);
	  gfc_add_modify (&block, dest, se.expr);

	  if (cm->ts.type == BT_DERIVED && cm->ts.u.derived->attr.alloc_comp)
	    tmp = gfc_copy_alloc_comp (cm->ts.u.derived, se.expr, dest,
				       cm->as->rank);
	  else
	    tmp = gfc_duplicate_allocatable (dest, se.expr,
					     TREE_TYPE(cm->backend_decl),
					     cm->as->rank);

	  gfc_add_expr_to_block (&block, tmp);
	  gfc_add_block_to_block (&block, &se.post);

	  if (expr->expr_type != EXPR_VARIABLE)
	    gfc_conv_descriptor_data_set (&block, se.expr, null_pointer_node);

	  /* Shift the lbound and ubound of temporaries to being unity, rather
	     than zero, based.  Calculate the offset for all cases.  */
	  offset = gfc_conv_descriptor_offset_get (dest);
	  gfc_add_modify (&block, offset, gfc_index_zero_node);
	  tmp2 =gfc_create_var (gfc_array_index_type, NULL);
	  for (n = 0; n < expr->rank; n++)
	    {
	      if (expr->expr_type != EXPR_VARIABLE
		    && expr->expr_type != EXPR_CONSTANT)
		{
		  tree span;
		  tmp = gfc_conv_descriptor_ubound_get (dest, gfc_rank_cst[n]);
		  span = fold_build2 (MINUS_EXPR, gfc_array_index_type, tmp,
			    gfc_conv_descriptor_lbound_get (dest, gfc_rank_cst[n]));
		  tmp = fold_build2 (PLUS_EXPR, gfc_array_index_type,
				     span, gfc_index_one_node);
		  gfc_conv_descriptor_ubound_set (&block, dest, gfc_rank_cst[n],
						  tmp);
		  gfc_conv_descriptor_lbound_set (&block, dest, gfc_rank_cst[n],
						  gfc_index_one_node);
		}
	      tmp = fold_build2 (MULT_EXPR, gfc_array_index_type,
				 gfc_conv_descriptor_lbound_get (dest,
							     gfc_rank_cst[n]),
				 gfc_conv_descriptor_stride_get (dest,
							     gfc_rank_cst[n]));
	      gfc_add_modify (&block, tmp2, tmp);
	      tmp = fold_build2 (MINUS_EXPR, gfc_array_index_type, offset, tmp2);
	      gfc_conv_descriptor_offset_set (&block, dest, tmp);
	    }

	  if (expr->expr_type == EXPR_FUNCTION
		&& expr->value.function.isym
		&& expr->value.function.isym->conversion
		&& expr->value.function.actual->expr
		&& expr->value.function.actual->expr->expr_type
						== EXPR_VARIABLE)
	    {
	      /* If a conversion expression has a null data pointer
		 argument, nullify the allocatable component.  */
	      gfc_symbol *s;
	      tree non_null_expr;
	      tree null_expr;
	      s = expr->value.function.actual->expr->symtree->n.sym;
	      if (s->attr.allocatable || s->attr.pointer)
		{
		  non_null_expr = gfc_finish_block (&block);
		  gfc_start_block (&block);
		  gfc_conv_descriptor_data_set (&block, dest,
						null_pointer_node);
		  null_expr = gfc_finish_block (&block);
		  tmp = gfc_conv_descriptor_data_get (s->backend_decl);
		  tmp = build2 (EQ_EXPR, boolean_type_node, tmp,
			        fold_convert (TREE_TYPE (tmp),
					      null_pointer_node));
		  return build3_v (COND_EXPR, tmp, null_expr,
				   non_null_expr);
		}
	    }
	}
      else
	{
	  tmp = gfc_trans_subarray_assign (dest, cm, expr);
	  gfc_add_expr_to_block (&block, tmp);
	}
    }
  else if (expr->ts.type == BT_DERIVED)
    {
      if (expr->expr_type != EXPR_STRUCTURE)
	{
	  gfc_init_se (&se, NULL);
	  gfc_conv_expr (&se, expr);
	  gfc_add_block_to_block (&block, &se.pre);
	  gfc_add_modify (&block, dest,
			       fold_convert (TREE_TYPE (dest), se.expr));
	  gfc_add_block_to_block (&block, &se.post);
	}
      else
	{
	  /* Nested constructors.  */
	  tmp = gfc_trans_structure_assign (dest, expr);
	  gfc_add_expr_to_block (&block, tmp);
	}
    }
  else
    {
      /* Scalar component.  */
      gfc_init_se (&se, NULL);
      gfc_init_se (&lse, NULL);

      gfc_conv_expr (&se, expr);
      if (cm->ts.type == BT_CHARACTER)
	lse.string_length = cm->ts.u.cl->backend_decl;
      lse.expr = dest;
      tmp = gfc_trans_scalar_assign (&lse, &se, cm->ts, true, false);
      gfc_add_expr_to_block (&block, tmp);
    }
  return gfc_finish_block (&block);
}

/* Assign a derived type constructor to a variable.  */

static tree
gfc_trans_structure_assign (tree dest, gfc_expr * expr)
{
  gfc_constructor *c;
  gfc_component *cm;
  stmtblock_t block;
  tree field;
  tree tmp;

  gfc_start_block (&block);
  cm = expr->ts.u.derived->components;
  for (c = expr->value.constructor; c; c = c->next, cm = cm->next)
    {
      /* Skip absent members in default initializers.  */
      if (!c->expr)
	continue;

      field = cm->backend_decl;
      tmp = fold_build3 (COMPONENT_REF, TREE_TYPE (field),
			 dest, field, NULL_TREE);
      tmp = gfc_trans_subcomponent_assign (tmp, cm, c->expr);
      gfc_add_expr_to_block (&block, tmp);
    }
  return gfc_finish_block (&block);
}

/* Build an expression for a constructor. If init is nonzero then
   this is part of a static variable initializer.  */

void
gfc_conv_structure (gfc_se * se, gfc_expr * expr, int init)
{
  gfc_constructor *c;
  gfc_component *cm;
  tree val;
  tree type;
  tree tmp;
  VEC(constructor_elt,gc) *v = NULL;

  gcc_assert (se->ss == NULL);
  gcc_assert (expr->expr_type == EXPR_STRUCTURE);
  type = gfc_typenode_for_spec (&expr->ts);

  if (!init)
    {
      /* Create a temporary variable and fill it in.  */
      se->expr = gfc_create_var (type, expr->ts.u.derived->name);
      tmp = gfc_trans_structure_assign (se->expr, expr);
      gfc_add_expr_to_block (&se->pre, tmp);
      return;
    }

  cm = expr->ts.u.derived->components;

  for (c = expr->value.constructor; c; c = c->next, cm = cm->next)
    {
      /* Skip absent members in default initializers and allocatable
	 components.  Although the latter have a default initializer
	 of EXPR_NULL,... by default, the static nullify is not needed
	 since this is done every time we come into scope.  */
      if (!c->expr || cm->attr.allocatable)
        continue;

      if (cm->ts.type == BT_CLASS)
	{
	  gfc_component *data;
	  data = gfc_find_component (cm->ts.u.derived, "$data", true, true);
	  val = gfc_conv_initializer (c->expr, &cm->ts,
				      TREE_TYPE (data->backend_decl),
				      data->attr.dimension,
				      data->attr.pointer);

	  CONSTRUCTOR_APPEND_ELT (v, data->backend_decl, val);
	}
      else if (strcmp (cm->name, "$size") == 0)
	{
	  val = TYPE_SIZE_UNIT (gfc_get_derived_type (cm->ts.u.derived));
	  CONSTRUCTOR_APPEND_ELT (v, cm->backend_decl, val);
	}
      else if (cm->initializer && cm->initializer->expr_type != EXPR_NULL
	       && strcmp (cm->name, "$extends") == 0)
	{
	  gfc_symbol *vtabs;
	  vtabs = cm->initializer->symtree->n.sym;
	  val = gfc_build_addr_expr (NULL_TREE, gfc_get_symbol_decl (vtabs));
	  CONSTRUCTOR_APPEND_ELT (v, cm->backend_decl, val);
	}
      else
	{
	  val = gfc_conv_initializer (c->expr, &cm->ts,
	      TREE_TYPE (cm->backend_decl), cm->attr.dimension,
	      cm->attr.pointer || cm->attr.proc_pointer);

	  /* Append it to the constructor list.  */
	  CONSTRUCTOR_APPEND_ELT (v, cm->backend_decl, val);
	}
    }
  se->expr = build_constructor (type, v);
  if (init) 
    TREE_CONSTANT (se->expr) = 1;
}


/* Translate a substring expression.  */

static void
gfc_conv_substring_expr (gfc_se * se, gfc_expr * expr)
{
  gfc_ref *ref;

  ref = expr->ref;

  gcc_assert (ref == NULL || ref->type == REF_SUBSTRING);

  se->expr = gfc_build_wide_string_const (expr->ts.kind,
					  expr->value.character.length,
					  expr->value.character.string);

  se->string_length = TYPE_MAX_VALUE (TYPE_DOMAIN (TREE_TYPE (se->expr)));
  TYPE_STRING_FLAG (TREE_TYPE (se->expr)) = 1;

  if (ref)
    gfc_conv_substring (se, ref, expr->ts.kind, NULL, &expr->where);
}


/* Entry point for expression translation.  Evaluates a scalar quantity.
   EXPR is the expression to be translated, and SE is the state structure if
   called from within the scalarized.  */

void
gfc_conv_expr (gfc_se * se, gfc_expr * expr)
{
  if (se->ss && se->ss->expr == expr
      && (se->ss->type == GFC_SS_SCALAR || se->ss->type == GFC_SS_REFERENCE))
    {
      /* Substitute a scalar expression evaluated outside the scalarization
         loop.  */
      se->expr = se->ss->data.scalar.expr;
      se->string_length = se->ss->string_length;
      gfc_advance_se_ss_chain (se);
      return;
    }

  /* We need to convert the expressions for the iso_c_binding derived types.
     C_NULL_PTR and C_NULL_FUNPTR will be made EXPR_NULL, which evaluates to
     null_pointer_node.  C_PTR and C_FUNPTR are converted to match the
     typespec for the C_PTR and C_FUNPTR symbols, which has already been
     updated to be an integer with a kind equal to the size of a (void *).  */
  if (expr->ts.type == BT_DERIVED && expr->ts.u.derived
      && expr->ts.u.derived->attr.is_iso_c)
    {
      if (expr->symtree->n.sym->intmod_sym_id == ISOCBINDING_NULL_PTR
          || expr->symtree->n.sym->intmod_sym_id == ISOCBINDING_NULL_FUNPTR)
        {
	  /* Set expr_type to EXPR_NULL, which will result in
	     null_pointer_node being used below.  */
          expr->expr_type = EXPR_NULL;
        }
      else
        {
          /* Update the type/kind of the expression to be what the new
             type/kind are for the updated symbols of C_PTR/C_FUNPTR.  */
          expr->ts.type = expr->ts.u.derived->ts.type;
          expr->ts.f90_type = expr->ts.u.derived->ts.f90_type;
          expr->ts.kind = expr->ts.u.derived->ts.kind;
        }
    }
  
  switch (expr->expr_type)
    {
    case EXPR_OP:
      gfc_conv_expr_op (se, expr);
      break;

    case EXPR_FUNCTION:
      gfc_conv_function_expr (se, expr);
      break;

    case EXPR_CONSTANT:
      gfc_conv_constant (se, expr);
      break;

    case EXPR_VARIABLE:
      gfc_conv_variable (se, expr);
      break;

    case EXPR_NULL:
      se->expr = null_pointer_node;
      break;

    case EXPR_SUBSTRING:
      gfc_conv_substring_expr (se, expr);
      break;

    case EXPR_STRUCTURE:
      gfc_conv_structure (se, expr, 0);
      break;

    case EXPR_ARRAY:
      gfc_conv_array_constructor_expr (se, expr);
      break;

    default:
      gcc_unreachable ();
      break;
    }
}

/* Like gfc_conv_expr_val, but the value is also suitable for use in the lhs
   of an assignment.  */
void
gfc_conv_expr_lhs (gfc_se * se, gfc_expr * expr)
{
  gfc_conv_expr (se, expr);
  /* All numeric lvalues should have empty post chains.  If not we need to
     figure out a way of rewriting an lvalue so that it has no post chain.  */
  gcc_assert (expr->ts.type == BT_CHARACTER || !se->post.head);
}

/* Like gfc_conv_expr, but the POST block is guaranteed to be empty for
   numeric expressions.  Used for scalar values where inserting cleanup code
   is inconvenient.  */
void
gfc_conv_expr_val (gfc_se * se, gfc_expr * expr)
{
  tree val;

  gcc_assert (expr->ts.type != BT_CHARACTER);
  gfc_conv_expr (se, expr);
  if (se->post.head)
    {
      val = gfc_create_var (TREE_TYPE (se->expr), NULL);
      gfc_add_modify (&se->pre, val, se->expr);
      se->expr = val;
      gfc_add_block_to_block (&se->pre, &se->post);
    }
}

/* Helper to translate an expression and convert it to a particular type.  */
void
gfc_conv_expr_type (gfc_se * se, gfc_expr * expr, tree type)
{
  gfc_conv_expr_val (se, expr);
  se->expr = convert (type, se->expr);
}


/* Converts an expression so that it can be passed by reference.  Scalar
   values only.  */

void
gfc_conv_expr_reference (gfc_se * se, gfc_expr * expr)
{
  tree var;

  if (se->ss && se->ss->expr == expr
      && se->ss->type == GFC_SS_REFERENCE)
    {
      se->expr = se->ss->data.scalar.expr;
      se->string_length = se->ss->string_length;
      gfc_advance_se_ss_chain (se);
      return;
    }

  if (expr->ts.type == BT_CHARACTER)
    {
      gfc_conv_expr (se, expr);
      gfc_conv_string_parameter (se);
      return;
    }

  if (expr->expr_type == EXPR_VARIABLE)
    {
      se->want_pointer = 1;
      gfc_conv_expr (se, expr);
      if (se->post.head)
	{
	  var = gfc_create_var (TREE_TYPE (se->expr), NULL);
	  gfc_add_modify (&se->pre, var, se->expr);
	  gfc_add_block_to_block (&se->pre, &se->post);
	  se->expr = var;
	}
      return;
    }

  if (expr->expr_type == EXPR_FUNCTION
      && ((expr->value.function.esym
	   && expr->value.function.esym->result->attr.pointer
	   && !expr->value.function.esym->result->attr.dimension)
	  || (!expr->value.function.esym
	      && expr->symtree->n.sym->attr.pointer
	      && !expr->symtree->n.sym->attr.dimension)))
    {
      se->want_pointer = 1;
      gfc_conv_expr (se, expr);
      var = gfc_create_var (TREE_TYPE (se->expr), NULL);
      gfc_add_modify (&se->pre, var, se->expr);
      se->expr = var;
      return;
    }


  gfc_conv_expr (se, expr);

  /* Create a temporary var to hold the value.  */
  if (TREE_CONSTANT (se->expr))
    {
      tree tmp = se->expr;
      STRIP_TYPE_NOPS (tmp);
      var = build_decl (input_location,
			CONST_DECL, NULL, TREE_TYPE (tmp));
      DECL_INITIAL (var) = tmp;
      TREE_STATIC (var) = 1;
      pushdecl (var);
    }
  else
    {
      var = gfc_create_var (TREE_TYPE (se->expr), NULL);
      gfc_add_modify (&se->pre, var, se->expr);
    }
  gfc_add_block_to_block (&se->pre, &se->post);

  /* Take the address of that value.  */
  se->expr = gfc_build_addr_expr (NULL_TREE, var);
}


tree
gfc_trans_pointer_assign (gfc_code * code)
{
  return gfc_trans_pointer_assignment (code->expr1, code->expr2);
}


/* Generate code for a pointer assignment.  */

tree
gfc_trans_pointer_assignment (gfc_expr * expr1, gfc_expr * expr2)
{
  gfc_se lse;
  gfc_se rse;
  gfc_ss *lss;
  gfc_ss *rss;
  stmtblock_t block;
  tree desc;
  tree tmp;
  tree decl;

  gfc_start_block (&block);

  gfc_init_se (&lse, NULL);

  lss = gfc_walk_expr (expr1);
  rss = gfc_walk_expr (expr2);
  if (lss == gfc_ss_terminator)
    {
      /* Scalar pointers.  */
      lse.want_pointer = 1;
      gfc_conv_expr (&lse, expr1);
      gcc_assert (rss == gfc_ss_terminator);
      gfc_init_se (&rse, NULL);
      rse.want_pointer = 1;
      gfc_conv_expr (&rse, expr2);

      if (expr1->symtree->n.sym->attr.proc_pointer
	  && expr1->symtree->n.sym->attr.dummy)
	lse.expr = build_fold_indirect_ref_loc (input_location,
					    lse.expr);

      if (expr2->symtree && expr2->symtree->n.sym->attr.proc_pointer
	  && expr2->symtree->n.sym->attr.dummy)
	rse.expr = build_fold_indirect_ref_loc (input_location,
					    rse.expr);

      gfc_add_block_to_block (&block, &lse.pre);
      gfc_add_block_to_block (&block, &rse.pre);

      /* Check character lengths if character expression.  The test is only
	 really added if -fbounds-check is enabled.  */
      if (expr1->ts.type == BT_CHARACTER && expr2->expr_type != EXPR_NULL
	  && !expr1->symtree->n.sym->attr.proc_pointer
	  && !gfc_is_proc_ptr_comp (expr1, NULL))
	{
	  gcc_assert (expr2->ts.type == BT_CHARACTER);
	  gcc_assert (lse.string_length && rse.string_length);
	  gfc_trans_same_strlen_check ("pointer assignment", &expr1->where,
				       lse.string_length, rse.string_length,
				       &block);
	}

      gfc_add_modify (&block, lse.expr,
			   fold_convert (TREE_TYPE (lse.expr), rse.expr));

      gfc_add_block_to_block (&block, &rse.post);
      gfc_add_block_to_block (&block, &lse.post);
    }
  else
    {
      tree strlen_lhs;
      tree strlen_rhs = NULL_TREE;

      /* Array pointer.  */
      gfc_conv_expr_descriptor (&lse, expr1, lss);
      strlen_lhs = lse.string_length;
      switch (expr2->expr_type)
	{
	case EXPR_NULL:
	  /* Just set the data pointer to null.  */
	  gfc_conv_descriptor_data_set (&lse.pre, lse.expr, null_pointer_node);
	  break;

	case EXPR_VARIABLE:
	  /* Assign directly to the pointer's descriptor.  */
	  lse.direct_byref = 1;
	  gfc_conv_expr_descriptor (&lse, expr2, rss);
	  strlen_rhs = lse.string_length;

	  /* If this is a subreference array pointer assignment, use the rhs
	     descriptor element size for the lhs span.  */
	  if (expr1->symtree->n.sym->attr.subref_array_pointer)
	    {
	      decl = expr1->symtree->n.sym->backend_decl;
	      gfc_init_se (&rse, NULL);
	      rse.descriptor_only = 1;
	      gfc_conv_expr (&rse, expr2);
	      tmp = gfc_get_element_type (TREE_TYPE (rse.expr));
	      tmp = fold_convert (gfc_array_index_type, size_in_bytes (tmp));
	      if (!INTEGER_CST_P (tmp))
		gfc_add_block_to_block (&lse.post, &rse.pre);
	      gfc_add_modify (&lse.post, GFC_DECL_SPAN(decl), tmp);
	    }

	  break;

	default:
	  /* Assign to a temporary descriptor and then copy that
	     temporary to the pointer.  */
	  desc = lse.expr;
	  tmp = gfc_create_var (TREE_TYPE (desc), "ptrtemp");

	  lse.expr = tmp;
	  lse.direct_byref = 1;
	  gfc_conv_expr_descriptor (&lse, expr2, rss);
	  strlen_rhs = lse.string_length;
	  gfc_add_modify (&lse.pre, desc, tmp);
	  break;
	}

      gfc_add_block_to_block (&block, &lse.pre);

      /* Check string lengths if applicable.  The check is only really added
	 to the output code if -fbounds-check is enabled.  */
      if (expr1->ts.type == BT_CHARACTER && expr2->expr_type != EXPR_NULL)
	{
	  gcc_assert (expr2->ts.type == BT_CHARACTER);
	  gcc_assert (strlen_lhs && strlen_rhs);
	  gfc_trans_same_strlen_check ("pointer assignment", &expr1->where,
				       strlen_lhs, strlen_rhs, &block);
	}

      gfc_add_block_to_block (&block, &lse.post);
    }
  return gfc_finish_block (&block);
}


/* Makes sure se is suitable for passing as a function string parameter.  */
/* TODO: Need to check all callers of this function.  It may be abused.  */

void
gfc_conv_string_parameter (gfc_se * se)
{
  tree type;

  if (TREE_CODE (se->expr) == STRING_CST)
    {
      type = TREE_TYPE (TREE_TYPE (se->expr));
      se->expr = gfc_build_addr_expr (build_pointer_type (type), se->expr);
      return;
    }

  if (TYPE_STRING_FLAG (TREE_TYPE (se->expr)))
    {
      if (TREE_CODE (se->expr) != INDIRECT_REF)
	{
	  type = TREE_TYPE (se->expr);
          se->expr = gfc_build_addr_expr (build_pointer_type (type), se->expr);
	}
      else
	{
	  type = gfc_get_character_type_len (gfc_default_character_kind,
					     se->string_length);
	  type = build_pointer_type (type);
	  se->expr = gfc_build_addr_expr (type, se->expr);
	}
    }

  gcc_assert (POINTER_TYPE_P (TREE_TYPE (se->expr)));
  gcc_assert (se->string_length
	  && TREE_CODE (TREE_TYPE (se->string_length)) == INTEGER_TYPE);
}


/* Generate code for assignment of scalar variables.  Includes character
   strings and derived types with allocatable components.  */

tree
gfc_trans_scalar_assign (gfc_se * lse, gfc_se * rse, gfc_typespec ts,
			 bool l_is_temp, bool r_is_var)
{
  stmtblock_t block;
  tree tmp;
  tree cond;

  gfc_init_block (&block);

  if (ts.type == BT_CHARACTER)
    {
      tree rlen = NULL;
      tree llen = NULL;

      if (lse->string_length != NULL_TREE)
	{
	  gfc_conv_string_parameter (lse);
	  gfc_add_block_to_block (&block, &lse->pre);
	  llen = lse->string_length;
	}

      if (rse->string_length != NULL_TREE)
	{
	  gcc_assert (rse->string_length != NULL_TREE);
	  gfc_conv_string_parameter (rse);
	  gfc_add_block_to_block (&block, &rse->pre);
	  rlen = rse->string_length;
	}

      gfc_trans_string_copy (&block, llen, lse->expr, ts.kind, rlen,
			     rse->expr, ts.kind);
    }
  else if (ts.type == BT_DERIVED && ts.u.derived->attr.alloc_comp)
    {
      cond = NULL_TREE;
	
      /* Are the rhs and the lhs the same?  */
      if (r_is_var)
	{
	  cond = fold_build2 (EQ_EXPR, boolean_type_node,
			      gfc_build_addr_expr (NULL_TREE, lse->expr),
			      gfc_build_addr_expr (NULL_TREE, rse->expr));
	  cond = gfc_evaluate_now (cond, &lse->pre);
	}

      /* Deallocate the lhs allocated components as long as it is not
	 the same as the rhs.  This must be done following the assignment
	 to prevent deallocating data that could be used in the rhs
	 expression.  */
      if (!l_is_temp)
	{
	  tmp = gfc_evaluate_now (lse->expr, &lse->pre);
	  tmp = gfc_deallocate_alloc_comp (ts.u.derived, tmp, 0);
	  if (r_is_var)
	    tmp = build3_v (COND_EXPR, cond, build_empty_stmt (input_location),
			    tmp);
	  gfc_add_expr_to_block (&lse->post, tmp);
	}

      gfc_add_block_to_block (&block, &rse->pre);
      gfc_add_block_to_block (&block, &lse->pre);

      gfc_add_modify (&block, lse->expr,
			   fold_convert (TREE_TYPE (lse->expr), rse->expr));

      /* Do a deep copy if the rhs is a variable, if it is not the
	 same as the lhs.  */
      if (r_is_var)
	{
	  tmp = gfc_copy_alloc_comp (ts.u.derived, rse->expr, lse->expr, 0);
	  tmp = build3_v (COND_EXPR, cond, build_empty_stmt (input_location),
			  tmp);
	  gfc_add_expr_to_block (&block, tmp);
	}
    }
  else if (ts.type == BT_DERIVED || ts.type == BT_CLASS)
    {
      gfc_add_block_to_block (&block, &lse->pre);
      gfc_add_block_to_block (&block, &rse->pre);
      tmp = fold_build1 (VIEW_CONVERT_EXPR, TREE_TYPE (lse->expr), rse->expr);
      gfc_add_modify (&block, lse->expr, tmp);
    }
  else
    {
      gfc_add_block_to_block (&block, &lse->pre);
      gfc_add_block_to_block (&block, &rse->pre);

      gfc_add_modify (&block, lse->expr,
		      fold_convert (TREE_TYPE (lse->expr), rse->expr));
    }

  gfc_add_block_to_block (&block, &lse->post);
  gfc_add_block_to_block (&block, &rse->post);

  return gfc_finish_block (&block);
}


/* Try to translate array(:) = func (...), where func is a transformational
   array function, without using a temporary.  Returns NULL is this isn't the
   case.  */

static tree
gfc_trans_arrayfunc_assign (gfc_expr * expr1, gfc_expr * expr2)
{
  gfc_se se;
  gfc_ss *ss;
  gfc_ref * ref;
  bool seen_array_ref;
  bool c = false;
  gfc_component *comp = NULL;

  /* The caller has already checked rank>0 and expr_type == EXPR_FUNCTION.  */
  if (expr2->value.function.isym && !gfc_is_intrinsic_libcall (expr2))
    return NULL;

  /* Elemental functions don't need a temporary anyway.  */
  if (expr2->value.function.esym != NULL
      && expr2->value.function.esym->attr.elemental)
    return NULL;

  /* Fail if rhs is not FULL or a contiguous section.  */
  if (expr1->ref && !(gfc_full_array_ref_p (expr1->ref, &c) || c))
    return NULL;

  /* Fail if EXPR1 can't be expressed as a descriptor.  */
  if (gfc_ref_needs_temporary_p (expr1->ref))
    return NULL;

  /* Functions returning pointers need temporaries.  */
  if (expr2->symtree->n.sym->attr.pointer 
      || expr2->symtree->n.sym->attr.allocatable)
    return NULL;

  /* Character array functions need temporaries unless the
     character lengths are the same.  */
  if (expr2->ts.type == BT_CHARACTER && expr2->rank > 0)
    {
      if (expr1->ts.u.cl->length == NULL
	    || expr1->ts.u.cl->length->expr_type != EXPR_CONSTANT)
	return NULL;

      if (expr2->ts.u.cl->length == NULL
	    || expr2->ts.u.cl->length->expr_type != EXPR_CONSTANT)
	return NULL;

      if (mpz_cmp (expr1->ts.u.cl->length->value.integer,
		     expr2->ts.u.cl->length->value.integer) != 0)
	return NULL;
    }

  /* Check that no LHS component references appear during an array
     reference. This is needed because we do not have the means to
     span any arbitrary stride with an array descriptor. This check
     is not needed for the rhs because the function result has to be
     a complete type.  */
  seen_array_ref = false;
  for (ref = expr1->ref; ref; ref = ref->next)
    {
      if (ref->type == REF_ARRAY)
	seen_array_ref= true;
      else if (ref->type == REF_COMPONENT && seen_array_ref)
	return NULL;
    }

  /* Check for a dependency.  */
  if (gfc_check_fncall_dependency (expr1, INTENT_OUT,
				   expr2->value.function.esym,
				   expr2->value.function.actual,
				   NOT_ELEMENTAL))
    return NULL;

  /* The frontend doesn't seem to bother filling in expr->symtree for intrinsic
     functions.  */
  gcc_assert (expr2->value.function.isym
	      || (gfc_is_proc_ptr_comp (expr2, &comp)
		  && comp && comp->attr.dimension)
	      || (!comp && gfc_return_by_reference (expr2->value.function.esym)
		  && expr2->value.function.esym->result->attr.dimension));

  ss = gfc_walk_expr (expr1);
  gcc_assert (ss != gfc_ss_terminator);
  gfc_init_se (&se, NULL);
  gfc_start_block (&se.pre);
  se.want_pointer = 1;

  gfc_conv_array_parameter (&se, expr1, ss, 0, NULL, NULL, NULL);

  se.direct_byref = 1;
  se.ss = gfc_walk_expr (expr2);
  gcc_assert (se.ss != gfc_ss_terminator);
  gfc_conv_function_expr (&se, expr2);
  gfc_add_block_to_block (&se.pre, &se.post);

  return gfc_finish_block (&se.pre);
}

/* Determine whether the given EXPR_CONSTANT is a zero initializer.  */

static bool
is_zero_initializer_p (gfc_expr * expr)
{
  if (expr->expr_type != EXPR_CONSTANT)
    return false;

  /* We ignore constants with prescribed memory representations for now.  */
  if (expr->representation.string)
    return false;

  switch (expr->ts.type)
    {
    case BT_INTEGER:
      return mpz_cmp_si (expr->value.integer, 0) == 0;

    case BT_REAL:
      return mpfr_zero_p (expr->value.real)
	     && MPFR_SIGN (expr->value.real) >= 0;

    case BT_LOGICAL:
      return expr->value.logical == 0;

    case BT_COMPLEX:
      return mpfr_zero_p (mpc_realref (expr->value.complex))
	     && MPFR_SIGN (mpc_realref (expr->value.complex)) >= 0
             && mpfr_zero_p (mpc_imagref (expr->value.complex))
	     && MPFR_SIGN (mpc_imagref (expr->value.complex)) >= 0;

    default:
      break;
    }
  return false;
}

/* Try to efficiently translate array(:) = 0.  Return NULL if this
   can't be done.  */

static tree
gfc_trans_zero_assign (gfc_expr * expr)
{
  tree dest, len, type;
  tree tmp;
  gfc_symbol *sym;

  sym = expr->symtree->n.sym;
  dest = gfc_get_symbol_decl (sym);

  type = TREE_TYPE (dest);
  if (POINTER_TYPE_P (type))
    type = TREE_TYPE (type);
  if (!GFC_ARRAY_TYPE_P (type))
    return NULL_TREE;

  /* Determine the length of the array.  */
  len = GFC_TYPE_ARRAY_SIZE (type);
  if (!len || TREE_CODE (len) != INTEGER_CST)
    return NULL_TREE;

  tmp = TYPE_SIZE_UNIT (gfc_get_element_type (type));
  len = fold_build2 (MULT_EXPR, gfc_array_index_type, len,
		     fold_convert (gfc_array_index_type, tmp));

  /* If we are zeroing a local array avoid taking its address by emitting
     a = {} instead.  */
  if (!POINTER_TYPE_P (TREE_TYPE (dest)))
    return build2 (MODIFY_EXPR, void_type_node,
		   dest, build_constructor (TREE_TYPE (dest), NULL));

  /* Convert arguments to the correct types.  */
  dest = fold_convert (pvoid_type_node, dest);
  len = fold_convert (size_type_node, len);

  /* Construct call to __builtin_memset.  */
  tmp = build_call_expr_loc (input_location,
			 built_in_decls[BUILT_IN_MEMSET],
			 3, dest, integer_zero_node, len);
  return fold_convert (void_type_node, tmp);
}


/* Helper for gfc_trans_array_copy and gfc_trans_array_constructor_copy
   that constructs the call to __builtin_memcpy.  */

tree
gfc_build_memcpy_call (tree dst, tree src, tree len)
{
  tree tmp;

  /* Convert arguments to the correct types.  */
  if (!POINTER_TYPE_P (TREE_TYPE (dst)))
    dst = gfc_build_addr_expr (pvoid_type_node, dst);
  else
    dst = fold_convert (pvoid_type_node, dst);

  if (!POINTER_TYPE_P (TREE_TYPE (src)))
    src = gfc_build_addr_expr (pvoid_type_node, src);
  else
    src = fold_convert (pvoid_type_node, src);

  len = fold_convert (size_type_node, len);

  /* Construct call to __builtin_memcpy.  */
  tmp = build_call_expr_loc (input_location,
			 built_in_decls[BUILT_IN_MEMCPY], 3, dst, src, len);
  return fold_convert (void_type_node, tmp);
}


/* Try to efficiently translate dst(:) = src(:).  Return NULL if this
   can't be done.  EXPR1 is the destination/lhs and EXPR2 is the
   source/rhs, both are gfc_full_array_ref_p which have been checked for
   dependencies.  */

static tree
gfc_trans_array_copy (gfc_expr * expr1, gfc_expr * expr2)
{
  tree dst, dlen, dtype;
  tree src, slen, stype;
  tree tmp;

  dst = gfc_get_symbol_decl (expr1->symtree->n.sym);
  src = gfc_get_symbol_decl (expr2->symtree->n.sym);

  dtype = TREE_TYPE (dst);
  if (POINTER_TYPE_P (dtype))
    dtype = TREE_TYPE (dtype);
  stype = TREE_TYPE (src);
  if (POINTER_TYPE_P (stype))
    stype = TREE_TYPE (stype);

  if (!GFC_ARRAY_TYPE_P (dtype) || !GFC_ARRAY_TYPE_P (stype))
    return NULL_TREE;

  /* Determine the lengths of the arrays.  */
  dlen = GFC_TYPE_ARRAY_SIZE (dtype);
  if (!dlen || TREE_CODE (dlen) != INTEGER_CST)
    return NULL_TREE;
  tmp = TYPE_SIZE_UNIT (gfc_get_element_type (dtype));
  dlen = fold_build2 (MULT_EXPR, gfc_array_index_type, dlen,
		      fold_convert (gfc_array_index_type, tmp));

  slen = GFC_TYPE_ARRAY_SIZE (stype);
  if (!slen || TREE_CODE (slen) != INTEGER_CST)
    return NULL_TREE;
  tmp = TYPE_SIZE_UNIT (gfc_get_element_type (stype));
  slen = fold_build2 (MULT_EXPR, gfc_array_index_type, slen,
		      fold_convert (gfc_array_index_type, tmp));

  /* Sanity check that they are the same.  This should always be
     the case, as we should already have checked for conformance.  */
  if (!tree_int_cst_equal (slen, dlen))
    return NULL_TREE;

  return gfc_build_memcpy_call (dst, src, dlen);
}


/* Try to efficiently translate array(:) = (/ ... /).  Return NULL if
   this can't be done.  EXPR1 is the destination/lhs for which
   gfc_full_array_ref_p is true, and EXPR2 is the source/rhs.  */

static tree
gfc_trans_array_constructor_copy (gfc_expr * expr1, gfc_expr * expr2)
{
  unsigned HOST_WIDE_INT nelem;
  tree dst, dtype;
  tree src, stype;
  tree len;
  tree tmp;

  nelem = gfc_constant_array_constructor_p (expr2->value.constructor);
  if (nelem == 0)
    return NULL_TREE;

  dst = gfc_get_symbol_decl (expr1->symtree->n.sym);
  dtype = TREE_TYPE (dst);
  if (POINTER_TYPE_P (dtype))
    dtype = TREE_TYPE (dtype);
  if (!GFC_ARRAY_TYPE_P (dtype))
    return NULL_TREE;

  /* Determine the lengths of the array.  */
  len = GFC_TYPE_ARRAY_SIZE (dtype);
  if (!len || TREE_CODE (len) != INTEGER_CST)
    return NULL_TREE;

  /* Confirm that the constructor is the same size.  */
  if (compare_tree_int (len, nelem) != 0)
    return NULL_TREE;

  tmp = TYPE_SIZE_UNIT (gfc_get_element_type (dtype));
  len = fold_build2 (MULT_EXPR, gfc_array_index_type, len,
		     fold_convert (gfc_array_index_type, tmp));

  stype = gfc_typenode_for_spec (&expr2->ts);
  src = gfc_build_constant_array_constructor (expr2, stype);

  stype = TREE_TYPE (src);
  if (POINTER_TYPE_P (stype))
    stype = TREE_TYPE (stype);

  return gfc_build_memcpy_call (dst, src, len);
}


/* Subroutine of gfc_trans_assignment that actually scalarizes the
   assignment.  EXPR1 is the destination/LHS and EXPR2 is the source/RHS.  */

static tree
gfc_trans_assignment_1 (gfc_expr * expr1, gfc_expr * expr2, bool init_flag)
{
  gfc_se lse;
  gfc_se rse;
  gfc_ss *lss;
  gfc_ss *lss_section;
  gfc_ss *rss;
  gfc_loopinfo loop;
  tree tmp;
  stmtblock_t block;
  stmtblock_t body;
  bool l_is_temp;
  bool scalar_to_array;
  tree string_length;

  /* Assignment of the form lhs = rhs.  */
  gfc_start_block (&block);

  gfc_init_se (&lse, NULL);
  gfc_init_se (&rse, NULL);

  /* Walk the lhs.  */
  lss = gfc_walk_expr (expr1);
  rss = NULL;
  if (lss != gfc_ss_terminator)
    {
      /* Allow the scalarizer to workshare array assignments.  */
      if (ompws_flags & OMPWS_WORKSHARE_FLAG)
	ompws_flags |= OMPWS_SCALARIZER_WS;

      /* The assignment needs scalarization.  */
      lss_section = lss;

      /* Find a non-scalar SS from the lhs.  */
      while (lss_section != gfc_ss_terminator
	     && lss_section->type != GFC_SS_SECTION)
	lss_section = lss_section->next;

      gcc_assert (lss_section != gfc_ss_terminator);

      /* Initialize the scalarizer.  */
      gfc_init_loopinfo (&loop);

      /* Walk the rhs.  */
      rss = gfc_walk_expr (expr2);
      if (rss == gfc_ss_terminator)
	{
	  /* The rhs is scalar.  Add a ss for the expression.  */
	  rss = gfc_get_ss ();
	  rss->next = gfc_ss_terminator;
	  rss->type = GFC_SS_SCALAR;
	  rss->expr = expr2;
	}
      /* Associate the SS with the loop.  */
      gfc_add_ss_to_loop (&loop, lss);
      gfc_add_ss_to_loop (&loop, rss);

      /* Calculate the bounds of the scalarization.  */
      gfc_conv_ss_startstride (&loop);
      /* Resolve any data dependencies in the statement.  */
      gfc_conv_resolve_dependencies (&loop, lss, rss);
      /* Setup the scalarizing loops.  */
      gfc_conv_loop_setup (&loop, &expr2->where);

      /* Setup the gfc_se structures.  */
      gfc_copy_loopinfo_to_se (&lse, &loop);
      gfc_copy_loopinfo_to_se (&rse, &loop);

      rse.ss = rss;
      gfc_mark_ss_chain_used (rss, 1);
      if (loop.temp_ss == NULL)
	{
	  lse.ss = lss;
	  gfc_mark_ss_chain_used (lss, 1);
	}
      else
	{
	  lse.ss = loop.temp_ss;
	  gfc_mark_ss_chain_used (lss, 3);
	  gfc_mark_ss_chain_used (loop.temp_ss, 3);
	}

      /* Start the scalarized loop body.  */
      gfc_start_scalarized_body (&loop, &body);
    }
  else
    gfc_init_block (&body);

  l_is_temp = (lss != gfc_ss_terminator && loop.temp_ss != NULL);

  /* Translate the expression.  */
  gfc_conv_expr (&rse, expr2);

  /* Stabilize a string length for temporaries.  */
  if (expr2->ts.type == BT_CHARACTER)
    string_length = gfc_evaluate_now (rse.string_length, &rse.pre);
  else
    string_length = NULL_TREE;

  if (l_is_temp)
    {
      gfc_conv_tmp_array_ref (&lse);
      gfc_advance_se_ss_chain (&lse);
      if (expr2->ts.type == BT_CHARACTER)
	lse.string_length = string_length;
    }
  else
    gfc_conv_expr (&lse, expr1);

  /* Assignments of scalar derived types with allocatable components
     to arrays must be done with a deep copy and the rhs temporary
     must have its components deallocated afterwards.  */
  scalar_to_array = (expr2->ts.type == BT_DERIVED
		       && expr2->ts.u.derived->attr.alloc_comp
		       && expr2->expr_type != EXPR_VARIABLE
		       && !gfc_is_constant_expr (expr2)
		       && expr1->rank && !expr2->rank);
  if (scalar_to_array)
    {
      tmp = gfc_deallocate_alloc_comp (expr2->ts.u.derived, rse.expr, 0);
      gfc_add_expr_to_block (&loop.post, tmp);
    }

  tmp = gfc_trans_scalar_assign (&lse, &rse, expr1->ts,
				 l_is_temp || init_flag,
				 (expr2->expr_type == EXPR_VARIABLE)
				    || scalar_to_array);
  gfc_add_expr_to_block (&body, tmp);

  if (lss == gfc_ss_terminator)
    {
      /* Use the scalar assignment as is.  */
      gfc_add_block_to_block (&block, &body);
    }
  else
    {
      gcc_assert (lse.ss == gfc_ss_terminator
		  && rse.ss == gfc_ss_terminator);

      if (l_is_temp)
	{
	  gfc_trans_scalarized_loop_boundary (&loop, &body);

	  /* We need to copy the temporary to the actual lhs.  */
	  gfc_init_se (&lse, NULL);
	  gfc_init_se (&rse, NULL);
	  gfc_copy_loopinfo_to_se (&lse, &loop);
	  gfc_copy_loopinfo_to_se (&rse, &loop);

	  rse.ss = loop.temp_ss;
	  lse.ss = lss;

	  gfc_conv_tmp_array_ref (&rse);
	  gfc_advance_se_ss_chain (&rse);
	  gfc_conv_expr (&lse, expr1);

	  gcc_assert (lse.ss == gfc_ss_terminator
		      && rse.ss == gfc_ss_terminator);

	  if (expr2->ts.type == BT_CHARACTER)
	    rse.string_length = string_length;

	  tmp = gfc_trans_scalar_assign (&lse, &rse, expr1->ts,
					 false, false);
	  gfc_add_expr_to_block (&body, tmp);
	}

      /* Generate the copying loops.  */
      gfc_trans_scalarizing_loops (&loop, &body);

      /* Wrap the whole thing up.  */
      gfc_add_block_to_block (&block, &loop.pre);
      gfc_add_block_to_block (&block, &loop.post);

      gfc_cleanup_loop (&loop);
    }

  return gfc_finish_block (&block);
}


/* Check whether EXPR is a copyable array.  */

static bool
copyable_array_p (gfc_expr * expr)
{
  if (expr->expr_type != EXPR_VARIABLE)
    return false;

  /* First check it's an array.  */
  if (expr->rank < 1 || !expr->ref || expr->ref->next)
    return false;

  if (!gfc_full_array_ref_p (expr->ref, NULL))
    return false;

  /* Next check that it's of a simple enough type.  */
  switch (expr->ts.type)
    {
    case BT_INTEGER:
    case BT_REAL:
    case BT_COMPLEX:
    case BT_LOGICAL:
      return true;

    case BT_CHARACTER:
      return false;

    case BT_DERIVED:
      return !expr->ts.u.derived->attr.alloc_comp;

    default:
      break;
    }

  return false;
}

/* Translate an assignment.  */

tree
gfc_trans_assignment (gfc_expr * expr1, gfc_expr * expr2, bool init_flag)
{
  tree tmp;

  /* Special case a single function returning an array.  */
  if (expr2->expr_type == EXPR_FUNCTION && expr2->rank > 0)
    {
      tmp = gfc_trans_arrayfunc_assign (expr1, expr2);
      if (tmp)
	return tmp;
    }

  /* Special case assigning an array to zero.  */
  if (copyable_array_p (expr1)
      && is_zero_initializer_p (expr2))
    {
      tmp = gfc_trans_zero_assign (expr1);
      if (tmp)
        return tmp;
    }

  /* Special case copying one array to another.  */
  if (copyable_array_p (expr1)
      && copyable_array_p (expr2)
      && gfc_compare_types (&expr1->ts, &expr2->ts)
      && !gfc_check_dependency (expr1, expr2, 0))
    {
      tmp = gfc_trans_array_copy (expr1, expr2);
      if (tmp)
        return tmp;
    }

  /* Special case initializing an array from a constant array constructor.  */
  if (copyable_array_p (expr1)
      && expr2->expr_type == EXPR_ARRAY
      && gfc_compare_types (&expr1->ts, &expr2->ts))
    {
      tmp = gfc_trans_array_constructor_copy (expr1, expr2);
      if (tmp)
	return tmp;
    }

  /* Fallback to the scalarizer to generate explicit loops.  */
  return gfc_trans_assignment_1 (expr1, expr2, init_flag);
}

tree
gfc_trans_init_assign (gfc_code * code)
{
  return gfc_trans_assignment (code->expr1, code->expr2, true);
}

tree
gfc_trans_assign (gfc_code * code)
{
  return gfc_trans_assignment (code->expr1, code->expr2, false);
}


/* Translate an assignment to a CLASS object
   (pointer or ordinary assignment).  */

tree
gfc_trans_class_assign (gfc_code *code)
{
  stmtblock_t block;
  tree tmp;
  gfc_expr *lhs;
  gfc_expr *rhs;

  gfc_start_block (&block);

  if (code->expr2->ts.type != BT_CLASS)
    {
      /* Insert an additional assignment which sets the '$vptr' field.  */
      lhs = gfc_copy_expr (code->expr1);
      gfc_add_component_ref (lhs, "$vptr");
      if (code->expr2->ts.type == BT_DERIVED)
	{
	  gfc_symbol *vtab;
	  gfc_symtree *st;
	  vtab = gfc_find_derived_vtab (code->expr2->ts.u.derived);
	  gcc_assert (vtab);

	  rhs = gfc_get_expr ();
	  rhs->expr_type = EXPR_VARIABLE;
	  gfc_find_sym_tree (vtab->name, NULL, 1, &st);
	  rhs->symtree = st;
	  rhs->ts = vtab->ts;
	}
      else if (code->expr2->expr_type == EXPR_NULL)
	rhs = gfc_int_expr (0);
      else
	gcc_unreachable ();

      tmp = gfc_trans_pointer_assignment (lhs, rhs);
      gfc_add_expr_to_block (&block, tmp);

      gfc_free_expr (lhs);
      gfc_free_expr (rhs);
    }

  /* Do the actual CLASS assignment.  */
  if (code->expr2->ts.type == BT_CLASS)
    code->op = EXEC_ASSIGN;
  else
    gfc_add_component_ref (code->expr1, "$data");

  if (code->op == EXEC_ASSIGN)
    tmp = gfc_trans_assign (code);
  else if (code->op == EXEC_POINTER_ASSIGN)
    tmp = gfc_trans_pointer_assign (code);
  else
    gcc_unreachable();

  gfc_add_expr_to_block (&block, tmp);

  return gfc_finish_block (&block);
}<|MERGE_RESOLUTION|>--- conflicted
+++ resolved
@@ -2533,7 +2533,6 @@
 }
 
 
-<<<<<<< HEAD
 /* Takes a derived type expression and returns the address of a temporary
    class object of the 'declared' type.  */ 
 static void
@@ -2585,7 +2584,9 @@
 
   /* Pass the address of the class object.  */
   parmse->expr = gfc_build_addr_expr (NULL_TREE, var);
-=======
+}
+
+
 /* The following routine generates code for the intrinsic
    procedures from the ISO_C_BINDING module:
     * C_LOC           (function)
@@ -2727,7 +2728,6 @@
     
   /* Nothing was done.  */
   return 0;
->>>>>>> ba2335f2
 }
 
 
