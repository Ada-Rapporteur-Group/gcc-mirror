/* Expression translation
   Copyright (C) 2002, 2003, 2004, 2005, 2006, 2007, 2008, 2009, 2010
   Free Software Foundation, Inc.
   Contributed by Paul Brook <paul@nowt.org>
   and Steven Bosscher <s.bosscher@student.tudelft.nl>

This file is part of GCC.

GCC is free software; you can redistribute it and/or modify it under
the terms of the GNU General Public License as published by the Free
Software Foundation; either version 3, or (at your option) any later
version.

GCC is distributed in the hope that it will be useful, but WITHOUT ANY
WARRANTY; without even the implied warranty of MERCHANTABILITY or
FITNESS FOR A PARTICULAR PURPOSE.  See the GNU General Public License
for more details.

You should have received a copy of the GNU General Public License
along with GCC; see the file COPYING3.  If not see
<http://www.gnu.org/licenses/>.  */

/* trans-expr.c-- generate GENERIC trees for gfc_expr.  */

#include "config.h"
#include "system.h"
#include "coretypes.h"
#include "tree.h"
#include "diagnostic-core.h"	/* For fatal_error.  */
#include "langhooks.h"
#include "flags.h"
#include "gfortran.h"
#include "arith.h"
#include "constructor.h"
#include "trans.h"
#include "trans-const.h"
#include "trans-types.h"
#include "trans-array.h"
/* Only for gfc_trans_assign and gfc_trans_pointer_assign.  */
#include "trans-stmt.h"
#include "dependency.h"

static tree gfc_trans_structure_assign (tree dest, gfc_expr * expr);
static void gfc_apply_interface_mapping_to_expr (gfc_interface_mapping *,
						 gfc_expr *);

/* Copy the scalarization loop variables.  */

static void
gfc_copy_se_loopvars (gfc_se * dest, gfc_se * src)
{
  dest->ss = src->ss;
  dest->loop = src->loop;
}


/* Initialize a simple expression holder.

   Care must be taken when multiple se are created with the same parent.
   The child se must be kept in sync.  The easiest way is to delay creation
   of a child se until after after the previous se has been translated.  */

void
gfc_init_se (gfc_se * se, gfc_se * parent)
{
  memset (se, 0, sizeof (gfc_se));
  gfc_init_block (&se->pre);
  gfc_init_block (&se->post);

  se->parent = parent;

  if (parent)
    gfc_copy_se_loopvars (se, parent);
}


/* Advances to the next SS in the chain.  Use this rather than setting
   se->ss = se->ss->next because all the parents needs to be kept in sync.
   See gfc_init_se.  */

void
gfc_advance_se_ss_chain (gfc_se * se)
{
  gfc_se *p;

  gcc_assert (se != NULL && se->ss != NULL && se->ss != gfc_ss_terminator);

  p = se;
  /* Walk down the parent chain.  */
  while (p != NULL)
    {
      /* Simple consistency check.  */
      gcc_assert (p->parent == NULL || p->parent->ss == p->ss);

      p->ss = p->ss->next;

      p = p->parent;
    }
}


/* Ensures the result of the expression as either a temporary variable
   or a constant so that it can be used repeatedly.  */

void
gfc_make_safe_expr (gfc_se * se)
{
  tree var;

  if (CONSTANT_CLASS_P (se->expr))
    return;

  /* We need a temporary for this result.  */
  var = gfc_create_var (TREE_TYPE (se->expr), NULL);
  gfc_add_modify (&se->pre, var, se->expr);
  se->expr = var;
}


/* Return an expression which determines if a dummy parameter is present.
   Also used for arguments to procedures with multiple entry points.  */

tree
gfc_conv_expr_present (gfc_symbol * sym)
{
  tree decl, cond;

  gcc_assert (sym->attr.dummy);

  decl = gfc_get_symbol_decl (sym);
  if (TREE_CODE (decl) != PARM_DECL)
    {
      /* Array parameters use a temporary descriptor, we want the real
         parameter.  */
      gcc_assert (GFC_DESCRIPTOR_TYPE_P (TREE_TYPE (decl))
             || GFC_ARRAY_TYPE_P (TREE_TYPE (decl)));
      decl = GFC_DECL_SAVED_DESCRIPTOR (decl);
    }

  cond = fold_build2_loc (input_location, NE_EXPR, boolean_type_node, decl,
			  fold_convert (TREE_TYPE (decl), null_pointer_node));

  /* Fortran 2008 allows to pass null pointers and non-associated pointers
     as actual argument to denote absent dummies. For array descriptors,
     we thus also need to check the array descriptor.  */
  if (!sym->attr.pointer && !sym->attr.allocatable
      && sym->as && sym->as->type == AS_ASSUMED_SHAPE
      && (gfc_option.allow_std & GFC_STD_F2008) != 0)
    {
      tree tmp;
      tmp = build_fold_indirect_ref_loc (input_location, decl);
      tmp = gfc_conv_array_data (tmp);
      tmp = fold_build2_loc (input_location, NE_EXPR, boolean_type_node, tmp,
			     fold_convert (TREE_TYPE (tmp), null_pointer_node));
      cond = fold_build2_loc (input_location, TRUTH_ANDIF_EXPR,
			      boolean_type_node, cond, tmp);
    }

  return cond;
}


/* Converts a missing, dummy argument into a null or zero.  */

void
gfc_conv_missing_dummy (gfc_se * se, gfc_expr * arg, gfc_typespec ts, int kind)
{
  tree present;
  tree tmp;

  present = gfc_conv_expr_present (arg->symtree->n.sym);

  if (kind > 0)
    {
      /* Create a temporary and convert it to the correct type.  */
      tmp = gfc_get_int_type (kind);
      tmp = fold_convert (tmp, build_fold_indirect_ref_loc (input_location,
							se->expr));
    
      /* Test for a NULL value.  */
      tmp = build3_loc (input_location, COND_EXPR, TREE_TYPE (tmp), present,
			tmp, fold_convert (TREE_TYPE (tmp), integer_one_node));
      tmp = gfc_evaluate_now (tmp, &se->pre);
      se->expr = gfc_build_addr_expr (NULL_TREE, tmp);
    }
  else
    {
      tmp = build3_loc (input_location, COND_EXPR, TREE_TYPE (se->expr),
			present, se->expr,
			fold_convert (TREE_TYPE (se->expr), integer_zero_node));
      tmp = gfc_evaluate_now (tmp, &se->pre);
      se->expr = tmp;
    }

  if (ts.type == BT_CHARACTER)
    {
      tmp = build_int_cst (gfc_charlen_type_node, 0);
      tmp = fold_build3_loc (input_location, COND_EXPR, gfc_charlen_type_node,
			     present, se->string_length, tmp);
      tmp = gfc_evaluate_now (tmp, &se->pre);
      se->string_length = tmp;
    }
  return;
}


/* Get the character length of an expression, looking through gfc_refs
   if necessary.  */

tree
gfc_get_expr_charlen (gfc_expr *e)
{
  gfc_ref *r;
  tree length;

  gcc_assert (e->expr_type == EXPR_VARIABLE 
	      && e->ts.type == BT_CHARACTER);
  
  length = NULL; /* To silence compiler warning.  */

  if (is_subref_array (e) && e->ts.u.cl->length)
    {
      gfc_se tmpse;
      gfc_init_se (&tmpse, NULL);
      gfc_conv_expr_type (&tmpse, e->ts.u.cl->length, gfc_charlen_type_node);
      e->ts.u.cl->backend_decl = tmpse.expr;
      return tmpse.expr;
    }

  /* First candidate: if the variable is of type CHARACTER, the
     expression's length could be the length of the character
     variable.  */
  if (e->symtree->n.sym->ts.type == BT_CHARACTER)
    length = e->symtree->n.sym->ts.u.cl->backend_decl;

  /* Look through the reference chain for component references.  */
  for (r = e->ref; r; r = r->next)
    {
      switch (r->type)
	{
	case REF_COMPONENT:
	  if (r->u.c.component->ts.type == BT_CHARACTER)
	    length = r->u.c.component->ts.u.cl->backend_decl;
	  break;

	case REF_ARRAY:
	  /* Do nothing.  */
	  break;

	default:
	  /* We should never got substring references here.  These will be
	     broken down by the scalarizer.  */
	  gcc_unreachable ();
	  break;
	}
    }

  gcc_assert (length != NULL);
  return length;
}


/* For each character array constructor subexpression without a ts.u.cl->length,
   replace it by its first element (if there aren't any elements, the length
   should already be set to zero).  */

static void
flatten_array_ctors_without_strlen (gfc_expr* e)
{
  gfc_actual_arglist* arg;
  gfc_constructor* c;

  if (!e)
    return;

  switch (e->expr_type)
    {

    case EXPR_OP:
      flatten_array_ctors_without_strlen (e->value.op.op1); 
      flatten_array_ctors_without_strlen (e->value.op.op2); 
      break;

    case EXPR_COMPCALL:
      /* TODO: Implement as with EXPR_FUNCTION when needed.  */
      gcc_unreachable ();

    case EXPR_FUNCTION:
      for (arg = e->value.function.actual; arg; arg = arg->next)
	flatten_array_ctors_without_strlen (arg->expr);
      break;

    case EXPR_ARRAY:

      /* We've found what we're looking for.  */
      if (e->ts.type == BT_CHARACTER && !e->ts.u.cl->length)
	{
	  gfc_constructor *c;
	  gfc_expr* new_expr;

	  gcc_assert (e->value.constructor);

	  c = gfc_constructor_first (e->value.constructor);
	  new_expr = c->expr;
	  c->expr = NULL;

	  flatten_array_ctors_without_strlen (new_expr);
	  gfc_replace_expr (e, new_expr);
	  break;
	}

      /* Otherwise, fall through to handle constructor elements.  */
    case EXPR_STRUCTURE:
      for (c = gfc_constructor_first (e->value.constructor);
	   c; c = gfc_constructor_next (c))
	flatten_array_ctors_without_strlen (c->expr);
      break;

    default:
      break;

    }
}


/* Generate code to initialize a string length variable. Returns the
   value.  For array constructors, cl->length might be NULL and in this case,
   the first element of the constructor is needed.  expr is the original
   expression so we can access it but can be NULL if this is not needed.  */

void
gfc_conv_string_length (gfc_charlen * cl, gfc_expr * expr, stmtblock_t * pblock)
{
  gfc_se se;

  gfc_init_se (&se, NULL);

  /* If cl->length is NULL, use gfc_conv_expr to obtain the string length but
     "flatten" array constructors by taking their first element; all elements
     should be the same length or a cl->length should be present.  */
  if (!cl->length)
    {
      gfc_expr* expr_flat;
      gcc_assert (expr);

      expr_flat = gfc_copy_expr (expr);
      flatten_array_ctors_without_strlen (expr_flat);
      gfc_resolve_expr (expr_flat);

      gfc_conv_expr (&se, expr_flat);
      gfc_add_block_to_block (pblock, &se.pre);
      cl->backend_decl = convert (gfc_charlen_type_node, se.string_length);

      gfc_free_expr (expr_flat);
      return;
    }

  /* Convert cl->length.  */

  gcc_assert (cl->length);

  gfc_conv_expr_type (&se, cl->length, gfc_charlen_type_node);
  se.expr = fold_build2_loc (input_location, MAX_EXPR, gfc_charlen_type_node,
			     se.expr, build_int_cst (gfc_charlen_type_node, 0));
  gfc_add_block_to_block (pblock, &se.pre);

  if (cl->backend_decl)
    gfc_add_modify (pblock, cl->backend_decl, se.expr);
  else
    cl->backend_decl = gfc_evaluate_now (se.expr, pblock);
}


static void
gfc_conv_substring (gfc_se * se, gfc_ref * ref, int kind,
		    const char *name, locus *where)
{
  tree tmp;
  tree type;
  tree fault;
  gfc_se start;
  gfc_se end;
  char *msg;

  type = gfc_get_character_type (kind, ref->u.ss.length);
  type = build_pointer_type (type);

  gfc_init_se (&start, se);
  gfc_conv_expr_type (&start, ref->u.ss.start, gfc_charlen_type_node);
  gfc_add_block_to_block (&se->pre, &start.pre);

  if (integer_onep (start.expr))
    gfc_conv_string_parameter (se);
  else
    {
      tmp = start.expr;
      STRIP_NOPS (tmp);
      /* Avoid multiple evaluation of substring start.  */
      if (!CONSTANT_CLASS_P (tmp) && !DECL_P (tmp))
	start.expr = gfc_evaluate_now (start.expr, &se->pre);

      /* Change the start of the string.  */
      if (TYPE_STRING_FLAG (TREE_TYPE (se->expr)))
	tmp = se->expr;
      else
	tmp = build_fold_indirect_ref_loc (input_location,
				       se->expr);
      tmp = gfc_build_array_ref (tmp, start.expr, NULL);
      se->expr = gfc_build_addr_expr (type, tmp);
    }

  /* Length = end + 1 - start.  */
  gfc_init_se (&end, se);
  if (ref->u.ss.end == NULL)
    end.expr = se->string_length;
  else
    {
      gfc_conv_expr_type (&end, ref->u.ss.end, gfc_charlen_type_node);
      gfc_add_block_to_block (&se->pre, &end.pre);
    }
  tmp = end.expr;
  STRIP_NOPS (tmp);
  if (!CONSTANT_CLASS_P (tmp) && !DECL_P (tmp))
    end.expr = gfc_evaluate_now (end.expr, &se->pre);

  if (gfc_option.rtcheck & GFC_RTCHECK_BOUNDS)
    {
      tree nonempty = fold_build2_loc (input_location, LE_EXPR,
				       boolean_type_node, start.expr,
				       end.expr);

      /* Check lower bound.  */
      fault = fold_build2_loc (input_location, LT_EXPR, boolean_type_node,
			       start.expr,
			       build_int_cst (gfc_charlen_type_node, 1));
      fault = fold_build2_loc (input_location, TRUTH_ANDIF_EXPR,
			       boolean_type_node, nonempty, fault);
      if (name)
	asprintf (&msg, "Substring out of bounds: lower bound (%%ld) of '%s' "
		  "is less than one", name);
      else
	asprintf (&msg, "Substring out of bounds: lower bound (%%ld)"
		  "is less than one");
      gfc_trans_runtime_check (true, false, fault, &se->pre, where, msg,
			       fold_convert (long_integer_type_node,
					     start.expr));
      gfc_free (msg);

      /* Check upper bound.  */
      fault = fold_build2_loc (input_location, GT_EXPR, boolean_type_node,
			       end.expr, se->string_length);
      fault = fold_build2_loc (input_location, TRUTH_ANDIF_EXPR,
			       boolean_type_node, nonempty, fault);
      if (name)
	asprintf (&msg, "Substring out of bounds: upper bound (%%ld) of '%s' "
		  "exceeds string length (%%ld)", name);
      else
	asprintf (&msg, "Substring out of bounds: upper bound (%%ld) "
		  "exceeds string length (%%ld)");
      gfc_trans_runtime_check (true, false, fault, &se->pre, where, msg,
			       fold_convert (long_integer_type_node, end.expr),
			       fold_convert (long_integer_type_node,
					     se->string_length));
      gfc_free (msg);
    }

  /* If the start and end expressions are equal, the length is one.  */
  if (ref->u.ss.end
      && gfc_dep_compare_expr (ref->u.ss.start, ref->u.ss.end) == 0)
    tmp = build_int_cst (gfc_charlen_type_node, 1);
  else
    {
      tmp = fold_build2_loc (input_location, MINUS_EXPR, gfc_charlen_type_node,
			     end.expr, start.expr);
      tmp = fold_build2_loc (input_location, PLUS_EXPR, gfc_charlen_type_node,
			     build_int_cst (gfc_charlen_type_node, 1), tmp);
      tmp = fold_build2_loc (input_location, MAX_EXPR, gfc_charlen_type_node,
			     tmp, build_int_cst (gfc_charlen_type_node, 0));
    }

  se->string_length = tmp;
}


/* Convert a derived type component reference.  */

static void
gfc_conv_component_ref (gfc_se * se, gfc_ref * ref)
{
  gfc_component *c;
  tree tmp;
  tree decl;
  tree field;

  c = ref->u.c.component;

  gcc_assert (c->backend_decl);

  field = c->backend_decl;
  gcc_assert (TREE_CODE (field) == FIELD_DECL);
  decl = se->expr;
  tmp = fold_build3_loc (input_location, COMPONENT_REF, TREE_TYPE (field),
			 decl, field, NULL_TREE);

  se->expr = tmp;

  if (c->ts.type == BT_CHARACTER && !c->attr.proc_pointer)
    {
      tmp = c->ts.u.cl->backend_decl;
      /* Components must always be constant length.  */
      gcc_assert (tmp && INTEGER_CST_P (tmp));
      se->string_length = tmp;
    }

  if (((c->attr.pointer || c->attr.allocatable) && c->attr.dimension == 0
       && c->ts.type != BT_CHARACTER)
      || c->attr.proc_pointer)
    se->expr = build_fold_indirect_ref_loc (input_location,
					se->expr);
}


/* This function deals with component references to components of the
   parent type for derived type extensons.  */
static void
conv_parent_component_references (gfc_se * se, gfc_ref * ref)
{
  gfc_component *c;
  gfc_component *cmp;
  gfc_symbol *dt;
  gfc_ref parent;

  dt = ref->u.c.sym;
  c = ref->u.c.component;

  /* Build a gfc_ref to recursively call gfc_conv_component_ref.  */
  parent.type = REF_COMPONENT;
  parent.next = NULL;
  parent.u.c.sym = dt;
  parent.u.c.component = dt->components;

  if (dt->backend_decl == NULL)
    gfc_get_derived_type (dt);

  if (dt->attr.extension && dt->components)
    {
      if (dt->attr.is_class)
	cmp = dt->components;
      else
	cmp = dt->components->next;
      /* Return if the component is not in the parent type.  */
      for (; cmp; cmp = cmp->next)
	if (strcmp (c->name, cmp->name) == 0)
	  return;
	
      /* Otherwise build the reference and call self.  */
      gfc_conv_component_ref (se, &parent);
      parent.u.c.sym = dt->components->ts.u.derived;
      parent.u.c.component = c;
      conv_parent_component_references (se, &parent);
    }
}

/* Return the contents of a variable. Also handles reference/pointer
   variables (all Fortran pointer references are implicit).  */

static void
gfc_conv_variable (gfc_se * se, gfc_expr * expr)
{
  gfc_ref *ref;
  gfc_symbol *sym;
  tree parent_decl = NULL_TREE;
  int parent_flag;
  bool return_value;
  bool alternate_entry;
  bool entry_master;

  sym = expr->symtree->n.sym;
  if (se->ss != NULL)
    {
      /* Check that something hasn't gone horribly wrong.  */
      gcc_assert (se->ss != gfc_ss_terminator);
      gcc_assert (se->ss->expr == expr);

      /* A scalarized term.  We already know the descriptor.  */
      se->expr = se->ss->data.info.descriptor;
      se->string_length = se->ss->string_length;
      for (ref = se->ss->data.info.ref; ref; ref = ref->next)
	if (ref->type == REF_ARRAY && ref->u.ar.type != AR_ELEMENT)
	  break;
    }
  else
    {
      tree se_expr = NULL_TREE;

      se->expr = gfc_get_symbol_decl (sym);

      /* Deal with references to a parent results or entries by storing
	 the current_function_decl and moving to the parent_decl.  */
      return_value = sym->attr.function && sym->result == sym;
      alternate_entry = sym->attr.function && sym->attr.entry
			&& sym->result == sym;
      entry_master = sym->attr.result
		     && sym->ns->proc_name->attr.entry_master
		     && !gfc_return_by_reference (sym->ns->proc_name);
      if (current_function_decl)
	parent_decl = DECL_CONTEXT (current_function_decl);

      if ((se->expr == parent_decl && return_value)
	   || (sym->ns && sym->ns->proc_name
	       && parent_decl
	       && sym->ns->proc_name->backend_decl == parent_decl
	       && (alternate_entry || entry_master)))
	parent_flag = 1;
      else
	parent_flag = 0;

      /* Special case for assigning the return value of a function.
	 Self recursive functions must have an explicit return value.  */
      if (return_value && (se->expr == current_function_decl || parent_flag))
	se_expr = gfc_get_fake_result_decl (sym, parent_flag);

      /* Similarly for alternate entry points.  */
      else if (alternate_entry 
	       && (sym->ns->proc_name->backend_decl == current_function_decl
		   || parent_flag))
	{
	  gfc_entry_list *el = NULL;

	  for (el = sym->ns->entries; el; el = el->next)
	    if (sym == el->sym)
	      {
		se_expr = gfc_get_fake_result_decl (sym, parent_flag);
		break;
	      }
	}

      else if (entry_master
	       && (sym->ns->proc_name->backend_decl == current_function_decl
		   || parent_flag))
	se_expr = gfc_get_fake_result_decl (sym, parent_flag);

      if (se_expr)
	se->expr = se_expr;

      /* Procedure actual arguments.  */
      else if (sym->attr.flavor == FL_PROCEDURE
	       && se->expr != current_function_decl)
	{
	  if (!sym->attr.dummy && !sym->attr.proc_pointer)
	    {
	      gcc_assert (TREE_CODE (se->expr) == FUNCTION_DECL);
	      se->expr = gfc_build_addr_expr (NULL_TREE, se->expr);
	    }
	  return;
	}


      /* Dereference the expression, where needed. Since characters
	 are entirely different from other types, they are treated 
	 separately.  */
      if (sym->ts.type == BT_CHARACTER)
	{
	  /* Dereference character pointer dummy arguments
	     or results.  */
	  if ((sym->attr.pointer || sym->attr.allocatable)
	      && (sym->attr.dummy
		  || sym->attr.function
		  || sym->attr.result))
	    se->expr = build_fold_indirect_ref_loc (input_location,
						se->expr);

	}
      else if (!sym->attr.value)
	{
          /* Dereference non-character scalar dummy arguments.  */
	  if (sym->attr.dummy && !sym->attr.dimension)
	    se->expr = build_fold_indirect_ref_loc (input_location,
						se->expr);

          /* Dereference scalar hidden result.  */
	  if (gfc_option.flag_f2c && sym->ts.type == BT_COMPLEX
	      && (sym->attr.function || sym->attr.result)
	      && !sym->attr.dimension && !sym->attr.pointer
	      && !sym->attr.always_explicit)
	    se->expr = build_fold_indirect_ref_loc (input_location,
						se->expr);

	  /* Dereference non-character pointer variables. 
	     These must be dummies, results, or scalars.  */
	  if ((sym->attr.pointer || sym->attr.allocatable
	       || gfc_is_associate_pointer (sym))
	      && (sym->attr.dummy
		  || sym->attr.function
		  || sym->attr.result
		  || !sym->attr.dimension))
	    se->expr = build_fold_indirect_ref_loc (input_location,
						se->expr);
	}

      ref = expr->ref;
    }

  /* For character variables, also get the length.  */
  if (sym->ts.type == BT_CHARACTER)
    {
      /* If the character length of an entry isn't set, get the length from
         the master function instead.  */
      if (sym->attr.entry && !sym->ts.u.cl->backend_decl)
        se->string_length = sym->ns->proc_name->ts.u.cl->backend_decl;
      else
        se->string_length = sym->ts.u.cl->backend_decl;
      gcc_assert (se->string_length);
    }

  while (ref)
    {
      switch (ref->type)
	{
	case REF_ARRAY:
	  /* Return the descriptor if that's what we want and this is an array
	     section reference.  */
	  if (se->descriptor_only && ref->u.ar.type != AR_ELEMENT)
	    return;
/* TODO: Pointers to single elements of array sections, eg elemental subs.  */
	  /* Return the descriptor for array pointers and allocations.  */
	  if (se->want_pointer
	      && ref->next == NULL && (se->descriptor_only))
	    return;

	  gfc_conv_array_ref (se, &ref->u.ar, sym, &expr->where);
	  /* Return a pointer to an element.  */
	  break;

	case REF_COMPONENT:
	  if (ref->u.c.sym->attr.extension)
	    conv_parent_component_references (se, ref);

	  gfc_conv_component_ref (se, ref);
	  break;

	case REF_SUBSTRING:
	  gfc_conv_substring (se, ref, expr->ts.kind,
			      expr->symtree->name, &expr->where);
	  break;

	default:
	  gcc_unreachable ();
	  break;
	}
      ref = ref->next;
    }
  /* Pointer assignment, allocation or pass by reference.  Arrays are handled
     separately.  */
  if (se->want_pointer)
    {
      if (expr->ts.type == BT_CHARACTER && !gfc_is_proc_ptr_comp (expr, NULL))
	gfc_conv_string_parameter (se);
      else 
	se->expr = gfc_build_addr_expr (NULL_TREE, se->expr);
    }
}


/* Unary ops are easy... Or they would be if ! was a valid op.  */

static void
gfc_conv_unary_op (enum tree_code code, gfc_se * se, gfc_expr * expr)
{
  gfc_se operand;
  tree type;

  gcc_assert (expr->ts.type != BT_CHARACTER);
  /* Initialize the operand.  */
  gfc_init_se (&operand, se);
  gfc_conv_expr_val (&operand, expr->value.op.op1);
  gfc_add_block_to_block (&se->pre, &operand.pre);

  type = gfc_typenode_for_spec (&expr->ts);

  /* TRUTH_NOT_EXPR is not a "true" unary operator in GCC.
     We must convert it to a compare to 0 (e.g. EQ_EXPR (op1, 0)).
     All other unary operators have an equivalent GIMPLE unary operator.  */
  if (code == TRUTH_NOT_EXPR)
    se->expr = fold_build2_loc (input_location, EQ_EXPR, type, operand.expr,
				build_int_cst (type, 0));
  else
    se->expr = fold_build1_loc (input_location, code, type, operand.expr);

}

/* Expand power operator to optimal multiplications when a value is raised
   to a constant integer n. See section 4.6.3, "Evaluation of Powers" of
   Donald E. Knuth, "Seminumerical Algorithms", Vol. 2, "The Art of Computer
   Programming", 3rd Edition, 1998.  */

/* This code is mostly duplicated from expand_powi in the backend.
   We establish the "optimal power tree" lookup table with the defined size.
   The items in the table are the exponents used to calculate the index
   exponents. Any integer n less than the value can get an "addition chain",
   with the first node being one.  */
#define POWI_TABLE_SIZE 256

/* The table is from builtins.c.  */
static const unsigned char powi_table[POWI_TABLE_SIZE] =
  {
      0,   1,   1,   2,   2,   3,   3,   4,  /*   0 -   7 */
      4,   6,   5,   6,   6,  10,   7,   9,  /*   8 -  15 */
      8,  16,   9,  16,  10,  12,  11,  13,  /*  16 -  23 */
     12,  17,  13,  18,  14,  24,  15,  26,  /*  24 -  31 */
     16,  17,  17,  19,  18,  33,  19,  26,  /*  32 -  39 */
     20,  25,  21,  40,  22,  27,  23,  44,  /*  40 -  47 */
     24,  32,  25,  34,  26,  29,  27,  44,  /*  48 -  55 */
     28,  31,  29,  34,  30,  60,  31,  36,  /*  56 -  63 */
     32,  64,  33,  34,  34,  46,  35,  37,  /*  64 -  71 */
     36,  65,  37,  50,  38,  48,  39,  69,  /*  72 -  79 */
     40,  49,  41,  43,  42,  51,  43,  58,  /*  80 -  87 */
     44,  64,  45,  47,  46,  59,  47,  76,  /*  88 -  95 */
     48,  65,  49,  66,  50,  67,  51,  66,  /*  96 - 103 */
     52,  70,  53,  74,  54, 104,  55,  74,  /* 104 - 111 */
     56,  64,  57,  69,  58,  78,  59,  68,  /* 112 - 119 */
     60,  61,  61,  80,  62,  75,  63,  68,  /* 120 - 127 */
     64,  65,  65, 128,  66, 129,  67,  90,  /* 128 - 135 */
     68,  73,  69, 131,  70,  94,  71,  88,  /* 136 - 143 */
     72, 128,  73,  98,  74, 132,  75, 121,  /* 144 - 151 */
     76, 102,  77, 124,  78, 132,  79, 106,  /* 152 - 159 */
     80,  97,  81, 160,  82,  99,  83, 134,  /* 160 - 167 */
     84,  86,  85,  95,  86, 160,  87, 100,  /* 168 - 175 */
     88, 113,  89,  98,  90, 107,  91, 122,  /* 176 - 183 */
     92, 111,  93, 102,  94, 126,  95, 150,  /* 184 - 191 */
     96, 128,  97, 130,  98, 133,  99, 195,  /* 192 - 199 */
    100, 128, 101, 123, 102, 164, 103, 138,  /* 200 - 207 */
    104, 145, 105, 146, 106, 109, 107, 149,  /* 208 - 215 */
    108, 200, 109, 146, 110, 170, 111, 157,  /* 216 - 223 */
    112, 128, 113, 130, 114, 182, 115, 132,  /* 224 - 231 */
    116, 200, 117, 132, 118, 158, 119, 206,  /* 232 - 239 */
    120, 240, 121, 162, 122, 147, 123, 152,  /* 240 - 247 */
    124, 166, 125, 214, 126, 138, 127, 153,  /* 248 - 255 */
  };

/* If n is larger than lookup table's max index, we use the "window 
   method".  */
#define POWI_WINDOW_SIZE 3

/* Recursive function to expand the power operator. The temporary 
   values are put in tmpvar. The function returns tmpvar[1] ** n.  */
static tree
gfc_conv_powi (gfc_se * se, unsigned HOST_WIDE_INT n, tree * tmpvar)
{
  tree op0;
  tree op1;
  tree tmp;
  int digit;

  if (n < POWI_TABLE_SIZE)
    {
      if (tmpvar[n])
        return tmpvar[n];

      op0 = gfc_conv_powi (se, n - powi_table[n], tmpvar);
      op1 = gfc_conv_powi (se, powi_table[n], tmpvar);
    }
  else if (n & 1)
    {
      digit = n & ((1 << POWI_WINDOW_SIZE) - 1);
      op0 = gfc_conv_powi (se, n - digit, tmpvar);
      op1 = gfc_conv_powi (se, digit, tmpvar);
    }
  else
    {
      op0 = gfc_conv_powi (se, n >> 1, tmpvar);
      op1 = op0;
    }

  tmp = fold_build2_loc (input_location, MULT_EXPR, TREE_TYPE (op0), op0, op1);
  tmp = gfc_evaluate_now (tmp, &se->pre);

  if (n < POWI_TABLE_SIZE)
    tmpvar[n] = tmp;

  return tmp;
}


/* Expand lhs ** rhs. rhs is a constant integer. If it expands successfully,
   return 1. Else return 0 and a call to runtime library functions
   will have to be built.  */
static int
gfc_conv_cst_int_power (gfc_se * se, tree lhs, tree rhs)
{
  tree cond;
  tree tmp;
  tree type;
  tree vartmp[POWI_TABLE_SIZE];
  HOST_WIDE_INT m;
  unsigned HOST_WIDE_INT n;
  int sgn;

  /* If exponent is too large, we won't expand it anyway, so don't bother
     with large integer values.  */
  if (!double_int_fits_in_shwi_p (TREE_INT_CST (rhs)))
    return 0;

  m = double_int_to_shwi (TREE_INT_CST (rhs));
  /* There's no ABS for HOST_WIDE_INT, so here we go. It also takes care
     of the asymmetric range of the integer type.  */
  n = (unsigned HOST_WIDE_INT) (m < 0 ? -m : m);
  
  type = TREE_TYPE (lhs);
  sgn = tree_int_cst_sgn (rhs);

  if (((FLOAT_TYPE_P (type) && !flag_unsafe_math_optimizations)
       || optimize_size) && (m > 2 || m < -1))
    return 0;

  /* rhs == 0  */
  if (sgn == 0)
    {
      se->expr = gfc_build_const (type, integer_one_node);
      return 1;
    }

  /* If rhs < 0 and lhs is an integer, the result is -1, 0 or 1.  */
  if ((sgn == -1) && (TREE_CODE (type) == INTEGER_TYPE))
    {
      tmp = fold_build2_loc (input_location, EQ_EXPR, boolean_type_node,
			     lhs, build_int_cst (TREE_TYPE (lhs), -1));
      cond = fold_build2_loc (input_location, EQ_EXPR, boolean_type_node,
			      lhs, build_int_cst (TREE_TYPE (lhs), 1));

      /* If rhs is even,
	 result = (lhs == 1 || lhs == -1) ? 1 : 0.  */
      if ((n & 1) == 0)
        {
	  tmp = fold_build2_loc (input_location, TRUTH_OR_EXPR,
				 boolean_type_node, tmp, cond);
	  se->expr = fold_build3_loc (input_location, COND_EXPR, type,
				      tmp, build_int_cst (type, 1),
				      build_int_cst (type, 0));
	  return 1;
	}
      /* If rhs is odd,
	 result = (lhs == 1) ? 1 : (lhs == -1) ? -1 : 0.  */
      tmp = fold_build3_loc (input_location, COND_EXPR, type, tmp,
			     build_int_cst (type, -1),
			     build_int_cst (type, 0));
      se->expr = fold_build3_loc (input_location, COND_EXPR, type,
				  cond, build_int_cst (type, 1), tmp);
      return 1;
    }

  memset (vartmp, 0, sizeof (vartmp));
  vartmp[1] = lhs;
  if (sgn == -1)
    {
      tmp = gfc_build_const (type, integer_one_node);
      vartmp[1] = fold_build2_loc (input_location, RDIV_EXPR, type, tmp,
				   vartmp[1]);
    }

  se->expr = gfc_conv_powi (se, n, vartmp);

  return 1;
}


/* Power op (**).  Constant integer exponent has special handling.  */

static void
gfc_conv_power_op (gfc_se * se, gfc_expr * expr)
{
  tree gfc_int4_type_node;
  int kind;
  int ikind;
  gfc_se lse;
  gfc_se rse;
  tree fndecl = NULL;

  gfc_init_se (&lse, se);
  gfc_conv_expr_val (&lse, expr->value.op.op1);
  lse.expr = gfc_evaluate_now (lse.expr, &lse.pre);
  gfc_add_block_to_block (&se->pre, &lse.pre);

  gfc_init_se (&rse, se);
  gfc_conv_expr_val (&rse, expr->value.op.op2);
  gfc_add_block_to_block (&se->pre, &rse.pre);

  if (expr->value.op.op2->ts.type == BT_INTEGER
      && expr->value.op.op2->expr_type == EXPR_CONSTANT)
    if (gfc_conv_cst_int_power (se, lse.expr, rse.expr))
      return;

  gfc_int4_type_node = gfc_get_int_type (4);

  kind = expr->value.op.op1->ts.kind;
  switch (expr->value.op.op2->ts.type)
    {
    case BT_INTEGER:
      ikind = expr->value.op.op2->ts.kind;
      switch (ikind)
	{
	case 1:
	case 2:
	  rse.expr = convert (gfc_int4_type_node, rse.expr);
	  /* Fall through.  */

	case 4:
	  ikind = 0;
	  break;
	  
	case 8:
	  ikind = 1;
	  break;

	case 16:
	  ikind = 2;
	  break;

	default:
	  gcc_unreachable ();
	}
      switch (kind)
	{
	case 1:
	case 2:
	  if (expr->value.op.op1->ts.type == BT_INTEGER)
	    lse.expr = convert (gfc_int4_type_node, lse.expr);
	  else
	    gcc_unreachable ();
	  /* Fall through.  */

	case 4:
	  kind = 0;
	  break;
	  
	case 8:
	  kind = 1;
	  break;

	case 10:
	  kind = 2;
	  break;

	case 16:
	  kind = 3;
	  break;

	default:
	  gcc_unreachable ();
	}
      
      switch (expr->value.op.op1->ts.type)
	{
	case BT_INTEGER:
	  if (kind == 3) /* Case 16 was not handled properly above.  */
	    kind = 2;
	  fndecl = gfor_fndecl_math_powi[kind][ikind].integer;
	  break;

	case BT_REAL:
	  /* Use builtins for real ** int4.  */
	  if (ikind == 0)
	    {
	      switch (kind)
		{
		case 0:
		  fndecl = built_in_decls[BUILT_IN_POWIF];
		  break;
		
		case 1:
		  fndecl = built_in_decls[BUILT_IN_POWI];
		  break;

		case 2:
		  fndecl = built_in_decls[BUILT_IN_POWIL];
		  break;

		case 3:
		  /* Use the __builtin_powil() only if real(kind=16) is 
		     actually the C long double type.  */
		  if (!gfc_real16_is_float128)
		    fndecl = built_in_decls[BUILT_IN_POWIL];
		  break;

		default:
		  gcc_unreachable ();
		}
	    }

	  /* If we don't have a good builtin for this, go for the 
	     library function.  */
	  if (!fndecl)
	    fndecl = gfor_fndecl_math_powi[kind][ikind].real;
	  break;

	case BT_COMPLEX:
	  fndecl = gfor_fndecl_math_powi[kind][ikind].cmplx;
	  break;

	default:
	  gcc_unreachable ();
 	}
      break;

    case BT_REAL:
      fndecl = gfc_builtin_decl_for_float_kind (BUILT_IN_POW, kind);
      break;

    case BT_COMPLEX:
      fndecl = gfc_builtin_decl_for_float_kind (BUILT_IN_CPOW, kind);
      break;

    default:
      gcc_unreachable ();
      break;
    }

  se->expr = build_call_expr_loc (input_location,
			      fndecl, 2, lse.expr, rse.expr);
}


/* Generate code to allocate a string temporary.  */

tree
gfc_conv_string_tmp (gfc_se * se, tree type, tree len)
{
  tree var;
  tree tmp;

  if (gfc_can_put_var_on_stack (len))
    {
      /* Create a temporary variable to hold the result.  */
      tmp = fold_build2_loc (input_location, MINUS_EXPR,
			     gfc_charlen_type_node, len,
			     build_int_cst (gfc_charlen_type_node, 1));
      tmp = build_range_type (gfc_array_index_type, gfc_index_zero_node, tmp);

      if (TREE_CODE (TREE_TYPE (type)) == ARRAY_TYPE)
	tmp = build_array_type (TREE_TYPE (TREE_TYPE (type)), tmp);
      else
	tmp = build_array_type (TREE_TYPE (type), tmp);

      var = gfc_create_var (tmp, "str");
      var = gfc_build_addr_expr (type, var);
    }
  else
    {
      /* Allocate a temporary to hold the result.  */
      var = gfc_create_var (type, "pstr");
      tmp = gfc_call_malloc (&se->pre, type,
			     fold_build2_loc (input_location, MULT_EXPR,
					      TREE_TYPE (len), len,
					      fold_convert (TREE_TYPE (len),
							    TYPE_SIZE (type))));
      gfc_add_modify (&se->pre, var, tmp);

      /* Free the temporary afterwards.  */
      tmp = gfc_call_free (convert (pvoid_type_node, var));
      gfc_add_expr_to_block (&se->post, tmp);
    }

  return var;
}


/* Handle a string concatenation operation.  A temporary will be allocated to
   hold the result.  */

static void
gfc_conv_concat_op (gfc_se * se, gfc_expr * expr)
{
  gfc_se lse, rse;
  tree len, type, var, tmp, fndecl;

  gcc_assert (expr->value.op.op1->ts.type == BT_CHARACTER
	      && expr->value.op.op2->ts.type == BT_CHARACTER);
  gcc_assert (expr->value.op.op1->ts.kind == expr->value.op.op2->ts.kind);

  gfc_init_se (&lse, se);
  gfc_conv_expr (&lse, expr->value.op.op1);
  gfc_conv_string_parameter (&lse);
  gfc_init_se (&rse, se);
  gfc_conv_expr (&rse, expr->value.op.op2);
  gfc_conv_string_parameter (&rse);

  gfc_add_block_to_block (&se->pre, &lse.pre);
  gfc_add_block_to_block (&se->pre, &rse.pre);

  type = gfc_get_character_type (expr->ts.kind, expr->ts.u.cl);
  len = TYPE_MAX_VALUE (TYPE_DOMAIN (type));
  if (len == NULL_TREE)
    {
      len = fold_build2_loc (input_location, PLUS_EXPR,
			     TREE_TYPE (lse.string_length),
			     lse.string_length, rse.string_length);
    }

  type = build_pointer_type (type);

  var = gfc_conv_string_tmp (se, type, len);

  /* Do the actual concatenation.  */
  if (expr->ts.kind == 1)
    fndecl = gfor_fndecl_concat_string;
  else if (expr->ts.kind == 4)
    fndecl = gfor_fndecl_concat_string_char4;
  else
    gcc_unreachable ();

  tmp = build_call_expr_loc (input_location,
			 fndecl, 6, len, var, lse.string_length, lse.expr,
			 rse.string_length, rse.expr);
  gfc_add_expr_to_block (&se->pre, tmp);

  /* Add the cleanup for the operands.  */
  gfc_add_block_to_block (&se->pre, &rse.post);
  gfc_add_block_to_block (&se->pre, &lse.post);

  se->expr = var;
  se->string_length = len;
}

/* Translates an op expression. Common (binary) cases are handled by this
   function, others are passed on. Recursion is used in either case.
   We use the fact that (op1.ts == op2.ts) (except for the power
   operator **).
   Operators need no special handling for scalarized expressions as long as
   they call gfc_conv_simple_val to get their operands.
   Character strings get special handling.  */

static void
gfc_conv_expr_op (gfc_se * se, gfc_expr * expr)
{
  enum tree_code code;
  gfc_se lse;
  gfc_se rse;
  tree tmp, type;
  int lop;
  int checkstring;

  checkstring = 0;
  lop = 0;
  switch (expr->value.op.op)
    {
    case INTRINSIC_PARENTHESES:
      if ((expr->ts.type == BT_REAL
	   || expr->ts.type == BT_COMPLEX)
	  && gfc_option.flag_protect_parens)
	{
	  gfc_conv_unary_op (PAREN_EXPR, se, expr);
	  gcc_assert (FLOAT_TYPE_P (TREE_TYPE (se->expr)));
	  return;
	}

      /* Fallthrough.  */
    case INTRINSIC_UPLUS:
      gfc_conv_expr (se, expr->value.op.op1);
      return;

    case INTRINSIC_UMINUS:
      gfc_conv_unary_op (NEGATE_EXPR, se, expr);
      return;

    case INTRINSIC_NOT:
      gfc_conv_unary_op (TRUTH_NOT_EXPR, se, expr);
      return;

    case INTRINSIC_PLUS:
      code = PLUS_EXPR;
      break;

    case INTRINSIC_MINUS:
      code = MINUS_EXPR;
      break;

    case INTRINSIC_TIMES:
      code = MULT_EXPR;
      break;

    case INTRINSIC_DIVIDE:
      /* If expr is a real or complex expr, use an RDIV_EXPR. If op1 is
         an integer, we must round towards zero, so we use a
         TRUNC_DIV_EXPR.  */
      if (expr->ts.type == BT_INTEGER)
	code = TRUNC_DIV_EXPR;
      else
	code = RDIV_EXPR;
      break;

    case INTRINSIC_POWER:
      gfc_conv_power_op (se, expr);
      return;

    case INTRINSIC_CONCAT:
      gfc_conv_concat_op (se, expr);
      return;

    case INTRINSIC_AND:
      code = TRUTH_ANDIF_EXPR;
      lop = 1;
      break;

    case INTRINSIC_OR:
      code = TRUTH_ORIF_EXPR;
      lop = 1;
      break;

      /* EQV and NEQV only work on logicals, but since we represent them
         as integers, we can use EQ_EXPR and NE_EXPR for them in GIMPLE.  */
    case INTRINSIC_EQ:
    case INTRINSIC_EQ_OS:
    case INTRINSIC_EQV:
      code = EQ_EXPR;
      checkstring = 1;
      lop = 1;
      break;

    case INTRINSIC_NE:
    case INTRINSIC_NE_OS:
    case INTRINSIC_NEQV:
      code = NE_EXPR;
      checkstring = 1;
      lop = 1;
      break;

    case INTRINSIC_GT:
    case INTRINSIC_GT_OS:
      code = GT_EXPR;
      checkstring = 1;
      lop = 1;
      break;

    case INTRINSIC_GE:
    case INTRINSIC_GE_OS:
      code = GE_EXPR;
      checkstring = 1;
      lop = 1;
      break;

    case INTRINSIC_LT:
    case INTRINSIC_LT_OS:
      code = LT_EXPR;
      checkstring = 1;
      lop = 1;
      break;

    case INTRINSIC_LE:
    case INTRINSIC_LE_OS:
      code = LE_EXPR;
      checkstring = 1;
      lop = 1;
      break;

    case INTRINSIC_USER:
    case INTRINSIC_ASSIGN:
      /* These should be converted into function calls by the frontend.  */
      gcc_unreachable ();

    default:
      fatal_error ("Unknown intrinsic op");
      return;
    }

  /* The only exception to this is **, which is handled separately anyway.  */
  gcc_assert (expr->value.op.op1->ts.type == expr->value.op.op2->ts.type);

  if (checkstring && expr->value.op.op1->ts.type != BT_CHARACTER)
    checkstring = 0;

  /* lhs */
  gfc_init_se (&lse, se);
  gfc_conv_expr (&lse, expr->value.op.op1);
  gfc_add_block_to_block (&se->pre, &lse.pre);

  /* rhs */
  gfc_init_se (&rse, se);
  gfc_conv_expr (&rse, expr->value.op.op2);
  gfc_add_block_to_block (&se->pre, &rse.pre);

  if (checkstring)
    {
      gfc_conv_string_parameter (&lse);
      gfc_conv_string_parameter (&rse);

      lse.expr = gfc_build_compare_string (lse.string_length, lse.expr,
					   rse.string_length, rse.expr,
					   expr->value.op.op1->ts.kind,
					   code);
      rse.expr = build_int_cst (TREE_TYPE (lse.expr), 0);
      gfc_add_block_to_block (&lse.post, &rse.post);
    }

  type = gfc_typenode_for_spec (&expr->ts);

  if (lop)
    {
      /* The result of logical ops is always boolean_type_node.  */
      tmp = fold_build2_loc (input_location, code, boolean_type_node,
			     lse.expr, rse.expr);
      se->expr = convert (type, tmp);
    }
  else
    se->expr = fold_build2_loc (input_location, code, type, lse.expr, rse.expr);

  /* Add the post blocks.  */
  gfc_add_block_to_block (&se->post, &rse.post);
  gfc_add_block_to_block (&se->post, &lse.post);
}

/* If a string's length is one, we convert it to a single character.  */

tree
gfc_string_to_single_character (tree len, tree str, int kind)
{
  gcc_assert (POINTER_TYPE_P (TREE_TYPE (str)));

  if (!INTEGER_CST_P (len) || TREE_INT_CST_HIGH (len) != 0)
    return NULL_TREE;

  if (TREE_INT_CST_LOW (len) == 1)
    {
      str = fold_convert (gfc_get_pchar_type (kind), str);
      return build_fold_indirect_ref_loc (input_location, str);
    }

  if (kind == 1
      && TREE_CODE (str) == ADDR_EXPR
      && TREE_CODE (TREE_OPERAND (str, 0)) == ARRAY_REF
      && TREE_CODE (TREE_OPERAND (TREE_OPERAND (str, 0), 0)) == STRING_CST
      && array_ref_low_bound (TREE_OPERAND (str, 0))
	 == TREE_OPERAND (TREE_OPERAND (str, 0), 1)
      && TREE_INT_CST_LOW (len) > 1
      && TREE_INT_CST_LOW (len)
	 == (unsigned HOST_WIDE_INT)
	    TREE_STRING_LENGTH (TREE_OPERAND (TREE_OPERAND (str, 0), 0)))
    {
      tree ret = fold_convert (gfc_get_pchar_type (kind), str);
      ret = build_fold_indirect_ref_loc (input_location, ret);
      if (TREE_CODE (ret) == INTEGER_CST)
	{
	  tree string_cst = TREE_OPERAND (TREE_OPERAND (str, 0), 0);
	  int i, length = TREE_STRING_LENGTH (string_cst);
	  const char *ptr = TREE_STRING_POINTER (string_cst);

	  for (i = 1; i < length; i++)
	    if (ptr[i] != ' ')
	      return NULL_TREE;

	  return ret;
	}
    }

  return NULL_TREE;
}


void
gfc_conv_scalar_char_value (gfc_symbol *sym, gfc_se *se, gfc_expr **expr)
{

  if (sym->backend_decl)
    {
      /* This becomes the nominal_type in
	 function.c:assign_parm_find_data_types.  */
      TREE_TYPE (sym->backend_decl) = unsigned_char_type_node;
      /* This becomes the passed_type in
	 function.c:assign_parm_find_data_types.  C promotes char to
	 integer for argument passing.  */
      DECL_ARG_TYPE (sym->backend_decl) = unsigned_type_node;

      DECL_BY_REFERENCE (sym->backend_decl) = 0;
    }

  if (expr != NULL)
    {
      /* If we have a constant character expression, make it into an
	 integer.  */
      if ((*expr)->expr_type == EXPR_CONSTANT)
        {
	  gfc_typespec ts;
          gfc_clear_ts (&ts);

	  *expr = gfc_get_int_expr (gfc_default_integer_kind, NULL,
				    (int)(*expr)->value.character.string[0]);
	  if ((*expr)->ts.kind != gfc_c_int_kind)
	    {
  	      /* The expr needs to be compatible with a C int.  If the 
		 conversion fails, then the 2 causes an ICE.  */
	      ts.type = BT_INTEGER;
	      ts.kind = gfc_c_int_kind;
	      gfc_convert_type (*expr, &ts, 2);
	    }
	}
      else if (se != NULL && (*expr)->expr_type == EXPR_VARIABLE)
        {
	  if ((*expr)->ref == NULL)
	    {
	      se->expr = gfc_string_to_single_character
		(build_int_cst (integer_type_node, 1),
		 gfc_build_addr_expr (gfc_get_pchar_type ((*expr)->ts.kind),
				      gfc_get_symbol_decl
				      ((*expr)->symtree->n.sym)),
		 (*expr)->ts.kind);
	    }
	  else
	    {
	      gfc_conv_variable (se, *expr);
	      se->expr = gfc_string_to_single_character
		(build_int_cst (integer_type_node, 1),
		 gfc_build_addr_expr (gfc_get_pchar_type ((*expr)->ts.kind),
				      se->expr),
		 (*expr)->ts.kind);
	    }
	}
    }
}

/* Helper function for gfc_build_compare_string.  Return LEN_TRIM value
   if STR is a string literal, otherwise return -1.  */

static int
gfc_optimize_len_trim (tree len, tree str, int kind)
{
  if (kind == 1
      && TREE_CODE (str) == ADDR_EXPR
      && TREE_CODE (TREE_OPERAND (str, 0)) == ARRAY_REF
      && TREE_CODE (TREE_OPERAND (TREE_OPERAND (str, 0), 0)) == STRING_CST
      && array_ref_low_bound (TREE_OPERAND (str, 0))
	 == TREE_OPERAND (TREE_OPERAND (str, 0), 1)
      && TREE_INT_CST_LOW (len) >= 1
      && TREE_INT_CST_LOW (len)
	 == (unsigned HOST_WIDE_INT)
	    TREE_STRING_LENGTH (TREE_OPERAND (TREE_OPERAND (str, 0), 0)))
    {
      tree folded = fold_convert (gfc_get_pchar_type (kind), str);
      folded = build_fold_indirect_ref_loc (input_location, folded);
      if (TREE_CODE (folded) == INTEGER_CST)
	{
	  tree string_cst = TREE_OPERAND (TREE_OPERAND (str, 0), 0);
	  int length = TREE_STRING_LENGTH (string_cst);
	  const char *ptr = TREE_STRING_POINTER (string_cst);

	  for (; length > 0; length--)
	    if (ptr[length - 1] != ' ')
	      break;

	  return length;
	}
    }
  return -1;
}

/* Compare two strings. If they are all single characters, the result is the
   subtraction of them. Otherwise, we build a library call.  */

tree
gfc_build_compare_string (tree len1, tree str1, tree len2, tree str2, int kind,
			  enum tree_code code)
{
  tree sc1;
  tree sc2;
  tree fndecl;

  gcc_assert (POINTER_TYPE_P (TREE_TYPE (str1)));
  gcc_assert (POINTER_TYPE_P (TREE_TYPE (str2)));

  sc1 = gfc_string_to_single_character (len1, str1, kind);
  sc2 = gfc_string_to_single_character (len2, str2, kind);

  if (sc1 != NULL_TREE && sc2 != NULL_TREE)
    {
      /* Deal with single character specially.  */
      sc1 = fold_convert (integer_type_node, sc1);
      sc2 = fold_convert (integer_type_node, sc2);
      return fold_build2_loc (input_location, MINUS_EXPR, integer_type_node,
			      sc1, sc2);
    }

  if ((code == EQ_EXPR || code == NE_EXPR)
      && optimize
      && INTEGER_CST_P (len1) && INTEGER_CST_P (len2))
    {
      /* If one string is a string literal with LEN_TRIM longer
	 than the length of the second string, the strings
	 compare unequal.  */
      int len = gfc_optimize_len_trim (len1, str1, kind);
      if (len > 0 && compare_tree_int (len2, len) < 0)
	return integer_one_node;
      len = gfc_optimize_len_trim (len2, str2, kind);
      if (len > 0 && compare_tree_int (len1, len) < 0)
	return integer_one_node;
    }

  /* Build a call for the comparison.  */
  if (kind == 1)
    fndecl = gfor_fndecl_compare_string;
  else if (kind == 4)
    fndecl = gfor_fndecl_compare_string_char4;
  else
    gcc_unreachable ();

  return build_call_expr_loc (input_location, fndecl, 4,
			      len1, str1, len2, str2);
}


/* Return the backend_decl for a procedure pointer component.  */

static tree
get_proc_ptr_comp (gfc_expr *e)
{
  gfc_se comp_se;
  gfc_expr *e2;
  gfc_init_se (&comp_se, NULL);
  e2 = gfc_copy_expr (e);
  e2->expr_type = EXPR_VARIABLE;
  gfc_conv_expr (&comp_se, e2);
  gfc_free_expr (e2);
  return build_fold_addr_expr_loc (input_location, comp_se.expr);
}


/* Select a class typebound procedure at runtime.  */
static void
select_class_proc (gfc_se *se, gfc_class_esym_list *elist,
		   tree declared, gfc_expr *expr)
{
  tree end_label;
  tree label;
  tree tmp;
  tree vindex;
  stmtblock_t body;
  gfc_class_esym_list *next_elist, *tmp_elist;
  gfc_se tmpse;

  /* Convert the vindex expression.  */
  gfc_init_se (&tmpse, NULL);
  gfc_conv_expr (&tmpse, elist->vindex);
  gfc_add_block_to_block (&se->pre, &tmpse.pre);
  vindex = gfc_evaluate_now (tmpse.expr, &se->pre);
  gfc_add_block_to_block (&se->post, &tmpse.post);

  /* Fix the function type to be that of the declared type method.  */
  declared = gfc_create_var (TREE_TYPE (declared), "method");

  end_label = gfc_build_label_decl (NULL_TREE);

  gfc_init_block (&body);

  /* Go through the list of extensions.  */
  for (; elist; elist = next_elist)
    {
      /* This case has already been added.  */
      if (elist->derived == NULL)
	goto free_elist;

      /* Run through the chain picking up all the cases that call the
	 same procedure.  */
      tmp_elist = elist;
      for (; elist; elist = elist->next)
	{
	  tree cval;

	  if (elist->esym != tmp_elist->esym)
	    continue;

	  cval = build_int_cst (TREE_TYPE (vindex),
				elist->derived->vindex);
	  /* Build a label for the vindex value.  */
	  label = gfc_build_label_decl (NULL_TREE);
	  tmp = fold_build3 (CASE_LABEL_EXPR, void_type_node,
			     cval, NULL_TREE, label);
	  gfc_add_expr_to_block (&body, tmp);

	  /* Null the reference the derived type so that this case is
	     not used again.  */
	  elist->derived = NULL;
	}

      elist = tmp_elist;

      /* Get a pointer to the procedure,  */
      tmp = gfc_get_symbol_decl (elist->esym);
      if (!POINTER_TYPE_P (TREE_TYPE (tmp)))
	{
	  gcc_assert (TREE_CODE (tmp) == FUNCTION_DECL);
	  tmp = gfc_build_addr_expr (NULL_TREE, tmp);
	}

      /* Assign the pointer to the appropriate procedure.  */
      gfc_add_modify (&body, declared,
		      fold_convert (TREE_TYPE (declared), tmp));

      /* Break to the end of the construct.  */
      tmp = build1_v (GOTO_EXPR, end_label);
      gfc_add_expr_to_block (&body, tmp);

      /* Free the elists as we go; freeing them in gfc_free_expr causes
	 segfaults because it occurs too early and too often.  */
    free_elist:
      next_elist = elist->next;
      if (elist->vindex)
	gfc_free_expr (elist->vindex);
      gfc_free (elist);
      elist = NULL;
    }

  /* Default is an error.  */
  label = gfc_build_label_decl (NULL_TREE);
  tmp = fold_build3 (CASE_LABEL_EXPR, void_type_node,
		     NULL_TREE, NULL_TREE, label);
  gfc_add_expr_to_block (&body, tmp);
  tmp = gfc_trans_runtime_error (true, &expr->where,
		"internal error: bad vindex in dynamic dispatch");
  gfc_add_expr_to_block (&body, tmp);

  /* Write the switch expression.  */
  tmp = gfc_finish_block (&body);
  tmp = build3_v (SWITCH_EXPR, vindex, tmp, NULL_TREE);
  gfc_add_expr_to_block (&se->pre, tmp);

  tmp = build1_v (LABEL_EXPR, end_label);
  gfc_add_expr_to_block (&se->pre, tmp);

  se->expr = declared;
  return;
}


static void
conv_function_val (gfc_se * se, gfc_symbol * sym, gfc_expr * expr)
{
  tree tmp;

  if (expr && expr->symtree
	&& expr->value.function.class_esym)
    {
      if (!sym->backend_decl)
	sym->backend_decl = gfc_get_extern_function_decl (sym);

      tmp = sym->backend_decl;

      if (!POINTER_TYPE_P (TREE_TYPE (tmp)))
	{
	  gcc_assert (TREE_CODE (tmp) == FUNCTION_DECL);
	  tmp = gfc_build_addr_expr (NULL_TREE, tmp);
	}

      select_class_proc (se, expr->value.function.class_esym,
			 tmp, expr);
      return;
    }

  if (gfc_is_proc_ptr_comp (expr, NULL))
    tmp = get_proc_ptr_comp (expr);
  else if (sym->attr.dummy)
    {
      tmp = gfc_get_symbol_decl (sym);
      if (sym->attr.proc_pointer)
        tmp = build_fold_indirect_ref_loc (input_location,
				       tmp);
      gcc_assert (TREE_CODE (TREE_TYPE (tmp)) == POINTER_TYPE
	      && TREE_CODE (TREE_TYPE (TREE_TYPE (tmp))) == FUNCTION_TYPE);
    }
  else
    {
      if (!sym->backend_decl)
	sym->backend_decl = gfc_get_extern_function_decl (sym);

      tmp = sym->backend_decl;

      if (sym->attr.cray_pointee)
	{
	  /* TODO - make the cray pointee a pointer to a procedure,
	     assign the pointer to it and use it for the call.  This
	     will do for now!  */
	  tmp = convert (build_pointer_type (TREE_TYPE (tmp)),
			 gfc_get_symbol_decl (sym->cp_pointer));
	  tmp = gfc_evaluate_now (tmp, &se->pre);
	}

      if (!POINTER_TYPE_P (TREE_TYPE (tmp)))
	{
	  gcc_assert (TREE_CODE (tmp) == FUNCTION_DECL);
	  tmp = gfc_build_addr_expr (NULL_TREE, tmp);
	}
    }
  se->expr = tmp;
}


/* Initialize MAPPING.  */

void
gfc_init_interface_mapping (gfc_interface_mapping * mapping)
{
  mapping->syms = NULL;
  mapping->charlens = NULL;
}


/* Free all memory held by MAPPING (but not MAPPING itself).  */

void
gfc_free_interface_mapping (gfc_interface_mapping * mapping)
{
  gfc_interface_sym_mapping *sym;
  gfc_interface_sym_mapping *nextsym;
  gfc_charlen *cl;
  gfc_charlen *nextcl;

  for (sym = mapping->syms; sym; sym = nextsym)
    {
      nextsym = sym->next;
      sym->new_sym->n.sym->formal = NULL;
      gfc_free_symbol (sym->new_sym->n.sym);
      gfc_free_expr (sym->expr);
      gfc_free (sym->new_sym);
      gfc_free (sym);
    }
  for (cl = mapping->charlens; cl; cl = nextcl)
    {
      nextcl = cl->next;
      gfc_free_expr (cl->length);
      gfc_free (cl);
    }
}


/* Return a copy of gfc_charlen CL.  Add the returned structure to
   MAPPING so that it will be freed by gfc_free_interface_mapping.  */

static gfc_charlen *
gfc_get_interface_mapping_charlen (gfc_interface_mapping * mapping,
				   gfc_charlen * cl)
{
  gfc_charlen *new_charlen;

  new_charlen = gfc_get_charlen ();
  new_charlen->next = mapping->charlens;
  new_charlen->length = gfc_copy_expr (cl->length);

  mapping->charlens = new_charlen;
  return new_charlen;
}


/* A subroutine of gfc_add_interface_mapping.  Return a descriptorless
   array variable that can be used as the actual argument for dummy
   argument SYM.  Add any initialization code to BLOCK.  PACKED is as
   for gfc_get_nodesc_array_type and DATA points to the first element
   in the passed array.  */

static tree
gfc_get_interface_mapping_array (stmtblock_t * block, gfc_symbol * sym,
				 gfc_packed packed, tree data)
{
  tree type;
  tree var;

  type = gfc_typenode_for_spec (&sym->ts);
  type = gfc_get_nodesc_array_type (type, sym->as, packed,
				    !sym->attr.target && !sym->attr.pointer
				    && !sym->attr.proc_pointer);

  var = gfc_create_var (type, "ifm");
  gfc_add_modify (block, var, fold_convert (type, data));

  return var;
}


/* A subroutine of gfc_add_interface_mapping.  Set the stride, upper bounds
   and offset of descriptorless array type TYPE given that it has the same
   size as DESC.  Add any set-up code to BLOCK.  */

static void
gfc_set_interface_mapping_bounds (stmtblock_t * block, tree type, tree desc)
{
  int n;
  tree dim;
  tree offset;
  tree tmp;

  offset = gfc_index_zero_node;
  for (n = 0; n < GFC_TYPE_ARRAY_RANK (type); n++)
    {
      dim = gfc_rank_cst[n];
      GFC_TYPE_ARRAY_STRIDE (type, n) = gfc_conv_array_stride (desc, n);
      if (GFC_TYPE_ARRAY_LBOUND (type, n) == NULL_TREE)
	{
	  GFC_TYPE_ARRAY_LBOUND (type, n)
		= gfc_conv_descriptor_lbound_get (desc, dim);
	  GFC_TYPE_ARRAY_UBOUND (type, n)
		= gfc_conv_descriptor_ubound_get (desc, dim);
	}
      else if (GFC_TYPE_ARRAY_UBOUND (type, n) == NULL_TREE)
	{
	  tmp = fold_build2_loc (input_location, MINUS_EXPR,
				 gfc_array_index_type,
				 gfc_conv_descriptor_ubound_get (desc, dim),
				 gfc_conv_descriptor_lbound_get (desc, dim));
	  tmp = fold_build2_loc (input_location, PLUS_EXPR,
				 gfc_array_index_type,
				 GFC_TYPE_ARRAY_LBOUND (type, n), tmp);
	  tmp = gfc_evaluate_now (tmp, block);
	  GFC_TYPE_ARRAY_UBOUND (type, n) = tmp;
	}
      tmp = fold_build2_loc (input_location, MULT_EXPR, gfc_array_index_type,
			     GFC_TYPE_ARRAY_LBOUND (type, n),
			     GFC_TYPE_ARRAY_STRIDE (type, n));
      offset = fold_build2_loc (input_location, MINUS_EXPR,
				gfc_array_index_type, offset, tmp);
    }
  offset = gfc_evaluate_now (offset, block);
  GFC_TYPE_ARRAY_OFFSET (type) = offset;
}


/* Extend MAPPING so that it maps dummy argument SYM to the value stored
   in SE.  The caller may still use se->expr and se->string_length after
   calling this function.  */

void
gfc_add_interface_mapping (gfc_interface_mapping * mapping,
			   gfc_symbol * sym, gfc_se * se,
			   gfc_expr *expr)
{
  gfc_interface_sym_mapping *sm;
  tree desc;
  tree tmp;
  tree value;
  gfc_symbol *new_sym;
  gfc_symtree *root;
  gfc_symtree *new_symtree;

  /* Create a new symbol to represent the actual argument.  */
  new_sym = gfc_new_symbol (sym->name, NULL);
  new_sym->ts = sym->ts;
  new_sym->as = gfc_copy_array_spec (sym->as);
  new_sym->attr.referenced = 1;
  new_sym->attr.dimension = sym->attr.dimension;
  new_sym->attr.contiguous = sym->attr.contiguous;
  new_sym->attr.codimension = sym->attr.codimension;
  new_sym->attr.pointer = sym->attr.pointer;
  new_sym->attr.allocatable = sym->attr.allocatable;
  new_sym->attr.flavor = sym->attr.flavor;
  new_sym->attr.function = sym->attr.function;

  /* Ensure that the interface is available and that
     descriptors are passed for array actual arguments.  */
  if (sym->attr.flavor == FL_PROCEDURE)
    {
      new_sym->formal = expr->symtree->n.sym->formal;
      new_sym->attr.always_explicit
	    = expr->symtree->n.sym->attr.always_explicit;
    }

  /* Create a fake symtree for it.  */
  root = NULL;
  new_symtree = gfc_new_symtree (&root, sym->name);
  new_symtree->n.sym = new_sym;
  gcc_assert (new_symtree == root);

  /* Create a dummy->actual mapping.  */
  sm = XCNEW (gfc_interface_sym_mapping);
  sm->next = mapping->syms;
  sm->old = sym;
  sm->new_sym = new_symtree;
  sm->expr = gfc_copy_expr (expr);
  mapping->syms = sm;

  /* Stabilize the argument's value.  */
  if (!sym->attr.function && se)
    se->expr = gfc_evaluate_now (se->expr, &se->pre);

  if (sym->ts.type == BT_CHARACTER)
    {
      /* Create a copy of the dummy argument's length.  */
      new_sym->ts.u.cl = gfc_get_interface_mapping_charlen (mapping, sym->ts.u.cl);
      sm->expr->ts.u.cl = new_sym->ts.u.cl;

      /* If the length is specified as "*", record the length that
	 the caller is passing.  We should use the callee's length
	 in all other cases.  */
      if (!new_sym->ts.u.cl->length && se)
	{
	  se->string_length = gfc_evaluate_now (se->string_length, &se->pre);
	  new_sym->ts.u.cl->backend_decl = se->string_length;
	}
    }

  if (!se)
    return;

  /* Use the passed value as-is if the argument is a function.  */
  if (sym->attr.flavor == FL_PROCEDURE)
    value = se->expr;

  /* If the argument is either a string or a pointer to a string,
     convert it to a boundless character type.  */
  else if (!sym->attr.dimension && sym->ts.type == BT_CHARACTER)
    {
      tmp = gfc_get_character_type_len (sym->ts.kind, NULL);
      tmp = build_pointer_type (tmp);
      if (sym->attr.pointer)
        value = build_fold_indirect_ref_loc (input_location,
					 se->expr);
      else
        value = se->expr;
      value = fold_convert (tmp, value);
    }

  /* If the argument is a scalar, a pointer to an array or an allocatable,
     dereference it.  */
  else if (!sym->attr.dimension || sym->attr.pointer || sym->attr.allocatable)
    value = build_fold_indirect_ref_loc (input_location,
				     se->expr);
  
  /* For character(*), use the actual argument's descriptor.  */  
  else if (sym->ts.type == BT_CHARACTER && !new_sym->ts.u.cl->length)
    value = build_fold_indirect_ref_loc (input_location,
				     se->expr);

  /* If the argument is an array descriptor, use it to determine
     information about the actual argument's shape.  */
  else if (POINTER_TYPE_P (TREE_TYPE (se->expr))
	   && GFC_DESCRIPTOR_TYPE_P (TREE_TYPE (TREE_TYPE (se->expr))))
    {
      /* Get the actual argument's descriptor.  */
      desc = build_fold_indirect_ref_loc (input_location,
				      se->expr);

      /* Create the replacement variable.  */
      tmp = gfc_conv_descriptor_data_get (desc);
      value = gfc_get_interface_mapping_array (&se->pre, sym,
					       PACKED_NO, tmp);

      /* Use DESC to work out the upper bounds, strides and offset.  */
      gfc_set_interface_mapping_bounds (&se->pre, TREE_TYPE (value), desc);
    }
  else
    /* Otherwise we have a packed array.  */
    value = gfc_get_interface_mapping_array (&se->pre, sym,
					     PACKED_FULL, se->expr);

  new_sym->backend_decl = value;
}


/* Called once all dummy argument mappings have been added to MAPPING,
   but before the mapping is used to evaluate expressions.  Pre-evaluate
   the length of each argument, adding any initialization code to PRE and
   any finalization code to POST.  */

void
gfc_finish_interface_mapping (gfc_interface_mapping * mapping,
			      stmtblock_t * pre, stmtblock_t * post)
{
  gfc_interface_sym_mapping *sym;
  gfc_expr *expr;
  gfc_se se;

  for (sym = mapping->syms; sym; sym = sym->next)
    if (sym->new_sym->n.sym->ts.type == BT_CHARACTER
	&& !sym->new_sym->n.sym->ts.u.cl->backend_decl)
      {
	expr = sym->new_sym->n.sym->ts.u.cl->length;
	gfc_apply_interface_mapping_to_expr (mapping, expr);
	gfc_init_se (&se, NULL);
	gfc_conv_expr (&se, expr);
	se.expr = fold_convert (gfc_charlen_type_node, se.expr);
	se.expr = gfc_evaluate_now (se.expr, &se.pre);
	gfc_add_block_to_block (pre, &se.pre);
	gfc_add_block_to_block (post, &se.post);

	sym->new_sym->n.sym->ts.u.cl->backend_decl = se.expr;
      }
}


/* Like gfc_apply_interface_mapping_to_expr, but applied to
   constructor C.  */

static void
gfc_apply_interface_mapping_to_cons (gfc_interface_mapping * mapping,
				     gfc_constructor_base base)
{
  gfc_constructor *c;
  for (c = gfc_constructor_first (base); c; c = gfc_constructor_next (c))
    {
      gfc_apply_interface_mapping_to_expr (mapping, c->expr);
      if (c->iterator)
	{
	  gfc_apply_interface_mapping_to_expr (mapping, c->iterator->start);
	  gfc_apply_interface_mapping_to_expr (mapping, c->iterator->end);
	  gfc_apply_interface_mapping_to_expr (mapping, c->iterator->step);
	}
    }
}


/* Like gfc_apply_interface_mapping_to_expr, but applied to
   reference REF.  */

static void
gfc_apply_interface_mapping_to_ref (gfc_interface_mapping * mapping,
				    gfc_ref * ref)
{
  int n;

  for (; ref; ref = ref->next)
    switch (ref->type)
      {
      case REF_ARRAY:
	for (n = 0; n < ref->u.ar.dimen; n++)
	  {
	    gfc_apply_interface_mapping_to_expr (mapping, ref->u.ar.start[n]);
	    gfc_apply_interface_mapping_to_expr (mapping, ref->u.ar.end[n]);
	    gfc_apply_interface_mapping_to_expr (mapping, ref->u.ar.stride[n]);
	  }
	gfc_apply_interface_mapping_to_expr (mapping, ref->u.ar.offset);
	break;

      case REF_COMPONENT:
	break;

      case REF_SUBSTRING:
	gfc_apply_interface_mapping_to_expr (mapping, ref->u.ss.start);
	gfc_apply_interface_mapping_to_expr (mapping, ref->u.ss.end);
	break;
      }
}


/* Convert intrinsic function calls into result expressions.  */

static bool
gfc_map_intrinsic_function (gfc_expr *expr, gfc_interface_mapping *mapping)
{
  gfc_symbol *sym;
  gfc_expr *new_expr;
  gfc_expr *arg1;
  gfc_expr *arg2;
  int d, dup;

  arg1 = expr->value.function.actual->expr;
  if (expr->value.function.actual->next)
    arg2 = expr->value.function.actual->next->expr;
  else
    arg2 = NULL;

  sym = arg1->symtree->n.sym;

  if (sym->attr.dummy)
    return false;

  new_expr = NULL;

  switch (expr->value.function.isym->id)
    {
    case GFC_ISYM_LEN:
      /* TODO figure out why this condition is necessary.  */
      if (sym->attr.function
	  && (arg1->ts.u.cl->length == NULL
	      || (arg1->ts.u.cl->length->expr_type != EXPR_CONSTANT
		  && arg1->ts.u.cl->length->expr_type != EXPR_VARIABLE)))
	return false;

      new_expr = gfc_copy_expr (arg1->ts.u.cl->length);
      break;

    case GFC_ISYM_SIZE:
      if (!sym->as || sym->as->rank == 0)
	return false;

      if (arg2 && arg2->expr_type == EXPR_CONSTANT)
	{
	  dup = mpz_get_si (arg2->value.integer);
	  d = dup - 1;
	}
      else
	{
	  dup = sym->as->rank;
	  d = 0;
	}

      for (; d < dup; d++)
	{
	  gfc_expr *tmp;

	  if (!sym->as->upper[d] || !sym->as->lower[d])
	    {
	      gfc_free_expr (new_expr);
	      return false;
	    }

	  tmp = gfc_add (gfc_copy_expr (sym->as->upper[d]),
					gfc_get_int_expr (gfc_default_integer_kind,
							  NULL, 1));
	  tmp = gfc_subtract (tmp, gfc_copy_expr (sym->as->lower[d]));
	  if (new_expr)
	    new_expr = gfc_multiply (new_expr, tmp);
	  else
	    new_expr = tmp;
	}
      break;

    case GFC_ISYM_LBOUND:
    case GFC_ISYM_UBOUND:
	/* TODO These implementations of lbound and ubound do not limit if
	   the size < 0, according to F95's 13.14.53 and 13.14.113.  */

      if (!sym->as || sym->as->rank == 0)
	return false;

      if (arg2 && arg2->expr_type == EXPR_CONSTANT)
	d = mpz_get_si (arg2->value.integer) - 1;
      else
	/* TODO: If the need arises, this could produce an array of
	   ubound/lbounds.  */
	gcc_unreachable ();

      if (expr->value.function.isym->id == GFC_ISYM_LBOUND)
	{
	  if (sym->as->lower[d])
	    new_expr = gfc_copy_expr (sym->as->lower[d]);
	}
      else
	{
	  if (sym->as->upper[d])
	    new_expr = gfc_copy_expr (sym->as->upper[d]);
	}
      break;

    default:
      break;
    }

  gfc_apply_interface_mapping_to_expr (mapping, new_expr);
  if (!new_expr)
    return false;

  gfc_replace_expr (expr, new_expr);
  return true;
}


static void
gfc_map_fcn_formal_to_actual (gfc_expr *expr, gfc_expr *map_expr,
			      gfc_interface_mapping * mapping)
{
  gfc_formal_arglist *f;
  gfc_actual_arglist *actual;

  actual = expr->value.function.actual;
  f = map_expr->symtree->n.sym->formal;

  for (; f && actual; f = f->next, actual = actual->next)
    {
      if (!actual->expr)
	continue;

      gfc_add_interface_mapping (mapping, f->sym, NULL, actual->expr);
    }

  if (map_expr->symtree->n.sym->attr.dimension)
    {
      int d;
      gfc_array_spec *as;

      as = gfc_copy_array_spec (map_expr->symtree->n.sym->as);

      for (d = 0; d < as->rank; d++)
	{
	  gfc_apply_interface_mapping_to_expr (mapping, as->lower[d]);
	  gfc_apply_interface_mapping_to_expr (mapping, as->upper[d]);
	}

      expr->value.function.esym->as = as;
    }

  if (map_expr->symtree->n.sym->ts.type == BT_CHARACTER)
    {
      expr->value.function.esym->ts.u.cl->length
	= gfc_copy_expr (map_expr->symtree->n.sym->ts.u.cl->length);

      gfc_apply_interface_mapping_to_expr (mapping,
			expr->value.function.esym->ts.u.cl->length);
    }
}


/* EXPR is a copy of an expression that appeared in the interface
   associated with MAPPING.  Walk it recursively looking for references to
   dummy arguments that MAPPING maps to actual arguments.  Replace each such
   reference with a reference to the associated actual argument.  */

static void
gfc_apply_interface_mapping_to_expr (gfc_interface_mapping * mapping,
				     gfc_expr * expr)
{
  gfc_interface_sym_mapping *sym;
  gfc_actual_arglist *actual;

  if (!expr)
    return;

  /* Copying an expression does not copy its length, so do that here.  */
  if (expr->ts.type == BT_CHARACTER && expr->ts.u.cl)
    {
      expr->ts.u.cl = gfc_get_interface_mapping_charlen (mapping, expr->ts.u.cl);
      gfc_apply_interface_mapping_to_expr (mapping, expr->ts.u.cl->length);
    }

  /* Apply the mapping to any references.  */
  gfc_apply_interface_mapping_to_ref (mapping, expr->ref);

  /* ...and to the expression's symbol, if it has one.  */
  /* TODO Find out why the condition on expr->symtree had to be moved into
     the loop rather than being outside it, as originally.  */
  for (sym = mapping->syms; sym; sym = sym->next)
    if (expr->symtree && sym->old == expr->symtree->n.sym)
      {
	if (sym->new_sym->n.sym->backend_decl)
	  expr->symtree = sym->new_sym;
	else if (sym->expr)
	  gfc_replace_expr (expr, gfc_copy_expr (sym->expr));
      }

      /* ...and to subexpressions in expr->value.  */
  switch (expr->expr_type)
    {
    case EXPR_VARIABLE:
    case EXPR_CONSTANT:
    case EXPR_NULL:
    case EXPR_SUBSTRING:
      break;

    case EXPR_OP:
      gfc_apply_interface_mapping_to_expr (mapping, expr->value.op.op1);
      gfc_apply_interface_mapping_to_expr (mapping, expr->value.op.op2);
      break;

    case EXPR_FUNCTION:
      for (actual = expr->value.function.actual; actual; actual = actual->next)
	gfc_apply_interface_mapping_to_expr (mapping, actual->expr);

      if (expr->value.function.esym == NULL
	    && expr->value.function.isym != NULL
	    && expr->value.function.actual->expr->symtree
	    && gfc_map_intrinsic_function (expr, mapping))
	break;

      for (sym = mapping->syms; sym; sym = sym->next)
	if (sym->old == expr->value.function.esym)
	  {
	    expr->value.function.esym = sym->new_sym->n.sym;
	    gfc_map_fcn_formal_to_actual (expr, sym->expr, mapping);
	    expr->value.function.esym->result = sym->new_sym->n.sym;
	  }
      break;

    case EXPR_ARRAY:
    case EXPR_STRUCTURE:
      gfc_apply_interface_mapping_to_cons (mapping, expr->value.constructor);
      break;

    case EXPR_COMPCALL:
    case EXPR_PPC:
      gcc_unreachable ();
      break;
    }

  return;
}


/* Evaluate interface expression EXPR using MAPPING.  Store the result
   in SE.  */

void
gfc_apply_interface_mapping (gfc_interface_mapping * mapping,
			     gfc_se * se, gfc_expr * expr)
{
  expr = gfc_copy_expr (expr);
  gfc_apply_interface_mapping_to_expr (mapping, expr);
  gfc_conv_expr (se, expr);
  se->expr = gfc_evaluate_now (se->expr, &se->pre);
  gfc_free_expr (expr);
}


/* Returns a reference to a temporary array into which a component of
   an actual argument derived type array is copied and then returned
   after the function call.  */
void
gfc_conv_subref_array_arg (gfc_se * parmse, gfc_expr * expr, int g77,
			   sym_intent intent, bool formal_ptr)
{
  gfc_se lse;
  gfc_se rse;
  gfc_ss *lss;
  gfc_ss *rss;
  gfc_loopinfo loop;
  gfc_loopinfo loop2;
  gfc_ss_info *info;
  tree offset;
  tree tmp_index;
  tree tmp;
  tree base_type;
  tree size;
  stmtblock_t body;
  int n;
  int dimen;

  gcc_assert (expr->expr_type == EXPR_VARIABLE);

  gfc_init_se (&lse, NULL);
  gfc_init_se (&rse, NULL);

  /* Walk the argument expression.  */
  rss = gfc_walk_expr (expr);

  gcc_assert (rss != gfc_ss_terminator);
 
  /* Initialize the scalarizer.  */
  gfc_init_loopinfo (&loop);
  gfc_add_ss_to_loop (&loop, rss);

  /* Calculate the bounds of the scalarization.  */
  gfc_conv_ss_startstride (&loop);

  /* Build an ss for the temporary.  */
  if (expr->ts.type == BT_CHARACTER && !expr->ts.u.cl->backend_decl)
    gfc_conv_string_length (expr->ts.u.cl, expr, &parmse->pre);

  base_type = gfc_typenode_for_spec (&expr->ts);
  if (GFC_ARRAY_TYPE_P (base_type)
		|| GFC_DESCRIPTOR_TYPE_P (base_type))
    base_type = gfc_get_element_type (base_type);

  loop.temp_ss = gfc_get_ss ();;
  loop.temp_ss->type = GFC_SS_TEMP;
  loop.temp_ss->data.temp.type = base_type;

  if (expr->ts.type == BT_CHARACTER)
    loop.temp_ss->string_length = expr->ts.u.cl->backend_decl;
  else
    loop.temp_ss->string_length = NULL;

  parmse->string_length = loop.temp_ss->string_length;
  loop.temp_ss->data.temp.dimen = loop.dimen;
  loop.temp_ss->next = gfc_ss_terminator;

  /* Associate the SS with the loop.  */
  gfc_add_ss_to_loop (&loop, loop.temp_ss);

  /* Setup the scalarizing loops.  */
  gfc_conv_loop_setup (&loop, &expr->where);

  /* Pass the temporary descriptor back to the caller.  */
  info = &loop.temp_ss->data.info;
  parmse->expr = info->descriptor;

  /* Setup the gfc_se structures.  */
  gfc_copy_loopinfo_to_se (&lse, &loop);
  gfc_copy_loopinfo_to_se (&rse, &loop);

  rse.ss = rss;
  lse.ss = loop.temp_ss;
  gfc_mark_ss_chain_used (rss, 1);
  gfc_mark_ss_chain_used (loop.temp_ss, 1);

  /* Start the scalarized loop body.  */
  gfc_start_scalarized_body (&loop, &body);

  /* Translate the expression.  */
  gfc_conv_expr (&rse, expr);

  gfc_conv_tmp_array_ref (&lse);
  gfc_advance_se_ss_chain (&lse);

  if (intent != INTENT_OUT)
    {
      tmp = gfc_trans_scalar_assign (&lse, &rse, expr->ts, true, false, true);
      gfc_add_expr_to_block (&body, tmp);
      gcc_assert (rse.ss == gfc_ss_terminator);
      gfc_trans_scalarizing_loops (&loop, &body);
    }
  else
    {
      /* Make sure that the temporary declaration survives by merging
       all the loop declarations into the current context.  */
      for (n = 0; n < loop.dimen; n++)
	{
	  gfc_merge_block_scope (&body);
	  body = loop.code[loop.order[n]];
	}
      gfc_merge_block_scope (&body);
    }

  /* Add the post block after the second loop, so that any
     freeing of allocated memory is done at the right time.  */
  gfc_add_block_to_block (&parmse->pre, &loop.pre);

  /**********Copy the temporary back again.*********/

  gfc_init_se (&lse, NULL);
  gfc_init_se (&rse, NULL);

  /* Walk the argument expression.  */
  lss = gfc_walk_expr (expr);
  rse.ss = loop.temp_ss;
  lse.ss = lss;

  /* Initialize the scalarizer.  */
  gfc_init_loopinfo (&loop2);
  gfc_add_ss_to_loop (&loop2, lss);

  /* Calculate the bounds of the scalarization.  */
  gfc_conv_ss_startstride (&loop2);

  /* Setup the scalarizing loops.  */
  gfc_conv_loop_setup (&loop2, &expr->where);

  gfc_copy_loopinfo_to_se (&lse, &loop2);
  gfc_copy_loopinfo_to_se (&rse, &loop2);

  gfc_mark_ss_chain_used (lss, 1);
  gfc_mark_ss_chain_used (loop.temp_ss, 1);

  /* Declare the variable to hold the temporary offset and start the
     scalarized loop body.  */
  offset = gfc_create_var (gfc_array_index_type, NULL);
  gfc_start_scalarized_body (&loop2, &body);

  /* Build the offsets for the temporary from the loop variables.  The
     temporary array has lbounds of zero and strides of one in all
     dimensions, so this is very simple.  The offset is only computed
     outside the innermost loop, so the overall transfer could be
     optimized further.  */
  info = &rse.ss->data.info;
  dimen = info->dimen;

  tmp_index = gfc_index_zero_node;
  for (n = dimen - 1; n > 0; n--)
    {
      tree tmp_str;
      tmp = rse.loop->loopvar[n];
      tmp = fold_build2_loc (input_location, MINUS_EXPR, gfc_array_index_type,
			     tmp, rse.loop->from[n]);
      tmp = fold_build2_loc (input_location, PLUS_EXPR, gfc_array_index_type,
			     tmp, tmp_index);

      tmp_str = fold_build2_loc (input_location, MINUS_EXPR,
				 gfc_array_index_type,
				 rse.loop->to[n-1], rse.loop->from[n-1]);
      tmp_str = fold_build2_loc (input_location, PLUS_EXPR,
				 gfc_array_index_type,
				 tmp_str, gfc_index_one_node);

      tmp_index = fold_build2_loc (input_location, MULT_EXPR,
				   gfc_array_index_type, tmp, tmp_str);
    }

  tmp_index = fold_build2_loc (input_location, MINUS_EXPR,
			       gfc_array_index_type,
			       tmp_index, rse.loop->from[0]);
  gfc_add_modify (&rse.loop->code[0], offset, tmp_index);

  tmp_index = fold_build2_loc (input_location, PLUS_EXPR,
			       gfc_array_index_type,
			       rse.loop->loopvar[0], offset);

  /* Now use the offset for the reference.  */
  tmp = build_fold_indirect_ref_loc (input_location,
				 info->data);
  rse.expr = gfc_build_array_ref (tmp, tmp_index, NULL);

  if (expr->ts.type == BT_CHARACTER)
    rse.string_length = expr->ts.u.cl->backend_decl;

  gfc_conv_expr (&lse, expr);

  gcc_assert (lse.ss == gfc_ss_terminator);

  tmp = gfc_trans_scalar_assign (&lse, &rse, expr->ts, false, false, true);
  gfc_add_expr_to_block (&body, tmp);
  
  /* Generate the copying loops.  */
  gfc_trans_scalarizing_loops (&loop2, &body);

  /* Wrap the whole thing up by adding the second loop to the post-block
     and following it by the post-block of the first loop.  In this way,
     if the temporary needs freeing, it is done after use!  */
  if (intent != INTENT_IN)
    {
      gfc_add_block_to_block (&parmse->post, &loop2.pre);
      gfc_add_block_to_block (&parmse->post, &loop2.post);
    }

  gfc_add_block_to_block (&parmse->post, &loop.post);

  gfc_cleanup_loop (&loop);
  gfc_cleanup_loop (&loop2);

  /* Pass the string length to the argument expression.  */
  if (expr->ts.type == BT_CHARACTER)
    parmse->string_length = expr->ts.u.cl->backend_decl;

  /* Determine the offset for pointer formal arguments and set the
     lbounds to one.  */
  if (formal_ptr)
    {
      size = gfc_index_one_node;
      offset = gfc_index_zero_node;  
      for (n = 0; n < dimen; n++)
	{
	  tmp = gfc_conv_descriptor_ubound_get (parmse->expr,
						gfc_rank_cst[n]);
	  tmp = fold_build2_loc (input_location, PLUS_EXPR,
				 gfc_array_index_type, tmp,
				 gfc_index_one_node);
	  gfc_conv_descriptor_ubound_set (&parmse->pre,
					  parmse->expr,
					  gfc_rank_cst[n],
					  tmp);
	  gfc_conv_descriptor_lbound_set (&parmse->pre,
					  parmse->expr,
					  gfc_rank_cst[n],
					  gfc_index_one_node);
	  size = gfc_evaluate_now (size, &parmse->pre);
	  offset = fold_build2_loc (input_location, MINUS_EXPR,
				    gfc_array_index_type,
				    offset, size);
	  offset = gfc_evaluate_now (offset, &parmse->pre);
	  tmp = fold_build2_loc (input_location, MINUS_EXPR,
				 gfc_array_index_type,
				 rse.loop->to[n], rse.loop->from[n]);
	  tmp = fold_build2_loc (input_location, PLUS_EXPR,
				 gfc_array_index_type,
				 tmp, gfc_index_one_node);
	  size = fold_build2_loc (input_location, MULT_EXPR,
				  gfc_array_index_type, size, tmp);
	}

      gfc_conv_descriptor_offset_set (&parmse->pre, parmse->expr,
				      offset);
    }

  /* We want either the address for the data or the address of the descriptor,
     depending on the mode of passing array arguments.  */
  if (g77)
    parmse->expr = gfc_conv_descriptor_data_get (parmse->expr);
  else
    parmse->expr = gfc_build_addr_expr (NULL_TREE, parmse->expr);

  return;
}


/* Generate the code for argument list functions.  */

static void
conv_arglist_function (gfc_se *se, gfc_expr *expr, const char *name)
{
  /* Pass by value for g77 %VAL(arg), pass the address
     indirectly for %LOC, else by reference.  Thus %REF
     is a "do-nothing" and %LOC is the same as an F95
     pointer.  */
  if (strncmp (name, "%VAL", 4) == 0)
    gfc_conv_expr (se, expr);
  else if (strncmp (name, "%LOC", 4) == 0)
    {
      gfc_conv_expr_reference (se, expr);
      se->expr = gfc_build_addr_expr (NULL, se->expr);
    }
  else if (strncmp (name, "%REF", 4) == 0)
    gfc_conv_expr_reference (se, expr);
  else
    gfc_error ("Unknown argument list function at %L", &expr->where);
}


/* Takes a derived type expression and returns the address of a temporary
   class object of the 'declared' type.  */ 
static void
gfc_conv_derived_to_class (gfc_se *parmse, gfc_expr *e,
			   gfc_typespec class_ts)
{
  gfc_component *cmp;
  gfc_symbol *vtab;
  gfc_symbol *declared = class_ts.u.derived;
  gfc_ss *ss;
  tree ctree;
  tree var;
  tree tmp;

  /* The derived type needs to be converted to a temporary
     CLASS object.  */
  tmp = gfc_typenode_for_spec (&class_ts);
  var = gfc_create_var (tmp, "class");

  /* Set the vptr.  */
  cmp = gfc_find_component (declared, "$vptr", true, true);
  ctree = fold_build3_loc (input_location, COMPONENT_REF,
			   TREE_TYPE (cmp->backend_decl),
			   var, cmp->backend_decl, NULL_TREE);

  /* Remember the vtab corresponds to the derived type
     not to the class declared type.  */
  vtab = gfc_find_derived_vtab (e->ts.u.derived);
  gcc_assert (vtab);
  tmp = gfc_build_addr_expr (NULL_TREE, gfc_get_symbol_decl (vtab));
  gfc_add_modify (&parmse->pre, ctree,
		  fold_convert (TREE_TYPE (ctree), tmp));

  /* Now set the data field.  */
  cmp = gfc_find_component (declared, "$data", true, true);
  ctree = fold_build3_loc (input_location, COMPONENT_REF,
			   TREE_TYPE (cmp->backend_decl),
			   var, cmp->backend_decl, NULL_TREE);
  ss = gfc_walk_expr (e);
  if (ss == gfc_ss_terminator)
    {
      parmse->ss = NULL;
      gfc_conv_expr_reference (parmse, e);
      tmp = fold_convert (TREE_TYPE (ctree), parmse->expr);
      gfc_add_modify (&parmse->pre, ctree, tmp);
    }
  else
    {
      parmse->ss = ss;
      gfc_conv_expr (parmse, e);
      gfc_add_modify (&parmse->pre, ctree, parmse->expr);
    }

  /* Pass the address of the class object.  */
  parmse->expr = gfc_build_addr_expr (NULL_TREE, var);
}


/* The following routine generates code for the intrinsic
   procedures from the ISO_C_BINDING module:
    * C_LOC           (function)
    * C_FUNLOC        (function)
    * C_F_POINTER     (subroutine)
    * C_F_PROCPOINTER (subroutine)
    * C_ASSOCIATED    (function)
   One exception which is not handled here is C_F_POINTER with non-scalar
   arguments. Returns 1 if the call was replaced by inline code (else: 0).  */

static int
conv_isocbinding_procedure (gfc_se * se, gfc_symbol * sym,
			    gfc_actual_arglist * arg)
{
  gfc_symbol *fsym;
  gfc_ss *argss;
    
  if (sym->intmod_sym_id == ISOCBINDING_LOC)
    {
      if (arg->expr->rank == 0)
	gfc_conv_expr_reference (se, arg->expr);
      else
	{
	  int f;
	  /* This is really the actual arg because no formal arglist is
	     created for C_LOC.	 */
	  fsym = arg->expr->symtree->n.sym;

	  /* We should want it to do g77 calling convention.  */
	  f = (fsym != NULL)
	    && !(fsym->attr.pointer || fsym->attr.allocatable)
	    && fsym->as->type != AS_ASSUMED_SHAPE;
	  f = f || !sym->attr.always_explicit;
      
	  argss = gfc_walk_expr (arg->expr);
	  gfc_conv_array_parameter (se, arg->expr, argss, f,
				    NULL, NULL, NULL);
	}

      /* TODO -- the following two lines shouldn't be necessary, but if
	 they're removed, a bug is exposed later in the code path.
	 This workaround was thus introduced, but will have to be
	 removed; please see PR 35150 for details about the issue.  */
      se->expr = convert (pvoid_type_node, se->expr);
      se->expr = gfc_evaluate_now (se->expr, &se->pre);

      return 1;
    }
  else if (sym->intmod_sym_id == ISOCBINDING_FUNLOC)
    {
      arg->expr->ts.type = sym->ts.u.derived->ts.type;
      arg->expr->ts.f90_type = sym->ts.u.derived->ts.f90_type;
      arg->expr->ts.kind = sym->ts.u.derived->ts.kind;
      gfc_conv_expr_reference (se, arg->expr);
  
      return 1;
    }
  else if ((sym->intmod_sym_id == ISOCBINDING_F_POINTER
	    && arg->next->expr->rank == 0)
	   || sym->intmod_sym_id == ISOCBINDING_F_PROCPOINTER)
    {
      /* Convert c_f_pointer if fptr is a scalar
	 and convert c_f_procpointer.  */
      gfc_se cptrse;
      gfc_se fptrse;

      gfc_init_se (&cptrse, NULL);
      gfc_conv_expr (&cptrse, arg->expr);
      gfc_add_block_to_block (&se->pre, &cptrse.pre);
      gfc_add_block_to_block (&se->post, &cptrse.post);

      gfc_init_se (&fptrse, NULL);
      if (sym->intmod_sym_id == ISOCBINDING_F_POINTER
	  || gfc_is_proc_ptr_comp (arg->next->expr, NULL))
	fptrse.want_pointer = 1;

      gfc_conv_expr (&fptrse, arg->next->expr);
      gfc_add_block_to_block (&se->pre, &fptrse.pre);
      gfc_add_block_to_block (&se->post, &fptrse.post);
      
      if (arg->next->expr->symtree->n.sym->attr.proc_pointer
	  && arg->next->expr->symtree->n.sym->attr.dummy)
	fptrse.expr = build_fold_indirect_ref_loc (input_location,
						   fptrse.expr);
      
      se->expr = fold_build2_loc (input_location, MODIFY_EXPR,
				  TREE_TYPE (fptrse.expr),
				  fptrse.expr,
				  fold_convert (TREE_TYPE (fptrse.expr),
						cptrse.expr));

      return 1;
    }
  else if (sym->intmod_sym_id == ISOCBINDING_ASSOCIATED)
    {
      gfc_se arg1se;
      gfc_se arg2se;

      /* Build the addr_expr for the first argument.  The argument is
	 already an *address* so we don't need to set want_pointer in
	 the gfc_se.  */
      gfc_init_se (&arg1se, NULL);
      gfc_conv_expr (&arg1se, arg->expr);
      gfc_add_block_to_block (&se->pre, &arg1se.pre);
      gfc_add_block_to_block (&se->post, &arg1se.post);

      /* See if we were given two arguments.  */
      if (arg->next == NULL)
	/* Only given one arg so generate a null and do a
	   not-equal comparison against the first arg.  */
	se->expr = fold_build2_loc (input_location, NE_EXPR, boolean_type_node,
				    arg1se.expr,
				    fold_convert (TREE_TYPE (arg1se.expr),
						  null_pointer_node));
      else
	{
	  tree eq_expr;
	  tree not_null_expr;
	  
	  /* Given two arguments so build the arg2se from second arg.  */
	  gfc_init_se (&arg2se, NULL);
	  gfc_conv_expr (&arg2se, arg->next->expr);
	  gfc_add_block_to_block (&se->pre, &arg2se.pre);
	  gfc_add_block_to_block (&se->post, &arg2se.post);

	  /* Generate test to compare that the two args are equal.  */
	  eq_expr = fold_build2_loc (input_location, EQ_EXPR, boolean_type_node,
				     arg1se.expr, arg2se.expr);
	  /* Generate test to ensure that the first arg is not null.  */
	  not_null_expr = fold_build2_loc (input_location, NE_EXPR,
					   boolean_type_node,
					   arg1se.expr, null_pointer_node);

	  /* Finally, the generated test must check that both arg1 is not
	     NULL and that it is equal to the second arg.  */
	  se->expr = fold_build2_loc (input_location, TRUTH_AND_EXPR,
				      boolean_type_node,
				      not_null_expr, eq_expr);
	}

      return 1;
    }
    
  /* Nothing was done.  */
  return 0;
}

/* Generate code for a procedure call.  Note can return se->post != NULL.
   If se->direct_byref is set then se->expr contains the return parameter.
   Return nonzero, if the call has alternate specifiers.
   'expr' is only needed for procedure pointer components.  */

int
gfc_conv_procedure_call (gfc_se * se, gfc_symbol * sym,
			 gfc_actual_arglist * arg, gfc_expr * expr,
			 VEC(tree,gc) *append_args)
{
  gfc_interface_mapping mapping;
  VEC(tree,gc) *arglist;
  VEC(tree,gc) *retargs;
  tree tmp;
  tree fntype;
  gfc_se parmse;
  gfc_ss *argss;
  gfc_ss_info *info;
  int byref;
  int parm_kind;
  tree type;
  tree var;
  tree len;
  VEC(tree,gc) *stringargs;
  tree result = NULL;
  gfc_formal_arglist *formal;
  int has_alternate_specifier = 0;
  bool need_interface_mapping;
  bool callee_alloc;
  gfc_typespec ts;
  gfc_charlen cl;
  gfc_expr *e;
  gfc_symbol *fsym;
  stmtblock_t post;
  enum {MISSING = 0, ELEMENTAL, SCALAR, SCALAR_POINTER, ARRAY};
  gfc_component *comp = NULL;
  int arglen;

  arglist = NULL;
  retargs = NULL;
  stringargs = NULL;
  var = NULL_TREE;
  len = NULL_TREE;
  gfc_clear_ts (&ts);

  if (sym->from_intmod == INTMOD_ISO_C_BINDING
      && conv_isocbinding_procedure (se, sym, arg))
    return 0;

  gfc_is_proc_ptr_comp (expr, &comp);

  if (se->ss != NULL)
    {
      if (!sym->attr.elemental)
	{
	  gcc_assert (se->ss->type == GFC_SS_FUNCTION);
	  if (se->ss->useflags)
	    {
	      gcc_assert ((!comp && gfc_return_by_reference (sym)
			   && sym->result->attr.dimension)
			  || (comp && comp->attr.dimension));
	      gcc_assert (se->loop != NULL);

	      /* Access the previously obtained result.  */
	      gfc_conv_tmp_array_ref (se);
	      gfc_advance_se_ss_chain (se);
	      return 0;
	    }
	}
      info = &se->ss->data.info;
    }
  else
    info = NULL;

  gfc_init_block (&post);
  gfc_init_interface_mapping (&mapping);
  if (!comp)
    {
      formal = sym->formal;
      need_interface_mapping = sym->attr.dimension ||
			       (sym->ts.type == BT_CHARACTER
				&& sym->ts.u.cl->length
				&& sym->ts.u.cl->length->expr_type
				   != EXPR_CONSTANT);
    }
  else
    {
      formal = comp->formal;
      need_interface_mapping = comp->attr.dimension ||
			       (comp->ts.type == BT_CHARACTER
				&& comp->ts.u.cl->length
				&& comp->ts.u.cl->length->expr_type
				   != EXPR_CONSTANT);
    }

  /* Evaluate the arguments.  */
  for (; arg != NULL; arg = arg->next, formal = formal ? formal->next : NULL)
    {
      e = arg->expr;
      fsym = formal ? formal->sym : NULL;
      parm_kind = MISSING;

      if (e == NULL)
	{
	  if (se->ignore_optional)
	    {
	      /* Some intrinsics have already been resolved to the correct
	         parameters.  */
	      continue;
	    }
	  else if (arg->label)
	    {
	      has_alternate_specifier = 1;
	      continue;
	    }
	  else
	    {
	      /* Pass a NULL pointer for an absent arg.  */
	      gfc_init_se (&parmse, NULL);
	      parmse.expr = null_pointer_node;
	      if (arg->missing_arg_type == BT_CHARACTER)
		parmse.string_length = build_int_cst (gfc_charlen_type_node, 0);
	    }
	}
<<<<<<< HEAD
      else if (fsym && fsym->ts.type == BT_CLASS
		 && e->ts.type == BT_DERIVED)
	{
	  tree data;
	  tree vindex;
	  tree size;

	  /* The derived type needs to be converted to a temporary
	     CLASS object.  */
	  gfc_init_se (&parmse, se);
	  type = gfc_typenode_for_spec (&fsym->ts);
	  var = gfc_create_var (type, "class");

	  /* Get the components.  */
	  tmp = fsym->ts.u.derived->components->backend_decl;
	  data = fold_build3 (COMPONENT_REF, TREE_TYPE (tmp),
			      var, tmp, NULL_TREE);
	  tmp = fsym->ts.u.derived->components->next->backend_decl;
	  vindex = fold_build3 (COMPONENT_REF, TREE_TYPE (tmp),
				var, tmp, NULL_TREE);
	  tmp = fsym->ts.u.derived->components->next->next->backend_decl;
	  size = fold_build3 (COMPONENT_REF, TREE_TYPE (tmp),
			      var, tmp, NULL_TREE);

	  /* Set the vindex.  */
	  tmp = build_int_cst (TREE_TYPE (vindex), e->ts.u.derived->vindex);
	  gfc_add_modify (&parmse.pre, vindex, tmp);

	  /* Set the size.  */
	  tmp = TYPE_SIZE_UNIT (gfc_typenode_for_spec (&e->ts));
	  gfc_add_modify (&parmse.pre, size,
			  fold_convert (TREE_TYPE (size), tmp));

	  /* Now set the data field.  */
	  argss = gfc_walk_expr (e);
	  if (argss == gfc_ss_terminator)
            {
	      gfc_conv_expr_reference (&parmse, e);
	      tmp = fold_convert (TREE_TYPE (data),
				  parmse.expr);
	      gfc_add_modify (&parmse.pre, data, tmp);
	    }
	  else
	    {
	      gfc_conv_expr (&parmse, e);
	      gfc_add_modify (&parmse.pre, data, parmse.expr);
	    }

	  /* Pass the address of the class object.  */
	  parmse.expr = gfc_build_addr_expr (NULL_TREE, var);
=======
      else if (arg->expr->expr_type == EXPR_NULL && fsym && !fsym->attr.pointer)
	{
	  /* Pass a NULL pointer to denote an absent arg.  */
	  gcc_assert (fsym->attr.optional && !fsym->attr.allocatable);
	  gfc_init_se (&parmse, NULL);
	  parmse.expr = null_pointer_node;
	  if (arg->missing_arg_type == BT_CHARACTER)
	    parmse.string_length = build_int_cst (gfc_charlen_type_node, 0);
	}
      else if (fsym && fsym->ts.type == BT_CLASS
		 && e->ts.type == BT_DERIVED)
	{
	  /* The derived type needs to be converted to a temporary
	     CLASS object.  */
	  gfc_init_se (&parmse, se);
	  gfc_conv_derived_to_class (&parmse, e, fsym->ts);
>>>>>>> 779871ac
	}
      else if (se->ss && se->ss->useflags)
	{
	  /* An elemental function inside a scalarized loop.  */
	  gfc_init_se (&parmse, se);
	  gfc_conv_expr_reference (&parmse, e);
	  parm_kind = ELEMENTAL;
	}
      else
	{
	  /* A scalar or transformational function.  */
	  gfc_init_se (&parmse, NULL);
	  argss = gfc_walk_expr (e);

	  if (argss == gfc_ss_terminator)
	    {
	      if (e->expr_type == EXPR_VARIABLE
		    && e->symtree->n.sym->attr.cray_pointee
		    && fsym && fsym->attr.flavor == FL_PROCEDURE)
		{
		    /* The Cray pointer needs to be converted to a pointer to
		       a type given by the expression.  */
		    gfc_conv_expr (&parmse, e);
		    type = build_pointer_type (TREE_TYPE (parmse.expr));
		    tmp = gfc_get_symbol_decl (e->symtree->n.sym->cp_pointer);
		    parmse.expr = convert (type, tmp);
		}
 	      else if (fsym && fsym->attr.value)
		{
		  if (fsym->ts.type == BT_CHARACTER
		      && fsym->ts.is_c_interop
		      && fsym->ns->proc_name != NULL
		      && fsym->ns->proc_name->attr.is_bind_c)
		    {
		      parmse.expr = NULL;
		      gfc_conv_scalar_char_value (fsym, &parmse, &e);
		      if (parmse.expr == NULL)
			gfc_conv_expr (&parmse, e);
		    }
		  else
		    gfc_conv_expr (&parmse, e);
		}
	      else if (arg->name && arg->name[0] == '%')
		/* Argument list functions %VAL, %LOC and %REF are signalled
		   through arg->name.  */
		conv_arglist_function (&parmse, arg->expr, arg->name);
	      else if ((e->expr_type == EXPR_FUNCTION)
			&& ((e->value.function.esym
			     && e->value.function.esym->result->attr.pointer)
			    || (!e->value.function.esym
				&& e->symtree->n.sym->attr.pointer))
			&& fsym && fsym->attr.target)
		{
		  gfc_conv_expr (&parmse, e);
		  parmse.expr = gfc_build_addr_expr (NULL_TREE, parmse.expr);
		}
	      else if (e->expr_type == EXPR_FUNCTION
		       && e->symtree->n.sym->result
		       && e->symtree->n.sym->result != e->symtree->n.sym
		       && e->symtree->n.sym->result->attr.proc_pointer)
		{
		  /* Functions returning procedure pointers.  */
		  gfc_conv_expr (&parmse, e);
		  if (fsym && fsym->attr.proc_pointer)
		    parmse.expr = gfc_build_addr_expr (NULL_TREE, parmse.expr);
		}
	      else
		{
		  gfc_conv_expr_reference (&parmse, e);

		  /* If an ALLOCATABLE dummy argument has INTENT(OUT) and is 
		     allocated on entry, it must be deallocated.  */
		  if (fsym && fsym->attr.allocatable
		      && fsym->attr.intent == INTENT_OUT)
		    {
		      stmtblock_t block;

		      gfc_init_block  (&block);
		      tmp = gfc_deallocate_with_status (parmse.expr, NULL_TREE,
							true, NULL);
		      gfc_add_expr_to_block (&block, tmp);
<<<<<<< HEAD
		      tmp = fold_build2 (MODIFY_EXPR, void_type_node,
					 parmse.expr, null_pointer_node);
=======
		      tmp = fold_build2_loc (input_location, MODIFY_EXPR,
					     void_type_node, parmse.expr,
					     null_pointer_node);
>>>>>>> 779871ac
		      gfc_add_expr_to_block (&block, tmp);

		      if (fsym->attr.optional
			  && e->expr_type == EXPR_VARIABLE
			  && e->symtree->n.sym->attr.optional)
			{
<<<<<<< HEAD
			  tmp = fold_build3 (COND_EXPR, void_type_node,
=======
			  tmp = fold_build3_loc (input_location, COND_EXPR,
				     void_type_node,
>>>>>>> 779871ac
				     gfc_conv_expr_present (e->symtree->n.sym),
					    gfc_finish_block (&block),
					    build_empty_stmt (input_location));
			}
		      else
			tmp = gfc_finish_block (&block);

		      gfc_add_expr_to_block (&se->pre, tmp);
		    }

		  if (fsym && e->expr_type != EXPR_NULL
		      && ((fsym->attr.pointer
			   && fsym->attr.flavor != FL_PROCEDURE)
			  || (fsym->attr.proc_pointer
			      && !(e->expr_type == EXPR_VARIABLE
			      && e->symtree->n.sym->attr.dummy))
			  || (e->expr_type == EXPR_VARIABLE
			      && gfc_is_proc_ptr_comp (e, NULL))
			  || fsym->attr.allocatable))
		    {
		      /* Scalar pointer dummy args require an extra level of
			 indirection. The null pointer already contains
			 this level of indirection.  */
		      parm_kind = SCALAR_POINTER;
		      parmse.expr = gfc_build_addr_expr (NULL_TREE, parmse.expr);
		    }
		}
	    }
	  else
	    {
              /* If the procedure requires an explicit interface, the actual
                 argument is passed according to the corresponding formal
                 argument.  If the corresponding formal argument is a POINTER,
                 ALLOCATABLE or assumed shape, we do not use g77's calling
                 convention, and pass the address of the array descriptor
                 instead. Otherwise we use g77's calling convention.  */
	      bool f;
	      f = (fsym != NULL)
		  && !(fsym->attr.pointer || fsym->attr.allocatable)
		  && fsym->as && fsym->as->type != AS_ASSUMED_SHAPE;
	      if (comp)
		f = f || !comp->attr.always_explicit;
	      else
		f = f || !sym->attr.always_explicit;

	      if (e->expr_type == EXPR_VARIABLE
		    && is_subref_array (e))
		/* The actual argument is a component reference to an
		   array of derived types.  In this case, the argument
		   is converted to a temporary, which is passed and then
		   written back after the procedure call.  */
		gfc_conv_subref_array_arg (&parmse, e, f,
				fsym ? fsym->attr.intent : INTENT_INOUT,
				fsym && fsym->attr.pointer);
	      else
	        gfc_conv_array_parameter (&parmse, e, argss, f, fsym,
					  sym->name, NULL);

	      /* If an ALLOCATABLE dummy argument has INTENT(OUT) and is 
		 allocated on entry, it must be deallocated.  */
	      if (fsym && fsym->attr.allocatable
		  && fsym->attr.intent == INTENT_OUT)
		{
		  tmp = build_fold_indirect_ref_loc (input_location,
						     parmse.expr);
		  tmp = gfc_trans_dealloc_allocated (tmp);
		  if (fsym->attr.optional
		      && e->expr_type == EXPR_VARIABLE
		      && e->symtree->n.sym->attr.optional)
<<<<<<< HEAD
		    tmp = fold_build3 (COND_EXPR, void_type_node,
=======
		    tmp = fold_build3_loc (input_location, COND_EXPR,
				     void_type_node,
>>>>>>> 779871ac
				     gfc_conv_expr_present (e->symtree->n.sym),
				       tmp, build_empty_stmt (input_location));
		  gfc_add_expr_to_block (&se->pre, tmp);
		}
	    } 
	}

      /* The case with fsym->attr.optional is that of a user subroutine
	 with an interface indicating an optional argument.  When we call
	 an intrinsic subroutine, however, fsym is NULL, but we might still
	 have an optional argument, so we proceed to the substitution
	 just in case.  */
      if (e && (fsym == NULL || fsym->attr.optional))
	{
	  /* If an optional argument is itself an optional dummy argument,
	     check its presence and substitute a null if absent.  This is
	     only needed when passing an array to an elemental procedure
	     as then array elements are accessed - or no NULL pointer is
	     allowed and a "1" or "0" should be passed if not present.
	     When passing a non-array-descriptor full array to a
	     non-array-descriptor dummy, no check is needed. For
	     array-descriptor actual to array-descriptor dummy, see
	     PR 41911 for why a check has to be inserted.
	     fsym == NULL is checked as intrinsics required the descriptor
	     but do not always set fsym.  */
	  if (e->expr_type == EXPR_VARIABLE
	      && e->symtree->n.sym->attr.optional
	      && ((e->rank > 0 && sym->attr.elemental)
		  || e->representation.length || e->ts.type == BT_CHARACTER
		  || (e->rank > 0
		      && (fsym == NULL || fsym->as->type == AS_ASSUMED_SHAPE
			  || fsym->as->type == AS_DEFERRED))))
	    gfc_conv_missing_dummy (&parmse, e, fsym ? fsym->ts : e->ts,
				    e->representation.length);
	}

      if (fsym && e)
	{
	  /* Obtain the character length of an assumed character length
	     length procedure from the typespec.  */
	  if (fsym->ts.type == BT_CHARACTER
	      && parmse.string_length == NULL_TREE
	      && e->ts.type == BT_PROCEDURE
	      && e->symtree->n.sym->ts.type == BT_CHARACTER
	      && e->symtree->n.sym->ts.u.cl->length != NULL
	      && e->symtree->n.sym->ts.u.cl->length->expr_type == EXPR_CONSTANT)
	    {
	      gfc_conv_const_charlen (e->symtree->n.sym->ts.u.cl);
	      parmse.string_length = e->symtree->n.sym->ts.u.cl->backend_decl;
	    }
	}

      if (fsym && need_interface_mapping && e)
	gfc_add_interface_mapping (&mapping, fsym, &parmse, e);

      gfc_add_block_to_block (&se->pre, &parmse.pre);
      gfc_add_block_to_block (&post, &parmse.post);

      /* Allocated allocatable components of derived types must be
	 deallocated for non-variable scalars.  Non-variable arrays are
	 dealt with in trans-array.c(gfc_conv_array_parameter).  */
      if (e && e->ts.type == BT_DERIVED
	    && e->ts.u.derived->attr.alloc_comp
	    && !(e->symtree && e->symtree->n.sym->attr.pointer)
	    && (e->expr_type != EXPR_VARIABLE && !e->rank))
        {
	  int parm_rank;
	  tmp = build_fold_indirect_ref_loc (input_location,
					 parmse.expr);
	  parm_rank = e->rank;
	  switch (parm_kind)
	    {
	    case (ELEMENTAL):
	    case (SCALAR):
	      parm_rank = 0;
	      break;

	    case (SCALAR_POINTER):
              tmp = build_fold_indirect_ref_loc (input_location,
					     tmp);
	      break;
	    }

	  if (e->expr_type == EXPR_OP
		&& e->value.op.op == INTRINSIC_PARENTHESES
		&& e->value.op.op1->expr_type == EXPR_VARIABLE)
	    {
	      tree local_tmp;
	      local_tmp = gfc_evaluate_now (tmp, &se->pre);
	      local_tmp = gfc_copy_alloc_comp (e->ts.u.derived, local_tmp, tmp, parm_rank);
	      gfc_add_expr_to_block (&se->post, local_tmp);
	    }

	  tmp = gfc_deallocate_alloc_comp (e->ts.u.derived, tmp, parm_rank);

	  gfc_add_expr_to_block (&se->post, tmp);
        }

      /* Add argument checking of passing an unallocated/NULL actual to
         a nonallocatable/nonpointer dummy.  */

      if (gfc_option.rtcheck & GFC_RTCHECK_POINTER && e != NULL)
        {
	  symbol_attribute *attr;
	  char *msg;
	  tree cond;

	  if (e->expr_type == EXPR_VARIABLE)
	    attr = &e->symtree->n.sym->attr;
	  else if (e->expr_type == EXPR_FUNCTION)
	    {
	      /* For intrinsic functions, the gfc_attr are not available.  */
	      if (e->symtree->n.sym->attr.generic && e->value.function.isym)
		goto end_pointer_check;

	      if (e->symtree->n.sym->attr.generic)
		attr = &e->value.function.esym->attr;
	      else
		attr = &e->symtree->n.sym->result->attr;
	    }
	  else
	    goto end_pointer_check;

          if (attr->optional)
	    {
              /* If the actual argument is an optional pointer/allocatable and
		 the formal argument takes an nonpointer optional value,
		 it is invalid to pass a non-present argument on, even
		 though there is no technical reason for this in gfortran.
		 See Fortran 2003, Section 12.4.1.6 item (7)+(8).  */
	      tree present, null_ptr, type;

	      if (attr->allocatable
		  && (fsym == NULL || !fsym->attr.allocatable))
		asprintf (&msg, "Allocatable actual argument '%s' is not "
			  "allocated or not present", e->symtree->n.sym->name);
	      else if (attr->pointer
		       && (fsym == NULL || !fsym->attr.pointer))
		asprintf (&msg, "Pointer actual argument '%s' is not "
			  "associated or not present",
			  e->symtree->n.sym->name);
	      else if (attr->proc_pointer
		       && (fsym == NULL || !fsym->attr.proc_pointer))
		asprintf (&msg, "Proc-pointer actual argument '%s' is not "
			  "associated or not present",
			  e->symtree->n.sym->name);
	      else
		goto end_pointer_check;

	      present = gfc_conv_expr_present (e->symtree->n.sym);
	      type = TREE_TYPE (present);
	      present = fold_build2_loc (input_location, EQ_EXPR,
					 boolean_type_node, present,
					 fold_convert (type,
						       null_pointer_node));
	      type = TREE_TYPE (parmse.expr);
	      null_ptr = fold_build2_loc (input_location, EQ_EXPR,
					  boolean_type_node, parmse.expr,
					  fold_convert (type,
							null_pointer_node));
	      cond = fold_build2_loc (input_location, TRUTH_ORIF_EXPR,
				      boolean_type_node, present, null_ptr);
	    }
          else
	    {
	      if (attr->allocatable
		  && (fsym == NULL || !fsym->attr.allocatable))
		asprintf (&msg, "Allocatable actual argument '%s' is not "
		      "allocated", e->symtree->n.sym->name);
	      else if (attr->pointer
		       && (fsym == NULL || !fsym->attr.pointer))
		asprintf (&msg, "Pointer actual argument '%s' is not "
		      "associated", e->symtree->n.sym->name);
	      else if (attr->proc_pointer
		       && (fsym == NULL || !fsym->attr.proc_pointer))
		asprintf (&msg, "Proc-pointer actual argument '%s' is not "
		      "associated", e->symtree->n.sym->name);
	      else
		goto end_pointer_check;


	      cond = fold_build2_loc (input_location, EQ_EXPR,
				      boolean_type_node, parmse.expr,
				      fold_convert (TREE_TYPE (parmse.expr),
						    null_pointer_node));
	    }
 
	  gfc_trans_runtime_check (true, false, cond, &se->pre, &e->where,
				   msg);
	  gfc_free (msg);
        }
      end_pointer_check:


      /* Character strings are passed as two parameters, a length and a
         pointer - except for Bind(c) which only passes the pointer.  */
      if (parmse.string_length != NULL_TREE && !sym->attr.is_bind_c)
	VEC_safe_push (tree, gc, stringargs, parmse.string_length);

      VEC_safe_push (tree, gc, arglist, parmse.expr);
    }
  gfc_finish_interface_mapping (&mapping, &se->pre, &se->post);

  if (comp)
    ts = comp->ts;
  else
   ts = sym->ts;

  if (ts.type == BT_CHARACTER && sym->attr.is_bind_c)
    se->string_length = build_int_cst (gfc_charlen_type_node, 1);
  else if (ts.type == BT_CHARACTER)
    {
      if (ts.u.cl->length == NULL)
	{
	  /* Assumed character length results are not allowed by 5.1.1.5 of the
	     standard and are trapped in resolve.c; except in the case of SPREAD
	     (and other intrinsics?) and dummy functions.  In the case of SPREAD,
	     we take the character length of the first argument for the result.
	     For dummies, we have to look through the formal argument list for
	     this function and use the character length found there.*/
	  if (!sym->attr.dummy)
	    cl.backend_decl = VEC_index (tree, stringargs, 0);
	  else
	    {
	      formal = sym->ns->proc_name->formal;
	      for (; formal; formal = formal->next)
		if (strcmp (formal->sym->name, sym->name) == 0)
		  cl.backend_decl = formal->sym->ts.u.cl->backend_decl;
	    }
        }
      else
        {
	  tree tmp;

	  /* Calculate the length of the returned string.  */
	  gfc_init_se (&parmse, NULL);
	  if (need_interface_mapping)
	    gfc_apply_interface_mapping (&mapping, &parmse, ts.u.cl->length);
	  else
	    gfc_conv_expr (&parmse, ts.u.cl->length);
	  gfc_add_block_to_block (&se->pre, &parmse.pre);
	  gfc_add_block_to_block (&se->post, &parmse.post);
	  
	  tmp = fold_convert (gfc_charlen_type_node, parmse.expr);
	  tmp = fold_build2_loc (input_location, MAX_EXPR,
				 gfc_charlen_type_node, tmp,
				 build_int_cst (gfc_charlen_type_node, 0));
	  cl.backend_decl = tmp;
	}

      /* Set up a charlen structure for it.  */
      cl.next = NULL;
      cl.length = NULL;
      ts.u.cl = &cl;

      len = cl.backend_decl;
    }

  byref = (comp && (comp->attr.dimension || comp->ts.type == BT_CHARACTER))
	  || (!comp && gfc_return_by_reference (sym));
  if (byref)
    {
      if (se->direct_byref)
	{
	  /* Sometimes, too much indirection can be applied; e.g. for
	     function_result = array_valued_recursive_function.  */
	  if (TREE_TYPE (TREE_TYPE (se->expr))
		&& TREE_TYPE (TREE_TYPE (TREE_TYPE (se->expr)))
		&& GFC_DESCRIPTOR_TYPE_P
			(TREE_TYPE (TREE_TYPE (TREE_TYPE (se->expr)))))
	    se->expr = build_fold_indirect_ref_loc (input_location,
						se->expr);

	  result = build_fold_indirect_ref_loc (input_location,
						se->expr);
	  VEC_safe_push (tree, gc, retargs, se->expr);
	}
      else if (comp && comp->attr.dimension)
	{
	  gcc_assert (se->loop && info);

	  /* Set the type of the array.  */
	  tmp = gfc_typenode_for_spec (&comp->ts);
	  info->dimen = se->loop->dimen;

	  /* Evaluate the bounds of the result, if known.  */
	  gfc_set_loop_bounds_from_array_spec (&mapping, se, comp->as);

	  /* Create a temporary to store the result.  In case the function
	     returns a pointer, the temporary will be a shallow copy and
	     mustn't be deallocated.  */
	  callee_alloc = comp->attr.allocatable || comp->attr.pointer;
	  gfc_trans_create_temp_array (&se->pre, &se->post, se->loop, info, tmp,
				       NULL_TREE, false, !comp->attr.pointer,
				       callee_alloc, &se->ss->expr->where);

	  /* Pass the temporary as the first argument.  */
	  result = info->descriptor;
	  tmp = gfc_build_addr_expr (NULL_TREE, result);
	  VEC_safe_push (tree, gc, retargs, tmp);
	}
      else if (!comp && sym->result->attr.dimension)
	{
	  gcc_assert (se->loop && info);

	  /* Set the type of the array.  */
	  tmp = gfc_typenode_for_spec (&ts);
	  info->dimen = se->loop->dimen;

	  /* Evaluate the bounds of the result, if known.  */
	  gfc_set_loop_bounds_from_array_spec (&mapping, se, sym->result->as);

	  /* Create a temporary to store the result.  In case the function
	     returns a pointer, the temporary will be a shallow copy and
	     mustn't be deallocated.  */
	  callee_alloc = sym->attr.allocatable || sym->attr.pointer;
	  gfc_trans_create_temp_array (&se->pre, &se->post, se->loop, info, tmp,
				       NULL_TREE, false, !sym->attr.pointer,
				       callee_alloc, &se->ss->expr->where);

	  /* Pass the temporary as the first argument.  */
	  result = info->descriptor;
	  tmp = gfc_build_addr_expr (NULL_TREE, result);
	  VEC_safe_push (tree, gc, retargs, tmp);
	}
      else if (ts.type == BT_CHARACTER)
	{
	  /* Pass the string length.  */
	  type = gfc_get_character_type (ts.kind, ts.u.cl);
	  type = build_pointer_type (type);

	  /* Return an address to a char[0:len-1]* temporary for
	     character pointers.  */
	  if ((!comp && (sym->attr.pointer || sym->attr.allocatable))
	       || (comp && (comp->attr.pointer || comp->attr.allocatable)))
	    {
	      var = gfc_create_var (type, "pstr");

	      if ((!comp && sym->attr.allocatable)
		  || (comp && comp->attr.allocatable))
		gfc_add_modify (&se->pre, var,
				fold_convert (TREE_TYPE (var),
					      null_pointer_node));

	      /* Provide an address expression for the function arguments.  */
	      var = gfc_build_addr_expr (NULL_TREE, var);
	    }
	  else
	    var = gfc_conv_string_tmp (se, type, len);

	  VEC_safe_push (tree, gc, retargs, var);
	}
      else
	{
	  gcc_assert (gfc_option.flag_f2c && ts.type == BT_COMPLEX);

	  type = gfc_get_complex_type (ts.kind);
	  var = gfc_build_addr_expr (NULL_TREE, gfc_create_var (type, "cmplx"));
	  VEC_safe_push (tree, gc, retargs, var);
	}

      /* Add the string length to the argument list.  */
      if (ts.type == BT_CHARACTER)
	VEC_safe_push (tree, gc, retargs, len);
    }
  gfc_free_interface_mapping (&mapping);

  /* We need to glom RETARGS + ARGLIST + STRINGARGS + APPEND_ARGS.  */
  arglen = (VEC_length (tree, arglist)
	    + VEC_length (tree, stringargs) + VEC_length (tree, append_args));
  VEC_reserve_exact (tree, gc, retargs, arglen);

  /* Add the return arguments.  */
  VEC_splice (tree, retargs, arglist);

  /* Add the hidden string length parameters to the arguments.  */
  VEC_splice (tree, retargs, stringargs);

  /* We may want to append extra arguments here.  This is used e.g. for
     calls to libgfortran_matmul_??, which need extra information.  */
  if (!VEC_empty (tree, append_args))
    VEC_splice (tree, retargs, append_args);
  arglist = retargs;

  /* Generate the actual call.  */
  conv_function_val (se, sym, expr);

  /* If there are alternate return labels, function type should be
     integer.  Can't modify the type in place though, since it can be shared
     with other functions.  For dummy arguments, the typing is done to
     to this result, even if it has to be repeated for each call.  */
  if (has_alternate_specifier
      && TREE_TYPE (TREE_TYPE (TREE_TYPE (se->expr))) != integer_type_node)
    {
      if (!sym->attr.dummy)
	{
	  TREE_TYPE (sym->backend_decl)
		= build_function_type (integer_type_node,
		      TYPE_ARG_TYPES (TREE_TYPE (sym->backend_decl)));
	  se->expr = gfc_build_addr_expr (NULL_TREE, sym->backend_decl);
	}
      else
	TREE_TYPE (TREE_TYPE (TREE_TYPE (se->expr))) = integer_type_node;
    }

  fntype = TREE_TYPE (TREE_TYPE (se->expr));
  se->expr = build_call_vec (TREE_TYPE (fntype), se->expr, arglist);

  /* If we have a pointer function, but we don't want a pointer, e.g.
     something like
        x = f()
     where f is pointer valued, we have to dereference the result.  */
  if (!se->want_pointer && !byref
      && (sym->attr.pointer || sym->attr.allocatable)
      && !gfc_is_proc_ptr_comp (expr, NULL))
    se->expr = build_fold_indirect_ref_loc (input_location,
					se->expr);

  /* f2c calling conventions require a scalar default real function to
     return a double precision result.  Convert this back to default
     real.  We only care about the cases that can happen in Fortran 77.
  */
  if (gfc_option.flag_f2c && sym->ts.type == BT_REAL
      && sym->ts.kind == gfc_default_real_kind
      && !sym->attr.always_explicit)
    se->expr = fold_convert (gfc_get_real_type (sym->ts.kind), se->expr);

  /* A pure function may still have side-effects - it may modify its
     parameters.  */
  TREE_SIDE_EFFECTS (se->expr) = 1;
#if 0
  if (!sym->attr.pure)
    TREE_SIDE_EFFECTS (se->expr) = 1;
#endif

  if (byref)
    {
      /* Add the function call to the pre chain.  There is no expression.  */
      gfc_add_expr_to_block (&se->pre, se->expr);
      se->expr = NULL_TREE;

      if (!se->direct_byref)
	{
	  if (sym->attr.dimension || (comp && comp->attr.dimension))
	    {
	      if (gfc_option.rtcheck & GFC_RTCHECK_BOUNDS)
		{
		  /* Check the data pointer hasn't been modified.  This would
		     happen in a function returning a pointer.  */
		  tmp = gfc_conv_descriptor_data_get (info->descriptor);
		  tmp = fold_build2_loc (input_location, NE_EXPR,
					 boolean_type_node,
					 tmp, info->data);
		  gfc_trans_runtime_check (true, false, tmp, &se->pre, NULL,
					   gfc_msg_fault);
		}
	      se->expr = info->descriptor;
	      /* Bundle in the string length.  */
	      se->string_length = len;
	    }
	  else if (ts.type == BT_CHARACTER)
	    {
	      /* Dereference for character pointer results.  */
	      if ((!comp && (sym->attr.pointer || sym->attr.allocatable))
		  || (comp && (comp->attr.pointer || comp->attr.allocatable)))
		se->expr = build_fold_indirect_ref_loc (input_location, var);
	      else
	        se->expr = var;

	      se->string_length = len;
	    }
	  else
	    {
	      gcc_assert (ts.type == BT_COMPLEX && gfc_option.flag_f2c);
	      se->expr = build_fold_indirect_ref_loc (input_location, var);
	    }
	}
    }

  /* Follow the function call with the argument post block.  */
  if (byref)
    {
      gfc_add_block_to_block (&se->pre, &post);

      /* Transformational functions of derived types with allocatable
         components must have the result allocatable components copied.  */
      arg = expr->value.function.actual;
      if (result && arg && expr->rank
	    && expr->value.function.isym
	    && expr->value.function.isym->transformational
	    && arg->expr->ts.type == BT_DERIVED
	    && arg->expr->ts.u.derived->attr.alloc_comp)
	{
	  tree tmp2;
	  /* Copy the allocatable components.  We have to use a
	     temporary here to prevent source allocatable components
	     from being corrupted.  */
	  tmp2 = gfc_evaluate_now (result, &se->pre);
	  tmp = gfc_copy_alloc_comp (arg->expr->ts.u.derived,
				     result, tmp2, expr->rank);
	  gfc_add_expr_to_block (&se->pre, tmp);
	  tmp = gfc_copy_allocatable_data (result, tmp2, TREE_TYPE(tmp2),
				           expr->rank);
	  gfc_add_expr_to_block (&se->pre, tmp);

	  /* Finally free the temporary's data field.  */
	  tmp = gfc_conv_descriptor_data_get (tmp2);
	  tmp = gfc_deallocate_with_status (tmp, NULL_TREE, true, NULL);
	  gfc_add_expr_to_block (&se->pre, tmp);
	}
    }
  else
    gfc_add_block_to_block (&se->post, &post);

  return has_alternate_specifier;
}


/* Fill a character string with spaces.  */

static tree
fill_with_spaces (tree start, tree type, tree size)
{
  stmtblock_t block, loop;
  tree i, el, exit_label, cond, tmp;

  /* For a simple char type, we can call memset().  */
  if (compare_tree_int (TYPE_SIZE_UNIT (type), 1) == 0)
    return build_call_expr_loc (input_location,
			    built_in_decls[BUILT_IN_MEMSET], 3, start,
			    build_int_cst (gfc_get_int_type (gfc_c_int_kind),
					   lang_hooks.to_target_charset (' ')),
			    size);

  /* Otherwise, we use a loop:
	for (el = start, i = size; i > 0; el--, i+= TYPE_SIZE_UNIT (type))
	  *el = (type) ' ';
   */

  /* Initialize variables.  */
  gfc_init_block (&block);
  i = gfc_create_var (sizetype, "i");
  gfc_add_modify (&block, i, fold_convert (sizetype, size));
  el = gfc_create_var (build_pointer_type (type), "el");
  gfc_add_modify (&block, el, fold_convert (TREE_TYPE (el), start));
  exit_label = gfc_build_label_decl (NULL_TREE);
  TREE_USED (exit_label) = 1;


  /* Loop body.  */
  gfc_init_block (&loop);

  /* Exit condition.  */
  cond = fold_build2_loc (input_location, LE_EXPR, boolean_type_node, i,
			  fold_convert (sizetype, integer_zero_node));
  tmp = build1_v (GOTO_EXPR, exit_label);
  tmp = fold_build3_loc (input_location, COND_EXPR, void_type_node, cond, tmp,
			 build_empty_stmt (input_location));
  gfc_add_expr_to_block (&loop, tmp);

  /* Assignment.  */
  gfc_add_modify (&loop,
		  fold_build1_loc (input_location, INDIRECT_REF, type, el),
		  build_int_cst (type, lang_hooks.to_target_charset (' ')));

  /* Increment loop variables.  */
  gfc_add_modify (&loop, i,
		  fold_build2_loc (input_location, MINUS_EXPR, sizetype, i,
				   TYPE_SIZE_UNIT (type)));
  gfc_add_modify (&loop, el,
		  fold_build2_loc (input_location, POINTER_PLUS_EXPR,
				   TREE_TYPE (el), el, TYPE_SIZE_UNIT (type)));

  /* Making the loop... actually loop!  */
  tmp = gfc_finish_block (&loop);
  tmp = build1_v (LOOP_EXPR, tmp);
  gfc_add_expr_to_block (&block, tmp);

  /* The exit label.  */
  tmp = build1_v (LABEL_EXPR, exit_label);
  gfc_add_expr_to_block (&block, tmp);


  return gfc_finish_block (&block);
}


/* Generate code to copy a string.  */

void
gfc_trans_string_copy (stmtblock_t * block, tree dlength, tree dest,
		       int dkind, tree slength, tree src, int skind)
{
  tree tmp, dlen, slen;
  tree dsc;
  tree ssc;
  tree cond;
  tree cond2;
  tree tmp2;
  tree tmp3;
  tree tmp4;
  tree chartype;
  stmtblock_t tempblock;

  gcc_assert (dkind == skind);

  if (slength != NULL_TREE)
    {
      slen = fold_convert (size_type_node, gfc_evaluate_now (slength, block));
      ssc = gfc_string_to_single_character (slen, src, skind);
    }
  else
    {
      slen = build_int_cst (size_type_node, 1);
      ssc =  src;
    }

  if (dlength != NULL_TREE)
    {
      dlen = fold_convert (size_type_node, gfc_evaluate_now (dlength, block));
      dsc = gfc_string_to_single_character (dlen, dest, dkind);
    }
  else
    {
      dlen = build_int_cst (size_type_node, 1);
      dsc =  dest;
    }

  /* Assign directly if the types are compatible.  */
  if (dsc != NULL_TREE && ssc != NULL_TREE
      && TREE_TYPE (dsc) == TREE_TYPE (ssc))
    {
      gfc_add_modify (block, dsc, ssc);
      return;
    }

  /* Do nothing if the destination length is zero.  */
  cond = fold_build2_loc (input_location, GT_EXPR, boolean_type_node, dlen,
			  build_int_cst (size_type_node, 0));

  /* The following code was previously in _gfortran_copy_string:

       // The two strings may overlap so we use memmove.
       void
       copy_string (GFC_INTEGER_4 destlen, char * dest,
                    GFC_INTEGER_4 srclen, const char * src)
       {
         if (srclen >= destlen)
           {
             // This will truncate if too long.
             memmove (dest, src, destlen);
           }
         else
           {
             memmove (dest, src, srclen);
             // Pad with spaces.
             memset (&dest[srclen], ' ', destlen - srclen);
           }
       }

     We're now doing it here for better optimization, but the logic
     is the same.  */

  /* For non-default character kinds, we have to multiply the string
     length by the base type size.  */
  chartype = gfc_get_char_type (dkind);
  slen = fold_build2_loc (input_location, MULT_EXPR, size_type_node,
			  fold_convert (size_type_node, slen),
			  fold_convert (size_type_node,
					TYPE_SIZE_UNIT (chartype)));
  dlen = fold_build2_loc (input_location, MULT_EXPR, size_type_node,
			  fold_convert (size_type_node, dlen),
			  fold_convert (size_type_node,
					TYPE_SIZE_UNIT (chartype)));

  if (dlength)
    dest = fold_convert (pvoid_type_node, dest);
  else
    dest = gfc_build_addr_expr (pvoid_type_node, dest);

  if (slength)
    src = fold_convert (pvoid_type_node, src);
  else
    src = gfc_build_addr_expr (pvoid_type_node, src);

  /* Truncate string if source is too long.  */
  cond2 = fold_build2_loc (input_location, GE_EXPR, boolean_type_node, slen,
			   dlen);
  tmp2 = build_call_expr_loc (input_location,
			  built_in_decls[BUILT_IN_MEMMOVE],
			  3, dest, src, dlen);

  /* Else copy and pad with spaces.  */
  tmp3 = build_call_expr_loc (input_location,
			  built_in_decls[BUILT_IN_MEMMOVE],
			  3, dest, src, slen);

  tmp4 = fold_build2_loc (input_location, POINTER_PLUS_EXPR, TREE_TYPE (dest),
			  dest, fold_convert (sizetype, slen));
  tmp4 = fill_with_spaces (tmp4, chartype,
			   fold_build2_loc (input_location, MINUS_EXPR,
					    TREE_TYPE(dlen), dlen, slen));

  gfc_init_block (&tempblock);
  gfc_add_expr_to_block (&tempblock, tmp3);
  gfc_add_expr_to_block (&tempblock, tmp4);
  tmp3 = gfc_finish_block (&tempblock);

  /* The whole copy_string function is there.  */
  tmp = fold_build3_loc (input_location, COND_EXPR, void_type_node, cond2,
			 tmp2, tmp3);
  tmp = fold_build3_loc (input_location, COND_EXPR, void_type_node, cond, tmp,
			 build_empty_stmt (input_location));
  gfc_add_expr_to_block (block, tmp);
}


/* Translate a statement function.
   The value of a statement function reference is obtained by evaluating the
   expression using the values of the actual arguments for the values of the
   corresponding dummy arguments.  */

static void
gfc_conv_statement_function (gfc_se * se, gfc_expr * expr)
{
  gfc_symbol *sym;
  gfc_symbol *fsym;
  gfc_formal_arglist *fargs;
  gfc_actual_arglist *args;
  gfc_se lse;
  gfc_se rse;
  gfc_saved_var *saved_vars;
  tree *temp_vars;
  tree type;
  tree tmp;
  int n;

  sym = expr->symtree->n.sym;
  args = expr->value.function.actual;
  gfc_init_se (&lse, NULL);
  gfc_init_se (&rse, NULL);

  n = 0;
  for (fargs = sym->formal; fargs; fargs = fargs->next)
    n++;
  saved_vars = (gfc_saved_var *)gfc_getmem (n * sizeof (gfc_saved_var));
  temp_vars = (tree *)gfc_getmem (n * sizeof (tree));

  for (fargs = sym->formal, n = 0; fargs; fargs = fargs->next, n++)
    {
      /* Each dummy shall be specified, explicitly or implicitly, to be
         scalar.  */
      gcc_assert (fargs->sym->attr.dimension == 0);
      fsym = fargs->sym;

      /* Create a temporary to hold the value.  */
      type = gfc_typenode_for_spec (&fsym->ts);
      temp_vars[n] = gfc_create_var (type, fsym->name);

      if (fsym->ts.type == BT_CHARACTER)
        {
	  /* Copy string arguments.  */
          tree arglen;

          gcc_assert (fsym->ts.u.cl && fsym->ts.u.cl->length
		      && fsym->ts.u.cl->length->expr_type == EXPR_CONSTANT);

          arglen = TYPE_MAX_VALUE (TYPE_DOMAIN (type));
          tmp = gfc_build_addr_expr (build_pointer_type (type),
				     temp_vars[n]);

          gfc_conv_expr (&rse, args->expr);
          gfc_conv_string_parameter (&rse);
          gfc_add_block_to_block (&se->pre, &lse.pre);
          gfc_add_block_to_block (&se->pre, &rse.pre);

	  gfc_trans_string_copy (&se->pre, arglen, tmp, fsym->ts.kind,
				 rse.string_length, rse.expr, fsym->ts.kind);
          gfc_add_block_to_block (&se->pre, &lse.post);
          gfc_add_block_to_block (&se->pre, &rse.post);
        }
      else
        {
          /* For everything else, just evaluate the expression.  */
          gfc_conv_expr (&lse, args->expr);

          gfc_add_block_to_block (&se->pre, &lse.pre);
          gfc_add_modify (&se->pre, temp_vars[n], lse.expr);
          gfc_add_block_to_block (&se->pre, &lse.post);
        }

      args = args->next;
    }

  /* Use the temporary variables in place of the real ones.  */
  for (fargs = sym->formal, n = 0; fargs; fargs = fargs->next, n++)
    gfc_shadow_sym (fargs->sym, temp_vars[n], &saved_vars[n]);

  gfc_conv_expr (se, sym->value);

  if (sym->ts.type == BT_CHARACTER)
    {
      gfc_conv_const_charlen (sym->ts.u.cl);

      /* Force the expression to the correct length.  */
      if (!INTEGER_CST_P (se->string_length)
	  || tree_int_cst_lt (se->string_length,
			      sym->ts.u.cl->backend_decl))
	{
	  type = gfc_get_character_type (sym->ts.kind, sym->ts.u.cl);
	  tmp = gfc_create_var (type, sym->name);
	  tmp = gfc_build_addr_expr (build_pointer_type (type), tmp);
	  gfc_trans_string_copy (&se->pre, sym->ts.u.cl->backend_decl, tmp,
				 sym->ts.kind, se->string_length, se->expr,
				 sym->ts.kind);
	  se->expr = tmp;
	}
      se->string_length = sym->ts.u.cl->backend_decl;
    }

  /* Restore the original variables.  */
  for (fargs = sym->formal, n = 0; fargs; fargs = fargs->next, n++)
    gfc_restore_sym (fargs->sym, &saved_vars[n]);
  gfc_free (saved_vars);
}


/* Translate a function expression.  */

static void
gfc_conv_function_expr (gfc_se * se, gfc_expr * expr)
{
  gfc_symbol *sym;

  if (expr->value.function.isym)
    {
      gfc_conv_intrinsic_function (se, expr);
      return;
    }

  /* We distinguish statement functions from general functions to improve
     runtime performance.  */
  if (expr->symtree->n.sym->attr.proc == PROC_ST_FUNCTION)
    {
      gfc_conv_statement_function (se, expr);
      return;
    }

  /* expr.value.function.esym is the resolved (specific) function symbol for
     most functions.  However this isn't set for dummy procedures.  */
  sym = expr->value.function.esym;
  if (!sym)
    sym = expr->symtree->n.sym;

  gfc_conv_procedure_call (se, sym, expr->value.function.actual, expr, NULL);
}


/* Determine whether the given EXPR_CONSTANT is a zero initializer.  */

static bool
is_zero_initializer_p (gfc_expr * expr)
{
  if (expr->expr_type != EXPR_CONSTANT)
    return false;

  /* We ignore constants with prescribed memory representations for now.  */
  if (expr->representation.string)
    return false;

  switch (expr->ts.type)
    {
    case BT_INTEGER:
      return mpz_cmp_si (expr->value.integer, 0) == 0;

    case BT_REAL:
      return mpfr_zero_p (expr->value.real)
	     && MPFR_SIGN (expr->value.real) >= 0;

    case BT_LOGICAL:
      return expr->value.logical == 0;

    case BT_COMPLEX:
      return mpfr_zero_p (mpc_realref (expr->value.complex))
	     && MPFR_SIGN (mpc_realref (expr->value.complex)) >= 0
             && mpfr_zero_p (mpc_imagref (expr->value.complex))
	     && MPFR_SIGN (mpc_imagref (expr->value.complex)) >= 0;

    default:
      break;
    }
  return false;
}


static void
gfc_conv_array_constructor_expr (gfc_se * se, gfc_expr * expr)
{
  gcc_assert (se->ss != NULL && se->ss != gfc_ss_terminator);
  gcc_assert (se->ss->expr == expr && se->ss->type == GFC_SS_CONSTRUCTOR);

  gfc_conv_tmp_array_ref (se);
  gfc_advance_se_ss_chain (se);
}


/* Build a static initializer.  EXPR is the expression for the initial value.
   The other parameters describe the variable of the component being 
   initialized. EXPR may be null.  */

tree
gfc_conv_initializer (gfc_expr * expr, gfc_typespec * ts, tree type,
		      bool array, bool pointer, bool procptr)
{
  gfc_se se;

  if (!(expr || pointer || procptr))
    return NULL_TREE;

  /* Check if we have ISOCBINDING_NULL_PTR or ISOCBINDING_NULL_FUNPTR
     (these are the only two iso_c_binding derived types that can be
     used as initialization expressions).  If so, we need to modify
     the 'expr' to be that for a (void *).  */
  if (expr != NULL && expr->ts.type == BT_DERIVED
      && expr->ts.is_iso_c && expr->ts.u.derived)
    {
      gfc_symbol *derived = expr->ts.u.derived;

      /* The derived symbol has already been converted to a (void *).  Use
	 its kind.  */
      expr = gfc_get_int_expr (derived->ts.kind, NULL, 0);
      expr->ts.f90_type = derived->ts.f90_type;

      gfc_init_se (&se, NULL);
      gfc_conv_constant (&se, expr);
      gcc_assert (TREE_CODE (se.expr) != CONSTRUCTOR);
      return se.expr;
    }
  
  if (array && !procptr)
    {
      tree ctor;
      /* Arrays need special handling.  */
      if (pointer)
	ctor = gfc_build_null_descriptor (type);
      /* Special case assigning an array to zero.  */
      else if (is_zero_initializer_p (expr))
        ctor = build_constructor (type, NULL);
      else
	ctor = gfc_conv_array_initializer (type, expr);
      TREE_STATIC (ctor) = 1;
      return ctor;
    }
  else if (pointer || procptr)
    {
      if (!expr || expr->expr_type == EXPR_NULL)
	return fold_convert (type, null_pointer_node);
      else
	{
	  gfc_init_se (&se, NULL);
	  se.want_pointer = 1;
	  gfc_conv_expr (&se, expr);
          gcc_assert (TREE_CODE (se.expr) != CONSTRUCTOR);
	  return se.expr;
	}
    }
  else
    {
      switch (ts->type)
	{
	case BT_DERIVED:
	case BT_CLASS:
	  gfc_init_se (&se, NULL);
	  if (ts->type == BT_CLASS && expr->expr_type == EXPR_NULL)
	    gfc_conv_structure (&se, gfc_class_null_initializer(ts), 1);
	  else
	    gfc_conv_structure (&se, expr, 1);
	  gcc_assert (TREE_CODE (se.expr) == CONSTRUCTOR);
	  TREE_STATIC (se.expr) = 1;
	  return se.expr;

	case BT_CHARACTER:
	  {
	    tree ctor = gfc_conv_string_init (ts->u.cl->backend_decl,expr);
	    TREE_STATIC (ctor) = 1;
	    return ctor;
	  }

	default:
	  gfc_init_se (&se, NULL);
	  gfc_conv_constant (&se, expr);
	  gcc_assert (TREE_CODE (se.expr) != CONSTRUCTOR);
	  return se.expr;
	}
    }
}
  
static tree
gfc_trans_subarray_assign (tree dest, gfc_component * cm, gfc_expr * expr)
{
  gfc_se rse;
  gfc_se lse;
  gfc_ss *rss;
  gfc_ss *lss;
  stmtblock_t body;
  stmtblock_t block;
  gfc_loopinfo loop;
  int n;
  tree tmp;

  gfc_start_block (&block);

  /* Initialize the scalarizer.  */
  gfc_init_loopinfo (&loop);

  gfc_init_se (&lse, NULL);
  gfc_init_se (&rse, NULL);

  /* Walk the rhs.  */
  rss = gfc_walk_expr (expr);
  if (rss == gfc_ss_terminator)
    {
      /* The rhs is scalar.  Add a ss for the expression.  */
      rss = gfc_get_ss ();
      rss->next = gfc_ss_terminator;
      rss->type = GFC_SS_SCALAR;
      rss->expr = expr;
    }

  /* Create a SS for the destination.  */
  lss = gfc_get_ss ();
  lss->type = GFC_SS_COMPONENT;
  lss->expr = NULL;
  lss->shape = gfc_get_shape (cm->as->rank);
  lss->next = gfc_ss_terminator;
  lss->data.info.dimen = cm->as->rank;
  lss->data.info.descriptor = dest;
  lss->data.info.data = gfc_conv_array_data (dest);
  lss->data.info.offset = gfc_conv_array_offset (dest);
  for (n = 0; n < cm->as->rank; n++)
    {
      lss->data.info.dim[n] = n;
      lss->data.info.start[n] = gfc_conv_array_lbound (dest, n);
      lss->data.info.stride[n] = gfc_index_one_node;

      mpz_init (lss->shape[n]);
      mpz_sub (lss->shape[n], cm->as->upper[n]->value.integer,
	       cm->as->lower[n]->value.integer);
      mpz_add_ui (lss->shape[n], lss->shape[n], 1);
    }
  
  /* Associate the SS with the loop.  */
  gfc_add_ss_to_loop (&loop, lss);
  gfc_add_ss_to_loop (&loop, rss);

  /* Calculate the bounds of the scalarization.  */
  gfc_conv_ss_startstride (&loop);

  /* Setup the scalarizing loops.  */
  gfc_conv_loop_setup (&loop, &expr->where);

  /* Setup the gfc_se structures.  */
  gfc_copy_loopinfo_to_se (&lse, &loop);
  gfc_copy_loopinfo_to_se (&rse, &loop);

  rse.ss = rss;
  gfc_mark_ss_chain_used (rss, 1);
  lse.ss = lss;
  gfc_mark_ss_chain_used (lss, 1);

  /* Start the scalarized loop body.  */
  gfc_start_scalarized_body (&loop, &body);

  gfc_conv_tmp_array_ref (&lse);
  if (cm->ts.type == BT_CHARACTER)
    lse.string_length = cm->ts.u.cl->backend_decl;

  gfc_conv_expr (&rse, expr);

  tmp = gfc_trans_scalar_assign (&lse, &rse, cm->ts, true, false, true);
  gfc_add_expr_to_block (&body, tmp);

  gcc_assert (rse.ss == gfc_ss_terminator);

  /* Generate the copying loops.  */
  gfc_trans_scalarizing_loops (&loop, &body);

  /* Wrap the whole thing up.  */
  gfc_add_block_to_block (&block, &loop.pre);
  gfc_add_block_to_block (&block, &loop.post);

  for (n = 0; n < cm->as->rank; n++)
    mpz_clear (lss->shape[n]);
  gfc_free (lss->shape);

  gfc_cleanup_loop (&loop);

  return gfc_finish_block (&block);
}


static tree
gfc_trans_alloc_subarray_assign (tree dest, gfc_component * cm,
				 gfc_expr * expr)
{
  gfc_se se;
  gfc_ss *rss;
  stmtblock_t block;
  tree offset;
  int n;
  tree tmp;
  tree tmp2;
  gfc_array_spec *as;
  gfc_expr *arg = NULL;

  gfc_start_block (&block);
  gfc_init_se (&se, NULL);

  /* Get the descriptor for the expressions.  */ 
  rss = gfc_walk_expr (expr);
  se.want_pointer = 0;
  gfc_conv_expr_descriptor (&se, expr, rss);
  gfc_add_block_to_block (&block, &se.pre);
  gfc_add_modify (&block, dest, se.expr);

  /* Deal with arrays of derived types with allocatable components.  */
  if (cm->ts.type == BT_DERIVED
	&& cm->ts.u.derived->attr.alloc_comp)
    tmp = gfc_copy_alloc_comp (cm->ts.u.derived,
			       se.expr, dest,
			       cm->as->rank);
  else
    tmp = gfc_duplicate_allocatable (dest, se.expr,
				     TREE_TYPE(cm->backend_decl),
				     cm->as->rank);

  gfc_add_expr_to_block (&block, tmp);
  gfc_add_block_to_block (&block, &se.post);

  if (expr->expr_type != EXPR_VARIABLE)
    gfc_conv_descriptor_data_set (&block, se.expr,
				  null_pointer_node);

  /* We need to know if the argument of a conversion function is a
     variable, so that the correct lower bound can be used.  */
  if (expr->expr_type == EXPR_FUNCTION
	&& expr->value.function.isym
	&& expr->value.function.isym->conversion
	&& expr->value.function.actual->expr
	&& expr->value.function.actual->expr->expr_type == EXPR_VARIABLE)
    arg = expr->value.function.actual->expr;

  /* Obtain the array spec of full array references.  */
  if (arg)
    as = gfc_get_full_arrayspec_from_expr (arg);
  else
    as = gfc_get_full_arrayspec_from_expr (expr);

  /* Shift the lbound and ubound of temporaries to being unity,
     rather than zero, based. Always calculate the offset.  */
  offset = gfc_conv_descriptor_offset_get (dest);
  gfc_add_modify (&block, offset, gfc_index_zero_node);
  tmp2 =gfc_create_var (gfc_array_index_type, NULL);

  for (n = 0; n < expr->rank; n++)
    {
      tree span;
      tree lbound;

      /* Obtain the correct lbound - ISO/IEC TR 15581:2001 page 9.
	 TODO It looks as if gfc_conv_expr_descriptor should return
	 the correct bounds and that the following should not be
	 necessary.  This would simplify gfc_conv_intrinsic_bound
	 as well.  */
      if (as && as->lower[n])
	{
	  gfc_se lbse;
	  gfc_init_se (&lbse, NULL);
	  gfc_conv_expr (&lbse, as->lower[n]);
	  gfc_add_block_to_block (&block, &lbse.pre);
	  lbound = gfc_evaluate_now (lbse.expr, &block);
	}
      else if (as && arg)
	{
	  tmp = gfc_get_symbol_decl (arg->symtree->n.sym);
	  lbound = gfc_conv_descriptor_lbound_get (tmp,
					gfc_rank_cst[n]);
	}
      else if (as)
	lbound = gfc_conv_descriptor_lbound_get (dest,
						gfc_rank_cst[n]);
      else
	lbound = gfc_index_one_node;

      lbound = fold_convert (gfc_array_index_type, lbound);

      /* Shift the bounds and set the offset accordingly.  */
      tmp = gfc_conv_descriptor_ubound_get (dest, gfc_rank_cst[n]);
      span = fold_build2_loc (input_location, MINUS_EXPR, gfc_array_index_type,
		tmp, gfc_conv_descriptor_lbound_get (dest, gfc_rank_cst[n]));
      tmp = fold_build2_loc (input_location, PLUS_EXPR, gfc_array_index_type,
			     span, lbound);
      gfc_conv_descriptor_ubound_set (&block, dest,
				      gfc_rank_cst[n], tmp);
      gfc_conv_descriptor_lbound_set (&block, dest,
				      gfc_rank_cst[n], lbound);

      tmp = fold_build2_loc (input_location, MULT_EXPR, gfc_array_index_type,
			 gfc_conv_descriptor_lbound_get (dest,
							 gfc_rank_cst[n]),
			 gfc_conv_descriptor_stride_get (dest,
							 gfc_rank_cst[n]));
      gfc_add_modify (&block, tmp2, tmp);
      tmp = fold_build2_loc (input_location, MINUS_EXPR, gfc_array_index_type,
			     offset, tmp2);
      gfc_conv_descriptor_offset_set (&block, dest, tmp);
    }

  if (arg)
    {
      /* If a conversion expression has a null data pointer
	 argument, nullify the allocatable component.  */
      tree non_null_expr;
      tree null_expr;

      if (arg->symtree->n.sym->attr.allocatable
	    || arg->symtree->n.sym->attr.pointer)
	{
	  non_null_expr = gfc_finish_block (&block);
	  gfc_start_block (&block);
	  gfc_conv_descriptor_data_set (&block, dest,
					null_pointer_node);
	  null_expr = gfc_finish_block (&block);
	  tmp = gfc_conv_descriptor_data_get (arg->symtree->n.sym->backend_decl);
	  tmp = build2_loc (input_location, EQ_EXPR, boolean_type_node, tmp,
			    fold_convert (TREE_TYPE (tmp), null_pointer_node));
	  return build3_v (COND_EXPR, tmp,
			   null_expr, non_null_expr);
	}
    }

  return gfc_finish_block (&block);
}


/* Assign a single component of a derived type constructor.  */

static tree
gfc_trans_subcomponent_assign (tree dest, gfc_component * cm, gfc_expr * expr)
{
  gfc_se se;
  gfc_se lse;
  gfc_ss *rss;
  stmtblock_t block;
  tree tmp;

  gfc_start_block (&block);

  if (cm->attr.pointer)
    {
      gfc_init_se (&se, NULL);
      /* Pointer component.  */
      if (cm->attr.dimension)
	{
	  /* Array pointer.  */
	  if (expr->expr_type == EXPR_NULL)
	    gfc_conv_descriptor_data_set (&block, dest, null_pointer_node);
	  else
	    {
	      rss = gfc_walk_expr (expr);
	      se.direct_byref = 1;
	      se.expr = dest;
	      gfc_conv_expr_descriptor (&se, expr, rss);
	      gfc_add_block_to_block (&block, &se.pre);
	      gfc_add_block_to_block (&block, &se.post);
	    }
	}
      else
	{
	  /* Scalar pointers.  */
	  se.want_pointer = 1;
	  gfc_conv_expr (&se, expr);
	  gfc_add_block_to_block (&block, &se.pre);
	  gfc_add_modify (&block, dest,
			       fold_convert (TREE_TYPE (dest), se.expr));
	  gfc_add_block_to_block (&block, &se.post);
	}
    }
  else if (cm->ts.type == BT_CLASS && expr->expr_type == EXPR_NULL)
    {
      /* NULL initialization for CLASS components.  */
      tmp = gfc_trans_structure_assign (dest,
<<<<<<< HEAD
					gfc_default_initializer (&cm->ts));
=======
					gfc_class_null_initializer (&cm->ts));
>>>>>>> 779871ac
      gfc_add_expr_to_block (&block, tmp);
    }
  else if (cm->attr.dimension)
    {
      if (cm->attr.allocatable && expr->expr_type == EXPR_NULL)
 	gfc_conv_descriptor_data_set (&block, dest, null_pointer_node);
      else if (cm->attr.allocatable)
	{
	  tmp = gfc_trans_alloc_subarray_assign (dest, cm, expr);
	  gfc_add_expr_to_block (&block, tmp);
	}
      else
	{
	  tmp = gfc_trans_subarray_assign (dest, cm, expr);
	  gfc_add_expr_to_block (&block, tmp);
	}
    }
  else if (expr->ts.type == BT_DERIVED)
    {
      if (expr->expr_type != EXPR_STRUCTURE)
	{
	  gfc_init_se (&se, NULL);
	  gfc_conv_expr (&se, expr);
	  gfc_add_block_to_block (&block, &se.pre);
	  gfc_add_modify (&block, dest,
			       fold_convert (TREE_TYPE (dest), se.expr));
	  gfc_add_block_to_block (&block, &se.post);
	}
      else
	{
	  /* Nested constructors.  */
	  tmp = gfc_trans_structure_assign (dest, expr);
	  gfc_add_expr_to_block (&block, tmp);
	}
    }
  else
    {
      /* Scalar component.  */
      gfc_init_se (&se, NULL);
      gfc_init_se (&lse, NULL);

      gfc_conv_expr (&se, expr);
      if (cm->ts.type == BT_CHARACTER)
	lse.string_length = cm->ts.u.cl->backend_decl;
      lse.expr = dest;
      tmp = gfc_trans_scalar_assign (&lse, &se, cm->ts, true, false, true);
      gfc_add_expr_to_block (&block, tmp);
    }
  return gfc_finish_block (&block);
}

/* Assign a derived type constructor to a variable.  */

static tree
gfc_trans_structure_assign (tree dest, gfc_expr * expr)
{
  gfc_constructor *c;
  gfc_component *cm;
  stmtblock_t block;
  tree field;
  tree tmp;

  gfc_start_block (&block);
  cm = expr->ts.u.derived->components;
  for (c = gfc_constructor_first (expr->value.constructor);
       c; c = gfc_constructor_next (c), cm = cm->next)
    {
      /* Skip absent members in default initializers.  */
      if (!c->expr)
	continue;

      /* Handle c_null_(fun)ptr.  */
      if (c && c->expr && c->expr->ts.is_iso_c)
	{
	  field = cm->backend_decl;
	  tmp = fold_build3_loc (input_location, COMPONENT_REF,
				 TREE_TYPE (field),
				 dest, field, NULL_TREE);
	  tmp = fold_build2_loc (input_location, MODIFY_EXPR, TREE_TYPE (tmp),
				 tmp, fold_convert (TREE_TYPE (tmp),
						    null_pointer_node));
	  gfc_add_expr_to_block (&block, tmp);
	  continue;
	}

      field = cm->backend_decl;
      tmp = fold_build3_loc (input_location, COMPONENT_REF, TREE_TYPE (field),
			     dest, field, NULL_TREE);
      tmp = gfc_trans_subcomponent_assign (tmp, cm, c->expr);
      gfc_add_expr_to_block (&block, tmp);
    }
  return gfc_finish_block (&block);
}

/* Build an expression for a constructor. If init is nonzero then
   this is part of a static variable initializer.  */

void
gfc_conv_structure (gfc_se * se, gfc_expr * expr, int init)
{
  gfc_constructor *c;
  gfc_component *cm;
  tree val;
  tree type;
  tree tmp;
  VEC(constructor_elt,gc) *v = NULL;

  gcc_assert (se->ss == NULL);
  gcc_assert (expr->expr_type == EXPR_STRUCTURE);
  type = gfc_typenode_for_spec (&expr->ts);

  if (!init)
    {
      /* Create a temporary variable and fill it in.  */
      se->expr = gfc_create_var (type, expr->ts.u.derived->name);
      tmp = gfc_trans_structure_assign (se->expr, expr);
      gfc_add_expr_to_block (&se->pre, tmp);
      return;
    }

  cm = expr->ts.u.derived->components;

  for (c = gfc_constructor_first (expr->value.constructor);
       c; c = gfc_constructor_next (c), cm = cm->next)
    {
      /* Skip absent members in default initializers and allocatable
	 components.  Although the latter have a default initializer
	 of EXPR_NULL,... by default, the static nullify is not needed
	 since this is done every time we come into scope.  */
      if (!c->expr || cm->attr.allocatable)
        continue;

<<<<<<< HEAD
      if (cm->ts.type == BT_CLASS)
	{
	  val = gfc_conv_initializer (c->expr, &cm->ts,
	      TREE_TYPE (cm->ts.u.derived->components->backend_decl),
	      cm->ts.u.derived->components->attr.dimension,
	      cm->ts.u.derived->components->attr.pointer);

	  /* Append it to the constructor list.  */
	  CONSTRUCTOR_APPEND_ELT (v, cm->ts.u.derived->components->backend_decl,
				  val);
=======
      if (strcmp (cm->name, "$size") == 0)
	{
	  val = TYPE_SIZE_UNIT (gfc_get_derived_type (cm->ts.u.derived));
	  CONSTRUCTOR_APPEND_ELT (v, cm->backend_decl, val);
	}
      else if (cm->initializer && cm->initializer->expr_type != EXPR_NULL
	       && strcmp (cm->name, "$extends") == 0)
	{
	  tree vtab;
	  gfc_symbol *vtabs;
	  vtabs = cm->initializer->symtree->n.sym;
	  vtab = gfc_build_addr_expr (NULL_TREE, gfc_get_symbol_decl (vtabs));
	  CONSTRUCTOR_APPEND_ELT (v, cm->backend_decl, vtab);
>>>>>>> 779871ac
	}
      else
	{
	  val = gfc_conv_initializer (c->expr, &cm->ts,
<<<<<<< HEAD
	      TREE_TYPE (cm->backend_decl), cm->attr.dimension,
	      cm->attr.pointer || cm->attr.proc_pointer);
=======
				      TREE_TYPE (cm->backend_decl),
				      cm->attr.dimension, cm->attr.pointer,
				      cm->attr.proc_pointer);
>>>>>>> 779871ac

	  /* Append it to the constructor list.  */
	  CONSTRUCTOR_APPEND_ELT (v, cm->backend_decl, val);
	}
    }
  se->expr = build_constructor (type, v);
  if (init) 
    TREE_CONSTANT (se->expr) = 1;
}


/* Translate a substring expression.  */

static void
gfc_conv_substring_expr (gfc_se * se, gfc_expr * expr)
{
  gfc_ref *ref;

  ref = expr->ref;

  gcc_assert (ref == NULL || ref->type == REF_SUBSTRING);

  se->expr = gfc_build_wide_string_const (expr->ts.kind,
					  expr->value.character.length,
					  expr->value.character.string);

  se->string_length = TYPE_MAX_VALUE (TYPE_DOMAIN (TREE_TYPE (se->expr)));
  TYPE_STRING_FLAG (TREE_TYPE (se->expr)) = 1;

  if (ref)
    gfc_conv_substring (se, ref, expr->ts.kind, NULL, &expr->where);
}


/* Entry point for expression translation.  Evaluates a scalar quantity.
   EXPR is the expression to be translated, and SE is the state structure if
   called from within the scalarized.  */

void
gfc_conv_expr (gfc_se * se, gfc_expr * expr)
{
  if (se->ss && se->ss->expr == expr
      && (se->ss->type == GFC_SS_SCALAR || se->ss->type == GFC_SS_REFERENCE))
    {
      /* Substitute a scalar expression evaluated outside the scalarization
         loop.  */
      se->expr = se->ss->data.scalar.expr;
      if (se->ss->type == GFC_SS_REFERENCE)
	se->expr = gfc_build_addr_expr (NULL_TREE, se->expr);
      se->string_length = se->ss->string_length;
      gfc_advance_se_ss_chain (se);
      return;
    }

  /* We need to convert the expressions for the iso_c_binding derived types.
     C_NULL_PTR and C_NULL_FUNPTR will be made EXPR_NULL, which evaluates to
     null_pointer_node.  C_PTR and C_FUNPTR are converted to match the
     typespec for the C_PTR and C_FUNPTR symbols, which has already been
     updated to be an integer with a kind equal to the size of a (void *).  */
  if (expr->ts.type == BT_DERIVED && expr->ts.u.derived
      && expr->ts.u.derived->attr.is_iso_c)
    {
      if (expr->symtree->n.sym->intmod_sym_id == ISOCBINDING_NULL_PTR
          || expr->symtree->n.sym->intmod_sym_id == ISOCBINDING_NULL_FUNPTR)
        {
	  /* Set expr_type to EXPR_NULL, which will result in
	     null_pointer_node being used below.  */
          expr->expr_type = EXPR_NULL;
        }
      else
        {
          /* Update the type/kind of the expression to be what the new
             type/kind are for the updated symbols of C_PTR/C_FUNPTR.  */
          expr->ts.type = expr->ts.u.derived->ts.type;
          expr->ts.f90_type = expr->ts.u.derived->ts.f90_type;
          expr->ts.kind = expr->ts.u.derived->ts.kind;
        }
    }
  
  switch (expr->expr_type)
    {
    case EXPR_OP:
      gfc_conv_expr_op (se, expr);
      break;

    case EXPR_FUNCTION:
      gfc_conv_function_expr (se, expr);
      break;

    case EXPR_CONSTANT:
      gfc_conv_constant (se, expr);
      break;

    case EXPR_VARIABLE:
      gfc_conv_variable (se, expr);
      break;

    case EXPR_NULL:
      se->expr = null_pointer_node;
      break;

    case EXPR_SUBSTRING:
      gfc_conv_substring_expr (se, expr);
      break;

    case EXPR_STRUCTURE:
      gfc_conv_structure (se, expr, 0);
      break;

    case EXPR_ARRAY:
      gfc_conv_array_constructor_expr (se, expr);
      break;

    default:
      gcc_unreachable ();
      break;
    }
}

/* Like gfc_conv_expr_val, but the value is also suitable for use in the lhs
   of an assignment.  */
void
gfc_conv_expr_lhs (gfc_se * se, gfc_expr * expr)
{
  gfc_conv_expr (se, expr);
  /* All numeric lvalues should have empty post chains.  If not we need to
     figure out a way of rewriting an lvalue so that it has no post chain.  */
  gcc_assert (expr->ts.type == BT_CHARACTER || !se->post.head);
}

/* Like gfc_conv_expr, but the POST block is guaranteed to be empty for
   numeric expressions.  Used for scalar values where inserting cleanup code
   is inconvenient.  */
void
gfc_conv_expr_val (gfc_se * se, gfc_expr * expr)
{
  tree val;

  gcc_assert (expr->ts.type != BT_CHARACTER);
  gfc_conv_expr (se, expr);
  if (se->post.head)
    {
      val = gfc_create_var (TREE_TYPE (se->expr), NULL);
      gfc_add_modify (&se->pre, val, se->expr);
      se->expr = val;
      gfc_add_block_to_block (&se->pre, &se->post);
    }
}

/* Helper to translate an expression and convert it to a particular type.  */
void
gfc_conv_expr_type (gfc_se * se, gfc_expr * expr, tree type)
{
  gfc_conv_expr_val (se, expr);
  se->expr = convert (type, se->expr);
}


/* Converts an expression so that it can be passed by reference.  Scalar
   values only.  */

void
gfc_conv_expr_reference (gfc_se * se, gfc_expr * expr)
{
  tree var;

  if (se->ss && se->ss->expr == expr
      && se->ss->type == GFC_SS_REFERENCE)
    {
      /* Returns a reference to the scalar evaluated outside the loop
	 for this case.  */
      gfc_conv_expr (se, expr);
      return;
    }

  if (expr->ts.type == BT_CHARACTER)
    {
      gfc_conv_expr (se, expr);
      gfc_conv_string_parameter (se);
      return;
    }

  if (expr->expr_type == EXPR_VARIABLE)
    {
      se->want_pointer = 1;
      gfc_conv_expr (se, expr);
      if (se->post.head)
	{
	  var = gfc_create_var (TREE_TYPE (se->expr), NULL);
	  gfc_add_modify (&se->pre, var, se->expr);
	  gfc_add_block_to_block (&se->pre, &se->post);
	  se->expr = var;
	}
      return;
    }

  if (expr->expr_type == EXPR_FUNCTION
      && ((expr->value.function.esym
	   && expr->value.function.esym->result->attr.pointer
	   && !expr->value.function.esym->result->attr.dimension)
	  || (!expr->value.function.esym
	      && expr->symtree->n.sym->attr.pointer
	      && !expr->symtree->n.sym->attr.dimension)))
    {
      se->want_pointer = 1;
      gfc_conv_expr (se, expr);
      var = gfc_create_var (TREE_TYPE (se->expr), NULL);
      gfc_add_modify (&se->pre, var, se->expr);
      se->expr = var;
      return;
    }


  gfc_conv_expr (se, expr);

  /* Create a temporary var to hold the value.  */
  if (TREE_CONSTANT (se->expr))
    {
      tree tmp = se->expr;
      STRIP_TYPE_NOPS (tmp);
      var = build_decl (input_location,
			CONST_DECL, NULL, TREE_TYPE (tmp));
      DECL_INITIAL (var) = tmp;
      TREE_STATIC (var) = 1;
      pushdecl (var);
    }
  else
    {
      var = gfc_create_var (TREE_TYPE (se->expr), NULL);
      gfc_add_modify (&se->pre, var, se->expr);
    }
  gfc_add_block_to_block (&se->pre, &se->post);

  /* Take the address of that value.  */
  se->expr = gfc_build_addr_expr (NULL_TREE, var);
}


tree
gfc_trans_pointer_assign (gfc_code * code)
{
  return gfc_trans_pointer_assignment (code->expr1, code->expr2);
}


/* Generate code for a pointer assignment.  */

tree
gfc_trans_pointer_assignment (gfc_expr * expr1, gfc_expr * expr2)
{
  gfc_se lse;
  gfc_se rse;
  gfc_ss *lss;
  gfc_ss *rss;
  stmtblock_t block;
  tree desc;
  tree tmp;
  tree decl;

  gfc_start_block (&block);

  gfc_init_se (&lse, NULL);

  lss = gfc_walk_expr (expr1);
  rss = gfc_walk_expr (expr2);
  if (lss == gfc_ss_terminator)
    {
      /* Scalar pointers.  */
      lse.want_pointer = 1;
      gfc_conv_expr (&lse, expr1);
      gcc_assert (rss == gfc_ss_terminator);
      gfc_init_se (&rse, NULL);
      rse.want_pointer = 1;
      gfc_conv_expr (&rse, expr2);

      if (expr1->symtree->n.sym->attr.proc_pointer
	  && expr1->symtree->n.sym->attr.dummy)
	lse.expr = build_fold_indirect_ref_loc (input_location,
					    lse.expr);

      if (expr2->symtree && expr2->symtree->n.sym->attr.proc_pointer
	  && expr2->symtree->n.sym->attr.dummy)
	rse.expr = build_fold_indirect_ref_loc (input_location,
					    rse.expr);

      gfc_add_block_to_block (&block, &lse.pre);
      gfc_add_block_to_block (&block, &rse.pre);

      /* Check character lengths if character expression.  The test is only
	 really added if -fbounds-check is enabled.  */
      if (expr1->ts.type == BT_CHARACTER && expr2->expr_type != EXPR_NULL
	  && !expr1->symtree->n.sym->attr.proc_pointer
	  && !gfc_is_proc_ptr_comp (expr1, NULL))
	{
	  gcc_assert (expr2->ts.type == BT_CHARACTER);
	  gcc_assert (lse.string_length && rse.string_length);
	  gfc_trans_same_strlen_check ("pointer assignment", &expr1->where,
				       lse.string_length, rse.string_length,
				       &block);
	}

      gfc_add_modify (&block, lse.expr,
			   fold_convert (TREE_TYPE (lse.expr), rse.expr));

      gfc_add_block_to_block (&block, &rse.post);
      gfc_add_block_to_block (&block, &lse.post);
    }
  else
    {
      gfc_ref* remap;
      bool rank_remap;
      tree strlen_lhs;
      tree strlen_rhs = NULL_TREE;

      /* Array pointer.  Find the last reference on the LHS and if it is an
	 array section ref, we're dealing with bounds remapping.  In this case,
	 set it to AR_FULL so that gfc_conv_expr_descriptor does
	 not see it and process the bounds remapping afterwards explicitely.  */
      for (remap = expr1->ref; remap; remap = remap->next)
	if (!remap->next && remap->type == REF_ARRAY
	    && remap->u.ar.type == AR_SECTION)
	  {  
	    remap->u.ar.type = AR_FULL;
	    break;
	  }
      rank_remap = (remap && remap->u.ar.end[0]);

      gfc_conv_expr_descriptor (&lse, expr1, lss);
      strlen_lhs = lse.string_length;
      desc = lse.expr;

      if (expr2->expr_type == EXPR_NULL)
	{
	  /* Just set the data pointer to null.  */
	  gfc_conv_descriptor_data_set (&lse.pre, lse.expr, null_pointer_node);
	}
      else if (rank_remap)
	{
	  /* If we are rank-remapping, just get the RHS's descriptor and
	     process this later on.  */
	  gfc_init_se (&rse, NULL);
	  rse.direct_byref = 1;
	  rse.byref_noassign = 1;
	  gfc_conv_expr_descriptor (&rse, expr2, rss);
	  strlen_rhs = rse.string_length;
	}
      else if (expr2->expr_type == EXPR_VARIABLE)
	{
	  /* Assign directly to the LHS's descriptor.  */
	  lse.direct_byref = 1;
	  gfc_conv_expr_descriptor (&lse, expr2, rss);
	  strlen_rhs = lse.string_length;

	  /* If this is a subreference array pointer assignment, use the rhs
	     descriptor element size for the lhs span.  */
	  if (expr1->symtree->n.sym->attr.subref_array_pointer)
	    {
	      decl = expr1->symtree->n.sym->backend_decl;
	      gfc_init_se (&rse, NULL);
	      rse.descriptor_only = 1;
	      gfc_conv_expr (&rse, expr2);
	      tmp = gfc_get_element_type (TREE_TYPE (rse.expr));
	      tmp = fold_convert (gfc_array_index_type, size_in_bytes (tmp));
	      if (!INTEGER_CST_P (tmp))
		gfc_add_block_to_block (&lse.post, &rse.pre);
	      gfc_add_modify (&lse.post, GFC_DECL_SPAN(decl), tmp);
	    }
	}
      else
	{
	  /* Assign to a temporary descriptor and then copy that
	     temporary to the pointer.  */
	  tmp = gfc_create_var (TREE_TYPE (desc), "ptrtemp");

	  lse.expr = tmp;
	  lse.direct_byref = 1;
	  gfc_conv_expr_descriptor (&lse, expr2, rss);
	  strlen_rhs = lse.string_length;
	  gfc_add_modify (&lse.pre, desc, tmp);
	}

      gfc_add_block_to_block (&block, &lse.pre);
      if (rank_remap)
	gfc_add_block_to_block (&block, &rse.pre);

      /* If we do bounds remapping, update LHS descriptor accordingly.  */
      if (remap)
	{
	  int dim;
	  gcc_assert (remap->u.ar.dimen == expr1->rank);

	  if (rank_remap)
	    {
	      /* Do rank remapping.  We already have the RHS's descriptor
		 converted in rse and now have to build the correct LHS
		 descriptor for it.  */

	      tree dtype, data;
	      tree offs, stride;
	      tree lbound, ubound;

	      /* Set dtype.  */
	      dtype = gfc_conv_descriptor_dtype (desc);
	      tmp = gfc_get_dtype (TREE_TYPE (desc));
	      gfc_add_modify (&block, dtype, tmp);

	      /* Copy data pointer.  */
	      data = gfc_conv_descriptor_data_get (rse.expr);
	      gfc_conv_descriptor_data_set (&block, desc, data);

	      /* Copy offset but adjust it such that it would correspond
		 to a lbound of zero.  */
	      offs = gfc_conv_descriptor_offset_get (rse.expr);
	      for (dim = 0; dim < expr2->rank; ++dim)
		{
		  stride = gfc_conv_descriptor_stride_get (rse.expr,
							   gfc_rank_cst[dim]);
		  lbound = gfc_conv_descriptor_lbound_get (rse.expr,
							   gfc_rank_cst[dim]);
		  tmp = fold_build2_loc (input_location, MULT_EXPR,
					 gfc_array_index_type, stride, lbound);
		  offs = fold_build2_loc (input_location, PLUS_EXPR,
					  gfc_array_index_type, offs, tmp);
		}
	      gfc_conv_descriptor_offset_set (&block, desc, offs);

	      /* Set the bounds as declared for the LHS and calculate strides as
		 well as another offset update accordingly.  */
	      stride = gfc_conv_descriptor_stride_get (rse.expr,
						       gfc_rank_cst[0]);
	      for (dim = 0; dim < expr1->rank; ++dim)
		{
		  gfc_se lower_se;
		  gfc_se upper_se;

		  gcc_assert (remap->u.ar.start[dim] && remap->u.ar.end[dim]);

		  /* Convert declared bounds.  */
		  gfc_init_se (&lower_se, NULL);
		  gfc_init_se (&upper_se, NULL);
		  gfc_conv_expr (&lower_se, remap->u.ar.start[dim]);
		  gfc_conv_expr (&upper_se, remap->u.ar.end[dim]);

		  gfc_add_block_to_block (&block, &lower_se.pre);
		  gfc_add_block_to_block (&block, &upper_se.pre);

		  lbound = fold_convert (gfc_array_index_type, lower_se.expr);
		  ubound = fold_convert (gfc_array_index_type, upper_se.expr);

		  lbound = gfc_evaluate_now (lbound, &block);
		  ubound = gfc_evaluate_now (ubound, &block);

		  gfc_add_block_to_block (&block, &lower_se.post);
		  gfc_add_block_to_block (&block, &upper_se.post);

		  /* Set bounds in descriptor.  */
		  gfc_conv_descriptor_lbound_set (&block, desc,
						  gfc_rank_cst[dim], lbound);
		  gfc_conv_descriptor_ubound_set (&block, desc,
						  gfc_rank_cst[dim], ubound);

		  /* Set stride.  */
		  stride = gfc_evaluate_now (stride, &block);
		  gfc_conv_descriptor_stride_set (&block, desc,
						  gfc_rank_cst[dim], stride);

		  /* Update offset.  */
		  offs = gfc_conv_descriptor_offset_get (desc);
		  tmp = fold_build2_loc (input_location, MULT_EXPR,
					 gfc_array_index_type, lbound, stride);
		  offs = fold_build2_loc (input_location, MINUS_EXPR,
					  gfc_array_index_type, offs, tmp);
		  offs = gfc_evaluate_now (offs, &block);
		  gfc_conv_descriptor_offset_set (&block, desc, offs);

		  /* Update stride.  */
		  tmp = gfc_conv_array_extent_dim (lbound, ubound, NULL);
		  stride = fold_build2_loc (input_location, MULT_EXPR,
					    gfc_array_index_type, stride, tmp);
		}
	    }
	  else
	    {
	      /* Bounds remapping.  Just shift the lower bounds.  */

	      gcc_assert (expr1->rank == expr2->rank);

	      for (dim = 0; dim < remap->u.ar.dimen; ++dim)
		{
		  gfc_se lbound_se;

		  gcc_assert (remap->u.ar.start[dim]);
		  gcc_assert (!remap->u.ar.end[dim]);
		  gfc_init_se (&lbound_se, NULL);
		  gfc_conv_expr (&lbound_se, remap->u.ar.start[dim]);

		  gfc_add_block_to_block (&block, &lbound_se.pre);
		  gfc_conv_shift_descriptor_lbound (&block, desc,
						    dim, lbound_se.expr);
		  gfc_add_block_to_block (&block, &lbound_se.post);
		}
	    }
	}

      /* Check string lengths if applicable.  The check is only really added
	 to the output code if -fbounds-check is enabled.  */
      if (expr1->ts.type == BT_CHARACTER && expr2->expr_type != EXPR_NULL)
	{
	  gcc_assert (expr2->ts.type == BT_CHARACTER);
	  gcc_assert (strlen_lhs && strlen_rhs);
	  gfc_trans_same_strlen_check ("pointer assignment", &expr1->where,
				       strlen_lhs, strlen_rhs, &block);
	}

      /* If rank remapping was done, check with -fcheck=bounds that
	 the target is at least as large as the pointer.  */
      if (rank_remap && (gfc_option.rtcheck & GFC_RTCHECK_BOUNDS))
	{
	  tree lsize, rsize;
	  tree fault;
	  const char* msg;

	  lsize = gfc_conv_descriptor_size (lse.expr, expr1->rank);
	  rsize = gfc_conv_descriptor_size (rse.expr, expr2->rank);

	  lsize = gfc_evaluate_now (lsize, &block);
	  rsize = gfc_evaluate_now (rsize, &block);
	  fault = fold_build2_loc (input_location, LT_EXPR, boolean_type_node,
				   rsize, lsize);

	  msg = _("Target of rank remapping is too small (%ld < %ld)");
	  gfc_trans_runtime_check (true, false, fault, &block, &expr2->where,
				   msg, rsize, lsize);
	}

      gfc_add_block_to_block (&block, &lse.post);
      if (rank_remap)
	gfc_add_block_to_block (&block, &rse.post);
    }

  return gfc_finish_block (&block);
}


/* Makes sure se is suitable for passing as a function string parameter.  */
/* TODO: Need to check all callers of this function.  It may be abused.  */

void
gfc_conv_string_parameter (gfc_se * se)
{
  tree type;

  if (TREE_CODE (se->expr) == STRING_CST)
    {
      type = TREE_TYPE (TREE_TYPE (se->expr));
      se->expr = gfc_build_addr_expr (build_pointer_type (type), se->expr);
      return;
    }

  if (TYPE_STRING_FLAG (TREE_TYPE (se->expr)))
    {
      if (TREE_CODE (se->expr) != INDIRECT_REF)
	{
	  type = TREE_TYPE (se->expr);
          se->expr = gfc_build_addr_expr (build_pointer_type (type), se->expr);
	}
      else
	{
	  type = gfc_get_character_type_len (gfc_default_character_kind,
					     se->string_length);
	  type = build_pointer_type (type);
	  se->expr = gfc_build_addr_expr (type, se->expr);
	}
    }

  gcc_assert (POINTER_TYPE_P (TREE_TYPE (se->expr)));
  gcc_assert (se->string_length
	  && TREE_CODE (TREE_TYPE (se->string_length)) == INTEGER_TYPE);
}


/* Generate code for assignment of scalar variables.  Includes character
   strings and derived types with allocatable components.
   If you know that the LHS has no allocations, set dealloc to false.  */

tree
gfc_trans_scalar_assign (gfc_se * lse, gfc_se * rse, gfc_typespec ts,
			 bool l_is_temp, bool r_is_var, bool dealloc)
{
  stmtblock_t block;
  tree tmp;
  tree cond;

  gfc_init_block (&block);

  if (ts.type == BT_CHARACTER)
    {
      tree rlen = NULL;
      tree llen = NULL;

      if (lse->string_length != NULL_TREE)
	{
	  gfc_conv_string_parameter (lse);
	  gfc_add_block_to_block (&block, &lse->pre);
	  llen = lse->string_length;
	}

      if (rse->string_length != NULL_TREE)
	{
	  gcc_assert (rse->string_length != NULL_TREE);
	  gfc_conv_string_parameter (rse);
	  gfc_add_block_to_block (&block, &rse->pre);
	  rlen = rse->string_length;
	}

      gfc_trans_string_copy (&block, llen, lse->expr, ts.kind, rlen,
			     rse->expr, ts.kind);
    }
  else if (ts.type == BT_DERIVED && ts.u.derived->attr.alloc_comp)
    {
      cond = NULL_TREE;
	
      /* Are the rhs and the lhs the same?  */
      if (r_is_var)
	{
	  cond = fold_build2_loc (input_location, EQ_EXPR, boolean_type_node,
				  gfc_build_addr_expr (NULL_TREE, lse->expr),
				  gfc_build_addr_expr (NULL_TREE, rse->expr));
	  cond = gfc_evaluate_now (cond, &lse->pre);
	}

      /* Deallocate the lhs allocated components as long as it is not
	 the same as the rhs.  This must be done following the assignment
	 to prevent deallocating data that could be used in the rhs
	 expression.  */
      if (!l_is_temp && dealloc)
	{
	  tmp = gfc_evaluate_now (lse->expr, &lse->pre);
	  tmp = gfc_deallocate_alloc_comp (ts.u.derived, tmp, 0);
	  if (r_is_var)
	    tmp = build3_v (COND_EXPR, cond, build_empty_stmt (input_location),
			    tmp);
	  gfc_add_expr_to_block (&lse->post, tmp);
	}

      gfc_add_block_to_block (&block, &rse->pre);
      gfc_add_block_to_block (&block, &lse->pre);

      gfc_add_modify (&block, lse->expr,
			   fold_convert (TREE_TYPE (lse->expr), rse->expr));

      /* Do a deep copy if the rhs is a variable, if it is not the
	 same as the lhs.  */
      if (r_is_var)
	{
	  tmp = gfc_copy_alloc_comp (ts.u.derived, rse->expr, lse->expr, 0);
	  tmp = build3_v (COND_EXPR, cond, build_empty_stmt (input_location),
			  tmp);
	  gfc_add_expr_to_block (&block, tmp);
	}
    }
  else if (ts.type == BT_DERIVED || ts.type == BT_CLASS)
    {
      gfc_add_block_to_block (&block, &lse->pre);
      gfc_add_block_to_block (&block, &rse->pre);
<<<<<<< HEAD
      tmp = fold_build1 (VIEW_CONVERT_EXPR, TREE_TYPE (lse->expr), rse->expr);
=======
      tmp = fold_build1_loc (input_location, VIEW_CONVERT_EXPR,
			     TREE_TYPE (lse->expr), rse->expr);
>>>>>>> 779871ac
      gfc_add_modify (&block, lse->expr, tmp);
    }
  else
    {
      gfc_add_block_to_block (&block, &lse->pre);
      gfc_add_block_to_block (&block, &rse->pre);

      gfc_add_modify (&block, lse->expr,
		      fold_convert (TREE_TYPE (lse->expr), rse->expr));
    }

  gfc_add_block_to_block (&block, &lse->post);
  gfc_add_block_to_block (&block, &rse->post);

  return gfc_finish_block (&block);
}


/* There are quite a lot of restrictions on the optimisation in using an
   array function assign without a temporary.  */

static bool
arrayfunc_assign_needs_temporary (gfc_expr * expr1, gfc_expr * expr2)
{
  gfc_ref * ref;
  bool seen_array_ref;
  bool c = false;
  gfc_symbol *sym = expr1->symtree->n.sym;

  /* The caller has already checked rank>0 and expr_type == EXPR_FUNCTION.  */
  if (expr2->value.function.isym && !gfc_is_intrinsic_libcall (expr2))
    return true;

  /* Elemental functions are scalarized so that they don't need a
     temporary in gfc_trans_assignment_1, so return a true.  Otherwise,
     they would need special treatment in gfc_trans_arrayfunc_assign.  */
  if (expr2->value.function.esym != NULL
      && expr2->value.function.esym->attr.elemental)
    return true;

  /* Need a temporary if rhs is not FULL or a contiguous section.  */
  if (expr1->ref && !(gfc_full_array_ref_p (expr1->ref, &c) || c))
    return true;

  /* Need a temporary if EXPR1 can't be expressed as a descriptor.  */
  if (gfc_ref_needs_temporary_p (expr1->ref))
    return true;

  /* Functions returning pointers need temporaries.  */
  if (expr2->symtree->n.sym->attr.pointer 
      || expr2->symtree->n.sym->attr.allocatable)
    return true;

  /* Character array functions need temporaries unless the
     character lengths are the same.  */
  if (expr2->ts.type == BT_CHARACTER && expr2->rank > 0)
    {
      if (expr1->ts.u.cl->length == NULL
	    || expr1->ts.u.cl->length->expr_type != EXPR_CONSTANT)
	return true;

      if (expr2->ts.u.cl->length == NULL
	    || expr2->ts.u.cl->length->expr_type != EXPR_CONSTANT)
	return true;

      if (mpz_cmp (expr1->ts.u.cl->length->value.integer,
		     expr2->ts.u.cl->length->value.integer) != 0)
	return true;
    }

  /* Check that no LHS component references appear during an array
     reference. This is needed because we do not have the means to
     span any arbitrary stride with an array descriptor. This check
     is not needed for the rhs because the function result has to be
     a complete type.  */
  seen_array_ref = false;
  for (ref = expr1->ref; ref; ref = ref->next)
    {
      if (ref->type == REF_ARRAY)
	seen_array_ref= true;
      else if (ref->type == REF_COMPONENT && seen_array_ref)
	return true;
    }

  /* Check for a dependency.  */
  if (gfc_check_fncall_dependency (expr1, INTENT_OUT,
				   expr2->value.function.esym,
				   expr2->value.function.actual,
				   NOT_ELEMENTAL))
    return true;

  /* If we have reached here with an intrinsic function, we do not
     need a temporary.  */
  if (expr2->value.function.isym)
    return false;

  /* If the LHS is a dummy, we need a temporary if it is not
     INTENT(OUT).  */
  if (sym->attr.dummy && sym->attr.intent != INTENT_OUT)
    return true;

  /* A PURE function can unconditionally be called without a temporary.  */
  if (expr2->value.function.esym != NULL
      && expr2->value.function.esym->attr.pure)
    return false;

  /* TODO a function that could correctly be declared PURE but is not
     could do with returning false as well.  */

  if (!sym->attr.use_assoc
	&& !sym->attr.in_common
	&& !sym->attr.pointer
	&& !sym->attr.target
	&& expr2->value.function.esym)
    {
      /* A temporary is not needed if the function is not contained and
	 the variable is local or host associated and not a pointer or
	 a target. */
      if (!expr2->value.function.esym->attr.contained)
	return false;

      /* A temporary is not needed if the lhs has never been host
	 associated and the procedure is contained.  */
      else if (!sym->attr.host_assoc)
	return false;

      /* A temporary is not needed if the variable is local and not
	 a pointer, a target or a result.  */
      if (sym->ns->parent
	    && expr2->value.function.esym->ns == sym->ns->parent)
	return false;
    }

  /* Default to temporary use.  */
  return true;
}


/* Try to translate array(:) = func (...), where func is a transformational
   array function, without using a temporary.  Returns NULL if this isn't the
   case.  */

static tree
gfc_trans_arrayfunc_assign (gfc_expr * expr1, gfc_expr * expr2)
{
  gfc_se se;
  gfc_ss *ss;
  gfc_component *comp = NULL;

  if (arrayfunc_assign_needs_temporary (expr1, expr2))
    return NULL;

  /* The frontend doesn't seem to bother filling in expr->symtree for intrinsic
     functions.  */
  gcc_assert (expr2->value.function.isym
	      || (gfc_is_proc_ptr_comp (expr2, &comp)
		  && comp && comp->attr.dimension)
	      || (!comp && gfc_return_by_reference (expr2->value.function.esym)
		  && expr2->value.function.esym->result->attr.dimension));

  ss = gfc_walk_expr (expr1);
  gcc_assert (ss != gfc_ss_terminator);
  gfc_init_se (&se, NULL);
  gfc_start_block (&se.pre);
  se.want_pointer = 1;

  gfc_conv_array_parameter (&se, expr1, ss, false, NULL, NULL, NULL);

  if (expr1->ts.type == BT_DERIVED
	&& expr1->ts.u.derived->attr.alloc_comp)
    {
      tree tmp;
      tmp = gfc_deallocate_alloc_comp (expr1->ts.u.derived, se.expr,
				       expr1->rank);
      gfc_add_expr_to_block (&se.pre, tmp);
    }

  se.direct_byref = 1;
  se.ss = gfc_walk_expr (expr2);
  gcc_assert (se.ss != gfc_ss_terminator);
  gfc_conv_function_expr (&se, expr2);
  gfc_add_block_to_block (&se.pre, &se.post);

  return gfc_finish_block (&se.pre);
}


/* Try to efficiently translate array(:) = 0.  Return NULL if this
   can't be done.  */

static tree
gfc_trans_zero_assign (gfc_expr * expr)
{
  tree dest, len, type;
  tree tmp;
  gfc_symbol *sym;

  sym = expr->symtree->n.sym;
  dest = gfc_get_symbol_decl (sym);

  type = TREE_TYPE (dest);
  if (POINTER_TYPE_P (type))
    type = TREE_TYPE (type);
  if (!GFC_ARRAY_TYPE_P (type))
    return NULL_TREE;

  /* Determine the length of the array.  */
  len = GFC_TYPE_ARRAY_SIZE (type);
  if (!len || TREE_CODE (len) != INTEGER_CST)
    return NULL_TREE;

  tmp = TYPE_SIZE_UNIT (gfc_get_element_type (type));
  len = fold_build2_loc (input_location, MULT_EXPR, gfc_array_index_type, len,
			 fold_convert (gfc_array_index_type, tmp));

  /* If we are zeroing a local array avoid taking its address by emitting
     a = {} instead.  */
  if (!POINTER_TYPE_P (TREE_TYPE (dest)))
    return build2_loc (input_location, MODIFY_EXPR, void_type_node,
		       dest, build_constructor (TREE_TYPE (dest), NULL));

  /* Convert arguments to the correct types.  */
  dest = fold_convert (pvoid_type_node, dest);
  len = fold_convert (size_type_node, len);

  /* Construct call to __builtin_memset.  */
  tmp = build_call_expr_loc (input_location,
			 built_in_decls[BUILT_IN_MEMSET],
			 3, dest, integer_zero_node, len);
  return fold_convert (void_type_node, tmp);
}


/* Helper for gfc_trans_array_copy and gfc_trans_array_constructor_copy
   that constructs the call to __builtin_memcpy.  */

tree
gfc_build_memcpy_call (tree dst, tree src, tree len)
{
  tree tmp;

  /* Convert arguments to the correct types.  */
  if (!POINTER_TYPE_P (TREE_TYPE (dst)))
    dst = gfc_build_addr_expr (pvoid_type_node, dst);
  else
    dst = fold_convert (pvoid_type_node, dst);

  if (!POINTER_TYPE_P (TREE_TYPE (src)))
    src = gfc_build_addr_expr (pvoid_type_node, src);
  else
    src = fold_convert (pvoid_type_node, src);

  len = fold_convert (size_type_node, len);

  /* Construct call to __builtin_memcpy.  */
  tmp = build_call_expr_loc (input_location,
			 built_in_decls[BUILT_IN_MEMCPY], 3, dst, src, len);
  return fold_convert (void_type_node, tmp);
}


/* Try to efficiently translate dst(:) = src(:).  Return NULL if this
   can't be done.  EXPR1 is the destination/lhs and EXPR2 is the
   source/rhs, both are gfc_full_array_ref_p which have been checked for
   dependencies.  */

static tree
gfc_trans_array_copy (gfc_expr * expr1, gfc_expr * expr2)
{
  tree dst, dlen, dtype;
  tree src, slen, stype;
  tree tmp;

  dst = gfc_get_symbol_decl (expr1->symtree->n.sym);
  src = gfc_get_symbol_decl (expr2->symtree->n.sym);

  dtype = TREE_TYPE (dst);
  if (POINTER_TYPE_P (dtype))
    dtype = TREE_TYPE (dtype);
  stype = TREE_TYPE (src);
  if (POINTER_TYPE_P (stype))
    stype = TREE_TYPE (stype);

  if (!GFC_ARRAY_TYPE_P (dtype) || !GFC_ARRAY_TYPE_P (stype))
    return NULL_TREE;

  /* Determine the lengths of the arrays.  */
  dlen = GFC_TYPE_ARRAY_SIZE (dtype);
  if (!dlen || TREE_CODE (dlen) != INTEGER_CST)
    return NULL_TREE;
  tmp = TYPE_SIZE_UNIT (gfc_get_element_type (dtype));
  dlen = fold_build2_loc (input_location, MULT_EXPR, gfc_array_index_type,
			  dlen, fold_convert (gfc_array_index_type, tmp));

  slen = GFC_TYPE_ARRAY_SIZE (stype);
  if (!slen || TREE_CODE (slen) != INTEGER_CST)
    return NULL_TREE;
  tmp = TYPE_SIZE_UNIT (gfc_get_element_type (stype));
  slen = fold_build2_loc (input_location, MULT_EXPR, gfc_array_index_type,
			  slen, fold_convert (gfc_array_index_type, tmp));

  /* Sanity check that they are the same.  This should always be
     the case, as we should already have checked for conformance.  */
  if (!tree_int_cst_equal (slen, dlen))
    return NULL_TREE;

  return gfc_build_memcpy_call (dst, src, dlen);
}


/* Try to efficiently translate array(:) = (/ ... /).  Return NULL if
   this can't be done.  EXPR1 is the destination/lhs for which
   gfc_full_array_ref_p is true, and EXPR2 is the source/rhs.  */

static tree
gfc_trans_array_constructor_copy (gfc_expr * expr1, gfc_expr * expr2)
{
  unsigned HOST_WIDE_INT nelem;
  tree dst, dtype;
  tree src, stype;
  tree len;
  tree tmp;

  nelem = gfc_constant_array_constructor_p (expr2->value.constructor);
  if (nelem == 0)
    return NULL_TREE;

  dst = gfc_get_symbol_decl (expr1->symtree->n.sym);
  dtype = TREE_TYPE (dst);
  if (POINTER_TYPE_P (dtype))
    dtype = TREE_TYPE (dtype);
  if (!GFC_ARRAY_TYPE_P (dtype))
    return NULL_TREE;

  /* Determine the lengths of the array.  */
  len = GFC_TYPE_ARRAY_SIZE (dtype);
  if (!len || TREE_CODE (len) != INTEGER_CST)
    return NULL_TREE;

  /* Confirm that the constructor is the same size.  */
  if (compare_tree_int (len, nelem) != 0)
    return NULL_TREE;

  tmp = TYPE_SIZE_UNIT (gfc_get_element_type (dtype));
  len = fold_build2_loc (input_location, MULT_EXPR, gfc_array_index_type, len,
			 fold_convert (gfc_array_index_type, tmp));

  stype = gfc_typenode_for_spec (&expr2->ts);
  src = gfc_build_constant_array_constructor (expr2, stype);

  stype = TREE_TYPE (src);
  if (POINTER_TYPE_P (stype))
    stype = TREE_TYPE (stype);

  return gfc_build_memcpy_call (dst, src, len);
}


/* Tells whether the expression is to be treated as a variable reference.  */

static bool
expr_is_variable (gfc_expr *expr)
{
  gfc_expr *arg;

  if (expr->expr_type == EXPR_VARIABLE)
    return true;

  arg = gfc_get_noncopying_intrinsic_argument (expr);
  if (arg)
    {
      gcc_assert (expr->value.function.isym->id == GFC_ISYM_TRANSPOSE);
      return expr_is_variable (arg);
    }

  return false;
}


/* Subroutine of gfc_trans_assignment that actually scalarizes the
   assignment.  EXPR1 is the destination/LHS and EXPR2 is the source/RHS.
   init_flag indicates initialization expressions and dealloc that no
   deallocate prior assignment is needed (if in doubt, set true).  */

static tree
gfc_trans_assignment_1 (gfc_expr * expr1, gfc_expr * expr2, bool init_flag,
			bool dealloc)
{
  gfc_se lse;
  gfc_se rse;
  gfc_ss *lss;
  gfc_ss *lss_section;
  gfc_ss *rss;
  gfc_loopinfo loop;
  tree tmp;
  stmtblock_t block;
  stmtblock_t body;
  bool l_is_temp;
  bool scalar_to_array;
  tree string_length;
  int n;

  /* Assignment of the form lhs = rhs.  */
  gfc_start_block (&block);

  gfc_init_se (&lse, NULL);
  gfc_init_se (&rse, NULL);

  /* Walk the lhs.  */
  lss = gfc_walk_expr (expr1);
  rss = NULL;
  if (lss != gfc_ss_terminator)
    {
      /* Allow the scalarizer to workshare array assignments.  */
      if (ompws_flags & OMPWS_WORKSHARE_FLAG)
	ompws_flags |= OMPWS_SCALARIZER_WS;

      /* The assignment needs scalarization.  */
      lss_section = lss;

      /* Find a non-scalar SS from the lhs.  */
      while (lss_section != gfc_ss_terminator
	     && lss_section->type != GFC_SS_SECTION)
	lss_section = lss_section->next;

      gcc_assert (lss_section != gfc_ss_terminator);

      /* Initialize the scalarizer.  */
      gfc_init_loopinfo (&loop);

      /* Walk the rhs.  */
      rss = gfc_walk_expr (expr2);
      if (rss == gfc_ss_terminator)
	{
	  /* The rhs is scalar.  Add a ss for the expression.  */
	  rss = gfc_get_ss ();
	  rss->next = gfc_ss_terminator;
	  rss->type = GFC_SS_SCALAR;
	  rss->expr = expr2;
	}
      /* Associate the SS with the loop.  */
      gfc_add_ss_to_loop (&loop, lss);
      gfc_add_ss_to_loop (&loop, rss);

      /* Calculate the bounds of the scalarization.  */
      gfc_conv_ss_startstride (&loop);
      /* Enable loop reversal.  */
      for (n = 0; n < loop.dimen; n++)
	loop.reverse[n] = GFC_REVERSE_NOT_SET;
      /* Resolve any data dependencies in the statement.  */
      gfc_conv_resolve_dependencies (&loop, lss, rss);
      /* Setup the scalarizing loops.  */
      gfc_conv_loop_setup (&loop, &expr2->where);

      /* Setup the gfc_se structures.  */
      gfc_copy_loopinfo_to_se (&lse, &loop);
      gfc_copy_loopinfo_to_se (&rse, &loop);

      rse.ss = rss;
      gfc_mark_ss_chain_used (rss, 1);
      if (loop.temp_ss == NULL)
	{
	  lse.ss = lss;
	  gfc_mark_ss_chain_used (lss, 1);
	}
      else
	{
	  lse.ss = loop.temp_ss;
	  gfc_mark_ss_chain_used (lss, 3);
	  gfc_mark_ss_chain_used (loop.temp_ss, 3);
	}

      /* Start the scalarized loop body.  */
      gfc_start_scalarized_body (&loop, &body);
    }
  else
    gfc_init_block (&body);

  l_is_temp = (lss != gfc_ss_terminator && loop.temp_ss != NULL);

  /* Translate the expression.  */
  gfc_conv_expr (&rse, expr2);

  /* Stabilize a string length for temporaries.  */
  if (expr2->ts.type == BT_CHARACTER)
    string_length = gfc_evaluate_now (rse.string_length, &rse.pre);
  else
    string_length = NULL_TREE;

  if (l_is_temp)
    {
      gfc_conv_tmp_array_ref (&lse);
      gfc_advance_se_ss_chain (&lse);
      if (expr2->ts.type == BT_CHARACTER)
	lse.string_length = string_length;
    }
  else
    gfc_conv_expr (&lse, expr1);

  /* Assignments of scalar derived types with allocatable components
     to arrays must be done with a deep copy and the rhs temporary
     must have its components deallocated afterwards.  */
  scalar_to_array = (expr2->ts.type == BT_DERIVED
		       && expr2->ts.u.derived->attr.alloc_comp
		       && !expr_is_variable (expr2)
		       && !gfc_is_constant_expr (expr2)
		       && expr1->rank && !expr2->rank);
  if (scalar_to_array && dealloc)
    {
      tmp = gfc_deallocate_alloc_comp (expr2->ts.u.derived, rse.expr, 0);
      gfc_add_expr_to_block (&loop.post, tmp);
    }

  tmp = gfc_trans_scalar_assign (&lse, &rse, expr1->ts,
				 l_is_temp || init_flag,
				 expr_is_variable (expr2) || scalar_to_array,
				 dealloc);
  gfc_add_expr_to_block (&body, tmp);

  if (lss == gfc_ss_terminator)
    {
      /* Use the scalar assignment as is.  */
      gfc_add_block_to_block (&block, &body);
    }
  else
    {
      gcc_assert (lse.ss == gfc_ss_terminator
		  && rse.ss == gfc_ss_terminator);

      if (l_is_temp)
	{
	  gfc_trans_scalarized_loop_boundary (&loop, &body);

	  /* We need to copy the temporary to the actual lhs.  */
	  gfc_init_se (&lse, NULL);
	  gfc_init_se (&rse, NULL);
	  gfc_copy_loopinfo_to_se (&lse, &loop);
	  gfc_copy_loopinfo_to_se (&rse, &loop);

	  rse.ss = loop.temp_ss;
	  lse.ss = lss;

	  gfc_conv_tmp_array_ref (&rse);
	  gfc_advance_se_ss_chain (&rse);
	  gfc_conv_expr (&lse, expr1);

	  gcc_assert (lse.ss == gfc_ss_terminator
		      && rse.ss == gfc_ss_terminator);

	  if (expr2->ts.type == BT_CHARACTER)
	    rse.string_length = string_length;

	  tmp = gfc_trans_scalar_assign (&lse, &rse, expr1->ts,
					 false, false, dealloc);
	  gfc_add_expr_to_block (&body, tmp);
	}

      /* Generate the copying loops.  */
      gfc_trans_scalarizing_loops (&loop, &body);

      /* Wrap the whole thing up.  */
      gfc_add_block_to_block (&block, &loop.pre);
      gfc_add_block_to_block (&block, &loop.post);

      gfc_cleanup_loop (&loop);
    }

  return gfc_finish_block (&block);
}


/* Check whether EXPR is a copyable array.  */

static bool
copyable_array_p (gfc_expr * expr)
{
  if (expr->expr_type != EXPR_VARIABLE)
    return false;

  /* First check it's an array.  */
  if (expr->rank < 1 || !expr->ref || expr->ref->next)
    return false;

  if (!gfc_full_array_ref_p (expr->ref, NULL))
    return false;

  /* Next check that it's of a simple enough type.  */
  switch (expr->ts.type)
    {
    case BT_INTEGER:
    case BT_REAL:
    case BT_COMPLEX:
    case BT_LOGICAL:
      return true;

    case BT_CHARACTER:
      return false;

    case BT_DERIVED:
      return !expr->ts.u.derived->attr.alloc_comp;

    default:
      break;
    }

  return false;
}

/* Translate an assignment.  */

tree
gfc_trans_assignment (gfc_expr * expr1, gfc_expr * expr2, bool init_flag,
		      bool dealloc)
{
  tree tmp;

  /* Special case a single function returning an array.  */
  if (expr2->expr_type == EXPR_FUNCTION && expr2->rank > 0)
    {
      tmp = gfc_trans_arrayfunc_assign (expr1, expr2);
      if (tmp)
	return tmp;
    }

  /* Special case assigning an array to zero.  */
  if (copyable_array_p (expr1)
      && is_zero_initializer_p (expr2))
    {
      tmp = gfc_trans_zero_assign (expr1);
      if (tmp)
        return tmp;
    }

  /* Special case copying one array to another.  */
  if (copyable_array_p (expr1)
      && copyable_array_p (expr2)
      && gfc_compare_types (&expr1->ts, &expr2->ts)
      && !gfc_check_dependency (expr1, expr2, 0))
    {
      tmp = gfc_trans_array_copy (expr1, expr2);
      if (tmp)
        return tmp;
    }

  /* Special case initializing an array from a constant array constructor.  */
  if (copyable_array_p (expr1)
      && expr2->expr_type == EXPR_ARRAY
      && gfc_compare_types (&expr1->ts, &expr2->ts))
    {
      tmp = gfc_trans_array_constructor_copy (expr1, expr2);
      if (tmp)
	return tmp;
    }

  /* Fallback to the scalarizer to generate explicit loops.  */
  return gfc_trans_assignment_1 (expr1, expr2, init_flag, dealloc);
}

tree
gfc_trans_init_assign (gfc_code * code)
{
  return gfc_trans_assignment (code->expr1, code->expr2, true, false);
}

tree
gfc_trans_assign (gfc_code * code)
{
<<<<<<< HEAD
  return gfc_trans_assignment (code->expr1, code->expr2, false);
=======
  return gfc_trans_assignment (code->expr1, code->expr2, false, true);
}


/* Special case for initializing a polymorphic dummy with INTENT(OUT).
   A MEMCPY is needed to copy the full data from the default initializer
   of the dynamic type.  */

tree
gfc_trans_class_init_assign (gfc_code *code)
{
  stmtblock_t block;
  tree tmp;
  gfc_se dst,src,memsz;
  gfc_expr *lhs,*rhs,*sz;

  gfc_start_block (&block);

  lhs = gfc_copy_expr (code->expr1);
  gfc_add_component_ref (lhs, "$data");

  rhs = gfc_copy_expr (code->expr1);
  gfc_add_component_ref (rhs, "$vptr");
  gfc_add_component_ref (rhs, "$def_init");

  sz = gfc_copy_expr (code->expr1);
  gfc_add_component_ref (sz, "$vptr");
  gfc_add_component_ref (sz, "$size");

  gfc_init_se (&dst, NULL);
  gfc_init_se (&src, NULL);
  gfc_init_se (&memsz, NULL);
  gfc_conv_expr (&dst, lhs);
  gfc_conv_expr (&src, rhs);
  gfc_conv_expr (&memsz, sz);
  gfc_add_block_to_block (&block, &src.pre);
  tmp = gfc_build_memcpy_call (dst.expr, src.expr, memsz.expr);
  gfc_add_expr_to_block (&block, tmp);
  
  return gfc_finish_block (&block);
>>>>>>> 779871ac
}


/* Translate an assignment to a CLASS object
   (pointer or ordinary assignment).  */

tree
<<<<<<< HEAD
gfc_trans_class_assign (gfc_code *code)
{
  stmtblock_t block;
  tree tmp;

  gfc_start_block (&block);

  if (code->expr2->ts.type != BT_CLASS)
    {
      /* Insert an additional assignment which sets the '$vindex' field.  */
      gfc_expr *lhs,*rhs;
      lhs = gfc_copy_expr (code->expr1);
      gfc_add_component_ref (lhs, "$vindex");
      if (code->expr2->ts.type == BT_DERIVED)
	/* vindex is constant, determined at compile time.  */
	rhs = gfc_int_expr (code->expr2->ts.u.derived->vindex);
      else if (code->expr2->expr_type == EXPR_NULL)
	rhs = gfc_int_expr (0);
      else
	gcc_unreachable ();
      tmp = gfc_trans_assignment (lhs, rhs, false);
      gfc_add_expr_to_block (&block, tmp);

      /* Insert another assignment which sets the '$size' field.  */
      lhs = gfc_copy_expr (code->expr1);
      gfc_add_component_ref (lhs, "$size");
      if (code->expr2->ts.type == BT_DERIVED)
	{
	  /* Size is fixed at compile time.  */
	  gfc_se lse;
	  gfc_init_se (&lse, NULL);
	  gfc_conv_expr (&lse, lhs);
	  tmp = TYPE_SIZE_UNIT (gfc_typenode_for_spec (&code->expr2->ts));
	  gfc_add_modify (&block, lse.expr,
			  fold_convert (TREE_TYPE (lse.expr), tmp));
	}
      else if (code->expr2->expr_type == EXPR_NULL)
	{
	  rhs = gfc_int_expr (0);
	  tmp = gfc_trans_assignment (lhs, rhs, false);
	  gfc_add_expr_to_block (&block, tmp);
	}
      else
	gcc_unreachable ();

=======
gfc_trans_class_assign (gfc_expr *expr1, gfc_expr *expr2, gfc_exec_op op)
{
  stmtblock_t block;
  tree tmp;
  gfc_expr *lhs;
  gfc_expr *rhs;

  gfc_start_block (&block);

  if (expr2->ts.type != BT_CLASS)
    {
      /* Insert an additional assignment which sets the '$vptr' field.  */
      lhs = gfc_copy_expr (expr1);
      gfc_add_component_ref (lhs, "$vptr");
      if (expr2->ts.type == BT_DERIVED)
	{
	  gfc_symbol *vtab;
	  gfc_symtree *st;
	  vtab = gfc_find_derived_vtab (expr2->ts.u.derived);
	  gcc_assert (vtab);
	  rhs = gfc_get_expr ();
	  rhs->expr_type = EXPR_VARIABLE;
	  gfc_find_sym_tree (vtab->name, NULL, 1, &st);
	  rhs->symtree = st;
	  rhs->ts = vtab->ts;
	}
      else if (expr2->expr_type == EXPR_NULL)
	rhs = gfc_get_int_expr (gfc_default_integer_kind, NULL, 0);
      else
	gcc_unreachable ();

      tmp = gfc_trans_pointer_assignment (lhs, rhs);
      gfc_add_expr_to_block (&block, tmp);

>>>>>>> 779871ac
      gfc_free_expr (lhs);
      gfc_free_expr (rhs);
    }

  /* Do the actual CLASS assignment.  */
<<<<<<< HEAD
  if (code->expr2->ts.type == BT_CLASS)
    code->op = EXEC_ASSIGN;
  else
    gfc_add_component_ref (code->expr1, "$data");

  if (code->op == EXEC_ASSIGN)
    tmp = gfc_trans_assign (code);
  else if (code->op == EXEC_POINTER_ASSIGN)
    tmp = gfc_trans_pointer_assign (code);
=======
  if (expr2->ts.type == BT_CLASS)
    op = EXEC_ASSIGN;
  else
    gfc_add_component_ref (expr1, "$data");

  if (op == EXEC_ASSIGN)
    tmp = gfc_trans_assignment (expr1, expr2, false, true);
  else if (op == EXEC_POINTER_ASSIGN)
    tmp = gfc_trans_pointer_assignment (expr1, expr2);
>>>>>>> 779871ac
  else
    gcc_unreachable();

  gfc_add_expr_to_block (&block, tmp);

  return gfc_finish_block (&block);
}<|MERGE_RESOLUTION|>--- conflicted
+++ resolved
@@ -1621,136 +1621,10 @@
 }
 
 
-/* Select a class typebound procedure at runtime.  */
-static void
-select_class_proc (gfc_se *se, gfc_class_esym_list *elist,
-		   tree declared, gfc_expr *expr)
-{
-  tree end_label;
-  tree label;
-  tree tmp;
-  tree vindex;
-  stmtblock_t body;
-  gfc_class_esym_list *next_elist, *tmp_elist;
-  gfc_se tmpse;
-
-  /* Convert the vindex expression.  */
-  gfc_init_se (&tmpse, NULL);
-  gfc_conv_expr (&tmpse, elist->vindex);
-  gfc_add_block_to_block (&se->pre, &tmpse.pre);
-  vindex = gfc_evaluate_now (tmpse.expr, &se->pre);
-  gfc_add_block_to_block (&se->post, &tmpse.post);
-
-  /* Fix the function type to be that of the declared type method.  */
-  declared = gfc_create_var (TREE_TYPE (declared), "method");
-
-  end_label = gfc_build_label_decl (NULL_TREE);
-
-  gfc_init_block (&body);
-
-  /* Go through the list of extensions.  */
-  for (; elist; elist = next_elist)
-    {
-      /* This case has already been added.  */
-      if (elist->derived == NULL)
-	goto free_elist;
-
-      /* Run through the chain picking up all the cases that call the
-	 same procedure.  */
-      tmp_elist = elist;
-      for (; elist; elist = elist->next)
-	{
-	  tree cval;
-
-	  if (elist->esym != tmp_elist->esym)
-	    continue;
-
-	  cval = build_int_cst (TREE_TYPE (vindex),
-				elist->derived->vindex);
-	  /* Build a label for the vindex value.  */
-	  label = gfc_build_label_decl (NULL_TREE);
-	  tmp = fold_build3 (CASE_LABEL_EXPR, void_type_node,
-			     cval, NULL_TREE, label);
-	  gfc_add_expr_to_block (&body, tmp);
-
-	  /* Null the reference the derived type so that this case is
-	     not used again.  */
-	  elist->derived = NULL;
-	}
-
-      elist = tmp_elist;
-
-      /* Get a pointer to the procedure,  */
-      tmp = gfc_get_symbol_decl (elist->esym);
-      if (!POINTER_TYPE_P (TREE_TYPE (tmp)))
-	{
-	  gcc_assert (TREE_CODE (tmp) == FUNCTION_DECL);
-	  tmp = gfc_build_addr_expr (NULL_TREE, tmp);
-	}
-
-      /* Assign the pointer to the appropriate procedure.  */
-      gfc_add_modify (&body, declared,
-		      fold_convert (TREE_TYPE (declared), tmp));
-
-      /* Break to the end of the construct.  */
-      tmp = build1_v (GOTO_EXPR, end_label);
-      gfc_add_expr_to_block (&body, tmp);
-
-      /* Free the elists as we go; freeing them in gfc_free_expr causes
-	 segfaults because it occurs too early and too often.  */
-    free_elist:
-      next_elist = elist->next;
-      if (elist->vindex)
-	gfc_free_expr (elist->vindex);
-      gfc_free (elist);
-      elist = NULL;
-    }
-
-  /* Default is an error.  */
-  label = gfc_build_label_decl (NULL_TREE);
-  tmp = fold_build3 (CASE_LABEL_EXPR, void_type_node,
-		     NULL_TREE, NULL_TREE, label);
-  gfc_add_expr_to_block (&body, tmp);
-  tmp = gfc_trans_runtime_error (true, &expr->where,
-		"internal error: bad vindex in dynamic dispatch");
-  gfc_add_expr_to_block (&body, tmp);
-
-  /* Write the switch expression.  */
-  tmp = gfc_finish_block (&body);
-  tmp = build3_v (SWITCH_EXPR, vindex, tmp, NULL_TREE);
-  gfc_add_expr_to_block (&se->pre, tmp);
-
-  tmp = build1_v (LABEL_EXPR, end_label);
-  gfc_add_expr_to_block (&se->pre, tmp);
-
-  se->expr = declared;
-  return;
-}
-
-
 static void
 conv_function_val (gfc_se * se, gfc_symbol * sym, gfc_expr * expr)
 {
   tree tmp;
-
-  if (expr && expr->symtree
-	&& expr->value.function.class_esym)
-    {
-      if (!sym->backend_decl)
-	sym->backend_decl = gfc_get_extern_function_decl (sym);
-
-      tmp = sym->backend_decl;
-
-      if (!POINTER_TYPE_P (TREE_TYPE (tmp)))
-	{
-	  gcc_assert (TREE_CODE (tmp) == FUNCTION_DECL);
-	  tmp = gfc_build_addr_expr (NULL_TREE, tmp);
-	}
-
-      select_class_proc (se, expr->value.function.class_esym,
-			 tmp, expr);
-      return;
-    }
 
   if (gfc_is_proc_ptr_comp (expr, NULL))
     tmp = get_proc_ptr_comp (expr);
@@ -3013,58 +2887,6 @@
 		parmse.string_length = build_int_cst (gfc_charlen_type_node, 0);
 	    }
 	}
-<<<<<<< HEAD
-      else if (fsym && fsym->ts.type == BT_CLASS
-		 && e->ts.type == BT_DERIVED)
-	{
-	  tree data;
-	  tree vindex;
-	  tree size;
-
-	  /* The derived type needs to be converted to a temporary
-	     CLASS object.  */
-	  gfc_init_se (&parmse, se);
-	  type = gfc_typenode_for_spec (&fsym->ts);
-	  var = gfc_create_var (type, "class");
-
-	  /* Get the components.  */
-	  tmp = fsym->ts.u.derived->components->backend_decl;
-	  data = fold_build3 (COMPONENT_REF, TREE_TYPE (tmp),
-			      var, tmp, NULL_TREE);
-	  tmp = fsym->ts.u.derived->components->next->backend_decl;
-	  vindex = fold_build3 (COMPONENT_REF, TREE_TYPE (tmp),
-				var, tmp, NULL_TREE);
-	  tmp = fsym->ts.u.derived->components->next->next->backend_decl;
-	  size = fold_build3 (COMPONENT_REF, TREE_TYPE (tmp),
-			      var, tmp, NULL_TREE);
-
-	  /* Set the vindex.  */
-	  tmp = build_int_cst (TREE_TYPE (vindex), e->ts.u.derived->vindex);
-	  gfc_add_modify (&parmse.pre, vindex, tmp);
-
-	  /* Set the size.  */
-	  tmp = TYPE_SIZE_UNIT (gfc_typenode_for_spec (&e->ts));
-	  gfc_add_modify (&parmse.pre, size,
-			  fold_convert (TREE_TYPE (size), tmp));
-
-	  /* Now set the data field.  */
-	  argss = gfc_walk_expr (e);
-	  if (argss == gfc_ss_terminator)
-            {
-	      gfc_conv_expr_reference (&parmse, e);
-	      tmp = fold_convert (TREE_TYPE (data),
-				  parmse.expr);
-	      gfc_add_modify (&parmse.pre, data, tmp);
-	    }
-	  else
-	    {
-	      gfc_conv_expr (&parmse, e);
-	      gfc_add_modify (&parmse.pre, data, parmse.expr);
-	    }
-
-	  /* Pass the address of the class object.  */
-	  parmse.expr = gfc_build_addr_expr (NULL_TREE, var);
-=======
       else if (arg->expr->expr_type == EXPR_NULL && fsym && !fsym->attr.pointer)
 	{
 	  /* Pass a NULL pointer to denote an absent arg.  */
@@ -3081,7 +2903,6 @@
 	     CLASS object.  */
 	  gfc_init_se (&parmse, se);
 	  gfc_conv_derived_to_class (&parmse, e, fsym->ts);
->>>>>>> 779871ac
 	}
       else if (se->ss && se->ss->useflags)
 	{
@@ -3163,26 +2984,17 @@
 		      tmp = gfc_deallocate_with_status (parmse.expr, NULL_TREE,
 							true, NULL);
 		      gfc_add_expr_to_block (&block, tmp);
-<<<<<<< HEAD
-		      tmp = fold_build2 (MODIFY_EXPR, void_type_node,
-					 parmse.expr, null_pointer_node);
-=======
 		      tmp = fold_build2_loc (input_location, MODIFY_EXPR,
 					     void_type_node, parmse.expr,
 					     null_pointer_node);
->>>>>>> 779871ac
 		      gfc_add_expr_to_block (&block, tmp);
 
 		      if (fsym->attr.optional
 			  && e->expr_type == EXPR_VARIABLE
 			  && e->symtree->n.sym->attr.optional)
 			{
-<<<<<<< HEAD
-			  tmp = fold_build3 (COND_EXPR, void_type_node,
-=======
 			  tmp = fold_build3_loc (input_location, COND_EXPR,
 				     void_type_node,
->>>>>>> 779871ac
 				     gfc_conv_expr_present (e->symtree->n.sym),
 					    gfc_finish_block (&block),
 					    build_empty_stmt (input_location));
@@ -3252,12 +3064,8 @@
 		  if (fsym->attr.optional
 		      && e->expr_type == EXPR_VARIABLE
 		      && e->symtree->n.sym->attr.optional)
-<<<<<<< HEAD
-		    tmp = fold_build3 (COND_EXPR, void_type_node,
-=======
 		    tmp = fold_build3_loc (input_location, COND_EXPR,
 				     void_type_node,
->>>>>>> 779871ac
 				     gfc_conv_expr_present (e->symtree->n.sym),
 				       tmp, build_empty_stmt (input_location));
 		  gfc_add_expr_to_block (&se->pre, tmp);
@@ -4550,11 +4358,7 @@
     {
       /* NULL initialization for CLASS components.  */
       tmp = gfc_trans_structure_assign (dest,
-<<<<<<< HEAD
-					gfc_default_initializer (&cm->ts));
-=======
 					gfc_class_null_initializer (&cm->ts));
->>>>>>> 779871ac
       gfc_add_expr_to_block (&block, tmp);
     }
   else if (cm->attr.dimension)
@@ -4687,18 +4491,6 @@
       if (!c->expr || cm->attr.allocatable)
         continue;
 
-<<<<<<< HEAD
-      if (cm->ts.type == BT_CLASS)
-	{
-	  val = gfc_conv_initializer (c->expr, &cm->ts,
-	      TREE_TYPE (cm->ts.u.derived->components->backend_decl),
-	      cm->ts.u.derived->components->attr.dimension,
-	      cm->ts.u.derived->components->attr.pointer);
-
-	  /* Append it to the constructor list.  */
-	  CONSTRUCTOR_APPEND_ELT (v, cm->ts.u.derived->components->backend_decl,
-				  val);
-=======
       if (strcmp (cm->name, "$size") == 0)
 	{
 	  val = TYPE_SIZE_UNIT (gfc_get_derived_type (cm->ts.u.derived));
@@ -4712,19 +4504,13 @@
 	  vtabs = cm->initializer->symtree->n.sym;
 	  vtab = gfc_build_addr_expr (NULL_TREE, gfc_get_symbol_decl (vtabs));
 	  CONSTRUCTOR_APPEND_ELT (v, cm->backend_decl, vtab);
->>>>>>> 779871ac
 	}
       else
 	{
 	  val = gfc_conv_initializer (c->expr, &cm->ts,
-<<<<<<< HEAD
-	      TREE_TYPE (cm->backend_decl), cm->attr.dimension,
-	      cm->attr.pointer || cm->attr.proc_pointer);
-=======
 				      TREE_TYPE (cm->backend_decl),
 				      cm->attr.dimension, cm->attr.pointer,
 				      cm->attr.proc_pointer);
->>>>>>> 779871ac
 
 	  /* Append it to the constructor list.  */
 	  CONSTRUCTOR_APPEND_ELT (v, cm->backend_decl, val);
@@ -5390,12 +5176,8 @@
     {
       gfc_add_block_to_block (&block, &lse->pre);
       gfc_add_block_to_block (&block, &rse->pre);
-<<<<<<< HEAD
-      tmp = fold_build1 (VIEW_CONVERT_EXPR, TREE_TYPE (lse->expr), rse->expr);
-=======
       tmp = fold_build1_loc (input_location, VIEW_CONVERT_EXPR,
 			     TREE_TYPE (lse->expr), rse->expr);
->>>>>>> 779871ac
       gfc_add_modify (&block, lse->expr, tmp);
     }
   else
@@ -6063,9 +5845,6 @@
 tree
 gfc_trans_assign (gfc_code * code)
 {
-<<<<<<< HEAD
-  return gfc_trans_assignment (code->expr1, code->expr2, false);
-=======
   return gfc_trans_assignment (code->expr1, code->expr2, false, true);
 }
 
@@ -6106,7 +5885,6 @@
   gfc_add_expr_to_block (&block, tmp);
   
   return gfc_finish_block (&block);
->>>>>>> 779871ac
 }
 
 
@@ -6114,53 +5892,6 @@
    (pointer or ordinary assignment).  */
 
 tree
-<<<<<<< HEAD
-gfc_trans_class_assign (gfc_code *code)
-{
-  stmtblock_t block;
-  tree tmp;
-
-  gfc_start_block (&block);
-
-  if (code->expr2->ts.type != BT_CLASS)
-    {
-      /* Insert an additional assignment which sets the '$vindex' field.  */
-      gfc_expr *lhs,*rhs;
-      lhs = gfc_copy_expr (code->expr1);
-      gfc_add_component_ref (lhs, "$vindex");
-      if (code->expr2->ts.type == BT_DERIVED)
-	/* vindex is constant, determined at compile time.  */
-	rhs = gfc_int_expr (code->expr2->ts.u.derived->vindex);
-      else if (code->expr2->expr_type == EXPR_NULL)
-	rhs = gfc_int_expr (0);
-      else
-	gcc_unreachable ();
-      tmp = gfc_trans_assignment (lhs, rhs, false);
-      gfc_add_expr_to_block (&block, tmp);
-
-      /* Insert another assignment which sets the '$size' field.  */
-      lhs = gfc_copy_expr (code->expr1);
-      gfc_add_component_ref (lhs, "$size");
-      if (code->expr2->ts.type == BT_DERIVED)
-	{
-	  /* Size is fixed at compile time.  */
-	  gfc_se lse;
-	  gfc_init_se (&lse, NULL);
-	  gfc_conv_expr (&lse, lhs);
-	  tmp = TYPE_SIZE_UNIT (gfc_typenode_for_spec (&code->expr2->ts));
-	  gfc_add_modify (&block, lse.expr,
-			  fold_convert (TREE_TYPE (lse.expr), tmp));
-	}
-      else if (code->expr2->expr_type == EXPR_NULL)
-	{
-	  rhs = gfc_int_expr (0);
-	  tmp = gfc_trans_assignment (lhs, rhs, false);
-	  gfc_add_expr_to_block (&block, tmp);
-	}
-      else
-	gcc_unreachable ();
-
-=======
 gfc_trans_class_assign (gfc_expr *expr1, gfc_expr *expr2, gfc_exec_op op)
 {
   stmtblock_t block;
@@ -6195,23 +5926,11 @@
       tmp = gfc_trans_pointer_assignment (lhs, rhs);
       gfc_add_expr_to_block (&block, tmp);
 
->>>>>>> 779871ac
       gfc_free_expr (lhs);
       gfc_free_expr (rhs);
     }
 
   /* Do the actual CLASS assignment.  */
-<<<<<<< HEAD
-  if (code->expr2->ts.type == BT_CLASS)
-    code->op = EXEC_ASSIGN;
-  else
-    gfc_add_component_ref (code->expr1, "$data");
-
-  if (code->op == EXEC_ASSIGN)
-    tmp = gfc_trans_assign (code);
-  else if (code->op == EXEC_POINTER_ASSIGN)
-    tmp = gfc_trans_pointer_assign (code);
-=======
   if (expr2->ts.type == BT_CLASS)
     op = EXEC_ASSIGN;
   else
@@ -6221,7 +5940,6 @@
     tmp = gfc_trans_assignment (expr1, expr2, false, true);
   else if (op == EXEC_POINTER_ASSIGN)
     tmp = gfc_trans_pointer_assignment (expr1, expr2);
->>>>>>> 779871ac
   else
     gcc_unreachable();
 
