/* Expression translation
   Copyright (C) 2002, 2003, 2004, 2005, 2006, 2007, 2008, 2009, 2010
   Free Software Foundation, Inc.
   Contributed by Paul Brook <paul@nowt.org>
   and Steven Bosscher <s.bosscher@student.tudelft.nl>

This file is part of GCC.

GCC is free software; you can redistribute it and/or modify it under
the terms of the GNU General Public License as published by the Free
Software Foundation; either version 3, or (at your option) any later
version.

GCC is distributed in the hope that it will be useful, but WITHOUT ANY
WARRANTY; without even the implied warranty of MERCHANTABILITY or
FITNESS FOR A PARTICULAR PURPOSE.  See the GNU General Public License
for more details.

You should have received a copy of the GNU General Public License
along with GCC; see the file COPYING3.  If not see
<http://www.gnu.org/licenses/>.  */

/* trans-expr.c-- generate GENERIC trees for gfc_expr.  */

#include "config.h"
#include "system.h"
#include "coretypes.h"
#include "tree.h"
#include "diagnostic-core.h"	/* For fatal_error.  */
#include "langhooks.h"
#include "flags.h"
#include "gfortran.h"
#include "arith.h"
#include "constructor.h"
#include "trans.h"
#include "trans-const.h"
#include "trans-types.h"
#include "trans-array.h"
/* Only for gfc_trans_assign and gfc_trans_pointer_assign.  */
#include "trans-stmt.h"
#include "dependency.h"

static tree gfc_trans_structure_assign (tree dest, gfc_expr * expr);
static void gfc_apply_interface_mapping_to_expr (gfc_interface_mapping *,
						 gfc_expr *);

/* Copy the scalarization loop variables.  */

static void
gfc_copy_se_loopvars (gfc_se * dest, gfc_se * src)
{
  dest->ss = src->ss;
  dest->loop = src->loop;
}


/* Initialize a simple expression holder.

   Care must be taken when multiple se are created with the same parent.
   The child se must be kept in sync.  The easiest way is to delay creation
   of a child se until after after the previous se has been translated.  */

void
gfc_init_se (gfc_se * se, gfc_se * parent)
{
  memset (se, 0, sizeof (gfc_se));
  gfc_init_block (&se->pre);
  gfc_init_block (&se->post);

  se->parent = parent;

  if (parent)
    gfc_copy_se_loopvars (se, parent);
}


/* Advances to the next SS in the chain.  Use this rather than setting
   se->ss = se->ss->next because all the parents needs to be kept in sync.
   See gfc_init_se.  */

void
gfc_advance_se_ss_chain (gfc_se * se)
{
  gfc_se *p;

  gcc_assert (se != NULL && se->ss != NULL && se->ss != gfc_ss_terminator);

  p = se;
  /* Walk down the parent chain.  */
  while (p != NULL)
    {
      /* Simple consistency check.  */
      gcc_assert (p->parent == NULL || p->parent->ss == p->ss);

      p->ss = p->ss->next;

      p = p->parent;
    }
}


/* Ensures the result of the expression as either a temporary variable
   or a constant so that it can be used repeatedly.  */

void
gfc_make_safe_expr (gfc_se * se)
{
  tree var;

  if (CONSTANT_CLASS_P (se->expr))
    return;

  /* We need a temporary for this result.  */
  var = gfc_create_var (TREE_TYPE (se->expr), NULL);
  gfc_add_modify (&se->pre, var, se->expr);
  se->expr = var;
}


/* Return an expression which determines if a dummy parameter is present.
   Also used for arguments to procedures with multiple entry points.  */

tree
gfc_conv_expr_present (gfc_symbol * sym)
{
  tree decl, cond;

  gcc_assert (sym->attr.dummy);

  decl = gfc_get_symbol_decl (sym);
  if (TREE_CODE (decl) != PARM_DECL)
    {
      /* Array parameters use a temporary descriptor, we want the real
         parameter.  */
      gcc_assert (GFC_DESCRIPTOR_TYPE_P (TREE_TYPE (decl))
             || GFC_ARRAY_TYPE_P (TREE_TYPE (decl)));
      decl = GFC_DECL_SAVED_DESCRIPTOR (decl);
    }

  cond = fold_build2_loc (input_location, NE_EXPR, boolean_type_node, decl,
			  fold_convert (TREE_TYPE (decl), null_pointer_node));

  /* Fortran 2008 allows to pass null pointers and non-associated pointers
     as actual argument to denote absent dummies. For array descriptors,
     we thus also need to check the array descriptor.  */
  if (!sym->attr.pointer && !sym->attr.allocatable
      && sym->as && sym->as->type == AS_ASSUMED_SHAPE
      && (gfc_option.allow_std & GFC_STD_F2008) != 0)
    {
      tree tmp;
      tmp = build_fold_indirect_ref_loc (input_location, decl);
      tmp = gfc_conv_array_data (tmp);
      tmp = fold_build2_loc (input_location, NE_EXPR, boolean_type_node, tmp,
			     fold_convert (TREE_TYPE (tmp), null_pointer_node));
      cond = fold_build2_loc (input_location, TRUTH_ANDIF_EXPR,
			      boolean_type_node, cond, tmp);
    }

  return cond;
}


/* Converts a missing, dummy argument into a null or zero.  */

void
gfc_conv_missing_dummy (gfc_se * se, gfc_expr * arg, gfc_typespec ts, int kind)
{
  tree present;
  tree tmp;

  present = gfc_conv_expr_present (arg->symtree->n.sym);

  if (kind > 0)
    {
      /* Create a temporary and convert it to the correct type.  */
      tmp = gfc_get_int_type (kind);
      tmp = fold_convert (tmp, build_fold_indirect_ref_loc (input_location,
							se->expr));
    
      /* Test for a NULL value.  */
      tmp = build3_loc (input_location, COND_EXPR, TREE_TYPE (tmp), present,
			tmp, fold_convert (TREE_TYPE (tmp), integer_one_node));
      tmp = gfc_evaluate_now (tmp, &se->pre);
      se->expr = gfc_build_addr_expr (NULL_TREE, tmp);
    }
  else
    {
      tmp = build3_loc (input_location, COND_EXPR, TREE_TYPE (se->expr),
			present, se->expr,
			fold_convert (TREE_TYPE (se->expr), integer_zero_node));
      tmp = gfc_evaluate_now (tmp, &se->pre);
      se->expr = tmp;
    }

  if (ts.type == BT_CHARACTER)
    {
      tmp = build_int_cst (gfc_charlen_type_node, 0);
      tmp = fold_build3_loc (input_location, COND_EXPR, gfc_charlen_type_node,
			     present, se->string_length, tmp);
      tmp = gfc_evaluate_now (tmp, &se->pre);
      se->string_length = tmp;
    }
  return;
}


/* Get the character length of an expression, looking through gfc_refs
   if necessary.  */

tree
gfc_get_expr_charlen (gfc_expr *e)
{
  gfc_ref *r;
  tree length;

  gcc_assert (e->expr_type == EXPR_VARIABLE 
	      && e->ts.type == BT_CHARACTER);
  
  length = NULL; /* To silence compiler warning.  */

  if (is_subref_array (e) && e->ts.u.cl->length)
    {
      gfc_se tmpse;
      gfc_init_se (&tmpse, NULL);
      gfc_conv_expr_type (&tmpse, e->ts.u.cl->length, gfc_charlen_type_node);
      e->ts.u.cl->backend_decl = tmpse.expr;
      return tmpse.expr;
    }

  /* First candidate: if the variable is of type CHARACTER, the
     expression's length could be the length of the character
     variable.  */
  if (e->symtree->n.sym->ts.type == BT_CHARACTER)
    length = e->symtree->n.sym->ts.u.cl->backend_decl;

  /* Look through the reference chain for component references.  */
  for (r = e->ref; r; r = r->next)
    {
      switch (r->type)
	{
	case REF_COMPONENT:
	  if (r->u.c.component->ts.type == BT_CHARACTER)
	    length = r->u.c.component->ts.u.cl->backend_decl;
	  break;

	case REF_ARRAY:
	  /* Do nothing.  */
	  break;

	default:
	  /* We should never got substring references here.  These will be
	     broken down by the scalarizer.  */
	  gcc_unreachable ();
	  break;
	}
    }

  gcc_assert (length != NULL);
  return length;
}


/* For each character array constructor subexpression without a ts.u.cl->length,
   replace it by its first element (if there aren't any elements, the length
   should already be set to zero).  */

static void
flatten_array_ctors_without_strlen (gfc_expr* e)
{
  gfc_actual_arglist* arg;
  gfc_constructor* c;

  if (!e)
    return;

  switch (e->expr_type)
    {

    case EXPR_OP:
      flatten_array_ctors_without_strlen (e->value.op.op1); 
      flatten_array_ctors_without_strlen (e->value.op.op2); 
      break;

    case EXPR_COMPCALL:
      /* TODO: Implement as with EXPR_FUNCTION when needed.  */
      gcc_unreachable ();

    case EXPR_FUNCTION:
      for (arg = e->value.function.actual; arg; arg = arg->next)
	flatten_array_ctors_without_strlen (arg->expr);
      break;

    case EXPR_ARRAY:

      /* We've found what we're looking for.  */
      if (e->ts.type == BT_CHARACTER && !e->ts.u.cl->length)
	{
	  gfc_constructor *c;
	  gfc_expr* new_expr;

	  gcc_assert (e->value.constructor);

	  c = gfc_constructor_first (e->value.constructor);
	  new_expr = c->expr;
	  c->expr = NULL;

	  flatten_array_ctors_without_strlen (new_expr);
	  gfc_replace_expr (e, new_expr);
	  break;
	}

      /* Otherwise, fall through to handle constructor elements.  */
    case EXPR_STRUCTURE:
      for (c = gfc_constructor_first (e->value.constructor);
	   c; c = gfc_constructor_next (c))
	flatten_array_ctors_without_strlen (c->expr);
      break;

    default:
      break;

    }
}


/* Generate code to initialize a string length variable. Returns the
   value.  For array constructors, cl->length might be NULL and in this case,
   the first element of the constructor is needed.  expr is the original
   expression so we can access it but can be NULL if this is not needed.  */

void
gfc_conv_string_length (gfc_charlen * cl, gfc_expr * expr, stmtblock_t * pblock)
{
  gfc_se se;

  gfc_init_se (&se, NULL);

  /* If cl->length is NULL, use gfc_conv_expr to obtain the string length but
     "flatten" array constructors by taking their first element; all elements
     should be the same length or a cl->length should be present.  */
  if (!cl->length)
    {
      gfc_expr* expr_flat;
      gcc_assert (expr);

      expr_flat = gfc_copy_expr (expr);
      flatten_array_ctors_without_strlen (expr_flat);
      gfc_resolve_expr (expr_flat);

      gfc_conv_expr (&se, expr_flat);
      gfc_add_block_to_block (pblock, &se.pre);
      cl->backend_decl = convert (gfc_charlen_type_node, se.string_length);

      gfc_free_expr (expr_flat);
      return;
    }

  /* Convert cl->length.  */

  gcc_assert (cl->length);

  gfc_conv_expr_type (&se, cl->length, gfc_charlen_type_node);
  se.expr = fold_build2_loc (input_location, MAX_EXPR, gfc_charlen_type_node,
			     se.expr, build_int_cst (gfc_charlen_type_node, 0));
  gfc_add_block_to_block (pblock, &se.pre);

  if (cl->backend_decl)
    gfc_add_modify (pblock, cl->backend_decl, se.expr);
  else
    cl->backend_decl = gfc_evaluate_now (se.expr, pblock);
}


static void
gfc_conv_substring (gfc_se * se, gfc_ref * ref, int kind,
		    const char *name, locus *where)
{
  tree tmp;
  tree type;
  tree fault;
  gfc_se start;
  gfc_se end;
  char *msg;

  type = gfc_get_character_type (kind, ref->u.ss.length);
  type = build_pointer_type (type);

  gfc_init_se (&start, se);
  gfc_conv_expr_type (&start, ref->u.ss.start, gfc_charlen_type_node);
  gfc_add_block_to_block (&se->pre, &start.pre);

  if (integer_onep (start.expr))
    gfc_conv_string_parameter (se);
  else
    {
      tmp = start.expr;
      STRIP_NOPS (tmp);
      /* Avoid multiple evaluation of substring start.  */
      if (!CONSTANT_CLASS_P (tmp) && !DECL_P (tmp))
	start.expr = gfc_evaluate_now (start.expr, &se->pre);

      /* Change the start of the string.  */
      if (TYPE_STRING_FLAG (TREE_TYPE (se->expr)))
	tmp = se->expr;
      else
	tmp = build_fold_indirect_ref_loc (input_location,
				       se->expr);
      tmp = gfc_build_array_ref (tmp, start.expr, NULL);
      se->expr = gfc_build_addr_expr (type, tmp);
    }

  /* Length = end + 1 - start.  */
  gfc_init_se (&end, se);
  if (ref->u.ss.end == NULL)
    end.expr = se->string_length;
  else
    {
      gfc_conv_expr_type (&end, ref->u.ss.end, gfc_charlen_type_node);
      gfc_add_block_to_block (&se->pre, &end.pre);
    }
  tmp = end.expr;
  STRIP_NOPS (tmp);
  if (!CONSTANT_CLASS_P (tmp) && !DECL_P (tmp))
    end.expr = gfc_evaluate_now (end.expr, &se->pre);

  if (gfc_option.rtcheck & GFC_RTCHECK_BOUNDS)
    {
      tree nonempty = fold_build2_loc (input_location, LE_EXPR,
				       boolean_type_node, start.expr,
				       end.expr);

      /* Check lower bound.  */
      fault = fold_build2_loc (input_location, LT_EXPR, boolean_type_node,
			       start.expr,
			       build_int_cst (gfc_charlen_type_node, 1));
      fault = fold_build2_loc (input_location, TRUTH_ANDIF_EXPR,
			       boolean_type_node, nonempty, fault);
      if (name)
	asprintf (&msg, "Substring out of bounds: lower bound (%%ld) of '%s' "
		  "is less than one", name);
      else
	asprintf (&msg, "Substring out of bounds: lower bound (%%ld)"
		  "is less than one");
      gfc_trans_runtime_check (true, false, fault, &se->pre, where, msg,
			       fold_convert (long_integer_type_node,
					     start.expr));
      gfc_free (msg);

      /* Check upper bound.  */
      fault = fold_build2_loc (input_location, GT_EXPR, boolean_type_node,
			       end.expr, se->string_length);
      fault = fold_build2_loc (input_location, TRUTH_ANDIF_EXPR,
			       boolean_type_node, nonempty, fault);
      if (name)
	asprintf (&msg, "Substring out of bounds: upper bound (%%ld) of '%s' "
		  "exceeds string length (%%ld)", name);
      else
	asprintf (&msg, "Substring out of bounds: upper bound (%%ld) "
		  "exceeds string length (%%ld)");
      gfc_trans_runtime_check (true, false, fault, &se->pre, where, msg,
			       fold_convert (long_integer_type_node, end.expr),
			       fold_convert (long_integer_type_node,
					     se->string_length));
      gfc_free (msg);
    }

  /* If the start and end expressions are equal, the length is one.  */
  if (ref->u.ss.end
      && gfc_dep_compare_expr (ref->u.ss.start, ref->u.ss.end) == 0)
    tmp = build_int_cst (gfc_charlen_type_node, 1);
  else
    {
      tmp = fold_build2_loc (input_location, MINUS_EXPR, gfc_charlen_type_node,
			     end.expr, start.expr);
      tmp = fold_build2_loc (input_location, PLUS_EXPR, gfc_charlen_type_node,
			     build_int_cst (gfc_charlen_type_node, 1), tmp);
      tmp = fold_build2_loc (input_location, MAX_EXPR, gfc_charlen_type_node,
			     tmp, build_int_cst (gfc_charlen_type_node, 0));
    }

  se->string_length = tmp;
}


/* Convert a derived type component reference.  */

static void
gfc_conv_component_ref (gfc_se * se, gfc_ref * ref)
{
  gfc_component *c;
  tree tmp;
  tree decl;
  tree field;

  c = ref->u.c.component;

  gcc_assert (c->backend_decl);

  field = c->backend_decl;
  gcc_assert (TREE_CODE (field) == FIELD_DECL);
  decl = se->expr;
  tmp = fold_build3_loc (input_location, COMPONENT_REF, TREE_TYPE (field),
			 decl, field, NULL_TREE);

  se->expr = tmp;

  if (c->ts.type == BT_CHARACTER && !c->attr.proc_pointer)
    {
      tmp = c->ts.u.cl->backend_decl;
      /* Components must always be constant length.  */
      gcc_assert (tmp && INTEGER_CST_P (tmp));
      se->string_length = tmp;
    }

  if (((c->attr.pointer || c->attr.allocatable) && c->attr.dimension == 0
       && c->ts.type != BT_CHARACTER)
      || c->attr.proc_pointer)
    se->expr = build_fold_indirect_ref_loc (input_location,
					se->expr);
}


/* This function deals with component references to components of the
   parent type for derived type extensons.  */
static void
conv_parent_component_references (gfc_se * se, gfc_ref * ref)
{
  gfc_component *c;
  gfc_component *cmp;
  gfc_symbol *dt;
  gfc_ref parent;

  dt = ref->u.c.sym;
  c = ref->u.c.component;

  /* Build a gfc_ref to recursively call gfc_conv_component_ref.  */
  parent.type = REF_COMPONENT;
  parent.next = NULL;
  parent.u.c.sym = dt;
  parent.u.c.component = dt->components;

  if (dt->backend_decl == NULL)
    gfc_get_derived_type (dt);

  if (dt->attr.extension && dt->components)
    {
      if (dt->attr.is_class)
	cmp = dt->components;
      else
	cmp = dt->components->next;
      /* Return if the component is not in the parent type.  */
      for (; cmp; cmp = cmp->next)
	if (strcmp (c->name, cmp->name) == 0)
	  return;
	
      /* Otherwise build the reference and call self.  */
      gfc_conv_component_ref (se, &parent);
      parent.u.c.sym = dt->components->ts.u.derived;
      parent.u.c.component = c;
      conv_parent_component_references (se, &parent);
    }
}

/* Return the contents of a variable. Also handles reference/pointer
   variables (all Fortran pointer references are implicit).  */

static void
gfc_conv_variable (gfc_se * se, gfc_expr * expr)
{
  gfc_ref *ref;
  gfc_symbol *sym;
  tree parent_decl = NULL_TREE;
  int parent_flag;
  bool return_value;
  bool alternate_entry;
  bool entry_master;

  sym = expr->symtree->n.sym;
  if (se->ss != NULL)
    {
      /* Check that something hasn't gone horribly wrong.  */
      gcc_assert (se->ss != gfc_ss_terminator);
      gcc_assert (se->ss->expr == expr);

      /* A scalarized term.  We already know the descriptor.  */
      se->expr = se->ss->data.info.descriptor;
      se->string_length = se->ss->string_length;
      for (ref = se->ss->data.info.ref; ref; ref = ref->next)
	if (ref->type == REF_ARRAY && ref->u.ar.type != AR_ELEMENT)
	  break;
    }
  else
    {
      tree se_expr = NULL_TREE;

      se->expr = gfc_get_symbol_decl (sym);

      /* Deal with references to a parent results or entries by storing
	 the current_function_decl and moving to the parent_decl.  */
      return_value = sym->attr.function && sym->result == sym;
      alternate_entry = sym->attr.function && sym->attr.entry
			&& sym->result == sym;
      entry_master = sym->attr.result
		     && sym->ns->proc_name->attr.entry_master
		     && !gfc_return_by_reference (sym->ns->proc_name);
      if (current_function_decl)
	parent_decl = DECL_CONTEXT (current_function_decl);

      if ((se->expr == parent_decl && return_value)
	   || (sym->ns && sym->ns->proc_name
	       && parent_decl
	       && sym->ns->proc_name->backend_decl == parent_decl
	       && (alternate_entry || entry_master)))
	parent_flag = 1;
      else
	parent_flag = 0;

      /* Special case for assigning the return value of a function.
	 Self recursive functions must have an explicit return value.  */
      if (return_value && (se->expr == current_function_decl || parent_flag))
	se_expr = gfc_get_fake_result_decl (sym, parent_flag);

      /* Similarly for alternate entry points.  */
      else if (alternate_entry 
	       && (sym->ns->proc_name->backend_decl == current_function_decl
		   || parent_flag))
	{
	  gfc_entry_list *el = NULL;

	  for (el = sym->ns->entries; el; el = el->next)
	    if (sym == el->sym)
	      {
		se_expr = gfc_get_fake_result_decl (sym, parent_flag);
		break;
	      }
	}

      else if (entry_master
	       && (sym->ns->proc_name->backend_decl == current_function_decl
		   || parent_flag))
	se_expr = gfc_get_fake_result_decl (sym, parent_flag);

      if (se_expr)
	se->expr = se_expr;

      /* Procedure actual arguments.  */
      else if (sym->attr.flavor == FL_PROCEDURE
	       && se->expr != current_function_decl)
	{
	  if (!sym->attr.dummy && !sym->attr.proc_pointer)
	    {
	      gcc_assert (TREE_CODE (se->expr) == FUNCTION_DECL);
	      se->expr = gfc_build_addr_expr (NULL_TREE, se->expr);
	    }
	  return;
	}


      /* Dereference the expression, where needed. Since characters
	 are entirely different from other types, they are treated 
	 separately.  */
      if (sym->ts.type == BT_CHARACTER)
	{
	  /* Dereference character pointer dummy arguments
	     or results.  */
	  if ((sym->attr.pointer || sym->attr.allocatable)
	      && (sym->attr.dummy
		  || sym->attr.function
		  || sym->attr.result))
	    se->expr = build_fold_indirect_ref_loc (input_location,
						se->expr);

	}
      else if (!sym->attr.value)
	{
          /* Dereference non-character scalar dummy arguments.  */
	  if (sym->attr.dummy && !sym->attr.dimension)
	    se->expr = build_fold_indirect_ref_loc (input_location,
						se->expr);

          /* Dereference scalar hidden result.  */
	  if (gfc_option.flag_f2c && sym->ts.type == BT_COMPLEX
	      && (sym->attr.function || sym->attr.result)
	      && !sym->attr.dimension && !sym->attr.pointer
	      && !sym->attr.always_explicit)
	    se->expr = build_fold_indirect_ref_loc (input_location,
						se->expr);

	  /* Dereference non-character pointer variables. 
	     These must be dummies, results, or scalars.  */
	  if ((sym->attr.pointer || sym->attr.allocatable
	       || gfc_is_associate_pointer (sym))
	      && (sym->attr.dummy
		  || sym->attr.function
		  || sym->attr.result
		  || !sym->attr.dimension))
	    se->expr = build_fold_indirect_ref_loc (input_location,
						se->expr);
	}

      ref = expr->ref;
    }

  /* For character variables, also get the length.  */
  if (sym->ts.type == BT_CHARACTER)
    {
      /* If the character length of an entry isn't set, get the length from
         the master function instead.  */
      if (sym->attr.entry && !sym->ts.u.cl->backend_decl)
        se->string_length = sym->ns->proc_name->ts.u.cl->backend_decl;
      else
        se->string_length = sym->ts.u.cl->backend_decl;
      gcc_assert (se->string_length);
    }

  while (ref)
    {
      switch (ref->type)
	{
	case REF_ARRAY:
	  /* Return the descriptor if that's what we want and this is an array
	     section reference.  */
	  if (se->descriptor_only && ref->u.ar.type != AR_ELEMENT)
	    return;
/* TODO: Pointers to single elements of array sections, eg elemental subs.  */
	  /* Return the descriptor for array pointers and allocations.  */
	  if (se->want_pointer
	      && ref->next == NULL && (se->descriptor_only))
	    return;

	  gfc_conv_array_ref (se, &ref->u.ar, sym, &expr->where);
	  /* Return a pointer to an element.  */
	  break;

	case REF_COMPONENT:
	  if (ref->u.c.sym->attr.extension)
	    conv_parent_component_references (se, ref);

	  gfc_conv_component_ref (se, ref);
	  break;

	case REF_SUBSTRING:
	  gfc_conv_substring (se, ref, expr->ts.kind,
			      expr->symtree->name, &expr->where);
	  break;

	default:
	  gcc_unreachable ();
	  break;
	}
      ref = ref->next;
    }
  /* Pointer assignment, allocation or pass by reference.  Arrays are handled
     separately.  */
  if (se->want_pointer)
    {
      if (expr->ts.type == BT_CHARACTER && !gfc_is_proc_ptr_comp (expr, NULL))
	gfc_conv_string_parameter (se);
      else 
	se->expr = gfc_build_addr_expr (NULL_TREE, se->expr);
    }
}


/* Unary ops are easy... Or they would be if ! was a valid op.  */

static void
gfc_conv_unary_op (enum tree_code code, gfc_se * se, gfc_expr * expr)
{
  gfc_se operand;
  tree type;

  gcc_assert (expr->ts.type != BT_CHARACTER);
  /* Initialize the operand.  */
  gfc_init_se (&operand, se);
  gfc_conv_expr_val (&operand, expr->value.op.op1);
  gfc_add_block_to_block (&se->pre, &operand.pre);

  type = gfc_typenode_for_spec (&expr->ts);

  /* TRUTH_NOT_EXPR is not a "true" unary operator in GCC.
     We must convert it to a compare to 0 (e.g. EQ_EXPR (op1, 0)).
     All other unary operators have an equivalent GIMPLE unary operator.  */
  if (code == TRUTH_NOT_EXPR)
    se->expr = fold_build2_loc (input_location, EQ_EXPR, type, operand.expr,
				build_int_cst (type, 0));
  else
    se->expr = fold_build1_loc (input_location, code, type, operand.expr);

}

/* Expand power operator to optimal multiplications when a value is raised
   to a constant integer n. See section 4.6.3, "Evaluation of Powers" of
   Donald E. Knuth, "Seminumerical Algorithms", Vol. 2, "The Art of Computer
   Programming", 3rd Edition, 1998.  */

/* This code is mostly duplicated from expand_powi in the backend.
   We establish the "optimal power tree" lookup table with the defined size.
   The items in the table are the exponents used to calculate the index
   exponents. Any integer n less than the value can get an "addition chain",
   with the first node being one.  */
#define POWI_TABLE_SIZE 256

/* The table is from builtins.c.  */
static const unsigned char powi_table[POWI_TABLE_SIZE] =
  {
      0,   1,   1,   2,   2,   3,   3,   4,  /*   0 -   7 */
      4,   6,   5,   6,   6,  10,   7,   9,  /*   8 -  15 */
      8,  16,   9,  16,  10,  12,  11,  13,  /*  16 -  23 */
     12,  17,  13,  18,  14,  24,  15,  26,  /*  24 -  31 */
     16,  17,  17,  19,  18,  33,  19,  26,  /*  32 -  39 */
     20,  25,  21,  40,  22,  27,  23,  44,  /*  40 -  47 */
     24,  32,  25,  34,  26,  29,  27,  44,  /*  48 -  55 */
     28,  31,  29,  34,  30,  60,  31,  36,  /*  56 -  63 */
     32,  64,  33,  34,  34,  46,  35,  37,  /*  64 -  71 */
     36,  65,  37,  50,  38,  48,  39,  69,  /*  72 -  79 */
     40,  49,  41,  43,  42,  51,  43,  58,  /*  80 -  87 */
     44,  64,  45,  47,  46,  59,  47,  76,  /*  88 -  95 */
     48,  65,  49,  66,  50,  67,  51,  66,  /*  96 - 103 */
     52,  70,  53,  74,  54, 104,  55,  74,  /* 104 - 111 */
     56,  64,  57,  69,  58,  78,  59,  68,  /* 112 - 119 */
     60,  61,  61,  80,  62,  75,  63,  68,  /* 120 - 127 */
     64,  65,  65, 128,  66, 129,  67,  90,  /* 128 - 135 */
     68,  73,  69, 131,  70,  94,  71,  88,  /* 136 - 143 */
     72, 128,  73,  98,  74, 132,  75, 121,  /* 144 - 151 */
     76, 102,  77, 124,  78, 132,  79, 106,  /* 152 - 159 */
     80,  97,  81, 160,  82,  99,  83, 134,  /* 160 - 167 */
     84,  86,  85,  95,  86, 160,  87, 100,  /* 168 - 175 */
     88, 113,  89,  98,  90, 107,  91, 122,  /* 176 - 183 */
     92, 111,  93, 102,  94, 126,  95, 150,  /* 184 - 191 */
     96, 128,  97, 130,  98, 133,  99, 195,  /* 192 - 199 */
    100, 128, 101, 123, 102, 164, 103, 138,  /* 200 - 207 */
    104, 145, 105, 146, 106, 109, 107, 149,  /* 208 - 215 */
    108, 200, 109, 146, 110, 170, 111, 157,  /* 216 - 223 */
    112, 128, 113, 130, 114, 182, 115, 132,  /* 224 - 231 */
    116, 200, 117, 132, 118, 158, 119, 206,  /* 232 - 239 */
    120, 240, 121, 162, 122, 147, 123, 152,  /* 240 - 247 */
    124, 166, 125, 214, 126, 138, 127, 153,  /* 248 - 255 */
  };

/* If n is larger than lookup table's max index, we use the "window 
   method".  */
#define POWI_WINDOW_SIZE 3

/* Recursive function to expand the power operator. The temporary 
   values are put in tmpvar. The function returns tmpvar[1] ** n.  */
static tree
gfc_conv_powi (gfc_se * se, unsigned HOST_WIDE_INT n, tree * tmpvar)
{
  tree op0;
  tree op1;
  tree tmp;
  int digit;

  if (n < POWI_TABLE_SIZE)
    {
      if (tmpvar[n])
        return tmpvar[n];

      op0 = gfc_conv_powi (se, n - powi_table[n], tmpvar);
      op1 = gfc_conv_powi (se, powi_table[n], tmpvar);
    }
  else if (n & 1)
    {
      digit = n & ((1 << POWI_WINDOW_SIZE) - 1);
      op0 = gfc_conv_powi (se, n - digit, tmpvar);
      op1 = gfc_conv_powi (se, digit, tmpvar);
    }
  else
    {
      op0 = gfc_conv_powi (se, n >> 1, tmpvar);
      op1 = op0;
    }

  tmp = fold_build2_loc (input_location, MULT_EXPR, TREE_TYPE (op0), op0, op1);
  tmp = gfc_evaluate_now (tmp, &se->pre);

  if (n < POWI_TABLE_SIZE)
    tmpvar[n] = tmp;

  return tmp;
}


/* Expand lhs ** rhs. rhs is a constant integer. If it expands successfully,
   return 1. Else return 0 and a call to runtime library functions
   will have to be built.  */
static int
gfc_conv_cst_int_power (gfc_se * se, tree lhs, tree rhs)
{
  tree cond;
  tree tmp;
  tree type;
  tree vartmp[POWI_TABLE_SIZE];
  HOST_WIDE_INT m;
  unsigned HOST_WIDE_INT n;
  int sgn;

  /* If exponent is too large, we won't expand it anyway, so don't bother
     with large integer values.  */
  if (!double_int_fits_in_shwi_p (TREE_INT_CST (rhs)))
    return 0;

  m = double_int_to_shwi (TREE_INT_CST (rhs));
  /* There's no ABS for HOST_WIDE_INT, so here we go. It also takes care
     of the asymmetric range of the integer type.  */
  n = (unsigned HOST_WIDE_INT) (m < 0 ? -m : m);
  
  type = TREE_TYPE (lhs);
  sgn = tree_int_cst_sgn (rhs);

  if (((FLOAT_TYPE_P (type) && !flag_unsafe_math_optimizations)
       || optimize_size) && (m > 2 || m < -1))
    return 0;

  /* rhs == 0  */
  if (sgn == 0)
    {
      se->expr = gfc_build_const (type, integer_one_node);
      return 1;
    }

  /* If rhs < 0 and lhs is an integer, the result is -1, 0 or 1.  */
  if ((sgn == -1) && (TREE_CODE (type) == INTEGER_TYPE))
    {
      tmp = fold_build2_loc (input_location, EQ_EXPR, boolean_type_node,
			     lhs, build_int_cst (TREE_TYPE (lhs), -1));
      cond = fold_build2_loc (input_location, EQ_EXPR, boolean_type_node,
			      lhs, build_int_cst (TREE_TYPE (lhs), 1));

      /* If rhs is even,
	 result = (lhs == 1 || lhs == -1) ? 1 : 0.  */
      if ((n & 1) == 0)
        {
	  tmp = fold_build2_loc (input_location, TRUTH_OR_EXPR,
				 boolean_type_node, tmp, cond);
	  se->expr = fold_build3_loc (input_location, COND_EXPR, type,
				      tmp, build_int_cst (type, 1),
				      build_int_cst (type, 0));
	  return 1;
	}
      /* If rhs is odd,
	 result = (lhs == 1) ? 1 : (lhs == -1) ? -1 : 0.  */
      tmp = fold_build3_loc (input_location, COND_EXPR, type, tmp,
			     build_int_cst (type, -1),
			     build_int_cst (type, 0));
      se->expr = fold_build3_loc (input_location, COND_EXPR, type,
				  cond, build_int_cst (type, 1), tmp);
      return 1;
    }

  memset (vartmp, 0, sizeof (vartmp));
  vartmp[1] = lhs;
  if (sgn == -1)
    {
      tmp = gfc_build_const (type, integer_one_node);
      vartmp[1] = fold_build2_loc (input_location, RDIV_EXPR, type, tmp,
				   vartmp[1]);
    }

  se->expr = gfc_conv_powi (se, n, vartmp);

  return 1;
}


/* Power op (**).  Constant integer exponent has special handling.  */

static void
gfc_conv_power_op (gfc_se * se, gfc_expr * expr)
{
  tree gfc_int4_type_node;
  int kind;
  int ikind;
  gfc_se lse;
  gfc_se rse;
  tree fndecl = NULL;

  gfc_init_se (&lse, se);
  gfc_conv_expr_val (&lse, expr->value.op.op1);
  lse.expr = gfc_evaluate_now (lse.expr, &lse.pre);
  gfc_add_block_to_block (&se->pre, &lse.pre);

  gfc_init_se (&rse, se);
  gfc_conv_expr_val (&rse, expr->value.op.op2);
  gfc_add_block_to_block (&se->pre, &rse.pre);

  if (expr->value.op.op2->ts.type == BT_INTEGER
      && expr->value.op.op2->expr_type == EXPR_CONSTANT)
    if (gfc_conv_cst_int_power (se, lse.expr, rse.expr))
      return;

  gfc_int4_type_node = gfc_get_int_type (4);

  kind = expr->value.op.op1->ts.kind;
  switch (expr->value.op.op2->ts.type)
    {
    case BT_INTEGER:
      ikind = expr->value.op.op2->ts.kind;
      switch (ikind)
	{
	case 1:
	case 2:
	  rse.expr = convert (gfc_int4_type_node, rse.expr);
	  /* Fall through.  */

	case 4:
	  ikind = 0;
	  break;
	  
	case 8:
	  ikind = 1;
	  break;

	case 16:
	  ikind = 2;
	  break;

	default:
	  gcc_unreachable ();
	}
      switch (kind)
	{
	case 1:
	case 2:
	  if (expr->value.op.op1->ts.type == BT_INTEGER)
	    lse.expr = convert (gfc_int4_type_node, lse.expr);
	  else
	    gcc_unreachable ();
	  /* Fall through.  */

	case 4:
	  kind = 0;
	  break;
	  
	case 8:
	  kind = 1;
	  break;

	case 10:
	  kind = 2;
	  break;

	case 16:
	  kind = 3;
	  break;

	default:
	  gcc_unreachable ();
	}
      
      switch (expr->value.op.op1->ts.type)
	{
	case BT_INTEGER:
	  if (kind == 3) /* Case 16 was not handled properly above.  */
	    kind = 2;
	  fndecl = gfor_fndecl_math_powi[kind][ikind].integer;
	  break;

	case BT_REAL:
	  /* Use builtins for real ** int4.  */
	  if (ikind == 0)
	    {
	      switch (kind)
		{
		case 0:
		  fndecl = built_in_decls[BUILT_IN_POWIF];
		  break;
		
		case 1:
		  fndecl = built_in_decls[BUILT_IN_POWI];
		  break;

		case 2:
		  fndecl = built_in_decls[BUILT_IN_POWIL];
		  break;

		case 3:
		  /* Use the __builtin_powil() only if real(kind=16) is 
		     actually the C long double type.  */
		  if (!gfc_real16_is_float128)
		    fndecl = built_in_decls[BUILT_IN_POWIL];
		  break;

		default:
		  gcc_unreachable ();
		}
	    }

	  /* If we don't have a good builtin for this, go for the 
	     library function.  */
	  if (!fndecl)
	    fndecl = gfor_fndecl_math_powi[kind][ikind].real;
	  break;

	case BT_COMPLEX:
	  fndecl = gfor_fndecl_math_powi[kind][ikind].cmplx;
	  break;

	default:
	  gcc_unreachable ();
 	}
      break;

    case BT_REAL:
      fndecl = gfc_builtin_decl_for_float_kind (BUILT_IN_POW, kind);
      break;

    case BT_COMPLEX:
      fndecl = gfc_builtin_decl_for_float_kind (BUILT_IN_CPOW, kind);
      break;

    default:
      gcc_unreachable ();
      break;
    }

  se->expr = build_call_expr_loc (input_location,
			      fndecl, 2, lse.expr, rse.expr);
}


/* Generate code to allocate a string temporary.  */

tree
gfc_conv_string_tmp (gfc_se * se, tree type, tree len)
{
  tree var;
  tree tmp;

  if (gfc_can_put_var_on_stack (len))
    {
      /* Create a temporary variable to hold the result.  */
      tmp = fold_build2_loc (input_location, MINUS_EXPR,
			     gfc_charlen_type_node, len,
			     build_int_cst (gfc_charlen_type_node, 1));
      tmp = build_range_type (gfc_array_index_type, gfc_index_zero_node, tmp);

      if (TREE_CODE (TREE_TYPE (type)) == ARRAY_TYPE)
	tmp = build_array_type (TREE_TYPE (TREE_TYPE (type)), tmp);
      else
	tmp = build_array_type (TREE_TYPE (type), tmp);

      var = gfc_create_var (tmp, "str");
      var = gfc_build_addr_expr (type, var);
    }
  else
    {
      /* Allocate a temporary to hold the result.  */
      var = gfc_create_var (type, "pstr");
      tmp = gfc_call_malloc (&se->pre, type,
			     fold_build2_loc (input_location, MULT_EXPR,
					      TREE_TYPE (len), len,
					      fold_convert (TREE_TYPE (len),
							    TYPE_SIZE (type))));
      gfc_add_modify (&se->pre, var, tmp);

      /* Free the temporary afterwards.  */
      tmp = gfc_call_free (convert (pvoid_type_node, var));
      gfc_add_expr_to_block (&se->post, tmp);
    }

  return var;
}


/* Handle a string concatenation operation.  A temporary will be allocated to
   hold the result.  */

static void
gfc_conv_concat_op (gfc_se * se, gfc_expr * expr)
{
  gfc_se lse, rse;
  tree len, type, var, tmp, fndecl;

  gcc_assert (expr->value.op.op1->ts.type == BT_CHARACTER
	      && expr->value.op.op2->ts.type == BT_CHARACTER);
  gcc_assert (expr->value.op.op1->ts.kind == expr->value.op.op2->ts.kind);

  gfc_init_se (&lse, se);
  gfc_conv_expr (&lse, expr->value.op.op1);
  gfc_conv_string_parameter (&lse);
  gfc_init_se (&rse, se);
  gfc_conv_expr (&rse, expr->value.op.op2);
  gfc_conv_string_parameter (&rse);

  gfc_add_block_to_block (&se->pre, &lse.pre);
  gfc_add_block_to_block (&se->pre, &rse.pre);

  type = gfc_get_character_type (expr->ts.kind, expr->ts.u.cl);
  len = TYPE_MAX_VALUE (TYPE_DOMAIN (type));
  if (len == NULL_TREE)
    {
      len = fold_build2_loc (input_location, PLUS_EXPR,
			     TREE_TYPE (lse.string_length),
			     lse.string_length, rse.string_length);
    }

  type = build_pointer_type (type);

  var = gfc_conv_string_tmp (se, type, len);

  /* Do the actual concatenation.  */
  if (expr->ts.kind == 1)
    fndecl = gfor_fndecl_concat_string;
  else if (expr->ts.kind == 4)
    fndecl = gfor_fndecl_concat_string_char4;
  else
    gcc_unreachable ();

  tmp = build_call_expr_loc (input_location,
			 fndecl, 6, len, var, lse.string_length, lse.expr,
			 rse.string_length, rse.expr);
  gfc_add_expr_to_block (&se->pre, tmp);

  /* Add the cleanup for the operands.  */
  gfc_add_block_to_block (&se->pre, &rse.post);
  gfc_add_block_to_block (&se->pre, &lse.post);

  se->expr = var;
  se->string_length = len;
}

/* Translates an op expression. Common (binary) cases are handled by this
   function, others are passed on. Recursion is used in either case.
   We use the fact that (op1.ts == op2.ts) (except for the power
   operator **).
   Operators need no special handling for scalarized expressions as long as
   they call gfc_conv_simple_val to get their operands.
   Character strings get special handling.  */

static void
gfc_conv_expr_op (gfc_se * se, gfc_expr * expr)
{
  enum tree_code code;
  gfc_se lse;
  gfc_se rse;
  tree tmp, type;
  int lop;
  int checkstring;

  checkstring = 0;
  lop = 0;
  switch (expr->value.op.op)
    {
    case INTRINSIC_PARENTHESES:
      if ((expr->ts.type == BT_REAL
	   || expr->ts.type == BT_COMPLEX)
	  && gfc_option.flag_protect_parens)
	{
	  gfc_conv_unary_op (PAREN_EXPR, se, expr);
	  gcc_assert (FLOAT_TYPE_P (TREE_TYPE (se->expr)));
	  return;
	}

      /* Fallthrough.  */
    case INTRINSIC_UPLUS:
      gfc_conv_expr (se, expr->value.op.op1);
      return;

    case INTRINSIC_UMINUS:
      gfc_conv_unary_op (NEGATE_EXPR, se, expr);
      return;

    case INTRINSIC_NOT:
      gfc_conv_unary_op (TRUTH_NOT_EXPR, se, expr);
      return;

    case INTRINSIC_PLUS:
      code = PLUS_EXPR;
      break;

    case INTRINSIC_MINUS:
      code = MINUS_EXPR;
      break;

    case INTRINSIC_TIMES:
      code = MULT_EXPR;
      break;

    case INTRINSIC_DIVIDE:
      /* If expr is a real or complex expr, use an RDIV_EXPR. If op1 is
         an integer, we must round towards zero, so we use a
         TRUNC_DIV_EXPR.  */
      if (expr->ts.type == BT_INTEGER)
	code = TRUNC_DIV_EXPR;
      else
	code = RDIV_EXPR;
      break;

    case INTRINSIC_POWER:
      gfc_conv_power_op (se, expr);
      return;

    case INTRINSIC_CONCAT:
      gfc_conv_concat_op (se, expr);
      return;

    case INTRINSIC_AND:
      code = TRUTH_ANDIF_EXPR;
      lop = 1;
      break;

    case INTRINSIC_OR:
      code = TRUTH_ORIF_EXPR;
      lop = 1;
      break;

      /* EQV and NEQV only work on logicals, but since we represent them
         as integers, we can use EQ_EXPR and NE_EXPR for them in GIMPLE.  */
    case INTRINSIC_EQ:
    case INTRINSIC_EQ_OS:
    case INTRINSIC_EQV:
      code = EQ_EXPR;
      checkstring = 1;
      lop = 1;
      break;

    case INTRINSIC_NE:
    case INTRINSIC_NE_OS:
    case INTRINSIC_NEQV:
      code = NE_EXPR;
      checkstring = 1;
      lop = 1;
      break;

    case INTRINSIC_GT:
    case INTRINSIC_GT_OS:
      code = GT_EXPR;
      checkstring = 1;
      lop = 1;
      break;

    case INTRINSIC_GE:
    case INTRINSIC_GE_OS:
      code = GE_EXPR;
      checkstring = 1;
      lop = 1;
      break;

    case INTRINSIC_LT:
    case INTRINSIC_LT_OS:
      code = LT_EXPR;
      checkstring = 1;
      lop = 1;
      break;

    case INTRINSIC_LE:
    case INTRINSIC_LE_OS:
      code = LE_EXPR;
      checkstring = 1;
      lop = 1;
      break;

    case INTRINSIC_USER:
    case INTRINSIC_ASSIGN:
      /* These should be converted into function calls by the frontend.  */
      gcc_unreachable ();

    default:
      fatal_error ("Unknown intrinsic op");
      return;
    }

  /* The only exception to this is **, which is handled separately anyway.  */
  gcc_assert (expr->value.op.op1->ts.type == expr->value.op.op2->ts.type);

  if (checkstring && expr->value.op.op1->ts.type != BT_CHARACTER)
    checkstring = 0;

  /* lhs */
  gfc_init_se (&lse, se);
  gfc_conv_expr (&lse, expr->value.op.op1);
  gfc_add_block_to_block (&se->pre, &lse.pre);

  /* rhs */
  gfc_init_se (&rse, se);
  gfc_conv_expr (&rse, expr->value.op.op2);
  gfc_add_block_to_block (&se->pre, &rse.pre);

  if (checkstring)
    {
      gfc_conv_string_parameter (&lse);
      gfc_conv_string_parameter (&rse);

      lse.expr = gfc_build_compare_string (lse.string_length, lse.expr,
					   rse.string_length, rse.expr,
					   expr->value.op.op1->ts.kind,
					   code);
      rse.expr = build_int_cst (TREE_TYPE (lse.expr), 0);
      gfc_add_block_to_block (&lse.post, &rse.post);
    }

  type = gfc_typenode_for_spec (&expr->ts);

  if (lop)
    {
      /* The result of logical ops is always boolean_type_node.  */
      tmp = fold_build2_loc (input_location, code, boolean_type_node,
			     lse.expr, rse.expr);
      se->expr = convert (type, tmp);
    }
  else
    se->expr = fold_build2_loc (input_location, code, type, lse.expr, rse.expr);

  /* Add the post blocks.  */
  gfc_add_block_to_block (&se->post, &rse.post);
  gfc_add_block_to_block (&se->post, &lse.post);
}

/* If a string's length is one, we convert it to a single character.  */

tree
gfc_string_to_single_character (tree len, tree str, int kind)
{
  gcc_assert (POINTER_TYPE_P (TREE_TYPE (str)));

  if (!INTEGER_CST_P (len) || TREE_INT_CST_HIGH (len) != 0)
    return NULL_TREE;

  if (TREE_INT_CST_LOW (len) == 1)
    {
      str = fold_convert (gfc_get_pchar_type (kind), str);
      return build_fold_indirect_ref_loc (input_location, str);
    }

  if (kind == 1
      && TREE_CODE (str) == ADDR_EXPR
      && TREE_CODE (TREE_OPERAND (str, 0)) == ARRAY_REF
      && TREE_CODE (TREE_OPERAND (TREE_OPERAND (str, 0), 0)) == STRING_CST
      && array_ref_low_bound (TREE_OPERAND (str, 0))
	 == TREE_OPERAND (TREE_OPERAND (str, 0), 1)
      && TREE_INT_CST_LOW (len) > 1
      && TREE_INT_CST_LOW (len)
	 == (unsigned HOST_WIDE_INT)
	    TREE_STRING_LENGTH (TREE_OPERAND (TREE_OPERAND (str, 0), 0)))
    {
      tree ret = fold_convert (gfc_get_pchar_type (kind), str);
      ret = build_fold_indirect_ref_loc (input_location, ret);
      if (TREE_CODE (ret) == INTEGER_CST)
	{
	  tree string_cst = TREE_OPERAND (TREE_OPERAND (str, 0), 0);
	  int i, length = TREE_STRING_LENGTH (string_cst);
	  const char *ptr = TREE_STRING_POINTER (string_cst);

	  for (i = 1; i < length; i++)
	    if (ptr[i] != ' ')
	      return NULL_TREE;

	  return ret;
	}
    }

  return NULL_TREE;
}


void
gfc_conv_scalar_char_value (gfc_symbol *sym, gfc_se *se, gfc_expr **expr)
{

  if (sym->backend_decl)
    {
      /* This becomes the nominal_type in
	 function.c:assign_parm_find_data_types.  */
      TREE_TYPE (sym->backend_decl) = unsigned_char_type_node;
      /* This becomes the passed_type in
	 function.c:assign_parm_find_data_types.  C promotes char to
	 integer for argument passing.  */
      DECL_ARG_TYPE (sym->backend_decl) = unsigned_type_node;

      DECL_BY_REFERENCE (sym->backend_decl) = 0;
    }

  if (expr != NULL)
    {
      /* If we have a constant character expression, make it into an
	 integer.  */
      if ((*expr)->expr_type == EXPR_CONSTANT)
        {
	  gfc_typespec ts;
          gfc_clear_ts (&ts);

	  *expr = gfc_get_int_expr (gfc_default_integer_kind, NULL,
				    (int)(*expr)->value.character.string[0]);
	  if ((*expr)->ts.kind != gfc_c_int_kind)
	    {
  	      /* The expr needs to be compatible with a C int.  If the 
		 conversion fails, then the 2 causes an ICE.  */
	      ts.type = BT_INTEGER;
	      ts.kind = gfc_c_int_kind;
	      gfc_convert_type (*expr, &ts, 2);
	    }
	}
      else if (se != NULL && (*expr)->expr_type == EXPR_VARIABLE)
        {
	  if ((*expr)->ref == NULL)
	    {
	      se->expr = gfc_string_to_single_character
		(build_int_cst (integer_type_node, 1),
		 gfc_build_addr_expr (gfc_get_pchar_type ((*expr)->ts.kind),
				      gfc_get_symbol_decl
				      ((*expr)->symtree->n.sym)),
		 (*expr)->ts.kind);
	    }
	  else
	    {
	      gfc_conv_variable (se, *expr);
	      se->expr = gfc_string_to_single_character
		(build_int_cst (integer_type_node, 1),
		 gfc_build_addr_expr (gfc_get_pchar_type ((*expr)->ts.kind),
				      se->expr),
		 (*expr)->ts.kind);
	    }
	}
    }
}

/* Helper function for gfc_build_compare_string.  Return LEN_TRIM value
   if STR is a string literal, otherwise return -1.  */

static int
gfc_optimize_len_trim (tree len, tree str, int kind)
{
  if (kind == 1
      && TREE_CODE (str) == ADDR_EXPR
      && TREE_CODE (TREE_OPERAND (str, 0)) == ARRAY_REF
      && TREE_CODE (TREE_OPERAND (TREE_OPERAND (str, 0), 0)) == STRING_CST
      && array_ref_low_bound (TREE_OPERAND (str, 0))
	 == TREE_OPERAND (TREE_OPERAND (str, 0), 1)
      && TREE_INT_CST_LOW (len) >= 1
      && TREE_INT_CST_LOW (len)
	 == (unsigned HOST_WIDE_INT)
	    TREE_STRING_LENGTH (TREE_OPERAND (TREE_OPERAND (str, 0), 0)))
    {
      tree folded = fold_convert (gfc_get_pchar_type (kind), str);
      folded = build_fold_indirect_ref_loc (input_location, folded);
      if (TREE_CODE (folded) == INTEGER_CST)
	{
	  tree string_cst = TREE_OPERAND (TREE_OPERAND (str, 0), 0);
	  int length = TREE_STRING_LENGTH (string_cst);
	  const char *ptr = TREE_STRING_POINTER (string_cst);

	  for (; length > 0; length--)
	    if (ptr[length - 1] != ' ')
	      break;

	  return length;
	}
    }
  return -1;
}

/* Compare two strings. If they are all single characters, the result is the
   subtraction of them. Otherwise, we build a library call.  */

tree
gfc_build_compare_string (tree len1, tree str1, tree len2, tree str2, int kind,
			  enum tree_code code)
{
  tree sc1;
  tree sc2;
  tree fndecl;

  gcc_assert (POINTER_TYPE_P (TREE_TYPE (str1)));
  gcc_assert (POINTER_TYPE_P (TREE_TYPE (str2)));

  sc1 = gfc_string_to_single_character (len1, str1, kind);
  sc2 = gfc_string_to_single_character (len2, str2, kind);

  if (sc1 != NULL_TREE && sc2 != NULL_TREE)
    {
      /* Deal with single character specially.  */
      sc1 = fold_convert (integer_type_node, sc1);
      sc2 = fold_convert (integer_type_node, sc2);
      return fold_build2_loc (input_location, MINUS_EXPR, integer_type_node,
			      sc1, sc2);
    }

  if ((code == EQ_EXPR || code == NE_EXPR)
      && optimize
      && INTEGER_CST_P (len1) && INTEGER_CST_P (len2))
    {
      /* If one string is a string literal with LEN_TRIM longer
	 than the length of the second string, the strings
	 compare unequal.  */
      int len = gfc_optimize_len_trim (len1, str1, kind);
      if (len > 0 && compare_tree_int (len2, len) < 0)
	return integer_one_node;
      len = gfc_optimize_len_trim (len2, str2, kind);
      if (len > 0 && compare_tree_int (len1, len) < 0)
	return integer_one_node;
    }

  /* Build a call for the comparison.  */
  if (kind == 1)
    fndecl = gfor_fndecl_compare_string;
  else if (kind == 4)
    fndecl = gfor_fndecl_compare_string_char4;
  else
    gcc_unreachable ();

  return build_call_expr_loc (input_location, fndecl, 4,
			      len1, str1, len2, str2);
}


/* Return the backend_decl for a procedure pointer component.  */

static tree
get_proc_ptr_comp (gfc_expr *e)
{
  gfc_se comp_se;
  gfc_expr *e2;
  gfc_init_se (&comp_se, NULL);
  e2 = gfc_copy_expr (e);
  e2->expr_type = EXPR_VARIABLE;
  gfc_conv_expr (&comp_se, e2);
  gfc_free_expr (e2);
  return build_fold_addr_expr_loc (input_location, comp_se.expr);
}


static void
conv_function_val (gfc_se * se, gfc_symbol * sym, gfc_expr * expr)
{
  tree tmp;

  if (gfc_is_proc_ptr_comp (expr, NULL))
    tmp = get_proc_ptr_comp (expr);
  else if (sym->attr.dummy)
    {
      tmp = gfc_get_symbol_decl (sym);
      if (sym->attr.proc_pointer)
        tmp = build_fold_indirect_ref_loc (input_location,
				       tmp);
      gcc_assert (TREE_CODE (TREE_TYPE (tmp)) == POINTER_TYPE
	      && TREE_CODE (TREE_TYPE (TREE_TYPE (tmp))) == FUNCTION_TYPE);
    }
  else
    {
      if (!sym->backend_decl)
	sym->backend_decl = gfc_get_extern_function_decl (sym);

      tmp = sym->backend_decl;

      if (sym->attr.cray_pointee)
	{
	  /* TODO - make the cray pointee a pointer to a procedure,
	     assign the pointer to it and use it for the call.  This
	     will do for now!  */
	  tmp = convert (build_pointer_type (TREE_TYPE (tmp)),
			 gfc_get_symbol_decl (sym->cp_pointer));
	  tmp = gfc_evaluate_now (tmp, &se->pre);
	}

      if (!POINTER_TYPE_P (TREE_TYPE (tmp)))
	{
	  gcc_assert (TREE_CODE (tmp) == FUNCTION_DECL);
	  tmp = gfc_build_addr_expr (NULL_TREE, tmp);
	}
    }
  se->expr = tmp;
}


/* Initialize MAPPING.  */

void
gfc_init_interface_mapping (gfc_interface_mapping * mapping)
{
  mapping->syms = NULL;
  mapping->charlens = NULL;
}


/* Free all memory held by MAPPING (but not MAPPING itself).  */

void
gfc_free_interface_mapping (gfc_interface_mapping * mapping)
{
  gfc_interface_sym_mapping *sym;
  gfc_interface_sym_mapping *nextsym;
  gfc_charlen *cl;
  gfc_charlen *nextcl;

  for (sym = mapping->syms; sym; sym = nextsym)
    {
      nextsym = sym->next;
      sym->new_sym->n.sym->formal = NULL;
      gfc_free_symbol (sym->new_sym->n.sym);
      gfc_free_expr (sym->expr);
      gfc_free (sym->new_sym);
      gfc_free (sym);
    }
  for (cl = mapping->charlens; cl; cl = nextcl)
    {
      nextcl = cl->next;
      gfc_free_expr (cl->length);
      gfc_free (cl);
    }
}


/* Return a copy of gfc_charlen CL.  Add the returned structure to
   MAPPING so that it will be freed by gfc_free_interface_mapping.  */

static gfc_charlen *
gfc_get_interface_mapping_charlen (gfc_interface_mapping * mapping,
				   gfc_charlen * cl)
{
  gfc_charlen *new_charlen;

  new_charlen = gfc_get_charlen ();
  new_charlen->next = mapping->charlens;
  new_charlen->length = gfc_copy_expr (cl->length);

  mapping->charlens = new_charlen;
  return new_charlen;
}


/* A subroutine of gfc_add_interface_mapping.  Return a descriptorless
   array variable that can be used as the actual argument for dummy
   argument SYM.  Add any initialization code to BLOCK.  PACKED is as
   for gfc_get_nodesc_array_type and DATA points to the first element
   in the passed array.  */

static tree
gfc_get_interface_mapping_array (stmtblock_t * block, gfc_symbol * sym,
				 gfc_packed packed, tree data)
{
  tree type;
  tree var;

  type = gfc_typenode_for_spec (&sym->ts);
  type = gfc_get_nodesc_array_type (type, sym->as, packed,
				    !sym->attr.target && !sym->attr.pointer
				    && !sym->attr.proc_pointer);

  var = gfc_create_var (type, "ifm");
  gfc_add_modify (block, var, fold_convert (type, data));

  return var;
}


/* A subroutine of gfc_add_interface_mapping.  Set the stride, upper bounds
   and offset of descriptorless array type TYPE given that it has the same
   size as DESC.  Add any set-up code to BLOCK.  */

static void
gfc_set_interface_mapping_bounds (stmtblock_t * block, tree type, tree desc)
{
  int n;
  tree dim;
  tree offset;
  tree tmp;

  offset = gfc_index_zero_node;
  for (n = 0; n < GFC_TYPE_ARRAY_RANK (type); n++)
    {
      dim = gfc_rank_cst[n];
      GFC_TYPE_ARRAY_STRIDE (type, n) = gfc_conv_array_stride (desc, n);
      if (GFC_TYPE_ARRAY_LBOUND (type, n) == NULL_TREE)
	{
	  GFC_TYPE_ARRAY_LBOUND (type, n)
		= gfc_conv_descriptor_lbound_get (desc, dim);
	  GFC_TYPE_ARRAY_UBOUND (type, n)
		= gfc_conv_descriptor_ubound_get (desc, dim);
	}
      else if (GFC_TYPE_ARRAY_UBOUND (type, n) == NULL_TREE)
	{
	  tmp = fold_build2_loc (input_location, MINUS_EXPR,
				 gfc_array_index_type,
				 gfc_conv_descriptor_ubound_get (desc, dim),
				 gfc_conv_descriptor_lbound_get (desc, dim));
	  tmp = fold_build2_loc (input_location, PLUS_EXPR,
				 gfc_array_index_type,
				 GFC_TYPE_ARRAY_LBOUND (type, n), tmp);
	  tmp = gfc_evaluate_now (tmp, block);
	  GFC_TYPE_ARRAY_UBOUND (type, n) = tmp;
	}
      tmp = fold_build2_loc (input_location, MULT_EXPR, gfc_array_index_type,
			     GFC_TYPE_ARRAY_LBOUND (type, n),
			     GFC_TYPE_ARRAY_STRIDE (type, n));
      offset = fold_build2_loc (input_location, MINUS_EXPR,
				gfc_array_index_type, offset, tmp);
    }
  offset = gfc_evaluate_now (offset, block);
  GFC_TYPE_ARRAY_OFFSET (type) = offset;
}


/* Extend MAPPING so that it maps dummy argument SYM to the value stored
   in SE.  The caller may still use se->expr and se->string_length after
   calling this function.  */

void
gfc_add_interface_mapping (gfc_interface_mapping * mapping,
			   gfc_symbol * sym, gfc_se * se,
			   gfc_expr *expr)
{
  gfc_interface_sym_mapping *sm;
  tree desc;
  tree tmp;
  tree value;
  gfc_symbol *new_sym;
  gfc_symtree *root;
  gfc_symtree *new_symtree;

  /* Create a new symbol to represent the actual argument.  */
  new_sym = gfc_new_symbol (sym->name, NULL);
  new_sym->ts = sym->ts;
  new_sym->as = gfc_copy_array_spec (sym->as);
  new_sym->attr.referenced = 1;
  new_sym->attr.dimension = sym->attr.dimension;
  new_sym->attr.contiguous = sym->attr.contiguous;
  new_sym->attr.codimension = sym->attr.codimension;
  new_sym->attr.pointer = sym->attr.pointer;
  new_sym->attr.allocatable = sym->attr.allocatable;
  new_sym->attr.flavor = sym->attr.flavor;
  new_sym->attr.function = sym->attr.function;

  /* Ensure that the interface is available and that
     descriptors are passed for array actual arguments.  */
  if (sym->attr.flavor == FL_PROCEDURE)
    {
      new_sym->formal = expr->symtree->n.sym->formal;
      new_sym->attr.always_explicit
	    = expr->symtree->n.sym->attr.always_explicit;
    }

  /* Create a fake symtree for it.  */
  root = NULL;
  new_symtree = gfc_new_symtree (&root, sym->name);
  new_symtree->n.sym = new_sym;
  gcc_assert (new_symtree == root);

  /* Create a dummy->actual mapping.  */
  sm = XCNEW (gfc_interface_sym_mapping);
  sm->next = mapping->syms;
  sm->old = sym;
  sm->new_sym = new_symtree;
  sm->expr = gfc_copy_expr (expr);
  mapping->syms = sm;

  /* Stabilize the argument's value.  */
  if (!sym->attr.function && se)
    se->expr = gfc_evaluate_now (se->expr, &se->pre);

  if (sym->ts.type == BT_CHARACTER)
    {
      /* Create a copy of the dummy argument's length.  */
      new_sym->ts.u.cl = gfc_get_interface_mapping_charlen (mapping, sym->ts.u.cl);
      sm->expr->ts.u.cl = new_sym->ts.u.cl;

      /* If the length is specified as "*", record the length that
	 the caller is passing.  We should use the callee's length
	 in all other cases.  */
      if (!new_sym->ts.u.cl->length && se)
	{
	  se->string_length = gfc_evaluate_now (se->string_length, &se->pre);
	  new_sym->ts.u.cl->backend_decl = se->string_length;
	}
    }

  if (!se)
    return;

  /* Use the passed value as-is if the argument is a function.  */
  if (sym->attr.flavor == FL_PROCEDURE)
    value = se->expr;

  /* If the argument is either a string or a pointer to a string,
     convert it to a boundless character type.  */
  else if (!sym->attr.dimension && sym->ts.type == BT_CHARACTER)
    {
      tmp = gfc_get_character_type_len (sym->ts.kind, NULL);
      tmp = build_pointer_type (tmp);
      if (sym->attr.pointer)
        value = build_fold_indirect_ref_loc (input_location,
					 se->expr);
      else
        value = se->expr;
      value = fold_convert (tmp, value);
    }

  /* If the argument is a scalar, a pointer to an array or an allocatable,
     dereference it.  */
  else if (!sym->attr.dimension || sym->attr.pointer || sym->attr.allocatable)
    value = build_fold_indirect_ref_loc (input_location,
				     se->expr);
  
  /* For character(*), use the actual argument's descriptor.  */  
  else if (sym->ts.type == BT_CHARACTER && !new_sym->ts.u.cl->length)
    value = build_fold_indirect_ref_loc (input_location,
				     se->expr);

  /* If the argument is an array descriptor, use it to determine
     information about the actual argument's shape.  */
  else if (POINTER_TYPE_P (TREE_TYPE (se->expr))
	   && GFC_DESCRIPTOR_TYPE_P (TREE_TYPE (TREE_TYPE (se->expr))))
    {
      /* Get the actual argument's descriptor.  */
      desc = build_fold_indirect_ref_loc (input_location,
				      se->expr);

      /* Create the replacement variable.  */
      tmp = gfc_conv_descriptor_data_get (desc);
      value = gfc_get_interface_mapping_array (&se->pre, sym,
					       PACKED_NO, tmp);

      /* Use DESC to work out the upper bounds, strides and offset.  */
      gfc_set_interface_mapping_bounds (&se->pre, TREE_TYPE (value), desc);
    }
  else
    /* Otherwise we have a packed array.  */
    value = gfc_get_interface_mapping_array (&se->pre, sym,
					     PACKED_FULL, se->expr);

  new_sym->backend_decl = value;
}


/* Called once all dummy argument mappings have been added to MAPPING,
   but before the mapping is used to evaluate expressions.  Pre-evaluate
   the length of each argument, adding any initialization code to PRE and
   any finalization code to POST.  */

void
gfc_finish_interface_mapping (gfc_interface_mapping * mapping,
			      stmtblock_t * pre, stmtblock_t * post)
{
  gfc_interface_sym_mapping *sym;
  gfc_expr *expr;
  gfc_se se;

  for (sym = mapping->syms; sym; sym = sym->next)
    if (sym->new_sym->n.sym->ts.type == BT_CHARACTER
	&& !sym->new_sym->n.sym->ts.u.cl->backend_decl)
      {
	expr = sym->new_sym->n.sym->ts.u.cl->length;
	gfc_apply_interface_mapping_to_expr (mapping, expr);
	gfc_init_se (&se, NULL);
	gfc_conv_expr (&se, expr);
	se.expr = fold_convert (gfc_charlen_type_node, se.expr);
	se.expr = gfc_evaluate_now (se.expr, &se.pre);
	gfc_add_block_to_block (pre, &se.pre);
	gfc_add_block_to_block (post, &se.post);

	sym->new_sym->n.sym->ts.u.cl->backend_decl = se.expr;
      }
}


/* Like gfc_apply_interface_mapping_to_expr, but applied to
   constructor C.  */

static void
gfc_apply_interface_mapping_to_cons (gfc_interface_mapping * mapping,
				     gfc_constructor_base base)
{
  gfc_constructor *c;
  for (c = gfc_constructor_first (base); c; c = gfc_constructor_next (c))
    {
      gfc_apply_interface_mapping_to_expr (mapping, c->expr);
      if (c->iterator)
	{
	  gfc_apply_interface_mapping_to_expr (mapping, c->iterator->start);
	  gfc_apply_interface_mapping_to_expr (mapping, c->iterator->end);
	  gfc_apply_interface_mapping_to_expr (mapping, c->iterator->step);
	}
    }
}


/* Like gfc_apply_interface_mapping_to_expr, but applied to
   reference REF.  */

static void
gfc_apply_interface_mapping_to_ref (gfc_interface_mapping * mapping,
				    gfc_ref * ref)
{
  int n;

  for (; ref; ref = ref->next)
    switch (ref->type)
      {
      case REF_ARRAY:
	for (n = 0; n < ref->u.ar.dimen; n++)
	  {
	    gfc_apply_interface_mapping_to_expr (mapping, ref->u.ar.start[n]);
	    gfc_apply_interface_mapping_to_expr (mapping, ref->u.ar.end[n]);
	    gfc_apply_interface_mapping_to_expr (mapping, ref->u.ar.stride[n]);
	  }
	gfc_apply_interface_mapping_to_expr (mapping, ref->u.ar.offset);
	break;

      case REF_COMPONENT:
	break;

      case REF_SUBSTRING:
	gfc_apply_interface_mapping_to_expr (mapping, ref->u.ss.start);
	gfc_apply_interface_mapping_to_expr (mapping, ref->u.ss.end);
	break;
      }
}


/* Convert intrinsic function calls into result expressions.  */

static bool
gfc_map_intrinsic_function (gfc_expr *expr, gfc_interface_mapping *mapping)
{
  gfc_symbol *sym;
  gfc_expr *new_expr;
  gfc_expr *arg1;
  gfc_expr *arg2;
  int d, dup;

  arg1 = expr->value.function.actual->expr;
  if (expr->value.function.actual->next)
    arg2 = expr->value.function.actual->next->expr;
  else
    arg2 = NULL;

  sym = arg1->symtree->n.sym;

  if (sym->attr.dummy)
    return false;

  new_expr = NULL;

  switch (expr->value.function.isym->id)
    {
    case GFC_ISYM_LEN:
      /* TODO figure out why this condition is necessary.  */
      if (sym->attr.function
	  && (arg1->ts.u.cl->length == NULL
	      || (arg1->ts.u.cl->length->expr_type != EXPR_CONSTANT
		  && arg1->ts.u.cl->length->expr_type != EXPR_VARIABLE)))
	return false;

      new_expr = gfc_copy_expr (arg1->ts.u.cl->length);
      break;

    case GFC_ISYM_SIZE:
      if (!sym->as || sym->as->rank == 0)
	return false;

      if (arg2 && arg2->expr_type == EXPR_CONSTANT)
	{
	  dup = mpz_get_si (arg2->value.integer);
	  d = dup - 1;
	}
      else
	{
	  dup = sym->as->rank;
	  d = 0;
	}

      for (; d < dup; d++)
	{
	  gfc_expr *tmp;

	  if (!sym->as->upper[d] || !sym->as->lower[d])
	    {
	      gfc_free_expr (new_expr);
	      return false;
	    }

	  tmp = gfc_add (gfc_copy_expr (sym->as->upper[d]),
					gfc_get_int_expr (gfc_default_integer_kind,
							  NULL, 1));
	  tmp = gfc_subtract (tmp, gfc_copy_expr (sym->as->lower[d]));
	  if (new_expr)
	    new_expr = gfc_multiply (new_expr, tmp);
	  else
	    new_expr = tmp;
	}
      break;

    case GFC_ISYM_LBOUND:
    case GFC_ISYM_UBOUND:
	/* TODO These implementations of lbound and ubound do not limit if
	   the size < 0, according to F95's 13.14.53 and 13.14.113.  */

      if (!sym->as || sym->as->rank == 0)
	return false;

      if (arg2 && arg2->expr_type == EXPR_CONSTANT)
	d = mpz_get_si (arg2->value.integer) - 1;
      else
	/* TODO: If the need arises, this could produce an array of
	   ubound/lbounds.  */
	gcc_unreachable ();

      if (expr->value.function.isym->id == GFC_ISYM_LBOUND)
	{
	  if (sym->as->lower[d])
	    new_expr = gfc_copy_expr (sym->as->lower[d]);
	}
      else
	{
	  if (sym->as->upper[d])
	    new_expr = gfc_copy_expr (sym->as->upper[d]);
	}
      break;

    default:
      break;
    }

  gfc_apply_interface_mapping_to_expr (mapping, new_expr);
  if (!new_expr)
    return false;

  gfc_replace_expr (expr, new_expr);
  return true;
}


static void
gfc_map_fcn_formal_to_actual (gfc_expr *expr, gfc_expr *map_expr,
			      gfc_interface_mapping * mapping)
{
  gfc_formal_arglist *f;
  gfc_actual_arglist *actual;

  actual = expr->value.function.actual;
  f = map_expr->symtree->n.sym->formal;

  for (; f && actual; f = f->next, actual = actual->next)
    {
      if (!actual->expr)
	continue;

      gfc_add_interface_mapping (mapping, f->sym, NULL, actual->expr);
    }

  if (map_expr->symtree->n.sym->attr.dimension)
    {
      int d;
      gfc_array_spec *as;

      as = gfc_copy_array_spec (map_expr->symtree->n.sym->as);

      for (d = 0; d < as->rank; d++)
	{
	  gfc_apply_interface_mapping_to_expr (mapping, as->lower[d]);
	  gfc_apply_interface_mapping_to_expr (mapping, as->upper[d]);
	}

      expr->value.function.esym->as = as;
    }

  if (map_expr->symtree->n.sym->ts.type == BT_CHARACTER)
    {
      expr->value.function.esym->ts.u.cl->length
	= gfc_copy_expr (map_expr->symtree->n.sym->ts.u.cl->length);

      gfc_apply_interface_mapping_to_expr (mapping,
			expr->value.function.esym->ts.u.cl->length);
    }
}


/* EXPR is a copy of an expression that appeared in the interface
   associated with MAPPING.  Walk it recursively looking for references to
   dummy arguments that MAPPING maps to actual arguments.  Replace each such
   reference with a reference to the associated actual argument.  */

static void
gfc_apply_interface_mapping_to_expr (gfc_interface_mapping * mapping,
				     gfc_expr * expr)
{
  gfc_interface_sym_mapping *sym;
  gfc_actual_arglist *actual;

  if (!expr)
    return;

  /* Copying an expression does not copy its length, so do that here.  */
  if (expr->ts.type == BT_CHARACTER && expr->ts.u.cl)
    {
      expr->ts.u.cl = gfc_get_interface_mapping_charlen (mapping, expr->ts.u.cl);
      gfc_apply_interface_mapping_to_expr (mapping, expr->ts.u.cl->length);
    }

  /* Apply the mapping to any references.  */
  gfc_apply_interface_mapping_to_ref (mapping, expr->ref);

  /* ...and to the expression's symbol, if it has one.  */
  /* TODO Find out why the condition on expr->symtree had to be moved into
     the loop rather than being outside it, as originally.  */
  for (sym = mapping->syms; sym; sym = sym->next)
    if (expr->symtree && sym->old == expr->symtree->n.sym)
      {
	if (sym->new_sym->n.sym->backend_decl)
	  expr->symtree = sym->new_sym;
	else if (sym->expr)
	  gfc_replace_expr (expr, gfc_copy_expr (sym->expr));
      }

      /* ...and to subexpressions in expr->value.  */
  switch (expr->expr_type)
    {
    case EXPR_VARIABLE:
    case EXPR_CONSTANT:
    case EXPR_NULL:
    case EXPR_SUBSTRING:
      break;

    case EXPR_OP:
      gfc_apply_interface_mapping_to_expr (mapping, expr->value.op.op1);
      gfc_apply_interface_mapping_to_expr (mapping, expr->value.op.op2);
      break;

    case EXPR_FUNCTION:
      for (actual = expr->value.function.actual; actual; actual = actual->next)
	gfc_apply_interface_mapping_to_expr (mapping, actual->expr);

      if (expr->value.function.esym == NULL
	    && expr->value.function.isym != NULL
	    && expr->value.function.actual->expr->symtree
	    && gfc_map_intrinsic_function (expr, mapping))
	break;

      for (sym = mapping->syms; sym; sym = sym->next)
	if (sym->old == expr->value.function.esym)
	  {
	    expr->value.function.esym = sym->new_sym->n.sym;
	    gfc_map_fcn_formal_to_actual (expr, sym->expr, mapping);
	    expr->value.function.esym->result = sym->new_sym->n.sym;
	  }
      break;

    case EXPR_ARRAY:
    case EXPR_STRUCTURE:
      gfc_apply_interface_mapping_to_cons (mapping, expr->value.constructor);
      break;

    case EXPR_COMPCALL:
    case EXPR_PPC:
      gcc_unreachable ();
      break;
    }

  return;
}


/* Evaluate interface expression EXPR using MAPPING.  Store the result
   in SE.  */

void
gfc_apply_interface_mapping (gfc_interface_mapping * mapping,
			     gfc_se * se, gfc_expr * expr)
{
  expr = gfc_copy_expr (expr);
  gfc_apply_interface_mapping_to_expr (mapping, expr);
  gfc_conv_expr (se, expr);
  se->expr = gfc_evaluate_now (se->expr, &se->pre);
  gfc_free_expr (expr);
}


/* Returns a reference to a temporary array into which a component of
   an actual argument derived type array is copied and then returned
   after the function call.  */
void
gfc_conv_subref_array_arg (gfc_se * parmse, gfc_expr * expr, int g77,
			   sym_intent intent, bool formal_ptr)
{
  gfc_se lse;
  gfc_se rse;
  gfc_ss *lss;
  gfc_ss *rss;
  gfc_loopinfo loop;
  gfc_loopinfo loop2;
  gfc_ss_info *info;
  tree offset;
  tree tmp_index;
  tree tmp;
  tree base_type;
  tree size;
  stmtblock_t body;
  int n;
  int dimen;

  gcc_assert (expr->expr_type == EXPR_VARIABLE);

  gfc_init_se (&lse, NULL);
  gfc_init_se (&rse, NULL);

  /* Walk the argument expression.  */
  rss = gfc_walk_expr (expr);

  gcc_assert (rss != gfc_ss_terminator);
 
  /* Initialize the scalarizer.  */
  gfc_init_loopinfo (&loop);
  gfc_add_ss_to_loop (&loop, rss);

  /* Calculate the bounds of the scalarization.  */
  gfc_conv_ss_startstride (&loop);

  /* Build an ss for the temporary.  */
  if (expr->ts.type == BT_CHARACTER && !expr->ts.u.cl->backend_decl)
    gfc_conv_string_length (expr->ts.u.cl, expr, &parmse->pre);

  base_type = gfc_typenode_for_spec (&expr->ts);
  if (GFC_ARRAY_TYPE_P (base_type)
		|| GFC_DESCRIPTOR_TYPE_P (base_type))
    base_type = gfc_get_element_type (base_type);

  loop.temp_ss = gfc_get_ss ();;
  loop.temp_ss->type = GFC_SS_TEMP;
  loop.temp_ss->data.temp.type = base_type;

  if (expr->ts.type == BT_CHARACTER)
    loop.temp_ss->string_length = expr->ts.u.cl->backend_decl;
  else
    loop.temp_ss->string_length = NULL;

  parmse->string_length = loop.temp_ss->string_length;
  loop.temp_ss->data.temp.dimen = loop.dimen;
  loop.temp_ss->next = gfc_ss_terminator;

  /* Associate the SS with the loop.  */
  gfc_add_ss_to_loop (&loop, loop.temp_ss);

  /* Setup the scalarizing loops.  */
  gfc_conv_loop_setup (&loop, &expr->where);

  /* Pass the temporary descriptor back to the caller.  */
  info = &loop.temp_ss->data.info;
  parmse->expr = info->descriptor;

  /* Setup the gfc_se structures.  */
  gfc_copy_loopinfo_to_se (&lse, &loop);
  gfc_copy_loopinfo_to_se (&rse, &loop);

  rse.ss = rss;
  lse.ss = loop.temp_ss;
  gfc_mark_ss_chain_used (rss, 1);
  gfc_mark_ss_chain_used (loop.temp_ss, 1);

  /* Start the scalarized loop body.  */
  gfc_start_scalarized_body (&loop, &body);

  /* Translate the expression.  */
  gfc_conv_expr (&rse, expr);

  gfc_conv_tmp_array_ref (&lse);
  gfc_advance_se_ss_chain (&lse);

  if (intent != INTENT_OUT)
    {
      tmp = gfc_trans_scalar_assign (&lse, &rse, expr->ts, true, false, true);
      gfc_add_expr_to_block (&body, tmp);
      gcc_assert (rse.ss == gfc_ss_terminator);
      gfc_trans_scalarizing_loops (&loop, &body);
    }
  else
    {
      /* Make sure that the temporary declaration survives by merging
       all the loop declarations into the current context.  */
      for (n = 0; n < loop.dimen; n++)
	{
	  gfc_merge_block_scope (&body);
	  body = loop.code[loop.order[n]];
	}
      gfc_merge_block_scope (&body);
    }

  /* Add the post block after the second loop, so that any
     freeing of allocated memory is done at the right time.  */
  gfc_add_block_to_block (&parmse->pre, &loop.pre);

  /**********Copy the temporary back again.*********/

  gfc_init_se (&lse, NULL);
  gfc_init_se (&rse, NULL);

  /* Walk the argument expression.  */
  lss = gfc_walk_expr (expr);
  rse.ss = loop.temp_ss;
  lse.ss = lss;

  /* Initialize the scalarizer.  */
  gfc_init_loopinfo (&loop2);
  gfc_add_ss_to_loop (&loop2, lss);

  /* Calculate the bounds of the scalarization.  */
  gfc_conv_ss_startstride (&loop2);

  /* Setup the scalarizing loops.  */
  gfc_conv_loop_setup (&loop2, &expr->where);

  gfc_copy_loopinfo_to_se (&lse, &loop2);
  gfc_copy_loopinfo_to_se (&rse, &loop2);

  gfc_mark_ss_chain_used (lss, 1);
  gfc_mark_ss_chain_used (loop.temp_ss, 1);

  /* Declare the variable to hold the temporary offset and start the
     scalarized loop body.  */
  offset = gfc_create_var (gfc_array_index_type, NULL);
  gfc_start_scalarized_body (&loop2, &body);

  /* Build the offsets for the temporary from the loop variables.  The
     temporary array has lbounds of zero and strides of one in all
     dimensions, so this is very simple.  The offset is only computed
     outside the innermost loop, so the overall transfer could be
     optimized further.  */
  info = &rse.ss->data.info;
  dimen = info->dimen;

  tmp_index = gfc_index_zero_node;
  for (n = dimen - 1; n > 0; n--)
    {
      tree tmp_str;
      tmp = rse.loop->loopvar[n];
      tmp = fold_build2_loc (input_location, MINUS_EXPR, gfc_array_index_type,
			     tmp, rse.loop->from[n]);
      tmp = fold_build2_loc (input_location, PLUS_EXPR, gfc_array_index_type,
			     tmp, tmp_index);

      tmp_str = fold_build2_loc (input_location, MINUS_EXPR,
				 gfc_array_index_type,
				 rse.loop->to[n-1], rse.loop->from[n-1]);
      tmp_str = fold_build2_loc (input_location, PLUS_EXPR,
				 gfc_array_index_type,
				 tmp_str, gfc_index_one_node);

      tmp_index = fold_build2_loc (input_location, MULT_EXPR,
				   gfc_array_index_type, tmp, tmp_str);
    }

  tmp_index = fold_build2_loc (input_location, MINUS_EXPR,
			       gfc_array_index_type,
			       tmp_index, rse.loop->from[0]);
  gfc_add_modify (&rse.loop->code[0], offset, tmp_index);

  tmp_index = fold_build2_loc (input_location, PLUS_EXPR,
			       gfc_array_index_type,
			       rse.loop->loopvar[0], offset);

  /* Now use the offset for the reference.  */
  tmp = build_fold_indirect_ref_loc (input_location,
				 info->data);
  rse.expr = gfc_build_array_ref (tmp, tmp_index, NULL);

  if (expr->ts.type == BT_CHARACTER)
    rse.string_length = expr->ts.u.cl->backend_decl;

  gfc_conv_expr (&lse, expr);

  gcc_assert (lse.ss == gfc_ss_terminator);

  tmp = gfc_trans_scalar_assign (&lse, &rse, expr->ts, false, false, true);
  gfc_add_expr_to_block (&body, tmp);
  
  /* Generate the copying loops.  */
  gfc_trans_scalarizing_loops (&loop2, &body);

  /* Wrap the whole thing up by adding the second loop to the post-block
     and following it by the post-block of the first loop.  In this way,
     if the temporary needs freeing, it is done after use!  */
  if (intent != INTENT_IN)
    {
      gfc_add_block_to_block (&parmse->post, &loop2.pre);
      gfc_add_block_to_block (&parmse->post, &loop2.post);
    }

  gfc_add_block_to_block (&parmse->post, &loop.post);

  gfc_cleanup_loop (&loop);
  gfc_cleanup_loop (&loop2);

  /* Pass the string length to the argument expression.  */
  if (expr->ts.type == BT_CHARACTER)
    parmse->string_length = expr->ts.u.cl->backend_decl;

  /* Determine the offset for pointer formal arguments and set the
     lbounds to one.  */
  if (formal_ptr)
    {
      size = gfc_index_one_node;
      offset = gfc_index_zero_node;  
      for (n = 0; n < dimen; n++)
	{
	  tmp = gfc_conv_descriptor_ubound_get (parmse->expr,
						gfc_rank_cst[n]);
	  tmp = fold_build2_loc (input_location, PLUS_EXPR,
				 gfc_array_index_type, tmp,
				 gfc_index_one_node);
	  gfc_conv_descriptor_ubound_set (&parmse->pre,
					  parmse->expr,
					  gfc_rank_cst[n],
					  tmp);
	  gfc_conv_descriptor_lbound_set (&parmse->pre,
					  parmse->expr,
					  gfc_rank_cst[n],
					  gfc_index_one_node);
	  size = gfc_evaluate_now (size, &parmse->pre);
	  offset = fold_build2_loc (input_location, MINUS_EXPR,
				    gfc_array_index_type,
				    offset, size);
	  offset = gfc_evaluate_now (offset, &parmse->pre);
	  tmp = fold_build2_loc (input_location, MINUS_EXPR,
				 gfc_array_index_type,
				 rse.loop->to[n], rse.loop->from[n]);
	  tmp = fold_build2_loc (input_location, PLUS_EXPR,
				 gfc_array_index_type,
				 tmp, gfc_index_one_node);
	  size = fold_build2_loc (input_location, MULT_EXPR,
				  gfc_array_index_type, size, tmp);
	}

      gfc_conv_descriptor_offset_set (&parmse->pre, parmse->expr,
				      offset);
    }

  /* We want either the address for the data or the address of the descriptor,
     depending on the mode of passing array arguments.  */
  if (g77)
    parmse->expr = gfc_conv_descriptor_data_get (parmse->expr);
  else
    parmse->expr = gfc_build_addr_expr (NULL_TREE, parmse->expr);

  return;
}


/* Generate the code for argument list functions.  */

static void
conv_arglist_function (gfc_se *se, gfc_expr *expr, const char *name)
{
  /* Pass by value for g77 %VAL(arg), pass the address
     indirectly for %LOC, else by reference.  Thus %REF
     is a "do-nothing" and %LOC is the same as an F95
     pointer.  */
  if (strncmp (name, "%VAL", 4) == 0)
    gfc_conv_expr (se, expr);
  else if (strncmp (name, "%LOC", 4) == 0)
    {
      gfc_conv_expr_reference (se, expr);
      se->expr = gfc_build_addr_expr (NULL, se->expr);
    }
  else if (strncmp (name, "%REF", 4) == 0)
    gfc_conv_expr_reference (se, expr);
  else
    gfc_error ("Unknown argument list function at %L", &expr->where);
}


/* Takes a derived type expression and returns the address of a temporary
   class object of the 'declared' type.  */ 
static void
gfc_conv_derived_to_class (gfc_se *parmse, gfc_expr *e,
			   gfc_typespec class_ts)
{
  gfc_component *cmp;
  gfc_symbol *vtab;
  gfc_symbol *declared = class_ts.u.derived;
  gfc_ss *ss;
  tree ctree;
  tree var;
  tree tmp;

  /* The derived type needs to be converted to a temporary
     CLASS object.  */
  tmp = gfc_typenode_for_spec (&class_ts);
  var = gfc_create_var (tmp, "class");

  /* Set the vptr.  */
  cmp = gfc_find_component (declared, "$vptr", true, true);
  ctree = fold_build3_loc (input_location, COMPONENT_REF,
			   TREE_TYPE (cmp->backend_decl),
			   var, cmp->backend_decl, NULL_TREE);

  /* Remember the vtab corresponds to the derived type
     not to the class declared type.  */
  vtab = gfc_find_derived_vtab (e->ts.u.derived);
  gcc_assert (vtab);
  tmp = gfc_build_addr_expr (NULL_TREE, gfc_get_symbol_decl (vtab));
  gfc_add_modify (&parmse->pre, ctree,
		  fold_convert (TREE_TYPE (ctree), tmp));

  /* Now set the data field.  */
  cmp = gfc_find_component (declared, "$data", true, true);
  ctree = fold_build3_loc (input_location, COMPONENT_REF,
			   TREE_TYPE (cmp->backend_decl),
			   var, cmp->backend_decl, NULL_TREE);
  ss = gfc_walk_expr (e);
  if (ss == gfc_ss_terminator)
    {
      parmse->ss = NULL;
      gfc_conv_expr_reference (parmse, e);
      tmp = fold_convert (TREE_TYPE (ctree), parmse->expr);
      gfc_add_modify (&parmse->pre, ctree, tmp);
    }
  else
    {
      parmse->ss = ss;
      gfc_conv_expr (parmse, e);
      gfc_add_modify (&parmse->pre, ctree, parmse->expr);
    }

  /* Pass the address of the class object.  */
  parmse->expr = gfc_build_addr_expr (NULL_TREE, var);
}


/* The following routine generates code for the intrinsic
   procedures from the ISO_C_BINDING module:
    * C_LOC           (function)
    * C_FUNLOC        (function)
    * C_F_POINTER     (subroutine)
    * C_F_PROCPOINTER (subroutine)
    * C_ASSOCIATED    (function)
   One exception which is not handled here is C_F_POINTER with non-scalar
   arguments. Returns 1 if the call was replaced by inline code (else: 0).  */

static int
conv_isocbinding_procedure (gfc_se * se, gfc_symbol * sym,
			    gfc_actual_arglist * arg)
{
  gfc_symbol *fsym;
  gfc_ss *argss;
    
  if (sym->intmod_sym_id == ISOCBINDING_LOC)
    {
      if (arg->expr->rank == 0)
	gfc_conv_expr_reference (se, arg->expr);
      else
	{
	  int f;
	  /* This is really the actual arg because no formal arglist is
	     created for C_LOC.	 */
	  fsym = arg->expr->symtree->n.sym;

	  /* We should want it to do g77 calling convention.  */
	  f = (fsym != NULL)
	    && !(fsym->attr.pointer || fsym->attr.allocatable)
	    && fsym->as->type != AS_ASSUMED_SHAPE;
	  f = f || !sym->attr.always_explicit;
      
	  argss = gfc_walk_expr (arg->expr);
	  gfc_conv_array_parameter (se, arg->expr, argss, f,
				    NULL, NULL, NULL);
	}

      /* TODO -- the following two lines shouldn't be necessary, but if
	 they're removed, a bug is exposed later in the code path.
	 This workaround was thus introduced, but will have to be
	 removed; please see PR 35150 for details about the issue.  */
      se->expr = convert (pvoid_type_node, se->expr);
      se->expr = gfc_evaluate_now (se->expr, &se->pre);

      return 1;
    }
  else if (sym->intmod_sym_id == ISOCBINDING_FUNLOC)
    {
      arg->expr->ts.type = sym->ts.u.derived->ts.type;
      arg->expr->ts.f90_type = sym->ts.u.derived->ts.f90_type;
      arg->expr->ts.kind = sym->ts.u.derived->ts.kind;
      gfc_conv_expr_reference (se, arg->expr);
  
      return 1;
    }
  else if ((sym->intmod_sym_id == ISOCBINDING_F_POINTER
	    && arg->next->expr->rank == 0)
	   || sym->intmod_sym_id == ISOCBINDING_F_PROCPOINTER)
    {
      /* Convert c_f_pointer if fptr is a scalar
	 and convert c_f_procpointer.  */
      gfc_se cptrse;
      gfc_se fptrse;

      gfc_init_se (&cptrse, NULL);
      gfc_conv_expr (&cptrse, arg->expr);
      gfc_add_block_to_block (&se->pre, &cptrse.pre);
      gfc_add_block_to_block (&se->post, &cptrse.post);

      gfc_init_se (&fptrse, NULL);
      if (sym->intmod_sym_id == ISOCBINDING_F_POINTER
	  || gfc_is_proc_ptr_comp (arg->next->expr, NULL))
	fptrse.want_pointer = 1;

      gfc_conv_expr (&fptrse, arg->next->expr);
      gfc_add_block_to_block (&se->pre, &fptrse.pre);
      gfc_add_block_to_block (&se->post, &fptrse.post);
      
      if (arg->next->expr->symtree->n.sym->attr.proc_pointer
	  && arg->next->expr->symtree->n.sym->attr.dummy)
	fptrse.expr = build_fold_indirect_ref_loc (input_location,
						   fptrse.expr);
      
      se->expr = fold_build2_loc (input_location, MODIFY_EXPR,
				  TREE_TYPE (fptrse.expr),
				  fptrse.expr,
				  fold_convert (TREE_TYPE (fptrse.expr),
						cptrse.expr));

      return 1;
    }
  else if (sym->intmod_sym_id == ISOCBINDING_ASSOCIATED)
    {
      gfc_se arg1se;
      gfc_se arg2se;

      /* Build the addr_expr for the first argument.  The argument is
	 already an *address* so we don't need to set want_pointer in
	 the gfc_se.  */
      gfc_init_se (&arg1se, NULL);
      gfc_conv_expr (&arg1se, arg->expr);
      gfc_add_block_to_block (&se->pre, &arg1se.pre);
      gfc_add_block_to_block (&se->post, &arg1se.post);

      /* See if we were given two arguments.  */
      if (arg->next == NULL)
	/* Only given one arg so generate a null and do a
	   not-equal comparison against the first arg.  */
	se->expr = fold_build2_loc (input_location, NE_EXPR, boolean_type_node,
				    arg1se.expr,
				    fold_convert (TREE_TYPE (arg1se.expr),
						  null_pointer_node));
      else
	{
	  tree eq_expr;
	  tree not_null_expr;
	  
	  /* Given two arguments so build the arg2se from second arg.  */
	  gfc_init_se (&arg2se, NULL);
	  gfc_conv_expr (&arg2se, arg->next->expr);
	  gfc_add_block_to_block (&se->pre, &arg2se.pre);
	  gfc_add_block_to_block (&se->post, &arg2se.post);

	  /* Generate test to compare that the two args are equal.  */
	  eq_expr = fold_build2_loc (input_location, EQ_EXPR, boolean_type_node,
				     arg1se.expr, arg2se.expr);
	  /* Generate test to ensure that the first arg is not null.  */
	  not_null_expr = fold_build2_loc (input_location, NE_EXPR,
					   boolean_type_node,
					   arg1se.expr, null_pointer_node);

	  /* Finally, the generated test must check that both arg1 is not
	     NULL and that it is equal to the second arg.  */
	  se->expr = fold_build2_loc (input_location, TRUTH_AND_EXPR,
				      boolean_type_node,
				      not_null_expr, eq_expr);
	}

      return 1;
    }
    
  /* Nothing was done.  */
  return 0;
}

/* Generate code for a procedure call.  Note can return se->post != NULL.
   If se->direct_byref is set then se->expr contains the return parameter.
   Return nonzero, if the call has alternate specifiers.
   'expr' is only needed for procedure pointer components.  */

int
gfc_conv_procedure_call (gfc_se * se, gfc_symbol * sym,
			 gfc_actual_arglist * args, gfc_expr * expr,
			 VEC(tree,gc) *append_args)
{
  gfc_interface_mapping mapping;
  VEC(tree,gc) *arglist;
  VEC(tree,gc) *retargs;
  tree tmp;
  tree fntype;
  gfc_se parmse;
  gfc_ss *argss;
  gfc_ss_info *info;
  int byref;
  int parm_kind;
  tree type;
  tree var;
  tree len;
  VEC(tree,gc) *stringargs;
  tree result = NULL;
  gfc_formal_arglist *formal;
  gfc_actual_arglist *arg;
  int has_alternate_specifier = 0;
  bool need_interface_mapping;
  bool callee_alloc;
  gfc_typespec ts;
  gfc_charlen cl;
  gfc_expr *e;
  gfc_symbol *fsym;
  stmtblock_t post;
  enum {MISSING = 0, ELEMENTAL, SCALAR, SCALAR_POINTER, ARRAY};
  gfc_component *comp = NULL;
  int arglen;

  arglist = NULL;
  retargs = NULL;
  stringargs = NULL;
  var = NULL_TREE;
  len = NULL_TREE;
  gfc_clear_ts (&ts);

  if (sym->from_intmod == INTMOD_ISO_C_BINDING
      && conv_isocbinding_procedure (se, sym, args))
    return 0;

  gfc_is_proc_ptr_comp (expr, &comp);

  if (se->ss != NULL)
    {
      if (!sym->attr.elemental)
	{
	  gcc_assert (se->ss->type == GFC_SS_FUNCTION);
	  if (se->ss->useflags)
	    {
	      gcc_assert ((!comp && gfc_return_by_reference (sym)
			   && sym->result->attr.dimension)
			  || (comp && comp->attr.dimension));
	      gcc_assert (se->loop != NULL);

	      /* Access the previously obtained result.  */
	      gfc_conv_tmp_array_ref (se);
	      gfc_advance_se_ss_chain (se);
	      return 0;
	    }
	}
      info = &se->ss->data.info;
    }
  else
    info = NULL;

  gfc_init_block (&post);
  gfc_init_interface_mapping (&mapping);
  if (!comp)
    {
      formal = sym->formal;
      need_interface_mapping = sym->attr.dimension ||
			       (sym->ts.type == BT_CHARACTER
				&& sym->ts.u.cl->length
				&& sym->ts.u.cl->length->expr_type
				   != EXPR_CONSTANT);
    }
  else
    {
      formal = comp->formal;
      need_interface_mapping = comp->attr.dimension ||
			       (comp->ts.type == BT_CHARACTER
				&& comp->ts.u.cl->length
				&& comp->ts.u.cl->length->expr_type
				   != EXPR_CONSTANT);
    }

  /* Evaluate the arguments.  */
  for (arg = args; arg != NULL;
       arg = arg->next, formal = formal ? formal->next : NULL)
    {
      e = arg->expr;
      fsym = formal ? formal->sym : NULL;
      parm_kind = MISSING;

      if (e == NULL)
	{
	  if (se->ignore_optional)
	    {
	      /* Some intrinsics have already been resolved to the correct
	         parameters.  */
	      continue;
	    }
	  else if (arg->label)
	    {
	      has_alternate_specifier = 1;
	      continue;
	    }
	  else
	    {
	      /* Pass a NULL pointer for an absent arg.  */
	      gfc_init_se (&parmse, NULL);
	      parmse.expr = null_pointer_node;
	      if (arg->missing_arg_type == BT_CHARACTER)
		parmse.string_length = build_int_cst (gfc_charlen_type_node, 0);
	    }
	}
      else if (arg->expr->expr_type == EXPR_NULL && fsym && !fsym->attr.pointer)
	{
	  /* Pass a NULL pointer to denote an absent arg.  */
	  gcc_assert (fsym->attr.optional && !fsym->attr.allocatable);
	  gfc_init_se (&parmse, NULL);
	  parmse.expr = null_pointer_node;
	  if (arg->missing_arg_type == BT_CHARACTER)
	    parmse.string_length = build_int_cst (gfc_charlen_type_node, 0);
	}
      else if (fsym && fsym->ts.type == BT_CLASS
		 && e->ts.type == BT_DERIVED)
	{
	  /* The derived type needs to be converted to a temporary
	     CLASS object.  */
	  gfc_init_se (&parmse, se);
	  gfc_conv_derived_to_class (&parmse, e, fsym->ts);
	}
      else if (se->ss && se->ss->useflags)
	{
	  /* An elemental function inside a scalarized loop.  */
	  gfc_init_se (&parmse, se);
	  gfc_conv_expr_reference (&parmse, e);
	  parm_kind = ELEMENTAL;
	}
      else
	{
	  /* A scalar or transformational function.  */
	  gfc_init_se (&parmse, NULL);
	  argss = gfc_walk_expr (e);

	  if (argss == gfc_ss_terminator)
	    {
	      if (e->expr_type == EXPR_VARIABLE
		    && e->symtree->n.sym->attr.cray_pointee
		    && fsym && fsym->attr.flavor == FL_PROCEDURE)
		{
		    /* The Cray pointer needs to be converted to a pointer to
		       a type given by the expression.  */
		    gfc_conv_expr (&parmse, e);
		    type = build_pointer_type (TREE_TYPE (parmse.expr));
		    tmp = gfc_get_symbol_decl (e->symtree->n.sym->cp_pointer);
		    parmse.expr = convert (type, tmp);
		}
 	      else if (fsym && fsym->attr.value)
		{
		  if (fsym->ts.type == BT_CHARACTER
		      && fsym->ts.is_c_interop
		      && fsym->ns->proc_name != NULL
		      && fsym->ns->proc_name->attr.is_bind_c)
		    {
		      parmse.expr = NULL;
		      gfc_conv_scalar_char_value (fsym, &parmse, &e);
		      if (parmse.expr == NULL)
			gfc_conv_expr (&parmse, e);
		    }
		  else
		    gfc_conv_expr (&parmse, e);
		}
	      else if (arg->name && arg->name[0] == '%')
		/* Argument list functions %VAL, %LOC and %REF are signalled
		   through arg->name.  */
		conv_arglist_function (&parmse, arg->expr, arg->name);
	      else if ((e->expr_type == EXPR_FUNCTION)
			&& ((e->value.function.esym
			     && e->value.function.esym->result->attr.pointer)
			    || (!e->value.function.esym
				&& e->symtree->n.sym->attr.pointer))
			&& fsym && fsym->attr.target)
		{
		  gfc_conv_expr (&parmse, e);
		  parmse.expr = gfc_build_addr_expr (NULL_TREE, parmse.expr);
		}
	      else if (e->expr_type == EXPR_FUNCTION
		       && e->symtree->n.sym->result
		       && e->symtree->n.sym->result != e->symtree->n.sym
		       && e->symtree->n.sym->result->attr.proc_pointer)
		{
		  /* Functions returning procedure pointers.  */
		  gfc_conv_expr (&parmse, e);
		  if (fsym && fsym->attr.proc_pointer)
		    parmse.expr = gfc_build_addr_expr (NULL_TREE, parmse.expr);
		}
	      else
		{
		  gfc_conv_expr_reference (&parmse, e);

		  /* If an ALLOCATABLE dummy argument has INTENT(OUT) and is 
		     allocated on entry, it must be deallocated.  */
		  if (fsym && fsym->attr.allocatable
		      && fsym->attr.intent == INTENT_OUT)
		    {
		      stmtblock_t block;

		      gfc_init_block  (&block);
		      tmp = gfc_deallocate_with_status (parmse.expr, NULL_TREE,
							true, NULL);
		      gfc_add_expr_to_block (&block, tmp);
		      tmp = fold_build2_loc (input_location, MODIFY_EXPR,
					     void_type_node, parmse.expr,
					     null_pointer_node);
		      gfc_add_expr_to_block (&block, tmp);

		      if (fsym->attr.optional
			  && e->expr_type == EXPR_VARIABLE
			  && e->symtree->n.sym->attr.optional)
			{
			  tmp = fold_build3_loc (input_location, COND_EXPR,
				     void_type_node,
				     gfc_conv_expr_present (e->symtree->n.sym),
					    gfc_finish_block (&block),
					    build_empty_stmt (input_location));
			}
		      else
			tmp = gfc_finish_block (&block);

		      gfc_add_expr_to_block (&se->pre, tmp);
		    }

		  if (fsym && e->expr_type != EXPR_NULL
		      && ((fsym->attr.pointer
			   && fsym->attr.flavor != FL_PROCEDURE)
			  || (fsym->attr.proc_pointer
			      && !(e->expr_type == EXPR_VARIABLE
			      && e->symtree->n.sym->attr.dummy))
			  || (e->expr_type == EXPR_VARIABLE
			      && gfc_is_proc_ptr_comp (e, NULL))
			  || fsym->attr.allocatable))
		    {
		      /* Scalar pointer dummy args require an extra level of
			 indirection. The null pointer already contains
			 this level of indirection.  */
		      parm_kind = SCALAR_POINTER;
		      parmse.expr = gfc_build_addr_expr (NULL_TREE, parmse.expr);
		    }
		}
	    }
	  else
	    {
              /* If the procedure requires an explicit interface, the actual
                 argument is passed according to the corresponding formal
                 argument.  If the corresponding formal argument is a POINTER,
                 ALLOCATABLE or assumed shape, we do not use g77's calling
                 convention, and pass the address of the array descriptor
                 instead. Otherwise we use g77's calling convention.  */
	      bool f;
	      f = (fsym != NULL)
		  && !(fsym->attr.pointer || fsym->attr.allocatable)
		  && fsym->as && fsym->as->type != AS_ASSUMED_SHAPE;
	      if (comp)
		f = f || !comp->attr.always_explicit;
	      else
		f = f || !sym->attr.always_explicit;

	      /* If the argument is a function call that may not create
		 a temporary for the result, we have to check that we
		 can do it, i.e. that there is no alias between this 
		 argument and another one.  */
	      if (gfc_get_noncopying_intrinsic_argument (e) != NULL)
		{
		  sym_intent intent;

		  if (fsym != NULL)
		    intent = fsym->attr.intent;
		  else
		    intent = INTENT_UNKNOWN;

		  if (gfc_check_fncall_dependency (e, intent, sym, args,
						   NOT_ELEMENTAL))
		    parmse.force_tmp = 1;
		}

	      if (e->expr_type == EXPR_VARIABLE
		    && is_subref_array (e))
		/* The actual argument is a component reference to an
		   array of derived types.  In this case, the argument
		   is converted to a temporary, which is passed and then
		   written back after the procedure call.  */
		gfc_conv_subref_array_arg (&parmse, e, f,
				fsym ? fsym->attr.intent : INTENT_INOUT,
				fsym && fsym->attr.pointer);
	      else
	        gfc_conv_array_parameter (&parmse, e, argss, f, fsym,
					  sym->name, NULL);

	      /* If an ALLOCATABLE dummy argument has INTENT(OUT) and is 
		 allocated on entry, it must be deallocated.  */
	      if (fsym && fsym->attr.allocatable
		  && fsym->attr.intent == INTENT_OUT)
		{
		  tmp = build_fold_indirect_ref_loc (input_location,
						     parmse.expr);
		  tmp = gfc_trans_dealloc_allocated (tmp);
		  if (fsym->attr.optional
		      && e->expr_type == EXPR_VARIABLE
		      && e->symtree->n.sym->attr.optional)
		    tmp = fold_build3_loc (input_location, COND_EXPR,
				     void_type_node,
				     gfc_conv_expr_present (e->symtree->n.sym),
				       tmp, build_empty_stmt (input_location));
		  gfc_add_expr_to_block (&se->pre, tmp);
		}
	    } 
	}

      /* The case with fsym->attr.optional is that of a user subroutine
	 with an interface indicating an optional argument.  When we call
	 an intrinsic subroutine, however, fsym is NULL, but we might still
	 have an optional argument, so we proceed to the substitution
	 just in case.  */
      if (e && (fsym == NULL || fsym->attr.optional))
	{
	  /* If an optional argument is itself an optional dummy argument,
	     check its presence and substitute a null if absent.  This is
	     only needed when passing an array to an elemental procedure
	     as then array elements are accessed - or no NULL pointer is
	     allowed and a "1" or "0" should be passed if not present.
	     When passing a non-array-descriptor full array to a
	     non-array-descriptor dummy, no check is needed. For
	     array-descriptor actual to array-descriptor dummy, see
	     PR 41911 for why a check has to be inserted.
	     fsym == NULL is checked as intrinsics required the descriptor
	     but do not always set fsym.  */
	  if (e->expr_type == EXPR_VARIABLE
	      && e->symtree->n.sym->attr.optional
	      && ((e->rank > 0 && sym->attr.elemental)
		  || e->representation.length || e->ts.type == BT_CHARACTER
		  || (e->rank > 0
		      && (fsym == NULL || fsym->as->type == AS_ASSUMED_SHAPE
			  || fsym->as->type == AS_DEFERRED))))
	    gfc_conv_missing_dummy (&parmse, e, fsym ? fsym->ts : e->ts,
				    e->representation.length);
	}

      if (fsym && e)
	{
	  /* Obtain the character length of an assumed character length
	     length procedure from the typespec.  */
	  if (fsym->ts.type == BT_CHARACTER
	      && parmse.string_length == NULL_TREE
	      && e->ts.type == BT_PROCEDURE
	      && e->symtree->n.sym->ts.type == BT_CHARACTER
	      && e->symtree->n.sym->ts.u.cl->length != NULL
	      && e->symtree->n.sym->ts.u.cl->length->expr_type == EXPR_CONSTANT)
	    {
	      gfc_conv_const_charlen (e->symtree->n.sym->ts.u.cl);
	      parmse.string_length = e->symtree->n.sym->ts.u.cl->backend_decl;
	    }
	}

      if (fsym && need_interface_mapping && e)
	gfc_add_interface_mapping (&mapping, fsym, &parmse, e);

      gfc_add_block_to_block (&se->pre, &parmse.pre);
      gfc_add_block_to_block (&post, &parmse.post);

      /* Allocated allocatable components of derived types must be
	 deallocated for non-variable scalars.  Non-variable arrays are
	 dealt with in trans-array.c(gfc_conv_array_parameter).  */
      if (e && e->ts.type == BT_DERIVED
	    && e->ts.u.derived->attr.alloc_comp
	    && !(e->symtree && e->symtree->n.sym->attr.pointer)
	    && (e->expr_type != EXPR_VARIABLE && !e->rank))
        {
	  int parm_rank;
	  tmp = build_fold_indirect_ref_loc (input_location,
					 parmse.expr);
	  parm_rank = e->rank;
	  switch (parm_kind)
	    {
	    case (ELEMENTAL):
	    case (SCALAR):
	      parm_rank = 0;
	      break;

	    case (SCALAR_POINTER):
              tmp = build_fold_indirect_ref_loc (input_location,
					     tmp);
	      break;
	    }

	  if (e->expr_type == EXPR_OP
		&& e->value.op.op == INTRINSIC_PARENTHESES
		&& e->value.op.op1->expr_type == EXPR_VARIABLE)
	    {
	      tree local_tmp;
	      local_tmp = gfc_evaluate_now (tmp, &se->pre);
	      local_tmp = gfc_copy_alloc_comp (e->ts.u.derived, local_tmp, tmp, parm_rank);
	      gfc_add_expr_to_block (&se->post, local_tmp);
	    }

	  tmp = gfc_deallocate_alloc_comp (e->ts.u.derived, tmp, parm_rank);

	  gfc_add_expr_to_block (&se->post, tmp);
        }

      /* Add argument checking of passing an unallocated/NULL actual to
         a nonallocatable/nonpointer dummy.  */

      if (gfc_option.rtcheck & GFC_RTCHECK_POINTER && e != NULL)
        {
	  symbol_attribute attr;
	  char *msg;
	  tree cond;

	  if (e->expr_type == EXPR_VARIABLE || e->expr_type == EXPR_FUNCTION)
	    attr = gfc_expr_attr (e);
	  else
	    goto end_pointer_check;

          if (attr.optional)
	    {
              /* If the actual argument is an optional pointer/allocatable and
		 the formal argument takes an nonpointer optional value,
		 it is invalid to pass a non-present argument on, even
		 though there is no technical reason for this in gfortran.
		 See Fortran 2003, Section 12.4.1.6 item (7)+(8).  */
	      tree present, null_ptr, type;

	      if (attr.allocatable
		  && (fsym == NULL || !fsym->attr.allocatable))
		asprintf (&msg, "Allocatable actual argument '%s' is not "
			  "allocated or not present", e->symtree->n.sym->name);
	      else if (attr.pointer
		       && (fsym == NULL || !fsym->attr.pointer))
		asprintf (&msg, "Pointer actual argument '%s' is not "
			  "associated or not present",
			  e->symtree->n.sym->name);
	      else if (attr.proc_pointer
		       && (fsym == NULL || !fsym->attr.proc_pointer))
		asprintf (&msg, "Proc-pointer actual argument '%s' is not "
			  "associated or not present",
			  e->symtree->n.sym->name);
	      else
		goto end_pointer_check;

	      present = gfc_conv_expr_present (e->symtree->n.sym);
	      type = TREE_TYPE (present);
	      present = fold_build2_loc (input_location, EQ_EXPR,
					 boolean_type_node, present,
					 fold_convert (type,
						       null_pointer_node));
	      type = TREE_TYPE (parmse.expr);
	      null_ptr = fold_build2_loc (input_location, EQ_EXPR,
					  boolean_type_node, parmse.expr,
					  fold_convert (type,
							null_pointer_node));
	      cond = fold_build2_loc (input_location, TRUTH_ORIF_EXPR,
				      boolean_type_node, present, null_ptr);
	    }
          else
	    {
	      if (attr.allocatable
		  && (fsym == NULL || !fsym->attr.allocatable))
		asprintf (&msg, "Allocatable actual argument '%s' is not "
		      "allocated", e->symtree->n.sym->name);
	      else if (attr.pointer
		       && (fsym == NULL || !fsym->attr.pointer))
		asprintf (&msg, "Pointer actual argument '%s' is not "
		      "associated", e->symtree->n.sym->name);
	      else if (attr.proc_pointer
		       && (fsym == NULL || !fsym->attr.proc_pointer))
		asprintf (&msg, "Proc-pointer actual argument '%s' is not "
		      "associated", e->symtree->n.sym->name);
	      else
		goto end_pointer_check;


	      cond = fold_build2_loc (input_location, EQ_EXPR,
				      boolean_type_node, parmse.expr,
				      fold_convert (TREE_TYPE (parmse.expr),
						    null_pointer_node));
	    }
 
	  gfc_trans_runtime_check (true, false, cond, &se->pre, &e->where,
				   msg);
	  gfc_free (msg);
        }
      end_pointer_check:


      /* Character strings are passed as two parameters, a length and a
         pointer - except for Bind(c) which only passes the pointer.  */
      if (parmse.string_length != NULL_TREE && !sym->attr.is_bind_c)
	VEC_safe_push (tree, gc, stringargs, parmse.string_length);

      VEC_safe_push (tree, gc, arglist, parmse.expr);
    }
  gfc_finish_interface_mapping (&mapping, &se->pre, &se->post);

  if (comp)
    ts = comp->ts;
  else
   ts = sym->ts;

  if (ts.type == BT_CHARACTER && sym->attr.is_bind_c)
    se->string_length = build_int_cst (gfc_charlen_type_node, 1);
  else if (ts.type == BT_CHARACTER)
    {
      if (ts.u.cl->length == NULL)
	{
	  /* Assumed character length results are not allowed by 5.1.1.5 of the
	     standard and are trapped in resolve.c; except in the case of SPREAD
	     (and other intrinsics?) and dummy functions.  In the case of SPREAD,
	     we take the character length of the first argument for the result.
	     For dummies, we have to look through the formal argument list for
	     this function and use the character length found there.*/
	  if (!sym->attr.dummy)
	    cl.backend_decl = VEC_index (tree, stringargs, 0);
	  else
	    {
	      formal = sym->ns->proc_name->formal;
	      for (; formal; formal = formal->next)
		if (strcmp (formal->sym->name, sym->name) == 0)
		  cl.backend_decl = formal->sym->ts.u.cl->backend_decl;
	    }
        }
      else
        {
	  tree tmp;

	  /* Calculate the length of the returned string.  */
	  gfc_init_se (&parmse, NULL);
	  if (need_interface_mapping)
	    gfc_apply_interface_mapping (&mapping, &parmse, ts.u.cl->length);
	  else
	    gfc_conv_expr (&parmse, ts.u.cl->length);
	  gfc_add_block_to_block (&se->pre, &parmse.pre);
	  gfc_add_block_to_block (&se->post, &parmse.post);
	  
	  tmp = fold_convert (gfc_charlen_type_node, parmse.expr);
	  tmp = fold_build2_loc (input_location, MAX_EXPR,
				 gfc_charlen_type_node, tmp,
				 build_int_cst (gfc_charlen_type_node, 0));
	  cl.backend_decl = tmp;
	}

      /* Set up a charlen structure for it.  */
      cl.next = NULL;
      cl.length = NULL;
      ts.u.cl = &cl;

      len = cl.backend_decl;
    }

  byref = (comp && (comp->attr.dimension || comp->ts.type == BT_CHARACTER))
	  || (!comp && gfc_return_by_reference (sym));
  if (byref)
    {
      if (se->direct_byref)
	{
	  /* Sometimes, too much indirection can be applied; e.g. for
	     function_result = array_valued_recursive_function.  */
	  if (TREE_TYPE (TREE_TYPE (se->expr))
		&& TREE_TYPE (TREE_TYPE (TREE_TYPE (se->expr)))
		&& GFC_DESCRIPTOR_TYPE_P
			(TREE_TYPE (TREE_TYPE (TREE_TYPE (se->expr)))))
	    se->expr = build_fold_indirect_ref_loc (input_location,
						se->expr);

	  result = build_fold_indirect_ref_loc (input_location,
						se->expr);
	  VEC_safe_push (tree, gc, retargs, se->expr);
	}
      else if (comp && comp->attr.dimension)
	{
	  gcc_assert (se->loop && info);

	  /* Set the type of the array.  */
	  tmp = gfc_typenode_for_spec (&comp->ts);
	  info->dimen = se->loop->dimen;

	  /* Evaluate the bounds of the result, if known.  */
	  gfc_set_loop_bounds_from_array_spec (&mapping, se, comp->as);

	  /* Create a temporary to store the result.  In case the function
	     returns a pointer, the temporary will be a shallow copy and
	     mustn't be deallocated.  */
	  callee_alloc = comp->attr.allocatable || comp->attr.pointer;
	  gfc_trans_create_temp_array (&se->pre, &se->post, se->loop, info, tmp,
				       NULL_TREE, false, !comp->attr.pointer,
				       callee_alloc, &se->ss->expr->where);

	  /* Pass the temporary as the first argument.  */
	  result = info->descriptor;
	  tmp = gfc_build_addr_expr (NULL_TREE, result);
	  VEC_safe_push (tree, gc, retargs, tmp);
	}
      else if (!comp && sym->result->attr.dimension)
	{
	  gcc_assert (se->loop && info);

	  /* Set the type of the array.  */
	  tmp = gfc_typenode_for_spec (&ts);
	  info->dimen = se->loop->dimen;

	  /* Evaluate the bounds of the result, if known.  */
	  gfc_set_loop_bounds_from_array_spec (&mapping, se, sym->result->as);

	  /* Create a temporary to store the result.  In case the function
	     returns a pointer, the temporary will be a shallow copy and
	     mustn't be deallocated.  */
	  callee_alloc = sym->attr.allocatable || sym->attr.pointer;
	  gfc_trans_create_temp_array (&se->pre, &se->post, se->loop, info, tmp,
				       NULL_TREE, false, !sym->attr.pointer,
				       callee_alloc, &se->ss->expr->where);

	  /* Pass the temporary as the first argument.  */
	  result = info->descriptor;
	  tmp = gfc_build_addr_expr (NULL_TREE, result);
	  VEC_safe_push (tree, gc, retargs, tmp);
	}
      else if (ts.type == BT_CHARACTER)
	{
	  /* Pass the string length.  */
	  type = gfc_get_character_type (ts.kind, ts.u.cl);
	  type = build_pointer_type (type);

	  /* Return an address to a char[0:len-1]* temporary for
	     character pointers.  */
	  if ((!comp && (sym->attr.pointer || sym->attr.allocatable))
	       || (comp && (comp->attr.pointer || comp->attr.allocatable)))
	    {
	      var = gfc_create_var (type, "pstr");

	      if ((!comp && sym->attr.allocatable)
		  || (comp && comp->attr.allocatable))
		gfc_add_modify (&se->pre, var,
				fold_convert (TREE_TYPE (var),
					      null_pointer_node));

	      /* Provide an address expression for the function arguments.  */
	      var = gfc_build_addr_expr (NULL_TREE, var);
	    }
	  else
	    var = gfc_conv_string_tmp (se, type, len);

	  VEC_safe_push (tree, gc, retargs, var);
	}
      else
	{
	  gcc_assert (gfc_option.flag_f2c && ts.type == BT_COMPLEX);

	  type = gfc_get_complex_type (ts.kind);
	  var = gfc_build_addr_expr (NULL_TREE, gfc_create_var (type, "cmplx"));
	  VEC_safe_push (tree, gc, retargs, var);
	}

      /* Add the string length to the argument list.  */
      if (ts.type == BT_CHARACTER)
	VEC_safe_push (tree, gc, retargs, len);
    }
  gfc_free_interface_mapping (&mapping);

  /* We need to glom RETARGS + ARGLIST + STRINGARGS + APPEND_ARGS.  */
  arglen = (VEC_length (tree, arglist)
	    + VEC_length (tree, stringargs) + VEC_length (tree, append_args));
  VEC_reserve_exact (tree, gc, retargs, arglen);

  /* Add the return arguments.  */
  VEC_splice (tree, retargs, arglist);

  /* Add the hidden string length parameters to the arguments.  */
  VEC_splice (tree, retargs, stringargs);

  /* We may want to append extra arguments here.  This is used e.g. for
     calls to libgfortran_matmul_??, which need extra information.  */
  if (!VEC_empty (tree, append_args))
    VEC_splice (tree, retargs, append_args);
  arglist = retargs;

  /* Generate the actual call.  */
  conv_function_val (se, sym, expr);

  /* If there are alternate return labels, function type should be
     integer.  Can't modify the type in place though, since it can be shared
     with other functions.  For dummy arguments, the typing is done to
     to this result, even if it has to be repeated for each call.  */
  if (has_alternate_specifier
      && TREE_TYPE (TREE_TYPE (TREE_TYPE (se->expr))) != integer_type_node)
    {
      if (!sym->attr.dummy)
	{
	  TREE_TYPE (sym->backend_decl)
		= build_function_type (integer_type_node,
		      TYPE_ARG_TYPES (TREE_TYPE (sym->backend_decl)));
	  se->expr = gfc_build_addr_expr (NULL_TREE, sym->backend_decl);
	}
      else
	TREE_TYPE (TREE_TYPE (TREE_TYPE (se->expr))) = integer_type_node;
    }

  fntype = TREE_TYPE (TREE_TYPE (se->expr));
  se->expr = build_call_vec (TREE_TYPE (fntype), se->expr, arglist);

  /* If we have a pointer function, but we don't want a pointer, e.g.
     something like
        x = f()
     where f is pointer valued, we have to dereference the result.  */
  if (!se->want_pointer && !byref
      && (sym->attr.pointer || sym->attr.allocatable)
      && !gfc_is_proc_ptr_comp (expr, NULL))
    se->expr = build_fold_indirect_ref_loc (input_location,
					se->expr);

  /* f2c calling conventions require a scalar default real function to
     return a double precision result.  Convert this back to default
     real.  We only care about the cases that can happen in Fortran 77.
  */
  if (gfc_option.flag_f2c && sym->ts.type == BT_REAL
      && sym->ts.kind == gfc_default_real_kind
      && !sym->attr.always_explicit)
    se->expr = fold_convert (gfc_get_real_type (sym->ts.kind), se->expr);

  /* A pure function may still have side-effects - it may modify its
     parameters.  */
  TREE_SIDE_EFFECTS (se->expr) = 1;
#if 0
  if (!sym->attr.pure)
    TREE_SIDE_EFFECTS (se->expr) = 1;
#endif

  if (byref)
    {
      /* Add the function call to the pre chain.  There is no expression.  */
      gfc_add_expr_to_block (&se->pre, se->expr);
      se->expr = NULL_TREE;

      if (!se->direct_byref)
	{
	  if (sym->attr.dimension || (comp && comp->attr.dimension))
	    {
	      if (gfc_option.rtcheck & GFC_RTCHECK_BOUNDS)
		{
		  /* Check the data pointer hasn't been modified.  This would
		     happen in a function returning a pointer.  */
		  tmp = gfc_conv_descriptor_data_get (info->descriptor);
		  tmp = fold_build2_loc (input_location, NE_EXPR,
					 boolean_type_node,
					 tmp, info->data);
		  gfc_trans_runtime_check (true, false, tmp, &se->pre, NULL,
					   gfc_msg_fault);
		}
	      se->expr = info->descriptor;
	      /* Bundle in the string length.  */
	      se->string_length = len;
	    }
	  else if (ts.type == BT_CHARACTER)
	    {
	      /* Dereference for character pointer results.  */
	      if ((!comp && (sym->attr.pointer || sym->attr.allocatable))
		  || (comp && (comp->attr.pointer || comp->attr.allocatable)))
		se->expr = build_fold_indirect_ref_loc (input_location, var);
	      else
	        se->expr = var;

	      se->string_length = len;
	    }
	  else
	    {
	      gcc_assert (ts.type == BT_COMPLEX && gfc_option.flag_f2c);
	      se->expr = build_fold_indirect_ref_loc (input_location, var);
	    }
	}
    }

  /* Follow the function call with the argument post block.  */
  if (byref)
    {
      gfc_add_block_to_block (&se->pre, &post);

      /* Transformational functions of derived types with allocatable
         components must have the result allocatable components copied.  */
      arg = expr->value.function.actual;
      if (result && arg && expr->rank
	    && expr->value.function.isym
	    && expr->value.function.isym->transformational
	    && arg->expr->ts.type == BT_DERIVED
	    && arg->expr->ts.u.derived->attr.alloc_comp)
	{
	  tree tmp2;
	  /* Copy the allocatable components.  We have to use a
	     temporary here to prevent source allocatable components
	     from being corrupted.  */
	  tmp2 = gfc_evaluate_now (result, &se->pre);
	  tmp = gfc_copy_alloc_comp (arg->expr->ts.u.derived,
				     result, tmp2, expr->rank);
	  gfc_add_expr_to_block (&se->pre, tmp);
	  tmp = gfc_copy_allocatable_data (result, tmp2, TREE_TYPE(tmp2),
				           expr->rank);
	  gfc_add_expr_to_block (&se->pre, tmp);

	  /* Finally free the temporary's data field.  */
	  tmp = gfc_conv_descriptor_data_get (tmp2);
	  tmp = gfc_deallocate_with_status (tmp, NULL_TREE, true, NULL);
	  gfc_add_expr_to_block (&se->pre, tmp);
	}
    }
  else
    gfc_add_block_to_block (&se->post, &post);

  return has_alternate_specifier;
}


/* Fill a character string with spaces.  */

static tree
fill_with_spaces (tree start, tree type, tree size)
{
  stmtblock_t block, loop;
  tree i, el, exit_label, cond, tmp;

  /* For a simple char type, we can call memset().  */
  if (compare_tree_int (TYPE_SIZE_UNIT (type), 1) == 0)
    return build_call_expr_loc (input_location,
			    built_in_decls[BUILT_IN_MEMSET], 3, start,
			    build_int_cst (gfc_get_int_type (gfc_c_int_kind),
					   lang_hooks.to_target_charset (' ')),
			    size);

  /* Otherwise, we use a loop:
	for (el = start, i = size; i > 0; el--, i+= TYPE_SIZE_UNIT (type))
	  *el = (type) ' ';
   */

  /* Initialize variables.  */
  gfc_init_block (&block);
  i = gfc_create_var (sizetype, "i");
  gfc_add_modify (&block, i, fold_convert (sizetype, size));
  el = gfc_create_var (build_pointer_type (type), "el");
  gfc_add_modify (&block, el, fold_convert (TREE_TYPE (el), start));
  exit_label = gfc_build_label_decl (NULL_TREE);
  TREE_USED (exit_label) = 1;


  /* Loop body.  */
  gfc_init_block (&loop);

  /* Exit condition.  */
  cond = fold_build2_loc (input_location, LE_EXPR, boolean_type_node, i,
			  fold_convert (sizetype, integer_zero_node));
  tmp = build1_v (GOTO_EXPR, exit_label);
  tmp = fold_build3_loc (input_location, COND_EXPR, void_type_node, cond, tmp,
			 build_empty_stmt (input_location));
  gfc_add_expr_to_block (&loop, tmp);

  /* Assignment.  */
  gfc_add_modify (&loop,
		  fold_build1_loc (input_location, INDIRECT_REF, type, el),
		  build_int_cst (type, lang_hooks.to_target_charset (' ')));

  /* Increment loop variables.  */
  gfc_add_modify (&loop, i,
		  fold_build2_loc (input_location, MINUS_EXPR, sizetype, i,
				   TYPE_SIZE_UNIT (type)));
  gfc_add_modify (&loop, el,
		  fold_build2_loc (input_location, POINTER_PLUS_EXPR,
				   TREE_TYPE (el), el, TYPE_SIZE_UNIT (type)));

  /* Making the loop... actually loop!  */
  tmp = gfc_finish_block (&loop);
  tmp = build1_v (LOOP_EXPR, tmp);
  gfc_add_expr_to_block (&block, tmp);

  /* The exit label.  */
  tmp = build1_v (LABEL_EXPR, exit_label);
  gfc_add_expr_to_block (&block, tmp);


  return gfc_finish_block (&block);
}


/* Generate code to copy a string.  */

void
gfc_trans_string_copy (stmtblock_t * block, tree dlength, tree dest,
		       int dkind, tree slength, tree src, int skind)
{
  tree tmp, dlen, slen;
  tree dsc;
  tree ssc;
  tree cond;
  tree cond2;
  tree tmp2;
  tree tmp3;
  tree tmp4;
  tree chartype;
  stmtblock_t tempblock;

  gcc_assert (dkind == skind);

  if (slength != NULL_TREE)
    {
      slen = fold_convert (size_type_node, gfc_evaluate_now (slength, block));
      ssc = gfc_string_to_single_character (slen, src, skind);
    }
  else
    {
      slen = build_int_cst (size_type_node, 1);
      ssc =  src;
    }

  if (dlength != NULL_TREE)
    {
      dlen = fold_convert (size_type_node, gfc_evaluate_now (dlength, block));
      dsc = gfc_string_to_single_character (dlen, dest, dkind);
    }
  else
    {
      dlen = build_int_cst (size_type_node, 1);
      dsc =  dest;
    }

  /* Assign directly if the types are compatible.  */
  if (dsc != NULL_TREE && ssc != NULL_TREE
      && TREE_TYPE (dsc) == TREE_TYPE (ssc))
    {
      gfc_add_modify (block, dsc, ssc);
      return;
    }

  /* Do nothing if the destination length is zero.  */
  cond = fold_build2_loc (input_location, GT_EXPR, boolean_type_node, dlen,
			  build_int_cst (size_type_node, 0));

  /* The following code was previously in _gfortran_copy_string:

       // The two strings may overlap so we use memmove.
       void
       copy_string (GFC_INTEGER_4 destlen, char * dest,
                    GFC_INTEGER_4 srclen, const char * src)
       {
         if (srclen >= destlen)
           {
             // This will truncate if too long.
             memmove (dest, src, destlen);
           }
         else
           {
             memmove (dest, src, srclen);
             // Pad with spaces.
             memset (&dest[srclen], ' ', destlen - srclen);
           }
       }

     We're now doing it here for better optimization, but the logic
     is the same.  */

  /* For non-default character kinds, we have to multiply the string
     length by the base type size.  */
  chartype = gfc_get_char_type (dkind);
  slen = fold_build2_loc (input_location, MULT_EXPR, size_type_node,
			  fold_convert (size_type_node, slen),
			  fold_convert (size_type_node,
					TYPE_SIZE_UNIT (chartype)));
  dlen = fold_build2_loc (input_location, MULT_EXPR, size_type_node,
			  fold_convert (size_type_node, dlen),
			  fold_convert (size_type_node,
					TYPE_SIZE_UNIT (chartype)));

  if (dlength)
    dest = fold_convert (pvoid_type_node, dest);
  else
    dest = gfc_build_addr_expr (pvoid_type_node, dest);

  if (slength)
    src = fold_convert (pvoid_type_node, src);
  else
    src = gfc_build_addr_expr (pvoid_type_node, src);

  /* Truncate string if source is too long.  */
  cond2 = fold_build2_loc (input_location, GE_EXPR, boolean_type_node, slen,
			   dlen);
  tmp2 = build_call_expr_loc (input_location,
			  built_in_decls[BUILT_IN_MEMMOVE],
			  3, dest, src, dlen);

  /* Else copy and pad with spaces.  */
  tmp3 = build_call_expr_loc (input_location,
			  built_in_decls[BUILT_IN_MEMMOVE],
			  3, dest, src, slen);

  tmp4 = fold_build2_loc (input_location, POINTER_PLUS_EXPR, TREE_TYPE (dest),
			  dest, fold_convert (sizetype, slen));
  tmp4 = fill_with_spaces (tmp4, chartype,
			   fold_build2_loc (input_location, MINUS_EXPR,
					    TREE_TYPE(dlen), dlen, slen));

  gfc_init_block (&tempblock);
  gfc_add_expr_to_block (&tempblock, tmp3);
  gfc_add_expr_to_block (&tempblock, tmp4);
  tmp3 = gfc_finish_block (&tempblock);

  /* The whole copy_string function is there.  */
  tmp = fold_build3_loc (input_location, COND_EXPR, void_type_node, cond2,
			 tmp2, tmp3);
  tmp = fold_build3_loc (input_location, COND_EXPR, void_type_node, cond, tmp,
			 build_empty_stmt (input_location));
  gfc_add_expr_to_block (block, tmp);
}


/* Translate a statement function.
   The value of a statement function reference is obtained by evaluating the
   expression using the values of the actual arguments for the values of the
   corresponding dummy arguments.  */

static void
gfc_conv_statement_function (gfc_se * se, gfc_expr * expr)
{
  gfc_symbol *sym;
  gfc_symbol *fsym;
  gfc_formal_arglist *fargs;
  gfc_actual_arglist *args;
  gfc_se lse;
  gfc_se rse;
  gfc_saved_var *saved_vars;
  tree *temp_vars;
  tree type;
  tree tmp;
  int n;

  sym = expr->symtree->n.sym;
  args = expr->value.function.actual;
  gfc_init_se (&lse, NULL);
  gfc_init_se (&rse, NULL);

  n = 0;
  for (fargs = sym->formal; fargs; fargs = fargs->next)
    n++;
  saved_vars = (gfc_saved_var *)gfc_getmem (n * sizeof (gfc_saved_var));
  temp_vars = (tree *)gfc_getmem (n * sizeof (tree));

  for (fargs = sym->formal, n = 0; fargs; fargs = fargs->next, n++)
    {
      /* Each dummy shall be specified, explicitly or implicitly, to be
         scalar.  */
      gcc_assert (fargs->sym->attr.dimension == 0);
      fsym = fargs->sym;

      /* Create a temporary to hold the value.  */
      type = gfc_typenode_for_spec (&fsym->ts);
      temp_vars[n] = gfc_create_var (type, fsym->name);

      if (fsym->ts.type == BT_CHARACTER)
        {
	  /* Copy string arguments.  */
          tree arglen;

          gcc_assert (fsym->ts.u.cl && fsym->ts.u.cl->length
		      && fsym->ts.u.cl->length->expr_type == EXPR_CONSTANT);

          arglen = TYPE_MAX_VALUE (TYPE_DOMAIN (type));
          tmp = gfc_build_addr_expr (build_pointer_type (type),
				     temp_vars[n]);

          gfc_conv_expr (&rse, args->expr);
          gfc_conv_string_parameter (&rse);
          gfc_add_block_to_block (&se->pre, &lse.pre);
          gfc_add_block_to_block (&se->pre, &rse.pre);

	  gfc_trans_string_copy (&se->pre, arglen, tmp, fsym->ts.kind,
				 rse.string_length, rse.expr, fsym->ts.kind);
          gfc_add_block_to_block (&se->pre, &lse.post);
          gfc_add_block_to_block (&se->pre, &rse.post);
        }
      else
        {
          /* For everything else, just evaluate the expression.  */
          gfc_conv_expr (&lse, args->expr);

          gfc_add_block_to_block (&se->pre, &lse.pre);
          gfc_add_modify (&se->pre, temp_vars[n], lse.expr);
          gfc_add_block_to_block (&se->pre, &lse.post);
        }

      args = args->next;
    }

  /* Use the temporary variables in place of the real ones.  */
  for (fargs = sym->formal, n = 0; fargs; fargs = fargs->next, n++)
    gfc_shadow_sym (fargs->sym, temp_vars[n], &saved_vars[n]);

  gfc_conv_expr (se, sym->value);

  if (sym->ts.type == BT_CHARACTER)
    {
      gfc_conv_const_charlen (sym->ts.u.cl);

      /* Force the expression to the correct length.  */
      if (!INTEGER_CST_P (se->string_length)
	  || tree_int_cst_lt (se->string_length,
			      sym->ts.u.cl->backend_decl))
	{
	  type = gfc_get_character_type (sym->ts.kind, sym->ts.u.cl);
	  tmp = gfc_create_var (type, sym->name);
	  tmp = gfc_build_addr_expr (build_pointer_type (type), tmp);
	  gfc_trans_string_copy (&se->pre, sym->ts.u.cl->backend_decl, tmp,
				 sym->ts.kind, se->string_length, se->expr,
				 sym->ts.kind);
	  se->expr = tmp;
	}
      se->string_length = sym->ts.u.cl->backend_decl;
    }

  /* Restore the original variables.  */
  for (fargs = sym->formal, n = 0; fargs; fargs = fargs->next, n++)
    gfc_restore_sym (fargs->sym, &saved_vars[n]);
  gfc_free (saved_vars);
}


/* Translate a function expression.  */

static void
gfc_conv_function_expr (gfc_se * se, gfc_expr * expr)
{
  gfc_symbol *sym;

  if (expr->value.function.isym)
    {
      gfc_conv_intrinsic_function (se, expr);
      return;
    }

  /* We distinguish statement functions from general functions to improve
     runtime performance.  */
  if (expr->symtree->n.sym->attr.proc == PROC_ST_FUNCTION)
    {
      gfc_conv_statement_function (se, expr);
      return;
    }

  /* expr.value.function.esym is the resolved (specific) function symbol for
     most functions.  However this isn't set for dummy procedures.  */
  sym = expr->value.function.esym;
  if (!sym)
    sym = expr->symtree->n.sym;

  gfc_conv_procedure_call (se, sym, expr->value.function.actual, expr, NULL);
}


/* Determine whether the given EXPR_CONSTANT is a zero initializer.  */

static bool
is_zero_initializer_p (gfc_expr * expr)
{
  if (expr->expr_type != EXPR_CONSTANT)
    return false;

  /* We ignore constants with prescribed memory representations for now.  */
  if (expr->representation.string)
    return false;

  switch (expr->ts.type)
    {
    case BT_INTEGER:
      return mpz_cmp_si (expr->value.integer, 0) == 0;

    case BT_REAL:
      return mpfr_zero_p (expr->value.real)
	     && MPFR_SIGN (expr->value.real) >= 0;

    case BT_LOGICAL:
      return expr->value.logical == 0;

    case BT_COMPLEX:
      return mpfr_zero_p (mpc_realref (expr->value.complex))
	     && MPFR_SIGN (mpc_realref (expr->value.complex)) >= 0
             && mpfr_zero_p (mpc_imagref (expr->value.complex))
	     && MPFR_SIGN (mpc_imagref (expr->value.complex)) >= 0;

    default:
      break;
    }
  return false;
}


static void
gfc_conv_array_constructor_expr (gfc_se * se, gfc_expr * expr)
{
  gcc_assert (se->ss != NULL && se->ss != gfc_ss_terminator);
  gcc_assert (se->ss->expr == expr && se->ss->type == GFC_SS_CONSTRUCTOR);

  gfc_conv_tmp_array_ref (se);
  gfc_advance_se_ss_chain (se);
}


/* Build a static initializer.  EXPR is the expression for the initial value.
   The other parameters describe the variable of the component being 
   initialized. EXPR may be null.  */

tree
gfc_conv_initializer (gfc_expr * expr, gfc_typespec * ts, tree type,
		      bool array, bool pointer, bool procptr)
{
  gfc_se se;

  if (!(expr || pointer || procptr))
    return NULL_TREE;

  /* Check if we have ISOCBINDING_NULL_PTR or ISOCBINDING_NULL_FUNPTR
     (these are the only two iso_c_binding derived types that can be
     used as initialization expressions).  If so, we need to modify
     the 'expr' to be that for a (void *).  */
  if (expr != NULL && expr->ts.type == BT_DERIVED
      && expr->ts.is_iso_c && expr->ts.u.derived)
    {
      gfc_symbol *derived = expr->ts.u.derived;

      /* The derived symbol has already been converted to a (void *).  Use
	 its kind.  */
      expr = gfc_get_int_expr (derived->ts.kind, NULL, 0);
      expr->ts.f90_type = derived->ts.f90_type;

      gfc_init_se (&se, NULL);
      gfc_conv_constant (&se, expr);
      gcc_assert (TREE_CODE (se.expr) != CONSTRUCTOR);
      return se.expr;
    }
  
  if (array && !procptr)
    {
      tree ctor;
      /* Arrays need special handling.  */
      if (pointer)
	ctor = gfc_build_null_descriptor (type);
      /* Special case assigning an array to zero.  */
      else if (is_zero_initializer_p (expr))
        ctor = build_constructor (type, NULL);
      else
	ctor = gfc_conv_array_initializer (type, expr);
      TREE_STATIC (ctor) = 1;
      return ctor;
    }
  else if (pointer || procptr)
    {
      if (!expr || expr->expr_type == EXPR_NULL)
	return fold_convert (type, null_pointer_node);
      else
	{
	  gfc_init_se (&se, NULL);
	  se.want_pointer = 1;
	  gfc_conv_expr (&se, expr);
          gcc_assert (TREE_CODE (se.expr) != CONSTRUCTOR);
	  return se.expr;
	}
    }
  else
    {
      switch (ts->type)
	{
	case BT_DERIVED:
	case BT_CLASS:
	  gfc_init_se (&se, NULL);
	  if (ts->type == BT_CLASS && expr->expr_type == EXPR_NULL)
	    gfc_conv_structure (&se, gfc_class_null_initializer(ts), 1);
	  else
	    gfc_conv_structure (&se, expr, 1);
	  gcc_assert (TREE_CODE (se.expr) == CONSTRUCTOR);
	  TREE_STATIC (se.expr) = 1;
	  return se.expr;

	case BT_CHARACTER:
	  {
	    tree ctor = gfc_conv_string_init (ts->u.cl->backend_decl,expr);
	    TREE_STATIC (ctor) = 1;
	    return ctor;
	  }

	default:
	  gfc_init_se (&se, NULL);
	  gfc_conv_constant (&se, expr);
	  gcc_assert (TREE_CODE (se.expr) != CONSTRUCTOR);
	  return se.expr;
	}
    }
}
  
static tree
gfc_trans_subarray_assign (tree dest, gfc_component * cm, gfc_expr * expr)
{
  gfc_se rse;
  gfc_se lse;
  gfc_ss *rss;
  gfc_ss *lss;
  stmtblock_t body;
  stmtblock_t block;
  gfc_loopinfo loop;
  int n;
  tree tmp;

  gfc_start_block (&block);

  /* Initialize the scalarizer.  */
  gfc_init_loopinfo (&loop);

  gfc_init_se (&lse, NULL);
  gfc_init_se (&rse, NULL);

  /* Walk the rhs.  */
  rss = gfc_walk_expr (expr);
  if (rss == gfc_ss_terminator)
    {
      /* The rhs is scalar.  Add a ss for the expression.  */
      rss = gfc_get_ss ();
      rss->next = gfc_ss_terminator;
      rss->type = GFC_SS_SCALAR;
      rss->expr = expr;
    }

  /* Create a SS for the destination.  */
  lss = gfc_get_ss ();
  lss->type = GFC_SS_COMPONENT;
  lss->expr = NULL;
  lss->shape = gfc_get_shape (cm->as->rank);
  lss->next = gfc_ss_terminator;
  lss->data.info.dimen = cm->as->rank;
  lss->data.info.descriptor = dest;
  lss->data.info.data = gfc_conv_array_data (dest);
  lss->data.info.offset = gfc_conv_array_offset (dest);
  for (n = 0; n < cm->as->rank; n++)
    {
      lss->data.info.dim[n] = n;
      lss->data.info.start[n] = gfc_conv_array_lbound (dest, n);
      lss->data.info.stride[n] = gfc_index_one_node;

      mpz_init (lss->shape[n]);
      mpz_sub (lss->shape[n], cm->as->upper[n]->value.integer,
	       cm->as->lower[n]->value.integer);
      mpz_add_ui (lss->shape[n], lss->shape[n], 1);
    }
  
  /* Associate the SS with the loop.  */
  gfc_add_ss_to_loop (&loop, lss);
  gfc_add_ss_to_loop (&loop, rss);

  /* Calculate the bounds of the scalarization.  */
  gfc_conv_ss_startstride (&loop);

  /* Setup the scalarizing loops.  */
  gfc_conv_loop_setup (&loop, &expr->where);

  /* Setup the gfc_se structures.  */
  gfc_copy_loopinfo_to_se (&lse, &loop);
  gfc_copy_loopinfo_to_se (&rse, &loop);

  rse.ss = rss;
  gfc_mark_ss_chain_used (rss, 1);
  lse.ss = lss;
  gfc_mark_ss_chain_used (lss, 1);

  /* Start the scalarized loop body.  */
  gfc_start_scalarized_body (&loop, &body);

  gfc_conv_tmp_array_ref (&lse);
  if (cm->ts.type == BT_CHARACTER)
    lse.string_length = cm->ts.u.cl->backend_decl;

  gfc_conv_expr (&rse, expr);

  tmp = gfc_trans_scalar_assign (&lse, &rse, cm->ts, true, false, true);
  gfc_add_expr_to_block (&body, tmp);

  gcc_assert (rse.ss == gfc_ss_terminator);

  /* Generate the copying loops.  */
  gfc_trans_scalarizing_loops (&loop, &body);

  /* Wrap the whole thing up.  */
  gfc_add_block_to_block (&block, &loop.pre);
  gfc_add_block_to_block (&block, &loop.post);

  for (n = 0; n < cm->as->rank; n++)
    mpz_clear (lss->shape[n]);
  gfc_free (lss->shape);

  gfc_cleanup_loop (&loop);

  return gfc_finish_block (&block);
}


static tree
gfc_trans_alloc_subarray_assign (tree dest, gfc_component * cm,
				 gfc_expr * expr)
{
  gfc_se se;
  gfc_ss *rss;
  stmtblock_t block;
  tree offset;
  int n;
  tree tmp;
  tree tmp2;
  gfc_array_spec *as;
  gfc_expr *arg = NULL;

  gfc_start_block (&block);
  gfc_init_se (&se, NULL);

  /* Get the descriptor for the expressions.  */ 
  rss = gfc_walk_expr (expr);
  se.want_pointer = 0;
  gfc_conv_expr_descriptor (&se, expr, rss);
  gfc_add_block_to_block (&block, &se.pre);
  gfc_add_modify (&block, dest, se.expr);

  /* Deal with arrays of derived types with allocatable components.  */
  if (cm->ts.type == BT_DERIVED
	&& cm->ts.u.derived->attr.alloc_comp)
    tmp = gfc_copy_alloc_comp (cm->ts.u.derived,
			       se.expr, dest,
			       cm->as->rank);
  else
    tmp = gfc_duplicate_allocatable (dest, se.expr,
				     TREE_TYPE(cm->backend_decl),
				     cm->as->rank);

  gfc_add_expr_to_block (&block, tmp);
  gfc_add_block_to_block (&block, &se.post);

  if (expr->expr_type != EXPR_VARIABLE)
    gfc_conv_descriptor_data_set (&block, se.expr,
				  null_pointer_node);

  /* We need to know if the argument of a conversion function is a
     variable, so that the correct lower bound can be used.  */
  if (expr->expr_type == EXPR_FUNCTION
	&& expr->value.function.isym
	&& expr->value.function.isym->conversion
	&& expr->value.function.actual->expr
	&& expr->value.function.actual->expr->expr_type == EXPR_VARIABLE)
    arg = expr->value.function.actual->expr;

  /* Obtain the array spec of full array references.  */
  if (arg)
    as = gfc_get_full_arrayspec_from_expr (arg);
  else
    as = gfc_get_full_arrayspec_from_expr (expr);

  /* Shift the lbound and ubound of temporaries to being unity,
     rather than zero, based. Always calculate the offset.  */
  offset = gfc_conv_descriptor_offset_get (dest);
  gfc_add_modify (&block, offset, gfc_index_zero_node);
  tmp2 =gfc_create_var (gfc_array_index_type, NULL);

  for (n = 0; n < expr->rank; n++)
    {
      tree span;
      tree lbound;

      /* Obtain the correct lbound - ISO/IEC TR 15581:2001 page 9.
	 TODO It looks as if gfc_conv_expr_descriptor should return
	 the correct bounds and that the following should not be
	 necessary.  This would simplify gfc_conv_intrinsic_bound
	 as well.  */
      if (as && as->lower[n])
	{
	  gfc_se lbse;
	  gfc_init_se (&lbse, NULL);
	  gfc_conv_expr (&lbse, as->lower[n]);
	  gfc_add_block_to_block (&block, &lbse.pre);
	  lbound = gfc_evaluate_now (lbse.expr, &block);
	}
      else if (as && arg)
	{
	  tmp = gfc_get_symbol_decl (arg->symtree->n.sym);
	  lbound = gfc_conv_descriptor_lbound_get (tmp,
					gfc_rank_cst[n]);
	}
      else if (as)
	lbound = gfc_conv_descriptor_lbound_get (dest,
						gfc_rank_cst[n]);
      else
	lbound = gfc_index_one_node;

      lbound = fold_convert (gfc_array_index_type, lbound);

      /* Shift the bounds and set the offset accordingly.  */
      tmp = gfc_conv_descriptor_ubound_get (dest, gfc_rank_cst[n]);
      span = fold_build2_loc (input_location, MINUS_EXPR, gfc_array_index_type,
		tmp, gfc_conv_descriptor_lbound_get (dest, gfc_rank_cst[n]));
      tmp = fold_build2_loc (input_location, PLUS_EXPR, gfc_array_index_type,
			     span, lbound);
      gfc_conv_descriptor_ubound_set (&block, dest,
				      gfc_rank_cst[n], tmp);
      gfc_conv_descriptor_lbound_set (&block, dest,
				      gfc_rank_cst[n], lbound);

      tmp = fold_build2_loc (input_location, MULT_EXPR, gfc_array_index_type,
			 gfc_conv_descriptor_lbound_get (dest,
							 gfc_rank_cst[n]),
			 gfc_conv_descriptor_stride_get (dest,
							 gfc_rank_cst[n]));
      gfc_add_modify (&block, tmp2, tmp);
      tmp = fold_build2_loc (input_location, MINUS_EXPR, gfc_array_index_type,
			     offset, tmp2);
      gfc_conv_descriptor_offset_set (&block, dest, tmp);
    }

  if (arg)
    {
      /* If a conversion expression has a null data pointer
	 argument, nullify the allocatable component.  */
      tree non_null_expr;
      tree null_expr;

      if (arg->symtree->n.sym->attr.allocatable
	    || arg->symtree->n.sym->attr.pointer)
	{
	  non_null_expr = gfc_finish_block (&block);
	  gfc_start_block (&block);
	  gfc_conv_descriptor_data_set (&block, dest,
					null_pointer_node);
	  null_expr = gfc_finish_block (&block);
	  tmp = gfc_conv_descriptor_data_get (arg->symtree->n.sym->backend_decl);
	  tmp = build2_loc (input_location, EQ_EXPR, boolean_type_node, tmp,
			    fold_convert (TREE_TYPE (tmp), null_pointer_node));
	  return build3_v (COND_EXPR, tmp,
			   null_expr, non_null_expr);
	}
    }

  return gfc_finish_block (&block);
}


/* Assign a single component of a derived type constructor.  */

static tree
gfc_trans_subcomponent_assign (tree dest, gfc_component * cm, gfc_expr * expr)
{
  gfc_se se;
  gfc_se lse;
  gfc_ss *rss;
  stmtblock_t block;
  tree tmp;

  gfc_start_block (&block);

  if (cm->attr.pointer)
    {
      gfc_init_se (&se, NULL);
      /* Pointer component.  */
      if (cm->attr.dimension)
	{
	  /* Array pointer.  */
	  if (expr->expr_type == EXPR_NULL)
	    gfc_conv_descriptor_data_set (&block, dest, null_pointer_node);
	  else
	    {
	      rss = gfc_walk_expr (expr);
	      se.direct_byref = 1;
	      se.expr = dest;
	      gfc_conv_expr_descriptor (&se, expr, rss);
	      gfc_add_block_to_block (&block, &se.pre);
	      gfc_add_block_to_block (&block, &se.post);
	    }
	}
      else
	{
	  /* Scalar pointers.  */
	  se.want_pointer = 1;
	  gfc_conv_expr (&se, expr);
	  gfc_add_block_to_block (&block, &se.pre);
	  gfc_add_modify (&block, dest,
			       fold_convert (TREE_TYPE (dest), se.expr));
	  gfc_add_block_to_block (&block, &se.post);
	}
    }
  else if (cm->ts.type == BT_CLASS && expr->expr_type == EXPR_NULL)
    {
      /* NULL initialization for CLASS components.  */
      tmp = gfc_trans_structure_assign (dest,
					gfc_class_null_initializer (&cm->ts));
      gfc_add_expr_to_block (&block, tmp);
    }
  else if (cm->attr.dimension)
    {
      if (cm->attr.allocatable && expr->expr_type == EXPR_NULL)
 	gfc_conv_descriptor_data_set (&block, dest, null_pointer_node);
      else if (cm->attr.allocatable)
	{
	  tmp = gfc_trans_alloc_subarray_assign (dest, cm, expr);
	  gfc_add_expr_to_block (&block, tmp);
	}
      else
	{
	  tmp = gfc_trans_subarray_assign (dest, cm, expr);
	  gfc_add_expr_to_block (&block, tmp);
	}
    }
  else if (expr->ts.type == BT_DERIVED)
    {
      if (expr->expr_type != EXPR_STRUCTURE)
	{
	  gfc_init_se (&se, NULL);
	  gfc_conv_expr (&se, expr);
	  gfc_add_block_to_block (&block, &se.pre);
	  gfc_add_modify (&block, dest,
			       fold_convert (TREE_TYPE (dest), se.expr));
	  gfc_add_block_to_block (&block, &se.post);
	}
      else
	{
	  /* Nested constructors.  */
	  tmp = gfc_trans_structure_assign (dest, expr);
	  gfc_add_expr_to_block (&block, tmp);
	}
    }
  else
    {
      /* Scalar component.  */
      gfc_init_se (&se, NULL);
      gfc_init_se (&lse, NULL);

      gfc_conv_expr (&se, expr);
      if (cm->ts.type == BT_CHARACTER)
	lse.string_length = cm->ts.u.cl->backend_decl;
      lse.expr = dest;
      tmp = gfc_trans_scalar_assign (&lse, &se, cm->ts, true, false, true);
      gfc_add_expr_to_block (&block, tmp);
    }
  return gfc_finish_block (&block);
}

/* Assign a derived type constructor to a variable.  */

static tree
gfc_trans_structure_assign (tree dest, gfc_expr * expr)
{
  gfc_constructor *c;
  gfc_component *cm;
  stmtblock_t block;
  tree field;
  tree tmp;

  gfc_start_block (&block);
  cm = expr->ts.u.derived->components;
  for (c = gfc_constructor_first (expr->value.constructor);
       c; c = gfc_constructor_next (c), cm = cm->next)
    {
      /* Skip absent members in default initializers.  */
      if (!c->expr)
	continue;

      /* Handle c_null_(fun)ptr.  */
      if (c && c->expr && c->expr->ts.is_iso_c)
	{
	  field = cm->backend_decl;
	  tmp = fold_build3_loc (input_location, COMPONENT_REF,
				 TREE_TYPE (field),
				 dest, field, NULL_TREE);
	  tmp = fold_build2_loc (input_location, MODIFY_EXPR, TREE_TYPE (tmp),
				 tmp, fold_convert (TREE_TYPE (tmp),
						    null_pointer_node));
	  gfc_add_expr_to_block (&block, tmp);
	  continue;
	}

      field = cm->backend_decl;
      tmp = fold_build3_loc (input_location, COMPONENT_REF, TREE_TYPE (field),
			     dest, field, NULL_TREE);
      tmp = gfc_trans_subcomponent_assign (tmp, cm, c->expr);
      gfc_add_expr_to_block (&block, tmp);
    }
  return gfc_finish_block (&block);
}

/* Build an expression for a constructor. If init is nonzero then
   this is part of a static variable initializer.  */

void
gfc_conv_structure (gfc_se * se, gfc_expr * expr, int init)
{
  gfc_constructor *c;
  gfc_component *cm;
  tree val;
  tree type;
  tree tmp;
  VEC(constructor_elt,gc) *v = NULL;

  gcc_assert (se->ss == NULL);
  gcc_assert (expr->expr_type == EXPR_STRUCTURE);
  type = gfc_typenode_for_spec (&expr->ts);

  if (!init)
    {
      /* Create a temporary variable and fill it in.  */
      se->expr = gfc_create_var (type, expr->ts.u.derived->name);
      tmp = gfc_trans_structure_assign (se->expr, expr);
      gfc_add_expr_to_block (&se->pre, tmp);
      return;
    }

  cm = expr->ts.u.derived->components;

  for (c = gfc_constructor_first (expr->value.constructor);
       c; c = gfc_constructor_next (c), cm = cm->next)
    {
      /* Skip absent members in default initializers and allocatable
	 components.  Although the latter have a default initializer
	 of EXPR_NULL,... by default, the static nullify is not needed
	 since this is done every time we come into scope.  */
      if (!c->expr || cm->attr.allocatable)
        continue;

      if (strcmp (cm->name, "$size") == 0)
	{
	  val = TYPE_SIZE_UNIT (gfc_get_derived_type (cm->ts.u.derived));
	  CONSTRUCTOR_APPEND_ELT (v, cm->backend_decl, val);
	}
      else if (cm->initializer && cm->initializer->expr_type != EXPR_NULL
	       && strcmp (cm->name, "$extends") == 0)
	{
	  tree vtab;
	  gfc_symbol *vtabs;
	  vtabs = cm->initializer->symtree->n.sym;
	  vtab = gfc_build_addr_expr (NULL_TREE, gfc_get_symbol_decl (vtabs));
	  CONSTRUCTOR_APPEND_ELT (v, cm->backend_decl, vtab);
	}
      else
	{
	  val = gfc_conv_initializer (c->expr, &cm->ts,
				      TREE_TYPE (cm->backend_decl),
				      cm->attr.dimension, cm->attr.pointer,
				      cm->attr.proc_pointer);

	  /* Append it to the constructor list.  */
	  CONSTRUCTOR_APPEND_ELT (v, cm->backend_decl, val);
	}
    }
  se->expr = build_constructor (type, v);
  if (init) 
    TREE_CONSTANT (se->expr) = 1;
}


/* Translate a substring expression.  */

static void
gfc_conv_substring_expr (gfc_se * se, gfc_expr * expr)
{
  gfc_ref *ref;

  ref = expr->ref;

  gcc_assert (ref == NULL || ref->type == REF_SUBSTRING);

  se->expr = gfc_build_wide_string_const (expr->ts.kind,
					  expr->value.character.length,
					  expr->value.character.string);

  se->string_length = TYPE_MAX_VALUE (TYPE_DOMAIN (TREE_TYPE (se->expr)));
  TYPE_STRING_FLAG (TREE_TYPE (se->expr)) = 1;

  if (ref)
    gfc_conv_substring (se, ref, expr->ts.kind, NULL, &expr->where);
}


/* Entry point for expression translation.  Evaluates a scalar quantity.
   EXPR is the expression to be translated, and SE is the state structure if
   called from within the scalarized.  */

void
gfc_conv_expr (gfc_se * se, gfc_expr * expr)
{
  if (se->ss && se->ss->expr == expr
      && (se->ss->type == GFC_SS_SCALAR || se->ss->type == GFC_SS_REFERENCE))
    {
      /* Substitute a scalar expression evaluated outside the scalarization
         loop.  */
      se->expr = se->ss->data.scalar.expr;
      if (se->ss->type == GFC_SS_REFERENCE)
	se->expr = gfc_build_addr_expr (NULL_TREE, se->expr);
      se->string_length = se->ss->string_length;
      gfc_advance_se_ss_chain (se);
      return;
    }

  /* We need to convert the expressions for the iso_c_binding derived types.
     C_NULL_PTR and C_NULL_FUNPTR will be made EXPR_NULL, which evaluates to
     null_pointer_node.  C_PTR and C_FUNPTR are converted to match the
     typespec for the C_PTR and C_FUNPTR symbols, which has already been
     updated to be an integer with a kind equal to the size of a (void *).  */
  if (expr->ts.type == BT_DERIVED && expr->ts.u.derived
      && expr->ts.u.derived->attr.is_iso_c)
    {
      if (expr->symtree->n.sym->intmod_sym_id == ISOCBINDING_NULL_PTR
          || expr->symtree->n.sym->intmod_sym_id == ISOCBINDING_NULL_FUNPTR)
        {
	  /* Set expr_type to EXPR_NULL, which will result in
	     null_pointer_node being used below.  */
          expr->expr_type = EXPR_NULL;
        }
      else
        {
          /* Update the type/kind of the expression to be what the new
             type/kind are for the updated symbols of C_PTR/C_FUNPTR.  */
          expr->ts.type = expr->ts.u.derived->ts.type;
          expr->ts.f90_type = expr->ts.u.derived->ts.f90_type;
          expr->ts.kind = expr->ts.u.derived->ts.kind;
        }
    }
  
  switch (expr->expr_type)
    {
    case EXPR_OP:
      gfc_conv_expr_op (se, expr);
      break;

    case EXPR_FUNCTION:
      gfc_conv_function_expr (se, expr);
      break;

    case EXPR_CONSTANT:
      gfc_conv_constant (se, expr);
      break;

    case EXPR_VARIABLE:
      gfc_conv_variable (se, expr);
      break;

    case EXPR_NULL:
      se->expr = null_pointer_node;
      break;

    case EXPR_SUBSTRING:
      gfc_conv_substring_expr (se, expr);
      break;

    case EXPR_STRUCTURE:
      gfc_conv_structure (se, expr, 0);
      break;

    case EXPR_ARRAY:
      gfc_conv_array_constructor_expr (se, expr);
      break;

    default:
      gcc_unreachable ();
      break;
    }
}

/* Like gfc_conv_expr_val, but the value is also suitable for use in the lhs
   of an assignment.  */
void
gfc_conv_expr_lhs (gfc_se * se, gfc_expr * expr)
{
  gfc_conv_expr (se, expr);
  /* All numeric lvalues should have empty post chains.  If not we need to
     figure out a way of rewriting an lvalue so that it has no post chain.  */
  gcc_assert (expr->ts.type == BT_CHARACTER || !se->post.head);
}

/* Like gfc_conv_expr, but the POST block is guaranteed to be empty for
   numeric expressions.  Used for scalar values where inserting cleanup code
   is inconvenient.  */
void
gfc_conv_expr_val (gfc_se * se, gfc_expr * expr)
{
  tree val;

  gcc_assert (expr->ts.type != BT_CHARACTER);
  gfc_conv_expr (se, expr);
  if (se->post.head)
    {
      val = gfc_create_var (TREE_TYPE (se->expr), NULL);
      gfc_add_modify (&se->pre, val, se->expr);
      se->expr = val;
      gfc_add_block_to_block (&se->pre, &se->post);
    }
}

/* Helper to translate an expression and convert it to a particular type.  */
void
gfc_conv_expr_type (gfc_se * se, gfc_expr * expr, tree type)
{
  gfc_conv_expr_val (se, expr);
  se->expr = convert (type, se->expr);
}


/* Converts an expression so that it can be passed by reference.  Scalar
   values only.  */

void
gfc_conv_expr_reference (gfc_se * se, gfc_expr * expr)
{
  tree var;

  if (se->ss && se->ss->expr == expr
      && se->ss->type == GFC_SS_REFERENCE)
    {
      /* Returns a reference to the scalar evaluated outside the loop
	 for this case.  */
      gfc_conv_expr (se, expr);
      return;
    }

  if (expr->ts.type == BT_CHARACTER)
    {
      gfc_conv_expr (se, expr);
      gfc_conv_string_parameter (se);
      return;
    }

  if (expr->expr_type == EXPR_VARIABLE)
    {
      se->want_pointer = 1;
      gfc_conv_expr (se, expr);
      if (se->post.head)
	{
	  var = gfc_create_var (TREE_TYPE (se->expr), NULL);
	  gfc_add_modify (&se->pre, var, se->expr);
	  gfc_add_block_to_block (&se->pre, &se->post);
	  se->expr = var;
	}
      return;
    }

  if (expr->expr_type == EXPR_FUNCTION
      && ((expr->value.function.esym
	   && expr->value.function.esym->result->attr.pointer
	   && !expr->value.function.esym->result->attr.dimension)
	  || (!expr->value.function.esym
	      && expr->symtree->n.sym->attr.pointer
	      && !expr->symtree->n.sym->attr.dimension)))
    {
      se->want_pointer = 1;
      gfc_conv_expr (se, expr);
      var = gfc_create_var (TREE_TYPE (se->expr), NULL);
      gfc_add_modify (&se->pre, var, se->expr);
      se->expr = var;
      return;
    }


  gfc_conv_expr (se, expr);

  /* Create a temporary var to hold the value.  */
  if (TREE_CONSTANT (se->expr))
    {
      tree tmp = se->expr;
      STRIP_TYPE_NOPS (tmp);
      var = build_decl (input_location,
			CONST_DECL, NULL, TREE_TYPE (tmp));
      DECL_INITIAL (var) = tmp;
      TREE_STATIC (var) = 1;
      pushdecl (var);
    }
  else
    {
      var = gfc_create_var (TREE_TYPE (se->expr), NULL);
      gfc_add_modify (&se->pre, var, se->expr);
    }
  gfc_add_block_to_block (&se->pre, &se->post);

  /* Take the address of that value.  */
  se->expr = gfc_build_addr_expr (NULL_TREE, var);
}


tree
gfc_trans_pointer_assign (gfc_code * code)
{
  return gfc_trans_pointer_assignment (code->expr1, code->expr2);
}


/* Generate code for a pointer assignment.  */

tree
gfc_trans_pointer_assignment (gfc_expr * expr1, gfc_expr * expr2)
{
  gfc_se lse;
  gfc_se rse;
  gfc_ss *lss;
  gfc_ss *rss;
  stmtblock_t block;
  tree desc;
  tree tmp;
  tree decl;

  gfc_start_block (&block);

  gfc_init_se (&lse, NULL);

  lss = gfc_walk_expr (expr1);
  rss = gfc_walk_expr (expr2);
  if (lss == gfc_ss_terminator)
    {
      /* Scalar pointers.  */
      lse.want_pointer = 1;
      gfc_conv_expr (&lse, expr1);
      gcc_assert (rss == gfc_ss_terminator);
      gfc_init_se (&rse, NULL);
      rse.want_pointer = 1;
      gfc_conv_expr (&rse, expr2);

      if (expr1->symtree->n.sym->attr.proc_pointer
	  && expr1->symtree->n.sym->attr.dummy)
	lse.expr = build_fold_indirect_ref_loc (input_location,
					    lse.expr);

      if (expr2->symtree && expr2->symtree->n.sym->attr.proc_pointer
	  && expr2->symtree->n.sym->attr.dummy)
	rse.expr = build_fold_indirect_ref_loc (input_location,
					    rse.expr);

      gfc_add_block_to_block (&block, &lse.pre);
      gfc_add_block_to_block (&block, &rse.pre);

      /* Check character lengths if character expression.  The test is only
	 really added if -fbounds-check is enabled.  */
      if (expr1->ts.type == BT_CHARACTER && expr2->expr_type != EXPR_NULL
	  && !expr1->symtree->n.sym->attr.proc_pointer
	  && !gfc_is_proc_ptr_comp (expr1, NULL))
	{
	  gcc_assert (expr2->ts.type == BT_CHARACTER);
	  gcc_assert (lse.string_length && rse.string_length);
	  gfc_trans_same_strlen_check ("pointer assignment", &expr1->where,
				       lse.string_length, rse.string_length,
				       &block);
	}

      gfc_add_modify (&block, lse.expr,
			   fold_convert (TREE_TYPE (lse.expr), rse.expr));

      gfc_add_block_to_block (&block, &rse.post);
      gfc_add_block_to_block (&block, &lse.post);
    }
  else
    {
      gfc_ref* remap;
      bool rank_remap;
      tree strlen_lhs;
      tree strlen_rhs = NULL_TREE;

      /* Array pointer.  Find the last reference on the LHS and if it is an
	 array section ref, we're dealing with bounds remapping.  In this case,
	 set it to AR_FULL so that gfc_conv_expr_descriptor does
	 not see it and process the bounds remapping afterwards explicitely.  */
      for (remap = expr1->ref; remap; remap = remap->next)
	if (!remap->next && remap->type == REF_ARRAY
	    && remap->u.ar.type == AR_SECTION)
	  {  
	    remap->u.ar.type = AR_FULL;
	    break;
	  }
      rank_remap = (remap && remap->u.ar.end[0]);

      gfc_conv_expr_descriptor (&lse, expr1, lss);
      strlen_lhs = lse.string_length;
      desc = lse.expr;

      if (expr2->expr_type == EXPR_NULL)
	{
	  /* Just set the data pointer to null.  */
	  gfc_conv_descriptor_data_set (&lse.pre, lse.expr, null_pointer_node);
	}
      else if (rank_remap)
	{
	  /* If we are rank-remapping, just get the RHS's descriptor and
	     process this later on.  */
	  gfc_init_se (&rse, NULL);
	  rse.direct_byref = 1;
	  rse.byref_noassign = 1;
	  gfc_conv_expr_descriptor (&rse, expr2, rss);
	  strlen_rhs = rse.string_length;
	}
      else if (expr2->expr_type == EXPR_VARIABLE)
	{
	  /* Assign directly to the LHS's descriptor.  */
	  lse.direct_byref = 1;
	  gfc_conv_expr_descriptor (&lse, expr2, rss);
	  strlen_rhs = lse.string_length;

	  /* If this is a subreference array pointer assignment, use the rhs
	     descriptor element size for the lhs span.  */
	  if (expr1->symtree->n.sym->attr.subref_array_pointer)
	    {
	      decl = expr1->symtree->n.sym->backend_decl;
	      gfc_init_se (&rse, NULL);
	      rse.descriptor_only = 1;
	      gfc_conv_expr (&rse, expr2);
	      tmp = gfc_get_element_type (TREE_TYPE (rse.expr));
	      tmp = fold_convert (gfc_array_index_type, size_in_bytes (tmp));
	      if (!INTEGER_CST_P (tmp))
		gfc_add_block_to_block (&lse.post, &rse.pre);
	      gfc_add_modify (&lse.post, GFC_DECL_SPAN(decl), tmp);
	    }
	}
      else
	{
	  /* Assign to a temporary descriptor and then copy that
	     temporary to the pointer.  */
	  tmp = gfc_create_var (TREE_TYPE (desc), "ptrtemp");

	  lse.expr = tmp;
	  lse.direct_byref = 1;
	  gfc_conv_expr_descriptor (&lse, expr2, rss);
	  strlen_rhs = lse.string_length;
	  gfc_add_modify (&lse.pre, desc, tmp);
	}

      gfc_add_block_to_block (&block, &lse.pre);
      if (rank_remap)
	gfc_add_block_to_block (&block, &rse.pre);

      /* If we do bounds remapping, update LHS descriptor accordingly.  */
      if (remap)
	{
	  int dim;
	  gcc_assert (remap->u.ar.dimen == expr1->rank);

	  if (rank_remap)
	    {
	      /* Do rank remapping.  We already have the RHS's descriptor
		 converted in rse and now have to build the correct LHS
		 descriptor for it.  */

	      tree dtype, data;
	      tree offs, stride;
	      tree lbound, ubound;

	      /* Set dtype.  */
	      dtype = gfc_conv_descriptor_dtype (desc);
	      tmp = gfc_get_dtype (TREE_TYPE (desc));
	      gfc_add_modify (&block, dtype, tmp);

	      /* Copy data pointer.  */
	      data = gfc_conv_descriptor_data_get (rse.expr);
	      gfc_conv_descriptor_data_set (&block, desc, data);

	      /* Copy offset but adjust it such that it would correspond
		 to a lbound of zero.  */
	      offs = gfc_conv_descriptor_offset_get (rse.expr);
	      for (dim = 0; dim < expr2->rank; ++dim)
		{
		  stride = gfc_conv_descriptor_stride_get (rse.expr,
							   gfc_rank_cst[dim]);
		  lbound = gfc_conv_descriptor_lbound_get (rse.expr,
							   gfc_rank_cst[dim]);
		  tmp = fold_build2_loc (input_location, MULT_EXPR,
					 gfc_array_index_type, stride, lbound);
		  offs = fold_build2_loc (input_location, PLUS_EXPR,
					  gfc_array_index_type, offs, tmp);
		}
	      gfc_conv_descriptor_offset_set (&block, desc, offs);

	      /* Set the bounds as declared for the LHS and calculate strides as
		 well as another offset update accordingly.  */
	      stride = gfc_conv_descriptor_stride_get (rse.expr,
						       gfc_rank_cst[0]);
	      for (dim = 0; dim < expr1->rank; ++dim)
		{
		  gfc_se lower_se;
		  gfc_se upper_se;

		  gcc_assert (remap->u.ar.start[dim] && remap->u.ar.end[dim]);

		  /* Convert declared bounds.  */
		  gfc_init_se (&lower_se, NULL);
		  gfc_init_se (&upper_se, NULL);
		  gfc_conv_expr (&lower_se, remap->u.ar.start[dim]);
		  gfc_conv_expr (&upper_se, remap->u.ar.end[dim]);

		  gfc_add_block_to_block (&block, &lower_se.pre);
		  gfc_add_block_to_block (&block, &upper_se.pre);

		  lbound = fold_convert (gfc_array_index_type, lower_se.expr);
		  ubound = fold_convert (gfc_array_index_type, upper_se.expr);

		  lbound = gfc_evaluate_now (lbound, &block);
		  ubound = gfc_evaluate_now (ubound, &block);

		  gfc_add_block_to_block (&block, &lower_se.post);
		  gfc_add_block_to_block (&block, &upper_se.post);

		  /* Set bounds in descriptor.  */
		  gfc_conv_descriptor_lbound_set (&block, desc,
						  gfc_rank_cst[dim], lbound);
		  gfc_conv_descriptor_ubound_set (&block, desc,
						  gfc_rank_cst[dim], ubound);

		  /* Set stride.  */
		  stride = gfc_evaluate_now (stride, &block);
		  gfc_conv_descriptor_stride_set (&block, desc,
						  gfc_rank_cst[dim], stride);

		  /* Update offset.  */
		  offs = gfc_conv_descriptor_offset_get (desc);
		  tmp = fold_build2_loc (input_location, MULT_EXPR,
					 gfc_array_index_type, lbound, stride);
		  offs = fold_build2_loc (input_location, MINUS_EXPR,
					  gfc_array_index_type, offs, tmp);
		  offs = gfc_evaluate_now (offs, &block);
		  gfc_conv_descriptor_offset_set (&block, desc, offs);

		  /* Update stride.  */
		  tmp = gfc_conv_array_extent_dim (lbound, ubound, NULL);
		  stride = fold_build2_loc (input_location, MULT_EXPR,
					    gfc_array_index_type, stride, tmp);
		}
	    }
	  else
	    {
	      /* Bounds remapping.  Just shift the lower bounds.  */

	      gcc_assert (expr1->rank == expr2->rank);

	      for (dim = 0; dim < remap->u.ar.dimen; ++dim)
		{
		  gfc_se lbound_se;

		  gcc_assert (remap->u.ar.start[dim]);
		  gcc_assert (!remap->u.ar.end[dim]);
		  gfc_init_se (&lbound_se, NULL);
		  gfc_conv_expr (&lbound_se, remap->u.ar.start[dim]);

		  gfc_add_block_to_block (&block, &lbound_se.pre);
		  gfc_conv_shift_descriptor_lbound (&block, desc,
						    dim, lbound_se.expr);
		  gfc_add_block_to_block (&block, &lbound_se.post);
		}
	    }
	}

      /* Check string lengths if applicable.  The check is only really added
	 to the output code if -fbounds-check is enabled.  */
      if (expr1->ts.type == BT_CHARACTER && expr2->expr_type != EXPR_NULL)
	{
	  gcc_assert (expr2->ts.type == BT_CHARACTER);
	  gcc_assert (strlen_lhs && strlen_rhs);
	  gfc_trans_same_strlen_check ("pointer assignment", &expr1->where,
				       strlen_lhs, strlen_rhs, &block);
	}

      /* If rank remapping was done, check with -fcheck=bounds that
	 the target is at least as large as the pointer.  */
      if (rank_remap && (gfc_option.rtcheck & GFC_RTCHECK_BOUNDS))
	{
	  tree lsize, rsize;
	  tree fault;
	  const char* msg;

	  lsize = gfc_conv_descriptor_size (lse.expr, expr1->rank);
	  rsize = gfc_conv_descriptor_size (rse.expr, expr2->rank);

	  lsize = gfc_evaluate_now (lsize, &block);
	  rsize = gfc_evaluate_now (rsize, &block);
	  fault = fold_build2_loc (input_location, LT_EXPR, boolean_type_node,
				   rsize, lsize);

	  msg = _("Target of rank remapping is too small (%ld < %ld)");
	  gfc_trans_runtime_check (true, false, fault, &block, &expr2->where,
				   msg, rsize, lsize);
	}

      gfc_add_block_to_block (&block, &lse.post);
      if (rank_remap)
	gfc_add_block_to_block (&block, &rse.post);
    }

  return gfc_finish_block (&block);
}


/* Makes sure se is suitable for passing as a function string parameter.  */
/* TODO: Need to check all callers of this function.  It may be abused.  */

void
gfc_conv_string_parameter (gfc_se * se)
{
  tree type;

  if (TREE_CODE (se->expr) == STRING_CST)
    {
      type = TREE_TYPE (TREE_TYPE (se->expr));
      se->expr = gfc_build_addr_expr (build_pointer_type (type), se->expr);
      return;
    }

  if (TYPE_STRING_FLAG (TREE_TYPE (se->expr)))
    {
      if (TREE_CODE (se->expr) != INDIRECT_REF)
	{
	  type = TREE_TYPE (se->expr);
          se->expr = gfc_build_addr_expr (build_pointer_type (type), se->expr);
	}
      else
	{
	  type = gfc_get_character_type_len (gfc_default_character_kind,
					     se->string_length);
	  type = build_pointer_type (type);
	  se->expr = gfc_build_addr_expr (type, se->expr);
	}
    }

  gcc_assert (POINTER_TYPE_P (TREE_TYPE (se->expr)));
  gcc_assert (se->string_length
	  && TREE_CODE (TREE_TYPE (se->string_length)) == INTEGER_TYPE);
}


/* Generate code for assignment of scalar variables.  Includes character
   strings and derived types with allocatable components.
   If you know that the LHS has no allocations, set dealloc to false.  */

tree
gfc_trans_scalar_assign (gfc_se * lse, gfc_se * rse, gfc_typespec ts,
			 bool l_is_temp, bool r_is_var, bool dealloc)
{
  stmtblock_t block;
  tree tmp;
  tree cond;

  gfc_init_block (&block);

  if (ts.type == BT_CHARACTER)
    {
      tree rlen = NULL;
      tree llen = NULL;

      if (lse->string_length != NULL_TREE)
	{
	  gfc_conv_string_parameter (lse);
	  gfc_add_block_to_block (&block, &lse->pre);
	  llen = lse->string_length;
	}

      if (rse->string_length != NULL_TREE)
	{
	  gcc_assert (rse->string_length != NULL_TREE);
	  gfc_conv_string_parameter (rse);
	  gfc_add_block_to_block (&block, &rse->pre);
	  rlen = rse->string_length;
	}

      gfc_trans_string_copy (&block, llen, lse->expr, ts.kind, rlen,
			     rse->expr, ts.kind);
    }
  else if (ts.type == BT_DERIVED && ts.u.derived->attr.alloc_comp)
    {
      cond = NULL_TREE;
	
      /* Are the rhs and the lhs the same?  */
      if (r_is_var)
	{
	  cond = fold_build2_loc (input_location, EQ_EXPR, boolean_type_node,
				  gfc_build_addr_expr (NULL_TREE, lse->expr),
				  gfc_build_addr_expr (NULL_TREE, rse->expr));
	  cond = gfc_evaluate_now (cond, &lse->pre);
	}

      /* Deallocate the lhs allocated components as long as it is not
	 the same as the rhs.  This must be done following the assignment
	 to prevent deallocating data that could be used in the rhs
	 expression.  */
      if (!l_is_temp && dealloc)
	{
	  tmp = gfc_evaluate_now (lse->expr, &lse->pre);
	  tmp = gfc_deallocate_alloc_comp (ts.u.derived, tmp, 0);
	  if (r_is_var)
	    tmp = build3_v (COND_EXPR, cond, build_empty_stmt (input_location),
			    tmp);
	  gfc_add_expr_to_block (&lse->post, tmp);
	}

      gfc_add_block_to_block (&block, &rse->pre);
      gfc_add_block_to_block (&block, &lse->pre);

      gfc_add_modify (&block, lse->expr,
			   fold_convert (TREE_TYPE (lse->expr), rse->expr));

      /* Do a deep copy if the rhs is a variable, if it is not the
	 same as the lhs.  */
      if (r_is_var)
	{
	  tmp = gfc_copy_alloc_comp (ts.u.derived, rse->expr, lse->expr, 0);
	  tmp = build3_v (COND_EXPR, cond, build_empty_stmt (input_location),
			  tmp);
	  gfc_add_expr_to_block (&block, tmp);
	}
    }
  else if (ts.type == BT_DERIVED || ts.type == BT_CLASS)
    {
      gfc_add_block_to_block (&block, &lse->pre);
      gfc_add_block_to_block (&block, &rse->pre);
      tmp = fold_build1_loc (input_location, VIEW_CONVERT_EXPR,
			     TREE_TYPE (lse->expr), rse->expr);
      gfc_add_modify (&block, lse->expr, tmp);
    }
  else
    {
      gfc_add_block_to_block (&block, &lse->pre);
      gfc_add_block_to_block (&block, &rse->pre);

      gfc_add_modify (&block, lse->expr,
		      fold_convert (TREE_TYPE (lse->expr), rse->expr));
    }

  gfc_add_block_to_block (&block, &lse->post);
  gfc_add_block_to_block (&block, &rse->post);

  return gfc_finish_block (&block);
}


/* There are quite a lot of restrictions on the optimisation in using an
   array function assign without a temporary.  */

static bool
arrayfunc_assign_needs_temporary (gfc_expr * expr1, gfc_expr * expr2)
{
  gfc_ref * ref;
  bool seen_array_ref;
  bool c = false;
  gfc_symbol *sym = expr1->symtree->n.sym;

  /* The caller has already checked rank>0 and expr_type == EXPR_FUNCTION.  */
  if (expr2->value.function.isym && !gfc_is_intrinsic_libcall (expr2))
    return true;

  /* Elemental functions are scalarized so that they don't need a
     temporary in gfc_trans_assignment_1, so return a true.  Otherwise,
     they would need special treatment in gfc_trans_arrayfunc_assign.  */
  if (expr2->value.function.esym != NULL
      && expr2->value.function.esym->attr.elemental)
    return true;

  /* Need a temporary if rhs is not FULL or a contiguous section.  */
  if (expr1->ref && !(gfc_full_array_ref_p (expr1->ref, &c) || c))
    return true;

  /* Need a temporary if EXPR1 can't be expressed as a descriptor.  */
  if (gfc_ref_needs_temporary_p (expr1->ref))
    return true;

  /* Functions returning pointers need temporaries.  */
  if (expr2->symtree->n.sym->attr.pointer 
      || expr2->symtree->n.sym->attr.allocatable)
    return true;

  /* Character array functions need temporaries unless the
     character lengths are the same.  */
  if (expr2->ts.type == BT_CHARACTER && expr2->rank > 0)
    {
      if (expr1->ts.u.cl->length == NULL
	    || expr1->ts.u.cl->length->expr_type != EXPR_CONSTANT)
	return true;

      if (expr2->ts.u.cl->length == NULL
	    || expr2->ts.u.cl->length->expr_type != EXPR_CONSTANT)
	return true;

      if (mpz_cmp (expr1->ts.u.cl->length->value.integer,
		     expr2->ts.u.cl->length->value.integer) != 0)
	return true;
    }

  /* Check that no LHS component references appear during an array
     reference. This is needed because we do not have the means to
     span any arbitrary stride with an array descriptor. This check
     is not needed for the rhs because the function result has to be
     a complete type.  */
  seen_array_ref = false;
  for (ref = expr1->ref; ref; ref = ref->next)
    {
      if (ref->type == REF_ARRAY)
	seen_array_ref= true;
      else if (ref->type == REF_COMPONENT && seen_array_ref)
	return true;
    }

  /* Check for a dependency.  */
  if (gfc_check_fncall_dependency (expr1, INTENT_OUT,
				   expr2->value.function.esym,
				   expr2->value.function.actual,
				   NOT_ELEMENTAL))
    return true;

  /* If we have reached here with an intrinsic function, we do not
     need a temporary.  */
  if (expr2->value.function.isym)
    return false;

  /* If the LHS is a dummy, we need a temporary if it is not
     INTENT(OUT).  */
  if (sym->attr.dummy && sym->attr.intent != INTENT_OUT)
    return true;

  /* A PURE function can unconditionally be called without a temporary.  */
  if (expr2->value.function.esym != NULL
      && expr2->value.function.esym->attr.pure)
    return false;

  /* TODO a function that could correctly be declared PURE but is not
     could do with returning false as well.  */

  if (!sym->attr.use_assoc
	&& !sym->attr.in_common
	&& !sym->attr.pointer
	&& !sym->attr.target
	&& expr2->value.function.esym)
    {
      /* A temporary is not needed if the function is not contained and
	 the variable is local or host associated and not a pointer or
	 a target. */
      if (!expr2->value.function.esym->attr.contained)
	return false;

      /* A temporary is not needed if the lhs has never been host
	 associated and the procedure is contained.  */
      else if (!sym->attr.host_assoc)
	return false;

      /* A temporary is not needed if the variable is local and not
	 a pointer, a target or a result.  */
      if (sym->ns->parent
	    && expr2->value.function.esym->ns == sym->ns->parent)
	return false;
    }

  /* Default to temporary use.  */
  return true;
}


/* Try to translate array(:) = func (...), where func is a transformational
   array function, without using a temporary.  Returns NULL if this isn't the
   case.  */

static tree
gfc_trans_arrayfunc_assign (gfc_expr * expr1, gfc_expr * expr2)
{
  gfc_se se;
  gfc_ss *ss;
  gfc_component *comp = NULL;

  if (arrayfunc_assign_needs_temporary (expr1, expr2))
    return NULL;

  /* The frontend doesn't seem to bother filling in expr->symtree for intrinsic
     functions.  */
  gcc_assert (expr2->value.function.isym
	      || (gfc_is_proc_ptr_comp (expr2, &comp)
		  && comp && comp->attr.dimension)
	      || (!comp && gfc_return_by_reference (expr2->value.function.esym)
		  && expr2->value.function.esym->result->attr.dimension));

  ss = gfc_walk_expr (expr1);
  gcc_assert (ss != gfc_ss_terminator);
  gfc_init_se (&se, NULL);
  gfc_start_block (&se.pre);
  se.want_pointer = 1;

  gfc_conv_array_parameter (&se, expr1, ss, false, NULL, NULL, NULL);

  if (expr1->ts.type == BT_DERIVED
	&& expr1->ts.u.derived->attr.alloc_comp)
    {
      tree tmp;
      tmp = gfc_deallocate_alloc_comp (expr1->ts.u.derived, se.expr,
				       expr1->rank);
      gfc_add_expr_to_block (&se.pre, tmp);
    }

  se.direct_byref = 1;
  se.ss = gfc_walk_expr (expr2);
  gcc_assert (se.ss != gfc_ss_terminator);
  gfc_conv_function_expr (&se, expr2);
  gfc_add_block_to_block (&se.pre, &se.post);

  return gfc_finish_block (&se.pre);
}


/* Try to efficiently translate array(:) = 0.  Return NULL if this
   can't be done.  */

static tree
gfc_trans_zero_assign (gfc_expr * expr)
{
  tree dest, len, type;
  tree tmp;
  gfc_symbol *sym;

  sym = expr->symtree->n.sym;
  dest = gfc_get_symbol_decl (sym);

  type = TREE_TYPE (dest);
  if (POINTER_TYPE_P (type))
    type = TREE_TYPE (type);
  if (!GFC_ARRAY_TYPE_P (type))
    return NULL_TREE;

  /* Determine the length of the array.  */
  len = GFC_TYPE_ARRAY_SIZE (type);
  if (!len || TREE_CODE (len) != INTEGER_CST)
    return NULL_TREE;

  tmp = TYPE_SIZE_UNIT (gfc_get_element_type (type));
  len = fold_build2_loc (input_location, MULT_EXPR, gfc_array_index_type, len,
			 fold_convert (gfc_array_index_type, tmp));

  /* If we are zeroing a local array avoid taking its address by emitting
     a = {} instead.  */
  if (!POINTER_TYPE_P (TREE_TYPE (dest)))
    return build2_loc (input_location, MODIFY_EXPR, void_type_node,
		       dest, build_constructor (TREE_TYPE (dest), NULL));

  /* Convert arguments to the correct types.  */
  dest = fold_convert (pvoid_type_node, dest);
  len = fold_convert (size_type_node, len);

  /* Construct call to __builtin_memset.  */
  tmp = build_call_expr_loc (input_location,
			 built_in_decls[BUILT_IN_MEMSET],
			 3, dest, integer_zero_node, len);
  return fold_convert (void_type_node, tmp);
}


/* Helper for gfc_trans_array_copy and gfc_trans_array_constructor_copy
   that constructs the call to __builtin_memcpy.  */

tree
gfc_build_memcpy_call (tree dst, tree src, tree len)
{
  tree tmp;

  /* Convert arguments to the correct types.  */
  if (!POINTER_TYPE_P (TREE_TYPE (dst)))
    dst = gfc_build_addr_expr (pvoid_type_node, dst);
  else
    dst = fold_convert (pvoid_type_node, dst);

  if (!POINTER_TYPE_P (TREE_TYPE (src)))
    src = gfc_build_addr_expr (pvoid_type_node, src);
  else
    src = fold_convert (pvoid_type_node, src);

  len = fold_convert (size_type_node, len);

  /* Construct call to __builtin_memcpy.  */
  tmp = build_call_expr_loc (input_location,
			 built_in_decls[BUILT_IN_MEMCPY], 3, dst, src, len);
  return fold_convert (void_type_node, tmp);
}


/* Try to efficiently translate dst(:) = src(:).  Return NULL if this
   can't be done.  EXPR1 is the destination/lhs and EXPR2 is the
   source/rhs, both are gfc_full_array_ref_p which have been checked for
   dependencies.  */

static tree
gfc_trans_array_copy (gfc_expr * expr1, gfc_expr * expr2)
{
  tree dst, dlen, dtype;
  tree src, slen, stype;
  tree tmp;

  dst = gfc_get_symbol_decl (expr1->symtree->n.sym);
  src = gfc_get_symbol_decl (expr2->symtree->n.sym);

  dtype = TREE_TYPE (dst);
  if (POINTER_TYPE_P (dtype))
    dtype = TREE_TYPE (dtype);
  stype = TREE_TYPE (src);
  if (POINTER_TYPE_P (stype))
    stype = TREE_TYPE (stype);

  if (!GFC_ARRAY_TYPE_P (dtype) || !GFC_ARRAY_TYPE_P (stype))
    return NULL_TREE;

  /* Determine the lengths of the arrays.  */
  dlen = GFC_TYPE_ARRAY_SIZE (dtype);
  if (!dlen || TREE_CODE (dlen) != INTEGER_CST)
    return NULL_TREE;
  tmp = TYPE_SIZE_UNIT (gfc_get_element_type (dtype));
  dlen = fold_build2_loc (input_location, MULT_EXPR, gfc_array_index_type,
			  dlen, fold_convert (gfc_array_index_type, tmp));

  slen = GFC_TYPE_ARRAY_SIZE (stype);
  if (!slen || TREE_CODE (slen) != INTEGER_CST)
    return NULL_TREE;
  tmp = TYPE_SIZE_UNIT (gfc_get_element_type (stype));
  slen = fold_build2_loc (input_location, MULT_EXPR, gfc_array_index_type,
			  slen, fold_convert (gfc_array_index_type, tmp));

  /* Sanity check that they are the same.  This should always be
     the case, as we should already have checked for conformance.  */
  if (!tree_int_cst_equal (slen, dlen))
    return NULL_TREE;

  return gfc_build_memcpy_call (dst, src, dlen);
}


/* Try to efficiently translate array(:) = (/ ... /).  Return NULL if
   this can't be done.  EXPR1 is the destination/lhs for which
   gfc_full_array_ref_p is true, and EXPR2 is the source/rhs.  */

static tree
gfc_trans_array_constructor_copy (gfc_expr * expr1, gfc_expr * expr2)
{
  unsigned HOST_WIDE_INT nelem;
  tree dst, dtype;
  tree src, stype;
  tree len;
  tree tmp;

  nelem = gfc_constant_array_constructor_p (expr2->value.constructor);
  if (nelem == 0)
    return NULL_TREE;

  dst = gfc_get_symbol_decl (expr1->symtree->n.sym);
  dtype = TREE_TYPE (dst);
  if (POINTER_TYPE_P (dtype))
    dtype = TREE_TYPE (dtype);
  if (!GFC_ARRAY_TYPE_P (dtype))
    return NULL_TREE;

  /* Determine the lengths of the array.  */
  len = GFC_TYPE_ARRAY_SIZE (dtype);
  if (!len || TREE_CODE (len) != INTEGER_CST)
    return NULL_TREE;

  /* Confirm that the constructor is the same size.  */
  if (compare_tree_int (len, nelem) != 0)
    return NULL_TREE;

  tmp = TYPE_SIZE_UNIT (gfc_get_element_type (dtype));
  len = fold_build2_loc (input_location, MULT_EXPR, gfc_array_index_type, len,
			 fold_convert (gfc_array_index_type, tmp));

  stype = gfc_typenode_for_spec (&expr2->ts);
  src = gfc_build_constant_array_constructor (expr2, stype);

  stype = TREE_TYPE (src);
  if (POINTER_TYPE_P (stype))
    stype = TREE_TYPE (stype);

  return gfc_build_memcpy_call (dst, src, len);
}


/* Tells whether the expression is to be treated as a variable reference.  */

static bool
expr_is_variable (gfc_expr *expr)
{
  gfc_expr *arg;

  if (expr->expr_type == EXPR_VARIABLE)
    return true;

  arg = gfc_get_noncopying_intrinsic_argument (expr);
  if (arg)
    {
      gcc_assert (expr->value.function.isym->id == GFC_ISYM_TRANSPOSE);
      return expr_is_variable (arg);
    }

  return false;
}


/* Subroutine of gfc_trans_assignment that actually scalarizes the
   assignment.  EXPR1 is the destination/LHS and EXPR2 is the source/RHS.
   init_flag indicates initialization expressions and dealloc that no
   deallocate prior assignment is needed (if in doubt, set true).  */

static tree
gfc_trans_assignment_1 (gfc_expr * expr1, gfc_expr * expr2, bool init_flag,
			bool dealloc)
{
  gfc_se lse;
  gfc_se rse;
  gfc_ss *lss;
  gfc_ss *lss_section;
  gfc_ss *rss;
  gfc_loopinfo loop;
  tree tmp;
  stmtblock_t block;
  stmtblock_t body;
  bool l_is_temp;
  bool scalar_to_array;
  tree string_length;
  int n;

  /* Assignment of the form lhs = rhs.  */
  gfc_start_block (&block);

  gfc_init_se (&lse, NULL);
  gfc_init_se (&rse, NULL);

  /* Walk the lhs.  */
  lss = gfc_walk_expr (expr1);
  rss = NULL;
  if (lss != gfc_ss_terminator)
    {
      /* Allow the scalarizer to workshare array assignments.  */
      if (ompws_flags & OMPWS_WORKSHARE_FLAG)
	ompws_flags |= OMPWS_SCALARIZER_WS;

      /* The assignment needs scalarization.  */
      lss_section = lss;

      /* Find a non-scalar SS from the lhs.  */
      while (lss_section != gfc_ss_terminator
	     && lss_section->type != GFC_SS_SECTION)
	lss_section = lss_section->next;

      gcc_assert (lss_section != gfc_ss_terminator);

      /* Initialize the scalarizer.  */
      gfc_init_loopinfo (&loop);

      /* Walk the rhs.  */
      rss = gfc_walk_expr (expr2);
      if (rss == gfc_ss_terminator)
	{
	  /* The rhs is scalar.  Add a ss for the expression.  */
	  rss = gfc_get_ss ();
	  rss->next = gfc_ss_terminator;
	  rss->type = GFC_SS_SCALAR;
	  rss->expr = expr2;
	}
      /* Associate the SS with the loop.  */
      gfc_add_ss_to_loop (&loop, lss);
      gfc_add_ss_to_loop (&loop, rss);

      /* Calculate the bounds of the scalarization.  */
      gfc_conv_ss_startstride (&loop);
      /* Enable loop reversal.  */
      for (n = 0; n < loop.dimen; n++)
	loop.reverse[n] = GFC_REVERSE_NOT_SET;
      /* Resolve any data dependencies in the statement.  */
      gfc_conv_resolve_dependencies (&loop, lss, rss);
      /* Setup the scalarizing loops.  */
      gfc_conv_loop_setup (&loop, &expr2->where);

      /* Setup the gfc_se structures.  */
      gfc_copy_loopinfo_to_se (&lse, &loop);
      gfc_copy_loopinfo_to_se (&rse, &loop);

      rse.ss = rss;
      gfc_mark_ss_chain_used (rss, 1);
      if (loop.temp_ss == NULL)
	{
	  lse.ss = lss;
	  gfc_mark_ss_chain_used (lss, 1);
	}
      else
	{
	  lse.ss = loop.temp_ss;
	  gfc_mark_ss_chain_used (lss, 3);
	  gfc_mark_ss_chain_used (loop.temp_ss, 3);
	}

      /* Start the scalarized loop body.  */
      gfc_start_scalarized_body (&loop, &body);
    }
  else
    gfc_init_block (&body);

  l_is_temp = (lss != gfc_ss_terminator && loop.temp_ss != NULL);

  /* Translate the expression.  */
  gfc_conv_expr (&rse, expr2);

  /* Stabilize a string length for temporaries.  */
  if (expr2->ts.type == BT_CHARACTER)
    string_length = gfc_evaluate_now (rse.string_length, &rse.pre);
  else
    string_length = NULL_TREE;

  if (l_is_temp)
    {
      gfc_conv_tmp_array_ref (&lse);
      gfc_advance_se_ss_chain (&lse);
      if (expr2->ts.type == BT_CHARACTER)
	lse.string_length = string_length;
    }
  else
    gfc_conv_expr (&lse, expr1);

  /* Assignments of scalar derived types with allocatable components
     to arrays must be done with a deep copy and the rhs temporary
     must have its components deallocated afterwards.  */
  scalar_to_array = (expr2->ts.type == BT_DERIVED
		       && expr2->ts.u.derived->attr.alloc_comp
		       && !expr_is_variable (expr2)
		       && !gfc_is_constant_expr (expr2)
		       && expr1->rank && !expr2->rank);
  if (scalar_to_array && dealloc)
    {
      tmp = gfc_deallocate_alloc_comp (expr2->ts.u.derived, rse.expr, 0);
      gfc_add_expr_to_block (&loop.post, tmp);
    }

  tmp = gfc_trans_scalar_assign (&lse, &rse, expr1->ts,
				 l_is_temp || init_flag,
				 expr_is_variable (expr2) || scalar_to_array,
				 dealloc);
  gfc_add_expr_to_block (&body, tmp);

  if (lss == gfc_ss_terminator)
    {
      /* Use the scalar assignment as is.  */
      gfc_add_block_to_block (&block, &body);
    }
  else
    {
      gcc_assert (lse.ss == gfc_ss_terminator
		  && rse.ss == gfc_ss_terminator);

      if (l_is_temp)
	{
	  gfc_trans_scalarized_loop_boundary (&loop, &body);

	  /* We need to copy the temporary to the actual lhs.  */
	  gfc_init_se (&lse, NULL);
	  gfc_init_se (&rse, NULL);
	  gfc_copy_loopinfo_to_se (&lse, &loop);
	  gfc_copy_loopinfo_to_se (&rse, &loop);

	  rse.ss = loop.temp_ss;
	  lse.ss = lss;

	  gfc_conv_tmp_array_ref (&rse);
	  gfc_advance_se_ss_chain (&rse);
	  gfc_conv_expr (&lse, expr1);

	  gcc_assert (lse.ss == gfc_ss_terminator
		      && rse.ss == gfc_ss_terminator);

	  if (expr2->ts.type == BT_CHARACTER)
	    rse.string_length = string_length;

	  tmp = gfc_trans_scalar_assign (&lse, &rse, expr1->ts,
					 false, false, dealloc);
	  gfc_add_expr_to_block (&body, tmp);
	}

      /* Generate the copying loops.  */
      gfc_trans_scalarizing_loops (&loop, &body);

      /* Wrap the whole thing up.  */
      gfc_add_block_to_block (&block, &loop.pre);
      gfc_add_block_to_block (&block, &loop.post);

      gfc_cleanup_loop (&loop);
    }

  return gfc_finish_block (&block);
}


/* Check whether EXPR is a copyable array.  */

static bool
copyable_array_p (gfc_expr * expr)
{
  if (expr->expr_type != EXPR_VARIABLE)
    return false;

  /* First check it's an array.  */
  if (expr->rank < 1 || !expr->ref || expr->ref->next)
    return false;

  if (!gfc_full_array_ref_p (expr->ref, NULL))
    return false;

  /* Next check that it's of a simple enough type.  */
  switch (expr->ts.type)
    {
    case BT_INTEGER:
    case BT_REAL:
    case BT_COMPLEX:
    case BT_LOGICAL:
      return true;

    case BT_CHARACTER:
      return false;

    case BT_DERIVED:
      return !expr->ts.u.derived->attr.alloc_comp;

    default:
      break;
    }

  return false;
}

/* Translate an assignment.  */

tree
gfc_trans_assignment (gfc_expr * expr1, gfc_expr * expr2, bool init_flag,
		      bool dealloc)
{
  tree tmp;

  /* Special case a single function returning an array.  */
  if (expr2->expr_type == EXPR_FUNCTION && expr2->rank > 0)
    {
      tmp = gfc_trans_arrayfunc_assign (expr1, expr2);
      if (tmp)
	return tmp;
    }

  /* Special case assigning an array to zero.  */
  if (copyable_array_p (expr1)
      && is_zero_initializer_p (expr2))
    {
      tmp = gfc_trans_zero_assign (expr1);
      if (tmp)
        return tmp;
    }

  /* Special case copying one array to another.  */
  if (copyable_array_p (expr1)
      && copyable_array_p (expr2)
      && gfc_compare_types (&expr1->ts, &expr2->ts)
      && !gfc_check_dependency (expr1, expr2, 0))
    {
      tmp = gfc_trans_array_copy (expr1, expr2);
      if (tmp)
        return tmp;
    }

  /* Special case initializing an array from a constant array constructor.  */
  if (copyable_array_p (expr1)
      && expr2->expr_type == EXPR_ARRAY
      && gfc_compare_types (&expr1->ts, &expr2->ts))
    {
      tmp = gfc_trans_array_constructor_copy (expr1, expr2);
      if (tmp)
	return tmp;
    }

  /* Fallback to the scalarizer to generate explicit loops.  */
  return gfc_trans_assignment_1 (expr1, expr2, init_flag, dealloc);
}

tree
gfc_trans_init_assign (gfc_code * code)
{
  return gfc_trans_assignment (code->expr1, code->expr2, true, false);
}

tree
gfc_trans_assign (gfc_code * code)
{
  return gfc_trans_assignment (code->expr1, code->expr2, false, true);
}


/* Special case for initializing a polymorphic dummy with INTENT(OUT).
   A MEMCPY is needed to copy the full data from the default initializer
   of the dynamic type.  */

tree
gfc_trans_class_init_assign (gfc_code *code)
{
  stmtblock_t block;
  tree tmp;
  gfc_se dst,src,memsz;
  gfc_expr *lhs,*rhs,*sz;

  gfc_start_block (&block);

  lhs = gfc_copy_expr (code->expr1);
  gfc_add_component_ref (lhs, "$data");

  rhs = gfc_copy_expr (code->expr1);
  gfc_add_component_ref (rhs, "$vptr");
  gfc_add_component_ref (rhs, "$def_init");

  sz = gfc_copy_expr (code->expr1);
  gfc_add_component_ref (sz, "$vptr");
  gfc_add_component_ref (sz, "$size");

  gfc_init_se (&dst, NULL);
  gfc_init_se (&src, NULL);
  gfc_init_se (&memsz, NULL);
  gfc_conv_expr (&dst, lhs);
  gfc_conv_expr (&src, rhs);
  gfc_conv_expr (&memsz, sz);
  gfc_add_block_to_block (&block, &src.pre);
  tmp = gfc_build_memcpy_call (dst.expr, src.expr, memsz.expr);
  gfc_add_expr_to_block (&block, tmp);
  
  return gfc_finish_block (&block);
}


/* Translate an assignment to a CLASS object
   (pointer or ordinary assignment).  */

tree
gfc_trans_class_assign (gfc_expr *expr1, gfc_expr *expr2, gfc_exec_op op)
{
  stmtblock_t block;
  tree tmp;
  gfc_expr *lhs;
  gfc_expr *rhs;

  gfc_start_block (&block);

  if (expr2->ts.type != BT_CLASS)
    {
      /* Insert an additional assignment which sets the '$vptr' field.  */
      lhs = gfc_copy_expr (expr1);
      gfc_add_component_ref (lhs, "$vptr");
      if (expr2->ts.type == BT_DERIVED)
	{
	  gfc_symbol *vtab;
	  gfc_symtree *st;
	  vtab = gfc_find_derived_vtab (expr2->ts.u.derived);
	  gcc_assert (vtab);
	  rhs = gfc_get_expr ();
	  rhs->expr_type = EXPR_VARIABLE;
	  gfc_find_sym_tree (vtab->name, NULL, 1, &st);
	  rhs->symtree = st;
	  rhs->ts = vtab->ts;
	}
<<<<<<< HEAD
      else if (code->expr2->expr_type == EXPR_NULL)
=======
      else if (expr2->expr_type == EXPR_NULL)
>>>>>>> 8b932a71
	rhs = gfc_get_int_expr (gfc_default_integer_kind, NULL, 0);
      else
	gcc_unreachable ();

      tmp = gfc_trans_pointer_assignment (lhs, rhs);
      gfc_add_expr_to_block (&block, tmp);

      gfc_free_expr (lhs);
      gfc_free_expr (rhs);
    }

  /* Do the actual CLASS assignment.  */
  if (expr2->ts.type == BT_CLASS)
    op = EXEC_ASSIGN;
  else
    gfc_add_component_ref (expr1, "$data");

  if (op == EXEC_ASSIGN)
    tmp = gfc_trans_assignment (expr1, expr2, false, true);
  else if (op == EXEC_POINTER_ASSIGN)
    tmp = gfc_trans_pointer_assignment (expr1, expr2);
  else
    gcc_unreachable();

  gfc_add_expr_to_block (&block, tmp);

  return gfc_finish_block (&block);
}<|MERGE_RESOLUTION|>--- conflicted
+++ resolved
@@ -5927,11 +5927,7 @@
 	  rhs->symtree = st;
 	  rhs->ts = vtab->ts;
 	}
-<<<<<<< HEAD
-      else if (code->expr2->expr_type == EXPR_NULL)
-=======
       else if (expr2->expr_type == EXPR_NULL)
->>>>>>> 8b932a71
 	rhs = gfc_get_int_expr (gfc_default_integer_kind, NULL, 0);
       else
 	gcc_unreachable ();
