--- conflicted
+++ resolved
@@ -1541,51 +1541,6 @@
 }
 
 
-<<<<<<< HEAD
-/* Translate the call for an elemental subroutine call used in an operator
-   assignment.  This is a simplified version of gfc_conv_function_call.  */
-
-tree
-gfc_conv_operator_assign (gfc_se *lse, gfc_se *rse, gfc_symbol *sym)
-{
-  tree args;
-  tree tmp;
-  gfc_se se;
-  stmtblock_t block;
-
-  /* Only elemental subroutines with two arguments.  */
-  gcc_assert (sym->attr.elemental && sym->attr.subroutine);
-  gcc_assert (sym->formal->next->next == NULL);
-
-  gfc_init_block (&block);
-
-  gfc_add_block_to_block (&block, &lse->pre);
-  gfc_add_block_to_block (&block, &rse->pre);
-
-  /* Build the argument list for the call, including hidden string lengths.  */
-  args = gfc_chainon_list (NULL_TREE, gfc_build_addr_expr (NULL_TREE, lse->expr));
-  args = gfc_chainon_list (args, gfc_build_addr_expr (NULL_TREE, rse->expr));
-  if (lse->string_length != NULL_TREE)
-    args = gfc_chainon_list (args, lse->string_length);
-  if (rse->string_length != NULL_TREE)
-    args = gfc_chainon_list (args, rse->string_length);    
-
-  /* Build the function call.  */
-  gfc_init_se (&se, NULL);
-  gfc_conv_function_val (&se, sym);
-  tmp = TREE_TYPE (TREE_TYPE (TREE_TYPE (se.expr)));
-  tmp = build_call_list (tmp, se.expr, args);
-  gfc_add_expr_to_block (&block, tmp);
-
-  gfc_add_block_to_block (&block, &lse->post);
-  gfc_add_block_to_block (&block, &rse->post);
-
-  return gfc_finish_block (&block);
-}
-
-
-=======
->>>>>>> 42a9ba1d
 /* Initialize MAPPING.  */
 
 void
@@ -2706,8 +2661,6 @@
 		{
 		  gfc_conv_expr (&parmse, e);
 		  parmse.expr = gfc_build_addr_expr (NULL_TREE, parmse.expr);
-<<<<<<< HEAD
-=======
 		}
 	      else if (e->expr_type == EXPR_FUNCTION
 		       && e->symtree->n.sym->result
@@ -2717,7 +2670,6 @@
 		  gfc_conv_expr (&parmse, e);
 		  if (fsym && fsym->attr.proc_pointer)
 		    parmse.expr = gfc_build_addr_expr (NULL_TREE, parmse.expr);
->>>>>>> 42a9ba1d
 		}
 	      else
 		{
@@ -2819,10 +2771,7 @@
 	 dealt with in trans-array.c(gfc_conv_array_parameter).  */
       if (e && e->ts.type == BT_DERIVED
 	    && e->ts.derived->attr.alloc_comp
-<<<<<<< HEAD
-=======
 	    && !(e->symtree && e->symtree->n.sym->attr.pointer)
->>>>>>> 42a9ba1d
 	    && (e->expr_type != EXPR_VARIABLE && !e->rank))
         {
 	  int parm_rank;
@@ -2837,14 +2786,6 @@
 	      break;
 
 	    case (SCALAR_POINTER):
-<<<<<<< HEAD
-              tmp = build_fold_indirect_ref (tmp);
-	      break;
-	    }
-
-	  tmp = gfc_deallocate_alloc_comp (e->ts.derived, tmp, parm_rank);
-	  gfc_add_expr_to_block (&se->post, tmp);
-=======
               tmp = build_fold_indirect_ref_loc (input_location,
 					     tmp);
 	      break;
@@ -2952,7 +2893,6 @@
 	  gfc_trans_runtime_check (true, false, cond, &se->pre, &e->where,
 				   msg);
 	  gfc_free (msg);
->>>>>>> 42a9ba1d
         }
       end_pointer_check:
 
@@ -3898,35 +3838,6 @@
 				   non_null_expr);
 		}
 	    }
-
-	  if (expr->expr_type == EXPR_FUNCTION
-		&& expr->value.function.isym
-		&& expr->value.function.isym->conversion
-		&& expr->value.function.actual->expr
-		&& expr->value.function.actual->expr->expr_type
-						== EXPR_VARIABLE)
-	    {
-	      /* If a conversion expression has a null data pointer
-		 argument, nullify the allocatable component.  */
-	      gfc_symbol *s;
-	      tree non_null_expr;
-	      tree null_expr;
-	      s = expr->value.function.actual->expr->symtree->n.sym;
-	      if (s->attr.allocatable || s->attr.pointer)
-		{
-		  non_null_expr = gfc_finish_block (&block);
-		  gfc_start_block (&block);
-		  gfc_conv_descriptor_data_set (&block, dest,
-						null_pointer_node);
-		  null_expr = gfc_finish_block (&block);
-		  tmp = gfc_conv_descriptor_data_get (s->backend_decl);
-		  tmp = build2 (EQ_EXPR, boolean_type_node, tmp,
-			        fold_convert (TREE_TYPE (tmp),
-					      null_pointer_node));
-		  return build3_v (COND_EXPR, tmp, null_expr,
-				   non_null_expr);
-		}
-	    }
 	}
       else
 	{
