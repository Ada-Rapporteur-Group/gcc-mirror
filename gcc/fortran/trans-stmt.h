/* Header for statement translation functions
<<<<<<< HEAD
   Copyright (C) 2002, 2003, 2006, 2007 Free Software Foundation, Inc.
=======
   Copyright (C) 2002, 2003, 2006, 2007, 2008
   Free Software Foundation, Inc.
>>>>>>> 42bae686
   Contributed by Paul Brook

This file is part of GCC.

GCC is free software; you can redistribute it and/or modify it under
the terms of the GNU General Public License as published by the Free
Software Foundation; either version 3, or (at your option) any later
version.

GCC is distributed in the hope that it will be useful, but WITHOUT ANY
WARRANTY; without even the implied warranty of MERCHANTABILITY or
FITNESS FOR A PARTICULAR PURPOSE.  See the GNU General Public License
for more details.

You should have received a copy of the GNU General Public License
along with GCC; see the file COPYING3.  If not see
<http://www.gnu.org/licenses/>.  */

/* Statement translators (gfc_trans_*) return a fully translated tree.
   Calls gfc_trans_*.  */
tree gfc_trans_code (gfc_code *);

/* All other gfc_trans_* should only need be called by gfc_trans_code */

/* trans-expr.c */
tree gfc_trans_assign (gfc_code *);
tree gfc_trans_pointer_assign (gfc_code *);
tree gfc_trans_init_assign (gfc_code *);

/* trans-stmt.c */
tree gfc_trans_cycle (gfc_code *);
tree gfc_trans_exit (gfc_code *);
tree gfc_trans_label_assign (gfc_code *);
tree gfc_trans_label_here (gfc_code *);
tree gfc_trans_goto (gfc_code *);
tree gfc_trans_entry (gfc_code *);
tree gfc_trans_pause (gfc_code *);
tree gfc_trans_stop (gfc_code *);
tree gfc_trans_call (gfc_code *, bool);
tree gfc_trans_return (gfc_code *);
tree gfc_trans_if (gfc_code *);
tree gfc_trans_arithmetic_if (gfc_code *);
tree gfc_trans_do (gfc_code *);
tree gfc_trans_do_while (gfc_code *);
tree gfc_trans_select (gfc_code *);
tree gfc_trans_forall (gfc_code *);
tree gfc_trans_where (gfc_code *);
tree gfc_trans_allocate (gfc_code *);
tree gfc_trans_deallocate (gfc_code *);
tree gfc_trans_deallocate_array (tree);

/* trans-openmp.c */
tree gfc_trans_omp_directive (gfc_code *);

/* trans-io.c */
tree gfc_trans_open (gfc_code *);
tree gfc_trans_close (gfc_code *);
tree gfc_trans_read (gfc_code *);
tree gfc_trans_write (gfc_code *);
tree gfc_trans_iolength (gfc_code *);
tree gfc_trans_backspace (gfc_code *);
tree gfc_trans_endfile (gfc_code *);
tree gfc_trans_inquire (gfc_code *);
tree gfc_trans_rewind (gfc_code *);
tree gfc_trans_flush (gfc_code *);

tree gfc_trans_transfer (gfc_code *);
tree gfc_trans_dt_end (gfc_code *);
tree gfc_trans_wait (gfc_code *);<|MERGE_RESOLUTION|>--- conflicted
+++ resolved
@@ -1,10 +1,6 @@
 /* Header for statement translation functions
-<<<<<<< HEAD
-   Copyright (C) 2002, 2003, 2006, 2007 Free Software Foundation, Inc.
-=======
    Copyright (C) 2002, 2003, 2006, 2007, 2008
    Free Software Foundation, Inc.
->>>>>>> 42bae686
    Contributed by Paul Brook
 
 This file is part of GCC.
