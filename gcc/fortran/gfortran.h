/* gfortran header file
   Copyright (C) 2000-2014 Free Software Foundation, Inc.
   Contributed by Andy Vaught

This file is part of GCC.

GCC is free software; you can redistribute it and/or modify it under
the terms of the GNU General Public License as published by the Free
Software Foundation; either version 3, or (at your option) any later
version.

GCC is distributed in the hope that it will be useful, but WITHOUT ANY
WARRANTY; without even the implied warranty of MERCHANTABILITY or
FITNESS FOR A PARTICULAR PURPOSE.  See the GNU General Public License
for more details.

You should have received a copy of the GNU General Public License
along with GCC; see the file COPYING3.  If not see
<http://www.gnu.org/licenses/>.  */

#ifndef GCC_GFORTRAN_H
#define GCC_GFORTRAN_H

/* It's probably insane to have this large of a header file, but it
   seemed like everything had to be recompiled anyway when a change
   was made to a header file, and there were ordering issues with
   multiple header files.  Besides, Microsoft's winnt.h was 250k last
   time I looked, so by comparison this is perfectly reasonable.  */

#ifndef GCC_CORETYPES_H
#error "gfortran.h must be included after coretypes.h"
#endif

/* Declarations common to the front-end and library are put in
   libgfortran/libgfortran_frontend.h  */
#include "libgfortran.h"


#include "intl.h"
#include "input.h"
#include "splay-tree.h"
#include "vec.h"

/* Major control parameters.  */

#define GFC_MAX_SYMBOL_LEN 63   /* Must be at least 63 for F2003.  */
#define GFC_LETTERS 26		/* Number of letters in the alphabet.  */

#define MAX_SUBRECORD_LENGTH 2147483639   /* 2**31-9 */


#define gfc_is_whitespace(c) ((c==' ') || (c=='\t'))

/* Stringization.  */
#define stringize(x) expand_macro(x)
#define expand_macro(x) # x

/* For the runtime library, a standard prefix is a requirement to
   avoid cluttering the namespace with things nobody asked for.  It's
   ugly to look at and a pain to type when you add the prefix by hand,
   so we hide it behind a macro.  */
#define PREFIX(x) "_gfortran_" x
#define PREFIX_LEN 10

/* A prefix for internal variables, which are not user-visible.  */
#if !defined (NO_DOT_IN_LABEL)
# define GFC_PREFIX(x) "_F." x
#elif !defined (NO_DOLLAR_IN_LABEL)
# define GFC_PREFIX(x) "_F$" x
#else
# define GFC_PREFIX(x) "_F_" x
#endif

#define BLANK_COMMON_NAME "__BLNK__"

/* Macro to initialize an mstring structure.  */
#define minit(s, t) { s, NULL, t }

/* Structure for storing strings to be matched by gfc_match_string.  */
typedef struct
{
  const char *string;
  const char *mp;
  int tag;
}
mstring;



/*************************** Enums *****************************/

/* Used when matching and resolving data I/O transfer statements.  */

typedef enum
{ M_READ, M_WRITE, M_PRINT, M_INQUIRE }
io_kind;


/* These are flags for identifying whether we are reading a character literal
   between quotes or normal source code.  */

typedef enum
{ NONSTRING = 0, INSTRING_WARN, INSTRING_NOWARN }
gfc_instring;

/* This is returned by gfc_notification_std to know if, given the flags
   that were given (-std=, -pedantic) we should issue an error, a warning
   or nothing.  */

typedef enum
{ SILENT, WARNING, ERROR }
notification;

/* Matchers return one of these three values.  The difference between
   MATCH_NO and MATCH_ERROR is that MATCH_ERROR means that a match was
   successful, but that something non-syntactic is wrong and an error
   has already been issued.  */

typedef enum
{ MATCH_NO = 1, MATCH_YES, MATCH_ERROR }
match;

/* Used for different Fortran source forms in places like scanner.c.  */
typedef enum
{ FORM_FREE, FORM_FIXED, FORM_UNKNOWN }
gfc_source_form;

/* Expression node types.  */
typedef enum
{ EXPR_OP = 1, EXPR_FUNCTION, EXPR_CONSTANT, EXPR_VARIABLE,
  EXPR_SUBSTRING, EXPR_STRUCTURE, EXPR_ARRAY, EXPR_NULL, EXPR_COMPCALL, EXPR_PPC
}
expr_t;

/* Array types.  */
typedef enum
{ AS_EXPLICIT = 1, AS_ASSUMED_SHAPE, AS_DEFERRED,
  AS_ASSUMED_SIZE, AS_IMPLIED_SHAPE, AS_ASSUMED_RANK,
  AS_UNKNOWN
}
array_type;

typedef enum
{ AR_FULL = 1, AR_ELEMENT, AR_SECTION, AR_UNKNOWN }
ar_type;

/* Statement label types. ST_LABEL_DO_TARGET is used for obsolescent warnings
   related to shared DO terminations and DO targets which are neither END DO
   nor CONTINUE; otherwise it is identical to ST_LABEL_TARGET.  */
typedef enum
{ ST_LABEL_UNKNOWN = 1, ST_LABEL_TARGET, ST_LABEL_DO_TARGET,
  ST_LABEL_BAD_TARGET, ST_LABEL_FORMAT
}
gfc_sl_type;

/* Intrinsic operators.  */
typedef enum
{ GFC_INTRINSIC_BEGIN = 0,
  INTRINSIC_NONE = -1, INTRINSIC_UPLUS = GFC_INTRINSIC_BEGIN,
  INTRINSIC_UMINUS, INTRINSIC_PLUS, INTRINSIC_MINUS, INTRINSIC_TIMES,
  INTRINSIC_DIVIDE, INTRINSIC_POWER, INTRINSIC_CONCAT,
  INTRINSIC_AND, INTRINSIC_OR, INTRINSIC_EQV, INTRINSIC_NEQV,
  /* ==, /=, >, >=, <, <=  */
  INTRINSIC_EQ, INTRINSIC_NE, INTRINSIC_GT, INTRINSIC_GE,
  INTRINSIC_LT, INTRINSIC_LE,
  /* .EQ., .NE., .GT., .GE., .LT., .LE. (OS = Old-Style)  */
  INTRINSIC_EQ_OS, INTRINSIC_NE_OS, INTRINSIC_GT_OS, INTRINSIC_GE_OS,
  INTRINSIC_LT_OS, INTRINSIC_LE_OS,
  INTRINSIC_NOT, INTRINSIC_USER, INTRINSIC_ASSIGN,
  INTRINSIC_PARENTHESES, GFC_INTRINSIC_END /* Sentinel */
}
gfc_intrinsic_op;

/* This macro is the number of intrinsic operators that exist.
   Assumptions are made about the numbering of the interface_op enums.  */
#define GFC_INTRINSIC_OPS GFC_INTRINSIC_END

/* Arithmetic results.  */
typedef enum
{ ARITH_OK = 1, ARITH_OVERFLOW, ARITH_UNDERFLOW, ARITH_NAN,
  ARITH_DIV0, ARITH_INCOMMENSURATE, ARITH_ASYMMETRIC, ARITH_PROHIBIT
}
arith;

/* Statements.  */
typedef enum
{
  ST_ARITHMETIC_IF, ST_ALLOCATE, ST_ATTR_DECL, ST_ASSOCIATE,
  ST_BACKSPACE, ST_BLOCK, ST_BLOCK_DATA,
  ST_CALL, ST_CASE, ST_CLOSE, ST_COMMON, ST_CONTINUE, ST_CONTAINS, ST_CYCLE,
  ST_DATA, ST_DATA_DECL, ST_DEALLOCATE, ST_DO, ST_ELSE, ST_ELSEIF,
  ST_ELSEWHERE, ST_END_ASSOCIATE, ST_END_BLOCK, ST_END_BLOCK_DATA,
  ST_ENDDO, ST_IMPLIED_ENDDO,
  ST_END_FILE, ST_FINAL, ST_FLUSH, ST_END_FORALL, ST_END_FUNCTION, ST_ENDIF,
  ST_END_INTERFACE, ST_END_MODULE, ST_END_PROGRAM, ST_END_SELECT,
  ST_END_SUBROUTINE, ST_END_WHERE, ST_END_TYPE, ST_ENTRY, ST_EQUIVALENCE,
  ST_ERROR_STOP, ST_EXIT, ST_FORALL, ST_FORALL_BLOCK, ST_FORMAT, ST_FUNCTION,
  ST_GOTO, ST_IF_BLOCK, ST_IMPLICIT, ST_IMPLICIT_NONE, ST_IMPORT,
  ST_INQUIRE, ST_INTERFACE, ST_SYNC_ALL, ST_SYNC_MEMORY, ST_SYNC_IMAGES,
  ST_PARAMETER, ST_MODULE, ST_MODULE_PROC, ST_NAMELIST, ST_NULLIFY, ST_OPEN,
  ST_PAUSE, ST_PRIVATE, ST_PROGRAM, ST_PUBLIC, ST_READ, ST_RETURN, ST_REWIND,
  ST_STOP, ST_SUBROUTINE, ST_TYPE, ST_USE, ST_WHERE_BLOCK, ST_WHERE, ST_WAIT,
  ST_WRITE, ST_ASSIGNMENT, ST_POINTER_ASSIGNMENT, ST_SELECT_CASE, ST_SEQUENCE,
  ST_SIMPLE_IF, ST_STATEMENT_FUNCTION, ST_DERIVED_DECL, ST_LABEL_ASSIGNMENT,
  ST_ENUM, ST_ENUMERATOR, ST_END_ENUM, ST_SELECT_TYPE, ST_TYPE_IS, ST_CLASS_IS,
  ST_OMP_ATOMIC, ST_OMP_BARRIER, ST_OMP_CRITICAL, ST_OMP_END_ATOMIC,
  ST_OMP_END_CRITICAL, ST_OMP_END_DO, ST_OMP_END_MASTER, ST_OMP_END_ORDERED,
  ST_OMP_END_PARALLEL, ST_OMP_END_PARALLEL_DO, ST_OMP_END_PARALLEL_SECTIONS,
  ST_OMP_END_PARALLEL_WORKSHARE, ST_OMP_END_SECTIONS, ST_OMP_END_SINGLE,
  ST_OMP_END_WORKSHARE, ST_OMP_DO, ST_OMP_FLUSH, ST_OMP_MASTER, ST_OMP_ORDERED,
  ST_OMP_PARALLEL, ST_OMP_PARALLEL_DO, ST_OMP_PARALLEL_SECTIONS,
  ST_OMP_PARALLEL_WORKSHARE, ST_OMP_SECTIONS, ST_OMP_SECTION, ST_OMP_SINGLE,
  ST_OMP_THREADPRIVATE, ST_OMP_WORKSHARE, ST_OMP_TASK, ST_OMP_END_TASK,
  ST_OMP_TASKWAIT, ST_OMP_TASKYIELD, ST_PROCEDURE, ST_GENERIC, ST_CRITICAL,
  ST_END_CRITICAL, ST_GET_FCN_CHARACTERISTICS, ST_LOCK, ST_UNLOCK, ST_NONE
}
gfc_statement;

/* Types of interfaces that we can have.  Assignment interfaces are
   considered to be intrinsic operators.  */
typedef enum
{
  INTERFACE_NAMELESS = 1, INTERFACE_GENERIC,
  INTERFACE_INTRINSIC_OP, INTERFACE_USER_OP, INTERFACE_ABSTRACT
}
interface_type;

/* Symbol flavors: these are all mutually exclusive.
   10 elements = 4 bits.  */
typedef enum sym_flavor
{
  FL_UNKNOWN = 0, FL_PROGRAM, FL_BLOCK_DATA, FL_MODULE, FL_VARIABLE,
  FL_PARAMETER, FL_LABEL, FL_PROCEDURE, FL_DERIVED, FL_NAMELIST,
  FL_VOID
}
sym_flavor;

/* Procedure types.  7 elements = 3 bits.  */
typedef enum procedure_type
{ PROC_UNKNOWN, PROC_MODULE, PROC_INTERNAL, PROC_DUMMY,
  PROC_INTRINSIC, PROC_ST_FUNCTION, PROC_EXTERNAL
}
procedure_type;

/* Intent types.  */
typedef enum sym_intent
{ INTENT_UNKNOWN = 0, INTENT_IN, INTENT_OUT, INTENT_INOUT
}
sym_intent;

/* Access types.  */
typedef enum gfc_access
{ ACCESS_UNKNOWN = 0, ACCESS_PUBLIC, ACCESS_PRIVATE
}
gfc_access;

/* Flags to keep track of where an interface came from.
   3 elements = 2 bits.  */
typedef enum ifsrc
{ IFSRC_UNKNOWN = 0,	/* Interface unknown, only return type may be known.  */
  IFSRC_DECL,		/* FUNCTION or SUBROUTINE declaration.  */
  IFSRC_IFBODY		/* INTERFACE statement or PROCEDURE statement
			   with explicit interface.  */
}
ifsrc;

/* Whether a SAVE attribute was set explicitly or implicitly.  */
typedef enum save_state
{ SAVE_NONE = 0, SAVE_EXPLICIT, SAVE_IMPLICIT
}
save_state;

/* Strings for all symbol attributes.  We use these for dumping the
   parse tree, in error messages, and also when reading and writing
   modules.  In symbol.c.  */
extern const mstring flavors[];
extern const mstring procedures[];
extern const mstring intents[];
extern const mstring access_types[];
extern const mstring ifsrc_types[];
extern const mstring save_status[];

/* Enumeration of all the generic intrinsic functions.  Used by the
   backend for identification of a function.  */

enum gfc_isym_id
{
  /* GFC_ISYM_NONE is used for intrinsics which will never be seen by
     the backend (e.g. KIND).  */
  GFC_ISYM_NONE = 0,
  GFC_ISYM_ABORT,
  GFC_ISYM_ABS,
  GFC_ISYM_ACCESS,
  GFC_ISYM_ACHAR,
  GFC_ISYM_ACOS,
  GFC_ISYM_ACOSH,
  GFC_ISYM_ADJUSTL,
  GFC_ISYM_ADJUSTR,
  GFC_ISYM_AIMAG,
  GFC_ISYM_AINT,
  GFC_ISYM_ALARM,
  GFC_ISYM_ALL,
  GFC_ISYM_ALLOCATED,
  GFC_ISYM_AND,
  GFC_ISYM_ANINT,
  GFC_ISYM_ANY,
  GFC_ISYM_ASIN,
  GFC_ISYM_ASINH,
  GFC_ISYM_ASSOCIATED,
  GFC_ISYM_ATAN,
  GFC_ISYM_ATAN2,
  GFC_ISYM_ATANH,
  GFC_ISYM_ATOMIC_DEF,
  GFC_ISYM_ATOMIC_REF,
  GFC_ISYM_BGE,
  GFC_ISYM_BGT,
  GFC_ISYM_BIT_SIZE,
  GFC_ISYM_BLE,
  GFC_ISYM_BLT,
  GFC_ISYM_BTEST,
  GFC_ISYM_CAF_GET,
  GFC_ISYM_CAF_SEND,
  GFC_ISYM_CEILING,
  GFC_ISYM_CHAR,
  GFC_ISYM_CHDIR,
  GFC_ISYM_CHMOD,
  GFC_ISYM_CMPLX,
<<<<<<< HEAD
  GFC_ISYM_CAF_GET,
  GFC_ISYM_CAF_SEND,
=======
  GFC_ISYM_CO_MAX,
  GFC_ISYM_CO_MIN,
  GFC_ISYM_CO_SUM,
>>>>>>> 77cea081
  GFC_ISYM_COMMAND_ARGUMENT_COUNT,
  GFC_ISYM_COMPILER_OPTIONS,
  GFC_ISYM_COMPILER_VERSION,
  GFC_ISYM_COMPLEX,
  GFC_ISYM_CONJG,
  GFC_ISYM_CONVERSION,
  GFC_ISYM_COS,
  GFC_ISYM_COSH,
  GFC_ISYM_COUNT,
  GFC_ISYM_CPU_TIME,
  GFC_ISYM_CSHIFT,
  GFC_ISYM_CTIME,
  GFC_ISYM_C_ASSOCIATED,
  GFC_ISYM_C_F_POINTER,
  GFC_ISYM_C_F_PROCPOINTER,
  GFC_ISYM_C_FUNLOC,
  GFC_ISYM_C_LOC,
  GFC_ISYM_C_SIZEOF,
  GFC_ISYM_DATE_AND_TIME,
  GFC_ISYM_DBLE,
  GFC_ISYM_DIGITS,
  GFC_ISYM_DIM,
  GFC_ISYM_DOT_PRODUCT,
  GFC_ISYM_DPROD,
  GFC_ISYM_DSHIFTL,
  GFC_ISYM_DSHIFTR,
  GFC_ISYM_DTIME,
  GFC_ISYM_EOSHIFT,
  GFC_ISYM_EPSILON,
  GFC_ISYM_ERF,
  GFC_ISYM_ERFC,
  GFC_ISYM_ERFC_SCALED,
  GFC_ISYM_ETIME,
  GFC_ISYM_EXECUTE_COMMAND_LINE,
  GFC_ISYM_EXIT,
  GFC_ISYM_EXP,
  GFC_ISYM_EXPONENT,
  GFC_ISYM_EXTENDS_TYPE_OF,
  GFC_ISYM_FDATE,
  GFC_ISYM_FGET,
  GFC_ISYM_FGETC,
  GFC_ISYM_FLOOR,
  GFC_ISYM_FLUSH,
  GFC_ISYM_FNUM,
  GFC_ISYM_FPUT,
  GFC_ISYM_FPUTC,
  GFC_ISYM_FRACTION,
  GFC_ISYM_FREE,
  GFC_ISYM_FSEEK,
  GFC_ISYM_FSTAT,
  GFC_ISYM_FTELL,
  GFC_ISYM_TGAMMA,
  GFC_ISYM_GERROR,
  GFC_ISYM_GETARG,
  GFC_ISYM_GET_COMMAND,
  GFC_ISYM_GET_COMMAND_ARGUMENT,
  GFC_ISYM_GETCWD,
  GFC_ISYM_GETENV,
  GFC_ISYM_GET_ENVIRONMENT_VARIABLE,
  GFC_ISYM_GETGID,
  GFC_ISYM_GETLOG,
  GFC_ISYM_GETPID,
  GFC_ISYM_GETUID,
  GFC_ISYM_GMTIME,
  GFC_ISYM_HOSTNM,
  GFC_ISYM_HUGE,
  GFC_ISYM_HYPOT,
  GFC_ISYM_IACHAR,
  GFC_ISYM_IALL,
  GFC_ISYM_IAND,
  GFC_ISYM_IANY,
  GFC_ISYM_IARGC,
  GFC_ISYM_IBCLR,
  GFC_ISYM_IBITS,
  GFC_ISYM_IBSET,
  GFC_ISYM_ICHAR,
  GFC_ISYM_IDATE,
  GFC_ISYM_IEOR,
  GFC_ISYM_IERRNO,
  GFC_ISYM_IMAGE_INDEX,
  GFC_ISYM_INDEX,
  GFC_ISYM_INT,
  GFC_ISYM_INT2,
  GFC_ISYM_INT8,
  GFC_ISYM_IOR,
  GFC_ISYM_IPARITY,
  GFC_ISYM_IRAND,
  GFC_ISYM_ISATTY,
  GFC_ISYM_IS_IOSTAT_END,
  GFC_ISYM_IS_IOSTAT_EOR,
  GFC_ISYM_ISNAN,
  GFC_ISYM_ISHFT,
  GFC_ISYM_ISHFTC,
  GFC_ISYM_ITIME,
  GFC_ISYM_J0,
  GFC_ISYM_J1,
  GFC_ISYM_JN,
  GFC_ISYM_JN2,
  GFC_ISYM_KILL,
  GFC_ISYM_KIND,
  GFC_ISYM_LBOUND,
  GFC_ISYM_LCOBOUND,
  GFC_ISYM_LEADZ,
  GFC_ISYM_LEN,
  GFC_ISYM_LEN_TRIM,
  GFC_ISYM_LGAMMA,
  GFC_ISYM_LGE,
  GFC_ISYM_LGT,
  GFC_ISYM_LINK,
  GFC_ISYM_LLE,
  GFC_ISYM_LLT,
  GFC_ISYM_LOC,
  GFC_ISYM_LOG,
  GFC_ISYM_LOG10,
  GFC_ISYM_LOGICAL,
  GFC_ISYM_LONG,
  GFC_ISYM_LSHIFT,
  GFC_ISYM_LSTAT,
  GFC_ISYM_LTIME,
  GFC_ISYM_MALLOC,
  GFC_ISYM_MASKL,
  GFC_ISYM_MASKR,
  GFC_ISYM_MATMUL,
  GFC_ISYM_MAX,
  GFC_ISYM_MAXEXPONENT,
  GFC_ISYM_MAXLOC,
  GFC_ISYM_MAXVAL,
  GFC_ISYM_MCLOCK,
  GFC_ISYM_MCLOCK8,
  GFC_ISYM_MERGE,
  GFC_ISYM_MERGE_BITS,
  GFC_ISYM_MIN,
  GFC_ISYM_MINEXPONENT,
  GFC_ISYM_MINLOC,
  GFC_ISYM_MINVAL,
  GFC_ISYM_MOD,
  GFC_ISYM_MODULO,
  GFC_ISYM_MOVE_ALLOC,
  GFC_ISYM_MVBITS,
  GFC_ISYM_NEAREST,
  GFC_ISYM_NEW_LINE,
  GFC_ISYM_NINT,
  GFC_ISYM_NORM2,
  GFC_ISYM_NOT,
  GFC_ISYM_NULL,
  GFC_ISYM_NUM_IMAGES,
  GFC_ISYM_OR,
  GFC_ISYM_PACK,
  GFC_ISYM_PARITY,
  GFC_ISYM_PERROR,
  GFC_ISYM_POPCNT,
  GFC_ISYM_POPPAR,
  GFC_ISYM_PRECISION,
  GFC_ISYM_PRESENT,
  GFC_ISYM_PRODUCT,
  GFC_ISYM_RADIX,
  GFC_ISYM_RAND,
  GFC_ISYM_RANDOM_NUMBER,
  GFC_ISYM_RANDOM_SEED,
  GFC_ISYM_RANGE,
  GFC_ISYM_RANK,
  GFC_ISYM_REAL,
  GFC_ISYM_RENAME,
  GFC_ISYM_REPEAT,
  GFC_ISYM_RESHAPE,
  GFC_ISYM_RRSPACING,
  GFC_ISYM_RSHIFT,
  GFC_ISYM_SAME_TYPE_AS,
  GFC_ISYM_SC_KIND,
  GFC_ISYM_SCALE,
  GFC_ISYM_SCAN,
  GFC_ISYM_SECNDS,
  GFC_ISYM_SECOND,
  GFC_ISYM_SET_EXPONENT,
  GFC_ISYM_SHAPE,
  GFC_ISYM_SHIFTA,
  GFC_ISYM_SHIFTL,
  GFC_ISYM_SHIFTR,
  GFC_ISYM_BACKTRACE,
  GFC_ISYM_SIGN,
  GFC_ISYM_SIGNAL,
  GFC_ISYM_SI_KIND,
  GFC_ISYM_SIN,
  GFC_ISYM_SINH,
  GFC_ISYM_SIZE,
  GFC_ISYM_SLEEP,
  GFC_ISYM_SIZEOF,
  GFC_ISYM_SPACING,
  GFC_ISYM_SPREAD,
  GFC_ISYM_SQRT,
  GFC_ISYM_SRAND,
  GFC_ISYM_SR_KIND,
  GFC_ISYM_STAT,
  GFC_ISYM_STORAGE_SIZE,
  GFC_ISYM_STRIDE,
  GFC_ISYM_SUM,
  GFC_ISYM_SYMLINK,
  GFC_ISYM_SYMLNK,
  GFC_ISYM_SYSTEM,
  GFC_ISYM_SYSTEM_CLOCK,
  GFC_ISYM_TAN,
  GFC_ISYM_TANH,
  GFC_ISYM_THIS_IMAGE,
  GFC_ISYM_TIME,
  GFC_ISYM_TIME8,
  GFC_ISYM_TINY,
  GFC_ISYM_TRAILZ,
  GFC_ISYM_TRANSFER,
  GFC_ISYM_TRANSPOSE,
  GFC_ISYM_TRIM,
  GFC_ISYM_TTYNAM,
  GFC_ISYM_UBOUND,
  GFC_ISYM_UCOBOUND,
  GFC_ISYM_UMASK,
  GFC_ISYM_UNLINK,
  GFC_ISYM_UNPACK,
  GFC_ISYM_VERIFY,
  GFC_ISYM_XOR,
  GFC_ISYM_Y0,
  GFC_ISYM_Y1,
  GFC_ISYM_YN,
  GFC_ISYM_YN2
};
typedef enum gfc_isym_id gfc_isym_id;


typedef enum
{
  GFC_INIT_REAL_OFF = 0,
  GFC_INIT_REAL_ZERO,
  GFC_INIT_REAL_NAN,
  GFC_INIT_REAL_SNAN,
  GFC_INIT_REAL_INF,
  GFC_INIT_REAL_NEG_INF
}
init_local_real;

typedef enum
{
  GFC_INIT_LOGICAL_OFF = 0,
  GFC_INIT_LOGICAL_FALSE,
  GFC_INIT_LOGICAL_TRUE
}
init_local_logical;

typedef enum
{
  GFC_INIT_CHARACTER_OFF = 0,
  GFC_INIT_CHARACTER_ON
}
init_local_character;

typedef enum
{
  GFC_INIT_INTEGER_OFF = 0,
  GFC_INIT_INTEGER_ON
}
init_local_integer;

typedef enum
{
  GFC_FCOARRAY_NONE = 0,
  GFC_FCOARRAY_SINGLE,
  GFC_FCOARRAY_LIB
}
gfc_fcoarray;

typedef enum
{
  GFC_ENABLE_REVERSE,
  GFC_FORWARD_SET,
  GFC_REVERSE_SET,
  GFC_INHIBIT_REVERSE
}
gfc_reverse;

/************************* Structures *****************************/

/* Used for keeping things in balanced binary trees.  */
#define BBT_HEADER(self) int priority; struct self *left, *right

#define NAMED_INTCST(a,b,c,d) a,
#define NAMED_KINDARRAY(a,b,c,d) a,
#define NAMED_FUNCTION(a,b,c,d) a,
#define NAMED_SUBROUTINE(a,b,c,d) a,
#define NAMED_DERIVED_TYPE(a,b,c,d) a,
typedef enum
{
  ISOFORTRANENV_INVALID = -1,
#include "iso-fortran-env.def"
  ISOFORTRANENV_LAST, ISOFORTRANENV_NUMBER = ISOFORTRANENV_LAST
}
iso_fortran_env_symbol;
#undef NAMED_INTCST
#undef NAMED_KINDARRAY
#undef NAMED_FUNCTION
#undef NAMED_SUBROUTINE
#undef NAMED_DERIVED_TYPE

#define NAMED_INTCST(a,b,c,d) a,
#define NAMED_REALCST(a,b,c,d) a,
#define NAMED_CMPXCST(a,b,c,d) a,
#define NAMED_LOGCST(a,b,c) a,
#define NAMED_CHARKNDCST(a,b,c) a,
#define NAMED_CHARCST(a,b,c) a,
#define DERIVED_TYPE(a,b,c) a,
#define NAMED_FUNCTION(a,b,c,d) a,
#define NAMED_SUBROUTINE(a,b,c,d) a,
typedef enum
{
  ISOCBINDING_INVALID = -1,
#include "iso-c-binding.def"
  ISOCBINDING_LAST,
  ISOCBINDING_NUMBER = ISOCBINDING_LAST
}
iso_c_binding_symbol;
#undef NAMED_INTCST
#undef NAMED_REALCST
#undef NAMED_CMPXCST
#undef NAMED_LOGCST
#undef NAMED_CHARKNDCST
#undef NAMED_CHARCST
#undef DERIVED_TYPE
#undef NAMED_FUNCTION
#undef NAMED_SUBROUTINE

typedef enum
{
  INTMOD_NONE = 0, INTMOD_ISO_FORTRAN_ENV, INTMOD_ISO_C_BINDING
}
intmod_id;

typedef struct
{
  char name[GFC_MAX_SYMBOL_LEN + 1];
  int value;  /* Used for both integer and character values.  */
  bt f90_type;
}
CInteropKind_t;

/* Array of structs, where the structs represent the C interop kinds.
   The list will be implemented based on a hash of the kind name since
   these could be accessed multiple times.
   Declared in trans-types.c as a global, since it's in that file
   that the list is initialized.  */
extern CInteropKind_t c_interop_kinds_table[];


/* Structure and list of supported extension attributes.  */
typedef enum
{
  EXT_ATTR_DLLIMPORT = 0,
  EXT_ATTR_DLLEXPORT,
  EXT_ATTR_STDCALL,
  EXT_ATTR_CDECL,
  EXT_ATTR_FASTCALL,
  EXT_ATTR_NO_ARG_CHECK,
  EXT_ATTR_LAST, EXT_ATTR_NUM = EXT_ATTR_LAST
}
ext_attr_id_t;

typedef struct
{
  const char *name;
  unsigned id;
  const char *middle_end_name;
}
ext_attr_t;

extern const ext_attr_t ext_attr_list[];

/* Symbol attribute structure.  */
typedef struct
{
  /* Variable attributes.  */
  unsigned allocatable:1, dimension:1, codimension:1, external:1, intrinsic:1,
    optional:1, pointer:1, target:1, value:1, volatile_:1, temporary:1,
    dummy:1, result:1, assign:1, threadprivate:1, not_always_present:1,
    implied_index:1, subref_array_pointer:1, proc_pointer:1, asynchronous:1,
    contiguous:1;

  /* For CLASS containers, the pointer attribute is sometimes set internally
     even though it was not directly specified.  In this case, keep the
     "real" (original) value here.  */
  unsigned class_pointer:1;

  ENUM_BITFIELD (save_state) save:2;

  unsigned data:1,		/* Symbol is named in a DATA statement.  */
    is_protected:1,		/* Symbol has been marked as protected.  */
    use_assoc:1,		/* Symbol has been use-associated.  */
    use_only:1,			/* Symbol has been use-associated, with ONLY.  */
    use_rename:1,		/* Symbol has been use-associated and renamed.  */
    imported:1,			/* Symbol has been associated by IMPORT.  */
    host_assoc:1;		/* Symbol has been host associated.  */

  unsigned in_namelist:1, in_common:1, in_equivalence:1;
  unsigned function:1, subroutine:1, procedure:1;
  unsigned generic:1, generic_copy:1;
  unsigned implicit_type:1;	/* Type defined via implicit rules.  */
  unsigned untyped:1;		/* No implicit type could be found.  */

  unsigned is_bind_c:1;		/* say if is bound to C.  */
  unsigned extension:8;		/* extension level of a derived type.  */
  unsigned is_class:1;		/* is a CLASS container.  */
  unsigned class_ok:1;		/* is a CLASS object with correct attributes.  */
  unsigned vtab:1;		/* is a derived type vtab, pointed to by CLASS objects.  */
  unsigned vtype:1;		/* is a derived type of a vtab.  */

  /* These flags are both in the typespec and attribute.  The attribute
     list is what gets read from/written to a module file.  The typespec
     is created from a decl being processed.  */
  unsigned is_c_interop:1;	/* It's c interoperable.  */
  unsigned is_iso_c:1;		/* Symbol is from iso_c_binding.  */

  /* Function/subroutine attributes */
  unsigned sequence:1, elemental:1, pure:1, recursive:1;
  unsigned unmaskable:1, masked:1, contained:1, mod_proc:1, abstract:1;

  /* Set if a (public) symbol [e.g. generic name] exposes this symbol,
     which is relevant for private module procedures.  */
  unsigned public_used:1;

  /* This is set if a contained procedure could be declared pure.  This is
     used for certain optimizations that require the result or arguments
     cannot alias.  Note that this is zero for PURE procedures.  */
  unsigned implicit_pure:1;

  /* This is set if the subroutine doesn't return.  Currently, this
     is only possible for intrinsic subroutines.  */
  unsigned noreturn:1;

  /* Set if this procedure is an alternate entry point.  These procedures
     don't have any code associated, and the backend will turn them into
     thunks to the master function.  */
  unsigned entry:1;

  /* Set if this is the master function for a procedure with multiple
     entry points.  */
  unsigned entry_master:1;

  /* Set if this is the master function for a function with multiple
     entry points where characteristics of the entry points differ.  */
  unsigned mixed_entry_master:1;

  /* Set if a function must always be referenced by an explicit interface.  */
  unsigned always_explicit:1;

  /* Set if the symbol is generated and, hence, standard violations
     shouldn't be flaged.  */
  unsigned artificial:1;

  /* Set if the symbol has been referenced in an expression.  No further
     modification of type or type parameters is permitted.  */
  unsigned referenced:1;

  /* Set if this is the symbol for the main program.  */
  unsigned is_main_program:1;

  /* Mutually exclusive multibit attributes.  */
  ENUM_BITFIELD (gfc_access) access:2;
  ENUM_BITFIELD (sym_intent) intent:2;
  ENUM_BITFIELD (sym_flavor) flavor:4;
  ENUM_BITFIELD (ifsrc) if_source:2;

  ENUM_BITFIELD (procedure_type) proc:3;

  /* Special attributes for Cray pointers, pointees.  */
  unsigned cray_pointer:1, cray_pointee:1;

  /* The symbol is a derived type with allocatable components, pointer
     components or private components, procedure pointer components,
     possibly nested.  zero_comp is true if the derived type has no
     component at all.  defined_assign_comp is true if the derived
     type or a (sub-)component has a typebound defined assignment.
     unlimited_polymorphic flags the type of the container for these
     entities.  */
  unsigned alloc_comp:1, pointer_comp:1, proc_pointer_comp:1,
	   private_comp:1, zero_comp:1, coarray_comp:1, lock_comp:1,
	   defined_assign_comp:1, unlimited_polymorphic:1;

  /* This is a temporary selector for SELECT TYPE or an associate
     variable for SELECT_TYPE or ASSOCIATE.  */
  unsigned select_type_temporary:1, associate_var:1;

  /* Attributes set by compiler extensions (!GCC$ ATTRIBUTES).  */
  unsigned ext_attr:EXT_ATTR_NUM;

  /* Is a parameter associated with a deferred type component.  */
  unsigned deferred_parameter:1;

  /* The namespace where the attribute has been set.  */
  struct gfc_namespace *volatile_ns, *asynchronous_ns;
}
symbol_attribute;


/* We need to store source lines as sequences of multibyte source
   characters. We define here a type wide enough to hold any multibyte
   source character, just like libcpp does.  A 32-bit type is enough.  */

#if HOST_BITS_PER_INT >= 32
typedef unsigned int gfc_char_t;
#elif HOST_BITS_PER_LONG >= 32
typedef unsigned long gfc_char_t;
#elif defined(HAVE_LONG_LONG) && (HOST_BITS_PER_LONGLONG >= 32)
typedef unsigned long long gfc_char_t;
#else
# error "Cannot find an integer type with at least 32 bits"
#endif


/* The following three structures are used to identify a location in
   the sources.

   gfc_file is used to maintain a tree of the source files and how
   they include each other

   gfc_linebuf holds a single line of source code and information
   which file it resides in

   locus point to the sourceline and the character in the source
   line.
*/

typedef struct gfc_file
{
  struct gfc_file *next, *up;
  int inclusion_line, line;
  char *filename;
} gfc_file;

typedef struct gfc_linebuf
{
  source_location location;
  struct gfc_file *file;
  struct gfc_linebuf *next;

  int truncated;
  bool dbg_emitted;

  gfc_char_t line[1];
} gfc_linebuf;

#define gfc_linebuf_header_size (offsetof (gfc_linebuf, line))

#define gfc_linebuf_linenum(LBUF) (LOCATION_LINE ((LBUF)->location))

typedef struct
{
  gfc_char_t *nextc;
  gfc_linebuf *lb;
} locus;

/* In order for the "gfc" format checking to work correctly, you must
   have declared a typedef locus first.  */
#if GCC_VERSION >= 4001
#define ATTRIBUTE_GCC_GFC(m, n) __attribute__ ((__format__ (__gcc_gfc__, m, n))) ATTRIBUTE_NONNULL(m)
#else
#define ATTRIBUTE_GCC_GFC(m, n) ATTRIBUTE_NONNULL(m)
#endif


/* Suppress error messages or re-enable them.  */

void gfc_push_suppress_errors (void);
void gfc_pop_suppress_errors (void);


/* Character length structures hold the expression that gives the
   length of a character variable.  We avoid putting these into
   gfc_typespec because doing so prevents us from doing structure
   copies and forces us to deallocate any typespecs we create, as well
   as structures that contain typespecs.  They also can have multiple
   character typespecs pointing to them.

   These structures form a singly linked list within the current
   namespace and are deallocated with the namespace.  It is possible to
   end up with gfc_charlen structures that have nothing pointing to them.  */

typedef struct gfc_charlen
{
  struct gfc_expr *length;
  struct gfc_charlen *next;
  bool length_from_typespec; /* Length from explicit array ctor typespec?  */
  tree backend_decl;
  tree passed_length; /* Length argument explicitly passed.  */

  int resolved;
}
gfc_charlen;

#define gfc_get_charlen() XCNEW (gfc_charlen)

/* Type specification structure.  */
typedef struct
{
  bt type;
  int kind;

  union
  {
    struct gfc_symbol *derived;	/* For derived types only.  */
    gfc_charlen *cl;		/* For character types only.  */
    int pad;			/* For hollerith types only.  */
  }
  u;

  struct gfc_symbol *interface;	/* For PROCEDURE declarations.  */
  int is_c_interop;
  int is_iso_c;
  bt f90_type;
  bool deferred;
}
gfc_typespec;

/* Array specification.  */
typedef struct
{
  int rank;	/* A scalar has a rank of 0, an assumed-rank array has -1.  */
  int corank;
  array_type type, cotype;
  struct gfc_expr *lower[GFC_MAX_DIMENSIONS], *upper[GFC_MAX_DIMENSIONS];

  /* These two fields are used with the Cray Pointer extension.  */
  bool cray_pointee; /* True iff this spec belongs to a cray pointee.  */
  bool cp_was_assumed; /* AS_ASSUMED_SIZE cp arrays are converted to
			AS_EXPLICIT, but we want to remember that we
			did this.  */

}
gfc_array_spec;

#define gfc_get_array_spec() XCNEW (gfc_array_spec)


/* Components of derived types.  */
typedef struct gfc_component
{
  const char *name;
  gfc_typespec ts;

  symbol_attribute attr;
  gfc_array_spec *as;

  tree backend_decl;
  /* Used to cache a FIELD_DECL matching this same component
     but applied to a different backend containing type that was
     generated by gfc_nonrestricted_type.  */
  tree norestrict_decl;
  locus loc;
  struct gfc_expr *initializer;
  struct gfc_component *next;

  /* Needed for procedure pointer components.  */
  struct gfc_typebound_proc *tb;
}
gfc_component;

#define gfc_get_component() XCNEW (gfc_component)

/* Formal argument lists are lists of symbols.  */
typedef struct gfc_formal_arglist
{
  /* Symbol representing the argument at this position in the arglist.  */
  struct gfc_symbol *sym;
  /* Points to the next formal argument.  */
  struct gfc_formal_arglist *next;
}
gfc_formal_arglist;

#define gfc_get_formal_arglist() XCNEW (gfc_formal_arglist)


/* The gfc_actual_arglist structure is for actual arguments.  */
typedef struct gfc_actual_arglist
{
  const char *name;
  /* Alternate return label when the expr member is null.  */
  struct gfc_st_label *label;

  /* This is set to the type of an eventual omitted optional
     argument. This is used to determine if a hidden string length
     argument has to be added to a function call.  */
  bt missing_arg_type;

  struct gfc_expr *expr;
  struct gfc_actual_arglist *next;
}
gfc_actual_arglist;

#define gfc_get_actual_arglist() XCNEW (gfc_actual_arglist)


/* Because a symbol can belong to multiple namelists, they must be
   linked externally to the symbol itself.  */
typedef struct gfc_namelist
{
  struct gfc_symbol *sym;
  struct gfc_namelist *next;
}
gfc_namelist;

#define gfc_get_namelist() XCNEW (gfc_namelist)

enum
{
  OMP_LIST_PRIVATE,
  OMP_LIST_FIRSTPRIVATE,
  OMP_LIST_LASTPRIVATE,
  OMP_LIST_COPYPRIVATE,
  OMP_LIST_SHARED,
  OMP_LIST_COPYIN,
  OMP_LIST_PLUS,
  OMP_LIST_REDUCTION_FIRST = OMP_LIST_PLUS,
  OMP_LIST_MULT,
  OMP_LIST_SUB,
  OMP_LIST_AND,
  OMP_LIST_OR,
  OMP_LIST_EQV,
  OMP_LIST_NEQV,
  OMP_LIST_MAX,
  OMP_LIST_MIN,
  OMP_LIST_IAND,
  OMP_LIST_IOR,
  OMP_LIST_IEOR,
  OMP_LIST_REDUCTION_LAST = OMP_LIST_IEOR,
  OMP_LIST_NUM
};

/* Because a symbol can belong to multiple namelists, they must be
   linked externally to the symbol itself.  */

enum gfc_omp_sched_kind
{
  OMP_SCHED_NONE,
  OMP_SCHED_STATIC,
  OMP_SCHED_DYNAMIC,
  OMP_SCHED_GUIDED,
  OMP_SCHED_RUNTIME,
  OMP_SCHED_AUTO
};

enum gfc_omp_default_sharing
{
  OMP_DEFAULT_UNKNOWN,
  OMP_DEFAULT_NONE,
  OMP_DEFAULT_PRIVATE,
  OMP_DEFAULT_SHARED,
  OMP_DEFAULT_FIRSTPRIVATE
};

typedef struct gfc_omp_clauses
{
  struct gfc_expr *if_expr;
  struct gfc_expr *final_expr;
  struct gfc_expr *num_threads;
  gfc_namelist *lists[OMP_LIST_NUM];
  enum gfc_omp_sched_kind sched_kind;
  struct gfc_expr *chunk_size;
  enum gfc_omp_default_sharing default_sharing;
  int collapse;
  bool nowait, ordered, untied, mergeable;
}
gfc_omp_clauses;

#define gfc_get_omp_clauses() XCNEW (gfc_omp_clauses)


/* The gfc_st_label structure is a BBT attached to a namespace that
   records the usage of statement labels within that space.  */

typedef struct gfc_st_label
{
  BBT_HEADER(gfc_st_label);

  int value;

  gfc_sl_type defined, referenced;

  struct gfc_expr *format;

  tree backend_decl;

  locus where;
}
gfc_st_label;


/* gfc_interface()-- Interfaces are lists of symbols strung together.  */
typedef struct gfc_interface
{
  struct gfc_symbol *sym;
  locus where;
  struct gfc_interface *next;
}
gfc_interface;

#define gfc_get_interface() XCNEW (gfc_interface)

/* User operator nodes.  These are like stripped down symbols.  */
typedef struct
{
  const char *name;

  gfc_interface *op;
  struct gfc_namespace *ns;
  gfc_access access;
}
gfc_user_op;


/* A list of specific bindings that are associated with a generic spec.  */
typedef struct gfc_tbp_generic
{
  /* The parser sets specific_st, upon resolution we look for the corresponding
     gfc_typebound_proc and set specific for further use.  */
  struct gfc_symtree* specific_st;
  struct gfc_typebound_proc* specific;

  struct gfc_tbp_generic* next;
  bool is_operator;
}
gfc_tbp_generic;

#define gfc_get_tbp_generic() XCNEW (gfc_tbp_generic)


/* Data needed for type-bound procedures.  */
typedef struct gfc_typebound_proc
{
  locus where; /* Where the PROCEDURE/GENERIC definition was.  */

  union
  {
    struct gfc_symtree* specific; /* The interface if DEFERRED.  */
    gfc_tbp_generic* generic;
  }
  u;

  gfc_access access;
  const char* pass_arg; /* Argument-name for PASS.  NULL if not specified.  */

  /* The overridden type-bound proc (or GENERIC with this name in the
     parent-type) or NULL if non.  */
  struct gfc_typebound_proc* overridden;

  /* Once resolved, we use the position of pass_arg in the formal arglist of
     the binding-target procedure to identify it.  The first argument has
     number 1 here, the second 2, and so on.  */
  unsigned pass_arg_num;

  unsigned nopass:1; /* Whether we have NOPASS (PASS otherwise).  */
  unsigned non_overridable:1;
  unsigned deferred:1;
  unsigned is_generic:1;
  unsigned function:1, subroutine:1;
  unsigned error:1; /* Ignore it, when an error occurred during resolution.  */
  unsigned ppc:1;
}
gfc_typebound_proc;


/* Symbol nodes.  These are important things.  They are what the
   standard refers to as "entities".  The possibly multiple names that
   refer to the same entity are accomplished by a binary tree of
   symtree structures that is balanced by the red-black method-- more
   than one symtree node can point to any given symbol.  */

typedef struct gfc_symbol
{
  const char *name;	/* Primary name, before renaming */
  const char *module;	/* Module this symbol came from */
  locus declared_at;

  gfc_typespec ts;
  symbol_attribute attr;

  /* The formal member points to the formal argument list if the
     symbol is a function or subroutine name.  If the symbol is a
     generic name, the generic member points to the list of
     interfaces.  */

  gfc_interface *generic;
  gfc_access component_access;

  gfc_formal_arglist *formal;
  struct gfc_namespace *formal_ns;
  struct gfc_namespace *f2k_derived;

  struct gfc_expr *value;	/* Parameter/Initializer value */
  gfc_array_spec *as;
  struct gfc_symbol *result;	/* function result symbol */
  gfc_component *components;	/* Derived type components */

  /* Defined only for Cray pointees; points to their pointer.  */
  struct gfc_symbol *cp_pointer;

  int entry_id;			/* Used in resolve.c for entries.  */

  /* CLASS hashed name for declared and dynamic types in the class.  */
  int hash_value;

  struct gfc_symbol *common_next;	/* Links for COMMON syms */

  /* This is in fact a gfc_common_head but it is only used for pointer
     comparisons to check if symbols are in the same common block.  */
  struct gfc_common_head* common_head;

  /* Make sure setup code for dummy arguments is generated in the correct
     order.  */
  int dummy_order;

  gfc_namelist *namelist, *namelist_tail;

  /* Change management fields.  Symbols that might be modified by the
     current statement have the mark member nonzero and are kept in a
     singly linked list through the tlink field.  Of these symbols,
     symbols with old_symbol equal to NULL are symbols created within
     the current statement.  Otherwise, old_symbol points to a copy of
     the old symbol.  */

  struct gfc_symbol *old_symbol, *tlink;
  unsigned mark:1, gfc_new:1;
  /* Nonzero if all equivalences associated with this symbol have been
     processed.  */
  unsigned equiv_built:1;
  /* Set if this variable is used as an index name in a FORALL.  */
  unsigned forall_index:1;
  /* Used to avoid multiple resolutions of a single symbol.  */
  unsigned resolved:1;

  int refs;
  struct gfc_namespace *ns;	/* namespace containing this symbol */

  tree backend_decl;

  /* Identity of the intrinsic module the symbol comes from, or
     INTMOD_NONE if it's not imported from a intrinsic module.  */
  intmod_id from_intmod;
  /* Identity of the symbol from intrinsic modules, from enums maintained
     separately by each intrinsic module.  Used together with from_intmod,
     it uniquely identifies a symbol from an intrinsic module.  */
  int intmod_sym_id;

  /* This may be repetitive, since the typespec now has a binding
     label field.  */
  const char* binding_label;
  /* Store a reference to the common_block, if this symbol is in one.  */
  struct gfc_common_head *common_block;

  /* Link to corresponding association-list if this is an associate name.  */
  struct gfc_association_list *assoc;
}
gfc_symbol;


struct gfc_undo_change_set
{
  vec<gfc_symbol *> syms;
  vec<gfc_typebound_proc *> tbps;
  gfc_undo_change_set *previous;
};


/* This structure is used to keep track of symbols in common blocks.  */
typedef struct gfc_common_head
{
  locus where;
  char use_assoc, saved, threadprivate;
  char name[GFC_MAX_SYMBOL_LEN + 1];
  struct gfc_symbol *head;
  const char* binding_label;
  int is_bind_c;
  int refs;
}
gfc_common_head;

#define gfc_get_common_head() XCNEW (gfc_common_head)


/* A list of all the alternate entry points for a procedure.  */

typedef struct gfc_entry_list
{
  /* The symbol for this entry point.  */
  gfc_symbol *sym;
  /* The zero-based id of this entry point.  */
  int id;
  /* The LABEL_EXPR marking this entry point.  */
  tree label;
  /* The next item in the list.  */
  struct gfc_entry_list *next;
}
gfc_entry_list;

#define gfc_get_entry_list() XCNEW (gfc_entry_list)

/* Lists of rename info for the USE statement.  */

typedef struct gfc_use_rename
{
  char local_name[GFC_MAX_SYMBOL_LEN + 1], use_name[GFC_MAX_SYMBOL_LEN + 1];
  struct gfc_use_rename *next;
  int found;
  gfc_intrinsic_op op;
  locus where;
}
gfc_use_rename;

#define gfc_get_use_rename() XCNEW (gfc_use_rename);

/* A list of all USE statements in a namespace.  */

typedef struct gfc_use_list
{
  const char *module_name;
  bool intrinsic;
  bool non_intrinsic;
  bool only_flag;
  struct gfc_use_rename *rename;
  locus where;
  /* Next USE statement.  */
  struct gfc_use_list *next;
}
gfc_use_list;

#define gfc_get_use_list() XCNEW (gfc_use_list)

/* Within a namespace, symbols are pointed to by symtree nodes that
   are linked together in a balanced binary tree.  There can be
   several symtrees pointing to the same symbol node via USE
   statements.  */

typedef struct gfc_symtree
{
  BBT_HEADER (gfc_symtree);
  const char *name;
  int ambiguous;
  union
  {
    gfc_symbol *sym;		/* Symbol associated with this node */
    gfc_user_op *uop;
    gfc_common_head *common;
    gfc_typebound_proc *tb;
  }
  n;
}
gfc_symtree;

/* A linked list of derived types in the namespace.  */
typedef struct gfc_dt_list
{
  struct gfc_symbol *derived;
  struct gfc_dt_list *next;
}
gfc_dt_list;

#define gfc_get_dt_list() XCNEW (gfc_dt_list)

  /* A list of all derived types.  */
  extern gfc_dt_list *gfc_derived_types;

/* A namespace describes the contents of procedure, module, interface block
   or BLOCK construct.  */
/* ??? Anything else use these?  */

typedef struct gfc_namespace
{
  /* Tree containing all the symbols in this namespace.  */
  gfc_symtree *sym_root;
  /* Tree containing all the user-defined operators in the namespace.  */
  gfc_symtree *uop_root;
  /* Tree containing all the common blocks.  */
  gfc_symtree *common_root;

  /* Tree containing type-bound procedures.  */
  gfc_symtree *tb_sym_root;
  /* Type-bound user operators.  */
  gfc_symtree *tb_uop_root;
  /* For derived-types, store type-bound intrinsic operators here.  */
  gfc_typebound_proc *tb_op[GFC_INTRINSIC_OPS];
  /* Linked list of finalizer procedures.  */
  struct gfc_finalizer *finalizers;

  /* If set_flag[letter] is set, an implicit type has been set for letter.  */
  int set_flag[GFC_LETTERS];
  /* Keeps track of the implicit types associated with the letters.  */
  gfc_typespec default_type[GFC_LETTERS];
  /* Store the positions of IMPLICIT statements.  */
  locus implicit_loc[GFC_LETTERS];

  /* If this is a namespace of a procedure, this points to the procedure.  */
  struct gfc_symbol *proc_name;
  /* If this is the namespace of a unit which contains executable
     code, this points to it.  */
  struct gfc_code *code;

  /* Points to the equivalences set up in this namespace.  */
  struct gfc_equiv *equiv, *old_equiv;

  /* Points to the equivalence groups produced by trans_common.  */
  struct gfc_equiv_list *equiv_lists;

  gfc_interface *op[GFC_INTRINSIC_OPS];

  /* Points to the parent namespace, i.e. the namespace of a module or
     procedure in which the procedure belonging to this namespace is
     contained. The parent namespace points to this namespace either
     directly via CONTAINED, or indirectly via the chain built by
     SIBLING.  */
  struct gfc_namespace *parent;
  /* CONTAINED points to the first contained namespace. Sibling
     namespaces are chained via SIBLING.  */
  struct gfc_namespace  *contained, *sibling;

  gfc_common_head blank_common;
  gfc_access default_access, operator_access[GFC_INTRINSIC_OPS];

  gfc_st_label *st_labels;
  /* This list holds information about all the data initializers in
     this namespace.  */
  struct gfc_data *data;

  gfc_charlen *cl_list, *old_cl_list;

  gfc_dt_list *derived_types;

  int save_all, seen_save, seen_implicit_none;

  /* Normally we don't need to refcount namespaces.  However when we read
     a module containing a function with multiple entry points, this
     will appear as several functions with the same formal namespace.  */
  int refs;

  /* A list of all alternate entry points to this procedure (or NULL).  */
  gfc_entry_list *entries;

  /* A list of USE statements in this namespace.  */
  gfc_use_list *use_stmts;

  /* Set to 1 if namespace is a BLOCK DATA program unit.  */
  unsigned is_block_data:1;

  /* Set to 1 if namespace is an interface body with "IMPORT" used.  */
  unsigned has_import_set:1;

  /* Set to 1 if resolved has been called for this namespace.
     Holds -1 during resolution.  */
  signed resolved:2;

  /* Set to 1 if code has been generated for this namespace.  */
  unsigned translated:1;

  /* Set to 1 if symbols in this namespace should be 'construct entities',
     i.e. for BLOCK local variables.  */
  unsigned construct_entities:1;
}
gfc_namespace;

extern gfc_namespace *gfc_current_ns;
extern gfc_namespace *gfc_global_ns_list;

/* Global symbols are symbols of global scope. Currently we only use
   this to detect collisions already when parsing.
   TODO: Extend to verify procedure calls.  */

enum gfc_symbol_type
{
  GSYM_UNKNOWN=1, GSYM_PROGRAM, GSYM_FUNCTION, GSYM_SUBROUTINE,
  GSYM_MODULE, GSYM_COMMON, GSYM_BLOCK_DATA
};

typedef struct gfc_gsymbol
{
  BBT_HEADER(gfc_gsymbol);

  const char *name;
  const char *sym_name;
  const char *mod_name;
  const char *binding_label;
  enum gfc_symbol_type type;

  int defined, used;
  locus where;
  gfc_namespace *ns;
}
gfc_gsymbol;

extern gfc_gsymbol *gfc_gsym_root;

/* Information on interfaces being built.  */
typedef struct
{
  interface_type type;
  gfc_symbol *sym;
  gfc_namespace *ns;
  gfc_user_op *uop;
  gfc_intrinsic_op op;
}
gfc_interface_info;

extern gfc_interface_info current_interface;


/* Array reference.  */

enum gfc_array_ref_dimen_type
{
  DIMEN_ELEMENT = 1, DIMEN_RANGE, DIMEN_VECTOR, DIMEN_STAR, DIMEN_THIS_IMAGE, DIMEN_UNKNOWN
};

typedef struct gfc_array_ref
{
  ar_type type;
  int dimen;			/* # of components in the reference */
  int codimen;
  bool in_allocate;		/* For coarray checks. */
  locus where;
  gfc_array_spec *as;

  locus c_where[GFC_MAX_DIMENSIONS];	/* All expressions can be NULL */
  struct gfc_expr *start[GFC_MAX_DIMENSIONS], *end[GFC_MAX_DIMENSIONS],
    *stride[GFC_MAX_DIMENSIONS];

  enum gfc_array_ref_dimen_type dimen_type[GFC_MAX_DIMENSIONS];
}
gfc_array_ref;

#define gfc_get_array_ref() XCNEW (gfc_array_ref)


/* Component reference nodes.  A variable is stored as an expression
   node that points to the base symbol.  After that, a singly linked
   list of component reference nodes gives the variable's complete
   resolution.  The array_ref component may be present and comes
   before the component component.  */

typedef enum
  { REF_ARRAY, REF_COMPONENT, REF_SUBSTRING }
ref_type;

typedef struct gfc_ref
{
  ref_type type;

  union
  {
    struct gfc_array_ref ar;

    struct
    {
      gfc_component *component;
      gfc_symbol *sym;
    }
    c;

    struct
    {
      struct gfc_expr *start, *end;	/* Substring */
      gfc_charlen *length;
    }
    ss;

  }
  u;

  struct gfc_ref *next;
}
gfc_ref;

#define gfc_get_ref() XCNEW (gfc_ref)


/* Structures representing intrinsic symbols and their arguments lists.  */
typedef struct gfc_intrinsic_arg
{
  char name[GFC_MAX_SYMBOL_LEN + 1];

  gfc_typespec ts;
  unsigned optional:1, value:1;
  ENUM_BITFIELD (sym_intent) intent:2;
  gfc_actual_arglist *actual;

  struct gfc_intrinsic_arg *next;

}
gfc_intrinsic_arg;


/* Specifies the various kinds of check functions used to verify the
   argument lists of intrinsic functions. fX with X an integer refer
   to check functions of intrinsics with X arguments. f1m is used for
   the MAX and MIN intrinsics which can have an arbitrary number of
   arguments, f3ml is used for the MINLOC and MAXLOC intrinsics as
   these have special semantics.  */

typedef union
{
  bool (*f0)(void);
  bool (*f1)(struct gfc_expr *);
  bool (*f1m)(gfc_actual_arglist *);
  bool (*f2)(struct gfc_expr *, struct gfc_expr *);
  bool (*f3)(struct gfc_expr *, struct gfc_expr *, struct gfc_expr *);
  bool (*f3ml)(gfc_actual_arglist *);
  bool (*f3red)(gfc_actual_arglist *);
  bool (*f4)(struct gfc_expr *, struct gfc_expr *, struct gfc_expr *,
	    struct gfc_expr *);
  bool (*f5)(struct gfc_expr *, struct gfc_expr *, struct gfc_expr *,
	    struct gfc_expr *, struct gfc_expr *);
}
gfc_check_f;

/* Like gfc_check_f, these specify the type of the simplification
   function associated with an intrinsic. The fX are just like in
   gfc_check_f. cc is used for type conversion functions.  */

typedef union
{
  struct gfc_expr *(*f0)(void);
  struct gfc_expr *(*f1)(struct gfc_expr *);
  struct gfc_expr *(*f2)(struct gfc_expr *, struct gfc_expr *);
  struct gfc_expr *(*f3)(struct gfc_expr *, struct gfc_expr *,
			 struct gfc_expr *);
  struct gfc_expr *(*f4)(struct gfc_expr *, struct gfc_expr *,
			 struct gfc_expr *, struct gfc_expr *);
  struct gfc_expr *(*f5)(struct gfc_expr *, struct gfc_expr *,
			 struct gfc_expr *, struct gfc_expr *,
			 struct gfc_expr *);
  struct gfc_expr *(*cc)(struct gfc_expr *, bt, int);
}
gfc_simplify_f;

/* Again like gfc_check_f, these specify the type of the resolution
   function associated with an intrinsic. The fX are just like in
   gfc_check_f. f1m is used for MIN and MAX, s1 is used for abort().  */

typedef union
{
  void (*f0)(struct gfc_expr *);
  void (*f1)(struct gfc_expr *, struct gfc_expr *);
  void (*f1m)(struct gfc_expr *, struct gfc_actual_arglist *);
  void (*f2)(struct gfc_expr *, struct gfc_expr *, struct gfc_expr *);
  void (*f3)(struct gfc_expr *, struct gfc_expr *, struct gfc_expr *,
	     struct gfc_expr *);
  void (*f4)(struct gfc_expr *, struct gfc_expr *, struct gfc_expr *,
	     struct gfc_expr *, struct gfc_expr *);
  void (*f5)(struct gfc_expr *, struct gfc_expr *, struct gfc_expr *,
	     struct gfc_expr *, struct gfc_expr *, struct gfc_expr *);
  void (*s1)(struct gfc_code *);
}
gfc_resolve_f;


typedef struct gfc_intrinsic_sym
{
  const char *name, *lib_name;
  gfc_intrinsic_arg *formal;
  gfc_typespec ts;
  unsigned elemental:1, inquiry:1, transformational:1, pure:1,
    generic:1, specific:1, actual_ok:1, noreturn:1, conversion:1,
    from_module:1;

  int standard;

  gfc_simplify_f simplify;
  gfc_check_f check;
  gfc_resolve_f resolve;
  struct gfc_intrinsic_sym *specific_head, *next;
  gfc_isym_id id;

}
gfc_intrinsic_sym;


/* Expression nodes.  The expression node types deserve explanations,
   since the last couple can be easily misconstrued:

   EXPR_OP         Operator node pointing to one or two other nodes
   EXPR_FUNCTION   Function call, symbol points to function's name
   EXPR_CONSTANT   A scalar constant: Logical, String, Real, Int or Complex
   EXPR_VARIABLE   An Lvalue with a root symbol and possible reference list
		   which expresses structure, array and substring refs.
   EXPR_NULL       The NULL pointer value (which also has a basic type).
   EXPR_SUBSTRING  A substring of a constant string
   EXPR_STRUCTURE  A structure constructor
   EXPR_ARRAY      An array constructor.
   EXPR_COMPCALL   Function (or subroutine) call of a procedure pointer
		   component or type-bound procedure.  */

#include <mpfr.h>
#include <mpc.h>
#define GFC_RND_MODE GMP_RNDN
#define GFC_MPC_RND_MODE MPC_RNDNN

typedef splay_tree gfc_constructor_base;

typedef struct gfc_expr
{
  expr_t expr_type;

  gfc_typespec ts;	/* These two refer to the overall expression */

  int rank;		/* 0 indicates a scalar, -1 an assumed-rank array.  */
  mpz_t *shape;		/* Can be NULL if shape is unknown at compile time */

  /* Nonnull for functions and structure constructors, may also used to hold the
     base-object for component calls.  */
  gfc_symtree *symtree;

  gfc_ref *ref;

  locus where;

  /* Used to store the base expression in component calls, when the expression
     is not a variable.  */
  struct gfc_expr *base_expr;

  /* is_boz is true if the integer is regarded as BOZ bit pattern and is_snan
     denotes a signalling not-a-number.  */
  unsigned int is_boz : 1, is_snan : 1;

  /* Sometimes, when an error has been emitted, it is necessary to prevent
      it from recurring.  */
  unsigned int error : 1;

  /* Mark an expression where a user operator has been substituted by
     a function call in interface.c(gfc_extend_expr).  */
  unsigned int user_operator : 1;

  /* Mark an expression as being a MOLD argument of ALLOCATE.  */
  unsigned int mold : 1;

  /* If an expression comes from a Hollerith constant or compile-time
     evaluation of a transfer statement, it may have a prescribed target-
     memory representation, and these cannot always be backformed from
     the value.  */
  struct
  {
    int length;
    char *string;
  }
  representation;

  union
  {
    int logical;

    io_kind iokind;

    mpz_t integer;

    mpfr_t real;

    mpc_t complex;

    struct
    {
      gfc_intrinsic_op op;
      gfc_user_op *uop;
      struct gfc_expr *op1, *op2;
    }
    op;

    struct
    {
      gfc_actual_arglist *actual;
      const char *name;	/* Points to the ultimate name of the function */
      gfc_intrinsic_sym *isym;
      gfc_symbol *esym;
    }
    function;

    struct
    {
      gfc_actual_arglist* actual;
      const char* name;
      /* Base-object, whose component was called.  NULL means that it should
	 be taken from symtree/ref.  */
      struct gfc_expr* base_object;
      gfc_typebound_proc* tbp; /* Should overlap with esym.  */

      /* For type-bound operators, we want to call PASS procedures but already
	 have the full arglist; mark this, so that it is not extended by the
	 PASS argument.  */
      unsigned ignore_pass:1;

      /* Do assign-calls rather than calls, that is appropriate dependency
	 checking.  */
      unsigned assign:1;
    }
    compcall;

    struct
    {
      int length;
      gfc_char_t *string;
    }
    character;

    gfc_constructor_base constructor;
  }
  value;

}
gfc_expr;


#define gfc_get_shape(rank) (XCNEWVEC (mpz_t, (rank)))

/* Structures for information associated with different kinds of
   numbers.  The first set of integer parameters define all there is
   to know about a particular kind.  The rest of the elements are
   computed from the first elements.  */

typedef struct
{
  /* Values really representable by the target.  */
  mpz_t huge, pedantic_min_int, min_int;

  int kind, radix, digits, bit_size, range;

  /* True if the C type of the given name maps to this precision.
     Note that more than one bit can be set.  */
  unsigned int c_char : 1;
  unsigned int c_short : 1;
  unsigned int c_int : 1;
  unsigned int c_long : 1;
  unsigned int c_long_long : 1;
}
gfc_integer_info;

extern gfc_integer_info gfc_integer_kinds[];


typedef struct
{
  int kind, bit_size;

  /* True if the C++ type bool, C99 type _Bool, maps to this precision.  */
  unsigned int c_bool : 1;
}
gfc_logical_info;

extern gfc_logical_info gfc_logical_kinds[];


typedef struct
{
  mpfr_t epsilon, huge, tiny, subnormal;
  int kind, radix, digits, min_exponent, max_exponent;
  int range, precision;

  /* The precision of the type as reported by GET_MODE_PRECISION.  */
  int mode_precision;

  /* True if the C type of the given name maps to this precision.
     Note that more than one bit can be set.  */
  unsigned int c_float : 1;
  unsigned int c_double : 1;
  unsigned int c_long_double : 1;
  unsigned int c_float128 : 1;
}
gfc_real_info;

extern gfc_real_info gfc_real_kinds[];

typedef struct
{
  int kind, bit_size;
  const char *name;
}
gfc_character_info;

extern gfc_character_info gfc_character_kinds[];


/* Equivalence structures.  Equivalent lvalues are linked along the
   *eq pointer, equivalence sets are strung along the *next node.  */
typedef struct gfc_equiv
{
  struct gfc_equiv *next, *eq;
  gfc_expr *expr;
  const char *module;
  int used;
}
gfc_equiv;

#define gfc_get_equiv() XCNEW (gfc_equiv)

/* Holds a single equivalence member after processing.  */
typedef struct gfc_equiv_info
{
  gfc_symbol *sym;
  HOST_WIDE_INT offset;
  HOST_WIDE_INT length;
  struct gfc_equiv_info *next;
} gfc_equiv_info;

/* Holds equivalence groups, after they have been processed.  */
typedef struct gfc_equiv_list
{
  gfc_equiv_info *equiv;
  struct gfc_equiv_list *next;
} gfc_equiv_list;

/* gfc_case stores the selector list of a case statement.  The *low
   and *high pointers can point to the same expression in the case of
   a single value.  If *high is NULL, the selection is from *low
   upwards, if *low is NULL the selection is *high downwards.

   This structure has separate fields to allow single and double linked
   lists of CASEs at the same time.  The singe linked list along the NEXT
   field is a list of cases for a single CASE label.  The double linked
   list along the LEFT/RIGHT fields is used to detect overlap and to
   build a table of the cases for SELECT constructs with a CHARACTER
   case expression.  */

typedef struct gfc_case
{
  /* Where we saw this case.  */
  locus where;
  int n;

  /* Case range values.  If (low == high), it's a single value.  If one of
     the labels is NULL, it's an unbounded case.  If both are NULL, this
     represents the default case.  */
  gfc_expr *low, *high;

  /* Only used for SELECT TYPE.  */
  gfc_typespec ts;

  /* Next case label in the list of cases for a single CASE label.  */
  struct gfc_case *next;

  /* Used for detecting overlap, and for code generation.  */
  struct gfc_case *left, *right;

  /* True if this case label can never be matched.  */
  int unreachable;
}
gfc_case;

#define gfc_get_case() XCNEW (gfc_case)


typedef struct
{
  gfc_expr *var, *start, *end, *step;
}
gfc_iterator;

#define gfc_get_iterator() XCNEW (gfc_iterator)


/* Allocation structure for ALLOCATE, DEALLOCATE and NULLIFY statements.  */

typedef struct gfc_alloc
{
  gfc_expr *expr;
  struct gfc_alloc *next;
}
gfc_alloc;

#define gfc_get_alloc() XCNEW (gfc_alloc)


typedef struct
{
  gfc_expr *unit, *file, *status, *access, *form, *recl,
    *blank, *position, *action, *delim, *pad, *iostat, *iomsg, *convert,
    *decimal, *encoding, *round, *sign, *asynchronous, *id, *newunit;
  gfc_st_label *err;
}
gfc_open;


typedef struct
{
  gfc_expr *unit, *status, *iostat, *iomsg;
  gfc_st_label *err;
}
gfc_close;


typedef struct
{
  gfc_expr *unit, *iostat, *iomsg;
  gfc_st_label *err;
}
gfc_filepos;


typedef struct
{
  gfc_expr *unit, *file, *iostat, *exist, *opened, *number, *named,
    *name, *access, *sequential, *direct, *form, *formatted,
    *unformatted, *recl, *nextrec, *blank, *position, *action, *read,
    *write, *readwrite, *delim, *pad, *iolength, *iomsg, *convert, *strm_pos,
    *asynchronous, *decimal, *encoding, *pending, *round, *sign, *size, *id,
    *iqstream;

  gfc_st_label *err;

}
gfc_inquire;


typedef struct
{
  gfc_expr *unit, *iostat, *iomsg, *id;
  gfc_st_label *err, *end, *eor;
}
gfc_wait;


typedef struct
{
  gfc_expr *io_unit, *format_expr, *rec, *advance, *iostat, *size, *iomsg,
	   *id, *pos, *asynchronous, *blank, *decimal, *delim, *pad, *round,
	   *sign, *extra_comma, *dt_io_kind;

  gfc_symbol *namelist;
  /* A format_label of `format_asterisk' indicates the "*" format */
  gfc_st_label *format_label;
  gfc_st_label *err, *end, *eor;

  locus eor_where, end_where, err_where;
}
gfc_dt;


typedef struct gfc_forall_iterator
{
  gfc_expr *var, *start, *end, *stride;
  struct gfc_forall_iterator *next;
}
gfc_forall_iterator;


/* Linked list to store associations in an ASSOCIATE statement.  */

typedef struct gfc_association_list
{
  struct gfc_association_list *next;

  /* Whether this is association to a variable that can be changed; otherwise,
     it's association to an expression and the name may not be used as
     lvalue.  */
  unsigned variable:1;

  /* True if this struct is currently only linked to from a gfc_symbol rather
     than as part of a real list in gfc_code->ext.block.assoc.  This may
     happen for SELECT TYPE temporaries and must be considered
     for memory handling.  */
  unsigned dangling:1;

  char name[GFC_MAX_SYMBOL_LEN + 1];
  gfc_symtree *st; /* Symtree corresponding to name.  */
  locus where;

  gfc_expr *target;
}
gfc_association_list;
#define gfc_get_association_list() XCNEW (gfc_association_list)


/* Executable statements that fill gfc_code structures.  */
typedef enum
{
  EXEC_NOP = 1, EXEC_END_NESTED_BLOCK, EXEC_END_BLOCK, EXEC_ASSIGN,
  EXEC_LABEL_ASSIGN, EXEC_POINTER_ASSIGN, EXEC_CRITICAL, EXEC_ERROR_STOP,
  EXEC_GOTO, EXEC_CALL, EXEC_COMPCALL, EXEC_ASSIGN_CALL, EXEC_RETURN,
  EXEC_ENTRY, EXEC_PAUSE, EXEC_STOP, EXEC_CONTINUE, EXEC_INIT_ASSIGN,
  EXEC_IF, EXEC_ARITHMETIC_IF, EXEC_DO, EXEC_DO_CONCURRENT, EXEC_DO_WHILE,
  EXEC_SELECT, EXEC_BLOCK, EXEC_FORALL, EXEC_WHERE, EXEC_CYCLE, EXEC_EXIT,
  EXEC_CALL_PPC, EXEC_ALLOCATE, EXEC_DEALLOCATE, EXEC_END_PROCEDURE,
  EXEC_SELECT_TYPE, EXEC_SYNC_ALL, EXEC_SYNC_MEMORY, EXEC_SYNC_IMAGES,
  EXEC_OPEN, EXEC_CLOSE, EXEC_WAIT,
  EXEC_READ, EXEC_WRITE, EXEC_IOLENGTH, EXEC_TRANSFER, EXEC_DT_END,
  EXEC_BACKSPACE, EXEC_ENDFILE, EXEC_INQUIRE, EXEC_REWIND, EXEC_FLUSH,
  EXEC_LOCK, EXEC_UNLOCK,
  EXEC_OMP_CRITICAL, EXEC_OMP_DO, EXEC_OMP_FLUSH, EXEC_OMP_MASTER,
  EXEC_OMP_ORDERED, EXEC_OMP_PARALLEL, EXEC_OMP_PARALLEL_DO,
  EXEC_OMP_PARALLEL_SECTIONS, EXEC_OMP_PARALLEL_WORKSHARE,
  EXEC_OMP_SECTIONS, EXEC_OMP_SINGLE, EXEC_OMP_WORKSHARE,
  EXEC_OMP_ATOMIC, EXEC_OMP_BARRIER, EXEC_OMP_END_NOWAIT,
  EXEC_OMP_END_SINGLE, EXEC_OMP_TASK, EXEC_OMP_TASKWAIT,
  EXEC_OMP_TASKYIELD
}
gfc_exec_op;

typedef enum
{
  GFC_OMP_ATOMIC_UPDATE,
  GFC_OMP_ATOMIC_READ,
  GFC_OMP_ATOMIC_WRITE,
  GFC_OMP_ATOMIC_CAPTURE
}
gfc_omp_atomic_op;

typedef struct gfc_code
{
  gfc_exec_op op;

  struct gfc_code *block, *next;
  locus loc;

  gfc_st_label *here, *label1, *label2, *label3;
  gfc_symtree *symtree;
  gfc_expr *expr1, *expr2, *expr3, *expr4;
  /* A name isn't sufficient to identify a subroutine, we need the actual
     symbol for the interface definition.
  const char *sub_name;  */
  gfc_symbol *resolved_sym;
  gfc_intrinsic_sym *resolved_isym;

  union
  {
    gfc_actual_arglist *actual;
    gfc_iterator *iterator;

    struct
    {
      gfc_typespec ts;
      gfc_alloc *list;
    }
    alloc;

    struct
    {
      gfc_namespace *ns;
      gfc_association_list *assoc;
      gfc_case *case_list;
    }
    block;

    gfc_open *open;
    gfc_close *close;
    gfc_filepos *filepos;
    gfc_inquire *inquire;
    gfc_wait *wait;
    gfc_dt *dt;
    gfc_forall_iterator *forall_iterator;
    struct gfc_code *which_construct;
    int stop_code;
    gfc_entry_list *entry;
    gfc_omp_clauses *omp_clauses;
    const char *omp_name;
    gfc_namelist *omp_namelist;
    bool omp_bool;
    gfc_omp_atomic_op omp_atomic;
  }
  ext;		/* Points to additional structures required by statement */

  /* Cycle and break labels in constructs.  */
  tree cycle_label;
  tree exit_label;
}
gfc_code;


/* Storage for DATA statements.  */
typedef struct gfc_data_variable
{
  gfc_expr *expr;
  gfc_iterator iter;
  struct gfc_data_variable *list, *next;
}
gfc_data_variable;


typedef struct gfc_data_value
{
  mpz_t repeat;
  gfc_expr *expr;
  struct gfc_data_value *next;
}
gfc_data_value;


typedef struct gfc_data
{
  gfc_data_variable *var;
  gfc_data_value *value;
  locus where;

  struct gfc_data *next;
}
gfc_data;


/* Structure for holding compile options */
typedef struct
{
  char *module_dir;
  gfc_source_form source_form;
  /* Maximum line lengths in fixed- and free-form source, respectively.
     When fixed_line_length or free_line_length are 0, the whole line is used,
     regardless of length.

     If the user requests a fixed_line_length <7 then gfc_init_options()
     emits a fatal error.  */
  int fixed_line_length;
  int free_line_length;
  /* Maximum number of continuation lines in fixed- and free-form source,
     respectively.  */
  int max_continue_fixed;
  int max_continue_free;
  int max_identifier_length;
  int dump_fortran_original;
  int dump_fortran_optimized;

  int warn_aliasing;
  int warn_ampersand;
  int gfc_warn_conversion;
  int warn_c_binding_type;
  int warn_conversion_extra;
  int warn_function_elimination;
  int warn_implicit_interface;
  int warn_implicit_procedure;
  int warn_line_truncation;
  int warn_surprising;
  int warn_tabs;
  int warn_underflow;
  int warn_intrinsic_shadow;
  int warn_intrinsics_std;
  int warn_character_truncation;
  int warn_array_temp;
  int warn_align_commons;
  int warn_real_q_constant;
  int warn_unused_dummy_argument;
  int warn_zerotrip;
  int warn_realloc_lhs;
  int warn_realloc_lhs_all;
  int warn_compare_reals;
  int warn_target_lifetime;
  int max_errors;

  int flag_all_intrinsics;
  int flag_default_double;
  int flag_default_integer;
  int flag_default_real;
  int flag_integer4_kind;
  int flag_real4_kind;
  int flag_real8_kind;
  int flag_dollar_ok;
  int flag_underscoring;
  int flag_second_underscore;
  int flag_implicit_none;
  int flag_max_stack_var_size;
  int flag_max_array_constructor;
  int flag_range_check;
  int flag_pack_derived;
  int flag_repack_arrays;
  int flag_preprocessed;
  int flag_f2c;
  int flag_automatic;
  int flag_backslash;
  int flag_backtrace;
  int flag_allow_leading_underscore;
  int flag_external_blas;
  int blas_matmul_limit;
  int flag_cray_pointer;
  int flag_d_lines;
  int gfc_flag_openmp;
  int gfc_flag_openmp_simd;
  int flag_sign_zero;
  int flag_stack_arrays;
  int flag_module_private;
  int flag_recursive;
  int flag_init_local_zero;
  int flag_init_integer;
  int flag_init_integer_value;
  int flag_init_real;
  int flag_init_logical;
  int flag_init_character;
  char flag_init_character_value;
  int flag_align_commons;
  int flag_protect_parens;
  int flag_realloc_lhs;
  int flag_aggressive_function_elimination;
  int flag_frontend_optimize;

  int fpe;
  int fpe_summary;
  int rtcheck;
  gfc_fcoarray coarray;

  int warn_std;
  int allow_std;
  int convert;
  int record_marker;
  int max_subrecord_length;
}
gfc_option_t;

extern gfc_option_t gfc_option;

/* Constructor nodes for array and structure constructors.  */
typedef struct gfc_constructor
{
  gfc_constructor_base base;
  mpz_t offset;               /* Offset within a constructor, used as
				 key within base. */

  gfc_expr *expr;
  gfc_iterator *iterator;
  locus where;

  union
  {
     gfc_component *component; /* Record the component being initialized.  */
  }
  n;
  mpz_t repeat; /* Record the repeat number of initial values in data
		  statement like "data a/5*10/".  */
}
gfc_constructor;


typedef struct iterator_stack
{
  gfc_symtree *variable;
  mpz_t value;
  struct iterator_stack *prev;
}
iterator_stack;
extern iterator_stack *iter_stack;


/* Used for (possibly nested) SELECT TYPE statements.  */
typedef struct gfc_select_type_stack
{
  gfc_symbol *selector;			/* Current selector variable.  */
  gfc_symtree *tmp;			/* Current temporary variable.  */
  struct gfc_select_type_stack *prev;	/* Previous element on stack.  */
}
gfc_select_type_stack;
extern gfc_select_type_stack *select_type_stack;
#define gfc_get_select_type_stack() XCNEW (gfc_select_type_stack)


/* Node in the linked list used for storing finalizer procedures.  */

typedef struct gfc_finalizer
{
  struct gfc_finalizer* next;
  locus where; /* Where the FINAL declaration occurred.  */

  /* Up to resolution, we want the gfc_symbol, there we lookup the corresponding
     symtree and later need only that.  This way, we can access and call the
     finalizers from every context as they should be "always accessible".  I
     don't make this a union because we need the information whether proc_sym is
     still referenced or not for dereferencing it on deleting a gfc_finalizer
     structure.  */
  gfc_symbol*  proc_sym;
  gfc_symtree* proc_tree;
}
gfc_finalizer;
#define gfc_get_finalizer() XCNEW (gfc_finalizer)


/************************ Function prototypes *************************/

/* decl.c */
bool gfc_in_match_data (void);
match gfc_match_char_spec (gfc_typespec *);

/* scanner.c */
void gfc_scanner_done_1 (void);
void gfc_scanner_init_1 (void);

void gfc_add_include_path (const char *, bool, bool, bool);
void gfc_add_intrinsic_modules_path (const char *);
void gfc_release_include_path (void);
FILE *gfc_open_included_file (const char *, bool, bool);

int gfc_at_end (void);
int gfc_at_eof (void);
int gfc_at_bol (void);
int gfc_at_eol (void);
void gfc_advance_line (void);
int gfc_check_include (void);
int gfc_define_undef_line (void);

int gfc_wide_is_printable (gfc_char_t);
int gfc_wide_is_digit (gfc_char_t);
int gfc_wide_fits_in_byte (gfc_char_t);
gfc_char_t gfc_wide_tolower (gfc_char_t);
gfc_char_t gfc_wide_toupper (gfc_char_t);
size_t gfc_wide_strlen (const gfc_char_t *);
int gfc_wide_strncasecmp (const gfc_char_t *, const char *, size_t);
gfc_char_t *gfc_wide_memset (gfc_char_t *, gfc_char_t, size_t);
char *gfc_widechar_to_char (const gfc_char_t *, int);
gfc_char_t *gfc_char_to_widechar (const char *);

#define gfc_get_wide_string(n) XCNEWVEC (gfc_char_t, n)

void gfc_skip_comments (void);
gfc_char_t gfc_next_char_literal (gfc_instring);
gfc_char_t gfc_next_char (void);
char gfc_next_ascii_char (void);
gfc_char_t gfc_peek_char (void);
char gfc_peek_ascii_char (void);
void gfc_error_recovery (void);
void gfc_gobble_whitespace (void);
bool gfc_new_file (void);
const char * gfc_read_orig_filename (const char *, const char **);

extern gfc_source_form gfc_current_form;
extern const char *gfc_source_file;
extern locus gfc_current_locus;

void gfc_start_source_files (void);
void gfc_end_source_files (void);

/* misc.c */
void gfc_clear_ts (gfc_typespec *);
FILE *gfc_open_file (const char *);
const char *gfc_basic_typename (bt);
const char *gfc_typename (gfc_typespec *);
const char *gfc_op2string (gfc_intrinsic_op);
const char *gfc_code2string (const mstring *, int);
int gfc_string2code (const mstring *, const char *);
const char *gfc_intent_string (sym_intent);

void gfc_init_1 (void);
void gfc_init_2 (void);
void gfc_done_1 (void);
void gfc_done_2 (void);

int get_c_kind (const char *, CInteropKind_t *);

/* options.c */
unsigned int gfc_option_lang_mask (void);
void gfc_init_options_struct (struct gcc_options *);
void gfc_init_options (unsigned int,
		       struct cl_decoded_option *);
bool gfc_handle_option (size_t, const char *, int, int, location_t,
			const struct cl_option_handlers *);
bool gfc_post_options (const char **);
char *gfc_get_option_string (void);

/* f95-lang.c */
void gfc_maybe_initialize_eh (void);

/* iresolve.c */
const char * gfc_get_string (const char *, ...) ATTRIBUTE_PRINTF_1;
bool gfc_find_sym_in_expr (gfc_symbol *, gfc_expr *);

/* error.c */

typedef struct gfc_error_buf
{
  int flag;
  size_t allocated, index;
  char *message;
} gfc_error_buf;

void gfc_error_init_1 (void);
void gfc_buffer_error (int);

const char *gfc_print_wide_char (gfc_char_t);

void gfc_warning (const char *, ...) ATTRIBUTE_GCC_GFC(1,2);
void gfc_warning_now (const char *, ...) ATTRIBUTE_GCC_GFC(1,2);
void gfc_clear_warning (void);
void gfc_warning_check (void);

void gfc_error (const char *, ...) ATTRIBUTE_GCC_GFC(1,2);
void gfc_error_now (const char *, ...) ATTRIBUTE_GCC_GFC(1,2);
void gfc_fatal_error (const char *, ...) ATTRIBUTE_NORETURN ATTRIBUTE_GCC_GFC(1,2);
void gfc_internal_error (const char *, ...) ATTRIBUTE_NORETURN ATTRIBUTE_GCC_GFC(1,2);
void gfc_clear_error (void);
int gfc_error_check (void);
int gfc_error_flag_test (void);

notification gfc_notification_std (int);
bool gfc_notify_std (int, const char *, ...) ATTRIBUTE_GCC_GFC(2,3);

/* A general purpose syntax error.  */
#define gfc_syntax_error(ST)	\
  gfc_error ("Syntax error in %s statement at %C", gfc_ascii_statement (ST));

void gfc_push_error (gfc_error_buf *);
void gfc_pop_error (gfc_error_buf *);
void gfc_free_error (gfc_error_buf *);

void gfc_get_errors (int *, int *);
void gfc_errors_to_warnings (int);

/* arith.c */
void gfc_arith_init_1 (void);
void gfc_arith_done_1 (void);
arith gfc_check_integer_range (mpz_t p, int kind);
bool gfc_check_character_range (gfc_char_t, int);

/* trans-types.c */
bool gfc_check_any_c_kind (gfc_typespec *);
int gfc_validate_kind (bt, int, bool);
int gfc_get_int_kind_from_width_isofortranenv (int size);
int gfc_get_real_kind_from_width_isofortranenv (int size);
tree gfc_get_derived_type (gfc_symbol * derived);
extern int gfc_index_integer_kind;
extern int gfc_default_integer_kind;
extern int gfc_max_integer_kind;
extern int gfc_default_real_kind;
extern int gfc_default_double_kind;
extern int gfc_default_character_kind;
extern int gfc_default_logical_kind;
extern int gfc_default_complex_kind;
extern int gfc_c_int_kind;
extern int gfc_atomic_int_kind;
extern int gfc_atomic_logical_kind;
extern int gfc_intio_kind;
extern int gfc_charlen_int_kind;
extern int gfc_numeric_storage_size;
extern int gfc_character_storage_size;

/* symbol.c */
void gfc_clear_new_implicit (void);
bool gfc_add_new_implicit_range (int, int);
bool gfc_merge_new_implicit (gfc_typespec *);
void gfc_set_implicit_none (void);
void gfc_check_function_type (gfc_namespace *);
bool gfc_is_intrinsic_typename (const char *);

gfc_typespec *gfc_get_default_type (const char *, gfc_namespace *);
bool gfc_set_default_type (gfc_symbol *, int, gfc_namespace *);

void gfc_set_sym_referenced (gfc_symbol *);

bool gfc_add_attribute (symbol_attribute *, locus *);
bool gfc_add_ext_attribute (symbol_attribute *, ext_attr_id_t, locus *);
bool gfc_add_allocatable (symbol_attribute *, locus *);
bool gfc_add_codimension (symbol_attribute *, const char *, locus *);
bool gfc_add_contiguous (symbol_attribute *, const char *, locus *);
bool gfc_add_dimension (symbol_attribute *, const char *, locus *);
bool gfc_add_external (symbol_attribute *, locus *);
bool gfc_add_intrinsic (symbol_attribute *, locus *);
bool gfc_add_optional (symbol_attribute *, locus *);
bool gfc_add_pointer (symbol_attribute *, locus *);
bool gfc_add_cray_pointer (symbol_attribute *, locus *);
bool gfc_add_cray_pointee (symbol_attribute *, locus *);
match gfc_mod_pointee_as (gfc_array_spec *);
bool gfc_add_protected (symbol_attribute *, const char *, locus *);
bool gfc_add_result (symbol_attribute *, const char *, locus *);
bool gfc_add_save (symbol_attribute *, save_state, const char *, locus *);
bool gfc_add_threadprivate (symbol_attribute *, const char *, locus *);
bool gfc_add_saved_common (symbol_attribute *, locus *);
bool gfc_add_target (symbol_attribute *, locus *);
bool gfc_add_dummy (symbol_attribute *, const char *, locus *);
bool gfc_add_generic (symbol_attribute *, const char *, locus *);
bool gfc_add_common (symbol_attribute *, locus *);
bool gfc_add_in_common (symbol_attribute *, const char *, locus *);
bool gfc_add_in_equivalence (symbol_attribute *, const char *, locus *);
bool gfc_add_data (symbol_attribute *, const char *, locus *);
bool gfc_add_in_namelist (symbol_attribute *, const char *, locus *);
bool gfc_add_sequence (symbol_attribute *, const char *, locus *);
bool gfc_add_elemental (symbol_attribute *, locus *);
bool gfc_add_pure (symbol_attribute *, locus *);
bool gfc_add_recursive (symbol_attribute *, locus *);
bool gfc_add_function (symbol_attribute *, const char *, locus *);
bool gfc_add_subroutine (symbol_attribute *, const char *, locus *);
bool gfc_add_volatile (symbol_attribute *, const char *, locus *);
bool gfc_add_asynchronous (symbol_attribute *, const char *, locus *);
bool gfc_add_proc (symbol_attribute *attr, const char *name, locus *where);
bool gfc_add_abstract (symbol_attribute* attr, locus* where);

bool gfc_add_access (symbol_attribute *, gfc_access, const char *, locus *);
bool gfc_add_is_bind_c (symbol_attribute *, const char *, locus *, int);
bool gfc_add_extension (symbol_attribute *, locus *);
bool gfc_add_value (symbol_attribute *, const char *, locus *);
bool gfc_add_flavor (symbol_attribute *, sym_flavor, const char *, locus *);
bool gfc_add_entry (symbol_attribute *, const char *, locus *);
bool gfc_add_procedure (symbol_attribute *, procedure_type,
		       const char *, locus *);
bool gfc_add_intent (symbol_attribute *, sym_intent, locus *);
bool gfc_add_explicit_interface (gfc_symbol *, ifsrc,
				gfc_formal_arglist *, locus *);
bool gfc_add_type (gfc_symbol *, gfc_typespec *, locus *);

void gfc_clear_attr (symbol_attribute *);
bool gfc_missing_attr (symbol_attribute *, locus *);
bool gfc_copy_attr (symbol_attribute *, symbol_attribute *, locus *);

bool gfc_add_component (gfc_symbol *, const char *, gfc_component **);
gfc_symbol *gfc_use_derived (gfc_symbol *);
gfc_symtree *gfc_use_derived_tree (gfc_symtree *);
gfc_component *gfc_find_component (gfc_symbol *, const char *, bool, bool);

gfc_st_label *gfc_get_st_label (int);
void gfc_free_st_label (gfc_st_label *);
void gfc_define_st_label (gfc_st_label *, gfc_sl_type, locus *);
bool gfc_reference_st_label (gfc_st_label *, gfc_sl_type);

gfc_namespace *gfc_get_namespace (gfc_namespace *, int);
gfc_symtree *gfc_new_symtree (gfc_symtree **, const char *);
gfc_symtree *gfc_find_symtree (gfc_symtree *, const char *);
void gfc_delete_symtree (gfc_symtree **, const char *);
gfc_symtree *gfc_get_unique_symtree (gfc_namespace *);
gfc_user_op *gfc_get_uop (const char *);
gfc_user_op *gfc_find_uop (const char *, gfc_namespace *);
void gfc_free_symbol (gfc_symbol *);
void gfc_release_symbol (gfc_symbol *);
gfc_symbol *gfc_new_symbol (const char *, gfc_namespace *);
gfc_symtree* gfc_find_symtree_in_proc (const char *, gfc_namespace *);
int gfc_find_symbol (const char *, gfc_namespace *, int, gfc_symbol **);
int gfc_find_sym_tree (const char *, gfc_namespace *, int, gfc_symtree **);
int gfc_get_symbol (const char *, gfc_namespace *, gfc_symbol **);
bool gfc_verify_c_interop (gfc_typespec *);
bool gfc_verify_c_interop_param (gfc_symbol *);
bool verify_bind_c_sym (gfc_symbol *, gfc_typespec *, int, gfc_common_head *);
bool verify_bind_c_derived_type (gfc_symbol *);
bool verify_com_block_vars_c_interop (gfc_common_head *);
gfc_symtree *generate_isocbinding_symbol (const char *, iso_c_binding_symbol,
					  const char *, gfc_symtree *, bool);
int gfc_get_sym_tree (const char *, gfc_namespace *, gfc_symtree **, bool);
int gfc_get_ha_symbol (const char *, gfc_symbol **);
int gfc_get_ha_sym_tree (const char *, gfc_symtree **);

void gfc_new_undo_checkpoint (gfc_undo_change_set &);
void gfc_drop_last_undo_checkpoint (void);
void gfc_restore_last_undo_checkpoint (void);
void gfc_undo_symbols (void);
void gfc_commit_symbols (void);
void gfc_commit_symbol (gfc_symbol *);
gfc_charlen *gfc_new_charlen (gfc_namespace *, gfc_charlen *);
void gfc_free_charlen (gfc_charlen *, gfc_charlen *);
void gfc_free_namespace (gfc_namespace *);

void gfc_symbol_init_2 (void);
void gfc_symbol_done_2 (void);

void gfc_traverse_symtree (gfc_symtree *, void (*)(gfc_symtree *));
void gfc_traverse_ns (gfc_namespace *, void (*)(gfc_symbol *));
void gfc_traverse_user_op (gfc_namespace *, void (*)(gfc_user_op *));
void gfc_save_all (gfc_namespace *);

void gfc_enforce_clean_symbol_state (void);
void gfc_free_dt_list (void);


gfc_gsymbol *gfc_get_gsymbol (const char *);
gfc_gsymbol *gfc_find_gsymbol (gfc_gsymbol *, const char *);

gfc_typebound_proc* gfc_get_typebound_proc (gfc_typebound_proc*);
gfc_symbol* gfc_get_derived_super_type (gfc_symbol*);
gfc_symbol* gfc_get_ultimate_derived_super_type (gfc_symbol*);
bool gfc_type_is_extension_of (gfc_symbol *, gfc_symbol *);
bool gfc_type_compatible (gfc_typespec *, gfc_typespec *);

void gfc_copy_formal_args_intr (gfc_symbol *, gfc_intrinsic_sym *);

void gfc_free_finalizer (gfc_finalizer *el); /* Needed in resolve.c, too  */

bool gfc_check_symbol_typed (gfc_symbol*, gfc_namespace*, bool, locus);
gfc_namespace* gfc_find_proc_namespace (gfc_namespace*);

bool gfc_is_associate_pointer (gfc_symbol*);
gfc_symbol * gfc_find_dt_in_generic (gfc_symbol *);
gfc_formal_arglist *gfc_sym_get_dummy_args (gfc_symbol *);

/* intrinsic.c -- true if working in an init-expr, false otherwise.  */
extern bool gfc_init_expr_flag;

/* Given a symbol that we have decided is intrinsic, mark it as such
   by placing it into a special module that is otherwise impossible to
   read or write.  */

#define gfc_intrinsic_symbol(SYM) SYM->module = gfc_get_string ("(intrinsic)")

void gfc_intrinsic_init_1 (void);
void gfc_intrinsic_done_1 (void);

char gfc_type_letter (bt);
gfc_symbol * gfc_get_intrinsic_sub_symbol (const char *);
bool gfc_convert_type (gfc_expr *, gfc_typespec *, int);
bool gfc_convert_type_warn (gfc_expr *, gfc_typespec *, int, int);
bool gfc_convert_chartype (gfc_expr *, gfc_typespec *);
int gfc_generic_intrinsic (const char *);
int gfc_specific_intrinsic (const char *);
bool gfc_is_intrinsic (gfc_symbol*, int, locus);
int gfc_intrinsic_actual_ok (const char *, const bool);
gfc_intrinsic_sym *gfc_find_function (const char *);
gfc_intrinsic_sym *gfc_find_subroutine (const char *);
gfc_intrinsic_sym *gfc_intrinsic_function_by_id (gfc_isym_id);
gfc_intrinsic_sym *gfc_intrinsic_subroutine_by_id (gfc_isym_id);
gfc_isym_id gfc_isym_id_by_intmod (intmod_id, int);
gfc_isym_id gfc_isym_id_by_intmod_sym (gfc_symbol *);


match gfc_intrinsic_func_interface (gfc_expr *, int);
match gfc_intrinsic_sub_interface (gfc_code *, int);

void gfc_warn_intrinsic_shadow (const gfc_symbol*, bool, bool);
bool gfc_check_intrinsic_standard (const gfc_intrinsic_sym*, const char**,
				      bool, locus);

/* match.c -- FIXME */
void gfc_free_iterator (gfc_iterator *, int);
void gfc_free_forall_iterator (gfc_forall_iterator *);
void gfc_free_alloc_list (gfc_alloc *);
void gfc_free_namelist (gfc_namelist *);
void gfc_free_equiv (gfc_equiv *);
void gfc_free_equiv_until (gfc_equiv *, gfc_equiv *);
void gfc_free_data (gfc_data *);
void gfc_free_case_list (gfc_case *);

/* matchexp.c -- FIXME too?  */
gfc_expr *gfc_get_parentheses (gfc_expr *);

/* openmp.c */
struct gfc_omp_saved_state { void *ptrs[2]; int ints[1]; };
void gfc_free_omp_clauses (gfc_omp_clauses *);
void gfc_resolve_omp_directive (gfc_code *, gfc_namespace *);
void gfc_resolve_do_iterator (gfc_code *, gfc_symbol *);
void gfc_resolve_omp_parallel_blocks (gfc_code *, gfc_namespace *);
void gfc_resolve_omp_do_blocks (gfc_code *, gfc_namespace *);
void gfc_omp_save_and_clear_state (struct gfc_omp_saved_state *);
void gfc_omp_restore_state (struct gfc_omp_saved_state *);

/* expr.c */
void gfc_free_actual_arglist (gfc_actual_arglist *);
gfc_actual_arglist *gfc_copy_actual_arglist (gfc_actual_arglist *);
const char *gfc_extract_int (gfc_expr *, int *);
bool is_subref_array (gfc_expr *);
bool gfc_is_simply_contiguous (gfc_expr *, bool);
bool gfc_check_init_expr (gfc_expr *);

gfc_expr *gfc_build_conversion (gfc_expr *);
void gfc_free_ref_list (gfc_ref *);
void gfc_type_convert_binary (gfc_expr *, int);
int gfc_is_constant_expr (gfc_expr *);
bool gfc_simplify_expr (gfc_expr *, int);
int gfc_has_vector_index (gfc_expr *);

gfc_expr *gfc_get_expr (void);
gfc_expr *gfc_get_array_expr (bt type, int kind, locus *);
gfc_expr *gfc_get_null_expr (locus *);
gfc_expr *gfc_get_operator_expr (locus *, gfc_intrinsic_op,gfc_expr *, gfc_expr *);
gfc_expr *gfc_get_structure_constructor_expr (bt, int, locus *);
gfc_expr *gfc_get_constant_expr (bt, int, locus *);
gfc_expr *gfc_get_character_expr (int, locus *, const char *, int len);
gfc_expr *gfc_get_int_expr (int, locus *, int);
gfc_expr *gfc_get_logical_expr (int, locus *, bool);
gfc_expr *gfc_get_iokind_expr (locus *, io_kind);

void gfc_clear_shape (mpz_t *shape, int rank);
void gfc_free_shape (mpz_t **shape, int rank);
void gfc_free_expr (gfc_expr *);
void gfc_replace_expr (gfc_expr *, gfc_expr *);
mpz_t *gfc_copy_shape (mpz_t *, int);
mpz_t *gfc_copy_shape_excluding (mpz_t *, int, gfc_expr *);
gfc_expr *gfc_copy_expr (gfc_expr *);
gfc_ref* gfc_copy_ref (gfc_ref*);

bool gfc_specification_expr (gfc_expr *);

int gfc_numeric_ts (gfc_typespec *);
int gfc_kind_max (gfc_expr *, gfc_expr *);

bool gfc_check_conformance (gfc_expr *, gfc_expr *, const char *, ...) ATTRIBUTE_PRINTF_3;
bool gfc_check_assign (gfc_expr *, gfc_expr *, int);
bool gfc_check_pointer_assign (gfc_expr *, gfc_expr *);
bool gfc_check_assign_symbol (gfc_symbol *, gfc_component *, gfc_expr *);

bool gfc_has_default_initializer (gfc_symbol *);
gfc_expr *gfc_default_initializer (gfc_typespec *);
gfc_expr *gfc_get_variable_expr (gfc_symtree *);
void gfc_add_full_array_ref (gfc_expr *, gfc_array_spec *);
gfc_expr * gfc_lval_expr_from_sym (gfc_symbol *);

gfc_array_spec *gfc_get_full_arrayspec_from_expr (gfc_expr *expr);

bool gfc_traverse_expr (gfc_expr *, gfc_symbol *,
			bool (*)(gfc_expr *, gfc_symbol *, int*),
			int);
void gfc_expr_set_symbols_referenced (gfc_expr *);
bool gfc_expr_check_typed (gfc_expr*, gfc_namespace*, bool);

gfc_component * gfc_get_proc_ptr_comp (gfc_expr *);
bool gfc_is_proc_ptr_comp (gfc_expr *);

bool gfc_ref_this_image (gfc_ref *ref);
bool gfc_is_coindexed (gfc_expr *);
bool gfc_is_coarray (gfc_expr *);
int gfc_get_corank (gfc_expr *);
bool gfc_has_ultimate_allocatable (gfc_expr *);
bool gfc_has_ultimate_pointer (gfc_expr *);

gfc_expr* gfc_build_intrinsic_call (gfc_namespace *, gfc_isym_id, const char*,
				    locus, unsigned, ...);
bool gfc_check_vardef_context (gfc_expr*, bool, bool, bool, const char*);


/* st.c */
extern gfc_code new_st;

void gfc_clear_new_st (void);
gfc_code *gfc_get_code (gfc_exec_op);
gfc_code *gfc_append_code (gfc_code *, gfc_code *);
void gfc_free_statement (gfc_code *);
void gfc_free_statements (gfc_code *);
void gfc_free_association_list (gfc_association_list *);

/* resolve.c */
bool gfc_resolve_expr (gfc_expr *);
void gfc_resolve (gfc_namespace *);
void gfc_resolve_blocks (gfc_code *, gfc_namespace *);
int gfc_impure_variable (gfc_symbol *);
int gfc_pure (gfc_symbol *);
int gfc_implicit_pure (gfc_symbol *);
void gfc_unset_implicit_pure (gfc_symbol *);
int gfc_elemental (gfc_symbol *);
bool gfc_resolve_iterator (gfc_iterator *, bool, bool);
bool find_forall_index (gfc_expr *, gfc_symbol *, int);
bool gfc_resolve_index (gfc_expr *, int);
bool gfc_resolve_dim_arg (gfc_expr *);
int gfc_is_formal_arg (void);
void gfc_resolve_substring_charlen (gfc_expr *);
match gfc_iso_c_sub_interface(gfc_code *, gfc_symbol *);
gfc_expr *gfc_expr_to_initialize (gfc_expr *);
bool gfc_type_is_extensible (gfc_symbol *);
bool gfc_resolve_intrinsic (gfc_symbol *, locus *);
bool gfc_explicit_interface_required (gfc_symbol *, char *, int);
extern int gfc_do_concurrent_flag;


/* array.c */
gfc_iterator *gfc_copy_iterator (gfc_iterator *);

void gfc_free_array_spec (gfc_array_spec *);
gfc_array_ref *gfc_copy_array_ref (gfc_array_ref *);

bool gfc_set_array_spec (gfc_symbol *, gfc_array_spec *, locus *);
gfc_array_spec *gfc_copy_array_spec (gfc_array_spec *);
bool gfc_resolve_array_spec (gfc_array_spec *, int);

int gfc_compare_array_spec (gfc_array_spec *, gfc_array_spec *);

void gfc_simplify_iterator_var (gfc_expr *);
bool gfc_expand_constructor (gfc_expr *, bool);
int gfc_constant_ac (gfc_expr *);
int gfc_expanded_ac (gfc_expr *);
bool gfc_resolve_character_array_constructor (gfc_expr *);
bool gfc_resolve_array_constructor (gfc_expr *);
bool gfc_check_constructor_type (gfc_expr *);
bool gfc_check_iter_variable (gfc_expr *);
bool gfc_check_constructor (gfc_expr *, bool (*)(gfc_expr *));
bool gfc_array_size (gfc_expr *, mpz_t *);
bool gfc_array_dimen_size (gfc_expr *, int, mpz_t *);
bool gfc_array_ref_shape (gfc_array_ref *, mpz_t *);
gfc_array_ref *gfc_find_array_ref (gfc_expr *);
tree gfc_conv_array_initializer (tree type, gfc_expr *);
bool spec_size (gfc_array_spec *, mpz_t *);
bool spec_dimen_size (gfc_array_spec *, int, mpz_t *);
int gfc_is_compile_time_shape (gfc_array_spec *);

bool gfc_ref_dimen_size (gfc_array_ref *, int dimen, mpz_t *, mpz_t *);


/* interface.c -- FIXME: some of these should be in symbol.c */
void gfc_free_interface (gfc_interface *);
int gfc_compare_derived_types (gfc_symbol *, gfc_symbol *);
int gfc_compare_types (gfc_typespec *, gfc_typespec *);
int gfc_compare_interfaces (gfc_symbol*, gfc_symbol*, const char *, int, int,
			    char *, int, const char *, const char *);
void gfc_check_interfaces (gfc_namespace *);
bool gfc_procedure_use (gfc_symbol *, gfc_actual_arglist **, locus *);
void gfc_ppc_use (gfc_component *, gfc_actual_arglist **, locus *);
gfc_symbol *gfc_search_interface (gfc_interface *, int,
				  gfc_actual_arglist **);
match gfc_extend_expr (gfc_expr *);
void gfc_free_formal_arglist (gfc_formal_arglist *);
bool gfc_extend_assign (gfc_code *, gfc_namespace *);
bool gfc_check_new_interface (gfc_interface *, gfc_symbol *, locus);
bool gfc_add_interface (gfc_symbol *);
gfc_interface *gfc_current_interface_head (void);
void gfc_set_current_interface_head (gfc_interface *);
gfc_symtree* gfc_find_sym_in_symtree (gfc_symbol*);
bool gfc_arglist_matches_symbol (gfc_actual_arglist**, gfc_symbol*);
bool gfc_check_operator_interface (gfc_symbol*, gfc_intrinsic_op, locus);
int gfc_has_vector_subscript (gfc_expr*);
gfc_intrinsic_op gfc_equivalent_op (gfc_intrinsic_op);
bool gfc_check_typebound_override (gfc_symtree*, gfc_symtree*);

/* io.c */
extern gfc_st_label format_asterisk;

void gfc_free_open (gfc_open *);
bool gfc_resolve_open (gfc_open *);
void gfc_free_close (gfc_close *);
bool gfc_resolve_close (gfc_close *);
void gfc_free_filepos (gfc_filepos *);
bool gfc_resolve_filepos (gfc_filepos *);
void gfc_free_inquire (gfc_inquire *);
bool gfc_resolve_inquire (gfc_inquire *);
void gfc_free_dt (gfc_dt *);
bool gfc_resolve_dt (gfc_dt *, locus *);
void gfc_free_wait (gfc_wait *);
bool gfc_resolve_wait (gfc_wait *);

/* module.c */
void gfc_module_init_2 (void);
void gfc_module_done_2 (void);
void gfc_dump_module (const char *, int);
bool gfc_check_symbol_access (gfc_symbol *);
void gfc_free_use_stmts (gfc_use_list *);

/* primary.c */
symbol_attribute gfc_variable_attr (gfc_expr *, gfc_typespec *);
symbol_attribute gfc_expr_attr (gfc_expr *);
match gfc_match_rvalue (gfc_expr **);
match gfc_match_varspec (gfc_expr*, int, bool, bool);
int gfc_check_digit (char, int);
bool gfc_is_function_return_value (gfc_symbol *, gfc_namespace *);
bool gfc_convert_to_structure_constructor (gfc_expr *, gfc_symbol *,
					      gfc_expr **,
					      gfc_actual_arglist **, bool);

/* trans.c */
void gfc_generate_code (gfc_namespace *);
void gfc_generate_module_code (gfc_namespace *);

/* trans-intrinsic.c */
bool gfc_inline_intrinsic_function_p (gfc_expr *);

/* bbt.c */
typedef int (*compare_fn) (void *, void *);
void gfc_insert_bbt (void *, void *, compare_fn);
void gfc_delete_bbt (void *, void *, compare_fn);

/* dump-parse-tree.c */
void gfc_dump_parse_tree (gfc_namespace *, FILE *);

/* parse.c */
bool gfc_parse_file (void);
void gfc_global_used (gfc_gsymbol *, locus *);
gfc_namespace* gfc_build_block_ns (gfc_namespace *);

/* dependency.c */
int gfc_dep_compare_functions (gfc_expr *, gfc_expr *, bool);
int gfc_dep_compare_expr (gfc_expr *, gfc_expr *);
bool gfc_dep_difference (gfc_expr *, gfc_expr *, mpz_t *);

/* check.c */
bool gfc_check_same_strlen (const gfc_expr*, const gfc_expr*, const char*);
bool gfc_calculate_transfer_sizes (gfc_expr*, gfc_expr*, gfc_expr*,
				      size_t*, size_t*, size_t*);

/* class.c */
void gfc_fix_class_refs (gfc_expr *e);
void gfc_add_component_ref (gfc_expr *, const char *);
void gfc_add_class_array_ref (gfc_expr *);
#define gfc_add_data_component(e)     gfc_add_component_ref(e,"_data")
#define gfc_add_vptr_component(e)     gfc_add_component_ref(e,"_vptr")
#define gfc_add_hash_component(e)     gfc_add_component_ref(e,"_hash")
#define gfc_add_size_component(e)     gfc_add_component_ref(e,"_size")
#define gfc_add_def_init_component(e) gfc_add_component_ref(e,"_def_init")
#define gfc_add_final_component(e)    gfc_add_component_ref(e,"_final")
bool gfc_is_class_array_ref (gfc_expr *, bool *);
bool gfc_is_class_scalar_expr (gfc_expr *);
bool gfc_is_class_container_ref (gfc_expr *e);
gfc_expr *gfc_class_initializer (gfc_typespec *, gfc_expr *);
unsigned int gfc_hash_value (gfc_symbol *);
bool gfc_build_class_symbol (gfc_typespec *, symbol_attribute *,
			     gfc_array_spec **);
gfc_symbol *gfc_find_derived_vtab (gfc_symbol *);
gfc_symbol *gfc_find_vtab (gfc_typespec *);
gfc_symtree* gfc_find_typebound_proc (gfc_symbol*, bool*,
				      const char*, bool, locus*);
gfc_symtree* gfc_find_typebound_user_op (gfc_symbol*, bool*,
					 const char*, bool, locus*);
gfc_typebound_proc* gfc_find_typebound_intrinsic_op (gfc_symbol*, bool*,
						     gfc_intrinsic_op, bool,
						     locus*);
gfc_symtree* gfc_get_tbp_symtree (gfc_symtree**, const char*);
bool gfc_is_finalizable (gfc_symbol *, gfc_expr **);

#define CLASS_DATA(sym) sym->ts.u.derived->components
#define UNLIMITED_POLY(sym) \
	(sym != NULL && sym->ts.type == BT_CLASS \
	 && CLASS_DATA (sym) \
	 && CLASS_DATA (sym)->ts.u.derived \
	 && CLASS_DATA (sym)->ts.u.derived->attr.unlimited_polymorphic)

/* frontend-passes.c */

void gfc_run_passes (gfc_namespace *);

typedef int (*walk_code_fn_t) (gfc_code **, int *, void *);
typedef int (*walk_expr_fn_t) (gfc_expr **, int *, void *);

int gfc_expr_walker (gfc_expr **, walk_expr_fn_t, void *);
int gfc_code_walker (gfc_code **, walk_code_fn_t, walk_expr_fn_t, void *);

/* simplify.c */

void gfc_convert_mpz_to_signed (mpz_t, int);

#endif /* GCC_GFORTRAN_H  */<|MERGE_RESOLUTION|>--- conflicted
+++ resolved
@@ -325,14 +325,9 @@
   GFC_ISYM_CHDIR,
   GFC_ISYM_CHMOD,
   GFC_ISYM_CMPLX,
-<<<<<<< HEAD
-  GFC_ISYM_CAF_GET,
-  GFC_ISYM_CAF_SEND,
-=======
   GFC_ISYM_CO_MAX,
   GFC_ISYM_CO_MIN,
   GFC_ISYM_CO_SUM,
->>>>>>> 77cea081
   GFC_ISYM_COMMAND_ARGUMENT_COUNT,
   GFC_ISYM_COMPILER_OPTIONS,
   GFC_ISYM_COMPILER_VERSION,
