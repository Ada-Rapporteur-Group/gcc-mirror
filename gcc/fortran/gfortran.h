--- conflicted
+++ resolved
@@ -214,15 +214,9 @@
   ST_OMP_TASKWAIT, ST_OMP_TASKYIELD, ST_OMP_CANCEL, ST_OMP_CANCELLATION_POINT,
   ST_OMP_TASKGROUP, ST_OMP_END_TASKGROUP, ST_OMP_SIMD, ST_OMP_END_SIMD,
   ST_OMP_DO_SIMD, ST_OMP_END_DO_SIMD, ST_OMP_PARALLEL_DO_SIMD,
-<<<<<<< HEAD
-  ST_OMP_END_PARALLEL_DO_SIMD, ST_OMP_DECLARE_SIMD, ST_PROCEDURE, ST_GENERIC,
-  ST_CRITICAL, ST_END_CRITICAL, ST_GET_FCN_CHARACTERISTICS, ST_LOCK,
-  ST_UNLOCK, ST_NONE
-=======
   ST_OMP_END_PARALLEL_DO_SIMD, ST_OMP_DECLARE_SIMD, ST_OMP_DECLARE_REDUCTION,
   ST_PROCEDURE, ST_GENERIC, ST_CRITICAL, ST_END_CRITICAL,
   ST_GET_FCN_CHARACTERISTICS, ST_LOCK, ST_UNLOCK, ST_NONE
->>>>>>> 331c6259
 }
 gfc_statement;
 
@@ -1047,8 +1041,6 @@
 
 #define gfc_get_namelist() XCNEW (gfc_namelist)
 
-<<<<<<< HEAD
-=======
 typedef enum
 {
   OMP_REDUCTION_NONE = -1,
@@ -1068,7 +1060,6 @@
 }
 gfc_omp_reduction_op;
 
->>>>>>> 331c6259
 /* For use in OpenMP clauses in case we need extra information
    (aligned clause alignment, linear clause step, etc.).  */
 
@@ -1076,11 +1067,8 @@
 {
   struct gfc_symbol *sym;
   struct gfc_expr *expr;
-<<<<<<< HEAD
-=======
   gfc_omp_reduction_op rop;
   struct gfc_omp_udr *udr;
->>>>>>> 331c6259
   struct gfc_omp_namelist *next;
 }
 gfc_omp_namelist;
@@ -1100,24 +1088,7 @@
   OMP_LIST_LINEAR,
   OMP_LIST_DEPEND_IN,
   OMP_LIST_DEPEND_OUT,
-<<<<<<< HEAD
-  OMP_LIST_PLUS,
-  OMP_LIST_REDUCTION_FIRST = OMP_LIST_PLUS,
-  OMP_LIST_MULT,
-  OMP_LIST_SUB,
-  OMP_LIST_AND,
-  OMP_LIST_OR,
-  OMP_LIST_EQV,
-  OMP_LIST_NEQV,
-  OMP_LIST_MAX,
-  OMP_LIST_MIN,
-  OMP_LIST_IAND,
-  OMP_LIST_IOR,
-  OMP_LIST_IEOR,
-  OMP_LIST_REDUCTION_LAST = OMP_LIST_IEOR,
-=======
   OMP_LIST_REDUCTION,
->>>>>>> 331c6259
   OMP_LIST_NUM
 };
 
@@ -1196,8 +1167,6 @@
 gfc_omp_declare_simd;
 #define gfc_get_omp_declare_simd() XCNEW (gfc_omp_declare_simd)
 
-<<<<<<< HEAD
-=======
 typedef struct gfc_omp_udr
 {
   struct gfc_omp_udr *next;
@@ -1217,7 +1186,6 @@
 }
 gfc_omp_udr;
 #define gfc_get_omp_udr() XCNEW (gfc_omp_udr)
->>>>>>> 331c6259
 
 /* The gfc_st_label structure is a BBT attached to a namespace that
    records the usage of statement labels within that space.  */
@@ -2884,20 +2852,14 @@
 void gfc_free_omp_clauses (gfc_omp_clauses *);
 void gfc_free_omp_declare_simd (gfc_omp_declare_simd *);
 void gfc_free_omp_declare_simd_list (gfc_omp_declare_simd *);
-<<<<<<< HEAD
-=======
 void gfc_free_omp_udr (gfc_omp_udr *);
 gfc_omp_udr *gfc_omp_udr_find (gfc_symtree *, gfc_typespec *);
->>>>>>> 331c6259
 void gfc_resolve_omp_directive (gfc_code *, gfc_namespace *);
 void gfc_resolve_do_iterator (gfc_code *, gfc_symbol *);
 void gfc_resolve_omp_parallel_blocks (gfc_code *, gfc_namespace *);
 void gfc_resolve_omp_do_blocks (gfc_code *, gfc_namespace *);
 void gfc_resolve_omp_declare_simd (gfc_namespace *);
-<<<<<<< HEAD
-=======
 void gfc_resolve_omp_udrs (gfc_symtree *);
->>>>>>> 331c6259
 void gfc_omp_save_and_clear_state (struct gfc_omp_saved_state *);
 void gfc_omp_restore_state (struct gfc_omp_saved_state *);
 
