/* gfortran header file
<<<<<<< HEAD
   Copyright (C) 2000, 2001, 2002, 2003, 2004, 2005, 2006, 2007
=======
   Copyright (C) 2000, 2001, 2002, 2003, 2004, 2005, 2006, 2007, 2008, 2009
>>>>>>> 42bae686
   Free Software Foundation, Inc.
   Contributed by Andy Vaught

This file is part of GCC.

GCC is free software; you can redistribute it and/or modify it under
the terms of the GNU General Public License as published by the Free
Software Foundation; either version 3, or (at your option) any later
version.

GCC is distributed in the hope that it will be useful, but WITHOUT ANY
WARRANTY; without even the implied warranty of MERCHANTABILITY or
FITNESS FOR A PARTICULAR PURPOSE.  See the GNU General Public License
for more details.

You should have received a copy of the GNU General Public License
along with GCC; see the file COPYING3.  If not see
<http://www.gnu.org/licenses/>.  */

#ifndef GCC_GFORTRAN_H
#define GCC_GFORTRAN_H

/* It's probably insane to have this large of a header file, but it
   seemed like everything had to be recompiled anyway when a change
   was made to a header file, and there were ordering issues with
   multiple header files.  Besides, Microsoft's winnt.h was 250k last
   time I looked, so by comparison this is perfectly reasonable.  */

/* Declarations common to the front-end and library are put in
   libgfortran/libgfortran_frontend.h  */
#include "libgfortran.h"


#include "system.h"
#include "intl.h"
#include "coretypes.h"
#include "input.h"
#include "splay-tree.h"
/* The following ifdefs are recommended by the autoconf documentation
   for any code using alloca.  */

/* AIX requires this to be the first thing in the file.  */
#ifdef __GNUC__
#else /* not __GNUC__ */
#ifdef HAVE_ALLOCA_H
#include <alloca.h>
#else /* do not HAVE_ALLOCA_H */
#ifdef _AIX
#pragma alloca
#else
#ifndef alloca			/* predefined by HP cc +Olibcalls */
char *alloca ();
#endif /* not predefined */
#endif /* not _AIX */
#endif /* do not HAVE_ALLOCA_H */
#endif /* not __GNUC__ */

/* Major control parameters.  */

#define GFC_MAX_SYMBOL_LEN 63   /* Must be at least 63 for F2003.  */
#define GFC_MAX_BINDING_LABEL_LEN 126 /* (2 * GFC_MAX_SYMBOL_LEN) */
#define GFC_MAX_LINE 132	/* Characters beyond this are not seen.  */
#define GFC_LETTERS 26		/* Number of letters in the alphabet.  */

#define MAX_SUBRECORD_LENGTH 2147483639   /* 2**31-9 */


#define free(x) Use_gfc_free_instead_of_free()
#define gfc_is_whitespace(c) ((c==' ') || (c=='\t'))

#ifndef NULL
#define NULL ((void *) 0)
#endif

/* Stringization.  */
#define stringize(x) expand_macro(x)
#define expand_macro(x) # x

/* For the runtime library, a standard prefix is a requirement to
   avoid cluttering the namespace with things nobody asked for.  It's
   ugly to look at and a pain to type when you add the prefix by hand,
   so we hide it behind a macro.  */
#define PREFIX(x) "_gfortran_" x
#define PREFIX_LEN 10

#define BLANK_COMMON_NAME "__BLNK__"

/* Macro to initialize an mstring structure.  */
#define minit(s, t) { s, NULL, t }

/* Structure for storing strings to be matched by gfc_match_string.  */
typedef struct
{
  const char *string;
  const char *mp;
  int tag;
}
mstring;



/*************************** Enums *****************************/

/* Used when matching and resolving data I/O transfer statements.  */

typedef enum
{ M_READ, M_WRITE, M_PRINT, M_INQUIRE }
io_kind;

/* The author remains confused to this day about the convention of
   returning '0' for 'SUCCESS'... or was it the other way around?  The
   following enum makes things much more readable.  We also start
   values off at one instead of zero.  */

typedef enum
{ SUCCESS = 1, FAILURE }
gfc_try;

/* This is returned by gfc_notification_std to know if, given the flags
   that were given (-std=, -pedantic) we should issue an error, a warning
   or nothing.  */

typedef enum
{ SILENT, WARNING, ERROR }
notification;

/* Matchers return one of these three values.  The difference between
   MATCH_NO and MATCH_ERROR is that MATCH_ERROR means that a match was
   successful, but that something non-syntactic is wrong and an error
   has already been issued.  */

typedef enum
{ MATCH_NO = 1, MATCH_YES, MATCH_ERROR }
match;

typedef enum
{ FORM_FREE, FORM_FIXED, FORM_UNKNOWN }
gfc_source_form;

/* Basic types.  BT_VOID is used by ISO C Binding so funcs like c_f_pointer
   can take any arg with the pointer attribute as a param.  */
typedef enum
{ BT_UNKNOWN = 1, BT_INTEGER, BT_REAL, BT_COMPLEX,
  BT_LOGICAL, BT_CHARACTER, BT_DERIVED, BT_PROCEDURE, BT_HOLLERITH,
  BT_VOID
}
bt;

/* Expression node types.  */
typedef enum
{ EXPR_OP = 1, EXPR_FUNCTION, EXPR_CONSTANT, EXPR_VARIABLE,
  EXPR_SUBSTRING, EXPR_STRUCTURE, EXPR_ARRAY, EXPR_NULL, EXPR_COMPCALL
}
expr_t;

/* Array types.  */
typedef enum
{ AS_EXPLICIT = 1, AS_ASSUMED_SHAPE, AS_DEFERRED,
  AS_ASSUMED_SIZE, AS_UNKNOWN
}
array_type;

typedef enum
{ AR_FULL = 1, AR_ELEMENT, AR_SECTION, AR_UNKNOWN }
ar_type;

/* Statement label types.  */
typedef enum
{ ST_LABEL_UNKNOWN = 1, ST_LABEL_TARGET,
  ST_LABEL_BAD_TARGET, ST_LABEL_FORMAT
}
gfc_sl_type;

/* Intrinsic operators.  */
typedef enum
{ GFC_INTRINSIC_BEGIN = 0,
  INTRINSIC_NONE = -1, INTRINSIC_UPLUS = GFC_INTRINSIC_BEGIN,
  INTRINSIC_UMINUS, INTRINSIC_PLUS, INTRINSIC_MINUS, INTRINSIC_TIMES,
  INTRINSIC_DIVIDE, INTRINSIC_POWER, INTRINSIC_CONCAT,
  INTRINSIC_AND, INTRINSIC_OR, INTRINSIC_EQV, INTRINSIC_NEQV,
  /* ==, /=, >, >=, <, <=  */
  INTRINSIC_EQ, INTRINSIC_NE, INTRINSIC_GT, INTRINSIC_GE,
  INTRINSIC_LT, INTRINSIC_LE, 
  /* .EQ., .NE., .GT., .GE., .LT., .LE. (OS = Old-Style)  */
  INTRINSIC_EQ_OS, INTRINSIC_NE_OS, INTRINSIC_GT_OS, INTRINSIC_GE_OS,
  INTRINSIC_LT_OS, INTRINSIC_LE_OS, 
  INTRINSIC_NOT, INTRINSIC_USER, INTRINSIC_ASSIGN, 
  INTRINSIC_PARENTHESES, GFC_INTRINSIC_END /* Sentinel */
}
gfc_intrinsic_op;


/* This macro is the number of intrinsic operators that exist.
   Assumptions are made about the numbering of the interface_op enums.  */
#define GFC_INTRINSIC_OPS GFC_INTRINSIC_END

/* Arithmetic results.  */
typedef enum
{ ARITH_OK = 1, ARITH_OVERFLOW, ARITH_UNDERFLOW, ARITH_NAN,
  ARITH_DIV0, ARITH_INCOMMENSURATE, ARITH_ASYMMETRIC
}
arith;

/* Statements.  */
typedef enum
{
  ST_ARITHMETIC_IF, ST_ALLOCATE, ST_ATTR_DECL, ST_BACKSPACE, ST_BLOCK_DATA,
  ST_CALL, ST_CASE, ST_CLOSE, ST_COMMON, ST_CONTINUE, ST_CONTAINS, ST_CYCLE,
  ST_DATA, ST_DATA_DECL, ST_DEALLOCATE, ST_DO, ST_ELSE, ST_ELSEIF,
  ST_ELSEWHERE, ST_END_BLOCK_DATA, ST_ENDDO, ST_IMPLIED_ENDDO,
  ST_END_FILE, ST_FINAL, ST_FLUSH, ST_END_FORALL, ST_END_FUNCTION, ST_ENDIF,
  ST_END_INTERFACE, ST_END_MODULE, ST_END_PROGRAM, ST_END_SELECT,
  ST_END_SUBROUTINE, ST_END_WHERE, ST_END_TYPE, ST_ENTRY, ST_EQUIVALENCE,
  ST_EXIT, ST_FORALL, ST_FORALL_BLOCK, ST_FORMAT, ST_FUNCTION, ST_GOTO,
  ST_IF_BLOCK, ST_IMPLICIT, ST_IMPLICIT_NONE, ST_IMPORT, ST_INQUIRE, ST_INTERFACE,
  ST_PARAMETER, ST_MODULE, ST_MODULE_PROC, ST_NAMELIST, ST_NULLIFY, ST_OPEN,
  ST_PAUSE, ST_PRIVATE, ST_PROGRAM, ST_PUBLIC, ST_READ, ST_RETURN, ST_REWIND,
  ST_STOP, ST_SUBROUTINE, ST_TYPE, ST_USE, ST_WHERE_BLOCK, ST_WHERE, ST_WAIT, 
  ST_WRITE, ST_ASSIGNMENT, ST_POINTER_ASSIGNMENT, ST_SELECT_CASE, ST_SEQUENCE,
  ST_SIMPLE_IF, ST_STATEMENT_FUNCTION, ST_DERIVED_DECL, ST_LABEL_ASSIGNMENT,
  ST_ENUM, ST_ENUMERATOR, ST_END_ENUM,
  ST_OMP_ATOMIC, ST_OMP_BARRIER, ST_OMP_CRITICAL, ST_OMP_END_CRITICAL,
  ST_OMP_END_DO, ST_OMP_END_MASTER, ST_OMP_END_ORDERED, ST_OMP_END_PARALLEL,
  ST_OMP_END_PARALLEL_DO, ST_OMP_END_PARALLEL_SECTIONS,
  ST_OMP_END_PARALLEL_WORKSHARE, ST_OMP_END_SECTIONS, ST_OMP_END_SINGLE,
  ST_OMP_END_WORKSHARE, ST_OMP_DO, ST_OMP_FLUSH, ST_OMP_MASTER, ST_OMP_ORDERED,
  ST_OMP_PARALLEL, ST_OMP_PARALLEL_DO, ST_OMP_PARALLEL_SECTIONS,
  ST_OMP_PARALLEL_WORKSHARE, ST_OMP_SECTIONS, ST_OMP_SECTION, ST_OMP_SINGLE,
  ST_OMP_THREADPRIVATE, ST_OMP_WORKSHARE, ST_OMP_TASK, ST_OMP_END_TASK,
  ST_OMP_TASKWAIT, ST_PROCEDURE, ST_GENERIC,
  ST_GET_FCN_CHARACTERISTICS, ST_NONE
}
gfc_statement;


/* Types of interfaces that we can have.  Assignment interfaces are
   considered to be intrinsic operators.  */
typedef enum
{
  INTERFACE_NAMELESS = 1, INTERFACE_GENERIC,
  INTERFACE_INTRINSIC_OP, INTERFACE_USER_OP, INTERFACE_ABSTRACT
}
interface_type;

/* Symbol flavors: these are all mutually exclusive.
   10 elements = 4 bits.  */
typedef enum sym_flavor
{
  FL_UNKNOWN = 0, FL_PROGRAM, FL_BLOCK_DATA, FL_MODULE, FL_VARIABLE,
  FL_PARAMETER, FL_LABEL, FL_PROCEDURE, FL_DERIVED, FL_NAMELIST,
  FL_VOID
}
sym_flavor;

/* Procedure types.  7 elements = 3 bits.  */
typedef enum procedure_type
{ PROC_UNKNOWN, PROC_MODULE, PROC_INTERNAL, PROC_DUMMY,
  PROC_INTRINSIC, PROC_ST_FUNCTION, PROC_EXTERNAL
}
procedure_type;

/* Intent types.  */
typedef enum sym_intent
{ INTENT_UNKNOWN = 0, INTENT_IN, INTENT_OUT, INTENT_INOUT
}
sym_intent;

/* Access types.  */
typedef enum gfc_access
{ ACCESS_UNKNOWN = 0, ACCESS_PUBLIC, ACCESS_PRIVATE
}
gfc_access;

/* Flags to keep track of where an interface came from.
   4 elements = 2 bits.  */
typedef enum ifsrc
{ IFSRC_UNKNOWN = 0, IFSRC_DECL, IFSRC_IFBODY, IFSRC_USAGE
}
ifsrc;

/* Whether a SAVE attribute was set explicitly or implicitly.  */
typedef enum save_state
{ SAVE_NONE = 0, SAVE_EXPLICIT, SAVE_IMPLICIT
}
save_state;

/* Strings for all symbol attributes.  We use these for dumping the
   parse tree, in error messages, and also when reading and writing
   modules.  In symbol.c.  */
extern const mstring flavors[];
extern const mstring procedures[];
extern const mstring intents[];
extern const mstring access_types[];
extern const mstring ifsrc_types[];
extern const mstring save_status[];

/* Enumeration of all the generic intrinsic functions.  Used by the
   backend for identification of a function.  */

enum gfc_isym_id
{
  /* GFC_ISYM_NONE is used for intrinsics which will never be seen by
     the backend (e.g. KIND).  */
  GFC_ISYM_NONE = 0,
  GFC_ISYM_ABORT,
  GFC_ISYM_ABS,
  GFC_ISYM_ACCESS,
  GFC_ISYM_ACHAR,
  GFC_ISYM_ACOS,
  GFC_ISYM_ACOSH,
  GFC_ISYM_ADJUSTL,
  GFC_ISYM_ADJUSTR,
  GFC_ISYM_AIMAG,
  GFC_ISYM_AINT,
  GFC_ISYM_ALARM,
  GFC_ISYM_ALL,
  GFC_ISYM_ALLOCATED,
  GFC_ISYM_AND,
  GFC_ISYM_ANINT,
  GFC_ISYM_ANY,
  GFC_ISYM_ASIN,
  GFC_ISYM_ASINH,
  GFC_ISYM_ASSOCIATED,
  GFC_ISYM_ATAN,
  GFC_ISYM_ATAN2,
  GFC_ISYM_ATANH,
  GFC_ISYM_BIT_SIZE,
  GFC_ISYM_BTEST,
  GFC_ISYM_CEILING,
  GFC_ISYM_CHAR,
  GFC_ISYM_CHDIR,
  GFC_ISYM_CHMOD,
  GFC_ISYM_CMPLX,
  GFC_ISYM_COMMAND_ARGUMENT_COUNT,
  GFC_ISYM_COMPLEX,
  GFC_ISYM_CONJG,
  GFC_ISYM_CONVERSION,
  GFC_ISYM_COS,
  GFC_ISYM_COSH,
  GFC_ISYM_COUNT,
  GFC_ISYM_CPU_TIME,
  GFC_ISYM_CSHIFT,
  GFC_ISYM_CTIME,
  GFC_ISYM_DATE_AND_TIME,
  GFC_ISYM_DBLE,
  GFC_ISYM_DIGITS,
  GFC_ISYM_DIM,
  GFC_ISYM_DOT_PRODUCT,
  GFC_ISYM_DPROD,
  GFC_ISYM_DTIME,
  GFC_ISYM_EOSHIFT,
  GFC_ISYM_EPSILON,
  GFC_ISYM_ERF,
  GFC_ISYM_ERFC,
  GFC_ISYM_ERFC_SCALED,
  GFC_ISYM_ETIME,
  GFC_ISYM_EXIT,
  GFC_ISYM_EXP,
  GFC_ISYM_EXPONENT,
  GFC_ISYM_FDATE,
  GFC_ISYM_FGET,
  GFC_ISYM_FGETC,
  GFC_ISYM_FLOOR,
  GFC_ISYM_FLUSH,
  GFC_ISYM_FNUM,
  GFC_ISYM_FPUT,
  GFC_ISYM_FPUTC,
  GFC_ISYM_FRACTION,
  GFC_ISYM_FREE,
  GFC_ISYM_FSEEK,
  GFC_ISYM_FSTAT,
  GFC_ISYM_FTELL,
  GFC_ISYM_GAMMA,
  GFC_ISYM_GERROR,
  GFC_ISYM_GETARG,
  GFC_ISYM_GET_COMMAND,
  GFC_ISYM_GET_COMMAND_ARGUMENT,
  GFC_ISYM_GETCWD,
  GFC_ISYM_GETENV,
  GFC_ISYM_GET_ENVIRONMENT_VARIABLE,
  GFC_ISYM_GETGID,
  GFC_ISYM_GETLOG,
  GFC_ISYM_GETPID,
  GFC_ISYM_GETUID,
  GFC_ISYM_GMTIME,
  GFC_ISYM_HOSTNM,
  GFC_ISYM_HUGE,
  GFC_ISYM_HYPOT,
  GFC_ISYM_IACHAR,
  GFC_ISYM_IAND,
  GFC_ISYM_IARGC,
  GFC_ISYM_IBCLR,
  GFC_ISYM_IBITS,
  GFC_ISYM_IBSET,
  GFC_ISYM_ICHAR,
  GFC_ISYM_IDATE,
  GFC_ISYM_IEOR,
  GFC_ISYM_IERRNO,
  GFC_ISYM_INDEX,
  GFC_ISYM_INT,
  GFC_ISYM_INT2,
  GFC_ISYM_INT8,
  GFC_ISYM_IOR,
  GFC_ISYM_IRAND,
  GFC_ISYM_ISATTY,
  GFC_ISYM_IS_IOSTAT_END,
  GFC_ISYM_IS_IOSTAT_EOR,
  GFC_ISYM_ISNAN,
  GFC_ISYM_ISHFT,
  GFC_ISYM_ISHFTC,
  GFC_ISYM_ITIME,
  GFC_ISYM_J0,
  GFC_ISYM_J1,
  GFC_ISYM_JN,
  GFC_ISYM_KILL,
  GFC_ISYM_KIND,
  GFC_ISYM_LBOUND,
  GFC_ISYM_LEADZ,
  GFC_ISYM_LEN,
  GFC_ISYM_LEN_TRIM,
  GFC_ISYM_LGAMMA,
  GFC_ISYM_LGE,
  GFC_ISYM_LGT,
  GFC_ISYM_LINK,
  GFC_ISYM_LLE,
  GFC_ISYM_LLT,
  GFC_ISYM_LOC,
  GFC_ISYM_LOG,
  GFC_ISYM_LOG10,
  GFC_ISYM_LOGICAL,
  GFC_ISYM_LONG,
  GFC_ISYM_LSHIFT,
  GFC_ISYM_LSTAT,
  GFC_ISYM_LTIME,
  GFC_ISYM_MALLOC,
  GFC_ISYM_MATMUL,
  GFC_ISYM_MAX,
  GFC_ISYM_MAXEXPONENT,
  GFC_ISYM_MAXLOC,
  GFC_ISYM_MAXVAL,
  GFC_ISYM_MCLOCK,
  GFC_ISYM_MCLOCK8,
  GFC_ISYM_MERGE,
  GFC_ISYM_MIN,
  GFC_ISYM_MINEXPONENT,
  GFC_ISYM_MINLOC,
  GFC_ISYM_MINVAL,
  GFC_ISYM_MOD,
  GFC_ISYM_MODULO,
  GFC_ISYM_MOVE_ALLOC,
  GFC_ISYM_MVBITS,
  GFC_ISYM_NEAREST,
  GFC_ISYM_NEW_LINE,
  GFC_ISYM_NINT,
  GFC_ISYM_NOT,
  GFC_ISYM_NULL,
  GFC_ISYM_OR,
  GFC_ISYM_PACK,
  GFC_ISYM_PERROR,
  GFC_ISYM_PRECISION,
  GFC_ISYM_PRESENT,
  GFC_ISYM_PRODUCT,
  GFC_ISYM_RADIX,
  GFC_ISYM_RAND,
  GFC_ISYM_RANDOM_NUMBER,
  GFC_ISYM_RANDOM_SEED,
  GFC_ISYM_RANGE,
  GFC_ISYM_REAL,
  GFC_ISYM_RENAME,
  GFC_ISYM_REPEAT,
  GFC_ISYM_RESHAPE,
  GFC_ISYM_RRSPACING,
  GFC_ISYM_RSHIFT,
  GFC_ISYM_SC_KIND,
  GFC_ISYM_SCALE,
  GFC_ISYM_SCAN,
  GFC_ISYM_SECNDS,
  GFC_ISYM_SECOND,
  GFC_ISYM_SET_EXPONENT,
  GFC_ISYM_SHAPE,
  GFC_ISYM_SIGN,
  GFC_ISYM_SIGNAL,
  GFC_ISYM_SI_KIND,
  GFC_ISYM_SIN,
  GFC_ISYM_SINH,
  GFC_ISYM_SIZE,
  GFC_ISYM_SLEEP,
  GFC_ISYM_SIZEOF,
  GFC_ISYM_SPACING,
  GFC_ISYM_SPREAD,
  GFC_ISYM_SQRT,
  GFC_ISYM_SRAND,
  GFC_ISYM_SR_KIND,
  GFC_ISYM_STAT,
  GFC_ISYM_SUM,
  GFC_ISYM_SYMLINK,
  GFC_ISYM_SYMLNK,
  GFC_ISYM_SYSTEM,
  GFC_ISYM_SYSTEM_CLOCK,
  GFC_ISYM_TAN,
  GFC_ISYM_TANH,
  GFC_ISYM_TIME,
  GFC_ISYM_TIME8,
  GFC_ISYM_TINY,
  GFC_ISYM_TRAILZ,
  GFC_ISYM_TRANSFER,
  GFC_ISYM_TRANSPOSE,
  GFC_ISYM_TRIM,
  GFC_ISYM_TTYNAM,
  GFC_ISYM_UBOUND,
  GFC_ISYM_UMASK,
  GFC_ISYM_UNLINK,
  GFC_ISYM_UNPACK,
  GFC_ISYM_VERIFY,
  GFC_ISYM_XOR,
  GFC_ISYM_Y0,
  GFC_ISYM_Y1,
  GFC_ISYM_YN
};
typedef enum gfc_isym_id gfc_isym_id;


typedef enum
{
  GFC_INIT_REAL_OFF = 0,
  GFC_INIT_REAL_ZERO,
  GFC_INIT_REAL_NAN,
  GFC_INIT_REAL_INF,
  GFC_INIT_REAL_NEG_INF
}
init_local_real;

typedef enum
{
  GFC_INIT_LOGICAL_OFF = 0,
  GFC_INIT_LOGICAL_FALSE,
  GFC_INIT_LOGICAL_TRUE
}
init_local_logical;

typedef enum
{
  GFC_INIT_CHARACTER_OFF = 0,
  GFC_INIT_CHARACTER_ON
}
init_local_character;

typedef enum
{
  GFC_INIT_INTEGER_OFF = 0,
  GFC_INIT_INTEGER_ON
}
init_local_integer;

/************************* Structures *****************************/

/* Used for keeping things in balanced binary trees.  */
#define BBT_HEADER(self) int priority; struct self *left, *right

#define NAMED_INTCST(a,b,c,d) a,
typedef enum
{
  ISOFORTRANENV_INVALID = -1,
#include "iso-fortran-env.def"
  ISOFORTRANENV_LAST, ISOFORTRANENV_NUMBER = ISOFORTRANENV_LAST
}
iso_fortran_env_symbol;
#undef NAMED_INTCST

#define NAMED_INTCST(a,b,c,d) a,
#define NAMED_REALCST(a,b,c) a,
#define NAMED_CMPXCST(a,b,c) a,
#define NAMED_LOGCST(a,b,c) a,
#define NAMED_CHARKNDCST(a,b,c) a,
#define NAMED_CHARCST(a,b,c) a,
#define DERIVED_TYPE(a,b,c) a,
#define PROCEDURE(a,b) a,
typedef enum
{
  ISOCBINDING_INVALID = -1, 
#include "iso-c-binding.def"
  ISOCBINDING_LAST,
  ISOCBINDING_NUMBER = ISOCBINDING_LAST
}
iso_c_binding_symbol;
#undef NAMED_INTCST
#undef NAMED_REALCST
#undef NAMED_CMPXCST
#undef NAMED_LOGCST
#undef NAMED_CHARKNDCST
#undef NAMED_CHARCST
#undef DERIVED_TYPE
#undef PROCEDURE

typedef enum
{
  INTMOD_NONE = 0, INTMOD_ISO_FORTRAN_ENV, INTMOD_ISO_C_BINDING
}
intmod_id;

typedef struct
{
  char name[GFC_MAX_SYMBOL_LEN + 1];
  int value;  /* Used for both integer and character values.  */
  bt f90_type;
}
CInteropKind_t;

/* Array of structs, where the structs represent the C interop kinds.
   The list will be implemented based on a hash of the kind name since
   these could be accessed multiple times.
   Declared in trans-types.c as a global, since it's in that file
   that the list is initialized.  */
extern CInteropKind_t c_interop_kinds_table[];

/* Symbol attribute structure.  */
typedef struct
{
  /* Variable attributes.  */
  unsigned allocatable:1, dimension:1, external:1, intrinsic:1,
<<<<<<< HEAD
    optional:1, pointer:1, save:1, target:1,
    dummy:1, result:1, assign:1, threadprivate:1, not_always_present:1;

  unsigned data:1,		/* Symbol is named in a DATA statement.  */
    use_assoc:1,		/* Symbol has been use-associated.  */
    use_only:1;			/* Symbol has been use-associated, with ONLY.  */

  unsigned in_namelist:1, in_common:1, in_equivalence:1;
  unsigned function:1, subroutine:1, generic:1, generic_copy:1;
=======
    optional:1, pointer:1, target:1, value:1, volatile_:1,
    dummy:1, result:1, assign:1, threadprivate:1, not_always_present:1,
    implied_index:1, subref_array_pointer:1, proc_pointer:1;

  ENUM_BITFIELD (save_state) save:2;

  unsigned data:1,		/* Symbol is named in a DATA statement.  */
    is_protected:1,		/* Symbol has been marked as protected.  */
    use_assoc:1,		/* Symbol has been use-associated.  */
    use_only:1,			/* Symbol has been use-associated, with ONLY.  */
    use_rename:1,		/* Symbol has been use-associated and renamed.  */
    imported:1;			/* Symbol has been associated by IMPORT.  */

  unsigned in_namelist:1, in_common:1, in_equivalence:1;
  unsigned function:1, subroutine:1, procedure:1;
  unsigned generic:1, generic_copy:1;
>>>>>>> 42bae686
  unsigned implicit_type:1;	/* Type defined via implicit rules.  */
  unsigned untyped:1;		/* No implicit type could be found.  */

  unsigned is_bind_c:1;		/* say if is bound to C.  */
  unsigned extension:1;		/* extends a derived type.  */

  /* These flags are both in the typespec and attribute.  The attribute
     list is what gets read from/written to a module file.  The typespec
     is created from a decl being processed.  */
  unsigned is_c_interop:1;	/* It's c interoperable.  */
  unsigned is_iso_c:1;		/* Symbol is from iso_c_binding.  */

  /* Function/subroutine attributes */
  unsigned sequence:1, elemental:1, pure:1, recursive:1;
<<<<<<< HEAD
  unsigned unmaskable:1, masked:1, contained:1, mod_proc:1;
=======
  unsigned unmaskable:1, masked:1, contained:1, mod_proc:1, abstract:1;
>>>>>>> 42bae686

  /* This is set if the subroutine doesn't return.  Currently, this
     is only possible for intrinsic subroutines.  */
  unsigned noreturn:1;

  /* Set if this procedure is an alternate entry point.  These procedures
     don't have any code associated, and the backend will turn them into
     thunks to the master function.  */
  unsigned entry:1;

  /* Set if this is the master function for a procedure with multiple
     entry points.  */
  unsigned entry_master:1;

  /* Set if this is the master function for a function with multiple
     entry points where characteristics of the entry points differ.  */
  unsigned mixed_entry_master:1;

  /* Set if a function must always be referenced by an explicit interface.  */
  unsigned always_explicit:1;

  /* Set if the symbol has been referenced in an expression.  No further
     modification of type or type parameters is permitted.  */
  unsigned referenced:1;

  /* Set if the symbol has ambiguous interfaces.  */
  unsigned ambiguous_interfaces:1;

<<<<<<< HEAD
  /* Set if the is the symbol for the main program.  This is the least
     cumbersome way to communicate this function property without
     strcmp'ing with __MAIN everywhere.  */
=======
  /* Set if this is the symbol for the main program.  */
>>>>>>> 42bae686
  unsigned is_main_program:1;

  /* Mutually exclusive multibit attributes.  */
  ENUM_BITFIELD (gfc_access) access:2;
  ENUM_BITFIELD (sym_intent) intent:2;
  ENUM_BITFIELD (sym_flavor) flavor:4;
  ENUM_BITFIELD (ifsrc) if_source:2;

  ENUM_BITFIELD (procedure_type) proc:3;

  /* Special attributes for Cray pointers, pointees.  */
  unsigned cray_pointer:1, cray_pointee:1;

  /* The symbol is a derived type with allocatable components, pointer 
     components or private components, possibly nested.  zero_comp
     is true if the derived type has no component at all.  */
  unsigned alloc_comp:1, pointer_comp:1, private_comp:1, zero_comp:1;

  /* The namespace where the VOLATILE attribute has been set.  */
  struct gfc_namespace *volatile_ns;
}
symbol_attribute;


/* We need to store source lines as sequences of multibyte source
   characters. We define here a type wide enough to hold any multibyte
   source character, just like libcpp does.  A 32-bit type is enough.  */

#if HOST_BITS_PER_INT >= 32
typedef unsigned int gfc_char_t;
#elif HOST_BITS_PER_LONG >= 32
typedef unsigned long gfc_char_t;
#elif defined(HAVE_LONG_LONG) && (HOST_BITS_PER_LONGLONG >= 32)
typedef unsigned long long gfc_char_t;
#else
# error "Cannot find an integer type with at least 32 bits"
#endif


/* The following three structures are used to identify a location in
   the sources.

   gfc_file is used to maintain a tree of the source files and how
   they include each other

   gfc_linebuf holds a single line of source code and information
   which file it resides in

   locus point to the sourceline and the character in the source
   line.
*/

typedef struct gfc_file
{
  struct gfc_file *next, *up;
  int inclusion_line, line;
  char *filename;
} gfc_file;

typedef struct gfc_linebuf
{
  source_location location;
  struct gfc_file *file;
  struct gfc_linebuf *next;

  int truncated;
  bool dbg_emitted;

  gfc_char_t line[1];
} gfc_linebuf;

#define gfc_linebuf_header_size (offsetof (gfc_linebuf, line))

#define gfc_linebuf_linenum(LBUF) (LOCATION_LINE ((LBUF)->location))

typedef struct
{
  gfc_char_t *nextc;
  gfc_linebuf *lb;
} locus;

/* In order for the "gfc" format checking to work correctly, you must
   have declared a typedef locus first.  */
#if GCC_VERSION >= 4001
#define ATTRIBUTE_GCC_GFC(m, n) __attribute__ ((__format__ (__gcc_gfc__, m, n))) ATTRIBUTE_NONNULL(m)
#else
#define ATTRIBUTE_GCC_GFC(m, n) ATTRIBUTE_NONNULL(m)
#endif


/* Suppress error messages or re-enable them.  */

void gfc_push_suppress_errors (void);
void gfc_pop_suppress_errors (void);


/* Character length structures hold the expression that gives the
   length of a character variable.  We avoid putting these into
   gfc_typespec because doing so prevents us from doing structure
   copies and forces us to deallocate any typespecs we create, as well
   as structures that contain typespecs.  They also can have multiple
   character typespecs pointing to them.

   These structures form a singly linked list within the current
   namespace and are deallocated with the namespace.  It is possible to
   end up with gfc_charlen structures that have nothing pointing to them.  */

typedef struct gfc_charlen
{
  struct gfc_expr *length;
  struct gfc_charlen *next;
  bool length_from_typespec; /* Length from explicit array ctor typespec?  */
  tree backend_decl;

  int resolved;
}
gfc_charlen;

#define gfc_get_charlen() XCNEW (gfc_charlen)

/* Type specification structure.  FIXME: derived and cl could be union???  */
typedef struct
{
  bt type;
  int kind;
  struct gfc_symbol *derived;
  gfc_charlen *cl;	/* For character types only.  */
  struct gfc_symbol *interface;	/* For PROCEDURE declarations.  */
  int is_c_interop;
  int is_iso_c;
  bt f90_type; 
}
gfc_typespec;

/* Array specification.  */
typedef struct
{
  int rank;	/* A rank of zero means that a variable is a scalar.  */
  array_type type;
  struct gfc_expr *lower[GFC_MAX_DIMENSIONS], *upper[GFC_MAX_DIMENSIONS];

  /* These two fields are used with the Cray Pointer extension.  */
  bool cray_pointee; /* True iff this spec belongs to a cray pointee.  */
  bool cp_was_assumed; /* AS_ASSUMED_SIZE cp arrays are converted to
			AS_EXPLICIT, but we want to remember that we
			did this.  */

}
gfc_array_spec;

#define gfc_get_array_spec() XCNEW (gfc_array_spec)


/* Components of derived types.  */
typedef struct gfc_component
{
  const char *name;
  gfc_typespec ts;

  symbol_attribute attr;
  gfc_array_spec *as;

  tree backend_decl;
  locus loc;
  struct gfc_expr *initializer;
  struct gfc_component *next;
}
gfc_component;

#define gfc_get_component() XCNEW (gfc_component)

/* Formal argument lists are lists of symbols.  */
typedef struct gfc_formal_arglist
{
  /* Symbol representing the argument at this position in the arglist.  */
  struct gfc_symbol *sym;
  /* Points to the next formal argument.  */
  struct gfc_formal_arglist *next;
}
gfc_formal_arglist;

#define gfc_get_formal_arglist() XCNEW (gfc_formal_arglist)


/* The gfc_actual_arglist structure is for actual arguments.  */
typedef struct gfc_actual_arglist
{
  const char *name;
  /* Alternate return label when the expr member is null.  */
  struct gfc_st_label *label;

  /* This is set to the type of an eventual omitted optional
     argument. This is used to determine if a hidden string length
     argument has to be added to a function call.  */
  bt missing_arg_type;

  struct gfc_expr *expr;
  struct gfc_actual_arglist *next;
}
gfc_actual_arglist;

#define gfc_get_actual_arglist() XCNEW (gfc_actual_arglist)


/* Because a symbol can belong to multiple namelists, they must be
   linked externally to the symbol itself.  */
typedef struct gfc_namelist
{
  struct gfc_symbol *sym;
  struct gfc_namelist *next;
}
gfc_namelist;

#define gfc_get_namelist() XCNEW (gfc_namelist)

enum
{
  OMP_LIST_PRIVATE,
  OMP_LIST_FIRSTPRIVATE,
  OMP_LIST_LASTPRIVATE,
  OMP_LIST_COPYPRIVATE,
  OMP_LIST_SHARED,
  OMP_LIST_COPYIN,
  OMP_LIST_PLUS,
  OMP_LIST_REDUCTION_FIRST = OMP_LIST_PLUS,
  OMP_LIST_MULT,
  OMP_LIST_SUB,
  OMP_LIST_AND,
  OMP_LIST_OR,
  OMP_LIST_EQV,
  OMP_LIST_NEQV,
  OMP_LIST_MAX,
  OMP_LIST_MIN,
  OMP_LIST_IAND,
  OMP_LIST_IOR,
  OMP_LIST_IEOR,
  OMP_LIST_REDUCTION_LAST = OMP_LIST_IEOR,
  OMP_LIST_NUM
};

/* Because a symbol can belong to multiple namelists, they must be
   linked externally to the symbol itself.  */
typedef struct gfc_omp_clauses
{
  struct gfc_expr *if_expr;
  struct gfc_expr *num_threads;
  gfc_namelist *lists[OMP_LIST_NUM];
  enum
    {
      OMP_SCHED_NONE,
      OMP_SCHED_STATIC,
      OMP_SCHED_DYNAMIC,
      OMP_SCHED_GUIDED,
      OMP_SCHED_RUNTIME,
      OMP_SCHED_AUTO
    } sched_kind;
  struct gfc_expr *chunk_size;
  enum
    {
      OMP_DEFAULT_UNKNOWN,
      OMP_DEFAULT_NONE,
      OMP_DEFAULT_PRIVATE,
      OMP_DEFAULT_SHARED,
      OMP_DEFAULT_FIRSTPRIVATE
    } default_sharing;
  int collapse;
  bool nowait, ordered, untied;
}
gfc_omp_clauses;

#define gfc_get_omp_clauses() XCNEW (gfc_omp_clauses)


/* The gfc_st_label structure is a doubly linked list attached to a
   namespace that records the usage of statement labels within that
   space.  */
/* TODO: Make format/statement specifics a union.  */
typedef struct gfc_st_label
{
  BBT_HEADER(gfc_st_label);

  int value;

  gfc_sl_type defined, referenced;

  struct gfc_expr *format;

  tree backend_decl;

  locus where;
}
gfc_st_label;


/* gfc_interface()-- Interfaces are lists of symbols strung together.  */
typedef struct gfc_interface
{
  struct gfc_symbol *sym;
  locus where;
  struct gfc_interface *next;
}
gfc_interface;

#define gfc_get_interface() XCNEW (gfc_interface)

/* User operator nodes.  These are like stripped down symbols.  */
typedef struct
{
  const char *name;

  gfc_interface *op;
  struct gfc_namespace *ns;
  gfc_access access;
}
gfc_user_op;


/* A list of specific bindings that are associated with a generic spec.  */
typedef struct gfc_tbp_generic
{
  /* The parser sets specific_st, upon resolution we look for the corresponding
     gfc_typebound_proc and set specific for further use.  */
  struct gfc_symtree* specific_st;
  struct gfc_typebound_proc* specific;

  struct gfc_tbp_generic* next;
}
gfc_tbp_generic;

#define gfc_get_tbp_generic() XCNEW (gfc_tbp_generic)


/* Data needed for type-bound procedures.  */
typedef struct gfc_typebound_proc
{
  locus where; /* Where the PROCEDURE/GENERIC definition was.  */

  union
  {
    struct gfc_symtree* specific;
    gfc_tbp_generic* generic;
  }
  u;

  gfc_access access;
  char* pass_arg; /* Argument-name for PASS.  NULL if not specified.  */

  /* The overridden type-bound proc (or GENERIC with this name in the
     parent-type) or NULL if non.  */
  struct gfc_typebound_proc* overridden;

  /* Once resolved, we use the position of pass_arg in the formal arglist of
     the binding-target procedure to identify it.  The first argument has
     number 1 here, the second 2, and so on.  */
  unsigned pass_arg_num;

  unsigned nopass:1; /* Whether we have NOPASS (PASS otherwise).  */
  unsigned non_overridable:1;
  unsigned is_generic:1;
  unsigned function:1, subroutine:1;
  unsigned error:1; /* Ignore it, when an error occurred during resolution.  */
}
gfc_typebound_proc;

#define gfc_get_typebound_proc() XCNEW (gfc_typebound_proc)


/* Symbol nodes.  These are important things.  They are what the
   standard refers to as "entities".  The possibly multiple names that
   refer to the same entity are accomplished by a binary tree of
   symtree structures that is balanced by the red-black method-- more
   than one symtree node can point to any given symbol.  */

typedef struct gfc_symbol
{
  const char *name;	/* Primary name, before renaming */
  const char *module;	/* Module this symbol came from */
  locus declared_at;

  gfc_typespec ts;
  symbol_attribute attr;

  /* The formal member points to the formal argument list if the
     symbol is a function or subroutine name.  If the symbol is a
     generic name, the generic member points to the list of
     interfaces.  */

  gfc_interface *generic;
  gfc_access component_access;

  gfc_formal_arglist *formal;
  struct gfc_namespace *formal_ns;
  struct gfc_namespace *f2k_derived;

  struct gfc_expr *value;	/* Parameter/Initializer value */
  gfc_array_spec *as;
  struct gfc_symbol *result;	/* function result symbol */
  gfc_component *components;	/* Derived type components */

  /* Defined only for Cray pointees; points to their pointer.  */
  struct gfc_symbol *cp_pointer;

  struct gfc_symbol *common_next;	/* Links for COMMON syms */

  /* This is in fact a gfc_common_head but it is only used for pointer
     comparisons to check if symbols are in the same common block.  */
  struct gfc_common_head* common_head;

  /* Make sure setup code for dummy arguments is generated in the correct
     order.  */
  int dummy_order;

  int entry_id;

  gfc_namelist *namelist, *namelist_tail;

  /* Change management fields.  Symbols that might be modified by the
     current statement have the mark member nonzero and are kept in a
     singly linked list through the tlink field.  Of these symbols,
     symbols with old_symbol equal to NULL are symbols created within
     the current statement.  Otherwise, old_symbol points to a copy of
     the old symbol.  */

  struct gfc_symbol *old_symbol, *tlink;
  unsigned mark:1, gfc_new:1;
  /* Nonzero if all equivalences associated with this symbol have been
     processed.  */
  unsigned equiv_built:1;
  /* Set if this variable is used as an index name in a FORALL.  */
  unsigned forall_index:1;
  int refs;
  struct gfc_namespace *ns;	/* namespace containing this symbol */

  tree backend_decl;
   
  /* Identity of the intrinsic module the symbol comes from, or
     INTMOD_NONE if it's not imported from a intrinsic module.  */
  intmod_id from_intmod;
  /* Identity of the symbol from intrinsic modules, from enums maintained
     separately by each intrinsic module.  Used together with from_intmod,
     it uniquely identifies a symbol from an intrinsic module.  */
  int intmod_sym_id;

  /* This may be repetitive, since the typespec now has a binding
     label field.  */
  char binding_label[GFC_MAX_BINDING_LABEL_LEN + 1];
  /* Store a reference to the common_block, if this symbol is in one.  */
  struct gfc_common_head *common_block;
}
gfc_symbol;


/* This structure is used to keep track of symbols in common blocks.  */
typedef struct gfc_common_head
{
  locus where;
  char use_assoc, saved, threadprivate;
  char name[GFC_MAX_SYMBOL_LEN + 1];
  struct gfc_symbol *head;
  char binding_label[GFC_MAX_BINDING_LABEL_LEN + 1];
  int is_bind_c;
}
gfc_common_head;

#define gfc_get_common_head() XCNEW (gfc_common_head)


/* A list of all the alternate entry points for a procedure.  */

typedef struct gfc_entry_list
{
  /* The symbol for this entry point.  */
  gfc_symbol *sym;
  /* The zero-based id of this entry point.  */
  int id;
  /* The LABEL_EXPR marking this entry point.  */
  tree label;
  /* The next item in the list.  */
  struct gfc_entry_list *next;
}
gfc_entry_list;

#define gfc_get_entry_list() \
  (gfc_entry_list *) gfc_getmem(sizeof(gfc_entry_list))

/* Lists of rename info for the USE statement.  */

typedef struct gfc_use_rename
{
  char local_name[GFC_MAX_SYMBOL_LEN + 1], use_name[GFC_MAX_SYMBOL_LEN + 1];
  struct gfc_use_rename *next;
  int found;
  gfc_intrinsic_op op;
  locus where;
}
gfc_use_rename;

#define gfc_get_use_rename() XCNEW (gfc_use_rename);

/* A list of all USE statements in a namespace.  */

typedef struct gfc_use_list
{
  const char *module_name;
  int only_flag;
  struct gfc_use_rename *rename;
  locus where;
  /* Next USE statement.  */
  struct gfc_use_list *next;
}
gfc_use_list;

#define gfc_get_use_list() \
  (gfc_use_list *) gfc_getmem(sizeof(gfc_use_list))

/* Within a namespace, symbols are pointed to by symtree nodes that
   are linked together in a balanced binary tree.  There can be
   several symtrees pointing to the same symbol node via USE
   statements.  */

typedef struct gfc_symtree
{
  BBT_HEADER (gfc_symtree);
  const char *name;
  int ambiguous;
  union
  {
    gfc_symbol *sym;		/* Symbol associated with this node */
    gfc_user_op *uop;
    gfc_common_head *common;
  }
  n;

  /* Data for type-bound procedures; NULL if no type-bound procedure.  */
  gfc_typebound_proc* typebound;
}
gfc_symtree;

/* A linked list of derived types in the namespace.  */
typedef struct gfc_dt_list
{
  struct gfc_symbol *derived;
  struct gfc_dt_list *next;
}
gfc_dt_list;

#define gfc_get_dt_list() XCNEW (gfc_dt_list)

  /* A list of all derived types.  */
  extern gfc_dt_list *gfc_derived_types;

/* A namespace describes the contents of procedure, module or
   interface block.  */
/* ??? Anything else use these?  */

typedef struct gfc_namespace
{
  /* Tree containing all the symbols in this namespace.  */
  gfc_symtree *sym_root;
  /* Tree containing all the user-defined operators in the namespace.  */
  gfc_symtree *uop_root;
  /* Tree containing all the common blocks.  */
  gfc_symtree *common_root;
  /* Linked list of finalizer procedures.  */
  struct gfc_finalizer *finalizers;

  /* If set_flag[letter] is set, an implicit type has been set for letter.  */
  int set_flag[GFC_LETTERS];
  /* Keeps track of the implicit types associated with the letters.  */
  gfc_typespec default_type[GFC_LETTERS];
  /* Store the positions of IMPLICIT statements.  */
  locus implicit_loc[GFC_LETTERS];

  /* If this is a namespace of a procedure, this points to the procedure.  */
  struct gfc_symbol *proc_name;
  /* If this is the namespace of a unit which contains executable
     code, this points to it.  */
  struct gfc_code *code;

  /* Points to the equivalences set up in this namespace.  */
  struct gfc_equiv *equiv;

  /* Points to the equivalence groups produced by trans_common.  */
  struct gfc_equiv_list *equiv_lists;

  gfc_interface *op[GFC_INTRINSIC_OPS];

  /* Points to the parent namespace, i.e. the namespace of a module or
     procedure in which the procedure belonging to this namespace is
     contained. The parent namespace points to this namespace either
     directly via CONTAINED, or indirectly via the chain built by
     SIBLING.  */
  struct gfc_namespace *parent;
  /* CONTAINED points to the first contained namespace. Sibling
     namespaces are chained via SIBLING.  */
  struct gfc_namespace  *contained, *sibling;

  gfc_common_head blank_common;
  gfc_access default_access, operator_access[GFC_INTRINSIC_OPS];

  gfc_st_label *st_labels;
  /* This list holds information about all the data initializers in
     this namespace.  */
  struct gfc_data *data;

  gfc_charlen *cl_list, *old_cl_list;

  int save_all, seen_save, seen_implicit_none;

  /* Normally we don't need to refcount namespaces.  However when we read
     a module containing a function with multiple entry points, this
     will appear as several functions with the same formal namespace.  */
  int refs;

  /* A list of all alternate entry points to this procedure (or NULL).  */
  gfc_entry_list *entries;

  /* A list of USE statements in this namespace.  */
  gfc_use_list *use_stmts;

  /* Set to 1 if namespace is a BLOCK DATA program unit.  */
  int is_block_data;

  /* Set to 1 if namespace is an interface body with "IMPORT" used.  */
  int has_import_set;
}
gfc_namespace;

extern gfc_namespace *gfc_current_ns;

/* Global symbols are symbols of global scope. Currently we only use
   this to detect collisions already when parsing.
   TODO: Extend to verify procedure calls.  */

typedef struct gfc_gsymbol
{
  BBT_HEADER(gfc_gsymbol);

  const char *name;
  const char *sym_name;
  const char *mod_name;
  const char *binding_label;
  enum { GSYM_UNKNOWN=1, GSYM_PROGRAM, GSYM_FUNCTION, GSYM_SUBROUTINE,
        GSYM_MODULE, GSYM_COMMON, GSYM_BLOCK_DATA } type;

  int defined, used;
  locus where;
}
gfc_gsymbol;

extern gfc_gsymbol *gfc_gsym_root;

/* Information on interfaces being built.  */
typedef struct
{
  interface_type type;
  gfc_symbol *sym;
  gfc_namespace *ns;
  gfc_user_op *uop;
  gfc_intrinsic_op op;
}
gfc_interface_info;

extern gfc_interface_info current_interface;


/* Array reference.  */
typedef struct gfc_array_ref
{
  ar_type type;
  int dimen;			/* # of components in the reference */
  locus where;
  gfc_array_spec *as;

  locus c_where[GFC_MAX_DIMENSIONS];	/* All expressions can be NULL */
  struct gfc_expr *start[GFC_MAX_DIMENSIONS], *end[GFC_MAX_DIMENSIONS],
    *stride[GFC_MAX_DIMENSIONS];

  enum
  { DIMEN_ELEMENT = 1, DIMEN_RANGE, DIMEN_VECTOR, DIMEN_UNKNOWN }
  dimen_type[GFC_MAX_DIMENSIONS];

  struct gfc_expr *offset;
}
gfc_array_ref;

#define gfc_get_array_ref() XCNEW (gfc_array_ref)


/* Component reference nodes.  A variable is stored as an expression
   node that points to the base symbol.  After that, a singly linked
   list of component reference nodes gives the variable's complete
   resolution.  The array_ref component may be present and comes
   before the component component.  */

typedef enum
  { REF_ARRAY, REF_COMPONENT, REF_SUBSTRING }
ref_type;

typedef struct gfc_ref
{
  ref_type type;

  union
  {
    struct gfc_array_ref ar;

    struct
    {
      gfc_component *component;
      gfc_symbol *sym;
    }
    c;

    struct
    {
      struct gfc_expr *start, *end;	/* Substring */
      gfc_charlen *length;
    }
    ss;

  }
  u;

  struct gfc_ref *next;
}
gfc_ref;

#define gfc_get_ref() XCNEW (gfc_ref)


/* Structures representing intrinsic symbols and their arguments lists.  */
typedef struct gfc_intrinsic_arg
{
  char name[GFC_MAX_SYMBOL_LEN + 1];

  gfc_typespec ts;
  int optional;
  gfc_actual_arglist *actual;

  struct gfc_intrinsic_arg *next;

}
gfc_intrinsic_arg;


/* Specifies the various kinds of check functions used to verify the
   argument lists of intrinsic functions. fX with X an integer refer
   to check functions of intrinsics with X arguments. f1m is used for
   the MAX and MIN intrinsics which can have an arbitrary number of
   arguments, f3ml is used for the MINLOC and MAXLOC intrinsics as
   these have special semantics.  */

typedef union
{
  gfc_try (*f0)(void);
  gfc_try (*f1)(struct gfc_expr *);
  gfc_try (*f1m)(gfc_actual_arglist *);
  gfc_try (*f2)(struct gfc_expr *, struct gfc_expr *);
  gfc_try (*f3)(struct gfc_expr *, struct gfc_expr *, struct gfc_expr *);
  gfc_try (*f3ml)(gfc_actual_arglist *);
  gfc_try (*f3red)(gfc_actual_arglist *);
  gfc_try (*f4)(struct gfc_expr *, struct gfc_expr *, struct gfc_expr *,
	    struct gfc_expr *);
  gfc_try (*f5)(struct gfc_expr *, struct gfc_expr *, struct gfc_expr *,
	    struct gfc_expr *, struct gfc_expr *);
}
gfc_check_f;

/* Like gfc_check_f, these specify the type of the simplification
   function associated with an intrinsic. The fX are just like in
   gfc_check_f. cc is used for type conversion functions.  */

typedef union
{
  struct gfc_expr *(*f0)(void);
  struct gfc_expr *(*f1)(struct gfc_expr *);
  struct gfc_expr *(*f2)(struct gfc_expr *, struct gfc_expr *);
  struct gfc_expr *(*f3)(struct gfc_expr *, struct gfc_expr *,
			 struct gfc_expr *);
  struct gfc_expr *(*f4)(struct gfc_expr *, struct gfc_expr *,
			 struct gfc_expr *, struct gfc_expr *);
  struct gfc_expr *(*f5)(struct gfc_expr *, struct gfc_expr *,
			 struct gfc_expr *, struct gfc_expr *,
			 struct gfc_expr *);
  struct gfc_expr *(*cc)(struct gfc_expr *, bt, int);
}
gfc_simplify_f;

/* Again like gfc_check_f, these specify the type of the resolution
   function associated with an intrinsic. The fX are just like in
   gfc_check_f. f1m is used for MIN and MAX, s1 is used for abort().  */

typedef union
{
  void (*f0)(struct gfc_expr *);
  void (*f1)(struct gfc_expr *, struct gfc_expr *);
  void (*f1m)(struct gfc_expr *, struct gfc_actual_arglist *);
  void (*f2)(struct gfc_expr *, struct gfc_expr *, struct gfc_expr *);
  void (*f3)(struct gfc_expr *, struct gfc_expr *, struct gfc_expr *,
	     struct gfc_expr *);
  void (*f4)(struct gfc_expr *, struct gfc_expr *, struct gfc_expr *,
	     struct gfc_expr *, struct gfc_expr *);
  void (*f5)(struct gfc_expr *, struct gfc_expr *, struct gfc_expr *,
	     struct gfc_expr *, struct gfc_expr *, struct gfc_expr *);
  void (*s1)(struct gfc_code *);
}
gfc_resolve_f;


typedef struct gfc_intrinsic_sym
{
  const char *name, *lib_name;
  gfc_intrinsic_arg *formal;
  gfc_typespec ts;
  unsigned elemental:1, inquiry:1, transformational:1, pure:1, 
    generic:1, specific:1, actual_ok:1, noreturn:1, conversion:1;

  int standard;

  gfc_simplify_f simplify;
  gfc_check_f check;
  gfc_resolve_f resolve;
  struct gfc_intrinsic_sym *specific_head, *next;
  gfc_isym_id id;

}
gfc_intrinsic_sym;


/* Expression nodes.  The expression node types deserve explanations,
   since the last couple can be easily misconstrued:

   EXPR_OP         Operator node pointing to one or two other nodes
   EXPR_FUNCTION   Function call, symbol points to function's name
   EXPR_CONSTANT   A scalar constant: Logical, String, Real, Int or Complex
   EXPR_VARIABLE   An Lvalue with a root symbol and possible reference list
		   which expresses structure, array and substring refs.
   EXPR_NULL       The NULL pointer value (which also has a basic type).
   EXPR_SUBSTRING  A substring of a constant string
   EXPR_STRUCTURE  A structure constructor
   EXPR_ARRAY      An array constructor.
   EXPR_COMPCALL   Function (or subroutine) call of a procedure pointer
		   component or type-bound procedure.  */

#include <gmp.h>
#include <mpfr.h>
#define GFC_RND_MODE GMP_RNDN

typedef struct gfc_expr
{
  expr_t expr_type;

  gfc_typespec ts;	/* These two refer to the overall expression */

  int rank;
  mpz_t *shape;		/* Can be NULL if shape is unknown at compile time */

  /* Nonnull for functions and structure constructors, the base object for
     component-calls.  */
  gfc_symtree *symtree;

  gfc_ref *ref;

  locus where;

  /* True if the expression is a call to a function that returns an array,
     and if we have decided not to allocate temporary data for that array.  */
  unsigned int inline_noncopying_intrinsic : 1, is_boz : 1;

  /* Sometimes, when an error has been emitted, it is necessary to prevent
      it from recurring.  */
  unsigned int error : 1;
  
  /* Mark and expression where a user operator has been substituted by
     a function call in interface.c(gfc_extend_expr).  */
  unsigned int user_operator : 1;

  /* Used to quickly find a given constructor by its offset.  */
  splay_tree con_by_offset;

  /* If an expression comes from a Hollerith constant or compile-time
     evaluation of a transfer statement, it may have a prescribed target-
     memory representation, and these cannot always be backformed from
     the value.  */
  struct
  {
    int length;
    char *string;
  }
  representation;

  union
  {
    int logical;

    io_kind iokind;

    mpz_t integer;

    mpfr_t real;

    struct
    {
      mpfr_t r, i;
    }
    complex;

    struct
    {
      gfc_intrinsic_op op;
      gfc_user_op *uop;
      struct gfc_expr *op1, *op2;
    }
    op;

    struct
    {
      gfc_actual_arglist *actual;
      const char *name;	/* Points to the ultimate name of the function */
      gfc_intrinsic_sym *isym;
      gfc_symbol *esym;
    }
    function;

    struct
    {
      gfc_actual_arglist* actual;
      gfc_typebound_proc* tbp;
      const char* name;
    }
    compcall;

    struct
    {
      int length;
      gfc_char_t *string;
    }
    character;

    struct gfc_constructor *constructor;
  }
  value;

}
gfc_expr;


#define gfc_get_shape(rank) ((mpz_t *) gfc_getmem((rank)*sizeof(mpz_t)))

/* Structures for information associated with different kinds of
   numbers.  The first set of integer parameters define all there is
   to know about a particular kind.  The rest of the elements are
   computed from the first elements.  */

typedef struct
{
  /* Values really representable by the target.  */
  mpz_t huge, pedantic_min_int, min_int;

  int kind, radix, digits, bit_size, range;

  /* True if the C type of the given name maps to this precision.
     Note that more than one bit can be set.  */
  unsigned int c_char : 1;
  unsigned int c_short : 1;
  unsigned int c_int : 1;
  unsigned int c_long : 1;
  unsigned int c_long_long : 1;
}
gfc_integer_info;

extern gfc_integer_info gfc_integer_kinds[];


typedef struct
{
  int kind, bit_size;

  /* True if the C++ type bool, C99 type _Bool, maps to this precision.  */
  unsigned int c_bool : 1;
}
gfc_logical_info;

extern gfc_logical_info gfc_logical_kinds[];


typedef struct
{
  mpfr_t epsilon, huge, tiny, subnormal;
  int kind, radix, digits, min_exponent, max_exponent;
  int range, precision;

  /* The precision of the type as reported by GET_MODE_PRECISION.  */
  int mode_precision;

  /* True if the C type of the given name maps to this precision.
     Note that more than one bit can be set.  */
  unsigned int c_float : 1;
  unsigned int c_double : 1;
  unsigned int c_long_double : 1;
}
gfc_real_info;

extern gfc_real_info gfc_real_kinds[];

typedef struct
{
  int kind, bit_size;
  const char *name;
}
gfc_character_info;

extern gfc_character_info gfc_character_kinds[];


/* Equivalence structures.  Equivalent lvalues are linked along the
   *eq pointer, equivalence sets are strung along the *next node.  */
typedef struct gfc_equiv
{
  struct gfc_equiv *next, *eq;
  gfc_expr *expr;
  const char *module;
  int used;
}
gfc_equiv;

#define gfc_get_equiv() XCNEW (gfc_equiv)

/* Holds a single equivalence member after processing.  */
typedef struct gfc_equiv_info
{
  gfc_symbol *sym;
  HOST_WIDE_INT offset;
  HOST_WIDE_INT length;
  struct gfc_equiv_info *next;
} gfc_equiv_info;

/* Holds equivalence groups, after they have been processed.  */
typedef struct gfc_equiv_list
{
  gfc_equiv_info *equiv;
  struct gfc_equiv_list *next;
} gfc_equiv_list;

/* gfc_case stores the selector list of a case statement.  The *low
   and *high pointers can point to the same expression in the case of
   a single value.  If *high is NULL, the selection is from *low
   upwards, if *low is NULL the selection is *high downwards.

   This structure has separate fields to allow single and double linked
   lists of CASEs at the same time.  The singe linked list along the NEXT
   field is a list of cases for a single CASE label.  The double linked
   list along the LEFT/RIGHT fields is used to detect overlap and to
   build a table of the cases for SELECT constructs with a CHARACTER
   case expression.  */

typedef struct gfc_case
{
  /* Where we saw this case.  */
  locus where;
  int n;

  /* Case range values.  If (low == high), it's a single value.  If one of
     the labels is NULL, it's an unbounded case.  If both are NULL, this
     represents the default case.  */
  gfc_expr *low, *high;

  /* Next case label in the list of cases for a single CASE label.  */
  struct gfc_case *next;

  /* Used for detecting overlap, and for code generation.  */
  struct gfc_case *left, *right;

  /* True if this case label can never be matched.  */
  int unreachable;
}
gfc_case;

#define gfc_get_case() XCNEW (gfc_case)


typedef struct
{
  gfc_expr *var, *start, *end, *step;
}
gfc_iterator;

#define gfc_get_iterator() XCNEW (gfc_iterator)


/* Allocation structure for ALLOCATE, DEALLOCATE and NULLIFY statements.  */

typedef struct gfc_alloc
{
  gfc_expr *expr;
  struct gfc_alloc *next;
}
gfc_alloc;

#define gfc_get_alloc() XCNEW (gfc_alloc)


typedef struct
{
  gfc_expr *unit, *file, *status, *access, *form, *recl,
    *blank, *position, *action, *delim, *pad, *iostat, *iomsg, *convert,
    *decimal, *encoding, *round, *sign, *asynchronous, *id;
  gfc_st_label *err;
}
gfc_open;


typedef struct
{
  gfc_expr *unit, *status, *iostat, *iomsg;
  gfc_st_label *err;
}
gfc_close;


typedef struct
{
  gfc_expr *unit, *iostat, *iomsg;
  gfc_st_label *err;
}
gfc_filepos;


typedef struct
{
  gfc_expr *unit, *file, *iostat, *exist, *opened, *number, *named,
    *name, *access, *sequential, *direct, *form, *formatted,
    *unformatted, *recl, *nextrec, *blank, *position, *action, *read,
    *write, *readwrite, *delim, *pad, *iolength, *iomsg, *convert, *strm_pos,
    *asynchronous, *decimal, *encoding, *pending, *round, *sign, *size, *id;

  gfc_st_label *err;

}
gfc_inquire;


typedef struct
{
  gfc_expr *unit, *iostat, *iomsg, *id;
  gfc_st_label *err, *end, *eor;
}
gfc_wait;


typedef struct
{
  gfc_expr *io_unit, *format_expr, *rec, *advance, *iostat, *size, *iomsg,
	   *id, *pos, *asynchronous, *blank, *decimal, *delim, *pad, *round,
	   *sign, *extra_comma;

  gfc_symbol *namelist;
  /* A format_label of `format_asterisk' indicates the "*" format */
  gfc_st_label *format_label;
  gfc_st_label *err, *end, *eor;

  locus eor_where, end_where, err_where;
}
gfc_dt;


typedef struct gfc_forall_iterator
{
  gfc_expr *var, *start, *end, *stride;
  struct gfc_forall_iterator *next;
}
gfc_forall_iterator;


/* Executable statements that fill gfc_code structures.  */
typedef enum
{
  EXEC_NOP = 1, EXEC_ASSIGN, EXEC_LABEL_ASSIGN, EXEC_POINTER_ASSIGN,
  EXEC_GOTO, EXEC_CALL, EXEC_COMPCALL, EXEC_ASSIGN_CALL, EXEC_RETURN,
  EXEC_ENTRY, EXEC_PAUSE, EXEC_STOP, EXEC_CONTINUE, EXEC_INIT_ASSIGN,
  EXEC_IF, EXEC_ARITHMETIC_IF, EXEC_DO, EXEC_DO_WHILE, EXEC_SELECT,
  EXEC_FORALL, EXEC_WHERE, EXEC_CYCLE, EXEC_EXIT,
  EXEC_ALLOCATE, EXEC_DEALLOCATE,
  EXEC_OPEN, EXEC_CLOSE, EXEC_WAIT,
  EXEC_READ, EXEC_WRITE, EXEC_IOLENGTH, EXEC_TRANSFER, EXEC_DT_END,
  EXEC_BACKSPACE, EXEC_ENDFILE, EXEC_INQUIRE, EXEC_REWIND, EXEC_FLUSH,
  EXEC_OMP_CRITICAL, EXEC_OMP_DO, EXEC_OMP_FLUSH, EXEC_OMP_MASTER,
  EXEC_OMP_ORDERED, EXEC_OMP_PARALLEL, EXEC_OMP_PARALLEL_DO,
  EXEC_OMP_PARALLEL_SECTIONS, EXEC_OMP_PARALLEL_WORKSHARE,
  EXEC_OMP_SECTIONS, EXEC_OMP_SINGLE, EXEC_OMP_WORKSHARE,
  EXEC_OMP_ATOMIC, EXEC_OMP_BARRIER, EXEC_OMP_END_NOWAIT,
  EXEC_OMP_END_SINGLE, EXEC_OMP_TASK, EXEC_OMP_TASKWAIT
}
gfc_exec_op;

typedef struct gfc_code
{
  gfc_exec_op op;

  struct gfc_code *block, *next;
  locus loc;

  gfc_st_label *here, *label, *label2, *label3;
  gfc_symtree *symtree;
  gfc_expr *expr, *expr2;
  /* A name isn't sufficient to identify a subroutine, we need the actual
     symbol for the interface definition.
  const char *sub_name;  */
  gfc_symbol *resolved_sym;
  gfc_intrinsic_sym *resolved_isym;

  union
  {
    gfc_actual_arglist *actual;
    gfc_case *case_list;
    gfc_iterator *iterator;
    gfc_alloc *alloc_list;
    gfc_open *open;
    gfc_close *close;
    gfc_filepos *filepos;
    gfc_inquire *inquire;
    gfc_wait *wait;
    gfc_dt *dt;
    gfc_forall_iterator *forall_iterator;
    struct gfc_code *whichloop;
    int stop_code;
    gfc_entry_list *entry;
    gfc_omp_clauses *omp_clauses;
    const char *omp_name;
    gfc_namelist *omp_namelist;
    bool omp_bool;
  }
  ext;		/* Points to additional structures required by statement */

  /* Backend_decl is used for cycle and break labels in do loops, and
     probably for other constructs as well, once we translate them.  */
  tree backend_decl;
}
gfc_code;


/* Storage for DATA statements.  */
typedef struct gfc_data_variable
{
  gfc_expr *expr;
  gfc_iterator iter;
  struct gfc_data_variable *list, *next;
}
gfc_data_variable;


typedef struct gfc_data_value
{
  mpz_t repeat;
  gfc_expr *expr;
  struct gfc_data_value *next;
}
gfc_data_value;


typedef struct gfc_data
{
  gfc_data_variable *var;
  gfc_data_value *value;
  locus where;

  struct gfc_data *next;
}
gfc_data;


/* Structure for holding compile options */
typedef struct
{
  char *module_dir;
  gfc_source_form source_form;
  /* Maximum line lengths in fixed- and free-form source, respectively.
     When fixed_line_length or free_line_length are 0, the whole line is used,
     regardless of length.

     If the user requests a fixed_line_length <7 then gfc_init_options()
     emits a fatal error.  */
  int fixed_line_length;
  int free_line_length;
  /* Maximum number of continuation lines in fixed- and free-form source,
     respectively.  */
  int max_continue_fixed;
  int max_continue_free;
  int max_identifier_length;
  int dump_parse_tree;

  int warn_aliasing;
  int warn_ampersand;
  int warn_conversion;
  int warn_implicit_interface;
  int warn_line_truncation;
  int warn_surprising;
  int warn_tabs;
  int warn_underflow;
<<<<<<< HEAD
  int warn_character_truncation;
=======
  int warn_intrinsic_shadow;
  int warn_intrinsics_std;
  int warn_character_truncation;
  int warn_array_temp;
  int warn_align_commons;
>>>>>>> 42bae686
  int max_errors;

  int flag_all_intrinsics;
  int flag_default_double;
  int flag_default_integer;
  int flag_default_real;
  int flag_dollar_ok;
  int flag_underscoring;
  int flag_second_underscore;
  int flag_implicit_none;
  int flag_max_stack_var_size;
<<<<<<< HEAD
  int flag_no_backend;
=======
  int flag_max_array_constructor;
>>>>>>> 42bae686
  int flag_range_check;
  int flag_pack_derived;
  int flag_repack_arrays;
  int flag_preprocessed;
  int flag_f2c;
  int flag_automatic;
  int flag_backslash;
  int flag_backtrace;
  int flag_check_array_temporaries;
  int flag_allow_leading_underscore;
  int flag_dump_core;
  int flag_external_blas;
  int blas_matmul_limit;
  int flag_cray_pointer;
  int flag_d_lines;
  int flag_openmp;
<<<<<<< HEAD
=======
  int flag_sign_zero;
  int flag_module_private;
  int flag_recursive;
  int flag_init_local_zero;
  int flag_init_integer;
  int flag_init_integer_value;
  int flag_init_real;
  int flag_init_logical;
  int flag_init_character;
  char flag_init_character_value;
  int flag_align_commons;
>>>>>>> 42bae686

  int fpe;

  int warn_std;
  int allow_std;
  int fshort_enums;
  int convert;
  int record_marker;
  int max_subrecord_length;
}
gfc_option_t;

extern gfc_option_t gfc_option;

<<<<<<< HEAD
#define MAX_SUBRECORD_LENGTH 2147483639   /* 2**31-9 */

=======
>>>>>>> 42bae686
/* Constructor nodes for array and structure constructors.  */
typedef struct gfc_constructor
{
  gfc_expr *expr;
  gfc_iterator *iterator;
  locus where;
  struct gfc_constructor *next;
  struct
  {
    mpz_t offset; /* Record the offset of array element which appears in
                     data statement like "data a(5)/4/".  */
    gfc_component *component; /* Record the component being initialized.  */
  }
  n;
  mpz_t repeat; /* Record the repeat number of initial values in data
                 statement like "data a/5*10/".  */
}
gfc_constructor;


typedef struct iterator_stack
{
  gfc_symtree *variable;
  mpz_t value;
  struct iterator_stack *prev;
}
iterator_stack;
extern iterator_stack *iter_stack;


/* Node in the linked list used for storing finalizer procedures.  */

typedef struct gfc_finalizer
{
  struct gfc_finalizer* next;
  locus where; /* Where the FINAL declaration occurred.  */

  /* Up to resolution, we want the gfc_symbol, there we lookup the corresponding
     symtree and later need only that.  This way, we can access and call the
     finalizers from every context as they should be "always accessible".  I
     don't make this a union because we need the information whether proc_sym is
     still referenced or not for dereferencing it on deleting a gfc_finalizer
     structure.  */
  gfc_symbol*  proc_sym;
  gfc_symtree* proc_tree; 
}
gfc_finalizer;
#define gfc_get_finalizer() XCNEW (gfc_finalizer)


/************************ Function prototypes *************************/

/* decl.c */
bool gfc_in_match_data (void);

/* decl.c */
bool gfc_in_match_data (void);
void gfc_set_in_match_data (bool);

/* scanner.c */
void gfc_scanner_done_1 (void);
void gfc_scanner_init_1 (void);

void gfc_add_include_path (const char *, bool, bool);
void gfc_add_intrinsic_modules_path (const char *);
void gfc_release_include_path (void);
FILE *gfc_open_included_file (const char *, bool, bool);
FILE *gfc_open_intrinsic_module (const char *);

int gfc_at_end (void);
int gfc_at_eof (void);
int gfc_at_bol (void);
int gfc_at_eol (void);
void gfc_advance_line (void);
int gfc_check_include (void);
int gfc_define_undef_line (void);

int gfc_wide_is_printable (gfc_char_t);
int gfc_wide_is_digit (gfc_char_t);
int gfc_wide_fits_in_byte (gfc_char_t);
gfc_char_t gfc_wide_tolower (gfc_char_t);
gfc_char_t gfc_wide_toupper (gfc_char_t);
size_t gfc_wide_strlen (const gfc_char_t *);
int gfc_wide_strncasecmp (const gfc_char_t *, const char *, size_t);
gfc_char_t *gfc_wide_memset (gfc_char_t *, gfc_char_t, size_t);
char *gfc_widechar_to_char (const gfc_char_t *, int);
gfc_char_t *gfc_char_to_widechar (const char *);

#define gfc_get_wide_string(n) XCNEWVEC (gfc_char_t, n)

void gfc_skip_comments (void);
gfc_char_t gfc_next_char_literal (int);
gfc_char_t gfc_next_char (void);
char gfc_next_ascii_char (void);
gfc_char_t gfc_peek_char (void);
char gfc_peek_ascii_char (void);
void gfc_error_recovery (void);
void gfc_gobble_whitespace (void);
gfc_try gfc_new_file (void);
const char * gfc_read_orig_filename (const char *, const char **);

extern gfc_source_form gfc_current_form;
extern const char *gfc_source_file;
extern locus gfc_current_locus;

void gfc_start_source_files (void);
void gfc_end_source_files (void);

/* misc.c */
void *gfc_getmem (size_t) ATTRIBUTE_MALLOC;
void gfc_free (void *);
int gfc_terminal_width (void);
void gfc_clear_ts (gfc_typespec *);
FILE *gfc_open_file (const char *);
const char *gfc_basic_typename (bt);
const char *gfc_typename (gfc_typespec *);
const char *gfc_op2string (gfc_intrinsic_op);
const char *gfc_code2string (const mstring *, int);
int gfc_string2code (const mstring *, const char *);
const char *gfc_intent_string (sym_intent);

void gfc_init_1 (void);
void gfc_init_2 (void);
void gfc_done_1 (void);
void gfc_done_2 (void);

int get_c_kind (const char *, CInteropKind_t *);

/* options.c */
unsigned int gfc_init_options (unsigned int, const char **);
int gfc_handle_option (size_t, const char *, int);
bool gfc_post_options (const char **);

/* iresolve.c */
const char * gfc_get_string (const char *, ...) ATTRIBUTE_PRINTF_1;
bool gfc_find_sym_in_expr (gfc_symbol *, gfc_expr *);

/* error.c */

typedef struct gfc_error_buf
{
  int flag;
  size_t allocated, index;
  char *message;
} gfc_error_buf;

void gfc_error_init_1 (void);
void gfc_buffer_error (int);

const char *gfc_print_wide_char (gfc_char_t);

void gfc_warning (const char *, ...) ATTRIBUTE_GCC_GFC(1,2);
void gfc_warning_now (const char *, ...) ATTRIBUTE_GCC_GFC(1,2);
void gfc_clear_warning (void);
void gfc_warning_check (void);

void gfc_error (const char *, ...) ATTRIBUTE_GCC_GFC(1,2);
void gfc_error_now (const char *, ...) ATTRIBUTE_GCC_GFC(1,2);
void gfc_fatal_error (const char *, ...) ATTRIBUTE_NORETURN ATTRIBUTE_GCC_GFC(1,2);
void gfc_internal_error (const char *, ...) ATTRIBUTE_NORETURN ATTRIBUTE_GCC_GFC(1,2);
void gfc_clear_error (void);
int gfc_error_check (void);
int gfc_error_flag_test (void);

notification gfc_notification_std (int);
gfc_try gfc_notify_std (int, const char *, ...) ATTRIBUTE_GCC_GFC(2,3);

/* A general purpose syntax error.  */
#define gfc_syntax_error(ST)	\
  gfc_error ("Syntax error in %s statement at %C", gfc_ascii_statement (ST));

void gfc_push_error (gfc_error_buf *);
void gfc_pop_error (gfc_error_buf *);
void gfc_free_error (gfc_error_buf *);

void gfc_get_errors (int *, int *);

/* arith.c */
void gfc_arith_init_1 (void);
void gfc_arith_done_1 (void);
gfc_expr *gfc_enum_initializer (gfc_expr *, locus);
arith gfc_check_integer_range (mpz_t p, int kind);
bool gfc_check_character_range (gfc_char_t, int);

/* trans-types.c */
gfc_try gfc_check_any_c_kind (gfc_typespec *);
int gfc_validate_kind (bt, int, bool);
extern int gfc_index_integer_kind;
extern int gfc_default_integer_kind;
extern int gfc_max_integer_kind;
extern int gfc_default_real_kind;
extern int gfc_default_double_kind;
extern int gfc_default_character_kind;
extern int gfc_default_logical_kind;
extern int gfc_default_complex_kind;
extern int gfc_c_int_kind;
extern int gfc_intio_kind;
extern int gfc_charlen_int_kind;
extern int gfc_numeric_storage_size;
extern int gfc_character_storage_size;

/* symbol.c */
void gfc_clear_new_implicit (void);
gfc_try gfc_add_new_implicit_range (int, int);
gfc_try gfc_merge_new_implicit (gfc_typespec *);
void gfc_set_implicit_none (void);
void gfc_check_function_type (gfc_namespace *);
bool gfc_is_intrinsic_typename (const char *);

gfc_typespec *gfc_get_default_type (gfc_symbol *, gfc_namespace *);
<<<<<<< HEAD
try gfc_set_default_type (gfc_symbol *, int, gfc_namespace *);

void gfc_set_component_attr (gfc_component *, symbol_attribute *);
void gfc_get_component_attr (symbol_attribute *, gfc_component *);

void gfc_set_sym_referenced (gfc_symbol * sym);

try gfc_add_attribute (symbol_attribute *, locus *);
try gfc_add_allocatable (symbol_attribute *, locus *);
try gfc_add_dimension (symbol_attribute *, const char *, locus *);
try gfc_add_external (symbol_attribute *, locus *);
try gfc_add_intrinsic (symbol_attribute *, locus *);
try gfc_add_optional (symbol_attribute *, locus *);
try gfc_add_pointer (symbol_attribute *, locus *);
try gfc_add_cray_pointer (symbol_attribute *, locus *);
try gfc_add_cray_pointee (symbol_attribute *, locus *);
try gfc_mod_pointee_as (gfc_array_spec *as);
try gfc_add_result (symbol_attribute *, const char *, locus *);
try gfc_add_save (symbol_attribute *, const char *, locus *);
try gfc_add_threadprivate (symbol_attribute *, const char *, locus *);
try gfc_add_saved_common (symbol_attribute *, locus *);
try gfc_add_target (symbol_attribute *, locus *);
try gfc_add_dummy (symbol_attribute *, const char *, locus *);
try gfc_add_generic (symbol_attribute *, const char *, locus *);
try gfc_add_common (symbol_attribute *, locus *);
try gfc_add_in_common (symbol_attribute *, const char *, locus *);
try gfc_add_in_equivalence (symbol_attribute *, const char *, locus *);
try gfc_add_data (symbol_attribute *, const char *, locus *);
try gfc_add_in_namelist (symbol_attribute *, const char *, locus *);
try gfc_add_sequence (symbol_attribute *, const char *, locus *);
try gfc_add_elemental (symbol_attribute *, locus *);
try gfc_add_pure (symbol_attribute *, locus *);
try gfc_add_recursive (symbol_attribute *, locus *);
try gfc_add_function (symbol_attribute *, const char *, locus *);
try gfc_add_subroutine (symbol_attribute *, const char *, locus *);

try gfc_add_access (symbol_attribute *, gfc_access, const char *, locus *);
try gfc_add_flavor (symbol_attribute *, sym_flavor, const char *, locus *);
try gfc_add_entry (symbol_attribute *, const char *, locus *);
try gfc_add_procedure (symbol_attribute *, procedure_type,
=======
gfc_try gfc_set_default_type (gfc_symbol *, int, gfc_namespace *);

void gfc_set_sym_referenced (gfc_symbol *);

gfc_try gfc_add_attribute (symbol_attribute *, locus *);
gfc_try gfc_add_allocatable (symbol_attribute *, locus *);
gfc_try gfc_add_dimension (symbol_attribute *, const char *, locus *);
gfc_try gfc_add_external (symbol_attribute *, locus *);
gfc_try gfc_add_intrinsic (symbol_attribute *, locus *);
gfc_try gfc_add_optional (symbol_attribute *, locus *);
gfc_try gfc_add_pointer (symbol_attribute *, locus *);
gfc_try gfc_add_cray_pointer (symbol_attribute *, locus *);
gfc_try gfc_add_cray_pointee (symbol_attribute *, locus *);
gfc_try gfc_mod_pointee_as (gfc_array_spec *);
gfc_try gfc_add_protected (symbol_attribute *, const char *, locus *);
gfc_try gfc_add_result (symbol_attribute *, const char *, locus *);
gfc_try gfc_add_save (symbol_attribute *, const char *, locus *);
gfc_try gfc_add_threadprivate (symbol_attribute *, const char *, locus *);
gfc_try gfc_add_saved_common (symbol_attribute *, locus *);
gfc_try gfc_add_target (symbol_attribute *, locus *);
gfc_try gfc_add_dummy (symbol_attribute *, const char *, locus *);
gfc_try gfc_add_generic (symbol_attribute *, const char *, locus *);
gfc_try gfc_add_common (symbol_attribute *, locus *);
gfc_try gfc_add_in_common (symbol_attribute *, const char *, locus *);
gfc_try gfc_add_in_equivalence (symbol_attribute *, const char *, locus *);
gfc_try gfc_add_data (symbol_attribute *, const char *, locus *);
gfc_try gfc_add_in_namelist (symbol_attribute *, const char *, locus *);
gfc_try gfc_add_sequence (symbol_attribute *, const char *, locus *);
gfc_try gfc_add_elemental (symbol_attribute *, locus *);
gfc_try gfc_add_pure (symbol_attribute *, locus *);
gfc_try gfc_add_recursive (symbol_attribute *, locus *);
gfc_try gfc_add_function (symbol_attribute *, const char *, locus *);
gfc_try gfc_add_subroutine (symbol_attribute *, const char *, locus *);
gfc_try gfc_add_volatile (symbol_attribute *, const char *, locus *);
gfc_try gfc_add_proc (symbol_attribute *attr, const char *name, locus *where);
gfc_try gfc_add_abstract (symbol_attribute* attr, locus* where);

gfc_try gfc_add_access (symbol_attribute *, gfc_access, const char *, locus *);
gfc_try gfc_add_is_bind_c (symbol_attribute *, const char *, locus *, int);
gfc_try gfc_add_extension (symbol_attribute *, locus *);
gfc_try gfc_add_value (symbol_attribute *, const char *, locus *);
gfc_try gfc_add_flavor (symbol_attribute *, sym_flavor, const char *, locus *);
gfc_try gfc_add_entry (symbol_attribute *, const char *, locus *);
gfc_try gfc_add_procedure (symbol_attribute *, procedure_type,
>>>>>>> 42bae686
		       const char *, locus *);
gfc_try gfc_add_intent (symbol_attribute *, sym_intent, locus *);
gfc_try gfc_add_explicit_interface (gfc_symbol *, ifsrc,
				gfc_formal_arglist *, locus *);
gfc_try gfc_add_type (gfc_symbol *, gfc_typespec *, locus *);

void gfc_clear_attr (symbol_attribute *);
gfc_try gfc_missing_attr (symbol_attribute *, locus *);
gfc_try gfc_copy_attr (symbol_attribute *, symbol_attribute *, locus *);

gfc_try gfc_add_component (gfc_symbol *, const char *, gfc_component **);
gfc_symbol *gfc_use_derived (gfc_symbol *);
gfc_symtree *gfc_use_derived_tree (gfc_symtree *);
gfc_component *gfc_find_component (gfc_symbol *, const char *, bool, bool);

gfc_st_label *gfc_get_st_label (int);
void gfc_free_st_label (gfc_st_label *);
void gfc_define_st_label (gfc_st_label *, gfc_sl_type, locus *);
gfc_try gfc_reference_st_label (gfc_st_label *, gfc_sl_type);

gfc_expr * gfc_lval_expr_from_sym (gfc_symbol *);

gfc_namespace *gfc_get_namespace (gfc_namespace *, int);
gfc_symtree *gfc_new_symtree (gfc_symtree **, const char *);
gfc_symtree *gfc_find_symtree (gfc_symtree *, const char *);
void gfc_delete_symtree (gfc_symtree **, const char *);
gfc_symtree *gfc_get_unique_symtree (gfc_namespace *);
gfc_user_op *gfc_get_uop (const char *);
gfc_user_op *gfc_find_uop (const char *, gfc_namespace *);
void gfc_free_symbol (gfc_symbol *);
gfc_symbol *gfc_new_symbol (const char *, gfc_namespace *);
int gfc_find_symbol (const char *, gfc_namespace *, int, gfc_symbol **);
int gfc_find_sym_tree (const char *, gfc_namespace *, int, gfc_symtree **);
int gfc_get_symbol (const char *, gfc_namespace *, gfc_symbol **);
gfc_try verify_c_interop (gfc_typespec *);
gfc_try verify_c_interop_param (gfc_symbol *);
gfc_try verify_bind_c_sym (gfc_symbol *, gfc_typespec *, int, gfc_common_head *);
gfc_try verify_bind_c_derived_type (gfc_symbol *);
gfc_try verify_com_block_vars_c_interop (gfc_common_head *);
void generate_isocbinding_symbol (const char *, iso_c_binding_symbol, const char *);
gfc_symbol *get_iso_c_sym (gfc_symbol *, char *, char *, int);
int gfc_get_sym_tree (const char *, gfc_namespace *, gfc_symtree **);
int gfc_get_ha_symbol (const char *, gfc_symbol **);
int gfc_get_ha_sym_tree (const char *, gfc_symtree **);

int gfc_symbols_could_alias (gfc_symbol *, gfc_symbol *);

void gfc_undo_symbols (void);
void gfc_commit_symbols (void);
void gfc_commit_symbol (gfc_symbol *);
void gfc_free_charlen (gfc_charlen *, gfc_charlen *);
void gfc_free_namespace (gfc_namespace *);

void gfc_symbol_init_2 (void);
void gfc_symbol_done_2 (void);

void gfc_traverse_symtree (gfc_symtree *, void (*)(gfc_symtree *));
void gfc_traverse_ns (gfc_namespace *, void (*)(gfc_symbol *));
void gfc_traverse_user_op (gfc_namespace *, void (*)(gfc_user_op *));
void gfc_save_all (gfc_namespace *);

void gfc_symbol_state (void);

gfc_gsymbol *gfc_get_gsymbol (const char *);
gfc_gsymbol *gfc_find_gsymbol (gfc_gsymbol *, const char *);

gfc_symbol* gfc_get_derived_super_type (gfc_symbol*);
gfc_symtree* gfc_find_typebound_proc (gfc_symbol*, gfc_try*, const char*, bool);

void copy_formal_args (gfc_symbol *dest, gfc_symbol *src);

void gfc_free_finalizer (gfc_finalizer *el); /* Needed in resolve.c, too  */

gfc_try gfc_check_symbol_typed (gfc_symbol*, gfc_namespace*, bool, locus);

/* intrinsic.c */
extern int gfc_init_expr;

/* Given a symbol that we have decided is intrinsic, mark it as such
   by placing it into a special module that is otherwise impossible to
   read or write.  */

#define gfc_intrinsic_symbol(SYM) SYM->module = gfc_get_string ("(intrinsic)")

void gfc_intrinsic_init_1 (void);
void gfc_intrinsic_done_1 (void);

char gfc_type_letter (bt);
gfc_symbol * gfc_get_intrinsic_sub_symbol (const char *);
gfc_try gfc_convert_type (gfc_expr *, gfc_typespec *, int);
gfc_try gfc_convert_type_warn (gfc_expr *, gfc_typespec *, int, int);
gfc_try gfc_convert_chartype (gfc_expr *, gfc_typespec *);
int gfc_generic_intrinsic (const char *);
int gfc_specific_intrinsic (const char *);
bool gfc_is_intrinsic (gfc_symbol*, int, locus);
int gfc_intrinsic_actual_ok (const char *, const bool);
gfc_intrinsic_sym *gfc_find_function (const char *);
gfc_intrinsic_sym *gfc_find_subroutine (const char *);

match gfc_intrinsic_func_interface (gfc_expr *, int);
match gfc_intrinsic_sub_interface (gfc_code *, int);

<<<<<<< HEAD
=======
void gfc_warn_intrinsic_shadow (const gfc_symbol*, bool, bool);
gfc_try gfc_check_intrinsic_standard (const gfc_intrinsic_sym*, const char**,
				      bool, locus);

>>>>>>> 42bae686
/* match.c -- FIXME */
void gfc_free_iterator (gfc_iterator *, int);
void gfc_free_forall_iterator (gfc_forall_iterator *);
void gfc_free_alloc_list (gfc_alloc *);
void gfc_free_namelist (gfc_namelist *);
void gfc_free_equiv (gfc_equiv *);
void gfc_free_data (gfc_data *);
void gfc_free_case_list (gfc_case *);

/* matchexp.c -- FIXME too?  */
gfc_expr *gfc_get_parentheses (gfc_expr *);

/* openmp.c */
void gfc_free_omp_clauses (gfc_omp_clauses *);
void gfc_resolve_omp_directive (gfc_code *, gfc_namespace *);
void gfc_resolve_do_iterator (gfc_code *, gfc_symbol *);
void gfc_resolve_omp_parallel_blocks (gfc_code *, gfc_namespace *);
void gfc_resolve_omp_do_blocks (gfc_code *, gfc_namespace *);

/* expr.c */
void gfc_free_actual_arglist (gfc_actual_arglist *);
gfc_actual_arglist *gfc_copy_actual_arglist (gfc_actual_arglist *);
const char *gfc_extract_int (gfc_expr *, int *);
gfc_expr *gfc_expr_to_initialize (gfc_expr *);
bool is_subref_array (gfc_expr *);

gfc_expr *gfc_build_conversion (gfc_expr *);
void gfc_free_ref_list (gfc_ref *);
void gfc_type_convert_binary (gfc_expr *);
int gfc_is_constant_expr (gfc_expr *);
gfc_try gfc_simplify_expr (gfc_expr *, int);
int gfc_has_vector_index (gfc_expr *);

gfc_expr *gfc_get_expr (void);
void gfc_free_expr (gfc_expr *);
void gfc_replace_expr (gfc_expr *, gfc_expr *);
gfc_expr *gfc_int_expr (int);
gfc_expr *gfc_logical_expr (int, locus *);
mpz_t *gfc_copy_shape (mpz_t *, int);
mpz_t *gfc_copy_shape_excluding (mpz_t *, int, gfc_expr *);
gfc_expr *gfc_copy_expr (gfc_expr *);
gfc_ref* gfc_copy_ref (gfc_ref*);

gfc_try gfc_specification_expr (gfc_expr *);

int gfc_numeric_ts (gfc_typespec *);
int gfc_kind_max (gfc_expr *, gfc_expr *);

gfc_try gfc_check_conformance (const char *, gfc_expr *, gfc_expr *);
gfc_try gfc_check_assign (gfc_expr *, gfc_expr *, int);
gfc_try gfc_check_pointer_assign (gfc_expr *, gfc_expr *);
gfc_try gfc_check_assign_symbol (gfc_symbol *, gfc_expr *);

gfc_expr *gfc_default_initializer (gfc_typespec *);
gfc_expr *gfc_get_variable_expr (gfc_symtree *);

bool gfc_traverse_expr (gfc_expr *, gfc_symbol *,
			bool (*)(gfc_expr *, gfc_symbol *, int*),
			int);
void gfc_expr_set_symbols_referenced (gfc_expr *);
gfc_try gfc_expr_check_typed (gfc_expr*, gfc_namespace*, bool);
void gfc_expr_replace_symbols (gfc_expr *, gfc_symbol *);

/* st.c */
extern gfc_code new_st;

void gfc_clear_new_st (void);
gfc_code *gfc_get_code (void);
gfc_code *gfc_append_code (gfc_code *, gfc_code *);
void gfc_free_statement (gfc_code *);
void gfc_free_statements (gfc_code *);

/* resolve.c */
gfc_try gfc_resolve_expr (gfc_expr *);
void gfc_resolve (gfc_namespace *);
void gfc_resolve_blocks (gfc_code *, gfc_namespace *);
int gfc_impure_variable (gfc_symbol *);
int gfc_pure (gfc_symbol *);
int gfc_elemental (gfc_symbol *);
gfc_try gfc_resolve_iterator (gfc_iterator *, bool);
gfc_try find_forall_index (gfc_expr *, gfc_symbol *, int);
gfc_try gfc_resolve_index (gfc_expr *, int);
gfc_try gfc_resolve_dim_arg (gfc_expr *);
int gfc_is_formal_arg (void);
void gfc_resolve_substring_charlen (gfc_expr *);
match gfc_iso_c_sub_interface(gfc_code *, gfc_symbol *);


/* array.c */
void gfc_free_array_spec (gfc_array_spec *);
gfc_array_ref *gfc_copy_array_ref (gfc_array_ref *);

gfc_try gfc_set_array_spec (gfc_symbol *, gfc_array_spec *, locus *);
gfc_array_spec *gfc_copy_array_spec (gfc_array_spec *);
gfc_try gfc_resolve_array_spec (gfc_array_spec *, int);

int gfc_compare_array_spec (gfc_array_spec *, gfc_array_spec *);

gfc_expr *gfc_start_constructor (bt, int, locus *);
void gfc_append_constructor (gfc_expr *, gfc_expr *);
void gfc_free_constructor (gfc_constructor *);
void gfc_simplify_iterator_var (gfc_expr *);
gfc_try gfc_expand_constructor (gfc_expr *);
int gfc_constant_ac (gfc_expr *);
int gfc_expanded_ac (gfc_expr *);
gfc_try gfc_resolve_character_array_constructor (gfc_expr *);
gfc_try gfc_resolve_array_constructor (gfc_expr *);
gfc_try gfc_check_constructor_type (gfc_expr *);
gfc_try gfc_check_iter_variable (gfc_expr *);
gfc_try gfc_check_constructor (gfc_expr *, gfc_try (*)(gfc_expr *));
gfc_constructor *gfc_copy_constructor (gfc_constructor *);
gfc_expr *gfc_get_array_element (gfc_expr *, int);
gfc_try gfc_array_size (gfc_expr *, mpz_t *);
gfc_try gfc_array_dimen_size (gfc_expr *, int, mpz_t *);
gfc_try gfc_array_ref_shape (gfc_array_ref *, mpz_t *);
gfc_array_ref *gfc_find_array_ref (gfc_expr *);
void gfc_insert_constructor (gfc_expr *, gfc_constructor *);
gfc_constructor *gfc_get_constructor (void);
tree gfc_conv_array_initializer (tree type, gfc_expr *);
gfc_try spec_size (gfc_array_spec *, mpz_t *);
gfc_try spec_dimen_size (gfc_array_spec *, int, mpz_t *);
int gfc_is_compile_time_shape (gfc_array_spec *);

gfc_try gfc_ref_dimen_size (gfc_array_ref *, int dimen, mpz_t *);


/* interface.c -- FIXME: some of these should be in symbol.c */
void gfc_free_interface (gfc_interface *);
int gfc_compare_derived_types (gfc_symbol *, gfc_symbol *);
int gfc_compare_types (gfc_typespec *, gfc_typespec *);
int gfc_compare_interfaces (gfc_symbol*, gfc_symbol*, int);
void gfc_check_interfaces (gfc_namespace *);
void gfc_procedure_use (gfc_symbol *, gfc_actual_arglist **, locus *);
gfc_symbol *gfc_search_interface (gfc_interface *, int,
				  gfc_actual_arglist **);
gfc_try gfc_extend_expr (gfc_expr *);
void gfc_free_formal_arglist (gfc_formal_arglist *);
gfc_try gfc_extend_assign (gfc_code *, gfc_namespace *);
gfc_try gfc_add_interface (gfc_symbol *);
gfc_interface *gfc_current_interface_head (void);
void gfc_set_current_interface_head (gfc_interface *);
gfc_symtree* gfc_find_sym_in_symtree (gfc_symbol*);
bool gfc_arglist_matches_symbol (gfc_actual_arglist**, gfc_symbol*);

/* io.c */
extern gfc_st_label format_asterisk;

void gfc_free_open (gfc_open *);
gfc_try gfc_resolve_open (gfc_open *);
void gfc_free_close (gfc_close *);
gfc_try gfc_resolve_close (gfc_close *);
void gfc_free_filepos (gfc_filepos *);
gfc_try gfc_resolve_filepos (gfc_filepos *);
void gfc_free_inquire (gfc_inquire *);
gfc_try gfc_resolve_inquire (gfc_inquire *);
void gfc_free_dt (gfc_dt *);
gfc_try gfc_resolve_dt (gfc_dt *);
void gfc_free_wait (gfc_wait *);
gfc_try gfc_resolve_wait (gfc_wait *);

/* module.c */
void gfc_module_init_2 (void);
void gfc_module_done_2 (void);
void gfc_dump_module (const char *, int);
bool gfc_check_access (gfc_access, gfc_access);
void gfc_free_use_stmts (gfc_use_list *);

/* primary.c */
symbol_attribute gfc_variable_attr (gfc_expr *, gfc_typespec *);
symbol_attribute gfc_expr_attr (gfc_expr *);
match gfc_match_rvalue (gfc_expr **);
match gfc_match_varspec (gfc_expr*, int, bool);
int gfc_check_digit (char, int);

/* trans.c */
void gfc_generate_code (gfc_namespace *);
void gfc_generate_module_code (gfc_namespace *);

/* bbt.c */
typedef int (*compare_fn) (void *, void *);
void gfc_insert_bbt (void *, void *, compare_fn);
void gfc_delete_bbt (void *, void *, compare_fn);

/* dump-parse-tree.c */
void gfc_dump_parse_tree (gfc_namespace *, FILE *);

/* parse.c */
gfc_try gfc_parse_file (void);
void gfc_global_used (gfc_gsymbol *, locus *);

/* dependency.c */
int gfc_dep_compare_expr (gfc_expr *, gfc_expr *);
int gfc_is_data_pointer (gfc_expr *);

/* check.c */
gfc_try gfc_check_same_strlen (const gfc_expr*, const gfc_expr*, const char*);

#endif /* GCC_GFORTRAN_H  */<|MERGE_RESOLUTION|>--- conflicted
+++ resolved
@@ -1,9 +1,5 @@
 /* gfortran header file
-<<<<<<< HEAD
-   Copyright (C) 2000, 2001, 2002, 2003, 2004, 2005, 2006, 2007
-=======
    Copyright (C) 2000, 2001, 2002, 2003, 2004, 2005, 2006, 2007, 2008, 2009
->>>>>>> 42bae686
    Free Software Foundation, Inc.
    Contributed by Andy Vaught
 
@@ -624,17 +620,6 @@
 {
   /* Variable attributes.  */
   unsigned allocatable:1, dimension:1, external:1, intrinsic:1,
-<<<<<<< HEAD
-    optional:1, pointer:1, save:1, target:1,
-    dummy:1, result:1, assign:1, threadprivate:1, not_always_present:1;
-
-  unsigned data:1,		/* Symbol is named in a DATA statement.  */
-    use_assoc:1,		/* Symbol has been use-associated.  */
-    use_only:1;			/* Symbol has been use-associated, with ONLY.  */
-
-  unsigned in_namelist:1, in_common:1, in_equivalence:1;
-  unsigned function:1, subroutine:1, generic:1, generic_copy:1;
-=======
     optional:1, pointer:1, target:1, value:1, volatile_:1,
     dummy:1, result:1, assign:1, threadprivate:1, not_always_present:1,
     implied_index:1, subref_array_pointer:1, proc_pointer:1;
@@ -651,7 +636,6 @@
   unsigned in_namelist:1, in_common:1, in_equivalence:1;
   unsigned function:1, subroutine:1, procedure:1;
   unsigned generic:1, generic_copy:1;
->>>>>>> 42bae686
   unsigned implicit_type:1;	/* Type defined via implicit rules.  */
   unsigned untyped:1;		/* No implicit type could be found.  */
 
@@ -666,11 +650,7 @@
 
   /* Function/subroutine attributes */
   unsigned sequence:1, elemental:1, pure:1, recursive:1;
-<<<<<<< HEAD
-  unsigned unmaskable:1, masked:1, contained:1, mod_proc:1;
-=======
   unsigned unmaskable:1, masked:1, contained:1, mod_proc:1, abstract:1;
->>>>>>> 42bae686
 
   /* This is set if the subroutine doesn't return.  Currently, this
      is only possible for intrinsic subroutines.  */
@@ -699,13 +679,7 @@
   /* Set if the symbol has ambiguous interfaces.  */
   unsigned ambiguous_interfaces:1;
 
-<<<<<<< HEAD
-  /* Set if the is the symbol for the main program.  This is the least
-     cumbersome way to communicate this function property without
-     strcmp'ing with __MAIN everywhere.  */
-=======
   /* Set if this is the symbol for the main program.  */
->>>>>>> 42bae686
   unsigned is_main_program:1;
 
   /* Mutually exclusive multibit attributes.  */
@@ -2006,15 +1980,11 @@
   int warn_surprising;
   int warn_tabs;
   int warn_underflow;
-<<<<<<< HEAD
-  int warn_character_truncation;
-=======
   int warn_intrinsic_shadow;
   int warn_intrinsics_std;
   int warn_character_truncation;
   int warn_array_temp;
   int warn_align_commons;
->>>>>>> 42bae686
   int max_errors;
 
   int flag_all_intrinsics;
@@ -2026,11 +1996,7 @@
   int flag_second_underscore;
   int flag_implicit_none;
   int flag_max_stack_var_size;
-<<<<<<< HEAD
-  int flag_no_backend;
-=======
   int flag_max_array_constructor;
->>>>>>> 42bae686
   int flag_range_check;
   int flag_pack_derived;
   int flag_repack_arrays;
@@ -2047,8 +2013,6 @@
   int flag_cray_pointer;
   int flag_d_lines;
   int flag_openmp;
-<<<<<<< HEAD
-=======
   int flag_sign_zero;
   int flag_module_private;
   int flag_recursive;
@@ -2060,7 +2024,6 @@
   int flag_init_character;
   char flag_init_character_value;
   int flag_align_commons;
->>>>>>> 42bae686
 
   int fpe;
 
@@ -2075,11 +2038,6 @@
 
 extern gfc_option_t gfc_option;
 
-<<<<<<< HEAD
-#define MAX_SUBRECORD_LENGTH 2147483639   /* 2**31-9 */
-
-=======
->>>>>>> 42bae686
 /* Constructor nodes for array and structure constructors.  */
 typedef struct gfc_constructor
 {
@@ -2134,10 +2092,6 @@
 
 /* decl.c */
 bool gfc_in_match_data (void);
-
-/* decl.c */
-bool gfc_in_match_data (void);
-void gfc_set_in_match_data (bool);
 
 /* scanner.c */
 void gfc_scanner_done_1 (void);
@@ -2290,48 +2244,6 @@
 bool gfc_is_intrinsic_typename (const char *);
 
 gfc_typespec *gfc_get_default_type (gfc_symbol *, gfc_namespace *);
-<<<<<<< HEAD
-try gfc_set_default_type (gfc_symbol *, int, gfc_namespace *);
-
-void gfc_set_component_attr (gfc_component *, symbol_attribute *);
-void gfc_get_component_attr (symbol_attribute *, gfc_component *);
-
-void gfc_set_sym_referenced (gfc_symbol * sym);
-
-try gfc_add_attribute (symbol_attribute *, locus *);
-try gfc_add_allocatable (symbol_attribute *, locus *);
-try gfc_add_dimension (symbol_attribute *, const char *, locus *);
-try gfc_add_external (symbol_attribute *, locus *);
-try gfc_add_intrinsic (symbol_attribute *, locus *);
-try gfc_add_optional (symbol_attribute *, locus *);
-try gfc_add_pointer (symbol_attribute *, locus *);
-try gfc_add_cray_pointer (symbol_attribute *, locus *);
-try gfc_add_cray_pointee (symbol_attribute *, locus *);
-try gfc_mod_pointee_as (gfc_array_spec *as);
-try gfc_add_result (symbol_attribute *, const char *, locus *);
-try gfc_add_save (symbol_attribute *, const char *, locus *);
-try gfc_add_threadprivate (symbol_attribute *, const char *, locus *);
-try gfc_add_saved_common (symbol_attribute *, locus *);
-try gfc_add_target (symbol_attribute *, locus *);
-try gfc_add_dummy (symbol_attribute *, const char *, locus *);
-try gfc_add_generic (symbol_attribute *, const char *, locus *);
-try gfc_add_common (symbol_attribute *, locus *);
-try gfc_add_in_common (symbol_attribute *, const char *, locus *);
-try gfc_add_in_equivalence (symbol_attribute *, const char *, locus *);
-try gfc_add_data (symbol_attribute *, const char *, locus *);
-try gfc_add_in_namelist (symbol_attribute *, const char *, locus *);
-try gfc_add_sequence (symbol_attribute *, const char *, locus *);
-try gfc_add_elemental (symbol_attribute *, locus *);
-try gfc_add_pure (symbol_attribute *, locus *);
-try gfc_add_recursive (symbol_attribute *, locus *);
-try gfc_add_function (symbol_attribute *, const char *, locus *);
-try gfc_add_subroutine (symbol_attribute *, const char *, locus *);
-
-try gfc_add_access (symbol_attribute *, gfc_access, const char *, locus *);
-try gfc_add_flavor (symbol_attribute *, sym_flavor, const char *, locus *);
-try gfc_add_entry (symbol_attribute *, const char *, locus *);
-try gfc_add_procedure (symbol_attribute *, procedure_type,
-=======
 gfc_try gfc_set_default_type (gfc_symbol *, int, gfc_namespace *);
 
 void gfc_set_sym_referenced (gfc_symbol *);
@@ -2376,7 +2288,6 @@
 gfc_try gfc_add_flavor (symbol_attribute *, sym_flavor, const char *, locus *);
 gfc_try gfc_add_entry (symbol_attribute *, const char *, locus *);
 gfc_try gfc_add_procedure (symbol_attribute *, procedure_type,
->>>>>>> 42bae686
 		       const char *, locus *);
 gfc_try gfc_add_intent (symbol_attribute *, sym_intent, locus *);
 gfc_try gfc_add_explicit_interface (gfc_symbol *, ifsrc,
@@ -2479,13 +2390,10 @@
 match gfc_intrinsic_func_interface (gfc_expr *, int);
 match gfc_intrinsic_sub_interface (gfc_code *, int);
 
-<<<<<<< HEAD
-=======
 void gfc_warn_intrinsic_shadow (const gfc_symbol*, bool, bool);
 gfc_try gfc_check_intrinsic_standard (const gfc_intrinsic_sym*, const char**,
 				      bool, locus);
 
->>>>>>> 42bae686
 /* match.c -- FIXME */
 void gfc_free_iterator (gfc_iterator *, int);
 void gfc_free_forall_iterator (gfc_forall_iterator *);
