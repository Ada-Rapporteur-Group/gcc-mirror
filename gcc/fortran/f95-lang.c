--- conflicted
+++ resolved
@@ -1186,8 +1186,7 @@
 #include "../sync-builtins.def"
 #undef DEF_SYNC_BUILTIN
 
-<<<<<<< HEAD
-  if (gfc_option.gfc_flag_openacc)
+  if (flag_openacc)
     {
 #undef DEF_GOACC_BUILTIN
 #define DEF_GOACC_BUILTIN(code, name, type, attr) \
@@ -1204,12 +1203,7 @@
 #undef DEF_GOMP_BUILTIN
     }
 
-  if (gfc_option.gfc_flag_openmp
-      || gfc_option.gfc_flag_openmp_simd
-      || flag_tree_parallelize_loops)
-=======
   if (flag_openmp || flag_openmp_simd || flag_tree_parallelize_loops)
->>>>>>> d4f5579a
     {
 #undef DEF_GOACC_BUILTIN
 #define DEF_GOACC_BUILTIN(code, name, type, attr) /* ignore */
