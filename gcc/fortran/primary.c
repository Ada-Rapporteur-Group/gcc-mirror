--- conflicted
+++ resolved
@@ -27,11 +27,8 @@
 #include "match.h"
 #include "parse.h"
 #include "constructor.h"
-<<<<<<< HEAD
-=======
 
 int matching_actual_arglist = 0;
->>>>>>> 03d20231
 
 /* Matches a kind-parameter expression, which is either a named
    symbolic constant or a nonnegative integer constant.  If
@@ -283,12 +280,9 @@
 	  gfc_free_expr (e);
 	  e = gfc_get_constant_expr (BT_HOLLERITH, gfc_default_character_kind,
 				     &gfc_current_locus);
-<<<<<<< HEAD
-=======
 
 	  /* Calculate padding needed to fit default integer memory.  */
 	  pad = gfc_default_integer_kind - (num % gfc_default_integer_kind);
->>>>>>> 03d20231
 
 	  e->representation.string = XCNEWVEC (char, num + pad + 1);
 
@@ -1767,15 +1761,6 @@
 	}
     }
 
-<<<<<<< HEAD
-  if ((equiv_flag && gfc_peek_ascii_char () == '(')
-      || gfc_peek_ascii_char () == '[' || sym->attr.codimension
-      || (sym->attr.dimension && !sym->attr.proc_pointer
-	  && !gfc_is_proc_ptr_comp (primary, NULL)
-	  && !(gfc_matching_procptr_assignment
-	       && sym->attr.flavor == FL_PROCEDURE))
-      || (sym->ts.type == BT_CLASS && CLASS_DATA (sym)->attr.dimension))
-=======
   /* For associate names, we may not yet know whether they are arrays or not.
      Thus if we have one and parentheses follow, we have to assume that it
      actually is one for now.  The final decision will be made at
@@ -1791,7 +1776,6 @@
 	       && sym->attr.flavor == FL_PROCEDURE))
       || (sym->ts.type == BT_CLASS && sym->attr.class_ok
 	  && CLASS_DATA (sym)->attr.dimension))
->>>>>>> 03d20231
     {
       /* In EQUIVALENCE, we don't know yet whether we are seeing
 	 an array, character variable or array of character
@@ -1800,15 +1784,11 @@
       tail->type = REF_ARRAY;
 
       m = gfc_match_array_ref (&tail->u.ar, equiv_flag ? NULL : sym->as,
-<<<<<<< HEAD
-			       equiv_flag, sym->as ? sym->as->corank : 0);
-=======
 			       equiv_flag,
 			       sym->ts.type == BT_CLASS
 			       ? (CLASS_DATA (sym)->as
 				  ? CLASS_DATA (sym)->as->corank : 0)
 			       : (sym->as ? sym->as->corank : 0));
->>>>>>> 03d20231
       if (m != MATCH_YES)
 	return m;
 
@@ -1916,16 +1896,11 @@
       if (component->attr.proc_pointer && ppc_arg
 	  && !gfc_matching_procptr_assignment)
 	{
-<<<<<<< HEAD
-=======
 	  /* Procedure pointer component call: Look for argument list.  */
->>>>>>> 03d20231
 	  m = gfc_match_actual_arglist (sub_flag,
 					&primary->value.compcall.actual);
 	  if (m == MATCH_ERROR)
 	    return MATCH_ERROR;
-<<<<<<< HEAD
-=======
 
 	  if (m == MATCH_NO && !gfc_matching_ptr_assignment
 	      && !matching_actual_arglist)
@@ -1935,7 +1910,6 @@
 	      return MATCH_ERROR;
 	    }
 
->>>>>>> 03d20231
 	  if (m == MATCH_YES)
 	    primary->expr_type = EXPR_PPC;
 
@@ -2056,24 +2030,13 @@
   if (expr->expr_type != EXPR_VARIABLE && expr->expr_type != EXPR_FUNCTION)
     gfc_internal_error ("gfc_variable_attr(): Expression isn't a variable");
 
-<<<<<<< HEAD
-  ref = expr->ref;
   sym = expr->symtree->n.sym;
   attr = sym->attr;
 
-  if (sym->ts.type == BT_CLASS)
-    {
-      dimension = CLASS_DATA (sym)->attr.dimension;
-      pointer = CLASS_DATA (sym)->attr.pointer;
-=======
-  sym = expr->symtree->n.sym;
-  attr = sym->attr;
-
   if (sym->ts.type == BT_CLASS && sym->attr.class_ok)
     {
       dimension = CLASS_DATA (sym)->attr.dimension;
       pointer = CLASS_DATA (sym)->attr.class_pointer;
->>>>>>> 03d20231
       allocatable = CLASS_DATA (sym)->attr.allocatable;
     }
   else
@@ -2133,11 +2096,7 @@
 
 	if (comp->ts.type == BT_CLASS)
 	  {
-<<<<<<< HEAD
-	    pointer = CLASS_DATA (comp)->attr.pointer;
-=======
 	    pointer = CLASS_DATA (comp)->attr.class_pointer;
->>>>>>> 03d20231
 	    allocatable = CLASS_DATA (comp)->attr.allocatable;
 	  }
 	else
@@ -2188,11 +2147,7 @@
 	  if (sym->ts.type == BT_CLASS)
 	    {
 	      attr.dimension = CLASS_DATA (sym)->attr.dimension;
-<<<<<<< HEAD
-	      attr.pointer = CLASS_DATA (sym)->attr.pointer;
-=======
 	      attr.pointer = CLASS_DATA (sym)->attr.class_pointer;
->>>>>>> 03d20231
 	      attr.allocatable = CLASS_DATA (sym)->attr.allocatable;
 	    }
 	}
@@ -2499,11 +2454,6 @@
 	}
       goto cleanup;
     }
-<<<<<<< HEAD
-  else
-    gcc_assert (!comp_head);
-=======
->>>>>>> 03d20231
 
   e = gfc_get_structure_constructor_expr (BT_DERIVED, 0, &where);
   e->ts.u.derived = sym;
@@ -3064,21 +3014,7 @@
   switch (sym->attr.flavor)
     {
     case FL_VARIABLE:
-<<<<<<< HEAD
-      if (sym->attr.is_protected && sym->attr.use_assoc)
-	{
-	  gfc_error ("Assigning to PROTECTED variable at %C");
-	  return MATCH_ERROR;
-	}
-      if (sym->assoc && !sym->assoc->variable)
-	{
-	  gfc_error ("'%s' associated to expression can't appear in a variable"
-		     " definition context at %C", sym->name);
-	  return MATCH_ERROR;
-	}
-=======
       /* Everything is alright.  */
->>>>>>> 03d20231
       break;
 
     case FL_UNKNOWN:
@@ -3121,15 +3057,6 @@
     case FL_PROCEDURE:
       /* Check for a nonrecursive function result variable.  */
       if (sym->attr.function
-<<<<<<< HEAD
-          && !sym->attr.external
-          && sym->result == sym
-          && (gfc_is_function_return_value (sym, gfc_current_ns)
-              || (sym->attr.entry
-                  && sym->ns == gfc_current_ns)
-              || (sym->attr.entry
-                  && sym->ns == gfc_current_ns->parent)))
-=======
 	  && !sym->attr.external
 	  && sym->result == sym
 	  && (gfc_is_function_return_value (sym, gfc_current_ns)
@@ -3137,7 +3064,6 @@
 		  && sym->ns == gfc_current_ns)
 	      || (sym->attr.entry
 		  && sym->ns == gfc_current_ns->parent)))
->>>>>>> 03d20231
 	{
 	  /* If a function result is a derived type, then the derived
 	     type may still have to be resolved.  */
