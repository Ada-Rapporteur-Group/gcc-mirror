--- conflicted
+++ resolved
@@ -475,26 +475,9 @@
 compare_components (gfc_component *cmp1, gfc_component *cmp2,
     gfc_symbol *derived1, gfc_symbol *derived2)
 {
-<<<<<<< HEAD
-  gfc_symbol *d1, *d2;
-  bool anonymous = false;
-
-  /* Unions, maps, and anonymous structures all have names like "[xX]X$\d+"
-     which should not be compared.  */
-  d1 = cmp1->ts.u.derived;
-  d2 = cmp2->ts.u.derived;
-  if (   (d1 && (d1->attr.flavor == FL_STRUCT || d1->attr.flavor == FL_UNION)
-          && ISUPPER (cmp1->name[1]))
-      || (d2 && (d2->attr.flavor == FL_STRUCT || d2->attr.flavor == FL_UNION)
-          && ISUPPER (cmp2->name[1])))
-    anonymous = true;
-
-  if (!anonymous && strcmp (cmp1->name, cmp2->name) != 0)
-=======
   /* Compare names, but not for anonymous components such as UNION or MAP.  */
   if (!is_anonymous_component (cmp1) && !is_anonymous_component (cmp2)
       && strcmp (cmp1->name, cmp2->name) != 0)
->>>>>>> 01b0c11a
     return 0;
 
   if (cmp1->attr.access != cmp2->attr.access)
