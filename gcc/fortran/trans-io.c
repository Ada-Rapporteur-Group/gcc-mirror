--- conflicted
+++ resolved
@@ -1,9 +1,5 @@
 /* IO Code translation/library interface
-<<<<<<< HEAD
-   Copyright (C) 2002, 2003, 2004, 2005, 2007
-=======
    Copyright (C) 2002, 2003, 2004, 2005, 2006, 2007, 2008
->>>>>>> 42bae686
    Free Software Foundation, Inc.
    Contributed by Paul Brook
 
@@ -745,19 +741,11 @@
     {
       se.ss = gfc_walk_expr (e);
 
-<<<<<<< HEAD
-      if (is_aliased_array (e))
-	{
-	  /* Use a temporary for components of arrays of derived types
-	     or substring array references.  */
-	  gfc_conv_aliased_arg (&se, e, 0,
-=======
       if (is_subref_array (e))
 	{
 	  /* Use a temporary for components of arrays of derived types
 	     or substring array references.  */
 	  gfc_conv_subref_array_arg (&se, e, 0,
->>>>>>> 42bae686
 		last_dt == READ ? INTENT_IN : INTENT_OUT);
 	  tmp = build_fold_indirect_ref (se.expr);
 	  se.expr = gfc_build_addr_expr (pchar_type_node, tmp);
@@ -776,17 +764,10 @@
 
   /* The cast is needed for character substrings and the descriptor
      data.  */
-<<<<<<< HEAD
-  gfc_add_modify_expr (&se.pre, io, fold_convert (TREE_TYPE (io), tmp));
-  gfc_add_modify_expr (&se.pre, len,
-		       fold_convert (TREE_TYPE (len), se.string_length));
-  gfc_add_modify_expr (&se.pre, desc, se.expr);
-=======
   gfc_add_modify (&se.pre, io, fold_convert (TREE_TYPE (io), tmp));
   gfc_add_modify (&se.pre, len,
 		       fold_convert (TREE_TYPE (len), se.string_length));
   gfc_add_modify (&se.pre, desc, se.expr);
->>>>>>> 42bae686
 
   gfc_add_block_to_block (block, &se.pre);
   gfc_add_block_to_block (post_block, &se.post);
