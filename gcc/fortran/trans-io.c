--- conflicted
+++ resolved
@@ -477,14 +477,9 @@
 
   iocall[IOCALL_SET_NML_VAL] = gfc_build_library_function_decl_with_spec (
 	get_identifier (PREFIX("st_set_nml_var")), ".w.R",
-<<<<<<< HEAD
 	void_type_node, 7, dt_parm_type, pvoid_type_node, pvoid_type_node,
-	void_type_node, gfc_charlen_type_node, integer_type_node,
+	gfc_int4_type_node, gfc_charlen_type_node, integer_type_node,
 	gfc_int4_type_node);
-=======
-	void_type_node, 6, dt_parm_type, pvoid_type_node, pvoid_type_node,
-	gfc_int4_type_node, gfc_charlen_type_node, gfc_int4_type_node);
->>>>>>> 2c0afffd
 
   iocall[IOCALL_SET_NML_VAL_DIM] = gfc_build_library_function_decl_with_spec (
 	get_identifier (PREFIX("st_set_nml_var_dim")), ".w",
@@ -1676,14 +1671,9 @@
   tmp = build_call_expr_loc (input_location,
 			 iocall[IOCALL_SET_NML_VAL], 7,
 			 dt_parm_addr, addr_expr, string,
-<<<<<<< HEAD
 			 build_int_cst (integer_type_node, ts->kind), tmp,
 			 build_int_cst (integer_type_node, rank),
 			 build_int_cst (integer_type_node, ts->type));
-=======
-			 build_int_cst (gfc_int4_type_node, ts->kind),
-			 tmp, dtype);
->>>>>>> 2c0afffd
   gfc_add_expr_to_block (block, tmp);
 
   /* If the object is an array, transfer rank times:
@@ -1694,12 +1684,7 @@
       tmp = build_call_expr_loc (input_location,
 			     iocall[IOCALL_SET_NML_VAL_DIM], 5,
 			     dt_parm_addr,
-<<<<<<< HEAD
-			     IARG (n_dim),
-=======
 			     build_int_cst (gfc_int4_type_node, n_dim),
-			     gfc_conv_array_stride (decl, n_dim),
->>>>>>> 2c0afffd
 			     gfc_conv_array_lbound (decl, n_dim),
 			     gfc_conv_array_extent (decl, n_dim),
 			     gfc_conv_array_sm (decl, n_dim));
