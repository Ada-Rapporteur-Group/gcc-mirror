/* Backend support for Fortran 95 basic types and derived types.
   Copyright (C) 2002-2017 Free Software Foundation, Inc.
   Contributed by Paul Brook <paul@nowt.org>
   and Steven Bosscher <s.bosscher@student.tudelft.nl>

This file is part of GCC.

GCC is free software; you can redistribute it and/or modify it under
the terms of the GNU General Public License as published by the Free
Software Foundation; either version 3, or (at your option) any later
version.

GCC is distributed in the hope that it will be useful, but WITHOUT ANY
WARRANTY; without even the implied warranty of MERCHANTABILITY or
FITNESS FOR A PARTICULAR PURPOSE.  See the GNU General Public License
for more details.

You should have received a copy of the GNU General Public License
along with GCC; see the file COPYING3.  If not see
<http://www.gnu.org/licenses/>.  */

/* trans-types.c -- gfortran backend types */

#include "config.h"
#include "system.h"
#include "coretypes.h"
#include "target.h"
#include "tree.h"
#include "gfortran.h"
#include "trans.h"
#include "stringpool.h"
#include "fold-const.h"
#include "stor-layout.h"
#include "langhooks.h"	/* For iso-c-bindings.def.  */
#include "toplev.h"	/* For rest_of_decl_compilation.  */
#include "trans-types.h"
#include "trans-const.h"
#include "dwarf2out.h"	/* For struct array_descr_info.  */


#if (GFC_MAX_DIMENSIONS < 10)
#define GFC_RANK_DIGITS 1
#define GFC_RANK_PRINTF_FORMAT "%01d"
#elif (GFC_MAX_DIMENSIONS < 100)
#define GFC_RANK_DIGITS 2
#define GFC_RANK_PRINTF_FORMAT "%02d"
#else
#error If you really need >99 dimensions, continue the sequence above...
#endif

/* array of structs so we don't have to worry about xmalloc or free */
CInteropKind_t c_interop_kinds_table[ISOCBINDING_NUMBER];

tree gfc_array_index_type;
tree gfc_array_range_type;
tree gfc_character1_type_node;
tree pvoid_type_node;
tree prvoid_type_node;
tree ppvoid_type_node;
tree pchar_type_node;
tree pfunc_type_node;

tree gfc_charlen_type_node;

tree gfc_float128_type_node = NULL_TREE;
tree gfc_complex_float128_type_node = NULL_TREE;

bool gfc_real16_is_float128 = false;

static GTY(()) tree gfc_desc_dim_type;
static GTY(()) tree gfc_max_array_element_size;
static GTY(()) tree gfc_array_descriptor_base[2 * (GFC_MAX_DIMENSIONS+1)];
static GTY(()) tree gfc_array_descriptor_base_caf[2 * (GFC_MAX_DIMENSIONS+1)];

/* Arrays for all integral and real kinds.  We'll fill this in at runtime
   after the target has a chance to process command-line options.  */

#define MAX_INT_KINDS 5
gfc_integer_info gfc_integer_kinds[MAX_INT_KINDS + 1];
gfc_logical_info gfc_logical_kinds[MAX_INT_KINDS + 1];
static GTY(()) tree gfc_integer_types[MAX_INT_KINDS + 1];
static GTY(()) tree gfc_logical_types[MAX_INT_KINDS + 1];

#define MAX_REAL_KINDS 5
gfc_real_info gfc_real_kinds[MAX_REAL_KINDS + 1];
static GTY(()) tree gfc_real_types[MAX_REAL_KINDS + 1];
static GTY(()) tree gfc_complex_types[MAX_REAL_KINDS + 1];

#define MAX_CHARACTER_KINDS 2
gfc_character_info gfc_character_kinds[MAX_CHARACTER_KINDS + 1];
static GTY(()) tree gfc_character_types[MAX_CHARACTER_KINDS + 1];
static GTY(()) tree gfc_pcharacter_types[MAX_CHARACTER_KINDS + 1];

static tree gfc_add_field_to_struct_1 (tree, tree, tree, tree **);

/* The integer kind to use for array indices.  This will be set to the
   proper value based on target information from the backend.  */

int gfc_index_integer_kind;

/* The default kinds of the various types.  */

int gfc_default_integer_kind;
int gfc_max_integer_kind;
int gfc_default_real_kind;
int gfc_default_double_kind;
int gfc_default_character_kind;
int gfc_default_logical_kind;
int gfc_default_complex_kind;
int gfc_c_int_kind;
int gfc_atomic_int_kind;
int gfc_atomic_logical_kind;

/* The kind size used for record offsets. If the target system supports
   kind=8, this will be set to 8, otherwise it is set to 4.  */
int gfc_intio_kind;

/* The integer kind used to store character lengths.  */
int gfc_charlen_int_kind;

/* The size of the numeric storage unit and character storage unit.  */
int gfc_numeric_storage_size;
int gfc_character_storage_size;


bool
gfc_check_any_c_kind (gfc_typespec *ts)
{
  int i;

  for (i = 0; i < ISOCBINDING_NUMBER; i++)
    {
      /* Check for any C interoperable kind for the given type/kind in ts.
         This can be used after verify_c_interop to make sure that the
         Fortran kind being used exists in at least some form for C.  */
      if (c_interop_kinds_table[i].f90_type == ts->type &&
          c_interop_kinds_table[i].value == ts->kind)
        return true;
    }

  return false;
}


static int
get_real_kind_from_node (tree type)
{
  int i;

  for (i = 0; gfc_real_kinds[i].kind != 0; i++)
    if (gfc_real_kinds[i].mode_precision == TYPE_PRECISION (type))
      return gfc_real_kinds[i].kind;

  return -4;
}

static int
get_int_kind_from_node (tree type)
{
  int i;

  if (!type)
    return -2;

  for (i = 0; gfc_integer_kinds[i].kind != 0; i++)
    if (gfc_integer_kinds[i].bit_size == TYPE_PRECISION (type))
      return gfc_integer_kinds[i].kind;

  return -1;
}

/* Return a typenode for the "standard" C type with a given name.  */
static tree
get_typenode_from_name (const char *name)
{
  if (name == NULL || *name == '\0')
    return NULL_TREE;

  if (strcmp (name, "char") == 0)
    return char_type_node;
  if (strcmp (name, "unsigned char") == 0)
    return unsigned_char_type_node;
  if (strcmp (name, "signed char") == 0)
    return signed_char_type_node;

  if (strcmp (name, "short int") == 0)
    return short_integer_type_node;
  if (strcmp (name, "short unsigned int") == 0)
    return short_unsigned_type_node;

  if (strcmp (name, "int") == 0)
    return integer_type_node;
  if (strcmp (name, "unsigned int") == 0)
    return unsigned_type_node;

  if (strcmp (name, "long int") == 0)
    return long_integer_type_node;
  if (strcmp (name, "long unsigned int") == 0)
    return long_unsigned_type_node;

  if (strcmp (name, "long long int") == 0)
    return long_long_integer_type_node;
  if (strcmp (name, "long long unsigned int") == 0)
    return long_long_unsigned_type_node;

  gcc_unreachable ();
}

static int
get_int_kind_from_name (const char *name)
{
  return get_int_kind_from_node (get_typenode_from_name (name));
}


/* Get the kind number corresponding to an integer of given size,
   following the required return values for ISO_FORTRAN_ENV INT* constants:
   -2 is returned if we support a kind of larger size, -1 otherwise.  */
int
gfc_get_int_kind_from_width_isofortranenv (int size)
{
  int i;

  /* Look for a kind with matching storage size.  */
  for (i = 0; gfc_integer_kinds[i].kind != 0; i++)
    if (gfc_integer_kinds[i].bit_size == size)
      return gfc_integer_kinds[i].kind;

  /* Look for a kind with larger storage size.  */
  for (i = 0; gfc_integer_kinds[i].kind != 0; i++)
    if (gfc_integer_kinds[i].bit_size > size)
      return -2;

  return -1;
}


/* Get the kind number corresponding to a real of a given storage size.
   If two real's have the same storage size, then choose the real with
   the largest precision.  If a kind type is unavailable and a real
   exists with wider storage, then return -2; otherwise, return -1.  */

int
gfc_get_real_kind_from_width_isofortranenv (int size)
{
  int digits, i, kind;

  size /= 8;

  kind = -1;
  digits = 0;

  /* Look for a kind with matching storage size.  */
  for (i = 0; gfc_real_kinds[i].kind != 0; i++)
<<<<<<< HEAD
    {
      int kind = gfc_real_kinds[i].kind;
      if (int_size_in_bytes_hwi (gfc_get_real_type (kind)) == size)
	return kind;
    }

  /* Look for a kind with larger storage size.  */
  for (i = 0; gfc_real_kinds[i].kind != 0; i++)
    {
      int kind = gfc_real_kinds[i].kind;
      if (int_size_in_bytes_hwi (gfc_get_real_type (kind)) > size)
	return -2;
    }
=======
    if (int_size_in_bytes (gfc_get_real_type (gfc_real_kinds[i].kind)) == size)
      {
	if (gfc_real_kinds[i].digits > digits)
	  {
	    digits = gfc_real_kinds[i].digits;
	    kind = gfc_real_kinds[i].kind;
	  }
      }

  if (kind != -1)
    return kind;

  /* Look for a kind with larger storage size.  */
  for (i = 0; gfc_real_kinds[i].kind != 0; i++)
    if (int_size_in_bytes (gfc_get_real_type (gfc_real_kinds[i].kind)) > size)
      kind = -2;
>>>>>>> 68b948d3

  return kind;
}



static int
get_int_kind_from_width (int size)
{
  int i;

  for (i = 0; gfc_integer_kinds[i].kind != 0; i++)
    if (gfc_integer_kinds[i].bit_size == size)
      return gfc_integer_kinds[i].kind;

  return -2;
}

static int
get_int_kind_from_minimal_width (int size)
{
  int i;

  for (i = 0; gfc_integer_kinds[i].kind != 0; i++)
    if (gfc_integer_kinds[i].bit_size >= size)
      return gfc_integer_kinds[i].kind;

  return -2;
}


/* Generate the CInteropKind_t objects for the C interoperable
   kinds.  */

void
gfc_init_c_interop_kinds (void)
{
  int i;

  /* init all pointers in the list to NULL */
  for (i = 0; i < ISOCBINDING_NUMBER; i++)
    {
      /* Initialize the name and value fields.  */
      c_interop_kinds_table[i].name[0] = '\0';
      c_interop_kinds_table[i].value = -100;
      c_interop_kinds_table[i].f90_type = BT_UNKNOWN;
    }

#define NAMED_INTCST(a,b,c,d) \
  strncpy (c_interop_kinds_table[a].name, b, strlen(b) + 1); \
  c_interop_kinds_table[a].f90_type = BT_INTEGER; \
  c_interop_kinds_table[a].value = c;
#define NAMED_REALCST(a,b,c,d) \
  strncpy (c_interop_kinds_table[a].name, b, strlen(b) + 1); \
  c_interop_kinds_table[a].f90_type = BT_REAL; \
  c_interop_kinds_table[a].value = c;
#define NAMED_CMPXCST(a,b,c,d) \
  strncpy (c_interop_kinds_table[a].name, b, strlen(b) + 1); \
  c_interop_kinds_table[a].f90_type = BT_COMPLEX; \
  c_interop_kinds_table[a].value = c;
#define NAMED_LOGCST(a,b,c) \
  strncpy (c_interop_kinds_table[a].name, b, strlen(b) + 1); \
  c_interop_kinds_table[a].f90_type = BT_LOGICAL; \
  c_interop_kinds_table[a].value = c;
#define NAMED_CHARKNDCST(a,b,c) \
  strncpy (c_interop_kinds_table[a].name, b, strlen(b) + 1); \
  c_interop_kinds_table[a].f90_type = BT_CHARACTER; \
  c_interop_kinds_table[a].value = c;
#define NAMED_CHARCST(a,b,c) \
  strncpy (c_interop_kinds_table[a].name, b, strlen(b) + 1); \
  c_interop_kinds_table[a].f90_type = BT_CHARACTER; \
  c_interop_kinds_table[a].value = c;
#define DERIVED_TYPE(a,b,c) \
  strncpy (c_interop_kinds_table[a].name, b, strlen(b) + 1); \
  c_interop_kinds_table[a].f90_type = BT_DERIVED; \
  c_interop_kinds_table[a].value = c;
#define NAMED_FUNCTION(a,b,c,d) \
  strncpy (c_interop_kinds_table[a].name, b, strlen(b) + 1); \
  c_interop_kinds_table[a].f90_type = BT_PROCEDURE; \
  c_interop_kinds_table[a].value = c;
#define NAMED_SUBROUTINE(a,b,c,d) \
  strncpy (c_interop_kinds_table[a].name, b, strlen(b) + 1); \
  c_interop_kinds_table[a].f90_type = BT_PROCEDURE; \
  c_interop_kinds_table[a].value = c;
#include "iso-c-binding.def"
}


/* Query the target to determine which machine modes are available for
   computation.  Choose KIND numbers for them.  */

void
gfc_init_kinds (void)
{
  opt_scalar_int_mode int_mode_iter;
  opt_scalar_float_mode float_mode_iter;
  int i_index, r_index, kind;
  bool saw_i4 = false, saw_i8 = false;
  bool saw_r4 = false, saw_r8 = false, saw_r10 = false, saw_r16 = false;

  i_index = 0;
  FOR_EACH_MODE_IN_CLASS (int_mode_iter, MODE_INT)
    {
      scalar_int_mode mode = *int_mode_iter;
      int kind, bitsize;

      if (!targetm.scalar_mode_supported_p (mode))
	continue;

      /* The middle end doesn't support constants larger than 2*HWI.
	 Perhaps the target hook shouldn't have accepted these either,
	 but just to be safe...  */
      bitsize = GET_MODE_BITSIZE (mode);
      if (bitsize > 2*HOST_BITS_PER_WIDE_INT)
	continue;

      gcc_assert (i_index != MAX_INT_KINDS);

      /* Let the kind equal the bit size divided by 8.  This insulates the
	 programmer from the underlying byte size.  */
      kind = bitsize / 8;

      if (kind == 4)
	saw_i4 = true;
      if (kind == 8)
	saw_i8 = true;

      gfc_integer_kinds[i_index].kind = kind;
      gfc_integer_kinds[i_index].radix = 2;
      gfc_integer_kinds[i_index].digits = bitsize - 1;
      gfc_integer_kinds[i_index].bit_size = bitsize;

      gfc_logical_kinds[i_index].kind = kind;
      gfc_logical_kinds[i_index].bit_size = bitsize;

      i_index += 1;
    }

  /* Set the kind used to match GFC_INT_IO in libgfortran.  This is
     used for large file access.  */

  if (saw_i8)
    gfc_intio_kind = 8;
  else
    gfc_intio_kind = 4;

  /* If we do not at least have kind = 4, everything is pointless.  */
  gcc_assert(saw_i4);

  /* Set the maximum integer kind.  Used with at least BOZ constants.  */
  gfc_max_integer_kind = gfc_integer_kinds[i_index - 1].kind;

  r_index = 0;
  FOR_EACH_MODE_IN_CLASS (float_mode_iter, MODE_FLOAT)
    {
      scalar_float_mode mode = *float_mode_iter;
      const struct real_format *fmt = REAL_MODE_FORMAT (mode);
      int kind;

      if (fmt == NULL)
	continue;
      if (!targetm.scalar_mode_supported_p (mode))
	continue;

      /* Only let float, double, long double and __float128 go through.
	 Runtime support for others is not provided, so they would be
	 useless.  */
      if (!targetm.libgcc_floating_mode_supported_p (mode))
	continue;
      if (mode != TYPE_MODE (float_type_node)
	    && (mode != TYPE_MODE (double_type_node))
	    && (mode != TYPE_MODE (long_double_type_node))
#if defined(HAVE_TFmode) && defined(ENABLE_LIBQUADMATH_SUPPORT)
	    && (mode != TFmode)
#endif
	   )
	continue;

      /* Let the kind equal the precision divided by 8, rounding up.  Again,
	 this insulates the programmer from the underlying byte size.

	 Also, it effectively deals with IEEE extended formats.  There, the
	 total size of the type may equal 16, but it's got 6 bytes of padding
	 and the increased size can get in the way of a real IEEE quad format
	 which may also be supported by the target.

	 We round up so as to handle IA-64 __floatreg (RFmode), which is an
	 82 bit type.  Not to be confused with __float80 (XFmode), which is
	 an 80 bit type also supported by IA-64.  So XFmode should come out
	 to be kind=10, and RFmode should come out to be kind=11.  Egads.  */

      kind = (GET_MODE_PRECISION (mode) + 7) / 8;

      if (kind == 4)
	saw_r4 = true;
      if (kind == 8)
	saw_r8 = true;
      if (kind == 10)
	saw_r10 = true;
      if (kind == 16)
	saw_r16 = true;

      /* Careful we don't stumble a weird internal mode.  */
      gcc_assert (r_index <= 0 || gfc_real_kinds[r_index-1].kind != kind);
      /* Or have too many modes for the allocated space.  */
      gcc_assert (r_index != MAX_REAL_KINDS);

      gfc_real_kinds[r_index].kind = kind;
      gfc_real_kinds[r_index].radix = fmt->b;
      gfc_real_kinds[r_index].digits = fmt->p;
      gfc_real_kinds[r_index].min_exponent = fmt->emin;
      gfc_real_kinds[r_index].max_exponent = fmt->emax;
      if (fmt->pnan < fmt->p)
	/* This is an IBM extended double format (or the MIPS variant)
	   made up of two IEEE doubles.  The value of the long double is
	   the sum of the values of the two parts.  The most significant
	   part is required to be the value of the long double rounded
	   to the nearest double.  If we use emax of 1024 then we can't
	   represent huge(x) = (1 - b**(-p)) * b**(emax-1) * b, because
	   rounding will make the most significant part overflow.  */
	gfc_real_kinds[r_index].max_exponent = fmt->emax - 1;
      gfc_real_kinds[r_index].mode_precision = GET_MODE_PRECISION (mode);
      r_index += 1;
    }

  /* Choose the default integer kind.  We choose 4 unless the user directs us
     otherwise.  Even if the user specified that the default integer kind is 8,
     the numeric storage size is not 64 bits.  In this case, a warning will be
     issued when NUMERIC_STORAGE_SIZE is used.  Set NUMERIC_STORAGE_SIZE to 32.  */

  gfc_numeric_storage_size = 4 * 8;

  if (flag_default_integer)
    {
      if (!saw_i8)
	gfc_fatal_error ("INTEGER(KIND=8) is not available for "
			 "%<-fdefault-integer-8%> option");

      gfc_default_integer_kind = 8;

    }
  else if (flag_integer4_kind == 8)
    {
      if (!saw_i8)
	gfc_fatal_error ("INTEGER(KIND=8) is not available for "
			 "%<-finteger-4-integer-8%> option");

      gfc_default_integer_kind = 8;
    }
  else if (saw_i4)
    {
      gfc_default_integer_kind = 4;
    }
  else
    {
      gfc_default_integer_kind = gfc_integer_kinds[i_index - 1].kind;
      gfc_numeric_storage_size = gfc_integer_kinds[i_index - 1].bit_size;
    }

  /* Choose the default real kind.  Again, we choose 4 when possible.  */
  if (flag_default_real)
    {
      if (!saw_r8)
	gfc_fatal_error ("REAL(KIND=8) is not available for "
			 "%<-fdefault-real-8%> option");

      gfc_default_real_kind = 8;
    }
  else if (flag_real4_kind == 8)
  {
    if (!saw_r8)
      gfc_fatal_error ("REAL(KIND=8) is not available for %<-freal-4-real-8%> "
		       "option");

    gfc_default_real_kind = 8;
  }
  else if (flag_real4_kind == 10)
  {
    if (!saw_r10)
      gfc_fatal_error ("REAL(KIND=10) is not available for "
		       "%<-freal-4-real-10%> option");

    gfc_default_real_kind = 10;
  }
  else if (flag_real4_kind == 16)
  {
    if (!saw_r16)
      gfc_fatal_error ("REAL(KIND=16) is not available for "
		       "%<-freal-4-real-16%> option");

    gfc_default_real_kind = 16;
  }
  else if (saw_r4)
    gfc_default_real_kind = 4;
  else
    gfc_default_real_kind = gfc_real_kinds[0].kind;

  /* Choose the default double kind.  If -fdefault-real and -fdefault-double
     are specified, we use kind=8, if it's available.  If -fdefault-real is
     specified without -fdefault-double, we use kind=16, if it's available.
     Otherwise we do not change anything.  */
  if (flag_default_double && !flag_default_real)
    gfc_fatal_error ("Use of %<-fdefault-double-8%> requires "
		     "%<-fdefault-real-8%>");

  if (flag_default_real && flag_default_double && saw_r8)
    gfc_default_double_kind = 8;
  else if (flag_default_real && saw_r16)
    gfc_default_double_kind = 16;
  else if (flag_real8_kind == 4)
    {
      if (!saw_r4)
	gfc_fatal_error ("REAL(KIND=4) is not available for "
			 "%<-freal-8-real-4%> option");

      gfc_default_double_kind = 4;
    }
  else if (flag_real8_kind == 10 )
    {
      if (!saw_r10)
	gfc_fatal_error ("REAL(KIND=10) is not available for "
			 "%<-freal-8-real-10%> option");

      gfc_default_double_kind = 10;
    }
  else if (flag_real8_kind == 16 )
    {
      if (!saw_r16)
	gfc_fatal_error ("REAL(KIND=10) is not available for "
			 "%<-freal-8-real-16%> option");

      gfc_default_double_kind = 16;
    }
  else if (saw_r4 && saw_r8)
    gfc_default_double_kind = 8;
  else
    {
      /* F95 14.6.3.1: A nonpointer scalar object of type double precision
	 real ... occupies two contiguous numeric storage units.

	 Therefore we must be supplied a kind twice as large as we chose
	 for single precision.  There are loopholes, in that double
	 precision must *occupy* two storage units, though it doesn't have
	 to *use* two storage units.  Which means that you can make this
	 kind artificially wide by padding it.  But at present there are
	 no GCC targets for which a two-word type does not exist, so we
	 just let gfc_validate_kind abort and tell us if something breaks.  */

      gfc_default_double_kind
	= gfc_validate_kind (BT_REAL, gfc_default_real_kind * 2, false);
    }

  /* The default logical kind is constrained to be the same as the
     default integer kind.  Similarly with complex and real.  */
  gfc_default_logical_kind = gfc_default_integer_kind;
  gfc_default_complex_kind = gfc_default_real_kind;

  /* We only have two character kinds: ASCII and UCS-4.
     ASCII corresponds to a 8-bit integer type, if one is available.
     UCS-4 corresponds to a 32-bit integer type, if one is available.  */
  i_index = 0;
  if ((kind = get_int_kind_from_width (8)) > 0)
    {
      gfc_character_kinds[i_index].kind = kind;
      gfc_character_kinds[i_index].bit_size = 8;
      gfc_character_kinds[i_index].name = "ascii";
      i_index++;
    }
  if ((kind = get_int_kind_from_width (32)) > 0)
    {
      gfc_character_kinds[i_index].kind = kind;
      gfc_character_kinds[i_index].bit_size = 32;
      gfc_character_kinds[i_index].name = "iso_10646";
      i_index++;
    }

  /* Choose the smallest integer kind for our default character.  */
  gfc_default_character_kind = gfc_character_kinds[0].kind;
  gfc_character_storage_size = gfc_default_character_kind * 8;

  gfc_index_integer_kind = get_int_kind_from_name (PTRDIFF_TYPE);

  /* Pick a kind the same size as the C "int" type.  */
  gfc_c_int_kind = INT_TYPE_SIZE / 8;

  /* Choose atomic kinds to match C's int.  */
  gfc_atomic_int_kind = gfc_c_int_kind;
  gfc_atomic_logical_kind = gfc_c_int_kind;
}


/* Make sure that a valid kind is present.  Returns an index into the
   associated kinds array, -1 if the kind is not present.  */

static int
validate_integer (int kind)
{
  int i;

  for (i = 0; gfc_integer_kinds[i].kind != 0; i++)
    if (gfc_integer_kinds[i].kind == kind)
      return i;

  return -1;
}

static int
validate_real (int kind)
{
  int i;

  for (i = 0; gfc_real_kinds[i].kind != 0; i++)
    if (gfc_real_kinds[i].kind == kind)
      return i;

  return -1;
}

static int
validate_logical (int kind)
{
  int i;

  for (i = 0; gfc_logical_kinds[i].kind; i++)
    if (gfc_logical_kinds[i].kind == kind)
      return i;

  return -1;
}

static int
validate_character (int kind)
{
  int i;

  for (i = 0; gfc_character_kinds[i].kind; i++)
    if (gfc_character_kinds[i].kind == kind)
      return i;

  return -1;
}

/* Validate a kind given a basic type.  The return value is the same
   for the child functions, with -1 indicating nonexistence of the
   type.  If MAY_FAIL is false, then -1 is never returned, and we ICE.  */

int
gfc_validate_kind (bt type, int kind, bool may_fail)
{
  int rc;

  switch (type)
    {
    case BT_REAL:		/* Fall through */
    case BT_COMPLEX:
      rc = validate_real (kind);
      break;
    case BT_INTEGER:
      rc = validate_integer (kind);
      break;
    case BT_LOGICAL:
      rc = validate_logical (kind);
      break;
    case BT_CHARACTER:
      rc = validate_character (kind);
      break;

    default:
      gfc_internal_error ("gfc_validate_kind(): Got bad type");
    }

  if (rc < 0 && !may_fail)
    gfc_internal_error ("gfc_validate_kind(): Got bad kind");

  return rc;
}


/* Four subroutines of gfc_init_types.  Create type nodes for the given kind.
   Reuse common type nodes where possible.  Recognize if the kind matches up
   with a C type.  This will be used later in determining which routines may
   be scarfed from libm.  */

static tree
gfc_build_int_type (gfc_integer_info *info)
{
  int mode_precision = info->bit_size;

  if (mode_precision == CHAR_TYPE_SIZE)
    info->c_char = 1;
  if (mode_precision == SHORT_TYPE_SIZE)
    info->c_short = 1;
  if (mode_precision == INT_TYPE_SIZE)
    info->c_int = 1;
  if (mode_precision == LONG_TYPE_SIZE)
    info->c_long = 1;
  if (mode_precision == LONG_LONG_TYPE_SIZE)
    info->c_long_long = 1;

  if (TYPE_PRECISION (intQI_type_node) == mode_precision)
    return intQI_type_node;
  if (TYPE_PRECISION (intHI_type_node) == mode_precision)
    return intHI_type_node;
  if (TYPE_PRECISION (intSI_type_node) == mode_precision)
    return intSI_type_node;
  if (TYPE_PRECISION (intDI_type_node) == mode_precision)
    return intDI_type_node;
  if (TYPE_PRECISION (intTI_type_node) == mode_precision)
    return intTI_type_node;

  return make_signed_type (mode_precision);
}

tree
gfc_build_uint_type (int size)
{
  if (size == CHAR_TYPE_SIZE)
    return unsigned_char_type_node;
  if (size == SHORT_TYPE_SIZE)
    return short_unsigned_type_node;
  if (size == INT_TYPE_SIZE)
    return unsigned_type_node;
  if (size == LONG_TYPE_SIZE)
    return long_unsigned_type_node;
  if (size == LONG_LONG_TYPE_SIZE)
    return long_long_unsigned_type_node;

  return make_unsigned_type (size);
}


static tree
gfc_build_real_type (gfc_real_info *info)
{
  int mode_precision = info->mode_precision;
  tree new_type;

  if (mode_precision == FLOAT_TYPE_SIZE)
    info->c_float = 1;
  if (mode_precision == DOUBLE_TYPE_SIZE)
    info->c_double = 1;
  if (mode_precision == LONG_DOUBLE_TYPE_SIZE)
    info->c_long_double = 1;
  if (mode_precision != LONG_DOUBLE_TYPE_SIZE && mode_precision == 128)
    {
      info->c_float128 = 1;
      gfc_real16_is_float128 = true;
    }

  if (TYPE_PRECISION (float_type_node) == mode_precision)
    return float_type_node;
  if (TYPE_PRECISION (double_type_node) == mode_precision)
    return double_type_node;
  if (TYPE_PRECISION (long_double_type_node) == mode_precision)
    return long_double_type_node;

  new_type = make_node (REAL_TYPE);
  TYPE_PRECISION (new_type) = mode_precision;
  layout_type (new_type);
  return new_type;
}

static tree
gfc_build_complex_type (tree scalar_type)
{
  tree new_type;

  if (scalar_type == NULL)
    return NULL;
  if (scalar_type == float_type_node)
    return complex_float_type_node;
  if (scalar_type == double_type_node)
    return complex_double_type_node;
  if (scalar_type == long_double_type_node)
    return complex_long_double_type_node;

  new_type = make_node (COMPLEX_TYPE);
  TREE_TYPE (new_type) = scalar_type;
  layout_type (new_type);
  return new_type;
}

static tree
gfc_build_logical_type (gfc_logical_info *info)
{
  int bit_size = info->bit_size;
  tree new_type;

  if (bit_size == BOOL_TYPE_SIZE)
    {
      info->c_bool = 1;
      return boolean_type_node;
    }

  new_type = make_unsigned_type (bit_size);
  TREE_SET_CODE (new_type, BOOLEAN_TYPE);
  TYPE_MAX_VALUE (new_type) = build_int_cst (new_type, 1);
  TYPE_PRECISION (new_type) = 1;

  return new_type;
}


/* Create the backend type nodes. We map them to their
   equivalent C type, at least for now.  We also give
   names to the types here, and we push them in the
   global binding level context.*/

void
gfc_init_types (void)
{
  char name_buf[26];
  int index;
  tree type;
  unsigned n;

  /* Create and name the types.  */
#define PUSH_TYPE(name, node) \
  pushdecl (build_decl (input_location, \
			TYPE_DECL, get_identifier (name), node))

  for (index = 0; gfc_integer_kinds[index].kind != 0; ++index)
    {
      type = gfc_build_int_type (&gfc_integer_kinds[index]);
      /* Ensure integer(kind=1) doesn't have TYPE_STRING_FLAG set.  */
      if (TYPE_STRING_FLAG (type))
	type = make_signed_type (gfc_integer_kinds[index].bit_size);
      gfc_integer_types[index] = type;
      snprintf (name_buf, sizeof(name_buf), "integer(kind=%d)",
		gfc_integer_kinds[index].kind);
      PUSH_TYPE (name_buf, type);
    }

  for (index = 0; gfc_logical_kinds[index].kind != 0; ++index)
    {
      type = gfc_build_logical_type (&gfc_logical_kinds[index]);
      gfc_logical_types[index] = type;
      snprintf (name_buf, sizeof(name_buf), "logical(kind=%d)",
		gfc_logical_kinds[index].kind);
      PUSH_TYPE (name_buf, type);
    }

  for (index = 0; gfc_real_kinds[index].kind != 0; index++)
    {
      type = gfc_build_real_type (&gfc_real_kinds[index]);
      gfc_real_types[index] = type;
      snprintf (name_buf, sizeof(name_buf), "real(kind=%d)",
		gfc_real_kinds[index].kind);
      PUSH_TYPE (name_buf, type);

      if (gfc_real_kinds[index].c_float128)
	gfc_float128_type_node = type;

      type = gfc_build_complex_type (type);
      gfc_complex_types[index] = type;
      snprintf (name_buf, sizeof(name_buf), "complex(kind=%d)",
		gfc_real_kinds[index].kind);
      PUSH_TYPE (name_buf, type);

      if (gfc_real_kinds[index].c_float128)
	gfc_complex_float128_type_node = type;
    }

  for (index = 0; gfc_character_kinds[index].kind != 0; ++index)
    {
      type = gfc_build_uint_type (gfc_character_kinds[index].bit_size);
      type = build_qualified_type (type, TYPE_UNQUALIFIED);
      snprintf (name_buf, sizeof(name_buf), "character(kind=%d)",
		gfc_character_kinds[index].kind);
      PUSH_TYPE (name_buf, type);
      gfc_character_types[index] = type;
      gfc_pcharacter_types[index] = build_pointer_type (type);
    }
  gfc_character1_type_node = gfc_character_types[0];

  PUSH_TYPE ("byte", unsigned_char_type_node);
  PUSH_TYPE ("void", void_type_node);

  /* DBX debugging output gets upset if these aren't set.  */
  if (!TYPE_NAME (integer_type_node))
    PUSH_TYPE ("c_integer", integer_type_node);
  if (!TYPE_NAME (char_type_node))
    PUSH_TYPE ("c_char", char_type_node);

#undef PUSH_TYPE

  pvoid_type_node = build_pointer_type (void_type_node);
  prvoid_type_node = build_qualified_type (pvoid_type_node, TYPE_QUAL_RESTRICT);
  ppvoid_type_node = build_pointer_type (pvoid_type_node);
  pchar_type_node = build_pointer_type (gfc_character1_type_node);
  pfunc_type_node
    = build_pointer_type (build_function_type_list (void_type_node, NULL_TREE));

  gfc_array_index_type = gfc_get_int_type (gfc_index_integer_kind);
  /* We cannot use gfc_index_zero_node in definition of gfc_array_range_type,
     since this function is called before gfc_init_constants.  */
  gfc_array_range_type
	  = build_range_type (gfc_array_index_type,
			      build_int_cst (gfc_array_index_type, 0),
			      NULL_TREE);

  /* The maximum array element size that can be handled is determined
     by the number of bits available to store this field in the array
     descriptor.  */

  n = TYPE_PRECISION (gfc_array_index_type) - GFC_DTYPE_SIZE_SHIFT;
  gfc_max_array_element_size
    = wide_int_to_tree (size_type_node,
			wi::mask (n, UNSIGNED,
				  TYPE_PRECISION (size_type_node)));

  /* ??? Shouldn't this be based on gfc_index_integer_kind or so?  */
  gfc_charlen_int_kind = 4;
  gfc_charlen_type_node = gfc_get_int_type (gfc_charlen_int_kind);
}

/* Get the type node for the given type and kind.  */

tree
gfc_get_int_type (int kind)
{
  int index = gfc_validate_kind (BT_INTEGER, kind, true);
  return index < 0 ? 0 : gfc_integer_types[index];
}

tree
gfc_get_real_type (int kind)
{
  int index = gfc_validate_kind (BT_REAL, kind, true);
  return index < 0 ? 0 : gfc_real_types[index];
}

tree
gfc_get_complex_type (int kind)
{
  int index = gfc_validate_kind (BT_COMPLEX, kind, true);
  return index < 0 ? 0 : gfc_complex_types[index];
}

tree
gfc_get_logical_type (int kind)
{
  int index = gfc_validate_kind (BT_LOGICAL, kind, true);
  return index < 0 ? 0 : gfc_logical_types[index];
}

tree
gfc_get_char_type (int kind)
{
  int index = gfc_validate_kind (BT_CHARACTER, kind, true);
  return index < 0 ? 0 : gfc_character_types[index];
}

tree
gfc_get_pchar_type (int kind)
{
  int index = gfc_validate_kind (BT_CHARACTER, kind, true);
  return index < 0 ? 0 : gfc_pcharacter_types[index];
}


/* Create a character type with the given kind and length.  */

tree
gfc_get_character_type_len_for_eltype (tree eltype, tree len)
{
  tree bounds, type;

  bounds = build_range_type (gfc_charlen_type_node, gfc_index_one_node, len);
  type = build_array_type (eltype, bounds);
  TYPE_STRING_FLAG (type) = 1;

  return type;
}

tree
gfc_get_character_type_len (int kind, tree len)
{
  gfc_validate_kind (BT_CHARACTER, kind, false);
  return gfc_get_character_type_len_for_eltype (gfc_get_char_type (kind), len);
}


/* Get a type node for a character kind.  */

tree
gfc_get_character_type (int kind, gfc_charlen * cl)
{
  tree len;

  len = (cl == NULL) ? NULL_TREE : cl->backend_decl;
  if (len && POINTER_TYPE_P (TREE_TYPE (len)))
    len = build_fold_indirect_ref (len);

  return gfc_get_character_type_len (kind, len);
}

/* Convert a basic type.  This will be an array for character types.  */

tree
gfc_typenode_for_spec (gfc_typespec * spec, int codim)
{
  tree basetype;

  switch (spec->type)
    {
    case BT_UNKNOWN:
      gcc_unreachable ();

    case BT_INTEGER:
      /* We use INTEGER(c_intptr_t) for C_PTR and C_FUNPTR once the symbol
         has been resolved.  This is done so we can convert C_PTR and
         C_FUNPTR to simple variables that get translated to (void *).  */
      if (spec->f90_type == BT_VOID)
	{
	  if (spec->u.derived
	      && spec->u.derived->intmod_sym_id == ISOCBINDING_PTR)
	    basetype = ptr_type_node;
	  else
	    basetype = pfunc_type_node;
	}
      else
        basetype = gfc_get_int_type (spec->kind);
      break;

    case BT_REAL:
      basetype = gfc_get_real_type (spec->kind);
      break;

    case BT_COMPLEX:
      basetype = gfc_get_complex_type (spec->kind);
      break;

    case BT_LOGICAL:
      basetype = gfc_get_logical_type (spec->kind);
      break;

    case BT_CHARACTER:
      basetype = gfc_get_character_type (spec->kind, spec->u.cl);
      break;

    case BT_HOLLERITH:
      /* Since this cannot be used, return a length one character.  */
      basetype = gfc_get_character_type_len (gfc_default_character_kind,
					     gfc_index_one_node);
      break;

    case BT_UNION:
      basetype = gfc_get_union_type (spec->u.derived);
      break;

    case BT_DERIVED:
    case BT_CLASS:
      basetype = gfc_get_derived_type (spec->u.derived, codim);

      if (spec->type == BT_CLASS)
	GFC_CLASS_TYPE_P (basetype) = 1;

      /* If we're dealing with either C_PTR or C_FUNPTR, we modified the
         type and kind to fit a (void *) and the basetype returned was a
         ptr_type_node.  We need to pass up this new information to the
         symbol that was declared of type C_PTR or C_FUNPTR.  */
      if (spec->u.derived->ts.f90_type == BT_VOID)
        {
          spec->type = BT_INTEGER;
          spec->kind = gfc_index_integer_kind;
          spec->f90_type = BT_VOID;
        }
      break;
    case BT_VOID:
    case BT_ASSUMED:
      /* This is for the second arg to c_f_pointer and c_f_procpointer
         of the iso_c_binding module, to accept any ptr type.  */
      basetype = ptr_type_node;
      if (spec->f90_type == BT_VOID)
	{
	  if (spec->u.derived
	      && spec->u.derived->intmod_sym_id == ISOCBINDING_PTR)
	    basetype = ptr_type_node;
	  else
	    basetype = pfunc_type_node;
	}
       break;
    default:
      gcc_unreachable ();
    }
  return basetype;
}

/* Build an INT_CST for constant expressions, otherwise return NULL_TREE.  */

static tree
gfc_conv_array_bound (gfc_expr * expr)
{
  /* If expr is an integer constant, return that.  */
  if (expr != NULL && expr->expr_type == EXPR_CONSTANT)
    return gfc_conv_mpz_to_tree (expr->value.integer, gfc_index_integer_kind);

  /* Otherwise return NULL.  */
  return NULL_TREE;
}

/* Return the type of an element of the array.  Note that scalar coarrays
   are special.  In particular, for GFC_ARRAY_TYPE_P, the original argument
   (with POINTER_TYPE stripped) is returned.  */

tree
gfc_get_element_type (tree type)
{
  tree element;

  if (GFC_ARRAY_TYPE_P (type))
    {
      if (TREE_CODE (type) == POINTER_TYPE)
        type = TREE_TYPE (type);
      if (GFC_TYPE_ARRAY_RANK (type) == 0)
	{
	  gcc_assert (GFC_TYPE_ARRAY_CORANK (type) > 0);
	  element = type;
	}
      else
	{
	  gcc_assert (TREE_CODE (type) == ARRAY_TYPE);
	  element = TREE_TYPE (type);
	}
    }
  else
    {
      gcc_assert (GFC_DESCRIPTOR_TYPE_P (type));
      element = GFC_TYPE_ARRAY_DATAPTR_TYPE (type);

      gcc_assert (TREE_CODE (element) == POINTER_TYPE);
      element = TREE_TYPE (element);

      /* For arrays, which are not scalar coarrays.  */
      if (TREE_CODE (element) == ARRAY_TYPE && !TYPE_STRING_FLAG (element))
	element = TREE_TYPE (element);
    }

  return element;
}

/* Build an array.  This function is called from gfc_sym_type().
   Actually returns array descriptor type.

   Format of array descriptors is as follows:

    struct gfc_array_descriptor
    {
      array *data
      index offset;
      index dtype;
      struct descriptor_dimension dimension[N_DIM];
    }

    struct descriptor_dimension
    {
      index stride;
      index lbound;
      index ubound;
    }

   Translation code should use gfc_conv_descriptor_* rather than
   accessing the descriptor directly.  Any changes to the array
   descriptor type will require changes in gfc_conv_descriptor_* and
   gfc_build_array_initializer.

   This is represented internally as a RECORD_TYPE. The index nodes
   are gfc_array_index_type and the data node is a pointer to the
   data.  See below for the handling of character types.

   The dtype member is formatted as follows:
    rank = dtype & GFC_DTYPE_RANK_MASK // 3 bits
    type = (dtype & GFC_DTYPE_TYPE_MASK) >> GFC_DTYPE_TYPE_SHIFT // 3 bits
    size = dtype >> GFC_DTYPE_SIZE_SHIFT

   I originally used nested ARRAY_TYPE nodes to represent arrays, but
   this generated poor code for assumed/deferred size arrays.  These
   require use of PLACEHOLDER_EXPR/WITH_RECORD_EXPR, which isn't part
   of the GENERIC grammar.  Also, there is no way to explicitly set
   the array stride, so all data must be packed(1).  I've tried to
   mark all the functions which would require modification with a GCC
   ARRAYS comment.

   The data component points to the first element in the array.  The
   offset field is the position of the origin of the array (i.e. element
   (0, 0 ...)).  This may be outside the bounds of the array.

   An element is accessed by
    data[offset + index0*stride0 + index1*stride1 + index2*stride2]
   This gives good performance as the computation does not involve the
   bounds of the array.  For packed arrays, this is optimized further
   by substituting the known strides.

   This system has one problem: all array bounds must be within 2^31
   elements of the origin (2^63 on 64-bit machines).  For example
    integer, dimension (80000:90000, 80000:90000, 2) :: array
   may not work properly on 32-bit machines because 80000*80000 >
   2^31, so the calculation for stride2 would overflow.  This may
   still work, but I haven't checked, and it relies on the overflow
   doing the right thing.

   The way to fix this problem is to access elements as follows:
    data[(index0-lbound0)*stride0 + (index1-lbound1)*stride1]
   Obviously this is much slower.  I will make this a compile time
   option, something like -fsmall-array-offsets.  Mixing code compiled
   with and without this switch will work.

   (1) This can be worked around by modifying the upper bound of the
   previous dimension.  This requires extra fields in the descriptor
   (both real_ubound and fake_ubound).  */


/* Returns true if the array sym does not require a descriptor.  */

int
gfc_is_nodesc_array (gfc_symbol * sym)
{
  symbol_attribute *array_attr;
  gfc_array_spec *as;
  bool is_classarray = IS_CLASS_ARRAY (sym);

  array_attr = is_classarray ? &CLASS_DATA (sym)->attr : &sym->attr;
  as = is_classarray ? CLASS_DATA (sym)->as : sym->as;

  gcc_assert (array_attr->dimension || array_attr->codimension);

  /* We only want local arrays.  */
  if ((sym->ts.type != BT_CLASS && sym->attr.pointer)
      || (sym->ts.type == BT_CLASS && CLASS_DATA (sym)->attr.class_pointer)
      || array_attr->allocatable)
    return 0;

  /* We want a descriptor for associate-name arrays that do not have an
	 explicitly known shape already.  */
  if (sym->assoc && as->type != AS_EXPLICIT)
    return 0;

  /* The dummy is stored in sym and not in the component.  */
  if (sym->attr.dummy)
    return as->type != AS_ASSUMED_SHAPE
	&& as->type != AS_ASSUMED_RANK;

  if (sym->attr.result || sym->attr.function)
    return 0;

  gcc_assert (as->type == AS_EXPLICIT || as->cp_was_assumed);

  return 1;
}


/* Create an array descriptor type.  */

static tree
gfc_build_array_type (tree type, gfc_array_spec * as,
		      enum gfc_array_kind akind, bool restricted,
		      bool contiguous, int codim)
{
  tree lbound[GFC_MAX_DIMENSIONS];
  tree ubound[GFC_MAX_DIMENSIONS];
  int n, corank;

  /* Assumed-shape arrays do not have codimension information stored in the
     descriptor.  */
  corank = MAX (as->corank, codim);
  if (as->type == AS_ASSUMED_SHAPE ||
      (as->type == AS_ASSUMED_RANK && akind == GFC_ARRAY_ALLOCATABLE))
    corank = codim;

  if (as->type == AS_ASSUMED_RANK)
    for (n = 0; n < GFC_MAX_DIMENSIONS; n++)
      {
	lbound[n] = NULL_TREE;
	ubound[n] = NULL_TREE;
      }

  for (n = 0; n < as->rank; n++)
    {
      /* Create expressions for the known bounds of the array.  */
      if (as->type == AS_ASSUMED_SHAPE && as->lower[n] == NULL)
        lbound[n] = gfc_index_one_node;
      else
        lbound[n] = gfc_conv_array_bound (as->lower[n]);
      ubound[n] = gfc_conv_array_bound (as->upper[n]);
    }

  for (n = as->rank; n < as->rank + corank; n++)
    {
      if (as->type != AS_DEFERRED && as->lower[n] == NULL)
        lbound[n] = gfc_index_one_node;
      else
        lbound[n] = gfc_conv_array_bound (as->lower[n]);

      if (n < as->rank + corank - 1)
	ubound[n] = gfc_conv_array_bound (as->upper[n]);
    }

  if (as->type == AS_ASSUMED_SHAPE)
    akind = contiguous ? GFC_ARRAY_ASSUMED_SHAPE_CONT
		       : GFC_ARRAY_ASSUMED_SHAPE;
  else if (as->type == AS_ASSUMED_RANK)
    akind = contiguous ? GFC_ARRAY_ASSUMED_RANK_CONT
		       : GFC_ARRAY_ASSUMED_RANK;
  return gfc_get_array_type_bounds (type, as->rank == -1
					  ? GFC_MAX_DIMENSIONS : as->rank,
				    corank, lbound, ubound, 0, akind,
				    restricted);
}

/* Returns the struct descriptor_dimension type.  */

static tree
gfc_get_desc_dim_type (void)
{
  tree type;
  tree decl, *chain = NULL;

  if (gfc_desc_dim_type)
    return gfc_desc_dim_type;

  /* Build the type node.  */
  type = make_node (RECORD_TYPE);

  TYPE_NAME (type) = get_identifier ("descriptor_dimension");
  TYPE_PACKED (type) = 1;

  /* Consists of the stride, lbound and ubound members.  */
  decl = gfc_add_field_to_struct_1 (type,
				    get_identifier ("stride"),
				    gfc_array_index_type, &chain);
  TREE_NO_WARNING (decl) = 1;

  decl = gfc_add_field_to_struct_1 (type,
				    get_identifier ("lbound"),
				    gfc_array_index_type, &chain);
  TREE_NO_WARNING (decl) = 1;

  decl = gfc_add_field_to_struct_1 (type,
				    get_identifier ("ubound"),
				    gfc_array_index_type, &chain);
  TREE_NO_WARNING (decl) = 1;

  /* Finish off the type.  */
  gfc_finish_type (type);
  TYPE_DECL_SUPPRESS_DEBUG (TYPE_STUB_DECL (type)) = 1;

  gfc_desc_dim_type = type;
  return type;
}


/* Return the DTYPE for an array.  This describes the type and type parameters
   of the array.  */
/* TODO: Only call this when the value is actually used, and make all the
   unknown cases abort.  */

tree
gfc_get_dtype_rank_type (int rank, tree etype)
{
  tree size;
  int n;
  HOST_WIDE_INT i;
  tree tmp;
  tree dtype;

  switch (TREE_CODE (etype))
    {
    case INTEGER_TYPE:
      n = BT_INTEGER;
      break;

    case BOOLEAN_TYPE:
      n = BT_LOGICAL;
      break;

    case REAL_TYPE:
      n = BT_REAL;
      break;

    case COMPLEX_TYPE:
      n = BT_COMPLEX;
      break;

    /* We will never have arrays of arrays.  */
    case RECORD_TYPE:
      n = BT_DERIVED;
      break;

    case ARRAY_TYPE:
      n = BT_CHARACTER;
      break;

    case POINTER_TYPE:
      n = BT_ASSUMED;
      break;

    default:
      /* TODO: Don't do dtype for temporary descriptorless arrays.  */
      /* We can strange array types for temporary arrays.  */
      return gfc_index_zero_node;
    }

  gcc_assert (rank <= GFC_DTYPE_RANK_MASK);
  size = TYPE_SIZE_UNIT (etype);

  i = rank | (n << GFC_DTYPE_TYPE_SHIFT);
  if (size && INTEGER_CST_P (size))
    {
      if (tree_int_cst_lt (gfc_max_array_element_size, size))
	gfc_fatal_error ("Array element size too big at %C");

      i += TREE_INT_CST_LOW (size) << GFC_DTYPE_SIZE_SHIFT;
    }
  dtype = build_int_cst (gfc_array_index_type, i);

  if (size && !INTEGER_CST_P (size))
    {
      tmp = build_int_cst (gfc_array_index_type, GFC_DTYPE_SIZE_SHIFT);
      tmp  = fold_build2_loc (input_location, LSHIFT_EXPR,
			      gfc_array_index_type,
			      fold_convert (gfc_array_index_type, size), tmp);
      dtype = fold_build2_loc (input_location, PLUS_EXPR, gfc_array_index_type,
			       tmp, dtype);
    }
  /* If we don't know the size we leave it as zero.  This should never happen
     for anything that is actually used.  */
  /* TODO: Check this is actually true, particularly when repacking
     assumed size parameters.  */

  return dtype;
}


tree
gfc_get_dtype (tree type)
{
  tree dtype;
  tree etype;
  int rank;

  gcc_assert (GFC_DESCRIPTOR_TYPE_P (type) || GFC_ARRAY_TYPE_P (type));

  if (GFC_TYPE_ARRAY_DTYPE (type))
    return GFC_TYPE_ARRAY_DTYPE (type);

  rank = GFC_TYPE_ARRAY_RANK (type);
  etype = gfc_get_element_type (type);
  dtype = gfc_get_dtype_rank_type (rank, etype);

  GFC_TYPE_ARRAY_DTYPE (type) = dtype;
  return dtype;
}


/* Build an array type for use without a descriptor, packed according
   to the value of PACKED.  */

tree
gfc_get_nodesc_array_type (tree etype, gfc_array_spec * as, gfc_packed packed,
			   bool restricted)
{
  tree range;
  tree type;
  tree tmp;
  int n;
  int known_stride;
  int known_offset;
  mpz_t offset;
  mpz_t stride;
  mpz_t delta;
  gfc_expr *expr;

  mpz_init_set_ui (offset, 0);
  mpz_init_set_ui (stride, 1);
  mpz_init (delta);

  /* We don't use build_array_type because this does not include include
     lang-specific information (i.e. the bounds of the array) when checking
     for duplicates.  */
  if (as->rank)
    type = make_node (ARRAY_TYPE);
  else
    type = build_variant_type_copy (etype);

  GFC_ARRAY_TYPE_P (type) = 1;
  TYPE_LANG_SPECIFIC (type) = ggc_cleared_alloc<struct lang_type> ();

  known_stride = (packed != PACKED_NO);
  known_offset = 1;
  for (n = 0; n < as->rank; n++)
    {
      /* Fill in the stride and bound components of the type.  */
      if (known_stride)
	tmp = gfc_conv_mpz_to_tree (stride, gfc_index_integer_kind);
      else
        tmp = NULL_TREE;
      GFC_TYPE_ARRAY_STRIDE (type, n) = tmp;

      expr = as->lower[n];
      if (expr->expr_type == EXPR_CONSTANT)
        {
          tmp = gfc_conv_mpz_to_tree (expr->value.integer,
				      gfc_index_integer_kind);
        }
      else
        {
          known_stride = 0;
          tmp = NULL_TREE;
        }
      GFC_TYPE_ARRAY_LBOUND (type, n) = tmp;

      if (known_stride)
	{
          /* Calculate the offset.  */
          mpz_mul (delta, stride, as->lower[n]->value.integer);
          mpz_sub (offset, offset, delta);
	}
      else
	known_offset = 0;

      expr = as->upper[n];
      if (expr && expr->expr_type == EXPR_CONSTANT)
        {
	  tmp = gfc_conv_mpz_to_tree (expr->value.integer,
			          gfc_index_integer_kind);
        }
      else
        {
          tmp = NULL_TREE;
          known_stride = 0;
        }
      GFC_TYPE_ARRAY_UBOUND (type, n) = tmp;

      if (known_stride)
        {
          /* Calculate the stride.  */
          mpz_sub (delta, as->upper[n]->value.integer,
	           as->lower[n]->value.integer);
          mpz_add_ui (delta, delta, 1);
          mpz_mul (stride, stride, delta);
        }

      /* Only the first stride is known for partial packed arrays.  */
      if (packed == PACKED_NO || packed == PACKED_PARTIAL)
        known_stride = 0;
    }
  for (n = as->rank; n < as->rank + as->corank; n++)
    {
      expr = as->lower[n];
      if (expr->expr_type == EXPR_CONSTANT)
	tmp = gfc_conv_mpz_to_tree (expr->value.integer,
				    gfc_index_integer_kind);
      else
      	tmp = NULL_TREE;
      GFC_TYPE_ARRAY_LBOUND (type, n) = tmp;

      expr = as->upper[n];
      if (expr && expr->expr_type == EXPR_CONSTANT)
	tmp = gfc_conv_mpz_to_tree (expr->value.integer,
				    gfc_index_integer_kind);
      else
 	tmp = NULL_TREE;
      if (n < as->rank + as->corank - 1)
      GFC_TYPE_ARRAY_UBOUND (type, n) = tmp;
    }

  if (known_offset)
    {
      GFC_TYPE_ARRAY_OFFSET (type) =
        gfc_conv_mpz_to_tree (offset, gfc_index_integer_kind);
    }
  else
    GFC_TYPE_ARRAY_OFFSET (type) = NULL_TREE;

  if (known_stride)
    {
      GFC_TYPE_ARRAY_SIZE (type) =
        gfc_conv_mpz_to_tree (stride, gfc_index_integer_kind);
    }
  else
    GFC_TYPE_ARRAY_SIZE (type) = NULL_TREE;

  GFC_TYPE_ARRAY_RANK (type) = as->rank;
  GFC_TYPE_ARRAY_CORANK (type) = as->corank;
  GFC_TYPE_ARRAY_DTYPE (type) = NULL_TREE;
  range = build_range_type (gfc_array_index_type, gfc_index_zero_node,
			    NULL_TREE);
  /* TODO: use main type if it is unbounded.  */
  GFC_TYPE_ARRAY_DATAPTR_TYPE (type) =
    build_pointer_type (build_array_type (etype, range));
  if (restricted)
    GFC_TYPE_ARRAY_DATAPTR_TYPE (type) =
      build_qualified_type (GFC_TYPE_ARRAY_DATAPTR_TYPE (type),
			    TYPE_QUAL_RESTRICT);

  if (as->rank == 0)
    {
      if (packed != PACKED_STATIC  || flag_coarray == GFC_FCOARRAY_LIB)
	{
	  type = build_pointer_type (type);

	  if (restricted)
	    type = build_qualified_type (type, TYPE_QUAL_RESTRICT);

	  GFC_ARRAY_TYPE_P (type) = 1;
	  TYPE_LANG_SPECIFIC (type) = TYPE_LANG_SPECIFIC (TREE_TYPE (type));
	}

      return type;
    }

  if (known_stride)
    {
      mpz_sub_ui (stride, stride, 1);
      range = gfc_conv_mpz_to_tree (stride, gfc_index_integer_kind);
    }
  else
    range = NULL_TREE;

  range = build_range_type (gfc_array_index_type, gfc_index_zero_node, range);
  TYPE_DOMAIN (type) = range;

  build_pointer_type (etype);
  TREE_TYPE (type) = etype;

  layout_type (type);

  mpz_clear (offset);
  mpz_clear (stride);
  mpz_clear (delta);

  /* Represent packed arrays as multi-dimensional if they have rank >
     1 and with proper bounds, instead of flat arrays.  This makes for
     better debug info.  */
  if (known_offset)
    {
      tree gtype = etype, rtype, type_decl;

      for (n = as->rank - 1; n >= 0; n--)
	{
	  rtype = build_range_type (gfc_array_index_type,
				    GFC_TYPE_ARRAY_LBOUND (type, n),
				    GFC_TYPE_ARRAY_UBOUND (type, n));
	  gtype = build_array_type (gtype, rtype);
	}
      TYPE_NAME (type) = type_decl = build_decl (input_location,
						 TYPE_DECL, NULL, gtype);
      DECL_ORIGINAL_TYPE (type_decl) = gtype;
    }

  if (packed != PACKED_STATIC || !known_stride
      || (as->corank && flag_coarray == GFC_FCOARRAY_LIB))
    {
      /* For dummy arrays and automatic (heap allocated) arrays we
	 want a pointer to the array.  */
      type = build_pointer_type (type);
      if (restricted)
	type = build_qualified_type (type, TYPE_QUAL_RESTRICT);
      GFC_ARRAY_TYPE_P (type) = 1;
      TYPE_LANG_SPECIFIC (type) = TYPE_LANG_SPECIFIC (TREE_TYPE (type));
    }
  return type;
}


/* Return or create the base type for an array descriptor.  */

static tree
gfc_get_array_descriptor_base (int dimen, int codimen, bool restricted)
{
  tree fat_type, decl, arraytype, *chain = NULL;
  char name[16 + 2*GFC_RANK_DIGITS + 1 + 1];
  int idx;

  /* Assumed-rank array.  */
  if (dimen == -1)
    dimen = GFC_MAX_DIMENSIONS;

  idx = 2 * (codimen + dimen) + restricted;

  gcc_assert (codimen + dimen >= 0 && codimen + dimen <= GFC_MAX_DIMENSIONS);

  if (flag_coarray == GFC_FCOARRAY_LIB && codimen)
    {
      if (gfc_array_descriptor_base_caf[idx])
	return gfc_array_descriptor_base_caf[idx];
    }
  else if (gfc_array_descriptor_base[idx])
    return gfc_array_descriptor_base[idx];

  /* Build the type node.  */
  fat_type = make_node (RECORD_TYPE);

  sprintf (name, "array_descriptor" GFC_RANK_PRINTF_FORMAT, dimen + codimen);
  TYPE_NAME (fat_type) = get_identifier (name);
  TYPE_NAMELESS (fat_type) = 1;

  /* Add the data member as the first element of the descriptor.  */
  decl = gfc_add_field_to_struct_1 (fat_type,
				    get_identifier ("data"),
				    (restricted
				     ? prvoid_type_node
				     : ptr_type_node), &chain);

  /* Add the base component.  */
  decl = gfc_add_field_to_struct_1 (fat_type,
				    get_identifier ("offset"),
				    gfc_array_index_type, &chain);
  TREE_NO_WARNING (decl) = 1;

  /* Add the dtype component.  */
  decl = gfc_add_field_to_struct_1 (fat_type,
				    get_identifier ("dtype"),
				    gfc_array_index_type, &chain);
  TREE_NO_WARNING (decl) = 1;

  /* Build the array type for the stride and bound components.  */
  if (dimen + codimen > 0)
    {
      arraytype =
	build_array_type (gfc_get_desc_dim_type (),
			  build_range_type (gfc_array_index_type,
					    gfc_index_zero_node,
					    gfc_rank_cst[codimen + dimen - 1]));

      decl = gfc_add_field_to_struct_1 (fat_type, get_identifier ("dim"),
					arraytype, &chain);
      TREE_NO_WARNING (decl) = 1;
    }

  if (flag_coarray == GFC_FCOARRAY_LIB && codimen)
    {
      decl = gfc_add_field_to_struct_1 (fat_type,
					get_identifier ("token"),
					prvoid_type_node, &chain);
      TREE_NO_WARNING (decl) = 1;
    }

  /* Finish off the type.  */
  gfc_finish_type (fat_type);
  TYPE_DECL_SUPPRESS_DEBUG (TYPE_STUB_DECL (fat_type)) = 1;

  if (flag_coarray == GFC_FCOARRAY_LIB && codimen)
    gfc_array_descriptor_base_caf[idx] = fat_type;
  else
    gfc_array_descriptor_base[idx] = fat_type;

  return fat_type;
}


/* Build an array (descriptor) type with given bounds.  */

tree
gfc_get_array_type_bounds (tree etype, int dimen, int codimen, tree * lbound,
			   tree * ubound, int packed,
			   enum gfc_array_kind akind, bool restricted)
{
  char name[8 + 2*GFC_RANK_DIGITS + 1 + GFC_MAX_SYMBOL_LEN];
  tree fat_type, base_type, arraytype, lower, upper, stride, tmp, rtype;
  const char *type_name;
  int n;

  base_type = gfc_get_array_descriptor_base (dimen, codimen, restricted);
  fat_type = build_distinct_type_copy (base_type);
  /* Make sure that nontarget and target array type have the same canonical
     type (and same stub decl for debug info).  */
  base_type = gfc_get_array_descriptor_base (dimen, codimen, false);
  TYPE_CANONICAL (fat_type) = base_type;
  TYPE_STUB_DECL (fat_type) = TYPE_STUB_DECL (base_type);

  tmp = TYPE_NAME (etype);
  if (tmp && TREE_CODE (tmp) == TYPE_DECL)
    tmp = DECL_NAME (tmp);
  if (tmp)
    type_name = IDENTIFIER_POINTER (tmp);
  else
    type_name = "unknown";
  sprintf (name, "array" GFC_RANK_PRINTF_FORMAT "_%.*s", dimen + codimen,
	   GFC_MAX_SYMBOL_LEN, type_name);
  TYPE_NAME (fat_type) = get_identifier (name);
  TYPE_NAMELESS (fat_type) = 1;

  GFC_DESCRIPTOR_TYPE_P (fat_type) = 1;
  TYPE_LANG_SPECIFIC (fat_type) = ggc_cleared_alloc<struct lang_type> ();

  GFC_TYPE_ARRAY_RANK (fat_type) = dimen;
  GFC_TYPE_ARRAY_CORANK (fat_type) = codimen;
  GFC_TYPE_ARRAY_DTYPE (fat_type) = NULL_TREE;
  GFC_TYPE_ARRAY_AKIND (fat_type) = akind;

  /* Build an array descriptor record type.  */
  if (packed != 0)
    stride = gfc_index_one_node;
  else
    stride = NULL_TREE;
  for (n = 0; n < dimen + codimen; n++)
    {
      if (n < dimen)
	GFC_TYPE_ARRAY_STRIDE (fat_type, n) = stride;

      if (lbound)
	lower = lbound[n];
      else
	lower = NULL_TREE;

      if (lower != NULL_TREE)
	{
	  if (INTEGER_CST_P (lower))
	    GFC_TYPE_ARRAY_LBOUND (fat_type, n) = lower;
	  else
	    lower = NULL_TREE;
	}

      if (codimen && n == dimen + codimen - 1)
	break;

      upper = ubound[n];
      if (upper != NULL_TREE)
	{
	  if (INTEGER_CST_P (upper))
	    GFC_TYPE_ARRAY_UBOUND (fat_type, n) = upper;
	  else
	    upper = NULL_TREE;
	}

      if (n >= dimen)
	continue;

      if (upper != NULL_TREE && lower != NULL_TREE && stride != NULL_TREE)
	{
	  tmp = fold_build2_loc (input_location, MINUS_EXPR,
				 gfc_array_index_type, upper, lower);
	  tmp = fold_build2_loc (input_location, PLUS_EXPR,
				 gfc_array_index_type, tmp,
				 gfc_index_one_node);
	  stride = fold_build2_loc (input_location, MULT_EXPR,
				    gfc_array_index_type, tmp, stride);
	  /* Check the folding worked.  */
	  gcc_assert (INTEGER_CST_P (stride));
	}
      else
	stride = NULL_TREE;
    }
  GFC_TYPE_ARRAY_SIZE (fat_type) = stride;

  /* TODO: known offsets for descriptors.  */
  GFC_TYPE_ARRAY_OFFSET (fat_type) = NULL_TREE;

  if (dimen == 0)
    {
      arraytype =  build_pointer_type (etype);
      if (restricted)
	arraytype = build_qualified_type (arraytype, TYPE_QUAL_RESTRICT);

      GFC_TYPE_ARRAY_DATAPTR_TYPE (fat_type) = arraytype;
      return fat_type;
    }

  /* We define data as an array with the correct size if possible.
     Much better than doing pointer arithmetic.  */
  if (stride)
    rtype = build_range_type (gfc_array_index_type, gfc_index_zero_node,
			      int_const_binop (MINUS_EXPR, stride,
					       build_int_cst (TREE_TYPE (stride), 1)));
  else
    rtype = gfc_array_range_type;
  arraytype = build_array_type (etype, rtype);
  arraytype = build_pointer_type (arraytype);
  if (restricted)
    arraytype = build_qualified_type (arraytype, TYPE_QUAL_RESTRICT);
  GFC_TYPE_ARRAY_DATAPTR_TYPE (fat_type) = arraytype;

  /* This will generate the base declarations we need to emit debug
     information for this type.  FIXME: there must be a better way to
     avoid divergence between compilations with and without debug
     information.  */
  {
    struct array_descr_info info;
    gfc_get_array_descr_info (fat_type, &info);
    gfc_get_array_descr_info (build_pointer_type (fat_type), &info);
  }

  return fat_type;
}

/* Build a pointer type. This function is called from gfc_sym_type().  */

static tree
gfc_build_pointer_type (gfc_symbol * sym, tree type)
{
  /* Array pointer types aren't actually pointers.  */
  if (sym->attr.dimension)
    return type;
  else
    return build_pointer_type (type);
}

static tree gfc_nonrestricted_type (tree t);
/* Given two record or union type nodes TO and FROM, ensure
   that all fields in FROM have a corresponding field in TO,
   their type being nonrestrict variants.  This accepts a TO
   node that already has a prefix of the fields in FROM.  */
static void
mirror_fields (tree to, tree from)
{
  tree fto, ffrom;
  tree *chain;

  /* Forward to the end of TOs fields.  */
  fto = TYPE_FIELDS (to);
  ffrom = TYPE_FIELDS (from);
  chain = &TYPE_FIELDS (to);
  while (fto)
    {
      gcc_assert (ffrom && DECL_NAME (fto) == DECL_NAME (ffrom));
      chain = &DECL_CHAIN (fto);
      fto = DECL_CHAIN (fto);
      ffrom = DECL_CHAIN (ffrom);
    }

  /* Now add all fields remaining in FROM (starting with ffrom).  */
  for (; ffrom; ffrom = DECL_CHAIN (ffrom))
    {
      tree newfield = copy_node (ffrom);
      DECL_CONTEXT (newfield) = to;
      /* The store to DECL_CHAIN might seem redundant with the
	 stores to *chain, but not clearing it here would mean
	 leaving a chain into the old fields.  If ever
	 our called functions would look at them confusion
	 will arise.  */
      DECL_CHAIN (newfield) = NULL_TREE;
      *chain = newfield;
      chain = &DECL_CHAIN (newfield);

      if (TREE_CODE (ffrom) == FIELD_DECL)
	{
	  tree elemtype = gfc_nonrestricted_type (TREE_TYPE (ffrom));
	  TREE_TYPE (newfield) = elemtype;
	}
    }
  *chain = NULL_TREE;
}

/* Given a type T, returns a different type of the same structure,
   except that all types it refers to (recursively) are always
   non-restrict qualified types.  */
static tree
gfc_nonrestricted_type (tree t)
{
  tree ret = t;

  /* If the type isn't laid out yet, don't copy it.  If something
     needs it for real it should wait until the type got finished.  */
  if (!TYPE_SIZE (t))
    return t;

  if (!TYPE_LANG_SPECIFIC (t))
    TYPE_LANG_SPECIFIC (t) = ggc_cleared_alloc<struct lang_type> ();
  /* If we're dealing with this very node already further up
     the call chain (recursion via pointers and struct members)
     we haven't yet determined if we really need a new type node.
     Assume we don't, return T itself.  */
  if (TYPE_LANG_SPECIFIC (t)->nonrestricted_type == error_mark_node)
    return t;

  /* If we have calculated this all already, just return it.  */
  if (TYPE_LANG_SPECIFIC (t)->nonrestricted_type)
    return TYPE_LANG_SPECIFIC (t)->nonrestricted_type;

  /* Mark this type.  */
  TYPE_LANG_SPECIFIC (t)->nonrestricted_type = error_mark_node;

  switch (TREE_CODE (t))
    {
      default:
	break;

      case POINTER_TYPE:
      case REFERENCE_TYPE:
	{
	  tree totype = gfc_nonrestricted_type (TREE_TYPE (t));
	  if (totype == TREE_TYPE (t))
	    ret = t;
	  else if (TREE_CODE (t) == POINTER_TYPE)
	    ret = build_pointer_type (totype);
	  else
	    ret = build_reference_type (totype);
	  ret = build_qualified_type (ret,
				      TYPE_QUALS (t) & ~TYPE_QUAL_RESTRICT);
	}
	break;

      case ARRAY_TYPE:
	{
	  tree elemtype = gfc_nonrestricted_type (TREE_TYPE (t));
	  if (elemtype == TREE_TYPE (t))
	    ret = t;
	  else
	    {
	      ret = build_variant_type_copy (t);
	      TREE_TYPE (ret) = elemtype;
	      if (TYPE_LANG_SPECIFIC (t)
		  && GFC_TYPE_ARRAY_DATAPTR_TYPE (t))
		{
		  tree dataptr_type = GFC_TYPE_ARRAY_DATAPTR_TYPE (t);
		  dataptr_type = gfc_nonrestricted_type (dataptr_type);
		  if (dataptr_type != GFC_TYPE_ARRAY_DATAPTR_TYPE (t))
		    {
		      TYPE_LANG_SPECIFIC (ret)
			= ggc_cleared_alloc<struct lang_type> ();
		      *TYPE_LANG_SPECIFIC (ret) = *TYPE_LANG_SPECIFIC (t);
		      GFC_TYPE_ARRAY_DATAPTR_TYPE (ret) = dataptr_type;
		    }
		}
	    }
	}
	break;

      case RECORD_TYPE:
      case UNION_TYPE:
      case QUAL_UNION_TYPE:
	{
	  tree field;
	  /* First determine if we need a new type at all.
	     Careful, the two calls to gfc_nonrestricted_type per field
	     might return different values.  That happens exactly when
	     one of the fields reaches back to this very record type
	     (via pointers).  The first calls will assume that we don't
	     need to copy T (see the error_mark_node marking).  If there
	     are any reasons for copying T apart from having to copy T,
	     we'll indeed copy it, and the second calls to
	     gfc_nonrestricted_type will use that new node if they
	     reach back to T.  */
	  for (field = TYPE_FIELDS (t); field; field = DECL_CHAIN (field))
	    if (TREE_CODE (field) == FIELD_DECL)
	      {
		tree elemtype = gfc_nonrestricted_type (TREE_TYPE (field));
		if (elemtype != TREE_TYPE (field))
		  break;
	      }
	  if (!field)
	    break;
	  ret = build_variant_type_copy (t);
	  TYPE_FIELDS (ret) = NULL_TREE;

	  /* Here we make sure that as soon as we know we have to copy
	     T, that also fields reaching back to us will use the new
	     copy.  It's okay if that copy still contains the old fields,
	     we won't look at them.  */
	  TYPE_LANG_SPECIFIC (t)->nonrestricted_type = ret;
	  mirror_fields (ret, t);
	}
        break;
    }

  TYPE_LANG_SPECIFIC (t)->nonrestricted_type = ret;
  return ret;
}


/* Return the type for a symbol.  Special handling is required for character
   types to get the correct level of indirection.
   For functions return the return type.
   For subroutines return void_type_node.
   Calling this multiple times for the same symbol should be avoided,
   especially for character and array types.  */

tree
gfc_sym_type (gfc_symbol * sym)
{
  tree type;
  int byref;
  bool restricted;

  /* Procedure Pointers inside COMMON blocks.  */
  if (sym->attr.proc_pointer && sym->attr.in_common)
    {
      /* Unset proc_pointer as gfc_get_function_type calls gfc_sym_type.  */
      sym->attr.proc_pointer = 0;
      type = build_pointer_type (gfc_get_function_type (sym));
      sym->attr.proc_pointer = 1;
      return type;
    }

  if (sym->attr.flavor == FL_PROCEDURE && !sym->attr.function)
    return void_type_node;

  /* In the case of a function the fake result variable may have a
     type different from the function type, so don't return early in
     that case.  */
  if (sym->backend_decl && !sym->attr.function)
    return TREE_TYPE (sym->backend_decl);

  if (sym->ts.type == BT_CHARACTER
      && ((sym->attr.function && sym->attr.is_bind_c)
	  || (sym->attr.result
	      && sym->ns->proc_name
	      && sym->ns->proc_name->attr.is_bind_c)
	  || (sym->ts.deferred && (!sym->ts.u.cl
				   || !sym->ts.u.cl->backend_decl))))
    type = gfc_character1_type_node;
  else
    type = gfc_typenode_for_spec (&sym->ts, sym->attr.codimension);

  if (sym->attr.dummy && !sym->attr.function && !sym->attr.value)
    byref = 1;
  else
    byref = 0;

  restricted = !sym->attr.target && !sym->attr.pointer
               && !sym->attr.proc_pointer && !sym->attr.cray_pointee;
  if (!restricted)
    type = gfc_nonrestricted_type (type);

  if (sym->attr.dimension || sym->attr.codimension)
    {
      if (gfc_is_nodesc_array (sym))
        {
	  /* If this is a character argument of unknown length, just use the
	     base type.  */
	  if (sym->ts.type != BT_CHARACTER
	      || !(sym->attr.dummy || sym->attr.function)
	      || sym->ts.u.cl->backend_decl)
	    {
	      type = gfc_get_nodesc_array_type (type, sym->as,
						byref ? PACKED_FULL
						      : PACKED_STATIC,
						restricted);
	      byref = 0;
	    }
        }
      else
	{
	  enum gfc_array_kind akind = GFC_ARRAY_UNKNOWN;
	  if (sym->attr.pointer)
	    akind = sym->attr.contiguous ? GFC_ARRAY_POINTER_CONT
					 : GFC_ARRAY_POINTER;
	  else if (sym->attr.allocatable)
	    akind = GFC_ARRAY_ALLOCATABLE;
	  type = gfc_build_array_type (type, sym->as, akind, restricted,
				       sym->attr.contiguous, false);
	}
    }
  else
    {
      if (sym->attr.allocatable || sym->attr.pointer
	  || gfc_is_associate_pointer (sym))
	type = gfc_build_pointer_type (sym, type);
    }

  /* We currently pass all parameters by reference.
     See f95_get_function_decl.  For dummy function parameters return the
     function type.  */
  if (byref)
    {
      /* We must use pointer types for potentially absent variables.  The
	 optimizers assume a reference type argument is never NULL.  */
      if (sym->attr.optional
	  || (sym->ns->proc_name && sym->ns->proc_name->attr.entry_master))
	type = build_pointer_type (type);
      else
	{
	  type = build_reference_type (type);
	  if (restricted)
	    type = build_qualified_type (type, TYPE_QUAL_RESTRICT);
	}
    }

  return (type);
}

/* Layout and output debug info for a record type.  */

void
gfc_finish_type (tree type)
{
  tree decl;

  decl = build_decl (input_location,
		     TYPE_DECL, NULL_TREE, type);
  TYPE_STUB_DECL (type) = decl;
  layout_type (type);
  rest_of_type_compilation (type, 1);
  rest_of_decl_compilation (decl, 1, 0);
}

/* Add a field of given NAME and TYPE to the context of a UNION_TYPE
   or RECORD_TYPE pointed to by CONTEXT.  The new field is chained
   to the end of the field list pointed to by *CHAIN.

   Returns a pointer to the new field.  */

static tree
gfc_add_field_to_struct_1 (tree context, tree name, tree type, tree **chain)
{
  tree decl = build_decl (input_location, FIELD_DECL, name, type);

  DECL_CONTEXT (decl) = context;
  DECL_CHAIN (decl) = NULL_TREE;
  if (TYPE_FIELDS (context) == NULL_TREE)
    TYPE_FIELDS (context) = decl;
  if (chain != NULL)
    {
      if (*chain != NULL)
	**chain = decl;
      *chain = &DECL_CHAIN (decl);
    }

  return decl;
}

/* Like `gfc_add_field_to_struct_1', but adds alignment
   information.  */

tree
gfc_add_field_to_struct (tree context, tree name, tree type, tree **chain)
{
  tree decl = gfc_add_field_to_struct_1 (context, name, type, chain);

  DECL_INITIAL (decl) = 0;
  SET_DECL_ALIGN (decl, 0);
  DECL_USER_ALIGN (decl) = 0;

  return decl;
}


/* Copy the backend_decl and component backend_decls if
   the two derived type symbols are "equal", as described
   in 4.4.2 and resolved by gfc_compare_derived_types.  */

int
gfc_copy_dt_decls_ifequal (gfc_symbol *from, gfc_symbol *to,
			   bool from_gsym)
{
  gfc_component *to_cm;
  gfc_component *from_cm;

  if (from == to)
    return 1;

  if (from->backend_decl == NULL
	|| !gfc_compare_derived_types (from, to))
    return 0;

  to->backend_decl = from->backend_decl;

  to_cm = to->components;
  from_cm = from->components;

  /* Copy the component declarations.  If a component is itself
     a derived type, we need a copy of its component declarations.
     This is done by recursing into gfc_get_derived_type and
     ensures that the component's component declarations have
     been built.  If it is a character, we need the character
     length, as well.  */
  for (; to_cm; to_cm = to_cm->next, from_cm = from_cm->next)
    {
      to_cm->backend_decl = from_cm->backend_decl;
      if (from_cm->ts.type == BT_UNION)
        gfc_get_union_type (to_cm->ts.u.derived);
      else if (from_cm->ts.type == BT_DERIVED
	  && (!from_cm->attr.pointer || from_gsym))
	gfc_get_derived_type (to_cm->ts.u.derived);
      else if (from_cm->ts.type == BT_CLASS
	       && (!CLASS_DATA (from_cm)->attr.class_pointer || from_gsym))
	gfc_get_derived_type (to_cm->ts.u.derived);
      else if (from_cm->ts.type == BT_CHARACTER)
	to_cm->ts.u.cl->backend_decl = from_cm->ts.u.cl->backend_decl;
    }

  return 1;
}


/* Build a tree node for a procedure pointer component.  */

tree
gfc_get_ppc_type (gfc_component* c)
{
  tree t;

  /* Explicit interface.  */
  if (c->attr.if_source != IFSRC_UNKNOWN && c->ts.interface)
    return build_pointer_type (gfc_get_function_type (c->ts.interface));

  /* Implicit interface (only return value may be known).  */
  if (c->attr.function && !c->attr.dimension && c->ts.type != BT_CHARACTER)
    t = gfc_typenode_for_spec (&c->ts);
  else
    t = void_type_node;

  return build_pointer_type (build_function_type_list (t, NULL_TREE));
}


/* Build a tree node for a union type. Requires building each map
   structure which is an element of the union. */

tree
gfc_get_union_type (gfc_symbol *un)
{
    gfc_component *map = NULL;
    tree typenode = NULL, map_type = NULL, map_field = NULL;
    tree *chain = NULL;

    if (un->backend_decl)
      {
        if (TYPE_FIELDS (un->backend_decl) || un->attr.proc_pointer_comp)
          return un->backend_decl;
        else
          typenode = un->backend_decl;
      }
    else
      {
        typenode = make_node (UNION_TYPE);
        TYPE_NAME (typenode) = get_identifier (un->name);
      }

    /* Add each contained MAP as a field. */
    for (map = un->components; map; map = map->next)
      {
        gcc_assert (map->ts.type == BT_DERIVED);

        /* The map's type node, which is defined within this union's context. */
        map_type = gfc_get_derived_type (map->ts.u.derived);
        TYPE_CONTEXT (map_type) = typenode;

        /* The map field's declaration. */
        map_field = gfc_add_field_to_struct(typenode, get_identifier(map->name),
                                            map_type, &chain);
        if (map->loc.lb)
          gfc_set_decl_location (map_field, &map->loc);
        else if (un->declared_at.lb)
          gfc_set_decl_location (map_field, &un->declared_at);

        DECL_PACKED (map_field) |= TYPE_PACKED (typenode);
        DECL_NAMELESS(map_field) = true;

        /* We should never clobber another backend declaration for this map,
           because each map component is unique. */
        if (!map->backend_decl)
          map->backend_decl = map_field;
      }

    un->backend_decl = typenode;
    gfc_finish_type (typenode);

    return typenode;
}


/* Build a tree node for a derived type.  If there are equal
   derived types, with different local names, these are built
   at the same time.  If an equal derived type has been built
   in a parent namespace, this is used.  */

tree
gfc_get_derived_type (gfc_symbol * derived, int codimen)
{
  tree typenode = NULL, field = NULL, field_type = NULL;
  tree canonical = NULL_TREE;
  tree *chain = NULL;
  bool got_canonical = false;
  bool unlimited_entity = false;
  gfc_component *c;
  gfc_dt_list *dt;
  gfc_namespace *ns;
  tree tmp;

  if (derived->attr.unlimited_polymorphic
      || (flag_coarray == GFC_FCOARRAY_LIB
	  && derived->from_intmod == INTMOD_ISO_FORTRAN_ENV
	  && (derived->intmod_sym_id == ISOFORTRAN_LOCK_TYPE
	      || derived->intmod_sym_id == ISOFORTRAN_EVENT_TYPE)))
    return ptr_type_node;

  if (flag_coarray != GFC_FCOARRAY_LIB
      && derived->from_intmod == INTMOD_ISO_FORTRAN_ENV
      && derived->intmod_sym_id == ISOFORTRAN_EVENT_TYPE)
    return gfc_get_int_type (gfc_default_integer_kind);

  if (derived && derived->attr.flavor == FL_PROCEDURE
      && derived->attr.generic)
    derived = gfc_find_dt_in_generic (derived);

  /* See if it's one of the iso_c_binding derived types.  */
  if (derived->attr.is_iso_c == 1 || derived->ts.f90_type == BT_VOID)
    {
      if (derived->backend_decl)
	return derived->backend_decl;

      if (derived->intmod_sym_id == ISOCBINDING_PTR)
	derived->backend_decl = ptr_type_node;
      else
	derived->backend_decl = pfunc_type_node;

      derived->ts.kind = gfc_index_integer_kind;
      derived->ts.type = BT_INTEGER;
      /* Set the f90_type to BT_VOID as a way to recognize something of type
         BT_INTEGER that needs to fit a void * for the purpose of the
         iso_c_binding derived types.  */
      derived->ts.f90_type = BT_VOID;

      return derived->backend_decl;
    }

  /* If use associated, use the module type for this one.  */
  if (derived->backend_decl == NULL
      && derived->attr.use_assoc
      && derived->module
      && gfc_get_module_backend_decl (derived))
    goto copy_derived_types;

  /* The derived types from an earlier namespace can be used as the
     canonical type.  */
  if (derived->backend_decl == NULL && !derived->attr.use_assoc
      && gfc_global_ns_list)
    {
      for (ns = gfc_global_ns_list;
	   ns->translated && !got_canonical;
	   ns = ns->sibling)
	{
	  dt = ns->derived_types;
	  for (; dt && !canonical; dt = dt->next)
	    {
	      gfc_copy_dt_decls_ifequal (dt->derived, derived, true);
	      if (derived->backend_decl)
		got_canonical = true;
	    }
	}
    }

  /* Store up the canonical type to be added to this one.  */
  if (got_canonical)
    {
      if (TYPE_CANONICAL (derived->backend_decl))
	canonical = TYPE_CANONICAL (derived->backend_decl);
      else
	canonical = derived->backend_decl;

      derived->backend_decl = NULL_TREE;
    }

  /* derived->backend_decl != 0 means we saw it before, but its
     components' backend_decl may have not been built.  */
  if (derived->backend_decl)
    {
      /* Its components' backend_decl have been built or we are
	 seeing recursion through the formal arglist of a procedure
	 pointer component.  */
      if (TYPE_FIELDS (derived->backend_decl))
        return derived->backend_decl;
      else if (derived->attr.abstract
	       && derived->attr.proc_pointer_comp)
	{
	  /* If an abstract derived type with procedure pointer
	     components has no other type of component, return the
	     backend_decl. Otherwise build the components if any of the
	     non-procedure pointer components have no backend_decl.  */
	  for (c = derived->components; c; c = c->next)
	    {
	      bool same_alloc_type = c->attr.allocatable
				     && derived == c->ts.u.derived;
	      if (!c->attr.proc_pointer
		  && !same_alloc_type
		  && c->backend_decl == NULL)
		break;
	      else if (c->next == NULL)
		return derived->backend_decl;
	    }
	  typenode = derived->backend_decl;
	}
      else
        typenode = derived->backend_decl;
    }
  else
    {
      /* We see this derived type first time, so build the type node.  */
      typenode = make_node (RECORD_TYPE);
      TYPE_NAME (typenode) = get_identifier (derived->name);
      TYPE_PACKED (typenode) = flag_pack_derived;
      derived->backend_decl = typenode;
    }

  if (derived->components
	&& derived->components->ts.type == BT_DERIVED
	&& strcmp (derived->components->name, "_data") == 0
	&& derived->components->ts.u.derived->attr.unlimited_polymorphic)
    unlimited_entity = true;

  /* Go through the derived type components, building them as
     necessary. The reason for doing this now is that it is
     possible to recurse back to this derived type through a
     pointer component (PR24092). If this happens, the fields
     will be built and so we can return the type.  */
  for (c = derived->components; c; c = c->next)
    {
      bool same_alloc_type = c->attr.allocatable
			     && derived == c->ts.u.derived;

      if (c->ts.type == BT_UNION && c->ts.u.derived->backend_decl == NULL)
        c->ts.u.derived->backend_decl = gfc_get_union_type (c->ts.u.derived);

      if (c->ts.type != BT_DERIVED && c->ts.type != BT_CLASS)
	continue;

      if ((!c->attr.pointer && !c->attr.proc_pointer
	  && !same_alloc_type)
	  || c->ts.u.derived->backend_decl == NULL)
	{
	  int local_codim = c->attr.codimension ? c->as->corank: codimen;
	  c->ts.u.derived->backend_decl = gfc_get_derived_type (c->ts.u.derived,
								local_codim);
	}

      if (c->ts.u.derived->attr.is_iso_c)
        {
          /* Need to copy the modified ts from the derived type.  The
             typespec was modified because C_PTR/C_FUNPTR are translated
             into (void *) from derived types.  */
          c->ts.type = c->ts.u.derived->ts.type;
          c->ts.kind = c->ts.u.derived->ts.kind;
          c->ts.f90_type = c->ts.u.derived->ts.f90_type;
	  if (c->initializer)
	    {
	      c->initializer->ts.type = c->ts.type;
	      c->initializer->ts.kind = c->ts.kind;
	      c->initializer->ts.f90_type = c->ts.f90_type;
	      c->initializer->expr_type = EXPR_NULL;
	    }
        }
    }

  if (TYPE_FIELDS (derived->backend_decl))
    return derived->backend_decl;

  /* Build the type member list. Install the newly created RECORD_TYPE
     node as DECL_CONTEXT of each FIELD_DECL. In this case we must go
     through only the top-level linked list of components so we correctly
     build UNION_TYPE nodes for BT_UNION components. MAPs and other nested
     types are built as part of gfc_get_union_type.  */
  for (c = derived->components; c; c = c->next)
    {
      bool same_alloc_type = c->attr.allocatable
			     && derived == c->ts.u.derived;
      /* Prevent infinite recursion, when the procedure pointer type is
	 the same as derived, by forcing the procedure pointer component to
	 be built as if the explicit interface does not exist.  */
      if (c->attr.proc_pointer
	  && ((c->ts.type != BT_DERIVED && c->ts.type != BT_CLASS)
	       || (c->ts.u.derived
		   && !gfc_compare_derived_types (derived, c->ts.u.derived))))
	field_type = gfc_get_ppc_type (c);
      else if (c->attr.proc_pointer && derived->backend_decl)
	{
	  tmp = build_function_type_list (derived->backend_decl, NULL_TREE);
	  field_type = build_pointer_type (tmp);
	}
      else if (c->ts.type == BT_DERIVED || c->ts.type == BT_CLASS)
        field_type = c->ts.u.derived->backend_decl;
      else
	{
	  if (c->ts.type == BT_CHARACTER && !c->ts.deferred)
	    {
	      /* Evaluate the string length.  */
	      gfc_conv_const_charlen (c->ts.u.cl);
	      gcc_assert (c->ts.u.cl->backend_decl);
	    }
	  else if (c->ts.type == BT_CHARACTER)
	    c->ts.u.cl->backend_decl
			= build_int_cst (gfc_charlen_type_node, 0);

	  field_type = gfc_typenode_for_spec (&c->ts, codimen);
	}

      /* This returns an array descriptor type.  Initialization may be
         required.  */
      if ((c->attr.dimension || c->attr.codimension) && !c->attr.proc_pointer )
	{
	  if (c->attr.pointer || c->attr.allocatable)
	    {
	      enum gfc_array_kind akind;
	      if (c->attr.pointer)
		akind = c->attr.contiguous ? GFC_ARRAY_POINTER_CONT
					   : GFC_ARRAY_POINTER;
	      else
		akind = GFC_ARRAY_ALLOCATABLE;
	      /* Pointers to arrays aren't actually pointer types.  The
	         descriptors are separate, but the data is common.  */
	      field_type = gfc_build_array_type (field_type, c->as, akind,
						 !c->attr.target
						 && !c->attr.pointer,
						 c->attr.contiguous,
						 codimen);
	    }
	  else
	    field_type = gfc_get_nodesc_array_type (field_type, c->as,
						    PACKED_STATIC,
						    !c->attr.target);
	}
      else if ((c->attr.pointer || c->attr.allocatable)
	       && !c->attr.proc_pointer
	       && !(unlimited_entity && c == derived->components))
	field_type = build_pointer_type (field_type);

      if (c->attr.pointer || same_alloc_type)
	field_type = gfc_nonrestricted_type (field_type);

      /* vtype fields can point to different types to the base type.  */
      if (c->ts.type == BT_DERIVED
	    && c->ts.u.derived && c->ts.u.derived->attr.vtype)
	  field_type = build_pointer_type_for_mode (TREE_TYPE (field_type),
						    ptr_mode, true);

      /* Ensure that the CLASS language specific flag is set.  */
      if (c->ts.type == BT_CLASS)
	{
	  if (POINTER_TYPE_P (field_type))
	    GFC_CLASS_TYPE_P (TREE_TYPE (field_type)) = 1;
	  else
	    GFC_CLASS_TYPE_P (field_type) = 1;
	}

      field = gfc_add_field_to_struct (typenode,
				       get_identifier (c->name),
				       field_type, &chain);
      if (c->loc.lb)
	gfc_set_decl_location (field, &c->loc);
      else if (derived->declared_at.lb)
	gfc_set_decl_location (field, &derived->declared_at);

      gfc_finish_decl_attrs (field, &c->attr);

      DECL_PACKED (field) |= TYPE_PACKED (typenode);

      gcc_assert (field);
      if (!c->backend_decl)
	c->backend_decl = field;

      /* Do not add a caf_token field for classes' data components.  */
      if (codimen && !c->attr.dimension && !c->attr.codimension
	  && (c->attr.allocatable || c->attr.pointer)
	  && c->caf_token == NULL_TREE && strcmp ("_data", c->name) != 0)
	{
	  char caf_name[GFC_MAX_SYMBOL_LEN];
	  snprintf (caf_name, GFC_MAX_SYMBOL_LEN, "_caf_%s", c->name);
	  c->caf_token = gfc_add_field_to_struct (typenode,
						  get_identifier (caf_name),
						  pvoid_type_node, &chain);
	  TREE_NO_WARNING (c->caf_token) = 1;
	}
    }

  /* Now lay out the derived type, including the fields.  */
  if (canonical)
    TYPE_CANONICAL (typenode) = canonical;

  gfc_finish_type (typenode);
  gfc_set_decl_location (TYPE_STUB_DECL (typenode), &derived->declared_at);
  if (derived->module && derived->ns->proc_name
      && derived->ns->proc_name->attr.flavor == FL_MODULE)
    {
      if (derived->ns->proc_name->backend_decl
	  && TREE_CODE (derived->ns->proc_name->backend_decl)
	     == NAMESPACE_DECL)
	{
	  TYPE_CONTEXT (typenode) = derived->ns->proc_name->backend_decl;
	  DECL_CONTEXT (TYPE_STUB_DECL (typenode))
	    = derived->ns->proc_name->backend_decl;
	}
    }

  derived->backend_decl = typenode;

copy_derived_types:

  for (dt = gfc_derived_types; dt; dt = dt->next)
    gfc_copy_dt_decls_ifequal (derived, dt->derived, false);

  return derived->backend_decl;
}


int
gfc_return_by_reference (gfc_symbol * sym)
{
  if (!sym->attr.function)
    return 0;

  if (sym->attr.dimension)
    return 1;

  if (sym->ts.type == BT_CHARACTER
      && !sym->attr.is_bind_c
      && (!sym->attr.result
	  || !sym->ns->proc_name
	  || !sym->ns->proc_name->attr.is_bind_c))
    return 1;

  /* Possibly return complex numbers by reference for g77 compatibility.
     We don't do this for calls to intrinsics (as the library uses the
     -fno-f2c calling convention), nor for calls to functions which always
     require an explicit interface, as no compatibility problems can
     arise there.  */
  if (flag_f2c && sym->ts.type == BT_COMPLEX
      && !sym->attr.intrinsic && !sym->attr.always_explicit)
    return 1;

  return 0;
}

static tree
gfc_get_mixed_entry_union (gfc_namespace *ns)
{
  tree type;
  tree *chain = NULL;
  char name[GFC_MAX_SYMBOL_LEN + 1];
  gfc_entry_list *el, *el2;

  gcc_assert (ns->proc_name->attr.mixed_entry_master);
  gcc_assert (memcmp (ns->proc_name->name, "master.", 7) == 0);

  snprintf (name, GFC_MAX_SYMBOL_LEN, "munion.%s", ns->proc_name->name + 7);

  /* Build the type node.  */
  type = make_node (UNION_TYPE);

  TYPE_NAME (type) = get_identifier (name);

  for (el = ns->entries; el; el = el->next)
    {
      /* Search for duplicates.  */
      for (el2 = ns->entries; el2 != el; el2 = el2->next)
	if (el2->sym->result == el->sym->result)
	  break;

      if (el == el2)
	gfc_add_field_to_struct_1 (type,
				   get_identifier (el->sym->result->name),
				   gfc_sym_type (el->sym->result), &chain);
    }

  /* Finish off the type.  */
  gfc_finish_type (type);
  TYPE_DECL_SUPPRESS_DEBUG (TYPE_STUB_DECL (type)) = 1;
  return type;
}

/* Create a "fn spec" based on the formal arguments;
   cf. create_function_arglist.  */

static tree
create_fn_spec (gfc_symbol *sym, tree fntype)
{
  char spec[150];
  size_t spec_len;
  gfc_formal_arglist *f;
  tree tmp;

  memset (&spec, 0, sizeof (spec));
  spec[0] = '.';
  spec_len = 1;

  if (sym->attr.entry_master)
    spec[spec_len++] = 'R';
  if (gfc_return_by_reference (sym))
    {
      gfc_symbol *result = sym->result ? sym->result : sym;

      if (result->attr.pointer || sym->attr.proc_pointer)
	spec[spec_len++] = '.';
      else
	spec[spec_len++] = 'w';
      if (sym->ts.type == BT_CHARACTER)
	spec[spec_len++] = 'R';
    }

  for (f = gfc_sym_get_dummy_args (sym); f; f = f->next)
    if (spec_len < sizeof (spec))
      {
	if (!f->sym || f->sym->attr.pointer || f->sym->attr.target
	    || f->sym->attr.external || f->sym->attr.cray_pointer
	    || (f->sym->ts.type == BT_DERIVED
		&& (f->sym->ts.u.derived->attr.proc_pointer_comp
		    || f->sym->ts.u.derived->attr.pointer_comp))
	    || (f->sym->ts.type == BT_CLASS
		&& (CLASS_DATA (f->sym)->ts.u.derived->attr.proc_pointer_comp
		    || CLASS_DATA (f->sym)->ts.u.derived->attr.pointer_comp)))
	  spec[spec_len++] = '.';
	else if (f->sym->attr.intent == INTENT_IN)
	  spec[spec_len++] = 'r';
	else if (f->sym)
	  spec[spec_len++] = 'w';
      }

  tmp = build_tree_list (NULL_TREE, build_string (spec_len, spec));
  tmp = tree_cons (get_identifier ("fn spec"), tmp, TYPE_ATTRIBUTES (fntype));
  return build_type_attribute_variant (fntype, tmp);
}


tree
gfc_get_function_type (gfc_symbol * sym)
{
  tree type;
  vec<tree, va_gc> *typelist = NULL;
  gfc_formal_arglist *f;
  gfc_symbol *arg;
  int alternate_return = 0;
  bool is_varargs = true;

  /* Make sure this symbol is a function, a subroutine or the main
     program.  */
  gcc_assert (sym->attr.flavor == FL_PROCEDURE
	      || sym->attr.flavor == FL_PROGRAM);

  /* To avoid recursing infinitely on recursive types, we use error_mark_node
     so that they can be detected here and handled further down.  */
  if (sym->backend_decl == NULL)
    sym->backend_decl = error_mark_node;
  else if (sym->backend_decl == error_mark_node)
    goto arg_type_list_done;
  else if (sym->attr.proc_pointer)
    return TREE_TYPE (TREE_TYPE (sym->backend_decl));
  else
    return TREE_TYPE (sym->backend_decl);

  if (sym->attr.entry_master)
    /* Additional parameter for selecting an entry point.  */
    vec_safe_push (typelist, gfc_array_index_type);

  if (sym->result)
    arg = sym->result;
  else
    arg = sym;

  if (arg->ts.type == BT_CHARACTER)
    gfc_conv_const_charlen (arg->ts.u.cl);

  /* Some functions we use an extra parameter for the return value.  */
  if (gfc_return_by_reference (sym))
    {
      type = gfc_sym_type (arg);
      if (arg->ts.type == BT_COMPLEX
	  || arg->attr.dimension
	  || arg->ts.type == BT_CHARACTER)
	type = build_reference_type (type);

      vec_safe_push (typelist, type);
      if (arg->ts.type == BT_CHARACTER)
	{
	  if (!arg->ts.deferred)
	    /* Transfer by value.  */
	    vec_safe_push (typelist, gfc_charlen_type_node);
	  else
	    /* Deferred character lengths are transferred by reference
	       so that the value can be returned.  */
	    vec_safe_push (typelist, build_pointer_type(gfc_charlen_type_node));
	}
    }

  /* Build the argument types for the function.  */
  for (f = gfc_sym_get_dummy_args (sym); f; f = f->next)
    {
      arg = f->sym;
      if (arg)
	{
	  /* Evaluate constant character lengths here so that they can be
	     included in the type.  */
	  if (arg->ts.type == BT_CHARACTER)
	    gfc_conv_const_charlen (arg->ts.u.cl);

	  if (arg->attr.flavor == FL_PROCEDURE)
	    {
	      type = gfc_get_function_type (arg);
	      type = build_pointer_type (type);
	    }
	  else
	    type = gfc_sym_type (arg);

	  /* Parameter Passing Convention

	     We currently pass all parameters by reference.
	     Parameters with INTENT(IN) could be passed by value.
	     The problem arises if a function is called via an implicit
	     prototype. In this situation the INTENT is not known.
	     For this reason all parameters to global functions must be
	     passed by reference.  Passing by value would potentially
	     generate bad code.  Worse there would be no way of telling that
	     this code was bad, except that it would give incorrect results.

	     Contained procedures could pass by value as these are never
	     used without an explicit interface, and cannot be passed as
	     actual parameters for a dummy procedure.  */

	  vec_safe_push (typelist, type);
	}
      else
        {
          if (sym->attr.subroutine)
            alternate_return = 1;
        }
    }

  /* Add hidden string length parameters.  */
  for (f = gfc_sym_get_dummy_args (sym); f; f = f->next)
    {
      arg = f->sym;
      if (arg && arg->ts.type == BT_CHARACTER && !sym->attr.is_bind_c)
	{
	  if (!arg->ts.deferred)
	    /* Transfer by value.  */
	    type = gfc_charlen_type_node;
	  else
	    /* Deferred character lengths are transferred by reference
	       so that the value can be returned.  */
	    type = build_pointer_type (gfc_charlen_type_node);

	  vec_safe_push (typelist, type);
	}
    }

  if (!vec_safe_is_empty (typelist)
      || sym->attr.is_main_program
      || sym->attr.if_source != IFSRC_UNKNOWN)
    is_varargs = false;

  if (sym->backend_decl == error_mark_node)
    sym->backend_decl = NULL_TREE;

arg_type_list_done:

  if (alternate_return)
    type = integer_type_node;
  else if (!sym->attr.function || gfc_return_by_reference (sym))
    type = void_type_node;
  else if (sym->attr.mixed_entry_master)
    type = gfc_get_mixed_entry_union (sym->ns);
  else if (flag_f2c && sym->ts.type == BT_REAL
	   && sym->ts.kind == gfc_default_real_kind
	   && !sym->attr.always_explicit)
    {
      /* Special case: f2c calling conventions require that (scalar)
	 default REAL functions return the C type double instead.  f2c
	 compatibility is only an issue with functions that don't
	 require an explicit interface, as only these could be
	 implemented in Fortran 77.  */
      sym->ts.kind = gfc_default_double_kind;
      type = gfc_typenode_for_spec (&sym->ts);
      sym->ts.kind = gfc_default_real_kind;
    }
  else if (sym->result && sym->result->attr.proc_pointer)
    /* Procedure pointer return values.  */
    {
      if (sym->result->attr.result && strcmp (sym->name,"ppr@") != 0)
	{
	  /* Unset proc_pointer as gfc_get_function_type
	     is called recursively.  */
	  sym->result->attr.proc_pointer = 0;
	  type = build_pointer_type (gfc_get_function_type (sym->result));
	  sym->result->attr.proc_pointer = 1;
	}
      else
       type = gfc_sym_type (sym->result);
    }
  else
    type = gfc_sym_type (sym);

  if (is_varargs)
    type = build_varargs_function_type_vec (type, typelist);
  else
    type = build_function_type_vec (type, typelist);
  type = create_fn_spec (sym, type);

  return type;
}

/* Language hooks for middle-end access to type nodes.  */

/* Return an integer type with BITS bits of precision,
   that is unsigned if UNSIGNEDP is nonzero, otherwise signed.  */

tree
gfc_type_for_size (unsigned bits, int unsignedp)
{
  if (!unsignedp)
    {
      int i;
      for (i = 0; i <= MAX_INT_KINDS; ++i)
	{
	  tree type = gfc_integer_types[i];
	  if (type && bits == TYPE_PRECISION (type))
	    return type;
	}

      /* Handle TImode as a special case because it is used by some backends
         (e.g. ARM) even though it is not available for normal use.  */
#if HOST_BITS_PER_WIDE_INT >= 64
      if (bits == TYPE_PRECISION (intTI_type_node))
	return intTI_type_node;
#endif

      if (bits <= TYPE_PRECISION (intQI_type_node))
	return intQI_type_node;
      if (bits <= TYPE_PRECISION (intHI_type_node))
	return intHI_type_node;
      if (bits <= TYPE_PRECISION (intSI_type_node))
	return intSI_type_node;
      if (bits <= TYPE_PRECISION (intDI_type_node))
	return intDI_type_node;
      if (bits <= TYPE_PRECISION (intTI_type_node))
	return intTI_type_node;
    }
  else
    {
      if (bits <= TYPE_PRECISION (unsigned_intQI_type_node))
        return unsigned_intQI_type_node;
      if (bits <= TYPE_PRECISION (unsigned_intHI_type_node))
	return unsigned_intHI_type_node;
      if (bits <= TYPE_PRECISION (unsigned_intSI_type_node))
	return unsigned_intSI_type_node;
      if (bits <= TYPE_PRECISION (unsigned_intDI_type_node))
	return unsigned_intDI_type_node;
      if (bits <= TYPE_PRECISION (unsigned_intTI_type_node))
	return unsigned_intTI_type_node;
    }

  return NULL_TREE;
}

/* Return a data type that has machine mode MODE.  If the mode is an
   integer, then UNSIGNEDP selects between signed and unsigned types.  */

tree
gfc_type_for_mode (machine_mode mode, int unsignedp)
{
  int i;
  tree *base;
  scalar_int_mode int_mode;

  if (GET_MODE_CLASS (mode) == MODE_FLOAT)
    base = gfc_real_types;
  else if (GET_MODE_CLASS (mode) == MODE_COMPLEX_FLOAT)
    base = gfc_complex_types;
  else if (is_a <scalar_int_mode> (mode, &int_mode))
    {
      tree type = gfc_type_for_size (GET_MODE_PRECISION (int_mode), unsignedp);
      return type != NULL_TREE && mode == TYPE_MODE (type) ? type : NULL_TREE;
    }
  else if (GET_MODE_CLASS (mode) == MODE_VECTOR_BOOL
	   && valid_vector_subparts_p (GET_MODE_NUNITS (mode)))
    {
      unsigned int elem_bits = vector_element_size (GET_MODE_BITSIZE (mode),
						    GET_MODE_NUNITS (mode));
      tree bool_type = build_nonstandard_boolean_type (elem_bits);
      return build_vector_type_for_mode (bool_type, mode);
    }
  else if (VECTOR_MODE_P (mode)
	   && valid_vector_subparts_p (GET_MODE_NUNITS (mode)))
    {
      machine_mode inner_mode = GET_MODE_INNER (mode);
      tree inner_type = gfc_type_for_mode (inner_mode, unsignedp);
      if (inner_type != NULL_TREE)
        return build_vector_type_for_mode (inner_type, mode);
      return NULL_TREE;
    }
  else
    return NULL_TREE;

  for (i = 0; i <= MAX_REAL_KINDS; ++i)
    {
      tree type = base[i];
      if (type && mode == TYPE_MODE (type))
	return type;
    }

  return NULL_TREE;
}

/* Return TRUE if TYPE is a type with a hidden descriptor, fill in INFO
   in that case.  */

bool
gfc_get_array_descr_info (const_tree type, struct array_descr_info *info)
{
  int rank, dim;
  bool indirect = false;
  tree etype, ptype, field, t, base_decl;
  tree data_off, dim_off, dtype_off, dim_size, elem_size;
  tree lower_suboff, upper_suboff, stride_suboff;

  if (! GFC_DESCRIPTOR_TYPE_P (type))
    {
      if (! POINTER_TYPE_P (type))
	return false;
      type = TREE_TYPE (type);
      if (! GFC_DESCRIPTOR_TYPE_P (type))
	return false;
      indirect = true;
    }

  rank = GFC_TYPE_ARRAY_RANK (type);
  if (rank >= (int) (sizeof (info->dimen) / sizeof (info->dimen[0])))
    return false;

  etype = GFC_TYPE_ARRAY_DATAPTR_TYPE (type);
  gcc_assert (POINTER_TYPE_P (etype));
  etype = TREE_TYPE (etype);

  /* If the type is not a scalar coarray.  */
  if (TREE_CODE (etype) == ARRAY_TYPE)
    etype = TREE_TYPE (etype);

  /* Can't handle variable sized elements yet.  */
  if (int_size_in_bytes_hwi (etype) <= 0)
    return false;
  /* Nor non-constant lower bounds in assumed shape arrays.  */
  if (GFC_TYPE_ARRAY_AKIND (type) == GFC_ARRAY_ASSUMED_SHAPE
      || GFC_TYPE_ARRAY_AKIND (type) == GFC_ARRAY_ASSUMED_SHAPE_CONT)
    {
      for (dim = 0; dim < rank; dim++)
	if (GFC_TYPE_ARRAY_LBOUND (type, dim) == NULL_TREE
	    || TREE_CODE (GFC_TYPE_ARRAY_LBOUND (type, dim)) != INTEGER_CST)
	  return false;
    }

  memset (info, '\0', sizeof (*info));
  info->ndimensions = rank;
  info->ordering = array_descr_ordering_column_major;
  info->element_type = etype;
  ptype = build_pointer_type (gfc_array_index_type);
  base_decl = GFC_TYPE_ARRAY_BASE_DECL (type, indirect);
  if (!base_decl)
    {
      base_decl = make_node (DEBUG_EXPR_DECL);
      DECL_ARTIFICIAL (base_decl) = 1;
      TREE_TYPE (base_decl) = indirect ? build_pointer_type (ptype) : ptype;
      SET_DECL_MODE (base_decl, TYPE_MODE (TREE_TYPE (base_decl)));
      GFC_TYPE_ARRAY_BASE_DECL (type, indirect) = base_decl;
    }
  info->base_decl = base_decl;
  if (indirect)
    base_decl = build1 (INDIRECT_REF, ptype, base_decl);

  if (GFC_TYPE_ARRAY_SPAN (type))
    elem_size = GFC_TYPE_ARRAY_SPAN (type);
  else
    elem_size = fold_convert (gfc_array_index_type, TYPE_SIZE_UNIT (etype));
  field = TYPE_FIELDS (TYPE_MAIN_VARIANT (type));
  data_off = byte_position (field);
  field = DECL_CHAIN (field);
  field = DECL_CHAIN (field);
  dtype_off = byte_position (field);
  field = DECL_CHAIN (field);
  dim_off = byte_position (field);
  dim_size = TYPE_SIZE_UNIT (TREE_TYPE (TREE_TYPE (field)));
  field = TYPE_FIELDS (TREE_TYPE (TREE_TYPE (field)));
  stride_suboff = byte_position (field);
  field = DECL_CHAIN (field);
  lower_suboff = byte_position (field);
  field = DECL_CHAIN (field);
  upper_suboff = byte_position (field);

  t = base_decl;
  if (!integer_zerop (data_off))
    t = fold_build_pointer_plus (t, data_off);
  t = build1 (NOP_EXPR, build_pointer_type (ptr_type_node), t);
  info->data_location = build1 (INDIRECT_REF, ptr_type_node, t);
  if (GFC_TYPE_ARRAY_AKIND (type) == GFC_ARRAY_ALLOCATABLE)
    info->allocated = build2 (NE_EXPR, boolean_type_node,
			      info->data_location, null_pointer_node);
  else if (GFC_TYPE_ARRAY_AKIND (type) == GFC_ARRAY_POINTER
	   || GFC_TYPE_ARRAY_AKIND (type) == GFC_ARRAY_POINTER_CONT)
    info->associated = build2 (NE_EXPR, boolean_type_node,
			       info->data_location, null_pointer_node);
  if ((GFC_TYPE_ARRAY_AKIND (type) == GFC_ARRAY_ASSUMED_RANK
       || GFC_TYPE_ARRAY_AKIND (type) == GFC_ARRAY_ASSUMED_RANK_CONT)
      && dwarf_version >= 5)
    {
      rank = 1;
      info->ndimensions = 1;
      t = base_decl;
      if (!integer_zerop (dtype_off))
	t = fold_build_pointer_plus (t, dtype_off);
      t = build1 (NOP_EXPR, build_pointer_type (gfc_array_index_type), t);
      t = build1 (INDIRECT_REF, gfc_array_index_type, t);
      info->rank = build2 (BIT_AND_EXPR, gfc_array_index_type, t,
			   build_int_cst (gfc_array_index_type,
					  GFC_DTYPE_RANK_MASK));
      t = build0 (PLACEHOLDER_EXPR, TREE_TYPE (dim_off));
      t = size_binop (MULT_EXPR, t, dim_size);
      dim_off = build2 (PLUS_EXPR, TREE_TYPE (dim_off), t, dim_off);
    }

  for (dim = 0; dim < rank; dim++)
    {
      t = fold_build_pointer_plus (base_decl,
				   size_binop (PLUS_EXPR,
					       dim_off, lower_suboff));
      t = build1 (INDIRECT_REF, gfc_array_index_type, t);
      info->dimen[dim].lower_bound = t;
      t = fold_build_pointer_plus (base_decl,
				   size_binop (PLUS_EXPR,
					       dim_off, upper_suboff));
      t = build1 (INDIRECT_REF, gfc_array_index_type, t);
      info->dimen[dim].upper_bound = t;
      if (GFC_TYPE_ARRAY_AKIND (type) == GFC_ARRAY_ASSUMED_SHAPE
	  || GFC_TYPE_ARRAY_AKIND (type) == GFC_ARRAY_ASSUMED_SHAPE_CONT)
	{
	  /* Assumed shape arrays have known lower bounds.  */
	  info->dimen[dim].upper_bound
	    = build2 (MINUS_EXPR, gfc_array_index_type,
		      info->dimen[dim].upper_bound,
		      info->dimen[dim].lower_bound);
	  info->dimen[dim].lower_bound
	    = fold_convert (gfc_array_index_type,
			    GFC_TYPE_ARRAY_LBOUND (type, dim));
	  info->dimen[dim].upper_bound
	    = build2 (PLUS_EXPR, gfc_array_index_type,
		      info->dimen[dim].lower_bound,
		      info->dimen[dim].upper_bound);
	}
      t = fold_build_pointer_plus (base_decl,
				   size_binop (PLUS_EXPR,
					       dim_off, stride_suboff));
      t = build1 (INDIRECT_REF, gfc_array_index_type, t);
      t = build2 (MULT_EXPR, gfc_array_index_type, t, elem_size);
      info->dimen[dim].stride = t;
      if (dim + 1 < rank)
	dim_off = size_binop (PLUS_EXPR, dim_off, dim_size);
    }

  return true;
}


/* Create a type to handle vector subscripts for coarray library calls. It
   has the form:
     struct caf_vector_t {
       size_t nvec;  // size of the vector
       union {
         struct {
           void *vector;
           int kind;
         } v;
         struct {
           ptrdiff_t lower_bound;
           ptrdiff_t upper_bound;
           ptrdiff_t stride;
         } triplet;
       } u;
     }
   where nvec == 0 for DIMEN_ELEMENT or DIMEN_RANGE and nvec being the vector
   size in case of DIMEN_VECTOR, where kind is the integer type of the vector.  */

tree
gfc_get_caf_vector_type (int dim)
{
  static tree vector_types[GFC_MAX_DIMENSIONS];
  static tree vec_type = NULL_TREE;
  tree triplet_struct_type, vect_struct_type, union_type, tmp, *chain;

  if (vector_types[dim-1] != NULL_TREE)
    return vector_types[dim-1];

  if (vec_type == NULL_TREE)
    {
      chain = 0;
      vect_struct_type = make_node (RECORD_TYPE);
      tmp = gfc_add_field_to_struct_1 (vect_struct_type,
				       get_identifier ("vector"),
				       pvoid_type_node, &chain);
      TREE_NO_WARNING (tmp) = 1;
      tmp = gfc_add_field_to_struct_1 (vect_struct_type,
				       get_identifier ("kind"),
				       integer_type_node, &chain);
      TREE_NO_WARNING (tmp) = 1;
      gfc_finish_type (vect_struct_type);

      chain = 0;
      triplet_struct_type = make_node (RECORD_TYPE);
      tmp = gfc_add_field_to_struct_1 (triplet_struct_type,
				       get_identifier ("lower_bound"),
				       gfc_array_index_type, &chain);
      TREE_NO_WARNING (tmp) = 1;
      tmp = gfc_add_field_to_struct_1 (triplet_struct_type,
				       get_identifier ("upper_bound"),
				       gfc_array_index_type, &chain);
      TREE_NO_WARNING (tmp) = 1;
      tmp = gfc_add_field_to_struct_1 (triplet_struct_type, get_identifier ("stride"),
				       gfc_array_index_type, &chain);
      TREE_NO_WARNING (tmp) = 1;
      gfc_finish_type (triplet_struct_type);

      chain = 0;
      union_type = make_node (UNION_TYPE);
      tmp = gfc_add_field_to_struct_1 (union_type, get_identifier ("v"),
                                       vect_struct_type, &chain);
      TREE_NO_WARNING (tmp) = 1;
      tmp = gfc_add_field_to_struct_1 (union_type, get_identifier ("triplet"),
				       triplet_struct_type, &chain);
      TREE_NO_WARNING (tmp) = 1;
      gfc_finish_type (union_type);

      chain = 0;
      vec_type = make_node (RECORD_TYPE);
      tmp = gfc_add_field_to_struct_1 (vec_type, get_identifier ("nvec"),
				       size_type_node, &chain);
      TREE_NO_WARNING (tmp) = 1;
      tmp = gfc_add_field_to_struct_1 (vec_type, get_identifier ("u"),
				       union_type, &chain);
      TREE_NO_WARNING (tmp) = 1;
      gfc_finish_type (vec_type);
      TYPE_NAME (vec_type) = get_identifier ("caf_vector_t");
    }

  tmp = build_range_type (gfc_array_index_type, gfc_index_zero_node,
			  gfc_rank_cst[dim-1]);
  vector_types[dim-1] = build_array_type (vec_type, tmp);
  return vector_types[dim-1];
}


tree
gfc_get_caf_reference_type ()
{
  static tree reference_type = NULL_TREE;
  tree c_struct_type, s_struct_type, v_struct_type, union_type, dim_union_type,
      a_struct_type, u_union_type, tmp, *chain;

  if (reference_type != NULL_TREE)
    return reference_type;

  chain = 0;
  c_struct_type = make_node (RECORD_TYPE);
  tmp = gfc_add_field_to_struct_1 (c_struct_type,
				   get_identifier ("offset"),
				   gfc_array_index_type, &chain);
  TREE_NO_WARNING (tmp) = 1;
  tmp = gfc_add_field_to_struct_1 (c_struct_type,
				   get_identifier ("caf_token_offset"),
				   gfc_array_index_type, &chain);
  TREE_NO_WARNING (tmp) = 1;
  gfc_finish_type (c_struct_type);

  chain = 0;
  s_struct_type = make_node (RECORD_TYPE);
  tmp = gfc_add_field_to_struct_1 (s_struct_type,
				   get_identifier ("start"),
				   gfc_array_index_type, &chain);
  TREE_NO_WARNING (tmp) = 1;
  tmp = gfc_add_field_to_struct_1 (s_struct_type,
				   get_identifier ("end"),
				   gfc_array_index_type, &chain);
  TREE_NO_WARNING (tmp) = 1;
  tmp = gfc_add_field_to_struct_1 (s_struct_type,
				   get_identifier ("stride"),
				   gfc_array_index_type, &chain);
  TREE_NO_WARNING (tmp) = 1;
  gfc_finish_type (s_struct_type);

  chain = 0;
  v_struct_type = make_node (RECORD_TYPE);
  tmp = gfc_add_field_to_struct_1 (v_struct_type,
				   get_identifier ("vector"),
				   pvoid_type_node, &chain);
  TREE_NO_WARNING (tmp) = 1;
  tmp = gfc_add_field_to_struct_1 (v_struct_type,
				   get_identifier ("nvec"),
				   size_type_node, &chain);
  TREE_NO_WARNING (tmp) = 1;
  tmp = gfc_add_field_to_struct_1 (v_struct_type,
				   get_identifier ("kind"),
				   integer_type_node, &chain);
  TREE_NO_WARNING (tmp) = 1;
  gfc_finish_type (v_struct_type);

  chain = 0;
  union_type = make_node (UNION_TYPE);
  tmp = gfc_add_field_to_struct_1 (union_type, get_identifier ("s"),
				   s_struct_type, &chain);
  TREE_NO_WARNING (tmp) = 1;
  tmp = gfc_add_field_to_struct_1 (union_type, get_identifier ("v"),
				   v_struct_type, &chain);
  TREE_NO_WARNING (tmp) = 1;
  gfc_finish_type (union_type);

  tmp = build_range_type (gfc_array_index_type, gfc_index_zero_node,
			  gfc_rank_cst[GFC_MAX_DIMENSIONS - 1]);
  dim_union_type = build_array_type (union_type, tmp);

  chain = 0;
  a_struct_type = make_node (RECORD_TYPE);
  tmp = gfc_add_field_to_struct_1 (a_struct_type, get_identifier ("mode"),
		build_array_type (unsigned_char_type_node,
				  build_range_type (gfc_array_index_type,
						    gfc_index_zero_node,
					 gfc_rank_cst[GFC_MAX_DIMENSIONS - 1])),
		&chain);
  TREE_NO_WARNING (tmp) = 1;
  tmp = gfc_add_field_to_struct_1 (a_struct_type,
				   get_identifier ("static_array_type"),
				   integer_type_node, &chain);
  TREE_NO_WARNING (tmp) = 1;
  tmp = gfc_add_field_to_struct_1 (a_struct_type, get_identifier ("dim"),
				   dim_union_type, &chain);
  TREE_NO_WARNING (tmp) = 1;
  gfc_finish_type (a_struct_type);

  chain = 0;
  u_union_type = make_node (UNION_TYPE);
  tmp = gfc_add_field_to_struct_1 (u_union_type, get_identifier ("c"),
				   c_struct_type, &chain);
  TREE_NO_WARNING (tmp) = 1;
  tmp = gfc_add_field_to_struct_1 (u_union_type, get_identifier ("a"),
				   a_struct_type, &chain);
  TREE_NO_WARNING (tmp) = 1;
  gfc_finish_type (u_union_type);

  chain = 0;
  reference_type = make_node (RECORD_TYPE);
  tmp = gfc_add_field_to_struct_1 (reference_type, get_identifier ("next"),
				   build_pointer_type (reference_type), &chain);
  TREE_NO_WARNING (tmp) = 1;
  tmp = gfc_add_field_to_struct_1 (reference_type, get_identifier ("type"),
				   integer_type_node, &chain);
  TREE_NO_WARNING (tmp) = 1;
  tmp = gfc_add_field_to_struct_1 (reference_type, get_identifier ("item_size"),
				   size_type_node, &chain);
  TREE_NO_WARNING (tmp) = 1;
  tmp = gfc_add_field_to_struct_1 (reference_type, get_identifier ("u"),
				   u_union_type, &chain);
  TREE_NO_WARNING (tmp) = 1;
  gfc_finish_type (reference_type);
  TYPE_NAME (reference_type) = get_identifier ("caf_reference_t");

  return reference_type;
}

#include "gt-fortran-trans-types.h"<|MERGE_RESOLUTION|>--- conflicted
+++ resolved
@@ -253,22 +253,8 @@
 
   /* Look for a kind with matching storage size.  */
   for (i = 0; gfc_real_kinds[i].kind != 0; i++)
-<<<<<<< HEAD
-    {
-      int kind = gfc_real_kinds[i].kind;
-      if (int_size_in_bytes_hwi (gfc_get_real_type (kind)) == size)
-	return kind;
-    }
-
-  /* Look for a kind with larger storage size.  */
-  for (i = 0; gfc_real_kinds[i].kind != 0; i++)
-    {
-      int kind = gfc_real_kinds[i].kind;
-      if (int_size_in_bytes_hwi (gfc_get_real_type (kind)) > size)
-	return -2;
-    }
-=======
-    if (int_size_in_bytes (gfc_get_real_type (gfc_real_kinds[i].kind)) == size)
+    if (int_size_in_bytes_hwi (gfc_get_real_type (gfc_real_kinds[i].kind))
+	== size)
       {
 	if (gfc_real_kinds[i].digits > digits)
 	  {
@@ -282,9 +268,9 @@
 
   /* Look for a kind with larger storage size.  */
   for (i = 0; gfc_real_kinds[i].kind != 0; i++)
-    if (int_size_in_bytes (gfc_get_real_type (gfc_real_kinds[i].kind)) > size)
+    if (int_size_in_bytes_hwi (gfc_get_real_type (gfc_real_kinds[i].kind))
+	> size)
       kind = -2;
->>>>>>> 68b948d3
 
   return kind;
 }
