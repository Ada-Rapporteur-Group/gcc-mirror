--- conflicted
+++ resolved
@@ -30,12 +30,8 @@
 #include "langhooks.h"	/* For iso-c-bindings.def.  */
 #include "target.h"
 #include "ggc.h"
-<<<<<<< HEAD
-#include "toplev.h"	/* For rest_of_decl_compilation/fatal_error.  */
-=======
 #include "diagnostic-core.h"  /* For fatal_error.  */
 #include "toplev.h"	/* For rest_of_decl_compilation.  */
->>>>>>> 155d23aa
 #include "gfortran.h"
 #include "trans.h"
 #include "trans-types.h"
@@ -1575,11 +1571,7 @@
 static tree
 gfc_get_array_descriptor_base (int dimen, int codimen, bool restricted)
 {
-<<<<<<< HEAD
-  tree fat_type, fieldlist, decl, arraytype;
-=======
   tree fat_type, decl, arraytype, *chain = NULL;
->>>>>>> 155d23aa
   char name[16 + 2*GFC_RANK_DIGITS + 1 + 1];
   int idx = 2 * (codimen + dimen - 1) + restricted;
 
