/* Backend support for Fortran 95 basic types and derived types.
   Copyright (C) 2002-2017 Free Software Foundation, Inc.
   Contributed by Paul Brook <paul@nowt.org>
   and Steven Bosscher <s.bosscher@student.tudelft.nl>

This file is part of GCC.

GCC is free software; you can redistribute it and/or modify it under
the terms of the GNU General Public License as published by the Free
Software Foundation; either version 3, or (at your option) any later
version.

GCC is distributed in the hope that it will be useful, but WITHOUT ANY
WARRANTY; without even the implied warranty of MERCHANTABILITY or
FITNESS FOR A PARTICULAR PURPOSE.  See the GNU General Public License
for more details.

You should have received a copy of the GNU General Public License
along with GCC; see the file COPYING3.  If not see
<http://www.gnu.org/licenses/>.  */

/* trans-types.c -- gfortran backend types */

#include "config.h"
#include "system.h"
#include "coretypes.h"
#include "target.h"
#include "tree.h"
#include "gfortran.h"
#include "trans.h"
#include "stringpool.h"
#include "fold-const.h"
#include "stor-layout.h"
#include "langhooks.h"	/* For iso-c-bindings.def.  */
#include "toplev.h"	/* For rest_of_decl_compilation.  */
#include "trans-types.h"
#include "trans-const.h"
#include "dwarf2out.h"	/* For struct array_descr_info.  */
#include "attribs.h"


#if (GFC_MAX_DIMENSIONS < 10)
#define GFC_RANK_DIGITS 1
#define GFC_RANK_PRINTF_FORMAT "%01d"
#elif (GFC_MAX_DIMENSIONS < 100)
#define GFC_RANK_DIGITS 2
#define GFC_RANK_PRINTF_FORMAT "%02d"
#else
#error If you really need >99 dimensions, continue the sequence above...
#endif

/* array of structs so we don't have to worry about xmalloc or free */
CInteropKind_t c_interop_kinds_table[ISOCBINDING_NUMBER];

tree gfc_array_index_type;
tree gfc_array_range_type;
tree gfc_character1_type_node;
tree pvoid_type_node;
tree prvoid_type_node;
tree ppvoid_type_node;
tree pchar_type_node;
tree pfunc_type_node;

tree gfc_charlen_type_node;

tree gfc_float128_type_node = NULL_TREE;
tree gfc_complex_float128_type_node = NULL_TREE;

bool gfc_real16_is_float128 = false;

static GTY(()) tree gfc_desc_dim_type;
static GTY(()) tree gfc_max_array_element_size;
static GTY(()) tree gfc_array_descriptor_base[2 * (GFC_MAX_DIMENSIONS+1)];
static GTY(()) tree gfc_array_descriptor_base_caf[2 * (GFC_MAX_DIMENSIONS+1)];

/* Arrays for all integral and real kinds.  We'll fill this in at runtime
   after the target has a chance to process command-line options.  */

#define MAX_INT_KINDS 5
gfc_integer_info gfc_integer_kinds[MAX_INT_KINDS + 1];
gfc_logical_info gfc_logical_kinds[MAX_INT_KINDS + 1];
static GTY(()) tree gfc_integer_types[MAX_INT_KINDS + 1];
static GTY(()) tree gfc_logical_types[MAX_INT_KINDS + 1];

#define MAX_REAL_KINDS 5
gfc_real_info gfc_real_kinds[MAX_REAL_KINDS + 1];
static GTY(()) tree gfc_real_types[MAX_REAL_KINDS + 1];
static GTY(()) tree gfc_complex_types[MAX_REAL_KINDS + 1];

#define MAX_CHARACTER_KINDS 2
gfc_character_info gfc_character_kinds[MAX_CHARACTER_KINDS + 1];
static GTY(()) tree gfc_character_types[MAX_CHARACTER_KINDS + 1];
static GTY(()) tree gfc_pcharacter_types[MAX_CHARACTER_KINDS + 1];

static tree gfc_add_field_to_struct_1 (tree, tree, tree, tree **);

/* The integer kind to use for array indices.  This will be set to the
   proper value based on target information from the backend.  */

int gfc_index_integer_kind;

/* The default kinds of the various types.  */

int gfc_default_integer_kind;
int gfc_max_integer_kind;
int gfc_default_real_kind;
int gfc_default_double_kind;
int gfc_default_character_kind;
int gfc_default_logical_kind;
int gfc_default_complex_kind;
int gfc_c_int_kind;
int gfc_atomic_int_kind;
int gfc_atomic_logical_kind;

/* The kind size used for record offsets. If the target system supports
   kind=8, this will be set to 8, otherwise it is set to 4.  */
int gfc_intio_kind;

/* The integer kind used to store character lengths.  */
int gfc_charlen_int_kind;

/* The size of the numeric storage unit and character storage unit.  */
int gfc_numeric_storage_size;
int gfc_character_storage_size;


bool
gfc_check_any_c_kind (gfc_typespec *ts)
{
  int i;

  for (i = 0; i < ISOCBINDING_NUMBER; i++)
    {
      /* Check for any C interoperable kind for the given type/kind in ts.
         This can be used after verify_c_interop to make sure that the
         Fortran kind being used exists in at least some form for C.  */
      if (c_interop_kinds_table[i].f90_type == ts->type &&
          c_interop_kinds_table[i].value == ts->kind)
        return true;
    }

  return false;
}


static int
get_real_kind_from_node (tree type)
{
  int i;

  for (i = 0; gfc_real_kinds[i].kind != 0; i++)
    if (gfc_real_kinds[i].mode_precision == TYPE_PRECISION (type))
      return gfc_real_kinds[i].kind;

  return -4;
}

static int
get_int_kind_from_node (tree type)
{
  int i;

  if (!type)
    return -2;

  for (i = 0; gfc_integer_kinds[i].kind != 0; i++)
    if (gfc_integer_kinds[i].bit_size == TYPE_PRECISION (type))
      return gfc_integer_kinds[i].kind;

  return -1;
}

/* Return a typenode for the "standard" C type with a given name.  */
static tree
get_typenode_from_name (const char *name)
{
  if (name == NULL || *name == '\0')
    return NULL_TREE;

  if (strcmp (name, "char") == 0)
    return char_type_node;
  if (strcmp (name, "unsigned char") == 0)
    return unsigned_char_type_node;
  if (strcmp (name, "signed char") == 0)
    return signed_char_type_node;

  if (strcmp (name, "short int") == 0)
    return short_integer_type_node;
  if (strcmp (name, "short unsigned int") == 0)
    return short_unsigned_type_node;

  if (strcmp (name, "int") == 0)
    return integer_type_node;
  if (strcmp (name, "unsigned int") == 0)
    return unsigned_type_node;

  if (strcmp (name, "long int") == 0)
    return long_integer_type_node;
  if (strcmp (name, "long unsigned int") == 0)
    return long_unsigned_type_node;

  if (strcmp (name, "long long int") == 0)
    return long_long_integer_type_node;
  if (strcmp (name, "long long unsigned int") == 0)
    return long_long_unsigned_type_node;

  gcc_unreachable ();
}

static int
get_int_kind_from_name (const char *name)
{
  return get_int_kind_from_node (get_typenode_from_name (name));
}


/* Get the kind number corresponding to an integer of given size,
   following the required return values for ISO_FORTRAN_ENV INT* constants:
   -2 is returned if we support a kind of larger size, -1 otherwise.  */
int
gfc_get_int_kind_from_width_isofortranenv (int size)
{
  int i;

  /* Look for a kind with matching storage size.  */
  for (i = 0; gfc_integer_kinds[i].kind != 0; i++)
    if (gfc_integer_kinds[i].bit_size == size)
      return gfc_integer_kinds[i].kind;

  /* Look for a kind with larger storage size.  */
  for (i = 0; gfc_integer_kinds[i].kind != 0; i++)
    if (gfc_integer_kinds[i].bit_size > size)
      return -2;

  return -1;
}


/* Get the kind number corresponding to a real of a given storage size.
   If two real's have the same storage size, then choose the real with
   the largest precision.  If a kind type is unavailable and a real
   exists with wider storage, then return -2; otherwise, return -1.  */

int
gfc_get_real_kind_from_width_isofortranenv (int size)
{
  int digits, i, kind;

  size /= 8;

  kind = -1;
  digits = 0;

  /* Look for a kind with matching storage size.  */
  for (i = 0; gfc_real_kinds[i].kind != 0; i++)
    if (int_size_in_bytes_hwi (gfc_get_real_type (gfc_real_kinds[i].kind))
	== size)
      {
	if (gfc_real_kinds[i].digits > digits)
	  {
	    digits = gfc_real_kinds[i].digits;
	    kind = gfc_real_kinds[i].kind;
	  }
      }

  if (kind != -1)
    return kind;

  /* Look for a kind with larger storage size.  */
  for (i = 0; gfc_real_kinds[i].kind != 0; i++)
    if (int_size_in_bytes_hwi (gfc_get_real_type (gfc_real_kinds[i].kind))
	> size)
      kind = -2;

  return kind;
}



static int
get_int_kind_from_width (int size)
{
  int i;

  for (i = 0; gfc_integer_kinds[i].kind != 0; i++)
    if (gfc_integer_kinds[i].bit_size == size)
      return gfc_integer_kinds[i].kind;

  return -2;
}

static int
get_int_kind_from_minimal_width (int size)
{
  int i;

  for (i = 0; gfc_integer_kinds[i].kind != 0; i++)
    if (gfc_integer_kinds[i].bit_size >= size)
      return gfc_integer_kinds[i].kind;

  return -2;
}


/* Generate the CInteropKind_t objects for the C interoperable
   kinds.  */

void
gfc_init_c_interop_kinds (void)
{
  int i;

  /* init all pointers in the list to NULL */
  for (i = 0; i < ISOCBINDING_NUMBER; i++)
    {
      /* Initialize the name and value fields.  */
      c_interop_kinds_table[i].name[0] = '\0';
      c_interop_kinds_table[i].value = -100;
      c_interop_kinds_table[i].f90_type = BT_UNKNOWN;
    }

#define NAMED_INTCST(a,b,c,d) \
  strncpy (c_interop_kinds_table[a].name, b, strlen(b) + 1); \
  c_interop_kinds_table[a].f90_type = BT_INTEGER; \
  c_interop_kinds_table[a].value = c;
#define NAMED_REALCST(a,b,c,d) \
  strncpy (c_interop_kinds_table[a].name, b, strlen(b) + 1); \
  c_interop_kinds_table[a].f90_type = BT_REAL; \
  c_interop_kinds_table[a].value = c;
#define NAMED_CMPXCST(a,b,c,d) \
  strncpy (c_interop_kinds_table[a].name, b, strlen(b) + 1); \
  c_interop_kinds_table[a].f90_type = BT_COMPLEX; \
  c_interop_kinds_table[a].value = c;
#define NAMED_LOGCST(a,b,c) \
  strncpy (c_interop_kinds_table[a].name, b, strlen(b) + 1); \
  c_interop_kinds_table[a].f90_type = BT_LOGICAL; \
  c_interop_kinds_table[a].value = c;
#define NAMED_CHARKNDCST(a,b,c) \
  strncpy (c_interop_kinds_table[a].name, b, strlen(b) + 1); \
  c_interop_kinds_table[a].f90_type = BT_CHARACTER; \
  c_interop_kinds_table[a].value = c;
#define NAMED_CHARCST(a,b,c) \
  strncpy (c_interop_kinds_table[a].name, b, strlen(b) + 1); \
  c_interop_kinds_table[a].f90_type = BT_CHARACTER; \
  c_interop_kinds_table[a].value = c;
#define DERIVED_TYPE(a,b,c) \
  strncpy (c_interop_kinds_table[a].name, b, strlen(b) + 1); \
  c_interop_kinds_table[a].f90_type = BT_DERIVED; \
  c_interop_kinds_table[a].value = c;
#define NAMED_FUNCTION(a,b,c,d) \
  strncpy (c_interop_kinds_table[a].name, b, strlen(b) + 1); \
  c_interop_kinds_table[a].f90_type = BT_PROCEDURE; \
  c_interop_kinds_table[a].value = c;
#define NAMED_SUBROUTINE(a,b,c,d) \
  strncpy (c_interop_kinds_table[a].name, b, strlen(b) + 1); \
  c_interop_kinds_table[a].f90_type = BT_PROCEDURE; \
  c_interop_kinds_table[a].value = c;
#include "iso-c-binding.def"
}


/* Query the target to determine which machine modes are available for
   computation.  Choose KIND numbers for them.  */

void
gfc_init_kinds (void)
{
  opt_scalar_int_mode int_mode_iter;
  opt_scalar_float_mode float_mode_iter;
  int i_index, r_index, kind;
  bool saw_i4 = false, saw_i8 = false;
  bool saw_r4 = false, saw_r8 = false, saw_r10 = false, saw_r16 = false;

  i_index = 0;
  FOR_EACH_MODE_IN_CLASS (int_mode_iter, MODE_INT)
    {
<<<<<<< HEAD
      scalar_int_mode mode = *int_mode_iter;
=======
      scalar_int_mode mode = int_mode_iter.require ();
>>>>>>> 5a462df3
      int kind, bitsize;

      if (!targetm.scalar_mode_supported_p (mode))
	continue;

      /* The middle end doesn't support constants larger than 2*HWI.
	 Perhaps the target hook shouldn't have accepted these either,
	 but just to be safe...  */
      bitsize = GET_MODE_BITSIZE (mode);
      if (bitsize > 2*HOST_BITS_PER_WIDE_INT)
	continue;

      gcc_assert (i_index != MAX_INT_KINDS);

      /* Let the kind equal the bit size divided by 8.  This insulates the
	 programmer from the underlying byte size.  */
      kind = bitsize / 8;

      if (kind == 4)
	saw_i4 = true;
      if (kind == 8)
	saw_i8 = true;

      gfc_integer_kinds[i_index].kind = kind;
      gfc_integer_kinds[i_index].radix = 2;
      gfc_integer_kinds[i_index].digits = bitsize - 1;
      gfc_integer_kinds[i_index].bit_size = bitsize;

      gfc_logical_kinds[i_index].kind = kind;
      gfc_logical_kinds[i_index].bit_size = bitsize;

      i_index += 1;
    }

  /* Set the kind used to match GFC_INT_IO in libgfortran.  This is
     used for large file access.  */

  if (saw_i8)
    gfc_intio_kind = 8;
  else
    gfc_intio_kind = 4;

  /* If we do not at least have kind = 4, everything is pointless.  */
  gcc_assert(saw_i4);

  /* Set the maximum integer kind.  Used with at least BOZ constants.  */
  gfc_max_integer_kind = gfc_integer_kinds[i_index - 1].kind;

  r_index = 0;
  FOR_EACH_MODE_IN_CLASS (float_mode_iter, MODE_FLOAT)
    {
<<<<<<< HEAD
      scalar_float_mode mode = *float_mode_iter;
=======
      scalar_float_mode mode = float_mode_iter.require ();
>>>>>>> 5a462df3
      const struct real_format *fmt = REAL_MODE_FORMAT (mode);
      int kind;

      if (fmt == NULL)
	continue;
      if (!targetm.scalar_mode_supported_p (mode))
	continue;

      /* Only let float, double, long double and __float128 go through.
	 Runtime support for others is not provided, so they would be
	 useless.  */
      if (!targetm.libgcc_floating_mode_supported_p (mode))
	continue;
      if (mode != TYPE_MODE (float_type_node)
	    && (mode != TYPE_MODE (double_type_node))
	    && (mode != TYPE_MODE (long_double_type_node))
#if defined(HAVE_TFmode) && defined(ENABLE_LIBQUADMATH_SUPPORT)
	    && (mode != TFmode)
#endif
	   )
	continue;

      /* Let the kind equal the precision divided by 8, rounding up.  Again,
	 this insulates the programmer from the underlying byte size.

	 Also, it effectively deals with IEEE extended formats.  There, the
	 total size of the type may equal 16, but it's got 6 bytes of padding
	 and the increased size can get in the way of a real IEEE quad format
	 which may also be supported by the target.

	 We round up so as to handle IA-64 __floatreg (RFmode), which is an
	 82 bit type.  Not to be confused with __float80 (XFmode), which is
	 an 80 bit type also supported by IA-64.  So XFmode should come out
	 to be kind=10, and RFmode should come out to be kind=11.  Egads.  */

      kind = (GET_MODE_PRECISION (mode) + 7) / 8;

      if (kind == 4)
	saw_r4 = true;
      if (kind == 8)
	saw_r8 = true;
      if (kind == 10)
	saw_r10 = true;
      if (kind == 16)
	saw_r16 = true;

      /* Careful we don't stumble a weird internal mode.  */
      gcc_assert (r_index <= 0 || gfc_real_kinds[r_index-1].kind != kind);
      /* Or have too many modes for the allocated space.  */
      gcc_assert (r_index != MAX_REAL_KINDS);

      gfc_real_kinds[r_index].kind = kind;
      gfc_real_kinds[r_index].radix = fmt->b;
      gfc_real_kinds[r_index].digits = fmt->p;
      gfc_real_kinds[r_index].min_exponent = fmt->emin;
      gfc_real_kinds[r_index].max_exponent = fmt->emax;
      if (fmt->pnan < fmt->p)
	/* This is an IBM extended double format (or the MIPS variant)
	   made up of two IEEE doubles.  The value of the long double is
	   the sum of the values of the two parts.  The most significant
	   part is required to be the value of the long double rounded
	   to the nearest double.  If we use emax of 1024 then we can't
	   represent huge(x) = (1 - b**(-p)) * b**(emax-1) * b, because
	   rounding will make the most significant part overflow.  */
	gfc_real_kinds[r_index].max_exponent = fmt->emax - 1;
      gfc_real_kinds[r_index].mode_precision = GET_MODE_PRECISION (mode);
      r_index += 1;
    }

  /* Choose the default integer kind.  We choose 4 unless the user directs us
     otherwise.  Even if the user specified that the default integer kind is 8,
     the numeric storage size is not 64 bits.  In this case, a warning will be
     issued when NUMERIC_STORAGE_SIZE is used.  Set NUMERIC_STORAGE_SIZE to 32.  */

  gfc_numeric_storage_size = 4 * 8;

  if (flag_default_integer)
    {
      if (!saw_i8)
	gfc_fatal_error ("INTEGER(KIND=8) is not available for "
			 "%<-fdefault-integer-8%> option");

      gfc_default_integer_kind = 8;

    }
  else if (flag_integer4_kind == 8)
    {
      if (!saw_i8)
	gfc_fatal_error ("INTEGER(KIND=8) is not available for "
			 "%<-finteger-4-integer-8%> option");

      gfc_default_integer_kind = 8;
    }
  else if (saw_i4)
    {
      gfc_default_integer_kind = 4;
    }
  else
    {
      gfc_default_integer_kind = gfc_integer_kinds[i_index - 1].kind;
      gfc_numeric_storage_size = gfc_integer_kinds[i_index - 1].bit_size;
    }

  /* Choose the default real kind.  Again, we choose 4 when possible.  */
  if (flag_default_real)
    {
      if (!saw_r8)
	gfc_fatal_error ("REAL(KIND=8) is not available for "
			 "%<-fdefault-real-8%> option");

      gfc_default_real_kind = 8;
    }
  else if (flag_real4_kind == 8)
  {
    if (!saw_r8)
      gfc_fatal_error ("REAL(KIND=8) is not available for %<-freal-4-real-8%> "
		       "option");

    gfc_default_real_kind = 8;
  }
  else if (flag_real4_kind == 10)
  {
    if (!saw_r10)
      gfc_fatal_error ("REAL(KIND=10) is not available for "
		       "%<-freal-4-real-10%> option");

    gfc_default_real_kind = 10;
  }
  else if (flag_real4_kind == 16)
  {
    if (!saw_r16)
      gfc_fatal_error ("REAL(KIND=16) is not available for "
		       "%<-freal-4-real-16%> option");

    gfc_default_real_kind = 16;
  }
  else if (saw_r4)
    gfc_default_real_kind = 4;
  else
    gfc_default_real_kind = gfc_real_kinds[0].kind;

  /* Choose the default double kind.  If -fdefault-real and -fdefault-double
     are specified, we use kind=8, if it's available.  If -fdefault-real is
     specified without -fdefault-double, we use kind=16, if it's available.
     Otherwise we do not change anything.  */
  if (flag_default_double && !flag_default_real)
    gfc_fatal_error ("Use of %<-fdefault-double-8%> requires "
		     "%<-fdefault-real-8%>");

  if (flag_default_real && flag_default_double && saw_r8)
    gfc_default_double_kind = 8;
  else if (flag_default_real && saw_r16)
    gfc_default_double_kind = 16;
  else if (flag_real8_kind == 4)
    {
      if (!saw_r4)
	gfc_fatal_error ("REAL(KIND=4) is not available for "
			 "%<-freal-8-real-4%> option");

      gfc_default_double_kind = 4;
    }
  else if (flag_real8_kind == 10 )
    {
      if (!saw_r10)
	gfc_fatal_error ("REAL(KIND=10) is not available for "
			 "%<-freal-8-real-10%> option");

      gfc_default_double_kind = 10;
    }
  else if (flag_real8_kind == 16 )
    {
      if (!saw_r16)
	gfc_fatal_error ("REAL(KIND=10) is not available for "
			 "%<-freal-8-real-16%> option");

      gfc_default_double_kind = 16;
    }
  else if (saw_r4 && saw_r8)
    gfc_default_double_kind = 8;
  else
    {
      /* F95 14.6.3.1: A nonpointer scalar object of type double precision
	 real ... occupies two contiguous numeric storage units.

	 Therefore we must be supplied a kind twice as large as we chose
	 for single precision.  There are loopholes, in that double
	 precision must *occupy* two storage units, though it doesn't have
	 to *use* two storage units.  Which means that you can make this
	 kind artificially wide by padding it.  But at present there are
	 no GCC targets for which a two-word type does not exist, so we
	 just let gfc_validate_kind abort and tell us if something breaks.  */

      gfc_default_double_kind
	= gfc_validate_kind (BT_REAL, gfc_default_real_kind * 2, false);
    }

  /* The default logical kind is constrained to be the same as the
     default integer kind.  Similarly with complex and real.  */
  gfc_default_logical_kind = gfc_default_integer_kind;
  gfc_default_complex_kind = gfc_default_real_kind;

  /* We only have two character kinds: ASCII and UCS-4.
     ASCII corresponds to a 8-bit integer type, if one is available.
     UCS-4 corresponds to a 32-bit integer type, if one is available.  */
  i_index = 0;
  if ((kind = get_int_kind_from_width (8)) > 0)
    {
      gfc_character_kinds[i_index].kind = kind;
      gfc_character_kinds[i_index].bit_size = 8;
      gfc_character_kinds[i_index].name = "ascii";
      i_index++;
    }
  if ((kind = get_int_kind_from_width (32)) > 0)
    {
      gfc_character_kinds[i_index].kind = kind;
      gfc_character_kinds[i_index].bit_size = 32;
      gfc_character_kinds[i_index].name = "iso_10646";
      i_index++;
    }

  /* Choose the smallest integer kind for our default character.  */
  gfc_default_character_kind = gfc_character_kinds[0].kind;
  gfc_character_storage_size = gfc_default_character_kind * 8;

  gfc_index_integer_kind = get_int_kind_from_name (PTRDIFF_TYPE);

  /* Pick a kind the same size as the C "int" type.  */
  gfc_c_int_kind = INT_TYPE_SIZE / 8;

  /* Choose atomic kinds to match C's int.  */
  gfc_atomic_int_kind = gfc_c_int_kind;
  gfc_atomic_logical_kind = gfc_c_int_kind;
}


/* Make sure that a valid kind is present.  Returns an index into the
   associated kinds array, -1 if the kind is not present.  */

static int
validate_integer (int kind)
{
  int i;

  for (i = 0; gfc_integer_kinds[i].kind != 0; i++)
    if (gfc_integer_kinds[i].kind == kind)
      return i;

  return -1;
}

static int
validate_real (int kind)
{
  int i;

  for (i = 0; gfc_real_kinds[i].kind != 0; i++)
    if (gfc_real_kinds[i].kind == kind)
      return i;

  return -1;
}

static int
validate_logical (int kind)
{
  int i;

  for (i = 0; gfc_logical_kinds[i].kind; i++)
    if (gfc_logical_kinds[i].kind == kind)
      return i;

  return -1;
}

static int
validate_character (int kind)
{
  int i;

  for (i = 0; gfc_character_kinds[i].kind; i++)
    if (gfc_character_kinds[i].kind == kind)
      return i;

  return -1;
}

/* Validate a kind given a basic type.  The return value is the same
   for the child functions, with -1 indicating nonexistence of the
   type.  If MAY_FAIL is false, then -1 is never returned, and we ICE.  */

int
gfc_validate_kind (bt type, int kind, bool may_fail)
{
  int rc;

  switch (type)
    {
    case BT_REAL:		/* Fall through */
    case BT_COMPLEX:
      rc = validate_real (kind);
      break;
    case BT_INTEGER:
      rc = validate_integer (kind);
      break;
    case BT_LOGICAL:
      rc = validate_logical (kind);
      break;
    case BT_CHARACTER:
      rc = validate_character (kind);
      break;

    default:
      gfc_internal_error ("gfc_validate_kind(): Got bad type");
    }

  if (rc < 0 && !may_fail)
    gfc_internal_error ("gfc_validate_kind(): Got bad kind");

  return rc;
}


/* Four subroutines of gfc_init_types.  Create type nodes for the given kind.
   Reuse common type nodes where possible.  Recognize if the kind matches up
   with a C type.  This will be used later in determining which routines may
   be scarfed from libm.  */

static tree
gfc_build_int_type (gfc_integer_info *info)
{
  int mode_precision = info->bit_size;

  if (mode_precision == CHAR_TYPE_SIZE)
    info->c_char = 1;
  if (mode_precision == SHORT_TYPE_SIZE)
    info->c_short = 1;
  if (mode_precision == INT_TYPE_SIZE)
    info->c_int = 1;
  if (mode_precision == LONG_TYPE_SIZE)
    info->c_long = 1;
  if (mode_precision == LONG_LONG_TYPE_SIZE)
    info->c_long_long = 1;

  if (TYPE_PRECISION (intQI_type_node) == mode_precision)
    return intQI_type_node;
  if (TYPE_PRECISION (intHI_type_node) == mode_precision)
    return intHI_type_node;
  if (TYPE_PRECISION (intSI_type_node) == mode_precision)
    return intSI_type_node;
  if (TYPE_PRECISION (intDI_type_node) == mode_precision)
    return intDI_type_node;
  if (TYPE_PRECISION (intTI_type_node) == mode_precision)
    return intTI_type_node;

  return make_signed_type (mode_precision);
}

tree
gfc_build_uint_type (int size)
{
  if (size == CHAR_TYPE_SIZE)
    return unsigned_char_type_node;
  if (size == SHORT_TYPE_SIZE)
    return short_unsigned_type_node;
  if (size == INT_TYPE_SIZE)
    return unsigned_type_node;
  if (size == LONG_TYPE_SIZE)
    return long_unsigned_type_node;
  if (size == LONG_LONG_TYPE_SIZE)
    return long_long_unsigned_type_node;

  return make_unsigned_type (size);
}


static tree
gfc_build_real_type (gfc_real_info *info)
{
  int mode_precision = info->mode_precision;
  tree new_type;

  if (mode_precision == FLOAT_TYPE_SIZE)
    info->c_float = 1;
  if (mode_precision == DOUBLE_TYPE_SIZE)
    info->c_double = 1;
  if (mode_precision == LONG_DOUBLE_TYPE_SIZE)
    info->c_long_double = 1;
  if (mode_precision != LONG_DOUBLE_TYPE_SIZE && mode_precision == 128)
    {
      info->c_float128 = 1;
      gfc_real16_is_float128 = true;
    }

  if (TYPE_PRECISION (float_type_node) == mode_precision)
    return float_type_node;
  if (TYPE_PRECISION (double_type_node) == mode_precision)
    return double_type_node;
  if (TYPE_PRECISION (long_double_type_node) == mode_precision)
    return long_double_type_node;

  new_type = make_node (REAL_TYPE);
  TYPE_PRECISION (new_type) = mode_precision;
  layout_type (new_type);
  return new_type;
}

static tree
gfc_build_complex_type (tree scalar_type)
{
  tree new_type;

  if (scalar_type == NULL)
    return NULL;
  if (scalar_type == float_type_node)
    return complex_float_type_node;
  if (scalar_type == double_type_node)
    return complex_double_type_node;
  if (scalar_type == long_double_type_node)
    return complex_long_double_type_node;

  new_type = make_node (COMPLEX_TYPE);
  TREE_TYPE (new_type) = scalar_type;
  layout_type (new_type);
  return new_type;
}

static tree
gfc_build_logical_type (gfc_logical_info *info)
{
  int bit_size = info->bit_size;
  tree new_type;

  if (bit_size == BOOL_TYPE_SIZE)
    {
      info->c_bool = 1;
      return boolean_type_node;
    }

  new_type = make_unsigned_type (bit_size);
  TREE_SET_CODE (new_type, BOOLEAN_TYPE);
  TYPE_MAX_VALUE (new_type) = build_int_cst (new_type, 1);
  TYPE_PRECISION (new_type) = 1;

  return new_type;
}


/* Create the backend type nodes. We map them to their
   equivalent C type, at least for now.  We also give
   names to the types here, and we push them in the
   global binding level context.*/

void
gfc_init_types (void)
{
  char name_buf[26];
  int index;
  tree type;
  unsigned n;

  /* Create and name the types.  */
#define PUSH_TYPE(name, node) \
  pushdecl (build_decl (input_location, \
			TYPE_DECL, get_identifier (name), node))

  for (index = 0; gfc_integer_kinds[index].kind != 0; ++index)
    {
      type = gfc_build_int_type (&gfc_integer_kinds[index]);
      /* Ensure integer(kind=1) doesn't have TYPE_STRING_FLAG set.  */
      if (TYPE_STRING_FLAG (type))
	type = make_signed_type (gfc_integer_kinds[index].bit_size);
      gfc_integer_types[index] = type;
      snprintf (name_buf, sizeof(name_buf), "integer(kind=%d)",
		gfc_integer_kinds[index].kind);
      PUSH_TYPE (name_buf, type);
    }

  for (index = 0; gfc_logical_kinds[index].kind != 0; ++index)
    {
      type = gfc_build_logical_type (&gfc_logical_kinds[index]);
      gfc_logical_types[index] = type;
      snprintf (name_buf, sizeof(name_buf), "logical(kind=%d)",
		gfc_logical_kinds[index].kind);
      PUSH_TYPE (name_buf, type);
    }

  for (index = 0; gfc_real_kinds[index].kind != 0; index++)
    {
      type = gfc_build_real_type (&gfc_real_kinds[index]);
      gfc_real_types[index] = type;
      snprintf (name_buf, sizeof(name_buf), "real(kind=%d)",
		gfc_real_kinds[index].kind);
      PUSH_TYPE (name_buf, type);

      if (gfc_real_kinds[index].c_float128)
	gfc_float128_type_node = type;

      type = gfc_build_complex_type (type);
      gfc_complex_types[index] = type;
      snprintf (name_buf, sizeof(name_buf), "complex(kind=%d)",
		gfc_real_kinds[index].kind);
      PUSH_TYPE (name_buf, type);

      if (gfc_real_kinds[index].c_float128)
	gfc_complex_float128_type_node = type;
    }

  for (index = 0; gfc_character_kinds[index].kind != 0; ++index)
    {
      type = gfc_build_uint_type (gfc_character_kinds[index].bit_size);
      type = build_qualified_type (type, TYPE_UNQUALIFIED);
      snprintf (name_buf, sizeof(name_buf), "character(kind=%d)",
		gfc_character_kinds[index].kind);
      PUSH_TYPE (name_buf, type);
      gfc_character_types[index] = type;
      gfc_pcharacter_types[index] = build_pointer_type (type);
    }
  gfc_character1_type_node = gfc_character_types[0];

  PUSH_TYPE ("byte", unsigned_char_type_node);
  PUSH_TYPE ("void", void_type_node);

  /* DBX debugging output gets upset if these aren't set.  */
  if (!TYPE_NAME (integer_type_node))
    PUSH_TYPE ("c_integer", integer_type_node);
  if (!TYPE_NAME (char_type_node))
    PUSH_TYPE ("c_char", char_type_node);

#undef PUSH_TYPE

  pvoid_type_node = build_pointer_type (void_type_node);
  prvoid_type_node = build_qualified_type (pvoid_type_node, TYPE_QUAL_RESTRICT);
  ppvoid_type_node = build_pointer_type (pvoid_type_node);
  pchar_type_node = build_pointer_type (gfc_character1_type_node);
  pfunc_type_node
    = build_pointer_type (build_function_type_list (void_type_node, NULL_TREE));

  gfc_array_index_type = gfc_get_int_type (gfc_index_integer_kind);
  /* We cannot use gfc_index_zero_node in definition of gfc_array_range_type,
     since this function is called before gfc_init_constants.  */
  gfc_array_range_type
	  = build_range_type (gfc_array_index_type,
			      build_int_cst (gfc_array_index_type, 0),
			      NULL_TREE);

  /* The maximum array element size that can be handled is determined
     by the number of bits available to store this field in the array
     descriptor.  */

  n = TYPE_PRECISION (gfc_array_index_type) - GFC_DTYPE_SIZE_SHIFT;
  gfc_max_array_element_size
    = wide_int_to_tree (size_type_node,
			wi::mask (n, UNSIGNED,
				  TYPE_PRECISION (size_type_node)));

  /* ??? Shouldn't this be based on gfc_index_integer_kind or so?  */
  gfc_charlen_int_kind = 4;
  gfc_charlen_type_node = gfc_get_int_type (gfc_charlen_int_kind);
}

/* Get the type node for the given type and kind.  */

tree
gfc_get_int_type (int kind)
{
  int index = gfc_validate_kind (BT_INTEGER, kind, true);
  return index < 0 ? 0 : gfc_integer_types[index];
}

tree
gfc_get_real_type (int kind)
{
  int index = gfc_validate_kind (BT_REAL, kind, true);
  return index < 0 ? 0 : gfc_real_types[index];
}

tree
gfc_get_complex_type (int kind)
{
  int index = gfc_validate_kind (BT_COMPLEX, kind, true);
  return index < 0 ? 0 : gfc_complex_types[index];
}

tree
gfc_get_logical_type (int kind)
{
  int index = gfc_validate_kind (BT_LOGICAL, kind, true);
  return index < 0 ? 0 : gfc_logical_types[index];
}

tree
gfc_get_char_type (int kind)
{
  int index = gfc_validate_kind (BT_CHARACTER, kind, true);
  return index < 0 ? 0 : gfc_character_types[index];
}

tree
gfc_get_pchar_type (int kind)
{
  int index = gfc_validate_kind (BT_CHARACTER, kind, true);
  return index < 0 ? 0 : gfc_pcharacter_types[index];
}


/* Create a character type with the given kind and length.  */

tree
gfc_get_character_type_len_for_eltype (tree eltype, tree len)
{
  tree bounds, type;

  bounds = build_range_type (gfc_charlen_type_node, gfc_index_one_node, len);
  type = build_array_type (eltype, bounds);
  TYPE_STRING_FLAG (type) = 1;

  return type;
}

tree
gfc_get_character_type_len (int kind, tree len)
{
  gfc_validate_kind (BT_CHARACTER, kind, false);
  return gfc_get_character_type_len_for_eltype (gfc_get_char_type (kind), len);
}


/* Get a type node for a character kind.  */

tree
gfc_get_character_type (int kind, gfc_charlen * cl)
{
  tree len;

  len = (cl == NULL) ? NULL_TREE : cl->backend_decl;
  if (len && POINTER_TYPE_P (TREE_TYPE (len)))
    len = build_fold_indirect_ref (len);

  return gfc_get_character_type_len (kind, len);
}

/* Convert a basic type.  This will be an array for character types.  */

tree
gfc_typenode_for_spec (gfc_typespec * spec, int codim)
{
  tree basetype;

  switch (spec->type)
    {
    case BT_UNKNOWN:
      gcc_unreachable ();

    case BT_INTEGER:
      /* We use INTEGER(c_intptr_t) for C_PTR and C_FUNPTR once the symbol
         has been resolved.  This is done so we can convert C_PTR and
         C_FUNPTR to simple variables that get translated to (void *).  */
      if (spec->f90_type == BT_VOID)
	{
	  if (spec->u.derived
	      && spec->u.derived->intmod_sym_id == ISOCBINDING_PTR)
	    basetype = ptr_type_node;
	  else
	    basetype = pfunc_type_node;
	}
      else
        basetype = gfc_get_int_type (spec->kind);
      break;

    case BT_REAL:
      basetype = gfc_get_real_type (spec->kind);
      break;

    case BT_COMPLEX:
      basetype = gfc_get_complex_type (spec->kind);
      break;

    case BT_LOGICAL:
      basetype = gfc_get_logical_type (spec->kind);
      break;

    case BT_CHARACTER:
      basetype = gfc_get_character_type (spec->kind, spec->u.cl);
      break;

    case BT_HOLLERITH:
      /* Since this cannot be used, return a length one character.  */
      basetype = gfc_get_character_type_len (gfc_default_character_kind,
					     gfc_index_one_node);
      break;

    case BT_UNION:
      basetype = gfc_get_union_type (spec->u.derived);
      break;

    case BT_DERIVED:
    case BT_CLASS:
      basetype = gfc_get_derived_type (spec->u.derived, codim);

      if (spec->type == BT_CLASS)
	GFC_CLASS_TYPE_P (basetype) = 1;

      /* If we're dealing with either C_PTR or C_FUNPTR, we modified the
         type and kind to fit a (void *) and the basetype returned was a
         ptr_type_node.  We need to pass up this new information to the
         symbol that was declared of type C_PTR or C_FUNPTR.  */
      if (spec->u.derived->ts.f90_type == BT_VOID)
        {
          spec->type = BT_INTEGER;
          spec->kind = gfc_index_integer_kind;
          spec->f90_type = BT_VOID;
        }
      break;
    case BT_VOID:
    case BT_ASSUMED:
      /* This is for the second arg to c_f_pointer and c_f_procpointer
         of the iso_c_binding module, to accept any ptr type.  */
      basetype = ptr_type_node;
      if (spec->f90_type == BT_VOID)
	{
	  if (spec->u.derived
	      && spec->u.derived->intmod_sym_id == ISOCBINDING_PTR)
	    basetype = ptr_type_node;
	  else
	    basetype = pfunc_type_node;
	}
       break;
    default:
      gcc_unreachable ();
    }
  return basetype;
}

/* Build an INT_CST for constant expressions, otherwise return NULL_TREE.  */

static tree
gfc_conv_array_bound (gfc_expr * expr)
{
  /* If expr is an integer constant, return that.  */
  if (expr != NULL && expr->expr_type == EXPR_CONSTANT)
    return gfc_conv_mpz_to_tree (expr->value.integer, gfc_index_integer_kind);

  /* Otherwise return NULL.  */
  return NULL_TREE;
}

/* Return the type of an element of the array.  Note that scalar coarrays
   are special.  In particular, for GFC_ARRAY_TYPE_P, the original argument
   (with POINTER_TYPE stripped) is returned.  */

tree
gfc_get_element_type (tree type)
{
  tree element;

  if (GFC_ARRAY_TYPE_P (type))
    {
      if (TREE_CODE (type) == POINTER_TYPE)
        type = TREE_TYPE (type);
      if (GFC_TYPE_ARRAY_RANK (type) == 0)
	{
	  gcc_assert (GFC_TYPE_ARRAY_CORANK (type) > 0);
	  element = type;
	}
      else
	{
	  gcc_assert (TREE_CODE (type) == ARRAY_TYPE);
	  element = TREE_TYPE (type);
	}
    }
  else
    {
      gcc_assert (GFC_DESCRIPTOR_TYPE_P (type));
      element = GFC_TYPE_ARRAY_DATAPTR_TYPE (type);

      gcc_assert (TREE_CODE (element) == POINTER_TYPE);
      element = TREE_TYPE (element);

      /* For arrays, which are not scalar coarrays.  */
      if (TREE_CODE (element) == ARRAY_TYPE && !TYPE_STRING_FLAG (element))
	element = TREE_TYPE (element);
    }

  return element;
}

/* Build an array.  This function is called from gfc_sym_type().
   Actually returns array descriptor type.

   Format of array descriptors is as follows:

    struct gfc_array_descriptor
    {
      array *data
      index offset;
      index dtype;
      struct descriptor_dimension dimension[N_DIM];
    }

    struct descriptor_dimension
    {
      index stride;
      index lbound;
      index ubound;
    }

   Translation code should use gfc_conv_descriptor_* rather than
   accessing the descriptor directly.  Any changes to the array
   descriptor type will require changes in gfc_conv_descriptor_* and
   gfc_build_array_initializer.

   This is represented internally as a RECORD_TYPE. The index nodes
   are gfc_array_index_type and the data node is a pointer to the
   data.  See below for the handling of character types.

   The dtype member is formatted as follows:
    rank = dtype & GFC_DTYPE_RANK_MASK // 3 bits
    type = (dtype & GFC_DTYPE_TYPE_MASK) >> GFC_DTYPE_TYPE_SHIFT // 3 bits
    size = dtype >> GFC_DTYPE_SIZE_SHIFT

   I originally used nested ARRAY_TYPE nodes to represent arrays, but
   this generated poor code for assumed/deferred size arrays.  These
   require use of PLACEHOLDER_EXPR/WITH_RECORD_EXPR, which isn't part
   of the GENERIC grammar.  Also, there is no way to explicitly set
   the array stride, so all data must be packed(1).  I've tried to
   mark all the functions which would require modification with a GCC
   ARRAYS comment.

   The data component points to the first element in the array.  The
   offset field is the position of the origin of the array (i.e. element
   (0, 0 ...)).  This may be outside the bounds of the array.

   An element is accessed by
    data[offset + index0*stride0 + index1*stride1 + index2*stride2]
   This gives good performance as the computation does not involve the
   bounds of the array.  For packed arrays, this is optimized further
   by substituting the known strides.

   This system has one problem: all array bounds must be within 2^31
   elements of the origin (2^63 on 64-bit machines).  For example
    integer, dimension (80000:90000, 80000:90000, 2) :: array
   may not work properly on 32-bit machines because 80000*80000 >
   2^31, so the calculation for stride2 would overflow.  This may
   still work, but I haven't checked, and it relies on the overflow
   doing the right thing.

   The way to fix this problem is to access elements as follows:
    data[(index0-lbound0)*stride0 + (index1-lbound1)*stride1]
   Obviously this is much slower.  I will make this a compile time
   option, something like -fsmall-array-offsets.  Mixing code compiled
   with and without this switch will work.

   (1) This can be worked around by modifying the upper bound of the
   previous dimension.  This requires extra fields in the descriptor
   (both real_ubound and fake_ubound).  */


/* Returns true if the array sym does not require a descriptor.  */

int
gfc_is_nodesc_array (gfc_symbol * sym)
{
  symbol_attribute *array_attr;
  gfc_array_spec *as;
  bool is_classarray = IS_CLASS_ARRAY (sym);

  array_attr = is_classarray ? &CLASS_DATA (sym)->attr : &sym->attr;
  as = is_classarray ? CLASS_DATA (sym)->as : sym->as;

  gcc_assert (array_attr->dimension || array_attr->codimension);

  /* We only want local arrays.  */
  if ((sym->ts.type != BT_CLASS && sym->attr.pointer)
      || (sym->ts.type == BT_CLASS && CLASS_DATA (sym)->attr.class_pointer)
      || array_attr->allocatable)
    return 0;

  /* We want a descriptor for associate-name arrays that do not have an
	 explicitly known shape already.  */
  if (sym->assoc && as->type != AS_EXPLICIT)
    return 0;

  /* The dummy is stored in sym and not in the component.  */
  if (sym->attr.dummy)
    return as->type != AS_ASSUMED_SHAPE
	&& as->type != AS_ASSUMED_RANK;

  if (sym->attr.result || sym->attr.function)
    return 0;

  gcc_assert (as->type == AS_EXPLICIT || as->cp_was_assumed);

  return 1;
}


/* Create an array descriptor type.  */

static tree
gfc_build_array_type (tree type, gfc_array_spec * as,
		      enum gfc_array_kind akind, bool restricted,
		      bool contiguous, int codim)
{
  tree lbound[GFC_MAX_DIMENSIONS];
  tree ubound[GFC_MAX_DIMENSIONS];
  int n, corank;

  /* Assumed-shape arrays do not have codimension information stored in the
     descriptor.  */
  corank = MAX (as->corank, codim);
  if (as->type == AS_ASSUMED_SHAPE ||
      (as->type == AS_ASSUMED_RANK && akind == GFC_ARRAY_ALLOCATABLE))
    corank = codim;

  if (as->type == AS_ASSUMED_RANK)
    for (n = 0; n < GFC_MAX_DIMENSIONS; n++)
      {
	lbound[n] = NULL_TREE;
	ubound[n] = NULL_TREE;
      }

  for (n = 0; n < as->rank; n++)
    {
      /* Create expressions for the known bounds of the array.  */
      if (as->type == AS_ASSUMED_SHAPE && as->lower[n] == NULL)
        lbound[n] = gfc_index_one_node;
      else
        lbound[n] = gfc_conv_array_bound (as->lower[n]);
      ubound[n] = gfc_conv_array_bound (as->upper[n]);
    }

  for (n = as->rank; n < as->rank + corank; n++)
    {
      if (as->type != AS_DEFERRED && as->lower[n] == NULL)
        lbound[n] = gfc_index_one_node;
      else
        lbound[n] = gfc_conv_array_bound (as->lower[n]);

      if (n < as->rank + corank - 1)
	ubound[n] = gfc_conv_array_bound (as->upper[n]);
    }

  if (as->type == AS_ASSUMED_SHAPE)
    akind = contiguous ? GFC_ARRAY_ASSUMED_SHAPE_CONT
		       : GFC_ARRAY_ASSUMED_SHAPE;
  else if (as->type == AS_ASSUMED_RANK)
    akind = contiguous ? GFC_ARRAY_ASSUMED_RANK_CONT
		       : GFC_ARRAY_ASSUMED_RANK;
  return gfc_get_array_type_bounds (type, as->rank == -1
					  ? GFC_MAX_DIMENSIONS : as->rank,
				    corank, lbound, ubound, 0, akind,
				    restricted);
}

/* Returns the struct descriptor_dimension type.  */

static tree
gfc_get_desc_dim_type (void)
{
  tree type;
  tree decl, *chain = NULL;

  if (gfc_desc_dim_type)
    return gfc_desc_dim_type;

  /* Build the type node.  */
  type = make_node (RECORD_TYPE);

  TYPE_NAME (type) = get_identifier ("descriptor_dimension");
  TYPE_PACKED (type) = 1;

  /* Consists of the stride, lbound and ubound members.  */
  decl = gfc_add_field_to_struct_1 (type,
				    get_identifier ("stride"),
				    gfc_array_index_type, &chain);
  TREE_NO_WARNING (decl) = 1;

  decl = gfc_add_field_to_struct_1 (type,
				    get_identifier ("lbound"),
				    gfc_array_index_type, &chain);
  TREE_NO_WARNING (decl) = 1;

  decl = gfc_add_field_to_struct_1 (type,
				    get_identifier ("ubound"),
				    gfc_array_index_type, &chain);
  TREE_NO_WARNING (decl) = 1;

  /* Finish off the type.  */
  gfc_finish_type (type);
  TYPE_DECL_SUPPRESS_DEBUG (TYPE_STUB_DECL (type)) = 1;

  gfc_desc_dim_type = type;
  return type;
}


/* Return the DTYPE for an array.  This describes the type and type parameters
   of the array.  */
/* TODO: Only call this when the value is actually used, and make all the
   unknown cases abort.  */

tree
gfc_get_dtype_rank_type (int rank, tree etype)
{
  tree size;
  int n;
  HOST_WIDE_INT i;
  tree tmp;
  tree dtype;

  switch (TREE_CODE (etype))
    {
    case INTEGER_TYPE:
      n = BT_INTEGER;
      break;

    case BOOLEAN_TYPE:
      n = BT_LOGICAL;
      break;

    case REAL_TYPE:
      n = BT_REAL;
      break;

    case COMPLEX_TYPE:
      n = BT_COMPLEX;
      break;

    /* We will never have arrays of arrays.  */
    case RECORD_TYPE:
      n = BT_DERIVED;
      break;

    case ARRAY_TYPE:
      n = BT_CHARACTER;
      break;

    case POINTER_TYPE:
      n = BT_ASSUMED;
      break;

    default:
      /* TODO: Don't do dtype for temporary descriptorless arrays.  */
      /* We can strange array types for temporary arrays.  */
      return gfc_index_zero_node;
    }

  gcc_assert (rank <= GFC_DTYPE_RANK_MASK);
  size = TYPE_SIZE_UNIT (etype);

  i = rank | (n << GFC_DTYPE_TYPE_SHIFT);
  if (size && INTEGER_CST_P (size))
    {
      if (tree_int_cst_lt (gfc_max_array_element_size, size))
	gfc_fatal_error ("Array element size too big at %C");

      i += TREE_INT_CST_LOW (size) << GFC_DTYPE_SIZE_SHIFT;
    }
  dtype = build_int_cst (gfc_array_index_type, i);

  if (size && !INTEGER_CST_P (size))
    {
      tmp = build_int_cst (gfc_array_index_type, GFC_DTYPE_SIZE_SHIFT);
      tmp  = fold_build2_loc (input_location, LSHIFT_EXPR,
			      gfc_array_index_type,
			      fold_convert (gfc_array_index_type, size), tmp);
      dtype = fold_build2_loc (input_location, PLUS_EXPR, gfc_array_index_type,
			       tmp, dtype);
    }
  /* If we don't know the size we leave it as zero.  This should never happen
     for anything that is actually used.  */
  /* TODO: Check this is actually true, particularly when repacking
     assumed size parameters.  */

  return dtype;
}


tree
gfc_get_dtype (tree type)
{
  tree dtype;
  tree etype;
  int rank;

  gcc_assert (GFC_DESCRIPTOR_TYPE_P (type) || GFC_ARRAY_TYPE_P (type));

  if (GFC_TYPE_ARRAY_DTYPE (type))
    return GFC_TYPE_ARRAY_DTYPE (type);

  rank = GFC_TYPE_ARRAY_RANK (type);
  etype = gfc_get_element_type (type);
  dtype = gfc_get_dtype_rank_type (rank, etype);

  GFC_TYPE_ARRAY_DTYPE (type) = dtype;
  return dtype;
}


/* Build an array type for use without a descriptor, packed according
   to the value of PACKED.  */

tree
gfc_get_nodesc_array_type (tree etype, gfc_array_spec * as, gfc_packed packed,
			   bool restricted)
{
  tree range;
  tree type;
  tree tmp;
  int n;
  int known_stride;
  int known_offset;
  mpz_t offset;
  mpz_t stride;
  mpz_t delta;
  gfc_expr *expr;

  mpz_init_set_ui (offset, 0);
  mpz_init_set_ui (stride, 1);
  mpz_init (delta);

  /* We don't use build_array_type because this does not include include
     lang-specific information (i.e. the bounds of the array) when checking
     for duplicates.  */
  if (as->rank)
    type = make_node (ARRAY_TYPE);
  else
    type = build_variant_type_copy (etype);

  GFC_ARRAY_TYPE_P (type) = 1;
  TYPE_LANG_SPECIFIC (type) = ggc_cleared_alloc<struct lang_type> ();

  known_stride = (packed != PACKED_NO);
  known_offset = 1;
  for (n = 0; n < as->rank; n++)
    {
      /* Fill in the stride and bound components of the type.  */
      if (known_stride)
	tmp = gfc_conv_mpz_to_tree (stride, gfc_index_integer_kind);
      else
        tmp = NULL_TREE;
      GFC_TYPE_ARRAY_STRIDE (type, n) = tmp;

      expr = as->lower[n];
      if (expr->expr_type == EXPR_CONSTANT)
        {
          tmp = gfc_conv_mpz_to_tree (expr->value.integer,
				      gfc_index_integer_kind);
        }
      else
        {
          known_stride = 0;
          tmp = NULL_TREE;
        }
      GFC_TYPE_ARRAY_LBOUND (type, n) = tmp;

      if (known_stride)
	{
          /* Calculate the offset.  */
          mpz_mul (delta, stride, as->lower[n]->value.integer);
          mpz_sub (offset, offset, delta);
	}
      else
	known_offset = 0;

      expr = as->upper[n];
      if (expr && expr->expr_type == EXPR_CONSTANT)
        {
	  tmp = gfc_conv_mpz_to_tree (expr->value.integer,
			          gfc_index_integer_kind);
        }
      else
        {
          tmp = NULL_TREE;
          known_stride = 0;
        }
      GFC_TYPE_ARRAY_UBOUND (type, n) = tmp;

      if (known_stride)
        {
          /* Calculate the stride.  */
          mpz_sub (delta, as->upper[n]->value.integer,
	           as->lower[n]->value.integer);
          mpz_add_ui (delta, delta, 1);
          mpz_mul (stride, stride, delta);
        }

      /* Only the first stride is known for partial packed arrays.  */
      if (packed == PACKED_NO || packed == PACKED_PARTIAL)
        known_stride = 0;
    }
  for (n = as->rank; n < as->rank + as->corank; n++)
    {
      expr = as->lower[n];
      if (expr->expr_type == EXPR_CONSTANT)
	tmp = gfc_conv_mpz_to_tree (expr->value.integer,
				    gfc_index_integer_kind);
      else
      	tmp = NULL_TREE;
      GFC_TYPE_ARRAY_LBOUND (type, n) = tmp;

      expr = as->upper[n];
      if (expr && expr->expr_type == EXPR_CONSTANT)
	tmp = gfc_conv_mpz_to_tree (expr->value.integer,
				    gfc_index_integer_kind);
      else
 	tmp = NULL_TREE;
      if (n < as->rank + as->corank - 1)
      GFC_TYPE_ARRAY_UBOUND (type, n) = tmp;
    }

  if (known_offset)
    {
      GFC_TYPE_ARRAY_OFFSET (type) =
        gfc_conv_mpz_to_tree (offset, gfc_index_integer_kind);
    }
  else
    GFC_TYPE_ARRAY_OFFSET (type) = NULL_TREE;

  if (known_stride)
    {
      GFC_TYPE_ARRAY_SIZE (type) =
        gfc_conv_mpz_to_tree (stride, gfc_index_integer_kind);
    }
  else
    GFC_TYPE_ARRAY_SIZE (type) = NULL_TREE;

  GFC_TYPE_ARRAY_RANK (type) = as->rank;
  GFC_TYPE_ARRAY_CORANK (type) = as->corank;
  GFC_TYPE_ARRAY_DTYPE (type) = NULL_TREE;
  range = build_range_type (gfc_array_index_type, gfc_index_zero_node,
			    NULL_TREE);
  /* TODO: use main type if it is unbounded.  */
  GFC_TYPE_ARRAY_DATAPTR_TYPE (type) =
    build_pointer_type (build_array_type (etype, range));
  if (restricted)
    GFC_TYPE_ARRAY_DATAPTR_TYPE (type) =
      build_qualified_type (GFC_TYPE_ARRAY_DATAPTR_TYPE (type),
			    TYPE_QUAL_RESTRICT);

  if (as->rank == 0)
    {
      if (packed != PACKED_STATIC  || flag_coarray == GFC_FCOARRAY_LIB)
	{
	  type = build_pointer_type (type);

	  if (restricted)
	    type = build_qualified_type (type, TYPE_QUAL_RESTRICT);

	  GFC_ARRAY_TYPE_P (type) = 1;
	  TYPE_LANG_SPECIFIC (type) = TYPE_LANG_SPECIFIC (TREE_TYPE (type));
	}

      return type;
    }

  if (known_stride)
    {
      mpz_sub_ui (stride, stride, 1);
      range = gfc_conv_mpz_to_tree (stride, gfc_index_integer_kind);
    }
  else
    range = NULL_TREE;

  range = build_range_type (gfc_array_index_type, gfc_index_zero_node, range);
  TYPE_DOMAIN (type) = range;

  build_pointer_type (etype);
  TREE_TYPE (type) = etype;

  layout_type (type);

  mpz_clear (offset);
  mpz_clear (stride);
  mpz_clear (delta);

  /* Represent packed arrays as multi-dimensional if they have rank >
     1 and with proper bounds, instead of flat arrays.  This makes for
     better debug info.  */
  if (known_offset)
    {
      tree gtype = etype, rtype, type_decl;

      for (n = as->rank - 1; n >= 0; n--)
	{
	  rtype = build_range_type (gfc_array_index_type,
				    GFC_TYPE_ARRAY_LBOUND (type, n),
				    GFC_TYPE_ARRAY_UBOUND (type, n));
	  gtype = build_array_type (gtype, rtype);
	}
      TYPE_NAME (type) = type_decl = build_decl (input_location,
						 TYPE_DECL, NULL, gtype);
      DECL_ORIGINAL_TYPE (type_decl) = gtype;
    }

  if (packed != PACKED_STATIC || !known_stride
      || (as->corank && flag_coarray == GFC_FCOARRAY_LIB))
    {
      /* For dummy arrays and automatic (heap allocated) arrays we
	 want a pointer to the array.  */
      type = build_pointer_type (type);
      if (restricted)
	type = build_qualified_type (type, TYPE_QUAL_RESTRICT);
      GFC_ARRAY_TYPE_P (type) = 1;
      TYPE_LANG_SPECIFIC (type) = TYPE_LANG_SPECIFIC (TREE_TYPE (type));
    }
  return type;
}


/* Return or create the base type for an array descriptor.  */

static tree
gfc_get_array_descriptor_base (int dimen, int codimen, bool restricted)
{
  tree fat_type, decl, arraytype, *chain = NULL;
  char name[16 + 2*GFC_RANK_DIGITS + 1 + 1];
  int idx;

  /* Assumed-rank array.  */
  if (dimen == -1)
    dimen = GFC_MAX_DIMENSIONS;

  idx = 2 * (codimen + dimen) + restricted;

  gcc_assert (codimen + dimen >= 0 && codimen + dimen <= GFC_MAX_DIMENSIONS);

  if (flag_coarray == GFC_FCOARRAY_LIB && codimen)
    {
      if (gfc_array_descriptor_base_caf[idx])
	return gfc_array_descriptor_base_caf[idx];
    }
  else if (gfc_array_descriptor_base[idx])
    return gfc_array_descriptor_base[idx];

  /* Build the type node.  */
  fat_type = make_node (RECORD_TYPE);

  sprintf (name, "array_descriptor" GFC_RANK_PRINTF_FORMAT, dimen + codimen);
  TYPE_NAME (fat_type) = get_identifier (name);
  TYPE_NAMELESS (fat_type) = 1;

  /* Add the data member as the first element of the descriptor.  */
  decl = gfc_add_field_to_struct_1 (fat_type,
				    get_identifier ("data"),
				    (restricted
				     ? prvoid_type_node
				     : ptr_type_node), &chain);

  /* Add the base component.  */
  decl = gfc_add_field_to_struct_1 (fat_type,
				    get_identifier ("offset"),
				    gfc_array_index_type, &chain);
  TREE_NO_WARNING (decl) = 1;

  /* Add the dtype component.  */
  decl = gfc_add_field_to_struct_1 (fat_type,
				    get_identifier ("dtype"),
				    gfc_array_index_type, &chain);
  TREE_NO_WARNING (decl) = 1;

  /* Build the array type for the stride and bound components.  */
  if (dimen + codimen > 0)
    {
      arraytype =
	build_array_type (gfc_get_desc_dim_type (),
			  build_range_type (gfc_array_index_type,
					    gfc_index_zero_node,
					    gfc_rank_cst[codimen + dimen - 1]));

      decl = gfc_add_field_to_struct_1 (fat_type, get_identifier ("dim"),
					arraytype, &chain);
      TREE_NO_WARNING (decl) = 1;
    }

  if (flag_coarray == GFC_FCOARRAY_LIB && codimen)
    {
      decl = gfc_add_field_to_struct_1 (fat_type,
					get_identifier ("token"),
					prvoid_type_node, &chain);
      TREE_NO_WARNING (decl) = 1;
    }

  /* Finish off the type.  */
  gfc_finish_type (fat_type);
  TYPE_DECL_SUPPRESS_DEBUG (TYPE_STUB_DECL (fat_type)) = 1;

  if (flag_coarray == GFC_FCOARRAY_LIB && codimen)
    gfc_array_descriptor_base_caf[idx] = fat_type;
  else
    gfc_array_descriptor_base[idx] = fat_type;

  return fat_type;
}


/* Build an array (descriptor) type with given bounds.  */

tree
gfc_get_array_type_bounds (tree etype, int dimen, int codimen, tree * lbound,
			   tree * ubound, int packed,
			   enum gfc_array_kind akind, bool restricted)
{
  char name[8 + 2*GFC_RANK_DIGITS + 1 + GFC_MAX_SYMBOL_LEN];
  tree fat_type, base_type, arraytype, lower, upper, stride, tmp, rtype;
  const char *type_name;
  int n;

  base_type = gfc_get_array_descriptor_base (dimen, codimen, restricted);
  fat_type = build_distinct_type_copy (base_type);
  /* Make sure that nontarget and target array type have the same canonical
     type (and same stub decl for debug info).  */
  base_type = gfc_get_array_descriptor_base (dimen, codimen, false);
  TYPE_CANONICAL (fat_type) = base_type;
  TYPE_STUB_DECL (fat_type) = TYPE_STUB_DECL (base_type);

  tmp = TYPE_NAME (etype);
  if (tmp && TREE_CODE (tmp) == TYPE_DECL)
    tmp = DECL_NAME (tmp);
  if (tmp)
    type_name = IDENTIFIER_POINTER (tmp);
  else
    type_name = "unknown";
  sprintf (name, "array" GFC_RANK_PRINTF_FORMAT "_%.*s", dimen + codimen,
	   GFC_MAX_SYMBOL_LEN, type_name);
  TYPE_NAME (fat_type) = get_identifier (name);
  TYPE_NAMELESS (fat_type) = 1;

  GFC_DESCRIPTOR_TYPE_P (fat_type) = 1;
  TYPE_LANG_SPECIFIC (fat_type) = ggc_cleared_alloc<struct lang_type> ();

  GFC_TYPE_ARRAY_RANK (fat_type) = dimen;
  GFC_TYPE_ARRAY_CORANK (fat_type) = codimen;
  GFC_TYPE_ARRAY_DTYPE (fat_type) = NULL_TREE;
  GFC_TYPE_ARRAY_AKIND (fat_type) = akind;

  /* Build an array descriptor record type.  */
  if (packed != 0)
    stride = gfc_index_one_node;
  else
    stride = NULL_TREE;
  for (n = 0; n < dimen + codimen; n++)
    {
      if (n < dimen)
	GFC_TYPE_ARRAY_STRIDE (fat_type, n) = stride;

      if (lbound)
	lower = lbound[n];
      else
	lower = NULL_TREE;

      if (lower != NULL_TREE)
	{
	  if (INTEGER_CST_P (lower))
	    GFC_TYPE_ARRAY_LBOUND (fat_type, n) = lower;
	  else
	    lower = NULL_TREE;
	}

      if (codimen && n == dimen + codimen - 1)
	break;

      upper = ubound[n];
      if (upper != NULL_TREE)
	{
	  if (INTEGER_CST_P (upper))
	    GFC_TYPE_ARRAY_UBOUND (fat_type, n) = upper;
	  else
	    upper = NULL_TREE;
	}

      if (n >= dimen)
	continue;

      if (upper != NULL_TREE && lower != NULL_TREE && stride != NULL_TREE)
	{
	  tmp = fold_build2_loc (input_location, MINUS_EXPR,
				 gfc_array_index_type, upper, lower);
	  tmp = fold_build2_loc (input_location, PLUS_EXPR,
				 gfc_array_index_type, tmp,
				 gfc_index_one_node);
	  stride = fold_build2_loc (input_location, MULT_EXPR,
				    gfc_array_index_type, tmp, stride);
	  /* Check the folding worked.  */
	  gcc_assert (INTEGER_CST_P (stride));
	}
      else
	stride = NULL_TREE;
    }
  GFC_TYPE_ARRAY_SIZE (fat_type) = stride;

  /* TODO: known offsets for descriptors.  */
  GFC_TYPE_ARRAY_OFFSET (fat_type) = NULL_TREE;

  if (dimen == 0)
    {
      arraytype =  build_pointer_type (etype);
      if (restricted)
	arraytype = build_qualified_type (arraytype, TYPE_QUAL_RESTRICT);

      GFC_TYPE_ARRAY_DATAPTR_TYPE (fat_type) = arraytype;
      return fat_type;
    }

  /* We define data as an array with the correct size if possible.
     Much better than doing pointer arithmetic.  */
  if (stride)
    rtype = build_range_type (gfc_array_index_type, gfc_index_zero_node,
			      int_const_binop (MINUS_EXPR, stride,
					       build_int_cst (TREE_TYPE (stride), 1)));
  else
    rtype = gfc_array_range_type;
  arraytype = build_array_type (etype, rtype);
  arraytype = build_pointer_type (arraytype);
  if (restricted)
    arraytype = build_qualified_type (arraytype, TYPE_QUAL_RESTRICT);
  GFC_TYPE_ARRAY_DATAPTR_TYPE (fat_type) = arraytype;

  /* This will generate the base declarations we need to emit debug
     information for this type.  FIXME: there must be a better way to
     avoid divergence between compilations with and without debug
     information.  */
  {
    struct array_descr_info info;
    gfc_get_array_descr_info (fat_type, &info);
    gfc_get_array_descr_info (build_pointer_type (fat_type), &info);
  }

  return fat_type;
}

/* Build a pointer type. This function is called from gfc_sym_type().  */

static tree
gfc_build_pointer_type (gfc_symbol * sym, tree type)
{
  /* Array pointer types aren't actually pointers.  */
  if (sym->attr.dimension)
    return type;
  else
    return build_pointer_type (type);
}

static tree gfc_nonrestricted_type (tree t);
/* Given two record or union type nodes TO and FROM, ensure
   that all fields in FROM have a corresponding field in TO,
   their type being nonrestrict variants.  This accepts a TO
   node that already has a prefix of the fields in FROM.  */
static void
mirror_fields (tree to, tree from)
{
  tree fto, ffrom;
  tree *chain;

  /* Forward to the end of TOs fields.  */
  fto = TYPE_FIELDS (to);
  ffrom = TYPE_FIELDS (from);
  chain = &TYPE_FIELDS (to);
  while (fto)
    {
      gcc_assert (ffrom && DECL_NAME (fto) == DECL_NAME (ffrom));
      chain = &DECL_CHAIN (fto);
      fto = DECL_CHAIN (fto);
      ffrom = DECL_CHAIN (ffrom);
    }

  /* Now add all fields remaining in FROM (starting with ffrom).  */
  for (; ffrom; ffrom = DECL_CHAIN (ffrom))
    {
      tree newfield = copy_node (ffrom);
      DECL_CONTEXT (newfield) = to;
      /* The store to DECL_CHAIN might seem redundant with the
	 stores to *chain, but not clearing it here would mean
	 leaving a chain into the old fields.  If ever
	 our called functions would look at them confusion
	 will arise.  */
      DECL_CHAIN (newfield) = NULL_TREE;
      *chain = newfield;
      chain = &DECL_CHAIN (newfield);

      if (TREE_CODE (ffrom) == FIELD_DECL)
	{
	  tree elemtype = gfc_nonrestricted_type (TREE_TYPE (ffrom));
	  TREE_TYPE (newfield) = elemtype;
	}
    }
  *chain = NULL_TREE;
}

/* Given a type T, returns a different type of the same structure,
   except that all types it refers to (recursively) are always
   non-restrict qualified types.  */
static tree
gfc_nonrestricted_type (tree t)
{
  tree ret = t;

  /* If the type isn't laid out yet, don't copy it.  If something
     needs it for real it should wait until the type got finished.  */
  if (!TYPE_SIZE (t))
    return t;

  if (!TYPE_LANG_SPECIFIC (t))
    TYPE_LANG_SPECIFIC (t) = ggc_cleared_alloc<struct lang_type> ();
  /* If we're dealing with this very node already further up
     the call chain (recursion via pointers and struct members)
     we haven't yet determined if we really need a new type node.
     Assume we don't, return T itself.  */
  if (TYPE_LANG_SPECIFIC (t)->nonrestricted_type == error_mark_node)
    return t;

  /* If we have calculated this all already, just return it.  */
  if (TYPE_LANG_SPECIFIC (t)->nonrestricted_type)
    return TYPE_LANG_SPECIFIC (t)->nonrestricted_type;

  /* Mark this type.  */
  TYPE_LANG_SPECIFIC (t)->nonrestricted_type = error_mark_node;

  switch (TREE_CODE (t))
    {
      default:
	break;

      case POINTER_TYPE:
      case REFERENCE_TYPE:
	{
	  tree totype = gfc_nonrestricted_type (TREE_TYPE (t));
	  if (totype == TREE_TYPE (t))
	    ret = t;
	  else if (TREE_CODE (t) == POINTER_TYPE)
	    ret = build_pointer_type (totype);
	  else
	    ret = build_reference_type (totype);
	  ret = build_qualified_type (ret,
				      TYPE_QUALS (t) & ~TYPE_QUAL_RESTRICT);
	}
	break;

      case ARRAY_TYPE:
	{
	  tree elemtype = gfc_nonrestricted_type (TREE_TYPE (t));
	  if (elemtype == TREE_TYPE (t))
	    ret = t;
	  else
	    {
	      ret = build_variant_type_copy (t);
	      TREE_TYPE (ret) = elemtype;
	      if (TYPE_LANG_SPECIFIC (t)
		  && GFC_TYPE_ARRAY_DATAPTR_TYPE (t))
		{
		  tree dataptr_type = GFC_TYPE_ARRAY_DATAPTR_TYPE (t);
		  dataptr_type = gfc_nonrestricted_type (dataptr_type);
		  if (dataptr_type != GFC_TYPE_ARRAY_DATAPTR_TYPE (t))
		    {
		      TYPE_LANG_SPECIFIC (ret)
			= ggc_cleared_alloc<struct lang_type> ();
		      *TYPE_LANG_SPECIFIC (ret) = *TYPE_LANG_SPECIFIC (t);
		      GFC_TYPE_ARRAY_DATAPTR_TYPE (ret) = dataptr_type;
		    }
		}
	    }
	}
	break;

      case RECORD_TYPE:
      case UNION_TYPE:
      case QUAL_UNION_TYPE:
	{
	  tree field;
	  /* First determine if we need a new type at all.
	     Careful, the two calls to gfc_nonrestricted_type per field
	     might return different values.  That happens exactly when
	     one of the fields reaches back to this very record type
	     (via pointers).  The first calls will assume that we don't
	     need to copy T (see the error_mark_node marking).  If there
	     are any reasons for copying T apart from having to copy T,
	     we'll indeed copy it, and the second calls to
	     gfc_nonrestricted_type will use that new node if they
	     reach back to T.  */
	  for (field = TYPE_FIELDS (t); field; field = DECL_CHAIN (field))
	    if (TREE_CODE (field) == FIELD_DECL)
	      {
		tree elemtype = gfc_nonrestricted_type (TREE_TYPE (field));
		if (elemtype != TREE_TYPE (field))
		  break;
	      }
	  if (!field)
	    break;
	  ret = build_variant_type_copy (t);
	  TYPE_FIELDS (ret) = NULL_TREE;

	  /* Here we make sure that as soon as we know we have to copy
	     T, that also fields reaching back to us will use the new
	     copy.  It's okay if that copy still contains the old fields,
	     we won't look at them.  */
	  TYPE_LANG_SPECIFIC (t)->nonrestricted_type = ret;
	  mirror_fields (ret, t);
	}
        break;
    }

  TYPE_LANG_SPECIFIC (t)->nonrestricted_type = ret;
  return ret;
}


/* Return the type for a symbol.  Special handling is required for character
   types to get the correct level of indirection.
   For functions return the return type.
   For subroutines return void_type_node.
   Calling this multiple times for the same symbol should be avoided,
   especially for character and array types.  */

tree
gfc_sym_type (gfc_symbol * sym)
{
  tree type;
  int byref;
  bool restricted;

  /* Procedure Pointers inside COMMON blocks.  */
  if (sym->attr.proc_pointer && sym->attr.in_common)
    {
      /* Unset proc_pointer as gfc_get_function_type calls gfc_sym_type.  */
      sym->attr.proc_pointer = 0;
      type = build_pointer_type (gfc_get_function_type (sym));
      sym->attr.proc_pointer = 1;
      return type;
    }

  if (sym->attr.flavor == FL_PROCEDURE && !sym->attr.function)
    return void_type_node;

  /* In the case of a function the fake result variable may have a
     type different from the function type, so don't return early in
     that case.  */
  if (sym->backend_decl && !sym->attr.function)
    return TREE_TYPE (sym->backend_decl);

  if (sym->ts.type == BT_CHARACTER
      && ((sym->attr.function && sym->attr.is_bind_c)
	  || (sym->attr.result
	      && sym->ns->proc_name
	      && sym->ns->proc_name->attr.is_bind_c)
	  || (sym->ts.deferred && (!sym->ts.u.cl
				   || !sym->ts.u.cl->backend_decl))))
    type = gfc_character1_type_node;
  else
    type = gfc_typenode_for_spec (&sym->ts, sym->attr.codimension);

  if (sym->attr.dummy && !sym->attr.function && !sym->attr.value)
    byref = 1;
  else
    byref = 0;

  restricted = !sym->attr.target && !sym->attr.pointer
               && !sym->attr.proc_pointer && !sym->attr.cray_pointee;
  if (!restricted)
    type = gfc_nonrestricted_type (type);

  if (sym->attr.dimension || sym->attr.codimension)
    {
      if (gfc_is_nodesc_array (sym))
        {
	  /* If this is a character argument of unknown length, just use the
	     base type.  */
	  if (sym->ts.type != BT_CHARACTER
	      || !(sym->attr.dummy || sym->attr.function)
	      || sym->ts.u.cl->backend_decl)
	    {
	      type = gfc_get_nodesc_array_type (type, sym->as,
						byref ? PACKED_FULL
						      : PACKED_STATIC,
						restricted);
	      byref = 0;
	    }
        }
      else
	{
	  enum gfc_array_kind akind = GFC_ARRAY_UNKNOWN;
	  if (sym->attr.pointer)
	    akind = sym->attr.contiguous ? GFC_ARRAY_POINTER_CONT
					 : GFC_ARRAY_POINTER;
	  else if (sym->attr.allocatable)
	    akind = GFC_ARRAY_ALLOCATABLE;
	  type = gfc_build_array_type (type, sym->as, akind, restricted,
				       sym->attr.contiguous, false);
	}
    }
  else
    {
      if (sym->attr.allocatable || sym->attr.pointer
	  || gfc_is_associate_pointer (sym))
	type = gfc_build_pointer_type (sym, type);
    }

  /* We currently pass all parameters by reference.
     See f95_get_function_decl.  For dummy function parameters return the
     function type.  */
  if (byref)
    {
      /* We must use pointer types for potentially absent variables.  The
	 optimizers assume a reference type argument is never NULL.  */
      if (sym->attr.optional
	  || (sym->ns->proc_name && sym->ns->proc_name->attr.entry_master))
	type = build_pointer_type (type);
      else
	{
	  type = build_reference_type (type);
	  if (restricted)
	    type = build_qualified_type (type, TYPE_QUAL_RESTRICT);
	}
    }

  return (type);
}

/* Layout and output debug info for a record type.  */

void
gfc_finish_type (tree type)
{
  tree decl;

  decl = build_decl (input_location,
		     TYPE_DECL, NULL_TREE, type);
  TYPE_STUB_DECL (type) = decl;
  layout_type (type);
  rest_of_type_compilation (type, 1);
  rest_of_decl_compilation (decl, 1, 0);
}

/* Add a field of given NAME and TYPE to the context of a UNION_TYPE
   or RECORD_TYPE pointed to by CONTEXT.  The new field is chained
   to the end of the field list pointed to by *CHAIN.

   Returns a pointer to the new field.  */

static tree
gfc_add_field_to_struct_1 (tree context, tree name, tree type, tree **chain)
{
  tree decl = build_decl (input_location, FIELD_DECL, name, type);

  DECL_CONTEXT (decl) = context;
  DECL_CHAIN (decl) = NULL_TREE;
  if (TYPE_FIELDS (context) == NULL_TREE)
    TYPE_FIELDS (context) = decl;
  if (chain != NULL)
    {
      if (*chain != NULL)
	**chain = decl;
      *chain = &DECL_CHAIN (decl);
    }

  return decl;
}

/* Like `gfc_add_field_to_struct_1', but adds alignment
   information.  */

tree
gfc_add_field_to_struct (tree context, tree name, tree type, tree **chain)
{
  tree decl = gfc_add_field_to_struct_1 (context, name, type, chain);

  DECL_INITIAL (decl) = 0;
  SET_DECL_ALIGN (decl, 0);
  DECL_USER_ALIGN (decl) = 0;

  return decl;
}


/* Copy the backend_decl and component backend_decls if
   the two derived type symbols are "equal", as described
   in 4.4.2 and resolved by gfc_compare_derived_types.  */

int
gfc_copy_dt_decls_ifequal (gfc_symbol *from, gfc_symbol *to,
			   bool from_gsym)
{
  gfc_component *to_cm;
  gfc_component *from_cm;

  if (from == to)
    return 1;

  if (from->backend_decl == NULL
	|| !gfc_compare_derived_types (from, to))
    return 0;

  to->backend_decl = from->backend_decl;

  to_cm = to->components;
  from_cm = from->components;

  /* Copy the component declarations.  If a component is itself
     a derived type, we need a copy of its component declarations.
     This is done by recursing into gfc_get_derived_type and
     ensures that the component's component declarations have
     been built.  If it is a character, we need the character
     length, as well.  */
  for (; to_cm; to_cm = to_cm->next, from_cm = from_cm->next)
    {
      to_cm->backend_decl = from_cm->backend_decl;
      if (from_cm->ts.type == BT_UNION)
        gfc_get_union_type (to_cm->ts.u.derived);
      else if (from_cm->ts.type == BT_DERIVED
	  && (!from_cm->attr.pointer || from_gsym))
	gfc_get_derived_type (to_cm->ts.u.derived);
      else if (from_cm->ts.type == BT_CLASS
	       && (!CLASS_DATA (from_cm)->attr.class_pointer || from_gsym))
	gfc_get_derived_type (to_cm->ts.u.derived);
      else if (from_cm->ts.type == BT_CHARACTER)
	to_cm->ts.u.cl->backend_decl = from_cm->ts.u.cl->backend_decl;
    }

  return 1;
}


/* Build a tree node for a procedure pointer component.  */

tree
gfc_get_ppc_type (gfc_component* c)
{
  tree t;

  /* Explicit interface.  */
  if (c->attr.if_source != IFSRC_UNKNOWN && c->ts.interface)
    return build_pointer_type (gfc_get_function_type (c->ts.interface));

  /* Implicit interface (only return value may be known).  */
  if (c->attr.function && !c->attr.dimension && c->ts.type != BT_CHARACTER)
    t = gfc_typenode_for_spec (&c->ts);
  else
    t = void_type_node;

  return build_pointer_type (build_function_type_list (t, NULL_TREE));
}


/* Build a tree node for a union type. Requires building each map
   structure which is an element of the union. */

tree
gfc_get_union_type (gfc_symbol *un)
{
    gfc_component *map = NULL;
    tree typenode = NULL, map_type = NULL, map_field = NULL;
    tree *chain = NULL;

    if (un->backend_decl)
      {
        if (TYPE_FIELDS (un->backend_decl) || un->attr.proc_pointer_comp)
          return un->backend_decl;
        else
          typenode = un->backend_decl;
      }
    else
      {
        typenode = make_node (UNION_TYPE);
        TYPE_NAME (typenode) = get_identifier (un->name);
      }

    /* Add each contained MAP as a field. */
    for (map = un->components; map; map = map->next)
      {
        gcc_assert (map->ts.type == BT_DERIVED);

        /* The map's type node, which is defined within this union's context. */
        map_type = gfc_get_derived_type (map->ts.u.derived);
        TYPE_CONTEXT (map_type) = typenode;

        /* The map field's declaration. */
        map_field = gfc_add_field_to_struct(typenode, get_identifier(map->name),
                                            map_type, &chain);
        if (map->loc.lb)
          gfc_set_decl_location (map_field, &map->loc);
        else if (un->declared_at.lb)
          gfc_set_decl_location (map_field, &un->declared_at);

        DECL_PACKED (map_field) |= TYPE_PACKED (typenode);
        DECL_NAMELESS(map_field) = true;

        /* We should never clobber another backend declaration for this map,
           because each map component is unique. */
        if (!map->backend_decl)
          map->backend_decl = map_field;
      }

    un->backend_decl = typenode;
    gfc_finish_type (typenode);

    return typenode;
}


/* Build a tree node for a derived type.  If there are equal
   derived types, with different local names, these are built
   at the same time.  If an equal derived type has been built
   in a parent namespace, this is used.  */

tree
gfc_get_derived_type (gfc_symbol * derived, int codimen)
{
  tree typenode = NULL, field = NULL, field_type = NULL;
  tree canonical = NULL_TREE;
  tree *chain = NULL;
  bool got_canonical = false;
  bool unlimited_entity = false;
  gfc_component *c;
  gfc_dt_list *dt;
  gfc_namespace *ns;
  tree tmp;

  if (derived->attr.unlimited_polymorphic
      || (flag_coarray == GFC_FCOARRAY_LIB
	  && derived->from_intmod == INTMOD_ISO_FORTRAN_ENV
	  && (derived->intmod_sym_id == ISOFORTRAN_LOCK_TYPE
	      || derived->intmod_sym_id == ISOFORTRAN_EVENT_TYPE)))
    return ptr_type_node;

  if (flag_coarray != GFC_FCOARRAY_LIB
      && derived->from_intmod == INTMOD_ISO_FORTRAN_ENV
      && derived->intmod_sym_id == ISOFORTRAN_EVENT_TYPE)
    return gfc_get_int_type (gfc_default_integer_kind);

  if (derived && derived->attr.flavor == FL_PROCEDURE
      && derived->attr.generic)
    derived = gfc_find_dt_in_generic (derived);

  /* See if it's one of the iso_c_binding derived types.  */
  if (derived->attr.is_iso_c == 1 || derived->ts.f90_type == BT_VOID)
    {
      if (derived->backend_decl)
	return derived->backend_decl;

      if (derived->intmod_sym_id == ISOCBINDING_PTR)
	derived->backend_decl = ptr_type_node;
      else
	derived->backend_decl = pfunc_type_node;

      derived->ts.kind = gfc_index_integer_kind;
      derived->ts.type = BT_INTEGER;
      /* Set the f90_type to BT_VOID as a way to recognize something of type
         BT_INTEGER that needs to fit a void * for the purpose of the
         iso_c_binding derived types.  */
      derived->ts.f90_type = BT_VOID;

      return derived->backend_decl;
    }

  /* If use associated, use the module type for this one.  */
  if (derived->backend_decl == NULL
      && derived->attr.use_assoc
      && derived->module
      && gfc_get_module_backend_decl (derived))
    goto copy_derived_types;

  /* The derived types from an earlier namespace can be used as the
     canonical type.  */
  if (derived->backend_decl == NULL && !derived->attr.use_assoc
      && gfc_global_ns_list)
    {
      for (ns = gfc_global_ns_list;
	   ns->translated && !got_canonical;
	   ns = ns->sibling)
	{
	  dt = ns->derived_types;
	  for (; dt && !canonical; dt = dt->next)
	    {
	      gfc_copy_dt_decls_ifequal (dt->derived, derived, true);
	      if (derived->backend_decl)
		got_canonical = true;
	    }
	}
    }

  /* Store up the canonical type to be added to this one.  */
  if (got_canonical)
    {
      if (TYPE_CANONICAL (derived->backend_decl))
	canonical = TYPE_CANONICAL (derived->backend_decl);
      else
	canonical = derived->backend_decl;

      derived->backend_decl = NULL_TREE;
    }

  /* derived->backend_decl != 0 means we saw it before, but its
     components' backend_decl may have not been built.  */
  if (derived->backend_decl)
    {
      /* Its components' backend_decl have been built or we are
	 seeing recursion through the formal arglist of a procedure
	 pointer component.  */
      if (TYPE_FIELDS (derived->backend_decl))
        return derived->backend_decl;
      else if (derived->attr.abstract
	       && derived->attr.proc_pointer_comp)
	{
	  /* If an abstract derived type with procedure pointer
	     components has no other type of component, return the
	     backend_decl. Otherwise build the components if any of the
	     non-procedure pointer components have no backend_decl.  */
	  for (c = derived->components; c; c = c->next)
	    {
	      bool same_alloc_type = c->attr.allocatable
				     && derived == c->ts.u.derived;
	      if (!c->attr.proc_pointer
		  && !same_alloc_type
		  && c->backend_decl == NULL)
		break;
	      else if (c->next == NULL)
		return derived->backend_decl;
	    }
	  typenode = derived->backend_decl;
	}
      else
        typenode = derived->backend_decl;
    }
  else
    {
      /* We see this derived type first time, so build the type node.  */
      typenode = make_node (RECORD_TYPE);
      TYPE_NAME (typenode) = get_identifier (derived->name);
      TYPE_PACKED (typenode) = flag_pack_derived;
      derived->backend_decl = typenode;
    }

  if (derived->components
	&& derived->components->ts.type == BT_DERIVED
	&& strcmp (derived->components->name, "_data") == 0
	&& derived->components->ts.u.derived->attr.unlimited_polymorphic)
    unlimited_entity = true;

  /* Go through the derived type components, building them as
     necessary. The reason for doing this now is that it is
     possible to recurse back to this derived type through a
     pointer component (PR24092). If this happens, the fields
     will be built and so we can return the type.  */
  for (c = derived->components; c; c = c->next)
    {
      bool same_alloc_type = c->attr.allocatable
			     && derived == c->ts.u.derived;

      if (c->ts.type == BT_UNION && c->ts.u.derived->backend_decl == NULL)
        c->ts.u.derived->backend_decl = gfc_get_union_type (c->ts.u.derived);

      if (c->ts.type != BT_DERIVED && c->ts.type != BT_CLASS)
	continue;

      if ((!c->attr.pointer && !c->attr.proc_pointer
	  && !same_alloc_type)
	  || c->ts.u.derived->backend_decl == NULL)
	{
	  int local_codim = c->attr.codimension ? c->as->corank: codimen;
	  c->ts.u.derived->backend_decl = gfc_get_derived_type (c->ts.u.derived,
								local_codim);
	}

      if (c->ts.u.derived->attr.is_iso_c)
        {
          /* Need to copy the modified ts from the derived type.  The
             typespec was modified because C_PTR/C_FUNPTR are translated
             into (void *) from derived types.  */
          c->ts.type = c->ts.u.derived->ts.type;
          c->ts.kind = c->ts.u.derived->ts.kind;
          c->ts.f90_type = c->ts.u.derived->ts.f90_type;
	  if (c->initializer)
	    {
	      c->initializer->ts.type = c->ts.type;
	      c->initializer->ts.kind = c->ts.kind;
	      c->initializer->ts.f90_type = c->ts.f90_type;
	      c->initializer->expr_type = EXPR_NULL;
	    }
        }
    }

  if (TYPE_FIELDS (derived->backend_decl))
    return derived->backend_decl;

  /* Build the type member list. Install the newly created RECORD_TYPE
     node as DECL_CONTEXT of each FIELD_DECL. In this case we must go
     through only the top-level linked list of components so we correctly
     build UNION_TYPE nodes for BT_UNION components. MAPs and other nested
     types are built as part of gfc_get_union_type.  */
  for (c = derived->components; c; c = c->next)
    {
      bool same_alloc_type = c->attr.allocatable
			     && derived == c->ts.u.derived;
      /* Prevent infinite recursion, when the procedure pointer type is
	 the same as derived, by forcing the procedure pointer component to
	 be built as if the explicit interface does not exist.  */
      if (c->attr.proc_pointer
	  && (c->ts.type != BT_DERIVED || (c->ts.u.derived
		    && !gfc_compare_derived_types (derived, c->ts.u.derived)))
	  && (c->ts.type != BT_CLASS || (CLASS_DATA (c)->ts.u.derived
		    && !gfc_compare_derived_types (derived, CLASS_DATA (c)->ts.u.derived))))
	field_type = gfc_get_ppc_type (c);
      else if (c->attr.proc_pointer && derived->backend_decl)
	{
	  tmp = build_function_type_list (derived->backend_decl, NULL_TREE);
	  field_type = build_pointer_type (tmp);
	}
      else if (c->ts.type == BT_DERIVED || c->ts.type == BT_CLASS)
        field_type = c->ts.u.derived->backend_decl;
      else
	{
	  if (c->ts.type == BT_CHARACTER && !c->ts.deferred)
	    {
	      /* Evaluate the string length.  */
	      gfc_conv_const_charlen (c->ts.u.cl);
	      gcc_assert (c->ts.u.cl->backend_decl);
	    }
	  else if (c->ts.type == BT_CHARACTER)
	    c->ts.u.cl->backend_decl
			= build_int_cst (gfc_charlen_type_node, 0);

	  field_type = gfc_typenode_for_spec (&c->ts, codimen);
	}

      /* This returns an array descriptor type.  Initialization may be
         required.  */
      if ((c->attr.dimension || c->attr.codimension) && !c->attr.proc_pointer )
	{
	  if (c->attr.pointer || c->attr.allocatable)
	    {
	      enum gfc_array_kind akind;
	      if (c->attr.pointer)
		akind = c->attr.contiguous ? GFC_ARRAY_POINTER_CONT
					   : GFC_ARRAY_POINTER;
	      else
		akind = GFC_ARRAY_ALLOCATABLE;
	      /* Pointers to arrays aren't actually pointer types.  The
	         descriptors are separate, but the data is common.  */
	      field_type = gfc_build_array_type (field_type, c->as, akind,
						 !c->attr.target
						 && !c->attr.pointer,
						 c->attr.contiguous,
						 codimen);
	    }
	  else
	    field_type = gfc_get_nodesc_array_type (field_type, c->as,
						    PACKED_STATIC,
						    !c->attr.target);
	}
      else if ((c->attr.pointer || c->attr.allocatable)
	       && !c->attr.proc_pointer
	       && !(unlimited_entity && c == derived->components))
	field_type = build_pointer_type (field_type);

      if (c->attr.pointer || same_alloc_type)
	field_type = gfc_nonrestricted_type (field_type);

      /* vtype fields can point to different types to the base type.  */
      if (c->ts.type == BT_DERIVED
	    && c->ts.u.derived && c->ts.u.derived->attr.vtype)
	  field_type = build_pointer_type_for_mode (TREE_TYPE (field_type),
						    ptr_mode, true);

      /* Ensure that the CLASS language specific flag is set.  */
      if (c->ts.type == BT_CLASS)
	{
	  if (POINTER_TYPE_P (field_type))
	    GFC_CLASS_TYPE_P (TREE_TYPE (field_type)) = 1;
	  else
	    GFC_CLASS_TYPE_P (field_type) = 1;
	}

      field = gfc_add_field_to_struct (typenode,
				       get_identifier (c->name),
				       field_type, &chain);
      if (c->loc.lb)
	gfc_set_decl_location (field, &c->loc);
      else if (derived->declared_at.lb)
	gfc_set_decl_location (field, &derived->declared_at);

      gfc_finish_decl_attrs (field, &c->attr);

      DECL_PACKED (field) |= TYPE_PACKED (typenode);

      gcc_assert (field);
      if (!c->backend_decl)
	c->backend_decl = field;

      /* Do not add a caf_token field for classes' data components.  */
      if (codimen && !c->attr.dimension && !c->attr.codimension
	  && (c->attr.allocatable || c->attr.pointer)
	  && c->caf_token == NULL_TREE && strcmp ("_data", c->name) != 0)
	{
	  char caf_name[GFC_MAX_SYMBOL_LEN];
	  snprintf (caf_name, GFC_MAX_SYMBOL_LEN, "_caf_%s", c->name);
	  c->caf_token = gfc_add_field_to_struct (typenode,
						  get_identifier (caf_name),
						  pvoid_type_node, &chain);
	  TREE_NO_WARNING (c->caf_token) = 1;
	}
    }

  /* Now lay out the derived type, including the fields.  */
  if (canonical)
    TYPE_CANONICAL (typenode) = canonical;

  gfc_finish_type (typenode);
  gfc_set_decl_location (TYPE_STUB_DECL (typenode), &derived->declared_at);
  if (derived->module && derived->ns->proc_name
      && derived->ns->proc_name->attr.flavor == FL_MODULE)
    {
      if (derived->ns->proc_name->backend_decl
	  && TREE_CODE (derived->ns->proc_name->backend_decl)
	     == NAMESPACE_DECL)
	{
	  TYPE_CONTEXT (typenode) = derived->ns->proc_name->backend_decl;
	  DECL_CONTEXT (TYPE_STUB_DECL (typenode))
	    = derived->ns->proc_name->backend_decl;
	}
    }

  derived->backend_decl = typenode;

copy_derived_types:

  for (dt = gfc_derived_types; dt; dt = dt->next)
    gfc_copy_dt_decls_ifequal (derived, dt->derived, false);

  return derived->backend_decl;
}


int
gfc_return_by_reference (gfc_symbol * sym)
{
  if (!sym->attr.function)
    return 0;

  if (sym->attr.dimension)
    return 1;

  if (sym->ts.type == BT_CHARACTER
      && !sym->attr.is_bind_c
      && (!sym->attr.result
	  || !sym->ns->proc_name
	  || !sym->ns->proc_name->attr.is_bind_c))
    return 1;

  /* Possibly return complex numbers by reference for g77 compatibility.
     We don't do this for calls to intrinsics (as the library uses the
     -fno-f2c calling convention), nor for calls to functions which always
     require an explicit interface, as no compatibility problems can
     arise there.  */
  if (flag_f2c && sym->ts.type == BT_COMPLEX
      && !sym->attr.intrinsic && !sym->attr.always_explicit)
    return 1;

  return 0;
}

static tree
gfc_get_mixed_entry_union (gfc_namespace *ns)
{
  tree type;
  tree *chain = NULL;
  char name[GFC_MAX_SYMBOL_LEN + 1];
  gfc_entry_list *el, *el2;

  gcc_assert (ns->proc_name->attr.mixed_entry_master);
  gcc_assert (memcmp (ns->proc_name->name, "master.", 7) == 0);

  snprintf (name, GFC_MAX_SYMBOL_LEN, "munion.%s", ns->proc_name->name + 7);

  /* Build the type node.  */
  type = make_node (UNION_TYPE);

  TYPE_NAME (type) = get_identifier (name);

  for (el = ns->entries; el; el = el->next)
    {
      /* Search for duplicates.  */
      for (el2 = ns->entries; el2 != el; el2 = el2->next)
	if (el2->sym->result == el->sym->result)
	  break;

      if (el == el2)
	gfc_add_field_to_struct_1 (type,
				   get_identifier (el->sym->result->name),
				   gfc_sym_type (el->sym->result), &chain);
    }

  /* Finish off the type.  */
  gfc_finish_type (type);
  TYPE_DECL_SUPPRESS_DEBUG (TYPE_STUB_DECL (type)) = 1;
  return type;
}

/* Create a "fn spec" based on the formal arguments;
   cf. create_function_arglist.  */

static tree
create_fn_spec (gfc_symbol *sym, tree fntype)
{
  char spec[150];
  size_t spec_len;
  gfc_formal_arglist *f;
  tree tmp;

  memset (&spec, 0, sizeof (spec));
  spec[0] = '.';
  spec_len = 1;

  if (sym->attr.entry_master)
    spec[spec_len++] = 'R';
  if (gfc_return_by_reference (sym))
    {
      gfc_symbol *result = sym->result ? sym->result : sym;

      if (result->attr.pointer || sym->attr.proc_pointer)
	spec[spec_len++] = '.';
      else
	spec[spec_len++] = 'w';
      if (sym->ts.type == BT_CHARACTER)
	spec[spec_len++] = 'R';
    }

  for (f = gfc_sym_get_dummy_args (sym); f; f = f->next)
    if (spec_len < sizeof (spec))
      {
	if (!f->sym || f->sym->attr.pointer || f->sym->attr.target
	    || f->sym->attr.external || f->sym->attr.cray_pointer
	    || (f->sym->ts.type == BT_DERIVED
		&& (f->sym->ts.u.derived->attr.proc_pointer_comp
		    || f->sym->ts.u.derived->attr.pointer_comp))
	    || (f->sym->ts.type == BT_CLASS
		&& (CLASS_DATA (f->sym)->ts.u.derived->attr.proc_pointer_comp
		    || CLASS_DATA (f->sym)->ts.u.derived->attr.pointer_comp)))
	  spec[spec_len++] = '.';
	else if (f->sym->attr.intent == INTENT_IN)
	  spec[spec_len++] = 'r';
	else if (f->sym)
	  spec[spec_len++] = 'w';
      }

  tmp = build_tree_list (NULL_TREE, build_string (spec_len, spec));
  tmp = tree_cons (get_identifier ("fn spec"), tmp, TYPE_ATTRIBUTES (fntype));
  return build_type_attribute_variant (fntype, tmp);
}


tree
gfc_get_function_type (gfc_symbol * sym)
{
  tree type;
  vec<tree, va_gc> *typelist = NULL;
  gfc_formal_arglist *f;
  gfc_symbol *arg;
  int alternate_return = 0;
  bool is_varargs = true;

  /* Make sure this symbol is a function, a subroutine or the main
     program.  */
  gcc_assert (sym->attr.flavor == FL_PROCEDURE
	      || sym->attr.flavor == FL_PROGRAM);

  /* To avoid recursing infinitely on recursive types, we use error_mark_node
     so that they can be detected here and handled further down.  */
  if (sym->backend_decl == NULL)
    sym->backend_decl = error_mark_node;
  else if (sym->backend_decl == error_mark_node)
    goto arg_type_list_done;
  else if (sym->attr.proc_pointer)
    return TREE_TYPE (TREE_TYPE (sym->backend_decl));
  else
    return TREE_TYPE (sym->backend_decl);

  if (sym->attr.entry_master)
    /* Additional parameter for selecting an entry point.  */
    vec_safe_push (typelist, gfc_array_index_type);

  if (sym->result)
    arg = sym->result;
  else
    arg = sym;

  if (arg->ts.type == BT_CHARACTER)
    gfc_conv_const_charlen (arg->ts.u.cl);

  /* Some functions we use an extra parameter for the return value.  */
  if (gfc_return_by_reference (sym))
    {
      type = gfc_sym_type (arg);
      if (arg->ts.type == BT_COMPLEX
	  || arg->attr.dimension
	  || arg->ts.type == BT_CHARACTER)
	type = build_reference_type (type);

      vec_safe_push (typelist, type);
      if (arg->ts.type == BT_CHARACTER)
	{
	  if (!arg->ts.deferred)
	    /* Transfer by value.  */
	    vec_safe_push (typelist, gfc_charlen_type_node);
	  else
	    /* Deferred character lengths are transferred by reference
	       so that the value can be returned.  */
	    vec_safe_push (typelist, build_pointer_type(gfc_charlen_type_node));
	}
    }

  /* Build the argument types for the function.  */
  for (f = gfc_sym_get_dummy_args (sym); f; f = f->next)
    {
      arg = f->sym;
      if (arg)
	{
	  /* Evaluate constant character lengths here so that they can be
	     included in the type.  */
	  if (arg->ts.type == BT_CHARACTER)
	    gfc_conv_const_charlen (arg->ts.u.cl);

	  if (arg->attr.flavor == FL_PROCEDURE)
	    {
	      type = gfc_get_function_type (arg);
	      type = build_pointer_type (type);
	    }
	  else
	    type = gfc_sym_type (arg);

	  /* Parameter Passing Convention

	     We currently pass all parameters by reference.
	     Parameters with INTENT(IN) could be passed by value.
	     The problem arises if a function is called via an implicit
	     prototype. In this situation the INTENT is not known.
	     For this reason all parameters to global functions must be
	     passed by reference.  Passing by value would potentially
	     generate bad code.  Worse there would be no way of telling that
	     this code was bad, except that it would give incorrect results.

	     Contained procedures could pass by value as these are never
	     used without an explicit interface, and cannot be passed as
	     actual parameters for a dummy procedure.  */

	  vec_safe_push (typelist, type);
	}
      else
        {
          if (sym->attr.subroutine)
            alternate_return = 1;
        }
    }

  /* Add hidden string length parameters.  */
  for (f = gfc_sym_get_dummy_args (sym); f; f = f->next)
    {
      arg = f->sym;
      if (arg && arg->ts.type == BT_CHARACTER && !sym->attr.is_bind_c)
	{
	  if (!arg->ts.deferred)
	    /* Transfer by value.  */
	    type = gfc_charlen_type_node;
	  else
	    /* Deferred character lengths are transferred by reference
	       so that the value can be returned.  */
	    type = build_pointer_type (gfc_charlen_type_node);

	  vec_safe_push (typelist, type);
	}
    }

  if (!vec_safe_is_empty (typelist)
      || sym->attr.is_main_program
      || sym->attr.if_source != IFSRC_UNKNOWN)
    is_varargs = false;

  if (sym->backend_decl == error_mark_node)
    sym->backend_decl = NULL_TREE;

arg_type_list_done:

  if (alternate_return)
    type = integer_type_node;
  else if (!sym->attr.function || gfc_return_by_reference (sym))
    type = void_type_node;
  else if (sym->attr.mixed_entry_master)
    type = gfc_get_mixed_entry_union (sym->ns);
  else if (flag_f2c && sym->ts.type == BT_REAL
	   && sym->ts.kind == gfc_default_real_kind
	   && !sym->attr.always_explicit)
    {
      /* Special case: f2c calling conventions require that (scalar)
	 default REAL functions return the C type double instead.  f2c
	 compatibility is only an issue with functions that don't
	 require an explicit interface, as only these could be
	 implemented in Fortran 77.  */
      sym->ts.kind = gfc_default_double_kind;
      type = gfc_typenode_for_spec (&sym->ts);
      sym->ts.kind = gfc_default_real_kind;
    }
  else if (sym->result && sym->result->attr.proc_pointer)
    /* Procedure pointer return values.  */
    {
      if (sym->result->attr.result && strcmp (sym->name,"ppr@") != 0)
	{
	  /* Unset proc_pointer as gfc_get_function_type
	     is called recursively.  */
	  sym->result->attr.proc_pointer = 0;
	  type = build_pointer_type (gfc_get_function_type (sym->result));
	  sym->result->attr.proc_pointer = 1;
	}
      else
       type = gfc_sym_type (sym->result);
    }
  else
    type = gfc_sym_type (sym);

  if (is_varargs)
    type = build_varargs_function_type_vec (type, typelist);
  else
    type = build_function_type_vec (type, typelist);
  type = create_fn_spec (sym, type);

  return type;
}

/* Language hooks for middle-end access to type nodes.  */

/* Return an integer type with BITS bits of precision,
   that is unsigned if UNSIGNEDP is nonzero, otherwise signed.  */

tree
gfc_type_for_size (unsigned bits, int unsignedp)
{
  if (!unsignedp)
    {
      int i;
      for (i = 0; i <= MAX_INT_KINDS; ++i)
	{
	  tree type = gfc_integer_types[i];
	  if (type && bits == TYPE_PRECISION (type))
	    return type;
	}

      /* Handle TImode as a special case because it is used by some backends
         (e.g. ARM) even though it is not available for normal use.  */
#if HOST_BITS_PER_WIDE_INT >= 64
      if (bits == TYPE_PRECISION (intTI_type_node))
	return intTI_type_node;
#endif

      if (bits <= TYPE_PRECISION (intQI_type_node))
	return intQI_type_node;
      if (bits <= TYPE_PRECISION (intHI_type_node))
	return intHI_type_node;
      if (bits <= TYPE_PRECISION (intSI_type_node))
	return intSI_type_node;
      if (bits <= TYPE_PRECISION (intDI_type_node))
	return intDI_type_node;
      if (bits <= TYPE_PRECISION (intTI_type_node))
	return intTI_type_node;
    }
  else
    {
      if (bits <= TYPE_PRECISION (unsigned_intQI_type_node))
        return unsigned_intQI_type_node;
      if (bits <= TYPE_PRECISION (unsigned_intHI_type_node))
	return unsigned_intHI_type_node;
      if (bits <= TYPE_PRECISION (unsigned_intSI_type_node))
	return unsigned_intSI_type_node;
      if (bits <= TYPE_PRECISION (unsigned_intDI_type_node))
	return unsigned_intDI_type_node;
      if (bits <= TYPE_PRECISION (unsigned_intTI_type_node))
	return unsigned_intTI_type_node;
    }

  return NULL_TREE;
}

/* Return a data type that has machine mode MODE.  If the mode is an
   integer, then UNSIGNEDP selects between signed and unsigned types.  */

tree
gfc_type_for_mode (machine_mode mode, int unsignedp)
{
  int i;
  tree *base;
  scalar_int_mode int_mode;

  if (GET_MODE_CLASS (mode) == MODE_FLOAT)
    base = gfc_real_types;
  else if (GET_MODE_CLASS (mode) == MODE_COMPLEX_FLOAT)
    base = gfc_complex_types;
  else if (is_a <scalar_int_mode> (mode, &int_mode))
    {
      tree type = gfc_type_for_size (GET_MODE_PRECISION (int_mode), unsignedp);
      return type != NULL_TREE && mode == TYPE_MODE (type) ? type : NULL_TREE;
    }
  else if (GET_MODE_CLASS (mode) == MODE_VECTOR_BOOL
	   && valid_vector_subparts_p (GET_MODE_NUNITS (mode)))
    {
      unsigned int elem_bits = vector_element_size (GET_MODE_BITSIZE (mode),
						    GET_MODE_NUNITS (mode));
      tree bool_type = build_nonstandard_boolean_type (elem_bits);
      return build_vector_type_for_mode (bool_type, mode);
    }
  else if (VECTOR_MODE_P (mode)
	   && valid_vector_subparts_p (GET_MODE_NUNITS (mode)))
    {
      machine_mode inner_mode = GET_MODE_INNER (mode);
      tree inner_type = gfc_type_for_mode (inner_mode, unsignedp);
      if (inner_type != NULL_TREE)
        return build_vector_type_for_mode (inner_type, mode);
      return NULL_TREE;
    }
  else
    return NULL_TREE;

  for (i = 0; i <= MAX_REAL_KINDS; ++i)
    {
      tree type = base[i];
      if (type && mode == TYPE_MODE (type))
	return type;
    }

  return NULL_TREE;
}

/* Return TRUE if TYPE is a type with a hidden descriptor, fill in INFO
   in that case.  */

bool
gfc_get_array_descr_info (const_tree type, struct array_descr_info *info)
{
  int rank, dim;
  bool indirect = false;
  tree etype, ptype, field, t, base_decl;
  tree data_off, dim_off, dtype_off, dim_size, elem_size;
  tree lower_suboff, upper_suboff, stride_suboff;

  if (! GFC_DESCRIPTOR_TYPE_P (type))
    {
      if (! POINTER_TYPE_P (type))
	return false;
      type = TREE_TYPE (type);
      if (! GFC_DESCRIPTOR_TYPE_P (type))
	return false;
      indirect = true;
    }

  rank = GFC_TYPE_ARRAY_RANK (type);
  if (rank >= (int) (sizeof (info->dimen) / sizeof (info->dimen[0])))
    return false;

  etype = GFC_TYPE_ARRAY_DATAPTR_TYPE (type);
  gcc_assert (POINTER_TYPE_P (etype));
  etype = TREE_TYPE (etype);

  /* If the type is not a scalar coarray.  */
  if (TREE_CODE (etype) == ARRAY_TYPE)
    etype = TREE_TYPE (etype);

  /* Can't handle variable sized elements yet.  */
  if (int_size_in_bytes_hwi (etype) <= 0)
    return false;
  /* Nor non-constant lower bounds in assumed shape arrays.  */
  if (GFC_TYPE_ARRAY_AKIND (type) == GFC_ARRAY_ASSUMED_SHAPE
      || GFC_TYPE_ARRAY_AKIND (type) == GFC_ARRAY_ASSUMED_SHAPE_CONT)
    {
      for (dim = 0; dim < rank; dim++)
	if (GFC_TYPE_ARRAY_LBOUND (type, dim) == NULL_TREE
	    || TREE_CODE (GFC_TYPE_ARRAY_LBOUND (type, dim)) != INTEGER_CST)
	  return false;
    }

  memset (info, '\0', sizeof (*info));
  info->ndimensions = rank;
  info->ordering = array_descr_ordering_column_major;
  info->element_type = etype;
  ptype = build_pointer_type (gfc_array_index_type);
  base_decl = GFC_TYPE_ARRAY_BASE_DECL (type, indirect);
  if (!base_decl)
    {
      base_decl = make_node (DEBUG_EXPR_DECL);
      DECL_ARTIFICIAL (base_decl) = 1;
      TREE_TYPE (base_decl) = indirect ? build_pointer_type (ptype) : ptype;
      SET_DECL_MODE (base_decl, TYPE_MODE (TREE_TYPE (base_decl)));
      GFC_TYPE_ARRAY_BASE_DECL (type, indirect) = base_decl;
    }
  info->base_decl = base_decl;
  if (indirect)
    base_decl = build1 (INDIRECT_REF, ptype, base_decl);

  if (GFC_TYPE_ARRAY_SPAN (type))
    elem_size = GFC_TYPE_ARRAY_SPAN (type);
  else
    elem_size = fold_convert (gfc_array_index_type, TYPE_SIZE_UNIT (etype));
  field = TYPE_FIELDS (TYPE_MAIN_VARIANT (type));
  data_off = byte_position (field);
  field = DECL_CHAIN (field);
  field = DECL_CHAIN (field);
  dtype_off = byte_position (field);
  field = DECL_CHAIN (field);
  dim_off = byte_position (field);
  dim_size = TYPE_SIZE_UNIT (TREE_TYPE (TREE_TYPE (field)));
  field = TYPE_FIELDS (TREE_TYPE (TREE_TYPE (field)));
  stride_suboff = byte_position (field);
  field = DECL_CHAIN (field);
  lower_suboff = byte_position (field);
  field = DECL_CHAIN (field);
  upper_suboff = byte_position (field);

  t = base_decl;
  if (!integer_zerop (data_off))
    t = fold_build_pointer_plus (t, data_off);
  t = build1 (NOP_EXPR, build_pointer_type (ptr_type_node), t);
  info->data_location = build1 (INDIRECT_REF, ptr_type_node, t);
  if (GFC_TYPE_ARRAY_AKIND (type) == GFC_ARRAY_ALLOCATABLE)
    info->allocated = build2 (NE_EXPR, boolean_type_node,
			      info->data_location, null_pointer_node);
  else if (GFC_TYPE_ARRAY_AKIND (type) == GFC_ARRAY_POINTER
	   || GFC_TYPE_ARRAY_AKIND (type) == GFC_ARRAY_POINTER_CONT)
    info->associated = build2 (NE_EXPR, boolean_type_node,
			       info->data_location, null_pointer_node);
  if ((GFC_TYPE_ARRAY_AKIND (type) == GFC_ARRAY_ASSUMED_RANK
       || GFC_TYPE_ARRAY_AKIND (type) == GFC_ARRAY_ASSUMED_RANK_CONT)
      && dwarf_version >= 5)
    {
      rank = 1;
      info->ndimensions = 1;
      t = base_decl;
      if (!integer_zerop (dtype_off))
	t = fold_build_pointer_plus (t, dtype_off);
      t = build1 (NOP_EXPR, build_pointer_type (gfc_array_index_type), t);
      t = build1 (INDIRECT_REF, gfc_array_index_type, t);
      info->rank = build2 (BIT_AND_EXPR, gfc_array_index_type, t,
			   build_int_cst (gfc_array_index_type,
					  GFC_DTYPE_RANK_MASK));
      t = build0 (PLACEHOLDER_EXPR, TREE_TYPE (dim_off));
      t = size_binop (MULT_EXPR, t, dim_size);
      dim_off = build2 (PLUS_EXPR, TREE_TYPE (dim_off), t, dim_off);
    }

  for (dim = 0; dim < rank; dim++)
    {
      t = fold_build_pointer_plus (base_decl,
				   size_binop (PLUS_EXPR,
					       dim_off, lower_suboff));
      t = build1 (INDIRECT_REF, gfc_array_index_type, t);
      info->dimen[dim].lower_bound = t;
      t = fold_build_pointer_plus (base_decl,
				   size_binop (PLUS_EXPR,
					       dim_off, upper_suboff));
      t = build1 (INDIRECT_REF, gfc_array_index_type, t);
      info->dimen[dim].upper_bound = t;
      if (GFC_TYPE_ARRAY_AKIND (type) == GFC_ARRAY_ASSUMED_SHAPE
	  || GFC_TYPE_ARRAY_AKIND (type) == GFC_ARRAY_ASSUMED_SHAPE_CONT)
	{
	  /* Assumed shape arrays have known lower bounds.  */
	  info->dimen[dim].upper_bound
	    = build2 (MINUS_EXPR, gfc_array_index_type,
		      info->dimen[dim].upper_bound,
		      info->dimen[dim].lower_bound);
	  info->dimen[dim].lower_bound
	    = fold_convert (gfc_array_index_type,
			    GFC_TYPE_ARRAY_LBOUND (type, dim));
	  info->dimen[dim].upper_bound
	    = build2 (PLUS_EXPR, gfc_array_index_type,
		      info->dimen[dim].lower_bound,
		      info->dimen[dim].upper_bound);
	}
      t = fold_build_pointer_plus (base_decl,
				   size_binop (PLUS_EXPR,
					       dim_off, stride_suboff));
      t = build1 (INDIRECT_REF, gfc_array_index_type, t);
      t = build2 (MULT_EXPR, gfc_array_index_type, t, elem_size);
      info->dimen[dim].stride = t;
      if (dim + 1 < rank)
	dim_off = size_binop (PLUS_EXPR, dim_off, dim_size);
    }

  return true;
}


/* Create a type to handle vector subscripts for coarray library calls. It
   has the form:
     struct caf_vector_t {
       size_t nvec;  // size of the vector
       union {
         struct {
           void *vector;
           int kind;
         } v;
         struct {
           ptrdiff_t lower_bound;
           ptrdiff_t upper_bound;
           ptrdiff_t stride;
         } triplet;
       } u;
     }
   where nvec == 0 for DIMEN_ELEMENT or DIMEN_RANGE and nvec being the vector
   size in case of DIMEN_VECTOR, where kind is the integer type of the vector.  */

tree
gfc_get_caf_vector_type (int dim)
{
  static tree vector_types[GFC_MAX_DIMENSIONS];
  static tree vec_type = NULL_TREE;
  tree triplet_struct_type, vect_struct_type, union_type, tmp, *chain;

  if (vector_types[dim-1] != NULL_TREE)
    return vector_types[dim-1];

  if (vec_type == NULL_TREE)
    {
      chain = 0;
      vect_struct_type = make_node (RECORD_TYPE);
      tmp = gfc_add_field_to_struct_1 (vect_struct_type,
				       get_identifier ("vector"),
				       pvoid_type_node, &chain);
      TREE_NO_WARNING (tmp) = 1;
      tmp = gfc_add_field_to_struct_1 (vect_struct_type,
				       get_identifier ("kind"),
				       integer_type_node, &chain);
      TREE_NO_WARNING (tmp) = 1;
      gfc_finish_type (vect_struct_type);

      chain = 0;
      triplet_struct_type = make_node (RECORD_TYPE);
      tmp = gfc_add_field_to_struct_1 (triplet_struct_type,
				       get_identifier ("lower_bound"),
				       gfc_array_index_type, &chain);
      TREE_NO_WARNING (tmp) = 1;
      tmp = gfc_add_field_to_struct_1 (triplet_struct_type,
				       get_identifier ("upper_bound"),
				       gfc_array_index_type, &chain);
      TREE_NO_WARNING (tmp) = 1;
      tmp = gfc_add_field_to_struct_1 (triplet_struct_type, get_identifier ("stride"),
				       gfc_array_index_type, &chain);
      TREE_NO_WARNING (tmp) = 1;
      gfc_finish_type (triplet_struct_type);

      chain = 0;
      union_type = make_node (UNION_TYPE);
      tmp = gfc_add_field_to_struct_1 (union_type, get_identifier ("v"),
                                       vect_struct_type, &chain);
      TREE_NO_WARNING (tmp) = 1;
      tmp = gfc_add_field_to_struct_1 (union_type, get_identifier ("triplet"),
				       triplet_struct_type, &chain);
      TREE_NO_WARNING (tmp) = 1;
      gfc_finish_type (union_type);

      chain = 0;
      vec_type = make_node (RECORD_TYPE);
      tmp = gfc_add_field_to_struct_1 (vec_type, get_identifier ("nvec"),
				       size_type_node, &chain);
      TREE_NO_WARNING (tmp) = 1;
      tmp = gfc_add_field_to_struct_1 (vec_type, get_identifier ("u"),
				       union_type, &chain);
      TREE_NO_WARNING (tmp) = 1;
      gfc_finish_type (vec_type);
      TYPE_NAME (vec_type) = get_identifier ("caf_vector_t");
    }

  tmp = build_range_type (gfc_array_index_type, gfc_index_zero_node,
			  gfc_rank_cst[dim-1]);
  vector_types[dim-1] = build_array_type (vec_type, tmp);
  return vector_types[dim-1];
}


tree
gfc_get_caf_reference_type ()
{
  static tree reference_type = NULL_TREE;
  tree c_struct_type, s_struct_type, v_struct_type, union_type, dim_union_type,
      a_struct_type, u_union_type, tmp, *chain;

  if (reference_type != NULL_TREE)
    return reference_type;

  chain = 0;
  c_struct_type = make_node (RECORD_TYPE);
  tmp = gfc_add_field_to_struct_1 (c_struct_type,
				   get_identifier ("offset"),
				   gfc_array_index_type, &chain);
  TREE_NO_WARNING (tmp) = 1;
  tmp = gfc_add_field_to_struct_1 (c_struct_type,
				   get_identifier ("caf_token_offset"),
				   gfc_array_index_type, &chain);
  TREE_NO_WARNING (tmp) = 1;
  gfc_finish_type (c_struct_type);

  chain = 0;
  s_struct_type = make_node (RECORD_TYPE);
  tmp = gfc_add_field_to_struct_1 (s_struct_type,
				   get_identifier ("start"),
				   gfc_array_index_type, &chain);
  TREE_NO_WARNING (tmp) = 1;
  tmp = gfc_add_field_to_struct_1 (s_struct_type,
				   get_identifier ("end"),
				   gfc_array_index_type, &chain);
  TREE_NO_WARNING (tmp) = 1;
  tmp = gfc_add_field_to_struct_1 (s_struct_type,
				   get_identifier ("stride"),
				   gfc_array_index_type, &chain);
  TREE_NO_WARNING (tmp) = 1;
  gfc_finish_type (s_struct_type);

  chain = 0;
  v_struct_type = make_node (RECORD_TYPE);
  tmp = gfc_add_field_to_struct_1 (v_struct_type,
				   get_identifier ("vector"),
				   pvoid_type_node, &chain);
  TREE_NO_WARNING (tmp) = 1;
  tmp = gfc_add_field_to_struct_1 (v_struct_type,
				   get_identifier ("nvec"),
				   size_type_node, &chain);
  TREE_NO_WARNING (tmp) = 1;
  tmp = gfc_add_field_to_struct_1 (v_struct_type,
				   get_identifier ("kind"),
				   integer_type_node, &chain);
  TREE_NO_WARNING (tmp) = 1;
  gfc_finish_type (v_struct_type);

  chain = 0;
  union_type = make_node (UNION_TYPE);
  tmp = gfc_add_field_to_struct_1 (union_type, get_identifier ("s"),
				   s_struct_type, &chain);
  TREE_NO_WARNING (tmp) = 1;
  tmp = gfc_add_field_to_struct_1 (union_type, get_identifier ("v"),
				   v_struct_type, &chain);
  TREE_NO_WARNING (tmp) = 1;
  gfc_finish_type (union_type);

  tmp = build_range_type (gfc_array_index_type, gfc_index_zero_node,
			  gfc_rank_cst[GFC_MAX_DIMENSIONS - 1]);
  dim_union_type = build_array_type (union_type, tmp);

  chain = 0;
  a_struct_type = make_node (RECORD_TYPE);
  tmp = gfc_add_field_to_struct_1 (a_struct_type, get_identifier ("mode"),
		build_array_type (unsigned_char_type_node,
				  build_range_type (gfc_array_index_type,
						    gfc_index_zero_node,
					 gfc_rank_cst[GFC_MAX_DIMENSIONS - 1])),
		&chain);
  TREE_NO_WARNING (tmp) = 1;
  tmp = gfc_add_field_to_struct_1 (a_struct_type,
				   get_identifier ("static_array_type"),
				   integer_type_node, &chain);
  TREE_NO_WARNING (tmp) = 1;
  tmp = gfc_add_field_to_struct_1 (a_struct_type, get_identifier ("dim"),
				   dim_union_type, &chain);
  TREE_NO_WARNING (tmp) = 1;
  gfc_finish_type (a_struct_type);

  chain = 0;
  u_union_type = make_node (UNION_TYPE);
  tmp = gfc_add_field_to_struct_1 (u_union_type, get_identifier ("c"),
				   c_struct_type, &chain);
  TREE_NO_WARNING (tmp) = 1;
  tmp = gfc_add_field_to_struct_1 (u_union_type, get_identifier ("a"),
				   a_struct_type, &chain);
  TREE_NO_WARNING (tmp) = 1;
  gfc_finish_type (u_union_type);

  chain = 0;
  reference_type = make_node (RECORD_TYPE);
  tmp = gfc_add_field_to_struct_1 (reference_type, get_identifier ("next"),
				   build_pointer_type (reference_type), &chain);
  TREE_NO_WARNING (tmp) = 1;
  tmp = gfc_add_field_to_struct_1 (reference_type, get_identifier ("type"),
				   integer_type_node, &chain);
  TREE_NO_WARNING (tmp) = 1;
  tmp = gfc_add_field_to_struct_1 (reference_type, get_identifier ("item_size"),
				   size_type_node, &chain);
  TREE_NO_WARNING (tmp) = 1;
  tmp = gfc_add_field_to_struct_1 (reference_type, get_identifier ("u"),
				   u_union_type, &chain);
  TREE_NO_WARNING (tmp) = 1;
  gfc_finish_type (reference_type);
  TYPE_NAME (reference_type) = get_identifier ("caf_reference_t");

  return reference_type;
}

#include "gt-fortran-trans-types.h"<|MERGE_RESOLUTION|>--- conflicted
+++ resolved
@@ -375,11 +375,7 @@
   i_index = 0;
   FOR_EACH_MODE_IN_CLASS (int_mode_iter, MODE_INT)
     {
-<<<<<<< HEAD
-      scalar_int_mode mode = *int_mode_iter;
-=======
       scalar_int_mode mode = int_mode_iter.require ();
->>>>>>> 5a462df3
       int kind, bitsize;
 
       if (!targetm.scalar_mode_supported_p (mode))
@@ -431,11 +427,7 @@
   r_index = 0;
   FOR_EACH_MODE_IN_CLASS (float_mode_iter, MODE_FLOAT)
     {
-<<<<<<< HEAD
-      scalar_float_mode mode = *float_mode_iter;
-=======
       scalar_float_mode mode = float_mode_iter.require ();
->>>>>>> 5a462df3
       const struct real_format *fmt = REAL_MODE_FORMAT (mode);
       int kind;
 
