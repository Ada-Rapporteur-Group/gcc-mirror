/* Specific flags and argument handling of the Fortran front-end.
   Copyright (C) 1997, 1999, 2000, 2001, 2002, 2003, 2004, 2005, 2006,
   2007, 2008, 2009, 2010
   Free Software Foundation, Inc.

This file is part of GCC.

GNU CC is free software; you can redistribute it and/or modify
it under the terms of the GNU General Public License as published by
the Free Software Foundation; either version 3, or (at your option)
any later version.

GNU CC is distributed in the hope that it will be useful,
but WITHOUT ANY WARRANTY; without even the implied warranty of
MERCHANTABILITY or FITNESS FOR A PARTICULAR PURPOSE.  See the
GNU General Public License for more details.

You should have received a copy of the GNU General Public License
along with GCC; see the file COPYING3.  If not see
<http://www.gnu.org/licenses/>.  */

/* This file is copied more or less verbatim from g77.  */
/* This file contains a filter for the main `gcc' driver, which is
   replicated for the `gfortran' driver by adding this filter.  The purpose
   of this filter is to be basically identical to gcc (in that
   it faithfully passes all of the original arguments to gcc) but,
   unless explicitly overridden by the user in certain ways, ensure
   that the needs of the language supported by this wrapper are met.

   For GNU Fortran 95(gfortran), we do the following to the argument list
   before passing it to `gcc':

   1.  Make sure `-lgfortran -lm' is at the end of the list.

   2.  Make sure each time `-lgfortran' or `-lm' is seen, it forms
       part of the series `-lgfortran -lm'.

   #1 and #2 are not done if `-nostdlib' or any option that disables
   the linking phase is present, or if `-xfoo' is in effect.  Note that
   a lack of source files or -l options disables linking.

   This program was originally made out of gcc/cp/g++spec.c, but the
   way it builds the new argument list was rewritten so it is much
   easier to maintain, improve the way it decides to add or not add
   extra arguments, etc.  And several improvements were made in the
   handling of arguments, primarily to make it more consistent with
   `gcc' itself.  */

#include "config.h"
#include "system.h"
#include "coretypes.h"
#include "gcc.h"
#include "opts.h"

#include "tm.h"
#include "intl.h"

#ifndef MATH_LIBRARY
#define MATH_LIBRARY "m"
#endif

#ifndef FORTRAN_LIBRARY
#define FORTRAN_LIBRARY "gfortran"
#endif

/* Name of the spec file.  */
#define SPEC_FILE "libgfortran.spec"

/* The original argument list and related info is copied here.  */
static unsigned int g77_xargc;
static const struct cl_decoded_option *g77_x_decoded_options;
static void append_arg (const struct cl_decoded_option *);

/* The new argument list will be built here.  */
static unsigned int g77_newargc;
static struct cl_decoded_option *g77_new_decoded_options;

/* The path to the spec file.  */
static char *spec_file = NULL;

/* This will be NULL if we encounter a situation where we should not
   link in the fortran libraries.  */
static const char *library = NULL;


/* Return full path name of spec file if it is in DIR, or NULL if
   not.  */
static char *
find_spec_file (const char *dir)
{
  const char dirsep_string[] = { DIR_SEPARATOR, '\0' };
  char *spec;
  struct stat sb;

  spec = XNEWVEC (char, strlen (dir) + sizeof (SPEC_FILE) + 4);
  strcpy (spec, dir);
  strcat (spec, dirsep_string);
  strcat (spec, SPEC_FILE);
  if (!stat (spec, &sb))
    return spec;
  free (spec);
  return NULL;
}


/* Return whether strings S1 and S2 are both NULL or both the same
   string.  */

static bool
strings_same (const char *s1, const char *s2)
{
  return s1 == s2 || (s1 != NULL && s2 != NULL && strcmp (s1, s2) == 0);
}

/* Return whether decoded option structures OPT1 and OPT2 are the
   same.  */

static bool
options_same (const struct cl_decoded_option *opt1,
	      const struct cl_decoded_option *opt2)
{
<<<<<<< HEAD
  Option opt = OPTION_;
  int skip;
  const char *arg = NULL;

  if ((skip = SWITCH_TAKES_ARG (text[1])))
    skip -= (text[2] != '\0');	/* See gcc.c.  */

  if (text[1] == 'B')
    opt = OPTION_B, skip = (text[2] == '\0'), arg = text + 2;
  else if (text[1] == 'b')
    opt = OPTION_b, skip = (text[2] == '\0'), arg = text + 2;
  else if ((text[1] == 'c') && (text[2] == '\0'))
    opt = OPTION_c, skip = 0;
  else if ((text[1] == 'E') && (text[2] == '\0'))
    opt = OPTION_E, skip = 0;
  else if (text[1] == 'i')
    opt = OPTION_i, skip = 0;
  else if (text[1] == 'l')
    opt = OPTION_l;
  else if (text[1] == 'L')
    opt = OPTION_L, arg = text + 2;
  else if (text[1] == 'o')
    opt = OPTION_o;
  else if ((text[1] == 'S') && (text[2] == '\0'))
    opt = OPTION_S, skip = 0;
  else if (text[1] == 'V')
    opt = OPTION_V, skip = (text[2] == '\0');
  else if ((text[1] == 'v') && (text[2] == '\0'))
    opt = OPTION_v, skip = 0;
  else if (text[1] == 'x')
    opt = OPTION_x, arg = text + 2;
  else if (text[1] == 'J')
    ;
  else
    {
      if ((skip = WORD_SWITCH_TAKES_ARG (text + 1)) != 0)  /* See gcc.c.  */
	;
      else if (!strcmp (text, "-fhelp"))	/* Really --help!! */
	opt = OPTION_help;
      else if (!strcmp (text, "-nostdlib")
	       || !strcmp (text, "-nodefaultlibs"))
	opt = OPTION_nostdlib;
      else if (!strcmp (text, "-fsyntax-only"))
	opt = OPTION_syntax_only;
      else if (!strcmp (text, "-static-libgfortran"))
	opt = OPTION_static_libgfortran;
      else if (!strcmp (text, "-static"))
	opt = OPTION_static;
      else if (!strcmp (text, "-fversion"))	/* Really --version!! */
	opt = OPTION_version;
      else if (!strcmp (text, "-Xlinker") || !strcmp (text, "-specs"))
	skip = 1;
      else
	skip = 0;
    }

  if (xopt != NULL)
    *xopt = opt;
  if (xskip != NULL)
    *xskip = skip;
  if (xarg != NULL)
    {
      if ((arg != NULL) && (arg[0] == '\0'))
	*xarg = NULL;
      else
	*xarg = arg;
    }
=======
  return (opt1->opt_index == opt2->opt_index
	  && strings_same (opt1->arg, opt2->arg)
	  && strings_same (opt1->orig_option_with_args_text,
			   opt2->orig_option_with_args_text)
	  && strings_same (opt1->canonical_option[0],
			   opt2->canonical_option[0])
	  && strings_same (opt1->canonical_option[1],
			   opt2->canonical_option[1])
	  && strings_same (opt1->canonical_option[2],
			   opt2->canonical_option[2])
	  && strings_same (opt1->canonical_option[3],
			   opt2->canonical_option[3])
	  && (opt1->canonical_option_num_elements
	      == opt2->canonical_option_num_elements)
	  && opt1->value == opt2->value
	  && opt1->errors == opt2->errors);
>>>>>>> 155d23aa
}

/* Append another argument to the list being built.  As long as it is
   identical to the corresponding arg in the original list, just increment
   the new arg count.  Otherwise allocate a new list, etc.  */

static void
append_arg (const struct cl_decoded_option *arg)
{
  static unsigned int newargsize;

  if (g77_new_decoded_options == g77_x_decoded_options
      && g77_newargc < g77_xargc
      && options_same (arg, &g77_x_decoded_options[g77_newargc]))
    {
      ++g77_newargc;
      return;			/* Nothing new here.  */
    }

  if (g77_new_decoded_options == g77_x_decoded_options)
    {				/* Make new arglist.  */
      unsigned int i;

      newargsize = (g77_xargc << 2) + 20;	/* This should handle all.  */
      g77_new_decoded_options = XNEWVEC (struct cl_decoded_option, newargsize);

      /* Copy what has been done so far.  */
      for (i = 0; i < g77_newargc; ++i)
	g77_new_decoded_options[i] = g77_x_decoded_options[i];
    }

  if (g77_newargc == newargsize)
<<<<<<< HEAD
    fatal_error ("overflowed output arg list for %qs", arg);
=======
    fatal_error ("overflowed output arg list for %qs",
		 arg->orig_option_with_args_text);

  g77_new_decoded_options[g77_newargc++] = *arg;
}
>>>>>>> 155d23aa

/* Append an option described by OPT_INDEX, ARG and VALUE to the list
   being built.  */
static void
append_option (size_t opt_index, const char *arg, int value)
{
  struct cl_decoded_option decoded;

  generate_option (opt_index, arg, value, CL_DRIVER, &decoded);
  append_arg (&decoded);
}

/* Append a libgfortran argument to the list being built.  If
   FORCE_STATIC, ensure the library is linked statically.  */

static void
add_arg_libgfortran (bool force_static ATTRIBUTE_UNUSED)
{
#ifdef HAVE_LD_STATIC_DYNAMIC
  if (force_static)
    append_option (OPT_Wl_, "-Bstatic", 1);
#endif
  append_option (OPT_l, FORTRAN_LIBRARY, 1);
#ifdef HAVE_LD_STATIC_DYNAMIC
  if (force_static)
    append_option (OPT_Wl_, "-Bdynamic", 1);
#endif
}

void
lang_specific_driver (struct cl_decoded_option **in_decoded_options,
		      unsigned int *in_decoded_options_count,
		      int *in_added_libraries ATTRIBUTE_UNUSED)
{
  unsigned int argc = *in_decoded_options_count;
  struct cl_decoded_option *decoded_options = *in_decoded_options;
  unsigned int i;
  int verbose = 0;

  /* 0 => -xnone in effect.
     1 => -xfoo in effect.  */
  int saw_speclang = 0;

  /* 0 => initial/reset state
     1 => last arg was -l<library>
     2 => last two args were -l<library> -lm.  */
  int saw_library = 0;

  /* By default, we throw on the math library if we have one.  */
  int need_math = (MATH_LIBRARY[0] != '\0');

<<<<<<< HEAD
#ifdef HAVE_LD_STATIC_DYNAMIC
=======
>>>>>>> 155d23aa
  /* Whether we should link a static libgfortran. */
  int static_lib = 0; 

  /* Whether we need to link statically.  */
  int static_linking = 0;
#endif

  /* The number of input and output files in the incoming arg list.  */
  int n_infiles = 0;
  int n_outfiles = 0;

  library = FORTRAN_LIBRARY;

#if 0
  fprintf (stderr, "Incoming:");
  for (i = 0; i < argc; i++)
    fprintf (stderr, " %s", decoded_options[i].orig_option_with_args_text);
  fprintf (stderr, "\n");
#endif

  g77_xargc = argc;
  g77_x_decoded_options = decoded_options;
  g77_newargc = 0;
  g77_new_decoded_options = decoded_options;

  /* First pass through arglist.

     If -nostdlib or a "turn-off-linking" option is anywhere in the
     command line, don't do any library-option processing (except
     relating to -x).  */

  for (i = 1; i < argc; ++i)
    {
      switch (decoded_options[i].opt_index)
	{
	case OPT_SPECIAL_input_file:
	  ++n_infiles;
	  continue;

	case OPT_nostdlib:
	case OPT_nodefaultlibs:
	case OPT_c:
	case OPT_S:
	case OPT_fsyntax_only:
	case OPT_E:
	  /* These options disable linking entirely or linking of the
	     standard libraries.  */
	  library = 0;
	  break;

<<<<<<< HEAD
	case OPTION_static_libgfortran:
=======
	case OPT_static_libgfortran:
>>>>>>> 155d23aa
#ifdef HAVE_LD_STATIC_DYNAMIC
	  static_lib = 1;
#endif
	  break;

<<<<<<< HEAD
	case OPTION_static:
=======
	case OPT_static:
>>>>>>> 155d23aa
#ifdef HAVE_LD_STATIC_DYNAMIC
	  static_linking = 1;
#endif
	  break;

	case OPT_l:
	  ++n_infiles;
	  break;

	case OPT_o:
	  ++n_outfiles;
	  break;

	case OPT_v:
	  verbose = 1;
	  break;

	case OPT__version:
	  printf ("GNU Fortran %s%s\n", pkgversion_string, version_string);
	  printf ("Copyright %s 2010 Free Software Foundation, Inc.\n\n",
		  _("(C)"));
	  printf (_("GNU Fortran comes with NO WARRANTY, to the extent permitted by law.\n\
You may redistribute copies of GNU Fortran\n\
under the terms of the GNU General Public License.\n\
For more information about these matters, see the file named COPYING\n\n"));
	  exit (0);
	  break;

	case OPT__help:
	  /* Let gcc.c handle this, as it has a really
	     cool facility for handling --help and --verbose --help.  */
	  return;

	case OPT_L:
	  if (!spec_file)
	    spec_file = find_spec_file (decoded_options[i].arg);
	  break;


<<<<<<< HEAD
      if (i + skip < argc)
	i += skip;
      else
	fatal_error ("argument to %qs missing", argv[i]);
=======
	default:
	  break;
	}
>>>>>>> 155d23aa
    }

  if ((n_outfiles != 0) && (n_infiles == 0))
    fatal_error ("no input files; unwilling to write output files");

  /* If there are no input files, no need for the library.  */
  if (n_infiles == 0)
    library = 0;

  /* Second pass through arglist, transforming arguments as appropriate.  */

  append_arg (&decoded_options[0]); /* Start with command name, of course.  */

  for (i = 1; i < argc; ++i)
    {
      if (decoded_options[i].errors & CL_ERR_MISSING_ARG)
	{
	  append_arg (&decoded_options[i]);
	  continue;
	}

<<<<<<< HEAD
      if ((argv[i][0] == '-') && (argv[i][1] != 'l'))
=======
      if (decoded_options[i].opt_index == OPT_SPECIAL_input_file
	  && decoded_options[i].arg[0] == '\0')
	{
	  /* Interesting.  Just append as is.  */
	  append_arg (&decoded_options[i]);
	  continue;
	}

      if (decoded_options[i].opt_index != OPT_l
	  && (decoded_options[i].opt_index != OPT_SPECIAL_input_file
	      || strcmp (decoded_options[i].arg, "-") == 0))
>>>>>>> 155d23aa
	{
	  /* Not a filename or library.  */

	  if (saw_library == 1 && need_math)	/* -l<library>.  */
	    append_option (OPT_l, MATH_LIBRARY, 1);

	  saw_library = 0;

	  if (decoded_options[i].opt_index == OPT_SPECIAL_input_file)
	    {
	      append_arg (&decoded_options[i]);	/* "-" == Standard input.  */
	      continue;
	    }

	  if (decoded_options[i].opt_index == OPT_x)
	    {
	      /* Track input language.  */
	      const char *lang = decoded_options[i].arg;

	      saw_speclang = (strcmp (lang, "none") != 0);
	    }

	  append_arg (&decoded_options[i]);

	  continue;
	}

      /* A filename/library, not an option.  */

      if (saw_speclang)
	saw_library = 0;	/* -xfoo currently active.  */
      else
	{			/* -lfoo or filename.  */
	  if (decoded_options[i].opt_index == OPT_l
	      && strcmp (decoded_options[i].arg, MATH_LIBRARY) == 0)
	    {
	      if (saw_library == 1)
		saw_library = 2;	/* -l<library> -lm.  */
	      else
		add_arg_libgfortran (static_lib && !static_linking);
	    }
	  else if (decoded_options[i].opt_index == OPT_l
	      && strcmp (decoded_options[i].arg, FORTRAN_LIBRARY) == 0)
	    {
	      saw_library = 1;	/* -l<library>.  */
	      add_arg_libgfortran (static_lib && !static_linking);
	      continue;
	    }
	  else
	    {			/* Other library, or filename.  */
	      if (saw_library == 1 && need_math)
		append_option (OPT_l, MATH_LIBRARY, 1);
	      saw_library = 0;
	    }
	}
      append_arg (&decoded_options[i]);
    }

  /* Append `-lgfortran -lm' as necessary.  */

  if (library)
    {				/* Doing a link and no -nostdlib.  */
      if (saw_speclang)
	append_option (OPT_x, "none", 1);

      switch (saw_library)
	{
	case 0:
	  add_arg_libgfortran (static_lib && !static_linking);
	  /* Fall through.  */

	case 1:
	  if (need_math)
	    append_option (OPT_l, MATH_LIBRARY, 1);
	default:
	  break;
	}
    }

#ifdef ENABLE_SHARED_LIBGCC
  if (library)
    {
      unsigned int i;

      for (i = 1; i < g77_newargc; i++)
	if (g77_new_decoded_options[i].opt_index == OPT_static_libgcc
	    || g77_new_decoded_options[i].opt_index == OPT_static)
	  break;

      if (i == g77_newargc)
	append_option (OPT_shared_libgcc, NULL, 1);
    }

#endif

  /* Read the specs file corresponding to libgfortran.
     If we didn't find the spec file on the -L path, we load it
     via lang_specific_pre_link.  */
  if (spec_file)
    append_option (OPT_specs_, spec_file, 1);

  if (verbose && g77_new_decoded_options != g77_x_decoded_options)
    {
      fprintf (stderr, _("Driving:"));
      for (i = 0; i < g77_newargc; i++)
	fprintf (stderr, " %s",
		 g77_new_decoded_options[i].orig_option_with_args_text);
      fprintf (stderr, "\n");
    }

  *in_decoded_options_count = g77_newargc;
  *in_decoded_options = g77_new_decoded_options;
}


/* Called before linking.  Returns 0 on success and -1 on failure.  */
int
lang_specific_pre_link (void)
{
  if (spec_file)
    free (spec_file);
  else if (library)
    do_spec ("%:include(libgfortran.spec)");

  return 0;
}

/* Number of extra output files that lang_specific_pre_link may generate.  */
int lang_specific_extra_outfiles = 0;	/* Not used for F77.  */<|MERGE_RESOLUTION|>--- conflicted
+++ resolved
@@ -119,75 +119,6 @@
 options_same (const struct cl_decoded_option *opt1,
 	      const struct cl_decoded_option *opt2)
 {
-<<<<<<< HEAD
-  Option opt = OPTION_;
-  int skip;
-  const char *arg = NULL;
-
-  if ((skip = SWITCH_TAKES_ARG (text[1])))
-    skip -= (text[2] != '\0');	/* See gcc.c.  */
-
-  if (text[1] == 'B')
-    opt = OPTION_B, skip = (text[2] == '\0'), arg = text + 2;
-  else if (text[1] == 'b')
-    opt = OPTION_b, skip = (text[2] == '\0'), arg = text + 2;
-  else if ((text[1] == 'c') && (text[2] == '\0'))
-    opt = OPTION_c, skip = 0;
-  else if ((text[1] == 'E') && (text[2] == '\0'))
-    opt = OPTION_E, skip = 0;
-  else if (text[1] == 'i')
-    opt = OPTION_i, skip = 0;
-  else if (text[1] == 'l')
-    opt = OPTION_l;
-  else if (text[1] == 'L')
-    opt = OPTION_L, arg = text + 2;
-  else if (text[1] == 'o')
-    opt = OPTION_o;
-  else if ((text[1] == 'S') && (text[2] == '\0'))
-    opt = OPTION_S, skip = 0;
-  else if (text[1] == 'V')
-    opt = OPTION_V, skip = (text[2] == '\0');
-  else if ((text[1] == 'v') && (text[2] == '\0'))
-    opt = OPTION_v, skip = 0;
-  else if (text[1] == 'x')
-    opt = OPTION_x, arg = text + 2;
-  else if (text[1] == 'J')
-    ;
-  else
-    {
-      if ((skip = WORD_SWITCH_TAKES_ARG (text + 1)) != 0)  /* See gcc.c.  */
-	;
-      else if (!strcmp (text, "-fhelp"))	/* Really --help!! */
-	opt = OPTION_help;
-      else if (!strcmp (text, "-nostdlib")
-	       || !strcmp (text, "-nodefaultlibs"))
-	opt = OPTION_nostdlib;
-      else if (!strcmp (text, "-fsyntax-only"))
-	opt = OPTION_syntax_only;
-      else if (!strcmp (text, "-static-libgfortran"))
-	opt = OPTION_static_libgfortran;
-      else if (!strcmp (text, "-static"))
-	opt = OPTION_static;
-      else if (!strcmp (text, "-fversion"))	/* Really --version!! */
-	opt = OPTION_version;
-      else if (!strcmp (text, "-Xlinker") || !strcmp (text, "-specs"))
-	skip = 1;
-      else
-	skip = 0;
-    }
-
-  if (xopt != NULL)
-    *xopt = opt;
-  if (xskip != NULL)
-    *xskip = skip;
-  if (xarg != NULL)
-    {
-      if ((arg != NULL) && (arg[0] == '\0'))
-	*xarg = NULL;
-      else
-	*xarg = arg;
-    }
-=======
   return (opt1->opt_index == opt2->opt_index
 	  && strings_same (opt1->arg, opt2->arg)
 	  && strings_same (opt1->orig_option_with_args_text,
@@ -204,7 +135,6 @@
 	      == opt2->canonical_option_num_elements)
 	  && opt1->value == opt2->value
 	  && opt1->errors == opt2->errors);
->>>>>>> 155d23aa
 }
 
 /* Append another argument to the list being built.  As long as it is
@@ -237,15 +167,11 @@
     }
 
   if (g77_newargc == newargsize)
-<<<<<<< HEAD
-    fatal_error ("overflowed output arg list for %qs", arg);
-=======
     fatal_error ("overflowed output arg list for %qs",
 		 arg->orig_option_with_args_text);
 
   g77_new_decoded_options[g77_newargc++] = *arg;
 }
->>>>>>> 155d23aa
 
 /* Append an option described by OPT_INDEX, ARG and VALUE to the list
    being built.  */
@@ -297,16 +223,11 @@
   /* By default, we throw on the math library if we have one.  */
   int need_math = (MATH_LIBRARY[0] != '\0');
 
-<<<<<<< HEAD
-#ifdef HAVE_LD_STATIC_DYNAMIC
-=======
->>>>>>> 155d23aa
   /* Whether we should link a static libgfortran. */
   int static_lib = 0; 
 
   /* Whether we need to link statically.  */
   int static_linking = 0;
-#endif
 
   /* The number of input and output files in the incoming arg list.  */
   int n_infiles = 0;
@@ -351,21 +272,13 @@
 	  library = 0;
 	  break;
 
-<<<<<<< HEAD
-	case OPTION_static_libgfortran:
-=======
 	case OPT_static_libgfortran:
->>>>>>> 155d23aa
 #ifdef HAVE_LD_STATIC_DYNAMIC
 	  static_lib = 1;
 #endif
 	  break;
 
-<<<<<<< HEAD
-	case OPTION_static:
-=======
 	case OPT_static:
->>>>>>> 155d23aa
 #ifdef HAVE_LD_STATIC_DYNAMIC
 	  static_linking = 1;
 #endif
@@ -405,16 +318,9 @@
 	  break;
 
 
-<<<<<<< HEAD
-      if (i + skip < argc)
-	i += skip;
-      else
-	fatal_error ("argument to %qs missing", argv[i]);
-=======
 	default:
 	  break;
 	}
->>>>>>> 155d23aa
     }
 
   if ((n_outfiles != 0) && (n_infiles == 0))
@@ -436,9 +342,6 @@
 	  continue;
 	}
 
-<<<<<<< HEAD
-      if ((argv[i][0] == '-') && (argv[i][1] != 'l'))
-=======
       if (decoded_options[i].opt_index == OPT_SPECIAL_input_file
 	  && decoded_options[i].arg[0] == '\0')
 	{
@@ -450,7 +353,6 @@
       if (decoded_options[i].opt_index != OPT_l
 	  && (decoded_options[i].opt_index != OPT_SPECIAL_input_file
 	      || strcmp (decoded_options[i].arg, "-") == 0))
->>>>>>> 155d23aa
 	{
 	  /* Not a filename or library.  */
 
