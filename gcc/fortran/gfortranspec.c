/* Specific flags and argument handling of the Fortran front-end.
   Copyright (C) 1997, 1999, 2000, 2001, 2002, 2003, 2004, 2005, 2006,
   2007, 2008, 2009, 2010
   Free Software Foundation, Inc.

This file is part of GCC.

GNU CC is free software; you can redistribute it and/or modify
it under the terms of the GNU General Public License as published by
the Free Software Foundation; either version 3, or (at your option)
any later version.

GNU CC is distributed in the hope that it will be useful,
but WITHOUT ANY WARRANTY; without even the implied warranty of
MERCHANTABILITY or FITNESS FOR A PARTICULAR PURPOSE.  See the
GNU General Public License for more details.

You should have received a copy of the GNU General Public License
along with GCC; see the file COPYING3.  If not see
<http://www.gnu.org/licenses/>.  */

/* This file is copied more or less verbatim from g77.  */
/* This file contains a filter for the main `gcc' driver, which is
   replicated for the `gfortran' driver by adding this filter.  The purpose
   of this filter is to be basically identical to gcc (in that
   it faithfully passes all of the original arguments to gcc) but,
   unless explicitly overridden by the user in certain ways, ensure
   that the needs of the language supported by this wrapper are met.

   For GNU Fortran 95(gfortran), we do the following to the argument list
   before passing it to `gcc':

   1.  Make sure `-lgfortran -lm' is at the end of the list.

   2.  Make sure each time `-lgfortran' or `-lm' is seen, it forms
       part of the series `-lgfortran -lm'.

   #1 and #2 are not done if `-nostdlib' or any option that disables
   the linking phase is present, or if `-xfoo' is in effect.  Note that
   a lack of source files or -l options disables linking.

   This program was originally made out of gcc/cp/g++spec.c, but the
   way it builds the new argument list was rewritten so it is much
   easier to maintain, improve the way it decides to add or not add
   extra arguments, etc.  And several improvements were made in the
   handling of arguments, primarily to make it more consistent with
   `gcc' itself.  */

#include "config.h"
#include "system.h"
#include "coretypes.h"
#include "gcc.h"
#include "opts.h"

#include "tm.h"
#include "intl.h"

#ifndef MATH_LIBRARY
#define MATH_LIBRARY "m"
#endif

#ifndef FORTRAN_LIBRARY
#define FORTRAN_LIBRARY "gfortran"
#endif

/* The original argument list and related info is copied here.  */
static unsigned int g77_xargc;
static const struct cl_decoded_option *g77_x_decoded_options;
static void append_arg (const struct cl_decoded_option *);

/* The new argument list will be built here.  */
static unsigned int g77_newargc;
static struct cl_decoded_option *g77_new_decoded_options;

/* Return whether strings S1 and S2 are both NULL or both the same
   string.  */

static bool
strings_same (const char *s1, const char *s2)
{
  return s1 == s2 || (s1 != NULL && s2 != NULL && strcmp (s1, s2) == 0);
}

/* Return whether decoded option structures OPT1 and OPT2 are the
   same.  */

static bool
options_same (const struct cl_decoded_option *opt1,
	      const struct cl_decoded_option *opt2)
{
  return (opt1->opt_index == opt2->opt_index
	  && strings_same (opt1->arg, opt2->arg)
	  && strings_same (opt1->orig_option_with_args_text,
			   opt2->orig_option_with_args_text)
	  && strings_same (opt1->canonical_option[0],
			   opt2->canonical_option[0])
	  && strings_same (opt1->canonical_option[1],
			   opt2->canonical_option[1])
	  && strings_same (opt1->canonical_option[2],
			   opt2->canonical_option[2])
	  && strings_same (opt1->canonical_option[3],
			   opt2->canonical_option[3])
	  && (opt1->canonical_option_num_elements
	      == opt2->canonical_option_num_elements)
	  && opt1->value == opt2->value
	  && opt1->errors == opt2->errors);
}

/* Append another argument to the list being built.  As long as it is
   identical to the corresponding arg in the original list, just increment
   the new arg count.  Otherwise allocate a new list, etc.  */

static void
append_arg (const struct cl_decoded_option *arg)
{
  static unsigned int newargsize;

#if 0
  fprintf (stderr, "`%s'\n", arg);
#endif

  if (g77_new_decoded_options == g77_x_decoded_options
      && g77_newargc < g77_xargc
      && options_same (arg, &g77_x_decoded_options[g77_newargc]))
    {
      ++g77_newargc;
      return;			/* Nothing new here.  */
    }

  if (g77_new_decoded_options == g77_x_decoded_options)
    {				/* Make new arglist.  */
      unsigned int i;

      newargsize = (g77_xargc << 2) + 20;	/* This should handle all.  */
      g77_new_decoded_options = XNEWVEC (struct cl_decoded_option, newargsize);

      /* Copy what has been done so far.  */
      for (i = 0; i < g77_newargc; ++i)
	g77_new_decoded_options[i] = g77_x_decoded_options[i];
    }

  if (g77_newargc == newargsize)
    fatal_error ("overflowed output arg list for %qs",
		 arg->orig_option_with_args_text);

  g77_new_decoded_options[g77_newargc++] = *arg;
}

/* Append an option described by OPT_INDEX, ARG and VALUE to the list
   being built.  */
static void
append_option (size_t opt_index, const char *arg, int value)
{
  struct cl_decoded_option decoded;

  generate_option (opt_index, arg, value, CL_DRIVER, &decoded);
  append_arg (&decoded);
}

/* Append a libgfortran argument to the list being built.  If
   FORCE_STATIC, ensure the library is linked statically.  */

static void
add_arg_libgfortran (bool force_static ATTRIBUTE_UNUSED)
{
#ifdef HAVE_LD_STATIC_DYNAMIC
  if (force_static)
    append_option (OPT_Wl_, "-Bstatic", 1);
#endif
  append_option (OPT_l, FORTRAN_LIBRARY, 1);
#ifdef HAVE_LD_STATIC_DYNAMIC
  if (force_static)
    append_option (OPT_Wl_, "-Bdynamic", 1);
#endif
}

void
lang_specific_driver (struct cl_decoded_option **in_decoded_options,
		      unsigned int *in_decoded_options_count,
		      int *in_added_libraries ATTRIBUTE_UNUSED)
{
  unsigned int argc = *in_decoded_options_count;
  struct cl_decoded_option *decoded_options = *in_decoded_options;
  unsigned int i;
  int verbose = 0;

  /* This will be NULL if we encounter a situation where we should not
     link in libf2c.  */
  const char *library = FORTRAN_LIBRARY;

  /* 0 => -xnone in effect.
     1 => -xfoo in effect.  */
  int saw_speclang = 0;

  /* 0 => initial/reset state
     1 => last arg was -l<library>
     2 => last two args were -l<library> -lm.  */
  int saw_library = 0;

  /* By default, we throw on the math library if we have one.  */
  int need_math = (MATH_LIBRARY[0] != '\0');

<<<<<<< HEAD
#ifdef HAVE_LD_STATIC_DYNAMIC
=======
>>>>>>> 6e7f08ad
  /* Whether we should link a static libgfortran. */
  int static_lib = 0; 

  /* Whether we need to link statically.  */
  int static_linking = 0;
#endif

  /* The number of input and output files in the incoming arg list.  */
  int n_infiles = 0;
  int n_outfiles = 0;

#if 0
  fprintf (stderr, "Incoming:");
  for (i = 0; i < argc; i++)
    fprintf (stderr, " %s", decoded_options[i].orig_option_with_args_text);
  fprintf (stderr, "\n");
#endif

  g77_xargc = argc;
  g77_x_decoded_options = decoded_options;
  g77_newargc = 0;
  g77_new_decoded_options = decoded_options;

  /* First pass through arglist.

     If -nostdlib or a "turn-off-linking" option is anywhere in the
     command line, don't do any library-option processing (except
     relating to -x).  */

  for (i = 1; i < argc; ++i)
    {
      switch (decoded_options[i].opt_index)
	{
	case OPT_SPECIAL_input_file:
	  ++n_infiles;
	  continue;

	case OPT_nostdlib:
	case OPT_nodefaultlibs:
	case OPT_c:
	case OPT_S:
	case OPT_fsyntax_only:
	case OPT_E:
	  /* These options disable linking entirely or linking of the
	     standard libraries.  */
	  library = 0;
	  break;

<<<<<<< HEAD
	case OPTION_static_libgfortran:
=======
	case OPT_static_libgfortran:
>>>>>>> 6e7f08ad
#ifdef HAVE_LD_STATIC_DYNAMIC
	  static_lib = 1;
#endif
	  break;

<<<<<<< HEAD
	case OPTION_static:
#ifdef HAVE_LD_STATIC_DYNAMIC
	  static_linking = 1;
#endif
	  /* Fall through, count OPTION_static as an item included in
	     the rewritten command line. */
=======
	case OPT_static:
#ifdef HAVE_LD_STATIC_DYNAMIC
	  static_linking = 1;
#endif
	  break;
>>>>>>> 6e7f08ad

	case OPT_l:
	  ++n_infiles;
	  break;

	case OPT_o:
	  ++n_outfiles;
	  break;

	case OPT_v:
	  verbose = 1;
	  break;

	case OPT__version:
	  printf ("GNU Fortran %s%s\n", pkgversion_string, version_string);
	  printf ("Copyright %s 2010 Free Software Foundation, Inc.\n\n",
		  _("(C)"));
	  printf (_("GNU Fortran comes with NO WARRANTY, to the extent permitted by law.\n\
You may redistribute copies of GNU Fortran\n\
under the terms of the GNU General Public License.\n\
For more information about these matters, see the file named COPYING\n\n"));
	  exit (0);
	  break;

	case OPT__help:
	  /* Let gcc.c handle this, as it has a really
	     cool facility for handling --help and --verbose --help.  */
	  return;

	default:
	  break;
	}
    }

  if ((n_outfiles != 0) && (n_infiles == 0))
    fatal_error ("no input files; unwilling to write output files");

  /* If there are no input files, no need for the library.  */
  if (n_infiles == 0)
    library = 0;

  /* Second pass through arglist, transforming arguments as appropriate.  */

  append_arg (&decoded_options[0]); /* Start with command name, of course.  */

  for (i = 1; i < argc; ++i)
    {
      if (decoded_options[i].errors & CL_ERR_MISSING_ARG)
	{
	  append_arg (&decoded_options[i]);
	  continue;
	}

      if (decoded_options[i].opt_index == OPT_SPECIAL_input_file
	  && decoded_options[i].arg[0] == '\0')
	{
	  /* Interesting.  Just append as is.  */
	  append_arg (&decoded_options[i]);
	  continue;
	}

      if (decoded_options[i].opt_index != OPT_l
	  && (decoded_options[i].opt_index != OPT_SPECIAL_input_file
	      || strcmp (decoded_options[i].arg, "-") == 0))
	{
	  /* Not a filename or library.  */

	  if (saw_library == 1 && need_math)	/* -l<library>.  */
	    append_option (OPT_l, MATH_LIBRARY, 1);

	  saw_library = 0;

	  if (decoded_options[i].opt_index == OPT_SPECIAL_input_file)
	    {
	      append_arg (&decoded_options[i]);	/* "-" == Standard input.  */
	      continue;
	    }

	  if (decoded_options[i].opt_index == OPT_x)
	    {
	      /* Track input language.  */
	      const char *lang = decoded_options[i].arg;

	      saw_speclang = (strcmp (lang, "none") != 0);
	    }

	  append_arg (&decoded_options[i]);

	  continue;
	}

      /* A filename/library, not an option.  */

      if (saw_speclang)
	saw_library = 0;	/* -xfoo currently active.  */
      else
	{			/* -lfoo or filename.  */
	  if (decoded_options[i].opt_index == OPT_l
	      && strcmp (decoded_options[i].arg, MATH_LIBRARY) == 0)
	    {
	      if (saw_library == 1)
		saw_library = 2;	/* -l<library> -lm.  */
	      else
		add_arg_libgfortran (static_lib && !static_linking);
	    }
	  else if (decoded_options[i].opt_index == OPT_l
	      && strcmp (decoded_options[i].arg, FORTRAN_LIBRARY) == 0)
	    {
	      saw_library = 1;	/* -l<library>.  */
	      add_arg_libgfortran (static_lib && !static_linking);
	      continue;
	    }
	  else
	    {			/* Other library, or filename.  */
	      if (saw_library == 1 && need_math)
		append_option (OPT_l, MATH_LIBRARY, 1);
	      saw_library = 0;
	    }
	}
      append_arg (&decoded_options[i]);
    }

  /* Append `-lgfortran -lm' as necessary.  */

  if (library)
    {				/* Doing a link and no -nostdlib.  */
      if (saw_speclang)
	append_option (OPT_x, "none", 1);

      switch (saw_library)
	{
	case 0:
	  add_arg_libgfortran (static_lib && !static_linking);
	  /* Fall through.  */

	case 1:
	  if (need_math)
	    append_option (OPT_l, MATH_LIBRARY, 1);
	default:
	  break;
	}
    }

#ifdef ENABLE_SHARED_LIBGCC
  if (library)
    {
      unsigned int i;

      for (i = 1; i < g77_newargc; i++)
	if (g77_new_decoded_options[i].opt_index == OPT_static_libgcc
	    || g77_new_decoded_options[i].opt_index == OPT_static)
	  break;

      if (i == g77_newargc)
	append_option (OPT_shared_libgcc, NULL, 1);
    }

#endif

  if (verbose && g77_new_decoded_options != g77_x_decoded_options)
    {
      fprintf (stderr, _("Driving:"));
      for (i = 0; i < g77_newargc; i++)
	fprintf (stderr, " %s",
		 g77_new_decoded_options[i].orig_option_with_args_text);
      fprintf (stderr, "\n");
    }

  *in_decoded_options_count = g77_newargc;
  *in_decoded_options = g77_new_decoded_options;
}


/* Called before linking.  Returns 0 on success and -1 on failure.  */
int
lang_specific_pre_link (void)	/* Not used for F77.  */
{
  return 0;
}

/* Number of extra output files that lang_specific_pre_link may generate.  */
int lang_specific_extra_outfiles = 0;	/* Not used for F77.  */<|MERGE_RESOLUTION|>--- conflicted
+++ resolved
@@ -200,16 +200,11 @@
   /* By default, we throw on the math library if we have one.  */
   int need_math = (MATH_LIBRARY[0] != '\0');
 
-<<<<<<< HEAD
-#ifdef HAVE_LD_STATIC_DYNAMIC
-=======
->>>>>>> 6e7f08ad
   /* Whether we should link a static libgfortran. */
   int static_lib = 0; 
 
   /* Whether we need to link statically.  */
   int static_linking = 0;
-#endif
 
   /* The number of input and output files in the incoming arg list.  */
   int n_infiles = 0;
@@ -252,30 +247,17 @@
 	  library = 0;
 	  break;
 
-<<<<<<< HEAD
-	case OPTION_static_libgfortran:
-=======
 	case OPT_static_libgfortran:
->>>>>>> 6e7f08ad
 #ifdef HAVE_LD_STATIC_DYNAMIC
 	  static_lib = 1;
 #endif
 	  break;
 
-<<<<<<< HEAD
-	case OPTION_static:
-#ifdef HAVE_LD_STATIC_DYNAMIC
-	  static_linking = 1;
-#endif
-	  /* Fall through, count OPTION_static as an item included in
-	     the rewritten command line. */
-=======
 	case OPT_static:
 #ifdef HAVE_LD_STATIC_DYNAMIC
 	  static_linking = 1;
 #endif
 	  break;
->>>>>>> 6e7f08ad
 
 	case OPT_l:
 	  ++n_infiles;
