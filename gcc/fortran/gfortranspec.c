/* Specific flags and argument handling of the Fortran front-end.
   Copyright (C) 1997, 1999, 2000, 2001, 2002, 2003, 2004, 2005, 2006,
<<<<<<< HEAD
   2007 Free Software Foundation, Inc.
=======
   2007, 2008, 2009
   Free Software Foundation, Inc.
>>>>>>> 42bae686

This file is part of GCC.

GNU CC is free software; you can redistribute it and/or modify
it under the terms of the GNU General Public License as published by
the Free Software Foundation; either version 3, or (at your option)
any later version.

GNU CC is distributed in the hope that it will be useful,
but WITHOUT ANY WARRANTY; without even the implied warranty of
MERCHANTABILITY or FITNESS FOR A PARTICULAR PURPOSE.  See the
GNU General Public License for more details.

You should have received a copy of the GNU General Public License
along with GCC; see the file COPYING3.  If not see
<http://www.gnu.org/licenses/>.  */

/* This file is copied more or less verbatim from g77.  */
/* This file contains a filter for the main `gcc' driver, which is
   replicated for the `gfortran' driver by adding this filter.  The purpose
   of this filter is to be basically identical to gcc (in that
   it faithfully passes all of the original arguments to gcc) but,
   unless explicitly overridden by the user in certain ways, ensure
   that the needs of the language supported by this wrapper are met.

   For GNU Fortran 95(gfortran), we do the following to the argument list
   before passing it to `gcc':

   1.  Make sure `-lgfortran -lm' is at the end of the list.

   2.  Make sure each time `-lgfortran' or `-lm' is seen, it forms
       part of the series `-lgfortran -lm'.

   #1 and #2 are not done if `-nostdlib' or any option that disables
   the linking phase is present, or if `-xfoo' is in effect.  Note that
   a lack of source files or -l options disables linking.

   This program was originally made out of gcc/cp/g++spec.c, but the
   way it builds the new argument list was rewritten so it is much
   easier to maintain, improve the way it decides to add or not add
   extra arguments, etc.  And several improvements were made in the
   handling of arguments, primarily to make it more consistent with
   `gcc' itself.  */

#include "config.h"
#include "system.h"
#include "gcc.h"

#include "coretypes.h"
#include "tm.h"
#include "intl.h"

#ifndef MATH_LIBRARY
#define MATH_LIBRARY "-lm"
#endif

#ifndef FORTRAN_INIT
#define FORTRAN_INIT "-lgfortranbegin"
#endif

#ifndef FORTRAN_LIBRARY
#define FORTRAN_LIBRARY "-lgfortran"
#endif

#ifdef HAVE_LD_STATIC_DYNAMIC
#define ADD_ARG_LIBGFORTRAN(arg) \
  { \
    if (static_lib && !static_linking) \
      append_arg ("-Wl,-Bstatic"); \
    append_arg (arg); \
    if (static_lib && !static_linking) \
      append_arg ("-Wl,-Bdynamic"); \
  }
#else
#define ADD_ARG_LIBGFORTRAN(arg) append_arg (arg);
#endif


/* Options this driver needs to recognize, not just know how to
   skip over.  */
typedef enum
{
  OPTION_b,			/* Aka --prefix.  */
  OPTION_B,			/* Aka --target.  */
  OPTION_c,			/* Aka --compile.  */
  OPTION_E,			/* Aka --preprocess.  */
  OPTION_help,			/* --help.  */
  OPTION_i,			/* -imacros, -include, -include-*.  */
  OPTION_l,
  OPTION_L,			/* Aka --library-directory.  */
  OPTION_nostdlib,		/* Aka --no-standard-libraries, or
				   -nodefaultlibs.  */
  OPTION_o,			/* Aka --output.  */
  OPTION_S,			/* Aka --assemble.  */
  OPTION_static,		/* -static.  */
  OPTION_static_libgfortran,	/* -static-libgfortran.  */
  OPTION_syntax_only,		/* -fsyntax-only.  */
  OPTION_v,			/* Aka --verbose.  */
  OPTION_version,		/* --version.  */
  OPTION_V,			/* Aka --use-version.  */
  OPTION_x,			/* Aka --language.  */
  OPTION_			/* Unrecognized or unimportant.  */
}
Option;

/* The original argument list and related info is copied here.  */
static int g77_xargc;
static const char *const *g77_xargv;
static void lookup_option (Option *, int *, const char **, const char *);
static void append_arg (const char *);

/* The new argument list will be built here.  */
static int g77_newargc;
static const char **g77_newargv;

/* --- This comes from gcc.c (2.8.1) verbatim: */

/* This defines which switch letters take arguments.  */

#ifndef SWITCH_TAKES_ARG
#define SWITCH_TAKES_ARG(CHAR) DEFAULT_SWITCH_TAKES_ARG(CHAR)
#endif

/* This defines which multi-letter switches take arguments.  */

#ifndef WORD_SWITCH_TAKES_ARG
#define WORD_SWITCH_TAKES_ARG(STR) DEFAULT_WORD_SWITCH_TAKES_ARG (STR)
#endif

/* --- End of verbatim.  */

/* Assumes text[0] == '-'.  Returns number of argv items that belong to
   (and follow) this one, an option id for options important to the
   caller, and a pointer to the first char of the arg, if embedded (else
   returns NULL, meaning no arg or it's the next argv).

   Note that this also assumes gcc.c's pass converting long options
   to short ones, where available, has already been run.  */

static void
lookup_option (Option *xopt, int *xskip, const char **xarg, const char *text)
{
  Option opt = OPTION_;
  int skip;
  const char *arg = NULL;

  if ((skip = SWITCH_TAKES_ARG (text[1])))
    skip -= (text[2] != '\0');	/* See gcc.c.  */

  if (text[1] == 'B')
    opt = OPTION_B, skip = (text[2] == '\0'), arg = text + 2;
  else if (text[1] == 'b')
    opt = OPTION_b, skip = (text[2] == '\0'), arg = text + 2;
  else if ((text[1] == 'c') && (text[2] == '\0'))
    opt = OPTION_c, skip = 0;
  else if ((text[1] == 'E') && (text[2] == '\0'))
    opt = OPTION_E, skip = 0;
  else if (text[1] == 'i')
    opt = OPTION_i, skip = 0;
  else if (text[1] == 'l')
    opt = OPTION_l;
  else if (text[1] == 'L')
    opt = OPTION_L, arg = text + 2;
  else if (text[1] == 'o')
    opt = OPTION_o;
  else if ((text[1] == 'S') && (text[2] == '\0'))
    opt = OPTION_S, skip = 0;
  else if (text[1] == 'V')
    opt = OPTION_V, skip = (text[2] == '\0');
  else if ((text[1] == 'v') && (text[2] == '\0'))
    opt = OPTION_v, skip = 0;
  else if (text[1] == 'x')
    opt = OPTION_x, arg = text + 2;
  else if (text[1] == 'J')
    ;
  else
    {
      if ((skip = WORD_SWITCH_TAKES_ARG (text + 1)) != 0)  /* See gcc.c.  */
	;
      else if (!strcmp (text, "-fhelp"))	/* Really --help!! */
	opt = OPTION_help;
      else if (!strcmp (text, "-nostdlib")
	       || !strcmp (text, "-nodefaultlibs"))
	opt = OPTION_nostdlib;
      else if (!strcmp (text, "-fsyntax-only"))
	opt = OPTION_syntax_only;
      else if (!strcmp (text, "-static-libgfortran"))
	opt = OPTION_static_libgfortran;
      else if (!strcmp (text, "-dumpversion"))
	opt = OPTION_version;
      else if (!strcmp (text, "-fversion"))	/* Really --version!! */
	opt = OPTION_version;
      else if (!strcmp (text, "-Xlinker") || !strcmp (text, "-specs"))
	skip = 1;
      else
	skip = 0;
    }

  if (xopt != NULL)
    *xopt = opt;
  if (xskip != NULL)
    *xskip = skip;
  if (xarg != NULL)
    {
      if ((arg != NULL) && (arg[0] == '\0'))
	*xarg = NULL;
      else
	*xarg = arg;
    }
}

/* Append another argument to the list being built.  As long as it is
   identical to the corresponding arg in the original list, just increment
   the new arg count.  Otherwise allocate a new list, etc.  */

static void
append_arg (const char *arg)
{
  static int newargsize;

#if 0
  fprintf (stderr, "`%s'\n", arg);
#endif

  if (g77_newargv == g77_xargv
      && g77_newargc < g77_xargc
      && (arg == g77_xargv[g77_newargc]
	  || !strcmp (arg, g77_xargv[g77_newargc])))
    {
      ++g77_newargc;
      return;			/* Nothing new here.  */
    }

  if (g77_newargv == g77_xargv)
    {				/* Make new arglist.  */
      int i;

      newargsize = (g77_xargc << 2) + 20;	/* This should handle all.  */
      g77_newargv = (const char **) xmalloc (newargsize * sizeof (char *));

      /* Copy what has been done so far.  */
      for (i = 0; i < g77_newargc; ++i)
	g77_newargv[i] = g77_xargv[i];
    }

  if (g77_newargc == newargsize)
    fatal ("overflowed output arg list for '%s'", arg);

  g77_newargv[g77_newargc++] = arg;
}

void
lang_specific_driver (int *in_argc, const char *const **in_argv,
		      int *in_added_libraries ATTRIBUTE_UNUSED)
{
  int argc = *in_argc;
  const char *const *argv = *in_argv;
  int i;
  int verbose = 0;
  Option opt;
  int skip;
  const char *arg;

  /* This will be NULL if we encounter a situation where we should not
     link in libf2c.  */
  const char *library = FORTRAN_LIBRARY;

  /* 0 => -xnone in effect.
     1 => -xfoo in effect.  */
  int saw_speclang = 0;

  /* 0 => initial/reset state
     1 => last arg was -l<library>
     2 => last two args were -l<library> -lm.  */
  int saw_library = 0;

  /* 0 => initial/reset state
     1 => FORTRAN_INIT linked in */
  int use_init = 0;

  /* By default, we throw on the math library if we have one.  */
  int need_math = (MATH_LIBRARY[0] != '\0');

  /* Whether we should link a static libgfortran.  */
  int static_lib = 0;

  /* Whether we need to link statically.  */
  int static_linking = 0;

  /* The number of input and output files in the incoming arg list.  */
  int n_infiles = 0;
  int n_outfiles = 0;

#if 0
  fprintf (stderr, "Incoming:");
  for (i = 0; i < argc; i++)
    fprintf (stderr, " %s", argv[i]);
  fprintf (stderr, "\n");
#endif

  g77_xargc = argc;
  g77_xargv = argv;
  g77_newargc = 0;
  g77_newargv = CONST_CAST2 (const char **, const char *const *, argv);

  /* First pass through arglist.

     If -nostdlib or a "turn-off-linking" option is anywhere in the
     command line, don't do any library-option processing (except
     relating to -x).  Also, if -v is specified, but no other options
     that do anything special (allowing -V version, etc.), remember
     to add special stuff to make gcc command actually invoke all
     the different phases of the compilation process so all the version
     numbers can be seen.

     Also, here is where all problems with missing arguments to options
     are caught.  If this loop is exited normally, it means all options
     have the appropriate number of arguments as far as the rest of this
     program is concerned.  */

  for (i = 1; i < argc; ++i)
    {
      if ((argv[i][0] == '+') && (argv[i][1] == 'e'))
	{
	  continue;
	}

      if ((argv[i][0] != '-') || (argv[i][1] == '\0'))
	{
	  ++n_infiles;
	  continue;
	}

      lookup_option (&opt, &skip, NULL, argv[i]);

      switch (opt)
	{
	case OPTION_nostdlib:
	case OPTION_c:
	case OPTION_S:
	case OPTION_syntax_only:
	case OPTION_E:
	  /* These options disable linking entirely or linking of the
	     standard libraries.  */
	  library = 0;
	  break;

	case OPTION_static_libgfortran:
	  static_lib = 1;
	  break;

	case OPTION_static:
	  static_linking = 1;

	case OPTION_l:
	  ++n_infiles;
	  break;

	case OPTION_o:
	  ++n_outfiles;
	  break;

	case OPTION_v:
	  verbose = 1;
	  break;

	case OPTION_b:
	case OPTION_B:
	case OPTION_L:
	case OPTION_i:
	case OPTION_V:
	  /* These options are useful in conjunction with -v to get
	     appropriate version info.  */
	  break;

	case OPTION_version:
<<<<<<< HEAD
	  printf ("GNU Fortran (GCC) %s\n", version_string);
	  printf ("Copyright %s 2007 Free Software Foundation, Inc.\n\n",
	          _("(C)"));
=======
	  printf ("GNU Fortran %s%s\n", pkgversion_string, version_string);
	  printf ("Copyright %s 2009 Free Software Foundation, Inc.\n\n",
		  _("(C)"));
>>>>>>> 42bae686
	  printf (_("GNU Fortran comes with NO WARRANTY, to the extent permitted by law.\n\
You may redistribute copies of GNU Fortran\n\
under the terms of the GNU General Public License.\n\
For more information about these matters, see the file named COPYING\n\n"));
	  exit (0);
	  break;

	case OPTION_help:
	  /* Let gcc.c handle this, as it has a really
	     cool facility for handling --help and --verbose --help.  */
	  return;

	default:
	  break;
	}

      /* This is the one place we check for missing arguments in the
	 program.  */

      if (i + skip < argc)
	i += skip;
      else
	fatal ("argument to '%s' missing", argv[i]);
    }

  if ((n_outfiles != 0) && (n_infiles == 0))
    fatal ("no input files; unwilling to write output files");

  /* If there are no input files, no need for the library.  */
  if (n_infiles == 0)
    library = 0;

  /* Second pass through arglist, transforming arguments as appropriate.  */

  append_arg (argv[0]);		/* Start with command name, of course.  */

  for (i = 1; i < argc; ++i)
    {
      if (argv[i][0] == '\0')
	{
	  append_arg (argv[i]);	/* Interesting.  Just append as is.  */
	  continue;
	}

      if ((argv[i][0] == '-') && (argv[i][1] == 'M'))
	{
	  char *p;

	  fprintf (stderr, _("Warning: Using -M <directory> is deprecated, "
	           "use -J instead\n"));
	  if (argv[i][2] == '\0')
	    {
	      if (i+1 < argc)
		{
		  p = XNEWVEC (char, strlen (argv[i + 1]) + 3);
		  p[0] = '-';
		  p[1] = 'J';
		  strcpy (&p[2], argv[i + 1]);
		  i++;
		}
	      else
		fatal ("argument to '%s' missing", argv[i]);
	    }
	  else
	    {
	      p = XNEWVEC (char, strlen (argv[i]) + 1);
	      p[0] = '-';
	      p[1] = 'J';
	      strcpy (&p[2], argv[i] + 2);
	    }
	  append_arg (p);
	  continue;
	}

      if ((argv[i][0] == '-') && (argv[i][1] != 'l'))
	{
	  /* Not a filename or library.  */

	  if (saw_library == 1 && need_math)	/* -l<library>.  */
	    append_arg (MATH_LIBRARY);

	  saw_library = 0;

	  lookup_option (&opt, &skip, &arg, argv[i]);

	  if (argv[i][1] == '\0')
	    {
	      append_arg (argv[i]);	/* "-" == Standard input.  */
	      continue;
	    }

	  if (opt == OPTION_x)
	    {
	      /* Track input language.  */
	      const char *lang;

	      if (arg == NULL)
		lang = argv[i + 1];
	      else
		lang = arg;

	      saw_speclang = (strcmp (lang, "none") != 0);
	    }

	  append_arg (argv[i]);

	  for (; skip != 0; --skip)
	    append_arg (argv[++i]);

	  continue;
	}

      /* A filename/library, not an option.  */

      if (saw_speclang)
	saw_library = 0;	/* -xfoo currently active.  */
      else
	{			/* -lfoo or filename.  */
	  if (strcmp (argv[i], MATH_LIBRARY) == 0)
	    {
	      if (saw_library == 1)
		saw_library = 2;	/* -l<library> -lm.  */
	      else
		{
		  if (0 == use_init)
		    {
		      append_arg (FORTRAN_INIT);
		      use_init = 1;
		    }

		  ADD_ARG_LIBGFORTRAN (FORTRAN_LIBRARY);
		}
	    }
	  else if (strcmp (argv[i], FORTRAN_LIBRARY) == 0)
	    {
	      saw_library = 1;	/* -l<library>.  */
	      ADD_ARG_LIBGFORTRAN (argv[i]);
	      continue;
	    }
	  else
	    {			/* Other library, or filename.  */
	      if (saw_library == 1 && need_math)
		append_arg (MATH_LIBRARY);
	      saw_library = 0;
	    }
	}
      append_arg (argv[i]);
    }

  /* Append `-lg2c -lm' as necessary.  */

  if (library)
    {				/* Doing a link and no -nostdlib.  */
      if (saw_speclang)
	append_arg ("-xnone");

      switch (saw_library)
	{
	case 0:
	  if (0 == use_init)
	    {
	      append_arg (FORTRAN_INIT);
	      use_init = 1;
	    }
	  ADD_ARG_LIBGFORTRAN (library);
	  /* Fall through.  */

	case 1:
	  if (need_math)
	    append_arg (MATH_LIBRARY);
	default:
	  break;
	}
    }

#ifdef ENABLE_SHARED_LIBGCC
  if (library)
    {
      int i;

      for (i = 1; i < g77_newargc; i++)
	if (g77_newargv[i][0] == '-')
	  if (strcmp (g77_newargv[i], "-static-libgcc") == 0
	      || strcmp (g77_newargv[i], "-static") == 0)
	    break;

      if (i == g77_newargc)
	append_arg ("-shared-libgcc");
    }

#endif

  if (verbose && g77_newargv != g77_xargv)
    {
      fprintf (stderr, _("Driving:"));
      for (i = 0; i < g77_newargc; i++)
	fprintf (stderr, " %s", g77_newargv[i]);
      fprintf (stderr, "\n");
    }

  *in_argc = g77_newargc;
  *in_argv = g77_newargv;
}


/* Called before linking.  Returns 0 on success and -1 on failure.  */
int
lang_specific_pre_link (void)	/* Not used for F77.  */
{
  return 0;
}

/* Number of extra output files that lang_specific_pre_link may generate.  */
int lang_specific_extra_outfiles = 0;	/* Not used for F77.  */<|MERGE_RESOLUTION|>--- conflicted
+++ resolved
@@ -1,11 +1,7 @@
 /* Specific flags and argument handling of the Fortran front-end.
    Copyright (C) 1997, 1999, 2000, 2001, 2002, 2003, 2004, 2005, 2006,
-<<<<<<< HEAD
-   2007 Free Software Foundation, Inc.
-=======
    2007, 2008, 2009
    Free Software Foundation, Inc.
->>>>>>> 42bae686
 
 This file is part of GCC.
 
@@ -382,15 +378,9 @@
 	  break;
 
 	case OPTION_version:
-<<<<<<< HEAD
-	  printf ("GNU Fortran (GCC) %s\n", version_string);
-	  printf ("Copyright %s 2007 Free Software Foundation, Inc.\n\n",
-	          _("(C)"));
-=======
 	  printf ("GNU Fortran %s%s\n", pkgversion_string, version_string);
 	  printf ("Copyright %s 2009 Free Software Foundation, Inc.\n\n",
 		  _("(C)"));
->>>>>>> 42bae686
 	  printf (_("GNU Fortran comes with NO WARRANTY, to the extent permitted by law.\n\
 You may redistribute copies of GNU Fortran\n\
 under the terms of the GNU General Public License.\n\
