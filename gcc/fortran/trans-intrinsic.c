/* Intrinsic translation
   Copyright (C) 2002-2014 Free Software Foundation, Inc.
   Contributed by Paul Brook <paul@nowt.org>
   and Steven Bosscher <s.bosscher@student.tudelft.nl>

This file is part of GCC.

GCC is free software; you can redistribute it and/or modify it under
the terms of the GNU General Public License as published by the Free
Software Foundation; either version 3, or (at your option) any later
version.

GCC is distributed in the hope that it will be useful, but WITHOUT ANY
WARRANTY; without even the implied warranty of MERCHANTABILITY or
FITNESS FOR A PARTICULAR PURPOSE.  See the GNU General Public License
for more details.

You should have received a copy of the GNU General Public License
along with GCC; see the file COPYING3.  If not see
<http://www.gnu.org/licenses/>.  */

/* trans-intrinsic.c-- generate GENERIC trees for calls to intrinsics.  */

#include "config.h"
#include "system.h"
#include "coretypes.h"
#include "tm.h"		/* For UNITS_PER_WORD.  */
#include "tree.h"
#include "stringpool.h"
#include "tree-nested.h"
#include "stor-layout.h"
#include "ggc.h"
#include "diagnostic-core.h"	/* For internal_error.  */
#include "toplev.h"	/* For rest_of_decl_compilation.  */
#include "flags.h"
#include "gfortran.h"
#include "arith.h"
#include "intrinsic.h"
#include "trans.h"
#include "trans-const.h"
#include "trans-types.h"
#include "trans-array.h"
/* Only for gfc_trans_assign and gfc_trans_pointer_assign.  */
#include "trans-stmt.h"
#include "tree-nested.h"
#include "wide-int.h"

/* This maps Fortran intrinsic math functions to external library or GCC
   builtin functions.  */
typedef struct GTY(()) gfc_intrinsic_map_t {
  /* The explicit enum is required to work around inadequacies in the
     garbage collection/gengtype parsing mechanism.  */
  enum gfc_isym_id id;

  /* Enum value from the "language-independent", aka C-centric, part
     of gcc, or END_BUILTINS of no such value set.  */
  enum built_in_function float_built_in;
  enum built_in_function double_built_in;
  enum built_in_function long_double_built_in;
  enum built_in_function complex_float_built_in;
  enum built_in_function complex_double_built_in;
  enum built_in_function complex_long_double_built_in;

  /* True if the naming pattern is to prepend "c" for complex and
     append "f" for kind=4.  False if the naming pattern is to
     prepend "_gfortran_" and append "[rc](4|8|10|16)".  */
  bool libm_name;

  /* True if a complex version of the function exists.  */
  bool complex_available;

  /* True if the function should be marked const.  */
  bool is_constant;

  /* The base library name of this function.  */
  const char *name;

  /* Cache decls created for the various operand types.  */
  tree real4_decl;
  tree real8_decl;
  tree real10_decl;
  tree real16_decl;
  tree complex4_decl;
  tree complex8_decl;
  tree complex10_decl;
  tree complex16_decl;
}
gfc_intrinsic_map_t;

/* ??? The NARGS==1 hack here is based on the fact that (c99 at least)
   defines complex variants of all of the entries in mathbuiltins.def
   except for atan2.  */
#define DEFINE_MATH_BUILTIN(ID, NAME, ARGTYPE) \
  { GFC_ISYM_ ## ID, BUILT_IN_ ## ID ## F, BUILT_IN_ ## ID, \
    BUILT_IN_ ## ID ## L, END_BUILTINS, END_BUILTINS, END_BUILTINS, \
    true, false, true, NAME, NULL_TREE, NULL_TREE, NULL_TREE, NULL_TREE, \
    NULL_TREE, NULL_TREE, NULL_TREE, NULL_TREE},

#define DEFINE_MATH_BUILTIN_C(ID, NAME, ARGTYPE) \
  { GFC_ISYM_ ## ID, BUILT_IN_ ## ID ## F, BUILT_IN_ ## ID, \
    BUILT_IN_ ## ID ## L, BUILT_IN_C ## ID ## F, BUILT_IN_C ## ID, \
    BUILT_IN_C ## ID ## L, true, true, true, NAME, NULL_TREE, NULL_TREE, \
    NULL_TREE, NULL_TREE, NULL_TREE, NULL_TREE, NULL_TREE, NULL_TREE},

#define LIB_FUNCTION(ID, NAME, HAVE_COMPLEX) \
  { GFC_ISYM_ ## ID, END_BUILTINS, END_BUILTINS, END_BUILTINS, \
    END_BUILTINS, END_BUILTINS, END_BUILTINS, \
    false, HAVE_COMPLEX, true, NAME, NULL_TREE, NULL_TREE, NULL_TREE, \
    NULL_TREE, NULL_TREE, NULL_TREE, NULL_TREE, NULL_TREE }

#define OTHER_BUILTIN(ID, NAME, TYPE, CONST) \
  { GFC_ISYM_NONE, BUILT_IN_ ## ID ## F, BUILT_IN_ ## ID, \
    BUILT_IN_ ## ID ## L, END_BUILTINS, END_BUILTINS, END_BUILTINS, \
    true, false, CONST, NAME, NULL_TREE, NULL_TREE, \
    NULL_TREE, NULL_TREE, NULL_TREE, NULL_TREE, NULL_TREE, NULL_TREE},

static GTY(()) gfc_intrinsic_map_t gfc_intrinsic_map[] =
{
  /* Functions built into gcc itself (DEFINE_MATH_BUILTIN and
     DEFINE_MATH_BUILTIN_C), then the built-ins that don't correspond
     to any GFC_ISYM id directly, which use the OTHER_BUILTIN macro.  */
#include "mathbuiltins.def"

  /* Functions in libgfortran.  */
  LIB_FUNCTION (ERFC_SCALED, "erfc_scaled", false),

  /* End the list.  */
  LIB_FUNCTION (NONE, NULL, false)

};
#undef OTHER_BUILTIN
#undef LIB_FUNCTION
#undef DEFINE_MATH_BUILTIN
#undef DEFINE_MATH_BUILTIN_C


enum rounding_mode { RND_ROUND, RND_TRUNC, RND_CEIL, RND_FLOOR };


/* Find the correct variant of a given builtin from its argument.  */
static tree
builtin_decl_for_precision (enum built_in_function base_built_in,
			    int precision)
{
  enum built_in_function i = END_BUILTINS;

  gfc_intrinsic_map_t *m;
  for (m = gfc_intrinsic_map; m->double_built_in != base_built_in ; m++)
    ;

  if (precision == TYPE_PRECISION (float_type_node))
    i = m->float_built_in;
  else if (precision == TYPE_PRECISION (double_type_node))
    i = m->double_built_in;
  else if (precision == TYPE_PRECISION (long_double_type_node))
    i = m->long_double_built_in;
  else if (precision == TYPE_PRECISION (float128_type_node))
    {
      /* Special treatment, because it is not exactly a built-in, but
	 a library function.  */
      return m->real16_decl;
    }

  return (i == END_BUILTINS ? NULL_TREE : builtin_decl_explicit (i));
}


tree
gfc_builtin_decl_for_float_kind (enum built_in_function double_built_in,
				 int kind)
{
  int i = gfc_validate_kind (BT_REAL, kind, false);

  if (gfc_real_kinds[i].c_float128)
    {
      /* For __float128, the story is a bit different, because we return
	 a decl to a library function rather than a built-in.  */
      gfc_intrinsic_map_t *m; 
      for (m = gfc_intrinsic_map; m->double_built_in != double_built_in ; m++)
	;

      return m->real16_decl;
    }

  return builtin_decl_for_precision (double_built_in,
				     gfc_real_kinds[i].mode_precision);
}


/* Evaluate the arguments to an intrinsic function.  The value
   of NARGS may be less than the actual number of arguments in EXPR
   to allow optional "KIND" arguments that are not included in the
   generated code to be ignored.  */

static void
gfc_conv_intrinsic_function_args (gfc_se *se, gfc_expr *expr,
				  tree *argarray, int nargs)
{
  gfc_actual_arglist *actual;
  gfc_expr *e;
  gfc_intrinsic_arg  *formal;
  gfc_se argse;
  int curr_arg;

  formal = expr->value.function.isym->formal;
  actual = expr->value.function.actual;

   for (curr_arg = 0; curr_arg < nargs; curr_arg++,
	actual = actual->next,
	formal = formal ? formal->next : NULL)
    {
      gcc_assert (actual);
      e = actual->expr;
      /* Skip omitted optional arguments.  */
      if (!e)
	{
	  --curr_arg;
	  continue;
	}

      /* Evaluate the parameter.  This will substitute scalarized
         references automatically.  */
      gfc_init_se (&argse, se);

      if (e->ts.type == BT_CHARACTER)
	{
	  gfc_conv_expr (&argse, e);
	  gfc_conv_string_parameter (&argse);
          argarray[curr_arg++] = argse.string_length;
	  gcc_assert (curr_arg < nargs);
	}
      else
        gfc_conv_expr_val (&argse, e);

      /* If an optional argument is itself an optional dummy argument,
	 check its presence and substitute a null if absent.  */
      if (e->expr_type == EXPR_VARIABLE
	    && e->symtree->n.sym->attr.optional
	    && formal
	    && formal->optional)
	gfc_conv_missing_dummy (&argse, e, formal->ts, 0);

      gfc_add_block_to_block (&se->pre, &argse.pre);
      gfc_add_block_to_block (&se->post, &argse.post);
      argarray[curr_arg] = argse.expr;
    }
}

/* Count the number of actual arguments to the intrinsic function EXPR
   including any "hidden" string length arguments.  */

static unsigned int
gfc_intrinsic_argument_list_length (gfc_expr *expr)
{
  int n = 0;
  gfc_actual_arglist *actual;

  for (actual = expr->value.function.actual; actual; actual = actual->next)
    {
      if (!actual->expr)
	continue;

      if (actual->expr->ts.type == BT_CHARACTER)
	n += 2;
      else
	n++;
    }

  return n;
}


/* Conversions between different types are output by the frontend as
   intrinsic functions.  We implement these directly with inline code.  */

static void
gfc_conv_intrinsic_conversion (gfc_se * se, gfc_expr * expr)
{
  tree type;
  tree *args;
  int nargs;

  nargs = gfc_intrinsic_argument_list_length (expr);
  args = XALLOCAVEC (tree, nargs);

  /* Evaluate all the arguments passed. Whilst we're only interested in the 
     first one here, there are other parts of the front-end that assume this 
     and will trigger an ICE if it's not the case.  */
  type = gfc_typenode_for_spec (&expr->ts);
  gcc_assert (expr->value.function.actual->expr);
  gfc_conv_intrinsic_function_args (se, expr, args, nargs);

  /* Conversion between character kinds involves a call to a library
     function.  */
  if (expr->ts.type == BT_CHARACTER)
    {
      tree fndecl, var, addr, tmp;

      if (expr->ts.kind == 1
	  && expr->value.function.actual->expr->ts.kind == 4)
	fndecl = gfor_fndecl_convert_char4_to_char1;
      else if (expr->ts.kind == 4
	       && expr->value.function.actual->expr->ts.kind == 1)
	fndecl = gfor_fndecl_convert_char1_to_char4;
      else
	gcc_unreachable ();

      /* Create the variable storing the converted value.  */
      type = gfc_get_pchar_type (expr->ts.kind);
      var = gfc_create_var (type, "str");
      addr = gfc_build_addr_expr (build_pointer_type (type), var);

      /* Call the library function that will perform the conversion.  */
      gcc_assert (nargs >= 2);
      tmp = build_call_expr_loc (input_location,
			     fndecl, 3, addr, args[0], args[1]);
      gfc_add_expr_to_block (&se->pre, tmp);

      /* Free the temporary afterwards.  */
      tmp = gfc_call_free (var);
      gfc_add_expr_to_block (&se->post, tmp);

      se->expr = var;
      se->string_length = args[0];

      return;
    }

  /* Conversion from complex to non-complex involves taking the real
     component of the value.  */
  if (TREE_CODE (TREE_TYPE (args[0])) == COMPLEX_TYPE
      && expr->ts.type != BT_COMPLEX)
    {
      tree artype;

      artype = TREE_TYPE (TREE_TYPE (args[0]));
      args[0] = fold_build1_loc (input_location, REALPART_EXPR, artype,
				 args[0]);
    }

  se->expr = convert (type, args[0]);
}

/* This is needed because the gcc backend only implements
   FIX_TRUNC_EXPR, which is the same as INT() in Fortran.
   FLOOR(x) = INT(x) <= x ? INT(x) : INT(x) - 1
   Similarly for CEILING.  */

static tree
build_fixbound_expr (stmtblock_t * pblock, tree arg, tree type, int up)
{
  tree tmp;
  tree cond;
  tree argtype;
  tree intval;

  argtype = TREE_TYPE (arg);
  arg = gfc_evaluate_now (arg, pblock);

  intval = convert (type, arg);
  intval = gfc_evaluate_now (intval, pblock);

  tmp = convert (argtype, intval);
  cond = fold_build2_loc (input_location, up ? GE_EXPR : LE_EXPR,
			  boolean_type_node, tmp, arg);

  tmp = fold_build2_loc (input_location, up ? PLUS_EXPR : MINUS_EXPR, type,
			 intval, build_int_cst (type, 1));
  tmp = fold_build3_loc (input_location, COND_EXPR, type, cond, intval, tmp);
  return tmp;
}


/* Round to nearest integer, away from zero.  */

static tree
build_round_expr (tree arg, tree restype)
{
  tree argtype;
  tree fn;
  int argprec, resprec;

  argtype = TREE_TYPE (arg);
  argprec = TYPE_PRECISION (argtype);
  resprec = TYPE_PRECISION (restype);

  /* Depending on the type of the result, choose the int intrinsic
     (iround, available only as a builtin, therefore cannot use it for
     __float128), long int intrinsic (lround family) or long long
     intrinsic (llround).  We might also need to convert the result
     afterwards.  */
  if (resprec <= INT_TYPE_SIZE && argprec <= LONG_DOUBLE_TYPE_SIZE)
    fn = builtin_decl_for_precision (BUILT_IN_IROUND, argprec);
  else if (resprec <= LONG_TYPE_SIZE)
    fn = builtin_decl_for_precision (BUILT_IN_LROUND, argprec);
  else if (resprec <= LONG_LONG_TYPE_SIZE)
    fn = builtin_decl_for_precision (BUILT_IN_LLROUND, argprec);
  else
    gcc_unreachable ();

  return fold_convert (restype, build_call_expr_loc (input_location,
						 fn, 1, arg));
}


/* Convert a real to an integer using a specific rounding mode.
   Ideally we would just build the corresponding GENERIC node,
   however the RTL expander only actually supports FIX_TRUNC_EXPR.  */

static tree
build_fix_expr (stmtblock_t * pblock, tree arg, tree type,
               enum rounding_mode op)
{
  switch (op)
    {
    case RND_FLOOR:
      return build_fixbound_expr (pblock, arg, type, 0);
      break;

    case RND_CEIL:
      return build_fixbound_expr (pblock, arg, type, 1);
      break;

    case RND_ROUND:
      return build_round_expr (arg, type);
      break;

    case RND_TRUNC:
      return fold_build1_loc (input_location, FIX_TRUNC_EXPR, type, arg);
      break;

    default:
      gcc_unreachable ();
    }
}


/* Round a real value using the specified rounding mode.
   We use a temporary integer of that same kind size as the result.
   Values larger than those that can be represented by this kind are
   unchanged, as they will not be accurate enough to represent the
   rounding.
    huge = HUGE (KIND (a))
    aint (a) = ((a > huge) || (a < -huge)) ? a : (real)(int)a
   */

static void
gfc_conv_intrinsic_aint (gfc_se * se, gfc_expr * expr, enum rounding_mode op)
{
  tree type;
  tree itype;
  tree arg[2];
  tree tmp;
  tree cond;
  tree decl;
  mpfr_t huge;
  int n, nargs;
  int kind;

  kind = expr->ts.kind;
  nargs = gfc_intrinsic_argument_list_length (expr);

  decl = NULL_TREE;
  /* We have builtin functions for some cases.  */
  switch (op)
    {
    case RND_ROUND:
      decl = gfc_builtin_decl_for_float_kind (BUILT_IN_ROUND, kind);
      break;

    case RND_TRUNC:
      decl = gfc_builtin_decl_for_float_kind (BUILT_IN_TRUNC, kind);
      break;

    default:
      gcc_unreachable ();
    }

  /* Evaluate the argument.  */
  gcc_assert (expr->value.function.actual->expr);
  gfc_conv_intrinsic_function_args (se, expr, arg, nargs);

  /* Use a builtin function if one exists.  */
  if (decl != NULL_TREE)
    {
      se->expr = build_call_expr_loc (input_location, decl, 1, arg[0]);
      return;
    }

  /* This code is probably redundant, but we'll keep it lying around just
     in case.  */
  type = gfc_typenode_for_spec (&expr->ts);
  arg[0] = gfc_evaluate_now (arg[0], &se->pre);

  /* Test if the value is too large to handle sensibly.  */
  gfc_set_model_kind (kind);
  mpfr_init (huge);
  n = gfc_validate_kind (BT_INTEGER, kind, false);
  mpfr_set_z (huge, gfc_integer_kinds[n].huge, GFC_RND_MODE);
  tmp = gfc_conv_mpfr_to_tree (huge, kind, 0);
  cond = fold_build2_loc (input_location, LT_EXPR, boolean_type_node, arg[0],
			  tmp);

  mpfr_neg (huge, huge, GFC_RND_MODE);
  tmp = gfc_conv_mpfr_to_tree (huge, kind, 0);
  tmp = fold_build2_loc (input_location, GT_EXPR, boolean_type_node, arg[0],
			 tmp);
  cond = fold_build2_loc (input_location, TRUTH_AND_EXPR, boolean_type_node,
			  cond, tmp);
  itype = gfc_get_int_type (kind);

  tmp = build_fix_expr (&se->pre, arg[0], itype, op);
  tmp = convert (type, tmp);
  se->expr = fold_build3_loc (input_location, COND_EXPR, type, cond, tmp,
			      arg[0]);
  mpfr_clear (huge);
}


/* Convert to an integer using the specified rounding mode.  */

static void
gfc_conv_intrinsic_int (gfc_se * se, gfc_expr * expr, enum rounding_mode op)
{
  tree type;
  tree *args;
  int nargs;

  nargs = gfc_intrinsic_argument_list_length (expr);
  args = XALLOCAVEC (tree, nargs);

  /* Evaluate the argument, we process all arguments even though we only 
     use the first one for code generation purposes.  */
  type = gfc_typenode_for_spec (&expr->ts);
  gcc_assert (expr->value.function.actual->expr);
  gfc_conv_intrinsic_function_args (se, expr, args, nargs);

  if (TREE_CODE (TREE_TYPE (args[0])) == INTEGER_TYPE)
    {
      /* Conversion to a different integer kind.  */
      se->expr = convert (type, args[0]);
    }
  else
    {
      /* Conversion from complex to non-complex involves taking the real
         component of the value.  */
      if (TREE_CODE (TREE_TYPE (args[0])) == COMPLEX_TYPE
	  && expr->ts.type != BT_COMPLEX)
	{
	  tree artype;

	  artype = TREE_TYPE (TREE_TYPE (args[0]));
	  args[0] = fold_build1_loc (input_location, REALPART_EXPR, artype,
				     args[0]);
	}

      se->expr = build_fix_expr (&se->pre, args[0], type, op);
    }
}


/* Get the imaginary component of a value.  */

static void
gfc_conv_intrinsic_imagpart (gfc_se * se, gfc_expr * expr)
{
  tree arg;

  gfc_conv_intrinsic_function_args (se, expr, &arg, 1);
  se->expr = fold_build1_loc (input_location, IMAGPART_EXPR,
			      TREE_TYPE (TREE_TYPE (arg)), arg);
}


/* Get the complex conjugate of a value.  */

static void
gfc_conv_intrinsic_conjg (gfc_se * se, gfc_expr * expr)
{
  tree arg;

  gfc_conv_intrinsic_function_args (se, expr, &arg, 1);
  se->expr = fold_build1_loc (input_location, CONJ_EXPR, TREE_TYPE (arg), arg);
}



static tree
define_quad_builtin (const char *name, tree type, bool is_const)
{
  tree fndecl;
  fndecl = build_decl (input_location, FUNCTION_DECL, get_identifier (name),
		       type);

  /* Mark the decl as external.  */
  DECL_EXTERNAL (fndecl) = 1;
  TREE_PUBLIC (fndecl) = 1;

  /* Mark it __attribute__((const)).  */
  TREE_READONLY (fndecl) = is_const;

  rest_of_decl_compilation (fndecl, 1, 0);

  return fndecl;
}



/* Initialize function decls for library functions.  The external functions
   are created as required.  Builtin functions are added here.  */

void
gfc_build_intrinsic_lib_fndecls (void)
{
  gfc_intrinsic_map_t *m;
  tree quad_decls[END_BUILTINS + 1];

  if (gfc_real16_is_float128)
  {
    /* If we have soft-float types, we create the decls for their
       C99-like library functions.  For now, we only handle __float128
       q-suffixed functions.  */

    tree type, complex_type, func_1, func_2, func_cabs, func_frexp;
    tree func_iround, func_lround, func_llround, func_scalbn, func_cpow;

    memset (quad_decls, 0, sizeof(tree) * (END_BUILTINS + 1));

    type = float128_type_node;
    complex_type = complex_float128_type_node;
    /* type (*) (type) */
    func_1 = build_function_type_list (type, type, NULL_TREE);
    /* int (*) (type) */
    func_iround = build_function_type_list (integer_type_node,
					    type, NULL_TREE);
    /* long (*) (type) */
    func_lround = build_function_type_list (long_integer_type_node,
					    type, NULL_TREE);
    /* long long (*) (type) */
    func_llround = build_function_type_list (long_long_integer_type_node,
					     type, NULL_TREE);
    /* type (*) (type, type) */
    func_2 = build_function_type_list (type, type, type, NULL_TREE);
    /* type (*) (type, &int) */
    func_frexp
      = build_function_type_list (type,
				  type,
				  build_pointer_type (integer_type_node),
				  NULL_TREE);
    /* type (*) (type, int) */
    func_scalbn = build_function_type_list (type,
					    type, integer_type_node, NULL_TREE);
    /* type (*) (complex type) */
    func_cabs = build_function_type_list (type, complex_type, NULL_TREE);
    /* complex type (*) (complex type, complex type) */
    func_cpow
      = build_function_type_list (complex_type,
				  complex_type, complex_type, NULL_TREE);

#define DEFINE_MATH_BUILTIN(ID, NAME, ARGTYPE)
#define DEFINE_MATH_BUILTIN_C(ID, NAME, ARGTYPE)
#define LIB_FUNCTION(ID, NAME, HAVE_COMPLEX)

    /* Only these built-ins are actually needed here. These are used directly
       from the code, when calling builtin_decl_for_precision() or
       builtin_decl_for_float_type(). The others are all constructed by
       gfc_get_intrinsic_lib_fndecl().  */
#define OTHER_BUILTIN(ID, NAME, TYPE, CONST) \
  quad_decls[BUILT_IN_ ## ID] = define_quad_builtin (NAME "q", func_ ## TYPE, CONST);

#include "mathbuiltins.def"

#undef OTHER_BUILTIN
#undef LIB_FUNCTION
#undef DEFINE_MATH_BUILTIN
#undef DEFINE_MATH_BUILTIN_C

  }

  /* Add GCC builtin functions.  */
  for (m = gfc_intrinsic_map;
       m->id != GFC_ISYM_NONE || m->double_built_in != END_BUILTINS; m++)
    {
      if (m->float_built_in != END_BUILTINS)
	m->real4_decl = builtin_decl_explicit (m->float_built_in);
      if (m->complex_float_built_in != END_BUILTINS)
	m->complex4_decl = builtin_decl_explicit (m->complex_float_built_in);
      if (m->double_built_in != END_BUILTINS)
	m->real8_decl = builtin_decl_explicit (m->double_built_in);
      if (m->complex_double_built_in != END_BUILTINS)
	m->complex8_decl = builtin_decl_explicit (m->complex_double_built_in);

      /* If real(kind=10) exists, it is always long double.  */
      if (m->long_double_built_in != END_BUILTINS)
	m->real10_decl = builtin_decl_explicit (m->long_double_built_in);
      if (m->complex_long_double_built_in != END_BUILTINS)
	m->complex10_decl
	  = builtin_decl_explicit (m->complex_long_double_built_in);

      if (!gfc_real16_is_float128)
	{
	  if (m->long_double_built_in != END_BUILTINS)
	    m->real16_decl = builtin_decl_explicit (m->long_double_built_in);
	  if (m->complex_long_double_built_in != END_BUILTINS)
	    m->complex16_decl
	      = builtin_decl_explicit (m->complex_long_double_built_in);
	}
      else if (quad_decls[m->double_built_in] != NULL_TREE)
        {
	  /* Quad-precision function calls are constructed when first
	     needed by builtin_decl_for_precision(), except for those
	     that will be used directly (define by OTHER_BUILTIN).  */
	  m->real16_decl = quad_decls[m->double_built_in];
	}
      else if (quad_decls[m->complex_double_built_in] != NULL_TREE)
        {
	  /* Same thing for the complex ones.  */
	  m->complex16_decl = quad_decls[m->double_built_in];
	}
    }
}


/* Create a fndecl for a simple intrinsic library function.  */

static tree
gfc_get_intrinsic_lib_fndecl (gfc_intrinsic_map_t * m, gfc_expr * expr)
{
  tree type;
  vec<tree, va_gc> *argtypes;
  tree fndecl;
  gfc_actual_arglist *actual;
  tree *pdecl;
  gfc_typespec *ts;
  char name[GFC_MAX_SYMBOL_LEN + 3];

  ts = &expr->ts;
  if (ts->type == BT_REAL)
    {
      switch (ts->kind)
	{
	case 4:
	  pdecl = &m->real4_decl;
	  break;
	case 8:
	  pdecl = &m->real8_decl;
	  break;
	case 10:
	  pdecl = &m->real10_decl;
	  break;
	case 16:
	  pdecl = &m->real16_decl;
	  break;
	default:
	  gcc_unreachable ();
	}
    }
  else if (ts->type == BT_COMPLEX)
    {
      gcc_assert (m->complex_available);

      switch (ts->kind)
	{
	case 4:
	  pdecl = &m->complex4_decl;
	  break;
	case 8:
	  pdecl = &m->complex8_decl;
	  break;
	case 10:
	  pdecl = &m->complex10_decl;
	  break;
	case 16:
	  pdecl = &m->complex16_decl;
	  break;
	default:
	  gcc_unreachable ();
	}
    }
  else
    gcc_unreachable ();

  if (*pdecl)
    return *pdecl;

  if (m->libm_name)
    {
      int n = gfc_validate_kind (BT_REAL, ts->kind, false);
      if (gfc_real_kinds[n].c_float)
	snprintf (name, sizeof (name), "%s%s%s",
		  ts->type == BT_COMPLEX ? "c" : "", m->name, "f");
      else if (gfc_real_kinds[n].c_double)
	snprintf (name, sizeof (name), "%s%s",
		  ts->type == BT_COMPLEX ? "c" : "", m->name);
      else if (gfc_real_kinds[n].c_long_double)
	snprintf (name, sizeof (name), "%s%s%s",
		  ts->type == BT_COMPLEX ? "c" : "", m->name, "l");
      else if (gfc_real_kinds[n].c_float128)
	snprintf (name, sizeof (name), "%s%s%s",
		  ts->type == BT_COMPLEX ? "c" : "", m->name, "q");
      else
	gcc_unreachable ();
    }
  else
    {
      snprintf (name, sizeof (name), PREFIX ("%s_%c%d"), m->name,
		ts->type == BT_COMPLEX ? 'c' : 'r',
		ts->kind);
    }

  argtypes = NULL;
  for (actual = expr->value.function.actual; actual; actual = actual->next)
    {
      type = gfc_typenode_for_spec (&actual->expr->ts);
      vec_safe_push (argtypes, type);
    }
  type = build_function_type_vec (gfc_typenode_for_spec (ts), argtypes);
  fndecl = build_decl (input_location,
		       FUNCTION_DECL, get_identifier (name), type);

  /* Mark the decl as external.  */
  DECL_EXTERNAL (fndecl) = 1;
  TREE_PUBLIC (fndecl) = 1;

  /* Mark it __attribute__((const)), if possible.  */
  TREE_READONLY (fndecl) = m->is_constant;

  rest_of_decl_compilation (fndecl, 1, 0);

  (*pdecl) = fndecl;
  return fndecl;
}


/* Convert an intrinsic function into an external or builtin call.  */

static void
gfc_conv_intrinsic_lib_function (gfc_se * se, gfc_expr * expr)
{
  gfc_intrinsic_map_t *m;
  tree fndecl;
  tree rettype;
  tree *args;
  unsigned int num_args;
  gfc_isym_id id;

  id = expr->value.function.isym->id;
  /* Find the entry for this function.  */
  for (m = gfc_intrinsic_map;
       m->id != GFC_ISYM_NONE || m->double_built_in != END_BUILTINS; m++)
    {
      if (id == m->id)
	break;
    }

  if (m->id == GFC_ISYM_NONE)
    {
      internal_error ("Intrinsic function %s(%d) not recognized",
		      expr->value.function.name, id);
    }

  /* Get the decl and generate the call.  */
  num_args = gfc_intrinsic_argument_list_length (expr);
  args = XALLOCAVEC (tree, num_args);

  gfc_conv_intrinsic_function_args (se, expr, args, num_args);
  fndecl = gfc_get_intrinsic_lib_fndecl (m, expr);
  rettype = TREE_TYPE (TREE_TYPE (fndecl));

  fndecl = build_addr (fndecl, current_function_decl);
  se->expr = build_call_array_loc (input_location, rettype, fndecl, num_args, args);
}


/* If bounds-checking is enabled, create code to verify at runtime that the
   string lengths for both expressions are the same (needed for e.g. MERGE).
   If bounds-checking is not enabled, does nothing.  */

void
gfc_trans_same_strlen_check (const char* intr_name, locus* where,
			     tree a, tree b, stmtblock_t* target)
{
  tree cond;
  tree name;

  /* If bounds-checking is disabled, do nothing.  */
  if (!(gfc_option.rtcheck & GFC_RTCHECK_BOUNDS))
    return;

  /* Compare the two string lengths.  */
  cond = fold_build2_loc (input_location, NE_EXPR, boolean_type_node, a, b);

  /* Output the runtime-check.  */
  name = gfc_build_cstring_const (intr_name);
  name = gfc_build_addr_expr (pchar_type_node, name);
  gfc_trans_runtime_check (true, false, cond, target, where,
			   "Unequal character lengths (%ld/%ld) in %s",
			   fold_convert (long_integer_type_node, a),
			   fold_convert (long_integer_type_node, b), name);
}


/* The EXPONENT(s) intrinsic function is translated into
       int ret;
       frexp (s, &ret);
       return ret;
 */

static void
gfc_conv_intrinsic_exponent (gfc_se *se, gfc_expr *expr)
{
  tree arg, type, res, tmp, frexp;

  frexp = gfc_builtin_decl_for_float_kind (BUILT_IN_FREXP,
				       expr->value.function.actual->expr->ts.kind);

  gfc_conv_intrinsic_function_args (se, expr, &arg, 1);

  res = gfc_create_var (integer_type_node, NULL);
  tmp = build_call_expr_loc (input_location, frexp, 2, arg,
			     gfc_build_addr_expr (NULL_TREE, res));
  gfc_add_expr_to_block (&se->pre, tmp);

  type = gfc_typenode_for_spec (&expr->ts);
  se->expr = fold_convert (type, res);
}


/* Convert the coindex of a coarray into an image index; the result is
   image_num =  (idx(1)-lcobound(1)+1) + (idx(2)-lcobound(2)+1)*extent(1)
              + (idx(3)-lcobound(3)+1)*extent(2) + ...  */

static tree
caf_get_image_index (stmtblock_t *block, gfc_expr *e, tree desc)
{
  gfc_ref *ref;
  tree lbound, ubound, extent, tmp, img_idx;
  gfc_se se;
  int i;

  for (ref = e->ref; ref; ref = ref->next)
    if (ref->type == REF_ARRAY && ref->u.ar.codimen > 0)
      break;
  gcc_assert (ref != NULL);

  img_idx = integer_zero_node;
  extent = integer_one_node;
  if (GFC_DESCRIPTOR_TYPE_P (TREE_TYPE (desc)))
    for (i = ref->u.ar.dimen; i < ref->u.ar.dimen + ref->u.ar.codimen; i++)
      {
	gfc_init_se (&se, NULL);
	gfc_conv_expr_type (&se, ref->u.ar.start[i], integer_type_node);
	gfc_add_block_to_block (block, &se.pre);
	lbound = gfc_conv_descriptor_lbound_get (desc, gfc_rank_cst[i]);
	tmp = fold_build2_loc (input_location, MINUS_EXPR,
			       integer_type_node, se.expr,
			       fold_convert(integer_type_node, lbound));
	tmp = fold_build2_loc (input_location, MULT_EXPR, integer_type_node,
			       extent, tmp);
	img_idx = fold_build2_loc (input_location, PLUS_EXPR, integer_type_node,
				   img_idx, tmp);
	if (i < ref->u.ar.dimen + ref->u.ar.codimen - 1)
	  {
	    ubound = gfc_conv_descriptor_ubound_get (desc, gfc_rank_cst[i]);
	    extent = gfc_conv_array_extent_dim (lbound, ubound, NULL);
	    extent = fold_convert (integer_type_node, extent);
	  }
      }
  else
    for (i = ref->u.ar.dimen; i < ref->u.ar.dimen + ref->u.ar.codimen; i++)
      {
	gfc_init_se (&se, NULL);
	gfc_conv_expr_type (&se, ref->u.ar.start[i], integer_type_node);
	gfc_add_block_to_block (block, &se.pre);
	lbound = GFC_TYPE_ARRAY_LBOUND (TREE_TYPE (desc), i);
	lbound = fold_convert (integer_type_node, lbound);
	tmp = fold_build2_loc (input_location, MINUS_EXPR,
			       integer_type_node, se.expr, lbound);
	tmp = fold_build2_loc (input_location, MULT_EXPR, integer_type_node,
			       extent, tmp);
	img_idx = fold_build2_loc (input_location, PLUS_EXPR, integer_type_node,
				   img_idx, tmp);
	if (i < ref->u.ar.dimen + ref->u.ar.codimen - 1)
	  {
	    ubound = GFC_TYPE_ARRAY_UBOUND (TREE_TYPE (desc), i);
	    ubound = fold_convert (integer_type_node, ubound);
	    extent = fold_build2_loc (input_location, MINUS_EXPR,
				      integer_type_node, ubound, lbound);
	    extent = fold_build2_loc (input_location, PLUS_EXPR, integer_type_node,
				      extent, integer_one_node);
	  }
      }
  img_idx = fold_build2_loc (input_location, PLUS_EXPR, integer_type_node,
			     img_idx, integer_one_node);
  return img_idx;
}


/* Send data to a remove coarray.  */

static tree
conv_caf_send (gfc_code *code) {
  gfc_expr *lhs_expr, *rhs_expr, *async_expr;
  gfc_se lhs_se, rhs_se, async_se;
  stmtblock_t block;
  tree caf_decl, token, offset, image_index, tmp, size;

  gcc_assert (gfc_option.coarray == GFC_FCOARRAY_LIB);

  lhs_expr = code->ext.actual->expr;
  rhs_expr = code->ext.actual->next->expr;
  async_expr = code->ext.actual->next->next->expr;
  gfc_init_block (&block);

  /* LHS: The coarray.  */

  gfc_init_se (&lhs_se, NULL);
  if (lhs_expr->rank)
    {
      gfc_conv_expr_descriptor (&lhs_se, lhs_expr);
      lhs_se.expr = gfc_build_addr_expr (NULL_TREE, lhs_se.expr);
    }
  else
    {
      lhs_se.want_pointer = 1;
      gfc_conv_expr_reference (&lhs_se, lhs_expr);
    }
  gfc_add_block_to_block (&block, &lhs_se.pre);

  caf_decl = gfc_get_tree_for_caf_expr (lhs_expr);
  if (TREE_CODE (TREE_TYPE (caf_decl)) == REFERENCE_TYPE)
    caf_decl = build_fold_indirect_ref_loc (input_location, caf_decl);
  image_index = caf_get_image_index (&block, lhs_expr, caf_decl);

  /* Coarray token.  */
  if (GFC_DESCRIPTOR_TYPE_P (TREE_TYPE (caf_decl))
      && GFC_TYPE_ARRAY_AKIND (TREE_TYPE (caf_decl)) == GFC_ARRAY_ALLOCATABLE)
    token = gfc_conv_descriptor_token (caf_decl);
  else if (DECL_LANG_SPECIFIC (caf_decl)
	   && GFC_DECL_TOKEN (caf_decl) != NULL_TREE)
    token = GFC_DECL_TOKEN (caf_decl);
  else
    {
      gcc_assert (GFC_ARRAY_TYPE_P (TREE_TYPE (caf_decl))
		  && GFC_TYPE_ARRAY_CAF_TOKEN (TREE_TYPE (caf_decl)) != NULL_TREE);
      token = GFC_TYPE_ARRAY_CAF_TOKEN (TREE_TYPE (caf_decl));
    }

  /* Offset between the coarray base address and the address wanted.  */
  if (GFC_DESCRIPTOR_TYPE_P (TREE_TYPE (caf_decl))
      && GFC_TYPE_ARRAY_AKIND (TREE_TYPE (caf_decl)) == GFC_ARRAY_ALLOCATABLE)
    offset = build_int_cst (gfc_array_index_type, 0);
  else if (DECL_LANG_SPECIFIC (caf_decl)
	   && GFC_DECL_CAF_OFFSET (caf_decl) != NULL_TREE)
    offset = GFC_DECL_CAF_OFFSET (caf_decl);
  else if (GFC_TYPE_ARRAY_CAF_OFFSET (TREE_TYPE (caf_decl)) != NULL_TREE)
    offset = GFC_TYPE_ARRAY_CAF_OFFSET (TREE_TYPE (caf_decl));
  else
    offset = build_int_cst (gfc_array_index_type, 0);

  if (POINTER_TYPE_P (TREE_TYPE (lhs_se.expr))
      && GFC_DESCRIPTOR_TYPE_P (TREE_TYPE (TREE_TYPE (lhs_se.expr))))
    {
      tmp = build_fold_indirect_ref_loc (input_location, lhs_se.expr);
      tmp = gfc_conv_descriptor_data_get (tmp);
    }
  else if (GFC_DESCRIPTOR_TYPE_P (TREE_TYPE (lhs_se.expr)))
    tmp = gfc_conv_descriptor_data_get (lhs_se.expr);
  else
    {
      gcc_assert (POINTER_TYPE_P (TREE_TYPE (lhs_se.expr)));
      tmp = lhs_se.expr;
    }

  offset = fold_build2_loc (input_location, PLUS_EXPR, gfc_array_index_type,
			    offset, tmp);

  if (GFC_DESCRIPTOR_TYPE_P (TREE_TYPE (caf_decl)))
    tmp = gfc_conv_descriptor_data_get (caf_decl);
  else
   {
     gcc_assert (POINTER_TYPE_P (TREE_TYPE (caf_decl)));
     tmp = caf_decl;
   }

  offset = fold_build2_loc (input_location, MINUS_EXPR, gfc_array_index_type,
			    fold_convert (gfc_array_index_type, offset),
			    fold_convert (gfc_array_index_type, tmp));

  /* RHS - a noncoarray.  */

  gfc_init_se (&rhs_se, NULL);
  if (rhs_expr->rank)
    {
      gfc_conv_expr_descriptor (&rhs_se, rhs_expr);
      rhs_se.expr = gfc_build_addr_expr (NULL_TREE, rhs_se.expr);
    }
  else
    {
      rhs_se.want_pointer = 1;
      gfc_conv_expr_reference (&rhs_se, rhs_expr);
    }
  gfc_add_block_to_block (&block, &rhs_se.pre);

  gfc_init_se (&async_se, NULL);
  gfc_conv_expr (&async_se, async_expr);

  if (rhs_expr->rank)
    {
      size = TREE_TYPE (TREE_TYPE (rhs_se.expr));
      size = size_in_bytes (gfc_get_element_type (size));
    }
  else
    size = size_in_bytes (TREE_TYPE (TREE_TYPE (rhs_se.expr)));
  if (lhs_expr->rank && rhs_expr->rank)
    tmp = build_call_expr_loc (input_location, gfor_fndecl_caf_send_desc, 6,
			       token, offset, image_index, lhs_se.expr,
			       rhs_se.expr, 
			       fold_convert (boolean_type_node, async_se.expr));
  else if (lhs_expr->rank)
    tmp = build_call_expr_loc (input_location, gfor_fndecl_caf_send_desc_scalar,
			       6, token, offset, image_index, lhs_se.expr,
			       rhs_se.expr,
			       fold_convert (boolean_type_node, async_se.expr));
  else
    tmp = build_call_expr_loc (input_location, gfor_fndecl_caf_send, 6,
			       token, offset, image_index, rhs_se.expr, size,
			       fold_convert (boolean_type_node, async_se.expr));
  gfc_add_expr_to_block (&block, tmp);
  gfc_add_block_to_block (&block, &lhs_se.post);
  gfc_add_block_to_block (&block, &rhs_se.post);
  return gfc_finish_block (&block);
}


static void
trans_this_image (gfc_se * se, gfc_expr *expr)
{
  stmtblock_t loop;
  tree type, desc, dim_arg, cond, tmp, m, loop_var, exit_label, min_var,
       lbound, ubound, extent, ml;
  gfc_se argse;
  int rank, corank;

  /* The case -fcoarray=single is handled elsewhere.  */
  gcc_assert (gfc_option.coarray != GFC_FCOARRAY_SINGLE);

  /* Argument-free version: THIS_IMAGE().  */
  if (expr->value.function.actual->expr == NULL)
    {
      tmp = build_call_expr_loc (input_location, gfor_fndecl_caf_this_image, 1,
				 integer_zero_node);
      se->expr = fold_convert (gfc_get_int_type (gfc_default_integer_kind),
			       tmp);
      return;
    }

  /* Coarray-argument version: THIS_IMAGE(coarray [, dim]).  */

  type = gfc_get_int_type (gfc_default_integer_kind);
  corank = gfc_get_corank (expr->value.function.actual->expr);
  rank = expr->value.function.actual->expr->rank;

  /* Obtain the descriptor of the COARRAY.  */
  gfc_init_se (&argse, NULL);
  argse.want_coarray = 1;
  gfc_conv_expr_descriptor (&argse, expr->value.function.actual->expr);
  gfc_add_block_to_block (&se->pre, &argse.pre);
  gfc_add_block_to_block (&se->post, &argse.post);
  desc = argse.expr;

  if (se->ss)
    {
      /* Create an implicit second parameter from the loop variable.  */
      gcc_assert (!expr->value.function.actual->next->expr);
      gcc_assert (corank > 0);
      gcc_assert (se->loop->dimen == 1);
      gcc_assert (se->ss->info->expr == expr);

      dim_arg = se->loop->loopvar[0];
      dim_arg = fold_build2_loc (input_location, PLUS_EXPR,
				 gfc_array_index_type, dim_arg,
				 build_int_cst (TREE_TYPE (dim_arg), 1));
      gfc_advance_se_ss_chain (se);
    }
  else
    {
      /* Use the passed DIM= argument.  */
      gcc_assert (expr->value.function.actual->next->expr);
      gfc_init_se (&argse, NULL);
      gfc_conv_expr_type (&argse, expr->value.function.actual->next->expr,
			  gfc_array_index_type);
      gfc_add_block_to_block (&se->pre, &argse.pre);
      dim_arg = argse.expr;

      if (INTEGER_CST_P (dim_arg))
	{
	  if (wi::ltu_p (dim_arg, 1)
	      || wi::gtu_p (dim_arg, GFC_TYPE_ARRAY_CORANK (TREE_TYPE (desc))))
	    gfc_error ("'dim' argument of %s intrinsic at %L is not a valid "
		       "dimension index", expr->value.function.isym->name,
		       &expr->where);
	}
     else if (gfc_option.rtcheck & GFC_RTCHECK_BOUNDS)
	{
	  dim_arg = gfc_evaluate_now (dim_arg, &se->pre);
	  cond = fold_build2_loc (input_location, LT_EXPR, boolean_type_node,
				  dim_arg,
				  build_int_cst (TREE_TYPE (dim_arg), 1));
	  tmp = gfc_rank_cst[GFC_TYPE_ARRAY_CORANK (TREE_TYPE (desc))];
	  tmp = fold_build2_loc (input_location, GT_EXPR, boolean_type_node,
				 dim_arg, tmp);
	  cond = fold_build2_loc (input_location, TRUTH_ORIF_EXPR,
				  boolean_type_node, cond, tmp);
	  gfc_trans_runtime_check (true, false, cond, &se->pre, &expr->where,
			           gfc_msg_fault);
	}
    }

  /* Used algorithm; cf. Fortran 2008, C.10. Note, due to the scalarizer,
     one always has a dim_arg argument.

     m = this_image() - 1
     if (corank == 1)
       {
	 sub(1) = m + lcobound(corank)
	 return;
       }
     i = rank
     min_var = min (rank + corank - 2, rank + dim_arg - 1)
     for (;;)
       {
	 extent = gfc_extent(i)
	 ml = m
	 m  = m/extent
	 if (i >= min_var) 
	   goto exit_label
	 i++
       }
     exit_label:
     sub(dim_arg) = (dim_arg < corank) ? ml - m*extent + lcobound(dim_arg)
				       : m + lcobound(corank)
  */

  /* this_image () - 1.  */
  tmp = build_call_expr_loc (input_location, gfor_fndecl_caf_this_image, 1,
			     integer_zero_node);
  tmp = fold_build2_loc (input_location, MINUS_EXPR, type,
			 fold_convert (type, tmp), build_int_cst (type, 1));
  if (corank == 1)
    {
      /* sub(1) = m + lcobound(corank).  */
      lbound = gfc_conv_descriptor_lbound_get (desc,
			build_int_cst (TREE_TYPE (gfc_array_index_type),
				       corank+rank-1));
      lbound = fold_convert (type, lbound);
      tmp = fold_build2_loc (input_location, PLUS_EXPR, type, tmp, lbound);

      se->expr = tmp;
      return;
    }

  m = gfc_create_var (type, NULL); 
  ml = gfc_create_var (type, NULL); 
  loop_var = gfc_create_var (integer_type_node, NULL); 
  min_var = gfc_create_var (integer_type_node, NULL); 

  /* m = this_image () - 1.  */
  gfc_add_modify (&se->pre, m, tmp);

  /* min_var = min (rank + corank-2, rank + dim_arg - 1).  */
  tmp = fold_build2_loc (input_location, PLUS_EXPR, integer_type_node,
			 fold_convert (integer_type_node, dim_arg),
			 build_int_cst (integer_type_node, rank - 1));
  tmp = fold_build2_loc (input_location, MIN_EXPR, integer_type_node,
			 build_int_cst (integer_type_node, rank + corank - 2),
			 tmp);
  gfc_add_modify (&se->pre, min_var, tmp);

  /* i = rank.  */
  tmp = build_int_cst (integer_type_node, rank);
  gfc_add_modify (&se->pre, loop_var, tmp);

  exit_label = gfc_build_label_decl (NULL_TREE);
  TREE_USED (exit_label) = 1;

  /* Loop body.  */
  gfc_init_block (&loop);

  /* ml = m.  */
  gfc_add_modify (&loop, ml, m);

  /* extent = ...  */
  lbound = gfc_conv_descriptor_lbound_get (desc, loop_var);
  ubound = gfc_conv_descriptor_ubound_get (desc, loop_var);
  extent = gfc_conv_array_extent_dim (lbound, ubound, NULL);
  extent = fold_convert (type, extent);

  /* m = m/extent.  */
  gfc_add_modify (&loop, m, 
		  fold_build2_loc (input_location, TRUNC_DIV_EXPR, type,
			  m, extent));

  /* Exit condition:  if (i >= min_var) goto exit_label.  */
  cond = fold_build2_loc (input_location, GE_EXPR, boolean_type_node, loop_var,
		  min_var);
  tmp = build1_v (GOTO_EXPR, exit_label);
  tmp = fold_build3_loc (input_location, COND_EXPR, void_type_node, cond, tmp,
                         build_empty_stmt (input_location));
  gfc_add_expr_to_block (&loop, tmp);

  /* Increment loop variable: i++.  */
  gfc_add_modify (&loop, loop_var,
                  fold_build2_loc (input_location, PLUS_EXPR, integer_type_node,
				   loop_var,
				   build_int_cst (integer_type_node, 1)));

  /* Making the loop... actually loop!  */
  tmp = gfc_finish_block (&loop);
  tmp = build1_v (LOOP_EXPR, tmp);
  gfc_add_expr_to_block (&se->pre, tmp);

  /* The exit label.  */
  tmp = build1_v (LABEL_EXPR, exit_label);
  gfc_add_expr_to_block (&se->pre, tmp);

  /*  sub(co_dim) = (co_dim < corank) ? ml - m*extent + lcobound(dim_arg)
				      : m + lcobound(corank) */

  cond = fold_build2_loc (input_location, LT_EXPR, boolean_type_node, dim_arg,
			  build_int_cst (TREE_TYPE (dim_arg), corank));

  lbound = gfc_conv_descriptor_lbound_get (desc,
		fold_build2_loc (input_location, PLUS_EXPR,
				 gfc_array_index_type, dim_arg,
				 build_int_cst (TREE_TYPE (dim_arg), rank-1)));
  lbound = fold_convert (type, lbound);

  tmp = fold_build2_loc (input_location, MINUS_EXPR, type, ml,
			 fold_build2_loc (input_location, MULT_EXPR, type,
					  m, extent));
  tmp = fold_build2_loc (input_location, PLUS_EXPR, type, tmp, lbound);

  se->expr = fold_build3_loc (input_location, COND_EXPR, type, cond, tmp,
			      fold_build2_loc (input_location, PLUS_EXPR, type,
					       m, lbound));
}


static void
trans_image_index (gfc_se * se, gfc_expr *expr)
{
  tree num_images, cond, coindex, type, lbound, ubound, desc, subdesc,
       tmp, invalid_bound;
  gfc_se argse, subse;
  int rank, corank, codim;

  type = gfc_get_int_type (gfc_default_integer_kind);
  corank = gfc_get_corank (expr->value.function.actual->expr);
  rank = expr->value.function.actual->expr->rank;

  /* Obtain the descriptor of the COARRAY.  */
  gfc_init_se (&argse, NULL);
  argse.want_coarray = 1;
  gfc_conv_expr_descriptor (&argse, expr->value.function.actual->expr);
  gfc_add_block_to_block (&se->pre, &argse.pre);
  gfc_add_block_to_block (&se->post, &argse.post);
  desc = argse.expr;

  /* Obtain a handle to the SUB argument.  */
  gfc_init_se (&subse, NULL);
  gfc_conv_expr_descriptor (&subse, expr->value.function.actual->next->expr);
  gfc_add_block_to_block (&se->pre, &subse.pre);
  gfc_add_block_to_block (&se->post, &subse.post);
  subdesc = build_fold_indirect_ref_loc (input_location,
			gfc_conv_descriptor_data_get (subse.expr));

  /* Fortran 2008 does not require that the values remain in the cobounds,
     thus we need explicitly check this - and return 0 if they are exceeded.  */

  lbound = gfc_conv_descriptor_lbound_get (desc, gfc_rank_cst[rank+corank-1]);
  tmp = gfc_build_array_ref (subdesc, gfc_rank_cst[corank-1], NULL);
  invalid_bound = fold_build2_loc (input_location, LT_EXPR, boolean_type_node,
				 fold_convert (gfc_array_index_type, tmp),
				 lbound);

  for (codim = corank + rank - 2; codim >= rank; codim--)
    {
      lbound = gfc_conv_descriptor_lbound_get (desc, gfc_rank_cst[codim]);
      ubound = gfc_conv_descriptor_ubound_get (desc, gfc_rank_cst[codim]);
      tmp = gfc_build_array_ref (subdesc, gfc_rank_cst[codim-rank], NULL);
      cond = fold_build2_loc (input_location, LT_EXPR, boolean_type_node,
			      fold_convert (gfc_array_index_type, tmp),
			      lbound);
      invalid_bound = fold_build2_loc (input_location, TRUTH_OR_EXPR,
				       boolean_type_node, invalid_bound, cond);
      cond = fold_build2_loc (input_location, GT_EXPR, boolean_type_node,
			      fold_convert (gfc_array_index_type, tmp),
			      ubound);
      invalid_bound = fold_build2_loc (input_location, TRUTH_OR_EXPR,
				       boolean_type_node, invalid_bound, cond);
    }

  invalid_bound = gfc_unlikely (invalid_bound, PRED_FORTRAN_INVALID_BOUND);

  /* See Fortran 2008, C.10 for the following algorithm.  */

  /* coindex = sub(corank) - lcobound(n).  */
  coindex = fold_convert (gfc_array_index_type,
			  gfc_build_array_ref (subdesc, gfc_rank_cst[corank-1],
					       NULL));
  lbound = gfc_conv_descriptor_lbound_get (desc, gfc_rank_cst[rank+corank-1]);
  coindex = fold_build2_loc (input_location, MINUS_EXPR, gfc_array_index_type,
			     fold_convert (gfc_array_index_type, coindex),
			     lbound);

  for (codim = corank + rank - 2; codim >= rank; codim--)
    {
      tree extent, ubound;

      /* coindex = coindex*extent(codim) + sub(codim) - lcobound(codim).  */
      lbound = gfc_conv_descriptor_lbound_get (desc, gfc_rank_cst[codim]);
      ubound = gfc_conv_descriptor_ubound_get (desc, gfc_rank_cst[codim]);
      extent = gfc_conv_array_extent_dim (lbound, ubound, NULL);

      /* coindex *= extent.  */
      coindex = fold_build2_loc (input_location, MULT_EXPR,
				 gfc_array_index_type, coindex, extent);

      /* coindex += sub(codim).  */
      tmp = gfc_build_array_ref (subdesc, gfc_rank_cst[codim-rank], NULL);
      coindex = fold_build2_loc (input_location, PLUS_EXPR,
				 gfc_array_index_type, coindex,
				 fold_convert (gfc_array_index_type, tmp));

      /* coindex -= lbound(codim).  */
      lbound = gfc_conv_descriptor_lbound_get (desc, gfc_rank_cst[codim]);
      coindex = fold_build2_loc (input_location, MINUS_EXPR,
				 gfc_array_index_type, coindex, lbound);
    }

  coindex = fold_build2_loc (input_location, PLUS_EXPR, type,
			     fold_convert(type, coindex),
			     build_int_cst (type, 1));

  /* Return 0 if "coindex" exceeds num_images().  */

  if (gfc_option.coarray == GFC_FCOARRAY_SINGLE)
    num_images = build_int_cst (type, 1);
  else
    {
      tmp = build_call_expr_loc (input_location, gfor_fndecl_caf_num_images, 2,
				 integer_zero_node,
				 build_int_cst (integer_type_node, -1));
      num_images = fold_convert (type, tmp);
    }

  tmp = gfc_create_var (type, NULL);
  gfc_add_modify (&se->pre, tmp, coindex);

  cond = fold_build2_loc (input_location, GT_EXPR, boolean_type_node, tmp,
			  num_images);
  cond = fold_build2_loc (input_location, TRUTH_OR_EXPR, boolean_type_node,
			  cond,
			  fold_convert (boolean_type_node, invalid_bound));
  se->expr = fold_build3_loc (input_location, COND_EXPR, type, cond,
			      build_int_cst (type, 0), tmp);
}


static void
trans_num_images (gfc_se * se)
{
  tree tmp = build_call_expr_loc (input_location, gfor_fndecl_caf_num_images, 2,
				  integer_zero_node,
				  build_int_cst (integer_type_node, -1));
  se->expr = fold_convert (gfc_get_int_type (gfc_default_integer_kind), tmp);
}


static void
gfc_conv_intrinsic_rank (gfc_se *se, gfc_expr *expr)
{
  gfc_se argse;

  gfc_init_se (&argse, NULL);
  argse.data_not_needed = 1;
  argse.descriptor_only = 1;

  gfc_conv_expr_descriptor (&argse, expr->value.function.actual->expr);
  gfc_add_block_to_block (&se->pre, &argse.pre);
  gfc_add_block_to_block (&se->post, &argse.post);

  se->expr = gfc_conv_descriptor_rank (argse.expr);
}


/* Evaluate a single upper or lower bound.  */
/* TODO: bound intrinsic generates way too much unnecessary code.  */

static void
gfc_conv_intrinsic_bound (gfc_se * se, gfc_expr * expr, int upper)
{
  gfc_actual_arglist *arg;
  gfc_actual_arglist *arg2;
  tree desc;
  tree type;
  tree bound;
  tree tmp;
  tree cond, cond1, cond3, cond4, size;
  tree ubound;
  tree lbound;
  gfc_se argse;
  gfc_array_spec * as;
  bool assumed_rank_lb_one;

  arg = expr->value.function.actual;
  arg2 = arg->next;

  if (se->ss)
    {
      /* Create an implicit second parameter from the loop variable.  */
      gcc_assert (!arg2->expr);
      gcc_assert (se->loop->dimen == 1);
      gcc_assert (se->ss->info->expr == expr);
      gfc_advance_se_ss_chain (se);
      bound = se->loop->loopvar[0];
      bound = fold_build2_loc (input_location, MINUS_EXPR,
			       gfc_array_index_type, bound,
			       se->loop->from[0]);
    }
  else
    {
      /* use the passed argument.  */
      gcc_assert (arg2->expr);
      gfc_init_se (&argse, NULL);
      gfc_conv_expr_type (&argse, arg2->expr, gfc_array_index_type);
      gfc_add_block_to_block (&se->pre, &argse.pre);
      bound = argse.expr;
      /* Convert from one based to zero based.  */
      bound = fold_build2_loc (input_location, MINUS_EXPR,
			       gfc_array_index_type, bound,
			       gfc_index_one_node);
    }

  /* TODO: don't re-evaluate the descriptor on each iteration.  */
  /* Get a descriptor for the first parameter.  */
  gfc_init_se (&argse, NULL);
  gfc_conv_expr_descriptor (&argse, arg->expr);
  gfc_add_block_to_block (&se->pre, &argse.pre);
  gfc_add_block_to_block (&se->post, &argse.post);

  desc = argse.expr;

  as = gfc_get_full_arrayspec_from_expr (arg->expr);

  if (INTEGER_CST_P (bound))
    {
      if (((!as || as->type != AS_ASSUMED_RANK)
	   && wi::geu_p (bound, GFC_TYPE_ARRAY_RANK (TREE_TYPE (desc))))
	  || wi::gtu_p (bound, GFC_MAX_DIMENSIONS))
	gfc_error ("'dim' argument of %s intrinsic at %L is not a valid "
		   "dimension index", upper ? "UBOUND" : "LBOUND",
		   &expr->where);
    }

  if (!INTEGER_CST_P (bound) || (as && as->type == AS_ASSUMED_RANK))
    {
      if (gfc_option.rtcheck & GFC_RTCHECK_BOUNDS)
        {
          bound = gfc_evaluate_now (bound, &se->pre);
          cond = fold_build2_loc (input_location, LT_EXPR, boolean_type_node,
				  bound, build_int_cst (TREE_TYPE (bound), 0));
	  if (as && as->type == AS_ASSUMED_RANK)
	    tmp = gfc_conv_descriptor_rank (desc);
	  else
	    tmp = gfc_rank_cst[GFC_TYPE_ARRAY_RANK (TREE_TYPE (desc))];
          tmp = fold_build2_loc (input_location, GE_EXPR, boolean_type_node,
				 bound, fold_convert(TREE_TYPE (bound), tmp));
          cond = fold_build2_loc (input_location, TRUTH_ORIF_EXPR,
				  boolean_type_node, cond, tmp);
          gfc_trans_runtime_check (true, false, cond, &se->pre, &expr->where,
				   gfc_msg_fault);
        }
    }

  /* Take care of the lbound shift for assumed-rank arrays, which are
     nonallocatable and nonpointers. Those has a lbound of 1.  */
  assumed_rank_lb_one = as && as->type == AS_ASSUMED_RANK
			&& ((arg->expr->ts.type != BT_CLASS
			     && !arg->expr->symtree->n.sym->attr.allocatable
			     && !arg->expr->symtree->n.sym->attr.pointer)
			    || (arg->expr->ts.type == BT_CLASS
			     && !CLASS_DATA (arg->expr)->attr.allocatable
			     && !CLASS_DATA (arg->expr)->attr.class_pointer));

  ubound = gfc_conv_descriptor_ubound_get (desc, bound);
  lbound = gfc_conv_descriptor_lbound_get (desc, bound);
  
  /* 13.14.53: Result value for LBOUND

     Case (i): For an array section or for an array expression other than a
               whole array or array structure component, LBOUND(ARRAY, DIM)
               has the value 1.  For a whole array or array structure
               component, LBOUND(ARRAY, DIM) has the value:
                 (a) equal to the lower bound for subscript DIM of ARRAY if
                     dimension DIM of ARRAY does not have extent zero
                     or if ARRAY is an assumed-size array of rank DIM,
              or (b) 1 otherwise.

     13.14.113: Result value for UBOUND

     Case (i): For an array section or for an array expression other than a
               whole array or array structure component, UBOUND(ARRAY, DIM)
               has the value equal to the number of elements in the given
               dimension; otherwise, it has a value equal to the upper bound
               for subscript DIM of ARRAY if dimension DIM of ARRAY does
               not have size zero and has value zero if dimension DIM has
               size zero.  */

  if (!upper && assumed_rank_lb_one)
    se->expr = gfc_index_one_node;
  else if (as)
    {
      tree stride = gfc_conv_descriptor_stride_get (desc, bound);

      cond1 = fold_build2_loc (input_location, GE_EXPR, boolean_type_node,
			       ubound, lbound);
      cond3 = fold_build2_loc (input_location, GE_EXPR, boolean_type_node,
			       stride, gfc_index_zero_node);
      cond3 = fold_build2_loc (input_location, TRUTH_AND_EXPR,
			       boolean_type_node, cond3, cond1);
      cond4 = fold_build2_loc (input_location, LT_EXPR, boolean_type_node,
			       stride, gfc_index_zero_node);

      if (upper)
	{
	  tree cond5;
	  cond = fold_build2_loc (input_location, TRUTH_OR_EXPR,
				  boolean_type_node, cond3, cond4);
	  cond5 = fold_build2_loc (input_location, EQ_EXPR, boolean_type_node,
				   gfc_index_one_node, lbound);
	  cond5 = fold_build2_loc (input_location, TRUTH_AND_EXPR,
				   boolean_type_node, cond4, cond5);

	  cond = fold_build2_loc (input_location, TRUTH_OR_EXPR,
				  boolean_type_node, cond, cond5);

	  if (assumed_rank_lb_one)
	    {
	      tmp = fold_build2_loc (input_location, MINUS_EXPR,
			       gfc_array_index_type, ubound, lbound);
	      tmp = fold_build2_loc (input_location, PLUS_EXPR,
			       gfc_array_index_type, tmp, gfc_index_one_node);
	    }
          else
            tmp = ubound;

	  se->expr = fold_build3_loc (input_location, COND_EXPR,
				      gfc_array_index_type, cond,
				      tmp, gfc_index_zero_node);
	}
      else
	{
	  if (as->type == AS_ASSUMED_SIZE)
	    cond = fold_build2_loc (input_location, EQ_EXPR, boolean_type_node,
				    bound, build_int_cst (TREE_TYPE (bound),
							  arg->expr->rank - 1));
	  else
	    cond = boolean_false_node;

	  cond1 = fold_build2_loc (input_location, TRUTH_OR_EXPR,
				   boolean_type_node, cond3, cond4);
	  cond = fold_build2_loc (input_location, TRUTH_OR_EXPR,
				  boolean_type_node, cond, cond1);

	  se->expr = fold_build3_loc (input_location, COND_EXPR,
				      gfc_array_index_type, cond,
				      lbound, gfc_index_one_node);
	}
    }
  else
    {
      if (upper)
        {
	  size = fold_build2_loc (input_location, MINUS_EXPR,
				  gfc_array_index_type, ubound, lbound);
	  se->expr = fold_build2_loc (input_location, PLUS_EXPR,
				      gfc_array_index_type, size,
				  gfc_index_one_node);
	  se->expr = fold_build2_loc (input_location, MAX_EXPR,
				      gfc_array_index_type, se->expr,
				      gfc_index_zero_node);
	}
      else
	se->expr = gfc_index_one_node;
    }

  type = gfc_typenode_for_spec (&expr->ts);
  se->expr = convert (type, se->expr);
}


static void
conv_intrinsic_cobound (gfc_se * se, gfc_expr * expr)
{
  gfc_actual_arglist *arg;
  gfc_actual_arglist *arg2;
  gfc_se argse;
  tree bound, resbound, resbound2, desc, cond, tmp;
  tree type;
  int corank;

  gcc_assert (expr->value.function.isym->id == GFC_ISYM_LCOBOUND
	      || expr->value.function.isym->id == GFC_ISYM_UCOBOUND
	      || expr->value.function.isym->id == GFC_ISYM_THIS_IMAGE);

  arg = expr->value.function.actual;
  arg2 = arg->next;

  gcc_assert (arg->expr->expr_type == EXPR_VARIABLE);
  corank = gfc_get_corank (arg->expr);

  gfc_init_se (&argse, NULL);
  argse.want_coarray = 1;

  gfc_conv_expr_descriptor (&argse, arg->expr);
  gfc_add_block_to_block (&se->pre, &argse.pre);
  gfc_add_block_to_block (&se->post, &argse.post);
  desc = argse.expr;

  if (se->ss)
    {
      /* Create an implicit second parameter from the loop variable.  */
      gcc_assert (!arg2->expr);
      gcc_assert (corank > 0);
      gcc_assert (se->loop->dimen == 1);
      gcc_assert (se->ss->info->expr == expr);

      bound = se->loop->loopvar[0];
      bound = fold_build2_loc (input_location, PLUS_EXPR, gfc_array_index_type,
			       bound, gfc_rank_cst[arg->expr->rank]);
      gfc_advance_se_ss_chain (se);
    }
  else
    {
      /* use the passed argument.  */
      gcc_assert (arg2->expr);
      gfc_init_se (&argse, NULL);
      gfc_conv_expr_type (&argse, arg2->expr, gfc_array_index_type);
      gfc_add_block_to_block (&se->pre, &argse.pre);
      bound = argse.expr;

      if (INTEGER_CST_P (bound))
	{
	  if (wi::ltu_p (bound, 1)
	      || wi::gtu_p (bound, GFC_TYPE_ARRAY_CORANK (TREE_TYPE (desc))))
	    gfc_error ("'dim' argument of %s intrinsic at %L is not a valid "
		       "dimension index", expr->value.function.isym->name,
		       &expr->where);
	}
      else if (gfc_option.rtcheck & GFC_RTCHECK_BOUNDS)
        {
	  bound = gfc_evaluate_now (bound, &se->pre);
	  cond = fold_build2_loc (input_location, LT_EXPR, boolean_type_node,
				  bound, build_int_cst (TREE_TYPE (bound), 1));
	  tmp = gfc_rank_cst[GFC_TYPE_ARRAY_CORANK (TREE_TYPE (desc))];
	  tmp = fold_build2_loc (input_location, GT_EXPR, boolean_type_node,
				 bound, tmp);
	  cond = fold_build2_loc (input_location, TRUTH_ORIF_EXPR,
				  boolean_type_node, cond, tmp);
	  gfc_trans_runtime_check (true, false, cond, &se->pre, &expr->where,
				   gfc_msg_fault);
	}


      /* Subtract 1 to get to zero based and add dimensions.  */
      switch (arg->expr->rank)
	{
	case 0:
	  bound = fold_build2_loc (input_location, MINUS_EXPR,
				   gfc_array_index_type, bound,
				   gfc_index_one_node);
	case 1:
	  break;
	default:
	  bound = fold_build2_loc (input_location, PLUS_EXPR,
				   gfc_array_index_type, bound,
				   gfc_rank_cst[arg->expr->rank - 1]);
	}
    }

  resbound = gfc_conv_descriptor_lbound_get (desc, bound);

  /* Handle UCOBOUND with special handling of the last codimension.  */
  if (expr->value.function.isym->id == GFC_ISYM_UCOBOUND)
    {
      /* Last codimension: For -fcoarray=single just return
	 the lcobound - otherwise add
	   ceiling (real (num_images ()) / real (size)) - 1
	 = (num_images () + size - 1) / size - 1
	 = (num_images - 1) / size(),
         where size is the product of the extent of all but the last
	 codimension.  */

      if (gfc_option.coarray != GFC_FCOARRAY_SINGLE && corank > 1)
	{
          tree cosize;

	  cosize = gfc_conv_descriptor_cosize (desc, arg->expr->rank, corank);
	  tmp = build_call_expr_loc (input_location, gfor_fndecl_caf_num_images,
				     2, integer_zero_node,
				     build_int_cst (integer_type_node, -1));
	  tmp = fold_build2_loc (input_location, MINUS_EXPR,
				 gfc_array_index_type,
				 fold_convert (gfc_array_index_type, tmp),
				 build_int_cst (gfc_array_index_type, 1));
	  tmp = fold_build2_loc (input_location, TRUNC_DIV_EXPR,
				 gfc_array_index_type, tmp,
				 fold_convert (gfc_array_index_type, cosize));
	  resbound = fold_build2_loc (input_location, PLUS_EXPR,
				      gfc_array_index_type, resbound, tmp);
	}
      else if (gfc_option.coarray != GFC_FCOARRAY_SINGLE)
	{
	  /* ubound = lbound + num_images() - 1.  */
	  tmp = build_call_expr_loc (input_location, gfor_fndecl_caf_num_images,
				     2, integer_zero_node,
				     build_int_cst (integer_type_node, -1));
	  tmp = fold_build2_loc (input_location, MINUS_EXPR,
				 gfc_array_index_type,
				 fold_convert (gfc_array_index_type, tmp),
				 build_int_cst (gfc_array_index_type, 1));
	  resbound = fold_build2_loc (input_location, PLUS_EXPR,
				      gfc_array_index_type, resbound, tmp);
	}

      if (corank > 1)
	{
	  cond = fold_build2_loc (input_location, EQ_EXPR, boolean_type_node,
				  bound,
				  build_int_cst (TREE_TYPE (bound),
						 arg->expr->rank + corank - 1));

	  resbound2 = gfc_conv_descriptor_ubound_get (desc, bound);
	  se->expr = fold_build3_loc (input_location, COND_EXPR,
				      gfc_array_index_type, cond,
				      resbound, resbound2);
	}
      else
	se->expr = resbound;
    }
  else
    se->expr = resbound;

  type = gfc_typenode_for_spec (&expr->ts);
  se->expr = convert (type, se->expr);
}


static void
conv_intrinsic_stride (gfc_se * se, gfc_expr * expr)
{
  gfc_actual_arglist *array_arg;
  gfc_actual_arglist *dim_arg;
  gfc_se argse;
  tree desc, tmp;

  array_arg = expr->value.function.actual;
  dim_arg = array_arg->next;

  gcc_assert (array_arg->expr->expr_type == EXPR_VARIABLE);

  gfc_init_se (&argse, NULL);
  gfc_conv_expr_descriptor (&argse, array_arg->expr);
  gfc_add_block_to_block (&se->pre, &argse.pre);
  gfc_add_block_to_block (&se->post, &argse.post);
  desc = argse.expr;

  gcc_assert (dim_arg->expr);
  gfc_init_se (&argse, NULL);
  gfc_conv_expr_type (&argse, dim_arg->expr, gfc_array_index_type);
  gfc_add_block_to_block (&se->pre, &argse.pre);
  tmp = fold_build2_loc (input_location, MINUS_EXPR, gfc_array_index_type,
			 argse.expr, gfc_index_one_node);
  se->expr = gfc_conv_descriptor_stride_get (desc, tmp);
}


static void
gfc_conv_intrinsic_abs (gfc_se * se, gfc_expr * expr)
{
  tree arg, cabs;

  gfc_conv_intrinsic_function_args (se, expr, &arg, 1);

  switch (expr->value.function.actual->expr->ts.type)
    {
    case BT_INTEGER:
    case BT_REAL:
      se->expr = fold_build1_loc (input_location, ABS_EXPR, TREE_TYPE (arg),
				  arg);
      break;

    case BT_COMPLEX:
      cabs = gfc_builtin_decl_for_float_kind (BUILT_IN_CABS, expr->ts.kind);
      se->expr = build_call_expr_loc (input_location, cabs, 1, arg);
      break;

    default:
      gcc_unreachable ();
    }
}


/* Create a complex value from one or two real components.  */

static void
gfc_conv_intrinsic_cmplx (gfc_se * se, gfc_expr * expr, int both)
{
  tree real;
  tree imag;
  tree type;
  tree *args;
  unsigned int num_args;

  num_args = gfc_intrinsic_argument_list_length (expr);
  args = XALLOCAVEC (tree, num_args);

  type = gfc_typenode_for_spec (&expr->ts);
  gfc_conv_intrinsic_function_args (se, expr, args, num_args);
  real = convert (TREE_TYPE (type), args[0]);
  if (both)
    imag = convert (TREE_TYPE (type), args[1]);
  else if (TREE_CODE (TREE_TYPE (args[0])) == COMPLEX_TYPE)
    {
      imag = fold_build1_loc (input_location, IMAGPART_EXPR,
			      TREE_TYPE (TREE_TYPE (args[0])), args[0]);
      imag = convert (TREE_TYPE (type), imag);
    }
  else
    imag = build_real_from_int_cst (TREE_TYPE (type), integer_zero_node);

  se->expr = fold_build2_loc (input_location, COMPLEX_EXPR, type, real, imag);
}


/* Remainder function MOD(A, P) = A - INT(A / P) * P
                      MODULO(A, P) = A - FLOOR (A / P) * P  

   The obvious algorithms above are numerically instable for large
   arguments, hence these intrinsics are instead implemented via calls
   to the fmod family of functions.  It is the responsibility of the
   user to ensure that the second argument is non-zero.  */

static void
gfc_conv_intrinsic_mod (gfc_se * se, gfc_expr * expr, int modulo)
{
  tree type;
  tree tmp;
  tree test;
  tree test2;
  tree fmod;
  tree zero;
  tree args[2];

  gfc_conv_intrinsic_function_args (se, expr, args, 2);

  switch (expr->ts.type)
    {
    case BT_INTEGER:
      /* Integer case is easy, we've got a builtin op.  */
      type = TREE_TYPE (args[0]);

      if (modulo)
       se->expr = fold_build2_loc (input_location, FLOOR_MOD_EXPR, type,
				   args[0], args[1]);
      else
       se->expr = fold_build2_loc (input_location, TRUNC_MOD_EXPR, type,
				   args[0], args[1]);
      break;

    case BT_REAL:
      fmod = NULL_TREE;
      /* Check if we have a builtin fmod.  */
      fmod = gfc_builtin_decl_for_float_kind (BUILT_IN_FMOD, expr->ts.kind);

      /* The builtin should always be available.  */
      gcc_assert (fmod != NULL_TREE);

      tmp = build_addr (fmod, current_function_decl);
      se->expr = build_call_array_loc (input_location,
				       TREE_TYPE (TREE_TYPE (fmod)),
                                       tmp, 2, args);
      if (modulo == 0)
	return;

      type = TREE_TYPE (args[0]);

      args[0] = gfc_evaluate_now (args[0], &se->pre);
      args[1] = gfc_evaluate_now (args[1], &se->pre);

      /* Definition:
	 modulo = arg - floor (arg/arg2) * arg2

	 In order to calculate the result accurately, we use the fmod
	 function as follows.
	 
	 res = fmod (arg, arg2);
	 if (res)
	   {
	     if ((arg < 0) xor (arg2 < 0))
	       res += arg2;
	   }
	 else
	   res = copysign (0., arg2);

	 => As two nested ternary exprs:

	 res = res ? (((arg < 0) xor (arg2 < 0)) ? res + arg2 : res) 
	       : copysign (0., arg2);

      */

      zero = gfc_build_const (type, integer_zero_node);
      tmp = gfc_evaluate_now (se->expr, &se->pre);
      if (!flag_signed_zeros)
	{
	  test = fold_build2_loc (input_location, LT_EXPR, boolean_type_node,
				  args[0], zero);
	  test2 = fold_build2_loc (input_location, LT_EXPR, boolean_type_node,
				   args[1], zero);
	  test2 = fold_build2_loc (input_location, TRUTH_XOR_EXPR,
				   boolean_type_node, test, test2);
	  test = fold_build2_loc (input_location, NE_EXPR, boolean_type_node,
				  tmp, zero);
	  test = fold_build2_loc (input_location, TRUTH_AND_EXPR,
				  boolean_type_node, test, test2);
	  test = gfc_evaluate_now (test, &se->pre);
	  se->expr = fold_build3_loc (input_location, COND_EXPR, type, test,
				      fold_build2_loc (input_location, 
						       PLUS_EXPR,
						       type, tmp, args[1]), 
				      tmp);
	}
      else
	{
	  tree expr1, copysign, cscall;
	  copysign = gfc_builtin_decl_for_float_kind (BUILT_IN_COPYSIGN, 
						      expr->ts.kind);
	  test = fold_build2_loc (input_location, LT_EXPR, boolean_type_node,
				  args[0], zero);
	  test2 = fold_build2_loc (input_location, LT_EXPR, boolean_type_node,
				   args[1], zero);
	  test2 = fold_build2_loc (input_location, TRUTH_XOR_EXPR,
				   boolean_type_node, test, test2);
	  expr1 = fold_build3_loc (input_location, COND_EXPR, type, test2,
				   fold_build2_loc (input_location, 
						    PLUS_EXPR,
						    type, tmp, args[1]), 
				   tmp);
	  test = fold_build2_loc (input_location, NE_EXPR, boolean_type_node,
				  tmp, zero);
	  cscall = build_call_expr_loc (input_location, copysign, 2, zero, 
					args[1]);
	  se->expr = fold_build3_loc (input_location, COND_EXPR, type, test,
				      expr1, cscall);
	}
      return;

    default:
      gcc_unreachable ();
    }
}

/* DSHIFTL(I,J,S) = (I << S) | (J >> (BITSIZE(J) - S))
   DSHIFTR(I,J,S) = (I << (BITSIZE(I) - S)) | (J >> S)
   where the right shifts are logical (i.e. 0's are shifted in).
   Because SHIFT_EXPR's want shifts strictly smaller than the integral
   type width, we have to special-case both S == 0 and S == BITSIZE(J):
     DSHIFTL(I,J,0) = I
     DSHIFTL(I,J,BITSIZE) = J
     DSHIFTR(I,J,0) = J
     DSHIFTR(I,J,BITSIZE) = I.  */

static void
gfc_conv_intrinsic_dshift (gfc_se * se, gfc_expr * expr, bool dshiftl)
{
  tree type, utype, stype, arg1, arg2, shift, res, left, right;
  tree args[3], cond, tmp;
  int bitsize;

  gfc_conv_intrinsic_function_args (se, expr, args, 3);

  gcc_assert (TREE_TYPE (args[0]) == TREE_TYPE (args[1]));
  type = TREE_TYPE (args[0]);
  bitsize = TYPE_PRECISION (type);
  utype = unsigned_type_for (type);
  stype = TREE_TYPE (args[2]);

  arg1 = gfc_evaluate_now (args[0], &se->pre);
  arg2 = gfc_evaluate_now (args[1], &se->pre);
  shift = gfc_evaluate_now (args[2], &se->pre);

  /* The generic case.  */
  tmp = fold_build2_loc (input_location, MINUS_EXPR, stype,
			 build_int_cst (stype, bitsize), shift);
  left = fold_build2_loc (input_location, LSHIFT_EXPR, type,
			  arg1, dshiftl ? shift : tmp);

  right = fold_build2_loc (input_location, RSHIFT_EXPR, utype,
			   fold_convert (utype, arg2), dshiftl ? tmp : shift);
  right = fold_convert (type, right);

  res = fold_build2_loc (input_location, BIT_IOR_EXPR, type, left, right);

  /* Special cases.  */
  cond = fold_build2_loc (input_location, EQ_EXPR, boolean_type_node, shift,
			  build_int_cst (stype, 0));
  res = fold_build3_loc (input_location, COND_EXPR, type, cond,
			 dshiftl ? arg1 : arg2, res);

  cond = fold_build2_loc (input_location, EQ_EXPR, boolean_type_node, shift,
			  build_int_cst (stype, bitsize));
  res = fold_build3_loc (input_location, COND_EXPR, type, cond,
			 dshiftl ? arg2 : arg1, res);

  se->expr = res;
}


/* Positive difference DIM (x, y) = ((x - y) < 0) ? 0 : x - y.  */

static void
gfc_conv_intrinsic_dim (gfc_se * se, gfc_expr * expr)
{
  tree val;
  tree tmp;
  tree type;
  tree zero;
  tree args[2];

  gfc_conv_intrinsic_function_args (se, expr, args, 2);
  type = TREE_TYPE (args[0]);

  val = fold_build2_loc (input_location, MINUS_EXPR, type, args[0], args[1]);
  val = gfc_evaluate_now (val, &se->pre);

  zero = gfc_build_const (type, integer_zero_node);
  tmp = fold_build2_loc (input_location, LE_EXPR, boolean_type_node, val, zero);
  se->expr = fold_build3_loc (input_location, COND_EXPR, type, tmp, zero, val);
}


/* SIGN(A, B) is absolute value of A times sign of B.
   The real value versions use library functions to ensure the correct
   handling of negative zero.  Integer case implemented as:
   SIGN(A, B) = { tmp = (A ^ B) >> C; (A + tmp) ^ tmp }
  */

static void
gfc_conv_intrinsic_sign (gfc_se * se, gfc_expr * expr)
{
  tree tmp;
  tree type;
  tree args[2];

  gfc_conv_intrinsic_function_args (se, expr, args, 2);
  if (expr->ts.type == BT_REAL)
    {
      tree abs;

      tmp = gfc_builtin_decl_for_float_kind (BUILT_IN_COPYSIGN, expr->ts.kind);
      abs = gfc_builtin_decl_for_float_kind (BUILT_IN_FABS, expr->ts.kind);

      /* We explicitly have to ignore the minus sign. We do so by using
	 result = (arg1 == 0) ? abs(arg0) : copysign(arg0, arg1).  */
      if (!gfc_option.flag_sign_zero
	  && MODE_HAS_SIGNED_ZEROS (TYPE_MODE (TREE_TYPE (args[1]))))
	{
	  tree cond, zero;
	  zero = build_real_from_int_cst (TREE_TYPE (args[1]), integer_zero_node);
	  cond = fold_build2_loc (input_location, EQ_EXPR, boolean_type_node,
				  args[1], zero);
	  se->expr = fold_build3_loc (input_location, COND_EXPR,
				  TREE_TYPE (args[0]), cond,
				  build_call_expr_loc (input_location, abs, 1,
						       args[0]),
				  build_call_expr_loc (input_location, tmp, 2,
						       args[0], args[1]));
	}
      else
        se->expr = build_call_expr_loc (input_location, tmp, 2,
					args[0], args[1]);
      return;
    }

  /* Having excluded floating point types, we know we are now dealing
     with signed integer types.  */
  type = TREE_TYPE (args[0]);

  /* Args[0] is used multiple times below.  */
  args[0] = gfc_evaluate_now (args[0], &se->pre);

  /* Construct (A ^ B) >> 31, which generates a bit mask of all zeros if
     the signs of A and B are the same, and of all ones if they differ.  */
  tmp = fold_build2_loc (input_location, BIT_XOR_EXPR, type, args[0], args[1]);
  tmp = fold_build2_loc (input_location, RSHIFT_EXPR, type, tmp,
			 build_int_cst (type, TYPE_PRECISION (type) - 1));
  tmp = gfc_evaluate_now (tmp, &se->pre);

  /* Construct (A + tmp) ^ tmp, which is A if tmp is zero, and -A if tmp]
     is all ones (i.e. -1).  */
  se->expr = fold_build2_loc (input_location, BIT_XOR_EXPR, type,
			      fold_build2_loc (input_location, PLUS_EXPR,
					       type, args[0], tmp), tmp);
}


/* Test for the presence of an optional argument.  */

static void
gfc_conv_intrinsic_present (gfc_se * se, gfc_expr * expr)
{
  gfc_expr *arg;

  arg = expr->value.function.actual->expr;
  gcc_assert (arg->expr_type == EXPR_VARIABLE);
  se->expr = gfc_conv_expr_present (arg->symtree->n.sym);
  se->expr = convert (gfc_typenode_for_spec (&expr->ts), se->expr);
}


/* Calculate the double precision product of two single precision values.  */

static void
gfc_conv_intrinsic_dprod (gfc_se * se, gfc_expr * expr)
{
  tree type;
  tree args[2];

  gfc_conv_intrinsic_function_args (se, expr, args, 2);

  /* Convert the args to double precision before multiplying.  */
  type = gfc_typenode_for_spec (&expr->ts);
  args[0] = convert (type, args[0]);
  args[1] = convert (type, args[1]);
  se->expr = fold_build2_loc (input_location, MULT_EXPR, type, args[0],
			      args[1]);
}


/* Return a length one character string containing an ascii character.  */

static void
gfc_conv_intrinsic_char (gfc_se * se, gfc_expr * expr)
{
  tree arg[2];
  tree var;
  tree type;
  unsigned int num_args;

  num_args = gfc_intrinsic_argument_list_length (expr);
  gfc_conv_intrinsic_function_args (se, expr, arg, num_args);

  type = gfc_get_char_type (expr->ts.kind);
  var = gfc_create_var (type, "char");

  arg[0] = fold_build1_loc (input_location, NOP_EXPR, type, arg[0]);
  gfc_add_modify (&se->pre, var, arg[0]);
  se->expr = gfc_build_addr_expr (build_pointer_type (type), var);
  se->string_length = build_int_cst (gfc_charlen_type_node, 1);
}


static void
gfc_conv_intrinsic_ctime (gfc_se * se, gfc_expr * expr)
{
  tree var;
  tree len;
  tree tmp;
  tree cond;
  tree fndecl;
  tree *args;
  unsigned int num_args;

  num_args = gfc_intrinsic_argument_list_length (expr) + 2;
  args = XALLOCAVEC (tree, num_args);

  var = gfc_create_var (pchar_type_node, "pstr");
  len = gfc_create_var (gfc_charlen_type_node, "len");

  gfc_conv_intrinsic_function_args (se, expr, &args[2], num_args - 2);
  args[0] = gfc_build_addr_expr (NULL_TREE, var);
  args[1] = gfc_build_addr_expr (NULL_TREE, len);

  fndecl = build_addr (gfor_fndecl_ctime, current_function_decl);
  tmp = build_call_array_loc (input_location,
			  TREE_TYPE (TREE_TYPE (gfor_fndecl_ctime)),
			  fndecl, num_args, args);
  gfc_add_expr_to_block (&se->pre, tmp);

  /* Free the temporary afterwards, if necessary.  */
  cond = fold_build2_loc (input_location, GT_EXPR, boolean_type_node,
			  len, build_int_cst (TREE_TYPE (len), 0));
  tmp = gfc_call_free (var);
  tmp = build3_v (COND_EXPR, cond, tmp, build_empty_stmt (input_location));
  gfc_add_expr_to_block (&se->post, tmp);

  se->expr = var;
  se->string_length = len;
}


static void
gfc_conv_intrinsic_fdate (gfc_se * se, gfc_expr * expr)
{
  tree var;
  tree len;
  tree tmp;
  tree cond;
  tree fndecl;
  tree *args;
  unsigned int num_args;

  num_args = gfc_intrinsic_argument_list_length (expr) + 2;
  args = XALLOCAVEC (tree, num_args);

  var = gfc_create_var (pchar_type_node, "pstr");
  len = gfc_create_var (gfc_charlen_type_node, "len");

  gfc_conv_intrinsic_function_args (se, expr, &args[2], num_args - 2);
  args[0] = gfc_build_addr_expr (NULL_TREE, var);
  args[1] = gfc_build_addr_expr (NULL_TREE, len);

  fndecl = build_addr (gfor_fndecl_fdate, current_function_decl);
  tmp = build_call_array_loc (input_location,
			  TREE_TYPE (TREE_TYPE (gfor_fndecl_fdate)),
			  fndecl, num_args, args);
  gfc_add_expr_to_block (&se->pre, tmp);

  /* Free the temporary afterwards, if necessary.  */
  cond = fold_build2_loc (input_location, GT_EXPR, boolean_type_node,
			  len, build_int_cst (TREE_TYPE (len), 0));
  tmp = gfc_call_free (var);
  tmp = build3_v (COND_EXPR, cond, tmp, build_empty_stmt (input_location));
  gfc_add_expr_to_block (&se->post, tmp);

  se->expr = var;
  se->string_length = len;
}


/* Return a character string containing the tty name.  */

static void
gfc_conv_intrinsic_ttynam (gfc_se * se, gfc_expr * expr)
{
  tree var;
  tree len;
  tree tmp;
  tree cond;
  tree fndecl;
  tree *args;
  unsigned int num_args;

  num_args = gfc_intrinsic_argument_list_length (expr) + 2;
  args = XALLOCAVEC (tree, num_args);

  var = gfc_create_var (pchar_type_node, "pstr");
  len = gfc_create_var (gfc_charlen_type_node, "len");

  gfc_conv_intrinsic_function_args (se, expr, &args[2], num_args - 2);
  args[0] = gfc_build_addr_expr (NULL_TREE, var);
  args[1] = gfc_build_addr_expr (NULL_TREE, len);

  fndecl = build_addr (gfor_fndecl_ttynam, current_function_decl);
  tmp = build_call_array_loc (input_location,
			  TREE_TYPE (TREE_TYPE (gfor_fndecl_ttynam)),
			  fndecl, num_args, args);
  gfc_add_expr_to_block (&se->pre, tmp);

  /* Free the temporary afterwards, if necessary.  */
  cond = fold_build2_loc (input_location, GT_EXPR, boolean_type_node,
			  len, build_int_cst (TREE_TYPE (len), 0));
  tmp = gfc_call_free (var);
  tmp = build3_v (COND_EXPR, cond, tmp, build_empty_stmt (input_location));
  gfc_add_expr_to_block (&se->post, tmp);

  se->expr = var;
  se->string_length = len;
}


/* Get the minimum/maximum value of all the parameters.
    minmax (a1, a2, a3, ...)
    {
      mvar = a1;
      if (a2 .op. mvar || isnan (mvar))
        mvar = a2;
      if (a3 .op. mvar || isnan (mvar))
        mvar = a3;
      ...
      return mvar
    }
 */

/* TODO: Mismatching types can occur when specific names are used.
   These should be handled during resolution.  */
static void
gfc_conv_intrinsic_minmax (gfc_se * se, gfc_expr * expr, enum tree_code op)
{
  tree tmp;
  tree mvar;
  tree val;
  tree thencase;
  tree *args;
  tree type;
  gfc_actual_arglist *argexpr;
  unsigned int i, nargs;

  nargs = gfc_intrinsic_argument_list_length (expr);
  args = XALLOCAVEC (tree, nargs);

  gfc_conv_intrinsic_function_args (se, expr, args, nargs);
  type = gfc_typenode_for_spec (&expr->ts);

  argexpr = expr->value.function.actual;
  if (TREE_TYPE (args[0]) != type)
    args[0] = convert (type, args[0]);
  /* Only evaluate the argument once.  */
  if (TREE_CODE (args[0]) != VAR_DECL && !TREE_CONSTANT (args[0]))
    args[0] = gfc_evaluate_now (args[0], &se->pre);

  mvar = gfc_create_var (type, "M");
  gfc_add_modify (&se->pre, mvar, args[0]);
  for (i = 1, argexpr = argexpr->next; i < nargs; i++)
    {
      tree cond, isnan;

      val = args[i]; 

      /* Handle absent optional arguments by ignoring the comparison.  */
      if (argexpr->expr->expr_type == EXPR_VARIABLE
	  && argexpr->expr->symtree->n.sym->attr.optional
	  && TREE_CODE (val) == INDIRECT_REF)
	cond = fold_build2_loc (input_location,
				NE_EXPR, boolean_type_node,
				TREE_OPERAND (val, 0), 
			build_int_cst (TREE_TYPE (TREE_OPERAND (val, 0)), 0));
      else
      {
	cond = NULL_TREE;

	/* Only evaluate the argument once.  */
	if (TREE_CODE (val) != VAR_DECL && !TREE_CONSTANT (val))
	  val = gfc_evaluate_now (val, &se->pre);
      }

      thencase = build2_v (MODIFY_EXPR, mvar, convert (type, val));

      tmp = fold_build2_loc (input_location, op, boolean_type_node,
			     convert (type, val), mvar);

      /* FIXME: When the IEEE_ARITHMETIC module is implemented, the call to
	 __builtin_isnan might be made dependent on that module being loaded,
	 to help performance of programs that don't rely on IEEE semantics.  */
      if (FLOAT_TYPE_P (TREE_TYPE (mvar)))
	{
	  isnan = build_call_expr_loc (input_location,
				       builtin_decl_explicit (BUILT_IN_ISNAN),
				       1, mvar);
	  tmp = fold_build2_loc (input_location, TRUTH_OR_EXPR,
				 boolean_type_node, tmp,
				 fold_convert (boolean_type_node, isnan));
	}
      tmp = build3_v (COND_EXPR, tmp, thencase,
		      build_empty_stmt (input_location));

      if (cond != NULL_TREE)
	tmp = build3_v (COND_EXPR, cond, tmp,
			build_empty_stmt (input_location));

      gfc_add_expr_to_block (&se->pre, tmp);
      argexpr = argexpr->next;
    }
  se->expr = mvar;
}


/* Generate library calls for MIN and MAX intrinsics for character
   variables.  */
static void
gfc_conv_intrinsic_minmax_char (gfc_se * se, gfc_expr * expr, int op)
{
  tree *args;
  tree var, len, fndecl, tmp, cond, function;
  unsigned int nargs;

  nargs = gfc_intrinsic_argument_list_length (expr);
  args = XALLOCAVEC (tree, nargs + 4);
  gfc_conv_intrinsic_function_args (se, expr, &args[4], nargs);

  /* Create the result variables.  */
  len = gfc_create_var (gfc_charlen_type_node, "len");
  args[0] = gfc_build_addr_expr (NULL_TREE, len);
  var = gfc_create_var (gfc_get_pchar_type (expr->ts.kind), "pstr");
  args[1] = gfc_build_addr_expr (ppvoid_type_node, var);
  args[2] = build_int_cst (integer_type_node, op);
  args[3] = build_int_cst (integer_type_node, nargs / 2);

  if (expr->ts.kind == 1)
    function = gfor_fndecl_string_minmax;
  else if (expr->ts.kind == 4)
    function = gfor_fndecl_string_minmax_char4;
  else
    gcc_unreachable ();

  /* Make the function call.  */
  fndecl = build_addr (function, current_function_decl);
  tmp = build_call_array_loc (input_location,
			  TREE_TYPE (TREE_TYPE (function)), fndecl,
			  nargs + 4, args);
  gfc_add_expr_to_block (&se->pre, tmp);

  /* Free the temporary afterwards, if necessary.  */
  cond = fold_build2_loc (input_location, GT_EXPR, boolean_type_node,
			  len, build_int_cst (TREE_TYPE (len), 0));
  tmp = gfc_call_free (var);
  tmp = build3_v (COND_EXPR, cond, tmp, build_empty_stmt (input_location));
  gfc_add_expr_to_block (&se->post, tmp);

  se->expr = var;
  se->string_length = len;
}


/* Create a symbol node for this intrinsic.  The symbol from the frontend
   has the generic name.  */

static gfc_symbol *
gfc_get_symbol_for_expr (gfc_expr * expr)
{
  gfc_symbol *sym;

  /* TODO: Add symbols for intrinsic function to the global namespace.  */
  gcc_assert (strlen (expr->value.function.name) <= GFC_MAX_SYMBOL_LEN - 5);
  sym = gfc_new_symbol (expr->value.function.name, NULL);

  sym->ts = expr->ts;
  sym->attr.external = 1;
  sym->attr.function = 1;
  sym->attr.always_explicit = 1;
  sym->attr.proc = PROC_INTRINSIC;
  sym->attr.flavor = FL_PROCEDURE;
  sym->result = sym;
  if (expr->rank > 0)
    {
      sym->attr.dimension = 1;
      sym->as = gfc_get_array_spec ();
      sym->as->type = AS_ASSUMED_SHAPE;
      sym->as->rank = expr->rank;
    }

  gfc_copy_formal_args_intr (sym, expr->value.function.isym);

  return sym;
}

/* Generate a call to an external intrinsic function.  */
static void
gfc_conv_intrinsic_funcall (gfc_se * se, gfc_expr * expr)
{
  gfc_symbol *sym;
  vec<tree, va_gc> *append_args;

  gcc_assert (!se->ss || se->ss->info->expr == expr);

  if (se->ss)
    gcc_assert (expr->rank > 0);
  else
    gcc_assert (expr->rank == 0);

  sym = gfc_get_symbol_for_expr (expr);

  /* Calls to libgfortran_matmul need to be appended special arguments,
     to be able to call the BLAS ?gemm functions if required and possible.  */
  append_args = NULL;
  if (expr->value.function.isym->id == GFC_ISYM_MATMUL
      && sym->ts.type != BT_LOGICAL)
    {
      tree cint = gfc_get_int_type (gfc_c_int_kind);

      if (gfc_option.flag_external_blas
	  && (sym->ts.type == BT_REAL || sym->ts.type == BT_COMPLEX)
	  && (sym->ts.kind == 4 || sym->ts.kind == 8))
	{
	  tree gemm_fndecl;

	  if (sym->ts.type == BT_REAL)
	    {
	      if (sym->ts.kind == 4)
		gemm_fndecl = gfor_fndecl_sgemm;
	      else
		gemm_fndecl = gfor_fndecl_dgemm;
	    }
	  else
	    {
	      if (sym->ts.kind == 4)
		gemm_fndecl = gfor_fndecl_cgemm;
	      else
		gemm_fndecl = gfor_fndecl_zgemm;
	    }

	  vec_alloc (append_args, 3);
	  append_args->quick_push (build_int_cst (cint, 1));
	  append_args->quick_push (build_int_cst (cint,
		                                 gfc_option.blas_matmul_limit));
	  append_args->quick_push (gfc_build_addr_expr (NULL_TREE,
							gemm_fndecl));
	}
      else
	{
	  vec_alloc (append_args, 3);
	  append_args->quick_push (build_int_cst (cint, 0));
	  append_args->quick_push (build_int_cst (cint, 0));
	  append_args->quick_push (null_pointer_node);
	}
    }

  gfc_conv_procedure_call (se, sym, expr->value.function.actual, expr,
			  append_args);
  gfc_free_symbol (sym);
}

/* ANY and ALL intrinsics. ANY->op == NE_EXPR, ALL->op == EQ_EXPR.
   Implemented as
    any(a)
    {
      forall (i=...)
        if (a[i] != 0)
          return 1
      end forall
      return 0
    }
    all(a)
    {
      forall (i=...)
        if (a[i] == 0)
          return 0
      end forall
      return 1
    }
 */
static void
gfc_conv_intrinsic_anyall (gfc_se * se, gfc_expr * expr, enum tree_code op)
{
  tree resvar;
  stmtblock_t block;
  stmtblock_t body;
  tree type;
  tree tmp;
  tree found;
  gfc_loopinfo loop;
  gfc_actual_arglist *actual;
  gfc_ss *arrayss;
  gfc_se arrayse;
  tree exit_label;

  if (se->ss)
    {
      gfc_conv_intrinsic_funcall (se, expr);
      return;
    }

  actual = expr->value.function.actual;
  type = gfc_typenode_for_spec (&expr->ts);
  /* Initialize the result.  */
  resvar = gfc_create_var (type, "test");
  if (op == EQ_EXPR)
    tmp = convert (type, boolean_true_node);
  else
    tmp = convert (type, boolean_false_node);
  gfc_add_modify (&se->pre, resvar, tmp);

  /* Walk the arguments.  */
  arrayss = gfc_walk_expr (actual->expr);
  gcc_assert (arrayss != gfc_ss_terminator);

  /* Initialize the scalarizer.  */
  gfc_init_loopinfo (&loop);
  exit_label = gfc_build_label_decl (NULL_TREE);
  TREE_USED (exit_label) = 1;
  gfc_add_ss_to_loop (&loop, arrayss);

  /* Initialize the loop.  */
  gfc_conv_ss_startstride (&loop);
  gfc_conv_loop_setup (&loop, &expr->where);

  gfc_mark_ss_chain_used (arrayss, 1);
  /* Generate the loop body.  */
  gfc_start_scalarized_body (&loop, &body);

  /* If the condition matches then set the return value.  */
  gfc_start_block (&block);
  if (op == EQ_EXPR)
    tmp = convert (type, boolean_false_node);
  else
    tmp = convert (type, boolean_true_node);
  gfc_add_modify (&block, resvar, tmp);

  /* And break out of the loop.  */
  tmp = build1_v (GOTO_EXPR, exit_label);
  gfc_add_expr_to_block (&block, tmp);

  found = gfc_finish_block (&block);

  /* Check this element.  */
  gfc_init_se (&arrayse, NULL);
  gfc_copy_loopinfo_to_se (&arrayse, &loop);
  arrayse.ss = arrayss;
  gfc_conv_expr_val (&arrayse, actual->expr);

  gfc_add_block_to_block (&body, &arrayse.pre);
  tmp = fold_build2_loc (input_location, op, boolean_type_node, arrayse.expr,
			 build_int_cst (TREE_TYPE (arrayse.expr), 0));
  tmp = build3_v (COND_EXPR, tmp, found, build_empty_stmt (input_location));
  gfc_add_expr_to_block (&body, tmp);
  gfc_add_block_to_block (&body, &arrayse.post);

  gfc_trans_scalarizing_loops (&loop, &body);

  /* Add the exit label.  */
  tmp = build1_v (LABEL_EXPR, exit_label);
  gfc_add_expr_to_block (&loop.pre, tmp);

  gfc_add_block_to_block (&se->pre, &loop.pre);
  gfc_add_block_to_block (&se->pre, &loop.post);
  gfc_cleanup_loop (&loop);

  se->expr = resvar;
}

/* COUNT(A) = Number of true elements in A.  */
static void
gfc_conv_intrinsic_count (gfc_se * se, gfc_expr * expr)
{
  tree resvar;
  tree type;
  stmtblock_t body;
  tree tmp;
  gfc_loopinfo loop;
  gfc_actual_arglist *actual;
  gfc_ss *arrayss;
  gfc_se arrayse;

  if (se->ss)
    {
      gfc_conv_intrinsic_funcall (se, expr);
      return;
    }

  actual = expr->value.function.actual;

  type = gfc_typenode_for_spec (&expr->ts);
  /* Initialize the result.  */
  resvar = gfc_create_var (type, "count");
  gfc_add_modify (&se->pre, resvar, build_int_cst (type, 0));

  /* Walk the arguments.  */
  arrayss = gfc_walk_expr (actual->expr);
  gcc_assert (arrayss != gfc_ss_terminator);

  /* Initialize the scalarizer.  */
  gfc_init_loopinfo (&loop);
  gfc_add_ss_to_loop (&loop, arrayss);

  /* Initialize the loop.  */
  gfc_conv_ss_startstride (&loop);
  gfc_conv_loop_setup (&loop, &expr->where);

  gfc_mark_ss_chain_used (arrayss, 1);
  /* Generate the loop body.  */
  gfc_start_scalarized_body (&loop, &body);

  tmp = fold_build2_loc (input_location, PLUS_EXPR, TREE_TYPE (resvar),
			 resvar, build_int_cst (TREE_TYPE (resvar), 1));
  tmp = build2_v (MODIFY_EXPR, resvar, tmp);

  gfc_init_se (&arrayse, NULL);
  gfc_copy_loopinfo_to_se (&arrayse, &loop);
  arrayse.ss = arrayss;
  gfc_conv_expr_val (&arrayse, actual->expr);
  tmp = build3_v (COND_EXPR, arrayse.expr, tmp,
		  build_empty_stmt (input_location));

  gfc_add_block_to_block (&body, &arrayse.pre);
  gfc_add_expr_to_block (&body, tmp);
  gfc_add_block_to_block (&body, &arrayse.post);

  gfc_trans_scalarizing_loops (&loop, &body);

  gfc_add_block_to_block (&se->pre, &loop.pre);
  gfc_add_block_to_block (&se->pre, &loop.post);
  gfc_cleanup_loop (&loop);

  se->expr = resvar;
}


/* Update given gfc_se to have ss component pointing to the nested gfc_ss
   struct and return the corresponding loopinfo.  */

static gfc_loopinfo *
enter_nested_loop (gfc_se *se)
{
  se->ss = se->ss->nested_ss;
  gcc_assert (se->ss == se->ss->loop->ss);

  return se->ss->loop;
}


/* Inline implementation of the sum and product intrinsics.  */
static void
gfc_conv_intrinsic_arith (gfc_se * se, gfc_expr * expr, enum tree_code op,
			  bool norm2)
{
  tree resvar;
  tree scale = NULL_TREE;
  tree type;
  stmtblock_t body;
  stmtblock_t block;
  tree tmp;
  gfc_loopinfo loop, *ploop;
  gfc_actual_arglist *arg_array, *arg_mask;
  gfc_ss *arrayss = NULL;
  gfc_ss *maskss = NULL;
  gfc_se arrayse;
  gfc_se maskse;
  gfc_se *parent_se;
  gfc_expr *arrayexpr;
  gfc_expr *maskexpr;

  if (expr->rank > 0)
    {
      gcc_assert (gfc_inline_intrinsic_function_p (expr));
      parent_se = se;
    }
  else
    parent_se = NULL;

  type = gfc_typenode_for_spec (&expr->ts);
  /* Initialize the result.  */
  resvar = gfc_create_var (type, "val");
  if (norm2)
    {
      /* result = 0.0;
	 scale = 1.0.  */
      scale = gfc_create_var (type, "scale");
      gfc_add_modify (&se->pre, scale,
		      gfc_build_const (type, integer_one_node));
      tmp = gfc_build_const (type, integer_zero_node);
    }
  else if (op == PLUS_EXPR || op == BIT_IOR_EXPR || op == BIT_XOR_EXPR)
    tmp = gfc_build_const (type, integer_zero_node);
  else if (op == NE_EXPR)
    /* PARITY.  */
    tmp = convert (type, boolean_false_node);
  else if (op == BIT_AND_EXPR)
    tmp = gfc_build_const (type, fold_build1_loc (input_location, NEGATE_EXPR,
						  type, integer_one_node));
  else
    tmp = gfc_build_const (type, integer_one_node);

  gfc_add_modify (&se->pre, resvar, tmp);

  arg_array = expr->value.function.actual;

  arrayexpr = arg_array->expr;

  if (op == NE_EXPR || norm2)
    /* PARITY and NORM2.  */
    maskexpr = NULL;
  else
    {
      arg_mask  = arg_array->next->next;
      gcc_assert (arg_mask != NULL);
      maskexpr = arg_mask->expr;
    }

  if (expr->rank == 0)
    {
      /* Walk the arguments.  */
      arrayss = gfc_walk_expr (arrayexpr);
      gcc_assert (arrayss != gfc_ss_terminator);

      if (maskexpr && maskexpr->rank > 0)
	{
	  maskss = gfc_walk_expr (maskexpr);
	  gcc_assert (maskss != gfc_ss_terminator);
	}
      else
	maskss = NULL;

      /* Initialize the scalarizer.  */
      gfc_init_loopinfo (&loop);
      gfc_add_ss_to_loop (&loop, arrayss);
      if (maskexpr && maskexpr->rank > 0)
	gfc_add_ss_to_loop (&loop, maskss);

      /* Initialize the loop.  */
      gfc_conv_ss_startstride (&loop);
      gfc_conv_loop_setup (&loop, &expr->where);

      gfc_mark_ss_chain_used (arrayss, 1);
      if (maskexpr && maskexpr->rank > 0)
	gfc_mark_ss_chain_used (maskss, 1);

      ploop = &loop;
    }
  else
    /* All the work has been done in the parent loops.  */
    ploop = enter_nested_loop (se);

  gcc_assert (ploop);

  /* Generate the loop body.  */
  gfc_start_scalarized_body (ploop, &body);

  /* If we have a mask, only add this element if the mask is set.  */
  if (maskexpr && maskexpr->rank > 0)
    {
      gfc_init_se (&maskse, parent_se);
      gfc_copy_loopinfo_to_se (&maskse, ploop);
      if (expr->rank == 0)
	maskse.ss = maskss;
      gfc_conv_expr_val (&maskse, maskexpr);
      gfc_add_block_to_block (&body, &maskse.pre);

      gfc_start_block (&block);
    }
  else
    gfc_init_block (&block);

  /* Do the actual summation/product.  */
  gfc_init_se (&arrayse, parent_se);
  gfc_copy_loopinfo_to_se (&arrayse, ploop);
  if (expr->rank == 0)
    arrayse.ss = arrayss;
  gfc_conv_expr_val (&arrayse, arrayexpr);
  gfc_add_block_to_block (&block, &arrayse.pre);

  if (norm2)
    {
      /* if (x (i) != 0.0)
	   {
	     absX = abs(x(i))
	     if (absX > scale)
	       {
                 val = scale/absX;
		 result = 1.0 + result * val * val;
		 scale = absX;
	       }
	     else
	       {
                 val = absX/scale;
	         result += val * val;
	       }
	   }  */
      tree res1, res2, cond, absX, val;
      stmtblock_t ifblock1, ifblock2, ifblock3;

      gfc_init_block (&ifblock1);

      absX = gfc_create_var (type, "absX");
      gfc_add_modify (&ifblock1, absX,
		      fold_build1_loc (input_location, ABS_EXPR, type,
				       arrayse.expr));
      val = gfc_create_var (type, "val");
      gfc_add_expr_to_block (&ifblock1, val);

      gfc_init_block (&ifblock2);
      gfc_add_modify (&ifblock2, val,
		      fold_build2_loc (input_location, RDIV_EXPR, type, scale,
				       absX));
      res1 = fold_build2_loc (input_location, MULT_EXPR, type, val, val); 
      res1 = fold_build2_loc (input_location, MULT_EXPR, type, resvar, res1);
      res1 = fold_build2_loc (input_location, PLUS_EXPR, type, res1,
			      gfc_build_const (type, integer_one_node));
      gfc_add_modify (&ifblock2, resvar, res1);
      gfc_add_modify (&ifblock2, scale, absX);
      res1 = gfc_finish_block (&ifblock2); 

      gfc_init_block (&ifblock3);
      gfc_add_modify (&ifblock3, val,
		      fold_build2_loc (input_location, RDIV_EXPR, type, absX,
				       scale));
      res2 = fold_build2_loc (input_location, MULT_EXPR, type, val, val); 
      res2 = fold_build2_loc (input_location, PLUS_EXPR, type, resvar, res2);
      gfc_add_modify (&ifblock3, resvar, res2);
      res2 = gfc_finish_block (&ifblock3);

      cond = fold_build2_loc (input_location, GT_EXPR, boolean_type_node,
			      absX, scale);
      tmp = build3_v (COND_EXPR, cond, res1, res2);
      gfc_add_expr_to_block (&ifblock1, tmp);  
      tmp = gfc_finish_block (&ifblock1);

      cond = fold_build2_loc (input_location, NE_EXPR, boolean_type_node,
			      arrayse.expr,
			      gfc_build_const (type, integer_zero_node));

      tmp = build3_v (COND_EXPR, cond, tmp, build_empty_stmt (input_location));
      gfc_add_expr_to_block (&block, tmp);  
    }
  else
    {
      tmp = fold_build2_loc (input_location, op, type, resvar, arrayse.expr);
      gfc_add_modify (&block, resvar, tmp);
    }

  gfc_add_block_to_block (&block, &arrayse.post);

  if (maskexpr && maskexpr->rank > 0)
    {
      /* We enclose the above in if (mask) {...} .  */

      tmp = gfc_finish_block (&block);
      tmp = build3_v (COND_EXPR, maskse.expr, tmp,
		      build_empty_stmt (input_location));
    }
  else
    tmp = gfc_finish_block (&block);
  gfc_add_expr_to_block (&body, tmp);

  gfc_trans_scalarizing_loops (ploop, &body);

  /* For a scalar mask, enclose the loop in an if statement.  */
  if (maskexpr && maskexpr->rank == 0)
    {
      gfc_init_block (&block);
      gfc_add_block_to_block (&block, &ploop->pre);
      gfc_add_block_to_block (&block, &ploop->post);
      tmp = gfc_finish_block (&block);

      if (expr->rank > 0)
	{
	  tmp = build3_v (COND_EXPR, se->ss->info->data.scalar.value, tmp,
			  build_empty_stmt (input_location));
	  gfc_advance_se_ss_chain (se);
	}
      else
	{
	  gcc_assert (expr->rank == 0);
	  gfc_init_se (&maskse, NULL);
	  gfc_conv_expr_val (&maskse, maskexpr);
	  tmp = build3_v (COND_EXPR, maskse.expr, tmp,
			  build_empty_stmt (input_location));
	}

      gfc_add_expr_to_block (&block, tmp);
      gfc_add_block_to_block (&se->pre, &block);
      gcc_assert (se->post.head == NULL);
    }
  else
    {
      gfc_add_block_to_block (&se->pre, &ploop->pre);
      gfc_add_block_to_block (&se->pre, &ploop->post);
    }

  if (expr->rank == 0)
    gfc_cleanup_loop (ploop);

  if (norm2)
    {
      /* result = scale * sqrt(result).  */
      tree sqrt;
      sqrt = gfc_builtin_decl_for_float_kind (BUILT_IN_SQRT, expr->ts.kind);
      resvar = build_call_expr_loc (input_location,
				    sqrt, 1, resvar);
      resvar = fold_build2_loc (input_location, MULT_EXPR, type, scale, resvar);
    }

  se->expr = resvar;
}


/* Inline implementation of the dot_product intrinsic. This function
   is based on gfc_conv_intrinsic_arith (the previous function).  */
static void
gfc_conv_intrinsic_dot_product (gfc_se * se, gfc_expr * expr)
{
  tree resvar;
  tree type;
  stmtblock_t body;
  stmtblock_t block;
  tree tmp;
  gfc_loopinfo loop;
  gfc_actual_arglist *actual;
  gfc_ss *arrayss1, *arrayss2;
  gfc_se arrayse1, arrayse2;
  gfc_expr *arrayexpr1, *arrayexpr2;

  type = gfc_typenode_for_spec (&expr->ts);

  /* Initialize the result.  */
  resvar = gfc_create_var (type, "val");
  if (expr->ts.type == BT_LOGICAL)
    tmp = build_int_cst (type, 0);
  else
    tmp = gfc_build_const (type, integer_zero_node);

  gfc_add_modify (&se->pre, resvar, tmp);

  /* Walk argument #1.  */
  actual = expr->value.function.actual;
  arrayexpr1 = actual->expr;
  arrayss1 = gfc_walk_expr (arrayexpr1);
  gcc_assert (arrayss1 != gfc_ss_terminator);

  /* Walk argument #2.  */
  actual = actual->next;
  arrayexpr2 = actual->expr;
  arrayss2 = gfc_walk_expr (arrayexpr2);
  gcc_assert (arrayss2 != gfc_ss_terminator);

  /* Initialize the scalarizer.  */
  gfc_init_loopinfo (&loop);
  gfc_add_ss_to_loop (&loop, arrayss1);
  gfc_add_ss_to_loop (&loop, arrayss2);

  /* Initialize the loop.  */
  gfc_conv_ss_startstride (&loop);
  gfc_conv_loop_setup (&loop, &expr->where);

  gfc_mark_ss_chain_used (arrayss1, 1);
  gfc_mark_ss_chain_used (arrayss2, 1);

  /* Generate the loop body.  */
  gfc_start_scalarized_body (&loop, &body);
  gfc_init_block (&block);

  /* Make the tree expression for [conjg(]array1[)].  */
  gfc_init_se (&arrayse1, NULL);
  gfc_copy_loopinfo_to_se (&arrayse1, &loop);
  arrayse1.ss = arrayss1;
  gfc_conv_expr_val (&arrayse1, arrayexpr1);
  if (expr->ts.type == BT_COMPLEX)
    arrayse1.expr = fold_build1_loc (input_location, CONJ_EXPR, type,
				     arrayse1.expr);
  gfc_add_block_to_block (&block, &arrayse1.pre);

  /* Make the tree expression for array2.  */
  gfc_init_se (&arrayse2, NULL);
  gfc_copy_loopinfo_to_se (&arrayse2, &loop);
  arrayse2.ss = arrayss2;
  gfc_conv_expr_val (&arrayse2, arrayexpr2);
  gfc_add_block_to_block (&block, &arrayse2.pre);

  /* Do the actual product and sum.  */
  if (expr->ts.type == BT_LOGICAL)
    {
      tmp = fold_build2_loc (input_location, TRUTH_AND_EXPR, type,
			     arrayse1.expr, arrayse2.expr);
      tmp = fold_build2_loc (input_location, TRUTH_OR_EXPR, type, resvar, tmp);
    }
  else
    {
      tmp = fold_build2_loc (input_location, MULT_EXPR, type, arrayse1.expr,
			     arrayse2.expr);
      tmp = fold_build2_loc (input_location, PLUS_EXPR, type, resvar, tmp);
    }
  gfc_add_modify (&block, resvar, tmp);

  /* Finish up the loop block and the loop.  */
  tmp = gfc_finish_block (&block);
  gfc_add_expr_to_block (&body, tmp);

  gfc_trans_scalarizing_loops (&loop, &body);
  gfc_add_block_to_block (&se->pre, &loop.pre);
  gfc_add_block_to_block (&se->pre, &loop.post);
  gfc_cleanup_loop (&loop);

  se->expr = resvar;
}


/* Emit code for minloc or maxloc intrinsic.  There are many different cases
   we need to handle.  For performance reasons we sometimes create two
   loops instead of one, where the second one is much simpler.
   Examples for minloc intrinsic:
   1) Result is an array, a call is generated
   2) Array mask is used and NaNs need to be supported:
      limit = Infinity;
      pos = 0;
      S = from;
      while (S <= to) {
	if (mask[S]) {
	  if (pos == 0) pos = S + (1 - from);
	  if (a[S] <= limit) { limit = a[S]; pos = S + (1 - from); goto lab1; }
	}
	S++;
      }
      goto lab2;
      lab1:;
      while (S <= to) {
	if (mask[S]) if (a[S] < limit) { limit = a[S]; pos = S + (1 - from); }
	S++;
      }
      lab2:;
   3) NaNs need to be supported, but it is known at compile time or cheaply
      at runtime whether array is nonempty or not:
      limit = Infinity;
      pos = 0;
      S = from;
      while (S <= to) {
	if (a[S] <= limit) { limit = a[S]; pos = S + (1 - from); goto lab1; }
	S++;
      }
      if (from <= to) pos = 1;
      goto lab2;
      lab1:;
      while (S <= to) {
	if (a[S] < limit) { limit = a[S]; pos = S + (1 - from); }
	S++;
      }
      lab2:;
   4) NaNs aren't supported, array mask is used:
      limit = infinities_supported ? Infinity : huge (limit);
      pos = 0;
      S = from;
      while (S <= to) {
	if (mask[S]) { limit = a[S]; pos = S + (1 - from); goto lab1; }
	S++;
      }
      goto lab2;
      lab1:;
      while (S <= to) {
	if (mask[S]) if (a[S] < limit) { limit = a[S]; pos = S + (1 - from); }
	S++;
      }
      lab2:;
   5) Same without array mask:
      limit = infinities_supported ? Infinity : huge (limit);
      pos = (from <= to) ? 1 : 0;
      S = from;
      while (S <= to) {
	if (a[S] < limit) { limit = a[S]; pos = S + (1 - from); }
	S++;
      }
   For 3) and 5), if mask is scalar, this all goes into a conditional,
   setting pos = 0; in the else branch.  */

static void
gfc_conv_intrinsic_minmaxloc (gfc_se * se, gfc_expr * expr, enum tree_code op)
{
  stmtblock_t body;
  stmtblock_t block;
  stmtblock_t ifblock;
  stmtblock_t elseblock;
  tree limit;
  tree type;
  tree tmp;
  tree cond;
  tree elsetmp;
  tree ifbody;
  tree offset;
  tree nonempty;
  tree lab1, lab2;
  gfc_loopinfo loop;
  gfc_actual_arglist *actual;
  gfc_ss *arrayss;
  gfc_ss *maskss;
  gfc_se arrayse;
  gfc_se maskse;
  gfc_expr *arrayexpr;
  gfc_expr *maskexpr;
  tree pos;
  int n;

  if (se->ss)
    {
      gfc_conv_intrinsic_funcall (se, expr);
      return;
    }

  /* Initialize the result.  */
  pos = gfc_create_var (gfc_array_index_type, "pos");
  offset = gfc_create_var (gfc_array_index_type, "offset");
  type = gfc_typenode_for_spec (&expr->ts);

  /* Walk the arguments.  */
  actual = expr->value.function.actual;
  arrayexpr = actual->expr;
  arrayss = gfc_walk_expr (arrayexpr);
  gcc_assert (arrayss != gfc_ss_terminator);

  actual = actual->next->next;
  gcc_assert (actual);
  maskexpr = actual->expr;
  nonempty = NULL;
  if (maskexpr && maskexpr->rank != 0)
    {
      maskss = gfc_walk_expr (maskexpr);
      gcc_assert (maskss != gfc_ss_terminator);
    }
  else
    {
      mpz_t asize;
      if (gfc_array_size (arrayexpr, &asize))
	{
	  nonempty = gfc_conv_mpz_to_tree (asize, gfc_index_integer_kind);
	  mpz_clear (asize);
	  nonempty = fold_build2_loc (input_location, GT_EXPR,
				      boolean_type_node, nonempty,
				      gfc_index_zero_node);
	}
      maskss = NULL;
    }

  limit = gfc_create_var (gfc_typenode_for_spec (&arrayexpr->ts), "limit");
  switch (arrayexpr->ts.type)
    {
    case BT_REAL:
      tmp = gfc_build_inf_or_huge (TREE_TYPE (limit), arrayexpr->ts.kind);
      break;

    case BT_INTEGER:
      n = gfc_validate_kind (arrayexpr->ts.type, arrayexpr->ts.kind, false);
      tmp = gfc_conv_mpz_to_tree (gfc_integer_kinds[n].huge,
				  arrayexpr->ts.kind);
      break;

    default:
      gcc_unreachable ();
    }

  /* We start with the most negative possible value for MAXLOC, and the most
     positive possible value for MINLOC. The most negative possible value is
     -HUGE for BT_REAL and (-HUGE - 1) for BT_INTEGER; the most positive
     possible value is HUGE in both cases.  */
  if (op == GT_EXPR)
    tmp = fold_build1_loc (input_location, NEGATE_EXPR, TREE_TYPE (tmp), tmp);
  if (op == GT_EXPR && expr->ts.type == BT_INTEGER)
    tmp = fold_build2_loc (input_location, MINUS_EXPR, TREE_TYPE (tmp), tmp,
			   build_int_cst (type, 1));

  gfc_add_modify (&se->pre, limit, tmp);

  /* Initialize the scalarizer.  */
  gfc_init_loopinfo (&loop);
  gfc_add_ss_to_loop (&loop, arrayss);
  if (maskss)
    gfc_add_ss_to_loop (&loop, maskss);

  /* Initialize the loop.  */
  gfc_conv_ss_startstride (&loop);

  /* The code generated can have more than one loop in sequence (see the
     comment at the function header).  This doesn't work well with the
     scalarizer, which changes arrays' offset when the scalarization loops
     are generated (see gfc_trans_preloop_setup).  Fortunately, {min,max}loc
     are  currently inlined in the scalar case only (for which loop is of rank
     one).  As there is no dependency to care about in that case, there is no
     temporary, so that we can use the scalarizer temporary code to handle
     multiple loops.  Thus, we set temp_dim here, we call gfc_mark_ss_chain_used
     with flag=3 later, and we use gfc_trans_scalarized_loop_boundary even later
     to restore offset.
     TODO: this prevents inlining of rank > 0 minmaxloc calls, so this
     should eventually go away.  We could either create two loops properly,
     or find another way to save/restore the array offsets between the two
     loops (without conflicting with temporary management), or use a single
     loop minmaxloc implementation.  See PR 31067.  */
  loop.temp_dim = loop.dimen;
  gfc_conv_loop_setup (&loop, &expr->where);

  gcc_assert (loop.dimen == 1);
  if (nonempty == NULL && maskss == NULL && loop.from[0] && loop.to[0])
    nonempty = fold_build2_loc (input_location, LE_EXPR, boolean_type_node,
				loop.from[0], loop.to[0]);

  lab1 = NULL;
  lab2 = NULL;
  /* Initialize the position to zero, following Fortran 2003.  We are free
     to do this because Fortran 95 allows the result of an entirely false
     mask to be processor dependent.  If we know at compile time the array
     is non-empty and no MASK is used, we can initialize to 1 to simplify
     the inner loop.  */
  if (nonempty != NULL && !HONOR_NANS (DECL_MODE (limit)))
    gfc_add_modify (&loop.pre, pos,
		    fold_build3_loc (input_location, COND_EXPR,
				     gfc_array_index_type,
				     nonempty, gfc_index_one_node,
				     gfc_index_zero_node));
  else
    {
      gfc_add_modify (&loop.pre, pos, gfc_index_zero_node);
      lab1 = gfc_build_label_decl (NULL_TREE);
      TREE_USED (lab1) = 1;
      lab2 = gfc_build_label_decl (NULL_TREE);
      TREE_USED (lab2) = 1;
    }

  /* An offset must be added to the loop
     counter to obtain the required position.  */
  gcc_assert (loop.from[0]);

  tmp = fold_build2_loc (input_location, MINUS_EXPR, gfc_array_index_type,
			 gfc_index_one_node, loop.from[0]);
  gfc_add_modify (&loop.pre, offset, tmp);

  gfc_mark_ss_chain_used (arrayss, lab1 ? 3 : 1);
  if (maskss)
    gfc_mark_ss_chain_used (maskss, lab1 ? 3 : 1);
  /* Generate the loop body.  */
  gfc_start_scalarized_body (&loop, &body);

  /* If we have a mask, only check this element if the mask is set.  */
  if (maskss)
    {
      gfc_init_se (&maskse, NULL);
      gfc_copy_loopinfo_to_se (&maskse, &loop);
      maskse.ss = maskss;
      gfc_conv_expr_val (&maskse, maskexpr);
      gfc_add_block_to_block (&body, &maskse.pre);

      gfc_start_block (&block);
    }
  else
    gfc_init_block (&block);

  /* Compare with the current limit.  */
  gfc_init_se (&arrayse, NULL);
  gfc_copy_loopinfo_to_se (&arrayse, &loop);
  arrayse.ss = arrayss;
  gfc_conv_expr_val (&arrayse, arrayexpr);
  gfc_add_block_to_block (&block, &arrayse.pre);

  /* We do the following if this is a more extreme value.  */
  gfc_start_block (&ifblock);

  /* Assign the value to the limit...  */
  gfc_add_modify (&ifblock, limit, arrayse.expr);

  if (nonempty == NULL && HONOR_NANS (DECL_MODE (limit)))
    {
      stmtblock_t ifblock2;
      tree ifbody2;

      gfc_start_block (&ifblock2);
      tmp = fold_build2_loc (input_location, PLUS_EXPR, TREE_TYPE (pos),
			     loop.loopvar[0], offset);
      gfc_add_modify (&ifblock2, pos, tmp);
      ifbody2 = gfc_finish_block (&ifblock2);
      cond = fold_build2_loc (input_location, EQ_EXPR, boolean_type_node, pos,
			      gfc_index_zero_node);
      tmp = build3_v (COND_EXPR, cond, ifbody2,
		      build_empty_stmt (input_location));
      gfc_add_expr_to_block (&block, tmp);
    }

  tmp = fold_build2_loc (input_location, PLUS_EXPR, TREE_TYPE (pos),
			 loop.loopvar[0], offset);
  gfc_add_modify (&ifblock, pos, tmp);

  if (lab1)
    gfc_add_expr_to_block (&ifblock, build1_v (GOTO_EXPR, lab1));

  ifbody = gfc_finish_block (&ifblock);

  if (!lab1 || HONOR_NANS (DECL_MODE (limit)))
    {
      if (lab1)
	cond = fold_build2_loc (input_location,
				op == GT_EXPR ? GE_EXPR : LE_EXPR,
				boolean_type_node, arrayse.expr, limit);
      else
	cond = fold_build2_loc (input_location, op, boolean_type_node,
				arrayse.expr, limit);

      ifbody = build3_v (COND_EXPR, cond, ifbody,
			 build_empty_stmt (input_location));
    }
  gfc_add_expr_to_block (&block, ifbody);

  if (maskss)
    {
      /* We enclose the above in if (mask) {...}.  */
      tmp = gfc_finish_block (&block);

      tmp = build3_v (COND_EXPR, maskse.expr, tmp,
		      build_empty_stmt (input_location));
    }
  else
    tmp = gfc_finish_block (&block);
  gfc_add_expr_to_block (&body, tmp);

  if (lab1)
    {
      gfc_trans_scalarized_loop_boundary (&loop, &body);

      if (HONOR_NANS (DECL_MODE (limit)))
	{
	  if (nonempty != NULL)
	    {
	      ifbody = build2_v (MODIFY_EXPR, pos, gfc_index_one_node);
	      tmp = build3_v (COND_EXPR, nonempty, ifbody,
			      build_empty_stmt (input_location));
	      gfc_add_expr_to_block (&loop.code[0], tmp);
	    }
	}

      gfc_add_expr_to_block (&loop.code[0], build1_v (GOTO_EXPR, lab2));
      gfc_add_expr_to_block (&loop.code[0], build1_v (LABEL_EXPR, lab1));

      /* If we have a mask, only check this element if the mask is set.  */
      if (maskss)
	{
	  gfc_init_se (&maskse, NULL);
	  gfc_copy_loopinfo_to_se (&maskse, &loop);
	  maskse.ss = maskss;
	  gfc_conv_expr_val (&maskse, maskexpr);
	  gfc_add_block_to_block (&body, &maskse.pre);

	  gfc_start_block (&block);
	}
      else
	gfc_init_block (&block);

      /* Compare with the current limit.  */
      gfc_init_se (&arrayse, NULL);
      gfc_copy_loopinfo_to_se (&arrayse, &loop);
      arrayse.ss = arrayss;
      gfc_conv_expr_val (&arrayse, arrayexpr);
      gfc_add_block_to_block (&block, &arrayse.pre);

      /* We do the following if this is a more extreme value.  */
      gfc_start_block (&ifblock);

      /* Assign the value to the limit...  */
      gfc_add_modify (&ifblock, limit, arrayse.expr);

      tmp = fold_build2_loc (input_location, PLUS_EXPR, TREE_TYPE (pos),
			     loop.loopvar[0], offset);
      gfc_add_modify (&ifblock, pos, tmp);

      ifbody = gfc_finish_block (&ifblock);

      cond = fold_build2_loc (input_location, op, boolean_type_node,
			      arrayse.expr, limit);

      tmp = build3_v (COND_EXPR, cond, ifbody,
		      build_empty_stmt (input_location));
      gfc_add_expr_to_block (&block, tmp);

      if (maskss)
	{
	  /* We enclose the above in if (mask) {...}.  */
	  tmp = gfc_finish_block (&block);

	  tmp = build3_v (COND_EXPR, maskse.expr, tmp,
			  build_empty_stmt (input_location));
	}
      else
	tmp = gfc_finish_block (&block);
      gfc_add_expr_to_block (&body, tmp);
      /* Avoid initializing loopvar[0] again, it should be left where
	 it finished by the first loop.  */
      loop.from[0] = loop.loopvar[0];
    }

  gfc_trans_scalarizing_loops (&loop, &body);

  if (lab2)
    gfc_add_expr_to_block (&loop.pre, build1_v (LABEL_EXPR, lab2));

  /* For a scalar mask, enclose the loop in an if statement.  */
  if (maskexpr && maskss == NULL)
    {
      gfc_init_se (&maskse, NULL);
      gfc_conv_expr_val (&maskse, maskexpr);
      gfc_init_block (&block);
      gfc_add_block_to_block (&block, &loop.pre);
      gfc_add_block_to_block (&block, &loop.post);
      tmp = gfc_finish_block (&block);

      /* For the else part of the scalar mask, just initialize
	 the pos variable the same way as above.  */

      gfc_init_block (&elseblock);
      gfc_add_modify (&elseblock, pos, gfc_index_zero_node);
      elsetmp = gfc_finish_block (&elseblock);

      tmp = build3_v (COND_EXPR, maskse.expr, tmp, elsetmp);
      gfc_add_expr_to_block (&block, tmp);
      gfc_add_block_to_block (&se->pre, &block);
    }
  else
    {
      gfc_add_block_to_block (&se->pre, &loop.pre);
      gfc_add_block_to_block (&se->pre, &loop.post);
    }
  gfc_cleanup_loop (&loop);

  se->expr = convert (type, pos);
}

/* Emit code for minval or maxval intrinsic.  There are many different cases
   we need to handle.  For performance reasons we sometimes create two
   loops instead of one, where the second one is much simpler.
   Examples for minval intrinsic:
   1) Result is an array, a call is generated
   2) Array mask is used and NaNs need to be supported, rank 1:
      limit = Infinity;
      nonempty = false;
      S = from;
      while (S <= to) {
	if (mask[S]) { nonempty = true; if (a[S] <= limit) goto lab; }
	S++;
      }
      limit = nonempty ? NaN : huge (limit);
      lab:
      while (S <= to) { if(mask[S]) limit = min (a[S], limit); S++; }
   3) NaNs need to be supported, but it is known at compile time or cheaply
      at runtime whether array is nonempty or not, rank 1:
      limit = Infinity;
      S = from;
      while (S <= to) { if (a[S] <= limit) goto lab; S++; }
      limit = (from <= to) ? NaN : huge (limit);
      lab:
      while (S <= to) { limit = min (a[S], limit); S++; }
   4) Array mask is used and NaNs need to be supported, rank > 1:
      limit = Infinity;
      nonempty = false;
      fast = false;
      S1 = from1;
      while (S1 <= to1) {
	S2 = from2;
	while (S2 <= to2) {
	  if (mask[S1][S2]) {
	    if (fast) limit = min (a[S1][S2], limit);
	    else {
	      nonempty = true;
	      if (a[S1][S2] <= limit) {
		limit = a[S1][S2];
		fast = true;
	      }
	    }
	  }
	  S2++;
	}
	S1++;
      }
      if (!fast)
	limit = nonempty ? NaN : huge (limit);
   5) NaNs need to be supported, but it is known at compile time or cheaply
      at runtime whether array is nonempty or not, rank > 1:
      limit = Infinity;
      fast = false;
      S1 = from1;
      while (S1 <= to1) {
	S2 = from2;
	while (S2 <= to2) {
	  if (fast) limit = min (a[S1][S2], limit);
	  else {
	    if (a[S1][S2] <= limit) {
	      limit = a[S1][S2];
	      fast = true;
	    }
	  }
	  S2++;
	}
	S1++;
      }
      if (!fast)
	limit = (nonempty_array) ? NaN : huge (limit);
   6) NaNs aren't supported, but infinities are.  Array mask is used:
      limit = Infinity;
      nonempty = false;
      S = from;
      while (S <= to) {
	if (mask[S]) { nonempty = true; limit = min (a[S], limit); }
	S++;
      }
      limit = nonempty ? limit : huge (limit);
   7) Same without array mask:
      limit = Infinity;
      S = from;
      while (S <= to) { limit = min (a[S], limit); S++; }
      limit = (from <= to) ? limit : huge (limit);
   8) Neither NaNs nor infinities are supported (-ffast-math or BT_INTEGER):
      limit = huge (limit);
      S = from;
      while (S <= to) { limit = min (a[S], limit); S++); }
      (or
      while (S <= to) { if (mask[S]) limit = min (a[S], limit); S++; }
      with array mask instead).
   For 3), 5), 7) and 8), if mask is scalar, this all goes into a conditional,
   setting limit = huge (limit); in the else branch.  */

static void
gfc_conv_intrinsic_minmaxval (gfc_se * se, gfc_expr * expr, enum tree_code op)
{
  tree limit;
  tree type;
  tree tmp;
  tree ifbody;
  tree nonempty;
  tree nonempty_var;
  tree lab;
  tree fast;
  tree huge_cst = NULL, nan_cst = NULL;
  stmtblock_t body;
  stmtblock_t block, block2;
  gfc_loopinfo loop;
  gfc_actual_arglist *actual;
  gfc_ss *arrayss;
  gfc_ss *maskss;
  gfc_se arrayse;
  gfc_se maskse;
  gfc_expr *arrayexpr;
  gfc_expr *maskexpr;
  int n;

  if (se->ss)
    {
      gfc_conv_intrinsic_funcall (se, expr);
      return;
    }

  type = gfc_typenode_for_spec (&expr->ts);
  /* Initialize the result.  */
  limit = gfc_create_var (type, "limit");
  n = gfc_validate_kind (expr->ts.type, expr->ts.kind, false);
  switch (expr->ts.type)
    {
    case BT_REAL:
      huge_cst = gfc_conv_mpfr_to_tree (gfc_real_kinds[n].huge,
					expr->ts.kind, 0);
      if (HONOR_INFINITIES (DECL_MODE (limit)))
	{
	  REAL_VALUE_TYPE real;
	  real_inf (&real);
	  tmp = build_real (type, real);
	}
      else
	tmp = huge_cst;
      if (HONOR_NANS (DECL_MODE (limit)))
	{
	  REAL_VALUE_TYPE real;
	  real_nan (&real, "", 1, DECL_MODE (limit));
	  nan_cst = build_real (type, real);
	}
      break;

    case BT_INTEGER:
      tmp = gfc_conv_mpz_to_tree (gfc_integer_kinds[n].huge, expr->ts.kind);
      break;

    default:
      gcc_unreachable ();
    }

  /* We start with the most negative possible value for MAXVAL, and the most
     positive possible value for MINVAL. The most negative possible value is
     -HUGE for BT_REAL and (-HUGE - 1) for BT_INTEGER; the most positive
     possible value is HUGE in both cases.  */
  if (op == GT_EXPR)
    {
      tmp = fold_build1_loc (input_location, NEGATE_EXPR, TREE_TYPE (tmp), tmp);
      if (huge_cst)
	huge_cst = fold_build1_loc (input_location, NEGATE_EXPR,
				    TREE_TYPE (huge_cst), huge_cst);
    }

  if (op == GT_EXPR && expr->ts.type == BT_INTEGER)
    tmp = fold_build2_loc (input_location, MINUS_EXPR, TREE_TYPE (tmp),
			   tmp, build_int_cst (type, 1));

  gfc_add_modify (&se->pre, limit, tmp);

  /* Walk the arguments.  */
  actual = expr->value.function.actual;
  arrayexpr = actual->expr;
  arrayss = gfc_walk_expr (arrayexpr);
  gcc_assert (arrayss != gfc_ss_terminator);

  actual = actual->next->next;
  gcc_assert (actual);
  maskexpr = actual->expr;
  nonempty = NULL;
  if (maskexpr && maskexpr->rank != 0)
    {
      maskss = gfc_walk_expr (maskexpr);
      gcc_assert (maskss != gfc_ss_terminator);
    }
  else
    {
      mpz_t asize;
      if (gfc_array_size (arrayexpr, &asize))
	{
	  nonempty = gfc_conv_mpz_to_tree (asize, gfc_index_integer_kind);
	  mpz_clear (asize);
	  nonempty = fold_build2_loc (input_location, GT_EXPR,
				      boolean_type_node, nonempty,
				      gfc_index_zero_node);
	}
      maskss = NULL;
    }

  /* Initialize the scalarizer.  */
  gfc_init_loopinfo (&loop);
  gfc_add_ss_to_loop (&loop, arrayss);
  if (maskss)
    gfc_add_ss_to_loop (&loop, maskss);

  /* Initialize the loop.  */
  gfc_conv_ss_startstride (&loop);

  /* The code generated can have more than one loop in sequence (see the
     comment at the function header).  This doesn't work well with the
     scalarizer, which changes arrays' offset when the scalarization loops
     are generated (see gfc_trans_preloop_setup).  Fortunately, {min,max}val
     are  currently inlined in the scalar case only.  As there is no dependency
     to care about in that case, there is no temporary, so that we can use the
     scalarizer temporary code to handle multiple loops.  Thus, we set temp_dim
     here, we call gfc_mark_ss_chain_used with flag=3 later, and we use
     gfc_trans_scalarized_loop_boundary even later to restore offset.
     TODO: this prevents inlining of rank > 0 minmaxval calls, so this
     should eventually go away.  We could either create two loops properly,
     or find another way to save/restore the array offsets between the two
     loops (without conflicting with temporary management), or use a single
     loop minmaxval implementation.  See PR 31067.  */
  loop.temp_dim = loop.dimen;
  gfc_conv_loop_setup (&loop, &expr->where);

  if (nonempty == NULL && maskss == NULL
      && loop.dimen == 1 && loop.from[0] && loop.to[0])
    nonempty = fold_build2_loc (input_location, LE_EXPR, boolean_type_node,
				loop.from[0], loop.to[0]);
  nonempty_var = NULL;
  if (nonempty == NULL
      && (HONOR_INFINITIES (DECL_MODE (limit))
	  || HONOR_NANS (DECL_MODE (limit))))
    {
      nonempty_var = gfc_create_var (boolean_type_node, "nonempty");
      gfc_add_modify (&se->pre, nonempty_var, boolean_false_node);
      nonempty = nonempty_var;
    }
  lab = NULL;
  fast = NULL;
  if (HONOR_NANS (DECL_MODE (limit)))
    {
      if (loop.dimen == 1)
	{
	  lab = gfc_build_label_decl (NULL_TREE);
	  TREE_USED (lab) = 1;
	}
      else
	{
	  fast = gfc_create_var (boolean_type_node, "fast");
	  gfc_add_modify (&se->pre, fast, boolean_false_node);
	}
    }

  gfc_mark_ss_chain_used (arrayss, lab ? 3 : 1);
  if (maskss)
    gfc_mark_ss_chain_used (maskss, lab ? 3 : 1);
  /* Generate the loop body.  */
  gfc_start_scalarized_body (&loop, &body);

  /* If we have a mask, only add this element if the mask is set.  */
  if (maskss)
    {
      gfc_init_se (&maskse, NULL);
      gfc_copy_loopinfo_to_se (&maskse, &loop);
      maskse.ss = maskss;
      gfc_conv_expr_val (&maskse, maskexpr);
      gfc_add_block_to_block (&body, &maskse.pre);

      gfc_start_block (&block);
    }
  else
    gfc_init_block (&block);

  /* Compare with the current limit.  */
  gfc_init_se (&arrayse, NULL);
  gfc_copy_loopinfo_to_se (&arrayse, &loop);
  arrayse.ss = arrayss;
  gfc_conv_expr_val (&arrayse, arrayexpr);
  gfc_add_block_to_block (&block, &arrayse.pre);

  gfc_init_block (&block2);

  if (nonempty_var)
    gfc_add_modify (&block2, nonempty_var, boolean_true_node);

  if (HONOR_NANS (DECL_MODE (limit)))
    {
      tmp = fold_build2_loc (input_location, op == GT_EXPR ? GE_EXPR : LE_EXPR,
			     boolean_type_node, arrayse.expr, limit);
      if (lab)
	ifbody = build1_v (GOTO_EXPR, lab);
      else
	{
	  stmtblock_t ifblock;

	  gfc_init_block (&ifblock);
	  gfc_add_modify (&ifblock, limit, arrayse.expr);
	  gfc_add_modify (&ifblock, fast, boolean_true_node);
	  ifbody = gfc_finish_block (&ifblock);
	}
      tmp = build3_v (COND_EXPR, tmp, ifbody,
		      build_empty_stmt (input_location));
      gfc_add_expr_to_block (&block2, tmp);
    }
  else
    {
      /* MIN_EXPR/MAX_EXPR has unspecified behavior with NaNs or
	 signed zeros.  */
      if (HONOR_SIGNED_ZEROS (DECL_MODE (limit)))
	{
	  tmp = fold_build2_loc (input_location, op, boolean_type_node,
				 arrayse.expr, limit);
	  ifbody = build2_v (MODIFY_EXPR, limit, arrayse.expr);
	  tmp = build3_v (COND_EXPR, tmp, ifbody,
			  build_empty_stmt (input_location));
	  gfc_add_expr_to_block (&block2, tmp);
	}
      else
	{
	  tmp = fold_build2_loc (input_location,
				 op == GT_EXPR ? MAX_EXPR : MIN_EXPR,
				 type, arrayse.expr, limit);
	  gfc_add_modify (&block2, limit, tmp);
	}
    }

  if (fast)
    {
      tree elsebody = gfc_finish_block (&block2);

      /* MIN_EXPR/MAX_EXPR has unspecified behavior with NaNs or
	 signed zeros.  */
      if (HONOR_NANS (DECL_MODE (limit))
	  || HONOR_SIGNED_ZEROS (DECL_MODE (limit)))
	{
	  tmp = fold_build2_loc (input_location, op, boolean_type_node,
				 arrayse.expr, limit);
	  ifbody = build2_v (MODIFY_EXPR, limit, arrayse.expr);
	  ifbody = build3_v (COND_EXPR, tmp, ifbody,
			     build_empty_stmt (input_location));
	}
      else
	{
	  tmp = fold_build2_loc (input_location,
				 op == GT_EXPR ? MAX_EXPR : MIN_EXPR,
				 type, arrayse.expr, limit);
	  ifbody = build2_v (MODIFY_EXPR, limit, tmp);
	}
      tmp = build3_v (COND_EXPR, fast, ifbody, elsebody);
      gfc_add_expr_to_block (&block, tmp);
    }
  else
    gfc_add_block_to_block (&block, &block2);

  gfc_add_block_to_block (&block, &arrayse.post);

  tmp = gfc_finish_block (&block);
  if (maskss)
    /* We enclose the above in if (mask) {...}.  */
    tmp = build3_v (COND_EXPR, maskse.expr, tmp,
		    build_empty_stmt (input_location));
  gfc_add_expr_to_block (&body, tmp);

  if (lab)
    {
      gfc_trans_scalarized_loop_boundary (&loop, &body);

      tmp = fold_build3_loc (input_location, COND_EXPR, type, nonempty,
			     nan_cst, huge_cst);
      gfc_add_modify (&loop.code[0], limit, tmp);
      gfc_add_expr_to_block (&loop.code[0], build1_v (LABEL_EXPR, lab));

      /* If we have a mask, only add this element if the mask is set.  */
      if (maskss)
	{
	  gfc_init_se (&maskse, NULL);
	  gfc_copy_loopinfo_to_se (&maskse, &loop);
	  maskse.ss = maskss;
	  gfc_conv_expr_val (&maskse, maskexpr);
	  gfc_add_block_to_block (&body, &maskse.pre);

	  gfc_start_block (&block);
	}
      else
	gfc_init_block (&block);

      /* Compare with the current limit.  */
      gfc_init_se (&arrayse, NULL);
      gfc_copy_loopinfo_to_se (&arrayse, &loop);
      arrayse.ss = arrayss;
      gfc_conv_expr_val (&arrayse, arrayexpr);
      gfc_add_block_to_block (&block, &arrayse.pre);

      /* MIN_EXPR/MAX_EXPR has unspecified behavior with NaNs or
	 signed zeros.  */
      if (HONOR_NANS (DECL_MODE (limit))
	  || HONOR_SIGNED_ZEROS (DECL_MODE (limit)))
	{
	  tmp = fold_build2_loc (input_location, op, boolean_type_node,
				 arrayse.expr, limit);
	  ifbody = build2_v (MODIFY_EXPR, limit, arrayse.expr);
	  tmp = build3_v (COND_EXPR, tmp, ifbody,
			  build_empty_stmt (input_location));
	  gfc_add_expr_to_block (&block, tmp);
	}
      else
	{
	  tmp = fold_build2_loc (input_location,
				 op == GT_EXPR ? MAX_EXPR : MIN_EXPR,
				 type, arrayse.expr, limit);
	  gfc_add_modify (&block, limit, tmp);
	}

      gfc_add_block_to_block (&block, &arrayse.post);

      tmp = gfc_finish_block (&block);
      if (maskss)
	/* We enclose the above in if (mask) {...}.  */
	tmp = build3_v (COND_EXPR, maskse.expr, tmp,
			build_empty_stmt (input_location));
      gfc_add_expr_to_block (&body, tmp);
      /* Avoid initializing loopvar[0] again, it should be left where
	 it finished by the first loop.  */
      loop.from[0] = loop.loopvar[0];
    }
  gfc_trans_scalarizing_loops (&loop, &body);

  if (fast)
    {
      tmp = fold_build3_loc (input_location, COND_EXPR, type, nonempty,
			     nan_cst, huge_cst);
      ifbody = build2_v (MODIFY_EXPR, limit, tmp);
      tmp = build3_v (COND_EXPR, fast, build_empty_stmt (input_location),
		      ifbody);
      gfc_add_expr_to_block (&loop.pre, tmp);
    }
  else if (HONOR_INFINITIES (DECL_MODE (limit)) && !lab)
    {
      tmp = fold_build3_loc (input_location, COND_EXPR, type, nonempty, limit,
			     huge_cst);
      gfc_add_modify (&loop.pre, limit, tmp);
    }

  /* For a scalar mask, enclose the loop in an if statement.  */
  if (maskexpr && maskss == NULL)
    {
      tree else_stmt;

      gfc_init_se (&maskse, NULL);
      gfc_conv_expr_val (&maskse, maskexpr);
      gfc_init_block (&block);
      gfc_add_block_to_block (&block, &loop.pre);
      gfc_add_block_to_block (&block, &loop.post);
      tmp = gfc_finish_block (&block);

      if (HONOR_INFINITIES (DECL_MODE (limit)))
	else_stmt = build2_v (MODIFY_EXPR, limit, huge_cst);
      else
	else_stmt = build_empty_stmt (input_location);
      tmp = build3_v (COND_EXPR, maskse.expr, tmp, else_stmt);
      gfc_add_expr_to_block (&block, tmp);
      gfc_add_block_to_block (&se->pre, &block);
    }
  else
    {
      gfc_add_block_to_block (&se->pre, &loop.pre);
      gfc_add_block_to_block (&se->pre, &loop.post);
    }

  gfc_cleanup_loop (&loop);

  se->expr = limit;
}

/* BTEST (i, pos) = (i & (1 << pos)) != 0.  */
static void
gfc_conv_intrinsic_btest (gfc_se * se, gfc_expr * expr)
{
  tree args[2];
  tree type;
  tree tmp;

  gfc_conv_intrinsic_function_args (se, expr, args, 2);
  type = TREE_TYPE (args[0]);

  tmp = fold_build2_loc (input_location, LSHIFT_EXPR, type,
			 build_int_cst (type, 1), args[1]);
  tmp = fold_build2_loc (input_location, BIT_AND_EXPR, type, args[0], tmp);
  tmp = fold_build2_loc (input_location, NE_EXPR, boolean_type_node, tmp,
			 build_int_cst (type, 0));
  type = gfc_typenode_for_spec (&expr->ts);
  se->expr = convert (type, tmp);
}


/* Generate code for BGE, BGT, BLE and BLT intrinsics.  */
static void
gfc_conv_intrinsic_bitcomp (gfc_se * se, gfc_expr * expr, enum tree_code op)
{
  tree args[2];

  gfc_conv_intrinsic_function_args (se, expr, args, 2);

  /* Convert both arguments to the unsigned type of the same size.  */
  args[0] = fold_convert (unsigned_type_for (TREE_TYPE (args[0])), args[0]);
  args[1] = fold_convert (unsigned_type_for (TREE_TYPE (args[1])), args[1]);

  /* If they have unequal type size, convert to the larger one.  */
  if (TYPE_PRECISION (TREE_TYPE (args[0]))
      > TYPE_PRECISION (TREE_TYPE (args[1])))
    args[1] = fold_convert (TREE_TYPE (args[0]), args[1]);
  else if (TYPE_PRECISION (TREE_TYPE (args[1]))
	   > TYPE_PRECISION (TREE_TYPE (args[0])))
    args[0] = fold_convert (TREE_TYPE (args[1]), args[0]);

  /* Now, we compare them.  */
  se->expr = fold_build2_loc (input_location, op, boolean_type_node,
			      args[0], args[1]);
}


/* Generate code to perform the specified operation.  */
static void
gfc_conv_intrinsic_bitop (gfc_se * se, gfc_expr * expr, enum tree_code op)
{
  tree args[2];

  gfc_conv_intrinsic_function_args (se, expr, args, 2);
  se->expr = fold_build2_loc (input_location, op, TREE_TYPE (args[0]),
			      args[0], args[1]);
}

/* Bitwise not.  */
static void
gfc_conv_intrinsic_not (gfc_se * se, gfc_expr * expr)
{
  tree arg;

  gfc_conv_intrinsic_function_args (se, expr, &arg, 1);
  se->expr = fold_build1_loc (input_location, BIT_NOT_EXPR,
			      TREE_TYPE (arg), arg);
}

/* Set or clear a single bit.  */
static void
gfc_conv_intrinsic_singlebitop (gfc_se * se, gfc_expr * expr, int set)
{
  tree args[2];
  tree type;
  tree tmp;
  enum tree_code op;

  gfc_conv_intrinsic_function_args (se, expr, args, 2);
  type = TREE_TYPE (args[0]);

  tmp = fold_build2_loc (input_location, LSHIFT_EXPR, type,
			 build_int_cst (type, 1), args[1]);
  if (set)
    op = BIT_IOR_EXPR;
  else
    {
      op = BIT_AND_EXPR;
      tmp = fold_build1_loc (input_location, BIT_NOT_EXPR, type, tmp);
    }
  se->expr = fold_build2_loc (input_location, op, type, args[0], tmp);
}

/* Extract a sequence of bits.
    IBITS(I, POS, LEN) = (I >> POS) & ~((~0) << LEN).  */
static void
gfc_conv_intrinsic_ibits (gfc_se * se, gfc_expr * expr)
{
  tree args[3];
  tree type;
  tree tmp;
  tree mask;

  gfc_conv_intrinsic_function_args (se, expr, args, 3);
  type = TREE_TYPE (args[0]);

  mask = build_int_cst (type, -1);
  mask = fold_build2_loc (input_location, LSHIFT_EXPR, type, mask, args[2]);
  mask = fold_build1_loc (input_location, BIT_NOT_EXPR, type, mask);

  tmp = fold_build2_loc (input_location, RSHIFT_EXPR, type, args[0], args[1]);

  se->expr = fold_build2_loc (input_location, BIT_AND_EXPR, type, tmp, mask);
}

static void
gfc_conv_intrinsic_shift (gfc_se * se, gfc_expr * expr, bool right_shift,
			  bool arithmetic)
{
  tree args[2], type, num_bits, cond;

  gfc_conv_intrinsic_function_args (se, expr, args, 2);

  args[0] = gfc_evaluate_now (args[0], &se->pre);
  args[1] = gfc_evaluate_now (args[1], &se->pre);
  type = TREE_TYPE (args[0]);

  if (!arithmetic)
    args[0] = fold_convert (unsigned_type_for (type), args[0]);
  else
    gcc_assert (right_shift);

  se->expr = fold_build2_loc (input_location,
			      right_shift ? RSHIFT_EXPR : LSHIFT_EXPR,
			      TREE_TYPE (args[0]), args[0], args[1]);

  if (!arithmetic)
    se->expr = fold_convert (type, se->expr);

  /* The Fortran standard allows shift widths <= BIT_SIZE(I), whereas
     gcc requires a shift width < BIT_SIZE(I), so we have to catch this
     special case.  */
  num_bits = build_int_cst (TREE_TYPE (args[1]), TYPE_PRECISION (type));
  cond = fold_build2_loc (input_location, GE_EXPR, boolean_type_node,
			  args[1], num_bits);

  se->expr = fold_build3_loc (input_location, COND_EXPR, type, cond,
			      build_int_cst (type, 0), se->expr);
}

/* ISHFT (I, SHIFT) = (abs (shift) >= BIT_SIZE (i))
                        ? 0
	 	        : ((shift >= 0) ? i << shift : i >> -shift)
   where all shifts are logical shifts.  */
static void
gfc_conv_intrinsic_ishft (gfc_se * se, gfc_expr * expr)
{
  tree args[2];
  tree type;
  tree utype;
  tree tmp;
  tree width;
  tree num_bits;
  tree cond;
  tree lshift;
  tree rshift;

  gfc_conv_intrinsic_function_args (se, expr, args, 2);

  args[0] = gfc_evaluate_now (args[0], &se->pre);
  args[1] = gfc_evaluate_now (args[1], &se->pre);

  type = TREE_TYPE (args[0]);
  utype = unsigned_type_for (type);

  width = fold_build1_loc (input_location, ABS_EXPR, TREE_TYPE (args[1]),
			   args[1]);

  /* Left shift if positive.  */
  lshift = fold_build2_loc (input_location, LSHIFT_EXPR, type, args[0], width);

  /* Right shift if negative.
     We convert to an unsigned type because we want a logical shift.
     The standard doesn't define the case of shifting negative
     numbers, and we try to be compatible with other compilers, most
     notably g77, here.  */
  rshift = fold_convert (type, fold_build2_loc (input_location, RSHIFT_EXPR,
				    utype, convert (utype, args[0]), width));

  tmp = fold_build2_loc (input_location, GE_EXPR, boolean_type_node, args[1],
			 build_int_cst (TREE_TYPE (args[1]), 0));
  tmp = fold_build3_loc (input_location, COND_EXPR, type, tmp, lshift, rshift);

  /* The Fortran standard allows shift widths <= BIT_SIZE(I), whereas
     gcc requires a shift width < BIT_SIZE(I), so we have to catch this
     special case.  */
  num_bits = build_int_cst (TREE_TYPE (args[1]), TYPE_PRECISION (type));
  cond = fold_build2_loc (input_location, GE_EXPR, boolean_type_node, width,
			  num_bits);
  se->expr = fold_build3_loc (input_location, COND_EXPR, type, cond,
			      build_int_cst (type, 0), tmp);
}


/* Circular shift.  AKA rotate or barrel shift.  */

static void
gfc_conv_intrinsic_ishftc (gfc_se * se, gfc_expr * expr)
{
  tree *args;
  tree type;
  tree tmp;
  tree lrot;
  tree rrot;
  tree zero;
  unsigned int num_args;

  num_args = gfc_intrinsic_argument_list_length (expr);
  args = XALLOCAVEC (tree, num_args);

  gfc_conv_intrinsic_function_args (se, expr, args, num_args);

  if (num_args == 3)
    {
      /* Use a library function for the 3 parameter version.  */
      tree int4type = gfc_get_int_type (4);

      type = TREE_TYPE (args[0]);
      /* We convert the first argument to at least 4 bytes, and
	 convert back afterwards.  This removes the need for library
	 functions for all argument sizes, and function will be
	 aligned to at least 32 bits, so there's no loss.  */
      if (expr->ts.kind < 4)
	args[0] = convert (int4type, args[0]);

      /* Convert the SHIFT and SIZE args to INTEGER*4 otherwise we would
         need loads of library  functions.  They cannot have values >
	 BIT_SIZE (I) so the conversion is safe.  */
      args[1] = convert (int4type, args[1]);
      args[2] = convert (int4type, args[2]);

      switch (expr->ts.kind)
	{
	case 1:
	case 2:
	case 4:
	  tmp = gfor_fndecl_math_ishftc4;
	  break;
	case 8:
	  tmp = gfor_fndecl_math_ishftc8;
	  break;
	case 16:
	  tmp = gfor_fndecl_math_ishftc16;
	  break;
	default:
	  gcc_unreachable ();
	}
      se->expr = build_call_expr_loc (input_location,
				      tmp, 3, args[0], args[1], args[2]);
      /* Convert the result back to the original type, if we extended
	 the first argument's width above.  */
      if (expr->ts.kind < 4)
	se->expr = convert (type, se->expr);

      return;
    }
  type = TREE_TYPE (args[0]);

  /* Evaluate arguments only once.  */
  args[0] = gfc_evaluate_now (args[0], &se->pre);
  args[1] = gfc_evaluate_now (args[1], &se->pre);

  /* Rotate left if positive.  */
  lrot = fold_build2_loc (input_location, LROTATE_EXPR, type, args[0], args[1]);

  /* Rotate right if negative.  */
  tmp = fold_build1_loc (input_location, NEGATE_EXPR, TREE_TYPE (args[1]),
			 args[1]);
  rrot = fold_build2_loc (input_location,RROTATE_EXPR, type, args[0], tmp);

  zero = build_int_cst (TREE_TYPE (args[1]), 0);
  tmp = fold_build2_loc (input_location, GT_EXPR, boolean_type_node, args[1],
			 zero);
  rrot = fold_build3_loc (input_location, COND_EXPR, type, tmp, lrot, rrot);

  /* Do nothing if shift == 0.  */
  tmp = fold_build2_loc (input_location, EQ_EXPR, boolean_type_node, args[1],
			 zero);
  se->expr = fold_build3_loc (input_location, COND_EXPR, type, tmp, args[0],
			      rrot);
}


/* LEADZ (i) = (i == 0) ? BIT_SIZE (i)
			: __builtin_clz(i) - (BIT_SIZE('int') - BIT_SIZE(i))

   The conditional expression is necessary because the result of LEADZ(0)
   is defined, but the result of __builtin_clz(0) is undefined for most
   targets.

   For INTEGER kinds smaller than the C 'int' type, we have to subtract the
   difference in bit size between the argument of LEADZ and the C int.  */
 
static void
gfc_conv_intrinsic_leadz (gfc_se * se, gfc_expr * expr)
{
  tree arg;
  tree arg_type;
  tree cond;
  tree result_type;
  tree leadz;
  tree bit_size;
  tree tmp;
  tree func;
  int s, argsize;

  gfc_conv_intrinsic_function_args (se, expr, &arg, 1);
  argsize = TYPE_PRECISION (TREE_TYPE (arg));

  /* Which variant of __builtin_clz* should we call?  */
  if (argsize <= INT_TYPE_SIZE)
    {
      arg_type = unsigned_type_node;
      func = builtin_decl_explicit (BUILT_IN_CLZ);
    }
  else if (argsize <= LONG_TYPE_SIZE)
    {
      arg_type = long_unsigned_type_node;
      func = builtin_decl_explicit (BUILT_IN_CLZL);
    }
  else if (argsize <= LONG_LONG_TYPE_SIZE)
    {
      arg_type = long_long_unsigned_type_node;
      func = builtin_decl_explicit (BUILT_IN_CLZLL);
    }
  else
    {
      gcc_assert (argsize == 2 * LONG_LONG_TYPE_SIZE);
      arg_type = gfc_build_uint_type (argsize);
      func = NULL_TREE;
    }

  /* Convert the actual argument twice: first, to the unsigned type of the
     same size; then, to the proper argument type for the built-in
     function.  But the return type is of the default INTEGER kind.  */
  arg = fold_convert (gfc_build_uint_type (argsize), arg);
  arg = fold_convert (arg_type, arg);
  arg = gfc_evaluate_now (arg, &se->pre);
  result_type = gfc_get_int_type (gfc_default_integer_kind);

  /* Compute LEADZ for the case i .ne. 0.  */
  if (func)
    {
      s = TYPE_PRECISION (arg_type) - argsize;
      tmp = fold_convert (result_type,
			  build_call_expr_loc (input_location, func,
					       1, arg));
      leadz = fold_build2_loc (input_location, MINUS_EXPR, result_type,
			       tmp, build_int_cst (result_type, s));
    }
  else
    {
      /* We end up here if the argument type is larger than 'long long'.
	 We generate this code:
  
	    if (x & (ULL_MAX << ULL_SIZE) != 0)
	      return clzll ((unsigned long long) (x >> ULLSIZE));
	    else
	      return ULL_SIZE + clzll ((unsigned long long) x);
	 where ULL_MAX is the largest value that a ULL_MAX can hold
	 (0xFFFFFFFFFFFFFFFF for a 64-bit long long type), and ULLSIZE
	 is the bit-size of the long long type (64 in this example).  */
      tree ullsize, ullmax, tmp1, tmp2, btmp;

      ullsize = build_int_cst (result_type, LONG_LONG_TYPE_SIZE);
      ullmax = fold_build1_loc (input_location, BIT_NOT_EXPR,
				long_long_unsigned_type_node,
				build_int_cst (long_long_unsigned_type_node,
					       0));

      cond = fold_build2_loc (input_location, LSHIFT_EXPR, arg_type,
			      fold_convert (arg_type, ullmax), ullsize);
      cond = fold_build2_loc (input_location, BIT_AND_EXPR, arg_type,
			      arg, cond);
      cond = fold_build2_loc (input_location, NE_EXPR, boolean_type_node,
			      cond, build_int_cst (arg_type, 0));

      tmp1 = fold_build2_loc (input_location, RSHIFT_EXPR, arg_type,
			      arg, ullsize);
      tmp1 = fold_convert (long_long_unsigned_type_node, tmp1);
      btmp = builtin_decl_explicit (BUILT_IN_CLZLL);
      tmp1 = fold_convert (result_type,
			   build_call_expr_loc (input_location, btmp, 1, tmp1));

      tmp2 = fold_convert (long_long_unsigned_type_node, arg);
      btmp = builtin_decl_explicit (BUILT_IN_CLZLL);
      tmp2 = fold_convert (result_type,
			   build_call_expr_loc (input_location, btmp, 1, tmp2));
      tmp2 = fold_build2_loc (input_location, PLUS_EXPR, result_type,
			      tmp2, ullsize);

      leadz = fold_build3_loc (input_location, COND_EXPR, result_type,
			       cond, tmp1, tmp2);
    }

  /* Build BIT_SIZE.  */
  bit_size = build_int_cst (result_type, argsize);

  cond = fold_build2_loc (input_location, EQ_EXPR, boolean_type_node,
			  arg, build_int_cst (arg_type, 0));
  se->expr = fold_build3_loc (input_location, COND_EXPR, result_type, cond,
			      bit_size, leadz);
}


/* TRAILZ(i) = (i == 0) ? BIT_SIZE (i) : __builtin_ctz(i)

   The conditional expression is necessary because the result of TRAILZ(0)
   is defined, but the result of __builtin_ctz(0) is undefined for most
   targets.  */
 
static void
gfc_conv_intrinsic_trailz (gfc_se * se, gfc_expr *expr)
{
  tree arg;
  tree arg_type;
  tree cond;
  tree result_type;
  tree trailz;
  tree bit_size;
  tree func;
  int argsize;

  gfc_conv_intrinsic_function_args (se, expr, &arg, 1);
  argsize = TYPE_PRECISION (TREE_TYPE (arg));

  /* Which variant of __builtin_ctz* should we call?  */
  if (argsize <= INT_TYPE_SIZE)
    {
      arg_type = unsigned_type_node;
      func = builtin_decl_explicit (BUILT_IN_CTZ);
    }
  else if (argsize <= LONG_TYPE_SIZE)
    {
      arg_type = long_unsigned_type_node;
      func = builtin_decl_explicit (BUILT_IN_CTZL);
    }
  else if (argsize <= LONG_LONG_TYPE_SIZE)
    {
      arg_type = long_long_unsigned_type_node;
      func = builtin_decl_explicit (BUILT_IN_CTZLL);
    }
  else
    {
      gcc_assert (argsize == 2 * LONG_LONG_TYPE_SIZE);
      arg_type = gfc_build_uint_type (argsize);
      func = NULL_TREE;
    }

  /* Convert the actual argument twice: first, to the unsigned type of the
     same size; then, to the proper argument type for the built-in
     function.  But the return type is of the default INTEGER kind.  */
  arg = fold_convert (gfc_build_uint_type (argsize), arg);
  arg = fold_convert (arg_type, arg);
  arg = gfc_evaluate_now (arg, &se->pre);
  result_type = gfc_get_int_type (gfc_default_integer_kind);

  /* Compute TRAILZ for the case i .ne. 0.  */
  if (func)
    trailz = fold_convert (result_type, build_call_expr_loc (input_location,
							     func, 1, arg));
  else
    {
      /* We end up here if the argument type is larger than 'long long'.
	 We generate this code:
  
	    if ((x & ULL_MAX) == 0)
	      return ULL_SIZE + ctzll ((unsigned long long) (x >> ULLSIZE));
	    else
	      return ctzll ((unsigned long long) x);

	 where ULL_MAX is the largest value that a ULL_MAX can hold
	 (0xFFFFFFFFFFFFFFFF for a 64-bit long long type), and ULLSIZE
	 is the bit-size of the long long type (64 in this example).  */
      tree ullsize, ullmax, tmp1, tmp2, btmp;

      ullsize = build_int_cst (result_type, LONG_LONG_TYPE_SIZE);
      ullmax = fold_build1_loc (input_location, BIT_NOT_EXPR,
				long_long_unsigned_type_node,
				build_int_cst (long_long_unsigned_type_node, 0));

      cond = fold_build2_loc (input_location, BIT_AND_EXPR, arg_type, arg,
			      fold_convert (arg_type, ullmax));
      cond = fold_build2_loc (input_location, EQ_EXPR, boolean_type_node, cond,
			      build_int_cst (arg_type, 0));

      tmp1 = fold_build2_loc (input_location, RSHIFT_EXPR, arg_type,
			      arg, ullsize);
      tmp1 = fold_convert (long_long_unsigned_type_node, tmp1);
      btmp = builtin_decl_explicit (BUILT_IN_CTZLL);
      tmp1 = fold_convert (result_type,
			   build_call_expr_loc (input_location, btmp, 1, tmp1));
      tmp1 = fold_build2_loc (input_location, PLUS_EXPR, result_type,
			      tmp1, ullsize);

      tmp2 = fold_convert (long_long_unsigned_type_node, arg);
      btmp = builtin_decl_explicit (BUILT_IN_CTZLL);
      tmp2 = fold_convert (result_type,
			   build_call_expr_loc (input_location, btmp, 1, tmp2));

      trailz = fold_build3_loc (input_location, COND_EXPR, result_type,
				cond, tmp1, tmp2);
    }

  /* Build BIT_SIZE.  */
  bit_size = build_int_cst (result_type, argsize);

  cond = fold_build2_loc (input_location, EQ_EXPR, boolean_type_node,
			  arg, build_int_cst (arg_type, 0));
  se->expr = fold_build3_loc (input_location, COND_EXPR, result_type, cond,
			      bit_size, trailz);
}

/* Using __builtin_popcount for POPCNT and __builtin_parity for POPPAR;
   for types larger than "long long", we call the long long built-in for
   the lower and higher bits and combine the result.  */
 
static void
gfc_conv_intrinsic_popcnt_poppar (gfc_se * se, gfc_expr *expr, int parity)
{
  tree arg;
  tree arg_type;
  tree result_type;
  tree func;
  int argsize;

  gfc_conv_intrinsic_function_args (se, expr, &arg, 1);
  argsize = TYPE_PRECISION (TREE_TYPE (arg));
  result_type = gfc_get_int_type (gfc_default_integer_kind);

  /* Which variant of the builtin should we call?  */
  if (argsize <= INT_TYPE_SIZE)
    {
      arg_type = unsigned_type_node;
      func = builtin_decl_explicit (parity
				    ? BUILT_IN_PARITY
				    : BUILT_IN_POPCOUNT);
    }
  else if (argsize <= LONG_TYPE_SIZE)
    {
      arg_type = long_unsigned_type_node;
      func = builtin_decl_explicit (parity
				    ? BUILT_IN_PARITYL
				    : BUILT_IN_POPCOUNTL);
    }
  else if (argsize <= LONG_LONG_TYPE_SIZE)
    {
      arg_type = long_long_unsigned_type_node;
      func = builtin_decl_explicit (parity
				    ? BUILT_IN_PARITYLL
				    : BUILT_IN_POPCOUNTLL);
    }
  else
    {
      /* Our argument type is larger than 'long long', which mean none
	 of the POPCOUNT builtins covers it.  We thus call the 'long long'
	 variant multiple times, and add the results.  */
      tree utype, arg2, call1, call2;

      /* For now, we only cover the case where argsize is twice as large
	 as 'long long'.  */
      gcc_assert (argsize == 2 * LONG_LONG_TYPE_SIZE);

      func = builtin_decl_explicit (parity
				    ? BUILT_IN_PARITYLL
				    : BUILT_IN_POPCOUNTLL);

      /* Convert it to an integer, and store into a variable.  */
      utype = gfc_build_uint_type (argsize);
      arg = fold_convert (utype, arg);
      arg = gfc_evaluate_now (arg, &se->pre);

      /* Call the builtin twice.  */
      call1 = build_call_expr_loc (input_location, func, 1,
				   fold_convert (long_long_unsigned_type_node,
						 arg));

      arg2 = fold_build2_loc (input_location, RSHIFT_EXPR, utype, arg,
			      build_int_cst (utype, LONG_LONG_TYPE_SIZE));
      call2 = build_call_expr_loc (input_location, func, 1,
				   fold_convert (long_long_unsigned_type_node,
						 arg2));
			  
      /* Combine the results.  */
      if (parity)
	se->expr = fold_build2_loc (input_location, BIT_XOR_EXPR, result_type,
				    call1, call2);
      else
	se->expr = fold_build2_loc (input_location, PLUS_EXPR, result_type,
				    call1, call2);

      return;
    }

  /* Convert the actual argument twice: first, to the unsigned type of the
     same size; then, to the proper argument type for the built-in
     function.  */
  arg = fold_convert (gfc_build_uint_type (argsize), arg);
  arg = fold_convert (arg_type, arg);

  se->expr = fold_convert (result_type,
			   build_call_expr_loc (input_location, func, 1, arg));
}


/* Process an intrinsic with unspecified argument-types that has an optional
   argument (which could be of type character), e.g. EOSHIFT.  For those, we
   need to append the string length of the optional argument if it is not
   present and the type is really character.
   primary specifies the position (starting at 1) of the non-optional argument
   specifying the type and optional gives the position of the optional
   argument in the arglist.  */

static void
conv_generic_with_optional_char_arg (gfc_se* se, gfc_expr* expr,
				     unsigned primary, unsigned optional)
{
  gfc_actual_arglist* prim_arg;
  gfc_actual_arglist* opt_arg;
  unsigned cur_pos;
  gfc_actual_arglist* arg;
  gfc_symbol* sym;
  vec<tree, va_gc> *append_args;

  /* Find the two arguments given as position.  */
  cur_pos = 0;
  prim_arg = NULL;
  opt_arg = NULL;
  for (arg = expr->value.function.actual; arg; arg = arg->next)
    {
      ++cur_pos;

      if (cur_pos == primary)
	prim_arg = arg;
      if (cur_pos == optional)
	opt_arg = arg;

      if (cur_pos >= primary && cur_pos >= optional)
	break;
    }
  gcc_assert (prim_arg);
  gcc_assert (prim_arg->expr);
  gcc_assert (opt_arg);

  /* If we do have type CHARACTER and the optional argument is really absent,
     append a dummy 0 as string length.  */
  append_args = NULL;
  if (prim_arg->expr->ts.type == BT_CHARACTER && !opt_arg->expr)
    {
      tree dummy;

      dummy = build_int_cst (gfc_charlen_type_node, 0);
      vec_alloc (append_args, 1);
      append_args->quick_push (dummy);
    }

  /* Build the call itself.  */
  sym = gfc_get_symbol_for_expr (expr);
  gfc_conv_procedure_call (se, sym, expr->value.function.actual, expr,
			  append_args);
  gfc_free_symbol (sym);
}


/* The length of a character string.  */
static void
gfc_conv_intrinsic_len (gfc_se * se, gfc_expr * expr)
{
  tree len;
  tree type;
  tree decl;
  gfc_symbol *sym;
  gfc_se argse;
  gfc_expr *arg;

  gcc_assert (!se->ss);

  arg = expr->value.function.actual->expr;

  type = gfc_typenode_for_spec (&expr->ts);
  switch (arg->expr_type)
    {
    case EXPR_CONSTANT:
      len = build_int_cst (gfc_charlen_type_node, arg->value.character.length);
      break;

    case EXPR_ARRAY:
      /* Obtain the string length from the function used by
         trans-array.c(gfc_trans_array_constructor).  */
      len = NULL_TREE;
      get_array_ctor_strlen (&se->pre, arg->value.constructor, &len);
      break;

    case EXPR_VARIABLE:
      if (arg->ref == NULL
	    || (arg->ref->next == NULL && arg->ref->type == REF_ARRAY))
	{
	  /* This doesn't catch all cases.
	     See http://gcc.gnu.org/ml/fortran/2004-06/msg00165.html
	     and the surrounding thread.  */
	  sym = arg->symtree->n.sym;
	  decl = gfc_get_symbol_decl (sym);
	  if (decl == current_function_decl && sym->attr.function
		&& (sym->result == sym))
	    decl = gfc_get_fake_result_decl (sym, 0);

	  len = sym->ts.u.cl->backend_decl;
	  gcc_assert (len);
	  break;
	}

      /* Otherwise fall through.  */

    default:
      /* Anybody stupid enough to do this deserves inefficient code.  */
      gfc_init_se (&argse, se);
      if (arg->rank == 0)
	gfc_conv_expr (&argse, arg);
      else
	gfc_conv_expr_descriptor (&argse, arg);
      gfc_add_block_to_block (&se->pre, &argse.pre);
      gfc_add_block_to_block (&se->post, &argse.post);
      len = argse.string_length;
      break;
    }
  se->expr = convert (type, len);
}

/* The length of a character string not including trailing blanks.  */
static void
gfc_conv_intrinsic_len_trim (gfc_se * se, gfc_expr * expr)
{
  int kind = expr->value.function.actual->expr->ts.kind;
  tree args[2], type, fndecl;

  gfc_conv_intrinsic_function_args (se, expr, args, 2);
  type = gfc_typenode_for_spec (&expr->ts);

  if (kind == 1)
    fndecl = gfor_fndecl_string_len_trim;
  else if (kind == 4)
    fndecl = gfor_fndecl_string_len_trim_char4;
  else
    gcc_unreachable ();

  se->expr = build_call_expr_loc (input_location,
			      fndecl, 2, args[0], args[1]);
  se->expr = convert (type, se->expr);
}


/* Returns the starting position of a substring within a string.  */

static void
gfc_conv_intrinsic_index_scan_verify (gfc_se * se, gfc_expr * expr,
				      tree function)
{
  tree logical4_type_node = gfc_get_logical_type (4);
  tree type;
  tree fndecl;
  tree *args;
  unsigned int num_args;

  args = XALLOCAVEC (tree, 5);

  /* Get number of arguments; characters count double due to the
     string length argument. Kind= is not passed to the library
     and thus ignored.  */
  if (expr->value.function.actual->next->next->expr == NULL)
    num_args = 4;
  else
    num_args = 5;

  gfc_conv_intrinsic_function_args (se, expr, args, num_args);
  type = gfc_typenode_for_spec (&expr->ts);

  if (num_args == 4)
    args[4] = build_int_cst (logical4_type_node, 0);
  else
    args[4] = convert (logical4_type_node, args[4]);

  fndecl = build_addr (function, current_function_decl);
  se->expr = build_call_array_loc (input_location,
			       TREE_TYPE (TREE_TYPE (function)), fndecl,
			       5, args);
  se->expr = convert (type, se->expr);

}

/* The ascii value for a single character.  */
static void
gfc_conv_intrinsic_ichar (gfc_se * se, gfc_expr * expr)
{
  tree args[3], type, pchartype;
  int nargs;

  nargs = gfc_intrinsic_argument_list_length (expr);
  gfc_conv_intrinsic_function_args (se, expr, args, nargs);
  gcc_assert (POINTER_TYPE_P (TREE_TYPE (args[1])));
  pchartype = gfc_get_pchar_type (expr->value.function.actual->expr->ts.kind);
  args[1] = fold_build1_loc (input_location, NOP_EXPR, pchartype, args[1]);
  type = gfc_typenode_for_spec (&expr->ts);

  se->expr = build_fold_indirect_ref_loc (input_location,
				      args[1]);
  se->expr = convert (type, se->expr);
}


/* Intrinsic ISNAN calls __builtin_isnan.  */

static void
gfc_conv_intrinsic_isnan (gfc_se * se, gfc_expr * expr)
{
  tree arg;

  gfc_conv_intrinsic_function_args (se, expr, &arg, 1);
  se->expr = build_call_expr_loc (input_location,
				  builtin_decl_explicit (BUILT_IN_ISNAN),
				  1, arg);
  STRIP_TYPE_NOPS (se->expr);
  se->expr = fold_convert (gfc_typenode_for_spec (&expr->ts), se->expr);
}


/* Intrinsics IS_IOSTAT_END and IS_IOSTAT_EOR just need to compare
   their argument against a constant integer value.  */

static void
gfc_conv_has_intvalue (gfc_se * se, gfc_expr * expr, const int value)
{
  tree arg;

  gfc_conv_intrinsic_function_args (se, expr, &arg, 1);
  se->expr = fold_build2_loc (input_location, EQ_EXPR,
			      gfc_typenode_for_spec (&expr->ts),
			      arg, build_int_cst (TREE_TYPE (arg), value));
}



/* MERGE (tsource, fsource, mask) = mask ? tsource : fsource.  */

static void
gfc_conv_intrinsic_merge (gfc_se * se, gfc_expr * expr)
{
  tree tsource;
  tree fsource;
  tree mask;
  tree type;
  tree len, len2;
  tree *args;
  unsigned int num_args;

  num_args = gfc_intrinsic_argument_list_length (expr);
  args = XALLOCAVEC (tree, num_args);

  gfc_conv_intrinsic_function_args (se, expr, args, num_args);
  if (expr->ts.type != BT_CHARACTER)
    {
      tsource = args[0];
      fsource = args[1];
      mask = args[2];
    }
  else
    {
      /* We do the same as in the non-character case, but the argument
	 list is different because of the string length arguments. We
	 also have to set the string length for the result.  */
      len = args[0];
      tsource = args[1];
      len2 = args[2];
      fsource = args[3];
      mask = args[4];

      gfc_trans_same_strlen_check ("MERGE intrinsic", &expr->where, len, len2,
				   &se->pre);
      se->string_length = len;
    }
  type = TREE_TYPE (tsource);
  se->expr = fold_build3_loc (input_location, COND_EXPR, type, mask, tsource,
			      fold_convert (type, fsource));
}


/* MERGE_BITS (I, J, MASK) = (I & MASK) | (I & (~MASK)).  */

static void
gfc_conv_intrinsic_merge_bits (gfc_se * se, gfc_expr * expr)
{
  tree args[3], mask, type;

  gfc_conv_intrinsic_function_args (se, expr, args, 3);
  mask = gfc_evaluate_now (args[2], &se->pre);

  type = TREE_TYPE (args[0]);
  gcc_assert (TREE_TYPE (args[1]) == type);
  gcc_assert (TREE_TYPE (mask) == type);

  args[0] = fold_build2_loc (input_location, BIT_AND_EXPR, type, args[0], mask);
  args[1] = fold_build2_loc (input_location, BIT_AND_EXPR, type, args[1],
			     fold_build1_loc (input_location, BIT_NOT_EXPR,
					      type, mask));
  se->expr = fold_build2_loc (input_location, BIT_IOR_EXPR, type,
			      args[0], args[1]);
}


/* MASKL(n)  =  n == 0 ? 0 : (~0) << (BIT_SIZE - n)
   MASKR(n)  =  n == BIT_SIZE ? ~0 : ~((~0) << n)  */

static void
gfc_conv_intrinsic_mask (gfc_se * se, gfc_expr * expr, int left)
{
  tree arg, allones, type, utype, res, cond, bitsize;
  int i;
 
  gfc_conv_intrinsic_function_args (se, expr, &arg, 1);
  arg = gfc_evaluate_now (arg, &se->pre);

  type = gfc_get_int_type (expr->ts.kind);
  utype = unsigned_type_for (type);

  i = gfc_validate_kind (BT_INTEGER, expr->ts.kind, false);
  bitsize = build_int_cst (TREE_TYPE (arg), gfc_integer_kinds[i].bit_size);

  allones = fold_build1_loc (input_location, BIT_NOT_EXPR, utype,
			     build_int_cst (utype, 0));

  if (left)
    {
      /* Left-justified mask.  */
      res = fold_build2_loc (input_location, MINUS_EXPR, TREE_TYPE (arg),
			     bitsize, arg);
      res = fold_build2_loc (input_location, LSHIFT_EXPR, utype, allones,
			     fold_convert (utype, res));

      /* Special case arg == 0, because SHIFT_EXPR wants a shift strictly
	 smaller than type width.  */
      cond = fold_build2_loc (input_location, EQ_EXPR, boolean_type_node, arg,
			      build_int_cst (TREE_TYPE (arg), 0));
      res = fold_build3_loc (input_location, COND_EXPR, utype, cond,
			     build_int_cst (utype, 0), res);
    }
  else
    {
      /* Right-justified mask.  */
      res = fold_build2_loc (input_location, LSHIFT_EXPR, utype, allones,
			     fold_convert (utype, arg));
      res = fold_build1_loc (input_location, BIT_NOT_EXPR, utype, res);

      /* Special case agr == bit_size, because SHIFT_EXPR wants a shift
	 strictly smaller than type width.  */
      cond = fold_build2_loc (input_location, EQ_EXPR, boolean_type_node,
			      arg, bitsize);
      res = fold_build3_loc (input_location, COND_EXPR, utype,
			     cond, allones, res);
    }

  se->expr = fold_convert (type, res);
}


/* FRACTION (s) is translated into frexp (s, &dummy_int).  */
static void
gfc_conv_intrinsic_fraction (gfc_se * se, gfc_expr * expr)
{
  tree arg, type, tmp, frexp;

  frexp = gfc_builtin_decl_for_float_kind (BUILT_IN_FREXP, expr->ts.kind);

  type = gfc_typenode_for_spec (&expr->ts);
  gfc_conv_intrinsic_function_args (se, expr, &arg, 1);
  tmp = gfc_create_var (integer_type_node, NULL);
  se->expr = build_call_expr_loc (input_location, frexp, 2,
				  fold_convert (type, arg),
				  gfc_build_addr_expr (NULL_TREE, tmp));
  se->expr = fold_convert (type, se->expr);
}


/* NEAREST (s, dir) is translated into
     tmp = copysign (HUGE_VAL, dir);
     return nextafter (s, tmp);
 */
static void
gfc_conv_intrinsic_nearest (gfc_se * se, gfc_expr * expr)
{
  tree args[2], type, tmp, nextafter, copysign, huge_val;

  nextafter = gfc_builtin_decl_for_float_kind (BUILT_IN_NEXTAFTER, expr->ts.kind);
  copysign = gfc_builtin_decl_for_float_kind (BUILT_IN_COPYSIGN, expr->ts.kind);

  type = gfc_typenode_for_spec (&expr->ts);
  gfc_conv_intrinsic_function_args (se, expr, args, 2);

  huge_val = gfc_build_inf_or_huge (type, expr->ts.kind);
  tmp = build_call_expr_loc (input_location, copysign, 2, huge_val,
			     fold_convert (type, args[1]));
  se->expr = build_call_expr_loc (input_location, nextafter, 2,
				  fold_convert (type, args[0]), tmp);
  se->expr = fold_convert (type, se->expr);
}


/* SPACING (s) is translated into
    int e;
    if (s == 0)
      res = tiny;
    else
    {
      frexp (s, &e);
      e = e - prec;
      e = MAX_EXPR (e, emin);
      res = scalbn (1., e);
    }
    return res;

 where prec is the precision of s, gfc_real_kinds[k].digits,
       emin is min_exponent - 1, gfc_real_kinds[k].min_exponent - 1,
   and tiny is tiny(s), gfc_real_kinds[k].tiny.  */

static void
gfc_conv_intrinsic_spacing (gfc_se * se, gfc_expr * expr)
{
  tree arg, type, prec, emin, tiny, res, e;
  tree cond, tmp, frexp, scalbn;
  int k;
  stmtblock_t block;

  k = gfc_validate_kind (BT_REAL, expr->ts.kind, false);
  prec = build_int_cst (integer_type_node, gfc_real_kinds[k].digits);
  emin = build_int_cst (integer_type_node, gfc_real_kinds[k].min_exponent - 1);
  tiny = gfc_conv_mpfr_to_tree (gfc_real_kinds[k].tiny, expr->ts.kind, 0);

  frexp = gfc_builtin_decl_for_float_kind (BUILT_IN_FREXP, expr->ts.kind);
  scalbn = gfc_builtin_decl_for_float_kind (BUILT_IN_SCALBN, expr->ts.kind);

  gfc_conv_intrinsic_function_args (se, expr, &arg, 1);
  arg = gfc_evaluate_now (arg, &se->pre);

  type = gfc_typenode_for_spec (&expr->ts);
  e = gfc_create_var (integer_type_node, NULL);
  res = gfc_create_var (type, NULL);


  /* Build the block for s /= 0.  */
  gfc_start_block (&block);
  tmp = build_call_expr_loc (input_location, frexp, 2, arg,
			     gfc_build_addr_expr (NULL_TREE, e));
  gfc_add_expr_to_block (&block, tmp);

  tmp = fold_build2_loc (input_location, MINUS_EXPR, integer_type_node, e,
			 prec);
  gfc_add_modify (&block, e, fold_build2_loc (input_location, MAX_EXPR,
					      integer_type_node, tmp, emin));

  tmp = build_call_expr_loc (input_location, scalbn, 2,
			 build_real_from_int_cst (type, integer_one_node), e);
  gfc_add_modify (&block, res, tmp);

  /* Finish by building the IF statement.  */
  cond = fold_build2_loc (input_location, EQ_EXPR, boolean_type_node, arg,
			  build_real_from_int_cst (type, integer_zero_node));
  tmp = build3_v (COND_EXPR, cond, build2_v (MODIFY_EXPR, res, tiny),
		  gfc_finish_block (&block));

  gfc_add_expr_to_block (&se->pre, tmp);
  se->expr = res;
}


/* RRSPACING (s) is translated into
      int e;
      real x;
      x = fabs (s);
      if (x != 0)
      {
	frexp (s, &e);
	x = scalbn (x, precision - e);
      }
      return x;

 where precision is gfc_real_kinds[k].digits.  */

static void
gfc_conv_intrinsic_rrspacing (gfc_se * se, gfc_expr * expr)
{
  tree arg, type, e, x, cond, stmt, tmp, frexp, scalbn, fabs;
  int prec, k;
  stmtblock_t block;

  k = gfc_validate_kind (BT_REAL, expr->ts.kind, false);
  prec = gfc_real_kinds[k].digits;

  frexp = gfc_builtin_decl_for_float_kind (BUILT_IN_FREXP, expr->ts.kind);
  scalbn = gfc_builtin_decl_for_float_kind (BUILT_IN_SCALBN, expr->ts.kind);
  fabs = gfc_builtin_decl_for_float_kind (BUILT_IN_FABS, expr->ts.kind);

  type = gfc_typenode_for_spec (&expr->ts);
  gfc_conv_intrinsic_function_args (se, expr, &arg, 1);
  arg = gfc_evaluate_now (arg, &se->pre);

  e = gfc_create_var (integer_type_node, NULL);
  x = gfc_create_var (type, NULL);
  gfc_add_modify (&se->pre, x,
		  build_call_expr_loc (input_location, fabs, 1, arg));


  gfc_start_block (&block);
  tmp = build_call_expr_loc (input_location, frexp, 2, arg,
			     gfc_build_addr_expr (NULL_TREE, e));
  gfc_add_expr_to_block (&block, tmp);

  tmp = fold_build2_loc (input_location, MINUS_EXPR, integer_type_node,
			 build_int_cst (integer_type_node, prec), e);
  tmp = build_call_expr_loc (input_location, scalbn, 2, x, tmp);
  gfc_add_modify (&block, x, tmp);
  stmt = gfc_finish_block (&block);

  cond = fold_build2_loc (input_location, NE_EXPR, boolean_type_node, x,
			  build_real_from_int_cst (type, integer_zero_node));
  tmp = build3_v (COND_EXPR, cond, stmt, build_empty_stmt (input_location));
  gfc_add_expr_to_block (&se->pre, tmp);

  se->expr = fold_convert (type, x);
}


/* SCALE (s, i) is translated into scalbn (s, i).  */
static void
gfc_conv_intrinsic_scale (gfc_se * se, gfc_expr * expr)
{
  tree args[2], type, scalbn;

  scalbn = gfc_builtin_decl_for_float_kind (BUILT_IN_SCALBN, expr->ts.kind);

  type = gfc_typenode_for_spec (&expr->ts);
  gfc_conv_intrinsic_function_args (se, expr, args, 2);
  se->expr = build_call_expr_loc (input_location, scalbn, 2,
				  fold_convert (type, args[0]),
				  fold_convert (integer_type_node, args[1]));
  se->expr = fold_convert (type, se->expr);
}


/* SET_EXPONENT (s, i) is translated into
   scalbn (frexp (s, &dummy_int), i).  */
static void
gfc_conv_intrinsic_set_exponent (gfc_se * se, gfc_expr * expr)
{
  tree args[2], type, tmp, frexp, scalbn;

  frexp = gfc_builtin_decl_for_float_kind (BUILT_IN_FREXP, expr->ts.kind);
  scalbn = gfc_builtin_decl_for_float_kind (BUILT_IN_SCALBN, expr->ts.kind);

  type = gfc_typenode_for_spec (&expr->ts);
  gfc_conv_intrinsic_function_args (se, expr, args, 2);

  tmp = gfc_create_var (integer_type_node, NULL);
  tmp = build_call_expr_loc (input_location, frexp, 2,
			     fold_convert (type, args[0]),
			     gfc_build_addr_expr (NULL_TREE, tmp));
  se->expr = build_call_expr_loc (input_location, scalbn, 2, tmp,
				  fold_convert (integer_type_node, args[1]));
  se->expr = fold_convert (type, se->expr);
}


static void
gfc_conv_intrinsic_size (gfc_se * se, gfc_expr * expr)
{
  gfc_actual_arglist *actual;
  tree arg1;
  tree type;
  tree fncall0;
  tree fncall1;
  gfc_se argse;

  gfc_init_se (&argse, NULL);
  actual = expr->value.function.actual;

  if (actual->expr->ts.type == BT_CLASS)
    gfc_add_class_array_ref (actual->expr);

  argse.want_pointer = 1;
  argse.data_not_needed = 1;
  gfc_conv_expr_descriptor (&argse, actual->expr);
  gfc_add_block_to_block (&se->pre, &argse.pre);
  gfc_add_block_to_block (&se->post, &argse.post);
  arg1 = gfc_evaluate_now (argse.expr, &se->pre);

  /* Build the call to size0.  */
  fncall0 = build_call_expr_loc (input_location,
			     gfor_fndecl_size0, 1, arg1);

  actual = actual->next;

  if (actual->expr)
    {
      gfc_init_se (&argse, NULL);
      gfc_conv_expr_type (&argse, actual->expr,
			  gfc_array_index_type);
      gfc_add_block_to_block (&se->pre, &argse.pre);

      /* Unusually, for an intrinsic, size does not exclude
	 an optional arg2, so we must test for it.  */  
      if (actual->expr->expr_type == EXPR_VARIABLE
	    && actual->expr->symtree->n.sym->attr.dummy
	    && actual->expr->symtree->n.sym->attr.optional)
	{
	  tree tmp;
	  /* Build the call to size1.  */
	  fncall1 = build_call_expr_loc (input_location,
				     gfor_fndecl_size1, 2,
				     arg1, argse.expr);

	  gfc_init_se (&argse, NULL);
	  argse.want_pointer = 1;
	  argse.data_not_needed = 1;
	  gfc_conv_expr (&argse, actual->expr);
	  gfc_add_block_to_block (&se->pre, &argse.pre);
	  tmp = fold_build2_loc (input_location, NE_EXPR, boolean_type_node,
				 argse.expr, null_pointer_node);
	  tmp = gfc_evaluate_now (tmp, &se->pre);
	  se->expr = fold_build3_loc (input_location, COND_EXPR,
				      pvoid_type_node, tmp, fncall1, fncall0);
	}
      else
	{
	  se->expr = NULL_TREE;
	  argse.expr = fold_build2_loc (input_location, MINUS_EXPR,
					gfc_array_index_type,
					argse.expr, gfc_index_one_node);
	}
    }
  else if (expr->value.function.actual->expr->rank == 1)
    {
      argse.expr = gfc_index_zero_node;
      se->expr = NULL_TREE;
    }
  else
    se->expr = fncall0;

  if (se->expr == NULL_TREE)
    {
      tree ubound, lbound;

      arg1 = build_fold_indirect_ref_loc (input_location,
				      arg1);
      ubound = gfc_conv_descriptor_ubound_get (arg1, argse.expr);
      lbound = gfc_conv_descriptor_lbound_get (arg1, argse.expr);
      se->expr = fold_build2_loc (input_location, MINUS_EXPR,
				  gfc_array_index_type, ubound, lbound);
      se->expr = fold_build2_loc (input_location, PLUS_EXPR,
				  gfc_array_index_type,
				  se->expr, gfc_index_one_node);
      se->expr = fold_build2_loc (input_location, MAX_EXPR,
				  gfc_array_index_type, se->expr,
				  gfc_index_zero_node);
    }

  type = gfc_typenode_for_spec (&expr->ts);
  se->expr = convert (type, se->expr);
}


/* Helper function to compute the size of a character variable,
   excluding the terminating null characters.  The result has
   gfc_array_index_type type.  */

tree
size_of_string_in_bytes (int kind, tree string_length)
{
  tree bytesize;
  int i = gfc_validate_kind (BT_CHARACTER, kind, false);
 
  bytesize = build_int_cst (gfc_array_index_type,
			    gfc_character_kinds[i].bit_size / 8);

  return fold_build2_loc (input_location, MULT_EXPR, gfc_array_index_type,
			  bytesize,
			  fold_convert (gfc_array_index_type, string_length));
}


static void
gfc_conv_intrinsic_sizeof (gfc_se *se, gfc_expr *expr)
{
  gfc_expr *arg;
  gfc_se argse;
  tree source_bytes;
  tree type;
  tree tmp;
  tree lower;
  tree upper;
  int n;

  arg = expr->value.function.actual->expr;

  gfc_init_se (&argse, NULL);

  if (arg->rank == 0)
    {
      if (arg->ts.type == BT_CLASS)
	gfc_add_data_component (arg);

      gfc_conv_expr_reference (&argse, arg);

      type = TREE_TYPE (build_fold_indirect_ref_loc (input_location,
						 argse.expr));

      /* Obtain the source word length.  */
      if (arg->ts.type == BT_CHARACTER)
	se->expr = size_of_string_in_bytes (arg->ts.kind,
					    argse.string_length);
      else
	se->expr = fold_convert (gfc_array_index_type, size_in_bytes (type)); 
    }
  else
    {
      source_bytes = gfc_create_var (gfc_array_index_type, "bytes");
      argse.want_pointer = 0;
      gfc_conv_expr_descriptor (&argse, arg);
      type = gfc_get_element_type (TREE_TYPE (argse.expr));

      /* Obtain the argument's word length.  */
      if (arg->ts.type == BT_CHARACTER)
	tmp = size_of_string_in_bytes (arg->ts.kind, argse.string_length);
      else
	tmp = fold_convert (gfc_array_index_type,
			    size_in_bytes (type)); 
      gfc_add_modify (&argse.pre, source_bytes, tmp);

      /* Obtain the size of the array in bytes.  */
      for (n = 0; n < arg->rank; n++)
	{
	  tree idx;
	  idx = gfc_rank_cst[n];
	  lower = gfc_conv_descriptor_lbound_get (argse.expr, idx);
	  upper = gfc_conv_descriptor_ubound_get (argse.expr, idx);
	  tmp = fold_build2_loc (input_location, MINUS_EXPR,
				 gfc_array_index_type, upper, lower);
	  tmp = fold_build2_loc (input_location, PLUS_EXPR,
				 gfc_array_index_type, tmp, gfc_index_one_node);
	  tmp = fold_build2_loc (input_location, MULT_EXPR,
				 gfc_array_index_type, tmp, source_bytes);
	  gfc_add_modify (&argse.pre, source_bytes, tmp);
	}
      se->expr = source_bytes;
    }

  gfc_add_block_to_block (&se->pre, &argse.pre);
}


static void
gfc_conv_intrinsic_storage_size (gfc_se *se, gfc_expr *expr)
{
  gfc_expr *arg;
  gfc_se argse;
  tree type, result_type, tmp;

  arg = expr->value.function.actual->expr;
  
  gfc_init_se (&argse, NULL);
  result_type = gfc_get_int_type (expr->ts.kind);

  if (arg->rank == 0)
    {
      if (arg->ts.type == BT_CLASS)
      {
	gfc_add_vptr_component (arg);
	gfc_add_size_component (arg);
	gfc_conv_expr (&argse, arg);
	tmp = fold_convert (result_type, argse.expr);
	goto done;
      }

      gfc_conv_expr_reference (&argse, arg);
      type = TREE_TYPE (build_fold_indirect_ref_loc (input_location, 
						     argse.expr));
    }
  else
    {
      argse.want_pointer = 0;
      gfc_conv_expr_descriptor (&argse, arg);
      type = gfc_get_element_type (TREE_TYPE (argse.expr));
    }
    
  /* Obtain the argument's word length.  */
  if (arg->ts.type == BT_CHARACTER)
    tmp = size_of_string_in_bytes (arg->ts.kind, argse.string_length);
  else
    tmp = size_in_bytes (type); 
  tmp = fold_convert (result_type, tmp);

done:
  se->expr = fold_build2_loc (input_location, MULT_EXPR, result_type, tmp,
			      build_int_cst (result_type, BITS_PER_UNIT));
  gfc_add_block_to_block (&se->pre, &argse.pre);
}


/* Intrinsic string comparison functions.  */

static void
gfc_conv_intrinsic_strcmp (gfc_se * se, gfc_expr * expr, enum tree_code op)
{
  tree args[4];

  gfc_conv_intrinsic_function_args (se, expr, args, 4);

  se->expr
    = gfc_build_compare_string (args[0], args[1], args[2], args[3],
				expr->value.function.actual->expr->ts.kind,
				op);
  se->expr = fold_build2_loc (input_location, op,
			      gfc_typenode_for_spec (&expr->ts), se->expr,
			      build_int_cst (TREE_TYPE (se->expr), 0));
}

/* Generate a call to the adjustl/adjustr library function.  */
static void
gfc_conv_intrinsic_adjust (gfc_se * se, gfc_expr * expr, tree fndecl)
{
  tree args[3];
  tree len;
  tree type;
  tree var;
  tree tmp;

  gfc_conv_intrinsic_function_args (se, expr, &args[1], 2);
  len = args[1];

  type = TREE_TYPE (args[2]);
  var = gfc_conv_string_tmp (se, type, len);
  args[0] = var;

  tmp = build_call_expr_loc (input_location,
			 fndecl, 3, args[0], args[1], args[2]);
  gfc_add_expr_to_block (&se->pre, tmp);
  se->expr = var;
  se->string_length = len;
}


/* Generate code for the TRANSFER intrinsic:
	For scalar results:
	  DEST = TRANSFER (SOURCE, MOLD)
	where:
	  typeof<DEST> = typeof<MOLD>
	and:
	  MOLD is scalar.

	For array results:
	  DEST(1:N) = TRANSFER (SOURCE, MOLD[, SIZE])
	where:
	  typeof<DEST> = typeof<MOLD>
	and:
	  N = min (sizeof (SOURCE(:)), sizeof (DEST(:)),
	      sizeof (DEST(0) * SIZE).  */
static void
gfc_conv_intrinsic_transfer (gfc_se * se, gfc_expr * expr)
{
  tree tmp;
  tree tmpdecl;
  tree ptr;
  tree extent;
  tree source;
  tree source_type;
  tree source_bytes;
  tree mold_type;
  tree dest_word_len;
  tree size_words;
  tree size_bytes;
  tree upper;
  tree lower;
  tree stmt;
  gfc_actual_arglist *arg;
  gfc_se argse;
  gfc_array_info *info;
  stmtblock_t block;
  int n;
  bool scalar_mold;
  gfc_expr *source_expr, *mold_expr;

  info = NULL;
  if (se->loop)
    info = &se->ss->info->data.array;

  /* Convert SOURCE.  The output from this stage is:-
	source_bytes = length of the source in bytes
	source = pointer to the source data.  */
  arg = expr->value.function.actual;
  source_expr = arg->expr;

  /* Ensure double transfer through LOGICAL preserves all
     the needed bits.  */
  if (arg->expr->expr_type == EXPR_FUNCTION
	&& arg->expr->value.function.esym == NULL
	&& arg->expr->value.function.isym != NULL
	&& arg->expr->value.function.isym->id == GFC_ISYM_TRANSFER
	&& arg->expr->ts.type == BT_LOGICAL
	&& expr->ts.type != arg->expr->ts.type)
    arg->expr->value.function.name = "__transfer_in_transfer";

  gfc_init_se (&argse, NULL);

  source_bytes = gfc_create_var (gfc_array_index_type, NULL);

  /* Obtain the pointer to source and the length of source in bytes.  */
  if (arg->expr->rank == 0)
    {
      gfc_conv_expr_reference (&argse, arg->expr);
      if (arg->expr->ts.type == BT_CLASS)
	source = gfc_class_data_get (argse.expr);
      else
	source = argse.expr;

      /* Obtain the source word length.  */
      switch (arg->expr->ts.type)
	{
	case BT_CHARACTER:
	  tmp = size_of_string_in_bytes (arg->expr->ts.kind,
					 argse.string_length);
	  break;
	case BT_CLASS:
	  tmp = gfc_vtable_size_get (argse.expr);
	  break;
	default:
	  source_type = TREE_TYPE (build_fold_indirect_ref_loc (input_location,
								source));
	  tmp = fold_convert (gfc_array_index_type,
			      size_in_bytes (source_type));
	  break;
	}
    }
  else
    {
      argse.want_pointer = 0;
      gfc_conv_expr_descriptor (&argse, arg->expr);
      source = gfc_conv_descriptor_data_get (argse.expr);
      source_type = gfc_get_element_type (TREE_TYPE (argse.expr));

      /* Repack the source if not simply contiguous.  */
      if (!gfc_is_simply_contiguous (arg->expr, false))
	{
	  tmp = gfc_build_addr_expr (NULL_TREE, argse.expr);

	  if (gfc_option.warn_array_temp)
	    gfc_warning ("Creating array temporary at %L", &expr->where);

	  source = build_call_expr_loc (input_location,
				    gfor_fndecl_in_pack, 1, tmp);
	  source = gfc_evaluate_now (source, &argse.pre);

	  /* Free the temporary.  */
	  gfc_start_block (&block);
	  tmp = gfc_call_free (convert (pvoid_type_node, source));
	  gfc_add_expr_to_block (&block, tmp);
	  stmt = gfc_finish_block (&block);

	  /* Clean up if it was repacked.  */
	  gfc_init_block (&block);
	  tmp = gfc_conv_array_data (argse.expr);
	  tmp = fold_build2_loc (input_location, NE_EXPR, boolean_type_node,
				 source, tmp);
	  tmp = build3_v (COND_EXPR, tmp, stmt,
			  build_empty_stmt (input_location));
	  gfc_add_expr_to_block (&block, tmp);
	  gfc_add_block_to_block (&block, &se->post);
	  gfc_init_block (&se->post);
	  gfc_add_block_to_block (&se->post, &block);
	}

      /* Obtain the source word length.  */
      if (arg->expr->ts.type == BT_CHARACTER)
	tmp = size_of_string_in_bytes (arg->expr->ts.kind,
				       argse.string_length);
      else
	tmp = fold_convert (gfc_array_index_type,
			    size_in_bytes (source_type)); 

      /* Obtain the size of the array in bytes.  */
      extent = gfc_create_var (gfc_array_index_type, NULL);
      for (n = 0; n < arg->expr->rank; n++)
	{
	  tree idx;
	  idx = gfc_rank_cst[n];
	  gfc_add_modify (&argse.pre, source_bytes, tmp);
	  lower = gfc_conv_descriptor_lbound_get (argse.expr, idx);
	  upper = gfc_conv_descriptor_ubound_get (argse.expr, idx);
	  tmp = fold_build2_loc (input_location, MINUS_EXPR,
				 gfc_array_index_type, upper, lower);
	  gfc_add_modify (&argse.pre, extent, tmp);
	  tmp = fold_build2_loc (input_location, PLUS_EXPR,
				 gfc_array_index_type, extent,
				 gfc_index_one_node);
	  tmp = fold_build2_loc (input_location, MULT_EXPR,
				 gfc_array_index_type, tmp, source_bytes);
	}
    }

  gfc_add_modify (&argse.pre, source_bytes, tmp);
  gfc_add_block_to_block (&se->pre, &argse.pre);
  gfc_add_block_to_block (&se->post, &argse.post);

  /* Now convert MOLD.  The outputs are:
	mold_type = the TREE type of MOLD
	dest_word_len = destination word length in bytes.  */
  arg = arg->next;
  mold_expr = arg->expr;

  gfc_init_se (&argse, NULL);

  scalar_mold = arg->expr->rank == 0;

  if (arg->expr->rank == 0)
    {
      gfc_conv_expr_reference (&argse, arg->expr);
      mold_type = TREE_TYPE (build_fold_indirect_ref_loc (input_location,
							  argse.expr));
    }
  else
    {
      gfc_init_se (&argse, NULL);
      argse.want_pointer = 0;
      gfc_conv_expr_descriptor (&argse, arg->expr);
      mold_type = gfc_get_element_type (TREE_TYPE (argse.expr));
    }

  gfc_add_block_to_block (&se->pre, &argse.pre);
  gfc_add_block_to_block (&se->post, &argse.post);

  if (strcmp (expr->value.function.name, "__transfer_in_transfer") == 0)
    {
      /* If this TRANSFER is nested in another TRANSFER, use a type
	 that preserves all bits.  */
      if (arg->expr->ts.type == BT_LOGICAL)
	mold_type = gfc_get_int_type (arg->expr->ts.kind);
    }

  /* Obtain the destination word length.  */
  switch (arg->expr->ts.type)
    {
    case BT_CHARACTER:
      tmp = size_of_string_in_bytes (arg->expr->ts.kind, argse.string_length);
      mold_type = gfc_get_character_type_len (arg->expr->ts.kind, tmp);
      break;
    case BT_CLASS:
      tmp = gfc_vtable_size_get (argse.expr);
      break;
    default:
      tmp = fold_convert (gfc_array_index_type, size_in_bytes (mold_type));
      break;
    }
  dest_word_len = gfc_create_var (gfc_array_index_type, NULL);
  gfc_add_modify (&se->pre, dest_word_len, tmp);

  /* Finally convert SIZE, if it is present.  */
  arg = arg->next;
  size_words = gfc_create_var (gfc_array_index_type, NULL);

  if (arg->expr)
    {
      gfc_init_se (&argse, NULL);
      gfc_conv_expr_reference (&argse, arg->expr);
      tmp = convert (gfc_array_index_type,
		     build_fold_indirect_ref_loc (input_location,
					      argse.expr));
      gfc_add_block_to_block (&se->pre, &argse.pre);
      gfc_add_block_to_block (&se->post, &argse.post);
    }
  else
    tmp = NULL_TREE;

  /* Separate array and scalar results.  */
  if (scalar_mold && tmp == NULL_TREE)
    goto scalar_transfer;

  size_bytes = gfc_create_var (gfc_array_index_type, NULL);
  if (tmp != NULL_TREE)
    tmp = fold_build2_loc (input_location, MULT_EXPR, gfc_array_index_type,
			   tmp, dest_word_len);
  else
    tmp = source_bytes;

  gfc_add_modify (&se->pre, size_bytes, tmp);
  gfc_add_modify (&se->pre, size_words,
		       fold_build2_loc (input_location, CEIL_DIV_EXPR,
					gfc_array_index_type,
					size_bytes, dest_word_len));

  /* Evaluate the bounds of the result.  If the loop range exists, we have
     to check if it is too large.  If so, we modify loop->to be consistent
     with min(size, size(source)).  Otherwise, size is made consistent with
     the loop range, so that the right number of bytes is transferred.*/
  n = se->loop->order[0];
  if (se->loop->to[n] != NULL_TREE)
    {
      tmp = fold_build2_loc (input_location, MINUS_EXPR, gfc_array_index_type,
			     se->loop->to[n], se->loop->from[n]);
      tmp = fold_build2_loc (input_location, PLUS_EXPR, gfc_array_index_type,
			     tmp, gfc_index_one_node);
      tmp = fold_build2_loc (input_location, MIN_EXPR, gfc_array_index_type,
			 tmp, size_words);
      gfc_add_modify (&se->pre, size_words, tmp);
      gfc_add_modify (&se->pre, size_bytes,
			   fold_build2_loc (input_location, MULT_EXPR,
					    gfc_array_index_type,
					    size_words, dest_word_len));
      upper = fold_build2_loc (input_location, PLUS_EXPR, gfc_array_index_type,
			       size_words, se->loop->from[n]);
      upper = fold_build2_loc (input_location, MINUS_EXPR, gfc_array_index_type,
			       upper, gfc_index_one_node);
    }
  else
    {
      upper = fold_build2_loc (input_location, MINUS_EXPR, gfc_array_index_type,
			       size_words, gfc_index_one_node);
      se->loop->from[n] = gfc_index_zero_node;
    }

  se->loop->to[n] = upper;

  /* Build a destination descriptor, using the pointer, source, as the
     data field.  */
  gfc_trans_create_temp_array (&se->pre, &se->post, se->ss, mold_type,
			       NULL_TREE, false, true, false, &expr->where);

  /* Cast the pointer to the result.  */
  tmp = gfc_conv_descriptor_data_get (info->descriptor);
  tmp = fold_convert (pvoid_type_node, tmp);

  /* Use memcpy to do the transfer.  */
  tmp
    = build_call_expr_loc (input_location,
			   builtin_decl_explicit (BUILT_IN_MEMCPY), 3, tmp,
			   fold_convert (pvoid_type_node, source),
			   fold_convert (size_type_node,
					 fold_build2_loc (input_location,
							  MIN_EXPR,
							  gfc_array_index_type,
							  size_bytes,
							  source_bytes)));
  gfc_add_expr_to_block (&se->pre, tmp);

  se->expr = info->descriptor;
  if (expr->ts.type == BT_CHARACTER)
    se->string_length = fold_convert (gfc_charlen_type_node, dest_word_len);

  return;

/* Deal with scalar results.  */
scalar_transfer:
  extent = fold_build2_loc (input_location, MIN_EXPR, gfc_array_index_type,
			    dest_word_len, source_bytes);
  extent = fold_build2_loc (input_location, MAX_EXPR, gfc_array_index_type,
			    extent, gfc_index_zero_node);

  if (expr->ts.type == BT_CHARACTER)
    {
      tree direct, indirect, free;

      ptr = convert (gfc_get_pchar_type (expr->ts.kind), source);
      tmpdecl = gfc_create_var (gfc_get_pchar_type (expr->ts.kind),
				"transfer");

      /* If source is longer than the destination, use a pointer to
	 the source directly.  */
      gfc_init_block (&block);
      gfc_add_modify (&block, tmpdecl, ptr);
      direct = gfc_finish_block (&block);

      /* Otherwise, allocate a string with the length of the destination
	 and copy the source into it.  */
      gfc_init_block (&block);
      tmp = gfc_get_pchar_type (expr->ts.kind);
      tmp = gfc_call_malloc (&block, tmp, dest_word_len);
      gfc_add_modify (&block, tmpdecl,
		      fold_convert (TREE_TYPE (ptr), tmp));
      tmp = build_call_expr_loc (input_location,
			     builtin_decl_explicit (BUILT_IN_MEMCPY), 3,
			     fold_convert (pvoid_type_node, tmpdecl),
			     fold_convert (pvoid_type_node, ptr),
			     fold_convert (size_type_node, extent));
      gfc_add_expr_to_block (&block, tmp);
      indirect = gfc_finish_block (&block);

      /* Wrap it up with the condition.  */
      tmp = fold_build2_loc (input_location, LE_EXPR, boolean_type_node,
			     dest_word_len, source_bytes);
      tmp = build3_v (COND_EXPR, tmp, direct, indirect);
      gfc_add_expr_to_block (&se->pre, tmp);

      /* Free the temporary string, if necessary.  */
      free = gfc_call_free (tmpdecl);
      tmp = fold_build2_loc (input_location, GT_EXPR, boolean_type_node,
			     dest_word_len, source_bytes);
      tmp = build3_v (COND_EXPR, tmp, free, build_empty_stmt (input_location));
      gfc_add_expr_to_block (&se->post, tmp);

      se->expr = tmpdecl;
      se->string_length = fold_convert (gfc_charlen_type_node, dest_word_len);
    }
  else
    {
      tmpdecl = gfc_create_var (mold_type, "transfer");

      ptr = convert (build_pointer_type (mold_type), source);

      /* For CLASS results, allocate the needed memory first.  */
      if (mold_expr->ts.type == BT_CLASS)
	{
	  tree cdata;
	  cdata = gfc_class_data_get (tmpdecl);
	  tmp = gfc_call_malloc (&se->pre, TREE_TYPE (cdata), dest_word_len);
	  gfc_add_modify (&se->pre, cdata, tmp);
	}

      /* Use memcpy to do the transfer.  */
      if (mold_expr->ts.type == BT_CLASS)
	tmp = gfc_class_data_get (tmpdecl);
      else
	tmp = gfc_build_addr_expr (NULL_TREE, tmpdecl);

      tmp = build_call_expr_loc (input_location,
			     builtin_decl_explicit (BUILT_IN_MEMCPY), 3,
			     fold_convert (pvoid_type_node, tmp),
			     fold_convert (pvoid_type_node, ptr),
			     fold_convert (size_type_node, extent));
      gfc_add_expr_to_block (&se->pre, tmp);

      /* For CLASS results, set the _vptr.  */
      if (mold_expr->ts.type == BT_CLASS)
	{
	  tree vptr;
	  gfc_symbol *vtab;
	  vptr = gfc_class_vptr_get (tmpdecl);
	  vtab = gfc_find_derived_vtab (source_expr->ts.u.derived);
	  gcc_assert (vtab);
	  tmp = gfc_build_addr_expr (NULL_TREE, gfc_get_symbol_decl (vtab));
	  gfc_add_modify (&se->pre, vptr, fold_convert (TREE_TYPE (vptr), tmp));
	}

      se->expr = tmpdecl;
    }
}


/* Generate code for the ALLOCATED intrinsic.
   Generate inline code that directly check the address of the argument.  */

static void
gfc_conv_allocated (gfc_se *se, gfc_expr *expr)
{
  gfc_actual_arglist *arg1;
  gfc_se arg1se;
  tree tmp;

  gfc_init_se (&arg1se, NULL);
  arg1 = expr->value.function.actual;

  if (arg1->expr->ts.type == BT_CLASS)
    {
      /* Make sure that class array expressions have both a _data
	 component reference and an array reference....  */
      if (CLASS_DATA (arg1->expr)->attr.dimension)
	gfc_add_class_array_ref (arg1->expr);
      /* .... whilst scalars only need the _data component.  */
      else
	gfc_add_data_component (arg1->expr);
    }

  if (arg1->expr->rank == 0)
    {
      /* Allocatable scalar.  */
      arg1se.want_pointer = 1;
      gfc_conv_expr (&arg1se, arg1->expr);
      tmp = arg1se.expr;
    }
  else
    {
      /* Allocatable array.  */
      arg1se.descriptor_only = 1;
      gfc_conv_expr_descriptor (&arg1se, arg1->expr);
      tmp = gfc_conv_descriptor_data_get (arg1se.expr);
    }

  tmp = fold_build2_loc (input_location, NE_EXPR, boolean_type_node, tmp,
			 fold_convert (TREE_TYPE (tmp), null_pointer_node));
  se->expr = convert (gfc_typenode_for_spec (&expr->ts), tmp);
}


/* Generate code for the ASSOCIATED intrinsic.
   If both POINTER and TARGET are arrays, generate a call to library function
   _gfor_associated, and pass descriptors of POINTER and TARGET to it.
   In other cases, generate inline code that directly compare the address of
   POINTER with the address of TARGET.  */

static void
gfc_conv_associated (gfc_se *se, gfc_expr *expr)
{
  gfc_actual_arglist *arg1;
  gfc_actual_arglist *arg2;
  gfc_se arg1se;
  gfc_se arg2se;
  tree tmp2;
  tree tmp;
  tree nonzero_charlen;
  tree nonzero_arraylen;
  gfc_ss *ss;
  bool scalar;

  gfc_init_se (&arg1se, NULL);
  gfc_init_se (&arg2se, NULL);
  arg1 = expr->value.function.actual;
  arg2 = arg1->next;

  /* Check whether the expression is a scalar or not; we cannot use
     arg1->expr->rank as it can be nonzero for proc pointers.  */
  ss = gfc_walk_expr (arg1->expr);
  scalar = ss == gfc_ss_terminator;
  if (!scalar)
    gfc_free_ss_chain (ss);

  if (!arg2->expr)
    {
      /* No optional target.  */
      if (scalar)
        {
	  /* A pointer to a scalar.  */
	  arg1se.want_pointer = 1;
	  gfc_conv_expr (&arg1se, arg1->expr);
	  if (arg1->expr->symtree->n.sym->attr.proc_pointer
	      && arg1->expr->symtree->n.sym->attr.dummy)
	    arg1se.expr = build_fold_indirect_ref_loc (input_location,
						       arg1se.expr);
	  if (arg1->expr->ts.type == BT_CLASS)
	      tmp2 = gfc_class_data_get (arg1se.expr);
	  else
	    tmp2 = arg1se.expr;
        }
      else
        {
          /* A pointer to an array.  */
          gfc_conv_expr_descriptor (&arg1se, arg1->expr);
          tmp2 = gfc_conv_descriptor_data_get (arg1se.expr);
        }
      gfc_add_block_to_block (&se->pre, &arg1se.pre);
      gfc_add_block_to_block (&se->post, &arg1se.post);
      tmp = fold_build2_loc (input_location, NE_EXPR, boolean_type_node, tmp2,
			     fold_convert (TREE_TYPE (tmp2), null_pointer_node));
      se->expr = tmp;
    }
  else
    {
      /* An optional target.  */
      if (arg2->expr->ts.type == BT_CLASS)
	gfc_add_data_component (arg2->expr);

      nonzero_charlen = NULL_TREE;
      if (arg1->expr->ts.type == BT_CHARACTER)
	nonzero_charlen = fold_build2_loc (input_location, NE_EXPR,
					   boolean_type_node,
					   arg1->expr->ts.u.cl->backend_decl,
					   integer_zero_node);
      if (scalar)
        {
	  /* A pointer to a scalar.  */
	  arg1se.want_pointer = 1;
	  gfc_conv_expr (&arg1se, arg1->expr);
	  if (arg1->expr->symtree->n.sym->attr.proc_pointer
	      && arg1->expr->symtree->n.sym->attr.dummy)
	    arg1se.expr = build_fold_indirect_ref_loc (input_location,
						       arg1se.expr);
	  if (arg1->expr->ts.type == BT_CLASS)
	    arg1se.expr = gfc_class_data_get (arg1se.expr);

	  arg2se.want_pointer = 1;
	  gfc_conv_expr (&arg2se, arg2->expr);
	  if (arg2->expr->symtree->n.sym->attr.proc_pointer
	      && arg2->expr->symtree->n.sym->attr.dummy)
	    arg2se.expr = build_fold_indirect_ref_loc (input_location,
						       arg2se.expr);
	  gfc_add_block_to_block (&se->pre, &arg1se.pre);
	  gfc_add_block_to_block (&se->post, &arg1se.post);
          tmp = fold_build2_loc (input_location, EQ_EXPR, boolean_type_node,
				 arg1se.expr, arg2se.expr);
          tmp2 = fold_build2_loc (input_location, NE_EXPR, boolean_type_node,
				  arg1se.expr, null_pointer_node);
          se->expr = fold_build2_loc (input_location, TRUTH_AND_EXPR,
				      boolean_type_node, tmp, tmp2);
        }
      else
        {
	  /* An array pointer of zero length is not associated if target is
	     present.  */
	  arg1se.descriptor_only = 1;
	  gfc_conv_expr_lhs (&arg1se, arg1->expr);
	  if (arg1->expr->rank == -1)
	    {
	      tmp = gfc_conv_descriptor_rank (arg1se.expr);
	      tmp = fold_build2_loc (input_location, MINUS_EXPR,
				     TREE_TYPE (tmp), tmp, gfc_index_one_node);
	    }
	  else
	    tmp = gfc_rank_cst[arg1->expr->rank - 1];
	  tmp = gfc_conv_descriptor_stride_get (arg1se.expr, tmp);
	  nonzero_arraylen = fold_build2_loc (input_location, NE_EXPR,
					      boolean_type_node, tmp,
					      build_int_cst (TREE_TYPE (tmp), 0));

          /* A pointer to an array, call library function _gfor_associated.  */
          arg1se.want_pointer = 1;
          gfc_conv_expr_descriptor (&arg1se, arg1->expr);

          arg2se.want_pointer = 1;
          gfc_conv_expr_descriptor (&arg2se, arg2->expr);
          gfc_add_block_to_block (&se->pre, &arg2se.pre);
          gfc_add_block_to_block (&se->post, &arg2se.post);
          se->expr = build_call_expr_loc (input_location,
				      gfor_fndecl_associated, 2,
				      arg1se.expr, arg2se.expr);
	  se->expr = convert (boolean_type_node, se->expr);
	  se->expr = fold_build2_loc (input_location, TRUTH_AND_EXPR,
				      boolean_type_node, se->expr,
				      nonzero_arraylen);
        }

      /* If target is present zero character length pointers cannot
	 be associated.  */
      if (nonzero_charlen != NULL_TREE)
	se->expr = fold_build2_loc (input_location, TRUTH_AND_EXPR,
				    boolean_type_node,
				    se->expr, nonzero_charlen);
    }

  se->expr = convert (gfc_typenode_for_spec (&expr->ts), se->expr);
}


/* Generate code for the SAME_TYPE_AS intrinsic.
   Generate inline code that directly checks the vindices.  */

static void
gfc_conv_same_type_as (gfc_se *se, gfc_expr *expr)
{
  gfc_expr *a, *b;
  gfc_se se1, se2;
  tree tmp;
  tree conda = NULL_TREE, condb = NULL_TREE;

  gfc_init_se (&se1, NULL);
  gfc_init_se (&se2, NULL);

  a = expr->value.function.actual->expr;
  b = expr->value.function.actual->next->expr;

  if (UNLIMITED_POLY (a))
    {
      tmp = gfc_class_vptr_get (a->symtree->n.sym->backend_decl);
      conda = fold_build2_loc (input_location, NE_EXPR, boolean_type_node,
			       tmp, build_int_cst (TREE_TYPE (tmp), 0));
    }

  if (UNLIMITED_POLY (b))
    {
      tmp = gfc_class_vptr_get (b->symtree->n.sym->backend_decl);
      condb = fold_build2_loc (input_location, NE_EXPR, boolean_type_node,
			       tmp, build_int_cst (TREE_TYPE (tmp), 0));
    }

  if (a->ts.type == BT_CLASS)
    {
      gfc_add_vptr_component (a);
      gfc_add_hash_component (a);
    }
  else if (a->ts.type == BT_DERIVED)
    a = gfc_get_int_expr (gfc_default_integer_kind, NULL,
			  a->ts.u.derived->hash_value);

  if (b->ts.type == BT_CLASS)
    {
      gfc_add_vptr_component (b);
      gfc_add_hash_component (b);
    }
  else if (b->ts.type == BT_DERIVED)
    b = gfc_get_int_expr (gfc_default_integer_kind, NULL,
			  b->ts.u.derived->hash_value);

  gfc_conv_expr (&se1, a);
  gfc_conv_expr (&se2, b);

  tmp = fold_build2_loc (input_location, EQ_EXPR,
			 boolean_type_node, se1.expr,
			 fold_convert (TREE_TYPE (se1.expr), se2.expr));

  if (conda)
    tmp = fold_build2_loc (input_location, TRUTH_ANDIF_EXPR,
			   boolean_type_node, conda, tmp);

  if (condb)
    tmp = fold_build2_loc (input_location, TRUTH_ANDIF_EXPR,
			   boolean_type_node, condb, tmp);

  se->expr = convert (gfc_typenode_for_spec (&expr->ts), tmp);
}


/* Generate code for SELECTED_CHAR_KIND (NAME) intrinsic function.  */

static void
gfc_conv_intrinsic_sc_kind (gfc_se *se, gfc_expr *expr)
{
  tree args[2];

  gfc_conv_intrinsic_function_args (se, expr, args, 2);
  se->expr = build_call_expr_loc (input_location,
			      gfor_fndecl_sc_kind, 2, args[0], args[1]);
  se->expr = fold_convert (gfc_typenode_for_spec (&expr->ts), se->expr);
}


/* Generate code for SELECTED_INT_KIND (R) intrinsic function.  */

static void
gfc_conv_intrinsic_si_kind (gfc_se *se, gfc_expr *expr)
{
  tree arg, type;

  gfc_conv_intrinsic_function_args (se, expr, &arg, 1);

  /* The argument to SELECTED_INT_KIND is INTEGER(4).  */
  type = gfc_get_int_type (4); 
  arg = gfc_build_addr_expr (NULL_TREE, fold_convert (type, arg));

  /* Convert it to the required type.  */
  type = gfc_typenode_for_spec (&expr->ts);
  se->expr = build_call_expr_loc (input_location,
			      gfor_fndecl_si_kind, 1, arg);
  se->expr = fold_convert (type, se->expr);
}


/* Generate code for SELECTED_REAL_KIND (P, R, RADIX) intrinsic function.  */

static void
gfc_conv_intrinsic_sr_kind (gfc_se *se, gfc_expr *expr)
{
  gfc_actual_arglist *actual;
  tree type;
  gfc_se argse;
  vec<tree, va_gc> *args = NULL;

  for (actual = expr->value.function.actual; actual; actual = actual->next)
    {
      gfc_init_se (&argse, se);

      /* Pass a NULL pointer for an absent arg.  */
      if (actual->expr == NULL)
        argse.expr = null_pointer_node;
      else
	{
	  gfc_typespec ts;
          gfc_clear_ts (&ts);

	  if (actual->expr->ts.kind != gfc_c_int_kind)
	    {
  	      /* The arguments to SELECTED_REAL_KIND are INTEGER(4).  */
	      ts.type = BT_INTEGER;
	      ts.kind = gfc_c_int_kind;
	      gfc_convert_type (actual->expr, &ts, 2);
	    }
	  gfc_conv_expr_reference (&argse, actual->expr);
	} 

      gfc_add_block_to_block (&se->pre, &argse.pre);
      gfc_add_block_to_block (&se->post, &argse.post);
      vec_safe_push (args, argse.expr);
    }

  /* Convert it to the required type.  */
  type = gfc_typenode_for_spec (&expr->ts);
  se->expr = build_call_expr_loc_vec (input_location,
				      gfor_fndecl_sr_kind, args);
  se->expr = fold_convert (type, se->expr);
}


/* Generate code for TRIM (A) intrinsic function.  */

static void
gfc_conv_intrinsic_trim (gfc_se * se, gfc_expr * expr)
{
  tree var;
  tree len;
  tree addr;
  tree tmp;
  tree cond;
  tree fndecl;
  tree function;
  tree *args;
  unsigned int num_args;

  num_args = gfc_intrinsic_argument_list_length (expr) + 2;
  args = XALLOCAVEC (tree, num_args);

  var = gfc_create_var (gfc_get_pchar_type (expr->ts.kind), "pstr");
  addr = gfc_build_addr_expr (ppvoid_type_node, var);
  len = gfc_create_var (gfc_charlen_type_node, "len");

  gfc_conv_intrinsic_function_args (se, expr, &args[2], num_args - 2);
  args[0] = gfc_build_addr_expr (NULL_TREE, len);
  args[1] = addr;

  if (expr->ts.kind == 1)
    function = gfor_fndecl_string_trim;
  else if (expr->ts.kind == 4)
    function = gfor_fndecl_string_trim_char4;
  else
    gcc_unreachable ();

  fndecl = build_addr (function, current_function_decl);
  tmp = build_call_array_loc (input_location,
			  TREE_TYPE (TREE_TYPE (function)), fndecl,
			  num_args, args);
  gfc_add_expr_to_block (&se->pre, tmp);

  /* Free the temporary afterwards, if necessary.  */
  cond = fold_build2_loc (input_location, GT_EXPR, boolean_type_node,
			  len, build_int_cst (TREE_TYPE (len), 0));
  tmp = gfc_call_free (var);
  tmp = build3_v (COND_EXPR, cond, tmp, build_empty_stmt (input_location));
  gfc_add_expr_to_block (&se->post, tmp);

  se->expr = var;
  se->string_length = len;
}


/* Generate code for REPEAT (STRING, NCOPIES) intrinsic function.  */

static void
gfc_conv_intrinsic_repeat (gfc_se * se, gfc_expr * expr)
{
  tree args[3], ncopies, dest, dlen, src, slen, ncopies_type;
  tree type, cond, tmp, count, exit_label, n, max, largest;
  tree size;
  stmtblock_t block, body;
  int i;

  /* We store in charsize the size of a character.  */
  i = gfc_validate_kind (BT_CHARACTER, expr->ts.kind, false);
  size = build_int_cst (size_type_node, gfc_character_kinds[i].bit_size / 8);

  /* Get the arguments.  */
  gfc_conv_intrinsic_function_args (se, expr, args, 3);
  slen = fold_convert (size_type_node, gfc_evaluate_now (args[0], &se->pre));
  src = args[1];
  ncopies = gfc_evaluate_now (args[2], &se->pre);
  ncopies_type = TREE_TYPE (ncopies);

  /* Check that NCOPIES is not negative.  */
  cond = fold_build2_loc (input_location, LT_EXPR, boolean_type_node, ncopies,
			  build_int_cst (ncopies_type, 0));
  gfc_trans_runtime_check (true, false, cond, &se->pre, &expr->where,
			   "Argument NCOPIES of REPEAT intrinsic is negative "
			   "(its value is %ld)",
			   fold_convert (long_integer_type_node, ncopies));

  /* If the source length is zero, any non negative value of NCOPIES
     is valid, and nothing happens.  */
  n = gfc_create_var (ncopies_type, "ncopies");
  cond = fold_build2_loc (input_location, EQ_EXPR, boolean_type_node, slen,
			  build_int_cst (size_type_node, 0));
  tmp = fold_build3_loc (input_location, COND_EXPR, ncopies_type, cond,
			 build_int_cst (ncopies_type, 0), ncopies);
  gfc_add_modify (&se->pre, n, tmp);
  ncopies = n;

  /* Check that ncopies is not too large: ncopies should be less than
     (or equal to) MAX / slen, where MAX is the maximal integer of
     the gfc_charlen_type_node type.  If slen == 0, we need a special
     case to avoid the division by zero.  */
  i = gfc_validate_kind (BT_INTEGER, gfc_charlen_int_kind, false);
  max = gfc_conv_mpz_to_tree (gfc_integer_kinds[i].huge, gfc_charlen_int_kind);
  max = fold_build2_loc (input_location, TRUNC_DIV_EXPR, size_type_node,
			  fold_convert (size_type_node, max), slen);
  largest = TYPE_PRECISION (size_type_node) > TYPE_PRECISION (ncopies_type)
	      ? size_type_node : ncopies_type;
  cond = fold_build2_loc (input_location, GT_EXPR, boolean_type_node,
			  fold_convert (largest, ncopies),
			  fold_convert (largest, max));
  tmp = fold_build2_loc (input_location, EQ_EXPR, boolean_type_node, slen,
			 build_int_cst (size_type_node, 0));
  cond = fold_build3_loc (input_location, COND_EXPR, boolean_type_node, tmp,
			  boolean_false_node, cond);
  gfc_trans_runtime_check (true, false, cond, &se->pre, &expr->where,
			   "Argument NCOPIES of REPEAT intrinsic is too large");

  /* Compute the destination length.  */
  dlen = fold_build2_loc (input_location, MULT_EXPR, gfc_charlen_type_node,
			  fold_convert (gfc_charlen_type_node, slen),
			  fold_convert (gfc_charlen_type_node, ncopies));
  type = gfc_get_character_type (expr->ts.kind, expr->ts.u.cl);
  dest = gfc_conv_string_tmp (se, build_pointer_type (type), dlen);

  /* Generate the code to do the repeat operation:
       for (i = 0; i < ncopies; i++)
         memmove (dest + (i * slen * size), src, slen*size);  */
  gfc_start_block (&block);
  count = gfc_create_var (ncopies_type, "count");
  gfc_add_modify (&block, count, build_int_cst (ncopies_type, 0));
  exit_label = gfc_build_label_decl (NULL_TREE);

  /* Start the loop body.  */
  gfc_start_block (&body);

  /* Exit the loop if count >= ncopies.  */
  cond = fold_build2_loc (input_location, GE_EXPR, boolean_type_node, count,
			  ncopies);
  tmp = build1_v (GOTO_EXPR, exit_label);
  TREE_USED (exit_label) = 1;
  tmp = fold_build3_loc (input_location, COND_EXPR, void_type_node, cond, tmp,
			 build_empty_stmt (input_location));
  gfc_add_expr_to_block (&body, tmp);

  /* Call memmove (dest + (i*slen*size), src, slen*size).  */
  tmp = fold_build2_loc (input_location, MULT_EXPR, gfc_charlen_type_node,
			 fold_convert (gfc_charlen_type_node, slen),
			 fold_convert (gfc_charlen_type_node, count));
  tmp = fold_build2_loc (input_location, MULT_EXPR, gfc_charlen_type_node,
			 tmp, fold_convert (gfc_charlen_type_node, size));
  tmp = fold_build_pointer_plus_loc (input_location,
				     fold_convert (pvoid_type_node, dest), tmp);
  tmp = build_call_expr_loc (input_location,
			     builtin_decl_explicit (BUILT_IN_MEMMOVE),
			     3, tmp, src,
			     fold_build2_loc (input_location, MULT_EXPR,
					      size_type_node, slen,
					      fold_convert (size_type_node,
							    size)));
  gfc_add_expr_to_block (&body, tmp);

  /* Increment count.  */
  tmp = fold_build2_loc (input_location, PLUS_EXPR, ncopies_type,
			 count, build_int_cst (TREE_TYPE (count), 1));
  gfc_add_modify (&body, count, tmp);

  /* Build the loop.  */
  tmp = build1_v (LOOP_EXPR, gfc_finish_block (&body));
  gfc_add_expr_to_block (&block, tmp);

  /* Add the exit label.  */
  tmp = build1_v (LABEL_EXPR, exit_label);
  gfc_add_expr_to_block (&block, tmp);

  /* Finish the block.  */
  tmp = gfc_finish_block (&block);
  gfc_add_expr_to_block (&se->pre, tmp);

  /* Set the result value.  */
  se->expr = dest;
  se->string_length = dlen;
}


/* Generate code for the IARGC intrinsic.  */

static void
gfc_conv_intrinsic_iargc (gfc_se * se, gfc_expr * expr)
{
  tree tmp;
  tree fndecl;
  tree type;

  /* Call the library function.  This always returns an INTEGER(4).  */
  fndecl = gfor_fndecl_iargc;
  tmp = build_call_expr_loc (input_location,
			 fndecl, 0);

  /* Convert it to the required type.  */
  type = gfc_typenode_for_spec (&expr->ts);
  tmp = fold_convert (type, tmp);

  se->expr = tmp;
}


/* The loc intrinsic returns the address of its argument as
   gfc_index_integer_kind integer.  */

static void
gfc_conv_intrinsic_loc (gfc_se * se, gfc_expr * expr)
{
  tree temp_var;
  gfc_expr *arg_expr;

  gcc_assert (!se->ss);

  arg_expr = expr->value.function.actual->expr;
  if (arg_expr->rank == 0)
    gfc_conv_expr_reference (se, arg_expr);
  else
    gfc_conv_array_parameter (se, arg_expr, true, NULL, NULL, NULL);
  se->expr= convert (gfc_get_int_type (gfc_index_integer_kind), se->expr);
   
  /* Create a temporary variable for loc return value.  Without this, 
     we get an error an ICE in gcc/expr.c(expand_expr_addr_expr_1).  */
  temp_var = gfc_create_var (gfc_get_int_type (gfc_index_integer_kind), NULL);
  gfc_add_modify (&se->pre, temp_var, se->expr);
  se->expr = temp_var;
}


/* The following routine generates code for the intrinsic
   functions from the ISO_C_BINDING module:
    * C_LOC
    * C_FUNLOC
    * C_ASSOCIATED  */

static void
conv_isocbinding_function (gfc_se *se, gfc_expr *expr)
{
  gfc_actual_arglist *arg = expr->value.function.actual;

  if (expr->value.function.isym->id == GFC_ISYM_C_LOC)
    {
      if (arg->expr->rank == 0)
	gfc_conv_expr_reference (se, arg->expr);
      else if (gfc_is_simply_contiguous (arg->expr, false))
	gfc_conv_array_parameter (se, arg->expr, true, NULL, NULL, NULL);
      else
	{
	  gfc_conv_expr_descriptor (se, arg->expr);
	  se->expr = gfc_conv_descriptor_data_get (se->expr);
	}

      /* TODO -- the following two lines shouldn't be necessary, but if
	 they're removed, a bug is exposed later in the code path.
	 This workaround was thus introduced, but will have to be
	 removed; please see PR 35150 for details about the issue.  */
      se->expr = convert (pvoid_type_node, se->expr);
      se->expr = gfc_evaluate_now (se->expr, &se->pre);
    }
  else if (expr->value.function.isym->id == GFC_ISYM_C_FUNLOC)
    gfc_conv_expr_reference (se, arg->expr);
  else if (expr->value.function.isym->id == GFC_ISYM_C_ASSOCIATED)
    {
      gfc_se arg1se;
      gfc_se arg2se;

      /* Build the addr_expr for the first argument.  The argument is
	 already an *address* so we don't need to set want_pointer in
	 the gfc_se.  */
      gfc_init_se (&arg1se, NULL);
      gfc_conv_expr (&arg1se, arg->expr);
      gfc_add_block_to_block (&se->pre, &arg1se.pre);
      gfc_add_block_to_block (&se->post, &arg1se.post);

      /* See if we were given two arguments.  */
      if (arg->next->expr == NULL)
	/* Only given one arg so generate a null and do a
	   not-equal comparison against the first arg.  */
	se->expr = fold_build2_loc (input_location, NE_EXPR, boolean_type_node,
				    arg1se.expr,
				    fold_convert (TREE_TYPE (arg1se.expr),
						  null_pointer_node));
      else
	{
	  tree eq_expr;
	  tree not_null_expr;

	  /* Given two arguments so build the arg2se from second arg.  */
	  gfc_init_se (&arg2se, NULL);
	  gfc_conv_expr (&arg2se, arg->next->expr);
	  gfc_add_block_to_block (&se->pre, &arg2se.pre);
	  gfc_add_block_to_block (&se->post, &arg2se.post);

	  /* Generate test to compare that the two args are equal.  */
	  eq_expr = fold_build2_loc (input_location, EQ_EXPR, boolean_type_node,
				     arg1se.expr, arg2se.expr);
	  /* Generate test to ensure that the first arg is not null.  */
	  not_null_expr = fold_build2_loc (input_location, NE_EXPR,
					   boolean_type_node,
					   arg1se.expr, null_pointer_node);

	  /* Finally, the generated test must check that both arg1 is not
	     NULL and that it is equal to the second arg.  */
	  se->expr = fold_build2_loc (input_location, TRUTH_AND_EXPR,
				      boolean_type_node,
				      not_null_expr, eq_expr);
	}
    }
  else
    gcc_unreachable ();
}


/* The following routine generates code for the intrinsic
   subroutines from the ISO_C_BINDING module:
    * C_F_POINTER
    * C_F_PROCPOINTER.  */

static tree
conv_isocbinding_subroutine (gfc_code *code)
{
  gfc_se se;
  gfc_se cptrse;
  gfc_se fptrse;
  gfc_se shapese;
  gfc_ss *shape_ss;
  tree desc, dim, tmp, stride, offset;
  stmtblock_t body, block;
  gfc_loopinfo loop;
  gfc_actual_arglist *arg = code->ext.actual;

  gfc_init_se (&se, NULL);
  gfc_init_se (&cptrse, NULL);
  gfc_conv_expr (&cptrse, arg->expr);
  gfc_add_block_to_block (&se.pre, &cptrse.pre);
  gfc_add_block_to_block (&se.post, &cptrse.post);

  gfc_init_se (&fptrse, NULL);
  if (arg->next->expr->rank == 0)
    {
      fptrse.want_pointer = 1;
      gfc_conv_expr (&fptrse, arg->next->expr);
      gfc_add_block_to_block (&se.pre, &fptrse.pre);
      gfc_add_block_to_block (&se.post, &fptrse.post);
      if (arg->next->expr->symtree->n.sym->attr.proc_pointer
	  && arg->next->expr->symtree->n.sym->attr.dummy)
	fptrse.expr = build_fold_indirect_ref_loc (input_location,
						       fptrse.expr);
      se.expr = fold_build2_loc (input_location, MODIFY_EXPR,
				 TREE_TYPE (fptrse.expr),
				 fptrse.expr,
				 fold_convert (TREE_TYPE (fptrse.expr),
					       cptrse.expr));
      gfc_add_expr_to_block (&se.pre, se.expr);
      gfc_add_block_to_block (&se.pre, &se.post);
      return gfc_finish_block (&se.pre);
    }

  gfc_start_block (&block);

  /* Get the descriptor of the Fortran pointer.  */
  fptrse.descriptor_only = 1;
  gfc_conv_expr_descriptor (&fptrse, arg->next->expr);
  gfc_add_block_to_block (&block, &fptrse.pre);
  desc = fptrse.expr;

  /* Set data value, dtype, and offset.  */
  tmp = GFC_TYPE_ARRAY_DATAPTR_TYPE (TREE_TYPE (desc));
  gfc_conv_descriptor_data_set (&block, desc, fold_convert (tmp, cptrse.expr));
  gfc_add_modify (&block, gfc_conv_descriptor_dtype (desc),
		  gfc_get_dtype (TREE_TYPE (desc)));

  /* Start scalarization of the bounds, using the shape argument.  */

  shape_ss = gfc_walk_expr (arg->next->next->expr);
  gcc_assert (shape_ss != gfc_ss_terminator);
  gfc_init_se (&shapese, NULL);

  gfc_init_loopinfo (&loop);
  gfc_add_ss_to_loop (&loop, shape_ss);
  gfc_conv_ss_startstride (&loop);
  gfc_conv_loop_setup (&loop, &arg->next->expr->where);
  gfc_mark_ss_chain_used (shape_ss, 1);

  gfc_copy_loopinfo_to_se (&shapese, &loop);
  shapese.ss = shape_ss;

  stride = gfc_create_var (gfc_array_index_type, "stride");
  offset = gfc_create_var (gfc_array_index_type, "offset");
  gfc_add_modify (&block, stride, gfc_index_one_node);
  gfc_add_modify (&block, offset, gfc_index_zero_node);

  /* Loop body.  */
  gfc_start_scalarized_body (&loop, &body);

  dim = fold_build2_loc (input_location, MINUS_EXPR, gfc_array_index_type,
			     loop.loopvar[0], loop.from[0]);

  /* Set bounds and stride. */
  gfc_conv_descriptor_lbound_set (&body, desc, dim, gfc_index_one_node);
  gfc_conv_descriptor_stride_set (&body, desc, dim, stride);

  gfc_conv_expr (&shapese, arg->next->next->expr);
  gfc_add_block_to_block (&body, &shapese.pre);
  gfc_conv_descriptor_ubound_set (&body, desc, dim, shapese.expr);
  gfc_add_block_to_block (&body, &shapese.post);

  /* Calculate offset. */
  gfc_add_modify (&body, offset,
		  fold_build2_loc (input_location, PLUS_EXPR,
				   gfc_array_index_type, offset, stride));
  /* Update stride.  */
  gfc_add_modify (&body, stride,
		  fold_build2_loc (input_location, MULT_EXPR,
				   gfc_array_index_type, stride,
				   fold_convert (gfc_array_index_type,
						 shapese.expr)));
  /* Finish scalarization loop.  */
  gfc_trans_scalarizing_loops (&loop, &body);
  gfc_add_block_to_block (&block, &loop.pre);
  gfc_add_block_to_block (&block, &loop.post);
  gfc_add_block_to_block (&block, &fptrse.post);
  gfc_cleanup_loop (&loop);

  gfc_add_modify (&block, offset,
		  fold_build1_loc (input_location, NEGATE_EXPR,
				   gfc_array_index_type, offset));
  gfc_conv_descriptor_offset_set (&block, desc, offset);

  gfc_add_expr_to_block (&se.pre, gfc_finish_block (&block));
  gfc_add_block_to_block (&se.pre, &se.post);
  return gfc_finish_block (&se.pre);
}


/* Generate code for an intrinsic function.  Some map directly to library
   calls, others get special handling.  In some cases the name of the function
   used depends on the type specifiers.  */

void
gfc_conv_intrinsic_function (gfc_se * se, gfc_expr * expr)
{
  const char *name;
  int lib, kind;
  tree fndecl;

  name = &expr->value.function.name[2];

  if (expr->rank > 0)
    {
      lib = gfc_is_intrinsic_libcall (expr);
      if (lib != 0)
	{
	  if (lib == 1)
	    se->ignore_optional = 1;

	  switch (expr->value.function.isym->id)
	    {
	    case GFC_ISYM_EOSHIFT:
	    case GFC_ISYM_PACK:
	    case GFC_ISYM_RESHAPE:
	      /* For all of those the first argument specifies the type and the
		 third is optional.  */
	      conv_generic_with_optional_char_arg (se, expr, 1, 3);
	      break;

	    default:
	      gfc_conv_intrinsic_funcall (se, expr);
	      break;
	    }

	  return;
	}
    }

  switch (expr->value.function.isym->id)
    {
    case GFC_ISYM_NONE:
      gcc_unreachable ();

    case GFC_ISYM_REPEAT:
      gfc_conv_intrinsic_repeat (se, expr);
      break;

    case GFC_ISYM_TRIM:
      gfc_conv_intrinsic_trim (se, expr);
      break;

    case GFC_ISYM_SC_KIND:
      gfc_conv_intrinsic_sc_kind (se, expr);
      break;

    case GFC_ISYM_SI_KIND:
      gfc_conv_intrinsic_si_kind (se, expr);
      break;

    case GFC_ISYM_SR_KIND:
      gfc_conv_intrinsic_sr_kind (se, expr);
      break;

    case GFC_ISYM_EXPONENT:
      gfc_conv_intrinsic_exponent (se, expr);
      break;

    case GFC_ISYM_SCAN:
      kind = expr->value.function.actual->expr->ts.kind;
      if (kind == 1)
       fndecl = gfor_fndecl_string_scan;
      else if (kind == 4)
       fndecl = gfor_fndecl_string_scan_char4;
      else
       gcc_unreachable ();

      gfc_conv_intrinsic_index_scan_verify (se, expr, fndecl);
      break;

    case GFC_ISYM_VERIFY:
      kind = expr->value.function.actual->expr->ts.kind;
      if (kind == 1)
       fndecl = gfor_fndecl_string_verify;
      else if (kind == 4)
       fndecl = gfor_fndecl_string_verify_char4;
      else
       gcc_unreachable ();

      gfc_conv_intrinsic_index_scan_verify (se, expr, fndecl);
      break;

    case GFC_ISYM_ALLOCATED:
      gfc_conv_allocated (se, expr);
      break;

    case GFC_ISYM_ASSOCIATED:
      gfc_conv_associated(se, expr);
      break;

    case GFC_ISYM_SAME_TYPE_AS:
      gfc_conv_same_type_as (se, expr);
      break;

    case GFC_ISYM_ABS:
      gfc_conv_intrinsic_abs (se, expr);
      break;

    case GFC_ISYM_ADJUSTL:
      if (expr->ts.kind == 1)
       fndecl = gfor_fndecl_adjustl;
      else if (expr->ts.kind == 4)
       fndecl = gfor_fndecl_adjustl_char4;
      else
       gcc_unreachable ();

      gfc_conv_intrinsic_adjust (se, expr, fndecl);
      break;

    case GFC_ISYM_ADJUSTR:
      if (expr->ts.kind == 1)
       fndecl = gfor_fndecl_adjustr;
      else if (expr->ts.kind == 4)
       fndecl = gfor_fndecl_adjustr_char4;
      else
       gcc_unreachable ();

      gfc_conv_intrinsic_adjust (se, expr, fndecl);
      break;

    case GFC_ISYM_AIMAG:
      gfc_conv_intrinsic_imagpart (se, expr);
      break;

    case GFC_ISYM_AINT:
      gfc_conv_intrinsic_aint (se, expr, RND_TRUNC);
      break;

    case GFC_ISYM_ALL:
      gfc_conv_intrinsic_anyall (se, expr, EQ_EXPR);
      break;

    case GFC_ISYM_ANINT:
      gfc_conv_intrinsic_aint (se, expr, RND_ROUND);
      break;

    case GFC_ISYM_AND:
      gfc_conv_intrinsic_bitop (se, expr, BIT_AND_EXPR);
      break;

    case GFC_ISYM_ANY:
      gfc_conv_intrinsic_anyall (se, expr, NE_EXPR);
      break;

    case GFC_ISYM_BTEST:
      gfc_conv_intrinsic_btest (se, expr);
      break;

    case GFC_ISYM_BGE:
      gfc_conv_intrinsic_bitcomp (se, expr, GE_EXPR);
      break;

    case GFC_ISYM_BGT:
      gfc_conv_intrinsic_bitcomp (se, expr, GT_EXPR);
      break;

    case GFC_ISYM_BLE:
      gfc_conv_intrinsic_bitcomp (se, expr, LE_EXPR);
      break;

    case GFC_ISYM_BLT:
      gfc_conv_intrinsic_bitcomp (se, expr, LT_EXPR);
      break;

    case GFC_ISYM_C_ASSOCIATED:
    case GFC_ISYM_C_FUNLOC:
    case GFC_ISYM_C_LOC:
      conv_isocbinding_function (se, expr);
      break;

    case GFC_ISYM_ACHAR:
    case GFC_ISYM_CHAR:
      gfc_conv_intrinsic_char (se, expr);
      break;

    case GFC_ISYM_CONVERSION:
    case GFC_ISYM_REAL:
    case GFC_ISYM_LOGICAL:
    case GFC_ISYM_DBLE:
      gfc_conv_intrinsic_conversion (se, expr);
      break;

      /* Integer conversions are handled separately to make sure we get the
         correct rounding mode.  */
    case GFC_ISYM_INT:
    case GFC_ISYM_INT2:
    case GFC_ISYM_INT8:
    case GFC_ISYM_LONG:
      gfc_conv_intrinsic_int (se, expr, RND_TRUNC);
      break;

    case GFC_ISYM_NINT:
      gfc_conv_intrinsic_int (se, expr, RND_ROUND);
      break;

    case GFC_ISYM_CEILING:
      gfc_conv_intrinsic_int (se, expr, RND_CEIL);
      break;

    case GFC_ISYM_FLOOR:
      gfc_conv_intrinsic_int (se, expr, RND_FLOOR);
      break;

    case GFC_ISYM_MOD:
      gfc_conv_intrinsic_mod (se, expr, 0);
      break;

    case GFC_ISYM_MODULO:
      gfc_conv_intrinsic_mod (se, expr, 1);
      break;

    case GFC_ISYM_CMPLX:
      gfc_conv_intrinsic_cmplx (se, expr, name[5] == '1');
      break;

    case GFC_ISYM_COMMAND_ARGUMENT_COUNT:
      gfc_conv_intrinsic_iargc (se, expr);
      break;

    case GFC_ISYM_COMPLEX:
      gfc_conv_intrinsic_cmplx (se, expr, 1);
      break;

    case GFC_ISYM_CONJG:
      gfc_conv_intrinsic_conjg (se, expr);
      break;

    case GFC_ISYM_COUNT:
      gfc_conv_intrinsic_count (se, expr);
      break;

    case GFC_ISYM_CTIME:
      gfc_conv_intrinsic_ctime (se, expr);
      break;

    case GFC_ISYM_DIM:
      gfc_conv_intrinsic_dim (se, expr);
      break;

    case GFC_ISYM_DOT_PRODUCT:
      gfc_conv_intrinsic_dot_product (se, expr);
      break;

    case GFC_ISYM_DPROD:
      gfc_conv_intrinsic_dprod (se, expr);
      break;

    case GFC_ISYM_DSHIFTL:
      gfc_conv_intrinsic_dshift (se, expr, true);
      break;

    case GFC_ISYM_DSHIFTR:
      gfc_conv_intrinsic_dshift (se, expr, false);
      break;

    case GFC_ISYM_FDATE:
      gfc_conv_intrinsic_fdate (se, expr);
      break;

    case GFC_ISYM_FRACTION:
      gfc_conv_intrinsic_fraction (se, expr);
      break;

    case GFC_ISYM_IALL:
      gfc_conv_intrinsic_arith (se, expr, BIT_AND_EXPR, false);
      break;

    case GFC_ISYM_IAND:
      gfc_conv_intrinsic_bitop (se, expr, BIT_AND_EXPR);
      break;

    case GFC_ISYM_IANY:
      gfc_conv_intrinsic_arith (se, expr, BIT_IOR_EXPR, false);
      break;

    case GFC_ISYM_IBCLR:
      gfc_conv_intrinsic_singlebitop (se, expr, 0);
      break;

    case GFC_ISYM_IBITS:
      gfc_conv_intrinsic_ibits (se, expr);
      break;

    case GFC_ISYM_IBSET:
      gfc_conv_intrinsic_singlebitop (se, expr, 1);
      break;

    case GFC_ISYM_IACHAR:
    case GFC_ISYM_ICHAR:
      /* We assume ASCII character sequence.  */
      gfc_conv_intrinsic_ichar (se, expr);
      break;

    case GFC_ISYM_IARGC:
      gfc_conv_intrinsic_iargc (se, expr);
      break;

    case GFC_ISYM_IEOR:
      gfc_conv_intrinsic_bitop (se, expr, BIT_XOR_EXPR);
      break;

    case GFC_ISYM_INDEX:
      kind = expr->value.function.actual->expr->ts.kind;
      if (kind == 1)
       fndecl = gfor_fndecl_string_index;
      else if (kind == 4)
       fndecl = gfor_fndecl_string_index_char4;
      else
       gcc_unreachable ();

      gfc_conv_intrinsic_index_scan_verify (se, expr, fndecl);
      break;

    case GFC_ISYM_IOR:
      gfc_conv_intrinsic_bitop (se, expr, BIT_IOR_EXPR);
      break;

    case GFC_ISYM_IPARITY:
      gfc_conv_intrinsic_arith (se, expr, BIT_XOR_EXPR, false);
      break;

    case GFC_ISYM_IS_IOSTAT_END:
      gfc_conv_has_intvalue (se, expr, LIBERROR_END);
      break;

    case GFC_ISYM_IS_IOSTAT_EOR:
      gfc_conv_has_intvalue (se, expr, LIBERROR_EOR);
      break;

    case GFC_ISYM_ISNAN:
      gfc_conv_intrinsic_isnan (se, expr);
      break;

    case GFC_ISYM_LSHIFT:
      gfc_conv_intrinsic_shift (se, expr, false, false);
      break;

    case GFC_ISYM_RSHIFT:
      gfc_conv_intrinsic_shift (se, expr, true, true);
      break;

    case GFC_ISYM_SHIFTA:
      gfc_conv_intrinsic_shift (se, expr, true, true);
      break;

    case GFC_ISYM_SHIFTL:
      gfc_conv_intrinsic_shift (se, expr, false, false);
      break;

    case GFC_ISYM_SHIFTR:
      gfc_conv_intrinsic_shift (se, expr, true, false);
      break;

    case GFC_ISYM_ISHFT:
      gfc_conv_intrinsic_ishft (se, expr);
      break;

    case GFC_ISYM_ISHFTC:
      gfc_conv_intrinsic_ishftc (se, expr);
      break;

    case GFC_ISYM_LEADZ:
      gfc_conv_intrinsic_leadz (se, expr);
      break;

    case GFC_ISYM_TRAILZ:
      gfc_conv_intrinsic_trailz (se, expr);
      break;

    case GFC_ISYM_POPCNT:
      gfc_conv_intrinsic_popcnt_poppar (se, expr, 0);
      break;

    case GFC_ISYM_POPPAR:
      gfc_conv_intrinsic_popcnt_poppar (se, expr, 1);
      break;

    case GFC_ISYM_LBOUND:
      gfc_conv_intrinsic_bound (se, expr, 0);
      break;

    case GFC_ISYM_LCOBOUND:
      conv_intrinsic_cobound (se, expr);
      break;

    case GFC_ISYM_TRANSPOSE:
      /* The scalarizer has already been set up for reversed dimension access
	 order ; now we just get the argument value normally.  */
      gfc_conv_expr (se, expr->value.function.actual->expr);
      break;

    case GFC_ISYM_LEN:
      gfc_conv_intrinsic_len (se, expr);
      break;

    case GFC_ISYM_LEN_TRIM:
      gfc_conv_intrinsic_len_trim (se, expr);
      break;

    case GFC_ISYM_LGE:
      gfc_conv_intrinsic_strcmp (se, expr, GE_EXPR);
      break;

    case GFC_ISYM_LGT:
      gfc_conv_intrinsic_strcmp (se, expr, GT_EXPR);
      break;

    case GFC_ISYM_LLE:
      gfc_conv_intrinsic_strcmp (se, expr, LE_EXPR);
      break;

    case GFC_ISYM_LLT:
      gfc_conv_intrinsic_strcmp (se, expr, LT_EXPR);
      break;

    case GFC_ISYM_MASKL:
      gfc_conv_intrinsic_mask (se, expr, 1);
      break;

    case GFC_ISYM_MASKR:
      gfc_conv_intrinsic_mask (se, expr, 0);
      break;

    case GFC_ISYM_MAX:
      if (expr->ts.type == BT_CHARACTER)
	gfc_conv_intrinsic_minmax_char (se, expr, 1);
      else
	gfc_conv_intrinsic_minmax (se, expr, GT_EXPR);
      break;

    case GFC_ISYM_MAXLOC:
      gfc_conv_intrinsic_minmaxloc (se, expr, GT_EXPR);
      break;

    case GFC_ISYM_MAXVAL:
      gfc_conv_intrinsic_minmaxval (se, expr, GT_EXPR);
      break;

    case GFC_ISYM_MERGE:
      gfc_conv_intrinsic_merge (se, expr);
      break;

    case GFC_ISYM_MERGE_BITS:
      gfc_conv_intrinsic_merge_bits (se, expr);
      break;

    case GFC_ISYM_MIN:
      if (expr->ts.type == BT_CHARACTER)
	gfc_conv_intrinsic_minmax_char (se, expr, -1);
      else
	gfc_conv_intrinsic_minmax (se, expr, LT_EXPR);
      break;

    case GFC_ISYM_MINLOC:
      gfc_conv_intrinsic_minmaxloc (se, expr, LT_EXPR);
      break;

    case GFC_ISYM_MINVAL:
      gfc_conv_intrinsic_minmaxval (se, expr, LT_EXPR);
      break;

    case GFC_ISYM_NEAREST:
      gfc_conv_intrinsic_nearest (se, expr);
      break;

    case GFC_ISYM_NORM2:
      gfc_conv_intrinsic_arith (se, expr, PLUS_EXPR, true);
      break;

    case GFC_ISYM_NOT:
      gfc_conv_intrinsic_not (se, expr);
      break;

    case GFC_ISYM_OR:
      gfc_conv_intrinsic_bitop (se, expr, BIT_IOR_EXPR);
      break;

    case GFC_ISYM_PARITY:
      gfc_conv_intrinsic_arith (se, expr, NE_EXPR, false);
      break;

    case GFC_ISYM_PRESENT:
      gfc_conv_intrinsic_present (se, expr);
      break;

    case GFC_ISYM_PRODUCT:
      gfc_conv_intrinsic_arith (se, expr, MULT_EXPR, false);
      break;

    case GFC_ISYM_RANK:
      gfc_conv_intrinsic_rank (se, expr);
      break;

    case GFC_ISYM_RRSPACING:
      gfc_conv_intrinsic_rrspacing (se, expr);
      break;

    case GFC_ISYM_SET_EXPONENT:
      gfc_conv_intrinsic_set_exponent (se, expr);
      break;

    case GFC_ISYM_SCALE:
      gfc_conv_intrinsic_scale (se, expr);
      break;

    case GFC_ISYM_SIGN:
      gfc_conv_intrinsic_sign (se, expr);
      break;

    case GFC_ISYM_SIZE:
      gfc_conv_intrinsic_size (se, expr);
      break;

    case GFC_ISYM_SIZEOF:
    case GFC_ISYM_C_SIZEOF:
      gfc_conv_intrinsic_sizeof (se, expr);
      break;

    case GFC_ISYM_STORAGE_SIZE:
      gfc_conv_intrinsic_storage_size (se, expr);
      break;

    case GFC_ISYM_SPACING:
      gfc_conv_intrinsic_spacing (se, expr);
      break;

    case GFC_ISYM_STRIDE:
      conv_intrinsic_stride (se, expr);
      break;

    case GFC_ISYM_SUM:
      gfc_conv_intrinsic_arith (se, expr, PLUS_EXPR, false);
      break;

    case GFC_ISYM_TRANSFER:
      if (se->ss && se->ss->info->useflags)
	/* Access the previously obtained result.  */
	gfc_conv_tmp_array_ref (se);
      else
	gfc_conv_intrinsic_transfer (se, expr);
      break;

    case GFC_ISYM_TTYNAM:
      gfc_conv_intrinsic_ttynam (se, expr);
      break;

    case GFC_ISYM_UBOUND:
      gfc_conv_intrinsic_bound (se, expr, 1);
      break;

    case GFC_ISYM_UCOBOUND:
      conv_intrinsic_cobound (se, expr);
      break;

    case GFC_ISYM_XOR:
      gfc_conv_intrinsic_bitop (se, expr, BIT_XOR_EXPR);
      break;

    case GFC_ISYM_LOC:
      gfc_conv_intrinsic_loc (se, expr);
      break;

    case GFC_ISYM_THIS_IMAGE:
      /* For num_images() == 1, handle as LCOBOUND.  */
      if (expr->value.function.actual->expr
	  && gfc_option.coarray == GFC_FCOARRAY_SINGLE)
	conv_intrinsic_cobound (se, expr);
      else
	trans_this_image (se, expr);
      break;

    case GFC_ISYM_IMAGE_INDEX:
      trans_image_index (se, expr);
      break;

    case GFC_ISYM_NUM_IMAGES:
      trans_num_images (se);
      break;

    case GFC_ISYM_ACCESS:
    case GFC_ISYM_CHDIR:
    case GFC_ISYM_CHMOD:
    case GFC_ISYM_DTIME:
    case GFC_ISYM_ETIME:
    case GFC_ISYM_EXTENDS_TYPE_OF:
    case GFC_ISYM_FGET:
    case GFC_ISYM_FGETC:
    case GFC_ISYM_FNUM:
    case GFC_ISYM_FPUT:
    case GFC_ISYM_FPUTC:
    case GFC_ISYM_FSTAT:
    case GFC_ISYM_FTELL:
    case GFC_ISYM_GETCWD:
    case GFC_ISYM_GETGID:
    case GFC_ISYM_GETPID:
    case GFC_ISYM_GETUID:
    case GFC_ISYM_HOSTNM:
    case GFC_ISYM_KILL:
    case GFC_ISYM_IERRNO:
    case GFC_ISYM_IRAND:
    case GFC_ISYM_ISATTY:
    case GFC_ISYM_JN2:
    case GFC_ISYM_LINK:
    case GFC_ISYM_LSTAT:
    case GFC_ISYM_MALLOC:
    case GFC_ISYM_MATMUL:
    case GFC_ISYM_MCLOCK:
    case GFC_ISYM_MCLOCK8:
    case GFC_ISYM_RAND:
    case GFC_ISYM_RENAME:
    case GFC_ISYM_SECOND:
    case GFC_ISYM_SECNDS:
    case GFC_ISYM_SIGNAL:
    case GFC_ISYM_STAT:
    case GFC_ISYM_SYMLNK:
    case GFC_ISYM_SYSTEM:
    case GFC_ISYM_TIME:
    case GFC_ISYM_TIME8:
    case GFC_ISYM_UMASK:
    case GFC_ISYM_UNLINK:
    case GFC_ISYM_YN2:
      gfc_conv_intrinsic_funcall (se, expr);
      break;

    case GFC_ISYM_EOSHIFT:
    case GFC_ISYM_PACK:
    case GFC_ISYM_RESHAPE:
      /* For those, expr->rank should always be >0 and thus the if above the
	 switch should have matched.  */
      gcc_unreachable ();
      break;

    default:
      gfc_conv_intrinsic_lib_function (se, expr);
      break;
    }
}


static gfc_ss *
walk_inline_intrinsic_transpose (gfc_ss *ss, gfc_expr *expr)
{
  gfc_ss *arg_ss, *tmp_ss;
  gfc_actual_arglist *arg;

  arg = expr->value.function.actual;

  gcc_assert (arg->expr);

  arg_ss = gfc_walk_subexpr (gfc_ss_terminator, arg->expr);
  gcc_assert (arg_ss != gfc_ss_terminator);

  for (tmp_ss = arg_ss; ; tmp_ss = tmp_ss->next)
    {
      if (tmp_ss->info->type != GFC_SS_SCALAR
	  && tmp_ss->info->type != GFC_SS_REFERENCE)
	{
	  int tmp_dim;

	  gcc_assert (tmp_ss->dimen == 2);

	  /* We just invert dimensions.  */
	  tmp_dim = tmp_ss->dim[0];
	  tmp_ss->dim[0] = tmp_ss->dim[1];
	  tmp_ss->dim[1] = tmp_dim;
	}

      /* Stop when tmp_ss points to the last valid element of the chain...  */
      if (tmp_ss->next == gfc_ss_terminator)
	break;
    }

  /* ... so that we can attach the rest of the chain to it.  */
  tmp_ss->next = ss;

  return arg_ss;
}


/* Move the given dimension of the given gfc_ss list to a nested gfc_ss list.
   This has the side effect of reversing the nested list, so there is no
   need to call gfc_reverse_ss on it (the given list is assumed not to be
   reversed yet).   */

static gfc_ss *
nest_loop_dimension (gfc_ss *ss, int dim)
{
  int ss_dim, i;
  gfc_ss *new_ss, *prev_ss = gfc_ss_terminator;
  gfc_loopinfo *new_loop;

  gcc_assert (ss != gfc_ss_terminator);

  for (; ss != gfc_ss_terminator; ss = ss->next)
    {
      new_ss = gfc_get_ss ();
      new_ss->next = prev_ss;
      new_ss->parent = ss;
      new_ss->info = ss->info;
      new_ss->info->refcount++;
      if (ss->dimen != 0)
	{
	  gcc_assert (ss->info->type != GFC_SS_SCALAR
		      && ss->info->type != GFC_SS_REFERENCE);

	  new_ss->dimen = 1;
	  new_ss->dim[0] = ss->dim[dim];

	  gcc_assert (dim < ss->dimen);

	  ss_dim = --ss->dimen;
	  for (i = dim; i < ss_dim; i++)
	    ss->dim[i] = ss->dim[i + 1];

	  ss->dim[ss_dim] = 0;
	}
      prev_ss = new_ss;

      if (ss->nested_ss)
	{
	  ss->nested_ss->parent = new_ss;
	  new_ss->nested_ss = ss->nested_ss;
	}
      ss->nested_ss = new_ss;
    }

  new_loop = gfc_get_loopinfo ();
  gfc_init_loopinfo (new_loop);

  gcc_assert (prev_ss != NULL);
  gcc_assert (prev_ss != gfc_ss_terminator);
  gfc_add_ss_to_loop (new_loop, prev_ss);
  return new_ss->parent;
}


/* Create the gfc_ss list for the SUM/PRODUCT arguments when the function
   is to be inlined.  */

static gfc_ss *
walk_inline_intrinsic_arith (gfc_ss *ss, gfc_expr *expr)
{
  gfc_ss *tmp_ss, *tail, *array_ss;
  gfc_actual_arglist *arg1, *arg2, *arg3;
  int sum_dim;
  bool scalar_mask = false;

  /* The rank of the result will be determined later.  */
  arg1 = expr->value.function.actual;
  arg2 = arg1->next;
  arg3 = arg2->next;
  gcc_assert (arg3 != NULL);

  if (expr->rank == 0)
    return ss;

  tmp_ss = gfc_ss_terminator;

  if (arg3->expr)
    {
      gfc_ss *mask_ss;

      mask_ss = gfc_walk_subexpr (tmp_ss, arg3->expr);
      if (mask_ss == tmp_ss)
	scalar_mask = 1;

      tmp_ss = mask_ss;
    }

  array_ss = gfc_walk_subexpr (tmp_ss, arg1->expr);
  gcc_assert (array_ss != tmp_ss);

  /* Odd thing: If the mask is scalar, it is used by the frontend after
     the array (to make an if around the nested loop). Thus it shall
     be after array_ss once the gfc_ss list is reversed.  */
  if (scalar_mask)
    tmp_ss = gfc_get_scalar_ss (array_ss, arg3->expr);
  else
    tmp_ss = array_ss;

  /* "Hide" the dimension on which we will sum in the first arg's scalarization
     chain.  */
  sum_dim = mpz_get_si (arg2->expr->value.integer) - 1;
  tail = nest_loop_dimension (tmp_ss, sum_dim);
  tail->next = ss;

  return tmp_ss;
}


static gfc_ss *
walk_inline_intrinsic_function (gfc_ss * ss, gfc_expr * expr)
{

  switch (expr->value.function.isym->id)
    {
      case GFC_ISYM_PRODUCT:
      case GFC_ISYM_SUM:
	return walk_inline_intrinsic_arith (ss, expr);

      case GFC_ISYM_TRANSPOSE:
	return walk_inline_intrinsic_transpose (ss, expr);

      default:
	gcc_unreachable ();
    }
  gcc_unreachable ();
}


/* This generates code to execute before entering the scalarization loop.
   Currently does nothing.  */

void
gfc_add_intrinsic_ss_code (gfc_loopinfo * loop ATTRIBUTE_UNUSED, gfc_ss * ss)
{
  switch (ss->info->expr->value.function.isym->id)
    {
    case GFC_ISYM_UBOUND:
    case GFC_ISYM_LBOUND:
    case GFC_ISYM_UCOBOUND:
    case GFC_ISYM_LCOBOUND:
    case GFC_ISYM_THIS_IMAGE:
      break;

    default:
      gcc_unreachable ();
    }
}


/* The LBOUND, LCOBOUND, UBOUND and UCOBOUND intrinsics with one parameter
   are expanded into code inside the scalarization loop.  */

static gfc_ss *
gfc_walk_intrinsic_bound (gfc_ss * ss, gfc_expr * expr)
{
  if (expr->value.function.actual->expr->ts.type == BT_CLASS)
    gfc_add_class_array_ref (expr->value.function.actual->expr);

  /* The two argument version returns a scalar.  */
  if (expr->value.function.actual->next->expr)
    return ss;

  return gfc_get_array_ss (ss, expr, 1, GFC_SS_INTRINSIC);
}


/* Walk an intrinsic array libcall.  */

static gfc_ss *
gfc_walk_intrinsic_libfunc (gfc_ss * ss, gfc_expr * expr)
{
  gcc_assert (expr->rank > 0);
  return gfc_get_array_ss (ss, expr, expr->rank, GFC_SS_FUNCTION);
}


/* Return whether the function call expression EXPR will be expanded
   inline by gfc_conv_intrinsic_function.  */

bool
gfc_inline_intrinsic_function_p (gfc_expr *expr)
{
  gfc_actual_arglist *args;

  if (!expr->value.function.isym)
    return false;

  switch (expr->value.function.isym->id)
    {
    case GFC_ISYM_PRODUCT:
    case GFC_ISYM_SUM:
      /* Disable inline expansion if code size matters.  */
      if (optimize_size)
	return false;

      args = expr->value.function.actual;
      /* We need to be able to subset the SUM argument at compile-time.  */
      if (args->next->expr && args->next->expr->expr_type != EXPR_CONSTANT)
	return false;

      return true;

    case GFC_ISYM_TRANSPOSE:
      return true;

    default:
      return false;
    }
}


/* Returns nonzero if the specified intrinsic function call maps directly to
   an external library call.  Should only be used for functions that return
   arrays.  */

int
gfc_is_intrinsic_libcall (gfc_expr * expr)
{
  gcc_assert (expr->expr_type == EXPR_FUNCTION && expr->value.function.isym);
  gcc_assert (expr->rank > 0);

  if (gfc_inline_intrinsic_function_p (expr))
    return 0;

  switch (expr->value.function.isym->id)
    {
    case GFC_ISYM_ALL:
    case GFC_ISYM_ANY:
    case GFC_ISYM_COUNT:
    case GFC_ISYM_JN2:
    case GFC_ISYM_IANY:
    case GFC_ISYM_IALL:
    case GFC_ISYM_IPARITY:
    case GFC_ISYM_MATMUL:
    case GFC_ISYM_MAXLOC:
    case GFC_ISYM_MAXVAL:
    case GFC_ISYM_MINLOC:
    case GFC_ISYM_MINVAL:
    case GFC_ISYM_NORM2:
    case GFC_ISYM_PARITY:
    case GFC_ISYM_PRODUCT:
    case GFC_ISYM_SUM:
    case GFC_ISYM_SHAPE:
    case GFC_ISYM_SPREAD:
    case GFC_ISYM_YN2:
      /* Ignore absent optional parameters.  */
      return 1;

    case GFC_ISYM_RESHAPE:
    case GFC_ISYM_CSHIFT:
    case GFC_ISYM_EOSHIFT:
    case GFC_ISYM_PACK:
    case GFC_ISYM_UNPACK:
      /* Pass absent optional parameters.  */
      return 2;

    default:
      return 0;
    }
}

/* Walk an intrinsic function.  */
gfc_ss *
gfc_walk_intrinsic_function (gfc_ss * ss, gfc_expr * expr,
			     gfc_intrinsic_sym * isym)
{
  gcc_assert (isym);

  if (isym->elemental)
    return gfc_walk_elemental_function_args (ss, expr->value.function.actual,
					     NULL, GFC_SS_SCALAR);

  if (expr->rank == 0)
    return ss;

  if (gfc_inline_intrinsic_function_p (expr))
    return walk_inline_intrinsic_function (ss, expr);

  if (gfc_is_intrinsic_libcall (expr))
    return gfc_walk_intrinsic_libfunc (ss, expr);

  /* Special cases.  */
  switch (isym->id)
    {
    case GFC_ISYM_LBOUND:
    case GFC_ISYM_LCOBOUND:
    case GFC_ISYM_UBOUND:
    case GFC_ISYM_UCOBOUND:
    case GFC_ISYM_THIS_IMAGE:
      return gfc_walk_intrinsic_bound (ss, expr);

    case GFC_ISYM_TRANSFER:
      return gfc_walk_intrinsic_libfunc (ss, expr);

    default:
      /* This probably meant someone forgot to add an intrinsic to the above
         list(s) when they implemented it, or something's gone horribly
	 wrong.  */
      gcc_unreachable ();
    }
}


static tree
conv_co_minmaxsum (gfc_code *code)
{
  gfc_se argse;
  stmtblock_t block, post_block;
  tree fndecl, array, vec, strlen, image_index, stat, errmsg, errmsg_len;

  gfc_start_block (&block);
  gfc_init_block (&post_block);

  /* stat.  */
  if (code->ext.actual->next->next->expr)
    {
      gfc_init_se (&argse, NULL);
      gfc_conv_expr (&argse, code->ext.actual->next->next->expr);
      gfc_add_block_to_block (&block, &argse.pre);
      gfc_add_block_to_block (&post_block, &argse.post);
      stat = argse.expr;
      if (gfc_option.coarray != GFC_FCOARRAY_SINGLE)
	stat = gfc_build_addr_expr (NULL_TREE, stat);
    }
  else if (gfc_option.coarray == GFC_FCOARRAY_SINGLE)
    stat = NULL_TREE;
  else
    stat = null_pointer_node;

  /* Early exit for GFC_FCOARRAY_SINGLE.  */
  if (gfc_option.coarray == GFC_FCOARRAY_SINGLE)
    {
      if (stat != NULL_TREE)
	gfc_add_modify (&block, stat,
			fold_convert (TREE_TYPE (stat), integer_zero_node));
      return gfc_finish_block (&block);
    }

  /* Handle the array.  */
  gfc_init_se (&argse, NULL);
  if (code->ext.actual->expr->rank == 0)
    {
      symbol_attribute attr;
      gfc_clear_attr (&attr);
      gfc_init_se (&argse, NULL);
      gfc_conv_expr (&argse, code->ext.actual->expr);
      gfc_add_block_to_block (&block, &argse.pre);
      gfc_add_block_to_block (&post_block, &argse.post);
      array = gfc_conv_scalar_to_descriptor (&argse, argse.expr, attr);
      array = gfc_build_addr_expr (NULL_TREE, array);
    }
  else
    {
      argse.want_pointer = 1;
      gfc_conv_expr_descriptor (&argse, code->ext.actual->expr);
      array = argse.expr;
    }
  gfc_add_block_to_block (&block, &argse.pre);
  gfc_add_block_to_block (&post_block, &argse.post);

  if (code->ext.actual->expr->ts.type == BT_CHARACTER)
    strlen = argse.string_length;
  else
    strlen = integer_zero_node;

  vec = null_pointer_node;

  /* image_index.  */
  if (code->ext.actual->next->expr)
    {
      gfc_init_se (&argse, NULL);
      gfc_conv_expr (&argse, code->ext.actual->next->expr);
      gfc_add_block_to_block (&block, &argse.pre);
      gfc_add_block_to_block (&post_block, &argse.post);
      image_index = fold_convert (integer_type_node, argse.expr);
    }
  else
    image_index = integer_zero_node;

  /* errmsg.  */
  if (code->ext.actual->next->next->next->expr)
    {
      gfc_init_se (&argse, NULL);
      gfc_conv_expr (&argse, code->ext.actual->next->next->next->expr);
      gfc_add_block_to_block (&block, &argse.pre);
      gfc_add_block_to_block (&post_block, &argse.post);
      errmsg = argse.expr;
      errmsg_len = fold_convert (integer_type_node, argse.string_length);
    }
  else
    {
      errmsg = null_pointer_node;
      errmsg_len = integer_zero_node;
    }

  /* Generate the function call.  */
  if (code->resolved_isym->id == GFC_ISYM_CO_MAX)
    fndecl = gfor_fndecl_co_max;
  else if (code->resolved_isym->id == GFC_ISYM_CO_MIN)
    fndecl = gfor_fndecl_co_min;
  else if (code->resolved_isym->id == GFC_ISYM_CO_SUM)
    fndecl = gfor_fndecl_co_sum;
  else
    gcc_unreachable ();

  if (code->resolved_isym->id == GFC_ISYM_CO_SUM)
    fndecl = build_call_expr_loc (input_location, fndecl, 6, array, vec,
				  image_index, stat, errmsg, errmsg_len);
  else
    fndecl = build_call_expr_loc (input_location, fndecl, 7, array, vec,
				  image_index, stat, errmsg, strlen,
				  errmsg_len);
  gfc_add_expr_to_block (&block, fndecl);
  gfc_add_block_to_block (&block, &post_block);

  /* Add CALL to CO_SUM/MIN/MAX: array descriptor, vector descriptor, stat, errmsg, strlen, errmsglen */
  return gfc_finish_block (&block);
}


static tree
conv_intrinsic_atomic_def (gfc_code *code)
{
  gfc_se atom, value;
  stmtblock_t block;

  gfc_init_se (&atom, NULL);
  gfc_init_se (&value, NULL);
  gfc_conv_expr (&atom, code->ext.actual->expr);
  gfc_conv_expr (&value, code->ext.actual->next->expr);

  gfc_init_block (&block);
  gfc_add_modify (&block, atom.expr,
		  fold_convert (TREE_TYPE (atom.expr), value.expr));
  return gfc_finish_block (&block);
}


static tree
conv_intrinsic_atomic_ref (gfc_code *code)
{
  gfc_se atom, value;
  stmtblock_t block;

  gfc_init_se (&atom, NULL);
  gfc_init_se (&value, NULL);
  gfc_conv_expr (&value, code->ext.actual->expr);
  gfc_conv_expr (&atom, code->ext.actual->next->expr);

  gfc_init_block (&block);
  gfc_add_modify (&block, value.expr,
		  fold_convert (TREE_TYPE (value.expr), atom.expr));
  return gfc_finish_block (&block);
}


static tree
conv_intrinsic_move_alloc (gfc_code *code)
{
  stmtblock_t block;
  gfc_expr *from_expr, *to_expr;
  gfc_expr *to_expr2, *from_expr2 = NULL;
  gfc_se from_se, to_se;
  tree tmp;
  bool coarray;

  gfc_start_block (&block);

  from_expr = code->ext.actual->expr;
  to_expr = code->ext.actual->next->expr;

  gfc_init_se (&from_se, NULL);
  gfc_init_se (&to_se, NULL);

  gcc_assert (from_expr->ts.type != BT_CLASS
	      || to_expr->ts.type == BT_CLASS);
  coarray = gfc_get_corank (from_expr) != 0;

  if (from_expr->rank == 0 && !coarray)
    {
      if (from_expr->ts.type != BT_CLASS)
	from_expr2 = from_expr;
      else
	{
	  from_expr2 = gfc_copy_expr (from_expr);
	  gfc_add_data_component (from_expr2);
	}

      if (to_expr->ts.type != BT_CLASS)
	to_expr2 = to_expr;
      else
	{
	  to_expr2 = gfc_copy_expr (to_expr);
	  gfc_add_data_component (to_expr2);
	}

      from_se.want_pointer = 1;
      to_se.want_pointer = 1;
      gfc_conv_expr (&from_se, from_expr2);
      gfc_conv_expr (&to_se, to_expr2);
      gfc_add_block_to_block (&block, &from_se.pre);
      gfc_add_block_to_block (&block, &to_se.pre);

      /* Deallocate "to".  */
      tmp = gfc_deallocate_scalar_with_status (to_se.expr, NULL_TREE, true,
					       to_expr, to_expr->ts);
      gfc_add_expr_to_block (&block, tmp);

      /* Assign (_data) pointers.  */
      gfc_add_modify_loc (input_location, &block, to_se.expr,
			  fold_convert (TREE_TYPE (to_se.expr), from_se.expr));

      /* Set "from" to NULL.  */
      gfc_add_modify_loc (input_location, &block, from_se.expr,
			  fold_convert (TREE_TYPE (from_se.expr), null_pointer_node));

      gfc_add_block_to_block (&block, &from_se.post);
      gfc_add_block_to_block (&block, &to_se.post);

      /* Set _vptr.  */
      if (to_expr->ts.type == BT_CLASS)
	{
	  gfc_symbol *vtab;

	  gfc_free_expr (to_expr2);
	  gfc_init_se (&to_se, NULL);
	  to_se.want_pointer = 1;
	  gfc_add_vptr_component (to_expr);
	  gfc_conv_expr (&to_se, to_expr);

	  if (from_expr->ts.type == BT_CLASS)
	    {
	      if (UNLIMITED_POLY (from_expr))
		vtab = NULL;
	      else
		{
		  vtab = gfc_find_derived_vtab (from_expr->ts.u.derived);
		  gcc_assert (vtab);
		}

	      gfc_free_expr (from_expr2);
	      gfc_init_se (&from_se, NULL);
	      from_se.want_pointer = 1;
	      gfc_add_vptr_component (from_expr);
	      gfc_conv_expr (&from_se, from_expr);
	      gfc_add_modify_loc (input_location, &block, to_se.expr,
				  fold_convert (TREE_TYPE (to_se.expr),
				  from_se.expr));

              /* Reset _vptr component to declared type.  */
	      if (vtab == NULL)
		/* Unlimited polymorphic.  */
		gfc_add_modify_loc (input_location, &block, from_se.expr,
				    fold_convert (TREE_TYPE (from_se.expr),
						  null_pointer_node));
	      else
		{
		  tmp = gfc_build_addr_expr (NULL_TREE, gfc_get_symbol_decl (vtab));
		  gfc_add_modify_loc (input_location, &block, from_se.expr,
				      fold_convert (TREE_TYPE (from_se.expr), tmp));
		}
	    }
	  else
	    {
	      vtab = gfc_find_vtab (&from_expr->ts);
	      gcc_assert (vtab);
	      tmp = gfc_build_addr_expr (NULL_TREE, gfc_get_symbol_decl (vtab));
	      gfc_add_modify_loc (input_location, &block, to_se.expr,
				  fold_convert (TREE_TYPE (to_se.expr), tmp));
	    }
	}

      return gfc_finish_block (&block);
    }

  /* Update _vptr component.  */
  if (to_expr->ts.type == BT_CLASS)
    {
      gfc_symbol *vtab;

      to_se.want_pointer = 1;
      to_expr2 = gfc_copy_expr (to_expr);
      gfc_add_vptr_component (to_expr2);
      gfc_conv_expr (&to_se, to_expr2);

      if (from_expr->ts.type == BT_CLASS)
	{
	  if (UNLIMITED_POLY (from_expr))
	    vtab = NULL;
	  else
	    {
	      vtab = gfc_find_derived_vtab (from_expr->ts.u.derived);
	      gcc_assert (vtab);
	    }

	  from_se.want_pointer = 1;
	  from_expr2 = gfc_copy_expr (from_expr);
	  gfc_add_vptr_component (from_expr2);
	  gfc_conv_expr (&from_se, from_expr2);
	  gfc_add_modify_loc (input_location, &block, to_se.expr,
			      fold_convert (TREE_TYPE (to_se.expr),
			      from_se.expr));

	  /* Reset _vptr component to declared type.  */
	  if (vtab == NULL)
	    /* Unlimited polymorphic.  */
	    gfc_add_modify_loc (input_location, &block, from_se.expr,
				fold_convert (TREE_TYPE (from_se.expr),
					      null_pointer_node));
	  else
	    {
	      tmp = gfc_build_addr_expr (NULL_TREE, gfc_get_symbol_decl (vtab));
	      gfc_add_modify_loc (input_location, &block, from_se.expr,
				  fold_convert (TREE_TYPE (from_se.expr), tmp));
	    }
	}
      else
	{
	  vtab = gfc_find_vtab (&from_expr->ts);
	  gcc_assert (vtab);
	  tmp = gfc_build_addr_expr (NULL_TREE, gfc_get_symbol_decl (vtab));
	  gfc_add_modify_loc (input_location, &block, to_se.expr,
			      fold_convert (TREE_TYPE (to_se.expr), tmp));
	}

      gfc_free_expr (to_expr2);
      gfc_init_se (&to_se, NULL);

      if (from_expr->ts.type == BT_CLASS)
	{
	  gfc_free_expr (from_expr2);
	  gfc_init_se (&from_se, NULL);
	}
    }


  /* Deallocate "to".  */
  if (from_expr->rank == 0)
    {
      to_se.want_coarray = 1;
      from_se.want_coarray = 1;
    }
  gfc_conv_expr_descriptor (&to_se, to_expr);
  gfc_conv_expr_descriptor (&from_se, from_expr);

  /* For coarrays, call SYNC ALL if TO is already deallocated as MOVE_ALLOC
     is an image control "statement", cf. IR F08/0040 in 12-006A.  */
  if (coarray && gfc_option.coarray == GFC_FCOARRAY_LIB)
    {
      tree cond;

      tmp = gfc_deallocate_with_status (to_se.expr, NULL_TREE, NULL_TREE,
					NULL_TREE, NULL_TREE, true, to_expr,
					true);
      gfc_add_expr_to_block (&block, tmp);

      tmp = gfc_conv_descriptor_data_get (to_se.expr);
      cond = fold_build2_loc (input_location, EQ_EXPR,
			      boolean_type_node, tmp,
			      fold_convert (TREE_TYPE (tmp),
					    null_pointer_node));
      tmp = build_call_expr_loc (input_location, gfor_fndecl_caf_sync_all,
				 3, null_pointer_node, null_pointer_node,
				 build_int_cst (integer_type_node, 0));

      tmp = fold_build3_loc (input_location, COND_EXPR, void_type_node, cond,
			     tmp, build_empty_stmt (input_location));
      gfc_add_expr_to_block (&block, tmp);
    }
  else
    {
      tmp = gfc_conv_descriptor_data_get (to_se.expr);
      tmp = gfc_deallocate_with_status (tmp, NULL_TREE, NULL_TREE, NULL_TREE,
					NULL_TREE, true, to_expr, false);
      gfc_add_expr_to_block (&block, tmp);
    }

  /* Move the pointer and update the array descriptor data.  */
  gfc_add_modify_loc (input_location, &block, to_se.expr, from_se.expr);

  /* Set "from" to NULL.  */
  tmp = gfc_conv_descriptor_data_get (from_se.expr);
  gfc_add_modify_loc (input_location, &block, tmp,
		      fold_convert (TREE_TYPE (tmp), null_pointer_node));

  return gfc_finish_block (&block);
}


tree
gfc_conv_intrinsic_subroutine (gfc_code *code)
{
  tree res;

  gcc_assert (code->resolved_isym);

  switch (code->resolved_isym->id)
    {
    case GFC_ISYM_MOVE_ALLOC:
      res = conv_intrinsic_move_alloc (code);
      break;

    case GFC_ISYM_ATOMIC_DEF:
      res = conv_intrinsic_atomic_def (code);
      break;

    case GFC_ISYM_ATOMIC_REF:
      res = conv_intrinsic_atomic_ref (code);
      break;

    case GFC_ISYM_C_F_POINTER:
    case GFC_ISYM_C_F_PROCPOINTER:
      res = conv_isocbinding_subroutine (code);
      break;

<<<<<<< HEAD
    case GFC_ISYM_CAF_SEND:
      res = conv_caf_send (code);
=======
    case GFC_ISYM_CO_MIN:
    case GFC_ISYM_CO_MAX:
    case GFC_ISYM_CO_SUM:
      res = conv_co_minmaxsum (code);
>>>>>>> e70c7f5b
      break;

    default:
      res = NULL_TREE;
      break;
    }

  return res;
}

#include "gt-fortran-trans-intrinsic.h"<|MERGE_RESOLUTION|>--- conflicted
+++ resolved
@@ -1000,8 +1000,8 @@
 
 static tree
 conv_caf_send (gfc_code *code) {
-  gfc_expr *lhs_expr, *rhs_expr, *async_expr;
-  gfc_se lhs_se, rhs_se, async_se;
+  gfc_expr *lhs_expr, *rhs_expr;
+  gfc_se lhs_se, rhs_se;
   stmtblock_t block;
   tree caf_decl, token, offset, image_index, tmp, size;
 
@@ -1009,7 +1009,6 @@
 
   lhs_expr = code->ext.actual->expr;
   rhs_expr = code->ext.actual->next->expr;
-  async_expr = code->ext.actual->next->next->expr;
   gfc_init_block (&block);
 
   /* LHS: The coarray.  */
@@ -1102,9 +1101,6 @@
     }
   gfc_add_block_to_block (&block, &rhs_se.pre);
 
-  gfc_init_se (&async_se, NULL);
-  gfc_conv_expr (&async_se, async_expr);
-
   if (rhs_expr->rank)
     {
       size = TREE_TYPE (TREE_TYPE (rhs_se.expr));
@@ -1115,17 +1111,15 @@
   if (lhs_expr->rank && rhs_expr->rank)
     tmp = build_call_expr_loc (input_location, gfor_fndecl_caf_send_desc, 6,
 			       token, offset, image_index, lhs_se.expr,
-			       rhs_se.expr, 
-			       fold_convert (boolean_type_node, async_se.expr));
+			       rhs_se.expr, boolean_false_node);
   else if (lhs_expr->rank)
     tmp = build_call_expr_loc (input_location, gfor_fndecl_caf_send_desc_scalar,
 			       6, token, offset, image_index, lhs_se.expr,
-			       rhs_se.expr,
-			       fold_convert (boolean_type_node, async_se.expr));
+			       rhs_se.expr, boolean_false_node);
   else
     tmp = build_call_expr_loc (input_location, gfor_fndecl_caf_send, 6,
 			       token, offset, image_index, rhs_se.expr, size,
-			       fold_convert (boolean_type_node, async_se.expr));
+			       boolean_false_node);
   gfc_add_expr_to_block (&block, tmp);
   gfc_add_block_to_block (&block, &lhs_se.post);
   gfc_add_block_to_block (&block, &rhs_se.post);
@@ -8127,15 +8121,14 @@
       res = conv_isocbinding_subroutine (code);
       break;
 
-<<<<<<< HEAD
     case GFC_ISYM_CAF_SEND:
       res = conv_caf_send (code);
-=======
+      break;
+
     case GFC_ISYM_CO_MIN:
     case GFC_ISYM_CO_MAX:
     case GFC_ISYM_CO_SUM:
       res = conv_co_minmaxsum (code);
->>>>>>> e70c7f5b
       break;
 
     default:
