--- conflicted
+++ resolved
@@ -1,9 +1,5 @@
 /* Intrinsic translation
-<<<<<<< HEAD
-   Copyright (C) 2002, 2003, 2004, 2005, 2006, 2007
-=======
    Copyright (C) 2002, 2003, 2004, 2005, 2006, 2007, 2008, 2009
->>>>>>> 42bae686
    Free Software Foundation, Inc.
    Contributed by Paul Brook <paul@nowt.org>
    and Steven Bosscher <s.bosscher@student.tudelft.nl>
@@ -897,12 +893,8 @@
           tmp = gfc_rank_cst[GFC_TYPE_ARRAY_RANK (TREE_TYPE (desc))];
           tmp = fold_build2 (GE_EXPR, boolean_type_node, bound, tmp);
           cond = fold_build2 (TRUTH_ORIF_EXPR, boolean_type_node, cond, tmp);
-<<<<<<< HEAD
-          gfc_trans_runtime_check (cond, gfc_msg_fault, &se->pre, &expr->where);
-=======
           gfc_trans_runtime_check (true, false, cond, &se->pre, &expr->where,
 				   gfc_msg_fault);
->>>>>>> 42bae686
         }
     }
 
@@ -980,13 +972,9 @@
 
       cond4 = fold_build2 (LT_EXPR, boolean_type_node, stride,
 			   gfc_index_zero_node);
-      cond4 = fold_build2 (TRUTH_AND_EXPR, boolean_type_node, cond4, cond2);
 
       if (upper)
 	{
-<<<<<<< HEAD
-	  cond = fold_build2 (TRUTH_OR_EXPR, boolean_type_node, cond3, cond4);
-=======
 	  tree cond5;
 	  cond = fold_build2 (TRUTH_OR_EXPR, boolean_type_node, cond3, cond4);
 
@@ -994,7 +982,6 @@
 	  cond5 = fold_build2 (TRUTH_AND_EXPR, boolean_type_node, cond4, cond5);
 
 	  cond = fold_build2 (TRUTH_OR_EXPR, boolean_type_node, cond, cond5);
->>>>>>> 42bae686
 
 	  se->expr = fold_build3 (COND_EXPR, gfc_array_index_type, cond,
 				  ubound, gfc_index_zero_node);
@@ -1121,23 +1108,13 @@
   int n, ikind;
   tree args[2];
 
-<<<<<<< HEAD
-  arg = gfc_conv_intrinsic_function_args (se, expr);
-=======
   gfc_conv_intrinsic_function_args (se, expr, args, 2);
->>>>>>> 42bae686
 
   switch (expr->ts.type)
     {
     case BT_INTEGER:
       /* Integer case is easy, we've got a builtin op.  */
-<<<<<<< HEAD
-      arg2 = TREE_VALUE (TREE_CHAIN (arg));
-      arg = TREE_VALUE (arg);
-      type = TREE_TYPE (arg);
-=======
       type = TREE_TYPE (args[0]);
->>>>>>> 42bae686
 
       if (modulo)
        se->expr = fold_build2 (FLOOR_MOD_EXPR, type, args[0], args[1]);
@@ -1170,53 +1147,13 @@
       /* Use it if it exists.  */
       if (n != END_BUILTINS)
 	{
-<<<<<<< HEAD
-	  tmp = built_in_decls[n];
-	  se->expr = build_function_call_expr (tmp, arg);
-=======
   	  tmp = build_addr (built_in_decls[n], current_function_decl);
 	  se->expr = build_call_array (TREE_TYPE (TREE_TYPE (built_in_decls[n])),
                                        tmp, 2, args);
->>>>>>> 42bae686
 	  if (modulo == 0)
 	    return;
 	}
 
-<<<<<<< HEAD
-      arg2 = TREE_VALUE (TREE_CHAIN (arg));
-      arg = TREE_VALUE (arg);
-      type = TREE_TYPE (arg);
-
-      arg = gfc_evaluate_now (arg, &se->pre);
-      arg2 = gfc_evaluate_now (arg2, &se->pre);
-
-      /* Definition:
-	 modulo = arg - floor (arg/arg2) * arg2, so
-		= test ? fmod (arg, arg2) : fmod (arg, arg2) + arg2, 
-	 where
-	  test  = (fmod (arg, arg2) != 0) && ((arg < 0) xor (arg2 < 0))
-	 thereby avoiding another division and retaining the accuracy
-	 of the builtin function.  */
-      if (n != END_BUILTINS && modulo)
-	{
-	  tree zero = gfc_build_const (type, integer_zero_node);
-	  tmp = gfc_evaluate_now (se->expr, &se->pre);
-	  test = build2 (LT_EXPR, boolean_type_node, arg, zero);
-	  test2 = build2 (LT_EXPR, boolean_type_node, arg2, zero);
-	  test2 = build2 (TRUTH_XOR_EXPR, boolean_type_node, test, test2);
-	  test = build2 (NE_EXPR, boolean_type_node, tmp, zero);
-	  test = build2 (TRUTH_AND_EXPR, boolean_type_node, test, test2);
-	  test = gfc_evaluate_now (test, &se->pre);
-	  se->expr = build3 (COND_EXPR, type, test,
-			     build2 (PLUS_EXPR, type, tmp, arg2), tmp);
-	  return;
-	}
-
-      /* If we do not have a built_in fmod, the calculation is going to
-	 have to be done longhand.  */
-      tmp = build2 (RDIV_EXPR, type, arg, arg2);
-
-=======
       type = TREE_TYPE (args[0]);
 
       args[0] = gfc_evaluate_now (args[0], &se->pre);
@@ -1249,7 +1186,6 @@
 	 have to be done longhand.  */
       tmp = fold_build2 (RDIV_EXPR, type, args[0], args[1]);
 
->>>>>>> 42bae686
       /* Test if the value is too large to handle sensibly.  */
       gfc_set_model_kind (expr->ts.kind);
       mpfr_init (huge);
@@ -1320,10 +1256,7 @@
 {
   tree tmp;
   tree type;
-<<<<<<< HEAD
-=======
   tree args[2];
->>>>>>> 42bae686
 
   gfc_conv_intrinsic_function_args (se, expr, args, 2);
   if (expr->ts.type == BT_REAL)
@@ -1349,18 +1282,6 @@
 
   /* Having excluded floating point types, we know we are now dealing
      with signed integer types.  */
-<<<<<<< HEAD
-  arg2 = TREE_VALUE (TREE_CHAIN (arg));
-  arg = TREE_VALUE (arg);
-  type = TREE_TYPE (arg);
-
-  /* Arg is used multiple times below.  */
-  arg = gfc_evaluate_now (arg, &se->pre);
-
-  /* Construct (A ^ B) >> 31, which generates a bit mask of all zeros if
-     the signs of A and B are the same, and of all ones if they differ.  */
-  tmp = fold_build2 (BIT_XOR_EXPR, type, arg, arg2);
-=======
   type = TREE_TYPE (args[0]);
 
   /* Args[0] is used multiple times below.  */
@@ -1369,7 +1290,6 @@
   /* Construct (A ^ B) >> 31, which generates a bit mask of all zeros if
      the signs of A and B are the same, and of all ones if they differ.  */
   tmp = fold_build2 (BIT_XOR_EXPR, type, args[0], args[1]);
->>>>>>> 42bae686
   tmp = fold_build2 (RSHIFT_EXPR, type, tmp,
 		     build_int_cst (type, TYPE_PRECISION (type) - 1));
   tmp = gfc_evaluate_now (tmp, &se->pre);
@@ -1377,11 +1297,7 @@
   /* Construct (A + tmp) ^ tmp, which is A if tmp is zero, and -A if tmp]
      is all ones (i.e. -1).  */
   se->expr = fold_build2 (BIT_XOR_EXPR, type,
-<<<<<<< HEAD
-			  fold_build2 (PLUS_EXPR, type, arg, tmp),
-=======
 			  fold_build2 (PLUS_EXPR, type, args[0], tmp),
->>>>>>> 42bae686
 			  tmp);
 }
 
@@ -1594,13 +1510,8 @@
   if (TREE_TYPE (args[0]) != type)
     args[0] = convert (type, args[0]);
   /* Only evaluate the argument once.  */
-<<<<<<< HEAD
-  if (TREE_CODE (limit) != VAR_DECL && !TREE_CONSTANT (limit))
-    limit = gfc_evaluate_now (limit, &se->pre);
-=======
   if (TREE_CODE (args[0]) != VAR_DECL && !TREE_CONSTANT (args[0]))
     args[0] = gfc_evaluate_now (args[0], &se->pre);
->>>>>>> 42bae686
 
   mvar = gfc_create_var (type, "M");
   gfc_add_modify (&se->pre, mvar, args[0]);
@@ -1610,11 +1521,6 @@
 
       val = args[i]; 
 
-<<<<<<< HEAD
-      /* Only evaluate the argument once.  */
-      if (TREE_CODE (val) != VAR_DECL && !TREE_CONSTANT (val))
-        val = gfc_evaluate_now (val, &se->pre);
-=======
       /* Handle absent optional arguments by ignoring the comparison.  */
       if (argexpr->expr->expr_type == EXPR_VARIABLE
 	  && argexpr->expr->symtree->n.sym->attr.optional
@@ -1630,7 +1536,6 @@
 	if (TREE_CODE (val) != VAR_DECL && !TREE_CONSTANT (val))
 	  val = gfc_evaluate_now (val, &se->pre);
       }
->>>>>>> 42bae686
 
       thencase = build2_v (MODIFY_EXPR, mvar, convert (type, val));
 
@@ -2273,11 +2178,7 @@
   /* We start with the most negative possible value for MAXLOC, and the most
      positive possible value for MINLOC. The most negative possible value is
      -HUGE for BT_REAL and (-HUGE - 1) for BT_INTEGER; the most positive
-<<<<<<< HEAD
-     possible value is HUGE in both cases. */
-=======
      possible value is HUGE in both cases.  */
->>>>>>> 42bae686
   if (op == GT_EXPR)
     tmp = fold_build1 (NEGATE_EXPR, TREE_TYPE (tmp), tmp);
   gfc_add_modify (&se->pre, limit, tmp);
@@ -2285,10 +2186,6 @@
   if (op == GT_EXPR && expr->ts.type == BT_INTEGER)
     tmp = fold_build2 (MINUS_EXPR, TREE_TYPE (tmp), tmp,
 		       build_int_cst (type, 1));
-
-  if (op == GT_EXPR && expr->ts.type == BT_INTEGER)
-    tmp = build2 (MINUS_EXPR, TREE_TYPE (tmp), tmp,
-		  build_int_cst (type, 1));
 
   /* Initialize the scalarizer.  */
   gfc_init_loopinfo (&loop);
@@ -2459,26 +2356,15 @@
   /* We start with the most negative possible value for MAXVAL, and the most
      positive possible value for MINVAL. The most negative possible value is
      -HUGE for BT_REAL and (-HUGE - 1) for BT_INTEGER; the most positive
-<<<<<<< HEAD
-     possible value is HUGE in both cases. */
-=======
      possible value is HUGE in both cases.  */
->>>>>>> 42bae686
   if (op == GT_EXPR)
     tmp = fold_build1 (NEGATE_EXPR, TREE_TYPE (tmp), tmp);
 
   if (op == GT_EXPR && expr->ts.type == BT_INTEGER)
-<<<<<<< HEAD
-    tmp = build2 (MINUS_EXPR, TREE_TYPE (tmp), tmp,
-		  build_int_cst (type, 1));
-
-  gfc_add_modify_expr (&se->pre, limit, tmp);
-=======
     tmp = fold_build2 (MINUS_EXPR, TREE_TYPE (tmp),
 		       tmp, build_int_cst (type, 1));
 
   gfc_add_modify (&se->pre, limit, tmp);
->>>>>>> 42bae686
 
   /* Walk the arguments.  */
   actual = expr->value.function.actual;
@@ -2652,13 +2538,8 @@
   type = TREE_TYPE (args[0]);
 
   mask = build_int_cst (type, -1);
-<<<<<<< HEAD
-  mask = build2 (LSHIFT_EXPR, type, mask, arg3);
-  mask = build1 (BIT_NOT_EXPR, type, mask);
-=======
   mask = fold_build2 (LSHIFT_EXPR, type, mask, args[2]);
   mask = fold_build1 (BIT_NOT_EXPR, type, mask);
->>>>>>> 42bae686
 
   tmp = fold_build2 (RSHIFT_EXPR, type, args[0], args[1]);
 
@@ -2819,17 +2700,6 @@
 static void
 gfc_conv_intrinsic_leadz (gfc_se * se, gfc_expr * expr)
 {
-<<<<<<< HEAD
-  tree len;
-  tree type;
-  tree decl;
-  gfc_symbol *sym;
-  gfc_se argse;
-  gfc_expr *arg;
-  gfc_ss *ss;
-
-  gcc_assert (!se->ss);
-=======
   tree arg;
   tree arg_type;
   tree cond;
@@ -2839,7 +2709,6 @@
   tree tmp;
   int arg_kind;
   int i, n, s;
->>>>>>> 42bae686
 
   gfc_conv_intrinsic_function_args (se, expr, &arg, 1);
 
@@ -2860,40 +2729,6 @@
 	n = BUILT_IN_CLZL;
 	break;
 
-<<<<<<< HEAD
-    case EXPR_VARIABLE:
-      if (arg->ref == NULL
-	    || (arg->ref->next == NULL && arg->ref->type == REF_ARRAY))
-	{
-	  /* This doesn't catch all cases.
-	     See http://gcc.gnu.org/ml/fortran/2004-06/msg00165.html
-	     and the surrounding thread.  */
-	  sym = arg->symtree->n.sym;
-	  decl = gfc_get_symbol_decl (sym);
-	  if (decl == current_function_decl && sym->attr.function
-		&& (sym->result == sym))
-	    decl = gfc_get_fake_result_decl (sym, 0);
-
-	  len = sym->ts.cl->backend_decl;
-	  gcc_assert (len);
-	  break;
-	}
-
-      /* Otherwise fall through.  */
-
-    default:
-      /* Anybody stupid enough to do this deserves inefficient code.  */
-      ss = gfc_walk_expr (arg);
-      gfc_init_se (&argse, se);
-      if (ss == gfc_ss_terminator)
-	gfc_conv_expr (&argse, arg);
-      else
-	gfc_conv_expr_descriptor (&argse, arg, ss);
-      gfc_add_block_to_block (&se->pre, &argse.pre);
-      gfc_add_block_to_block (&se->post, &argse.post);
-      len = argse.string_length;
-      break;
-=======
       case 16:
         arg_type = long_long_unsigned_type_node;
 	n = BUILT_IN_CLZLL;
@@ -2901,7 +2736,6 @@
 
       default:
         gcc_unreachable ();
->>>>>>> 42bae686
     }
 
   /* Convert the actual argument to the proper argument type for the built-in
@@ -4045,19 +3879,10 @@
   se->loop->to[n] = upper;
 
   /* Build a destination descriptor, using the pointer, source, as the
-<<<<<<< HEAD
-     data field.  This is already allocated so set callee_alloc.
-     FIXME callee_alloc is not set!  */
- 
-  tmp = gfc_typenode_for_spec (&expr->ts);
-  gfc_trans_create_temp_array (&se->pre, &se->post, se->loop,
-			       info, tmp, false, true, false);
-=======
      data field.  */
   gfc_trans_create_temp_array (&se->pre, &se->post, se->loop,
 			       info, mold_type, NULL_TREE, false, true, false,
 			       &expr->where);
->>>>>>> 42bae686
 
   /* Cast the pointer to the result.  */
   tmp = gfc_conv_descriptor_data_get (info->descriptor);
@@ -4078,61 +3903,6 @@
 
   return;
 
-<<<<<<< HEAD
-/* Scalar transfer statement.
-   TRANSFER (source, mold) = memcpy(&tmpdecl, &source, size), tmpdecl.  */
-
-static void
-gfc_conv_intrinsic_transfer (gfc_se * se, gfc_expr * expr)
-{
-  gfc_actual_arglist *arg;
-  gfc_se argse;
-  tree type;
-  tree ptr;
-  gfc_ss *ss;
-  tree tmpdecl, tmp, args;
-
-  /* Get a pointer to the source.  */
-  arg = expr->value.function.actual;
-  ss = gfc_walk_expr (arg->expr);
-  gfc_init_se (&argse, NULL);
-  if (ss == gfc_ss_terminator)
-    gfc_conv_expr_reference (&argse, arg->expr);
-  else
-    gfc_conv_array_parameter (&argse, arg->expr, ss, 1);
-  gfc_add_block_to_block (&se->pre, &argse.pre);
-  gfc_add_block_to_block (&se->post, &argse.post);
-  ptr = argse.expr;
-
-  arg = arg->next;
-  type = gfc_typenode_for_spec (&expr->ts);
-
-  if (expr->ts.type == BT_CHARACTER)
-    {
-      ptr = convert (build_pointer_type (type), ptr);
-      gfc_init_se (&argse, NULL);
-      gfc_conv_expr (&argse, arg->expr);
-      gfc_add_block_to_block (&se->pre, &argse.pre);
-      gfc_add_block_to_block (&se->post, &argse.post);
-      se->expr = ptr;
-      se->string_length = argse.string_length;
-    }
-  else
-    {
-      tree moldsize;
-      tmpdecl = gfc_create_var (type, "transfer");
-      moldsize = size_in_bytes (type);
-
-      /* Use memcpy to do the transfer.  */
-      tmp = build1 (ADDR_EXPR, build_pointer_type (type), tmpdecl);
-      tmp = fold_convert (pvoid_type_node, tmp);
-      args = gfc_chainon_list (NULL_TREE, tmp);
-      tmp = fold_convert (pvoid_type_node, ptr);
-      args = gfc_chainon_list (args, tmp);
-      args = gfc_chainon_list (args, moldsize);
-      tmp = built_in_decls[BUILT_IN_MEMCPY];
-      tmp = build_function_call_expr (tmp, args);
-=======
 /* Deal with scalar results.  */
 scalar_transfer:
   extent = fold_build2 (MIN_EXPR, gfc_array_index_type,
@@ -4188,7 +3958,6 @@
 			     fold_convert (pvoid_type_node, tmp),
 			     fold_convert (pvoid_type_node, ptr),
 			     extent);
->>>>>>> 42bae686
       gfc_add_expr_to_block (&se->pre, tmp);
 
       se->expr = tmpdecl;
@@ -4288,19 +4057,12 @@
           gfc_conv_expr (&arg2se, arg2->expr);
 	  gfc_add_block_to_block (&se->pre, &arg1se.pre);
 	  gfc_add_block_to_block (&se->post, &arg1se.post);
-<<<<<<< HEAD
-          tmp = build2 (EQ_EXPR, boolean_type_node, arg1se.expr, arg2se.expr);
-          tmp2 = build2 (NE_EXPR, boolean_type_node, arg1se.expr,
-                         null_pointer_node);
-          se->expr = build2 (TRUTH_AND_EXPR, boolean_type_node, tmp, tmp2);
-=======
           tmp = fold_build2 (EQ_EXPR, boolean_type_node,
 			     arg1se.expr, arg2se.expr);
           tmp2 = fold_build2 (NE_EXPR, boolean_type_node,
 			      arg1se.expr, null_pointer_node);
           se->expr = fold_build2 (TRUTH_AND_EXPR, boolean_type_node,
 				  tmp, tmp2);
->>>>>>> 42bae686
         }
       else
         {
@@ -4472,33 +4234,6 @@
 static void
 gfc_conv_intrinsic_repeat (gfc_se * se, gfc_expr * expr)
 {
-<<<<<<< HEAD
-  tree gfc_int4_type_node = gfc_get_int_type (4);
-  tree tmp;
-  tree len;
-  tree args;
-  tree arglist;
-  tree ncopies;
-  tree var;
-  tree type;
-  tree cond;
-
-  args = gfc_conv_intrinsic_function_args (se, expr);
-  len = TREE_VALUE (args);
-  tmp = gfc_advance_chain (args, 2);
-  ncopies = TREE_VALUE (tmp);
-
-  /* Check that ncopies is not negative.  */
-  ncopies = gfc_evaluate_now (ncopies, &se->pre);
-  cond = fold_build2 (LT_EXPR, boolean_type_node, ncopies,
-		      build_int_cst (TREE_TYPE (ncopies), 0));
-  gfc_trans_runtime_check (cond,
-			   "Argument NCOPIES of REPEAT intrinsic is negative",
-			   &se->pre, &expr->where);
-
-  /* Compute the destination length.  */
-  len = fold_build2 (MULT_EXPR, gfc_int4_type_node, len, ncopies);
-=======
   tree args[3], ncopies, dest, dlen, src, slen, ncopies_type;
   tree type, cond, tmp, count, exit_label, n, max, largest;
   tree size;
@@ -4558,7 +4293,6 @@
   dlen = fold_build2 (MULT_EXPR, gfc_charlen_type_node,
 		      fold_convert (gfc_charlen_type_node, slen),
 		      fold_convert (gfc_charlen_type_node, ncopies));
->>>>>>> 42bae686
   type = gfc_get_character_type (expr->ts.kind, expr->ts.cl);
   dest = gfc_conv_string_tmp (se, build_pointer_type (type), dlen);
 
@@ -4608,18 +4342,8 @@
   tmp = build1_v (LABEL_EXPR, exit_label);
   gfc_add_expr_to_block (&block, tmp);
 
-<<<<<<< HEAD
-  /* Create the argument list and generate the function call.  */
-  arglist = NULL_TREE;
-  arglist = gfc_chainon_list (arglist, var);
-  arglist = gfc_chainon_list (arglist, TREE_VALUE (args));
-  arglist = gfc_chainon_list (arglist, TREE_VALUE (TREE_CHAIN (args)));
-  arglist = gfc_chainon_list (arglist, ncopies);
-  tmp = build_function_call_expr (gfor_fndecl_string_repeat, arglist);
-=======
   /* Finish the block.  */
   tmp = gfc_finish_block (&block);
->>>>>>> 42bae686
   gfc_add_expr_to_block (&se->pre, tmp);
 
   /* Set the result value.  */
