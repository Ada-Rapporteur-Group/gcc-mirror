--- conflicted
+++ resolved
@@ -35,10 +35,7 @@
 #include "gfortran.h"
 #include "intrinsic.h"
 #include "constructor.h"
-<<<<<<< HEAD
-=======
 #include "arith.h"
->>>>>>> 03d20231
 
 /* Given printf-like arguments, return a stable version of the result string. 
 
@@ -126,11 +123,7 @@
 
 static void
 resolve_bound (gfc_expr *f, gfc_expr *array, gfc_expr *dim, gfc_expr *kind,
-<<<<<<< HEAD
-	       const char *name)
-=======
 	       const char *name, bool coarray)
->>>>>>> 03d20231
 {
   f->ts.type = BT_INTEGER;
   if (kind)
@@ -142,19 +135,13 @@
     {
       f->rank = 1;
       f->shape = gfc_get_shape (1);
-<<<<<<< HEAD
-      mpz_init_set_ui (f->shape[0], array->rank);
-=======
       mpz_init_set_ui (f->shape[0], coarray ? gfc_get_corank (array)
 					    : array->rank);
->>>>>>> 03d20231
     }
 
   f->value.function.name = xstrdup (name);
 }
 
-<<<<<<< HEAD
-=======
 
 static void
 resolve_transformational (const char *name, gfc_expr *f, gfc_expr *array,
@@ -189,7 +176,6 @@
 }
 
 
->>>>>>> 03d20231
 /********************** Resolution functions **********************/
 
 
@@ -953,17 +939,10 @@
 
   /* Replace the first argument with the corresponding vtab.  */
   if (a->ts.type == BT_CLASS)
-<<<<<<< HEAD
-    gfc_add_component_ref (a, "$vptr");
-  else if (a->ts.type == BT_DERIVED)
-    {
-      vtab = gfc_find_derived_vtab (a->ts.u.derived, false);
-=======
     gfc_add_vptr_component (a);
   else if (a->ts.type == BT_DERIVED)
     {
       vtab = gfc_find_derived_vtab (a->ts.u.derived);
->>>>>>> 03d20231
       /* Clear the old expr.  */
       gfc_free_ref_list (a->ref);
       memset (a, '\0', sizeof (gfc_expr));
@@ -976,17 +955,10 @@
 
   /* Replace the second argument with the corresponding vtab.  */
   if (mo->ts.type == BT_CLASS)
-<<<<<<< HEAD
-    gfc_add_component_ref (mo, "$vptr");
-  else if (mo->ts.type == BT_DERIVED)
-    {
-      vtab = gfc_find_derived_vtab (mo->ts.u.derived, false);
-=======
     gfc_add_vptr_component (mo);
   else if (mo->ts.type == BT_DERIVED)
     {
       vtab = gfc_find_derived_vtab (mo->ts.u.derived);
->>>>>>> 03d20231
       /* Clear the old expr.  */
       gfc_free_ref_list (mo->ref);
       memset (mo, '\0', sizeof (gfc_expr));
@@ -999,13 +971,10 @@
 
   f->ts.type = BT_LOGICAL;
   f->ts.kind = 4;
-<<<<<<< HEAD
-=======
 
   f->value.function.isym->formal->ts = a->ts;
   f->value.function.isym->formal->next->ts = mo->ts;
 
->>>>>>> 03d20231
   /* Call library function.  */
   f->value.function.name = gfc_get_string (PREFIX ("is_extension_of"));
 }
@@ -1413,22 +1382,14 @@
 void
 gfc_resolve_lbound (gfc_expr *f, gfc_expr *array, gfc_expr *dim, gfc_expr *kind)
 {
-<<<<<<< HEAD
-  resolve_bound (f, array, dim, kind, "__lbound");
-=======
   resolve_bound (f, array, dim, kind, "__lbound", false);
->>>>>>> 03d20231
 }
 
 
 void
 gfc_resolve_lcobound (gfc_expr *f, gfc_expr *array, gfc_expr *dim, gfc_expr *kind)
 {
-<<<<<<< HEAD
-  resolve_bound (f, array, dim, kind, "__lcobound");
-=======
   resolve_bound (f, array, dim, kind, "__lcobound", true);
->>>>>>> 03d20231
 }
 
 
@@ -2595,11 +2556,7 @@
 void
 gfc_resolve_this_image (gfc_expr *f, gfc_expr *array, gfc_expr *dim)
 {
-<<<<<<< HEAD
-  resolve_bound (f, array, dim, NULL, "__this_image");
-=======
   resolve_bound (f, array, dim, NULL, "__this_image", true);
->>>>>>> 03d20231
 }
 
 
@@ -2738,22 +2695,14 @@
 void
 gfc_resolve_ubound (gfc_expr *f, gfc_expr *array, gfc_expr *dim, gfc_expr *kind)
 {
-<<<<<<< HEAD
-  resolve_bound (f, array, dim, kind, "__ubound");
-=======
   resolve_bound (f, array, dim, kind, "__ubound", false);
->>>>>>> 03d20231
 }
 
 
 void
 gfc_resolve_ucobound (gfc_expr *f, gfc_expr *array, gfc_expr *dim, gfc_expr *kind)
 {
-<<<<<<< HEAD
-  resolve_bound (f, array, dim, kind, "__ucobound");
-=======
   resolve_bound (f, array, dim, kind, "__ucobound", true);
->>>>>>> 03d20231
 }
 
 
