/* OpenMP directive matching and resolving.
   Copyright (C) 2005-2015 Free Software Foundation, Inc.
   Contributed by Jakub Jelinek

This file is part of GCC.

GCC is free software; you can redistribute it and/or modify it under
the terms of the GNU General Public License as published by the Free
Software Foundation; either version 3, or (at your option) any later
version.

GCC is distributed in the hope that it will be useful, but WITHOUT ANY
WARRANTY; without even the implied warranty of MERCHANTABILITY or
FITNESS FOR A PARTICULAR PURPOSE.  See the GNU General Public License
for more details.

You should have received a copy of the GNU General Public License
along with GCC; see the file COPYING3.  If not see
<http://www.gnu.org/licenses/>.  */

#include "config.h"
#include "system.h"
#include "coretypes.h"
#include "gfortran.h"
#include "arith.h"
#include "match.h"
#include "parse.h"
#include "diagnostic.h"
#include "gomp-constants.h"

/* Match an end of OpenMP directive.  End of OpenMP directive is optional
   whitespace, followed by '\n' or comment '!'.  */

match
gfc_match_omp_eos (void)
{
  locus old_loc;
  char c;

  old_loc = gfc_current_locus;
  gfc_gobble_whitespace ();

  c = gfc_next_ascii_char ();
  switch (c)
    {
    case '!':
      do
	c = gfc_next_ascii_char ();
      while (c != '\n');
      /* Fall through */

    case '\n':
      return MATCH_YES;
    }

  gfc_current_locus = old_loc;
  return MATCH_NO;
}

/* Free an omp_clauses structure.  */

void
gfc_free_omp_clauses (gfc_omp_clauses *c)
{
  int i;
  if (c == NULL)
    return;

  gfc_free_expr (c->if_expr);
  gfc_free_expr (c->final_expr);
  gfc_free_expr (c->num_threads);
  gfc_free_expr (c->chunk_size);
  gfc_free_expr (c->safelen_expr);
  gfc_free_expr (c->simdlen_expr);
  gfc_free_expr (c->num_teams);
  gfc_free_expr (c->device);
  gfc_free_expr (c->thread_limit);
  gfc_free_expr (c->dist_chunk_size);
  gfc_free_expr (c->async_expr);
  gfc_free_expr (c->gang_expr);
  gfc_free_expr (c->worker_expr);
  gfc_free_expr (c->vector_expr);
  gfc_free_expr (c->num_gangs_expr);
  gfc_free_expr (c->num_workers_expr);
  gfc_free_expr (c->vector_length_expr);
  for (i = 0; i < OMP_LIST_NUM; i++)
    gfc_free_omp_namelist (c->lists[i]);
  gfc_free_expr_list (c->wait_list);
  gfc_free_expr_list (c->tile_list);
  gfc_free_omp_clauses (c->dtype_clauses);
  free (c);
}

/* Free oacc_declare structures.  */

void
gfc_free_oacc_declares (struct gfc_oacc_declare *oc)
{
  struct gfc_oacc_declare *decl = oc;

  do
    {
      struct gfc_oacc_declare *next;

      next = decl->next;
      gfc_free_omp_clauses (decl->clauses);
      free (decl);
      decl = next;
    }
  while (decl);
}

/* Free expression list. */
void
gfc_free_expr_list (gfc_expr_list *list)
{
  gfc_expr_list *n;

  for (; list; list = n)
    {
      n = list->next;
      free (list);
    }
}

/* Free an !$omp declare simd construct list.  */

void
gfc_free_omp_declare_simd (gfc_omp_declare_simd *ods)
{
  if (ods)
    {
      gfc_free_omp_clauses (ods->clauses);
      free (ods);
    }
}

void
gfc_free_omp_declare_simd_list (gfc_omp_declare_simd *list)
{
  while (list)
    {
      gfc_omp_declare_simd *current = list;
      list = list->next;
      gfc_free_omp_declare_simd (current);
    }
}

/* Free an !$omp declare reduction.  */

void
gfc_free_omp_udr (gfc_omp_udr *omp_udr)
{
  if (omp_udr)
    {
      gfc_free_omp_udr (omp_udr->next);
      gfc_free_namespace (omp_udr->combiner_ns);
      if (omp_udr->initializer_ns)
	gfc_free_namespace (omp_udr->initializer_ns);
      free (omp_udr);
    }
}


static gfc_omp_udr *
gfc_find_omp_udr (gfc_namespace *ns, const char *name, gfc_typespec *ts)
{
  gfc_symtree *st;

  if (ns == NULL)
    ns = gfc_current_ns;
  do
    {
      gfc_omp_udr *omp_udr;

      st = gfc_find_symtree (ns->omp_udr_root, name);
      if (st != NULL)
	for (omp_udr = st->n.omp_udr; omp_udr; omp_udr = omp_udr->next)
	  if (ts == NULL)
	    return omp_udr;
	  else if (gfc_compare_types (&omp_udr->ts, ts))
	    {
	      if (ts->type == BT_CHARACTER)
		{
		  if (omp_udr->ts.u.cl->length == NULL)
		    return omp_udr;
		  if (ts->u.cl->length == NULL)
		    continue;
		  if (gfc_compare_expr (omp_udr->ts.u.cl->length,
					ts->u.cl->length,
					INTRINSIC_EQ) != 0)
		    continue;
		}
	      return omp_udr;
	    }

      /* Don't escape an interface block.  */
      if (ns && !ns->has_import_set
	  && ns->proc_name && ns->proc_name->attr.if_source == IFSRC_IFBODY)
	break;

      ns = ns->parent;
    }
  while (ns != NULL);

  return NULL;
}


/* Match a variable/common block list and construct a namelist from it.  */

static match
gfc_match_omp_variable_list (const char *str, gfc_omp_namelist **list,
			     bool allow_common, bool *end_colon = NULL,
			     gfc_omp_namelist ***headp = NULL,
			     bool allow_sections = false)
{
  gfc_omp_namelist *head, *tail, *p;
  locus old_loc, cur_loc;
  char n[GFC_MAX_SYMBOL_LEN+1];
  gfc_symbol *sym;
  match m;
  gfc_symtree *st;

  head = tail = NULL;

  old_loc = gfc_current_locus;

  m = gfc_match (str);
  if (m != MATCH_YES)
    return m;

  for (;;)
    {
      cur_loc = gfc_current_locus;
      m = gfc_match_symbol (&sym, 1);
      switch (m)
	{
	case MATCH_YES:
	  gfc_expr *expr;
	  expr = NULL;
	  if (allow_sections && gfc_peek_ascii_char () == '(')
	    {
	      gfc_current_locus = cur_loc;
	      m = gfc_match_variable (&expr, 0);
	      switch (m)
		{
		case MATCH_ERROR:
		  goto cleanup;
		case MATCH_NO:
		  goto syntax;
		default:
		  break;
		}
	    }
	  gfc_set_sym_referenced (sym);
	  p = gfc_get_omp_namelist ();
	  if (head == NULL)
	    head = tail = p;
	  else
	    {
	      tail->next = p;
	      tail = tail->next;
	    }
	  tail->sym = sym;
	  tail->expr = expr;
	  tail->where = cur_loc;
	  goto next_item;
	case MATCH_NO:
	  break;
	case MATCH_ERROR:
	  goto cleanup;
	}

      if (!allow_common)
	goto syntax;

      m = gfc_match (" / %n /", n);
      if (m == MATCH_ERROR)
	goto cleanup;
      if (m == MATCH_NO)
	goto syntax;

      st = gfc_find_symtree (gfc_current_ns->common_root, n);
      if (st == NULL)
	{
	  gfc_error ("COMMON block /%s/ not found at %C", n);
	  goto cleanup;
	}
      for (sym = st->n.common->head; sym; sym = sym->common_next)
	{
	  gfc_set_sym_referenced (sym);
	  p = gfc_get_omp_namelist ();
	  if (head == NULL)
	    head = tail = p;
	  else
	    {
	      tail->next = p;
	      tail = tail->next;
	    }
	  tail->sym = sym;
	  tail->where = cur_loc;
	}

    next_item:
      if (end_colon && gfc_match_char (':') == MATCH_YES)
	{
	  *end_colon = true;
	  break;
	}
      if (gfc_match_char (')') == MATCH_YES)
	break;
      if (gfc_match_char (',') != MATCH_YES)
	goto syntax;
    }

  while (*list)
    list = &(*list)->next;

  *list = head;
  if (headp)
    *headp = list;
  return MATCH_YES;

syntax:
  gfc_error ("Syntax error in OpenMP variable list at %C");

cleanup:
  gfc_free_omp_namelist (head);
  gfc_current_locus = old_loc;
  return MATCH_ERROR;
}

static match
match_oacc_expr_list (const char *str, gfc_expr_list **list,
		      bool allow_asterisk)
{
  gfc_expr_list *head, *tail, *p;
  locus old_loc;
  gfc_expr *expr;
  match m;

  head = tail = NULL;

  old_loc = gfc_current_locus;

  m = gfc_match (str);
  if (m != MATCH_YES)
    return m;

  for (;;)
    {
      m = gfc_match_expr (&expr);
      if (m == MATCH_YES || allow_asterisk)
	{
	  p = gfc_get_expr_list ();
	  if (head == NULL)
	    head = tail = p;
	  else
	    {
	      tail->next = p;
	      tail = tail->next;
	    }
	  if (m == MATCH_YES)
	    tail->expr = expr;
	  else if (gfc_match (" *") != MATCH_YES)
	    goto syntax;
	  goto next_item;
	}
      if (m == MATCH_ERROR)
	goto cleanup;
      goto syntax;

    next_item:
      if (gfc_match_char (')') == MATCH_YES)
	break;
      if (gfc_match_char (',') != MATCH_YES)
	goto syntax;
    }

  while (*list)
    list = &(*list)->next;

  *list = head;
  return MATCH_YES;

syntax:
  gfc_error ("Syntax error in OpenACC expression list at %C");

cleanup:
  gfc_free_expr_list (head);
  gfc_current_locus = old_loc;
  return MATCH_ERROR;
}

static match
match_oacc_clause_gang (gfc_omp_clauses *cp)
{
  if (gfc_match_char ('(') != MATCH_YES)
    return MATCH_NO;
  if (gfc_match (" num :") == MATCH_YES)
    {
      cp->gang_static = false;
      return gfc_match (" %e )", &cp->gang_expr);
    }
  if (gfc_match (" static :") == MATCH_YES)
    {
      cp->gang_static = true;
      if (gfc_match (" * )") != MATCH_YES)
	return gfc_match (" %e )", &cp->gang_expr);
      return MATCH_YES;
    }
  return gfc_match (" %e )", &cp->gang_expr);
}

#define OMP_CLAUSE_PRIVATE		((uint64_t) 1 << 0)
#define OMP_CLAUSE_FIRSTPRIVATE		((uint64_t) 1 << 1)
#define OMP_CLAUSE_LASTPRIVATE		((uint64_t) 1 << 2)
#define OMP_CLAUSE_COPYPRIVATE		((uint64_t) 1 << 3)
#define OMP_CLAUSE_SHARED		((uint64_t) 1 << 4)
#define OMP_CLAUSE_COPYIN		((uint64_t) 1 << 5)
#define OMP_CLAUSE_REDUCTION		((uint64_t) 1 << 6)
#define OMP_CLAUSE_IF			((uint64_t) 1 << 7)
#define OMP_CLAUSE_NUM_THREADS		((uint64_t) 1 << 8)
#define OMP_CLAUSE_SCHEDULE		((uint64_t) 1 << 9)
#define OMP_CLAUSE_DEFAULT		((uint64_t) 1 << 10)
#define OMP_CLAUSE_ORDERED		((uint64_t) 1 << 11)
#define OMP_CLAUSE_COLLAPSE		((uint64_t) 1 << 12)
#define OMP_CLAUSE_UNTIED		((uint64_t) 1 << 13)
#define OMP_CLAUSE_FINAL		((uint64_t) 1 << 14)
#define OMP_CLAUSE_MERGEABLE		((uint64_t) 1 << 15)
#define OMP_CLAUSE_ALIGNED		((uint64_t) 1 << 16)
#define OMP_CLAUSE_DEPEND		((uint64_t) 1 << 17)
#define OMP_CLAUSE_INBRANCH		((uint64_t) 1 << 18)
#define OMP_CLAUSE_LINEAR		((uint64_t) 1 << 19)
#define OMP_CLAUSE_NOTINBRANCH		((uint64_t) 1 << 20)
#define OMP_CLAUSE_PROC_BIND		((uint64_t) 1 << 21)
#define OMP_CLAUSE_SAFELEN		((uint64_t) 1 << 22)
#define OMP_CLAUSE_SIMDLEN		((uint64_t) 1 << 23)
#define OMP_CLAUSE_UNIFORM		((uint64_t) 1 << 24)
#define OMP_CLAUSE_DEVICE		((uint64_t) 1 << 25)
#define OMP_CLAUSE_MAP			((uint64_t) 1 << 26)
#define OMP_CLAUSE_TO			((uint64_t) 1 << 27)
#define OMP_CLAUSE_FROM			((uint64_t) 1 << 28)
#define OMP_CLAUSE_NUM_TEAMS		((uint64_t) 1 << 29)
#define OMP_CLAUSE_THREAD_LIMIT		((uint64_t) 1 << 30)
#define OMP_CLAUSE_DIST_SCHEDULE	((uint64_t) 1 << 31)

/* OpenACC 2.0 clauses. */
#define OMP_CLAUSE_ASYNC		((uint64_t) 1 << 32)
#define OMP_CLAUSE_NUM_GANGS		((uint64_t) 1 << 33)
#define OMP_CLAUSE_NUM_WORKERS		((uint64_t) 1 << 34)
#define OMP_CLAUSE_VECTOR_LENGTH	((uint64_t) 1 << 35)
#define OMP_CLAUSE_COPY			((uint64_t) 1 << 36)
#define OMP_CLAUSE_COPYOUT		((uint64_t) 1 << 37)
#define OMP_CLAUSE_CREATE		((uint64_t) 1 << 38)
#define OMP_CLAUSE_PRESENT		((uint64_t) 1 << 39)
#define OMP_CLAUSE_PRESENT_OR_COPY	((uint64_t) 1 << 40)
#define OMP_CLAUSE_PRESENT_OR_COPYIN	((uint64_t) 1 << 41)
#define OMP_CLAUSE_PRESENT_OR_COPYOUT	((uint64_t) 1 << 42)
#define OMP_CLAUSE_PRESENT_OR_CREATE	((uint64_t) 1 << 43)
#define OMP_CLAUSE_DEVICEPTR		((uint64_t) 1 << 44)
#define OMP_CLAUSE_GANG			((uint64_t) 1 << 45)
#define OMP_CLAUSE_WORKER		((uint64_t) 1 << 46)
#define OMP_CLAUSE_VECTOR		((uint64_t) 1 << 47)
#define OMP_CLAUSE_SEQ			((uint64_t) 1 << 48)
#define OMP_CLAUSE_INDEPENDENT		((uint64_t) 1 << 49)
#define OMP_CLAUSE_USE_DEVICE		((uint64_t) 1 << 50)
#define OMP_CLAUSE_DEVICE_RESIDENT	((uint64_t) 1 << 51)
#define OMP_CLAUSE_HOST			((uint64_t) 1 << 52)
#define OMP_CLAUSE_OACC_DEVICE		((uint64_t) 1 << 53)
#define OMP_CLAUSE_WAIT			((uint64_t) 1 << 54)
#define OMP_CLAUSE_DELETE		((uint64_t) 1 << 55)
#define OMP_CLAUSE_AUTO			((uint64_t) 1 << 56)
#define OMP_CLAUSE_TILE			((uint64_t) 1 << 57)
#define OMP_CLAUSE_BIND			((uint64_t) 1 << 58)
#define OMP_CLAUSE_NOHOST		((uint64_t) 1 << 59)
#define OMP_CLAUSE_DEVICE_TYPE		((uint64_t) 1 << 60)
#define OMP_CLAUSE_LINK			((uint64_t) 1 << 61)

/* Helper function for OpenACC and OpenMP clauses involving memory
   mapping.  */

static bool
gfc_match_omp_map_clause (gfc_omp_namelist **list, gfc_omp_map_op map_op)
{
  gfc_omp_namelist **head = NULL;
  if (gfc_match_omp_variable_list ("", list, false, NULL, &head, true)
      == MATCH_YES)
    {
      gfc_omp_namelist *n;
      for (n = *head; n; n = n->next)
	n->u.map_op = map_op;
      return true;
    }

  return false;
}

/* Match OpenMP and OpenACC directive clauses. MASK is a bitmask of
   clauses that are allowed for a particular directive.  */

static match
gfc_match_omp_clauses (gfc_omp_clauses **cp, uint64_t mask,
		       uint64_t dtype_mask, bool first = true,
		       bool needs_space = true, bool openacc = false)
{
  gfc_omp_clauses *base_clauses, *c = gfc_get_omp_clauses ();
  locus old_loc;

  base_clauses = c;

  *cp = NULL;
  while (1)
    {
      if ((first || gfc_match_char (',') != MATCH_YES)
	  && (needs_space && gfc_match_space () != MATCH_YES))
	break;
      needs_space = false;
      first = false;
      gfc_gobble_whitespace ();
      if ((mask & OMP_CLAUSE_ASYNC) && !c->async)
	if (gfc_match ("async") == MATCH_YES)
	  {
	    c->async = true;
	    needs_space = false;
	    if (gfc_match (" ( %e )", &c->async_expr) != MATCH_YES)
	      {
		c->async_expr = gfc_get_constant_expr (BT_INTEGER,
						       gfc_default_integer_kind,
						      &gfc_current_locus);
		mpz_set_si (c->async_expr->value.integer, GOMP_ASYNC_NOVAL);
	      }
	    continue;
	  }
      if ((mask & OMP_CLAUSE_GANG) && !c->gang)
	if (gfc_match ("gang") == MATCH_YES)
	  {
	    c->gang = true;
	    if (match_oacc_clause_gang(c) == MATCH_YES)
	      needs_space = false;
	    else
	      needs_space = true;
	    continue;
	  }
      if ((mask & OMP_CLAUSE_WORKER) && !c->worker)
	if (gfc_match ("worker") == MATCH_YES)
	  {
	    c->worker = true;
	    if (gfc_match (" ( num : %e )", &c->worker_expr) == MATCH_YES
	        || gfc_match (" ( %e )", &c->worker_expr) == MATCH_YES)
	      needs_space = false;
	    else
	      needs_space = true;
	    continue;
	  }
      if ((mask & OMP_CLAUSE_VECTOR_LENGTH) && c->vector_length_expr == NULL
	  && gfc_match ("vector_length ( %e )", &c->vector_length_expr)
	  == MATCH_YES)
	{
	  c->vector_length = 1;
	  continue;
	}
      if ((mask & OMP_CLAUSE_VECTOR) && !c->vector)
	if (gfc_match ("vector") == MATCH_YES)
	  {
	    c->vector = true;
	    if (gfc_match (" ( length : %e )", &c->vector_expr) == MATCH_YES
	        || gfc_match (" ( %e )", &c->vector_expr) == MATCH_YES)
	      needs_space = false;
	    else
	      needs_space = true;
	    continue;
	  }
      if ((mask & OMP_CLAUSE_IF) && c->if_expr == NULL
	  && gfc_match ("if ( %e )", &c->if_expr) == MATCH_YES)
	continue;
      if ((mask & OMP_CLAUSE_FINAL) && c->final_expr == NULL
	  && gfc_match ("final ( %e )", &c->final_expr) == MATCH_YES)
	continue;
      if ((mask & OMP_CLAUSE_NUM_THREADS) && c->num_threads == NULL
	  && gfc_match ("num_threads ( %e )", &c->num_threads) == MATCH_YES)
	continue;
      if ((mask & OMP_CLAUSE_PRIVATE)
	  && gfc_match_omp_variable_list ("private (",
					  &c->lists[OMP_LIST_PRIVATE], true)
	     == MATCH_YES)
	continue;
      if ((mask & OMP_CLAUSE_FIRSTPRIVATE)
	  && gfc_match_omp_variable_list ("firstprivate (",
					  &c->lists[OMP_LIST_FIRSTPRIVATE],
					  true)
	     == MATCH_YES)
	continue;
      if ((mask & OMP_CLAUSE_LASTPRIVATE)
	  && gfc_match_omp_variable_list ("lastprivate (",
					  &c->lists[OMP_LIST_LASTPRIVATE],
					  true)
	     == MATCH_YES)
	continue;
      if ((mask & OMP_CLAUSE_COPYPRIVATE)
	  && gfc_match_omp_variable_list ("copyprivate (",
					  &c->lists[OMP_LIST_COPYPRIVATE],
					  true)
	     == MATCH_YES)
	continue;
      if ((mask & OMP_CLAUSE_SHARED)
	  && gfc_match_omp_variable_list ("shared (",
					  &c->lists[OMP_LIST_SHARED], true)
	     == MATCH_YES)
	continue;
      if (mask & OMP_CLAUSE_COPYIN)
	{
	  if (openacc)
	    {
	      if (gfc_match ("copyin ( ") == MATCH_YES
		  && gfc_match_omp_map_clause (&c->lists[OMP_LIST_MAP],
					       OMP_MAP_FORCE_TO))
		continue;
	    }
	  else if (gfc_match_omp_variable_list ("copyin (",
						&c->lists[OMP_LIST_COPYIN],
						true) == MATCH_YES)
	    continue;
	}
      if ((mask & OMP_CLAUSE_NUM_GANGS) && c->num_gangs_expr == NULL
	  && gfc_match ("num_gangs ( %e )", &c->num_gangs_expr) == MATCH_YES)
	{
	  c->num_gangs = 1;
	  continue;
	}
      if ((mask & OMP_CLAUSE_NUM_WORKERS) && c->num_workers_expr == NULL
	  && gfc_match ("num_workers ( %e )", &c->num_workers_expr)
	  == MATCH_YES)
	{
	  c->num_workers = 1;
	  continue;
	}
      if ((mask & OMP_CLAUSE_COPY)
	  && gfc_match ("copy ( ") == MATCH_YES
	  && gfc_match_omp_map_clause (&c->lists[OMP_LIST_MAP],
				       OMP_MAP_FORCE_TOFROM))
	continue;
      if ((mask & OMP_CLAUSE_COPYOUT)
	  && gfc_match ("copyout ( ") == MATCH_YES
	  && gfc_match_omp_map_clause (&c->lists[OMP_LIST_MAP],
				       OMP_MAP_FORCE_FROM))
	continue;
      if ((mask & OMP_CLAUSE_CREATE)
	  && gfc_match ("create ( ") == MATCH_YES
	  && gfc_match_omp_map_clause (&c->lists[OMP_LIST_MAP],
				       OMP_MAP_FORCE_ALLOC))
	continue;
      if ((mask & OMP_CLAUSE_DELETE)
	  && gfc_match ("delete ( ") == MATCH_YES
	  && gfc_match_omp_map_clause (&c->lists[OMP_LIST_MAP],
				       OMP_MAP_FORCE_DEALLOC))
	continue;
      if ((mask & OMP_CLAUSE_PRESENT)
	  && gfc_match ("present ( ") == MATCH_YES
	  && gfc_match_omp_map_clause (&c->lists[OMP_LIST_MAP],
				       OMP_MAP_FORCE_PRESENT))
	continue;
      if ((mask & OMP_CLAUSE_PRESENT_OR_COPY)
	  && gfc_match ("present_or_copy ( ") == MATCH_YES
	  && gfc_match_omp_map_clause (&c->lists[OMP_LIST_MAP],
				       OMP_MAP_TOFROM))
	continue;
      if ((mask & OMP_CLAUSE_PRESENT_OR_COPY)
	  && gfc_match ("pcopy ( ") == MATCH_YES
	  && gfc_match_omp_map_clause (&c->lists[OMP_LIST_MAP],
				       OMP_MAP_TOFROM))
	continue;
      if ((mask & OMP_CLAUSE_PRESENT_OR_COPYIN)
	  && gfc_match ("present_or_copyin ( ") == MATCH_YES
	  && gfc_match_omp_map_clause (&c->lists[OMP_LIST_MAP],
				       OMP_MAP_TO))
	continue;
      if ((mask & OMP_CLAUSE_PRESENT_OR_COPYIN)
	  && gfc_match ("pcopyin ( ") == MATCH_YES
	  && gfc_match_omp_map_clause (&c->lists[OMP_LIST_MAP],
				       OMP_MAP_TO))
	continue;
      if ((mask & OMP_CLAUSE_PRESENT_OR_COPYOUT)
	  && gfc_match ("present_or_copyout ( ") == MATCH_YES
	  && gfc_match_omp_map_clause (&c->lists[OMP_LIST_MAP],
				       OMP_MAP_FROM))
	continue;
      if ((mask & OMP_CLAUSE_PRESENT_OR_COPYOUT)
	  && gfc_match ("pcopyout ( ") == MATCH_YES
	  && gfc_match_omp_map_clause (&c->lists[OMP_LIST_MAP],
				       OMP_MAP_FROM))
	continue;
      if ((mask & OMP_CLAUSE_PRESENT_OR_CREATE)
	  && gfc_match ("present_or_create ( ") == MATCH_YES
	  && gfc_match_omp_map_clause (&c->lists[OMP_LIST_MAP],
				       OMP_MAP_ALLOC))
	continue;
      if ((mask & OMP_CLAUSE_PRESENT_OR_CREATE)
	  && gfc_match ("pcreate ( ") == MATCH_YES
	  && gfc_match_omp_map_clause (&c->lists[OMP_LIST_MAP],
				       OMP_MAP_ALLOC))
	continue;
      if ((mask & OMP_CLAUSE_DEVICEPTR)
	  && gfc_match ("deviceptr ( ") == MATCH_YES)
	{
	  gfc_omp_namelist **list = &c->lists[OMP_LIST_MAP];
	  gfc_omp_namelist **head = NULL;
	  if (gfc_match_omp_variable_list ("", list, true, NULL, &head, false)
	      == MATCH_YES)
	    {
	      gfc_omp_namelist *n;
	      for (n = *head; n; n = n->next)
		n->u.map_op = OMP_MAP_FORCE_DEVICEPTR;
	      continue;
	    }
	}
      if ((mask & OMP_CLAUSE_BIND) && c->routine_bind == NULL
	  && gfc_match ("bind ( %s )", &c->routine_bind) == MATCH_YES)
	{
	  c->bind = 1;
	  continue;
	}
      if ((mask & OMP_CLAUSE_NOHOST) && !c->nohost
	  && gfc_match ("nohost") == MATCH_YES)
	{
	  c->nohost = true;
	  continue;
	}
      if ((mask & OMP_CLAUSE_USE_DEVICE)
	  && gfc_match_omp_variable_list ("use_device (",
					  &c->lists[OMP_LIST_USE_DEVICE], true)
	     == MATCH_YES)
	continue;
      if ((mask & OMP_CLAUSE_DEVICE_RESIDENT)
	  && gfc_match_omp_variable_list ("device_resident (",
					  &c->lists[OMP_LIST_DEVICE_RESIDENT],
					  true)
	     == MATCH_YES)
	continue;
      if ((mask & OMP_CLAUSE_LINK)
	  && gfc_match_omp_variable_list ("link (",
					  &c->lists[OMP_LIST_LINK],
					  true)
	     == MATCH_YES)
	continue;
      if ((mask & OMP_CLAUSE_OACC_DEVICE)
	  && gfc_match ("device ( ") == MATCH_YES
	  && gfc_match_omp_map_clause (&c->lists[OMP_LIST_MAP],
				       OMP_MAP_FORCE_TO))
	continue;
      if ((mask & OMP_CLAUSE_HOST)
	  && (gfc_match ("host ( ") == MATCH_YES
	      || gfc_match ("self ( ") == MATCH_YES) /* "self" is a synonym for
							"host".  */
	  && gfc_match_omp_map_clause (&c->lists[OMP_LIST_MAP],
				       OMP_MAP_FORCE_FROM))
	continue;
      if ((mask & OMP_CLAUSE_TILE)
	  && !c->tile_list
	  && match_oacc_expr_list ("tile (", &c->tile_list, true) == MATCH_YES)
	{
	  c->tile = 1;
	  continue;
	}
      if ((mask & OMP_CLAUSE_SEQ) && !c->seq
	  && gfc_match ("seq") == MATCH_YES)
	{
	  c->seq = true;
	  needs_space = true;
	  continue;
	}
      if ((mask & OMP_CLAUSE_INDEPENDENT) && !c->independent
	  && gfc_match ("independent") == MATCH_YES)
	{
	  c->independent = true;
	  needs_space = true;
	  continue;
	}
      if ((mask & OMP_CLAUSE_AUTO) && !c->par_auto
	        && gfc_match ("auto") == MATCH_YES)
	{
	  c->par_auto = true;
	  needs_space = true;
	  continue;
	}
      if ((mask & OMP_CLAUSE_WAIT) && !c->wait
	        && gfc_match ("wait") == MATCH_YES)
	{
	  c->wait = true;
	  match_oacc_expr_list (" (", &c->wait_list, false);
	  continue;
	}
      old_loc = gfc_current_locus;
      if ((mask & OMP_CLAUSE_REDUCTION)
	  && gfc_match ("reduction ( ") == MATCH_YES)
	{
	  gfc_omp_reduction_op rop = OMP_REDUCTION_NONE;
	  char buffer[GFC_MAX_SYMBOL_LEN + 3];
	  if (gfc_match_char ('+') == MATCH_YES)
	    rop = OMP_REDUCTION_PLUS;
	  else if (gfc_match_char ('*') == MATCH_YES)
	    rop = OMP_REDUCTION_TIMES;
	  else if (gfc_match_char ('-') == MATCH_YES)
	    rop = OMP_REDUCTION_MINUS;
	  else if (gfc_match (".and.") == MATCH_YES)
	    rop = OMP_REDUCTION_AND;
	  else if (gfc_match (".or.") == MATCH_YES)
	    rop = OMP_REDUCTION_OR;
	  else if (gfc_match (".eqv.") == MATCH_YES)
	    rop = OMP_REDUCTION_EQV;
	  else if (gfc_match (".neqv.") == MATCH_YES)
	    rop = OMP_REDUCTION_NEQV;
	  if (rop != OMP_REDUCTION_NONE)
	    snprintf (buffer, sizeof buffer,
		      "operator %s", gfc_op2string ((gfc_intrinsic_op) rop));
	  else if (gfc_match_defined_op_name (buffer + 1, 1) == MATCH_YES)
	    {
	      buffer[0] = '.';
	      strcat (buffer, ".");
	    }
	  else if (gfc_match_name (buffer) == MATCH_YES)
	    {
	      gfc_symbol *sym;
	      const char *n = buffer;

	      gfc_find_symbol (buffer, NULL, 1, &sym);
	      if (sym != NULL)
		{
		  if (sym->attr.intrinsic)
		    n = sym->name;
		  else if ((sym->attr.flavor != FL_UNKNOWN
			    && sym->attr.flavor != FL_PROCEDURE)
			   || sym->attr.external
			   || sym->attr.generic
			   || sym->attr.entry
			   || sym->attr.result
			   || sym->attr.dummy
			   || sym->attr.subroutine
			   || sym->attr.pointer
			   || sym->attr.target
			   || sym->attr.cray_pointer
			   || sym->attr.cray_pointee
			   || (sym->attr.proc != PROC_UNKNOWN
			       && sym->attr.proc != PROC_INTRINSIC)
			   || sym->attr.if_source != IFSRC_UNKNOWN
			   || sym == sym->ns->proc_name)
		    {
		      sym = NULL;
		      n = NULL;
		    }
		  else
		    n = sym->name;
		}
	      if (n == NULL)
		rop = OMP_REDUCTION_NONE;
	      else if (strcmp (n, "max") == 0)
		rop = OMP_REDUCTION_MAX;
	      else if (strcmp (n, "min") == 0)
		rop = OMP_REDUCTION_MIN;
	      else if (strcmp (n, "iand") == 0)
		rop = OMP_REDUCTION_IAND;
	      else if (strcmp (n, "ior") == 0)
		rop = OMP_REDUCTION_IOR;
	      else if (strcmp (n, "ieor") == 0)
		rop = OMP_REDUCTION_IEOR;
	      if (rop != OMP_REDUCTION_NONE
		  && sym != NULL
		  && ! sym->attr.intrinsic
		  && ! sym->attr.use_assoc
		  && ((sym->attr.flavor == FL_UNKNOWN
		       && !gfc_add_flavor (&sym->attr, FL_PROCEDURE,
					   sym->name, NULL))
		      || !gfc_add_intrinsic (&sym->attr, NULL)))
		rop = OMP_REDUCTION_NONE;
	    }
	  else
	    buffer[0] = '\0';
	  gfc_omp_udr *udr
	    = (buffer[0]
	       ? gfc_find_omp_udr (gfc_current_ns, buffer, NULL) : NULL);
	  gfc_omp_namelist **head = NULL;
	  if (rop == OMP_REDUCTION_NONE && udr)
	    rop = OMP_REDUCTION_USER;

	  if (gfc_match_omp_variable_list (" :",
					   &c->lists[OMP_LIST_REDUCTION],
					   false, NULL, &head) == MATCH_YES)
	    {
	      gfc_omp_namelist *n;
	      if (rop == OMP_REDUCTION_NONE)
		{
		  n = *head;
		  *head = NULL;
		  gfc_error_now ("!$OMP DECLARE REDUCTION %s not found "
				 "at %L", buffer, &old_loc);
		  gfc_free_omp_namelist (n);
		}
	      else
		for (n = *head; n; n = n->next)
		  {
		    n->u.reduction_op = rop;
		    if (udr)
		      {
			n->udr = gfc_get_omp_namelist_udr ();
			n->udr->udr = udr;
		      }
		  }
	      continue;
	    }
	  else
	    gfc_current_locus = old_loc;
	}
      if ((mask & OMP_CLAUSE_DEFAULT)
	  && c->default_sharing == OMP_DEFAULT_UNKNOWN)
	{
	  if (gfc_match ("default ( none )") == MATCH_YES)
	    c->default_sharing = OMP_DEFAULT_NONE;
	  else if (openacc)
	    /* c->default_sharing = OMP_DEFAULT_UNKNOWN */;
	  else if (gfc_match ("default ( shared )") == MATCH_YES)
	    c->default_sharing = OMP_DEFAULT_SHARED;
	  else if (gfc_match ("default ( private )") == MATCH_YES)
	    c->default_sharing = OMP_DEFAULT_PRIVATE;
	  else if (gfc_match ("default ( firstprivate )") == MATCH_YES)
	    c->default_sharing = OMP_DEFAULT_FIRSTPRIVATE;
	  if (c->default_sharing != OMP_DEFAULT_UNKNOWN)
	    continue;
	}
      old_loc = gfc_current_locus;
      if ((mask & OMP_CLAUSE_SCHEDULE)
	  && c->sched_kind == OMP_SCHED_NONE
	  && gfc_match ("schedule ( ") == MATCH_YES)
	{
	  if (gfc_match ("static") == MATCH_YES)
	    c->sched_kind = OMP_SCHED_STATIC;
	  else if (gfc_match ("dynamic") == MATCH_YES)
	    c->sched_kind = OMP_SCHED_DYNAMIC;
	  else if (gfc_match ("guided") == MATCH_YES)
	    c->sched_kind = OMP_SCHED_GUIDED;
	  else if (gfc_match ("runtime") == MATCH_YES)
	    c->sched_kind = OMP_SCHED_RUNTIME;
	  else if (gfc_match ("auto") == MATCH_YES)
	    c->sched_kind = OMP_SCHED_AUTO;
	  if (c->sched_kind != OMP_SCHED_NONE)
	    {
	      match m = MATCH_NO;
	      if (c->sched_kind != OMP_SCHED_RUNTIME
		  && c->sched_kind != OMP_SCHED_AUTO)
		m = gfc_match (" , %e )", &c->chunk_size);
	      if (m != MATCH_YES)
		m = gfc_match_char (')');
	      if (m != MATCH_YES)
		c->sched_kind = OMP_SCHED_NONE;
	    }
	  if (c->sched_kind != OMP_SCHED_NONE)
	    continue;
	  else
	    gfc_current_locus = old_loc;
	}
      if ((mask & OMP_CLAUSE_ORDERED) && !c->ordered
	  && gfc_match ("ordered") == MATCH_YES)
	{
	  c->ordered = needs_space = true;
	  continue;
	}
      if ((mask & OMP_CLAUSE_UNTIED) && !c->untied
	  && gfc_match ("untied") == MATCH_YES)
	{
	  c->untied = needs_space = true;
	  continue;
	}
      if ((mask & OMP_CLAUSE_MERGEABLE) && !c->mergeable
	  && gfc_match ("mergeable") == MATCH_YES)
	{
	  c->mergeable = needs_space = true;
	  continue;
	}
      if ((mask & OMP_CLAUSE_COLLAPSE) && !c->collapse)
	{
	  gfc_expr *cexpr = NULL;
	  match m = gfc_match ("collapse ( %e )", &cexpr);

	  if (m == MATCH_YES)
	    {
	      int collapse;
	      const char *p = gfc_extract_int (cexpr, &collapse);
	      if (p)
		{
		  gfc_error_now (p);
		  collapse = 1;
		}
	      else if (collapse <= 0)
		{
		  gfc_error_now ("COLLAPSE clause argument not"
				 " constant positive integer at %C");
		  collapse = 1;
		}
	      c->collapse = collapse;
	      gfc_free_expr (cexpr);
	      c->acc_collapse = 1;
	      continue;
	    }
	}
      if ((mask & OMP_CLAUSE_INBRANCH) && !c->inbranch && !c->notinbranch
	  && gfc_match ("inbranch") == MATCH_YES)
	{
	  c->inbranch = needs_space = true;
	  continue;
	}
      if ((mask & OMP_CLAUSE_NOTINBRANCH) && !c->notinbranch && !c->inbranch
	  && gfc_match ("notinbranch") == MATCH_YES)
	{
	  c->notinbranch = needs_space = true;
	  continue;
	}
      if ((mask & OMP_CLAUSE_PROC_BIND)
	  && c->proc_bind == OMP_PROC_BIND_UNKNOWN)
	{
	  if (gfc_match ("proc_bind ( master )") == MATCH_YES)
	    c->proc_bind = OMP_PROC_BIND_MASTER;
	  else if (gfc_match ("proc_bind ( spread )") == MATCH_YES)
	    c->proc_bind = OMP_PROC_BIND_SPREAD;
	  else if (gfc_match ("proc_bind ( close )") == MATCH_YES)
	    c->proc_bind = OMP_PROC_BIND_CLOSE;
	  if (c->proc_bind != OMP_PROC_BIND_UNKNOWN)
	    continue;
	}
      if ((mask & OMP_CLAUSE_SAFELEN) && c->safelen_expr == NULL
	  && gfc_match ("safelen ( %e )", &c->safelen_expr) == MATCH_YES)
	continue;
      if ((mask & OMP_CLAUSE_SIMDLEN) && c->simdlen_expr == NULL
	  && gfc_match ("simdlen ( %e )", &c->simdlen_expr) == MATCH_YES)
	continue;
      if ((mask & OMP_CLAUSE_UNIFORM)
	  && gfc_match_omp_variable_list ("uniform (",
					  &c->lists[OMP_LIST_UNIFORM], false)
	     == MATCH_YES)
	continue;
      bool end_colon = false;
      gfc_omp_namelist **head = NULL;
      old_loc = gfc_current_locus;
      if ((mask & OMP_CLAUSE_ALIGNED)
	  && gfc_match_omp_variable_list ("aligned (",
					  &c->lists[OMP_LIST_ALIGNED], false,
					  &end_colon, &head)
	     == MATCH_YES)
	{
	  gfc_expr *alignment = NULL;
	  gfc_omp_namelist *n;

	  if (end_colon
	      && gfc_match (" %e )", &alignment) != MATCH_YES)
	    {
	      gfc_free_omp_namelist (*head);
	      gfc_current_locus = old_loc;
	      *head = NULL;
	      break;
	    }
	  for (n = *head; n; n = n->next)
	    if (n->next && alignment)
	      n->expr = gfc_copy_expr (alignment);
	    else
	      n->expr = alignment;
	  continue;
	}
      end_colon = false;
      head = NULL;
      old_loc = gfc_current_locus;
      if ((mask & OMP_CLAUSE_LINEAR)
	  && gfc_match_omp_variable_list ("linear (",
					  &c->lists[OMP_LIST_LINEAR], false,
					  &end_colon, &head)
	     == MATCH_YES)
	{
	  gfc_expr *step = NULL;

	  if (end_colon
	      && gfc_match (" %e )", &step) != MATCH_YES)
	    {
	      gfc_free_omp_namelist (*head);
	      gfc_current_locus = old_loc;
	      *head = NULL;
	      break;
	    }
	  else if (!end_colon)
	    {
	      step = gfc_get_constant_expr (BT_INTEGER,
					    gfc_default_integer_kind,
					    &old_loc);
	      mpz_set_si (step->value.integer, 1);
	    }
	  (*head)->expr = step;
	  continue;
	}
      if ((mask & OMP_CLAUSE_DEPEND)
	  && gfc_match ("depend ( ") == MATCH_YES)
	{
	  match m = MATCH_YES;
	  gfc_omp_depend_op depend_op = OMP_DEPEND_OUT;
	  if (gfc_match ("inout") == MATCH_YES)
	    depend_op = OMP_DEPEND_INOUT;
	  else if (gfc_match ("in") == MATCH_YES)
	    depend_op = OMP_DEPEND_IN;
	  else if (gfc_match ("out") == MATCH_YES)
	    depend_op = OMP_DEPEND_OUT;
	  else
	    m = MATCH_NO;
	  head = NULL;
	  if (m == MATCH_YES
	      && gfc_match_omp_variable_list (" : ",
					      &c->lists[OMP_LIST_DEPEND],
					      false, NULL, &head, true)
		 == MATCH_YES)
	    {
	      gfc_omp_namelist *n;
	      for (n = *head; n; n = n->next)
		n->u.depend_op = depend_op;
	      continue;
	    }
	  else
	    gfc_current_locus = old_loc;
	}
      if ((mask & OMP_CLAUSE_DIST_SCHEDULE)
	  && c->dist_sched_kind == OMP_SCHED_NONE
	  && gfc_match ("dist_schedule ( static") == MATCH_YES)
	{
	  match m = MATCH_NO;
	  c->dist_sched_kind = OMP_SCHED_STATIC;
	  m = gfc_match (" , %e )", &c->dist_chunk_size);
	  if (m != MATCH_YES)
	    m = gfc_match_char (')');
	  if (m != MATCH_YES)
	    {
	      c->dist_sched_kind = OMP_SCHED_NONE;
	      gfc_current_locus = old_loc;
	    }
	  else
	    continue;
	}
      if ((mask & OMP_CLAUSE_NUM_TEAMS) && c->num_teams == NULL
	  && gfc_match ("num_teams ( %e )", &c->num_teams) == MATCH_YES)
	continue;
      if ((mask & OMP_CLAUSE_DEVICE) && c->device == NULL
	  && gfc_match ("device ( %e )", &c->device) == MATCH_YES)
	continue;
      if ((mask & OMP_CLAUSE_DEVICE_TYPE)
	  && (gfc_match ("device_type ( ") == MATCH_YES
	      || gfc_match ("dtype ( ") == MATCH_YES))
	{
	  gfc_omp_clauses *t = gfc_get_omp_clauses ();
	  gfc_expr_list *p = NULL, *head, *tail;

	  head = tail = NULL;

	  if (gfc_match (" * ") == MATCH_YES)
	    {
	      head = p = gfc_get_expr_list ();
	      p->expr
	        = gfc_get_character_expr (gfc_default_character_kind,
					  &gfc_current_locus, "*", 1);
	    }
	  else
	    {
	      char n[GFC_MAX_SYMBOL_LEN + 1];

	      do
		{
		  p = gfc_get_expr_list ();

		  if (head == NULL)
	            head = tail = p;
		  else
	            {
		      tail->next = p;
		      tail = p;
		    }

		  if (gfc_match (" %n ", n) == MATCH_YES)
		    p->expr
		      = gfc_get_character_expr (gfc_default_character_kind,
						&gfc_current_locus, n,
						strlen (n));
		  else
		    {
		      gfc_error ("missing device_type argument");
		      continue;
		    }
		}
	      while (gfc_match (" , ") == MATCH_YES);
	    }

	  /* Consume the trailing ')'.  */
	  if (gfc_match (" ) ") != MATCH_YES)
	    {
	      gfc_error ("expected %<)%>");
	      continue;
	    }

	  /* Move to chained pointer for parsing remaining clauses.  */
	  c->device_types = head;
	  c->dtype_clauses = t;
	  c = t;

	  mask = dtype_mask;
	  continue;
	}
      if ((mask & OMP_CLAUSE_THREAD_LIMIT) && c->thread_limit == NULL
	  && gfc_match ("thread_limit ( %e )", &c->thread_limit) == MATCH_YES)
	continue;
      if ((mask & OMP_CLAUSE_MAP)
	  && gfc_match ("map ( ") == MATCH_YES)
	{
	  gfc_omp_map_op map_op = OMP_MAP_TOFROM;
	  if (gfc_match ("alloc : ") == MATCH_YES)
	    map_op = OMP_MAP_ALLOC;
	  else if (gfc_match ("tofrom : ") == MATCH_YES)
	    map_op = OMP_MAP_TOFROM;
	  else if (gfc_match ("to : ") == MATCH_YES)
	    map_op = OMP_MAP_TO;
	  else if (gfc_match ("from : ") == MATCH_YES)
	    map_op = OMP_MAP_FROM;
	  head = NULL;
	  if (gfc_match_omp_variable_list ("", &c->lists[OMP_LIST_MAP],
					   false, NULL, &head, true)
	      == MATCH_YES)
	    {
	      gfc_omp_namelist *n;
	      for (n = *head; n; n = n->next)
		n->u.map_op = map_op;
	      continue;
	    }
	  else
	    gfc_current_locus = old_loc;
	}
      if ((mask & OMP_CLAUSE_TO)
	  && gfc_match_omp_variable_list ("to (",
					  &c->lists[OMP_LIST_TO], false,
					  NULL, &head, true)
	     == MATCH_YES)
	continue;
      if ((mask & OMP_CLAUSE_FROM)
	  && gfc_match_omp_variable_list ("from (",
					  &c->lists[OMP_LIST_FROM], false,
					  NULL, &head, true)
	     == MATCH_YES)
	continue;

      break;
    }

  if (gfc_match_omp_eos () != MATCH_YES)
    {
      gfc_free_omp_clauses (base_clauses);
      return MATCH_ERROR;
    }

  *cp = base_clauses;
  return MATCH_YES;
}


#define OACC_PARALLEL_CLAUSES \
  (OMP_CLAUSE_IF | OMP_CLAUSE_ASYNC | OMP_CLAUSE_NUM_GANGS                    \
   | OMP_CLAUSE_NUM_WORKERS | OMP_CLAUSE_VECTOR_LENGTH | OMP_CLAUSE_REDUCTION \
   | OMP_CLAUSE_COPY | OMP_CLAUSE_COPYIN | OMP_CLAUSE_COPYOUT                 \
   | OMP_CLAUSE_CREATE | OMP_CLAUSE_PRESENT | OMP_CLAUSE_PRESENT_OR_COPY      \
   | OMP_CLAUSE_PRESENT_OR_COPYIN | OMP_CLAUSE_PRESENT_OR_COPYOUT             \
   | OMP_CLAUSE_PRESENT_OR_CREATE | OMP_CLAUSE_DEVICEPTR | OMP_CLAUSE_PRIVATE \
   | OMP_CLAUSE_FIRSTPRIVATE | OMP_CLAUSE_DEFAULT | OMP_CLAUSE_WAIT	      \
   | OMP_CLAUSE_DEVICE_TYPE)
#define OACC_KERNELS_CLAUSES \
  (OMP_CLAUSE_IF | OMP_CLAUSE_ASYNC | OMP_CLAUSE_DEVICEPTR                    \
   | OMP_CLAUSE_COPY | OMP_CLAUSE_COPYIN | OMP_CLAUSE_COPYOUT                 \
   | OMP_CLAUSE_CREATE | OMP_CLAUSE_PRESENT | OMP_CLAUSE_PRESENT_OR_COPY      \
   | OMP_CLAUSE_PRESENT_OR_COPYIN | OMP_CLAUSE_PRESENT_OR_COPYOUT             \
   | OMP_CLAUSE_PRESENT_OR_CREATE | OMP_CLAUSE_DEFAULT | OMP_CLAUSE_WAIT      \
   | OMP_CLAUSE_DEVICE_TYPE)
#define OACC_DATA_CLAUSES \
  (OMP_CLAUSE_IF | OMP_CLAUSE_DEVICEPTR  | OMP_CLAUSE_COPY                    \
   | OMP_CLAUSE_COPYIN | OMP_CLAUSE_COPYOUT | OMP_CLAUSE_CREATE               \
   | OMP_CLAUSE_PRESENT | OMP_CLAUSE_PRESENT_OR_COPY                          \
   | OMP_CLAUSE_PRESENT_OR_COPYIN | OMP_CLAUSE_PRESENT_OR_COPYOUT             \
   | OMP_CLAUSE_PRESENT_OR_CREATE)
#define OACC_LOOP_CLAUSES \
  (OMP_CLAUSE_COLLAPSE | OMP_CLAUSE_GANG | OMP_CLAUSE_WORKER     \
   | OMP_CLAUSE_VECTOR | OMP_CLAUSE_SEQ | OMP_CLAUSE_INDEPENDENT \
   | OMP_CLAUSE_PRIVATE | OMP_CLAUSE_REDUCTION | OMP_CLAUSE_AUTO \
   | OMP_CLAUSE_TILE | OMP_CLAUSE_DEVICE_TYPE)
#define OACC_PARALLEL_LOOP_CLAUSES \
  (OACC_LOOP_CLAUSES | OACC_PARALLEL_CLAUSES)
#define OACC_KERNELS_LOOP_CLAUSES \
  (OACC_LOOP_CLAUSES | OACC_KERNELS_CLAUSES)
#define OACC_HOST_DATA_CLAUSES OMP_CLAUSE_USE_DEVICE
#define OACC_DECLARE_CLAUSES \
  (OMP_CLAUSE_COPY | OMP_CLAUSE_COPYIN | OMP_CLAUSE_COPYOUT                   \
   | OMP_CLAUSE_CREATE | OMP_CLAUSE_DEVICEPTR | OMP_CLAUSE_DEVICE_RESIDENT    \
   | OMP_CLAUSE_PRESENT | OMP_CLAUSE_PRESENT_OR_COPY                          \
   | OMP_CLAUSE_PRESENT_OR_COPYIN | OMP_CLAUSE_PRESENT_OR_COPYOUT             \
   | OMP_CLAUSE_PRESENT_OR_CREATE | OMP_CLAUSE_LINK)
#define OACC_UPDATE_CLAUSES \
  (OMP_CLAUSE_IF | OMP_CLAUSE_ASYNC | OMP_CLAUSE_HOST \
   | OMP_CLAUSE_OACC_DEVICE | OMP_CLAUSE_WAIT | OMP_CLAUSE_DEVICE_TYPE)
#define OACC_ENTER_DATA_CLAUSES \
  (OMP_CLAUSE_IF | OMP_CLAUSE_ASYNC | OMP_CLAUSE_WAIT | OMP_CLAUSE_COPYIN    \
   | OMP_CLAUSE_CREATE | OMP_CLAUSE_PRESENT_OR_COPYIN                          \
   | OMP_CLAUSE_PRESENT_OR_CREATE)
#define OACC_EXIT_DATA_CLAUSES \
  (OMP_CLAUSE_IF | OMP_CLAUSE_ASYNC | OMP_CLAUSE_WAIT | OMP_CLAUSE_COPYOUT \
   | OMP_CLAUSE_DELETE)
#define OACC_WAIT_CLAUSES \
  (OMP_CLAUSE_ASYNC)
#define OACC_ROUTINE_CLAUSES \
  (OMP_CLAUSE_GANG | OMP_CLAUSE_WORKER | OMP_CLAUSE_VECTOR | OMP_CLAUSE_SEQ \
   | OMP_CLAUSE_BIND | OMP_CLAUSE_OACC_DEVICE | OMP_CLAUSE_NOHOST           \
   | OMP_CLAUSE_DEVICE_TYPE)

#define OACC_LOOP_CLAUSE_DEVICE_TYPE_MASK \
  (OMP_CLAUSE_COLLAPSE | OMP_CLAUSE_GANG | OMP_CLAUSE_WORKER		    \
   | OMP_CLAUSE_VECTOR | OMP_CLAUSE_AUTO | OMP_CLAUSE_SEQ | OMP_CLAUSE_TILE \
   | OMP_CLAUSE_DEVICE_TYPE)
#define OACC_KERNELS_CLAUSE_DEVICE_TYPE_MASK \
  (OMP_CLAUSE_ASYNC | OMP_CLAUSE_WAIT | OMP_CLAUSE_DEVICE_TYPE)
#define OACC_PARALLEL_CLAUSE_DEVICE_TYPE_MASK				   \
  (OMP_CLAUSE_ASYNC | OMP_CLAUSE_NUM_GANGS | OMP_CLAUSE_NUM_WORKERS	   \
   | OMP_CLAUSE_VECTOR_LENGTH | OMP_CLAUSE_WAIT | OMP_CLAUSE_DEVICE_TYPE)
#define OACC_ROUTINE_CLAUSE_DEVICE_TYPE_MASK				   \
   (OMP_CLAUSE_GANG | OMP_CLAUSE_WORKER | OMP_CLAUSE_VECTOR		   \
    | OMP_CLAUSE_SEQ | OMP_CLAUSE_BIND | OMP_CLAUSE_DEVICE_TYPE)
#define OACC_UPDATE_CLAUSE_DEVICE_TYPE_MASK				   \
   (OMP_CLAUSE_ASYNC | OMP_CLAUSE_WAIT | OMP_CLAUSE_DEVICE_TYPE)


match
gfc_match_oacc_parallel_loop (void)
{
  gfc_omp_clauses *c;
  if (gfc_match_omp_clauses (&c, OACC_PARALLEL_LOOP_CLAUSES,
			     OACC_PARALLEL_CLAUSE_DEVICE_TYPE_MASK
			     | OACC_LOOP_CLAUSE_DEVICE_TYPE_MASK, false,
			     false, true) != MATCH_YES)
    return MATCH_ERROR;

  new_st.op = EXEC_OACC_PARALLEL_LOOP;
  new_st.ext.omp_clauses = c;
  return MATCH_YES;
}


match
gfc_match_oacc_parallel (void)
{
  gfc_omp_clauses *c;
  if (gfc_match_omp_clauses (&c, OACC_PARALLEL_CLAUSES,
			     OACC_PARALLEL_CLAUSE_DEVICE_TYPE_MASK, false,
			     false, true)
      != MATCH_YES)
    return MATCH_ERROR;

  new_st.op = EXEC_OACC_PARALLEL;
  new_st.ext.omp_clauses = c;
  return MATCH_YES;
}


match
gfc_match_oacc_kernels_loop (void)
{
  gfc_omp_clauses *c;
  if (gfc_match_omp_clauses (&c, OACC_KERNELS_LOOP_CLAUSES,
			     OACC_KERNELS_CLAUSE_DEVICE_TYPE_MASK
			     | OACC_LOOP_CLAUSE_DEVICE_TYPE_MASK, false,
			     false, true) != MATCH_YES)
    return MATCH_ERROR;

  new_st.op = EXEC_OACC_KERNELS_LOOP;
  new_st.ext.omp_clauses = c;
  return MATCH_YES;
}


match
gfc_match_oacc_kernels (void)
{
  gfc_omp_clauses *c;
  if (gfc_match_omp_clauses (&c, OACC_KERNELS_CLAUSES,
			     OACC_KERNELS_CLAUSE_DEVICE_TYPE_MASK, false,
			     false, true)
      != MATCH_YES)
    return MATCH_ERROR;

  new_st.op = EXEC_OACC_KERNELS;
  new_st.ext.omp_clauses = c;
  return MATCH_YES;
}


match
gfc_match_oacc_data (void)
{
  gfc_omp_clauses *c;
  if (gfc_match_omp_clauses (&c, OACC_DATA_CLAUSES, 0, false, false, true)
      != MATCH_YES)
    return MATCH_ERROR;

  new_st.op = EXEC_OACC_DATA;
  new_st.ext.omp_clauses = c;
  return MATCH_YES;
}


match
gfc_match_oacc_host_data (void)
{
  gfc_omp_clauses *c;
  if (gfc_match_omp_clauses (&c, OACC_HOST_DATA_CLAUSES, 0, false, false, true)
      != MATCH_YES)
    return MATCH_ERROR;

  new_st.op = EXEC_OACC_HOST_DATA;
  new_st.ext.omp_clauses = c;
  return MATCH_YES;
}


match
gfc_match_oacc_loop (void)
{
  gfc_omp_clauses *c;
  if (gfc_match_omp_clauses (&c, OACC_LOOP_CLAUSES,
			     OACC_LOOP_CLAUSE_DEVICE_TYPE_MASK, false, false,
			     true)
      != MATCH_YES)
    return MATCH_ERROR;

  new_st.op = EXEC_OACC_LOOP;
  new_st.ext.omp_clauses = c;
  return MATCH_YES;
}


match
gfc_match_oacc_declare (void)
{
  gfc_omp_clauses *c;
  gfc_omp_namelist *n;
  gfc_namespace *ns = gfc_current_ns;
  gfc_oacc_declare *new_oc;
  bool module_var = false;

  if (gfc_match_omp_clauses (&c, OACC_DECLARE_CLAUSES, 0, false, false, true)
      != MATCH_YES)
    return MATCH_ERROR;

  for (n = c->lists[OMP_LIST_DEVICE_RESIDENT]; n != NULL; n = n->next)
    n->sym->attr.oacc_declare_device_resident = 1;

  for (n = c->lists[OMP_LIST_LINK]; n != NULL; n = n->next)
    n->sym->attr.oacc_declare_link = 1;

  for (n = c->lists[OMP_LIST_MAP]; n != NULL; n = n->next)
    {
      gfc_symbol *s = n->sym;

      if (s->ns->proc_name && s->ns->proc_name->attr.proc == PROC_MODULE)
	{
	  if (n->u.map_op != OMP_MAP_FORCE_ALLOC
	      && n->u.map_op != OMP_MAP_FORCE_TO)
	    {
	      gfc_error ("Invalid clause in module with $!ACC DECLARE at %L",
			 &n->where);
	      return MATCH_ERROR;
	    }

	  module_var = true;
	}

      if (ns->proc_name->attr.oacc_function)
	{
	  gfc_error ("Invalid declare in routine with $!ACC DECLARE at %C");
	  return MATCH_ERROR;
	}

      if (s->attr.in_common)
	{
	  gfc_error ("Variable in a common block with $!ACC DECLARE at %L",
		     &n->where);
	  return MATCH_ERROR;
	}

      if (s->attr.use_assoc)
	{
	  gfc_error ("Variable is USE-associated with $!ACC DECLARE at %L",
		     &n->where);
	  return MATCH_ERROR;
	}

      if ((s->attr.dimension || s->attr.codimension)
	  && s->attr.dummy && s->as->type != AS_EXPLICIT)
	{
	  gfc_error ("Assumed-size dummy array with $!ACC DECLARE at %L",
		     &n->where);
	  return MATCH_ERROR;
	}

      switch (n->u.map_op)
	{
	  case OMP_MAP_FORCE_ALLOC:
	    s->attr.oacc_declare_create = 1;
	    break;

	  case OMP_MAP_FORCE_TO:
	    s->attr.oacc_declare_copyin = 1;
	    break;

	  case OMP_MAP_FORCE_DEVICEPTR:
	    s->attr.oacc_declare_deviceptr = 1;
	    break;

	  default:
	    break;
	}
    }

  new_oc = gfc_get_oacc_declare ();
  new_oc->next = ns->oacc_declare;
  new_oc->module_var = module_var;
  new_oc->clauses = c;
  new_oc->where = gfc_current_locus;
  ns->oacc_declare = new_oc;

  return MATCH_YES;
}


match
gfc_match_oacc_update (void)
{
  gfc_omp_clauses *c;
  locus here = gfc_current_locus;

  if (gfc_match_omp_clauses (&c, OACC_UPDATE_CLAUSES,
			     OACC_UPDATE_CLAUSE_DEVICE_TYPE_MASK, false,
			     false, true)
      != MATCH_YES)
    return MATCH_ERROR;

  if (!c->lists[OMP_LIST_MAP])
    {
      gfc_error ("%<acc update%> must contain at least one "
		 "%<device%> or %<host%> or %<self%> clause at %L", &here);
      return MATCH_ERROR;
    }

  new_st.op = EXEC_OACC_UPDATE;
  new_st.ext.omp_clauses = c;
  return MATCH_YES;
}


match
gfc_match_oacc_enter_data (void)
{
  gfc_omp_clauses *c;
  if (gfc_match_omp_clauses (&c, OACC_ENTER_DATA_CLAUSES, 0, false, false, true)
      != MATCH_YES)
    return MATCH_ERROR;

  new_st.op = EXEC_OACC_ENTER_DATA;
  new_st.ext.omp_clauses = c;
  return MATCH_YES;
}


match
gfc_match_oacc_exit_data (void)
{
  gfc_omp_clauses *c;
  if (gfc_match_omp_clauses (&c, OACC_EXIT_DATA_CLAUSES, 0, false, false, true)
      != MATCH_YES)
    return MATCH_ERROR;

  new_st.op = EXEC_OACC_EXIT_DATA;
  new_st.ext.omp_clauses = c;
  return MATCH_YES;
}


match
gfc_match_oacc_wait (void)
{
  gfc_omp_clauses *c = gfc_get_omp_clauses ();
  gfc_expr_list *wait_list = NULL, *el;

  match_oacc_expr_list (" (", &wait_list, true);
  gfc_match_omp_clauses (&c, OACC_WAIT_CLAUSES, 0, false, false, true);

  if (gfc_match_omp_eos () != MATCH_YES)
    {
      gfc_error ("Unexpected junk in !$ACC WAIT at %C");
      return MATCH_ERROR;
    }

  if (wait_list)
    for (el = wait_list; el; el = el->next)
      {
	if (el->expr == NULL)
	  {
	    gfc_error ("Invalid argument to $!ACC WAIT at %L",
		       &wait_list->expr->where);
	    return MATCH_ERROR;
	  }

	if (!gfc_resolve_expr (el->expr)
	    || el->expr->ts.type != BT_INTEGER || el->expr->rank != 0
	    || el->expr->expr_type != EXPR_CONSTANT)
	  {
	    gfc_error ("WAIT clause at %L requires a scalar INTEGER expression",
		       &el->expr->where);

	    return MATCH_ERROR;
	  }
      }
  c->wait_list = wait_list;
  new_st.op = EXEC_OACC_WAIT;
  new_st.ext.omp_clauses = c;
  return MATCH_YES;
}


match
gfc_match_oacc_cache (void)
{
  gfc_omp_clauses *c = gfc_get_omp_clauses ();
  match m = gfc_match_omp_variable_list (" (",
					 &c->lists[OMP_LIST_CACHE], true,
					 NULL, NULL, true);
  if (m != MATCH_YES)
    {
      gfc_free_omp_clauses(c);
      return m;
    }

  if (gfc_current_state() != COMP_DO 
      && gfc_current_state() != COMP_DO_CONCURRENT)
    {
      gfc_error ("ACC CACHE directive must be inside of loop %C");
      gfc_free_omp_clauses(c);
      return MATCH_ERROR;
    }

  new_st.op = EXEC_OACC_CACHE;
  new_st.ext.omp_clauses = c;
  return MATCH_YES;
}

/* Determine the loop level for a routine.   */

static int
gfc_oacc_routine_dims (gfc_omp_clauses *clauses)
{
  int level = -1;

  if (clauses)
    {
      unsigned mask = 0;

      if (clauses->gang)
	level = GOMP_DIM_GANG, mask |= GOMP_DIM_MASK (level);
      if (clauses->worker)
	level = GOMP_DIM_WORKER, mask |= GOMP_DIM_MASK (level);
      if (clauses->vector)
	level = GOMP_DIM_VECTOR, mask |= GOMP_DIM_MASK (level);
      if (clauses->seq)
	level = GOMP_DIM_MAX, mask |= GOMP_DIM_MASK (level);

      if (mask != (mask & -mask))
	gfc_error ("Multiple loop axes specified for routine");
    }

  if (level < 0)
    level = GOMP_DIM_MAX;

  return level;
}

match
gfc_match_oacc_routine (void)
{
  locus old_loc;
  gfc_symbol *sym = NULL;
  match m;
  gfc_omp_clauses *c = NULL;
  gfc_oacc_routine_name *n = NULL;

  old_loc = gfc_current_locus;

  m = gfc_match (" (");

  if (gfc_current_ns->proc_name
      && gfc_current_ns->proc_name->attr.if_source == IFSRC_IFBODY
      && m == MATCH_YES)
    {
      gfc_error ("Only the !$ACC ROUTINE form without "
		 "list is allowed in interface block at %C");
      goto cleanup;
    }

  if (m == MATCH_YES)
    {
      char buffer[GFC_MAX_SYMBOL_LEN + 1];
      gfc_symtree *st;

      m = gfc_match_name (buffer);
      if (m == MATCH_YES)
	{
	  st = gfc_find_symtree (gfc_current_ns->sym_root, buffer);
	  if (st)
	    {
	      sym = st->n.sym;
	      if (strcmp (sym->name, gfc_current_ns->proc_name->name) == 0)
	        sym = NULL;
	    }

	  if (st == NULL
	      || (sym
		  && !sym->attr.external
		  && !sym->attr.function
		  && !sym->attr.subroutine))
	    {
	      gfc_error ("Syntax error in !$ACC ROUTINE ( NAME ) at %C, "
			 "invalid function name %s",
			 (sym) ? sym->name : buffer);
	      gfc_current_locus = old_loc;
	      return MATCH_ERROR;
	    }
	}
      else
        {
	  gfc_error ("Syntax error in !$ACC ROUTINE ( NAME ) at %C");
	  gfc_current_locus = old_loc;
	  return MATCH_ERROR;
	}

      if (gfc_match_char (')') != MATCH_YES)
	{
	  gfc_error ("Syntax error in !$ACC ROUTINE ( NAME ) at %C, expecting"
		     " ')' after NAME");
	  gfc_current_locus = old_loc;
	  return MATCH_ERROR;
	}
    }

  if (gfc_match_omp_eos () != MATCH_YES
      && gfc_match_omp_clauses (&c, OACC_ROUTINE_CLAUSES,
				OACC_ROUTINE_CLAUSE_DEVICE_TYPE_MASK, false,
				false, true) != MATCH_YES)
    return MATCH_ERROR;

  if (sym != NULL)
    {
      n = gfc_get_oacc_routine_name ();
      n->sym = sym;
      n->clauses = NULL;
      n->next = NULL;
      if (gfc_current_ns->oacc_routine_names != NULL)
	n->next = gfc_current_ns->oacc_routine_names;

      gfc_current_ns->oacc_routine_names = n;
    }
  else if (gfc_current_ns->proc_name)
    {
      if (!gfc_add_omp_declare_target (&gfc_current_ns->proc_name->attr,
				       gfc_current_ns->proc_name->name,
				       &old_loc))
	goto cleanup;
      gfc_current_ns->proc_name->attr.oacc_function
	= gfc_oacc_routine_dims (c) + 1;
    }

  if (n)
    n->clauses = c;
  else if (gfc_current_ns->oacc_routine)
    gfc_current_ns->oacc_routine_clauses = c;

  new_st.op = EXEC_OACC_ROUTINE;
  new_st.ext.omp_clauses = c;
  return MATCH_YES;  

cleanup:
  gfc_current_locus = old_loc;
  return MATCH_ERROR;
}


#define OMP_PARALLEL_CLAUSES \
  (OMP_CLAUSE_PRIVATE | OMP_CLAUSE_FIRSTPRIVATE | OMP_CLAUSE_SHARED	\
   | OMP_CLAUSE_COPYIN | OMP_CLAUSE_REDUCTION | OMP_CLAUSE_IF		\
   | OMP_CLAUSE_NUM_THREADS | OMP_CLAUSE_DEFAULT | OMP_CLAUSE_PROC_BIND)
#define OMP_DECLARE_SIMD_CLAUSES \
  (OMP_CLAUSE_SIMDLEN | OMP_CLAUSE_LINEAR | OMP_CLAUSE_UNIFORM		\
   | OMP_CLAUSE_ALIGNED | OMP_CLAUSE_INBRANCH | OMP_CLAUSE_NOTINBRANCH)
#define OMP_DO_CLAUSES \
  (OMP_CLAUSE_PRIVATE | OMP_CLAUSE_FIRSTPRIVATE				\
   | OMP_CLAUSE_LASTPRIVATE | OMP_CLAUSE_REDUCTION			\
   | OMP_CLAUSE_SCHEDULE | OMP_CLAUSE_ORDERED | OMP_CLAUSE_COLLAPSE)
#define OMP_SECTIONS_CLAUSES \
  (OMP_CLAUSE_PRIVATE | OMP_CLAUSE_FIRSTPRIVATE				\
   | OMP_CLAUSE_LASTPRIVATE | OMP_CLAUSE_REDUCTION)
#define OMP_SIMD_CLAUSES \
  (OMP_CLAUSE_PRIVATE | OMP_CLAUSE_LASTPRIVATE | OMP_CLAUSE_REDUCTION	\
   | OMP_CLAUSE_COLLAPSE | OMP_CLAUSE_SAFELEN | OMP_CLAUSE_LINEAR	\
   | OMP_CLAUSE_ALIGNED)
#define OMP_TASK_CLAUSES \
  (OMP_CLAUSE_PRIVATE | OMP_CLAUSE_FIRSTPRIVATE | OMP_CLAUSE_SHARED	\
   | OMP_CLAUSE_IF | OMP_CLAUSE_DEFAULT | OMP_CLAUSE_UNTIED		\
   | OMP_CLAUSE_FINAL | OMP_CLAUSE_MERGEABLE | OMP_CLAUSE_DEPEND)
#define OMP_TARGET_CLAUSES \
  (OMP_CLAUSE_DEVICE | OMP_CLAUSE_MAP | OMP_CLAUSE_IF)
#define OMP_TARGET_DATA_CLAUSES \
  (OMP_CLAUSE_DEVICE | OMP_CLAUSE_MAP | OMP_CLAUSE_IF)
#define OMP_TARGET_UPDATE_CLAUSES \
  (OMP_CLAUSE_DEVICE | OMP_CLAUSE_IF | OMP_CLAUSE_TO | OMP_CLAUSE_FROM)
#define OMP_TEAMS_CLAUSES \
  (OMP_CLAUSE_NUM_TEAMS | OMP_CLAUSE_THREAD_LIMIT | OMP_CLAUSE_DEFAULT	\
   | OMP_CLAUSE_PRIVATE | OMP_CLAUSE_FIRSTPRIVATE | OMP_CLAUSE_SHARED	\
   | OMP_CLAUSE_REDUCTION)
#define OMP_DISTRIBUTE_CLAUSES \
  (OMP_CLAUSE_PRIVATE | OMP_CLAUSE_FIRSTPRIVATE | OMP_CLAUSE_COLLAPSE	\
   | OMP_CLAUSE_DIST_SCHEDULE)


static match
match_omp (gfc_exec_op op, unsigned int mask)
{
  gfc_omp_clauses *c;
  if (gfc_match_omp_clauses (&c, mask, 0) != MATCH_YES)
    return MATCH_ERROR;
  new_st.op = op;
  new_st.ext.omp_clauses = c;
  return MATCH_YES;
}


match
gfc_match_omp_critical (void)
{
  char n[GFC_MAX_SYMBOL_LEN+1];

  if (gfc_match (" ( %n )", n) != MATCH_YES)
    n[0] = '\0';
  if (gfc_match_omp_eos () != MATCH_YES)
    {
      gfc_error ("Unexpected junk after $OMP CRITICAL statement at %C");
      return MATCH_ERROR;
    }
  new_st.op = EXEC_OMP_CRITICAL;
  new_st.ext.omp_name = n[0] ? xstrdup (n) : NULL;
  return MATCH_YES;
}


match
gfc_match_omp_distribute (void)
{
  return match_omp (EXEC_OMP_DISTRIBUTE, OMP_DISTRIBUTE_CLAUSES);
}


match
gfc_match_omp_distribute_parallel_do (void)
{
  return match_omp (EXEC_OMP_DISTRIBUTE_PARALLEL_DO,
		    OMP_DISTRIBUTE_CLAUSES | OMP_PARALLEL_CLAUSES
		    | OMP_DO_CLAUSES);
}


match
gfc_match_omp_distribute_parallel_do_simd (void)
{
  return match_omp (EXEC_OMP_DISTRIBUTE_PARALLEL_DO_SIMD,
		    (OMP_DISTRIBUTE_CLAUSES | OMP_PARALLEL_CLAUSES
		     | OMP_DO_CLAUSES | OMP_SIMD_CLAUSES)
		    & ~OMP_CLAUSE_ORDERED);
}


match
gfc_match_omp_distribute_simd (void)
{
  return match_omp (EXEC_OMP_DISTRIBUTE_SIMD,
		    OMP_DISTRIBUTE_CLAUSES | OMP_SIMD_CLAUSES);
}


match
gfc_match_omp_do (void)
{
  return match_omp (EXEC_OMP_DO, OMP_DO_CLAUSES);
}


match
gfc_match_omp_do_simd (void)
{
  return match_omp (EXEC_OMP_DO_SIMD, ((OMP_DO_CLAUSES | OMP_SIMD_CLAUSES)
				       & ~OMP_CLAUSE_ORDERED));
}


match
gfc_match_omp_flush (void)
{
  gfc_omp_namelist *list = NULL;
  gfc_match_omp_variable_list (" (", &list, true);
  if (gfc_match_omp_eos () != MATCH_YES)
    {
      gfc_error ("Unexpected junk after $OMP FLUSH statement at %C");
      gfc_free_omp_namelist (list);
      return MATCH_ERROR;
    }
  new_st.op = EXEC_OMP_FLUSH;
  new_st.ext.omp_namelist = list;
  return MATCH_YES;
}


match
gfc_match_omp_declare_simd (void)
{
  locus where = gfc_current_locus;
  gfc_symbol *proc_name;
  gfc_omp_clauses *c;
  gfc_omp_declare_simd *ods;

  if (gfc_match (" ( %s ) ", &proc_name) != MATCH_YES)
    return MATCH_ERROR;

  if (gfc_match_omp_clauses (&c, OMP_DECLARE_SIMD_CLAUSES, 0, true,
			     false) != MATCH_YES)
    return MATCH_ERROR;

  ods = gfc_get_omp_declare_simd ();
  ods->where = where;
  ods->proc_name = proc_name;
  ods->clauses = c;
  ods->next = gfc_current_ns->omp_declare_simd;
  gfc_current_ns->omp_declare_simd = ods;
  return MATCH_YES;
}


static bool
match_udr_expr (gfc_symtree *omp_sym1, gfc_symtree *omp_sym2)
{
  match m;
  locus old_loc = gfc_current_locus;
  char sname[GFC_MAX_SYMBOL_LEN + 1];
  gfc_symbol *sym;
  gfc_namespace *ns = gfc_current_ns;
  gfc_expr *lvalue = NULL, *rvalue = NULL;
  gfc_symtree *st;
  gfc_actual_arglist *arglist;

  m = gfc_match (" %v =", &lvalue);
  if (m != MATCH_YES)
    gfc_current_locus = old_loc;
  else
    {
      m = gfc_match (" %e )", &rvalue);
      if (m == MATCH_YES)
	{
	  ns->code = gfc_get_code (EXEC_ASSIGN);
	  ns->code->expr1 = lvalue;
	  ns->code->expr2 = rvalue;
	  ns->code->loc = old_loc;
	  return true;
	}

      gfc_current_locus = old_loc;
      gfc_free_expr (lvalue);
    }

  m = gfc_match (" %n", sname);
  if (m != MATCH_YES)
    return false;

  if (strcmp (sname, omp_sym1->name) == 0
      || strcmp (sname, omp_sym2->name) == 0)
    return false;

  gfc_current_ns = ns->parent;
  if (gfc_get_ha_sym_tree (sname, &st))
    return false;

  sym = st->n.sym;
  if (sym->attr.flavor != FL_PROCEDURE
      && sym->attr.flavor != FL_UNKNOWN)
    return false;

  if (!sym->attr.generic
      && !sym->attr.subroutine
      && !sym->attr.function)
    {
      if (!(sym->attr.external && !sym->attr.referenced))
	{
	  /* ...create a symbol in this scope...  */
	  if (sym->ns != gfc_current_ns
	      && gfc_get_sym_tree (sname, NULL, &st, false) == 1)
	    return false;

	  if (sym != st->n.sym)
	    sym = st->n.sym;
	}

      /* ...and then to try to make the symbol into a subroutine.  */
      if (!gfc_add_subroutine (&sym->attr, sym->name, NULL))
	return false;
    }

  gfc_set_sym_referenced (sym);
  gfc_gobble_whitespace ();
  if (gfc_peek_ascii_char () != '(')
    return false;

  gfc_current_ns = ns;
  m = gfc_match_actual_arglist (1, &arglist);
  if (m != MATCH_YES)
    return false;

  if (gfc_match_char (')') != MATCH_YES)
    return false;

  ns->code = gfc_get_code (EXEC_CALL);
  ns->code->symtree = st;
  ns->code->ext.actual = arglist;
  ns->code->loc = old_loc;
  return true;
}

static bool
gfc_omp_udr_predef (gfc_omp_reduction_op rop, const char *name,
		    gfc_typespec *ts, const char **n)
{
  if (!gfc_numeric_ts (ts) && ts->type != BT_LOGICAL)
    return false;

  switch (rop)
    {
    case OMP_REDUCTION_PLUS:
    case OMP_REDUCTION_MINUS:
    case OMP_REDUCTION_TIMES:
      return ts->type != BT_LOGICAL;
    case OMP_REDUCTION_AND:
    case OMP_REDUCTION_OR:
    case OMP_REDUCTION_EQV:
    case OMP_REDUCTION_NEQV:
      return ts->type == BT_LOGICAL;
    case OMP_REDUCTION_USER:
      if (name[0] != '.' && (ts->type == BT_INTEGER || ts->type == BT_REAL))
	{
	  gfc_symbol *sym;

	  gfc_find_symbol (name, NULL, 1, &sym);
	  if (sym != NULL)
	    {
	      if (sym->attr.intrinsic)
		*n = sym->name;
	      else if ((sym->attr.flavor != FL_UNKNOWN
			&& sym->attr.flavor != FL_PROCEDURE)
		       || sym->attr.external
		       || sym->attr.generic
		       || sym->attr.entry
		       || sym->attr.result
		       || sym->attr.dummy
		       || sym->attr.subroutine
		       || sym->attr.pointer
		       || sym->attr.target
		       || sym->attr.cray_pointer
		       || sym->attr.cray_pointee
		       || (sym->attr.proc != PROC_UNKNOWN
			   && sym->attr.proc != PROC_INTRINSIC)
		       || sym->attr.if_source != IFSRC_UNKNOWN
		       || sym == sym->ns->proc_name)
		*n = NULL;
	      else
		*n = sym->name;
	    }
	  else
	    *n = name;
	  if (*n
	      && (strcmp (*n, "max") == 0 || strcmp (*n, "min") == 0))
	    return true;
	  else if (*n
		   && ts->type == BT_INTEGER
		   && (strcmp (*n, "iand") == 0
		       || strcmp (*n, "ior") == 0
		       || strcmp (*n, "ieor") == 0))
	    return true;
	}
      break;
    default:
      break;
    }
  return false;
}

gfc_omp_udr *
gfc_omp_udr_find (gfc_symtree *st, gfc_typespec *ts)
{
  gfc_omp_udr *omp_udr;

  if (st == NULL)
    return NULL;

  for (omp_udr = st->n.omp_udr; omp_udr; omp_udr = omp_udr->next)
    if (omp_udr->ts.type == ts->type
	|| ((omp_udr->ts.type == BT_DERIVED || omp_udr->ts.type == BT_CLASS)
	    && (ts->type == BT_DERIVED && ts->type == BT_CLASS)))
      {
	if (omp_udr->ts.type == BT_DERIVED || omp_udr->ts.type == BT_CLASS)
	  {
	    if (strcmp (omp_udr->ts.u.derived->name, ts->u.derived->name) == 0)
	      return omp_udr;
	  }
	else if (omp_udr->ts.kind == ts->kind)
	  {
	    if (omp_udr->ts.type == BT_CHARACTER)
	      {
		if (omp_udr->ts.u.cl->length == NULL
		    || ts->u.cl->length == NULL)
		  return omp_udr;
		if (omp_udr->ts.u.cl->length->expr_type != EXPR_CONSTANT)
		  return omp_udr;
		if (ts->u.cl->length->expr_type != EXPR_CONSTANT)
		  return omp_udr;
		if (omp_udr->ts.u.cl->length->ts.type != BT_INTEGER)
		  return omp_udr;
		if (ts->u.cl->length->ts.type != BT_INTEGER)
		  return omp_udr;
		if (gfc_compare_expr (omp_udr->ts.u.cl->length,
				      ts->u.cl->length, INTRINSIC_EQ) != 0)
		  continue;
	      }
	    return omp_udr;
	  }
      }
  return NULL;
}

match
gfc_match_omp_declare_reduction (void)
{
  match m;
  gfc_intrinsic_op op;
  char name[GFC_MAX_SYMBOL_LEN + 3];
  auto_vec<gfc_typespec, 5> tss;
  gfc_typespec ts;
  unsigned int i;
  gfc_symtree *st;
  locus where = gfc_current_locus;
  locus end_loc = gfc_current_locus;
  bool end_loc_set = false;
  gfc_omp_reduction_op rop = OMP_REDUCTION_NONE;

  if (gfc_match_char ('(') != MATCH_YES)
    return MATCH_ERROR;

  m = gfc_match (" %o : ", &op);
  if (m == MATCH_ERROR)
    return MATCH_ERROR;
  if (m == MATCH_YES)
    {
      snprintf (name, sizeof name, "operator %s", gfc_op2string (op));
      rop = (gfc_omp_reduction_op) op;
    }
  else
    {
      m = gfc_match_defined_op_name (name + 1, 1);
      if (m == MATCH_ERROR)
	return MATCH_ERROR;
      if (m == MATCH_YES)
	{
	  name[0] = '.';
	  strcat (name, ".");
	  if (gfc_match (" : ") != MATCH_YES)
	    return MATCH_ERROR;
	}
      else
	{
	  if (gfc_match (" %n : ", name) != MATCH_YES)
	    return MATCH_ERROR;
	}
      rop = OMP_REDUCTION_USER;
    }

  m = gfc_match_type_spec (&ts);
  if (m != MATCH_YES)
    return MATCH_ERROR;
  /* Treat len=: the same as len=*.  */
  if (ts.type == BT_CHARACTER)
    ts.deferred = false;
  tss.safe_push (ts);

  while (gfc_match_char (',') == MATCH_YES)
    {
      m = gfc_match_type_spec (&ts);
      if (m != MATCH_YES)
	return MATCH_ERROR;
      tss.safe_push (ts);
    }
  if (gfc_match_char (':') != MATCH_YES)
    return MATCH_ERROR;

  st = gfc_find_symtree (gfc_current_ns->omp_udr_root, name);
  for (i = 0; i < tss.length (); i++)
    {
      gfc_symtree *omp_out, *omp_in;
      gfc_symtree *omp_priv = NULL, *omp_orig = NULL;
      gfc_namespace *combiner_ns, *initializer_ns = NULL;
      gfc_omp_udr *prev_udr, *omp_udr;
      const char *predef_name = NULL;

      omp_udr = gfc_get_omp_udr ();
      omp_udr->name = gfc_get_string (name);
      omp_udr->rop = rop;
      omp_udr->ts = tss[i];
      omp_udr->where = where;

      gfc_current_ns = combiner_ns = gfc_get_namespace (gfc_current_ns, 1);
      combiner_ns->proc_name = combiner_ns->parent->proc_name;

      gfc_get_sym_tree ("omp_out", combiner_ns, &omp_out, false);
      gfc_get_sym_tree ("omp_in", combiner_ns, &omp_in, false);
      combiner_ns->omp_udr_ns = 1;
      omp_out->n.sym->ts = tss[i];
      omp_in->n.sym->ts = tss[i];
      omp_out->n.sym->attr.omp_udr_artificial_var = 1;
      omp_in->n.sym->attr.omp_udr_artificial_var = 1;
      omp_out->n.sym->attr.flavor = FL_VARIABLE;
      omp_in->n.sym->attr.flavor = FL_VARIABLE;
      gfc_commit_symbols ();
      omp_udr->combiner_ns = combiner_ns;
      omp_udr->omp_out = omp_out->n.sym;
      omp_udr->omp_in = omp_in->n.sym;

      locus old_loc = gfc_current_locus;

      if (!match_udr_expr (omp_out, omp_in))
	{
	 syntax:
	  gfc_current_locus = old_loc;
	  gfc_current_ns = combiner_ns->parent;
	  gfc_undo_symbols ();
	  gfc_free_omp_udr (omp_udr);
	  return MATCH_ERROR;
	}

      if (gfc_match (" initializer ( ") == MATCH_YES)
	{
	  gfc_current_ns = combiner_ns->parent;
	  initializer_ns = gfc_get_namespace (gfc_current_ns, 1);
	  gfc_current_ns = initializer_ns;
	  initializer_ns->proc_name = initializer_ns->parent->proc_name;

	  gfc_get_sym_tree ("omp_priv", initializer_ns, &omp_priv, false);
	  gfc_get_sym_tree ("omp_orig", initializer_ns, &omp_orig, false);
	  initializer_ns->omp_udr_ns = 1;
	  omp_priv->n.sym->ts = tss[i];
	  omp_orig->n.sym->ts = tss[i];
	  omp_priv->n.sym->attr.omp_udr_artificial_var = 1;
	  omp_orig->n.sym->attr.omp_udr_artificial_var = 1;
	  omp_priv->n.sym->attr.flavor = FL_VARIABLE;
	  omp_orig->n.sym->attr.flavor = FL_VARIABLE;
	  gfc_commit_symbols ();
	  omp_udr->initializer_ns = initializer_ns;
	  omp_udr->omp_priv = omp_priv->n.sym;
	  omp_udr->omp_orig = omp_orig->n.sym;

	  if (!match_udr_expr (omp_priv, omp_orig))
	    goto syntax;
	}

      gfc_current_ns = combiner_ns->parent;
      if (!end_loc_set)
	{
	  end_loc_set = true;
	  end_loc = gfc_current_locus;
	}
      gfc_current_locus = old_loc;

      prev_udr = gfc_omp_udr_find (st, &tss[i]);
      if (gfc_omp_udr_predef (rop, name, &tss[i], &predef_name)
	  /* Don't error on !$omp declare reduction (min : integer : ...)
	     just yet, there could be integer :: min afterwards,
	     making it valid.  When the UDR is resolved, we'll get
	     to it again.  */
	  && (rop != OMP_REDUCTION_USER || name[0] == '.'))
	{
	  if (predef_name)
	    gfc_error_now ("Redefinition of predefined %s "
			   "!$OMP DECLARE REDUCTION at %L",
			   predef_name, &where);
	  else
	    gfc_error_now ("Redefinition of predefined "
			   "!$OMP DECLARE REDUCTION at %L", &where);
	}
      else if (prev_udr)
	{
	  gfc_error_now ("Redefinition of !$OMP DECLARE REDUCTION at %L",
			 &where);
	  gfc_error_now ("Previous !$OMP DECLARE REDUCTION at %L",
			 &prev_udr->where);
	}
      else if (st)
	{
	  omp_udr->next = st->n.omp_udr;
	  st->n.omp_udr = omp_udr;
	}
      else
	{
	  st = gfc_new_symtree (&gfc_current_ns->omp_udr_root, name);
	  st->n.omp_udr = omp_udr;
	}
    }

  if (end_loc_set)
    {
      gfc_current_locus = end_loc;
      if (gfc_match_omp_eos () != MATCH_YES)
	{
	  gfc_error ("Unexpected junk after !$OMP DECLARE REDUCTION at %C");
	  gfc_current_locus = where;
	  return MATCH_ERROR;
	}

      return MATCH_YES;
    }
  gfc_clear_error ();
  return MATCH_ERROR;
}


match
gfc_match_omp_declare_target (void)
{
  locus old_loc;
  char n[GFC_MAX_SYMBOL_LEN+1];
  gfc_symbol *sym;
  match m;
  gfc_symtree *st;

  old_loc = gfc_current_locus;

  m = gfc_match (" (");

  if (gfc_current_ns->proc_name
      && gfc_current_ns->proc_name->attr.if_source == IFSRC_IFBODY
      && m == MATCH_YES)
    {
      gfc_error ("Only the !$OMP DECLARE TARGET form without "
		 "list is allowed in interface block at %C");
      goto cleanup;
    }

  if (m == MATCH_NO
      && gfc_current_ns->proc_name
      && gfc_match_omp_eos () == MATCH_YES)
    {
      if (!gfc_add_omp_declare_target (&gfc_current_ns->proc_name->attr,
				       gfc_current_ns->proc_name->name,
				       &old_loc))
	goto cleanup;
      return MATCH_YES;
    }

  if (m != MATCH_YES)
    return m;

  for (;;)
    {
      m = gfc_match_symbol (&sym, 0);
      switch (m)
	{
	case MATCH_YES:
	  if (sym->attr.in_common)
	    gfc_error_now ("OMP DECLARE TARGET on a variable at %C is an "
			   "element of a COMMON block");
	  else if (!gfc_add_omp_declare_target (&sym->attr, sym->name,
						&sym->declared_at))
	    goto cleanup;
	  goto next_item;
	case MATCH_NO:
	  break;
	case MATCH_ERROR:
	  goto cleanup;
	}

      m = gfc_match (" / %n /", n);
      if (m == MATCH_ERROR)
	goto cleanup;
      if (m == MATCH_NO || n[0] == '\0')
	goto syntax;

      st = gfc_find_symtree (gfc_current_ns->common_root, n);
      if (st == NULL)
	{
	  gfc_error ("COMMON block /%s/ not found at %C", n);
	  goto cleanup;
	}
      st->n.common->omp_declare_target = 1;
      for (sym = st->n.common->head; sym; sym = sym->common_next)
	if (!gfc_add_omp_declare_target (&sym->attr, sym->name,
					 &sym->declared_at))
	  goto cleanup;

    next_item:
      if (gfc_match_char (')') == MATCH_YES)
	break;
      if (gfc_match_char (',') != MATCH_YES)
	goto syntax;
    }

  if (gfc_match_omp_eos () != MATCH_YES)
    {
      gfc_error ("Unexpected junk after !$OMP DECLARE TARGET at %C");
      goto cleanup;
    }
  return MATCH_YES;

syntax:
  gfc_error ("Syntax error in !$OMP DECLARE TARGET list at %C");

cleanup:
  gfc_current_locus = old_loc;
  return MATCH_ERROR;
}


match
gfc_match_omp_threadprivate (void)
{
  locus old_loc;
  char n[GFC_MAX_SYMBOL_LEN+1];
  gfc_symbol *sym;
  match m;
  gfc_symtree *st;

  old_loc = gfc_current_locus;

  m = gfc_match (" (");
  if (m != MATCH_YES)
    return m;

  for (;;)
    {
      m = gfc_match_symbol (&sym, 0);
      switch (m)
	{
	case MATCH_YES:
	  if (sym->attr.in_common)
	    gfc_error_now ("Threadprivate variable at %C is an element of "
			   "a COMMON block");
	  else if (!gfc_add_threadprivate (&sym->attr, sym->name, &sym->declared_at))
	    goto cleanup;
	  goto next_item;
	case MATCH_NO:
	  break;
	case MATCH_ERROR:
	  goto cleanup;
	}

      m = gfc_match (" / %n /", n);
      if (m == MATCH_ERROR)
	goto cleanup;
      if (m == MATCH_NO || n[0] == '\0')
	goto syntax;

      st = gfc_find_symtree (gfc_current_ns->common_root, n);
      if (st == NULL)
	{
	  gfc_error ("COMMON block /%s/ not found at %C", n);
	  goto cleanup;
	}
      st->n.common->threadprivate = 1;
      for (sym = st->n.common->head; sym; sym = sym->common_next)
	if (!gfc_add_threadprivate (&sym->attr, sym->name, &sym->declared_at))
	  goto cleanup;

    next_item:
      if (gfc_match_char (')') == MATCH_YES)
	break;
      if (gfc_match_char (',') != MATCH_YES)
	goto syntax;
    }

  if (gfc_match_omp_eos () != MATCH_YES)
    {
      gfc_error ("Unexpected junk after OMP THREADPRIVATE at %C");
      goto cleanup;
    }

  return MATCH_YES;

syntax:
  gfc_error ("Syntax error in !$OMP THREADPRIVATE list at %C");

cleanup:
  gfc_current_locus = old_loc;
  return MATCH_ERROR;
}


match
gfc_match_omp_parallel (void)
{
  return match_omp (EXEC_OMP_PARALLEL, OMP_PARALLEL_CLAUSES);
}


match
gfc_match_omp_parallel_do (void)
{
  return match_omp (EXEC_OMP_PARALLEL_DO,
		    OMP_PARALLEL_CLAUSES | OMP_DO_CLAUSES);
}


match
gfc_match_omp_parallel_do_simd (void)
{
  return match_omp (EXEC_OMP_PARALLEL_DO_SIMD,
		    (OMP_PARALLEL_CLAUSES | OMP_DO_CLAUSES | OMP_SIMD_CLAUSES)
		    & ~OMP_CLAUSE_ORDERED);
}


match
gfc_match_omp_parallel_sections (void)
{
  return match_omp (EXEC_OMP_PARALLEL_SECTIONS,
		    OMP_PARALLEL_CLAUSES | OMP_SECTIONS_CLAUSES);
}


match
gfc_match_omp_parallel_workshare (void)
{
  return match_omp (EXEC_OMP_PARALLEL_WORKSHARE, OMP_PARALLEL_CLAUSES);
}


match
gfc_match_omp_sections (void)
{
  return match_omp (EXEC_OMP_SECTIONS, OMP_SECTIONS_CLAUSES);
}


match
gfc_match_omp_simd (void)
{
  return match_omp (EXEC_OMP_SIMD, OMP_SIMD_CLAUSES);
}


match
gfc_match_omp_single (void)
{
  return match_omp (EXEC_OMP_SINGLE,
		    OMP_CLAUSE_PRIVATE | OMP_CLAUSE_FIRSTPRIVATE);
}


match
gfc_match_omp_task (void)
{
  return match_omp (EXEC_OMP_TASK, OMP_TASK_CLAUSES);
}


match
gfc_match_omp_taskwait (void)
{
  if (gfc_match_omp_eos () != MATCH_YES)
    {
      gfc_error ("Unexpected junk after TASKWAIT clause at %C");
      return MATCH_ERROR;
    }
  new_st.op = EXEC_OMP_TASKWAIT;
  new_st.ext.omp_clauses = NULL;
  return MATCH_YES;
}


match
gfc_match_omp_taskyield (void)
{
  if (gfc_match_omp_eos () != MATCH_YES)
    {
      gfc_error ("Unexpected junk after TASKYIELD clause at %C");
      return MATCH_ERROR;
    }
  new_st.op = EXEC_OMP_TASKYIELD;
  new_st.ext.omp_clauses = NULL;
  return MATCH_YES;
}


match
gfc_match_omp_target (void)
{
  return match_omp (EXEC_OMP_TARGET, OMP_TARGET_CLAUSES);
}


match
gfc_match_omp_target_data (void)
{
  return match_omp (EXEC_OMP_TARGET_DATA, OMP_TARGET_DATA_CLAUSES);
}


match
gfc_match_omp_target_teams (void)
{
  return match_omp (EXEC_OMP_TARGET_TEAMS,
		    OMP_TARGET_CLAUSES | OMP_TEAMS_CLAUSES);
}


match
gfc_match_omp_target_teams_distribute (void)
{
  return match_omp (EXEC_OMP_TARGET_TEAMS_DISTRIBUTE,
		    OMP_TARGET_CLAUSES | OMP_TEAMS_CLAUSES
		    | OMP_DISTRIBUTE_CLAUSES);
}


match
gfc_match_omp_target_teams_distribute_parallel_do (void)
{
  return match_omp (EXEC_OMP_TARGET_TEAMS_DISTRIBUTE_PARALLEL_DO,
		    OMP_TARGET_CLAUSES | OMP_TEAMS_CLAUSES
		    | OMP_DISTRIBUTE_CLAUSES | OMP_PARALLEL_CLAUSES
		    | OMP_DO_CLAUSES);
}


match
gfc_match_omp_target_teams_distribute_parallel_do_simd (void)
{
  return match_omp (EXEC_OMP_TARGET_TEAMS_DISTRIBUTE_PARALLEL_DO_SIMD,
		    (OMP_TARGET_CLAUSES | OMP_TEAMS_CLAUSES
		     | OMP_DISTRIBUTE_CLAUSES | OMP_PARALLEL_CLAUSES
		     | OMP_DO_CLAUSES | OMP_SIMD_CLAUSES)
		    & ~OMP_CLAUSE_ORDERED);
}


match
gfc_match_omp_target_teams_distribute_simd (void)
{
  return match_omp (EXEC_OMP_TARGET_TEAMS_DISTRIBUTE_SIMD,
		    OMP_TARGET_CLAUSES | OMP_TEAMS_CLAUSES
		    | OMP_DISTRIBUTE_CLAUSES | OMP_SIMD_CLAUSES);
}


match
gfc_match_omp_target_update (void)
{
  return match_omp (EXEC_OMP_TARGET_UPDATE, OMP_TARGET_UPDATE_CLAUSES);
}


match
gfc_match_omp_teams (void)
{
  return match_omp (EXEC_OMP_TEAMS, OMP_TEAMS_CLAUSES);
}


match
gfc_match_omp_teams_distribute (void)
{
  return match_omp (EXEC_OMP_TEAMS_DISTRIBUTE,
		    OMP_TEAMS_CLAUSES | OMP_DISTRIBUTE_CLAUSES);
}


match
gfc_match_omp_teams_distribute_parallel_do (void)
{
  return match_omp (EXEC_OMP_TEAMS_DISTRIBUTE_PARALLEL_DO,
		    OMP_TEAMS_CLAUSES | OMP_DISTRIBUTE_CLAUSES
		    | OMP_PARALLEL_CLAUSES | OMP_DO_CLAUSES);
}


match
gfc_match_omp_teams_distribute_parallel_do_simd (void)
{
  return match_omp (EXEC_OMP_TEAMS_DISTRIBUTE_PARALLEL_DO_SIMD,
		    (OMP_TEAMS_CLAUSES | OMP_DISTRIBUTE_CLAUSES
		     | OMP_PARALLEL_CLAUSES | OMP_DO_CLAUSES
		     | OMP_SIMD_CLAUSES) & ~OMP_CLAUSE_ORDERED);
}


match
gfc_match_omp_teams_distribute_simd (void)
{
  return match_omp (EXEC_OMP_TEAMS_DISTRIBUTE_SIMD,
		    OMP_TEAMS_CLAUSES | OMP_DISTRIBUTE_CLAUSES
		    | OMP_SIMD_CLAUSES);
}


match
gfc_match_omp_workshare (void)
{
  if (gfc_match_omp_eos () != MATCH_YES)
    {
      gfc_error ("Unexpected junk after $OMP WORKSHARE statement at %C");
      return MATCH_ERROR;
    }
  new_st.op = EXEC_OMP_WORKSHARE;
  new_st.ext.omp_clauses = gfc_get_omp_clauses ();
  return MATCH_YES;
}


match
gfc_match_omp_master (void)
{
  if (gfc_match_omp_eos () != MATCH_YES)
    {
      gfc_error ("Unexpected junk after $OMP MASTER statement at %C");
      return MATCH_ERROR;
    }
  new_st.op = EXEC_OMP_MASTER;
  new_st.ext.omp_clauses = NULL;
  return MATCH_YES;
}


match
gfc_match_omp_ordered (void)
{
  if (gfc_match_omp_eos () != MATCH_YES)
    {
      gfc_error ("Unexpected junk after $OMP ORDERED statement at %C");
      return MATCH_ERROR;
    }
  new_st.op = EXEC_OMP_ORDERED;
  new_st.ext.omp_clauses = NULL;
  return MATCH_YES;
}

<<<<<<< HEAD
=======

>>>>>>> be373510
static match
gfc_match_omp_oacc_atomic (bool omp_p)
{
  gfc_omp_atomic_op op = GFC_OMP_ATOMIC_UPDATE;
  int seq_cst = 0;
  if (gfc_match ("% seq_cst") == MATCH_YES)
    seq_cst = 1;
  locus old_loc = gfc_current_locus;
  if (seq_cst && gfc_match_char (',') == MATCH_YES)
    seq_cst = 2;
  if (seq_cst == 2
      || gfc_match_space () == MATCH_YES)
    {
      gfc_gobble_whitespace ();
      if (gfc_match ("update") == MATCH_YES)
	op = GFC_OMP_ATOMIC_UPDATE;
      else if (gfc_match ("read") == MATCH_YES)
	op = GFC_OMP_ATOMIC_READ;
      else if (gfc_match ("write") == MATCH_YES)
	op = GFC_OMP_ATOMIC_WRITE;
      else if (gfc_match ("capture") == MATCH_YES)
	op = GFC_OMP_ATOMIC_CAPTURE;
      else
	{
	  if (seq_cst == 2)
	    gfc_current_locus = old_loc;
	  goto finish;
	}
      if (!seq_cst
	  && (gfc_match (", seq_cst") == MATCH_YES
	      || gfc_match ("% seq_cst") == MATCH_YES))
	seq_cst = 1;
    }
 finish:
  if (gfc_match_omp_eos () != MATCH_YES)
    {
      gfc_error ("Unexpected junk after $OMP ATOMIC statement at %C");
      return MATCH_ERROR;
    }
  new_st.op = (omp_p ? EXEC_OMP_ATOMIC : EXEC_OACC_ATOMIC);
  if (seq_cst)
    op = (gfc_omp_atomic_op) (op | GFC_OMP_ATOMIC_SEQ_CST);
  new_st.ext.omp_atomic = op;
  return MATCH_YES;
}

match
gfc_match_oacc_atomic (void)
{
  return gfc_match_omp_oacc_atomic (false);
}

match
gfc_match_omp_atomic (void)
{
  return gfc_match_omp_oacc_atomic (true);
}

match
gfc_match_omp_barrier (void)
{
  if (gfc_match_omp_eos () != MATCH_YES)
    {
      gfc_error ("Unexpected junk after $OMP BARRIER statement at %C");
      return MATCH_ERROR;
    }
  new_st.op = EXEC_OMP_BARRIER;
  new_st.ext.omp_clauses = NULL;
  return MATCH_YES;
}


match
gfc_match_omp_taskgroup (void)
{
  if (gfc_match_omp_eos () != MATCH_YES)
    {
      gfc_error ("Unexpected junk after $OMP TASKGROUP statement at %C");
      return MATCH_ERROR;
    }
  new_st.op = EXEC_OMP_TASKGROUP;
  return MATCH_YES;
}


static enum gfc_omp_cancel_kind
gfc_match_omp_cancel_kind (void)
{
  if (gfc_match_space () != MATCH_YES)
    return OMP_CANCEL_UNKNOWN;
  if (gfc_match ("parallel") == MATCH_YES)
    return OMP_CANCEL_PARALLEL;
  if (gfc_match ("sections") == MATCH_YES)
    return OMP_CANCEL_SECTIONS;
  if (gfc_match ("do") == MATCH_YES)
    return OMP_CANCEL_DO;
  if (gfc_match ("taskgroup") == MATCH_YES)
    return OMP_CANCEL_TASKGROUP;
  return OMP_CANCEL_UNKNOWN;
}


match
gfc_match_omp_cancel (void)
{
  gfc_omp_clauses *c;
  enum gfc_omp_cancel_kind kind = gfc_match_omp_cancel_kind ();
  if (kind == OMP_CANCEL_UNKNOWN)
    return MATCH_ERROR;
  if (gfc_match_omp_clauses (&c, OMP_CLAUSE_IF, 0, false) != MATCH_YES)
    return MATCH_ERROR;
  c->cancel = kind;
  new_st.op = EXEC_OMP_CANCEL;
  new_st.ext.omp_clauses = c;
  return MATCH_YES;
}


match
gfc_match_omp_cancellation_point (void)
{
  gfc_omp_clauses *c;
  enum gfc_omp_cancel_kind kind = gfc_match_omp_cancel_kind ();
  if (kind == OMP_CANCEL_UNKNOWN)
    return MATCH_ERROR;
  if (gfc_match_omp_eos () != MATCH_YES)
    {
      gfc_error ("Unexpected junk after $OMP CANCELLATION POINT statement "
		 "at %C");
      return MATCH_ERROR;
    }
  c = gfc_get_omp_clauses ();
  c->cancel = kind;
  new_st.op = EXEC_OMP_CANCELLATION_POINT;
  new_st.ext.omp_clauses = c;
  return MATCH_YES;
}


match
gfc_match_omp_end_nowait (void)
{
  bool nowait = false;
  if (gfc_match ("% nowait") == MATCH_YES)
    nowait = true;
  if (gfc_match_omp_eos () != MATCH_YES)
    {
      gfc_error ("Unexpected junk after NOWAIT clause at %C");
      return MATCH_ERROR;
    }
  new_st.op = EXEC_OMP_END_NOWAIT;
  new_st.ext.omp_bool = nowait;
  return MATCH_YES;
}


match
gfc_match_omp_end_single (void)
{
  gfc_omp_clauses *c;
  if (gfc_match ("% nowait") == MATCH_YES)
    {
      new_st.op = EXEC_OMP_END_NOWAIT;
      new_st.ext.omp_bool = true;
      return MATCH_YES;
    }
  if (gfc_match_omp_clauses (&c, OMP_CLAUSE_COPYPRIVATE, 0) != MATCH_YES)
    return MATCH_ERROR;
  new_st.op = EXEC_OMP_END_SINGLE;
  new_st.ext.omp_clauses = c;
  return MATCH_YES;
}


static bool
oacc_is_loop (gfc_code *code)
{
  return code->op == EXEC_OACC_PARALLEL_LOOP
	 || code->op == EXEC_OACC_KERNELS_LOOP
	 || code->op == EXEC_OACC_LOOP;
}

static void
resolve_oacc_scalar_int_expr (gfc_expr *expr, const char *clause)
{
  if (!gfc_resolve_expr (expr)
      || expr->ts.type != BT_INTEGER || expr->rank != 0)
    gfc_error ("%s clause at %L requires a scalar INTEGER expression",
		     clause, &expr->where);
}


static void
resolve_oacc_positive_int_expr (gfc_expr *expr, const char *clause)
{
  resolve_oacc_scalar_int_expr (expr, clause);
  if (expr->expr_type == EXPR_CONSTANT && expr->ts.type == BT_INTEGER
      && mpz_sgn(expr->value.integer) <= 0)
    gfc_warning (0, "INTEGER expression of %s clause at %L must be positive",
		     clause, &expr->where);
}

/* Emits error when symbol is pointer, cray pointer or cray pointee
   of derived of polymorphic type.  */

static void
check_symbol_not_pointer (gfc_symbol *sym, locus loc, const char *name)
{
  if (sym->ts.type == BT_DERIVED && sym->attr.pointer)
    gfc_error ("POINTER object %qs of derived type in %s clause at %L",
	       sym->name, name, &loc);
  if (sym->ts.type == BT_DERIVED && sym->attr.cray_pointer)
    gfc_error ("Cray pointer object of derived type %qs in %s clause at %L",
	       sym->name, name, &loc);
  if (sym->ts.type == BT_DERIVED && sym->attr.cray_pointee)
    gfc_error ("Cray pointee object of derived type %qs in %s clause at %L",
	       sym->name, name, &loc);

  if ((sym->ts.type == BT_ASSUMED && sym->attr.pointer)
      || (sym->ts.type == BT_CLASS && CLASS_DATA (sym)
	  && CLASS_DATA (sym)->attr.pointer))
    gfc_error ("POINTER object %qs of polymorphic type in %s clause at %L",
	       sym->name, name, &loc);
  if ((sym->ts.type == BT_ASSUMED && sym->attr.cray_pointer)
      || (sym->ts.type == BT_CLASS && CLASS_DATA (sym)
	  && CLASS_DATA (sym)->attr.cray_pointer))
    gfc_error ("Cray pointer object of polymorphic type %qs in %s clause at %L",
	       sym->name, name, &loc);
  if ((sym->ts.type == BT_ASSUMED && sym->attr.cray_pointee)
      || (sym->ts.type == BT_CLASS && CLASS_DATA (sym)
	  && CLASS_DATA (sym)->attr.cray_pointee))
    gfc_error ("Cray pointee object of polymorphic type %qs in %s clause at %L",
	       sym->name, name, &loc);
}

/* Emits error when symbol represents assumed size/rank array.  */

static void
check_array_not_assumed (gfc_symbol *sym, locus loc, const char *name)
{
  if (sym->as && sym->as->type == AS_ASSUMED_SIZE)
    gfc_error ("Assumed size array %qs in %s clause at %L",
	       sym->name, name, &loc);
  if (sym->as && sym->as->type == AS_ASSUMED_RANK)
    gfc_error ("Assumed rank array %qs in %s clause at %L",
	       sym->name, name, &loc);
}

static void
resolve_oacc_data_clauses (gfc_symbol *sym, locus loc, const char *name)
{
  if (sym->ts.type == BT_DERIVED && sym->attr.allocatable)
    gfc_error ("ALLOCATABLE object %qs of derived type in %s clause at %L",
	       sym->name, name, &loc);
  if ((sym->ts.type == BT_ASSUMED && sym->attr.allocatable)
      || (sym->ts.type == BT_CLASS && CLASS_DATA (sym)
	  && CLASS_DATA (sym)->attr.allocatable))
    gfc_error ("ALLOCATABLE object %qs of polymorphic type "
	       "in %s clause at %L", sym->name, name, &loc);
  check_symbol_not_pointer (sym, loc, name);
  check_array_not_assumed (sym, loc, name);
}

static void
resolve_oacc_deviceptr_clause (gfc_symbol *sym, locus loc, const char *name)
{
  if (sym->attr.pointer
      || (sym->ts.type == BT_CLASS && CLASS_DATA (sym)
	  && CLASS_DATA (sym)->attr.class_pointer))
    gfc_error ("POINTER object %qs in %s clause at %L",
	       sym->name, name, &loc);
  if (sym->attr.cray_pointer
      || (sym->ts.type == BT_CLASS && CLASS_DATA (sym)
	  && CLASS_DATA (sym)->attr.cray_pointer))
    gfc_error ("Cray pointer object %qs in %s clause at %L",
	       sym->name, name, &loc);
  if (sym->attr.cray_pointee
      || (sym->ts.type == BT_CLASS && CLASS_DATA (sym)
	  && CLASS_DATA (sym)->attr.cray_pointee))
    gfc_error ("Cray pointee object %qs in %s clause at %L",
	       sym->name, name, &loc);
  if (sym->attr.allocatable
      || (sym->ts.type == BT_CLASS && CLASS_DATA (sym)
	  && CLASS_DATA (sym)->attr.allocatable))
    gfc_error ("ALLOCATABLE object %qs in %s clause at %L",
	       sym->name, name, &loc);
  if (sym->attr.value)
    gfc_error ("VALUE object %qs in %s clause at %L",
	       sym->name, name, &loc);
  check_array_not_assumed (sym, loc, name);
}


struct resolve_omp_udr_callback_data
{
  gfc_symbol *sym1, *sym2;
};


static int
resolve_omp_udr_callback (gfc_expr **e, int *, void *data)
{
  struct resolve_omp_udr_callback_data *rcd
    = (struct resolve_omp_udr_callback_data *) data;
  if ((*e)->expr_type == EXPR_VARIABLE
      && ((*e)->symtree->n.sym == rcd->sym1
	  || (*e)->symtree->n.sym == rcd->sym2))
    {
      gfc_ref *ref = gfc_get_ref ();
      ref->type = REF_ARRAY;
      ref->u.ar.where = (*e)->where;
      ref->u.ar.as = (*e)->symtree->n.sym->as;
      ref->u.ar.type = AR_FULL;
      ref->u.ar.dimen = 0;
      ref->next = (*e)->ref;
      (*e)->ref = ref;
    }
  return 0;
}


static int
resolve_omp_udr_callback2 (gfc_expr **e, int *, void *)
{
  if ((*e)->expr_type == EXPR_FUNCTION
      && (*e)->value.function.isym == NULL)
    {
      gfc_symbol *sym = (*e)->symtree->n.sym;
      if (!sym->attr.intrinsic
	  && sym->attr.if_source == IFSRC_UNKNOWN)
	gfc_error ("Implicitly declared function %s used in "
		   "!$OMP DECLARE REDUCTION at %L ", sym->name, &(*e)->where);
    }
  return 0;
}


static gfc_code *
resolve_omp_udr_clause (gfc_omp_namelist *n, gfc_namespace *ns,
			gfc_symbol *sym1, gfc_symbol *sym2)
{
  gfc_code *copy;
  gfc_symbol sym1_copy, sym2_copy;

  if (ns->code->op == EXEC_ASSIGN)
    {
      copy = gfc_get_code (EXEC_ASSIGN);
      copy->expr1 = gfc_copy_expr (ns->code->expr1);
      copy->expr2 = gfc_copy_expr (ns->code->expr2);
    }
  else
    {
      copy = gfc_get_code (EXEC_CALL);
      copy->symtree = ns->code->symtree;
      copy->ext.actual = gfc_copy_actual_arglist (ns->code->ext.actual);
    }
  copy->loc = ns->code->loc;
  sym1_copy = *sym1;
  sym2_copy = *sym2;
  *sym1 = *n->sym;
  *sym2 = *n->sym;
  sym1->name = sym1_copy.name;
  sym2->name = sym2_copy.name;
  ns->proc_name = ns->parent->proc_name;
  if (n->sym->attr.dimension)
    {
      struct resolve_omp_udr_callback_data rcd;
      rcd.sym1 = sym1;
      rcd.sym2 = sym2;
      gfc_code_walker (&copy, gfc_dummy_code_callback,
		       resolve_omp_udr_callback, &rcd);
    }
  gfc_resolve_code (copy, gfc_current_ns);
  if (copy->op == EXEC_CALL && copy->resolved_isym == NULL)
    {
      gfc_symbol *sym = copy->resolved_sym;
      if (sym
	  && !sym->attr.intrinsic
	  && sym->attr.if_source == IFSRC_UNKNOWN)
	gfc_error ("Implicitly declared subroutine %s used in "
		   "!$OMP DECLARE REDUCTION at %L ", sym->name,
		   &copy->loc);
    }
  gfc_code_walker (&copy, gfc_dummy_code_callback,
		   resolve_omp_udr_callback2, NULL);
  *sym1 = sym1_copy;
  *sym2 = sym2_copy;
  return copy;
}

/* Check if a variable appears in multiple clauses.  */

static void
resolve_omp_duplicate_list (gfc_omp_namelist *clause_list, bool openacc,
			    int list)
{
  gfc_omp_namelist *n;
  const char *error_msg = "Symbol %qs present on multiple clauses at %L";

  /* OpenACC reduction clauses are compatible with everything.  We only
     need to check if a reduction variable is used more than once.  */
  if (openacc && list == OMP_LIST_REDUCTION)
    {
      hash_set<gfc_symbol *> reductions;

      for (n = clause_list; n; n = n->next)
	{
	  if (reductions.contains (n->sym))
	    gfc_error (error_msg, n->sym->name, &n->where);
	  else
	    reductions.add (n->sym);
	}

      return;
    }

  /* Ensure that variables are only used in one clause.  */
  for (n = clause_list; n; n = n->next)
    {
      if (n->sym->mark)
	gfc_error (error_msg, n->sym->name, &n->where);
      else
	n->sym->mark = 1;
    }
}

/* OpenMP directive resolving routines.  */

static void
resolve_omp_clauses (gfc_code *code, gfc_omp_clauses *omp_clauses,
		     gfc_namespace *ns, bool openacc = false)
{
  gfc_omp_namelist *n;
  gfc_expr_list *el;
  int list;
  static const char *clause_names[]
    = { "PRIVATE", "FIRSTPRIVATE", "LASTPRIVATE", "COPYPRIVATE", "SHARED",
	"COPYIN", "UNIFORM", "ALIGNED", "LINEAR", "DEPEND", "MAP",
	"TO", "FROM", "REDUCTION", "DEVICE_RESIDENT", "LINK", "USE_DEVICE",
	"CACHE" };

  if (omp_clauses == NULL)
    return;

  if (omp_clauses->if_expr)
    {
      gfc_expr *expr = omp_clauses->if_expr;
      if (!gfc_resolve_expr (expr)
	  || expr->ts.type != BT_LOGICAL || expr->rank != 0)
	gfc_error ("IF clause at %L requires a scalar LOGICAL expression",
		   &expr->where);
    }
  if (omp_clauses->final_expr)
    {
      gfc_expr *expr = omp_clauses->final_expr;
      if (!gfc_resolve_expr (expr)
	  || expr->ts.type != BT_LOGICAL || expr->rank != 0)
	gfc_error ("FINAL clause at %L requires a scalar LOGICAL expression",
		   &expr->where);
    }
  if (omp_clauses->num_threads)
    {
      gfc_expr *expr = omp_clauses->num_threads;
      if (!gfc_resolve_expr (expr)
	  || expr->ts.type != BT_INTEGER || expr->rank != 0)
	gfc_error ("NUM_THREADS clause at %L requires a scalar "
		   "INTEGER expression", &expr->where);
    }
  if (omp_clauses->chunk_size)
    {
      gfc_expr *expr = omp_clauses->chunk_size;
      if (!gfc_resolve_expr (expr)
	  || expr->ts.type != BT_INTEGER || expr->rank != 0)
	gfc_error ("SCHEDULE clause's chunk_size at %L requires "
		   "a scalar INTEGER expression", &expr->where);
    }

  /* Check that no symbol appears on multiple clauses, except that
     a symbol can appear on both firstprivate and lastprivate.  */
  for (list = 0; list < OMP_LIST_NUM; list++)
    for (n = omp_clauses->lists[list]; n; n = n->next)
      {
	n->sym->mark = 0;
	if (n->sym->attr.flavor == FL_VARIABLE
	    || n->sym->attr.proc_pointer
	    || (!code && (!n->sym->attr.dummy || n->sym->ns != ns)))
	  {
	    if (!code && (!n->sym->attr.dummy || n->sym->ns != ns))
	      gfc_error ("Variable %qs is not a dummy argument at %L",
			 n->sym->name, &n->where);
	    continue;
	  }
	if (n->sym->attr.flavor == FL_PROCEDURE
	    && n->sym->result == n->sym
	    && n->sym->attr.function)
	  {
	    if (gfc_current_ns->proc_name == n->sym
		|| (gfc_current_ns->parent
		    && gfc_current_ns->parent->proc_name == n->sym))
	      continue;
	    if (gfc_current_ns->proc_name->attr.entry_master)
	      {
		gfc_entry_list *el = gfc_current_ns->entries;
		for (; el; el = el->next)
		  if (el->sym == n->sym)
		    break;
		if (el)
		  continue;
	      }
	    if (gfc_current_ns->parent
		&& gfc_current_ns->parent->proc_name->attr.entry_master)
	      {
		gfc_entry_list *el = gfc_current_ns->parent->entries;
		for (; el; el = el->next)
		  if (el->sym == n->sym)
		    break;
		if (el)
		  continue;
	      }
	  }
	gfc_error ("Object %qs is not a variable at %L", n->sym->name,
		   &n->where);
      }

  for (list = 0; list < OMP_LIST_NUM; list++)
    if (list != OMP_LIST_FIRSTPRIVATE
	&& list != OMP_LIST_LASTPRIVATE
	&& list != OMP_LIST_ALIGNED
	&& list != OMP_LIST_DEPEND
	&& (list != OMP_LIST_MAP || openacc)
	&& list != OMP_LIST_FROM
	&& list != OMP_LIST_TO
	&& (list != OMP_LIST_REDUCTION || !openacc))
      for (n = omp_clauses->lists[list]; n; n = n->next)
	{
	  if (n->sym->mark)
	    gfc_error ("Symbol %qs present on multiple clauses at %L",
		       n->sym->name, &n->where);
	  else
	    n->sym->mark = 1;
	}

  gcc_assert (OMP_LIST_LASTPRIVATE == OMP_LIST_FIRSTPRIVATE + 1);
  for (list = OMP_LIST_FIRSTPRIVATE; list <= OMP_LIST_LASTPRIVATE; list++)
    for (n = omp_clauses->lists[list]; n; n = n->next)
      if (n->sym->mark)
	{
	  gfc_error ("Symbol %qs present on multiple clauses at %L",
		     n->sym->name, &n->where);
	  n->sym->mark = 0;
	}

  for (n = omp_clauses->lists[OMP_LIST_FIRSTPRIVATE]; n; n = n->next)
    {
      if (n->sym->mark)
	gfc_error ("Symbol %qs present on multiple clauses at %L",
		   n->sym->name, &n->where);
      else
	n->sym->mark = 1;
    }
  for (n = omp_clauses->lists[OMP_LIST_LASTPRIVATE]; n; n = n->next)
    n->sym->mark = 0;

  for (n = omp_clauses->lists[OMP_LIST_LASTPRIVATE]; n; n = n->next)
    {
      if (n->sym->mark)
	gfc_error ("Symbol %qs present on multiple clauses at %L",
		   n->sym->name, &n->where);
      else
	n->sym->mark = 1;
    }

  for (n = omp_clauses->lists[OMP_LIST_ALIGNED]; n; n = n->next)
    n->sym->mark = 0;

  for (n = omp_clauses->lists[OMP_LIST_ALIGNED]; n; n = n->next)
    {
      if (n->sym->mark)
	gfc_error ("Symbol %qs present on multiple clauses at %L",
		   n->sym->name, &n->where);
      else
	n->sym->mark = 1;
    }

  /* OpenACC reductions.  */
  if (openacc)
    {
      for (n = omp_clauses->lists[OMP_LIST_REDUCTION]; n; n = n->next)
	n->sym->mark = 0;

      for (n = omp_clauses->lists[OMP_LIST_REDUCTION]; n; n = n->next)
	{
	  if (n->sym->mark)
	    gfc_error ("Symbol %qs present on multiple clauses at %L",
		       n->sym->name, &n->where);
	  else
	    n->sym->mark = 1;
	}
    }
  
  for (n = omp_clauses->lists[OMP_LIST_TO]; n; n = n->next)
    n->sym->mark = 0;
  for (n = omp_clauses->lists[OMP_LIST_FROM]; n; n = n->next)
    if (n->expr == NULL)
      n->sym->mark = 1;
  for (n = omp_clauses->lists[OMP_LIST_TO]; n; n = n->next)
    {
      if (n->expr == NULL && n->sym->mark)
	gfc_error ("Symbol %qs present on both FROM and TO clauses at %L",
		   n->sym->name, &n->where);
      else
	n->sym->mark = 1;
    }

  for (list = 0; list < OMP_LIST_NUM; list++)
    if ((n = omp_clauses->lists[list]) != NULL)
      {
	const char *name;

	if (list < OMP_LIST_NUM)
	  name = clause_names[list];
	else
	  gcc_unreachable ();

	switch (list)
	  {
	  case OMP_LIST_COPYIN:
	    for (; n != NULL; n = n->next)
	      {
		if (!n->sym->attr.threadprivate)
		  gfc_error ("Non-THREADPRIVATE object %qs in COPYIN clause"
			     " at %L", n->sym->name, &n->where);
	      }
	    break;
	  case OMP_LIST_COPYPRIVATE:
	    for (; n != NULL; n = n->next)
	      {
		if (n->sym->as && n->sym->as->type == AS_ASSUMED_SIZE)
		  gfc_error ("Assumed size array %qs in COPYPRIVATE clause "
			     "at %L", n->sym->name, &n->where);
		if (n->sym->attr.pointer && n->sym->attr.intent == INTENT_IN)
		  gfc_error ("INTENT(IN) POINTER %qs in COPYPRIVATE clause "
			     "at %L", n->sym->name, &n->where);
	      }
	    break;
	  case OMP_LIST_SHARED:
	    for (; n != NULL; n = n->next)
	      {
		if (n->sym->attr.threadprivate)
		  gfc_error ("THREADPRIVATE object %qs in SHARED clause at "
			     "%L", n->sym->name, &n->where);
		if (n->sym->attr.cray_pointee)
		  gfc_error ("Cray pointee %qs in SHARED clause at %L",
			    n->sym->name, &n->where);
		if (n->sym->attr.associate_var)
		  gfc_error ("ASSOCIATE name %qs in SHARED clause at %L",
			     n->sym->name, &n->where);
	      }
	    break;
	  case OMP_LIST_ALIGNED:
	    for (; n != NULL; n = n->next)
	      {
		if (!n->sym->attr.pointer
		    && !n->sym->attr.allocatable
		    && !n->sym->attr.cray_pointer
		    && (n->sym->ts.type != BT_DERIVED
			|| (n->sym->ts.u.derived->from_intmod
			    != INTMOD_ISO_C_BINDING)
			|| (n->sym->ts.u.derived->intmod_sym_id
			    != ISOCBINDING_PTR)))
		  gfc_error ("%qs in ALIGNED clause must be POINTER, "
			     "ALLOCATABLE, Cray pointer or C_PTR at %L",
			     n->sym->name, &n->where);
		else if (n->expr)
		  {
		    gfc_expr *expr = n->expr;
		    int alignment = 0;
		    if (!gfc_resolve_expr (expr)
			|| expr->ts.type != BT_INTEGER
			|| expr->rank != 0
			|| gfc_extract_int (expr, &alignment)
			|| alignment <= 0)
		      gfc_error ("%qs in ALIGNED clause at %L requires a scalar "
				 "positive constant integer alignment "
				 "expression", n->sym->name, &n->where);
		  }
	      }
	    break;
	  case OMP_LIST_DEPEND:
	  case OMP_LIST_MAP:
	  case OMP_LIST_TO:
	  case OMP_LIST_FROM:
	  case OMP_LIST_CACHE:
	    for (; n != NULL; n = n->next)
	      {
		if (n->expr)
		  {
		    if (!gfc_resolve_expr (n->expr)
			|| n->expr->expr_type != EXPR_VARIABLE
			|| n->expr->ref == NULL
			|| n->expr->ref->next
			|| n->expr->ref->type != REF_ARRAY)
		      gfc_error ("%qs in %s clause at %L is not a proper "
				 "array section", n->sym->name, name,
				 &n->where);
		    else if (n->expr->ref->u.ar.codimen)
		      gfc_error ("Coarrays not supported in %s clause at %L",
				 name, &n->where);
		    else
		      {
			int i;
			gfc_array_ref *ar = &n->expr->ref->u.ar;
			for (i = 0; i < ar->dimen; i++)
			  if (ar->stride[i])
			    {
			      gfc_error ("Stride should not be specified for "
					 "array section in %s clause at %L",
					 name, &n->where);
			      break;
			    }
			  else if (ar->dimen_type[i] != DIMEN_ELEMENT
				   && ar->dimen_type[i] != DIMEN_RANGE)
			    {
			      gfc_error ("%qs in %s clause at %L is not a "
					 "proper array section",
					 n->sym->name, name, &n->where);
			      break;
			    }
			  else if (list == OMP_LIST_DEPEND
				   && ar->start[i]
				   && ar->start[i]->expr_type == EXPR_CONSTANT
				   && ar->end[i]
				   && ar->end[i]->expr_type == EXPR_CONSTANT
				   && mpz_cmp (ar->start[i]->value.integer,
					       ar->end[i]->value.integer) > 0)
			    {
			      gfc_error ("%qs in DEPEND clause at %L is a "
					 "zero size array section",
					 n->sym->name, &n->where);
			      break;
			    }
		      }
		  }
		else if (openacc)
		  {
		    if (list == OMP_LIST_MAP
			&& n->u.map_op == OMP_MAP_FORCE_DEVICEPTR)
		      resolve_oacc_deviceptr_clause (n->sym, n->where, name);
		    else
		      resolve_oacc_data_clauses (n->sym, n->where, name);
		  }
	      }

	    if (list != OMP_LIST_DEPEND)
	      for (n = omp_clauses->lists[list]; n != NULL; n = n->next)
		{
		  n->sym->attr.referenced = 1;
		  if (n->sym->attr.threadprivate)
		    gfc_error ("THREADPRIVATE object %qs in %s clause at %L",
			       n->sym->name, name, &n->where);
		  if (n->sym->attr.cray_pointee)
		    gfc_error ("Cray pointee %qs in %s clause at %L",
			       n->sym->name, name, &n->where);
		}
	    break;
	  default:
	    for (; n != NULL; n = n->next)
	      {
		bool bad = false;
		if (n->sym->attr.threadprivate)
		  gfc_error ("THREADPRIVATE object %qs in %s clause at %L",
			     n->sym->name, name, &n->where);
		if (n->sym->attr.cray_pointee)
		  gfc_error ("Cray pointee %qs in %s clause at %L",
			    n->sym->name, name, &n->where);
		if (n->sym->attr.associate_var)
		  gfc_error ("ASSOCIATE name %qs in %s clause at %L",
			     n->sym->name, name, &n->where);
		if (list != OMP_LIST_PRIVATE)
		  {
		    if (n->sym->attr.proc_pointer && list == OMP_LIST_REDUCTION)
		      gfc_error ("Procedure pointer %qs in %s clause at %L",
				 n->sym->name, name, &n->where);
		    if (n->sym->attr.pointer && list == OMP_LIST_REDUCTION)
		      gfc_error ("POINTER object %qs in %s clause at %L",
				 n->sym->name, name, &n->where);
		    if (n->sym->attr.cray_pointer && list == OMP_LIST_REDUCTION)
		      gfc_error ("Cray pointer %qs in %s clause at %L",
				 n->sym->name, name, &n->where);
		  }
		if (code
		    && (oacc_is_loop (code) || code->op == EXEC_OACC_PARALLEL))
		  check_array_not_assumed (n->sym, n->where, name);
		else if (n->sym->as && n->sym->as->type == AS_ASSUMED_SIZE)
		  gfc_error ("Assumed size array %qs in %s clause at %L",
			     n->sym->name, name, &n->where);
		if (n->sym->attr.in_namelist && list != OMP_LIST_REDUCTION)
		  gfc_error ("Variable %qs in %s clause is used in "
			     "NAMELIST statement at %L",
			     n->sym->name, name, &n->where);
		if (n->sym->attr.pointer && n->sym->attr.intent == INTENT_IN)
		  switch (list)
		    {
		    case OMP_LIST_PRIVATE:
		    case OMP_LIST_LASTPRIVATE:
		    case OMP_LIST_LINEAR:
		    /* case OMP_LIST_REDUCTION: */
		      gfc_error ("INTENT(IN) POINTER %qs in %s clause at %L",
				 n->sym->name, name, &n->where);
		      break;
		    default:
		      break;
		    }

		switch (list)
		  {
		  case OMP_LIST_REDUCTION:
		    switch (n->u.reduction_op)
		      {
		      case OMP_REDUCTION_PLUS:
		      case OMP_REDUCTION_TIMES:
		      case OMP_REDUCTION_MINUS:
			if (!gfc_numeric_ts (&n->sym->ts))
			  bad = true;
			break;
		      case OMP_REDUCTION_AND:
		      case OMP_REDUCTION_OR:
		      case OMP_REDUCTION_EQV:
		      case OMP_REDUCTION_NEQV:
			if (n->sym->ts.type != BT_LOGICAL)
			  bad = true;
			break;
		      case OMP_REDUCTION_MAX:
		      case OMP_REDUCTION_MIN:
			if (n->sym->ts.type != BT_INTEGER
			    && n->sym->ts.type != BT_REAL)
			  bad = true;
			break;
		      case OMP_REDUCTION_IAND:
		      case OMP_REDUCTION_IOR:
		      case OMP_REDUCTION_IEOR:
			if (n->sym->ts.type != BT_INTEGER)
			  bad = true;
			break;
		      case OMP_REDUCTION_USER:
			bad = true;
			break;
		      default:
			break;
		      }
		    if (!bad)
		      n->udr = NULL;
		    else
		      {
			const char *udr_name = NULL;
			if (n->udr)
			  {
			    udr_name = n->udr->udr->name;
			    n->udr->udr
			      = gfc_find_omp_udr (NULL, udr_name,
						  &n->sym->ts);
			    if (n->udr->udr == NULL)
			      {
				free (n->udr);
				n->udr = NULL;
			      }
			  }
			if (n->udr == NULL)
			  {
			    if (udr_name == NULL)
			      switch (n->u.reduction_op)
				{
				case OMP_REDUCTION_PLUS:
				case OMP_REDUCTION_TIMES:
				case OMP_REDUCTION_MINUS:
				case OMP_REDUCTION_AND:
				case OMP_REDUCTION_OR:
				case OMP_REDUCTION_EQV:
				case OMP_REDUCTION_NEQV:
				  udr_name = gfc_op2string ((gfc_intrinsic_op)
							    n->u.reduction_op);
				  break;
				case OMP_REDUCTION_MAX:
				  udr_name = "max";
				  break;
				case OMP_REDUCTION_MIN:
				  udr_name = "min";
				  break;
				case OMP_REDUCTION_IAND:
				  udr_name = "iand";
				  break;
				case OMP_REDUCTION_IOR:
				  udr_name = "ior";
				  break;
				case OMP_REDUCTION_IEOR:
				  udr_name = "ieor";
				  break;
				default:
				  gcc_unreachable ();
				}
			    gfc_error ("!$OMP DECLARE REDUCTION %s not found "
				       "for type %s at %L", udr_name,
				       gfc_typename (&n->sym->ts), &n->where);
			  }
			else
			  {
			    gfc_omp_udr *udr = n->udr->udr;
			    n->u.reduction_op = OMP_REDUCTION_USER;
			    n->udr->combiner
			      = resolve_omp_udr_clause (n, udr->combiner_ns,
							udr->omp_out,
							udr->omp_in);
			    if (udr->initializer_ns)
			      n->udr->initializer
				= resolve_omp_udr_clause (n,
							  udr->initializer_ns,
							  udr->omp_priv,
							  udr->omp_orig);
			  }
		      }
		    break;
		  case OMP_LIST_LINEAR:
		    if (n->sym->ts.type != BT_INTEGER)
		      gfc_error ("LINEAR variable %qs must be INTEGER "
				 "at %L", n->sym->name, &n->where);
		    else if (!code && !n->sym->attr.value)
		      gfc_error ("LINEAR dummy argument %qs must have VALUE "
				 "attribute at %L", n->sym->name, &n->where);
		    else if (n->expr)
		      {
			gfc_expr *expr = n->expr;
			if (!gfc_resolve_expr (expr)
			    || expr->ts.type != BT_INTEGER
			    || expr->rank != 0)
			  gfc_error ("%qs in LINEAR clause at %L requires "
				     "a scalar integer linear-step expression",
				     n->sym->name, &n->where);
			else if (!code && expr->expr_type != EXPR_CONSTANT)
			  gfc_error ("%qs in LINEAR clause at %L requires "
				     "a constant integer linear-step expression",
				     n->sym->name, &n->where);
		      }
		    break;
		  /* Workaround for PR middle-end/26316, nothing really needs
		     to be done here for OMP_LIST_PRIVATE.  */
		  case OMP_LIST_PRIVATE:
		    gcc_assert (code && code->op != EXEC_NOP);
		    break;
		  case OMP_LIST_USE_DEVICE:
		      if (n->sym->attr.allocatable
			  || (n->sym->ts.type == BT_CLASS && CLASS_DATA (n->sym)
			      && CLASS_DATA (n->sym)->attr.allocatable))
			gfc_error ("ALLOCATABLE object %qs in %s clause at %L",
				   n->sym->name, name, &n->where);
		      if (n->sym->attr.pointer
			  || (n->sym->ts.type == BT_CLASS && CLASS_DATA (n->sym)
			      && CLASS_DATA (n->sym)->attr.class_pointer))
			gfc_error ("POINTER object %qs in %s clause at %L",
				   n->sym->name, name, &n->where);
		      if (n->sym->attr.cray_pointer)
			gfc_error ("Cray pointer object %qs in %s clause at %L",
				   n->sym->name, name, &n->where);
		      if (n->sym->attr.cray_pointee)
			gfc_error ("Cray pointee object %qs in %s clause at %L",
				   n->sym->name, name, &n->where);
		      /* FALLTHRU */
		  case OMP_LIST_DEVICE_RESIDENT:
		    check_symbol_not_pointer (n->sym, n->where, name);
		    check_array_not_assumed (n->sym, n->where, name);
		    break;
		  default:
		    break;
		  }
	      }
	    break;
	  }
      }
  if (omp_clauses->safelen_expr)
    {
      gfc_expr *expr = omp_clauses->safelen_expr;
      if (!gfc_resolve_expr (expr)
	  || expr->ts.type != BT_INTEGER || expr->rank != 0)
	gfc_error ("SAFELEN clause at %L requires a scalar "
		   "INTEGER expression", &expr->where);
    }
  if (omp_clauses->simdlen_expr)
    {
      gfc_expr *expr = omp_clauses->simdlen_expr;
      if (!gfc_resolve_expr (expr)
	  || expr->ts.type != BT_INTEGER || expr->rank != 0)
	gfc_error ("SIMDLEN clause at %L requires a scalar "
		   "INTEGER expression", &expr->where);
    }
  if (omp_clauses->num_teams)
    {
      gfc_expr *expr = omp_clauses->num_teams;
      if (!gfc_resolve_expr (expr)
	  || expr->ts.type != BT_INTEGER || expr->rank != 0)
	gfc_error ("NUM_TEAMS clause at %L requires a scalar "
		   "INTEGER expression", &expr->where);
    }
  if (omp_clauses->device)
    {
      gfc_expr *expr = omp_clauses->device;
      if (!gfc_resolve_expr (expr)
	  || expr->ts.type != BT_INTEGER || expr->rank != 0)
	gfc_error ("DEVICE clause at %L requires a scalar "
		   "INTEGER expression", &expr->where);
    }
  if (omp_clauses->dist_chunk_size)
    {
      gfc_expr *expr = omp_clauses->dist_chunk_size;
      if (!gfc_resolve_expr (expr)
	  || expr->ts.type != BT_INTEGER || expr->rank != 0)
	gfc_error ("DIST_SCHEDULE clause's chunk_size at %L requires "
		   "a scalar INTEGER expression", &expr->where);
    }
  if (omp_clauses->thread_limit)
    {
      gfc_expr *expr = omp_clauses->thread_limit;
      if (!gfc_resolve_expr (expr)
	  || expr->ts.type != BT_INTEGER || expr->rank != 0)
	gfc_error ("THREAD_LIMIT clause at %L requires a scalar "
		   "INTEGER expression", &expr->where);
    }
  if (omp_clauses->async)
    if (omp_clauses->async_expr)
      resolve_oacc_scalar_int_expr (omp_clauses->async_expr, "ASYNC");
  if (omp_clauses->num_gangs_expr)
    resolve_oacc_positive_int_expr (omp_clauses->num_gangs_expr, "NUM_GANGS");
  if (omp_clauses->num_workers_expr)
    resolve_oacc_positive_int_expr (omp_clauses->num_workers_expr, "NUM_WORKERS");
  if (omp_clauses->vector_length_expr)
    resolve_oacc_positive_int_expr (omp_clauses->vector_length_expr, "VECTOR_LENGTH");
  if (omp_clauses->gang_expr)
    resolve_oacc_positive_int_expr (omp_clauses->gang_expr, "GANG");
  if (omp_clauses->worker_expr)
    resolve_oacc_positive_int_expr (omp_clauses->worker_expr, "WORKER");
  if (omp_clauses->vector_expr)
    resolve_oacc_positive_int_expr (omp_clauses->vector_expr, "VECTOR");
  if (omp_clauses->wait)
    if (omp_clauses->wait_list)
      for (el = omp_clauses->wait_list; el; el = el->next)
	resolve_oacc_scalar_int_expr (el->expr, "WAIT");
}


/* Return true if SYM is ever referenced in EXPR except in the SE node.  */

static bool
expr_references_sym (gfc_expr *e, gfc_symbol *s, gfc_expr *se)
{
  gfc_actual_arglist *arg;
  if (e == NULL || e == se)
    return false;
  switch (e->expr_type)
    {
    case EXPR_CONSTANT:
    case EXPR_NULL:
    case EXPR_VARIABLE:
    case EXPR_STRUCTURE:
    case EXPR_ARRAY:
      if (e->symtree != NULL
	  && e->symtree->n.sym == s)
	return true;
      return false;
    case EXPR_SUBSTRING:
      if (e->ref != NULL
	  && (expr_references_sym (e->ref->u.ss.start, s, se)
	      || expr_references_sym (e->ref->u.ss.end, s, se)))
	return true;
      return false;
    case EXPR_OP:
      if (expr_references_sym (e->value.op.op2, s, se))
	return true;
      return expr_references_sym (e->value.op.op1, s, se);
    case EXPR_FUNCTION:
      for (arg = e->value.function.actual; arg; arg = arg->next)
	if (expr_references_sym (arg->expr, s, se))
	  return true;
      return false;
    default:
      gcc_unreachable ();
    }
}


/* If EXPR is a conversion function that widens the type
   if WIDENING is true or narrows the type if WIDENING is false,
   return the inner expression, otherwise return NULL.  */

static gfc_expr *
is_conversion (gfc_expr *expr, bool widening)
{
  gfc_typespec *ts1, *ts2;

  if (expr->expr_type != EXPR_FUNCTION
      || expr->value.function.isym == NULL
      || expr->value.function.esym != NULL
      || expr->value.function.isym->id != GFC_ISYM_CONVERSION)
    return NULL;

  if (widening)
    {
      ts1 = &expr->ts;
      ts2 = &expr->value.function.actual->expr->ts;
    }
  else
    {
      ts1 = &expr->value.function.actual->expr->ts;
      ts2 = &expr->ts;
    }

  if (ts1->type > ts2->type
      || (ts1->type == ts2->type && ts1->kind > ts2->kind))
    return expr->value.function.actual->expr;

  return NULL;
}


static void
resolve_omp_atomic (gfc_code *code)
{
  gfc_code *atomic_code = code;
  gfc_symbol *var;
  gfc_expr *expr2, *expr2_tmp;
  gfc_omp_atomic_op aop
    = (gfc_omp_atomic_op) (atomic_code->ext.omp_atomic & GFC_OMP_ATOMIC_MASK);

  code = code->block->next;
  gcc_assert (code->op == EXEC_ASSIGN);
  gcc_assert (((aop != GFC_OMP_ATOMIC_CAPTURE) && code->next == NULL)
	      || ((aop == GFC_OMP_ATOMIC_CAPTURE)
		  && code->next != NULL
		  && code->next->op == EXEC_ASSIGN
		  && code->next->next == NULL));

  if (code->expr1->expr_type != EXPR_VARIABLE
      || code->expr1->symtree == NULL
      || code->expr1->rank != 0
      || (code->expr1->ts.type != BT_INTEGER
	  && code->expr1->ts.type != BT_REAL
	  && code->expr1->ts.type != BT_COMPLEX
	  && code->expr1->ts.type != BT_LOGICAL))
    {
      gfc_error ("!$OMP ATOMIC statement must set a scalar variable of "
		 "intrinsic type at %L", &code->loc);
      return;
    }

  var = code->expr1->symtree->n.sym;
  expr2 = is_conversion (code->expr2, false);
  if (expr2 == NULL)
    {
      if (aop == GFC_OMP_ATOMIC_READ || aop == GFC_OMP_ATOMIC_WRITE)
	expr2 = is_conversion (code->expr2, true);
      if (expr2 == NULL)
	expr2 = code->expr2;
    }

  switch (aop)
    {
    case GFC_OMP_ATOMIC_READ:
      if (expr2->expr_type != EXPR_VARIABLE
	  || expr2->symtree == NULL
	  || expr2->rank != 0
	  || (expr2->ts.type != BT_INTEGER
	      && expr2->ts.type != BT_REAL
	      && expr2->ts.type != BT_COMPLEX
	      && expr2->ts.type != BT_LOGICAL))
	gfc_error ("!$OMP ATOMIC READ statement must read from a scalar "
		   "variable of intrinsic type at %L", &expr2->where);
      return;
    case GFC_OMP_ATOMIC_WRITE:
      if (expr2->rank != 0 || expr_references_sym (code->expr2, var, NULL))
	gfc_error ("expr in !$OMP ATOMIC WRITE assignment var = expr "
		   "must be scalar and cannot reference var at %L",
		   &expr2->where);
      return;
    case GFC_OMP_ATOMIC_CAPTURE:
      expr2_tmp = expr2;
      if (expr2 == code->expr2)
	{
	  expr2_tmp = is_conversion (code->expr2, true);
	  if (expr2_tmp == NULL)
	    expr2_tmp = expr2;
	}
      if (expr2_tmp->expr_type == EXPR_VARIABLE)
	{
	  if (expr2_tmp->symtree == NULL
	      || expr2_tmp->rank != 0
	      || (expr2_tmp->ts.type != BT_INTEGER
		  && expr2_tmp->ts.type != BT_REAL
		  && expr2_tmp->ts.type != BT_COMPLEX
		  && expr2_tmp->ts.type != BT_LOGICAL)
	      || expr2_tmp->symtree->n.sym == var)
	    {
	      gfc_error ("!$OMP ATOMIC CAPTURE capture statement must read from "
			 "a scalar variable of intrinsic type at %L",
			 &expr2_tmp->where);
	      return;
	    }
	  var = expr2_tmp->symtree->n.sym;
	  code = code->next;
	  if (code->expr1->expr_type != EXPR_VARIABLE
	      || code->expr1->symtree == NULL
	      || code->expr1->rank != 0
	      || (code->expr1->ts.type != BT_INTEGER
		  && code->expr1->ts.type != BT_REAL
		  && code->expr1->ts.type != BT_COMPLEX
		  && code->expr1->ts.type != BT_LOGICAL))
	    {
	      gfc_error ("!$OMP ATOMIC CAPTURE update statement must set "
			 "a scalar variable of intrinsic type at %L",
			 &code->expr1->where);
	      return;
	    }
	  if (code->expr1->symtree->n.sym != var)
	    {
	      gfc_error ("!$OMP ATOMIC CAPTURE capture statement reads from "
			 "different variable than update statement writes "
			 "into at %L", &code->expr1->where);
	      return;
	    }
	  expr2 = is_conversion (code->expr2, false);
	  if (expr2 == NULL)
	    expr2 = code->expr2;
	}
      break;
    default:
      break;
    }

  if (gfc_expr_attr (code->expr1).allocatable)
    {
      gfc_error ("!$OMP ATOMIC with ALLOCATABLE variable at %L",
		 &code->loc);
      return;
    }

  if (aop == GFC_OMP_ATOMIC_CAPTURE
      && code->next == NULL
      && code->expr2->rank == 0
      && !expr_references_sym (code->expr2, var, NULL))
    atomic_code->ext.omp_atomic
      = (gfc_omp_atomic_op) (atomic_code->ext.omp_atomic
			     | GFC_OMP_ATOMIC_SWAP);
  else if (expr2->expr_type == EXPR_OP)
    {
      gfc_expr *v = NULL, *e, *c;
      gfc_intrinsic_op op = expr2->value.op.op;
      gfc_intrinsic_op alt_op = INTRINSIC_NONE;

      switch (op)
	{
	case INTRINSIC_PLUS:
	  alt_op = INTRINSIC_MINUS;
	  break;
	case INTRINSIC_TIMES:
	  alt_op = INTRINSIC_DIVIDE;
	  break;
	case INTRINSIC_MINUS:
	  alt_op = INTRINSIC_PLUS;
	  break;
	case INTRINSIC_DIVIDE:
	  alt_op = INTRINSIC_TIMES;
	  break;
	case INTRINSIC_AND:
	case INTRINSIC_OR:
	  break;
	case INTRINSIC_EQV:
	  alt_op = INTRINSIC_NEQV;
	  break;
	case INTRINSIC_NEQV:
	  alt_op = INTRINSIC_EQV;
	  break;
	default:
	  gfc_error ("!$OMP ATOMIC assignment operator must be binary "
		     "+, *, -, /, .AND., .OR., .EQV. or .NEQV. at %L",
		     &expr2->where);
	  return;
	}

      /* Check for var = var op expr resp. var = expr op var where
	 expr doesn't reference var and var op expr is mathematically
	 equivalent to var op (expr) resp. expr op var equivalent to
	 (expr) op var.  We rely here on the fact that the matcher
	 for x op1 y op2 z where op1 and op2 have equal precedence
	 returns (x op1 y) op2 z.  */
      e = expr2->value.op.op2;
      if (e->expr_type == EXPR_VARIABLE
	  && e->symtree != NULL
	  && e->symtree->n.sym == var)
	v = e;
      else if ((c = is_conversion (e, true)) != NULL
	       && c->expr_type == EXPR_VARIABLE
	       && c->symtree != NULL
	       && c->symtree->n.sym == var)
	v = c;
      else
	{
	  gfc_expr **p = NULL, **q;
	  for (q = &expr2->value.op.op1; (e = *q) != NULL; )
	    if (e->expr_type == EXPR_VARIABLE
		&& e->symtree != NULL
		&& e->symtree->n.sym == var)
	      {
		v = e;
		break;
	      }
	    else if ((c = is_conversion (e, true)) != NULL)
	      q = &e->value.function.actual->expr;
	    else if (e->expr_type != EXPR_OP
		     || (e->value.op.op != op
			 && e->value.op.op != alt_op)
		     || e->rank != 0)
	      break;
	    else
	      {
		p = q;
		q = &e->value.op.op1;
	      }

	  if (v == NULL)
	    {
	      gfc_error ("!$OMP ATOMIC assignment must be var = var op expr "
			 "or var = expr op var at %L", &expr2->where);
	      return;
	    }

	  if (p != NULL)
	    {
	      e = *p;
	      switch (e->value.op.op)
		{
		case INTRINSIC_MINUS:
		case INTRINSIC_DIVIDE:
		case INTRINSIC_EQV:
		case INTRINSIC_NEQV:
		  gfc_error ("!$OMP ATOMIC var = var op expr not "
			     "mathematically equivalent to var = var op "
			     "(expr) at %L", &expr2->where);
		  break;
		default:
		  break;
		}

	      /* Canonicalize into var = var op (expr).  */
	      *p = e->value.op.op2;
	      e->value.op.op2 = expr2;
	      e->ts = expr2->ts;
	      if (code->expr2 == expr2)
		code->expr2 = expr2 = e;
	      else
		code->expr2->value.function.actual->expr = expr2 = e;

	      if (!gfc_compare_types (&expr2->value.op.op1->ts, &expr2->ts))
		{
		  for (p = &expr2->value.op.op1; *p != v;
		       p = &(*p)->value.function.actual->expr)
		    ;
		  *p = NULL;
		  gfc_free_expr (expr2->value.op.op1);
		  expr2->value.op.op1 = v;
		  gfc_convert_type (v, &expr2->ts, 2);
		}
	    }
	}

      if (e->rank != 0 || expr_references_sym (code->expr2, var, v))
	{
	  gfc_error ("expr in !$OMP ATOMIC assignment var = var op expr "
		     "must be scalar and cannot reference var at %L",
		     &expr2->where);
	  return;
	}
    }
  else if (expr2->expr_type == EXPR_FUNCTION
	   && expr2->value.function.isym != NULL
	   && expr2->value.function.esym == NULL
	   && expr2->value.function.actual != NULL
	   && expr2->value.function.actual->next != NULL)
    {
      gfc_actual_arglist *arg, *var_arg;

      switch (expr2->value.function.isym->id)
	{
	case GFC_ISYM_MIN:
	case GFC_ISYM_MAX:
	  break;
	case GFC_ISYM_IAND:
	case GFC_ISYM_IOR:
	case GFC_ISYM_IEOR:
	  if (expr2->value.function.actual->next->next != NULL)
	    {
	      gfc_error ("!$OMP ATOMIC assignment intrinsic IAND, IOR "
			 "or IEOR must have two arguments at %L",
			 &expr2->where);
	      return;
	    }
	  break;
	default:
	  gfc_error ("!$OMP ATOMIC assignment intrinsic must be "
		     "MIN, MAX, IAND, IOR or IEOR at %L",
		     &expr2->where);
	  return;
	}

      var_arg = NULL;
      for (arg = expr2->value.function.actual; arg; arg = arg->next)
	{
	  if ((arg == expr2->value.function.actual
	       || (var_arg == NULL && arg->next == NULL))
	      && arg->expr->expr_type == EXPR_VARIABLE
	      && arg->expr->symtree != NULL
	      && arg->expr->symtree->n.sym == var)
	    var_arg = arg;
	  else if (expr_references_sym (arg->expr, var, NULL))
	    {
	      gfc_error ("!$OMP ATOMIC intrinsic arguments except one must "
			 "not reference %qs at %L",
			 var->name, &arg->expr->where);
	      return;
	    }
	  if (arg->expr->rank != 0)
	    {
	      gfc_error ("!$OMP ATOMIC intrinsic arguments must be scalar "
			 "at %L", &arg->expr->where);
	      return;
	    }
	}

      if (var_arg == NULL)
	{
	  gfc_error ("First or last !$OMP ATOMIC intrinsic argument must "
		     "be %qs at %L", var->name, &expr2->where);
	  return;
	}

      if (var_arg != expr2->value.function.actual)
	{
	  /* Canonicalize, so that var comes first.  */
	  gcc_assert (var_arg->next == NULL);
	  for (arg = expr2->value.function.actual;
	       arg->next != var_arg; arg = arg->next)
	    ;
	  var_arg->next = expr2->value.function.actual;
	  expr2->value.function.actual = var_arg;
	  arg->next = NULL;
	}
    }
  else
    gfc_error ("!$OMP ATOMIC assignment must have an operator or "
	       "intrinsic on right hand side at %L", &expr2->where);

  if (aop == GFC_OMP_ATOMIC_CAPTURE && code->next)
    {
      code = code->next;
      if (code->expr1->expr_type != EXPR_VARIABLE
	  || code->expr1->symtree == NULL
	  || code->expr1->rank != 0
	  || (code->expr1->ts.type != BT_INTEGER
	      && code->expr1->ts.type != BT_REAL
	      && code->expr1->ts.type != BT_COMPLEX
	      && code->expr1->ts.type != BT_LOGICAL))
	{
	  gfc_error ("!$OMP ATOMIC CAPTURE capture statement must set "
		     "a scalar variable of intrinsic type at %L",
		     &code->expr1->where);
	  return;
	}

      expr2 = is_conversion (code->expr2, false);
      if (expr2 == NULL)
	{
	  expr2 = is_conversion (code->expr2, true);
	  if (expr2 == NULL)
	    expr2 = code->expr2;
	}

      if (expr2->expr_type != EXPR_VARIABLE
	  || expr2->symtree == NULL
	  || expr2->rank != 0
	  || (expr2->ts.type != BT_INTEGER
	      && expr2->ts.type != BT_REAL
	      && expr2->ts.type != BT_COMPLEX
	      && expr2->ts.type != BT_LOGICAL))
	{
	  gfc_error ("!$OMP ATOMIC CAPTURE capture statement must read "
		     "from a scalar variable of intrinsic type at %L",
		     &expr2->where);
	  return;
	}
      if (expr2->symtree->n.sym != var)
	{
	  gfc_error ("!$OMP ATOMIC CAPTURE capture statement reads from "
		     "different variable than update statement writes "
		     "into at %L", &expr2->where);
	  return;
	}
    }
}


struct fortran_omp_context
{
  gfc_code *code;
  hash_set<gfc_symbol *> *sharing_clauses;
  hash_set<gfc_symbol *> *private_iterators;
  struct fortran_omp_context *previous;
  bool is_openmp;
} *omp_current_ctx;
static gfc_code *omp_current_do_code;
static int omp_current_do_collapse;

void
gfc_resolve_omp_do_blocks (gfc_code *code, gfc_namespace *ns)
{
  if (code->block->next && code->block->next->op == EXEC_DO)
    {
      int i;
      gfc_code *c;

      omp_current_do_code = code->block->next;
      omp_current_do_collapse = code->ext.omp_clauses->collapse;
      for (i = 1, c = omp_current_do_code; i < omp_current_do_collapse; i++)
	{
	  c = c->block;
	  if (c->op != EXEC_DO || c->next == NULL)
	    break;
	  c = c->next;
	  if (c->op != EXEC_DO)
	    break;
	}
      if (i < omp_current_do_collapse || omp_current_do_collapse <= 0)
	omp_current_do_collapse = 1;
    }
  gfc_resolve_blocks (code->block, ns);
  omp_current_do_collapse = 0;
  omp_current_do_code = NULL;
}


void
gfc_resolve_omp_parallel_blocks (gfc_code *code, gfc_namespace *ns)
{
  struct fortran_omp_context ctx;
  gfc_omp_clauses *omp_clauses = code->ext.omp_clauses;
  gfc_omp_namelist *n;
  int list;

  ctx.code = code;
  ctx.sharing_clauses = new hash_set<gfc_symbol *>;
  ctx.private_iterators = new hash_set<gfc_symbol *>;
  ctx.previous = omp_current_ctx;
  ctx.is_openmp = true;
  omp_current_ctx = &ctx;

  for (list = 0; list < OMP_LIST_NUM; list++)
    switch (list)
      {
      case OMP_LIST_SHARED:
      case OMP_LIST_PRIVATE:
      case OMP_LIST_FIRSTPRIVATE:
      case OMP_LIST_LASTPRIVATE:
      case OMP_LIST_REDUCTION:
      case OMP_LIST_LINEAR:
	for (n = omp_clauses->lists[list]; n; n = n->next)
	  ctx.sharing_clauses->add (n->sym);
	break;
      default:
	break;
      }

  switch (code->op)
    {
    case EXEC_OMP_PARALLEL_DO:
    case EXEC_OMP_PARALLEL_DO_SIMD:
    case EXEC_OMP_TARGET_TEAMS_DISTRIBUTE:
    case EXEC_OMP_TARGET_TEAMS_DISTRIBUTE_PARALLEL_DO:
    case EXEC_OMP_TARGET_TEAMS_DISTRIBUTE_PARALLEL_DO_SIMD:
    case EXEC_OMP_TARGET_TEAMS_DISTRIBUTE_SIMD:
    case EXEC_OMP_TEAMS_DISTRIBUTE:
    case EXEC_OMP_TEAMS_DISTRIBUTE_PARALLEL_DO:
    case EXEC_OMP_TEAMS_DISTRIBUTE_PARALLEL_DO_SIMD:
    case EXEC_OMP_TEAMS_DISTRIBUTE_SIMD:
      gfc_resolve_omp_do_blocks (code, ns);
      break;
    default:
      gfc_resolve_blocks (code->block, ns);
    }

  omp_current_ctx = ctx.previous;
  delete ctx.sharing_clauses;
  delete ctx.private_iterators;
}


/* Save and clear openmp.c private state.  */

void
gfc_omp_save_and_clear_state (struct gfc_omp_saved_state *state)
{
  state->ptrs[0] = omp_current_ctx;
  state->ptrs[1] = omp_current_do_code;
  state->ints[0] = omp_current_do_collapse;
  omp_current_ctx = NULL;
  omp_current_do_code = NULL;
  omp_current_do_collapse = 0;
}


/* Restore openmp.c private state from the saved state.  */

void
gfc_omp_restore_state (struct gfc_omp_saved_state *state)
{
  omp_current_ctx = (struct fortran_omp_context *) state->ptrs[0];
  omp_current_do_code = (gfc_code *) state->ptrs[1];
  omp_current_do_collapse = state->ints[0];
}


/* Note a DO iterator variable.  This is special in !$omp parallel
   construct, where they are predetermined private.  */

void
gfc_resolve_do_iterator (gfc_code *code, gfc_symbol *sym)
{
  int i = omp_current_do_collapse;
  gfc_code *c = omp_current_do_code;

  if (sym->attr.threadprivate)
    return;

  /* !$omp do and !$omp parallel do iteration variable is predetermined
     private just in the !$omp do resp. !$omp parallel do construct,
     with no implications for the outer parallel constructs.  */

  while (i-- >= 1)
    {
      if (code == c)
	return;

      c = c->block->next;
    }

  if (omp_current_ctx == NULL)
    return;

  /* An openacc context may represent a data clause.  Abort if so.  */
  if (!omp_current_ctx->is_openmp && !oacc_is_loop (omp_current_ctx->code))
    return;

  if (omp_current_ctx->is_openmp
      && omp_current_ctx->sharing_clauses->contains (sym))
    return;

  if (! omp_current_ctx->private_iterators->add (sym))
    {
      gfc_omp_clauses *omp_clauses = omp_current_ctx->code->ext.omp_clauses;
      gfc_omp_namelist *p;

      p = gfc_get_omp_namelist ();
      p->sym = sym;
      p->next = omp_clauses->lists[OMP_LIST_PRIVATE];
      omp_clauses->lists[OMP_LIST_PRIVATE] = p;
    }
}


static void
resolve_omp_do (gfc_code *code)
{
  gfc_code *do_code, *c;
  int list, i, collapse;
  gfc_omp_namelist *n;
  gfc_symbol *dovar;
  const char *name;
  bool is_simd = false;

  switch (code->op)
    {
    case EXEC_OMP_DISTRIBUTE: name = "!$OMP DISTRIBUTE"; break;
    case EXEC_OMP_DISTRIBUTE_PARALLEL_DO:
      name = "!$OMP DISTRIBUTE PARALLEL DO";
      break;
    case EXEC_OMP_DISTRIBUTE_PARALLEL_DO_SIMD:
      name = "!$OMP DISTRIBUTE PARALLEL DO SIMD";
      is_simd = true;
      break;
    case EXEC_OMP_DISTRIBUTE_SIMD:
      name = "!$OMP DISTRIBUTE SIMD";
      is_simd = true;
      break;
    case EXEC_OMP_DO: name = "!$OMP DO"; break;
    case EXEC_OMP_DO_SIMD: name = "!$OMP DO SIMD"; is_simd = true; break;
    case EXEC_OMP_PARALLEL_DO: name = "!$OMP PARALLEL DO"; break;
    case EXEC_OMP_PARALLEL_DO_SIMD:
      name = "!$OMP PARALLEL DO SIMD";
      is_simd = true;
      break;
    case EXEC_OMP_SIMD: name = "!$OMP SIMD"; is_simd = true; break;
    case EXEC_OMP_TARGET_TEAMS_DISTRIBUTE:
      name = "!$OMP TARGET TEAMS_DISTRIBUTE";
      break;
    case EXEC_OMP_TARGET_TEAMS_DISTRIBUTE_PARALLEL_DO:
      name = "!$OMP TARGET TEAMS DISTRIBUTE PARALLEL DO";
      break;
    case EXEC_OMP_TARGET_TEAMS_DISTRIBUTE_PARALLEL_DO_SIMD:
      name = "!$OMP TARGET TEAMS DISTRIBUTE PARALLEL DO SIMD";
      is_simd = true;
      break;
    case EXEC_OMP_TARGET_TEAMS_DISTRIBUTE_SIMD:
      name = "!$OMP TARGET TEAMS DISTRIBUTE SIMD";
      is_simd = true;
      break;
    case EXEC_OMP_TEAMS_DISTRIBUTE: name = "!$OMP TEAMS_DISTRIBUTE"; break;
    case EXEC_OMP_TEAMS_DISTRIBUTE_PARALLEL_DO:
      name = "!$OMP TEAMS DISTRIBUTE PARALLEL DO";
      break;
    case EXEC_OMP_TEAMS_DISTRIBUTE_PARALLEL_DO_SIMD:
      name = "!$OMP TEAMS DISTRIBUTE PARALLEL DO SIMD";
      is_simd = true;
      break;
    case EXEC_OMP_TEAMS_DISTRIBUTE_SIMD:
      name = "!$OMP TEAMS DISTRIBUTE SIMD";
      is_simd = true;
      break;
    default: gcc_unreachable ();
    }

  if (code->ext.omp_clauses)
    resolve_omp_clauses (code, code->ext.omp_clauses, NULL);

  do_code = code->block->next;
  collapse = code->ext.omp_clauses->collapse;
  if (collapse <= 0)
    collapse = 1;
  for (i = 1; i <= collapse; i++)
    {
      if (do_code->op == EXEC_DO_WHILE)
	{
	  gfc_error ("%s cannot be a DO WHILE or DO without loop control "
		     "at %L", name, &do_code->loc);
	  break;
	}
      if (do_code->op == EXEC_DO_CONCURRENT)
	{
	  gfc_error ("%s cannot be a DO CONCURRENT loop at %L", name,
		     &do_code->loc);
	  break;
	}
      gcc_assert (do_code->op == EXEC_DO);
      if (do_code->ext.iterator->var->ts.type != BT_INTEGER)
	gfc_error ("%s iteration variable must be of type integer at %L",
		   name, &do_code->loc);
      dovar = do_code->ext.iterator->var->symtree->n.sym;
      if (dovar->attr.threadprivate)
	gfc_error ("%s iteration variable must not be THREADPRIVATE "
		   "at %L", name, &do_code->loc);
      if (code->ext.omp_clauses)
	for (list = 0; list < OMP_LIST_NUM; list++)
	  if (!is_simd
	      ? (list != OMP_LIST_PRIVATE && list != OMP_LIST_LASTPRIVATE)
	      : code->ext.omp_clauses->collapse > 1
	      ? (list != OMP_LIST_LASTPRIVATE)
	      : (list != OMP_LIST_LINEAR))
	    for (n = code->ext.omp_clauses->lists[list]; n; n = n->next)
	      if (dovar == n->sym)
		{
		  if (!is_simd)
		    gfc_error ("%s iteration variable present on clause "
			       "other than PRIVATE or LASTPRIVATE at %L",
			       name, &do_code->loc);
		  else if (code->ext.omp_clauses->collapse > 1)
		    gfc_error ("%s iteration variable present on clause "
			       "other than LASTPRIVATE at %L",
			       name, &do_code->loc);
		  else
		    gfc_error ("%s iteration variable present on clause "
			       "other than LINEAR at %L",
			       name, &do_code->loc);
		  break;
		}
      if (i > 1)
	{
	  gfc_code *do_code2 = code->block->next;
	  int j;

	  for (j = 1; j < i; j++)
	    {
	      gfc_symbol *ivar = do_code2->ext.iterator->var->symtree->n.sym;
	      if (dovar == ivar
		  || gfc_find_sym_in_expr (ivar, do_code->ext.iterator->start)
		  || gfc_find_sym_in_expr (ivar, do_code->ext.iterator->end)
		  || gfc_find_sym_in_expr (ivar, do_code->ext.iterator->step))
		{
		  gfc_error ("%s collapsed loops don't form rectangular "
			     "iteration space at %L", name, &do_code->loc);
		  break;
		}
	      if (j < i)
		break;
	      do_code2 = do_code2->block->next;
	    }
	}
      if (i == collapse)
	break;
      for (c = do_code->next; c; c = c->next)
	if (c->op != EXEC_NOP && c->op != EXEC_CONTINUE)
	  {
	    gfc_error ("collapsed %s loops not perfectly nested at %L",
		       name, &c->loc);
	    break;
	  }
      if (c)
	break;
      do_code = do_code->block;
      if (do_code->op != EXEC_DO && do_code->op != EXEC_DO_WHILE)
	{
	  gfc_error ("not enough DO loops for collapsed %s at %L",
		     name, &code->loc);
	  break;
	}
      do_code = do_code->next;
      if (do_code == NULL
	  || (do_code->op != EXEC_DO && do_code->op != EXEC_DO_WHILE))
	{
	  gfc_error ("not enough DO loops for collapsed %s at %L",
		     name, &code->loc);
	  break;
	}
    }
}

static bool
oacc_is_parallel (gfc_code *code)
{
  return code->op == EXEC_OACC_PARALLEL || code->op == EXEC_OACC_PARALLEL_LOOP;
}

static bool
oacc_is_kernels (gfc_code *code)
{
  return code->op == EXEC_OACC_KERNELS || code->op == EXEC_OACC_KERNELS_LOOP;
}

static gfc_statement
omp_code_to_statement (gfc_code *code)
{
  switch (code->op)
    {
    case EXEC_OMP_PARALLEL:
      return ST_OMP_PARALLEL;
    case EXEC_OMP_PARALLEL_SECTIONS:
      return ST_OMP_PARALLEL_SECTIONS;
    case EXEC_OMP_SECTIONS:
      return ST_OMP_SECTIONS;
    case EXEC_OMP_ORDERED:
      return ST_OMP_ORDERED;
    case EXEC_OMP_CRITICAL:
      return ST_OMP_CRITICAL;
    case EXEC_OMP_MASTER:
      return ST_OMP_MASTER;
    case EXEC_OMP_SINGLE:
      return ST_OMP_SINGLE;
    case EXEC_OMP_TASK:
      return ST_OMP_TASK;
    case EXEC_OMP_WORKSHARE:
      return ST_OMP_WORKSHARE;
    case EXEC_OMP_PARALLEL_WORKSHARE:
      return ST_OMP_PARALLEL_WORKSHARE;
    case EXEC_OMP_DO:
      return ST_OMP_DO;
    default:
      gcc_unreachable ();
    }
}

static gfc_statement
oacc_code_to_statement (gfc_code *code)
{
  switch (code->op)
    {

    case EXEC_OACC_PARALLEL:
      return ST_OACC_PARALLEL;
    case EXEC_OACC_KERNELS:
      return ST_OACC_KERNELS;
    case EXEC_OACC_DATA:
      return ST_OACC_DATA;
    case EXEC_OACC_HOST_DATA:
      return ST_OACC_HOST_DATA;
    case EXEC_OACC_PARALLEL_LOOP:
      return ST_OACC_PARALLEL_LOOP;
    case EXEC_OACC_KERNELS_LOOP:
      return ST_OACC_KERNELS_LOOP;
    case EXEC_OACC_LOOP:
      return ST_OACC_LOOP;
    case EXEC_OACC_ATOMIC:
      return ST_OACC_ATOMIC;
    default:
      gcc_unreachable ();
    }
}

static void
resolve_oacc_directive_inside_omp_region (gfc_code *code)
{
  if (omp_current_ctx != NULL && omp_current_ctx->is_openmp)
    {
      gfc_statement st = omp_code_to_statement (omp_current_ctx->code);
      gfc_statement oacc_st = oacc_code_to_statement (code);
      gfc_error ("The %s directive cannot be specified within "
		 "a %s region at %L", gfc_ascii_statement (oacc_st), 
		 gfc_ascii_statement (st), &code->loc);
    }
}

static void
resolve_omp_directive_inside_oacc_region (gfc_code *code)
{
  if (omp_current_ctx != NULL && !omp_current_ctx->is_openmp)
    {
      gfc_statement st = oacc_code_to_statement (omp_current_ctx->code);
      gfc_statement omp_st = omp_code_to_statement (code);
      gfc_error ("The %s directive cannot be specified within "
		 "a %s region at %L", gfc_ascii_statement (omp_st), 
		 gfc_ascii_statement (st), &code->loc);
    }
}


static void
resolve_oacc_nested_loops (gfc_code *code, gfc_code* do_code, int collapse,
			  const char *clause)
{
  gfc_symbol *dovar;
  gfc_code *c;
  int i;

  for (i = 1; i <= collapse; i++)
    {
      if (do_code->op == EXEC_DO_WHILE)
	{
	  gfc_error ("!$ACC LOOP cannot be a DO WHILE or DO without loop control "
		     "at %L", &do_code->loc);
	  break;
	}
      gcc_assert (do_code->op == EXEC_DO || do_code->op == EXEC_DO_CONCURRENT);
      if (do_code->ext.iterator->var->ts.type != BT_INTEGER)
	gfc_error ("!$ACC LOOP iteration variable must be of type integer at %L",
		   &do_code->loc);
      dovar = do_code->ext.iterator->var->symtree->n.sym;
      if (i > 1)
	{
	  gfc_code *do_code2 = code->block->next;
	  int j;

	  for (j = 1; j < i; j++)
	    {
	      gfc_symbol *ivar = do_code2->ext.iterator->var->symtree->n.sym;
	      if (dovar == ivar
		  || gfc_find_sym_in_expr (ivar, do_code->ext.iterator->start)
		  || gfc_find_sym_in_expr (ivar, do_code->ext.iterator->end)
		  || gfc_find_sym_in_expr (ivar, do_code->ext.iterator->step))
		{
		  gfc_error ("!$ACC LOOP %s loops don't form rectangular iteration space at %L",
			     clause, &do_code->loc);
		  break;
		}
	      if (j < i)
		break;
	      do_code2 = do_code2->block->next;
	    }
	}
      if (i == collapse)
	break;
      for (c = do_code->next; c; c = c->next)
	if (c->op != EXEC_NOP && c->op != EXEC_CONTINUE)
	  {
	    gfc_error ("%s !$ACC LOOP loops not perfectly nested at %L",
		       clause, &c->loc);
	    break;
	  }
      if (c)
	break;
      do_code = do_code->block;
      if (do_code->op != EXEC_DO && do_code->op != EXEC_DO_WHILE
	  && do_code->op != EXEC_DO_CONCURRENT)
	{
	  gfc_error ("not enough DO loops for %s !$ACC LOOP at %L",
		     clause, &code->loc);
	  break;
	}
      do_code = do_code->next;
      if (do_code == NULL
	  || (do_code->op != EXEC_DO && do_code->op != EXEC_DO_WHILE
	      && do_code->op != EXEC_DO_CONCURRENT))
	{
	  gfc_error ("not enough DO loops for %s !$ACC LOOP at %L",
		     clause, &code->loc);
	  break;
	}
    }
}


static void
resolve_oacc_params_in_parallel (gfc_code *code, const char *clause)
{
  fortran_omp_context *c;

  if (oacc_is_parallel (code))
    gfc_error ("!$ACC LOOP %s in PARALLEL region doesn't allow "
	       "non-static arguments at %L", clause, &code->loc);
  for (c = omp_current_ctx; c; c = c->previous)
    {
      if (oacc_is_loop (c->code))
	break;
      if (oacc_is_parallel (c->code))
	gfc_error ("!$ACC LOOP %s in PARALLEL region doesn't allow "
		   "non-static arguments at %L", clause, &code->loc);
    }
}


static void
resolve_oacc_loop_blocks (gfc_code *code)
{
  fortran_omp_context *c;

  if (!oacc_is_loop (code))
    return;

  if (code->op == EXEC_OACC_LOOP)
    for (c = omp_current_ctx; c; c = c->previous)
      {
	if (oacc_is_loop (c->code))
	  {
	    if (code->ext.omp_clauses->gang)
	      {
		if (c->code->ext.omp_clauses->gang)
		  gfc_error ("Loop parallelized across gangs is not allowed "
			     "inside another loop parallelized across gangs at %L",
			     &code->loc);
		if (c->code->ext.omp_clauses->worker)
		  gfc_error ("Loop parallelized across gangs is not allowed "
			     "inside loop parallelized across workers at %L",
			     &code->loc);
		if (c->code->ext.omp_clauses->vector)
		  gfc_error ("Loop parallelized across gangs is not allowed "
			     "inside loop parallelized across workers at %L",
			     &code->loc);
	      }
	    if (code->ext.omp_clauses->worker)
	      {
		if (c->code->ext.omp_clauses->worker)
		  gfc_error ("Loop parallelized across workers is not allowed "
			     "inside another loop parallelized across workers at %L",
			     &code->loc);
		if (c->code->ext.omp_clauses->vector)
		  gfc_error ("Loop parallelized across workers is not allowed "
			     "inside another loop parallelized across vectors at %L",
			     &code->loc);
	      }
	    if (code->ext.omp_clauses->vector)
	      if (c->code->ext.omp_clauses->vector)
		gfc_error ("Loop parallelized across vectors is not allowed "
			   "inside another loop parallelized across vectors at %L",
			   &code->loc);
	  }

	if (oacc_is_parallel (c->code) || oacc_is_kernels (c->code))
	  break;
      }

  if (code->ext.omp_clauses->seq)
    {
      if (code->ext.omp_clauses->independent)
	gfc_error ("Clause SEQ conflicts with INDEPENDENT at %L", &code->loc);
      if (code->ext.omp_clauses->gang)
	gfc_error ("Clause SEQ conflicts with GANG at %L", &code->loc);
      if (code->ext.omp_clauses->worker)
	gfc_error ("Clause SEQ conflicts with WORKER at %L", &code->loc);
      if (code->ext.omp_clauses->vector)
	gfc_error ("Clause SEQ conflicts with VECTOR at %L", &code->loc);
      if (code->ext.omp_clauses->par_auto)
	gfc_error ("Clause SEQ conflicts with AUTO at %L", &code->loc);
    }
  if (code->ext.omp_clauses->par_auto)
    {
      if (code->ext.omp_clauses->gang)
	gfc_error ("Clause AUTO conflicts with GANG at %L", &code->loc);
      if (code->ext.omp_clauses->worker)
	gfc_error ("Clause AUTO conflicts with WORKER at %L", &code->loc);
      if (code->ext.omp_clauses->vector)
	gfc_error ("Clause AUTO conflicts with VECTOR at %L", &code->loc);
    }
  if (code->ext.omp_clauses->tile_list && code->ext.omp_clauses->gang
      && code->ext.omp_clauses->worker && code->ext.omp_clauses->vector)
    gfc_error ("Tiled loop cannot be parallelized across gangs, workers and "
	       "vectors at the same time at %L", &code->loc);

  if (code->ext.omp_clauses->gang
      && code->ext.omp_clauses->gang_expr
      && !code->ext.omp_clauses->gang_static)
    resolve_oacc_params_in_parallel (code, "GANG");

  if (code->ext.omp_clauses->worker
      && code->ext.omp_clauses->worker_expr)
    resolve_oacc_params_in_parallel (code, "WORKER");

  if (code->ext.omp_clauses->tile_list)
    {
      gfc_expr_list *el;
      int num = 0;
      for (el = code->ext.omp_clauses->tile_list; el; el = el->next)
	{
	  num++;
	  if (el->expr == NULL)
	    {
	      /* NULL expressions are used to represent '*' arguments.
		 Convert those to a -1 expressions.  */
	      el->expr = gfc_get_constant_expr (BT_INTEGER,
						gfc_default_integer_kind,
						&code->loc);
	      mpz_set_si (el->expr->value.integer, -1);
	    }
	  else
	    {
	      resolve_oacc_positive_int_expr (el->expr, "TILE");
	      if (el->expr->expr_type != EXPR_CONSTANT)
		gfc_error ("TILE requires constant expression at %L",
			   &code->loc);
	    }
	}
      resolve_oacc_nested_loops (code, code->block->next, num, "tiled");
    }
}


void
gfc_resolve_oacc_blocks (gfc_code *code, gfc_namespace *ns)
{
  fortran_omp_context ctx;

  resolve_oacc_loop_blocks (code);

  ctx.code = code;
  ctx.sharing_clauses = NULL;
  ctx.private_iterators = new hash_set<gfc_symbol *>;
  ctx.previous = omp_current_ctx;
  ctx.is_openmp = false;
  omp_current_ctx = &ctx;

  gfc_resolve_blocks (code->block, ns);

  omp_current_ctx = ctx.previous;
  delete ctx.private_iterators;
}


static void
resolve_oacc_loop (gfc_code *code)
{
  gfc_code *do_code;
  int collapse;

  if (code->ext.omp_clauses)
    resolve_omp_clauses (code, code->ext.omp_clauses, NULL, true);

  do_code = code->block->next;
  collapse = code->ext.omp_clauses->collapse;

  if (collapse <= 0)
    collapse = 1;
  resolve_oacc_nested_loops (code, do_code, collapse, "collapsed");
}

/* Helper function for gfc_resolve_oacc_declare.  Scan omp_map_list LIST
   in DECLARE at location LOC.  */

static void
resolve_oacc_declare_map (gfc_oacc_declare *declare, int list)
{
  gfc_oacc_declare *oc;
  gfc_omp_namelist *n;

  for (oc = declare; oc; oc = oc->next)
    for (n = oc->clauses->lists[list]; n; n = n->next)
      n->sym->mark = 0;

  for (oc = declare; oc; oc = oc->next)
    resolve_omp_duplicate_list (oc->clauses->lists[list], false, list);

  for (oc = declare; oc; oc = oc->next)
    for (n = oc->clauses->lists[list]; n; n = n->next)
      n->sym->mark = 0;
}

void
gfc_resolve_oacc_declare (gfc_namespace *ns)
{
  gfc_omp_namelist *n;
  locus loc;
  gfc_oacc_declare *oc;

  if (ns->oacc_declare == NULL)
    return;

  for (oc = ns->oacc_declare; oc; oc = oc->next)
    {
      loc = oc->where;

      for (n = oc->clauses->lists[OMP_LIST_DEVICE_RESIDENT]; n; n = n->next)
	{
	  n->sym->mark = 0;
	  if (n->sym->attr.flavor == FL_PARAMETER)
	    gfc_error ("PARAMETER object %qs is not allowed at %L",
		       n->sym->name, &n->where);

	  check_array_not_assumed (n->sym, n->where,
				   "DEVICE_RESIDENT");	  
	}

      for (n = oc->clauses->lists[OMP_LIST_MAP]; n; n = n->next)
	if (n->expr && n->expr->ref->type == REF_ARRAY)
	  gfc_error ("Subarray %qs is not allowed in $!ACC DECLARE at %L",
		     n->sym->name, &n->where);
    }

  /* Check for duplicate link, device_resident and data clauses.  */
  resolve_oacc_declare_map (ns->oacc_declare, OMP_LIST_LINK);
  resolve_oacc_declare_map (ns->oacc_declare, OMP_LIST_DEVICE_RESIDENT);
  resolve_oacc_declare_map (ns->oacc_declare, OMP_LIST_MAP);
}


void
gfc_resolve_oacc_directive (gfc_code *code, gfc_namespace *ns ATTRIBUTE_UNUSED)
{
  resolve_oacc_directive_inside_omp_region (code);

  switch (code->op)
    {
    case EXEC_OACC_PARALLEL:
    case EXEC_OACC_KERNELS:
    case EXEC_OACC_DATA:
    case EXEC_OACC_HOST_DATA:
    case EXEC_OACC_UPDATE:
    case EXEC_OACC_ENTER_DATA:
    case EXEC_OACC_EXIT_DATA:
    case EXEC_OACC_WAIT:
    case EXEC_OACC_CACHE:
<<<<<<< HEAD
      resolve_omp_clauses (code, code->ext.omp_clauses, NULL,
			   true);
=======
      resolve_omp_clauses (code, code->ext.omp_clauses, NULL, true);
>>>>>>> be373510
      break;
    case EXEC_OACC_PARALLEL_LOOP:
    case EXEC_OACC_KERNELS_LOOP:
    case EXEC_OACC_LOOP:
      resolve_oacc_loop (code);
      break;
    case EXEC_OACC_ATOMIC:
      resolve_omp_atomic (code);
      break;
    default:
      break;
    }
}


/* Resolve OpenMP directive clauses and check various requirements
   of each directive.  */

void
gfc_resolve_omp_directive (gfc_code *code, gfc_namespace *ns ATTRIBUTE_UNUSED)
{
  resolve_omp_directive_inside_oacc_region (code);

  if (code->op != EXEC_OMP_ATOMIC)
    gfc_maybe_initialize_eh ();

  switch (code->op)
    {
    case EXEC_OMP_DISTRIBUTE:
    case EXEC_OMP_DISTRIBUTE_PARALLEL_DO:
    case EXEC_OMP_DISTRIBUTE_PARALLEL_DO_SIMD:
    case EXEC_OMP_DISTRIBUTE_SIMD:
    case EXEC_OMP_DO:
    case EXEC_OMP_DO_SIMD:
    case EXEC_OMP_PARALLEL_DO:
    case EXEC_OMP_PARALLEL_DO_SIMD:
    case EXEC_OMP_SIMD:
    case EXEC_OMP_TARGET_TEAMS_DISTRIBUTE:
    case EXEC_OMP_TARGET_TEAMS_DISTRIBUTE_PARALLEL_DO:
    case EXEC_OMP_TARGET_TEAMS_DISTRIBUTE_PARALLEL_DO_SIMD:
    case EXEC_OMP_TARGET_TEAMS_DISTRIBUTE_SIMD:
    case EXEC_OMP_TEAMS_DISTRIBUTE:
    case EXEC_OMP_TEAMS_DISTRIBUTE_PARALLEL_DO:
    case EXEC_OMP_TEAMS_DISTRIBUTE_PARALLEL_DO_SIMD:
    case EXEC_OMP_TEAMS_DISTRIBUTE_SIMD:
      resolve_omp_do (code);
      break;
    case EXEC_OMP_CANCEL:
    case EXEC_OMP_PARALLEL_WORKSHARE:
    case EXEC_OMP_PARALLEL:
    case EXEC_OMP_PARALLEL_SECTIONS:
    case EXEC_OMP_SECTIONS:
    case EXEC_OMP_SINGLE:
    case EXEC_OMP_TARGET:
    case EXEC_OMP_TARGET_DATA:
    case EXEC_OMP_TARGET_TEAMS:
    case EXEC_OMP_TASK:
    case EXEC_OMP_TEAMS:
    case EXEC_OMP_WORKSHARE:
      if (code->ext.omp_clauses)
	resolve_omp_clauses (code, code->ext.omp_clauses, NULL);
      break;
    case EXEC_OMP_TARGET_UPDATE:
      if (code->ext.omp_clauses)
	resolve_omp_clauses (code, code->ext.omp_clauses, NULL);
      if (code->ext.omp_clauses == NULL
	  || (code->ext.omp_clauses->lists[OMP_LIST_TO] == NULL
	      && code->ext.omp_clauses->lists[OMP_LIST_FROM] == NULL))
	gfc_error ("OMP TARGET UPDATE at %L requires at least one TO or "
		   "FROM clause", &code->loc);
      break;
    case EXEC_OMP_ATOMIC:
      resolve_omp_atomic (code);
      break;
    default:
      break;
    }
}

/* Resolve !$omp declare simd constructs in NS.  */

void
gfc_resolve_omp_declare_simd (gfc_namespace *ns)
{
  gfc_omp_declare_simd *ods;

  for (ods = ns->omp_declare_simd; ods; ods = ods->next)
    {
      if (ods->proc_name != ns->proc_name)
	gfc_error ("!$OMP DECLARE SIMD should refer to containing procedure "
		   "%qs at %L", ns->proc_name->name, &ods->where);
      if (ods->clauses)
	resolve_omp_clauses (NULL, ods->clauses, ns);
    }
}

struct omp_udr_callback_data
{
  gfc_omp_udr *omp_udr;
  bool is_initializer;
};

static int
omp_udr_callback (gfc_expr **e, int *walk_subtrees ATTRIBUTE_UNUSED,
		  void *data)
{
  struct omp_udr_callback_data *cd = (struct omp_udr_callback_data *) data;
  if ((*e)->expr_type == EXPR_VARIABLE)
    {
      if (cd->is_initializer)
	{
	  if ((*e)->symtree->n.sym != cd->omp_udr->omp_priv
	      && (*e)->symtree->n.sym != cd->omp_udr->omp_orig)
	    gfc_error ("Variable other than OMP_PRIV or OMP_ORIG used in "
		       "INITIALIZER clause of !$OMP DECLARE REDUCTION at %L",
		       &(*e)->where);
	}
      else
	{
	  if ((*e)->symtree->n.sym != cd->omp_udr->omp_out
	      && (*e)->symtree->n.sym != cd->omp_udr->omp_in)
	    gfc_error ("Variable other than OMP_OUT or OMP_IN used in "
		       "combiner of !$OMP DECLARE REDUCTION at %L",
		       &(*e)->where);
	}
    }
  return 0;
}

/* Resolve !$omp declare reduction constructs.  */

static void
gfc_resolve_omp_udr (gfc_omp_udr *omp_udr)
{
  gfc_actual_arglist *a;
  const char *predef_name = NULL;

  switch (omp_udr->rop)
    {
    case OMP_REDUCTION_PLUS:
    case OMP_REDUCTION_TIMES:
    case OMP_REDUCTION_MINUS:
    case OMP_REDUCTION_AND:
    case OMP_REDUCTION_OR:
    case OMP_REDUCTION_EQV:
    case OMP_REDUCTION_NEQV:
    case OMP_REDUCTION_MAX:
    case OMP_REDUCTION_USER:
      break;
    default:
      gfc_error ("Invalid operator for !$OMP DECLARE REDUCTION %s at %L",
		 omp_udr->name, &omp_udr->where);
      return;
    }

  if (gfc_omp_udr_predef (omp_udr->rop, omp_udr->name,
			  &omp_udr->ts, &predef_name))
    {
      if (predef_name)
	gfc_error_now ("Redefinition of predefined %s "
		       "!$OMP DECLARE REDUCTION at %L",
		       predef_name, &omp_udr->where);
      else
	gfc_error_now ("Redefinition of predefined "
		       "!$OMP DECLARE REDUCTION at %L", &omp_udr->where);
      return;
    }

  if (omp_udr->ts.type == BT_CHARACTER
      && omp_udr->ts.u.cl->length
      && omp_udr->ts.u.cl->length->expr_type != EXPR_CONSTANT)
    {
      gfc_error ("CHARACTER length in !$OMP DECLARE REDUCTION %s not "
		 "constant at %L", omp_udr->name, &omp_udr->where);
      return;
    }

  struct omp_udr_callback_data cd;
  cd.omp_udr = omp_udr;
  cd.is_initializer = false;
  gfc_code_walker (&omp_udr->combiner_ns->code, gfc_dummy_code_callback,
		   omp_udr_callback, &cd);
  if (omp_udr->combiner_ns->code->op == EXEC_CALL)
    {
      for (a = omp_udr->combiner_ns->code->ext.actual; a; a = a->next)
	if (a->expr == NULL)
	  break;
      if (a)
	gfc_error ("Subroutine call with alternate returns in combiner "
		   "of !$OMP DECLARE REDUCTION at %L",
		   &omp_udr->combiner_ns->code->loc);
    }
  if (omp_udr->initializer_ns)
    {
      cd.is_initializer = true;
      gfc_code_walker (&omp_udr->initializer_ns->code, gfc_dummy_code_callback,
		       omp_udr_callback, &cd);
      if (omp_udr->initializer_ns->code->op == EXEC_CALL)
	{
	  for (a = omp_udr->initializer_ns->code->ext.actual; a; a = a->next)
	    if (a->expr == NULL)
	      break;
	  if (a)
	    gfc_error ("Subroutine call with alternate returns in "
		       "INITIALIZER clause of !$OMP DECLARE REDUCTION "
		       "at %L", &omp_udr->initializer_ns->code->loc);
	  for (a = omp_udr->initializer_ns->code->ext.actual; a; a = a->next)
	    if (a->expr
		&& a->expr->expr_type == EXPR_VARIABLE
		&& a->expr->symtree->n.sym == omp_udr->omp_priv
		&& a->expr->ref == NULL)
	      break;
	  if (a == NULL)
	    gfc_error ("One of actual subroutine arguments in INITIALIZER "
		       "clause of !$OMP DECLARE REDUCTION must be OMP_PRIV "
		       "at %L", &omp_udr->initializer_ns->code->loc);
	}
    }
  else if (omp_udr->ts.type == BT_DERIVED
	   && !gfc_has_default_initializer (omp_udr->ts.u.derived))
    {
      gfc_error ("Missing INITIALIZER clause for !$OMP DECLARE REDUCTION "
		 "of derived type without default initializer at %L",
		 &omp_udr->where);
      return;
    }
}

void
gfc_resolve_omp_udrs (gfc_symtree *st)
{
  gfc_omp_udr *omp_udr;

  if (st == NULL)
    return;
  gfc_resolve_omp_udrs (st->left);
  gfc_resolve_omp_udrs (st->right);
  for (omp_udr = st->n.omp_udr; omp_udr; omp_udr = omp_udr->next)
    gfc_resolve_omp_udr (omp_udr);
}<|MERGE_RESOLUTION|>--- conflicted
+++ resolved
@@ -2760,10 +2760,7 @@
   return MATCH_YES;
 }
 
-<<<<<<< HEAD
-=======
-
->>>>>>> be373510
+
 static match
 gfc_match_omp_oacc_atomic (bool omp_p)
 {
@@ -4650,7 +4647,6 @@
 {
   switch (code->op)
     {
-
     case EXEC_OACC_PARALLEL:
       return ST_OACC_PARALLEL;
     case EXEC_OACC_KERNELS:
@@ -4971,7 +4967,6 @@
 gfc_resolve_oacc_declare (gfc_namespace *ns)
 {
   gfc_omp_namelist *n;
-  locus loc;
   gfc_oacc_declare *oc;
 
   if (ns->oacc_declare == NULL)
@@ -4979,8 +4974,6 @@
 
   for (oc = ns->oacc_declare; oc; oc = oc->next)
     {
-      loc = oc->where;
-
       for (n = oc->clauses->lists[OMP_LIST_DEVICE_RESIDENT]; n; n = n->next)
 	{
 	  n->sym->mark = 0;
@@ -4988,8 +4981,7 @@
 	    gfc_error ("PARAMETER object %qs is not allowed at %L",
 		       n->sym->name, &n->where);
 
-	  check_array_not_assumed (n->sym, n->where,
-				   "DEVICE_RESIDENT");	  
+	  check_array_not_assumed (n->sym, n->where, "DEVICE_RESIDENT");
 	}
 
       for (n = oc->clauses->lists[OMP_LIST_MAP]; n; n = n->next)
@@ -5021,12 +5013,7 @@
     case EXEC_OACC_EXIT_DATA:
     case EXEC_OACC_WAIT:
     case EXEC_OACC_CACHE:
-<<<<<<< HEAD
-      resolve_omp_clauses (code, code->ext.omp_clauses, NULL,
-			   true);
-=======
       resolve_omp_clauses (code, code->ext.omp_clauses, NULL, true);
->>>>>>> be373510
       break;
     case EXEC_OACC_PARALLEL_LOOP:
     case EXEC_OACC_KERNELS_LOOP:
