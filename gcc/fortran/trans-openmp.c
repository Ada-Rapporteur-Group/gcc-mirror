/* OpenMP directive translation -- generate GCC trees from gfc_code.
   Copyright (C) 2005-2015 Free Software Foundation, Inc.
   Contributed by Jakub Jelinek <jakub@redhat.com>

This file is part of GCC.

GCC is free software; you can redistribute it and/or modify it under
the terms of the GNU General Public License as published by the Free
Software Foundation; either version 3, or (at your option) any later
version.

GCC is distributed in the hope that it will be useful, but WITHOUT ANY
WARRANTY; without even the implied warranty of MERCHANTABILITY or
FITNESS FOR A PARTICULAR PURPOSE.  See the GNU General Public License
for more details.

You should have received a copy of the GNU General Public License
along with GCC; see the file COPYING3.  If not see
<http://www.gnu.org/licenses/>.  */


#include "config.h"
#include "system.h"
#include "coretypes.h"
#include "alias.h"
#include "tree.h"
#include "options.h"
#include "fold-const.h"
#include "gimple-expr.h"
#include "gimplify.h"	/* For create_tmp_var_raw.  */
#include "stringpool.h"
#include "gfortran.h"
#include "diagnostic-core.h"	/* For internal_error.  */
#include "trans.h"
#include "trans-stmt.h"
#include "trans-types.h"
#include "trans-array.h"
#include "trans-const.h"
#include "arith.h"
#include "omp-low.h"
#include "gomp-constants.h"
#include "hash-set.h"
#include "tree-iterator.h"

int ompws_flags;

/* True if OpenMP should privatize what this DECL points to rather
   than the DECL itself.  */

bool
gfc_omp_privatize_by_reference (const_tree decl)
{
  tree type = TREE_TYPE (decl);

  if (TREE_CODE (type) == REFERENCE_TYPE
      && (!DECL_ARTIFICIAL (decl) || TREE_CODE (decl) == PARM_DECL))
    return true;

  if (TREE_CODE (type) == POINTER_TYPE)
    {
      /* Array POINTER/ALLOCATABLE have aggregate types, all user variables
	 that have POINTER_TYPE type and aren't scalar pointers, scalar
	 allocatables, Cray pointees or C pointers are supposed to be
	 privatized by reference.  */
      if (GFC_DECL_GET_SCALAR_POINTER (decl)
	  || GFC_DECL_GET_SCALAR_ALLOCATABLE (decl)
	  || GFC_DECL_CRAY_POINTEE (decl)
	  || VOID_TYPE_P (TREE_TYPE (TREE_TYPE (decl))))
	return false;

      if (!DECL_ARTIFICIAL (decl)
	  && TREE_CODE (TREE_TYPE (type)) != FUNCTION_TYPE)
	return true;

      /* Some arrays are expanded as DECL_ARTIFICIAL pointers
	 by the frontend.  */
      if (DECL_LANG_SPECIFIC (decl)
	  && GFC_DECL_SAVED_DESCRIPTOR (decl))
	return true;
    }

  return false;
}

/* True if OpenMP sharing attribute of DECL is predetermined.  */

enum omp_clause_default_kind
gfc_omp_predetermined_sharing (tree decl)
{
  /* Associate names preserve the association established during ASSOCIATE.
     As they are implemented either as pointers to the selector or array
     descriptor and shouldn't really change in the ASSOCIATE region,
     this decl can be either shared or firstprivate.  If it is a pointer,
     use firstprivate, as it is cheaper that way, otherwise make it shared.  */
  if (GFC_DECL_ASSOCIATE_VAR_P (decl))
    {
      if (TREE_CODE (TREE_TYPE (decl)) == POINTER_TYPE)
	return OMP_CLAUSE_DEFAULT_FIRSTPRIVATE;
      else
	return OMP_CLAUSE_DEFAULT_SHARED;
    }

  if (DECL_ARTIFICIAL (decl)
      && ! GFC_DECL_RESULT (decl)
      && ! (DECL_LANG_SPECIFIC (decl)
	    && GFC_DECL_SAVED_DESCRIPTOR (decl)))
    return OMP_CLAUSE_DEFAULT_SHARED;

  /* Cray pointees shouldn't be listed in any clauses and should be
     gimplified to dereference of the corresponding Cray pointer.
     Make them all private, so that they are emitted in the debug
     information.  */
  if (GFC_DECL_CRAY_POINTEE (decl))
    return OMP_CLAUSE_DEFAULT_PRIVATE;

  /* Assumed-size arrays are predetermined shared.  */
  if (TREE_CODE (decl) == PARM_DECL
      && GFC_ARRAY_TYPE_P (TREE_TYPE (decl))
      && GFC_TYPE_ARRAY_AKIND (TREE_TYPE (decl)) == GFC_ARRAY_UNKNOWN
      && GFC_TYPE_ARRAY_UBOUND (TREE_TYPE (decl),
				GFC_TYPE_ARRAY_RANK (TREE_TYPE (decl)) - 1)
	 == NULL)
    return OMP_CLAUSE_DEFAULT_SHARED;

  /* Dummy procedures aren't considered variables by OpenMP, thus are
     disallowed in OpenMP clauses.  They are represented as PARM_DECLs
     in the middle-end, so return OMP_CLAUSE_DEFAULT_FIRSTPRIVATE here
     to avoid complaining about their uses with default(none).  */
  if (TREE_CODE (decl) == PARM_DECL
      && TREE_CODE (TREE_TYPE (decl)) == POINTER_TYPE
      && TREE_CODE (TREE_TYPE (TREE_TYPE (decl))) == FUNCTION_TYPE)
    return OMP_CLAUSE_DEFAULT_FIRSTPRIVATE;

  /* COMMON and EQUIVALENCE decls are shared.  They
     are only referenced through DECL_VALUE_EXPR of the variables
     contained in them.  If those are privatized, they will not be
     gimplified to the COMMON or EQUIVALENCE decls.  */
  if (GFC_DECL_COMMON_OR_EQUIV (decl) && ! DECL_HAS_VALUE_EXPR_P (decl))
    return OMP_CLAUSE_DEFAULT_SHARED;

  if (GFC_DECL_RESULT (decl) && ! DECL_HAS_VALUE_EXPR_P (decl))
    return OMP_CLAUSE_DEFAULT_SHARED;

  /* These are either array or derived parameters, or vtables.
     In the former cases, the OpenMP standard doesn't consider them to be
     variables at all (they can't be redefined), but they can nevertheless appear
     in parallel/task regions and for default(none) purposes treat them as shared.
     For vtables likely the same handling is desirable.  */
  if (TREE_CODE (decl) == VAR_DECL
      && TREE_READONLY (decl)
      && TREE_STATIC (decl))
    return OMP_CLAUSE_DEFAULT_SHARED;

  return OMP_CLAUSE_DEFAULT_UNSPECIFIED;
}

/* Return decl that should be used when reporting DEFAULT(NONE)
   diagnostics.  */

tree
gfc_omp_report_decl (tree decl)
{
  if (DECL_ARTIFICIAL (decl)
      && DECL_LANG_SPECIFIC (decl)
      && GFC_DECL_SAVED_DESCRIPTOR (decl))
    return GFC_DECL_SAVED_DESCRIPTOR (decl);

  return decl;
}

/* Return true if TYPE has any allocatable components.  */

static bool
gfc_has_alloc_comps (tree type, tree decl)
{
  tree field, ftype;

  if (POINTER_TYPE_P (type))
    {
      if (GFC_DECL_GET_SCALAR_ALLOCATABLE (decl))
	type = TREE_TYPE (type);
      else if (GFC_DECL_GET_SCALAR_POINTER (decl))
	return false;
    }

  if (GFC_DESCRIPTOR_TYPE_P (type) || GFC_ARRAY_TYPE_P (type))
    type = gfc_get_element_type (type);

  if (TREE_CODE (type) != RECORD_TYPE)
    return false;

  for (field = TYPE_FIELDS (type); field; field = DECL_CHAIN (field))
    {
      ftype = TREE_TYPE (field);
      if (GFC_DECL_GET_SCALAR_ALLOCATABLE (field))
	return true;
      if (GFC_DESCRIPTOR_TYPE_P (ftype)
	  && GFC_TYPE_ARRAY_AKIND (ftype) == GFC_ARRAY_ALLOCATABLE)
	return true;
      if (gfc_has_alloc_comps (ftype, field))
	return true;
    }
  return false;
}

/* Return true if DECL in private clause needs
   OMP_CLAUSE_PRIVATE_OUTER_REF on the private clause.  */
bool
gfc_omp_private_outer_ref (tree decl)
{
  tree type = TREE_TYPE (decl);

  if (GFC_DESCRIPTOR_TYPE_P (type)
      && GFC_TYPE_ARRAY_AKIND (type) == GFC_ARRAY_ALLOCATABLE)
    return true;

  if (GFC_DECL_GET_SCALAR_ALLOCATABLE (decl))
    return true;

  if (gfc_omp_privatize_by_reference (decl))
    type = TREE_TYPE (type);

  if (gfc_has_alloc_comps (type, decl))
    return true;

  return false;
}

/* Callback for gfc_omp_unshare_expr.  */

static tree
gfc_omp_unshare_expr_r (tree *tp, int *walk_subtrees, void *)
{
  tree t = *tp;
  enum tree_code code = TREE_CODE (t);

  /* Stop at types, decls, constants like copy_tree_r.  */
  if (TREE_CODE_CLASS (code) == tcc_type
      || TREE_CODE_CLASS (code) == tcc_declaration
      || TREE_CODE_CLASS (code) == tcc_constant
      || code == BLOCK)
    *walk_subtrees = 0;
  else if (handled_component_p (t)
	   || TREE_CODE (t) == MEM_REF)
    {
      *tp = unshare_expr (t);
      *walk_subtrees = 0;
    }

  return NULL_TREE;
}

/* Unshare in expr anything that the FE which normally doesn't
   care much about tree sharing (because during gimplification
   everything is unshared) could cause problems with tree sharing
   at omp-low.c time.  */

static tree
gfc_omp_unshare_expr (tree expr)
{
  walk_tree (&expr, gfc_omp_unshare_expr_r, NULL, NULL);
  return expr;
}

enum walk_alloc_comps
{
  WALK_ALLOC_COMPS_DTOR,
  WALK_ALLOC_COMPS_DEFAULT_CTOR,
  WALK_ALLOC_COMPS_COPY_CTOR
};

/* Handle allocatable components in OpenMP clauses.  */

static tree
gfc_walk_alloc_comps (tree decl, tree dest, tree var,
		      enum walk_alloc_comps kind)
{
  stmtblock_t block, tmpblock;
  tree type = TREE_TYPE (decl), then_b, tem, field;
  gfc_init_block (&block);

  if (GFC_ARRAY_TYPE_P (type) || GFC_DESCRIPTOR_TYPE_P (type))
    {
      if (GFC_DESCRIPTOR_TYPE_P (type))
	{
	  gfc_init_block (&tmpblock);
	  tem = gfc_full_array_size (&tmpblock, decl,
				     GFC_TYPE_ARRAY_RANK (type));
	  then_b = gfc_finish_block (&tmpblock);
	  gfc_add_expr_to_block (&block, gfc_omp_unshare_expr (then_b));
	  tem = gfc_omp_unshare_expr (tem);
	  tem = fold_build2_loc (input_location, MINUS_EXPR,
				 gfc_array_index_type, tem,
				 gfc_index_one_node);
	}
      else
	{
	  if (!TYPE_DOMAIN (type)
	      || TYPE_MAX_VALUE (TYPE_DOMAIN (type)) == NULL_TREE
	      || TYPE_MIN_VALUE (TYPE_DOMAIN (type)) == error_mark_node
	      || TYPE_MAX_VALUE (TYPE_DOMAIN (type)) == error_mark_node)
	    {
	      tem = fold_build2 (EXACT_DIV_EXPR, sizetype,
				 TYPE_SIZE_UNIT (type),
				 TYPE_SIZE_UNIT (TREE_TYPE (type)));
	      tem = size_binop (MINUS_EXPR, tem, size_one_node);
	    }
	  else
	    tem = array_type_nelts (type);
	  tem = fold_convert (gfc_array_index_type, tem);
	}

      tree nelems = gfc_evaluate_now (tem, &block);
      tree index = gfc_create_var (gfc_array_index_type, "S");

      gfc_init_block (&tmpblock);
      tem = gfc_conv_array_data (decl);
      tree declvar = build_fold_indirect_ref_loc (input_location, tem);
      tree declvref = gfc_build_array_ref (declvar, index, NULL);
      tree destvar, destvref = NULL_TREE;
      if (dest)
	{
	  tem = gfc_conv_array_data (dest);
	  destvar = build_fold_indirect_ref_loc (input_location, tem);
	  destvref = gfc_build_array_ref (destvar, index, NULL);
	}
      gfc_add_expr_to_block (&tmpblock,
			     gfc_walk_alloc_comps (declvref, destvref,
						   var, kind));

      gfc_loopinfo loop;
      gfc_init_loopinfo (&loop);
      loop.dimen = 1;
      loop.from[0] = gfc_index_zero_node;
      loop.loopvar[0] = index;
      loop.to[0] = nelems;
      gfc_trans_scalarizing_loops (&loop, &tmpblock);
      gfc_add_block_to_block (&block, &loop.pre);
      return gfc_finish_block (&block);
    }
  else if (GFC_DECL_GET_SCALAR_ALLOCATABLE (var))
    {
      decl = build_fold_indirect_ref_loc (input_location, decl);
      if (dest)
	dest = build_fold_indirect_ref_loc (input_location, dest);
      type = TREE_TYPE (decl);
    }

  gcc_assert (TREE_CODE (type) == RECORD_TYPE);
  for (field = TYPE_FIELDS (type); field; field = DECL_CHAIN (field))
    {
      tree ftype = TREE_TYPE (field);
      tree declf, destf = NULL_TREE;
      bool has_alloc_comps = gfc_has_alloc_comps (ftype, field);
      if ((!GFC_DESCRIPTOR_TYPE_P (ftype)
	   || GFC_TYPE_ARRAY_AKIND (ftype) != GFC_ARRAY_ALLOCATABLE)
	  && !GFC_DECL_GET_SCALAR_ALLOCATABLE (field)
	  && !has_alloc_comps)
	continue;
      declf = fold_build3_loc (input_location, COMPONENT_REF, ftype,
			       decl, field, NULL_TREE);
      if (dest)
	destf = fold_build3_loc (input_location, COMPONENT_REF, ftype,
				 dest, field, NULL_TREE);

      tem = NULL_TREE;
      switch (kind)
	{
	case WALK_ALLOC_COMPS_DTOR:
	  break;
	case WALK_ALLOC_COMPS_DEFAULT_CTOR:
	  if (GFC_DESCRIPTOR_TYPE_P (ftype)
	      && GFC_TYPE_ARRAY_AKIND (ftype) == GFC_ARRAY_ALLOCATABLE)
	    {
	      gfc_add_modify (&block, unshare_expr (destf),
			      unshare_expr (declf));
	      tem = gfc_duplicate_allocatable_nocopy
					(destf, declf, ftype,
					 GFC_TYPE_ARRAY_RANK (ftype));
	    }
	  else if (GFC_DECL_GET_SCALAR_ALLOCATABLE (field))
	    tem = gfc_duplicate_allocatable_nocopy (destf, declf, ftype, 0);
	  break;
	case WALK_ALLOC_COMPS_COPY_CTOR:
	  if (GFC_DESCRIPTOR_TYPE_P (ftype)
	      && GFC_TYPE_ARRAY_AKIND (ftype) == GFC_ARRAY_ALLOCATABLE)
	    tem = gfc_duplicate_allocatable (destf, declf, ftype,
					     GFC_TYPE_ARRAY_RANK (ftype),
					     NULL_TREE);
	  else if (GFC_DECL_GET_SCALAR_ALLOCATABLE (field))
	    tem = gfc_duplicate_allocatable (destf, declf, ftype, 0,
					     NULL_TREE);
	  break;
	}
      if (tem)
	gfc_add_expr_to_block (&block, gfc_omp_unshare_expr (tem));
      if (has_alloc_comps)
	{
	  gfc_init_block (&tmpblock);
	  gfc_add_expr_to_block (&tmpblock,
				 gfc_walk_alloc_comps (declf, destf,
						       field, kind));
	  then_b = gfc_finish_block (&tmpblock);
	  if (GFC_DESCRIPTOR_TYPE_P (ftype)
	      && GFC_TYPE_ARRAY_AKIND (ftype) == GFC_ARRAY_ALLOCATABLE)
	    tem = gfc_conv_descriptor_data_get (unshare_expr (declf));
	  else if (GFC_DECL_GET_SCALAR_ALLOCATABLE (field))
	    tem = unshare_expr (declf);
	  else
	    tem = NULL_TREE;
	  if (tem)
	    {
	      tem = fold_convert (pvoid_type_node, tem);
	      tem = fold_build2_loc (input_location, NE_EXPR,
				     boolean_type_node, tem,
				     null_pointer_node);
	      then_b = build3_loc (input_location, COND_EXPR, void_type_node,
				   tem, then_b,
				   build_empty_stmt (input_location));
	    }
	  gfc_add_expr_to_block (&block, then_b);
	}
      if (kind == WALK_ALLOC_COMPS_DTOR)
	{
	  if (GFC_DESCRIPTOR_TYPE_P (ftype)
	      && GFC_TYPE_ARRAY_AKIND (ftype) == GFC_ARRAY_ALLOCATABLE)
	    {
	      tem = gfc_trans_dealloc_allocated (unshare_expr (declf),
						 false, NULL);
	      gfc_add_expr_to_block (&block, gfc_omp_unshare_expr (tem));
	    }
	  else if (GFC_DECL_GET_SCALAR_ALLOCATABLE (field))
	    {
	      tem = gfc_call_free (unshare_expr (declf));
	      gfc_add_expr_to_block (&block, gfc_omp_unshare_expr (tem));
	    }
	}
    }

  return gfc_finish_block (&block);
}

/* Return code to initialize DECL with its default constructor, or
   NULL if there's nothing to do.  */

tree
gfc_omp_clause_default_ctor (tree clause, tree decl, tree outer)
{
  tree type = TREE_TYPE (decl), size, ptr, cond, then_b, else_b;
  stmtblock_t block, cond_block;

  gcc_assert (OMP_CLAUSE_CODE (clause) == OMP_CLAUSE_PRIVATE
	      || OMP_CLAUSE_CODE (clause) == OMP_CLAUSE_LASTPRIVATE
	      || OMP_CLAUSE_CODE (clause) == OMP_CLAUSE_LINEAR
	      || OMP_CLAUSE_CODE (clause) == OMP_CLAUSE_REDUCTION);

  if ((! GFC_DESCRIPTOR_TYPE_P (type)
       || GFC_TYPE_ARRAY_AKIND (type) != GFC_ARRAY_ALLOCATABLE)
      && !GFC_DECL_GET_SCALAR_ALLOCATABLE (OMP_CLAUSE_DECL (clause)))
    {
      if (gfc_has_alloc_comps (type, OMP_CLAUSE_DECL (clause)))
	{
	  gcc_assert (outer);
	  gfc_start_block (&block);
	  tree tem = gfc_walk_alloc_comps (outer, decl,
					   OMP_CLAUSE_DECL (clause),
					   WALK_ALLOC_COMPS_DEFAULT_CTOR);
	  gfc_add_expr_to_block (&block, tem);
	  return gfc_finish_block (&block);
	}
      return NULL_TREE;
    }

  gcc_assert (outer != NULL_TREE);

  /* Allocatable arrays and scalars in PRIVATE clauses need to be set to
     "not currently allocated" allocation status if outer
     array is "not currently allocated", otherwise should be allocated.  */
  gfc_start_block (&block);

  gfc_init_block (&cond_block);

  if (GFC_DESCRIPTOR_TYPE_P (type))
    {
      gfc_add_modify (&cond_block, decl, outer);
      tree rank = gfc_rank_cst[GFC_TYPE_ARRAY_RANK (type) - 1];
      size = gfc_conv_descriptor_ubound_get (decl, rank);
      size = fold_build2_loc (input_location, MINUS_EXPR, gfc_array_index_type,
			      size,
			      gfc_conv_descriptor_lbound_get (decl, rank));
      size = fold_build2_loc (input_location, PLUS_EXPR, gfc_array_index_type,
			      size, gfc_index_one_node);
      if (GFC_TYPE_ARRAY_RANK (type) > 1)
	size = fold_build2_loc (input_location, MULT_EXPR,
				gfc_array_index_type, size,
				gfc_conv_descriptor_stride_get (decl, rank));
      tree esize = fold_convert (gfc_array_index_type,
				 TYPE_SIZE_UNIT (gfc_get_element_type (type)));
      size = fold_build2_loc (input_location, MULT_EXPR, gfc_array_index_type,
			      size, esize);
      size = unshare_expr (size);
      size = gfc_evaluate_now (fold_convert (size_type_node, size),
			       &cond_block);
    }
  else
    size = fold_convert (size_type_node, TYPE_SIZE_UNIT (TREE_TYPE (type)));
  ptr = gfc_create_var (pvoid_type_node, NULL);
  gfc_allocate_using_malloc (&cond_block, ptr, size, NULL_TREE);
  if (GFC_DESCRIPTOR_TYPE_P (type))
    gfc_conv_descriptor_data_set (&cond_block, unshare_expr (decl), ptr);
  else
    gfc_add_modify (&cond_block, unshare_expr (decl),
		    fold_convert (TREE_TYPE (decl), ptr));
  if (gfc_has_alloc_comps (type, OMP_CLAUSE_DECL (clause)))
    {
      tree tem = gfc_walk_alloc_comps (outer, decl,
				       OMP_CLAUSE_DECL (clause),
				       WALK_ALLOC_COMPS_DEFAULT_CTOR);
      gfc_add_expr_to_block (&cond_block, tem);
    }
  then_b = gfc_finish_block (&cond_block);

  /* Reduction clause requires allocated ALLOCATABLE.  */
  if (OMP_CLAUSE_CODE (clause) != OMP_CLAUSE_REDUCTION)
    {
      gfc_init_block (&cond_block);
      if (GFC_DESCRIPTOR_TYPE_P (type))
	gfc_conv_descriptor_data_set (&cond_block, unshare_expr (decl),
				      null_pointer_node);
      else
	gfc_add_modify (&cond_block, unshare_expr (decl),
			build_zero_cst (TREE_TYPE (decl)));
      else_b = gfc_finish_block (&cond_block);

      tree tem = fold_convert (pvoid_type_node,
			       GFC_DESCRIPTOR_TYPE_P (type)
			       ? gfc_conv_descriptor_data_get (outer) : outer);
      tem = unshare_expr (tem);
      cond = fold_build2_loc (input_location, NE_EXPR, boolean_type_node,
			      tem, null_pointer_node);
      gfc_add_expr_to_block (&block,
			     build3_loc (input_location, COND_EXPR,
					 void_type_node, cond, then_b,
					 else_b));
    }
  else
    gfc_add_expr_to_block (&block, then_b);

  return gfc_finish_block (&block);
}

/* Build and return code for a copy constructor from SRC to DEST.  */

tree
gfc_omp_clause_copy_ctor (tree clause, tree dest, tree src)
{
  tree type = TREE_TYPE (dest), ptr, size, call;
  tree cond, then_b, else_b;
  stmtblock_t block, cond_block;

  gcc_assert (OMP_CLAUSE_CODE (clause) == OMP_CLAUSE_FIRSTPRIVATE
	      || OMP_CLAUSE_CODE (clause) == OMP_CLAUSE_LINEAR
	      || OMP_CLAUSE_CODE (clause) == OMP_CLAUSE_REDUCTION);

  if ((! GFC_DESCRIPTOR_TYPE_P (type)
       || GFC_TYPE_ARRAY_AKIND (type) != GFC_ARRAY_ALLOCATABLE)
      && !GFC_DECL_GET_SCALAR_ALLOCATABLE (OMP_CLAUSE_DECL (clause)))
    {
      if (gfc_has_alloc_comps (type, OMP_CLAUSE_DECL (clause)))
	{
	  gfc_start_block (&block);
	  gfc_add_modify (&block, dest, src);
	  tree tem = gfc_walk_alloc_comps (src, dest, OMP_CLAUSE_DECL (clause),
					   WALK_ALLOC_COMPS_COPY_CTOR);
	  gfc_add_expr_to_block (&block, tem);
	  return gfc_finish_block (&block);
	}
      else
	return build2_v (MODIFY_EXPR, dest, src);
    }

  /* Allocatable arrays in FIRSTPRIVATE clauses need to be allocated
     and copied from SRC.  */
  gfc_start_block (&block);

  gfc_init_block (&cond_block);

  gfc_add_modify (&cond_block, dest, src);
  if (GFC_DESCRIPTOR_TYPE_P (type))
    {
      tree rank = gfc_rank_cst[GFC_TYPE_ARRAY_RANK (type) - 1];
      size = gfc_conv_descriptor_ubound_get (dest, rank);
      size = fold_build2_loc (input_location, MINUS_EXPR, gfc_array_index_type,
			      size,
			      gfc_conv_descriptor_lbound_get (dest, rank));
      size = fold_build2_loc (input_location, PLUS_EXPR, gfc_array_index_type,
			      size, gfc_index_one_node);
      if (GFC_TYPE_ARRAY_RANK (type) > 1)
	size = fold_build2_loc (input_location, MULT_EXPR,
				gfc_array_index_type, size,
				gfc_conv_descriptor_stride_get (dest, rank));
      tree esize = fold_convert (gfc_array_index_type,
				 TYPE_SIZE_UNIT (gfc_get_element_type (type)));
      size = fold_build2_loc (input_location, MULT_EXPR, gfc_array_index_type,
			      size, esize);
      size = unshare_expr (size);
      size = gfc_evaluate_now (fold_convert (size_type_node, size),
			       &cond_block);
    }
  else
    size = fold_convert (size_type_node, TYPE_SIZE_UNIT (TREE_TYPE (type)));
  ptr = gfc_create_var (pvoid_type_node, NULL);
  gfc_allocate_using_malloc (&cond_block, ptr, size, NULL_TREE);
  if (GFC_DESCRIPTOR_TYPE_P (type))
    gfc_conv_descriptor_data_set (&cond_block, unshare_expr (dest), ptr);
  else
    gfc_add_modify (&cond_block, unshare_expr (dest),
		    fold_convert (TREE_TYPE (dest), ptr));

  tree srcptr = GFC_DESCRIPTOR_TYPE_P (type)
		? gfc_conv_descriptor_data_get (src) : src;
  srcptr = unshare_expr (srcptr);
  srcptr = fold_convert (pvoid_type_node, srcptr);
  call = build_call_expr_loc (input_location,
			      builtin_decl_explicit (BUILT_IN_MEMCPY), 3, ptr,
			      srcptr, size);
  gfc_add_expr_to_block (&cond_block, fold_convert (void_type_node, call));
  if (gfc_has_alloc_comps (type, OMP_CLAUSE_DECL (clause)))
    {
      tree tem = gfc_walk_alloc_comps (src, dest,
				       OMP_CLAUSE_DECL (clause),
				       WALK_ALLOC_COMPS_COPY_CTOR);
      gfc_add_expr_to_block (&cond_block, tem);
    }
  then_b = gfc_finish_block (&cond_block);

  gfc_init_block (&cond_block);
  if (GFC_DESCRIPTOR_TYPE_P (type))
    gfc_conv_descriptor_data_set (&cond_block, unshare_expr (dest),
				  null_pointer_node);
  else
    gfc_add_modify (&cond_block, unshare_expr (dest),
		    build_zero_cst (TREE_TYPE (dest)));
  else_b = gfc_finish_block (&cond_block);

  cond = fold_build2_loc (input_location, NE_EXPR, boolean_type_node,
			  unshare_expr (srcptr), null_pointer_node);
  gfc_add_expr_to_block (&block,
			 build3_loc (input_location, COND_EXPR,
				     void_type_node, cond, then_b, else_b));

  return gfc_finish_block (&block);
}

/* Similarly, except use an intrinsic or pointer assignment operator
   instead.  */

tree
gfc_omp_clause_assign_op (tree clause, tree dest, tree src)
{
  tree type = TREE_TYPE (dest), ptr, size, call, nonalloc;
  tree cond, then_b, else_b;
  stmtblock_t block, cond_block, cond_block2, inner_block;

  if ((! GFC_DESCRIPTOR_TYPE_P (type)
       || GFC_TYPE_ARRAY_AKIND (type) != GFC_ARRAY_ALLOCATABLE)
      && !GFC_DECL_GET_SCALAR_ALLOCATABLE (OMP_CLAUSE_DECL (clause)))
    {
      if (gfc_has_alloc_comps (type, OMP_CLAUSE_DECL (clause)))
	{
	  gfc_start_block (&block);
	  /* First dealloc any allocatable components in DEST.  */
	  tree tem = gfc_walk_alloc_comps (dest, NULL_TREE,
					   OMP_CLAUSE_DECL (clause),
					   WALK_ALLOC_COMPS_DTOR);
	  gfc_add_expr_to_block (&block, tem);
	  /* Then copy over toplevel data.  */
	  gfc_add_modify (&block, dest, src);
	  /* Finally allocate any allocatable components and copy.  */
	  tem = gfc_walk_alloc_comps (src, dest, OMP_CLAUSE_DECL (clause),
					   WALK_ALLOC_COMPS_COPY_CTOR);
	  gfc_add_expr_to_block (&block, tem);
	  return gfc_finish_block (&block);
	}
      else
	return build2_v (MODIFY_EXPR, dest, src);
    }

  gfc_start_block (&block);

  if (gfc_has_alloc_comps (type, OMP_CLAUSE_DECL (clause)))
    {
      then_b = gfc_walk_alloc_comps (dest, NULL_TREE, OMP_CLAUSE_DECL (clause),
				     WALK_ALLOC_COMPS_DTOR);
      tree tem = fold_convert (pvoid_type_node,
			       GFC_DESCRIPTOR_TYPE_P (type)
			       ? gfc_conv_descriptor_data_get (dest) : dest);
      tem = unshare_expr (tem);
      cond = fold_build2_loc (input_location, NE_EXPR, boolean_type_node,
			      tem, null_pointer_node);
      tem = build3_loc (input_location, COND_EXPR, void_type_node, cond,
			then_b, build_empty_stmt (input_location));
      gfc_add_expr_to_block (&block, tem);
    }

  gfc_init_block (&cond_block);

  if (GFC_DESCRIPTOR_TYPE_P (type))
    {
      tree rank = gfc_rank_cst[GFC_TYPE_ARRAY_RANK (type) - 1];
      size = gfc_conv_descriptor_ubound_get (src, rank);
      size = fold_build2_loc (input_location, MINUS_EXPR, gfc_array_index_type,
			      size,
			      gfc_conv_descriptor_lbound_get (src, rank));
      size = fold_build2_loc (input_location, PLUS_EXPR, gfc_array_index_type,
			      size, gfc_index_one_node);
      if (GFC_TYPE_ARRAY_RANK (type) > 1)
	size = fold_build2_loc (input_location, MULT_EXPR,
				gfc_array_index_type, size,
				gfc_conv_descriptor_stride_get (src, rank));
      tree esize = fold_convert (gfc_array_index_type,
				 TYPE_SIZE_UNIT (gfc_get_element_type (type)));
      size = fold_build2_loc (input_location, MULT_EXPR, gfc_array_index_type,
			      size, esize);
      size = unshare_expr (size);
      size = gfc_evaluate_now (fold_convert (size_type_node, size),
			       &cond_block);
    }
  else
    size = fold_convert (size_type_node, TYPE_SIZE_UNIT (TREE_TYPE (type)));
  ptr = gfc_create_var (pvoid_type_node, NULL);

  tree destptr = GFC_DESCRIPTOR_TYPE_P (type)
		 ? gfc_conv_descriptor_data_get (dest) : dest;
  destptr = unshare_expr (destptr);
  destptr = fold_convert (pvoid_type_node, destptr);
  gfc_add_modify (&cond_block, ptr, destptr);

  nonalloc = fold_build2_loc (input_location, EQ_EXPR, boolean_type_node,
			      destptr, null_pointer_node);
  cond = nonalloc;
  if (GFC_DESCRIPTOR_TYPE_P (type))
    {
      int i;
      for (i = 0; i < GFC_TYPE_ARRAY_RANK (type); i++)
	{
	  tree rank = gfc_rank_cst[i];
	  tree tem = gfc_conv_descriptor_ubound_get (src, rank);
	  tem = fold_build2_loc (input_location, MINUS_EXPR,
				 gfc_array_index_type, tem,
				 gfc_conv_descriptor_lbound_get (src, rank));
	  tem = fold_build2_loc (input_location, PLUS_EXPR,
				 gfc_array_index_type, tem,
				 gfc_conv_descriptor_lbound_get (dest, rank));
	  tem = fold_build2_loc (input_location, NE_EXPR, boolean_type_node,
				 tem, gfc_conv_descriptor_ubound_get (dest,
								      rank));
	  cond = fold_build2_loc (input_location, TRUTH_ORIF_EXPR,
				  boolean_type_node, cond, tem);
	}
    }

  gfc_init_block (&cond_block2);

  if (GFC_DESCRIPTOR_TYPE_P (type))
    {
      gfc_init_block (&inner_block);
      gfc_allocate_using_malloc (&inner_block, ptr, size, NULL_TREE);
      then_b = gfc_finish_block (&inner_block);

      gfc_init_block (&inner_block);
      gfc_add_modify (&inner_block, ptr,
		      gfc_call_realloc (&inner_block, ptr, size));
      else_b = gfc_finish_block (&inner_block);

      gfc_add_expr_to_block (&cond_block2,
			     build3_loc (input_location, COND_EXPR,
					 void_type_node,
					 unshare_expr (nonalloc),
					 then_b, else_b));
      gfc_add_modify (&cond_block2, dest, src);
      gfc_conv_descriptor_data_set (&cond_block2, unshare_expr (dest), ptr);
    }
  else
    {
      gfc_allocate_using_malloc (&cond_block2, ptr, size, NULL_TREE);
      gfc_add_modify (&cond_block2, unshare_expr (dest),
		      fold_convert (type, ptr));
    }
  then_b = gfc_finish_block (&cond_block2);
  else_b = build_empty_stmt (input_location);

  gfc_add_expr_to_block (&cond_block,
			 build3_loc (input_location, COND_EXPR,
				     void_type_node, unshare_expr (cond),
				     then_b, else_b));

  tree srcptr = GFC_DESCRIPTOR_TYPE_P (type)
		? gfc_conv_descriptor_data_get (src) : src;
  srcptr = unshare_expr (srcptr);
  srcptr = fold_convert (pvoid_type_node, srcptr);
  call = build_call_expr_loc (input_location,
			      builtin_decl_explicit (BUILT_IN_MEMCPY), 3, ptr,
			      srcptr, size);
  gfc_add_expr_to_block (&cond_block, fold_convert (void_type_node, call));
  if (gfc_has_alloc_comps (type, OMP_CLAUSE_DECL (clause)))
    {
      tree tem = gfc_walk_alloc_comps (src, dest,
				       OMP_CLAUSE_DECL (clause),
				       WALK_ALLOC_COMPS_COPY_CTOR);
      gfc_add_expr_to_block (&cond_block, tem);
    }
  then_b = gfc_finish_block (&cond_block);

  if (OMP_CLAUSE_CODE (clause) == OMP_CLAUSE_COPYIN)
    {
      gfc_init_block (&cond_block);
      if (GFC_DESCRIPTOR_TYPE_P (type))
	gfc_add_expr_to_block (&cond_block,
			       gfc_trans_dealloc_allocated (unshare_expr (dest),
							    false, NULL));
      else
	{
	  destptr = gfc_evaluate_now (destptr, &cond_block);
	  gfc_add_expr_to_block (&cond_block, gfc_call_free (destptr));
	  gfc_add_modify (&cond_block, unshare_expr (dest),
			  build_zero_cst (TREE_TYPE (dest)));
	}
      else_b = gfc_finish_block (&cond_block);

      cond = fold_build2_loc (input_location, NE_EXPR, boolean_type_node,
			      unshare_expr (srcptr), null_pointer_node);
      gfc_add_expr_to_block (&block,
			     build3_loc (input_location, COND_EXPR,
					 void_type_node, cond,
					 then_b, else_b));
    }
  else
    gfc_add_expr_to_block (&block, then_b);

  return gfc_finish_block (&block);
}

static void
gfc_omp_linear_clause_add_loop (stmtblock_t *block, tree dest, tree src,
				tree add, tree nelems)
{
  stmtblock_t tmpblock;
  tree desta, srca, index = gfc_create_var (gfc_array_index_type, "S");
  nelems = gfc_evaluate_now (nelems, block);

  gfc_init_block (&tmpblock);
  if (TREE_CODE (TREE_TYPE (dest)) == ARRAY_TYPE)
    {
      desta = gfc_build_array_ref (dest, index, NULL);
      srca = gfc_build_array_ref (src, index, NULL);
    }
  else
    {
      gcc_assert (POINTER_TYPE_P (TREE_TYPE (dest)));
      tree idx = fold_build2 (MULT_EXPR, sizetype,
			      fold_convert (sizetype, index),
			      TYPE_SIZE_UNIT (TREE_TYPE (TREE_TYPE (dest))));
      desta = build_fold_indirect_ref (fold_build2 (POINTER_PLUS_EXPR,
						    TREE_TYPE (dest), dest,
						    idx));
      srca = build_fold_indirect_ref (fold_build2 (POINTER_PLUS_EXPR,
						   TREE_TYPE (src), src,
						    idx));
    }
  gfc_add_modify (&tmpblock, desta,
		  fold_build2 (PLUS_EXPR, TREE_TYPE (desta),
			       srca, add));

  gfc_loopinfo loop;
  gfc_init_loopinfo (&loop);
  loop.dimen = 1;
  loop.from[0] = gfc_index_zero_node;
  loop.loopvar[0] = index;
  loop.to[0] = nelems;
  gfc_trans_scalarizing_loops (&loop, &tmpblock);
  gfc_add_block_to_block (block, &loop.pre);
}

/* Build and return code for a constructor of DEST that initializes
   it to SRC plus ADD (ADD is scalar integer).  */

tree
gfc_omp_clause_linear_ctor (tree clause, tree dest, tree src, tree add)
{
  tree type = TREE_TYPE (dest), ptr, size, nelems = NULL_TREE;
  stmtblock_t block;

  gcc_assert (OMP_CLAUSE_CODE (clause) == OMP_CLAUSE_LINEAR);

  gfc_start_block (&block);
  add = gfc_evaluate_now (add, &block);

  if ((! GFC_DESCRIPTOR_TYPE_P (type)
       || GFC_TYPE_ARRAY_AKIND (type) != GFC_ARRAY_ALLOCATABLE)
      && !GFC_DECL_GET_SCALAR_ALLOCATABLE (OMP_CLAUSE_DECL (clause)))
    {
      gcc_assert (TREE_CODE (type) == ARRAY_TYPE);
      if (!TYPE_DOMAIN (type)
	  || TYPE_MAX_VALUE (TYPE_DOMAIN (type)) == NULL_TREE
	  || TYPE_MIN_VALUE (TYPE_DOMAIN (type)) == error_mark_node
	  || TYPE_MAX_VALUE (TYPE_DOMAIN (type)) == error_mark_node)
	{
	  nelems = fold_build2 (EXACT_DIV_EXPR, sizetype,
				TYPE_SIZE_UNIT (type),
				TYPE_SIZE_UNIT (TREE_TYPE (type)));
	  nelems = size_binop (MINUS_EXPR, nelems, size_one_node);
	}
      else
	nelems = array_type_nelts (type);
      nelems = fold_convert (gfc_array_index_type, nelems);

      gfc_omp_linear_clause_add_loop (&block, dest, src, add, nelems);
      return gfc_finish_block (&block);
    }

  /* Allocatable arrays in LINEAR clauses need to be allocated
     and copied from SRC.  */
  gfc_add_modify (&block, dest, src);
  if (GFC_DESCRIPTOR_TYPE_P (type))
    {
      tree rank = gfc_rank_cst[GFC_TYPE_ARRAY_RANK (type) - 1];
      size = gfc_conv_descriptor_ubound_get (dest, rank);
      size = fold_build2_loc (input_location, MINUS_EXPR, gfc_array_index_type,
			      size,
			      gfc_conv_descriptor_lbound_get (dest, rank));
      size = fold_build2_loc (input_location, PLUS_EXPR, gfc_array_index_type,
			      size, gfc_index_one_node);
      if (GFC_TYPE_ARRAY_RANK (type) > 1)
	size = fold_build2_loc (input_location, MULT_EXPR,
				gfc_array_index_type, size,
				gfc_conv_descriptor_stride_get (dest, rank));
      tree esize = fold_convert (gfc_array_index_type,
				 TYPE_SIZE_UNIT (gfc_get_element_type (type)));
      nelems = gfc_evaluate_now (unshare_expr (size), &block);
      size = fold_build2_loc (input_location, MULT_EXPR, gfc_array_index_type,
			      nelems, unshare_expr (esize));
      size = gfc_evaluate_now (fold_convert (size_type_node, size),
			       &block);
      nelems = fold_build2_loc (input_location, MINUS_EXPR,
				gfc_array_index_type, nelems,
				gfc_index_one_node);
    }
  else
    size = fold_convert (size_type_node, TYPE_SIZE_UNIT (TREE_TYPE (type)));
  ptr = gfc_create_var (pvoid_type_node, NULL);
  gfc_allocate_using_malloc (&block, ptr, size, NULL_TREE);
  if (GFC_DESCRIPTOR_TYPE_P (type))
    {
      gfc_conv_descriptor_data_set (&block, unshare_expr (dest), ptr);
      tree etype = gfc_get_element_type (type);
      ptr = fold_convert (build_pointer_type (etype), ptr);
      tree srcptr = gfc_conv_descriptor_data_get (unshare_expr (src));
      srcptr = fold_convert (build_pointer_type (etype), srcptr);
      gfc_omp_linear_clause_add_loop (&block, ptr, srcptr, add, nelems);
    }
  else
    {
      gfc_add_modify (&block, unshare_expr (dest),
		      fold_convert (TREE_TYPE (dest), ptr));
      ptr = fold_convert (TREE_TYPE (dest), ptr);
      tree dstm = build_fold_indirect_ref (ptr);
      tree srcm = build_fold_indirect_ref (unshare_expr (src));
      gfc_add_modify (&block, dstm,
		      fold_build2 (PLUS_EXPR, TREE_TYPE (add), srcm, add));
    }
  return gfc_finish_block (&block);
}

/* Build and return code destructing DECL.  Return NULL if nothing
   to be done.  */

tree
gfc_omp_clause_dtor (tree clause, tree decl)
{
  tree type = TREE_TYPE (decl), tem;

  if ((! GFC_DESCRIPTOR_TYPE_P (type)
       || GFC_TYPE_ARRAY_AKIND (type) != GFC_ARRAY_ALLOCATABLE)
      && !GFC_DECL_GET_SCALAR_ALLOCATABLE (OMP_CLAUSE_DECL (clause)))
    {
      if (gfc_has_alloc_comps (type, OMP_CLAUSE_DECL (clause)))
	return gfc_walk_alloc_comps (decl, NULL_TREE,
				     OMP_CLAUSE_DECL (clause),
				     WALK_ALLOC_COMPS_DTOR);
      return NULL_TREE;
    }

  if (GFC_DESCRIPTOR_TYPE_P (type))
    /* Allocatable arrays in FIRSTPRIVATE/LASTPRIVATE etc. clauses need
       to be deallocated if they were allocated.  */
    tem = gfc_trans_dealloc_allocated (decl, false, NULL);
  else
    tem = gfc_call_free (decl);
  tem = gfc_omp_unshare_expr (tem);

  if (gfc_has_alloc_comps (type, OMP_CLAUSE_DECL (clause)))
    {
      stmtblock_t block;
      tree then_b;

      gfc_init_block (&block);
      gfc_add_expr_to_block (&block,
			     gfc_walk_alloc_comps (decl, NULL_TREE,
						   OMP_CLAUSE_DECL (clause),
						   WALK_ALLOC_COMPS_DTOR));
      gfc_add_expr_to_block (&block, tem);
      then_b = gfc_finish_block (&block);

      tem = fold_convert (pvoid_type_node,
			  GFC_DESCRIPTOR_TYPE_P (type)
			  ? gfc_conv_descriptor_data_get (decl) : decl);
      tem = unshare_expr (tem);
      tree cond = fold_build2_loc (input_location, NE_EXPR, boolean_type_node,
				   tem, null_pointer_node);
      tem = build3_loc (input_location, COND_EXPR, void_type_node, cond,
			then_b, build_empty_stmt (input_location));
    }
  return tem;
}


void
gfc_omp_finish_clause (tree c, gimple_seq *pre_p)
{
  if (OMP_CLAUSE_CODE (c) != OMP_CLAUSE_MAP)
    return;

  tree decl = OMP_CLAUSE_DECL (c);
  tree c2 = NULL_TREE, c3 = NULL_TREE, c4 = NULL_TREE;
  if (POINTER_TYPE_P (TREE_TYPE (decl)))
    {
      if (!gfc_omp_privatize_by_reference (decl)
	  && !GFC_DECL_GET_SCALAR_POINTER (decl)
	  && !GFC_DECL_GET_SCALAR_ALLOCATABLE (decl)
	  && !GFC_DECL_CRAY_POINTEE (decl)
	  && !GFC_DESCRIPTOR_TYPE_P (TREE_TYPE (TREE_TYPE (decl))))
	return;
      tree orig_decl = decl;
      c4 = build_omp_clause (OMP_CLAUSE_LOCATION (c), OMP_CLAUSE_MAP);
      OMP_CLAUSE_SET_MAP_KIND (c4, GOMP_MAP_POINTER);
      OMP_CLAUSE_DECL (c4) = decl;
      OMP_CLAUSE_SIZE (c4) = size_int (0);
      decl = build_fold_indirect_ref (decl);
      OMP_CLAUSE_DECL (c) = decl;
      OMP_CLAUSE_SIZE (c) = NULL_TREE;
      if (TREE_CODE (TREE_TYPE (orig_decl)) == REFERENCE_TYPE
	  && (GFC_DECL_GET_SCALAR_POINTER (orig_decl)
	      || GFC_DECL_GET_SCALAR_ALLOCATABLE (orig_decl)))
	{
	  c3 = build_omp_clause (OMP_CLAUSE_LOCATION (c), OMP_CLAUSE_MAP);
	  OMP_CLAUSE_SET_MAP_KIND (c3, GOMP_MAP_POINTER);
	  OMP_CLAUSE_DECL (c3) = unshare_expr (decl);
	  OMP_CLAUSE_SIZE (c3) = size_int (0);
	  decl = build_fold_indirect_ref (decl);
	  OMP_CLAUSE_DECL (c) = decl;
	}
    }
  if (GFC_DESCRIPTOR_TYPE_P (TREE_TYPE (decl)))
    {
      stmtblock_t block;
      gfc_start_block (&block);
      tree type = TREE_TYPE (decl);
      tree ptr = gfc_conv_descriptor_data_get (decl);
      ptr = build_fold_indirect_ref (ptr);
      OMP_CLAUSE_DECL (c) = ptr;
      c2 = build_omp_clause (input_location, OMP_CLAUSE_MAP);
      OMP_CLAUSE_SET_MAP_KIND (c2, GOMP_MAP_TO_PSET);
      OMP_CLAUSE_DECL (c2) = decl;
      OMP_CLAUSE_SIZE (c2) = TYPE_SIZE_UNIT (type);
      c3 = build_omp_clause (OMP_CLAUSE_LOCATION (c), OMP_CLAUSE_MAP);
      OMP_CLAUSE_SET_MAP_KIND (c3, GOMP_MAP_POINTER);
      OMP_CLAUSE_DECL (c3) = gfc_conv_descriptor_data_get (decl);
      OMP_CLAUSE_SIZE (c3) = size_int (0);
      tree size = create_tmp_var (gfc_array_index_type);
      tree elemsz = TYPE_SIZE_UNIT (gfc_get_element_type (type));
      elemsz = fold_convert (gfc_array_index_type, elemsz);
      if (GFC_TYPE_ARRAY_AKIND (type) == GFC_ARRAY_POINTER
	  || GFC_TYPE_ARRAY_AKIND (type) == GFC_ARRAY_POINTER_CONT)
	{
	  stmtblock_t cond_block;
	  tree tem, then_b, else_b, zero, cond;

	  gfc_init_block (&cond_block);
	  tem = gfc_full_array_size (&cond_block, decl,
				     GFC_TYPE_ARRAY_RANK (type));
	  gfc_add_modify (&cond_block, size, tem);
	  gfc_add_modify (&cond_block, size,
			  fold_build2 (MULT_EXPR, gfc_array_index_type,
				       size, elemsz));
	  then_b = gfc_finish_block (&cond_block);
	  gfc_init_block (&cond_block);
	  zero = build_int_cst (gfc_array_index_type, 0);
	  gfc_add_modify (&cond_block, size, zero);
	  else_b = gfc_finish_block (&cond_block);
	  tem = gfc_conv_descriptor_data_get (decl);
	  tem = fold_convert (pvoid_type_node, tem);
	  cond = fold_build2_loc (input_location, NE_EXPR,
				  boolean_type_node, tem, null_pointer_node);
	  gfc_add_expr_to_block (&block, build3_loc (input_location, COND_EXPR,
						     void_type_node, cond,
						     then_b, else_b));
	}
      else
	{
	  gfc_add_modify (&block, size,
			  gfc_full_array_size (&block, decl,
					       GFC_TYPE_ARRAY_RANK (type)));
	  gfc_add_modify (&block, size,
			  fold_build2 (MULT_EXPR, gfc_array_index_type,
				       size, elemsz));
	}
      OMP_CLAUSE_SIZE (c) = size;
      tree stmt = gfc_finish_block (&block);
      gimplify_and_add (stmt, pre_p);
    }
  tree last = c;
  if (OMP_CLAUSE_SIZE (c) == NULL_TREE)
    OMP_CLAUSE_SIZE (c)
      = DECL_P (decl) ? DECL_SIZE_UNIT (decl)
		      : TYPE_SIZE_UNIT (TREE_TYPE (decl));
  if (c2)
    {
      OMP_CLAUSE_CHAIN (c2) = OMP_CLAUSE_CHAIN (last);
      OMP_CLAUSE_CHAIN (last) = c2;
      last = c2;
    }
  if (c3)
    {
      OMP_CLAUSE_CHAIN (c3) = OMP_CLAUSE_CHAIN (last);
      OMP_CLAUSE_CHAIN (last) = c3;
      last = c3;
    }
  if (c4)
    {
      OMP_CLAUSE_CHAIN (c4) = OMP_CLAUSE_CHAIN (last);
      OMP_CLAUSE_CHAIN (last) = c4;
      last = c4;
    }
}


/* Return true if DECL's DECL_VALUE_EXPR (if any) should be
   disregarded in OpenMP construct, because it is going to be
   remapped during OpenMP lowering.  SHARED is true if DECL
   is going to be shared, false if it is going to be privatized.  */

bool
gfc_omp_disregard_value_expr (tree decl, bool shared)
{
  if (GFC_DECL_COMMON_OR_EQUIV (decl)
      && DECL_HAS_VALUE_EXPR_P (decl))
    {
      tree value = DECL_VALUE_EXPR (decl);

      if (TREE_CODE (value) == COMPONENT_REF
	  && TREE_CODE (TREE_OPERAND (value, 0)) == VAR_DECL
	  && GFC_DECL_COMMON_OR_EQUIV (TREE_OPERAND (value, 0)))
	{
	  /* If variable in COMMON or EQUIVALENCE is privatized, return
	     true, as just that variable is supposed to be privatized,
	     not the whole COMMON or whole EQUIVALENCE.
	     For shared variables in COMMON or EQUIVALENCE, let them be
	     gimplified to DECL_VALUE_EXPR, so that for multiple shared vars
	     from the same COMMON or EQUIVALENCE just one sharing of the
	     whole COMMON or EQUIVALENCE is enough.  */
	  return ! shared;
	}
    }

  if (GFC_DECL_RESULT (decl) && DECL_HAS_VALUE_EXPR_P (decl))
    return ! shared;

  return false;
}

/* Return true if DECL that is shared iff SHARED is true should
   be put into OMP_CLAUSE_PRIVATE with OMP_CLAUSE_PRIVATE_DEBUG
   flag set.  */

bool
gfc_omp_private_debug_clause (tree decl, bool shared)
{
  if (GFC_DECL_CRAY_POINTEE (decl))
    return true;

  if (GFC_DECL_COMMON_OR_EQUIV (decl)
      && DECL_HAS_VALUE_EXPR_P (decl))
    {
      tree value = DECL_VALUE_EXPR (decl);

      if (TREE_CODE (value) == COMPONENT_REF
	  && TREE_CODE (TREE_OPERAND (value, 0)) == VAR_DECL
	  && GFC_DECL_COMMON_OR_EQUIV (TREE_OPERAND (value, 0)))
	return shared;
    }

  return false;
}

/* Register language specific type size variables as potentially OpenMP
   firstprivate variables.  */

void
gfc_omp_firstprivatize_type_sizes (struct gimplify_omp_ctx *ctx, tree type)
{
  if (GFC_ARRAY_TYPE_P (type) || GFC_DESCRIPTOR_TYPE_P (type))
    {
      int r;

      gcc_assert (TYPE_LANG_SPECIFIC (type) != NULL);
      for (r = 0; r < GFC_TYPE_ARRAY_RANK (type); r++)
	{
	  omp_firstprivatize_variable (ctx, GFC_TYPE_ARRAY_LBOUND (type, r));
	  omp_firstprivatize_variable (ctx, GFC_TYPE_ARRAY_UBOUND (type, r));
	  omp_firstprivatize_variable (ctx, GFC_TYPE_ARRAY_STRIDE (type, r));
	}
      omp_firstprivatize_variable (ctx, GFC_TYPE_ARRAY_SIZE (type));
      omp_firstprivatize_variable (ctx, GFC_TYPE_ARRAY_OFFSET (type));
    }
}


static inline tree
gfc_trans_add_clause (tree node, tree tail)
{
  OMP_CLAUSE_CHAIN (node) = tail;
  return node;
}

static tree
gfc_trans_omp_variable (gfc_symbol *sym, bool declare_simd)
{
  if (declare_simd)
    {
      int cnt = 0;
      gfc_symbol *proc_sym;
      gfc_formal_arglist *f;

      gcc_assert (sym->attr.dummy);
      proc_sym = sym->ns->proc_name;
      if (proc_sym->attr.entry_master)
	++cnt;
      if (gfc_return_by_reference (proc_sym))
	{
	  ++cnt;
	  if (proc_sym->ts.type == BT_CHARACTER)
	    ++cnt;
	}
      for (f = gfc_sym_get_dummy_args (proc_sym); f; f = f->next)
	if (f->sym == sym)
	  break;
	else if (f->sym)
	  ++cnt;
      gcc_assert (f);
      return build_int_cst (integer_type_node, cnt);
    }

  tree t = gfc_get_symbol_decl (sym);
  tree parent_decl;
  int parent_flag;
  bool return_value;
  bool alternate_entry;
  bool entry_master;

  return_value = sym->attr.function && sym->result == sym;
  alternate_entry = sym->attr.function && sym->attr.entry
		    && sym->result == sym;
  entry_master = sym->attr.result
		 && sym->ns->proc_name->attr.entry_master
		 && !gfc_return_by_reference (sym->ns->proc_name);
  parent_decl = current_function_decl
		? DECL_CONTEXT (current_function_decl) : NULL_TREE;

  if ((t == parent_decl && return_value)
       || (sym->ns && sym->ns->proc_name
	   && sym->ns->proc_name->backend_decl == parent_decl
	   && (alternate_entry || entry_master)))
    parent_flag = 1;
  else
    parent_flag = 0;

  /* Special case for assigning the return value of a function.
     Self recursive functions must have an explicit return value.  */
  if (return_value && (t == current_function_decl || parent_flag))
    t = gfc_get_fake_result_decl (sym, parent_flag);

  /* Similarly for alternate entry points.  */
  else if (alternate_entry
	   && (sym->ns->proc_name->backend_decl == current_function_decl
	       || parent_flag))
    {
      gfc_entry_list *el = NULL;

      for (el = sym->ns->entries; el; el = el->next)
	if (sym == el->sym)
	  {
	    t = gfc_get_fake_result_decl (sym, parent_flag);
	    break;
	  }
    }

  else if (entry_master
	   && (sym->ns->proc_name->backend_decl == current_function_decl
	       || parent_flag))
    t = gfc_get_fake_result_decl (sym, parent_flag);

  return t;
}

static tree
gfc_trans_omp_variable_list (enum omp_clause_code code,
			     gfc_omp_namelist *namelist, tree list,
			     bool declare_simd)
{
  for (; namelist != NULL; namelist = namelist->next)
    if (namelist->sym->attr.referenced || declare_simd)
      {
	tree t = gfc_trans_omp_variable (namelist->sym, declare_simd);
	if (t != error_mark_node)
	  {
	    tree node = build_omp_clause (input_location, code);
	    OMP_CLAUSE_DECL (node) = t;
	    list = gfc_trans_add_clause (node, list);
	  }
      }
  return list;
}

struct omp_udr_find_orig_data
{
  gfc_omp_udr *omp_udr;
  bool omp_orig_seen;
};

static int
omp_udr_find_orig (gfc_expr **e, int *walk_subtrees ATTRIBUTE_UNUSED,
		   void *data)
{
  struct omp_udr_find_orig_data *cd = (struct omp_udr_find_orig_data *) data;
  if ((*e)->expr_type == EXPR_VARIABLE
      && (*e)->symtree->n.sym == cd->omp_udr->omp_orig)
    cd->omp_orig_seen = true;

  return 0;
}

static void
gfc_trans_omp_array_reduction_or_udr (tree c, gfc_omp_namelist *n, locus where)
{
  gfc_symbol *sym = n->sym;
  gfc_symtree *root1 = NULL, *root2 = NULL, *root3 = NULL, *root4 = NULL;
  gfc_symtree *symtree1, *symtree2, *symtree3, *symtree4 = NULL;
  gfc_symbol init_val_sym, outer_sym, intrinsic_sym;
  gfc_symbol omp_var_copy[4];
  gfc_expr *e1, *e2, *e3, *e4;
  gfc_ref *ref;
  tree decl, backend_decl, stmt, type, outer_decl;
  locus old_loc = gfc_current_locus;
  const char *iname;
  bool t;
  gfc_omp_udr *udr = n->udr ? n->udr->udr : NULL;

  decl = OMP_CLAUSE_DECL (c);
  gfc_current_locus = where;
  type = TREE_TYPE (decl);
  outer_decl = create_tmp_var_raw (type);
  if (TREE_CODE (decl) == PARM_DECL
      && TREE_CODE (type) == REFERENCE_TYPE
      && GFC_DESCRIPTOR_TYPE_P (TREE_TYPE (type))
      && GFC_TYPE_ARRAY_AKIND (TREE_TYPE (type)) == GFC_ARRAY_ALLOCATABLE)
    {
      decl = build_fold_indirect_ref (decl);
      type = TREE_TYPE (type);
    }

  /* Create a fake symbol for init value.  */
  memset (&init_val_sym, 0, sizeof (init_val_sym));
  init_val_sym.ns = sym->ns;
  init_val_sym.name = sym->name;
  init_val_sym.ts = sym->ts;
  init_val_sym.attr.referenced = 1;
  init_val_sym.declared_at = where;
  init_val_sym.attr.flavor = FL_VARIABLE;
  if (OMP_CLAUSE_REDUCTION_CODE (c) != ERROR_MARK)
    backend_decl = omp_reduction_init (c, gfc_sym_type (&init_val_sym));
  else if (udr->initializer_ns)
    backend_decl = NULL;
  else
    switch (sym->ts.type)
      {
      case BT_LOGICAL:
      case BT_INTEGER:
      case BT_REAL:
      case BT_COMPLEX:
	backend_decl = build_zero_cst (gfc_sym_type (&init_val_sym));
	break;
      default:
	backend_decl = NULL_TREE;
	break;
      }
  init_val_sym.backend_decl = backend_decl;

  /* Create a fake symbol for the outer array reference.  */
  outer_sym = *sym;
  if (sym->as)
    outer_sym.as = gfc_copy_array_spec (sym->as);
  outer_sym.attr.dummy = 0;
  outer_sym.attr.result = 0;
  outer_sym.attr.flavor = FL_VARIABLE;
  outer_sym.backend_decl = outer_decl;
  if (decl != OMP_CLAUSE_DECL (c))
    outer_sym.backend_decl = build_fold_indirect_ref (outer_decl);

  /* Create fake symtrees for it.  */
  symtree1 = gfc_new_symtree (&root1, sym->name);
  symtree1->n.sym = sym;
  gcc_assert (symtree1 == root1);

  symtree2 = gfc_new_symtree (&root2, sym->name);
  symtree2->n.sym = &init_val_sym;
  gcc_assert (symtree2 == root2);

  symtree3 = gfc_new_symtree (&root3, sym->name);
  symtree3->n.sym = &outer_sym;
  gcc_assert (symtree3 == root3);

  memset (omp_var_copy, 0, sizeof omp_var_copy);
  if (udr)
    {
      omp_var_copy[0] = *udr->omp_out;
      omp_var_copy[1] = *udr->omp_in;
      *udr->omp_out = outer_sym;
      *udr->omp_in = *sym;
      if (udr->initializer_ns)
	{
	  omp_var_copy[2] = *udr->omp_priv;
	  omp_var_copy[3] = *udr->omp_orig;
	  *udr->omp_priv = *sym;
	  *udr->omp_orig = outer_sym;
	}
    }

  /* Create expressions.  */
  e1 = gfc_get_expr ();
  e1->expr_type = EXPR_VARIABLE;
  e1->where = where;
  e1->symtree = symtree1;
  e1->ts = sym->ts;
  if (sym->attr.dimension)
    {
      e1->ref = ref = gfc_get_ref ();
      ref->type = REF_ARRAY;
      ref->u.ar.where = where;
      ref->u.ar.as = sym->as;
      ref->u.ar.type = AR_FULL;
      ref->u.ar.dimen = 0;
    }
  t = gfc_resolve_expr (e1);
  gcc_assert (t);

  e2 = NULL;
  if (backend_decl != NULL_TREE)
    {
      e2 = gfc_get_expr ();
      e2->expr_type = EXPR_VARIABLE;
      e2->where = where;
      e2->symtree = symtree2;
      e2->ts = sym->ts;
      t = gfc_resolve_expr (e2);
      gcc_assert (t);
    }
  else if (udr->initializer_ns == NULL)
    {
      gcc_assert (sym->ts.type == BT_DERIVED);
      e2 = gfc_default_initializer (&sym->ts);
      gcc_assert (e2);
      t = gfc_resolve_expr (e2);
      gcc_assert (t);
    }
  else if (n->udr->initializer->op == EXEC_ASSIGN)
    {
      e2 = gfc_copy_expr (n->udr->initializer->expr2);
      t = gfc_resolve_expr (e2);
      gcc_assert (t);
    }
  if (udr && udr->initializer_ns)
    {
      struct omp_udr_find_orig_data cd;
      cd.omp_udr = udr;
      cd.omp_orig_seen = false;
      gfc_code_walker (&n->udr->initializer,
		       gfc_dummy_code_callback, omp_udr_find_orig, &cd);
      if (cd.omp_orig_seen)
	OMP_CLAUSE_REDUCTION_OMP_ORIG_REF (c) = 1;
    }

  e3 = gfc_copy_expr (e1);
  e3->symtree = symtree3;
  t = gfc_resolve_expr (e3);
  gcc_assert (t);

  iname = NULL;
  e4 = NULL;
  switch (OMP_CLAUSE_REDUCTION_CODE (c))
    {
    case PLUS_EXPR:
    case MINUS_EXPR:
      e4 = gfc_add (e3, e1);
      break;
    case MULT_EXPR:
      e4 = gfc_multiply (e3, e1);
      break;
    case TRUTH_ANDIF_EXPR:
      e4 = gfc_and (e3, e1);
      break;
    case TRUTH_ORIF_EXPR:
      e4 = gfc_or (e3, e1);
      break;
    case EQ_EXPR:
      e4 = gfc_eqv (e3, e1);
      break;
    case NE_EXPR:
      e4 = gfc_neqv (e3, e1);
      break;
    case MIN_EXPR:
      iname = "min";
      break;
    case MAX_EXPR:
      iname = "max";
      break;
    case BIT_AND_EXPR:
      iname = "iand";
      break;
    case BIT_IOR_EXPR:
      iname = "ior";
      break;
    case BIT_XOR_EXPR:
      iname = "ieor";
      break;
    case ERROR_MARK:
      if (n->udr->combiner->op == EXEC_ASSIGN)
	{
	  gfc_free_expr (e3);
	  e3 = gfc_copy_expr (n->udr->combiner->expr1);
	  e4 = gfc_copy_expr (n->udr->combiner->expr2);
	  t = gfc_resolve_expr (e3);
	  gcc_assert (t);
	  t = gfc_resolve_expr (e4);
	  gcc_assert (t);
	}
      break;
    default:
      gcc_unreachable ();
    }
  if (iname != NULL)
    {
      memset (&intrinsic_sym, 0, sizeof (intrinsic_sym));
      intrinsic_sym.ns = sym->ns;
      intrinsic_sym.name = iname;
      intrinsic_sym.ts = sym->ts;
      intrinsic_sym.attr.referenced = 1;
      intrinsic_sym.attr.intrinsic = 1;
      intrinsic_sym.attr.function = 1;
      intrinsic_sym.result = &intrinsic_sym;
      intrinsic_sym.declared_at = where;

      symtree4 = gfc_new_symtree (&root4, iname);
      symtree4->n.sym = &intrinsic_sym;
      gcc_assert (symtree4 == root4);

      e4 = gfc_get_expr ();
      e4->expr_type = EXPR_FUNCTION;
      e4->where = where;
      e4->symtree = symtree4;
      e4->value.function.actual = gfc_get_actual_arglist ();
      e4->value.function.actual->expr = e3;
      e4->value.function.actual->next = gfc_get_actual_arglist ();
      e4->value.function.actual->next->expr = e1;
    }
  if (OMP_CLAUSE_REDUCTION_CODE (c) != ERROR_MARK)
    {
      /* e1 and e3 have been stored as arguments of e4, avoid sharing.  */
      e1 = gfc_copy_expr (e1);
      e3 = gfc_copy_expr (e3);
      t = gfc_resolve_expr (e4);
      gcc_assert (t);
    }

  /* Create the init statement list.  */
  pushlevel ();
  if (e2)
    stmt = gfc_trans_assignment (e1, e2, false, false);
  else
    stmt = gfc_trans_call (n->udr->initializer, false,
			   NULL_TREE, NULL_TREE, false);
  if (TREE_CODE (stmt) != BIND_EXPR)
    stmt = build3_v (BIND_EXPR, NULL, stmt, poplevel (1, 0));
  else
    poplevel (0, 0);
  OMP_CLAUSE_REDUCTION_INIT (c) = stmt;

  /* Create the merge statement list.  */
  pushlevel ();
  if (e4)
    stmt = gfc_trans_assignment (e3, e4, false, true);
  else
    stmt = gfc_trans_call (n->udr->combiner, false,
			   NULL_TREE, NULL_TREE, false);
  if (TREE_CODE (stmt) != BIND_EXPR)
    stmt = build3_v (BIND_EXPR, NULL, stmt, poplevel (1, 0));
  else
    poplevel (0, 0);
  OMP_CLAUSE_REDUCTION_MERGE (c) = stmt;

  /* And stick the placeholder VAR_DECL into the clause as well.  */
  OMP_CLAUSE_REDUCTION_PLACEHOLDER (c) = outer_decl;

  gfc_current_locus = old_loc;

  gfc_free_expr (e1);
  if (e2)
    gfc_free_expr (e2);
  gfc_free_expr (e3);
  if (e4)
    gfc_free_expr (e4);
  free (symtree1);
  free (symtree2);
  free (symtree3);
  free (symtree4);
  if (outer_sym.as)
    gfc_free_array_spec (outer_sym.as);

  if (udr)
    {
      *udr->omp_out = omp_var_copy[0];
      *udr->omp_in = omp_var_copy[1];
      if (udr->initializer_ns)
	{
	  *udr->omp_priv = omp_var_copy[2];
	  *udr->omp_orig = omp_var_copy[3];
	}
    }
}

static tree
gfc_trans_omp_reduction_list (gfc_omp_namelist *namelist, tree list,
			      locus where)
{
  for (; namelist != NULL; namelist = namelist->next)
    if (namelist->sym->attr.referenced)
      {
	tree t = gfc_trans_omp_variable (namelist->sym, false);
	if (t != error_mark_node)
	  {
	    tree node = build_omp_clause (where.lb->location,
					  OMP_CLAUSE_REDUCTION);
	    OMP_CLAUSE_DECL (node) = t;
	    switch (namelist->u.reduction_op)
	      {
	      case OMP_REDUCTION_PLUS:
		OMP_CLAUSE_REDUCTION_CODE (node) = PLUS_EXPR;
		break;
	      case OMP_REDUCTION_MINUS:
		OMP_CLAUSE_REDUCTION_CODE (node) = MINUS_EXPR;
		break;
	      case OMP_REDUCTION_TIMES:
		OMP_CLAUSE_REDUCTION_CODE (node) = MULT_EXPR;
		break;
	      case OMP_REDUCTION_AND:
		OMP_CLAUSE_REDUCTION_CODE (node) = TRUTH_ANDIF_EXPR;
		break;
	      case OMP_REDUCTION_OR:
		OMP_CLAUSE_REDUCTION_CODE (node) = TRUTH_ORIF_EXPR;
		break;
	      case OMP_REDUCTION_EQV:
		OMP_CLAUSE_REDUCTION_CODE (node) = EQ_EXPR;
		break;
	      case OMP_REDUCTION_NEQV:
		OMP_CLAUSE_REDUCTION_CODE (node) = NE_EXPR;
		break;
	      case OMP_REDUCTION_MAX:
		OMP_CLAUSE_REDUCTION_CODE (node) = MAX_EXPR;
		break;
	      case OMP_REDUCTION_MIN:
		OMP_CLAUSE_REDUCTION_CODE (node) = MIN_EXPR;
		break;
 	      case OMP_REDUCTION_IAND:
		OMP_CLAUSE_REDUCTION_CODE (node) = BIT_AND_EXPR;
		break;
 	      case OMP_REDUCTION_IOR:
		OMP_CLAUSE_REDUCTION_CODE (node) = BIT_IOR_EXPR;
		break;
 	      case OMP_REDUCTION_IEOR:
		OMP_CLAUSE_REDUCTION_CODE (node) = BIT_XOR_EXPR;
		break;
	      case OMP_REDUCTION_USER:
		OMP_CLAUSE_REDUCTION_CODE (node) = ERROR_MARK;
		break;
	      default:
		gcc_unreachable ();
	      }
	    if (namelist->sym->attr.dimension
		|| namelist->u.reduction_op == OMP_REDUCTION_USER
		|| namelist->sym->attr.allocatable)
	      gfc_trans_omp_array_reduction_or_udr (node, namelist, where);
	    list = gfc_trans_add_clause (node, list);
	  }
      }
  return list;
}

static inline tree
gfc_convert_expr_to_tree (stmtblock_t *block, gfc_expr *expr)
{
  gfc_se se;
  tree result;

  gfc_init_se (&se, NULL);
  gfc_conv_expr (&se, expr);
  gfc_add_block_to_block (block, &se.pre);
  result = gfc_evaluate_now (se.expr, block);
  gfc_add_block_to_block (block, &se.post);

  return result;
}

static tree
gfc_trans_omp_clauses_1 (stmtblock_t *block, gfc_omp_clauses *clauses,
			 locus where, bool declare_simd = false)
{
  tree omp_clauses = NULL_TREE, chunk_size, c;
  int list;
  enum omp_clause_code clause_code;
  gfc_se se;

  if (clauses == NULL)
    return NULL_TREE;

  for (list = 0; list < OMP_LIST_NUM; list++)
    {
      gfc_omp_namelist *n = clauses->lists[list];

      if (n == NULL)
	continue;
      switch (list)
	{
	case OMP_LIST_REDUCTION:
	  omp_clauses = gfc_trans_omp_reduction_list (n, omp_clauses, where);
	  break;
	case OMP_LIST_PRIVATE:
	  clause_code = OMP_CLAUSE_PRIVATE;
	  goto add_clause;
	case OMP_LIST_SHARED:
	  clause_code = OMP_CLAUSE_SHARED;
	  goto add_clause;
	case OMP_LIST_FIRSTPRIVATE:
	  clause_code = OMP_CLAUSE_FIRSTPRIVATE;
	  goto add_clause;
	case OMP_LIST_LASTPRIVATE:
	  clause_code = OMP_CLAUSE_LASTPRIVATE;
	  goto add_clause;
	case OMP_LIST_COPYIN:
	  clause_code = OMP_CLAUSE_COPYIN;
	  goto add_clause;
	case OMP_LIST_COPYPRIVATE:
	  clause_code = OMP_CLAUSE_COPYPRIVATE;
	  goto add_clause;
	case OMP_LIST_UNIFORM:
	  clause_code = OMP_CLAUSE_UNIFORM;
	  goto add_clause;
	case OMP_LIST_USE_DEVICE:
	  clause_code = OMP_CLAUSE_USE_DEVICE;
	  goto add_clause;
	case OMP_LIST_CACHE:
	  clause_code = OMP_CLAUSE__CACHE_;
	  goto add_clause;
	case OMP_LIST_DEVICE_RESIDENT:
	case OMP_LIST_LINK:
	  continue;

	add_clause:
	  omp_clauses
	    = gfc_trans_omp_variable_list (clause_code, n, omp_clauses,
					   declare_simd);
	  break;
	case OMP_LIST_ALIGNED:
	  for (; n != NULL; n = n->next)
	    if (n->sym->attr.referenced || declare_simd)
	      {
		tree t = gfc_trans_omp_variable (n->sym, declare_simd);
		if (t != error_mark_node)
		  {
		    tree node = build_omp_clause (input_location,
						  OMP_CLAUSE_ALIGNED);
		    OMP_CLAUSE_DECL (node) = t;
		    if (n->expr)
		      {
			tree alignment_var;

			if (block == NULL)
			  alignment_var = gfc_conv_constant_to_tree (n->expr);
			else
			  {
			    gfc_init_se (&se, NULL);
			    gfc_conv_expr (&se, n->expr);
			    gfc_add_block_to_block (block, &se.pre);
			    alignment_var = gfc_evaluate_now (se.expr, block);
			    gfc_add_block_to_block (block, &se.post);
			  }
			OMP_CLAUSE_ALIGNED_ALIGNMENT (node) = alignment_var;
		      }
		    omp_clauses = gfc_trans_add_clause (node, omp_clauses);
		  }
	      }
	  break;
	case OMP_LIST_LINEAR:
	  {
	    gfc_expr *last_step_expr = NULL;
	    tree last_step = NULL_TREE;

	    for (; n != NULL; n = n->next)
	      {
		if (n->expr)
		  {
		    last_step_expr = n->expr;
		    last_step = NULL_TREE;
		  }
		if (n->sym->attr.referenced || declare_simd)
		  {
		    tree t = gfc_trans_omp_variable (n->sym, declare_simd);
		    if (t != error_mark_node)
		      {
			tree node = build_omp_clause (input_location,
						      OMP_CLAUSE_LINEAR);
			OMP_CLAUSE_DECL (node) = t;
			if (last_step_expr && last_step == NULL_TREE)
			  {
			    if (block == NULL)
			      last_step
				= gfc_conv_constant_to_tree (last_step_expr);
			    else
			      {
				gfc_init_se (&se, NULL);
				gfc_conv_expr (&se, last_step_expr);
				gfc_add_block_to_block (block, &se.pre);
				last_step = gfc_evaluate_now (se.expr, block);
				gfc_add_block_to_block (block, &se.post);
			      }
			  }
			OMP_CLAUSE_LINEAR_STEP (node)
			  = fold_convert (gfc_typenode_for_spec (&n->sym->ts),
					  last_step);
			if (n->sym->attr.dimension || n->sym->attr.allocatable)
			  OMP_CLAUSE_LINEAR_ARRAY (node) = 1;
			omp_clauses = gfc_trans_add_clause (node, omp_clauses);
		      }
		  }
	      }
	  }
	  break;
	case OMP_LIST_DEPEND:
	  for (; n != NULL; n = n->next)
	    {
	      if (!n->sym->attr.referenced)
		continue;

	      tree node = build_omp_clause (input_location, OMP_CLAUSE_DEPEND);
	      if (n->expr == NULL || n->expr->ref->u.ar.type == AR_FULL)
		{
		  tree decl = gfc_get_symbol_decl (n->sym);
		  if (gfc_omp_privatize_by_reference (decl))
		    decl = build_fold_indirect_ref (decl);
		  if (GFC_DESCRIPTOR_TYPE_P (TREE_TYPE (decl)))
		    {
		      decl = gfc_conv_descriptor_data_get (decl);
		      decl = fold_convert (build_pointer_type (char_type_node),
					   decl);
		      decl = build_fold_indirect_ref (decl);
		    }
		  else if (DECL_P (decl))
		    TREE_ADDRESSABLE (decl) = 1;
		  OMP_CLAUSE_DECL (node) = decl;
		}
	      else
		{
		  tree ptr;
		  gfc_init_se (&se, NULL);
		  if (n->expr->ref->u.ar.type == AR_ELEMENT)
		    {
		      gfc_conv_expr_reference (&se, n->expr);
		      ptr = se.expr;
		    }
		  else
		    {
		      gfc_conv_expr_descriptor (&se, n->expr);
		      ptr = gfc_conv_array_data (se.expr);
		    }
		  gfc_add_block_to_block (block, &se.pre);
		  gfc_add_block_to_block (block, &se.post);
		  ptr = fold_convert (build_pointer_type (char_type_node),
				      ptr);
		  OMP_CLAUSE_DECL (node) = build_fold_indirect_ref (ptr);
		}
	      switch (n->u.depend_op)
		{
		case OMP_DEPEND_IN:
		  OMP_CLAUSE_DEPEND_KIND (node) = OMP_CLAUSE_DEPEND_IN;
		  break;
		case OMP_DEPEND_OUT:
		  OMP_CLAUSE_DEPEND_KIND (node) = OMP_CLAUSE_DEPEND_OUT;
		  break;
		case OMP_DEPEND_INOUT:
		  OMP_CLAUSE_DEPEND_KIND (node) = OMP_CLAUSE_DEPEND_INOUT;
		  break;
		default:
		  gcc_unreachable ();
		}
	      omp_clauses = gfc_trans_add_clause (node, omp_clauses);
	    }
	  break;
	case OMP_LIST_MAP:
	  for (; n != NULL; n = n->next)
	    {
	      if (!n->sym->attr.referenced)
		continue;

	      if (n->sym->attr.use_assoc && n->sym->attr.oacc_declare_link)
		continue;

	      tree node = build_omp_clause (input_location, OMP_CLAUSE_MAP);
	      tree node2 = NULL_TREE;
	      tree node3 = NULL_TREE;
	      tree node4 = NULL_TREE;
	      tree decl = gfc_get_symbol_decl (n->sym);
	      if (DECL_P (decl))
		TREE_ADDRESSABLE (decl) = 1;
	      if (n->expr == NULL || n->expr->ref->u.ar.type == AR_FULL)
		{
		  if (POINTER_TYPE_P (TREE_TYPE (decl))
		      && (gfc_omp_privatize_by_reference (decl)
			  || GFC_DECL_GET_SCALAR_POINTER (decl)
			  || GFC_DECL_GET_SCALAR_ALLOCATABLE (decl)
			  || GFC_DECL_CRAY_POINTEE (decl)
			  || GFC_DESCRIPTOR_TYPE_P
					(TREE_TYPE (TREE_TYPE (decl)))))
		    {
		      tree orig_decl = decl;
		      node4 = build_omp_clause (input_location,
						OMP_CLAUSE_MAP);
		      OMP_CLAUSE_SET_MAP_KIND (node4, GOMP_MAP_POINTER);
		      OMP_CLAUSE_DECL (node4) = decl;
		      OMP_CLAUSE_SIZE (node4) = size_int (0);
		      decl = build_fold_indirect_ref (decl);
		      if (TREE_CODE (TREE_TYPE (orig_decl)) == REFERENCE_TYPE
			  && (GFC_DECL_GET_SCALAR_POINTER (orig_decl)
			      || GFC_DECL_GET_SCALAR_ALLOCATABLE (orig_decl)))
			{
			  node3 = build_omp_clause (input_location,
						    OMP_CLAUSE_MAP);
			  OMP_CLAUSE_SET_MAP_KIND (node3, GOMP_MAP_POINTER);
			  OMP_CLAUSE_DECL (node3) = decl;
			  OMP_CLAUSE_SIZE (node3) = size_int (0);
			  decl = build_fold_indirect_ref (decl);
			}
		    }
		  if (GFC_DESCRIPTOR_TYPE_P (TREE_TYPE (decl)))
		    {
		      tree type = TREE_TYPE (decl);
		      tree ptr = gfc_conv_descriptor_data_get (decl);
		      ptr = build_fold_indirect_ref (ptr);
		      OMP_CLAUSE_DECL (node) = ptr;
		      node2 = build_omp_clause (input_location,
						OMP_CLAUSE_MAP);
		      OMP_CLAUSE_SET_MAP_KIND (node2, GOMP_MAP_TO_PSET);
		      OMP_CLAUSE_DECL (node2) = decl;
		      OMP_CLAUSE_SIZE (node2) = TYPE_SIZE_UNIT (type);
		      node3 = build_omp_clause (input_location,
						OMP_CLAUSE_MAP);
		      OMP_CLAUSE_SET_MAP_KIND (node3, GOMP_MAP_POINTER);
		      OMP_CLAUSE_DECL (node3)
			= gfc_conv_descriptor_data_get (decl);
		      OMP_CLAUSE_SIZE (node3) = size_int (0);

		      /* We have to check for n->sym->attr.dimension because
			 of scalar coarrays.  */
		      if (n->sym->attr.pointer && n->sym->attr.dimension)
			{
			  stmtblock_t cond_block;
			  tree size
			    = gfc_create_var (gfc_array_index_type, NULL);
			  tree tem, then_b, else_b, zero, cond;

			  gfc_init_block (&cond_block);
			  tem
			    = gfc_full_array_size (&cond_block, decl,
						   GFC_TYPE_ARRAY_RANK (type));
			  gfc_add_modify (&cond_block, size, tem);
			  then_b = gfc_finish_block (&cond_block);
			  gfc_init_block (&cond_block);
			  zero = build_int_cst (gfc_array_index_type, 0);
			  gfc_add_modify (&cond_block, size, zero);
			  else_b = gfc_finish_block (&cond_block);
			  tem = gfc_conv_descriptor_data_get (decl);
			  tem = fold_convert (pvoid_type_node, tem);
			  cond = fold_build2_loc (input_location, NE_EXPR,
						  boolean_type_node,
						  tem, null_pointer_node);
			  gfc_add_expr_to_block (block,
						 build3_loc (input_location,
							     COND_EXPR,
							     void_type_node,
							     cond, then_b,
							     else_b));
			  OMP_CLAUSE_SIZE (node) = size;
			}
		      else if (n->sym->attr.dimension)
			OMP_CLAUSE_SIZE (node)
			  = gfc_full_array_size (block, decl,
						 GFC_TYPE_ARRAY_RANK (type));
		      if (n->sym->attr.dimension)
			{
			  tree elemsz
			    = TYPE_SIZE_UNIT (gfc_get_element_type (type));
			  elemsz = fold_convert (gfc_array_index_type, elemsz);
			  OMP_CLAUSE_SIZE (node)
			    = fold_build2 (MULT_EXPR, gfc_array_index_type,
					   OMP_CLAUSE_SIZE (node), elemsz);
			}
		    }
		  else
		    OMP_CLAUSE_DECL (node) = decl;
		}
	      else
		{
		  tree ptr, ptr2;
		  gfc_init_se (&se, NULL);
		  if (n->expr->ref->u.ar.type == AR_ELEMENT)
		    {
		      gfc_conv_expr_reference (&se, n->expr);
		      gfc_add_block_to_block (block, &se.pre);
		      ptr = se.expr;
		      OMP_CLAUSE_SIZE (node)
			= TYPE_SIZE_UNIT (TREE_TYPE (ptr));
		    }
		  else
		    {
		      gfc_conv_expr_descriptor (&se, n->expr);
		      ptr = gfc_conv_array_data (se.expr);
		      tree type = TREE_TYPE (se.expr);
		      gfc_add_block_to_block (block, &se.pre);
		      OMP_CLAUSE_SIZE (node)
			= gfc_full_array_size (block, se.expr,
					       GFC_TYPE_ARRAY_RANK (type));
		      tree elemsz
			= TYPE_SIZE_UNIT (gfc_get_element_type (type));
		      elemsz = fold_convert (gfc_array_index_type, elemsz);
		      OMP_CLAUSE_SIZE (node)
			= fold_build2 (MULT_EXPR, gfc_array_index_type,
				       OMP_CLAUSE_SIZE (node), elemsz);
		    }
		  gfc_add_block_to_block (block, &se.post);
		  OMP_CLAUSE_DECL (node) = build_fold_indirect_ref (ptr);

		  if (POINTER_TYPE_P (TREE_TYPE (decl))
		      && GFC_DESCRIPTOR_TYPE_P (TREE_TYPE (TREE_TYPE (decl))))
		    {
		      node4 = build_omp_clause (input_location,
						OMP_CLAUSE_MAP);
		      OMP_CLAUSE_SET_MAP_KIND (node4, GOMP_MAP_POINTER);
		      OMP_CLAUSE_DECL (node4) = decl;
		      OMP_CLAUSE_SIZE (node4) = size_int (0);
		      decl = build_fold_indirect_ref (decl);
		    }
		  ptr = fold_convert (sizetype, ptr);
		  if (GFC_DESCRIPTOR_TYPE_P (TREE_TYPE (decl)))
		    {
		      tree type = TREE_TYPE (decl);
		      ptr2 = gfc_conv_descriptor_data_get (decl);
		      node2 = build_omp_clause (input_location,
						OMP_CLAUSE_MAP);
		      OMP_CLAUSE_SET_MAP_KIND (node2, GOMP_MAP_TO_PSET);
		      OMP_CLAUSE_DECL (node2) = decl;
		      OMP_CLAUSE_SIZE (node2) = TYPE_SIZE_UNIT (type);
		      node3 = build_omp_clause (input_location,
						OMP_CLAUSE_MAP);
		      OMP_CLAUSE_SET_MAP_KIND (node3, GOMP_MAP_POINTER);
		      OMP_CLAUSE_DECL (node3)
			= gfc_conv_descriptor_data_get (decl);
		    }
		  else
		    {
		      if (TREE_CODE (TREE_TYPE (decl)) == ARRAY_TYPE)
			ptr2 = build_fold_addr_expr (decl);
		      else
			{
			  gcc_assert (POINTER_TYPE_P (TREE_TYPE (decl)));
			  ptr2 = decl;
			}
		      node3 = build_omp_clause (input_location,
						OMP_CLAUSE_MAP);
		      OMP_CLAUSE_SET_MAP_KIND (node3, GOMP_MAP_POINTER);
		      OMP_CLAUSE_DECL (node3) = decl;
		    }
		  ptr2 = fold_convert (sizetype, ptr2);
		  OMP_CLAUSE_SIZE (node3)
		    = fold_build2 (MINUS_EXPR, sizetype, ptr, ptr2);
		}
	      switch (n->u.map_op)
		{
		case OMP_MAP_ALLOC:
		  OMP_CLAUSE_SET_MAP_KIND (node, GOMP_MAP_ALLOC);
		  break;
		case OMP_MAP_TO:
		  OMP_CLAUSE_SET_MAP_KIND (node, GOMP_MAP_TO);
		  break;
		case OMP_MAP_FROM:
		  OMP_CLAUSE_SET_MAP_KIND (node, GOMP_MAP_FROM);
		  break;
		case OMP_MAP_TOFROM:
		  OMP_CLAUSE_SET_MAP_KIND (node, GOMP_MAP_TOFROM);
		  break;
		case OMP_MAP_FORCE_ALLOC:
		  OMP_CLAUSE_SET_MAP_KIND (node, GOMP_MAP_FORCE_ALLOC);
		  break;
		case OMP_MAP_FORCE_DEALLOC:
		  OMP_CLAUSE_SET_MAP_KIND (node, GOMP_MAP_FORCE_DEALLOC);
		  break;
		case OMP_MAP_FORCE_TO:
		  OMP_CLAUSE_SET_MAP_KIND (node, GOMP_MAP_FORCE_TO);
		  break;
		case OMP_MAP_FORCE_FROM:
		  OMP_CLAUSE_SET_MAP_KIND (node, GOMP_MAP_FORCE_FROM);
		  break;
		case OMP_MAP_FORCE_TOFROM:
		  OMP_CLAUSE_SET_MAP_KIND (node, GOMP_MAP_FORCE_TOFROM);
		  break;
		case OMP_MAP_FORCE_PRESENT:
		  OMP_CLAUSE_SET_MAP_KIND (node, GOMP_MAP_FORCE_PRESENT);
		  break;
		case OMP_MAP_FORCE_DEVICEPTR:
		  OMP_CLAUSE_SET_MAP_KIND (node, GOMP_MAP_FORCE_DEVICEPTR);
		  break;
		case OMP_MAP_DEVICE_RESIDENT:
		  OMP_CLAUSE_SET_MAP_KIND (node, GOMP_MAP_DEVICE_RESIDENT);
		  break;
		default:
		  gcc_unreachable ();
		}
	      omp_clauses = gfc_trans_add_clause (node, omp_clauses);
	      if (node2)
		omp_clauses = gfc_trans_add_clause (node2, omp_clauses);
	      if (node3)
		omp_clauses = gfc_trans_add_clause (node3, omp_clauses);
	      if (node4)
		omp_clauses = gfc_trans_add_clause (node4, omp_clauses);
	    }
	  break;
	case OMP_LIST_TO:
	case OMP_LIST_FROM:
	  for (; n != NULL; n = n->next)
	    {
	      if (!n->sym->attr.referenced)
		continue;

	      tree node = build_omp_clause (input_location,
					    list == OMP_LIST_TO
					    ? OMP_CLAUSE_TO : OMP_CLAUSE_FROM);
	      if (n->expr == NULL || n->expr->ref->u.ar.type == AR_FULL)
		{
		  tree decl = gfc_get_symbol_decl (n->sym);
		  if (gfc_omp_privatize_by_reference (decl))
		    decl = build_fold_indirect_ref (decl);
		  if (GFC_DESCRIPTOR_TYPE_P (TREE_TYPE (decl)))
		    {
		      tree type = TREE_TYPE (decl);
		      tree ptr = gfc_conv_descriptor_data_get (decl);
		      ptr = fold_convert (build_pointer_type (char_type_node),
					  ptr);
		      ptr = build_fold_indirect_ref (ptr);
		      OMP_CLAUSE_DECL (node) = ptr;
		      OMP_CLAUSE_SIZE (node)
			= gfc_full_array_size (block, decl,
					       GFC_TYPE_ARRAY_RANK (type));
		      tree elemsz
			= TYPE_SIZE_UNIT (gfc_get_element_type (type));
		      elemsz = fold_convert (gfc_array_index_type, elemsz);
		      OMP_CLAUSE_SIZE (node)
			= fold_build2 (MULT_EXPR, gfc_array_index_type,
				       OMP_CLAUSE_SIZE (node), elemsz);
		    }
		  else
		    OMP_CLAUSE_DECL (node) = decl;
		}
	      else
		{
		  tree ptr;
		  gfc_init_se (&se, NULL);
		  if (n->expr->ref->u.ar.type == AR_ELEMENT)
		    {
		      gfc_conv_expr_reference (&se, n->expr);
		      ptr = se.expr;
		      gfc_add_block_to_block (block, &se.pre);
		      OMP_CLAUSE_SIZE (node)
			= TYPE_SIZE_UNIT (TREE_TYPE (ptr));
		    }
		  else
		    {
		      gfc_conv_expr_descriptor (&se, n->expr);
		      ptr = gfc_conv_array_data (se.expr);
		      tree type = TREE_TYPE (se.expr);
		      gfc_add_block_to_block (block, &se.pre);
		      OMP_CLAUSE_SIZE (node)
			= gfc_full_array_size (block, se.expr,
					       GFC_TYPE_ARRAY_RANK (type));
		      tree elemsz
			= TYPE_SIZE_UNIT (gfc_get_element_type (type));
		      elemsz = fold_convert (gfc_array_index_type, elemsz);
		      OMP_CLAUSE_SIZE (node)
			= fold_build2 (MULT_EXPR, gfc_array_index_type,
				       OMP_CLAUSE_SIZE (node), elemsz);
		    }
		  gfc_add_block_to_block (block, &se.post);
		  ptr = fold_convert (build_pointer_type (char_type_node),
				      ptr);
		  OMP_CLAUSE_DECL (node) = build_fold_indirect_ref (ptr);
		}
	      omp_clauses = gfc_trans_add_clause (node, omp_clauses);
	    }
	  break;
	default:
	  break;
	}
    }

  if (clauses->if_expr)
    {
      tree if_var;

      gfc_init_se (&se, NULL);
      gfc_conv_expr (&se, clauses->if_expr);
      gfc_add_block_to_block (block, &se.pre);
      if_var = gfc_evaluate_now (se.expr, block);
      gfc_add_block_to_block (block, &se.post);

      c = build_omp_clause (where.lb->location, OMP_CLAUSE_IF);
      OMP_CLAUSE_IF_MODIFIER (c) = ERROR_MARK;
      OMP_CLAUSE_IF_EXPR (c) = if_var;
      omp_clauses = gfc_trans_add_clause (c, omp_clauses);
    }

  if (clauses->final_expr)
    {
      tree final_var;

      gfc_init_se (&se, NULL);
      gfc_conv_expr (&se, clauses->final_expr);
      gfc_add_block_to_block (block, &se.pre);
      final_var = gfc_evaluate_now (se.expr, block);
      gfc_add_block_to_block (block, &se.post);

      c = build_omp_clause (where.lb->location, OMP_CLAUSE_FINAL);
      OMP_CLAUSE_FINAL_EXPR (c) = final_var;
      omp_clauses = gfc_trans_add_clause (c, omp_clauses);
    }

  if (clauses->num_threads)
    {
      tree num_threads;

      gfc_init_se (&se, NULL);
      gfc_conv_expr (&se, clauses->num_threads);
      gfc_add_block_to_block (block, &se.pre);
      num_threads = gfc_evaluate_now (se.expr, block);
      gfc_add_block_to_block (block, &se.post);

      c = build_omp_clause (where.lb->location, OMP_CLAUSE_NUM_THREADS);
      OMP_CLAUSE_NUM_THREADS_EXPR (c) = num_threads;
      omp_clauses = gfc_trans_add_clause (c, omp_clauses);
    }

  chunk_size = NULL_TREE;
  if (clauses->chunk_size)
    {
      gfc_init_se (&se, NULL);
      gfc_conv_expr (&se, clauses->chunk_size);
      gfc_add_block_to_block (block, &se.pre);
      chunk_size = gfc_evaluate_now (se.expr, block);
      gfc_add_block_to_block (block, &se.post);
    }

  if (clauses->sched_kind != OMP_SCHED_NONE)
    {
      c = build_omp_clause (where.lb->location, OMP_CLAUSE_SCHEDULE);
      OMP_CLAUSE_SCHEDULE_CHUNK_EXPR (c) = chunk_size;
      switch (clauses->sched_kind)
	{
	case OMP_SCHED_STATIC:
	  OMP_CLAUSE_SCHEDULE_KIND (c) = OMP_CLAUSE_SCHEDULE_STATIC;
	  break;
	case OMP_SCHED_DYNAMIC:
	  OMP_CLAUSE_SCHEDULE_KIND (c) = OMP_CLAUSE_SCHEDULE_DYNAMIC;
	  break;
	case OMP_SCHED_GUIDED:
	  OMP_CLAUSE_SCHEDULE_KIND (c) = OMP_CLAUSE_SCHEDULE_GUIDED;
	  break;
	case OMP_SCHED_RUNTIME:
	  OMP_CLAUSE_SCHEDULE_KIND (c) = OMP_CLAUSE_SCHEDULE_RUNTIME;
	  break;
	case OMP_SCHED_AUTO:
	  OMP_CLAUSE_SCHEDULE_KIND (c) = OMP_CLAUSE_SCHEDULE_AUTO;
	  break;
	default:
	  gcc_unreachable ();
	}
      omp_clauses = gfc_trans_add_clause (c, omp_clauses);
    }

  if (clauses->default_sharing != OMP_DEFAULT_UNKNOWN)
    {
      c = build_omp_clause (where.lb->location, OMP_CLAUSE_DEFAULT);
      switch (clauses->default_sharing)
	{
	case OMP_DEFAULT_NONE:
	  OMP_CLAUSE_DEFAULT_KIND (c) = OMP_CLAUSE_DEFAULT_NONE;
	  break;
	case OMP_DEFAULT_SHARED:
	  OMP_CLAUSE_DEFAULT_KIND (c) = OMP_CLAUSE_DEFAULT_SHARED;
	  break;
	case OMP_DEFAULT_PRIVATE:
	  OMP_CLAUSE_DEFAULT_KIND (c) = OMP_CLAUSE_DEFAULT_PRIVATE;
	  break;
	case OMP_DEFAULT_FIRSTPRIVATE:
	  OMP_CLAUSE_DEFAULT_KIND (c) = OMP_CLAUSE_DEFAULT_FIRSTPRIVATE;
	  break;
	default:
	  gcc_unreachable ();
	}
      omp_clauses = gfc_trans_add_clause (c, omp_clauses);
    }

  if (clauses->nowait)
    {
      c = build_omp_clause (where.lb->location, OMP_CLAUSE_NOWAIT);
      omp_clauses = gfc_trans_add_clause (c, omp_clauses);
    }

  if (clauses->ordered)
    {
      c = build_omp_clause (where.lb->location, OMP_CLAUSE_ORDERED);
      OMP_CLAUSE_ORDERED_EXPR (c) = NULL_TREE;
      omp_clauses = gfc_trans_add_clause (c, omp_clauses);
    }

  if (clauses->untied)
    {
      c = build_omp_clause (where.lb->location, OMP_CLAUSE_UNTIED);
      omp_clauses = gfc_trans_add_clause (c, omp_clauses);
    }

  if (clauses->mergeable)
    {
      c = build_omp_clause (where.lb->location, OMP_CLAUSE_MERGEABLE);
      omp_clauses = gfc_trans_add_clause (c, omp_clauses);
    }

  if (clauses->collapse)
    {
      c = build_omp_clause (where.lb->location, OMP_CLAUSE_COLLAPSE);
      OMP_CLAUSE_COLLAPSE_EXPR (c)
	= build_int_cst (integer_type_node, clauses->collapse);
      omp_clauses = gfc_trans_add_clause (c, omp_clauses);
    }

  if (clauses->inbranch)
    {
      c = build_omp_clause (where.lb->location, OMP_CLAUSE_INBRANCH);
      omp_clauses = gfc_trans_add_clause (c, omp_clauses);
    }

  if (clauses->notinbranch)
    {
      c = build_omp_clause (where.lb->location, OMP_CLAUSE_NOTINBRANCH);
      omp_clauses = gfc_trans_add_clause (c, omp_clauses);
    }

  switch (clauses->cancel)
    {
    case OMP_CANCEL_UNKNOWN:
      break;
    case OMP_CANCEL_PARALLEL:
      c = build_omp_clause (where.lb->location, OMP_CLAUSE_PARALLEL);
      omp_clauses = gfc_trans_add_clause (c, omp_clauses);
      break;
    case OMP_CANCEL_SECTIONS:
      c = build_omp_clause (where.lb->location, OMP_CLAUSE_SECTIONS);
      omp_clauses = gfc_trans_add_clause (c, omp_clauses);
      break;
    case OMP_CANCEL_DO:
      c = build_omp_clause (where.lb->location, OMP_CLAUSE_FOR);
      omp_clauses = gfc_trans_add_clause (c, omp_clauses);
      break;
    case OMP_CANCEL_TASKGROUP:
      c = build_omp_clause (where.lb->location, OMP_CLAUSE_TASKGROUP);
      omp_clauses = gfc_trans_add_clause (c, omp_clauses);
      break;
    }

  if (clauses->proc_bind != OMP_PROC_BIND_UNKNOWN)
    {
      c = build_omp_clause (where.lb->location, OMP_CLAUSE_PROC_BIND);
      switch (clauses->proc_bind)
	{
	case OMP_PROC_BIND_MASTER:
	  OMP_CLAUSE_PROC_BIND_KIND (c) = OMP_CLAUSE_PROC_BIND_MASTER;
	  break;
	case OMP_PROC_BIND_SPREAD:
	  OMP_CLAUSE_PROC_BIND_KIND (c) = OMP_CLAUSE_PROC_BIND_SPREAD;
	  break;
	case OMP_PROC_BIND_CLOSE:
	  OMP_CLAUSE_PROC_BIND_KIND (c) = OMP_CLAUSE_PROC_BIND_CLOSE;
	  break;
	default:
	  gcc_unreachable ();
	}
      omp_clauses = gfc_trans_add_clause (c, omp_clauses);
    }

  if (clauses->safelen_expr)
    {
      tree safelen_var;

      gfc_init_se (&se, NULL);
      gfc_conv_expr (&se, clauses->safelen_expr);
      gfc_add_block_to_block (block, &se.pre);
      safelen_var = gfc_evaluate_now (se.expr, block);
      gfc_add_block_to_block (block, &se.post);

      c = build_omp_clause (where.lb->location, OMP_CLAUSE_SAFELEN);
      OMP_CLAUSE_SAFELEN_EXPR (c) = safelen_var;
      omp_clauses = gfc_trans_add_clause (c, omp_clauses);
    }

  if (clauses->simdlen_expr)
    {
      c = build_omp_clause (where.lb->location, OMP_CLAUSE_SIMDLEN);
      OMP_CLAUSE_SIMDLEN_EXPR (c)
	= gfc_conv_constant_to_tree (clauses->simdlen_expr);
      omp_clauses = gfc_trans_add_clause (c, omp_clauses);
    }

  if (clauses->num_teams)
    {
      tree num_teams;

      gfc_init_se (&se, NULL);
      gfc_conv_expr (&se, clauses->num_teams);
      gfc_add_block_to_block (block, &se.pre);
      num_teams = gfc_evaluate_now (se.expr, block);
      gfc_add_block_to_block (block, &se.post);

      c = build_omp_clause (where.lb->location, OMP_CLAUSE_NUM_TEAMS);
      OMP_CLAUSE_NUM_TEAMS_EXPR (c) = num_teams;
      omp_clauses = gfc_trans_add_clause (c, omp_clauses);
    }

  if (clauses->device)
    {
      tree device;

      gfc_init_se (&se, NULL);
      gfc_conv_expr (&se, clauses->device);
      gfc_add_block_to_block (block, &se.pre);
      device = gfc_evaluate_now (se.expr, block);
      gfc_add_block_to_block (block, &se.post);

      c = build_omp_clause (where.lb->location, OMP_CLAUSE_DEVICE);
      OMP_CLAUSE_DEVICE_ID (c) = device;
      omp_clauses = gfc_trans_add_clause (c, omp_clauses);
    }

  if (clauses->thread_limit)
    {
      tree thread_limit;

      gfc_init_se (&se, NULL);
      gfc_conv_expr (&se, clauses->thread_limit);
      gfc_add_block_to_block (block, &se.pre);
      thread_limit = gfc_evaluate_now (se.expr, block);
      gfc_add_block_to_block (block, &se.post);

      c = build_omp_clause (where.lb->location, OMP_CLAUSE_THREAD_LIMIT);
      OMP_CLAUSE_THREAD_LIMIT_EXPR (c) = thread_limit;
      omp_clauses = gfc_trans_add_clause (c, omp_clauses);
    }

  chunk_size = NULL_TREE;
  if (clauses->dist_chunk_size)
    {
      gfc_init_se (&se, NULL);
      gfc_conv_expr (&se, clauses->dist_chunk_size);
      gfc_add_block_to_block (block, &se.pre);
      chunk_size = gfc_evaluate_now (se.expr, block);
      gfc_add_block_to_block (block, &se.post);
    }

  if (clauses->dist_sched_kind != OMP_SCHED_NONE)
    {
      c = build_omp_clause (where.lb->location, OMP_CLAUSE_DIST_SCHEDULE);
      OMP_CLAUSE_DIST_SCHEDULE_CHUNK_EXPR (c) = chunk_size;
      omp_clauses = gfc_trans_add_clause (c, omp_clauses);
    }

  if (clauses->async)
    {
      c = build_omp_clause (where.lb->location, OMP_CLAUSE_ASYNC);
      if (clauses->async_expr)
	OMP_CLAUSE_ASYNC_EXPR (c)
	  = gfc_convert_expr_to_tree (block, clauses->async_expr);
      else
	OMP_CLAUSE_ASYNC_EXPR (c) = NULL;
      omp_clauses = gfc_trans_add_clause (c, omp_clauses);
    }
  if (clauses->seq)
    {
<<<<<<< HEAD
      c = build_omp_clause (where.lb->location, OMP_CLAUSE_SEQ);
      omp_clauses = gfc_trans_add_clause (c, omp_clauses);
    }
  if (clauses->par_auto)
    {
      c = build_omp_clause (where.lb->location, OMP_CLAUSE_AUTO);
=======
      c = build_omp_clause (where.lb->location, OMP_CLAUSE_ORDERED);
      OMP_CLAUSE_ORDERED_EXPR (c) = NULL_TREE;
>>>>>>> 9c23418f
      omp_clauses = gfc_trans_add_clause (c, omp_clauses);
    }
  if (clauses->independent)
    {
      c = build_omp_clause (where.lb->location, OMP_CLAUSE_INDEPENDENT);
      omp_clauses = gfc_trans_add_clause (c, omp_clauses);
    }
  if (clauses->wait_list)
    {
      gfc_expr_list *el;

      for (el = clauses->wait_list; el; el = el->next)
	{
	  c = build_omp_clause (where.lb->location, OMP_CLAUSE_WAIT);
	  OMP_CLAUSE_DECL (c) = gfc_convert_expr_to_tree (block, el->expr);
	  OMP_CLAUSE_CHAIN (c) = omp_clauses;
	  omp_clauses = c;
	}
    }
  if (clauses->num_gangs_expr)
    {
      tree num_gangs_var
	= gfc_convert_expr_to_tree (block, clauses->num_gangs_expr);
      c = build_omp_clause (where.lb->location, OMP_CLAUSE_NUM_GANGS);
      OMP_CLAUSE_NUM_GANGS_EXPR (c) = num_gangs_var;
      omp_clauses = gfc_trans_add_clause (c, omp_clauses);
    }
  if (clauses->num_workers_expr)
    {
      tree num_workers_var
	= gfc_convert_expr_to_tree (block, clauses->num_workers_expr);
      c = build_omp_clause (where.lb->location, OMP_CLAUSE_NUM_WORKERS);
      OMP_CLAUSE_NUM_WORKERS_EXPR (c) = num_workers_var;
      omp_clauses = gfc_trans_add_clause (c, omp_clauses);
    }
  if (clauses->vector_length_expr)
    {
      tree vector_length_var
	= gfc_convert_expr_to_tree (block, clauses->vector_length_expr);
      c = build_omp_clause (where.lb->location, OMP_CLAUSE_VECTOR_LENGTH);
      OMP_CLAUSE_VECTOR_LENGTH_EXPR (c) = vector_length_var;
      omp_clauses = gfc_trans_add_clause (c, omp_clauses);
    }
  if (clauses->tile_list)
    {
      vec<tree, va_gc> *tvec;
      gfc_expr_list *el;

      vec_alloc (tvec, 4);

      for (el = clauses->tile_list; el; el = el->next)
	vec_safe_push (tvec, gfc_convert_expr_to_tree (block, el->expr));

      c = build_omp_clause (where.lb->location, OMP_CLAUSE_TILE);
      OMP_CLAUSE_TILE_LIST (c) = build_tree_list_vec (tvec);
      omp_clauses = gfc_trans_add_clause (c, omp_clauses);
      tvec->truncate (0);
    }
  if (clauses->vector)
    {
      if (clauses->vector_expr)
	{
	  tree vector_var
	    = gfc_convert_expr_to_tree (block, clauses->vector_expr);
	  c = build_omp_clause (where.lb->location, OMP_CLAUSE_VECTOR);
	  OMP_CLAUSE_VECTOR_EXPR (c) = vector_var;
	  omp_clauses = gfc_trans_add_clause (c, omp_clauses);
	}
      else
	{
	  c = build_omp_clause (where.lb->location, OMP_CLAUSE_VECTOR);
	  omp_clauses = gfc_trans_add_clause (c, omp_clauses);
	}
    }
  if (clauses->worker)
    {
      if (clauses->worker_expr)
	{
	  tree worker_var
	    = gfc_convert_expr_to_tree (block, clauses->worker_expr);
	  c = build_omp_clause (where.lb->location, OMP_CLAUSE_WORKER);
	  OMP_CLAUSE_WORKER_EXPR (c) = worker_var;
	  omp_clauses = gfc_trans_add_clause (c, omp_clauses);
	}
      else
	{
	  c = build_omp_clause (where.lb->location, OMP_CLAUSE_WORKER);
	  omp_clauses = gfc_trans_add_clause (c, omp_clauses);
	}
    }
  if (clauses->gang)
    {
      if (clauses->gang_expr)
	{
	  tree gang_var
	    = gfc_convert_expr_to_tree (block, clauses->gang_expr);
	  c = build_omp_clause (where.lb->location, OMP_CLAUSE_GANG);
	  if (clauses->gang_static)
	    OMP_CLAUSE_GANG_STATIC_EXPR (c) = gang_var;
	  else
	    OMP_CLAUSE_GANG_EXPR (c) = gang_var;
	  omp_clauses = gfc_trans_add_clause (c, omp_clauses);
	}
      else if (clauses->gang_static)
	{
	  /* This corresponds to gang (static: *).  */
	  c = build_omp_clause (where.lb->location, OMP_CLAUSE_GANG);
	  OMP_CLAUSE_GANG_STATIC_EXPR (c) = integer_minus_one_node;
	  omp_clauses = gfc_trans_add_clause (c, omp_clauses);
	}
      else
	{
	  c = build_omp_clause (where.lb->location, OMP_CLAUSE_GANG);
	  omp_clauses = gfc_trans_add_clause (c, omp_clauses);
	}
    }

  return nreverse (omp_clauses);
}

static tree
gfc_trans_omp_clauses (stmtblock_t *block, gfc_omp_clauses *clauses,
		       locus where, bool declare_simd = false)
{
  tree omp_clauses = gfc_trans_omp_clauses_1 (block, clauses, where,
					      declare_simd);

  if (clauses == NULL)
    return NULL_TREE;

  for (; clauses->device_types; clauses = clauses->dtype_clauses)
    {
      tree c, following_clauses = NULL_TREE, dev_list = NULL_TREE;

      if (clauses->dtype_clauses)
        {
	  gfc_expr_list *p;

          following_clauses
	    = gfc_trans_omp_clauses_1 (block, clauses->dtype_clauses,
				       where, declare_simd);

	  for (p = clauses->device_types; p; p = p->next)
	    {
	      tree dev = gfc_conv_constant_to_tree (p->expr);
	      dev = get_identifier (TREE_STRING_POINTER (dev));
	      if (dev_list)
		dev_list = chainon (dev_list, dev);
	      else
	        dev_list = dev;
	    }

	  c = build_omp_clause (where.lb->location, OMP_CLAUSE_DEVICE_TYPE);
	  OMP_CLAUSE_DEVICE_TYPE_CLAUSES (c) = following_clauses;
	  OMP_CLAUSE_DEVICE_TYPE_DEVICES (c) = dev_list;
	  omp_clauses = gfc_trans_add_clause (c, omp_clauses);
	}
    }

  return omp_clauses;
}

/* Like gfc_trans_code, but force creation of a BIND_EXPR around it.  */

static tree
gfc_trans_omp_code (gfc_code *code, bool force_empty)
{
  tree stmt;

  pushlevel ();
  stmt = gfc_trans_code (code);
  if (TREE_CODE (stmt) != BIND_EXPR)
    {
      if (!IS_EMPTY_STMT (stmt) || force_empty)
	{
	  tree block = poplevel (1, 0);
	  stmt = build3_v (BIND_EXPR, NULL, stmt, block);
	}
      else
	poplevel (0, 0);
    }
  else
    poplevel (0, 0);
  return stmt;
}

void gfc_debug_expr (gfc_expr *);

/* Add any array that does not have an array descriptor to the hash_set
   pointed to by DATA.  */

static int
gfc_scan_nodesc_arrays (gfc_expr **e, int *walk_subtrees ATTRIBUTE_UNUSED,
		void *data)
{
  hash_set<gfc_symbol *> *arrays = (hash_set<gfc_symbol *> *)data;

  if ((*e)->expr_type == EXPR_VARIABLE)
    {
      gfc_symbol *sym = (*e)->symtree->n.sym;

      if (sym->attr.dimension && gfc_is_nodesc_array (sym))
	arrays->add (sym);
    }

  return 0;
}

/* Build a set of internal array variables (lbound, ubound, stride, etc.)
   that need privatization.  */

static tree
gfc_privatize_nodesc_arrays_1 (tree *tp, int *walk_subtrees, void *data)
{
  hash_set<tree> *decls = (hash_set<tree> *)data;

  if (TREE_CODE (*tp) == MODIFY_EXPR)
    {
      tree lhs = TREE_OPERAND (*tp, 0);
      if (DECL_P (lhs))
	decls->add (lhs);
    }

  if (IS_TYPE_OR_DECL_P (*tp))
    *walk_subtrees = false;

  return NULL;
}

/* Reinitialize all of the arrays inside ARRAY_SET in BLOCK.  Append private
   clauses for those arrays in CLAUSES.  */

static tree
gfc_privatize_nodesc_arrays (hash_set<gfc_symbol *> *array_set,
			     stmtblock_t *block, tree clauses)
{
  hash_set<gfc_symbol *>::iterator its = array_set->begin ();
  hash_set<tree> *private_decls = new hash_set<tree>;

  for (; its != array_set->end (); ++its)
    {
      gfc_symbol *sym = *its;
      tree parm = sym->backend_decl;
      tree type = TREE_TYPE (parm);
      tree offset, tmp;

      /* Evaluate the bounds of the array.  */
      gfc_trans_array_bounds (type, sym, &offset, block, false);

      /* Set the offset.  */
      if (TREE_CODE (GFC_TYPE_ARRAY_OFFSET (type)) == VAR_DECL)
	gfc_add_modify (block, GFC_TYPE_ARRAY_OFFSET (type), offset);

      /* Set the pointer itself if we aren't using the parameter
	 directly.  */
      if (TREE_CODE (parm) != PARM_DECL && DECL_LANG_SPECIFIC (parm)
	  && GFC_DECL_SAVED_DESCRIPTOR (parm))
	{
	  tmp = convert (TREE_TYPE (parm),
			 GFC_DECL_SAVED_DESCRIPTOR (parm));
	  gfc_add_modify (block, parm, tmp);
	}
    }

  /* Add private clauses for any variables that are used by
     gfc_trans_array_bounds.  */
  walk_tree_without_duplicates (&block->head, gfc_privatize_nodesc_arrays_1,
				private_decls);

  hash_set<tree>::iterator itt = private_decls->begin ();

  for (; itt != private_decls->end (); ++itt)
    {
      tree nc = build_omp_clause (input_location, OMP_CLAUSE_PRIVATE);
      OMP_CLAUSE_DECL (nc) = *itt;
      OMP_CLAUSE_CHAIN (nc) = clauses;
      clauses = nc;
    }

  delete private_decls;

  return clauses;
}

/* Reinitialize any arrays in CLAUSES used inside CODE which do not contain
   array descriptors if SCAN_NODESC_ARRAYS is TRUE.  Place the initialization
   sequences in CODE.  Update CLAUSES to contain OMP_CLAUSE_PRIVATE for any
   arrays which were initialized.  */

static hash_set<gfc_symbol *> *
gfc_init_nodesc_arrays (stmtblock_t *inner, tree *clauses, gfc_code *code,
			bool scan_nodesc_arrays)
{
  hash_set<gfc_symbol *> *array_set = NULL;

  if (!scan_nodesc_arrays)
    return NULL;

  array_set = new hash_set<gfc_symbol *>;
  gfc_code_walker (&code, gfc_dummy_code_callback, gfc_scan_nodesc_arrays,
		   array_set);

  if (array_set->elements ())
    {
      gfc_start_block (inner);
      pushlevel ();
      *clauses = gfc_privatize_nodesc_arrays (array_set, inner, *clauses);
    }
  else
    {
      delete array_set;
      array_set = NULL;
    }

  return array_set;
}

/* Trans OpenACC directives. */
/* parallel, kernels, data and host_data. */
static tree
gfc_trans_oacc_construct (gfc_code *code)
{
  stmtblock_t block, inner;
  tree stmt, oacc_clauses;
  enum tree_code construct_code;
  bool scan_nodesc_arrays = false;
  hash_set<gfc_symbol *> *array_set = NULL;

  switch (code->op)
    {
      case EXEC_OACC_PARALLEL:
	construct_code = OACC_PARALLEL;
	scan_nodesc_arrays = true;
	break;
      case EXEC_OACC_KERNELS:
	construct_code = OACC_KERNELS;
	scan_nodesc_arrays = true;
	break;
      case EXEC_OACC_DATA:
	construct_code = OACC_DATA;
	break;
      case EXEC_OACC_HOST_DATA:
	construct_code = OACC_HOST_DATA;
	break;
      default:
	gcc_unreachable ();
    }

  gfc_start_block (&block);
  oacc_clauses = gfc_trans_omp_clauses (&block, code->ext.omp_clauses,
					code->loc);

  array_set = gfc_init_nodesc_arrays (&inner, &oacc_clauses, code,
				      scan_nodesc_arrays);

  stmt = gfc_trans_omp_code (code->block->next, true);

  if (array_set && array_set->elements ())
    {
      gfc_add_expr_to_block (&inner, stmt);
      stmt = gfc_finish_block (&inner);
      stmt = build3_v (BIND_EXPR, NULL, stmt, poplevel (1, 0));
      delete array_set;
    }

  stmt = build2_loc (input_location, construct_code, void_type_node, stmt,
		     oacc_clauses);

  gfc_add_expr_to_block (&block, stmt);

  return gfc_finish_block (&block);
}

/* update, enter_data, exit_data, cache. */
static tree 
gfc_trans_oacc_executable_directive (gfc_code *code)
{
  stmtblock_t block;
  tree stmt, oacc_clauses;
  enum tree_code construct_code;

  switch (code->op)
    {
      case EXEC_OACC_UPDATE:
	construct_code = OACC_UPDATE;
	break;
      case EXEC_OACC_ENTER_DATA:
	construct_code = OACC_ENTER_DATA;
	break;
      case EXEC_OACC_EXIT_DATA:
	construct_code = OACC_EXIT_DATA;
	break;
      case EXEC_OACC_CACHE:
	construct_code = OACC_CACHE;
	break;
      default:
	gcc_unreachable ();
    }

  gfc_start_block (&block);
  oacc_clauses = gfc_trans_omp_clauses (&block, code->ext.omp_clauses,
					code->loc);
  stmt = build1_loc (input_location, construct_code, void_type_node,
		     oacc_clauses);
  gfc_add_expr_to_block (&block, stmt);
  return gfc_finish_block (&block);
}

static tree
gfc_trans_oacc_wait_directive (gfc_code *code)
{
  stmtblock_t block;
  tree stmt, t;
  vec<tree, va_gc> *args;
  int nparms = 0;
  gfc_expr_list *el;
  gfc_omp_clauses *clauses = code->ext.omp_clauses;
  location_t loc = input_location;

  for (el = clauses->wait_list; el; el = el->next)
    nparms++;

  vec_alloc (args, nparms + 2);
  stmt = builtin_decl_explicit (BUILT_IN_GOACC_WAIT);

  gfc_start_block (&block);

  if (clauses->async_expr)
    t = gfc_convert_expr_to_tree (&block, clauses->async_expr);
  else
    t = build_int_cst (integer_type_node, -2);

  args->quick_push (t);
  args->quick_push (build_int_cst (integer_type_node, nparms));

  for (el = clauses->wait_list; el; el = el->next)
    args->quick_push (gfc_convert_expr_to_tree (&block, el->expr));

  stmt = build_call_expr_loc_vec (loc, stmt, args);
  gfc_add_expr_to_block (&block, stmt);

  vec_free (args);

  return gfc_finish_block (&block);
}

static tree gfc_trans_omp_sections (gfc_code *, gfc_omp_clauses *);
static tree gfc_trans_omp_workshare (gfc_code *, gfc_omp_clauses *);

static tree
gfc_trans_omp_atomic (gfc_code *code)
{
  gfc_code *atomic_code = code;
  gfc_se lse;
  gfc_se rse;
  gfc_se vse;
  gfc_expr *expr2, *e;
  gfc_symbol *var;
  stmtblock_t block;
  tree lhsaddr, type, rhs, x;
  enum tree_code op = ERROR_MARK;
  enum tree_code aop = OMP_ATOMIC;
  bool var_on_left = false;
  bool seq_cst = (atomic_code->ext.omp_atomic & GFC_OMP_ATOMIC_SEQ_CST) != 0;

  code = code->block->next;
  gcc_assert (code->op == EXEC_ASSIGN);
  var = code->expr1->symtree->n.sym;

  gfc_init_se (&lse, NULL);
  gfc_init_se (&rse, NULL);
  gfc_init_se (&vse, NULL);
  gfc_start_block (&block);

  expr2 = code->expr2;
  if (expr2->expr_type == EXPR_FUNCTION
      && expr2->value.function.isym->id == GFC_ISYM_CONVERSION)
    expr2 = expr2->value.function.actual->expr;

  switch (atomic_code->ext.omp_atomic & GFC_OMP_ATOMIC_MASK)
    {
    case GFC_OMP_ATOMIC_READ:
      gfc_conv_expr (&vse, code->expr1);
      gfc_add_block_to_block (&block, &vse.pre);

      gfc_conv_expr (&lse, expr2);
      gfc_add_block_to_block (&block, &lse.pre);
      type = TREE_TYPE (lse.expr);
      lhsaddr = gfc_build_addr_expr (NULL, lse.expr);

      x = build1 (OMP_ATOMIC_READ, type, lhsaddr);
      OMP_ATOMIC_SEQ_CST (x) = seq_cst;
      x = convert (TREE_TYPE (vse.expr), x);
      gfc_add_modify (&block, vse.expr, x);

      gfc_add_block_to_block (&block, &lse.pre);
      gfc_add_block_to_block (&block, &rse.pre);

      return gfc_finish_block (&block);
    case GFC_OMP_ATOMIC_CAPTURE:
      aop = OMP_ATOMIC_CAPTURE_NEW;
      if (expr2->expr_type == EXPR_VARIABLE)
	{
	  aop = OMP_ATOMIC_CAPTURE_OLD;
	  gfc_conv_expr (&vse, code->expr1);
	  gfc_add_block_to_block (&block, &vse.pre);

	  gfc_conv_expr (&lse, expr2);
	  gfc_add_block_to_block (&block, &lse.pre);
	  gfc_init_se (&lse, NULL);
	  code = code->next;
	  var = code->expr1->symtree->n.sym;
	  expr2 = code->expr2;
	  if (expr2->expr_type == EXPR_FUNCTION
	      && expr2->value.function.isym->id == GFC_ISYM_CONVERSION)
	    expr2 = expr2->value.function.actual->expr;
	}
      break;
    default:
      break;
    }

  gfc_conv_expr (&lse, code->expr1);
  gfc_add_block_to_block (&block, &lse.pre);
  type = TREE_TYPE (lse.expr);
  lhsaddr = gfc_build_addr_expr (NULL, lse.expr);

  if (((atomic_code->ext.omp_atomic & GFC_OMP_ATOMIC_MASK)
       == GFC_OMP_ATOMIC_WRITE)
      || (atomic_code->ext.omp_atomic & GFC_OMP_ATOMIC_SWAP))
    {
      gfc_conv_expr (&rse, expr2);
      gfc_add_block_to_block (&block, &rse.pre);
    }
  else if (expr2->expr_type == EXPR_OP)
    {
      gfc_expr *e;
      switch (expr2->value.op.op)
	{
	case INTRINSIC_PLUS:
	  op = PLUS_EXPR;
	  break;
	case INTRINSIC_TIMES:
	  op = MULT_EXPR;
	  break;
	case INTRINSIC_MINUS:
	  op = MINUS_EXPR;
	  break;
	case INTRINSIC_DIVIDE:
	  if (expr2->ts.type == BT_INTEGER)
	    op = TRUNC_DIV_EXPR;
	  else
	    op = RDIV_EXPR;
	  break;
	case INTRINSIC_AND:
	  op = TRUTH_ANDIF_EXPR;
	  break;
	case INTRINSIC_OR:
	  op = TRUTH_ORIF_EXPR;
	  break;
	case INTRINSIC_EQV:
	  op = EQ_EXPR;
	  break;
	case INTRINSIC_NEQV:
	  op = NE_EXPR;
	  break;
	default:
	  gcc_unreachable ();
	}
      e = expr2->value.op.op1;
      if (e->expr_type == EXPR_FUNCTION
	  && e->value.function.isym->id == GFC_ISYM_CONVERSION)
	e = e->value.function.actual->expr;
      if (e->expr_type == EXPR_VARIABLE
	  && e->symtree != NULL
	  && e->symtree->n.sym == var)
	{
	  expr2 = expr2->value.op.op2;
	  var_on_left = true;
	}
      else
	{
	  e = expr2->value.op.op2;
	  if (e->expr_type == EXPR_FUNCTION
	      && e->value.function.isym->id == GFC_ISYM_CONVERSION)
	    e = e->value.function.actual->expr;
	  gcc_assert (e->expr_type == EXPR_VARIABLE
		      && e->symtree != NULL
		      && e->symtree->n.sym == var);
	  expr2 = expr2->value.op.op1;
	  var_on_left = false;
	}
      gfc_conv_expr (&rse, expr2);
      gfc_add_block_to_block (&block, &rse.pre);
    }
  else
    {
      gcc_assert (expr2->expr_type == EXPR_FUNCTION);
      switch (expr2->value.function.isym->id)
	{
	case GFC_ISYM_MIN:
	  op = MIN_EXPR;
	  break;
	case GFC_ISYM_MAX:
	  op = MAX_EXPR;
	  break;
	case GFC_ISYM_IAND:
	  op = BIT_AND_EXPR;
	  break;
	case GFC_ISYM_IOR:
	  op = BIT_IOR_EXPR;
	  break;
	case GFC_ISYM_IEOR:
	  op = BIT_XOR_EXPR;
	  break;
	default:
	  gcc_unreachable ();
	}
      e = expr2->value.function.actual->expr;
      gcc_assert (e->expr_type == EXPR_VARIABLE
		  && e->symtree != NULL
		  && e->symtree->n.sym == var);

      gfc_conv_expr (&rse, expr2->value.function.actual->next->expr);
      gfc_add_block_to_block (&block, &rse.pre);
      if (expr2->value.function.actual->next->next != NULL)
	{
	  tree accum = gfc_create_var (TREE_TYPE (rse.expr), NULL);
	  gfc_actual_arglist *arg;

	  gfc_add_modify (&block, accum, rse.expr);
	  for (arg = expr2->value.function.actual->next->next; arg;
	       arg = arg->next)
	    {
	      gfc_init_block (&rse.pre);
	      gfc_conv_expr (&rse, arg->expr);
	      gfc_add_block_to_block (&block, &rse.pre);
	      x = fold_build2_loc (input_location, op, TREE_TYPE (accum),
				   accum, rse.expr);
	      gfc_add_modify (&block, accum, x);
	    }

	  rse.expr = accum;
	}

      expr2 = expr2->value.function.actual->next->expr;
    }

  lhsaddr = save_expr (lhsaddr);
  if (TREE_CODE (lhsaddr) != SAVE_EXPR
      && (TREE_CODE (lhsaddr) != ADDR_EXPR
	  || TREE_CODE (TREE_OPERAND (lhsaddr, 0)) != VAR_DECL))
    {
      /* Make sure LHS is simple enough so that goa_lhs_expr_p can recognize
	 it even after unsharing function body.  */
      tree var = create_tmp_var_raw (TREE_TYPE (lhsaddr));
      DECL_CONTEXT (var) = current_function_decl;
      lhsaddr = build4 (TARGET_EXPR, TREE_TYPE (lhsaddr), var, lhsaddr,
			NULL_TREE, NULL_TREE);
    }

  rhs = gfc_evaluate_now (rse.expr, &block);

  if (((atomic_code->ext.omp_atomic & GFC_OMP_ATOMIC_MASK)
       == GFC_OMP_ATOMIC_WRITE)
      || (atomic_code->ext.omp_atomic & GFC_OMP_ATOMIC_SWAP))
    x = rhs;
  else
    {
      x = convert (TREE_TYPE (rhs),
		   build_fold_indirect_ref_loc (input_location, lhsaddr));
      if (var_on_left)
	x = fold_build2_loc (input_location, op, TREE_TYPE (rhs), x, rhs);
      else
	x = fold_build2_loc (input_location, op, TREE_TYPE (rhs), rhs, x);
    }

  if (TREE_CODE (TREE_TYPE (rhs)) == COMPLEX_TYPE
      && TREE_CODE (type) != COMPLEX_TYPE)
    x = fold_build1_loc (input_location, REALPART_EXPR,
			 TREE_TYPE (TREE_TYPE (rhs)), x);

  gfc_add_block_to_block (&block, &lse.pre);
  gfc_add_block_to_block (&block, &rse.pre);

  if (aop == OMP_ATOMIC)
    {
      x = build2_v (OMP_ATOMIC, lhsaddr, convert (type, x));
      OMP_ATOMIC_SEQ_CST (x) = seq_cst;
      gfc_add_expr_to_block (&block, x);
    }
  else
    {
      if (aop == OMP_ATOMIC_CAPTURE_NEW)
	{
	  code = code->next;
	  expr2 = code->expr2;
	  if (expr2->expr_type == EXPR_FUNCTION
	      && expr2->value.function.isym->id == GFC_ISYM_CONVERSION)
	    expr2 = expr2->value.function.actual->expr;

	  gcc_assert (expr2->expr_type == EXPR_VARIABLE);
	  gfc_conv_expr (&vse, code->expr1);
	  gfc_add_block_to_block (&block, &vse.pre);

	  gfc_init_se (&lse, NULL);
	  gfc_conv_expr (&lse, expr2);
	  gfc_add_block_to_block (&block, &lse.pre);
	}
      x = build2 (aop, type, lhsaddr, convert (type, x));
      OMP_ATOMIC_SEQ_CST (x) = seq_cst;
      x = convert (TREE_TYPE (vse.expr), x);
      gfc_add_modify (&block, vse.expr, x);
    }

  return gfc_finish_block (&block);
}

static tree
gfc_trans_omp_barrier (void)
{
  tree decl = builtin_decl_explicit (BUILT_IN_GOMP_BARRIER);
  return build_call_expr_loc (input_location, decl, 0);
}

static tree
gfc_trans_omp_cancel (gfc_code *code)
{
  int mask = 0;
  tree ifc = boolean_true_node;
  stmtblock_t block;
  switch (code->ext.omp_clauses->cancel)
    {
    case OMP_CANCEL_PARALLEL: mask = 1; break;
    case OMP_CANCEL_DO: mask = 2; break;
    case OMP_CANCEL_SECTIONS: mask = 4; break;
    case OMP_CANCEL_TASKGROUP: mask = 8; break;
    default: gcc_unreachable ();
    }
  gfc_start_block (&block);
  if (code->ext.omp_clauses->if_expr)
    {
      gfc_se se;
      tree if_var;

      gfc_init_se (&se, NULL);
      gfc_conv_expr (&se, code->ext.omp_clauses->if_expr);
      gfc_add_block_to_block (&block, &se.pre);
      if_var = gfc_evaluate_now (se.expr, &block);
      gfc_add_block_to_block (&block, &se.post);
      tree type = TREE_TYPE (if_var);
      ifc = fold_build2_loc (input_location, NE_EXPR,
			     boolean_type_node, if_var,
			     build_zero_cst (type));
    }
  tree decl = builtin_decl_explicit (BUILT_IN_GOMP_CANCEL);
  tree c_bool_type = TREE_TYPE (TREE_TYPE (decl));
  ifc = fold_convert (c_bool_type, ifc);
  gfc_add_expr_to_block (&block,
			 build_call_expr_loc (input_location, decl, 2,
					      build_int_cst (integer_type_node,
							     mask), ifc));
  return gfc_finish_block (&block);
}

static tree
gfc_trans_omp_cancellation_point (gfc_code *code)
{
  int mask = 0;
  switch (code->ext.omp_clauses->cancel)
    {
    case OMP_CANCEL_PARALLEL: mask = 1; break;
    case OMP_CANCEL_DO: mask = 2; break;
    case OMP_CANCEL_SECTIONS: mask = 4; break;
    case OMP_CANCEL_TASKGROUP: mask = 8; break;
    default: gcc_unreachable ();
    }
  tree decl = builtin_decl_explicit (BUILT_IN_GOMP_CANCELLATION_POINT);
  return build_call_expr_loc (input_location, decl, 1,
			      build_int_cst (integer_type_node, mask));
}

static tree
gfc_trans_omp_critical (gfc_code *code)
{
  tree name = NULL_TREE, stmt;
  if (code->ext.omp_name != NULL)
    name = get_identifier (code->ext.omp_name);
  stmt = gfc_trans_code (code->block->next);
  return build3_loc (input_location, OMP_CRITICAL, void_type_node, stmt,
		     NULL_TREE, name);
}

typedef struct dovar_init_d {
  tree var;
  tree init;
} dovar_init;


static tree
gfc_trans_omp_do (gfc_code *code, gfc_exec_op op, stmtblock_t *pblock,
		  gfc_omp_clauses *do_clauses, tree par_clauses)
{
  gfc_se se;
  tree dovar, stmt, from, to, step, type, init, cond, incr;
  tree count = NULL_TREE, cycle_label, tmp, omp_clauses;
  stmtblock_t block;
  stmtblock_t body;
  gfc_omp_clauses *clauses = code->ext.omp_clauses;
  int i, collapse = clauses->collapse;
  vec<dovar_init> inits = vNULL;
  dovar_init *di;
  unsigned ix;

  if (collapse <= 0)
    collapse = 1;

  code = code->block->next;
  gcc_assert (code->op == EXEC_DO);

  init = make_tree_vec (collapse);
  cond = make_tree_vec (collapse);
  incr = make_tree_vec (collapse);

  if (pblock == NULL)
    {
      gfc_start_block (&block);
      pblock = &block;
    }

  omp_clauses = gfc_trans_omp_clauses (pblock, do_clauses, code->loc);

  for (i = 0; i < collapse; i++)
    {
      int simple = 0;
      int dovar_found = 0;
      tree dovar_decl;

      if (clauses)
	{
	  gfc_omp_namelist *n = NULL;
	  if (op != EXEC_OMP_DISTRIBUTE)
	    for (n = clauses->lists[(op == EXEC_OMP_SIMD && collapse == 1)
				    ? OMP_LIST_LINEAR : OMP_LIST_LASTPRIVATE];
		 n != NULL; n = n->next)
	      if (code->ext.iterator->var->symtree->n.sym == n->sym)
		break;
	  if (n != NULL)
	    dovar_found = 1;
	  else if (n == NULL && op != EXEC_OMP_SIMD)
	    for (n = clauses->lists[OMP_LIST_PRIVATE]; n != NULL; n = n->next)
	      if (code->ext.iterator->var->symtree->n.sym == n->sym)
		break;
	  if (n != NULL)
	    dovar_found++;
	}

      /* Evaluate all the expressions in the iterator.  */
      gfc_init_se (&se, NULL);
      gfc_conv_expr_lhs (&se, code->ext.iterator->var);
      gfc_add_block_to_block (pblock, &se.pre);
      dovar = se.expr;
      type = TREE_TYPE (dovar);
      gcc_assert (TREE_CODE (type) == INTEGER_TYPE);

      gfc_init_se (&se, NULL);
      gfc_conv_expr_val (&se, code->ext.iterator->start);
      gfc_add_block_to_block (pblock, &se.pre);
      from = gfc_evaluate_now (se.expr, pblock);

      gfc_init_se (&se, NULL);
      gfc_conv_expr_val (&se, code->ext.iterator->end);
      gfc_add_block_to_block (pblock, &se.pre);
      to = gfc_evaluate_now (se.expr, pblock);

      gfc_init_se (&se, NULL);
      gfc_conv_expr_val (&se, code->ext.iterator->step);
      gfc_add_block_to_block (pblock, &se.pre);
      step = gfc_evaluate_now (se.expr, pblock);
      dovar_decl = dovar;

      /* Special case simple loops.  */
      if (TREE_CODE (dovar) == VAR_DECL)
	{
	  if (integer_onep (step))
	    simple = 1;
	  else if (tree_int_cst_equal (step, integer_minus_one_node))
	    simple = -1;
	}
      else
	dovar_decl
	  = gfc_trans_omp_variable (code->ext.iterator->var->symtree->n.sym,
				    false);

      /* Loop body.  */
      if (simple)
	{
	  TREE_VEC_ELT (init, i) = build2_v (MODIFY_EXPR, dovar, from);
	  /* The condition should not be folded.  */
	  TREE_VEC_ELT (cond, i) = build2_loc (input_location, simple > 0
					       ? LE_EXPR : GE_EXPR,
					       boolean_type_node, dovar, to);
	  TREE_VEC_ELT (incr, i) = fold_build2_loc (input_location, PLUS_EXPR,
						    type, dovar, step);
	  TREE_VEC_ELT (incr, i) = fold_build2_loc (input_location,
						    MODIFY_EXPR,
						    type, dovar,
						    TREE_VEC_ELT (incr, i));
	}
      else
	{
	  /* STEP is not 1 or -1.  Use:
	     for (count = 0; count < (to + step - from) / step; count++)
	       {
		 dovar = from + count * step;
		 body;
	       cycle_label:;
	       }  */
	  tmp = fold_build2_loc (input_location, MINUS_EXPR, type, step, from);
	  tmp = fold_build2_loc (input_location, PLUS_EXPR, type, to, tmp);
	  tmp = fold_build2_loc (input_location, TRUNC_DIV_EXPR, type, tmp,
				 step);
	  tmp = gfc_evaluate_now (tmp, pblock);
	  count = gfc_create_var (type, "count");
	  TREE_VEC_ELT (init, i) = build2_v (MODIFY_EXPR, count,
					     build_int_cst (type, 0));
	  /* The condition should not be folded.  */
	  TREE_VEC_ELT (cond, i) = build2_loc (input_location, LT_EXPR,
					       boolean_type_node,
					       count, tmp);
	  TREE_VEC_ELT (incr, i) = fold_build2_loc (input_location, PLUS_EXPR,
						    type, count,
						    build_int_cst (type, 1));
	  TREE_VEC_ELT (incr, i) = fold_build2_loc (input_location,
						    MODIFY_EXPR, type, count,
						    TREE_VEC_ELT (incr, i));

	  /* Initialize DOVAR.  */
	  tmp = fold_build2_loc (input_location, MULT_EXPR, type, count, step);
	  tmp = fold_build2_loc (input_location, PLUS_EXPR, type, from, tmp);
	  dovar_init e = {dovar, tmp};
	  inits.safe_push (e);
	}

      if (dovar_found == 2
	  && op == EXEC_OMP_SIMD
	  && collapse == 1
	  && !simple)
	{
	  for (tmp = omp_clauses; tmp; tmp = OMP_CLAUSE_CHAIN (tmp))
	    if (OMP_CLAUSE_CODE (tmp) == OMP_CLAUSE_LINEAR
		&& OMP_CLAUSE_DECL (tmp) == dovar)
	      {
		OMP_CLAUSE_LINEAR_NO_COPYIN (tmp) = 1;
		break;
	      }
	}
      if (!dovar_found)
	{
	  if (op == EXEC_OMP_SIMD)
	    {
	      if (collapse == 1)
		{
		  tmp = build_omp_clause (input_location, OMP_CLAUSE_LINEAR);
		  OMP_CLAUSE_LINEAR_STEP (tmp) = step;
		  OMP_CLAUSE_LINEAR_NO_COPYIN (tmp) = 1;
		}
	      else
		tmp = build_omp_clause (input_location, OMP_CLAUSE_LASTPRIVATE);
	      if (!simple)
		dovar_found = 2;
	    }
	  else
	    tmp = build_omp_clause (input_location, OMP_CLAUSE_PRIVATE);
	  OMP_CLAUSE_DECL (tmp) = dovar_decl;
	  omp_clauses = gfc_trans_add_clause (tmp, omp_clauses);
	}
      if (dovar_found == 2)
	{
	  tree c = NULL;

	  tmp = NULL;
	  if (!simple)
	    {
	      /* If dovar is lastprivate, but different counter is used,
		 dovar += step needs to be added to
		 OMP_CLAUSE_LASTPRIVATE_STMT, otherwise the copied dovar
		 will have the value on entry of the last loop, rather
		 than value after iterator increment.  */
	      tmp = gfc_evaluate_now (step, pblock);
	      tmp = fold_build2_loc (input_location, PLUS_EXPR, type, dovar,
				     tmp);
	      tmp = fold_build2_loc (input_location, MODIFY_EXPR, type,
				     dovar, tmp);
	      for (c = omp_clauses; c ; c = OMP_CLAUSE_CHAIN (c))
		if (OMP_CLAUSE_CODE (c) == OMP_CLAUSE_LASTPRIVATE
		    && OMP_CLAUSE_DECL (c) == dovar_decl)
		  {
		    OMP_CLAUSE_LASTPRIVATE_STMT (c) = tmp;
		    break;
		  }
		else if (OMP_CLAUSE_CODE (c) == OMP_CLAUSE_LINEAR
			 && OMP_CLAUSE_DECL (c) == dovar_decl)
		  {
		    OMP_CLAUSE_LINEAR_STMT (c) = tmp;
		    break;
		  }
	    }
	  if (c == NULL && op == EXEC_OMP_DO && par_clauses != NULL)
	    {
	      for (c = par_clauses; c ; c = OMP_CLAUSE_CHAIN (c))
		if (OMP_CLAUSE_CODE (c) == OMP_CLAUSE_LASTPRIVATE
		    && OMP_CLAUSE_DECL (c) == dovar_decl)
		  {
		    tree l = build_omp_clause (input_location,
					       OMP_CLAUSE_LASTPRIVATE);
		    OMP_CLAUSE_DECL (l) = dovar_decl;
		    OMP_CLAUSE_CHAIN (l) = omp_clauses;
		    OMP_CLAUSE_LASTPRIVATE_STMT (l) = tmp;
		    omp_clauses = l;
		    OMP_CLAUSE_SET_CODE (c, OMP_CLAUSE_SHARED);
		    break;
		  }
	    }
	  gcc_assert (simple || c != NULL);
	}
      if (!simple)
	{
	  if (op != EXEC_OMP_SIMD)
	    tmp = build_omp_clause (input_location, OMP_CLAUSE_PRIVATE);
	  else if (collapse == 1)
	    {
	      tmp = build_omp_clause (input_location, OMP_CLAUSE_LINEAR);
	      OMP_CLAUSE_LINEAR_STEP (tmp) = build_int_cst (type, 1);
	      OMP_CLAUSE_LINEAR_NO_COPYIN (tmp) = 1;
	      OMP_CLAUSE_LINEAR_NO_COPYOUT (tmp) = 1;
	    }
	  else
	    tmp = build_omp_clause (input_location, OMP_CLAUSE_LASTPRIVATE);
	  OMP_CLAUSE_DECL (tmp) = count;
	  omp_clauses = gfc_trans_add_clause (tmp, omp_clauses);
	}

      if (i + 1 < collapse)
	code = code->block->next;
    }

  if (pblock != &block)
    {
      pushlevel ();
      gfc_start_block (&block);
    }

  gfc_start_block (&body);

  FOR_EACH_VEC_ELT (inits, ix, di)
    gfc_add_modify (&body, di->var, di->init);
  inits.release ();

  /* Cycle statement is implemented with a goto.  Exit statement must not be
     present for this loop.  */
  cycle_label = gfc_build_label_decl (NULL_TREE);

  /* Put these labels where they can be found later.  */

  code->cycle_label = cycle_label;
  code->exit_label = NULL_TREE;

  /* Main loop body.  */
  tmp = gfc_trans_omp_code (code->block->next, true);
  gfc_add_expr_to_block (&body, tmp);

  /* Label for cycle statements (if needed).  */
  if (TREE_USED (cycle_label))
    {
      tmp = build1_v (LABEL_EXPR, cycle_label);
      gfc_add_expr_to_block (&body, tmp);
    }

  /* End of loop body.  */
  switch (op)
    {
    case EXEC_OMP_SIMD: stmt = make_node (OMP_SIMD); break;
    case EXEC_OMP_DO: stmt = make_node (OMP_FOR); break;
    case EXEC_OMP_DISTRIBUTE: stmt = make_node (OMP_DISTRIBUTE); break;
    case EXEC_OACC_LOOP: stmt = make_node (OACC_LOOP); break;
    default: gcc_unreachable ();
    }

  TREE_TYPE (stmt) = void_type_node;
  OMP_FOR_BODY (stmt) = gfc_finish_block (&body);
  OMP_FOR_CLAUSES (stmt) = omp_clauses;
  OMP_FOR_INIT (stmt) = init;
  OMP_FOR_COND (stmt) = cond;
  OMP_FOR_INCR (stmt) = incr;
  gfc_add_expr_to_block (&block, stmt);

  return gfc_finish_block (&block);
}

/* parallel loop and kernels loop. */
static tree
gfc_trans_oacc_combined_directive (gfc_code *code)
{
  stmtblock_t block, inner, *pblock = NULL;
  gfc_omp_clauses construct_clauses, loop_clauses;
  tree stmt, oacc_clauses = NULL_TREE;
  enum tree_code construct_code;
  bool scan_nodesc_arrays = false;
  hash_set<gfc_symbol *> *array_set = NULL;

  switch (code->op)
    {
      case EXEC_OACC_PARALLEL_LOOP:
	construct_code = OACC_PARALLEL;
	scan_nodesc_arrays = true;
	break;
      case EXEC_OACC_KERNELS_LOOP:
	construct_code = OACC_KERNELS;
	scan_nodesc_arrays = true;
	break;
      default:
	gcc_unreachable ();
    }

  gfc_start_block (&block);

  memset (&loop_clauses, 0, sizeof (loop_clauses));
  if (code->ext.omp_clauses != NULL)
    {
      memcpy (&construct_clauses, code->ext.omp_clauses,
	      sizeof (construct_clauses));
      loop_clauses.collapse = construct_clauses.collapse;
      loop_clauses.gang = construct_clauses.gang;
      loop_clauses.gang_expr = construct_clauses.gang_expr;
      loop_clauses.gang_static = construct_clauses.gang_static;
      loop_clauses.vector = construct_clauses.vector;
      loop_clauses.vector_expr = construct_clauses.vector_expr;
      loop_clauses.worker = construct_clauses.worker;
      loop_clauses.worker_expr = construct_clauses.worker_expr;
      loop_clauses.seq = construct_clauses.seq;
      loop_clauses.independent = construct_clauses.independent;
      construct_clauses.collapse = 0;
      construct_clauses.gang = false;
      construct_clauses.vector = false;
      construct_clauses.worker = false;
      construct_clauses.seq = false;
      construct_clauses.independent = false;
      oacc_clauses = gfc_trans_omp_clauses (&block, &construct_clauses,
					    code->loc);
    }

  array_set = gfc_init_nodesc_arrays (&inner, &oacc_clauses, code,
				      scan_nodesc_arrays);

  if (!loop_clauses.seq)
    pblock = (array_set && array_set->elements ()) ? &inner : &block;
  else
    pushlevel ();
  stmt = gfc_trans_omp_do (code, EXEC_OACC_LOOP, pblock, &loop_clauses, NULL);

  if (array_set && array_set->elements ())
    gfc_add_expr_to_block (&inner, stmt);

  if (TREE_CODE (stmt) != BIND_EXPR)
    stmt = build3_v (BIND_EXPR, NULL, stmt, poplevel (1, 0));
  else
    poplevel (0, 0);

  if (array_set && array_set->elements ())
    {
      stmt = gfc_finish_block (&inner);
      stmt = build3_v (BIND_EXPR, NULL, stmt, poplevel (1, 0));
      delete array_set;
    }

  stmt = build2_loc (input_location, construct_code, void_type_node, stmt,
		     oacc_clauses);
  gfc_add_expr_to_block (&block, stmt);

  return gfc_finish_block (&block);
}

static tree
gfc_trans_omp_flush (void)
{
  tree decl = builtin_decl_explicit (BUILT_IN_SYNC_SYNCHRONIZE);
  return build_call_expr_loc (input_location, decl, 0);
}

static tree
gfc_trans_omp_master (gfc_code *code)
{
  tree stmt = gfc_trans_code (code->block->next);
  if (IS_EMPTY_STMT (stmt))
    return stmt;
  return build1_v (OMP_MASTER, stmt);
}

static tree
gfc_trans_omp_ordered (gfc_code *code)
{
  return build2_loc (input_location, OMP_ORDERED, void_type_node,
		     gfc_trans_code (code->block->next), NULL_TREE);
}

static tree
gfc_trans_omp_parallel (gfc_code *code)
{
  stmtblock_t block;
  tree stmt, omp_clauses;

  gfc_start_block (&block);
  omp_clauses = gfc_trans_omp_clauses (&block, code->ext.omp_clauses,
				       code->loc);
  stmt = gfc_trans_omp_code (code->block->next, true);
  stmt = build2_loc (input_location, OMP_PARALLEL, void_type_node, stmt,
		     omp_clauses);
  gfc_add_expr_to_block (&block, stmt);
  return gfc_finish_block (&block);
}

enum
{
  GFC_OMP_SPLIT_SIMD,
  GFC_OMP_SPLIT_DO,
  GFC_OMP_SPLIT_PARALLEL,
  GFC_OMP_SPLIT_DISTRIBUTE,
  GFC_OMP_SPLIT_TEAMS,
  GFC_OMP_SPLIT_TARGET,
  GFC_OMP_SPLIT_NUM
};

enum
{
  GFC_OMP_MASK_SIMD = (1 << GFC_OMP_SPLIT_SIMD),
  GFC_OMP_MASK_DO = (1 << GFC_OMP_SPLIT_DO),
  GFC_OMP_MASK_PARALLEL = (1 << GFC_OMP_SPLIT_PARALLEL),
  GFC_OMP_MASK_DISTRIBUTE = (1 << GFC_OMP_SPLIT_DISTRIBUTE),
  GFC_OMP_MASK_TEAMS = (1 << GFC_OMP_SPLIT_TEAMS),
  GFC_OMP_MASK_TARGET = (1 << GFC_OMP_SPLIT_TARGET)
};

static void
gfc_split_omp_clauses (gfc_code *code,
		       gfc_omp_clauses clausesa[GFC_OMP_SPLIT_NUM])
{
  int mask = 0, innermost = 0;
  memset (clausesa, 0, GFC_OMP_SPLIT_NUM * sizeof (gfc_omp_clauses));
  switch (code->op)
    {
    case EXEC_OMP_DISTRIBUTE:
      innermost = GFC_OMP_SPLIT_DISTRIBUTE;
      break;
    case EXEC_OMP_DISTRIBUTE_PARALLEL_DO:
      mask = GFC_OMP_MASK_DISTRIBUTE | GFC_OMP_MASK_PARALLEL | GFC_OMP_MASK_DO;
      innermost = GFC_OMP_SPLIT_DO;
      break;
    case EXEC_OMP_DISTRIBUTE_PARALLEL_DO_SIMD:
      mask = GFC_OMP_MASK_DISTRIBUTE | GFC_OMP_MASK_PARALLEL
	     | GFC_OMP_MASK_DO | GFC_OMP_MASK_SIMD;
      innermost = GFC_OMP_SPLIT_SIMD;
      break;
    case EXEC_OMP_DISTRIBUTE_SIMD:
      mask = GFC_OMP_MASK_DISTRIBUTE | GFC_OMP_MASK_SIMD;
      innermost = GFC_OMP_SPLIT_SIMD;
      break;
    case EXEC_OMP_DO:
      innermost = GFC_OMP_SPLIT_DO;
      break;
    case EXEC_OMP_DO_SIMD:
      mask = GFC_OMP_MASK_DO | GFC_OMP_MASK_SIMD;
      innermost = GFC_OMP_SPLIT_SIMD;
      break;
    case EXEC_OMP_PARALLEL:
      innermost = GFC_OMP_SPLIT_PARALLEL;
      break;
    case EXEC_OMP_PARALLEL_DO:
      mask = GFC_OMP_MASK_PARALLEL | GFC_OMP_MASK_DO;
      innermost = GFC_OMP_SPLIT_DO;
      break;
    case EXEC_OMP_PARALLEL_DO_SIMD:
      mask = GFC_OMP_MASK_PARALLEL | GFC_OMP_MASK_DO | GFC_OMP_MASK_SIMD;
      innermost = GFC_OMP_SPLIT_SIMD;
      break;
    case EXEC_OMP_SIMD:
      innermost = GFC_OMP_SPLIT_SIMD;
      break;
    case EXEC_OMP_TARGET:
      innermost = GFC_OMP_SPLIT_TARGET;
      break;
    case EXEC_OMP_TARGET_TEAMS:
      mask = GFC_OMP_MASK_TARGET | GFC_OMP_MASK_TEAMS;
      innermost = GFC_OMP_SPLIT_TEAMS;
      break;
    case EXEC_OMP_TARGET_TEAMS_DISTRIBUTE:
      mask = GFC_OMP_MASK_TARGET | GFC_OMP_MASK_TEAMS
	     | GFC_OMP_MASK_DISTRIBUTE;
      innermost = GFC_OMP_SPLIT_DISTRIBUTE;
      break;
    case EXEC_OMP_TARGET_TEAMS_DISTRIBUTE_PARALLEL_DO:
      mask = GFC_OMP_MASK_TARGET | GFC_OMP_MASK_TEAMS | GFC_OMP_MASK_DISTRIBUTE
	     | GFC_OMP_MASK_PARALLEL | GFC_OMP_MASK_DO;
      innermost = GFC_OMP_SPLIT_DO;
      break;
    case EXEC_OMP_TARGET_TEAMS_DISTRIBUTE_PARALLEL_DO_SIMD:
      mask = GFC_OMP_MASK_TARGET | GFC_OMP_MASK_TEAMS | GFC_OMP_MASK_DISTRIBUTE
	     | GFC_OMP_MASK_PARALLEL | GFC_OMP_MASK_DO | GFC_OMP_MASK_SIMD;
      innermost = GFC_OMP_SPLIT_SIMD;
      break;
    case EXEC_OMP_TARGET_TEAMS_DISTRIBUTE_SIMD:
      mask = GFC_OMP_MASK_TARGET | GFC_OMP_MASK_TEAMS
	     | GFC_OMP_MASK_DISTRIBUTE | GFC_OMP_MASK_SIMD;
      innermost = GFC_OMP_SPLIT_SIMD;
      break;
    case EXEC_OMP_TEAMS:
      innermost = GFC_OMP_SPLIT_TEAMS;
      break;
    case EXEC_OMP_TEAMS_DISTRIBUTE:
      mask = GFC_OMP_MASK_TEAMS | GFC_OMP_MASK_DISTRIBUTE;
      innermost = GFC_OMP_SPLIT_DISTRIBUTE;
      break;
    case EXEC_OMP_TEAMS_DISTRIBUTE_PARALLEL_DO:
      mask = GFC_OMP_MASK_TEAMS | GFC_OMP_MASK_DISTRIBUTE
	     | GFC_OMP_MASK_PARALLEL | GFC_OMP_MASK_DO;
      innermost = GFC_OMP_SPLIT_DO;
      break;
    case EXEC_OMP_TEAMS_DISTRIBUTE_PARALLEL_DO_SIMD:
      mask = GFC_OMP_MASK_TEAMS | GFC_OMP_MASK_DISTRIBUTE
	     | GFC_OMP_MASK_PARALLEL | GFC_OMP_MASK_DO | GFC_OMP_MASK_SIMD;
      innermost = GFC_OMP_SPLIT_SIMD;
      break;
    case EXEC_OMP_TEAMS_DISTRIBUTE_SIMD:
      mask = GFC_OMP_MASK_TEAMS | GFC_OMP_MASK_DISTRIBUTE | GFC_OMP_MASK_SIMD;
      innermost = GFC_OMP_SPLIT_SIMD;
      break;
    default:
      gcc_unreachable ();
    }
  if (mask == 0)
    {
      clausesa[innermost] = *code->ext.omp_clauses;
      return;
    }
  if (code->ext.omp_clauses != NULL)
    {
      if (mask & GFC_OMP_MASK_TARGET)
	{
	  /* First the clauses that are unique to some constructs.  */
	  clausesa[GFC_OMP_SPLIT_TARGET].lists[OMP_LIST_MAP]
	    = code->ext.omp_clauses->lists[OMP_LIST_MAP];
	  clausesa[GFC_OMP_SPLIT_TARGET].device
	    = code->ext.omp_clauses->device;
	}
      if (mask & GFC_OMP_MASK_TEAMS)
	{
	  /* First the clauses that are unique to some constructs.  */
	  clausesa[GFC_OMP_SPLIT_TEAMS].num_teams
	    = code->ext.omp_clauses->num_teams;
	  clausesa[GFC_OMP_SPLIT_TEAMS].thread_limit
	    = code->ext.omp_clauses->thread_limit;
	  /* Shared and default clauses are allowed on parallel and teams.  */
	  clausesa[GFC_OMP_SPLIT_TEAMS].lists[OMP_LIST_SHARED]
	    = code->ext.omp_clauses->lists[OMP_LIST_SHARED];
	  clausesa[GFC_OMP_SPLIT_TEAMS].default_sharing
	    = code->ext.omp_clauses->default_sharing;
	}
      if (mask & GFC_OMP_MASK_DISTRIBUTE)
	{
	  /* First the clauses that are unique to some constructs.  */
	  clausesa[GFC_OMP_SPLIT_DISTRIBUTE].dist_sched_kind
	    = code->ext.omp_clauses->dist_sched_kind;
	  clausesa[GFC_OMP_SPLIT_DISTRIBUTE].dist_chunk_size
	    = code->ext.omp_clauses->dist_chunk_size;
	  /* Duplicate collapse.  */
	  clausesa[GFC_OMP_SPLIT_DISTRIBUTE].collapse
	    = code->ext.omp_clauses->collapse;
	}
      if (mask & GFC_OMP_MASK_PARALLEL)
	{
	  /* First the clauses that are unique to some constructs.  */
	  clausesa[GFC_OMP_SPLIT_PARALLEL].lists[OMP_LIST_COPYIN]
	    = code->ext.omp_clauses->lists[OMP_LIST_COPYIN];
	  clausesa[GFC_OMP_SPLIT_PARALLEL].num_threads
	    = code->ext.omp_clauses->num_threads;
	  clausesa[GFC_OMP_SPLIT_PARALLEL].proc_bind
	    = code->ext.omp_clauses->proc_bind;
	  /* Shared and default clauses are allowed on parallel and teams.  */
	  clausesa[GFC_OMP_SPLIT_PARALLEL].lists[OMP_LIST_SHARED]
	    = code->ext.omp_clauses->lists[OMP_LIST_SHARED];
	  clausesa[GFC_OMP_SPLIT_PARALLEL].default_sharing
	    = code->ext.omp_clauses->default_sharing;
	}
      if (mask & GFC_OMP_MASK_DO)
	{
	  /* First the clauses that are unique to some constructs.  */
	  clausesa[GFC_OMP_SPLIT_DO].ordered
	    = code->ext.omp_clauses->ordered;
	  clausesa[GFC_OMP_SPLIT_DO].sched_kind
	    = code->ext.omp_clauses->sched_kind;
	  clausesa[GFC_OMP_SPLIT_DO].chunk_size
	    = code->ext.omp_clauses->chunk_size;
	  clausesa[GFC_OMP_SPLIT_DO].nowait
	    = code->ext.omp_clauses->nowait;
	  /* Duplicate collapse.  */
	  clausesa[GFC_OMP_SPLIT_DO].collapse
	    = code->ext.omp_clauses->collapse;
	}
      if (mask & GFC_OMP_MASK_SIMD)
	{
	  clausesa[GFC_OMP_SPLIT_SIMD].safelen_expr
	    = code->ext.omp_clauses->safelen_expr;
	  clausesa[GFC_OMP_SPLIT_SIMD].lists[OMP_LIST_LINEAR]
	    = code->ext.omp_clauses->lists[OMP_LIST_LINEAR];
	  clausesa[GFC_OMP_SPLIT_SIMD].lists[OMP_LIST_ALIGNED]
	    = code->ext.omp_clauses->lists[OMP_LIST_ALIGNED];
	  /* Duplicate collapse.  */
	  clausesa[GFC_OMP_SPLIT_SIMD].collapse
	    = code->ext.omp_clauses->collapse;
	}
      /* Private clause is supported on all constructs but target,
	 it is enough to put it on the innermost one.  For
	 !$ omp do put it on parallel though,
	 as that's what we did for OpenMP 3.1.  */
      clausesa[innermost == GFC_OMP_SPLIT_DO
	       ? (int) GFC_OMP_SPLIT_PARALLEL
	       : innermost].lists[OMP_LIST_PRIVATE]
	= code->ext.omp_clauses->lists[OMP_LIST_PRIVATE];
      /* Firstprivate clause is supported on all constructs but
	 target and simd.  Put it on the outermost of those and
	 duplicate on parallel.  */
      if (mask & GFC_OMP_MASK_TEAMS)
	clausesa[GFC_OMP_SPLIT_TEAMS].lists[OMP_LIST_FIRSTPRIVATE]
	  = code->ext.omp_clauses->lists[OMP_LIST_FIRSTPRIVATE];
      else if (mask & GFC_OMP_MASK_DISTRIBUTE)
	clausesa[GFC_OMP_SPLIT_DISTRIBUTE].lists[OMP_LIST_FIRSTPRIVATE]
	  = code->ext.omp_clauses->lists[OMP_LIST_FIRSTPRIVATE];
      if (mask & GFC_OMP_MASK_PARALLEL)
	clausesa[GFC_OMP_SPLIT_PARALLEL].lists[OMP_LIST_FIRSTPRIVATE]
	  = code->ext.omp_clauses->lists[OMP_LIST_FIRSTPRIVATE];
      else if (mask & GFC_OMP_MASK_DO)
	clausesa[GFC_OMP_SPLIT_DO].lists[OMP_LIST_FIRSTPRIVATE]
	  = code->ext.omp_clauses->lists[OMP_LIST_FIRSTPRIVATE];
      /* Lastprivate is allowed on do and simd.  In
	 parallel do{, simd} we actually want to put it on
	 parallel rather than do.  */
      if (mask & GFC_OMP_MASK_PARALLEL)
	clausesa[GFC_OMP_SPLIT_PARALLEL].lists[OMP_LIST_LASTPRIVATE]
	  = code->ext.omp_clauses->lists[OMP_LIST_LASTPRIVATE];
      else if (mask & GFC_OMP_MASK_DO)
	clausesa[GFC_OMP_SPLIT_DO].lists[OMP_LIST_LASTPRIVATE]
	  = code->ext.omp_clauses->lists[OMP_LIST_LASTPRIVATE];
      if (mask & GFC_OMP_MASK_SIMD)
	clausesa[GFC_OMP_SPLIT_SIMD].lists[OMP_LIST_LASTPRIVATE]
	  = code->ext.omp_clauses->lists[OMP_LIST_LASTPRIVATE];
      /* Reduction is allowed on simd, do, parallel and teams.
	 Duplicate it on all of them, but omit on do if
	 parallel is present.  */
      if (mask & GFC_OMP_MASK_TEAMS)
	clausesa[GFC_OMP_SPLIT_TEAMS].lists[OMP_LIST_REDUCTION]
	  = code->ext.omp_clauses->lists[OMP_LIST_REDUCTION];
      if (mask & GFC_OMP_MASK_PARALLEL)
	clausesa[GFC_OMP_SPLIT_PARALLEL].lists[OMP_LIST_REDUCTION]
	  = code->ext.omp_clauses->lists[OMP_LIST_REDUCTION];
      else if (mask & GFC_OMP_MASK_DO)
	clausesa[GFC_OMP_SPLIT_DO].lists[OMP_LIST_REDUCTION]
	  = code->ext.omp_clauses->lists[OMP_LIST_REDUCTION];
      if (mask & GFC_OMP_MASK_SIMD)
	clausesa[GFC_OMP_SPLIT_SIMD].lists[OMP_LIST_REDUCTION]
	  = code->ext.omp_clauses->lists[OMP_LIST_REDUCTION];
      /* FIXME: This is currently being discussed.  */
      if (mask & GFC_OMP_MASK_PARALLEL)
	clausesa[GFC_OMP_SPLIT_PARALLEL].if_expr
	  = code->ext.omp_clauses->if_expr;
      else
	clausesa[GFC_OMP_SPLIT_TARGET].if_expr
	  = code->ext.omp_clauses->if_expr;
    }
  if ((mask & (GFC_OMP_MASK_PARALLEL | GFC_OMP_MASK_DO))
      == (GFC_OMP_MASK_PARALLEL | GFC_OMP_MASK_DO))
    clausesa[GFC_OMP_SPLIT_DO].nowait = true;
}

static tree
gfc_trans_omp_do_simd (gfc_code *code, stmtblock_t *pblock,
		       gfc_omp_clauses *clausesa, tree omp_clauses)
{
  stmtblock_t block;
  gfc_omp_clauses clausesa_buf[GFC_OMP_SPLIT_NUM];
  tree stmt, body, omp_do_clauses = NULL_TREE;

  if (pblock == NULL)
    gfc_start_block (&block);
  else
    gfc_init_block (&block);

  if (clausesa == NULL)
    {
      clausesa = clausesa_buf;
      gfc_split_omp_clauses (code, clausesa);
    }
  if (flag_openmp)
    omp_do_clauses
      = gfc_trans_omp_clauses (&block, &clausesa[GFC_OMP_SPLIT_DO], code->loc);
  body = gfc_trans_omp_do (code, EXEC_OMP_SIMD, pblock ? pblock : &block,
			   &clausesa[GFC_OMP_SPLIT_SIMD], omp_clauses);
  if (pblock == NULL)
    {
      if (TREE_CODE (body) != BIND_EXPR)
	body = build3_v (BIND_EXPR, NULL, body, poplevel (1, 0));
      else
	poplevel (0, 0);
    }
  else if (TREE_CODE (body) != BIND_EXPR)
    body = build3_v (BIND_EXPR, NULL, body, NULL_TREE);
  if (flag_openmp)
    {
      stmt = make_node (OMP_FOR);
      TREE_TYPE (stmt) = void_type_node;
      OMP_FOR_BODY (stmt) = body;
      OMP_FOR_CLAUSES (stmt) = omp_do_clauses;
    }
  else
    stmt = body;
  gfc_add_expr_to_block (&block, stmt);
  return gfc_finish_block (&block);
}

static tree
gfc_trans_omp_parallel_do (gfc_code *code, stmtblock_t *pblock,
			   gfc_omp_clauses *clausesa)
{
  stmtblock_t block, *new_pblock = pblock;
  gfc_omp_clauses clausesa_buf[GFC_OMP_SPLIT_NUM];
  tree stmt, omp_clauses = NULL_TREE;

  if (pblock == NULL)
    gfc_start_block (&block);
  else
    gfc_init_block (&block);

  if (clausesa == NULL)
    {
      clausesa = clausesa_buf;
      gfc_split_omp_clauses (code, clausesa);
    }
  omp_clauses
    = gfc_trans_omp_clauses (&block, &clausesa[GFC_OMP_SPLIT_PARALLEL],
			     code->loc);
  if (pblock == NULL)
    {
      if (!clausesa[GFC_OMP_SPLIT_DO].ordered
	  && clausesa[GFC_OMP_SPLIT_DO].sched_kind != OMP_SCHED_STATIC)
	new_pblock = &block;
      else
	pushlevel ();
    }
  stmt = gfc_trans_omp_do (code, EXEC_OMP_DO, new_pblock,
			   &clausesa[GFC_OMP_SPLIT_DO], omp_clauses);
  if (pblock == NULL)
    {
      if (TREE_CODE (stmt) != BIND_EXPR)
	stmt = build3_v (BIND_EXPR, NULL, stmt, poplevel (1, 0));
      else
	poplevel (0, 0);
    }
  else if (TREE_CODE (stmt) != BIND_EXPR)
    stmt = build3_v (BIND_EXPR, NULL, stmt, NULL_TREE);
  stmt = build2_loc (input_location, OMP_PARALLEL, void_type_node, stmt,
		     omp_clauses);
  OMP_PARALLEL_COMBINED (stmt) = 1;
  gfc_add_expr_to_block (&block, stmt);
  return gfc_finish_block (&block);
}

static tree
gfc_trans_omp_parallel_do_simd (gfc_code *code, stmtblock_t *pblock,
				gfc_omp_clauses *clausesa)
{
  stmtblock_t block;
  gfc_omp_clauses clausesa_buf[GFC_OMP_SPLIT_NUM];
  tree stmt, omp_clauses = NULL_TREE;

  if (pblock == NULL)
    gfc_start_block (&block);
  else
    gfc_init_block (&block);

  if (clausesa == NULL)
    {
      clausesa = clausesa_buf;
      gfc_split_omp_clauses (code, clausesa);
    }
  if (flag_openmp)
    omp_clauses
      = gfc_trans_omp_clauses (&block, &clausesa[GFC_OMP_SPLIT_PARALLEL],
			       code->loc);
  if (pblock == NULL)
    pushlevel ();
  stmt = gfc_trans_omp_do_simd (code, pblock, clausesa, omp_clauses);
  if (pblock == NULL)
    {
      if (TREE_CODE (stmt) != BIND_EXPR)
	stmt = build3_v (BIND_EXPR, NULL, stmt, poplevel (1, 0));
      else
	poplevel (0, 0);
    }
  else if (TREE_CODE (stmt) != BIND_EXPR)
    stmt = build3_v (BIND_EXPR, NULL, stmt, NULL_TREE);
  if (flag_openmp)
    {
      stmt = build2_loc (input_location, OMP_PARALLEL, void_type_node, stmt,
			 omp_clauses);
      OMP_PARALLEL_COMBINED (stmt) = 1;
    }
  gfc_add_expr_to_block (&block, stmt);
  return gfc_finish_block (&block);
}

static tree
gfc_trans_omp_parallel_sections (gfc_code *code)
{
  stmtblock_t block;
  gfc_omp_clauses section_clauses;
  tree stmt, omp_clauses;

  memset (&section_clauses, 0, sizeof (section_clauses));
  section_clauses.nowait = true;

  gfc_start_block (&block);
  omp_clauses = gfc_trans_omp_clauses (&block, code->ext.omp_clauses,
				       code->loc);
  pushlevel ();
  stmt = gfc_trans_omp_sections (code, &section_clauses);
  if (TREE_CODE (stmt) != BIND_EXPR)
    stmt = build3_v (BIND_EXPR, NULL, stmt, poplevel (1, 0));
  else
    poplevel (0, 0);
  stmt = build2_loc (input_location, OMP_PARALLEL, void_type_node, stmt,
		     omp_clauses);
  OMP_PARALLEL_COMBINED (stmt) = 1;
  gfc_add_expr_to_block (&block, stmt);
  return gfc_finish_block (&block);
}

static tree
gfc_trans_omp_parallel_workshare (gfc_code *code)
{
  stmtblock_t block;
  gfc_omp_clauses workshare_clauses;
  tree stmt, omp_clauses;

  memset (&workshare_clauses, 0, sizeof (workshare_clauses));
  workshare_clauses.nowait = true;

  gfc_start_block (&block);
  omp_clauses = gfc_trans_omp_clauses (&block, code->ext.omp_clauses,
				       code->loc);
  pushlevel ();
  stmt = gfc_trans_omp_workshare (code, &workshare_clauses);
  if (TREE_CODE (stmt) != BIND_EXPR)
    stmt = build3_v (BIND_EXPR, NULL, stmt, poplevel (1, 0));
  else
    poplevel (0, 0);
  stmt = build2_loc (input_location, OMP_PARALLEL, void_type_node, stmt,
		     omp_clauses);
  OMP_PARALLEL_COMBINED (stmt) = 1;
  gfc_add_expr_to_block (&block, stmt);
  return gfc_finish_block (&block);
}

static tree
gfc_trans_omp_sections (gfc_code *code, gfc_omp_clauses *clauses)
{
  stmtblock_t block, body;
  tree omp_clauses, stmt;
  bool has_lastprivate = clauses->lists[OMP_LIST_LASTPRIVATE] != NULL;

  gfc_start_block (&block);

  omp_clauses = gfc_trans_omp_clauses (&block, clauses, code->loc);

  gfc_init_block (&body);
  for (code = code->block; code; code = code->block)
    {
      /* Last section is special because of lastprivate, so even if it
	 is empty, chain it in.  */
      stmt = gfc_trans_omp_code (code->next,
				 has_lastprivate && code->block == NULL);
      if (! IS_EMPTY_STMT (stmt))
	{
	  stmt = build1_v (OMP_SECTION, stmt);
	  gfc_add_expr_to_block (&body, stmt);
	}
    }
  stmt = gfc_finish_block (&body);

  stmt = build2_loc (input_location, OMP_SECTIONS, void_type_node, stmt,
		     omp_clauses);
  gfc_add_expr_to_block (&block, stmt);

  return gfc_finish_block (&block);
}

static tree
gfc_trans_omp_single (gfc_code *code, gfc_omp_clauses *clauses)
{
  tree omp_clauses = gfc_trans_omp_clauses (NULL, clauses, code->loc);
  tree stmt = gfc_trans_omp_code (code->block->next, true);
  stmt = build2_loc (input_location, OMP_SINGLE, void_type_node, stmt,
		     omp_clauses);
  return stmt;
}

static tree
gfc_trans_omp_task (gfc_code *code)
{
  stmtblock_t block;
  tree stmt, omp_clauses;

  gfc_start_block (&block);
  omp_clauses = gfc_trans_omp_clauses (&block, code->ext.omp_clauses,
				       code->loc);
  stmt = gfc_trans_omp_code (code->block->next, true);
  stmt = build2_loc (input_location, OMP_TASK, void_type_node, stmt,
		     omp_clauses);
  gfc_add_expr_to_block (&block, stmt);
  return gfc_finish_block (&block);
}

static tree
gfc_trans_omp_taskgroup (gfc_code *code)
{
  tree stmt = gfc_trans_code (code->block->next);
  return build1_loc (input_location, OMP_TASKGROUP, void_type_node, stmt);
}

static tree
gfc_trans_omp_taskwait (void)
{
  tree decl = builtin_decl_explicit (BUILT_IN_GOMP_TASKWAIT);
  return build_call_expr_loc (input_location, decl, 0);
}

static tree
gfc_trans_omp_taskyield (void)
{
  tree decl = builtin_decl_explicit (BUILT_IN_GOMP_TASKYIELD);
  return build_call_expr_loc (input_location, decl, 0);
}

static tree
gfc_trans_omp_distribute (gfc_code *code, gfc_omp_clauses *clausesa)
{
  stmtblock_t block;
  gfc_omp_clauses clausesa_buf[GFC_OMP_SPLIT_NUM];
  tree stmt, omp_clauses = NULL_TREE;

  gfc_start_block (&block);
  if (clausesa == NULL)
    {
      clausesa = clausesa_buf;
      gfc_split_omp_clauses (code, clausesa);
    }
  if (flag_openmp)
    omp_clauses
      = gfc_trans_omp_clauses (&block, &clausesa[GFC_OMP_SPLIT_DISTRIBUTE],
			       code->loc);
  switch (code->op)
    {
    case EXEC_OMP_DISTRIBUTE:
    case EXEC_OMP_TARGET_TEAMS_DISTRIBUTE:
    case EXEC_OMP_TEAMS_DISTRIBUTE:
      /* This is handled in gfc_trans_omp_do.  */
      gcc_unreachable ();
      break;
    case EXEC_OMP_DISTRIBUTE_PARALLEL_DO:
    case EXEC_OMP_TARGET_TEAMS_DISTRIBUTE_PARALLEL_DO:
    case EXEC_OMP_TEAMS_DISTRIBUTE_PARALLEL_DO:
      stmt = gfc_trans_omp_parallel_do (code, &block, clausesa);
      if (TREE_CODE (stmt) != BIND_EXPR)
	stmt = build3_v (BIND_EXPR, NULL, stmt, poplevel (1, 0));
      else
	poplevel (0, 0);
      break;
    case EXEC_OMP_DISTRIBUTE_PARALLEL_DO_SIMD:
    case EXEC_OMP_TARGET_TEAMS_DISTRIBUTE_PARALLEL_DO_SIMD:
    case EXEC_OMP_TEAMS_DISTRIBUTE_PARALLEL_DO_SIMD:
      stmt = gfc_trans_omp_parallel_do_simd (code, &block, clausesa);
      if (TREE_CODE (stmt) != BIND_EXPR)
	stmt = build3_v (BIND_EXPR, NULL, stmt, poplevel (1, 0));
      else
	poplevel (0, 0);
      break;
    case EXEC_OMP_DISTRIBUTE_SIMD:
    case EXEC_OMP_TARGET_TEAMS_DISTRIBUTE_SIMD:
    case EXEC_OMP_TEAMS_DISTRIBUTE_SIMD:
      stmt = gfc_trans_omp_do (code, EXEC_OMP_SIMD, &block,
			       &clausesa[GFC_OMP_SPLIT_SIMD], NULL_TREE);
      if (TREE_CODE (stmt) != BIND_EXPR)
	stmt = build3_v (BIND_EXPR, NULL, stmt, poplevel (1, 0));
      else
	poplevel (0, 0);
      break;
    default:
      gcc_unreachable ();
    }
  if (flag_openmp)
    {
      tree distribute = make_node (OMP_DISTRIBUTE);
      TREE_TYPE (distribute) = void_type_node;
      OMP_FOR_BODY (distribute) = stmt;
      OMP_FOR_CLAUSES (distribute) = omp_clauses;
      stmt = distribute;
    }
  gfc_add_expr_to_block (&block, stmt);
  return gfc_finish_block (&block);
}

static tree
gfc_trans_omp_teams (gfc_code *code, gfc_omp_clauses *clausesa)
{
  stmtblock_t block;
  gfc_omp_clauses clausesa_buf[GFC_OMP_SPLIT_NUM];
  tree stmt, omp_clauses = NULL_TREE;
  bool combined = true;

  gfc_start_block (&block);
  if (clausesa == NULL)
    {
      clausesa = clausesa_buf;
      gfc_split_omp_clauses (code, clausesa);
    }
  if (flag_openmp)
    omp_clauses
      = gfc_trans_omp_clauses (&block, &clausesa[GFC_OMP_SPLIT_TEAMS],
			       code->loc);
  switch (code->op)
    {
    case EXEC_OMP_TARGET_TEAMS:
    case EXEC_OMP_TEAMS:
      stmt = gfc_trans_omp_code (code->block->next, true);
      combined = false;
      break;
    case EXEC_OMP_TARGET_TEAMS_DISTRIBUTE:
    case EXEC_OMP_TEAMS_DISTRIBUTE:
      stmt = gfc_trans_omp_do (code, EXEC_OMP_DISTRIBUTE, NULL,
			       &clausesa[GFC_OMP_SPLIT_DISTRIBUTE],
			       NULL);
      break;
    default:
      stmt = gfc_trans_omp_distribute (code, clausesa);
      break;
    }
  stmt = build2_loc (input_location, OMP_TEAMS, void_type_node, stmt,
		     omp_clauses);
  if (combined)
    OMP_TEAMS_COMBINED (stmt) = 1;
  gfc_add_expr_to_block (&block, stmt);
  return gfc_finish_block (&block);
}

static tree
gfc_trans_omp_target (gfc_code *code)
{
  stmtblock_t block;
  gfc_omp_clauses clausesa[GFC_OMP_SPLIT_NUM];
  tree stmt, omp_clauses = NULL_TREE;

  gfc_start_block (&block);
  gfc_split_omp_clauses (code, clausesa);
  if (flag_openmp)
    omp_clauses
      = gfc_trans_omp_clauses (&block, &clausesa[GFC_OMP_SPLIT_TARGET],
			       code->loc);
  if (code->op == EXEC_OMP_TARGET)
    stmt = gfc_trans_omp_code (code->block->next, true);
  else
    {
      pushlevel ();
      stmt = gfc_trans_omp_teams (code, clausesa);
      if (TREE_CODE (stmt) != BIND_EXPR)
	stmt = build3_v (BIND_EXPR, NULL, stmt, poplevel (1, 0));
      else
	poplevel (0, 0);
    }
  if (flag_openmp)
    stmt = build2_loc (input_location, OMP_TARGET, void_type_node, stmt,
		       omp_clauses);
  gfc_add_expr_to_block (&block, stmt);
  return gfc_finish_block (&block);
}

static tree
gfc_trans_omp_target_data (gfc_code *code)
{
  stmtblock_t block;
  tree stmt, omp_clauses;

  gfc_start_block (&block);
  omp_clauses = gfc_trans_omp_clauses (&block, code->ext.omp_clauses,
				       code->loc);
  stmt = gfc_trans_omp_code (code->block->next, true);
  stmt = build2_loc (input_location, OMP_TARGET_DATA, void_type_node, stmt,
		     omp_clauses);
  gfc_add_expr_to_block (&block, stmt);
  return gfc_finish_block (&block);
}

static tree
gfc_trans_omp_target_update (gfc_code *code)
{
  stmtblock_t block;
  tree stmt, omp_clauses;

  gfc_start_block (&block);
  omp_clauses = gfc_trans_omp_clauses (&block, code->ext.omp_clauses,
				       code->loc);
  stmt = build1_loc (input_location, OMP_TARGET_UPDATE, void_type_node,
		     omp_clauses);
  gfc_add_expr_to_block (&block, stmt);
  return gfc_finish_block (&block);
}

static tree
gfc_trans_omp_workshare (gfc_code *code, gfc_omp_clauses *clauses)
{
  tree res, tmp, stmt;
  stmtblock_t block, *pblock = NULL;
  stmtblock_t singleblock;
  int saved_ompws_flags;
  bool singleblock_in_progress = false;
  /* True if previous gfc_code in workshare construct is not workshared.  */
  bool prev_singleunit;

  code = code->block->next;

  pushlevel ();

  gfc_start_block (&block);
  pblock = &block;

  ompws_flags = OMPWS_WORKSHARE_FLAG;
  prev_singleunit = false;

  /* Translate statements one by one to trees until we reach
     the end of the workshare construct.  Adjacent gfc_codes that
     are a single unit of work are clustered and encapsulated in a
     single OMP_SINGLE construct.  */
  for (; code; code = code->next)
    {
      if (code->here != 0)
	{
	  res = gfc_trans_label_here (code);
	  gfc_add_expr_to_block (pblock, res);
	}

      /* No dependence analysis, use for clauses with wait.
	 If this is the last gfc_code, use default omp_clauses.  */
      if (code->next == NULL && clauses->nowait)
	ompws_flags |= OMPWS_NOWAIT;

      /* By default, every gfc_code is a single unit of work.  */
      ompws_flags |= OMPWS_CURR_SINGLEUNIT;
      ompws_flags &= ~OMPWS_SCALARIZER_WS;

      switch (code->op)
	{
	case EXEC_NOP:
	  res = NULL_TREE;
	  break;

	case EXEC_ASSIGN:
	  res = gfc_trans_assign (code);
	  break;

	case EXEC_POINTER_ASSIGN:
	  res = gfc_trans_pointer_assign (code);
	  break;

	case EXEC_INIT_ASSIGN:
	  res = gfc_trans_init_assign (code);
	  break;

	case EXEC_FORALL:
	  res = gfc_trans_forall (code);
	  break;

	case EXEC_WHERE:
	  res = gfc_trans_where (code);
	  break;

	case EXEC_OMP_ATOMIC:
	  res = gfc_trans_omp_directive (code);
	  break;

	case EXEC_OMP_PARALLEL:
	case EXEC_OMP_PARALLEL_DO:
	case EXEC_OMP_PARALLEL_SECTIONS:
	case EXEC_OMP_PARALLEL_WORKSHARE:
	case EXEC_OMP_CRITICAL:
	  saved_ompws_flags = ompws_flags;
	  ompws_flags = 0;
	  res = gfc_trans_omp_directive (code);
	  ompws_flags = saved_ompws_flags;
	  break;
	
	default:
	  gfc_internal_error ("gfc_trans_omp_workshare(): Bad statement code");
	}

      gfc_set_backend_locus (&code->loc);

      if (res != NULL_TREE && ! IS_EMPTY_STMT (res))
	{
	  if (prev_singleunit)
	    {
	      if (ompws_flags & OMPWS_CURR_SINGLEUNIT)
		/* Add current gfc_code to single block.  */
		gfc_add_expr_to_block (&singleblock, res);
	      else
		{
		  /* Finish single block and add it to pblock.  */
		  tmp = gfc_finish_block (&singleblock);
		  tmp = build2_loc (input_location, OMP_SINGLE,
				    void_type_node, tmp, NULL_TREE);
		  gfc_add_expr_to_block (pblock, tmp);
		  /* Add current gfc_code to pblock.  */
		  gfc_add_expr_to_block (pblock, res);
		  singleblock_in_progress = false;
		}
	    }
	  else
	    {
	      if (ompws_flags & OMPWS_CURR_SINGLEUNIT)
		{
		  /* Start single block.  */
		  gfc_init_block (&singleblock);
		  gfc_add_expr_to_block (&singleblock, res);
		  singleblock_in_progress = true;
		}
	      else
		/* Add the new statement to the block.  */
		gfc_add_expr_to_block (pblock, res);
	    }
	  prev_singleunit = (ompws_flags & OMPWS_CURR_SINGLEUNIT) != 0;
	}
    }

  /* Finish remaining SINGLE block, if we were in the middle of one.  */
  if (singleblock_in_progress)
    {
      /* Finish single block and add it to pblock.  */
      tmp = gfc_finish_block (&singleblock);
      tmp = build2_loc (input_location, OMP_SINGLE, void_type_node, tmp,
			clauses->nowait
			? build_omp_clause (input_location, OMP_CLAUSE_NOWAIT)
			: NULL_TREE);
      gfc_add_expr_to_block (pblock, tmp);
    }

  stmt = gfc_finish_block (pblock);
  if (TREE_CODE (stmt) != BIND_EXPR)
    {
      if (!IS_EMPTY_STMT (stmt))
	{
	  tree bindblock = poplevel (1, 0);
	  stmt = build3_v (BIND_EXPR, NULL, stmt, bindblock);
	}
      else
	poplevel (0, 0);
    }
  else
    poplevel (0, 0);

  if (IS_EMPTY_STMT (stmt) && !clauses->nowait)
    stmt = gfc_trans_omp_barrier ();

  ompws_flags = 0;
  return stmt;
}

tree
gfc_trans_oacc_declare (gfc_code *code)
{
  stmtblock_t block;
  tree stmt, c1, c2;
  enum tree_code construct_code;

  gfc_start_block (&block);

  construct_code = OACC_DECLARE;

  gfc_start_block (&block);
  c1 = gfc_trans_omp_clauses (&block, code->ext.oacc_declare->clauses,
			      code->loc);

  c2 = gfc_trans_omp_clauses (&block, code->ext.oacc_declare->return_clauses,
			      code->loc);

  stmt = build2_loc (input_location, construct_code, void_type_node, c1, c2);
  gfc_add_expr_to_block (&block, stmt);

  return gfc_finish_block (&block);
}

tree
gfc_trans_oacc_directive (gfc_code *code)
{
  switch (code->op)
    {
    case EXEC_OACC_PARALLEL_LOOP:
    case EXEC_OACC_KERNELS_LOOP:
      return gfc_trans_oacc_combined_directive (code);
    case EXEC_OACC_PARALLEL:
    case EXEC_OACC_KERNELS:
    case EXEC_OACC_DATA:
    case EXEC_OACC_HOST_DATA:
      return gfc_trans_oacc_construct (code);
    case EXEC_OACC_LOOP:
      return gfc_trans_omp_do (code, code->op, NULL, code->ext.omp_clauses,
			       NULL);
    case EXEC_OACC_UPDATE:
    case EXEC_OACC_CACHE:
    case EXEC_OACC_ENTER_DATA:
    case EXEC_OACC_EXIT_DATA:
      return gfc_trans_oacc_executable_directive (code);
    case EXEC_OACC_WAIT:
      return gfc_trans_oacc_wait_directive (code);
    case EXEC_OACC_ATOMIC:
      return gfc_trans_omp_atomic (code);
    case EXEC_OACC_DECLARE:
      return gfc_trans_oacc_declare (code);
    default:
      gcc_unreachable ();
    }
}

tree
gfc_trans_omp_directive (gfc_code *code)
{
  switch (code->op)
    {
    case EXEC_OMP_ATOMIC:
      return gfc_trans_omp_atomic (code);
    case EXEC_OMP_BARRIER:
      return gfc_trans_omp_barrier ();
    case EXEC_OMP_CANCEL:
      return gfc_trans_omp_cancel (code);
    case EXEC_OMP_CANCELLATION_POINT:
      return gfc_trans_omp_cancellation_point (code);
    case EXEC_OMP_CRITICAL:
      return gfc_trans_omp_critical (code);
    case EXEC_OMP_DISTRIBUTE:
    case EXEC_OMP_DO:
    case EXEC_OMP_SIMD:
      return gfc_trans_omp_do (code, code->op, NULL, code->ext.omp_clauses,
			       NULL);
    case EXEC_OMP_DISTRIBUTE_PARALLEL_DO:
    case EXEC_OMP_DISTRIBUTE_PARALLEL_DO_SIMD:
    case EXEC_OMP_DISTRIBUTE_SIMD:
      return gfc_trans_omp_distribute (code, NULL);
    case EXEC_OMP_DO_SIMD:
      return gfc_trans_omp_do_simd (code, NULL, NULL, NULL_TREE);
    case EXEC_OMP_FLUSH:
      return gfc_trans_omp_flush ();
    case EXEC_OMP_MASTER:
      return gfc_trans_omp_master (code);
    case EXEC_OMP_ORDERED:
      return gfc_trans_omp_ordered (code);
    case EXEC_OMP_PARALLEL:
      return gfc_trans_omp_parallel (code);
    case EXEC_OMP_PARALLEL_DO:
      return gfc_trans_omp_parallel_do (code, NULL, NULL);
    case EXEC_OMP_PARALLEL_DO_SIMD:
      return gfc_trans_omp_parallel_do_simd (code, NULL, NULL);
    case EXEC_OMP_PARALLEL_SECTIONS:
      return gfc_trans_omp_parallel_sections (code);
    case EXEC_OMP_PARALLEL_WORKSHARE:
      return gfc_trans_omp_parallel_workshare (code);
    case EXEC_OMP_SECTIONS:
      return gfc_trans_omp_sections (code, code->ext.omp_clauses);
    case EXEC_OMP_SINGLE:
      return gfc_trans_omp_single (code, code->ext.omp_clauses);
    case EXEC_OMP_TARGET:
    case EXEC_OMP_TARGET_TEAMS:
    case EXEC_OMP_TARGET_TEAMS_DISTRIBUTE:
    case EXEC_OMP_TARGET_TEAMS_DISTRIBUTE_PARALLEL_DO:
    case EXEC_OMP_TARGET_TEAMS_DISTRIBUTE_PARALLEL_DO_SIMD:
    case EXEC_OMP_TARGET_TEAMS_DISTRIBUTE_SIMD:
      return gfc_trans_omp_target (code);
    case EXEC_OMP_TARGET_DATA:
      return gfc_trans_omp_target_data (code);
    case EXEC_OMP_TARGET_UPDATE:
      return gfc_trans_omp_target_update (code);
    case EXEC_OMP_TASK:
      return gfc_trans_omp_task (code);
    case EXEC_OMP_TASKGROUP:
      return gfc_trans_omp_taskgroup (code);
    case EXEC_OMP_TASKWAIT:
      return gfc_trans_omp_taskwait ();
    case EXEC_OMP_TASKYIELD:
      return gfc_trans_omp_taskyield ();
    case EXEC_OMP_TEAMS:
    case EXEC_OMP_TEAMS_DISTRIBUTE:
    case EXEC_OMP_TEAMS_DISTRIBUTE_PARALLEL_DO:
    case EXEC_OMP_TEAMS_DISTRIBUTE_PARALLEL_DO_SIMD:
    case EXEC_OMP_TEAMS_DISTRIBUTE_SIMD:
      return gfc_trans_omp_teams (code, NULL);
    case EXEC_OMP_WORKSHARE:
      return gfc_trans_omp_workshare (code, code->ext.omp_clauses);
    default:
      gcc_unreachable ();
    }
}

void
gfc_trans_omp_declare_simd (gfc_namespace *ns)
{
  if (ns->entries)
    return;

  gfc_omp_declare_simd *ods;
  for (ods = ns->omp_declare_simd; ods; ods = ods->next)
    {
      tree c = gfc_trans_omp_clauses (NULL, ods->clauses, ods->where, true);
      tree fndecl = ns->proc_name->backend_decl;
      if (c != NULL_TREE)
	c = tree_cons (NULL_TREE, c, NULL_TREE);
      c = build_tree_list (get_identifier ("omp declare simd"), c);
      TREE_CHAIN (c) = DECL_ATTRIBUTES (fndecl);
      DECL_ATTRIBUTES (fndecl) = c;
    }
}<|MERGE_RESOLUTION|>--- conflicted
+++ resolved
@@ -2528,17 +2528,12 @@
     }
   if (clauses->seq)
     {
-<<<<<<< HEAD
       c = build_omp_clause (where.lb->location, OMP_CLAUSE_SEQ);
       omp_clauses = gfc_trans_add_clause (c, omp_clauses);
     }
   if (clauses->par_auto)
     {
       c = build_omp_clause (where.lb->location, OMP_CLAUSE_AUTO);
-=======
-      c = build_omp_clause (where.lb->location, OMP_CLAUSE_ORDERED);
-      OMP_CLAUSE_ORDERED_EXPR (c) = NULL_TREE;
->>>>>>> 9c23418f
       omp_clauses = gfc_trans_add_clause (c, omp_clauses);
     }
   if (clauses->independent)
