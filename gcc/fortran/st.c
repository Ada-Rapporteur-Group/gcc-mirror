/* Build executable statement trees.
   Copyright (C) 2000, 2001, 2002, 2004, 2005, 2006, 2007, 2008, 2009, 2010
   Free Software Foundation, Inc.
   Contributed by Andy Vaught

This file is part of GCC.

GCC is free software; you can redistribute it and/or modify it under
the terms of the GNU General Public License as published by the Free
Software Foundation; either version 3, or (at your option) any later
version.

GCC is distributed in the hope that it will be useful, but WITHOUT ANY
WARRANTY; without even the implied warranty of MERCHANTABILITY or
FITNESS FOR A PARTICULAR PURPOSE.  See the GNU General Public License
for more details.

You should have received a copy of the GNU General Public License
along with GCC; see the file COPYING3.  If not see
<http://www.gnu.org/licenses/>.  */

/* Executable statements are strung together into a singly linked list
   of code structures.  These structures are later translated into GCC
   GENERIC tree structures and from there to executable code for a
   target.  */

#include "config.h"
#include "system.h"
#include "gfortran.h"

gfc_code new_st;


/* Zeroes out the new_st structure.  */

void
gfc_clear_new_st (void)
{
  memset (&new_st, '\0', sizeof (new_st));
  new_st.op = EXEC_NOP;
}


/* Get a gfc_code structure.  */

gfc_code *
gfc_get_code (void)
{
  gfc_code *c;

  c = XCNEW (gfc_code);
  c->loc = gfc_current_locus;
  return c;
}


/* Given some part of a gfc_code structure, append a set of code to
   its tail, returning a pointer to the new tail.  */

gfc_code *
gfc_append_code (gfc_code *tail, gfc_code *new_code)
{
  if (tail != NULL)
    {
      while (tail->next != NULL)
	tail = tail->next;

      tail->next = new_code;
    }

  while (new_code->next != NULL)
    new_code = new_code->next;

  return new_code;
}


/* Free a single code structure, but not the actual structure itself.  */

void
gfc_free_statement (gfc_code *p)
{
  if (p->expr1)
    gfc_free_expr (p->expr1);
  if (p->expr2)
    gfc_free_expr (p->expr2);

  switch (p->op)
    {
    case EXEC_NOP:
    case EXEC_END_BLOCK:
    case EXEC_ASSIGN:
    case EXEC_INIT_ASSIGN:
    case EXEC_GOTO:
    case EXEC_CYCLE:
    case EXEC_RETURN:
    case EXEC_END_PROCEDURE:
    case EXEC_IF:
    case EXEC_PAUSE:
    case EXEC_STOP:
    case EXEC_ERROR_STOP:
    case EXEC_EXIT:
    case EXEC_WHERE:
    case EXEC_IOLENGTH:
    case EXEC_POINTER_ASSIGN:
    case EXEC_DO_WHILE:
    case EXEC_CONTINUE:
    case EXEC_TRANSFER:
    case EXEC_LABEL_ASSIGN:
    case EXEC_ENTRY:
    case EXEC_ARITHMETIC_IF:
    case EXEC_CRITICAL:
    case EXEC_SYNC_ALL:
    case EXEC_SYNC_IMAGES:
    case EXEC_SYNC_MEMORY:
      break;

    case EXEC_BLOCK:
      gfc_free_namespace (p->ext.block.ns);
      gfc_free_association_list (p->ext.block.assoc);
      break;

    case EXEC_COMPCALL:
    case EXEC_CALL_PPC:
    case EXEC_CALL:
    case EXEC_ASSIGN_CALL:
      gfc_free_actual_arglist (p->ext.actual);
      break;

    case EXEC_SELECT:
    case EXEC_SELECT_TYPE:
<<<<<<< HEAD
      if (p->ext.case_list)
	gfc_free_case_list (p->ext.case_list);
=======
      if (p->ext.block.case_list)
	gfc_free_case_list (p->ext.block.case_list);
>>>>>>> 03d20231
      break;

    case EXEC_DO:
      gfc_free_iterator (p->ext.iterator, 1);
      break;

    case EXEC_ALLOCATE:
    case EXEC_DEALLOCATE:
      gfc_free_alloc_list (p->ext.alloc.list);
      break;

    case EXEC_OPEN:
      gfc_free_open (p->ext.open);
      break;

    case EXEC_CLOSE:
      gfc_free_close (p->ext.close);
      break;

    case EXEC_BACKSPACE:
    case EXEC_ENDFILE:
    case EXEC_REWIND:
    case EXEC_FLUSH:
      gfc_free_filepos (p->ext.filepos);
      break;

    case EXEC_INQUIRE:
      gfc_free_inquire (p->ext.inquire);
      break;

    case EXEC_WAIT:
      gfc_free_wait (p->ext.wait);
      break;

    case EXEC_READ:
    case EXEC_WRITE:
      gfc_free_dt (p->ext.dt);
      break;

    case EXEC_DT_END:
      /* The ext.dt member is a duplicate pointer and doesn't need to
	 be freed.  */
      break;

    case EXEC_FORALL:
      gfc_free_forall_iterator (p->ext.forall_iterator);
      break;

    case EXEC_OMP_DO:
    case EXEC_OMP_END_SINGLE:
    case EXEC_OMP_PARALLEL:
    case EXEC_OMP_PARALLEL_DO:
    case EXEC_OMP_PARALLEL_SECTIONS:
    case EXEC_OMP_SECTIONS:
    case EXEC_OMP_SINGLE:
    case EXEC_OMP_TASK:
    case EXEC_OMP_WORKSHARE:
    case EXEC_OMP_PARALLEL_WORKSHARE:
      gfc_free_omp_clauses (p->ext.omp_clauses);
      break;

    case EXEC_OMP_CRITICAL:
      gfc_free (CONST_CAST (char *, p->ext.omp_name));
      break;

    case EXEC_OMP_FLUSH:
      gfc_free_namelist (p->ext.omp_namelist);
      break;

    case EXEC_OMP_ATOMIC:
    case EXEC_OMP_BARRIER:
    case EXEC_OMP_MASTER:
    case EXEC_OMP_ORDERED:
    case EXEC_OMP_END_NOWAIT:
    case EXEC_OMP_TASKWAIT:
      break;

    default:
      gfc_internal_error ("gfc_free_statement(): Bad statement");
    }
}


/* Free a code statement and all other code structures linked to it.  */

void
gfc_free_statements (gfc_code *p)
{
  gfc_code *q;

  for (; p; p = q)
    {
      q = p->next;

      if (p->block)
	gfc_free_statements (p->block);
      gfc_free_statement (p);
      gfc_free (p);
    }
}


/* Free an association list (of an ASSOCIATE statement).  */

void
gfc_free_association_list (gfc_association_list* assoc)
{
  if (!assoc)
    return;

  gfc_free_association_list (assoc->next);
  gfc_free (assoc);
}<|MERGE_RESOLUTION|>--- conflicted
+++ resolved
@@ -129,13 +129,8 @@
 
     case EXEC_SELECT:
     case EXEC_SELECT_TYPE:
-<<<<<<< HEAD
-      if (p->ext.case_list)
-	gfc_free_case_list (p->ext.case_list);
-=======
       if (p->ext.block.case_list)
 	gfc_free_case_list (p->ext.block.case_list);
->>>>>>> 03d20231
       break;
 
     case EXEC_DO:
