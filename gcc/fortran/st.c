--- conflicted
+++ resolved
@@ -187,11 +187,7 @@
 
     case EXEC_OACC_DECLARE:
       if (p->ext.oacc_declare)
-<<<<<<< HEAD
-	gfc_free_oacc_declares (p->ext.oacc_declare);
-=======
 	gfc_free_oacc_declare_clauses (p->ext.oacc_declare);
->>>>>>> cc9e07a6
       break;
 
     case EXEC_OACC_PARALLEL_LOOP:
