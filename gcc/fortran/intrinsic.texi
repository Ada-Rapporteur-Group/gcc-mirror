--- conflicted
+++ resolved
@@ -4163,13 +4163,8 @@
 if the command line was executed (whatever its exit status was).
 @code{CMDMSG} is assigned an error message if an error has occurred.
 
-<<<<<<< HEAD
-Note that the @code{system()} call need not be thread-safe. It is the
-responsibility of the user to ensure that @code{system()} is not
-=======
 Note that the @code{system} function need not be thread-safe. It is
 the responsibility of the user to ensure that @code{system} is not
->>>>>>> aa479012
 called concurrently.
 
 @item @emph{Standard}:
@@ -11797,13 +11792,8 @@
 This intrinsic is provided in both subroutine and function forms;
 however, only one form can be used in any given program unit.
 
-<<<<<<< HEAD
-Note that the @code{system()} call need not be thread-safe. It is the
-responsibility of the user to ensure that @code{system()} is not
-=======
 Note that the @code{system} function need not be thread-safe. It is
 the responsibility of the user to ensure that @code{system} is not
->>>>>>> aa479012
 called concurrently.
 
 @item @emph{Standard}:
