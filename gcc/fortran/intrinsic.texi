@ignore
Copyright (C) 2005, 2006, 2007, 2008, 2009, 2010
Free Software Foundation, Inc.
This is part of the GNU Fortran manual.   
For copying conditions, see the file gfortran.texi.

Permission is granted to copy, distribute and/or modify this document
under the terms of the GNU Free Documentation License, Version 1.3 or
any later version published by the Free Software Foundation; with the
Invariant Sections being ``Funding Free Software'', the Front-Cover
Texts being (a) (see below), and with the Back-Cover Texts being (b)
(see below).  A copy of the license is included in the gfdl(7) man page.


Some basic guidelines for editing this document:

  (1) The intrinsic procedures are to be listed in alphabetical order.
  (2) The generic name is to be used.
  (3) The specific names are included in the function index and in a
      table at the end of the node (See ABS entry).
  (4) Try to maintain the same style for each entry.


@end ignore

@tex
\gdef\acos{\mathop{\rm acos}\nolimits}
\gdef\asin{\mathop{\rm asin}\nolimits}
\gdef\atan{\mathop{\rm atan}\nolimits}
\gdef\acosh{\mathop{\rm acosh}\nolimits}
\gdef\asinh{\mathop{\rm asinh}\nolimits}
\gdef\atanh{\mathop{\rm atanh}\nolimits}
@end tex


@node Intrinsic Procedures
@chapter Intrinsic Procedures
@cindex intrinsic procedures

@menu
* Introduction:         Introduction to Intrinsics
* @code{ABORT}:         ABORT,     Abort the program     
* @code{ABS}:           ABS,       Absolute value     
* @code{ACCESS}:        ACCESS,    Checks file access modes
* @code{ACHAR}:         ACHAR,     Character in @acronym{ASCII} collating sequence
* @code{ACOS}:          ACOS,      Arccosine function
* @code{ACOSH}:         ACOSH,     Inverse hyperbolic cosine function
* @code{ADJUSTL}:       ADJUSTL,   Left adjust a string
* @code{ADJUSTR}:       ADJUSTR,   Right adjust a string
* @code{AIMAG}:         AIMAG,     Imaginary part of complex number
* @code{AINT}:          AINT,      Truncate to a whole number
* @code{ALARM}:         ALARM,     Set an alarm clock
* @code{ALL}:           ALL,       Determine if all values are true
* @code{ALLOCATED}:     ALLOCATED, Status of allocatable entity
* @code{AND}:           AND,       Bitwise logical AND
* @code{ANINT}:         ANINT,     Nearest whole number
* @code{ANY}:           ANY,       Determine if any values are true
* @code{ASIN}:          ASIN,      Arcsine function
* @code{ASINH}:         ASINH,     Inverse hyperbolic sine function
* @code{ASSOCIATED}:    ASSOCIATED, Status of a pointer or pointer/target pair
* @code{ATAN}:          ATAN,      Arctangent function
* @code{ATAN2}:         ATAN2,     Arctangent function
* @code{ATANH}:         ATANH,     Inverse hyperbolic tangent function
* @code{BESSEL_J0}:     BESSEL_J0, Bessel function of the first kind of order 0
* @code{BESSEL_J1}:     BESSEL_J1, Bessel function of the first kind of order 1
* @code{BESSEL_JN}:     BESSEL_JN, Bessel function of the first kind
* @code{BESSEL_Y0}:     BESSEL_Y0, Bessel function of the second kind of order 0
* @code{BESSEL_Y1}:     BESSEL_Y1, Bessel function of the second kind of order 1
* @code{BESSEL_YN}:     BESSEL_YN, Bessel function of the second kind
* @code{BGE}:           BGE,       Bitwise greater than or equal to
* @code{BGT}:           BGT,       Bitwise greater than
* @code{BIT_SIZE}:      BIT_SIZE,  Bit size inquiry function
* @code{BLE}:           BLE,       Bitwise less than or equal to
* @code{BLT}:           BLT,       Bitwise less than
* @code{BTEST}:         BTEST,     Bit test function
* @code{C_ASSOCIATED}:  C_ASSOCIATED, Status of a C pointer
* @code{C_F_POINTER}:   C_F_POINTER, Convert C into Fortran pointer
* @code{C_F_PROCPOINTER}: C_F_PROCPOINTER, Convert C into Fortran procedure pointer
* @code{C_FUNLOC}:      C_FUNLOC,  Obtain the C address of a procedure
* @code{C_LOC}:         C_LOC,     Obtain the C address of an object
* @code{C_SIZEOF}:      C_SIZEOF,  Size in bytes of an expression
* @code{CEILING}:       CEILING,   Integer ceiling function
* @code{CHAR}:          CHAR,      Integer-to-character conversion function
* @code{CHDIR}:         CHDIR,     Change working directory
* @code{CHMOD}:         CHMOD,     Change access permissions of files
* @code{CMPLX}:         CMPLX,     Complex conversion function
* @code{COMMAND_ARGUMENT_COUNT}: COMMAND_ARGUMENT_COUNT, Get number of command line arguments
* @code{COMPLEX}:       COMPLEX,   Complex conversion function
* @code{COMPILER_VERSION}: COMPILER_VERSION, Compiler version string
* @code{COMPILER_OPTIONS}: COMPILER_OPTIONS, Options passed to the compiler
* @code{CONJG}:         CONJG,     Complex conjugate function
* @code{COS}:           COS,       Cosine function
* @code{COSH}:          COSH,      Hyperbolic cosine function
* @code{COUNT}:         COUNT,     Count occurrences of TRUE in an array
* @code{CPU_TIME}:      CPU_TIME,  CPU time subroutine
* @code{CSHIFT}:        CSHIFT,    Circular shift elements of an array
* @code{CTIME}:         CTIME,     Subroutine (or function) to convert a time into a string
* @code{DATE_AND_TIME}: DATE_AND_TIME, Date and time subroutine
* @code{DBLE}:          DBLE,      Double precision conversion function
* @code{DCMPLX}:        DCMPLX,    Double complex conversion function
* @code{DIGITS}:        DIGITS,    Significant digits function
* @code{DIM}:           DIM,       Positive difference
* @code{DOT_PRODUCT}:   DOT_PRODUCT, Dot product function
* @code{DPROD}:         DPROD,     Double product function
* @code{DREAL}:         DREAL,     Double real part function
* @code{DSHIFTL}:       DSHIFTL,   Combined left shift
* @code{DSHIFTR}:       DSHIFTR,   Combined right shift
* @code{DTIME}:         DTIME,     Execution time subroutine (or function)
* @code{EOSHIFT}:       EOSHIFT,   End-off shift elements of an array
* @code{EPSILON}:       EPSILON,   Epsilon function
* @code{ERF}:           ERF,       Error function
* @code{ERFC}:          ERFC,      Complementary error function
* @code{ERFC_SCALED}:   ERFC_SCALED, Exponentially-scaled complementary error function
* @code{ETIME}:         ETIME,     Execution time subroutine (or function)
* @code{EXECUTE_COMMAND_LINE}: EXECUTE_COMMAND_LINE, Execute a shell command
* @code{EXIT}:          EXIT,      Exit the program with status.
* @code{EXP}:           EXP,       Exponential function
* @code{EXPONENT}:      EXPONENT,  Exponent function
* @code{EXTENDS_TYPE_OF}: EXTENDS_TYPE_OF,  Query dynamic type for extension
* @code{FDATE}:         FDATE,     Subroutine (or function) to get the current time as a string
* @code{FGET}:          FGET,      Read a single character in stream mode from stdin
* @code{FGETC}:         FGETC,     Read a single character in stream mode
* @code{FLOOR}:         FLOOR,     Integer floor function
* @code{FLUSH}:         FLUSH,     Flush I/O unit(s)
* @code{FNUM}:          FNUM,      File number function
* @code{FPUT}:          FPUT,      Write a single character in stream mode to stdout
* @code{FPUTC}:         FPUTC,     Write a single character in stream mode
* @code{FRACTION}:      FRACTION,  Fractional part of the model representation
* @code{FREE}:          FREE,      Memory de-allocation subroutine
* @code{FSEEK}:         FSEEK,     Low level file positioning subroutine
* @code{FSTAT}:         FSTAT,     Get file status
* @code{FTELL}:         FTELL,     Current stream position
* @code{GAMMA}:         GAMMA,     Gamma function
* @code{GERROR}:        GERROR,    Get last system error message
* @code{GETARG}:        GETARG,    Get command line arguments
* @code{GET_COMMAND}:   GET_COMMAND, Get the entire command line
* @code{GET_COMMAND_ARGUMENT}: GET_COMMAND_ARGUMENT, Get command line arguments
* @code{GETCWD}:        GETCWD,    Get current working directory
* @code{GETENV}:        GETENV,    Get an environmental variable
* @code{GET_ENVIRONMENT_VARIABLE}: GET_ENVIRONMENT_VARIABLE, Get an environmental variable
* @code{GETGID}:        GETGID,    Group ID function
* @code{GETLOG}:        GETLOG,    Get login name
* @code{GETPID}:        GETPID,    Process ID function
* @code{GETUID}:        GETUID,    User ID function
* @code{GMTIME}:        GMTIME,    Convert time to GMT info
* @code{HOSTNM}:        HOSTNM,    Get system host name
* @code{HUGE}:          HUGE,      Largest number of a kind
* @code{HYPOT}:         HYPOT,     Euclidean distance function
* @code{IACHAR}:        IACHAR,    Code in @acronym{ASCII} collating sequence
* @code{IALL}:          IALL,      Bitwise AND of array elements
* @code{IAND}:          IAND,      Bitwise logical and
* @code{IANY}:          IANY,      Bitwise OR of array elements
* @code{IARGC}:         IARGC,     Get the number of command line arguments
* @code{IBCLR}:         IBCLR,     Clear bit
* @code{IBITS}:         IBITS,     Bit extraction
* @code{IBSET}:         IBSET,     Set bit
* @code{ICHAR}:         ICHAR,     Character-to-integer conversion function
* @code{IDATE}:         IDATE,     Current local time (day/month/year)
* @code{IEOR}:          IEOR,      Bitwise logical exclusive or
* @code{IERRNO}:        IERRNO,    Function to get the last system error number
* @code{IMAGE_INDEX}:   IMAGE_INDEX, Cosubscript to image index conversion
* @code{INDEX}:         INDEX intrinsic, Position of a substring within a string
* @code{INT}:           INT,       Convert to integer type
* @code{INT2}:          INT2,      Convert to 16-bit integer type
* @code{INT8}:          INT8,      Convert to 64-bit integer type
* @code{IOR}:           IOR,       Bitwise logical or
* @code{IPARITY}:       IPARITY,   Bitwise XOR of array elements
* @code{IRAND}:         IRAND,     Integer pseudo-random number
* @code{IS_IOSTAT_END}:  IS_IOSTAT_END, Test for end-of-file value
* @code{IS_IOSTAT_EOR}:  IS_IOSTAT_EOR, Test for end-of-record value
* @code{ISATTY}:        ISATTY,    Whether a unit is a terminal device
* @code{ISHFT}:         ISHFT,     Shift bits
* @code{ISHFTC}:        ISHFTC,    Shift bits circularly
* @code{ISNAN}:         ISNAN,     Tests for a NaN
* @code{ITIME}:         ITIME,     Current local time (hour/minutes/seconds)
* @code{KILL}:          KILL,      Send a signal to a process
* @code{KIND}:          KIND,      Kind of an entity
* @code{LBOUND}:        LBOUND,    Lower dimension bounds of an array
* @code{LCOBOUND}:      LCOBOUND,  Lower codimension bounds of an array
* @code{LEADZ}:         LEADZ,     Number of leading zero bits of an integer
* @code{LEN}:           LEN,       Length of a character entity
* @code{LEN_TRIM}:      LEN_TRIM,  Length of a character entity without trailing blank characters
* @code{LGE}:           LGE,       Lexical greater than or equal
* @code{LGT}:           LGT,       Lexical greater than
* @code{LINK}:          LINK,      Create a hard link
* @code{LLE}:           LLE,       Lexical less than or equal
* @code{LLT}:           LLT,       Lexical less than
* @code{LNBLNK}:        LNBLNK,    Index of the last non-blank character in a string
* @code{LOC}:           LOC,       Returns the address of a variable
* @code{LOG}:           LOG,       Logarithm function
* @code{LOG10}:         LOG10,     Base 10 logarithm function 
* @code{LOG_GAMMA}:     LOG_GAMMA, Logarithm of the Gamma function
* @code{LOGICAL}:       LOGICAL,   Convert to logical type
* @code{LONG}:          LONG,      Convert to integer type
* @code{LSHIFT}:        LSHIFT,    Left shift bits
* @code{LSTAT}:         LSTAT,     Get file status
* @code{LTIME}:         LTIME,     Convert time to local time info
* @code{MALLOC}:        MALLOC,    Dynamic memory allocation function
* @code{MASKL}:         MASKL,     Left justified mask
* @code{MASKR}:         MASKR,     Right justified mask
* @code{MATMUL}:        MATMUL,    matrix multiplication
* @code{MAX}:           MAX,       Maximum value of an argument list
* @code{MAXEXPONENT}:   MAXEXPONENT, Maximum exponent of a real kind
* @code{MAXLOC}:        MAXLOC,    Location of the maximum value within an array
* @code{MAXVAL}:        MAXVAL,    Maximum value of an array
* @code{MCLOCK}:        MCLOCK,    Time function
* @code{MCLOCK8}:       MCLOCK8,   Time function (64-bit)
* @code{MERGE}:         MERGE,     Merge arrays
* @code{MERGE_BITS}:    MERGE_BITS, Merge of bits under mask
* @code{MIN}:           MIN,       Minimum value of an argument list
* @code{MINEXPONENT}:   MINEXPONENT, Minimum exponent of a real kind
* @code{MINLOC}:        MINLOC,    Location of the minimum value within an array
* @code{MINVAL}:        MINVAL,    Minimum value of an array
* @code{MOD}:           MOD,       Remainder function
* @code{MODULO}:        MODULO,    Modulo function
* @code{MOVE_ALLOC}:    MOVE_ALLOC, Move allocation from one object to another
* @code{MVBITS}:        MVBITS,    Move bits from one integer to another
* @code{NEAREST}:       NEAREST,   Nearest representable number
* @code{NEW_LINE}:      NEW_LINE,  New line character
* @code{NINT}:          NINT,      Nearest whole number
* @code{NORM2}:         NORM2,     Euclidean vector norm
* @code{NOT}:           NOT,       Logical negation
* @code{NULL}:          NULL,      Function that returns an disassociated pointer
* @code{NUM_IMAGES}:    NUM_IMAGES, Number of images
* @code{OR}:            OR,        Bitwise logical OR
* @code{PACK}:          PACK,      Pack an array into an array of rank one
* @code{PARITY}:        PARITY,    Reduction with exclusive OR
* @code{PERROR}:        PERROR,    Print system error message
* @code{POPCNT}:        POPCNT,    Number of bits set
* @code{POPPAR}:        POPPAR,    Parity of the number of bits set
* @code{PRECISION}:     PRECISION, Decimal precision of a real kind
* @code{PRESENT}:       PRESENT,   Determine whether an optional dummy argument is specified
* @code{PRODUCT}:       PRODUCT,   Product of array elements
* @code{RADIX}:         RADIX,     Base of a data model
* @code{RANDOM_NUMBER}: RANDOM_NUMBER, Pseudo-random number
* @code{RANDOM_SEED}:   RANDOM_SEED, Initialize a pseudo-random number sequence
* @code{RAND}:          RAND,      Real pseudo-random number
* @code{RANGE}:         RANGE,     Decimal exponent range
* @code{RAN}:           RAN,       Real pseudo-random number
* @code{REAL}:          REAL,      Convert to real type 
* @code{RENAME}:        RENAME,    Rename a file
* @code{REPEAT}:        REPEAT,    Repeated string concatenation
* @code{RESHAPE}:       RESHAPE,   Function to reshape an array
* @code{RRSPACING}:     RRSPACING, Reciprocal of the relative spacing
* @code{RSHIFT}:        RSHIFT,    Right shift bits
* @code{SAME_TYPE_AS}:  SAME_TYPE_AS,  Query dynamic types for equality
* @code{SCALE}:         SCALE,     Scale a real value
* @code{SCAN}:          SCAN,      Scan a string for the presence of a set of characters
* @code{SECNDS}:        SECNDS,    Time function
* @code{SECOND}:        SECOND,    CPU time function
* @code{SELECTED_CHAR_KIND}: SELECTED_CHAR_KIND,  Choose character kind
* @code{SELECTED_INT_KIND}: SELECTED_INT_KIND,  Choose integer kind
* @code{SELECTED_REAL_KIND}: SELECTED_REAL_KIND,  Choose real kind
* @code{SET_EXPONENT}:  SET_EXPONENT, Set the exponent of the model
* @code{SHAPE}:         SHAPE,     Determine the shape of an array
* @code{SHIFTA}:        SHIFTA,    Right shift with fill
* @code{SHIFTL}:        SHIFTL,    Left shift
* @code{SHIFTR}:        SHIFTR,    Right shift
* @code{SIGN}:          SIGN,      Sign copying function
* @code{SIGNAL}:        SIGNAL,    Signal handling subroutine (or function)
* @code{SIN}:           SIN,       Sine function
* @code{SINH}:          SINH,      Hyperbolic sine function
* @code{SIZE}:          SIZE,      Function to determine the size of an array
* @code{SIZEOF}:        SIZEOF,    Determine the size in bytes of an expression
* @code{SLEEP}:         SLEEP,     Sleep for the specified number of seconds
* @code{SPACING}:       SPACING,   Smallest distance between two numbers of a given type
* @code{SPREAD}:        SPREAD,    Add a dimension to an array 
* @code{SQRT}:          SQRT,      Square-root function
* @code{SRAND}:         SRAND,     Reinitialize the random number generator
* @code{STAT}:          STAT,      Get file status
* @code{STORAGE_SIZE}:  STORAGE_SIZE, Storage size in bits
* @code{SUM}:           SUM,       Sum of array elements
* @code{SYMLNK}:        SYMLNK,    Create a symbolic link
* @code{SYSTEM}:        SYSTEM,    Execute a shell command
* @code{SYSTEM_CLOCK}:  SYSTEM_CLOCK, Time function
* @code{TAN}:           TAN,       Tangent function
* @code{TANH}:          TANH,      Hyperbolic tangent function
* @code{THIS_IMAGE}:    THIS_IMAGE, Cosubscript index of this image
* @code{TIME}:          TIME,      Time function
* @code{TIME8}:         TIME8,     Time function (64-bit)
* @code{TINY}:          TINY,      Smallest positive number of a real kind
* @code{TRAILZ}:        TRAILZ,    Number of trailing zero bits of an integer
* @code{TRANSFER}:      TRANSFER,  Transfer bit patterns
* @code{TRANSPOSE}:     TRANSPOSE, Transpose an array of rank two
* @code{TRIM}:          TRIM,      Remove trailing blank characters of a string
* @code{TTYNAM}:        TTYNAM,    Get the name of a terminal device.
* @code{UBOUND}:        UBOUND,    Upper dimension bounds of an array
* @code{UCOBOUND}:      UCOBOUND,  Upper codimension bounds of an array
* @code{UMASK}:         UMASK,     Set the file creation mask
* @code{UNLINK}:        UNLINK,    Remove a file from the file system
* @code{UNPACK}:        UNPACK,    Unpack an array of rank one into an array
* @code{VERIFY}:        VERIFY,    Scan a string for the absence of a set of characters
* @code{XOR}:           XOR,       Bitwise logical exclusive or
@end menu

@node Introduction to Intrinsics
@section Introduction to intrinsic procedures

The intrinsic procedures provided by GNU Fortran include all of the
intrinsic procedures required by the Fortran 95 standard, a set of
intrinsic procedures for backwards compatibility with G77, and a
selection of intrinsic procedures from the Fortran 2003 and Fortran 2008
standards.  Any conflict between a description here and a description in
either the Fortran 95 standard, the Fortran 2003 standard or the Fortran
2008 standard is unintentional, and the standard(s) should be considered
authoritative.

The enumeration of the @code{KIND} type parameter is processor defined in
the Fortran 95 standard.  GNU Fortran defines the default integer type and
default real type by @code{INTEGER(KIND=4)} and @code{REAL(KIND=4)},
respectively.  The standard mandates that both data types shall have
another kind, which have more precision.  On typical target architectures
supported by @command{gfortran}, this kind type parameter is @code{KIND=8}.
Hence, @code{REAL(KIND=8)} and @code{DOUBLE PRECISION} are equivalent.
In the description of generic intrinsic procedures, the kind type parameter
will be specified by @code{KIND=*}, and in the description of specific
names for an intrinsic procedure the kind type parameter will be explicitly
given (e.g., @code{REAL(KIND=4)} or @code{REAL(KIND=8)}).  Finally, for
brevity the optional @code{KIND=} syntax will be omitted.

Many of the intrinsic procedures take one or more optional arguments.
This document follows the convention used in the Fortran 95 standard,
and denotes such arguments by square brackets.

GNU Fortran offers the @option{-std=f95} and @option{-std=gnu} options,
which can be used to restrict the set of intrinsic procedures to a 
given standard.  By default, @command{gfortran} sets the @option{-std=gnu}
option, and so all intrinsic procedures described here are accepted.  There
is one caveat.  For a select group of intrinsic procedures, @command{g77}
implemented both a function and a subroutine.  Both classes 
have been implemented in @command{gfortran} for backwards compatibility
with @command{g77}.  It is noted here that these functions and subroutines
cannot be intermixed in a given subprogram.  In the descriptions that follow,
the applicable standard for each intrinsic procedure is noted.



@node ABORT
@section @code{ABORT} --- Abort the program
@fnindex ABORT
@cindex program termination, with core dump
@cindex terminate program, with core dump
@cindex core, dump

@table @asis
@item @emph{Description}:
@code{ABORT} causes immediate termination of the program.  On operating
systems that support a core dump, @code{ABORT} will produce a core dump even if
the option @option{-fno-dump-core} is in effect, which is suitable for debugging
purposes.
@c TODO: Check if this (with -fno-dump-core) is correct.

@item @emph{Standard}:
GNU extension

@item @emph{Class}:
Subroutine

@item @emph{Syntax}:
@code{CALL ABORT}

@item @emph{Return value}:
Does not return.

@item @emph{Example}:
@smallexample
program test_abort
  integer :: i = 1, j = 2
  if (i /= j) call abort
end program test_abort
@end smallexample

@item @emph{See also}:
@ref{EXIT}, @ref{KILL}

@end table



@node ABS
@section @code{ABS} --- Absolute value
@fnindex ABS
@fnindex CABS
@fnindex DABS
@fnindex IABS
@fnindex ZABS
@fnindex CDABS
@cindex absolute value

@table @asis
@item @emph{Description}:
@code{ABS(A)} computes the absolute value of @code{A}.

@item @emph{Standard}:
Fortran 77 and later, has overloads that are GNU extensions

@item @emph{Class}:
Elemental function

@item @emph{Syntax}:
@code{RESULT = ABS(A)}

@item @emph{Arguments}:
@multitable @columnfractions .15 .70
@item @var{A} @tab The type of the argument shall be an @code{INTEGER},
@code{REAL}, or @code{COMPLEX}.
@end multitable

@item @emph{Return value}:
The return value is of the same type and
kind as the argument except the return value is @code{REAL} for a
@code{COMPLEX} argument.

@item @emph{Example}:
@smallexample
program test_abs
  integer :: i = -1
  real :: x = -1.e0
  complex :: z = (-1.e0,0.e0)
  i = abs(i)
  x = abs(x)
  x = abs(z)
end program test_abs
@end smallexample

@item @emph{Specific names}:
@multitable @columnfractions .20 .20 .20 .25
@item Name            @tab Argument            @tab Return type       @tab Standard
@item @code{ABS(A)}   @tab @code{REAL(4) A}    @tab @code{REAL(4)}    @tab Fortran 77 and later
@item @code{CABS(A)}  @tab @code{COMPLEX(4) A} @tab @code{REAL(4)}    @tab Fortran 77 and later
@item @code{DABS(A)}  @tab @code{REAL(8) A}    @tab @code{REAL(8)}    @tab Fortran 77 and later
@item @code{IABS(A)}  @tab @code{INTEGER(4) A} @tab @code{INTEGER(4)} @tab Fortran 77 and later
@item @code{ZABS(A)}  @tab @code{COMPLEX(8) A} @tab @code{COMPLEX(8)} @tab GNU extension
@item @code{CDABS(A)} @tab @code{COMPLEX(8) A} @tab @code{COMPLEX(8)} @tab GNU extension
@end multitable
@end table



@node ACCESS
@section @code{ACCESS} --- Checks file access modes
@fnindex ACCESS
@cindex file system, access mode

@table @asis
@item @emph{Description}:
@code{ACCESS(NAME, MODE)} checks whether the file @var{NAME} 
exists, is readable, writable or executable. Except for the
executable check, @code{ACCESS} can be replaced by
Fortran 95's @code{INQUIRE}.

@item @emph{Standard}:
GNU extension

@item @emph{Class}:
Inquiry function

@item @emph{Syntax}:
@code{RESULT = ACCESS(NAME, MODE)}

@item @emph{Arguments}:
@multitable @columnfractions .15 .70
@item @var{NAME} @tab Scalar @code{CHARACTER} of default kind with the
file name. Tailing blank are ignored unless the character @code{achar(0)}
is present, then all characters up to and excluding @code{achar(0)} are
used as file name.
@item @var{MODE} @tab Scalar @code{CHARACTER} of default kind with the
file access mode, may be any concatenation of @code{"r"} (readable),
@code{"w"} (writable) and @code{"x"} (executable), or @code{" "} to check
for existence.
@end multitable

@item @emph{Return value}:
Returns a scalar @code{INTEGER}, which is @code{0} if the file is
accessible in the given mode; otherwise or if an invalid argument
has been given for @code{MODE} the value @code{1} is returned.

@item @emph{Example}:
@smallexample
program access_test
  implicit none
  character(len=*), parameter :: file  = 'test.dat'
  character(len=*), parameter :: file2 = 'test.dat  '//achar(0)
  if(access(file,' ') == 0) print *, trim(file),' is exists'
  if(access(file,'r') == 0) print *, trim(file),' is readable'
  if(access(file,'w') == 0) print *, trim(file),' is writable'
  if(access(file,'x') == 0) print *, trim(file),' is executable'
  if(access(file2,'rwx') == 0) &
    print *, trim(file2),' is readable, writable and executable'
end program access_test
@end smallexample
@item @emph{Specific names}:
@item @emph{See also}:

@end table



@node ACHAR
@section @code{ACHAR} --- Character in @acronym{ASCII} collating sequence 
@fnindex ACHAR
@cindex @acronym{ASCII} collating sequence
@cindex collating sequence, @acronym{ASCII}

@table @asis
@item @emph{Description}:
@code{ACHAR(I)} returns the character located at position @code{I}
in the @acronym{ASCII} collating sequence.

@item @emph{Standard}:
Fortran 77 and later, with @var{KIND} argument Fortran 2003 and later

@item @emph{Class}:
Elemental function

@item @emph{Syntax}:
@code{RESULT = ACHAR(I [, KIND])}

@item @emph{Arguments}:
@multitable @columnfractions .15 .70
@item @var{I}    @tab The type shall be @code{INTEGER}.
@item @var{KIND} @tab (Optional) An @code{INTEGER} initialization
expression indicating the kind parameter of the result.
@end multitable

@item @emph{Return value}:
The return value is of type @code{CHARACTER} with a length of one.
If the @var{KIND} argument is present, the return value is of the
specified kind and of the default kind otherwise.

@item @emph{Example}:
@smallexample
program test_achar
  character c
  c = achar(32)
end program test_achar
@end smallexample

@item @emph{Note}:
See @ref{ICHAR} for a discussion of converting between numerical values
and formatted string representations.

@item @emph{See also}:
@ref{CHAR}, @ref{IACHAR}, @ref{ICHAR}

@end table



@node ACOS
@section @code{ACOS} --- Arccosine function 
@fnindex ACOS
@fnindex DACOS
@cindex trigonometric function, cosine, inverse
@cindex cosine, inverse

@table @asis
@item @emph{Description}:
@code{ACOS(X)} computes the arccosine of @var{X} (inverse of @code{COS(X)}).

@item @emph{Standard}:
Fortran 77 and later, for a complex argument Fortran 2008 or later

@item @emph{Class}:
Elemental function

@item @emph{Syntax}:
@code{RESULT = ACOS(X)}

@item @emph{Arguments}:
@multitable @columnfractions .15 .70
@item @var{X} @tab The type shall either be @code{REAL} with a magnitude that is
less than or equal to one - or the type shall be @code{COMPLEX}.
@end multitable

@item @emph{Return value}:
The return value is of the same type and kind as @var{X}.
The real part of the result is in radians and lies in the range
@math{0 \leq \Re \acos(x) \leq \pi}.

@item @emph{Example}:
@smallexample
program test_acos
  real(8) :: x = 0.866_8
  x = acos(x)
end program test_acos
@end smallexample

@item @emph{Specific names}:
@multitable @columnfractions .20 .20 .20 .25
@item Name            @tab Argument         @tab Return type     @tab Standard
@item @code{ACOS(X)}  @tab @code{REAL(4) X} @tab @code{REAL(4)}  @tab Fortran 77 and later
@item @code{DACOS(X)} @tab @code{REAL(8) X} @tab @code{REAL(8)}  @tab Fortran 77 and later
@end multitable

@item @emph{See also}:
Inverse function: @ref{COS}

@end table



@node ACOSH
@section @code{ACOSH} --- Inverse hyperbolic cosine function
@fnindex ACOSH
@fnindex DACOSH
@cindex area hyperbolic cosine
@cindex inverse hyperbolic cosine
@cindex hyperbolic function, cosine, inverse
@cindex cosine, hyperbolic, inverse

@table @asis
@item @emph{Description}:
@code{ACOSH(X)} computes the inverse hyperbolic cosine of @var{X}.

@item @emph{Standard}:
Fortran 2008 and later

@item @emph{Class}:
Elemental function

@item @emph{Syntax}:
@code{RESULT = ACOSH(X)}

@item @emph{Arguments}:
@multitable @columnfractions .15 .70
@item @var{X} @tab The type shall be @code{REAL} or @code{COMPLEX}.
@end multitable

@item @emph{Return value}:
The return value has the same type and kind as @var{X}. If @var{X} is
complex, the imaginary part of the result is in radians and lies between
@math{ 0 \leq \Im \acosh(x) \leq \pi}.

@item @emph{Example}:
@smallexample
PROGRAM test_acosh
  REAL(8), DIMENSION(3) :: x = (/ 1.0, 2.0, 3.0 /)
  WRITE (*,*) ACOSH(x)
END PROGRAM
@end smallexample

@item @emph{Specific names}:
@multitable @columnfractions .20 .20 .20 .25
@item Name             @tab Argument          @tab Return type       @tab Standard
@item @code{DACOSH(X)} @tab @code{REAL(8) X}  @tab @code{REAL(8)}    @tab GNU extension
@end multitable

@item @emph{See also}:
Inverse function: @ref{COSH}
@end table



@node ADJUSTL
@section @code{ADJUSTL} --- Left adjust a string 
@fnindex ADJUSTL
@cindex string, adjust left
@cindex adjust string

@table @asis
@item @emph{Description}:
@code{ADJUSTL(STRING)} will left adjust a string by removing leading spaces.
Spaces are inserted at the end of the string as needed.

@item @emph{Standard}:
Fortran 90 and later

@item @emph{Class}:
Elemental function

@item @emph{Syntax}:
@code{RESULT = ADJUSTL(STRING)}

@item @emph{Arguments}:
@multitable @columnfractions .15 .70
@item @var{STRING} @tab The type shall be @code{CHARACTER}.
@end multitable

@item @emph{Return value}:
The return value is of type @code{CHARACTER} and of the same kind as
@var{STRING} where leading spaces are removed and the same number of
spaces are inserted on the end of @var{STRING}.

@item @emph{Example}:
@smallexample
program test_adjustl
  character(len=20) :: str = '   gfortran'
  str = adjustl(str)
  print *, str
end program test_adjustl
@end smallexample

@item @emph{See also}:
@ref{ADJUSTR}, @ref{TRIM}
@end table



@node ADJUSTR
@section @code{ADJUSTR} --- Right adjust a string 
@fnindex ADJUSTR
@cindex string, adjust right
@cindex adjust string

@table @asis
@item @emph{Description}:
@code{ADJUSTR(STRING)} will right adjust a string by removing trailing spaces.
Spaces are inserted at the start of the string as needed.

@item @emph{Standard}:
Fortran 95 and later

@item @emph{Class}:
Elemental function

@item @emph{Syntax}:
@code{RESULT = ADJUSTR(STRING)}

@item @emph{Arguments}:
@multitable @columnfractions .15 .70
@item @var{STR} @tab The type shall be @code{CHARACTER}.
@end multitable

@item @emph{Return value}:
The return value is of type @code{CHARACTER} and of the same kind as
@var{STRING} where trailing spaces are removed and the same number of
spaces are inserted at the start of @var{STRING}.

@item @emph{Example}:
@smallexample
program test_adjustr
  character(len=20) :: str = 'gfortran'
  str = adjustr(str)
  print *, str
end program test_adjustr
@end smallexample

@item @emph{See also}:
@ref{ADJUSTL}, @ref{TRIM}
@end table



@node AIMAG
@section @code{AIMAG} --- Imaginary part of complex number  
@fnindex AIMAG
@fnindex DIMAG
@fnindex IMAG
@fnindex IMAGPART
@cindex complex numbers, imaginary part

@table @asis
@item @emph{Description}:
@code{AIMAG(Z)} yields the imaginary part of complex argument @code{Z}.
The @code{IMAG(Z)} and @code{IMAGPART(Z)} intrinsic functions are provided
for compatibility with @command{g77}, and their use in new code is 
strongly discouraged.

@item @emph{Standard}:
Fortran 77 and later, has overloads that are GNU extensions

@item @emph{Class}:
Elemental function

@item @emph{Syntax}:
@code{RESULT = AIMAG(Z)}

@item @emph{Arguments}:
@multitable @columnfractions .15 .70
@item @var{Z} @tab The type of the argument shall be @code{COMPLEX}.
@end multitable

@item @emph{Return value}:
The return value is of type @code{REAL} with the
kind type parameter of the argument.

@item @emph{Example}:
@smallexample
program test_aimag
  complex(4) z4
  complex(8) z8
  z4 = cmplx(1.e0_4, 0.e0_4)
  z8 = cmplx(0.e0_8, 1.e0_8)
  print *, aimag(z4), dimag(z8)
end program test_aimag
@end smallexample

@item @emph{Specific names}:
@multitable @columnfractions .20 .20 .20 .25
@item Name               @tab Argument            @tab Return type     @tab Standard
@item @code{AIMAG(Z)}    @tab @code{COMPLEX Z}    @tab @code{REAL}     @tab GNU extension
@item @code{DIMAG(Z)}    @tab @code{COMPLEX(8) Z} @tab @code{REAL(8)}  @tab GNU extension
@item @code{IMAG(Z)}     @tab @code{COMPLEX Z}    @tab @code{REAL}     @tab GNU extension
@item @code{IMAGPART(Z)} @tab @code{COMPLEX Z}    @tab @code{REAL}     @tab GNU extension
@end multitable
@end table



@node AINT
@section @code{AINT} --- Truncate to a whole number
@fnindex AINT
@fnindex DINT
@cindex floor
@cindex rounding, floor

@table @asis
@item @emph{Description}:
@code{AINT(A [, KIND])} truncates its argument to a whole number.

@item @emph{Standard}:
Fortran 77 and later

@item @emph{Class}:
Elemental function

@item @emph{Syntax}:
@code{RESULT = AINT(A [, KIND])} 

@item @emph{Arguments}:
@multitable @columnfractions .15 .70
@item @var{A}    @tab The type of the argument shall be @code{REAL}.
@item @var{KIND} @tab (Optional) An @code{INTEGER} initialization
expression indicating the kind parameter of the result.
@end multitable

@item @emph{Return value}:
The return value is of type @code{REAL} with the kind type parameter of the
argument if the optional @var{KIND} is absent; otherwise, the kind
type parameter will be given by @var{KIND}.  If the magnitude of 
@var{X} is less than one, @code{AINT(X)} returns zero.  If the
magnitude is equal to or greater than one then it returns the largest
whole number that does not exceed its magnitude.  The sign is the same
as the sign of @var{X}. 

@item @emph{Example}:
@smallexample
program test_aint
  real(4) x4
  real(8) x8
  x4 = 1.234E0_4
  x8 = 4.321_8
  print *, aint(x4), dint(x8)
  x8 = aint(x4,8)
end program test_aint
@end smallexample

@item @emph{Specific names}:
@multitable @columnfractions .20 .20 .20 .25
@item Name           @tab Argument         @tab Return type      @tab Standard
@item @code{AINT(A)} @tab @code{REAL(4) A} @tab @code{REAL(4)}   @tab Fortran 77 and later
@item @code{DINT(A)} @tab @code{REAL(8) A} @tab @code{REAL(8)}   @tab Fortran 77 and later
@end multitable
@end table



@node ALARM
@section @code{ALARM} --- Execute a routine after a given delay
@fnindex ALARM
@cindex delayed execution

@table @asis
@item @emph{Description}:
@code{ALARM(SECONDS, HANDLER [, STATUS])} causes external subroutine @var{HANDLER}
to be executed after a delay of @var{SECONDS} by using @code{alarm(2)} to
set up a signal and @code{signal(2)} to catch it. If @var{STATUS} is
supplied, it will be returned with the number of seconds remaining until
any previously scheduled alarm was due to be delivered, or zero if there
was no previously scheduled alarm.

@item @emph{Standard}:
GNU extension

@item @emph{Class}:
Subroutine

@item @emph{Syntax}:
@code{CALL ALARM(SECONDS, HANDLER [, STATUS])}

@item @emph{Arguments}:
@multitable @columnfractions .15 .70
@item @var{SECONDS} @tab The type of the argument shall be a scalar
@code{INTEGER}. It is @code{INTENT(IN)}.
@item @var{HANDLER} @tab Signal handler (@code{INTEGER FUNCTION} or
@code{SUBROUTINE}) or dummy/global @code{INTEGER} scalar. The scalar 
values may be either @code{SIG_IGN=1} to ignore the alarm generated 
or @code{SIG_DFL=0} to set the default action. It is @code{INTENT(IN)}.
@item @var{STATUS}  @tab (Optional) @var{STATUS} shall be a scalar
variable of the default @code{INTEGER} kind. It is @code{INTENT(OUT)}.
@end multitable

@item @emph{Example}:
@smallexample
program test_alarm
  external handler_print
  integer i
  call alarm (3, handler_print, i)
  print *, i
  call sleep(10)
end program test_alarm
@end smallexample
This will cause the external routine @var{handler_print} to be called
after 3 seconds.
@end table



@node ALL
@section @code{ALL} --- All values in @var{MASK} along @var{DIM} are true 
@fnindex ALL
@cindex array, apply condition
@cindex array, condition testing

@table @asis
@item @emph{Description}:
@code{ALL(MASK [, DIM])} determines if all the values are true in @var{MASK}
in the array along dimension @var{DIM}.

@item @emph{Standard}:
Fortran 95 and later

@item @emph{Class}:
Transformational function

@item @emph{Syntax}:
@code{RESULT = ALL(MASK [, DIM])}

@item @emph{Arguments}:
@multitable @columnfractions .15 .70
@item @var{MASK} @tab The type of the argument shall be @code{LOGICAL} and
it shall not be scalar.
@item @var{DIM}  @tab (Optional) @var{DIM} shall be a scalar integer
with a value that lies between one and the rank of @var{MASK}.
@end multitable

@item @emph{Return value}:
@code{ALL(MASK)} returns a scalar value of type @code{LOGICAL} where
the kind type parameter is the same as the kind type parameter of
@var{MASK}.  If @var{DIM} is present, then @code{ALL(MASK, DIM)} returns
an array with the rank of @var{MASK} minus 1.  The shape is determined from
the shape of @var{MASK} where the @var{DIM} dimension is elided. 

@table @asis
@item (A)
@code{ALL(MASK)} is true if all elements of @var{MASK} are true.
It also is true if @var{MASK} has zero size; otherwise, it is false.
@item (B)
If the rank of @var{MASK} is one, then @code{ALL(MASK,DIM)} is equivalent
to @code{ALL(MASK)}.  If the rank is greater than one, then @code{ALL(MASK,DIM)}
is determined by applying @code{ALL} to the array sections.
@end table

@item @emph{Example}:
@smallexample
program test_all
  logical l
  l = all((/.true., .true., .true./))
  print *, l
  call section
  contains
    subroutine section
      integer a(2,3), b(2,3)
      a = 1
      b = 1
      b(2,2) = 2
      print *, all(a .eq. b, 1)
      print *, all(a .eq. b, 2)
    end subroutine section
end program test_all
@end smallexample
@end table



@node ALLOCATED
@section @code{ALLOCATED} --- Status of an allocatable entity
@fnindex ALLOCATED
@cindex allocation, status

@table @asis
@item @emph{Description}:
@code{ALLOCATED(ARRAY)} and @code{ALLOCATED(SCALAR)} check the allocation
status of @var{ARRAY} and @var{SCALAR}, respectively.

@item @emph{Standard}:
Fortran 95 and later.  Note, the @code{SCALAR=} keyword and allocatable
scalar entities are available in Fortran 2003 and later.

@item @emph{Class}:
Inquiry function

@item @emph{Syntax}:
@code{RESULT = ALLOCATED(ARRAY)} or @code{RESULT = ALLOCATED(SCALAR)} 

@item @emph{Arguments}:
@multitable @columnfractions .15 .70
@item @var{ARRAY}    @tab The argument shall be an @code{ALLOCATABLE} array.
@item @var{SCALAR}   @tab The argument shall be an @code{ALLOCATABLE} scalar.
@end multitable

@item @emph{Return value}:
The return value is a scalar @code{LOGICAL} with the default logical
kind type parameter.  If the argument is allocated, then the result is
@code{.TRUE.}; otherwise, it returns @code{.FALSE.} 

@item @emph{Example}:
@smallexample
program test_allocated
  integer :: i = 4
  real(4), allocatable :: x(:)
  if (.not. allocated(x)) allocate(x(i))
end program test_allocated
@end smallexample
@end table



@node AND
@section @code{AND} --- Bitwise logical AND
@fnindex AND
@cindex bitwise logical and
@cindex logical and, bitwise

@table @asis
@item @emph{Description}:
Bitwise logical @code{AND}.

This intrinsic routine is provided for backwards compatibility with 
GNU Fortran 77.  For integer arguments, programmers should consider
the use of the @ref{IAND} intrinsic defined by the Fortran standard.

@item @emph{Standard}:
GNU extension

@item @emph{Class}:
Function

@item @emph{Syntax}:
@code{RESULT = AND(I, J)}

@item @emph{Arguments}:
@multitable @columnfractions .15 .70
@item @var{I} @tab The type shall be either a scalar @code{INTEGER}
type or a scalar @code{LOGICAL} type.
@item @var{J} @tab The type shall be the same as the type of @var{I}.
@end multitable

@item @emph{Return value}:
The return type is either a scalar @code{INTEGER} or a scalar
@code{LOGICAL}.  If the kind type parameters differ, then the
smaller kind type is implicitly converted to larger kind, and the 
return has the larger kind.

@item @emph{Example}:
@smallexample
PROGRAM test_and
  LOGICAL :: T = .TRUE., F = .FALSE.
  INTEGER :: a, b
  DATA a / Z'F' /, b / Z'3' /

  WRITE (*,*) AND(T, T), AND(T, F), AND(F, T), AND(F, F)
  WRITE (*,*) AND(a, b)
END PROGRAM
@end smallexample

@item @emph{See also}:
Fortran 95 elemental function: @ref{IAND}
@end table



@node ANINT
@section @code{ANINT} --- Nearest whole number
@fnindex ANINT
@fnindex DNINT
@cindex ceiling
@cindex rounding, ceiling

@table @asis
@item @emph{Description}:
@code{ANINT(A [, KIND])} rounds its argument to the nearest whole number.

@item @emph{Standard}:
Fortran 77 and later

@item @emph{Class}:
Elemental function

@item @emph{Syntax}:
@code{RESULT = ANINT(A [, KIND])}

@item @emph{Arguments}:
@multitable @columnfractions .15 .70
@item @var{A}    @tab The type of the argument shall be @code{REAL}.
@item @var{KIND} @tab (Optional) An @code{INTEGER} initialization
expression indicating the kind parameter of the result.
@end multitable

@item @emph{Return value}:
The return value is of type real with the kind type parameter of the
argument if the optional @var{KIND} is absent; otherwise, the kind
type parameter will be given by @var{KIND}.  If @var{A} is greater than
zero, @code{ANINT(A)} returns @code{AINT(X+0.5)}.  If @var{A} is
less than or equal to zero then it returns @code{AINT(X-0.5)}.

@item @emph{Example}:
@smallexample
program test_anint
  real(4) x4
  real(8) x8
  x4 = 1.234E0_4
  x8 = 4.321_8
  print *, anint(x4), dnint(x8)
  x8 = anint(x4,8)
end program test_anint
@end smallexample

@item @emph{Specific names}:
@multitable @columnfractions .20 .20 .20 .25
@item Name            @tab Argument         @tab Return type      @tab Standard
@item @code{AINT(A)}  @tab @code{REAL(4) A} @tab @code{REAL(4)}   @tab Fortran 77 and later
@item @code{DNINT(A)} @tab @code{REAL(8) A} @tab @code{REAL(8)}   @tab Fortran 77 and later
@end multitable
@end table



@node ANY
@section @code{ANY} --- Any value in @var{MASK} along @var{DIM} is true 
@fnindex ANY
@cindex array, apply condition
@cindex array, condition testing

@table @asis
@item @emph{Description}:
@code{ANY(MASK [, DIM])} determines if any of the values in the logical array
@var{MASK} along dimension @var{DIM} are @code{.TRUE.}.

@item @emph{Standard}:
Fortran 95 and later

@item @emph{Class}:
Transformational function

@item @emph{Syntax}:
@code{RESULT = ANY(MASK [, DIM])}

@item @emph{Arguments}:
@multitable @columnfractions .15 .70
@item @var{MASK} @tab The type of the argument shall be @code{LOGICAL} and
it shall not be scalar.
@item @var{DIM}  @tab (Optional) @var{DIM} shall be a scalar integer
with a value that lies between one and the rank of @var{MASK}.
@end multitable

@item @emph{Return value}:
@code{ANY(MASK)} returns a scalar value of type @code{LOGICAL} where
the kind type parameter is the same as the kind type parameter of
@var{MASK}.  If @var{DIM} is present, then @code{ANY(MASK, DIM)} returns
an array with the rank of @var{MASK} minus 1.  The shape is determined from
the shape of @var{MASK} where the @var{DIM} dimension is elided. 

@table @asis
@item (A)
@code{ANY(MASK)} is true if any element of @var{MASK} is true;
otherwise, it is false.  It also is false if @var{MASK} has zero size.
@item (B)
If the rank of @var{MASK} is one, then @code{ANY(MASK,DIM)} is equivalent
to @code{ANY(MASK)}.  If the rank is greater than one, then @code{ANY(MASK,DIM)}
is determined by applying @code{ANY} to the array sections.
@end table

@item @emph{Example}:
@smallexample
program test_any
  logical l
  l = any((/.true., .true., .true./))
  print *, l
  call section
  contains
    subroutine section
      integer a(2,3), b(2,3)
      a = 1
      b = 1
      b(2,2) = 2
      print *, any(a .eq. b, 1)
      print *, any(a .eq. b, 2)
    end subroutine section
end program test_any
@end smallexample
@end table



@node ASIN
@section @code{ASIN} --- Arcsine function 
@fnindex ASIN
@fnindex DASIN
@cindex trigonometric function, sine, inverse
@cindex sine, inverse

@table @asis
@item @emph{Description}:
@code{ASIN(X)} computes the arcsine of its @var{X} (inverse of @code{SIN(X)}).

@item @emph{Standard}:
Fortran 77 and later, for a complex argument Fortran 2008 or later

@item @emph{Class}:
Elemental function

@item @emph{Syntax}:
@code{RESULT = ASIN(X)}

@item @emph{Arguments}:
@multitable @columnfractions .15 .70
@item @var{X} @tab The type shall be either @code{REAL} and a magnitude that is
less than or equal to one - or be @code{COMPLEX}.
@end multitable

@item @emph{Return value}:
The return value is of the same type and kind as @var{X}.
The real part of the result is in radians and lies in the range
@math{-\pi/2 \leq \Re \asin(x) \leq \pi/2}.

@item @emph{Example}:
@smallexample
program test_asin
  real(8) :: x = 0.866_8
  x = asin(x)
end program test_asin
@end smallexample

@item @emph{Specific names}:
@multitable @columnfractions .20 .20 .20 .25
@item Name            @tab Argument          @tab Return type       @tab Standard
@item @code{ASIN(X)}  @tab @code{REAL(4) X}  @tab @code{REAL(4)}    @tab Fortran 77 and later
@item @code{DASIN(X)} @tab @code{REAL(8) X}  @tab @code{REAL(8)}    @tab Fortran 77 and later
@end multitable

@item @emph{See also}:
Inverse function: @ref{SIN}

@end table



@node ASINH
@section @code{ASINH} --- Inverse hyperbolic sine function
@fnindex ASINH
@fnindex DASINH
@cindex area hyperbolic sine
@cindex inverse hyperbolic sine
@cindex hyperbolic function, sine, inverse
@cindex sine, hyperbolic, inverse

@table @asis
@item @emph{Description}:
@code{ASINH(X)} computes the inverse hyperbolic sine of @var{X}.

@item @emph{Standard}:
Fortran 2008 and later

@item @emph{Class}:
Elemental function

@item @emph{Syntax}:
@code{RESULT = ASINH(X)}

@item @emph{Arguments}:
@multitable @columnfractions .15 .70
@item @var{X} @tab The type shall be @code{REAL} or @code{COMPLEX}.
@end multitable

@item @emph{Return value}:
The return value is of the same type and kind as  @var{X}. If @var{X} is
complex, the imaginary part of the result is in radians and lies between
@math{-\pi/2 \leq \Im \asinh(x) \leq \pi/2}.

@item @emph{Example}:
@smallexample
PROGRAM test_asinh
  REAL(8), DIMENSION(3) :: x = (/ -1.0, 0.0, 1.0 /)
  WRITE (*,*) ASINH(x)
END PROGRAM
@end smallexample

@item @emph{Specific names}:
@multitable @columnfractions .20 .20 .20 .25
@item Name             @tab Argument          @tab Return type       @tab Standard
@item @code{DASINH(X)} @tab @code{REAL(8) X}  @tab @code{REAL(8)}    @tab GNU extension.
@end multitable

@item @emph{See also}:
Inverse function: @ref{SINH}
@end table



@node ASSOCIATED
@section @code{ASSOCIATED} --- Status of a pointer or pointer/target pair 
@fnindex ASSOCIATED
@cindex pointer, status
@cindex association status

@table @asis
@item @emph{Description}:
@code{ASSOCIATED(POINTER [, TARGET])} determines the status of the pointer
@var{POINTER} or if @var{POINTER} is associated with the target @var{TARGET}.

@item @emph{Standard}:
Fortran 95 and later

@item @emph{Class}:
Inquiry function

@item @emph{Syntax}:
@code{RESULT = ASSOCIATED(POINTER [, TARGET])}

@item @emph{Arguments}:
@multitable @columnfractions .15 .70
@item @var{POINTER} @tab @var{POINTER} shall have the @code{POINTER} attribute
and it can be of any type.
@item @var{TARGET} @tab (Optional) @var{TARGET} shall be a pointer or
a target.  It must have the same type, kind type parameter, and
array rank as @var{POINTER}.
@end multitable
The association status of neither @var{POINTER} nor @var{TARGET} shall be
undefined.

@item @emph{Return value}:
@code{ASSOCIATED(POINTER)} returns a scalar value of type @code{LOGICAL(4)}.
There are several cases:
@table @asis
@item (A) When the optional @var{TARGET} is not present then
@code{ASSOCIATED(POINTER)} is true if @var{POINTER} is associated with a target; otherwise, it returns false.
@item (B) If @var{TARGET} is present and a scalar target, the result is true if
@var{TARGET} is not a zero-sized storage sequence and the target associated with @var{POINTER} occupies the same storage units.  If @var{POINTER} is
disassociated, the result is false.
@item (C) If @var{TARGET} is present and an array target, the result is true if
@var{TARGET} and @var{POINTER} have the same shape, are not zero-sized arrays,
are arrays whose elements are not zero-sized storage sequences, and
@var{TARGET} and @var{POINTER} occupy the same storage units in array element
order.
As in case(B), the result is false, if @var{POINTER} is disassociated.
@item (D) If @var{TARGET} is present and an scalar pointer, the result is true
if @var{TARGET} is associated with @var{POINTER}, the target associated with
@var{TARGET} are not zero-sized storage sequences and occupy the same storage
units.
The result is false, if either @var{TARGET} or @var{POINTER} is disassociated.
@item (E) If @var{TARGET} is present and an array pointer, the result is true if
target associated with @var{POINTER} and the target associated with @var{TARGET}
have the same shape, are not zero-sized arrays, are arrays whose elements are
not zero-sized storage sequences, and @var{TARGET} and @var{POINTER} occupy
the same storage units in array element order.
The result is false, if either @var{TARGET} or @var{POINTER} is disassociated.
@end table

@item @emph{Example}:
@smallexample
program test_associated
   implicit none
   real, target  :: tgt(2) = (/1., 2./)
   real, pointer :: ptr(:)
   ptr => tgt
   if (associated(ptr)     .eqv. .false.) call abort
   if (associated(ptr,tgt) .eqv. .false.) call abort
end program test_associated
@end smallexample

@item @emph{See also}:
@ref{NULL}
@end table



@node ATAN
@section @code{ATAN} --- Arctangent function 
@fnindex ATAN
@fnindex DATAN
@cindex trigonometric function, tangent, inverse
@cindex tangent, inverse

@table @asis
@item @emph{Description}:
@code{ATAN(X)} computes the arctangent of @var{X}.

@item @emph{Standard}:
Fortran 77 and later, for a complex argument and for two arguments
Fortran 2008 or later

@item @emph{Class}:
Elemental function

@item @emph{Syntax}:
@code{RESULT = ATAN(X)}
@code{RESULT = ATAN(Y, X)}

@item @emph{Arguments}:
@multitable @columnfractions .15 .70
@item @var{X} @tab The type shall be @code{REAL} or @code{COMPLEX};
if @var{Y} is present, @var{X} shall be REAL.
@item @var{Y} shall be of the same type and kind as @var{X}.
@end multitable

@item @emph{Return value}:
The return value is of the same type and kind as @var{X}.
If @var{Y} is present, the result is identical to @code{ATAN2(Y,X)}.
Otherwise, it the arcus tangent of @var{X}, where the real part of
the result is in radians and lies in the range
@math{-\pi/2 \leq \Re \atan(x) \leq \pi/2}.

@item @emph{Example}:
@smallexample
program test_atan
  real(8) :: x = 2.866_8
  x = atan(x)
end program test_atan
@end smallexample

@item @emph{Specific names}:
@multitable @columnfractions .20 .20 .20 .25
@item Name            @tab Argument          @tab Return type       @tab Standard
@item @code{ATAN(X)}  @tab @code{REAL(4) X}  @tab @code{REAL(4)}    @tab Fortran 77 and later
@item @code{DATAN(X)} @tab @code{REAL(8) X}  @tab @code{REAL(8)}    @tab Fortran 77 and later
@end multitable

@item @emph{See also}:
Inverse function: @ref{TAN}

@end table



@node ATAN2
@section @code{ATAN2} --- Arctangent function 
@fnindex ATAN2
@fnindex DATAN2
@cindex trigonometric function, tangent, inverse
@cindex tangent, inverse

@table @asis
@item @emph{Description}:
@code{ATAN2(Y, X)} computes the principal value of the argument
function of the complex number @math{X + i Y}. This function can
be used to transform from Cartesian into polar coordinates and
allows to determine the angle in the correct quadrant.

@item @emph{Standard}:
Fortran 77 and later

@item @emph{Class}:
Elemental function

@item @emph{Syntax}:
@code{RESULT = ATAN2(Y, X)}

@item @emph{Arguments}:
@multitable @columnfractions .15 .70
@item @var{Y} @tab The type shall be @code{REAL}.
@item @var{X} @tab The type and kind type parameter shall be the same as @var{Y}.
If @var{Y} is zero, then @var{X} must be nonzero.
@end multitable

@item @emph{Return value}:
The return value has the same type and kind type parameter as @var{Y}.
It is the principal value of the complex number @math{X + i Y}.  If
@var{X} is nonzero, then it lies in the range @math{-\pi \le \atan (x) \leq \pi}.
The sign is positive if @var{Y} is positive.  If @var{Y} is zero, then
the return value is zero if @var{X} is positive and @math{\pi} if @var{X}
is negative.  Finally, if @var{X} is zero, then the magnitude of the result
is @math{\pi/2}.

@item @emph{Example}:
@smallexample
program test_atan2
  real(4) :: x = 1.e0_4, y = 0.5e0_4
  x = atan2(y,x)
end program test_atan2
@end smallexample

@item @emph{Specific names}:
@multitable @columnfractions .20 .20 .20 .25
@item Name                @tab Argument            @tab Return type    @tab Standard
@item @code{ATAN2(X, Y)}  @tab @code{REAL(4) X, Y} @tab @code{REAL(4)} @tab Fortran 77 and later
@item @code{DATAN2(X, Y)} @tab @code{REAL(8) X, Y} @tab @code{REAL(8)} @tab Fortran 77 and later
@end multitable
@end table



@node ATANH
@section @code{ATANH} --- Inverse hyperbolic tangent function
@fnindex ATANH
@fnindex DATANH
@cindex area hyperbolic tangent
@cindex inverse hyperbolic tangent
@cindex hyperbolic function, tangent, inverse
@cindex tangent, hyperbolic, inverse

@table @asis
@item @emph{Description}:
@code{ATANH(X)} computes the inverse hyperbolic tangent of @var{X}.

@item @emph{Standard}:
Fortran 2008 and later

@item @emph{Class}:
Elemental function

@item @emph{Syntax}:
@code{RESULT = ATANH(X)}

@item @emph{Arguments}:
@multitable @columnfractions .15 .70
@item @var{X} @tab The type shall be @code{REAL} or @code{COMPLEX}.
@end multitable

@item @emph{Return value}:
The return value has same type and kind as @var{X}. If @var{X} is
complex, the imaginary part of the result is in radians and lies between
@math{-\pi/2 \leq \Im \atanh(x) \leq \pi/2}.

@item @emph{Example}:
@smallexample
PROGRAM test_atanh
  REAL, DIMENSION(3) :: x = (/ -1.0, 0.0, 1.0 /)
  WRITE (*,*) ATANH(x)
END PROGRAM
@end smallexample

@item @emph{Specific names}:
@multitable @columnfractions .20 .20 .20 .25
@item Name             @tab Argument          @tab Return type       @tab Standard
@item @code{DATANH(X)} @tab @code{REAL(8) X}  @tab @code{REAL(8)}    @tab GNU extension
@end multitable

@item @emph{See also}:
Inverse function: @ref{TANH}
@end table



@node BESSEL_J0
@section @code{BESSEL_J0} --- Bessel function of the first kind of order 0
@fnindex BESSEL_J0
@fnindex BESJ0
@fnindex DBESJ0
@cindex Bessel function, first kind

@table @asis
@item @emph{Description}:
@code{BESSEL_J0(X)} computes the Bessel function of the first kind of
order 0 of @var{X}. This function is available under the name
@code{BESJ0} as a GNU extension.

@item @emph{Standard}:
Fortran 2008 and later

@item @emph{Class}:
Elemental function

@item @emph{Syntax}:
@code{RESULT = BESSEL_J0(X)}

@item @emph{Arguments}:
@multitable @columnfractions .15 .70
@item @var{X} @tab The type shall be @code{REAL}, and it shall be scalar.
@end multitable

@item @emph{Return value}:
The return value is of type @code{REAL} and lies in the
range @math{ - 0.4027... \leq Bessel (0,x) \leq 1}. It has the same
kind as @var{X}.

@item @emph{Example}:
@smallexample
program test_besj0
  real(8) :: x = 0.0_8
  x = bessel_j0(x)
end program test_besj0
@end smallexample

@item @emph{Specific names}:
@multitable @columnfractions .20 .20 .20 .25
@item Name            @tab Argument          @tab Return type       @tab Standard
@item @code{DBESJ0(X)} @tab @code{REAL(8) X}  @tab @code{REAL(8)}   @tab GNU extension
@end multitable
@end table



@node BESSEL_J1
@section @code{BESSEL_J1} --- Bessel function of the first kind of order 1
@fnindex BESSEL_J1
@fnindex BESJ1
@fnindex DBESJ1
@cindex Bessel function, first kind

@table @asis
@item @emph{Description}:
@code{BESSEL_J1(X)} computes the Bessel function of the first kind of
order 1 of @var{X}. This function is available under the name
@code{BESJ1} as a GNU extension.

@item @emph{Standard}:
Fortran 2008

@item @emph{Class}:
Elemental function

@item @emph{Syntax}:
@code{RESULT = BESSEL_J1(X)}

@item @emph{Arguments}:
@multitable @columnfractions .15 .70
@item @var{X} @tab The type shall be @code{REAL}, and it shall be scalar.
@end multitable

@item @emph{Return value}:
The return value is of type @code{REAL} and it lies in the
range @math{ - 0.5818... \leq Bessel (0,x) \leq 0.5818 }. It has the same
kind as @var{X}.

@item @emph{Example}:
@smallexample
program test_besj1
  real(8) :: x = 1.0_8
  x = bessel_j1(x)
end program test_besj1
@end smallexample

@item @emph{Specific names}:
@multitable @columnfractions .20 .20 .20 .25
@item Name             @tab Argument          @tab Return type       @tab Standard
@item @code{DBESJ1(X)} @tab @code{REAL(8) X}  @tab @code{REAL(8)}    @tab GNU extension
@end multitable
@end table



@node BESSEL_JN
@section @code{BESSEL_JN} --- Bessel function of the first kind
@fnindex BESSEL_JN
@fnindex BESJN
@fnindex DBESJN
@cindex Bessel function, first kind

@table @asis
@item @emph{Description}:
@code{BESSEL_JN(N, X)} computes the Bessel function of the first kind of
order @var{N} of @var{X}. This function is available under the name
@code{BESJN} as a GNU extension.  If @var{N} and @var{X} are arrays,
their ranks and shapes shall conform.  

@code{BESSEL_JN(N1, N2, X)} returns an array with the Bessel functions
of the first kind of the orders @var{N1} to @var{N2}.

@item @emph{Standard}:
Fortran 2008 and later, negative @var{N} is allowed as GNU extension

@item @emph{Class}:
Elemental function, except for the transformational function
@code{BESSEL_JN(N1, N2, X)}

@item @emph{Syntax}:
@code{RESULT = BESSEL_JN(N, X)}
@code{RESULT = BESSEL_JN(N1, N2, X)}

@item @emph{Arguments}:
@multitable @columnfractions .15 .70
@item @var{N} @tab Shall be a scalar or an array of type  @code{INTEGER}.
@item @var{N1} @tab Shall be a non-negative scalar of type  @code{INTEGER}.
@item @var{N2} @tab Shall be a non-negative scalar of type  @code{INTEGER}.
@item @var{X} @tab Shall be a scalar or an array of type  @code{REAL};
for @code{BESSEL_JN(N1, N2, X)} it shall be scalar.
@end multitable

@item @emph{Return value}:
The return value is a scalar of type @code{REAL}. It has the same
kind as @var{X}.

@item @emph{Note}:
The transformational function uses a recurrence algorithm which might,
for some values of @var{X}, lead to different results than calls to
the elemental function.

@item @emph{Example}:
@smallexample
program test_besjn
  real(8) :: x = 1.0_8
  x = bessel_jn(5,x)
end program test_besjn
@end smallexample

@item @emph{Specific names}:
@multitable @columnfractions .20 .20 .20 .25
@item Name                @tab Argument            @tab Return type       @tab Standard
@item @code{DBESJN(N, X)} @tab @code{INTEGER N}    @tab @code{REAL(8)}    @tab GNU extension
@item                     @tab @code{REAL(8) X}    @tab                   @tab
@end multitable
@end table



@node BESSEL_Y0
@section @code{BESSEL_Y0} --- Bessel function of the second kind of order 0
@fnindex BESSEL_Y0
@fnindex BESY0
@fnindex DBESY0
@cindex Bessel function, second kind

@table @asis
@item @emph{Description}:
@code{BESSEL_Y0(X)} computes the Bessel function of the second kind of
order 0 of @var{X}. This function is available under the name
@code{BESY0} as a GNU extension.

@item @emph{Standard}:
Fortran 2008 and later

@item @emph{Class}:
Elemental function

@item @emph{Syntax}:
@code{RESULT = BESSEL_Y0(X)}

@item @emph{Arguments}:
@multitable @columnfractions .15 .70
@item @var{X} @tab The type shall be @code{REAL}, and it shall be scalar.
@end multitable

@item @emph{Return value}:
The return value is a scalar of type @code{REAL}. It has the same
kind as @var{X}.

@item @emph{Example}:
@smallexample
program test_besy0
  real(8) :: x = 0.0_8
  x = bessel_y0(x)
end program test_besy0
@end smallexample

@item @emph{Specific names}:
@multitable @columnfractions .20 .20 .20 .25
@item Name            @tab Argument          @tab Return type       @tab Standard
@item @code{DBESY0(X)}@tab @code{REAL(8) X}  @tab @code{REAL(8)}    @tab GNU extension
@end multitable
@end table



@node BESSEL_Y1
@section @code{BESSEL_Y1} --- Bessel function of the second kind of order 1
@fnindex BESSEL_Y1
@fnindex BESY1
@fnindex DBESY1
@cindex Bessel function, second kind

@table @asis
@item @emph{Description}:
@code{BESSEL_Y1(X)} computes the Bessel function of the second kind of
order 1 of @var{X}. This function is available under the name
@code{BESY1} as a GNU extension.

@item @emph{Standard}:
Fortran 2008 and later

@item @emph{Class}:
Elemental function

@item @emph{Syntax}:
@code{RESULT = BESSEL_Y1(X)}

@item @emph{Arguments}:
@multitable @columnfractions .15 .70
@item @var{X} @tab The type shall be @code{REAL}, and it shall be scalar.
@end multitable

@item @emph{Return value}:
The return value is a scalar of type @code{REAL}. It has the same
kind as @var{X}.

@item @emph{Example}:
@smallexample
program test_besy1
  real(8) :: x = 1.0_8
  x = bessel_y1(x)
end program test_besy1
@end smallexample

@item @emph{Specific names}:
@multitable @columnfractions .20 .20 .20 .25
@item Name            @tab Argument          @tab Return type       @tab Standard
@item @code{DBESY1(X)}@tab @code{REAL(8) X}  @tab @code{REAL(8)}    @tab GNU extension
@end multitable
@end table



@node BESSEL_YN
@section @code{BESSEL_YN} --- Bessel function of the second kind
@fnindex BESSEL_YN
@fnindex BESYN
@fnindex DBESYN
@cindex Bessel function, second kind

@table @asis
@item @emph{Description}:
@code{BESSEL_YN(N, X)} computes the Bessel function of the second kind of
order @var{N} of @var{X}. This function is available under the name
@code{BESYN} as a GNU extension.  If @var{N} and @var{X} are arrays,
their ranks and shapes shall conform.  

@code{BESSEL_YN(N1, N2, X)} returns an array with the Bessel functions
of the first kind of the orders @var{N1} to @var{N2}.

@item @emph{Standard}:
Fortran 2008 and later, negative @var{N} is allowed as GNU extension

@item @emph{Class}:
Elemental function, except for the transformational function
@code{BESSEL_YN(N1, N2, X)}

@item @emph{Syntax}:
@code{RESULT = BESSEL_YN(N, X)}
@code{RESULT = BESSEL_YN(N1, N2, X)}

@item @emph{Arguments}:
@multitable @columnfractions .15 .70
@item @var{N} @tab Shall be a scalar or an array of type  @code{INTEGER} .
@item @var{N1} @tab Shall be a non-negative scalar of type  @code{INTEGER}.
@item @var{N2} @tab Shall be a non-negative scalar of type  @code{INTEGER}.
@item @var{X} @tab Shall be a scalar or an array of type  @code{REAL};
for @code{BESSEL_YN(N1, N2, X)} it shall be scalar.
@end multitable

@item @emph{Return value}:
The return value is a scalar of type @code{REAL}. It has the same
kind as @var{X}.

@item @emph{Note}:
The transformational function uses a recurrence algorithm which might,
for some values of @var{X}, lead to different results than calls to
the elemental function.

@item @emph{Example}:
@smallexample
program test_besyn
  real(8) :: x = 1.0_8
  x = bessel_yn(5,x)
end program test_besyn
@end smallexample

@item @emph{Specific names}:
@multitable @columnfractions .20 .20 .20 .25
@item Name               @tab Argument            @tab Return type     @tab Standard
@item @code{DBESYN(N,X)} @tab @code{INTEGER N} @tab @code{REAL(8)}  @tab GNU extension
@item                    @tab @code{REAL(8) X} @tab                 @tab 
@end multitable
@end table



@node BGE
@section @code{BGE} --- Bitwise greater than or equal to
@fnindex BGE
@cindex bitwise comparison

@table @asis
@item @emph{Description}:
Determines whether an integral is a bitwise greater than or equal to
another.

@item @emph{Standard}:
Fortran 2008 and later

@item @emph{Class}:
Elemental function

@item @emph{Syntax}:
@code{RESULT = BGE(I, J)}

@item @emph{Arguments}:
@multitable @columnfractions .15 .70
@item @var{I} @tab Shall be of @code{INTEGER} type.
@item @var{J} @tab Shall be of @code{INTEGER} type, and of the same kind
as @var{I}.
@end multitable

@item @emph{Return value}:
The return value is of type @code{LOGICAL} and of the default kind.

@item @emph{See also}:
@ref{BGT}, @ref{BLE}, @ref{BLT}
@end table



@node BGT
@section @code{BGT} --- Bitwise greater than
@fnindex BGT
@cindex bitwise comparison

@table @asis
@item @emph{Description}:
Determines whether an integral is a bitwise greater than another.

@item @emph{Standard}:
Fortran 2008 and later

@item @emph{Class}:
Elemental function

@item @emph{Syntax}:
@code{RESULT = BGT(I, J)}

@item @emph{Arguments}:
@multitable @columnfractions .15 .70
@item @var{I} @tab Shall be of @code{INTEGER} type.
@item @var{J} @tab Shall be of @code{INTEGER} type, and of the same kind
as @var{I}.
@end multitable

@item @emph{Return value}:
The return value is of type @code{LOGICAL} and of the default kind.

@item @emph{See also}:
@ref{BGE}, @ref{BLE}, @ref{BLT}
@end table



@node BIT_SIZE
@section @code{BIT_SIZE} --- Bit size inquiry function
@fnindex BIT_SIZE
@cindex bits, number of
@cindex size of a variable, in bits

@table @asis
@item @emph{Description}:
@code{BIT_SIZE(I)} returns the number of bits (integer precision plus sign bit)
represented by the type of @var{I}.  The result of @code{BIT_SIZE(I)} is
independent of the actual value of @var{I}.

@item @emph{Standard}:
Fortran 95 and later

@item @emph{Class}:
Inquiry function

@item @emph{Syntax}:
@code{RESULT = BIT_SIZE(I)}

@item @emph{Arguments}:
@multitable @columnfractions .15 .70
@item @var{I} @tab The type shall be @code{INTEGER}.
@end multitable

@item @emph{Return value}:
The return value is of type @code{INTEGER}

@item @emph{Example}:
@smallexample
program test_bit_size
    integer :: i = 123
    integer :: size
    size = bit_size(i)
    print *, size
end program test_bit_size
@end smallexample
@end table



@node BLE
@section @code{BLE} --- Bitwise less than or equal to
@fnindex BLE
@cindex bitwise comparison

@table @asis
@item @emph{Description}:
Determines whether an integral is a bitwise less than or equal to
another.

@item @emph{Standard}:
Fortran 2008 and later

@item @emph{Class}:
Elemental function

@item @emph{Syntax}:
@code{RESULT = BLE(I, J)}

@item @emph{Arguments}:
@multitable @columnfractions .15 .70
@item @var{I} @tab Shall be of @code{INTEGER} type.
@item @var{J} @tab Shall be of @code{INTEGER} type, and of the same kind
as @var{I}.
@end multitable

@item @emph{Return value}:
The return value is of type @code{LOGICAL} and of the default kind.

@item @emph{See also}:
@ref{BGT}, @ref{BGE}, @ref{BLT}
@end table



@node BLT
@section @code{BLT} --- Bitwise less than
@fnindex BLT
@cindex bitwise comparison

@table @asis
@item @emph{Description}:
Determines whether an integral is a bitwise less than another.

@item @emph{Standard}:
Fortran 2008 and later

@item @emph{Class}:
Elemental function

@item @emph{Syntax}:
@code{RESULT = BLT(I, J)}

@item @emph{Arguments}:
@multitable @columnfractions .15 .70
@item @var{I} @tab Shall be of @code{INTEGER} type.
@item @var{J} @tab Shall be of @code{INTEGER} type, and of the same kind
as @var{I}.
@end multitable

@item @emph{Return value}:
The return value is of type @code{LOGICAL} and of the default kind.

@item @emph{See also}:
@ref{BGE}, @ref{BGT}, @ref{BLE}
@end table



@node BTEST
@section @code{BTEST} --- Bit test function
@fnindex BTEST
@cindex bits, testing

@table @asis
@item @emph{Description}:
@code{BTEST(I,POS)} returns logical @code{.TRUE.} if the bit at @var{POS}
in @var{I} is set.  The counting of the bits starts at 0.

@item @emph{Standard}:
Fortran 95 and later

@item @emph{Class}:
Elemental function

@item @emph{Syntax}:
@code{RESULT = BTEST(I, POS)}

@item @emph{Arguments}:
@multitable @columnfractions .15 .70
@item @var{I} @tab The type shall be @code{INTEGER}.
@item @var{POS} @tab The type shall be @code{INTEGER}.
@end multitable

@item @emph{Return value}:
The return value is of type @code{LOGICAL}

@item @emph{Example}:
@smallexample
program test_btest
    integer :: i = 32768 + 1024 + 64
    integer :: pos
    logical :: bool
    do pos=0,16
        bool = btest(i, pos) 
        print *, pos, bool
    end do
end program test_btest
@end smallexample
@end table


@node C_ASSOCIATED
@section @code{C_ASSOCIATED} --- Status of a C pointer
@fnindex C_ASSOCIATED
@cindex association status, C pointer
@cindex pointer, C association status

@table @asis
@item @emph{Description}:
@code{C_ASSOCIATED(c_prt_1[, c_ptr_2])} determines the status of the C pointer
@var{c_ptr_1} or if @var{c_ptr_1} is associated with the target @var{c_ptr_2}.

@item @emph{Standard}:
Fortran 2003 and later

@item @emph{Class}:
Inquiry function

@item @emph{Syntax}:
@code{RESULT = C_ASSOCIATED(c_prt_1[, c_ptr_2])}

@item @emph{Arguments}:
@multitable @columnfractions .15 .70
@item @var{c_ptr_1} @tab Scalar of the type @code{C_PTR} or @code{C_FUNPTR}.
@item @var{c_ptr_2} @tab (Optional) Scalar of the same type as @var{c_ptr_1}.
@end multitable

@item @emph{Return value}:
The return value is of type @code{LOGICAL}; it is @code{.false.} if either
@var{c_ptr_1} is a C NULL pointer or if @var{c_ptr1} and @var{c_ptr_2}
point to different addresses.

@item @emph{Example}:
@smallexample
subroutine association_test(a,b)
  use iso_c_binding, only: c_associated, c_loc, c_ptr
  implicit none
  real, pointer :: a
  type(c_ptr) :: b
  if(c_associated(b, c_loc(a))) &
     stop 'b and a do not point to same target'
end subroutine association_test
@end smallexample

@item @emph{See also}:
@ref{C_LOC}, @ref{C_FUNLOC}
@end table


@node C_FUNLOC
@section @code{C_FUNLOC} --- Obtain the C address of a procedure
@fnindex C_FUNLOC
@cindex pointer, C address of procedures

@table @asis
@item @emph{Description}:
@code{C_FUNLOC(x)} determines the C address of the argument.

@item @emph{Standard}:
Fortran 2003 and later

@item @emph{Class}:
Inquiry function

@item @emph{Syntax}:
@code{RESULT = C_FUNLOC(x)}

@item @emph{Arguments}:
@multitable @columnfractions .15 .70
@item @var{x} @tab Interoperable function or pointer to such function.
@end multitable

@item @emph{Return value}:
The return value is of type @code{C_FUNPTR} and contains the C address
of the argument.

@item @emph{Example}:
@smallexample
module x
  use iso_c_binding
  implicit none
contains
  subroutine sub(a) bind(c)
    real(c_float) :: a
    a = sqrt(a)+5.0
  end subroutine sub
end module x
program main
  use iso_c_binding
  use x
  implicit none
  interface
    subroutine my_routine(p) bind(c,name='myC_func')
      import :: c_funptr
      type(c_funptr), intent(in) :: p
    end subroutine
  end interface
  call my_routine(c_funloc(sub))
end program main
@end smallexample

@item @emph{See also}:
@ref{C_ASSOCIATED}, @ref{C_LOC}, @ref{C_F_POINTER}, @ref{C_F_PROCPOINTER}
@end table


@node C_F_PROCPOINTER
@section @code{C_F_PROCPOINTER} --- Convert C into Fortran procedure pointer
@fnindex C_F_PROCPOINTER
@cindex pointer, C address of pointers

@table @asis
@item @emph{Description}:
@code{C_F_PROCPOINTER(CPTR, FPTR)} Assign the target of the C function pointer
@var{CPTR} to the Fortran procedure pointer @var{FPTR}.

@item @emph{Standard}:
Fortran 2003 and later

@item @emph{Class}:
Subroutine

@item @emph{Syntax}:
@code{CALL C_F_PROCPOINTER(cptr, fptr)}

@item @emph{Arguments}:
@multitable @columnfractions .15 .70
@item @var{CPTR}  @tab scalar of the type @code{C_FUNPTR}. It is
@code{INTENT(IN)}.
@item @var{FPTR}  @tab procedure pointer interoperable with @var{cptr}. It is
@code{INTENT(OUT)}.
@end multitable

@item @emph{Example}:
@smallexample
program main
  use iso_c_binding
  implicit none
  abstract interface
    function func(a)
      import :: c_float
      real(c_float), intent(in) :: a
      real(c_float) :: func
    end function
  end interface
  interface
     function getIterFunc() bind(c,name="getIterFunc")
       import :: c_funptr
       type(c_funptr) :: getIterFunc
     end function
  end interface
  type(c_funptr) :: cfunptr
  procedure(func), pointer :: myFunc
  cfunptr = getIterFunc()
  call c_f_procpointer(cfunptr, myFunc)
end program main
@end smallexample

@item @emph{See also}:
@ref{C_LOC}, @ref{C_F_POINTER}
@end table


@node C_F_POINTER
@section @code{C_F_POINTER} --- Convert C into Fortran pointer
@fnindex C_F_POINTER
@cindex pointer, convert C to Fortran

@table @asis
@item @emph{Description}:
@code{C_F_POINTER(CPTR, FPTR[, SHAPE])} Assign the target the C pointer
@var{CPTR} to the Fortran pointer @var{FPTR} and specify its
shape.

@item @emph{Standard}:
Fortran 2003 and later

@item @emph{Class}:
Subroutine

@item @emph{Syntax}:
@code{CALL C_F_POINTER(CPTR, FPTR[, SHAPE])}

@item @emph{Arguments}:
@multitable @columnfractions .15 .70
@item @var{CPTR}  @tab scalar of the type @code{C_PTR}. It is
@code{INTENT(IN)}.
@item @var{FPTR}  @tab pointer interoperable with @var{cptr}. It is
@code{INTENT(OUT)}.
@item @var{SHAPE} @tab (Optional) Rank-one array of type @code{INTEGER}
with @code{INTENT(IN)}. It shall be present
if and only if @var{fptr} is an array. The size
must be equal to the rank of @var{fptr}.
@end multitable

@item @emph{Example}:
@smallexample
program main
  use iso_c_binding
  implicit none
  interface
    subroutine my_routine(p) bind(c,name='myC_func')
      import :: c_ptr
      type(c_ptr), intent(out) :: p
    end subroutine
  end interface
  type(c_ptr) :: cptr
  real,pointer :: a(:)
  call my_routine(cptr)
  call c_f_pointer(cptr, a, [12])
end program main
@end smallexample

@item @emph{See also}:
@ref{C_LOC}, @ref{C_F_PROCPOINTER}
@end table


@node C_LOC
@section @code{C_LOC} --- Obtain the C address of an object
@fnindex C_LOC
@cindex procedure pointer, convert C to Fortran

@table @asis
@item @emph{Description}:
@code{C_LOC(X)} determines the C address of the argument.

@item @emph{Standard}:
Fortran 2003 and later

@item @emph{Class}:
Inquiry function

@item @emph{Syntax}:
@code{RESULT = C_LOC(X)}

@item @emph{Arguments}:
@multitable @columnfractions .10 .75
@item @var{X} @tab  Shall have either the POINTER or TARGET attribute. It shall not be a coindexed object. It shall either be a variable with interoperable type and kind type parameters, or be a scalar, nonpolymorphic variable with no length type parameters.

@end multitable

@item @emph{Return value}:
The return value is of type @code{C_PTR} and contains the C address
of the argument.

@item @emph{Example}:
@smallexample
subroutine association_test(a,b)
  use iso_c_binding, only: c_associated, c_loc, c_ptr
  implicit none
  real, pointer :: a
  type(c_ptr) :: b
  if(c_associated(b, c_loc(a))) &
     stop 'b and a do not point to same target'
end subroutine association_test
@end smallexample

@item @emph{See also}:
@ref{C_ASSOCIATED}, @ref{C_FUNLOC}, @ref{C_F_POINTER}, @ref{C_F_PROCPOINTER}
@end table


@node C_SIZEOF
@section @code{C_SIZEOF} --- Size in bytes of an expression
@fnindex C_SIZEOF
@cindex expression size
@cindex size of an expression

@table @asis
@item @emph{Description}:
@code{C_SIZEOF(X)} calculates the number of bytes of storage the
expression @code{X} occupies.

@item @emph{Standard}:
Fortran 2008

@item @emph{Class}:
Inquiry function of the module @code{ISO_C_BINDING}

@item @emph{Syntax}:
@code{N = C_SIZEOF(X)}

@item @emph{Arguments}:
@multitable @columnfractions .15 .70
@item @var{X} @tab The argument shall be an interoperable data entity.
@end multitable

@item @emph{Return value}:
The return value is of type integer and of the system-dependent kind
@code{C_SIZE_T} (from the @code{ISO_C_BINDING} module). Its value is the
number of bytes occupied by the argument.  If the argument has the
@code{POINTER} attribute, the number of bytes of the storage area pointed
to is returned.  If the argument is of a derived type with @code{POINTER}
or @code{ALLOCATABLE} components, the return value doesn't account for
the sizes of the data pointed to by these components.

@item @emph{Example}:
@smallexample
   use iso_c_binding
   integer(c_int) :: i
   real(c_float) :: r, s(5)
   print *, (c_sizeof(s)/c_sizeof(r) == 5)
   end
@end smallexample
The example will print @code{.TRUE.} unless you are using a platform
where default @code{REAL} variables are unusually padded.

@item @emph{See also}:
@ref{SIZEOF}, @ref{STORAGE_SIZE}
@end table


@node CEILING
@section @code{CEILING} --- Integer ceiling function
@fnindex CEILING
@cindex ceiling
@cindex rounding, ceiling

@table @asis
@item @emph{Description}:
@code{CEILING(A)} returns the least integer greater than or equal to @var{A}.

@item @emph{Standard}:
Fortran 95 and later

@item @emph{Class}:
Elemental function

@item @emph{Syntax}:
@code{RESULT = CEILING(A [, KIND])}

@item @emph{Arguments}:
@multitable @columnfractions .15 .70
@item @var{A} @tab The type shall be @code{REAL}.
@item @var{KIND} @tab (Optional) An @code{INTEGER} initialization
expression indicating the kind parameter of the result.
@end multitable

@item @emph{Return value}:
The return value is of type @code{INTEGER(KIND)} if @var{KIND} is present
and a default-kind @code{INTEGER} otherwise.

@item @emph{Example}:
@smallexample
program test_ceiling
    real :: x = 63.29
    real :: y = -63.59
    print *, ceiling(x) ! returns 64
    print *, ceiling(y) ! returns -63
end program test_ceiling
@end smallexample

@item @emph{See also}:
@ref{FLOOR}, @ref{NINT}

@end table



@node CHAR
@section @code{CHAR} --- Character conversion function
@fnindex CHAR
@cindex conversion, to character

@table @asis
@item @emph{Description}:
@code{CHAR(I [, KIND])} returns the character represented by the integer @var{I}.

@item @emph{Standard}:
Fortran 77 and later

@item @emph{Class}:
Elemental function

@item @emph{Syntax}:
@code{RESULT = CHAR(I [, KIND])}

@item @emph{Arguments}:
@multitable @columnfractions .15 .70
@item @var{I} @tab The type shall be @code{INTEGER}.
@item @var{KIND} @tab (Optional) An @code{INTEGER} initialization
expression indicating the kind parameter of the result.
@end multitable

@item @emph{Return value}:
The return value is of type @code{CHARACTER(1)}

@item @emph{Example}:
@smallexample
program test_char
    integer :: i = 74
    character(1) :: c
    c = char(i)
    print *, i, c ! returns 'J'
end program test_char
@end smallexample

@item @emph{Specific names}:
@multitable @columnfractions .20 .20 .20 .25
@item Name           @tab Argument         @tab Return type             @tab Standard
@item @code{CHAR(I)} @tab @code{INTEGER I} @tab @code{CHARACTER(LEN=1)} @tab F77 and later
@end multitable

@item @emph{Note}:
See @ref{ICHAR} for a discussion of converting between numerical values
and formatted string representations.

@item @emph{See also}:
@ref{ACHAR}, @ref{IACHAR}, @ref{ICHAR}

@end table



@node CHDIR
@section @code{CHDIR} --- Change working directory
@fnindex CHDIR
@cindex system, working directory

@table @asis
@item @emph{Description}:
Change current working directory to a specified path.

This intrinsic is provided in both subroutine and function forms; however,
only one form can be used in any given program unit.

@item @emph{Standard}:
GNU extension

@item @emph{Class}:
Subroutine, function

@item @emph{Syntax}:
@multitable @columnfractions .80
@item @code{CALL CHDIR(NAME [, STATUS])}
@item @code{STATUS = CHDIR(NAME)}
@end multitable

@item @emph{Arguments}:
@multitable @columnfractions .15 .70
@item @var{NAME}   @tab The type shall be @code{CHARACTER} of default
kind and shall specify a valid path within the file system.
@item @var{STATUS} @tab (Optional) @code{INTEGER} status flag of the default
kind.  Returns 0 on success, and a system specific and nonzero error code
otherwise.
@end multitable

@item @emph{Example}:
@smallexample
PROGRAM test_chdir
  CHARACTER(len=255) :: path
  CALL getcwd(path)
  WRITE(*,*) TRIM(path)
  CALL chdir("/tmp")
  CALL getcwd(path)
  WRITE(*,*) TRIM(path)
END PROGRAM
@end smallexample

@item @emph{See also}:
@ref{GETCWD}
@end table



@node CHMOD
@section @code{CHMOD} --- Change access permissions of files
@fnindex CHMOD
@cindex file system, change access mode

@table @asis
@item @emph{Description}:
@code{CHMOD} changes the permissions of a file. This function invokes
@code{/bin/chmod} and might therefore not work on all platforms.

This intrinsic is provided in both subroutine and function forms; however,
only one form can be used in any given program unit.

@item @emph{Standard}:
GNU extension

@item @emph{Class}:
Subroutine, function

@item @emph{Syntax}:
@multitable @columnfractions .80
@item @code{CALL CHMOD(NAME, MODE[, STATUS])}
@item @code{STATUS = CHMOD(NAME, MODE)}
@end multitable

@item @emph{Arguments}:
@multitable @columnfractions .15 .70

@item @var{NAME} @tab Scalar @code{CHARACTER} of default kind with the
file name. Trailing blanks are ignored unless the character
@code{achar(0)} is present, then all characters up to and excluding
@code{achar(0)} are used as the file name.

@item @var{MODE} @tab Scalar @code{CHARACTER} of default kind giving the
file permission. @var{MODE} uses the same syntax as the @var{MODE}
argument of @code{/bin/chmod}.

@item @var{STATUS} @tab (optional) scalar @code{INTEGER}, which is
@code{0} on success and nonzero otherwise.
@end multitable

@item @emph{Return value}:
In either syntax, @var{STATUS} is set to @code{0} on success and nonzero
otherwise.

@item @emph{Example}:
@code{CHMOD} as subroutine
@smallexample
program chmod_test
  implicit none
  integer :: status
  call chmod('test.dat','u+x',status)
  print *, 'Status: ', status
end program chmod_test
@end smallexample
@code{CHMOD} as function:
@smallexample
program chmod_test
  implicit none
  integer :: status
  status = chmod('test.dat','u+x')
  print *, 'Status: ', status
end program chmod_test
@end smallexample

@end table



@node CMPLX
@section @code{CMPLX} --- Complex conversion function
@fnindex CMPLX
@cindex complex numbers, conversion to
@cindex conversion, to complex

@table @asis
@item @emph{Description}:
@code{CMPLX(X [, Y [, KIND]])} returns a complex number where @var{X} is converted to
the real component.  If @var{Y} is present it is converted to the imaginary
component.  If @var{Y} is not present then the imaginary component is set to
0.0.  If @var{X} is complex then @var{Y} must not be present.

@item @emph{Standard}:
Fortran 77 and later

@item @emph{Class}:
Elemental function

@item @emph{Syntax}:
@code{RESULT = CMPLX(X [, Y [, KIND]])}

@item @emph{Arguments}:
@multitable @columnfractions .15 .70
@item @var{X} @tab The type may be @code{INTEGER}, @code{REAL},
or @code{COMPLEX}.
@item @var{Y} @tab (Optional; only allowed if @var{X} is not
@code{COMPLEX}.)  May be @code{INTEGER} or @code{REAL}.
@item @var{KIND} @tab (Optional) An @code{INTEGER} initialization
expression indicating the kind parameter of the result.
@end multitable

@item @emph{Return value}:
The return value is of @code{COMPLEX} type, with a kind equal to
@var{KIND} if it is specified.  If @var{KIND} is not specified, the
result is of the default @code{COMPLEX} kind, regardless of the kinds of
@var{X} and @var{Y}. 

@item @emph{Example}:
@smallexample
program test_cmplx
    integer :: i = 42
    real :: x = 3.14
    complex :: z
    z = cmplx(i, x)
    print *, z, cmplx(x)
end program test_cmplx
@end smallexample

@item @emph{See also}:
@ref{COMPLEX}
@end table



@node COMMAND_ARGUMENT_COUNT
@section @code{COMMAND_ARGUMENT_COUNT} --- Get number of command line arguments
@fnindex COMMAND_ARGUMENT_COUNT
@cindex command-line arguments
@cindex command-line arguments, number of
@cindex arguments, to program

@table @asis
@item @emph{Description}:
@code{COMMAND_ARGUMENT_COUNT()} returns the number of arguments passed on the
command line when the containing program was invoked.

@item @emph{Standard}:
Fortran 2003 and later

@item @emph{Class}:
Inquiry function

@item @emph{Syntax}:
@code{RESULT = COMMAND_ARGUMENT_COUNT()}

@item @emph{Arguments}:
@multitable @columnfractions .15 .70
@item None
@end multitable

@item @emph{Return value}:
The return value is an @code{INTEGER} of default kind.

@item @emph{Example}:
@smallexample
program test_command_argument_count
    integer :: count
    count = command_argument_count()
    print *, count
end program test_command_argument_count
@end smallexample

@item @emph{See also}:
@ref{GET_COMMAND}, @ref{GET_COMMAND_ARGUMENT}
@end table



@node COMPILER_OPTIONS
@section @code{COMPILER_OPTIONS} --- Options passed to the compiler
@fnindex COMPILER_OPTIONS
@cindex flags inquiry function
@cindex options inquiry function
@cindex compiler flags inquiry function

@table @asis
@item @emph{Description}:
@code{COMPILER_OPTIONS()} returns a string with the options used for
compiling.

@item @emph{Standard}:
Fortran 2008

@item @emph{Class}:
Inquiry function of the module @code{ISO_FORTRAN_ENV}

@item @emph{Syntax}:
@code{STR = COMPILER_OPTIONS()}

@item @emph{Arguments}:
None.

@item @emph{Return value}:
The return value is a default-kind string with system-dependent length.
It contains the compiler flags used to compile the file, which called
the @code{COMPILER_OPTIONS} intrinsic.

@item @emph{Example}:
@smallexample
   use iso_fortran_env
   print '(4a)', 'This file was compiled by ', &
                 compiler_version(), ' using the the options ', &
                 compiler_options()
   end
@end smallexample

@item @emph{See also}:
@ref{COMPILER_VERSION}, @ref{ISO_FORTRAN_ENV}
@end table



@node COMPILER_VERSION
@section @code{COMPILER_VERSION} --- Compiler version string
@fnindex COMPILER_VERSION
@cindex compiler, name and version
@cindex version of the compiler

@table @asis
@item @emph{Description}:
@code{COMPILER_VERSION()} returns a string with the name and the
version of the compiler.

@item @emph{Standard}:
Fortran 2008

@item @emph{Class}:
Inquiry function of the module @code{ISO_FORTRAN_ENV}

@item @emph{Syntax}:
@code{STR = COMPILER_VERSION()}

@item @emph{Arguments}:
None.

@item @emph{Return value}:
The return value is a default-kind string with system-dependent length.
It contains the name of the compiler and its version number.

@item @emph{Example}:
@smallexample
   use iso_fortran_env
   print '(4a)', 'This file was compiled by ', &
                 compiler_version(), ' using the the options ', &
                 compiler_options()
   end
@end smallexample

@item @emph{See also}:
@ref{COMPILER_OPTIONS}, @ref{ISO_FORTRAN_ENV}
@end table



@node COMPLEX
@section @code{COMPLEX} --- Complex conversion function
@fnindex COMPLEX
@cindex complex numbers, conversion to
@cindex conversion, to complex

@table @asis
@item @emph{Description}:
@code{COMPLEX(X, Y)} returns a complex number where @var{X} is converted
to the real component and @var{Y} is converted to the imaginary
component.

@item @emph{Standard}:
GNU extension

@item @emph{Class}:
Elemental function

@item @emph{Syntax}:
@code{RESULT = COMPLEX(X, Y)}

@item @emph{Arguments}:
@multitable @columnfractions .15 .70
@item @var{X} @tab The type may be @code{INTEGER} or @code{REAL}.
@item @var{Y} @tab The type may be @code{INTEGER} or @code{REAL}.
@end multitable

@item @emph{Return value}:
If @var{X} and @var{Y} are both of @code{INTEGER} type, then the return
value is of default @code{COMPLEX} type.

If @var{X} and @var{Y} are of @code{REAL} type, or one is of @code{REAL}
type and one is of @code{INTEGER} type, then the return value is of
@code{COMPLEX} type with a kind equal to that of the @code{REAL}
argument with the highest precision.  

@item @emph{Example}:
@smallexample
program test_complex
    integer :: i = 42
    real :: x = 3.14
    print *, complex(i, x)
end program test_complex
@end smallexample

@item @emph{See also}:
@ref{CMPLX}
@end table



@node CONJG
@section @code{CONJG} --- Complex conjugate function 
@fnindex CONJG
@fnindex DCONJG
@cindex complex conjugate

@table @asis
@item @emph{Description}:
@code{CONJG(Z)} returns the conjugate of @var{Z}.  If @var{Z} is @code{(x, y)}
then the result is @code{(x, -y)}

@item @emph{Standard}:
Fortran 77 and later, has overloads that are GNU extensions

@item @emph{Class}:
Elemental function

@item @emph{Syntax}:
@code{Z = CONJG(Z)}

@item @emph{Arguments}:
@multitable @columnfractions .15 .70
@item @var{Z} @tab The type shall be @code{COMPLEX}.
@end multitable

@item @emph{Return value}:
The return value is of type @code{COMPLEX}.

@item @emph{Example}:
@smallexample
program test_conjg
    complex :: z = (2.0, 3.0)
    complex(8) :: dz = (2.71_8, -3.14_8)
    z= conjg(z)
    print *, z
    dz = dconjg(dz)
    print *, dz
end program test_conjg
@end smallexample

@item @emph{Specific names}:
@multitable @columnfractions .20 .20 .20 .25
@item Name             @tab Argument             @tab Return type       @tab Standard
@item @code{CONJG(Z)}  @tab @code{COMPLEX Z}     @tab @code{COMPLEX}    @tab GNU extension
@item @code{DCONJG(Z)} @tab @code{COMPLEX(8) Z}  @tab @code{COMPLEX(8)} @tab GNU extension
@end multitable
@end table



@node COS
@section @code{COS} --- Cosine function 
@fnindex COS
@fnindex DCOS
@fnindex CCOS
@fnindex ZCOS
@fnindex CDCOS
@cindex trigonometric function, cosine
@cindex cosine

@table @asis
@item @emph{Description}:
@code{COS(X)} computes the cosine of @var{X}.

@item @emph{Standard}:
Fortran 77 and later, has overloads that are GNU extensions

@item @emph{Class}:
Elemental function

@item @emph{Syntax}:
@code{RESULT = COS(X)}

@item @emph{Arguments}:
@multitable @columnfractions .15 .70
@item @var{X} @tab The type shall be @code{REAL} or
@code{COMPLEX}.
@end multitable

@item @emph{Return value}:
The return value is of the same type and kind as @var{X}. The real part
of the result is in radians. If @var{X} is of the type @code{REAL},
the return value lies in the range @math{ -1 \leq \cos (x) \leq 1}.

@item @emph{Example}:
@smallexample
program test_cos
  real :: x = 0.0
  x = cos(x)
end program test_cos
@end smallexample

@item @emph{Specific names}:
@multitable @columnfractions .20 .20 .20 .25
@item Name            @tab Argument            @tab Return type       @tab Standard
@item @code{COS(X)}   @tab @code{REAL(4) X}    @tab @code{REAL(4)}    @tab Fortran 77 and later
@item @code{DCOS(X)}  @tab @code{REAL(8) X}    @tab @code{REAL(8)}    @tab Fortran 77 and later
@item @code{CCOS(X)}  @tab @code{COMPLEX(4) X} @tab @code{COMPLEX(4)} @tab Fortran 77 and later
@item @code{ZCOS(X)}  @tab @code{COMPLEX(8) X} @tab @code{COMPLEX(8)} @tab GNU extension
@item @code{CDCOS(X)} @tab @code{COMPLEX(8) X} @tab @code{COMPLEX(8)} @tab GNU extension
@end multitable

@item @emph{See also}:
Inverse function: @ref{ACOS}

@end table



@node COSH
@section @code{COSH} --- Hyperbolic cosine function 
@fnindex COSH
@fnindex DCOSH
@cindex hyperbolic cosine
@cindex hyperbolic function, cosine
@cindex cosine, hyperbolic

@table @asis
@item @emph{Description}:
@code{COSH(X)} computes the hyperbolic cosine of @var{X}.

@item @emph{Standard}:
Fortran 77 and later, for a complex argument Fortran 2008 or later

@item @emph{Class}:
Elemental function

@item @emph{Syntax}:
@code{X = COSH(X)}

@item @emph{Arguments}:
@multitable @columnfractions .15 .70
@item @var{X} @tab The type shall be @code{REAL} or @code{COMPLEX}.
@end multitable

@item @emph{Return value}:
The return value has same type and kind as @var{X}. If @var{X} is
complex, the imaginary part of the result is in radians. If @var{X}
is @code{REAL}, the return value has a lower bound of one,
@math{\cosh (x) \geq 1}.

@item @emph{Example}:
@smallexample
program test_cosh
  real(8) :: x = 1.0_8
  x = cosh(x)
end program test_cosh
@end smallexample

@item @emph{Specific names}:
@multitable @columnfractions .20 .20 .20 .25
@item Name            @tab Argument          @tab Return type       @tab Standard
@item @code{COSH(X)}  @tab @code{REAL(4) X}  @tab @code{REAL(4)}    @tab Fortran 77 and later
@item @code{DCOSH(X)} @tab @code{REAL(8) X}  @tab @code{REAL(8)}    @tab Fortran 77 and later
@end multitable

@item @emph{See also}:
Inverse function: @ref{ACOSH}

@end table



@node COUNT
@section @code{COUNT} --- Count function
@fnindex COUNT
@cindex array, conditionally count elements
@cindex array, element counting
@cindex array, number of elements

@table @asis
@item @emph{Description}:

Counts the number of @code{.TRUE.} elements in a logical @var{MASK},
or, if the @var{DIM} argument is supplied, counts the number of
elements along each row of the array in the @var{DIM} direction.
If the array has zero size, or all of the elements of @var{MASK} are
@code{.FALSE.}, then the result is @code{0}.

@item @emph{Standard}:
Fortran 95 and later, with @var{KIND} argument Fortran 2003 and later

@item @emph{Class}:
Transformational function

@item @emph{Syntax}:
@code{RESULT = COUNT(MASK [, DIM, KIND])}

@item @emph{Arguments}:
@multitable @columnfractions .15 .70
@item @var{MASK} @tab The type shall be @code{LOGICAL}.
@item @var{DIM}  @tab (Optional) The type shall be @code{INTEGER}.
@item @var{KIND} @tab (Optional) An @code{INTEGER} initialization
expression indicating the kind parameter of the result.
@end multitable

@item @emph{Return value}:
The return value is of type @code{INTEGER} and of kind @var{KIND}. If
@var{KIND} is absent, the return value is of default integer kind.
If @var{DIM} is present, the result is an array with a rank one less
than the rank of @var{ARRAY}, and a size corresponding to the shape
of @var{ARRAY} with the @var{DIM} dimension removed.

@item @emph{Example}:
@smallexample
program test_count
    integer, dimension(2,3) :: a, b
    logical, dimension(2,3) :: mask
    a = reshape( (/ 1, 2, 3, 4, 5, 6 /), (/ 2, 3 /))
    b = reshape( (/ 0, 7, 3, 4, 5, 8 /), (/ 2, 3 /))
    print '(3i3)', a(1,:)
    print '(3i3)', a(2,:)
    print *
    print '(3i3)', b(1,:)
    print '(3i3)', b(2,:)
    print *
    mask = a.ne.b
    print '(3l3)', mask(1,:)
    print '(3l3)', mask(2,:)
    print *
    print '(3i3)', count(mask)
    print *
    print '(3i3)', count(mask, 1)
    print *
    print '(3i3)', count(mask, 2)
end program test_count
@end smallexample
@end table



@node CPU_TIME
@section @code{CPU_TIME} --- CPU elapsed time in seconds
@fnindex CPU_TIME
@cindex time, elapsed

@table @asis
@item @emph{Description}:
Returns a @code{REAL} value representing the elapsed CPU time in
seconds.  This is useful for testing segments of code to determine
execution time.

If a time source is available, time will be reported with microsecond
resolution. If no time source is available, @var{TIME} is set to
@code{-1.0}.

Note that @var{TIME} may contain a, system dependent, arbitrary offset
and may not start with @code{0.0}. For @code{CPU_TIME}, the absolute
value is meaningless, only differences between subsequent calls to
this subroutine, as shown in the example below, should be used.


@item @emph{Standard}:
Fortran 95 and later

@item @emph{Class}:
Subroutine

@item @emph{Syntax}:
@code{CALL CPU_TIME(TIME)}

@item @emph{Arguments}:
@multitable @columnfractions .15 .70
@item @var{TIME} @tab The type shall be @code{REAL} with @code{INTENT(OUT)}.
@end multitable

@item @emph{Return value}:
None

@item @emph{Example}:
@smallexample
program test_cpu_time
    real :: start, finish
    call cpu_time(start)
        ! put code to test here
    call cpu_time(finish)
    print '("Time = ",f6.3," seconds.")',finish-start
end program test_cpu_time
@end smallexample

@item @emph{See also}:
@ref{SYSTEM_CLOCK}, @ref{DATE_AND_TIME}
@end table



@node CSHIFT
@section @code{CSHIFT} --- Circular shift elements of an array
@fnindex CSHIFT
@cindex array, shift circularly
@cindex array, permutation
@cindex array, rotate

@table @asis
@item @emph{Description}:
@code{CSHIFT(ARRAY, SHIFT [, DIM])} performs a circular shift on elements of
@var{ARRAY} along the dimension of @var{DIM}.  If @var{DIM} is omitted it is
taken to be @code{1}.  @var{DIM} is a scalar of type @code{INTEGER} in the
range of @math{1 \leq DIM \leq n)} where @math{n} is the rank of @var{ARRAY}.
If the rank of @var{ARRAY} is one, then all elements of @var{ARRAY} are shifted
by @var{SHIFT} places.  If rank is greater than one, then all complete rank one
sections of @var{ARRAY} along the given dimension are shifted.  Elements
shifted out one end of each rank one section are shifted back in the other end.

@item @emph{Standard}:
Fortran 95 and later

@item @emph{Class}:
Transformational function

@item @emph{Syntax}:
@code{RESULT = CSHIFT(ARRAY, SHIFT [, DIM])}

@item @emph{Arguments}:
@multitable @columnfractions .15 .70
@item @var{ARRAY}  @tab Shall be an array of any type.
@item @var{SHIFT}  @tab The type shall be @code{INTEGER}.
@item @var{DIM}    @tab The type shall be @code{INTEGER}.
@end multitable

@item @emph{Return value}:
Returns an array of same type and rank as the @var{ARRAY} argument.

@item @emph{Example}:
@smallexample
program test_cshift
    integer, dimension(3,3) :: a
    a = reshape( (/ 1, 2, 3, 4, 5, 6, 7, 8, 9 /), (/ 3, 3 /))
    print '(3i3)', a(1,:)
    print '(3i3)', a(2,:)
    print '(3i3)', a(3,:)    
    a = cshift(a, SHIFT=(/1, 2, -1/), DIM=2)
    print *
    print '(3i3)', a(1,:)
    print '(3i3)', a(2,:)
    print '(3i3)', a(3,:)
end program test_cshift
@end smallexample
@end table



@node CTIME
@section @code{CTIME} --- Convert a time into a string
@fnindex CTIME
@cindex time, conversion to string
@cindex conversion, to string

@table @asis
@item @emph{Description}:
@code{CTIME} converts a system time value, such as returned by
@code{TIME8()}, to a string of the form @samp{Sat Aug 19 18:13:14 1995}.

This intrinsic is provided in both subroutine and function forms; however,
only one form can be used in any given program unit.

@item @emph{Standard}:
GNU extension

@item @emph{Class}:
Subroutine, function

@item @emph{Syntax}:
@multitable @columnfractions .80
@item @code{CALL CTIME(TIME, RESULT)}.
@item @code{RESULT = CTIME(TIME)}, (not recommended).
@end multitable

@item @emph{Arguments}:
@multitable @columnfractions .15 .70
@item @var{TIME}    @tab The type shall be of type @code{INTEGER(KIND=8)}.
@item @var{RESULT}  @tab The type shall be of type @code{CHARACTER} and
of default kind.
@end multitable

@item @emph{Return value}:
The converted date and time as a string.

@item @emph{Example}:
@smallexample
program test_ctime
    integer(8) :: i
    character(len=30) :: date
    i = time8()

    ! Do something, main part of the program
    
    call ctime(i,date)
    print *, 'Program was started on ', date
end program test_ctime
@end smallexample

@item @emph{See Also}:
@ref{GMTIME}, @ref{LTIME}, @ref{TIME}, @ref{TIME8}
@end table



@node DATE_AND_TIME
@section @code{DATE_AND_TIME} --- Date and time subroutine
@fnindex DATE_AND_TIME
@cindex date, current
@cindex current date
@cindex time, current
@cindex current time

@table @asis
@item @emph{Description}:
@code{DATE_AND_TIME(DATE, TIME, ZONE, VALUES)} gets the corresponding date and
time information from the real-time system clock.  @var{DATE} is
@code{INTENT(OUT)} and has form ccyymmdd.  @var{TIME} is @code{INTENT(OUT)} and
has form hhmmss.sss.  @var{ZONE} is @code{INTENT(OUT)} and has form (+-)hhmm,
representing the difference with respect to Coordinated Universal Time (UTC).
Unavailable time and date parameters return blanks.

@var{VALUES} is @code{INTENT(OUT)} and provides the following:

@multitable @columnfractions .15 .30 .40
@item @tab @code{VALUE(1)}: @tab The year
@item @tab @code{VALUE(2)}: @tab The month
@item @tab @code{VALUE(3)}: @tab The day of the month
@item @tab @code{VALUE(4)}: @tab Time difference with UTC in minutes
@item @tab @code{VALUE(5)}: @tab The hour of the day
@item @tab @code{VALUE(6)}: @tab The minutes of the hour
@item @tab @code{VALUE(7)}: @tab The seconds of the minute
@item @tab @code{VALUE(8)}: @tab The milliseconds of the second
@end multitable

@item @emph{Standard}:
Fortran 95 and later

@item @emph{Class}:
Subroutine

@item @emph{Syntax}:
@code{CALL DATE_AND_TIME([DATE, TIME, ZONE, VALUES])}

@item @emph{Arguments}:
@multitable @columnfractions .15 .70
@item @var{DATE}  @tab (Optional) The type shall be @code{CHARACTER(LEN=8)}
or larger, and of default kind.
@item @var{TIME}  @tab (Optional) The type shall be @code{CHARACTER(LEN=10)}
or larger, and of default kind.
@item @var{ZONE}  @tab (Optional) The type shall be @code{CHARACTER(LEN=5)}
or larger, and of default kind.
@item @var{VALUES}@tab (Optional) The type shall be @code{INTEGER(8)}.
@end multitable

@item @emph{Return value}:
None

@item @emph{Example}:
@smallexample
program test_time_and_date
    character(8)  :: date
    character(10) :: time
    character(5)  :: zone
    integer,dimension(8) :: values
    ! using keyword arguments
    call date_and_time(date,time,zone,values)
    call date_and_time(DATE=date,ZONE=zone)
    call date_and_time(TIME=time)
    call date_and_time(VALUES=values)
    print '(a,2x,a,2x,a)', date, time, zone
    print '(8i5))', values
end program test_time_and_date
@end smallexample

@item @emph{See also}:
@ref{CPU_TIME}, @ref{SYSTEM_CLOCK}
@end table



@node DBLE
@section @code{DBLE} --- Double conversion function 
@fnindex DBLE
@cindex conversion, to real

@table @asis
@item @emph{Description}:
@code{DBLE(A)} Converts @var{A} to double precision real type.

@item @emph{Standard}:
Fortran 77 and later

@item @emph{Class}:
Elemental function

@item @emph{Syntax}:
@code{RESULT = DBLE(A)}

@item @emph{Arguments}:
@multitable @columnfractions .15 .70
@item @var{A} @tab The type shall be @code{INTEGER}, @code{REAL},
or @code{COMPLEX}.
@end multitable

@item @emph{Return value}:
The return value is of type double precision real.

@item @emph{Example}:
@smallexample
program test_dble
    real    :: x = 2.18
    integer :: i = 5
    complex :: z = (2.3,1.14)
    print *, dble(x), dble(i), dble(z)
end program test_dble
@end smallexample

@item @emph{See also}:
@ref{REAL}
@end table



@node DCMPLX
@section @code{DCMPLX} --- Double complex conversion function
@fnindex DCMPLX
@cindex complex numbers, conversion to
@cindex conversion, to complex

@table @asis
@item @emph{Description}:
@code{DCMPLX(X [,Y])} returns a double complex number where @var{X} is
converted to the real component.  If @var{Y} is present it is converted to the
imaginary component.  If @var{Y} is not present then the imaginary component is
set to 0.0.  If @var{X} is complex then @var{Y} must not be present.

@item @emph{Standard}:
GNU extension

@item @emph{Class}:
Elemental function

@item @emph{Syntax}:
@code{RESULT = DCMPLX(X [, Y])}

@item @emph{Arguments}:
@multitable @columnfractions .15 .70
@item @var{X} @tab The type may be @code{INTEGER}, @code{REAL},
or @code{COMPLEX}.
@item @var{Y} @tab (Optional if @var{X} is not @code{COMPLEX}.) May be
@code{INTEGER} or @code{REAL}. 
@end multitable

@item @emph{Return value}:
The return value is of type @code{COMPLEX(8)}

@item @emph{Example}:
@smallexample
program test_dcmplx
    integer :: i = 42
    real :: x = 3.14
    complex :: z
    z = cmplx(i, x)
    print *, dcmplx(i)
    print *, dcmplx(x)
    print *, dcmplx(z)
    print *, dcmplx(x,i)
end program test_dcmplx
@end smallexample
@end table


@node DIGITS
@section @code{DIGITS} --- Significant binary digits function
@fnindex DIGITS
@cindex model representation, significant digits

@table @asis
@item @emph{Description}:
@code{DIGITS(X)} returns the number of significant binary digits of the internal
model representation of @var{X}.  For example, on a system using a 32-bit
floating point representation, a default real number would likely return 24.

@item @emph{Standard}:
Fortran 95 and later

@item @emph{Class}:
Inquiry function

@item @emph{Syntax}:
@code{RESULT = DIGITS(X)}

@item @emph{Arguments}:
@multitable @columnfractions .15 .70
@item @var{X} @tab The type may be @code{INTEGER} or @code{REAL}.
@end multitable

@item @emph{Return value}:
The return value is of type @code{INTEGER}.

@item @emph{Example}:
@smallexample
program test_digits
    integer :: i = 12345
    real :: x = 3.143
    real(8) :: y = 2.33
    print *, digits(i)
    print *, digits(x)
    print *, digits(y)
end program test_digits
@end smallexample
@end table



@node DIM
@section @code{DIM} --- Positive difference
@fnindex DIM
@fnindex IDIM
@fnindex DDIM
@cindex positive difference

@table @asis
@item @emph{Description}:
@code{DIM(X,Y)} returns the difference @code{X-Y} if the result is positive;
otherwise returns zero.

@item @emph{Standard}:
Fortran 77 and later

@item @emph{Class}:
Elemental function

@item @emph{Syntax}:
@code{RESULT = DIM(X, Y)}

@item @emph{Arguments}:
@multitable @columnfractions .15 .70
@item @var{X} @tab The type shall be @code{INTEGER} or @code{REAL}
@item @var{Y} @tab The type shall be the same type and kind as @var{X}.
@end multitable

@item @emph{Return value}:
The return value is of type @code{INTEGER} or @code{REAL}.

@item @emph{Example}:
@smallexample
program test_dim
    integer :: i
    real(8) :: x
    i = dim(4, 15)
    x = dim(4.345_8, 2.111_8)
    print *, i
    print *, x
end program test_dim
@end smallexample

@item @emph{Specific names}:
@multitable @columnfractions .20 .20 .20 .25
@item Name             @tab Argument               @tab Return type       @tab Standard
@item @code{DIM(X,Y)}  @tab @code{REAL(4) X, Y}    @tab @code{REAL(4)}    @tab Fortran 77 and later
@item @code{IDIM(X,Y)} @tab @code{INTEGER(4) X, Y} @tab @code{INTEGER(4)} @tab Fortran 77 and later
@item @code{DDIM(X,Y)} @tab @code{REAL(8) X, Y}    @tab @code{REAL(8)}    @tab Fortran 77 and later
@end multitable
@end table



@node DOT_PRODUCT
@section @code{DOT_PRODUCT} --- Dot product function
@fnindex DOT_PRODUCT
@cindex dot product
@cindex vector product
@cindex product, vector

@table @asis
@item @emph{Description}:
@code{DOT_PRODUCT(VECTOR_A, VECTOR_B)} computes the dot product multiplication
of two vectors @var{VECTOR_A} and @var{VECTOR_B}.  The two vectors may be
either numeric or logical and must be arrays of rank one and of equal size. If
the vectors are @code{INTEGER} or @code{REAL}, the result is
@code{SUM(VECTOR_A*VECTOR_B)}. If the vectors are @code{COMPLEX}, the result
is @code{SUM(CONJG(VECTOR_A)*VECTOR_B)}. If the vectors are @code{LOGICAL},
the result is @code{ANY(VECTOR_A .AND. VECTOR_B)}.  

@item @emph{Standard}:
Fortran 95 and later

@item @emph{Class}:
Transformational function

@item @emph{Syntax}:
@code{RESULT = DOT_PRODUCT(VECTOR_A, VECTOR_B)}

@item @emph{Arguments}:
@multitable @columnfractions .15 .70
@item @var{VECTOR_A} @tab The type shall be numeric or @code{LOGICAL}, rank 1.
@item @var{VECTOR_B} @tab The type shall be numeric if @var{VECTOR_A} is of numeric type or @code{LOGICAL} if @var{VECTOR_A} is of type @code{LOGICAL}. @var{VECTOR_B} shall be a rank-one array.
@end multitable

@item @emph{Return value}:
If the arguments are numeric, the return value is a scalar of numeric type,
@code{INTEGER}, @code{REAL}, or @code{COMPLEX}.  If the arguments are
@code{LOGICAL}, the return value is @code{.TRUE.} or @code{.FALSE.}.

@item @emph{Example}:
@smallexample
program test_dot_prod
    integer, dimension(3) :: a, b
    a = (/ 1, 2, 3 /)
    b = (/ 4, 5, 6 /)
    print '(3i3)', a
    print *
    print '(3i3)', b
    print *
    print *, dot_product(a,b)
end program test_dot_prod
@end smallexample
@end table



@node DPROD
@section @code{DPROD} --- Double product function
@fnindex DPROD
@cindex product, double-precision

@table @asis
@item @emph{Description}:
@code{DPROD(X,Y)} returns the product @code{X*Y}.

@item @emph{Standard}:
Fortran 77 and later

@item @emph{Class}:
Elemental function

@item @emph{Syntax}:
@code{RESULT = DPROD(X, Y)}

@item @emph{Arguments}:
@multitable @columnfractions .15 .70
@item @var{X} @tab The type shall be @code{REAL}.
@item @var{Y} @tab The type shall be @code{REAL}.
@end multitable

@item @emph{Return value}:
The return value is of type @code{REAL(8)}.

@item @emph{Example}:
@smallexample
program test_dprod
    real :: x = 5.2
    real :: y = 2.3
    real(8) :: d
    d = dprod(x,y)
    print *, d
end program test_dprod
@end smallexample

@item @emph{Specific names}:
@multitable @columnfractions .20 .20 .20 .25
@item Name              @tab Argument               @tab Return type       @tab Standard
@item @code{DPROD(X,Y)} @tab @code{REAL(4) X, Y}    @tab @code{REAL(4)}    @tab Fortran 77 and later
@end multitable

@end table


@node DREAL
@section @code{DREAL} --- Double real part function
@fnindex DREAL
@cindex complex numbers, real part

@table @asis
@item @emph{Description}:
@code{DREAL(Z)} returns the real part of complex variable @var{Z}.

@item @emph{Standard}:
GNU extension

@item @emph{Class}:
Elemental function

@item @emph{Syntax}:
@code{RESULT = DREAL(A)}

@item @emph{Arguments}:
@multitable @columnfractions .15 .70
@item @var{A} @tab The type shall be @code{COMPLEX(8)}.
@end multitable

@item @emph{Return value}:
The return value is of type @code{REAL(8)}.

@item @emph{Example}:
@smallexample
program test_dreal
    complex(8) :: z = (1.3_8,7.2_8)
    print *, dreal(z)
end program test_dreal
@end smallexample

@item @emph{See also}:
@ref{AIMAG}

@end table



@node DSHIFTL
@section @code{DSHIFTL} --- Combined left shift
@fnindex DSHIFTL
@cindex left shift, combined
@cindex shift, left

@table @asis
@item @emph{Description}:
@code{DSHIFTL(I, J, SHIFT)} combines bits of @var{I} and @var{J}. The
rightmost @var{SHIFT} bits of the result are the leftmost @var{SHIFT}
bits of @var{J}, and the remaining bits are the rightmost bits of
@var{I}.

@item @emph{Standard}:
Fortran 2008 and later

@item @emph{Class}:
Elemental function

@item @emph{Syntax}:
@code{RESULT = DSHIFTL(I, J, SHIFT)}

@item @emph{Arguments}:
@multitable @columnfractions .15 .70
@item @var{I} @tab Shall be of type @code{INTEGER}.
@item @var{J} @tab Shall be of type @code{INTEGER}, and of the same kind
as @var{I}.
@item @var{SHIFT} @tab Shall be of type @code{INTEGER}.
@end multitable

@item @emph{Return value}:
The return value has same type and kind as @var{I}.

@item @emph{See also}:
@ref{DSHIFTR}

@end table



@node DSHIFTR
@section @code{DSHIFTR} --- Combined right shift
@fnindex DSHIFTR
@cindex right shift, combined
@cindex shift, right

@table @asis
@item @emph{Description}:
@code{DSHIFTR(I, J, SHIFT)} combines bits of @var{I} and @var{J}. The
leftmost @var{SHIFT} bits of the result are the rightmost @var{SHIFT}
bits of @var{I}, and the remaining bits are the leftmost bits of
@var{J}.

@item @emph{Standard}:
Fortran 2008 and later

@item @emph{Class}:
Elemental function

@item @emph{Syntax}:
@code{RESULT = DSHIFTR(I, J, SHIFT)}

@item @emph{Arguments}:
@multitable @columnfractions .15 .70
@item @var{I} @tab Shall be of type @code{INTEGER}.
@item @var{J} @tab Shall be of type @code{INTEGER}, and of the same kind
as @var{I}.
@item @var{SHIFT} @tab Shall be of type @code{INTEGER}.
@end multitable

@item @emph{Return value}:
The return value has same type and kind as @var{I}.

@item @emph{See also}:
@ref{DSHIFTL}

@end table



@node DTIME
@section @code{DTIME} --- Execution time subroutine (or function)
@fnindex DTIME
@cindex time, elapsed
@cindex elapsed time

@table @asis
@item @emph{Description}:
@code{DTIME(VALUES, TIME)} initially returns the number of seconds of runtime
since the start of the process's execution in @var{TIME}.  @var{VALUES}
returns the user and system components of this time in @code{VALUES(1)} and
@code{VALUES(2)} respectively. @var{TIME} is equal to @code{VALUES(1) +
VALUES(2)}.

Subsequent invocations of @code{DTIME} return values accumulated since the
previous invocation.

On some systems, the underlying timings are represented using types with
sufficiently small limits that overflows (wrap around) are possible, such as
32-bit types. Therefore, the values returned by this intrinsic might be, or
become, negative, or numerically less than previous values, during a single
run of the compiled program.

Please note, that this implementation is thread safe if used within OpenMP
directives, i.e., its state will be consistent while called from multiple
threads. However, if @code{DTIME} is called from multiple threads, the result
is still the time since the last invocation. This may not give the intended
results. If possible, use @code{CPU_TIME} instead.

This intrinsic is provided in both subroutine and function forms; however,
only one form can be used in any given program unit.

@var{VALUES} and @var{TIME} are @code{INTENT(OUT)} and provide the following:

@multitable @columnfractions .15 .30 .40
@item @tab @code{VALUES(1)}: @tab User time in seconds.
@item @tab @code{VALUES(2)}: @tab System time in seconds.
@item @tab @code{TIME}: @tab Run time since start in seconds.
@end multitable

@item @emph{Standard}:
GNU extension

@item @emph{Class}:
Subroutine, function

@item @emph{Syntax}:
@multitable @columnfractions .80
@item @code{CALL DTIME(VALUES, TIME)}.
@item @code{TIME = DTIME(VALUES)}, (not recommended).
@end multitable

@item @emph{Arguments}:
@multitable @columnfractions .15 .70
@item @var{VALUES}@tab The type shall be @code{REAL(4), DIMENSION(2)}.
@item @var{TIME}@tab The type shall be @code{REAL(4)}.
@end multitable

@item @emph{Return value}:
Elapsed time in seconds since the last invocation or since the start of program
execution if not called before.

@item @emph{Example}:
@smallexample
program test_dtime
    integer(8) :: i, j
    real, dimension(2) :: tarray
    real :: result
    call dtime(tarray, result)
    print *, result
    print *, tarray(1)
    print *, tarray(2)   
    do i=1,100000000    ! Just a delay
        j = i * i - i
    end do
    call dtime(tarray, result)
    print *, result
    print *, tarray(1)
    print *, tarray(2)
end program test_dtime
@end smallexample

@item @emph{See also}:
@ref{CPU_TIME}

@end table



@node EOSHIFT
@section @code{EOSHIFT} --- End-off shift elements of an array
@fnindex EOSHIFT
@cindex array, shift

@table @asis
@item @emph{Description}:
@code{EOSHIFT(ARRAY, SHIFT[, BOUNDARY, DIM])} performs an end-off shift on
elements of @var{ARRAY} along the dimension of @var{DIM}.  If @var{DIM} is
omitted it is taken to be @code{1}.  @var{DIM} is a scalar of type
@code{INTEGER} in the range of @math{1 \leq DIM \leq n)} where @math{n} is the
rank of @var{ARRAY}.  If the rank of @var{ARRAY} is one, then all elements of
@var{ARRAY} are shifted by @var{SHIFT} places.  If rank is greater than one,
then all complete rank one sections of @var{ARRAY} along the given dimension are
shifted.  Elements shifted out one end of each rank one section are dropped.  If
@var{BOUNDARY} is present then the corresponding value of from @var{BOUNDARY}
is copied back in the other end.  If @var{BOUNDARY} is not present then the
following are copied in depending on the type of @var{ARRAY}.

@multitable @columnfractions .15 .80
@item @emph{Array Type} @tab @emph{Boundary Value}
@item Numeric  @tab 0 of the type and kind of @var{ARRAY}.
@item Logical  @tab @code{.FALSE.}.
@item Character(@var{len}) @tab @var{len} blanks.
@end multitable

@item @emph{Standard}:
Fortran 95 and later

@item @emph{Class}:
Transformational function

@item @emph{Syntax}:
@code{RESULT = EOSHIFT(ARRAY, SHIFT [, BOUNDARY, DIM])}

@item @emph{Arguments}:
@multitable @columnfractions .15 .70
@item @var{ARRAY}  @tab May be any type, not scalar.
@item @var{SHIFT}  @tab The type shall be @code{INTEGER}.
@item @var{BOUNDARY} @tab Same type as @var{ARRAY}. 
@item @var{DIM}    @tab The type shall be @code{INTEGER}.
@end multitable

@item @emph{Return value}:
Returns an array of same type and rank as the @var{ARRAY} argument.

@item @emph{Example}:
@smallexample
program test_eoshift
    integer, dimension(3,3) :: a
    a = reshape( (/ 1, 2, 3, 4, 5, 6, 7, 8, 9 /), (/ 3, 3 /))
    print '(3i3)', a(1,:)
    print '(3i3)', a(2,:)
    print '(3i3)', a(3,:)    
    a = EOSHIFT(a, SHIFT=(/1, 2, 1/), BOUNDARY=-5, DIM=2)
    print *
    print '(3i3)', a(1,:)
    print '(3i3)', a(2,:)
    print '(3i3)', a(3,:)
end program test_eoshift
@end smallexample
@end table



@node EPSILON
@section @code{EPSILON} --- Epsilon function
@fnindex EPSILON
@cindex model representation, epsilon

@table @asis
@item @emph{Description}:
@code{EPSILON(X)} returns the smallest number @var{E} of the same kind
as @var{X} such that @math{1 + E > 1}.

@item @emph{Standard}:
Fortran 95 and later

@item @emph{Class}:
Inquiry function

@item @emph{Syntax}:
@code{RESULT = EPSILON(X)}

@item @emph{Arguments}:
@multitable @columnfractions .15 .70
@item @var{X} @tab The type shall be @code{REAL}.
@end multitable

@item @emph{Return value}:
The return value is of same type as the argument.

@item @emph{Example}:
@smallexample
program test_epsilon
    real :: x = 3.143
    real(8) :: y = 2.33
    print *, EPSILON(x)
    print *, EPSILON(y)
end program test_epsilon
@end smallexample
@end table



@node ERF
@section @code{ERF} --- Error function 
@fnindex ERF
@cindex error function

@table @asis
@item @emph{Description}:
@code{ERF(X)} computes the error function of @var{X}.

@item @emph{Standard}:
Fortran 2008 and later

@item @emph{Class}:
Elemental function

@item @emph{Syntax}:
@code{RESULT = ERF(X)}

@item @emph{Arguments}:
@multitable @columnfractions .15 .70
@item @var{X} @tab The type shall be @code{REAL}.
@end multitable

@item @emph{Return value}:
The return value is of type @code{REAL}, of the same kind as
@var{X} and lies in the range @math{-1 \leq erf (x) \leq 1 }.

@item @emph{Example}:
@smallexample
program test_erf
  real(8) :: x = 0.17_8
  x = erf(x)
end program test_erf
@end smallexample

@item @emph{Specific names}:
@multitable @columnfractions .20 .20 .20 .25
@item Name            @tab Argument          @tab Return type       @tab Standard
@item @code{DERF(X)}  @tab @code{REAL(8) X}  @tab @code{REAL(8)}    @tab GNU extension
@end multitable
@end table



@node ERFC
@section @code{ERFC} --- Error function 
@fnindex ERFC
@cindex error function, complementary

@table @asis
@item @emph{Description}:
@code{ERFC(X)} computes the complementary error function of @var{X}.

@item @emph{Standard}:
Fortran 2008 and later

@item @emph{Class}:
Elemental function

@item @emph{Syntax}:
@code{RESULT = ERFC(X)}

@item @emph{Arguments}:
@multitable @columnfractions .15 .70
@item @var{X} @tab The type shall be @code{REAL}.
@end multitable

@item @emph{Return value}:
The return value is of type @code{REAL} and of the same kind as @var{X}.
It lies in the range @math{ 0 \leq erfc (x) \leq 2 }.

@item @emph{Example}:
@smallexample
program test_erfc
  real(8) :: x = 0.17_8
  x = erfc(x)
end program test_erfc
@end smallexample

@item @emph{Specific names}:
@multitable @columnfractions .20 .20 .20 .25
@item Name            @tab Argument          @tab Return type       @tab Standard
@item @code{DERFC(X)} @tab @code{REAL(8) X}  @tab @code{REAL(8)}    @tab GNU extension
@end multitable
@end table



@node ERFC_SCALED
@section @code{ERFC_SCALED} --- Error function 
@fnindex ERFC_SCALED
@cindex error function, complementary, exponentially-scaled

@table @asis
@item @emph{Description}:
@code{ERFC_SCALED(X)} computes the exponentially-scaled complementary
error function of @var{X}.

@item @emph{Standard}:
Fortran 2008 and later

@item @emph{Class}:
Elemental function

@item @emph{Syntax}:
@code{RESULT = ERFC_SCALED(X)}

@item @emph{Arguments}:
@multitable @columnfractions .15 .70
@item @var{X} @tab The type shall be @code{REAL}.
@end multitable

@item @emph{Return value}:
The return value is of type @code{REAL} and of the same kind as @var{X}.

@item @emph{Example}:
@smallexample
program test_erfc_scaled
  real(8) :: x = 0.17_8
  x = erfc_scaled(x)
end program test_erfc_scaled
@end smallexample
@end table



@node ETIME
@section @code{ETIME} --- Execution time subroutine (or function)
@fnindex ETIME
@cindex time, elapsed

@table @asis
@item @emph{Description}:
@code{ETIME(VALUES, TIME)} returns the number of seconds of runtime
since the start of the process's execution in @var{TIME}.  @var{VALUES}
returns the user and system components of this time in @code{VALUES(1)} and
@code{VALUES(2)} respectively. @var{TIME} is equal to @code{VALUES(1) + VALUES(2)}.

On some systems, the underlying timings are represented using types with
sufficiently small limits that overflows (wrap around) are possible, such as
32-bit types. Therefore, the values returned by this intrinsic might be, or
become, negative, or numerically less than previous values, during a single
run of the compiled program.

This intrinsic is provided in both subroutine and function forms; however,
only one form can be used in any given program unit.

@var{VALUES} and @var{TIME} are @code{INTENT(OUT)} and provide the following:

@multitable @columnfractions .15 .30 .60
@item @tab @code{VALUES(1)}: @tab User time in seconds.
@item @tab @code{VALUES(2)}: @tab System time in seconds.
@item @tab @code{TIME}: @tab Run time since start in seconds.
@end multitable

@item @emph{Standard}:
GNU extension

@item @emph{Class}:
Subroutine, function

@item @emph{Syntax}:
@multitable @columnfractions .80
@item @code{CALL ETIME(VALUES, TIME)}.
@item @code{TIME = ETIME(VALUES)}, (not recommended).
@end multitable

@item @emph{Arguments}:
@multitable @columnfractions .15 .70
@item @var{VALUES}@tab The type shall be @code{REAL(4), DIMENSION(2)}.
@item @var{TIME}@tab The type shall be @code{REAL(4)}.
@end multitable

@item @emph{Return value}:
Elapsed time in seconds since the start of program execution.

@item @emph{Example}:
@smallexample
program test_etime
    integer(8) :: i, j
    real, dimension(2) :: tarray
    real :: result
    call ETIME(tarray, result)
    print *, result
    print *, tarray(1)
    print *, tarray(2)   
    do i=1,100000000    ! Just a delay
        j = i * i - i
    end do
    call ETIME(tarray, result)
    print *, result
    print *, tarray(1)
    print *, tarray(2)
end program test_etime
@end smallexample

@item @emph{See also}:
@ref{CPU_TIME}

@end table



@node EXECUTE_COMMAND_LINE
@section @code{EXECUTE_COMMAND_LINE} --- Execute a shell command
@fnindex EXECUTE_COMMAND_LINE
@cindex system, system call
@cindex command line

@table @asis
@item @emph{Description}:
@code{EXECUTE_COMMAND_LINE} runs a shell command, synchronously or
asynchronously.

The @code{COMMAND} argument is passed to the shell and executed, using
the C library's @code{system()} call.  (The shell is @code{sh} on Unix
systems, and @code{cmd.exe} on Windows.)  If @code{WAIT} is present and
has the value false, the execution of the command is asynchronous if the
system supports it; otherwise, the command is executed synchronously.

The three last arguments allow the user to get status information.  After
synchronous execution, @code{EXITSTAT} contains the integer exit code of
the command, as returned by @code{system}.  @code{CMDSTAT} is set to zero
if the command line was executed (whatever its exit status was).
@code{CMDMSG} is assigned an error message if an error has occurred.


@item @emph{Standard}:
Fortran 2008 and later

@item @emph{Class}:
Subroutine

@item @emph{Syntax}:
@code{CALL EXECUTE_COMMAND_LINE(COMMAND [, WAIT, EXITSTAT, CMDSTAT, CMDMSG ])}

@item @emph{Arguments}:
@multitable @columnfractions .15 .70
@item @var{COMMAND} @tab Shall be a default @code{CHARACTER} scalar.
@item @var{WAIT} @tab (Optional) Shall be a default @code{LOGICAL} scalar.
@item @var{EXITSTAT} @tab (Optional) Shall be an @code{INTEGER} of the
default kind.
@item @var{CMDSTAT} @tab (Optional) Shall be an @code{INTEGER} of the
default kind.
@item @var{CMDMSG} @tab (Optional) Shall be an @code{CHARACTER} scalar of the
default kind.
@end multitable

@item @emph{Example}:
@smallexample
program test_exec
  integer :: i

  call execute_command_line ("external_prog.exe", exitstat=i)
  print *, "Exit status of external_prog.exe was ", i

  call execute_command_line ("reindex_files.exe", wait=.false.)
  print *, "Now reindexing files in the background"

end program test_exec
@end smallexample


@item @emph{Note}:

Because this intrinsic is implemented in terms of the @code{system()}
function call, its behavior with respect to signaling is processor
dependent. In particular, on POSIX-compliant systems, the SIGINT and
SIGQUIT signals will be ignored, and the SIGCHLD will be blocked. As
such, if the parent process is terminated, the child process might not be
terminated alongside.


@item @emph{See also}:
@ref{SYSTEM}
@end table



@node EXIT
@section @code{EXIT} --- Exit the program with status. 
@fnindex EXIT
@cindex program termination
@cindex terminate program

@table @asis
@item @emph{Description}:
@code{EXIT} causes immediate termination of the program with status.  If status
is omitted it returns the canonical @emph{success} for the system.  All Fortran
I/O units are closed. 

@item @emph{Standard}:
GNU extension

@item @emph{Class}:
Subroutine

@item @emph{Syntax}:
@code{CALL EXIT([STATUS])}

@item @emph{Arguments}:
@multitable @columnfractions .15 .70
@item @var{STATUS} @tab Shall be an @code{INTEGER} of the default kind.
@end multitable

@item @emph{Return value}:
@code{STATUS} is passed to the parent process on exit.

@item @emph{Example}:
@smallexample
program test_exit
  integer :: STATUS = 0
  print *, 'This program is going to exit.'
  call EXIT(STATUS)
end program test_exit
@end smallexample

@item @emph{See also}:
@ref{ABORT}, @ref{KILL}
@end table



@node EXP
@section @code{EXP} --- Exponential function 
@fnindex EXP
@fnindex DEXP
@fnindex CEXP
@fnindex ZEXP
@fnindex CDEXP
@cindex exponential function
@cindex logarithmic function, inverse

@table @asis
@item @emph{Description}:
@code{EXP(X)} computes the base @math{e} exponential of @var{X}.

@item @emph{Standard}:
Fortran 77 and later, has overloads that are GNU extensions

@item @emph{Class}:
Elemental function

@item @emph{Syntax}:
@code{RESULT = EXP(X)}

@item @emph{Arguments}:
@multitable @columnfractions .15 .70
@item @var{X} @tab The type shall be @code{REAL} or
@code{COMPLEX}.
@end multitable

@item @emph{Return value}:
The return value has same type and kind as @var{X}.

@item @emph{Example}:
@smallexample
program test_exp
  real :: x = 1.0
  x = exp(x)
end program test_exp
@end smallexample

@item @emph{Specific names}:
@multitable @columnfractions .20 .20 .20 .25
@item Name            @tab Argument             @tab Return type         @tab Standard
@item @code{EXP(X)}   @tab @code{REAL(4) X}     @tab @code{REAL(4)}      @tab Fortran 77 and later
@item @code{DEXP(X)}  @tab @code{REAL(8) X}     @tab @code{REAL(8)}      @tab Fortran 77 and later
@item @code{CEXP(X)}  @tab @code{COMPLEX(4) X}  @tab @code{COMPLEX(4)}   @tab Fortran 77 and later
@item @code{ZEXP(X)}  @tab @code{COMPLEX(8) X}  @tab @code{COMPLEX(8)}   @tab GNU extension
@item @code{CDEXP(X)} @tab @code{COMPLEX(8) X}  @tab @code{COMPLEX(8)}   @tab GNU extension
@end multitable
@end table



@node EXPONENT
@section @code{EXPONENT} --- Exponent function 
@fnindex EXPONENT
@cindex real number, exponent
@cindex floating point, exponent

@table @asis
@item @emph{Description}:
@code{EXPONENT(X)} returns the value of the exponent part of @var{X}. If @var{X}
is zero the value returned is zero. 

@item @emph{Standard}:
Fortran 95 and later

@item @emph{Class}:
Elemental function

@item @emph{Syntax}:
@code{RESULT = EXPONENT(X)}

@item @emph{Arguments}:
@multitable @columnfractions .15 .70
@item @var{X} @tab The type shall be @code{REAL}.
@end multitable

@item @emph{Return value}:
The return value is of type default @code{INTEGER}.

@item @emph{Example}:
@smallexample
program test_exponent
  real :: x = 1.0
  integer :: i
  i = exponent(x)
  print *, i
  print *, exponent(0.0)
end program test_exponent
@end smallexample
@end table



@node EXTENDS_TYPE_OF
@section @code{EXTENDS_TYPE_OF} ---  Query dynamic type for extension
@fnindex EXTENDS_TYPE_OF

@table @asis
@item @emph{Description}:
Query dynamic type for extension.

@item @emph{Standard}:
Fortran 2003 and later

@item @emph{Class}:
Inquiry function

@item @emph{Syntax}:
@code{RESULT = EXTENDS_TYPE_OF(A, MOLD)}

@item @emph{Arguments}:
@multitable @columnfractions .15 .70
@item @var{A} @tab Shall be an object of extensible declared type or
unlimited polymorphic. 
@item @var{MOLD} @tab Shall be an object of extensible declared type or
unlimited polymorphic. 
@end multitable

@item @emph{Return value}:
The return value is a scalar of type default logical. It is true if and only if
the dynamic type of A is an extension type of the dynamic type of MOLD.


@item @emph{See also}:
@ref{SAME_TYPE_AS}
@end table



@node FDATE
@section @code{FDATE} --- Get the current time as a string
@fnindex FDATE
@cindex time, current
@cindex current time
@cindex date, current
@cindex current date

@table @asis
@item @emph{Description}:
@code{FDATE(DATE)} returns the current date (using the same format as
@code{CTIME}) in @var{DATE}. It is equivalent to @code{CALL CTIME(DATE,
TIME())}.

This intrinsic is provided in both subroutine and function forms; however,
only one form can be used in any given program unit.

@var{DATE} is an @code{INTENT(OUT)} @code{CHARACTER} variable of the
default kind.

@item @emph{Standard}:
GNU extension

@item @emph{Class}:
Subroutine, function

@item @emph{Syntax}:
@multitable @columnfractions .80
@item @code{CALL FDATE(DATE)}.
@item @code{DATE = FDATE()}, (not recommended).
@end multitable

@item @emph{Arguments}:
@multitable @columnfractions .15 .70
@item @var{DATE}@tab The type shall be of type @code{CHARACTER} of the
default kind
@end multitable

@item @emph{Return value}:
The current date as a string.

@item @emph{Example}:
@smallexample
program test_fdate
    integer(8) :: i, j
    character(len=30) :: date
    call fdate(date)
    print *, 'Program started on ', date
    do i = 1, 100000000 ! Just a delay
        j = i * i - i
    end do
    call fdate(date)
    print *, 'Program ended on ', date
end program test_fdate
@end smallexample
@end table



@node FGET
@section @code{FGET} --- Read a single character in stream mode from stdin 
@fnindex FGET
@cindex read character, stream mode
@cindex stream mode, read character
@cindex file operation, read character

@table @asis
@item @emph{Description}:
Read a single character in stream mode from stdin by bypassing normal 
formatted output. Stream I/O should not be mixed with normal record-oriented 
(formatted or unformatted) I/O on the same unit; the results are unpredictable.

This intrinsic is provided in both subroutine and function forms; however,
only one form can be used in any given program unit.

Note that the @code{FGET} intrinsic is provided for backwards compatibility with 
@command{g77}.  GNU Fortran provides the Fortran 2003 Stream facility.
Programmers should consider the use of new stream IO feature in new code 
for future portability. See also @ref{Fortran 2003 status}.

@item @emph{Standard}:
GNU extension

@item @emph{Class}:
Subroutine, function

@item @emph{Syntax}:
@multitable @columnfractions .80
@item @code{CALL FGET(C [, STATUS])}
@item @code{STATUS = FGET(C)}
@end multitable

@item @emph{Arguments}:
@multitable @columnfractions .15 .70
@item @var{C}      @tab The type shall be @code{CHARACTER} and of default
kind.
@item @var{STATUS} @tab (Optional) status flag of type @code{INTEGER}.
Returns 0 on success, -1 on end-of-file, and a system specific positive
error code otherwise.
@end multitable

@item @emph{Example}:
@smallexample
PROGRAM test_fget
  INTEGER, PARAMETER :: strlen = 100
  INTEGER :: status, i = 1
  CHARACTER(len=strlen) :: str = ""

  WRITE (*,*) 'Enter text:'
  DO
    CALL fget(str(i:i), status)
    if (status /= 0 .OR. i > strlen) exit
    i = i + 1
  END DO
  WRITE (*,*) TRIM(str)
END PROGRAM
@end smallexample

@item @emph{See also}:
@ref{FGETC}, @ref{FPUT}, @ref{FPUTC}
@end table



@node FGETC
@section @code{FGETC} --- Read a single character in stream mode
@fnindex FGETC
@cindex read character, stream mode
@cindex stream mode, read character
@cindex file operation, read character

@table @asis
@item @emph{Description}:
Read a single character in stream mode by bypassing normal formatted output. 
Stream I/O should not be mixed with normal record-oriented (formatted or 
unformatted) I/O on the same unit; the results are unpredictable.

This intrinsic is provided in both subroutine and function forms; however,
only one form can be used in any given program unit.

Note that the @code{FGET} intrinsic is provided for backwards compatibility
with @command{g77}.  GNU Fortran provides the Fortran 2003 Stream facility.
Programmers should consider the use of new stream IO feature in new code 
for future portability. See also @ref{Fortran 2003 status}.

@item @emph{Standard}:
GNU extension

@item @emph{Class}:
Subroutine, function

@item @emph{Syntax}:
@multitable @columnfractions .80
@item @code{CALL FGETC(UNIT, C [, STATUS])}
@item @code{STATUS = FGETC(UNIT, C)}
@end multitable

@item @emph{Arguments}:
@multitable @columnfractions .15 .70
@item @var{UNIT}   @tab The type shall be @code{INTEGER}.
@item @var{C}      @tab The type shall be @code{CHARACTER} and of default
kind.
@item @var{STATUS} @tab (Optional) status flag of type @code{INTEGER}.
Returns 0 on success, -1 on end-of-file and a system specific positive
error code otherwise.
@end multitable

@item @emph{Example}:
@smallexample
PROGRAM test_fgetc
  INTEGER :: fd = 42, status
  CHARACTER :: c

  OPEN(UNIT=fd, FILE="/etc/passwd", ACTION="READ", STATUS = "OLD")
  DO
    CALL fgetc(fd, c, status)
    IF (status /= 0) EXIT
    call fput(c)
  END DO
  CLOSE(UNIT=fd)
END PROGRAM
@end smallexample

@item @emph{See also}:
@ref{FGET}, @ref{FPUT}, @ref{FPUTC}
@end table



@node FLOOR
@section @code{FLOOR} --- Integer floor function
@fnindex FLOOR
@cindex floor
@cindex rounding, floor

@table @asis
@item @emph{Description}:
@code{FLOOR(A)} returns the greatest integer less than or equal to @var{X}.

@item @emph{Standard}:
Fortran 95 and later

@item @emph{Class}:
Elemental function

@item @emph{Syntax}:
@code{RESULT = FLOOR(A [, KIND])}

@item @emph{Arguments}:
@multitable @columnfractions .15 .70
@item @var{A} @tab The type shall be @code{REAL}.
@item @var{KIND} @tab (Optional) An @code{INTEGER} initialization
expression indicating the kind parameter of the result.
@end multitable

@item @emph{Return value}:
The return value is of type @code{INTEGER(KIND)} if @var{KIND} is present
and of default-kind @code{INTEGER} otherwise.

@item @emph{Example}:
@smallexample
program test_floor
    real :: x = 63.29
    real :: y = -63.59
    print *, floor(x) ! returns 63
    print *, floor(y) ! returns -64
end program test_floor
@end smallexample

@item @emph{See also}:
@ref{CEILING}, @ref{NINT}

@end table



@node FLUSH
@section @code{FLUSH} --- Flush I/O unit(s)
@fnindex FLUSH
@cindex file operation, flush

@table @asis
@item @emph{Description}:
Flushes Fortran unit(s) currently open for output. Without the optional
argument, all units are flushed, otherwise just the unit specified.

@item @emph{Standard}:
GNU extension

@item @emph{Class}:
Subroutine

@item @emph{Syntax}:
@code{CALL FLUSH(UNIT)}

@item @emph{Arguments}:
@multitable @columnfractions .15 .70
@item @var{UNIT} @tab (Optional) The type shall be @code{INTEGER}.
@end multitable

@item @emph{Note}:
Beginning with the Fortran 2003 standard, there is a @code{FLUSH}
statement that should be preferred over the @code{FLUSH} intrinsic.

The @code{FLUSH} intrinsic and the Fortran 2003 @code{FLUSH} statement
have identical effect: they flush the runtime library's I/O buffer so
that the data becomes visible to other processes. This does not guarantee
that the data is committed to disk.

On POSIX systems, you can request that all data is transferred  to  the
storage device by calling the @code{fsync} function, with the POSIX file
descriptor of the I/O unit as argument (retrieved with GNU intrinsic
@code{FNUM}). The following example shows how:

@smallexample
  ! Declare the interface for POSIX fsync function
  interface
    function fsync (fd) bind(c,name="fsync")
    use iso_c_binding, only: c_int
      integer(c_int), value :: fd
      integer(c_int) :: fsync
    end function fsync
  end interface

  ! Variable declaration
  integer :: ret

  ! Opening unit 10
  open (10,file="foo")

  ! ...
  ! Perform I/O on unit 10
  ! ...

  ! Flush and sync
  flush(10)
  ret = fsync(fnum(10))

  ! Handle possible error
  if (ret /= 0) stop "Error calling FSYNC"
@end smallexample

@end table



@node FNUM
@section @code{FNUM} --- File number function
@fnindex FNUM
@cindex file operation, file number

@table @asis
@item @emph{Description}:
@code{FNUM(UNIT)} returns the POSIX file descriptor number corresponding to the
open Fortran I/O unit @code{UNIT}.

@item @emph{Standard}:
GNU extension

@item @emph{Class}:
Function

@item @emph{Syntax}:
@code{RESULT = FNUM(UNIT)}

@item @emph{Arguments}:
@multitable @columnfractions .15 .70
@item @var{UNIT} @tab The type shall be @code{INTEGER}.
@end multitable

@item @emph{Return value}:
The return value is of type @code{INTEGER}

@item @emph{Example}:
@smallexample
program test_fnum
  integer :: i
  open (unit=10, status = "scratch")
  i = fnum(10)
  print *, i
  close (10)
end program test_fnum
@end smallexample
@end table



@node FPUT
@section @code{FPUT} --- Write a single character in stream mode to stdout 
@fnindex FPUT
@cindex write character, stream mode
@cindex stream mode, write character
@cindex file operation, write character

@table @asis
@item @emph{Description}:
Write a single character in stream mode to stdout by bypassing normal 
formatted output. Stream I/O should not be mixed with normal record-oriented 
(formatted or unformatted) I/O on the same unit; the results are unpredictable.

This intrinsic is provided in both subroutine and function forms; however,
only one form can be used in any given program unit.

Note that the @code{FGET} intrinsic is provided for backwards compatibility with 
@command{g77}.  GNU Fortran provides the Fortran 2003 Stream facility.
Programmers should consider the use of new stream IO feature in new code 
for future portability. See also @ref{Fortran 2003 status}.

@item @emph{Standard}:
GNU extension

@item @emph{Class}:
Subroutine, function

@item @emph{Syntax}:
@multitable @columnfractions .80
@item @code{CALL FPUT(C [, STATUS])}
@item @code{STATUS = FPUT(C)}
@end multitable

@item @emph{Arguments}:
@multitable @columnfractions .15 .70
@item @var{C}      @tab The type shall be @code{CHARACTER} and of default
kind.
@item @var{STATUS} @tab (Optional) status flag of type @code{INTEGER}.
Returns 0 on success, -1 on end-of-file and a system specific positive
error code otherwise.
@end multitable

@item @emph{Example}:
@smallexample
PROGRAM test_fput
  CHARACTER(len=10) :: str = "gfortran"
  INTEGER :: i
  DO i = 1, len_trim(str)
    CALL fput(str(i:i))
  END DO
END PROGRAM
@end smallexample

@item @emph{See also}:
@ref{FPUTC}, @ref{FGET}, @ref{FGETC}
@end table



@node FPUTC
@section @code{FPUTC} --- Write a single character in stream mode
@fnindex FPUTC
@cindex write character, stream mode
@cindex stream mode, write character
@cindex file operation, write character

@table @asis
@item @emph{Description}:
Write a single character in stream mode by bypassing normal formatted 
output. Stream I/O should not be mixed with normal record-oriented 
(formatted or unformatted) I/O on the same unit; the results are unpredictable.

This intrinsic is provided in both subroutine and function forms; however,
only one form can be used in any given program unit.

Note that the @code{FGET} intrinsic is provided for backwards compatibility with 
@command{g77}.  GNU Fortran provides the Fortran 2003 Stream facility.
Programmers should consider the use of new stream IO feature in new code 
for future portability. See also @ref{Fortran 2003 status}.

@item @emph{Standard}:
GNU extension

@item @emph{Class}:
Subroutine, function

@item @emph{Syntax}:
@multitable @columnfractions .80
@item @code{CALL FPUTC(UNIT, C [, STATUS])}
@item @code{STATUS = FPUTC(UNIT, C)}
@end multitable

@item @emph{Arguments}:
@multitable @columnfractions .15 .70
@item @var{UNIT}   @tab The type shall be @code{INTEGER}.
@item @var{C}      @tab The type shall be @code{CHARACTER} and of default
kind.
@item @var{STATUS} @tab (Optional) status flag of type @code{INTEGER}.
Returns 0 on success, -1 on end-of-file and a system specific positive
error code otherwise.
@end multitable

@item @emph{Example}:
@smallexample
PROGRAM test_fputc
  CHARACTER(len=10) :: str = "gfortran"
  INTEGER :: fd = 42, i

  OPEN(UNIT = fd, FILE = "out", ACTION = "WRITE", STATUS="NEW")
  DO i = 1, len_trim(str)
    CALL fputc(fd, str(i:i))
  END DO
  CLOSE(fd)
END PROGRAM
@end smallexample

@item @emph{See also}:
@ref{FPUT}, @ref{FGET}, @ref{FGETC}
@end table



@node FRACTION
@section @code{FRACTION} --- Fractional part of the model representation
@fnindex FRACTION
@cindex real number, fraction
@cindex floating point, fraction

@table @asis
@item @emph{Description}:
@code{FRACTION(X)} returns the fractional part of the model
representation of @code{X}.

@item @emph{Standard}:
Fortran 95 and later

@item @emph{Class}:
Elemental function

@item @emph{Syntax}:
@code{Y = FRACTION(X)}

@item @emph{Arguments}:
@multitable @columnfractions .15 .70
@item @var{X} @tab The type of the argument shall be a @code{REAL}.
@end multitable

@item @emph{Return value}:
The return value is of the same type and kind as the argument.
The fractional part of the model representation of @code{X} is returned;
it is @code{X * RADIX(X)**(-EXPONENT(X))}.

@item @emph{Example}:
@smallexample
program test_fraction
  real :: x
  x = 178.1387e-4
  print *, fraction(x), x * radix(x)**(-exponent(x))
end program test_fraction
@end smallexample

@end table



@node FREE
@section @code{FREE} --- Frees memory
@fnindex FREE
@cindex pointer, cray

@table @asis
@item @emph{Description}:
Frees memory previously allocated by @code{MALLOC()}. The @code{FREE}
intrinsic is an extension intended to be used with Cray pointers, and is
provided in GNU Fortran to allow user to compile legacy code. For
new code using Fortran 95 pointers, the memory de-allocation intrinsic is
@code{DEALLOCATE}.

@item @emph{Standard}:
GNU extension

@item @emph{Class}:
Subroutine

@item @emph{Syntax}:
@code{CALL FREE(PTR)}

@item @emph{Arguments}:
@multitable @columnfractions .15 .70
@item @var{PTR} @tab The type shall be @code{INTEGER}. It represents the
location of the memory that should be de-allocated.
@end multitable

@item @emph{Return value}:
None

@item @emph{Example}:
See @code{MALLOC} for an example.

@item @emph{See also}:
@ref{MALLOC}
@end table



@node FSEEK
@section @code{FSEEK} --- Low level file positioning subroutine
@fnindex FSEEK
@cindex file operation, seek
@cindex file operation, position

@table @asis
@item @emph{Description}:
Moves @var{UNIT} to the specified @var{OFFSET}. If @var{WHENCE} 
is set to 0, the @var{OFFSET} is taken as an absolute value @code{SEEK_SET},
if set to 1, @var{OFFSET} is taken to be relative to the current position 
@code{SEEK_CUR}, and if set to 2 relative to the end of the file @code{SEEK_END}.
On error, @var{STATUS} is set to a nonzero value. If @var{STATUS} the seek 
fails silently.

This intrinsic routine is not fully backwards compatible with @command{g77}. 
In @command{g77}, the @code{FSEEK} takes a statement label instead of a 
@var{STATUS} variable. If FSEEK is used in old code, change
@smallexample
  CALL FSEEK(UNIT, OFFSET, WHENCE, *label)
@end smallexample 
to
@smallexample
  INTEGER :: status
  CALL FSEEK(UNIT, OFFSET, WHENCE, status)
  IF (status /= 0) GOTO label
@end smallexample 

Please note that GNU Fortran provides the Fortran 2003 Stream facility.
Programmers should consider the use of new stream IO feature in new code 
for future portability. See also @ref{Fortran 2003 status}.

@item @emph{Standard}:
GNU extension

@item @emph{Class}:
Subroutine

@item @emph{Syntax}:
@code{CALL FSEEK(UNIT, OFFSET, WHENCE[, STATUS])}

@item @emph{Arguments}:
@multitable @columnfractions .15 .70
@item @var{UNIT}   @tab Shall be a scalar of type @code{INTEGER}.
@item @var{OFFSET} @tab Shall be a scalar of type @code{INTEGER}.
@item @var{WHENCE} @tab Shall be a scalar of type @code{INTEGER}.
Its value shall be either 0, 1 or 2.
@item @var{STATUS} @tab (Optional) shall be a scalar of type 
@code{INTEGER(4)}.
@end multitable

@item @emph{Example}:
@smallexample
PROGRAM test_fseek
  INTEGER, PARAMETER :: SEEK_SET = 0, SEEK_CUR = 1, SEEK_END = 2
  INTEGER :: fd, offset, ierr

  ierr   = 0
  offset = 5
  fd     = 10

  OPEN(UNIT=fd, FILE="fseek.test")
  CALL FSEEK(fd, offset, SEEK_SET, ierr)  ! move to OFFSET
  print *, FTELL(fd), ierr

  CALL FSEEK(fd, 0, SEEK_END, ierr)       ! move to end
  print *, FTELL(fd), ierr

  CALL FSEEK(fd, 0, SEEK_SET, ierr)       ! move to beginning
  print *, FTELL(fd), ierr

  CLOSE(UNIT=fd)
END PROGRAM
@end smallexample

@item @emph{See also}:
@ref{FTELL}
@end table



@node FSTAT
@section @code{FSTAT} --- Get file status
@fnindex FSTAT
@cindex file system, file status

@table @asis
@item @emph{Description}:
@code{FSTAT} is identical to @ref{STAT}, except that information about an 
already opened file is obtained.

The elements in @code{VALUES} are the same as described by @ref{STAT}.

This intrinsic is provided in both subroutine and function forms; however,
only one form can be used in any given program unit.

@item @emph{Standard}:
GNU extension

@item @emph{Class}:
Subroutine, function

@item @emph{Syntax}:
@multitable @columnfractions .80
@item @code{CALL FSTAT(UNIT, VALUES [, STATUS])}
@item @code{STATUS = FSTAT(UNIT, VALUES)}
@end multitable

@item @emph{Arguments}:
@multitable @columnfractions .15 .70
@item @var{UNIT}   @tab An open I/O unit number of type @code{INTEGER}.
@item @var{VALUES} @tab The type shall be @code{INTEGER(4), DIMENSION(13)}.
@item @var{STATUS} @tab (Optional) status flag of type @code{INTEGER(4)}. Returns 0 
on success and a system specific error code otherwise.
@end multitable

@item @emph{Example}:
See @ref{STAT} for an example.

@item @emph{See also}:
To stat a link: @ref{LSTAT}, to stat a file: @ref{STAT}
@end table



@node FTELL
@section @code{FTELL} --- Current stream position
@fnindex FTELL
@cindex file operation, position

@table @asis
@item @emph{Description}:
Retrieves the current position within an open file.

This intrinsic is provided in both subroutine and function forms; however,
only one form can be used in any given program unit.

@item @emph{Standard}:
GNU extension

@item @emph{Class}:
Subroutine, function

@item @emph{Syntax}:
@multitable @columnfractions .80
@item @code{CALL FTELL(UNIT, OFFSET)}
@item @code{OFFSET = FTELL(UNIT)}
@end multitable

@item @emph{Arguments}:
@multitable @columnfractions .15 .70
@item @var{OFFSET}  @tab Shall of type @code{INTEGER}.
@item @var{UNIT}    @tab Shall of type @code{INTEGER}.
@end multitable

@item @emph{Return value}:
In either syntax, @var{OFFSET} is set to the current offset of unit
number @var{UNIT}, or to @math{-1} if the unit is not currently open.

@item @emph{Example}:
@smallexample
PROGRAM test_ftell
  INTEGER :: i
  OPEN(10, FILE="temp.dat")
  CALL ftell(10,i)
  WRITE(*,*) i
END PROGRAM
@end smallexample

@item @emph{See also}:
@ref{FSEEK}
@end table



@node GAMMA
@section @code{GAMMA} --- Gamma function
@fnindex GAMMA
@fnindex DGAMMA
@cindex Gamma function
@cindex Factorial function

@table @asis
@item @emph{Description}:
@code{GAMMA(X)} computes Gamma (@math{\Gamma}) of @var{X}. For positive,
integer values of @var{X} the Gamma function simplifies to the factorial
function @math{\Gamma(x)=(x-1)!}.

@tex
$$
\Gamma(x) = \int_0^\infty t^{x-1}{\rm e}^{-t}\,{\rm d}t
$$
@end tex

@item @emph{Standard}:
Fortran 2008 and later

@item @emph{Class}:
Elemental function

@item @emph{Syntax}:
@code{X = GAMMA(X)}

@item @emph{Arguments}:
@multitable @columnfractions .15 .70
@item @var{X} @tab Shall be of type @code{REAL} and neither zero
nor a negative integer.
@end multitable

@item @emph{Return value}:
The return value is of type @code{REAL} of the same kind as @var{X}.

@item @emph{Example}:
@smallexample
program test_gamma
  real :: x = 1.0
  x = gamma(x) ! returns 1.0
end program test_gamma
@end smallexample

@item @emph{Specific names}:
@multitable @columnfractions .20 .20 .20 .25
@item Name             @tab Argument         @tab Return type       @tab Standard
@item @code{GAMMA(X)}  @tab @code{REAL(4) X} @tab @code{REAL(4)}    @tab GNU Extension
@item @code{DGAMMA(X)} @tab @code{REAL(8) X} @tab @code{REAL(8)}    @tab GNU Extension
@end multitable

@item @emph{See also}:
Logarithm of the Gamma function: @ref{LOG_GAMMA}

@end table



@node GERROR
@section @code{GERROR} --- Get last system error message
@fnindex GERROR
@cindex system, error handling

@table @asis
@item @emph{Description}:
Returns the system error message corresponding to the last system error.
This resembles the functionality of @code{strerror(3)} in C.

@item @emph{Standard}:
GNU extension

@item @emph{Class}:
Subroutine

@item @emph{Syntax}:
@code{CALL GERROR(RESULT)}

@item @emph{Arguments}:
@multitable @columnfractions .15 .70
@item @var{RESULT}  @tab Shall of type @code{CHARACTER} and of default
@end multitable

@item @emph{Example}:
@smallexample
PROGRAM test_gerror
  CHARACTER(len=100) :: msg
  CALL gerror(msg)
  WRITE(*,*) msg
END PROGRAM
@end smallexample

@item @emph{See also}:
@ref{IERRNO}, @ref{PERROR}
@end table



@node GETARG
@section @code{GETARG} --- Get command line arguments
@fnindex GETARG
@cindex command-line arguments
@cindex arguments, to program

@table @asis
@item @emph{Description}:
Retrieve the @var{POS}-th argument that was passed on the
command line when the containing program was invoked.

This intrinsic routine is provided for backwards compatibility with 
GNU Fortran 77.  In new code, programmers should consider the use of 
the @ref{GET_COMMAND_ARGUMENT} intrinsic defined by the Fortran 2003 
standard.

@item @emph{Standard}:
GNU extension

@item @emph{Class}:
Subroutine

@item @emph{Syntax}:
@code{CALL GETARG(POS, VALUE)}

@item @emph{Arguments}:
@multitable @columnfractions .15 .70
@item @var{POS}   @tab Shall be of type @code{INTEGER} and not wider than
the default integer kind; @math{@var{POS} \geq 0}
@item @var{VALUE} @tab Shall be of type @code{CHARACTER} and of default
kind.
@item @var{VALUE} @tab Shall be of type @code{CHARACTER}. 
@end multitable

@item @emph{Return value}:
After @code{GETARG} returns, the @var{VALUE} argument holds the
@var{POS}th command line argument. If @var{VALUE} can not hold the
argument, it is truncated to fit the length of @var{VALUE}. If there are
less than @var{POS} arguments specified at the command line, @var{VALUE}
will be filled with blanks. If @math{@var{POS} = 0}, @var{VALUE} is set
to the name of the program (on systems that support this feature).

@item @emph{Example}:
@smallexample
PROGRAM test_getarg
  INTEGER :: i
  CHARACTER(len=32) :: arg

  DO i = 1, iargc()
    CALL getarg(i, arg)
    WRITE (*,*) arg
  END DO
END PROGRAM
@end smallexample

@item @emph{See also}:
GNU Fortran 77 compatibility function: @ref{IARGC}

Fortran 2003 functions and subroutines: @ref{GET_COMMAND},
@ref{GET_COMMAND_ARGUMENT}, @ref{COMMAND_ARGUMENT_COUNT}
@end table



@node GET_COMMAND
@section @code{GET_COMMAND} --- Get the entire command line
@fnindex GET_COMMAND
@cindex command-line arguments
@cindex arguments, to program

@table @asis
@item @emph{Description}:
Retrieve the entire command line that was used to invoke the program.

@item @emph{Standard}:
Fortran 2003 and later

@item @emph{Class}:
Subroutine

@item @emph{Syntax}:
@code{CALL GET_COMMAND([COMMAND, LENGTH, STATUS])}

@item @emph{Arguments}:
@multitable @columnfractions .15 .70
@item @var{COMMAND} @tab (Optional) shall be of type @code{CHARACTER} and
of default kind.
@item @var{LENGTH} @tab (Optional) Shall be of type @code{INTEGER} and of
default kind.
@item @var{STATUS} @tab (Optional) Shall be of type @code{INTEGER} and of
default kind.
@end multitable

@item @emph{Return value}:
If @var{COMMAND} is present, stores the entire command line that was used
to invoke the program in @var{COMMAND}. If @var{LENGTH} is present, it is
assigned the length of the command line. If @var{STATUS} is present, it
is assigned 0 upon success of the command, -1 if @var{COMMAND} is too
short to store the command line, or a positive value in case of an error.

@item @emph{Example}:
@smallexample
PROGRAM test_get_command
  CHARACTER(len=255) :: cmd
  CALL get_command(cmd)
  WRITE (*,*) TRIM(cmd)
END PROGRAM
@end smallexample

@item @emph{See also}:
@ref{GET_COMMAND_ARGUMENT}, @ref{COMMAND_ARGUMENT_COUNT}
@end table



@node GET_COMMAND_ARGUMENT
@section @code{GET_COMMAND_ARGUMENT} --- Get command line arguments
@fnindex GET_COMMAND_ARGUMENT
@cindex command-line arguments
@cindex arguments, to program

@table @asis
@item @emph{Description}:
Retrieve the @var{NUMBER}-th argument that was passed on the
command line when the containing program was invoked.

@item @emph{Standard}:
Fortran 2003 and later

@item @emph{Class}:
Subroutine

@item @emph{Syntax}:
@code{CALL GET_COMMAND_ARGUMENT(NUMBER [, VALUE, LENGTH, STATUS])}

@item @emph{Arguments}:
@multitable @columnfractions .15 .70
@item @var{NUMBER} @tab Shall be a scalar of type @code{INTEGER} and of
default kind, @math{@var{NUMBER} \geq 0}
@item @var{VALUE}  @tab Shall be a scalar of type @code{CHARACTER}
and of default kind.
@item @var{LENGTH} @tab (Option) Shall be a scalar of type @code{INTEGER}
and of default kind.
@item @var{STATUS} @tab (Option) Shall be a scalar of type @code{INTEGER}
and of default kind.
@end multitable

@item @emph{Return value}:
After @code{GET_COMMAND_ARGUMENT} returns, the @var{VALUE} argument holds the 
@var{NUMBER}-th command line argument. If @var{VALUE} can not hold the argument, it is 
truncated to fit the length of @var{VALUE}. If there are less than @var{NUMBER}
arguments specified at the command line, @var{VALUE} will be filled with blanks. 
If @math{@var{NUMBER} = 0}, @var{VALUE} is set to the name of the program (on
systems that support this feature). The @var{LENGTH} argument contains the
length of the @var{NUMBER}-th command line argument. If the argument retrieval
fails, @var{STATUS} is a positive number; if @var{VALUE} contains a truncated
command line argument, @var{STATUS} is -1; and otherwise the @var{STATUS} is
zero.

@item @emph{Example}:
@smallexample
PROGRAM test_get_command_argument
  INTEGER :: i
  CHARACTER(len=32) :: arg

  i = 0
  DO
    CALL get_command_argument(i, arg)
    IF (LEN_TRIM(arg) == 0) EXIT

    WRITE (*,*) TRIM(arg)
    i = i+1
  END DO
END PROGRAM
@end smallexample

@item @emph{See also}:
@ref{GET_COMMAND}, @ref{COMMAND_ARGUMENT_COUNT}
@end table



@node GETCWD
@section @code{GETCWD} --- Get current working directory
@fnindex GETCWD
@cindex system, working directory

@table @asis
@item @emph{Description}:
Get current working directory.

This intrinsic is provided in both subroutine and function forms; however,
only one form can be used in any given program unit.

@item @emph{Standard}:
GNU extension

@item @emph{Class}:
Subroutine, function

@item @emph{Syntax}:
@multitable @columnfractions .80
@item @code{CALL GETCWD(C [, STATUS])}
@item @code{STATUS = GETCWD(C)}
@end multitable

@item @emph{Arguments}:
@multitable @columnfractions .15 .70
@item @var{C} @tab The type shall be @code{CHARACTER} and of default kind.
@item @var{STATUS} @tab (Optional) status flag. Returns 0 on success, 
a system specific and nonzero error code otherwise.
@end multitable

@item @emph{Example}:
@smallexample
PROGRAM test_getcwd
  CHARACTER(len=255) :: cwd
  CALL getcwd(cwd)
  WRITE(*,*) TRIM(cwd)
END PROGRAM
@end smallexample

@item @emph{See also}:
@ref{CHDIR}
@end table



@node GETENV
@section @code{GETENV} --- Get an environmental variable
@fnindex GETENV
@cindex environment variable

@table @asis
@item @emph{Description}:
Get the @var{VALUE} of the environmental variable @var{NAME}.

This intrinsic routine is provided for backwards compatibility with 
GNU Fortran 77.  In new code, programmers should consider the use of 
the @ref{GET_ENVIRONMENT_VARIABLE} intrinsic defined by the Fortran
2003 standard.

@item @emph{Standard}:
GNU extension

@item @emph{Class}:
Subroutine

@item @emph{Syntax}:
@code{CALL GETENV(NAME, VALUE)}

@item @emph{Arguments}:
@multitable @columnfractions .15 .70
@item @var{NAME}  @tab Shall be of type @code{CHARACTER} and of default kind.
@item @var{VALUE} @tab Shall be of type @code{CHARACTER} and of default kind.
@end multitable

@item @emph{Return value}:
Stores the value of @var{NAME} in @var{VALUE}. If @var{VALUE} is 
not large enough to hold the data, it is truncated. If @var{NAME}
is not set, @var{VALUE} will be filled with blanks.

@item @emph{Example}:
@smallexample
PROGRAM test_getenv
  CHARACTER(len=255) :: homedir
  CALL getenv("HOME", homedir)
  WRITE (*,*) TRIM(homedir)
END PROGRAM
@end smallexample

@item @emph{See also}:
@ref{GET_ENVIRONMENT_VARIABLE}
@end table



@node GET_ENVIRONMENT_VARIABLE
@section @code{GET_ENVIRONMENT_VARIABLE} --- Get an environmental variable
@fnindex GET_ENVIRONMENT_VARIABLE
@cindex environment variable

@table @asis
@item @emph{Description}:
Get the @var{VALUE} of the environmental variable @var{NAME}.

@item @emph{Standard}:
Fortran 2003 and later

@item @emph{Class}:
Subroutine

@item @emph{Syntax}:
@code{CALL GET_ENVIRONMENT_VARIABLE(NAME[, VALUE, LENGTH, STATUS, TRIM_NAME)}

@item @emph{Arguments}:
@multitable @columnfractions .15 .70
@item @var{NAME}      @tab Shall be a scalar of type @code{CHARACTER}
and of default kind.
@item @var{VALUE}     @tab Shall be a scalar of type @code{CHARACTER}
and of default kind.
@item @var{LENGTH}    @tab Shall be a scalar of type @code{INTEGER}
and of default kind.
@item @var{STATUS}    @tab Shall be a scalar of type @code{INTEGER}
and of default kind.
@item @var{TRIM_NAME} @tab Shall be a scalar of type @code{LOGICAL}
and of default kind.
@end multitable

@item @emph{Return value}:
Stores the value of @var{NAME} in @var{VALUE}. If @var{VALUE} is 
not large enough to hold the data, it is truncated. If @var{NAME}
is not set, @var{VALUE} will be filled with blanks. Argument @var{LENGTH}
contains the length needed for storing the environment variable @var{NAME}
or zero if it is not present. @var{STATUS} is -1 if @var{VALUE} is present
but too short for the environment variable; it is 1 if the environment
variable does not exist and 2 if the processor does not support environment
variables; in all other cases @var{STATUS} is zero. If @var{TRIM_NAME} is
present with the value @code{.FALSE.}, the trailing blanks in @var{NAME}
are significant; otherwise they are not part of the environment variable
name.

@item @emph{Example}:
@smallexample
PROGRAM test_getenv
  CHARACTER(len=255) :: homedir
  CALL get_environment_variable("HOME", homedir)
  WRITE (*,*) TRIM(homedir)
END PROGRAM
@end smallexample
@end table



@node GETGID
@section @code{GETGID} --- Group ID function
@fnindex GETGID
@cindex system, group ID

@table @asis
@item @emph{Description}:
Returns the numerical group ID of the current process.

@item @emph{Standard}:
GNU extension

@item @emph{Class}:
Function

@item @emph{Syntax}:
@code{RESULT = GETGID()}

@item @emph{Return value}:
The return value of @code{GETGID} is an @code{INTEGER} of the default
kind.


@item @emph{Example}:
See @code{GETPID} for an example.

@item @emph{See also}:
@ref{GETPID}, @ref{GETUID}
@end table



@node GETLOG
@section @code{GETLOG} --- Get login name
@fnindex GETLOG
@cindex system, login name
@cindex login name

@table @asis
@item @emph{Description}:
Gets the username under which the program is running.

@item @emph{Standard}:
GNU extension

@item @emph{Class}:
Subroutine

@item @emph{Syntax}:
@code{CALL GETLOG(C)}

@item @emph{Arguments}:
@multitable @columnfractions .15 .70
@item @var{C} @tab Shall be of type @code{CHARACTER} and of default kind.
@end multitable

@item @emph{Return value}:
Stores the current user name in @var{LOGIN}.  (On systems where POSIX
functions @code{geteuid} and @code{getpwuid} are not available, and 
the @code{getlogin} function is not implemented either, this will
return a blank string.)

@item @emph{Example}:
@smallexample
PROGRAM TEST_GETLOG
  CHARACTER(32) :: login
  CALL GETLOG(login)
  WRITE(*,*) login
END PROGRAM
@end smallexample

@item @emph{See also}:
@ref{GETUID}
@end table



@node GETPID
@section @code{GETPID} --- Process ID function
@fnindex GETPID
@cindex system, process ID
@cindex process ID

@table @asis
@item @emph{Description}:
Returns the numerical process identifier of the current process.

@item @emph{Standard}:
GNU extension

@item @emph{Class}:
Function

@item @emph{Syntax}:
@code{RESULT = GETPID()}

@item @emph{Return value}:
The return value of @code{GETPID} is an @code{INTEGER} of the default
kind.


@item @emph{Example}:
@smallexample
program info
  print *, "The current process ID is ", getpid()
  print *, "Your numerical user ID is ", getuid()
  print *, "Your numerical group ID is ", getgid()
end program info
@end smallexample

@item @emph{See also}:
@ref{GETGID}, @ref{GETUID}
@end table



@node GETUID
@section @code{GETUID} --- User ID function
@fnindex GETUID
@cindex system, user ID
@cindex user id

@table @asis
@item @emph{Description}:
Returns the numerical user ID of the current process.

@item @emph{Standard}:
GNU extension

@item @emph{Class}:
Function

@item @emph{Syntax}:
@code{RESULT = GETUID()}

@item @emph{Return value}:
The return value of @code{GETUID} is an @code{INTEGER} of the default
kind.


@item @emph{Example}:
See @code{GETPID} for an example.

@item @emph{See also}:
@ref{GETPID}, @ref{GETLOG}
@end table



@node GMTIME
@section @code{GMTIME} --- Convert time to GMT info
@fnindex GMTIME
@cindex time, conversion to GMT info

@table @asis
@item @emph{Description}:
Given a system time value @var{TIME} (as provided by the @code{TIME8()}
intrinsic), fills @var{VALUES} with values extracted from it appropriate
to the UTC time zone (Universal Coordinated Time, also known in some
countries as GMT, Greenwich Mean Time), using @code{gmtime(3)}.

@item @emph{Standard}:
GNU extension

@item @emph{Class}:
Subroutine

@item @emph{Syntax}:
@code{CALL GMTIME(TIME, VALUES)}

@item @emph{Arguments}:
@multitable @columnfractions .15 .70
@item @var{TIME}   @tab An @code{INTEGER} scalar expression
corresponding to a system time, with @code{INTENT(IN)}.
@item @var{VALUES} @tab A default @code{INTEGER} array with 9 elements,
with @code{INTENT(OUT)}.
@end multitable

@item @emph{Return value}:
The elements of @var{VALUES} are assigned as follows:
@enumerate
@item Seconds after the minute, range 0--59 or 0--61 to allow for leap
seconds
@item Minutes after the hour, range 0--59
@item Hours past midnight, range 0--23
@item Day of month, range 0--31
@item Number of months since January, range 0--12
@item Years since 1900
@item Number of days since Sunday, range 0--6
@item Days since January 1
@item Daylight savings indicator: positive if daylight savings is in
effect, zero if not, and negative if the information is not available.
@end enumerate

@item @emph{See also}:
@ref{CTIME}, @ref{LTIME}, @ref{TIME}, @ref{TIME8}

@end table



@node HOSTNM
@section @code{HOSTNM} --- Get system host name
@fnindex HOSTNM
@cindex system, host name

@table @asis
@item @emph{Description}:
Retrieves the host name of the system on which the program is running.

This intrinsic is provided in both subroutine and function forms; however,
only one form can be used in any given program unit.

@item @emph{Standard}:
GNU extension

@item @emph{Class}:
Subroutine, function

@item @emph{Syntax}:
@multitable @columnfractions .80
@item @code{CALL HOSTNM(C [, STATUS])}
@item @code{STATUS = HOSTNM(NAME)}
@end multitable

@item @emph{Arguments}:
@multitable @columnfractions .15 .70
@item @var{C}    @tab Shall of type @code{CHARACTER} and of default kind.
@item @var{STATUS}  @tab (Optional) status flag of type @code{INTEGER}.
Returns 0 on success, or a system specific error code otherwise.
@end multitable

@item @emph{Return value}:
In either syntax, @var{NAME} is set to the current hostname if it can
be obtained, or to a blank string otherwise.

@end table



@node HUGE
@section @code{HUGE} --- Largest number of a kind
@fnindex HUGE
@cindex limits, largest number
@cindex model representation, largest number

@table @asis
@item @emph{Description}:
@code{HUGE(X)} returns the largest number that is not an infinity in
the model of the type of @code{X}.

@item @emph{Standard}:
Fortran 95 and later

@item @emph{Class}:
Inquiry function

@item @emph{Syntax}:
@code{RESULT = HUGE(X)}

@item @emph{Arguments}:
@multitable @columnfractions .15 .70
@item @var{X} @tab Shall be of type @code{REAL} or @code{INTEGER}.
@end multitable

@item @emph{Return value}:
The return value is of the same type and kind as @var{X}

@item @emph{Example}:
@smallexample
program test_huge_tiny
  print *, huge(0), huge(0.0), huge(0.0d0)
  print *, tiny(0.0), tiny(0.0d0)
end program test_huge_tiny
@end smallexample
@end table



@node HYPOT
@section @code{HYPOT} --- Euclidean distance function
@fnindex HYPOT
@cindex Euclidean distance

@table @asis
@item @emph{Description}:
@code{HYPOT(X,Y)} is the Euclidean distance function. It is equal to
@math{\sqrt{X^2 + Y^2}}, without undue underflow or overflow.

@item @emph{Standard}:
Fortran 2008 and later

@item @emph{Class}:
Elemental function

@item @emph{Syntax}:
@code{RESULT = HYPOT(X, Y)}

@item @emph{Arguments}:
@multitable @columnfractions .15 .70
@item @var{X} @tab The type shall be @code{REAL}.
@item @var{Y} @tab The type and kind type parameter shall be the same as
@var{X}.
@end multitable

@item @emph{Return value}:
The return value has the same type and kind type parameter as @var{X}.

@item @emph{Example}:
@smallexample
program test_hypot
  real(4) :: x = 1.e0_4, y = 0.5e0_4
  x = hypot(x,y)
end program test_hypot
@end smallexample
@end table



@node IACHAR
@section @code{IACHAR} --- Code in @acronym{ASCII} collating sequence 
@fnindex IACHAR
@cindex @acronym{ASCII} collating sequence
@cindex collating sequence, @acronym{ASCII}
@cindex conversion, to integer

@table @asis
@item @emph{Description}:
@code{IACHAR(C)} returns the code for the @acronym{ASCII} character
in the first character position of @code{C}.

@item @emph{Standard}:
Fortran 95 and later, with @var{KIND} argument Fortran 2003 and later

@item @emph{Class}:
Elemental function

@item @emph{Syntax}:
@code{RESULT = IACHAR(C [, KIND])}

@item @emph{Arguments}:
@multitable @columnfractions .15 .70
@item @var{C}    @tab Shall be a scalar @code{CHARACTER}, with @code{INTENT(IN)}
@item @var{KIND} @tab (Optional) An @code{INTEGER} initialization
expression indicating the kind parameter of the result.
@end multitable

@item @emph{Return value}:
The return value is of type @code{INTEGER} and of kind @var{KIND}. If
@var{KIND} is absent, the return value is of default integer kind.

@item @emph{Example}:
@smallexample
program test_iachar
  integer i
  i = iachar(' ')
end program test_iachar
@end smallexample

@item @emph{Note}:
See @ref{ICHAR} for a discussion of converting between numerical values
and formatted string representations.

@item @emph{See also}:
@ref{ACHAR}, @ref{CHAR}, @ref{ICHAR}

@end table



@node IALL
@section @code{IALL} --- Bitwise AND of array elements
@fnindex IALL
@cindex array, AND
@cindex bits, AND of array elements

@table @asis
@item @emph{Description}:
Reduces with bitwise AND the elements of @var{ARRAY} along dimension @var{DIM}
if the corresponding element in @var{MASK} is @code{TRUE}.

@item @emph{Standard}:
Fortran 2008 and later

@item @emph{Class}:
Transformational function

@item @emph{Syntax}:
@multitable @columnfractions .80
@item @code{RESULT = IALL(ARRAY[, MASK])}
@item @code{RESULT = IALL(ARRAY, DIM[, MASK])}
@end multitable

@item @emph{Arguments}:
@multitable @columnfractions .15 .70
@item @var{ARRAY} @tab Shall be an array of type @code{INTEGER}
@item @var{DIM}   @tab (Optional) shall be a scalar of type 
@code{INTEGER} with a value in the range from 1 to n, where n 
equals the rank of @var{ARRAY}.
@item @var{MASK}  @tab (Optional) shall be of type @code{LOGICAL} 
and either be a scalar or an array of the same shape as @var{ARRAY}.
@end multitable

@item @emph{Return value}:
The result is of the same type as @var{ARRAY}.

If @var{DIM} is absent, a scalar with the bitwise ALL of all elements in
@var{ARRAY} is returned. Otherwise, an array of rank n-1, where n equals
the rank of @var{ARRAY}, and a shape similar to that of @var{ARRAY} with
dimension @var{DIM} dropped is returned.

@item @emph{Example}:
@smallexample
PROGRAM test_iall
  INTEGER(1) :: a(2)

  a(1) = b'00100100'
  a(1) = b'01101010'

  ! prints 00100000
  PRINT '(b8.8)', IALL(a)
END PROGRAM
@end smallexample

@item @emph{See also}:
@ref{IANY}, @ref{IPARITY}, @ref{IAND}
@end table



@node IAND
@section @code{IAND} --- Bitwise logical and
@fnindex IAND
@cindex bitwise logical and
@cindex logical and, bitwise

@table @asis
@item @emph{Description}:
Bitwise logical @code{AND}.

@item @emph{Standard}:
Fortran 95 and later

@item @emph{Class}:
Elemental function

@item @emph{Syntax}:
@code{RESULT = IAND(I, J)}

@item @emph{Arguments}:
@multitable @columnfractions .15 .70
@item @var{I} @tab The type shall be @code{INTEGER}.
@item @var{J} @tab The type shall be @code{INTEGER}, of the same
kind as @var{I}.  (As a GNU extension, different kinds are also 
permitted.)
@end multitable

@item @emph{Return value}:
The return type is @code{INTEGER}, of the same kind as the
arguments.  (If the argument kinds differ, it is of the same kind as
the larger argument.)

@item @emph{Example}:
@smallexample
PROGRAM test_iand
  INTEGER :: a, b
  DATA a / Z'F' /, b / Z'3' /
  WRITE (*,*) IAND(a, b)
END PROGRAM
@end smallexample

@item @emph{See also}:
@ref{IOR}, @ref{IEOR}, @ref{IBITS}, @ref{IBSET}, @ref{IBCLR}, @ref{NOT}

@end table



@node IANY
@section @code{IANY} --- Bitwise XOR of array elements
@fnindex IANY
@cindex array, OR
@cindex bits, OR of array elements

@table @asis
@item @emph{Description}:
Reduces with bitwise OR (inclusive or) the elements of @var{ARRAY} along
dimension @var{DIM} if the corresponding element in @var{MASK} is @code{TRUE}.

@item @emph{Standard}:
Fortran 2008 and later

@item @emph{Class}:
Transformational function

@item @emph{Syntax}:
@multitable @columnfractions .80
@item @code{RESULT = IANY(ARRAY[, MASK])}
@item @code{RESULT = IANY(ARRAY, DIM[, MASK])}
@end multitable

@item @emph{Arguments}:
@multitable @columnfractions .15 .70
@item @var{ARRAY} @tab Shall be an array of type @code{INTEGER}
@item @var{DIM}   @tab (Optional) shall be a scalar of type 
@code{INTEGER} with a value in the range from 1 to n, where n 
equals the rank of @var{ARRAY}.
@item @var{MASK}  @tab (Optional) shall be of type @code{LOGICAL} 
and either be a scalar or an array of the same shape as @var{ARRAY}.
@end multitable

@item @emph{Return value}:
The result is of the same type as @var{ARRAY}.

If @var{DIM} is absent, a scalar with the bitwise OR of all elements in
@var{ARRAY} is returned. Otherwise, an array of rank n-1, where n equals
the rank of @var{ARRAY}, and a shape similar to that of @var{ARRAY} with
dimension @var{DIM} dropped is returned.

@item @emph{Example}:
@smallexample
PROGRAM test_iany
  INTEGER(1) :: a(2)

  a(1) = b'00100100'
  a(1) = b'01101010'

  ! prints 01111011
  PRINT '(b8.8)', IANY(a)
END PROGRAM
@end smallexample

@item @emph{See also}:
@ref{IPARITY}, @ref{IALL}, @ref{IOR}
@end table



@node IARGC
@section @code{IARGC} --- Get the number of command line arguments
@fnindex IARGC
@cindex command-line arguments
@cindex command-line arguments, number of
@cindex arguments, to program

@table @asis
@item @emph{Description}:
@code{IARGC()} returns the number of arguments passed on the
command line when the containing program was invoked.

This intrinsic routine is provided for backwards compatibility with 
GNU Fortran 77.  In new code, programmers should consider the use of 
the @ref{COMMAND_ARGUMENT_COUNT} intrinsic defined by the Fortran 2003 
standard.

@item @emph{Standard}:
GNU extension

@item @emph{Class}:
Function

@item @emph{Syntax}:
@code{RESULT = IARGC()}

@item @emph{Arguments}:
None.

@item @emph{Return value}:
The number of command line arguments, type @code{INTEGER(4)}.

@item @emph{Example}:
See @ref{GETARG}

@item @emph{See also}:
GNU Fortran 77 compatibility subroutine: @ref{GETARG}

Fortran 2003 functions and subroutines: @ref{GET_COMMAND},
@ref{GET_COMMAND_ARGUMENT}, @ref{COMMAND_ARGUMENT_COUNT}
@end table



@node IBCLR
@section @code{IBCLR} --- Clear bit
@fnindex IBCLR
@cindex bits, unset
@cindex bits, clear

@table @asis
@item @emph{Description}:
@code{IBCLR} returns the value of @var{I} with the bit at position
@var{POS} set to zero.

@item @emph{Standard}:
Fortran 95 and later

@item @emph{Class}:
Elemental function

@item @emph{Syntax}:
@code{RESULT = IBCLR(I, POS)}

@item @emph{Arguments}:
@multitable @columnfractions .15 .70
@item @var{I} @tab The type shall be @code{INTEGER}.
@item @var{POS} @tab The type shall be @code{INTEGER}.
@end multitable

@item @emph{Return value}:
The return value is of type @code{INTEGER} and of the same kind as
@var{I}.

@item @emph{See also}:
@ref{IBITS}, @ref{IBSET}, @ref{IAND}, @ref{IOR}, @ref{IEOR}, @ref{MVBITS}

@end table



@node IBITS
@section @code{IBITS} --- Bit extraction
@fnindex IBITS
@cindex bits, get
@cindex bits, extract

@table @asis
@item @emph{Description}:
@code{IBITS} extracts a field of length @var{LEN} from @var{I},
starting from bit position @var{POS} and extending left for @var{LEN}
bits.  The result is right-justified and the remaining bits are
zeroed.  The value of @code{POS+LEN} must be less than or equal to the
value @code{BIT_SIZE(I)}.

@item @emph{Standard}:
Fortran 95 and later

@item @emph{Class}:
Elemental function

@item @emph{Syntax}:
@code{RESULT = IBITS(I, POS, LEN)}

@item @emph{Arguments}:
@multitable @columnfractions .15 .70
@item @var{I}   @tab The type shall be @code{INTEGER}.
@item @var{POS} @tab The type shall be @code{INTEGER}.
@item @var{LEN} @tab The type shall be @code{INTEGER}.
@end multitable

@item @emph{Return value}:
The return value is of type @code{INTEGER} and of the same kind as
@var{I}.

@item @emph{See also}:
@ref{BIT_SIZE}, @ref{IBCLR}, @ref{IBSET}, @ref{IAND}, @ref{IOR}, @ref{IEOR}
@end table



@node IBSET
@section @code{IBSET} --- Set bit
@fnindex IBSET
@cindex bits, set

@table @asis
@item @emph{Description}:
@code{IBSET} returns the value of @var{I} with the bit at position
@var{POS} set to one.

@item @emph{Standard}:
Fortran 95 and later

@item @emph{Class}:
Elemental function

@item @emph{Syntax}:
@code{RESULT = IBSET(I, POS)}

@item @emph{Arguments}:
@multitable @columnfractions .15 .70
@item @var{I} @tab The type shall be @code{INTEGER}.
@item @var{POS} @tab The type shall be @code{INTEGER}.
@end multitable

@item @emph{Return value}:
The return value is of type @code{INTEGER} and of the same kind as
@var{I}.

@item @emph{See also}:
@ref{IBCLR}, @ref{IBITS}, @ref{IAND}, @ref{IOR}, @ref{IEOR}, @ref{MVBITS}

@end table



@node ICHAR
@section @code{ICHAR} --- Character-to-integer conversion function
@fnindex ICHAR
@cindex conversion, to integer

@table @asis
@item @emph{Description}:
@code{ICHAR(C)} returns the code for the character in the first character
position of @code{C} in the system's native character set.
The correspondence between characters and their codes is not necessarily
the same across different GNU Fortran implementations.

@item @emph{Standard}:
Fortran 95 and later, with @var{KIND} argument Fortran 2003 and later

@item @emph{Class}:
Elemental function

@item @emph{Syntax}:
@code{RESULT = ICHAR(C [, KIND])}

@item @emph{Arguments}:
@multitable @columnfractions .15 .70
@item @var{C}    @tab Shall be a scalar @code{CHARACTER}, with @code{INTENT(IN)}
@item @var{KIND} @tab (Optional) An @code{INTEGER} initialization
expression indicating the kind parameter of the result.
@end multitable

@item @emph{Return value}:
The return value is of type @code{INTEGER} and of kind @var{KIND}. If
@var{KIND} is absent, the return value is of default integer kind.

@item @emph{Example}:
@smallexample
program test_ichar
  integer i
  i = ichar(' ')
end program test_ichar
@end smallexample

@item @emph{Specific names}:
@multitable @columnfractions .20 .20 .20 .25
@item Name             @tab Argument             @tab Return type       @tab Standard
@item @code{ICHAR(C)}  @tab @code{CHARACTER C}   @tab @code{INTEGER(4)}    @tab Fortran 77 and later
@end multitable

@item @emph{Note}:
No intrinsic exists to convert between a numeric value and a formatted
character string representation -- for instance, given the
@code{CHARACTER} value @code{'154'}, obtaining an @code{INTEGER} or
@code{REAL} value with the value 154, or vice versa. Instead, this
functionality is provided by internal-file I/O, as in the following
example:
@smallexample
program read_val
  integer value
  character(len=10) string, string2
  string = '154'
  
  ! Convert a string to a numeric value
  read (string,'(I10)') value
  print *, value
  
  ! Convert a value to a formatted string
  write (string2,'(I10)') value
  print *, string2
end program read_val
@end smallexample

@item @emph{See also}:
@ref{ACHAR}, @ref{CHAR}, @ref{IACHAR}

@end table



@node IDATE
@section @code{IDATE} --- Get current local time subroutine (day/month/year) 
@fnindex IDATE
@cindex date, current
@cindex current date

@table @asis
@item @emph{Description}:
@code{IDATE(VALUES)} Fills @var{VALUES} with the numerical values at the  
current local time. The day (in the range 1-31), month (in the range 1-12), 
and year appear in elements 1, 2, and 3 of @var{VALUES}, respectively. 
The year has four significant digits.

@item @emph{Standard}:
GNU extension

@item @emph{Class}:
Subroutine

@item @emph{Syntax}:
@code{CALL IDATE(VALUES)}

@item @emph{Arguments}:
@multitable @columnfractions .15 .70
@item @var{VALUES} @tab The type shall be @code{INTEGER, DIMENSION(3)} and
the kind shall be the default integer kind.
@end multitable

@item @emph{Return value}:
Does not return anything.

@item @emph{Example}:
@smallexample
program test_idate
  integer, dimension(3) :: tarray
  call idate(tarray)
  print *, tarray(1)
  print *, tarray(2)
  print *, tarray(3)
end program test_idate
@end smallexample
@end table



@node IEOR
@section @code{IEOR} --- Bitwise logical exclusive or
@fnindex IEOR
@cindex bitwise logical exclusive or
@cindex logical exclusive or, bitwise

@table @asis
@item @emph{Description}:
@code{IEOR} returns the bitwise Boolean exclusive-OR of @var{I} and
@var{J}.

@item @emph{Standard}:
Fortran 95 and later

@item @emph{Class}:
Elemental function

@item @emph{Syntax}:
@code{RESULT = IEOR(I, J)}

@item @emph{Arguments}:
@multitable @columnfractions .15 .70
@item @var{I} @tab The type shall be @code{INTEGER}.
@item @var{J} @tab The type shall be @code{INTEGER}, of the same
kind as @var{I}.  (As a GNU extension, different kinds are also 
permitted.)
@end multitable

@item @emph{Return value}:
The return type is @code{INTEGER}, of the same kind as the
arguments.  (If the argument kinds differ, it is of the same kind as
the larger argument.)

@item @emph{See also}:
@ref{IOR}, @ref{IAND}, @ref{IBITS}, @ref{IBSET}, @ref{IBCLR}, @ref{NOT}
@end table



@node IERRNO
@section @code{IERRNO} --- Get the last system error number
@fnindex IERRNO
@cindex system, error handling

@table @asis
@item @emph{Description}:
Returns the last system error number, as given by the C @code{errno()}
function.

@item @emph{Standard}:
GNU extension

@item @emph{Class}:
Function

@item @emph{Syntax}:
@code{RESULT = IERRNO()}

@item @emph{Arguments}:
None.

@item @emph{Return value}:
The return value is of type @code{INTEGER} and of the default integer
kind.

@item @emph{See also}:
@ref{PERROR}
@end table



@node IMAGE_INDEX
@section @code{IMAGE_INDEX} --- Function that converts a cosubscript to an image index
@fnindex IMAGE_INDEX
@cindex coarray, @code{IMAGE_INDEX}
@cindex images, cosubscript to image index conversion

@table @asis
@item @emph{Description}:
Returns the image index belonging to a cosubscript.

@item @emph{Standard}:
Fortran 2008 and later

@item @emph{Class}:
Inquiry function.

@item @emph{Syntax}:
@code{RESULT = IMAGE_INDEX(COARRAY, SUB)}

@item @emph{Arguments}: None.
@multitable @columnfractions .15 .70
@item @var{COARRAY} @tab Coarray of any type.
@item @var{SUB}     @tab default integer rank-1 array of a size equal to
the corank of @var{COARRAY}.
@end multitable


@item @emph{Return value}:
Scalar default integer with the value of the image index which corresponds
to the cosubscripts. For invalid cosubscripts the result is zero.

@item @emph{Example}:
@smallexample
INTEGER :: array[2,-1:4,8,*]
! Writes  28 (or 0 if there are fewer than 28 images)
WRITE (*,*) IMAGE_INDEX (array, [2,0,3,1])
@end smallexample

@item @emph{See also}:
@ref{THIS_IMAGE}, @ref{NUM_IMAGES}
@end table



@node INDEX intrinsic
@section @code{INDEX} --- Position of a substring within a string
@fnindex INDEX
@cindex substring position
@cindex string, find substring

@table @asis
@item @emph{Description}:
Returns the position of the start of the first occurrence of string
@var{SUBSTRING} as a substring in @var{STRING}, counting from one.  If
@var{SUBSTRING} is not present in @var{STRING}, zero is returned.  If 
the @var{BACK} argument is present and true, the return value is the
start of the last occurrence rather than the first.

@item @emph{Standard}:
Fortran 77 and later, with @var{KIND} argument Fortran 2003 and later

@item @emph{Class}:
Elemental function

@item @emph{Syntax}:
@code{RESULT = INDEX(STRING, SUBSTRING [, BACK [, KIND]])}

@item @emph{Arguments}:
@multitable @columnfractions .15 .70
@item @var{STRING} @tab Shall be a scalar @code{CHARACTER}, with
@code{INTENT(IN)}
@item @var{SUBSTRING} @tab Shall be a scalar @code{CHARACTER}, with
@code{INTENT(IN)}
@item @var{BACK} @tab (Optional) Shall be a scalar @code{LOGICAL}, with
@code{INTENT(IN)}
@item @var{KIND} @tab (Optional) An @code{INTEGER} initialization
expression indicating the kind parameter of the result.
@end multitable

@item @emph{Return value}:
The return value is of type @code{INTEGER} and of kind @var{KIND}. If
@var{KIND} is absent, the return value is of default integer kind.

@item @emph{Specific names}:
@multitable @columnfractions .20 .20 .20 .25
@item Name                            @tab Argument           @tab Return type       @tab Standard
@item @code{INDEX(STRING, SUBSTRING)} @tab @code{CHARACTER}   @tab @code{INTEGER(4)} @tab Fortran 77 and later
@end multitable

@item @emph{See also}:
@ref{SCAN}, @ref{VERIFY}
@end table



@node INT
@section @code{INT} --- Convert to integer type
@fnindex INT
@fnindex IFIX
@fnindex IDINT
@cindex conversion, to integer

@table @asis
@item @emph{Description}:
Convert to integer type

@item @emph{Standard}:
Fortran 77 and later

@item @emph{Class}:
Elemental function

@item @emph{Syntax}:
@code{RESULT = INT(A [, KIND))}

@item @emph{Arguments}:
@multitable @columnfractions .15 .70
@item @var{A}    @tab Shall be of type @code{INTEGER},
@code{REAL}, or @code{COMPLEX}.
@item @var{KIND} @tab (Optional) An @code{INTEGER} initialization
expression indicating the kind parameter of the result.
@end multitable

@item @emph{Return value}:
These functions return a @code{INTEGER} variable or array under 
the following rules: 

@table @asis
@item (A)
If @var{A} is of type @code{INTEGER}, @code{INT(A) = A} 
@item (B)
If @var{A} is of type @code{REAL} and @math{|A| < 1}, @code{INT(A)} equals @code{0}. 
If @math{|A| \geq 1}, then @code{INT(A)} equals the largest integer that does not exceed 
the range of @var{A} and whose sign is the same as the sign of @var{A}.
@item (C)
If @var{A} is of type @code{COMPLEX}, rule B is applied to the real part of @var{A}.
@end table

@item @emph{Example}:
@smallexample
program test_int
  integer :: i = 42
  complex :: z = (-3.7, 1.0)
  print *, int(i)
  print *, int(z), int(z,8)
end program
@end smallexample

@item @emph{Specific names}:
@multitable @columnfractions .20 .20 .20 .25
@item Name            @tab Argument          @tab Return type       @tab Standard
@item @code{INT(A)}   @tab @code{REAL(4) A}  @tab @code{INTEGER}    @tab Fortran 77 and later
@item @code{IFIX(A)}  @tab @code{REAL(4) A}  @tab @code{INTEGER}    @tab Fortran 77 and later
@item @code{IDINT(A)} @tab @code{REAL(8) A}  @tab @code{INTEGER}    @tab Fortran 77 and later
@end multitable

@end table


@node INT2
@section @code{INT2} --- Convert to 16-bit integer type
@fnindex INT2
@fnindex SHORT
@cindex conversion, to integer

@table @asis
@item @emph{Description}:
Convert to a @code{KIND=2} integer type. This is equivalent to the
standard @code{INT} intrinsic with an optional argument of
@code{KIND=2}, and is only included for backwards compatibility.

The @code{SHORT} intrinsic is equivalent to @code{INT2}.

@item @emph{Standard}:
GNU extension

@item @emph{Class}:
Elemental function

@item @emph{Syntax}:
@code{RESULT = INT2(A)}

@item @emph{Arguments}:
@multitable @columnfractions .15 .70
@item @var{A}    @tab Shall be of type @code{INTEGER},
@code{REAL}, or @code{COMPLEX}.
@end multitable

@item @emph{Return value}:
The return value is a @code{INTEGER(2)} variable.

@item @emph{See also}:
@ref{INT}, @ref{INT8}, @ref{LONG}
@end table



@node INT8
@section @code{INT8} --- Convert to 64-bit integer type
@fnindex INT8
@cindex conversion, to integer

@table @asis
@item @emph{Description}:
Convert to a @code{KIND=8} integer type. This is equivalent to the
standard @code{INT} intrinsic with an optional argument of
@code{KIND=8}, and is only included for backwards compatibility.

@item @emph{Standard}:
GNU extension

@item @emph{Class}:
Elemental function

@item @emph{Syntax}:
@code{RESULT = INT8(A)}

@item @emph{Arguments}:
@multitable @columnfractions .15 .70
@item @var{A}    @tab Shall be of type @code{INTEGER},
@code{REAL}, or @code{COMPLEX}.
@end multitable

@item @emph{Return value}:
The return value is a @code{INTEGER(8)} variable.

@item @emph{See also}:
@ref{INT}, @ref{INT2}, @ref{LONG}
@end table



@node IOR
@section @code{IOR} --- Bitwise logical or
@fnindex IOR
@cindex bitwise logical or
@cindex logical or, bitwise

@table @asis
@item @emph{Description}:
@code{IOR} returns the bitwise Boolean inclusive-OR of @var{I} and
@var{J}.

@item @emph{Standard}:
Fortran 95 and later

@item @emph{Class}:
Elemental function

@item @emph{Syntax}:
@code{RESULT = IOR(I, J)}

@item @emph{Arguments}:
@multitable @columnfractions .15 .70
@item @var{I} @tab The type shall be @code{INTEGER}.
@item @var{J} @tab The type shall be @code{INTEGER}, of the same
kind as @var{I}.  (As a GNU extension, different kinds are also 
permitted.)
@end multitable

@item @emph{Return value}:
The return type is @code{INTEGER}, of the same kind as the
arguments.  (If the argument kinds differ, it is of the same kind as
the larger argument.)

@item @emph{See also}:
@ref{IEOR}, @ref{IAND}, @ref{IBITS}, @ref{IBSET}, @ref{IBCLR}, @ref{NOT}
@end table



@node IPARITY
@section @code{IPARITY} --- Bitwise XOR of array elements
@fnindex IPARITY
@cindex array, parity
@cindex array, XOR
@cindex bits, XOR of array elements

@table @asis
@item @emph{Description}:
Reduces with bitwise XOR (exclusive or) the elements of @var{ARRAY} along
dimension @var{DIM} if the corresponding element in @var{MASK} is @code{TRUE}.

@item @emph{Standard}:
Fortran 2008 and later

@item @emph{Class}:
Transformational function

@item @emph{Syntax}:
@multitable @columnfractions .80
@item @code{RESULT = IPARITY(ARRAY[, MASK])}
@item @code{RESULT = IPARITY(ARRAY, DIM[, MASK])}
@end multitable

@item @emph{Arguments}:
@multitable @columnfractions .15 .70
@item @var{ARRAY} @tab Shall be an array of type @code{INTEGER}
@item @var{DIM}   @tab (Optional) shall be a scalar of type 
@code{INTEGER} with a value in the range from 1 to n, where n 
equals the rank of @var{ARRAY}.
@item @var{MASK}  @tab (Optional) shall be of type @code{LOGICAL} 
and either be a scalar or an array of the same shape as @var{ARRAY}.
@end multitable

@item @emph{Return value}:
The result is of the same type as @var{ARRAY}.

If @var{DIM} is absent, a scalar with the bitwise XOR of all elements in
@var{ARRAY} is returned. Otherwise, an array of rank n-1, where n equals
the rank of @var{ARRAY}, and a shape similar to that of @var{ARRAY} with
dimension @var{DIM} dropped is returned.

@item @emph{Example}:
@smallexample
PROGRAM test_iparity
  INTEGER(1) :: a(2)

  a(1) = b'00100100'
  a(1) = b'01101010'

  ! prints 10111011
  PRINT '(b8.8)', IPARITY(a)
END PROGRAM
@end smallexample

@item @emph{See also}:
@ref{IANY}, @ref{IALL}, @ref{IEOR}, @ref{PARITY}
@end table



@node IRAND
@section @code{IRAND} --- Integer pseudo-random number
@fnindex IRAND
@cindex random number generation

@table @asis
@item @emph{Description}:
@code{IRAND(FLAG)} returns a pseudo-random number from a uniform
distribution between 0 and a system-dependent limit (which is in most
cases 2147483647). If @var{FLAG} is 0, the next number
in the current sequence is returned; if @var{FLAG} is 1, the generator
is restarted by @code{CALL SRAND(0)}; if @var{FLAG} has any other value,
it is used as a new seed with @code{SRAND}.

This intrinsic routine is provided for backwards compatibility with
GNU Fortran 77. It implements a simple modulo generator as provided 
by @command{g77}. For new code, one should consider the use of 
@ref{RANDOM_NUMBER} as it implements a superior algorithm.

@item @emph{Standard}:
GNU extension

@item @emph{Class}:
Function

@item @emph{Syntax}:
@code{RESULT = IRAND(I)}

@item @emph{Arguments}:
@multitable @columnfractions .15 .70
@item @var{I} @tab Shall be a scalar @code{INTEGER} of kind 4.
@end multitable

@item @emph{Return value}:
The return value is of @code{INTEGER(kind=4)} type.

@item @emph{Example}:
@smallexample
program test_irand
  integer,parameter :: seed = 86456
  
  call srand(seed)
  print *, irand(), irand(), irand(), irand()
  print *, irand(seed), irand(), irand(), irand()
end program test_irand
@end smallexample

@end table



@node IS_IOSTAT_END
@section @code{IS_IOSTAT_END} --- Test for end-of-file value
@fnindex IS_IOSTAT_END
@cindex @code{IOSTAT}, end of file

@table @asis
@item @emph{Description}:
@code{IS_IOSTAT_END} tests whether an variable has the value of the I/O
status ``end of file''. The function is equivalent to comparing the variable
with the @code{IOSTAT_END} parameter of the intrinsic module
@code{ISO_FORTRAN_ENV}.

@item @emph{Standard}:
Fortran 2003 and later

@item @emph{Class}:
Elemental function

@item @emph{Syntax}:
@code{RESULT = IS_IOSTAT_END(I)}

@item @emph{Arguments}:
@multitable @columnfractions .15 .70
@item @var{I} @tab Shall be of the type @code{INTEGER}.
@end multitable

@item @emph{Return value}:
Returns a @code{LOGICAL} of the default kind, which @code{.TRUE.} if
@var{I} has the value which indicates an end of file condition for
@code{IOSTAT=} specifiers, and is @code{.FALSE.} otherwise.

@item @emph{Example}:
@smallexample
PROGRAM iostat
  IMPLICIT NONE
  INTEGER :: stat, i
  OPEN(88, FILE='test.dat')
  READ(88, *, IOSTAT=stat) i
  IF(IS_IOSTAT_END(stat)) STOP 'END OF FILE'
END PROGRAM
@end smallexample
@end table



@node IS_IOSTAT_EOR
@section @code{IS_IOSTAT_EOR} --- Test for end-of-record value
@fnindex IS_IOSTAT_EOR
@cindex @code{IOSTAT}, end of record

@table @asis
@item @emph{Description}:
@code{IS_IOSTAT_EOR} tests whether an variable has the value of the I/O
status ``end of record''. The function is equivalent to comparing the
variable with the @code{IOSTAT_EOR} parameter of the intrinsic module
@code{ISO_FORTRAN_ENV}.

@item @emph{Standard}:
Fortran 2003 and later

@item @emph{Class}:
Elemental function

@item @emph{Syntax}:
@code{RESULT = IS_IOSTAT_EOR(I)}

@item @emph{Arguments}:
@multitable @columnfractions .15 .70
@item @var{I} @tab Shall be of the type @code{INTEGER}.
@end multitable

@item @emph{Return value}:
Returns a @code{LOGICAL} of the default kind, which @code{.TRUE.} if
@var{I} has the value which indicates an end of file condition for
@code{IOSTAT=} specifiers, and is @code{.FALSE.} otherwise.

@item @emph{Example}:
@smallexample
PROGRAM iostat
  IMPLICIT NONE
  INTEGER :: stat, i(50)
  OPEN(88, FILE='test.dat', FORM='UNFORMATTED')
  READ(88, IOSTAT=stat) i
  IF(IS_IOSTAT_EOR(stat)) STOP 'END OF RECORD'
END PROGRAM
@end smallexample
@end table



@node ISATTY
@section @code{ISATTY} --- Whether a unit is a terminal device.
@fnindex ISATTY
@cindex system, terminal

@table @asis
@item @emph{Description}:
Determine whether a unit is connected to a terminal device.

@item @emph{Standard}:
GNU extension

@item @emph{Class}:
Function

@item @emph{Syntax}:
@code{RESULT = ISATTY(UNIT)}

@item @emph{Arguments}:
@multitable @columnfractions .15 .70
@item @var{UNIT} @tab Shall be a scalar @code{INTEGER}.
@end multitable

@item @emph{Return value}:
Returns @code{.TRUE.} if the @var{UNIT} is connected to a terminal 
device, @code{.FALSE.} otherwise.

@item @emph{Example}:
@smallexample
PROGRAM test_isatty
  INTEGER(kind=1) :: unit
  DO unit = 1, 10
    write(*,*) isatty(unit=unit)
  END DO
END PROGRAM
@end smallexample
@item @emph{See also}:
@ref{TTYNAM}
@end table



@node ISHFT
@section @code{ISHFT} --- Shift bits
@fnindex ISHFT
@cindex bits, shift

@table @asis
@item @emph{Description}:
@code{ISHFT} returns a value corresponding to @var{I} with all of the
bits shifted @var{SHIFT} places.  A value of @var{SHIFT} greater than
zero corresponds to a left shift, a value of zero corresponds to no
shift, and a value less than zero corresponds to a right shift.  If the
absolute value of @var{SHIFT} is greater than @code{BIT_SIZE(I)}, the
value is undefined.  Bits shifted out from the left end or right end are
lost; zeros are shifted in from the opposite end.

@item @emph{Standard}:
Fortran 95 and later

@item @emph{Class}:
Elemental function

@item @emph{Syntax}:
@code{RESULT = ISHFT(I, SHIFT)}

@item @emph{Arguments}:
@multitable @columnfractions .15 .70
@item @var{I} @tab The type shall be @code{INTEGER}.
@item @var{SHIFT} @tab The type shall be @code{INTEGER}.
@end multitable

@item @emph{Return value}:
The return value is of type @code{INTEGER} and of the same kind as
@var{I}.

@item @emph{See also}:
@ref{ISHFTC}
@end table



@node ISHFTC
@section @code{ISHFTC} --- Shift bits circularly
@fnindex ISHFTC
@cindex bits, shift circular

@table @asis
@item @emph{Description}:
@code{ISHFTC} returns a value corresponding to @var{I} with the
rightmost @var{SIZE} bits shifted circularly @var{SHIFT} places; that
is, bits shifted out one end are shifted into the opposite end.  A value
of @var{SHIFT} greater than zero corresponds to a left shift, a value of
zero corresponds to no shift, and a value less than zero corresponds to
a right shift.  The absolute value of @var{SHIFT} must be less than
@var{SIZE}.  If the @var{SIZE} argument is omitted, it is taken to be
equivalent to @code{BIT_SIZE(I)}.

@item @emph{Standard}:
Fortran 95 and later

@item @emph{Class}:
Elemental function

@item @emph{Syntax}:
@code{RESULT = ISHFTC(I, SHIFT [, SIZE])}

@item @emph{Arguments}:
@multitable @columnfractions .15 .70
@item @var{I} @tab The type shall be @code{INTEGER}.
@item @var{SHIFT} @tab The type shall be @code{INTEGER}.
@item @var{SIZE} @tab (Optional) The type shall be @code{INTEGER};
the value must be greater than zero and less than or equal to
@code{BIT_SIZE(I)}.
@end multitable

@item @emph{Return value}:
The return value is of type @code{INTEGER} and of the same kind as
@var{I}.

@item @emph{See also}:
@ref{ISHFT}
@end table



@node ISNAN
@section @code{ISNAN} --- Test for a NaN
@fnindex ISNAN
@cindex IEEE, ISNAN

@table @asis
@item @emph{Description}:
@code{ISNAN} tests whether a floating-point value is an IEEE
Not-a-Number (NaN).
@item @emph{Standard}:
GNU extension

@item @emph{Class}:
Elemental function

@item @emph{Syntax}:
@code{ISNAN(X)}

@item @emph{Arguments}:
@multitable @columnfractions .15 .70
@item @var{X} @tab Variable of the type @code{REAL}.

@end multitable

@item @emph{Return value}:
Returns a default-kind @code{LOGICAL}. The returned value is @code{TRUE}
if @var{X} is a NaN and @code{FALSE} otherwise.

@item @emph{Example}:
@smallexample
program test_nan
  implicit none
  real :: x
  x = -1.0
  x = sqrt(x)
  if (isnan(x)) stop '"x" is a NaN'
end program test_nan
@end smallexample
@end table



@node ITIME
@section @code{ITIME} --- Get current local time subroutine (hour/minutes/seconds) 
@fnindex ITIME
@cindex time, current
@cindex current time

@table @asis
@item @emph{Description}:
@code{IDATE(VALUES)} Fills @var{VALUES} with the numerical values at the  
current local time. The hour (in the range 1-24), minute (in the range 1-60), 
and seconds (in the range 1-60) appear in elements 1, 2, and 3 of @var{VALUES}, 
respectively.

@item @emph{Standard}:
GNU extension

@item @emph{Class}:
Subroutine

@item @emph{Syntax}:
@code{CALL ITIME(VALUES)}

@item @emph{Arguments}:
@multitable @columnfractions .15 .70
@item @var{VALUES} @tab The type shall be @code{INTEGER, DIMENSION(3)}
and the kind shall be the default integer kind.
@end multitable

@item @emph{Return value}:
Does not return anything.


@item @emph{Example}:
@smallexample
program test_itime
  integer, dimension(3) :: tarray
  call itime(tarray)
  print *, tarray(1)
  print *, tarray(2)
  print *, tarray(3)
end program test_itime
@end smallexample
@end table



@node KILL
@section @code{KILL} --- Send a signal to a process
@fnindex KILL

@table @asis
@item @emph{Description}:
@item @emph{Standard}:
Sends the signal specified by @var{SIGNAL} to the process @var{PID}.
See @code{kill(2)}.

This intrinsic is provided in both subroutine and function forms; however,
only one form can be used in any given program unit.

@item @emph{Class}:
Subroutine, function

@item @emph{Syntax}:
@multitable @columnfractions .80
@item @code{CALL KILL(C, VALUE [, STATUS])}
@item @code{STATUS = KILL(C, VALUE)}
@end multitable

@item @emph{Arguments}:
@multitable @columnfractions .15 .70
@item @var{C} @tab Shall be a scalar @code{INTEGER}, with
@code{INTENT(IN)}
@item @var{VALUE} @tab Shall be a scalar @code{INTEGER}, with
@code{INTENT(IN)}
@item @var{STATUS} @tab (Optional) status flag of type @code{INTEGER(4)} or
@code{INTEGER(8)}. Returns 0 on success, or a system-specific error code
otherwise.
@end multitable

@item @emph{See also}:
@ref{ABORT}, @ref{EXIT}
@end table



@node KIND
@section @code{KIND} --- Kind of an entity
@fnindex KIND
@cindex kind

@table @asis
@item @emph{Description}:
@code{KIND(X)} returns the kind value of the entity @var{X}.

@item @emph{Standard}:
Fortran 95 and later

@item @emph{Class}:
Inquiry function

@item @emph{Syntax}:
@code{K = KIND(X)}

@item @emph{Arguments}:
@multitable @columnfractions .15 .70
@item @var{X} @tab Shall be of type @code{LOGICAL}, @code{INTEGER},
@code{REAL}, @code{COMPLEX} or @code{CHARACTER}.
@end multitable

@item @emph{Return value}:
The return value is a scalar of type @code{INTEGER} and of the default
integer kind.

@item @emph{Example}:
@smallexample
program test_kind
  integer,parameter :: kc = kind(' ')
  integer,parameter :: kl = kind(.true.)

  print *, "The default character kind is ", kc
  print *, "The default logical kind is ", kl
end program test_kind
@end smallexample

@end table



@node LBOUND
@section @code{LBOUND} --- Lower dimension bounds of an array
@fnindex LBOUND
@cindex array, lower bound

@table @asis
@item @emph{Description}:
Returns the lower bounds of an array, or a single lower bound
along the @var{DIM} dimension.
@item @emph{Standard}:
Fortran 95 and later, with @var{KIND} argument Fortran 2003 and later

@item @emph{Class}:
Inquiry function

@item @emph{Syntax}:
@code{RESULT = LBOUND(ARRAY [, DIM [, KIND]])}

@item @emph{Arguments}:
@multitable @columnfractions .15 .70
@item @var{ARRAY} @tab Shall be an array, of any type.
@item @var{DIM} @tab (Optional) Shall be a scalar @code{INTEGER}.
@item @var{KIND} @tab (Optional) An @code{INTEGER} initialization
expression indicating the kind parameter of the result.
@end multitable

@item @emph{Return value}:
The return value is of type @code{INTEGER} and of kind @var{KIND}. If
@var{KIND} is absent, the return value is of default integer kind.
If @var{DIM} is absent, the result is an array of the lower bounds of
@var{ARRAY}.  If @var{DIM} is present, the result is a scalar
corresponding to the lower bound of the array along that dimension.  If
@var{ARRAY} is an expression rather than a whole array or array
structure component, or if it has a zero extent along the relevant
dimension, the lower bound is taken to be 1.

@item @emph{See also}:
@ref{UBOUND}, @ref{LCOBOUND}
@end table



@node LCOBOUND
@section @code{LCOBOUND} --- Lower codimension bounds of an array
@fnindex LCOBOUND
@cindex coarray, lower bound

@table @asis
@item @emph{Description}:
Returns the lower bounds of a coarray, or a single lower cobound
along the @var{DIM} codimension.
@item @emph{Standard}:
Fortran 2008 and later

@item @emph{Class}:
Inquiry function

@item @emph{Syntax}:
@code{RESULT = LCOBOUND(COARRAY [, DIM [, KIND]])}

@item @emph{Arguments}:
@multitable @columnfractions .15 .70
@item @var{ARRAY} @tab Shall be an coarray, of any type.
@item @var{DIM} @tab (Optional) Shall be a scalar @code{INTEGER}.
@item @var{KIND} @tab (Optional) An @code{INTEGER} initialization
expression indicating the kind parameter of the result.
@end multitable

@item @emph{Return value}:
The return value is of type @code{INTEGER} and of kind @var{KIND}. If
@var{KIND} is absent, the return value is of default integer kind.
If @var{DIM} is absent, the result is an array of the lower cobounds of
@var{COARRAY}.  If @var{DIM} is present, the result is a scalar
corresponding to the lower cobound of the array along that codimension.

@item @emph{See also}:
@ref{UCOBOUND}, @ref{LBOUND}
@end table



@node LEADZ
@section @code{LEADZ} --- Number of leading zero bits of an integer
@fnindex LEADZ
@cindex zero bits

@table @asis
@item @emph{Description}:
@code{LEADZ} returns the number of leading zero bits of an integer.

@item @emph{Standard}:
Fortran 2008 and later

@item @emph{Class}:
Elemental function

@item @emph{Syntax}:
@code{RESULT = LEADZ(I)}

@item @emph{Arguments}:
@multitable @columnfractions .15 .70
@item @var{I} @tab Shall be of type @code{INTEGER}.
@end multitable

@item @emph{Return value}:
The type of the return value is the default @code{INTEGER}.
If all the bits of @code{I} are zero, the result value is @code{BIT_SIZE(I)}.

@item @emph{Example}:
@smallexample
PROGRAM test_leadz
  WRITE (*,*) LEADZ(1)  ! prints 8 if BITSIZE(I) has the value 32
END PROGRAM
@end smallexample

@item @emph{See also}:
@ref{BIT_SIZE}, @ref{TRAILZ}, @ref{POPCNT}, @ref{POPPAR}
@end table



@node LEN
@section @code{LEN} --- Length of a character entity
@fnindex LEN
@cindex string, length

@table @asis
@item @emph{Description}:
Returns the length of a character string.  If @var{STRING} is an array,
the length of an element of @var{STRING} is returned.  Note that
@var{STRING} need not be defined when this intrinsic is invoked, since
only the length, not the content, of @var{STRING} is needed.

@item @emph{Standard}:
Fortran 77 and later, with @var{KIND} argument Fortran 2003 and later

@item @emph{Class}:
Inquiry function

@item @emph{Syntax}:
@code{L = LEN(STRING [, KIND])}

@item @emph{Arguments}:
@multitable @columnfractions .15 .70
@item @var{STRING} @tab Shall be a scalar or array of type
@code{CHARACTER}, with @code{INTENT(IN)}
@item @var{KIND} @tab (Optional) An @code{INTEGER} initialization
expression indicating the kind parameter of the result.
@end multitable

@item @emph{Return value}:
The return value is of type @code{INTEGER} and of kind @var{KIND}. If
@var{KIND} is absent, the return value is of default integer kind.


@item @emph{Specific names}:
@multitable @columnfractions .20 .20 .20 .25
@item Name               @tab Argument          @tab Return type       @tab Standard
@item @code{LEN(STRING)} @tab @code{CHARACTER}  @tab @code{INTEGER}    @tab Fortran 77 and later
@end multitable


@item @emph{See also}:
@ref{LEN_TRIM}, @ref{ADJUSTL}, @ref{ADJUSTR}
@end table



@node LEN_TRIM
@section @code{LEN_TRIM} --- Length of a character entity without trailing blank characters
@fnindex LEN_TRIM
@cindex string, length, without trailing whitespace

@table @asis
@item @emph{Description}:
Returns the length of a character string, ignoring any trailing blanks.

@item @emph{Standard}:
Fortran 95 and later, with @var{KIND} argument Fortran 2003 and later

@item @emph{Class}:
Elemental function

@item @emph{Syntax}:
@code{RESULT = LEN_TRIM(STRING [, KIND])}

@item @emph{Arguments}:
@multitable @columnfractions .15 .70
@item @var{STRING} @tab Shall be a scalar of type @code{CHARACTER},
with @code{INTENT(IN)}
@item @var{KIND} @tab (Optional) An @code{INTEGER} initialization
expression indicating the kind parameter of the result.
@end multitable

@item @emph{Return value}:
The return value is of type @code{INTEGER} and of kind @var{KIND}. If
@var{KIND} is absent, the return value is of default integer kind.

@item @emph{See also}:
@ref{LEN}, @ref{ADJUSTL}, @ref{ADJUSTR}
@end table



@node LGE
@section @code{LGE} --- Lexical greater than or equal
@fnindex LGE
@cindex lexical comparison of strings
@cindex string, comparison

@table @asis
@item @emph{Description}:
Determines whether one string is lexically greater than or equal to
another string, where the two strings are interpreted as containing
ASCII character codes.  If the String A and String B are not the same
length, the shorter is compared as if spaces were appended to it to form
a value that has the same length as the longer.

In general, the lexical comparison intrinsics @code{LGE}, @code{LGT},
@code{LLE}, and @code{LLT} differ from the corresponding intrinsic
operators @code{.GE.}, @code{.GT.}, @code{.LE.}, and @code{.LT.}, in
that the latter use the processor's character ordering (which is not
ASCII on some targets), whereas the former always use the ASCII
ordering.

@item @emph{Standard}:
Fortran 77 and later

@item @emph{Class}:
Elemental function

@item @emph{Syntax}:
@code{RESULT = LGE(STRING_A, STRING_B)}

@item @emph{Arguments}:
@multitable @columnfractions .15 .70
@item @var{STRING_A} @tab Shall be of default @code{CHARACTER} type.
@item @var{STRING_B} @tab Shall be of default @code{CHARACTER} type.
@end multitable

@item @emph{Return value}:
Returns @code{.TRUE.} if @code{STRING_A >= STRING_B}, and @code{.FALSE.}
otherwise, based on the ASCII ordering.

@item @emph{Specific names}:
@multitable @columnfractions .20 .20 .20 .25
@item Name                           @tab Argument          @tab Return type       @tab Standard
@item @code{LGE(STRING_A, STRING_B)} @tab @code{CHARACTER}  @tab @code{LOGICAL}    @tab Fortran 77 and later
@end multitable

@item @emph{See also}:
@ref{LGT}, @ref{LLE}, @ref{LLT}
@end table



@node LGT
@section @code{LGT} --- Lexical greater than
@fnindex LGT
@cindex lexical comparison of strings
@cindex string, comparison

@table @asis
@item @emph{Description}:
Determines whether one string is lexically greater than another string,
where the two strings are interpreted as containing ASCII character
codes.  If the String A and String B are not the same length, the
shorter is compared as if spaces were appended to it to form a value
that has the same length as the longer.

In general, the lexical comparison intrinsics @code{LGE}, @code{LGT},
@code{LLE}, and @code{LLT} differ from the corresponding intrinsic
operators @code{.GE.}, @code{.GT.}, @code{.LE.}, and @code{.LT.}, in
that the latter use the processor's character ordering (which is not
ASCII on some targets), whereas the former always use the ASCII
ordering.

@item @emph{Standard}:
Fortran 77 and later

@item @emph{Class}:
Elemental function

@item @emph{Syntax}:
@code{RESULT = LGT(STRING_A, STRING_B)}

@item @emph{Arguments}:
@multitable @columnfractions .15 .70
@item @var{STRING_A} @tab Shall be of default @code{CHARACTER} type.
@item @var{STRING_B} @tab Shall be of default @code{CHARACTER} type.
@end multitable

@item @emph{Return value}:
Returns @code{.TRUE.} if @code{STRING_A > STRING_B}, and @code{.FALSE.}
otherwise, based on the ASCII ordering.

@item @emph{Specific names}:
@multitable @columnfractions .20 .20 .20 .25
@item Name                           @tab Argument          @tab Return type       @tab Standard
@item @code{LGT(STRING_A, STRING_B)} @tab @code{CHARACTER}  @tab @code{LOGICAL}    @tab Fortran 77 and later
@end multitable

@item @emph{See also}:
@ref{LGE}, @ref{LLE}, @ref{LLT}
@end table



@node LINK
@section @code{LINK} --- Create a hard link
@fnindex LINK
@cindex file system, create link
@cindex file system, hard link

@table @asis
@item @emph{Description}:
Makes a (hard) link from file @var{PATH1} to @var{PATH2}. A null
character (@code{CHAR(0)}) can be used to mark the end of the names in
@var{PATH1} and @var{PATH2}; otherwise, trailing blanks in the file
names are ignored.  If the @var{STATUS} argument is supplied, it
contains 0 on success or a nonzero error code upon return; see
@code{link(2)}.

This intrinsic is provided in both subroutine and function forms;
however, only one form can be used in any given program unit.

@item @emph{Standard}:
GNU extension

@item @emph{Class}:
Subroutine, function

@item @emph{Syntax}:
@multitable @columnfractions .80
@item @code{CALL LINK(PATH1, PATH2 [, STATUS])}
@item @code{STATUS = LINK(PATH1, PATH2)}
@end multitable

@item @emph{Arguments}:
@multitable @columnfractions .15 .70
@item @var{PATH1} @tab Shall be of default @code{CHARACTER} type.
@item @var{PATH2} @tab Shall be of default @code{CHARACTER} type.
@item @var{STATUS} @tab (Optional) Shall be of default @code{INTEGER} type.
@end multitable

@item @emph{See also}:
@ref{SYMLNK}, @ref{UNLINK}
@end table



@node LLE
@section @code{LLE} --- Lexical less than or equal
@fnindex LLE
@cindex lexical comparison of strings
@cindex string, comparison

@table @asis
@item @emph{Description}:
Determines whether one string is lexically less than or equal to another
string, where the two strings are interpreted as containing ASCII
character codes.  If the String A and String B are not the same length,
the shorter is compared as if spaces were appended to it to form a value
that has the same length as the longer.

In general, the lexical comparison intrinsics @code{LGE}, @code{LGT},
@code{LLE}, and @code{LLT} differ from the corresponding intrinsic
operators @code{.GE.}, @code{.GT.}, @code{.LE.}, and @code{.LT.}, in
that the latter use the processor's character ordering (which is not
ASCII on some targets), whereas the former always use the ASCII
ordering.

@item @emph{Standard}:
Fortran 77 and later

@item @emph{Class}:
Elemental function

@item @emph{Syntax}:
@code{RESULT = LLE(STRING_A, STRING_B)}

@item @emph{Arguments}:
@multitable @columnfractions .15 .70
@item @var{STRING_A} @tab Shall be of default @code{CHARACTER} type.
@item @var{STRING_B} @tab Shall be of default @code{CHARACTER} type.
@end multitable

@item @emph{Return value}:
Returns @code{.TRUE.} if @code{STRING_A <= STRING_B}, and @code{.FALSE.}
otherwise, based on the ASCII ordering.

@item @emph{Specific names}:
@multitable @columnfractions .20 .20 .20 .25
@item Name                           @tab Argument          @tab Return type       @tab Standard
@item @code{LLE(STRING_A, STRING_B)} @tab @code{CHARACTER}  @tab @code{LOGICAL}    @tab Fortran 77 and later
@end multitable

@item @emph{See also}:
@ref{LGE}, @ref{LGT}, @ref{LLT}
@end table



@node LLT
@section @code{LLT} --- Lexical less than
@fnindex LLT
@cindex lexical comparison of strings
@cindex string, comparison

@table @asis
@item @emph{Description}:
Determines whether one string is lexically less than another string,
where the two strings are interpreted as containing ASCII character
codes.  If the String A and String B are not the same length, the
shorter is compared as if spaces were appended to it to form a value
that has the same length as the longer.

In general, the lexical comparison intrinsics @code{LGE}, @code{LGT},
@code{LLE}, and @code{LLT} differ from the corresponding intrinsic
operators @code{.GE.}, @code{.GT.}, @code{.LE.}, and @code{.LT.}, in
that the latter use the processor's character ordering (which is not
ASCII on some targets), whereas the former always use the ASCII
ordering.

@item @emph{Standard}:
Fortran 77 and later

@item @emph{Class}:
Elemental function

@item @emph{Syntax}:
@code{RESULT = LLT(STRING_A, STRING_B)}

@item @emph{Arguments}:
@multitable @columnfractions .15 .70
@item @var{STRING_A} @tab Shall be of default @code{CHARACTER} type.
@item @var{STRING_B} @tab Shall be of default @code{CHARACTER} type.
@end multitable

@item @emph{Return value}:
Returns @code{.TRUE.} if @code{STRING_A < STRING_B}, and @code{.FALSE.}
otherwise, based on the ASCII ordering.

@item @emph{Specific names}:
@multitable @columnfractions .20 .20 .20 .25
@item Name                           @tab Argument          @tab Return type       @tab Standard
@item @code{LLT(STRING_A, STRING_B)} @tab @code{CHARACTER}  @tab @code{LOGICAL}    @tab Fortran 77 and later
@end multitable

@item @emph{See also}:
@ref{LGE}, @ref{LGT}, @ref{LLE}
@end table



@node LNBLNK
@section @code{LNBLNK} --- Index of the last non-blank character in a string
@fnindex LNBLNK
@cindex string, find non-blank character

@table @asis
@item @emph{Description}:
Returns the length of a character string, ignoring any trailing blanks.
This is identical to the standard @code{LEN_TRIM} intrinsic, and is only
included for backwards compatibility.

@item @emph{Standard}:
GNU extension

@item @emph{Class}:
Elemental function

@item @emph{Syntax}:
@code{RESULT = LNBLNK(STRING)}

@item @emph{Arguments}:
@multitable @columnfractions .15 .70
@item @var{STRING} @tab Shall be a scalar of type @code{CHARACTER},
with @code{INTENT(IN)}
@end multitable

@item @emph{Return value}:
The return value is of @code{INTEGER(kind=4)} type.

@item @emph{See also}:
@ref{INDEX intrinsic}, @ref{LEN_TRIM}
@end table



@node LOC
@section @code{LOC} --- Returns the address of a variable
@fnindex LOC
@cindex location of a variable in memory

@table @asis
@item @emph{Description}:
@code{LOC(X)} returns the address of @var{X} as an integer.

@item @emph{Standard}:
GNU extension

@item @emph{Class}:
Inquiry function

@item @emph{Syntax}:
@code{RESULT = LOC(X)}

@item @emph{Arguments}:
@multitable @columnfractions .15 .70
@item @var{X} @tab Variable of any type.
@end multitable

@item @emph{Return value}:
The return value is of type @code{INTEGER}, with a @code{KIND}
corresponding to the size (in bytes) of a memory address on the target
machine.

@item @emph{Example}:
@smallexample
program test_loc
  integer :: i
  real :: r
  i = loc(r)
  print *, i
end program test_loc
@end smallexample
@end table



@node LOG
@section @code{LOG} --- Logarithm function
@fnindex LOG
@fnindex ALOG
@fnindex DLOG
@fnindex CLOG
@fnindex ZLOG
@fnindex CDLOG
@cindex exponential function, inverse
@cindex logarithmic function

@table @asis
@item @emph{Description}:
@code{LOG(X)} computes the logarithm of @var{X}.

@item @emph{Standard}:
Fortran 77 and later

@item @emph{Class}:
Elemental function

@item @emph{Syntax}:
@code{RESULT = LOG(X)}

@item @emph{Arguments}:
@multitable @columnfractions .15 .70
@item @var{X} @tab The type shall be @code{REAL} or
@code{COMPLEX}.
@end multitable

@item @emph{Return value}:
The return value is of type @code{REAL} or @code{COMPLEX}.
The kind type parameter is the same as @var{X}.
If @var{X} is @code{COMPLEX}, the imaginary part @math{\omega} is in the range
@math{-\pi \leq \omega \leq \pi}.

@item @emph{Example}:
@smallexample
program test_log
  real(8) :: x = 1.0_8
  complex :: z = (1.0, 2.0)
  x = log(x)
  z = log(z)
end program test_log
@end smallexample

@item @emph{Specific names}:
@multitable @columnfractions .20 .20 .20 .25
@item Name            @tab Argument          @tab Return type       @tab Standard
@item @code{ALOG(X)}  @tab @code{REAL(4) X}  @tab @code{REAL(4)}    @tab f95, gnu
@item @code{DLOG(X)}  @tab @code{REAL(8) X}  @tab @code{REAL(8)}    @tab f95, gnu
@item @code{CLOG(X)}  @tab @code{COMPLEX(4) X}  @tab @code{COMPLEX(4)}    @tab f95, gnu
@item @code{ZLOG(X)}  @tab @code{COMPLEX(8) X}  @tab @code{COMPLEX(8)}    @tab f95, gnu
@item @code{CDLOG(X)} @tab @code{COMPLEX(8) X}  @tab @code{COMPLEX(8)}    @tab f95, gnu
@end multitable
@end table



@node LOG10
@section @code{LOG10} --- Base 10 logarithm function
@fnindex LOG10
@fnindex ALOG10
@fnindex DLOG10
@cindex exponential function, inverse
@cindex logarithmic function

@table @asis
@item @emph{Description}:
@code{LOG10(X)} computes the base 10 logarithm of @var{X}.

@item @emph{Standard}:
Fortran 77 and later

@item @emph{Class}:
Elemental function

@item @emph{Syntax}:
@code{RESULT = LOG10(X)}

@item @emph{Arguments}:
@multitable @columnfractions .15 .70
@item @var{X} @tab The type shall be @code{REAL}.
@end multitable

@item @emph{Return value}:
The return value is of type @code{REAL} or @code{COMPLEX}.
The kind type parameter is the same as @var{X}.

@item @emph{Example}:
@smallexample
program test_log10
  real(8) :: x = 10.0_8
  x = log10(x)
end program test_log10
@end smallexample

@item @emph{Specific names}:
@multitable @columnfractions .20 .20 .20 .25
@item Name            @tab Argument          @tab Return type       @tab Standard
@item @code{ALOG10(X)}  @tab @code{REAL(4) X}  @tab @code{REAL(4)}    @tab Fortran 95 and later
@item @code{DLOG10(X)}  @tab @code{REAL(8) X}  @tab @code{REAL(8)}    @tab Fortran 95 and later
@end multitable
@end table



@node LOG_GAMMA
@section @code{LOG_GAMMA} --- Logarithm of the Gamma function
@fnindex LOG_GAMMA
@fnindex LGAMMA
@fnindex ALGAMA
@fnindex DLGAMA
@cindex Gamma function, logarithm of

@table @asis
@item @emph{Description}:
@code{LOG_GAMMA(X)} computes the natural logarithm of the absolute value
of the Gamma (@math{\Gamma}) function.

@item @emph{Standard}:
Fortran 2008 and later

@item @emph{Class}:
Elemental function

@item @emph{Syntax}:
@code{X = LOG_GAMMA(X)}

@item @emph{Arguments}:
@multitable @columnfractions .15 .70
@item @var{X} @tab Shall be of type @code{REAL} and neither zero
nor a negative integer.
@end multitable

@item @emph{Return value}:
The return value is of type @code{REAL} of the same kind as @var{X}.

@item @emph{Example}:
@smallexample
program test_log_gamma
  real :: x = 1.0
  x = lgamma(x) ! returns 0.0
end program test_log_gamma
@end smallexample

@item @emph{Specific names}:
@multitable @columnfractions .20 .20 .20 .25
@item Name             @tab Argument         @tab Return type       @tab Standard
@item @code{LGAMMA(X)} @tab @code{REAL(4) X} @tab @code{REAL(4)}    @tab GNU Extension
@item @code{ALGAMA(X)} @tab @code{REAL(4) X} @tab @code{REAL(4)}    @tab GNU Extension
@item @code{DLGAMA(X)} @tab @code{REAL(8) X} @tab @code{REAL(8)}    @tab GNU Extension
@end multitable

@item @emph{See also}:
Gamma function: @ref{GAMMA}

@end table



@node LOGICAL
@section @code{LOGICAL} --- Convert to logical type
@fnindex LOGICAL
@cindex conversion, to logical

@table @asis
@item @emph{Description}:
Converts one kind of @code{LOGICAL} variable to another.

@item @emph{Standard}:
Fortran 95 and later

@item @emph{Class}:
Elemental function

@item @emph{Syntax}:
@code{RESULT = LOGICAL(L [, KIND])}

@item @emph{Arguments}:
@multitable @columnfractions .15 .70
@item @var{L}    @tab The type shall be @code{LOGICAL}.
@item @var{KIND} @tab (Optional) An @code{INTEGER} initialization
expression indicating the kind parameter of the result.
@end multitable

@item @emph{Return value}:
The return value is a @code{LOGICAL} value equal to @var{L}, with a
kind corresponding to @var{KIND}, or of the default logical kind if
@var{KIND} is not given.

@item @emph{See also}:
@ref{INT}, @ref{REAL}, @ref{CMPLX}
@end table



@node LONG
@section @code{LONG} --- Convert to integer type
@fnindex LONG
@cindex conversion, to integer

@table @asis
@item @emph{Description}:
Convert to a @code{KIND=4} integer type, which is the same size as a C
@code{long} integer.  This is equivalent to the standard @code{INT}
intrinsic with an optional argument of @code{KIND=4}, and is only
included for backwards compatibility.

@item @emph{Standard}:
GNU extension

@item @emph{Class}:
Elemental function

@item @emph{Syntax}:
@code{RESULT = LONG(A)}

@item @emph{Arguments}:
@multitable @columnfractions .15 .70
@item @var{A}    @tab Shall be of type @code{INTEGER},
@code{REAL}, or @code{COMPLEX}.
@end multitable

@item @emph{Return value}:
The return value is a @code{INTEGER(4)} variable.

@item @emph{See also}:
@ref{INT}, @ref{INT2}, @ref{INT8}
@end table



@node LSHIFT
@section @code{LSHIFT} --- Left shift bits
@fnindex LSHIFT
@cindex bits, shift left

@table @asis
@item @emph{Description}:
@code{LSHIFT} returns a value corresponding to @var{I} with all of the
bits shifted left by @var{SHIFT} places.  If the absolute value of
@var{SHIFT} is greater than @code{BIT_SIZE(I)}, the value is undefined. 
Bits shifted out from the left end are lost; zeros are shifted in from
the opposite end.

This function has been superseded by the @code{ISHFT} intrinsic, which
is standard in Fortran 95 and later, and the @code{SHIFTL} intrinsic,
which is standard in Fortran 2008 and later.

@item @emph{Standard}:
GNU extension

@item @emph{Class}:
Elemental function

@item @emph{Syntax}:
@code{RESULT = LSHIFT(I, SHIFT)}

@item @emph{Arguments}:
@multitable @columnfractions .15 .70
@item @var{I} @tab The type shall be @code{INTEGER}.
@item @var{SHIFT} @tab The type shall be @code{INTEGER}.
@end multitable

@item @emph{Return value}:
The return value is of type @code{INTEGER} and of the same kind as
@var{I}.

@item @emph{See also}:
@ref{ISHFT}, @ref{ISHFTC}, @ref{RSHIFT}, @ref{SHIFTA}, @ref{SHIFTL},
@ref{SHIFTR}

@end table



@node LSTAT
@section @code{LSTAT} --- Get file status
@fnindex LSTAT
@cindex file system, file status

@table @asis
@item @emph{Description}:
@code{LSTAT} is identical to @ref{STAT}, except that if path is a
symbolic link, then the link itself is statted, not the file that it
refers to.

The elements in @code{VALUES} are the same as described by @ref{STAT}.

This intrinsic is provided in both subroutine and function forms;
however, only one form can be used in any given program unit.

@item @emph{Standard}:
GNU extension

@item @emph{Class}:
Subroutine, function

@item @emph{Syntax}:
@multitable @columnfractions .80
@item @code{CALL LSTAT(NAME, VALUES [, STATUS])}
@item @code{STATUS = LSTAT(NAME, VALUES)}
@end multitable

@item @emph{Arguments}:
@multitable @columnfractions .15 .70
@item @var{NAME}   @tab The type shall be @code{CHARACTER} of the default
kind, a valid path within the file system.
@item @var{VALUES} @tab The type shall be @code{INTEGER(4), DIMENSION(13)}.
@item @var{STATUS} @tab (Optional) status flag of type @code{INTEGER(4)}.
Returns 0 on success and a system specific error code otherwise.
@end multitable

@item @emph{Example}:
See @ref{STAT} for an example.

@item @emph{See also}:
To stat an open file: @ref{FSTAT}, to stat a file: @ref{STAT}
@end table



@node LTIME
@section @code{LTIME} --- Convert time to local time info
@fnindex LTIME
@cindex time, conversion to local time info

@table @asis
@item @emph{Description}:
Given a system time value @var{TIME} (as provided by the @code{TIME8()}
intrinsic), fills @var{VALUES} with values extracted from it appropriate
to the local time zone using @code{localtime(3)}.

@item @emph{Standard}:
GNU extension

@item @emph{Class}:
Subroutine

@item @emph{Syntax}:
@code{CALL LTIME(TIME, VALUES)}

@item @emph{Arguments}:
@multitable @columnfractions .15 .70
@item @var{TIME}  @tab An @code{INTEGER} scalar expression
corresponding to a system time, with @code{INTENT(IN)}.
@item @var{VALUES} @tab A default @code{INTEGER} array with 9 elements,
with @code{INTENT(OUT)}.
@end multitable

@item @emph{Return value}:
The elements of @var{VALUES} are assigned as follows:
@enumerate
@item Seconds after the minute, range 0--59 or 0--61 to allow for leap
seconds
@item Minutes after the hour, range 0--59
@item Hours past midnight, range 0--23
@item Day of month, range 0--31
@item Number of months since January, range 0--12
@item Years since 1900
@item Number of days since Sunday, range 0--6
@item Days since January 1
@item Daylight savings indicator: positive if daylight savings is in
effect, zero if not, and negative if the information is not available.
@end enumerate

@item @emph{See also}:
@ref{CTIME}, @ref{GMTIME}, @ref{TIME}, @ref{TIME8}

@end table



@node MALLOC
@section @code{MALLOC} --- Allocate dynamic memory
@fnindex MALLOC
@cindex pointer, cray

@table @asis
@item @emph{Description}:
@code{MALLOC(SIZE)} allocates @var{SIZE} bytes of dynamic memory and
returns the address of the allocated memory. The @code{MALLOC} intrinsic
is an extension intended to be used with Cray pointers, and is provided
in GNU Fortran to allow the user to compile legacy code. For new code
using Fortran 95 pointers, the memory allocation intrinsic is
@code{ALLOCATE}.

@item @emph{Standard}:
GNU extension

@item @emph{Class}:
Function

@item @emph{Syntax}:
@code{PTR = MALLOC(SIZE)}

@item @emph{Arguments}:
@multitable @columnfractions .15 .70
@item @var{SIZE} @tab The type shall be @code{INTEGER}.
@end multitable

@item @emph{Return value}:
The return value is of type @code{INTEGER(K)}, with @var{K} such that
variables of type @code{INTEGER(K)} have the same size as
C pointers (@code{sizeof(void *)}).

@item @emph{Example}:
The following example demonstrates the use of @code{MALLOC} and
@code{FREE} with Cray pointers.

@smallexample
program test_malloc
  implicit none
  integer i
  real*8 x(*), z
  pointer(ptr_x,x)

  ptr_x = malloc(20*8)
  do i = 1, 20
    x(i) = sqrt(1.0d0 / i)
  end do
  z = 0
  do i = 1, 20
    z = z + x(i)
    print *, z
  end do
  call free(ptr_x)
end program test_malloc
@end smallexample

@item @emph{See also}:
@ref{FREE}
@end table



@node MASKL
@section @code{MASKL} --- Left justified mask
@fnindex MASKL
@cindex mask, left justified

@table @asis
@item @emph{Description}:
@code{MASKL(I[, KIND])} has its leftmost @var{I} bits set to 1, and the
remaining bits set to 0.

@item @emph{Standard}:
Fortran 2008 and later

@item @emph{Class}:
Elemental function

@item @emph{Syntax}:
@code{RESULT = MASKL(I[, KIND])}

@item @emph{Arguments}:
@multitable @columnfractions .15 .70
@item @var{I} @tab Shall be of type @code{INTEGER}.
@item @var{KIND} @tab Shall be a scalar constant expression of type
@code{INTEGER}.
@end multitable

@item @emph{Return value}:
The return value is of type @code{INTEGER}. If @var{KIND} is present, it
specifies the kind value of the return type; otherwise, it is of the
default integer kind.

@item @emph{See also}:
@ref{MASKR}
@end table



@node MASKR
@section @code{MASKR} --- Right justified mask
@fnindex MASKR
@cindex mask, right justified

@table @asis
@item @emph{Description}:
@code{MASKL(I[, KIND])} has its rightmost @var{I} bits set to 1, and the
remaining bits set to 0.

@item @emph{Standard}:
Fortran 2008 and later

@item @emph{Class}:
Elemental function

@item @emph{Syntax}:
@code{RESULT = MASKR(I[, KIND])}

@item @emph{Arguments}:
@multitable @columnfractions .15 .70
@item @var{I} @tab Shall be of type @code{INTEGER}.
@item @var{KIND} @tab Shall be a scalar constant expression of type
@code{INTEGER}.
@end multitable

@item @emph{Return value}:
The return value is of type @code{INTEGER}. If @var{KIND} is present, it
specifies the kind value of the return type; otherwise, it is of the
default integer kind.

@item @emph{See also}:
@ref{MASKL}
@end table



@node MATMUL
@section @code{MATMUL} --- matrix multiplication
@fnindex MATMUL
@cindex matrix multiplication
@cindex product, matrix

@table @asis
@item @emph{Description}:
Performs a matrix multiplication on numeric or logical arguments.

@item @emph{Standard}:
Fortran 95 and later

@item @emph{Class}:
Transformational function

@item @emph{Syntax}:
@code{RESULT = MATMUL(MATRIX_A, MATRIX_B)}

@item @emph{Arguments}:
@multitable @columnfractions .15 .70
@item @var{MATRIX_A} @tab An array of @code{INTEGER},
@code{REAL}, @code{COMPLEX}, or @code{LOGICAL} type, with a rank of
one or two.
@item @var{MATRIX_B} @tab An array of @code{INTEGER},
@code{REAL}, or @code{COMPLEX} type if @var{MATRIX_A} is of a numeric
type; otherwise, an array of @code{LOGICAL} type. The rank shall be one
or two, and the first (or only) dimension of @var{MATRIX_B} shall be
equal to the last (or only) dimension of @var{MATRIX_A}.
@end multitable

@item @emph{Return value}:
The matrix product of @var{MATRIX_A} and @var{MATRIX_B}.  The type and
kind of the result follow the usual type and kind promotion rules, as
for the @code{*} or @code{.AND.} operators.

@item @emph{See also}:
@end table



@node MAX
@section @code{MAX} --- Maximum value of an argument list
@fnindex MAX
@fnindex MAX0
@fnindex AMAX0
@fnindex MAX1
@fnindex AMAX1
@fnindex DMAX1
@cindex maximum value

@table @asis
@item @emph{Description}:
Returns the argument with the largest (most positive) value.

@item @emph{Standard}:
Fortran 77 and later

@item @emph{Class}:
Elemental function

@item @emph{Syntax}:
@code{RESULT = MAX(A1, A2 [, A3 [, ...]])}

@item @emph{Arguments}:
@multitable @columnfractions .15 .70
@item @var{A1}          @tab The type shall be @code{INTEGER} or
@code{REAL}.
@item @var{A2}, @var{A3}, ... @tab An expression of the same type and kind
as @var{A1}.  (As a GNU extension, arguments of different kinds are
permitted.)
@end multitable

@item @emph{Return value}:
The return value corresponds to the maximum value among the arguments,
and has the same type and kind as the first argument.

@item @emph{Specific names}:
@multitable @columnfractions .20 .20 .20 .25
@item Name             @tab Argument             @tab Return type         @tab Standard
@item @code{MAX0(A1)}  @tab @code{INTEGER(4) A1} @tab @code{INTEGER(4)}   @tab Fortran 77 and later
@item @code{AMAX0(A1)} @tab @code{INTEGER(4) A1} @tab @code{REAL(MAX(X))} @tab Fortran 77 and later
@item @code{MAX1(A1)}  @tab @code{REAL A1}       @tab @code{INT(MAX(X))}  @tab Fortran 77 and later
@item @code{AMAX1(A1)} @tab @code{REAL(4) A1}    @tab @code{REAL(4)}      @tab Fortran 77 and later
@item @code{DMAX1(A1)} @tab @code{REAL(8) A1}    @tab @code{REAL(8)}      @tab Fortran 77 and later
@end multitable

@item @emph{See also}:
@ref{MAXLOC} @ref{MAXVAL}, @ref{MIN}

@end table



@node MAXEXPONENT
@section @code{MAXEXPONENT} --- Maximum exponent of a real kind
@fnindex MAXEXPONENT
@cindex model representation, maximum exponent

@table @asis
@item @emph{Description}:
@code{MAXEXPONENT(X)} returns the maximum exponent in the model of the
type of @code{X}.

@item @emph{Standard}:
Fortran 95 and later

@item @emph{Class}:
Inquiry function

@item @emph{Syntax}:
@code{RESULT = MAXEXPONENT(X)}

@item @emph{Arguments}:
@multitable @columnfractions .15 .70
@item @var{X} @tab Shall be of type @code{REAL}.
@end multitable

@item @emph{Return value}:
The return value is of type @code{INTEGER} and of the default integer
kind.

@item @emph{Example}:
@smallexample
program exponents
  real(kind=4) :: x
  real(kind=8) :: y

  print *, minexponent(x), maxexponent(x)
  print *, minexponent(y), maxexponent(y)
end program exponents
@end smallexample
@end table



@node MAXLOC
@section @code{MAXLOC} --- Location of the maximum value within an array
@fnindex MAXLOC
@cindex array, location of maximum element

@table @asis
@item @emph{Description}:
Determines the location of the element in the array with the maximum
value, or, if the @var{DIM} argument is supplied, determines the
locations of the maximum element along each row of the array in the
@var{DIM} direction.  If @var{MASK} is present, only the elements for
which @var{MASK} is @code{.TRUE.} are considered.  If more than one
element in the array has the maximum value, the location returned is
that of the first such element in array element order.  If the array has
zero size, or all of the elements of @var{MASK} are @code{.FALSE.}, then
the result is an array of zeroes.  Similarly, if @var{DIM} is supplied
and all of the elements of @var{MASK} along a given row are zero, the
result value for that row is zero.

@item @emph{Standard}:
Fortran 95 and later

@item @emph{Class}:
Transformational function

@item @emph{Syntax}:
@multitable @columnfractions .80
@item @code{RESULT = MAXLOC(ARRAY, DIM [, MASK])}
@item @code{RESULT = MAXLOC(ARRAY [, MASK])}
@end multitable

@item @emph{Arguments}:
@multitable @columnfractions .15 .70
@item @var{ARRAY} @tab Shall be an array of type @code{INTEGER} or
@code{REAL}.
@item @var{DIM}   @tab (Optional) Shall be a scalar of type
@code{INTEGER}, with a value between one and the rank of @var{ARRAY},
inclusive.  It may not be an optional dummy argument.
@item @var{MASK}  @tab Shall be an array of type @code{LOGICAL},
and conformable with @var{ARRAY}.
@end multitable

@item @emph{Return value}:
If @var{DIM} is absent, the result is a rank-one array with a length
equal to the rank of @var{ARRAY}.  If @var{DIM} is present, the result
is an array with a rank one less than the rank of @var{ARRAY}, and a
size corresponding to the size of @var{ARRAY} with the @var{DIM}
dimension removed.  If @var{DIM} is present and @var{ARRAY} has a rank
of one, the result is a scalar.  In all cases, the result is of default
@code{INTEGER} type.

@item @emph{See also}:
@ref{MAX}, @ref{MAXVAL}

@end table



@node MAXVAL
@section @code{MAXVAL} --- Maximum value of an array
@fnindex MAXVAL
@cindex array, maximum value
@cindex maximum value

@table @asis
@item @emph{Description}:
Determines the maximum value of the elements in an array value, or, if
the @var{DIM} argument is supplied, determines the maximum value along
each row of the array in the @var{DIM} direction.  If @var{MASK} is
present, only the elements for which @var{MASK} is @code{.TRUE.} are
considered.  If the array has zero size, or all of the elements of
@var{MASK} are @code{.FALSE.}, then the result is @code{-HUGE(ARRAY)}
if @var{ARRAY} is numeric, or a string of nulls if @var{ARRAY} is of character
type.

@item @emph{Standard}:
Fortran 95 and later

@item @emph{Class}:
Transformational function

@item @emph{Syntax}:
@multitable @columnfractions .80
@item @code{RESULT = MAXVAL(ARRAY, DIM [, MASK])}
@item @code{RESULT = MAXVAL(ARRAY [, MASK])}
@end multitable

@item @emph{Arguments}:
@multitable @columnfractions .15 .70
@item @var{ARRAY} @tab Shall be an array of type @code{INTEGER} or
@code{REAL}.
@item @var{DIM}   @tab (Optional) Shall be a scalar of type
@code{INTEGER}, with a value between one and the rank of @var{ARRAY},
inclusive.  It may not be an optional dummy argument.
@item @var{MASK}  @tab Shall be an array of type @code{LOGICAL},
and conformable with @var{ARRAY}.
@end multitable

@item @emph{Return value}:
If @var{DIM} is absent, or if @var{ARRAY} has a rank of one, the result
is a scalar.  If @var{DIM} is present, the result is an array with a
rank one less than the rank of @var{ARRAY}, and a size corresponding to
the size of @var{ARRAY} with the @var{DIM} dimension removed.  In all
cases, the result is of the same type and kind as @var{ARRAY}.

@item @emph{See also}:
@ref{MAX}, @ref{MAXLOC}
@end table



@node MCLOCK
@section @code{MCLOCK} --- Time function
@fnindex MCLOCK
@cindex time, clock ticks
@cindex clock ticks

@table @asis
@item @emph{Description}:
Returns the number of clock ticks since the start of the process, based
on the UNIX function @code{clock(3)}.

This intrinsic is not fully portable, such as to systems with 32-bit
@code{INTEGER} types but supporting times wider than 32 bits. Therefore,
the values returned by this intrinsic might be, or become, negative, or
numerically less than previous values, during a single run of the
compiled program.

@item @emph{Standard}:
GNU extension

@item @emph{Class}:
Function

@item @emph{Syntax}:
@code{RESULT = MCLOCK()}

@item @emph{Return value}:
The return value is a scalar of type @code{INTEGER(4)}, equal to the
number of clock ticks since the start of the process, or @code{-1} if
the system does not support @code{clock(3)}.

@item @emph{See also}:
@ref{CTIME}, @ref{GMTIME}, @ref{LTIME}, @ref{MCLOCK}, @ref{TIME}

@end table



@node MCLOCK8
@section @code{MCLOCK8} --- Time function (64-bit)
@fnindex MCLOCK8
@cindex time, clock ticks
@cindex clock ticks

@table @asis
@item @emph{Description}:
Returns the number of clock ticks since the start of the process, based
on the UNIX function @code{clock(3)}.

@emph{Warning:} this intrinsic does not increase the range of the timing
values over that returned by @code{clock(3)}. On a system with a 32-bit
@code{clock(3)}, @code{MCLOCK8()} will return a 32-bit value, even though
it is converted to a 64-bit @code{INTEGER(8)} value. That means
overflows of the 32-bit value can still occur. Therefore, the values
returned by this intrinsic might be or become negative or numerically
less than previous values during a single run of the compiled program.

@item @emph{Standard}:
GNU extension

@item @emph{Class}:
Function

@item @emph{Syntax}:
@code{RESULT = MCLOCK8()}

@item @emph{Return value}:
The return value is a scalar of type @code{INTEGER(8)}, equal to the
number of clock ticks since the start of the process, or @code{-1} if
the system does not support @code{clock(3)}.

@item @emph{See also}:
@ref{CTIME}, @ref{GMTIME}, @ref{LTIME}, @ref{MCLOCK}, @ref{TIME8}

@end table



@node MERGE
@section @code{MERGE} --- Merge variables
@fnindex MERGE
@cindex array, merge arrays
@cindex array, combine arrays

@table @asis
@item @emph{Description}:
Select values from two arrays according to a logical mask.  The result
is equal to @var{TSOURCE} if @var{MASK} is @code{.TRUE.}, or equal to
@var{FSOURCE} if it is @code{.FALSE.}.

@item @emph{Standard}:
Fortran 95 and later

@item @emph{Class}:
Elemental function

@item @emph{Syntax}:
@code{RESULT = MERGE(TSOURCE, FSOURCE, MASK)}

@item @emph{Arguments}:
@multitable @columnfractions .15 .70
@item @var{TSOURCE} @tab May be of any type.
@item @var{FSOURCE} @tab Shall be of the same type and type parameters
as @var{TSOURCE}.
@item @var{MASK}    @tab Shall be of type @code{LOGICAL}.
@end multitable

@item @emph{Return value}:
The result is of the same type and type parameters as @var{TSOURCE}.

@end table



@node MERGE_BITS
@section @code{MERGE_BITS} --- Merge of bits under mask
@fnindex MERGE_BITS
@cindex bits, merge

@table @asis
@item @emph{Description}:
@code{MERGE_BITS(I, J, MASK)} merges the bits of @var{I} and @var{J}
as determined by the mask.  The i-th bit of the result is equal to the 
i-th bit of @var{I} if the i-th bit of @var{MASK} is 1; it is equal to
the i-th bit of @var{J} otherwise.

@item @emph{Standard}:
Fortran 2008 and later

@item @emph{Class}:
Elemental function

@item @emph{Syntax}:
@code{RESULT = MERGE_BITS(I, J, MASK)}

@item @emph{Arguments}:
@multitable @columnfractions .15 .70
@item @var{I}    @tab Shall be of type @code{INTEGER}.
@item @var{J}    @tab Shall be of type @code{INTEGER} and of the same
kind as @var{I}.
@item @var{MASK} @tab Shall be of type @code{INTEGER} and of the same
kind as @var{I}.
@end multitable

@item @emph{Return value}:
The result is of the same type and kind as @var{I}.

@end table



@node MIN
@section @code{MIN} --- Minimum value of an argument list
@fnindex MIN
@fnindex MIN0
@fnindex AMIN0
@fnindex MIN1
@fnindex AMIN1
@fnindex DMIN1
@cindex minimum value

@table @asis
@item @emph{Description}:
Returns the argument with the smallest (most negative) value.

@item @emph{Standard}:
Fortran 77 and later

@item @emph{Class}:
Elemental function

@item @emph{Syntax}:
@code{RESULT = MIN(A1, A2 [, A3, ...])}

@item @emph{Arguments}:
@multitable @columnfractions .15 .70
@item @var{A1}          @tab The type shall be @code{INTEGER} or
@code{REAL}.
@item @var{A2}, @var{A3}, ... @tab An expression of the same type and kind
as @var{A1}.  (As a GNU extension, arguments of different kinds are
permitted.)
@end multitable

@item @emph{Return value}:
The return value corresponds to the maximum value among the arguments,
and has the same type and kind as the first argument.

@item @emph{Specific names}:
@multitable @columnfractions .20 .20 .20 .25
@item Name              @tab Argument             @tab Return type        @tab Standard
@item @code{MIN0(A1)}   @tab @code{INTEGER(4) A1} @tab @code{INTEGER(4)}  @tab Fortran 77 and later
@item @code{AMIN0(A1)}  @tab @code{INTEGER(4) A1} @tab @code{REAL(4)}     @tab Fortran 77 and later
@item @code{MIN1(A1)}   @tab @code{REAL A1}       @tab @code{INTEGER(4)}  @tab Fortran 77 and later
@item @code{AMIN1(A1)}  @tab @code{REAL(4) A1}    @tab @code{REAL(4)}     @tab Fortran 77 and later
@item @code{DMIN1(A1)}  @tab @code{REAL(8) A1}    @tab @code{REAL(8)}     @tab Fortran 77 and later
@end multitable

@item @emph{See also}:
@ref{MAX}, @ref{MINLOC}, @ref{MINVAL}
@end table



@node MINEXPONENT
@section @code{MINEXPONENT} --- Minimum exponent of a real kind
@fnindex MINEXPONENT
@cindex model representation, minimum exponent

@table @asis
@item @emph{Description}:
@code{MINEXPONENT(X)} returns the minimum exponent in the model of the
type of @code{X}.

@item @emph{Standard}:
Fortran 95 and later

@item @emph{Class}:
Inquiry function

@item @emph{Syntax}:
@code{RESULT = MINEXPONENT(X)}

@item @emph{Arguments}:
@multitable @columnfractions .15 .70
@item @var{X} @tab Shall be of type @code{REAL}.
@end multitable

@item @emph{Return value}:
The return value is of type @code{INTEGER} and of the default integer
kind.

@item @emph{Example}:
See @code{MAXEXPONENT} for an example.
@end table



@node MINLOC
@section @code{MINLOC} --- Location of the minimum value within an array
@fnindex MINLOC
@cindex array, location of minimum element

@table @asis
@item @emph{Description}:
Determines the location of the element in the array with the minimum
value, or, if the @var{DIM} argument is supplied, determines the
locations of the minimum element along each row of the array in the
@var{DIM} direction.  If @var{MASK} is present, only the elements for
which @var{MASK} is @code{.TRUE.} are considered.  If more than one
element in the array has the minimum value, the location returned is
that of the first such element in array element order.  If the array has
zero size, or all of the elements of @var{MASK} are @code{.FALSE.}, then
the result is an array of zeroes.  Similarly, if @var{DIM} is supplied
and all of the elements of @var{MASK} along a given row are zero, the
result value for that row is zero.

@item @emph{Standard}:
Fortran 95 and later

@item @emph{Class}:
Transformational function

@item @emph{Syntax}:
@multitable @columnfractions .80
@item @code{RESULT = MINLOC(ARRAY, DIM [, MASK])}
@item @code{RESULT = MINLOC(ARRAY [, MASK])}
@end multitable

@item @emph{Arguments}:
@multitable @columnfractions .15 .70
@item @var{ARRAY} @tab Shall be an array of type @code{INTEGER} or
@code{REAL}.
@item @var{DIM}   @tab (Optional) Shall be a scalar of type
@code{INTEGER}, with a value between one and the rank of @var{ARRAY},
inclusive.  It may not be an optional dummy argument.
@item @var{MASK}  @tab Shall be an array of type @code{LOGICAL},
and conformable with @var{ARRAY}.
@end multitable

@item @emph{Return value}:
If @var{DIM} is absent, the result is a rank-one array with a length
equal to the rank of @var{ARRAY}.  If @var{DIM} is present, the result
is an array with a rank one less than the rank of @var{ARRAY}, and a
size corresponding to the size of @var{ARRAY} with the @var{DIM}
dimension removed.  If @var{DIM} is present and @var{ARRAY} has a rank
of one, the result is a scalar.  In all cases, the result is of default
@code{INTEGER} type.

@item @emph{See also}:
@ref{MIN}, @ref{MINVAL}

@end table



@node MINVAL
@section @code{MINVAL} --- Minimum value of an array
@fnindex MINVAL
@cindex array, minimum value
@cindex minimum value

@table @asis
@item @emph{Description}:
Determines the minimum value of the elements in an array value, or, if
the @var{DIM} argument is supplied, determines the minimum value along
each row of the array in the @var{DIM} direction.  If @var{MASK} is
present, only the elements for which @var{MASK} is @code{.TRUE.} are
considered.  If the array has zero size, or all of the elements of
@var{MASK} are @code{.FALSE.}, then the result is @code{HUGE(ARRAY)} if
@var{ARRAY} is numeric, or a string of @code{CHAR(255)} characters if
@var{ARRAY} is of character type.

@item @emph{Standard}:
Fortran 95 and later

@item @emph{Class}:
Transformational function

@item @emph{Syntax}:
@multitable @columnfractions .80
@item @code{RESULT = MINVAL(ARRAY, DIM [, MASK])}
@item @code{RESULT = MINVAL(ARRAY [, MASK])}
@end multitable

@item @emph{Arguments}:
@multitable @columnfractions .15 .70
@item @var{ARRAY} @tab Shall be an array of type @code{INTEGER} or
@code{REAL}.
@item @var{DIM}   @tab (Optional) Shall be a scalar of type
@code{INTEGER}, with a value between one and the rank of @var{ARRAY},
inclusive.  It may not be an optional dummy argument.
@item @var{MASK}  @tab Shall be an array of type @code{LOGICAL},
and conformable with @var{ARRAY}.
@end multitable

@item @emph{Return value}:
If @var{DIM} is absent, or if @var{ARRAY} has a rank of one, the result
is a scalar.  If @var{DIM} is present, the result is an array with a
rank one less than the rank of @var{ARRAY}, and a size corresponding to
the size of @var{ARRAY} with the @var{DIM} dimension removed.  In all
cases, the result is of the same type and kind as @var{ARRAY}.

@item @emph{See also}:
@ref{MIN}, @ref{MINLOC}

@end table



@node MOD
@section @code{MOD} --- Remainder function
@fnindex MOD
@fnindex AMOD
@fnindex DMOD
@cindex remainder
@cindex division, remainder

@table @asis
@item @emph{Description}:
@code{MOD(A,P)} computes the remainder of the division of A by P@. It is
calculated as @code{A - (INT(A/P) * P)}.

@item @emph{Standard}:
Fortran 77 and later

@item @emph{Class}:
Elemental function

@item @emph{Syntax}:
@code{RESULT = MOD(A, P)}

@item @emph{Arguments}:
@multitable @columnfractions .15 .70
@item @var{A} @tab Shall be a scalar of type @code{INTEGER} or @code{REAL}
@item @var{P} @tab Shall be a scalar of the same type as @var{A} and not
equal to zero
@end multitable

@item @emph{Return value}:
The kind of the return value is the result of cross-promoting
the kinds of the arguments.

@item @emph{Example}:
@smallexample
program test_mod
  print *, mod(17,3)
  print *, mod(17.5,5.5)
  print *, mod(17.5d0,5.5)
  print *, mod(17.5,5.5d0)

  print *, mod(-17,3)
  print *, mod(-17.5,5.5)
  print *, mod(-17.5d0,5.5)
  print *, mod(-17.5,5.5d0)

  print *, mod(17,-3)
  print *, mod(17.5,-5.5)
  print *, mod(17.5d0,-5.5)
  print *, mod(17.5,-5.5d0)
end program test_mod
@end smallexample

@item @emph{Specific names}:
@multitable @columnfractions .20 .20 .20 .25
@item Name             @tab Arguments          @tab Return type    @tab Standard
@item @code{MOD(A,P)}  @tab @code{INTEGER A,P} @tab @code{INTEGER} @tab Fortran 95 and later
@item @code{AMOD(A,P)} @tab @code{REAL(4) A,P} @tab @code{REAL(4)} @tab Fortran 95 and later
@item @code{DMOD(A,P)} @tab @code{REAL(8) A,P} @tab @code{REAL(8)} @tab Fortran 95 and later
@end multitable
@end table



@node MODULO
@section @code{MODULO} --- Modulo function
@fnindex MODULO
@cindex modulo
@cindex division, modulo

@table @asis
@item @emph{Description}:
@code{MODULO(A,P)} computes the @var{A} modulo @var{P}.

@item @emph{Standard}:
Fortran 95 and later

@item @emph{Class}:
Elemental function

@item @emph{Syntax}:
@code{RESULT = MODULO(A, P)}

@item @emph{Arguments}:
@multitable @columnfractions .15 .70
@item @var{A} @tab Shall be a scalar of type @code{INTEGER} or @code{REAL}
@item @var{P} @tab Shall be a scalar of the same type and kind as @var{A}
@end multitable

@item @emph{Return value}:
The type and kind of the result are those of the arguments.
@table @asis
@item If @var{A} and @var{P} are of type @code{INTEGER}:
@code{MODULO(A,P)} has the value @var{R} such that @code{A=Q*P+R}, where
@var{Q} is an integer and @var{R} is between 0 (inclusive) and @var{P}
(exclusive).
@item If @var{A} and @var{P} are of type @code{REAL}:
@code{MODULO(A,P)} has the value of @code{A - FLOOR (A / P) * P}.
@end table
In all cases, if @var{P} is zero the result is processor-dependent.

@item @emph{Example}:
@smallexample
program test_modulo
  print *, modulo(17,3)
  print *, modulo(17.5,5.5)

  print *, modulo(-17,3)
  print *, modulo(-17.5,5.5)

  print *, modulo(17,-3)
  print *, modulo(17.5,-5.5)
end program
@end smallexample

@end table



@node MOVE_ALLOC
@section @code{MOVE_ALLOC} --- Move allocation from one object to another
@fnindex MOVE_ALLOC
@cindex moving allocation
@cindex allocation, moving

@table @asis
@item @emph{Description}:
@code{MOVE_ALLOC(FROM, TO)} moves the allocation from @var{FROM} to
@var{TO}.  @var{FROM} will become deallocated in the process.

@item @emph{Standard}:
Fortran 2003 and later

@item @emph{Class}:
Subroutine

@item @emph{Syntax}:
@code{CALL MOVE_ALLOC(FROM, TO)}

@item @emph{Arguments}:
@multitable @columnfractions .15 .70
@item @var{FROM}  @tab @code{ALLOCATABLE}, @code{INTENT(INOUT)}, may be
of any type and kind.
@item @var{TO} @tab @code{ALLOCATABLE}, @code{INTENT(OUT)}, shall be
of the same type, kind and rank as @var{FROM}.
@end multitable

@item @emph{Return value}:
None

@item @emph{Example}:
@smallexample
program test_move_alloc
    integer, allocatable :: a(:), b(:)

    allocate(a(3))
    a = [ 1, 2, 3 ]
    call move_alloc(a, b)
    print *, allocated(a), allocated(b)
    print *, b
end program test_move_alloc
@end smallexample
@end table



@node MVBITS
@section @code{MVBITS} --- Move bits from one integer to another
@fnindex MVBITS
@cindex bits, move

@table @asis
@item @emph{Description}:
Moves @var{LEN} bits from positions @var{FROMPOS} through
@code{FROMPOS+LEN-1} of @var{FROM} to positions @var{TOPOS} through
@code{TOPOS+LEN-1} of @var{TO}. The portion of argument @var{TO} not
affected by the movement of bits is unchanged. The values of
@code{FROMPOS+LEN-1} and @code{TOPOS+LEN-1} must be less than
@code{BIT_SIZE(FROM)}.

@item @emph{Standard}:
Fortran 95 and later

@item @emph{Class}:
Elemental subroutine

@item @emph{Syntax}:
@code{CALL MVBITS(FROM, FROMPOS, LEN, TO, TOPOS)}

@item @emph{Arguments}:
@multitable @columnfractions .15 .70
@item @var{FROM}    @tab The type shall be @code{INTEGER}.
@item @var{FROMPOS} @tab The type shall be @code{INTEGER}.
@item @var{LEN}     @tab The type shall be @code{INTEGER}.
@item @var{TO}      @tab The type shall be @code{INTEGER}, of the
same kind as @var{FROM}.
@item @var{TOPOS}   @tab The type shall be @code{INTEGER}.
@end multitable

@item @emph{See also}:
@ref{IBCLR}, @ref{IBSET}, @ref{IBITS}, @ref{IAND}, @ref{IOR}, @ref{IEOR}
@end table



@node NEAREST
@section @code{NEAREST} --- Nearest representable number
@fnindex NEAREST
@cindex real number, nearest different
@cindex floating point, nearest different

@table @asis
@item @emph{Description}:
@code{NEAREST(X, S)} returns the processor-representable number nearest
to @code{X} in the direction indicated by the sign of @code{S}.

@item @emph{Standard}:
Fortran 95 and later

@item @emph{Class}:
Elemental function

@item @emph{Syntax}:
@code{RESULT = NEAREST(X, S)}

@item @emph{Arguments}:
@multitable @columnfractions .15 .70
@item @var{X} @tab Shall be of type @code{REAL}.
@item @var{S} @tab (Optional) shall be of type @code{REAL} and
not equal to zero.
@end multitable

@item @emph{Return value}:
The return value is of the same type as @code{X}. If @code{S} is
positive, @code{NEAREST} returns the processor-representable number
greater than @code{X} and nearest to it. If @code{S} is negative,
@code{NEAREST} returns the processor-representable number smaller than
@code{X} and nearest to it.

@item @emph{Example}:
@smallexample
program test_nearest
  real :: x, y
  x = nearest(42.0, 1.0)
  y = nearest(42.0, -1.0)
  write (*,"(3(G20.15))") x, y, x - y
end program test_nearest
@end smallexample
@end table



@node NEW_LINE
@section @code{NEW_LINE} --- New line character
@fnindex NEW_LINE
@cindex newline
@cindex output, newline

@table @asis
@item @emph{Description}:
@code{NEW_LINE(C)} returns the new-line character.

@item @emph{Standard}:
Fortran 2003 and later

@item @emph{Class}:
Inquiry function

@item @emph{Syntax}:
@code{RESULT = NEW_LINE(C)}

@item @emph{Arguments}:
@multitable @columnfractions .15 .70
@item @var{C}    @tab The argument shall be a scalar or array of the
type @code{CHARACTER}.
@end multitable

@item @emph{Return value}:
Returns a @var{CHARACTER} scalar of length one with the new-line character of
the same kind as parameter @var{C}.

@item @emph{Example}:
@smallexample
program newline
  implicit none
  write(*,'(A)') 'This is record 1.'//NEW_LINE('A')//'This is record 2.'
end program newline
@end smallexample
@end table



@node NINT
@section @code{NINT} --- Nearest whole number
@fnindex NINT
@fnindex IDNINT
@cindex rounding, nearest whole number

@table @asis
@item @emph{Description}:
@code{NINT(A)} rounds its argument to the nearest whole number.

@item @emph{Standard}:
Fortran 77 and later, with @var{KIND} argument Fortran 90 and later

@item @emph{Class}:
Elemental function

@item @emph{Syntax}:
@code{RESULT = NINT(A [, KIND])}

@item @emph{Arguments}:
@multitable @columnfractions .15 .70
@item @var{A}    @tab The type of the argument shall be @code{REAL}.
@item @var{KIND} @tab (Optional) An @code{INTEGER} initialization
expression indicating the kind parameter of the result.
@end multitable

@item @emph{Return value}:
Returns @var{A} with the fractional portion of its magnitude eliminated by
rounding to the nearest whole number and with its sign preserved,
converted to an @code{INTEGER} of the default kind.

@item @emph{Example}:
@smallexample
program test_nint
  real(4) x4
  real(8) x8
  x4 = 1.234E0_4
  x8 = 4.321_8
  print *, nint(x4), idnint(x8)
end program test_nint
@end smallexample

@item @emph{Specific names}:
@multitable @columnfractions .20 .20 .20 .25
@item Name             @tab Argument           @tab Return Type     @tab Standard
@item @code{NINT(A)}   @tab @code{REAL(4) A}   @tab  @code{INTEGER} @tab Fortran 95 and later
@item @code{IDNINT(A)} @tab @code{REAL(8) A}   @tab  @code{INTEGER} @tab Fortran 95 and later
@end multitable

@item @emph{See also}:
@ref{CEILING}, @ref{FLOOR}

@end table



@node NORM2
@section @code{NORM2} --- Euclidean vector norms
@fnindex NORM2
@cindex Euclidean vector norm
@cindex L2 vector norm
@cindex norm, Euclidean

@table @asis
@item @emph{Description}:
Calculates the Euclidean vector norm (@math{L_2} norm) of
of @var{ARRAY} along dimension @var{DIM}.

@item @emph{Standard}:
Fortran 2008 and later

@item @emph{Class}:
Transformational function

@item @emph{Syntax}:
@multitable @columnfractions .80
@item @code{RESULT = NORM2(ARRAY[, DIM])}
@end multitable

@item @emph{Arguments}:
@multitable @columnfractions .15 .70
@item @var{ARRAY} @tab Shall be an array of type @code{REAL}
@item @var{DIM}   @tab (Optional) shall be a scalar of type 
@code{INTEGER} with a value in the range from 1 to n, where n 
equals the rank of @var{ARRAY}.
@end multitable

@item @emph{Return value}:
The result is of the same type as @var{ARRAY}.

If @var{DIM} is absent, a scalar with the square root of the sum of all
elements in @var{ARRAY} squared  is returned. Otherwise, an array of
rank @math{n-1}, where @math{n} equals the rank of @var{ARRAY}, and a
shape similar to that of @var{ARRAY} with dimension @var{DIM} dropped
is returned.

@item @emph{Example}:
@smallexample
PROGRAM test_sum
  REAL :: x(5) = [ real :: 1, 2, 3, 4, 5 ]
  print *, NORM2(x)  ! = sqrt(55.) ~ 7.416
END PROGRAM
@end smallexample
@end table



@node NOT
@section @code{NOT} --- Logical negation
@fnindex NOT
@cindex bits, negate
@cindex bitwise logical not
@cindex logical not, bitwise

@table @asis
@item @emph{Description}:
@code{NOT} returns the bitwise Boolean inverse of @var{I}.

@item @emph{Standard}:
Fortran 95 and later

@item @emph{Class}:
Elemental function

@item @emph{Syntax}:
@code{RESULT = NOT(I)}

@item @emph{Arguments}:
@multitable @columnfractions .15 .70
@item @var{I} @tab The type shall be @code{INTEGER}.
@end multitable

@item @emph{Return value}:
The return type is @code{INTEGER}, of the same kind as the
argument.

@item @emph{See also}:
@ref{IAND}, @ref{IEOR}, @ref{IOR}, @ref{IBITS}, @ref{IBSET}, @ref{IBCLR}

@end table



@node NULL
@section @code{NULL} --- Function that returns an disassociated pointer
@fnindex NULL
@cindex pointer, status
@cindex pointer, disassociated

@table @asis
@item @emph{Description}:
Returns a disassociated pointer.

If @var{MOLD} is present, a disassociated pointer of the same type is
returned, otherwise the type is determined by context.

In Fortran 95, @var{MOLD} is optional. Please note that Fortran 2003
includes cases where it is required.

@item @emph{Standard}:
Fortran 95 and later

@item @emph{Class}:
Transformational function

@item @emph{Syntax}:
@code{PTR => NULL([MOLD])}

@item @emph{Arguments}:
@multitable @columnfractions .15 .70
@item @var{MOLD} @tab (Optional) shall be a pointer of any association
status and of any type.
@end multitable

@item @emph{Return value}:
A disassociated pointer.

@item @emph{Example}:
@smallexample
REAL, POINTER, DIMENSION(:) :: VEC => NULL ()
@end smallexample

@item @emph{See also}:
@ref{ASSOCIATED}
@end table



@node NUM_IMAGES
@section @code{NUM_IMAGES} --- Function that returns the number of images
@fnindex NUM_IMAGES
<<<<<<< HEAD
@cindex coarray, NUM_IMAGES
=======
@cindex coarray, @code{NUM_IMAGES}
>>>>>>> 6e7f08ad
@cindex images, number of

@table @asis
@item @emph{Description}:
Returns the number of images.

@item @emph{Standard}:
Fortran 2008 and later

@item @emph{Class}:
Transformational function

@item @emph{Syntax}:
@code{RESULT = NUM_IMAGES()}

@item @emph{Arguments}: None.

@item @emph{Return value}:
Scalar default-kind integer.

@item @emph{Example}:
@smallexample
INTEGER :: value[*]
INTEGER :: i
value = THIS_IMAGE()
SYNC ALL
IF (THIS_IMAGE() == 1) THEN
  DO i = 1, NUM_IMAGES()
    WRITE(*,'(2(a,i0))') 'value[', i, '] is ', value[i]
  END DO
END IF
@end smallexample

@item @emph{See also}:
<<<<<<< HEAD
@c FIXME: ref{THIS_IMAGE}
=======
@ref{THIS_IMAGE}, @ref{IMAGE_INDEX}
>>>>>>> 6e7f08ad
@end table



@node OR
@section @code{OR} --- Bitwise logical OR
@fnindex OR
@cindex bitwise logical or
@cindex logical or, bitwise

@table @asis
@item @emph{Description}:
Bitwise logical @code{OR}.

This intrinsic routine is provided for backwards compatibility with 
GNU Fortran 77.  For integer arguments, programmers should consider
the use of the @ref{IOR} intrinsic defined by the Fortran standard.

@item @emph{Standard}:
GNU extension

@item @emph{Class}:
Function

@item @emph{Syntax}:
@code{RESULT = OR(I, J)}

@item @emph{Arguments}:
@multitable @columnfractions .15 .70
@item @var{I} @tab The type shall be either a scalar @code{INTEGER}
type or a scalar @code{LOGICAL} type.
@item @var{J} @tab The type shall be the same as the type of @var{J}.
@end multitable

@item @emph{Return value}:
The return type is either a scalar @code{INTEGER} or a scalar
@code{LOGICAL}.  If the kind type parameters differ, then the
smaller kind type is implicitly converted to larger kind, and the 
return has the larger kind.

@item @emph{Example}:
@smallexample
PROGRAM test_or
  LOGICAL :: T = .TRUE., F = .FALSE.
  INTEGER :: a, b
  DATA a / Z'F' /, b / Z'3' /

  WRITE (*,*) OR(T, T), OR(T, F), OR(F, T), OR(F, F)
  WRITE (*,*) OR(a, b)
END PROGRAM
@end smallexample

@item @emph{See also}:
Fortran 95 elemental function: @ref{IOR}
@end table



@node PACK
@section @code{PACK} --- Pack an array into an array of rank one
@fnindex PACK
@cindex array, packing
@cindex array, reduce dimension
@cindex array, gather elements

@table @asis
@item @emph{Description}:
Stores the elements of @var{ARRAY} in an array of rank one.

The beginning of the resulting array is made up of elements whose @var{MASK} 
equals @code{TRUE}. Afterwards, positions are filled with elements taken from
@var{VECTOR}.

@item @emph{Standard}:
Fortran 95 and later

@item @emph{Class}:
Transformational function

@item @emph{Syntax}:
@code{RESULT = PACK(ARRAY, MASK[,VECTOR]}

@item @emph{Arguments}:
@multitable @columnfractions .15 .70
@item @var{ARRAY}  @tab Shall be an array of any type.
@item @var{MASK}   @tab Shall be an array of type @code{LOGICAL} and 
of the same size as @var{ARRAY}. Alternatively, it may be a @code{LOGICAL} 
scalar.
@item @var{VECTOR} @tab (Optional) shall be an array of the same type 
as @var{ARRAY} and of rank one. If present, the number of elements in 
@var{VECTOR} shall be equal to or greater than the number of true elements 
in @var{MASK}. If @var{MASK} is scalar, the number of elements in 
@var{VECTOR} shall be equal to or greater than the number of elements in
@var{ARRAY}.
@end multitable

@item @emph{Return value}:
The result is an array of rank one and the same type as that of @var{ARRAY}.
If @var{VECTOR} is present, the result size is that of @var{VECTOR}, the
number of @code{TRUE} values in @var{MASK} otherwise.

@item @emph{Example}:
Gathering nonzero elements from an array:
@smallexample
PROGRAM test_pack_1
  INTEGER :: m(6)
  m = (/ 1, 0, 0, 0, 5, 0 /)
  WRITE(*, FMT="(6(I0, ' '))") pack(m, m /= 0)  ! "1 5"
END PROGRAM
@end smallexample

Gathering nonzero elements from an array and appending elements from @var{VECTOR}:
@smallexample
PROGRAM test_pack_2
  INTEGER :: m(4)
  m = (/ 1, 0, 0, 2 /)
  WRITE(*, FMT="(4(I0, ' '))") pack(m, m /= 0, (/ 0, 0, 3, 4 /))  ! "1 2 3 4"
END PROGRAM
@end smallexample

@item @emph{See also}:
@ref{UNPACK}
@end table



@node PARITY
@section @code{PARITY} --- Reduction with exclusive OR
@fnindex PARITY
@cindex Parity
@cindex Reduction, XOR
@cindex XOR reduction

@table @asis
@item @emph{Description}:
Calculates the parity, i.e. the reduction using @code{.XOR.},
of @var{MASK} along dimension @var{DIM}.

@item @emph{Standard}:
Fortran 2008 and later

@item @emph{Class}:
Transformational function

@item @emph{Syntax}:
@multitable @columnfractions .80
@item @code{RESULT = PARITY(MASK[, DIM])}
@end multitable

@item @emph{Arguments}:
@multitable @columnfractions .15 .70
@item @var{LOGICAL} @tab Shall be an array of type @code{LOGICAL}
@item @var{DIM}   @tab (Optional) shall be a scalar of type 
@code{INTEGER} with a value in the range from 1 to n, where n 
equals the rank of @var{MASK}.
@end multitable

@item @emph{Return value}:
The result is of the same type as @var{MASK}.

If @var{DIM} is absent, a scalar with the parity of all elements in
@var{MASK} is returned, i.e. true if an odd number of elements is
@code{.true.} and false otherwise.  If @var{DIM} is present, an array
of rank @math{n-1}, where @math{n} equals the rank of @var{ARRAY},
and a shape similar to that of @var{MASK} with dimension @var{DIM}
dropped is returned.

@item @emph{Example}:
@smallexample
PROGRAM test_sum
  LOGICAL :: x(2) = [ .true., .false. ]
  print *, PARITY(x) ! prints "T" (true).
END PROGRAM
@end smallexample
@end table



@node PERROR
@section @code{PERROR} --- Print system error message
@fnindex PERROR
@cindex system, error handling

@table @asis
@item @emph{Description}:
Prints (on the C @code{stderr} stream) a newline-terminated error
message corresponding to the last system error. This is prefixed by
@var{STRING}, a colon and a space. See @code{perror(3)}.

@item @emph{Standard}:
GNU extension

@item @emph{Class}:
Subroutine

@item @emph{Syntax}:
@code{CALL PERROR(STRING)}

@item @emph{Arguments}:
@multitable @columnfractions .15 .70
@item @var{STRING} @tab A scalar of type @code{CHARACTER} and of the
default kind.
@end multitable

@item @emph{See also}:
@ref{IERRNO}
@end table



@node PRECISION
@section @code{PRECISION} --- Decimal precision of a real kind
@fnindex PRECISION
@cindex model representation, precision

@table @asis
@item @emph{Description}:
@code{PRECISION(X)} returns the decimal precision in the model of the
type of @code{X}.

@item @emph{Standard}:
Fortran 95 and later

@item @emph{Class}:
Inquiry function

@item @emph{Syntax}:
@code{RESULT = PRECISION(X)}

@item @emph{Arguments}:
@multitable @columnfractions .15 .70
@item @var{X} @tab Shall be of type @code{REAL} or @code{COMPLEX}.
@end multitable

@item @emph{Return value}:
The return value is of type @code{INTEGER} and of the default integer
kind.

@item @emph{See also}:
@ref{SELECTED_REAL_KIND}, @ref{RANGE}

@item @emph{Example}:
@smallexample
program prec_and_range
  real(kind=4) :: x(2)
  complex(kind=8) :: y

  print *, precision(x), range(x)
  print *, precision(y), range(y)
end program prec_and_range
@end smallexample
@end table



@node POPCNT
@section @code{POPCNT} --- Number of bits set
@fnindex POPCNT
@cindex binary representation
@cindex bits set

@table @asis
@item @emph{Description}:
@code{POPCNT(I)} returns the number of bits set ('1' bits) in the binary
representation of @code{I}.

@item @emph{Standard}:
Fortran 2008 and later

@item @emph{Class}:
Elemental function

@item @emph{Syntax}:
@code{RESULT = POPCNT(I)}

@item @emph{Arguments}:
@multitable @columnfractions .15 .70
@item @var{I} @tab Shall be of type @code{INTEGER}.
@end multitable

@item @emph{Return value}:
The return value is of type @code{INTEGER} and of the default integer
kind.

@item @emph{See also}:
@ref{POPPAR}, @ref{LEADZ}, @ref{TRAILZ}

@item @emph{Example}:
@smallexample
program test_population
  print *, popcnt(127),       poppar(127)
  print *, popcnt(huge(0_4)), poppar(huge(0_4))
  print *, popcnt(huge(0_8)), poppar(huge(0_8))
end program test_population
@end smallexample
@end table


@node POPPAR
@section @code{POPPAR} --- Parity of the number of bits set
@fnindex POPPAR
@cindex binary representation
@cindex parity

@table @asis
@item @emph{Description}:
@code{POPPAR(I)} returns parity of the integer @code{I}, i.e. the parity
of the number of bits set ('1' bits) in the binary representation of
@code{I}. It is equal to 0 if @code{I} has an even number of bits set,
and 1 for an odd number of '1' bits.

@item @emph{Standard}:
Fortran 2008 and later

@item @emph{Class}:
Elemental function

@item @emph{Syntax}:
@code{RESULT = POPPAR(I)}

@item @emph{Arguments}:
@multitable @columnfractions .15 .70
@item @var{I} @tab Shall be of type @code{INTEGER}.
@end multitable

@item @emph{Return value}:
The return value is of type @code{INTEGER} and of the default integer
kind.

@item @emph{See also}:
@ref{POPCNT}, @ref{LEADZ}, @ref{TRAILZ}

@item @emph{Example}:
@smallexample
program test_population
  print *, popcnt(127),       poppar(127)
  print *, popcnt(huge(0_4)), poppar(huge(0_4))
  print *, popcnt(huge(0_8)), poppar(huge(0_8))
end program test_population
@end smallexample
@end table



@node PRESENT
@section @code{PRESENT} --- Determine whether an optional dummy argument is specified
@fnindex PRESENT

@table @asis
@item @emph{Description}:
Determines whether an optional dummy argument is present.

@item @emph{Standard}:
Fortran 95 and later

@item @emph{Class}:
Inquiry function

@item @emph{Syntax}:
@code{RESULT = PRESENT(A)}

@item @emph{Arguments}:
@multitable @columnfractions .15 .70
@item @var{A} @tab May be of any type and may be a pointer, scalar or array
value, or a dummy procedure. It shall be the name of an optional dummy argument
accessible within the current subroutine or function.
@end multitable

@item @emph{Return value}:
Returns either @code{TRUE} if the optional argument @var{A} is present, or
@code{FALSE} otherwise.

@item @emph{Example}:
@smallexample
PROGRAM test_present
  WRITE(*,*) f(), f(42)      ! "F T"
CONTAINS
  LOGICAL FUNCTION f(x)
    INTEGER, INTENT(IN), OPTIONAL :: x
    f = PRESENT(x)
  END FUNCTION
END PROGRAM
@end smallexample
@end table



@node PRODUCT
@section @code{PRODUCT} --- Product of array elements
@fnindex PRODUCT
@cindex array, product
@cindex array, multiply elements
@cindex array, conditionally multiply elements
@cindex multiply array elements

@table @asis
@item @emph{Description}:
Multiplies the elements of @var{ARRAY} along dimension @var{DIM} if
the corresponding element in @var{MASK} is @code{TRUE}.

@item @emph{Standard}:
Fortran 95 and later

@item @emph{Class}:
Transformational function

@item @emph{Syntax}:
@multitable @columnfractions .80
@item @code{RESULT = PRODUCT(ARRAY[, MASK])}
@item @code{RESULT = PRODUCT(ARRAY, DIM[, MASK])}
@end multitable

@item @emph{Arguments}:
@multitable @columnfractions .15 .70
@item @var{ARRAY} @tab Shall be an array of type @code{INTEGER}, 
@code{REAL} or @code{COMPLEX}.
@item @var{DIM}   @tab (Optional) shall be a scalar of type 
@code{INTEGER} with a value in the range from 1 to n, where n 
equals the rank of @var{ARRAY}.
@item @var{MASK}  @tab (Optional) shall be of type @code{LOGICAL} 
and either be a scalar or an array of the same shape as @var{ARRAY}.
@end multitable

@item @emph{Return value}:
The result is of the same type as @var{ARRAY}.

If @var{DIM} is absent, a scalar with the product of all elements in 
@var{ARRAY} is returned. Otherwise, an array of rank n-1, where n equals 
the rank of @var{ARRAY}, and a shape similar to that of @var{ARRAY} with 
dimension @var{DIM} dropped is returned.


@item @emph{Example}:
@smallexample
PROGRAM test_product
  INTEGER :: x(5) = (/ 1, 2, 3, 4 ,5 /)
  print *, PRODUCT(x)                    ! all elements, product = 120
  print *, PRODUCT(x, MASK=MOD(x, 2)==1) ! odd elements, product = 15
END PROGRAM
@end smallexample

@item @emph{See also}:
@ref{SUM}
@end table



@node RADIX
@section @code{RADIX} --- Base of a model number
@fnindex RADIX
@cindex model representation, base
@cindex model representation, radix

@table @asis
@item @emph{Description}:
@code{RADIX(X)} returns the base of the model representing the entity @var{X}.

@item @emph{Standard}:
Fortran 95 and later

@item @emph{Class}:
Inquiry function

@item @emph{Syntax}:
@code{RESULT = RADIX(X)}

@item @emph{Arguments}:
@multitable @columnfractions .15 .70
@item @var{X} @tab Shall be of type @code{INTEGER} or @code{REAL}
@end multitable

@item @emph{Return value}:
The return value is a scalar of type @code{INTEGER} and of the default
integer kind.

@item @emph{See also}:
@ref{SELECTED_REAL_KIND}

@item @emph{Example}:
@smallexample
program test_radix
  print *, "The radix for the default integer kind is", radix(0)
  print *, "The radix for the default real kind is", radix(0.0)
end program test_radix
@end smallexample

@end table



@node RAN
@section @code{RAN} --- Real pseudo-random number
@fnindex RAN
@cindex random number generation

@table @asis
@item @emph{Description}:
For compatibility with HP FORTRAN 77/iX, the @code{RAN} intrinsic is
provided as an alias for @code{RAND}.  See @ref{RAND} for complete
documentation.

@item @emph{Standard}:
GNU extension

@item @emph{Class}:
Function

@item @emph{See also}:
@ref{RAND}, @ref{RANDOM_NUMBER}
@end table



@node RAND
@section @code{RAND} --- Real pseudo-random number
@fnindex RAND
@cindex random number generation

@table @asis
@item @emph{Description}:
@code{RAND(FLAG)} returns a pseudo-random number from a uniform
distribution between 0 and 1. If @var{FLAG} is 0, the next number
in the current sequence is returned; if @var{FLAG} is 1, the generator
is restarted by @code{CALL SRAND(0)}; if @var{FLAG} has any other value,
it is used as a new seed with @code{SRAND}.

This intrinsic routine is provided for backwards compatibility with
GNU Fortran 77. It implements a simple modulo generator as provided 
by @command{g77}. For new code, one should consider the use of 
@ref{RANDOM_NUMBER} as it implements a superior algorithm.

@item @emph{Standard}:
GNU extension

@item @emph{Class}:
Function

@item @emph{Syntax}:
@code{RESULT = RAND(I)}

@item @emph{Arguments}:
@multitable @columnfractions .15 .70
@item @var{I} @tab Shall be a scalar @code{INTEGER} of kind 4.
@end multitable

@item @emph{Return value}:
The return value is of @code{REAL} type and the default kind.

@item @emph{Example}:
@smallexample
program test_rand
  integer,parameter :: seed = 86456
  
  call srand(seed)
  print *, rand(), rand(), rand(), rand()
  print *, rand(seed), rand(), rand(), rand()
end program test_rand
@end smallexample

@item @emph{See also}:
@ref{SRAND}, @ref{RANDOM_NUMBER}

@end table



@node RANDOM_NUMBER
@section @code{RANDOM_NUMBER} --- Pseudo-random number
@fnindex RANDOM_NUMBER
@cindex random number generation

@table @asis
@item @emph{Description}:
Returns a single pseudorandom number or an array of pseudorandom numbers
from the uniform distribution over the range @math{ 0 \leq x < 1}.

The runtime-library implements George Marsaglia's KISS (Keep It Simple 
Stupid) random number generator (RNG). This RNG combines:
@enumerate
@item The congruential generator @math{x(n) = 69069 \cdot x(n-1) + 1327217885}
with a period of @math{2^{32}},
@item A 3-shift shift-register generator with a period of @math{2^{32} - 1},
@item  Two 16-bit multiply-with-carry generators with a period of
@math{597273182964842497 > 2^{59}}.
@end enumerate
The overall period exceeds @math{2^{123}}.

Please note, this RNG is thread safe if used within OpenMP directives,
i.e., its state will be consistent while called from multiple threads.
However, the KISS generator does not create random numbers in parallel 
from multiple sources, but in sequence from a single source. If an
OpenMP-enabled application heavily relies on random numbers, one should 
consider employing a dedicated parallel random number generator instead.

@item @emph{Standard}:
Fortran 95 and later

@item @emph{Class}:
Subroutine

@item @emph{Syntax}:
@code{RANDOM_NUMBER(HARVEST)}

@item @emph{Arguments}:
@multitable @columnfractions .15 .70
@item @var{HARVEST} @tab Shall be a scalar or an array of type @code{REAL}.
@end multitable

@item @emph{Example}:
@smallexample
program test_random_number
  REAL :: r(5,5)
  CALL init_random_seed()         ! see example of RANDOM_SEED
  CALL RANDOM_NUMBER(r)
end program
@end smallexample

@item @emph{See also}:
@ref{RANDOM_SEED}
@end table



@node RANDOM_SEED
@section @code{RANDOM_SEED} --- Initialize a pseudo-random number sequence
@fnindex RANDOM_SEED
@cindex random number generation, seeding
@cindex seeding a random number generator

@table @asis
@item @emph{Description}:
Restarts or queries the state of the pseudorandom number generator used by 
@code{RANDOM_NUMBER}.

If @code{RANDOM_SEED} is called without arguments, it is initialized to
a default state. The example below shows how to initialize the random 
seed based on the system's time.

@item @emph{Standard}:
Fortran 95 and later

@item @emph{Class}:
Subroutine

@item @emph{Syntax}:
@code{CALL RANDOM_SEED([SIZE, PUT, GET])}

@item @emph{Arguments}:
@multitable @columnfractions .15 .70
@item @var{SIZE} @tab (Optional) Shall be a scalar and of type default 
@code{INTEGER}, with @code{INTENT(OUT)}. It specifies the minimum size 
of the arrays used with the @var{PUT} and @var{GET} arguments.
@item @var{PUT}  @tab (Optional) Shall be an array of type default 
@code{INTEGER} and rank one. It is @code{INTENT(IN)} and the size of 
the array must be larger than or equal to the number returned by the 
@var{SIZE} argument.
@item @var{GET}  @tab (Optional) Shall be an array of type default 
@code{INTEGER} and rank one. It is @code{INTENT(OUT)} and the size 
of the array must be larger than or equal to the number returned by 
the @var{SIZE} argument.
@end multitable

@item @emph{Example}:
@smallexample
SUBROUTINE init_random_seed()
  INTEGER :: i, n, clock
  INTEGER, DIMENSION(:), ALLOCATABLE :: seed

  CALL RANDOM_SEED(size = n)
  ALLOCATE(seed(n))

  CALL SYSTEM_CLOCK(COUNT=clock)

  seed = clock + 37 * (/ (i - 1, i = 1, n) /)
  CALL RANDOM_SEED(PUT = seed)

  DEALLOCATE(seed)
END SUBROUTINE
@end smallexample

@item @emph{See also}:
@ref{RANDOM_NUMBER}
@end table



@node RANGE
@section @code{RANGE} --- Decimal exponent range
@fnindex RANGE
@cindex model representation, range

@table @asis
@item @emph{Description}:
@code{RANGE(X)} returns the decimal exponent range in the model of the
type of @code{X}.

@item @emph{Standard}:
Fortran 95 and later

@item @emph{Class}:
Inquiry function

@item @emph{Syntax}:
@code{RESULT = RANGE(X)}

@item @emph{Arguments}:
@multitable @columnfractions .15 .70
@item @var{X} @tab Shall be of type @code{INTEGER}, @code{REAL}
or @code{COMPLEX}.
@end multitable

@item @emph{Return value}:
The return value is of type @code{INTEGER} and of the default integer
kind.

@item @emph{See also}:
@ref{SELECTED_REAL_KIND}, @ref{PRECISION}

@item @emph{Example}:
See @code{PRECISION} for an example.
@end table



@node REAL
@section @code{REAL} --- Convert to real type 
@fnindex REAL
@fnindex REALPART
@fnindex FLOAT
@fnindex DFLOAT
@fnindex SNGL
@cindex conversion, to real
@cindex complex numbers, real part

@table @asis
@item @emph{Description}:
@code{REAL(A [, KIND])} converts its argument @var{A} to a real type.  The
@code{REALPART} function is provided for compatibility with @command{g77},
and its use is strongly discouraged.

@item @emph{Standard}:
Fortran 77 and later

@item @emph{Class}:
Elemental function

@item @emph{Syntax}:
@multitable @columnfractions .80
@item @code{RESULT = REAL(A [, KIND])}
@item @code{RESULT = REALPART(Z)}
@end multitable

@item @emph{Arguments}:
@multitable @columnfractions .15 .70
@item @var{A}    @tab Shall be @code{INTEGER}, @code{REAL}, or
@code{COMPLEX}.
@item @var{KIND} @tab (Optional) An @code{INTEGER} initialization
expression indicating the kind parameter of the result.
@end multitable

@item @emph{Return value}:
These functions return a @code{REAL} variable or array under
the following rules: 

@table @asis
@item (A)
@code{REAL(A)} is converted to a default real type if @var{A} is an 
integer or real variable.
@item (B)
@code{REAL(A)} is converted to a real type with the kind type parameter
of @var{A} if @var{A} is a complex variable.
@item (C)
@code{REAL(A, KIND)} is converted to a real type with kind type
parameter @var{KIND} if @var{A} is a complex, integer, or real
variable.
@end table

@item @emph{Example}:
@smallexample
program test_real
  complex :: x = (1.0, 2.0)
  print *, real(x), real(x,8), realpart(x)
end program test_real
@end smallexample

@item @emph{Specific names}:
@multitable @columnfractions .20 .20 .20 .25
@item Name             @tab Argument           @tab Return type     @tab Standard
@item @code{FLOAT(A)}  @tab @code{INTEGER(4)}  @tab @code{REAL(4)}  @tab Fortran 77 and later
@item @code{DFLOAT(A)} @tab @code{INTEGER(4)}  @tab @code{REAL(8)}  @tab GNU extension
@item @code{SNGL(A)}   @tab @code{INTEGER(8)}  @tab @code{REAL(4)}  @tab Fortran 77 and later
@end multitable


@item @emph{See also}:
@ref{DBLE}

@end table



@node RENAME
@section @code{RENAME} --- Rename a file
@fnindex RENAME
@cindex file system, rename file

@table @asis
@item @emph{Description}:
Renames a file from file @var{PATH1} to @var{PATH2}. A null
character (@code{CHAR(0)}) can be used to mark the end of the names in
@var{PATH1} and @var{PATH2}; otherwise, trailing blanks in the file
names are ignored.  If the @var{STATUS} argument is supplied, it
contains 0 on success or a nonzero error code upon return; see
@code{rename(2)}.

This intrinsic is provided in both subroutine and function forms;
however, only one form can be used in any given program unit.

@item @emph{Standard}:
GNU extension

@item @emph{Class}:
Subroutine, function

@item @emph{Syntax}:
@multitable @columnfractions .80
@item @code{CALL RENAME(PATH1, PATH2 [, STATUS])}
@item @code{STATUS = RENAME(PATH1, PATH2)}
@end multitable

@item @emph{Arguments}:
@multitable @columnfractions .15 .70
@item @var{PATH1} @tab Shall be of default @code{CHARACTER} type.
@item @var{PATH2} @tab Shall be of default @code{CHARACTER} type.
@item @var{STATUS} @tab (Optional) Shall be of default @code{INTEGER} type.
@end multitable

@item @emph{See also}:
@ref{LINK}

@end table



@node REPEAT
@section @code{REPEAT} --- Repeated string concatenation 
@fnindex REPEAT
@cindex string, repeat
@cindex string, concatenate

@table @asis
@item @emph{Description}:
Concatenates @var{NCOPIES} copies of a string.

@item @emph{Standard}:
Fortran 95 and later

@item @emph{Class}:
Transformational function

@item @emph{Syntax}:
@code{RESULT = REPEAT(STRING, NCOPIES)}

@item @emph{Arguments}:
@multitable @columnfractions .15 .70
@item @var{STRING}  @tab Shall be scalar and of type @code{CHARACTER}.
@item @var{NCOPIES} @tab Shall be scalar and of type @code{INTEGER}.
@end multitable

@item @emph{Return value}:
A new scalar of type @code{CHARACTER} built up from @var{NCOPIES} copies 
of @var{STRING}.

@item @emph{Example}:
@smallexample
program test_repeat
  write(*,*) repeat("x", 5)   ! "xxxxx"
end program
@end smallexample
@end table



@node RESHAPE
@section @code{RESHAPE} --- Function to reshape an array
@fnindex RESHAPE
@cindex array, change dimensions
@cindex array, transmogrify

@table @asis
@item @emph{Description}:
Reshapes @var{SOURCE} to correspond to @var{SHAPE}. If necessary,
the new array may be padded with elements from @var{PAD} or permuted
as defined by @var{ORDER}.

@item @emph{Standard}:
Fortran 95 and later

@item @emph{Class}:
Transformational function

@item @emph{Syntax}:
@code{RESULT = RESHAPE(SOURCE, SHAPE[, PAD, ORDER])}

@item @emph{Arguments}:
@multitable @columnfractions .15 .70
@item @var{SOURCE} @tab Shall be an array of any type.
@item @var{SHAPE}  @tab Shall be of type @code{INTEGER} and an 
array of rank one. Its values must be positive or zero.
@item @var{PAD}    @tab (Optional) shall be an array of the same 
type as @var{SOURCE}.
@item @var{ORDER}  @tab (Optional) shall be of type @code{INTEGER}
and an array of the same shape as @var{SHAPE}. Its values shall
be a permutation of the numbers from 1 to n, where n is the size of 
@var{SHAPE}. If @var{ORDER} is absent, the natural ordering shall
be assumed.
@end multitable

@item @emph{Return value}:
The result is an array of shape @var{SHAPE} with the same type as 
@var{SOURCE}. 

@item @emph{Example}:
@smallexample
PROGRAM test_reshape
  INTEGER, DIMENSION(4) :: x
  WRITE(*,*) SHAPE(x)                       ! prints "4"
  WRITE(*,*) SHAPE(RESHAPE(x, (/2, 2/)))    ! prints "2 2"
END PROGRAM
@end smallexample

@item @emph{See also}:
@ref{SHAPE}
@end table



@node RRSPACING
@section @code{RRSPACING} --- Reciprocal of the relative spacing
@fnindex RRSPACING
@cindex real number, relative spacing
@cindex floating point, relative spacing


@table @asis
@item @emph{Description}:
@code{RRSPACING(X)} returns the  reciprocal of the relative spacing of
model numbers near @var{X}.

@item @emph{Standard}:
Fortran 95 and later

@item @emph{Class}:
Elemental function

@item @emph{Syntax}:
@code{RESULT = RRSPACING(X)}

@item @emph{Arguments}:
@multitable @columnfractions .15 .70
@item @var{X} @tab Shall be of type @code{REAL}.
@end multitable

@item @emph{Return value}:
The return value is of the same type and kind as @var{X}.
The value returned is equal to
@code{ABS(FRACTION(X)) * FLOAT(RADIX(X))**DIGITS(X)}.

@item @emph{See also}:
@ref{SPACING}
@end table



@node RSHIFT
@section @code{RSHIFT} --- Right shift bits
@fnindex RSHIFT
@cindex bits, shift right

@table @asis
@item @emph{Description}:
@code{RSHIFT} returns a value corresponding to @var{I} with all of the
bits shifted right by @var{SHIFT} places.  If the absolute value of
@var{SHIFT} is greater than @code{BIT_SIZE(I)}, the value is undefined.
Bits shifted out from the right end are lost. The fill is arithmetic: the
bits shifted in from the left end are equal to the leftmost bit, which in
two's complement representation is the sign bit.

This function has been superseded by the @code{SHIFTA} intrinsic, which
is standard in Fortran 2008 and later.

@item @emph{Standard}:
GNU extension

@item @emph{Class}:
Elemental function

@item @emph{Syntax}:
@code{RESULT = RSHIFT(I, SHIFT)}

@item @emph{Arguments}:
@multitable @columnfractions .15 .70
@item @var{I} @tab The type shall be @code{INTEGER}.
@item @var{SHIFT} @tab The type shall be @code{INTEGER}.
@end multitable

@item @emph{Return value}:
The return value is of type @code{INTEGER} and of the same kind as
@var{I}.

@item @emph{See also}:
@ref{ISHFT}, @ref{ISHFTC}, @ref{LSHIFT}, @ref{SHIFTA}, @ref{SHIFTR},
@ref{SHIFTL}

@end table



@node SAME_TYPE_AS
@section @code{SAME_TYPE_AS} ---  Query dynamic types for equality
@fnindex SAME_TYPE_AS

@table @asis
@item @emph{Description}:
Query dynamic types for equality.

@item @emph{Standard}:
Fortran 2003 and later

@item @emph{Class}:
Inquiry function

@item @emph{Syntax}:
@code{RESULT = SAME_TYPE_AS(A, B)}

@item @emph{Arguments}:
@multitable @columnfractions .15 .70
@item @var{A} @tab Shall be an object of extensible declared type or
unlimited polymorphic.
@item @var{B} @tab Shall be an object of extensible declared type or
unlimited polymorphic.
@end multitable

@item @emph{Return value}:
The return value is a scalar of type default logical. It is true if and
only if the dynamic type of A is the same as the dynamic type of B.

@item @emph{See also}:
@ref{EXTENDS_TYPE_OF}

@end table



@node SCALE
@section @code{SCALE} --- Scale a real value
@fnindex SCALE
@cindex real number, scale
@cindex floating point, scale

@table @asis
@item @emph{Description}:
@code{SCALE(X,I)} returns @code{X * RADIX(X)**I}.

@item @emph{Standard}:
Fortran 95 and later

@item @emph{Class}:
Elemental function

@item @emph{Syntax}:
@code{RESULT = SCALE(X, I)}

@item @emph{Arguments}:
@multitable @columnfractions .15 .70
@item @var{X} @tab The type of the argument shall be a @code{REAL}.
@item @var{I} @tab The type of the argument shall be a @code{INTEGER}.
@end multitable

@item @emph{Return value}:
The return value is of the same type and kind as @var{X}.
Its value is @code{X * RADIX(X)**I}.

@item @emph{Example}:
@smallexample
program test_scale
  real :: x = 178.1387e-4
  integer :: i = 5
  print *, scale(x,i), x*radix(x)**i
end program test_scale
@end smallexample

@end table



@node SCAN
@section @code{SCAN} --- Scan a string for the presence of a set of characters
@fnindex SCAN
@cindex string, find subset

@table @asis
@item @emph{Description}:
Scans a @var{STRING} for any of the characters in a @var{SET} 
of characters.

If @var{BACK} is either absent or equals @code{FALSE}, this function
returns the position of the leftmost character of @var{STRING} that is
in @var{SET}. If @var{BACK} equals @code{TRUE}, the rightmost position
is returned. If no character of @var{SET} is found in @var{STRING}, the 
result is zero.

@item @emph{Standard}:
Fortran 95 and later, with @var{KIND} argument Fortran 2003 and later

@item @emph{Class}:
Elemental function

@item @emph{Syntax}:
@code{RESULT = SCAN(STRING, SET[, BACK [, KIND]])}

@item @emph{Arguments}:
@multitable @columnfractions .15 .70
@item @var{STRING} @tab Shall be of type @code{CHARACTER}.
@item @var{SET}    @tab Shall be of type @code{CHARACTER}.
@item @var{BACK}   @tab (Optional) shall be of type @code{LOGICAL}.
@item @var{KIND}   @tab (Optional) An @code{INTEGER} initialization
expression indicating the kind parameter of the result.
@end multitable

@item @emph{Return value}:
The return value is of type @code{INTEGER} and of kind @var{KIND}. If
@var{KIND} is absent, the return value is of default integer kind.

@item @emph{Example}:
@smallexample
PROGRAM test_scan
  WRITE(*,*) SCAN("FORTRAN", "AO")          ! 2, found 'O'
  WRITE(*,*) SCAN("FORTRAN", "AO", .TRUE.)  ! 6, found 'A'
  WRITE(*,*) SCAN("FORTRAN", "C++")         ! 0, found none
END PROGRAM
@end smallexample

@item @emph{See also}:
@ref{INDEX intrinsic}, @ref{VERIFY}
@end table



@node SECNDS
@section @code{SECNDS} --- Time function
@fnindex SECNDS
@cindex time, elapsed
@cindex elapsed time

@table @asis
@item @emph{Description}:
@code{SECNDS(X)} gets the time in seconds from the real-time system clock.
@var{X} is a reference time, also in seconds. If this is zero, the time in
seconds from midnight is returned. This function is non-standard and its
use is discouraged.

@item @emph{Standard}:
GNU extension

@item @emph{Class}:
Function

@item @emph{Syntax}:
@code{RESULT = SECNDS (X)}

@item @emph{Arguments}:
@multitable @columnfractions .15 .70
@item @var{T}     @tab Shall be of type @code{REAL(4)}.
@item @var{X}     @tab Shall be of type @code{REAL(4)}.
@end multitable

@item @emph{Return value}:
None

@item @emph{Example}:
@smallexample
program test_secnds
    integer :: i
    real(4) :: t1, t2
    print *, secnds (0.0)   ! seconds since midnight
    t1 = secnds (0.0)       ! reference time
    do i = 1, 10000000      ! do something
    end do
    t2 = secnds (t1)        ! elapsed time
    print *, "Something took ", t2, " seconds."
end program test_secnds
@end smallexample
@end table



@node SECOND
@section @code{SECOND} --- CPU time function
@fnindex SECOND
@cindex time, elapsed
@cindex elapsed time

@table @asis
@item @emph{Description}:
Returns a @code{REAL(4)} value representing the elapsed CPU time in
seconds.  This provides the same functionality as the standard
@code{CPU_TIME} intrinsic, and is only included for backwards
compatibility.

This intrinsic is provided in both subroutine and function forms;
however, only one form can be used in any given program unit.

@item @emph{Standard}:
GNU extension

@item @emph{Class}:
Subroutine, function

@item @emph{Syntax}:
@multitable @columnfractions .80
@item @code{CALL SECOND(TIME)}
@item @code{TIME = SECOND()}
@end multitable

@item @emph{Arguments}:
@multitable @columnfractions .15 .70
@item @var{TIME}  @tab Shall be of type @code{REAL(4)}.
@end multitable

@item @emph{Return value}:
In either syntax, @var{TIME} is set to the process's current runtime in
seconds.

@item @emph{See also}:
@ref{CPU_TIME}

@end table



@node SELECTED_CHAR_KIND
@section @code{SELECTED_CHAR_KIND} --- Choose character kind
@fnindex SELECTED_CHAR_KIND
@cindex character kind
@cindex kind, character

@table @asis
@item @emph{Description}:

@code{SELECTED_CHAR_KIND(NAME)} returns the kind value for the character
set named @var{NAME}, if a character set with such a name is supported,
or @math{-1} otherwise. Currently, supported character sets include
``ASCII'' and ``DEFAULT'', which are equivalent, and ``ISO_10646''
(Universal Character Set, UCS-4) which is commonly known as Unicode.

@item @emph{Standard}:
Fortran 2003 and later

@item @emph{Class}:
Transformational function

@item @emph{Syntax}:
@code{RESULT = SELECTED_CHAR_KIND(NAME)}

@item @emph{Arguments}:
@multitable @columnfractions .15 .70
@item @var{NAME} @tab Shall be a scalar and of the default character type.
@end multitable

@item @emph{Example}:
@smallexample
program character_kind
  use iso_fortran_env
  implicit none
  integer, parameter :: ascii = selected_char_kind ("ascii")
  integer, parameter :: ucs4  = selected_char_kind ('ISO_10646')

  character(kind=ascii, len=26) :: alphabet
  character(kind=ucs4,  len=30) :: hello_world

  alphabet = ascii_"abcdefghijklmnopqrstuvwxyz"
  hello_world = ucs4_'Hello World and Ni Hao -- ' &
                // char (int (z'4F60'), ucs4)     &
                // char (int (z'597D'), ucs4)

  write (*,*) alphabet

  open (output_unit, encoding='UTF-8')
  write (*,*) trim (hello_world)
end program character_kind
@end smallexample
@end table



@node SELECTED_INT_KIND
@section @code{SELECTED_INT_KIND} --- Choose integer kind
@fnindex SELECTED_INT_KIND
@cindex integer kind
@cindex kind, integer

@table @asis
@item @emph{Description}:
@code{SELECTED_INT_KIND(R)} return the kind value of the smallest integer
type that can represent all values ranging from @math{-10^R} (exclusive)
to @math{10^R} (exclusive). If there is no integer kind that accommodates
this range, @code{SELECTED_INT_KIND} returns @math{-1}.

@item @emph{Standard}:
Fortran 95 and later

@item @emph{Class}:
Transformational function

@item @emph{Syntax}:
@code{RESULT = SELECTED_INT_KIND(R)}

@item @emph{Arguments}:
@multitable @columnfractions .15 .70
@item @var{R} @tab Shall be a scalar and of type @code{INTEGER}.
@end multitable

@item @emph{Example}:
@smallexample
program large_integers
  integer,parameter :: k5 = selected_int_kind(5)
  integer,parameter :: k15 = selected_int_kind(15)
  integer(kind=k5) :: i5
  integer(kind=k15) :: i15

  print *, huge(i5), huge(i15)

  ! The following inequalities are always true
  print *, huge(i5) >= 10_k5**5-1
  print *, huge(i15) >= 10_k15**15-1
end program large_integers
@end smallexample
@end table



@node SELECTED_REAL_KIND
@section @code{SELECTED_REAL_KIND} --- Choose real kind
@fnindex SELECTED_REAL_KIND
@cindex real kind
@cindex kind, real
@cindex radix, real

@table @asis
@item @emph{Description}:
@code{SELECTED_REAL_KIND(P,R)} returns the kind value of a real data type
with decimal precision of at least @code{P} digits, exponent range of
at least @code{R}, and with a radix of @code{RADIX}.

@item @emph{Standard}:
Fortran 95 and later, with @code{RADIX} Fortran 2008 or later

@item @emph{Class}:
Transformational function

@item @emph{Syntax}:
@code{RESULT = SELECTED_REAL_KIND([P, R, RADIX])}

@item @emph{Arguments}:
@multitable @columnfractions .15 .70
@item @var{P} @tab (Optional) shall be a scalar and of type @code{INTEGER}.
@item @var{R} @tab (Optional) shall be a scalar and of type @code{INTEGER}.
@item @var{RADIX} @tab (Optional) shall be a scalar and of type @code{INTEGER}.
@end multitable
Before Fortran 2008, at least one of the arguments @var{R} or @var{P} shall
be present; since Fortran 2008, they are assumed to be zero if absent.

@item @emph{Return value}:

@code{SELECTED_REAL_KIND} returns the value of the kind type parameter of
a real data type with decimal precision of at least @code{P} digits, a
decimal exponent range of at least @code{R}, and with the requested
@code{RADIX}. If the @code{RADIX} parameter is absent, real kinds with
any radix can be returned. If more than one real data type meet the
criteria, the kind of the data type with the smallest decimal precision
is returned. If no real data type matches the criteria, the result is
@table @asis
@item -1 if the processor does not support a real data type with a
precision greater than or equal to @code{P}, but the @code{R} and
@code{RADIX} requirements can be fulfilled
@item -2 if the processor does not support a real type with an exponent
range greater than or equal to @code{R}, but @code{P} and @code{RADIX}
are fulfillable
@item -3 if @code{RADIX} but not @code{P} and @code{R} requirements
are fulfillable
@item -4 if @code{RADIX} and either @code{P} or @code{R} requirements
are fulfillable
@item -5 if there is no real type with the given @code{RADIX}
@end table

@item @emph{See also}:
@ref{PRECISION}, @ref{RANGE}, @ref{RADIX}

@item @emph{Example}:
@smallexample
program real_kinds
  integer,parameter :: p6 = selected_real_kind(6)
  integer,parameter :: p10r100 = selected_real_kind(10,100)
  integer,parameter :: r400 = selected_real_kind(r=400)
  real(kind=p6) :: x
  real(kind=p10r100) :: y
  real(kind=r400) :: z

  print *, precision(x), range(x)
  print *, precision(y), range(y)
  print *, precision(z), range(z)
end program real_kinds
@end smallexample
@end table



@node SET_EXPONENT
@section @code{SET_EXPONENT} --- Set the exponent of the model
@fnindex SET_EXPONENT
@cindex real number, set exponent
@cindex floating point, set exponent

@table @asis
@item @emph{Description}:
@code{SET_EXPONENT(X, I)} returns the real number whose fractional part
is that that of @var{X} and whose exponent part is @var{I}.

@item @emph{Standard}:
Fortran 95 and later

@item @emph{Class}:
Elemental function

@item @emph{Syntax}:
@code{RESULT = SET_EXPONENT(X, I)}

@item @emph{Arguments}:
@multitable @columnfractions .15 .70
@item @var{X} @tab Shall be of type @code{REAL}.
@item @var{I} @tab Shall be of type @code{INTEGER}.
@end multitable

@item @emph{Return value}:
The return value is of the same type and kind as @var{X}.
The real number whose fractional part
is that that of @var{X} and whose exponent part if @var{I} is returned;
it is @code{FRACTION(X) * RADIX(X)**I}.

@item @emph{Example}:
@smallexample
PROGRAM test_setexp
  REAL :: x = 178.1387e-4
  INTEGER :: i = 17
  PRINT *, SET_EXPONENT(x, i), FRACTION(x) * RADIX(x)**i
END PROGRAM
@end smallexample

@end table



@node SHAPE
@section @code{SHAPE} --- Determine the shape of an array
@fnindex SHAPE
@cindex array, shape

@table @asis
@item @emph{Description}:
Determines the shape of an array.

@item @emph{Standard}:
Fortran 95 and later

@item @emph{Class}:
Inquiry function

@item @emph{Syntax}:
@code{RESULT = SHAPE(SOURCE)}

@item @emph{Arguments}:
@multitable @columnfractions .15 .70
@item @var{SOURCE} @tab Shall be an array or scalar of any type. 
If @var{SOURCE} is a pointer it must be associated and allocatable 
arrays must be allocated.
@end multitable

@item @emph{Return value}:
An @code{INTEGER} array of rank one with as many elements as @var{SOURCE} 
has dimensions. The elements of the resulting array correspond to the extend
of @var{SOURCE} along the respective dimensions. If @var{SOURCE} is a scalar,
the result is the rank one array of size zero.

@item @emph{Example}:
@smallexample
PROGRAM test_shape
  INTEGER, DIMENSION(-1:1, -1:2) :: A
  WRITE(*,*) SHAPE(A)             ! (/ 3, 4 /)
  WRITE(*,*) SIZE(SHAPE(42))      ! (/ /)
END PROGRAM
@end smallexample

@item @emph{See also}:
@ref{RESHAPE}, @ref{SIZE}
@end table



@node SHIFTA
@section @code{SHIFTA} --- Right shift with fill
@fnindex SHIFTA
@cindex bits, shift right
@cindex shift, right with fill

@table @asis
@item @emph{Description}:
@code{SHIFTA} returns a value corresponding to @var{I} with all of the
bits shifted right by @var{SHIFT} places.  If the absolute value of
@var{SHIFT} is greater than @code{BIT_SIZE(I)}, the value is undefined.
Bits shifted out from the right end are lost. The fill is arithmetic: the
bits shifted in from the left end are equal to the leftmost bit, which in
two's complement representation is the sign bit.

@item @emph{Standard}:
Fortran 2008 and later

@item @emph{Class}:
Elemental function

@item @emph{Syntax}:
@code{RESULT = SHIFTA(I, SHIFT)}

@item @emph{Arguments}:
@multitable @columnfractions .15 .70
@item @var{I} @tab The type shall be @code{INTEGER}.
@item @var{SHIFT} @tab The type shall be @code{INTEGER}.
@end multitable

@item @emph{Return value}:
The return value is of type @code{INTEGER} and of the same kind as
@var{I}.

@item @emph{See also}:
@ref{SHIFTL}, @ref{SHIFTR}
@end table



@node SHIFTL
@section @code{SHIFTL} --- Left shift
@fnindex SHIFTL
@cindex bits, shift left
@cindex shift, left

@table @asis
@item @emph{Description}:
@code{SHIFTL} returns a value corresponding to @var{I} with all of the
bits shifted left by @var{SHIFT} places.  If the absolute value of
@var{SHIFT} is greater than @code{BIT_SIZE(I)}, the value is undefined.
Bits shifted out from the left end are lost, and bits shifted in from
the right end are set to 0.

@item @emph{Standard}:
Fortran 2008 and later

@item @emph{Class}:
Elemental function

@item @emph{Syntax}:
@code{RESULT = SHIFTL(I, SHIFT)}

@item @emph{Arguments}:
@multitable @columnfractions .15 .70
@item @var{I} @tab The type shall be @code{INTEGER}.
@item @var{SHIFT} @tab The type shall be @code{INTEGER}.
@end multitable

@item @emph{Return value}:
The return value is of type @code{INTEGER} and of the same kind as
@var{I}.

@item @emph{See also}:
@ref{SHIFTA}, @ref{SHIFTR}
@end table



@node SHIFTR
@section @code{SHIFTR} --- Right shift
@fnindex SHIFTR
@cindex bits, shift right
@cindex shift, right

@table @asis
@item @emph{Description}:
@code{SHIFTR} returns a value corresponding to @var{I} with all of the
bits shifted right by @var{SHIFT} places.  If the absolute value of
@var{SHIFT} is greater than @code{BIT_SIZE(I)}, the value is undefined.
Bits shifted out from the right end are lost, and bits shifted in from
the left end are set to 0.

@item @emph{Standard}:
Fortran 2008 and later

@item @emph{Class}:
Elemental function

@item @emph{Syntax}:
@code{RESULT = SHIFTR(I, SHIFT)}

@item @emph{Arguments}:
@multitable @columnfractions .15 .70
@item @var{I} @tab The type shall be @code{INTEGER}.
@item @var{SHIFT} @tab The type shall be @code{INTEGER}.
@end multitable

@item @emph{Return value}:
The return value is of type @code{INTEGER} and of the same kind as
@var{I}.

@item @emph{See also}:
@ref{SHIFTA}, @ref{SHIFTL}
@end table



@node SIGN
@section @code{SIGN} --- Sign copying function
@fnindex SIGN
@fnindex ISIGN
@fnindex DSIGN
@cindex sign copying

@table @asis
@item @emph{Description}:
@code{SIGN(A,B)} returns the value of @var{A} with the sign of @var{B}.

@item @emph{Standard}:
Fortran 77 and later

@item @emph{Class}:
Elemental function

@item @emph{Syntax}:
@code{RESULT = SIGN(A, B)}

@item @emph{Arguments}:
@multitable @columnfractions .15 .70
@item @var{A} @tab Shall be of type @code{INTEGER} or @code{REAL}
@item @var{B} @tab Shall be of the same type and kind as @var{A}
@end multitable

@item @emph{Return value}:
The kind of the return value is that of @var{A} and @var{B}.
If @math{B\ge 0} then the result is @code{ABS(A)}, else
it is @code{-ABS(A)}.

@item @emph{Example}:
@smallexample
program test_sign
  print *, sign(-12,1)
  print *, sign(-12,0)
  print *, sign(-12,-1)

  print *, sign(-12.,1.)
  print *, sign(-12.,0.)
  print *, sign(-12.,-1.)
end program test_sign
@end smallexample

@item @emph{Specific names}:
@multitable @columnfractions .20 .20 .20 .25
@item Name              @tab Arguments              @tab Return type       @tab Standard
@item @code{SIGN(A,B)}  @tab @code{REAL(4) A, B}    @tab @code{REAL(4)}    @tab f77, gnu
@item @code{ISIGN(A,B)} @tab @code{INTEGER(4) A, B} @tab @code{INTEGER(4)} @tab f77, gnu
@item @code{DSIGN(A,B)} @tab @code{REAL(8) A, B}    @tab @code{REAL(8)}    @tab f77, gnu
@end multitable
@end table



@node SIGNAL
@section @code{SIGNAL} --- Signal handling subroutine (or function)
@fnindex SIGNAL
@cindex system, signal handling

@table @asis
@item @emph{Description}:
@code{SIGNAL(NUMBER, HANDLER [, STATUS])} causes external subroutine
@var{HANDLER} to be executed with a single integer argument when signal
@var{NUMBER} occurs.  If @var{HANDLER} is an integer, it can be used to
turn off handling of signal @var{NUMBER} or revert to its default
action.  See @code{signal(2)}.

If @code{SIGNAL} is called as a subroutine and the @var{STATUS} argument
is supplied, it is set to the value returned by @code{signal(2)}.

@item @emph{Standard}:
GNU extension

@item @emph{Class}:
Subroutine, function

@item @emph{Syntax}:
@multitable @columnfractions .80
@item @code{CALL SIGNAL(NUMBER, HANDLER [, STATUS])}
@item @code{STATUS = SIGNAL(NUMBER, HANDLER)}
@end multitable

@item @emph{Arguments}:
@multitable @columnfractions .15 .70
@item @var{NUMBER} @tab Shall be a scalar integer, with @code{INTENT(IN)}
@item @var{HANDLER}@tab Signal handler (@code{INTEGER FUNCTION} or
@code{SUBROUTINE}) or dummy/global @code{INTEGER} scalar.
@code{INTEGER}. It is @code{INTENT(IN)}.
@item @var{STATUS} @tab (Optional) @var{STATUS} shall be a scalar
integer. It has @code{INTENT(OUT)}.
@end multitable
@c TODO: What should the interface of the handler be?  Does it take arguments?

@item @emph{Return value}:
The @code{SIGNAL} function returns the value returned by @code{signal(2)}.

@item @emph{Example}:
@smallexample
program test_signal
  intrinsic signal
  external handler_print

  call signal (12, handler_print)
  call signal (10, 1)

  call sleep (30)
end program test_signal
@end smallexample
@end table



@node SIN
@section @code{SIN} --- Sine function 
@fnindex SIN
@fnindex DSIN
@fnindex CSIN
@fnindex ZSIN
@fnindex CDSIN
@cindex trigonometric function, sine
@cindex sine

@table @asis
@item @emph{Description}:
@code{SIN(X)} computes the sine of @var{X}.

@item @emph{Standard}:
Fortran 77 and later

@item @emph{Class}:
Elemental function

@item @emph{Syntax}:
@code{RESULT = SIN(X)}

@item @emph{Arguments}:
@multitable @columnfractions .15 .70
@item @var{X} @tab The type shall be @code{REAL} or
@code{COMPLEX}.
@end multitable

@item @emph{Return value}:
The return value has same type and kind as @var{X}.

@item @emph{Example}:
@smallexample
program test_sin
  real :: x = 0.0
  x = sin(x)
end program test_sin
@end smallexample

@item @emph{Specific names}:
@multitable @columnfractions .20 .20 .20 .25
@item Name            @tab Argument             @tab Return type       @tab Standard
@item @code{SIN(X)}   @tab @code{REAL(4) X}     @tab @code{REAL(4)}    @tab f77, gnu
@item @code{DSIN(X)}  @tab @code{REAL(8) X}     @tab @code{REAL(8)}    @tab f95, gnu
@item @code{CSIN(X)}  @tab @code{COMPLEX(4) X}  @tab @code{COMPLEX(4)} @tab f95, gnu
@item @code{ZSIN(X)}  @tab @code{COMPLEX(8) X}  @tab @code{COMPLEX(8)} @tab f95, gnu
@item @code{CDSIN(X)} @tab @code{COMPLEX(8) X}  @tab @code{COMPLEX(8)} @tab f95, gnu
@end multitable

@item @emph{See also}:
@ref{ASIN}
@end table



@node SINH
@section @code{SINH} --- Hyperbolic sine function 
@fnindex SINH
@fnindex DSINH
@cindex hyperbolic sine
@cindex hyperbolic function, sine
@cindex sine, hyperbolic

@table @asis
@item @emph{Description}:
@code{SINH(X)} computes the hyperbolic sine of @var{X}.

@item @emph{Standard}:
Fortran 95 and later, for a complex argument Fortran 2008 or later

@item @emph{Class}:
Elemental function

@item @emph{Syntax}:
@code{RESULT = SINH(X)}

@item @emph{Arguments}:
@multitable @columnfractions .15 .70
@item @var{X} @tab The type shall be @code{REAL} or @code{COMPLEX}.
@end multitable

@item @emph{Return value}:
The return value has same type and kind as @var{X}.

@item @emph{Example}:
@smallexample
program test_sinh
  real(8) :: x = - 1.0_8
  x = sinh(x)
end program test_sinh
@end smallexample

@item @emph{Specific names}:
@multitable @columnfractions .20 .20 .20 .25
@item Name            @tab Argument          @tab Return type       @tab Standard
@item @code{SINH(X)}  @tab @code{REAL(4) X}  @tab @code{REAL(4)}    @tab Fortran 95 and later
@item @code{DSINH(X)} @tab @code{REAL(8) X}  @tab @code{REAL(8)}    @tab Fortran 95 and later
@end multitable

@item @emph{See also}:
@ref{ASINH}
@end table



@node SIZE
@section @code{SIZE} --- Determine the size of an array
@fnindex SIZE
@cindex array, size
@cindex array, number of elements
@cindex array, count elements

@table @asis
@item @emph{Description}:
Determine the extent of @var{ARRAY} along a specified dimension @var{DIM},
or the total number of elements in @var{ARRAY} if @var{DIM} is absent.

@item @emph{Standard}:
Fortran 95 and later, with @var{KIND} argument Fortran 2003 and later

@item @emph{Class}:
Inquiry function

@item @emph{Syntax}:
@code{RESULT = SIZE(ARRAY[, DIM [, KIND]])}

@item @emph{Arguments}:
@multitable @columnfractions .15 .70
@item @var{ARRAY} @tab Shall be an array of any type. If @var{ARRAY} is
a pointer it must be associated and allocatable arrays must be allocated.
@item @var{DIM}   @tab (Optional) shall be a scalar of type @code{INTEGER} 
and its value shall be in the range from 1 to n, where n equals the rank 
of @var{ARRAY}.
@item @var{KIND} @tab (Optional) An @code{INTEGER} initialization
expression indicating the kind parameter of the result.
@end multitable

@item @emph{Return value}:
The return value is of type @code{INTEGER} and of kind @var{KIND}. If
@var{KIND} is absent, the return value is of default integer kind.

@item @emph{Example}:
@smallexample
PROGRAM test_size
  WRITE(*,*) SIZE((/ 1, 2 /))    ! 2
END PROGRAM
@end smallexample

@item @emph{See also}:
@ref{SHAPE}, @ref{RESHAPE}
@end table


@node SIZEOF
@section @code{SIZEOF} --- Size in bytes of an expression
@fnindex SIZEOF
@cindex expression size
@cindex size of an expression

@table @asis
@item @emph{Description}:
@code{SIZEOF(X)} calculates the number of bytes of storage the
expression @code{X} occupies.

@item @emph{Standard}:
GNU extension

@item @emph{Class}:
Intrinsic function

@item @emph{Syntax}:
@code{N = SIZEOF(X)}

@item @emph{Arguments}:
@multitable @columnfractions .15 .70
@item @var{X} @tab The argument shall be of any type, rank or shape.
@end multitable

@item @emph{Return value}:
The return value is of type integer and of the system-dependent kind
@var{C_SIZE_T} (from the @var{ISO_C_BINDING} module). Its value is the
number of bytes occupied by the argument.  If the argument has the
@code{POINTER} attribute, the number of bytes of the storage area pointed
to is returned.  If the argument is of a derived type with @code{POINTER}
or @code{ALLOCATABLE} components, the return value doesn't account for
the sizes of the data pointed to by these components. If the argument is
polymorphic, the size according to the declared type is returned.

@item @emph{Example}:
@smallexample
   integer :: i
   real :: r, s(5)
   print *, (sizeof(s)/sizeof(r) == 5)
   end
@end smallexample
The example will print @code{.TRUE.} unless you are using a platform
where default @code{REAL} variables are unusually padded.

@item @emph{See also}:
@ref{C_SIZEOF}, @ref{STORAGE_SIZE}
@end table


@node SLEEP
@section @code{SLEEP} --- Sleep for the specified number of seconds
@fnindex SLEEP
@cindex delayed execution

@table @asis
@item @emph{Description}:
Calling this subroutine causes the process to pause for @var{SECONDS} seconds.

@item @emph{Standard}:
GNU extension

@item @emph{Class}:
Subroutine

@item @emph{Syntax}:
@code{CALL SLEEP(SECONDS)}

@item @emph{Arguments}:
@multitable @columnfractions .15 .70
@item @var{SECONDS} @tab The type shall be of default @code{INTEGER}.
@end multitable

@item @emph{Example}:
@smallexample
program test_sleep
  call sleep(5)
end
@end smallexample
@end table



@node SPACING
@section @code{SPACING} --- Smallest distance between two numbers of a given type
@fnindex SPACING
@cindex real number, relative spacing
@cindex floating point, relative spacing

@table @asis
@item @emph{Description}:
Determines the distance between the argument @var{X} and the nearest 
adjacent number of the same type.

@item @emph{Standard}:
Fortran 95 and later

@item @emph{Class}:
Elemental function

@item @emph{Syntax}:
@code{RESULT = SPACING(X)}

@item @emph{Arguments}:
@multitable @columnfractions .15 .70
@item @var{X} @tab Shall be of type @code{REAL}.
@end multitable

@item @emph{Return value}:
The result is of the same type as the input argument @var{X}.

@item @emph{Example}:
@smallexample
PROGRAM test_spacing
  INTEGER, PARAMETER :: SGL = SELECTED_REAL_KIND(p=6, r=37)
  INTEGER, PARAMETER :: DBL = SELECTED_REAL_KIND(p=13, r=200)

  WRITE(*,*) spacing(1.0_SGL)      ! "1.1920929E-07"          on i686
  WRITE(*,*) spacing(1.0_DBL)      ! "2.220446049250313E-016" on i686
END PROGRAM
@end smallexample

@item @emph{See also}:
@ref{RRSPACING}
@end table



@node SPREAD
@section @code{SPREAD} --- Add a dimension to an array
@fnindex SPREAD
@cindex array, increase dimension
@cindex array, duplicate elements
@cindex array, duplicate dimensions

@table @asis
@item @emph{Description}:
Replicates a @var{SOURCE} array @var{NCOPIES} times along a specified 
dimension @var{DIM}.

@item @emph{Standard}:
Fortran 95 and later

@item @emph{Class}:
Transformational function

@item @emph{Syntax}:
@code{RESULT = SPREAD(SOURCE, DIM, NCOPIES)}

@item @emph{Arguments}:
@multitable @columnfractions .15 .70
@item @var{SOURCE}  @tab Shall be a scalar or an array of any type and 
a rank less than seven.
@item @var{DIM}     @tab Shall be a scalar of type @code{INTEGER} with a 
value in the range from 1 to n+1, where n equals the rank of @var{SOURCE}.
@item @var{NCOPIES} @tab Shall be a scalar of type @code{INTEGER}.
@end multitable

@item @emph{Return value}:
The result is an array of the same type as @var{SOURCE} and has rank n+1
where n equals the rank of @var{SOURCE}.

@item @emph{Example}:
@smallexample
PROGRAM test_spread
  INTEGER :: a = 1, b(2) = (/ 1, 2 /)
  WRITE(*,*) SPREAD(A, 1, 2)            ! "1 1"
  WRITE(*,*) SPREAD(B, 1, 2)            ! "1 1 2 2"
END PROGRAM
@end smallexample

@item @emph{See also}:
@ref{UNPACK}
@end table



@node SQRT
@section @code{SQRT} --- Square-root function
@fnindex SQRT
@fnindex DSQRT
@fnindex CSQRT
@fnindex ZSQRT
@fnindex CDSQRT
@cindex root
@cindex square-root

@table @asis
@item @emph{Description}:
@code{SQRT(X)} computes the square root of @var{X}.

@item @emph{Standard}:
Fortran 77 and later

@item @emph{Class}:
Elemental function

@item @emph{Syntax}:
@code{RESULT = SQRT(X)}

@item @emph{Arguments}:
@multitable @columnfractions .15 .70
@item @var{X} @tab The type shall be @code{REAL} or
@code{COMPLEX}.
@end multitable

@item @emph{Return value}:
The return value is of type @code{REAL} or @code{COMPLEX}.
The kind type parameter is the same as @var{X}.

@item @emph{Example}:
@smallexample
program test_sqrt
  real(8) :: x = 2.0_8
  complex :: z = (1.0, 2.0)
  x = sqrt(x)
  z = sqrt(z)
end program test_sqrt
@end smallexample

@item @emph{Specific names}:
@multitable @columnfractions .20 .20 .20 .25
@item Name             @tab Argument             @tab Return type          @tab Standard
@item @code{SQRT(X)}   @tab @code{REAL(4) X}     @tab @code{REAL(4)}       @tab Fortran 95 and later
@item @code{DSQRT(X)}  @tab @code{REAL(8) X}     @tab @code{REAL(8)}       @tab Fortran 95 and later
@item @code{CSQRT(X)}  @tab @code{COMPLEX(4) X}  @tab @code{COMPLEX(4)}    @tab Fortran 95 and later
@item @code{ZSQRT(X)}  @tab @code{COMPLEX(8) X}  @tab @code{COMPLEX(8)}    @tab GNU extension
@item @code{CDSQRT(X)} @tab @code{COMPLEX(8) X}  @tab @code{COMPLEX(8)}    @tab GNU extension
@end multitable
@end table



@node SRAND
@section @code{SRAND} --- Reinitialize the random number generator
@fnindex SRAND
@cindex random number generation, seeding
@cindex seeding a random number generator

@table @asis
@item @emph{Description}:
@code{SRAND} reinitializes the pseudo-random number generator
called by @code{RAND} and @code{IRAND}. The new seed used by the
generator is specified by the required argument @var{SEED}.

@item @emph{Standard}:
GNU extension

@item @emph{Class}:
Subroutine

@item @emph{Syntax}:
@code{CALL SRAND(SEED)}

@item @emph{Arguments}:
@multitable @columnfractions .15 .70
@item @var{SEED} @tab Shall be a scalar @code{INTEGER(kind=4)}.
@end multitable

@item @emph{Return value}:
Does not return anything.

@item @emph{Example}:
See @code{RAND} and @code{IRAND} for examples.

@item @emph{Notes}:
The Fortran 2003 standard specifies the intrinsic @code{RANDOM_SEED} to
initialize the pseudo-random numbers generator and @code{RANDOM_NUMBER}
to generate pseudo-random numbers. Please note that in
GNU Fortran, these two sets of intrinsics (@code{RAND},
@code{IRAND} and @code{SRAND} on the one hand, @code{RANDOM_NUMBER} and
@code{RANDOM_SEED} on the other hand) access two independent
pseudo-random number generators.

@item @emph{See also}:
@ref{RAND}, @ref{RANDOM_SEED}, @ref{RANDOM_NUMBER}

@end table



@node STAT
@section @code{STAT} --- Get file status
@fnindex STAT
@cindex file system, file status

@table @asis
@item @emph{Description}:
This function returns information about a file. No permissions are required on 
the file itself, but execute (search) permission is required on all of the 
directories in path that lead to the file.

The elements that are obtained and stored in the array @code{VALUES}:
@multitable @columnfractions .15 .70
@item @code{VALUES(1)}   @tab  Device ID 
@item @code{VALUES(2)}   @tab  Inode number 
@item @code{VALUES(3)}   @tab  File mode 
@item @code{VALUES(4)}   @tab  Number of links 
@item @code{VALUES(5)}   @tab  Owner's uid 
@item @code{VALUES(6)}   @tab  Owner's gid 
@item @code{VALUES(7)}   @tab  ID of device containing directory entry for file (0 if not available) 
@item @code{VALUES(8)}   @tab  File size (bytes) 
@item @code{VALUES(9)}   @tab  Last access time 
@item @code{VALUES(10)}  @tab  Last modification time 
@item @code{VALUES(11)}  @tab  Last file status change time 
@item @code{VALUES(12)}  @tab  Preferred I/O block size (-1 if not available) 
@item @code{VALUES(13)}  @tab  Number of blocks allocated (-1 if not available)
@end multitable

Not all these elements are relevant on all systems. 
If an element is not relevant, it is returned as 0.

This intrinsic is provided in both subroutine and function forms; however,
only one form can be used in any given program unit.

@item @emph{Standard}:
GNU extension

@item @emph{Class}:
Subroutine, function

@item @emph{Syntax}:
@multitable @columnfractions .80
@item @code{CALL STAT(NAME, VALUES [, STATUS])}
@item @code{STATUS = STAT(NAME, VALUES)}
@end multitable

@item @emph{Arguments}:
@multitable @columnfractions .15 .70
@item @var{NAME}   @tab The type shall be @code{CHARACTER}, of the
default kind and a valid path within the file system.
@item @var{VALUES} @tab The type shall be @code{INTEGER(4), DIMENSION(13)}.
@item @var{STATUS} @tab (Optional) status flag of type @code{INTEGER(4)}. Returns 0 
on success and a system specific error code otherwise.
@end multitable

@item @emph{Example}:
@smallexample
PROGRAM test_stat
  INTEGER, DIMENSION(13) :: buff
  INTEGER :: status

  CALL STAT("/etc/passwd", buff, status)

  IF (status == 0) THEN
    WRITE (*, FMT="('Device ID:',               T30, I19)") buff(1)
    WRITE (*, FMT="('Inode number:',            T30, I19)") buff(2)
    WRITE (*, FMT="('File mode (octal):',       T30, O19)") buff(3)
    WRITE (*, FMT="('Number of links:',         T30, I19)") buff(4)
    WRITE (*, FMT="('Owner''s uid:',            T30, I19)") buff(5)
    WRITE (*, FMT="('Owner''s gid:',            T30, I19)") buff(6)
    WRITE (*, FMT="('Device where located:',    T30, I19)") buff(7)
    WRITE (*, FMT="('File size:',               T30, I19)") buff(8)
    WRITE (*, FMT="('Last access time:',        T30, A19)") CTIME(buff(9))
    WRITE (*, FMT="('Last modification time',   T30, A19)") CTIME(buff(10))
    WRITE (*, FMT="('Last status change time:', T30, A19)") CTIME(buff(11))
    WRITE (*, FMT="('Preferred block size:',    T30, I19)") buff(12)
    WRITE (*, FMT="('No. of blocks allocated:', T30, I19)") buff(13)
  END IF
END PROGRAM
@end smallexample

@item @emph{See also}:
To stat an open file: @ref{FSTAT}, to stat a link: @ref{LSTAT}
@end table



@node STORAGE_SIZE
@section @code{STORAGE_SIZE} --- Storage size in bits
@fnindex STORAGE_SIZE
@cindex storage size

@table @asis
@item @emph{Description}:
Returns the storage size of argument @var{A} in bits.
@item @emph{Standard}:
Fortran 2008 and later
@item @emph{Class}:
Inquiry function
@item @emph{Syntax}:
@code{RESULT = STORAGE_SIZE(A [, KIND])}

@item @emph{Arguments}:
@multitable @columnfractions .15 .70
@item @var{A} @tab Shall be a scalar or array of any type.
@item @var{KIND} @tab (Optional) shall be a scalar integer constant expression.
@end multitable

@item @emph{Return Value}:
The result is a scalar integer with the kind type parameter speciﬁed by KIND (or default integer type if KIND is missing). The result value is the size expressed in bits for an element of an array that
has the dynamic type and type parameters of A.

@item @emph{See also}:
@ref{C_SIZEOF}, @ref{SIZEOF}
@end table



@node SUM
@section @code{SUM} --- Sum of array elements
@fnindex SUM
@cindex array, sum
@cindex array, add elements
@cindex array, conditionally add elements
@cindex sum array elements

@table @asis
@item @emph{Description}:
Adds the elements of @var{ARRAY} along dimension @var{DIM} if
the corresponding element in @var{MASK} is @code{TRUE}.

@item @emph{Standard}:
Fortran 95 and later

@item @emph{Class}:
Transformational function

@item @emph{Syntax}:
@multitable @columnfractions .80
@item @code{RESULT = SUM(ARRAY[, MASK])}
@item @code{RESULT = SUM(ARRAY, DIM[, MASK])}
@end multitable

@item @emph{Arguments}:
@multitable @columnfractions .15 .70
@item @var{ARRAY} @tab Shall be an array of type @code{INTEGER}, 
@code{REAL} or @code{COMPLEX}.
@item @var{DIM}   @tab (Optional) shall be a scalar of type 
@code{INTEGER} with a value in the range from 1 to n, where n 
equals the rank of @var{ARRAY}.
@item @var{MASK}  @tab (Optional) shall be of type @code{LOGICAL} 
and either be a scalar or an array of the same shape as @var{ARRAY}.
@end multitable

@item @emph{Return value}:
The result is of the same type as @var{ARRAY}.

If @var{DIM} is absent, a scalar with the sum of all elements in @var{ARRAY}
is returned. Otherwise, an array of rank n-1, where n equals the rank of 
@var{ARRAY}, and a shape similar to that of @var{ARRAY} with dimension @var{DIM} 
dropped is returned.

@item @emph{Example}:
@smallexample
PROGRAM test_sum
  INTEGER :: x(5) = (/ 1, 2, 3, 4 ,5 /)
  print *, SUM(x)                        ! all elements, sum = 15
  print *, SUM(x, MASK=MOD(x, 2)==1)     ! odd elements, sum = 9
END PROGRAM
@end smallexample

@item @emph{See also}:
@ref{PRODUCT}
@end table



@node SYMLNK
@section @code{SYMLNK} --- Create a symbolic link
@fnindex SYMLNK
@cindex file system, create link
@cindex file system, soft link

@table @asis
@item @emph{Description}:
Makes a symbolic link from file @var{PATH1} to @var{PATH2}. A null
character (@code{CHAR(0)}) can be used to mark the end of the names in
@var{PATH1} and @var{PATH2}; otherwise, trailing blanks in the file
names are ignored.  If the @var{STATUS} argument is supplied, it
contains 0 on success or a nonzero error code upon return; see
@code{symlink(2)}.  If the system does not supply @code{symlink(2)}, 
@code{ENOSYS} is returned.

This intrinsic is provided in both subroutine and function forms;
however, only one form can be used in any given program unit.

@item @emph{Standard}:
GNU extension

@item @emph{Class}:
Subroutine, function

@item @emph{Syntax}:
@multitable @columnfractions .80
@item @code{CALL SYMLNK(PATH1, PATH2 [, STATUS])}
@item @code{STATUS = SYMLNK(PATH1, PATH2)}
@end multitable

@item @emph{Arguments}:
@multitable @columnfractions .15 .70
@item @var{PATH1} @tab Shall be of default @code{CHARACTER} type.
@item @var{PATH2} @tab Shall be of default @code{CHARACTER} type.
@item @var{STATUS} @tab (Optional) Shall be of default @code{INTEGER} type.
@end multitable

@item @emph{See also}:
@ref{LINK}, @ref{UNLINK}

@end table



@node SYSTEM
@section @code{SYSTEM} --- Execute a shell command
@fnindex SYSTEM
@cindex system, system call

@table @asis
@item @emph{Description}:
Passes the command @var{COMMAND} to a shell (see @code{system(3)}). If
argument @var{STATUS} is present, it contains the value returned by
@code{system(3)}, which is presumably 0 if the shell command succeeded.
Note that which shell is used to invoke the command is system-dependent
and environment-dependent.

This intrinsic is provided in both subroutine and function forms;
however, only one form can be used in any given program unit.

@item @emph{Standard}:
GNU extension

@item @emph{Class}:
Subroutine, function

@item @emph{Syntax}:
@multitable @columnfractions .80
@item @code{CALL SYSTEM(COMMAND [, STATUS])}
@item @code{STATUS = SYSTEM(COMMAND)}
@end multitable

@item @emph{Arguments}:
@multitable @columnfractions .15 .70
@item @var{COMMAND} @tab Shall be of default @code{CHARACTER} type.
@item @var{STATUS}  @tab (Optional) Shall be of default @code{INTEGER} type.
@end multitable

@item @emph{See also}:
@ref{EXECUTE_COMMAND_LINE}, which is part of the Fortran 2008 standard
and should considered in new code for future portability.
@end table



@node SYSTEM_CLOCK
@section @code{SYSTEM_CLOCK} --- Time function
@fnindex SYSTEM_CLOCK
@cindex time, clock ticks
@cindex clock ticks

@table @asis
@item @emph{Description}:
Determines the @var{COUNT} of milliseconds of wall clock time since 
the Epoch (00:00:00 UTC, January 1, 1970) modulo @var{COUNT_MAX}, 
@var{COUNT_RATE} determines the number of clock ticks per second.
@var{COUNT_RATE} and @var{COUNT_MAX} are constant and specific to 
@command{gfortran}.

If there is no clock, @var{COUNT} is set to @code{-HUGE(COUNT)}, and
@var{COUNT_RATE} and @var{COUNT_MAX} are set to zero 

@item @emph{Standard}:
Fortran 95 and later

@item @emph{Class}:
Subroutine

@item @emph{Syntax}:
@code{CALL SYSTEM_CLOCK([COUNT, COUNT_RATE, COUNT_MAX])}

@item @emph{Arguments}:
@multitable @columnfractions .15 .70
@item @var{COUNT}      @tab (Optional) shall be a scalar of type default 
@code{INTEGER} with @code{INTENT(OUT)}.
@item @var{COUNT_RATE} @tab (Optional) shall be a scalar of type default 
@code{INTEGER} with @code{INTENT(OUT)}.
@item @var{COUNT_MAX}  @tab (Optional) shall be a scalar of type default 
@code{INTEGER} with @code{INTENT(OUT)}.
@end multitable

@item @emph{Example}:
@smallexample
PROGRAM test_system_clock
  INTEGER :: count, count_rate, count_max
  CALL SYSTEM_CLOCK(count, count_rate, count_max)
  WRITE(*,*) count, count_rate, count_max
END PROGRAM
@end smallexample

@item @emph{See also}:
@ref{DATE_AND_TIME}, @ref{CPU_TIME}
@end table



@node TAN
@section @code{TAN} --- Tangent function
@fnindex TAN
@fnindex DTAN
@cindex trigonometric function, tangent
@cindex tangent

@table @asis
@item @emph{Description}:
@code{TAN(X)} computes the tangent of @var{X}.

@item @emph{Standard}:
Fortran 77 and later, for a complex argument Fortran 2008 or later

@item @emph{Class}:
Elemental function

@item @emph{Syntax}:
@code{RESULT = TAN(X)}

@item @emph{Arguments}:
@multitable @columnfractions .15 .70
@item @var{X} @tab The type shall be @code{REAL} or @code{COMPLEX}.
@end multitable

@item @emph{Return value}:
The return value has same type and kind as @var{X}.

@item @emph{Example}:
@smallexample
program test_tan
  real(8) :: x = 0.165_8
  x = tan(x)
end program test_tan
@end smallexample

@item @emph{Specific names}:
@multitable @columnfractions .20 .20 .20 .25
@item Name            @tab Argument          @tab Return type     @tab Standard
@item @code{TAN(X)}   @tab @code{REAL(4) X}  @tab @code{REAL(4)}  @tab Fortran 95 and later
@item @code{DTAN(X)}  @tab @code{REAL(8) X}  @tab @code{REAL(8)}  @tab Fortran 95 and later
@end multitable

@item @emph{See also}:
@ref{ATAN}
@end table



@node TANH
@section @code{TANH} --- Hyperbolic tangent function 
@fnindex TANH
@fnindex DTANH
@cindex hyperbolic tangent
@cindex hyperbolic function, tangent
@cindex tangent, hyperbolic

@table @asis
@item @emph{Description}:
@code{TANH(X)} computes the hyperbolic tangent of @var{X}.

@item @emph{Standard}:
Fortran 77 and later, for a complex argument Fortran 2008 or later

@item @emph{Class}:
Elemental function

@item @emph{Syntax}:
@code{X = TANH(X)}

@item @emph{Arguments}:
@multitable @columnfractions .15 .70
@item @var{X} @tab The type shall be @code{REAL} or @code{COMPLEX}.
@end multitable

@item @emph{Return value}:
The return value has same type and kind as @var{X}. If @var{X} is
complex, the imaginary part of the result is in radians. If @var{X}
is @code{REAL}, the return value lies in the range
@math{ - 1 \leq tanh(x) \leq 1 }.

@item @emph{Example}:
@smallexample
program test_tanh
  real(8) :: x = 2.1_8
  x = tanh(x)
end program test_tanh
@end smallexample

@item @emph{Specific names}:
@multitable @columnfractions .20 .20 .20 .25
@item Name            @tab Argument          @tab Return type       @tab Standard
@item @code{TANH(X)}  @tab @code{REAL(4) X}  @tab @code{REAL(4)}    @tab Fortran 95 and later
@item @code{DTANH(X)} @tab @code{REAL(8) X}  @tab @code{REAL(8)}    @tab Fortran 95 and later
@end multitable

@item @emph{See also}:
@ref{ATANH}
@end table



@node THIS_IMAGE
@section @code{THIS_IMAGE} --- Function that returns the cosubscript index of this image
@fnindex THIS_IMAGE
@cindex coarray, @code{THIS_IMAGE}
@cindex images, index of this image

@table @asis
@item @emph{Description}:
Returns the cosubscript for this image.

@item @emph{Standard}:
Fortran 2008 and later

@item @emph{Class}:
Transformational function

@item @emph{Syntax}:
@multitable @columnfractions .80
@item @code{RESULT = THIS_IMAGE()}
@item @code{RESULT = THIS_IMAGE(COARRAY [, DIM])}
@end multitable

@item @emph{Arguments}:
@multitable @columnfractions .15 .70
@item @var{COARRAY} @tab Coarray of any type  (optional; if @var{DIM}
present, required).
@item @var{DIM}     @tab default integer scalar (optional). If present,
@var{DIM} shall be between one and the corank of @var{COARRAY}.
@end multitable


@item @emph{Return value}:
Default integer. If @var{COARRAY} is not present, it is scalar and its value
is the index of the invoking image. Otherwise, if @var{DIM} is not present,
a rank-1 array with corank elements is returned, containing the cosubscripts
for @var{COARRAY} specifying the invoking image. If @var{DIM} is present,
a scalar is returned, with the value of the @var{DIM} element of
@code{THIS_IMAGE(COARRAY)}.

@item @emph{Example}:
@smallexample
INTEGER :: value[*]
INTEGER :: i
value = THIS_IMAGE()
SYNC ALL
IF (THIS_IMAGE() == 1) THEN
  DO i = 1, NUM_IMAGES()
    WRITE(*,'(2(a,i0))') 'value[', i, '] is ', value[i]
  END DO
END IF
@end smallexample

@item @emph{See also}:
@ref{NUM_IMAGES}, @ref{IMAGE_INDEX}
@end table



@node TIME
@section @code{TIME} --- Time function
@fnindex TIME
@cindex time, current
@cindex current time

@table @asis
@item @emph{Description}:
Returns the current time encoded as an integer (in the manner of the
UNIX function @code{time(3)}). This value is suitable for passing to
@code{CTIME()}, @code{GMTIME()}, and @code{LTIME()}.

This intrinsic is not fully portable, such as to systems with 32-bit
@code{INTEGER} types but supporting times wider than 32 bits. Therefore,
the values returned by this intrinsic might be, or become, negative, or
numerically less than previous values, during a single run of the
compiled program.

See @ref{TIME8}, for information on a similar intrinsic that might be
portable to more GNU Fortran implementations, though to fewer Fortran
compilers.

@item @emph{Standard}:
GNU extension

@item @emph{Class}:
Function

@item @emph{Syntax}:
@code{RESULT = TIME()}

@item @emph{Return value}:
The return value is a scalar of type @code{INTEGER(4)}.

@item @emph{See also}:
@ref{CTIME}, @ref{GMTIME}, @ref{LTIME}, @ref{MCLOCK}, @ref{TIME8}

@end table



@node TIME8
@section @code{TIME8} --- Time function (64-bit)
@fnindex TIME8
@cindex time, current
@cindex current time

@table @asis
@item @emph{Description}:
Returns the current time encoded as an integer (in the manner of the
UNIX function @code{time(3)}). This value is suitable for passing to
@code{CTIME()}, @code{GMTIME()}, and @code{LTIME()}.

@emph{Warning:} this intrinsic does not increase the range of the timing
values over that returned by @code{time(3)}. On a system with a 32-bit
@code{time(3)}, @code{TIME8()} will return a 32-bit value, even though
it is converted to a 64-bit @code{INTEGER(8)} value. That means
overflows of the 32-bit value can still occur. Therefore, the values
returned by this intrinsic might be or become negative or numerically
less than previous values during a single run of the compiled program.

@item @emph{Standard}:
GNU extension

@item @emph{Class}:
Function

@item @emph{Syntax}:
@code{RESULT = TIME8()}

@item @emph{Return value}:
The return value is a scalar of type @code{INTEGER(8)}.

@item @emph{See also}:
@ref{CTIME}, @ref{GMTIME}, @ref{LTIME}, @ref{MCLOCK8}, @ref{TIME}

@end table



@node TINY
@section @code{TINY} --- Smallest positive number of a real kind
@fnindex TINY
@cindex limits, smallest number
@cindex model representation, smallest number

@table @asis
@item @emph{Description}:
@code{TINY(X)} returns the smallest positive (non zero) number
in the model of the type of @code{X}.

@item @emph{Standard}:
Fortran 95 and later

@item @emph{Class}:
Inquiry function

@item @emph{Syntax}:
@code{RESULT = TINY(X)}

@item @emph{Arguments}:
@multitable @columnfractions .15 .70
@item @var{X} @tab Shall be of type @code{REAL}.
@end multitable

@item @emph{Return value}:
The return value is of the same type and kind as @var{X}

@item @emph{Example}:
See @code{HUGE} for an example.
@end table



@node TRAILZ
@section @code{TRAILZ} --- Number of trailing zero bits of an integer
@fnindex TRAILZ
@cindex zero bits

@table @asis
@item @emph{Description}:
@code{TRAILZ} returns the number of trailing zero bits of an integer.

@item @emph{Standard}:
Fortran 2008 and later

@item @emph{Class}:
Elemental function

@item @emph{Syntax}:
@code{RESULT = TRAILZ(I)}

@item @emph{Arguments}:
@multitable @columnfractions .15 .70
@item @var{I} @tab Shall be of type @code{INTEGER}.
@end multitable

@item @emph{Return value}:
The type of the return value is the default @code{INTEGER}.
If all the bits of @code{I} are zero, the result value is @code{BIT_SIZE(I)}.

@item @emph{Example}:
@smallexample
PROGRAM test_trailz
  WRITE (*,*) TRAILZ(8)  ! prints 3
END PROGRAM
@end smallexample

@item @emph{See also}:
@ref{BIT_SIZE}, @ref{LEADZ}, @ref{POPPAR}, @ref{POPCNT}
@end table



@node TRANSFER
@section @code{TRANSFER} --- Transfer bit patterns
@fnindex TRANSFER
@cindex bits, move
@cindex type cast

@table @asis
@item @emph{Description}:
Interprets the bitwise representation of @var{SOURCE} in memory as if it
is the representation of a variable or array of the same type and type
parameters as @var{MOLD}.

This is approximately equivalent to the C concept of @emph{casting} one
type to another.

@item @emph{Standard}:
Fortran 95 and later

@item @emph{Class}:
Transformational function

@item @emph{Syntax}:
@code{RESULT = TRANSFER(SOURCE, MOLD[, SIZE])}

@item @emph{Arguments}:
@multitable @columnfractions .15 .70
@item @var{SOURCE} @tab Shall be a scalar or an array of any type.
@item @var{MOLD}   @tab Shall be a scalar or an array of any type.
@item @var{SIZE}   @tab (Optional) shall be a scalar of type 
@code{INTEGER}.
@end multitable

@item @emph{Return value}:
The result has the same type as @var{MOLD}, with the bit level
representation of @var{SOURCE}.  If @var{SIZE} is present, the result is
a one-dimensional array of length @var{SIZE}.  If @var{SIZE} is absent
but @var{MOLD} is an array (of any size or shape), the result is a one-
dimensional array of the minimum length needed to contain the entirety
of the bitwise representation of @var{SOURCE}.   If @var{SIZE} is absent
and @var{MOLD} is a scalar, the result is a scalar.

If the bitwise representation of the result is longer than that of
@var{SOURCE}, then the leading bits of the result correspond to those of
@var{SOURCE} and any trailing bits are filled arbitrarily.

When the resulting bit representation does not correspond to a valid
representation of a variable of the same type as @var{MOLD}, the results
are undefined, and subsequent operations on the result cannot be
guaranteed to produce sensible behavior.  For example, it is possible to
create @code{LOGICAL} variables for which @code{@var{VAR}} and
@code{.NOT.@var{VAR}} both appear to be true.

@item @emph{Example}:
@smallexample
PROGRAM test_transfer
  integer :: x = 2143289344
  print *, transfer(x, 1.0)    ! prints "NaN" on i686
END PROGRAM
@end smallexample
@end table



@node TRANSPOSE
@section @code{TRANSPOSE} --- Transpose an array of rank two
@fnindex TRANSPOSE
@cindex array, transpose
@cindex matrix, transpose
@cindex transpose

@table @asis
@item @emph{Description}:
Transpose an array of rank two. Element (i, j) of the result has the value 
@code{MATRIX(j, i)}, for all i, j.

@item @emph{Standard}:
Fortran 95 and later

@item @emph{Class}:
Transformational function

@item @emph{Syntax}:
@code{RESULT = TRANSPOSE(MATRIX)}

@item @emph{Arguments}:
@multitable @columnfractions .15 .70
@item @var{MATRIX} @tab Shall be an array of any type and have a rank of two.
@end multitable

@item @emph{Return value}:
The result has the same type as @var{MATRIX}, and has shape 
@code{(/ m, n /)} if @var{MATRIX} has shape @code{(/ n, m /)}.
@end table



@node TRIM
@section @code{TRIM} --- Remove trailing blank characters of a string
@fnindex TRIM
@cindex string, remove trailing whitespace

@table @asis
@item @emph{Description}:
Removes trailing blank characters of a string.

@item @emph{Standard}:
Fortran 95 and later

@item @emph{Class}:
Transformational function

@item @emph{Syntax}:
@code{RESULT = TRIM(STRING)}

@item @emph{Arguments}:
@multitable @columnfractions .15 .70
@item @var{STRING} @tab Shall be a scalar of type @code{CHARACTER}.
@end multitable

@item @emph{Return value}:
A scalar of type @code{CHARACTER} which length is that of @var{STRING}
less the number of trailing blanks.

@item @emph{Example}:
@smallexample
PROGRAM test_trim
  CHARACTER(len=10), PARAMETER :: s = "GFORTRAN  "
  WRITE(*,*) LEN(s), LEN(TRIM(s))  ! "10 8", with/without trailing blanks
END PROGRAM
@end smallexample

@item @emph{See also}:
@ref{ADJUSTL}, @ref{ADJUSTR}
@end table



@node TTYNAM
@section @code{TTYNAM} --- Get the name of a terminal device.
@fnindex TTYNAM
@cindex system, terminal

@table @asis
@item @emph{Description}:
Get the name of a terminal device. For more information, 
see @code{ttyname(3)}.

This intrinsic is provided in both subroutine and function forms; 
however, only one form can be used in any given program unit. 

@item @emph{Standard}:
GNU extension

@item @emph{Class}:
Subroutine, function

@item @emph{Syntax}:
@multitable @columnfractions .80
@item @code{CALL TTYNAM(UNIT, NAME)}
@item @code{NAME = TTYNAM(UNIT)}
@end multitable

@item @emph{Arguments}:
@multitable @columnfractions .15 .70
@item @var{UNIT} @tab Shall be a scalar @code{INTEGER}.
@item @var{NAME} @tab Shall be of type @code{CHARACTER}.
@end multitable

@item @emph{Example}:
@smallexample
PROGRAM test_ttynam
  INTEGER :: unit
  DO unit = 1, 10
    IF (isatty(unit=unit)) write(*,*) ttynam(unit)
  END DO
END PROGRAM
@end smallexample

@item @emph{See also}:
@ref{ISATTY}
@end table



@node UBOUND
@section @code{UBOUND} --- Upper dimension bounds of an array
@fnindex UBOUND
@cindex array, upper bound

@table @asis
@item @emph{Description}:
Returns the upper bounds of an array, or a single upper bound
along the @var{DIM} dimension.
@item @emph{Standard}:
Fortran 95 and later, with @var{KIND} argument Fortran 2003 and later

@item @emph{Class}:
Inquiry function

@item @emph{Syntax}:
@code{RESULT = UBOUND(ARRAY [, DIM [, KIND]])}

@item @emph{Arguments}:
@multitable @columnfractions .15 .70
@item @var{ARRAY} @tab Shall be an array, of any type.
@item @var{DIM} @tab (Optional) Shall be a scalar @code{INTEGER}.
@item @var{KIND}@tab (Optional) An @code{INTEGER} initialization
expression indicating the kind parameter of the result.
@end multitable

@item @emph{Return value}:
The return value is of type @code{INTEGER} and of kind @var{KIND}. If
@var{KIND} is absent, the return value is of default integer kind.
If @var{DIM} is absent, the result is an array of the upper bounds of
@var{ARRAY}.  If @var{DIM} is present, the result is a scalar
corresponding to the upper bound of the array along that dimension.  If
@var{ARRAY} is an expression rather than a whole array or array
structure component, or if it has a zero extent along the relevant
dimension, the upper bound is taken to be the number of elements along
the relevant dimension.

@item @emph{See also}:
@ref{LBOUND}, @ref{LCOBOUND}
@end table



@node UCOBOUND
@section @code{UCOBOUND} --- Upper codimension bounds of an array
@fnindex UCOBOUND
@cindex coarray, upper bound

@table @asis
@item @emph{Description}:
Returns the upper cobounds of a coarray, or a single upper cobound
along the @var{DIM} codimension.
@item @emph{Standard}:
Fortran 2008 and later

@item @emph{Class}:
Inquiry function

@item @emph{Syntax}:
@code{RESULT = UCOBOUND(COARRAY [, DIM [, KIND]])}

@item @emph{Arguments}:
@multitable @columnfractions .15 .70
@item @var{ARRAY} @tab Shall be an coarray, of any type.
@item @var{DIM} @tab (Optional) Shall be a scalar @code{INTEGER}.
@item @var{KIND} @tab (Optional) An @code{INTEGER} initialization
expression indicating the kind parameter of the result.
@end multitable

@item @emph{Return value}:
The return value is of type @code{INTEGER} and of kind @var{KIND}. If
@var{KIND} is absent, the return value is of default integer kind.
If @var{DIM} is absent, the result is an array of the lower cobounds of
@var{COARRAY}.  If @var{DIM} is present, the result is a scalar
corresponding to the lower cobound of the array along that codimension.

@item @emph{See also}:
@ref{LCOBOUND}, @ref{LBOUND}
@end table



@node UMASK
@section @code{UMASK} --- Set the file creation mask
@fnindex UMASK
@cindex file system, file creation mask

@table @asis
@item @emph{Description}:
Sets the file creation mask to @var{MASK}. If called as a function, it
returns the old value. If called as a subroutine and argument @var{OLD}
if it is supplied, it is set to the old value. See @code{umask(2)}.

@item @emph{Standard}:
GNU extension

@item @emph{Class}:
Subroutine, function

@item @emph{Syntax}:
@multitable @columnfractions .80
@item @code{CALL UMASK(MASK [, OLD])}
@item @code{OLD = UMASK(MASK)}
@end multitable

@item @emph{Arguments}:
@multitable @columnfractions .15 .70
@item @var{MASK} @tab Shall be a scalar of type @code{INTEGER}.
@item @var{OLD} @tab (Optional) Shall be a scalar of type
@code{INTEGER}.
@end multitable

@end table



@node UNLINK
@section @code{UNLINK} --- Remove a file from the file system
@fnindex UNLINK
@cindex file system, remove file

@table @asis
@item @emph{Description}:
Unlinks the file @var{PATH}. A null character (@code{CHAR(0)}) can be
used to mark the end of the name in @var{PATH}; otherwise, trailing
blanks in the file name are ignored.  If the @var{STATUS} argument is
supplied, it contains 0 on success or a nonzero error code upon return;
see @code{unlink(2)}.

This intrinsic is provided in both subroutine and function forms;
however, only one form can be used in any given program unit.

@item @emph{Standard}:
GNU extension

@item @emph{Class}:
Subroutine, function

@item @emph{Syntax}:
@multitable @columnfractions .80
@item @code{CALL UNLINK(PATH [, STATUS])}
@item @code{STATUS = UNLINK(PATH)}
@end multitable

@item @emph{Arguments}:
@multitable @columnfractions .15 .70
@item @var{PATH} @tab Shall be of default @code{CHARACTER} type.
@item @var{STATUS} @tab (Optional) Shall be of default @code{INTEGER} type.
@end multitable

@item @emph{See also}:
@ref{LINK}, @ref{SYMLNK}
@end table



@node UNPACK
@section @code{UNPACK} --- Unpack an array of rank one into an array
@fnindex UNPACK
@cindex array, unpacking
@cindex array, increase dimension
@cindex array, scatter elements

@table @asis
@item @emph{Description}:
Store the elements of @var{VECTOR} in an array of higher rank.

@item @emph{Standard}:
Fortran 95 and later

@item @emph{Class}:
Transformational function

@item @emph{Syntax}:
@code{RESULT = UNPACK(VECTOR, MASK, FIELD)}

@item @emph{Arguments}:
@multitable @columnfractions .15 .70
@item @var{VECTOR} @tab Shall be an array of any type and rank one. It 
shall have at least as many elements as @var{MASK} has @code{TRUE} values.
@item @var{MASK}   @tab Shall be an array of type @code{LOGICAL}.
@item @var{FIELD}  @tab Shall be of the same type as @var{VECTOR} and have
the same shape as @var{MASK}.
@end multitable

@item @emph{Return value}:
The resulting array corresponds to @var{FIELD} with @code{TRUE} elements
of @var{MASK} replaced by values from @var{VECTOR} in array element order.

@item @emph{Example}:
@smallexample
PROGRAM test_unpack
  integer :: vector(2)  = (/1,1/)
  logical :: mask(4)  = (/ .TRUE., .FALSE., .FALSE., .TRUE. /)
  integer :: field(2,2) = 0, unity(2,2)

  ! result: unity matrix
  unity = unpack(vector, reshape(mask, (/2,2/)), field)
END PROGRAM
@end smallexample

@item @emph{See also}:
@ref{PACK}, @ref{SPREAD}
@end table



@node VERIFY
@section @code{VERIFY} --- Scan a string for the absence of a set of characters
@fnindex VERIFY
@cindex string, find missing set

@table @asis
@item @emph{Description}:
Verifies that all the characters in a @var{SET} are present in a @var{STRING}.

If @var{BACK} is either absent or equals @code{FALSE}, this function
returns the position of the leftmost character of @var{STRING} that is
not in @var{SET}. If @var{BACK} equals @code{TRUE}, the rightmost position
is returned. If all characters of @var{SET} are found in @var{STRING}, the 
result is zero.

@item @emph{Standard}:
Fortran 95 and later, with @var{KIND} argument Fortran 2003 and later

@item @emph{Class}:
Elemental function

@item @emph{Syntax}:
@code{RESULT = VERIFY(STRING, SET[, BACK [, KIND]])}

@item @emph{Arguments}:
@multitable @columnfractions .15 .70
@item @var{STRING} @tab Shall be of type @code{CHARACTER}.
@item @var{SET}    @tab Shall be of type @code{CHARACTER}.
@item @var{BACK}   @tab (Optional) shall be of type @code{LOGICAL}.
@item @var{KIND}   @tab (Optional) An @code{INTEGER} initialization
expression indicating the kind parameter of the result.
@end multitable

@item @emph{Return value}:
The return value is of type @code{INTEGER} and of kind @var{KIND}. If
@var{KIND} is absent, the return value is of default integer kind.

@item @emph{Example}:
@smallexample
PROGRAM test_verify
  WRITE(*,*) VERIFY("FORTRAN", "AO")           ! 1, found 'F'
  WRITE(*,*) VERIFY("FORTRAN", "FOO")          ! 3, found 'R'
  WRITE(*,*) VERIFY("FORTRAN", "C++")          ! 1, found 'F'
  WRITE(*,*) VERIFY("FORTRAN", "C++", .TRUE.)  ! 7, found 'N'
  WRITE(*,*) VERIFY("FORTRAN", "FORTRAN")      ! 0' found none
END PROGRAM
@end smallexample

@item @emph{See also}:
@ref{SCAN}, @ref{INDEX intrinsic}
@end table



@node XOR
@section @code{XOR} --- Bitwise logical exclusive OR
@fnindex XOR
@cindex bitwise logical exclusive or
@cindex logical exclusive or, bitwise

@table @asis
@item @emph{Description}:
Bitwise logical exclusive or. 

This intrinsic routine is provided for backwards compatibility with 
GNU Fortran 77.  For integer arguments, programmers should consider
the use of the @ref{IEOR} intrinsic and for logical arguments the
@code{.NEQV.} operator, which are both defined by the Fortran standard.

@item @emph{Standard}:
GNU extension

@item @emph{Class}:
Function

@item @emph{Syntax}:
@code{RESULT = XOR(I, J)}

@item @emph{Arguments}:
@multitable @columnfractions .15 .70
@item @var{I} @tab The type shall be either  a scalar @code{INTEGER}
type or a scalar @code{LOGICAL} type.
@item @var{J} @tab The type shall be the same as the type of @var{I}.
@end multitable

@item @emph{Return value}:
The return type is either a scalar @code{INTEGER} or a scalar
@code{LOGICAL}.  If the kind type parameters differ, then the
smaller kind type is implicitly converted to larger kind, and the 
return has the larger kind.

@item @emph{Example}:
@smallexample
PROGRAM test_xor
  LOGICAL :: T = .TRUE., F = .FALSE.
  INTEGER :: a, b
  DATA a / Z'F' /, b / Z'3' /

  WRITE (*,*) XOR(T, T), XOR(T, F), XOR(F, T), XOR(F, F)
  WRITE (*,*) XOR(a, b)
END PROGRAM
@end smallexample

@item @emph{See also}:
Fortran 95 elemental function: @ref{IEOR}
@end table



@node Intrinsic Modules
@chapter Intrinsic Modules
@cindex intrinsic Modules

@menu
* ISO_FORTRAN_ENV::
* ISO_C_BINDING::
* OpenMP Modules OMP_LIB and OMP_LIB_KINDS::
@end menu

@node ISO_FORTRAN_ENV
@section @code{ISO_FORTRAN_ENV}
@table @asis
@item @emph{Standard}:
Fortran 2003 and later, except when otherwise noted
@end table

The @code{ISO_FORTRAN_ENV} module provides the following scalar default-integer
named constants:

@table @asis
@item @code{ATOMIC_INT_KIND}:
Default-kind integer constant to be used as kind parameter when defining
integer variables used in atomic operations. (Fortran 2008 or later.)

@item @code{ATOMIC_LOGICAL_KIND}:
Default-kind integer constant to be used as kind parameter when defining
logical variables used in atomic operations. (Fortran 2008 or later.)

<<<<<<< HEAD
=======
@item @code{CHARACTER_KINDS}:
Default-kind integer constant array of rank one containing the supported kind
parameters of the @code{CHARACTER} type. (Fortran 2008 or later.)

>>>>>>> 6e7f08ad
@item @code{CHARACTER_STORAGE_SIZE}:
Size in bits of the character storage unit.

@item @code{ERROR_UNIT}:
Identifies the preconnected unit used for error reporting.

@item @code{FILE_STORAGE_SIZE}:
Size in bits of the file-storage unit.

@item @code{INPUT_UNIT}:
Identifies the preconnected unit identified by the asterisk
(@code{*}) in @code{READ} statement.

@item @code{INT8}, @code{INT16}, @code{INT32}, @code{INT64}:
Kind type parameters to specify an INTEGER type with a storage
size of 16, 32, and 64 bits. It is negative if a target platform
does not support the particular kind. (Fortran 2008 or later.)
<<<<<<< HEAD
=======

@item @code{INTEGER_KINDS}:
Default-kind integer constant array of rank one containing the supported kind
parameters of the @code{INTEGER} type. (Fortran 2008 or later.)
>>>>>>> 6e7f08ad

@item @code{IOSTAT_END}:
The value assigned to the variable passed to the @code{IOSTAT=} specifier of
an input/output statement if an end-of-file condition occurred.

@item @code{IOSTAT_EOR}:
The value assigned to the variable passed to the @code{IOSTAT=} specifier of
an input/output statement if an end-of-record condition occurred.

@item @code{IOSTAT_INQUIRE_INTERNAL_UNIT}:
Scalar default-integer constant, used by @code{INQUIRE} for the
<<<<<<< HEAD
IOSTAT= specifier to denote an that a unit number identifies an
=======
@code{IOSTAT=} specifier to denote an that a unit number identifies an
>>>>>>> 6e7f08ad
internal unit. (Fortran 2008 or later.)

@item @code{NUMERIC_STORAGE_SIZE}:
The size in bits of the numeric storage unit.

@item @code{LOGICAL_KINDS}:
Default-kind integer constant array of rank one containing the supported kind
parameters of the @code{LOGICAL} type. (Fortran 2008 or later.)

@item @code{OUTPUT_UNIT}:
Identifies the preconnected unit identified by the asterisk
(@code{*}) in @code{WRITE} statement.

@item @code{REAL32}, @code{REAL64}, @code{REAL128}:
Kind type parameters to specify a REAL type with a storage
size of 32, 64, and 128 bits. It is negative if a target platform
does not support the particular kind. (Fortran 2008 or later.)

<<<<<<< HEAD
=======
@item @code{REAL_KINDS}:
Default-kind integer constant array of rank one containing the supported kind
parameters of the @code{REAL} type. (Fortran 2008 or later.)

>>>>>>> 6e7f08ad
@item @code{STAT_LOCKED}:
Scalar default-integer constant used as STAT= return value by @code{LOCK} to
denote that the lock variable is locked by the executing image. (Fortran 2008
or later.)

@item @code{STAT_LOCKED_OTHER_IMAGE}:
Scalar default-integer constant used as STAT= return value by @code{UNLOCK} to
denote that the lock variable is locked by another image. (Fortran 2008 or
later.)

@item @code{STAT_STOPPED_IMAGE}:
Positive, scalar default-integer constant used as STAT= return value if the
argument in the statement requires synchronisation with an image, which has
initiated the termination of the execution. (Fortran 2008 or later.)

@item @code{STAT_UNLOCKED}:
Scalar default-integer constant used as STAT= return value by @code{UNLOCK} to
denote that the lock variable is unlocked. (Fortran 2008 or later.)
@end table

The module also provides the following intrinsic procedures:
@ref{COMPILER_OPTIONS} and @ref{COMPILER_VERSION}.



@node ISO_C_BINDING
@section @code{ISO_C_BINDING}
@table @asis
@item @emph{Standard}:
Fortran 2003 and later, GNU extensions
@end table

The following intrinsic procedures are provided by the module; their
definition can be found in the section Intrinsic Procedures of this
manual.

@table @asis
@item @code{C_ASSOCIATED}
@item @code{C_F_POINTER}
@item @code{C_F_PROCPOINTER}
@item @code{C_FUNLOC}
@item @code{C_LOC}
@item @code{C_SIZEOF}
@end table
@c TODO: Vertical spacing between C_FUNLOC and C_LOC wrong in PDF,
@c don't really know why.

The @code{ISO_C_BINDING} module provides the following named constants of
type default integer, which can be used as KIND type parameters.

In addition to the integer named constants required by the Fortran 2003 
standard, GNU Fortran provides as an extension named constants for the 
128-bit integer types supported by the C compiler: @code{C_INT128_T, 
C_INT_LEAST128_T, C_INT_FAST128_T}.

@multitable @columnfractions .15 .35 .35 .35
@item Fortran Type  @tab Named constant         @tab C type                                @tab Extension
@item @code{INTEGER}@tab @code{C_INT}           @tab @code{int}
@item @code{INTEGER}@tab @code{C_SHORT}         @tab @code{short int}
@item @code{INTEGER}@tab @code{C_LONG}          @tab @code{long int}
@item @code{INTEGER}@tab @code{C_LONG_LONG}     @tab @code{long long int}
@item @code{INTEGER}@tab @code{C_SIGNED_CHAR}   @tab @code{signed char}/@code{unsigned char}
@item @code{INTEGER}@tab @code{C_SIZE_T}        @tab @code{size_t}
@item @code{INTEGER}@tab @code{C_INT8_T}        @tab @code{int8_t}
@item @code{INTEGER}@tab @code{C_INT16_T}       @tab @code{int16_t}
@item @code{INTEGER}@tab @code{C_INT32_T}       @tab @code{int32_t}
@item @code{INTEGER}@tab @code{C_INT64_T}       @tab @code{int64_t}
@item @code{INTEGER}@tab @code{C_INT128_T}      @tab @code{int128_t}                      @tab Ext.
@item @code{INTEGER}@tab @code{C_INT_LEAST8_T}  @tab @code{int_least8_t}
@item @code{INTEGER}@tab @code{C_INT_LEAST16_T} @tab @code{int_least16_t}
@item @code{INTEGER}@tab @code{C_INT_LEAST32_T} @tab @code{int_least32_t}
@item @code{INTEGER}@tab @code{C_INT_LEAST64_T} @tab @code{int_least64_t}
@item @code{INTEGER}@tab @code{C_INT_LEAST128_T}@tab @code{int_least128_t}                @tab Ext.
@item @code{INTEGER}@tab @code{C_INT_FAST8_T}   @tab @code{int_fast8_t}
@item @code{INTEGER}@tab @code{C_INT_FAST16_T}  @tab @code{int_fast16_t}
@item @code{INTEGER}@tab @code{C_INT_FAST32_T}  @tab @code{int_fast32_t}
@item @code{INTEGER}@tab @code{C_INT_FAST64_T}  @tab @code{int_fast64_t}
@item @code{INTEGER}@tab @code{C_INT_FAST128_T} @tab @code{int_fast128_t}                 @tab Ext.
@item @code{INTEGER}@tab @code{C_INTMAX_T}      @tab @code{intmax_t}
@item @code{INTEGER}@tab @code{C_INTPTR_T}      @tab @code{intptr_t}
@item @code{REAL}   @tab @code{C_FLOAT}         @tab @code{float}
@item @code{REAL}   @tab @code{C_DOUBLE}        @tab @code{double}
@item @code{REAL}   @tab @code{C_LONG_DOUBLE}   @tab @code{long double}
@item @code{COMPLEX}@tab @code{C_FLOAT_COMPLEX} @tab @code{float _Complex}
@item @code{COMPLEX}@tab @code{C_DOUBLE_COMPLEX}@tab @code{double _Complex}
@item @code{COMPLEX}@tab @code{C_LONG_DOUBLE_COMPLEX}@tab @code{long double _Complex}
@item @code{LOGICAL}@tab @code{C_BOOL}          @tab @code{_Bool}
@item @code{CHARACTER}@tab @code{C_CHAR}        @tab @code{char}
@end multitable

Additionally, the following parameters of type @code{CHARACTER(KIND=C_CHAR)}
are defined.

@multitable @columnfractions .20 .45 .15
@item Name                     @tab C definition    @tab Value
@item @code{C_NULL_CHAR}       @tab null character  @tab @code{'\0'}
@item @code{C_ALERT}           @tab alert           @tab @code{'\a'}
@item @code{C_BACKSPACE}       @tab backspace       @tab @code{'\b'}
@item @code{C_FORM_FEED}       @tab form feed       @tab @code{'\f'}
@item @code{C_NEW_LINE}        @tab new line        @tab @code{'\n'}
@item @code{C_CARRIAGE_RETURN} @tab carriage return @tab @code{'\r'}
@item @code{C_HORIZONTAL_TAB}  @tab horizontal tab  @tab @code{'\t'}
@item @code{C_VERTICAL_TAB}    @tab vertical tab    @tab @code{'\v'}
@end multitable

Moreover, the following two named constants are defined:

@multitable @columnfractions .20 .80
@item Name                 @tab Type
@item @code{C_NULL_PTR}    @tab @code{C_PTR}
@item @code{C_NULL_FUNPTR} @tab @code{C_FUNPTR}
@end multitable

Both are equivalent to the value @code{NULL} in C.

@node OpenMP Modules OMP_LIB and OMP_LIB_KINDS
@section OpenMP Modules @code{OMP_LIB} and @code{OMP_LIB_KINDS}
@table @asis
@item @emph{Standard}:
OpenMP Application Program Interface v3.0
@end table


The OpenMP Fortran runtime library routines are provided both in
a form of two Fortran 90 modules, named @code{OMP_LIB} and 
@code{OMP_LIB_KINDS}, and in a form of a Fortran @code{include} file named
@file{omp_lib.h}. The procedures provided by @code{OMP_LIB} can be found
in the @ref{Top,,Introduction,libgomp,GNU OpenMP runtime library} manual,
the named constants defined in the modules are listed
below.

For details refer to the actual
@uref{http://www.openmp.org/mp-documents/spec30.pdf,
OpenMP Application Program Interface v3.0}.

@code{OMP_LIB_KINDS} provides the following scalar default-integer
named constants:

@table @asis
@item @code{omp_integer_kind}
@item @code{omp_logical_kind}
@item @code{omp_lock_kind}
@item @code{omp_nest_lock_kind}
@item @code{omp_sched_kind}
@end table

@code{OMP_LIB} provides the scalar default-integer
named constant @code{openmp_version} with a value of the form
@var{yyyymm}, where @code{yyyy} is the year and @var{mm} the month
of the OpenMP version; for OpenMP v3.0 the value is @code{200805}.

And the following scalar integer named constants of the
kind @code{omp_sched_kind}:

@table @asis
@item @code{omp_sched_static}
@item @code{omp_sched_dynamic}
@item @code{omp_sched_guided}
@item @code{omp_sched_auto}
@end table<|MERGE_RESOLUTION|>--- conflicted
+++ resolved
@@ -9326,11 +9326,7 @@
 @node NUM_IMAGES
 @section @code{NUM_IMAGES} --- Function that returns the number of images
 @fnindex NUM_IMAGES
-<<<<<<< HEAD
-@cindex coarray, NUM_IMAGES
-=======
 @cindex coarray, @code{NUM_IMAGES}
->>>>>>> 6e7f08ad
 @cindex images, number of
 
 @table @asis
@@ -9365,11 +9361,7 @@
 @end smallexample
 
 @item @emph{See also}:
-<<<<<<< HEAD
-@c FIXME: ref{THIS_IMAGE}
-=======
 @ref{THIS_IMAGE}, @ref{IMAGE_INDEX}
->>>>>>> 6e7f08ad
 @end table
 
 
@@ -12702,13 +12694,10 @@
 Default-kind integer constant to be used as kind parameter when defining
 logical variables used in atomic operations. (Fortran 2008 or later.)
 
-<<<<<<< HEAD
-=======
 @item @code{CHARACTER_KINDS}:
 Default-kind integer constant array of rank one containing the supported kind
 parameters of the @code{CHARACTER} type. (Fortran 2008 or later.)
 
->>>>>>> 6e7f08ad
 @item @code{CHARACTER_STORAGE_SIZE}:
 Size in bits of the character storage unit.
 
@@ -12726,13 +12715,10 @@
 Kind type parameters to specify an INTEGER type with a storage
 size of 16, 32, and 64 bits. It is negative if a target platform
 does not support the particular kind. (Fortran 2008 or later.)
-<<<<<<< HEAD
-=======
 
 @item @code{INTEGER_KINDS}:
 Default-kind integer constant array of rank one containing the supported kind
 parameters of the @code{INTEGER} type. (Fortran 2008 or later.)
->>>>>>> 6e7f08ad
 
 @item @code{IOSTAT_END}:
 The value assigned to the variable passed to the @code{IOSTAT=} specifier of
@@ -12744,11 +12730,7 @@
 
 @item @code{IOSTAT_INQUIRE_INTERNAL_UNIT}:
 Scalar default-integer constant, used by @code{INQUIRE} for the
-<<<<<<< HEAD
-IOSTAT= specifier to denote an that a unit number identifies an
-=======
 @code{IOSTAT=} specifier to denote an that a unit number identifies an
->>>>>>> 6e7f08ad
 internal unit. (Fortran 2008 or later.)
 
 @item @code{NUMERIC_STORAGE_SIZE}:
@@ -12767,13 +12749,10 @@
 size of 32, 64, and 128 bits. It is negative if a target platform
 does not support the particular kind. (Fortran 2008 or later.)
 
-<<<<<<< HEAD
-=======
 @item @code{REAL_KINDS}:
 Default-kind integer constant array of rank one containing the supported kind
 parameters of the @code{REAL} type. (Fortran 2008 or later.)
 
->>>>>>> 6e7f08ad
 @item @code{STAT_LOCKED}:
 Scalar default-integer constant used as STAT= return value by @code{LOCK} to
 denote that the lock variable is locked by the executing image. (Fortran 2008
