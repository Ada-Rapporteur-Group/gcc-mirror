--- conflicted
+++ resolved
@@ -166,7 +166,6 @@
 * @code{IOR}:           IOR,       Bitwise logical or
 * @code{IPARITY}:       IPARITY,   Bitwise XOR of array elements
 * @code{IRAND}:         IRAND,     Integer pseudo-random number
-* @code{IMAGE_INDEX}:   IMAGE_INDEX, Cosubscript to image index convertion
 * @code{IS_IOSTAT_END}:  IS_IOSTAT_END, Test for end-of-file value
 * @code{IS_IOSTAT_EOR}:  IS_IOSTAT_EOR, Test for end-of-record value
 * @code{ISATTY}:        ISATTY,    Whether a unit is a terminal device
@@ -1446,11 +1445,7 @@
 @item @emph{Description}:
 @code{ATAN2(Y, X)} computes the principal value of the argument
 function of the complex number @math{X + i Y}. This function can
-<<<<<<< HEAD
-be used to transform from carthesian into polar coordinates and
-=======
 be used to transform from Cartesian into polar coordinates and
->>>>>>> b56a5220
 allows to determine the angle in the correct quadrant.
 
 @item @emph{Standard}:
@@ -1865,8 +1860,6 @@
 @item Name               @tab Argument            @tab Return type     @tab Standard
 @item @code{DBESYN(N,X)} @tab @code{INTEGER N} @tab @code{REAL(8)}  @tab GNU extension
 @item                    @tab @code{REAL(8) X} @tab                 @tab 
-<<<<<<< HEAD
-=======
 @end multitable
 @end table
 
@@ -1930,7 +1923,6 @@
 @item @var{I} @tab Shall be of @code{INTEGER} type.
 @item @var{J} @tab Shall be of @code{INTEGER} type, and of the same kind
 as @var{I}.
->>>>>>> b56a5220
 @end multitable
 
 @item @emph{Return value}:
@@ -2961,11 +2953,7 @@
 @item @emph{Specific names}:
 @multitable @columnfractions .20 .20 .20 .25
 @item Name            @tab Argument            @tab Return type       @tab Standard
-<<<<<<< HEAD
-@item @code{COS(X)}  n@tab @code{REAL(4) X}    @tab @code{REAL(4)}    @tab Fortran 77 and later
-=======
 @item @code{COS(X)}   @tab @code{REAL(4) X}    @tab @code{REAL(4)}    @tab Fortran 77 and later
->>>>>>> b56a5220
 @item @code{DCOS(X)}  @tab @code{REAL(8) X}    @tab @code{REAL(8)}    @tab Fortran 77 and later
 @item @code{CCOS(X)}  @tab @code{COMPLEX(4) X} @tab @code{COMPLEX(4)} @tab Fortran 77 and later
 @item @code{ZCOS(X)}  @tab @code{COMPLEX(8) X} @tab @code{COMPLEX(8)} @tab GNU extension
@@ -3682,7 +3670,86 @@
 
 @table @asis
 @item @emph{Description}:
-<<<<<<< HEAD
+@code{DSHIFTL(I, J, SHIFT)} combines bits of @var{I} and @var{J}. The
+rightmost @var{SHIFT} bits of the result are the leftmost @var{SHIFT}
+bits of @var{J}, and the remaining bits are the rightmost bits of
+@var{I}.
+
+@item @emph{Standard}:
+Fortran 2008 and later
+
+@item @emph{Class}:
+Elemental function
+
+@item @emph{Syntax}:
+@code{RESULT = DSHIFTL(I, J, SHIFT)}
+
+@item @emph{Arguments}:
+@multitable @columnfractions .15 .70
+@item @var{I} @tab Shall be of type @code{INTEGER}.
+@item @var{J} @tab Shall be of type @code{INTEGER}, and of the same kind
+as @var{I}.
+@item @var{SHIFT} @tab Shall be of type @code{INTEGER}.
+@end multitable
+
+@item @emph{Return value}:
+The return value has same type and kind as @var{I}.
+
+@item @emph{See also}:
+@ref{DSHIFTR}
+
+@end table
+
+
+
+@node DSHIFTR
+@section @code{DSHIFTR} --- Combined right shift
+@fnindex DSHIFTR
+@cindex right shift, combined
+@cindex shift, right
+
+@table @asis
+@item @emph{Description}:
+@code{DSHIFTR(I, J, SHIFT)} combines bits of @var{I} and @var{J}. The
+leftmost @var{SHIFT} bits of the result are the rightmost @var{SHIFT}
+bits of @var{I}, and the remaining bits are the leftmost bits of
+@var{J}.
+
+@item @emph{Standard}:
+Fortran 2008 and later
+
+@item @emph{Class}:
+Elemental function
+
+@item @emph{Syntax}:
+@code{RESULT = DSHIFTR(I, J, SHIFT)}
+
+@item @emph{Arguments}:
+@multitable @columnfractions .15 .70
+@item @var{I} @tab Shall be of type @code{INTEGER}.
+@item @var{J} @tab Shall be of type @code{INTEGER}, and of the same kind
+as @var{I}.
+@item @var{SHIFT} @tab Shall be of type @code{INTEGER}.
+@end multitable
+
+@item @emph{Return value}:
+The return value has same type and kind as @var{I}.
+
+@item @emph{See also}:
+@ref{DSHIFTL}
+
+@end table
+
+
+
+@node DTIME
+@section @code{DTIME} --- Execution time subroutine (or function)
+@fnindex DTIME
+@cindex time, elapsed
+@cindex elapsed time
+
+@table @asis
+@item @emph{Description}:
 @code{DTIME(VALUES, TIME)} initially returns the number of seconds of runtime
 since the start of the process's execution in @var{TIME}.  @var{VALUES}
 returns the user and system components of this time in @code{VALUES(1)} and
@@ -3697,104 +3764,6 @@
 32-bit types. Therefore, the values returned by this intrinsic might be, or
 become, negative, or numerically less than previous values, during a single
 run of the compiled program.
-=======
-@code{DSHIFTL(I, J, SHIFT)} combines bits of @var{I} and @var{J}. The
-rightmost @var{SHIFT} bits of the result are the leftmost @var{SHIFT}
-bits of @var{J}, and the remaining bits are the rightmost bits of
-@var{I}.
->>>>>>> b56a5220
-
-@item @emph{Standard}:
-Fortran 2008 and later
-
-@item @emph{Class}:
-Elemental function
-
-<<<<<<< HEAD
-=======
-@item @emph{Syntax}:
-@code{RESULT = DSHIFTL(I, J, SHIFT)}
-
-@item @emph{Arguments}:
-@multitable @columnfractions .15 .70
-@item @var{I} @tab Shall be of type @code{INTEGER}.
-@item @var{J} @tab Shall be of type @code{INTEGER}, and of the same kind
-as @var{I}.
-@item @var{SHIFT} @tab Shall be of type @code{INTEGER}.
-@end multitable
-
-@item @emph{Return value}:
-The return value has same type and kind as @var{I}.
-
-@item @emph{See also}:
-@ref{DSHIFTR}
-
-@end table
-
-
-
-@node DSHIFTR
-@section @code{DSHIFTR} --- Combined right shift
-@fnindex DSHIFTR
-@cindex right shift, combined
-@cindex shift, right
-
-@table @asis
-@item @emph{Description}:
-@code{DSHIFTR(I, J, SHIFT)} combines bits of @var{I} and @var{J}. The
-leftmost @var{SHIFT} bits of the result are the rightmost @var{SHIFT}
-bits of @var{I}, and the remaining bits are the leftmost bits of
-@var{J}.
-
-@item @emph{Standard}:
-Fortran 2008 and later
-
-@item @emph{Class}:
-Elemental function
-
-@item @emph{Syntax}:
-@code{RESULT = DSHIFTR(I, J, SHIFT)}
-
-@item @emph{Arguments}:
-@multitable @columnfractions .15 .70
-@item @var{I} @tab Shall be of type @code{INTEGER}.
-@item @var{J} @tab Shall be of type @code{INTEGER}, and of the same kind
-as @var{I}.
-@item @var{SHIFT} @tab Shall be of type @code{INTEGER}.
-@end multitable
-
-@item @emph{Return value}:
-The return value has same type and kind as @var{I}.
-
-@item @emph{See also}:
-@ref{DSHIFTL}
-
-@end table
-
-
-
-@node DTIME
-@section @code{DTIME} --- Execution time subroutine (or function)
-@fnindex DTIME
-@cindex time, elapsed
-@cindex elapsed time
-
-@table @asis
-@item @emph{Description}:
-@code{DTIME(VALUES, TIME)} initially returns the number of seconds of runtime
-since the start of the process's execution in @var{TIME}.  @var{VALUES}
-returns the user and system components of this time in @code{VALUES(1)} and
-@code{VALUES(2)} respectively. @var{TIME} is equal to @code{VALUES(1) +
-VALUES(2)}.
-
-Subsequent invocations of @code{DTIME} return values accumulated since the
-previous invocation.
-
-On some systems, the underlying timings are represented using types with
-sufficiently small limits that overflows (wrap around) are possible, such as
-32-bit types. Therefore, the values returned by this intrinsic might be, or
-become, negative, or numerically less than previous values, during a single
-run of the compiled program.
 
 Please note, that this implementation is thread safe if used within OpenMP
 directives, i.e., its state will be consistent while called from multiple
@@ -3805,7 +3774,6 @@
 This intrinsic is provided in both subroutine and function forms; however,
 only one form can be used in any given program unit.
 
->>>>>>> b56a5220
 @var{VALUES} and @var{TIME} are @code{INTENT(OUT)} and provide the following:
 
 @multitable @columnfractions .15 .30 .40
@@ -5077,14 +5045,10 @@
 Subroutine, function
 
 @item @emph{Syntax}:
-<<<<<<< HEAD
-@code{CALL FSTAT(UNIT, VALUES [, STATUS])}
-=======
 @multitable @columnfractions .80
 @item @code{CALL FSTAT(UNIT, VALUES [, STATUS])}
 @item @code{STATUS = FSTAT(UNIT, VALUES)}
 @end multitable
->>>>>>> b56a5220
 
 @item @emph{Arguments}:
 @multitable @columnfractions .15 .70
@@ -5390,21 +5354,12 @@
 @multitable @columnfractions .15 .70
 @item @var{NUMBER} @tab Shall be a scalar of type @code{INTEGER} and of
 default kind, @math{@var{NUMBER} \geq 0}
-<<<<<<< HEAD
-@item @var{VALUE}  @tab Shall be a scalar of type @code{CHARACTER}
-and of default kind.
-@item @var{LENGTH} @tab (Option) Shall be a scalar of type @code{INTEGER}
-and of default kind.
-@item @var{STATUS} @tab (Option) Shall be a scalar of type @code{INTEGER}
-and of default kind.
-=======
 @item @var{VALUE}  @tab (Optional) Shall be a scalar of type @code{CHARACTER}
 and of default kind.
 @item @var{LENGTH} @tab (Optional) Shall be a scalar of type @code{INTEGER}
 and of default kind.
 @item @var{STATUS} @tab (Optional) Shall be a scalar of type @code{INTEGER}
 and of default kind.
->>>>>>> b56a5220
 @end multitable
 
 @item @emph{Return value}:
@@ -5559,15 +5514,6 @@
 @multitable @columnfractions .15 .70
 @item @var{NAME}      @tab Shall be a scalar of type @code{CHARACTER}
 and of default kind.
-<<<<<<< HEAD
-@item @var{VALUE}     @tab Shall be a scalar of type @code{CHARACTER}
-and of default kind.
-@item @var{LENGTH}    @tab Shall be a scalar of type @code{INTEGER}
-and of default kind.
-@item @var{STATUS}    @tab Shall be a scalar of type @code{INTEGER}
-and of default kind.
-@item @var{TRIM_NAME} @tab Shall be a scalar of type @code{LOGICAL}
-=======
 @item @var{VALUE}     @tab (Optional) Shall be a scalar of type @code{CHARACTER}
 and of default kind.
 @item @var{LENGTH}    @tab (Optional) Shall be a scalar of type @code{INTEGER}
@@ -5575,7 +5521,6 @@
 @item @var{STATUS}    @tab (Optional) Shall be a scalar of type @code{INTEGER}
 and of default kind.
 @item @var{TRIM_NAME} @tab (Optional) Shall be a scalar of type @code{LOGICAL}
->>>>>>> b56a5220
 and of default kind.
 @end multitable
 
@@ -6874,50 +6819,6 @@
 
 
 
-@node IMAGE_INDEX
-@section @code{IMAGE_INDEX} --- Function that converts a cosubscript to an image index
-@fnindex IMAGE_INDEX
-@cindex coarray, IMAGE_INDEX
-@cindex images, cosubscript to image index conversion
-
-@table @asis
-@item @emph{Description}:
-Returns the image index belonging to a cosubscript.
-
-@item @emph{Standard}:
-Fortran 2008 and later
-
-@item @emph{Class}:
-Inquiry function.
-
-@item @emph{Syntax}:
-@code{RESULT = IMAGE_INDEX(COARRAY, SUB)}
-
-@item @emph{Arguments}: None.
-@multitable @columnfractions .15 .70
-@item @var{COARRAY} @tab Coarray of any type.
-@item @var{SUB}     @tab default integer rank-1 array of a size equal to
-the corank of @var{COARRAY}.
-@end multitable
-
-
-@item @emph{Return value}:
-Scalar default integer with the value of the image index which corresponds
-to the cosubscripts. For invalid cosubscripts the result is zero.
-
-@item @emph{Example}:
-@smallexample
-INTEGER :: array[2,-1:4,8,*]
-! Writes  28 (or 0 if there are fewer than 28 images)
-WRITE (*,*) IMAGE_INDEX (array, [2,0,3,1])
-@end smallexample
-
-@item @emph{See also}:
-@ref{THIS_IMAGE}, @ref{NUM_IMAGES}
-@end table
-
-
-
 @node IS_IOSTAT_END
 @section @code{IS_IOSTAT_END} --- Test for end-of-file value
 @fnindex IS_IOSTAT_END
@@ -8136,14 +8037,10 @@
 Subroutine, function
 
 @item @emph{Syntax}:
-<<<<<<< HEAD
-@code{CALL LSTAT(NAME, VALUES [, STATUS])}
-=======
 @multitable @columnfractions .80
 @item @code{CALL LSTAT(NAME, VALUES [, STATUS])}
 @item @code{STATUS = LSTAT(NAME, VALUES)}
 @end multitable
->>>>>>> b56a5220
 
 @item @emph{Arguments}:
 @multitable @columnfractions .15 .70
@@ -9430,11 +9327,7 @@
 @node NUM_IMAGES
 @section @code{NUM_IMAGES} --- Function that returns the number of images
 @fnindex NUM_IMAGES
-<<<<<<< HEAD
-@cindex coarray, NUM_IMAGES
-=======
 @cindex coarray, @code{NUM_IMAGES}
->>>>>>> b56a5220
 @cindex images, number of
 
 @table @asis
@@ -10832,11 +10725,7 @@
 Transformational function
 
 @item @emph{Syntax}:
-<<<<<<< HEAD
-@code{RESULT = SELECTED_REAL_KIND([P, R])}
-=======
 @code{RESULT = SELECTED_REAL_KIND([P, R, RADIX])}
->>>>>>> b56a5220
 
 @item @emph{Arguments}:
 @multitable @columnfractions .15 .70
@@ -11690,14 +11579,10 @@
 Subroutine, function
 
 @item @emph{Syntax}:
-<<<<<<< HEAD
-@code{CALL STAT(NAME, VALUES [, STATUS])}
-=======
 @multitable @columnfractions .80
 @item @code{CALL STAT(NAME, VALUES [, STATUS])}
 @item @code{STATUS = STAT(NAME, VALUES)}
 @end multitable
->>>>>>> b56a5220
 
 @item @emph{Arguments}:
 @multitable @columnfractions .15 .70
@@ -12072,11 +11957,7 @@
 @node THIS_IMAGE
 @section @code{THIS_IMAGE} --- Function that returns the cosubscript index of this image
 @fnindex THIS_IMAGE
-<<<<<<< HEAD
-@cindex coarray, THIS_IMAGE
-=======
 @cindex coarray, @code{THIS_IMAGE}
->>>>>>> b56a5220
 @cindex images, index of this image
 
 @table @asis
@@ -12569,15 +12450,10 @@
 Subroutine, function
 
 @item @emph{Syntax}:
-<<<<<<< HEAD
-@code{CALL UMASK(MASK [, OLD])}
-@code{OLD = UMASK(MASK)}
-=======
 @multitable @columnfractions .80
 @item @code{CALL UMASK(MASK [, OLD])}
 @item @code{OLD = UMASK(MASK)}
 @end multitable
->>>>>>> b56a5220
 
 @item @emph{Arguments}:
 @multitable @columnfractions .15 .70
@@ -12819,13 +12695,10 @@
 Default-kind integer constant to be used as kind parameter when defining
 logical variables used in atomic operations. (Fortran 2008 or later.)
 
-<<<<<<< HEAD
-=======
 @item @code{CHARACTER_KINDS}:
 Default-kind integer constant array of rank one containing the supported kind
 parameters of the @code{CHARACTER} type. (Fortran 2008 or later.)
 
->>>>>>> b56a5220
 @item @code{CHARACTER_STORAGE_SIZE}:
 Size in bits of the character storage unit.
 
@@ -12844,13 +12717,10 @@
 size of 16, 32, and 64 bits. It is negative if a target platform
 does not support the particular kind. (Fortran 2008 or later.)
 
-<<<<<<< HEAD
-=======
 @item @code{INTEGER_KINDS}:
 Default-kind integer constant array of rank one containing the supported kind
 parameters of the @code{INTEGER} type. (Fortran 2008 or later.)
 
->>>>>>> b56a5220
 @item @code{IOSTAT_END}:
 The value assigned to the variable passed to the @code{IOSTAT=} specifier of
 an input/output statement if an end-of-file condition occurred.
@@ -12861,11 +12731,7 @@
 
 @item @code{IOSTAT_INQUIRE_INTERNAL_UNIT}:
 Scalar default-integer constant, used by @code{INQUIRE} for the
-<<<<<<< HEAD
-IOSTAT= specifier to denote an that a unit number identifies an
-=======
 @code{IOSTAT=} specifier to denote an that a unit number identifies an
->>>>>>> b56a5220
 internal unit. (Fortran 2008 or later.)
 
 @item @code{NUMERIC_STORAGE_SIZE}:
@@ -12884,13 +12750,10 @@
 size of 32, 64, and 128 bits. It is negative if a target platform
 does not support the particular kind. (Fortran 2008 or later.)
 
-<<<<<<< HEAD
-=======
 @item @code{REAL_KINDS}:
 Default-kind integer constant array of rank one containing the supported kind
 parameters of the @code{REAL} type. (Fortran 2008 or later.)
 
->>>>>>> b56a5220
 @item @code{STAT_LOCKED}:
 Scalar default-integer constant used as STAT= return value by @code{LOCK} to
 denote that the lock variable is locked by the executing image. (Fortran 2008
@@ -12911,12 +12774,9 @@
 denote that the lock variable is unlocked. (Fortran 2008 or later.)
 @end table
 
-<<<<<<< HEAD
-=======
 The module also provides the following intrinsic procedures:
 @ref{COMPILER_OPTIONS} and @ref{COMPILER_VERSION}.
 
->>>>>>> b56a5220
 
 
 @node ISO_C_BINDING
@@ -12999,8 +12859,6 @@
 @item @code{C_VERTICAL_TAB}    @tab vertical tab    @tab @code{'\v'}
 @end multitable
 
-<<<<<<< HEAD
-=======
 Moreover, the following two named constants are defined:
 
 @multitable @columnfractions .20 .80
@@ -13011,7 +12869,6 @@
 
 Both are equivalent to the value @code{NULL} in C.
 
->>>>>>> b56a5220
 @node OpenMP Modules OMP_LIB and OMP_LIB_KINDS
 @section OpenMP Modules @code{OMP_LIB} and @code{OMP_LIB_KINDS}
 @table @asis
