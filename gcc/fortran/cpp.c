/* Copyright (C) 2008-2018 Free Software Foundation, Inc.

This file is part of GCC.

GCC is free software; you can redistribute it and/or modify it under
the terms of the GNU General Public License as published by the Free
Software Foundation; either version 3, or (at your option) any later
version.

GCC is distributed in the hope that it will be useful, but WITHOUT ANY
WARRANTY; without even the implied warranty of MERCHANTABILITY or
FITNESS FOR A PARTICULAR PURPOSE.  See the GNU General Public License
for more details.

You should have received a copy of the GNU General Public License
along with GCC; see the file COPYING3.  If not see
<http://www.gnu.org/licenses/>.  */

#include "config.h"
#include "system.h"
#include "coretypes.h"
#include "target.h"
#include "gfortran.h"
#include "diagnostic.h"


#include "toplev.h"

#include "../../libcpp/internal.h"
#include "cpp.h"
#include "incpath.h"
#include "cppbuiltin.h"
#include "mkdeps.h"

#ifndef TARGET_SYSTEM_ROOT
# define TARGET_SYSTEM_ROOT NULL
#endif

#ifndef TARGET_CPU_CPP_BUILTINS
# define TARGET_CPU_CPP_BUILTINS()
#endif

#ifndef TARGET_OS_CPP_BUILTINS
# define TARGET_OS_CPP_BUILTINS()
#endif

#ifndef TARGET_OBJFMT_CPP_BUILTINS
# define TARGET_OBJFMT_CPP_BUILTINS()
#endif


/* Holds switches parsed by gfc_cpp_handle_option (), but whose
   handling is deferred to gfc_cpp_init ().  */
typedef struct
{
    enum opt_code code;
    const char *arg;
}
gfc_cpp_deferred_opt_t;


/* Defined and undefined macros being queued for output with -dU at
   the next newline.  */
typedef struct gfc_cpp_macro_queue
{
  struct gfc_cpp_macro_queue *next;	/* Next macro in the list.  */
  char *macro;				/* The name of the macro if not
					   defined, the full definition if
					   defined.  */
} gfc_cpp_macro_queue;
static gfc_cpp_macro_queue *cpp_define_queue, *cpp_undefine_queue;

struct gfc_cpp_option_data
{
  /* Argument of -cpp, implied by SPEC;
     if NULL, preprocessing disabled.  */
  const char *temporary_filename;

  const char *output_filename;          /* -o <arg>  */
  int preprocess_only;                  /* -E  */
  int discard_comments;                 /* -C  */
  int discard_comments_in_macro_exp;    /* -CC  */
  int print_include_names;              /* -H  */
  int no_line_commands;                 /* -P  */
  char dump_macros;                     /* -d[DMNU]  */
  int dump_includes;                    /* -dI  */
  int working_directory;                /* -fworking-directory  */
  int no_predefined;                    /* -undef */
  int standard_include_paths;           /* -nostdinc */
  int verbose;                          /* -v */
  int deps;                             /* -M */
  int deps_skip_system;                 /* -MM */
  const char *deps_filename;            /* -M[M]D */
  const char *deps_filename_user;       /* -MF <arg> */
  int deps_missing_are_generated;       /* -MG */
  int deps_phony;                       /* -MP */
  int warn_date_time;                   /* -Wdate-time */

  const char *multilib;                 /* -imultilib <dir>  */
  const char *prefix;                   /* -iprefix <dir>  */
  const char *sysroot;                  /* -isysroot <dir>  */

  /* Options whose handling needs to be deferred until the
     appropriate cpp-objects are created:
      -A predicate=answer
      -D <macro>[=<val>]
      -U <macro>  */
  gfc_cpp_deferred_opt_t *deferred_opt;
  int deferred_opt_count;
}
gfc_cpp_option;

/* Structures used with libcpp:  */
static cpp_options *cpp_option = NULL;
static cpp_reader *cpp_in = NULL;

/* Encapsulates state used to convert a stream of cpp-tokens into
   a text file.  */
static struct
{
  FILE *outf;			/* Stream to write to.  */
  const cpp_token *prev;	/* Previous token.  */
  const cpp_token *source;	/* Source token for spacing.  */
  int src_line;			/* Line number currently being written.  */
  unsigned char printed;	/* Nonzero if something output at line.  */
  bool first_time;		/* cb_file_change hasn't been called yet.  */
} print;

/* General output routines.  */
static void scan_translation_unit (cpp_reader *);
static void scan_translation_unit_trad (cpp_reader *);

/* Callback routines for the parser. Most of these are active only
   in specific modes.  */
static void cb_file_change (cpp_reader *, const line_map_ordinary *);
static void cb_line_change (cpp_reader *, const cpp_token *, int);
static void cb_define (cpp_reader *, source_location, cpp_hashnode *);
static void cb_undef (cpp_reader *, source_location, cpp_hashnode *);
static void cb_def_pragma (cpp_reader *, source_location);
static void cb_include (cpp_reader *, source_location, const unsigned char *,
			const char *, int, const cpp_token **);
static void cb_ident (cpp_reader *, source_location, const cpp_string *);
static void cb_used_define (cpp_reader *, source_location, cpp_hashnode *);
static void cb_used_undef (cpp_reader *, source_location, cpp_hashnode *);
static bool cb_cpp_error (cpp_reader *, int, int, rich_location *,
			  const char *, va_list *)
     ATTRIBUTE_GCC_DIAG(5,0);
void pp_dir_change (cpp_reader *, const char *);

static int dump_macro (cpp_reader *, cpp_hashnode *, void *);
static void dump_queued_macros (cpp_reader *);


static void
cpp_define_builtins (cpp_reader *pfile)
{
  /* Initialize CPP built-ins; '1' corresponds to 'flag_hosted'
     in C, defines __STDC_HOSTED__?!  */
  cpp_init_builtins (pfile, 0);

  /* Initialize GFORTRAN specific builtins.
     These are documented.  */
  define_language_independent_builtin_macros (pfile);
  cpp_define (pfile, "__GFORTRAN__=1");
  cpp_define (pfile, "_LANGUAGE_FORTRAN=1");

  if (flag_openacc)
    cpp_define (pfile, "_OPENACC=201306");

  if (flag_openmp)
    cpp_define (pfile, "_OPENMP=201511");

  /* The defines below are necessary for the TARGET_* macros.

     FIXME:  Note that builtin_define_std() actually is a function
     in c-cppbuiltin.c which uses flags undefined for Fortran.
     Let's skip this for now. If needed, one needs to look into it
     once more.  */

# define builtin_define(TXT) cpp_define (pfile, TXT)
# define builtin_define_std(TXT)
# define builtin_assert(TXT) cpp_assert (pfile, TXT)

  /* FIXME: Pandora's Box
    Using the macros below results in multiple breakages:
     - mingw will fail to compile this file as dependent macros
       assume to be used in c-cppbuiltin.c only. Further, they use
       flags only valid/defined in C (same as noted above).
       [config/i386/mingw32.h, config/i386/cygming.h]
     - other platforms (not as popular) break similarly
       [grep for 'builtin_define_with_int_value' in gcc/config/]

  TARGET_CPU_CPP_BUILTINS ();
  TARGET_OS_CPP_BUILTINS ();
  TARGET_OBJFMT_CPP_BUILTINS (); */

#undef builtin_define
#undef builtin_define_std
#undef builtin_assert
}

bool
gfc_cpp_enabled (void)
{
  return gfc_cpp_option.temporary_filename != NULL;
}

bool
gfc_cpp_preprocess_only (void)
{
  return gfc_cpp_option.preprocess_only;
}

bool
gfc_cpp_makedep (void)
{
  return gfc_cpp_option.deps;
}

void
gfc_cpp_add_dep (const char *name, bool system)
{
  if (!gfc_cpp_option.deps_skip_system || !system)
    deps_add_dep (cpp_get_deps (cpp_in), name);
}

void
gfc_cpp_add_target (const char *name)
{
  deps_add_target (cpp_get_deps (cpp_in), name, 0);
}


const char *
gfc_cpp_temporary_file (void)
{
  return gfc_cpp_option.temporary_filename;
}

void
gfc_cpp_init_options (unsigned int decoded_options_count,
		      struct cl_decoded_option *decoded_options ATTRIBUTE_UNUSED)
{
  /* Do not create any objects from libcpp here. If no
     preprocessing is requested, this would be wasted
     time and effort.

     See gfc_cpp_post_options() instead.  */

  gfc_cpp_option.temporary_filename = NULL;
  gfc_cpp_option.output_filename = NULL;
  gfc_cpp_option.preprocess_only = 0;
  gfc_cpp_option.discard_comments = 1;
  gfc_cpp_option.discard_comments_in_macro_exp = 1;
  gfc_cpp_option.print_include_names = 0;
  gfc_cpp_option.no_line_commands = 0;
  gfc_cpp_option.dump_macros = '\0';
  gfc_cpp_option.dump_includes = 0;
  gfc_cpp_option.working_directory = -1;
  gfc_cpp_option.no_predefined = 0;
  gfc_cpp_option.standard_include_paths = 1;
  gfc_cpp_option.verbose = 0;
  gfc_cpp_option.warn_date_time = 0;
  gfc_cpp_option.deps = 0;
  gfc_cpp_option.deps_skip_system = 0;
  gfc_cpp_option.deps_phony = 0;
  gfc_cpp_option.deps_missing_are_generated = 0;
  gfc_cpp_option.deps_filename = NULL;
  gfc_cpp_option.deps_filename_user = NULL;

  gfc_cpp_option.multilib = NULL;
  gfc_cpp_option.prefix = NULL;
  gfc_cpp_option.sysroot = TARGET_SYSTEM_ROOT;

  gfc_cpp_option.deferred_opt = XNEWVEC (gfc_cpp_deferred_opt_t,
					 decoded_options_count);
  gfc_cpp_option.deferred_opt_count = 0;
}

int
gfc_cpp_handle_option (size_t scode, const char *arg, int value ATTRIBUTE_UNUSED)
{
  int result = 1;
  enum opt_code code = (enum opt_code) scode;

  switch (code)
  {
    default:
      result = 0;
      break;

    case OPT_cpp_:
      gfc_cpp_option.temporary_filename = arg;
      break;

    case OPT_nocpp:
      gfc_cpp_option.temporary_filename = 0L;
      break;

    case OPT_d:
      for ( ; *arg; ++arg)
        switch (*arg)
	{
	  case 'D':
	  case 'M':
	  case 'N':
	  case 'U':
	    gfc_cpp_option.dump_macros = *arg;
	    break;

	  case 'I':
	    gfc_cpp_option.dump_includes = 1;
	    break;
	}
      break;

    case OPT_fworking_directory:
      gfc_cpp_option.working_directory = value;
      break;

    case OPT_idirafter:
      gfc_cpp_add_include_path_after (xstrdup(arg), true);
      break;

    case OPT_imultilib:
      gfc_cpp_option.multilib = arg;
      break;

    case OPT_iprefix:
      gfc_cpp_option.prefix = arg;
      break;

    case OPT_isysroot:
      gfc_cpp_option.sysroot = arg;
      break;

    case OPT_iquote:
    case OPT_isystem:
      gfc_cpp_add_include_path (xstrdup(arg), true);
      break;

    case OPT_nostdinc:
      gfc_cpp_option.standard_include_paths = value;
      break;

    case OPT_o:
      if (!gfc_cpp_option.output_filename)
	gfc_cpp_option.output_filename = arg;
      else
	gfc_fatal_error ("output filename specified twice");
      break;

    case OPT_undef:
      gfc_cpp_option.no_predefined = value;
      break;

    case OPT_v:
      gfc_cpp_option.verbose = value;
      break;

    case OPT_Wdate_time:
      gfc_cpp_option.warn_date_time = value;
      break;

    case OPT_A:
    case OPT_D:
    case OPT_U:
      gfc_cpp_option.deferred_opt[gfc_cpp_option.deferred_opt_count].code = code;
      gfc_cpp_option.deferred_opt[gfc_cpp_option.deferred_opt_count].arg = arg;
      gfc_cpp_option.deferred_opt_count++;
      break;

    case OPT_C:
      gfc_cpp_option.discard_comments = 0;
      break;

    case OPT_CC:
      gfc_cpp_option.discard_comments = 0;
      gfc_cpp_option.discard_comments_in_macro_exp = 0;
      break;

    case OPT_E:
      gfc_cpp_option.preprocess_only = 1;
      break;

    case OPT_H:
      gfc_cpp_option.print_include_names = 1;
      break;

    case OPT_MM:
      gfc_cpp_option.deps_skip_system = 1;
      /* fall through */

    case OPT_M:
      gfc_cpp_option.deps = 1;
      break;

    case OPT_MMD:
      gfc_cpp_option.deps_skip_system = 1;
      /* fall through */

    case OPT_MD:
      gfc_cpp_option.deps = 1;
      gfc_cpp_option.deps_filename = arg;
      break;

    case OPT_MF:
      /* If specified multiple times, last one wins.  */
      gfc_cpp_option.deps_filename_user = arg;
      break;

    case OPT_MG:
      gfc_cpp_option.deps_missing_are_generated = 1;
      break;

    case OPT_MP:
      gfc_cpp_option.deps_phony = 1;
      break;

    case OPT_MQ:
    case OPT_MT:
      gfc_cpp_option.deferred_opt[gfc_cpp_option.deferred_opt_count].code = code;
      gfc_cpp_option.deferred_opt[gfc_cpp_option.deferred_opt_count].arg = arg;
      gfc_cpp_option.deferred_opt_count++;
      break;

    case OPT_P:
      gfc_cpp_option.no_line_commands = 1;
      break;
  }

  return result;
}


void
gfc_cpp_post_options (void)
{
  /* Any preprocessing-related option without '-cpp' is considered
     an error.  */
  if (!gfc_cpp_enabled ()
      && (gfc_cpp_preprocess_only ()
	  || gfc_cpp_makedep ()
	  || !gfc_cpp_option.discard_comments
	  || !gfc_cpp_option.discard_comments_in_macro_exp
	  || gfc_cpp_option.print_include_names
	  || gfc_cpp_option.no_line_commands
	  || gfc_cpp_option.dump_macros
	  || gfc_cpp_option.dump_includes))
    gfc_fatal_error ("To enable preprocessing, use %<-cpp%>");

  if (!gfc_cpp_enabled ())
    return;

  cpp_in = cpp_create_reader (CLK_GNUC89, NULL, line_table);
  gcc_assert (cpp_in);

  /* The cpp_options-structure defines far more flags than those set here.
     If any other is implemented, see c-opt.c (sanitize_cpp_opts) for
     inter-option dependencies that may need to be enforced.  */
  cpp_option = cpp_get_options (cpp_in);
  gcc_assert (cpp_option);

  /* TODO: allow non-traditional modes, e.g. by -cpp-std=...?  */
  cpp_option->traditional = 1;
  cpp_option->cplusplus_comments = 0;

  cpp_option->cpp_pedantic = pedantic;

  cpp_option->dollars_in_ident = flag_dollar_ok;
  cpp_option->discard_comments = gfc_cpp_option.discard_comments;
  cpp_option->discard_comments_in_macro_exp = gfc_cpp_option.discard_comments_in_macro_exp;
  cpp_option->print_include_names = gfc_cpp_option.print_include_names;
  cpp_option->preprocessed = gfc_option.flag_preprocessed;
  cpp_option->warn_date_time = gfc_cpp_option.warn_date_time;

  if (gfc_cpp_makedep ())
    {
      cpp_option->deps.style = DEPS_USER;
      cpp_option->deps.phony_targets = gfc_cpp_option.deps_phony;
      cpp_option->deps.missing_files = gfc_cpp_option.deps_missing_are_generated;

      /* -MF <arg> overrides -M[M]D.  */
      if (gfc_cpp_option.deps_filename_user)
	gfc_cpp_option.deps_filename = gfc_cpp_option.deps_filename_user;
  }

  if (gfc_cpp_option.working_directory == -1)
    gfc_cpp_option.working_directory = (debug_info_level != DINFO_LEVEL_NONE);

  cpp_post_options (cpp_in);

  gfc_cpp_register_include_paths ();
}


void
gfc_cpp_init_0 (void)
{
  struct cpp_callbacks *cb;

  cb = cpp_get_callbacks (cpp_in);
  cb->file_change = cb_file_change;
  cb->line_change = cb_line_change;
  cb->ident = cb_ident;
  cb->def_pragma = cb_def_pragma;
  cb->error = cb_cpp_error;

  if (gfc_cpp_option.dump_includes)
    cb->include = cb_include;

  if ((gfc_cpp_option.dump_macros == 'D')
      || (gfc_cpp_option.dump_macros == 'N'))
    {
      cb->define = cb_define;
      cb->undef  = cb_undef;
    }

  if (gfc_cpp_option.dump_macros == 'U')
    {
      cb->before_define = dump_queued_macros;
      cb->used_define = cb_used_define;
      cb->used_undef = cb_used_undef;
    }

  /* Initialize the print structure.  Setting print.src_line to -1 here is
     a trick to guarantee that the first token of the file will cause
     a linemarker to be output by maybe_print_line.  */
  print.src_line = -1;
  print.printed = 0;
  print.prev = 0;
  print.first_time = 1;

  if (gfc_cpp_preprocess_only ())
    {
      if (gfc_cpp_option.output_filename)
	{
	  /* This needs cheating: with "-E -o <file>", the user wants the
	     preprocessed output in <file>. However, if nothing is done
	     about it <file> is also used for assembler output. Hence, it
	     is necessary to redirect assembler output (actually nothing
	     as -E implies -fsyntax-only) to another file, otherwise the
	     output from preprocessing is lost.  */
	  asm_file_name = gfc_cpp_option.temporary_filename;

	  print.outf = fopen (gfc_cpp_option.output_filename, "w");
	  if (print.outf == NULL)
	    gfc_fatal_error ("opening output file %qs: %s",
			     gfc_cpp_option.output_filename,
			     xstrerror (errno));
	}
      else
	print.outf = stdout;
    }
  else
    {
      print.outf = fopen (gfc_cpp_option.temporary_filename, "w");
      if (print.outf == NULL)
	gfc_fatal_error ("opening output file %qs: %s",
			 gfc_cpp_option.temporary_filename, xstrerror (errno));
    }

  gcc_assert(cpp_in);
  if (!cpp_read_main_file (cpp_in, gfc_source_file))
    errorcount++;
}

void
gfc_cpp_init (void)
{
  int i;

  if (gfc_option.flag_preprocessed)
    return;

  cpp_change_file (cpp_in, LC_RENAME, _("<built-in>"));
  if (!gfc_cpp_option.no_predefined)
    {
      /* Make sure all of the builtins about to be declared have
	BUILTINS_LOCATION has their source_location.  */
      source_location builtins_loc = BUILTINS_LOCATION;
      cpp_force_token_locations (cpp_in, &builtins_loc);

      cpp_define_builtins (cpp_in);

      cpp_stop_forcing_token_locations (cpp_in);
    }

  /* Handle deferred options from command-line.  */
  cpp_change_file (cpp_in, LC_RENAME, _("<command-line>"));

  for (i = 0; i < gfc_cpp_option.deferred_opt_count; i++)
    {
      gfc_cpp_deferred_opt_t *opt = &gfc_cpp_option.deferred_opt[i];

      if (opt->code == OPT_D)
	cpp_define (cpp_in, opt->arg);
      else if (opt->code == OPT_U)
	cpp_undef (cpp_in, opt->arg);
      else if (opt->code == OPT_A)
	{
	  if (opt->arg[0] == '-')
	    cpp_unassert (cpp_in, opt->arg + 1);
	  else
	    cpp_assert (cpp_in, opt->arg);
	}
      else if (opt->code == OPT_MT || opt->code == OPT_MQ)
	deps_add_target (cpp_get_deps (cpp_in),
			 opt->arg, opt->code == OPT_MQ);
    }

  if (gfc_cpp_option.working_directory
      && gfc_cpp_option.preprocess_only && !gfc_cpp_option.no_line_commands)
    pp_dir_change (cpp_in, get_src_pwd ());
}

bool
gfc_cpp_preprocess (const char *source_file)
{
  if (!gfc_cpp_enabled ())
    return false;

  cpp_change_file (cpp_in, LC_RENAME, source_file);

  if (cpp_option->traditional)
    scan_translation_unit_trad (cpp_in);
  else
    scan_translation_unit (cpp_in);

  /* -dM command line option.  */
  if (gfc_cpp_preprocess_only () &&
      gfc_cpp_option.dump_macros == 'M')
    {
      putc ('\n', print.outf);
      cpp_forall_identifiers (cpp_in, dump_macro, NULL);
    }

  putc ('\n', print.outf);

  if (!gfc_cpp_preprocess_only ()
      || (gfc_cpp_preprocess_only () && gfc_cpp_option.output_filename))
    fclose (print.outf);

  return true;
}

void
gfc_cpp_done (void)
{
  if (!gfc_cpp_enabled ())
    return;

  gcc_assert (cpp_in);

  if (gfc_cpp_makedep ())
    {
      if (gfc_cpp_option.deps_filename)
	{
	  FILE *f = fopen (gfc_cpp_option.deps_filename, "w");
	  if (f)
	    {
	      cpp_finish (cpp_in, f);
	      fclose (f);
	    }
	  else
	    gfc_fatal_error ("opening output file %qs: %s",
			     gfc_cpp_option.deps_filename,
			     xstrerror (errno));
	}
      else
	cpp_finish (cpp_in, stdout);
    }

  cpp_undef_all (cpp_in);
  cpp_clear_file_cache (cpp_in);
}

/* PATH must be malloc-ed and NULL-terminated.  */
void
gfc_cpp_add_include_path (char *path, bool user_supplied)
{
  /* CHAIN sets cpp_dir->sysp which differs from 0 if PATH is a system
     include path. Fortran does not define any system include paths.  */
  int cxx_aware = 0;

  add_path (path, INC_BRACKET, cxx_aware, user_supplied);
}

void
gfc_cpp_add_include_path_after (char *path, bool user_supplied)
{
  int cxx_aware = 0;
  add_path (path, INC_AFTER, cxx_aware, user_supplied);
}

void
gfc_cpp_register_include_paths (void)
{
  int cxx_stdinc = 0;
  register_include_chains (cpp_in, gfc_cpp_option.sysroot,
			   gfc_cpp_option.prefix, gfc_cpp_option.multilib,
			   gfc_cpp_option.standard_include_paths, cxx_stdinc,
			   gfc_cpp_option.verbose);
}



static void scan_translation_unit_trad (cpp_reader *);
static void account_for_newlines (const unsigned char *, size_t);
static int dump_macro (cpp_reader *, cpp_hashnode *, void *);

static void print_line (source_location, const char *);
static void maybe_print_line (source_location);


/* Writes out the preprocessed file, handling spacing and paste
   avoidance issues.  */
static void
scan_translation_unit (cpp_reader *pfile)
{
  bool avoid_paste = false;

  print.source = NULL;
  for (;;)
    {
      const cpp_token *token = cpp_get_token (pfile);

      if (token->type == CPP_PADDING)
	{
	  avoid_paste = true;
	  if (print.source == NULL
	      || (!(print.source->flags & PREV_WHITE)
		  && token->val.source == NULL))
	    print.source = token->val.source;
	  continue;
	}

      if (token->type == CPP_EOF)
	break;

      /* Subtle logic to output a space if and only if necessary.  */
      if (avoid_paste)
	{
	  if (print.source == NULL)
	    print.source = token;
	  if (print.source->flags & PREV_WHITE
	      || (print.prev
		  && cpp_avoid_paste (pfile, print.prev, token))
	      || (print.prev == NULL && token->type == CPP_HASH))
	    putc (' ', print.outf);
	}
      else if (token->flags & PREV_WHITE)
	putc (' ', print.outf);

      avoid_paste = false;
      print.source = NULL;
      print.prev = token;
      cpp_output_token (token, print.outf);

      if (token->type == CPP_COMMENT)
	account_for_newlines (token->val.str.text, token->val.str.len);
    }
}

/* Adjust print.src_line for newlines embedded in output.  */
static void
account_for_newlines (const unsigned char *str, size_t len)
{
  while (len--)
    if (*str++ == '\n')
      print.src_line++;
}

/* Writes out a traditionally preprocessed file.  */
static void
scan_translation_unit_trad (cpp_reader *pfile)
{
  while (_cpp_read_logical_line_trad (pfile))
    {
      size_t len = pfile->out.cur - pfile->out.base;
      maybe_print_line (pfile->out.first_line);
      fwrite (pfile->out.base, 1, len, print.outf);
      print.printed = 1;
      if (!CPP_OPTION (pfile, discard_comments))
	account_for_newlines (pfile->out.base, len);
    }
}

/* If the token read on logical line LINE needs to be output on a
   different line to the current one, output the required newlines or
   a line marker.  */
static void
maybe_print_line (source_location src_loc)
{
  const line_map_ordinary *map
    = linemap_check_ordinary (linemap_lookup (line_table, src_loc));
  int src_line = SOURCE_LINE (map, src_loc);

  /* End the previous line of text.  */
  if (print.printed)
    {
      putc ('\n', print.outf);
      print.src_line++;
      print.printed = 0;
    }

  if (src_line >= print.src_line && src_line < print.src_line + 8)
    {
      while (src_line > print.src_line)
	{
	  putc ('\n', print.outf);
	  print.src_line++;
	}
    }
  else
    print_line (src_loc, "");
}

/* Output a line marker for logical line LINE.  Special flags are "1"
   or "2" indicating entering or leaving a file.  */
static void
print_line (source_location src_loc, const char *special_flags)
{
  /* End any previous line of text.  */
  if (print.printed)
    putc ('\n', print.outf);
  print.printed = 0;

  if (!gfc_cpp_option.no_line_commands)
    {
      expanded_location loc;
      size_t to_file_len;
      unsigned char *to_file_quoted;
      unsigned char *p;
      int sysp;

      loc = expand_location (src_loc);
      to_file_len = strlen (loc.file);
      to_file_quoted = (unsigned char *) alloca (to_file_len * 4 + 1);

      print.src_line = loc.line;

      /* cpp_quote_string does not nul-terminate, so we have to do it
	 ourselves.  */
      p = cpp_quote_string (to_file_quoted,
			    (const unsigned char *) loc.file, to_file_len);
      *p = '\0';
      fprintf (print.outf, "# %u \"%s\"%s",
	       print.src_line == 0 ? 1 : print.src_line,
	       to_file_quoted, special_flags);

      sysp = in_system_header_at (src_loc);
      if (sysp == 2)
	fputs (" 3 4", print.outf);
      else if (sysp == 1)
	fputs (" 3", print.outf);

      putc ('\n', print.outf);
    }
}

static void
cb_file_change (cpp_reader * ARG_UNUSED (pfile), const line_map_ordinary *map)
{
  const char *flags = "";

  if (gfc_cpp_option.no_line_commands)
    return;

  if (!map)
    return;

      if (print.first_time)
	{
	  /* Avoid printing foo.i when the main file is foo.c.  */
	  if (!cpp_get_options (cpp_in)->preprocessed)
	    print_line (map->start_location, flags);
	  print.first_time = 0;
	}
      else
	{
	  /* Bring current file to correct line when entering a new file.  */
	  if (map->reason == LC_ENTER)
<<<<<<< HEAD
	    maybe_print_line (INCLUDED_AT (map));
=======
	    maybe_print_line (linemap_included_from (map));
>>>>>>> 440a7ea9
	  if (map->reason == LC_ENTER)
	    flags = " 1";
	  else if (map->reason == LC_LEAVE)
	    flags = " 2";
	  print_line (map->start_location, flags);
	}

}

/* Called when a line of output is started.  TOKEN is the first token
   of the line, and at end of file will be CPP_EOF.  */
static void
cb_line_change (cpp_reader *pfile, const cpp_token *token,
		int parsing_args)
{
  source_location src_loc = token->src_loc;

  if (token->type == CPP_EOF || parsing_args)
    return;

  maybe_print_line (src_loc);
  print.prev = 0;
  print.source = 0;

  /* Supply enough spaces to put this token in its original column,
     one space per column greater than 2, since scan_translation_unit
     will provide a space if PREV_WHITE.  Don't bother trying to
     reconstruct tabs; we can't get it right in general, and nothing
     ought to care.  Some things do care; the fault lies with them.  */
  if (!CPP_OPTION (pfile, traditional))
    {
      const line_map_ordinary *map
	= linemap_check_ordinary (linemap_lookup (line_table, src_loc));
      int spaces = SOURCE_COLUMN (map, src_loc) - 2;
      print.printed = 1;

      while (-- spaces >= 0)
	putc (' ', print.outf);
    }
}

static void
cb_ident (cpp_reader *pfile ATTRIBUTE_UNUSED, source_location line,
	  const cpp_string *str)
{
  maybe_print_line (line);
  fprintf (print.outf, "#ident %s\n", str->text);
  print.src_line++;
}

static void
cb_define (cpp_reader *pfile ATTRIBUTE_UNUSED, source_location line,
           cpp_hashnode *node ATTRIBUTE_UNUSED)
{
  maybe_print_line (line);
  fputs ("#define ", print.outf);

  /* 'D' is whole definition; 'N' is name only.  */
  if (gfc_cpp_option.dump_macros == 'D')
    fputs ((const char *) cpp_macro_definition (pfile, node),
	   print.outf);
  else
    fputs ((const char *) NODE_NAME (node), print.outf);

  putc ('\n', print.outf);
  if (LOCATION_LINE (line) != 0)
    print.src_line++;
}

static void
cb_undef (cpp_reader *pfile ATTRIBUTE_UNUSED, source_location line,
	  cpp_hashnode *node)
{
  maybe_print_line (line);
  fprintf (print.outf, "#undef %s\n", NODE_NAME (node));
  print.src_line++;
}

static void
cb_include (cpp_reader *pfile ATTRIBUTE_UNUSED, source_location line,
	    const unsigned char *dir, const char *header, int angle_brackets,
	    const cpp_token **comments)
{
  maybe_print_line (line);
  if (angle_brackets)
    fprintf (print.outf, "#%s <%s>", dir, header);
  else
    fprintf (print.outf, "#%s \"%s\"", dir, header);

  if (comments != NULL)
    {
      while (*comments != NULL)
	{
	  if ((*comments)->flags & PREV_WHITE)
	    putc (' ', print.outf);
	  cpp_output_token (*comments, print.outf);
	  ++comments;
	}
    }

  putc ('\n', print.outf);
  print.src_line++;
}

/* Dump out the hash table.  */
static int
dump_macro (cpp_reader *pfile, cpp_hashnode *node, void *v ATTRIBUTE_UNUSED)
{
  if (cpp_user_macro_p (node))
    {
      fputs ("#define ", print.outf);
      fputs ((const char *) cpp_macro_definition (pfile, node),
	     print.outf);
      putc ('\n', print.outf);
      print.src_line++;
    }

  return 1;
}

static void
cb_used_define (cpp_reader *pfile, source_location line ATTRIBUTE_UNUSED,
		cpp_hashnode *node)
{
  gfc_cpp_macro_queue *q;
  q = XNEW (gfc_cpp_macro_queue);
  q->macro = xstrdup ((const char *) cpp_macro_definition (pfile, node));
  q->next = cpp_define_queue;
  cpp_define_queue = q;
}

/* Callback from cpp_error for PFILE to print diagnostics from the
   preprocessor.  The diagnostic is of type LEVEL, with REASON set
   to the reason code if LEVEL is represents a warning, at location
   RICHLOC; MSG is the translated message and AP the arguments.
   Returns true if a diagnostic was emitted, false otherwise.  */

static bool
cb_cpp_error (cpp_reader *pfile ATTRIBUTE_UNUSED, int level, int reason,
	      rich_location *richloc,
	      const char *msg, va_list *ap)
{
  diagnostic_info diagnostic;
  diagnostic_t dlevel;
  bool save_warn_system_headers = global_dc->dc_warn_system_headers;
  bool ret;

  switch (level)
    {
    case CPP_DL_WARNING_SYSHDR:
      global_dc->dc_warn_system_headers = 1;
      /* Fall through.  */
    case CPP_DL_WARNING:
      dlevel = DK_WARNING;
      break;
    case CPP_DL_PEDWARN:
      dlevel = DK_PEDWARN;
      break;
    case CPP_DL_ERROR:
      dlevel = DK_ERROR;
      break;
    case CPP_DL_ICE:
      dlevel = DK_ICE;
      break;
    case CPP_DL_NOTE:
      dlevel = DK_NOTE;
      break;
    case CPP_DL_FATAL:
      dlevel = DK_FATAL;
      break;
    default:
      gcc_unreachable ();
    }
  diagnostic_set_info_translated (&diagnostic, msg, ap,
				  richloc, dlevel);
  if (reason == CPP_W_WARNING_DIRECTIVE)
    diagnostic_override_option_index (&diagnostic, OPT_Wcpp);
  ret = diagnostic_report_diagnostic (global_dc, &diagnostic);
  if (level == CPP_DL_WARNING_SYSHDR)
    global_dc->dc_warn_system_headers = save_warn_system_headers;
  return ret;
}

/* Callback called when -fworking-director and -E to emit working
   directory in cpp output file.  */

void
pp_dir_change (cpp_reader *pfile ATTRIBUTE_UNUSED, const char *dir)
{
  size_t to_file_len = strlen (dir);
  unsigned char *to_file_quoted =
     (unsigned char *) alloca (to_file_len * 4 + 1);
  unsigned char *p;

  /* cpp_quote_string does not nul-terminate, so we have to do it ourselves.  */
  p = cpp_quote_string (to_file_quoted, (const unsigned char *) dir, to_file_len);
  *p = '\0';
  fprintf (print.outf, "# 1 \"%s//\"\n", to_file_quoted);
}

/* Copy a #pragma directive to the preprocessed output.  */
static void
cb_def_pragma (cpp_reader *pfile, source_location line)
{
  maybe_print_line (line);
  fputs ("#pragma ", print.outf);
  cpp_output_line (pfile, print.outf);
  print.src_line++;
}

static void
cb_used_undef (cpp_reader *pfile ATTRIBUTE_UNUSED,
	       source_location line ATTRIBUTE_UNUSED,
	       cpp_hashnode *node)
{
  gfc_cpp_macro_queue *q;
  q = XNEW (gfc_cpp_macro_queue);
  q->macro = xstrdup ((const char *) NODE_NAME (node));
  q->next = cpp_undefine_queue;
  cpp_undefine_queue = q;
}

static void
dump_queued_macros (cpp_reader *pfile ATTRIBUTE_UNUSED)
{
  gfc_cpp_macro_queue *q;

  /* End the previous line of text.  */
  if (print.printed)
    {
      putc ('\n', print.outf);
      print.src_line++;
      print.printed = 0;
    }

  for (q = cpp_define_queue; q;)
    {
      gfc_cpp_macro_queue *oq;
      fputs ("#define ", print.outf);
      fputs (q->macro, print.outf);
      putc ('\n', print.outf);
      print.src_line++;
      oq = q;
      q = q->next;
      free (oq->macro);
      free (oq);
    }
  cpp_define_queue = NULL;
  for (q = cpp_undefine_queue; q;)
    {
      gfc_cpp_macro_queue *oq;
      fprintf (print.outf, "#undef %s\n", q->macro);
      print.src_line++;
      oq = q;
      q = q->next;
      free (oq->macro);
      free (oq);
    }
  cpp_undefine_queue = NULL;
}<|MERGE_RESOLUTION|>--- conflicted
+++ resolved
@@ -881,11 +881,7 @@
 	{
 	  /* Bring current file to correct line when entering a new file.  */
 	  if (map->reason == LC_ENTER)
-<<<<<<< HEAD
-	    maybe_print_line (INCLUDED_AT (map));
-=======
 	    maybe_print_line (linemap_included_from (map));
->>>>>>> 440a7ea9
 	  if (map->reason == LC_ENTER)
 	    flags = " 1";
 	  else if (map->reason == LC_LEAVE)
