/* Copyright (C) 2008-2014 Free Software Foundation, Inc.

This file is part of GCC.

GCC is free software; you can redistribute it and/or modify it under
the terms of the GNU General Public License as published by the Free
Software Foundation; either version 3, or (at your option) any later
version.

GCC is distributed in the hope that it will be useful, but WITHOUT ANY
WARRANTY; without even the implied warranty of MERCHANTABILITY or
FITNESS FOR A PARTICULAR PURPOSE.  See the GNU General Public License
for more details.

You should have received a copy of the GNU General Public License
along with GCC; see the file COPYING3.  If not see
<http://www.gnu.org/licenses/>.  */

#include "config.h"
#include "system.h"
#include "coretypes.h"
#include "tm.h"
#include "tree.h"
#include "version.h"
#include "flags.h"


#include "options.h"
#include "gfortran.h"
#include "tm_p.h"		/* Target prototypes.  */
#include "target.h"
#include "toplev.h"
#include "diagnostic.h"

#include "../../libcpp/internal.h"
#include "cpp.h"
#include "incpath.h"
#include "cppbuiltin.h"
#include "mkdeps.h"

#ifndef TARGET_SYSTEM_ROOT
# define TARGET_SYSTEM_ROOT NULL
#endif

#ifndef TARGET_CPU_CPP_BUILTINS
# define TARGET_CPU_CPP_BUILTINS()
#endif

#ifndef TARGET_OS_CPP_BUILTINS
# define TARGET_OS_CPP_BUILTINS()
#endif

#ifndef TARGET_OBJFMT_CPP_BUILTINS
# define TARGET_OBJFMT_CPP_BUILTINS()
#endif


/* Holds switches parsed by gfc_cpp_handle_option (), but whose
   handling is deferred to gfc_cpp_init ().  */
typedef struct
{
    enum opt_code code;
    const char *arg;
}
gfc_cpp_deferred_opt_t;


/* Defined and undefined macros being queued for output with -dU at
   the next newline.  */
typedef struct gfc_cpp_macro_queue
{
  struct gfc_cpp_macro_queue *next;	/* Next macro in the list.  */
  char *macro;				/* The name of the macro if not
					   defined, the full definition if
					   defined.  */
} gfc_cpp_macro_queue;
static gfc_cpp_macro_queue *cpp_define_queue, *cpp_undefine_queue;

struct gfc_cpp_option_data
{
  /* Argument of -cpp, implied by SPEC;
     if NULL, preprocessing disabled.  */
  const char *temporary_filename;

  const char *output_filename;          /* -o <arg>  */
  int preprocess_only;                  /* -E  */
  int discard_comments;                 /* -C  */
  int discard_comments_in_macro_exp;    /* -CC  */
  int print_include_names;              /* -H  */
  int no_line_commands;                 /* -P  */
  char dump_macros;                     /* -d[DMNU]  */
  int dump_includes;                    /* -dI  */
  int working_directory;                /* -fworking-directory  */
  int no_predefined;                    /* -undef */
  int standard_include_paths;           /* -nostdinc */
  int verbose;                          /* -v */
  int deps;                             /* -M */
  int deps_skip_system;                 /* -MM */
  const char *deps_filename;            /* -M[M]D */
  const char *deps_filename_user;       /* -MF <arg> */
  int deps_missing_are_generated;       /* -MG */
  int deps_phony;                       /* -MP */
  int warn_date_time;                   /* -Wdate-time */

  const char *multilib;                 /* -imultilib <dir>  */
  const char *prefix;                   /* -iprefix <dir>  */
  const char *sysroot;                  /* -isysroot <dir>  */

  /* Options whose handling needs to be deferred until the
     appropriate cpp-objects are created:
      -A predicate=answer
      -D <macro>[=<val>]
      -U <macro>  */
  gfc_cpp_deferred_opt_t *deferred_opt;
  int deferred_opt_count;
}
gfc_cpp_option;

/* Structures used with libcpp:  */
static cpp_options *cpp_option = NULL;
static cpp_reader *cpp_in = NULL;

/* Encapsulates state used to convert a stream of cpp-tokens into
   a text file.  */
static struct
{
  FILE *outf;			/* Stream to write to.  */
  const cpp_token *prev;	/* Previous token.  */
  const cpp_token *source;	/* Source token for spacing.  */
  int src_line;			/* Line number currently being written.  */
  unsigned char printed;	/* Nonzero if something output at line.  */
  bool first_time;		/* cb_file_change hasn't been called yet.  */
} print;

/* General output routines.  */
static void scan_translation_unit (cpp_reader *);
static void scan_translation_unit_trad (cpp_reader *);

/* Callback routines for the parser. Most of these are active only
   in specific modes.  */
static void cb_file_change (cpp_reader *, const struct line_map *);
static void cb_line_change (cpp_reader *, const cpp_token *, int);
static void cb_define (cpp_reader *, source_location, cpp_hashnode *);
static void cb_undef (cpp_reader *, source_location, cpp_hashnode *);
static void cb_def_pragma (cpp_reader *, source_location);
static void cb_include (cpp_reader *, source_location, const unsigned char *,
			const char *, int, const cpp_token **);
static void cb_ident (cpp_reader *, source_location, const cpp_string *);
static void cb_used_define (cpp_reader *, source_location, cpp_hashnode *);
static void cb_used_undef (cpp_reader *, source_location, cpp_hashnode *);
static bool cb_cpp_error (cpp_reader *, int, int, location_t, unsigned int,
			  const char *, va_list *)
     ATTRIBUTE_GCC_DIAG(6,0);
void pp_dir_change (cpp_reader *, const char *);

static int dump_macro (cpp_reader *, cpp_hashnode *, void *);
static void dump_queued_macros (cpp_reader *);


static void
cpp_define_builtins (cpp_reader *pfile)
{
  /* Initialize CPP built-ins; '1' corresponds to 'flag_hosted'
     in C, defines __STDC_HOSTED__?!  */
  cpp_init_builtins (pfile, 0);

  /* Initialize GFORTRAN specific builtins.
     These are documented.  */
  define_language_independent_builtin_macros (pfile);
  cpp_define (pfile, "__GFORTRAN__=1");
  cpp_define (pfile, "_LANGUAGE_FORTRAN=1");

<<<<<<< HEAD
  if (gfc_option.gfc_flag_openacc)
    cpp_define (pfile, "_OPENACC=201306");

  if (gfc_option.gfc_flag_openmp)
=======
  if (flag_openmp)
>>>>>>> d4f5579a
    cpp_define (pfile, "_OPENMP=201307");

  /* The defines below are necessary for the TARGET_* macros.

     FIXME:  Note that builtin_define_std() actually is a function
     in c-cppbuiltin.c which uses flags undefined for Fortran.
     Let's skip this for now. If needed, one needs to look into it
     once more.  */

# define builtin_define(TXT) cpp_define (pfile, TXT)
# define builtin_define_std(TXT)
# define builtin_assert(TXT) cpp_assert (pfile, TXT)

  /* FIXME: Pandora's Box
    Using the macros below results in multiple breakages:
     - mingw will fail to compile this file as dependent macros
       assume to be used in c-cppbuiltin.c only. Further, they use
       flags only valid/defined in C (same as noted above).
       [config/i386/mingw32.h, config/i386/cygming.h]
     - other platforms (not as popular) break similarly
       [grep for 'builtin_define_with_int_value' in gcc/config/]

  TARGET_CPU_CPP_BUILTINS ();
  TARGET_OS_CPP_BUILTINS ();
  TARGET_OBJFMT_CPP_BUILTINS (); */

#undef builtin_define
#undef builtin_define_std
#undef builtin_assert
}

bool
gfc_cpp_enabled (void)
{
  return gfc_cpp_option.temporary_filename != NULL;
}

bool
gfc_cpp_preprocess_only (void)
{
  return gfc_cpp_option.preprocess_only;
}

bool
gfc_cpp_makedep (void)
{
  return gfc_cpp_option.deps;
}

void
gfc_cpp_add_dep (const char *name, bool system)
{
  if (!gfc_cpp_option.deps_skip_system || !system)
    deps_add_dep (cpp_get_deps (cpp_in), name);
}

void
gfc_cpp_add_target (const char *name)
{
  deps_add_target (cpp_get_deps (cpp_in), name, 0);
}


const char *
gfc_cpp_temporary_file (void)
{
  return gfc_cpp_option.temporary_filename;
}

void
gfc_cpp_init_options (unsigned int decoded_options_count,
		      struct cl_decoded_option *decoded_options ATTRIBUTE_UNUSED)
{
  /* Do not create any objects from libcpp here. If no
     preprocessing is requested, this would be wasted
     time and effort.

     See gfc_cpp_post_options() instead.  */

  gfc_cpp_option.temporary_filename = NULL;
  gfc_cpp_option.output_filename = NULL;
  gfc_cpp_option.preprocess_only = 0;
  gfc_cpp_option.discard_comments = 1;
  gfc_cpp_option.discard_comments_in_macro_exp = 1;
  gfc_cpp_option.print_include_names = 0;
  gfc_cpp_option.no_line_commands = 0;
  gfc_cpp_option.dump_macros = '\0';
  gfc_cpp_option.dump_includes = 0;
  gfc_cpp_option.working_directory = -1;
  gfc_cpp_option.no_predefined = 0;
  gfc_cpp_option.standard_include_paths = 1;
  gfc_cpp_option.verbose = 0;
  gfc_cpp_option.warn_date_time = 0;
  gfc_cpp_option.deps = 0;
  gfc_cpp_option.deps_skip_system = 0;
  gfc_cpp_option.deps_phony = 0;
  gfc_cpp_option.deps_missing_are_generated = 0;
  gfc_cpp_option.deps_filename = NULL;
  gfc_cpp_option.deps_filename_user = NULL;

  gfc_cpp_option.multilib = NULL;
  gfc_cpp_option.prefix = NULL;
  gfc_cpp_option.sysroot = TARGET_SYSTEM_ROOT;

  gfc_cpp_option.deferred_opt = XNEWVEC (gfc_cpp_deferred_opt_t,
					 decoded_options_count);
  gfc_cpp_option.deferred_opt_count = 0;
}

int
gfc_cpp_handle_option (size_t scode, const char *arg, int value ATTRIBUTE_UNUSED)
{
  int result = 1;
  enum opt_code code = (enum opt_code) scode;

  switch (code)
  {
    default:
      result = 0;
      break;

    case OPT_cpp_:
      gfc_cpp_option.temporary_filename = arg;
      break;

    case OPT_nocpp:
      gfc_cpp_option.temporary_filename = 0L;
      break;

    case OPT_d:
      for ( ; *arg; ++arg)
        switch (*arg)
	{
	  case 'D':
	  case 'M':
	  case 'N':
	  case 'U':
	    gfc_cpp_option.dump_macros = *arg;
	    break;

	  case 'I':
	    gfc_cpp_option.dump_includes = 1;
	    break;
	}
      break;

    case OPT_fworking_directory:
      gfc_cpp_option.working_directory = value;
      break;

    case OPT_idirafter:
      gfc_cpp_add_include_path_after (xstrdup(arg), true);
      break;

    case OPT_imultilib:
      gfc_cpp_option.multilib = arg;
      break;

    case OPT_iprefix:
      gfc_cpp_option.prefix = arg;
      break;

    case OPT_isysroot:
      gfc_cpp_option.sysroot = arg;
      break;

    case OPT_iquote:
    case OPT_isystem:
      gfc_cpp_add_include_path (xstrdup(arg), true);
      break;

    case OPT_nostdinc:
      gfc_cpp_option.standard_include_paths = value;
      break;

    case OPT_o:
      if (!gfc_cpp_option.output_filename)
	gfc_cpp_option.output_filename = arg;
      else
	gfc_fatal_error ("output filename specified twice");
      break;

    case OPT_undef:
      gfc_cpp_option.no_predefined = value;
      break;

    case OPT_v:
      gfc_cpp_option.verbose = value;
      break;

    case OPT_Wdate_time:
      gfc_cpp_option.warn_date_time = value;
      break;

    case OPT_A:
    case OPT_D:
    case OPT_U:
      gfc_cpp_option.deferred_opt[gfc_cpp_option.deferred_opt_count].code = code;
      gfc_cpp_option.deferred_opt[gfc_cpp_option.deferred_opt_count].arg = arg;
      gfc_cpp_option.deferred_opt_count++;
      break;

    case OPT_C:
      gfc_cpp_option.discard_comments = 0;
      break;

    case OPT_CC:
      gfc_cpp_option.discard_comments = 0;
      gfc_cpp_option.discard_comments_in_macro_exp = 0;
      break;

    case OPT_E:
      gfc_cpp_option.preprocess_only = 1;
      break;

    case OPT_H:
      gfc_cpp_option.print_include_names = 1;
      break;

    case OPT_MM:
      gfc_cpp_option.deps_skip_system = 1;
      /* fall through */

    case OPT_M:
      gfc_cpp_option.deps = 1;
      break;

    case OPT_MMD:
      gfc_cpp_option.deps_skip_system = 1;
      /* fall through */

    case OPT_MD:
      gfc_cpp_option.deps = 1;
      gfc_cpp_option.deps_filename = arg;
      break;

    case OPT_MF:
      /* If specified multiple times, last one wins.  */
      gfc_cpp_option.deps_filename_user = arg;
      break;

    case OPT_MG:
      gfc_cpp_option.deps_missing_are_generated = 1;
      break;

    case OPT_MP:
      gfc_cpp_option.deps_phony = 1;
      break;

    case OPT_MQ:
    case OPT_MT:
      gfc_cpp_option.deferred_opt[gfc_cpp_option.deferred_opt_count].code = code;
      gfc_cpp_option.deferred_opt[gfc_cpp_option.deferred_opt_count].arg = arg;
      gfc_cpp_option.deferred_opt_count++;
      break;

    case OPT_P:
      gfc_cpp_option.no_line_commands = 1;
      break;
  }

  return result;
}


void
gfc_cpp_post_options (void)
{
  /* Any preprocessing-related option without '-cpp' is considered
     an error.  */
  if (!gfc_cpp_enabled ()
      && (gfc_cpp_preprocess_only ()
	  || gfc_cpp_makedep ()
	  || !gfc_cpp_option.discard_comments
	  || !gfc_cpp_option.discard_comments_in_macro_exp
	  || gfc_cpp_option.print_include_names
	  || gfc_cpp_option.no_line_commands
	  || gfc_cpp_option.dump_macros
	  || gfc_cpp_option.dump_includes))
    gfc_fatal_error ("To enable preprocessing, use %<-cpp%>");

  if (!gfc_cpp_enabled ())
    return;

  cpp_in = cpp_create_reader (CLK_GNUC89, NULL, line_table);
  gcc_assert (cpp_in);

  /* The cpp_options-structure defines far more flags than those set here.
     If any other is implemented, see c-opt.c (sanitize_cpp_opts) for
     inter-option dependencies that may need to be enforced.  */
  cpp_option = cpp_get_options (cpp_in);
  gcc_assert (cpp_option);

  /* TODO: allow non-traditional modes, e.g. by -cpp-std=...?  */
  cpp_option->traditional = 1;
  cpp_option->cplusplus_comments = 0;

  cpp_option->cpp_pedantic = pedantic;

  cpp_option->dollars_in_ident = flag_dollar_ok;
  cpp_option->discard_comments = gfc_cpp_option.discard_comments;
  cpp_option->discard_comments_in_macro_exp = gfc_cpp_option.discard_comments_in_macro_exp;
  cpp_option->print_include_names = gfc_cpp_option.print_include_names;
  cpp_option->preprocessed = gfc_option.flag_preprocessed;
  cpp_option->warn_date_time = gfc_cpp_option.warn_date_time;

  if (gfc_cpp_makedep ())
    {
      cpp_option->deps.style = DEPS_USER;
      cpp_option->deps.phony_targets = gfc_cpp_option.deps_phony;
      cpp_option->deps.missing_files = gfc_cpp_option.deps_missing_are_generated;

      /* -MF <arg> overrides -M[M]D.  */
      if (gfc_cpp_option.deps_filename_user)
	gfc_cpp_option.deps_filename = gfc_cpp_option.deps_filename_user;
  }

  if (gfc_cpp_option.working_directory == -1)
    gfc_cpp_option.working_directory = (debug_info_level != DINFO_LEVEL_NONE);

  cpp_post_options (cpp_in);

  gfc_cpp_register_include_paths ();
}


void
gfc_cpp_init_0 (void)
{
  struct cpp_callbacks *cb;

  cb = cpp_get_callbacks (cpp_in);
  cb->file_change = cb_file_change;
  cb->line_change = cb_line_change;
  cb->ident = cb_ident;
  cb->def_pragma = cb_def_pragma;
  cb->error = cb_cpp_error;

  if (gfc_cpp_option.dump_includes)
    cb->include = cb_include;

  if ((gfc_cpp_option.dump_macros == 'D')
      || (gfc_cpp_option.dump_macros == 'N'))
    {
      cb->define = cb_define;
      cb->undef  = cb_undef;
    }

  if (gfc_cpp_option.dump_macros == 'U')
    {
      cb->before_define = dump_queued_macros;
      cb->used_define = cb_used_define;
      cb->used_undef = cb_used_undef;
    }

  /* Initialize the print structure.  Setting print.src_line to -1 here is
     a trick to guarantee that the first token of the file will cause
     a linemarker to be output by maybe_print_line.  */
  print.src_line = -1;
  print.printed = 0;
  print.prev = 0;
  print.first_time = 1;

  if (gfc_cpp_preprocess_only ())
    {
      if (gfc_cpp_option.output_filename)
	{
	  /* This needs cheating: with "-E -o <file>", the user wants the
	     preprocessed output in <file>. However, if nothing is done
	     about it <file> is also used for assembler output. Hence, it
	     is necessary to redirect assembler output (actually nothing
	     as -E implies -fsyntax-only) to another file, otherwise the
	     output from preprocessing is lost.  */
	  asm_file_name = gfc_cpp_option.temporary_filename;

	  print.outf = fopen (gfc_cpp_option.output_filename, "w");
	  if (print.outf == NULL)
	    gfc_fatal_error ("opening output file %qs: %s",
			     gfc_cpp_option.output_filename,
			     xstrerror (errno));
	}
      else
	print.outf = stdout;
    }
  else
    {
      print.outf = fopen (gfc_cpp_option.temporary_filename, "w");
      if (print.outf == NULL)
	gfc_fatal_error ("opening output file %qs: %s",
			 gfc_cpp_option.temporary_filename, xstrerror (errno));
    }

  gcc_assert(cpp_in);
  if (!cpp_read_main_file (cpp_in, gfc_source_file))
    errorcount++;
}

void
gfc_cpp_init (void)
{
  int i;

  if (gfc_option.flag_preprocessed)
    return;

  cpp_change_file (cpp_in, LC_RENAME, _("<built-in>"));
  if (!gfc_cpp_option.no_predefined)
    {
      /* Make sure all of the builtins about to be declared have
	BUILTINS_LOCATION has their source_location.  */
      source_location builtins_loc = BUILTINS_LOCATION;
      cpp_force_token_locations (cpp_in, &builtins_loc);

      cpp_define_builtins (cpp_in);

      cpp_stop_forcing_token_locations (cpp_in);
    }

  /* Handle deferred options from command-line.  */
  cpp_change_file (cpp_in, LC_RENAME, _("<command-line>"));

  for (i = 0; i < gfc_cpp_option.deferred_opt_count; i++)
    {
      gfc_cpp_deferred_opt_t *opt = &gfc_cpp_option.deferred_opt[i];

      if (opt->code == OPT_D)
	cpp_define (cpp_in, opt->arg);
      else if (opt->code == OPT_U)
	cpp_undef (cpp_in, opt->arg);
      else if (opt->code == OPT_A)
	{
	  if (opt->arg[0] == '-')
	    cpp_unassert (cpp_in, opt->arg + 1);
	  else
	    cpp_assert (cpp_in, opt->arg);
	}
      else if (opt->code == OPT_MT || opt->code == OPT_MQ)
	deps_add_target (cpp_get_deps (cpp_in),
			 opt->arg, opt->code == OPT_MQ);
    }

  if (gfc_cpp_option.working_directory
      && gfc_cpp_option.preprocess_only && !gfc_cpp_option.no_line_commands)
    pp_dir_change (cpp_in, get_src_pwd ());
}

bool
gfc_cpp_preprocess (const char *source_file)
{
  if (!gfc_cpp_enabled ())
    return false;

  cpp_change_file (cpp_in, LC_RENAME, source_file);

  if (cpp_option->traditional)
    scan_translation_unit_trad (cpp_in);
  else
    scan_translation_unit (cpp_in);

  /* -dM command line option.  */
  if (gfc_cpp_preprocess_only () &&
      gfc_cpp_option.dump_macros == 'M')
    {
      putc ('\n', print.outf);
      cpp_forall_identifiers (cpp_in, dump_macro, NULL);
    }

  putc ('\n', print.outf);

  if (!gfc_cpp_preprocess_only ()
      || (gfc_cpp_preprocess_only () && gfc_cpp_option.output_filename))
    fclose (print.outf);

  return true;
}

void
gfc_cpp_done (void)
{
  if (!gfc_cpp_enabled ())
    return;

  gcc_assert (cpp_in);

  if (gfc_cpp_makedep ())
    {
      if (gfc_cpp_option.deps_filename)
	{
	  FILE *f = fopen (gfc_cpp_option.deps_filename, "w");
	  if (f)
	    {
	      cpp_finish (cpp_in, f);
	      fclose (f);
	    }
	  else
	    gfc_fatal_error ("opening output file %qs: %s",
			     gfc_cpp_option.deps_filename,
			     xstrerror (errno));
	}
      else
	cpp_finish (cpp_in, stdout);
    }

  cpp_undef_all (cpp_in);
  cpp_clear_file_cache (cpp_in);
}

/* PATH must be malloc-ed and NULL-terminated.  */
void
gfc_cpp_add_include_path (char *path, bool user_supplied)
{
  /* CHAIN sets cpp_dir->sysp which differs from 0 if PATH is a system
     include path. Fortran does not define any system include paths.  */
  int cxx_aware = 0;

  add_path (path, BRACKET, cxx_aware, user_supplied);
}

void
gfc_cpp_add_include_path_after (char *path, bool user_supplied)
{
  int cxx_aware = 0;
  add_path (path, AFTER, cxx_aware, user_supplied);
}

void
gfc_cpp_register_include_paths (void)
{
  int cxx_stdinc = 0;
  register_include_chains (cpp_in, gfc_cpp_option.sysroot,
			   gfc_cpp_option.prefix, gfc_cpp_option.multilib,
			   gfc_cpp_option.standard_include_paths, cxx_stdinc,
			   gfc_cpp_option.verbose);
}



static void scan_translation_unit_trad (cpp_reader *);
static void account_for_newlines (const unsigned char *, size_t);
static int dump_macro (cpp_reader *, cpp_hashnode *, void *);

static void print_line (source_location, const char *);
static void maybe_print_line (source_location);


/* Writes out the preprocessed file, handling spacing and paste
   avoidance issues.  */
static void
scan_translation_unit (cpp_reader *pfile)
{
  bool avoid_paste = false;

  print.source = NULL;
  for (;;)
    {
      const cpp_token *token = cpp_get_token (pfile);

      if (token->type == CPP_PADDING)
	{
	  avoid_paste = true;
	  if (print.source == NULL
	      || (!(print.source->flags & PREV_WHITE)
		  && token->val.source == NULL))
	    print.source = token->val.source;
	  continue;
	}

      if (token->type == CPP_EOF)
	break;

      /* Subtle logic to output a space if and only if necessary.  */
      if (avoid_paste)
	{
	  if (print.source == NULL)
	    print.source = token;
	  if (print.source->flags & PREV_WHITE
	      || (print.prev
		  && cpp_avoid_paste (pfile, print.prev, token))
	      || (print.prev == NULL && token->type == CPP_HASH))
	    putc (' ', print.outf);
	}
      else if (token->flags & PREV_WHITE)
	putc (' ', print.outf);

      avoid_paste = false;
      print.source = NULL;
      print.prev = token;
      cpp_output_token (token, print.outf);

      if (token->type == CPP_COMMENT)
	account_for_newlines (token->val.str.text, token->val.str.len);
    }
}

/* Adjust print.src_line for newlines embedded in output.  */
static void
account_for_newlines (const unsigned char *str, size_t len)
{
  while (len--)
    if (*str++ == '\n')
      print.src_line++;
}

/* Writes out a traditionally preprocessed file.  */
static void
scan_translation_unit_trad (cpp_reader *pfile)
{
  while (_cpp_read_logical_line_trad (pfile))
    {
      size_t len = pfile->out.cur - pfile->out.base;
      maybe_print_line (pfile->out.first_line);
      fwrite (pfile->out.base, 1, len, print.outf);
      print.printed = 1;
      if (!CPP_OPTION (pfile, discard_comments))
	account_for_newlines (pfile->out.base, len);
    }
}

/* If the token read on logical line LINE needs to be output on a
   different line to the current one, output the required newlines or
   a line marker.  */
static void
maybe_print_line (source_location src_loc)
{
  const struct line_map *map = linemap_lookup (line_table, src_loc);
  int src_line = SOURCE_LINE (map, src_loc);

  /* End the previous line of text.  */
  if (print.printed)
    {
      putc ('\n', print.outf);
      print.src_line++;
      print.printed = 0;
    }

  if (src_line >= print.src_line && src_line < print.src_line + 8)
    {
      while (src_line > print.src_line)
	{
	  putc ('\n', print.outf);
	  print.src_line++;
	}
    }
  else
    print_line (src_loc, "");
}

/* Output a line marker for logical line LINE.  Special flags are "1"
   or "2" indicating entering or leaving a file.  */
static void
print_line (source_location src_loc, const char *special_flags)
{
  /* End any previous line of text.  */
  if (print.printed)
    putc ('\n', print.outf);
  print.printed = 0;

  if (!gfc_cpp_option.no_line_commands)
    {
      expanded_location loc;
      size_t to_file_len;
      unsigned char *to_file_quoted;
      unsigned char *p;
      int sysp;

      loc = expand_location (src_loc);
      to_file_len = strlen (loc.file);
      to_file_quoted = (unsigned char *) alloca (to_file_len * 4 + 1);

      print.src_line = loc.line;

      /* cpp_quote_string does not nul-terminate, so we have to do it
	 ourselves.  */
      p = cpp_quote_string (to_file_quoted,
			    (const unsigned char *) loc.file, to_file_len);
      *p = '\0';
      fprintf (print.outf, "# %u \"%s\"%s",
	       print.src_line == 0 ? 1 : print.src_line,
	       to_file_quoted, special_flags);

      sysp = in_system_header_at (src_loc);
      if (sysp == 2)
	fputs (" 3 4", print.outf);
      else if (sysp == 1)
	fputs (" 3", print.outf);

      putc ('\n', print.outf);
    }
}

static void
cb_file_change (cpp_reader * ARG_UNUSED (pfile), const struct line_map *map)
{
  const char *flags = "";

  if (gfc_cpp_option.no_line_commands)
    return;

  if (!map)
    return;

      if (print.first_time)
	{
	  /* Avoid printing foo.i when the main file is foo.c.  */
	  if (!cpp_get_options (cpp_in)->preprocessed)
	    print_line (map->start_location, flags);
	  print.first_time = 0;
	}
      else
	{
	  /* Bring current file to correct line when entering a new file.  */
	  if (map->reason == LC_ENTER)
	    {
	      const struct line_map *from = INCLUDED_FROM (line_table, map);
	      maybe_print_line (LAST_SOURCE_LINE_LOCATION (from));
	    }
	  if (map->reason == LC_ENTER)
	    flags = " 1";
	  else if (map->reason == LC_LEAVE)
	    flags = " 2";
	  print_line (map->start_location, flags);
	}

}

/* Called when a line of output is started.  TOKEN is the first token
   of the line, and at end of file will be CPP_EOF.  */
static void
cb_line_change (cpp_reader *pfile, const cpp_token *token,
		int parsing_args)
{
  source_location src_loc = token->src_loc;

  if (token->type == CPP_EOF || parsing_args)
    return;

  maybe_print_line (src_loc);
  print.prev = 0;
  print.source = 0;

  /* Supply enough spaces to put this token in its original column,
     one space per column greater than 2, since scan_translation_unit
     will provide a space if PREV_WHITE.  Don't bother trying to
     reconstruct tabs; we can't get it right in general, and nothing
     ought to care.  Some things do care; the fault lies with them.  */
  if (!CPP_OPTION (pfile, traditional))
    {
      const struct line_map *map = linemap_lookup (line_table, src_loc);
      int spaces = SOURCE_COLUMN (map, src_loc) - 2;
      print.printed = 1;

      while (-- spaces >= 0)
	putc (' ', print.outf);
    }
}

static void
cb_ident (cpp_reader *pfile ATTRIBUTE_UNUSED, source_location line,
	  const cpp_string *str)
{
  maybe_print_line (line);
  fprintf (print.outf, "#ident %s\n", str->text);
  print.src_line++;
}

static void
cb_define (cpp_reader *pfile ATTRIBUTE_UNUSED, source_location line,
           cpp_hashnode *node ATTRIBUTE_UNUSED)
{
  maybe_print_line (line);
  fputs ("#define ", print.outf);

  /* 'D' is whole definition; 'N' is name only.  */
  if (gfc_cpp_option.dump_macros == 'D')
    fputs ((const char *) cpp_macro_definition (pfile, node),
	   print.outf);
  else
    fputs ((const char *) NODE_NAME (node), print.outf);

  putc ('\n', print.outf);
  if (LOCATION_LINE (line) != 0)
    print.src_line++;
}

static void
cb_undef (cpp_reader *pfile ATTRIBUTE_UNUSED, source_location line,
	  cpp_hashnode *node)
{
  maybe_print_line (line);
  fprintf (print.outf, "#undef %s\n", NODE_NAME (node));
  print.src_line++;
}

static void
cb_include (cpp_reader *pfile ATTRIBUTE_UNUSED, source_location line,
	    const unsigned char *dir, const char *header, int angle_brackets,
	    const cpp_token **comments)
{
  maybe_print_line (line);
  if (angle_brackets)
    fprintf (print.outf, "#%s <%s>", dir, header);
  else
    fprintf (print.outf, "#%s \"%s\"", dir, header);

  if (comments != NULL)
    {
      while (*comments != NULL)
	{
	  if ((*comments)->flags & PREV_WHITE)
	    putc (' ', print.outf);
	  cpp_output_token (*comments, print.outf);
	  ++comments;
	}
    }

  putc ('\n', print.outf);
  print.src_line++;
}

/* Dump out the hash table.  */
static int
dump_macro (cpp_reader *pfile, cpp_hashnode *node, void *v ATTRIBUTE_UNUSED)
{
  if (node->type == NT_MACRO && !(node->flags & NODE_BUILTIN))
    {
      fputs ("#define ", print.outf);
      fputs ((const char *) cpp_macro_definition (pfile, node),
	     print.outf);
      putc ('\n', print.outf);
      print.src_line++;
    }

  return 1;
}

static void
cb_used_define (cpp_reader *pfile, source_location line ATTRIBUTE_UNUSED,
		cpp_hashnode *node)
{
  gfc_cpp_macro_queue *q;
  q = XNEW (gfc_cpp_macro_queue);
  q->macro = xstrdup ((const char *) cpp_macro_definition (pfile, node));
  q->next = cpp_define_queue;
  cpp_define_queue = q;
}

/* Callback from cpp_error for PFILE to print diagnostics from the
   preprocessor.  The diagnostic is of type LEVEL, with REASON set
   to the reason code if LEVEL is represents a warning, at location
   LOCATION, with column number possibly overridden by COLUMN_OVERRIDE
   if not zero; MSG is the translated message and AP the arguments.
   Returns true if a diagnostic was emitted, false otherwise.  */

static bool
cb_cpp_error (cpp_reader *pfile ATTRIBUTE_UNUSED, int level, int reason,
	      location_t location, unsigned int column_override,
	      const char *msg, va_list *ap)
{
  diagnostic_info diagnostic;
  diagnostic_t dlevel;
  bool save_warn_system_headers = global_dc->dc_warn_system_headers;
  bool ret;

  switch (level)
    {
    case CPP_DL_WARNING_SYSHDR:
      global_dc->dc_warn_system_headers = 1;
      /* Fall through.  */
    case CPP_DL_WARNING:
      dlevel = DK_WARNING;
      break;
    case CPP_DL_PEDWARN:
      dlevel = DK_PEDWARN;
      break;
    case CPP_DL_ERROR:
      dlevel = DK_ERROR;
      break;
    case CPP_DL_ICE:
      dlevel = DK_ICE;
      break;
    case CPP_DL_NOTE:
      dlevel = DK_NOTE;
      break;
    case CPP_DL_FATAL:
      dlevel = DK_FATAL;
      break;
    default:
      gcc_unreachable ();
    }
  diagnostic_set_info_translated (&diagnostic, msg, ap,
				  location, dlevel);
  if (column_override)
    diagnostic_override_column (&diagnostic, column_override);
  if (reason == CPP_W_WARNING_DIRECTIVE)
    diagnostic_override_option_index (&diagnostic, OPT_Wcpp);
  ret = report_diagnostic (&diagnostic);
  if (level == CPP_DL_WARNING_SYSHDR)
    global_dc->dc_warn_system_headers = save_warn_system_headers;
  return ret;
}

/* Callback called when -fworking-director and -E to emit working
   directory in cpp output file.  */

void
pp_dir_change (cpp_reader *pfile ATTRIBUTE_UNUSED, const char *dir)
{
  size_t to_file_len = strlen (dir);
  unsigned char *to_file_quoted =
     (unsigned char *) alloca (to_file_len * 4 + 1);
  unsigned char *p;

  /* cpp_quote_string does not nul-terminate, so we have to do it ourselves.  */
  p = cpp_quote_string (to_file_quoted, (const unsigned char *) dir, to_file_len);
  *p = '\0';
  fprintf (print.outf, "# 1 \"%s//\"\n", to_file_quoted);
}

/* Copy a #pragma directive to the preprocessed output.  */
static void
cb_def_pragma (cpp_reader *pfile, source_location line)
{
  maybe_print_line (line);
  fputs ("#pragma ", print.outf);
  cpp_output_line (pfile, print.outf);
  print.src_line++;
}

static void
cb_used_undef (cpp_reader *pfile ATTRIBUTE_UNUSED,
	       source_location line ATTRIBUTE_UNUSED,
	       cpp_hashnode *node)
{
  gfc_cpp_macro_queue *q;
  q = XNEW (gfc_cpp_macro_queue);
  q->macro = xstrdup ((const char *) NODE_NAME (node));
  q->next = cpp_undefine_queue;
  cpp_undefine_queue = q;
}

static void
dump_queued_macros (cpp_reader *pfile ATTRIBUTE_UNUSED)
{
  gfc_cpp_macro_queue *q;

  /* End the previous line of text.  */
  if (print.printed)
    {
      putc ('\n', print.outf);
      print.src_line++;
      print.printed = 0;
    }

  for (q = cpp_define_queue; q;)
    {
      gfc_cpp_macro_queue *oq;
      fputs ("#define ", print.outf);
      fputs (q->macro, print.outf);
      putc ('\n', print.outf);
      print.src_line++;
      oq = q;
      q = q->next;
      free (oq->macro);
      free (oq);
    }
  cpp_define_queue = NULL;
  for (q = cpp_undefine_queue; q;)
    {
      gfc_cpp_macro_queue *oq;
      fprintf (print.outf, "#undef %s\n", q->macro);
      print.src_line++;
      oq = q;
      q = q->next;
      free (oq->macro);
      free (oq);
    }
  cpp_undefine_queue = NULL;
}<|MERGE_RESOLUTION|>--- conflicted
+++ resolved
@@ -170,14 +170,10 @@
   cpp_define (pfile, "__GFORTRAN__=1");
   cpp_define (pfile, "_LANGUAGE_FORTRAN=1");
 
-<<<<<<< HEAD
-  if (gfc_option.gfc_flag_openacc)
+  if (flag_openacc)
     cpp_define (pfile, "_OPENACC=201306");
 
-  if (gfc_option.gfc_flag_openmp)
-=======
   if (flag_openmp)
->>>>>>> d4f5579a
     cpp_define (pfile, "_OPENMP=201307");
 
   /* The defines below are necessary for the TARGET_* macros.
