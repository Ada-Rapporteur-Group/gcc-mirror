/* Matching subroutines in all sizes, shapes and colors.
   Copyright (C) 2000, 2001, 2002, 2003, 2004, 2005, 2006, 2007, 2008
   Free Software Foundation, Inc.
   Contributed by Andy Vaught

This file is part of GCC.

GCC is free software; you can redistribute it and/or modify it under
the terms of the GNU General Public License as published by the Free
Software Foundation; either version 3, or (at your option) any later
version.

GCC is distributed in the hope that it will be useful, but WITHOUT ANY
WARRANTY; without even the implied warranty of MERCHANTABILITY or
FITNESS FOR A PARTICULAR PURPOSE.  See the GNU General Public License
for more details.

You should have received a copy of the GNU General Public License
along with GCC; see the file COPYING3.  If not see
<http://www.gnu.org/licenses/>.  */

#include "config.h"
#include "system.h"
#include "flags.h"
#include "gfortran.h"
#include "match.h"
#include "parse.h"

int gfc_matching_procptr_assignment = 0;
bool gfc_matching_prefix = false;

/* For debugging and diagnostic purposes.  Return the textual representation
   of the intrinsic operator OP.  */
const char *
gfc_op2string (gfc_intrinsic_op op)
{
  switch (op)
    {
    case INTRINSIC_UPLUS:
    case INTRINSIC_PLUS:
      return "+";

    case INTRINSIC_UMINUS:
    case INTRINSIC_MINUS:
      return "-";

    case INTRINSIC_POWER:
      return "**";
    case INTRINSIC_CONCAT:
      return "//";
    case INTRINSIC_TIMES:
      return "*";
    case INTRINSIC_DIVIDE:
      return "/";

    case INTRINSIC_AND:
      return ".and.";
    case INTRINSIC_OR:
      return ".or.";
    case INTRINSIC_EQV:
      return ".eqv.";
    case INTRINSIC_NEQV:
      return ".neqv.";

    case INTRINSIC_EQ_OS:
      return ".eq.";
    case INTRINSIC_EQ:
      return "==";
    case INTRINSIC_NE_OS:
      return ".ne.";
    case INTRINSIC_NE:
      return "/=";
    case INTRINSIC_GE_OS:
      return ".ge.";
    case INTRINSIC_GE:
      return ">=";
    case INTRINSIC_LE_OS:
      return ".le.";
    case INTRINSIC_LE:
      return "<=";
    case INTRINSIC_LT_OS:
      return ".lt.";
    case INTRINSIC_LT:
      return "<";
    case INTRINSIC_GT_OS:
      return ".gt.";
    case INTRINSIC_GT:
      return ">";
    case INTRINSIC_NOT:
      return ".not.";

    case INTRINSIC_ASSIGN:
      return "=";

    case INTRINSIC_PARENTHESES:
      return "parens";

    default:
      break;
    }

  gfc_internal_error ("gfc_op2string(): Bad code");
  /* Not reached.  */
}


/******************** Generic matching subroutines ************************/

/* This function scans the current statement counting the opened and closed
   parenthesis to make sure they are balanced.  */

match
gfc_match_parens (void)
{
  locus old_loc, where;
  int count, instring;
  gfc_char_t c, quote;

  old_loc = gfc_current_locus;
  count = 0;
  instring = 0;
  quote = ' ';

  for (;;)
    {
      c = gfc_next_char_literal (instring);
      if (c == '\n')
	break;
      if (quote == ' ' && ((c == '\'') || (c == '"')))
	{
	  quote = c;
	  instring = 1;
	  continue;
	}
      if (quote != ' ' && c == quote)
	{
	  quote = ' ';
	  instring = 0;
	  continue;
	}

      if (c == '(' && quote == ' ')
	{
	  count++;
	  where = gfc_current_locus;
	}
      if (c == ')' && quote == ' ')
	{
	  count--;
	  where = gfc_current_locus;
	}
    }

  gfc_current_locus = old_loc;

  if (count > 0)
    {
      gfc_error ("Missing ')' in statement at or before %L", &where);
      return MATCH_ERROR;
    }
  if (count < 0)
    {
      gfc_error ("Missing '(' in statement at or before %L", &where);
      return MATCH_ERROR;
    }

  return MATCH_YES;
}


/* See if the next character is a special character that has
   escaped by a \ via the -fbackslash option.  */

match
gfc_match_special_char (gfc_char_t *res)
{
  int len, i;
  gfc_char_t c, n;
  match m;

  m = MATCH_YES;

  switch ((c = gfc_next_char_literal (1)))
    {
    case 'a':
      *res = '\a';
      break;
    case 'b':
      *res = '\b';
      break;
    case 't':
      *res = '\t';
      break;
    case 'f':
      *res = '\f';
      break;
    case 'n':
      *res = '\n';
      break;
    case 'r':
      *res = '\r';
      break;
    case 'v':
      *res = '\v';
      break;
    case '\\':
      *res = '\\';
      break;
    case '0':
      *res = '\0';
      break;

    case 'x':
    case 'u':
    case 'U':
      /* Hexadecimal form of wide characters.  */
      len = (c == 'x' ? 2 : (c == 'u' ? 4 : 8));
      n = 0;
      for (i = 0; i < len; i++)
	{
	  char buf[2] = { '\0', '\0' };

	  c = gfc_next_char_literal (1);
	  if (!gfc_wide_fits_in_byte (c)
	      || !gfc_check_digit ((unsigned char) c, 16))
	    return MATCH_NO;

	  buf[0] = (unsigned char) c;
	  n = n << 4;
	  n += strtol (buf, NULL, 16);
	}
      *res = n;
      break;

    default:
      /* Unknown backslash codes are simply not expanded.  */
      m = MATCH_NO;
      break;
    }

  return m;
}


/* In free form, match at least one space.  Always matches in fixed
   form.  */

match
gfc_match_space (void)
{
  locus old_loc;
  char c;

  if (gfc_current_form == FORM_FIXED)
    return MATCH_YES;

  old_loc = gfc_current_locus;

  c = gfc_next_ascii_char ();
  if (!gfc_is_whitespace (c))
    {
      gfc_current_locus = old_loc;
      return MATCH_NO;
    }

  gfc_gobble_whitespace ();

  return MATCH_YES;
}


/* Match an end of statement.  End of statement is optional
   whitespace, followed by a ';' or '\n' or comment '!'.  If a
   semicolon is found, we continue to eat whitespace and semicolons.  */

match
gfc_match_eos (void)
{
  locus old_loc;
  int flag;
  char c;

  flag = 0;

  for (;;)
    {
      old_loc = gfc_current_locus;
      gfc_gobble_whitespace ();

      c = gfc_next_ascii_char ();
      switch (c)
	{
	case '!':
	  do
	    {
	      c = gfc_next_ascii_char ();
	    }
	  while (c != '\n');

	  /* Fall through.  */

	case '\n':
	  return MATCH_YES;

	case ';':
	  flag = 1;
	  continue;
	}

      break;
    }

  gfc_current_locus = old_loc;
  return (flag) ? MATCH_YES : MATCH_NO;
}


/* Match a literal integer on the input, setting the value on
   MATCH_YES.  Literal ints occur in kind-parameters as well as
   old-style character length specifications.  If cnt is non-NULL it
   will be set to the number of digits.  */

match
gfc_match_small_literal_int (int *value, int *cnt)
{
  locus old_loc;
  char c;
  int i, j;

  old_loc = gfc_current_locus;

  *value = -1;
  gfc_gobble_whitespace ();
  c = gfc_next_ascii_char ();
  if (cnt)
    *cnt = 0;

  if (!ISDIGIT (c))
    {
      gfc_current_locus = old_loc;
      return MATCH_NO;
    }

  i = c - '0';
  j = 1;

  for (;;)
    {
      old_loc = gfc_current_locus;
      c = gfc_next_ascii_char ();

      if (!ISDIGIT (c))
	break;

      i = 10 * i + c - '0';
      j++;

      if (i > 99999999)
	{
	  gfc_error ("Integer too large at %C");
	  return MATCH_ERROR;
	}
    }

  gfc_current_locus = old_loc;

  *value = i;
  if (cnt)
    *cnt = j;
  return MATCH_YES;
}


/* Match a small, constant integer expression, like in a kind
   statement.  On MATCH_YES, 'value' is set.  */

match
gfc_match_small_int (int *value)
{
  gfc_expr *expr;
  const char *p;
  match m;
  int i;

  m = gfc_match_expr (&expr);
  if (m != MATCH_YES)
    return m;

  p = gfc_extract_int (expr, &i);
  gfc_free_expr (expr);

  if (p != NULL)
    {
      gfc_error (p);
      m = MATCH_ERROR;
    }

  *value = i;
  return m;
}


/* This function is the same as the gfc_match_small_int, except that
   we're keeping the pointer to the expr.  This function could just be
   removed and the previously mentioned one modified, though all calls
   to it would have to be modified then (and there were a number of
   them).  Return MATCH_ERROR if fail to extract the int; otherwise,
   return the result of gfc_match_expr().  The expr (if any) that was
   matched is returned in the parameter expr.  */

match
gfc_match_small_int_expr (int *value, gfc_expr **expr)
{
  const char *p;
  match m;
  int i;

  m = gfc_match_expr (expr);
  if (m != MATCH_YES)
    return m;

  p = gfc_extract_int (*expr, &i);

  if (p != NULL)
    {
      gfc_error (p);
      m = MATCH_ERROR;
    }

  *value = i;
  return m;
}


/* Matches a statement label.  Uses gfc_match_small_literal_int() to
   do most of the work.  */

match
gfc_match_st_label (gfc_st_label **label)
{
  locus old_loc;
  match m;
  int i, cnt;

  old_loc = gfc_current_locus;

  m = gfc_match_small_literal_int (&i, &cnt);
  if (m != MATCH_YES)
    return m;

  if (cnt > 5)
    {
      gfc_error ("Too many digits in statement label at %C");
      goto cleanup;
    }

  if (i == 0)
    {
      gfc_error ("Statement label at %C is zero");
      goto cleanup;
    }

  *label = gfc_get_st_label (i);
  return MATCH_YES;

cleanup:

  gfc_current_locus = old_loc;
  return MATCH_ERROR;
}


/* Match and validate a label associated with a named IF, DO or SELECT
   statement.  If the symbol does not have the label attribute, we add
   it.  We also make sure the symbol does not refer to another
   (active) block.  A matched label is pointed to by gfc_new_block.  */

match
gfc_match_label (void)
{
  char name[GFC_MAX_SYMBOL_LEN + 1];
  match m;

  gfc_new_block = NULL;

  m = gfc_match (" %n :", name);
  if (m != MATCH_YES)
    return m;

  if (gfc_get_symbol (name, NULL, &gfc_new_block))
    {
      gfc_error ("Label name '%s' at %C is ambiguous", name);
      return MATCH_ERROR;
    }

  if (gfc_new_block->attr.flavor == FL_LABEL)
    {
      gfc_error ("Duplicate construct label '%s' at %C", name);
      return MATCH_ERROR;
    }

  if (gfc_add_flavor (&gfc_new_block->attr, FL_LABEL,
		      gfc_new_block->name, NULL) == FAILURE)
    return MATCH_ERROR;

  return MATCH_YES;
}


/* See if the current input looks like a name of some sort.  Modifies
   the passed buffer which must be GFC_MAX_SYMBOL_LEN+1 bytes long.
   Note that options.c restricts max_identifier_length to not more
   than GFC_MAX_SYMBOL_LEN.  */

match
gfc_match_name (char *buffer)
{
  locus old_loc;
  int i;
  char c;

  old_loc = gfc_current_locus;
  gfc_gobble_whitespace ();

  c = gfc_next_ascii_char ();
  if (!(ISALPHA (c) || (c == '_' && gfc_option.flag_allow_leading_underscore)))
    {
      if (gfc_error_flag_test() == 0 && c != '(')
	gfc_error ("Invalid character in name at %C");
      gfc_current_locus = old_loc;
      return MATCH_NO;
    }

  i = 0;

  do
    {
      buffer[i++] = c;

      if (i > gfc_option.max_identifier_length)
	{
	  gfc_error ("Name at %C is too long");
	  return MATCH_ERROR;
	}

      old_loc = gfc_current_locus;
      c = gfc_next_ascii_char ();
    }
  while (ISALNUM (c) || c == '_' || (gfc_option.flag_dollar_ok && c == '$'));

  if (c == '$' && !gfc_option.flag_dollar_ok)
    {
      gfc_error ("Invalid character '$' at %C. Use -fdollar-ok to allow it "
		 "as an extension");
      return MATCH_ERROR;
    }

  buffer[i] = '\0';
  gfc_current_locus = old_loc;

  return MATCH_YES;
}


/* Match a valid name for C, which is almost the same as for Fortran,
   except that you can start with an underscore, etc..  It could have
   been done by modifying the gfc_match_name, but this way other
   things C allows can be added, such as no limits on the length.
   Right now, the length is limited to the same thing as Fortran..
   Also, by rewriting it, we use the gfc_next_char_C() to prevent the
   input characters from being automatically lower cased, since C is
   case sensitive.  The parameter, buffer, is used to return the name
   that is matched.  Return MATCH_ERROR if the name is too long
   (though this is a self-imposed limit), MATCH_NO if what we're
   seeing isn't a name, and MATCH_YES if we successfully match a C
   name.  */

match
gfc_match_name_C (char *buffer)
{
  locus old_loc;
  int i = 0;
  gfc_char_t c;

  old_loc = gfc_current_locus;
  gfc_gobble_whitespace ();

  /* Get the next char (first possible char of name) and see if
     it's valid for C (either a letter or an underscore).  */
  c = gfc_next_char_literal (1);

  /* If the user put nothing expect spaces between the quotes, it is valid
     and simply means there is no name= specifier and the name is the fortran
     symbol name, all lowercase.  */
  if (c == '"' || c == '\'')
    {
      buffer[0] = '\0';
      gfc_current_locus = old_loc;
      return MATCH_YES;
    }
  
  if (!ISALPHA (c) && c != '_')
    {
      gfc_error ("Invalid C name in NAME= specifier at %C");
      return MATCH_ERROR;
    }

  /* Continue to read valid variable name characters.  */
  do
    {
      gcc_assert (gfc_wide_fits_in_byte (c));

      buffer[i++] = (unsigned char) c;
      
    /* C does not define a maximum length of variable names, to my
       knowledge, but the compiler typically places a limit on them.
       For now, i'll use the same as the fortran limit for simplicity,
       but this may need to be changed to a dynamic buffer that can
       be realloc'ed here if necessary, or more likely, a larger
       upper-bound set.  */
      if (i > gfc_option.max_identifier_length)
        {
          gfc_error ("Name at %C is too long");
          return MATCH_ERROR;
        }
      
      old_loc = gfc_current_locus;
      
      /* Get next char; param means we're in a string.  */
      c = gfc_next_char_literal (1);
    } while (ISALNUM (c) || c == '_');

  buffer[i] = '\0';
  gfc_current_locus = old_loc;

  /* See if we stopped because of whitespace.  */
  if (c == ' ')
    {
      gfc_gobble_whitespace ();
      c = gfc_peek_ascii_char ();
      if (c != '"' && c != '\'')
        {
          gfc_error ("Embedded space in NAME= specifier at %C");
          return MATCH_ERROR;
        }
    }
  
  /* If we stopped because we had an invalid character for a C name, report
     that to the user by returning MATCH_NO.  */
  if (c != '"' && c != '\'')
    {
      gfc_error ("Invalid C name in NAME= specifier at %C");
      return MATCH_ERROR;
    }

  return MATCH_YES;
}


/* Match a symbol on the input.  Modifies the pointer to the symbol
   pointer if successful.  */

match
gfc_match_sym_tree (gfc_symtree **matched_symbol, int host_assoc)
{
  char buffer[GFC_MAX_SYMBOL_LEN + 1];
  match m;

  m = gfc_match_name (buffer);
  if (m != MATCH_YES)
    return m;

  if (host_assoc)
    return (gfc_get_ha_sym_tree (buffer, matched_symbol))
	    ? MATCH_ERROR : MATCH_YES;

  if (gfc_get_sym_tree (buffer, NULL, matched_symbol, false))
    return MATCH_ERROR;

  return MATCH_YES;
}


match
gfc_match_symbol (gfc_symbol **matched_symbol, int host_assoc)
{
  gfc_symtree *st;
  match m;

  m = gfc_match_sym_tree (&st, host_assoc);

  if (m == MATCH_YES)
    {
      if (st)
	*matched_symbol = st->n.sym;
      else
	*matched_symbol = NULL;
    }
  else
    *matched_symbol = NULL;
  return m;
}


/* Match an intrinsic operator.  Returns an INTRINSIC enum. While matching, 
   we always find INTRINSIC_PLUS before INTRINSIC_UPLUS. We work around this 
   in matchexp.c.  */

match
gfc_match_intrinsic_op (gfc_intrinsic_op *result)
{
  locus orig_loc = gfc_current_locus;
  char ch;

  gfc_gobble_whitespace ();
  ch = gfc_next_ascii_char ();
  switch (ch)
    {
    case '+':
      /* Matched "+".  */
      *result = INTRINSIC_PLUS;
      return MATCH_YES;

    case '-':
      /* Matched "-".  */
      *result = INTRINSIC_MINUS;
      return MATCH_YES;

    case '=':
      if (gfc_next_ascii_char () == '=')
	{
	  /* Matched "==".  */
	  *result = INTRINSIC_EQ;
	  return MATCH_YES;
	}
      break;

    case '<':
      if (gfc_peek_ascii_char () == '=')
	{
	  /* Matched "<=".  */
	  gfc_next_ascii_char ();
	  *result = INTRINSIC_LE;
	  return MATCH_YES;
	}
      /* Matched "<".  */
      *result = INTRINSIC_LT;
      return MATCH_YES;

    case '>':
      if (gfc_peek_ascii_char () == '=')
	{
	  /* Matched ">=".  */
	  gfc_next_ascii_char ();
	  *result = INTRINSIC_GE;
	  return MATCH_YES;
	}
      /* Matched ">".  */
      *result = INTRINSIC_GT;
      return MATCH_YES;

    case '*':
      if (gfc_peek_ascii_char () == '*')
	{
	  /* Matched "**".  */
	  gfc_next_ascii_char ();
	  *result = INTRINSIC_POWER;
	  return MATCH_YES;
	}
      /* Matched "*".  */
      *result = INTRINSIC_TIMES;
      return MATCH_YES;

    case '/':
      ch = gfc_peek_ascii_char ();
      if (ch == '=')
	{
	  /* Matched "/=".  */
	  gfc_next_ascii_char ();
	  *result = INTRINSIC_NE;
	  return MATCH_YES;
	}
      else if (ch == '/')
	{
	  /* Matched "//".  */
	  gfc_next_ascii_char ();
	  *result = INTRINSIC_CONCAT;
	  return MATCH_YES;
	}
      /* Matched "/".  */
      *result = INTRINSIC_DIVIDE;
      return MATCH_YES;

    case '.':
      ch = gfc_next_ascii_char ();
      switch (ch)
	{
	case 'a':
	  if (gfc_next_ascii_char () == 'n'
	      && gfc_next_ascii_char () == 'd'
	      && gfc_next_ascii_char () == '.')
	    {
	      /* Matched ".and.".  */
	      *result = INTRINSIC_AND;
	      return MATCH_YES;
	    }
	  break;

	case 'e':
	  if (gfc_next_ascii_char () == 'q')
	    {
	      ch = gfc_next_ascii_char ();
	      if (ch == '.')
		{
		  /* Matched ".eq.".  */
		  *result = INTRINSIC_EQ_OS;
		  return MATCH_YES;
		}
	      else if (ch == 'v')
		{
		  if (gfc_next_ascii_char () == '.')
		    {
		      /* Matched ".eqv.".  */
		      *result = INTRINSIC_EQV;
		      return MATCH_YES;
		    }
		}
	    }
	  break;

	case 'g':
	  ch = gfc_next_ascii_char ();
	  if (ch == 'e')
	    {
	      if (gfc_next_ascii_char () == '.')
		{
		  /* Matched ".ge.".  */
		  *result = INTRINSIC_GE_OS;
		  return MATCH_YES;
		}
	    }
	  else if (ch == 't')
	    {
	      if (gfc_next_ascii_char () == '.')
		{
		  /* Matched ".gt.".  */
		  *result = INTRINSIC_GT_OS;
		  return MATCH_YES;
		}
	    }
	  break;

	case 'l':
	  ch = gfc_next_ascii_char ();
	  if (ch == 'e')
	    {
	      if (gfc_next_ascii_char () == '.')
		{
		  /* Matched ".le.".  */
		  *result = INTRINSIC_LE_OS;
		  return MATCH_YES;
		}
	    }
	  else if (ch == 't')
	    {
	      if (gfc_next_ascii_char () == '.')
		{
		  /* Matched ".lt.".  */
		  *result = INTRINSIC_LT_OS;
		  return MATCH_YES;
		}
	    }
	  break;

	case 'n':
	  ch = gfc_next_ascii_char ();
	  if (ch == 'e')
	    {
	      ch = gfc_next_ascii_char ();
	      if (ch == '.')
		{
		  /* Matched ".ne.".  */
		  *result = INTRINSIC_NE_OS;
		  return MATCH_YES;
		}
	      else if (ch == 'q')
		{
		  if (gfc_next_ascii_char () == 'v'
		      && gfc_next_ascii_char () == '.')
		    {
		      /* Matched ".neqv.".  */
		      *result = INTRINSIC_NEQV;
		      return MATCH_YES;
		    }
		}
	    }
	  else if (ch == 'o')
	    {
	      if (gfc_next_ascii_char () == 't'
		  && gfc_next_ascii_char () == '.')
		{
		  /* Matched ".not.".  */
		  *result = INTRINSIC_NOT;
		  return MATCH_YES;
		}
	    }
	  break;

	case 'o':
	  if (gfc_next_ascii_char () == 'r'
	      && gfc_next_ascii_char () == '.')
	    {
	      /* Matched ".or.".  */
	      *result = INTRINSIC_OR;
	      return MATCH_YES;
	    }
	  break;

	default:
	  break;
	}
      break;

    default:
      break;
    }

  gfc_current_locus = orig_loc;
  return MATCH_NO;
}


/* Match a loop control phrase:

    <LVALUE> = <EXPR>, <EXPR> [, <EXPR> ]

   If the final integer expression is not present, a constant unity
   expression is returned.  We don't return MATCH_ERROR until after
   the equals sign is seen.  */

match
gfc_match_iterator (gfc_iterator *iter, int init_flag)
{
  char name[GFC_MAX_SYMBOL_LEN + 1];
  gfc_expr *var, *e1, *e2, *e3;
  locus start;
  match m;

  /* Match the start of an iterator without affecting the symbol table.  */

  start = gfc_current_locus;
  m = gfc_match (" %n =", name);
  gfc_current_locus = start;

  if (m != MATCH_YES)
    return MATCH_NO;

  m = gfc_match_variable (&var, 0);
  if (m != MATCH_YES)
    return MATCH_NO;

  gfc_match_char ('=');

  e1 = e2 = e3 = NULL;

  if (var->ref != NULL)
    {
      gfc_error ("Loop variable at %C cannot be a sub-component");
      goto cleanup;
    }

  if (var->symtree->n.sym->attr.intent == INTENT_IN)
    {
      gfc_error ("Loop variable '%s' at %C cannot be INTENT(IN)",
		 var->symtree->n.sym->name);
      goto cleanup;
    }

  var->symtree->n.sym->attr.implied_index = 1;

  m = init_flag ? gfc_match_init_expr (&e1) : gfc_match_expr (&e1);
  if (m == MATCH_NO)
    goto syntax;
  if (m == MATCH_ERROR)
    goto cleanup;

  if (gfc_match_char (',') != MATCH_YES)
    goto syntax;

  m = init_flag ? gfc_match_init_expr (&e2) : gfc_match_expr (&e2);
  if (m == MATCH_NO)
    goto syntax;
  if (m == MATCH_ERROR)
    goto cleanup;

  if (gfc_match_char (',') != MATCH_YES)
    {
      e3 = gfc_int_expr (1);
      goto done;
    }

  m = init_flag ? gfc_match_init_expr (&e3) : gfc_match_expr (&e3);
  if (m == MATCH_ERROR)
    goto cleanup;
  if (m == MATCH_NO)
    {
      gfc_error ("Expected a step value in iterator at %C");
      goto cleanup;
    }

done:
  iter->var = var;
  iter->start = e1;
  iter->end = e2;
  iter->step = e3;
  return MATCH_YES;

syntax:
  gfc_error ("Syntax error in iterator at %C");

cleanup:
  gfc_free_expr (e1);
  gfc_free_expr (e2);
  gfc_free_expr (e3);

  return MATCH_ERROR;
}


/* Tries to match the next non-whitespace character on the input.
   This subroutine does not return MATCH_ERROR.  */

match
gfc_match_char (char c)
{
  locus where;

  where = gfc_current_locus;
  gfc_gobble_whitespace ();

  if (gfc_next_ascii_char () == c)
    return MATCH_YES;

  gfc_current_locus = where;
  return MATCH_NO;
}


/* General purpose matching subroutine.  The target string is a
   scanf-like format string in which spaces correspond to arbitrary
   whitespace (including no whitespace), characters correspond to
   themselves.  The %-codes are:

   %%  Literal percent sign
   %e  Expression, pointer to a pointer is set
   %s  Symbol, pointer to the symbol is set
   %n  Name, character buffer is set to name
   %t  Matches end of statement.
   %o  Matches an intrinsic operator, returned as an INTRINSIC enum.
   %l  Matches a statement label
   %v  Matches a variable expression (an lvalue)
   %   Matches a required space (in free form) and optional spaces.  */

match
gfc_match (const char *target, ...)
{
  gfc_st_label **label;
  int matches, *ip;
  locus old_loc;
  va_list argp;
  char c, *np;
  match m, n;
  void **vp;
  const char *p;

  old_loc = gfc_current_locus;
  va_start (argp, target);
  m = MATCH_NO;
  matches = 0;
  p = target;

loop:
  c = *p++;
  switch (c)
    {
    case ' ':
      gfc_gobble_whitespace ();
      goto loop;
    case '\0':
      m = MATCH_YES;
      break;

    case '%':
      c = *p++;
      switch (c)
	{
	case 'e':
	  vp = va_arg (argp, void **);
	  n = gfc_match_expr ((gfc_expr **) vp);
	  if (n != MATCH_YES)
	    {
	      m = n;
	      goto not_yes;
	    }

	  matches++;
	  goto loop;

	case 'v':
	  vp = va_arg (argp, void **);
	  n = gfc_match_variable ((gfc_expr **) vp, 0);
	  if (n != MATCH_YES)
	    {
	      m = n;
	      goto not_yes;
	    }

	  matches++;
	  goto loop;

	case 's':
	  vp = va_arg (argp, void **);
	  n = gfc_match_symbol ((gfc_symbol **) vp, 0);
	  if (n != MATCH_YES)
	    {
	      m = n;
	      goto not_yes;
	    }

	  matches++;
	  goto loop;

	case 'n':
	  np = va_arg (argp, char *);
	  n = gfc_match_name (np);
	  if (n != MATCH_YES)
	    {
	      m = n;
	      goto not_yes;
	    }

	  matches++;
	  goto loop;

	case 'l':
	  label = va_arg (argp, gfc_st_label **);
	  n = gfc_match_st_label (label);
	  if (n != MATCH_YES)
	    {
	      m = n;
	      goto not_yes;
	    }

	  matches++;
	  goto loop;

	case 'o':
	  ip = va_arg (argp, int *);
	  n = gfc_match_intrinsic_op ((gfc_intrinsic_op *) ip);
	  if (n != MATCH_YES)
	    {
	      m = n;
	      goto not_yes;
	    }

	  matches++;
	  goto loop;

	case 't':
	  if (gfc_match_eos () != MATCH_YES)
	    {
	      m = MATCH_NO;
	      goto not_yes;
	    }
	  goto loop;

	case ' ':
	  if (gfc_match_space () == MATCH_YES)
	    goto loop;
	  m = MATCH_NO;
	  goto not_yes;

	case '%':
	  break;	/* Fall through to character matcher.  */

	default:
	  gfc_internal_error ("gfc_match(): Bad match code %c", c);
	}

    default:

      /* gfc_next_ascii_char converts characters to lower-case, so we shouldn't
	 expect an upper case character here!  */
      gcc_assert (TOLOWER (c) == c);

      if (c == gfc_next_ascii_char ())
	goto loop;
      break;
    }

not_yes:
  va_end (argp);

  if (m != MATCH_YES)
    {
      /* Clean up after a failed match.  */
      gfc_current_locus = old_loc;
      va_start (argp, target);

      p = target;
      for (; matches > 0; matches--)
	{
	  while (*p++ != '%');

	  switch (*p++)
	    {
	    case '%':
	      matches++;
	      break;		/* Skip.  */

	    /* Matches that don't have to be undone */
	    case 'o':
	    case 'l':
	    case 'n':
	    case 's':
	      (void) va_arg (argp, void **);
	      break;

	    case 'e':
	    case 'v':
	      vp = va_arg (argp, void **);
	      gfc_free_expr ((struct gfc_expr *)*vp);
	      *vp = NULL;
	      break;
	    }
	}

      va_end (argp);
    }

  return m;
}


/*********************** Statement level matching **********************/

/* Matches the start of a program unit, which is the program keyword
   followed by an obligatory symbol.  */

match
gfc_match_program (void)
{
  gfc_symbol *sym;
  match m;

  m = gfc_match ("% %s%t", &sym);

  if (m == MATCH_NO)
    {
      gfc_error ("Invalid form of PROGRAM statement at %C");
      m = MATCH_ERROR;
    }

  if (m == MATCH_ERROR)
    return m;

  if (gfc_add_flavor (&sym->attr, FL_PROGRAM, sym->name, NULL) == FAILURE)
    return MATCH_ERROR;

  gfc_new_block = sym;

  return MATCH_YES;
}


/* Match a simple assignment statement.  */

match
gfc_match_assignment (void)
{
  gfc_expr *lvalue, *rvalue;
  locus old_loc;
  match m;

  old_loc = gfc_current_locus;

  lvalue = NULL;
  m = gfc_match (" %v =", &lvalue);
  if (m != MATCH_YES)
    {
      gfc_current_locus = old_loc;
      gfc_free_expr (lvalue);
      return MATCH_NO;
    }

  rvalue = NULL;
  m = gfc_match (" %e%t", &rvalue);
  if (m != MATCH_YES)
    {
      gfc_current_locus = old_loc;
      gfc_free_expr (lvalue);
      gfc_free_expr (rvalue);
      return m;
    }

  gfc_set_sym_referenced (lvalue->symtree->n.sym);

  new_st.op = EXEC_ASSIGN;
  new_st.expr1 = lvalue;
  new_st.expr2 = rvalue;

  gfc_check_do_variable (lvalue->symtree);

  return MATCH_YES;
}


/* Match a pointer assignment statement.  */

match
gfc_match_pointer_assignment (void)
{
  gfc_expr *lvalue, *rvalue;
  locus old_loc;
  match m;

  old_loc = gfc_current_locus;

  lvalue = rvalue = NULL;
  gfc_matching_procptr_assignment = 0;

  m = gfc_match (" %v =>", &lvalue);
  if (m != MATCH_YES)
    {
      m = MATCH_NO;
      goto cleanup;
    }

  if (lvalue->symtree->n.sym->attr.proc_pointer
      || gfc_is_proc_ptr_comp (lvalue, NULL))
    gfc_matching_procptr_assignment = 1;

  m = gfc_match (" %e%t", &rvalue);
  gfc_matching_procptr_assignment = 0;
  if (m != MATCH_YES)
    goto cleanup;

  new_st.op = EXEC_POINTER_ASSIGN;
  new_st.expr1 = lvalue;
  new_st.expr2 = rvalue;

  return MATCH_YES;

cleanup:
  gfc_current_locus = old_loc;
  gfc_free_expr (lvalue);
  gfc_free_expr (rvalue);
  return m;
}


/* We try to match an easy arithmetic IF statement. This only happens
   when just after having encountered a simple IF statement. This code
   is really duplicate with parts of the gfc_match_if code, but this is
   *much* easier.  */

static match
match_arithmetic_if (void)
{
  gfc_st_label *l1, *l2, *l3;
  gfc_expr *expr;
  match m;

  m = gfc_match (" ( %e ) %l , %l , %l%t", &expr, &l1, &l2, &l3);
  if (m != MATCH_YES)
    return m;

  if (gfc_reference_st_label (l1, ST_LABEL_TARGET) == FAILURE
      || gfc_reference_st_label (l2, ST_LABEL_TARGET) == FAILURE
      || gfc_reference_st_label (l3, ST_LABEL_TARGET) == FAILURE)
    {
      gfc_free_expr (expr);
      return MATCH_ERROR;
    }

  if (gfc_notify_std (GFC_STD_F95_OBS, "Obsolescent feature: Arithmetic IF "
		      "statement at %C") == FAILURE)
    return MATCH_ERROR;

  new_st.op = EXEC_ARITHMETIC_IF;
  new_st.expr1 = expr;
  new_st.label1 = l1;
  new_st.label2 = l2;
  new_st.label3 = l3;

  return MATCH_YES;
}


/* The IF statement is a bit of a pain.  First of all, there are three
   forms of it, the simple IF, the IF that starts a block and the
   arithmetic IF.

   There is a problem with the simple IF and that is the fact that we
   only have a single level of undo information on symbols.  What this
   means is for a simple IF, we must re-match the whole IF statement
   multiple times in order to guarantee that the symbol table ends up
   in the proper state.  */

static match match_simple_forall (void);
static match match_simple_where (void);

match
gfc_match_if (gfc_statement *if_type)
{
  gfc_expr *expr;
  gfc_st_label *l1, *l2, *l3;
  locus old_loc, old_loc2;
  gfc_code *p;
  match m, n;

  n = gfc_match_label ();
  if (n == MATCH_ERROR)
    return n;

  old_loc = gfc_current_locus;

  m = gfc_match (" if ( %e", &expr);
  if (m != MATCH_YES)
    return m;

  old_loc2 = gfc_current_locus;
  gfc_current_locus = old_loc;
  
  if (gfc_match_parens () == MATCH_ERROR)
    return MATCH_ERROR;

  gfc_current_locus = old_loc2;

  if (gfc_match_char (')') != MATCH_YES)
    {
      gfc_error ("Syntax error in IF-expression at %C");
      gfc_free_expr (expr);
      return MATCH_ERROR;
    }

  m = gfc_match (" %l , %l , %l%t", &l1, &l2, &l3);

  if (m == MATCH_YES)
    {
      if (n == MATCH_YES)
	{
	  gfc_error ("Block label not appropriate for arithmetic IF "
		     "statement at %C");
	  gfc_free_expr (expr);
	  return MATCH_ERROR;
	}

      if (gfc_reference_st_label (l1, ST_LABEL_TARGET) == FAILURE
	  || gfc_reference_st_label (l2, ST_LABEL_TARGET) == FAILURE
	  || gfc_reference_st_label (l3, ST_LABEL_TARGET) == FAILURE)
	{
	  gfc_free_expr (expr);
	  return MATCH_ERROR;
	}
      
      if (gfc_notify_std (GFC_STD_F95_OBS, "Obsolescent feature: Arithmetic IF "
			  "statement at %C") == FAILURE)
	return MATCH_ERROR;

      new_st.op = EXEC_ARITHMETIC_IF;
      new_st.expr1 = expr;
      new_st.label1 = l1;
      new_st.label2 = l2;
      new_st.label3 = l3;

      *if_type = ST_ARITHMETIC_IF;
      return MATCH_YES;
    }

  if (gfc_match (" then%t") == MATCH_YES)
    {
      new_st.op = EXEC_IF;
      new_st.expr1 = expr;
      *if_type = ST_IF_BLOCK;
      return MATCH_YES;
    }

  if (n == MATCH_YES)
    {
      gfc_error ("Block label is not appropriate for IF statement at %C");
      gfc_free_expr (expr);
      return MATCH_ERROR;
    }

  /* At this point the only thing left is a simple IF statement.  At
     this point, n has to be MATCH_NO, so we don't have to worry about
     re-matching a block label.  From what we've got so far, try
     matching an assignment.  */

  *if_type = ST_SIMPLE_IF;

  m = gfc_match_assignment ();
  if (m == MATCH_YES)
    goto got_match;

  gfc_free_expr (expr);
  gfc_undo_symbols ();
  gfc_current_locus = old_loc;

  /* m can be MATCH_NO or MATCH_ERROR, here.  For MATCH_ERROR, a mangled
     assignment was found.  For MATCH_NO, continue to call the various
     matchers.  */
  if (m == MATCH_ERROR)
    return MATCH_ERROR;

  gfc_match (" if ( %e ) ", &expr);	/* Guaranteed to match.  */

  m = gfc_match_pointer_assignment ();
  if (m == MATCH_YES)
    goto got_match;

  gfc_free_expr (expr);
  gfc_undo_symbols ();
  gfc_current_locus = old_loc;

  gfc_match (" if ( %e ) ", &expr);	/* Guaranteed to match.  */

  /* Look at the next keyword to see which matcher to call.  Matching
     the keyword doesn't affect the symbol table, so we don't have to
     restore between tries.  */

#define match(string, subr, statement) \
  if (gfc_match(string) == MATCH_YES) { m = subr(); goto got_match; }

  gfc_clear_error ();

  match ("allocate", gfc_match_allocate, ST_ALLOCATE)
  match ("assign", gfc_match_assign, ST_LABEL_ASSIGNMENT)
  match ("backspace", gfc_match_backspace, ST_BACKSPACE)
  match ("call", gfc_match_call, ST_CALL)
  match ("close", gfc_match_close, ST_CLOSE)
  match ("continue", gfc_match_continue, ST_CONTINUE)
  match ("cycle", gfc_match_cycle, ST_CYCLE)
  match ("deallocate", gfc_match_deallocate, ST_DEALLOCATE)
  match ("end file", gfc_match_endfile, ST_END_FILE)
  match ("exit", gfc_match_exit, ST_EXIT)
  match ("flush", gfc_match_flush, ST_FLUSH)
  match ("forall", match_simple_forall, ST_FORALL)
  match ("go to", gfc_match_goto, ST_GOTO)
  match ("if", match_arithmetic_if, ST_ARITHMETIC_IF)
  match ("inquire", gfc_match_inquire, ST_INQUIRE)
  match ("nullify", gfc_match_nullify, ST_NULLIFY)
  match ("open", gfc_match_open, ST_OPEN)
  match ("pause", gfc_match_pause, ST_NONE)
  match ("print", gfc_match_print, ST_WRITE)
  match ("read", gfc_match_read, ST_READ)
  match ("return", gfc_match_return, ST_RETURN)
  match ("rewind", gfc_match_rewind, ST_REWIND)
  match ("stop", gfc_match_stop, ST_STOP)
  match ("wait", gfc_match_wait, ST_WAIT)
  match ("where", match_simple_where, ST_WHERE)
  match ("write", gfc_match_write, ST_WRITE)

  /* The gfc_match_assignment() above may have returned a MATCH_NO
     where the assignment was to a named constant.  Check that 
     special case here.  */
  m = gfc_match_assignment ();
  if (m == MATCH_NO)
   {
      gfc_error ("Cannot assign to a named constant at %C");
      gfc_free_expr (expr);
      gfc_undo_symbols ();
      gfc_current_locus = old_loc;
      return MATCH_ERROR;
   }

  /* All else has failed, so give up.  See if any of the matchers has
     stored an error message of some sort.  */
  if (gfc_error_check () == 0)
    gfc_error ("Unclassifiable statement in IF-clause at %C");

  gfc_free_expr (expr);
  return MATCH_ERROR;

got_match:
  if (m == MATCH_NO)
    gfc_error ("Syntax error in IF-clause at %C");
  if (m != MATCH_YES)
    {
      gfc_free_expr (expr);
      return MATCH_ERROR;
    }

  /* At this point, we've matched the single IF and the action clause
     is in new_st.  Rearrange things so that the IF statement appears
     in new_st.  */

  p = gfc_get_code ();
  p->next = gfc_get_code ();
  *p->next = new_st;
  p->next->loc = gfc_current_locus;

  p->expr1 = expr;
  p->op = EXEC_IF;

  gfc_clear_new_st ();

  new_st.op = EXEC_IF;
  new_st.block = p;

  return MATCH_YES;
}

#undef match


/* Match an ELSE statement.  */

match
gfc_match_else (void)
{
  char name[GFC_MAX_SYMBOL_LEN + 1];

  if (gfc_match_eos () == MATCH_YES)
    return MATCH_YES;

  if (gfc_match_name (name) != MATCH_YES
      || gfc_current_block () == NULL
      || gfc_match_eos () != MATCH_YES)
    {
      gfc_error ("Unexpected junk after ELSE statement at %C");
      return MATCH_ERROR;
    }

  if (strcmp (name, gfc_current_block ()->name) != 0)
    {
      gfc_error ("Label '%s' at %C doesn't match IF label '%s'",
		 name, gfc_current_block ()->name);
      return MATCH_ERROR;
    }

  return MATCH_YES;
}


/* Match an ELSE IF statement.  */

match
gfc_match_elseif (void)
{
  char name[GFC_MAX_SYMBOL_LEN + 1];
  gfc_expr *expr;
  match m;

  m = gfc_match (" ( %e ) then", &expr);
  if (m != MATCH_YES)
    return m;

  if (gfc_match_eos () == MATCH_YES)
    goto done;

  if (gfc_match_name (name) != MATCH_YES
      || gfc_current_block () == NULL
      || gfc_match_eos () != MATCH_YES)
    {
      gfc_error ("Unexpected junk after ELSE IF statement at %C");
      goto cleanup;
    }

  if (strcmp (name, gfc_current_block ()->name) != 0)
    {
      gfc_error ("Label '%s' at %C doesn't match IF label '%s'",
		 name, gfc_current_block ()->name);
      goto cleanup;
    }

done:
  new_st.op = EXEC_IF;
  new_st.expr1 = expr;
  return MATCH_YES;

cleanup:
  gfc_free_expr (expr);
  return MATCH_ERROR;
}


/* Free a gfc_iterator structure.  */

void
gfc_free_iterator (gfc_iterator *iter, int flag)
{

  if (iter == NULL)
    return;

  gfc_free_expr (iter->var);
  gfc_free_expr (iter->start);
  gfc_free_expr (iter->end);
  gfc_free_expr (iter->step);

  if (flag)
    gfc_free (iter);
}


/* Match a DO statement.  */

match
gfc_match_do (void)
{
  gfc_iterator iter, *ip;
  locus old_loc;
  gfc_st_label *label;
  match m;

  old_loc = gfc_current_locus;

  label = NULL;
  iter.var = iter.start = iter.end = iter.step = NULL;

  m = gfc_match_label ();
  if (m == MATCH_ERROR)
    return m;

  if (gfc_match (" do") != MATCH_YES)
    return MATCH_NO;

  m = gfc_match_st_label (&label);
  if (m == MATCH_ERROR)
    goto cleanup;

  /* Match an infinite DO, make it like a DO WHILE(.TRUE.).  */

  if (gfc_match_eos () == MATCH_YES)
    {
      iter.end = gfc_logical_expr (1, NULL);
      new_st.op = EXEC_DO_WHILE;
      goto done;
    }

  /* Match an optional comma, if no comma is found, a space is obligatory.  */
  if (gfc_match_char (',') != MATCH_YES && gfc_match ("% ") != MATCH_YES)
    return MATCH_NO;

  /* Check for balanced parens.  */
  
  if (gfc_match_parens () == MATCH_ERROR)
    return MATCH_ERROR;

  /* See if we have a DO WHILE.  */
  if (gfc_match (" while ( %e )%t", &iter.end) == MATCH_YES)
    {
      new_st.op = EXEC_DO_WHILE;
      goto done;
    }

  /* The abortive DO WHILE may have done something to the symbol
     table, so we start over.  */
  gfc_undo_symbols ();
  gfc_current_locus = old_loc;

  gfc_match_label ();		/* This won't error.  */
  gfc_match (" do ");		/* This will work.  */

  gfc_match_st_label (&label);	/* Can't error out.  */
  gfc_match_char (',');		/* Optional comma.  */

  m = gfc_match_iterator (&iter, 0);
  if (m == MATCH_NO)
    return MATCH_NO;
  if (m == MATCH_ERROR)
    goto cleanup;

  iter.var->symtree->n.sym->attr.implied_index = 0;
  gfc_check_do_variable (iter.var->symtree);

  if (gfc_match_eos () != MATCH_YES)
    {
      gfc_syntax_error (ST_DO);
      goto cleanup;
    }

  new_st.op = EXEC_DO;

done:
  if (label != NULL
      && gfc_reference_st_label (label, ST_LABEL_TARGET) == FAILURE)
    goto cleanup;

  new_st.label1 = label;

  if (new_st.op == EXEC_DO_WHILE)
    new_st.expr1 = iter.end;
  else
    {
      new_st.ext.iterator = ip = gfc_get_iterator ();
      *ip = iter;
    }

  return MATCH_YES;

cleanup:
  gfc_free_iterator (&iter, 0);

  return MATCH_ERROR;
}


/* Match an EXIT or CYCLE statement.  */

static match
match_exit_cycle (gfc_statement st, gfc_exec_op op)
{
  gfc_state_data *p, *o;
  gfc_symbol *sym;
  match m;

  if (gfc_match_eos () == MATCH_YES)
    sym = NULL;
  else
    {
      m = gfc_match ("% %s%t", &sym);
      if (m == MATCH_ERROR)
	return MATCH_ERROR;
      if (m == MATCH_NO)
	{
	  gfc_syntax_error (st);
	  return MATCH_ERROR;
	}

      if (sym->attr.flavor != FL_LABEL)
	{
	  gfc_error ("Name '%s' in %s statement at %C is not a loop name",
		     sym->name, gfc_ascii_statement (st));
	  return MATCH_ERROR;
	}
    }

  /* Find the loop mentioned specified by the label (or lack of a label).  */
  for (o = NULL, p = gfc_state_stack; p; p = p->previous)
    if (p->state == COMP_DO && (sym == NULL || sym == p->sym))
      break;
    else if (o == NULL && p->state == COMP_OMP_STRUCTURED_BLOCK)
      o = p;

  if (p == NULL)
    {
      if (sym == NULL)
	gfc_error ("%s statement at %C is not within a loop",
		   gfc_ascii_statement (st));
      else
	gfc_error ("%s statement at %C is not within loop '%s'",
		   gfc_ascii_statement (st), sym->name);

      return MATCH_ERROR;
    }

  if (o != NULL)
    {
      gfc_error ("%s statement at %C leaving OpenMP structured block",
		 gfc_ascii_statement (st));
      return MATCH_ERROR;
    }
  else if (st == ST_EXIT
	   && p->previous != NULL
	   && p->previous->state == COMP_OMP_STRUCTURED_BLOCK
	   && (p->previous->head->op == EXEC_OMP_DO
	       || p->previous->head->op == EXEC_OMP_PARALLEL_DO))
    {
      gcc_assert (p->previous->head->next != NULL);
      gcc_assert (p->previous->head->next->op == EXEC_DO
		  || p->previous->head->next->op == EXEC_DO_WHILE);
      gfc_error ("EXIT statement at %C terminating !$OMP DO loop");
      return MATCH_ERROR;
    }

  /* Save the first statement in the loop - needed by the backend.  */
  new_st.ext.whichloop = p->head;

  new_st.op = op;

  return MATCH_YES;
}


/* Match the EXIT statement.  */

match
gfc_match_exit (void)
{
  return match_exit_cycle (ST_EXIT, EXEC_EXIT);
}


/* Match the CYCLE statement.  */

match
gfc_match_cycle (void)
{
  return match_exit_cycle (ST_CYCLE, EXEC_CYCLE);
}


/* Match a number or character constant after a STOP or PAUSE statement.  */

static match
gfc_match_stopcode (gfc_statement st)
{
  int stop_code;
  gfc_expr *e;
  match m;
  int cnt;

  stop_code = -1;
  e = NULL;

  if (gfc_match_eos () != MATCH_YES)
    {
      m = gfc_match_small_literal_int (&stop_code, &cnt);
      if (m == MATCH_ERROR)
	goto cleanup;

      if (m == MATCH_YES && cnt > 5)
	{
	  gfc_error ("Too many digits in STOP code at %C");
	  goto cleanup;
	}

      if (m == MATCH_NO)
	{
	  /* Try a character constant.  */
	  m = gfc_match_expr (&e);
	  if (m == MATCH_ERROR)
	    goto cleanup;
	  if (m == MATCH_NO)
	    goto syntax;
	  if (e->ts.type != BT_CHARACTER || e->expr_type != EXPR_CONSTANT)
	    goto syntax;
	}

      if (gfc_match_eos () != MATCH_YES)
	goto syntax;
    }

  if (gfc_pure (NULL))
    {
      gfc_error ("%s statement not allowed in PURE procedure at %C",
		 gfc_ascii_statement (st));
      goto cleanup;
    }

  new_st.op = st == ST_STOP ? EXEC_STOP : EXEC_PAUSE;
  new_st.expr1 = e;
  new_st.ext.stop_code = stop_code;

  return MATCH_YES;

syntax:
  gfc_syntax_error (st);

cleanup:

  gfc_free_expr (e);
  return MATCH_ERROR;
}


/* Match the (deprecated) PAUSE statement.  */

match
gfc_match_pause (void)
{
  match m;

  m = gfc_match_stopcode (ST_PAUSE);
  if (m == MATCH_YES)
    {
      if (gfc_notify_std (GFC_STD_F95_DEL, "Deleted feature: PAUSE statement"
	  " at %C")
	  == FAILURE)
	m = MATCH_ERROR;
    }
  return m;
}


/* Match the STOP statement.  */

match
gfc_match_stop (void)
{
  return gfc_match_stopcode (ST_STOP);
}


/* Match a CONTINUE statement.  */

match
gfc_match_continue (void)
{
  if (gfc_match_eos () != MATCH_YES)
    {
      gfc_syntax_error (ST_CONTINUE);
      return MATCH_ERROR;
    }

  new_st.op = EXEC_CONTINUE;
  return MATCH_YES;
}


/* Match the (deprecated) ASSIGN statement.  */

match
gfc_match_assign (void)
{
  gfc_expr *expr;
  gfc_st_label *label;

  if (gfc_match (" %l", &label) == MATCH_YES)
    {
      if (gfc_reference_st_label (label, ST_LABEL_UNKNOWN) == FAILURE)
	return MATCH_ERROR;
      if (gfc_match (" to %v%t", &expr) == MATCH_YES)
	{
	  if (gfc_notify_std (GFC_STD_F95_DEL, "Deleted feature: ASSIGN "
			      "statement at %C")
	      == FAILURE)
	    return MATCH_ERROR;

	  expr->symtree->n.sym->attr.assign = 1;

	  new_st.op = EXEC_LABEL_ASSIGN;
	  new_st.label1 = label;
	  new_st.expr1 = expr;
	  return MATCH_YES;
	}
    }
  return MATCH_NO;
}


/* Match the GO TO statement.  As a computed GOTO statement is
   matched, it is transformed into an equivalent SELECT block.  No
   tree is necessary, and the resulting jumps-to-jumps are
   specifically optimized away by the back end.  */

match
gfc_match_goto (void)
{
  gfc_code *head, *tail;
  gfc_expr *expr;
  gfc_case *cp;
  gfc_st_label *label;
  int i;
  match m;

  if (gfc_match (" %l%t", &label) == MATCH_YES)
    {
      if (gfc_reference_st_label (label, ST_LABEL_TARGET) == FAILURE)
	return MATCH_ERROR;

      new_st.op = EXEC_GOTO;
      new_st.label1 = label;
      return MATCH_YES;
    }

  /* The assigned GO TO statement.  */ 

  if (gfc_match_variable (&expr, 0) == MATCH_YES)
    {
      if (gfc_notify_std (GFC_STD_F95_DEL, "Deleted feature: Assigned GOTO "
			  "statement at %C")
	  == FAILURE)
	return MATCH_ERROR;

      new_st.op = EXEC_GOTO;
      new_st.expr1 = expr;

      if (gfc_match_eos () == MATCH_YES)
	return MATCH_YES;

      /* Match label list.  */
      gfc_match_char (',');
      if (gfc_match_char ('(') != MATCH_YES)
	{
	  gfc_syntax_error (ST_GOTO);
	  return MATCH_ERROR;
	}
      head = tail = NULL;

      do
	{
	  m = gfc_match_st_label (&label);
	  if (m != MATCH_YES)
	    goto syntax;

	  if (gfc_reference_st_label (label, ST_LABEL_TARGET) == FAILURE)
	    goto cleanup;

	  if (head == NULL)
	    head = tail = gfc_get_code ();
	  else
	    {
	      tail->block = gfc_get_code ();
	      tail = tail->block;
	    }

	  tail->label1 = label;
	  tail->op = EXEC_GOTO;
	}
      while (gfc_match_char (',') == MATCH_YES);

      if (gfc_match (")%t") != MATCH_YES)
	goto syntax;

      if (head == NULL)
	{
	   gfc_error ("Statement label list in GOTO at %C cannot be empty");
	   goto syntax;
	}
      new_st.block = head;

      return MATCH_YES;
    }

  /* Last chance is a computed GO TO statement.  */
  if (gfc_match_char ('(') != MATCH_YES)
    {
      gfc_syntax_error (ST_GOTO);
      return MATCH_ERROR;
    }

  head = tail = NULL;
  i = 1;

  do
    {
      m = gfc_match_st_label (&label);
      if (m != MATCH_YES)
	goto syntax;

      if (gfc_reference_st_label (label, ST_LABEL_TARGET) == FAILURE)
	goto cleanup;

      if (head == NULL)
	head = tail = gfc_get_code ();
      else
	{
	  tail->block = gfc_get_code ();
	  tail = tail->block;
	}

      cp = gfc_get_case ();
      cp->low = cp->high = gfc_int_expr (i++);

      tail->op = EXEC_SELECT;
      tail->ext.case_list = cp;

      tail->next = gfc_get_code ();
      tail->next->op = EXEC_GOTO;
      tail->next->label1 = label;
    }
  while (gfc_match_char (',') == MATCH_YES);

  if (gfc_match_char (')') != MATCH_YES)
    goto syntax;

  if (head == NULL)
    {
      gfc_error ("Statement label list in GOTO at %C cannot be empty");
      goto syntax;
    }

  /* Get the rest of the statement.  */
  gfc_match_char (',');

  if (gfc_match (" %e%t", &expr) != MATCH_YES)
    goto syntax;

  if (gfc_notify_std (GFC_STD_F95_OBS, "Obsolescent feature: Computed GOTO "
		      "at %C") == FAILURE)
    return MATCH_ERROR;

  /* At this point, a computed GOTO has been fully matched and an
     equivalent SELECT statement constructed.  */

  new_st.op = EXEC_SELECT;
  new_st.expr1 = NULL;

  /* Hack: For a "real" SELECT, the expression is in expr. We put
     it in expr2 so we can distinguish then and produce the correct
     diagnostics.  */
  new_st.expr2 = expr;
  new_st.block = head;
  return MATCH_YES;

syntax:
  gfc_syntax_error (ST_GOTO);
cleanup:
  gfc_free_statements (head);
  return MATCH_ERROR;
}


/* Frees a list of gfc_alloc structures.  */

void
gfc_free_alloc_list (gfc_alloc *p)
{
  gfc_alloc *q;

  for (; p; p = q)
    {
      q = p->next;
      gfc_free_expr (p->expr);
      gfc_free (p);
    }
}


/* Match an ALLOCATE statement.  */

match
gfc_match_allocate (void)
{
  gfc_alloc *head, *tail;
  gfc_expr *stat, *errmsg, *tmp;
  match m;
  bool saw_stat, saw_errmsg;

  head = tail = NULL;
  stat = errmsg = tmp = NULL;
  saw_stat = saw_errmsg = false;

  if (gfc_match_char ('(') != MATCH_YES)
    goto syntax;

  for (;;)
    {
      if (head == NULL)
	head = tail = gfc_get_alloc ();
      else
	{
	  tail->next = gfc_get_alloc ();
	  tail = tail->next;
	}

      m = gfc_match_variable (&tail->expr, 0);
      if (m == MATCH_NO)
	goto syntax;
      if (m == MATCH_ERROR)
	goto cleanup;

      if (gfc_check_do_variable (tail->expr->symtree))
	goto cleanup;

      if (gfc_pure (NULL) && gfc_impure_variable (tail->expr->symtree->n.sym))
	{
	  gfc_error ("Bad allocate-object at %C for a PURE procedure");
	  goto cleanup;
	}

      if (tail->expr->ts.type == BT_DERIVED)
	tail->expr->ts.derived = gfc_use_derived (tail->expr->ts.derived);

      /* FIXME: disable the checking on derived types and arrays.  */
      if (!(tail->expr->ref
	   && (tail->expr->ref->type == REF_COMPONENT
	       || tail->expr->ref->type == REF_ARRAY)) 
	  && tail->expr->symtree->n.sym
	  && !(tail->expr->symtree->n.sym->attr.allocatable
	       || tail->expr->symtree->n.sym->attr.pointer
	       || tail->expr->symtree->n.sym->attr.proc_pointer))
	{
	  gfc_error ("Allocate-object at %C is not a nonprocedure pointer "
		     "or an allocatable variable");
	  goto cleanup;
	}

      if (gfc_match_char (',') != MATCH_YES)
	break;

alloc_opt_list:

      m = gfc_match (" stat = %v", &tmp);
      if (m == MATCH_ERROR)
	goto cleanup;
      if (m == MATCH_YES)
	{
	  if (saw_stat)
	    {
	      gfc_error ("Redundant STAT tag found at %L ", &tmp->where);
	      gfc_free_expr (tmp);
	      goto cleanup;
	    }

	  stat = tmp;
	  saw_stat = true;

	  if (gfc_check_do_variable (stat->symtree))
	    goto cleanup;

	  if (gfc_match_char (',') == MATCH_YES)
	    goto alloc_opt_list;
	}

      m = gfc_match (" errmsg = %v", &tmp);
      if (m == MATCH_ERROR)
	goto cleanup;
      if (m == MATCH_YES)
	{
	  if (gfc_notify_std (GFC_STD_F2003, "Fortran 2003: ERRMSG at %L",
			      &tmp->where) == FAILURE)
	    goto cleanup;

	  if (saw_errmsg)
	    {
	      gfc_error ("Redundant ERRMSG tag found at %L ", &tmp->where);
	      gfc_free_expr (tmp);
	      goto cleanup;
	    }

	  errmsg = tmp;
	  saw_errmsg = true;

	  if (gfc_match_char (',') == MATCH_YES)
	    goto alloc_opt_list;
	}

	gfc_gobble_whitespace ();

	if (gfc_peek_char () == ')')
	  break;
    }


  if (gfc_match (" )%t") != MATCH_YES)
    goto syntax;

  new_st.op = EXEC_ALLOCATE;
<<<<<<< HEAD
  new_st.expr = stat;
=======
  new_st.expr1 = stat;
>>>>>>> 42a9ba1d
  new_st.expr2 = errmsg;
  new_st.ext.alloc_list = head;

  return MATCH_YES;

syntax:
  gfc_syntax_error (ST_ALLOCATE);

cleanup:
  gfc_free_expr (errmsg);
  gfc_free_expr (stat);
  gfc_free_alloc_list (head);
  return MATCH_ERROR;
}


/* Match a NULLIFY statement. A NULLIFY statement is transformed into
   a set of pointer assignments to intrinsic NULL().  */

match
gfc_match_nullify (void)
{
  gfc_code *tail;
  gfc_expr *e, *p;
  match m;

  tail = NULL;

  if (gfc_match_char ('(') != MATCH_YES)
    goto syntax;

  for (;;)
    {
      m = gfc_match_variable (&p, 0);
      if (m == MATCH_ERROR)
	goto cleanup;
      if (m == MATCH_NO)
	goto syntax;

      if (gfc_check_do_variable (p->symtree))
	goto cleanup;

      if (gfc_pure (NULL) && gfc_impure_variable (p->symtree->n.sym))
	{
	  gfc_error ("Illegal variable in NULLIFY at %C for a PURE procedure");
	  goto cleanup;
	}

      /* build ' => NULL() '.  */
      e = gfc_get_expr ();
      e->where = gfc_current_locus;
      e->expr_type = EXPR_NULL;
      e->ts.type = BT_UNKNOWN;

      /* Chain to list.  */
      if (tail == NULL)
	tail = &new_st;
      else
	{
	  tail->next = gfc_get_code ();
	  tail = tail->next;
	}

      tail->op = EXEC_POINTER_ASSIGN;
      tail->expr1 = p;
      tail->expr2 = e;

      if (gfc_match (" )%t") == MATCH_YES)
	break;
      if (gfc_match_char (',') != MATCH_YES)
	goto syntax;
    }

  return MATCH_YES;

syntax:
  gfc_syntax_error (ST_NULLIFY);

cleanup:
  gfc_free_statements (new_st.next);
  new_st.next = NULL;
  gfc_free_expr (new_st.expr1);
  new_st.expr1 = NULL;
  gfc_free_expr (new_st.expr2);
  new_st.expr2 = NULL;
  return MATCH_ERROR;
}


/* Match a DEALLOCATE statement.  */

match
gfc_match_deallocate (void)
{
  gfc_alloc *head, *tail;
  gfc_expr *stat, *errmsg, *tmp;
  match m;
  bool saw_stat, saw_errmsg;

  head = tail = NULL;
  stat = errmsg = tmp = NULL;
  saw_stat = saw_errmsg = false;

  if (gfc_match_char ('(') != MATCH_YES)
    goto syntax;

  for (;;)
    {
      if (head == NULL)
	head = tail = gfc_get_alloc ();
      else
	{
	  tail->next = gfc_get_alloc ();
	  tail = tail->next;
	}

      m = gfc_match_variable (&tail->expr, 0);
      if (m == MATCH_ERROR)
	goto cleanup;
      if (m == MATCH_NO)
	goto syntax;

      if (gfc_check_do_variable (tail->expr->symtree))
	goto cleanup;

      if (gfc_pure (NULL) && gfc_impure_variable (tail->expr->symtree->n.sym))
<<<<<<< HEAD
	{
	  gfc_error ("Illegal allocate-object at %C for a PURE procedure");
	  goto cleanup;
	}

      /* FIXME: disable the checking on derived types.  */
      if (!(tail->expr->ref
	   && (tail->expr->ref->type == REF_COMPONENT
	       || tail->expr->ref->type == REF_ARRAY)) 
	  && tail->expr->symtree->n.sym
	  && !(tail->expr->symtree->n.sym->attr.allocatable
	       || tail->expr->symtree->n.sym->attr.pointer
	       || tail->expr->symtree->n.sym->attr.proc_pointer))
	{
=======
	{
	  gfc_error ("Illegal allocate-object at %C for a PURE procedure");
	  goto cleanup;
	}

      /* FIXME: disable the checking on derived types.  */
      if (!(tail->expr->ref
	   && (tail->expr->ref->type == REF_COMPONENT
	       || tail->expr->ref->type == REF_ARRAY)) 
	  && tail->expr->symtree->n.sym
	  && !(tail->expr->symtree->n.sym->attr.allocatable
	       || tail->expr->symtree->n.sym->attr.pointer
	       || tail->expr->symtree->n.sym->attr.proc_pointer))
	{
>>>>>>> 42a9ba1d
	  gfc_error ("Allocate-object at %C is not a nonprocedure pointer "
		     "or an allocatable variable");
	  goto cleanup;
	}

      if (gfc_match_char (',') != MATCH_YES)
	break;

dealloc_opt_list:

      m = gfc_match (" stat = %v", &tmp);
      if (m == MATCH_ERROR)
	goto cleanup;
      if (m == MATCH_YES)
	{
	  if (saw_stat)
	    {
	      gfc_error ("Redundant STAT tag found at %L ", &tmp->where);
	      gfc_free_expr (tmp);
	      goto cleanup;
	    }

	  stat = tmp;
	  saw_stat = true;
<<<<<<< HEAD

	  if (gfc_check_do_variable (stat->symtree))
	    goto cleanup;

	  if (gfc_match_char (',') == MATCH_YES)
	    goto dealloc_opt_list;
	}

=======

	  if (gfc_check_do_variable (stat->symtree))
	    goto cleanup;

	  if (gfc_match_char (',') == MATCH_YES)
	    goto dealloc_opt_list;
	}

>>>>>>> 42a9ba1d
      m = gfc_match (" errmsg = %v", &tmp);
      if (m == MATCH_ERROR)
	goto cleanup;
      if (m == MATCH_YES)
	{
	  if (gfc_notify_std (GFC_STD_F2003, "Fortran 2003: ERRMSG at %L",
			      &tmp->where) == FAILURE)
	    goto cleanup;

	  if (saw_errmsg)
	    {
	      gfc_error ("Redundant ERRMSG tag found at %L ", &tmp->where);
	      gfc_free_expr (tmp);
	      goto cleanup;
	    }

	  errmsg = tmp;
	  saw_errmsg = true;

	  if (gfc_match_char (',') == MATCH_YES)
	    goto dealloc_opt_list;
	}

	gfc_gobble_whitespace ();

	if (gfc_peek_char () == ')')
	  break;
    }

  if (gfc_match (" )%t") != MATCH_YES)
    goto syntax;

  new_st.op = EXEC_DEALLOCATE;
<<<<<<< HEAD
  new_st.expr = stat;
=======
  new_st.expr1 = stat;
>>>>>>> 42a9ba1d
  new_st.expr2 = errmsg;
  new_st.ext.alloc_list = head;

  return MATCH_YES;

syntax:
  gfc_syntax_error (ST_DEALLOCATE);

cleanup:
  gfc_free_expr (errmsg);
  gfc_free_expr (stat);
  gfc_free_alloc_list (head);
  return MATCH_ERROR;
}


/* Match a RETURN statement.  */

match
gfc_match_return (void)
{
  gfc_expr *e;
  match m;
  gfc_compile_state s;

  e = NULL;
  if (gfc_match_eos () == MATCH_YES)
    goto done;

  if (gfc_find_state (COMP_SUBROUTINE) == FAILURE)
    {
      gfc_error ("Alternate RETURN statement at %C is only allowed within "
		 "a SUBROUTINE");
      goto cleanup;
    }

  if (gfc_notify_std (GFC_STD_F95_OBS, "Obsolescent feature: Alternate RETURN "
		      "at %C") == FAILURE)
    return MATCH_ERROR;

  if (gfc_current_form == FORM_FREE)
    {
      /* The following are valid, so we can't require a blank after the
	RETURN keyword:
	  return+1
	  return(1)  */
      char c = gfc_peek_ascii_char ();
      if (ISALPHA (c) || ISDIGIT (c))
	return MATCH_NO;
    }

  m = gfc_match (" %e%t", &e);
  if (m == MATCH_YES)
    goto done;
  if (m == MATCH_ERROR)
    goto cleanup;

  gfc_syntax_error (ST_RETURN);

cleanup:
  gfc_free_expr (e);
  return MATCH_ERROR;

done:
  gfc_enclosing_unit (&s);
  if (s == COMP_PROGRAM
      && gfc_notify_std (GFC_STD_GNU, "Extension: RETURN statement in "
			"main program at %C") == FAILURE)
      return MATCH_ERROR;

  new_st.op = EXEC_RETURN;
  new_st.expr1 = e;

  return MATCH_YES;
}


/* Match the call of a type-bound procedure, if CALL%var has already been 
   matched and var found to be a derived-type variable.  */

static match
match_typebound_call (gfc_symtree* varst)
{
  gfc_symbol* var;
  gfc_expr* base;
  match m;

  var = varst->n.sym;

  base = gfc_get_expr ();
  base->expr_type = EXPR_VARIABLE;
  base->symtree = varst;
  base->where = gfc_current_locus;
  gfc_set_sym_referenced (varst->n.sym);
  
  m = gfc_match_varspec (base, 0, true, true);
  if (m == MATCH_NO)
    gfc_error ("Expected component reference at %C");
  if (m != MATCH_YES)
    return MATCH_ERROR;

  if (gfc_match_eos () != MATCH_YES)
    {
      gfc_error ("Junk after CALL at %C");
      return MATCH_ERROR;
    }

  if (base->expr_type == EXPR_COMPCALL)
    new_st.op = EXEC_COMPCALL;
  else if (base->expr_type == EXPR_PPC)
    new_st.op = EXEC_CALL_PPC;
  else
    {
      gfc_error ("Expected type-bound procedure or procedure pointer component "
		 "at %C");
      return MATCH_ERROR;
    }
  new_st.expr1 = base;

  return MATCH_YES;
}


/* Match a CALL statement.  The tricky part here are possible
   alternate return specifiers.  We handle these by having all
   "subroutines" actually return an integer via a register that gives
   the return number.  If the call specifies alternate returns, we
   generate code for a SELECT statement whose case clauses contain
   GOTOs to the various labels.  */

match
gfc_match_call (void)
{
  char name[GFC_MAX_SYMBOL_LEN + 1];
  gfc_actual_arglist *a, *arglist;
  gfc_case *new_case;
  gfc_symbol *sym;
  gfc_symtree *st;
  gfc_code *c;
  match m;
  int i;

  arglist = NULL;

  m = gfc_match ("% %n", name);
  if (m == MATCH_NO)
    goto syntax;
  if (m != MATCH_YES)
    return m;

  if (gfc_get_ha_sym_tree (name, &st))
    return MATCH_ERROR;

  sym = st->n.sym;

  /* If this is a variable of derived-type, it probably starts a type-bound
     procedure call.  */
  if (sym->attr.flavor != FL_PROCEDURE && sym->ts.type == BT_DERIVED)
    return match_typebound_call (st);

  /* If it does not seem to be callable (include functions so that the
     right association is made.  They are thrown out in resolution.)
     ...  */
  if (!sym->attr.generic
	&& !sym->attr.subroutine
	&& !sym->attr.function)
    {
      if (!(sym->attr.external && !sym->attr.referenced))
	{
	  /* ...create a symbol in this scope...  */
	  if (sym->ns != gfc_current_ns
	        && gfc_get_sym_tree (name, NULL, &st, false) == 1)
            return MATCH_ERROR;

	  if (sym != st->n.sym)
	    sym = st->n.sym;
	}

      /* ...and then to try to make the symbol into a subroutine.  */
      if (gfc_add_subroutine (&sym->attr, sym->name, NULL) == FAILURE)
	return MATCH_ERROR;
    }

  gfc_set_sym_referenced (sym);

  if (gfc_match_eos () != MATCH_YES)
    {
      m = gfc_match_actual_arglist (1, &arglist);
      if (m == MATCH_NO)
	goto syntax;
      if (m == MATCH_ERROR)
	goto cleanup;

      if (gfc_match_eos () != MATCH_YES)
	goto syntax;
    }

  /* If any alternate return labels were found, construct a SELECT
     statement that will jump to the right place.  */

  i = 0;
  for (a = arglist; a; a = a->next)
    if (a->expr == NULL)
      i = 1;

  if (i)
    {
      gfc_symtree *select_st;
      gfc_symbol *select_sym;
      char name[GFC_MAX_SYMBOL_LEN + 1];

      new_st.next = c = gfc_get_code ();
      c->op = EXEC_SELECT;
      sprintf (name, "_result_%s", sym->name);
      gfc_get_ha_sym_tree (name, &select_st);   /* Can't fail.  */

      select_sym = select_st->n.sym;
      select_sym->ts.type = BT_INTEGER;
      select_sym->ts.kind = gfc_default_integer_kind;
      gfc_set_sym_referenced (select_sym);
      c->expr1 = gfc_get_expr ();
      c->expr1->expr_type = EXPR_VARIABLE;
      c->expr1->symtree = select_st;
      c->expr1->ts = select_sym->ts;
      c->expr1->where = gfc_current_locus;

      i = 0;
      for (a = arglist; a; a = a->next)
	{
	  if (a->expr != NULL)
	    continue;

	  if (gfc_reference_st_label (a->label, ST_LABEL_TARGET) == FAILURE)
	    continue;

	  i++;

	  c->block = gfc_get_code ();
	  c = c->block;
	  c->op = EXEC_SELECT;

	  new_case = gfc_get_case ();
	  new_case->high = new_case->low = gfc_int_expr (i);
	  c->ext.case_list = new_case;

	  c->next = gfc_get_code ();
	  c->next->op = EXEC_GOTO;
	  c->next->label1 = a->label;
	}
    }

  new_st.op = EXEC_CALL;
  new_st.symtree = st;
  new_st.ext.actual = arglist;

  return MATCH_YES;

syntax:
  gfc_syntax_error (ST_CALL);

cleanup:
  gfc_free_actual_arglist (arglist);
  return MATCH_ERROR;
}


/* Given a name, return a pointer to the common head structure,
   creating it if it does not exist. If FROM_MODULE is nonzero, we
   mangle the name so that it doesn't interfere with commons defined 
   in the using namespace.
   TODO: Add to global symbol tree.  */

gfc_common_head *
gfc_get_common (const char *name, int from_module)
{
  gfc_symtree *st;
  static int serial = 0;
  char mangled_name[GFC_MAX_SYMBOL_LEN + 1];

  if (from_module)
    {
      /* A use associated common block is only needed to correctly layout
	 the variables it contains.  */
      snprintf (mangled_name, GFC_MAX_SYMBOL_LEN, "_%d_%s", serial++, name);
      st = gfc_new_symtree (&gfc_current_ns->common_root, mangled_name);
    }
  else
    {
      st = gfc_find_symtree (gfc_current_ns->common_root, name);

      if (st == NULL)
	st = gfc_new_symtree (&gfc_current_ns->common_root, name);
    }

  if (st->n.common == NULL)
    {
      st->n.common = gfc_get_common_head ();
      st->n.common->where = gfc_current_locus;
      strcpy (st->n.common->name, name);
    }

  return st->n.common;
}


/* Match a common block name.  */

match match_common_name (char *name)
{
  match m;

  if (gfc_match_char ('/') == MATCH_NO)
    {
      name[0] = '\0';
      return MATCH_YES;
    }

  if (gfc_match_char ('/') == MATCH_YES)
    {
      name[0] = '\0';
      return MATCH_YES;
    }

  m = gfc_match_name (name);

  if (m == MATCH_ERROR)
    return MATCH_ERROR;
  if (m == MATCH_YES && gfc_match_char ('/') == MATCH_YES)
    return MATCH_YES;

  gfc_error ("Syntax error in common block name at %C");
  return MATCH_ERROR;
}


/* Match a COMMON statement.  */

match
gfc_match_common (void)
{
  gfc_symbol *sym, **head, *tail, *other, *old_blank_common;
  char name[GFC_MAX_SYMBOL_LEN + 1];
  gfc_common_head *t;
  gfc_array_spec *as;
  gfc_equiv *e1, *e2;
  match m;
  gfc_gsymbol *gsym;

  old_blank_common = gfc_current_ns->blank_common.head;
  if (old_blank_common)
    {
      while (old_blank_common->common_next)
	old_blank_common = old_blank_common->common_next;
    }

  as = NULL;

  for (;;)
    {
      m = match_common_name (name);
      if (m == MATCH_ERROR)
	goto cleanup;

      gsym = gfc_get_gsymbol (name);
      if (gsym->type != GSYM_UNKNOWN && gsym->type != GSYM_COMMON)
	{
	  gfc_error ("Symbol '%s' at %C is already an external symbol that "
		     "is not COMMON", name);
	  goto cleanup;
	}

      if (gsym->type == GSYM_UNKNOWN)
	{
	  gsym->type = GSYM_COMMON;
	  gsym->where = gfc_current_locus;
	  gsym->defined = 1;
	}

      gsym->used = 1;

      if (name[0] == '\0')
	{
	  t = &gfc_current_ns->blank_common;
	  if (t->head == NULL)
	    t->where = gfc_current_locus;
	}
      else
	{
	  t = gfc_get_common (name, 0);
	}
      head = &t->head;

      if (*head == NULL)
	tail = NULL;
      else
	{
	  tail = *head;
	  while (tail->common_next)
	    tail = tail->common_next;
	}

      /* Grab the list of symbols.  */
      for (;;)
	{
	  m = gfc_match_symbol (&sym, 0);
	  if (m == MATCH_ERROR)
	    goto cleanup;
	  if (m == MATCH_NO)
	    goto syntax;

          /* Store a ref to the common block for error checking.  */
          sym->common_block = t;
          
          /* See if we know the current common block is bind(c), and if
             so, then see if we can check if the symbol is (which it'll
             need to be).  This can happen if the bind(c) attr stmt was
             applied to the common block, and the variable(s) already
             defined, before declaring the common block.  */
          if (t->is_bind_c == 1)
            {
              if (sym->ts.type != BT_UNKNOWN && sym->ts.is_c_interop != 1)
                {
                  /* If we find an error, just print it and continue,
                     cause it's just semantic, and we can see if there
                     are more errors.  */
                  gfc_error_now ("Variable '%s' at %L in common block '%s' "
                                 "at %C must be declared with a C "
                                 "interoperable kind since common block "
                                 "'%s' is bind(c)",
                                 sym->name, &(sym->declared_at), t->name,
                                 t->name);
                }
              
              if (sym->attr.is_bind_c == 1)
                gfc_error_now ("Variable '%s' in common block "
                               "'%s' at %C can not be bind(c) since "
                               "it is not global", sym->name, t->name);
            }
          
	  if (sym->attr.in_common)
	    {
	      gfc_error ("Symbol '%s' at %C is already in a COMMON block",
			 sym->name);
	      goto cleanup;
	    }

	  if (((sym->value != NULL && sym->value->expr_type != EXPR_NULL)
	       || sym->attr.data) && gfc_current_state () != COMP_BLOCK_DATA)
	    {
	      if (gfc_notify_std (GFC_STD_GNU, "Initialized symbol '%s' at %C "
					       "can only be COMMON in "
					       "BLOCK DATA", sym->name)
		  == FAILURE)
		goto cleanup;
	    }

	  if (gfc_add_in_common (&sym->attr, sym->name, NULL) == FAILURE)
	    goto cleanup;

	  if (tail != NULL)
	    tail->common_next = sym;
	  else
	    *head = sym;

	  tail = sym;

	  /* Deal with an optional array specification after the
	     symbol name.  */
	  m = gfc_match_array_spec (&as);
	  if (m == MATCH_ERROR)
	    goto cleanup;

	  if (m == MATCH_YES)
	    {
	      if (as->type != AS_EXPLICIT)
		{
		  gfc_error ("Array specification for symbol '%s' in COMMON "
			     "at %C must be explicit", sym->name);
		  goto cleanup;
		}

	      if (gfc_add_dimension (&sym->attr, sym->name, NULL) == FAILURE)
		goto cleanup;

	      if (sym->attr.pointer)
		{
		  gfc_error ("Symbol '%s' in COMMON at %C cannot be a "
			     "POINTER array", sym->name);
		  goto cleanup;
		}

	      sym->as = as;
	      as = NULL;

	    }

	  sym->common_head = t;

	  /* Check to see if the symbol is already in an equivalence group.
	     If it is, set the other members as being in common.  */
	  if (sym->attr.in_equivalence)
	    {
	      for (e1 = gfc_current_ns->equiv; e1; e1 = e1->next)
		{
		  for (e2 = e1; e2; e2 = e2->eq)
		    if (e2->expr->symtree->n.sym == sym)
		      goto equiv_found;

		  continue;

	  equiv_found:

		  for (e2 = e1; e2; e2 = e2->eq)
		    {
		      other = e2->expr->symtree->n.sym;
		      if (other->common_head
			  && other->common_head != sym->common_head)
			{
			  gfc_error ("Symbol '%s', in COMMON block '%s' at "
				     "%C is being indirectly equivalenced to "
				     "another COMMON block '%s'",
				     sym->name, sym->common_head->name,
				     other->common_head->name);
			    goto cleanup;
			}
		      other->attr.in_common = 1;
		      other->common_head = t;
		    }
		}
	    }


	  gfc_gobble_whitespace ();
	  if (gfc_match_eos () == MATCH_YES)
	    goto done;
	  if (gfc_peek_ascii_char () == '/')
	    break;
	  if (gfc_match_char (',') != MATCH_YES)
	    goto syntax;
	  gfc_gobble_whitespace ();
	  if (gfc_peek_ascii_char () == '/')
	    break;
	}
    }

done:
  return MATCH_YES;

syntax:
  gfc_syntax_error (ST_COMMON);

cleanup:
  if (old_blank_common)
    old_blank_common->common_next = NULL;
  else
    gfc_current_ns->blank_common.head = NULL;
  gfc_free_array_spec (as);
  return MATCH_ERROR;
}


/* Match a BLOCK DATA program unit.  */

match
gfc_match_block_data (void)
{
  char name[GFC_MAX_SYMBOL_LEN + 1];
  gfc_symbol *sym;
  match m;

  if (gfc_match_eos () == MATCH_YES)
    {
      gfc_new_block = NULL;
      return MATCH_YES;
    }

  m = gfc_match ("% %n%t", name);
  if (m != MATCH_YES)
    return MATCH_ERROR;

  if (gfc_get_symbol (name, NULL, &sym))
    return MATCH_ERROR;

  if (gfc_add_flavor (&sym->attr, FL_BLOCK_DATA, sym->name, NULL) == FAILURE)
    return MATCH_ERROR;

  gfc_new_block = sym;

  return MATCH_YES;
}


/* Free a namelist structure.  */

void
gfc_free_namelist (gfc_namelist *name)
{
  gfc_namelist *n;

  for (; name; name = n)
    {
      n = name->next;
      gfc_free (name);
    }
}


/* Match a NAMELIST statement.  */

match
gfc_match_namelist (void)
{
  gfc_symbol *group_name, *sym;
  gfc_namelist *nl;
  match m, m2;

  m = gfc_match (" / %s /", &group_name);
  if (m == MATCH_NO)
    goto syntax;
  if (m == MATCH_ERROR)
    goto error;

  for (;;)
    {
      if (group_name->ts.type != BT_UNKNOWN)
	{
	  gfc_error ("Namelist group name '%s' at %C already has a basic "
		     "type of %s", group_name->name,
		     gfc_typename (&group_name->ts));
	  return MATCH_ERROR;
	}

      if (group_name->attr.flavor == FL_NAMELIST
	  && group_name->attr.use_assoc
	  && gfc_notify_std (GFC_STD_GNU, "Namelist group name '%s' "
			     "at %C already is USE associated and can"
			     "not be respecified.", group_name->name)
	     == FAILURE)
	return MATCH_ERROR;

      if (group_name->attr.flavor != FL_NAMELIST
	  && gfc_add_flavor (&group_name->attr, FL_NAMELIST,
			     group_name->name, NULL) == FAILURE)
	return MATCH_ERROR;

      for (;;)
	{
	  m = gfc_match_symbol (&sym, 1);
	  if (m == MATCH_NO)
	    goto syntax;
	  if (m == MATCH_ERROR)
	    goto error;

	  if (sym->attr.in_namelist == 0
	      && gfc_add_in_namelist (&sym->attr, sym->name, NULL) == FAILURE)
	    goto error;

	  /* Use gfc_error_check here, rather than goto error, so that
	     these are the only errors for the next two lines.  */
	  if (sym->as && sym->as->type == AS_ASSUMED_SIZE)
	    {
	      gfc_error ("Assumed size array '%s' in namelist '%s' at "
			 "%C is not allowed", sym->name, group_name->name);
	      gfc_error_check ();
	    }

	  if (sym->ts.type == BT_CHARACTER && sym->ts.cl->length == NULL)
	    {
	      gfc_error ("Assumed character length '%s' in namelist '%s' at "
			 "%C is not allowed", sym->name, group_name->name);
	      gfc_error_check ();
	    }

	  nl = gfc_get_namelist ();
	  nl->sym = sym;
	  sym->refs++;

	  if (group_name->namelist == NULL)
	    group_name->namelist = group_name->namelist_tail = nl;
	  else
	    {
	      group_name->namelist_tail->next = nl;
	      group_name->namelist_tail = nl;
	    }

	  if (gfc_match_eos () == MATCH_YES)
	    goto done;

	  m = gfc_match_char (',');

	  if (gfc_match_char ('/') == MATCH_YES)
	    {
	      m2 = gfc_match (" %s /", &group_name);
	      if (m2 == MATCH_YES)
		break;
	      if (m2 == MATCH_ERROR)
		goto error;
	      goto syntax;
	    }

	  if (m != MATCH_YES)
	    goto syntax;
	}
    }

done:
  return MATCH_YES;

syntax:
  gfc_syntax_error (ST_NAMELIST);

error:
  return MATCH_ERROR;
}


/* Match a MODULE statement.  */

match
gfc_match_module (void)
{
  match m;

  m = gfc_match (" %s%t", &gfc_new_block);
  if (m != MATCH_YES)
    return m;

  if (gfc_add_flavor (&gfc_new_block->attr, FL_MODULE,
		      gfc_new_block->name, NULL) == FAILURE)
    return MATCH_ERROR;

  return MATCH_YES;
}


/* Free equivalence sets and lists.  Recursively is the easiest way to
   do this.  */

void
gfc_free_equiv (gfc_equiv *eq)
{
  if (eq == NULL)
    return;

  gfc_free_equiv (eq->eq);
  gfc_free_equiv (eq->next);
  gfc_free_expr (eq->expr);
  gfc_free (eq);
}


/* Match an EQUIVALENCE statement.  */

match
gfc_match_equivalence (void)
{
  gfc_equiv *eq, *set, *tail;
  gfc_ref *ref;
  gfc_symbol *sym;
  match m;
  gfc_common_head *common_head = NULL;
  bool common_flag;
  int cnt;

  tail = NULL;

  for (;;)
    {
      eq = gfc_get_equiv ();
      if (tail == NULL)
	tail = eq;

      eq->next = gfc_current_ns->equiv;
      gfc_current_ns->equiv = eq;

      if (gfc_match_char ('(') != MATCH_YES)
	goto syntax;

      set = eq;
      common_flag = FALSE;
      cnt = 0;

      for (;;)
	{
	  m = gfc_match_equiv_variable (&set->expr);
	  if (m == MATCH_ERROR)
	    goto cleanup;
	  if (m == MATCH_NO)
	    goto syntax;

	  /*  count the number of objects.  */
	  cnt++;

	  if (gfc_match_char ('%') == MATCH_YES)
	    {
	      gfc_error ("Derived type component %C is not a "
			 "permitted EQUIVALENCE member");
	      goto cleanup;
	    }

	  for (ref = set->expr->ref; ref; ref = ref->next)
	    if (ref->type == REF_ARRAY && ref->u.ar.type == AR_SECTION)
	      {
		gfc_error ("Array reference in EQUIVALENCE at %C cannot "
			   "be an array section");
		goto cleanup;
	      }

	  sym = set->expr->symtree->n.sym;

	  if (gfc_add_in_equivalence (&sym->attr, sym->name, NULL) == FAILURE)
	    goto cleanup;

	  if (sym->attr.in_common)
	    {
	      common_flag = TRUE;
	      common_head = sym->common_head;
	    }

	  if (gfc_match_char (')') == MATCH_YES)
	    break;

	  if (gfc_match_char (',') != MATCH_YES)
	    goto syntax;

	  set->eq = gfc_get_equiv ();
	  set = set->eq;
	}

      if (cnt < 2)
	{
	  gfc_error ("EQUIVALENCE at %C requires two or more objects");
	  goto cleanup;
	}

      /* If one of the members of an equivalence is in common, then
	 mark them all as being in common.  Before doing this, check
	 that members of the equivalence group are not in different
	 common blocks.  */
      if (common_flag)
	for (set = eq; set; set = set->eq)
	  {
	    sym = set->expr->symtree->n.sym;
	    if (sym->common_head && sym->common_head != common_head)
	      {
		gfc_error ("Attempt to indirectly overlap COMMON "
			   "blocks %s and %s by EQUIVALENCE at %C",
			   sym->common_head->name, common_head->name);
		goto cleanup;
	      }
	    sym->attr.in_common = 1;
	    sym->common_head = common_head;
	  }

      if (gfc_match_eos () == MATCH_YES)
	break;
      if (gfc_match_char (',') != MATCH_YES)
	goto syntax;
    }

  return MATCH_YES;

syntax:
  gfc_syntax_error (ST_EQUIVALENCE);

cleanup:
  eq = tail->next;
  tail->next = NULL;

  gfc_free_equiv (gfc_current_ns->equiv);
  gfc_current_ns->equiv = eq;

  return MATCH_ERROR;
}


/* Check that a statement function is not recursive. This is done by looking
   for the statement function symbol(sym) by looking recursively through its
   expression(e).  If a reference to sym is found, true is returned.  
   12.5.4 requires that any variable of function that is implicitly typed
   shall have that type confirmed by any subsequent type declaration.  The
   implicit typing is conveniently done here.  */
static bool
recursive_stmt_fcn (gfc_expr *, gfc_symbol *);

static bool
check_stmt_fcn (gfc_expr *e, gfc_symbol *sym, int *f ATTRIBUTE_UNUSED)
{

  if (e == NULL)
    return false;

  switch (e->expr_type)
    {
    case EXPR_FUNCTION:
      if (e->symtree == NULL)
	return false;

      /* Check the name before testing for nested recursion!  */
      if (sym->name == e->symtree->n.sym->name)
	return true;

      /* Catch recursion via other statement functions.  */
      if (e->symtree->n.sym->attr.proc == PROC_ST_FUNCTION
	  && e->symtree->n.sym->value
	  && recursive_stmt_fcn (e->symtree->n.sym->value, sym))
	return true;

      if (e->symtree->n.sym->ts.type == BT_UNKNOWN)
	gfc_set_default_type (e->symtree->n.sym, 0, NULL);

      break;

    case EXPR_VARIABLE:
      if (e->symtree && sym->name == e->symtree->n.sym->name)
	return true;

      if (e->symtree->n.sym->ts.type == BT_UNKNOWN)
	gfc_set_default_type (e->symtree->n.sym, 0, NULL);
      break;

    default:
      break;
    }

  return false;
}


static bool
recursive_stmt_fcn (gfc_expr *e, gfc_symbol *sym)
{
  return gfc_traverse_expr (e, sym, check_stmt_fcn, 0);
}


/* Match a statement function declaration.  It is so easy to match
   non-statement function statements with a MATCH_ERROR as opposed to
   MATCH_NO that we suppress error message in most cases.  */

match
gfc_match_st_function (void)
{
  gfc_error_buf old_error;
  gfc_symbol *sym;
  gfc_expr *expr;
  match m;

  m = gfc_match_symbol (&sym, 0);
  if (m != MATCH_YES)
    return m;

  gfc_push_error (&old_error);

  if (gfc_add_procedure (&sym->attr, PROC_ST_FUNCTION,
			 sym->name, NULL) == FAILURE)
    goto undo_error;

  if (gfc_match_formal_arglist (sym, 1, 0) != MATCH_YES)
    goto undo_error;

  m = gfc_match (" = %e%t", &expr);
  if (m == MATCH_NO)
    goto undo_error;

  gfc_free_error (&old_error);
  if (m == MATCH_ERROR)
    return m;

  if (recursive_stmt_fcn (expr, sym))
    {
      gfc_error ("Statement function at %L is recursive", &expr->where);
      return MATCH_ERROR;
    }

  sym->value = expr;

  if (gfc_notify_std (GFC_STD_F95_OBS, "Obsolescent feature: "
		      "Statement function at %C") == FAILURE)
    return MATCH_ERROR;

  return MATCH_YES;

undo_error:
  gfc_pop_error (&old_error);
  return MATCH_NO;
}


/***************** SELECT CASE subroutines ******************/

/* Free a single case structure.  */

static void
free_case (gfc_case *p)
{
  if (p->low == p->high)
    p->high = NULL;
  gfc_free_expr (p->low);
  gfc_free_expr (p->high);
  gfc_free (p);
}


/* Free a list of case structures.  */

void
gfc_free_case_list (gfc_case *p)
{
  gfc_case *q;

  for (; p; p = q)
    {
      q = p->next;
      free_case (p);
    }
}


/* Match a single case selector.  */

static match
match_case_selector (gfc_case **cp)
{
  gfc_case *c;
  match m;

  c = gfc_get_case ();
  c->where = gfc_current_locus;

  if (gfc_match_char (':') == MATCH_YES)
    {
      m = gfc_match_init_expr (&c->high);
      if (m == MATCH_NO)
	goto need_expr;
      if (m == MATCH_ERROR)
	goto cleanup;
    }
  else
    {
      m = gfc_match_init_expr (&c->low);
      if (m == MATCH_ERROR)
	goto cleanup;
      if (m == MATCH_NO)
	goto need_expr;

      /* If we're not looking at a ':' now, make a range out of a single
	 target.  Else get the upper bound for the case range.  */
      if (gfc_match_char (':') != MATCH_YES)
	c->high = c->low;
      else
	{
	  m = gfc_match_init_expr (&c->high);
	  if (m == MATCH_ERROR)
	    goto cleanup;
	  /* MATCH_NO is fine.  It's OK if nothing is there!  */
	}
    }

  *cp = c;
  return MATCH_YES;

need_expr:
  gfc_error ("Expected initialization expression in CASE at %C");

cleanup:
  free_case (c);
  return MATCH_ERROR;
}


/* Match the end of a case statement.  */

static match
match_case_eos (void)
{
  char name[GFC_MAX_SYMBOL_LEN + 1];
  match m;

  if (gfc_match_eos () == MATCH_YES)
    return MATCH_YES;

  /* If the case construct doesn't have a case-construct-name, we
     should have matched the EOS.  */
  if (!gfc_current_block ())
    {
      gfc_error ("Expected the name of the SELECT CASE construct at %C");
      return MATCH_ERROR;
    }

  gfc_gobble_whitespace ();

  m = gfc_match_name (name);
  if (m != MATCH_YES)
    return m;

  if (strcmp (name, gfc_current_block ()->name) != 0)
    {
      gfc_error ("Expected case name of '%s' at %C",
		 gfc_current_block ()->name);
      return MATCH_ERROR;
    }

  return gfc_match_eos ();
}


/* Match a SELECT statement.  */

match
gfc_match_select (void)
{
  gfc_expr *expr;
  match m;

  m = gfc_match_label ();
  if (m == MATCH_ERROR)
    return m;

  m = gfc_match (" select case ( %e )%t", &expr);
  if (m != MATCH_YES)
    return m;

  new_st.op = EXEC_SELECT;
  new_st.expr1 = expr;

  return MATCH_YES;
}


/* Match a CASE statement.  */

match
gfc_match_case (void)
{
  gfc_case *c, *head, *tail;
  match m;

  head = tail = NULL;

  if (gfc_current_state () != COMP_SELECT)
    {
      gfc_error ("Unexpected CASE statement at %C");
      return MATCH_ERROR;
    }

  if (gfc_match ("% default") == MATCH_YES)
    {
      m = match_case_eos ();
      if (m == MATCH_NO)
	goto syntax;
      if (m == MATCH_ERROR)
	goto cleanup;

      new_st.op = EXEC_SELECT;
      c = gfc_get_case ();
      c->where = gfc_current_locus;
      new_st.ext.case_list = c;
      return MATCH_YES;
    }

  if (gfc_match_char ('(') != MATCH_YES)
    goto syntax;

  for (;;)
    {
      if (match_case_selector (&c) == MATCH_ERROR)
	goto cleanup;

      if (head == NULL)
	head = c;
      else
	tail->next = c;

      tail = c;

      if (gfc_match_char (')') == MATCH_YES)
	break;
      if (gfc_match_char (',') != MATCH_YES)
	goto syntax;
    }

  m = match_case_eos ();
  if (m == MATCH_NO)
    goto syntax;
  if (m == MATCH_ERROR)
    goto cleanup;

  new_st.op = EXEC_SELECT;
  new_st.ext.case_list = head;

  return MATCH_YES;

syntax:
  gfc_error ("Syntax error in CASE-specification at %C");

cleanup:
  gfc_free_case_list (head);  /* new_st is cleaned up in parse.c.  */
  return MATCH_ERROR;
}

/********************* WHERE subroutines ********************/

/* Match the rest of a simple WHERE statement that follows an IF statement.  
 */

static match
match_simple_where (void)
{
  gfc_expr *expr;
  gfc_code *c;
  match m;

  m = gfc_match (" ( %e )", &expr);
  if (m != MATCH_YES)
    return m;

  m = gfc_match_assignment ();
  if (m == MATCH_NO)
    goto syntax;
  if (m == MATCH_ERROR)
    goto cleanup;

  if (gfc_match_eos () != MATCH_YES)
    goto syntax;

  c = gfc_get_code ();

  c->op = EXEC_WHERE;
  c->expr1 = expr;
  c->next = gfc_get_code ();

  *c->next = new_st;
  gfc_clear_new_st ();

  new_st.op = EXEC_WHERE;
  new_st.block = c;

  return MATCH_YES;

syntax:
  gfc_syntax_error (ST_WHERE);

cleanup:
  gfc_free_expr (expr);
  return MATCH_ERROR;
}


/* Match a WHERE statement.  */

match
gfc_match_where (gfc_statement *st)
{
  gfc_expr *expr;
  match m0, m;
  gfc_code *c;

  m0 = gfc_match_label ();
  if (m0 == MATCH_ERROR)
    return m0;

  m = gfc_match (" where ( %e )", &expr);
  if (m != MATCH_YES)
    return m;

  if (gfc_match_eos () == MATCH_YES)
    {
      *st = ST_WHERE_BLOCK;
      new_st.op = EXEC_WHERE;
      new_st.expr1 = expr;
      return MATCH_YES;
    }

  m = gfc_match_assignment ();
  if (m == MATCH_NO)
    gfc_syntax_error (ST_WHERE);

  if (m != MATCH_YES)
    {
      gfc_free_expr (expr);
      return MATCH_ERROR;
    }

  /* We've got a simple WHERE statement.  */
  *st = ST_WHERE;
  c = gfc_get_code ();

  c->op = EXEC_WHERE;
  c->expr1 = expr;
  c->next = gfc_get_code ();

  *c->next = new_st;
  gfc_clear_new_st ();

  new_st.op = EXEC_WHERE;
  new_st.block = c;

  return MATCH_YES;
}


/* Match an ELSEWHERE statement.  We leave behind a WHERE node in
   new_st if successful.  */

match
gfc_match_elsewhere (void)
{
  char name[GFC_MAX_SYMBOL_LEN + 1];
  gfc_expr *expr;
  match m;

  if (gfc_current_state () != COMP_WHERE)
    {
      gfc_error ("ELSEWHERE statement at %C not enclosed in WHERE block");
      return MATCH_ERROR;
    }

  expr = NULL;

  if (gfc_match_char ('(') == MATCH_YES)
    {
      m = gfc_match_expr (&expr);
      if (m == MATCH_NO)
	goto syntax;
      if (m == MATCH_ERROR)
	return MATCH_ERROR;

      if (gfc_match_char (')') != MATCH_YES)
	goto syntax;
    }

  if (gfc_match_eos () != MATCH_YES)
    {
      /* Only makes sense if we have a where-construct-name.  */
      if (!gfc_current_block ())
	{
	  m = MATCH_ERROR;
	  goto cleanup;
	}
      /* Better be a name at this point.  */
      m = gfc_match_name (name);
      if (m == MATCH_NO)
	goto syntax;
      if (m == MATCH_ERROR)
	goto cleanup;

      if (gfc_match_eos () != MATCH_YES)
	goto syntax;

      if (strcmp (name, gfc_current_block ()->name) != 0)
	{
	  gfc_error ("Label '%s' at %C doesn't match WHERE label '%s'",
		     name, gfc_current_block ()->name);
	  goto cleanup;
	}
    }

  new_st.op = EXEC_WHERE;
  new_st.expr1 = expr;
  return MATCH_YES;

syntax:
  gfc_syntax_error (ST_ELSEWHERE);

cleanup:
  gfc_free_expr (expr);
  return MATCH_ERROR;
}


/******************** FORALL subroutines ********************/

/* Free a list of FORALL iterators.  */

void
gfc_free_forall_iterator (gfc_forall_iterator *iter)
{
  gfc_forall_iterator *next;

  while (iter)
    {
      next = iter->next;
      gfc_free_expr (iter->var);
      gfc_free_expr (iter->start);
      gfc_free_expr (iter->end);
      gfc_free_expr (iter->stride);
      gfc_free (iter);
      iter = next;
    }
}


/* Match an iterator as part of a FORALL statement.  The format is:

     <var> = <start>:<end>[:<stride>]

   On MATCH_NO, the caller tests for the possibility that there is a
   scalar mask expression.  */

static match
match_forall_iterator (gfc_forall_iterator **result)
{
  gfc_forall_iterator *iter;
  locus where;
  match m;

  where = gfc_current_locus;
  iter = XCNEW (gfc_forall_iterator);

  m = gfc_match_expr (&iter->var);
  if (m != MATCH_YES)
    goto cleanup;

  if (gfc_match_char ('=') != MATCH_YES
      || iter->var->expr_type != EXPR_VARIABLE)
    {
      m = MATCH_NO;
      goto cleanup;
    }

  m = gfc_match_expr (&iter->start);
  if (m != MATCH_YES)
    goto cleanup;

  if (gfc_match_char (':') != MATCH_YES)
    goto syntax;

  m = gfc_match_expr (&iter->end);
  if (m == MATCH_NO)
    goto syntax;
  if (m == MATCH_ERROR)
    goto cleanup;

  if (gfc_match_char (':') == MATCH_NO)
    iter->stride = gfc_int_expr (1);
  else
    {
      m = gfc_match_expr (&iter->stride);
      if (m == MATCH_NO)
	goto syntax;
      if (m == MATCH_ERROR)
	goto cleanup;
    }

  /* Mark the iteration variable's symbol as used as a FORALL index.  */
  iter->var->symtree->n.sym->forall_index = true;

  *result = iter;
  return MATCH_YES;

syntax:
  gfc_error ("Syntax error in FORALL iterator at %C");
  m = MATCH_ERROR;

cleanup:

  gfc_current_locus = where;
  gfc_free_forall_iterator (iter);
  return m;
}


/* Match the header of a FORALL statement.  */

static match
match_forall_header (gfc_forall_iterator **phead, gfc_expr **mask)
{
  gfc_forall_iterator *head, *tail, *new_iter;
  gfc_expr *msk;
  match m;

  gfc_gobble_whitespace ();

  head = tail = NULL;
  msk = NULL;

  if (gfc_match_char ('(') != MATCH_YES)
    return MATCH_NO;

  m = match_forall_iterator (&new_iter);
  if (m == MATCH_ERROR)
    goto cleanup;
  if (m == MATCH_NO)
    goto syntax;

  head = tail = new_iter;

  for (;;)
    {
      if (gfc_match_char (',') != MATCH_YES)
	break;

      m = match_forall_iterator (&new_iter);
      if (m == MATCH_ERROR)
	goto cleanup;

      if (m == MATCH_YES)
	{
	  tail->next = new_iter;
	  tail = new_iter;
	  continue;
	}

      /* Have to have a mask expression.  */

      m = gfc_match_expr (&msk);
      if (m == MATCH_NO)
	goto syntax;
      if (m == MATCH_ERROR)
	goto cleanup;

      break;
    }

  if (gfc_match_char (')') == MATCH_NO)
    goto syntax;

  *phead = head;
  *mask = msk;
  return MATCH_YES;

syntax:
  gfc_syntax_error (ST_FORALL);

cleanup:
  gfc_free_expr (msk);
  gfc_free_forall_iterator (head);

  return MATCH_ERROR;
}

/* Match the rest of a simple FORALL statement that follows an 
   IF statement.  */

static match
match_simple_forall (void)
{
  gfc_forall_iterator *head;
  gfc_expr *mask;
  gfc_code *c;
  match m;

  mask = NULL;
  head = NULL;
  c = NULL;

  m = match_forall_header (&head, &mask);

  if (m == MATCH_NO)
    goto syntax;
  if (m != MATCH_YES)
    goto cleanup;

  m = gfc_match_assignment ();

  if (m == MATCH_ERROR)
    goto cleanup;
  if (m == MATCH_NO)
    {
      m = gfc_match_pointer_assignment ();
      if (m == MATCH_ERROR)
	goto cleanup;
      if (m == MATCH_NO)
	goto syntax;
    }

  c = gfc_get_code ();
  *c = new_st;
  c->loc = gfc_current_locus;

  if (gfc_match_eos () != MATCH_YES)
    goto syntax;

  gfc_clear_new_st ();
  new_st.op = EXEC_FORALL;
  new_st.expr1 = mask;
  new_st.ext.forall_iterator = head;
  new_st.block = gfc_get_code ();

  new_st.block->op = EXEC_FORALL;
  new_st.block->next = c;

  return MATCH_YES;

syntax:
  gfc_syntax_error (ST_FORALL);

cleanup:
  gfc_free_forall_iterator (head);
  gfc_free_expr (mask);

  return MATCH_ERROR;
}


/* Match a FORALL statement.  */

match
gfc_match_forall (gfc_statement *st)
{
  gfc_forall_iterator *head;
  gfc_expr *mask;
  gfc_code *c;
  match m0, m;

  head = NULL;
  mask = NULL;
  c = NULL;

  m0 = gfc_match_label ();
  if (m0 == MATCH_ERROR)
    return MATCH_ERROR;

  m = gfc_match (" forall");
  if (m != MATCH_YES)
    return m;

  m = match_forall_header (&head, &mask);
  if (m == MATCH_ERROR)
    goto cleanup;
  if (m == MATCH_NO)
    goto syntax;

  if (gfc_match_eos () == MATCH_YES)
    {
      *st = ST_FORALL_BLOCK;
      new_st.op = EXEC_FORALL;
      new_st.expr1 = mask;
      new_st.ext.forall_iterator = head;
      return MATCH_YES;
    }

  m = gfc_match_assignment ();
  if (m == MATCH_ERROR)
    goto cleanup;
  if (m == MATCH_NO)
    {
      m = gfc_match_pointer_assignment ();
      if (m == MATCH_ERROR)
	goto cleanup;
      if (m == MATCH_NO)
	goto syntax;
    }

  c = gfc_get_code ();
  *c = new_st;
  c->loc = gfc_current_locus;

  gfc_clear_new_st ();
  new_st.op = EXEC_FORALL;
  new_st.expr1 = mask;
  new_st.ext.forall_iterator = head;
  new_st.block = gfc_get_code ();
  new_st.block->op = EXEC_FORALL;
  new_st.block->next = c;

  *st = ST_FORALL;
  return MATCH_YES;

syntax:
  gfc_syntax_error (ST_FORALL);

cleanup:
  gfc_free_forall_iterator (head);
  gfc_free_expr (mask);
  gfc_free_statements (c);
  return MATCH_NO;
}<|MERGE_RESOLUTION|>--- conflicted
+++ resolved
@@ -2341,11 +2341,7 @@
     goto syntax;
 
   new_st.op = EXEC_ALLOCATE;
-<<<<<<< HEAD
-  new_st.expr = stat;
-=======
   new_st.expr1 = stat;
->>>>>>> 42a9ba1d
   new_st.expr2 = errmsg;
   new_st.ext.alloc_list = head;
 
@@ -2472,7 +2468,6 @@
 	goto cleanup;
 
       if (gfc_pure (NULL) && gfc_impure_variable (tail->expr->symtree->n.sym))
-<<<<<<< HEAD
 	{
 	  gfc_error ("Illegal allocate-object at %C for a PURE procedure");
 	  goto cleanup;
@@ -2487,22 +2482,6 @@
 	       || tail->expr->symtree->n.sym->attr.pointer
 	       || tail->expr->symtree->n.sym->attr.proc_pointer))
 	{
-=======
-	{
-	  gfc_error ("Illegal allocate-object at %C for a PURE procedure");
-	  goto cleanup;
-	}
-
-      /* FIXME: disable the checking on derived types.  */
-      if (!(tail->expr->ref
-	   && (tail->expr->ref->type == REF_COMPONENT
-	       || tail->expr->ref->type == REF_ARRAY)) 
-	  && tail->expr->symtree->n.sym
-	  && !(tail->expr->symtree->n.sym->attr.allocatable
-	       || tail->expr->symtree->n.sym->attr.pointer
-	       || tail->expr->symtree->n.sym->attr.proc_pointer))
-	{
->>>>>>> 42a9ba1d
 	  gfc_error ("Allocate-object at %C is not a nonprocedure pointer "
 		     "or an allocatable variable");
 	  goto cleanup;
@@ -2527,7 +2506,6 @@
 
 	  stat = tmp;
 	  saw_stat = true;
-<<<<<<< HEAD
 
 	  if (gfc_check_do_variable (stat->symtree))
 	    goto cleanup;
@@ -2536,16 +2514,6 @@
 	    goto dealloc_opt_list;
 	}
 
-=======
-
-	  if (gfc_check_do_variable (stat->symtree))
-	    goto cleanup;
-
-	  if (gfc_match_char (',') == MATCH_YES)
-	    goto dealloc_opt_list;
-	}
-
->>>>>>> 42a9ba1d
       m = gfc_match (" errmsg = %v", &tmp);
       if (m == MATCH_ERROR)
 	goto cleanup;
@@ -2579,11 +2547,7 @@
     goto syntax;
 
   new_st.op = EXEC_DEALLOCATE;
-<<<<<<< HEAD
-  new_st.expr = stat;
-=======
   new_st.expr1 = stat;
->>>>>>> 42a9ba1d
   new_st.expr2 = errmsg;
   new_st.ext.alloc_list = head;
 
