--- conflicted
+++ resolved
@@ -1,9 +1,5 @@
 /* Routines for manipulation of expression nodes.
-<<<<<<< HEAD
-   Copyright (C) 2000, 2001, 2002, 2003, 2004, 2005, 2006, 2007
-=======
    Copyright (C) 2000, 2001, 2002, 2003, 2004, 2005, 2006, 2007, 2008, 2009
->>>>>>> 42bae686
    Free Software Foundation, Inc.
    Contributed by Andy Vaught
 
@@ -1164,11 +1160,7 @@
   gfc_expr *upper;
   gfc_expr *lower;
   gfc_constructor *vecsub[GFC_MAX_DIMENSIONS], *c;
-<<<<<<< HEAD
-  try t;
-=======
   gfc_try t;
->>>>>>> 42bae686
 
   t = SUCCESS;
 
@@ -1208,103 +1200,15 @@
       upper = ref->u.ar.as->upper[d];
 
       if (ref->u.ar.dimen_type[d] == DIMEN_VECTOR)  /* Vector subscript.  */
-<<<<<<< HEAD
-        {
-          gcc_assert(begin);
-	  gcc_assert(begin->expr_type == EXPR_ARRAY); 
-	  gcc_assert(begin->rank == 1);
-	  gcc_assert(begin->shape);
-
-	  vecsub[d] = begin->value.constructor;
-	  mpz_set (ctr[d], vecsub[d]->expr->value.integer);
-	  mpz_mul (nelts, nelts, begin->shape[0]);
-	  mpz_set (expr->shape[shape_i++], begin->shape[0]);
-
-	  /* Check bounds.  */
-	  for (c = vecsub[d]; c; c = c->next)
-	    {
-	      if (mpz_cmp (c->expr->value.integer, upper->value.integer) > 0
-	          || mpz_cmp (c->expr->value.integer, lower->value.integer) < 0)
-		{
-		  gfc_error ("index in dimension %d is out of bounds "
-			     "at %L", d + 1, &ref->u.ar.c_where[d]);
-		  t = FAILURE;
-		  goto cleanup;
-		}
-	    }
-        }
-      else
-        {
-	  if ((begin && begin->expr_type != EXPR_CONSTANT)
-		|| (finish && finish->expr_type != EXPR_CONSTANT)
-		|| (step && step->expr_type != EXPR_CONSTANT))
-=======
 	{
 	  gcc_assert (begin);
 
 	  if (begin->expr_type != EXPR_ARRAY || !gfc_is_constant_expr (begin))
->>>>>>> 42bae686
 	    {
 	      t = FAILURE;
 	      goto cleanup;
 	    }
 
-<<<<<<< HEAD
-	  /* Obtain the stride.  */
-	  if (step)
-	    mpz_set (stride[d], step->value.integer);
-	  else
-	    mpz_set_ui (stride[d], one);
-
-	  if (mpz_cmp_ui (stride[d], 0) == 0)
-	    mpz_set_ui (stride[d], one);
-
-	  /* Obtain the start value for the index.  */
-	  if (begin)
-	    mpz_set (start[d], begin->value.integer);
-	  else
-	    mpz_set (start[d], lower->value.integer);
-
-	  mpz_set (ctr[d], start[d]);
-
-	  /* Obtain the end value for the index.  */
-	  if (finish)
-	    mpz_set (end[d], finish->value.integer);
-	  else
-	    mpz_set (end[d], upper->value.integer);
-
-	  /* Separate 'if' because elements sometimes arrive with
-	     non-null end.  */
-	  if (ref->u.ar.dimen_type[d] == DIMEN_ELEMENT)
-	    mpz_set (end [d], begin->value.integer);
-
-	  /* Check the bounds.  */
-	  if (mpz_cmp (ctr[d], upper->value.integer) > 0
-	      || mpz_cmp (end[d], upper->value.integer) > 0
-	      || mpz_cmp (ctr[d], lower->value.integer) < 0
-	      || mpz_cmp (end[d], lower->value.integer) < 0)
-	    {
-	      gfc_error ("index in dimension %d is out of bounds "
-			 "at %L", d + 1, &ref->u.ar.c_where[d]);
-	      t = FAILURE;
-	      goto cleanup;
-	    }
-
-	  /* Calculate the number of elements and the shape.  */
-	  mpz_abs (tmp_mpz, stride[d]);
-	  mpz_div (tmp_mpz, stride[d], tmp_mpz);
-	  mpz_add (tmp_mpz, end[d], tmp_mpz);
-	  mpz_sub (tmp_mpz, tmp_mpz, ctr[d]);
-	  mpz_div (tmp_mpz, tmp_mpz, stride[d]);
-	  mpz_mul (nelts, nelts, tmp_mpz);
-
-	  /* An element reference reduces the rank of the expression; don't add
-	     anything to the shape array.  */
-	  if (ref->u.ar.dimen_type[d] != DIMEN_ELEMENT) 
-	    mpz_set (expr->shape[shape_i++], tmp_mpz);
-	}
-
-=======
 	  gcc_assert (begin->rank == 1);
 	  gcc_assert (begin->shape);
 
@@ -1390,7 +1294,6 @@
 	    mpz_set (expr->shape[shape_i++], tmp_mpz);
 	}
 
->>>>>>> 42bae686
       /* Calculate the 'stride' (=delta) for conversion of the
 	 counter values into the index along the constructor.  */
       mpz_set (delta[d], delta_mpz);
@@ -1417,22 +1320,13 @@
       for (d = 0; d < rank; d++)
 	{
 	  mpz_set (tmp_mpz, ctr[d]);
-<<<<<<< HEAD
-	  mpz_sub (tmp_mpz, tmp_mpz,
-		   ref->u.ar.as->lower[d]->value.integer);
-=======
 	  mpz_sub (tmp_mpz, tmp_mpz, ref->u.ar.as->lower[d]->value.integer);
->>>>>>> 42bae686
 	  mpz_mul (tmp_mpz, tmp_mpz, delta[d]);
 	  mpz_add (ptr, ptr, tmp_mpz);
 
 	  if (!incr_ctr) continue;
 
-<<<<<<< HEAD
-	  if (ref->u.ar.dimen_type[d] == DIMEN_VECTOR)  /* Vector subscript.  */
-=======
 	  if (ref->u.ar.dimen_type[d] == DIMEN_VECTOR) /* Vector subscript.  */
->>>>>>> 42bae686
 	    {
 	      gcc_assert(vecsub[d]);
 
@@ -1449,15 +1343,9 @@
 	    {
 	      mpz_add (ctr[d], ctr[d], stride[d]); 
 
-<<<<<<< HEAD
-	      if (mpz_cmp_ui (stride[d], 0) > 0 ?
-		    mpz_cmp (ctr[d], end[d]) > 0 :
-		    mpz_cmp (ctr[d], end[d]) < 0)
-=======
 	      if (mpz_cmp_ui (stride[d], 0) > 0
 		  ? mpz_cmp (ctr[d], end[d]) > 0
 		  : mpz_cmp (ctr[d], end[d]) < 0)
->>>>>>> 42bae686
 		mpz_set (ctr[d], start[d]);
 	      else
 		incr_ctr = false;
@@ -1759,14 +1647,6 @@
 	  gfc_char_t *s;
 	  int start, end;
 
-<<<<<<< HEAD
-	  gfc_extract_int (p->ref->u.ss.start, &start);
-	  start--;  /* Convert from one-based to zero-based.  */
-	  gfc_extract_int (p->ref->u.ss.end, &end);
-	  s = gfc_getmem (end - start + 2);
-	  memcpy (s, p->value.character.string + start, end - start);
-	  s[end-start+1] = '\0';  /* TODO: C-style string for debugging.  */
-=======
 	  if (p->ref && p->ref->u.ss.start)
 	    {
 	      gfc_extract_int (p->ref->u.ss.start, &start);
@@ -1784,7 +1664,6 @@
 	  memcpy (s, p->value.character.string + start,
 		  (end - start) * sizeof (gfc_char_t));
 	  s[end - start + 1] = '\0';  /* TODO: C-style string.  */
->>>>>>> 42bae686
 	  gfc_free (p->value.character.string);
 	  p->value.character.string = s;
 	  p->value.character.length = end - start;
@@ -2407,9 +2286,6 @@
 
       if (e->symtree->n.sym->attr.flavor == FL_PARAMETER)
 	{
-<<<<<<< HEAD
-	  t = simplify_parameter_variable (e, 0);
-=======
 	  /* A PARAMETER shall not be used to define itself, i.e.
 		REAL, PARAMETER :: x = transfer(0, x)
 	     is invalid.  */
@@ -2422,19 +2298,12 @@
 	  else
 	    t = simplify_parameter_variable (e, 0);
 
->>>>>>> 42bae686
 	  break;
 	}
 
       if (gfc_in_match_data ())
 	break;
 
-<<<<<<< HEAD
-      gfc_error ("Parameter '%s' at %L has not been declared or is "
-		 "a variable, which does not reduce to a constant "
-		 "expression", e->symtree->n.sym->name, &e->where);
-=======
->>>>>>> 42bae686
       t = FAILURE;
 
       if (e->symtree->n.sym->as)
@@ -2543,14 +2412,8 @@
 
   /* Not all inquiry functions are simplified to constant expressions
      so it is necessary to call check_inquiry again.  */ 
-<<<<<<< HEAD
-  if (!gfc_is_constant_expr (expr)
-	&& check_inquiry (expr, 1) == FAILURE
-	&& !gfc_in_match_data ())
-=======
   if (!gfc_is_constant_expr (expr) && check_inquiry (expr, 1) != MATCH_YES
       && !gfc_in_match_data ())
->>>>>>> 42bae686
     {
       gfc_error ("Initialization expression didn't reduce %C");
       return FAILURE;
@@ -2794,19 +2657,6 @@
 	  break;
 	}
 
-<<<<<<< HEAD
-      /* gfc_is_formal_arg broadcasts that a formal argument list is being processed
-	 in resolve.c(resolve_formal_arglist).  This is done so that host associated
-	 dummy array indices are accepted (PR23446). This mechanism also does the
-	 same for the specification expressions of array-valued functions.  */
-      if (sym->attr.in_common
-	  || sym->attr.use_assoc
-	  || sym->attr.dummy
-	  || sym->ns != gfc_current_ns
-	  || (sym->ns->proc_name != NULL
-	      && sym->ns->proc_name->attr.flavor == FL_MODULE)
-	  || (gfc_is_formal_arg () && (sym->ns == gfc_current_ns)))
-=======
       /* Check reference chain if any.  */
       if (check_references (e->ref, &check_restricted) == FAILURE)
 	break;
@@ -2828,7 +2678,6 @@
 	    || (sym->ns->proc_name != NULL
 		  && sym->ns->proc_name->attr.flavor == FL_MODULE)
 	    || (gfc_is_formal_arg () && (sym->ns == gfc_current_ns)))
->>>>>>> 42bae686
 	{
 	  t = SUCCESS;
 	  break;
