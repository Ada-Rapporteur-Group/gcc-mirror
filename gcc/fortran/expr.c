/* Routines for manipulation of expression nodes.
   Copyright (C) 2000, 2001, 2002, 2003, 2004, 2005, 2006, 2007, 2008,
   2009, 2010
   Free Software Foundation, Inc.
   Contributed by Andy Vaught

This file is part of GCC.

GCC is free software; you can redistribute it and/or modify it under
the terms of the GNU General Public License as published by the Free
Software Foundation; either version 3, or (at your option) any later
version.

GCC is distributed in the hope that it will be useful, but WITHOUT ANY
WARRANTY; without even the implied warranty of MERCHANTABILITY or
FITNESS FOR A PARTICULAR PURPOSE.  See the GNU General Public License
for more details.

You should have received a copy of the GNU General Public License
along with GCC; see the file COPYING3.  If not see
<http://www.gnu.org/licenses/>.  */

#include "config.h"
#include "system.h"
#include "gfortran.h"
#include "arith.h"
#include "match.h"
#include "target-memory.h" /* for gfc_convert_boz */
#include "constructor.h"


/* The following set of functions provide access to gfc_expr* of
   various types - actual all but EXPR_FUNCTION and EXPR_VARIABLE.

   There are two functions available elsewhere that provide
   slightly different flavours of variables.  Namely:
     expr.c (gfc_get_variable_expr)
     symbol.c (gfc_lval_expr_from_sym)
   TODO: Merge these functions, if possible.  */

/* Get a new expression node.  */

gfc_expr *
gfc_get_expr (void)
{
  gfc_expr *e;

  e = XCNEW (gfc_expr);
  gfc_clear_ts (&e->ts);
  e->shape = NULL;
  e->ref = NULL;
  e->symtree = NULL;
  return e;
}


/* Get a new expression node that is an array constructor
   of given type and kind.  */

gfc_expr *
gfc_get_array_expr (bt type, int kind, locus *where)
{
  gfc_expr *e;

  e = gfc_get_expr ();
  e->expr_type = EXPR_ARRAY;
  e->value.constructor = NULL;
  e->rank = 1;
  e->shape = NULL;

  e->ts.type = type;
  e->ts.kind = kind;
  if (where)
    e->where = *where;

  return e;
}


/* Get a new expression node that is the NULL expression.  */

gfc_expr *
gfc_get_null_expr (locus *where)
{
  gfc_expr *e;

  e = gfc_get_expr ();
  e->expr_type = EXPR_NULL;
  e->ts.type = BT_UNKNOWN;

  if (where)
    e->where = *where;

  return e;
}


/* Get a new expression node that is an operator expression node.  */

gfc_expr *
gfc_get_operator_expr (locus *where, gfc_intrinsic_op op,
                      gfc_expr *op1, gfc_expr *op2)
{
  gfc_expr *e;

  e = gfc_get_expr ();
  e->expr_type = EXPR_OP;
  e->value.op.op = op;
  e->value.op.op1 = op1;
  e->value.op.op2 = op2;

  if (where)
    e->where = *where;

  return e;
}


/* Get a new expression node that is an structure constructor
   of given type and kind.  */

gfc_expr *
gfc_get_structure_constructor_expr (bt type, int kind, locus *where)
{
  gfc_expr *e;

  e = gfc_get_expr ();
  e->expr_type = EXPR_STRUCTURE;
  e->value.constructor = NULL;

  e->ts.type = type;
  e->ts.kind = kind;
  if (where)
    e->where = *where;

  return e;
}


/* Get a new expression node that is an constant of given type and kind.  */

gfc_expr *
gfc_get_constant_expr (bt type, int kind, locus *where)
{
  gfc_expr *e;

  if (!where)
    gfc_internal_error ("gfc_get_constant_expr(): locus 'where' cannot be NULL");

  e = gfc_get_expr ();

  e->expr_type = EXPR_CONSTANT;
  e->ts.type = type;
  e->ts.kind = kind;
  e->where = *where;

  switch (type)
    {
    case BT_INTEGER:
      mpz_init (e->value.integer);
      break;

    case BT_REAL:
      gfc_set_model_kind (kind);
      mpfr_init (e->value.real);
      break;

    case BT_COMPLEX:
      gfc_set_model_kind (kind);
      mpc_init2 (e->value.complex, mpfr_get_default_prec());
      break;

    default:
      break;
    }

  return e;
}


/* Get a new expression node that is an string constant.
   If no string is passed, a string of len is allocated,
   blanked and null-terminated.  */

gfc_expr *
gfc_get_character_expr (int kind, locus *where, const char *src, int len)
{
  gfc_expr *e;
  gfc_char_t *dest;

  if (!src)
    {
      dest = gfc_get_wide_string (len + 1);
      gfc_wide_memset (dest, ' ', len);
      dest[len] = '\0';
    }
  else
    dest = gfc_char_to_widechar (src);

  e = gfc_get_constant_expr (BT_CHARACTER, kind,
                            where ? where : &gfc_current_locus);
  e->value.character.string = dest;
  e->value.character.length = len;

  return e;
}


/* Get a new expression node that is an integer constant.  */

gfc_expr *
gfc_get_int_expr (int kind, locus *where, int value)
{
  gfc_expr *p;
  p = gfc_get_constant_expr (BT_INTEGER, kind,
			     where ? where : &gfc_current_locus);

<<<<<<< HEAD
  mpz_init_set_si (p->value.integer, value);
=======
  mpz_set_si (p->value.integer, value);
>>>>>>> 8b932a71

  return p;
}


/* Get a new expression node that is a logical constant.  */

gfc_expr *
gfc_get_logical_expr (int kind, locus *where, bool value)
{
  gfc_expr *p;
  p = gfc_get_constant_expr (BT_LOGICAL, kind,
			     where ? where : &gfc_current_locus);

  p->value.logical = value;

  return p;
}


gfc_expr *
gfc_get_iokind_expr (locus *where, io_kind k)
{
  gfc_expr *e;

  /* Set the types to something compatible with iokind. This is needed to
     get through gfc_free_expr later since iokind really has no Basic Type,
     BT, of its own.  */

  e = gfc_get_expr ();
  e->expr_type = EXPR_CONSTANT;
  e->ts.type = BT_LOGICAL;
  e->value.iokind = k;
  e->where = *where;

  return e;
}


/* Given an expression pointer, return a copy of the expression.  This
   subroutine is recursive.  */

gfc_expr *
gfc_copy_expr (gfc_expr *p)
{
  gfc_expr *q;
  gfc_char_t *s;
  char *c;

  if (p == NULL)
    return NULL;

  q = gfc_get_expr ();
  *q = *p;

  switch (q->expr_type)
    {
    case EXPR_SUBSTRING:
      s = gfc_get_wide_string (p->value.character.length + 1);
      q->value.character.string = s;
      memcpy (s, p->value.character.string,
	      (p->value.character.length + 1) * sizeof (gfc_char_t));
      break;

    case EXPR_CONSTANT:
      /* Copy target representation, if it exists.  */
      if (p->representation.string)
	{
	  c = XCNEWVEC (char, p->representation.length + 1);
	  q->representation.string = c;
	  memcpy (c, p->representation.string, (p->representation.length + 1));
	}

      /* Copy the values of any pointer components of p->value.  */
      switch (q->ts.type)
	{
	case BT_INTEGER:
	  mpz_init_set (q->value.integer, p->value.integer);
	  break;

	case BT_REAL:
	  gfc_set_model_kind (q->ts.kind);
	  mpfr_init (q->value.real);
	  mpfr_set (q->value.real, p->value.real, GFC_RND_MODE);
	  break;

	case BT_COMPLEX:
	  gfc_set_model_kind (q->ts.kind);
	  mpc_init2 (q->value.complex, mpfr_get_default_prec());
	  mpc_set (q->value.complex, p->value.complex, GFC_MPC_RND_MODE);
	  break;

	case BT_CHARACTER:
	  if (p->representation.string)
	    q->value.character.string
	      = gfc_char_to_widechar (q->representation.string);
	  else
	    {
	      s = gfc_get_wide_string (p->value.character.length + 1);
	      q->value.character.string = s;

	      /* This is the case for the C_NULL_CHAR named constant.  */
	      if (p->value.character.length == 0
		  && (p->ts.is_c_interop || p->ts.is_iso_c))
		{
		  *s = '\0';
		  /* Need to set the length to 1 to make sure the NUL
		     terminator is copied.  */
		  q->value.character.length = 1;
		}
	      else
		memcpy (s, p->value.character.string,
			(p->value.character.length + 1) * sizeof (gfc_char_t));
	    }
	  break;

	case BT_HOLLERITH:
	case BT_LOGICAL:
	case BT_DERIVED:
	case BT_CLASS:
	  break;		/* Already done.  */

	case BT_PROCEDURE:
        case BT_VOID:
           /* Should never be reached.  */
	case BT_UNKNOWN:
	  gfc_internal_error ("gfc_copy_expr(): Bad expr node");
	  /* Not reached.  */
	}

      break;

    case EXPR_OP:
      switch (q->value.op.op)
	{
	case INTRINSIC_NOT:
	case INTRINSIC_PARENTHESES:
	case INTRINSIC_UPLUS:
	case INTRINSIC_UMINUS:
	  q->value.op.op1 = gfc_copy_expr (p->value.op.op1);
	  break;

	default:		/* Binary operators.  */
	  q->value.op.op1 = gfc_copy_expr (p->value.op.op1);
	  q->value.op.op2 = gfc_copy_expr (p->value.op.op2);
	  break;
	}

      break;

    case EXPR_FUNCTION:
      q->value.function.actual =
	gfc_copy_actual_arglist (p->value.function.actual);
      break;

    case EXPR_COMPCALL:
    case EXPR_PPC:
      q->value.compcall.actual =
	gfc_copy_actual_arglist (p->value.compcall.actual);
      q->value.compcall.tbp = p->value.compcall.tbp;
      break;

    case EXPR_STRUCTURE:
    case EXPR_ARRAY:
      q->value.constructor = gfc_constructor_copy (p->value.constructor);
      break;

    case EXPR_VARIABLE:
    case EXPR_NULL:
      break;
    }

  q->shape = gfc_copy_shape (p->shape, p->rank);

  q->ref = gfc_copy_ref (p->ref);

  return q;
}


/* Workhorse function for gfc_free_expr() that frees everything
   beneath an expression node, but not the node itself.  This is
   useful when we want to simplify a node and replace it with
   something else or the expression node belongs to another structure.  */

static void
free_expr0 (gfc_expr *e)
{
  int n;

  switch (e->expr_type)
    {
    case EXPR_CONSTANT:
      /* Free any parts of the value that need freeing.  */
      switch (e->ts.type)
	{
	case BT_INTEGER:
	  mpz_clear (e->value.integer);
	  break;

	case BT_REAL:
	  mpfr_clear (e->value.real);
	  break;

	case BT_CHARACTER:
	  gfc_free (e->value.character.string);
	  break;

	case BT_COMPLEX:
	  mpc_clear (e->value.complex);
	  break;

	default:
	  break;
	}

      /* Free the representation.  */
      if (e->representation.string)
	gfc_free (e->representation.string);

      break;

    case EXPR_OP:
      if (e->value.op.op1 != NULL)
	gfc_free_expr (e->value.op.op1);
      if (e->value.op.op2 != NULL)
	gfc_free_expr (e->value.op.op2);
      break;

    case EXPR_FUNCTION:
      gfc_free_actual_arglist (e->value.function.actual);
      break;

    case EXPR_COMPCALL:
    case EXPR_PPC:
      gfc_free_actual_arglist (e->value.compcall.actual);
      break;

    case EXPR_VARIABLE:
      break;

    case EXPR_ARRAY:
    case EXPR_STRUCTURE:
      gfc_constructor_free (e->value.constructor);
      break;

    case EXPR_SUBSTRING:
      gfc_free (e->value.character.string);
      break;

    case EXPR_NULL:
      break;

    default:
      gfc_internal_error ("free_expr0(): Bad expr type");
    }

  /* Free a shape array.  */
  if (e->shape != NULL)
    {
      for (n = 0; n < e->rank; n++)
	mpz_clear (e->shape[n]);

      gfc_free (e->shape);
    }

  gfc_free_ref_list (e->ref);

  memset (e, '\0', sizeof (gfc_expr));
}


/* Free an expression node and everything beneath it.  */

void
gfc_free_expr (gfc_expr *e)
{
  if (e == NULL)
    return;
  free_expr0 (e);
  gfc_free (e);
}


/* Free an argument list and everything below it.  */

void
gfc_free_actual_arglist (gfc_actual_arglist *a1)
{
  gfc_actual_arglist *a2;

  while (a1)
    {
      a2 = a1->next;
      gfc_free_expr (a1->expr);
      gfc_free (a1);
      a1 = a2;
    }
}


/* Copy an arglist structure and all of the arguments.  */

gfc_actual_arglist *
gfc_copy_actual_arglist (gfc_actual_arglist *p)
{
  gfc_actual_arglist *head, *tail, *new_arg;

  head = tail = NULL;

  for (; p; p = p->next)
    {
      new_arg = gfc_get_actual_arglist ();
      *new_arg = *p;

<<<<<<< HEAD
      gfc_free (e->shape);
    }

  gfc_free_ref_list (e->ref);

  memset (e, '\0', sizeof (gfc_expr));
}


/* Free an expression node and everything beneath it.  */

void
gfc_free_expr (gfc_expr *e)
{
  if (e == NULL)
    return;
  free_expr0 (e);
  gfc_free (e);
}


/* Free an argument list and everything below it.  */

void
gfc_free_actual_arglist (gfc_actual_arglist *a1)
{
  gfc_actual_arglist *a2;

  while (a1)
    {
      a2 = a1->next;
      gfc_free_expr (a1->expr);
      gfc_free (a1);
      a1 = a2;
    }
}


/* Copy an arglist structure and all of the arguments.  */

gfc_actual_arglist *
gfc_copy_actual_arglist (gfc_actual_arglist *p)
{
  gfc_actual_arglist *head, *tail, *new_arg;

  head = tail = NULL;

  for (; p; p = p->next)
    {
      new_arg = gfc_get_actual_arglist ();
      *new_arg = *p;

      new_arg->expr = gfc_copy_expr (p->expr);
      new_arg->next = NULL;

      if (head == NULL)
	head = new_arg;
      else
	tail->next = new_arg;

      tail = new_arg;
    }

  return head;
}


/* Free a list of reference structures.  */

void
gfc_free_ref_list (gfc_ref *p)
{
  gfc_ref *q;
  int i;

  for (; p; p = q)
    {
      q = p->next;

      switch (p->type)
	{
	case REF_ARRAY:
	  for (i = 0; i < GFC_MAX_DIMENSIONS; i++)
	    {
	      gfc_free_expr (p->u.ar.start[i]);
	      gfc_free_expr (p->u.ar.end[i]);
	      gfc_free_expr (p->u.ar.stride[i]);
	    }

	  break;
=======
      new_arg->expr = gfc_copy_expr (p->expr);
      new_arg->next = NULL;

      if (head == NULL)
	head = new_arg;
      else
	tail->next = new_arg;

      tail = new_arg;
    }

  return head;
}
>>>>>>> 8b932a71

	case REF_SUBSTRING:
	  gfc_free_expr (p->u.ss.start);
	  gfc_free_expr (p->u.ss.end);
	  break;

<<<<<<< HEAD
	case REF_COMPONENT:
	  break;
	}

=======
/* Free a list of reference structures.  */

void
gfc_free_ref_list (gfc_ref *p)
{
  gfc_ref *q;
  int i;

  for (; p; p = q)
    {
      q = p->next;

      switch (p->type)
	{
	case REF_ARRAY:
	  for (i = 0; i < GFC_MAX_DIMENSIONS; i++)
	    {
	      gfc_free_expr (p->u.ar.start[i]);
	      gfc_free_expr (p->u.ar.end[i]);
	      gfc_free_expr (p->u.ar.stride[i]);
	    }

	  break;

	case REF_SUBSTRING:
	  gfc_free_expr (p->u.ss.start);
	  gfc_free_expr (p->u.ss.end);
	  break;

	case REF_COMPONENT:
	  break;
	}

>>>>>>> 8b932a71
      gfc_free (p);
    }
}


/* Graft the *src expression onto the *dest subexpression.  */

void
gfc_replace_expr (gfc_expr *dest, gfc_expr *src)
{
  free_expr0 (dest);
  *dest = *src;
  gfc_free (src);
}


/* Try to extract an integer constant from the passed expression node.
   Returns an error message or NULL if the result is set.  It is
   tempting to generate an error and return SUCCESS or FAILURE, but
   failure is OK for some callers.  */

const char *
gfc_extract_int (gfc_expr *expr, int *result)
{
  if (expr->expr_type != EXPR_CONSTANT)
    return _("Constant expression required at %C");

  if (expr->ts.type != BT_INTEGER)
    return _("Integer expression required at %C");

  if ((mpz_cmp_si (expr->value.integer, INT_MAX) > 0)
      || (mpz_cmp_si (expr->value.integer, INT_MIN) < 0))
    {
      return _("Integer value too large in expression at %C");
    }

  *result = (int) mpz_get_si (expr->value.integer);

  return NULL;
}


/* Recursively copy a list of reference structures.  */

gfc_ref *
gfc_copy_ref (gfc_ref *src)
{
  gfc_array_ref *ar;
  gfc_ref *dest;

  if (src == NULL)
    return NULL;

  dest = gfc_get_ref ();
  dest->type = src->type;

  switch (src->type)
    {
    case REF_ARRAY:
      ar = gfc_copy_array_ref (&src->u.ar);
      dest->u.ar = *ar;
      gfc_free (ar);
      break;

    case REF_COMPONENT:
      dest->u.c = src->u.c;
      break;

    case REF_SUBSTRING:
      dest->u.ss = src->u.ss;
      dest->u.ss.start = gfc_copy_expr (src->u.ss.start);
      dest->u.ss.end = gfc_copy_expr (src->u.ss.end);
      break;
    }

  dest->next = gfc_copy_ref (src->next);

  return dest;
}


/* Detect whether an expression has any vector index array references.  */

int
gfc_has_vector_index (gfc_expr *e)
{
  gfc_ref *ref;
  int i;
  for (ref = e->ref; ref; ref = ref->next)
    if (ref->type == REF_ARRAY)
      for (i = 0; i < ref->u.ar.dimen; i++)
	if (ref->u.ar.dimen_type[i] == DIMEN_VECTOR)
	  return 1;
  return 0;
}


/* Copy a shape array.  */

mpz_t *
gfc_copy_shape (mpz_t *shape, int rank)
{
  mpz_t *new_shape;
  int n;

  if (shape == NULL)
    return NULL;

  new_shape = gfc_get_shape (rank);

  for (n = 0; n < rank; n++)
    mpz_init_set (new_shape[n], shape[n]);

  return new_shape;
}


/* Copy a shape array excluding dimension N, where N is an integer
   constant expression.  Dimensions are numbered in fortran style --
   starting with ONE.

   So, if the original shape array contains R elements
      { s1 ... sN-1  sN  sN+1 ... sR-1 sR}
   the result contains R-1 elements:
      { s1 ... sN-1  sN+1    ...  sR-1}

   If anything goes wrong -- N is not a constant, its value is out
   of range -- or anything else, just returns NULL.  */

mpz_t *
gfc_copy_shape_excluding (mpz_t *shape, int rank, gfc_expr *dim)
{
  mpz_t *new_shape, *s;
  int i, n;

  if (shape == NULL 
      || rank <= 1
      || dim == NULL
      || dim->expr_type != EXPR_CONSTANT 
      || dim->ts.type != BT_INTEGER)
    return NULL;

  n = mpz_get_si (dim->value.integer);
  n--; /* Convert to zero based index.  */
  if (n < 0 || n >= rank)
    return NULL;

  s = new_shape = gfc_get_shape (rank - 1);

  for (i = 0; i < rank; i++)
    {
      if (i == n)
	continue;
      mpz_init_set (*s, shape[i]);
      s++;
    }

  return new_shape;
}


/* Return the maximum kind of two expressions.  In general, higher
   kind numbers mean more precision for numeric types.  */

int
gfc_kind_max (gfc_expr *e1, gfc_expr *e2)
{
  return (e1->ts.kind > e2->ts.kind) ? e1->ts.kind : e2->ts.kind;
}


/* Returns nonzero if the type is numeric, zero otherwise.  */

static int
numeric_type (bt type)
{
  return type == BT_COMPLEX || type == BT_REAL || type == BT_INTEGER;
}


/* Returns nonzero if the typespec is a numeric type, zero otherwise.  */

int
gfc_numeric_ts (gfc_typespec *ts)
{
  return numeric_type (ts->type);
}


/* Return an expression node with an optional argument list attached.
   A variable number of gfc_expr pointers are strung together in an
   argument list with a NULL pointer terminating the list.  */

gfc_expr *
gfc_build_conversion (gfc_expr *e)
{
  gfc_expr *p;

  p = gfc_get_expr ();
  p->expr_type = EXPR_FUNCTION;
  p->symtree = NULL;
  p->value.function.actual = NULL;

  p->value.function.actual = gfc_get_actual_arglist ();
  p->value.function.actual->expr = e;

  return p;
}


/* Given an expression node with some sort of numeric binary
   expression, insert type conversions required to make the operands
   have the same type. Conversion warnings are disabled if wconversion
   is set to 0.

   The exception is that the operands of an exponential don't have to
   have the same type.  If possible, the base is promoted to the type
   of the exponent.  For example, 1**2.3 becomes 1.0**2.3, but
   1.0**2 stays as it is.  */

void
gfc_type_convert_binary (gfc_expr *e, int wconversion)
{
  gfc_expr *op1, *op2;

  op1 = e->value.op.op1;
  op2 = e->value.op.op2;

  if (op1->ts.type == BT_UNKNOWN || op2->ts.type == BT_UNKNOWN)
    {
      gfc_clear_ts (&e->ts);
      return;
    }

  /* Kind conversions of same type.  */
  if (op1->ts.type == op2->ts.type)
    {
      if (op1->ts.kind == op2->ts.kind)
	{
	  /* No type conversions.  */
	  e->ts = op1->ts;
	  goto done;
	}

      if (op1->ts.kind > op2->ts.kind)
	gfc_convert_type_warn (op2, &op1->ts, 2, wconversion);
      else
	gfc_convert_type_warn (op1, &op2->ts, 2, wconversion);

      e->ts = op1->ts;
      goto done;
    }

  /* Integer combined with real or complex.  */
  if (op2->ts.type == BT_INTEGER)
    {
      e->ts = op1->ts;

      /* Special case for ** operator.  */
      if (e->value.op.op == INTRINSIC_POWER)
	goto done;

      gfc_convert_type_warn (e->value.op.op2, &e->ts, 2, wconversion);
      goto done;
    }

  if (op1->ts.type == BT_INTEGER)
    {
      e->ts = op2->ts;
      gfc_convert_type_warn (e->value.op.op1, &e->ts, 2, wconversion);
      goto done;
    }

  /* Real combined with complex.  */
  e->ts.type = BT_COMPLEX;
  if (op1->ts.kind > op2->ts.kind)
    e->ts.kind = op1->ts.kind;
  else
    e->ts.kind = op2->ts.kind;
  if (op1->ts.type != BT_COMPLEX || op1->ts.kind != e->ts.kind)
    gfc_convert_type_warn (e->value.op.op1, &e->ts, 2, wconversion);
  if (op2->ts.type != BT_COMPLEX || op2->ts.kind != e->ts.kind)
    gfc_convert_type_warn (e->value.op.op2, &e->ts, 2, wconversion);

done:
  return;
}


static match
check_specification_function (gfc_expr *e)
{
  gfc_symbol *sym;

  if (!e->symtree)
    return MATCH_NO;

  sym = e->symtree->n.sym;

  /* F95, 7.1.6.2; F2003, 7.1.7  */
  if (sym
      && sym->attr.function
      && sym->attr.pure
      && !sym->attr.intrinsic
      && !sym->attr.recursive
      && sym->attr.proc != PROC_INTERNAL
      && sym->attr.proc != PROC_ST_FUNCTION
      && sym->attr.proc != PROC_UNKNOWN
      && sym->formal == NULL)
    return MATCH_YES;

  return MATCH_NO;
}

/* Function to determine if an expression is constant or not.  This
   function expects that the expression has already been simplified.  */

int
gfc_is_constant_expr (gfc_expr *e)
{
  gfc_constructor *c;
  gfc_actual_arglist *arg;

  if (e == NULL)
    return 1;

  switch (e->expr_type)
    {
    case EXPR_OP:
      return (gfc_is_constant_expr (e->value.op.op1)
	      && (e->value.op.op2 == NULL
		  || gfc_is_constant_expr (e->value.op.op2)));

    case EXPR_VARIABLE:
      return 0;

    case EXPR_FUNCTION:
    case EXPR_PPC:
    case EXPR_COMPCALL:
      /* Specification functions are constant.  */
      if (check_specification_function (e) == MATCH_YES)
	return 1;

      /* Call to intrinsic with at least one argument.  */
      if (e->value.function.isym && e->value.function.actual)
	{
	  for (arg = e->value.function.actual; arg; arg = arg->next)
	    if (!gfc_is_constant_expr (arg->expr))
	      return 0;

	  return 1;
	}
      else
	return 0;

    case EXPR_CONSTANT:
    case EXPR_NULL:
      return 1;

    case EXPR_SUBSTRING:
      return e->ref == NULL || (gfc_is_constant_expr (e->ref->u.ss.start)
				&& gfc_is_constant_expr (e->ref->u.ss.end));

    case EXPR_STRUCTURE:
      for (c = gfc_constructor_first (e->value.constructor);
	   c; c = gfc_constructor_next (c))
	if (!gfc_is_constant_expr (c->expr))
	  return 0;

      return 1;

    case EXPR_ARRAY:
      return gfc_constant_ac (e);

    default:
      gfc_internal_error ("gfc_is_constant_expr(): Unknown expression type");
      return 0;
    }
}


/* Is true if an array reference is followed by a component or substring
   reference.  */
bool
is_subref_array (gfc_expr * e)
{
  gfc_ref * ref;
  bool seen_array;

  if (e->expr_type != EXPR_VARIABLE)
    return false;

  if (e->symtree->n.sym->attr.subref_array_pointer)
    return true;

  seen_array = false;
  for (ref = e->ref; ref; ref = ref->next)
    {
      if (ref->type == REF_ARRAY
	    && ref->u.ar.type != AR_ELEMENT)
	seen_array = true;

      if (seen_array
	    && ref->type != REF_ARRAY)
	return seen_array;
    }
  return false;
}


/* Try to collapse intrinsic expressions.  */

static gfc_try
simplify_intrinsic_op (gfc_expr *p, int type)
{
  gfc_intrinsic_op op;
  gfc_expr *op1, *op2, *result;

  if (p->value.op.op == INTRINSIC_USER)
    return SUCCESS;

  op1 = p->value.op.op1;
  op2 = p->value.op.op2;
  op  = p->value.op.op;

  if (gfc_simplify_expr (op1, type) == FAILURE)
    return FAILURE;
  if (gfc_simplify_expr (op2, type) == FAILURE)
    return FAILURE;

  if (!gfc_is_constant_expr (op1)
      || (op2 != NULL && !gfc_is_constant_expr (op2)))
    return SUCCESS;

  /* Rip p apart.  */
  p->value.op.op1 = NULL;
  p->value.op.op2 = NULL;

  switch (op)
    {
    case INTRINSIC_PARENTHESES:
      result = gfc_parentheses (op1);
      break;

    case INTRINSIC_UPLUS:
      result = gfc_uplus (op1);
      break;

    case INTRINSIC_UMINUS:
      result = gfc_uminus (op1);
      break;

    case INTRINSIC_PLUS:
      result = gfc_add (op1, op2);
      break;

    case INTRINSIC_MINUS:
      result = gfc_subtract (op1, op2);
      break;

    case INTRINSIC_TIMES:
      result = gfc_multiply (op1, op2);
      break;

    case INTRINSIC_DIVIDE:
      result = gfc_divide (op1, op2);
      break;

    case INTRINSIC_POWER:
      result = gfc_power (op1, op2);
      break;

    case INTRINSIC_CONCAT:
      result = gfc_concat (op1, op2);
      break;

    case INTRINSIC_EQ:
    case INTRINSIC_EQ_OS:
      result = gfc_eq (op1, op2, op);
      break;

    case INTRINSIC_NE:
    case INTRINSIC_NE_OS:
      result = gfc_ne (op1, op2, op);
      break;

    case INTRINSIC_GT:
    case INTRINSIC_GT_OS:
      result = gfc_gt (op1, op2, op);
      break;

    case INTRINSIC_GE:
    case INTRINSIC_GE_OS:
      result = gfc_ge (op1, op2, op);
      break;

    case INTRINSIC_LT:
    case INTRINSIC_LT_OS:
      result = gfc_lt (op1, op2, op);
      break;

    case INTRINSIC_LE:
    case INTRINSIC_LE_OS:
      result = gfc_le (op1, op2, op);
      break;

    case INTRINSIC_NOT:
      result = gfc_not (op1);
      break;

    case INTRINSIC_AND:
      result = gfc_and (op1, op2);
      break;

    case INTRINSIC_OR:
      result = gfc_or (op1, op2);
      break;

    case INTRINSIC_EQV:
      result = gfc_eqv (op1, op2);
      break;

    case INTRINSIC_NEQV:
      result = gfc_neqv (op1, op2);
      break;

    default:
      gfc_internal_error ("simplify_intrinsic_op(): Bad operator");
    }

  if (result == NULL)
    {
      gfc_free_expr (op1);
      gfc_free_expr (op2);
      return FAILURE;
    }

  result->rank = p->rank;
  result->where = p->where;
  gfc_replace_expr (p, result);

  return SUCCESS;
}


/* Subroutine to simplify constructor expressions.  Mutually recursive
   with gfc_simplify_expr().  */

static gfc_try
simplify_constructor (gfc_constructor_base base, int type)
{
  gfc_constructor *c;
  gfc_expr *p;

  for (c = gfc_constructor_first (base); c; c = gfc_constructor_next (c))
    {
      if (c->iterator
	  && (gfc_simplify_expr (c->iterator->start, type) == FAILURE
	      || gfc_simplify_expr (c->iterator->end, type) == FAILURE
	      || gfc_simplify_expr (c->iterator->step, type) == FAILURE))
	return FAILURE;

      if (c->expr)
	{
	  /* Try and simplify a copy.  Replace the original if successful
	     but keep going through the constructor at all costs.  Not
	     doing so can make a dog's dinner of complicated things.  */
	  p = gfc_copy_expr (c->expr);

	  if (gfc_simplify_expr (p, type) == FAILURE)
	    {
	      gfc_free_expr (p);
	      continue;
	    }

	  gfc_replace_expr (c->expr, p);
	}
    }

  return SUCCESS;
}


/* Pull a single array element out of an array constructor.  */

static gfc_try
find_array_element (gfc_constructor_base base, gfc_array_ref *ar,
		    gfc_constructor **rval)
{
  unsigned long nelemen;
  int i;
  mpz_t delta;
  mpz_t offset;
  mpz_t span;
  mpz_t tmp;
  gfc_constructor *cons;
  gfc_expr *e;
  gfc_try t;

  t = SUCCESS;
  e = NULL;

  mpz_init_set_ui (offset, 0);
  mpz_init (delta);
  mpz_init (tmp);
  mpz_init_set_ui (span, 1);
  for (i = 0; i < ar->dimen; i++)
    {
      if (gfc_reduce_init_expr (ar->as->lower[i]) == FAILURE
	  || gfc_reduce_init_expr (ar->as->upper[i]) == FAILURE)
	{
	  t = FAILURE;
	  cons = NULL;
	  goto depart;
	}

      e = gfc_copy_expr (ar->start[i]);
      if (e->expr_type != EXPR_CONSTANT)
	{
	  cons = NULL;
	  goto depart;
	}

      gcc_assert (ar->as->upper[i]->expr_type == EXPR_CONSTANT
		  && ar->as->lower[i]->expr_type == EXPR_CONSTANT);

      /* Check the bounds.  */
      if ((ar->as->upper[i]
	   && mpz_cmp (e->value.integer,
		       ar->as->upper[i]->value.integer) > 0)
	  || (mpz_cmp (e->value.integer,
		       ar->as->lower[i]->value.integer) < 0))
	{
	  gfc_error ("Index in dimension %d is out of bounds "
		     "at %L", i + 1, &ar->c_where[i]);
	  cons = NULL;
	  t = FAILURE;
	  goto depart;
	}

      mpz_sub (delta, e->value.integer, ar->as->lower[i]->value.integer);
      mpz_mul (delta, delta, span);
      mpz_add (offset, offset, delta);

      mpz_set_ui (tmp, 1);
      mpz_add (tmp, tmp, ar->as->upper[i]->value.integer);
      mpz_sub (tmp, tmp, ar->as->lower[i]->value.integer);
      mpz_mul (span, span, tmp);
    }

  for (cons = gfc_constructor_first (base), nelemen = mpz_get_ui (offset);
       cons && nelemen > 0; cons = gfc_constructor_next (cons), nelemen--)
    {
      if (cons->iterator)
	{
	  cons = NULL;
	  goto depart;
	}
    }

depart:
  mpz_clear (delta);
  mpz_clear (offset);
  mpz_clear (span);
  mpz_clear (tmp);
  if (e)
    gfc_free_expr (e);
  *rval = cons;
  return t;
}


/* Find a component of a structure constructor.  */

static gfc_constructor *
find_component_ref (gfc_constructor_base base, gfc_ref *ref)
{
  gfc_component *comp;
  gfc_component *pick;
  gfc_constructor *c = gfc_constructor_first (base);

  comp = ref->u.c.sym->components;
  pick = ref->u.c.component;
  while (comp != pick)
    {
      comp = comp->next;
      c = gfc_constructor_next (c);
    }

  return c;
}


/* Replace an expression with the contents of a constructor, removing
   the subobject reference in the process.  */

static void
remove_subobject_ref (gfc_expr *p, gfc_constructor *cons)
{
  gfc_expr *e;

  if (cons)
    {
      e = cons->expr;
      cons->expr = NULL;
    }
  else
    e = gfc_copy_expr (p);
  e->ref = p->ref->next;
  p->ref->next =  NULL;
  gfc_replace_expr (p, e);
}


/* Pull an array section out of an array constructor.  */

static gfc_try
find_array_section (gfc_expr *expr, gfc_ref *ref)
{
  int idx;
  int rank;
  int d;
  int shape_i;
  int limit;
  long unsigned one = 1;
  bool incr_ctr;
  mpz_t start[GFC_MAX_DIMENSIONS];
  mpz_t end[GFC_MAX_DIMENSIONS];
  mpz_t stride[GFC_MAX_DIMENSIONS];
  mpz_t delta[GFC_MAX_DIMENSIONS];
  mpz_t ctr[GFC_MAX_DIMENSIONS];
  mpz_t delta_mpz;
  mpz_t tmp_mpz;
  mpz_t nelts;
  mpz_t ptr;
  gfc_constructor_base base;
  gfc_constructor *cons, *vecsub[GFC_MAX_DIMENSIONS];
  gfc_expr *begin;
  gfc_expr *finish;
  gfc_expr *step;
  gfc_expr *upper;
  gfc_expr *lower;
  gfc_try t;

  t = SUCCESS;

  base = expr->value.constructor;
  expr->value.constructor = NULL;

  rank = ref->u.ar.as->rank;

  if (expr->shape == NULL)
    expr->shape = gfc_get_shape (rank);

  mpz_init_set_ui (delta_mpz, one);
  mpz_init_set_ui (nelts, one);
  mpz_init (tmp_mpz);

  /* Do the initialization now, so that we can cleanup without
     keeping track of where we were.  */
  for (d = 0; d < rank; d++)
    {
      mpz_init (delta[d]);
      mpz_init (start[d]);
      mpz_init (end[d]);
      mpz_init (ctr[d]);
      mpz_init (stride[d]);
      vecsub[d] = NULL;
    }

  /* Build the counters to clock through the array reference.  */
  shape_i = 0;
  for (d = 0; d < rank; d++)
    {
      /* Make this stretch of code easier on the eye!  */
      begin = ref->u.ar.start[d];
      finish = ref->u.ar.end[d];
      step = ref->u.ar.stride[d];
      lower = ref->u.ar.as->lower[d];
      upper = ref->u.ar.as->upper[d];

      if (ref->u.ar.dimen_type[d] == DIMEN_VECTOR)  /* Vector subscript.  */
	{
	  gfc_constructor *ci;
	  gcc_assert (begin);

	  if (begin->expr_type != EXPR_ARRAY || !gfc_is_constant_expr (begin))
	    {
	      t = FAILURE;
	      goto cleanup;
	    }

	  gcc_assert (begin->rank == 1);
	  /* Zero-sized arrays have no shape and no elements, stop early.  */
	  if (!begin->shape) 
	    {
	      mpz_init_set_ui (nelts, 0);
	      break;
	    }

	  vecsub[d] = gfc_constructor_first (begin->value.constructor);
	  mpz_set (ctr[d], vecsub[d]->expr->value.integer);
	  mpz_mul (nelts, nelts, begin->shape[0]);
	  mpz_set (expr->shape[shape_i++], begin->shape[0]);

	  /* Check bounds.  */
	  for (ci = vecsub[d]; ci; ci = gfc_constructor_next (ci))
	    {
	      if (mpz_cmp (ci->expr->value.integer, upper->value.integer) > 0
		  || mpz_cmp (ci->expr->value.integer,
			      lower->value.integer) < 0)
		{
		  gfc_error ("index in dimension %d is out of bounds "
			     "at %L", d + 1, &ref->u.ar.c_where[d]);
		  t = FAILURE;
		  goto cleanup;
		}
	    }
	}
      else
	{
	  if ((begin && begin->expr_type != EXPR_CONSTANT)
	      || (finish && finish->expr_type != EXPR_CONSTANT)
	      || (step && step->expr_type != EXPR_CONSTANT))
	    {
	      t = FAILURE;
	      goto cleanup;
	    }

	  /* Obtain the stride.  */
	  if (step)
	    mpz_set (stride[d], step->value.integer);
	  else
	    mpz_set_ui (stride[d], one);

	  if (mpz_cmp_ui (stride[d], 0) == 0)
	    mpz_set_ui (stride[d], one);

	  /* Obtain the start value for the index.  */
	  if (begin)
	    mpz_set (start[d], begin->value.integer);
	  else
	    mpz_set (start[d], lower->value.integer);

	  mpz_set (ctr[d], start[d]);

	  /* Obtain the end value for the index.  */
	  if (finish)
	    mpz_set (end[d], finish->value.integer);
	  else
	    mpz_set (end[d], upper->value.integer);

	  /* Separate 'if' because elements sometimes arrive with
	     non-null end.  */
	  if (ref->u.ar.dimen_type[d] == DIMEN_ELEMENT)
	    mpz_set (end [d], begin->value.integer);

	  /* Check the bounds.  */
	  if (mpz_cmp (ctr[d], upper->value.integer) > 0
	      || mpz_cmp (end[d], upper->value.integer) > 0
	      || mpz_cmp (ctr[d], lower->value.integer) < 0
	      || mpz_cmp (end[d], lower->value.integer) < 0)
	    {
	      gfc_error ("index in dimension %d is out of bounds "
			 "at %L", d + 1, &ref->u.ar.c_where[d]);
	      t = FAILURE;
	      goto cleanup;
	    }

	  /* Calculate the number of elements and the shape.  */
	  mpz_set (tmp_mpz, stride[d]);
	  mpz_add (tmp_mpz, end[d], tmp_mpz);
	  mpz_sub (tmp_mpz, tmp_mpz, ctr[d]);
	  mpz_div (tmp_mpz, tmp_mpz, stride[d]);
	  mpz_mul (nelts, nelts, tmp_mpz);

	  /* An element reference reduces the rank of the expression; don't
	     add anything to the shape array.  */
	  if (ref->u.ar.dimen_type[d] != DIMEN_ELEMENT) 
	    mpz_set (expr->shape[shape_i++], tmp_mpz);
	}

      /* Calculate the 'stride' (=delta) for conversion of the
	 counter values into the index along the constructor.  */
      mpz_set (delta[d], delta_mpz);
      mpz_sub (tmp_mpz, upper->value.integer, lower->value.integer);
      mpz_add_ui (tmp_mpz, tmp_mpz, one);
      mpz_mul (delta_mpz, delta_mpz, tmp_mpz);
    }

  mpz_init (ptr);
  cons = gfc_constructor_first (base);

  /* Now clock through the array reference, calculating the index in
     the source constructor and transferring the elements to the new
     constructor.  */  
  for (idx = 0; idx < (int) mpz_get_si (nelts); idx++)
    {
      if (ref->u.ar.offset)
	mpz_set (ptr, ref->u.ar.offset->value.integer);
      else
	mpz_init_set_ui (ptr, 0);

      incr_ctr = true;
      for (d = 0; d < rank; d++)
	{
	  mpz_set (tmp_mpz, ctr[d]);
	  mpz_sub (tmp_mpz, tmp_mpz, ref->u.ar.as->lower[d]->value.integer);
	  mpz_mul (tmp_mpz, tmp_mpz, delta[d]);
	  mpz_add (ptr, ptr, tmp_mpz);

	  if (!incr_ctr) continue;

	  if (ref->u.ar.dimen_type[d] == DIMEN_VECTOR) /* Vector subscript.  */
	    {
	      gcc_assert(vecsub[d]);

	      if (!gfc_constructor_next (vecsub[d]))
		vecsub[d] = gfc_constructor_first (ref->u.ar.start[d]->value.constructor);
	      else
		{
		  vecsub[d] = gfc_constructor_next (vecsub[d]);
		  incr_ctr = false;
		}
	      mpz_set (ctr[d], vecsub[d]->expr->value.integer);
	    }
	  else
	    {
	      mpz_add (ctr[d], ctr[d], stride[d]); 

	      if (mpz_cmp_ui (stride[d], 0) > 0
		  ? mpz_cmp (ctr[d], end[d]) > 0
		  : mpz_cmp (ctr[d], end[d]) < 0)
		mpz_set (ctr[d], start[d]);
	      else
		incr_ctr = false;
	    }
	}

<<<<<<< HEAD
      cons = gfc_constructor_lookup (base, mpz_get_ui (ptr));
=======
      limit = mpz_get_ui (ptr);
      if (limit >= gfc_option.flag_max_array_constructor)
        {
	  gfc_error ("The number of elements in the array constructor "
		     "at %L requires an increase of the allowed %d "
		     "upper limit.   See -fmax-array-constructor "
		     "option", &expr->where,
		     gfc_option.flag_max_array_constructor);
	  return FAILURE;
	}

      cons = gfc_constructor_lookup (base, limit);
>>>>>>> 8b932a71
      gcc_assert (cons);
      gfc_constructor_append_expr (&expr->value.constructor,
				   gfc_copy_expr (cons->expr), NULL);
    }

  mpz_clear (ptr);

cleanup:

  mpz_clear (delta_mpz);
  mpz_clear (tmp_mpz);
  mpz_clear (nelts);
  for (d = 0; d < rank; d++)
    {
      mpz_clear (delta[d]);
      mpz_clear (start[d]);
      mpz_clear (end[d]);
      mpz_clear (ctr[d]);
      mpz_clear (stride[d]);
    }
  gfc_constructor_free (base);
  return t;
}

/* Pull a substring out of an expression.  */

static gfc_try
find_substring_ref (gfc_expr *p, gfc_expr **newp)
{
  int end;
  int start;
  int length;
  gfc_char_t *chr;

  if (p->ref->u.ss.start->expr_type != EXPR_CONSTANT
      || p->ref->u.ss.end->expr_type != EXPR_CONSTANT)
    return FAILURE;

  *newp = gfc_copy_expr (p);
  gfc_free ((*newp)->value.character.string);

  end = (int) mpz_get_ui (p->ref->u.ss.end->value.integer);
  start = (int) mpz_get_ui (p->ref->u.ss.start->value.integer);
  length = end - start + 1;

  chr = (*newp)->value.character.string = gfc_get_wide_string (length + 1);
  (*newp)->value.character.length = length;
  memcpy (chr, &p->value.character.string[start - 1],
	  length * sizeof (gfc_char_t));
  chr[length] = '\0';
  return SUCCESS;
}



/* Simplify a subobject reference of a constructor.  This occurs when
   parameter variable values are substituted.  */

static gfc_try
simplify_const_ref (gfc_expr *p)
{
  gfc_constructor *cons, *c;
  gfc_expr *newp;
  gfc_ref *last_ref;

  while (p->ref)
    {
      switch (p->ref->type)
	{
	case REF_ARRAY:
	  switch (p->ref->u.ar.type)
	    {
	    case AR_ELEMENT:
	      /* <type/kind spec>, parameter :: x(<int>) = scalar_expr
		 will generate this.  */
	      if (p->expr_type != EXPR_ARRAY)
		{
		  remove_subobject_ref (p, NULL);
		  break;
		}
	      if (find_array_element (p->value.constructor, &p->ref->u.ar,
				      &cons) == FAILURE)
		return FAILURE;

	      if (!cons)
		return SUCCESS;

	      remove_subobject_ref (p, cons);
	      break;

	    case AR_SECTION:
	      if (find_array_section (p, p->ref) == FAILURE)
		return FAILURE;
	      p->ref->u.ar.type = AR_FULL;

	    /* Fall through.  */

	    case AR_FULL:
	      if (p->ref->next != NULL
		  && (p->ts.type == BT_CHARACTER || p->ts.type == BT_DERIVED))
		{
		  for (c = gfc_constructor_first (p->value.constructor);
		       c; c = gfc_constructor_next (c))
		    {
		      c->expr->ref = gfc_copy_ref (p->ref->next);
		      if (simplify_const_ref (c->expr) == FAILURE)
			return FAILURE;
		    }

		  if (p->ts.type == BT_DERIVED
			&& p->ref->next
			&& (c = gfc_constructor_first (p->value.constructor)))
		    {
		      /* There may have been component references.  */
		      p->ts = c->expr->ts;
		    }

		  last_ref = p->ref;
		  for (; last_ref->next; last_ref = last_ref->next) {};

		  if (p->ts.type == BT_CHARACTER
			&& last_ref->type == REF_SUBSTRING)
		    {
		      /* If this is a CHARACTER array and we possibly took
			 a substring out of it, update the type-spec's
			 character length according to the first element
			 (as all should have the same length).  */
		      int string_len;
		      if ((c = gfc_constructor_first (p->value.constructor)))
			{
			  const gfc_expr* first = c->expr;
			  gcc_assert (first->expr_type == EXPR_CONSTANT);
			  gcc_assert (first->ts.type == BT_CHARACTER);
			  string_len = first->value.character.length;
			}
		      else
			string_len = 0;

		      if (!p->ts.u.cl)
			p->ts.u.cl = gfc_new_charlen (p->symtree->n.sym->ns,
						      NULL);
		      else
			gfc_free_expr (p->ts.u.cl->length);

		      p->ts.u.cl->length
			= gfc_get_int_expr (gfc_default_integer_kind,
					    NULL, string_len);
		    }
		}
	      gfc_free_ref_list (p->ref);
	      p->ref = NULL;
	      break;

	    default:
	      return SUCCESS;
	    }

	  break;

	case REF_COMPONENT:
	  cons = find_component_ref (p->value.constructor, p->ref);
	  remove_subobject_ref (p, cons);
	  break;

	case REF_SUBSTRING:
  	  if (find_substring_ref (p, &newp) == FAILURE)
	    return FAILURE;

	  gfc_replace_expr (p, newp);
	  gfc_free_ref_list (p->ref);
	  p->ref = NULL;
	  break;
	}
    }

  return SUCCESS;
}


/* Simplify a chain of references.  */

static gfc_try
simplify_ref_chain (gfc_ref *ref, int type)
{
  int n;

  for (; ref; ref = ref->next)
    {
      switch (ref->type)
	{
	case REF_ARRAY:
	  for (n = 0; n < ref->u.ar.dimen; n++)
	    {
	      if (gfc_simplify_expr (ref->u.ar.start[n], type) == FAILURE)
		return FAILURE;
	      if (gfc_simplify_expr (ref->u.ar.end[n], type) == FAILURE)
		return FAILURE;
	      if (gfc_simplify_expr (ref->u.ar.stride[n], type) == FAILURE)
		return FAILURE;
	    }
	  break;

	case REF_SUBSTRING:
	  if (gfc_simplify_expr (ref->u.ss.start, type) == FAILURE)
	    return FAILURE;
	  if (gfc_simplify_expr (ref->u.ss.end, type) == FAILURE)
	    return FAILURE;
	  break;

	default:
	  break;
	}
    }
  return SUCCESS;
}


/* Try to substitute the value of a parameter variable.  */

static gfc_try
simplify_parameter_variable (gfc_expr *p, int type)
{
  gfc_expr *e;
  gfc_try t;

  e = gfc_copy_expr (p->symtree->n.sym->value);
  if (e == NULL)
    return FAILURE;

  e->rank = p->rank;

  /* Do not copy subobject refs for constant.  */
  if (e->expr_type != EXPR_CONSTANT && p->ref != NULL)
    e->ref = gfc_copy_ref (p->ref);
  t = gfc_simplify_expr (e, type);

  /* Only use the simplification if it eliminated all subobject references.  */
  if (t == SUCCESS && !e->ref)
    gfc_replace_expr (p, e);
  else
    gfc_free_expr (e);

  return t;
}

/* Given an expression, simplify it by collapsing constant
   expressions.  Most simplification takes place when the expression
   tree is being constructed.  If an intrinsic function is simplified
   at some point, we get called again to collapse the result against
   other constants.

   We work by recursively simplifying expression nodes, simplifying
   intrinsic functions where possible, which can lead to further
   constant collapsing.  If an operator has constant operand(s), we
   rip the expression apart, and rebuild it, hoping that it becomes
   something simpler.

   The expression type is defined for:
     0   Basic expression parsing
     1   Simplifying array constructors -- will substitute
	 iterator values.
   Returns FAILURE on error, SUCCESS otherwise.
   NOTE: Will return SUCCESS even if the expression can not be simplified.  */

gfc_try
gfc_simplify_expr (gfc_expr *p, int type)
{
  gfc_actual_arglist *ap;

  if (p == NULL)
    return SUCCESS;

  switch (p->expr_type)
    {
    case EXPR_CONSTANT:
    case EXPR_NULL:
      break;

    case EXPR_FUNCTION:
      for (ap = p->value.function.actual; ap; ap = ap->next)
	if (gfc_simplify_expr (ap->expr, type) == FAILURE)
	  return FAILURE;

      if (p->value.function.isym != NULL
	  && gfc_intrinsic_func_interface (p, 1) == MATCH_ERROR)
	return FAILURE;

      break;

    case EXPR_SUBSTRING:
      if (simplify_ref_chain (p->ref, type) == FAILURE)
	return FAILURE;

      if (gfc_is_constant_expr (p))
	{
	  gfc_char_t *s;
	  int start, end;

	  start = 0;
	  if (p->ref && p->ref->u.ss.start)
	    {
	      gfc_extract_int (p->ref->u.ss.start, &start);
	      start--;  /* Convert from one-based to zero-based.  */
	    }

	  end = p->value.character.length;
	  if (p->ref && p->ref->u.ss.end)
	    gfc_extract_int (p->ref->u.ss.end, &end);

	  s = gfc_get_wide_string (end - start + 2);
	  memcpy (s, p->value.character.string + start,
		  (end - start) * sizeof (gfc_char_t));
	  s[end - start + 1] = '\0';  /* TODO: C-style string.  */
	  gfc_free (p->value.character.string);
	  p->value.character.string = s;
	  p->value.character.length = end - start;
	  p->ts.u.cl = gfc_new_charlen (gfc_current_ns, NULL);
	  p->ts.u.cl->length = gfc_get_int_expr (gfc_default_integer_kind,
						 NULL,
						 p->value.character.length);
	  gfc_free_ref_list (p->ref);
	  p->ref = NULL;
	  p->expr_type = EXPR_CONSTANT;
	}
      break;

    case EXPR_OP:
      if (simplify_intrinsic_op (p, type) == FAILURE)
	return FAILURE;
      break;

    case EXPR_VARIABLE:
      /* Only substitute array parameter variables if we are in an
	 initialization expression, or we want a subsection.  */
      if (p->symtree->n.sym->attr.flavor == FL_PARAMETER
	  && (gfc_init_expr_flag || p->ref
	      || p->symtree->n.sym->value->expr_type != EXPR_ARRAY))
	{
	  if (simplify_parameter_variable (p, type) == FAILURE)
	    return FAILURE;
	  break;
	}

      if (type == 1)
	{
	  gfc_simplify_iterator_var (p);
	}

      /* Simplify subcomponent references.  */
      if (simplify_ref_chain (p->ref, type) == FAILURE)
	return FAILURE;

      break;

    case EXPR_STRUCTURE:
    case EXPR_ARRAY:
      if (simplify_ref_chain (p->ref, type) == FAILURE)
	return FAILURE;

      if (simplify_constructor (p->value.constructor, type) == FAILURE)
	return FAILURE;

      if (p->expr_type == EXPR_ARRAY && p->ref && p->ref->type == REF_ARRAY
	  && p->ref->u.ar.type == AR_FULL)
	  gfc_expand_constructor (p, false);

      if (simplify_const_ref (p) == FAILURE)
	return FAILURE;

      break;

    case EXPR_COMPCALL:
    case EXPR_PPC:
      gcc_unreachable ();
      break;
    }

  return SUCCESS;
}


/* Returns the type of an expression with the exception that iterator
   variables are automatically integers no matter what else they may
   be declared as.  */

static bt
et0 (gfc_expr *e)
{
  if (e->expr_type == EXPR_VARIABLE && gfc_check_iter_variable (e) == SUCCESS)
    return BT_INTEGER;

  return e->ts.type;
}


/* Check an intrinsic arithmetic operation to see if it is consistent
   with some type of expression.  */

static gfc_try check_init_expr (gfc_expr *);


/* Scalarize an expression for an elemental intrinsic call.  */

static gfc_try
scalarize_intrinsic_call (gfc_expr *e)
{
  gfc_actual_arglist *a, *b;
  gfc_constructor_base ctor;
  gfc_constructor *args[5];
  gfc_constructor *ci, *new_ctor;
  gfc_expr *expr, *old;
  int n, i, rank[5], array_arg;
  
  /* Find which, if any, arguments are arrays.  Assume that the old
     expression carries the type information and that the first arg
     that is an array expression carries all the shape information.*/
  n = array_arg = 0;
  a = e->value.function.actual;
  for (; a; a = a->next)
    {
      n++;
      if (a->expr->expr_type != EXPR_ARRAY)
	continue;
      array_arg = n;
      expr = gfc_copy_expr (a->expr);
      break;
    }

  if (!array_arg)
    return FAILURE;

  old = gfc_copy_expr (e);

  gfc_constructor_free (expr->value.constructor);
  expr->value.constructor = NULL;
  expr->ts = old->ts;
  expr->where = old->where;
  expr->expr_type = EXPR_ARRAY;

  /* Copy the array argument constructors into an array, with nulls
     for the scalars.  */
  n = 0;
  a = old->value.function.actual;
  for (; a; a = a->next)
    {
      /* Check that this is OK for an initialization expression.  */
      if (a->expr && check_init_expr (a->expr) == FAILURE)
	goto cleanup;

      rank[n] = 0;
      if (a->expr && a->expr->rank && a->expr->expr_type == EXPR_VARIABLE)
	{
	  rank[n] = a->expr->rank;
	  ctor = a->expr->symtree->n.sym->value->value.constructor;
	  args[n] = gfc_constructor_first (ctor);
	}
      else if (a->expr && a->expr->expr_type == EXPR_ARRAY)
	{
	  if (a->expr->rank)
	    rank[n] = a->expr->rank;
	  else
	    rank[n] = 1;
	  ctor = gfc_constructor_copy (a->expr->value.constructor);
	  args[n] = gfc_constructor_first (ctor);
	}
      else
	args[n] = NULL;

      n++;
    }


  /* Using the array argument as the master, step through the array
     calling the function for each element and advancing the array
     constructors together.  */
  for (ci = args[array_arg - 1]; ci; ci = gfc_constructor_next (ci))
    {
      new_ctor = gfc_constructor_append_expr (&expr->value.constructor,
					      gfc_copy_expr (old), NULL);

      gfc_free_actual_arglist (new_ctor->expr->value.function.actual);
      a = NULL;
      b = old->value.function.actual;
      for (i = 0; i < n; i++)
	{
	  if (a == NULL)
	    new_ctor->expr->value.function.actual
			= a = gfc_get_actual_arglist ();
	  else
	    {
	      a->next = gfc_get_actual_arglist ();
	      a = a->next;
	    }

	  if (args[i])
	    a->expr = gfc_copy_expr (args[i]->expr);
	  else
	    a->expr = gfc_copy_expr (b->expr);

	  b = b->next;
	}

      /* Simplify the function calls.  If the simplification fails, the
	 error will be flagged up down-stream or the library will deal
	 with it.  */
      gfc_simplify_expr (new_ctor->expr, 0);

      for (i = 0; i < n; i++)
	if (args[i])
	  args[i] = gfc_constructor_next (args[i]);

      for (i = 1; i < n; i++)
	if (rank[i] && ((args[i] != NULL && args[array_arg - 1] == NULL)
			|| (args[i] == NULL && args[array_arg - 1] != NULL)))
	  goto compliance;
    }

  free_expr0 (e);
  *e = *expr;
  gfc_free_expr (old);
  return SUCCESS;

compliance:
  gfc_error_now ("elemental function arguments at %C are not compliant");

cleanup:
  gfc_free_expr (expr);
  gfc_free_expr (old);
  return FAILURE;
}


static gfc_try
check_intrinsic_op (gfc_expr *e, gfc_try (*check_function) (gfc_expr *))
{
  gfc_expr *op1 = e->value.op.op1;
  gfc_expr *op2 = e->value.op.op2;

  if ((*check_function) (op1) == FAILURE)
    return FAILURE;

  switch (e->value.op.op)
    {
    case INTRINSIC_UPLUS:
    case INTRINSIC_UMINUS:
      if (!numeric_type (et0 (op1)))
	goto not_numeric;
      break;

    case INTRINSIC_EQ:
    case INTRINSIC_EQ_OS:
    case INTRINSIC_NE:
    case INTRINSIC_NE_OS:
    case INTRINSIC_GT:
    case INTRINSIC_GT_OS:
    case INTRINSIC_GE:
    case INTRINSIC_GE_OS:
    case INTRINSIC_LT:
    case INTRINSIC_LT_OS:
    case INTRINSIC_LE:
    case INTRINSIC_LE_OS:
      if ((*check_function) (op2) == FAILURE)
	return FAILURE;
      
      if (!(et0 (op1) == BT_CHARACTER && et0 (op2) == BT_CHARACTER)
	  && !(numeric_type (et0 (op1)) && numeric_type (et0 (op2))))
	{
	  gfc_error ("Numeric or CHARACTER operands are required in "
		     "expression at %L", &e->where);
	 return FAILURE;
	}
      break;

    case INTRINSIC_PLUS:
    case INTRINSIC_MINUS:
    case INTRINSIC_TIMES:
    case INTRINSIC_DIVIDE:
    case INTRINSIC_POWER:
      if ((*check_function) (op2) == FAILURE)
	return FAILURE;

      if (!numeric_type (et0 (op1)) || !numeric_type (et0 (op2)))
	goto not_numeric;

      break;

    case INTRINSIC_CONCAT:
      if ((*check_function) (op2) == FAILURE)
	return FAILURE;

      if (et0 (op1) != BT_CHARACTER || et0 (op2) != BT_CHARACTER)
	{
	  gfc_error ("Concatenation operator in expression at %L "
		     "must have two CHARACTER operands", &op1->where);
	  return FAILURE;
	}

      if (op1->ts.kind != op2->ts.kind)
	{
	  gfc_error ("Concat operator at %L must concatenate strings of the "
		     "same kind", &e->where);
	  return FAILURE;
	}

      break;

    case INTRINSIC_NOT:
      if (et0 (op1) != BT_LOGICAL)
	{
	  gfc_error (".NOT. operator in expression at %L must have a LOGICAL "
		     "operand", &op1->where);
	  return FAILURE;
	}

      break;

    case INTRINSIC_AND:
    case INTRINSIC_OR:
    case INTRINSIC_EQV:
    case INTRINSIC_NEQV:
      if ((*check_function) (op2) == FAILURE)
	return FAILURE;

      if (et0 (op1) != BT_LOGICAL || et0 (op2) != BT_LOGICAL)
	{
	  gfc_error ("LOGICAL operands are required in expression at %L",
		     &e->where);
	  return FAILURE;
	}

      break;

    case INTRINSIC_PARENTHESES:
      break;

    default:
      gfc_error ("Only intrinsic operators can be used in expression at %L",
		 &e->where);
      return FAILURE;
    }

  return SUCCESS;

not_numeric:
  gfc_error ("Numeric operands are required in expression at %L", &e->where);

  return FAILURE;
}

/* F2003, 7.1.7 (3): In init expression, allocatable components
   must not be data-initialized.  */
static gfc_try
check_alloc_comp_init (gfc_expr *e)
{
  gfc_component *comp;
  gfc_constructor *ctor;

  gcc_assert (e->expr_type == EXPR_STRUCTURE);
  gcc_assert (e->ts.type == BT_DERIVED);

  for (comp = e->ts.u.derived->components,
       ctor = gfc_constructor_first (e->value.constructor);
       comp; comp = comp->next, ctor = gfc_constructor_next (ctor))
    {
      if (comp->attr.allocatable
          && ctor->expr->expr_type != EXPR_NULL)
        {
	  gfc_error("Invalid initialization expression for ALLOCATABLE "
	            "component '%s' in structure constructor at %L",
	            comp->name, &ctor->expr->where);
	  return FAILURE;
	}
    }

  return SUCCESS;
}

static match
check_init_expr_arguments (gfc_expr *e)
{
  gfc_actual_arglist *ap;

  for (ap = e->value.function.actual; ap; ap = ap->next)
    if (check_init_expr (ap->expr) == FAILURE)
      return MATCH_ERROR;

  return MATCH_YES;
}

static gfc_try check_restricted (gfc_expr *);

/* F95, 7.1.6.1, Initialization expressions, (7)
   F2003, 7.1.7 Initialization expression, (8)  */

static match
check_inquiry (gfc_expr *e, int not_restricted)
{
  const char *name;
  const char *const *functions;

  static const char *const inquiry_func_f95[] = {
    "lbound", "shape", "size", "ubound",
    "bit_size", "len", "kind",
    "digits", "epsilon", "huge", "maxexponent", "minexponent",
    "precision", "radix", "range", "tiny",
    NULL
  };

  static const char *const inquiry_func_f2003[] = {
    "lbound", "shape", "size", "ubound",
    "bit_size", "len", "kind",
    "digits", "epsilon", "huge", "maxexponent", "minexponent",
    "precision", "radix", "range", "tiny",
    "new_line", NULL
  };

  int i;
  gfc_actual_arglist *ap;

  if (!e->value.function.isym
      || !e->value.function.isym->inquiry)
    return MATCH_NO;

  /* An undeclared parameter will get us here (PR25018).  */
  if (e->symtree == NULL)
    return MATCH_NO;

  name = e->symtree->n.sym->name;

  functions = (gfc_option.warn_std & GFC_STD_F2003) 
		? inquiry_func_f2003 : inquiry_func_f95;

  for (i = 0; functions[i]; i++)
    if (strcmp (functions[i], name) == 0)
      break;

  if (functions[i] == NULL)
    return MATCH_ERROR;

  /* At this point we have an inquiry function with a variable argument.  The
     type of the variable might be undefined, but we need it now, because the
     arguments of these functions are not allowed to be undefined.  */

  for (ap = e->value.function.actual; ap; ap = ap->next)
    {
      if (!ap->expr)
	continue;

      if (ap->expr->ts.type == BT_UNKNOWN)
	{
	  if (ap->expr->symtree->n.sym->ts.type == BT_UNKNOWN
	      && gfc_set_default_type (ap->expr->symtree->n.sym, 0, gfc_current_ns)
	      == FAILURE)
	    return MATCH_NO;

	  ap->expr->ts = ap->expr->symtree->n.sym->ts;
	}

	/* Assumed character length will not reduce to a constant expression
	   with LEN, as required by the standard.  */
	if (i == 5 && not_restricted
	    && ap->expr->symtree->n.sym->ts.type == BT_CHARACTER
	    && ap->expr->symtree->n.sym->ts.u.cl->length == NULL)
	  {
	    gfc_error ("Assumed character length variable '%s' in constant "
		       "expression at %L", e->symtree->n.sym->name, &e->where);
	      return MATCH_ERROR;
	  }
	else if (not_restricted && check_init_expr (ap->expr) == FAILURE)
	  return MATCH_ERROR;

	if (not_restricted == 0
	      && ap->expr->expr_type != EXPR_VARIABLE
	      && check_restricted (ap->expr) == FAILURE)
	  return MATCH_ERROR;

	if (not_restricted == 0
	    && ap->expr->expr_type == EXPR_VARIABLE
	    && ap->expr->symtree->n.sym->attr.dummy
	    && ap->expr->symtree->n.sym->attr.optional)
	  return MATCH_NO;
    }

  return MATCH_YES;
}


/* F95, 7.1.6.1, Initialization expressions, (5)
   F2003, 7.1.7 Initialization expression, (5)  */

static match
check_transformational (gfc_expr *e)
{
  static const char * const trans_func_f95[] = {
    "repeat", "reshape", "selected_int_kind",
    "selected_real_kind", "transfer", "trim", NULL
  };

  static const char * const trans_func_f2003[] =  {
    "all", "any", "count", "dot_product", "matmul", "null", "pack",
    "product", "repeat", "reshape", "selected_char_kind", "selected_int_kind",
    "selected_real_kind", "spread", "sum", "transfer", "transpose",
    "trim", "unpack", NULL
  };

  int i;
  const char *name;
  const char *const *functions;

  if (!e->value.function.isym
      || !e->value.function.isym->transformational)
    return MATCH_NO;

  name = e->symtree->n.sym->name;

  functions = (gfc_option.allow_std & GFC_STD_F2003) 
		? trans_func_f2003 : trans_func_f95;

  /* NULL() is dealt with below.  */
  if (strcmp ("null", name) == 0)
    return MATCH_NO;

  for (i = 0; functions[i]; i++)
    if (strcmp (functions[i], name) == 0)
       break;

  if (functions[i] == NULL)
    {
      gfc_error("transformational intrinsic '%s' at %L is not permitted "
		"in an initialization expression", name, &e->where);
      return MATCH_ERROR;
    }

  return check_init_expr_arguments (e);
}


/* F95, 7.1.6.1, Initialization expressions, (6)
   F2003, 7.1.7 Initialization expression, (6)  */

static match
check_null (gfc_expr *e)
{
  if (strcmp ("null", e->symtree->n.sym->name) != 0)
    return MATCH_NO;

  return check_init_expr_arguments (e);
}


static match
check_elemental (gfc_expr *e)
{
  if (!e->value.function.isym
      || !e->value.function.isym->elemental)
    return MATCH_NO;

  if (e->ts.type != BT_INTEGER
      && e->ts.type != BT_CHARACTER
      && gfc_notify_std (GFC_STD_F2003, "Extension: Evaluation of "
			"nonstandard initialization expression at %L",
			&e->where) == FAILURE)
    return MATCH_ERROR;

  return check_init_expr_arguments (e);
}


static match
check_conversion (gfc_expr *e)
{
  if (!e->value.function.isym
      || !e->value.function.isym->conversion)
    return MATCH_NO;

  return check_init_expr_arguments (e);
}


/* Verify that an expression is an initialization expression.  A side
   effect is that the expression tree is reduced to a single constant
   node if all goes well.  This would normally happen when the
   expression is constructed but function references are assumed to be
   intrinsics in the context of initialization expressions.  If
   FAILURE is returned an error message has been generated.  */

static gfc_try
check_init_expr (gfc_expr *e)
{
  match m;
  gfc_try t;

  if (e == NULL)
    return SUCCESS;

  switch (e->expr_type)
    {
    case EXPR_OP:
      t = check_intrinsic_op (e, check_init_expr);
      if (t == SUCCESS)
	t = gfc_simplify_expr (e, 0);

      break;

    case EXPR_FUNCTION:
      t = FAILURE;

      {
	gfc_intrinsic_sym* isym;
	gfc_symbol* sym;

	sym = e->symtree->n.sym;
	if (!gfc_is_intrinsic (sym, 0, e->where)
	    || (m = gfc_intrinsic_func_interface (e, 0)) != MATCH_YES)
	  {
	    gfc_error ("Function '%s' in initialization expression at %L "
		       "must be an intrinsic function",
		       e->symtree->n.sym->name, &e->where);
	    break;
	  }

	if ((m = check_conversion (e)) == MATCH_NO
	    && (m = check_inquiry (e, 1)) == MATCH_NO
	    && (m = check_null (e)) == MATCH_NO
	    && (m = check_transformational (e)) == MATCH_NO
	    && (m = check_elemental (e)) == MATCH_NO)
	  {
	    gfc_error ("Intrinsic function '%s' at %L is not permitted "
		       "in an initialization expression",
		       e->symtree->n.sym->name, &e->where);
	    m = MATCH_ERROR;
	  }

	/* Try to scalarize an elemental intrinsic function that has an
	   array argument.  */
	isym = gfc_find_function (e->symtree->n.sym->name);
	if (isym && isym->elemental
	    && (t = scalarize_intrinsic_call (e)) == SUCCESS)
	  break;
      }

      if (m == MATCH_YES)
	t = gfc_simplify_expr (e, 0);

      break;

    case EXPR_VARIABLE:
      t = SUCCESS;

      if (gfc_check_iter_variable (e) == SUCCESS)
	break;

      if (e->symtree->n.sym->attr.flavor == FL_PARAMETER)
	{
	  /* A PARAMETER shall not be used to define itself, i.e.
		REAL, PARAMETER :: x = transfer(0, x)
	     is invalid.  */
	  if (!e->symtree->n.sym->value)
	    {
	      gfc_error("PARAMETER '%s' is used at %L before its definition "
			"is complete", e->symtree->n.sym->name, &e->where);
	      t = FAILURE;
	    }
	  else
	    t = simplify_parameter_variable (e, 0);

	  break;
	}

      if (gfc_in_match_data ())
	break;

      t = FAILURE;

      if (e->symtree->n.sym->as)
	{
	  switch (e->symtree->n.sym->as->type)
	    {
	      case AS_ASSUMED_SIZE:
		gfc_error ("Assumed size array '%s' at %L is not permitted "
			   "in an initialization expression",
			   e->symtree->n.sym->name, &e->where);
		break;

	      case AS_ASSUMED_SHAPE:
		gfc_error ("Assumed shape array '%s' at %L is not permitted "
			   "in an initialization expression",
			   e->symtree->n.sym->name, &e->where);
		break;

	      case AS_DEFERRED:
		gfc_error ("Deferred array '%s' at %L is not permitted "
			   "in an initialization expression",
			   e->symtree->n.sym->name, &e->where);
		break;

	      case AS_EXPLICIT:
		gfc_error ("Array '%s' at %L is a variable, which does "
			   "not reduce to a constant expression",
			   e->symtree->n.sym->name, &e->where);
		break;

	      default:
		gcc_unreachable();
	  }
	}
      else
	gfc_error ("Parameter '%s' at %L has not been declared or is "
		   "a variable, which does not reduce to a constant "
		   "expression", e->symtree->n.sym->name, &e->where);

      break;

    case EXPR_CONSTANT:
    case EXPR_NULL:
      t = SUCCESS;
      break;

    case EXPR_SUBSTRING:
      t = check_init_expr (e->ref->u.ss.start);
      if (t == FAILURE)
	break;

      t = check_init_expr (e->ref->u.ss.end);
      if (t == SUCCESS)
	t = gfc_simplify_expr (e, 0);

      break;

    case EXPR_STRUCTURE:
      t = e->ts.is_iso_c ? SUCCESS : FAILURE;
      if (t == SUCCESS)
	break;

      t = check_alloc_comp_init (e);
      if (t == FAILURE)
	break;

      t = gfc_check_constructor (e, check_init_expr);
      if (t == FAILURE)
	break;

      break;

    case EXPR_ARRAY:
      t = gfc_check_constructor (e, check_init_expr);
      if (t == FAILURE)
	break;

      t = gfc_expand_constructor (e, true);
      if (t == FAILURE)
	break;

      t = gfc_check_constructor_type (e);
      break;

    default:
      gfc_internal_error ("check_init_expr(): Unknown expression type");
    }

  return t;
}

/* Reduces a general expression to an initialization expression (a constant).
   This used to be part of gfc_match_init_expr.
   Note that this function doesn't free the given expression on FAILURE.  */

gfc_try
gfc_reduce_init_expr (gfc_expr *expr)
{
  gfc_try t;

  gfc_init_expr_flag = true;
  t = gfc_resolve_expr (expr);
  if (t == SUCCESS)
    t = check_init_expr (expr);
  gfc_init_expr_flag = false;

  if (t == FAILURE)
    return FAILURE;

  if (expr->expr_type == EXPR_ARRAY)
    {
      if (gfc_check_constructor_type (expr) == FAILURE)
	return FAILURE;
      if (gfc_expand_constructor (expr, true) == FAILURE)
	return FAILURE;
    }

  return SUCCESS;
}


/* Match an initialization expression.  We work by first matching an
   expression, then reducing it to a constant.  */

match
gfc_match_init_expr (gfc_expr **result)
{
  gfc_expr *expr;
  match m;
  gfc_try t;

  expr = NULL;

  gfc_init_expr_flag = true;

  m = gfc_match_expr (&expr);
  if (m != MATCH_YES)
    {
      gfc_init_expr_flag = false;
      return m;
    }

  t = gfc_reduce_init_expr (expr);
  if (t != SUCCESS)
    {
      gfc_free_expr (expr);
      gfc_init_expr_flag = false;
      return MATCH_ERROR;
    }

  *result = expr;
  gfc_init_expr_flag = false;

  return MATCH_YES;
}


/* Given an actual argument list, test to see that each argument is a
   restricted expression and optionally if the expression type is
   integer or character.  */

static gfc_try
restricted_args (gfc_actual_arglist *a)
{
  for (; a; a = a->next)
    {
      if (check_restricted (a->expr) == FAILURE)
	return FAILURE;
    }

  return SUCCESS;
}


/************* Restricted/specification expressions *************/


/* Make sure a non-intrinsic function is a specification function.  */

static gfc_try
external_spec_function (gfc_expr *e)
{
  gfc_symbol *f;

  f = e->value.function.esym;

  if (f->attr.proc == PROC_ST_FUNCTION)
    {
      gfc_error ("Specification function '%s' at %L cannot be a statement "
		 "function", f->name, &e->where);
      return FAILURE;
    }

  if (f->attr.proc == PROC_INTERNAL)
    {
      gfc_error ("Specification function '%s' at %L cannot be an internal "
		 "function", f->name, &e->where);
      return FAILURE;
    }

  if (!f->attr.pure && !f->attr.elemental)
    {
      gfc_error ("Specification function '%s' at %L must be PURE", f->name,
		 &e->where);
      return FAILURE;
    }

  if (f->attr.recursive)
    {
      gfc_error ("Specification function '%s' at %L cannot be RECURSIVE",
		 f->name, &e->where);
      return FAILURE;
    }

  return restricted_args (e->value.function.actual);
}


/* Check to see that a function reference to an intrinsic is a
   restricted expression.  */

static gfc_try
restricted_intrinsic (gfc_expr *e)
{
  /* TODO: Check constraints on inquiry functions.  7.1.6.2 (7).  */
  if (check_inquiry (e, 0) == MATCH_YES)
    return SUCCESS;

  return restricted_args (e->value.function.actual);
}


/* Check the expressions of an actual arglist.  Used by check_restricted.  */

static gfc_try
check_arglist (gfc_actual_arglist* arg, gfc_try (*checker) (gfc_expr*))
{
  for (; arg; arg = arg->next)
    if (checker (arg->expr) == FAILURE)
      return FAILURE;

  return SUCCESS;
}


/* Check the subscription expressions of a reference chain with a checking
   function; used by check_restricted.  */

static gfc_try
check_references (gfc_ref* ref, gfc_try (*checker) (gfc_expr*))
{
  int dim;

  if (!ref)
    return SUCCESS;

  switch (ref->type)
    {
    case REF_ARRAY:
      for (dim = 0; dim != ref->u.ar.dimen; ++dim)
	{
	  if (checker (ref->u.ar.start[dim]) == FAILURE)
	    return FAILURE;
	  if (checker (ref->u.ar.end[dim]) == FAILURE)
	    return FAILURE;
	  if (checker (ref->u.ar.stride[dim]) == FAILURE)
	    return FAILURE;
	}
      break;

    case REF_COMPONENT:
      /* Nothing needed, just proceed to next reference.  */
      break;

    case REF_SUBSTRING:
      if (checker (ref->u.ss.start) == FAILURE)
	return FAILURE;
      if (checker (ref->u.ss.end) == FAILURE)
	return FAILURE;
      break;

    default:
      gcc_unreachable ();
      break;
    }

  return check_references (ref->next, checker);
}


/* Verify that an expression is a restricted expression.  Like its
   cousin check_init_expr(), an error message is generated if we
   return FAILURE.  */

static gfc_try
check_restricted (gfc_expr *e)
{
  gfc_symbol* sym;
  gfc_try t;

  if (e == NULL)
    return SUCCESS;

  switch (e->expr_type)
    {
    case EXPR_OP:
      t = check_intrinsic_op (e, check_restricted);
      if (t == SUCCESS)
	t = gfc_simplify_expr (e, 0);

      break;

    case EXPR_FUNCTION:
      if (e->value.function.esym)
	{
	  t = check_arglist (e->value.function.actual, &check_restricted);
	  if (t == SUCCESS)
	    t = external_spec_function (e);
	}
      else
	{
	  if (e->value.function.isym && e->value.function.isym->inquiry)
	    t = SUCCESS;
	  else
	    t = check_arglist (e->value.function.actual, &check_restricted);

	  if (t == SUCCESS)
	    t = restricted_intrinsic (e);
	}
      break;

    case EXPR_VARIABLE:
      sym = e->symtree->n.sym;
      t = FAILURE;

      /* If a dummy argument appears in a context that is valid for a
	 restricted expression in an elemental procedure, it will have
	 already been simplified away once we get here.  Therefore we
	 don't need to jump through hoops to distinguish valid from
	 invalid cases.  */
      if (sym->attr.dummy && sym->ns == gfc_current_ns
	  && sym->ns->proc_name && sym->ns->proc_name->attr.elemental)
	{
	  gfc_error ("Dummy argument '%s' not allowed in expression at %L",
		     sym->name, &e->where);
	  break;
	}

      if (sym->attr.optional)
	{
	  gfc_error ("Dummy argument '%s' at %L cannot be OPTIONAL",
		     sym->name, &e->where);
	  break;
	}

      if (sym->attr.intent == INTENT_OUT)
	{
	  gfc_error ("Dummy argument '%s' at %L cannot be INTENT(OUT)",
		     sym->name, &e->where);
	  break;
	}

      /* Check reference chain if any.  */
      if (check_references (e->ref, &check_restricted) == FAILURE)
	break;

      /* gfc_is_formal_arg broadcasts that a formal argument list is being
	 processed in resolve.c(resolve_formal_arglist).  This is done so
	 that host associated dummy array indices are accepted (PR23446).
	 This mechanism also does the same for the specification expressions
	 of array-valued functions.  */
      if (e->error
	    || sym->attr.in_common
	    || sym->attr.use_assoc
	    || sym->attr.dummy
	    || sym->attr.implied_index
	    || sym->attr.flavor == FL_PARAMETER
	    || (sym->ns && sym->ns == gfc_current_ns->parent)
	    || (sym->ns && gfc_current_ns->parent
		  && sym->ns == gfc_current_ns->parent->parent)
	    || (sym->ns->proc_name != NULL
		  && sym->ns->proc_name->attr.flavor == FL_MODULE)
	    || (gfc_is_formal_arg () && (sym->ns == gfc_current_ns)))
	{
	  t = SUCCESS;
	  break;
	}

      gfc_error ("Variable '%s' cannot appear in the expression at %L",
		 sym->name, &e->where);
      /* Prevent a repetition of the error.  */
      e->error = 1;
      break;

    case EXPR_NULL:
    case EXPR_CONSTANT:
      t = SUCCESS;
      break;

    case EXPR_SUBSTRING:
      t = gfc_specification_expr (e->ref->u.ss.start);
      if (t == FAILURE)
	break;

      t = gfc_specification_expr (e->ref->u.ss.end);
      if (t == SUCCESS)
	t = gfc_simplify_expr (e, 0);

      break;

    case EXPR_STRUCTURE:
      t = gfc_check_constructor (e, check_restricted);
      break;

    case EXPR_ARRAY:
      t = gfc_check_constructor (e, check_restricted);
      break;

    default:
      gfc_internal_error ("check_restricted(): Unknown expression type");
    }

  return t;
}


/* Check to see that an expression is a specification expression.  If
   we return FAILURE, an error has been generated.  */

gfc_try
gfc_specification_expr (gfc_expr *e)
{
  gfc_component *comp;

  if (e == NULL)
    return SUCCESS;

  if (e->ts.type != BT_INTEGER)
    {
      gfc_error ("Expression at %L must be of INTEGER type, found %s",
		 &e->where, gfc_basic_typename (e->ts.type));
      return FAILURE;
    }

  if (e->expr_type == EXPR_FUNCTION
	  && !e->value.function.isym
	  && !e->value.function.esym
	  && !gfc_pure (e->symtree->n.sym)
	  && (!gfc_is_proc_ptr_comp (e, &comp)
	      || !comp->attr.pure))
    {
      gfc_error ("Function '%s' at %L must be PURE",
		 e->symtree->n.sym->name, &e->where);
      /* Prevent repeat error messages.  */
      e->symtree->n.sym->attr.pure = 1;
      return FAILURE;
    }

  if (e->rank != 0)
    {
      gfc_error ("Expression at %L must be scalar", &e->where);
      return FAILURE;
    }

  if (gfc_simplify_expr (e, 0) == FAILURE)
    return FAILURE;

  return check_restricted (e);
}


/************** Expression conformance checks.  *************/

/* Given two expressions, make sure that the arrays are conformable.  */

gfc_try
gfc_check_conformance (gfc_expr *op1, gfc_expr *op2, const char *optype_msgid, ...)
{
  int op1_flag, op2_flag, d;
  mpz_t op1_size, op2_size;
  gfc_try t;

  va_list argp;
  char buffer[240];

  if (op1->rank == 0 || op2->rank == 0)
    return SUCCESS;

  va_start (argp, optype_msgid);
  vsnprintf (buffer, 240, optype_msgid, argp);
  va_end (argp);

  if (op1->rank != op2->rank)
    {
      gfc_error ("Incompatible ranks in %s (%d and %d) at %L", _(buffer),
		 op1->rank, op2->rank, &op1->where);
      return FAILURE;
    }

  t = SUCCESS;

  for (d = 0; d < op1->rank; d++)
    {
      op1_flag = gfc_array_dimen_size (op1, d, &op1_size) == SUCCESS;
      op2_flag = gfc_array_dimen_size (op2, d, &op2_size) == SUCCESS;

      if (op1_flag && op2_flag && mpz_cmp (op1_size, op2_size) != 0)
	{
	  gfc_error ("Different shape for %s at %L on dimension %d "
		     "(%d and %d)", _(buffer), &op1->where, d + 1,
		     (int) mpz_get_si (op1_size),
		     (int) mpz_get_si (op2_size));

	  t = FAILURE;
	}

      if (op1_flag)
	mpz_clear (op1_size);
      if (op2_flag)
	mpz_clear (op2_size);

      if (t == FAILURE)
	return FAILURE;
    }

  return SUCCESS;
}


/* Given an assignable expression and an arbitrary expression, make
   sure that the assignment can take place.  */

gfc_try
gfc_check_assign (gfc_expr *lvalue, gfc_expr *rvalue, int conform)
{
  gfc_symbol *sym;
  gfc_ref *ref;
  int has_pointer;

  sym = lvalue->symtree->n.sym;

  /* See if this is the component or subcomponent of a pointer.  */
  has_pointer = sym->attr.pointer;
  for (ref = lvalue->ref; ref; ref = ref->next)
    if (ref->type == REF_COMPONENT && ref->u.c.component->attr.pointer)
      {
	has_pointer = 1;
	break;
      }

  /* 12.5.2.2, Note 12.26: The result variable is very similar to any other
     variable local to a function subprogram.  Its existence begins when
     execution of the function is initiated and ends when execution of the
     function is terminated...
     Therefore, the left hand side is no longer a variable, when it is:  */
  if (sym->attr.flavor == FL_PROCEDURE && sym->attr.proc != PROC_ST_FUNCTION
      && !sym->attr.external)
    {
      bool bad_proc;
      bad_proc = false;

      /* (i) Use associated;  */
      if (sym->attr.use_assoc)
	bad_proc = true;

      /* (ii) The assignment is in the main program; or  */
      if (gfc_current_ns->proc_name->attr.is_main_program)
	bad_proc = true;

      /* (iii) A module or internal procedure...  */
      if ((gfc_current_ns->proc_name->attr.proc == PROC_INTERNAL
	   || gfc_current_ns->proc_name->attr.proc == PROC_MODULE)
	  && gfc_current_ns->parent
	  && (!(gfc_current_ns->parent->proc_name->attr.function
		|| gfc_current_ns->parent->proc_name->attr.subroutine)
	      || gfc_current_ns->parent->proc_name->attr.is_main_program))
	{
	  /* ... that is not a function...  */ 
	  if (!gfc_current_ns->proc_name->attr.function)
	    bad_proc = true;

	  /* ... or is not an entry and has a different name.  */
	  if (!sym->attr.entry && sym->name != gfc_current_ns->proc_name->name)
	    bad_proc = true;
	}

      /* (iv) Host associated and not the function symbol or the
	      parent result.  This picks up sibling references, which
	      cannot be entries.  */
      if (!sym->attr.entry
	    && sym->ns == gfc_current_ns->parent
	    && sym != gfc_current_ns->proc_name
	    && sym != gfc_current_ns->parent->proc_name->result)
	bad_proc = true;

      if (bad_proc)
	{
	  gfc_error ("'%s' at %L is not a VALUE", sym->name, &lvalue->where);
	  return FAILURE;
	}
    }

  if (rvalue->rank != 0 && lvalue->rank != rvalue->rank)
    {
      gfc_error ("Incompatible ranks %d and %d in assignment at %L",
		 lvalue->rank, rvalue->rank, &lvalue->where);
      return FAILURE;
    }

  if (lvalue->ts.type == BT_UNKNOWN)
    {
      gfc_error ("Variable type is UNKNOWN in assignment at %L",
		 &lvalue->where);
      return FAILURE;
    }

  if (rvalue->expr_type == EXPR_NULL)
    {  
      if (has_pointer && (ref == NULL || ref->next == NULL)
	  && lvalue->symtree->n.sym->attr.data)
        return SUCCESS;
      else
	{
	  gfc_error ("NULL appears on right-hand side in assignment at %L",
		     &rvalue->where);
	  return FAILURE;
	}
    }

  /* This is possibly a typo: x = f() instead of x => f().  */
  if (gfc_option.warn_surprising 
      && rvalue->expr_type == EXPR_FUNCTION
      && rvalue->symtree->n.sym->attr.pointer)
    gfc_warning ("POINTER valued function appears on right-hand side of "
		 "assignment at %L", &rvalue->where);

  /* Check size of array assignments.  */
  if (lvalue->rank != 0 && rvalue->rank != 0
      && gfc_check_conformance (lvalue, rvalue, "array assignment") != SUCCESS)
    return FAILURE;

  if (rvalue->is_boz && lvalue->ts.type != BT_INTEGER
      && lvalue->symtree->n.sym->attr.data
      && gfc_notify_std (GFC_STD_GNU, "Extension: BOZ literal at %L used to "
                         "initialize non-integer variable '%s'",
			 &rvalue->where, lvalue->symtree->n.sym->name)
	 == FAILURE)
    return FAILURE;
  else if (rvalue->is_boz && !lvalue->symtree->n.sym->attr.data
      && gfc_notify_std (GFC_STD_GNU, "Extension: BOZ literal at %L outside "
			 "a DATA statement and outside INT/REAL/DBLE/CMPLX",
			 &rvalue->where) == FAILURE)
    return FAILURE;

  /* Handle the case of a BOZ literal on the RHS.  */
  if (rvalue->is_boz && lvalue->ts.type != BT_INTEGER)
    {
      int rc;
      if (gfc_option.warn_surprising)
        gfc_warning ("BOZ literal at %L is bitwise transferred "
                     "non-integer symbol '%s'", &rvalue->where,
                     lvalue->symtree->n.sym->name);
      if (!gfc_convert_boz (rvalue, &lvalue->ts))
	return FAILURE;
      if ((rc = gfc_range_check (rvalue)) != ARITH_OK)
	{
	  if (rc == ARITH_UNDERFLOW)
	    gfc_error ("Arithmetic underflow of bit-wise transferred BOZ at %L"
		       ". This check can be disabled with the option "
		       "-fno-range-check", &rvalue->where);
	  else if (rc == ARITH_OVERFLOW)
	    gfc_error ("Arithmetic overflow of bit-wise transferred BOZ at %L"
		       ". This check can be disabled with the option "
		       "-fno-range-check", &rvalue->where);
	  else if (rc == ARITH_NAN)
	    gfc_error ("Arithmetic NaN of bit-wise transferred BOZ at %L"
		       ". This check can be disabled with the option "
		       "-fno-range-check", &rvalue->where);
	  return FAILURE;
	}
    }

  if (gfc_compare_types (&lvalue->ts, &rvalue->ts))
    return SUCCESS;

  /* Only DATA Statements come here.  */
  if (!conform)
    {
      /* Numeric can be converted to any other numeric. And Hollerith can be
	 converted to any other type.  */
      if ((gfc_numeric_ts (&lvalue->ts) && gfc_numeric_ts (&rvalue->ts))
	  || rvalue->ts.type == BT_HOLLERITH)
	return SUCCESS;

      if (lvalue->ts.type == BT_LOGICAL && rvalue->ts.type == BT_LOGICAL)
	return SUCCESS;

      gfc_error ("Incompatible types in DATA statement at %L; attempted "
		 "conversion of %s to %s", &lvalue->where,
		 gfc_typename (&rvalue->ts), gfc_typename (&lvalue->ts));

      return FAILURE;
    }

  /* Assignment is the only case where character variables of different
     kind values can be converted into one another.  */
  if (lvalue->ts.type == BT_CHARACTER && rvalue->ts.type == BT_CHARACTER)
    {
      if (lvalue->ts.kind != rvalue->ts.kind)
	gfc_convert_chartype (rvalue, &lvalue->ts);

      return SUCCESS;
    }

  return gfc_convert_type (rvalue, &lvalue->ts, 1);
}


/* Check that a pointer assignment is OK.  We first check lvalue, and
   we only check rvalue if it's not an assignment to NULL() or a
   NULLIFY statement.  */

gfc_try
gfc_check_pointer_assign (gfc_expr *lvalue, gfc_expr *rvalue)
{
  symbol_attribute attr;
  gfc_ref *ref;
  bool is_pure, rank_remap;
  int proc_pointer;

  if (lvalue->symtree->n.sym->ts.type == BT_UNKNOWN
      && !lvalue->symtree->n.sym->attr.proc_pointer)
    {
      gfc_error ("Pointer assignment target is not a POINTER at %L",
		 &lvalue->where);
      return FAILURE;
    }

  if (lvalue->symtree->n.sym->attr.flavor == FL_PROCEDURE
      && lvalue->symtree->n.sym->attr.use_assoc
      && !lvalue->symtree->n.sym->attr.proc_pointer)
    {
      gfc_error ("'%s' in the pointer assignment at %L cannot be an "
		 "l-value since it is a procedure",
		 lvalue->symtree->n.sym->name, &lvalue->where);
      return FAILURE;
    }

  proc_pointer = lvalue->symtree->n.sym->attr.proc_pointer;

  rank_remap = false;
  for (ref = lvalue->ref; ref; ref = ref->next)
    {
      if (ref->type == REF_COMPONENT)
	proc_pointer = ref->u.c.component->attr.proc_pointer;

      if (ref->type == REF_ARRAY && ref->next == NULL)
	{
	  int dim;

	  if (ref->u.ar.type == AR_FULL)
	    break;

	  if (ref->u.ar.type != AR_SECTION)
	    {
	      gfc_error ("Expected bounds specification for '%s' at %L",
			 lvalue->symtree->n.sym->name, &lvalue->where);
	      return FAILURE;
	    }

	  if (gfc_notify_std (GFC_STD_F2003,"Fortran 2003: Bounds "
			      "specification for '%s' in pointer assignment "
			      "at %L", lvalue->symtree->n.sym->name,
			      &lvalue->where) == FAILURE)
	    return FAILURE;

	  /* When bounds are given, all lbounds are necessary and either all
	     or none of the upper bounds; no strides are allowed.  If the
	     upper bounds are present, we may do rank remapping.  */
	  for (dim = 0; dim < ref->u.ar.dimen; ++dim)
	    {
	      if (!ref->u.ar.start[dim])
		{
		  gfc_error ("Lower bound has to be present at %L",
			     &lvalue->where);
		  return FAILURE;
		}
	      if (ref->u.ar.stride[dim])
		{
		  gfc_error ("Stride must not be present at %L",
			     &lvalue->where);
		  return FAILURE;
		}

	      if (dim == 0)
		rank_remap = (ref->u.ar.end[dim] != NULL);
	      else
		{
		  if ((rank_remap && !ref->u.ar.end[dim])
		      || (!rank_remap && ref->u.ar.end[dim]))
		    {
		      gfc_error ("Either all or none of the upper bounds"
				 " must be specified at %L", &lvalue->where);
		      return FAILURE;
		    }
		}
	    }
	}
    }

  is_pure = gfc_pure (NULL);

  /* If rvalue is a NULL() or NULLIFY, we're done. Otherwise the type,
     kind, etc for lvalue and rvalue must match, and rvalue must be a
     pure variable if we're in a pure function.  */
  if (rvalue->expr_type == EXPR_NULL && rvalue->ts.type == BT_UNKNOWN)
    return SUCCESS;

  /* F2008, C723 (pointer) and C726 (proc-pointer); for PURE also C1283.  */
  if (lvalue->expr_type == EXPR_VARIABLE
      && gfc_is_coindexed (lvalue))
    {
      gfc_ref *ref;
      for (ref = lvalue->ref; ref; ref = ref->next)
	if (ref->type == REF_ARRAY && ref->u.ar.codimen)
	  {
	    gfc_error ("Pointer object at %L shall not have a coindex",
		       &lvalue->where);
	    return FAILURE;
	  }
    }

  /* Checks on rvalue for procedure pointer assignments.  */
  if (proc_pointer)
    {
      char err[200];
      gfc_symbol *s1,*s2;
      gfc_component *comp;
      const char *name;

      attr = gfc_expr_attr (rvalue);
      if (!((rvalue->expr_type == EXPR_NULL)
	    || (rvalue->expr_type == EXPR_FUNCTION && attr.proc_pointer)
	    || (rvalue->expr_type == EXPR_VARIABLE && attr.proc_pointer)
	    || (rvalue->expr_type == EXPR_VARIABLE
		&& attr.flavor == FL_PROCEDURE)))
	{
	  gfc_error ("Invalid procedure pointer assignment at %L",
		     &rvalue->where);
	  return FAILURE;
	}
      if (attr.abstract)
	{
	  gfc_error ("Abstract interface '%s' is invalid "
		     "in procedure pointer assignment at %L",
		     rvalue->symtree->name, &rvalue->where);
	  return FAILURE;
	}
      /* Check for C727.  */
      if (attr.flavor == FL_PROCEDURE)
	{
	  if (attr.proc == PROC_ST_FUNCTION)
	    {
	      gfc_error ("Statement function '%s' is invalid "
			 "in procedure pointer assignment at %L",
			 rvalue->symtree->name, &rvalue->where);
	      return FAILURE;
	    }
	  if (attr.proc == PROC_INTERNAL &&
	      gfc_notify_std (GFC_STD_F2008, "Internal procedure '%s' is "
			      "invalid in procedure pointer assignment at %L",
			      rvalue->symtree->name, &rvalue->where) == FAILURE)
	    return FAILURE;
	}

      /* Ensure that the calling convention is the same. As other attributes
	 such as DLLEXPORT may differ, one explicitly only tests for the
	 calling conventions.  */
      if (rvalue->expr_type == EXPR_VARIABLE
	  && lvalue->symtree->n.sym->attr.ext_attr
	       != rvalue->symtree->n.sym->attr.ext_attr)
	{
	  symbol_attribute calls;

	  calls.ext_attr = 0;
	  gfc_add_ext_attribute (&calls, EXT_ATTR_CDECL, NULL);
	  gfc_add_ext_attribute (&calls, EXT_ATTR_STDCALL, NULL);
	  gfc_add_ext_attribute (&calls, EXT_ATTR_FASTCALL, NULL);

	  if ((calls.ext_attr & lvalue->symtree->n.sym->attr.ext_attr)
	      != (calls.ext_attr & rvalue->symtree->n.sym->attr.ext_attr))
	    {
	      gfc_error ("Mismatch in the procedure pointer assignment "
			 "at %L: mismatch in the calling convention",
			 &rvalue->where);
	  return FAILURE;
	    }
	}

      if (gfc_is_proc_ptr_comp (lvalue, &comp))
	s1 = comp->ts.interface;
      else
	s1 = lvalue->symtree->n.sym;

      if (gfc_is_proc_ptr_comp (rvalue, &comp))
	{
	  s2 = comp->ts.interface;
	  name = comp->name;
	}
      else if (rvalue->expr_type == EXPR_FUNCTION)
	{
	  s2 = rvalue->symtree->n.sym->result;
	  name = rvalue->symtree->n.sym->result->name;
	}
      else
	{
	  s2 = rvalue->symtree->n.sym;
	  name = rvalue->symtree->n.sym->name;
	}

      if (s1 && s2 && !gfc_compare_interfaces (s1, s2, name, 0, 1,
					       err, sizeof(err)))
	{
	  gfc_error ("Interface mismatch in procedure pointer assignment "
		     "at %L: %s", &rvalue->where, err);
	  return FAILURE;
	}

      return SUCCESS;
    }

  if (!gfc_compare_types (&lvalue->ts, &rvalue->ts))
    {
      gfc_error ("Different types in pointer assignment at %L; attempted "
		 "assignment of %s to %s", &lvalue->where, 
		 gfc_typename (&rvalue->ts), gfc_typename (&lvalue->ts));
      return FAILURE;
    }

  if (lvalue->ts.type != BT_CLASS && lvalue->ts.kind != rvalue->ts.kind)
    {
      gfc_error ("Different kind type parameters in pointer "
		 "assignment at %L", &lvalue->where);
      return FAILURE;
    }

  if (lvalue->rank != rvalue->rank && !rank_remap)
    {
      gfc_error ("Different ranks in pointer assignment at %L", &lvalue->where);
      return FAILURE;
    }

  /* Check rank remapping.  */
  if (rank_remap)
    {
      mpz_t lsize, rsize;

      /* If this can be determined, check that the target must be at least as
	 large as the pointer assigned to it is.  */
      if (gfc_array_size (lvalue, &lsize) == SUCCESS
	  && gfc_array_size (rvalue, &rsize) == SUCCESS
	  && mpz_cmp (rsize, lsize) < 0)
	{
	  gfc_error ("Rank remapping target is smaller than size of the"
		     " pointer (%ld < %ld) at %L",
		     mpz_get_si (rsize), mpz_get_si (lsize),
		     &lvalue->where);
	  return FAILURE;
	}

      /* The target must be either rank one or it must be simply contiguous
	 and F2008 must be allowed.  */
      if (rvalue->rank != 1)
	{
	  if (!gfc_is_simply_contiguous (rvalue, true))
	    {
	      gfc_error ("Rank remapping target must be rank 1 or"
			 " simply contiguous at %L", &rvalue->where);
	      return FAILURE;
	    }
	  if (gfc_notify_std (GFC_STD_F2008, "Fortran 2008: Rank remapping"
			      " target is not rank 1 at %L", &rvalue->where)
		== FAILURE)
	    return FAILURE;
	}
    }

  /* Now punt if we are dealing with a NULLIFY(X) or X = NULL(X).  */
  if (rvalue->expr_type == EXPR_NULL)
    return SUCCESS;

  if (lvalue->ts.type == BT_CHARACTER)
    {
      gfc_try t = gfc_check_same_strlen (lvalue, rvalue, "pointer assignment");
      if (t == FAILURE)
	return FAILURE;
    }

  if (rvalue->expr_type == EXPR_VARIABLE && is_subref_array (rvalue))
    lvalue->symtree->n.sym->attr.subref_array_pointer = 1;

  attr = gfc_expr_attr (rvalue);
  if (!attr.target && !attr.pointer)
    {
      gfc_error ("Pointer assignment target is neither TARGET "
		 "nor POINTER at %L", &rvalue->where);
      return FAILURE;
    }

  if (is_pure && gfc_impure_variable (rvalue->symtree->n.sym))
    {
      gfc_error ("Bad target in pointer assignment in PURE "
		 "procedure at %L", &rvalue->where);
    }

  if (gfc_has_vector_index (rvalue))
    {
      gfc_error ("Pointer assignment with vector subscript "
		 "on rhs at %L", &rvalue->where);
      return FAILURE;
    }

  if (attr.is_protected && attr.use_assoc
      && !(attr.pointer || attr.proc_pointer))
    {
      gfc_error ("Pointer assignment target has PROTECTED "
		 "attribute at %L", &rvalue->where);
      return FAILURE;
    }

  /* F2008, C725. For PURE also C1283.  */
  if (rvalue->expr_type == EXPR_VARIABLE
      && gfc_is_coindexed (rvalue))
    {
      gfc_ref *ref;
      for (ref = rvalue->ref; ref; ref = ref->next)
	if (ref->type == REF_ARRAY && ref->u.ar.codimen)
	  {
	    gfc_error ("Data target at %L shall not have a coindex",
		       &rvalue->where);
	    return FAILURE;
	  }
    }

  return SUCCESS;
}


/* Relative of gfc_check_assign() except that the lvalue is a single
   symbol.  Used for initialization assignments.  */

gfc_try
gfc_check_assign_symbol (gfc_symbol *sym, gfc_expr *rvalue)
{
  gfc_expr lvalue;
  gfc_try r;

  memset (&lvalue, '\0', sizeof (gfc_expr));

  lvalue.expr_type = EXPR_VARIABLE;
  lvalue.ts = sym->ts;
  if (sym->as)
    lvalue.rank = sym->as->rank;
  lvalue.symtree = (gfc_symtree *) gfc_getmem (sizeof (gfc_symtree));
  lvalue.symtree->n.sym = sym;
  lvalue.where = sym->declared_at;

  if (sym->attr.pointer || sym->attr.proc_pointer
      || (sym->ts.type == BT_CLASS && CLASS_DATA (sym)->attr.class_pointer
	  && rvalue->expr_type == EXPR_NULL))
    r = gfc_check_pointer_assign (&lvalue, rvalue);
  else
    r = gfc_check_assign (&lvalue, rvalue, 1);

  gfc_free (lvalue.symtree);

  if (r == FAILURE)
    return r;
  
  if (sym->attr.pointer && rvalue->expr_type != EXPR_NULL)
    {
      /* F08:C461. Additional checks for pointer initialization.  */
      symbol_attribute attr;
      attr = gfc_expr_attr (rvalue);
      if (attr.allocatable)
	{
	  gfc_error ("Pointer initialization target at %C "
	             "must not be ALLOCATABLE ");
	  return FAILURE;
	}
      if (!attr.target)
	{
	  gfc_error ("Pointer initialization target at %C "
		     "must have the TARGET attribute");
	  return FAILURE;
	}
      if (!attr.save)
	{
	  gfc_error ("Pointer initialization target at %C "
		     "must have the SAVE attribute");
	  return FAILURE;
	}
    }

  return SUCCESS;
}


/* Check for default initializer; sym->value is not enough
   as it is also set for EXPR_NULL of allocatables.  */

bool
gfc_has_default_initializer (gfc_symbol *der)
{
  gfc_component *c;

  gcc_assert (der->attr.flavor == FL_DERIVED);
  for (c = der->components; c; c = c->next)
    if (c->ts.type == BT_DERIVED)
      {
        if (!c->attr.pointer
	     && gfc_has_default_initializer (c->ts.u.derived))
	  return true;
      }
    else
      {
        if (c->initializer)
	  return true;
      }

  return false;
}

/* Get an expression for a default initializer.  */

gfc_expr *
gfc_default_initializer (gfc_typespec *ts)
{
  gfc_expr *init;
  gfc_component *comp;

<<<<<<< HEAD
  /* See if we have a default initializer.  */
=======
  /* See if we have a default initializer in this, but not in nested
     types (otherwise we could use gfc_has_default_initializer()).  */
>>>>>>> 8b932a71
  for (comp = ts->u.derived->components; comp; comp = comp->next)
    if (comp->initializer || comp->attr.allocatable)
      break;

  if (!comp)
    return NULL;

  init = gfc_get_structure_constructor_expr (ts->type, ts->kind,
					     &ts->u.derived->declared_at);
  init->ts = *ts;

  for (comp = ts->u.derived->components; comp; comp = comp->next)
    {
      gfc_constructor *ctor = gfc_constructor_get();

      if (comp->initializer)
	ctor->expr = gfc_copy_expr (comp->initializer);

      if (comp->attr.allocatable)
	{
	  ctor->expr = gfc_get_expr ();
	  ctor->expr->expr_type = EXPR_NULL;
	  ctor->expr->ts = comp->ts;
	}

      gfc_constructor_append (&init->value.constructor, ctor);
    }

  return init;
}


/* Given a symbol, create an expression node with that symbol as a
   variable. If the symbol is array valued, setup a reference of the
   whole array.  */

gfc_expr *
gfc_get_variable_expr (gfc_symtree *var)
{
  gfc_expr *e;

  e = gfc_get_expr ();
  e->expr_type = EXPR_VARIABLE;
  e->symtree = var;
  e->ts = var->n.sym->ts;

  if (var->n.sym->as != NULL)
    {
      e->rank = var->n.sym->as->rank;
      e->ref = gfc_get_ref ();
      e->ref->type = REF_ARRAY;
      e->ref->u.ar.type = AR_FULL;
    }

  return e;
}


/* Returns the array_spec of a full array expression.  A NULL is
   returned otherwise.  */
gfc_array_spec *
gfc_get_full_arrayspec_from_expr (gfc_expr *expr)
{
  gfc_array_spec *as;
  gfc_ref *ref;

  if (expr->rank == 0)
    return NULL;

  /* Follow any component references.  */
  if (expr->expr_type == EXPR_VARIABLE
      || expr->expr_type == EXPR_CONSTANT)
    {
      as = expr->symtree->n.sym->as;
      for (ref = expr->ref; ref; ref = ref->next)
	{
	  switch (ref->type)
	    {
	    case REF_COMPONENT:
	      as = ref->u.c.component->as;
	      continue;

	    case REF_SUBSTRING:
	      continue;

	    case REF_ARRAY:
	      {
		switch (ref->u.ar.type)
		  {
		  case AR_ELEMENT:
		  case AR_SECTION:
		  case AR_UNKNOWN:
		    as = NULL;
		    continue;

		  case AR_FULL:
		    break;
		  }
		break;
	      }
	    }
	}
    }
  else
    as = NULL;

  return as;
}


/* General expression traversal function.  */

bool
gfc_traverse_expr (gfc_expr *expr, gfc_symbol *sym,
		   bool (*func)(gfc_expr *, gfc_symbol *, int*),
		   int f)
{
  gfc_array_ref ar;
  gfc_ref *ref;
  gfc_actual_arglist *args;
  gfc_constructor *c;
  int i;

  if (!expr)
    return false;

  if ((*func) (expr, sym, &f))
    return true;

  if (expr->ts.type == BT_CHARACTER
	&& expr->ts.u.cl
	&& expr->ts.u.cl->length
	&& expr->ts.u.cl->length->expr_type != EXPR_CONSTANT
	&& gfc_traverse_expr (expr->ts.u.cl->length, sym, func, f))
    return true;

  switch (expr->expr_type)
    {
    case EXPR_PPC:
    case EXPR_COMPCALL:
    case EXPR_FUNCTION:
      for (args = expr->value.function.actual; args; args = args->next)
	{
	  if (gfc_traverse_expr (args->expr, sym, func, f))
	    return true;
	}
      break;

    case EXPR_VARIABLE:
    case EXPR_CONSTANT:
    case EXPR_NULL:
    case EXPR_SUBSTRING:
      break;

    case EXPR_STRUCTURE:
    case EXPR_ARRAY:
      for (c = gfc_constructor_first (expr->value.constructor);
	   c; c = gfc_constructor_next (c))
	{
	  if (gfc_traverse_expr (c->expr, sym, func, f))
	    return true;
	  if (c->iterator)
	    {
	      if (gfc_traverse_expr (c->iterator->var, sym, func, f))
		return true;
	      if (gfc_traverse_expr (c->iterator->start, sym, func, f))
		return true;
	      if (gfc_traverse_expr (c->iterator->end, sym, func, f))
		return true;
	      if (gfc_traverse_expr (c->iterator->step, sym, func, f))
		return true;
	    }
	}
      break;

    case EXPR_OP:
      if (gfc_traverse_expr (expr->value.op.op1, sym, func, f))
	return true;
      if (gfc_traverse_expr (expr->value.op.op2, sym, func, f))
	return true;
      break;

    default:
      gcc_unreachable ();
      break;
    }

  ref = expr->ref;
  while (ref != NULL)
    {
      switch (ref->type)
	{
	case  REF_ARRAY:
	  ar = ref->u.ar;
	  for (i = 0; i < GFC_MAX_DIMENSIONS; i++)
	    {
	      if (gfc_traverse_expr (ar.start[i], sym, func, f))
		return true;
	      if (gfc_traverse_expr (ar.end[i], sym, func, f))
		return true;
	      if (gfc_traverse_expr (ar.stride[i], sym, func, f))
		return true;
	    }
	  break;

	case REF_SUBSTRING:
	  if (gfc_traverse_expr (ref->u.ss.start, sym, func, f))
	    return true;
	  if (gfc_traverse_expr (ref->u.ss.end, sym, func, f))
	    return true;
	  break;

	case REF_COMPONENT:
	  if (ref->u.c.component->ts.type == BT_CHARACTER
		&& ref->u.c.component->ts.u.cl
		&& ref->u.c.component->ts.u.cl->length
		&& ref->u.c.component->ts.u.cl->length->expr_type
		     != EXPR_CONSTANT
		&& gfc_traverse_expr (ref->u.c.component->ts.u.cl->length,
				      sym, func, f))
	    return true;

	  if (ref->u.c.component->as)
	    for (i = 0; i < ref->u.c.component->as->rank
			    + ref->u.c.component->as->corank; i++)
	      {
		if (gfc_traverse_expr (ref->u.c.component->as->lower[i],
				       sym, func, f))
		  return true;
		if (gfc_traverse_expr (ref->u.c.component->as->upper[i],
				       sym, func, f))
		  return true;
	      }
	  break;

	default:
	  gcc_unreachable ();
	}
      ref = ref->next;
    }
  return false;
}

/* Traverse expr, marking all EXPR_VARIABLE symbols referenced.  */

static bool
expr_set_symbols_referenced (gfc_expr *expr,
			     gfc_symbol *sym ATTRIBUTE_UNUSED,
			     int *f ATTRIBUTE_UNUSED)
{
  if (expr->expr_type != EXPR_VARIABLE)
    return false;
  gfc_set_sym_referenced (expr->symtree->n.sym);
  return false;
}

void
gfc_expr_set_symbols_referenced (gfc_expr *expr)
{
  gfc_traverse_expr (expr, NULL, expr_set_symbols_referenced, 0);
}


/* Determine if an expression is a procedure pointer component. If yes, the
   argument 'comp' will point to the component (provided that 'comp' was
   provided).  */

bool
gfc_is_proc_ptr_comp (gfc_expr *expr, gfc_component **comp)
{
  gfc_ref *ref;
  bool ppc = false;

  if (!expr || !expr->ref)
    return false;

  ref = expr->ref;
  while (ref->next)
    ref = ref->next;

  if (ref->type == REF_COMPONENT)
    {
      ppc = ref->u.c.component->attr.proc_pointer;
      if (ppc && comp)
	*comp = ref->u.c.component;
    }

  return ppc;
}


/* Walk an expression tree and check each variable encountered for being typed.
   If strict is not set, a top-level variable is tolerated untyped in -std=gnu
   mode as is a basic arithmetic expression using those; this is for things in
   legacy-code like:

     INTEGER :: arr(n), n
     INTEGER :: arr(n + 1), n

   The namespace is needed for IMPLICIT typing.  */

static gfc_namespace* check_typed_ns;

static bool
expr_check_typed_help (gfc_expr* e, gfc_symbol* sym ATTRIBUTE_UNUSED,
                       int* f ATTRIBUTE_UNUSED)
{
  gfc_try t;

  if (e->expr_type != EXPR_VARIABLE)
    return false;

  gcc_assert (e->symtree);
  t = gfc_check_symbol_typed (e->symtree->n.sym, check_typed_ns,
                              true, e->where);

  return (t == FAILURE);
}

gfc_try
gfc_expr_check_typed (gfc_expr* e, gfc_namespace* ns, bool strict)
{
  bool error_found;

  /* If this is a top-level variable or EXPR_OP, do the check with strict given
     to us.  */
  if (!strict)
    {
      if (e->expr_type == EXPR_VARIABLE && !e->ref)
	return gfc_check_symbol_typed (e->symtree->n.sym, ns, strict, e->where);

      if (e->expr_type == EXPR_OP)
	{
	  gfc_try t = SUCCESS;

	  gcc_assert (e->value.op.op1);
	  t = gfc_expr_check_typed (e->value.op.op1, ns, strict);

	  if (t == SUCCESS && e->value.op.op2)
	    t = gfc_expr_check_typed (e->value.op.op2, ns, strict);

	  return t;
	}
    }

  /* Otherwise, walk the expression and do it strictly.  */
  check_typed_ns = ns;
  error_found = gfc_traverse_expr (e, NULL, &expr_check_typed_help, 0);

  return error_found ? FAILURE : SUCCESS;
}

/* Walk an expression tree and replace all symbols with a corresponding symbol
   in the formal_ns of "sym". Needed for copying interfaces in PROCEDURE
   statements. The boolean return value is required by gfc_traverse_expr.  */

static bool
replace_symbol (gfc_expr *expr, gfc_symbol *sym, int *i ATTRIBUTE_UNUSED)
{
  if ((expr->expr_type == EXPR_VARIABLE 
       || (expr->expr_type == EXPR_FUNCTION
	   && !gfc_is_intrinsic (expr->symtree->n.sym, 0, expr->where)))
      && expr->symtree->n.sym->ns == sym->ts.interface->formal_ns)
    {
      gfc_symtree *stree;
      gfc_namespace *ns = sym->formal_ns;
      /* Don't use gfc_get_symtree as we prefer to fail badly if we don't find
	 the symtree rather than create a new one (and probably fail later).  */
      stree = gfc_find_symtree (ns ? ns->sym_root : gfc_current_ns->sym_root,
		      		expr->symtree->n.sym->name);
      gcc_assert (stree);
      stree->n.sym->attr = expr->symtree->n.sym->attr;
      expr->symtree = stree;
    }
  return false;
}

void
gfc_expr_replace_symbols (gfc_expr *expr, gfc_symbol *dest)
{
  gfc_traverse_expr (expr, dest, &replace_symbol, 0);
}

/* The following is analogous to 'replace_symbol', and needed for copying
   interfaces for procedure pointer components. The argument 'sym' must formally
   be a gfc_symbol, so that the function can be passed to gfc_traverse_expr.
   However, it gets actually passed a gfc_component (i.e. the procedure pointer
   component in whose formal_ns the arguments have to be).  */

static bool
replace_comp (gfc_expr *expr, gfc_symbol *sym, int *i ATTRIBUTE_UNUSED)
{
  gfc_component *comp;
  comp = (gfc_component *)sym;
  if ((expr->expr_type == EXPR_VARIABLE 
       || (expr->expr_type == EXPR_FUNCTION
	   && !gfc_is_intrinsic (expr->symtree->n.sym, 0, expr->where)))
      && expr->symtree->n.sym->ns == comp->ts.interface->formal_ns)
    {
      gfc_symtree *stree;
      gfc_namespace *ns = comp->formal_ns;
      /* Don't use gfc_get_symtree as we prefer to fail badly if we don't find
	 the symtree rather than create a new one (and probably fail later).  */
      stree = gfc_find_symtree (ns ? ns->sym_root : gfc_current_ns->sym_root,
		      		expr->symtree->n.sym->name);
      gcc_assert (stree);
      stree->n.sym->attr = expr->symtree->n.sym->attr;
      expr->symtree = stree;
    }
  return false;
}

void
gfc_expr_replace_comp (gfc_expr *expr, gfc_component *dest)
{
  gfc_traverse_expr (expr, (gfc_symbol *)dest, &replace_comp, 0);
}


bool
gfc_is_coindexed (gfc_expr *e)
{
  gfc_ref *ref;

  for (ref = e->ref; ref; ref = ref->next)
    if (ref->type == REF_ARRAY && ref->u.ar.codimen > 0)
      return true;

  return false;
}


bool
gfc_get_corank (gfc_expr *e)
{
  int corank;
  gfc_ref *ref;
  corank = e->symtree->n.sym->as ? e->symtree->n.sym->as->corank : 0;
  for (ref = e->ref; ref; ref = ref->next)
    {
      if (ref->type == REF_ARRAY)
	corank = ref->u.ar.as->corank;
      gcc_assert (ref->type != REF_SUBSTRING);
    }
  return corank;
}


/* Check whether the expression has an ultimate allocatable component.
   Being itself allocatable does not count.  */
bool
gfc_has_ultimate_allocatable (gfc_expr *e)
{
  gfc_ref *ref, *last = NULL;

  if (e->expr_type != EXPR_VARIABLE)
    return false;

  for (ref = e->ref; ref; ref = ref->next)
    if (ref->type == REF_COMPONENT)
      last = ref;

  if (last && last->u.c.component->ts.type == BT_CLASS)
    return CLASS_DATA (last->u.c.component)->attr.alloc_comp;
  else if (last && last->u.c.component->ts.type == BT_DERIVED)
    return last->u.c.component->ts.u.derived->attr.alloc_comp;
  else if (last)
    return false;

  if (e->ts.type == BT_CLASS)
    return CLASS_DATA (e)->attr.alloc_comp;
  else if (e->ts.type == BT_DERIVED)
    return e->ts.u.derived->attr.alloc_comp;
  else
    return false;
}


/* Check whether the expression has an pointer component.
   Being itself a pointer does not count.  */
bool
gfc_has_ultimate_pointer (gfc_expr *e)
{
  gfc_ref *ref, *last = NULL;

  if (e->expr_type != EXPR_VARIABLE)
    return false;

  for (ref = e->ref; ref; ref = ref->next)
    if (ref->type == REF_COMPONENT)
      last = ref;
 
  if (last && last->u.c.component->ts.type == BT_CLASS)
    return CLASS_DATA (last->u.c.component)->attr.pointer_comp;
  else if (last && last->u.c.component->ts.type == BT_DERIVED)
    return last->u.c.component->ts.u.derived->attr.pointer_comp;
  else if (last)
    return false;

  if (e->ts.type == BT_CLASS)
    return CLASS_DATA (e)->attr.pointer_comp;
  else if (e->ts.type == BT_DERIVED)
    return e->ts.u.derived->attr.pointer_comp;
  else
    return false;
}


/* Check whether an expression is "simply contiguous", cf. F2008, 6.5.4.
   Note: A scalar is not regarded as "simply contiguous" by the standard.
   if bool is not strict, some futher checks are done - for instance,
   a "(::1)" is accepted.  */

bool
gfc_is_simply_contiguous (gfc_expr *expr, bool strict)
{
  bool colon;
  int i;
  gfc_array_ref *ar = NULL;
  gfc_ref *ref, *part_ref = NULL;

  if (expr->expr_type == EXPR_FUNCTION)
    return expr->value.function.esym
	   ? expr->value.function.esym->result->attr.contiguous : false;
  else if (expr->expr_type != EXPR_VARIABLE)
    return false;

  if (expr->rank == 0)
    return false;

  for (ref = expr->ref; ref; ref = ref->next)
    {
      if (ar)
	return false; /* Array shall be last part-ref. */

      if (ref->type == REF_COMPONENT)
	part_ref  = ref;
      else if (ref->type == REF_SUBSTRING)
	return false;
      else if (ref->u.ar.type != AR_ELEMENT)
	ar = &ref->u.ar;
    }

  if ((part_ref && !part_ref->u.c.component->attr.contiguous
       && part_ref->u.c.component->attr.pointer)
      || (!part_ref && !expr->symtree->n.sym->attr.contiguous
	  && (expr->symtree->n.sym->attr.pointer
	      || expr->symtree->n.sym->as->type == AS_ASSUMED_SHAPE)))
    return false;

  if (!ar || ar->type == AR_FULL)
    return true;

  gcc_assert (ar->type == AR_SECTION);

  /* Check for simply contiguous array */
  colon = true;
  for (i = 0; i < ar->dimen; i++)
    {
      if (ar->dimen_type[i] == DIMEN_VECTOR)
	return false;

      if (ar->dimen_type[i] == DIMEN_ELEMENT)
	{
	  colon = false;
	  continue;
	}

      gcc_assert (ar->dimen_type[i] == DIMEN_RANGE);


      /* If the previous section was not contiguous, that's an error,
	 unless we have effective only one element and checking is not
	 strict.  */
      if (!colon && (strict || !ar->start[i] || !ar->end[i]
		     || ar->start[i]->expr_type != EXPR_CONSTANT
		     || ar->end[i]->expr_type != EXPR_CONSTANT
		     || mpz_cmp (ar->start[i]->value.integer,
				 ar->end[i]->value.integer) != 0))
	return false;

      /* Following the standard, "(::1)" or - if known at compile time -
	 "(lbound:ubound)" are not simply contigous; if strict
	 is false, they are regarded as simply contiguous.  */
      if (ar->stride[i] && (strict || ar->stride[i]->expr_type != EXPR_CONSTANT
			    || ar->stride[i]->ts.type != BT_INTEGER
			    || mpz_cmp_si (ar->stride[i]->value.integer, 1) != 0))
	return false;

      if (ar->start[i]
	  && (strict || ar->start[i]->expr_type != EXPR_CONSTANT
	      || !ar->as->lower[i]
	      || ar->as->lower[i]->expr_type != EXPR_CONSTANT
	      || mpz_cmp (ar->start[i]->value.integer,
			  ar->as->lower[i]->value.integer) != 0))
	colon = false;

      if (ar->end[i]
	  && (strict || ar->end[i]->expr_type != EXPR_CONSTANT
	      || !ar->as->upper[i]
	      || ar->as->upper[i]->expr_type != EXPR_CONSTANT
	      || mpz_cmp (ar->end[i]->value.integer,
			  ar->as->upper[i]->value.integer) != 0))
	colon = false;
    }
  
  return true;
}


/* Build call to an intrinsic procedure.  The number of arguments has to be
   passed (rather than ending the list with a NULL value) because we may
   want to add arguments but with a NULL-expression.  */

gfc_expr*
gfc_build_intrinsic_call (const char* name, locus where, unsigned numarg, ...)
{
  gfc_expr* result;
  gfc_actual_arglist* atail;
  gfc_intrinsic_sym* isym;
  va_list ap;
  unsigned i;

  isym = gfc_find_function (name);
  gcc_assert (isym);
  
  result = gfc_get_expr ();
  result->expr_type = EXPR_FUNCTION;
  result->ts = isym->ts;
  result->where = where;
  result->value.function.name = name;
  result->value.function.isym = isym;

  va_start (ap, numarg);
  atail = NULL;
  for (i = 0; i < numarg; ++i)
    {
      if (atail)
	{
	  atail->next = gfc_get_actual_arglist ();
	  atail = atail->next;
	}
      else
	atail = result->value.function.actual = gfc_get_actual_arglist ();

      atail->expr = va_arg (ap, gfc_expr*);
    }
  va_end (ap);

  return result;
}


/* Check if an expression may appear in a variable definition context
   (F2008, 16.6.7) or pointer association context (F2008, 16.6.8).
   This is called from the various places when resolving
   the pieces that make up such a context.

   Optionally, a possible error message can be suppressed if context is NULL
   and just the return status (SUCCESS / FAILURE) be requested.  */

gfc_try
gfc_check_vardef_context (gfc_expr* e, bool pointer, const char* context)
{
  gfc_symbol* sym;
  bool is_pointer;
  bool check_intentin;
  bool ptr_component;
  symbol_attribute attr;
  gfc_ref* ref;

  if (e->expr_type != EXPR_VARIABLE)
    {
      if (context)
	gfc_error ("Non-variable expression in variable definition context (%s)"
		   " at %L", context, &e->where);
      return FAILURE;
    }

  gcc_assert (e->symtree);
  sym = e->symtree->n.sym;

  if (!pointer && sym->attr.flavor == FL_PARAMETER)
    {
      if (context)
	gfc_error ("Named constant '%s' in variable definition context (%s)"
		   " at %L", sym->name, context, &e->where);
      return FAILURE;
    }
  if (!pointer && sym->attr.flavor != FL_VARIABLE
      && !(sym->attr.flavor == FL_PROCEDURE && sym == sym->result)
      && !(sym->attr.flavor == FL_PROCEDURE && sym->attr.proc_pointer))
    {
      if (context)
	gfc_error ("'%s' in variable definition context (%s) at %L is not"
		   " a variable", sym->name, context, &e->where);
      return FAILURE;
    }

  /* Find out whether the expr is a pointer; this also means following
     component references to the last one.  */
  attr = gfc_expr_attr (e);
  is_pointer = (attr.pointer || attr.proc_pointer);
  if (pointer && !is_pointer)
    {
      if (context)
	gfc_error ("Non-POINTER in pointer association context (%s)"
		   " at %L", context, &e->where);
      return FAILURE;
    }

  /* INTENT(IN) dummy argument.  Check this, unless the object itself is
     the component of sub-component of a pointer.  Obviously,
     procedure pointers are of no interest here.  */
  check_intentin = true;
  ptr_component = sym->attr.pointer;
  for (ref = e->ref; ref && check_intentin; ref = ref->next)
    {
      if (ptr_component && ref->type == REF_COMPONENT)
	check_intentin = false;
      if (ref->type == REF_COMPONENT && ref->u.c.component->attr.pointer)
	ptr_component = true;
    }
  if (check_intentin && sym->attr.intent == INTENT_IN)
    {
      if (pointer && is_pointer)
	{
	  if (context)
	    gfc_error ("Dummy argument '%s' with INTENT(IN) in pointer"
		       " association context (%s) at %L",
		       sym->name, context, &e->where);
	  return FAILURE;
	}
      if (!pointer && !is_pointer)
	{
	  if (context)
	    gfc_error ("Dummy argument '%s' with INTENT(IN) in variable"
		       " definition context (%s) at %L",
		       sym->name, context, &e->where);
	  return FAILURE;
	}
    }

  /* PROTECTED and use-associated.  */
  if (sym->attr.is_protected && sym->attr.use_assoc)
    {
      if (pointer && is_pointer)
	{
	  if (context)
	    gfc_error ("Variable '%s' is PROTECTED and can not appear in a"
		       " pointer association context (%s) at %L",
		       sym->name, context, &e->where);
	  return FAILURE;
	}
      if (!pointer && !is_pointer)
	{
	  if (context)
	    gfc_error ("Variable '%s' is PROTECTED and can not appear in a"
		       " variable definition context (%s) at %L",
		       sym->name, context, &e->where);
	  return FAILURE;
	}
    }

  /* Variable not assignable from a PURE procedure but appears in
     variable definition context.  */
  if (!pointer && gfc_pure (NULL) && gfc_impure_variable (sym))
    {
      if (context)
	gfc_error ("Variable '%s' can not appear in a variable definition"
		   " context (%s) at %L in PURE procedure",
		   sym->name, context, &e->where);
      return FAILURE;
    }

  /* Check variable definition context for associate-names.  */
  if (!pointer && sym->assoc)
    {
      const char* name;
      gfc_association_list* assoc;

      gcc_assert (sym->assoc->target);

      /* If this is a SELECT TYPE temporary (the association is used internally
	 for SELECT TYPE), silently go over to the target.  */
      if (sym->attr.select_type_temporary)
	{
	  gfc_expr* t = sym->assoc->target;

	  gcc_assert (t->expr_type == EXPR_VARIABLE);
	  name = t->symtree->name;

	  if (t->symtree->n.sym->assoc)
	    assoc = t->symtree->n.sym->assoc;
	  else
	    assoc = sym->assoc;
	}
      else
	{
	  name = sym->name;
	  assoc = sym->assoc;
	}
      gcc_assert (name && assoc);

      /* Is association to a valid variable?  */
      if (!assoc->variable)
	{
	  if (context)
	    {
	      if (assoc->target->expr_type == EXPR_VARIABLE)
		gfc_error ("'%s' at %L associated to vector-indexed target can"
			   " not be used in a variable definition context (%s)",
			   name, &e->where, context);
	      else
		gfc_error ("'%s' at %L associated to expression can"
			   " not be used in a variable definition context (%s)",
			   name, &e->where, context);
	    }
	  return FAILURE;
	}

      /* Target must be allowed to appear in a variable definition context.  */
      if (gfc_check_vardef_context (assoc->target, pointer, NULL) == FAILURE)
	{
	  if (context)
	    gfc_error ("Associate-name '%s' can not appear in a variable"
		       " definition context (%s) at %L because its target"
		       " at %L can not, either",
		       name, context, &e->where,
		       &assoc->target->where);
	  return FAILURE;
	}
    }

  return SUCCESS;
}<|MERGE_RESOLUTION|>--- conflicted
+++ resolved
@@ -215,11 +215,7 @@
   p = gfc_get_constant_expr (BT_INTEGER, kind,
 			     where ? where : &gfc_current_locus);
 
-<<<<<<< HEAD
-  mpz_init_set_si (p->value.integer, value);
-=======
   mpz_set_si (p->value.integer, value);
->>>>>>> 8b932a71
 
   return p;
 }
@@ -535,59 +531,6 @@
       new_arg = gfc_get_actual_arglist ();
       *new_arg = *p;
 
-<<<<<<< HEAD
-      gfc_free (e->shape);
-    }
-
-  gfc_free_ref_list (e->ref);
-
-  memset (e, '\0', sizeof (gfc_expr));
-}
-
-
-/* Free an expression node and everything beneath it.  */
-
-void
-gfc_free_expr (gfc_expr *e)
-{
-  if (e == NULL)
-    return;
-  free_expr0 (e);
-  gfc_free (e);
-}
-
-
-/* Free an argument list and everything below it.  */
-
-void
-gfc_free_actual_arglist (gfc_actual_arglist *a1)
-{
-  gfc_actual_arglist *a2;
-
-  while (a1)
-    {
-      a2 = a1->next;
-      gfc_free_expr (a1->expr);
-      gfc_free (a1);
-      a1 = a2;
-    }
-}
-
-
-/* Copy an arglist structure and all of the arguments.  */
-
-gfc_actual_arglist *
-gfc_copy_actual_arglist (gfc_actual_arglist *p)
-{
-  gfc_actual_arglist *head, *tail, *new_arg;
-
-  head = tail = NULL;
-
-  for (; p; p = p->next)
-    {
-      new_arg = gfc_get_actual_arglist ();
-      *new_arg = *p;
-
       new_arg->expr = gfc_copy_expr (p->expr);
       new_arg->next = NULL;
 
@@ -626,67 +569,16 @@
 	    }
 
 	  break;
-=======
-      new_arg->expr = gfc_copy_expr (p->expr);
-      new_arg->next = NULL;
-
-      if (head == NULL)
-	head = new_arg;
-      else
-	tail->next = new_arg;
-
-      tail = new_arg;
-    }
-
-  return head;
-}
->>>>>>> 8b932a71
 
 	case REF_SUBSTRING:
 	  gfc_free_expr (p->u.ss.start);
 	  gfc_free_expr (p->u.ss.end);
 	  break;
 
-<<<<<<< HEAD
 	case REF_COMPONENT:
 	  break;
 	}
 
-=======
-/* Free a list of reference structures.  */
-
-void
-gfc_free_ref_list (gfc_ref *p)
-{
-  gfc_ref *q;
-  int i;
-
-  for (; p; p = q)
-    {
-      q = p->next;
-
-      switch (p->type)
-	{
-	case REF_ARRAY:
-	  for (i = 0; i < GFC_MAX_DIMENSIONS; i++)
-	    {
-	      gfc_free_expr (p->u.ar.start[i]);
-	      gfc_free_expr (p->u.ar.end[i]);
-	      gfc_free_expr (p->u.ar.stride[i]);
-	    }
-
-	  break;
-
-	case REF_SUBSTRING:
-	  gfc_free_expr (p->u.ss.start);
-	  gfc_free_expr (p->u.ss.end);
-	  break;
-
-	case REF_COMPONENT:
-	  break;
-	}
-
->>>>>>> 8b932a71
       gfc_free (p);
     }
 }
@@ -1626,9 +1518,6 @@
 	    }
 	}
 
-<<<<<<< HEAD
-      cons = gfc_constructor_lookup (base, mpz_get_ui (ptr));
-=======
       limit = mpz_get_ui (ptr);
       if (limit >= gfc_option.flag_max_array_constructor)
         {
@@ -1641,7 +1530,6 @@
 	}
 
       cons = gfc_constructor_lookup (base, limit);
->>>>>>> 8b932a71
       gcc_assert (cons);
       gfc_constructor_append_expr (&expr->value.constructor,
 				   gfc_copy_expr (cons->expr), NULL);
@@ -3755,12 +3643,8 @@
   gfc_expr *init;
   gfc_component *comp;
 
-<<<<<<< HEAD
-  /* See if we have a default initializer.  */
-=======
   /* See if we have a default initializer in this, but not in nested
      types (otherwise we could use gfc_has_default_initializer()).  */
->>>>>>> 8b932a71
   for (comp = ts->u.derived->components; comp; comp = comp->next)
     if (comp->initializer || comp->attr.allocatable)
       break;
