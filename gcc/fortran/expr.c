/* Routines for manipulation of expression nodes.
   Copyright (C) 2000-2013 Free Software Foundation, Inc.
   Contributed by Andy Vaught

This file is part of GCC.

GCC is free software; you can redistribute it and/or modify it under
the terms of the GNU General Public License as published by the Free
Software Foundation; either version 3, or (at your option) any later
version.

GCC is distributed in the hope that it will be useful, but WITHOUT ANY
WARRANTY; without even the implied warranty of MERCHANTABILITY or
FITNESS FOR A PARTICULAR PURPOSE.  See the GNU General Public License
for more details.

You should have received a copy of the GNU General Public License
along with GCC; see the file COPYING3.  If not see
<http://www.gnu.org/licenses/>.  */

#include "config.h"
#include "system.h"
#include "coretypes.h"
#include "gfortran.h"
#include "arith.h"
#include "match.h"
#include "target-memory.h" /* for gfc_convert_boz */
#include "constructor.h"


/* The following set of functions provide access to gfc_expr* of
   various types - actual all but EXPR_FUNCTION and EXPR_VARIABLE.

   There are two functions available elsewhere that provide
   slightly different flavours of variables.  Namely:
     expr.c (gfc_get_variable_expr)
     symbol.c (gfc_lval_expr_from_sym)
   TODO: Merge these functions, if possible.  */

/* Get a new expression node.  */

gfc_expr *
gfc_get_expr (void)
{
  gfc_expr *e;

  e = XCNEW (gfc_expr);
  gfc_clear_ts (&e->ts);
  e->shape = NULL;
  e->ref = NULL;
  e->symtree = NULL;
  return e;
}


/* Get a new expression node that is an array constructor
   of given type and kind.  */

gfc_expr *
gfc_get_array_expr (bt type, int kind, locus *where)
{
  gfc_expr *e;

  e = gfc_get_expr ();
  e->expr_type = EXPR_ARRAY;
  e->value.constructor = NULL;
  e->rank = 1;
  e->shape = NULL;

  e->ts.type = type;
  e->ts.kind = kind;
  if (where)
    e->where = *where;

  return e;
}


/* Get a new expression node that is the NULL expression.  */

gfc_expr *
gfc_get_null_expr (locus *where)
{
  gfc_expr *e;

  e = gfc_get_expr ();
  e->expr_type = EXPR_NULL;
  e->ts.type = BT_UNKNOWN;

  if (where)
    e->where = *where;

  return e;
}


/* Get a new expression node that is an operator expression node.  */

gfc_expr *
gfc_get_operator_expr (locus *where, gfc_intrinsic_op op,
                      gfc_expr *op1, gfc_expr *op2)
{
  gfc_expr *e;

  e = gfc_get_expr ();
  e->expr_type = EXPR_OP;
  e->value.op.op = op;
  e->value.op.op1 = op1;
  e->value.op.op2 = op2;

  if (where)
    e->where = *where;

  return e;
}


/* Get a new expression node that is an structure constructor
   of given type and kind.  */

gfc_expr *
gfc_get_structure_constructor_expr (bt type, int kind, locus *where)
{
  gfc_expr *e;

  e = gfc_get_expr ();
  e->expr_type = EXPR_STRUCTURE;
  e->value.constructor = NULL;

  e->ts.type = type;
  e->ts.kind = kind;
  if (where)
    e->where = *where;

  return e;
}


/* Get a new expression node that is an constant of given type and kind.  */

gfc_expr *
gfc_get_constant_expr (bt type, int kind, locus *where)
{
  gfc_expr *e;

  if (!where)
    gfc_internal_error ("gfc_get_constant_expr(): locus 'where' cannot be NULL");

  e = gfc_get_expr ();

  e->expr_type = EXPR_CONSTANT;
  e->ts.type = type;
  e->ts.kind = kind;
  e->where = *where;

  switch (type)
    {
    case BT_INTEGER:
      mpz_init (e->value.integer);
      break;

    case BT_REAL:
      gfc_set_model_kind (kind);
      mpfr_init (e->value.real);
      break;

    case BT_COMPLEX:
      gfc_set_model_kind (kind);
      mpc_init2 (e->value.complex, mpfr_get_default_prec());
      break;

    default:
      break;
    }

  return e;
}


/* Get a new expression node that is an string constant.
   If no string is passed, a string of len is allocated,
   blanked and null-terminated.  */

gfc_expr *
gfc_get_character_expr (int kind, locus *where, const char *src, int len)
{
  gfc_expr *e;
  gfc_char_t *dest;

  if (!src)
    {
      dest = gfc_get_wide_string (len + 1);
      gfc_wide_memset (dest, ' ', len);
      dest[len] = '\0';
    }
  else
    dest = gfc_char_to_widechar (src);

  e = gfc_get_constant_expr (BT_CHARACTER, kind,
                            where ? where : &gfc_current_locus);
  e->value.character.string = dest;
  e->value.character.length = len;

  return e;
}


/* Get a new expression node that is an integer constant.  */

gfc_expr *
gfc_get_int_expr (int kind, locus *where, int value)
{
  gfc_expr *p;
  p = gfc_get_constant_expr (BT_INTEGER, kind,
			     where ? where : &gfc_current_locus);

  mpz_set_si (p->value.integer, value);

  return p;
}


/* Get a new expression node that is a logical constant.  */

gfc_expr *
gfc_get_logical_expr (int kind, locus *where, bool value)
{
  gfc_expr *p;
  p = gfc_get_constant_expr (BT_LOGICAL, kind,
			     where ? where : &gfc_current_locus);

  p->value.logical = value;

  return p;
}


gfc_expr *
gfc_get_iokind_expr (locus *where, io_kind k)
{
  gfc_expr *e;

  /* Set the types to something compatible with iokind. This is needed to
     get through gfc_free_expr later since iokind really has no Basic Type,
     BT, of its own.  */

  e = gfc_get_expr ();
  e->expr_type = EXPR_CONSTANT;
  e->ts.type = BT_LOGICAL;
  e->value.iokind = k;
  e->where = *where;

  return e;
}


/* Given an expression pointer, return a copy of the expression.  This
   subroutine is recursive.  */

gfc_expr *
gfc_copy_expr (gfc_expr *p)
{
  gfc_expr *q;
  gfc_char_t *s;
  char *c;

  if (p == NULL)
    return NULL;

  q = gfc_get_expr ();
  *q = *p;

  switch (q->expr_type)
    {
    case EXPR_SUBSTRING:
      s = gfc_get_wide_string (p->value.character.length + 1);
      q->value.character.string = s;
      memcpy (s, p->value.character.string,
	      (p->value.character.length + 1) * sizeof (gfc_char_t));
      break;

    case EXPR_CONSTANT:
      /* Copy target representation, if it exists.  */
      if (p->representation.string)
	{
	  c = XCNEWVEC (char, p->representation.length + 1);
	  q->representation.string = c;
	  memcpy (c, p->representation.string, (p->representation.length + 1));
	}

      /* Copy the values of any pointer components of p->value.  */
      switch (q->ts.type)
	{
	case BT_INTEGER:
	  mpz_init_set (q->value.integer, p->value.integer);
	  break;

	case BT_REAL:
	  gfc_set_model_kind (q->ts.kind);
	  mpfr_init (q->value.real);
	  mpfr_set (q->value.real, p->value.real, GFC_RND_MODE);
	  break;

	case BT_COMPLEX:
	  gfc_set_model_kind (q->ts.kind);
	  mpc_init2 (q->value.complex, mpfr_get_default_prec());
	  mpc_set (q->value.complex, p->value.complex, GFC_MPC_RND_MODE);
	  break;

	case BT_CHARACTER:
	  if (p->representation.string)
	    q->value.character.string
	      = gfc_char_to_widechar (q->representation.string);
	  else
	    {
	      s = gfc_get_wide_string (p->value.character.length + 1);
	      q->value.character.string = s;

	      /* This is the case for the C_NULL_CHAR named constant.  */
	      if (p->value.character.length == 0
		  && (p->ts.is_c_interop || p->ts.is_iso_c))
		{
		  *s = '\0';
		  /* Need to set the length to 1 to make sure the NUL
		     terminator is copied.  */
		  q->value.character.length = 1;
		}
	      else
		memcpy (s, p->value.character.string,
			(p->value.character.length + 1) * sizeof (gfc_char_t));
	    }
	  break;

	case BT_HOLLERITH:
	case BT_LOGICAL:
	case BT_DERIVED:
	case BT_CLASS:
	case BT_ASSUMED:
	  break;		/* Already done.  */

	case BT_PROCEDURE:
        case BT_VOID:
           /* Should never be reached.  */
	case BT_UNKNOWN:
	  gfc_internal_error ("gfc_copy_expr(): Bad expr node");
	  /* Not reached.  */
	}

      break;

    case EXPR_OP:
      switch (q->value.op.op)
	{
	case INTRINSIC_NOT:
	case INTRINSIC_PARENTHESES:
	case INTRINSIC_UPLUS:
	case INTRINSIC_UMINUS:
	  q->value.op.op1 = gfc_copy_expr (p->value.op.op1);
	  break;

	default:		/* Binary operators.  */
	  q->value.op.op1 = gfc_copy_expr (p->value.op.op1);
	  q->value.op.op2 = gfc_copy_expr (p->value.op.op2);
	  break;
	}

      break;

    case EXPR_FUNCTION:
      q->value.function.actual =
	gfc_copy_actual_arglist (p->value.function.actual);
      break;

    case EXPR_COMPCALL:
    case EXPR_PPC:
      q->value.compcall.actual =
	gfc_copy_actual_arglist (p->value.compcall.actual);
      q->value.compcall.tbp = p->value.compcall.tbp;
      break;

    case EXPR_STRUCTURE:
    case EXPR_ARRAY:
      q->value.constructor = gfc_constructor_copy (p->value.constructor);
      break;

    case EXPR_VARIABLE:
    case EXPR_NULL:
      break;
    }

  q->shape = gfc_copy_shape (p->shape, p->rank);

  q->ref = gfc_copy_ref (p->ref);

  return q;
}


void
gfc_clear_shape (mpz_t *shape, int rank)
{
  int i;

  for (i = 0; i < rank; i++)
    mpz_clear (shape[i]);
}


void
gfc_free_shape (mpz_t **shape, int rank)
{
  if (*shape == NULL)
    return;

  gfc_clear_shape (*shape, rank);
  free (*shape);
  *shape = NULL;
}


/* Workhorse function for gfc_free_expr() that frees everything
   beneath an expression node, but not the node itself.  This is
   useful when we want to simplify a node and replace it with
   something else or the expression node belongs to another structure.  */

static void
free_expr0 (gfc_expr *e)
{
  switch (e->expr_type)
    {
    case EXPR_CONSTANT:
      /* Free any parts of the value that need freeing.  */
      switch (e->ts.type)
	{
	case BT_INTEGER:
	  mpz_clear (e->value.integer);
	  break;

	case BT_REAL:
	  mpfr_clear (e->value.real);
	  break;

	case BT_CHARACTER:
	  free (e->value.character.string);
	  break;

	case BT_COMPLEX:
	  mpc_clear (e->value.complex);
	  break;

	default:
	  break;
	}

      /* Free the representation.  */
      free (e->representation.string);

      break;

    case EXPR_OP:
      if (e->value.op.op1 != NULL)
	gfc_free_expr (e->value.op.op1);
      if (e->value.op.op2 != NULL)
	gfc_free_expr (e->value.op.op2);
      break;

    case EXPR_FUNCTION:
      gfc_free_actual_arglist (e->value.function.actual);
      break;

    case EXPR_COMPCALL:
    case EXPR_PPC:
      gfc_free_actual_arglist (e->value.compcall.actual);
      break;

    case EXPR_VARIABLE:
      break;

    case EXPR_ARRAY:
    case EXPR_STRUCTURE:
      gfc_constructor_free (e->value.constructor);
      break;

    case EXPR_SUBSTRING:
      free (e->value.character.string);
      break;

    case EXPR_NULL:
      break;

    default:
      gfc_internal_error ("free_expr0(): Bad expr type");
    }

  /* Free a shape array.  */
  gfc_free_shape (&e->shape, e->rank);

  gfc_free_ref_list (e->ref);

  memset (e, '\0', sizeof (gfc_expr));
}


/* Free an expression node and everything beneath it.  */

void
gfc_free_expr (gfc_expr *e)
{
  if (e == NULL)
    return;
  free_expr0 (e);
  free (e);
}


/* Free an argument list and everything below it.  */

void
gfc_free_actual_arglist (gfc_actual_arglist *a1)
{
  gfc_actual_arglist *a2;

  while (a1)
    {
      a2 = a1->next;
      gfc_free_expr (a1->expr);
      free (a1);
      a1 = a2;
    }
}


/* Copy an arglist structure and all of the arguments.  */

gfc_actual_arglist *
gfc_copy_actual_arglist (gfc_actual_arglist *p)
{
  gfc_actual_arglist *head, *tail, *new_arg;

  head = tail = NULL;

  for (; p; p = p->next)
    {
      new_arg = gfc_get_actual_arglist ();
      *new_arg = *p;

      new_arg->expr = gfc_copy_expr (p->expr);
      new_arg->next = NULL;

      if (head == NULL)
	head = new_arg;
      else
	tail->next = new_arg;

      tail = new_arg;
    }

  return head;
}


/* Free a list of reference structures.  */

void
gfc_free_ref_list (gfc_ref *p)
{
  gfc_ref *q;
  int i;

  for (; p; p = q)
    {
      q = p->next;

      switch (p->type)
	{
	case REF_ARRAY:
	  for (i = 0; i < GFC_MAX_DIMENSIONS; i++)
	    {
	      gfc_free_expr (p->u.ar.start[i]);
	      gfc_free_expr (p->u.ar.end[i]);
	      gfc_free_expr (p->u.ar.stride[i]);
	    }

	  break;

	case REF_SUBSTRING:
	  gfc_free_expr (p->u.ss.start);
	  gfc_free_expr (p->u.ss.end);
	  break;

	case REF_COMPONENT:
	  break;
	}

      free (p);
    }
}


/* Graft the *src expression onto the *dest subexpression.  */

void
gfc_replace_expr (gfc_expr *dest, gfc_expr *src)
{
  free_expr0 (dest);
  *dest = *src;
  free (src);
}


/* Try to extract an integer constant from the passed expression node.
   Returns an error message or NULL if the result is set.  It is
   tempting to generate an error and return SUCCESS or FAILURE, but
   failure is OK for some callers.  */

const char *
gfc_extract_int (gfc_expr *expr, int *result)
{
  if (expr->expr_type != EXPR_CONSTANT)
    return _("Constant expression required at %C");

  if (expr->ts.type != BT_INTEGER)
    return _("Integer expression required at %C");

  if ((mpz_cmp_si (expr->value.integer, INT_MAX) > 0)
      || (mpz_cmp_si (expr->value.integer, INT_MIN) < 0))
    {
      return _("Integer value too large in expression at %C");
    }

  *result = (int) mpz_get_si (expr->value.integer);

  return NULL;
}


/* Recursively copy a list of reference structures.  */

gfc_ref *
gfc_copy_ref (gfc_ref *src)
{
  gfc_array_ref *ar;
  gfc_ref *dest;

  if (src == NULL)
    return NULL;

  dest = gfc_get_ref ();
  dest->type = src->type;

  switch (src->type)
    {
    case REF_ARRAY:
      ar = gfc_copy_array_ref (&src->u.ar);
      dest->u.ar = *ar;
      free (ar);
      break;

    case REF_COMPONENT:
      dest->u.c = src->u.c;
      break;

    case REF_SUBSTRING:
      dest->u.ss = src->u.ss;
      dest->u.ss.start = gfc_copy_expr (src->u.ss.start);
      dest->u.ss.end = gfc_copy_expr (src->u.ss.end);
      break;
    }

  dest->next = gfc_copy_ref (src->next);

  return dest;
}


/* Detect whether an expression has any vector index array references.  */

int
gfc_has_vector_index (gfc_expr *e)
{
  gfc_ref *ref;
  int i;
  for (ref = e->ref; ref; ref = ref->next)
    if (ref->type == REF_ARRAY)
      for (i = 0; i < ref->u.ar.dimen; i++)
	if (ref->u.ar.dimen_type[i] == DIMEN_VECTOR)
	  return 1;
  return 0;
}


/* Copy a shape array.  */

mpz_t *
gfc_copy_shape (mpz_t *shape, int rank)
{
  mpz_t *new_shape;
  int n;

  if (shape == NULL)
    return NULL;

  new_shape = gfc_get_shape (rank);

  for (n = 0; n < rank; n++)
    mpz_init_set (new_shape[n], shape[n]);

  return new_shape;
}


/* Copy a shape array excluding dimension N, where N is an integer
   constant expression.  Dimensions are numbered in Fortran style --
   starting with ONE.

   So, if the original shape array contains R elements
      { s1 ... sN-1  sN  sN+1 ... sR-1 sR}
   the result contains R-1 elements:
      { s1 ... sN-1  sN+1    ...  sR-1}

   If anything goes wrong -- N is not a constant, its value is out
   of range -- or anything else, just returns NULL.  */

mpz_t *
gfc_copy_shape_excluding (mpz_t *shape, int rank, gfc_expr *dim)
{
  mpz_t *new_shape, *s;
  int i, n;

  if (shape == NULL
      || rank <= 1
      || dim == NULL
      || dim->expr_type != EXPR_CONSTANT
      || dim->ts.type != BT_INTEGER)
    return NULL;

  n = mpz_get_si (dim->value.integer);
  n--; /* Convert to zero based index.  */
  if (n < 0 || n >= rank)
    return NULL;

  s = new_shape = gfc_get_shape (rank - 1);

  for (i = 0; i < rank; i++)
    {
      if (i == n)
	continue;
      mpz_init_set (*s, shape[i]);
      s++;
    }

  return new_shape;
}


/* Return the maximum kind of two expressions.  In general, higher
   kind numbers mean more precision for numeric types.  */

int
gfc_kind_max (gfc_expr *e1, gfc_expr *e2)
{
  return (e1->ts.kind > e2->ts.kind) ? e1->ts.kind : e2->ts.kind;
}


/* Returns nonzero if the type is numeric, zero otherwise.  */

static int
numeric_type (bt type)
{
  return type == BT_COMPLEX || type == BT_REAL || type == BT_INTEGER;
}


/* Returns nonzero if the typespec is a numeric type, zero otherwise.  */

int
gfc_numeric_ts (gfc_typespec *ts)
{
  return numeric_type (ts->type);
}


/* Return an expression node with an optional argument list attached.
   A variable number of gfc_expr pointers are strung together in an
   argument list with a NULL pointer terminating the list.  */

gfc_expr *
gfc_build_conversion (gfc_expr *e)
{
  gfc_expr *p;

  p = gfc_get_expr ();
  p->expr_type = EXPR_FUNCTION;
  p->symtree = NULL;
  p->value.function.actual = NULL;

  p->value.function.actual = gfc_get_actual_arglist ();
  p->value.function.actual->expr = e;

  return p;
}


/* Given an expression node with some sort of numeric binary
   expression, insert type conversions required to make the operands
   have the same type. Conversion warnings are disabled if wconversion
   is set to 0.

   The exception is that the operands of an exponential don't have to
   have the same type.  If possible, the base is promoted to the type
   of the exponent.  For example, 1**2.3 becomes 1.0**2.3, but
   1.0**2 stays as it is.  */

void
gfc_type_convert_binary (gfc_expr *e, int wconversion)
{
  gfc_expr *op1, *op2;

  op1 = e->value.op.op1;
  op2 = e->value.op.op2;

  if (op1->ts.type == BT_UNKNOWN || op2->ts.type == BT_UNKNOWN)
    {
      gfc_clear_ts (&e->ts);
      return;
    }

  /* Kind conversions of same type.  */
  if (op1->ts.type == op2->ts.type)
    {
      if (op1->ts.kind == op2->ts.kind)
	{
	  /* No type conversions.  */
	  e->ts = op1->ts;
	  goto done;
	}

      if (op1->ts.kind > op2->ts.kind)
	gfc_convert_type_warn (op2, &op1->ts, 2, wconversion);
      else
	gfc_convert_type_warn (op1, &op2->ts, 2, wconversion);

      e->ts = op1->ts;
      goto done;
    }

  /* Integer combined with real or complex.  */
  if (op2->ts.type == BT_INTEGER)
    {
      e->ts = op1->ts;

      /* Special case for ** operator.  */
      if (e->value.op.op == INTRINSIC_POWER)
	goto done;

      gfc_convert_type_warn (e->value.op.op2, &e->ts, 2, wconversion);
      goto done;
    }

  if (op1->ts.type == BT_INTEGER)
    {
      e->ts = op2->ts;
      gfc_convert_type_warn (e->value.op.op1, &e->ts, 2, wconversion);
      goto done;
    }

  /* Real combined with complex.  */
  e->ts.type = BT_COMPLEX;
  if (op1->ts.kind > op2->ts.kind)
    e->ts.kind = op1->ts.kind;
  else
    e->ts.kind = op2->ts.kind;
  if (op1->ts.type != BT_COMPLEX || op1->ts.kind != e->ts.kind)
    gfc_convert_type_warn (e->value.op.op1, &e->ts, 2, wconversion);
  if (op2->ts.type != BT_COMPLEX || op2->ts.kind != e->ts.kind)
    gfc_convert_type_warn (e->value.op.op2, &e->ts, 2, wconversion);

done:
  return;
}


/* Function to determine if an expression is constant or not.  This
   function expects that the expression has already been simplified.  */

int
gfc_is_constant_expr (gfc_expr *e)
{
  gfc_constructor *c;
  gfc_actual_arglist *arg;
  gfc_symbol *sym;

  if (e == NULL)
    return 1;

  switch (e->expr_type)
    {
    case EXPR_OP:
      return (gfc_is_constant_expr (e->value.op.op1)
	      && (e->value.op.op2 == NULL
		  || gfc_is_constant_expr (e->value.op.op2)));

    case EXPR_VARIABLE:
      return 0;

    case EXPR_FUNCTION:
    case EXPR_PPC:
    case EXPR_COMPCALL:
      gcc_assert (e->symtree || e->value.function.esym
		  || e->value.function.isym);

      /* Call to intrinsic with at least one argument.  */
      if (e->value.function.isym && e->value.function.actual)
	{
	  for (arg = e->value.function.actual; arg; arg = arg->next)
	    if (!gfc_is_constant_expr (arg->expr))
	      return 0;
	}

      /* Specification functions are constant.  */
      /* F95, 7.1.6.2; F2003, 7.1.7  */
      sym = NULL;
      if (e->symtree)
	sym = e->symtree->n.sym;
      if (e->value.function.esym)
	sym = e->value.function.esym;

      if (sym
	  && sym->attr.function
	  && sym->attr.pure
	  && !sym->attr.intrinsic
	  && !sym->attr.recursive
	  && sym->attr.proc != PROC_INTERNAL
	  && sym->attr.proc != PROC_ST_FUNCTION
	  && sym->attr.proc != PROC_UNKNOWN
	  && gfc_sym_get_dummy_args (sym) == NULL)
	return 1;

      if (e->value.function.isym
	  && (e->value.function.isym->elemental
	      || e->value.function.isym->pure
	      || e->value.function.isym->inquiry
	      || e->value.function.isym->transformational))
	return 1;

      return 0;

    case EXPR_CONSTANT:
    case EXPR_NULL:
      return 1;

    case EXPR_SUBSTRING:
      return e->ref == NULL || (gfc_is_constant_expr (e->ref->u.ss.start)
				&& gfc_is_constant_expr (e->ref->u.ss.end));

    case EXPR_ARRAY:
    case EXPR_STRUCTURE:
      c = gfc_constructor_first (e->value.constructor);
      if ((e->expr_type == EXPR_ARRAY) && c && c->iterator)
        return gfc_constant_ac (e);

      for (; c; c = gfc_constructor_next (c))
	if (!gfc_is_constant_expr (c->expr))
	  return 0;

      return 1;


    default:
      gfc_internal_error ("gfc_is_constant_expr(): Unknown expression type");
      return 0;
    }
}


/* Is true if an array reference is followed by a component or substring
   reference.  */
bool
is_subref_array (gfc_expr * e)
{
  gfc_ref * ref;
  bool seen_array;

  if (e->expr_type != EXPR_VARIABLE)
    return false;

  if (e->symtree->n.sym->attr.subref_array_pointer)
    return true;

  seen_array = false;
  for (ref = e->ref; ref; ref = ref->next)
    {
      if (ref->type == REF_ARRAY
	    && ref->u.ar.type != AR_ELEMENT)
	seen_array = true;

      if (seen_array
	    && ref->type != REF_ARRAY)
	return seen_array;
    }
  return false;
}


/* Try to collapse intrinsic expressions.  */

static gfc_try
simplify_intrinsic_op (gfc_expr *p, int type)
{
  gfc_intrinsic_op op;
  gfc_expr *op1, *op2, *result;

  if (p->value.op.op == INTRINSIC_USER)
    return SUCCESS;

  op1 = p->value.op.op1;
  op2 = p->value.op.op2;
  op  = p->value.op.op;

  if (gfc_simplify_expr (op1, type) == FAILURE)
    return FAILURE;
  if (gfc_simplify_expr (op2, type) == FAILURE)
    return FAILURE;

  if (!gfc_is_constant_expr (op1)
      || (op2 != NULL && !gfc_is_constant_expr (op2)))
    return SUCCESS;

  /* Rip p apart.  */
  p->value.op.op1 = NULL;
  p->value.op.op2 = NULL;

  switch (op)
    {
    case INTRINSIC_PARENTHESES:
      result = gfc_parentheses (op1);
      break;

    case INTRINSIC_UPLUS:
      result = gfc_uplus (op1);
      break;

    case INTRINSIC_UMINUS:
      result = gfc_uminus (op1);
      break;

    case INTRINSIC_PLUS:
      result = gfc_add (op1, op2);
      break;

    case INTRINSIC_MINUS:
      result = gfc_subtract (op1, op2);
      break;

    case INTRINSIC_TIMES:
      result = gfc_multiply (op1, op2);
      break;

    case INTRINSIC_DIVIDE:
      result = gfc_divide (op1, op2);
      break;

    case INTRINSIC_POWER:
      result = gfc_power (op1, op2);
      break;

    case INTRINSIC_CONCAT:
      result = gfc_concat (op1, op2);
      break;

    case INTRINSIC_EQ:
    case INTRINSIC_EQ_OS:
      result = gfc_eq (op1, op2, op);
      break;

    case INTRINSIC_NE:
    case INTRINSIC_NE_OS:
      result = gfc_ne (op1, op2, op);
      break;

    case INTRINSIC_GT:
    case INTRINSIC_GT_OS:
      result = gfc_gt (op1, op2, op);
      break;

    case INTRINSIC_GE:
    case INTRINSIC_GE_OS:
      result = gfc_ge (op1, op2, op);
      break;

    case INTRINSIC_LT:
    case INTRINSIC_LT_OS:
      result = gfc_lt (op1, op2, op);
      break;

    case INTRINSIC_LE:
    case INTRINSIC_LE_OS:
      result = gfc_le (op1, op2, op);
      break;

    case INTRINSIC_NOT:
      result = gfc_not (op1);
      break;

    case INTRINSIC_AND:
      result = gfc_and (op1, op2);
      break;

    case INTRINSIC_OR:
      result = gfc_or (op1, op2);
      break;

    case INTRINSIC_EQV:
      result = gfc_eqv (op1, op2);
      break;

    case INTRINSIC_NEQV:
      result = gfc_neqv (op1, op2);
      break;

    default:
      gfc_internal_error ("simplify_intrinsic_op(): Bad operator");
    }

  if (result == NULL)
    {
      gfc_free_expr (op1);
      gfc_free_expr (op2);
      return FAILURE;
    }

  result->rank = p->rank;
  result->where = p->where;
  gfc_replace_expr (p, result);

  return SUCCESS;
}


/* Subroutine to simplify constructor expressions.  Mutually recursive
   with gfc_simplify_expr().  */

static gfc_try
simplify_constructor (gfc_constructor_base base, int type)
{
  gfc_constructor *c;
  gfc_expr *p;

  for (c = gfc_constructor_first (base); c; c = gfc_constructor_next (c))
    {
      if (c->iterator
	  && (gfc_simplify_expr (c->iterator->start, type) == FAILURE
	      || gfc_simplify_expr (c->iterator->end, type) == FAILURE
	      || gfc_simplify_expr (c->iterator->step, type) == FAILURE))
	return FAILURE;

      if (c->expr)
	{
	  /* Try and simplify a copy.  Replace the original if successful
	     but keep going through the constructor at all costs.  Not
	     doing so can make a dog's dinner of complicated things.  */
	  p = gfc_copy_expr (c->expr);

	  if (gfc_simplify_expr (p, type) == FAILURE)
	    {
	      gfc_free_expr (p);
	      continue;
	    }

	  gfc_replace_expr (c->expr, p);
	}
    }

  return SUCCESS;
}


/* Pull a single array element out of an array constructor.  */

static gfc_try
find_array_element (gfc_constructor_base base, gfc_array_ref *ar,
		    gfc_constructor **rval)
{
  unsigned long nelemen;
  int i;
  mpz_t delta;
  mpz_t offset;
  mpz_t span;
  mpz_t tmp;
  gfc_constructor *cons;
  gfc_expr *e;
  gfc_try t;

  t = SUCCESS;
  e = NULL;

  mpz_init_set_ui (offset, 0);
  mpz_init (delta);
  mpz_init (tmp);
  mpz_init_set_ui (span, 1);
  for (i = 0; i < ar->dimen; i++)
    {
      if (gfc_reduce_init_expr (ar->as->lower[i]) == FAILURE
	  || gfc_reduce_init_expr (ar->as->upper[i]) == FAILURE)
	{
	  t = FAILURE;
	  cons = NULL;
	  goto depart;
	}

      e = gfc_copy_expr (ar->start[i]);
      if (e->expr_type != EXPR_CONSTANT)
	{
	  cons = NULL;
	  goto depart;
	}

      gcc_assert (ar->as->upper[i]->expr_type == EXPR_CONSTANT
		  && ar->as->lower[i]->expr_type == EXPR_CONSTANT);

      /* Check the bounds.  */
      if ((ar->as->upper[i]
	   && mpz_cmp (e->value.integer,
		       ar->as->upper[i]->value.integer) > 0)
	  || (mpz_cmp (e->value.integer,
		       ar->as->lower[i]->value.integer) < 0))
	{
	  gfc_error ("Index in dimension %d is out of bounds "
		     "at %L", i + 1, &ar->c_where[i]);
	  cons = NULL;
	  t = FAILURE;
	  goto depart;
	}

      mpz_sub (delta, e->value.integer, ar->as->lower[i]->value.integer);
      mpz_mul (delta, delta, span);
      mpz_add (offset, offset, delta);

      mpz_set_ui (tmp, 1);
      mpz_add (tmp, tmp, ar->as->upper[i]->value.integer);
      mpz_sub (tmp, tmp, ar->as->lower[i]->value.integer);
      mpz_mul (span, span, tmp);
    }

  for (cons = gfc_constructor_first (base), nelemen = mpz_get_ui (offset);
       cons && nelemen > 0; cons = gfc_constructor_next (cons), nelemen--)
    {
      if (cons->iterator)
	{
	  cons = NULL;
	  goto depart;
	}
    }

depart:
  mpz_clear (delta);
  mpz_clear (offset);
  mpz_clear (span);
  mpz_clear (tmp);
  if (e)
    gfc_free_expr (e);
  *rval = cons;
  return t;
}


/* Find a component of a structure constructor.  */

static gfc_constructor *
find_component_ref (gfc_constructor_base base, gfc_ref *ref)
{
  gfc_component *comp;
  gfc_component *pick;
  gfc_constructor *c = gfc_constructor_first (base);

  comp = ref->u.c.sym->components;
  pick = ref->u.c.component;
  while (comp != pick)
    {
      comp = comp->next;
      c = gfc_constructor_next (c);
    }

  return c;
}


/* Replace an expression with the contents of a constructor, removing
   the subobject reference in the process.  */

static void
remove_subobject_ref (gfc_expr *p, gfc_constructor *cons)
{
  gfc_expr *e;

  if (cons)
    {
      e = cons->expr;
      cons->expr = NULL;
    }
  else
    e = gfc_copy_expr (p);
  e->ref = p->ref->next;
  p->ref->next =  NULL;
  gfc_replace_expr (p, e);
}


/* Pull an array section out of an array constructor.  */

static gfc_try
find_array_section (gfc_expr *expr, gfc_ref *ref)
{
  int idx;
  int rank;
  int d;
  int shape_i;
  int limit;
  long unsigned one = 1;
  bool incr_ctr;
  mpz_t start[GFC_MAX_DIMENSIONS];
  mpz_t end[GFC_MAX_DIMENSIONS];
  mpz_t stride[GFC_MAX_DIMENSIONS];
  mpz_t delta[GFC_MAX_DIMENSIONS];
  mpz_t ctr[GFC_MAX_DIMENSIONS];
  mpz_t delta_mpz;
  mpz_t tmp_mpz;
  mpz_t nelts;
  mpz_t ptr;
  gfc_constructor_base base;
  gfc_constructor *cons, *vecsub[GFC_MAX_DIMENSIONS];
  gfc_expr *begin;
  gfc_expr *finish;
  gfc_expr *step;
  gfc_expr *upper;
  gfc_expr *lower;
  gfc_try t;

  t = SUCCESS;

  base = expr->value.constructor;
  expr->value.constructor = NULL;

  rank = ref->u.ar.as->rank;

  if (expr->shape == NULL)
    expr->shape = gfc_get_shape (rank);

  mpz_init_set_ui (delta_mpz, one);
  mpz_init_set_ui (nelts, one);
  mpz_init (tmp_mpz);

  /* Do the initialization now, so that we can cleanup without
     keeping track of where we were.  */
  for (d = 0; d < rank; d++)
    {
      mpz_init (delta[d]);
      mpz_init (start[d]);
      mpz_init (end[d]);
      mpz_init (ctr[d]);
      mpz_init (stride[d]);
      vecsub[d] = NULL;
    }

  /* Build the counters to clock through the array reference.  */
  shape_i = 0;
  for (d = 0; d < rank; d++)
    {
      /* Make this stretch of code easier on the eye!  */
      begin = ref->u.ar.start[d];
      finish = ref->u.ar.end[d];
      step = ref->u.ar.stride[d];
      lower = ref->u.ar.as->lower[d];
      upper = ref->u.ar.as->upper[d];

      if (ref->u.ar.dimen_type[d] == DIMEN_VECTOR)  /* Vector subscript.  */
	{
	  gfc_constructor *ci;
	  gcc_assert (begin);

	  if (begin->expr_type != EXPR_ARRAY || !gfc_is_constant_expr (begin))
	    {
	      t = FAILURE;
	      goto cleanup;
	    }

	  gcc_assert (begin->rank == 1);
	  /* Zero-sized arrays have no shape and no elements, stop early.  */
	  if (!begin->shape)
	    {
	      mpz_init_set_ui (nelts, 0);
	      break;
	    }

	  vecsub[d] = gfc_constructor_first (begin->value.constructor);
	  mpz_set (ctr[d], vecsub[d]->expr->value.integer);
	  mpz_mul (nelts, nelts, begin->shape[0]);
	  mpz_set (expr->shape[shape_i++], begin->shape[0]);

	  /* Check bounds.  */
	  for (ci = vecsub[d]; ci; ci = gfc_constructor_next (ci))
	    {
	      if (mpz_cmp (ci->expr->value.integer, upper->value.integer) > 0
		  || mpz_cmp (ci->expr->value.integer,
			      lower->value.integer) < 0)
		{
		  gfc_error ("index in dimension %d is out of bounds "
			     "at %L", d + 1, &ref->u.ar.c_where[d]);
		  t = FAILURE;
		  goto cleanup;
		}
	    }
	}
      else
	{
	  if ((begin && begin->expr_type != EXPR_CONSTANT)
	      || (finish && finish->expr_type != EXPR_CONSTANT)
	      || (step && step->expr_type != EXPR_CONSTANT))
	    {
	      t = FAILURE;
	      goto cleanup;
	    }

	  /* Obtain the stride.  */
	  if (step)
	    mpz_set (stride[d], step->value.integer);
	  else
	    mpz_set_ui (stride[d], one);

	  if (mpz_cmp_ui (stride[d], 0) == 0)
	    mpz_set_ui (stride[d], one);

	  /* Obtain the start value for the index.  */
	  if (begin)
	    mpz_set (start[d], begin->value.integer);
	  else
	    mpz_set (start[d], lower->value.integer);

	  mpz_set (ctr[d], start[d]);

	  /* Obtain the end value for the index.  */
	  if (finish)
	    mpz_set (end[d], finish->value.integer);
	  else
	    mpz_set (end[d], upper->value.integer);

	  /* Separate 'if' because elements sometimes arrive with
	     non-null end.  */
	  if (ref->u.ar.dimen_type[d] == DIMEN_ELEMENT)
	    mpz_set (end [d], begin->value.integer);

	  /* Check the bounds.  */
	  if (mpz_cmp (ctr[d], upper->value.integer) > 0
	      || mpz_cmp (end[d], upper->value.integer) > 0
	      || mpz_cmp (ctr[d], lower->value.integer) < 0
	      || mpz_cmp (end[d], lower->value.integer) < 0)
	    {
	      gfc_error ("index in dimension %d is out of bounds "
			 "at %L", d + 1, &ref->u.ar.c_where[d]);
	      t = FAILURE;
	      goto cleanup;
	    }

	  /* Calculate the number of elements and the shape.  */
	  mpz_set (tmp_mpz, stride[d]);
	  mpz_add (tmp_mpz, end[d], tmp_mpz);
	  mpz_sub (tmp_mpz, tmp_mpz, ctr[d]);
	  mpz_div (tmp_mpz, tmp_mpz, stride[d]);
	  mpz_mul (nelts, nelts, tmp_mpz);

	  /* An element reference reduces the rank of the expression; don't
	     add anything to the shape array.  */
	  if (ref->u.ar.dimen_type[d] != DIMEN_ELEMENT)
	    mpz_set (expr->shape[shape_i++], tmp_mpz);
	}

      /* Calculate the 'stride' (=delta) for conversion of the
	 counter values into the index along the constructor.  */
      mpz_set (delta[d], delta_mpz);
      mpz_sub (tmp_mpz, upper->value.integer, lower->value.integer);
      mpz_add_ui (tmp_mpz, tmp_mpz, one);
      mpz_mul (delta_mpz, delta_mpz, tmp_mpz);
    }

  mpz_init (ptr);
  cons = gfc_constructor_first (base);

  /* Now clock through the array reference, calculating the index in
     the source constructor and transferring the elements to the new
     constructor.  */
  for (idx = 0; idx < (int) mpz_get_si (nelts); idx++)
    {
      mpz_init_set_ui (ptr, 0);

      incr_ctr = true;
      for (d = 0; d < rank; d++)
	{
	  mpz_set (tmp_mpz, ctr[d]);
	  mpz_sub (tmp_mpz, tmp_mpz, ref->u.ar.as->lower[d]->value.integer);
	  mpz_mul (tmp_mpz, tmp_mpz, delta[d]);
	  mpz_add (ptr, ptr, tmp_mpz);

	  if (!incr_ctr) continue;

	  if (ref->u.ar.dimen_type[d] == DIMEN_VECTOR) /* Vector subscript.  */
	    {
	      gcc_assert(vecsub[d]);

	      if (!gfc_constructor_next (vecsub[d]))
		vecsub[d] = gfc_constructor_first (ref->u.ar.start[d]->value.constructor);
	      else
		{
		  vecsub[d] = gfc_constructor_next (vecsub[d]);
		  incr_ctr = false;
		}
	      mpz_set (ctr[d], vecsub[d]->expr->value.integer);
	    }
	  else
	    {
	      mpz_add (ctr[d], ctr[d], stride[d]);

	      if (mpz_cmp_ui (stride[d], 0) > 0
		  ? mpz_cmp (ctr[d], end[d]) > 0
		  : mpz_cmp (ctr[d], end[d]) < 0)
		mpz_set (ctr[d], start[d]);
	      else
		incr_ctr = false;
	    }
	}

      limit = mpz_get_ui (ptr);
      if (limit >= gfc_option.flag_max_array_constructor)
        {
	  gfc_error ("The number of elements in the array constructor "
		     "at %L requires an increase of the allowed %d "
		     "upper limit.   See -fmax-array-constructor "
		     "option", &expr->where,
		     gfc_option.flag_max_array_constructor);
	  return FAILURE;
	}

      cons = gfc_constructor_lookup (base, limit);
      gcc_assert (cons);
      gfc_constructor_append_expr (&expr->value.constructor,
				   gfc_copy_expr (cons->expr), NULL);
    }

  mpz_clear (ptr);

cleanup:

  mpz_clear (delta_mpz);
  mpz_clear (tmp_mpz);
  mpz_clear (nelts);
  for (d = 0; d < rank; d++)
    {
      mpz_clear (delta[d]);
      mpz_clear (start[d]);
      mpz_clear (end[d]);
      mpz_clear (ctr[d]);
      mpz_clear (stride[d]);
    }
  gfc_constructor_free (base);
  return t;
}

/* Pull a substring out of an expression.  */

static gfc_try
find_substring_ref (gfc_expr *p, gfc_expr **newp)
{
  int end;
  int start;
  int length;
  gfc_char_t *chr;

  if (p->ref->u.ss.start->expr_type != EXPR_CONSTANT
      || p->ref->u.ss.end->expr_type != EXPR_CONSTANT)
    return FAILURE;

  *newp = gfc_copy_expr (p);
  free ((*newp)->value.character.string);

  end = (int) mpz_get_ui (p->ref->u.ss.end->value.integer);
  start = (int) mpz_get_ui (p->ref->u.ss.start->value.integer);
  length = end - start + 1;

  chr = (*newp)->value.character.string = gfc_get_wide_string (length + 1);
  (*newp)->value.character.length = length;
  memcpy (chr, &p->value.character.string[start - 1],
	  length * sizeof (gfc_char_t));
  chr[length] = '\0';
  return SUCCESS;
}



/* Simplify a subobject reference of a constructor.  This occurs when
   parameter variable values are substituted.  */

static gfc_try
simplify_const_ref (gfc_expr *p)
{
  gfc_constructor *cons, *c;
  gfc_expr *newp;
  gfc_ref *last_ref;

  while (p->ref)
    {
      switch (p->ref->type)
	{
	case REF_ARRAY:
	  switch (p->ref->u.ar.type)
	    {
	    case AR_ELEMENT:
	      /* <type/kind spec>, parameter :: x(<int>) = scalar_expr
		 will generate this.  */
	      if (p->expr_type != EXPR_ARRAY)
		{
		  remove_subobject_ref (p, NULL);
		  break;
		}
	      if (find_array_element (p->value.constructor, &p->ref->u.ar,
				      &cons) == FAILURE)
		return FAILURE;

	      if (!cons)
		return SUCCESS;

	      remove_subobject_ref (p, cons);
	      break;

	    case AR_SECTION:
	      if (find_array_section (p, p->ref) == FAILURE)
		return FAILURE;
	      p->ref->u.ar.type = AR_FULL;

	    /* Fall through.  */

	    case AR_FULL:
	      if (p->ref->next != NULL
		  && (p->ts.type == BT_CHARACTER || p->ts.type == BT_DERIVED))
		{
		  for (c = gfc_constructor_first (p->value.constructor);
		       c; c = gfc_constructor_next (c))
		    {
		      c->expr->ref = gfc_copy_ref (p->ref->next);
		      if (simplify_const_ref (c->expr) == FAILURE)
			return FAILURE;
		    }

		  if (p->ts.type == BT_DERIVED
			&& p->ref->next
			&& (c = gfc_constructor_first (p->value.constructor)))
		    {
		      /* There may have been component references.  */
		      p->ts = c->expr->ts;
		    }

		  last_ref = p->ref;
		  for (; last_ref->next; last_ref = last_ref->next) {};

		  if (p->ts.type == BT_CHARACTER
			&& last_ref->type == REF_SUBSTRING)
		    {
		      /* If this is a CHARACTER array and we possibly took
			 a substring out of it, update the type-spec's
			 character length according to the first element
			 (as all should have the same length).  */
		      int string_len;
		      if ((c = gfc_constructor_first (p->value.constructor)))
			{
			  const gfc_expr* first = c->expr;
			  gcc_assert (first->expr_type == EXPR_CONSTANT);
			  gcc_assert (first->ts.type == BT_CHARACTER);
			  string_len = first->value.character.length;
			}
		      else
			string_len = 0;

		      if (!p->ts.u.cl)
			p->ts.u.cl = gfc_new_charlen (p->symtree->n.sym->ns,
						      NULL);
		      else
			gfc_free_expr (p->ts.u.cl->length);

		      p->ts.u.cl->length
			= gfc_get_int_expr (gfc_default_integer_kind,
					    NULL, string_len);
		    }
		}
	      gfc_free_ref_list (p->ref);
	      p->ref = NULL;
	      break;

	    default:
	      return SUCCESS;
	    }

	  break;

	case REF_COMPONENT:
	  cons = find_component_ref (p->value.constructor, p->ref);
	  remove_subobject_ref (p, cons);
	  break;

	case REF_SUBSTRING:
  	  if (find_substring_ref (p, &newp) == FAILURE)
	    return FAILURE;

	  gfc_replace_expr (p, newp);
	  gfc_free_ref_list (p->ref);
	  p->ref = NULL;
	  break;
	}
    }

  return SUCCESS;
}


/* Simplify a chain of references.  */

static gfc_try
simplify_ref_chain (gfc_ref *ref, int type)
{
  int n;

  for (; ref; ref = ref->next)
    {
      switch (ref->type)
	{
	case REF_ARRAY:
	  for (n = 0; n < ref->u.ar.dimen; n++)
	    {
	      if (gfc_simplify_expr (ref->u.ar.start[n], type) == FAILURE)
		return FAILURE;
	      if (gfc_simplify_expr (ref->u.ar.end[n], type) == FAILURE)
		return FAILURE;
	      if (gfc_simplify_expr (ref->u.ar.stride[n], type) == FAILURE)
		return FAILURE;
	    }
	  break;

	case REF_SUBSTRING:
	  if (gfc_simplify_expr (ref->u.ss.start, type) == FAILURE)
	    return FAILURE;
	  if (gfc_simplify_expr (ref->u.ss.end, type) == FAILURE)
	    return FAILURE;
	  break;

	default:
	  break;
	}
    }
  return SUCCESS;
}


/* Try to substitute the value of a parameter variable.  */

static gfc_try
simplify_parameter_variable (gfc_expr *p, int type)
{
  gfc_expr *e;
  gfc_try t;

  e = gfc_copy_expr (p->symtree->n.sym->value);
  if (e == NULL)
    return FAILURE;

  e->rank = p->rank;

  /* Do not copy subobject refs for constant.  */
  if (e->expr_type != EXPR_CONSTANT && p->ref != NULL)
    e->ref = gfc_copy_ref (p->ref);
  t = gfc_simplify_expr (e, type);

  /* Only use the simplification if it eliminated all subobject references.  */
  if (t == SUCCESS && !e->ref)
    gfc_replace_expr (p, e);
  else
    gfc_free_expr (e);

  return t;
}

/* Given an expression, simplify it by collapsing constant
   expressions.  Most simplification takes place when the expression
   tree is being constructed.  If an intrinsic function is simplified
   at some point, we get called again to collapse the result against
   other constants.

   We work by recursively simplifying expression nodes, simplifying
   intrinsic functions where possible, which can lead to further
   constant collapsing.  If an operator has constant operand(s), we
   rip the expression apart, and rebuild it, hoping that it becomes
   something simpler.

   The expression type is defined for:
     0   Basic expression parsing
     1   Simplifying array constructors -- will substitute
	 iterator values.
   Returns FAILURE on error, SUCCESS otherwise.
   NOTE: Will return SUCCESS even if the expression can not be simplified.  */

gfc_try
gfc_simplify_expr (gfc_expr *p, int type)
{
  gfc_actual_arglist *ap;

  if (p == NULL)
    return SUCCESS;

  switch (p->expr_type)
    {
    case EXPR_CONSTANT:
    case EXPR_NULL:
      break;

    case EXPR_FUNCTION:
      for (ap = p->value.function.actual; ap; ap = ap->next)
	if (gfc_simplify_expr (ap->expr, type) == FAILURE)
	  return FAILURE;

      if (p->value.function.isym != NULL
	  && gfc_intrinsic_func_interface (p, 1) == MATCH_ERROR)
	return FAILURE;

      break;

    case EXPR_SUBSTRING:
      if (simplify_ref_chain (p->ref, type) == FAILURE)
	return FAILURE;

      if (gfc_is_constant_expr (p))
	{
	  gfc_char_t *s;
	  int start, end;

	  start = 0;
	  if (p->ref && p->ref->u.ss.start)
	    {
	      gfc_extract_int (p->ref->u.ss.start, &start);
	      start--;  /* Convert from one-based to zero-based.  */
	    }

	  end = p->value.character.length;
	  if (p->ref && p->ref->u.ss.end)
	    gfc_extract_int (p->ref->u.ss.end, &end);

	  if (end < start)
	    end = start;

	  s = gfc_get_wide_string (end - start + 2);
	  memcpy (s, p->value.character.string + start,
		  (end - start) * sizeof (gfc_char_t));
	  s[end - start + 1] = '\0';  /* TODO: C-style string.  */
	  free (p->value.character.string);
	  p->value.character.string = s;
	  p->value.character.length = end - start;
	  p->ts.u.cl = gfc_new_charlen (gfc_current_ns, NULL);
	  p->ts.u.cl->length = gfc_get_int_expr (gfc_default_integer_kind,
						 NULL,
						 p->value.character.length);
	  gfc_free_ref_list (p->ref);
	  p->ref = NULL;
	  p->expr_type = EXPR_CONSTANT;
	}
      break;

    case EXPR_OP:
      if (simplify_intrinsic_op (p, type) == FAILURE)
	return FAILURE;
      break;

    case EXPR_VARIABLE:
      /* Only substitute array parameter variables if we are in an
	 initialization expression, or we want a subsection.  */
      if (p->symtree->n.sym->attr.flavor == FL_PARAMETER
	  && (gfc_init_expr_flag || p->ref
	      || p->symtree->n.sym->value->expr_type != EXPR_ARRAY))
	{
	  if (simplify_parameter_variable (p, type) == FAILURE)
	    return FAILURE;
	  break;
	}

      if (type == 1)
	{
	  gfc_simplify_iterator_var (p);
	}

      /* Simplify subcomponent references.  */
      if (simplify_ref_chain (p->ref, type) == FAILURE)
	return FAILURE;

      break;

    case EXPR_STRUCTURE:
    case EXPR_ARRAY:
      if (simplify_ref_chain (p->ref, type) == FAILURE)
	return FAILURE;

      if (simplify_constructor (p->value.constructor, type) == FAILURE)
	return FAILURE;

      if (p->expr_type == EXPR_ARRAY && p->ref && p->ref->type == REF_ARRAY
	  && p->ref->u.ar.type == AR_FULL)
	  gfc_expand_constructor (p, false);

      if (simplify_const_ref (p) == FAILURE)
	return FAILURE;

      break;

    case EXPR_COMPCALL:
    case EXPR_PPC:
      gcc_unreachable ();
      break;
    }

  return SUCCESS;
}


/* Returns the type of an expression with the exception that iterator
   variables are automatically integers no matter what else they may
   be declared as.  */

static bt
et0 (gfc_expr *e)
{
  if (e->expr_type == EXPR_VARIABLE && gfc_check_iter_variable (e) == SUCCESS)
    return BT_INTEGER;

  return e->ts.type;
}


/* Scalarize an expression for an elemental intrinsic call.  */

static gfc_try
scalarize_intrinsic_call (gfc_expr *e)
{
  gfc_actual_arglist *a, *b;
  gfc_constructor_base ctor;
  gfc_constructor *args[5];
  gfc_constructor *ci, *new_ctor;
  gfc_expr *expr, *old;
  int n, i, rank[5], array_arg;

  /* Find which, if any, arguments are arrays.  Assume that the old
     expression carries the type information and that the first arg
     that is an array expression carries all the shape information.*/
  n = array_arg = 0;
  a = e->value.function.actual;
  for (; a; a = a->next)
    {
      n++;
      if (a->expr->expr_type != EXPR_ARRAY)
	continue;
      array_arg = n;
      expr = gfc_copy_expr (a->expr);
      break;
    }

  if (!array_arg)
    return FAILURE;

  old = gfc_copy_expr (e);

  gfc_constructor_free (expr->value.constructor);
  expr->value.constructor = NULL;
  expr->ts = old->ts;
  expr->where = old->where;
  expr->expr_type = EXPR_ARRAY;

  /* Copy the array argument constructors into an array, with nulls
     for the scalars.  */
  n = 0;
  a = old->value.function.actual;
  for (; a; a = a->next)
    {
      /* Check that this is OK for an initialization expression.  */
      if (a->expr && gfc_check_init_expr (a->expr) == FAILURE)
	goto cleanup;

      rank[n] = 0;
      if (a->expr && a->expr->rank && a->expr->expr_type == EXPR_VARIABLE)
	{
	  rank[n] = a->expr->rank;
	  ctor = a->expr->symtree->n.sym->value->value.constructor;
	  args[n] = gfc_constructor_first (ctor);
	}
      else if (a->expr && a->expr->expr_type == EXPR_ARRAY)
	{
	  if (a->expr->rank)
	    rank[n] = a->expr->rank;
	  else
	    rank[n] = 1;
	  ctor = gfc_constructor_copy (a->expr->value.constructor);
	  args[n] = gfc_constructor_first (ctor);
	}
      else
	args[n] = NULL;

      n++;
    }


  /* Using the array argument as the master, step through the array
     calling the function for each element and advancing the array
     constructors together.  */
  for (ci = args[array_arg - 1]; ci; ci = gfc_constructor_next (ci))
    {
      new_ctor = gfc_constructor_append_expr (&expr->value.constructor,
					      gfc_copy_expr (old), NULL);

      gfc_free_actual_arglist (new_ctor->expr->value.function.actual);
      a = NULL;
      b = old->value.function.actual;
      for (i = 0; i < n; i++)
	{
	  if (a == NULL)
	    new_ctor->expr->value.function.actual
			= a = gfc_get_actual_arglist ();
	  else
	    {
	      a->next = gfc_get_actual_arglist ();
	      a = a->next;
	    }

	  if (args[i])
	    a->expr = gfc_copy_expr (args[i]->expr);
	  else
	    a->expr = gfc_copy_expr (b->expr);

	  b = b->next;
	}

      /* Simplify the function calls.  If the simplification fails, the
	 error will be flagged up down-stream or the library will deal
	 with it.  */
      gfc_simplify_expr (new_ctor->expr, 0);

      for (i = 0; i < n; i++)
	if (args[i])
	  args[i] = gfc_constructor_next (args[i]);

      for (i = 1; i < n; i++)
	if (rank[i] && ((args[i] != NULL && args[array_arg - 1] == NULL)
			|| (args[i] == NULL && args[array_arg - 1] != NULL)))
	  goto compliance;
    }

  free_expr0 (e);
  *e = *expr;
  /* Free "expr" but not the pointers it contains.  */
  free (expr);
  gfc_free_expr (old);
  return SUCCESS;

compliance:
  gfc_error_now ("elemental function arguments at %C are not compliant");

cleanup:
  gfc_free_expr (expr);
  gfc_free_expr (old);
  return FAILURE;
}


static gfc_try
check_intrinsic_op (gfc_expr *e, gfc_try (*check_function) (gfc_expr *))
{
  gfc_expr *op1 = e->value.op.op1;
  gfc_expr *op2 = e->value.op.op2;

  if ((*check_function) (op1) == FAILURE)
    return FAILURE;

  switch (e->value.op.op)
    {
    case INTRINSIC_UPLUS:
    case INTRINSIC_UMINUS:
      if (!numeric_type (et0 (op1)))
	goto not_numeric;
      break;

    case INTRINSIC_EQ:
    case INTRINSIC_EQ_OS:
    case INTRINSIC_NE:
    case INTRINSIC_NE_OS:
    case INTRINSIC_GT:
    case INTRINSIC_GT_OS:
    case INTRINSIC_GE:
    case INTRINSIC_GE_OS:
    case INTRINSIC_LT:
    case INTRINSIC_LT_OS:
    case INTRINSIC_LE:
    case INTRINSIC_LE_OS:
      if ((*check_function) (op2) == FAILURE)
	return FAILURE;

      if (!(et0 (op1) == BT_CHARACTER && et0 (op2) == BT_CHARACTER)
	  && !(numeric_type (et0 (op1)) && numeric_type (et0 (op2))))
	{
	  gfc_error ("Numeric or CHARACTER operands are required in "
		     "expression at %L", &e->where);
	 return FAILURE;
	}
      break;

    case INTRINSIC_PLUS:
    case INTRINSIC_MINUS:
    case INTRINSIC_TIMES:
    case INTRINSIC_DIVIDE:
    case INTRINSIC_POWER:
      if ((*check_function) (op2) == FAILURE)
	return FAILURE;

      if (!numeric_type (et0 (op1)) || !numeric_type (et0 (op2)))
	goto not_numeric;

      break;

    case INTRINSIC_CONCAT:
      if ((*check_function) (op2) == FAILURE)
	return FAILURE;

      if (et0 (op1) != BT_CHARACTER || et0 (op2) != BT_CHARACTER)
	{
	  gfc_error ("Concatenation operator in expression at %L "
		     "must have two CHARACTER operands", &op1->where);
	  return FAILURE;
	}

      if (op1->ts.kind != op2->ts.kind)
	{
	  gfc_error ("Concat operator at %L must concatenate strings of the "
		     "same kind", &e->where);
	  return FAILURE;
	}

      break;

    case INTRINSIC_NOT:
      if (et0 (op1) != BT_LOGICAL)
	{
	  gfc_error (".NOT. operator in expression at %L must have a LOGICAL "
		     "operand", &op1->where);
	  return FAILURE;
	}

      break;

    case INTRINSIC_AND:
    case INTRINSIC_OR:
    case INTRINSIC_EQV:
    case INTRINSIC_NEQV:
      if ((*check_function) (op2) == FAILURE)
	return FAILURE;

      if (et0 (op1) != BT_LOGICAL || et0 (op2) != BT_LOGICAL)
	{
	  gfc_error ("LOGICAL operands are required in expression at %L",
		     &e->where);
	  return FAILURE;
	}

      break;

    case INTRINSIC_PARENTHESES:
      break;

    default:
      gfc_error ("Only intrinsic operators can be used in expression at %L",
		 &e->where);
      return FAILURE;
    }

  return SUCCESS;

not_numeric:
  gfc_error ("Numeric operands are required in expression at %L", &e->where);

  return FAILURE;
}

/* F2003, 7.1.7 (3): In init expression, allocatable components
   must not be data-initialized.  */
static gfc_try
check_alloc_comp_init (gfc_expr *e)
{
  gfc_component *comp;
  gfc_constructor *ctor;

  gcc_assert (e->expr_type == EXPR_STRUCTURE);
  gcc_assert (e->ts.type == BT_DERIVED);

  for (comp = e->ts.u.derived->components,
       ctor = gfc_constructor_first (e->value.constructor);
       comp; comp = comp->next, ctor = gfc_constructor_next (ctor))
    {
      if (comp->attr.allocatable
          && ctor->expr->expr_type != EXPR_NULL)
        {
	  gfc_error("Invalid initialization expression for ALLOCATABLE "
	            "component '%s' in structure constructor at %L",
	            comp->name, &ctor->expr->where);
	  return FAILURE;
	}
    }

  return SUCCESS;
}

static match
check_init_expr_arguments (gfc_expr *e)
{
  gfc_actual_arglist *ap;

  for (ap = e->value.function.actual; ap; ap = ap->next)
    if (gfc_check_init_expr (ap->expr) == FAILURE)
      return MATCH_ERROR;

  return MATCH_YES;
}

static gfc_try check_restricted (gfc_expr *);

/* F95, 7.1.6.1, Initialization expressions, (7)
   F2003, 7.1.7 Initialization expression, (8)  */

static match
check_inquiry (gfc_expr *e, int not_restricted)
{
  const char *name;
  const char *const *functions;

  static const char *const inquiry_func_f95[] = {
    "lbound", "shape", "size", "ubound",
    "bit_size", "len", "kind",
    "digits", "epsilon", "huge", "maxexponent", "minexponent",
    "precision", "radix", "range", "tiny",
    NULL
  };

  static const char *const inquiry_func_f2003[] = {
    "lbound", "shape", "size", "ubound",
    "bit_size", "len", "kind",
    "digits", "epsilon", "huge", "maxexponent", "minexponent",
    "precision", "radix", "range", "tiny",
    "new_line", NULL
  };

  int i;
  gfc_actual_arglist *ap;

  if (!e->value.function.isym
      || !e->value.function.isym->inquiry)
    return MATCH_NO;

  /* An undeclared parameter will get us here (PR25018).  */
  if (e->symtree == NULL)
    return MATCH_NO;

  name = e->symtree->n.sym->name;

  functions = (gfc_option.warn_std & GFC_STD_F2003)
		? inquiry_func_f2003 : inquiry_func_f95;

  for (i = 0; functions[i]; i++)
    if (strcmp (functions[i], name) == 0)
      break;

  if (functions[i] == NULL)
    return MATCH_ERROR;

  /* At this point we have an inquiry function with a variable argument.  The
     type of the variable might be undefined, but we need it now, because the
     arguments of these functions are not allowed to be undefined.  */

  for (ap = e->value.function.actual; ap; ap = ap->next)
    {
      if (!ap->expr)
	continue;

      if (ap->expr->ts.type == BT_UNKNOWN)
	{
	  if (ap->expr->symtree->n.sym->ts.type == BT_UNKNOWN
	      && gfc_set_default_type (ap->expr->symtree->n.sym, 0, gfc_current_ns)
	      == FAILURE)
	    return MATCH_NO;

	  ap->expr->ts = ap->expr->symtree->n.sym->ts;
	}

	/* Assumed character length will not reduce to a constant expression
	   with LEN, as required by the standard.  */
	if (i == 5 && not_restricted
	    && ap->expr->symtree->n.sym->ts.type == BT_CHARACTER
	    && (ap->expr->symtree->n.sym->ts.u.cl->length == NULL
		|| ap->expr->symtree->n.sym->ts.deferred))
	  {
	    gfc_error ("Assumed or deferred character length variable '%s' "
			" in constant expression at %L",
			ap->expr->symtree->n.sym->name,
			&ap->expr->where);
	      return MATCH_ERROR;
	  }
	else if (not_restricted && gfc_check_init_expr (ap->expr) == FAILURE)
	  return MATCH_ERROR;

	if (not_restricted == 0
	      && ap->expr->expr_type != EXPR_VARIABLE
	      && check_restricted (ap->expr) == FAILURE)
	  return MATCH_ERROR;

	if (not_restricted == 0
	    && ap->expr->expr_type == EXPR_VARIABLE
	    && ap->expr->symtree->n.sym->attr.dummy
	    && ap->expr->symtree->n.sym->attr.optional)
	  return MATCH_NO;
    }

  return MATCH_YES;
}


/* F95, 7.1.6.1, Initialization expressions, (5)
   F2003, 7.1.7 Initialization expression, (5)  */

static match
check_transformational (gfc_expr *e)
{
  static const char * const trans_func_f95[] = {
    "repeat", "reshape", "selected_int_kind",
    "selected_real_kind", "transfer", "trim", NULL
  };

  static const char * const trans_func_f2003[] =  {
    "all", "any", "count", "dot_product", "matmul", "null", "pack",
    "product", "repeat", "reshape", "selected_char_kind", "selected_int_kind",
    "selected_real_kind", "spread", "sum", "transfer", "transpose",
    "trim", "unpack", NULL
  };

  int i;
  const char *name;
  const char *const *functions;

  if (!e->value.function.isym
      || !e->value.function.isym->transformational)
    return MATCH_NO;

  name = e->symtree->n.sym->name;

  functions = (gfc_option.allow_std & GFC_STD_F2003)
		? trans_func_f2003 : trans_func_f95;

  /* NULL() is dealt with below.  */
  if (strcmp ("null", name) == 0)
    return MATCH_NO;

  for (i = 0; functions[i]; i++)
    if (strcmp (functions[i], name) == 0)
       break;

  if (functions[i] == NULL)
    {
      gfc_error("transformational intrinsic '%s' at %L is not permitted "
		"in an initialization expression", name, &e->where);
      return MATCH_ERROR;
    }

  return check_init_expr_arguments (e);
}


/* F95, 7.1.6.1, Initialization expressions, (6)
   F2003, 7.1.7 Initialization expression, (6)  */

static match
check_null (gfc_expr *e)
{
  if (strcmp ("null", e->symtree->n.sym->name) != 0)
    return MATCH_NO;

  return check_init_expr_arguments (e);
}


static match
check_elemental (gfc_expr *e)
{
  if (!e->value.function.isym
      || !e->value.function.isym->elemental)
    return MATCH_NO;

  if (e->ts.type != BT_INTEGER
      && e->ts.type != BT_CHARACTER
      && gfc_notify_std (GFC_STD_F2003, "Evaluation of "
			"nonstandard initialization expression at %L",
			&e->where) == FAILURE)
    return MATCH_ERROR;

  return check_init_expr_arguments (e);
}


static match
check_conversion (gfc_expr *e)
{
  if (!e->value.function.isym
      || !e->value.function.isym->conversion)
    return MATCH_NO;

  return check_init_expr_arguments (e);
}


/* Verify that an expression is an initialization expression.  A side
   effect is that the expression tree is reduced to a single constant
   node if all goes well.  This would normally happen when the
   expression is constructed but function references are assumed to be
   intrinsics in the context of initialization expressions.  If
   FAILURE is returned an error message has been generated.  */

gfc_try
gfc_check_init_expr (gfc_expr *e)
{
  match m;
  gfc_try t;

  if (e == NULL)
    return SUCCESS;

  switch (e->expr_type)
    {
    case EXPR_OP:
      t = check_intrinsic_op (e, gfc_check_init_expr);
      if (t == SUCCESS)
	t = gfc_simplify_expr (e, 0);

      break;

    case EXPR_FUNCTION:
      t = FAILURE;

      {
	gfc_intrinsic_sym* isym;
	gfc_symbol* sym;

	sym = e->symtree->n.sym;
	if (!gfc_is_intrinsic (sym, 0, e->where)
	    || (m = gfc_intrinsic_func_interface (e, 0)) != MATCH_YES)
	  {
	    gfc_error ("Function '%s' in initialization expression at %L "
		       "must be an intrinsic function",
		       e->symtree->n.sym->name, &e->where);
	    break;
	  }

	if ((m = check_conversion (e)) == MATCH_NO
	    && (m = check_inquiry (e, 1)) == MATCH_NO
	    && (m = check_null (e)) == MATCH_NO
	    && (m = check_transformational (e)) == MATCH_NO
	    && (m = check_elemental (e)) == MATCH_NO)
	  {
	    gfc_error ("Intrinsic function '%s' at %L is not permitted "
		       "in an initialization expression",
		       e->symtree->n.sym->name, &e->where);
	    m = MATCH_ERROR;
	  }

	if (m == MATCH_ERROR)
	  return FAILURE;

	/* Try to scalarize an elemental intrinsic function that has an
	   array argument.  */
	isym = gfc_find_function (e->symtree->n.sym->name);
	if (isym && isym->elemental
	    && (t = scalarize_intrinsic_call (e)) == SUCCESS)
	  break;
      }

      if (m == MATCH_YES)
	t = gfc_simplify_expr (e, 0);

      break;

    case EXPR_VARIABLE:
      t = SUCCESS;

      if (gfc_check_iter_variable (e) == SUCCESS)
	break;

      if (e->symtree->n.sym->attr.flavor == FL_PARAMETER)
	{
	  /* A PARAMETER shall not be used to define itself, i.e.
		REAL, PARAMETER :: x = transfer(0, x)
	     is invalid.  */
	  if (!e->symtree->n.sym->value)
	    {
	      gfc_error("PARAMETER '%s' is used at %L before its definition "
			"is complete", e->symtree->n.sym->name, &e->where);
	      t = FAILURE;
	    }
	  else
	    t = simplify_parameter_variable (e, 0);

	  break;
	}

      if (gfc_in_match_data ())
	break;

      t = FAILURE;

      if (e->symtree->n.sym->as)
	{
	  switch (e->symtree->n.sym->as->type)
	    {
	      case AS_ASSUMED_SIZE:
		gfc_error ("Assumed size array '%s' at %L is not permitted "
			   "in an initialization expression",
			   e->symtree->n.sym->name, &e->where);
		break;

	      case AS_ASSUMED_SHAPE:
		gfc_error ("Assumed shape array '%s' at %L is not permitted "
			   "in an initialization expression",
			   e->symtree->n.sym->name, &e->where);
		break;

	      case AS_DEFERRED:
		gfc_error ("Deferred array '%s' at %L is not permitted "
			   "in an initialization expression",
			   e->symtree->n.sym->name, &e->where);
		break;

	      case AS_EXPLICIT:
		gfc_error ("Array '%s' at %L is a variable, which does "
			   "not reduce to a constant expression",
			   e->symtree->n.sym->name, &e->where);
		break;

	      default:
		gcc_unreachable();
	  }
	}
      else
	gfc_error ("Parameter '%s' at %L has not been declared or is "
		   "a variable, which does not reduce to a constant "
		   "expression", e->symtree->n.sym->name, &e->where);

      break;

    case EXPR_CONSTANT:
    case EXPR_NULL:
      t = SUCCESS;
      break;

    case EXPR_SUBSTRING:
      t = gfc_check_init_expr (e->ref->u.ss.start);
      if (t == FAILURE)
	break;

      t = gfc_check_init_expr (e->ref->u.ss.end);
      if (t == SUCCESS)
	t = gfc_simplify_expr (e, 0);

      break;

    case EXPR_STRUCTURE:
      t = e->ts.is_iso_c ? SUCCESS : FAILURE;
      if (t == SUCCESS)
	break;

      t = check_alloc_comp_init (e);
      if (t == FAILURE)
	break;

      t = gfc_check_constructor (e, gfc_check_init_expr);
      if (t == FAILURE)
	break;

      break;

    case EXPR_ARRAY:
      t = gfc_check_constructor (e, gfc_check_init_expr);
      if (t == FAILURE)
	break;

      t = gfc_expand_constructor (e, true);
      if (t == FAILURE)
	break;

      t = gfc_check_constructor_type (e);
      break;

    default:
      gfc_internal_error ("check_init_expr(): Unknown expression type");
    }

  return t;
}

/* Reduces a general expression to an initialization expression (a constant).
   This used to be part of gfc_match_init_expr.
   Note that this function doesn't free the given expression on FAILURE.  */

gfc_try
gfc_reduce_init_expr (gfc_expr *expr)
{
  gfc_try t;

  gfc_init_expr_flag = true;
  t = gfc_resolve_expr (expr);
  if (t == SUCCESS)
    t = gfc_check_init_expr (expr);
  gfc_init_expr_flag = false;

  if (t == FAILURE)
    return FAILURE;

  if (expr->expr_type == EXPR_ARRAY)
    {
      if (gfc_check_constructor_type (expr) == FAILURE)
	return FAILURE;
      if (gfc_expand_constructor (expr, true) == FAILURE)
	return FAILURE;
    }

  return SUCCESS;
}


/* Match an initialization expression.  We work by first matching an
   expression, then reducing it to a constant.  */

match
gfc_match_init_expr (gfc_expr **result)
{
  gfc_expr *expr;
  match m;
  gfc_try t;

  expr = NULL;

  gfc_init_expr_flag = true;

  m = gfc_match_expr (&expr);
  if (m != MATCH_YES)
    {
      gfc_init_expr_flag = false;
      return m;
    }

  t = gfc_reduce_init_expr (expr);
  if (t != SUCCESS)
    {
      gfc_free_expr (expr);
      gfc_init_expr_flag = false;
      return MATCH_ERROR;
    }

  *result = expr;
  gfc_init_expr_flag = false;

  return MATCH_YES;
}


/* Given an actual argument list, test to see that each argument is a
   restricted expression and optionally if the expression type is
   integer or character.  */

static gfc_try
restricted_args (gfc_actual_arglist *a)
{
  for (; a; a = a->next)
    {
      if (check_restricted (a->expr) == FAILURE)
	return FAILURE;
    }

  return SUCCESS;
}


/************* Restricted/specification expressions *************/


/* Make sure a non-intrinsic function is a specification function.  */

static gfc_try
external_spec_function (gfc_expr *e)
{
  gfc_symbol *f;

  f = e->value.function.esym;

  if (f->attr.proc == PROC_ST_FUNCTION)
    {
      gfc_error ("Specification function '%s' at %L cannot be a statement "
		 "function", f->name, &e->where);
      return FAILURE;
    }

  if (f->attr.proc == PROC_INTERNAL)
    {
      gfc_error ("Specification function '%s' at %L cannot be an internal "
		 "function", f->name, &e->where);
      return FAILURE;
    }

  if (!f->attr.pure && !f->attr.elemental)
    {
      gfc_error ("Specification function '%s' at %L must be PURE", f->name,
		 &e->where);
      return FAILURE;
    }

  if (f->attr.recursive)
    {
      gfc_error ("Specification function '%s' at %L cannot be RECURSIVE",
		 f->name, &e->where);
      return FAILURE;
    }

  return restricted_args (e->value.function.actual);
}


/* Check to see that a function reference to an intrinsic is a
   restricted expression.  */

static gfc_try
restricted_intrinsic (gfc_expr *e)
{
  /* TODO: Check constraints on inquiry functions.  7.1.6.2 (7).  */
  if (check_inquiry (e, 0) == MATCH_YES)
    return SUCCESS;

  return restricted_args (e->value.function.actual);
}


/* Check the expressions of an actual arglist.  Used by check_restricted.  */

static gfc_try
check_arglist (gfc_actual_arglist* arg, gfc_try (*checker) (gfc_expr*))
{
  for (; arg; arg = arg->next)
    if (checker (arg->expr) == FAILURE)
      return FAILURE;

  return SUCCESS;
}


/* Check the subscription expressions of a reference chain with a checking
   function; used by check_restricted.  */

static gfc_try
check_references (gfc_ref* ref, gfc_try (*checker) (gfc_expr*))
{
  int dim;

  if (!ref)
    return SUCCESS;

  switch (ref->type)
    {
    case REF_ARRAY:
      for (dim = 0; dim != ref->u.ar.dimen; ++dim)
	{
	  if (checker (ref->u.ar.start[dim]) == FAILURE)
	    return FAILURE;
	  if (checker (ref->u.ar.end[dim]) == FAILURE)
	    return FAILURE;
	  if (checker (ref->u.ar.stride[dim]) == FAILURE)
	    return FAILURE;
	}
      break;

    case REF_COMPONENT:
      /* Nothing needed, just proceed to next reference.  */
      break;

    case REF_SUBSTRING:
      if (checker (ref->u.ss.start) == FAILURE)
	return FAILURE;
      if (checker (ref->u.ss.end) == FAILURE)
	return FAILURE;
      break;

    default:
      gcc_unreachable ();
      break;
    }

  return check_references (ref->next, checker);
}


/* Verify that an expression is a restricted expression.  Like its
   cousin check_init_expr(), an error message is generated if we
   return FAILURE.  */

static gfc_try
check_restricted (gfc_expr *e)
{
  gfc_symbol* sym;
  gfc_try t;

  if (e == NULL)
    return SUCCESS;

  switch (e->expr_type)
    {
    case EXPR_OP:
      t = check_intrinsic_op (e, check_restricted);
      if (t == SUCCESS)
	t = gfc_simplify_expr (e, 0);

      break;

    case EXPR_FUNCTION:
      if (e->value.function.esym)
	{
	  t = check_arglist (e->value.function.actual, &check_restricted);
	  if (t == SUCCESS)
	    t = external_spec_function (e);
	}
      else
	{
	  if (e->value.function.isym && e->value.function.isym->inquiry)
	    t = SUCCESS;
	  else
	    t = check_arglist (e->value.function.actual, &check_restricted);

	  if (t == SUCCESS)
	    t = restricted_intrinsic (e);
	}
      break;

    case EXPR_VARIABLE:
      sym = e->symtree->n.sym;
      t = FAILURE;

      /* If a dummy argument appears in a context that is valid for a
	 restricted expression in an elemental procedure, it will have
	 already been simplified away once we get here.  Therefore we
	 don't need to jump through hoops to distinguish valid from
	 invalid cases.  */
      if (sym->attr.dummy && sym->ns == gfc_current_ns
	  && sym->ns->proc_name && sym->ns->proc_name->attr.elemental)
	{
	  gfc_error ("Dummy argument '%s' not allowed in expression at %L",
		     sym->name, &e->where);
	  break;
	}

      if (sym->attr.optional)
	{
	  gfc_error ("Dummy argument '%s' at %L cannot be OPTIONAL",
		     sym->name, &e->where);
	  break;
	}

      if (sym->attr.intent == INTENT_OUT)
	{
	  gfc_error ("Dummy argument '%s' at %L cannot be INTENT(OUT)",
		     sym->name, &e->where);
	  break;
	}

      /* Check reference chain if any.  */
      if (check_references (e->ref, &check_restricted) == FAILURE)
	break;

      /* gfc_is_formal_arg broadcasts that a formal argument list is being
	 processed in resolve.c(resolve_formal_arglist).  This is done so
	 that host associated dummy array indices are accepted (PR23446).
	 This mechanism also does the same for the specification expressions
	 of array-valued functions.  */
      if (e->error
	    || sym->attr.in_common
	    || sym->attr.use_assoc
	    || sym->attr.dummy
	    || sym->attr.implied_index
	    || sym->attr.flavor == FL_PARAMETER
	    || (sym->ns && sym->ns == gfc_current_ns->parent)
	    || (sym->ns && gfc_current_ns->parent
		  && sym->ns == gfc_current_ns->parent->parent)
	    || (sym->ns->proc_name != NULL
		  && sym->ns->proc_name->attr.flavor == FL_MODULE)
	    || (gfc_is_formal_arg () && (sym->ns == gfc_current_ns)))
	{
	  t = SUCCESS;
	  break;
	}

      gfc_error ("Variable '%s' cannot appear in the expression at %L",
		 sym->name, &e->where);
      /* Prevent a repetition of the error.  */
      e->error = 1;
      break;

    case EXPR_NULL:
    case EXPR_CONSTANT:
      t = SUCCESS;
      break;

    case EXPR_SUBSTRING:
      t = gfc_specification_expr (e->ref->u.ss.start);
      if (t == FAILURE)
	break;

      t = gfc_specification_expr (e->ref->u.ss.end);
      if (t == SUCCESS)
	t = gfc_simplify_expr (e, 0);

      break;

    case EXPR_STRUCTURE:
      t = gfc_check_constructor (e, check_restricted);
      break;

    case EXPR_ARRAY:
      t = gfc_check_constructor (e, check_restricted);
      break;

    default:
      gfc_internal_error ("check_restricted(): Unknown expression type");
    }

  return t;
}


/* Check to see that an expression is a specification expression.  If
   we return FAILURE, an error has been generated.  */

gfc_try
gfc_specification_expr (gfc_expr *e)
{
  gfc_component *comp;

  if (e == NULL)
    return SUCCESS;

  if (e->ts.type != BT_INTEGER)
    {
      gfc_error ("Expression at %L must be of INTEGER type, found %s",
		 &e->where, gfc_basic_typename (e->ts.type));
      return FAILURE;
    }

  comp = gfc_get_proc_ptr_comp (e);
  if (e->expr_type == EXPR_FUNCTION
      && !e->value.function.isym
      && !e->value.function.esym
      && !gfc_pure (e->symtree->n.sym)
      && (!comp || !comp->attr.pure))
    {
      gfc_error ("Function '%s' at %L must be PURE",
		 e->symtree->n.sym->name, &e->where);
      /* Prevent repeat error messages.  */
      e->symtree->n.sym->attr.pure = 1;
      return FAILURE;
    }

  if (e->rank != 0)
    {
      gfc_error ("Expression at %L must be scalar", &e->where);
      return FAILURE;
    }

  if (gfc_simplify_expr (e, 0) == FAILURE)
    return FAILURE;

  return check_restricted (e);
}


/************** Expression conformance checks.  *************/

/* Given two expressions, make sure that the arrays are conformable.  */

gfc_try
gfc_check_conformance (gfc_expr *op1, gfc_expr *op2, const char *optype_msgid, ...)
{
  int op1_flag, op2_flag, d;
  mpz_t op1_size, op2_size;
  gfc_try t;

  va_list argp;
  char buffer[240];

  if (op1->rank == 0 || op2->rank == 0)
    return SUCCESS;

  va_start (argp, optype_msgid);
  vsnprintf (buffer, 240, optype_msgid, argp);
  va_end (argp);

  if (op1->rank != op2->rank)
    {
      gfc_error ("Incompatible ranks in %s (%d and %d) at %L", _(buffer),
		 op1->rank, op2->rank, &op1->where);
      return FAILURE;
    }

  t = SUCCESS;

  for (d = 0; d < op1->rank; d++)
    {
      op1_flag = gfc_array_dimen_size (op1, d, &op1_size) == SUCCESS;
      op2_flag = gfc_array_dimen_size (op2, d, &op2_size) == SUCCESS;

      if (op1_flag && op2_flag && mpz_cmp (op1_size, op2_size) != 0)
	{
	  gfc_error ("Different shape for %s at %L on dimension %d "
		     "(%d and %d)", _(buffer), &op1->where, d + 1,
		     (int) mpz_get_si (op1_size),
		     (int) mpz_get_si (op2_size));

	  t = FAILURE;
	}

      if (op1_flag)
	mpz_clear (op1_size);
      if (op2_flag)
	mpz_clear (op2_size);

      if (t == FAILURE)
	return FAILURE;
    }

  return SUCCESS;
}


/* Given an assignable expression and an arbitrary expression, make
   sure that the assignment can take place.  */

gfc_try
gfc_check_assign (gfc_expr *lvalue, gfc_expr *rvalue, int conform)
{
  gfc_symbol *sym;
  gfc_ref *ref;
  int has_pointer;

  sym = lvalue->symtree->n.sym;

  /* See if this is the component or subcomponent of a pointer.  */
  has_pointer = sym->attr.pointer;
  for (ref = lvalue->ref; ref; ref = ref->next)
    if (ref->type == REF_COMPONENT && ref->u.c.component->attr.pointer)
      {
	has_pointer = 1;
	break;
      }

  /* 12.5.2.2, Note 12.26: The result variable is very similar to any other
     variable local to a function subprogram.  Its existence begins when
     execution of the function is initiated and ends when execution of the
     function is terminated...
     Therefore, the left hand side is no longer a variable, when it is:  */
  if (sym->attr.flavor == FL_PROCEDURE && sym->attr.proc != PROC_ST_FUNCTION
      && !sym->attr.external)
    {
      bool bad_proc;
      bad_proc = false;

      /* (i) Use associated;  */
      if (sym->attr.use_assoc)
	bad_proc = true;

      /* (ii) The assignment is in the main program; or  */
      if (gfc_current_ns->proc_name->attr.is_main_program)
	bad_proc = true;

      /* (iii) A module or internal procedure...  */
      if ((gfc_current_ns->proc_name->attr.proc == PROC_INTERNAL
	   || gfc_current_ns->proc_name->attr.proc == PROC_MODULE)
	  && gfc_current_ns->parent
	  && (!(gfc_current_ns->parent->proc_name->attr.function
		|| gfc_current_ns->parent->proc_name->attr.subroutine)
	      || gfc_current_ns->parent->proc_name->attr.is_main_program))
	{
	  /* ... that is not a function...  */
	  if (!gfc_current_ns->proc_name->attr.function)
	    bad_proc = true;

	  /* ... or is not an entry and has a different name.  */
	  if (!sym->attr.entry && sym->name != gfc_current_ns->proc_name->name)
	    bad_proc = true;
	}

      /* (iv) Host associated and not the function symbol or the
	      parent result.  This picks up sibling references, which
	      cannot be entries.  */
      if (!sym->attr.entry
	    && sym->ns == gfc_current_ns->parent
	    && sym != gfc_current_ns->proc_name
	    && sym != gfc_current_ns->parent->proc_name->result)
	bad_proc = true;

      if (bad_proc)
	{
	  gfc_error ("'%s' at %L is not a VALUE", sym->name, &lvalue->where);
	  return FAILURE;
	}
    }

  if (rvalue->rank != 0 && lvalue->rank != rvalue->rank)
    {
      gfc_error ("Incompatible ranks %d and %d in assignment at %L",
		 lvalue->rank, rvalue->rank, &lvalue->where);
      return FAILURE;
    }

  if (lvalue->ts.type == BT_UNKNOWN)
    {
      gfc_error ("Variable type is UNKNOWN in assignment at %L",
		 &lvalue->where);
      return FAILURE;
    }

  if (rvalue->expr_type == EXPR_NULL)
    {
      if (has_pointer && (ref == NULL || ref->next == NULL)
	  && lvalue->symtree->n.sym->attr.data)
        return SUCCESS;
      else
	{
	  gfc_error ("NULL appears on right-hand side in assignment at %L",
		     &rvalue->where);
	  return FAILURE;
	}
    }

  /* This is possibly a typo: x = f() instead of x => f().  */
  if (gfc_option.warn_surprising
      && rvalue->expr_type == EXPR_FUNCTION && gfc_expr_attr (rvalue).pointer)
    gfc_warning ("POINTER-valued function appears on right-hand side of "
		 "assignment at %L", &rvalue->where);

  /* Check size of array assignments.  */
  if (lvalue->rank != 0 && rvalue->rank != 0
      && gfc_check_conformance (lvalue, rvalue, "array assignment") != SUCCESS)
    return FAILURE;

  if (rvalue->is_boz && lvalue->ts.type != BT_INTEGER
      && lvalue->symtree->n.sym->attr.data
      && gfc_notify_std (GFC_STD_GNU, "BOZ literal at %L used to "
                         "initialize non-integer variable '%s'",
			 &rvalue->where, lvalue->symtree->n.sym->name)
	 == FAILURE)
    return FAILURE;
  else if (rvalue->is_boz && !lvalue->symtree->n.sym->attr.data
      && gfc_notify_std (GFC_STD_GNU, "BOZ literal at %L outside "
			 "a DATA statement and outside INT/REAL/DBLE/CMPLX",
			 &rvalue->where) == FAILURE)
    return FAILURE;

  /* Handle the case of a BOZ literal on the RHS.  */
  if (rvalue->is_boz && lvalue->ts.type != BT_INTEGER)
    {
      int rc;
      if (gfc_option.warn_surprising)
        gfc_warning ("BOZ literal at %L is bitwise transferred "
                     "non-integer symbol '%s'", &rvalue->where,
                     lvalue->symtree->n.sym->name);
      if (!gfc_convert_boz (rvalue, &lvalue->ts))
	return FAILURE;
      if ((rc = gfc_range_check (rvalue)) != ARITH_OK)
	{
	  if (rc == ARITH_UNDERFLOW)
	    gfc_error ("Arithmetic underflow of bit-wise transferred BOZ at %L"
		       ". This check can be disabled with the option "
		       "-fno-range-check", &rvalue->where);
	  else if (rc == ARITH_OVERFLOW)
	    gfc_error ("Arithmetic overflow of bit-wise transferred BOZ at %L"
		       ". This check can be disabled with the option "
		       "-fno-range-check", &rvalue->where);
	  else if (rc == ARITH_NAN)
	    gfc_error ("Arithmetic NaN of bit-wise transferred BOZ at %L"
		       ". This check can be disabled with the option "
		       "-fno-range-check", &rvalue->where);
	  return FAILURE;
	}
    }

  /*  Warn about type-changing conversions for REAL or COMPLEX constants.
      If lvalue and rvalue are mixed REAL and complex, gfc_compare_types
      will warn anyway, so there is no need to to so here.  */

  if (rvalue->expr_type == EXPR_CONSTANT && lvalue->ts.type == rvalue->ts.type
      && (lvalue->ts.type == BT_REAL || lvalue->ts.type == BT_COMPLEX))
    {
      if (lvalue->ts.kind < rvalue->ts.kind && gfc_option.gfc_warn_conversion)
	{
	  /* As a special bonus, don't warn about REAL rvalues which are not
	     changed by the conversion if -Wconversion is specified.  */
	  if (rvalue->ts.type == BT_REAL && mpfr_number_p (rvalue->value.real))
	    {
	      /* Calculate the difference between the constant and the rounded
		 value and check it against zero.  */
	      mpfr_t rv, diff;
	      gfc_set_model_kind (lvalue->ts.kind);
	      mpfr_init (rv);
	      gfc_set_model_kind (rvalue->ts.kind);
	      mpfr_init (diff);

	      mpfr_set (rv, rvalue->value.real, GFC_RND_MODE);
	      mpfr_sub (diff, rv, rvalue->value.real, GFC_RND_MODE);

	      if (!mpfr_zero_p (diff))
		gfc_warning ("Change of value in conversion from "
			     " %s to %s at %L", gfc_typename (&rvalue->ts),
			     gfc_typename (&lvalue->ts), &rvalue->where);

	      mpfr_clear (rv);
	      mpfr_clear (diff);
	    }
	  else
	    gfc_warning ("Possible change of value in conversion from %s "
			 "to %s at %L",gfc_typename (&rvalue->ts),
			 gfc_typename (&lvalue->ts), &rvalue->where);

	}
      else if (gfc_option.warn_conversion_extra
	       && lvalue->ts.kind > rvalue->ts.kind)
	{
	  gfc_warning ("Conversion from %s to %s at %L",
		       gfc_typename (&rvalue->ts),
		       gfc_typename (&lvalue->ts), &rvalue->where);
	}
    }

  if (gfc_compare_types (&lvalue->ts, &rvalue->ts))
    return SUCCESS;

  /* Only DATA Statements come here.  */
  if (!conform)
    {
      /* Numeric can be converted to any other numeric. And Hollerith can be
	 converted to any other type.  */
      if ((gfc_numeric_ts (&lvalue->ts) && gfc_numeric_ts (&rvalue->ts))
	  || rvalue->ts.type == BT_HOLLERITH)
	return SUCCESS;

      if (lvalue->ts.type == BT_LOGICAL && rvalue->ts.type == BT_LOGICAL)
	return SUCCESS;

      gfc_error ("Incompatible types in DATA statement at %L; attempted "
		 "conversion of %s to %s", &lvalue->where,
		 gfc_typename (&rvalue->ts), gfc_typename (&lvalue->ts));

      return FAILURE;
    }

  /* Assignment is the only case where character variables of different
     kind values can be converted into one another.  */
  if (lvalue->ts.type == BT_CHARACTER && rvalue->ts.type == BT_CHARACTER)
    {
      if (lvalue->ts.kind != rvalue->ts.kind)
	gfc_convert_chartype (rvalue, &lvalue->ts);

      return SUCCESS;
    }

  return gfc_convert_type (rvalue, &lvalue->ts, 1);
}


/* Check that a pointer assignment is OK.  We first check lvalue, and
   we only check rvalue if it's not an assignment to NULL() or a
   NULLIFY statement.  */

gfc_try
gfc_check_pointer_assign (gfc_expr *lvalue, gfc_expr *rvalue)
{
  symbol_attribute attr, lhs_attr;
  gfc_ref *ref;
  bool is_pure, is_implicit_pure, rank_remap;
  int proc_pointer;

  lhs_attr = gfc_expr_attr (lvalue);
  if (lvalue->ts.type == BT_UNKNOWN && !lhs_attr.proc_pointer)
    {
      gfc_error ("Pointer assignment target is not a POINTER at %L",
		 &lvalue->where);
      return FAILURE;
    }

  if (lhs_attr.flavor == FL_PROCEDURE && lhs_attr.use_assoc
      && !lhs_attr.proc_pointer)
    {
      gfc_error ("'%s' in the pointer assignment at %L cannot be an "
		 "l-value since it is a procedure",
		 lvalue->symtree->n.sym->name, &lvalue->where);
      return FAILURE;
    }

  proc_pointer = lvalue->symtree->n.sym->attr.proc_pointer;

  rank_remap = false;
  for (ref = lvalue->ref; ref; ref = ref->next)
    {
      if (ref->type == REF_COMPONENT)
	proc_pointer = ref->u.c.component->attr.proc_pointer;

      if (ref->type == REF_ARRAY && ref->next == NULL)
	{
	  int dim;

	  if (ref->u.ar.type == AR_FULL)
	    break;

	  if (ref->u.ar.type != AR_SECTION)
	    {
	      gfc_error ("Expected bounds specification for '%s' at %L",
			 lvalue->symtree->n.sym->name, &lvalue->where);
	      return FAILURE;
	    }

	  if (gfc_notify_std (GFC_STD_F2003,"Bounds "
			      "specification for '%s' in pointer assignment "
			      "at %L", lvalue->symtree->n.sym->name,
			      &lvalue->where) == FAILURE)
	    return FAILURE;

	  /* When bounds are given, all lbounds are necessary and either all
	     or none of the upper bounds; no strides are allowed.  If the
	     upper bounds are present, we may do rank remapping.  */
	  for (dim = 0; dim < ref->u.ar.dimen; ++dim)
	    {
	      if (!ref->u.ar.start[dim]
		  || ref->u.ar.dimen_type[dim] != DIMEN_RANGE)
		{
		  gfc_error ("Lower bound has to be present at %L",
			     &lvalue->where);
		  return FAILURE;
		}
	      if (ref->u.ar.stride[dim])
		{
		  gfc_error ("Stride must not be present at %L",
			     &lvalue->where);
		  return FAILURE;
		}

	      if (dim == 0)
		rank_remap = (ref->u.ar.end[dim] != NULL);
	      else
		{
		  if ((rank_remap && !ref->u.ar.end[dim])
		      || (!rank_remap && ref->u.ar.end[dim]))
		    {
		      gfc_error ("Either all or none of the upper bounds"
				 " must be specified at %L", &lvalue->where);
		      return FAILURE;
		    }
		}
	    }
	}
    }

  is_pure = gfc_pure (NULL);
  is_implicit_pure = gfc_implicit_pure (NULL);

  /* If rvalue is a NULL() or NULLIFY, we're done. Otherwise the type,
     kind, etc for lvalue and rvalue must match, and rvalue must be a
     pure variable if we're in a pure function.  */
  if (rvalue->expr_type == EXPR_NULL && rvalue->ts.type == BT_UNKNOWN)
    return SUCCESS;

  /* F2008, C723 (pointer) and C726 (proc-pointer); for PURE also C1283.  */
  if (lvalue->expr_type == EXPR_VARIABLE
      && gfc_is_coindexed (lvalue))
    {
      gfc_ref *ref;
      for (ref = lvalue->ref; ref; ref = ref->next)
	if (ref->type == REF_ARRAY && ref->u.ar.codimen)
	  {
	    gfc_error ("Pointer object at %L shall not have a coindex",
		       &lvalue->where);
	    return FAILURE;
	  }
    }

  /* Checks on rvalue for procedure pointer assignments.  */
  if (proc_pointer)
    {
      char err[200];
      gfc_symbol *s1,*s2;
      gfc_component *comp;
      const char *name;

      attr = gfc_expr_attr (rvalue);
      if (!((rvalue->expr_type == EXPR_NULL)
	    || (rvalue->expr_type == EXPR_FUNCTION && attr.proc_pointer)
	    || (rvalue->expr_type == EXPR_VARIABLE && attr.proc_pointer)
	    || (rvalue->expr_type == EXPR_VARIABLE
		&& attr.flavor == FL_PROCEDURE)))
	{
	  gfc_error ("Invalid procedure pointer assignment at %L",
		     &rvalue->where);
	  return FAILURE;
	}
      if (rvalue->expr_type == EXPR_VARIABLE && !attr.proc_pointer)
	{
      	  /* Check for intrinsics.  */
	  gfc_symbol *sym = rvalue->symtree->n.sym;
	  if (!sym->attr.intrinsic
	      && (gfc_is_intrinsic (sym, 0, sym->declared_at)
		  || gfc_is_intrinsic (sym, 1, sym->declared_at)))
	    {
	      sym->attr.intrinsic = 1;
	      gfc_resolve_intrinsic (sym, &rvalue->where);
	      attr = gfc_expr_attr (rvalue);
	    }
	  /* Check for result of embracing function.  */
	  if (sym == gfc_current_ns->proc_name
	      && sym->attr.function && sym->result == sym)
	    {
	      gfc_error ("Function result '%s' is invalid as proc-target "
			 "in procedure pointer assignment at %L",
			 sym->name, &rvalue->where);
	      return FAILURE;
	    }
	}
      if (attr.abstract)
	{
	  gfc_error ("Abstract interface '%s' is invalid "
		     "in procedure pointer assignment at %L",
		     rvalue->symtree->name, &rvalue->where);
	  return FAILURE;
	}
      /* Check for F08:C729.  */
      if (attr.flavor == FL_PROCEDURE)
	{
	  if (attr.proc == PROC_ST_FUNCTION)
	    {
	      gfc_error ("Statement function '%s' is invalid "
			 "in procedure pointer assignment at %L",
			 rvalue->symtree->name, &rvalue->where);
	      return FAILURE;
	    }
	  if (attr.proc == PROC_INTERNAL &&
	      gfc_notify_std (GFC_STD_F2008, "Internal procedure "
			      "'%s' is invalid in procedure pointer assignment "
			      "at %L", rvalue->symtree->name, &rvalue->where)
			      == FAILURE)
	    return FAILURE;
	  if (attr.intrinsic && gfc_intrinsic_actual_ok (rvalue->symtree->name,
							 attr.subroutine) == 0)
	    {
	      gfc_error ("Intrinsic '%s' at %L is invalid in procedure pointer "
			 "assignment", rvalue->symtree->name, &rvalue->where);
	      return FAILURE;
	    }
	}
      /* Check for F08:C730.  */
      if (attr.elemental && !attr.intrinsic)
	{
	  gfc_error ("Nonintrinsic elemental procedure '%s' is invalid "
		     "in procedure pointer assignment at %L",
		     rvalue->symtree->name, &rvalue->where);
	  return FAILURE;
	}

      /* Ensure that the calling convention is the same. As other attributes
	 such as DLLEXPORT may differ, one explicitly only tests for the
	 calling conventions.  */
      if (rvalue->expr_type == EXPR_VARIABLE
	  && lvalue->symtree->n.sym->attr.ext_attr
	       != rvalue->symtree->n.sym->attr.ext_attr)
	{
	  symbol_attribute calls;

	  calls.ext_attr = 0;
	  gfc_add_ext_attribute (&calls, EXT_ATTR_CDECL, NULL);
	  gfc_add_ext_attribute (&calls, EXT_ATTR_STDCALL, NULL);
	  gfc_add_ext_attribute (&calls, EXT_ATTR_FASTCALL, NULL);

	  if ((calls.ext_attr & lvalue->symtree->n.sym->attr.ext_attr)
	      != (calls.ext_attr & rvalue->symtree->n.sym->attr.ext_attr))
	    {
	      gfc_error ("Mismatch in the procedure pointer assignment "
			 "at %L: mismatch in the calling convention",
			 &rvalue->where);
	  return FAILURE;
	    }
	}

      comp = gfc_get_proc_ptr_comp (lvalue);
      if (comp)
	s1 = comp->ts.interface;
      else
	{
	  s1 = lvalue->symtree->n.sym;
	  if (s1->ts.interface)
	    s1 = s1->ts.interface;
	}

      comp = gfc_get_proc_ptr_comp (rvalue);
      if (comp)
	{
	  if (rvalue->expr_type == EXPR_FUNCTION)
	    {
	      s2 = comp->ts.interface->result;
	      name = s2->name;
	    }
	  else
	    {
	      s2 = comp->ts.interface;
	      name = comp->name;
	    }
	}
      else if (rvalue->expr_type == EXPR_FUNCTION)
	{
	  if (rvalue->value.function.esym)
	    s2 = rvalue->value.function.esym->result;
	  else
	    s2 = rvalue->symtree->n.sym->result;

	  name = s2->name;
	}
      else
	{
	  s2 = rvalue->symtree->n.sym;
	  name = s2->name;
	}

      if (s2 && s2->attr.proc_pointer && s2->ts.interface)
	s2 = s2->ts.interface;

      if (s1 == s2 || !s1 || !s2)
	return SUCCESS;

      if (!gfc_compare_interfaces (s1, s2, name, 0, 1,
				   err, sizeof(err), NULL, NULL))
	{
	  gfc_error ("Interface mismatch in procedure pointer assignment "
		     "at %L: %s", &rvalue->where, err);
	  return FAILURE;
	}

<<<<<<< HEAD
=======
      /* Check F2008Cor2, C729.  */
      if (!s2->attr.intrinsic && s2->attr.if_source == IFSRC_UNKNOWN
	  && !s2->attr.external && !s2->attr.subroutine && !s2->attr.function)
	{
	  gfc_error ("Procedure pointer target '%s' at %L must be either an "
		     "intrinsic, host or use associated, referenced or have "
		     "the EXTERNAL attribute", s2->name, &rvalue->where);
	  return FAILURE;
	}

>>>>>>> 7efa81b3
      return SUCCESS;
    }

  if (!gfc_compare_types (&lvalue->ts, &rvalue->ts))
    {
      /* Check for F03:C717.  */
      if (UNLIMITED_POLY (rvalue)
	  && !(UNLIMITED_POLY (lvalue)
	       || (lvalue->ts.type == BT_DERIVED
		   && (lvalue->ts.u.derived->attr.is_bind_c
		       || lvalue->ts.u.derived->attr.sequence))))
	gfc_error ("Data-pointer-object &L must be unlimited "
		   "polymorphic, a sequence derived type or of a "
		   "type with the BIND attribute assignment at %L "
		   "to be compatible with an unlimited polymorphic "
		   "target", &lvalue->where);
      else
	gfc_error ("Different types in pointer assignment at %L; "
		   "attempted assignment of %s to %s", &lvalue->where,
		   gfc_typename (&rvalue->ts),
		   gfc_typename (&lvalue->ts));
      return FAILURE;
    }

  if (lvalue->ts.type != BT_CLASS && lvalue->ts.kind != rvalue->ts.kind)
    {
      gfc_error ("Different kind type parameters in pointer "
		 "assignment at %L", &lvalue->where);
      return FAILURE;
    }

  if (lvalue->rank != rvalue->rank && !rank_remap)
    {
      gfc_error ("Different ranks in pointer assignment at %L", &lvalue->where);
      return FAILURE;
    }

    /* Make sure the vtab is present.  */
  if (lvalue->ts.type == BT_CLASS && rvalue->ts.type == BT_DERIVED)
    gfc_find_derived_vtab (rvalue->ts.u.derived);
  else if (UNLIMITED_POLY (lvalue) && !UNLIMITED_POLY (rvalue))
    gfc_find_intrinsic_vtab (&rvalue->ts);

  /* Check rank remapping.  */
  if (rank_remap)
    {
      mpz_t lsize, rsize;

      /* If this can be determined, check that the target must be at least as
	 large as the pointer assigned to it is.  */
      if (gfc_array_size (lvalue, &lsize) == SUCCESS
	  && gfc_array_size (rvalue, &rsize) == SUCCESS
	  && mpz_cmp (rsize, lsize) < 0)
	{
	  gfc_error ("Rank remapping target is smaller than size of the"
		     " pointer (%ld < %ld) at %L",
		     mpz_get_si (rsize), mpz_get_si (lsize),
		     &lvalue->where);
	  return FAILURE;
	}

      /* The target must be either rank one or it must be simply contiguous
	 and F2008 must be allowed.  */
      if (rvalue->rank != 1)
	{
	  if (!gfc_is_simply_contiguous (rvalue, true))
	    {
	      gfc_error ("Rank remapping target must be rank 1 or"
			 " simply contiguous at %L", &rvalue->where);
	      return FAILURE;
	    }
	  if (gfc_notify_std (GFC_STD_F2008, "Rank remapping"
			      " target is not rank 1 at %L", &rvalue->where)
		== FAILURE)
	    return FAILURE;
	}
    }

  /* Now punt if we are dealing with a NULLIFY(X) or X = NULL(X).  */
  if (rvalue->expr_type == EXPR_NULL)
    return SUCCESS;

  if (lvalue->ts.type == BT_CHARACTER)
    {
      gfc_try t = gfc_check_same_strlen (lvalue, rvalue, "pointer assignment");
      if (t == FAILURE)
	return FAILURE;
    }

  if (rvalue->expr_type == EXPR_VARIABLE && is_subref_array (rvalue))
    lvalue->symtree->n.sym->attr.subref_array_pointer = 1;

  attr = gfc_expr_attr (rvalue);

  if (rvalue->expr_type == EXPR_FUNCTION && !attr.pointer)
    {
      gfc_error ("Target expression in pointer assignment "
		 "at %L must deliver a pointer result",
		 &rvalue->where);
      return FAILURE;
    }

  if (!attr.target && !attr.pointer)
    {
      gfc_error ("Pointer assignment target is neither TARGET "
		 "nor POINTER at %L", &rvalue->where);
      return FAILURE;
    }

  if (is_pure && gfc_impure_variable (rvalue->symtree->n.sym))
    {
      gfc_error ("Bad target in pointer assignment in PURE "
		 "procedure at %L", &rvalue->where);
    }

  if (is_implicit_pure && gfc_impure_variable (rvalue->symtree->n.sym))
    gfc_current_ns->proc_name->attr.implicit_pure = 0;


  if (gfc_has_vector_index (rvalue))
    {
      gfc_error ("Pointer assignment with vector subscript "
		 "on rhs at %L", &rvalue->where);
      return FAILURE;
    }

  if (attr.is_protected && attr.use_assoc
      && !(attr.pointer || attr.proc_pointer))
    {
      gfc_error ("Pointer assignment target has PROTECTED "
		 "attribute at %L", &rvalue->where);
      return FAILURE;
    }

  /* F2008, C725. For PURE also C1283.  */
  if (rvalue->expr_type == EXPR_VARIABLE
      && gfc_is_coindexed (rvalue))
    {
      gfc_ref *ref;
      for (ref = rvalue->ref; ref; ref = ref->next)
	if (ref->type == REF_ARRAY && ref->u.ar.codimen)
	  {
	    gfc_error ("Data target at %L shall not have a coindex",
		       &rvalue->where);
	    return FAILURE;
	  }
    }

  /* Warn if it is the LHS pointer may lives longer than the RHS target.  */
  if (gfc_option.warn_target_lifetime
      && rvalue->expr_type == EXPR_VARIABLE
      && !rvalue->symtree->n.sym->attr.save
      && !attr.pointer && !rvalue->symtree->n.sym->attr.host_assoc
      && !rvalue->symtree->n.sym->attr.in_common
      && !rvalue->symtree->n.sym->attr.use_assoc
      && !rvalue->symtree->n.sym->attr.dummy)
    {
      bool warn;
      gfc_namespace *ns;

      warn = lvalue->symtree->n.sym->attr.dummy
	     || lvalue->symtree->n.sym->attr.result
	     || lvalue->symtree->n.sym->attr.function
	     || (lvalue->symtree->n.sym->attr.host_assoc
		 && lvalue->symtree->n.sym->ns
		    != rvalue->symtree->n.sym->ns)
	     || lvalue->symtree->n.sym->attr.use_assoc
	     || lvalue->symtree->n.sym->attr.in_common;

      if (rvalue->symtree->n.sym->ns->proc_name
	  && rvalue->symtree->n.sym->ns->proc_name->attr.flavor != FL_PROCEDURE
	  && rvalue->symtree->n.sym->ns->proc_name->attr.flavor != FL_PROGRAM)
       for (ns = rvalue->symtree->n.sym->ns;
	    ns && ns->proc_name && ns->proc_name->attr.flavor != FL_PROCEDURE;
	    ns = ns->parent)
	if (ns->parent == lvalue->symtree->n.sym->ns)
	  warn = true;

      if (warn)
	gfc_warning ("Pointer at %L in pointer assignment might outlive the "
		     "pointer target", &lvalue->where);
    }

  return SUCCESS;
}


/* Relative of gfc_check_assign() except that the lvalue is a single
   symbol.  Used for initialization assignments.  */

gfc_try
gfc_check_assign_symbol (gfc_symbol *sym, gfc_component *comp, gfc_expr *rvalue)
{
  gfc_expr lvalue;
  gfc_try r;
  bool pointer, proc_pointer;

  memset (&lvalue, '\0', sizeof (gfc_expr));

  lvalue.expr_type = EXPR_VARIABLE;
  lvalue.ts = sym->ts;
  if (sym->as)
    lvalue.rank = sym->as->rank;
  lvalue.symtree = XCNEW (gfc_symtree);
  lvalue.symtree->n.sym = sym;
  lvalue.where = sym->declared_at;

  if (comp)
    {
      lvalue.ref = gfc_get_ref ();
      lvalue.ref->type = REF_COMPONENT;
      lvalue.ref->u.c.component = comp;
      lvalue.ref->u.c.sym = sym;
      lvalue.ts = comp->ts;
      lvalue.rank = comp->as ? comp->as->rank : 0;
      lvalue.where = comp->loc;
      pointer = comp->ts.type == BT_CLASS &&  CLASS_DATA (comp)
		? CLASS_DATA (comp)->attr.class_pointer : comp->attr.pointer;
      proc_pointer = comp->attr.proc_pointer;
    }
  else
    {
      pointer = sym->ts.type == BT_CLASS &&  CLASS_DATA (sym)
		? CLASS_DATA (sym)->attr.class_pointer : sym->attr.pointer;
      proc_pointer = sym->attr.proc_pointer;
    }

  if (pointer || proc_pointer)
    r = gfc_check_pointer_assign (&lvalue, rvalue);
  else
    r = gfc_check_assign (&lvalue, rvalue, 1);

  free (lvalue.symtree);

  if (r == FAILURE)
    return r;

  if (pointer && rvalue->expr_type != EXPR_NULL)
    {
      /* F08:C461. Additional checks for pointer initialization.  */
      symbol_attribute attr;
      attr = gfc_expr_attr (rvalue);
      if (attr.allocatable)
	{
	  gfc_error ("Pointer initialization target at %L "
	             "must not be ALLOCATABLE", &rvalue->where);
	  return FAILURE;
	}
      if (!attr.target || attr.pointer)
	{
	  gfc_error ("Pointer initialization target at %L "
		     "must have the TARGET attribute", &rvalue->where);
	  return FAILURE;
	}

      if (!attr.save && rvalue->expr_type == EXPR_VARIABLE
	  && rvalue->symtree->n.sym->ns->proc_name
	  && rvalue->symtree->n.sym->ns->proc_name->attr.is_main_program)
	{
	  rvalue->symtree->n.sym->ns->proc_name->attr.save = SAVE_IMPLICIT;
	  attr.save = SAVE_IMPLICIT;
	}

      if (!attr.save)
	{
	  gfc_error ("Pointer initialization target at %L "
		     "must have the SAVE attribute", &rvalue->where);
	  return FAILURE;
	}
    }

  if (proc_pointer && rvalue->expr_type != EXPR_NULL)
    {
      /* F08:C1220. Additional checks for procedure pointer initialization.  */
      symbol_attribute attr = gfc_expr_attr (rvalue);
      if (attr.proc_pointer)
	{
	  gfc_error ("Procedure pointer initialization target at %L "
		     "may not be a procedure pointer", &rvalue->where);
	  return FAILURE;
	}
    }

  return SUCCESS;
}


/* Check for default initializer; sym->value is not enough
   as it is also set for EXPR_NULL of allocatables.  */

bool
gfc_has_default_initializer (gfc_symbol *der)
{
  gfc_component *c;

  gcc_assert (der->attr.flavor == FL_DERIVED);
  for (c = der->components; c; c = c->next)
    if (c->ts.type == BT_DERIVED)
      {
        if (!c->attr.pointer
	     && gfc_has_default_initializer (c->ts.u.derived))
	  return true;
	if (c->attr.pointer && c->initializer)
	  return true;
      }
    else
      {
        if (c->initializer)
	  return true;
      }

  return false;
}


/* Get an expression for a default initializer.  */

gfc_expr *
gfc_default_initializer (gfc_typespec *ts)
{
  gfc_expr *init;
  gfc_component *comp;

  /* See if we have a default initializer in this, but not in nested
     types (otherwise we could use gfc_has_default_initializer()).  */
  for (comp = ts->u.derived->components; comp; comp = comp->next)
    if (comp->initializer || comp->attr.allocatable
	|| (comp->ts.type == BT_CLASS && CLASS_DATA (comp)
	    && CLASS_DATA (comp)->attr.allocatable))
      break;

  if (!comp)
    return NULL;

  init = gfc_get_structure_constructor_expr (ts->type, ts->kind,
					     &ts->u.derived->declared_at);
  init->ts = *ts;

  for (comp = ts->u.derived->components; comp; comp = comp->next)
    {
      gfc_constructor *ctor = gfc_constructor_get();

      if (comp->initializer)
	{
	  ctor->expr = gfc_copy_expr (comp->initializer);
	  if ((comp->ts.type != comp->initializer->ts.type
	       || comp->ts.kind != comp->initializer->ts.kind)
	      && !comp->attr.pointer && !comp->attr.proc_pointer)
	    gfc_convert_type_warn (ctor->expr, &comp->ts, 2, false);
	}

      if (comp->attr.allocatable
	  || (comp->ts.type == BT_CLASS && CLASS_DATA (comp)->attr.allocatable))
	{
	  ctor->expr = gfc_get_expr ();
	  ctor->expr->expr_type = EXPR_NULL;
	  ctor->expr->ts = comp->ts;
	}

      gfc_constructor_append (&init->value.constructor, ctor);
    }

  return init;
}


/* Given a symbol, create an expression node with that symbol as a
   variable. If the symbol is array valued, setup a reference of the
   whole array.  */

gfc_expr *
gfc_get_variable_expr (gfc_symtree *var)
{
  gfc_expr *e;

  e = gfc_get_expr ();
  e->expr_type = EXPR_VARIABLE;
  e->symtree = var;
  e->ts = var->n.sym->ts;

  if ((var->n.sym->as != NULL && var->n.sym->ts.type != BT_CLASS)
      || (var->n.sym->ts.type == BT_CLASS && CLASS_DATA (var->n.sym)
	  && CLASS_DATA (var->n.sym)->as))
    {
      e->rank = var->n.sym->ts.type == BT_CLASS
		? CLASS_DATA (var->n.sym)->as->rank : var->n.sym->as->rank;
      e->ref = gfc_get_ref ();
      e->ref->type = REF_ARRAY;
      e->ref->u.ar.type = AR_FULL;
      e->ref->u.ar.as = gfc_copy_array_spec (var->n.sym->ts.type == BT_CLASS
					     ? CLASS_DATA (var->n.sym)->as
					     : var->n.sym->as);
    }

  return e;
}


/* Adds a full array reference to an expression, as needed.  */

void
gfc_add_full_array_ref (gfc_expr *e, gfc_array_spec *as)
{
  gfc_ref *ref;
  for (ref = e->ref; ref; ref = ref->next)
    if (!ref->next)
      break;
  if (ref)
    {
      ref->next = gfc_get_ref ();
      ref = ref->next;
    }
  else
    {
      e->ref = gfc_get_ref ();
      ref = e->ref;
    }
  ref->type = REF_ARRAY;
  ref->u.ar.type = AR_FULL;
  ref->u.ar.dimen = e->rank;
  ref->u.ar.where = e->where;
  ref->u.ar.as = as;
}


gfc_expr *
gfc_lval_expr_from_sym (gfc_symbol *sym)
{
  gfc_expr *lval;
  lval = gfc_get_expr ();
  lval->expr_type = EXPR_VARIABLE;
  lval->where = sym->declared_at;
  lval->ts = sym->ts;
  lval->symtree = gfc_find_symtree (sym->ns->sym_root, sym->name);

  /* It will always be a full array.  */
  lval->rank = sym->as ? sym->as->rank : 0;
  if (lval->rank)
    gfc_add_full_array_ref (lval, sym->ts.type == BT_CLASS ?
			    CLASS_DATA (sym)->as : sym->as);
  return lval;
}


/* Returns the array_spec of a full array expression.  A NULL is
   returned otherwise.  */
gfc_array_spec *
gfc_get_full_arrayspec_from_expr (gfc_expr *expr)
{
  gfc_array_spec *as;
  gfc_ref *ref;

  if (expr->rank == 0)
    return NULL;

  /* Follow any component references.  */
  if (expr->expr_type == EXPR_VARIABLE
      || expr->expr_type == EXPR_CONSTANT)
    {
      as = expr->symtree->n.sym->as;
      for (ref = expr->ref; ref; ref = ref->next)
	{
	  switch (ref->type)
	    {
	    case REF_COMPONENT:
	      as = ref->u.c.component->as;
	      continue;

	    case REF_SUBSTRING:
	      continue;

	    case REF_ARRAY:
	      {
		switch (ref->u.ar.type)
		  {
		  case AR_ELEMENT:
		  case AR_SECTION:
		  case AR_UNKNOWN:
		    as = NULL;
		    continue;

		  case AR_FULL:
		    break;
		  }
		break;
	      }
	    }
	}
    }
  else
    as = NULL;

  return as;
}


/* General expression traversal function.  */

bool
gfc_traverse_expr (gfc_expr *expr, gfc_symbol *sym,
		   bool (*func)(gfc_expr *, gfc_symbol *, int*),
		   int f)
{
  gfc_array_ref ar;
  gfc_ref *ref;
  gfc_actual_arglist *args;
  gfc_constructor *c;
  int i;

  if (!expr)
    return false;

  if ((*func) (expr, sym, &f))
    return true;

  if (expr->ts.type == BT_CHARACTER
	&& expr->ts.u.cl
	&& expr->ts.u.cl->length
	&& expr->ts.u.cl->length->expr_type != EXPR_CONSTANT
	&& gfc_traverse_expr (expr->ts.u.cl->length, sym, func, f))
    return true;

  switch (expr->expr_type)
    {
    case EXPR_PPC:
    case EXPR_COMPCALL:
    case EXPR_FUNCTION:
      for (args = expr->value.function.actual; args; args = args->next)
	{
	  if (gfc_traverse_expr (args->expr, sym, func, f))
	    return true;
	}
      break;

    case EXPR_VARIABLE:
    case EXPR_CONSTANT:
    case EXPR_NULL:
    case EXPR_SUBSTRING:
      break;

    case EXPR_STRUCTURE:
    case EXPR_ARRAY:
      for (c = gfc_constructor_first (expr->value.constructor);
	   c; c = gfc_constructor_next (c))
	{
	  if (gfc_traverse_expr (c->expr, sym, func, f))
	    return true;
	  if (c->iterator)
	    {
	      if (gfc_traverse_expr (c->iterator->var, sym, func, f))
		return true;
	      if (gfc_traverse_expr (c->iterator->start, sym, func, f))
		return true;
	      if (gfc_traverse_expr (c->iterator->end, sym, func, f))
		return true;
	      if (gfc_traverse_expr (c->iterator->step, sym, func, f))
		return true;
	    }
	}
      break;

    case EXPR_OP:
      if (gfc_traverse_expr (expr->value.op.op1, sym, func, f))
	return true;
      if (gfc_traverse_expr (expr->value.op.op2, sym, func, f))
	return true;
      break;

    default:
      gcc_unreachable ();
      break;
    }

  ref = expr->ref;
  while (ref != NULL)
    {
      switch (ref->type)
	{
	case  REF_ARRAY:
	  ar = ref->u.ar;
	  for (i = 0; i < GFC_MAX_DIMENSIONS; i++)
	    {
	      if (gfc_traverse_expr (ar.start[i], sym, func, f))
		return true;
	      if (gfc_traverse_expr (ar.end[i], sym, func, f))
		return true;
	      if (gfc_traverse_expr (ar.stride[i], sym, func, f))
		return true;
	    }
	  break;

	case REF_SUBSTRING:
	  if (gfc_traverse_expr (ref->u.ss.start, sym, func, f))
	    return true;
	  if (gfc_traverse_expr (ref->u.ss.end, sym, func, f))
	    return true;
	  break;

	case REF_COMPONENT:
	  if (ref->u.c.component->ts.type == BT_CHARACTER
		&& ref->u.c.component->ts.u.cl
		&& ref->u.c.component->ts.u.cl->length
		&& ref->u.c.component->ts.u.cl->length->expr_type
		     != EXPR_CONSTANT
		&& gfc_traverse_expr (ref->u.c.component->ts.u.cl->length,
				      sym, func, f))
	    return true;

	  if (ref->u.c.component->as)
	    for (i = 0; i < ref->u.c.component->as->rank
			    + ref->u.c.component->as->corank; i++)
	      {
		if (gfc_traverse_expr (ref->u.c.component->as->lower[i],
				       sym, func, f))
		  return true;
		if (gfc_traverse_expr (ref->u.c.component->as->upper[i],
				       sym, func, f))
		  return true;
	      }
	  break;

	default:
	  gcc_unreachable ();
	}
      ref = ref->next;
    }
  return false;
}

/* Traverse expr, marking all EXPR_VARIABLE symbols referenced.  */

static bool
expr_set_symbols_referenced (gfc_expr *expr,
			     gfc_symbol *sym ATTRIBUTE_UNUSED,
			     int *f ATTRIBUTE_UNUSED)
{
  if (expr->expr_type != EXPR_VARIABLE)
    return false;
  gfc_set_sym_referenced (expr->symtree->n.sym);
  return false;
}

void
gfc_expr_set_symbols_referenced (gfc_expr *expr)
{
  gfc_traverse_expr (expr, NULL, expr_set_symbols_referenced, 0);
}


/* Determine if an expression is a procedure pointer component and return
   the component in that case.  Otherwise return NULL.  */

gfc_component *
gfc_get_proc_ptr_comp (gfc_expr *expr)
{
  gfc_ref *ref;

  if (!expr || !expr->ref)
    return NULL;

  ref = expr->ref;
  while (ref->next)
    ref = ref->next;

  if (ref->type == REF_COMPONENT
      && ref->u.c.component->attr.proc_pointer)
    return ref->u.c.component;

  return NULL;
}


/* Determine if an expression is a procedure pointer component.  */

bool
gfc_is_proc_ptr_comp (gfc_expr *expr)
{
  return (gfc_get_proc_ptr_comp (expr) != NULL);
}


/* Walk an expression tree and check each variable encountered for being typed.
   If strict is not set, a top-level variable is tolerated untyped in -std=gnu
   mode as is a basic arithmetic expression using those; this is for things in
   legacy-code like:

     INTEGER :: arr(n), n
     INTEGER :: arr(n + 1), n

   The namespace is needed for IMPLICIT typing.  */

static gfc_namespace* check_typed_ns;

static bool
expr_check_typed_help (gfc_expr* e, gfc_symbol* sym ATTRIBUTE_UNUSED,
                       int* f ATTRIBUTE_UNUSED)
{
  gfc_try t;

  if (e->expr_type != EXPR_VARIABLE)
    return false;

  gcc_assert (e->symtree);
  t = gfc_check_symbol_typed (e->symtree->n.sym, check_typed_ns,
                              true, e->where);

  return (t == FAILURE);
}

gfc_try
gfc_expr_check_typed (gfc_expr* e, gfc_namespace* ns, bool strict)
{
  bool error_found;

  /* If this is a top-level variable or EXPR_OP, do the check with strict given
     to us.  */
  if (!strict)
    {
      if (e->expr_type == EXPR_VARIABLE && !e->ref)
	return gfc_check_symbol_typed (e->symtree->n.sym, ns, strict, e->where);

      if (e->expr_type == EXPR_OP)
	{
	  gfc_try t = SUCCESS;

	  gcc_assert (e->value.op.op1);
	  t = gfc_expr_check_typed (e->value.op.op1, ns, strict);

	  if (t == SUCCESS && e->value.op.op2)
	    t = gfc_expr_check_typed (e->value.op.op2, ns, strict);

	  return t;
	}
    }

  /* Otherwise, walk the expression and do it strictly.  */
  check_typed_ns = ns;
  error_found = gfc_traverse_expr (e, NULL, &expr_check_typed_help, 0);

  return error_found ? FAILURE : SUCCESS;
}


bool
gfc_ref_this_image (gfc_ref *ref)
{
  int n;

  gcc_assert (ref->type == REF_ARRAY && ref->u.ar.codimen > 0);

  for (n = ref->u.ar.dimen; n < ref->u.ar.dimen + ref->u.ar.codimen; n++)
    if (ref->u.ar.dimen_type[n] != DIMEN_THIS_IMAGE)
      return false;

  return true;
}


bool
gfc_is_coindexed (gfc_expr *e)
{
  gfc_ref *ref;

  for (ref = e->ref; ref; ref = ref->next)
    if (ref->type == REF_ARRAY && ref->u.ar.codimen > 0)
      return !gfc_ref_this_image (ref);

  return false;
}


/* Coarrays are variables with a corank but not being coindexed. However, also
   the following is a coarray: A subobject of a coarray is a coarray if it does
   not have any cosubscripts, vector subscripts, allocatable component
   selection, or pointer component selection. (F2008, 2.4.7)  */

bool
gfc_is_coarray (gfc_expr *e)
{
  gfc_ref *ref;
  gfc_symbol *sym;
  gfc_component *comp;
  bool coindexed;
  bool coarray;
  int i;

  if (e->expr_type != EXPR_VARIABLE)
    return false;

  coindexed = false;
  sym = e->symtree->n.sym;

  if (sym->ts.type == BT_CLASS && sym->attr.class_ok)
    coarray = CLASS_DATA (sym)->attr.codimension;
  else
    coarray = sym->attr.codimension;

  for (ref = e->ref; ref; ref = ref->next)
    switch (ref->type)
    {
      case REF_COMPONENT:
	comp = ref->u.c.component;
	if (comp->ts.type == BT_CLASS && comp->attr.class_ok
	    && (CLASS_DATA (comp)->attr.class_pointer
		|| CLASS_DATA (comp)->attr.allocatable))
	  {
	    coindexed = false;
	    coarray = CLASS_DATA (comp)->attr.codimension;
	  }
        else if (comp->attr.pointer || comp->attr.allocatable)
	  {
	    coindexed = false;
	    coarray = comp->attr.codimension;
	  }
        break;

     case REF_ARRAY:
	if (!coarray)
	  break;

	if (ref->u.ar.codimen > 0 && !gfc_ref_this_image (ref))
	  {
	    coindexed = true;
	    break;
	  }

	for (i = 0; i < ref->u.ar.dimen; i++)
	  if (ref->u.ar.dimen_type[i] == DIMEN_VECTOR)
	    {
	      coarray = false;
	      break;
	    }
	break;

     case REF_SUBSTRING:
	break;
    }

  return coarray && !coindexed;
}


int
gfc_get_corank (gfc_expr *e)
{
  int corank;
  gfc_ref *ref;

  if (!gfc_is_coarray (e))
    return 0;

  if (e->ts.type == BT_CLASS && e->ts.u.derived->components)
    corank = e->ts.u.derived->components->as
	     ? e->ts.u.derived->components->as->corank : 0;
  else
    corank = e->symtree->n.sym->as ? e->symtree->n.sym->as->corank : 0;

  for (ref = e->ref; ref; ref = ref->next)
    {
      if (ref->type == REF_ARRAY)
	corank = ref->u.ar.as->corank;
      gcc_assert (ref->type != REF_SUBSTRING);
    }

  return corank;
}


/* Check whether the expression has an ultimate allocatable component.
   Being itself allocatable does not count.  */
bool
gfc_has_ultimate_allocatable (gfc_expr *e)
{
  gfc_ref *ref, *last = NULL;

  if (e->expr_type != EXPR_VARIABLE)
    return false;

  for (ref = e->ref; ref; ref = ref->next)
    if (ref->type == REF_COMPONENT)
      last = ref;

  if (last && last->u.c.component->ts.type == BT_CLASS)
    return CLASS_DATA (last->u.c.component)->attr.alloc_comp;
  else if (last && last->u.c.component->ts.type == BT_DERIVED)
    return last->u.c.component->ts.u.derived->attr.alloc_comp;
  else if (last)
    return false;

  if (e->ts.type == BT_CLASS)
    return CLASS_DATA (e)->attr.alloc_comp;
  else if (e->ts.type == BT_DERIVED)
    return e->ts.u.derived->attr.alloc_comp;
  else
    return false;
}


/* Check whether the expression has an pointer component.
   Being itself a pointer does not count.  */
bool
gfc_has_ultimate_pointer (gfc_expr *e)
{
  gfc_ref *ref, *last = NULL;

  if (e->expr_type != EXPR_VARIABLE)
    return false;

  for (ref = e->ref; ref; ref = ref->next)
    if (ref->type == REF_COMPONENT)
      last = ref;

  if (last && last->u.c.component->ts.type == BT_CLASS)
    return CLASS_DATA (last->u.c.component)->attr.pointer_comp;
  else if (last && last->u.c.component->ts.type == BT_DERIVED)
    return last->u.c.component->ts.u.derived->attr.pointer_comp;
  else if (last)
    return false;

  if (e->ts.type == BT_CLASS)
    return CLASS_DATA (e)->attr.pointer_comp;
  else if (e->ts.type == BT_DERIVED)
    return e->ts.u.derived->attr.pointer_comp;
  else
    return false;
}


/* Check whether an expression is "simply contiguous", cf. F2008, 6.5.4.
   Note: A scalar is not regarded as "simply contiguous" by the standard.
   if bool is not strict, some further checks are done - for instance,
   a "(::1)" is accepted.  */

bool
gfc_is_simply_contiguous (gfc_expr *expr, bool strict)
{
  bool colon;
  int i;
  gfc_array_ref *ar = NULL;
  gfc_ref *ref, *part_ref = NULL;
  gfc_symbol *sym;

  if (expr->expr_type == EXPR_FUNCTION)
    return expr->value.function.esym
	   ? expr->value.function.esym->result->attr.contiguous : false;
  else if (expr->expr_type != EXPR_VARIABLE)
    return false;

  if (expr->rank == 0)
    return false;

  for (ref = expr->ref; ref; ref = ref->next)
    {
      if (ar)
	return false; /* Array shall be last part-ref. */

      if (ref->type == REF_COMPONENT)
	part_ref  = ref;
      else if (ref->type == REF_SUBSTRING)
	return false;
      else if (ref->u.ar.type != AR_ELEMENT)
	ar = &ref->u.ar;
    }

  sym = expr->symtree->n.sym;
  if (expr->ts.type != BT_CLASS
	&& ((part_ref
		&& !part_ref->u.c.component->attr.contiguous
		&& part_ref->u.c.component->attr.pointer)
	    || (!part_ref
		&& !sym->attr.contiguous
		&& (sym->attr.pointer
		    || sym->as->type == AS_ASSUMED_RANK
		    || sym->as->type == AS_ASSUMED_SHAPE))))
    return false;

  if (!ar || ar->type == AR_FULL)
    return true;

  gcc_assert (ar->type == AR_SECTION);

  /* Check for simply contiguous array */
  colon = true;
  for (i = 0; i < ar->dimen; i++)
    {
      if (ar->dimen_type[i] == DIMEN_VECTOR)
	return false;

      if (ar->dimen_type[i] == DIMEN_ELEMENT)
	{
	  colon = false;
	  continue;
	}

      gcc_assert (ar->dimen_type[i] == DIMEN_RANGE);


      /* If the previous section was not contiguous, that's an error,
	 unless we have effective only one element and checking is not
	 strict.  */
      if (!colon && (strict || !ar->start[i] || !ar->end[i]
		     || ar->start[i]->expr_type != EXPR_CONSTANT
		     || ar->end[i]->expr_type != EXPR_CONSTANT
		     || mpz_cmp (ar->start[i]->value.integer,
				 ar->end[i]->value.integer) != 0))
	return false;

      /* Following the standard, "(::1)" or - if known at compile time -
	 "(lbound:ubound)" are not simply contiguous; if strict
	 is false, they are regarded as simply contiguous.  */
      if (ar->stride[i] && (strict || ar->stride[i]->expr_type != EXPR_CONSTANT
			    || ar->stride[i]->ts.type != BT_INTEGER
			    || mpz_cmp_si (ar->stride[i]->value.integer, 1) != 0))
	return false;

      if (ar->start[i]
	  && (strict || ar->start[i]->expr_type != EXPR_CONSTANT
	      || !ar->as->lower[i]
	      || ar->as->lower[i]->expr_type != EXPR_CONSTANT
	      || mpz_cmp (ar->start[i]->value.integer,
			  ar->as->lower[i]->value.integer) != 0))
	colon = false;

      if (ar->end[i]
	  && (strict || ar->end[i]->expr_type != EXPR_CONSTANT
	      || !ar->as->upper[i]
	      || ar->as->upper[i]->expr_type != EXPR_CONSTANT
	      || mpz_cmp (ar->end[i]->value.integer,
			  ar->as->upper[i]->value.integer) != 0))
	colon = false;
    }

  return true;
}


/* Build call to an intrinsic procedure.  The number of arguments has to be
   passed (rather than ending the list with a NULL value) because we may
   want to add arguments but with a NULL-expression.  */

gfc_expr*
gfc_build_intrinsic_call (gfc_namespace *ns, gfc_isym_id id, const char* name,
			  locus where, unsigned numarg, ...)
{
  gfc_expr* result;
  gfc_actual_arglist* atail;
  gfc_intrinsic_sym* isym;
  va_list ap;
  unsigned i;
  const char *mangled_name = gfc_get_string (GFC_PREFIX ("%s"), name);

  isym = gfc_intrinsic_function_by_id (id);
  gcc_assert (isym);

  result = gfc_get_expr ();
  result->expr_type = EXPR_FUNCTION;
  result->ts = isym->ts;
  result->where = where;
  result->value.function.name = mangled_name;
  result->value.function.isym = isym;

  gfc_get_sym_tree (mangled_name, ns, &result->symtree, false);
  gfc_commit_symbol (result->symtree->n.sym);
  gcc_assert (result->symtree
	      && (result->symtree->n.sym->attr.flavor == FL_PROCEDURE
		  || result->symtree->n.sym->attr.flavor == FL_UNKNOWN));
  result->symtree->n.sym->intmod_sym_id = id;
  result->symtree->n.sym->attr.flavor = FL_PROCEDURE;
  result->symtree->n.sym->attr.intrinsic = 1;

  va_start (ap, numarg);
  atail = NULL;
  for (i = 0; i < numarg; ++i)
    {
      if (atail)
	{
	  atail->next = gfc_get_actual_arglist ();
	  atail = atail->next;
	}
      else
	atail = result->value.function.actual = gfc_get_actual_arglist ();

      atail->expr = va_arg (ap, gfc_expr*);
    }
  va_end (ap);

  return result;
}


/* Check if an expression may appear in a variable definition context
   (F2008, 16.6.7) or pointer association context (F2008, 16.6.8).
   This is called from the various places when resolving
   the pieces that make up such a context.
   If own_scope is true (applies to, e.g., ac-implied-do/data-implied-do
   variables), some checks are not performed.

   Optionally, a possible error message can be suppressed if context is NULL
   and just the return status (SUCCESS / FAILURE) be requested.  */

gfc_try
gfc_check_vardef_context (gfc_expr* e, bool pointer, bool alloc_obj,
			  bool own_scope, const char* context)
{
  gfc_symbol* sym = NULL;
  bool is_pointer;
  bool check_intentin;
  bool ptr_component;
  bool unlimited;
  symbol_attribute attr;
  gfc_ref* ref;

  if (e->expr_type == EXPR_VARIABLE)
    {
      gcc_assert (e->symtree);
      sym = e->symtree->n.sym;
    }
  else if (e->expr_type == EXPR_FUNCTION)
    {
      gcc_assert (e->symtree);
      sym = e->value.function.esym ? e->value.function.esym : e->symtree->n.sym;
    }

  unlimited = e->ts.type == BT_CLASS && UNLIMITED_POLY (sym);

  attr = gfc_expr_attr (e);
  if (!pointer && e->expr_type == EXPR_FUNCTION && attr.pointer)
    {
      if (!(gfc_option.allow_std & GFC_STD_F2008))
	{
	  if (context)
	    gfc_error ("Fortran 2008: Pointer functions in variable definition"
		       " context (%s) at %L", context, &e->where);
	  return FAILURE;
	}
    }
  else if (e->expr_type != EXPR_VARIABLE)
    {
      if (context)
	gfc_error ("Non-variable expression in variable definition context (%s)"
		   " at %L", context, &e->where);
      return FAILURE;
    }

  if (!pointer && sym->attr.flavor == FL_PARAMETER)
    {
      if (context)
	gfc_error ("Named constant '%s' in variable definition context (%s)"
		   " at %L", sym->name, context, &e->where);
      return FAILURE;
    }
  if (!pointer && sym->attr.flavor != FL_VARIABLE
      && !(sym->attr.flavor == FL_PROCEDURE && sym == sym->result)
      && !(sym->attr.flavor == FL_PROCEDURE && sym->attr.proc_pointer))
    {
      if (context)
	gfc_error ("'%s' in variable definition context (%s) at %L is not"
		   " a variable", sym->name, context, &e->where);
      return FAILURE;
    }

  /* Find out whether the expr is a pointer; this also means following
     component references to the last one.  */
  is_pointer = (attr.pointer || attr.proc_pointer);
  if (pointer && !is_pointer && !unlimited)
    {
      if (context)
	gfc_error ("Non-POINTER in pointer association context (%s)"
		   " at %L", context, &e->where);
      return FAILURE;
    }

  /* F2008, C1303.  */
  if (!alloc_obj
      && (attr.lock_comp
	  || (e->ts.type == BT_DERIVED
	      && e->ts.u.derived->from_intmod == INTMOD_ISO_FORTRAN_ENV
	      && e->ts.u.derived->intmod_sym_id == ISOFORTRAN_LOCK_TYPE)))
    {
      if (context)
	gfc_error ("LOCK_TYPE in variable definition context (%s) at %L",
		   context, &e->where);
      return FAILURE;
    }

  /* INTENT(IN) dummy argument.  Check this, unless the object itself is the
     component of sub-component of a pointer; we need to distinguish
     assignment to a pointer component from pointer-assignment to a pointer
     component.  Note that (normal) assignment to procedure pointers is not
     possible.  */
  check_intentin = !own_scope;
  ptr_component = (sym->ts.type == BT_CLASS && CLASS_DATA (sym))
		  ? CLASS_DATA (sym)->attr.class_pointer : sym->attr.pointer;
  for (ref = e->ref; ref && check_intentin; ref = ref->next)
    {
      if (ptr_component && ref->type == REF_COMPONENT)
	check_intentin = false;
      if (ref->type == REF_COMPONENT && ref->u.c.component->attr.pointer)
	{
	  ptr_component = true;
	  if (!pointer)
	    check_intentin = false;
	}
    }
  if (check_intentin && sym->attr.intent == INTENT_IN)
    {
      if (pointer && is_pointer)
	{
	  if (context)
	    gfc_error ("Dummy argument '%s' with INTENT(IN) in pointer"
		       " association context (%s) at %L",
		       sym->name, context, &e->where);
	  return FAILURE;
	}
      if (!pointer && !is_pointer && !sym->attr.pointer)
	{
	  if (context)
	    gfc_error ("Dummy argument '%s' with INTENT(IN) in variable"
		       " definition context (%s) at %L",
		       sym->name, context, &e->where);
	  return FAILURE;
	}
    }

  /* PROTECTED and use-associated.  */
  if (sym->attr.is_protected && sym->attr.use_assoc && check_intentin)
    {
      if (pointer && is_pointer)
	{
	  if (context)
	    gfc_error ("Variable '%s' is PROTECTED and can not appear in a"
		       " pointer association context (%s) at %L",
		       sym->name, context, &e->where);
	  return FAILURE;
	}
      if (!pointer && !is_pointer)
	{
	  if (context)
	    gfc_error ("Variable '%s' is PROTECTED and can not appear in a"
		       " variable definition context (%s) at %L",
		       sym->name, context, &e->where);
	  return FAILURE;
	}
    }

  /* Variable not assignable from a PURE procedure but appears in
     variable definition context.  */
  if (!pointer && !own_scope && gfc_pure (NULL) && gfc_impure_variable (sym))
    {
      if (context)
	gfc_error ("Variable '%s' can not appear in a variable definition"
		   " context (%s) at %L in PURE procedure",
		   sym->name, context, &e->where);
      return FAILURE;
    }

  if (!pointer && context && gfc_implicit_pure (NULL)
      && gfc_impure_variable (sym))
    {
      gfc_namespace *ns;
      gfc_symbol *sym;

      for (ns = gfc_current_ns; ns; ns = ns->parent)
	{
	  sym = ns->proc_name;
	  if (sym == NULL)
	    break;
	  if (sym->attr.flavor == FL_PROCEDURE)
	    {
	      sym->attr.implicit_pure = 0;
	      break;
	    }
	}
    }
  /* Check variable definition context for associate-names.  */
  if (!pointer && sym->assoc)
    {
      const char* name;
      gfc_association_list* assoc;

      gcc_assert (sym->assoc->target);

      /* If this is a SELECT TYPE temporary (the association is used internally
	 for SELECT TYPE), silently go over to the target.  */
      if (sym->attr.select_type_temporary)
	{
	  gfc_expr* t = sym->assoc->target;

	  gcc_assert (t->expr_type == EXPR_VARIABLE);
	  name = t->symtree->name;

	  if (t->symtree->n.sym->assoc)
	    assoc = t->symtree->n.sym->assoc;
	  else
	    assoc = sym->assoc;
	}
      else
	{
	  name = sym->name;
	  assoc = sym->assoc;
	}
      gcc_assert (name && assoc);

      /* Is association to a valid variable?  */
      if (!assoc->variable)
	{
	  if (context)
	    {
	      if (assoc->target->expr_type == EXPR_VARIABLE)
		gfc_error ("'%s' at %L associated to vector-indexed target can"
			   " not be used in a variable definition context (%s)",
			   name, &e->where, context);
	      else
		gfc_error ("'%s' at %L associated to expression can"
			   " not be used in a variable definition context (%s)",
			   name, &e->where, context);
	    }
	  return FAILURE;
	}

      /* Target must be allowed to appear in a variable definition context.  */
      if (gfc_check_vardef_context (assoc->target, pointer, false, false, NULL)
	  == FAILURE)
	{
	  if (context)
	    gfc_error ("Associate-name '%s' can not appear in a variable"
		       " definition context (%s) at %L because its target"
		       " at %L can not, either",
		       name, context, &e->where,
		       &assoc->target->where);
	  return FAILURE;
	}
    }

  return SUCCESS;
}<|MERGE_RESOLUTION|>--- conflicted
+++ resolved
@@ -3555,8 +3555,6 @@
 	  return FAILURE;
 	}
 
-<<<<<<< HEAD
-=======
       /* Check F2008Cor2, C729.  */
       if (!s2->attr.intrinsic && s2->attr.if_source == IFSRC_UNKNOWN
 	  && !s2->attr.external && !s2->attr.subroutine && !s2->attr.function)
@@ -3567,7 +3565,6 @@
 	  return FAILURE;
 	}
 
->>>>>>> 7efa81b3
       return SUCCESS;
     }
 
