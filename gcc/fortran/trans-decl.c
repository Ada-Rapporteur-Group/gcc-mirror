/* Backend function setup
   Copyright (C) 2002-2016 Free Software Foundation, Inc.
   Contributed by Paul Brook

This file is part of GCC.

GCC is free software; you can redistribute it and/or modify it under
the terms of the GNU General Public License as published by the Free
Software Foundation; either version 3, or (at your option) any later
version.

GCC is distributed in the hope that it will be useful, but WITHOUT ANY
WARRANTY; without even the implied warranty of MERCHANTABILITY or
FITNESS FOR A PARTICULAR PURPOSE.  See the GNU General Public License
for more details.

You should have received a copy of the GNU General Public License
along with GCC; see the file COPYING3.  If not see
<http://www.gnu.org/licenses/>.  */

/* trans-decl.c -- Handling of backend function and variable decls, etc */

#include "config.h"
#include "system.h"
#include "coretypes.h"
#include "target.h"
#include "function.h"
#include "tree.h"
#include "gfortran.h"
#include "gimple-expr.h"	/* For create_tmp_var_raw.  */
#include "trans.h"
#include "stringpool.h"
#include "cgraph.h"
#include "fold-const.h"
#include "stor-layout.h"
#include "varasm.h"
#include "attribs.h"
#include "tree-dump.h"
#include "toplev.h"	/* For announce_function.  */
#include "debug.h"
#include "constructor.h"
#include "trans-types.h"
#include "trans-array.h"
#include "trans-const.h"
/* Only for gfc_trans_code.  Shouldn't need to include this.  */
#include "trans-stmt.h"
#include "gomp-constants.h"

#define MAX_LABEL_VALUE 99999


/* Holds the result of the function if no result variable specified.  */

static GTY(()) tree current_fake_result_decl;
static GTY(()) tree parent_fake_result_decl;


/* Holds the variable DECLs for the current function.  */

static GTY(()) tree saved_function_decls;
static GTY(()) tree saved_parent_function_decls;

static hash_set<tree> *nonlocal_dummy_decl_pset;
static GTY(()) tree nonlocal_dummy_decls;

/* Holds the variable DECLs that are locals.  */

static GTY(()) tree saved_local_decls;

/* The namespace of the module we're currently generating.  Only used while
   outputting decls for module variables.  Do not rely on this being set.  */

static gfc_namespace *module_namespace;

/* The currently processed procedure symbol.  */
static gfc_symbol* current_procedure_symbol = NULL;

/* The currently processed module.  */
static struct module_htab_entry *cur_module;

/* With -fcoarray=lib: For generating the registering call
   of static coarrays.  */
static bool has_coarray_vars;
static stmtblock_t caf_init_block;


/* List of static constructor functions.  */

tree gfc_static_ctors;


/* Whether we've seen a symbol from an IEEE module in the namespace.  */
static int seen_ieee_symbol;

/* Function declarations for builtin library functions.  */

tree gfor_fndecl_pause_numeric;
tree gfor_fndecl_pause_string;
tree gfor_fndecl_stop_numeric;
tree gfor_fndecl_stop_numeric_f08;
tree gfor_fndecl_stop_string;
tree gfor_fndecl_error_stop_numeric;
tree gfor_fndecl_error_stop_string;
tree gfor_fndecl_runtime_error;
tree gfor_fndecl_runtime_error_at;
tree gfor_fndecl_runtime_warning_at;
tree gfor_fndecl_os_error;
tree gfor_fndecl_generate_error;
tree gfor_fndecl_set_args;
tree gfor_fndecl_set_fpe;
tree gfor_fndecl_set_options;
tree gfor_fndecl_set_convert;
tree gfor_fndecl_set_record_marker;
tree gfor_fndecl_set_max_subrecord_length;
tree gfor_fndecl_ctime;
tree gfor_fndecl_fdate;
tree gfor_fndecl_ttynam;
tree gfor_fndecl_in_pack;
tree gfor_fndecl_in_unpack;
tree gfor_fndecl_associated;
tree gfor_fndecl_system_clock4;
tree gfor_fndecl_system_clock8;
tree gfor_fndecl_ieee_procedure_entry;
tree gfor_fndecl_ieee_procedure_exit;


/* Coarray run-time library function decls.  */
tree gfor_fndecl_caf_init;
tree gfor_fndecl_caf_finalize;
tree gfor_fndecl_caf_this_image;
tree gfor_fndecl_caf_num_images;
tree gfor_fndecl_caf_register;
tree gfor_fndecl_caf_deregister;
tree gfor_fndecl_caf_get;
tree gfor_fndecl_caf_send;
tree gfor_fndecl_caf_sendget;
tree gfor_fndecl_caf_sync_all;
tree gfor_fndecl_caf_sync_memory;
tree gfor_fndecl_caf_sync_images;
tree gfor_fndecl_caf_stop_str;
tree gfor_fndecl_caf_stop_numeric;
tree gfor_fndecl_caf_error_stop;
tree gfor_fndecl_caf_error_stop_str;
tree gfor_fndecl_caf_atomic_def;
tree gfor_fndecl_caf_atomic_ref;
tree gfor_fndecl_caf_atomic_cas;
tree gfor_fndecl_caf_atomic_op;
tree gfor_fndecl_caf_lock;
tree gfor_fndecl_caf_unlock;
tree gfor_fndecl_caf_event_post;
tree gfor_fndecl_caf_event_wait;
tree gfor_fndecl_caf_event_query;
tree gfor_fndecl_co_broadcast;
tree gfor_fndecl_co_max;
tree gfor_fndecl_co_min;
tree gfor_fndecl_co_reduce;
tree gfor_fndecl_co_sum;


/* Math functions.  Many other math functions are handled in
   trans-intrinsic.c.  */

gfc_powdecl_list gfor_fndecl_math_powi[4][3];
tree gfor_fndecl_math_ishftc4;
tree gfor_fndecl_math_ishftc8;
tree gfor_fndecl_math_ishftc16;


/* String functions.  */

tree gfor_fndecl_compare_string;
tree gfor_fndecl_concat_string;
tree gfor_fndecl_string_len_trim;
tree gfor_fndecl_string_index;
tree gfor_fndecl_string_scan;
tree gfor_fndecl_string_verify;
tree gfor_fndecl_string_trim;
tree gfor_fndecl_string_minmax;
tree gfor_fndecl_adjustl;
tree gfor_fndecl_adjustr;
tree gfor_fndecl_select_string;
tree gfor_fndecl_compare_string_char4;
tree gfor_fndecl_concat_string_char4;
tree gfor_fndecl_string_len_trim_char4;
tree gfor_fndecl_string_index_char4;
tree gfor_fndecl_string_scan_char4;
tree gfor_fndecl_string_verify_char4;
tree gfor_fndecl_string_trim_char4;
tree gfor_fndecl_string_minmax_char4;
tree gfor_fndecl_adjustl_char4;
tree gfor_fndecl_adjustr_char4;
tree gfor_fndecl_select_string_char4;


/* Conversion between character kinds.  */
tree gfor_fndecl_convert_char1_to_char4;
tree gfor_fndecl_convert_char4_to_char1;


/* Other misc. runtime library functions.  */
tree gfor_fndecl_size0;
tree gfor_fndecl_size1;
tree gfor_fndecl_iargc;

/* Intrinsic functions implemented in Fortran.  */
tree gfor_fndecl_sc_kind;
tree gfor_fndecl_si_kind;
tree gfor_fndecl_sr_kind;

/* BLAS gemm functions.  */
tree gfor_fndecl_sgemm;
tree gfor_fndecl_dgemm;
tree gfor_fndecl_cgemm;
tree gfor_fndecl_zgemm;


static void
gfc_add_decl_to_parent_function (tree decl)
{
  gcc_assert (decl);
  DECL_CONTEXT (decl) = DECL_CONTEXT (current_function_decl);
  DECL_NONLOCAL (decl) = 1;
  DECL_CHAIN (decl) = saved_parent_function_decls;
  saved_parent_function_decls = decl;
}

void
gfc_add_decl_to_function (tree decl)
{
  gcc_assert (decl);
  TREE_USED (decl) = 1;
  DECL_CONTEXT (decl) = current_function_decl;
  DECL_CHAIN (decl) = saved_function_decls;
  saved_function_decls = decl;
}

static void
add_decl_as_local (tree decl)
{
  gcc_assert (decl);
  TREE_USED (decl) = 1;
  DECL_CONTEXT (decl) = current_function_decl;
  DECL_CHAIN (decl) = saved_local_decls;
  saved_local_decls = decl;
}


/* Build a  backend label declaration.  Set TREE_USED for named labels.
   The context of the label is always the current_function_decl.  All
   labels are marked artificial.  */

tree
gfc_build_label_decl (tree label_id)
{
  /* 2^32 temporaries should be enough.  */
  static unsigned int tmp_num = 1;
  tree label_decl;
  char *label_name;

  if (label_id == NULL_TREE)
    {
      /* Build an internal label name.  */
      ASM_FORMAT_PRIVATE_NAME (label_name, "L", tmp_num++);
      label_id = get_identifier (label_name);
    }
  else
    label_name = NULL;

  /* Build the LABEL_DECL node. Labels have no type.  */
  label_decl = build_decl (input_location,
			   LABEL_DECL, label_id, void_type_node);
  DECL_CONTEXT (label_decl) = current_function_decl;
  DECL_MODE (label_decl) = VOIDmode;

  /* We always define the label as used, even if the original source
     file never references the label.  We don't want all kinds of
     spurious warnings for old-style Fortran code with too many
     labels.  */
  TREE_USED (label_decl) = 1;

  DECL_ARTIFICIAL (label_decl) = 1;
  return label_decl;
}


/* Set the backend source location of a decl.  */

void
gfc_set_decl_location (tree decl, locus * loc)
{
  DECL_SOURCE_LOCATION (decl) = loc->lb->location;
}


/* Return the backend label declaration for a given label structure,
   or create it if it doesn't exist yet.  */

tree
gfc_get_label_decl (gfc_st_label * lp)
{
  if (lp->backend_decl)
    return lp->backend_decl;
  else
    {
      char label_name[GFC_MAX_SYMBOL_LEN + 1];
      tree label_decl;

      /* Validate the label declaration from the front end.  */
      gcc_assert (lp != NULL && lp->value <= MAX_LABEL_VALUE);

      /* Build a mangled name for the label.  */
      sprintf (label_name, "__label_%.6d", lp->value);

      /* Build the LABEL_DECL node.  */
      label_decl = gfc_build_label_decl (get_identifier (label_name));

      /* Tell the debugger where the label came from.  */
      if (lp->value <= MAX_LABEL_VALUE)	/* An internal label.  */
	gfc_set_decl_location (label_decl, &lp->where);
      else
	DECL_ARTIFICIAL (label_decl) = 1;

      /* Store the label in the label list and return the LABEL_DECL.  */
      lp->backend_decl = label_decl;
      return label_decl;
    }
}


/* Convert a gfc_symbol to an identifier of the same name.  */

static tree
gfc_sym_identifier (gfc_symbol * sym)
{
  if (sym->attr.is_main_program && strcmp (sym->name, "main") == 0)
    return (get_identifier ("MAIN__"));
  else
    return (get_identifier (sym->name));
}


/* Construct mangled name from symbol name.  */

static tree
gfc_sym_mangled_identifier (gfc_symbol * sym)
{
  char name[GFC_MAX_MANGLED_SYMBOL_LEN + 1];

  /* Prevent the mangling of identifiers that have an assigned
     binding label (mainly those that are bind(c)).  */
  if (sym->attr.is_bind_c == 1 && sym->binding_label)
    return get_identifier (sym->binding_label);

  if (sym->module == NULL)
    return gfc_sym_identifier (sym);
  else
    {
      snprintf (name, sizeof name, "__%s_MOD_%s", sym->module, sym->name);
      return get_identifier (name);
    }
}


/* Construct mangled function name from symbol name.  */

static tree
gfc_sym_mangled_function_id (gfc_symbol * sym)
{
  int has_underscore;
  char name[GFC_MAX_MANGLED_SYMBOL_LEN + 1];

  /* It may be possible to simply use the binding label if it's
     provided, and remove the other checks.  Then we could use it
     for other things if we wished.  */
  if ((sym->attr.is_bind_c == 1 || sym->attr.is_iso_c == 1) &&
      sym->binding_label)
    /* use the binding label rather than the mangled name */
    return get_identifier (sym->binding_label);

  if ((sym->module == NULL || sym->attr.proc == PROC_EXTERNAL
      || (sym->module != NULL && (sym->attr.external
	    || sym->attr.if_source == IFSRC_IFBODY)))
      && !sym->attr.module_procedure)
    {
      /* Main program is mangled into MAIN__.  */
      if (sym->attr.is_main_program)
	return get_identifier ("MAIN__");

      /* Intrinsic procedures are never mangled.  */
      if (sym->attr.proc == PROC_INTRINSIC)
	return get_identifier (sym->name);

      if (flag_underscoring)
	{
	  has_underscore = strchr (sym->name, '_') != 0;
	  if (flag_second_underscore && has_underscore)
	    snprintf (name, sizeof name, "%s__", sym->name);
	  else
	    snprintf (name, sizeof name, "%s_", sym->name);
	  return get_identifier (name);
	}
      else
	return get_identifier (sym->name);
    }
  else
    {
      snprintf (name, sizeof name, "__%s_MOD_%s", sym->module, sym->name);
      return get_identifier (name);
    }
}


void
gfc_set_decl_assembler_name (tree decl, tree name)
{
  tree target_mangled = targetm.mangle_decl_assembler_name (decl, name);
  SET_DECL_ASSEMBLER_NAME (decl, target_mangled);
}


/* Returns true if a variable of specified size should go on the stack.  */

int
gfc_can_put_var_on_stack (tree size)
{
  unsigned HOST_WIDE_INT low;

  if (!INTEGER_CST_P (size))
    return 0;

  if (flag_max_stack_var_size < 0)
    return 1;

  if (!tree_fits_uhwi_p (size))
    return 0;

  low = TREE_INT_CST_LOW (size);
  if (low > (unsigned HOST_WIDE_INT) flag_max_stack_var_size)
    return 0;

/* TODO: Set a per-function stack size limit.  */

  return 1;
}


/* gfc_finish_cray_pointee sets DECL_VALUE_EXPR for a Cray pointee to
   an expression involving its corresponding pointer.  There are
   2 cases; one for variable size arrays, and one for everything else,
   because variable-sized arrays require one fewer level of
   indirection.  */

static void
gfc_finish_cray_pointee (tree decl, gfc_symbol *sym)
{
  tree ptr_decl = gfc_get_symbol_decl (sym->cp_pointer);
  tree value;

  /* Parameters need to be dereferenced.  */
  if (sym->cp_pointer->attr.dummy)
    ptr_decl = build_fold_indirect_ref_loc (input_location,
					ptr_decl);

  /* Check to see if we're dealing with a variable-sized array.  */
  if (sym->attr.dimension
      && TREE_CODE (TREE_TYPE (decl)) == POINTER_TYPE)
    {
      /* These decls will be dereferenced later, so we don't dereference
	 them here.  */
      value = convert (TREE_TYPE (decl), ptr_decl);
    }
  else
    {
      ptr_decl = convert (build_pointer_type (TREE_TYPE (decl)),
			  ptr_decl);
      value = build_fold_indirect_ref_loc (input_location,
				       ptr_decl);
    }

  SET_DECL_VALUE_EXPR (decl, value);
  DECL_HAS_VALUE_EXPR_P (decl) = 1;
  GFC_DECL_CRAY_POINTEE (decl) = 1;
}


/* Finish processing of a declaration without an initial value.  */

static void
gfc_finish_decl (tree decl)
{
  gcc_assert (TREE_CODE (decl) == PARM_DECL
	      || DECL_INITIAL (decl) == NULL_TREE);

  if (TREE_CODE (decl) != VAR_DECL)
    return;

  if (DECL_SIZE (decl) == NULL_TREE
      && TYPE_SIZE (TREE_TYPE (decl)) != NULL_TREE)
    layout_decl (decl, 0);

  /* A few consistency checks.  */
  /* A static variable with an incomplete type is an error if it is
     initialized. Also if it is not file scope. Otherwise, let it
     through, but if it is not `extern' then it may cause an error
     message later.  */
  /* An automatic variable with an incomplete type is an error.  */

  /* We should know the storage size.  */
  gcc_assert (DECL_SIZE (decl) != NULL_TREE
	      || (TREE_STATIC (decl)
		  ? (!DECL_INITIAL (decl) || !DECL_CONTEXT (decl))
		  : DECL_EXTERNAL (decl)));

  /* The storage size should be constant.  */
  gcc_assert ((!DECL_EXTERNAL (decl) && !TREE_STATIC (decl))
	      || !DECL_SIZE (decl)
	      || TREE_CODE (DECL_SIZE (decl)) == INTEGER_CST);
}


/* Handle setting of GFC_DECL_SCALAR* on DECL.  */

void
gfc_finish_decl_attrs (tree decl, symbol_attribute *attr)
{
  if (!attr->dimension && !attr->codimension)
    {
      /* Handle scalar allocatable variables.  */
      if (attr->allocatable)
	{
	  gfc_allocate_lang_decl (decl);
	  GFC_DECL_SCALAR_ALLOCATABLE (decl) = 1;
	}
      /* Handle scalar pointer variables.  */
      if (attr->pointer)
	{
	  gfc_allocate_lang_decl (decl);
	  GFC_DECL_SCALAR_POINTER (decl) = 1;
	}
    }
}


/* Apply symbol attributes to a variable, and add it to the function scope.  */

static void
gfc_finish_var_decl (tree decl, gfc_symbol * sym)
{
  tree new_type;

  /* Set DECL_VALUE_EXPR for Cray Pointees.  */
  if (sym->attr.cray_pointee)
    gfc_finish_cray_pointee (decl, sym);

  /* TREE_ADDRESSABLE means the address of this variable is actually needed.
     This is the equivalent of the TARGET variables.
     We also need to set this if the variable is passed by reference in a
     CALL statement.  */
  if (sym->attr.target)
    TREE_ADDRESSABLE (decl) = 1;

  /* If it wasn't used we wouldn't be getting it.  */
  TREE_USED (decl) = 1;

  if (sym->attr.flavor == FL_PARAMETER
      && (sym->attr.dimension || sym->ts.type == BT_DERIVED))
    TREE_READONLY (decl) = 1;

  /* Chain this decl to the pending declarations.  Don't do pushdecl()
     because this would add them to the current scope rather than the
     function scope.  */
  if (current_function_decl != NULL_TREE)
    {
      if (sym->ns->proc_name->backend_decl == current_function_decl
	  || sym->result == sym)
	gfc_add_decl_to_function (decl);
      else if (sym->ns->proc_name->attr.flavor == FL_LABEL)
	/* This is a BLOCK construct.  */
	add_decl_as_local (decl);
      else
	gfc_add_decl_to_parent_function (decl);
    }

  if (sym->attr.cray_pointee)
    return;

  if(sym->attr.is_bind_c == 1 && sym->binding_label)
    {
      /* We need to put variables that are bind(c) into the common
	 segment of the object file, because this is what C would do.
	 gfortran would typically put them in either the BSS or
	 initialized data segments, and only mark them as common if
	 they were part of common blocks.  However, if they are not put
	 into common space, then C cannot initialize global Fortran
	 variables that it interoperates with and the draft says that
	 either Fortran or C should be able to initialize it (but not
	 both, of course.) (J3/04-007, section 15.3).  */
      TREE_PUBLIC(decl) = 1;
      DECL_COMMON(decl) = 1;
      if (sym->attr.access == ACCESS_PRIVATE && !sym->attr.public_used)
	{
	  DECL_VISIBILITY (decl) = VISIBILITY_HIDDEN;
	  DECL_VISIBILITY_SPECIFIED (decl) = true;
	}
    }

  /* If a variable is USE associated, it's always external.  */
  if (sym->attr.use_assoc || sym->attr.used_in_submodule)
    {
      DECL_EXTERNAL (decl) = 1;
      TREE_PUBLIC (decl) = 1;
    }
  else if (sym->module && !sym->attr.result && !sym->attr.dummy)
    {
      /* TODO: Don't set sym->module for result or dummy variables.  */
      gcc_assert (current_function_decl == NULL_TREE || sym->result == sym);

      TREE_PUBLIC (decl) = 1;
      TREE_STATIC (decl) = 1;
      if (sym->attr.access == ACCESS_PRIVATE && !sym->attr.public_used)
	{
	  DECL_VISIBILITY (decl) = VISIBILITY_HIDDEN;
	  DECL_VISIBILITY_SPECIFIED (decl) = true;
	}
    }

  /* Derived types are a bit peculiar because of the possibility of
     a default initializer; this must be applied each time the variable
     comes into scope it therefore need not be static.  These variables
     are SAVE_NONE but have an initializer.  Otherwise explicitly
     initialized variables are SAVE_IMPLICIT and explicitly saved are
     SAVE_EXPLICIT.  */
  if (!sym->attr.use_assoc
	&& (sym->attr.save != SAVE_NONE || sym->attr.data
	    || (sym->value && sym->ns->proc_name->attr.is_main_program)
	    || (flag_coarray == GFC_FCOARRAY_LIB
		&& sym->attr.codimension && !sym->attr.allocatable)))
    TREE_STATIC (decl) = 1;

  if (sym->attr.volatile_)
    {
      TREE_THIS_VOLATILE (decl) = 1;
      TREE_SIDE_EFFECTS (decl) = 1;
      new_type = build_qualified_type (TREE_TYPE (decl), TYPE_QUAL_VOLATILE);
      TREE_TYPE (decl) = new_type;
    }

  /* Keep variables larger than max-stack-var-size off stack.  */
  if (!sym->ns->proc_name->attr.recursive
      && INTEGER_CST_P (DECL_SIZE_UNIT (decl))
      && !gfc_can_put_var_on_stack (DECL_SIZE_UNIT (decl))
	 /* Put variable length auto array pointers always into stack.  */
      && (TREE_CODE (TREE_TYPE (decl)) != POINTER_TYPE
	  || sym->attr.dimension == 0
	  || sym->as->type != AS_EXPLICIT
	  || sym->attr.pointer
	  || sym->attr.allocatable)
      && !DECL_ARTIFICIAL (decl))
    TREE_STATIC (decl) = 1;

  /* Handle threadprivate variables.  */
  if (sym->attr.threadprivate
      && (TREE_STATIC (decl) || DECL_EXTERNAL (decl)))
    set_decl_tls_model (decl, decl_default_tls_model (decl));

  gfc_finish_decl_attrs (decl, &sym->attr);
}


/* Allocate the lang-specific part of a decl.  */

void
gfc_allocate_lang_decl (tree decl)
{
  if (DECL_LANG_SPECIFIC (decl) == NULL)
    DECL_LANG_SPECIFIC (decl) = ggc_cleared_alloc<struct lang_decl> ();
}

/* Remember a symbol to generate initialization/cleanup code at function
   entry/exit.  */

static void
gfc_defer_symbol_init (gfc_symbol * sym)
{
  gfc_symbol *p;
  gfc_symbol *last;
  gfc_symbol *head;

  /* Don't add a symbol twice.  */
  if (sym->tlink)
    return;

  last = head = sym->ns->proc_name;
  p = last->tlink;

  /* Make sure that setup code for dummy variables which are used in the
     setup of other variables is generated first.  */
  if (sym->attr.dummy)
    {
      /* Find the first dummy arg seen after us, or the first non-dummy arg.
         This is a circular list, so don't go past the head.  */
      while (p != head
             && (!p->attr.dummy || p->dummy_order > sym->dummy_order))
        {
          last = p;
          p = p->tlink;
        }
    }
  /* Insert in between last and p.  */
  last->tlink = sym;
  sym->tlink = p;
}


/* Used in gfc_get_symbol_decl and gfc_get_derived_type to obtain the
   backend_decl for a module symbol, if it all ready exists.  If the
   module gsymbol does not exist, it is created.  If the symbol does
   not exist, it is added to the gsymbol namespace.  Returns true if
   an existing backend_decl is found.  */

bool
gfc_get_module_backend_decl (gfc_symbol *sym)
{
  gfc_gsymbol *gsym;
  gfc_symbol *s;
  gfc_symtree *st;

  gsym =  gfc_find_gsymbol (gfc_gsym_root, sym->module);

  if (!gsym || (gsym->ns && gsym->type == GSYM_MODULE))
    {
      st = NULL;
      s = NULL;

      if (gsym)
	gfc_find_symbol (sym->name, gsym->ns, 0, &s);

      if (!s)
	{
	  if (!gsym)
	    {
	      gsym = gfc_get_gsymbol (sym->module);
	      gsym->type = GSYM_MODULE;
	      gsym->ns = gfc_get_namespace (NULL, 0);
	    }

	  st = gfc_new_symtree (&gsym->ns->sym_root, sym->name);
	  st->n.sym = sym;
	  sym->refs++;
	}
      else if (sym->attr.flavor == FL_DERIVED)
	{
	  if (s && s->attr.flavor == FL_PROCEDURE)
	    {
	      gfc_interface *intr;
	      gcc_assert (s->attr.generic);
	      for (intr = s->generic; intr; intr = intr->next)
		if (intr->sym->attr.flavor == FL_DERIVED)
		  {
		    s = intr->sym;
		    break;
		  }
    	    }

	  if (!s->backend_decl)
	    s->backend_decl = gfc_get_derived_type (s);
	  gfc_copy_dt_decls_ifequal (s, sym, true);
	  return true;
	}
      else if (s->backend_decl)
	{
	  if (sym->ts.type == BT_DERIVED || sym->ts.type == BT_CLASS)
	    gfc_copy_dt_decls_ifequal (s->ts.u.derived, sym->ts.u.derived,
				       true);
	  else if (sym->ts.type == BT_CHARACTER)
	    sym->ts.u.cl->backend_decl = s->ts.u.cl->backend_decl;
	  sym->backend_decl = s->backend_decl;
	  return true;
	}
    }
  return false;
}


/* Create an array index type variable with function scope.  */

static tree
create_index_var (const char * pfx, int nest)
{
  tree decl;

  decl = gfc_create_var_np (gfc_array_index_type, pfx);
  if (nest)
    gfc_add_decl_to_parent_function (decl);
  else
    gfc_add_decl_to_function (decl);
  return decl;
}


/* Create variables to hold all the non-constant bits of info for a
   descriptorless array.  Remember these in the lang-specific part of the
   type.  */

static void
gfc_build_qualified_array (tree decl, gfc_symbol * sym)
{
  tree type;
  int dim;
  int nest;
  gfc_namespace* procns;
  symbol_attribute *array_attr;
  gfc_array_spec *as;
  bool is_classarray = IS_CLASS_ARRAY (sym);

  type = TREE_TYPE (decl);
  array_attr = is_classarray ? &CLASS_DATA (sym)->attr : &sym->attr;
  as = is_classarray ? CLASS_DATA (sym)->as : sym->as;

  /* We just use the descriptor, if there is one.  */
  if (GFC_DESCRIPTOR_TYPE_P (type))
    return;

  gcc_assert (GFC_ARRAY_TYPE_P (type));
  procns = gfc_find_proc_namespace (sym->ns);
  nest = (procns->proc_name->backend_decl != current_function_decl)
	 && !sym->attr.contained;

  if (array_attr->codimension && flag_coarray == GFC_FCOARRAY_LIB
      && as->type != AS_ASSUMED_SHAPE
      && GFC_TYPE_ARRAY_CAF_TOKEN (type) == NULL_TREE)
    {
      tree token;
      tree token_type = build_qualified_type (pvoid_type_node,
					      TYPE_QUAL_RESTRICT);

      if (sym->module && (sym->attr.use_assoc
			  || sym->ns->proc_name->attr.flavor == FL_MODULE))
	{
	  tree token_name
		= get_identifier (gfc_get_string (GFC_PREFIX ("caf_token%s"),
			IDENTIFIER_POINTER (gfc_sym_mangled_identifier (sym))));
	  token = build_decl (DECL_SOURCE_LOCATION (decl), VAR_DECL, token_name,
			      token_type);
	  if (sym->attr.use_assoc)
	    DECL_EXTERNAL (token) = 1;
	  else
	    TREE_STATIC (token) = 1;

	  TREE_PUBLIC (token) = 1;

	  if (sym->attr.access == ACCESS_PRIVATE && !sym->attr.public_used)
	    {
	      DECL_VISIBILITY (token) = VISIBILITY_HIDDEN;
	      DECL_VISIBILITY_SPECIFIED (token) = true;
	    }
	}
      else
	{
	  token = gfc_create_var_np (token_type, "caf_token");
	  TREE_STATIC (token) = 1;
	}

      GFC_TYPE_ARRAY_CAF_TOKEN (type) = token;
      DECL_ARTIFICIAL (token) = 1;
      DECL_NONALIASED (token) = 1;

      if (sym->module && !sym->attr.use_assoc)
	{
	  pushdecl (token);
	  DECL_CONTEXT (token) = sym->ns->proc_name->backend_decl;
	  gfc_module_add_decl (cur_module, token);
	}
      else
	gfc_add_decl_to_function (token);
    }

  for (dim = 0; dim < GFC_TYPE_ARRAY_RANK (type); dim++)
    {
      if (GFC_TYPE_ARRAY_LBOUND (type, dim) == NULL_TREE)
	{
	  GFC_TYPE_ARRAY_LBOUND (type, dim) = create_index_var ("lbound", nest);
	  TREE_NO_WARNING (GFC_TYPE_ARRAY_LBOUND (type, dim)) = 1;
	}
      /* Don't try to use the unknown bound for assumed shape arrays.  */
      if (GFC_TYPE_ARRAY_UBOUND (type, dim) == NULL_TREE
	  && (as->type != AS_ASSUMED_SIZE
	      || dim < GFC_TYPE_ARRAY_RANK (type) - 1))
	{
	  GFC_TYPE_ARRAY_UBOUND (type, dim) = create_index_var ("ubound", nest);
	  TREE_NO_WARNING (GFC_TYPE_ARRAY_UBOUND (type, dim)) = 1;
	}

      if (GFC_TYPE_ARRAY_STRIDE (type, dim) == NULL_TREE)
	{
	  GFC_TYPE_ARRAY_STRIDE (type, dim) = create_index_var ("stride", nest);
	  TREE_NO_WARNING (GFC_TYPE_ARRAY_STRIDE (type, dim)) = 1;
	}
    }
  for (dim = GFC_TYPE_ARRAY_RANK (type);
       dim < GFC_TYPE_ARRAY_RANK (type) + GFC_TYPE_ARRAY_CORANK (type); dim++)
    {
      if (GFC_TYPE_ARRAY_LBOUND (type, dim) == NULL_TREE)
	{
	  GFC_TYPE_ARRAY_LBOUND (type, dim) = create_index_var ("lbound", nest);
	  TREE_NO_WARNING (GFC_TYPE_ARRAY_LBOUND (type, dim)) = 1;
	}
      /* Don't try to use the unknown ubound for the last coarray dimension.  */
      if (GFC_TYPE_ARRAY_UBOUND (type, dim) == NULL_TREE
          && dim < GFC_TYPE_ARRAY_RANK (type) + GFC_TYPE_ARRAY_CORANK (type) - 1)
	{
	  GFC_TYPE_ARRAY_UBOUND (type, dim) = create_index_var ("ubound", nest);
	  TREE_NO_WARNING (GFC_TYPE_ARRAY_UBOUND (type, dim)) = 1;
	}
    }
  if (GFC_TYPE_ARRAY_OFFSET (type) == NULL_TREE)
    {
      GFC_TYPE_ARRAY_OFFSET (type) = gfc_create_var_np (gfc_array_index_type,
							"offset");
      TREE_NO_WARNING (GFC_TYPE_ARRAY_OFFSET (type)) = 1;

      if (nest)
	gfc_add_decl_to_parent_function (GFC_TYPE_ARRAY_OFFSET (type));
      else
	gfc_add_decl_to_function (GFC_TYPE_ARRAY_OFFSET (type));
    }

  if (GFC_TYPE_ARRAY_SIZE (type) == NULL_TREE
      && as->type != AS_ASSUMED_SIZE)
    {
      GFC_TYPE_ARRAY_SIZE (type) = create_index_var ("size", nest);
      TREE_NO_WARNING (GFC_TYPE_ARRAY_SIZE (type)) = 1;
    }

  if (POINTER_TYPE_P (type))
    {
      gcc_assert (GFC_ARRAY_TYPE_P (TREE_TYPE (type)));
      gcc_assert (TYPE_LANG_SPECIFIC (type)
		  == TYPE_LANG_SPECIFIC (TREE_TYPE (type)));
      type = TREE_TYPE (type);
    }

  if (! COMPLETE_TYPE_P (type) && GFC_TYPE_ARRAY_SIZE (type))
    {
      tree size, range;

      size = fold_build2_loc (input_location, MINUS_EXPR, gfc_array_index_type,
			      GFC_TYPE_ARRAY_SIZE (type), gfc_index_one_node);
      range = build_range_type (gfc_array_index_type, gfc_index_zero_node,
				size);
      TYPE_DOMAIN (type) = range;
      layout_type (type);
    }

  if (TYPE_NAME (type) != NULL_TREE
      && GFC_TYPE_ARRAY_UBOUND (type, as->rank - 1) != NULL_TREE
      && TREE_CODE (GFC_TYPE_ARRAY_UBOUND (type, as->rank - 1)) == VAR_DECL)
    {
      tree gtype = DECL_ORIGINAL_TYPE (TYPE_NAME (type));

      for (dim = 0; dim < as->rank - 1; dim++)
	{
	  gcc_assert (TREE_CODE (gtype) == ARRAY_TYPE);
	  gtype = TREE_TYPE (gtype);
	}
      gcc_assert (TREE_CODE (gtype) == ARRAY_TYPE);
      if (TYPE_MAX_VALUE (TYPE_DOMAIN (gtype)) == NULL)
	TYPE_NAME (type) = NULL_TREE;
    }

  if (TYPE_NAME (type) == NULL_TREE)
    {
      tree gtype = TREE_TYPE (type), rtype, type_decl;

      for (dim = as->rank - 1; dim >= 0; dim--)
	{
	  tree lbound, ubound;
	  lbound = GFC_TYPE_ARRAY_LBOUND (type, dim);
	  ubound = GFC_TYPE_ARRAY_UBOUND (type, dim);
	  rtype = build_range_type (gfc_array_index_type, lbound, ubound);
	  gtype = build_array_type (gtype, rtype);
	  /* Ensure the bound variables aren't optimized out at -O0.
	     For -O1 and above they often will be optimized out, but
	     can be tracked by VTA.  Also set DECL_NAMELESS, so that
	     the artificial lbound.N or ubound.N DECL_NAME doesn't
	     end up in debug info.  */
	  if (lbound && TREE_CODE (lbound) == VAR_DECL
	      && DECL_ARTIFICIAL (lbound) && DECL_IGNORED_P (lbound))
	    {
	      if (DECL_NAME (lbound)
		  && strstr (IDENTIFIER_POINTER (DECL_NAME (lbound)),
			     "lbound") != 0)
		DECL_NAMELESS (lbound) = 1;
	      DECL_IGNORED_P (lbound) = 0;
	    }
	  if (ubound && TREE_CODE (ubound) == VAR_DECL
	      && DECL_ARTIFICIAL (ubound) && DECL_IGNORED_P (ubound))
	    {
	      if (DECL_NAME (ubound)
		  && strstr (IDENTIFIER_POINTER (DECL_NAME (ubound)),
			     "ubound") != 0)
		DECL_NAMELESS (ubound) = 1;
	      DECL_IGNORED_P (ubound) = 0;
	    }
	}
      TYPE_NAME (type) = type_decl = build_decl (input_location,
						 TYPE_DECL, NULL, gtype);
      DECL_ORIGINAL_TYPE (type_decl) = gtype;
    }
}


/* For some dummy arguments we don't use the actual argument directly.
   Instead we create a local decl and use that.  This allows us to perform
   initialization, and construct full type information.  */

static tree
gfc_build_dummy_array_decl (gfc_symbol * sym, tree dummy)
{
  tree decl;
  tree type;
  gfc_array_spec *as;
  symbol_attribute *array_attr;
  char *name;
  gfc_packed packed;
  int n;
  bool known_size;
  bool is_classarray = IS_CLASS_ARRAY (sym);

  /* Use the array as and attr.  */
  as = is_classarray ? CLASS_DATA (sym)->as : sym->as;
  array_attr = is_classarray ? &CLASS_DATA (sym)->attr : &sym->attr;

  /* The dummy is returned for pointer, allocatable or assumed rank arrays.
     For class arrays the information if sym is an allocatable or pointer
     object needs to be checked explicitly (IS_CLASS_ARRAY can be false for
     too many reasons to be of use here).  */
  if ((sym->ts.type != BT_CLASS && sym->attr.pointer)
      || (sym->ts.type == BT_CLASS && CLASS_DATA (sym)->attr.class_pointer)
      || array_attr->allocatable
      || (as && as->type == AS_ASSUMED_RANK))
    return dummy;

  /* Add to list of variables if not a fake result variable.
     These symbols are set on the symbol only, not on the class component.  */
  if (sym->attr.result || sym->attr.dummy)
    gfc_defer_symbol_init (sym);

  /* For a class array the array descriptor is in the _data component, while
     for a regular array the TREE_TYPE of the dummy is a pointer to the
     descriptor.  */
  type = TREE_TYPE (is_classarray ? gfc_class_data_get (dummy)
				  : TREE_TYPE (dummy));
  /* type now is the array descriptor w/o any indirection.  */
  gcc_assert (TREE_CODE (dummy) == PARM_DECL
	  && POINTER_TYPE_P (TREE_TYPE (dummy)));

  /* Do we know the element size?  */
  known_size = sym->ts.type != BT_CHARACTER
	  || INTEGER_CST_P (sym->ts.u.cl->backend_decl);

  if (known_size && !GFC_DESCRIPTOR_TYPE_P (type))
    {
      /* For descriptorless arrays with known element size the actual
         argument is sufficient.  */
      gfc_build_qualified_array (dummy, sym);
      return dummy;
    }

  if (GFC_DESCRIPTOR_TYPE_P (type))
    {
      /* Create a descriptorless array pointer.  */
      packed = PACKED_NO;

      /* Even when -frepack-arrays is used, symbols with TARGET attribute
	 are not repacked.  */
      if (!flag_repack_arrays || sym->attr.target)
	{
	  if (as->type == AS_ASSUMED_SIZE)
	    packed = PACKED_FULL;
	}
      else
	{
	  if (as->type == AS_EXPLICIT)
	    {
	      packed = PACKED_FULL;
	      for (n = 0; n < as->rank; n++)
		{
		  if (!(as->upper[n]
			&& as->lower[n]
			&& as->upper[n]->expr_type == EXPR_CONSTANT
			&& as->lower[n]->expr_type == EXPR_CONSTANT))
		    {
		      packed = PACKED_PARTIAL;
		      break;
		    }
		}
	    }
	  else
	    packed = PACKED_PARTIAL;
	}

      /* For classarrays the element type is required, but
	 gfc_typenode_for_spec () returns the array descriptor.  */
      type = is_classarray ? gfc_get_element_type (type)
			   : gfc_typenode_for_spec (&sym->ts);
      type = gfc_get_nodesc_array_type (type, as, packed,
					!sym->attr.target);
    }
  else
    {
      /* We now have an expression for the element size, so create a fully
	 qualified type.  Reset sym->backend decl or this will just return the
	 old type.  */
      DECL_ARTIFICIAL (sym->backend_decl) = 1;
      sym->backend_decl = NULL_TREE;
      type = gfc_sym_type (sym);
      packed = PACKED_FULL;
    }

  ASM_FORMAT_PRIVATE_NAME (name, IDENTIFIER_POINTER (DECL_NAME (dummy)), 0);
  decl = build_decl (input_location,
		     VAR_DECL, get_identifier (name), type);

  DECL_ARTIFICIAL (decl) = 1;
  DECL_NAMELESS (decl) = 1;
  TREE_PUBLIC (decl) = 0;
  TREE_STATIC (decl) = 0;
  DECL_EXTERNAL (decl) = 0;

  /* Avoid uninitialized warnings for optional dummy arguments.  */
  if (sym->attr.optional)
    TREE_NO_WARNING (decl) = 1;

  /* We should never get deferred shape arrays here.  We used to because of
     frontend bugs.  */
  gcc_assert (as->type != AS_DEFERRED);

  if (packed == PACKED_PARTIAL)
    GFC_DECL_PARTIAL_PACKED_ARRAY (decl) = 1;
  else if (packed == PACKED_FULL)
    GFC_DECL_PACKED_ARRAY (decl) = 1;

  gfc_build_qualified_array (decl, sym);

  if (DECL_LANG_SPECIFIC (dummy))
    DECL_LANG_SPECIFIC (decl) = DECL_LANG_SPECIFIC (dummy);
  else
    gfc_allocate_lang_decl (decl);

  GFC_DECL_SAVED_DESCRIPTOR (decl) = dummy;

  if (sym->ns->proc_name->backend_decl == current_function_decl
      || sym->attr.contained)
    gfc_add_decl_to_function (decl);
  else
    gfc_add_decl_to_parent_function (decl);

  return decl;
}

/* For symbol SYM with GFC_DECL_SAVED_DESCRIPTOR used in contained
   function add a VAR_DECL to the current function with DECL_VALUE_EXPR
   pointing to the artificial variable for debug info purposes.  */

static void
gfc_nonlocal_dummy_array_decl (gfc_symbol *sym)
{
  tree decl, dummy;

  if (! nonlocal_dummy_decl_pset)
    nonlocal_dummy_decl_pset = new hash_set<tree>;

  if (nonlocal_dummy_decl_pset->add (sym->backend_decl))
    return;

  dummy = GFC_DECL_SAVED_DESCRIPTOR (sym->backend_decl);
  decl = build_decl (input_location, VAR_DECL, DECL_NAME (dummy),
		     TREE_TYPE (sym->backend_decl));
  DECL_ARTIFICIAL (decl) = 0;
  TREE_USED (decl) = 1;
  TREE_PUBLIC (decl) = 0;
  TREE_STATIC (decl) = 0;
  DECL_EXTERNAL (decl) = 0;
  if (DECL_BY_REFERENCE (dummy))
    DECL_BY_REFERENCE (decl) = 1;
  DECL_LANG_SPECIFIC (decl) = DECL_LANG_SPECIFIC (sym->backend_decl);
  SET_DECL_VALUE_EXPR (decl, sym->backend_decl);
  DECL_HAS_VALUE_EXPR_P (decl) = 1;
  DECL_CONTEXT (decl) = DECL_CONTEXT (sym->backend_decl);
  DECL_CHAIN (decl) = nonlocal_dummy_decls;
  nonlocal_dummy_decls = decl;
}

/* Return a constant or a variable to use as a string length.  Does not
   add the decl to the current scope.  */

static tree
gfc_create_string_length (gfc_symbol * sym)
{
  gcc_assert (sym->ts.u.cl);
  gfc_conv_const_charlen (sym->ts.u.cl);

  if (sym->ts.u.cl->backend_decl == NULL_TREE)
    {
      tree length;
      const char *name;

      /* The string length variable shall be in static memory if it is either
	 explicitly SAVED, a module variable or with -fno-automatic. Only
	 relevant is "len=:" - otherwise, it is either a constant length or
	 it is an automatic variable.  */
      bool static_length = sym->attr.save
			   || sym->ns->proc_name->attr.flavor == FL_MODULE
			   || (flag_max_stack_var_size == 0
			       && sym->ts.deferred && !sym->attr.dummy
			       && !sym->attr.result && !sym->attr.function);

      /* Also prefix the mangled name. We need to call GFC_PREFIX for static
	 variables as some systems do not support the "." in the assembler name.
	 For nonstatic variables, the "." does not appear in assembler.  */
      if (static_length)
	{
	  if (sym->module)
	    name = gfc_get_string (GFC_PREFIX ("%s_MOD_%s"), sym->module,
				   sym->name);
	  else
	    name = gfc_get_string (GFC_PREFIX ("%s"), sym->name);
	}
      else if (sym->module)
	name = gfc_get_string (".__%s_MOD_%s", sym->module, sym->name);
      else
	name = gfc_get_string (".%s", sym->name);

      length = build_decl (input_location,
			   VAR_DECL, get_identifier (name),
			   gfc_charlen_type_node);
      DECL_ARTIFICIAL (length) = 1;
      TREE_USED (length) = 1;
      if (sym->ns->proc_name->tlink != NULL)
	gfc_defer_symbol_init (sym);

      sym->ts.u.cl->backend_decl = length;

      if (static_length)
	TREE_STATIC (length) = 1;

      if (sym->ns->proc_name->attr.flavor == FL_MODULE
	  && (sym->attr.access != ACCESS_PRIVATE || sym->attr.public_used))
	TREE_PUBLIC (length) = 1;
    }

  gcc_assert (sym->ts.u.cl->backend_decl != NULL_TREE);
  return sym->ts.u.cl->backend_decl;
}

/* If a variable is assigned a label, we add another two auxiliary
   variables.  */

static void
gfc_add_assign_aux_vars (gfc_symbol * sym)
{
  tree addr;
  tree length;
  tree decl;

  gcc_assert (sym->backend_decl);

  decl = sym->backend_decl;
  gfc_allocate_lang_decl (decl);
  GFC_DECL_ASSIGN (decl) = 1;
  length = build_decl (input_location,
		       VAR_DECL, create_tmp_var_name (sym->name),
		       gfc_charlen_type_node);
  addr = build_decl (input_location,
		     VAR_DECL, create_tmp_var_name (sym->name),
		     pvoid_type_node);
  gfc_finish_var_decl (length, sym);
  gfc_finish_var_decl (addr, sym);
  /*  STRING_LENGTH is also used as flag. Less than -1 means that
      ASSIGN_ADDR can not be used. Equal -1 means that ASSIGN_ADDR is the
      target label's address. Otherwise, value is the length of a format string
      and ASSIGN_ADDR is its address.  */
  if (TREE_STATIC (length))
    DECL_INITIAL (length) = build_int_cst (gfc_charlen_type_node, -2);
  else
    gfc_defer_symbol_init (sym);

  GFC_DECL_STRING_LEN (decl) = length;
  GFC_DECL_ASSIGN_ADDR (decl) = addr;
}


static tree
add_attributes_to_decl (symbol_attribute sym_attr, tree list)
{
  unsigned id;
  tree attr;

  for (id = 0; id < EXT_ATTR_NUM; id++)
    if (sym_attr.ext_attr & (1 << id))
      {
	attr = build_tree_list (
		 get_identifier (ext_attr_list[id].middle_end_name),
				 NULL_TREE);
	list = chainon (list, attr);
      }

  if (sym_attr.omp_declare_target)
    list = tree_cons (get_identifier ("omp declare target"),
		      NULL_TREE, list);

  if (sym_attr.oacc_function)
    {
      tree dims = NULL_TREE;
      int ix;
      int level = sym_attr.oacc_function - 1;

      for (ix = GOMP_DIM_MAX; ix--;)
	dims = tree_cons (build_int_cst (boolean_type_node, ix >= level),
			  integer_zero_node, dims);

      list = tree_cons (get_identifier ("oacc function"),
			dims, list);
    }

  return list;
}


static void build_function_decl (gfc_symbol * sym, bool global);


/* Return the decl for a gfc_symbol, create it if it doesn't already
   exist.  */

tree
gfc_get_symbol_decl (gfc_symbol * sym)
{
  tree decl;
  tree length = NULL_TREE;
  tree attributes;
  int byref;
  bool intrinsic_array_parameter = false;
  bool fun_or_res;

  gcc_assert (sym->attr.referenced
	      || sym->attr.flavor == FL_PROCEDURE
	      || sym->attr.use_assoc
	      || sym->attr.used_in_submodule
	      || sym->ns->proc_name->attr.if_source == IFSRC_IFBODY
	      || (sym->module && sym->attr.if_source != IFSRC_DECL
		  && sym->backend_decl));

  if (sym->ns && sym->ns->proc_name && sym->ns->proc_name->attr.function)
    byref = gfc_return_by_reference (sym->ns->proc_name);
  else
    byref = 0;

  /* Make sure that the vtab for the declared type is completed.  */
  if (sym->ts.type == BT_CLASS)
    {
      gfc_component *c = CLASS_DATA (sym);
      if (!c->ts.u.derived->backend_decl)
	{
	  gfc_find_derived_vtab (c->ts.u.derived);
	  gfc_get_derived_type (sym->ts.u.derived);
	}
    }

  /* All deferred character length procedures need to retain the backend
     decl, which is a pointer to the character length in the caller's
     namespace and to declare a local character length.  */
  if (!byref && sym->attr.function
	&& sym->ts.type == BT_CHARACTER
	&& sym->ts.deferred
	&& sym->ts.u.cl->passed_length == NULL
	&& sym->ts.u.cl->backend_decl
	&& TREE_CODE (sym->ts.u.cl->backend_decl) == PARM_DECL)
    {
      sym->ts.u.cl->passed_length = sym->ts.u.cl->backend_decl;
      gcc_assert (POINTER_TYPE_P (TREE_TYPE (sym->ts.u.cl->passed_length)));
      sym->ts.u.cl->backend_decl = build_fold_indirect_ref (sym->ts.u.cl->backend_decl);
    }

  fun_or_res = byref && (sym->attr.result
			 || (sym->attr.function && sym->ts.deferred));
  if ((sym->attr.dummy && ! sym->attr.function) || fun_or_res)
    {
      /* Return via extra parameter.  */
      if (sym->attr.result && byref
	  && !sym->backend_decl)
	{
	  sym->backend_decl =
	    DECL_ARGUMENTS (sym->ns->proc_name->backend_decl);
	  /* For entry master function skip over the __entry
	     argument.  */
	  if (sym->ns->proc_name->attr.entry_master)
	    sym->backend_decl = DECL_CHAIN (sym->backend_decl);
	}

      /* Dummy variables should already have been created.  */
      gcc_assert (sym->backend_decl);

      /* Create a character length variable.  */
      if (sym->ts.type == BT_CHARACTER)
	{
	  /* For a deferred dummy, make a new string length variable.  */
	  if (sym->ts.deferred
		&&
	     (sym->ts.u.cl->passed_length == sym->ts.u.cl->backend_decl))
	    sym->ts.u.cl->backend_decl = NULL_TREE;

	  if (sym->ts.deferred && byref)
	    {
	      /* The string length of a deferred char array is stored in the
		 parameter at sym->ts.u.cl->backend_decl as a reference and
		 marked as a result.  Exempt this variable from generating a
		 temporary for it.  */
	      if (sym->attr.result)
		{
		  /* We need to insert a indirect ref for param decls.  */
		  if (sym->ts.u.cl->backend_decl
		      && TREE_CODE (sym->ts.u.cl->backend_decl) == PARM_DECL)
		    {
		      sym->ts.u.cl->passed_length = sym->ts.u.cl->backend_decl;
		      sym->ts.u.cl->backend_decl =
			build_fold_indirect_ref (sym->ts.u.cl->backend_decl);
		    }
		}
	      /* For all other parameters make sure, that they are copied so
		 that the value and any modifications are local to the routine
		 by generating a temporary variable.  */
	      else if (sym->attr.function
		       && sym->ts.u.cl->passed_length == NULL
		       && sym->ts.u.cl->backend_decl)
		{
		  sym->ts.u.cl->passed_length = sym->ts.u.cl->backend_decl;
		  if (POINTER_TYPE_P (TREE_TYPE (sym->ts.u.cl->passed_length)))
		    sym->ts.u.cl->backend_decl
			= build_fold_indirect_ref (sym->ts.u.cl->backend_decl);
		  else
		    sym->ts.u.cl->backend_decl = NULL_TREE;
		}
	    }

	  if (sym->ts.u.cl->backend_decl == NULL_TREE)
	    length = gfc_create_string_length (sym);
	  else
	    length = sym->ts.u.cl->backend_decl;
	  if (TREE_CODE (length) == VAR_DECL
	      && DECL_FILE_SCOPE_P (length))
	    {
	      /* Add the string length to the same context as the symbol.  */
	      if (DECL_CONTEXT (sym->backend_decl) == current_function_decl)
	        gfc_add_decl_to_function (length);
	      else
		gfc_add_decl_to_parent_function (length);

	      gcc_assert (DECL_CONTEXT (sym->backend_decl) ==
			    DECL_CONTEXT (length));

	      gfc_defer_symbol_init (sym);
	    }
	}

      /* Use a copy of the descriptor for dummy arrays.  */
      if ((sym->attr.dimension || sym->attr.codimension)
         && !TREE_USED (sym->backend_decl))
        {
	  decl = gfc_build_dummy_array_decl (sym, sym->backend_decl);
	  /* Prevent the dummy from being detected as unused if it is copied.  */
	  if (sym->backend_decl != NULL && decl != sym->backend_decl)
	    DECL_ARTIFICIAL (sym->backend_decl) = 1;
	  sym->backend_decl = decl;
	}

      /* Returning the descriptor for dummy class arrays is hazardous, because
	 some caller is expecting an expression to apply the component refs to.
	 Therefore the descriptor is only created and stored in
	 sym->backend_decl's GFC_DECL_SAVED_DESCRIPTOR.  The caller is then
	 responsible to extract it from there, when the descriptor is
	 desired.  */
      if (IS_CLASS_ARRAY (sym)
	  && (!DECL_LANG_SPECIFIC (sym->backend_decl)
	      || !GFC_DECL_SAVED_DESCRIPTOR (sym->backend_decl)))
	{
	  decl = gfc_build_dummy_array_decl (sym, sym->backend_decl);
	  /* Prevent the dummy from being detected as unused if it is copied.  */
	  if (sym->backend_decl != NULL && decl != sym->backend_decl)
	    DECL_ARTIFICIAL (sym->backend_decl) = 1;
	  sym->backend_decl = decl;
	}

      TREE_USED (sym->backend_decl) = 1;
      if (sym->attr.assign && GFC_DECL_ASSIGN (sym->backend_decl) == 0)
	{
	  gfc_add_assign_aux_vars (sym);
	}

      if ((sym->attr.dimension || IS_CLASS_ARRAY (sym))
	  && DECL_LANG_SPECIFIC (sym->backend_decl)
	  && GFC_DECL_SAVED_DESCRIPTOR (sym->backend_decl)
	  && DECL_CONTEXT (sym->backend_decl) != current_function_decl)
	gfc_nonlocal_dummy_array_decl (sym);

      if (sym->ts.type == BT_CLASS && sym->backend_decl)
	GFC_DECL_CLASS(sym->backend_decl) = 1;

     return sym->backend_decl;
    }

  if (sym->backend_decl)
    return sym->backend_decl;

  /* Special case for array-valued named constants from intrinsic
     procedures; those are inlined.  */
  if (sym->attr.use_assoc && sym->attr.flavor == FL_PARAMETER
      && (sym->from_intmod == INTMOD_ISO_FORTRAN_ENV
	  || sym->from_intmod == INTMOD_ISO_C_BINDING))
    intrinsic_array_parameter = true;

  /* If use associated compilation, use the module
     declaration.  */
  if ((sym->attr.flavor == FL_VARIABLE
       || sym->attr.flavor == FL_PARAMETER)
      && (sym->attr.use_assoc || sym->attr.used_in_submodule)
      && !intrinsic_array_parameter
      && sym->module
      && gfc_get_module_backend_decl (sym))
    {
      if (sym->ts.type == BT_CLASS && sym->backend_decl)
	GFC_DECL_CLASS(sym->backend_decl) = 1;
      return sym->backend_decl;
    }

  if (sym->attr.flavor == FL_PROCEDURE)
    {
      /* Catch functions. Only used for actual parameters,
	 procedure pointers and procptr initialization targets.  */
      if (sym->attr.use_assoc || sym->attr.intrinsic
	  || sym->attr.if_source != IFSRC_DECL)
	{
	  decl = gfc_get_extern_function_decl (sym);
	  gfc_set_decl_location (decl, &sym->declared_at);
	}
      else
	{
	  if (!sym->backend_decl)
	    build_function_decl (sym, false);
	  decl = sym->backend_decl;
	}
      return decl;
    }

  if (sym->attr.intrinsic)
    gfc_internal_error ("intrinsic variable which isn't a procedure");

  /* Create string length decl first so that they can be used in the
     type declaration.  For associate names, the target character
     length is used. Set 'length' to a constant so that if the
     string lenght is a variable, it is not finished a second time.  */
  if (sym->ts.type == BT_CHARACTER)
    {
      if (sym->attr.associate_var
	  && sym->ts.u.cl->backend_decl
	  && TREE_CODE (sym->ts.u.cl->backend_decl) == VAR_DECL)
	length = gfc_index_zero_node;
      else
	length = gfc_create_string_length (sym);
    }

  /* Create the decl for the variable.  */
  decl = build_decl (sym->declared_at.lb->location,
		     VAR_DECL, gfc_sym_identifier (sym), gfc_sym_type (sym));

  /* Add attributes to variables.  Functions are handled elsewhere.  */
  attributes = add_attributes_to_decl (sym->attr, NULL_TREE);
  decl_attributes (&decl, attributes, 0);

  /* Symbols from modules should have their assembler names mangled.
     This is done here rather than in gfc_finish_var_decl because it
     is different for string length variables.  */
  if (sym->module)
    {
      gfc_set_decl_assembler_name (decl, gfc_sym_mangled_identifier (sym));
      if (sym->attr.use_assoc && !intrinsic_array_parameter)
	DECL_IGNORED_P (decl) = 1;
    }

  if (sym->attr.select_type_temporary)
    {
      DECL_ARTIFICIAL (decl) = 1;
      DECL_IGNORED_P (decl) = 1;
    }

  if (sym->attr.dimension || sym->attr.codimension)
    {
      /* Create variables to hold the non-constant bits of array info.  */
      gfc_build_qualified_array (decl, sym);

      if (sym->attr.contiguous
	  || ((sym->attr.allocatable || !sym->attr.dummy) && !sym->attr.pointer))
	GFC_DECL_PACKED_ARRAY (decl) = 1;
    }

  /* Remember this variable for allocation/cleanup.  */
  if (sym->attr.dimension || sym->attr.allocatable || sym->attr.codimension
      || (sym->ts.type == BT_CLASS &&
	  (CLASS_DATA (sym)->attr.dimension
	   || CLASS_DATA (sym)->attr.allocatable))
      || (sym->ts.type == BT_DERIVED
	  && (sym->ts.u.derived->attr.alloc_comp
	      || (!sym->attr.pointer && !sym->attr.artificial && !sym->attr.save
		  && !sym->ns->proc_name->attr.is_main_program
		  && gfc_is_finalizable (sym->ts.u.derived, NULL))))
      /* This applies a derived type default initializer.  */
      || (sym->ts.type == BT_DERIVED
	  && sym->attr.save == SAVE_NONE
	  && !sym->attr.data
	  && !sym->attr.allocatable
	  && (sym->value && !sym->ns->proc_name->attr.is_main_program)
	  && !(sym->attr.use_assoc && !intrinsic_array_parameter)))
    gfc_defer_symbol_init (sym);

  gfc_finish_var_decl (decl, sym);

  if (sym->ts.type == BT_CHARACTER)
    {
      /* Character variables need special handling.  */
      gfc_allocate_lang_decl (decl);

      /* Associate names can use the hidden string length variable
	 of their associated target.  */
      if (TREE_CODE (length) != INTEGER_CST)
	{
	  gfc_finish_var_decl (length, sym);
	  gcc_assert (!sym->value);
	}
    }
  else if (sym->attr.subref_array_pointer)
    {
      /* We need the span for these beasts.  */
      gfc_allocate_lang_decl (decl);
    }

  if (sym->attr.subref_array_pointer)
    {
      tree span;
      GFC_DECL_SUBREF_ARRAY_P (decl) = 1;
      span = build_decl (input_location,
			 VAR_DECL, create_tmp_var_name ("span"),
			 gfc_array_index_type);
      gfc_finish_var_decl (span, sym);
      TREE_STATIC (span) = TREE_STATIC (decl);
      DECL_ARTIFICIAL (span) = 1;

      GFC_DECL_SPAN (decl) = span;
      GFC_TYPE_ARRAY_SPAN (TREE_TYPE (decl)) = span;
    }

  if (sym->ts.type == BT_CLASS)
	GFC_DECL_CLASS(decl) = 1;

  sym->backend_decl = decl;

  if (sym->attr.assign)
    gfc_add_assign_aux_vars (sym);

  if (intrinsic_array_parameter)
    {
      TREE_STATIC (decl) = 1;
      DECL_EXTERNAL (decl) = 0;
    }

  if (TREE_STATIC (decl)
      && !(sym->attr.use_assoc && !intrinsic_array_parameter)
      && (sym->attr.save || sym->ns->proc_name->attr.is_main_program
	  || flag_max_stack_var_size == 0
	  || sym->attr.data || sym->ns->proc_name->attr.flavor == FL_MODULE)
      && (flag_coarray != GFC_FCOARRAY_LIB
	  || !sym->attr.codimension || sym->attr.allocatable))
    {
      /* Add static initializer. For procedures, it is only needed if
	 SAVE is specified otherwise they need to be reinitialized
	 every time the procedure is entered. The TREE_STATIC is
	 in this case due to -fmax-stack-var-size=.  */

      DECL_INITIAL (decl) = gfc_conv_initializer (sym->value, &sym->ts,
				    TREE_TYPE (decl), sym->attr.dimension
				    || (sym->attr.codimension
					&& sym->attr.allocatable),
				    sym->attr.pointer || sym->attr.allocatable
				    || sym->ts.type == BT_CLASS,
				    sym->attr.proc_pointer,
				    sym->as ? sym->as->rank : 0);
    }

  if (!TREE_STATIC (decl)
      && POINTER_TYPE_P (TREE_TYPE (decl))
      && !sym->attr.pointer
      && !sym->attr.allocatable
      && !sym->attr.proc_pointer
      && !sym->attr.select_type_temporary)
    DECL_BY_REFERENCE (decl) = 1;

  if (sym->attr.associate_var)
    GFC_DECL_ASSOCIATE_VAR_P (decl) = 1;

  if (sym->attr.vtab
      || (sym->name[0] == '_' && strncmp ("__def_init", sym->name, 10) == 0))
    TREE_READONLY (decl) = 1;

  return decl;
}


/* Substitute a temporary variable in place of the real one.  */

void
gfc_shadow_sym (gfc_symbol * sym, tree decl, gfc_saved_var * save)
{
  save->attr = sym->attr;
  save->decl = sym->backend_decl;

  gfc_clear_attr (&sym->attr);
  sym->attr.referenced = 1;
  sym->attr.flavor = FL_VARIABLE;

  sym->backend_decl = decl;
}


/* Restore the original variable.  */

void
gfc_restore_sym (gfc_symbol * sym, gfc_saved_var * save)
{
  sym->attr = save->attr;
  sym->backend_decl = save->decl;
}


/* Declare a procedure pointer.  */

static tree
get_proc_pointer_decl (gfc_symbol *sym)
{
  tree decl;
  tree attributes;

  decl = sym->backend_decl;
  if (decl)
    return decl;

  decl = build_decl (input_location,
		     VAR_DECL, get_identifier (sym->name),
		     build_pointer_type (gfc_get_function_type (sym)));

  if (sym->module)
    {
      /* Apply name mangling.  */
      gfc_set_decl_assembler_name (decl, gfc_sym_mangled_identifier (sym));
      if (sym->attr.use_assoc)
	DECL_IGNORED_P (decl) = 1;
    }

  if ((sym->ns->proc_name
      && sym->ns->proc_name->backend_decl == current_function_decl)
      || sym->attr.contained)
    gfc_add_decl_to_function (decl);
  else if (sym->ns->proc_name->attr.flavor != FL_MODULE)
    gfc_add_decl_to_parent_function (decl);

  sym->backend_decl = decl;

  /* If a variable is USE associated, it's always external.  */
  if (sym->attr.use_assoc)
    {
      DECL_EXTERNAL (decl) = 1;
      TREE_PUBLIC (decl) = 1;
    }
  else if (sym->module && sym->ns->proc_name->attr.flavor == FL_MODULE)
    {
      /* This is the declaration of a module variable.  */
      TREE_PUBLIC (decl) = 1;
      if (sym->attr.access == ACCESS_PRIVATE && !sym->attr.public_used)
	{
	  DECL_VISIBILITY (decl) = VISIBILITY_HIDDEN;
	  DECL_VISIBILITY_SPECIFIED (decl) = true;
	}
      TREE_STATIC (decl) = 1;
    }

  if (!sym->attr.use_assoc
	&& (sym->attr.save != SAVE_NONE || sym->attr.data
	      || (sym->value && sym->ns->proc_name->attr.is_main_program)))
    TREE_STATIC (decl) = 1;

  if (TREE_STATIC (decl) && sym->value)
    {
      /* Add static initializer.  */
      DECL_INITIAL (decl) = gfc_conv_initializer (sym->value, &sym->ts,
						  TREE_TYPE (decl),
						  sym->attr.dimension,
						  false, true,
						  sym->as ? sym->as->rank : 0);
    }

  /* Handle threadprivate procedure pointers.  */
  if (sym->attr.threadprivate
      && (TREE_STATIC (decl) || DECL_EXTERNAL (decl)))
    set_decl_tls_model (decl, decl_default_tls_model (decl));

  attributes = add_attributes_to_decl (sym->attr, NULL_TREE);
  decl_attributes (&decl, attributes, 0);

  return decl;
}


/* Get a basic decl for an external function.  */

tree
gfc_get_extern_function_decl (gfc_symbol * sym)
{
  tree type;
  tree fndecl;
  tree attributes;
  gfc_expr e;
  gfc_intrinsic_sym *isym;
  gfc_expr argexpr;
  char s[GFC_MAX_SYMBOL_LEN + 23]; /* "_gfortran_f2c_specific" and '\0'.  */
  tree name;
  tree mangled_name;
  gfc_gsymbol *gsym;

  if (sym->backend_decl)
    return sym->backend_decl;

  /* We should never be creating external decls for alternate entry points.
     The procedure may be an alternate entry point, but we don't want/need
     to know that.  */
  gcc_assert (!(sym->attr.entry || sym->attr.entry_master));

  if (sym->attr.proc_pointer)
    return get_proc_pointer_decl (sym);

  /* See if this is an external procedure from the same file.  If so,
     return the backend_decl.  */
  gsym =  gfc_find_gsymbol (gfc_gsym_root, sym->binding_label
					   ? sym->binding_label : sym->name);

  if (gsym && !gsym->defined)
    gsym = NULL;

  /* This can happen because of C binding.  */
  if (gsym && gsym->ns && gsym->ns->proc_name
      && gsym->ns->proc_name->attr.flavor == FL_MODULE)
    goto module_sym;

  if ((!sym->attr.use_assoc || sym->attr.if_source != IFSRC_DECL)
      && !sym->backend_decl
      && gsym && gsym->ns
      && ((gsym->type == GSYM_SUBROUTINE) || (gsym->type == GSYM_FUNCTION))
      && (gsym->ns->proc_name->backend_decl || !sym->attr.intrinsic))
    {
      if (!gsym->ns->proc_name->backend_decl)
	{
	  /* By construction, the external function cannot be
	     a contained procedure.  */
	  locus old_loc;

	  gfc_save_backend_locus (&old_loc);
	  push_cfun (NULL);

	  gfc_create_function_decl (gsym->ns, true);

	  pop_cfun ();
	  gfc_restore_backend_locus (&old_loc);
	}

      /* If the namespace has entries, the proc_name is the
	 entry master.  Find the entry and use its backend_decl.
	 otherwise, use the proc_name backend_decl.  */
      if (gsym->ns->entries)
	{
	  gfc_entry_list *entry = gsym->ns->entries;

	  for (; entry; entry = entry->next)
	    {
	      if (strcmp (gsym->name, entry->sym->name) == 0)
		{
	          sym->backend_decl = entry->sym->backend_decl;
		  break;
		}
	    }
	}
      else
	sym->backend_decl = gsym->ns->proc_name->backend_decl;

      if (sym->backend_decl)
	{
	  /* Avoid problems of double deallocation of the backend declaration
	     later in gfc_trans_use_stmts; cf. PR 45087.  */
	  if (sym->attr.if_source != IFSRC_DECL && sym->attr.use_assoc)
	    sym->attr.use_assoc = 0;

	  return sym->backend_decl;
	}
    }

  /* See if this is a module procedure from the same file.  If so,
     return the backend_decl.  */
  if (sym->module)
    gsym =  gfc_find_gsymbol (gfc_gsym_root, sym->module);

module_sym:
  if (gsym && gsym->ns
      && (gsym->type == GSYM_MODULE
	  || (gsym->ns->proc_name && gsym->ns->proc_name->attr.flavor == FL_MODULE)))
    {
      gfc_symbol *s;

      s = NULL;
      if (gsym->type == GSYM_MODULE)
	gfc_find_symbol (sym->name, gsym->ns, 0, &s);
      else
	gfc_find_symbol (gsym->sym_name, gsym->ns, 0, &s);

      if (s && s->backend_decl)
	{
	  if (sym->ts.type == BT_DERIVED || sym->ts.type == BT_CLASS)
	    gfc_copy_dt_decls_ifequal (s->ts.u.derived, sym->ts.u.derived,
				       true);
	  else if (sym->ts.type == BT_CHARACTER)
	    sym->ts.u.cl->backend_decl = s->ts.u.cl->backend_decl;
	  sym->backend_decl = s->backend_decl;
	  return sym->backend_decl;
	}
    }

  if (sym->attr.intrinsic)
    {
      /* Call the resolution function to get the actual name.  This is
         a nasty hack which relies on the resolution functions only looking
	 at the first argument.  We pass NULL for the second argument
	 otherwise things like AINT get confused.  */
      isym = gfc_find_function (sym->name);
      gcc_assert (isym->resolve.f0 != NULL);

      memset (&e, 0, sizeof (e));
      e.expr_type = EXPR_FUNCTION;

      memset (&argexpr, 0, sizeof (argexpr));
      gcc_assert (isym->formal);
      argexpr.ts = isym->formal->ts;

      if (isym->formal->next == NULL)
	isym->resolve.f1 (&e, &argexpr);
      else
	{
	  if (isym->formal->next->next == NULL)
	    isym->resolve.f2 (&e, &argexpr, NULL);
	  else
	    {
	      if (isym->formal->next->next->next == NULL)
		isym->resolve.f3 (&e, &argexpr, NULL, NULL);
	      else
		{
		  /* All specific intrinsics take less than 5 arguments.  */
		  gcc_assert (isym->formal->next->next->next->next == NULL);
		  isym->resolve.f4 (&e, &argexpr, NULL, NULL, NULL);
		}
	    }
	}

      if (flag_f2c
	  && ((e.ts.type == BT_REAL && e.ts.kind == gfc_default_real_kind)
	      || e.ts.type == BT_COMPLEX))
	{
	  /* Specific which needs a different implementation if f2c
	     calling conventions are used.  */
	  sprintf (s, "_gfortran_f2c_specific%s", e.value.function.name);
	}
      else
	sprintf (s, "_gfortran_specific%s", e.value.function.name);

      name = get_identifier (s);
      mangled_name = name;
    }
  else
    {
      name = gfc_sym_identifier (sym);
      mangled_name = gfc_sym_mangled_function_id (sym);
    }

  type = gfc_get_function_type (sym);
  fndecl = build_decl (input_location,
		       FUNCTION_DECL, name, type);

  /* Initialize DECL_EXTERNAL and TREE_PUBLIC before calling decl_attributes;
     TREE_PUBLIC specifies whether a function is globally addressable (i.e.
     the opposite of declaring a function as static in C).  */
  DECL_EXTERNAL (fndecl) = 1;
  TREE_PUBLIC (fndecl) = 1;

  attributes = add_attributes_to_decl (sym->attr, NULL_TREE);
  decl_attributes (&fndecl, attributes, 0);

  gfc_set_decl_assembler_name (fndecl, mangled_name);

  /* Set the context of this decl.  */
  if (0 && sym->ns && sym->ns->proc_name)
    {
      /* TODO: Add external decls to the appropriate scope.  */
      DECL_CONTEXT (fndecl) = sym->ns->proc_name->backend_decl;
    }
  else
    {
      /* Global declaration, e.g. intrinsic subroutine.  */
      DECL_CONTEXT (fndecl) = NULL_TREE;
    }

  /* Set attributes for PURE functions. A call to PURE function in the
     Fortran 95 sense is both pure and without side effects in the C
     sense.  */
  if (sym->attr.pure || sym->attr.implicit_pure)
    {
      if (sym->attr.function && !gfc_return_by_reference (sym))
	DECL_PURE_P (fndecl) = 1;
      /* TODO: check if pure SUBROUTINEs don't have INTENT(OUT)
	 parameters and don't use alternate returns (is this
	 allowed?). In that case, calls to them are meaningless, and
	 can be optimized away. See also in build_function_decl().  */
      TREE_SIDE_EFFECTS (fndecl) = 0;
    }

  /* Mark non-returning functions.  */
  if (sym->attr.noreturn)
      TREE_THIS_VOLATILE(fndecl) = 1;

  sym->backend_decl = fndecl;

  if (DECL_CONTEXT (fndecl) == NULL_TREE)
    pushdecl_top_level (fndecl);

  if (sym->formal_ns
      && sym->formal_ns->proc_name == sym
      && sym->formal_ns->omp_declare_simd)
    gfc_trans_omp_declare_simd (sym->formal_ns);

  return fndecl;
}


/* Create a declaration for a procedure.  For external functions (in the C
   sense) use gfc_get_extern_function_decl.  HAS_ENTRIES is true if this is
   a master function with alternate entry points.  */

static void
build_function_decl (gfc_symbol * sym, bool global)
{
  tree fndecl, type, attributes;
  symbol_attribute attr;
  tree result_decl;
  gfc_formal_arglist *f;

  bool module_procedure = sym->attr.module_procedure
			  && sym->ns
			  && sym->ns->proc_name
			  && sym->ns->proc_name->attr.flavor == FL_MODULE;

  gcc_assert (!sym->attr.external || module_procedure);

  if (sym->backend_decl)
    return;

  /* Set the line and filename.  sym->declared_at seems to point to the
     last statement for subroutines, but it'll do for now.  */
  gfc_set_backend_locus (&sym->declared_at);

  /* Allow only one nesting level.  Allow public declarations.  */
  gcc_assert (current_function_decl == NULL_TREE
	      || DECL_FILE_SCOPE_P (current_function_decl)
	      || (TREE_CODE (DECL_CONTEXT (current_function_decl))
		  == NAMESPACE_DECL));

  type = gfc_get_function_type (sym);
  fndecl = build_decl (input_location,
		       FUNCTION_DECL, gfc_sym_identifier (sym), type);

  attr = sym->attr;

  /* Initialize DECL_EXTERNAL and TREE_PUBLIC before calling decl_attributes;
     TREE_PUBLIC specifies whether a function is globally addressable (i.e.
     the opposite of declaring a function as static in C).  */
  DECL_EXTERNAL (fndecl) = 0;

  if (sym->attr.access == ACCESS_UNKNOWN && sym->module
      && (sym->ns->default_access == ACCESS_PRIVATE
	  || (sym->ns->default_access == ACCESS_UNKNOWN
	      && flag_module_private)))
    sym->attr.access = ACCESS_PRIVATE;

  if (!current_function_decl
      && !sym->attr.entry_master && !sym->attr.is_main_program
      && (sym->attr.access != ACCESS_PRIVATE || sym->binding_label
	  || sym->attr.public_used))
    TREE_PUBLIC (fndecl) = 1;

  if (sym->attr.referenced || sym->attr.entry_master)
    TREE_USED (fndecl) = 1;

  attributes = add_attributes_to_decl (attr, NULL_TREE);
  decl_attributes (&fndecl, attributes, 0);

  /* Figure out the return type of the declared function, and build a
     RESULT_DECL for it.  If this is a subroutine with alternate
     returns, build a RESULT_DECL for it.  */
  result_decl = NULL_TREE;
  /* TODO: Shouldn't this just be TREE_TYPE (TREE_TYPE (fndecl)).  */
  if (attr.function)
    {
      if (gfc_return_by_reference (sym))
	type = void_type_node;
      else
	{
	  if (sym->result != sym)
	    result_decl = gfc_sym_identifier (sym->result);

	  type = TREE_TYPE (TREE_TYPE (fndecl));
	}
    }
  else
    {
      /* Look for alternate return placeholders.  */
      int has_alternate_returns = 0;
      for (f = gfc_sym_get_dummy_args (sym); f; f = f->next)
	{
	  if (f->sym == NULL)
	    {
	      has_alternate_returns = 1;
	      break;
	    }
	}

      if (has_alternate_returns)
	type = integer_type_node;
      else
	type = void_type_node;
    }

  result_decl = build_decl (input_location,
			    RESULT_DECL, result_decl, type);
  DECL_ARTIFICIAL (result_decl) = 1;
  DECL_IGNORED_P (result_decl) = 1;
  DECL_CONTEXT (result_decl) = fndecl;
  DECL_RESULT (fndecl) = result_decl;

  /* Don't call layout_decl for a RESULT_DECL.
     layout_decl (result_decl, 0);  */

  /* TREE_STATIC means the function body is defined here.  */
  TREE_STATIC (fndecl) = 1;

  /* Set attributes for PURE functions. A call to a PURE function in the
     Fortran 95 sense is both pure and without side effects in the C
     sense.  */
  if (attr.pure || attr.implicit_pure)
    {
      /* TODO: check if a pure SUBROUTINE has no INTENT(OUT) arguments
	 including an alternate return. In that case it can also be
	 marked as PURE. See also in gfc_get_extern_function_decl().  */
      if (attr.function && !gfc_return_by_reference (sym))
	DECL_PURE_P (fndecl) = 1;
      TREE_SIDE_EFFECTS (fndecl) = 0;
    }


  /* Layout the function declaration and put it in the binding level
     of the current function.  */

  if (global)
    pushdecl_top_level (fndecl);
  else
    pushdecl (fndecl);

  /* Perform name mangling if this is a top level or module procedure.  */
  if (current_function_decl == NULL_TREE)
    gfc_set_decl_assembler_name (fndecl, gfc_sym_mangled_function_id (sym));

  sym->backend_decl = fndecl;
}


/* Create the DECL_ARGUMENTS for a procedure.  */

static void
create_function_arglist (gfc_symbol * sym)
{
  tree fndecl;
  gfc_formal_arglist *f;
  tree typelist, hidden_typelist;
  tree arglist, hidden_arglist;
  tree type;
  tree parm;

  fndecl = sym->backend_decl;

  /* Build formal argument list. Make sure that their TREE_CONTEXT is
     the new FUNCTION_DECL node.  */
  arglist = NULL_TREE;
  hidden_arglist = NULL_TREE;
  typelist = TYPE_ARG_TYPES (TREE_TYPE (fndecl));

  if (sym->attr.entry_master)
    {
      type = TREE_VALUE (typelist);
      parm = build_decl (input_location,
			 PARM_DECL, get_identifier ("__entry"), type);

      DECL_CONTEXT (parm) = fndecl;
      DECL_ARG_TYPE (parm) = type;
      TREE_READONLY (parm) = 1;
      gfc_finish_decl (parm);
      DECL_ARTIFICIAL (parm) = 1;

      arglist = chainon (arglist, parm);
      typelist = TREE_CHAIN (typelist);
    }

  if (gfc_return_by_reference (sym))
    {
      tree type = TREE_VALUE (typelist), length = NULL;

      if (sym->ts.type == BT_CHARACTER)
	{
	  /* Length of character result.  */
	  tree len_type = TREE_VALUE (TREE_CHAIN (typelist));

	  length = build_decl (input_location,
			       PARM_DECL,
			       get_identifier (".__result"),
			       len_type);
	  if (POINTER_TYPE_P (len_type))
	    {
	      sym->ts.u.cl->passed_length = length;
	      TREE_USED (length) = 1;
	    }
	  else if (!sym->ts.u.cl->length)
	    {
	      sym->ts.u.cl->backend_decl = length;
	      TREE_USED (length) = 1;
	    }
	  gcc_assert (TREE_CODE (length) == PARM_DECL);
	  DECL_CONTEXT (length) = fndecl;
	  DECL_ARG_TYPE (length) = len_type;
	  TREE_READONLY (length) = 1;
	  DECL_ARTIFICIAL (length) = 1;
	  gfc_finish_decl (length);
	  if (sym->ts.u.cl->backend_decl == NULL
	      || sym->ts.u.cl->backend_decl == length)
	    {
	      gfc_symbol *arg;
	      tree backend_decl;

	      if (sym->ts.u.cl->backend_decl == NULL)
		{
		  tree len = build_decl (input_location,
					 VAR_DECL,
					 get_identifier ("..__result"),
					 gfc_charlen_type_node);
		  DECL_ARTIFICIAL (len) = 1;
		  TREE_USED (len) = 1;
		  sym->ts.u.cl->backend_decl = len;
		}

	      /* Make sure PARM_DECL type doesn't point to incomplete type.  */
	      arg = sym->result ? sym->result : sym;
	      backend_decl = arg->backend_decl;
	      /* Temporary clear it, so that gfc_sym_type creates complete
		 type.  */
	      arg->backend_decl = NULL;
	      type = gfc_sym_type (arg);
	      arg->backend_decl = backend_decl;
	      type = build_reference_type (type);
	    }
	}

      parm = build_decl (input_location,
			 PARM_DECL, get_identifier ("__result"), type);

      DECL_CONTEXT (parm) = fndecl;
      DECL_ARG_TYPE (parm) = TREE_VALUE (typelist);
      TREE_READONLY (parm) = 1;
      DECL_ARTIFICIAL (parm) = 1;
      gfc_finish_decl (parm);

      arglist = chainon (arglist, parm);
      typelist = TREE_CHAIN (typelist);

      if (sym->ts.type == BT_CHARACTER)
	{
	  gfc_allocate_lang_decl (parm);
	  arglist = chainon (arglist, length);
	  typelist = TREE_CHAIN (typelist);
	}
    }

  hidden_typelist = typelist;
  for (f = gfc_sym_get_dummy_args (sym); f; f = f->next)
    if (f->sym != NULL)	/* Ignore alternate returns.  */
      hidden_typelist = TREE_CHAIN (hidden_typelist);

  for (f = gfc_sym_get_dummy_args (sym); f; f = f->next)
    {
      char name[GFC_MAX_SYMBOL_LEN + 2];

      /* Ignore alternate returns.  */
      if (f->sym == NULL)
	continue;

      type = TREE_VALUE (typelist);

      if (f->sym->ts.type == BT_CHARACTER
	  && (!sym->attr.is_bind_c || sym->attr.entry_master))
	{
	  tree len_type = TREE_VALUE (hidden_typelist);
	  tree length = NULL_TREE;
	  if (!f->sym->ts.deferred)
	    gcc_assert (len_type == gfc_charlen_type_node);
	  else
	    gcc_assert (POINTER_TYPE_P (len_type));

	  strcpy (&name[1], f->sym->name);
	  name[0] = '_';
	  length = build_decl (input_location,
			       PARM_DECL, get_identifier (name), len_type);

	  hidden_arglist = chainon (hidden_arglist, length);
	  DECL_CONTEXT (length) = fndecl;
	  DECL_ARTIFICIAL (length) = 1;
	  DECL_ARG_TYPE (length) = len_type;
	  TREE_READONLY (length) = 1;
	  gfc_finish_decl (length);

	  /* Remember the passed value.  */
          if (!f->sym->ts.u.cl ||  f->sym->ts.u.cl->passed_length)
            {
	      /* This can happen if the same type is used for multiple
		 arguments. We need to copy cl as otherwise
		 cl->passed_length gets overwritten.  */
	      f->sym->ts.u.cl = gfc_new_charlen (f->sym->ns, f->sym->ts.u.cl);
            }
	  f->sym->ts.u.cl->passed_length = length;

	  /* Use the passed value for assumed length variables.  */
	  if (!f->sym->ts.u.cl->length)
	    {
	      TREE_USED (length) = 1;
	      gcc_assert (!f->sym->ts.u.cl->backend_decl);
	      f->sym->ts.u.cl->backend_decl = length;
	    }

	  hidden_typelist = TREE_CHAIN (hidden_typelist);

	  if (f->sym->ts.u.cl->backend_decl == NULL
	      || f->sym->ts.u.cl->backend_decl == length)
	    {
	      if (POINTER_TYPE_P (len_type))
		f->sym->ts.u.cl->backend_decl =
			build_fold_indirect_ref_loc (input_location, length);
	      else if (f->sym->ts.u.cl->backend_decl == NULL)
		gfc_create_string_length (f->sym);

	      /* Make sure PARM_DECL type doesn't point to incomplete type.  */
	      if (f->sym->attr.flavor == FL_PROCEDURE)
		type = build_pointer_type (gfc_get_function_type (f->sym));
	      else
		type = gfc_sym_type (f->sym);
	    }
	}
      /* For noncharacter scalar intrinsic types, VALUE passes the value,
	 hence, the optional status cannot be transferred via a NULL pointer.
	 Thus, we will use a hidden argument in that case.  */
      else if (f->sym->attr.optional && f->sym->attr.value
	       && !f->sym->attr.dimension && f->sym->ts.type != BT_CLASS
	       && f->sym->ts.type != BT_DERIVED)
	{
          tree tmp;
          strcpy (&name[1], f->sym->name);
          name[0] = '_';
          tmp = build_decl (input_location,
			    PARM_DECL, get_identifier (name),
			    boolean_type_node);

          hidden_arglist = chainon (hidden_arglist, tmp);
          DECL_CONTEXT (tmp) = fndecl;
          DECL_ARTIFICIAL (tmp) = 1;
          DECL_ARG_TYPE (tmp) = boolean_type_node;
          TREE_READONLY (tmp) = 1;
          gfc_finish_decl (tmp);
	}

      /* For non-constant length array arguments, make sure they use
	 a different type node from TYPE_ARG_TYPES type.  */
      if (f->sym->attr.dimension
	  && type == TREE_VALUE (typelist)
	  && TREE_CODE (type) == POINTER_TYPE
	  && GFC_ARRAY_TYPE_P (type)
	  && f->sym->as->type != AS_ASSUMED_SIZE
	  && ! COMPLETE_TYPE_P (TREE_TYPE (type)))
	{
	  if (f->sym->attr.flavor == FL_PROCEDURE)
	    type = build_pointer_type (gfc_get_function_type (f->sym));
	  else
	    type = gfc_sym_type (f->sym);
	}

      if (f->sym->attr.proc_pointer)
        type = build_pointer_type (type);

      if (f->sym->attr.volatile_)
	type = build_qualified_type (type, TYPE_QUAL_VOLATILE);

      /* Build the argument declaration.  */
      parm = build_decl (input_location,
			 PARM_DECL, gfc_sym_identifier (f->sym), type);

      if (f->sym->attr.volatile_)
	{
	  TREE_THIS_VOLATILE (parm) = 1;
	  TREE_SIDE_EFFECTS (parm) = 1;
	}

      /* Fill in arg stuff.  */
      DECL_CONTEXT (parm) = fndecl;
      DECL_ARG_TYPE (parm) = TREE_VALUE (typelist);
      /* All implementation args except for VALUE are read-only.  */
      if (!f->sym->attr.value)
	TREE_READONLY (parm) = 1;
      if (POINTER_TYPE_P (type)
	  && (!f->sym->attr.proc_pointer
	      && f->sym->attr.flavor != FL_PROCEDURE))
	DECL_BY_REFERENCE (parm) = 1;

      gfc_finish_decl (parm);
      gfc_finish_decl_attrs (parm, &f->sym->attr);

      f->sym->backend_decl = parm;

      /* Coarrays which are descriptorless or assumed-shape pass with
	 -fcoarray=lib the token and the offset as hidden arguments.  */
      if (flag_coarray == GFC_FCOARRAY_LIB
	  && ((f->sym->ts.type != BT_CLASS && f->sym->attr.codimension
	       && !f->sym->attr.allocatable)
	      || (f->sym->ts.type == BT_CLASS
		  && CLASS_DATA (f->sym)->attr.codimension
		  && !CLASS_DATA (f->sym)->attr.allocatable)))
	{
	  tree caf_type;
	  tree token;
	  tree offset;

	  gcc_assert (f->sym->backend_decl != NULL_TREE
		      && !sym->attr.is_bind_c);
	  caf_type = f->sym->ts.type == BT_CLASS
		     ? TREE_TYPE (CLASS_DATA (f->sym)->backend_decl)
		     : TREE_TYPE (f->sym->backend_decl);

	  token = build_decl (input_location, PARM_DECL,
			      create_tmp_var_name ("caf_token"),
			      build_qualified_type (pvoid_type_node,
						    TYPE_QUAL_RESTRICT));
	  if ((f->sym->ts.type != BT_CLASS
	       && f->sym->as->type != AS_DEFERRED)
	      || (f->sym->ts.type == BT_CLASS
		  && CLASS_DATA (f->sym)->as->type != AS_DEFERRED))
	    {
	      gcc_assert (DECL_LANG_SPECIFIC (f->sym->backend_decl) == NULL
			  || GFC_DECL_TOKEN (f->sym->backend_decl) == NULL_TREE);
	      if (DECL_LANG_SPECIFIC (f->sym->backend_decl) == NULL)
		gfc_allocate_lang_decl (f->sym->backend_decl);
	      GFC_DECL_TOKEN (f->sym->backend_decl) = token;
	    }
          else
	    {
	      gcc_assert (GFC_TYPE_ARRAY_CAF_TOKEN (caf_type) == NULL_TREE);
	      GFC_TYPE_ARRAY_CAF_TOKEN (caf_type) = token;
	    }

	  DECL_CONTEXT (token) = fndecl;
	  DECL_ARTIFICIAL (token) = 1;
	  DECL_ARG_TYPE (token) = TREE_VALUE (typelist);
	  TREE_READONLY (token) = 1;
	  hidden_arglist = chainon (hidden_arglist, token);
	  gfc_finish_decl (token);

	  offset = build_decl (input_location, PARM_DECL,
			       create_tmp_var_name ("caf_offset"),
			       gfc_array_index_type);

	  if ((f->sym->ts.type != BT_CLASS
	       && f->sym->as->type != AS_DEFERRED)
	      || (f->sym->ts.type == BT_CLASS
		  && CLASS_DATA (f->sym)->as->type != AS_DEFERRED))
	    {
	      gcc_assert (GFC_DECL_CAF_OFFSET (f->sym->backend_decl)
					       == NULL_TREE);
	      GFC_DECL_CAF_OFFSET (f->sym->backend_decl) = offset;
	    }
	  else
	    {
	      gcc_assert (GFC_TYPE_ARRAY_CAF_OFFSET (caf_type) == NULL_TREE);
	      GFC_TYPE_ARRAY_CAF_OFFSET (caf_type) = offset;
	    }
	  DECL_CONTEXT (offset) = fndecl;
	  DECL_ARTIFICIAL (offset) = 1;
	  DECL_ARG_TYPE (offset) = TREE_VALUE (typelist);
	  TREE_READONLY (offset) = 1;
	  hidden_arglist = chainon (hidden_arglist, offset);
	  gfc_finish_decl (offset);
	}

      arglist = chainon (arglist, parm);
      typelist = TREE_CHAIN (typelist);
    }

  /* Add the hidden string length parameters, unless the procedure
     is bind(C).  */
  if (!sym->attr.is_bind_c)
    arglist = chainon (arglist, hidden_arglist);

  gcc_assert (hidden_typelist == NULL_TREE
              || TREE_VALUE (hidden_typelist) == void_type_node);
  DECL_ARGUMENTS (fndecl) = arglist;
}

/* Do the setup necessary before generating the body of a function.  */

static void
trans_function_start (gfc_symbol * sym)
{
  tree fndecl;

  fndecl = sym->backend_decl;

  /* Let GCC know the current scope is this function.  */
  current_function_decl = fndecl;

  /* Let the world know what we're about to do.  */
  announce_function (fndecl);

  if (DECL_FILE_SCOPE_P (fndecl))
    {
      /* Create RTL for function declaration.  */
      rest_of_decl_compilation (fndecl, 1, 0);
    }

  /* Create RTL for function definition.  */
  make_decl_rtl (fndecl);

  allocate_struct_function (fndecl, false);

  /* function.c requires a push at the start of the function.  */
  pushlevel ();
}

/* Create thunks for alternate entry points.  */

static void
build_entry_thunks (gfc_namespace * ns, bool global)
{
  gfc_formal_arglist *formal;
  gfc_formal_arglist *thunk_formal;
  gfc_entry_list *el;
  gfc_symbol *thunk_sym;
  stmtblock_t body;
  tree thunk_fndecl;
  tree tmp;
  locus old_loc;

  /* This should always be a toplevel function.  */
  gcc_assert (current_function_decl == NULL_TREE);

  gfc_save_backend_locus (&old_loc);
  for (el = ns->entries; el; el = el->next)
    {
      vec<tree, va_gc> *args = NULL;
      vec<tree, va_gc> *string_args = NULL;

      thunk_sym = el->sym;

      build_function_decl (thunk_sym, global);
      create_function_arglist (thunk_sym);

      trans_function_start (thunk_sym);

      thunk_fndecl = thunk_sym->backend_decl;

      gfc_init_block (&body);

      /* Pass extra parameter identifying this entry point.  */
      tmp = build_int_cst (gfc_array_index_type, el->id);
      vec_safe_push (args, tmp);

      if (thunk_sym->attr.function)
	{
	  if (gfc_return_by_reference (ns->proc_name))
	    {
	      tree ref = DECL_ARGUMENTS (current_function_decl);
	      vec_safe_push (args, ref);
	      if (ns->proc_name->ts.type == BT_CHARACTER)
		vec_safe_push (args, DECL_CHAIN (ref));
	    }
	}

      for (formal = gfc_sym_get_dummy_args (ns->proc_name); formal;
	   formal = formal->next)
	{
	  /* Ignore alternate returns.  */
	  if (formal->sym == NULL)
	    continue;

	  /* We don't have a clever way of identifying arguments, so resort to
	     a brute-force search.  */
	  for (thunk_formal = gfc_sym_get_dummy_args (thunk_sym);
	       thunk_formal;
	       thunk_formal = thunk_formal->next)
	    {
	      if (thunk_formal->sym == formal->sym)
		break;
	    }

	  if (thunk_formal)
	    {
	      /* Pass the argument.  */
	      DECL_ARTIFICIAL (thunk_formal->sym->backend_decl) = 1;
	      vec_safe_push (args, thunk_formal->sym->backend_decl);
	      if (formal->sym->ts.type == BT_CHARACTER)
		{
		  tmp = thunk_formal->sym->ts.u.cl->backend_decl;
		  vec_safe_push (string_args, tmp);
		}
	    }
	  else
	    {
	      /* Pass NULL for a missing argument.  */
	      vec_safe_push (args, null_pointer_node);
	      if (formal->sym->ts.type == BT_CHARACTER)
		{
		  tmp = build_int_cst (gfc_charlen_type_node, 0);
		  vec_safe_push (string_args, tmp);
		}
	    }
	}

      /* Call the master function.  */
      vec_safe_splice (args, string_args);
      tmp = ns->proc_name->backend_decl;
      tmp = build_call_expr_loc_vec (input_location, tmp, args);
      if (ns->proc_name->attr.mixed_entry_master)
	{
	  tree union_decl, field;
	  tree master_type = TREE_TYPE (ns->proc_name->backend_decl);

	  union_decl = build_decl (input_location,
				   VAR_DECL, get_identifier ("__result"),
				   TREE_TYPE (master_type));
	  DECL_ARTIFICIAL (union_decl) = 1;
	  DECL_EXTERNAL (union_decl) = 0;
	  TREE_PUBLIC (union_decl) = 0;
	  TREE_USED (union_decl) = 1;
	  layout_decl (union_decl, 0);
	  pushdecl (union_decl);

	  DECL_CONTEXT (union_decl) = current_function_decl;
	  tmp = fold_build2_loc (input_location, MODIFY_EXPR,
				 TREE_TYPE (union_decl), union_decl, tmp);
	  gfc_add_expr_to_block (&body, tmp);

	  for (field = TYPE_FIELDS (TREE_TYPE (union_decl));
	       field; field = DECL_CHAIN (field))
	    if (strcmp (IDENTIFIER_POINTER (DECL_NAME (field)),
		thunk_sym->result->name) == 0)
	      break;
	  gcc_assert (field != NULL_TREE);
	  tmp = fold_build3_loc (input_location, COMPONENT_REF,
				 TREE_TYPE (field), union_decl, field,
				 NULL_TREE);
	  tmp = fold_build2_loc (input_location, MODIFY_EXPR,
			     TREE_TYPE (DECL_RESULT (current_function_decl)),
			     DECL_RESULT (current_function_decl), tmp);
	  tmp = build1_v (RETURN_EXPR, tmp);
	}
      else if (TREE_TYPE (DECL_RESULT (current_function_decl))
	       != void_type_node)
	{
	  tmp = fold_build2_loc (input_location, MODIFY_EXPR,
			     TREE_TYPE (DECL_RESULT (current_function_decl)),
			     DECL_RESULT (current_function_decl), tmp);
	  tmp = build1_v (RETURN_EXPR, tmp);
	}
      gfc_add_expr_to_block (&body, tmp);

      /* Finish off this function and send it for code generation.  */
      DECL_SAVED_TREE (thunk_fndecl) = gfc_finish_block (&body);
      tmp = getdecls ();
      poplevel (1, 1);
      BLOCK_SUPERCONTEXT (DECL_INITIAL (thunk_fndecl)) = thunk_fndecl;
      DECL_SAVED_TREE (thunk_fndecl)
	= build3_v (BIND_EXPR, tmp, DECL_SAVED_TREE (thunk_fndecl),
		    DECL_INITIAL (thunk_fndecl));

      /* Output the GENERIC tree.  */
      dump_function (TDI_original, thunk_fndecl);

      /* Store the end of the function, so that we get good line number
	 info for the epilogue.  */
      cfun->function_end_locus = input_location;

      /* We're leaving the context of this function, so zap cfun.
	 It's still in DECL_STRUCT_FUNCTION, and we'll restore it in
	 tree_rest_of_compilation.  */
      set_cfun (NULL);

      current_function_decl = NULL_TREE;

      cgraph_node::finalize_function (thunk_fndecl, true);

      /* We share the symbols in the formal argument list with other entry
	 points and the master function.  Clear them so that they are
	 recreated for each function.  */
      for (formal = gfc_sym_get_dummy_args (thunk_sym); formal;
	   formal = formal->next)
	if (formal->sym != NULL)  /* Ignore alternate returns.  */
	  {
	    formal->sym->backend_decl = NULL_TREE;
	    if (formal->sym->ts.type == BT_CHARACTER)
	      formal->sym->ts.u.cl->backend_decl = NULL_TREE;
	  }

      if (thunk_sym->attr.function)
	{
	  if (thunk_sym->ts.type == BT_CHARACTER)
	    thunk_sym->ts.u.cl->backend_decl = NULL_TREE;
	  if (thunk_sym->result->ts.type == BT_CHARACTER)
	    thunk_sym->result->ts.u.cl->backend_decl = NULL_TREE;
	}
    }

  gfc_restore_backend_locus (&old_loc);
}


/* Create a decl for a function, and create any thunks for alternate entry
   points. If global is true, generate the function in the global binding
   level, otherwise in the current binding level (which can be global).  */

void
gfc_create_function_decl (gfc_namespace * ns, bool global)
{
  /* Create a declaration for the master function.  */
  build_function_decl (ns->proc_name, global);

  /* Compile the entry thunks.  */
  if (ns->entries)
    build_entry_thunks (ns, global);

  /* Now create the read argument list.  */
  create_function_arglist (ns->proc_name);

  if (ns->omp_declare_simd)
    gfc_trans_omp_declare_simd (ns);
}

/* Return the decl used to hold the function return value.  If
   parent_flag is set, the context is the parent_scope.  */

tree
gfc_get_fake_result_decl (gfc_symbol * sym, int parent_flag)
{
  tree decl;
  tree length;
  tree this_fake_result_decl;
  tree this_function_decl;

  char name[GFC_MAX_SYMBOL_LEN + 10];

  if (parent_flag)
    {
      this_fake_result_decl = parent_fake_result_decl;
      this_function_decl = DECL_CONTEXT (current_function_decl);
    }
  else
    {
      this_fake_result_decl = current_fake_result_decl;
      this_function_decl = current_function_decl;
    }

  if (sym
      && sym->ns->proc_name->backend_decl == this_function_decl
      && sym->ns->proc_name->attr.entry_master
      && sym != sym->ns->proc_name)
    {
      tree t = NULL, var;
      if (this_fake_result_decl != NULL)
	for (t = TREE_CHAIN (this_fake_result_decl); t; t = TREE_CHAIN (t))
	  if (strcmp (IDENTIFIER_POINTER (TREE_PURPOSE (t)), sym->name) == 0)
	    break;
      if (t)
	return TREE_VALUE (t);
      decl = gfc_get_fake_result_decl (sym->ns->proc_name, parent_flag);

      if (parent_flag)
	this_fake_result_decl = parent_fake_result_decl;
      else
	this_fake_result_decl = current_fake_result_decl;

      if (decl && sym->ns->proc_name->attr.mixed_entry_master)
	{
	  tree field;

	  for (field = TYPE_FIELDS (TREE_TYPE (decl));
	       field; field = DECL_CHAIN (field))
	    if (strcmp (IDENTIFIER_POINTER (DECL_NAME (field)),
		sym->name) == 0)
	      break;

	  gcc_assert (field != NULL_TREE);
	  decl = fold_build3_loc (input_location, COMPONENT_REF,
				  TREE_TYPE (field), decl, field, NULL_TREE);
	}

      var = create_tmp_var_raw (TREE_TYPE (decl), sym->name);
      if (parent_flag)
	gfc_add_decl_to_parent_function (var);
      else
	gfc_add_decl_to_function (var);

      SET_DECL_VALUE_EXPR (var, decl);
      DECL_HAS_VALUE_EXPR_P (var) = 1;
      GFC_DECL_RESULT (var) = 1;

      TREE_CHAIN (this_fake_result_decl)
	  = tree_cons (get_identifier (sym->name), var,
		       TREE_CHAIN (this_fake_result_decl));
      return var;
    }

  if (this_fake_result_decl != NULL_TREE)
    return TREE_VALUE (this_fake_result_decl);

  /* Only when gfc_get_fake_result_decl is called by gfc_trans_return,
     sym is NULL.  */
  if (!sym)
    return NULL_TREE;

  if (sym->ts.type == BT_CHARACTER)
    {
      if (sym->ts.u.cl->backend_decl == NULL_TREE)
	length = gfc_create_string_length (sym);
      else
	length = sym->ts.u.cl->backend_decl;
      if (TREE_CODE (length) == VAR_DECL
	  && DECL_CONTEXT (length) == NULL_TREE)
	gfc_add_decl_to_function (length);
    }

  if (gfc_return_by_reference (sym))
    {
      decl = DECL_ARGUMENTS (this_function_decl);

      if (sym->ns->proc_name->backend_decl == this_function_decl
	  && sym->ns->proc_name->attr.entry_master)
	decl = DECL_CHAIN (decl);

      TREE_USED (decl) = 1;
      if (sym->as)
	decl = gfc_build_dummy_array_decl (sym, decl);
    }
  else
    {
      sprintf (name, "__result_%.20s",
	       IDENTIFIER_POINTER (DECL_NAME (this_function_decl)));

      if (!sym->attr.mixed_entry_master && sym->attr.function)
	decl = build_decl (DECL_SOURCE_LOCATION (this_function_decl),
			   VAR_DECL, get_identifier (name),
			   gfc_sym_type (sym));
      else
	decl = build_decl (DECL_SOURCE_LOCATION (this_function_decl),
			   VAR_DECL, get_identifier (name),
			   TREE_TYPE (TREE_TYPE (this_function_decl)));
      DECL_ARTIFICIAL (decl) = 1;
      DECL_EXTERNAL (decl) = 0;
      TREE_PUBLIC (decl) = 0;
      TREE_USED (decl) = 1;
      GFC_DECL_RESULT (decl) = 1;
      TREE_ADDRESSABLE (decl) = 1;

      layout_decl (decl, 0);
      gfc_finish_decl_attrs (decl, &sym->attr);

      if (parent_flag)
	gfc_add_decl_to_parent_function (decl);
      else
	gfc_add_decl_to_function (decl);
    }

  if (parent_flag)
    parent_fake_result_decl = build_tree_list (NULL, decl);
  else
    current_fake_result_decl = build_tree_list (NULL, decl);

  return decl;
}


/* Builds a function decl.  The remaining parameters are the types of the
   function arguments.  Negative nargs indicates a varargs function.  */

static tree
build_library_function_decl_1 (tree name, const char *spec,
			       tree rettype, int nargs, va_list p)
{
  vec<tree, va_gc> *arglist;
  tree fntype;
  tree fndecl;
  int n;

  /* Library functions must be declared with global scope.  */
  gcc_assert (current_function_decl == NULL_TREE);

  /* Create a list of the argument types.  */
  vec_alloc (arglist, abs (nargs));
  for (n = abs (nargs); n > 0; n--)
    {
      tree argtype = va_arg (p, tree);
      arglist->quick_push (argtype);
    }

  /* Build the function type and decl.  */
  if (nargs >= 0)
    fntype = build_function_type_vec (rettype, arglist);
  else
    fntype = build_varargs_function_type_vec (rettype, arglist);
  if (spec)
    {
      tree attr_args = build_tree_list (NULL_TREE,
					build_string (strlen (spec), spec));
      tree attrs = tree_cons (get_identifier ("fn spec"),
			      attr_args, TYPE_ATTRIBUTES (fntype));
      fntype = build_type_attribute_variant (fntype, attrs);
    }
  fndecl = build_decl (input_location,
		       FUNCTION_DECL, name, fntype);

  /* Mark this decl as external.  */
  DECL_EXTERNAL (fndecl) = 1;
  TREE_PUBLIC (fndecl) = 1;

  pushdecl (fndecl);

  rest_of_decl_compilation (fndecl, 1, 0);

  return fndecl;
}

/* Builds a function decl.  The remaining parameters are the types of the
   function arguments.  Negative nargs indicates a varargs function.  */

tree
gfc_build_library_function_decl (tree name, tree rettype, int nargs, ...)
{
  tree ret;
  va_list args;
  va_start (args, nargs);
  ret = build_library_function_decl_1 (name, NULL, rettype, nargs, args);
  va_end (args);
  return ret;
}

/* Builds a function decl.  The remaining parameters are the types of the
   function arguments.  Negative nargs indicates a varargs function.
   The SPEC parameter specifies the function argument and return type
   specification according to the fnspec function type attribute.  */

tree
gfc_build_library_function_decl_with_spec (tree name, const char *spec,
					   tree rettype, int nargs, ...)
{
  tree ret;
  va_list args;
  va_start (args, nargs);
  ret = build_library_function_decl_1 (name, spec, rettype, nargs, args);
  va_end (args);
  return ret;
}

static void
gfc_build_intrinsic_function_decls (void)
{
  tree gfc_int4_type_node = gfc_get_int_type (4);
  tree gfc_pint4_type_node = build_pointer_type (gfc_int4_type_node);
  tree gfc_int8_type_node = gfc_get_int_type (8);
  tree gfc_pint8_type_node = build_pointer_type (gfc_int8_type_node);
  tree gfc_int16_type_node = gfc_get_int_type (16);
  tree gfc_logical4_type_node = gfc_get_logical_type (4);
  tree pchar1_type_node = gfc_get_pchar_type (1);
  tree pchar4_type_node = gfc_get_pchar_type (4);

  /* String functions.  */
  gfor_fndecl_compare_string = gfc_build_library_function_decl_with_spec (
	get_identifier (PREFIX("compare_string")), "..R.R",
	integer_type_node, 4, gfc_charlen_type_node, pchar1_type_node,
	gfc_charlen_type_node, pchar1_type_node);
  DECL_PURE_P (gfor_fndecl_compare_string) = 1;
  TREE_NOTHROW (gfor_fndecl_compare_string) = 1;

  gfor_fndecl_concat_string = gfc_build_library_function_decl_with_spec (
	get_identifier (PREFIX("concat_string")), "..W.R.R",
	void_type_node, 6, gfc_charlen_type_node, pchar1_type_node,
	gfc_charlen_type_node, pchar1_type_node,
	gfc_charlen_type_node, pchar1_type_node);
  TREE_NOTHROW (gfor_fndecl_concat_string) = 1;

  gfor_fndecl_string_len_trim = gfc_build_library_function_decl_with_spec (
	get_identifier (PREFIX("string_len_trim")), "..R",
	gfc_charlen_type_node, 2, gfc_charlen_type_node, pchar1_type_node);
  DECL_PURE_P (gfor_fndecl_string_len_trim) = 1;
  TREE_NOTHROW (gfor_fndecl_string_len_trim) = 1;

  gfor_fndecl_string_index = gfc_build_library_function_decl_with_spec (
	get_identifier (PREFIX("string_index")), "..R.R.",
	gfc_charlen_type_node, 5, gfc_charlen_type_node, pchar1_type_node,
	gfc_charlen_type_node, pchar1_type_node, gfc_logical4_type_node);
  DECL_PURE_P (gfor_fndecl_string_index) = 1;
  TREE_NOTHROW (gfor_fndecl_string_index) = 1;

  gfor_fndecl_string_scan = gfc_build_library_function_decl_with_spec (
	get_identifier (PREFIX("string_scan")), "..R.R.",
	gfc_charlen_type_node, 5, gfc_charlen_type_node, pchar1_type_node,
	gfc_charlen_type_node, pchar1_type_node, gfc_logical4_type_node);
  DECL_PURE_P (gfor_fndecl_string_scan) = 1;
  TREE_NOTHROW (gfor_fndecl_string_scan) = 1;

  gfor_fndecl_string_verify = gfc_build_library_function_decl_with_spec (
	get_identifier (PREFIX("string_verify")), "..R.R.",
	gfc_charlen_type_node, 5, gfc_charlen_type_node, pchar1_type_node,
	gfc_charlen_type_node, pchar1_type_node, gfc_logical4_type_node);
  DECL_PURE_P (gfor_fndecl_string_verify) = 1;
  TREE_NOTHROW (gfor_fndecl_string_verify) = 1;

  gfor_fndecl_string_trim = gfc_build_library_function_decl_with_spec (
	get_identifier (PREFIX("string_trim")), ".Ww.R",
	void_type_node, 4, build_pointer_type (gfc_charlen_type_node),
	build_pointer_type (pchar1_type_node), gfc_charlen_type_node,
	pchar1_type_node);

  gfor_fndecl_string_minmax = gfc_build_library_function_decl_with_spec (
	get_identifier (PREFIX("string_minmax")), ".Ww.R",
	void_type_node, -4, build_pointer_type (gfc_charlen_type_node),
	build_pointer_type (pchar1_type_node), integer_type_node,
	integer_type_node);

  gfor_fndecl_adjustl = gfc_build_library_function_decl_with_spec (
	get_identifier (PREFIX("adjustl")), ".W.R",
	void_type_node, 3, pchar1_type_node, gfc_charlen_type_node,
	pchar1_type_node);
  TREE_NOTHROW (gfor_fndecl_adjustl) = 1;

  gfor_fndecl_adjustr = gfc_build_library_function_decl_with_spec (
	get_identifier (PREFIX("adjustr")), ".W.R",
	void_type_node, 3, pchar1_type_node, gfc_charlen_type_node,
	pchar1_type_node);
  TREE_NOTHROW (gfor_fndecl_adjustr) = 1;

  gfor_fndecl_select_string =  gfc_build_library_function_decl_with_spec (
	get_identifier (PREFIX("select_string")), ".R.R.",
	integer_type_node, 4, pvoid_type_node, integer_type_node,
	pchar1_type_node, gfc_charlen_type_node);
  DECL_PURE_P (gfor_fndecl_select_string) = 1;
  TREE_NOTHROW (gfor_fndecl_select_string) = 1;

  gfor_fndecl_compare_string_char4 = gfc_build_library_function_decl_with_spec (
	get_identifier (PREFIX("compare_string_char4")), "..R.R",
	integer_type_node, 4, gfc_charlen_type_node, pchar4_type_node,
	gfc_charlen_type_node, pchar4_type_node);
  DECL_PURE_P (gfor_fndecl_compare_string_char4) = 1;
  TREE_NOTHROW (gfor_fndecl_compare_string_char4) = 1;

  gfor_fndecl_concat_string_char4 = gfc_build_library_function_decl_with_spec (
	get_identifier (PREFIX("concat_string_char4")), "..W.R.R",
	void_type_node, 6, gfc_charlen_type_node, pchar4_type_node,
	gfc_charlen_type_node, pchar4_type_node, gfc_charlen_type_node,
	pchar4_type_node);
  TREE_NOTHROW (gfor_fndecl_concat_string_char4) = 1;

  gfor_fndecl_string_len_trim_char4 = gfc_build_library_function_decl_with_spec (
	get_identifier (PREFIX("string_len_trim_char4")), "..R",
	gfc_charlen_type_node, 2, gfc_charlen_type_node, pchar4_type_node);
  DECL_PURE_P (gfor_fndecl_string_len_trim_char4) = 1;
  TREE_NOTHROW (gfor_fndecl_string_len_trim_char4) = 1;

  gfor_fndecl_string_index_char4 = gfc_build_library_function_decl_with_spec (
	get_identifier (PREFIX("string_index_char4")), "..R.R.",
	gfc_charlen_type_node, 5, gfc_charlen_type_node, pchar4_type_node,
	gfc_charlen_type_node, pchar4_type_node, gfc_logical4_type_node);
  DECL_PURE_P (gfor_fndecl_string_index_char4) = 1;
  TREE_NOTHROW (gfor_fndecl_string_index_char4) = 1;

  gfor_fndecl_string_scan_char4 = gfc_build_library_function_decl_with_spec (
	get_identifier (PREFIX("string_scan_char4")), "..R.R.",
	gfc_charlen_type_node, 5, gfc_charlen_type_node, pchar4_type_node,
	gfc_charlen_type_node, pchar4_type_node, gfc_logical4_type_node);
  DECL_PURE_P (gfor_fndecl_string_scan_char4) = 1;
  TREE_NOTHROW (gfor_fndecl_string_scan_char4) = 1;

  gfor_fndecl_string_verify_char4 = gfc_build_library_function_decl_with_spec (
	get_identifier (PREFIX("string_verify_char4")), "..R.R.",
	gfc_charlen_type_node, 5, gfc_charlen_type_node, pchar4_type_node,
	gfc_charlen_type_node, pchar4_type_node, gfc_logical4_type_node);
  DECL_PURE_P (gfor_fndecl_string_verify_char4) = 1;
  TREE_NOTHROW (gfor_fndecl_string_verify_char4) = 1;

  gfor_fndecl_string_trim_char4 = gfc_build_library_function_decl_with_spec (
	get_identifier (PREFIX("string_trim_char4")), ".Ww.R",
	void_type_node, 4, build_pointer_type (gfc_charlen_type_node),
	build_pointer_type (pchar4_type_node), gfc_charlen_type_node,
	pchar4_type_node);

  gfor_fndecl_string_minmax_char4 = gfc_build_library_function_decl_with_spec (
	get_identifier (PREFIX("string_minmax_char4")), ".Ww.R",
	void_type_node, -4, build_pointer_type (gfc_charlen_type_node),
	build_pointer_type (pchar4_type_node), integer_type_node,
	integer_type_node);

  gfor_fndecl_adjustl_char4 = gfc_build_library_function_decl_with_spec (
	get_identifier (PREFIX("adjustl_char4")), ".W.R",
	void_type_node, 3, pchar4_type_node, gfc_charlen_type_node,
	pchar4_type_node);
  TREE_NOTHROW (gfor_fndecl_adjustl_char4) = 1;

  gfor_fndecl_adjustr_char4 = gfc_build_library_function_decl_with_spec (
	get_identifier (PREFIX("adjustr_char4")), ".W.R",
	void_type_node, 3, pchar4_type_node, gfc_charlen_type_node,
	pchar4_type_node);
  TREE_NOTHROW (gfor_fndecl_adjustr_char4) = 1;

  gfor_fndecl_select_string_char4 = gfc_build_library_function_decl_with_spec (
	get_identifier (PREFIX("select_string_char4")), ".R.R.",
	integer_type_node, 4, pvoid_type_node, integer_type_node,
	pvoid_type_node, gfc_charlen_type_node);
  DECL_PURE_P (gfor_fndecl_select_string_char4) = 1;
  TREE_NOTHROW (gfor_fndecl_select_string_char4) = 1;


  /* Conversion between character kinds.  */

  gfor_fndecl_convert_char1_to_char4 = gfc_build_library_function_decl_with_spec (
	get_identifier (PREFIX("convert_char1_to_char4")), ".w.R",
	void_type_node, 3, build_pointer_type (pchar4_type_node),
	gfc_charlen_type_node, pchar1_type_node);

  gfor_fndecl_convert_char4_to_char1 = gfc_build_library_function_decl_with_spec (
	get_identifier (PREFIX("convert_char4_to_char1")), ".w.R",
	void_type_node, 3, build_pointer_type (pchar1_type_node),
	gfc_charlen_type_node, pchar4_type_node);

  /* Misc. functions.  */

  gfor_fndecl_ttynam = gfc_build_library_function_decl_with_spec (
	get_identifier (PREFIX("ttynam")), ".W",
	void_type_node, 3, pchar_type_node, gfc_charlen_type_node,
	integer_type_node);

  gfor_fndecl_fdate = gfc_build_library_function_decl_with_spec (
	get_identifier (PREFIX("fdate")), ".W",
	void_type_node, 2, pchar_type_node, gfc_charlen_type_node);

  gfor_fndecl_ctime = gfc_build_library_function_decl_with_spec (
	get_identifier (PREFIX("ctime")), ".W",
	void_type_node, 3, pchar_type_node, gfc_charlen_type_node,
	gfc_int8_type_node);

  gfor_fndecl_sc_kind = gfc_build_library_function_decl_with_spec (
	get_identifier (PREFIX("selected_char_kind")), "..R",
	gfc_int4_type_node, 2, gfc_charlen_type_node, pchar_type_node);
  DECL_PURE_P (gfor_fndecl_sc_kind) = 1;
  TREE_NOTHROW (gfor_fndecl_sc_kind) = 1;

  gfor_fndecl_si_kind = gfc_build_library_function_decl_with_spec (
	get_identifier (PREFIX("selected_int_kind")), ".R",
	gfc_int4_type_node, 1, pvoid_type_node);
  DECL_PURE_P (gfor_fndecl_si_kind) = 1;
  TREE_NOTHROW (gfor_fndecl_si_kind) = 1;

  gfor_fndecl_sr_kind = gfc_build_library_function_decl_with_spec (
	get_identifier (PREFIX("selected_real_kind2008")), ".RR",
	gfc_int4_type_node, 3, pvoid_type_node, pvoid_type_node,
	pvoid_type_node);
  DECL_PURE_P (gfor_fndecl_sr_kind) = 1;
  TREE_NOTHROW (gfor_fndecl_sr_kind) = 1;

  gfor_fndecl_system_clock4 = gfc_build_library_function_decl (
	get_identifier (PREFIX("system_clock_4")),
	void_type_node, 3, gfc_pint4_type_node, gfc_pint4_type_node,
	gfc_pint4_type_node);

  gfor_fndecl_system_clock8 = gfc_build_library_function_decl (
	get_identifier (PREFIX("system_clock_8")),
	void_type_node, 3, gfc_pint8_type_node, gfc_pint8_type_node,
	gfc_pint8_type_node);

  /* Power functions.  */
  {
    tree ctype, rtype, itype, jtype;
    int rkind, ikind, jkind;
#define NIKINDS 3
#define NRKINDS 4
    static int ikinds[NIKINDS] = {4, 8, 16};
    static int rkinds[NRKINDS] = {4, 8, 10, 16};
    char name[PREFIX_LEN + 12]; /* _gfortran_pow_?n_?n */

    for (ikind=0; ikind < NIKINDS; ikind++)
      {
	itype = gfc_get_int_type (ikinds[ikind]);

	for (jkind=0; jkind < NIKINDS; jkind++)
	  {
	    jtype = gfc_get_int_type (ikinds[jkind]);
	    if (itype && jtype)
	      {
		sprintf(name, PREFIX("pow_i%d_i%d"), ikinds[ikind],
			ikinds[jkind]);
		gfor_fndecl_math_powi[jkind][ikind].integer =
		  gfc_build_library_function_decl (get_identifier (name),
		    jtype, 2, jtype, itype);
		TREE_READONLY (gfor_fndecl_math_powi[jkind][ikind].integer) = 1;
		TREE_NOTHROW (gfor_fndecl_math_powi[jkind][ikind].integer) = 1;
	      }
	  }

	for (rkind = 0; rkind < NRKINDS; rkind ++)
	  {
	    rtype = gfc_get_real_type (rkinds[rkind]);
	    if (rtype && itype)
	      {
		sprintf(name, PREFIX("pow_r%d_i%d"), rkinds[rkind],
			ikinds[ikind]);
		gfor_fndecl_math_powi[rkind][ikind].real =
		  gfc_build_library_function_decl (get_identifier (name),
		    rtype, 2, rtype, itype);
		TREE_READONLY (gfor_fndecl_math_powi[rkind][ikind].real) = 1;
		TREE_NOTHROW (gfor_fndecl_math_powi[rkind][ikind].real) = 1;
	      }

	    ctype = gfc_get_complex_type (rkinds[rkind]);
	    if (ctype && itype)
	      {
		sprintf(name, PREFIX("pow_c%d_i%d"), rkinds[rkind],
			ikinds[ikind]);
		gfor_fndecl_math_powi[rkind][ikind].cmplx =
		  gfc_build_library_function_decl (get_identifier (name),
		    ctype, 2,ctype, itype);
		TREE_READONLY (gfor_fndecl_math_powi[rkind][ikind].cmplx) = 1;
		TREE_NOTHROW (gfor_fndecl_math_powi[rkind][ikind].cmplx) = 1;
	      }
	  }
      }
#undef NIKINDS
#undef NRKINDS
  }

  gfor_fndecl_math_ishftc4 = gfc_build_library_function_decl (
	get_identifier (PREFIX("ishftc4")),
	gfc_int4_type_node, 3, gfc_int4_type_node, gfc_int4_type_node,
	gfc_int4_type_node);
  TREE_READONLY (gfor_fndecl_math_ishftc4) = 1;
  TREE_NOTHROW (gfor_fndecl_math_ishftc4) = 1;

  gfor_fndecl_math_ishftc8 = gfc_build_library_function_decl (
	get_identifier (PREFIX("ishftc8")),
	gfc_int8_type_node, 3, gfc_int8_type_node, gfc_int4_type_node,
	gfc_int4_type_node);
  TREE_READONLY (gfor_fndecl_math_ishftc8) = 1;
  TREE_NOTHROW (gfor_fndecl_math_ishftc8) = 1;

  if (gfc_int16_type_node)
    {
      gfor_fndecl_math_ishftc16 = gfc_build_library_function_decl (
	get_identifier (PREFIX("ishftc16")),
	gfc_int16_type_node, 3, gfc_int16_type_node, gfc_int4_type_node,
	gfc_int4_type_node);
      TREE_READONLY (gfor_fndecl_math_ishftc16) = 1;
      TREE_NOTHROW (gfor_fndecl_math_ishftc16) = 1;
    }

  /* BLAS functions.  */
  {
    tree pint = build_pointer_type (integer_type_node);
    tree ps = build_pointer_type (gfc_get_real_type (gfc_default_real_kind));
    tree pd = build_pointer_type (gfc_get_real_type (gfc_default_double_kind));
    tree pc = build_pointer_type (gfc_get_complex_type (gfc_default_real_kind));
    tree pz = build_pointer_type
		(gfc_get_complex_type (gfc_default_double_kind));

    gfor_fndecl_sgemm = gfc_build_library_function_decl
			  (get_identifier
			     (flag_underscoring ? "sgemm_" : "sgemm"),
			   void_type_node, 15, pchar_type_node,
			   pchar_type_node, pint, pint, pint, ps, ps, pint,
			   ps, pint, ps, ps, pint, integer_type_node,
			   integer_type_node);
    gfor_fndecl_dgemm = gfc_build_library_function_decl
			  (get_identifier
			     (flag_underscoring ? "dgemm_" : "dgemm"),
			   void_type_node, 15, pchar_type_node,
			   pchar_type_node, pint, pint, pint, pd, pd, pint,
			   pd, pint, pd, pd, pint, integer_type_node,
			   integer_type_node);
    gfor_fndecl_cgemm = gfc_build_library_function_decl
			  (get_identifier
			     (flag_underscoring ? "cgemm_" : "cgemm"),
			   void_type_node, 15, pchar_type_node,
			   pchar_type_node, pint, pint, pint, pc, pc, pint,
			   pc, pint, pc, pc, pint, integer_type_node,
			   integer_type_node);
    gfor_fndecl_zgemm = gfc_build_library_function_decl
			  (get_identifier
			     (flag_underscoring ? "zgemm_" : "zgemm"),
			   void_type_node, 15, pchar_type_node,
			   pchar_type_node, pint, pint, pint, pz, pz, pint,
			   pz, pint, pz, pz, pint, integer_type_node,
			   integer_type_node);
  }

  /* Other functions.  */
  gfor_fndecl_size0 = gfc_build_library_function_decl_with_spec (
	get_identifier (PREFIX("size0")), ".R",
	gfc_array_index_type, 1, pvoid_type_node);
  DECL_PURE_P (gfor_fndecl_size0) = 1;
  TREE_NOTHROW (gfor_fndecl_size0) = 1;

  gfor_fndecl_size1 = gfc_build_library_function_decl_with_spec (
	get_identifier (PREFIX("size1")), ".R",
	gfc_array_index_type, 2, pvoid_type_node, gfc_array_index_type);
  DECL_PURE_P (gfor_fndecl_size1) = 1;
  TREE_NOTHROW (gfor_fndecl_size1) = 1;

  gfor_fndecl_iargc = gfc_build_library_function_decl (
	get_identifier (PREFIX ("iargc")), gfc_int4_type_node, 0);
  TREE_NOTHROW (gfor_fndecl_iargc) = 1;
}


/* Make prototypes for runtime library functions.  */

void
gfc_build_builtin_function_decls (void)
{
  tree gfc_int4_type_node = gfc_get_int_type (4);

  gfor_fndecl_stop_numeric = gfc_build_library_function_decl (
	get_identifier (PREFIX("stop_numeric")),
	void_type_node, 1, gfc_int4_type_node);
  /* STOP doesn't return.  */
  TREE_THIS_VOLATILE (gfor_fndecl_stop_numeric) = 1;

  gfor_fndecl_stop_numeric_f08 = gfc_build_library_function_decl (
	get_identifier (PREFIX("stop_numeric_f08")),
	void_type_node, 1, gfc_int4_type_node);
  /* STOP doesn't return.  */
  TREE_THIS_VOLATILE (gfor_fndecl_stop_numeric_f08) = 1;

  gfor_fndecl_stop_string = gfc_build_library_function_decl_with_spec (
	get_identifier (PREFIX("stop_string")), ".R.",
	void_type_node, 2, pchar_type_node, gfc_int4_type_node);
  /* STOP doesn't return.  */
  TREE_THIS_VOLATILE (gfor_fndecl_stop_string) = 1;

  gfor_fndecl_error_stop_numeric = gfc_build_library_function_decl (
        get_identifier (PREFIX("error_stop_numeric")),
        void_type_node, 1, gfc_int4_type_node);
  /* ERROR STOP doesn't return.  */
  TREE_THIS_VOLATILE (gfor_fndecl_error_stop_numeric) = 1;

  gfor_fndecl_error_stop_string = gfc_build_library_function_decl_with_spec (
	get_identifier (PREFIX("error_stop_string")), ".R.",
	void_type_node, 2, pchar_type_node, gfc_int4_type_node);
  /* ERROR STOP doesn't return.  */
  TREE_THIS_VOLATILE (gfor_fndecl_error_stop_string) = 1;

  gfor_fndecl_pause_numeric = gfc_build_library_function_decl (
	get_identifier (PREFIX("pause_numeric")),
	void_type_node, 1, gfc_int4_type_node);

  gfor_fndecl_pause_string = gfc_build_library_function_decl_with_spec (
	get_identifier (PREFIX("pause_string")), ".R.",
	void_type_node, 2, pchar_type_node, gfc_int4_type_node);

  gfor_fndecl_runtime_error = gfc_build_library_function_decl_with_spec (
	get_identifier (PREFIX("runtime_error")), ".R",
	void_type_node, -1, pchar_type_node);
  /* The runtime_error function does not return.  */
  TREE_THIS_VOLATILE (gfor_fndecl_runtime_error) = 1;

  gfor_fndecl_runtime_error_at = gfc_build_library_function_decl_with_spec (
	get_identifier (PREFIX("runtime_error_at")), ".RR",
	void_type_node, -2, pchar_type_node, pchar_type_node);
  /* The runtime_error_at function does not return.  */
  TREE_THIS_VOLATILE (gfor_fndecl_runtime_error_at) = 1;

  gfor_fndecl_runtime_warning_at = gfc_build_library_function_decl_with_spec (
	get_identifier (PREFIX("runtime_warning_at")), ".RR",
	void_type_node, -2, pchar_type_node, pchar_type_node);

  gfor_fndecl_generate_error = gfc_build_library_function_decl_with_spec (
	get_identifier (PREFIX("generate_error")), ".R.R",
	void_type_node, 3, pvoid_type_node, integer_type_node,
	pchar_type_node);

  gfor_fndecl_os_error = gfc_build_library_function_decl_with_spec (
	get_identifier (PREFIX("os_error")), ".R",
	void_type_node, 1, pchar_type_node);
  /* The runtime_error function does not return.  */
  TREE_THIS_VOLATILE (gfor_fndecl_os_error) = 1;

  gfor_fndecl_set_args = gfc_build_library_function_decl (
	get_identifier (PREFIX("set_args")),
	void_type_node, 2, integer_type_node,
	build_pointer_type (pchar_type_node));

  gfor_fndecl_set_fpe = gfc_build_library_function_decl (
	get_identifier (PREFIX("set_fpe")),
	void_type_node, 1, integer_type_node);

  gfor_fndecl_ieee_procedure_entry = gfc_build_library_function_decl (
	get_identifier (PREFIX("ieee_procedure_entry")),
	void_type_node, 1, pvoid_type_node);

  gfor_fndecl_ieee_procedure_exit = gfc_build_library_function_decl (
	get_identifier (PREFIX("ieee_procedure_exit")),
	void_type_node, 1, pvoid_type_node);

  /* Keep the array dimension in sync with the call, later in this file.  */
  gfor_fndecl_set_options = gfc_build_library_function_decl_with_spec (
	get_identifier (PREFIX("set_options")), "..R",
	void_type_node, 2, integer_type_node,
	build_pointer_type (integer_type_node));

  gfor_fndecl_set_convert = gfc_build_library_function_decl (
	get_identifier (PREFIX("set_convert")),
	void_type_node, 1, integer_type_node);

  gfor_fndecl_set_record_marker = gfc_build_library_function_decl (
	get_identifier (PREFIX("set_record_marker")),
	void_type_node, 1, integer_type_node);

  gfor_fndecl_set_max_subrecord_length = gfc_build_library_function_decl (
	get_identifier (PREFIX("set_max_subrecord_length")),
	void_type_node, 1, integer_type_node);

  gfor_fndecl_in_pack = gfc_build_library_function_decl_with_spec (
	get_identifier (PREFIX("internal_pack")), ".r",
	pvoid_type_node, 1, pvoid_type_node);

  gfor_fndecl_in_unpack = gfc_build_library_function_decl_with_spec (
	get_identifier (PREFIX("internal_unpack")), ".wR",
	void_type_node, 2, pvoid_type_node, pvoid_type_node);

  gfor_fndecl_associated = gfc_build_library_function_decl_with_spec (
	get_identifier (PREFIX("associated")), ".RR",
	integer_type_node, 2, ppvoid_type_node, ppvoid_type_node);
  DECL_PURE_P (gfor_fndecl_associated) = 1;
  TREE_NOTHROW (gfor_fndecl_associated) = 1;

  /* Coarray library calls.  */
  if (flag_coarray == GFC_FCOARRAY_LIB)
    {
      tree pint_type, pppchar_type;

      pint_type = build_pointer_type (integer_type_node);
      pppchar_type
	= build_pointer_type (build_pointer_type (pchar_type_node));

      gfor_fndecl_caf_init = gfc_build_library_function_decl (
		   get_identifier (PREFIX("caf_init")),  void_type_node,
		   2, pint_type, pppchar_type);

      gfor_fndecl_caf_finalize = gfc_build_library_function_decl (
	get_identifier (PREFIX("caf_finalize")), void_type_node, 0);

      gfor_fndecl_caf_this_image = gfc_build_library_function_decl (
		   get_identifier (PREFIX("caf_this_image")), integer_type_node,
		   1, integer_type_node);

      gfor_fndecl_caf_num_images = gfc_build_library_function_decl (
		   get_identifier (PREFIX("caf_num_images")), integer_type_node,
		   2, integer_type_node, integer_type_node);

      gfor_fndecl_caf_register = gfc_build_library_function_decl_with_spec (
	get_identifier (PREFIX("caf_register")), "...WWW", pvoid_type_node, 6,
        size_type_node, integer_type_node, ppvoid_type_node, pint_type,
        pchar_type_node, integer_type_node);

      gfor_fndecl_caf_deregister = gfc_build_library_function_decl_with_spec (
	get_identifier (PREFIX("caf_deregister")), ".WWW", void_type_node, 4,
        ppvoid_type_node, pint_type, pchar_type_node, integer_type_node);

      gfor_fndecl_caf_get = gfc_build_library_function_decl_with_spec (
	get_identifier (PREFIX("caf_get")), ".R.RRRW", void_type_node, 9,
        pvoid_type_node, size_type_node, integer_type_node, pvoid_type_node,
	pvoid_type_node, pvoid_type_node, integer_type_node, integer_type_node,
	boolean_type_node);

      gfor_fndecl_caf_send = gfc_build_library_function_decl_with_spec (
	get_identifier (PREFIX("caf_send")), ".R.RRRR", void_type_node, 9,
        pvoid_type_node, size_type_node, integer_type_node, pvoid_type_node,
	pvoid_type_node, pvoid_type_node, integer_type_node, integer_type_node,
	boolean_type_node);

      gfor_fndecl_caf_sendget = gfc_build_library_function_decl_with_spec (
	get_identifier (PREFIX("caf_sendget")), ".R.RRRR.RRR", void_type_node,
	13, pvoid_type_node, size_type_node, integer_type_node, pvoid_type_node,
	pvoid_type_node, pvoid_type_node, size_type_node, integer_type_node,
	pvoid_type_node, pvoid_type_node, integer_type_node, integer_type_node,
	boolean_type_node);

      gfor_fndecl_caf_sync_all = gfc_build_library_function_decl_with_spec (
	get_identifier (PREFIX("caf_sync_all")), ".WW", void_type_node,
	3, pint_type, pchar_type_node, integer_type_node);

      gfor_fndecl_caf_sync_memory = gfc_build_library_function_decl_with_spec (
	get_identifier (PREFIX("caf_sync_memory")), ".WW", void_type_node,
	3, pint_type, pchar_type_node, integer_type_node);

      gfor_fndecl_caf_sync_images = gfc_build_library_function_decl_with_spec (
	get_identifier (PREFIX("caf_sync_images")), ".RRWW", void_type_node,
	5, integer_type_node, pint_type, pint_type,
	pchar_type_node, integer_type_node);

      gfor_fndecl_caf_error_stop = gfc_build_library_function_decl (
	get_identifier (PREFIX("caf_error_stop")),
	void_type_node, 1, gfc_int4_type_node);
      /* CAF's ERROR STOP doesn't return.  */
      TREE_THIS_VOLATILE (gfor_fndecl_caf_error_stop) = 1;

      gfor_fndecl_caf_error_stop_str = gfc_build_library_function_decl_with_spec (
	get_identifier (PREFIX("caf_error_stop_str")), ".R.",
	void_type_node, 2, pchar_type_node, gfc_int4_type_node);
      /* CAF's ERROR STOP doesn't return.  */
      TREE_THIS_VOLATILE (gfor_fndecl_caf_error_stop_str) = 1;

      gfor_fndecl_caf_stop_numeric = gfc_build_library_function_decl_with_spec (
        get_identifier (PREFIX("caf_stop_numeric")), ".R.",
        void_type_node, 1, gfc_int4_type_node);
      /* CAF's STOP doesn't return.  */
      TREE_THIS_VOLATILE (gfor_fndecl_caf_stop_numeric) = 1;

      gfor_fndecl_caf_stop_str = gfc_build_library_function_decl_with_spec (
        get_identifier (PREFIX("caf_stop_str")), ".R.",
        void_type_node, 2, pchar_type_node, gfc_int4_type_node);
      /* CAF's STOP doesn't return.  */
      TREE_THIS_VOLATILE (gfor_fndecl_caf_stop_str) = 1;

      gfor_fndecl_caf_atomic_def = gfc_build_library_function_decl_with_spec (
	get_identifier (PREFIX("caf_atomic_define")), "R..RW",
	void_type_node, 7, pvoid_type_node, size_type_node, integer_type_node,
        pvoid_type_node, pint_type, integer_type_node, integer_type_node);

      gfor_fndecl_caf_atomic_ref = gfc_build_library_function_decl_with_spec (
	get_identifier (PREFIX("caf_atomic_ref")), "R..WW",
	void_type_node, 7, pvoid_type_node, size_type_node, integer_type_node,
        pvoid_type_node, pint_type, integer_type_node, integer_type_node);

      gfor_fndecl_caf_atomic_cas = gfc_build_library_function_decl_with_spec (
	get_identifier (PREFIX("caf_atomic_cas")), "R..WRRW",
	void_type_node, 9, pvoid_type_node, size_type_node, integer_type_node,
        pvoid_type_node, pvoid_type_node, pvoid_type_node, pint_type,
	integer_type_node, integer_type_node);

      gfor_fndecl_caf_atomic_op = gfc_build_library_function_decl_with_spec (
	get_identifier (PREFIX("caf_atomic_op")), ".R..RWW",
	void_type_node, 9, integer_type_node, pvoid_type_node, size_type_node,
	integer_type_node, pvoid_type_node, pvoid_type_node, pint_type,
	integer_type_node, integer_type_node);

      gfor_fndecl_caf_lock = gfc_build_library_function_decl_with_spec (
	get_identifier (PREFIX("caf_lock")), "R..WWW",
	void_type_node, 7, pvoid_type_node, size_type_node, integer_type_node,
	pint_type, pint_type, pchar_type_node, integer_type_node);

      gfor_fndecl_caf_unlock = gfc_build_library_function_decl_with_spec (
	get_identifier (PREFIX("caf_unlock")), "R..WW",
	void_type_node, 6, pvoid_type_node, size_type_node, integer_type_node,
	pint_type, pchar_type_node, integer_type_node);

      gfor_fndecl_caf_event_post = gfc_build_library_function_decl_with_spec (
	get_identifier (PREFIX("caf_event_post")), "R..WW",
	void_type_node, 6, pvoid_type_node, size_type_node, integer_type_node,
	pint_type, pchar_type_node, integer_type_node);

      gfor_fndecl_caf_event_wait = gfc_build_library_function_decl_with_spec (
	get_identifier (PREFIX("caf_event_wait")), "R..WW",
	void_type_node, 6, pvoid_type_node, size_type_node, integer_type_node,
	pint_type, pchar_type_node, integer_type_node);

      gfor_fndecl_caf_event_query = gfc_build_library_function_decl_with_spec (
	get_identifier (PREFIX("caf_event_query")), "R..WW",
	void_type_node, 5, pvoid_type_node, size_type_node, integer_type_node,
	pint_type, pint_type);

      gfor_fndecl_co_broadcast = gfc_build_library_function_decl_with_spec (
	get_identifier (PREFIX("caf_co_broadcast")), "W.WW",
	void_type_node, 5, pvoid_type_node, integer_type_node,
	pint_type, pchar_type_node, integer_type_node);

      gfor_fndecl_co_max = gfc_build_library_function_decl_with_spec (
	get_identifier (PREFIX("caf_co_max")), "W.WW",
	void_type_node, 6, pvoid_type_node, integer_type_node,
	pint_type, pchar_type_node, integer_type_node, integer_type_node);

      gfor_fndecl_co_min = gfc_build_library_function_decl_with_spec (
	get_identifier (PREFIX("caf_co_min")), "W.WW",
	void_type_node, 6, pvoid_type_node, integer_type_node,
	pint_type, pchar_type_node, integer_type_node, integer_type_node);

      gfor_fndecl_co_reduce = gfc_build_library_function_decl_with_spec (
	get_identifier (PREFIX("caf_co_reduce")), "W.R.WW",
	void_type_node, 8, pvoid_type_node,
        build_pointer_type (build_varargs_function_type_list (void_type_node,
							      NULL_TREE)),
	integer_type_node, integer_type_node, pint_type, pchar_type_node,
	integer_type_node, integer_type_node);

      gfor_fndecl_co_sum = gfc_build_library_function_decl_with_spec (
	get_identifier (PREFIX("caf_co_sum")), "W.WW",
	void_type_node, 5, pvoid_type_node, integer_type_node,
	pint_type, pchar_type_node, integer_type_node);
    }

  gfc_build_intrinsic_function_decls ();
  gfc_build_intrinsic_lib_fndecls ();
  gfc_build_io_library_fndecls ();
}


/* Evaluate the length of dummy character variables.  */

static void
gfc_trans_dummy_character (gfc_symbol *sym, gfc_charlen *cl,
			   gfc_wrapped_block *block)
{
  stmtblock_t init;

  gfc_finish_decl (cl->backend_decl);

  gfc_start_block (&init);

  /* Evaluate the string length expression.  */
  gfc_conv_string_length (cl, NULL, &init);

  gfc_trans_vla_type_sizes (sym, &init);

  gfc_add_init_cleanup (block, gfc_finish_block (&init), NULL_TREE);
}


/* Allocate and cleanup an automatic character variable.  */

static void
gfc_trans_auto_character_variable (gfc_symbol * sym, gfc_wrapped_block * block)
{
  stmtblock_t init;
  tree decl;
  tree tmp;

  gcc_assert (sym->backend_decl);
  gcc_assert (sym->ts.u.cl && sym->ts.u.cl->length);

  gfc_init_block (&init);

  /* Evaluate the string length expression.  */
  gfc_conv_string_length (sym->ts.u.cl, NULL, &init);

  gfc_trans_vla_type_sizes (sym, &init);

  decl = sym->backend_decl;

  /* Emit a DECL_EXPR for this variable, which will cause the
     gimplifier to allocate storage, and all that good stuff.  */
  tmp = fold_build1_loc (input_location, DECL_EXPR, TREE_TYPE (decl), decl);
  gfc_add_expr_to_block (&init, tmp);

  gfc_add_init_cleanup (block, gfc_finish_block (&init), NULL_TREE);
}

/* Set the initial value of ASSIGN statement auxiliary variable explicitly.  */

static void
gfc_trans_assign_aux_var (gfc_symbol * sym, gfc_wrapped_block * block)
{
  stmtblock_t init;

  gcc_assert (sym->backend_decl);
  gfc_start_block (&init);

  /* Set the initial value to length. See the comments in
     function gfc_add_assign_aux_vars in this file.  */
  gfc_add_modify (&init, GFC_DECL_STRING_LEN (sym->backend_decl),
		  build_int_cst (gfc_charlen_type_node, -2));

  gfc_add_init_cleanup (block, gfc_finish_block (&init), NULL_TREE);
}

static void
gfc_trans_vla_one_sizepos (tree *tp, stmtblock_t *body)
{
  tree t = *tp, var, val;

  if (t == NULL || t == error_mark_node)
    return;
  if (TREE_CONSTANT (t) || DECL_P (t))
    return;

  if (TREE_CODE (t) == SAVE_EXPR)
    {
      if (SAVE_EXPR_RESOLVED_P (t))
	{
	  *tp = TREE_OPERAND (t, 0);
	  return;
	}
      val = TREE_OPERAND (t, 0);
    }
  else
    val = t;

  var = gfc_create_var_np (TREE_TYPE (t), NULL);
  gfc_add_decl_to_function (var);
  gfc_add_modify (body, var, val);
  if (TREE_CODE (t) == SAVE_EXPR)
    TREE_OPERAND (t, 0) = var;
  *tp = var;
}

static void
gfc_trans_vla_type_sizes_1 (tree type, stmtblock_t *body)
{
  tree t;

  if (type == NULL || type == error_mark_node)
    return;

  type = TYPE_MAIN_VARIANT (type);

  if (TREE_CODE (type) == INTEGER_TYPE)
    {
      gfc_trans_vla_one_sizepos (&TYPE_MIN_VALUE (type), body);
      gfc_trans_vla_one_sizepos (&TYPE_MAX_VALUE (type), body);

      for (t = TYPE_NEXT_VARIANT (type); t; t = TYPE_NEXT_VARIANT (t))
	{
	  TYPE_MIN_VALUE (t) = TYPE_MIN_VALUE (type);
	  TYPE_MAX_VALUE (t) = TYPE_MAX_VALUE (type);
	}
    }
  else if (TREE_CODE (type) == ARRAY_TYPE)
    {
      gfc_trans_vla_type_sizes_1 (TREE_TYPE (type), body);
      gfc_trans_vla_type_sizes_1 (TYPE_DOMAIN (type), body);
      gfc_trans_vla_one_sizepos (&TYPE_SIZE (type), body);
      gfc_trans_vla_one_sizepos (&TYPE_SIZE_UNIT (type), body);

      for (t = TYPE_NEXT_VARIANT (type); t; t = TYPE_NEXT_VARIANT (t))
	{
	  TYPE_SIZE (t) = TYPE_SIZE (type);
	  TYPE_SIZE_UNIT (t) = TYPE_SIZE_UNIT (type);
	}
    }
}

/* Make sure all type sizes and array domains are either constant,
   or variable or parameter decls.  This is a simplified variant
   of gimplify_type_sizes, but we can't use it here, as none of the
   variables in the expressions have been gimplified yet.
   As type sizes and domains for various variable length arrays
   contain VAR_DECLs that are only initialized at gfc_trans_deferred_vars
   time, without this routine gimplify_type_sizes in the middle-end
   could result in the type sizes being gimplified earlier than where
   those variables are initialized.  */

void
gfc_trans_vla_type_sizes (gfc_symbol *sym, stmtblock_t *body)
{
  tree type = TREE_TYPE (sym->backend_decl);

  if (TREE_CODE (type) == FUNCTION_TYPE
      && (sym->attr.function || sym->attr.result || sym->attr.entry))
    {
      if (! current_fake_result_decl)
	return;

      type = TREE_TYPE (TREE_VALUE (current_fake_result_decl));
    }

  while (POINTER_TYPE_P (type))
    type = TREE_TYPE (type);

  if (GFC_DESCRIPTOR_TYPE_P (type))
    {
      tree etype = GFC_TYPE_ARRAY_DATAPTR_TYPE (type);

      while (POINTER_TYPE_P (etype))
	etype = TREE_TYPE (etype);

      gfc_trans_vla_type_sizes_1 (etype, body);
    }

  gfc_trans_vla_type_sizes_1 (type, body);
}


/* Initialize a derived type by building an lvalue from the symbol
   and using trans_assignment to do the work. Set dealloc to false
   if no deallocation prior the assignment is needed.  */
void
gfc_init_default_dt (gfc_symbol * sym, stmtblock_t * block, bool dealloc)
{
  gfc_expr *e;
  tree tmp;
  tree present;

  gcc_assert (block);

  gcc_assert (!sym->attr.allocatable);
  gfc_set_sym_referenced (sym);
  e = gfc_lval_expr_from_sym (sym);
  tmp = gfc_trans_assignment (e, sym->value, false, dealloc);
  if (sym->attr.dummy && (sym->attr.optional
			  || sym->ns->proc_name->attr.entry_master))
    {
      present = gfc_conv_expr_present (sym);
      tmp = build3_loc (input_location, COND_EXPR, TREE_TYPE (tmp), present,
			tmp, build_empty_stmt (input_location));
    }
  gfc_add_expr_to_block (block, tmp);
  gfc_free_expr (e);
}


/* Initialize INTENT(OUT) derived type dummies.  As well as giving
   them their default initializer, if they do not have allocatable
   components, they have their allocatable components deallocated.  */

static void
init_intent_out_dt (gfc_symbol * proc_sym, gfc_wrapped_block * block)
{
  stmtblock_t init;
  gfc_formal_arglist *f;
  tree tmp;
  tree present;

  gfc_init_block (&init);
  for (f = gfc_sym_get_dummy_args (proc_sym); f; f = f->next)
    if (f->sym && f->sym->attr.intent == INTENT_OUT
	&& !f->sym->attr.pointer
	&& f->sym->ts.type == BT_DERIVED)
      {
	tmp = NULL_TREE;

	/* Note: Allocatables are excluded as they are already handled
	   by the caller.  */
	if (!f->sym->attr.allocatable
	    && gfc_is_finalizable (f->sym->ts.u.derived, NULL))
	  {
	    stmtblock_t block;
	    gfc_expr *e;

	    gfc_init_block (&block);
	    f->sym->attr.referenced = 1;
	    e = gfc_lval_expr_from_sym (f->sym);
	    gfc_add_finalizer_call (&block, e);
	    gfc_free_expr (e);
	    tmp = gfc_finish_block (&block);
	  }

	if (tmp == NULL_TREE && !f->sym->attr.allocatable
	    && f->sym->ts.u.derived->attr.alloc_comp && !f->sym->value)
	  tmp = gfc_deallocate_alloc_comp (f->sym->ts.u.derived,
					   f->sym->backend_decl,
					   f->sym->as ? f->sym->as->rank : 0);

	if (tmp != NULL_TREE && (f->sym->attr.optional
				 || f->sym->ns->proc_name->attr.entry_master))
	  {
	    present = gfc_conv_expr_present (f->sym);
	    tmp = build3_loc (input_location, COND_EXPR, TREE_TYPE (tmp),
			      present, tmp, build_empty_stmt (input_location));
	  }

	if (tmp != NULL_TREE)
	  gfc_add_expr_to_block (&init, tmp);
	else if (f->sym->value && !f->sym->attr.allocatable)
	  gfc_init_default_dt (f->sym, &init, true);
      }
    else if (f->sym && f->sym->attr.intent == INTENT_OUT
	     && f->sym->ts.type == BT_CLASS
	     && !CLASS_DATA (f->sym)->attr.class_pointer
	     && !CLASS_DATA (f->sym)->attr.allocatable)
      {
	stmtblock_t block;
	gfc_expr *e;

	gfc_init_block (&block);
	f->sym->attr.referenced = 1;
	e = gfc_lval_expr_from_sym (f->sym);
	gfc_add_finalizer_call (&block, e);
	gfc_free_expr (e);
	tmp = gfc_finish_block (&block);

	if (f->sym->attr.optional || f->sym->ns->proc_name->attr.entry_master)
	  {
	    present = gfc_conv_expr_present (f->sym);
	    tmp = build3_loc (input_location, COND_EXPR, TREE_TYPE (tmp),
			      present, tmp,
			      build_empty_stmt (input_location));
	  }

	gfc_add_expr_to_block (&init, tmp);
      }

  gfc_add_init_cleanup (block, gfc_finish_block (&init), NULL_TREE);
}


/* Helper function to manage deferred string lengths.  */

static tree
gfc_null_and_pass_deferred_len (gfc_symbol *sym, stmtblock_t *init,
			        locus *loc)
{
  tree tmp;

  /* Character length passed by reference.  */
  tmp = sym->ts.u.cl->passed_length;
  tmp = build_fold_indirect_ref_loc (input_location, tmp);
  tmp = fold_convert (gfc_charlen_type_node, tmp);

  if (!sym->attr.dummy || sym->attr.intent == INTENT_OUT)
    /* Zero the string length when entering the scope.  */
    gfc_add_modify (init, sym->ts.u.cl->backend_decl,
		    build_int_cst (gfc_charlen_type_node, 0));
  else
    {
      tree tmp2;

      tmp2 = fold_build2_loc (input_location, MODIFY_EXPR,
			      gfc_charlen_type_node,
			      sym->ts.u.cl->backend_decl, tmp);
      if (sym->attr.optional)
	{
	  tree present = gfc_conv_expr_present (sym);
	  tmp2 = build3_loc (input_location, COND_EXPR,
			     void_type_node, present, tmp2,
			     build_empty_stmt (input_location));
	}
      gfc_add_expr_to_block (init, tmp2);
    }

  gfc_restore_backend_locus (loc);

  /* Pass the final character length back.  */
  if (sym->attr.intent != INTENT_IN)
    {
      tmp = fold_build2_loc (input_location, MODIFY_EXPR,
			     gfc_charlen_type_node, tmp,
			     sym->ts.u.cl->backend_decl);
      if (sym->attr.optional)
	{
	  tree present = gfc_conv_expr_present (sym);
	  tmp = build3_loc (input_location, COND_EXPR,
			    void_type_node, present, tmp,
			    build_empty_stmt (input_location));
	}
    }
  else
    tmp = NULL_TREE;

  return tmp;
}

/* Generate function entry and exit code, and add it to the function body.
   This includes:
    Allocation and initialization of array variables.
    Allocation of character string variables.
    Initialization and possibly repacking of dummy arrays.
    Initialization of ASSIGN statement auxiliary variable.
    Initialization of ASSOCIATE names.
    Automatic deallocation.  */

void
gfc_trans_deferred_vars (gfc_symbol * proc_sym, gfc_wrapped_block * block)
{
  locus loc;
  gfc_symbol *sym;
  gfc_formal_arglist *f;
  stmtblock_t tmpblock;
  bool seen_trans_deferred_array = false;
  tree tmp = NULL;
  gfc_expr *e;
  gfc_se se;
  stmtblock_t init;

  /* Deal with implicit return variables.  Explicit return variables will
     already have been added.  */
  if (gfc_return_by_reference (proc_sym) && proc_sym->result == proc_sym)
    {
      if (!current_fake_result_decl)
	{
	  gfc_entry_list *el = NULL;
	  if (proc_sym->attr.entry_master)
	    {
	      for (el = proc_sym->ns->entries; el; el = el->next)
		if (el->sym != el->sym->result)
		  break;
	    }
	  /* TODO: move to the appropriate place in resolve.c.  */
	  if (warn_return_type && el == NULL)
	    gfc_warning (OPT_Wreturn_type,
			 "Return value of function %qs at %L not set",
			 proc_sym->name, &proc_sym->declared_at);
	}
      else if (proc_sym->as)
	{
	  tree result = TREE_VALUE (current_fake_result_decl);
	  gfc_trans_dummy_array_bias (proc_sym, result, block);

	  /* An automatic character length, pointer array result.  */
	  if (proc_sym->ts.type == BT_CHARACTER
		&& TREE_CODE (proc_sym->ts.u.cl->backend_decl) == VAR_DECL)
	    {
	      tmp = NULL;
	      if (proc_sym->ts.deferred)
		{
		  gfc_save_backend_locus (&loc);
		  gfc_set_backend_locus (&proc_sym->declared_at);
		  gfc_start_block (&init);
		  tmp = gfc_null_and_pass_deferred_len (proc_sym, &init, &loc);
		  gfc_add_init_cleanup (block, gfc_finish_block (&init), tmp);
		}
	      else
		gfc_trans_dummy_character (proc_sym, proc_sym->ts.u.cl, block);
	    }
	}
      else if (proc_sym->ts.type == BT_CHARACTER)
	{
	  if (proc_sym->ts.deferred)
	    {
	      tmp = NULL;
	      gfc_save_backend_locus (&loc);
	      gfc_set_backend_locus (&proc_sym->declared_at);
	      gfc_start_block (&init);
	      /* Zero the string length on entry.  */
	      gfc_add_modify (&init, proc_sym->ts.u.cl->backend_decl,
			      build_int_cst (gfc_charlen_type_node, 0));
	      /* Null the pointer.  */
	      e = gfc_lval_expr_from_sym (proc_sym);
	      gfc_init_se (&se, NULL);
	      se.want_pointer = 1;
	      gfc_conv_expr (&se, e);
	      gfc_free_expr (e);
	      tmp = se.expr;
	      gfc_add_modify (&init, tmp,
			      fold_convert (TREE_TYPE (se.expr),
					    null_pointer_node));
	      gfc_restore_backend_locus (&loc);

	      /* Pass back the string length on exit.  */
	      tmp = proc_sym->ts.u.cl->backend_decl;
	      if (TREE_CODE (tmp) != INDIRECT_REF
		  && proc_sym->ts.u.cl->passed_length)
		{
		  tmp = proc_sym->ts.u.cl->passed_length;
		  tmp = build_fold_indirect_ref_loc (input_location, tmp);
		  tmp = fold_convert (gfc_charlen_type_node, tmp);
		  tmp = fold_build2_loc (input_location, MODIFY_EXPR,
					 gfc_charlen_type_node, tmp,
					 proc_sym->ts.u.cl->backend_decl);
		}
	      else
		tmp = NULL_TREE;

	      gfc_add_init_cleanup (block, gfc_finish_block (&init), tmp);
	    }
	  else if (TREE_CODE (proc_sym->ts.u.cl->backend_decl) == VAR_DECL)
	    gfc_trans_dummy_character (proc_sym, proc_sym->ts.u.cl, block);
	}
      else
	gcc_assert (flag_f2c && proc_sym->ts.type == BT_COMPLEX);
    }

  /* Initialize the INTENT(OUT) derived type dummy arguments.  This
     should be done here so that the offsets and lbounds of arrays
     are available.  */
  gfc_save_backend_locus (&loc);
  gfc_set_backend_locus (&proc_sym->declared_at);
  init_intent_out_dt (proc_sym, block);
  gfc_restore_backend_locus (&loc);

  for (sym = proc_sym->tlink; sym != proc_sym; sym = sym->tlink)
    {
      bool alloc_comp_or_fini = (sym->ts.type == BT_DERIVED)
				&& (sym->ts.u.derived->attr.alloc_comp
				    || gfc_is_finalizable (sym->ts.u.derived,
							   NULL));
      if (sym->assoc)
	continue;

      if (sym->attr.subref_array_pointer
	  && GFC_DECL_SPAN (sym->backend_decl)
	  && !TREE_STATIC (GFC_DECL_SPAN (sym->backend_decl)))
	{
	  gfc_init_block (&tmpblock);
	  gfc_add_modify (&tmpblock, GFC_DECL_SPAN (sym->backend_decl),
			  build_int_cst (gfc_array_index_type, 0));
	  gfc_add_init_cleanup (block, gfc_finish_block (&tmpblock),
				NULL_TREE);
	}

      if (sym->ts.type == BT_CLASS && !sym->attr.dummy
	  && (sym->attr.save || flag_max_stack_var_size == 0)
	  && (CLASS_DATA (sym)->attr.allocatable
	      || CLASS_DATA (sym)->attr.dimension
              || (CLASS_DATA (sym)->attr.codimension
                  && gfc_option.coarray != GFC_FCOARRAY_LIB)))
	{
	  tree vptr;

          if (UNLIMITED_POLY (sym))
	    vptr = null_pointer_node;
	  else
	    {
	      gfc_symbol *vsym;
	      vsym = gfc_find_derived_vtab (sym->ts.u.derived);
	      vptr = gfc_get_symbol_decl (vsym);
	      vptr = gfc_build_addr_expr (NULL, vptr);
	    }

	  if (CLASS_DATA (sym)->attr.dimension
	      || (CLASS_DATA (sym)->attr.codimension
		  && flag_coarray != GFC_FCOARRAY_LIB))
	    {
	      int attr;

	      if (CLASS_DATA (sym)->attr.class_pointer)
		attr = GFC_ATTRIBUTE_POINTER;
	      else if (CLASS_DATA (sym)->attr.allocatable)
		attr = GFC_ATTRIBUTE_ALLOCATABLE;
	      else
		gcc_unreachable ();

	      tmp = gfc_class_data_get (sym->backend_decl);
	      tmp = gfc_build_null_descriptor (TREE_TYPE (tmp),
					       CLASS_DATA (sym)->as->rank,
					       attr, &sym->ts);
	    }
	  else
	    tmp = null_pointer_node;

	  DECL_INITIAL (sym->backend_decl)
		= gfc_class_set_static_fields (sym->backend_decl, vptr, tmp);
	  TREE_CONSTANT (DECL_INITIAL (sym->backend_decl)) = 1;
	}
      else if ((sym->attr.dimension || sym->attr.codimension
	       || (IS_CLASS_ARRAY (sym) && !CLASS_DATA (sym)->attr.allocatable)))
	{
	  bool is_classarray = IS_CLASS_ARRAY (sym);
	  symbol_attribute *array_attr;
	  gfc_array_spec *as;
	  array_type type_of_array;

	  array_attr = is_classarray ? &CLASS_DATA (sym)->attr : &sym->attr;
	  as = is_classarray ? CLASS_DATA (sym)->as : sym->as;
	  /* Assumed-size Cray pointees need to be treated as AS_EXPLICIT.  */
	  type_of_array = as->type;
	  if (type_of_array == AS_ASSUMED_SIZE && as->cp_was_assumed)
	    type_of_array = AS_EXPLICIT;
	  switch (type_of_array)
	    {
	    case AS_EXPLICIT:
	      if (sym->attr.dummy || sym->attr.result)
		gfc_trans_dummy_array_bias (sym, sym->backend_decl, block);
	      /* Allocatable and pointer arrays need to processed
		 explicitly.  */
	      else if ((sym->ts.type != BT_CLASS && sym->attr.pointer)
		       || (sym->ts.type == BT_CLASS
			   && CLASS_DATA (sym)->attr.class_pointer)
		       || array_attr->allocatable)
		{
		  if (TREE_STATIC (sym->backend_decl))
		    {
		      gfc_save_backend_locus (&loc);
		      gfc_set_backend_locus (&sym->declared_at);
		      gfc_trans_static_array_pointer (sym);
		      gfc_restore_backend_locus (&loc);
		    }
		  else
		    {
		      seen_trans_deferred_array = true;
		      gfc_trans_deferred_array (sym, block);
		    }
		}
	      else if (sym->attr.codimension
		       && TREE_STATIC (sym->backend_decl))
		{
		  gfc_init_block (&tmpblock);
		  gfc_trans_array_cobounds (TREE_TYPE (sym->backend_decl),
					    &tmpblock, sym);
		  gfc_add_init_cleanup (block, gfc_finish_block (&tmpblock),
					NULL_TREE);
		  continue;
		}
	      else
		{
		  gfc_save_backend_locus (&loc);
		  gfc_set_backend_locus (&sym->declared_at);

		  if (alloc_comp_or_fini)
		    {
		      seen_trans_deferred_array = true;
		      gfc_trans_deferred_array (sym, block);
		    }
		  else if (sym->ts.type == BT_DERIVED
			     && sym->value
			     && !sym->attr.data
			     && sym->attr.save == SAVE_NONE)
		    {
		      gfc_start_block (&tmpblock);
		      gfc_init_default_dt (sym, &tmpblock, false);
		      gfc_add_init_cleanup (block,
					    gfc_finish_block (&tmpblock),
					    NULL_TREE);
		    }

		  gfc_trans_auto_array_allocation (sym->backend_decl,
						   sym, block);
		  gfc_restore_backend_locus (&loc);
		}
	      break;

	    case AS_ASSUMED_SIZE:
	      /* Must be a dummy parameter.  */
	      gcc_assert (sym->attr.dummy || as->cp_was_assumed);

	      /* We should always pass assumed size arrays the g77 way.  */
	      if (sym->attr.dummy)
		gfc_trans_g77_array (sym, block);
	      break;

	    case AS_ASSUMED_SHAPE:
	      /* Must be a dummy parameter.  */
	      gcc_assert (sym->attr.dummy);

	      gfc_trans_dummy_array_bias (sym, sym->backend_decl, block);
	      break;

	    case AS_ASSUMED_RANK:
	    case AS_DEFERRED:
	      seen_trans_deferred_array = true;
	      gfc_trans_deferred_array (sym, block);
	      if (sym->ts.type == BT_CHARACTER && sym->ts.deferred
		  && sym->attr.result)
		{
		  gfc_start_block (&init);
		  gfc_save_backend_locus (&loc);
		  gfc_set_backend_locus (&sym->declared_at);
		  tmp = gfc_null_and_pass_deferred_len (sym, &init, &loc);
		  gfc_add_init_cleanup (block, gfc_finish_block (&init), tmp);
		}
	      break;

	    default:
	      gcc_unreachable ();
	    }
	  if (alloc_comp_or_fini && !seen_trans_deferred_array)
	    gfc_trans_deferred_array (sym, block);
	}
      else if ((!sym->attr.dummy || sym->ts.deferred)
		&& (sym->ts.type == BT_CLASS
		&& CLASS_DATA (sym)->attr.class_pointer))
	continue;
      else if ((!sym->attr.dummy || sym->ts.deferred)
		&& (sym->attr.allocatable
		    || (sym->attr.pointer && sym->attr.result)
		    || (sym->ts.type == BT_CLASS
			&& CLASS_DATA (sym)->attr.allocatable)))
	{
	  if (!sym->attr.save && flag_max_stack_var_size != 0)
	    {
	      tree descriptor = NULL_TREE;

	      gfc_save_backend_locus (&loc);
	      gfc_set_backend_locus (&sym->declared_at);
	      gfc_start_block (&init);

<<<<<<< HEAD
	      if (!sym->attr.dummy && descriptor != NULL_TREE)
		{
                  tree type = TREE_TYPE (CLASS_DATA (sym)->backend_decl);
		  gcc_assert (sym->ts.type == BT_CLASS && CLASS_DATA (sym)->as);
		  gfc_conv_descriptor_elem_len_set (&init, descriptor,
				  TYPE_SIZE_UNIT (gfc_get_element_type (type)));
		  gfc_conv_descriptor_version_set (&init, descriptor);
		  gfc_conv_descriptor_rank_set (&init, descriptor,
						CLASS_DATA (sym)->as->rank);
		  tmp = gfc_conv_descriptor_dtype (descriptor);
		  gfc_add_modify (&init, tmp, gfc_get_dtype (&sym->ts));
		  gfc_conv_descriptor_attr_set (&init, descriptor,
                                     CLASS_DATA (sym)->attr.allocatable
                                     ? GFC_ATTRIBUTE_ALLOCATABLE
                                     : GFC_ATTRIBUTE_POINTER);
		}
	      if (!sym->attr.dummy || sym->attr.intent == INTENT_OUT)
=======
	      if (!sym->attr.pointer)
>>>>>>> 70f4fdeb
		{
		  /* Nullify and automatic deallocation of allocatable
		     scalars.  */
		  e = gfc_lval_expr_from_sym (sym);
		  if (sym->ts.type == BT_CLASS)
		    gfc_add_data_component (e);

		  gfc_init_se (&se, NULL);
		  if (sym->ts.type != BT_CLASS
		      || sym->ts.u.derived->attr.dimension
		      || sym->ts.u.derived->attr.codimension)
		    {
		      se.want_pointer = 1;
		      gfc_conv_expr (&se, e);
		    }
		  else if (sym->ts.type == BT_CLASS
			   && !CLASS_DATA (sym)->attr.dimension
			   && !CLASS_DATA (sym)->attr.codimension)
		    {
		      se.want_pointer = 1;
		      gfc_conv_expr (&se, e);
		    }
		  else
		    {
		      se.descriptor_only = 1;
		      gfc_conv_expr (&se, e);
		      descriptor = se.expr;
		      se.expr = gfc_conv_descriptor_data_addr (se.expr);
		      se.expr = build_fold_indirect_ref_loc (input_location, se.expr);
		    }
		  gfc_free_expr (e);

		  if (!sym->attr.dummy || sym->attr.intent == INTENT_OUT)
		    {
		      /* Nullify when entering the scope.  */
		      tmp = fold_build2_loc (input_location, MODIFY_EXPR,
					     TREE_TYPE (se.expr), se.expr,
					     fold_convert (TREE_TYPE (se.expr),
							   null_pointer_node));
		      if (sym->attr.optional)
			{
			  tree present = gfc_conv_expr_present (sym);
			  tmp = build3_loc (input_location, COND_EXPR,
					    void_type_node, present, tmp,
					    build_empty_stmt (input_location));
			}
		      gfc_add_expr_to_block (&init, tmp);
		    }
		}

	      if ((sym->attr.dummy || sym->attr.result)
		    && sym->ts.type == BT_CHARACTER
		    && sym->ts.deferred
		    && sym->ts.u.cl->passed_length)
		tmp = gfc_null_and_pass_deferred_len (sym, &init, &loc);
	      else
		gfc_restore_backend_locus (&loc);

	      /* Deallocate when leaving the scope. Nullifying is not
		 needed.  */
	      if (!sym->attr.result && !sym->attr.dummy && !sym->attr.pointer
		  && !sym->ns->proc_name->attr.is_main_program)
		{
		  if (sym->ts.type == BT_CLASS
		      && CLASS_DATA (sym)->attr.codimension)
		    tmp = gfc_deallocate_with_status (descriptor, NULL_TREE,
						      NULL_TREE, NULL_TREE,
						      NULL_TREE, true, NULL,
						      true);
		  else
		    {
		      gfc_expr *expr = gfc_lval_expr_from_sym (sym);
		      tmp = gfc_deallocate_scalar_with_status (se.expr, NULL_TREE,
						   true, expr, sym->ts);
		      gfc_free_expr (expr);
		    }
		}

	      if (sym->ts.type == BT_CLASS)
		{
		  /* Initialize _vptr to declared type.  */
		  gfc_symbol *vtab;
		  tree rhs;

		  gfc_save_backend_locus (&loc);
		  gfc_set_backend_locus (&sym->declared_at);
		  e = gfc_lval_expr_from_sym (sym);
		  gfc_add_vptr_component (e);
		  gfc_init_se (&se, NULL);
		  se.want_pointer = 1;
		  gfc_conv_expr (&se, e);
		  gfc_free_expr (e);
		  if (UNLIMITED_POLY (sym))
		    rhs = build_int_cst (TREE_TYPE (se.expr), 0);
		  else
		    {
		      vtab = gfc_find_derived_vtab (sym->ts.u.derived);
		      rhs = gfc_build_addr_expr (TREE_TYPE (se.expr),
						gfc_get_symbol_decl (vtab));
		    }
		  gfc_add_modify (&init, se.expr, rhs);
		  gfc_restore_backend_locus (&loc);
		}

	      gfc_add_init_cleanup (block, gfc_finish_block (&init), tmp);
	    }
	}
      else if (sym->ts.type == BT_CHARACTER && sym->ts.deferred)
	{
	  tree tmp = NULL;
	  stmtblock_t init;

	  /* If we get to here, all that should be left are pointers.  */
	  gcc_assert (sym->attr.pointer);

	  if (sym->attr.dummy)
	    {
	      gfc_start_block (&init);
	      gfc_save_backend_locus (&loc);
	      gfc_set_backend_locus (&sym->declared_at);
	      tmp = gfc_null_and_pass_deferred_len (sym, &init, &loc);
	      gfc_add_init_cleanup (block, gfc_finish_block (&init), tmp);
	    }
	}
      else if (sym->ts.deferred)
	gfc_fatal_error ("Deferred type parameter not yet supported");
      else if (alloc_comp_or_fini)
	gfc_trans_deferred_array (sym, block);
      else if (sym->ts.type == BT_CHARACTER)
	{
	  gfc_save_backend_locus (&loc);
	  gfc_set_backend_locus (&sym->declared_at);
	  if (sym->attr.dummy || sym->attr.result)
	    gfc_trans_dummy_character (sym, sym->ts.u.cl, block);
	  else
	    gfc_trans_auto_character_variable (sym, block);
	  gfc_restore_backend_locus (&loc);
	}
      else if (sym->attr.assign)
	{
	  gfc_save_backend_locus (&loc);
	  gfc_set_backend_locus (&sym->declared_at);
	  gfc_trans_assign_aux_var (sym, block);
	  gfc_restore_backend_locus (&loc);
	}
      else if (sym->ts.type == BT_DERIVED
		 && sym->value
		 && !sym->attr.data
		 && sym->attr.save == SAVE_NONE)
	{
	  gfc_start_block (&tmpblock);
	  gfc_init_default_dt (sym, &tmpblock, false);
	  gfc_add_init_cleanup (block, gfc_finish_block (&tmpblock),
				NULL_TREE);
	}
      else if (!(UNLIMITED_POLY(sym)))
	gcc_unreachable ();
    }

  gfc_init_block (&tmpblock);

  for (f = gfc_sym_get_dummy_args (proc_sym); f; f = f->next)
    {
      if (f->sym && f->sym->tlink == NULL && f->sym->ts.type == BT_CHARACTER)
	{
	  gcc_assert (f->sym->ts.u.cl->backend_decl != NULL);
	  if (TREE_CODE (f->sym->ts.u.cl->backend_decl) == PARM_DECL)
	    gfc_trans_vla_type_sizes (f->sym, &tmpblock);
	}
    }

  if (gfc_return_by_reference (proc_sym) && proc_sym->ts.type == BT_CHARACTER
      && current_fake_result_decl != NULL)
    {
      gcc_assert (proc_sym->ts.u.cl->backend_decl != NULL);
      if (TREE_CODE (proc_sym->ts.u.cl->backend_decl) == PARM_DECL)
	gfc_trans_vla_type_sizes (proc_sym, &tmpblock);
    }

  gfc_add_init_cleanup (block, gfc_finish_block (&tmpblock), NULL_TREE);
}


struct module_hasher : ggc_ptr_hash<module_htab_entry>
{
  typedef const char *compare_type;

  static hashval_t hash (module_htab_entry *s) { return htab_hash_string (s); }
  static bool
  equal (module_htab_entry *a, const char *b)
  {
    return !strcmp (a->name, b);
  }
};

static GTY (()) hash_table<module_hasher> *module_htab;

/* Hash and equality functions for module_htab's decls.  */

hashval_t
module_decl_hasher::hash (tree t)
{
  const_tree n = DECL_NAME (t);
  if (n == NULL_TREE)
    n = TYPE_NAME (TREE_TYPE (t));
  return htab_hash_string (IDENTIFIER_POINTER (n));
}

bool
module_decl_hasher::equal (tree t1, const char *x2)
{
  const_tree n1 = DECL_NAME (t1);
  if (n1 == NULL_TREE)
    n1 = TYPE_NAME (TREE_TYPE (t1));
  return strcmp (IDENTIFIER_POINTER (n1), x2) == 0;
}

struct module_htab_entry *
gfc_find_module (const char *name)
{
  if (! module_htab)
    module_htab = hash_table<module_hasher>::create_ggc (10);

  module_htab_entry **slot
    = module_htab->find_slot_with_hash (name, htab_hash_string (name), INSERT);
  if (*slot == NULL)
    {
      module_htab_entry *entry = ggc_cleared_alloc<module_htab_entry> ();

      entry->name = gfc_get_string (name);
      entry->decls = hash_table<module_decl_hasher>::create_ggc (10);
      *slot = entry;
    }
  return *slot;
}

void
gfc_module_add_decl (struct module_htab_entry *entry, tree decl)
{
  const char *name;

  if (DECL_NAME (decl))
    name = IDENTIFIER_POINTER (DECL_NAME (decl));
  else
    {
      gcc_assert (TREE_CODE (decl) == TYPE_DECL);
      name = IDENTIFIER_POINTER (TYPE_NAME (TREE_TYPE (decl)));
    }
  tree *slot
    = entry->decls->find_slot_with_hash (name, htab_hash_string (name),
					 INSERT);
  if (*slot == NULL)
    *slot = decl;
}


/* Generate debugging symbols for namelists. This function must come after
   generate_local_decl to ensure that the variables in the namelist are
   already declared.  */

static tree
generate_namelist_decl (gfc_symbol * sym)
{
  gfc_namelist *nml;
  tree decl;
  vec<constructor_elt, va_gc> *nml_decls = NULL;

  gcc_assert (sym->attr.flavor == FL_NAMELIST);
  for (nml = sym->namelist; nml; nml = nml->next)
    {
      if (nml->sym->backend_decl == NULL_TREE)
	{
	  nml->sym->attr.referenced = 1;
	  nml->sym->backend_decl = gfc_get_symbol_decl (nml->sym);
	}
      DECL_IGNORED_P (nml->sym->backend_decl) = 0;
      CONSTRUCTOR_APPEND_ELT (nml_decls, NULL_TREE, nml->sym->backend_decl);
    }

  decl = make_node (NAMELIST_DECL);
  TREE_TYPE (decl) = void_type_node;
  NAMELIST_DECL_ASSOCIATED_DECL (decl) = build_constructor (NULL_TREE, nml_decls);
  DECL_NAME (decl) = get_identifier (sym->name);
  return decl;
}


/* Output an initialized decl for a module variable.  */

static void
gfc_create_module_variable (gfc_symbol * sym)
{
  tree decl;

  /* Module functions with alternate entries are dealt with later and
     would get caught by the next condition.  */
  if (sym->attr.entry)
    return;

  /* Make sure we convert the types of the derived types from iso_c_binding
     into (void *).  */
  if (sym->attr.flavor != FL_PROCEDURE && sym->attr.is_iso_c
      && sym->ts.type == BT_DERIVED)
    sym->backend_decl = gfc_typenode_for_spec (&(sym->ts));

  if (sym->attr.flavor == FL_DERIVED
      && sym->backend_decl
      && TREE_CODE (sym->backend_decl) == RECORD_TYPE)
    {
      decl = sym->backend_decl;
      gcc_assert (sym->ns->proc_name->attr.flavor == FL_MODULE);

      if (!sym->attr.use_assoc && !sym->attr.used_in_submodule)
	{
	  gcc_assert (TYPE_CONTEXT (decl) == NULL_TREE
		      || TYPE_CONTEXT (decl) == sym->ns->proc_name->backend_decl);
	  gcc_assert (DECL_CONTEXT (TYPE_STUB_DECL (decl)) == NULL_TREE
		      || DECL_CONTEXT (TYPE_STUB_DECL (decl))
			   == sym->ns->proc_name->backend_decl);
	}
      TYPE_CONTEXT (decl) = sym->ns->proc_name->backend_decl;
      DECL_CONTEXT (TYPE_STUB_DECL (decl)) = sym->ns->proc_name->backend_decl;
      gfc_module_add_decl (cur_module, TYPE_STUB_DECL (decl));
    }

  /* Only output variables, procedure pointers and array valued,
     or derived type, parameters.  */
  if (sym->attr.flavor != FL_VARIABLE
	&& !(sym->attr.flavor == FL_PARAMETER
	       && (sym->attr.dimension || sym->ts.type == BT_DERIVED))
	&& !(sym->attr.flavor == FL_PROCEDURE && sym->attr.proc_pointer))
    return;

  if ((sym->attr.in_common || sym->attr.in_equivalence) && sym->backend_decl)
    {
      decl = sym->backend_decl;
      gcc_assert (DECL_FILE_SCOPE_P (decl));
      gcc_assert (sym->ns->proc_name->attr.flavor == FL_MODULE);
      DECL_CONTEXT (decl) = sym->ns->proc_name->backend_decl;
      gfc_module_add_decl (cur_module, decl);
    }

  /* Don't generate variables from other modules. Variables from
     COMMONs and Cray pointees will already have been generated.  */
  if (sym->attr.use_assoc || sym->attr.used_in_submodule
      || sym->attr.in_common || sym->attr.cray_pointee)
    return;

  /* Equivalenced variables arrive here after creation.  */
  if (sym->backend_decl
      && (sym->equiv_built || sym->attr.in_equivalence))
    return;

  if (sym->backend_decl && !sym->attr.vtab && !sym->attr.target)
    gfc_internal_error ("backend decl for module variable %qs already exists",
			sym->name);

  if (sym->module && !sym->attr.result && !sym->attr.dummy
      && (sym->attr.access == ACCESS_UNKNOWN
	  && (sym->ns->default_access == ACCESS_PRIVATE
	      || (sym->ns->default_access == ACCESS_UNKNOWN
		  && flag_module_private))))
    sym->attr.access = ACCESS_PRIVATE;

  if (warn_unused_variable && !sym->attr.referenced
      && sym->attr.access == ACCESS_PRIVATE)
    gfc_warning (OPT_Wunused_value,
		 "Unused PRIVATE module variable %qs declared at %L",
		 sym->name, &sym->declared_at);

  /* We always want module variables to be created.  */
  sym->attr.referenced = 1;
  /* Create the decl.  */
  decl = gfc_get_symbol_decl (sym);

  /* Create the variable.  */
  pushdecl (decl);
  gcc_assert (sym->ns->proc_name->attr.flavor == FL_MODULE);
  DECL_CONTEXT (decl) = sym->ns->proc_name->backend_decl;
  rest_of_decl_compilation (decl, 1, 0);
  gfc_module_add_decl (cur_module, decl);

  /* Also add length of strings.  */
  if (sym->ts.type == BT_CHARACTER)
    {
      tree length;

      length = sym->ts.u.cl->backend_decl;
      gcc_assert (length || sym->attr.proc_pointer);
      if (length && !INTEGER_CST_P (length))
        {
          pushdecl (length);
          rest_of_decl_compilation (length, 1, 0);
        }
    }

  if (sym->attr.codimension && !sym->attr.dummy && !sym->attr.allocatable
      && sym->attr.referenced && !sym->attr.use_assoc)
    has_coarray_vars = true;
}

/* Emit debug information for USE statements.  */

static void
gfc_trans_use_stmts (gfc_namespace * ns)
{
  gfc_use_list *use_stmt;
  for (use_stmt = ns->use_stmts; use_stmt; use_stmt = use_stmt->next)
    {
      struct module_htab_entry *entry
	= gfc_find_module (use_stmt->module_name);
      gfc_use_rename *rent;

      if (entry->namespace_decl == NULL)
	{
	  entry->namespace_decl
	    = build_decl (input_location,
			  NAMESPACE_DECL,
			  get_identifier (use_stmt->module_name),
			  void_type_node);
	  DECL_EXTERNAL (entry->namespace_decl) = 1;
	}
      gfc_set_backend_locus (&use_stmt->where);
      if (!use_stmt->only_flag)
	(*debug_hooks->imported_module_or_decl) (entry->namespace_decl,
						 NULL_TREE,
						 ns->proc_name->backend_decl,
						 false);
      for (rent = use_stmt->rename; rent; rent = rent->next)
	{
	  tree decl, local_name;

	  if (rent->op != INTRINSIC_NONE)
	    continue;

						 hashval_t hash = htab_hash_string (rent->use_name);
	  tree *slot = entry->decls->find_slot_with_hash (rent->use_name, hash,
							  INSERT);
	  if (*slot == NULL)
	    {
	      gfc_symtree *st;

	      st = gfc_find_symtree (ns->sym_root,
				     rent->local_name[0]
				     ? rent->local_name : rent->use_name);

	      /* The following can happen if a derived type is renamed.  */
	      if (!st)
		{
		  char *name;
		  name = xstrdup (rent->local_name[0]
				  ? rent->local_name : rent->use_name);
		  name[0] = (char) TOUPPER ((unsigned char) name[0]);
		  st = gfc_find_symtree (ns->sym_root, name);
		  free (name);
		  gcc_assert (st);
		}

	      /* Sometimes, generic interfaces wind up being over-ruled by a
		 local symbol (see PR41062).  */
	      if (!st->n.sym->attr.use_assoc)
		continue;

	      if (st->n.sym->backend_decl
		  && DECL_P (st->n.sym->backend_decl)
		  && st->n.sym->module
		  && strcmp (st->n.sym->module, use_stmt->module_name) == 0)
		{
		  gcc_assert (DECL_EXTERNAL (entry->namespace_decl)
			      || (TREE_CODE (st->n.sym->backend_decl)
				  != VAR_DECL));
		  decl = copy_node (st->n.sym->backend_decl);
		  DECL_CONTEXT (decl) = entry->namespace_decl;
		  DECL_EXTERNAL (decl) = 1;
		  DECL_IGNORED_P (decl) = 0;
		  DECL_INITIAL (decl) = NULL_TREE;
		}
	      else if (st->n.sym->attr.flavor == FL_NAMELIST
		       && st->n.sym->attr.use_only
		       && st->n.sym->module
		       && strcmp (st->n.sym->module, use_stmt->module_name)
			  == 0)
		{
		  decl = generate_namelist_decl (st->n.sym);
		  DECL_CONTEXT (decl) = entry->namespace_decl;
		  DECL_EXTERNAL (decl) = 1;
		  DECL_IGNORED_P (decl) = 0;
		  DECL_INITIAL (decl) = NULL_TREE;
		}
	      else
		{
		  *slot = error_mark_node;
		  entry->decls->clear_slot (slot);
		  continue;
		}
	      *slot = decl;
	    }
	  decl = (tree) *slot;
	  if (rent->local_name[0])
	    local_name = get_identifier (rent->local_name);
	  else
	    local_name = NULL_TREE;
	  gfc_set_backend_locus (&rent->where);
	  (*debug_hooks->imported_module_or_decl) (decl, local_name,
						   ns->proc_name->backend_decl,
						   !use_stmt->only_flag);
	}
    }
}


/* Return true if expr is a constant initializer that gfc_conv_initializer
   will handle.  */

static bool
check_constant_initializer (gfc_expr *expr, gfc_typespec *ts, bool array,
			    bool pointer)
{
  gfc_constructor *c;
  gfc_component *cm;

  if (pointer)
    return true;
  else if (array)
    {
      if (expr->expr_type == EXPR_CONSTANT || expr->expr_type == EXPR_NULL)
	return true;
      else if (expr->expr_type == EXPR_STRUCTURE)
	return check_constant_initializer (expr, ts, false, false);
      else if (expr->expr_type != EXPR_ARRAY)
	return false;
      for (c = gfc_constructor_first (expr->value.constructor);
	   c; c = gfc_constructor_next (c))
	{
	  if (c->iterator)
	    return false;
	  if (c->expr->expr_type == EXPR_STRUCTURE)
	    {
	      if (!check_constant_initializer (c->expr, ts, false, false))
		return false;
	    }
	  else if (c->expr->expr_type != EXPR_CONSTANT)
	    return false;
	}
      return true;
    }
  else switch (ts->type)
    {
    case BT_DERIVED:
      if (expr->expr_type != EXPR_STRUCTURE)
	return false;
      cm = expr->ts.u.derived->components;
      for (c = gfc_constructor_first (expr->value.constructor);
	   c; c = gfc_constructor_next (c), cm = cm->next)
	{
	  if (!c->expr || cm->attr.allocatable)
	    continue;
	  if (!check_constant_initializer (c->expr, &cm->ts,
					   cm->attr.dimension,
					   cm->attr.pointer))
	    return false;
	}
      return true;
    default:
      return expr->expr_type == EXPR_CONSTANT;
    }
}

/* Emit debug info for parameters and unreferenced variables with
   initializers.  */

static void
gfc_emit_parameter_debug_info (gfc_symbol *sym)
{
  tree decl;

  if (sym->attr.flavor != FL_PARAMETER
      && (sym->attr.flavor != FL_VARIABLE || sym->attr.referenced))
    return;

  if (sym->backend_decl != NULL
      || sym->value == NULL
      || sym->attr.use_assoc
      || sym->attr.dummy
      || sym->attr.result
      || sym->attr.function
      || sym->attr.intrinsic
      || sym->attr.pointer
      || sym->attr.allocatable
      || sym->attr.cray_pointee
      || sym->attr.threadprivate
      || sym->attr.is_bind_c
      || sym->attr.subref_array_pointer
      || sym->attr.assign)
    return;

  if (sym->ts.type == BT_CHARACTER)
    {
      gfc_conv_const_charlen (sym->ts.u.cl);
      if (sym->ts.u.cl->backend_decl == NULL
	  || TREE_CODE (sym->ts.u.cl->backend_decl) != INTEGER_CST)
	return;
    }
  else if (sym->ts.type == BT_DERIVED && sym->ts.u.derived->attr.alloc_comp)
    return;

  if (sym->as)
    {
      int n;

      if (sym->as->type != AS_EXPLICIT)
	return;
      for (n = 0; n < sym->as->rank; n++)
	if (sym->as->lower[n]->expr_type != EXPR_CONSTANT
	    || sym->as->upper[n] == NULL
	    || sym->as->upper[n]->expr_type != EXPR_CONSTANT)
	  return;
    }

  if (!check_constant_initializer (sym->value, &sym->ts,
				   sym->attr.dimension, false))
    return;

  if (flag_coarray == GFC_FCOARRAY_LIB && sym->attr.codimension)
    return;

  /* Create the decl for the variable or constant.  */
  decl = build_decl (input_location,
		     sym->attr.flavor == FL_PARAMETER ? CONST_DECL : VAR_DECL,
		     gfc_sym_identifier (sym), gfc_sym_type (sym));
  if (sym->attr.flavor == FL_PARAMETER)
    TREE_READONLY (decl) = 1;
  gfc_set_decl_location (decl, &sym->declared_at);
  if (sym->attr.dimension)
    GFC_DECL_PACKED_ARRAY (decl) = 1;
  DECL_CONTEXT (decl) = sym->ns->proc_name->backend_decl;
  TREE_STATIC (decl) = 1;
  TREE_USED (decl) = 1;
  if (DECL_CONTEXT (decl) && TREE_CODE (DECL_CONTEXT (decl)) == NAMESPACE_DECL)
    TREE_PUBLIC (decl) = 1;
  DECL_INITIAL (decl) = gfc_conv_initializer (sym->value, &sym->ts,
					      TREE_TYPE (decl),
					      sym->attr.dimension,
<<<<<<< HEAD
					      false, false,
					      sym->as ? sym->as->rank : 0);
  debug_hooks->global_decl (decl);
=======
					      false, false);
  debug_hooks->early_global_decl (decl);
>>>>>>> 70f4fdeb
}


static void
generate_coarray_sym_init (gfc_symbol *sym)
{
  tree tmp, size, decl, token;
  bool is_lock_type, is_event_type;
  int reg_type;

  if (sym->attr.dummy || sym->attr.allocatable || !sym->attr.codimension
      || sym->attr.use_assoc || !sym->attr.referenced
      || sym->attr.select_type_temporary)
    return;

  decl = sym->backend_decl;
  TREE_USED(decl) = 1;
  gcc_assert (GFC_ARRAY_TYPE_P (TREE_TYPE (decl)));

  is_lock_type = sym->ts.type == BT_DERIVED
		 && sym->ts.u.derived->from_intmod == INTMOD_ISO_FORTRAN_ENV
		 && sym->ts.u.derived->intmod_sym_id == ISOFORTRAN_LOCK_TYPE;

  is_event_type = sym->ts.type == BT_DERIVED
		  && sym->ts.u.derived->from_intmod == INTMOD_ISO_FORTRAN_ENV
		  && sym->ts.u.derived->intmod_sym_id == ISOFORTRAN_EVENT_TYPE;

  /* FIXME: Workaround for PR middle-end/49106, cf. also PR middle-end/49108
     to make sure the variable is not optimized away.  */
  DECL_PRESERVE_P (DECL_CONTEXT (decl)) = 1;

  /* For lock types, we pass the array size as only the library knows the
     size of the variable.  */
  if (is_lock_type || is_event_type)
    size = gfc_index_one_node;
  else
    size = TYPE_SIZE_UNIT (gfc_get_element_type (TREE_TYPE (decl)));

  /* Ensure that we do not have size=0 for zero-sized arrays.  */
  size = fold_build2_loc (input_location, MAX_EXPR, size_type_node,
			  fold_convert (size_type_node, size),
			  build_int_cst (size_type_node, 1));

  if (GFC_TYPE_ARRAY_RANK (TREE_TYPE (decl)))
    {
      tmp = GFC_TYPE_ARRAY_SIZE (TREE_TYPE (decl));
      size = fold_build2_loc (input_location, MULT_EXPR, size_type_node,
			      fold_convert (size_type_node, tmp), size);
    }

  gcc_assert (GFC_TYPE_ARRAY_CAF_TOKEN (TREE_TYPE (decl)) != NULL_TREE);
  token = gfc_build_addr_expr (ppvoid_type_node,
			       GFC_TYPE_ARRAY_CAF_TOKEN (TREE_TYPE(decl)));
  if (is_lock_type)
    reg_type = sym->attr.artificial ? GFC_CAF_CRITICAL : GFC_CAF_LOCK_STATIC;
  else if (is_event_type)
    reg_type = GFC_CAF_EVENT_STATIC;
  else
    reg_type = GFC_CAF_COARRAY_STATIC;
  tmp = build_call_expr_loc (input_location, gfor_fndecl_caf_register, 6, size,
			     build_int_cst (integer_type_node, reg_type),
			     token, null_pointer_node, /* token, stat.  */
			     null_pointer_node, /* errgmsg, errmsg_len.  */
			     build_int_cst (integer_type_node, 0));
  gfc_add_modify (&caf_init_block, decl, fold_convert (TREE_TYPE (decl), tmp));

  /* Handle "static" initializer.  */
  if (sym->value)
    {
      sym->attr.pointer = 1;
      tmp = gfc_trans_assignment (gfc_lval_expr_from_sym (sym), sym->value,
				  true, false);
      sym->attr.pointer = 0;
      gfc_add_expr_to_block (&caf_init_block, tmp);
    }
}


/* Generate constructor function to initialize static, nonallocatable
   coarrays.  */

static void
generate_coarray_init (gfc_namespace * ns __attribute((unused)))
{
  tree fndecl, tmp, decl, save_fn_decl;

  save_fn_decl = current_function_decl;
  push_function_context ();

  tmp = build_function_type_list (void_type_node, NULL_TREE);
  fndecl = build_decl (input_location, FUNCTION_DECL,
		       create_tmp_var_name ("_caf_init"), tmp);

  DECL_STATIC_CONSTRUCTOR (fndecl) = 1;
  SET_DECL_INIT_PRIORITY (fndecl, DEFAULT_INIT_PRIORITY);

  decl = build_decl (input_location, RESULT_DECL, NULL_TREE, void_type_node);
  DECL_ARTIFICIAL (decl) = 1;
  DECL_IGNORED_P (decl) = 1;
  DECL_CONTEXT (decl) = fndecl;
  DECL_RESULT (fndecl) = decl;

  pushdecl (fndecl);
  current_function_decl = fndecl;
  announce_function (fndecl);

  rest_of_decl_compilation (fndecl, 0, 0);
  make_decl_rtl (fndecl);
  allocate_struct_function (fndecl, false);

  pushlevel ();
  gfc_init_block (&caf_init_block);

  gfc_traverse_ns (ns, generate_coarray_sym_init);

  DECL_SAVED_TREE (fndecl) = gfc_finish_block (&caf_init_block);
  decl = getdecls ();

  poplevel (1, 1);
  BLOCK_SUPERCONTEXT (DECL_INITIAL (fndecl)) = fndecl;

  DECL_SAVED_TREE (fndecl)
    = build3_v (BIND_EXPR, decl, DECL_SAVED_TREE (fndecl),
                DECL_INITIAL (fndecl));
  dump_function (TDI_original, fndecl);

  cfun->function_end_locus = input_location;
  set_cfun (NULL);

  if (decl_function_context (fndecl))
    (void) cgraph_node::create (fndecl);
  else
    cgraph_node::finalize_function (fndecl, true);

  pop_function_context ();
  current_function_decl = save_fn_decl;
}


static void
create_module_nml_decl (gfc_symbol *sym)
{
  if (sym->attr.flavor == FL_NAMELIST)
    {
      tree decl = generate_namelist_decl (sym);
      pushdecl (decl);
      gcc_assert (sym->ns->proc_name->attr.flavor == FL_MODULE);
      DECL_CONTEXT (decl) = sym->ns->proc_name->backend_decl;
      rest_of_decl_compilation (decl, 1, 0);
      gfc_module_add_decl (cur_module, decl);
    }
}


/* Generate all the required code for module variables.  */

void
gfc_generate_module_vars (gfc_namespace * ns)
{
  module_namespace = ns;
  cur_module = gfc_find_module (ns->proc_name->name);

  /* Check if the frontend left the namespace in a reasonable state.  */
  gcc_assert (ns->proc_name && !ns->proc_name->tlink);

  /* Generate COMMON blocks.  */
  gfc_trans_common (ns);

  has_coarray_vars = false;

  /* Create decls for all the module variables.  */
  gfc_traverse_ns (ns, gfc_create_module_variable);
  gfc_traverse_ns (ns, create_module_nml_decl);

  if (flag_coarray == GFC_FCOARRAY_LIB && has_coarray_vars)
    generate_coarray_init (ns);

  cur_module = NULL;

  gfc_trans_use_stmts (ns);
  gfc_traverse_ns (ns, gfc_emit_parameter_debug_info);
}


static void
gfc_generate_contained_functions (gfc_namespace * parent)
{
  gfc_namespace *ns;

  /* We create all the prototypes before generating any code.  */
  for (ns = parent->contained; ns; ns = ns->sibling)
    {
      /* Skip namespaces from used modules.  */
      if (ns->parent != parent)
	continue;

      gfc_create_function_decl (ns, false);
    }

  for (ns = parent->contained; ns; ns = ns->sibling)
    {
      /* Skip namespaces from used modules.  */
      if (ns->parent != parent)
	continue;

      gfc_generate_function_code (ns);
    }
}


/* Drill down through expressions for the array specification bounds and
   character length calling generate_local_decl for all those variables
   that have not already been declared.  */

static void
generate_local_decl (gfc_symbol *);

/* Traverse expr, marking all EXPR_VARIABLE symbols referenced.  */

static bool
expr_decls (gfc_expr *e, gfc_symbol *sym,
	    int *f ATTRIBUTE_UNUSED)
{
  if (e->expr_type != EXPR_VARIABLE
	    || sym == e->symtree->n.sym
	    || e->symtree->n.sym->mark
	    || e->symtree->n.sym->ns != sym->ns)
	return false;

  generate_local_decl (e->symtree->n.sym);
  return false;
}

static void
generate_expr_decls (gfc_symbol *sym, gfc_expr *e)
{
  gfc_traverse_expr (e, sym, expr_decls, 0);
}


/* Check for dependencies in the character length and array spec.  */

static void
generate_dependency_declarations (gfc_symbol *sym)
{
  int i;

  if (sym->ts.type == BT_CHARACTER
      && sym->ts.u.cl
      && sym->ts.u.cl->length
      && sym->ts.u.cl->length->expr_type != EXPR_CONSTANT)
    generate_expr_decls (sym, sym->ts.u.cl->length);

  if (sym->as && sym->as->rank)
    {
      for (i = 0; i < sym->as->rank; i++)
	{
          generate_expr_decls (sym, sym->as->lower[i]);
          generate_expr_decls (sym, sym->as->upper[i]);
	}
    }
}


/* Generate decls for all local variables.  We do this to ensure correct
   handling of expressions which only appear in the specification of
   other functions.  */

static void
generate_local_decl (gfc_symbol * sym)
{
  if (sym->attr.flavor == FL_VARIABLE)
    {
      if (sym->attr.codimension && !sym->attr.dummy && !sym->attr.allocatable
	  && sym->attr.referenced && !sym->attr.use_assoc)
	has_coarray_vars = true;

      if (!sym->attr.dummy && !sym->ns->proc_name->attr.entry_master)
	generate_dependency_declarations (sym);

      if (sym->attr.referenced)
	gfc_get_symbol_decl (sym);

      /* Warnings for unused dummy arguments.  */
      else if (sym->attr.dummy && !sym->attr.in_namelist)
	{
	  /* INTENT(out) dummy arguments are likely meant to be set.  */
	  if (warn_unused_dummy_argument && sym->attr.intent == INTENT_OUT)
	    {
	      if (sym->ts.type != BT_DERIVED)
		gfc_warning (OPT_Wunused_dummy_argument,
			     "Dummy argument %qs at %L was declared "
			     "INTENT(OUT) but was not set",  sym->name,
			     &sym->declared_at);
	      else if (!gfc_has_default_initializer (sym->ts.u.derived)
		       && !sym->ts.u.derived->attr.zero_comp)
		gfc_warning (OPT_Wunused_dummy_argument,
			     "Derived-type dummy argument %qs at %L was "
			     "declared INTENT(OUT) but was not set and "
			     "does not have a default initializer",
			     sym->name, &sym->declared_at);
	      if (sym->backend_decl != NULL_TREE)
		TREE_NO_WARNING(sym->backend_decl) = 1;
	    }
	  else if (warn_unused_dummy_argument)
	    {
	      gfc_warning (OPT_Wunused_dummy_argument,
			   "Unused dummy argument %qs at %L", sym->name,
			   &sym->declared_at);
	      if (sym->backend_decl != NULL_TREE)
		TREE_NO_WARNING(sym->backend_decl) = 1;
	    }
	}

      /* Warn for unused variables, but not if they're inside a common
	 block or a namelist.  */
      else if (warn_unused_variable
	       && !(sym->attr.in_common || sym->mark || sym->attr.in_namelist))
	{
	  if (sym->attr.use_only)
	    {
	      gfc_warning (OPT_Wunused_variable,
			   "Unused module variable %qs which has been "
			   "explicitly imported at %L", sym->name,
			   &sym->declared_at);
	      if (sym->backend_decl != NULL_TREE)
		TREE_NO_WARNING(sym->backend_decl) = 1;
	    }
	  else if (!sym->attr.use_assoc)
	    {
	      gfc_warning (OPT_Wunused_variable,
			   "Unused variable %qs declared at %L",
			   sym->name, &sym->declared_at);
	      if (sym->backend_decl != NULL_TREE)
		TREE_NO_WARNING(sym->backend_decl) = 1;
	    }
	}

      /* For variable length CHARACTER parameters, the PARM_DECL already
	 references the length variable, so force gfc_get_symbol_decl
	 even when not referenced.  If optimize > 0, it will be optimized
	 away anyway.  But do this only after emitting -Wunused-parameter
	 warning if requested.  */
      if (sym->attr.dummy && !sym->attr.referenced
	    && sym->ts.type == BT_CHARACTER
	    && sym->ts.u.cl->backend_decl != NULL
	    && TREE_CODE (sym->ts.u.cl->backend_decl) == VAR_DECL)
	{
	  sym->attr.referenced = 1;
	  gfc_get_symbol_decl (sym);
	}

      /* INTENT(out) dummy arguments and result variables with allocatable
	 components are reset by default and need to be set referenced to
	 generate the code for nullification and automatic lengths.  */
      if (!sym->attr.referenced
	    && sym->ts.type == BT_DERIVED
	    && sym->ts.u.derived->attr.alloc_comp
	    && !sym->attr.pointer
	    && ((sym->attr.dummy && sym->attr.intent == INTENT_OUT)
		  ||
		(sym->attr.result && sym != sym->result)))
	{
	  sym->attr.referenced = 1;
	  gfc_get_symbol_decl (sym);
	}

      /* Check for dependencies in the array specification and string
	length, adding the necessary declarations to the function.  We
	mark the symbol now, as well as in traverse_ns, to prevent
	getting stuck in a circular dependency.  */
      sym->mark = 1;
    }
  else if (sym->attr.flavor == FL_PARAMETER)
    {
      if (warn_unused_parameter
           && !sym->attr.referenced)
	{
           if (!sym->attr.use_assoc)
	     gfc_warning (OPT_Wunused_parameter,
			  "Unused parameter %qs declared at %L", sym->name,
			  &sym->declared_at);
	   else if (sym->attr.use_only)
	     gfc_warning (OPT_Wunused_parameter,
			  "Unused parameter %qs which has been explicitly "
			  "imported at %L", sym->name, &sym->declared_at);
	}

      if (sym->ns
	  && sym->ns->parent
	  && sym->ns->parent->code
	  && sym->ns->parent->code->op == EXEC_BLOCK)
	{
	  if (sym->attr.referenced)
	    gfc_get_symbol_decl (sym);
	  sym->mark = 1;
	}
    }
  else if (sym->attr.flavor == FL_PROCEDURE)
    {
      /* TODO: move to the appropriate place in resolve.c.  */
      if (warn_return_type
	  && sym->attr.function
	  && sym->result
	  && sym != sym->result
	  && !sym->result->attr.referenced
	  && !sym->attr.use_assoc
	  && sym->attr.if_source != IFSRC_IFBODY)
	{
	  gfc_warning (OPT_Wreturn_type,
		       "Return value %qs of function %qs declared at "
		       "%L not set", sym->result->name, sym->name,
		        &sym->result->declared_at);

	  /* Prevents "Unused variable" warning for RESULT variables.  */
	  sym->result->mark = 1;
	}
    }

  if (sym->attr.dummy == 1)
    {
      /* Modify the tree type for scalar character dummy arguments of bind(c)
	 procedures if they are passed by value.  The tree type for them will
	 be promoted to INTEGER_TYPE for the middle end, which appears to be
	 what C would do with characters passed by-value.  The value attribute
         implies the dummy is a scalar.  */
      if (sym->attr.value == 1 && sym->backend_decl != NULL
	  && sym->ts.type == BT_CHARACTER && sym->ts.is_c_interop
	  && sym->ns->proc_name != NULL && sym->ns->proc_name->attr.is_bind_c)
	gfc_conv_scalar_char_value (sym, NULL, NULL);

      /* Unused procedure passed as dummy argument.  */
      if (sym->attr.flavor == FL_PROCEDURE)
	{
	  if (!sym->attr.referenced)
	    {
	      if (warn_unused_dummy_argument)
		gfc_warning (OPT_Wunused_dummy_argument,
			     "Unused dummy argument %qs at %L", sym->name,
			     &sym->declared_at);
	    }

	  /* Silence bogus "unused parameter" warnings from the
	     middle end.  */
	  if (sym->backend_decl != NULL_TREE)
		TREE_NO_WARNING (sym->backend_decl) = 1;
	}
    }

  /* Make sure we convert the types of the derived types from iso_c_binding
     into (void *).  */
  if (sym->attr.flavor != FL_PROCEDURE && sym->attr.is_iso_c
      && sym->ts.type == BT_DERIVED)
    sym->backend_decl = gfc_typenode_for_spec (&(sym->ts));
}


static void
generate_local_nml_decl (gfc_symbol * sym)
{
  if (sym->attr.flavor == FL_NAMELIST && !sym->attr.use_assoc)
    {
      tree decl = generate_namelist_decl (sym);
      pushdecl (decl);
    }
}


static void
generate_local_vars (gfc_namespace * ns)
{
  gfc_traverse_ns (ns, generate_local_decl);
  gfc_traverse_ns (ns, generate_local_nml_decl);
}


/* Generate a switch statement to jump to the correct entry point.  Also
   creates the label decls for the entry points.  */

static tree
gfc_trans_entry_master_switch (gfc_entry_list * el)
{
  stmtblock_t block;
  tree label;
  tree tmp;
  tree val;

  gfc_init_block (&block);
  for (; el; el = el->next)
    {
      /* Add the case label.  */
      label = gfc_build_label_decl (NULL_TREE);
      val = build_int_cst (gfc_array_index_type, el->id);
      tmp = build_case_label (val, NULL_TREE, label);
      gfc_add_expr_to_block (&block, tmp);

      /* And jump to the actual entry point.  */
      label = gfc_build_label_decl (NULL_TREE);
      tmp = build1_v (GOTO_EXPR, label);
      gfc_add_expr_to_block (&block, tmp);

      /* Save the label decl.  */
      el->label = label;
    }
  tmp = gfc_finish_block (&block);
  /* The first argument selects the entry point.  */
  val = DECL_ARGUMENTS (current_function_decl);
  tmp = fold_build3_loc (input_location, SWITCH_EXPR, NULL_TREE,
			 val, tmp, NULL_TREE);
  return tmp;
}


/* Add code to string lengths of actual arguments passed to a function against
   the expected lengths of the dummy arguments.  */

static void
add_argument_checking (stmtblock_t *block, gfc_symbol *sym)
{
  gfc_formal_arglist *formal;

  for (formal = gfc_sym_get_dummy_args (sym); formal; formal = formal->next)
    if (formal->sym && formal->sym->ts.type == BT_CHARACTER
	&& !formal->sym->ts.deferred)
      {
	enum tree_code comparison;
	tree cond;
	tree argname;
	gfc_symbol *fsym;
	gfc_charlen *cl;
	const char *message;

	fsym = formal->sym;
	cl = fsym->ts.u.cl;

	gcc_assert (cl);
	gcc_assert (cl->passed_length != NULL_TREE);
	gcc_assert (cl->backend_decl != NULL_TREE);

	/* For POINTER, ALLOCATABLE and assumed-shape dummy arguments, the
	   string lengths must match exactly.  Otherwise, it is only required
	   that the actual string length is *at least* the expected one.
	   Sequence association allows for a mismatch of the string length
	   if the actual argument is (part of) an array, but only if the
	   dummy argument is an array. (See "Sequence association" in
	   Section 12.4.1.4 for F95 and 12.4.1.5 for F2003.)  */
	if (fsym->attr.pointer || fsym->attr.allocatable
	    || (fsym->as && (fsym->as->type == AS_ASSUMED_SHAPE
			     || fsym->as->type == AS_ASSUMED_RANK)))
	  {
	    comparison = NE_EXPR;
	    message = _("Actual string length does not match the declared one"
			" for dummy argument '%s' (%ld/%ld)");
	  }
	else if (fsym->as && fsym->as->rank != 0)
	  continue;
	else
	  {
	    comparison = LT_EXPR;
	    message = _("Actual string length is shorter than the declared one"
			" for dummy argument '%s' (%ld/%ld)");
	  }

	/* Build the condition.  For optional arguments, an actual length
	   of 0 is also acceptable if the associated string is NULL, which
	   means the argument was not passed.  */
	cond = fold_build2_loc (input_location, comparison, boolean_type_node,
				cl->passed_length, cl->backend_decl);
	if (fsym->attr.optional)
	  {
	    tree not_absent;
	    tree not_0length;
	    tree absent_failed;

	    not_0length = fold_build2_loc (input_location, NE_EXPR,
					   boolean_type_node,
					   cl->passed_length,
					   build_zero_cst (gfc_charlen_type_node));
	    /* The symbol needs to be referenced for gfc_get_symbol_decl.  */
	    fsym->attr.referenced = 1;
	    not_absent = gfc_conv_expr_present (fsym);

	    absent_failed = fold_build2_loc (input_location, TRUTH_OR_EXPR,
					     boolean_type_node, not_0length,
					     not_absent);

	    cond = fold_build2_loc (input_location, TRUTH_AND_EXPR,
				    boolean_type_node, cond, absent_failed);
	  }

	/* Build the runtime check.  */
	argname = gfc_build_cstring_const (fsym->name);
	argname = gfc_build_addr_expr (pchar_type_node, argname);
	gfc_trans_runtime_check (true, false, cond, block, &fsym->declared_at,
				 message, argname,
				 fold_convert (long_integer_type_node,
					       cl->passed_length),
				 fold_convert (long_integer_type_node,
					       cl->backend_decl));
      }
}


static void
create_main_function (tree fndecl)
{
  tree old_context;
  tree ftn_main;
  tree tmp, decl, result_decl, argc, argv, typelist, arglist;
  stmtblock_t body;

  old_context = current_function_decl;

  if (old_context)
    {
      push_function_context ();
      saved_parent_function_decls = saved_function_decls;
      saved_function_decls = NULL_TREE;
    }

  /* main() function must be declared with global scope.  */
  gcc_assert (current_function_decl == NULL_TREE);

  /* Declare the function.  */
  tmp =  build_function_type_list (integer_type_node, integer_type_node,
				   build_pointer_type (pchar_type_node),
				   NULL_TREE);
  main_identifier_node = get_identifier ("main");
  ftn_main = build_decl (input_location, FUNCTION_DECL,
      			 main_identifier_node, tmp);
  DECL_EXTERNAL (ftn_main) = 0;
  TREE_PUBLIC (ftn_main) = 1;
  TREE_STATIC (ftn_main) = 1;
  DECL_ATTRIBUTES (ftn_main)
      = tree_cons (get_identifier("externally_visible"), NULL_TREE, NULL_TREE);

  /* Setup the result declaration (for "return 0").  */
  result_decl = build_decl (input_location,
			    RESULT_DECL, NULL_TREE, integer_type_node);
  DECL_ARTIFICIAL (result_decl) = 1;
  DECL_IGNORED_P (result_decl) = 1;
  DECL_CONTEXT (result_decl) = ftn_main;
  DECL_RESULT (ftn_main) = result_decl;

  pushdecl (ftn_main);

  /* Get the arguments.  */

  arglist = NULL_TREE;
  typelist = TYPE_ARG_TYPES (TREE_TYPE (ftn_main));

  tmp = TREE_VALUE (typelist);
  argc = build_decl (input_location, PARM_DECL, get_identifier ("argc"), tmp);
  DECL_CONTEXT (argc) = ftn_main;
  DECL_ARG_TYPE (argc) = TREE_VALUE (typelist);
  TREE_READONLY (argc) = 1;
  gfc_finish_decl (argc);
  arglist = chainon (arglist, argc);

  typelist = TREE_CHAIN (typelist);
  tmp = TREE_VALUE (typelist);
  argv = build_decl (input_location, PARM_DECL, get_identifier ("argv"), tmp);
  DECL_CONTEXT (argv) = ftn_main;
  DECL_ARG_TYPE (argv) = TREE_VALUE (typelist);
  TREE_READONLY (argv) = 1;
  DECL_BY_REFERENCE (argv) = 1;
  gfc_finish_decl (argv);
  arglist = chainon (arglist, argv);

  DECL_ARGUMENTS (ftn_main) = arglist;
  current_function_decl = ftn_main;
  announce_function (ftn_main);

  rest_of_decl_compilation (ftn_main, 1, 0);
  make_decl_rtl (ftn_main);
  allocate_struct_function (ftn_main, false);
  pushlevel ();

  gfc_init_block (&body);

  /* Call some libgfortran initialization routines, call then MAIN__().  */

  /* Call _gfortran_caf_init (*argc, ***argv).  */
  if (flag_coarray == GFC_FCOARRAY_LIB)
    {
      tree pint_type, pppchar_type;
      pint_type = build_pointer_type (integer_type_node);
      pppchar_type
	= build_pointer_type (build_pointer_type (pchar_type_node));

      tmp = build_call_expr_loc (input_location, gfor_fndecl_caf_init, 2,
		gfc_build_addr_expr (pint_type, argc),
		gfc_build_addr_expr (pppchar_type, argv));
      gfc_add_expr_to_block (&body, tmp);
    }

  /* Call _gfortran_set_args (argc, argv).  */
  TREE_USED (argc) = 1;
  TREE_USED (argv) = 1;
  tmp = build_call_expr_loc (input_location,
			 gfor_fndecl_set_args, 2, argc, argv);
  gfc_add_expr_to_block (&body, tmp);

  /* Add a call to set_options to set up the runtime library Fortran
     language standard parameters.  */
  {
    tree array_type, array, var;
    vec<constructor_elt, va_gc> *v = NULL;

    /* Passing a new option to the library requires four modifications:
     + add it to the tree_cons list below
          + change the array size in the call to build_array_type
          + change the first argument to the library call
            gfor_fndecl_set_options
          + modify the library (runtime/compile_options.c)!  */

    CONSTRUCTOR_APPEND_ELT (v, NULL_TREE,
                            build_int_cst (integer_type_node,
                                           gfc_option.warn_std));
    CONSTRUCTOR_APPEND_ELT (v, NULL_TREE,
                            build_int_cst (integer_type_node,
                                           gfc_option.allow_std));
    CONSTRUCTOR_APPEND_ELT (v, NULL_TREE,
                            build_int_cst (integer_type_node, pedantic));
    /* TODO: This is the old -fdump-core option, which is unused but
       passed due to ABI compatibility; remove when bumping the
       library ABI.  */
    CONSTRUCTOR_APPEND_ELT (v, NULL_TREE,
                            build_int_cst (integer_type_node,
                                           0));
    CONSTRUCTOR_APPEND_ELT (v, NULL_TREE,
                            build_int_cst (integer_type_node, flag_backtrace));
    CONSTRUCTOR_APPEND_ELT (v, NULL_TREE,
                            build_int_cst (integer_type_node, flag_sign_zero));
    CONSTRUCTOR_APPEND_ELT (v, NULL_TREE,
                            build_int_cst (integer_type_node,
                                           (gfc_option.rtcheck
                                            & GFC_RTCHECK_BOUNDS)));
    /* TODO: This is the -frange-check option, which no longer affects
       library behavior; when bumping the library ABI this slot can be
       reused for something else. As it is the last element in the
       array, we can instead leave it out altogether.  */
    CONSTRUCTOR_APPEND_ELT (v, NULL_TREE,
                            build_int_cst (integer_type_node, 0));
    CONSTRUCTOR_APPEND_ELT (v, NULL_TREE,
                            build_int_cst (integer_type_node,
                                           gfc_option.fpe_summary));

    array_type = build_array_type (integer_type_node,
				   build_index_type (size_int (8)));
    array = build_constructor (array_type, v);
    TREE_CONSTANT (array) = 1;
    TREE_STATIC (array) = 1;

    /* Create a static variable to hold the jump table.  */
    var = build_decl (input_location, VAR_DECL,
		      create_tmp_var_name ("options"),
		      array_type);
    DECL_ARTIFICIAL (var) = 1;
    DECL_IGNORED_P (var) = 1;
    TREE_CONSTANT (var) = 1;
    TREE_STATIC (var) = 1;
    TREE_READONLY (var) = 1;
    DECL_INITIAL (var) = array;
    pushdecl (var);
    var = gfc_build_addr_expr (build_pointer_type (integer_type_node), var);

    tmp = build_call_expr_loc (input_location,
			   gfor_fndecl_set_options, 2,
			   build_int_cst (integer_type_node, 9), var);
    gfc_add_expr_to_block (&body, tmp);
  }

  /* If -ffpe-trap option was provided, add a call to set_fpe so that
     the library will raise a FPE when needed.  */
  if (gfc_option.fpe != 0)
    {
      tmp = build_call_expr_loc (input_location,
			     gfor_fndecl_set_fpe, 1,
			     build_int_cst (integer_type_node,
					    gfc_option.fpe));
      gfc_add_expr_to_block (&body, tmp);
    }

  /* If this is the main program and an -fconvert option was provided,
     add a call to set_convert.  */

  if (flag_convert != GFC_FLAG_CONVERT_NATIVE)
    {
      tmp = build_call_expr_loc (input_location,
			     gfor_fndecl_set_convert, 1,
			     build_int_cst (integer_type_node, flag_convert));
      gfc_add_expr_to_block (&body, tmp);
    }

  /* If this is the main program and an -frecord-marker option was provided,
     add a call to set_record_marker.  */

  if (flag_record_marker != 0)
    {
      tmp = build_call_expr_loc (input_location,
			     gfor_fndecl_set_record_marker, 1,
			     build_int_cst (integer_type_node,
					    flag_record_marker));
      gfc_add_expr_to_block (&body, tmp);
    }

  if (flag_max_subrecord_length != 0)
    {
      tmp = build_call_expr_loc (input_location,
			     gfor_fndecl_set_max_subrecord_length, 1,
			     build_int_cst (integer_type_node,
					    flag_max_subrecord_length));
      gfc_add_expr_to_block (&body, tmp);
    }

  /* Call MAIN__().  */
  tmp = build_call_expr_loc (input_location,
			 fndecl, 0);
  gfc_add_expr_to_block (&body, tmp);

  /* Mark MAIN__ as used.  */
  TREE_USED (fndecl) = 1;

  /* Coarray: Call _gfortran_caf_finalize(void).  */
  if (flag_coarray == GFC_FCOARRAY_LIB)
    {
      tmp = build_call_expr_loc (input_location, gfor_fndecl_caf_finalize, 0);
      gfc_add_expr_to_block (&body, tmp);
    }

  /* "return 0".  */
  tmp = fold_build2_loc (input_location, MODIFY_EXPR, integer_type_node,
			 DECL_RESULT (ftn_main),
			 build_int_cst (integer_type_node, 0));
  tmp = build1_v (RETURN_EXPR, tmp);
  gfc_add_expr_to_block (&body, tmp);


  DECL_SAVED_TREE (ftn_main) = gfc_finish_block (&body);
  decl = getdecls ();

  /* Finish off this function and send it for code generation.  */
  poplevel (1, 1);
  BLOCK_SUPERCONTEXT (DECL_INITIAL (ftn_main)) = ftn_main;

  DECL_SAVED_TREE (ftn_main)
    = build3_v (BIND_EXPR, decl, DECL_SAVED_TREE (ftn_main),
		DECL_INITIAL (ftn_main));

  /* Output the GENERIC tree.  */
  dump_function (TDI_original, ftn_main);

  cgraph_node::finalize_function (ftn_main, true);

  if (old_context)
    {
      pop_function_context ();
      saved_function_decls = saved_parent_function_decls;
    }
  current_function_decl = old_context;
}


/* Get the result expression for a procedure.  */

static tree
get_proc_result (gfc_symbol* sym)
{
  if (sym->attr.subroutine || sym == sym->result)
    {
      if (current_fake_result_decl != NULL)
	return TREE_VALUE (current_fake_result_decl);

      return NULL_TREE;
    }

  return sym->result->backend_decl;
}


/* Generate an appropriate return-statement for a procedure.  */

tree
gfc_generate_return (void)
{
  gfc_symbol* sym;
  tree result;
  tree fndecl;

  sym = current_procedure_symbol;
  fndecl = sym->backend_decl;

  if (TREE_TYPE (DECL_RESULT (fndecl)) == void_type_node)
    result = NULL_TREE;
  else
    {
      result = get_proc_result (sym);

      /* Set the return value to the dummy result variable.  The
	 types may be different for scalar default REAL functions
	 with -ff2c, therefore we have to convert.  */
      if (result != NULL_TREE)
	{
	  result = convert (TREE_TYPE (DECL_RESULT (fndecl)), result);
	  result = fold_build2_loc (input_location, MODIFY_EXPR,
				    TREE_TYPE (result), DECL_RESULT (fndecl),
				    result);
	}
    }

  return build1_v (RETURN_EXPR, result);
}


static void
is_from_ieee_module (gfc_symbol *sym)
{
  if (sym->from_intmod == INTMOD_IEEE_FEATURES
      || sym->from_intmod == INTMOD_IEEE_EXCEPTIONS
      || sym->from_intmod == INTMOD_IEEE_ARITHMETIC)
    seen_ieee_symbol = 1;
}


static int
is_ieee_module_used (gfc_namespace *ns)
{
  seen_ieee_symbol = 0;
  gfc_traverse_ns (ns, is_from_ieee_module);
  return seen_ieee_symbol;
}


static gfc_omp_clauses *module_oacc_clauses;


static void
add_clause (gfc_symbol *sym, gfc_omp_map_op map_op)
{
  gfc_omp_namelist *n;

  n = gfc_get_omp_namelist ();
  n->sym = sym;
  n->u.map_op = map_op;

  if (!module_oacc_clauses)
    module_oacc_clauses = gfc_get_omp_clauses ();

  if (module_oacc_clauses->lists[OMP_LIST_MAP])
    n->next = module_oacc_clauses->lists[OMP_LIST_MAP];

  module_oacc_clauses->lists[OMP_LIST_MAP] = n;
}


static void
find_module_oacc_declare_clauses (gfc_symbol *sym)
{
  if (sym->attr.use_assoc)
    {
      gfc_omp_map_op map_op;

      if (sym->attr.oacc_declare_create)
	map_op = OMP_MAP_FORCE_ALLOC;

      if (sym->attr.oacc_declare_copyin)
	map_op = OMP_MAP_FORCE_TO;

      if (sym->attr.oacc_declare_deviceptr)
	map_op = OMP_MAP_FORCE_DEVICEPTR;

      if (sym->attr.oacc_declare_device_resident)
	map_op = OMP_MAP_DEVICE_RESIDENT;

      if (sym->attr.oacc_declare_create
	  || sym->attr.oacc_declare_copyin
	  || sym->attr.oacc_declare_deviceptr
	  || sym->attr.oacc_declare_device_resident)
	{
	  sym->attr.referenced = 1;
	  add_clause (sym, map_op);
	}
    }
}


void
finish_oacc_declare (gfc_namespace *ns, gfc_symbol *sym, bool block)
{
  gfc_code *code;
  gfc_oacc_declare *oc;
  locus where = gfc_current_locus;
  gfc_omp_clauses *omp_clauses = NULL;
  gfc_omp_namelist *n, *p;

  gfc_traverse_ns (ns, find_module_oacc_declare_clauses);

  if (module_oacc_clauses && sym->attr.flavor == FL_PROGRAM)
    {
      gfc_oacc_declare *new_oc;

      new_oc = gfc_get_oacc_declare ();
      new_oc->next = ns->oacc_declare;
      new_oc->clauses = module_oacc_clauses;

      ns->oacc_declare = new_oc;
      module_oacc_clauses = NULL;
    }

  if (!ns->oacc_declare)
    return;

  for (oc = ns->oacc_declare; oc; oc = oc->next)
    {
      if (oc->module_var)
	continue;

      if (block)
	gfc_error ("Sorry, $!ACC DECLARE at %L is not allowed "
		   "in BLOCK construct", &oc->loc);


      if (oc->clauses && oc->clauses->lists[OMP_LIST_MAP])
	{
	  if (omp_clauses == NULL)
	    {
	      omp_clauses = oc->clauses;
	      continue;
	    }

	  for (n = oc->clauses->lists[OMP_LIST_MAP]; n; p = n, n = n->next)
	    ;

	  gcc_assert (p->next == NULL);

	  p->next = omp_clauses->lists[OMP_LIST_MAP];
	  omp_clauses = oc->clauses;
	}
    }

  if (!omp_clauses)
    return;

  for (n = omp_clauses->lists[OMP_LIST_MAP]; n; n = n->next)
    {
      switch (n->u.map_op)
	{
	  case OMP_MAP_DEVICE_RESIDENT:
	    n->u.map_op = OMP_MAP_FORCE_ALLOC;
	    break;

	  default:
	    break;
	}
    }

  code = XCNEW (gfc_code);
  code->op = EXEC_OACC_DECLARE;
  code->loc = where;

  code->ext.oacc_declare = gfc_get_oacc_declare ();
  code->ext.oacc_declare->clauses = omp_clauses;

  code->block = XCNEW (gfc_code);
  code->block->op = EXEC_OACC_DECLARE;
  code->block->loc = where;

  if (ns->code)
    code->block->next = ns->code;

  ns->code = code;

  return;
}


/* Generate code for a function.  */

void
gfc_generate_function_code (gfc_namespace * ns)
{
  tree fndecl;
  tree old_context;
  tree decl;
  tree tmp;
  tree fpstate = NULL_TREE;
  stmtblock_t init, cleanup;
  stmtblock_t body;
  gfc_wrapped_block try_block;
  tree recurcheckvar = NULL_TREE;
  gfc_symbol *sym;
  gfc_symbol *previous_procedure_symbol;
  int rank, ieee;
  bool is_recursive;

  sym = ns->proc_name;
  previous_procedure_symbol = current_procedure_symbol;
  current_procedure_symbol = sym;

  /* Check that the frontend isn't still using this.  */
  gcc_assert (sym->tlink == NULL);
  sym->tlink = sym;

  /* Create the declaration for functions with global scope.  */
  if (!sym->backend_decl)
    gfc_create_function_decl (ns, false);

  fndecl = sym->backend_decl;
  old_context = current_function_decl;

  if (old_context)
    {
      push_function_context ();
      saved_parent_function_decls = saved_function_decls;
      saved_function_decls = NULL_TREE;
    }

  trans_function_start (sym);

  gfc_init_block (&init);

  if (ns->entries && ns->proc_name->ts.type == BT_CHARACTER)
    {
      /* Copy length backend_decls to all entry point result
	 symbols.  */
      gfc_entry_list *el;
      tree backend_decl;

      gfc_conv_const_charlen (ns->proc_name->ts.u.cl);
      backend_decl = ns->proc_name->result->ts.u.cl->backend_decl;
      for (el = ns->entries; el; el = el->next)
	el->sym->result->ts.u.cl->backend_decl = backend_decl;
    }

  /* Translate COMMON blocks.  */
  gfc_trans_common (ns);

  /* Null the parent fake result declaration if this namespace is
     a module function or an external procedures.  */
  if ((ns->parent && ns->parent->proc_name->attr.flavor == FL_MODULE)
	|| ns->parent == NULL)
    parent_fake_result_decl = NULL_TREE;

  gfc_generate_contained_functions (ns);

  nonlocal_dummy_decls = NULL;
  nonlocal_dummy_decl_pset = NULL;

  has_coarray_vars = false;
  generate_local_vars (ns);

  if (flag_coarray == GFC_FCOARRAY_LIB && has_coarray_vars)
    generate_coarray_init (ns);

  /* Keep the parent fake result declaration in module functions
     or external procedures.  */
  if ((ns->parent && ns->parent->proc_name->attr.flavor == FL_MODULE)
	|| ns->parent == NULL)
    current_fake_result_decl = parent_fake_result_decl;
  else
    current_fake_result_decl = NULL_TREE;

  is_recursive = sym->attr.recursive
		 || (sym->attr.entry_master
		     && sym->ns->entries->sym->attr.recursive);
  if ((gfc_option.rtcheck & GFC_RTCHECK_RECURSION)
      && !is_recursive && !flag_recursive)
    {
      char * msg;

      msg = xasprintf ("Recursive call to nonrecursive procedure '%s'",
		       sym->name);
      recurcheckvar = gfc_create_var (boolean_type_node, "is_recursive");
      TREE_STATIC (recurcheckvar) = 1;
      DECL_INITIAL (recurcheckvar) = boolean_false_node;
      gfc_add_expr_to_block (&init, recurcheckvar);
      gfc_trans_runtime_check (true, false, recurcheckvar, &init,
			       &sym->declared_at, msg);
      gfc_add_modify (&init, recurcheckvar, boolean_true_node);
      free (msg);
    }

  /* Check if an IEEE module is used in the procedure.  If so, save
     the floating point state.  */
  ieee = is_ieee_module_used (ns);
  if (ieee)
    fpstate = gfc_save_fp_state (&init);

  /* Now generate the code for the body of this function.  */
  gfc_init_block (&body);

  if (TREE_TYPE (DECL_RESULT (fndecl)) != void_type_node
	&& sym->attr.subroutine)
    {
      tree alternate_return;
      alternate_return = gfc_get_fake_result_decl (sym, 0);
      gfc_add_modify (&body, alternate_return, integer_zero_node);
    }

  if (ns->entries)
    {
      /* Jump to the correct entry point.  */
      tmp = gfc_trans_entry_master_switch (ns->entries);
      gfc_add_expr_to_block (&body, tmp);
    }

  /* If bounds-checking is enabled, generate code to check passed in actual
     arguments against the expected dummy argument attributes (e.g. string
     lengths).  */
  if ((gfc_option.rtcheck & GFC_RTCHECK_BOUNDS) && !sym->attr.is_bind_c)
    add_argument_checking (&body, sym);

  finish_oacc_declare (ns, sym, false);

  tmp = gfc_trans_code (ns->code);
  gfc_add_expr_to_block (&body, tmp);

  if (TREE_TYPE (DECL_RESULT (fndecl)) != void_type_node
      || (sym->result && sym->result != sym
	  && sym->result->ts.type == BT_DERIVED
	  && sym->result->ts.u.derived->attr.alloc_comp))
    {
      bool artificial_result_decl = false;
      tree result = get_proc_result (sym);
      gfc_symbol *rsym = sym == sym->result ? sym : sym->result;

      /* Make sure that a function returning an object with
	 alloc/pointer_components always has a result, where at least
	 the allocatable/pointer components are set to zero.  */
      if (result == NULL_TREE && sym->attr.function
	  && ((sym->result->ts.type == BT_DERIVED
	       && (sym->attr.allocatable
		   || sym->attr.pointer
		   || sym->result->ts.u.derived->attr.alloc_comp
		   || sym->result->ts.u.derived->attr.pointer_comp))
	      || (sym->result->ts.type == BT_CLASS
		  && (CLASS_DATA (sym)->attr.allocatable
		      || CLASS_DATA (sym)->attr.class_pointer
		      || CLASS_DATA (sym->result)->attr.alloc_comp
		      || CLASS_DATA (sym->result)->attr.pointer_comp))))
	{
	  artificial_result_decl = true;
	  result = gfc_get_fake_result_decl (sym, 0);
	}

      if (result != NULL_TREE && sym->attr.function && !sym->attr.pointer)
	{
	  if (sym->attr.allocatable && sym->attr.dimension == 0
	      && sym->result == sym)
	    gfc_add_modify (&init, result, fold_convert (TREE_TYPE (result),
							 null_pointer_node));
	  else if (sym->ts.type == BT_CLASS
		   && CLASS_DATA (sym)->attr.allocatable
		   && CLASS_DATA (sym)->attr.dimension == 0
		   && sym->result == sym)
	    {
	      tmp = CLASS_DATA (sym)->backend_decl;
	      tmp = fold_build3_loc (input_location, COMPONENT_REF,
				     TREE_TYPE (tmp), result, tmp, NULL_TREE);
	      gfc_add_modify (&init, tmp, fold_convert (TREE_TYPE (tmp),
							null_pointer_node));
	    }
	  else if (sym->ts.type == BT_DERIVED
		   && !sym->attr.allocatable)
	    {
	      gfc_expr *init_exp;
	      /* Arrays are not initialized using the default initializer of
		 their elements.  Therefore only check if a default
		 initializer is available when the result is scalar.  */
	      init_exp = rsym->as ? NULL : gfc_default_initializer (&rsym->ts);
	      if (init_exp)
		{
		  tmp = gfc_trans_structure_assign (result, init_exp, 0);
		  gfc_free_expr (init_exp);
		  gfc_add_expr_to_block (&init, tmp);
		}
	      else if (rsym->ts.u.derived->attr.alloc_comp)
		{
		  rank = rsym->as ? rsym->as->rank : 0;
		  tmp = gfc_nullify_alloc_comp (rsym->ts.u.derived, result,
						rank);
		  gfc_prepend_expr_to_block (&body, tmp);
		}
	    }
	}

      if (result == NULL_TREE || artificial_result_decl)
	{
	  /* TODO: move to the appropriate place in resolve.c.  */
	  if (warn_return_type && sym == sym->result)
	    gfc_warning (OPT_Wreturn_type,
			 "Return value of function %qs at %L not set",
			 sym->name, &sym->declared_at);
	  if (warn_return_type)
	    TREE_NO_WARNING(sym->backend_decl) = 1;
	}
      if (result != NULL_TREE)
	gfc_add_expr_to_block (&body, gfc_generate_return ());
    }

  gfc_init_block (&cleanup);

  /* Reset recursion-check variable.  */
  if ((gfc_option.rtcheck & GFC_RTCHECK_RECURSION)
      && !is_recursive && !flag_openmp && recurcheckvar != NULL_TREE)
    {
      gfc_add_modify (&cleanup, recurcheckvar, boolean_false_node);
      recurcheckvar = NULL;
    }

  /* If IEEE modules are loaded, restore the floating-point state.  */
  if (ieee)
    gfc_restore_fp_state (&cleanup, fpstate);

  /* Finish the function body and add init and cleanup code.  */
  tmp = gfc_finish_block (&body);
  gfc_start_wrapped_block (&try_block, tmp);
  /* Add code to create and cleanup arrays.  */
  gfc_trans_deferred_vars (sym, &try_block);
  gfc_add_init_cleanup (&try_block, gfc_finish_block (&init),
			gfc_finish_block (&cleanup));

  /* Add all the decls we created during processing.  */
  decl = saved_function_decls;
  while (decl)
    {
      tree next;

      next = DECL_CHAIN (decl);
      DECL_CHAIN (decl) = NULL_TREE;
      pushdecl (decl);
      decl = next;
    }
  saved_function_decls = NULL_TREE;

  DECL_SAVED_TREE (fndecl) = gfc_finish_wrapped_block (&try_block);
  decl = getdecls ();

  /* Finish off this function and send it for code generation.  */
  poplevel (1, 1);
  BLOCK_SUPERCONTEXT (DECL_INITIAL (fndecl)) = fndecl;

  DECL_SAVED_TREE (fndecl)
    = build3_v (BIND_EXPR, decl, DECL_SAVED_TREE (fndecl),
		DECL_INITIAL (fndecl));

  if (nonlocal_dummy_decls)
    {
      BLOCK_VARS (DECL_INITIAL (fndecl))
	= chainon (BLOCK_VARS (DECL_INITIAL (fndecl)), nonlocal_dummy_decls);
      delete nonlocal_dummy_decl_pset;
      nonlocal_dummy_decls = NULL;
      nonlocal_dummy_decl_pset = NULL;
    }

  /* Output the GENERIC tree.  */
  dump_function (TDI_original, fndecl);

  /* Store the end of the function, so that we get good line number
     info for the epilogue.  */
  cfun->function_end_locus = input_location;

  /* We're leaving the context of this function, so zap cfun.
     It's still in DECL_STRUCT_FUNCTION, and we'll restore it in
     tree_rest_of_compilation.  */
  set_cfun (NULL);

  if (old_context)
    {
      pop_function_context ();
      saved_function_decls = saved_parent_function_decls;
    }
  current_function_decl = old_context;

  if (decl_function_context (fndecl))
    {
      /* Register this function with cgraph just far enough to get it
	 added to our parent's nested function list.
	 If there are static coarrays in this function, the nested _caf_init
	 function has already called cgraph_create_node, which also created
	 the cgraph node for this function.  */
      if (!has_coarray_vars || flag_coarray != GFC_FCOARRAY_LIB)
	(void) cgraph_node::create (fndecl);
    }
  else
    cgraph_node::finalize_function (fndecl, true);

  gfc_trans_use_stmts (ns);
  gfc_traverse_ns (ns, gfc_emit_parameter_debug_info);

  if (sym->attr.is_main_program)
    create_main_function (fndecl);

  current_procedure_symbol = previous_procedure_symbol;
}


void
gfc_generate_constructors (void)
{
  gcc_assert (gfc_static_ctors == NULL_TREE);
#if 0
  tree fnname;
  tree type;
  tree fndecl;
  tree decl;
  tree tmp;

  if (gfc_static_ctors == NULL_TREE)
    return;

  fnname = get_file_function_name ("I");
  type = build_function_type_list (void_type_node, NULL_TREE);

  fndecl = build_decl (input_location,
		       FUNCTION_DECL, fnname, type);
  TREE_PUBLIC (fndecl) = 1;

  decl = build_decl (input_location,
		     RESULT_DECL, NULL_TREE, void_type_node);
  DECL_ARTIFICIAL (decl) = 1;
  DECL_IGNORED_P (decl) = 1;
  DECL_CONTEXT (decl) = fndecl;
  DECL_RESULT (fndecl) = decl;

  pushdecl (fndecl);

  current_function_decl = fndecl;

  rest_of_decl_compilation (fndecl, 1, 0);

  make_decl_rtl (fndecl);

  allocate_struct_function (fndecl, false);

  pushlevel ();

  for (; gfc_static_ctors; gfc_static_ctors = TREE_CHAIN (gfc_static_ctors))
    {
      tmp = build_call_expr_loc (input_location,
			     TREE_VALUE (gfc_static_ctors), 0);
      DECL_SAVED_TREE (fndecl) = build_stmt (input_location, EXPR_STMT, tmp);
    }

  decl = getdecls ();
  poplevel (1, 1);

  BLOCK_SUPERCONTEXT (DECL_INITIAL (fndecl)) = fndecl;
  DECL_SAVED_TREE (fndecl)
    = build3_v (BIND_EXPR, decl, DECL_SAVED_TREE (fndecl),
		DECL_INITIAL (fndecl));

  free_after_parsing (cfun);
  free_after_compilation (cfun);

  tree_rest_of_compilation (fndecl);

  current_function_decl = NULL_TREE;
#endif
}

/* Translates a BLOCK DATA program unit. This means emitting the
   commons contained therein plus their initializations. We also emit
   a globally visible symbol to make sure that each BLOCK DATA program
   unit remains unique.  */

void
gfc_generate_block_data (gfc_namespace * ns)
{
  tree decl;
  tree id;

  /* Tell the backend the source location of the block data.  */
  if (ns->proc_name)
    gfc_set_backend_locus (&ns->proc_name->declared_at);
  else
    gfc_set_backend_locus (&gfc_current_locus);

  /* Process the DATA statements.  */
  gfc_trans_common (ns);

  /* Create a global symbol with the mane of the block data.  This is to
     generate linker errors if the same name is used twice.  It is never
     really used.  */
  if (ns->proc_name)
    id = gfc_sym_mangled_function_id (ns->proc_name);
  else
    id = get_identifier ("__BLOCK_DATA__");

  decl = build_decl (input_location,
		     VAR_DECL, id, gfc_array_index_type);
  TREE_PUBLIC (decl) = 1;
  TREE_STATIC (decl) = 1;
  DECL_IGNORED_P (decl) = 1;

  pushdecl (decl);
  rest_of_decl_compilation (decl, 1, 0);
}


/* Process the local variables of a BLOCK construct.  */

void
gfc_process_block_locals (gfc_namespace* ns)
{
  tree decl;

  gcc_assert (saved_local_decls == NULL_TREE);
  has_coarray_vars = false;

  generate_local_vars (ns);

  if (flag_coarray == GFC_FCOARRAY_LIB && has_coarray_vars)
    generate_coarray_init (ns);

  decl = saved_local_decls;
  while (decl)
    {
      tree next;

      next = DECL_CHAIN (decl);
      DECL_CHAIN (decl) = NULL_TREE;
      pushdecl (decl);
      decl = next;
    }
  saved_local_decls = NULL_TREE;
}


#include "gt-fortran-trans-decl.h"<|MERGE_RESOLUTION|>--- conflicted
+++ resolved
@@ -4135,7 +4135,7 @@
 	  && (CLASS_DATA (sym)->attr.allocatable
 	      || CLASS_DATA (sym)->attr.dimension
               || (CLASS_DATA (sym)->attr.codimension
-                  && gfc_option.coarray != GFC_FCOARRAY_LIB)))
+                  && flag_coarray != GFC_FCOARRAY_LIB)))
 	{
 	  tree vptr;
 
@@ -4306,7 +4306,6 @@
 	      gfc_set_backend_locus (&sym->declared_at);
 	      gfc_start_block (&init);
 
-<<<<<<< HEAD
 	      if (!sym->attr.dummy && descriptor != NULL_TREE)
 		{
                   tree type = TREE_TYPE (CLASS_DATA (sym)->backend_decl);
@@ -4323,10 +4322,7 @@
                                      ? GFC_ATTRIBUTE_ALLOCATABLE
                                      : GFC_ATTRIBUTE_POINTER);
 		}
-	      if (!sym->attr.dummy || sym->attr.intent == INTENT_OUT)
-=======
 	      if (!sym->attr.pointer)
->>>>>>> 70f4fdeb
 		{
 		  /* Nullify and automatic deallocation of allocatable
 		     scalars.  */
@@ -4970,14 +4966,9 @@
   DECL_INITIAL (decl) = gfc_conv_initializer (sym->value, &sym->ts,
 					      TREE_TYPE (decl),
 					      sym->attr.dimension,
-<<<<<<< HEAD
 					      false, false,
 					      sym->as ? sym->as->rank : 0);
-  debug_hooks->global_decl (decl);
-=======
-					      false, false);
   debug_hooks->early_global_decl (decl);
->>>>>>> 70f4fdeb
 }
 
 
