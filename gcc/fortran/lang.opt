--- conflicted
+++ resolved
@@ -1,9 +1,5 @@
 ; Options for the Fortran 95 front end.
-<<<<<<< HEAD
-; Copyright (C) 2003, 2004, 2005, 2006, 2007
-=======
 ; Copyright (C) 2003, 2004, 2005, 2006, 2007, 2008, 2009
->>>>>>> 42bae686
 ; Free Software Foundation, Inc.
 ;
 ; This file is part of GCC.
@@ -84,17 +80,12 @@
 Fortran Warning
 Warn about missing ampersand in continued character constants
 
-<<<<<<< HEAD
+Warray-temporaries
+Fortran Warning
+Warn about creation of array temporaries
+
 Wcharacter-truncation
-Fortran
-=======
-Warray-temporaries
-Fortran Warning
-Warn about creation of array temporaries
-
-Wcharacter-truncation
-Fortran Warning
->>>>>>> 42bae686
+Fortran Warning
 Warn about truncated character expressions
 
 Wconversion
@@ -269,8 +260,6 @@
 Fortran RejectNegative Joined UInteger
 -ffree-line-length-<n>		Use n as character line width in free mode
 
-<<<<<<< HEAD
-=======
 fimplicit-none
 Fortran
 Specify that no implicit typing is allowed, unless overridden by explicit IMPLICIT statements
@@ -299,7 +288,6 @@
 Fortran RejectNegative Joined UInteger
 -fmax-array-constructor=<n>        Maximum number of objects in an array constructor
 
->>>>>>> 42bae686
 fmax-errors=
 Fortran RejectNegative Joined UInteger
 -fmax-errors=<n>	Maximum number of errors to report
@@ -316,11 +304,6 @@
 Fortran RejectNegative Joined UInteger
 -fmax-stack-var-size=<n>	Size in bytes of the largest array that will be put on the stack
 
-<<<<<<< HEAD
-fno-backend
-Fortran RejectNegative
-Don't generate code, just do syntax and semantics checking
-=======
 fmodule-private
 Fortran
 Set default accessibility of module entities to PRIVATE.
@@ -336,7 +319,6 @@
 fpreprocessed
 Fortran
 ; Documented in C
->>>>>>> 42bae686
 
 frange-check
 Fortran
@@ -362,11 +344,6 @@
 Fortran
 Append a second underscore if the name already contains an underscore
 
-<<<<<<< HEAD
-ffpe-trap=
-Fortran RejectNegative JoinedOrMissing
--ffpe-trap=[..]	Stop on following floating point exceptions
-=======
 fshort-enums
 Fortran
 Use the narrowest integer type possible for enumeration types
@@ -374,7 +351,6 @@
 fsign-zero
 Fortran
 Apply negative sign to zero values
->>>>>>> 42bae686
 
 funderscoring
 Fortran
