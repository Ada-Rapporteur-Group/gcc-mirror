--- conflicted
+++ resolved
@@ -103,12 +103,7 @@
   GFC_STAT_UNLOCKED = 0,
   GFC_STAT_LOCKED,
   GFC_STAT_LOCKED_OTHER_IMAGE,
-<<<<<<< HEAD
-  GFC_STAT_STOPPED_IMAGE,
-  GFC_INQUIRE_INTERNAL_UNIT  /* Must be different from STAT_STOPPED_IMAGE.  */
-=======
   GFC_STAT_STOPPED_IMAGE
->>>>>>> 03d20231
 }
 libgfortran_stat_codes;
 
@@ -127,20 +122,6 @@
 #define GFC_DTYPE_TYPE_MASK 0x38
 #define GFC_DTYPE_SIZE_SHIFT 6
 
-<<<<<<< HEAD
-typedef enum
-{
-  GFC_DTYPE_UNKNOWN = 0,
-  GFC_DTYPE_INTEGER,
-  /* TODO: recognize logical types.  */
-  GFC_DTYPE_LOGICAL,
-  GFC_DTYPE_REAL,
-  GFC_DTYPE_COMPLEX,
-  GFC_DTYPE_DERIVED,
-  GFC_DTYPE_CHARACTER
-}
-dtype;
-=======
 /* Basic types.  BT_VOID is used by ISO C Binding so funcs like c_f_pointer
    can take any arg with the pointer attribute as a param.  These are also
    used in the run-time library for IO.  */
@@ -148,5 +129,4 @@
 { BT_UNKNOWN = 0, BT_INTEGER, BT_LOGICAL, BT_REAL, BT_COMPLEX,
   BT_DERIVED, BT_CHARACTER, BT_CLASS, BT_PROCEDURE, BT_HOLLERITH, BT_VOID
 }
-bt;
->>>>>>> 03d20231
+bt;