--- conflicted
+++ resolved
@@ -1187,9 +1187,9 @@
   case ST_OMP_BARRIER: case ST_OMP_TASKWAIT: case ST_OMP_TASKYIELD: \
   case ST_OMP_CANCEL: case ST_OMP_CANCELLATION_POINT: \
   case ST_ERROR_STOP: case ST_SYNC_ALL: case ST_SYNC_IMAGES: \
-  case ST_SYNC_MEMORY: case ST_LOCK: case ST_UNLOCK: case ST_OACC_UPDATE: \
-  case ST_OACC_WAIT: case ST_OACC_CACHE: case ST_OACC_ENTER_DATA: \
-  case ST_OACC_EXIT_DATA
+  case ST_SYNC_MEMORY: case ST_LOCK: case ST_UNLOCK: \
+  case ST_OACC_UPDATE: case ST_OACC_WAIT: case ST_OACC_CACHE: \
+  case ST_OACC_ENTER_DATA: case ST_OACC_EXIT_DATA
 
 /* Statements that mark other executable statements.  */
 
@@ -1201,14 +1201,10 @@
   case ST_OMP_CRITICAL: case ST_OMP_MASTER: case ST_OMP_SINGLE: \
   case ST_OMP_DO: case ST_OMP_PARALLEL_DO: case ST_OMP_ATOMIC: \
   case ST_OMP_WORKSHARE: case ST_OMP_PARALLEL_WORKSHARE: \
-<<<<<<< HEAD
-  case ST_OMP_TASK: case ST_CRITICAL: \
+  case ST_OMP_TASK: case ST_OMP_TASKGROUP: case ST_OMP_SIMD: \
+  case ST_OMP_DO_SIMD: case ST_OMP_PARALLEL_DO_SIMD: case ST_CRITICAL: \
   case ST_OACC_PARALLEL_LOOP: case ST_OACC_PARALLEL: case ST_OACC_KERNELS: \
   case ST_OACC_DATA: case ST_OACC_HOST_DATA: case ST_OACC_LOOP: case ST_OACC_KERNELS_LOOP
-=======
-  case ST_OMP_TASK: case ST_OMP_TASKGROUP: case ST_OMP_SIMD: \
-  case ST_OMP_DO_SIMD: case ST_OMP_PARALLEL_DO_SIMD: case ST_CRITICAL
->>>>>>> d5ce4663
 
 /* Declaration statements */
 
