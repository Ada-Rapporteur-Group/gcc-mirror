/* Main parser.
   Copyright (C) 2000-2014 Free Software Foundation, Inc.
   Contributed by Andy Vaught

This file is part of GCC.

GCC is free software; you can redistribute it and/or modify it under
the terms of the GNU General Public License as published by the Free
Software Foundation; either version 3, or (at your option) any later
version.

GCC is distributed in the hope that it will be useful, but WITHOUT ANY
WARRANTY; without even the implied warranty of MERCHANTABILITY or
FITNESS FOR A PARTICULAR PURPOSE.  See the GNU General Public License
for more details.

You should have received a copy of the GNU General Public License
along with GCC; see the file COPYING3.  If not see
<http://www.gnu.org/licenses/>.  */

#include "config.h"
#include "system.h"
#include <setjmp.h>
#include "coretypes.h"
#include "gfortran.h"
#include "match.h"
#include "parse.h"
#include "debug.h"

/* Current statement label.  Zero means no statement label.  Because new_st
   can get wiped during statement matching, we have to keep it separate.  */

gfc_st_label *gfc_statement_label;

static locus label_locus;
static jmp_buf eof_buf;

gfc_state_data *gfc_state_stack;
static bool last_was_use_stmt = false;

/* TODO: Re-order functions to kill these forward decls.  */
static void check_statement_label (gfc_statement);
static void undo_new_statement (void);
static void reject_statement (void);


/* A sort of half-matching function.  We try to match the word on the
   input with the passed string.  If this succeeds, we call the
   keyword-dependent matching function that will match the rest of the
   statement.  For single keywords, the matching subroutine is
   gfc_match_eos().  */

static match
match_word (const char *str, match (*subr) (void), locus *old_locus)
{
  match m;

  if (str != NULL)
    {
      m = gfc_match (str);
      if (m != MATCH_YES)
	return m;
    }

  m = (*subr) ();

  if (m != MATCH_YES)
    {
      gfc_current_locus = *old_locus;
      reject_statement ();
    }

  return m;
}


/* Like match_word, but if str is matched, set a flag that it
   was matched.  */
static match
match_word_omp_simd (const char *str, match (*subr) (void), locus *old_locus,
		     bool *simd_matched)
{
  match m;

  if (str != NULL)
    {
      m = gfc_match (str);
      if (m != MATCH_YES)
	return m;
      *simd_matched = true;
    }

  m = (*subr) ();

  if (m != MATCH_YES)
    {
      gfc_current_locus = *old_locus;
      reject_statement ();
    }

  return m;
}


/* Load symbols from all USE statements encountered in this scoping unit.  */

static void
use_modules (void)
{
  gfc_error_buf old_error;

  gfc_push_error (&old_error);
  gfc_buffer_error (0);
  gfc_use_modules ();
  gfc_buffer_error (1);
  gfc_pop_error (&old_error);
  gfc_commit_symbols ();
  gfc_warning_check ();
  gfc_current_ns->old_cl_list = gfc_current_ns->cl_list;
  gfc_current_ns->old_equiv = gfc_current_ns->equiv;
  last_was_use_stmt = false;
}


/* Figure out what the next statement is, (mostly) regardless of
   proper ordering.  The do...while(0) is there to prevent if/else
   ambiguity.  */

#define match(keyword, subr, st)				\
    do {							\
      if (match_word (keyword, subr, &old_locus) == MATCH_YES)	\
	return st;						\
      else							\
	undo_new_statement ();				  	\
    } while (0);


/* This is a specialist version of decode_statement that is used
   for the specification statements in a function, whose
   characteristics are deferred into the specification statements.
   eg.:  INTEGER (king = mykind) foo ()
	 USE mymodule, ONLY mykind..... 
   The KIND parameter needs a return after USE or IMPORT, whereas
   derived type declarations can occur anywhere, up the executable
   block.  ST_GET_FCN_CHARACTERISTICS is returned when we have run
   out of the correct kind of specification statements.  */
static gfc_statement
decode_specification_statement (void)
{
  gfc_statement st;
  locus old_locus;
  char c;

  if (gfc_match_eos () == MATCH_YES)
    return ST_NONE;

  old_locus = gfc_current_locus;

  if (match_word ("use", gfc_match_use, &old_locus) == MATCH_YES)
    {
      last_was_use_stmt = true;
      return ST_USE;
    }
  else
    {
      undo_new_statement ();
      if (last_was_use_stmt)
	use_modules ();
    }

  match ("import", gfc_match_import, ST_IMPORT);

  if (gfc_current_block ()->result->ts.type != BT_DERIVED)
    goto end_of_block;

  match (NULL, gfc_match_st_function, ST_STATEMENT_FUNCTION);
  match (NULL, gfc_match_data_decl, ST_DATA_DECL);
  match (NULL, gfc_match_enumerator_def, ST_ENUMERATOR);

  /* General statement matching: Instead of testing every possible
     statement, we eliminate most possibilities by peeking at the
     first character.  */

  c = gfc_peek_ascii_char ();

  switch (c)
    {
    case 'a':
      match ("abstract% interface", gfc_match_abstract_interface,
	     ST_INTERFACE);
      match ("allocatable", gfc_match_allocatable, ST_ATTR_DECL);
      match ("asynchronous", gfc_match_asynchronous, ST_ATTR_DECL);
      break;

    case 'b':
      match (NULL, gfc_match_bind_c_stmt, ST_ATTR_DECL);
      break;

    case 'c':
      match ("codimension", gfc_match_codimension, ST_ATTR_DECL);
      match ("contiguous", gfc_match_contiguous, ST_ATTR_DECL);
      break;

    case 'd':
      match ("data", gfc_match_data, ST_DATA);
      match ("dimension", gfc_match_dimension, ST_ATTR_DECL);
      break;

    case 'e':
      match ("enum , bind ( c )", gfc_match_enum, ST_ENUM);
      match ("entry% ", gfc_match_entry, ST_ENTRY);
      match ("equivalence", gfc_match_equivalence, ST_EQUIVALENCE);
      match ("external", gfc_match_external, ST_ATTR_DECL);
      break;

    case 'f':
      match ("format", gfc_match_format, ST_FORMAT);
      break;

    case 'g':
      break;

    case 'i':
      match ("implicit", gfc_match_implicit, ST_IMPLICIT);
      match ("implicit% none", gfc_match_implicit_none, ST_IMPLICIT_NONE);
      match ("interface", gfc_match_interface, ST_INTERFACE);
      match ("intent", gfc_match_intent, ST_ATTR_DECL);
      match ("intrinsic", gfc_match_intrinsic, ST_ATTR_DECL);
      break;

    case 'm':
      break;

    case 'n':
      match ("namelist", gfc_match_namelist, ST_NAMELIST);
      break;

    case 'o':
      match ("optional", gfc_match_optional, ST_ATTR_DECL);
      break;

    case 'p':
      match ("parameter", gfc_match_parameter, ST_PARAMETER);
      match ("pointer", gfc_match_pointer, ST_ATTR_DECL);
      if (gfc_match_private (&st) == MATCH_YES)
	return st;
      match ("procedure", gfc_match_procedure, ST_PROCEDURE);
      if (gfc_match_public (&st) == MATCH_YES)
	return st;
      match ("protected", gfc_match_protected, ST_ATTR_DECL);
      break;

    case 'r':
      break;

    case 's':
      match ("save", gfc_match_save, ST_ATTR_DECL);
      break;

    case 't':
      match ("target", gfc_match_target, ST_ATTR_DECL);
      match ("type", gfc_match_derived_decl, ST_DERIVED_DECL);
      break;

    case 'u':
      break;

    case 'v':
      match ("value", gfc_match_value, ST_ATTR_DECL);
      match ("volatile", gfc_match_volatile, ST_ATTR_DECL);
      break;

    case 'w':
      break;
    }

  /* This is not a specification statement.  See if any of the matchers
     has stored an error message of some sort.  */

end_of_block:
  gfc_clear_error ();
  gfc_buffer_error (0);
  gfc_current_locus = old_locus;

  return ST_GET_FCN_CHARACTERISTICS;
}


/* This is the primary 'decode_statement'.  */
static gfc_statement
decode_statement (void)
{
  gfc_namespace *ns;
  gfc_statement st;
  locus old_locus;
  match m;
  char c;

  gfc_enforce_clean_symbol_state ();

  gfc_clear_error ();	/* Clear any pending errors.  */
  gfc_clear_warning ();	/* Clear any pending warnings.  */

  gfc_matching_function = false;

  if (gfc_match_eos () == MATCH_YES)
    return ST_NONE;

  if (gfc_current_state () == COMP_FUNCTION
	&& gfc_current_block ()->result->ts.kind == -1)
    return decode_specification_statement ();

  old_locus = gfc_current_locus;

  c = gfc_peek_ascii_char ();

  if (c == 'u')
    {
      if (match_word ("use", gfc_match_use, &old_locus) == MATCH_YES)
	{
	  last_was_use_stmt = true;
	  return ST_USE;
	}
      else
	undo_new_statement ();
    }

  if (last_was_use_stmt)
    use_modules ();

  /* Try matching a data declaration or function declaration. The
      input "REALFUNCTIONA(N)" can mean several things in different
      contexts, so it (and its relatives) get special treatment.  */

  if (gfc_current_state () == COMP_NONE
      || gfc_current_state () == COMP_INTERFACE
      || gfc_current_state () == COMP_CONTAINS)
    {
      gfc_matching_function = true;
      m = gfc_match_function_decl ();
      if (m == MATCH_YES)
	return ST_FUNCTION;
      else if (m == MATCH_ERROR)
	reject_statement ();
      else 
	gfc_undo_symbols ();
      gfc_current_locus = old_locus;
    }
  gfc_matching_function = false;


  /* Match statements whose error messages are meant to be overwritten
     by something better.  */

  match (NULL, gfc_match_assignment, ST_ASSIGNMENT);
  match (NULL, gfc_match_pointer_assignment, ST_POINTER_ASSIGNMENT);
  match (NULL, gfc_match_st_function, ST_STATEMENT_FUNCTION);

  match (NULL, gfc_match_data_decl, ST_DATA_DECL);
  match (NULL, gfc_match_enumerator_def, ST_ENUMERATOR);

  /* Try to match a subroutine statement, which has the same optional
     prefixes that functions can have.  */

  if (gfc_match_subroutine () == MATCH_YES)
    return ST_SUBROUTINE;
  gfc_undo_symbols ();
  gfc_current_locus = old_locus;

  /* Check for the IF, DO, SELECT, WHERE, FORALL, CRITICAL, BLOCK and ASSOCIATE
     statements, which might begin with a block label.  The match functions for
     these statements are unusual in that their keyword is not seen before
     the matcher is called.  */

  if (gfc_match_if (&st) == MATCH_YES)
    return st;
  gfc_undo_symbols ();
  gfc_current_locus = old_locus;

  if (gfc_match_where (&st) == MATCH_YES)
    return st;
  gfc_undo_symbols ();
  gfc_current_locus = old_locus;

  if (gfc_match_forall (&st) == MATCH_YES)
    return st;
  gfc_undo_symbols ();
  gfc_current_locus = old_locus;

  match (NULL, gfc_match_do, ST_DO);
  match (NULL, gfc_match_block, ST_BLOCK);
  match (NULL, gfc_match_associate, ST_ASSOCIATE);
  match (NULL, gfc_match_critical, ST_CRITICAL);
  match (NULL, gfc_match_select, ST_SELECT_CASE);

  gfc_current_ns = gfc_build_block_ns (gfc_current_ns);
  match (NULL, gfc_match_select_type, ST_SELECT_TYPE);
  ns = gfc_current_ns;
  gfc_current_ns = gfc_current_ns->parent;
  gfc_free_namespace (ns);

  /* General statement matching: Instead of testing every possible
     statement, we eliminate most possibilities by peeking at the
     first character.  */

  switch (c)
    {
    case 'a':
      match ("abstract% interface", gfc_match_abstract_interface,
	     ST_INTERFACE);
      match ("allocate", gfc_match_allocate, ST_ALLOCATE);
      match ("allocatable", gfc_match_allocatable, ST_ATTR_DECL);
      match ("assign", gfc_match_assign, ST_LABEL_ASSIGNMENT);
      match ("asynchronous", gfc_match_asynchronous, ST_ATTR_DECL);
      break;

    case 'b':
      match ("backspace", gfc_match_backspace, ST_BACKSPACE);
      match ("block data", gfc_match_block_data, ST_BLOCK_DATA);
      match (NULL, gfc_match_bind_c_stmt, ST_ATTR_DECL);
      break;

    case 'c':
      match ("call", gfc_match_call, ST_CALL);
      match ("close", gfc_match_close, ST_CLOSE);
      match ("continue", gfc_match_continue, ST_CONTINUE);
      match ("contiguous", gfc_match_contiguous, ST_ATTR_DECL);
      match ("cycle", gfc_match_cycle, ST_CYCLE);
      match ("case", gfc_match_case, ST_CASE);
      match ("common", gfc_match_common, ST_COMMON);
      match ("contains", gfc_match_eos, ST_CONTAINS);
      match ("class", gfc_match_class_is, ST_CLASS_IS);
      match ("codimension", gfc_match_codimension, ST_ATTR_DECL);
      break;

    case 'd':
      match ("deallocate", gfc_match_deallocate, ST_DEALLOCATE);
      match ("data", gfc_match_data, ST_DATA);
      match ("dimension", gfc_match_dimension, ST_ATTR_DECL);
      break;

    case 'e':
      match ("end file", gfc_match_endfile, ST_END_FILE);
      match ("exit", gfc_match_exit, ST_EXIT);
      match ("else", gfc_match_else, ST_ELSE);
      match ("else where", gfc_match_elsewhere, ST_ELSEWHERE);
      match ("else if", gfc_match_elseif, ST_ELSEIF);
      match ("error stop", gfc_match_error_stop, ST_ERROR_STOP);
      match ("enum , bind ( c )", gfc_match_enum, ST_ENUM);

      if (gfc_match_end (&st) == MATCH_YES)
	return st;

      match ("entry% ", gfc_match_entry, ST_ENTRY);
      match ("equivalence", gfc_match_equivalence, ST_EQUIVALENCE);
      match ("external", gfc_match_external, ST_ATTR_DECL);
      break;

    case 'f':
      match ("final", gfc_match_final_decl, ST_FINAL);
      match ("flush", gfc_match_flush, ST_FLUSH);
      match ("format", gfc_match_format, ST_FORMAT);
      break;

    case 'g':
      match ("generic", gfc_match_generic, ST_GENERIC);
      match ("go to", gfc_match_goto, ST_GOTO);
      break;

    case 'i':
      match ("inquire", gfc_match_inquire, ST_INQUIRE);
      match ("implicit", gfc_match_implicit, ST_IMPLICIT);
      match ("implicit% none", gfc_match_implicit_none, ST_IMPLICIT_NONE);
      match ("import", gfc_match_import, ST_IMPORT);
      match ("interface", gfc_match_interface, ST_INTERFACE);
      match ("intent", gfc_match_intent, ST_ATTR_DECL);
      match ("intrinsic", gfc_match_intrinsic, ST_ATTR_DECL);
      break;

    case 'l':
      match ("lock", gfc_match_lock, ST_LOCK);
      break;

    case 'm':
      match ("module% procedure", gfc_match_modproc, ST_MODULE_PROC);
      match ("module", gfc_match_module, ST_MODULE);
      break;

    case 'n':
      match ("nullify", gfc_match_nullify, ST_NULLIFY);
      match ("namelist", gfc_match_namelist, ST_NAMELIST);
      break;

    case 'o':
      match ("open", gfc_match_open, ST_OPEN);
      match ("optional", gfc_match_optional, ST_ATTR_DECL);
      break;

    case 'p':
      match ("print", gfc_match_print, ST_WRITE);
      match ("parameter", gfc_match_parameter, ST_PARAMETER);
      match ("pause", gfc_match_pause, ST_PAUSE);
      match ("pointer", gfc_match_pointer, ST_ATTR_DECL);
      if (gfc_match_private (&st) == MATCH_YES)
	return st;
      match ("procedure", gfc_match_procedure, ST_PROCEDURE);
      match ("program", gfc_match_program, ST_PROGRAM);
      if (gfc_match_public (&st) == MATCH_YES)
	return st;
      match ("protected", gfc_match_protected, ST_ATTR_DECL);
      break;

    case 'r':
      match ("read", gfc_match_read, ST_READ);
      match ("return", gfc_match_return, ST_RETURN);
      match ("rewind", gfc_match_rewind, ST_REWIND);
      break;

    case 's':
      match ("sequence", gfc_match_eos, ST_SEQUENCE);
      match ("stop", gfc_match_stop, ST_STOP);
      match ("save", gfc_match_save, ST_ATTR_DECL);
      match ("sync all", gfc_match_sync_all, ST_SYNC_ALL);
      match ("sync images", gfc_match_sync_images, ST_SYNC_IMAGES);
      match ("sync memory", gfc_match_sync_memory, ST_SYNC_MEMORY);
      break;

    case 't':
      match ("target", gfc_match_target, ST_ATTR_DECL);
      match ("type", gfc_match_derived_decl, ST_DERIVED_DECL);
      match ("type is", gfc_match_type_is, ST_TYPE_IS);
      break;

    case 'u':
      match ("unlock", gfc_match_unlock, ST_UNLOCK);
      break;

    case 'v':
      match ("value", gfc_match_value, ST_ATTR_DECL);
      match ("volatile", gfc_match_volatile, ST_ATTR_DECL);
      break;

    case 'w':
      match ("wait", gfc_match_wait, ST_WAIT);
      match ("write", gfc_match_write, ST_WRITE);
      break;
    }

  /* All else has failed, so give up.  See if any of the matchers has
     stored an error message of some sort.  */

  if (gfc_error_check () == 0)
    gfc_error_now ("Unclassifiable statement at %C");

  reject_statement ();

  gfc_error_recovery ();

  return ST_NONE;
}

/* Like match, but set a flag simd_matched if keyword matched.  */
#define matchs(keyword, subr, st)				\
    do {							\
      if (match_word_omp_simd (keyword, subr, &old_locus,	\
			       &simd_matched) == MATCH_YES)	\
	return st;						\
      else							\
	undo_new_statement ();				  	\
    } while (0);

/* Like match, but don't match anything if not -fopenmp.  */
#define matcho(keyword, subr, st)				\
    do {							\
      if (!gfc_option.gfc_flag_openmp)				\
	;							\
      else if (match_word (keyword, subr, &old_locus)		\
	       == MATCH_YES)					\
	return st;						\
      else							\
	undo_new_statement ();				  	\
    } while (0);

static gfc_statement
decode_oacc_directive (void)
{
  locus old_locus;
  char c;

  gfc_enforce_clean_symbol_state ();

  gfc_clear_error ();   /* Clear any pending errors.  */
  gfc_clear_warning (); /* Clear any pending warnings.  */

  if (gfc_pure (NULL))
    {
      gfc_error_now ("OpenACC directives at %C may not appear in PURE "
		     "procedures");
      gfc_error_recovery ();
      return ST_NONE;
    }

  gfc_unset_implicit_pure (NULL);

  old_locus = gfc_current_locus;

  /* General OpenACC directive matching: Instead of testing every possible
     statement, we eliminate most possibilities by peeking at the
     first character.  */

  c = gfc_peek_ascii_char ();

  switch (c)
    {
    case 'c':
      match ("cache", gfc_match_oacc_cache, ST_OACC_CACHE);
      break;
    case 'd':
      match ("data", gfc_match_oacc_data, ST_OACC_DATA);
      match ("declare", gfc_match_oacc_declare, ST_OACC_DECLARE);
      break;
    case 'e':
      match ("end data", gfc_match_omp_eos, ST_OACC_END_DATA);
      match ("end host_data", gfc_match_omp_eos, ST_OACC_END_HOST_DATA);
      match ("end kernels loop", gfc_match_omp_eos, ST_OACC_END_KERNELS_LOOP);
      match ("end kernels", gfc_match_omp_eos, ST_OACC_END_KERNELS);
      match ("end loop", gfc_match_omp_eos, ST_OACC_END_LOOP);
      match ("end parallel loop", gfc_match_omp_eos, ST_OACC_END_PARALLEL_LOOP);
      match ("end parallel", gfc_match_omp_eos, ST_OACC_END_PARALLEL);
      match ("enter data", gfc_match_oacc_enter_data, ST_OACC_ENTER_DATA);
      match ("exit data", gfc_match_oacc_exit_data, ST_OACC_EXIT_DATA);
      break;
    case 'h':
      match ("host_data", gfc_match_oacc_host_data, ST_OACC_HOST_DATA);
      break;
    case 'p':
      match ("parallel loop", gfc_match_oacc_parallel_loop, ST_OACC_PARALLEL_LOOP);
      match ("parallel", gfc_match_oacc_parallel, ST_OACC_PARALLEL);
      break;
    case 'k':
      match ("kernels loop", gfc_match_oacc_kernels_loop, ST_OACC_KERNELS_LOOP);
      match ("kernels", gfc_match_oacc_kernels, ST_OACC_KERNELS);
      break;
    case 'l':
      match ("loop", gfc_match_oacc_loop, ST_OACC_LOOP);
      break;
    case 'u':
      match ("update", gfc_match_oacc_update, ST_OACC_UPDATE);
      break;
    case 'w':
      match ("wait", gfc_match_oacc_wait, ST_OACC_WAIT);
      break;
    }

  /* Directive not found or stored an error message.
     Check and give up.  */

  if (gfc_error_check () == 0)
    gfc_error_now ("Unclassifiable OpenACC directive at %C");

  reject_statement ();

  gfc_error_recovery ();

  return ST_NONE;
}

static gfc_statement
decode_omp_directive (void)
{
  locus old_locus;
  char c;
  bool simd_matched = false;

  gfc_enforce_clean_symbol_state ();

  gfc_clear_error ();	/* Clear any pending errors.  */
  gfc_clear_warning ();	/* Clear any pending warnings.  */

  if (gfc_pure (NULL))
    {
      gfc_error_now ("OpenMP directives at %C may not appear in PURE "
		     "or ELEMENTAL procedures");
      gfc_error_recovery ();
      return ST_NONE;
    }

  gfc_unset_implicit_pure (NULL);

  old_locus = gfc_current_locus;

  /* General OpenMP directive matching: Instead of testing every possible
     statement, we eliminate most possibilities by peeking at the
     first character.  */

  c = gfc_peek_ascii_char ();

  /* match is for directives that should be recognized only if
     -fopenmp, matchs for directives that should be recognized
     if either -fopenmp or -fopenmp-simd.  */
  switch (c)
    {
    case 'a':
      matcho ("atomic", gfc_match_omp_atomic, ST_OMP_ATOMIC);
      break;
    case 'b':
      matcho ("barrier", gfc_match_omp_barrier, ST_OMP_BARRIER);
      break;
    case 'c':
      matcho ("cancellation% point", gfc_match_omp_cancellation_point,
	      ST_OMP_CANCELLATION_POINT);
      matcho ("cancel", gfc_match_omp_cancel, ST_OMP_CANCEL);
      matcho ("critical", gfc_match_omp_critical, ST_OMP_CRITICAL);
      break;
    case 'd':
      matchs ("declare reduction", gfc_match_omp_declare_reduction,
	      ST_OMP_DECLARE_REDUCTION);
      matchs ("declare simd", gfc_match_omp_declare_simd,
	      ST_OMP_DECLARE_SIMD);
      matchs ("do simd", gfc_match_omp_do_simd, ST_OMP_DO_SIMD);
      matcho ("do", gfc_match_omp_do, ST_OMP_DO);
      break;
    case 'e':
      matcho ("end atomic", gfc_match_omp_eos, ST_OMP_END_ATOMIC);
      matcho ("end critical", gfc_match_omp_critical, ST_OMP_END_CRITICAL);
      matchs ("end do simd", gfc_match_omp_end_nowait, ST_OMP_END_DO_SIMD);
      matcho ("end do", gfc_match_omp_end_nowait, ST_OMP_END_DO);
      matchs ("end simd", gfc_match_omp_eos, ST_OMP_END_SIMD);
      matcho ("end master", gfc_match_omp_eos, ST_OMP_END_MASTER);
      matcho ("end ordered", gfc_match_omp_eos, ST_OMP_END_ORDERED);
      matchs ("end parallel do simd", gfc_match_omp_eos,
	      ST_OMP_END_PARALLEL_DO_SIMD);
      matcho ("end parallel do", gfc_match_omp_eos, ST_OMP_END_PARALLEL_DO);
      matcho ("end parallel sections", gfc_match_omp_eos,
	      ST_OMP_END_PARALLEL_SECTIONS);
      matcho ("end parallel workshare", gfc_match_omp_eos,
	      ST_OMP_END_PARALLEL_WORKSHARE);
      matcho ("end parallel", gfc_match_omp_eos, ST_OMP_END_PARALLEL);
      matcho ("end sections", gfc_match_omp_end_nowait, ST_OMP_END_SECTIONS);
      matcho ("end single", gfc_match_omp_end_single, ST_OMP_END_SINGLE);
      matcho ("end taskgroup", gfc_match_omp_eos, ST_OMP_END_TASKGROUP);
      matcho ("end task", gfc_match_omp_eos, ST_OMP_END_TASK);
      matcho ("end workshare", gfc_match_omp_end_nowait,
	      ST_OMP_END_WORKSHARE);
      break;
    case 'f':
      matcho ("flush", gfc_match_omp_flush, ST_OMP_FLUSH);
      break;
    case 'm':
      matcho ("master", gfc_match_omp_master, ST_OMP_MASTER);
      break;
    case 'o':
      matcho ("ordered", gfc_match_omp_ordered, ST_OMP_ORDERED);
      break;
    case 'p':
      matchs ("parallel do simd", gfc_match_omp_parallel_do_simd,
	      ST_OMP_PARALLEL_DO_SIMD);
      matcho ("parallel do", gfc_match_omp_parallel_do, ST_OMP_PARALLEL_DO);
      matcho ("parallel sections", gfc_match_omp_parallel_sections,
	      ST_OMP_PARALLEL_SECTIONS);
      matcho ("parallel workshare", gfc_match_omp_parallel_workshare,
	      ST_OMP_PARALLEL_WORKSHARE);
      matcho ("parallel", gfc_match_omp_parallel, ST_OMP_PARALLEL);
      break;
    case 's':
      matcho ("sections", gfc_match_omp_sections, ST_OMP_SECTIONS);
      matcho ("section", gfc_match_omp_eos, ST_OMP_SECTION);
      matchs ("simd", gfc_match_omp_simd, ST_OMP_SIMD);
      matcho ("single", gfc_match_omp_single, ST_OMP_SINGLE);
      break;
    case 't':
      matcho ("taskgroup", gfc_match_omp_taskgroup, ST_OMP_TASKGROUP);
      matcho ("taskwait", gfc_match_omp_taskwait, ST_OMP_TASKWAIT);
      matcho ("taskyield", gfc_match_omp_taskyield, ST_OMP_TASKYIELD);
      matcho ("task", gfc_match_omp_task, ST_OMP_TASK);
      matcho ("threadprivate", gfc_match_omp_threadprivate,
	      ST_OMP_THREADPRIVATE);
      break;
    case 'w':
      matcho ("workshare", gfc_match_omp_workshare, ST_OMP_WORKSHARE);
      break;
    }

  /* All else has failed, so give up.  See if any of the matchers has
     stored an error message of some sort.  Don't error out if
     not -fopenmp and simd_matched is false, i.e. if a directive other
     than one marked with match has been seen.  */

  if (gfc_option.gfc_flag_openmp || simd_matched)
    {
      if (gfc_error_check () == 0)
	gfc_error_now ("Unclassifiable OpenMP directive at %C");
    }

  reject_statement ();

  gfc_error_recovery ();

  return ST_NONE;
}

static gfc_statement
decode_gcc_attribute (void)
{
  locus old_locus;

  gfc_enforce_clean_symbol_state ();

  gfc_clear_error ();	/* Clear any pending errors.  */
  gfc_clear_warning ();	/* Clear any pending warnings.  */
  old_locus = gfc_current_locus;

  match ("attributes", gfc_match_gcc_attributes, ST_ATTR_DECL);

  /* All else has failed, so give up.  See if any of the matchers has
     stored an error message of some sort.  */

  if (gfc_error_check () == 0)
    gfc_error_now ("Unclassifiable GCC directive at %C");

  reject_statement ();

  gfc_error_recovery ();

  return ST_NONE;
}

#undef match

/* Assert next length characters to be equal to token in free form.  */

static void 
verify_token_free (const char* token, int length, bool last_was_use_stmt)
{
  int i;
  char c;

  c = gfc_next_ascii_char ();
  for (i = 0; i < length; i++, c = gfc_next_ascii_char ())
    gcc_assert (c == token[i]);

  gcc_assert (gfc_is_whitespace(c));
  gfc_gobble_whitespace ();
  if (last_was_use_stmt)
    use_modules ();
}

/* Get the next statement in free form source.  */

static gfc_statement
next_free (void)
{
  match m;
  int i, cnt, at_bol;
  char c;

  at_bol = gfc_at_bol ();
  gfc_gobble_whitespace ();

  c = gfc_peek_ascii_char ();

  if (ISDIGIT (c))
    {
      char d;

      /* Found a statement label?  */
      m = gfc_match_st_label (&gfc_statement_label);

      d = gfc_peek_ascii_char ();
      if (m != MATCH_YES || !gfc_is_whitespace (d))
	{
	  gfc_match_small_literal_int (&i, &cnt);

	  if (cnt > 5)
	    gfc_error_now ("Too many digits in statement label at %C");

	  if (i == 0)
	    gfc_error_now ("Zero is not a valid statement label at %C");

	  do
	    c = gfc_next_ascii_char ();
	  while (ISDIGIT(c));

	  if (!gfc_is_whitespace (c))
	    gfc_error_now ("Non-numeric character in statement label at %C");

	  return ST_NONE;
	}
      else
	{
	  label_locus = gfc_current_locus;

	  gfc_gobble_whitespace ();

	  if (at_bol && gfc_peek_ascii_char () == ';')
	    {
	      gfc_error_now ("Semicolon at %C needs to be preceded by "
			     "statement");
	      gfc_next_ascii_char (); /* Eat up the semicolon.  */
	      return ST_NONE;
	    }

	  if (gfc_match_eos () == MATCH_YES)
	    {
	      gfc_warning_now ("Ignoring statement label in empty statement "
			       "at %L", &label_locus);
	      gfc_free_st_label (gfc_statement_label);
	      gfc_statement_label = NULL;
	      return ST_NONE;
	    }
	}
    }
  else if (c == '!')
    {
      /* Comments have already been skipped by the time we get here,
	 except for GCC attributes and OpenMP/OpenACC directives.  */

      gfc_next_ascii_char (); /* Eat up the exclamation sign.  */
      c = gfc_peek_ascii_char ();

      if (c == 'g')
	{
	  int i;

	  c = gfc_next_ascii_char ();
	  for (i = 0; i < 4; i++, c = gfc_next_ascii_char ())
	    gcc_assert (c == "gcc$"[i]);

	  gfc_gobble_whitespace ();
	  return decode_gcc_attribute ();

	}
<<<<<<< HEAD
      
      else if (c == '$')
=======
      else if (c == '$'
	       && (gfc_option.gfc_flag_openmp
		   || gfc_option.gfc_flag_openmp_simd))
>>>>>>> 590db899
	{
	  /* Since both OpenMP and OpenACC directives starts with 
	     !$ character sequence, we must check all flags combinations */
	  if (gfc_option.gfc_flag_openmp && !gfc_option.gfc_flag_openacc)
	    {
	      verify_token_free ("$omp", 4, last_was_use_stmt);
	      return decode_omp_directive ();
	    }
	  else if (gfc_option.gfc_flag_openmp && gfc_option.gfc_flag_openacc)
	    {
	      gfc_next_ascii_char (); /* Eat up dollar character */
	      c = gfc_peek_ascii_char ();

	      if (c == 'o')
		{
		  verify_token_free ("omp", 3, last_was_use_stmt);
		  return decode_omp_directive ();
		}
	      else if (c == 'a')
		{
		  verify_token_free ("acc", 3, last_was_use_stmt);
		  return decode_oacc_directive ();
		}
	    }
	  else if (gfc_option.gfc_flag_openacc)
	    {
	      verify_token_free ("$acc", 4, last_was_use_stmt);
	      return decode_oacc_directive ();
	    }
	}
      gcc_unreachable (); 
    }
 
  if (at_bol && c == ';')
    {
      if (!(gfc_option.allow_std & GFC_STD_F2008))
	gfc_error_now ("Fortran 2008: Semicolon at %C without preceding "
		       "statement");
      gfc_next_ascii_char (); /* Eat up the semicolon.  */
      return ST_NONE;
    }

  return decode_statement ();
}

/* Assert next length characters to be equal to token in fixed form.  */

static bool
verify_token_fixed (const char *token, int length, bool last_was_use_stmt)
{
  int i;
  char c = gfc_next_char_literal (NONSTRING);

  for (i = 0; i < length; i++, c = gfc_next_char_literal (NONSTRING))
    gcc_assert ((char) gfc_wide_tolower (c) == token[i]);

  if (c != ' ' && c != '0')
    {
      gfc_buffer_error (0);
      gfc_error ("Bad continuation line at %C");
      return false;
    }
  if (last_was_use_stmt)
    use_modules ();

  return true;
}

/* Get the next statement in fixed-form source.  */

static gfc_statement
next_fixed (void)
{
  int label, digit_flag, i;
  locus loc;
  gfc_char_t c;

  if (!gfc_at_bol ())
    return decode_statement ();

  /* Skip past the current label field, parsing a statement label if
     one is there.  This is a weird number parser, since the number is
     contained within five columns and can have any kind of embedded
     spaces.  We also check for characters that make the rest of the
     line a comment.  */

  label = 0;
  digit_flag = 0;

  for (i = 0; i < 5; i++)
    {
      c = gfc_next_char_literal (NONSTRING);

      switch (c)
	{
	case ' ':
	  break;

	case '0':
	case '1':
	case '2':
	case '3':
	case '4':
	case '5':
	case '6':
	case '7':
	case '8':
	case '9':
	  label = label * 10 + ((unsigned char) c - '0');
	  label_locus = gfc_current_locus;
	  digit_flag = 1;
	  break;

	  /* Comments have already been skipped by the time we get
	     here, except for GCC attributes and OpenMP directives.  */

	case '*':
	  c = gfc_next_char_literal (NONSTRING);
	  
	  if (TOLOWER (c) == 'g')
	    {
	      for (i = 0; i < 4; i++, c = gfc_next_char_literal (NONSTRING))
		gcc_assert (TOLOWER (c) == "gcc$"[i]);

	      return decode_gcc_attribute ();
	    }
<<<<<<< HEAD
    else if (c == '$')
      {
	if (gfc_option.gfc_flag_openmp && !gfc_option.gfc_flag_openacc)
	  {
	    if (!verify_token_fixed ("omp", 3, last_was_use_stmt))
	      return ST_NONE;
	    return decode_omp_directive ();
	  }
	else if (gfc_option.gfc_flag_openmp 
		 && gfc_option.gfc_flag_openacc)
	  {
	    c = gfc_next_char_literal(NONSTRING);
	    if (c == 'o' || c == 'O')
	      {
		if (!verify_token_fixed ("mp", 2, last_was_use_stmt))
=======
	  else if (c == '$'
		   && (gfc_option.gfc_flag_openmp
		       || gfc_option.gfc_flag_openmp_simd))
	    {
	      for (i = 0; i < 4; i++, c = gfc_next_char_literal (NONSTRING))
		gcc_assert ((char) gfc_wide_tolower (c) == "$omp"[i]);

	      if (c != ' ' && c != '0')
		{
		  gfc_buffer_error (0);
		  gfc_error ("Bad continuation line at %C");
>>>>>>> 590db899
		  return ST_NONE;
		return decode_omp_directive ();
	      }
	    else if (c == 'a' || c == 'A')
	      {
		if (!verify_token_fixed ("cc", 2, last_was_use_stmt))
		  return ST_NONE;
		return decode_oacc_directive ();
	      }
	  }
	else if (gfc_option.gfc_flag_openacc)
	  {
	    if (!verify_token_fixed ("acc", 3, last_was_use_stmt))
	      return ST_NONE;
	    return decode_oacc_directive ();
	  }
      }
	  /* FALLTHROUGH */

	  /* Comments have already been skipped by the time we get
	     here so don't bother checking for them.  */

	default:
	  gfc_buffer_error (0);
	  gfc_error ("Non-numeric character in statement label at %C");
	  return ST_NONE;
	}
    }

  if (digit_flag)
    {
      if (label == 0)
	gfc_warning_now ("Zero is not a valid statement label at %C");
      else
	{
	  /* We've found a valid statement label.  */
	  gfc_statement_label = gfc_get_st_label (label);
	}
    }

  /* Since this line starts a statement, it cannot be a continuation
     of a previous statement.  If we see something here besides a
     space or zero, it must be a bad continuation line.  */

  c = gfc_next_char_literal (NONSTRING);
  if (c == '\n')
    goto blank_line;

  if (c != ' ' && c != '0')
    {
      gfc_buffer_error (0);
      gfc_error ("Bad continuation line at %C");
      return ST_NONE;
    }

  /* Now that we've taken care of the statement label columns, we have
     to make sure that the first nonblank character is not a '!'.  If
     it is, the rest of the line is a comment.  */

  do
    {
      loc = gfc_current_locus;
      c = gfc_next_char_literal (NONSTRING);
    }
  while (gfc_is_whitespace (c));

  if (c == '!')
    goto blank_line;
  gfc_current_locus = loc;

  if (c == ';')
    {
      if (digit_flag)
	gfc_error_now ("Semicolon at %C needs to be preceded by statement");
      else if (!(gfc_option.allow_std & GFC_STD_F2008))
	gfc_error_now ("Fortran 2008: Semicolon at %C without preceding "
		       "statement");
      return ST_NONE;
    }

  if (gfc_match_eos () == MATCH_YES)
    goto blank_line;

  /* At this point, we've got a nonblank statement to parse.  */
  return decode_statement ();

blank_line:
  if (digit_flag)
    gfc_warning_now ("Ignoring statement label in empty statement at %L",
		     &label_locus);
    
  gfc_current_locus.lb->truncated = 0;
  gfc_advance_line ();
  return ST_NONE;
}


/* Return the next non-ST_NONE statement to the caller.  We also worry
   about including files and the ends of include files at this stage.  */

static gfc_statement
next_statement (void)
{
  gfc_statement st;
  locus old_locus;

  gfc_enforce_clean_symbol_state ();

  gfc_new_block = NULL;

  gfc_current_ns->old_cl_list = gfc_current_ns->cl_list;
  gfc_current_ns->old_equiv = gfc_current_ns->equiv;
  for (;;)
    {
      gfc_statement_label = NULL;
      gfc_buffer_error (1);

      if (gfc_at_eol ())
	gfc_advance_line ();

      gfc_skip_comments ();

      if (gfc_at_end ())
	{
	  st = ST_NONE;
	  break;
	}

      if (gfc_define_undef_line ())
	continue;

      old_locus = gfc_current_locus;

      st = (gfc_current_form == FORM_FIXED) ? next_fixed () : next_free ();

      if (st != ST_NONE)
	break;
    }

  gfc_buffer_error (0);

  if (st == ST_GET_FCN_CHARACTERISTICS && gfc_statement_label != NULL)
    {
      gfc_free_st_label (gfc_statement_label);
      gfc_statement_label = NULL;
      gfc_current_locus = old_locus;
    }

  if (st != ST_NONE)
    check_statement_label (st);

  return st;
}


/****************************** Parser ***********************************/

/* The parser subroutines are of type 'try' that fail if the file ends
   unexpectedly.  */

/* Macros that expand to case-labels for various classes of
   statements.  Start with executable statements that directly do
   things.  */

#define case_executable case ST_ALLOCATE: case ST_BACKSPACE: case ST_CALL: \
  case ST_CLOSE: case ST_CONTINUE: case ST_DEALLOCATE: case ST_END_FILE: \
  case ST_GOTO: case ST_INQUIRE: case ST_NULLIFY: case ST_OPEN: \
  case ST_READ: case ST_RETURN: case ST_REWIND: case ST_SIMPLE_IF: \
  case ST_PAUSE: case ST_STOP: case ST_WAIT: case ST_WRITE: \
  case ST_POINTER_ASSIGNMENT: case ST_EXIT: case ST_CYCLE: \
  case ST_ASSIGNMENT: case ST_ARITHMETIC_IF: case ST_WHERE: case ST_FORALL: \
  case ST_LABEL_ASSIGNMENT: case ST_FLUSH: case ST_OMP_FLUSH: \
  case ST_OMP_BARRIER: case ST_OMP_TASKWAIT: case ST_OMP_TASKYIELD: \
  case ST_OMP_CANCEL: case ST_OMP_CANCELLATION_POINT: \
  case ST_ERROR_STOP: case ST_SYNC_ALL: case ST_SYNC_IMAGES: \
  case ST_SYNC_MEMORY: case ST_LOCK: case ST_UNLOCK: \
  case ST_OACC_UPDATE: case ST_OACC_WAIT: case ST_OACC_CACHE: \
  case ST_OACC_ENTER_DATA: case ST_OACC_EXIT_DATA

/* Statements that mark other executable statements.  */

#define case_exec_markers case ST_DO: case ST_FORALL_BLOCK: \
  case ST_IF_BLOCK: case ST_BLOCK: case ST_ASSOCIATE: \
  case ST_WHERE_BLOCK: case ST_SELECT_CASE: case ST_SELECT_TYPE: \
  case ST_OMP_PARALLEL: \
  case ST_OMP_PARALLEL_SECTIONS: case ST_OMP_SECTIONS: case ST_OMP_ORDERED: \
  case ST_OMP_CRITICAL: case ST_OMP_MASTER: case ST_OMP_SINGLE: \
  case ST_OMP_DO: case ST_OMP_PARALLEL_DO: case ST_OMP_ATOMIC: \
  case ST_OMP_WORKSHARE: case ST_OMP_PARALLEL_WORKSHARE: \
  case ST_OMP_TASK: case ST_OMP_TASKGROUP: case ST_OMP_SIMD: \
  case ST_OMP_DO_SIMD: case ST_OMP_PARALLEL_DO_SIMD: case ST_CRITICAL: \
  case ST_OACC_PARALLEL_LOOP: case ST_OACC_PARALLEL: case ST_OACC_KERNELS: \
  case ST_OACC_DATA: case ST_OACC_HOST_DATA: case ST_OACC_LOOP: case ST_OACC_KERNELS_LOOP

/* Declaration statements */

#define case_decl case ST_ATTR_DECL: case ST_COMMON: case ST_DATA_DECL: \
  case ST_EQUIVALENCE: case ST_NAMELIST: case ST_STATEMENT_FUNCTION: \
  case ST_TYPE: case ST_INTERFACE: case ST_OMP_THREADPRIVATE: \
  case ST_PROCEDURE: case ST_OMP_DECLARE_SIMD: case ST_OMP_DECLARE_REDUCTION

/* Block end statements.  Errors associated with interchanging these
   are detected in gfc_match_end().  */

#define case_end case ST_END_BLOCK_DATA: case ST_END_FUNCTION: \
		 case ST_END_PROGRAM: case ST_END_SUBROUTINE: \
		 case ST_END_BLOCK: case ST_END_ASSOCIATE


/* Push a new state onto the stack.  */

static void
push_state (gfc_state_data *p, gfc_compile_state new_state, gfc_symbol *sym)
{
  p->state = new_state;
  p->previous = gfc_state_stack;
  p->sym = sym;
  p->head = p->tail = NULL;
  p->do_variable = NULL;
  if (p->state != COMP_DO && p->state != COMP_DO_CONCURRENT)
    p->ext.oacc_declare_clauses = NULL;

  /* If this the state of a construct like BLOCK, DO or IF, the corresponding
     construct statement was accepted right before pushing the state.  Thus,
     the construct's gfc_code is available as tail of the parent state.  */
  gcc_assert (gfc_state_stack);
  p->construct = gfc_state_stack->tail;

  gfc_state_stack = p;
}


/* Pop the current state.  */
static void
pop_state (void)
{
  gfc_state_stack = gfc_state_stack->previous;
}


/* Try to find the given state in the state stack.  */

bool
gfc_find_state (gfc_compile_state state)
{
  gfc_state_data *p;

  for (p = gfc_state_stack; p; p = p->previous)
    if (p->state == state)
      break;

  return (p == NULL) ? false : true;
}


/* Starts a new level in the statement list.  */

static gfc_code *
new_level (gfc_code *q)
{
  gfc_code *p;

  p = q->block = gfc_get_code (EXEC_NOP);

  gfc_state_stack->head = gfc_state_stack->tail = p;

  return p;
}


/* Add the current new_st code structure and adds it to the current
   program unit.  As a side-effect, it zeroes the new_st.  */

static gfc_code *
add_statement (void)
{
  gfc_code *p;

  p = XCNEW (gfc_code);
  *p = new_st;

  p->loc = gfc_current_locus;

  if (gfc_state_stack->head == NULL)
    gfc_state_stack->head = p;
  else
    gfc_state_stack->tail->next = p;

  while (p->next != NULL)
    p = p->next;

  gfc_state_stack->tail = p;

  gfc_clear_new_st ();

  return p;
}


/* Frees everything associated with the current statement.  */

static void
undo_new_statement (void)
{
  gfc_free_statements (new_st.block);
  gfc_free_statements (new_st.next);
  gfc_free_statement (&new_st);
  gfc_clear_new_st ();
}


/* If the current statement has a statement label, make sure that it
   is allowed to, or should have one.  */

static void
check_statement_label (gfc_statement st)
{
  gfc_sl_type type;

  if (gfc_statement_label == NULL)
    {
      if (st == ST_FORMAT)
	gfc_error ("FORMAT statement at %L does not have a statement label",
		   &new_st.loc);
      return;
    }

  switch (st)
    {
    case ST_END_PROGRAM:
    case ST_END_FUNCTION:
    case ST_END_SUBROUTINE:
    case ST_ENDDO:
    case ST_ENDIF:
    case ST_END_SELECT:
    case ST_END_CRITICAL:
    case ST_END_BLOCK:
    case ST_END_ASSOCIATE:
    case_executable:
    case_exec_markers:
      if (st == ST_ENDDO || st == ST_CONTINUE)
	type = ST_LABEL_DO_TARGET;
      else
	type = ST_LABEL_TARGET;
      break;

    case ST_FORMAT:
      type = ST_LABEL_FORMAT;
      break;

      /* Statement labels are not restricted from appearing on a
	 particular line.  However, there are plenty of situations
	 where the resulting label can't be referenced.  */

    default:
      type = ST_LABEL_BAD_TARGET;
      break;
    }

  gfc_define_st_label (gfc_statement_label, type, &label_locus);

  new_st.here = gfc_statement_label;
}


/* Figures out what the enclosing program unit is.  This will be a
   function, subroutine, program, block data or module.  */

gfc_state_data *
gfc_enclosing_unit (gfc_compile_state * result)
{
  gfc_state_data *p;

  for (p = gfc_state_stack; p; p = p->previous)
    if (p->state == COMP_FUNCTION || p->state == COMP_SUBROUTINE
	|| p->state == COMP_MODULE || p->state == COMP_BLOCK_DATA
	|| p->state == COMP_PROGRAM)
      {

	if (result != NULL)
	  *result = p->state;
	return p;
      }

  if (result != NULL)
    *result = COMP_PROGRAM;
  return NULL;
}


/* Translate a statement enum to a string.  */

const char *
gfc_ascii_statement (gfc_statement st)
{
  const char *p;

  switch (st)
    {
    case ST_ARITHMETIC_IF:
      p = _("arithmetic IF");
      break;
    case ST_ALLOCATE:
      p = "ALLOCATE";
      break;
    case ST_ASSOCIATE:
      p = "ASSOCIATE";
      break;
    case ST_ATTR_DECL:
      p = _("attribute declaration");
      break;
    case ST_BACKSPACE:
      p = "BACKSPACE";
      break;
    case ST_BLOCK:
      p = "BLOCK";
      break;
    case ST_BLOCK_DATA:
      p = "BLOCK DATA";
      break;
    case ST_CALL:
      p = "CALL";
      break;
    case ST_CASE:
      p = "CASE";
      break;
    case ST_CLOSE:
      p = "CLOSE";
      break;
    case ST_COMMON:
      p = "COMMON";
      break;
    case ST_CONTINUE:
      p = "CONTINUE";
      break;
    case ST_CONTAINS:
      p = "CONTAINS";
      break;
    case ST_CRITICAL:
      p = "CRITICAL";
      break;
    case ST_CYCLE:
      p = "CYCLE";
      break;
    case ST_DATA_DECL:
      p = _("data declaration");
      break;
    case ST_DATA:
      p = "DATA";
      break;
    case ST_DEALLOCATE:
      p = "DEALLOCATE";
      break;
    case ST_DERIVED_DECL:
      p = _("derived type declaration");
      break;
    case ST_DO:
      p = "DO";
      break;
    case ST_ELSE:
      p = "ELSE";
      break;
    case ST_ELSEIF:
      p = "ELSE IF";
      break;
    case ST_ELSEWHERE:
      p = "ELSEWHERE";
      break;
    case ST_END_ASSOCIATE:
      p = "END ASSOCIATE";
      break;
    case ST_END_BLOCK:
      p = "END BLOCK";
      break;
    case ST_END_BLOCK_DATA:
      p = "END BLOCK DATA";
      break;
    case ST_END_CRITICAL:
      p = "END CRITICAL";
      break;
    case ST_ENDDO:
      p = "END DO";
      break;
    case ST_END_FILE:
      p = "END FILE";
      break;
    case ST_END_FORALL:
      p = "END FORALL";
      break;
    case ST_END_FUNCTION:
      p = "END FUNCTION";
      break;
    case ST_ENDIF:
      p = "END IF";
      break;
    case ST_END_INTERFACE:
      p = "END INTERFACE";
      break;
    case ST_END_MODULE:
      p = "END MODULE";
      break;
    case ST_END_PROGRAM:
      p = "END PROGRAM";
      break;
    case ST_END_SELECT:
      p = "END SELECT";
      break;
    case ST_END_SUBROUTINE:
      p = "END SUBROUTINE";
      break;
    case ST_END_WHERE:
      p = "END WHERE";
      break;
    case ST_END_TYPE:
      p = "END TYPE";
      break;
    case ST_ENTRY:
      p = "ENTRY";
      break;
    case ST_EQUIVALENCE:
      p = "EQUIVALENCE";
      break;
    case ST_ERROR_STOP:
      p = "ERROR STOP";
      break;
    case ST_EXIT:
      p = "EXIT";
      break;
    case ST_FLUSH:
      p = "FLUSH";
      break;
    case ST_FORALL_BLOCK:	/* Fall through */
    case ST_FORALL:
      p = "FORALL";
      break;
    case ST_FORMAT:
      p = "FORMAT";
      break;
    case ST_FUNCTION:
      p = "FUNCTION";
      break;
    case ST_GENERIC:
      p = "GENERIC";
      break;
    case ST_GOTO:
      p = "GOTO";
      break;
    case ST_IF_BLOCK:
      p = _("block IF");
      break;
    case ST_IMPLICIT:
      p = "IMPLICIT";
      break;
    case ST_IMPLICIT_NONE:
      p = "IMPLICIT NONE";
      break;
    case ST_IMPLIED_ENDDO:
      p = _("implied END DO");
      break;
    case ST_IMPORT:
      p = "IMPORT";
      break;
    case ST_INQUIRE:
      p = "INQUIRE";
      break;
    case ST_INTERFACE:
      p = "INTERFACE";
      break;
    case ST_LOCK:
      p = "LOCK";
      break;
    case ST_PARAMETER:
      p = "PARAMETER";
      break;
    case ST_PRIVATE:
      p = "PRIVATE";
      break;
    case ST_PUBLIC:
      p = "PUBLIC";
      break;
    case ST_MODULE:
      p = "MODULE";
      break;
    case ST_PAUSE:
      p = "PAUSE";
      break;
    case ST_MODULE_PROC:
      p = "MODULE PROCEDURE";
      break;
    case ST_NAMELIST:
      p = "NAMELIST";
      break;
    case ST_NULLIFY:
      p = "NULLIFY";
      break;
    case ST_OPEN:
      p = "OPEN";
      break;
    case ST_PROGRAM:
      p = "PROGRAM";
      break;
    case ST_PROCEDURE:
      p = "PROCEDURE";
      break;
    case ST_READ:
      p = "READ";
      break;
    case ST_RETURN:
      p = "RETURN";
      break;
    case ST_REWIND:
      p = "REWIND";
      break;
    case ST_STOP:
      p = "STOP";
      break;
    case ST_SYNC_ALL:
      p = "SYNC ALL";
      break;
    case ST_SYNC_IMAGES:
      p = "SYNC IMAGES";
      break;
    case ST_SYNC_MEMORY:
      p = "SYNC MEMORY";
      break;
    case ST_SUBROUTINE:
      p = "SUBROUTINE";
      break;
    case ST_TYPE:
      p = "TYPE";
      break;
    case ST_UNLOCK:
      p = "UNLOCK";
      break;
    case ST_USE:
      p = "USE";
      break;
    case ST_WHERE_BLOCK:	/* Fall through */
    case ST_WHERE:
      p = "WHERE";
      break;
    case ST_WAIT:
      p = "WAIT";
      break;
    case ST_WRITE:
      p = "WRITE";
      break;
    case ST_ASSIGNMENT:
      p = _("assignment");
      break;
    case ST_POINTER_ASSIGNMENT:
      p = _("pointer assignment");
      break;
    case ST_SELECT_CASE:
      p = "SELECT CASE";
      break;
    case ST_SELECT_TYPE:
      p = "SELECT TYPE";
      break;
    case ST_TYPE_IS:
      p = "TYPE IS";
      break;
    case ST_CLASS_IS:
      p = "CLASS IS";
      break;
    case ST_SEQUENCE:
      p = "SEQUENCE";
      break;
    case ST_SIMPLE_IF:
      p = _("simple IF");
      break;
    case ST_STATEMENT_FUNCTION:
      p = "STATEMENT FUNCTION";
      break;
    case ST_LABEL_ASSIGNMENT:
      p = "LABEL ASSIGNMENT";
      break;
    case ST_ENUM:
      p = "ENUM DEFINITION";
      break;
    case ST_ENUMERATOR:
      p = "ENUMERATOR DEFINITION";
      break;
    case ST_END_ENUM:
      p = "END ENUM";
      break;
    case ST_OACC_PARALLEL_LOOP:
      p = "!$ACC PARALLEL LOOP";
      break;
    case ST_OACC_END_PARALLEL_LOOP:
      p = "!$ACC END PARALLEL LOOP";
      break;
    case ST_OACC_PARALLEL:
      p = "!$ACC PARALLEL";
      break;
    case ST_OACC_END_PARALLEL:
      p = "!$ACC END PARALLEL";
      break;
    case ST_OACC_KERNELS:
      p = "!$ACC KERNELS";
      break;
    case ST_OACC_END_KERNELS:
      p = "!$ACC END KERNELS";
      break;
    case ST_OACC_KERNELS_LOOP:
      p = "!$ACC KERNELS LOOP";
      break;
    case ST_OACC_END_KERNELS_LOOP:
      p = "!$ACC END KERNELS LOOP";
      break;
    case ST_OACC_DATA:
      p = "!$ACC DATA";
      break;
    case ST_OACC_END_DATA:
      p = "!$ACC END DATA";
      break;
    case ST_OACC_HOST_DATA:
      p = "!$ACC HOST_DATA";
      break;
    case ST_OACC_END_HOST_DATA:
      p = "!$ACC END HOST_DATA";
      break;
    case ST_OACC_LOOP:
      p = "!$ACC LOOP";
      break;
    case ST_OACC_END_LOOP:
      p = "!$ACC END LOOP";
      break;
    case ST_OACC_DECLARE:
      p = "!$ACC DECLARE";
      break;
    case ST_OACC_UPDATE:
      p = "!$ACC UPDATE";
      break;
    case ST_OACC_WAIT:
      p = "!$ACC WAIT";
      break;
    case ST_OACC_CACHE:
      p = "!$ACC CACHE";
      break;
    case ST_OACC_ENTER_DATA:
      p = "!$ACC ENTER DATA";
      break;
    case ST_OACC_EXIT_DATA:
      p = "!$ACC EXIT DATA";
      break;
    case ST_OMP_ATOMIC:
      p = "!$OMP ATOMIC";
      break;
    case ST_OMP_BARRIER:
      p = "!$OMP BARRIER";
      break;
    case ST_OMP_CANCEL:
      p = "!$OMP CANCEL";
      break;
    case ST_OMP_CANCELLATION_POINT:
      p = "!$OMP CANCELLATION POINT";
      break;
    case ST_OMP_CRITICAL:
      p = "!$OMP CRITICAL";
      break;
    case ST_OMP_DECLARE_REDUCTION:
      p = "!$OMP DECLARE REDUCTION";
      break;
    case ST_OMP_DECLARE_SIMD:
      p = "!$OMP DECLARE SIMD";
      break;
    case ST_OMP_DO:
      p = "!$OMP DO";
      break;
    case ST_OMP_DO_SIMD:
      p = "!$OMP DO SIMD";
      break;
    case ST_OMP_END_ATOMIC:
      p = "!$OMP END ATOMIC";
      break;
    case ST_OMP_END_CRITICAL:
      p = "!$OMP END CRITICAL";
      break;
    case ST_OMP_END_DO:
      p = "!$OMP END DO";
      break;
    case ST_OMP_END_DO_SIMD:
      p = "!$OMP END DO SIMD";
      break;
    case ST_OMP_END_SIMD:
      p = "!$OMP END SIMD";
      break;
    case ST_OMP_END_MASTER:
      p = "!$OMP END MASTER";
      break;
    case ST_OMP_END_ORDERED:
      p = "!$OMP END ORDERED";
      break;
    case ST_OMP_END_PARALLEL:
      p = "!$OMP END PARALLEL";
      break;
    case ST_OMP_END_PARALLEL_DO:
      p = "!$OMP END PARALLEL DO";
      break;
    case ST_OMP_END_PARALLEL_DO_SIMD:
      p = "!$OMP END PARALLEL DO SIMD";
      break;
    case ST_OMP_END_PARALLEL_SECTIONS:
      p = "!$OMP END PARALLEL SECTIONS";
      break;
    case ST_OMP_END_PARALLEL_WORKSHARE:
      p = "!$OMP END PARALLEL WORKSHARE";
      break;
    case ST_OMP_END_SECTIONS:
      p = "!$OMP END SECTIONS";
      break;
    case ST_OMP_END_SINGLE:
      p = "!$OMP END SINGLE";
      break;
    case ST_OMP_END_TASK:
      p = "!$OMP END TASK";
      break;
    case ST_OMP_END_TASKGROUP:
      p = "!$OMP END TASKGROUP";
      break;
    case ST_OMP_END_WORKSHARE:
      p = "!$OMP END WORKSHARE";
      break;
    case ST_OMP_FLUSH:
      p = "!$OMP FLUSH";
      break;
    case ST_OMP_MASTER:
      p = "!$OMP MASTER";
      break;
    case ST_OMP_ORDERED:
      p = "!$OMP ORDERED";
      break;
    case ST_OMP_PARALLEL:
      p = "!$OMP PARALLEL";
      break;
    case ST_OMP_PARALLEL_DO:
      p = "!$OMP PARALLEL DO";
      break;
    case ST_OMP_PARALLEL_DO_SIMD:
      p = "!$OMP PARALLEL DO SIMD";
      break;
    case ST_OMP_PARALLEL_SECTIONS:
      p = "!$OMP PARALLEL SECTIONS";
      break;
    case ST_OMP_PARALLEL_WORKSHARE:
      p = "!$OMP PARALLEL WORKSHARE";
      break;
    case ST_OMP_SECTIONS:
      p = "!$OMP SECTIONS";
      break;
    case ST_OMP_SECTION:
      p = "!$OMP SECTION";
      break;
    case ST_OMP_SIMD:
      p = "!$OMP SIMD";
      break;
    case ST_OMP_SINGLE:
      p = "!$OMP SINGLE";
      break;
    case ST_OMP_TASK:
      p = "!$OMP TASK";
      break;
    case ST_OMP_TASKGROUP:
      p = "!$OMP TASKGROUP";
      break;
    case ST_OMP_TASKWAIT:
      p = "!$OMP TASKWAIT";
      break;
    case ST_OMP_TASKYIELD:
      p = "!$OMP TASKYIELD";
      break;
    case ST_OMP_THREADPRIVATE:
      p = "!$OMP THREADPRIVATE";
      break;
    case ST_OMP_WORKSHARE:
      p = "!$OMP WORKSHARE";
      break;
    default:
      gfc_internal_error ("gfc_ascii_statement(): Bad statement code");
    }

  return p;
}


/* Create a symbol for the main program and assign it to ns->proc_name.  */
 
static void 
main_program_symbol (gfc_namespace *ns, const char *name)
{
  gfc_symbol *main_program;
  symbol_attribute attr;

  gfc_get_symbol (name, ns, &main_program);
  gfc_clear_attr (&attr);
  attr.flavor = FL_PROGRAM;
  attr.proc = PROC_UNKNOWN;
  attr.subroutine = 1;
  attr.access = ACCESS_PUBLIC;
  attr.is_main_program = 1;
  main_program->attr = attr;
  main_program->declared_at = gfc_current_locus;
  ns->proc_name = main_program;
  gfc_commit_symbols ();
}


/* Do whatever is necessary to accept the last statement.  */

static void
accept_statement (gfc_statement st)
{
  switch (st)
    {
    case ST_IMPLICIT_NONE:
      gfc_set_implicit_none ();
      break;

    case ST_IMPLICIT:
      break;

    case ST_FUNCTION:
    case ST_SUBROUTINE:
    case ST_MODULE:
      gfc_current_ns->proc_name = gfc_new_block;
      break;

      /* If the statement is the end of a block, lay down a special code
	 that allows a branch to the end of the block from within the
	 construct.  IF and SELECT are treated differently from DO
	 (where EXEC_NOP is added inside the loop) for two
	 reasons:
         1. END DO has a meaning in the sense that after a GOTO to
	    it, the loop counter must be increased.
         2. IF blocks and SELECT blocks can consist of multiple
	    parallel blocks (IF ... ELSE IF ... ELSE ... END IF).
	    Putting the label before the END IF would make the jump
	    from, say, the ELSE IF block to the END IF illegal.  */

    case ST_ENDIF:
    case ST_END_SELECT:
    case ST_END_CRITICAL:
      if (gfc_statement_label != NULL)
	{
	  new_st.op = EXEC_END_NESTED_BLOCK;
	  add_statement ();
	}
      break;

      /* In the case of BLOCK and ASSOCIATE blocks, there cannot be more than
	 one parallel block.  Thus, we add the special code to the nested block
	 itself, instead of the parent one.  */
    case ST_END_BLOCK:
    case ST_END_ASSOCIATE:
      if (gfc_statement_label != NULL)
	{
	  new_st.op = EXEC_END_BLOCK;
	  add_statement ();
	}
      break;

      /* The end-of-program unit statements do not get the special
	 marker and require a statement of some sort if they are a
	 branch target.  */

    case ST_END_PROGRAM:
    case ST_END_FUNCTION:
    case ST_END_SUBROUTINE:
      if (gfc_statement_label != NULL)
	{
	  new_st.op = EXEC_RETURN;
	  add_statement ();
	}
      else
	{
	  new_st.op = EXEC_END_PROCEDURE;
	  add_statement ();
	}

      break;

    case ST_ENTRY:
    case_executable:
    case_exec_markers:
      add_statement ();
      break;

    default:
      break;
    }

  gfc_commit_symbols ();
  gfc_warning_check ();
  gfc_clear_new_st ();
}


/* Undo anything tentative that has been built for the current
   statement.  */

static void
reject_statement (void)
{
  /* Revert to the previous charlen chain.  */
  gfc_free_charlen (gfc_current_ns->cl_list, gfc_current_ns->old_cl_list);
  gfc_current_ns->cl_list = gfc_current_ns->old_cl_list;

  gfc_free_equiv_until (gfc_current_ns->equiv, gfc_current_ns->old_equiv);
  gfc_current_ns->equiv = gfc_current_ns->old_equiv;

  gfc_new_block = NULL;
  gfc_undo_symbols ();
  gfc_clear_warning ();
  undo_new_statement ();
}


/* Generic complaint about an out of order statement.  We also do
   whatever is necessary to clean up.  */

static void
unexpected_statement (gfc_statement st)
{
  gfc_error ("Unexpected %s statement at %C", gfc_ascii_statement (st));

  reject_statement ();
}


/* Given the next statement seen by the matcher, make sure that it is
   in proper order with the last.  This subroutine is initialized by
   calling it with an argument of ST_NONE.  If there is a problem, we
   issue an error and return false.  Otherwise we return true.

   Individual parsers need to verify that the statements seen are
   valid before calling here, i.e., ENTRY statements are not allowed in
   INTERFACE blocks.  The following diagram is taken from the standard:

	    +---------------------------------------+
	    | program  subroutine  function  module |
	    +---------------------------------------+
	    |		 use		   |
	    +---------------------------------------+
	    |		 import		|
	    +---------------------------------------+
	    |	|	implicit none	 |
	    |	+-----------+------------------+
	    |	| parameter |  implicit	|
	    |	+-----------+------------------+
	    | format |	   |  derived type    |
	    | entry  | parameter |  interface       |
	    |	|   data    |  specification   |
	    |	|	   |  statement func  |
	    |	+-----------+------------------+
	    |	|   data    |    executable    |
	    +--------+-----------+------------------+
	    |		contains	       |
	    +---------------------------------------+
	    |      internal module/subprogram       |
	    +---------------------------------------+
	    |		   end		 |
	    +---------------------------------------+

*/

enum state_order
{
  ORDER_START,
  ORDER_USE,
  ORDER_IMPORT,
  ORDER_IMPLICIT_NONE,
  ORDER_IMPLICIT,
  ORDER_SPEC,
  ORDER_EXEC
};

typedef struct
{
  enum state_order state;
  gfc_statement last_statement;
  locus where;
}
st_state;

static bool
verify_st_order (st_state *p, gfc_statement st, bool silent)
{

  switch (st)
    {
    case ST_NONE:
      p->state = ORDER_START;
      break;

    case ST_USE:
      if (p->state > ORDER_USE)
	goto order;
      p->state = ORDER_USE;
      break;

    case ST_IMPORT:
      if (p->state > ORDER_IMPORT)
	goto order;
      p->state = ORDER_IMPORT;
      break;

    case ST_IMPLICIT_NONE:
      if (p->state > ORDER_IMPLICIT_NONE)
	goto order;

      /* The '>' sign cannot be a '>=', because a FORMAT or ENTRY
	 statement disqualifies a USE but not an IMPLICIT NONE.
	 Duplicate IMPLICIT NONEs are caught when the implicit types
	 are set.  */

      p->state = ORDER_IMPLICIT_NONE;
      break;

    case ST_IMPLICIT:
      if (p->state > ORDER_IMPLICIT)
	goto order;
      p->state = ORDER_IMPLICIT;
      break;

    case ST_FORMAT:
    case ST_ENTRY:
      if (p->state < ORDER_IMPLICIT_NONE)
	p->state = ORDER_IMPLICIT_NONE;
      break;

    case ST_PARAMETER:
      if (p->state >= ORDER_EXEC)
	goto order;
      if (p->state < ORDER_IMPLICIT)
	p->state = ORDER_IMPLICIT;
      break;

    case ST_DATA:
      if (p->state < ORDER_SPEC)
	p->state = ORDER_SPEC;
      break;

    case ST_PUBLIC:
    case ST_PRIVATE:
    case ST_DERIVED_DECL:
    case ST_OACC_DECLARE:
    case_decl:
      if (p->state >= ORDER_EXEC)
	goto order;
      if (p->state < ORDER_SPEC)
	p->state = ORDER_SPEC;
      break;

    case_executable:
    case_exec_markers:
      if (p->state < ORDER_EXEC)
	p->state = ORDER_EXEC;
      break;

    default:
      gfc_internal_error ("Unexpected %s statement in verify_st_order() at %C",
			  gfc_ascii_statement (st));
    }

  /* All is well, record the statement in case we need it next time.  */
  p->where = gfc_current_locus;
  p->last_statement = st;
  return true;

order:
  if (!silent)
    gfc_error ("%s statement at %C cannot follow %s statement at %L",
	       gfc_ascii_statement (st),
	       gfc_ascii_statement (p->last_statement), &p->where);

  return false;
}


/* Handle an unexpected end of file.  This is a show-stopper...  */

static void unexpected_eof (void) ATTRIBUTE_NORETURN;

static void
unexpected_eof (void)
{
  gfc_state_data *p;

  gfc_error ("Unexpected end of file in '%s'", gfc_source_file);

  /* Memory cleanup.  Move to "second to last".  */
  for (p = gfc_state_stack; p && p->previous && p->previous->previous;
       p = p->previous);

  gfc_current_ns->code = (p && p->previous) ? p->head : NULL;
  gfc_done_2 ();

  longjmp (eof_buf, 1);
}


/* Parse the CONTAINS section of a derived type definition.  */

gfc_access gfc_typebound_default_access;

static bool
parse_derived_contains (void)
{
  gfc_state_data s;
  bool seen_private = false;
  bool seen_comps = false;
  bool error_flag = false;
  bool to_finish;

  gcc_assert (gfc_current_state () == COMP_DERIVED);
  gcc_assert (gfc_current_block ());

  /* Derived-types with SEQUENCE and/or BIND(C) must not have a CONTAINS
     section.  */
  if (gfc_current_block ()->attr.sequence)
    gfc_error ("Derived-type '%s' with SEQUENCE must not have a CONTAINS"
	       " section at %C", gfc_current_block ()->name);
  if (gfc_current_block ()->attr.is_bind_c)
    gfc_error ("Derived-type '%s' with BIND(C) must not have a CONTAINS"
	       " section at %C", gfc_current_block ()->name);

  accept_statement (ST_CONTAINS);
  push_state (&s, COMP_DERIVED_CONTAINS, NULL);

  gfc_typebound_default_access = ACCESS_PUBLIC;

  to_finish = false;
  while (!to_finish)
    {
      gfc_statement st;
      st = next_statement ();
      switch (st)
	{
	case ST_NONE:
	  unexpected_eof ();
	  break;

	case ST_DATA_DECL:
	  gfc_error ("Components in TYPE at %C must precede CONTAINS");
	  goto error;

	case ST_PROCEDURE:
	  if (!gfc_notify_std (GFC_STD_F2003, "Type-bound procedure at %C"))
	    goto error;

	  accept_statement (ST_PROCEDURE);
	  seen_comps = true;
	  break;

	case ST_GENERIC:
	  if (!gfc_notify_std (GFC_STD_F2003, "GENERIC binding at %C"))
	    goto error;

	  accept_statement (ST_GENERIC);
	  seen_comps = true;
	  break;

	case ST_FINAL:
	  if (!gfc_notify_std (GFC_STD_F2003, "FINAL procedure declaration"
			       " at %C"))
	    goto error;

	  accept_statement (ST_FINAL);
	  seen_comps = true;
	  break;

	case ST_END_TYPE:
	  to_finish = true;

	  if (!seen_comps
	      && (!gfc_notify_std(GFC_STD_F2008, "Derived type definition "
				  "at %C with empty CONTAINS section")))
	    goto error;

	  /* ST_END_TYPE is accepted by parse_derived after return.  */
	  break;

	case ST_PRIVATE:
	  if (!gfc_find_state (COMP_MODULE))
	    {
	      gfc_error ("PRIVATE statement in TYPE at %C must be inside "
			 "a MODULE");
	      goto error;
	    }

	  if (seen_comps)
	    {
	      gfc_error ("PRIVATE statement at %C must precede procedure"
			 " bindings");
	      goto error;
	    }

	  if (seen_private)
	    {
	      gfc_error ("Duplicate PRIVATE statement at %C");
	      goto error;
	    }

	  accept_statement (ST_PRIVATE);
	  gfc_typebound_default_access = ACCESS_PRIVATE;
	  seen_private = true;
	  break;

	case ST_SEQUENCE:
	  gfc_error ("SEQUENCE statement at %C must precede CONTAINS");
	  goto error;

	case ST_CONTAINS:
	  gfc_error ("Already inside a CONTAINS block at %C");
	  goto error;

	default:
	  unexpected_statement (st);
	  break;
	}

      continue;

error:
      error_flag = true;
      reject_statement ();
    }

  pop_state ();
  gcc_assert (gfc_current_state () == COMP_DERIVED);

  return error_flag;
}


/* Parse a derived type.  */

static void
parse_derived (void)
{
  int compiling_type, seen_private, seen_sequence, seen_component;
  gfc_statement st;
  gfc_state_data s;
  gfc_symbol *sym;
  gfc_component *c, *lock_comp = NULL;

  accept_statement (ST_DERIVED_DECL);
  push_state (&s, COMP_DERIVED, gfc_new_block);

  gfc_new_block->component_access = ACCESS_PUBLIC;
  seen_private = 0;
  seen_sequence = 0;
  seen_component = 0;

  compiling_type = 1;

  while (compiling_type)
    {
      st = next_statement ();
      switch (st)
	{
	case ST_NONE:
	  unexpected_eof ();

	case ST_DATA_DECL:
	case ST_PROCEDURE:
	  accept_statement (st);
	  seen_component = 1;
	  break;

	case ST_FINAL:
	  gfc_error ("FINAL declaration at %C must be inside CONTAINS");
	  break;

	case ST_END_TYPE:
endType:
	  compiling_type = 0;

	  if (!seen_component)
	    gfc_notify_std (GFC_STD_F2003, "Derived type "
			    "definition at %C without components");

	  accept_statement (ST_END_TYPE);
	  break;

	case ST_PRIVATE:
	  if (!gfc_find_state (COMP_MODULE))
	    {
	      gfc_error ("PRIVATE statement in TYPE at %C must be inside "
			 "a MODULE");
	      break;
	    }

	  if (seen_component)
	    {
	      gfc_error ("PRIVATE statement at %C must precede "
			 "structure components");
	      break;
	    }

	  if (seen_private)
	    gfc_error ("Duplicate PRIVATE statement at %C");

	  s.sym->component_access = ACCESS_PRIVATE;

	  accept_statement (ST_PRIVATE);
	  seen_private = 1;
	  break;

	case ST_SEQUENCE:
	  if (seen_component)
	    {
	      gfc_error ("SEQUENCE statement at %C must precede "
			 "structure components");
	      break;
	    }

	  if (gfc_current_block ()->attr.sequence)
	    gfc_warning ("SEQUENCE attribute at %C already specified in "
			 "TYPE statement");

	  if (seen_sequence)
	    {
	      gfc_error ("Duplicate SEQUENCE statement at %C");
	    }

	  seen_sequence = 1;
	  gfc_add_sequence (&gfc_current_block ()->attr, 
			    gfc_current_block ()->name, NULL);
	  break;

	case ST_CONTAINS:
	  gfc_notify_std (GFC_STD_F2003,
			  "CONTAINS block in derived type"
			  " definition at %C");

	  accept_statement (ST_CONTAINS);
	  parse_derived_contains ();
	  goto endType;

	default:
	  unexpected_statement (st);
	  break;
	}
    }

  /* need to verify that all fields of the derived type are
   * interoperable with C if the type is declared to be bind(c)
   */
  sym = gfc_current_block ();
  for (c = sym->components; c; c = c->next)
    {
      bool coarray, lock_type, allocatable, pointer;
      coarray = lock_type = allocatable = pointer = false;

      /* Look for allocatable components.  */
      if (c->attr.allocatable
	  || (c->ts.type == BT_CLASS && c->attr.class_ok
	      && CLASS_DATA (c)->attr.allocatable)
	  || (c->ts.type == BT_DERIVED && !c->attr.pointer
	      && c->ts.u.derived->attr.alloc_comp))
	{
	  allocatable = true;
	  sym->attr.alloc_comp = 1;
	}

      /* Look for pointer components.  */
      if (c->attr.pointer
	  || (c->ts.type == BT_CLASS && c->attr.class_ok
	      && CLASS_DATA (c)->attr.class_pointer)
	  || (c->ts.type == BT_DERIVED && c->ts.u.derived->attr.pointer_comp))
	{
	  pointer = true;
	  sym->attr.pointer_comp = 1;
	}

      /* Look for procedure pointer components.  */
      if (c->attr.proc_pointer
	  || (c->ts.type == BT_DERIVED
	      && c->ts.u.derived->attr.proc_pointer_comp))
	sym->attr.proc_pointer_comp = 1;

      /* Looking for coarray components.  */
      if (c->attr.codimension
	  || (c->ts.type == BT_CLASS && c->attr.class_ok
	      && CLASS_DATA (c)->attr.codimension))
	{
	  coarray = true;
	  sym->attr.coarray_comp = 1;
	}
     
      if (c->ts.type == BT_DERIVED && c->ts.u.derived->attr.coarray_comp
	  && !c->attr.pointer)
	{
	  coarray = true;
	  sym->attr.coarray_comp = 1;
	}

      /* Looking for lock_type components.  */
      if ((c->ts.type == BT_DERIVED
	      && c->ts.u.derived->from_intmod == INTMOD_ISO_FORTRAN_ENV
	      && c->ts.u.derived->intmod_sym_id == ISOFORTRAN_LOCK_TYPE)
	  || (c->ts.type == BT_CLASS && c->attr.class_ok
	      && CLASS_DATA (c)->ts.u.derived->from_intmod
		 == INTMOD_ISO_FORTRAN_ENV
	      && CLASS_DATA (c)->ts.u.derived->intmod_sym_id
		 == ISOFORTRAN_LOCK_TYPE)
	  || (c->ts.type == BT_DERIVED && c->ts.u.derived->attr.lock_comp
	      && !allocatable && !pointer))
	{
	  lock_type = 1;
	  lock_comp = c;
	  sym->attr.lock_comp = 1;
	}

      /* Check for F2008, C1302 - and recall that pointers may not be coarrays
	 (5.3.14) and that subobjects of coarray are coarray themselves (2.4.7),
	 unless there are nondirect [allocatable or pointer] components
	 involved (cf. 1.3.33.1 and 1.3.33.3).  */

      if (pointer && !coarray && lock_type)
	gfc_error ("Component %s at %L of type LOCK_TYPE must have a "
		   "codimension or be a subcomponent of a coarray, "
		   "which is not possible as the component has the "
		   "pointer attribute", c->name, &c->loc);
      else if (pointer && !coarray && c->ts.type == BT_DERIVED
	       && c->ts.u.derived->attr.lock_comp)
	gfc_error ("Pointer component %s at %L has a noncoarray subcomponent "
		   "of type LOCK_TYPE, which must have a codimension or be a "
		   "subcomponent of a coarray", c->name, &c->loc);

      if (lock_type && allocatable && !coarray)
	gfc_error ("Allocatable component %s at %L of type LOCK_TYPE must have "
		   "a codimension", c->name, &c->loc);
      else if (lock_type && allocatable && c->ts.type == BT_DERIVED
	       && c->ts.u.derived->attr.lock_comp)
	gfc_error ("Allocatable component %s at %L must have a codimension as "
		   "it has a noncoarray subcomponent of type LOCK_TYPE",
		   c->name, &c->loc);

      if (sym->attr.coarray_comp && !coarray && lock_type)
	gfc_error ("Noncoarray component %s at %L of type LOCK_TYPE or with "
		   "subcomponent of type LOCK_TYPE must have a codimension or "
		   "be a subcomponent of a coarray. (Variables of type %s may "
		   "not have a codimension as already a coarray "
		   "subcomponent exists)", c->name, &c->loc, sym->name);

      if (sym->attr.lock_comp && coarray && !lock_type)
	gfc_error ("Noncoarray component %s at %L of type LOCK_TYPE or with "
		   "subcomponent of type LOCK_TYPE must have a codimension or "
		   "be a subcomponent of a coarray. (Variables of type %s may "
		   "not have a codimension as %s at %L has a codimension or a "
		   "coarray subcomponent)", lock_comp->name, &lock_comp->loc,
		   sym->name, c->name, &c->loc);

      /* Look for private components.  */
      if (sym->component_access == ACCESS_PRIVATE
	  || c->attr.access == ACCESS_PRIVATE
	  || (c->ts.type == BT_DERIVED && c->ts.u.derived->attr.private_comp))
	sym->attr.private_comp = 1;
    }

  if (!seen_component)
    sym->attr.zero_comp = 1;

  pop_state ();
}


/* Parse an ENUM.  */
 
static void
parse_enum (void)
{
  gfc_statement st;
  int compiling_enum;
  gfc_state_data s;
  int seen_enumerator = 0;

  push_state (&s, COMP_ENUM, gfc_new_block);

  compiling_enum = 1;

  while (compiling_enum)
    {
      st = next_statement ();
      switch (st)
	{
	case ST_NONE:
	  unexpected_eof ();
	  break;

	case ST_ENUMERATOR:
	  seen_enumerator = 1;
	  accept_statement (st);
	  break;

	case ST_END_ENUM:
	  compiling_enum = 0;
	  if (!seen_enumerator)
	    gfc_error ("ENUM declaration at %C has no ENUMERATORS");
	  accept_statement (st);
	  break;

	default:
	  gfc_free_enum_history ();
	  unexpected_statement (st);
	  break;
	}
    }
  pop_state ();
}


/* Parse an interface.  We must be able to deal with the possibility
   of recursive interfaces.  The parse_spec() subroutine is mutually
   recursive with parse_interface().  */

static gfc_statement parse_spec (gfc_statement);

static void
parse_interface (void)
{
  gfc_compile_state new_state = COMP_NONE, current_state;
  gfc_symbol *prog_unit, *sym;
  gfc_interface_info save;
  gfc_state_data s1, s2;
  gfc_statement st;

  accept_statement (ST_INTERFACE);

  current_interface.ns = gfc_current_ns;
  save = current_interface;

  sym = (current_interface.type == INTERFACE_GENERIC
	 || current_interface.type == INTERFACE_USER_OP)
	? gfc_new_block : NULL;

  push_state (&s1, COMP_INTERFACE, sym);
  current_state = COMP_NONE;

loop:
  gfc_current_ns = gfc_get_namespace (current_interface.ns, 0);

  st = next_statement ();
  switch (st)
    {
    case ST_NONE:
      unexpected_eof ();

    case ST_SUBROUTINE:
    case ST_FUNCTION:
      if (st == ST_SUBROUTINE)
	new_state = COMP_SUBROUTINE;
      else if (st == ST_FUNCTION)
	new_state = COMP_FUNCTION;
      if (gfc_new_block->attr.pointer)
	{
	  gfc_new_block->attr.pointer = 0;
	  gfc_new_block->attr.proc_pointer = 1;
	}
      if (!gfc_add_explicit_interface (gfc_new_block, IFSRC_IFBODY, 
				       gfc_new_block->formal, NULL))
	{
	  reject_statement ();
	  gfc_free_namespace (gfc_current_ns);
	  goto loop;
	}
      break;

    case ST_PROCEDURE:
    case ST_MODULE_PROC:	/* The module procedure matcher makes
				   sure the context is correct.  */
      accept_statement (st);
      gfc_free_namespace (gfc_current_ns);
      goto loop;

    case ST_END_INTERFACE:
      gfc_free_namespace (gfc_current_ns);
      gfc_current_ns = current_interface.ns;
      goto done;

    default:
      gfc_error ("Unexpected %s statement in INTERFACE block at %C",
		 gfc_ascii_statement (st));
      reject_statement ();
      gfc_free_namespace (gfc_current_ns);
      goto loop;
    }


  /* Make sure that the generic name has the right attribute.  */
  if (current_interface.type == INTERFACE_GENERIC
      && current_state == COMP_NONE)
    {
      if (new_state == COMP_FUNCTION && sym)
	gfc_add_function (&sym->attr, sym->name, NULL);
      else if (new_state == COMP_SUBROUTINE && sym)
	gfc_add_subroutine (&sym->attr, sym->name, NULL);

      current_state = new_state;
    }

  if (current_interface.type == INTERFACE_ABSTRACT)
    {
      gfc_add_abstract (&gfc_new_block->attr, &gfc_current_locus);
      if (gfc_is_intrinsic_typename (gfc_new_block->name))
	gfc_error ("Name '%s' of ABSTRACT INTERFACE at %C "
		   "cannot be the same as an intrinsic type",
		   gfc_new_block->name);
    }

  push_state (&s2, new_state, gfc_new_block);
  accept_statement (st);
  prog_unit = gfc_new_block;
  prog_unit->formal_ns = gfc_current_ns;
  if (prog_unit == prog_unit->formal_ns->proc_name
      && prog_unit->ns != prog_unit->formal_ns)
    prog_unit->refs++;

decl:
  /* Read data declaration statements.  */
  st = parse_spec (ST_NONE);

  /* Since the interface block does not permit an IMPLICIT statement,
     the default type for the function or the result must be taken
     from the formal namespace.  */
  if (new_state == COMP_FUNCTION)
    {
	if (prog_unit->result == prog_unit
	      && prog_unit->ts.type == BT_UNKNOWN)
	  gfc_set_default_type (prog_unit, 1, prog_unit->formal_ns);
	else if (prog_unit->result != prog_unit
		   && prog_unit->result->ts.type == BT_UNKNOWN)
	  gfc_set_default_type (prog_unit->result, 1,
				prog_unit->formal_ns);
    }

  if (st != ST_END_SUBROUTINE && st != ST_END_FUNCTION)
    {
      gfc_error ("Unexpected %s statement at %C in INTERFACE body",
		 gfc_ascii_statement (st));
      reject_statement ();
      goto decl;
    }

  /* Add EXTERNAL attribute to function or subroutine.  */
  if (current_interface.type != INTERFACE_ABSTRACT && !prog_unit->attr.dummy)
    gfc_add_external (&prog_unit->attr, &gfc_current_locus);

  current_interface = save;
  gfc_add_interface (prog_unit);
  pop_state ();

  if (current_interface.ns
	&& current_interface.ns->proc_name
	&& strcmp (current_interface.ns->proc_name->name,
		   prog_unit->name) == 0)
    gfc_error ("INTERFACE procedure '%s' at %L has the same name as the "
	       "enclosing procedure", prog_unit->name,
	       &current_interface.ns->proc_name->declared_at);

  goto loop;

done:
  pop_state ();
}


/* Associate function characteristics by going back to the function
   declaration and rematching the prefix.  */

static match
match_deferred_characteristics (gfc_typespec * ts)
{
  locus loc;
  match m = MATCH_ERROR;
  char name[GFC_MAX_SYMBOL_LEN + 1];

  loc = gfc_current_locus;

  gfc_current_locus = gfc_current_block ()->declared_at;

  gfc_clear_error ();
  gfc_buffer_error (1);
  m = gfc_match_prefix (ts);
  gfc_buffer_error (0);

  if (ts->type == BT_DERIVED)
    {
      ts->kind = 0;

      if (!ts->u.derived)
	m = MATCH_ERROR;
    }

  /* Only permit one go at the characteristic association.  */
  if (ts->kind == -1)
    ts->kind = 0;

  /* Set the function locus correctly.  If we have not found the
     function name, there is an error.  */
  if (m == MATCH_YES
      && gfc_match ("function% %n", name) == MATCH_YES
      && strcmp (name, gfc_current_block ()->name) == 0)
    {
      gfc_current_block ()->declared_at = gfc_current_locus;
      gfc_commit_symbols ();
    }
  else
    {
      gfc_error_check ();
      gfc_undo_symbols ();
    }

  gfc_current_locus =loc;
  return m;
}


/* Check specification-expressions in the function result of the currently
   parsed block and ensure they are typed (give an IMPLICIT type if necessary).
   For return types specified in a FUNCTION prefix, the IMPLICIT rules of the
   scope are not yet parsed so this has to be delayed up to parse_spec.  */

static void
check_function_result_typed (void)
{
  gfc_typespec* ts = &gfc_current_ns->proc_name->result->ts;

  gcc_assert (gfc_current_state () == COMP_FUNCTION);
  gcc_assert (ts->type != BT_UNKNOWN);

  /* Check type-parameters, at the moment only CHARACTER lengths possible.  */
  /* TODO:  Extend when KIND type parameters are implemented.  */
  if (ts->type == BT_CHARACTER && ts->u.cl && ts->u.cl->length)
    gfc_expr_check_typed (ts->u.cl->length, gfc_current_ns, true);
}


/* Parse a set of specification statements.  Returns the statement
   that doesn't fit.  */

static gfc_statement
parse_spec (gfc_statement st)
{
  st_state ss;
  bool function_result_typed = false;
  bool bad_characteristic = false;
  gfc_typespec *ts;

  verify_st_order (&ss, ST_NONE, false);
  if (st == ST_NONE)
    st = next_statement ();

  /* If we are not inside a function or don't have a result specified so far,
     do nothing special about it.  */
  if (gfc_current_state () != COMP_FUNCTION)
    function_result_typed = true;
  else
    {
      gfc_symbol* proc = gfc_current_ns->proc_name;
      gcc_assert (proc);

      if (proc->result->ts.type == BT_UNKNOWN)
	function_result_typed = true;
    }

loop:

  /* If we're inside a BLOCK construct, some statements are disallowed.
     Check this here.  Attribute declaration statements like INTENT, OPTIONAL
     or VALUE are also disallowed, but they don't have a particular ST_*
     key so we have to check for them individually in their matcher routine.  */
  if (gfc_current_state () == COMP_BLOCK)
    switch (st)
      {
	case ST_IMPLICIT:
	case ST_IMPLICIT_NONE:
	case ST_NAMELIST:
	case ST_COMMON:
	case ST_EQUIVALENCE:
	case ST_STATEMENT_FUNCTION:
	  gfc_error ("%s statement is not allowed inside of BLOCK at %C",
		     gfc_ascii_statement (st));
	  reject_statement ();
	  break;

	default:
	  break;
      }
  else if (gfc_current_state () == COMP_BLOCK_DATA)
    /* Fortran 2008, C1116.  */
    switch (st)
      {
        case ST_DATA_DECL:
	case ST_COMMON:
	case ST_DATA:
	case ST_TYPE:
	case ST_END_BLOCK_DATA:
	case ST_ATTR_DECL:
	case ST_EQUIVALENCE:
	case ST_PARAMETER:
	case ST_IMPLICIT:
	case ST_IMPLICIT_NONE:
	case ST_DERIVED_DECL:
	case ST_USE:
	  break;

	case ST_NONE:
	  break;
	  
	default:
	  gfc_error ("%s statement is not allowed inside of BLOCK DATA at %C",
		     gfc_ascii_statement (st));
	  reject_statement ();
	  break;
      }
  
  /* If we find a statement that can not be followed by an IMPLICIT statement
     (and thus we can expect to see none any further), type the function result
     if it has not yet been typed.  Be careful not to give the END statement
     to verify_st_order!  */
  if (!function_result_typed && st != ST_GET_FCN_CHARACTERISTICS)
    {
      bool verify_now = false;

      if (st == ST_END_FUNCTION || st == ST_CONTAINS)
	verify_now = true;
      else
	{
	  st_state dummyss;
	  verify_st_order (&dummyss, ST_NONE, false);
	  verify_st_order (&dummyss, st, false);

	  if (!verify_st_order (&dummyss, ST_IMPLICIT, true))
	    verify_now = true;
	}

      if (verify_now)
	{
	  check_function_result_typed ();
	  function_result_typed = true;
	}
    }

  switch (st)
    {
    case ST_NONE:
      unexpected_eof ();

    case ST_IMPLICIT_NONE:
    case ST_IMPLICIT:
      if (!function_result_typed)
	{
	  check_function_result_typed ();
	  function_result_typed = true;
	}
      goto declSt;

    case ST_FORMAT:
    case ST_ENTRY:
    case ST_DATA:	/* Not allowed in interfaces */
      if (gfc_current_state () == COMP_INTERFACE)
	break;

      /* Fall through */

    case ST_USE:
    case ST_IMPORT:
    case ST_PARAMETER:
    case ST_PUBLIC:
    case ST_PRIVATE:
    case ST_DERIVED_DECL:
    case_decl:
declSt:
      if (!verify_st_order (&ss, st, false))
	{
	  reject_statement ();
	  st = next_statement ();
	  goto loop;
	}

      switch (st)
	{
	case ST_INTERFACE:
	  parse_interface ();
	  break;

	case ST_DERIVED_DECL:
	  parse_derived ();
	  break;

	case ST_PUBLIC:
	case ST_PRIVATE:
	  if (gfc_current_state () != COMP_MODULE)
	    {
	      gfc_error ("%s statement must appear in a MODULE",
			 gfc_ascii_statement (st));
	      reject_statement ();
	      break;
	    }

	  if (gfc_current_ns->default_access != ACCESS_UNKNOWN)
	    {
	      gfc_error ("%s statement at %C follows another accessibility "
			 "specification", gfc_ascii_statement (st));
	      reject_statement ();
	      break;
	    }

	  gfc_current_ns->default_access = (st == ST_PUBLIC)
	    ? ACCESS_PUBLIC : ACCESS_PRIVATE;

	  break;

	case ST_STATEMENT_FUNCTION:
	  if (gfc_current_state () == COMP_MODULE)
	    {
	      unexpected_statement (st);
	      break;
	    }

	default:
	  break;
	}

      accept_statement (st);
      st = next_statement ();
      goto loop;

    case ST_ENUM:
      accept_statement (st);
      parse_enum();
      st = next_statement ();
      goto loop;

    case ST_GET_FCN_CHARACTERISTICS:
      /* This statement triggers the association of a function's result
	 characteristics.  */
      ts = &gfc_current_block ()->result->ts;
      if (match_deferred_characteristics (ts) != MATCH_YES)
	bad_characteristic = true;

      st = next_statement ();
      goto loop;

    case ST_OACC_DECLARE:
      if (!verify_st_order(&ss, st, false))
	{
	  reject_statement ();
	  st = next_statement ();
	  goto loop;
	}
      if (gfc_state_stack->ext.oacc_declare_clauses == NULL)
	gfc_state_stack->ext.oacc_declare_clauses = new_st.ext.omp_clauses;
      accept_statement (st);
      st = next_statement ();
      goto loop;

    default:
      break;
    }

  /* If match_deferred_characteristics failed, then there is an error. */
  if (bad_characteristic)
    {
      ts = &gfc_current_block ()->result->ts;
      if (ts->type != BT_DERIVED)
	gfc_error ("Bad kind expression for function '%s' at %L",
		   gfc_current_block ()->name,
		   &gfc_current_block ()->declared_at);
      else
	gfc_error ("The type for function '%s' at %L is not accessible",
		   gfc_current_block ()->name,
		   &gfc_current_block ()->declared_at);

      gfc_current_block ()->ts.kind = 0;
      /* Keep the derived type; if it's bad, it will be discovered later.  */
      if (!(ts->type == BT_DERIVED && ts->u.derived))
	ts->type = BT_UNKNOWN;
    }

  return st;
}


/* Parse a WHERE block, (not a simple WHERE statement).  */

static void
parse_where_block (void)
{
  int seen_empty_else;
  gfc_code *top, *d;
  gfc_state_data s;
  gfc_statement st;

  accept_statement (ST_WHERE_BLOCK);
  top = gfc_state_stack->tail;

  push_state (&s, COMP_WHERE, gfc_new_block);

  d = add_statement ();
  d->expr1 = top->expr1;
  d->op = EXEC_WHERE;

  top->expr1 = NULL;
  top->block = d;

  seen_empty_else = 0;

  do
    {
      st = next_statement ();
      switch (st)
	{
	case ST_NONE:
	  unexpected_eof ();

	case ST_WHERE_BLOCK:
	  parse_where_block ();
	  break;

	case ST_ASSIGNMENT:
	case ST_WHERE:
	  accept_statement (st);
	  break;

	case ST_ELSEWHERE:
	  if (seen_empty_else)
	    {
	      gfc_error ("ELSEWHERE statement at %C follows previous "
			 "unmasked ELSEWHERE");
	      reject_statement ();
	      break;
	    }

	  if (new_st.expr1 == NULL)
	    seen_empty_else = 1;

	  d = new_level (gfc_state_stack->head);
	  d->op = EXEC_WHERE;
	  d->expr1 = new_st.expr1;

	  accept_statement (st);

	  break;

	case ST_END_WHERE:
	  accept_statement (st);
	  break;

	default:
	  gfc_error ("Unexpected %s statement in WHERE block at %C",
		     gfc_ascii_statement (st));
	  reject_statement ();
	  break;
	}
    }
  while (st != ST_END_WHERE);

  pop_state ();
}


/* Parse a FORALL block (not a simple FORALL statement).  */

static void
parse_forall_block (void)
{
  gfc_code *top, *d;
  gfc_state_data s;
  gfc_statement st;

  accept_statement (ST_FORALL_BLOCK);
  top = gfc_state_stack->tail;

  push_state (&s, COMP_FORALL, gfc_new_block);

  d = add_statement ();
  d->op = EXEC_FORALL;
  top->block = d;

  do
    {
      st = next_statement ();
      switch (st)
	{

	case ST_ASSIGNMENT:
	case ST_POINTER_ASSIGNMENT:
	case ST_WHERE:
	case ST_FORALL:
	  accept_statement (st);
	  break;

	case ST_WHERE_BLOCK:
	  parse_where_block ();
	  break;

	case ST_FORALL_BLOCK:
	  parse_forall_block ();
	  break;

	case ST_END_FORALL:
	  accept_statement (st);
	  break;

	case ST_NONE:
	  unexpected_eof ();

	default:
	  gfc_error ("Unexpected %s statement in FORALL block at %C",
		     gfc_ascii_statement (st));

	  reject_statement ();
	  break;
	}
    }
  while (st != ST_END_FORALL);

  pop_state ();
}


static gfc_statement parse_executable (gfc_statement);

/* parse the statements of an IF-THEN-ELSEIF-ELSE-ENDIF block.  */

static void
parse_if_block (void)
{
  gfc_code *top, *d;
  gfc_statement st;
  locus else_locus;
  gfc_state_data s;
  int seen_else;

  seen_else = 0;
  accept_statement (ST_IF_BLOCK);

  top = gfc_state_stack->tail;
  push_state (&s, COMP_IF, gfc_new_block);

  new_st.op = EXEC_IF;
  d = add_statement ();

  d->expr1 = top->expr1;
  top->expr1 = NULL;
  top->block = d;

  do
    {
      st = parse_executable (ST_NONE);

      switch (st)
	{
	case ST_NONE:
	  unexpected_eof ();

	case ST_ELSEIF:
	  if (seen_else)
	    {
	      gfc_error ("ELSE IF statement at %C cannot follow ELSE "
			 "statement at %L", &else_locus);

	      reject_statement ();
	      break;
	    }

	  d = new_level (gfc_state_stack->head);
	  d->op = EXEC_IF;
	  d->expr1 = new_st.expr1;

	  accept_statement (st);

	  break;

	case ST_ELSE:
	  if (seen_else)
	    {
	      gfc_error ("Duplicate ELSE statements at %L and %C",
			 &else_locus);
	      reject_statement ();
	      break;
	    }

	  seen_else = 1;
	  else_locus = gfc_current_locus;

	  d = new_level (gfc_state_stack->head);
	  d->op = EXEC_IF;

	  accept_statement (st);

	  break;

	case ST_ENDIF:
	  break;

	default:
	  unexpected_statement (st);
	  break;
	}
    }
  while (st != ST_ENDIF);

  pop_state ();
  accept_statement (st);
}


/* Parse a SELECT block.  */

static void
parse_select_block (void)
{
  gfc_statement st;
  gfc_code *cp;
  gfc_state_data s;

  accept_statement (ST_SELECT_CASE);

  cp = gfc_state_stack->tail;
  push_state (&s, COMP_SELECT, gfc_new_block);

  /* Make sure that the next statement is a CASE or END SELECT.  */
  for (;;)
    {
      st = next_statement ();
      if (st == ST_NONE)
	unexpected_eof ();
      if (st == ST_END_SELECT)
	{
	  /* Empty SELECT CASE is OK.  */
	  accept_statement (st);
	  pop_state ();
	  return;
	}
      if (st == ST_CASE)
	break;

      gfc_error ("Expected a CASE or END SELECT statement following SELECT "
		 "CASE at %C");

      reject_statement ();
    }

  /* At this point, we're got a nonempty select block.  */
  cp = new_level (cp);
  *cp = new_st;

  accept_statement (st);

  do
    {
      st = parse_executable (ST_NONE);
      switch (st)
	{
	case ST_NONE:
	  unexpected_eof ();

	case ST_CASE:
	  cp = new_level (gfc_state_stack->head);
	  *cp = new_st;
	  gfc_clear_new_st ();

	  accept_statement (st);
	  /* Fall through */

	case ST_END_SELECT:
	  break;

	/* Can't have an executable statement because of
	   parse_executable().  */
	default:
	  unexpected_statement (st);
	  break;
	}
    }
  while (st != ST_END_SELECT);

  pop_state ();
  accept_statement (st);
}


/* Pop the current selector from the SELECT TYPE stack.  */

static void
select_type_pop (void)
{
  gfc_select_type_stack *old = select_type_stack;
  select_type_stack = old->prev;
  free (old);
}


/* Parse a SELECT TYPE construct (F03:R821).  */

static void
parse_select_type_block (void)
{
  gfc_statement st;
  gfc_code *cp;
  gfc_state_data s;

  accept_statement (ST_SELECT_TYPE);

  cp = gfc_state_stack->tail;
  push_state (&s, COMP_SELECT_TYPE, gfc_new_block);

  /* Make sure that the next statement is a TYPE IS, CLASS IS, CLASS DEFAULT
     or END SELECT.  */
  for (;;)
    {
      st = next_statement ();
      if (st == ST_NONE)
	unexpected_eof ();
      if (st == ST_END_SELECT)
	/* Empty SELECT CASE is OK.  */
	goto done;
      if (st == ST_TYPE_IS || st == ST_CLASS_IS)
	break;

      gfc_error ("Expected TYPE IS, CLASS IS or END SELECT statement "
		 "following SELECT TYPE at %C");

      reject_statement ();
    }

  /* At this point, we're got a nonempty select block.  */
  cp = new_level (cp);
  *cp = new_st;

  accept_statement (st);

  do
    {
      st = parse_executable (ST_NONE);
      switch (st)
	{
	case ST_NONE:
	  unexpected_eof ();

	case ST_TYPE_IS:
	case ST_CLASS_IS:
	  cp = new_level (gfc_state_stack->head);
	  *cp = new_st;
	  gfc_clear_new_st ();

	  accept_statement (st);
	  /* Fall through */

	case ST_END_SELECT:
	  break;

	/* Can't have an executable statement because of
	   parse_executable().  */
	default:
	  unexpected_statement (st);
	  break;
	}
    }
  while (st != ST_END_SELECT);

done:
  pop_state ();
  accept_statement (st);
  gfc_current_ns = gfc_current_ns->parent;
  select_type_pop ();
}


/* Given a symbol, make sure it is not an iteration variable for a DO
   statement.  This subroutine is called when the symbol is seen in a
   context that causes it to become redefined.  If the symbol is an
   iterator, we generate an error message and return nonzero.  */

int 
gfc_check_do_variable (gfc_symtree *st)
{
  gfc_state_data *s;

  for (s=gfc_state_stack; s; s = s->previous)
    if (s->do_variable == st)
      {
	gfc_error_now("Variable '%s' at %C cannot be redefined inside "
		      "loop beginning at %L", st->name, &s->head->loc);
	return 1;
      }

  return 0;
}
  

/* Checks to see if the current statement label closes an enddo.
   Returns 0 if not, 1 if closes an ENDDO correctly, or 2 (and issues
   an error) if it incorrectly closes an ENDDO.  */

static int
check_do_closure (void)
{
  gfc_state_data *p;

  if (gfc_statement_label == NULL)
    return 0;

  for (p = gfc_state_stack; p; p = p->previous)
    if (p->state == COMP_DO || p->state == COMP_DO_CONCURRENT)
      break;

  if (p == NULL)
    return 0;		/* No loops to close */

  if (p->ext.end_do_label == gfc_statement_label)
    {
      if (p == gfc_state_stack)
	return 1;

      gfc_error ("End of nonblock DO statement at %C is within another block");
      return 2;
    }

  /* At this point, the label doesn't terminate the innermost loop.
     Make sure it doesn't terminate another one.  */
  for (; p; p = p->previous)
    if ((p->state == COMP_DO || p->state == COMP_DO_CONCURRENT)
	&& p->ext.end_do_label == gfc_statement_label)
      {
	gfc_error ("End of nonblock DO statement at %C is interwoven "
		   "with another DO loop");
	return 2;
      }

  return 0;
}


/* Parse a series of contained program units.  */

static void parse_progunit (gfc_statement);


/* Parse a CRITICAL block.  */

static void
parse_critical_block (void)
{
  gfc_code *top, *d;
  gfc_state_data s, *sd;
  gfc_statement st;

  for (sd = gfc_state_stack; sd; sd = sd->previous) 
    if (sd->state == COMP_OMP_STRUCTURED_BLOCK)
      gfc_error_now ("CRITICAL block inside of OpenMP or OpenACC region at %C");

  s.ext.end_do_label = new_st.label1;

  accept_statement (ST_CRITICAL);
  top = gfc_state_stack->tail;

  push_state (&s, COMP_CRITICAL, gfc_new_block);

  d = add_statement ();
  d->op = EXEC_CRITICAL;
  top->block = d;

  do
    {
      st = parse_executable (ST_NONE);

      switch (st)
	{
	  case ST_NONE:
	    unexpected_eof ();
	    break;

	  case ST_END_CRITICAL:
	    if (s.ext.end_do_label != NULL
		&& s.ext.end_do_label != gfc_statement_label)
	      gfc_error_now ("Statement label in END CRITICAL at %C does not "
			     "match CRITICAL label");

	    if (gfc_statement_label != NULL)
	      {
		new_st.op = EXEC_NOP;
		add_statement ();
	      }
	    break;

	  default:
	    unexpected_statement (st);
	    break;
	}
    }
  while (st != ST_END_CRITICAL);

  pop_state ();
  accept_statement (st);
}


/* Set up the local namespace for a BLOCK construct.  */

gfc_namespace*
gfc_build_block_ns (gfc_namespace *parent_ns)
{
  gfc_namespace* my_ns;
  static int numblock = 1;

  my_ns = gfc_get_namespace (parent_ns, 1);
  my_ns->construct_entities = 1;

  /* Give the BLOCK a symbol of flavor LABEL; this is later needed for correct
     code generation (so it must not be NULL).
     We set its recursive argument if our container procedure is recursive, so
     that local variables are accordingly placed on the stack when it
     will be necessary.  */
  if (gfc_new_block)
    my_ns->proc_name = gfc_new_block;
  else
    {
      bool t;
      char buffer[20];  /* Enough to hold "block@2147483648\n".  */

      snprintf(buffer, sizeof(buffer), "block@%d", numblock++);
      gfc_get_symbol (buffer, my_ns, &my_ns->proc_name);
      t = gfc_add_flavor (&my_ns->proc_name->attr, FL_LABEL,
			  my_ns->proc_name->name, NULL);
      gcc_assert (t);
      gfc_commit_symbol (my_ns->proc_name);
    }

  if (parent_ns->proc_name)
    my_ns->proc_name->attr.recursive = parent_ns->proc_name->attr.recursive;

  return my_ns;
}


/* Parse a BLOCK construct.  */

static void
parse_block_construct (void)
{
  gfc_namespace* my_ns;
  gfc_state_data s;

  gfc_notify_std (GFC_STD_F2008, "BLOCK construct at %C");

  my_ns = gfc_build_block_ns (gfc_current_ns);

  new_st.op = EXEC_BLOCK;
  new_st.ext.block.ns = my_ns;
  new_st.ext.block.assoc = NULL;
  accept_statement (ST_BLOCK);

  push_state (&s, COMP_BLOCK, my_ns->proc_name);
  gfc_current_ns = my_ns;

  parse_progunit (ST_NONE);

  gfc_current_ns = gfc_current_ns->parent;
  pop_state ();
}


/* Parse an ASSOCIATE construct.  This is essentially a BLOCK construct
   behind the scenes with compiler-generated variables.  */

static void
parse_associate (void)
{
  gfc_namespace* my_ns;
  gfc_state_data s;
  gfc_statement st;
  gfc_association_list* a;

  gfc_notify_std (GFC_STD_F2003, "ASSOCIATE construct at %C");

  my_ns = gfc_build_block_ns (gfc_current_ns);

  new_st.op = EXEC_BLOCK;
  new_st.ext.block.ns = my_ns;
  gcc_assert (new_st.ext.block.assoc);

  /* Add all associate-names as BLOCK variables.  Creating them is enough
     for now, they'll get their values during trans-* phase.  */
  gfc_current_ns = my_ns;
  for (a = new_st.ext.block.assoc; a; a = a->next)
    {
      gfc_symbol* sym;

      if (gfc_get_sym_tree (a->name, NULL, &a->st, false))
	gcc_unreachable ();

      sym = a->st->n.sym;
      sym->attr.flavor = FL_VARIABLE;
      sym->assoc = a;
      sym->declared_at = a->where;
      gfc_set_sym_referenced (sym);

      /* Initialize the typespec.  It is not available in all cases,
	 however, as it may only be set on the target during resolution.
	 Still, sometimes it helps to have it right now -- especially
	 for parsing component references on the associate-name
	 in case of association to a derived-type.  */
      sym->ts = a->target->ts;
    }

  accept_statement (ST_ASSOCIATE);
  push_state (&s, COMP_ASSOCIATE, my_ns->proc_name);

loop:
  st = parse_executable (ST_NONE);
  switch (st)
    {
    case ST_NONE:
      unexpected_eof ();

    case_end:
      accept_statement (st);
      my_ns->code = gfc_state_stack->head;
      break;

    default:
      unexpected_statement (st);
      goto loop;
    }

  gfc_current_ns = gfc_current_ns->parent;
  pop_state ();
}


/* Parse a DO loop.  Note that the ST_CYCLE and ST_EXIT statements are
   handled inside of parse_executable(), because they aren't really
   loop statements.  */

static void
parse_do_block (void)
{
  gfc_statement st;
  gfc_code *top;
  gfc_state_data s;
  gfc_symtree *stree;
  gfc_exec_op do_op;

  do_op = new_st.op;
  s.ext.end_do_label = new_st.label1;

  if (new_st.ext.iterator != NULL)
    stree = new_st.ext.iterator->var->symtree;
  else
    stree = NULL;

  accept_statement (ST_DO);

  top = gfc_state_stack->tail;
  push_state (&s, do_op == EXEC_DO_CONCURRENT ? COMP_DO_CONCURRENT : COMP_DO,
	      gfc_new_block);

  s.do_variable = stree;

  top->block = new_level (top);
  top->block->op = EXEC_DO;

loop:
  st = parse_executable (ST_NONE);

  switch (st)
    {
    case ST_NONE:
      unexpected_eof ();

    case ST_ENDDO:
      if (s.ext.end_do_label != NULL
	  && s.ext.end_do_label != gfc_statement_label)
	gfc_error_now ("Statement label in ENDDO at %C doesn't match "
		       "DO label");

      if (gfc_statement_label != NULL)
	{
	  new_st.op = EXEC_NOP;
	  add_statement ();
	}
      break;

    case ST_IMPLIED_ENDDO:
     /* If the do-stmt of this DO construct has a do-construct-name,
	the corresponding end-do must be an end-do-stmt (with a matching
	name, but in that case we must have seen ST_ENDDO first).
	We only complain about this in pedantic mode.  */
     if (gfc_current_block () != NULL)
	gfc_error_now ("Named block DO at %L requires matching ENDDO name",
		       &gfc_current_block()->declared_at);

      break;

    default:
      unexpected_statement (st);
      goto loop;
    }

  pop_state ();
  accept_statement (st);
}


/* Parse the statements of OpenMP do/parallel do.  */

static gfc_statement
parse_omp_do (gfc_statement omp_st)
{
  gfc_statement st;
  gfc_code *cp, *np;
  gfc_state_data s;

  accept_statement (omp_st);

  cp = gfc_state_stack->tail;
  push_state (&s, COMP_OMP_STRUCTURED_BLOCK, NULL);
  np = new_level (cp);
  np->op = cp->op;
  np->block = NULL;

  for (;;)
    {
      st = next_statement ();
      if (st == ST_NONE)
	unexpected_eof ();
      else if (st == ST_DO)
	break;
      else
	unexpected_statement (st);
    }

  parse_do_block ();
  if (gfc_statement_label != NULL
      && gfc_state_stack->previous != NULL
      && gfc_state_stack->previous->state == COMP_DO
      && gfc_state_stack->previous->ext.end_do_label == gfc_statement_label)
    {
      /* In
	 DO 100 I=1,10
	   !$OMP DO
	     DO J=1,10
	     ...
	     100 CONTINUE
	 there should be no !$OMP END DO.  */
      pop_state ();
      return ST_IMPLIED_ENDDO;
    }

  check_do_closure ();
  pop_state ();

  st = next_statement ();
  gfc_statement omp_end_st = ST_OMP_END_DO;
  switch (omp_st)
    {
    case ST_OMP_SIMD: omp_end_st = ST_OMP_END_SIMD; break;
    case ST_OMP_DO: omp_end_st = ST_OMP_END_DO; break;
    case ST_OMP_DO_SIMD: omp_end_st = ST_OMP_END_DO_SIMD; break;
    case ST_OMP_PARALLEL_DO: omp_end_st = ST_OMP_END_PARALLEL_DO; break;
    case ST_OMP_PARALLEL_DO_SIMD:
      omp_end_st = ST_OMP_END_PARALLEL_DO_SIMD;
      break;
    default: gcc_unreachable ();
    }
  if (st == omp_end_st)
    {
      if (new_st.op == EXEC_OMP_END_NOWAIT)
	cp->ext.omp_clauses->nowait |= new_st.ext.omp_bool;
      else
	gcc_assert (new_st.op == EXEC_NOP);
      gfc_clear_new_st ();
      gfc_commit_symbols ();
      gfc_warning_check ();
      st = next_statement ();
    }
  return st;
}


/* Parse the statements of OpenMP atomic directive.  */

static gfc_statement
parse_omp_atomic (void)
{
  gfc_statement st;
  gfc_code *cp, *np;
  gfc_state_data s;
  int count;

  accept_statement (ST_OMP_ATOMIC);

  cp = gfc_state_stack->tail;
  push_state (&s, COMP_OMP_STRUCTURED_BLOCK, NULL);
  np = new_level (cp);
  np->op = cp->op;
  np->block = NULL;
  count = 1 + ((cp->ext.omp_atomic & GFC_OMP_ATOMIC_MASK)
	       == GFC_OMP_ATOMIC_CAPTURE);

  while (count)
    {
      st = next_statement ();
      if (st == ST_NONE)
	unexpected_eof ();
      else if (st == ST_ASSIGNMENT)
	{
	  accept_statement (st);
	  count--;
	}
      else
	unexpected_statement (st);
    }

  pop_state ();

  st = next_statement ();
  if (st == ST_OMP_END_ATOMIC)
    {
      gfc_clear_new_st ();
      gfc_commit_symbols ();
      gfc_warning_check ();
      st = next_statement ();
    }
  else if ((cp->ext.omp_atomic & GFC_OMP_ATOMIC_MASK)
	   == GFC_OMP_ATOMIC_CAPTURE)
    gfc_error ("Missing !$OMP END ATOMIC after !$OMP ATOMIC CAPTURE at %C");
  return st;
}


/* Parse the statements of an OpenACC structured block.  */

static void
parse_oacc_structured_block (gfc_statement acc_st)
{
  gfc_statement st, acc_end_st;
  gfc_code *cp, *np;
  gfc_state_data s, *sd;

  for (sd = gfc_state_stack; sd; sd = sd->previous) 
    if (sd->state == COMP_CRITICAL)
      gfc_error_now ("OpenACC directive inside of CRITICAL block at %C");

  accept_statement (acc_st);

  cp = gfc_state_stack->tail;
  push_state (&s, COMP_OMP_STRUCTURED_BLOCK, NULL);
  np = new_level (cp);
  np->op = cp->op;
  np->block = NULL;
  switch (acc_st)
    {
    case ST_OACC_PARALLEL:
      acc_end_st = ST_OACC_END_PARALLEL;
      break;
    case ST_OACC_KERNELS:
      acc_end_st = ST_OACC_END_KERNELS;
      break;
    case ST_OACC_DATA:
      acc_end_st = ST_OACC_END_DATA;
      break;
    case ST_OACC_HOST_DATA:
      acc_end_st = ST_OACC_END_HOST_DATA;
      break;
    default:
      gcc_unreachable ();
    }

  do
    {
      st = parse_executable (ST_NONE);
      if (st == ST_NONE)
	unexpected_eof ();
      else if (st != acc_end_st)
	gfc_error ("Expecting %s at %C", gfc_ascii_statement (acc_end_st));
	reject_statement ();
    }
  while (st != acc_end_st);

  gcc_assert (new_st.op == EXEC_NOP);

  gfc_clear_new_st ();
  gfc_commit_symbols ();
  gfc_warning_check ();
  pop_state ();
}

/* Parse the statements of OpenACC loop/parallel loop/kernels loop.  */

static gfc_statement
parse_oacc_loop (gfc_statement acc_st)
{
  gfc_statement st;
  gfc_code *cp, *np;
  gfc_state_data s, *sd;

  for (sd = gfc_state_stack; sd; sd = sd->previous) 
    if (sd->state == COMP_CRITICAL)
      gfc_error_now ("OpenACC directive inside of CRITICAL block at %C");

  accept_statement (acc_st);

  cp = gfc_state_stack->tail;
  push_state (&s, COMP_OMP_STRUCTURED_BLOCK, NULL);
  np = new_level (cp);
  np->op = cp->op;
  np->block = NULL;

  for (;;)
    {
      st = next_statement ();
      if (st == ST_NONE)
	unexpected_eof ();
      else if (st == ST_DO)
	break;
      else
	{
	  gfc_error ("Expected DO loop at %C");
	  reject_statement ();
	}
    }

  parse_do_block ();
  if (gfc_statement_label != NULL
      && gfc_state_stack->previous != NULL
      && gfc_state_stack->previous->state == COMP_DO
      && gfc_state_stack->previous->ext.end_do_label == gfc_statement_label)
    {
      pop_state ();
      return ST_IMPLIED_ENDDO;
    }

  check_do_closure ();
  pop_state ();

  st = next_statement ();
  if (st == ST_OACC_END_LOOP)
    gfc_warning ("Redundant !$ACC END LOOP at %C");
  if ((acc_st == ST_OACC_PARALLEL_LOOP && st == ST_OACC_END_PARALLEL_LOOP) ||
      (acc_st == ST_OACC_KERNELS_LOOP && st == ST_OACC_END_KERNELS_LOOP) ||
      (acc_st == ST_OACC_LOOP && st == ST_OACC_END_LOOP))
    {
      gcc_assert (new_st.op == EXEC_NOP);
      gfc_clear_new_st ();
      gfc_commit_symbols ();
      gfc_warning_check ();
      st = next_statement ();
    }
  return st;
}


/* Parse the statements of an OpenMP structured block.  */

static void
parse_omp_structured_block (gfc_statement omp_st, bool workshare_stmts_only)
{
  gfc_statement st, omp_end_st;
  gfc_code *cp, *np;
  gfc_state_data s;

  accept_statement (omp_st);

  cp = gfc_state_stack->tail;
  push_state (&s, COMP_OMP_STRUCTURED_BLOCK, NULL);
  np = new_level (cp);
  np->op = cp->op;
  np->block = NULL;

  switch (omp_st)
    {
    case ST_OMP_PARALLEL:
      omp_end_st = ST_OMP_END_PARALLEL;
      break;
    case ST_OMP_PARALLEL_SECTIONS:
      omp_end_st = ST_OMP_END_PARALLEL_SECTIONS;
      break;
    case ST_OMP_SECTIONS:
      omp_end_st = ST_OMP_END_SECTIONS;
      break;
    case ST_OMP_ORDERED:
      omp_end_st = ST_OMP_END_ORDERED;
      break;
    case ST_OMP_CRITICAL:
      omp_end_st = ST_OMP_END_CRITICAL;
      break;
    case ST_OMP_MASTER:
      omp_end_st = ST_OMP_END_MASTER;
      break;
    case ST_OMP_SINGLE:
      omp_end_st = ST_OMP_END_SINGLE;
      break;
    case ST_OMP_TASK:
      omp_end_st = ST_OMP_END_TASK;
      break;
    case ST_OMP_TASKGROUP:
      omp_end_st = ST_OMP_END_TASKGROUP;
      break;
    case ST_OMP_WORKSHARE:
      omp_end_st = ST_OMP_END_WORKSHARE;
      break;
    case ST_OMP_PARALLEL_WORKSHARE:
      omp_end_st = ST_OMP_END_PARALLEL_WORKSHARE;
      break;
    default:
      gcc_unreachable ();
    }

  do
    {
      if (workshare_stmts_only)
	{
	  /* Inside of !$omp workshare, only
	     scalar assignments
	     array assignments
	     where statements and constructs
	     forall statements and constructs
	     !$omp atomic
	     !$omp critical
	     !$omp parallel
	     are allowed.  For !$omp critical these
	     restrictions apply recursively.  */
	  bool cycle = true;

	  st = next_statement ();
	  for (;;)
	    {
	      switch (st)
		{
		case ST_NONE:
		  unexpected_eof ();

		case ST_ASSIGNMENT:
		case ST_WHERE:
		case ST_FORALL:
		  accept_statement (st);
		  break;

		case ST_WHERE_BLOCK:
		  parse_where_block ();
		  break;

		case ST_FORALL_BLOCK:
		  parse_forall_block ();
		  break;

		case ST_OMP_PARALLEL:
		case ST_OMP_PARALLEL_SECTIONS:
		  parse_omp_structured_block (st, false);
		  break;

		case ST_OMP_PARALLEL_WORKSHARE:
		case ST_OMP_CRITICAL:
		  parse_omp_structured_block (st, true);
		  break;

		case ST_OMP_PARALLEL_DO:
		case ST_OMP_PARALLEL_DO_SIMD:
		  st = parse_omp_do (st);
		  continue;

		case ST_OMP_ATOMIC:
		  st = parse_omp_atomic ();
		  continue;

		default:
		  cycle = false;
		  break;
		}

	      if (!cycle)
		break;

	      st = next_statement ();
	    }
	}
      else
	st = parse_executable (ST_NONE);
      if (st == ST_NONE)
	unexpected_eof ();
      else if (st == ST_OMP_SECTION
	       && (omp_st == ST_OMP_SECTIONS
		   || omp_st == ST_OMP_PARALLEL_SECTIONS))
	{
	  np = new_level (np);
	  np->op = cp->op;
	  np->block = NULL;
	}
      else if (st != omp_end_st)
	unexpected_statement (st);
    }
  while (st != omp_end_st);

  switch (new_st.op)
    {
    case EXEC_OMP_END_NOWAIT:
      cp->ext.omp_clauses->nowait |= new_st.ext.omp_bool;
      break;
    case EXEC_OMP_CRITICAL:
      if (((cp->ext.omp_name == NULL) ^ (new_st.ext.omp_name == NULL))
	  || (new_st.ext.omp_name != NULL
	      && strcmp (cp->ext.omp_name, new_st.ext.omp_name) != 0))
	gfc_error ("Name after !$omp critical and !$omp end critical does "
		   "not match at %C");
      free (CONST_CAST (char *, new_st.ext.omp_name));
      break;
    case EXEC_OMP_END_SINGLE:
      cp->ext.omp_clauses->lists[OMP_LIST_COPYPRIVATE]
	= new_st.ext.omp_clauses->lists[OMP_LIST_COPYPRIVATE];
      new_st.ext.omp_clauses->lists[OMP_LIST_COPYPRIVATE] = NULL;
      gfc_free_omp_clauses (new_st.ext.omp_clauses);
      break;
    case EXEC_NOP:
      break;
    default:
      gcc_unreachable ();
    }

  gfc_clear_new_st ();
  gfc_commit_symbols ();
  gfc_warning_check ();
  pop_state ();
}


/* Accept a series of executable statements.  We return the first
   statement that doesn't fit to the caller.  Any block statements are
   passed on to the correct handler, which usually passes the buck
   right back here.  */

static gfc_statement
parse_executable (gfc_statement st)
{
  int close_flag;

  if (st == ST_NONE)
    st = next_statement ();

  for (;;)
    {
      close_flag = check_do_closure ();
      if (close_flag)
	switch (st)
	  {
	  case ST_GOTO:
	  case ST_END_PROGRAM:
	  case ST_RETURN:
	  case ST_EXIT:
	  case ST_END_FUNCTION:
	  case ST_CYCLE:
	  case ST_PAUSE:
	  case ST_STOP:
	  case ST_ERROR_STOP:
	  case ST_END_SUBROUTINE:

	  case ST_DO:
	  case ST_FORALL:
	  case ST_WHERE:
	  case ST_SELECT_CASE:
	    gfc_error ("%s statement at %C cannot terminate a non-block "
		       "DO loop", gfc_ascii_statement (st));
	    break;

	  default:
	    break;
	  }

      switch (st)
	{
	case ST_NONE:
	  unexpected_eof ();

	case ST_DATA:
	  gfc_notify_std (GFC_STD_F95_OBS, "DATA statement at %C after the "
			  "first executable statement");
	  /* Fall through.  */

	case ST_FORMAT:
	case ST_ENTRY:
	case_executable:
	  accept_statement (st);
	  if (close_flag == 1)
	    return ST_IMPLIED_ENDDO;
	  break;

	case ST_BLOCK:
	  parse_block_construct ();
	  break;

	case ST_ASSOCIATE:
	  parse_associate ();
	  break;

	case ST_IF_BLOCK:
	  parse_if_block ();
	  break;

	case ST_SELECT_CASE:
	  parse_select_block ();
	  break;

	case ST_SELECT_TYPE:
	  parse_select_type_block();
	  break;

	case ST_DO:
	  parse_do_block ();
	  if (check_do_closure () == 1)
	    return ST_IMPLIED_ENDDO;
	  break;

	case ST_CRITICAL:
	  parse_critical_block ();
	  break;

	case ST_WHERE_BLOCK:
	  parse_where_block ();
	  break;

	case ST_FORALL_BLOCK:
	  parse_forall_block ();
	  break;

	case ST_OACC_PARALLEL_LOOP:
	case ST_OACC_KERNELS_LOOP:
	case ST_OACC_LOOP:
	  st = parse_oacc_loop (st);
	  if (st == ST_IMPLIED_ENDDO)
	    return st;
	  continue;

	case ST_OACC_PARALLEL:
	case ST_OACC_KERNELS:
	case ST_OACC_DATA:
	case ST_OACC_HOST_DATA:
	  parse_oacc_structured_block (st);
	  break;

	case ST_OMP_PARALLEL:
	case ST_OMP_PARALLEL_SECTIONS:
	case ST_OMP_SECTIONS:
	case ST_OMP_ORDERED:
	case ST_OMP_CRITICAL:
	case ST_OMP_MASTER:
	case ST_OMP_SINGLE:
	case ST_OMP_TASK:
	case ST_OMP_TASKGROUP:
	  parse_omp_structured_block (st, false);
	  break;

	case ST_OMP_WORKSHARE:
	case ST_OMP_PARALLEL_WORKSHARE:
	  parse_omp_structured_block (st, true);
	  break;

	case ST_OMP_DO:
	case ST_OMP_DO_SIMD:
	case ST_OMP_PARALLEL_DO:
	case ST_OMP_PARALLEL_DO_SIMD:
	case ST_OMP_SIMD:
	  st = parse_omp_do (st);
	  if (st == ST_IMPLIED_ENDDO)
	    return st;
	  continue;

	case ST_OMP_ATOMIC:
	  st = parse_omp_atomic ();
	  continue;

	default:
	  return st;
	}

      st = next_statement ();
    }
}


/* Fix the symbols for sibling functions.  These are incorrectly added to
   the child namespace as the parser didn't know about this procedure.  */

static void
gfc_fixup_sibling_symbols (gfc_symbol *sym, gfc_namespace *siblings)
{
  gfc_namespace *ns;
  gfc_symtree *st;
  gfc_symbol *old_sym;

  for (ns = siblings; ns; ns = ns->sibling)
    {
      st = gfc_find_symtree (ns->sym_root, sym->name);

      if (!st || (st->n.sym->attr.dummy && ns == st->n.sym->ns))
	goto fixup_contained;

      if ((st->n.sym->attr.flavor == FL_DERIVED
	   && sym->attr.generic && sym->attr.function)
	  ||(sym->attr.flavor == FL_DERIVED
	     && st->n.sym->attr.generic && st->n.sym->attr.function))
	goto fixup_contained;

      old_sym = st->n.sym;
      if (old_sym->ns == ns
	    && !old_sym->attr.contained

	    /* By 14.6.1.3, host association should be excluded
	       for the following.  */
	    && !(old_sym->attr.external
		  || (old_sym->ts.type != BT_UNKNOWN
			&& !old_sym->attr.implicit_type)
		  || old_sym->attr.flavor == FL_PARAMETER
		  || old_sym->attr.use_assoc
		  || old_sym->attr.in_common
		  || old_sym->attr.in_equivalence
		  || old_sym->attr.data
		  || old_sym->attr.dummy
		  || old_sym->attr.result
		  || old_sym->attr.dimension
		  || old_sym->attr.allocatable
		  || old_sym->attr.intrinsic
		  || old_sym->attr.generic
		  || old_sym->attr.flavor == FL_NAMELIST
		  || old_sym->attr.flavor == FL_LABEL
		  || old_sym->attr.proc == PROC_ST_FUNCTION))
	{
	  /* Replace it with the symbol from the parent namespace.  */
	  st->n.sym = sym;
	  sym->refs++;

	  gfc_release_symbol (old_sym);
	}

fixup_contained:
      /* Do the same for any contained procedures.  */
      gfc_fixup_sibling_symbols (sym, ns->contained);
    }
}

static void
parse_contained (int module)
{
  gfc_namespace *ns, *parent_ns, *tmp;
  gfc_state_data s1, s2;
  gfc_statement st;
  gfc_symbol *sym;
  gfc_entry_list *el;
  int contains_statements = 0;
  int seen_error = 0;

  push_state (&s1, COMP_CONTAINS, NULL);
  parent_ns = gfc_current_ns;

  do
    {
      gfc_current_ns = gfc_get_namespace (parent_ns, 1);

      gfc_current_ns->sibling = parent_ns->contained;
      parent_ns->contained = gfc_current_ns;

 next:
      /* Process the next available statement.  We come here if we got an error
	 and rejected the last statement.  */
      st = next_statement ();

      switch (st)
	{
	case ST_NONE:
	  unexpected_eof ();

	case ST_FUNCTION:
	case ST_SUBROUTINE:
	  contains_statements = 1;
	  accept_statement (st);

	  push_state (&s2,
		      (st == ST_FUNCTION) ? COMP_FUNCTION : COMP_SUBROUTINE,
		      gfc_new_block);

	  /* For internal procedures, create/update the symbol in the
	     parent namespace.  */

	  if (!module)
	    {
	      if (gfc_get_symbol (gfc_new_block->name, parent_ns, &sym))
		gfc_error ("Contained procedure '%s' at %C is already "
			   "ambiguous", gfc_new_block->name);
	      else
		{
		  if (gfc_add_procedure (&sym->attr, PROC_INTERNAL, 
					 sym->name, 
					 &gfc_new_block->declared_at))
		    {
		      if (st == ST_FUNCTION)
			gfc_add_function (&sym->attr, sym->name,
					  &gfc_new_block->declared_at);
		      else
			gfc_add_subroutine (&sym->attr, sym->name,
					    &gfc_new_block->declared_at);
		    }
		}

	      gfc_commit_symbols ();
	    }
	  else
	    sym = gfc_new_block;

	  /* Mark this as a contained function, so it isn't replaced
	     by other module functions.  */
	  sym->attr.contained = 1;

	  /* Set implicit_pure so that it can be reset if any of the
	     tests for purity fail.  This is used for some optimisation
	     during translation.  */
	  if (!sym->attr.pure)
	    sym->attr.implicit_pure = 1;

	  parse_progunit (ST_NONE);

	  /* Fix up any sibling functions that refer to this one.  */
	  gfc_fixup_sibling_symbols (sym, gfc_current_ns);
	  /* Or refer to any of its alternate entry points.  */
	  for (el = gfc_current_ns->entries; el; el = el->next)
	    gfc_fixup_sibling_symbols (el->sym, gfc_current_ns);

	  gfc_current_ns->code = s2.head;
	  gfc_current_ns = parent_ns;

	  pop_state ();
	  break;

	/* These statements are associated with the end of the host unit.  */
	case ST_END_FUNCTION:
	case ST_END_MODULE:
	case ST_END_PROGRAM:
	case ST_END_SUBROUTINE:
	  accept_statement (st);
	  gfc_current_ns->code = s1.head;
	  break;

	default:
	  gfc_error ("Unexpected %s statement in CONTAINS section at %C",
		     gfc_ascii_statement (st));
	  reject_statement ();
	  seen_error = 1;
	  goto next;
	  break;
	}
    }
  while (st != ST_END_FUNCTION && st != ST_END_SUBROUTINE
	 && st != ST_END_MODULE && st != ST_END_PROGRAM);

  /* The first namespace in the list is guaranteed to not have
     anything (worthwhile) in it.  */
  tmp = gfc_current_ns;
  gfc_current_ns = parent_ns;
  if (seen_error && tmp->refs > 1)
    gfc_free_namespace (tmp);

  ns = gfc_current_ns->contained;
  gfc_current_ns->contained = ns->sibling;
  gfc_free_namespace (ns);

  pop_state ();
  if (!contains_statements)
    gfc_notify_std (GFC_STD_F2008, "CONTAINS statement without "
		    "FUNCTION or SUBROUTINE statement at %C");
}


/* Parse a PROGRAM, SUBROUTINE, FUNCTION unit or BLOCK construct.  */

static void
parse_progunit (gfc_statement st)
{
  gfc_state_data *p;
  int n;

  st = parse_spec (st);
  switch (st)
    {
    case ST_NONE:
      unexpected_eof ();

    case ST_CONTAINS:
      /* This is not allowed within BLOCK!  */
      if (gfc_current_state () != COMP_BLOCK)
	goto contains;
      break;

    case_end:
      accept_statement (st);
      goto done;

    default:
      break;
    }

  if (gfc_current_state () == COMP_FUNCTION)
    gfc_check_function_type (gfc_current_ns);

loop:
  for (;;)
    {
      st = parse_executable (st);

      switch (st)
	{
	case ST_NONE:
	  unexpected_eof ();

	case ST_CONTAINS:
	  /* This is not allowed within BLOCK!  */
	  if (gfc_current_state () != COMP_BLOCK)
	    goto contains;
	  break;

	case_end:
	  accept_statement (st);
	  goto done;

	default:
	  break;
	}

      unexpected_statement (st);
      reject_statement ();
      st = next_statement ();
    }

contains:
  n = 0;

  for (p = gfc_state_stack; p; p = p->previous)
    if (p->state == COMP_CONTAINS)
      n++;

  if (gfc_find_state (COMP_MODULE) == true)
    n--;

  if (n > 0)
    {
      gfc_error ("CONTAINS statement at %C is already in a contained "
		 "program unit");
      reject_statement ();
      st = next_statement ();
      goto loop;
    }

  parse_contained (0);

done:
  gfc_current_ns->code = gfc_state_stack->head;
  if (gfc_state_stack->state == COMP_PROGRAM
      || gfc_state_stack->state == COMP_MODULE 
      || gfc_state_stack->state == COMP_SUBROUTINE 
      || gfc_state_stack->state == COMP_FUNCTION
      || gfc_state_stack->state == COMP_BLOCK)
    gfc_current_ns->oacc_declare_clauses 
      = gfc_state_stack->ext.oacc_declare_clauses;
}


/* Come here to complain about a global symbol already in use as
   something else.  */

void
gfc_global_used (gfc_gsymbol *sym, locus *where)
{
  const char *name;

  if (where == NULL)
    where = &gfc_current_locus;

  switch(sym->type)
    {
    case GSYM_PROGRAM:
      name = "PROGRAM";
      break;
    case GSYM_FUNCTION:
      name = "FUNCTION";
      break;
    case GSYM_SUBROUTINE:
      name = "SUBROUTINE";
      break;
    case GSYM_COMMON:
      name = "COMMON";
      break;
    case GSYM_BLOCK_DATA:
      name = "BLOCK DATA";
      break;
    case GSYM_MODULE:
      name = "MODULE";
      break;
    default:
      gfc_internal_error ("gfc_global_used(): Bad type");
      name = NULL;
    }

  if (sym->binding_label)
    gfc_error ("Global binding name '%s' at %L is already being used as a %s "
	       "at %L", sym->binding_label, where, name, &sym->where);
  else
    gfc_error ("Global name '%s' at %L is already being used as a %s at %L",
	       sym->name, where, name, &sym->where);
}


/* Parse a block data program unit.  */

static void
parse_block_data (void)
{
  gfc_statement st;
  static locus blank_locus;
  static int blank_block=0;
  gfc_gsymbol *s;

  gfc_current_ns->proc_name = gfc_new_block;
  gfc_current_ns->is_block_data = 1;

  if (gfc_new_block == NULL)
    {
      if (blank_block)
       gfc_error ("Blank BLOCK DATA at %C conflicts with "
		  "prior BLOCK DATA at %L", &blank_locus);
      else
       {
	 blank_block = 1;
	 blank_locus = gfc_current_locus;
       }
    }
  else
    {
      s = gfc_get_gsymbol (gfc_new_block->name);
      if (s->defined
	  || (s->type != GSYM_UNKNOWN && s->type != GSYM_BLOCK_DATA))
       gfc_global_used (s, &gfc_new_block->declared_at);
      else
       {
	 s->type = GSYM_BLOCK_DATA;
	 s->where = gfc_new_block->declared_at;
	 s->defined = 1;
       }
    }

  st = parse_spec (ST_NONE);

  while (st != ST_END_BLOCK_DATA)
    {
      gfc_error ("Unexpected %s statement in BLOCK DATA at %C",
		 gfc_ascii_statement (st));
      reject_statement ();
      st = next_statement ();
    }
}


/* Parse a module subprogram.  */

static void
parse_module (void)
{
  gfc_statement st;
  gfc_gsymbol *s;
  bool error;

  s = gfc_get_gsymbol (gfc_new_block->name);
  if (s->defined || (s->type != GSYM_UNKNOWN && s->type != GSYM_MODULE))
    gfc_global_used (s, &gfc_new_block->declared_at);
  else
    {
      s->type = GSYM_MODULE;
      s->where = gfc_new_block->declared_at;
      s->defined = 1;
    }

  st = parse_spec (ST_NONE);

  error = false;
loop:
  switch (st)
    {
    case ST_NONE:
      unexpected_eof ();

    case ST_CONTAINS:
      parse_contained (1);
      break;

    case ST_END_MODULE:
      accept_statement (st);
      break;

    default:
      gfc_error ("Unexpected %s statement in MODULE at %C",
		 gfc_ascii_statement (st));

      error = true;
      reject_statement ();
      st = next_statement ();
      goto loop;
    }

  /* Make sure not to free the namespace twice on error.  */
  if (!error)
    s->ns = gfc_current_ns;
}


/* Add a procedure name to the global symbol table.  */

static void
add_global_procedure (bool sub)
{
  gfc_gsymbol *s;

  /* Only in Fortran 2003: For procedures with a binding label also the Fortran
     name is a global identifier.  */
  if (!gfc_new_block->binding_label || gfc_notification_std (GFC_STD_F2008))
    {
      s = gfc_get_gsymbol (gfc_new_block->name);

      if (s->defined
	  || (s->type != GSYM_UNKNOWN
	      && s->type != (sub ? GSYM_SUBROUTINE : GSYM_FUNCTION)))
	{
	  gfc_global_used (s, &gfc_new_block->declared_at);
	  /* Silence follow-up errors.  */
	  gfc_new_block->binding_label = NULL;
	}
      else
	{
	  s->type = sub ? GSYM_SUBROUTINE : GSYM_FUNCTION;
	  s->sym_name = gfc_new_block->name;
	  s->where = gfc_new_block->declared_at;
	  s->defined = 1;
	  s->ns = gfc_current_ns;
	}
    }

  /* Don't add the symbol multiple times.  */
  if (gfc_new_block->binding_label
      && (!gfc_notification_std (GFC_STD_F2008)
          || strcmp (gfc_new_block->name, gfc_new_block->binding_label) != 0))
    {
      s = gfc_get_gsymbol (gfc_new_block->binding_label);

      if (s->defined
	  || (s->type != GSYM_UNKNOWN
	      && s->type != (sub ? GSYM_SUBROUTINE : GSYM_FUNCTION)))
	{
	  gfc_global_used (s, &gfc_new_block->declared_at);
	  /* Silence follow-up errors.  */
	  gfc_new_block->binding_label = NULL;
	}
      else
	{
	  s->type = sub ? GSYM_SUBROUTINE : GSYM_FUNCTION;
	  s->sym_name = gfc_new_block->name;
	  s->binding_label = gfc_new_block->binding_label;
	  s->where = gfc_new_block->declared_at;
	  s->defined = 1;
	  s->ns = gfc_current_ns;
	}
    }
}


/* Add a program to the global symbol table.  */

static void
add_global_program (void)
{
  gfc_gsymbol *s;

  if (gfc_new_block == NULL)
    return;
  s = gfc_get_gsymbol (gfc_new_block->name);

  if (s->defined || (s->type != GSYM_UNKNOWN && s->type != GSYM_PROGRAM))
    gfc_global_used (s, &gfc_new_block->declared_at);
  else
    {
      s->type = GSYM_PROGRAM;
      s->where = gfc_new_block->declared_at;
      s->defined = 1;
      s->ns = gfc_current_ns;
    }
}


/* Resolve all the program units. */
static void
resolve_all_program_units (gfc_namespace *gfc_global_ns_list)
{
  gfc_free_dt_list ();
  gfc_current_ns = gfc_global_ns_list;
  for (; gfc_current_ns; gfc_current_ns = gfc_current_ns->sibling)
    {
      if (gfc_current_ns->proc_name
	  && gfc_current_ns->proc_name->attr.flavor == FL_MODULE)
	continue; /* Already resolved.  */

      if (gfc_current_ns->proc_name)
	gfc_current_locus = gfc_current_ns->proc_name->declared_at;
      gfc_resolve (gfc_current_ns);
      gfc_current_ns->derived_types = gfc_derived_types;
      gfc_derived_types = NULL;
    }
}


static void
clean_up_modules (gfc_gsymbol *gsym)
{
  if (gsym == NULL)
    return;

  clean_up_modules (gsym->left);
  clean_up_modules (gsym->right);

  if (gsym->type != GSYM_MODULE || !gsym->ns)
    return;

  gfc_current_ns = gsym->ns;
  gfc_derived_types = gfc_current_ns->derived_types;
  gfc_done_2 ();
  gsym->ns = NULL;
  return;
}


/* Translate all the program units. This could be in a different order
   to resolution if there are forward references in the file.  */
static void
translate_all_program_units (gfc_namespace *gfc_global_ns_list)
{
  int errors;

  gfc_current_ns = gfc_global_ns_list;
  gfc_get_errors (NULL, &errors);

  /* We first translate all modules to make sure that later parts
     of the program can use the decl. Then we translate the nonmodules.  */

  for (; !errors && gfc_current_ns; gfc_current_ns = gfc_current_ns->sibling)
    {
      if (!gfc_current_ns->proc_name
	  || gfc_current_ns->proc_name->attr.flavor != FL_MODULE)
	continue;

      gfc_current_locus = gfc_current_ns->proc_name->declared_at;
      gfc_derived_types = gfc_current_ns->derived_types;
      gfc_generate_module_code (gfc_current_ns);
      gfc_current_ns->translated = 1;
    }

  gfc_current_ns = gfc_global_ns_list;
  for (; !errors && gfc_current_ns; gfc_current_ns = gfc_current_ns->sibling)
    {
      if (gfc_current_ns->proc_name
	  && gfc_current_ns->proc_name->attr.flavor == FL_MODULE)
	continue;

      gfc_current_locus = gfc_current_ns->proc_name->declared_at;
      gfc_derived_types = gfc_current_ns->derived_types;
      gfc_generate_code (gfc_current_ns);
      gfc_current_ns->translated = 1;
    }

  /* Clean up all the namespaces after translation.  */
  gfc_current_ns = gfc_global_ns_list;
  for (;gfc_current_ns;)
    {
      gfc_namespace *ns;

      if (gfc_current_ns->proc_name
	  && gfc_current_ns->proc_name->attr.flavor == FL_MODULE)
	{
	  gfc_current_ns = gfc_current_ns->sibling;
	  continue;
	}

      ns = gfc_current_ns->sibling;
      gfc_derived_types = gfc_current_ns->derived_types;
      gfc_done_2 ();
      gfc_current_ns = ns;
    }

  clean_up_modules (gfc_gsym_root);
}


/* Top level parser.  */

bool
gfc_parse_file (void)
{
  int seen_program, errors_before, errors;
  gfc_state_data top, s;
  gfc_statement st;
  locus prog_locus;
  gfc_namespace *next;

  gfc_start_source_files ();

  top.state = COMP_NONE;
  top.sym = NULL;
  top.previous = NULL;
  top.head = top.tail = NULL;
  top.do_variable = NULL;

  gfc_state_stack = &top;

  gfc_clear_new_st ();

  gfc_statement_label = NULL;

  if (setjmp (eof_buf))
    return false;	/* Come here on unexpected EOF */

  /* Prepare the global namespace that will contain the
     program units.  */
  gfc_global_ns_list = next = NULL;

  seen_program = 0;
  errors_before = 0;

  /* Exit early for empty files.  */
  if (gfc_at_eof ())
    goto done;

loop:
  gfc_init_2 ();
  st = next_statement ();
  switch (st)
    {
    case ST_NONE:
      gfc_done_2 ();
      goto done;

    case ST_PROGRAM:
      if (seen_program)
	goto duplicate_main;
      seen_program = 1;
      prog_locus = gfc_current_locus;

      push_state (&s, COMP_PROGRAM, gfc_new_block);
      main_program_symbol(gfc_current_ns, gfc_new_block->name);
      accept_statement (st);
      add_global_program ();
      parse_progunit (ST_NONE);
      goto prog_units;
      break;

    case ST_SUBROUTINE:
      add_global_procedure (true);
      push_state (&s, COMP_SUBROUTINE, gfc_new_block);
      accept_statement (st);
      parse_progunit (ST_NONE);
      goto prog_units;
      break;

    case ST_FUNCTION:
      add_global_procedure (false);
      push_state (&s, COMP_FUNCTION, gfc_new_block);
      accept_statement (st);
      parse_progunit (ST_NONE);
      goto prog_units;
      break;

    case ST_BLOCK_DATA:
      push_state (&s, COMP_BLOCK_DATA, gfc_new_block);
      accept_statement (st);
      parse_block_data ();
      break;

    case ST_MODULE:
      push_state (&s, COMP_MODULE, gfc_new_block);
      accept_statement (st);

      gfc_get_errors (NULL, &errors_before);
      parse_module ();
      break;

    /* Anything else starts a nameless main program block.  */
    default:
      if (seen_program)
	goto duplicate_main;
      seen_program = 1;
      prog_locus = gfc_current_locus;

      push_state (&s, COMP_PROGRAM, gfc_new_block);
      main_program_symbol (gfc_current_ns, "MAIN__");
      parse_progunit (st);
      goto prog_units;
      break;
    }

  /* Handle the non-program units.  */
  gfc_current_ns->code = s.head;

  gfc_resolve (gfc_current_ns);

  /* Dump the parse tree if requested.  */
  if (gfc_option.dump_fortran_original)
    gfc_dump_parse_tree (gfc_current_ns, stdout);

  gfc_get_errors (NULL, &errors);
  if (s.state == COMP_MODULE)
    {
      gfc_dump_module (s.sym->name, errors_before == errors);
      gfc_current_ns->derived_types = gfc_derived_types;
      gfc_derived_types = NULL;
      goto prog_units;
    }
  else
    {
      if (errors == 0)
	gfc_generate_code (gfc_current_ns);
      pop_state ();
      gfc_done_2 ();
    }

  goto loop;

prog_units:
  /* The main program and non-contained procedures are put
     in the global namespace list, so that they can be processed
     later and all their interfaces resolved.  */
  gfc_current_ns->code = s.head;
  if (next)
    {
      for (; next->sibling; next = next->sibling)
	;
      next->sibling = gfc_current_ns;
    }
  else
    gfc_global_ns_list = gfc_current_ns;

  next = gfc_current_ns;

  pop_state ();
  goto loop;

  done:

  /* Do the resolution.  */
  resolve_all_program_units (gfc_global_ns_list);

  /* Do the parse tree dump.  */ 
  gfc_current_ns
	= gfc_option.dump_fortran_original ? gfc_global_ns_list : NULL;

  for (; gfc_current_ns; gfc_current_ns = gfc_current_ns->sibling)
    if (!gfc_current_ns->proc_name
	|| gfc_current_ns->proc_name->attr.flavor != FL_MODULE)
      {
	gfc_dump_parse_tree (gfc_current_ns, stdout);
	fputs ("------------------------------------------\n\n", stdout);
      }

  /* Do the translation.  */
  translate_all_program_units (gfc_global_ns_list);

  gfc_end_source_files ();
  return true;

duplicate_main:
  /* If we see a duplicate main program, shut down.  If the second
     instance is an implied main program, i.e. data decls or executable
     statements, we're in for lots of errors.  */
  gfc_error ("Two main PROGRAMs at %L and %C", &prog_locus);
  reject_statement ();
  gfc_done_2 ();
  return true;
}<|MERGE_RESOLUTION|>--- conflicted
+++ resolved
@@ -930,23 +930,20 @@
 	  return decode_gcc_attribute ();
 
 	}
-<<<<<<< HEAD
-      
       else if (c == '$')
-=======
-      else if (c == '$'
-	       && (gfc_option.gfc_flag_openmp
-		   || gfc_option.gfc_flag_openmp_simd))
->>>>>>> 590db899
 	{
 	  /* Since both OpenMP and OpenACC directives starts with 
 	     !$ character sequence, we must check all flags combinations */
-	  if (gfc_option.gfc_flag_openmp && !gfc_option.gfc_flag_openacc)
+	  if ((gfc_option.gfc_flag_openmp
+	       || gfc_option.gfc_flag_openmp_simd)
+	      && !gfc_option.gfc_flag_openacc)
 	    {
 	      verify_token_free ("$omp", 4, last_was_use_stmt);
 	      return decode_omp_directive ();
 	    }
-	  else if (gfc_option.gfc_flag_openmp && gfc_option.gfc_flag_openacc)
+	  else if ((gfc_option.gfc_flag_openmp
+		    || gfc_option.gfc_flag_openmp_simd)
+		   && gfc_option.gfc_flag_openacc)
 	    {
 	      gfc_next_ascii_char (); /* Eat up dollar character */
 	      c = gfc_peek_ascii_char ();
@@ -1064,52 +1061,41 @@
 
 	      return decode_gcc_attribute ();
 	    }
-<<<<<<< HEAD
-    else if (c == '$')
-      {
-	if (gfc_option.gfc_flag_openmp && !gfc_option.gfc_flag_openacc)
-	  {
-	    if (!verify_token_fixed ("omp", 3, last_was_use_stmt))
-	      return ST_NONE;
-	    return decode_omp_directive ();
-	  }
-	else if (gfc_option.gfc_flag_openmp 
-		 && gfc_option.gfc_flag_openacc)
-	  {
-	    c = gfc_next_char_literal(NONSTRING);
-	    if (c == 'o' || c == 'O')
-	      {
-		if (!verify_token_fixed ("mp", 2, last_was_use_stmt))
-=======
-	  else if (c == '$'
-		   && (gfc_option.gfc_flag_openmp
-		       || gfc_option.gfc_flag_openmp_simd))
+	  else if (c == '$')
 	    {
-	      for (i = 0; i < 4; i++, c = gfc_next_char_literal (NONSTRING))
-		gcc_assert ((char) gfc_wide_tolower (c) == "$omp"[i]);
-
-	      if (c != ' ' && c != '0')
+	      if ((gfc_option.gfc_flag_openmp
+		   || gfc_option.gfc_flag_openmp_simd)
+		  && !gfc_option.gfc_flag_openacc)
 		{
-		  gfc_buffer_error (0);
-		  gfc_error ("Bad continuation line at %C");
->>>>>>> 590db899
-		  return ST_NONE;
-		return decode_omp_directive ();
-	      }
-	    else if (c == 'a' || c == 'A')
-	      {
-		if (!verify_token_fixed ("cc", 2, last_was_use_stmt))
-		  return ST_NONE;
-		return decode_oacc_directive ();
-	      }
-	  }
-	else if (gfc_option.gfc_flag_openacc)
-	  {
-	    if (!verify_token_fixed ("acc", 3, last_was_use_stmt))
-	      return ST_NONE;
-	    return decode_oacc_directive ();
-	  }
-      }
+		  if (!verify_token_fixed ("omp", 3, last_was_use_stmt))
+		    return ST_NONE;
+		  return decode_omp_directive ();
+		}
+	      else if ((gfc_option.gfc_flag_openmp
+			|| gfc_option.gfc_flag_openmp_simd)
+		       && gfc_option.gfc_flag_openacc)
+		{
+		  c = gfc_next_char_literal(NONSTRING);
+		  if (c == 'o' || c == 'O')
+		    {
+		      if (!verify_token_fixed ("mp", 2, last_was_use_stmt))
+			return ST_NONE;
+		      return decode_omp_directive ();
+		    }
+		  else if (c == 'a' || c == 'A')
+		    {
+		      if (!verify_token_fixed ("cc", 2, last_was_use_stmt))
+			return ST_NONE;
+		      return decode_oacc_directive ();
+		    }
+		}
+	      else if (gfc_option.gfc_flag_openacc)
+		{
+		  if (!verify_token_fixed ("acc", 3, last_was_use_stmt))
+		    return ST_NONE;
+		  return decode_oacc_directive ();
+		}
+	    }
 	  /* FALLTHROUGH */
 
 	  /* Comments have already been skipped by the time we get
