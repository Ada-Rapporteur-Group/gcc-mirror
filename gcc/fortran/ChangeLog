--- conflicted
+++ resolved
@@ -1,64 +1,4 @@
-<<<<<<< HEAD
-2011-11-14  Tobias Burnus  <burnus@net-b.de>
-
-	PR fortran/51073
-	* trans-decl.c (generate_coarray_sym_init): Handle zero-sized arrays.
-
-2011-11-09  Tobias Burnus  <burnus@net-b.de>
-
-	* symbol.c (clear_sym_mark, traverse_ns): Remove functions.
-	(count_st_nodes, do_traverse_symtree, fill_st_vector): New functions.
-	(gfc_traverse_symtree, gfc_traverse_ns): Call do_traverse_symtree.
-
-2011-11-09  Janne Blomqvist  <jb@gcc.gnu.org>
-
-	PR libfortran/50016
-	* gfortran.texi (Data consistency and durability): New section.
-
-2011-11-09  Francois-Xavier Coudert  <fxcoudert@gcc.gnu.org>
-
-	PR fortran/50540
-	* resolve.c (resolve_forall_iterators): Transform internal errors
-	to normal errors.
-
-2011-11-09  Janus Weil  <janus@gcc.gnu.org>
-
-	PR fortran/50960
-	* class.c (gfc_find_derived_vtab): Make the vtab symbols FL_PARAMETER.
-	* expr.c (gfc_simplify_expr): Prevent vtabs from being replaced with
-	their value.
-	* resolve.c (resolve_values): Use-associated symbols do not need to
-	be resolved again.
-	(resolve_fl_parameter): Make sure the symbol has a value.
-
-2011-11-09  Francois-Xavier Coudert  <fxcoudert@gcc.gnu.org>
-
-	PR fortran/38718
-	* intrinsic.c (add_functions): Allow dreal simplification.
-	* intrinsic.h (gfc_simplify_dreal): New prototype.
-	* simplify.c (gfc_simplify_dreal): New function.
-
-2011-11-09  Francois-Xavier Coudert  <fxcoudert@gcc.gnu.org>
-
-	PR fortran/21881
-	* trans-types.c (gfc_get_dtype): Issue a fatal error instead of
-	an internal error.
-
-2011-11-08  Francois-Xavier Coudert  <fxcoudert@gcc.gnu.org>
-
-	PR fortran/50404
-	* io.c (gfc_resolve_close): CLOSE requires a UNIT.
-
-2011-11-08  Francois-Xavier Coudert  <fxcoudert@gcc.gnu.org>
-
-	PR fortran/50409
-	* expr.c (gfc_simplify_expr): Substrings can't have negative
-	length.
-
-2011-11-08  Francois-Xavier Coudert  <fxcoudert@gcc.gnu.org>
-=======
 2012-02-08  Tobias Burnus  <burnus@net-b.de>
->>>>>>> c3b0c721
 
 	PR fortran/52151
 	* trans-expr.c (fcncall_realloc_result): Set also the stride.
@@ -118,2745 +58,7 @@
 
 2012-02-01  Tobias Burnus  <burnus@net-b.de>
 
-<<<<<<< HEAD
-	* trans-intrinsic.c (gfc_conv_intrinsic.c): Introduce current loop
-	pointer.  Use it.
-
-2011-11-04  Mikael Morin  <mikael@gcc.gnu.org>
-
-	* trans-intrinsic.c (gfc_conv_intrinsic_arith): Small argument handling
-	cleanup.
-
-2011-11-04  Mikael Morin  <mikael@gcc.gnu.org>
-
-	* trans-intrinsic.c (gfc_conv_intrinsic_arith): Update conditions.
-
-2011-11-04  Mikael Morin  <mikael@gcc.gnu.org>
-
-	* frontend-passes.c (cfe_register_funcs): Return early in the case
-	of an inline intrinsic function.
-	(optimize_binop_array_assignment): Skip optimization in the case of
-	an inline intrinsic function.
-
-2011-11-04  Mikael Morin  <mikael@gcc.gnu.org>
-
-	* array.c (match_subscript): Skip whitespaces before setting locus.
-	* matchexp.c (match_level_1): Ditto.
-
-2011-11-04  Mikael Morin  <mikael@gcc.gnu.org>
-
-	* trans-intrinsic.c (gfc_conv_intrinsic_minmaxval): Set loop's
-	temporary rank to the loop rank. Mark ss chains for multiple loop
-	if necessary.  Use gfc_trans_scalarized_loop_boundary to end one loop
-	and start another.
-
-2011-11-04  Mikael Morin  <mikael@gcc.gnu.org>
-
-	* trans-intrinsic.c (gfc_conv_intrinsic_minmaxloc): Set loop's
-	temporary rank to the loop rank. Mark ss chains for multiple loop
-	if necessary.  Use gfc_trans_scalarized_loop_boundary to end one loop
-	and start another.
-
-2011-11-04  Mikael Morin  <mikael@gcc.gnu.org>
-
-	* trans-intrinsic.c (gfc_conv_intrinsic_minmaxloc): Don't calculate
-	offset twice in generated code.
-
-2011-11-04  Mikael Morin  <mikael@gcc.gnu.org>
-
-	* trans-expr.c (gfc_conv_procedure_call): Handle temporaries for
-	arguments to elemental calls.
-	* trans-stmt.c (replace_ss): New function.
-	(gfc_conv_elemental_dependencies): Remove temporary loop handling.
-	Create a new ss for the temporary and replace the original one with it.
-	Remove fake array references. Recalculate all offsets.
-
-2011-11-04  Mikael Morin  <mikael@gcc.gnu.org>
-
-	* trans-array.h (gfc_free_ss, gfc_set_delta): New prototypes.
-	* trans-array.c (gfc_free_ss): Remove forward declaration.
-	Make non-static.
-	(set_delta, gfc_set_delta): Remove forward declaration.
-	Make non-static and rename the former to the later. Update uses.
-
-2011-11-03  Mikael Morin  <mikael@gcc.gnu.org>
-
-	* trans.h (gfc_inline_intrinsic_function_p): Move prototype...
-	* gfortran.h (gfc_inline_intrinsic_function_p): ... here.
-	* dependency.c (gfc_check_argument_var_dependency): Check dependencies
-	of inline intrinsics' arguments.
-
-2011-11-03  Mikael Morin  <mikael@gcc.gnu.org>
-
-	* trans-array.c (gfc_trans_preloop_setup): New pointers to outer
-	dimension's ss and loop. Use them.
-
-2011-11-03  Mikael Morin  <mikael@gcc.gnu.org>
-
-	* trans-array.c (outermost_loop): New function.
-	(gfc_trans_array_constructor, gfc_set_vector_loop_bounds,
-	gfc_add_loop_ss_code): Put generated code out of the outermost loop.
-
-2011-11-03  Mikael Morin  <mikael@gcc.gnu.org>
-
-	* trans-array.c (constant_array_constructor_loop_size):
-	Handle multiple loops.
-
-2011-11-03  Mikael Morin  <mikael@gcc.gnu.org>
-
-	* trans-array.c (get_rank, get_loop_upper_bound_for_array):
-	New functions.
-	(gfc_trans_array_constructor): Handle multiple loops.
-
-2011-11-03  Mikael Morin  <mikael@gcc.gnu.org>
-
-	* trans.h (struct gfc_loopinfo): New field parent.
-	* trans-array.c (gfc_cleanup_loop): Free nested loops.
-	(gfc_add_ss_to_loop): Set nested_loop's parent loop.
-	(gfc_trans_array_constructor): Update assertion.
-	(gfc_conv_loop_setup): Ditto.
-
-2011-11-03  Mikael Morin  <mikael@gcc.gnu.org>
-
-	* trans-array.c (gfc_add_loop_ss_code): Skip non-nestedmost ss.
-	Call recursively gfc_add_loop_ss_code for all the nested loops.
-	(gfc_conv_ss_startstride): Only get the descriptor for the outermost
-	ss. Call recursively gfc_conv_ss_startstride for all the nested loops.
-	(set_loop_bounds): Call recursively for all the nested loops.
-	(set_delta): Ditto.
-
-2011-11-03  Mikael Morin  <mikael@gcc.gnu.org>
-
-	* trans.h (struct gfc_loopinfo): New fields nested and next.
-	* trans-array.c (gfc_add_ss_to_loop): Update list of nested list if
-	ss has non-null nested_ss field.
-
-2011-11-03  Mikael Morin  <mikael@gcc.gnu.org>
-
-	* trans-array.c (gfc_trans_create_temp_array): Loop over the parents.
-
-2011-11-03  Mikael Morin  <mikael@gcc.gnu.org>
-
-	* trans-array.c (get_array_ref_dim, get_scalarizer_dim_for_array_dim): 
-	Rename the former to the latter and loop over the parents.
-	(innermost_ss): New function.
-	(get_array_ref_dim_for_loop_dim): New function.
-	(gfc_trans_create_temp_array): Use get_scalarizer_dim_for_array_dim.
-	(set_loop_bounds): Use get_array_dim_for_loop_dim).
-
-2011-11-03  Mikael Morin  <mikael@gcc.gnu.org>
-
-	* trans.h (struct gfc_ss): New field nested_ss.
-	* trans-expr.c (gfc_advance_se_ss_chain): Update assertion.
-
-2011-11-03  Mikael Morin  <mikael@gcc.gnu.org>
-
-	* trans-array.c (set_vector_loop_bounds): Loop over the parents.
-
-2011-11-03  Mikael Morin  <mikael@gcc.gnu.org>
-
-	* trans-array.c (gfc_trans_array_constructor): Loop over the parents.
-
-2011-11-03  Mikael Morin  <mikael@gcc.gnu.org>
-
-	* trans-array.c (gfc_set_loop_bounds_from_array_spec): Loop over the
-	parents.
-
-2011-11-03  Mikael Morin  <mikael@gcc.gnu.org>
-
-	* trans.h (struct gfc_ss): New field parent.
-	* trans-array.c (gfc_trans_scalarizing_loops): Skip clearing if a
-	parent exists.
-	* trans-expr.c (gfc_advance_se_ss_chain): Move to parent ss at the
-	end of the chain.
-
-2011-11-03  Mikael Morin  <mikael@gcc.gnu.org>
-
-	* trans-array.h (gfc_trans_create_temp_array): Remove loop argument.
-	* trans-array.c (gfc_trans_create_temp_array): Ditto.  Get loop from ss.
-	Update reference to loop.  Remove loop argument.
-	(gfc_trans_array_constructor, gfc_conv_loop_setup): Update calls to
-	gfc_trans_create_temp_array.
-	* trans-expr.c (gfc_conv_procedure_call): Ditto.
-	* trans-intrinsic.c (gfc_conv_intrinsic_transfer): Ditto.
-	* trans-stmt.c (gfc_conv_elemental_dependencies): Ditto.
-	Set loop before calling gfc_trans_create_temp_array.
-
-2011-11-03  Mikael Morin  <mikael@gcc.gnu.org>
-
-	* trans-array.c (gfc_trans_create_temp_array): New variable total_dim.
-	Set total_dim to loop's rank. Replace usages of loop's rank.
-
-2011-11-03  Mikael Morin  <mikael@gcc.gnu.org>
-
-	* trans-array.c (gfc_trans_array_constructor, trans_array_constructor):
-	Rename the former to the later.  Get loop from ss.
-	Remove loop argument.
-	(gfc_add_loop_ss_code): Update call.
-
-2011-11-03  Mikael Morin  <mikael@gcc.gnu.org>
-
-	* trans-array.c (gfc_set_vector_loop_bounds): Get loop from ss.
-	Remove loop argument.
-	(gfc_add_loop_ss_code): Update call.
-
-2011-11-03  Mikael Morin  <mikael@gcc.gnu.org>
-
-	* trans.h (struct gfc_ss): New field loop.
-	* trans-array.c (set_ss_loop): New function.
-	(gfc_add_ss_to_loop): Call set_ss_loop.
-
-2011-11-03  Mikael Morin  <mikael@gcc.gnu.org>
-
-	* trans.h (struct gfc_ss_info): New field refcount.
-	* trans-array.c (free_ss_info): Decrement refcount. Return early if
-	still non-zero.
-	(gfc_get_array_ss, gfc_get_temp_ss, gfc_get_scalar_ss): Increment
-	refcount.
-
-2011-11-03  Mikael Morin  <mikael@gcc.gnu.org>
-
-	* trans-array.c (gfc_trans_create_temp_array): Move invariant condition
-	out of the containing loop. 
-
-2011-11-03  Mikael Morin  <mikael@gcc.gnu.org>
-
-	* trans-array.c (gfc_conv_loop_setup, gfc_trans_create_temp_array):
-	Move specloop arrays clearing from the former to the latter.
-
-2011-11-03  Mikael Morin  <mikael@gcc.gnu.org>
-
-	* trans-array.c (set_loop_bounds): Separate the beginning of
-	gfc_conv_loop_setup into a function of its own.
-	(set_delta): Separate the end of gfc_conv_loop_setup into a function
-	of its own.
-	(gfc_conv_loop_setup): Call set_loop_bounds and set delta.
-	(set_loop_bounds, set_delta, gfc_conv_loop_setup): Make loopspec a
-	pointer to the specloop field from the loop struct.
-
-2011-11-03  Tobias Burnus  <burnus@net-b.de>
-
-	PR fortran/50933
-	* interface.c (gfc_compare_derived_types): Fix check for BIND(C).
-
-2011-11-03  Tobias Burnus  <burnus@net-b.de>
-
-	PR fortran/50960
-	* trans-decl.c (gfc_finish_var_decl): Mark PARAMETER as TREE_READONLY.
-
-2011-11-03  Mikael Morin  <mikael@gcc.gnu.org>
-
-	* trans.h (struct gfc_ss, struct gfc_ss_info): Move field
-	gfc_ss::where into gfc_ss_info.
-	* trans-array.c (gfc_add_loop_ss_code):
-	Update reference chains.
-	* trans-stmt.c (gfc_trans_where_assign, gfc_trans_where_3): Ditto.
-
-2011-11-03  Mikael Morin  <mikael@gcc.gnu.org>
-
-	* trans.h (struct gfc_ss, struct gfc_ss_info): Move field
-	gfc_ss::useflags into gfc_ss_info.
-	* trans-array.c (gfc_mark_ss_chain_used, gfc_trans_preloop_setup,
-	gfc_trans_scalarizing_loops, gfc_trans_scalarized_boundary):
-	Update reference chains.
-	* trans-expr.c (gfc_conv_procedure_call): Ditto.
-	* trans-intrinsic.c (gfc_conv_intrinsic_function): Ditto.
-
-2011-11-03  Mikael Morin  <mikael@gcc.gnu.org>
-
-	* trans.h (struct gfc_ss, struct gfc_ss_info): Move field
-	gfc_ss::data::info into gfc_ss_info::data and remove empty union
-	gfc_ss::data.
-	* trans-array.c (gfc_free_ss, gfc_trans_create_temp_array,
-	gfc_trans_constant_array_constructor, gfc_trans_array_constructor,
-	gfc_set_vector_loop_bounds, gfc_add_loop_ss_code,
-	gfc_conv_ss_descriptor, gfc_trans_array_bound_check,
-	gfc_conv_array_index_offset, gfc_conv_scalarized_array_ref,
-	add_array_offset, gfc_trans_preloop_setup,
-	gfc_trans_scalarized_boundary, gfc_conv_section_startstride,
-	gfc_conv_ss_startstride, gfc_could_be_alias,
-	gfc_conv_loop_setup, gfc_conv_expr_descriptor,
-	gfc_alloc_allocatable_for_assignment, gfc_walk_array_ref):
-	Update reference chains and factor them where possible.
-	* trans-expr.c (gfc_conv_variable, gfc_conv_subref_array_arg,
-	gfc_conv_procedure_call, gfc_trans_subarray_assign): Updata reference
-	chains.
-	* trans-intrinsic.c (gfc_conv_intrinsic_transfer): Ditto.
-	* trans-io.c (transfer_array_component): Ditto.
-	* trans-stmt.c (gfc_conv_elemental_dependencies,
-	gfc_trans_pointer_assign_need_temp): Ditto.
-
-2011-11-03  Mikael Morin  <mikael@gcc.gnu.org>
-
-	* trans.h (struct gfc_ss, struct gfc_ss_info): Move member struct
-	gfc_ss::data::temp into gfc_ss_info::data.
-	* trans-array.c (gfc_get_temp_ss, gfc_conv_loop_setup): Update reference
-	chains.
-
-2011-11-03  Mikael Morin  <mikael@gcc.gnu.org>
-
-	* trans.h (struct gfc_ss, struct gfc_ss_info): Move member struct
-	gfc_ss::data::scalar into newly created union gfc_ss_info::data,
-	and rename subfield expr to value.
-	* trans-array.c (gfc_add_loop_ss_code, gfc_conv_array_index_offset,
-	gfc_conv_expr_descriptor): Update reference chains.
-	* trans-const.c (gfc_conv_constant): Ditto.
-	* trans-expr.c (gfc_conv_expr): Ditto.
-
-2011-11-03  Mikael Morin  <mikael@gcc.gnu.org>
-
-	* trans.h (struct gfc_ss, struct gfc_ss_info): Move field
-	string_length from the former struct to the latter.
-	* trans-array.c
-	(gfc_get_temp_ss, gfc_trans_array_constructor, gfc_add_loop_ss_code,
-	gfc_conv_ss_descriptor, gfc_conv_scalarized_array_ref,
-	gfc_conv_resolve_dependencies, gfc_conv_loop_setup,
-	gfc_conv_expr_descriptor): Update references to string_length and
-	factor common reference chains where possible.
-	* trans-const.c (gfc_conv_constant): Ditto.
-	* trans-expr.c (gfc_conv_variable, gfc_conv_subref_array_arg,
-	gfc_conv_expr): Ditto.
-
-2011-11-03  Mikael Morin  <mikael@gcc.gnu.org>
-
-	* trans.h (struct gfc_ss, struct gfc_ss_info): Move field expr from
-	the former struct to the latter.
-	* trans-array.c
-	(gfc_get_array_ss, gfc_get_scalar_ss,
-	gfc_trans_constant_array_constructor, gfc_trans_array_constructor,
-	gfc_add_loop_ss_code, gfc_conv_ss_descriptor,
-	gfc_trans_array_bound_check, gfc_conv_array_index_offset,
-	gfc_conv_scalarized_array_ref, gfc_conv_ss_startstride,
-	gfc_could_be_alias, gfc_conv_resolve_dependencies,
-	gfc_conv_loop_setup, gfc_conv_expr_descriptor,
-	gfc_alloc_allocatable_for_assignment): Update references to expr and
-	factor common reference chains where possible.
-	* trans-const.c (gfc_conv_constant): Ditto.
-	* trans-expr.c (gfc_conv_variable, gfc_conv_procedure_call,
-	gfc_conv_array_constructor_expr, gfc_conv_expr,
-	gfc_conv_expr_reference): Ditto.
-	* trans-intrinsic.c (trans_this_image, gfc_conv_intrinsic_bound,
-	gfc_conv_intrinsic_cobound, gfc_conv_intrinsic_funcall,
-	gfc_add_intrinsic_ss_code): Ditto.
-	* trans-stmt.c (gfc_conv_elemental_dependencies): Ditto.
-
-2011-11-03  Mikael Morin  <mikael@gcc.gnu.org>
-
-	* trans.h (struct gfc_ss_info): New struct.
-	(gfc_get_ss_info): New macro.
-	(struct gfc_ss): Move type field to struct gfc_ss_info.
-	Add an info field of type gfc_ss_info.
-	* trans-array.c (free_ss_info): New function.
-	(gfc_free_ss): Call free_ss_info.
-	(gfc_get_array_ss, gfc_get_temp_ss, gfc_get_scalar_ss):
-	Allocate gfc_ss_info field.
-	(gfc_get_array_ss, gfc_get_temp_ss, gfc_get_scalar_ss,
-	gfc_set_vector_loop_bounds, gfc_add_loop_ss_code,
-	gfc_conv_array_index_offset, gfc_trans_preloop_setup,
-	gfc_trans_scalarized_loop_boundary, gfc_conv_section_startstride,
-	gfc_conv_ss_startstride, gfc_conv_resolve_dependencies,
-	gfc_conv_loop_setup, transposed_dims, gfc_conv_expr_descriptor,
-	gfc_walk_elemental_function_args): Update references to type.
-	* trans-const.c (gfc_conv_constant): Factor common reference chains
-	and update reference to type.
-	* trans-expr.c (gfc_conv_procedure_call, gfc_trans_assignment_1):
-	Update reference to type.
-	(gfc_conv_array_constructor_expr, gfc_conv_expr,
-	gfc_conv_expr_reference): Ditto. Factor common reference chains.
-	* trans-intrinsic.c (walk_inline_intrinsic_transpose): Update references
-	to type
-	* trans-stmt.c (gfc_trans_where_assign): Ditto.
-
-2011-11-03  Mikael Morin  <mikael@gcc.gnu.org>
-
-	* trans.h (struct gfc_ss, struct gfc_array_info): Move shape field
-	from the former struct to the latter.
-	* trans-array.c (gfc_conv_ss_startstride, gfc_conv_loop_setup):
-	Update field references.
-	* trans-expr.c (gfc_trans_subarray_assign): Update field references
-	and factor common reference chains.
-	* trans-io.c (transfer_array_component): Ditto.
-
-2011-11-03  Mikael Morin  <mikael@gcc.gnu.org>
-
-	* trans.h (struct gfc_array_info): Move dim and dimen fields...
-	(struct gfc_ss): ... here.  Remove gfc_ss::data::temp::dimen field.
-	* trans-array.c (gfc_conv_loop_setup): Remove temp_ss dim array
-	initialization.
-	(gfc_get_temp_ss): Initialize dim and dimen.
-	(gfc_free_ss, gfc_get_array_ss, gfc_get_temp_ss,
-	gfc_set_loop_bounds_from_array_spec, get_array_ref_dim,
-	gfc_trans_create_temp_array, gfc_trans_constant_array_constructor,
-	gfc_set_vector_loop_bounds, gfc_conv_scalarized_array_ref,
-	gfc_trans_preloop_setup, gfc_conv_ss_startstride,
-	gfc_conv_resolve_dependencies, gfc_conv_loop_setup, transposed_dims,
-	gfc_conv_expr_descriptor, gfc_alloc_allocatable_for_assignment,
-	gfc_walk_array_ref): Update field references.
-	* trans-expr.c (gfc_conv_subref_array_arg, gfc_conv_procedure_call):
-	Ditto.
-	* trans-intrinsic.c (walk_inline_intrinsic_transpose): Ditto.
-	* trans-stmt.c (gfc_conv_elemental_dependencies): Ditto.
-
-2011-11-03  Mikael Morin  <mikael@gcc.gnu.org>
-
-	* trans.h (struct gfc_ss_info, struct gfc_array_info):
-	Rename the former to the latter.
-	* trans-array.c (gfc_get_array_ss, gfc_trans_allocate_array_storage,
-	get_array_ref_dim, gfc_trans_create_temp_array,
-	gfc_trans_constant_array_constructor, gfc_set_vector_loop_bounds,
-	gfc_conv_array_index_offset, gfc_conv_scalarized_array_ref,
-	add_array_offset, gfc_trans_preloop_setup, gfc_conv_section_startstride,
-	gfc_conv_ss_startstride, gfc_conv_loop_setup, transposed_dims,
-	gfc_conv_expr_descriptor): Update all uses.
-	* trans-expr.c (gfc_conv_subref_array_arg, gfc_conv_procedure_call):
-	Ditto.
-	* trans-intrinsic.c (gfc_conv_intrinsic_transfer,
-	walk_inline_intrinsic_transpose): Ditto.
-	* trans-stmt.c (gfc_conv_elemental_dependencies,
-	gfc_trans_pointer_assign_need_temp): Ditto.
-
-2011-11-03  Mikael Morin  <mikael@gcc.gnu.org>
-
-	* trans-array.c (dim_ok, transposed_dims): Rename the former to the
-	latter.  Change argument type.  Invert return value.
-	(gfc_conv_expr_descriptor): Update calls.
-
-2011-11-03  Mikael Morin  <mikael@gcc.gnu.org>
-
-	* trans-array.c (get_array_ref_dim): Change argument type and name.
-	Obtain previous argument from the new argument in the body.
-	(gfc_trans_create_temp_arry, gfc_conv_loop_setup): Update calls.
-
-2011-11-03  Mikael Morin  <mikael@gcc.gnu.org>
-
-	* trans-array.c (gfc_set_vector_loop_bounds, set_vector_loop_bounds):
-	Rename the former to the latter.  Change type and name of argument.
-	Get previous argument from the new one.
-	(gfc_add_loop_ss_code): Update call.
-
-2011-11-03  Mikael Morin  <mikael@gcc.gnu.org>
-
-	* trans-array.h (gfc_trans_create_temp_array): Replace info argument
-	with ss argument.
-	* trans-array.c (gfc_trans_create_temp_array): Ditto. Get info from ss.
-	(gfc_trans_array_constructor, gfc_conv_loop_setup): Update call to
-	gfc_trans_create_temp_array.
-	* trans-expr.c (gfc_conv_procedure_call): Ditto.
-	* trans-intrinsic.c (gfc_conv_intrinsic_transfer): Ditto.
-	* trans-stmt.c (gfc_conv_elemental_dependencies): Ditto.
-
-2011-11-03  Mikael Morin  <mikael@gcc.gnu.org>
-
-	* trans-array.c (gfc_trans_array_bound_check): Use ss argument
-	to get name.
-
-2011-11-03  Mikael Morin  <mikael@gcc.gnu.org>
-
-	* trans-array.c (gfc_trans_array_bound_check,
-	trans_array_bound_check): Rename the former to the latter.
-	Replace descriptor argument with ss argument.  Get descriptor from ss.
-	(gfc_conv_array_index_offset, conv_array_index_offset): Rename the
-	former to the latter.  Update call to trans_array_bound_check.
-	Replace info argument with ss argument.  Get info from ss.
-	(gfc_conv_scalarized_array_ref): Update call to conv_array_index_offset.
-	(add_array_offset): Ditto
-
-2011-11-03  Mikael Morin  <mikael@gcc.gnu.org>
-
-	* trans-array.c (gfc_trans_constant_array_constructor,
-	trans_constant_array_constructor): Rename the former to the latter.
-	Don't set the rank of the temporary for the loop.  Remove then unused
-	loop argument.
-	(gfc_trans_array_constructor): Update call.
-
-2011-11-03  Mikael Morin  <mikael@gcc.gnu.org>
-
-	* trans-array.c (gfc_trans_scalarizing_loops): Stop loop before end
-	marker, not after it.
-
-2011-11-03  Mikael Morin  <mikael@gcc.gnu.org>
-
-	* trans-array.c (gfc_conv_loop_setup): Also skip temporary arrays.
-
-2011-11-03  Mikael Morin  <mikael@gcc.gnu.org>
-
-	* trans-array.c (gfc_conv_ss_startstride): Access array bounds along
-	array dimensions instead of loop dimensions.
-
-2011-11-03  Mikael Morin  <mikael@gcc.gnu.org>
-
-	* trans-array.c (gfc_trans_preloop_setup): Assertify one condition.
-
-2011-11-03  Mikael Morin  <mikael@gcc.gnu.org>
-
-	* trans-array.c (gfc_walk_array_ref): Skip coarray dimensions.
-
-2011-11-03  Mikael Morin  <mikael@gcc.gnu.org>
-
-	* trans-array.c (get_array_ref_dim): Remove redundant condition.
-
-2011-11-03  Mikael Morin  <mikael@gcc.gnu.org>
-
-	* trans-array.c (gfc_trans_preloop_setup): Move common code...
-	(add_array_offset): ...into that new function.
-
-2011-11-03  Mikael Morin  <mikael@gcc.gnu.org>
-
-	* trans-array.c (gfc_trans_preloop_setup): Use loop's dimension instead
-	of array's dimention. Check that it is indeed the same.
-
-2011-11-03  Mikael Morin  <mikael@gcc.gnu.org>
-
-	* trans-array.c (gfc_trans_preloop_setup): Remove redundant assertion.
-	Special case outermost loop.
-
-2011-11-03  Mikael Morin  <mikael@gcc.gnu.org>
-
-	* trans-array.c (gfc_trans_preloop_setup): Factor loop index
-	initialization.
-
-2011-11-03  Mikael Morin  <mikael@gcc.gnu.org>
-
-	* trans-array.c (gfc_trans_preloop_setup): Move code earlier.
-
-2011-11-03  Mikael Morin  <mikael@gcc.gnu.org>
-
-	* trans-array.c (gfc_trans_preloop_setup): Move array reference
-	initialisation earlier. Factor subsequent array references.
-
-2011-11-02  Rainer Orth  <ro@CeBiTec.Uni-Bielefeld.DE>
-
-	* Makef-lang.in (gfortranspec.o): Pass SHLIB instead of SHLIB_LINK.
-
-2011-10-30  Steven G. Kargl  <kargl@gcc.gnu.org>
-
-	PR fortran/50573
-	* check.c (gfc_check_dshift): Update argument checking for BOZ.
-	Update checking SHIFT against BITSIZE of I or J.
-	* intrinsic.texi: Update docs for DSHIFTL and DSHIFTR.
-
-2011-10-28  Steven G. Kargl  <kargl@gcc.gnu.org>
-
-	* check.c (gfc_check_atan_2): Typo in comment.
-	(gfc_check_nearest): If 's' is constant, check that it is not 0.
-	* simplify.c (simplify_dshift, gfc_simplify_ibclr, gfc_simplify_ibits,
-	gfc_simplify_ibset, simplify_shift, gfc_simplify_ishftc,
-	gfc_simplify_nearest): Remove dead code.
-
-2011-10-23  Steven G. Kargl  <kargl@gcc.gnu.org>
-
-	* simplify.c (simplify_transformation_to_array): Fix memory leak.
-
-2011-10-20  Steven G. Kargl  <kargl@gcc.gnu.org>
-
-	PR fortran/50821
-	* check.c (gfc_check_ishftc): Check args are constant before 
-	extracting the integer.
-
-2011-10-20  Steven G. Kargl  <kargl@gcc.gnu.org>
-
-	PR fortran/50514
-	* check.c (less_than_bitsize1): Check |shift| <= bit_size(i).
-	(gfc_check_ishftc):  Check |shift| <= bit_size(i) and check
-	that size is positive.
-
-2011-10-20  Steven G. Kargl  <kargl@gcc.gnu.org>
-
-	PR fortran/50524
-	* resolve.c (resolve_ref): Check return value of resolve_substring().
-
-2011-10-20  Steven G. Kargl  <kargl@gcc.gnu.org>
-
-	* io.c (match_dt_format): Match a user-defined operator or a kind
-	type prefixed string.
-
-2011-10-19  Janus Weil  <janus@gcc.gnu.org>
-
-	PR fortran/47023
-	* check.c (gfc_check_sizeof): Reject procedures as argument of SIZEOF.
-	* intrinsinc.texi (SIZEOF): Document it.
-	(STORAGE_SIZE): Fix special characters. Fix line breaks.
-
-2011-10-18  Mikael Morin  <mikael@gcc.gnu.org>
-
-	PR fortran/50420
-	* trans.c (gfc_build_array_ref): If type is not an array, check that
-	there is nothing to do, and do nothing.
-
-2011-10-18  Mikael Morin  <mikael@gcc.gnu.org>
-
-	PR fortran/50420
-	* trans-types.c (gfc_build_array_type): Don't force lower bound to one
-	in the deferred case.
-
-2011-10-18  Mikael Morin  <mikael@gcc.gnu.org>
-
-	PR fortran/50420
-	* simplify.c (simplify_cobound): Accept non-last-in-ref-chain coarrays.
-	Don't set already set array ref.
-
-2011-10-18  Mikael Morin  <mikael@gcc.gnu.org>
-
-	* array.c (gfc_find_array_ref): Remove coarray-specific handling.
-
-2011-10-18  Mikael Morin  <mikael@gcc.gnu.org>
-
-	PR fortran/50420
-	* check.c (dim_corank_check): Use gfc_get_corank to get corank.
-
-2011-10-18  Mikael Morin  <mikael@gcc.gnu.org>
-
-	PR fortran/50420
-	* trans-intrinsic.c (walk_coarray): Change AR_ELEMENT to AR_SECTION.
-
-	PR fortran/50420
-	* trans-intrinsic.c (walk_coarray): Use gfc_walk_array_ref for
-	the scalarization chain initialization. 
-
-2011-10-18  Mikael Morin  <mikael@gcc.gnu.org>
-
-	PR fortran/50420
-	* trans-intrinsic.c (walk_coarray): Allow subreferences after a
-	coarray object reference.
-
-2011-10-18  Mikael Morin  <mikael@gcc.gnu.org>
-
-	PR fortran/50420
-	* trans-array.c (gfc_walk_array_ref): Allow zero rank arrays
-	if they are coarrays.
-
-2011-10-18  Mikael Morin  <mikael@gcc.gnu.org>
-
-	* trans-array.h (gfc_walk_array_ref): New prototype.
-	* trans-array.c (gfc_walk_array_ref): New function, containing
-	all but the beginning of gfc_walk_variable_expr's code.
-	(gfc_walk_variable_expr): Use gfc_walk_array_ref.
-
-2011-10-18  Mikael Morin  <mikael@gcc.gnu.org>
-
-	PR fortran/50420
-	* trans-array.c (gfc_conv_expr_descriptor): Use loop.dimen instead of
-	ndim for the descriptor's rank.
-
-2011-10-18  Mikael Morin  <mikael@gcc.gnu.org>
-
-	PR fortran/50420
-	* trans-array.c (gfc_conv_expr_descriptor): Count codimensions starting
-	from zero, and add then the relevant offset (either ndim or loop.dimen)
-	depending on context.
-
-2011-10-18  Mikael Morin  <mikael@gcc.gnu.org>
-
-	* trans-array.c (gfc_conv_expr_descriptor): Save some horizontal space.
-
-2011-10-18  Mikael Morin  <mikael@gcc.gnu.org>
-
-	* trans-array.c (gfc_conv_expr_descriptor): Move ndim initialization
-	earlier.
-
-2011-10-18  Janus Weil  <janus@gcc.gnu.org>
-
-	PR fortran/47023
-	* decl.c (verify_c_interop_param): Renamed to
-	'gfc_verify_c_interop_param'. Add error message for polymorphic
-	arguments.
-	(verify_c_interop): Renamed to 'gfc_verify_c_interop'. Reject
-	polymorphic variables.
-	(verify_bind_c_sym): Renamed 'verify_c_interop'.
-	* gfortran.h (verify_c_interop,verify_c_interop_param): Renamed.
-	* check.c (gfc_check_sizeof): Ditto.
-	* resolve.c (gfc_iso_c_func_interface,resolve_fl_procedure): Ditto.
-	* symbol.c (verify_bind_c_derived_type): Ditto.
-
-2011-10-15  Tom Tromey  <tromey@redhat.com>
-	    Dodji Seketeli  <dodji@redhat.com>
-
-	* cpp.c (print_line, cb_define): Adjust to avoid using internals
-	of struct line_map.  Use the public API instead.
-
-2011-10-17  Janus Weil  <janus@gcc.gnu.org>
-
-	PR fortran/47023
-	PR fortran/50752
-	* primary.c (match_kind_param): Avoid segfault.
-
-2011-10-16  Thomas Koenig  <tkoenig@gcc.gnu.org>
-
-	* frontend-passes.c (current_ns):  Make static.
-	(create_var):  Note parent of newly created namespace.
-	(optimize_namespace):  Don't wak sibling namespaces
-	if they are EXEC_BLOCK because this is handled...
-	(gfc_code_walker):  ... here.  Also walk ASSOCIATE lists.
-
-2011-10-16  Janus Weil  <janus@gcc.gnu.org>
-
-	PR fortran/47023
-	* primary.c (match_kind_param): Detect ISO_C_BINDING kinds.
-	(get_kind): Pass on 'is_iso_c' flag.
-	(match_integer_constant,match_real_constant,match_logical_constant):
-	Set 'ts.is_c_interop'.
-
-2011-10-16  Janus Weil  <janus@gcc.gnu.org>
-
-	PR fortran/50547
-	* resolve.c (resolve_formal_arglist): Remove unneeded error message.
-	Some reshuffling.
-
-2011-10-15  Tobias Burnus  <burnus@net-b.de>
-
-	* gfortran.texi (Fortran 2008 status, TS 29113 status,
-	Further Interoperability of Fortran with C): Update implementation
-	status, change references from TR 29113 to TS 29113.
-	* intrinsic.texi (RANK): Change TR 29113 to TS 29113.
-	* invoke.text (-std=): Ditto, change -std=f2008tr to -std=f2008ts.
-	* lang.opt (std=): Ditto.
-	* options.c (gfc_handle_option, set_default_std_flags): Ditto and
-	change GFC_STD_F2008_TR to GFC_STD_F2008_TS.
-	* libgfortran.h: Ditto.
-	* intrinsic.c (add_functions, gfc_check_intrinsic_standard): Ditto.
-	* decl.c (verify_c_interop_param): Ditto.
-
-2011-10-14  Janus Weil  <janus@gcc.gnu.org>
-
-	PR fortran/50570
-	* expr.c (gfc_check_vardef_context): Don't throw an error on
-	non-pointer assignments involving an intent(in) pointer dummy.
-
-2011-10-14  Tobias Burnus  <burnus@net-b.de>
-
-	PR fortran/50718
-	* trans-expr.c (gfc_conv_procedure_call): Fix -fcheck=pointer
-	for dummy arguments with VALUE attribute.
-
-2011-10-11  Tobias Burnus  <burnus@net-b.de>
-	    Janus Weil  <janus@gcc.gnu.org>
-
-	* invoke.texi (-fwhole-file): Update wording since -fwhole-file
-	is now enabled by default.
-
-2011-10-11  Michael Meissner  <meissner@linux.vnet.ibm.com>
-
-	* trans-expr.c (gfc_conv_power_op): Delete old interface with two
-	parallel arrays to hold standard builtin declarations, and replace
-	it with a function based interface that can support creating
-	builtins on the fly in the future.  Change all uses, and poison
-	the old names.  Make sure 0 is not a legitimate builtin index.
-	(fill_with_spaces): Ditto.
-	(gfc_trans_string_copy): Ditto.
-	(gfc_trans_zero_assign): Ditto.
-	(gfc_build_memcpy_call): Ditto.
-	(alloc_scalar_allocatable_for_assignment): Ditto.
-	* trans-array.c (gfc_trans_array_constructor_value): Ditto.
-	(duplicate_allocatable): Ditto.
-	(gfc_alloc_allocatable_for_assignment): Ditto.
-	* trans-openmp.c (gfc_omp_clause_copy_ctor): Ditto.
-	(gfc_omp_clause_assign_op): Ditto.
-	(gfc_trans_omp_atomic): Ditto.
-	(gfc_trans_omp_do): Ditto.
-	(gfc_trans_omp_task): Ditto.
-	* trans-stmt.c (gfc_trans_stop): Ditto.
-	(gfc_trans_sync): Ditto.
-	(gfc_trans_allocate): Ditto.
-	(gfc_trans_deallocate): Ditto.
-	* trans.c (gfc_call_malloc): Ditto.
-	(gfc_allocate_using_malloc): Ditto.
-	(gfc_call_free): Ditto.
-	(gfc_deallocate_with_status): Ditto.
-	(gfc_deallocate_scalar_with_status): Ditto.
-	* f95-lang.c (gfc_define_builtin): Ditto.
-	(gfc_init_builtin_functions): Ditto.
-	* trans-decl.c (create_main_function): Ditto.
-	* trans-intrinsic.c (builtin_decl_for_precision): Ditto.
-
-2011-10-10  Thomas Koenig  <tkoenig@gcc.gnu.org>
-
-	PR fortran/50564
-	* frontend-passes (forall_level):  New variable.
-	(cfe_register_funcs):  Don't register functions if we
-	are within a forall loop.
-	(optimize_namespace):  Set forall_level to 0 before entry.
-	(gfc_code_walker):  Increase/decrease forall_level.
-
-2011-10-09  Tobias Burnus  <burnus@net-b.de>
-
-	PR fortran/50273
-	* trans-common.c (translate_common): Fix -Walign-commons check.
-
-2011-10-09  Mikael Morin  <mikael.morin@sfr.fr>
-
-	* interface.c (check_dummy_characteristics): Count dimensions starting
-	from one in diagnostic.
-
-2011-10-09  Tobias Burnus  <burnus@net-b.de>
-
-	* Make-lang.in (F95_PARSER_OBJS, GFORTRAN_TRANS_DEPS): Add
-	dependency on iso-c-binding.def and iso-fortran-env.def.
-	* module.c (import_iso_c_binding_module): Add error when
-	explicitly importing a nonstandard symbol; extend standard-
-	depending loading.
-	* iso-c-binding.def: Add c_float128 and c_float128_complex
-	integer parameters (for -std=gnu).
-	* intrinsic.texi (ISO_C_Binding): Document them.
-	* symbol.c (generate_isocbinding_symbol): Change macros
-	to ignore GFC_STD_* data.
-	* trans-types.c (gfc_init_c_interop_kinds): Ditto; make
-	nonstatic and renamed from "init_c_interop_kinds".
-	(gfc_init_kinds): Don't call it
-	* trans-types.h (gfc_init_c_interop_kinds): Add prototype.
-	* f95-lang.c (gfc_init_decl_processing): Call it.
-
-2011-10-09  Janus Weil  <janus@gcc.gnu.org>
-
-	PR fortran/50659
-	* expr.c (replace_symbol): Only do replacement if the symbol is a dummy.
-
-2011-10-08  Paul Thomas  <pault@gcc.gnu.org>
-
-	PR fortran/47844
-	* trans-array.c (gfc_conv_array_index_offset): Use descriptor
-	stride for pointer function results.
-
-2011-10-07  Mikael Morin  <mikael.morin@sfr.fr>
-
-	* trans-array.c	(gfc_conv_expr_descriptor): Remove trailing whitespace.
-
-2011-10-07  Mikael Morin  <mikael.morin@sfr.fr>
-
-	* trans-array.c	(gfc_conv_ss_startstride): Merge two switch cases.
-
-2011-10-07  Mikael Morin  <mikael.morin@sfr.fr>
-
-	* trans-array.c (gfc_conv_section_startstride): Remove coarray argument.
-	Remove conditions on coarray.
-	(gfc_conv_ss_startstride): Update call to gfc_conv_section_startstride.
-	(gfc_conv_expr_descriptor): Ditto. Add assertions before the call.
-
-2011-10-07  Mikael Morin  <mikael.morin@sfr.fr>
-
-	* trans-array.c (gfc_conv_section_startstride): Remove coarray_last
-	argument. Remove condition on coarray_last.
-	(gfc_conv_ss_startstride): Update call to gfc_conv_section_startstride.
-	(gfc_conv_expr_descriptor): Ditto.
-
-2011-10-07  Mikael Morin  <mikael.morin@sfr.fr>
-
-	* trans-array.c (gfc_walk_variable_expr): Remove scalar coarray
-	handling.  Don't reset array ref's corank and codimensions' types
-	in the full array ref case.  Update loop upper limit.
-	Remove DIMEN_THIS_IMAGE case.  Remove unnecessary conditions.
-
-2011-10-07  Mikael Morin  <mikael.morin@sfr.fr>
-
-	* trans.h (gfc_ss_info): Remove codimen field.
-	* trans-array.c (gfc_get_array_ss): Don't set codimen field.
-	(gfc_trans_create_temp_array): Don't set descriptor's cobounds.
-	(gfc_trans_constant_array_constructor): Update loop upper limit.
-	(gfc_conv_ss_startstride): Don't set codimen field.
-	Don't get descriptor's cobounds.
-	(gfc_walk_variable_expr): Update dimension index.
-	* trans-intrinsic.c (trans_this_image, trans_image_index,
-	conv_intrinsic_cobound): Don't set codimen field
-
-2011-10-07  Mikael Morin  <mikael.morin@sfr.fr>
-
-	* trans.h (gfc_loopinfo): Remove codimen field.
-	* trans-array.c (gfc_set_vector_loop_bounds,
-	gfc_trans_scalarizing_loops, gfc_conv_loop_setup): Update loop upper
-	limit.
-	(gfc_set_loop_bounds_from_array_spec): Ditto. Remove skip on last
-	codimension.
-	(gfc_start_scalarized_body): Update loop lower limit.
-	(gfc_conv_ss_startstride): Don't set loop's codimen field.
-	(gfc_conv_loop_setup): Remove unnecessary condition.
-	(gfc_conv_expr_descriptor): Don't use loop's codimen field as corank.
-
-2011-10-07  Mikael Morin  <mikael.morin@sfr.fr>
-
-	* trans.h (gfc_ss): Remove data.temp.codimen field.
-	* trans-array.c (gfc_conv_resolve_dependencies,
-	gfc_conv_expr_descriptor): Don't set temp's codimen field.
-
-2011-10-07  Mikael Morin  <mikael.morin@sfr.fr>
-
-	* resolve.c (resolve_array_ref): Set array_ref's dimen field (and the
-	associated dimen_type) in the full array ref case.
-
-2011-10-07  Mikael Morin  <mikael.morin@sfr.fr>
-
-	* trans-intrinsic.c (walk_coarray): New function.
-	(convert_element_to_coarray_ref): Move code to walk_coarray. Remove.
-	(trans-this_image, trans_image_index, conv_intrinsic_cobound):
-	Use walk_coarray.
-
-2011-10-07  Mikael Morin  <mikael.morin@sfr.fr>
-
-	* trans-array.c (gfc_conv_expr_descriptor): Add out-of-the-scalarizer
-	cobounds evaluation.
-
-2011-10-07  Mikael Morin  <mikael.morin@sfr.fr>
-
-	* trans-array.c (gfc_conv_ss_startstride): Support zero rank loop.
-
-2011-10-07  Mikael Morin  <mikael.morin@sfr.fr>
-
-	* trans-array.c (gfc_conv_section_startstride): Move code to
-	evaluate_bound.  Use evaluate_bound.
-	(evaluate_bound): New function.
-
-2011-10-07  Mikael Morin  <mikael.morin@sfr.fr>
-
-	* trans-array.c (gfc_conv_section_startstride): Update assertion to
-	also accept coarrays.
-
-2011-10-07  Mikael Morin  <mikael.morin@sfr.fr>
-
-	* trans-array.c (gfc_conv_section_startstride): Factor common
-	array ref references.
-
-2011-10-07  Mikael Morin  <mikael.morin@sfr.fr>
-
-	* trans-array.c (gfc_conv_expr_descriptor): Use codim instead of
-	loop.codimen as argument to gfc_get_array_type_bounds.
-
-2011-10-07  Mikael Morin  <mikael.morin@sfr.fr>
-
-	* trans-array.h (struct gfc_se): New flag want_coarray.
-	* trans-intrinsic.c (trans_this_image, trans_image_index,
-	conv_intrinsic_cobound): Set want_coarray.
-	* trans_array.c (gfc_conv_expr_descriptor): Evaluate codimension
-	earlier and without relying on the scalarizer.
-
-2011-10-07  Mikael Morin  <mikael.morin@sfr.fr>
-
-	* expr.c (gfc_get_corank): Return 0 if input expression is not a
-	coarray.
-
-2011-10-07  Mikael Morin  <mikael.morin@sfr.fr>
-
-	* trans-array.c (gfc_conv_expr_descriptor): Simplify coarray
-	descriptor setup code.
-
-2011-10-07  Mikael Morin  <mikael.morin@sfr.fr>
-
-	* resolve.c (compare_spec_to_ref): Move coarray ref initialization
-	code...
-	(resolve_array_ref): ... here.
-
-2011-10-07  Mikael Morin  <mikael.morin@sfr.fr>
-
-	* check.c (is_coarray): Remove.
-	(coarray_check): Use gfc_is_coarray.
-
-2011-10-07  Janus Weil  <janus@gcc.gnu.org>
-
-	PR fortran/50625
-	* class.c (gfc_build_class_symbol): Fix whitespace.
-	* module.c (mio_symbol): Set 'class_ok' attribute.
-	* trans-decl.c (gfc_get_symbol_decl): Make sure the backend_decl has
-	been built for class symbols.
-
-2011-10-04  Janus Weil  <janus@gcc.gnu.org>
-
-	PR fortran/35831
-	* interface.c (check_dummy_characteristics): Check the array shape.
-
-2011-10-01  Janus Weil  <janus@gcc.gnu.org>
-
-	PR fortran/50585
-	* interface.c (get_expr_storage_size): Check if 'length' component is
-	associated.
-
-2011-09-29  Janus Weil  <janus@gcc.gnu.org>
-
-	PR fortran/50547
-	* resolve.c (resolve_formal_arglist): Fix pureness check for dummy
-	functions.
-
-	PR fortran/50553
-	* symbol.c (check_conflict): Forbid TARGET attribute for statement
-	functions.
-
-2011-09-27  Jakub Jelinek  <jakub@redhat.com>
-
-	* trans-types.c (gfc_type_for_size): Return wider type
-	if no suitable narrower type has been found.
-	(gfc_type_for_mode): Return NULL_TREE if gfc_type_for_size
-	returned type doesn't have expected TYPE_MODE.
-
-2011-09-26  Janus Weil  <janus@gcc.gnu.org>
-
-	PR fortran/50515
-	* resolve.c (resolve_common_blocks): Check for EXTERNAL attribute.
-
-	PR fortran/50517
-	* interface.c (gfc_compare_interfaces): Bugfix in check for result type.
-
-2011-09-22  Janus Weil  <janus@gcc.gnu.org>
-
-	PR fortran/41733
-	* expr.c (gfc_check_pointer_assign): Check for nonintrinsic elemental
-	procedures.
-	* interface.c (gfc_compare_interfaces): Rename 'intent_flag'. Check
-	for PURE and ELEMENTAL attributes.
-	(compare_actual_formal): Remove pureness check here.
-
-2011-09-20  Steven G. Kargl  <kargl@gcc.gnu.org>
-
-	* check.c (gfc_check_c_sizeof): Remove redundant word.
-
-2011-09-20  Simon Baldwin  <simonb@google.com>
-
-	* module.c (gfc_dump_module): Omit timestamp from output.
-
-2011-09-17  Janus Weil  <janus@gcc.gnu.org>
-
-	PR fortran/50403
-	* symbol.c (gfc_use_derived): Fix coding style.
-
-2011-09-15  Janus Weil  <janus@gcc.gnu.org>
-
-	PR fortran/50401
-	* resolve.c (resolve_transfer): Check if component 'ref' is defined.
-
-	PR fortran/50403
-	* symbol.c (gfc_use_derived): Check if argument 'sym' is defined.
-
-2011-09-14  Tobias Burnus  <burnus@net-b.de>
-
-	PR fortran/34547
-	PR fortran/50375
-	* check.c (gfc_check_null): Allow allocatables as MOLD to NULL.
-	* resolve.c (resolve_transfer): Reject NULL without MOLD.
-	* interface.c (gfc_procedure_use): Reject NULL without MOLD
-	if no explicit interface is known.
-	(gfc_search_interface): Reject NULL without MOLD if it would
-	lead to ambiguity.
-
-2011-09-13  Janus Weil  <janus@gcc.gnu.org>
-
-	PR fortran/50379
-	* symbol.c (check_conflict): Check conflict between GENERIC and RESULT
-	attributes.
-
-2011-09-11  Thomas Koenig  <tkoenig@gcc.gnu.org>
-
-	PR fortran/50327
-	* frontend-passes.c (dummy_expr_callback):  New function.
-	(convert_do_while):  New function.
-	(optimize_namespace):  Call code walker to convert do while loops.
-
-2011-09-11  Janus Weil  <janus@gcc.gnu.org>
-
-	PR fortran/35831
-	PR fortran/47978
-	* interface.c (check_dummy_characteristics): New function to check the
-	characteristics of dummy arguments.
-	(gfc_compare_interfaces,gfc_check_typebound_override): Call it here.
-
-2011-09-08  Mikael Morin  <mikael.morin@sfr.fr>
-
-	* trans-array.c (gfc_trans_constant_array_constructor): Remove
-	superfluous initialisation of DIM field.
-	(gfc_trans_array_constructor): Assert that DIMEN field is properly set.
-	(gfc_conv_expr_descriptor): Ditto.
-	* trans-expr.c (gfc_conv_procedure_call): Ditto.
-
-2011-09-08  Mikael Morin  <mikael.morin@sfr.fr>
-
-	* trans-array.h (gfc_get_scalar_ss): New prototype.
-	* trans-array.c (gfc_get_scalar_ss): New function.
-	(gfc_walk_variable_expr, gfc_walk_op_expr,
-	gfc_walk_elemental_function_args): Re-use gfc_get_scalar_ss.
-	* trans-expr.c (gfc_trans_subarray_assign): Ditto.
-	(gfc_trans_assignment_1): Ditto.
-	* trans-stmt.c (compute_inner_temp_size, gfc_trans_where_assign,
-	gfc_trans_where_3): Ditto.
-
-2011-09-08  Mikael Morin  <mikael.morin@sfr.fr>
-
-	* trans-array.h (gfc_get_temp_ss): New prototype.
-	* trans-array.c (gfc_get_temp_ss): New function.
-	(gfc_conv_resolve_dependencies): Re-use gfc_get_temp_ss.
-	(gfc_conv_expr_descriptor): Ditto.
-	* trans-expr.c (gfc_conv_subref_array_arg): Ditto.
-
-2011-09-08  Mikael Morin  <mikael.morin@sfr.fr>
-
-	* trans-array.h (gfc_get_array_ss): New prototype.
-	* trans-array.c (gfc_get_array_ss): New function.
-	(gfc_walk_variable_expr, gfc_walk_function_expr,
-	gfc_walk_array_constructor): Re-use gfc_get_array_ss.
-	* trans-expr.c (gfc_trans_subarray_assign): Ditto.
-	* trans-intrinsic.c (gfc_walk_intrinsic_bound,
-	gfc_walk_intrinsic_libfunc): Ditto.
-	* trans-io.c (transfer_array_component): Ditto.
-
-2011-09-08  Tobias Burnus  <burnus@net-b.de>
-
-	PR fortran/44646
-	* decl.c (gfc_match_entry, gfc_match_end): Handle COMP_DO_CONCURRENT.
-	* dump-parse-tree.c (show_code_node): Handle EXEC_DO_CONCURRENT.
-	* gfortran.h (gfc_exec_op): Add EXEC_DO_CONCURRENT.
-	* match.c (gfc_match_critical, match_exit_cycle, gfc_match_stopcode,
-	lock_unlock_statement, sync_statement, gfc_match_allocate,
-	gfc_match_deallocate, gfc_match_return): Add DO CONCURRENT diagnostic.
-	(gfc_match_do): Match DO CONCURRENT.
-	(match_derived_type_spec, match_type_spec, gfc_free_forall_iterator,
-	match_forall_iterator, match_forall_header, match_simple_forall,
-	gfc_match_forall): Move up in the file.
-	* parse.c (check_do_closure, parse_do_block): Handle do concurrent.
-	* parse.h (gfc_compile_state): Add COMP_DO_CONCURRENT.
-	* resolve.c (do_concurrent_flag): New global variable.
-	(resolve_function, pure_subroutine, resolve_branch,
-	gfc_resolve_blocks, resolve_code, resolve_types): Add do concurrent
-	diagnostic.
-	* st.c (gfc_free_statement): Handle EXEC_DO_CONCURRENT.
-	* trans-stmt.c (gfc_trans_do_concurrent): New function.
-	(gfc_trans_forall_1): Handle do concurrent.
-	* trans-stmt.h (gfc_trans_do_concurrent): New function prototype.
-	* trans.c (trans_code): Call it.
-	* frontend-passes.c (gfc_code_walker): Handle EXEC_DO_CONCURRENT.
-
-2011-09-07  Janus Weil  <janus@gcc.gnu.org>
-
-	PR fortran/48095
-	* primary.c (gfc_match_structure_constructor): Handle parsing of
-	procedure pointers components in structure constructors.
-	* resolve.c (resolve_structure_cons): Check interface of procedure
-	pointer components. Changed wording of some error messages.
-
-2011-09-04  Janus Weil  <janus@gcc.gnu.org>
-
-	PR fortran/50227
-	* trans-types.c (gfc_sym_type): Check for proc_name.
-
-2011-08-30  Tobias Burnus  <burnus@net-b.de>
-
-	PR fortran/45044
-	* trans-common.c (build_common_decl): Warn if named common
-	block's size is not everywhere the same.
-
-2011-08-30  Steven G. Kargl  <kargl@gcc.gnu.org>
-
-	PR fortran/45170
-	* trans-stmt.c (gfc_trans_allocate): Evaluate the substring.
-
-2011-08-29  Janus Weil  <janus@gcc.gnu.org>
-
-	PR fortran/50225
-	* trans-decl.c (gfc_generate_function_code): Nullify polymorphic
-	allocatable function results.
-
-2011-08-29  Tobias Burnus  <burnus@net-b.de>
-
-	* trans-decl.c (generate_coarray_sym_init): Use
-	GFC_CAF_COARRAY_STATIC for static coarrays.
-
-2011-08-28  Dodji Seketeli  <dodji@redhat.com>
-
-	* scanner.c (load_file): Don't abuse LC_RENAME reason while
-	(indirectly) calling linemap_add.
-
-2011-08-26  Jakub Jelinek  <jakub@redhat.com>
-
-	* trans-decl.c (get_proc_pointer_decl): Set DECL_TLS_MODEL
-	if threadprivate.
-	* symbol.c (check_conflict): Allow threadprivate attribute with
-	FL_PROCEDURE if proc_pointer.
-
-2011-08-25  Mikael Morin  <mikael@gcc.gnu.org>
-
-	PR fortran/50050
-	* expr.c (gfc_free_shape): Do nothing if shape is NULL.
-	(free_expr0): Remove redundant NULL shape check.
-	* resolve.c (check_host_association): Ditto.
-	* trans-expr.c (gfc_trans_subarray_assign): Assert that shape is
-	non-NULL.
-	* trans-io.c (transfer_array_component): Ditto.
-
-2011-08-25  Tobias Burnus  <burnus@net-b.de>
-
-	* trans-array.c (gfc_conv_descriptor_token): Add assert.
-	* trans-decl.c (gfc_build_qualified_array,
-	create_function_arglist): Handle assumed-shape arrays.
-	* trans-expr.c (gfc_conv_procedure_call): Ditto.
-	* trans-types.c (gfc_get_array_descriptor_base): Ditto, don't
-	add "caf_token" to assumed-shape descriptors, new akind argument.
-	(gfc_get_array_type_bounds): Pass akind.
-	* trans.h (lang_decl): New elements caf_offset and token.
-	(GFC_DECL_TOKEN, GFC_DECL_CAF_OFFSET): New macros.
-
-2011-08-25  Tobias Burnus  <burnus@net-b.de>
-
-	* trans-array.c (structure_alloc_comps): Fix for allocatable
-	scalar coarray components.
-	* trans-expr.c (gfc_conv_component_ref): Ditto.
-	* trans-type.c (gfc_get_derived_type): Ditto.
-
-2011-08-24  Tobias Burnus  <burnus@net-b.de>
-
-	PR fortran/50163
-	* expr.c (check_init_expr): Return when an error occured.
-
-2011-08-24  Joseph Myers  <joseph@codesourcery.com>
-
-	* Make-lang.in (fortran/cpp.o): Remove explicit compilation rule.
-
-2011-08-23  Tobias Burnus  <burnus@net-b.de>
-
-	PR fortran/31600
-	* symbol.c (gfc_add_type): Better diagnostic if redefining
-	use-associated symbol.
-	* module.c (gfc_use_module): Use module name as locus.
-
-2011-08-22  Gabriel Charette  <gchare@google.com>
-
-	* cpp.c (gfc_cpp_init): Force BUILTINS_LOCATION for tokens
-	defined in cpp_define_builtins.
-
-2011-08-22  Mikael Morin  <mikael@gcc.gnu.org>
-
-	PR fortran/50050
-	* gfortran.h (gfc_clear_shape, gfc_free_shape): New prototypes.
-	* expr.c (gfc_clear_shape, gfc_free_shape): New functions.
-	(free_expr0): Re-use gfc_free_shape.
-	* trans-expr.c (gfc_trans_subarray_assign): Ditto.
-	* trans-io.c (transfer_array_component): Ditto.
-	* resolve.c (check_host_association): Ditto.
-	(gfc_expr_to_initialize): Don't force the rank value and free the shape
-	after updating the expression. Recalculate shape and rank.
-	(resolve_where_shape): Re-use gfc_clear_shape.
-	* array.c (gfc_array_ref_shape): Ditto.
-
-2011-08-21  Thomas Koenig  <tkoenig@gcc.gnu.org>
-
-	PR fortran/47659
-	* expr.c (gfc_check_assign): Check for type conversions when the
-	right-hand side is a constant REAL/COMPLEX contstant the left-hand
-	side is also REAL/COMPLEX.  Don't warn when a narrowing conversion
-	for REAL does not change the value of the constant.
-
-2011-08-21  Thomas Koenig  <tkoenig@gcc.gnu.org>
-
-	PR fortran/50130
-	* resolve.c (resolve_array_ref):  Don't calculate upper bound
-	if the stride is zero.
-
-2011-08-20  Janus Weil  <janus@gcc.gnu.org>
-
-	PR fortran/49638
-	* dependency.c (gfc_dep_compare_expr): Add new result value "-3".
-	(gfc_check_element_vs_section,gfc_check_element_vs_element): Handle
-	result value "-3".
-	* frontend-passes.c (optimize_comparison): Ditto.
-	* interface.c (gfc_check_typebound_override): Ditto.
-
-2011-08-19  Mikael Morin  <mikael.morin@sfr.fr>
-
-	PR fortran/50129
-	* parse.c (parse_where): Undo changes after emitting an error. 
-
-2011-08-19  Jakub Jelinek  <jakub@redhat.com>
-
-	PR fortran/49792
-	* trans-expr.c (gfc_trans_assignment_1): Set OMPWS_SCALARIZER_WS
-	bit in ompws_flags only if loop.temp_ss is NULL, and clear it if
-	lhs needs reallocation.
-	* trans-openmp.c (gfc_trans_omp_workshare): Don't return early if
-	code is NULL, emit a barrier if workshare emitted no code at all
-	and NOWAIT clause isn't present.
-
-2011-08-19  Mikael Morin  <mikael.morin@sfr.fr>
-
-	PR fortran/50071
-	* gfortran.h (gfc_exec_op): New constant EXEC_END_NESTED_BLOCK.
-	* parse.c (check_statement_label): Accept ST_END_BLOCK and
-	ST_END_ASSOCIATE as valid branch target.
-	(accept_statement): Change EXEC_END_BLOCK to EXEC_END_NESTED_BLOCK.
-	Add EXEC_END_BLOCK code in the ST_END_BLOCK and ST_END_ASSOCIATE cases.
-	* resolve.c (find_reachable_labels): Change EXEC_END_BLOCK to
-	EXEC_END_NESTED_BLOCK.
-	(resolve_branch): Ditto.
-	(resolve_code): Add EXEC_END_NESTED_BLOCK case.
-	* st.c (gfc_free_statement): Ditto.
-	* trans.c (trans_code): Ditto.
-
-2011-08-18  Mikael Morin  <mikael.morin@sfr.fr>
-
-	PR fortran/50071
-	* symbol.c (gfc_get_st_label): Use the derived type namespace when
-	we are parsing a derived type definition.
-
-2011-08-18  Tobias Burnus  <burnus@net-b.de>
-
-	PR fortran/18918
-	* parse.c (parse_derived): Add lock_type
-	checks, improve coarray_comp handling.
-	* resolve.c (resolve_allocate_expr,
-	resolve_lock_unlock, resolve_symbol): Fix lock_type
-	constraint checks.
-
-2011-08-17  Tobias Burnus  <burnus@net-b.de>
-
-	PR fortran/31461
-	* trans-decl.c (generate_local_decl): Warn about
-	unused explicitly imported module variables/parameters.
-
-2011-08-17  Janus Weil  <janus@gcc.gnu.org>
-
-	PR fortran/50070
-	* resolve.c (resolve_fl_variable): Reject non-constant character lengths
-	in COMMON variables.
-
-2011-08-16  Tobias Burnus  <burnus@net-b.de>
-	    Dominique Dhumieres  <dominiq@lps.ens.fr>
-
-	PR fortran/50094
-	* resolve.c (resolve_symbol): Fix stupid typo.
-
-2011-08-15  Tobias Burnus  <burnus@net-b.de>
-
-	* resolve.c (resolve_symbol): Fix coarray result-var check.
-
-2011-08-14  Steven G. Kargl  <kargl@gcc.gnu.org>
-
-	* module.c (use_iso_fortran_env_module):  Spell 'referrenced' correctly.
-
-2011-08-14  Janus Weil  <janus@gcc.gnu.org>
-
-	PR fortran/50073
-	* decl.c (check_function_name): New function, separated off from
-	'variable_decl' and slightly extended.
-	(variable_decl,attr_decl1): Call it.
-
-2011-08-08  Rainer Orth  <ro@CeBiTec.Uni-Bielefeld.DE>
-
-	* Make-lang.in (gfortran$(exeext)): Add $(EXTRA_GCC_LIBS).
-
-2011-08-07  Janus Weil  <janus@gcc.gnu.org>
-	    Thomas Koenig  <tkoenig@gcc.gnu.org>
-
-	PR fortran/49638
-	* dependency.c (are_identical_variables): For dummy arguments only
-	check for equal names, not equal symbols.
-	* interface.c (gfc_check_typebound_override): Add checking for rank
-	and character length.
-
-2011-08-07  Janus Weil  <janus@gcc.gnu.org>
-
-	PR fortran/49638
-	* dependency.h (gfc_is_same_range,gfc_are_identical_variables): Remove
-	two prototypes.
-	* dependency.c (gfc_are_identical_variables,are_identical_variables):
-	Renamed the former to the latter and made static.
-	(gfc_dep_compare_expr): Renamed 'gfc_are_identical_variables', handle
-	commutativity of multiplication.
-	(gfc_is_same_range,is_same_range): Renamed the former to the latter,
-	made static and removed argument 'def'.
-	(check_section_vs_section): Renamed 'gfc_is_same_range'.
-	* gfortran.h (gfc_check_typebound_override): New prototype.
-	* interface.c (gfc_check_typebound_override): Moved here from ...
-	* resolve.c (check_typebound_override): ... here (and renamed).
-	(resolve_typebound_procedure): Renamed 'check_typebound_override'.
-
-2011-08-06  Thomas Koenig  <tkoenig@gcc.gnu.org>
-
-	PR fortran/50004
-	* target-memory.c (gfc_target_expr-size): Don't clobber typespec
-	for derived types.
-	* simplify.c (gfc_simplify_transfer): Don't calculate source_size
-	twice.
-
-2011-08-05  Thomas Koenig  <tkoenig@gcc.gnu.org>
-
-	PR fortran/37211
-	* gfortran.h (gfc_calculate_transfer_sizes):  Add prototype.
-	* target-memory.h (gfc_target_interpret_expr):  Add boolean
-	argument wether to convert wide characters.
-	* target-memory.c (gfc_target_expr_size):  Also return length
-	of characters for non-constant expressions if these can be
-	determined from the cl.
-	(interpret_array):  Add argument for gfc_target_interpret_expr.
-	(gfc_interpret_derived):  Likewise.
-	(gfc_target_interpret_expr):  Likewise.
-	* check.c:  Include target-memory.h.
-	(gfc_calculate_transfer_sizes):  New function.
-	(gfc_check_transfer):  When -Wsurprising is in force, calculate
-	sizes and warn if result is larger than size (check moved from
-	gfc_simplify_transfer).
-	* simplify.c (gfc_simplify_transfer):  Use
-	gfc_calculate_transfer_sizes.  Remove warning.
-
-2011-08-04  Richard Guenther  <rguenther@suse.de>
-
-	PR fortran/49957
-	* trans-array.c (add_to_offset): New function.
-	(gfc_conv_array_ref): Build the array index expression in optimally
-	associated order.
-	(gfc_walk_variable_expr): Adjust for the backward walk.
-
-2011-08-02  Daniel Kraft  <d@domob.eu>
-
-	PR fortran/49885
-	* trans-array.c (gfc_trans_auto_array_allocation): Change
-	gfc_start_block to gfc_init_block to avoid spurious extra-scope.
-
-2011-08-02  Tobias Burnus  <burnus@net-b.de>
-
-	* trans-array.c (gfc_array_allocate): Pass token to
-	  gfc_allocate_allocatable for -fcoarray=lib.
-	* trans-stmt.c (gfc_trans_allocate): Update
-	gfc_allocate_allocatable call.
-	* trans.h (gfc_allocate_allocatable): Update prototype.
-	(gfc_allocate_using_lib): Remove.
-	* trans.c (gfc_allocate_using_lib): Make static, handle token.
-	(gfc_allocate_allocatable): Ditto.
-
-2011-08-02  Jakub Jelinek  <jakub@redhat.com>
-
-	PR fortran/46752
-	* cpp.c (cpp_define_builtins): Change _OPENMP to 201107.
-	* openmp.c (gfc_free_omp_clauses): Free also final_expr.
-	(OMP_CLAUSE_FINAL, OMP_CLAUSE_MERGEABLE): Define.
-	(gfc_match_omp_clauses): Handle parsing final and mergeable
-	clauses.
-	(OMP_TASK_CLAUSES): Allow final and mergeable clauses.
-	(gfc_match_omp_taskyield): New function.
-	(resolve_omp_clauses): Resolve final clause.  Allow POINTERs and
-	Cray pointers in clauses other than REDUCTION.
-	(gfc_match_omp_atomic): Match optional
-	read/write/update/capture keywords after !$omp atomic.
-	(resolve_omp_atomic): Handle all OpenMP 3.1 atomic forms.
-	* dump-parse-tree.c (show_omp_node): Handle EXEC_OMP_TASKYIELD,
-	print final and mergeable clauses.
-	(show_code_node): Handle EXEC_OMP_TASKYIELD.
-	* trans-openmp.c (gfc_trans_omp_clauses): Handle final and
-	mergeable clauses.
-	(gfc_trans_omp_taskyield): New function.
-	(gfc_trans_omp_directive): Handle EXEC_OMP_TASKYIELD.
-	(gfc_trans_omp_atomic): Handle all OpenMP 3.1 atomic forms.
-	(gfc_omp_clause_copy_ctor): Handle non-allocated allocatable.
-	(gfc_omp_predetermined_sharing): Adjust comment.
-	* gfortran.h (gfc_statement): Add ST_OMP_TASKYIELD and
-	ST_OMP_END_ATOMIC.
-	(gfc_omp_clauses): Add final_expr and mergeable fields.
-	(gfc_exec_op): Add EXEC_OMP_TASKYIELD.
-	(gfc_omp_atomic_op): New enum typedef.
-	(struct gfc_code): Add ext.omp_atomic.
-	* trans.c (trans_code): Handle EXEC_OMP_TASKYIELD.
-	* frontend-passes.c (gfc_code_walker): Also walk final_expr.
-	* resolve.c (gfc_resolve_blocks, resolve_code): Handle
-	EXEC_OMP_TASKYIELD.
-	* st.c (gfc_free_statement): Likewise.
-	* match.h (gfc_match_omp_taskyield): New prototype.
-	* parse.c (decode_omp_directive): Handle taskyield directive.
-	Handle !$omp end atomic.
-	(case_executable): Add ST_OMP_TASKYIELD case.
-	(gfc_ascii_statement): Handle ST_OMP_TASKYIELD.
-	(parse_omp_atomic): Return gfc_statement instead of void.
-	For !$omp atomic capture parse two assignments instead of
-	just one and require !$omp end atomic afterwards, for
-	other !$omp atomic forms just allow !$omp end atomic at the
-	end.
-	(parse_omp_structured_block, parse_executable): Adjust
-	parse_omp_atomic callers.
-
-2011-08-02  Tobias Burnus  <burnus@net-b.de>
-
-	* intrinsic.c (OMP_LIB): Updated openmp_version's
-	value to 201107.
-	* gfortran.texi (OpenMP): Update ref to OpenMP 3.1.
-	* intrinsic.texi (OpenMP Modules): Update ref to OpenMP 3.1;
-	remove deleted omp_integer_kind and omp_logical_kind constants.
-
-2011-07-31  Janus Weil  <janus@gcc.gnu.org>
-
-	PR fortran/49112
-	* resolve.c (resolve_structure_cons): Don't do the full dt resolution,
-	only call 'resolve_fl_derived0'.
-	(resolve_typebound_procedures): Resolve typebound procedures of
-	parent type.
-	(resolve_fl_derived0): New function, which does a part of the work
-	for 'resolve_fl_derived'.
-	(resolve_fl_derived): Call 'resolve_fl_derived0' and do some additional
-	things.
-
-2011-07-30  Thomas Koenig  <tkoenig@gcc.gnu.org>
-
-	PR fortran/48876
-	* expr.c (gfc_simplify_expr):  If end of a string is less
-	than zero, set it to zero.
-
-2011-07-28  Jakub Jelinek  <jakub@redhat.com>
-
-	PR fortran/31067
-	* frontend-passes.c (optimize_minmaxloc): New function.
-	(optimize_expr): Call it.
-
-2011-07-27  Tobias Burnus  <burnus@net-b.de>
-
-	PR fortran/45586
-	* trans-types.c (gfc_get_derived_type): Ensure that pointer
-	component types are marked as nonrestricted.
-
-2011-07-27  Daniel Carrera  <dcarrera@gmail.com>
-
-	PR fortran/49755
-	* trans.c (gfc_allocate_using_malloc): Change function signature.
-	Return nothing. New parameter "pointer". Eliminate temorary variables. 
-	(gfc_allocate_using_lib): Ditto.
-	(gfc_allocate_allocatable): Ditto. Update call to gfc_allocate_using_lib
-	and gfc_allocate_using_malloc. Do not free and then reallocate a
-	variable that is already allocated.
-	(gfc_likely): New function. Basedon gfc_unlikely.
-	* trans-array.c (gfc_array_init_size): New parameter "descriptor_block".
-	Instructions to modify the array descriptor are stored in this block
-	while other instructions continue to be stored in "pblock".
-	(gfc_array_allocate): Update call to gfc_array_init_size. Move the
-	descriptor_block so that the array descriptor is only updated if
-	the array was allocated successfully.
-	Update calls to gfc_allocate_allocatable and gfc_allocate_using_malloc.
-	* trans.h (gfc_allocate_allocatable): Change function signature.
-	Function now returns void.
-	(gfc_allocate_using_lib): Ditto, and new function parameter.
-	(gfc_allocate_using_malloc): Ditto.
-	* trans-openmp.c (gfc_omp_clause_default_ctor,
-	gfc_omp_clause_copy_ctor,gfc_trans_omp_array_reduction): Replace a call
-	to gfc_allocate_allocatable with gfc_allocate_using_malloc.
-	* trans-stmt.c (gfc_trans_allocate): Update function calls for
-	gfc_allocate_allocatable and gfc_allocate_using_malloc.
-
-2011-07-26  Tobias Burnus  <burnus@net-b.de>
-
-	* trans-array.c (CAF_TOKEN_FIELD): New macro constant.
-	(gfc_conv_descriptor_token): New function.
-	* trans-array.h (gfc_conv_descriptor_token): New prototype.
-	* trans-types.c (gfc_get_array_descriptor_base): For coarrays
-	with -fcoarray=lib, append "void *token" to the array descriptor.
-	(gfc_array_descriptor_base_caf): New static variable.
-	* trans-expr.c (gfc_conv_procedure_call): Handle token and offset
-	when passing a descriptor coarray to a nondescriptor dummy. 
-
-2011-07-23  Tobias Burnus  <burnus@net-b.de>
-
-	* resolve.c (resolve_symbol): Fix coarray var decl check.
-
-2011-07-21  Daniel Carrera  <dcarrera@gmail.com>
-
-	* trans.c (gfc_allocate_with_status): Split into two functions
-	gfc_allocate_using_malloc and gfc_allocate_usig_lib.
-	(gfc_allocate_using_malloc): The status parameter is now the
-	actual status rather than a pointer. Code cleanup.
-	(gfc_allocate_using_lib): Ditto. Add new parametrs errmsg and
-	errlen. Pass these to the coarray lib.
-	* trans-openmp.c (gfc_omp_clause_default_ctor): Update calls to
-	gfc_allocate_allocatable.
-	(gfc_omp_clause_copy_ctor): Ditto.
-	(gfc_trans_omp_array_reduction): Ditto.
-	* trans-stmt.c (gfc_trans_allocate): Ditto. Update call to
-	gfc_allocate_using_malloc. Pass stat rather than pstat to the allocate
-	fuctions. If using coarray lib, pass errmsg and errlen to the allocate
-	functions. Move error checking outside the if (!gfc_array_allocate)
-	block so that it also affects trees produced by gfc_array_allocate.
-	* trans-array.c (gfc_array_allocate): Add new parameters errmsg
-	and errlen. Replace parameter pstat by status. Code cleanup. Update
-	calls to gfc_allocate_allocatable and gfc_allocate_using_malloc.
-	* trans-array.h (gfc_array_allocate): Update signature of
-	gfc_array_allocate.
-
-2011-07-21  Steven G. Kargl  <kargl@gcc.gnu.org>
-
-	* gfortran.texi: Remove a duplicate word.
-
-2011-07-21  Tobias Burnus  <burnus@net-b.de>
-
-	* check.c (gfc_check_present): Allow coarrays.
-	* trans-array.c (gfc_conv_array_ref): Avoid casting
-	when a pointer is wanted.
-	* trans-decl.c (create_function_arglist): For -fcoarray=lib,
-	handle hidden token and offset arguments for nondescriptor
-	coarrays.
-	* trans-expr.c (get_tree_for_caf_expr): New function.
-	(gfc_conv_procedure_call): For -fcoarray=lib pass the
-	token and offset for nondescriptor coarray dummies.
-	* trans.h (lang_type): Add caf_offset tree.
-	(GFC_TYPE_ARRAY_CAF_OFFSET): New macro.
-
-2011-07-19  Tobias Burnus  <burnus@net-b.de>
-
-	* expr.c (gfc_is_coarray): New function.
-	* gfortran.h (gfc_is_coarray): New prototype.
-	* interface.c (compare_parameter): Use it.
-
-2011-07-19  Richard Guenther  <rguenther@suse.de>
-
-	* trans-expr.c (fill_with_spaces): Use fold_build_pointer_plus.
-	(gfc_trans_string_copy): Likewise.
-	* trans-intrinsic.c (gfc_conv_intrinsic_repeat): Likewise.
-	* trans-types.c (gfc_get_array_descr_info): Likewise.
-	* trans.c (gfc_build_array_ref): Likewise.
-
-2011-07-19  Janus Weil  <janus@gcc.gnu.org>
-
-	PR fortran/49708
-	* resolve.c (resolve_allocate_expr): Fix diagnostics for pointers.
-
-2011-07-18  Tobias Burnus  <burnus@net-b.de>
-
-	* trans-decl.c (gfc_build_qualified_array): Make coarray's
-	token TYPE_QUAL_RESTRICT.
-
-2011-07-18  Tobias Burnus  <burnus@net-b.de>
-
-	* resolve.c (resolve_transfer): Mention defined I/O
-	in the diagnostic for alloc_comp/pointer_comp.
-
-2011-07-17  Tobias Burnus  <burnus@net-b.de>
-
-	PR fortran/34657
-	* module.c (check_for_ambiguous): Check whether the name is matches
-	the current program unit.
-
-2011-07-17  Tobias Burnus  <burnus@net-b.de>
-
-	PR fortran/49624
-	* expr.c (gfc_check_pointer_assign): Fix checking for invalid
-	pointer bounds.
-
-2011-07-16  Tobias Burnus  <burnus@net-b.de>
-	
-	* expr.c (gfc_ref_this_image): New function.
-	(gfc_is_coindexed): Use it.
-	* gfortran.h (gfc_ref_this_image): New prototype.
-	* resolve.c (resolve_deallocate_expr,
-	resolve_allocate_expr): Support alloc scalar coarrays.
-	* trans-array.c (gfc_conv_array_ref, gfc_array_init_size,
-	gfc_conv_descriptor_cosize, gfc_array_allocate,
-	gfc_trans_deferred_array): Ditto.
-	* trans-expr.c (gfc_conv_variable) Ditto.:
-	* trans-stmt.c (gfc_trans_deallocate): Ditto.
-	* trans-types.c (gfc_get_element_type, gfc_get_array_type_bounds
-	gfc_get_array_descr_info): Ditto.
-	* trans-decl.c (gfc_get_symbol_decl): Ditto.
-
-2011-07-11  Jakub Jelinek  <jakub@redhat.com>
-
-	PR fortran/49698
-	* trans-stmt.c (gfc_trans_pointer_assign_need_temp): Initialize
-	inner_size to gfc_index_one_node instead of integer_one_node.
-
-2011-07-10  Tobias Burnus  <burnus@net-b.de>
-
-	PR fortran/49690
-	* intrinsic.c (add_functions): Use BT_VOID for 2nd argument of SIGNAL.
-
-2011-07-09  Uros Bizjak  <ubizjak@gmail.com>
-
-	PR fortran/48926
-	* expr.c (gfc_get_corank): Change return value to int.
-	* gfortran.h (gfc_get_corank): Update function prototype.
-
-2011-07-07  Mikael Morin  <mikael.morin@sfr.fr>
-
-	PR fortran/49648
-	* resolve.c (resolve_symbol): Force resolution of function result's
-	array specification.
-
-2011-07-07  Tobias Burnus  <burnus@net-b.de>
-
-	* trans.c (gfc_allocate_with_status): Call _gfortran_caf_register
-	with NULL arguments for (new) stat=/errmsg= arguments.
-
-2011-07-06  Daniel Carrera  <dcarrera@gmail.com>
-
-	* trans-array.c (gfc_array_allocate): Rename allocatable_array to
-	allocatable. Rename function gfc_allocate_array_with_status to
-	gfc_allocate_allocatable_with_status. Update function call for
-	gfc_allocate_with_status.
-	* trans-opemp.c (gfc_omp_clause_default_ctor): Rename function
-	gfc_allocate_array_with_status to gfc_allocate_allocatable_with_status.
-	* trans-stmt.c (gfc_trans_allocate): Update function call for
-	gfc_allocate_with_status. Rename function gfc_allocate_array_with_status
-	to gfc_allocate_allocatable_with_status.
-	* trans.c (gfc_call_malloc): Add new parameter gfc_allocate_with_status
-	so it uses the library for memory allocation when -fcoarray=lib.
-	(gfc_allocate_allocatable_with_status): Renamed from
-	gfc_allocate_array_with_status.
-	(gfc_allocate_allocatable_with_status): Update function call for
-	gfc_allocate_with_status.
-	* trans.h (gfc_coarray_type): New enum.
-	(gfc_allocate_with_status): Update prototype.
-	(gfc_allocate_allocatable_with_status): Renamed from
-	gfc_allocate_array_with_status.
-	* trans-decl.c (generate_coarray_sym_init): Use the new constant
-	GFC_CAF_COARRAY_ALLOC in the call to gfor_fndecl_caf_register.
-
-2011-07-06  Richard Guenther  <rguenther@suse.de>
-
-	* f95-lang.c (gfc_init_decl_processing):
-	Merge calls to build_common_tree_nodes and build_common_tree_nodes_2.
-
-2011-07-04  Jakub Jelinek  <jakub@redhat.com>
-
-	PR fortran/49623
-	* gfortranspec.c (lang_specific_driver): Ignore options with
-	CL_ERR_MISSING_ARG errors.
-
-2011-07-02  Janus Weil  <janus@gcc.gnu.org>
-
-	PR fortran/49562
-	* expr.c (gfc_check_vardef_context): Handle type-bound procedures.
-
-2011-06-30  Jakub Jelinek  <jakub@redhat.com>
-
-	PR fortran/49540
-	* gfortran.h (gfc_constructor): Add repeat field.
-	* trans-array.c (gfc_conv_array_initializer): Handle repeat > 1.
-	* array.c (current_expand): Add repeat field.
-	(expand_constructor): Copy repeat.
-	* constructor.c (node_free, node_copy, gfc_constructor_get,
-	gfc_constructor_lookup): Handle repeat field.
-	(gfc_constructor_lookup_next, gfc_constructor_remove): New functions.
-	* data.h (gfc_assign_data_value): Add mpz_t * argument.
-	(gfc_assign_data_value_range): Removed.
-	* constructor.h (gfc_constructor_advance): Removed.
-	(gfc_constructor_lookup_next, gfc_constructor_remove): New prototypes.
-	* data.c (gfc_assign_data_value): Add REPEAT argument, handle it and
-	also handle overwriting a range with a single entry.
-	(gfc_assign_data_value_range): Removed.
-	* resolve.c (check_data_variable): Adjust gfc_assign_data_value
-	call.  Use gfc_assign_data_value instead of
-	gfc_assign_data_value_expr.
-
-2011-06-27  Janus Weil  <janus@gcc.gnu.org>
-
-	PR fortran/49466
-	* trans-array.c (structure_alloc_comps): Make sure sub-components
-	and extended types are correctly deallocated.
-
-2011-06-21  Andrew MacLeod  <amacleod@redhat.com>
-
-	* trans-openmp.c: Add sync_ or SYNC__ to builtin names.
-	* trans-stmt.c: Add sync_ or SYNC__ to builtin names.
-	* trans-decl.c: Add sync_ or SYNC__ to builtin names.
-
-2011-06-21  Janus Weil  <janus@gcc.gnu.org>
-
-	PR fortran/49112
-	* class.c (gfc_find_derived_vtab): Make vtab and default initialization
-	symbols SAVE_IMPLICIT.
-
-2011-06-20  Tobias Burnus  <burnus@net-b.de>
-
-	PR fortran/18918
-	* gfortran.h (gfc_check_vardef_context): Update prototype.
-	(iso_fortran_env_symbol): Handle derived types.
-	(symbol_attribute): Add lock_comp.
-	* expr.c (gfc_check_vardef_context): Add LOCK_TYPE check.
-	* interface.c (compare_parameter, gfc_procedure_use): Handle
-	LOCK_TYPE.
-	(compare_actual_formal): Update
-	gfc_check_vardef_context call.
-	* check.c (gfc_check_atomic_def, gfc_check_atomic_ref): Ditto.
-	* intrinsic.c (check_arglist): Ditto.
-	* io.c (resolve_tag, gfc_resolve_dt, gfc_resolve_inquire): Ditto.
-	* iso-fortran-env.def (ISOFORTRAN_LOCK_TYPE): Add.
-	* intrinsic.texi (ISO_FORTRAN_ENV): Document LOCK_TYPE.
-	* module.c (mio_symbol_attribute): Handle lock_comp.
-	(create_derived_type): New function.
-	(use_iso_fortran_env_module): Call it to handle LOCK_TYPE.
-	* parse.c (parse_derived): Add constraint check for LOCK_TYPE.
-	* resolve.c (resolve_symbol, resolve_lock_unlock): Add constraint
-	checks for LOCK_TYPE.
-	(gfc_resolve_iterator, resolve_deallocate_expr,
-	resolve_allocate_expr, resolve_code, resolve_transfer): Update
-	gfc_check_vardef_context call.
-	* trans-stmt.h (gfc_trans_lock_unlock): New prototype.
-	* trans-stmt.c (gfc_trans_lock_unlock): New function.
-	* trans.c (trans_code): Handle LOCK and UNLOCK.
-
-2011-06-18  Janus Weil  <janus@gcc.gnu.org>
-
-	PR fortran/49400
-	* decl.c (gfc_match_procedure): Allow PROCEDURE declarations inside
-	BLOCK constructs.
-
-2011-06-17  Janus Weil  <janus@gcc.gnu.org>
-
-	PR fortran/48699
-	* check.c (gfc_check_move_alloc): If 'TO' argument is polymorphic,
-	make sure the vtab is present.
-
-2011-06-16  Janus Weil  <janus@gcc.gnu.org>
-
-	PR fortran/49074
-	* interface.c (gfc_extend_assign): Propagate the locus from the
-	assignment to the type-bound procedure call.
-
-2011-06-16  Janus Weil  <janus@gcc.gnu.org>
-
-	PR fortran/49417
-	* module.c (mio_component): Make sure the 'class_ok' attribute is set
-	for use-associated CLASS components.
-	* parse.c (parse_derived): Check for 'class_ok' attribute.
-	* resolve.c (resolve_fl_derived): Ditto.
-
-2011-06-13  Thomas Koenig  <tkoenig@gcc.gnu.org>
-
-	* frontend-passes.c (remove_trim):  New function.
-	(optimize_assignment):  Use it.
-	(optimize_comparison):  Likewise.  Return correct status
-	for previous change.
-
-2011-06-12  Tobias Burnus
-
-	PR fortran/49324
-	* trans-expr.c (gfc_trans_assignment_1): Tell
-	gfc_trans_scalar_assign to also deep-copy RHS nonvariables
-	with allocatable components.
-	* trans-array.c (gfc_conv_expr_descriptor): Ditto.
-
-2011-05-11  Thomas Koenig  <tkoenig@gcc.gnu.org>
-
-	* frontend-passes.c (optimize_assignment): Follow chains
-	of concatenation operators to the end for removing trailing
-	TRIMS for assignments.
-
-2011-06-10  Daniel Carrera  <dcarrera@gmail.com>
-
-	* trans-decl.c (gfc_build_builtin_function_decls):
-	Updated declaration of caf_sync_all and caf_sync_images.
-	* trans-stmt.c (gfc_trans_sync): Function
-	can now handle a "stat" variable that has an integer type
-	different from integer_type_node.
-
-2011-06-09  Richard Guenther  <rguenther@suse.de>
-
-	* trans.c (gfc_allocate_array_with_status): Mark error path
-	as unlikely.
-
-2011-06-08  Tobias Burnus  <burnus@net-b.de>
-
-	PR fortran/18918
-	* gfortran.h (gfc_statement): Add ST_LOCK and ST_UNLOCK.
-	(gfc_exec_op): Add EXEC_LOCK and EXEC_UNLOCK.
-	(gfc_code): Add expr4.
-	* match.h (gfc_match_lock, gfc_match_unlock): New prototypes.
-	* match.c (gfc_match_lock, gfc_match_unlock,
-	lock_unlock_statement): New functions.
-	(sync_statement): Bug fix, avoiding double freeing.
-	(gfc_match_if): Handle LOCK/UNLOCK statement.
-	* parse.c (decode_statement, next_statement,
-	gfc_ascii_statement): Ditto.
-	* st.c (gfc_free_statement): Handle LOCK and UNLOCK.
-	* resolve.c (resolve_lock_unlock): New function.
-	(resolve_code): Call it.
-	* dump-parse-tree.c (show_code_node): Handle LOCK/UNLOCK.
-
-2011-06-07  Richard Guenther  <rguenther@suse.de>
-
-	* f95-lang.c (gfc_init_decl_processing): Do not set
-	size_type_node or call set_sizetype.
-
-2011-06-05  Tobias Burnus  <burnus@net-b.de>
-
-	PR fortran/49255
-	* trans-expr.c (gfc_conv_procedure_call): Fix -fcheck=pointer
-	for F2008.
-
-2011-06-05  Andreas Schmidt  <andreas.schmidt.42@gmx.net>
-	Thomas Koenig  <tkoenig@gcc.gnu.org>
-
-	* dump-parse-tree.c (show_symbol):  Don't dump namespace
-	for ENTRY to avoid infinite recursion.
-
-2011-06-02  Asher Langton  <langton2@llnl.gov>
-
-	PR fortran/49268
-	* trans-decl.c (gfc_trans_deferred_vars): Treat assumed-size Cray
-	pointees as AS_EXPLICIT.
-
-2011-06-02  Asher Langton  <langton2@llnl.gov>
-
-	PR fortran/37039
-	* decl.c (variable_decl): Merge current_as before copying to cp_as.
-
-2011-06-02  Steven G. Kargl  <kargl@gcc.gnu.org>
-
-	PR fortran/49265
-	* decl.c (gfc_match_modproc):  Allow for a double colon in a module
-	procedure statement.
-	* parse.c ( decode_statement): Deal with whitespace around :: in
-	gfc_match_modproc.
-
-2011-05-31  Tobias Burnus  <burnus@net-b.de>
-
-	PR fortran/18918
-	* intrinsic.c (klass): Add CLASS_ATOMIC.
-	(add_subroutines): Add atomic_ref/atomic_define.
-	* intrinsic.texi (ATOMIC_REF, ATOMIC_DEFINE): Document.
-	* intrinsic.h (gfc_check_atomic_def, gfc_check_atomic_ref,
-	gfc_resolve_atomic_def, gfc_resolve_atomic_ref): New prototypes.
-	* gfortran.h (gfc_isym_id): Add GFC_ISYM_ATOMIC_DEF
-	and GFC_ISYM_ATOMIC_REF.
-	(gfc_atomic_int_kind, gfc_atomic_logical_kind): New global vars.
-	* iresolve.c (gfc_resolve_atomic_def, gfc_resolve_atomic_ref): New
-	functions.
-	* check.c (gfc_check_atomic, gfc_check_atomic_def,
-	gfc_check_atomic_ref): New functions.
-	* iso-fortran-env.def (ISOFORTRANENV_FILE_ATOMIC_INT_KIND,
-	ISOFORTRANENV_FILE_ATOMIC_LOGICAL_KIND): Change kind value.
-	* trans-intrinsic.c (conv_intrinsic_atomic_def,
-	conv_intrinsic_atomic_ref, gfc_conv_intrinsic_subroutine): New
-	functions.
-	(conv_intrinsic_move_alloc) Renamed from
-	gfc_conv_intrinsic_move_alloc - and made static.
-	* trans.h (gfc_conv_intrinsic_move_alloc): Remove.
-	(gfc_conv_intrinsic_subroutine) Add prototype.
-	* trans.c (trans_code): Call gfc_conv_intrinsic_subroutine.
-	* trans-types (gfc_atomic_int_kind, gfc_atomic_logical_kind): New
-	global vars.
-	(gfc_init_kinds): Set them.
-
-2011-05-31  Tobias Burnus  <burnus@net-b.de>
-
-	PR fortran/18918
-	* trans-array.c (gfc_trans_dummy_array_bias): Handle
-	cobounds of assumed-shape arrays.
-
-2011-05-31  Tobias Burnus  <burnus@net-b.de>
-
-	PR fortran/18918
-	* resolve.c (resolve_fl_variable): Handle static coarrays
-	with non-constant cobounds.
-
-2011-05-29  Janus Weil  <janus@gcc.gnu.org>
-
-	PR fortran/47601
-	* module.c (mio_component_ref): Handle components of extended types.
-	* symbol.c (gfc_find_component): Return is sym is NULL.
-
-2011-05-29  Tobias Burnus  <burnus@net-b.de>
-
-	PR fortran/18918
-	* interface.c (compare_parameter): Add check for passing coarray
-	to allocatable noncoarray dummy.
-
-2011-05-29  Tobias Burnus  <burnus@net-b.de>
-	    Richard Guenther  <rguenther@suse.de>
-
-	PR fortran/18918
-	* trans-types.c (gfc_get_nodesc_array_type): Don't mess with
-	the type's TREE_TYPE.
-	* trans-array.c (gfc_conv_array_ref): Use TYPE_MAIN_VARIANT.
-	* trans.c (gfc_build_array_ref): Ditto.
-
-2011-05-27  Tobias Burnus  <burnus@net-b.de>
-
-	PR fortran/18918
-	* check.c (gfc_check_associated, gfc_check_null): Add coindexed check.
-	* match.c (gfc_match_nullify): Ditto.
-	* resolve.c (resolve_deallocate_expr): Ditto.
-	* trans-types.c (gfc_get_nodesc_array_type): Don't set restricted
-	for nonpointers.
-
-2011-05-27  Tobias Burnus  <burnus@net-b.de>
-
-	PR fortran/48820
-	* gfortran.h (gfc_isym_id): Add GFC_ISYM_RANK.
-	* intrinsic.c (add_functions): Add rank intrinsic.
-	(gfc_check_intrinsic_standard): Handle GFC_STD_F2008_TR.
-	* intrinsic.h (gfc_simplify_rank, gfc_check_rank): Add prototypes.
-	* simplify.c (gfc_simplify_rank): New function.
-	* intrinsic.texi (RANK): Add description for rank intrinsic.
-	* check.c (gfc_check_rank): New function.
-
-2011-05-26  Paul Thomas  <pault@gcc.gnu.org>
-	    Thomas Koenig  <tkoenig@gcc.gnu.org>
-
-	PR fortran/48955
-	* trans-expr.c (gfc_trans_assignment_1): GFC_REVERSE_NOT_SET
-	changed to GFC_ENABLE_REVERSE.
-	* trans-array.c (gfc_init_loopinfo): GFC_CANNOT_REVERSE changed
-	to GFC_INHIBIT_REVERSE.
-	* gfortran.h : Enum gfc_reverse is now GFC_ENABLE_REVERSE,
-	GFC_FORWARD_SET, GFC_REVERSE_SET and GFC_INHIBIT_REVERSE.
-	* dependency.c (gfc_dep_resolver): Change names for elements of
-	gfc_reverse as necessary. Change the logic so that forward
-	dependences are remembered as well as backward ones. When both
-	have appeared, force a temporary.
-
-2011-05-26  Tobias Burnus  <burnus@net-b.de>
-
-	PR fortran/18918
-	* trans-array.c (gfc_conv_array_ref): Handle pointer coarrays.
-	* trans-decl.c (has_coarray_vars, caf_init_block,
-	gfor_fndecl_caf_register): New file-global variables.
-	(gfc_finish_var_decl): Make sure that coarrays in main are static.
-	(gfc_build_qualified_array): Generate coarray token variable.
-	(gfc_get_symbol_decl): Don't use a static initializer for coarrays.
-	(gfc_build_builtin_function_decls): Set gfor_fndecl_caf_register.
-	(gfc_trans_deferred_vars, gfc_emit_parameter_debug_info): Skip for
-	static coarrays.
-	(generate_local_decl): Check for local coarrays.
-	(create_main_function): SYNC ALL before calling MAIN.
-	(generate_coarray_sym_init): Register static coarray.
-	(generate_coarray_init): Generate CAF registering constructor
-	function.
-	(gfc_generate_function_code): Call it, if needed, do not create
-	cgraph twice.
-	(gfc_generate_module_vars, gfc_process_block_locals): Call
-	generate_coarray_init.
-	* trans-types.c (gfc_get_nodesc_array_type): Generate pointers for
-	-fcoarray=lib.
-	* trans.h (gfor_fndecl_caf_register): New variable.
-	(lang_type): New element caf_token.
-	(GFC_TYPE_ARRAY_CAF_TOKEN): New macro.
-
-2011-05-24  Joseph Myers  <joseph@codesourcery.com>
-
-	* Make-lang.in (GFORTRAN_D_OBJS): Remove prefix.o.
-	(gfortran$(exeext)): Use libcommon-target.a.
-
-2011-05-22  Thomas Koenig  <tkoenig@gcc.gnu.org>
-
-	* frontend-passes.c (cfe_register_funcs):  Also register
-	character functions if their charlens are known and constant.
-	Also register allocatable functions.
-
-2011-05-21  Janus Weil  <janus@gcc.gnu.org>
-
-	PR fortran/48699
-	* match.c (select_type_set_tmp): Make the temporary ALLOCATABLE if the
-	selector is ALLOCATABLE.
-
-2011-05-20  Janus Weil  <janus@gcc.gnu.org>
-
-	PR fortran/48706
-	* module.c (write_dt_extensions): Do not write extended types which
-	are local to a subroutine.
-
-2011-05-20  Joseph Myers  <joseph@codesourcery.com>
-
-	* Make-lang.in (GFORTRAN_D_OBJS): Remove version.o and intl.o.
-
-2011-05-20  Janne Blomqvist  <jb@gcc.gnu.org>
-
-	* gfortran.texi (set_fpe): Update documentation.
-	* invoke.texi (-ffpe-trap): Likewise.
-	* libgfortran.h (GFC_FPE_PRECISION): Rename to GFC_FPE_INEXACT.
-	* options.c (gfc_handle_fpe_trap_option): Handle inexact and make
-	precision an alias for it.
-
-2011-05-19  Tobias Burnus  <burnus@net-b.de>
-
-	PR fortran/18918
-	* trans-types.c (gfc_get_element_type): Handle scalar coarrays.
-	(gfc_get_nodesc_array_type): Make a variant-type copy for scalar
-	coarrays.
-	* trans.c (gfc_build_array_ref): Return original type not variant
-	copy for scalar coarrays.
-	* trans-array.c (gfc_conv_array_ref): Ditto.
-
-2011-05-18  Janus Weil  <janus@gcc.gnu.org>
-
-	PR fortran/48700
-	* trans-intrinsic.c (gfc_conv_intrinsic_move_alloc): Deallocate 'TO'
-	argument to avoid memory leaks.
-
-2011-05-16  Tobias Burnus  <burnus@net-b.de>
-
-	* gfortran.texi (_gfortran_set_options): Add GFC_STD_F2008_TR.
-	(Fortran 2008 status): Multi-image support for coarrays.
-	(TR 19113 status): New section.
-
-2011-05-15  Tobias Burnus  <burnus@net-b.de>
-
-	PR fortran/18918
-	actual argument is not an array; rank mismatch is diagnosted later.
-	* trans-decl.c (gfc_get_symbol_decl, gfc_trans_deferred_vars): Handle
-	scalar coarrays.
-	* trans-types.c (gfc_get_array_type_bounds): Ditto.
-
-2011-05-15  Joern Rennecke  <amylaar@spamcop.net>
-
-	PR middle-end/46500
-	* trans-types.c: Include "tm.h".
-	[0] (c_size_t_size): Remove.
-
-2011-05-15  Janne Blomqvist  <jb@gcc.gnu.org>
-
-	PR libfortran/48915
-	* gfortran.texi (_gfortran_set_options): Even though -fbacktrace
-	is now the default, the library defaults to backtracing disabled.
-
-2011-05-14  Tobias Burnus  <burnus@net-b.de>
-
-	* lang.opt (fdump-core): Re-add as ignored option
-	for backward compatibility.
-
-2011-05-14  Janne Blomqvist  <jb@gcc.gnu.org>
-
-	PR libfortran/48915
-	* gfortran.texi: Update mixed-language programming section
-	reflecting the removal of the fdump-core option, and that
-	-fbacktrace is now enabled by default.
-
-2011-05-14  Thomas Koenig  <tkoenig@gcc.gnu.org>
-
-	PR fortran/22572
-	* frontend-passes.c (cfe_register_funcs):  Also register functions
-	for potential elimination if the rank is > 0, the shape is unknown
-	and reallocate on assignment is active.
-	(create_var):  For rank > 0 functions with unknown shape, create
-	an allocatable temporary.
-
-2011-05-14  Tobias Burnus  <burnus@net-b.de>
-
-	PR fortran/18918
-	* interface.c (compare_parameter): Skip diagnostic if
-	actual argument is not an array; rank mismatch is diagnosted later.
-
-2011-05-14  Tobias Burnus  <burnus@net-b.de>
-
-	* options.c (gfc_init_options, gfc_post_options): Enable
-	-fstack-arrays by default if -Ofast is used.
-	* invoke.texi (-fstack-arrays): Document this.
-
-2011-05-14  Janne Blomqvist  <jb@gcc.gnu.org>
-
-	PR libfortran/48915
-	* gfortran.h (gfc_option_t): Remove flag_dump_core.
-	* gfortran.texi (GFORTRAN_ERROR_DUMPCORE): Remove section.
-	(GFORTRAN_ERROR_BACKTRACE): Document that it's enabled by default.
-	* intrinsic.texi (ABORT): Remove explanation of -fdump-core.
-	* invoke.texi: Remove -fdump-core, document that -fbacktrace is
-	enabled by default.
-	* lang.opt: Remove -fdump-core.
-	* options.c (gfc_init_options): Make backtrace default to enabled,
-	remove dump_core.
-	(gfc_handle_option): Remove OPT_fdump-core.
-	* trans-decl.c: Pass a 0 to preserve ABI.
-
-2011-05-14  Janne Blomqvist  <jb@gcc.gnu.org>
-
-	* gfortran.texi: Remove GFORTRAN_USE_STDERR documentation.
-
-2011-05-13  Tobias Burnus  <burnus@net-b.de>
-
-	PR fortran/48972
-	* io.c (resolve_tag_format, resolve_tag): Make sure
-	that the string is of default kind.
-	(gfc_resolve_inquire): Also resolve decimal tag.
-
-2011-05-12  Tobias Burnus  <burnus@net-b.de>
-
-	PR fortran/48972
-	* resolve.c (resolve_intrinsic): Don't resolve module
-	intrinsics multiple times.
-
-2011-05-11  Tobias Burnus  <burnus@net-b.de>
-
-	PR fortran/48889
-	* expr.c (gfc_is_constant_expr): Use e->value.function.esym
-	instead of e->symtree->n.sym, if available.
-
-2011-05-07  Eric Botcazou  <ebotcazou@adacore.com>
-
-	* f95-lang.c (global_bindings_p): Return bool and simplify.
-
-2011-05-07  Tobias Burnus  <burnus@net-b.de>
-
-	PR fortran/18918
-	PR fortran/48919
-	* trans.h: Move gfc_init_coarray_decl prototype ...
-	* gfortran.h: ... to here.
-	* parse.c (translate_all_program_units): Call gfc_init_coarray_decl.
-	(gfc_parse_file): Update translate_all_program_units call.
-	* trans-decl.c (gfc_init_coarray_decl): Fix variable declaration,
-	new argument whether DECL_EXTERNAL should be used.
-	(create_main_function): Update gfc_init_coarray_decl call.
-	* trans-intrinsic.c (trans_this_image, trans_image_index,
-	conv_intrinsic_cobound): Ditto.
-
-2011-05-06  Tobias Burnus  <burnus@net-b.de>
-
-	PR fortran/18918
-	* trans-array.c (gfc_walk_variable_expr): Continue walking
-	for scalar coarrays.
-	* trans-intrinsic.c (convert_element_to_coarray_ref): New function.
-	(trans_this_image, trans_image_index, conv_intrinsic_cobound): Use it.
-	(trans_this_image): Fix algorithm.
-	* trans-types.c (gfc_get_element_type, gfc_get_array_descriptor_base,
-	gfc_sym_type): Handle scalar coarrays.
-
-2011-05-06  Tobias Burnus  <burnus@net-b.de>
-
-	PR fortran/48858
-	PR fortran/48820
-	* lang.opt (std=f2008tr): New.
-	* libgfortran.h (GFC_STD_F2008_TR): New macro constant.
-	* decl.c (verify_c_interop_param): Allow OPTIONAL in BIND(C)
-	procedures for -std=f2008tr/gnu/legacy.
-	(gfc_match_import): Set sym to NULL.
-	* options.c (set_default_std_flags,gfc_handle_option): Handle
-	-std=f2008tr.
-	* invoke.texi (-std=): Document -std=f2008tr.
-
-2011-05-05  Nathan Froyd  <froydnj@codesourcery.com>
-
-	* trans-decl.c (gfc_trans_entry_master_switch): Call build_case_label.
-	* trans-io.c (add_case): Likewise.
-	* trans-stmt.c (gfc_trans_integer_select): Likewise.
-	(gfc_trans_character_select): Likewise.
-
-2011-05-05  Eric Botcazou  <ebotcazou@adacore.com>
-
-	* trans-decl.c (trans_function_start): Do not set
-	dont_save_pending_sizes_p.
-
-2011-05-04  Nathan Froyd  <froydnj@codesourcery.com>
-
-	* trans.h (gfc_chainon_list): Delete.
-	* trans.c (gfc_chainon_list): Delete.
-
-2011-05-04  Tobias Burnus  <burnus@net-b.de>
-
-	PR fortran/48864
-	* invoke.texi (fno-protect-parens): Document
-	that -Ofast implies -fno-protect-parens.
-	* options.c (gfc_init_options, gfc_post_options):
-	Make -Ofast imply -fno-protect-parens.
-
-2011-05-04  Nathan Froyd  <froydnj@codesourcery.com>
-
-	* trans-decl.c (build_library_function_decl_1): Call
-	build_function_type_vec.  Adjust argument list building accordingly.
-	* trans-intrinsic.c (gfc_get_intrinsic_lib_fndecl): Likewise.
-	* trans-types.c (gfc_get_function_type): Likewise.
-
-2011-05-04  Richard Guenther  <rguenther@suse.de>
-
-	* trans-array.c (gfc_trans_array_constructor_value): Use
-	size_int for bounds of range types.
-	(gfc_trans_array_constructor_value): Use size_type_node
-	for memcpy argument.
-	* trans-common.c (build_field): Use gfc_charlen_type_node
-	for lengths.
-	* trans-openmp.c (gfc_trans_omp_clauses): Do not pass NULL
-	as type to build_int_cst.
-	* trans-const.c (gfc_build_string_const): Use size_int
-	for bounds of range types.
-	(gfc_build_wide_string_const): Likewise.
-	* trans-stmt.c (gfc_trans_label_assign): Use gfc_charlen_type_node
-	for lengths.
-	(gfc_trans_character_select): Likewise.
-	(gfc_trans_character_select): Do not pass NULL
-	as type to build_int_cst.
-	(gfc_trans_character_select): Use size_int for bounds of range types.
-	* trans-io.c (gfc_build_io_library_fndecls): Likewise.
-	(add_case): Do not pass NULL as type to build_int_cst.
-	(transfer_expr): Likewise.
-	(transfer_array_desc): Likewise.
-	* trans-decl.c (gfc_add_assign_aux_vars): Use gfc_charlen_type_node
-	for lengths.
-	(gfc_trans_assign_aux_var): Likewise.
-	(create_main_function): Use size_int for bounds of range types.
-	* trans-intrinsic.c (gfc_conv_intrinsic_minmax_char): Do not pass
-	NULL as type to build_int_cst.
-	(gfc_conv_intrinsic_spacing): Likewise.
-	(gfc_conv_intrinsic_rrspacing): Likewise.
-	(gfc_conv_intrinsic_len): Use gfc_charlen_type_node for lengths.
-
-2011-05-04  Richard Guenther  <rguenther@suse.de>
-
-	* trans-types.c (gfc_get_array_type_bounds): Remove zero notrunc
-	argument to int_const_binop.
-
-2011-05-03  Tobias Burnus  <burnus@net-b.de>
-
-	PR fortran/18918
-	* trans-intrinsic.c (trans_this_image): Implement version with
-	coarray argument.
-	(conv_intrinsic_cobound): Simplify code.
-	(gfc_conv_intrinsic_function): Call trans_this_image for
-	this_image(coarray) except for -fcoarray=single.
-
-2011-05-02  Steven G. Kargl  <kargl@gcc.gnu.org>
-
-	PR fortran/48720
-	* gfortran.texi: Document the 'Q' exponent-letter extension.
-	* invoke.texi: Document -Wreal-q-constant.
-	* lang.opt: Add -Wreal-q-constant option.
-	* gfortran.h: Add warn_real_q_constant to option struct.
-	* primary.c (match_real_constant):  Use it.  Accept 'Q' as
-	exponent-letter for REAL(16) real-literal-constant with a
-	fallback to REAL(10) or error if REAL(10) is not available.
-	* options.c (gfc_init_options, set_Wall) Set it.
-	(gfc_handle_option): Handle new option.
-
-2011-04-30  Thomas Koenig  <tkoenig@gcc.gnu.org>
-
-	* dump-prase-tree.c (show_code_node):  Set the current
-	namespace to the BLOCK before displaying it; restore
-	afterwards.
-
-2011-04-30  Tobias Burnus  <burnus@net-b.de>
-
-	PR fortran/48821
-	* decl.c (gfc_match_import): Don't try to find the
-	symbol if already found.
-
-2011-04-30  Paul Thomas  <pault@gcc.gnu.org>
-
-	PR fortran/48746
-	* trans-expr.c (fcncall_realloc_result): Set the bounds and the
-	offset so that the lbounds are one.
-	(gfc_trans_arrayfunc_assign): Add rank to arguments of above.
-
-2011-04-29  Paul Thomas  <pault@gcc.gnu.org>
-
-	PR fortran/48462
-	* trans-expr.c (arrayfunc_assign_needs_temporary): Deal with
-	automatic reallocation when the lhs is a target.
-
-	PR fortran/48746
-	* trans-expr.c (fcncall_realloc_result): Make sure that the
-	result dtype field is set before the function call.
-
-2011-04-29  Tobias Burnus  <burnus@net-b.de>
-
-	PR fortran/48810
-	* resolve.c (resolve_typebound_generic_call): Don't check access
-	flags of the specific function.
-
-	PR fortran/48800
-	* resolve.c (resolve_formal_arglist): Don't change AS_DEFERRED
-	to AS_ASSUMED_SHAPE for function results.
-	(resolve_fl_var_and_proc): Print also for function results with
-	AS_DEFERRED an error, if they are not a pointer or allocatable.
-	(resolve_types): Make sure arguments of procedures in interface
-	blocks are resolved.
-
-2011-04-29  Michael Matz  <matz@suse.de>
-
-	* options.c (options.c): Set warn_maybe_uninitialized.
-
-2011-04-28  Tobias Burnus  <burnus@net-b.de>
-
-	PR fortran/48112
-	* resolve.c (resolve_fl_var_and_proc): Print diagnostic of
-	function results only once.
-	(resolve_symbol): Always resolve function results.
-
-	PR fortran/48279
-	* expr.c (gfc_check_vardef_context): Fix handling of generic
-	EXPR_FUNCTION.
-	* interface.c (check_interface0): Reject internal functions
-	in generic interfaces, unless -std=gnu.
-
-2011-04-27  Tobias Burnus  <burnus@net-b.de>
-
-	PR fortran/48788
-	* resolve.c (resolve_global_procedure): Error recovery -
-	avoid segfault for (non)character-returning functions.
-
-2011-04-26  Thomas Koenig  <tkoenig@gcc.gnu.org>
-
-	* decl.c (gfc_match_end):  Check that the block name starts
-	with "block@".
-	* parse.c (gfc_build_block_ns):  Make block names unique by
-	numbering them.
-
-2011-04-26  Thomas Koenig  <tkoenig@gcc.gnu.org>
-
-	* frontend-passes.c (inserted_block):  New variable.
-	(changed_statement):  Likewise.
-	(create_var):  Encase statement to be operated on in a BLOCK.
-	Adjust code insertion for BLOCK.
-	(cfe_code):  Set inserted_block and changed_statement to NULL.
-
-2011-04-23  Tobias Burnus  <burnus@net-b.de>
-
-	PR fortran/18918
-	* module.c (mio_array_spec): Set as->cotype on reading.
-	* resolve.c (resolve_allocate_expr): Fix allocating coarray
-	components.
-
-2011-04-21  Thomas Koenig  <tkoenig@gcc.gnu.org>
-
-	PR fortran/48405
-	* frontend_passes (cfe_register_funcs): Remove workaround for DO
-	loops.
-	(gfc_code_walker):  Make sure the pointer to the current
-	statement doen't change when other statements are inserted.
-
-2011-04-21  Tobias Burnus  <burnus@net-b.de>
-
-	PR fortran/18918
-	* array.c (gfc_match_array_spec): Fix maximal rank(+corank) check.
-
-2011-04-20  Jim Meyering  <meyering@redhat.com>
-
-	* expr.c (free_expr0): Remove useless if-before-free.
-	* gfortranspec.c (lang_specific_pre_link): Likewise.
-	* interface.c (gfc_extend_expr): Likewise.
-	* trans-openmp.c (gfc_trans_omp_array_reduction): Likewise.
-
-2011-04-19  Tobias Burnus  <burnus@net-b.de>
-
-	PR fortran/48588
-	PR fortran/48692
-
-	* module.c (fix_mio_expr): Commit created symbol.
-
-2011-04-19  Janne Blomqvist  <jb@gcc.gnu.org>
-
-	* scanner.c (load_file): Use XCNEWVAR instead of xcalloc.
-
-2011-04-19  Janne Blomqvist  <jb@gcc.gnu.org>
-
-	* frontend-passes.c (gfc_run_passes): Use XDELETEVEC instead of
-	free.
-
-2011-04-19  Janne Blomqvist  <jb@gcc.gnu.org>
-
-	* misc.c (gfc_getmem): Remove function.
-	* gfortran.h: Remove gfc_getmem prototype. Replace gfc_getmem
-	usage with XCNEW or XCNEWVEC.
-	* expr.c (gfc_check_assign_symbol): Replace gfc_getmem usage with
-	XCNEW or XCNEWVEC.
-	* options.c (gfc_handle_module_path_options)
-	(gfc_get_option_string): Likewise.
-	* resolve.c (gfc_resolve_forall): Likewise.
-	* simplify.c (simplify_transformation_to_array): Likewise.
-	* target-memory.c (gfc_target_interpret_expr): Likewise.
-	* trans-common.c (get_segment_info, copy_equiv_list_to_ns)
-	(get_init_field): Likewise.
-	* trans-expr.c (gfc_conv_statement_function): Likewise.
-	* trans-io.c (nml_full_name): Likewise.
-	* trans-stmt.c (gfc_trans_forall_1): Likewise.
-	* scanner.c (load_file): Replace gfc_getmem usage with xcalloc.
-
-2011-04-19  Tobias Burnus  <burnus@net-b.de>
-
-	PR fortran/48588
-	* parse.c (resolve_all_program_units): Skip modules.
-	(translate_all_program_units): Handle modules.
-	(gfc_parse_file): Defer code generation for modules.
-
-2011-04-19  Martin Jambor  <mjambor@suse.cz>
-
-	* trans-decl.c (gfc_generate_function_code): Call cgraph_create_node
-	instead of cgraph_get_create_node.
-
-2011-04-18  Jim Meyering  <meyering@redhat.com>
-
-	remove now-unused definition of gfc_free
-	* misc.c (gfc_free): Remove function.
-	* gfortran.h (gfc_free): Remove its prototype.
-
-2011-04-18  Jim Meyering  <meyering@redhat.com>
-
-	convert each use of gfc_free (p) to free (p)
-	Do that by running this command:
-	  perl -pi -e    's/\bgfc_free ?\(/free (/' \
-	    $(git grep -El '\bgfc_free ?\(')
-	which also corrects the few uses that lacked a space between
-	the function name and the open parenthesis.
-	Manually undo the change to the function definition itself
-	and its prototype.  They'll be removed next.
-	* array.c (gfc_free_array_spec, gfc_set_array_spec): s/gfc_free/free/
-	* constructor.c (node_free): Likewise.
-	* cpp.c (dump_queued_macros): Likewise.
-	* data.c (gfc_assign_data_value): Likewise.
-	* decl.c (free_variable, free_value, gfc_free_data): Likewise.
-	(gfc_free_data_all, match_old_style_init): Likewise.
-	(gfc_set_constant_character_len, gfc_free_enum_history, NUM_DECL):
-	Likewise.
-	(gfc_match_modproc): Likewise.
-	* dependency.c (check_section_vs_section): Likewise.
-	* error.c (gfc_pop_error, gfc_free_error): Likewise.
-	* expr.c (free_expr0, gfc_free_expr, gfc_free_actual_arglist): Likewise.
-	(gfc_free_ref_list, gfc_replace_expr, gfc_copy_ref): Likewise.
-	(find_substring_ref, gfc_simplify_expr, gfc_check_assign_symbol):
-	Likewise.
-	* frontend-passes.c (gfc_run_passes, cfe_expr_0): Likewise.
-	(strip_function_call, optimize_comparison): Likewise.
-	* interface.c (gfc_free_interface, arginfo, check_interface0): Likewise.
-	(CHECK_OS_COMPARISON, gfc_extend_assign, gfc_free_formal_arglist):
-	Likewise.
-	* intrinsic.c (gfc_intrinsic_done_1, gfc_convert_type_warn): Likewise.
-	(gfc_convert_chartype): Likewise.
-	* io.c (gfc_free_open, compare_to_allowed_values, gfc_free_close):
-	Likewise.
-	(gfc_free_filepos, gfc_free_dt, gfc_free_inquire): Likewise.
-	* match.c (gfc_free_iterator, gfc_match_associate): Likewise.
-	(gfc_free_alloc_list, gfc_free_namelist, gfc_free_equiv_until):
-	Likewise.
-	(free_case, gfc_free_forall_iterator): Likewise.
-	* misc.c: Likewise.
-	* module.c (free_pi_tree, resolve_fixups, free_rename): Likewise.
-	(free_true_name, peek_atom, mio_allocated_wide_string): Likewise.
-	(mio_pool_string, mio_internal_string, mio_gmp_integer): Likewise.
-	(mio_gmp_real, mio_expr, mio_typebound_proc): Likewise.
-	(mio_full_typebound_tree, skip_list, load_equiv): Likewise.
-	(free_written_common, gfc_use_module, gfc_free_use_stmts): Likewise.
-	* openmp.c (gfc_free_omp_clauses): Likewise.
-	* options.c (gfc_post_options): Likewise.
-	* parse.c (select_type_pop, parse_omp_structured_block): Likewise.
-	* primary.c (gfc_free_structure_ctor_component): Likewise.
-	* resolve.c (resolve_structure_cons, check_host_association): Likewise.
-	(gfc_resolve_forall, resolve_equivalence): Likewise.
-	* scanner.c (gfc_scanner_done_1, gfc_release_include_path): Likewise.
-	(gfc_define_undef_line, preprocessor_line, include_line): Likewise.
-	(load_file, gfc_read_orig_filename): Likewise.
-	* simplify.c (simplify_transformation_to_array): Likewise.
-	(gfc_simplify_ibits, simplify_shift, gfc_simplify_ishftc, STRING):
-	Likewise.
-	(gfc_simplify_compiler_options): Likewise.
-	* st.c (gfc_free_statement, gfc_free_statements): Likewise.
-	(gfc_free_association_list): Likewise.
-	* symbol.c (free_components, gfc_free_st_label, free_st_labels):
-	Likewise.
-	(gfc_delete_symtree, gfc_free_symbol, gfc_undo_symbols): Likewise.
-	(free_old_symbol, gfc_commit_symbols, free_tb_tree): Likewise.
-	(free_common_tree, free_uop_tree, free_sym_tree): Likewise.
-	(gfc_free_dt_list, gfc_free_equiv_infos, gfc_free_equiv_lists):
-	Likewise.
-	(gfc_free_finalizer, gfc_free_charlen, free_entry_list): Likewise.
-	(gfc_free_namespace): Likewise.
-	* trans-array.c (gfc_free_ss, gfc_trans_array_bound_check): Likewise.
-	(gfc_conv_array_ref, gfc_conv_ss_startstride): Likewise.
-	(gfc_trans_dummy_array_bias, gfc_conv_array_parameter): Likewise.
-	* trans-common.c (get_init_field, create_common): Likewise.
-	* trans-const.c (gfc_build_wide_string_const): Likewise.
-	(gfc_conv_string_init): Likewise.
-	* trans-decl.c (gfc_generate_function_code): Likewise.
-	* trans-expr.c (gfc_conv_substring, gfc_free_interface_mapping):
-	Likewise.
-	(SCALAR_POINTER, gfc_conv_statement_function): Likewise.
-	(gfc_trans_subarray_assign): Likewise.
-	* trans-intrinsic.c (conv_generic_with_optional_char_arg): Likewise.
-	* trans-io.c (gfc_trans_io_runtime_check, set_string): Likewise.
-	(transfer_namelist_element, transfer_array_component): Likewise.
-	* trans-openmp.c (gfc_trans_omp_array_reduction): Likewise.
-	* trans-stmt.c (cleanup_forall_symtrees, gfc_trans_forall_1): Likewise.
-	* trans.c (trans_runtime_error_vararg, gfc_restore_backend_locus):
-	Likewise.
-
-2011-04-15  Jim Meyering  <meyering@redhat.com>
-
-	gfortran: remove cpp definition of free, ...
-	in preparation for the s/gfc_free/free/ transformation.
-	* gfortran.h (free): Remove macro definition that would otherwise
-	prevent direct use of the function.
-
-2011-04-18  Tobias Burnus  <burnus@net-b.de>
-
-	PR fortran/18918
-	* array.c (gfc_match_array_ref): Check for too many codimensions.
-	* check.c (gfc_check_image_index): Check number of elements
-	in SUB argument.
-	* simplify.c (gfc_simplify_image_index): Remove unreachable checks.
-
-2011-04-18  Tobias Burnus  <burnus@net-b.de>
-
-	PR fortran/18918
-	* iresolve.c (gfc_resolve_image_index): Set ts.type.
-	* simplify.c (gfc_simplify_image_index): Don't abort if the bounds
-	are not known at compile time and handle -fcoarray=lib.
-	* trans-intrinsics.c (gfc_conv_intrinsic_function): Handle
-	IMAGE_INDEX.
-	(conv_intrinsic_cobound): Fix comment typo.
-	(trans_this_image): New function.
-	* trans-array.c (gfc_unlikely): Move to trans.c.
-	* trans.c (gfc_unlikely): Function moved from trans-array.c.
-	(gfc_trans_runtime_check): Use it.
-	* trans-io.c (gfc_trans_io_runtime_check): Ditto.
-	* trans.h (gfc_unlikely): Add prototype.
-
-2011-04-18  Paul Thomas  <pault@gcc.gnu.org>
-
-	PR fortran/48462
-	* trans-expr.c (fcncall_realloc_result): Renamed version of
-	realloc_lhs_bounds_for_intrinsic_call that does not touch the
-	descriptor bounds anymore but makes a temporary descriptor to
-	hold the result.
-	(gfc_trans_arrayfunc_assign): Modify the reference to above
-	renamed function.
-
-2011-05-17  Tobias Burnus  <burnus@net-b.de>
-
-	PR fortran/48624
-	* trans-decl.c (gfc_get_extern_function_decl): Fix decl
-	for external procedures with proc arguments.
-
-2011-04-15  Michael Matz  <matz@suse.de>
-
-	* trans-array.c (toplevel): Include gimple.h.
-	(gfc_trans_allocate_array_storage): Check flag_stack_arrays,
-	properly expand variable length arrays.
-	(gfc_trans_auto_array_allocation): If flag_stack_arrays create
-	variable length decls and associate them with their scope.
-	* gfortran.h (gfc_option_t): Add flag_stack_arrays member.
-	* options.c (gfc_init_options): Handle -fstack_arrays option.
-	* lang.opt (fstack-arrays): Add option.
-	* invoke.texi (Code Gen Options): Document it.
-	* Make-lang.in (trans-array.o): Depend on GIMPLE_H.
-
-2011-04-15  Tobias Burnus  <burnus@net-b.de>
-
-	PR fortran/18918
-	* trans-intrinsic.c (conv_intrinsic_cobound): Remove unused
-	code which is also causing an ICE.
-
-2011-04-14  Nathan Froyd  <froydnj@codesourcery.com>
-
-	* f95-lang.c (poplevel): Use BLOCK_CHAIN and block_chainon.
-
-2011-04-12  Nathan Froyd  <froydnj@codesourcery.com>
-
-	* f95-lang.c (union lang_tree_node): Check for TS_COMMON before
-	calling TREE_CHAIN.
-
-2011-04-12  Paul Thomas  <pault@gcc.gnu.org>
-
-	PR fortran/48360
-	PR fortran/48456
-	* trans-array.c (get_std_lbound): For derived type variables
-	return array valued component lbound.
-
-2011-04-12  Martin Jambor  <mjambor@suse.cz>
-
-	* trans-decl.c (gfc_generate_function_code): Call
-	cgraph_get_create_node instead of cgraph_node.
-
-2011-04-11  Tobias Burnus  <burnus@net-b.de>
-
-	PR fortran/18918
-	* simplify.c (simplify_bound_dim): Exit for
-	ucobound's last dimension unless -fcoarray=single.
-	* trans-array (gfc_conv_descriptor_size_1): Renamed from
-	gfc_conv_descriptor_size, made static, has now from_dim and
-	to_dim arguments.
-	(gfc_conv_descriptor_size): Call gfc_conv_descriptor_size.
-	(gfc_conv_descriptor_cosize): New function.
-	* trans-array.h (gfc_conv_descriptor_cosize): New prototype.
-	* trans-intrinsic.c (conv_intrinsic_cobound): Add input_location
-	and handle last codim of ucobound for when -fcoarray is not "single".
-
-2011-04-08  Thomas Koenig  <tkoenig@gcc.gnu.org>
-
-	PR fortran/48448
-	* gfortran.h (gfc_option_t):  Add warn_function_elimination and
-	flag_frontend_optimize.
-	* lang.opt (Wfunction-elimination):  Add.
-	(ffrontend-optimize):  Add.
-	* invoke.texi:  Add documentation for -Wfunction-elimination
-	and -ffrontend-optimize.  Add -faggressive-function-elimination
-	to list of code generation options.
-	* frontend-passes.c (gfc_run_passes):  Run optimizations if
-	flag_frontend_optimize is set.
-	(warn_function_elimination):  New function.
-	(cfe_expr_0):  Call it if requested to do so.
-	* options.c (gfc_init_options):  Initiate warn_function_elimination
-	and flag_frontend_optimize.
-	(gfc_post_options):  Set flag_frontend_optimize if not specified
-	by user, depending on the optimization level.
-	(gfc_handle_option):  Handle -Wfunction-elimination and
-	-ffrontend-optimize.
-
-2011-04-06  Tobias Burnus  <burnus@net-b.de>
-
-	PR fortran/18918
-	* trans-intrinsic.c (gfc_conv_intrinsic_function): Fix
-	call for this_image.
-
-2011-04-05  Nathan Froyd  <froydnj@codesourcery.com>
-
-	* trans-intrinsic.c (gfc_build_intrinsic_lib_fndecls): Use
-	build_function_type_list instead of build_function_type.  Correct
-	argument order for func_frexp and func_scalbn.
-
-2011-04-05  Duncan Sands  <baldrick@free.fr>
-
-	* f95-lang.c (build_builtin_fntypes): Swap frexp parameter types.
-
-2011-04-04  Thomas Koenig  <tkoenig@gcc.gnu.org>
-
-	* frontend-passes: (optimize_lexical_comparison): New function.
-	(optimize_expr): Call it.
-	(optimize_comparison): Also handle lexical comparison functions.
-	Return false instad of -2 for unequal comparison.
-
-2011-04-04  Thomas Koenig  <tkoenig@gcc.gnu.org>
-
-	PR fortran/48412
-	* frontend-passes (cfe_expr_0):  Reverse the order of going
-	through the loops.
-
-2011-04-04  Tobias Burnus  <burnus@net-b.de>
-	    Mikael Morin  <mikael.morin@sfr.fr>
-
-	PR fortran/18918
-	* check.c (is_coarray): Update - because of DIMEN_THIS_IMAGE.
-	* expr.c (gfc_is_coindexed): Ditto.
-	* gfortran.h (gfc_array_ref_dimen_type): Add DIMEN_THIS_IMAGE.
-	* interface.c (compare_parameter): Use gfc_expr_attr and
-	gfc_is_coindexed.
-	* resolve.c (check_dimension, compare_spec_to_ref,
-	resolve_allocate_expr, check_data_variable): Update for
-	DIMEN_THIS_IMAGE.
-	* simplify.c (gfc_simplify_lcobound, gfc_simplify_this_image,
-	gfc_simplify_ucobound): Allow non-constant bounds.
-	* trans-array.c (gfc_set_loop_bounds_from_array_spec,
-	gfc_trans_create_temp_array, gfc_trans_constant_array_constructor,
-	gfc_set_vector_loop_bounds, gfc_conv_array_index_offset,
-	gfc_start_scalarized_body, gfc_trans_scalarizing_loops,
-	gfc_trans_scalarized_loop_boundary, gfc_conv_section_startstride,
-	gfc_conv_ss_startstride, gfc_conv_loop_setup,
-	gfc_trans_array_bounds, gfc_conv_expr_descriptor,
-	gfc_walk_variable_expr): Handle codimen.
-	* trans-decl.c (gfc_build_qualified_array): Save cobounds.
-	* trans-intrinsic.c (gfc_conv_intrinsic_bound): Use arg2.
-	(conv_intrinsic_cobound): New function.
-	(gfc_conv_intrinsic_function): Call it.
-	(gfc_walk_intrinsic_function, gfc_add_intrinsic_ss_code): Handle
-	ucobound, lcobound, this_image.
-	* fortran/trans-types.c (gfc_build_array_type): Save cobounds.
-	(gfc_get_dtype): Honour corank.
-	(gfc_get_nodesc_array_type): Save corank and codimensions.
-	(gfc_get_array_type_bounds): Save cobound.
-	* fortran/trans.h (gfc_ss_info,gfc_loopinfo): Add codimen item.
-	(gfc_array_kind): Add corank item.
-	(GFC_TYPE_ARRAY_CORANK): New macro.
-
-2011-04-03  Kai Tietz  <ktietz@redhat.com>
-
-	PR middle-end/48422
-	* Make-lang.in (f95-lang.o): Add some missing dependencies.
-
-2011-04-01  Thomas Koenig  <tkoenig@gcc.gnu.org>
-
-	PR fortran/48352
-	* frontend-passes (cfe_register_funcs):  Don't
-	register functions if they appear as iterators in DO loops.
-
-2011-03-30  Michael Matz  <matz@suse.de>
-
-	PR fortran/47516
-	* trans-expr.c (realloc_lhs_loop_for_fcn_call): Take loop as parameter,
-	don't use local variable.
-	(gfc_trans_arrayfunc_assign): Adjust caller.
-
-2011-03-29  Janus Weil  <janus@gcc.gnu.org>
-
-	PR fortran/48095
-	* decl.c (match_procedure_decl,match_ppc_decl): Set flavor of interface.
-=======
 	PR fortran/52024
->>>>>>> c3b0c721
 	* module.c (MOD_VERSION): Bump.
 	(mio_typebound_proc): Read/write is_operator from/to the
 	.mod file.
