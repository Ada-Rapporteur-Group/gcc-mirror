--- conflicted
+++ resolved
@@ -1,4 +1,9 @@
-<<<<<<< HEAD
+2011-08-03  Daniel Kraft  <d@domob.eu>
+
+	PR fortran/49885
+	* trans-array.c (gfc_trans_auto_array_allocation): Change
+	gfc_start_block to gfc_init_block to avoid spurious extra-scope.
+
 2011-08-02  Jakub Jelinek  <jakub@redhat.com>
 
 	PR fortran/46752
@@ -55,13 +60,6 @@
 	* gfortran.texi (OpenMP): Update ref to OpenMP 3.1.
 	* intrinsic.texi (OpenMP Modules): Update ref to OpenMP 3.1;
 	remove deleted omp_integer_kind and omp_logical_kind constants.
-=======
-2011-08-03  Daniel Kraft  <d@domob.eu>
-
-	PR fortran/49885
-	* trans-array.c (gfc_trans_auto_array_allocation): Change
-	gfc_start_block to gfc_init_block to avoid spurious extra-scope.
->>>>>>> 8e3a6e79
 
 2011-07-30  Thomas Koenig  <tkoenig@gcc.gnu.org>
 
