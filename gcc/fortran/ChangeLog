<<<<<<< HEAD
2014-12-15  Steven Bosscher  <steven@gcc.gnu.org>

	PR fortran/61669
	* gfortran.h (struct gfc_namespace): Add OLD_DATA field.
	* decl.c (gfc_reject_data): New function.
	* parse.c *use_modules): Record roll-back point.
	(next_statement): Likewise.
	(reject_statement): Roll back to last accepted DATA.

2014-09-03  Fritz Reese  <Reese-Fritz@zai.com>

	PR fortran/62174
	* decl.c (variable_decl): Don't overwrite typespecs of Cray pointees
	when matching a component declaration.
=======
2015-02-03  Steven G. Kargl  <kargl@gcc.gnu.org>

	* intrinsic.texi (CO_ASSOCIATED): c_prt_1 should be c_ptr_1.

2015-01-27  Paul Thomas  <pault@gcc.gnu.org>

	Backport from mainline
	PR fortran/62044
	* resolve.c (resolve_allocate_expr): If the default initializer
	is NULL, keep the original MOLD expression so that the correct
	typespec is available.

2015-01-27  Tobias Burnus  <burnus@net-b.de>

	PR fortran/64771
	* interface.c (check_dummy_characteristics): Fix coarray handling.

2015-01-26  Janus Weil  <janus@gcc.gnu.org>

	Backport from mainline
	PR fortran/64230
	* class.c (finalize_component): New argument 'sub_ns'. Insert code to
	check if 'expr' is associated.
	(generate_finalization_wrapper): Rename 'ptr' symbols to 'ptr1' and
	'ptr2'. Pass 'sub_ns' to finalize_component.

2015-01-24  Thomas Koenig  <tkoenig@netcologne.de>

	Backport from trunk
	PR fortran/57023
	* dependency.c (callback_dummy_intent_not_int):  New function.
	(dummy_intent_not_in):  New function.
	(gfc_full_array_ref_p):  Use dummy_intent_not_in.

2015-01-24  Janus Weil  <janus@gcc.gnu.org>

	Backport from mainline
	PR fortran/60922
	* class.c (finalize_component): Apply the check for 'fini_coarray' only
	to coarray components.

2015-01-14  Jakub Jelinek  <jakub@redhat.com>

	Backported from mainline
	2015-01-13  Jakub Jelinek  <jakub@redhat.com>

	PR fortran/64528
	* trans-decl.c (create_function_arglist): Don't set TREE_READONLY
	on dummy args with VALUE attribute.

2015-01-12  Janus Weil  <janus@gcc.gnu.org>

	Backport from mainline
	PR fortran/63733
	* interface.c (gfc_extend_expr): Look for type-bound operators before
	non-typebound ones.

2015-01-08  Thomas Koenig  <tkoenig@gcc.gnu.org>

	Backport from trunk
	PR fortran/56867
	* trans-array.c (gfc_conv_resolve_dependencies):  Also check
	dependencies when there may be substrings of character arrays.
>>>>>>> 4d6c6fa9

2014-12-23  Janus Weil  <janus@gcc.gnu.org>

	Backport from mainline
	PR fortran/64244
	* resolve.c (resolve_typebound_call): New argument to pass out the
	non-overridable attribute of the specific procedure.
	(resolve_typebound_subroutine): Get overridable flag from
	resolve_typebound_call.

2014-11-28  Jakub Jelinek  <jakub@redhat.com>

	Backported from mainline
	2014-11-24  Jakub Jelinek  <jakub@redhat.com>

	PR fortran/63938
	* trans-openmp.c (gfc_trans_omp_atomic): Make sure lhsaddr is
	simple enough for goa_lhs_expr_p.

2014-10-30  Release Manager

	* GCC 4.9.2 released.

2014-10-10  Jakub Jelinek  <jakub@redhat.com>

	PR fortran/59488
	* trans-openmp.c (gfc_omp_predetermined_sharing): Return
	OMP_CLAUSE_DEFAULT_SHARED for parameters or vtables.

2014-09-03  Marek Polacek  <polacek@redhat.com>

	Backport from trunk
	PR fortran/62270
	* interface.c (compare_parameter): Fix condition.
	* trans-expr.c (gfc_conv_procedure_call): Likewise.

2014-08-29  Jeffrey Armstrong  <jeffrey.armstrong@approximatrix.com>

	Backport from trunk
	PR fortran/62215
	* module.c (gfc_dump_module): Unlink old module file before
	renaming new one.

2014-08-21  Thomas Koenig  <tkoenig@gcc.gnu.org>

	Backport from trunk
	PR fortran/62214
	* frontend-passes.c (optimize_binop_array_assignment):
	Do not try to optimize the array assignment for string
	concatenation.

2014-08-16  Thomas Koenig  <tkoenig@gcc.gnu.org>

	Backport from trunk
	PR fortran/62142
	* trans-expr.c (is_runtime_conformable):  Add NULL pointer checks.

2014-08-15  Thomas Koenig  <tkoenig@gcc.gnu.org>

	Backport from trunk
	PR fortran/62106
	* gfortran.h (symbol_attribute):  Add fe_temp flag.
	* frontend-passes.c (is_fe_temp):  New function.
	(create_var):  Don't add a temporary for an already
	created variable or for a constant.
	(combine_ARRAY_constructor):  Remove special handling
	for constants.

2014-08-15  Jakub Jelinek  <jakub@redhat.com>
	    Tobias Burnus  <burnus@net-b.de>

	PR fortran/62131
	* openmp.c (resolve_omp_atomic): Only complain if code->expr1's attr
	is allocatable, rather than whenever var->attr.allocatable.

2014-08-15  Jakub Jelinek  <jakub@redhat.com>

	PR fortran/62107
	* trans-openmp.c (gfc_omp_finish_clause): Handle scalar pointer
	or allocatable passed by reference.
	(gfc_trans_omp_clauses) <case OMP_LIST_MAP>: Likewise.

2014-08-14  Jakub Jelinek  <jakub@redhat.com>

	PR fortran/62076
	* openmp.c (gfc_match_omp_clauses): When failed to match
	operator name, defined op name or name, set buffer to
	empty string.  Don't call gfc_find_omp_udr if buffer is empty
	string.
	(gfc_match_omp_declare_reduction): Call gfc_undo_symbols ()
	before calling gfc_free_omp_udr.

2014-08-10  Thomas Koenig  <tkoenig@gcc.gnu.org>

	Backport from trunk
	PR fortran/61999
	* simplify.c (gfc_simplify_dot_product): Convert types of
	vectors before calculating the result.

2014-07-19  Paul Thomas  <pault@gcc.gnu.org>

	Backport from mainline
	PR fortran/61780
	* dependency.c (gfc_dep_resolver): Index the 'reverse' array so
	that elements are skipped. This then correctly aligns 'reverse'
	with the scalarizer loops.

2014-07-16  Release Manager

	* GCC 4.9.1 released.

2014-07-07  Paul Thomas  <pault@gcc.gnu.org>

	PR fortran/61459
	PR fortran/58883
	* trans-expr.c (fcncall_realloc_result): Use the natural type
	for the address expression of 'res_desc'.

2014-07-07  Dominique d'Humieres <dominiq@lps.ens.fr>
	    Mikael Morin <mikael@gcc.gnu.org>

	PR fortran/41936
	* trans-expr.c (gfc_conv_expr_reference): Deallocate array
	components.

2014-07-02  Jakub Jelinek  <jakub@redhat.com>
	    Fritz Reese  <Reese-Fritz@zai.com>

	* decl.c (variable_decl): Reject old style initialization
	for derived type components.

2014-06-30  Jakub Jelinek  <jakub@redhat.com>

	* module.c (MOD_VERSION): Revert back to 12.
	(MOD_VERSION_OMP4): Define.
	(module_omp4): New variable.
	(mio_symbol): Call mio_omp_declare_simd only if module_omp4.
	(read_module): Load omp udrs only if module_omp4.
	(write_module): Write omp udrs only if module_omp4.
	(find_omp_declare_simd): New function.
	(gfc_dump_module): Compute module_omp4.  Use MOD_VERSION_OMP4
	if module_omp4.
	(gfc_use_module): Handle MOD_VERSION_OMP4, set module_omp4.

	Backported from mainline
	2014-06-25  Jakub Jelinek  <jakub@redhat.com>

	* trans.h (gfc_omp_clause_linear_ctor): New prototype.
	* trans-openmp.c (gfc_omp_linear_clause_add_loop,
	gfc_omp_clause_linear_ctor): New functions.
	(gfc_trans_omp_clauses): Make sure OMP_CLAUSE_LINEAR_STEP has
	correct type.  Set OMP_CLAUSE_LINEAR_ARRAY flag if needed.
	* f95-lang.c (LANG_HOOKS_OMP_CLAUSE_LINEAR_CTOR): Redefine.

	2014-06-24  Jakub Jelinek  <jakub@redhat.com>

	* dump-parse-tree.c (show_omp_namelist): Use n->udr->udr instead
	of n->udr.
	* f95-lang.c (gfc_init_builtin_functions): Initialize
	BUILT_IN_ASSUME_ALIGNED.
	* gfortran.h (gfc_omp_namelist): Change udr field type to
	struct gfc_omp_namelist_udr.
	(gfc_omp_namelist_udr): New type.
	(gfc_get_omp_namelist_udr): Define.
	(gfc_resolve_code): New prototype.
	* match.c (gfc_free_omp_namelist): Free name->udr.
	* module.c (intrinsics): Add INTRINSIC_USER.
	(fix_mio_expr): Likewise.
	(mio_expr): Handle INSTRINSIC_USER and non-resolved EXPR_FUNCTION.
	* openmp.c (gfc_match_omp_clauses): Adjust initialization of n->udr.
	(gfc_match_omp_declare_reduction): Treat len=: the same as len=*.
	Set attr.flavor on omp_{out,in,priv,orig} artificial variables.
	(struct resolve_omp_udr_callback_data): New type.
	(resolve_omp_udr_callback, resolve_omp_udr_callback2,
	resolve_omp_udr_clause): New functions.
	(resolve_omp_clauses): Adjust for n->udr changes, resolve UDR clauses
	here.
	(omp_udr_callback): Don't check for implicitly declared functions
	here.
	(gfc_resolve_omp_udr): Don't call gfc_resolve.  Don't check for
	implicitly declared subroutines here.
	* resolve.c (resolve_function): If value.function.isym is non-NULL,
	consider it already resolved.
	(resolve_code): Renamed to ...
	(gfc_resolve_code): ... this.  No longer static.
	(gfc_resolve_blocks, generate_component_assignments, resolve_codes):
	Adjust callers.
	* trans-openmp.c (gfc_omp_privatize_by_reference): Don't privatize
	by reference type (C_PTR) variables.
	(gfc_omp_finish_clause): Make sure OMP_CLAUSE_SIZE is non-NULL.
	(gfc_trans_omp_udr_expr): Remove.
	(gfc_trans_omp_array_reduction_or_udr): Adjust for n->udr changes.
	Don't call gfc_trans_omp_udr_expr, even for sym->attr.dimension
	expand it as assignment or subroutine call.  Don't initialize
	value.function.isym.

	2014-06-18  Tobias Burnus  <burnus@net-b.de>

	* gfortran.texi (OpenMP): Update refs to OpenMP 4.0.
	* intrinsic.texi (OpenMP Modules): Ditto.

	2014-06-18  Jakub Jelinek  <jakub@redhat.com>

	* cpp.c (cpp_define_builtins): Change _OPENMP macro to
	201307.
	* dump-parse-tree.c (show_omp_namelist): Add list_type
	argument.  Adjust for rop being u.reduction_op now,
	handle depend_op or map_op.
	(show_omp_node): Adjust callers.  Print some new
	OpenMP 4.0 clauses, adjust for OMP_LIST_DEPEND_{IN,OUT}
	becoming a single OMP_LIST_DEPEND.
	* f95-lang.c (gfc_handle_omp_declare_target_attribute): New
	function.
	(gfc_attribute_table): New variable.
	(LANG_HOOKS_OMP_FINISH_CLAUSE, LANG_HOOKS_ATTRIBUTE_TABLE): Redefine.
	* frontend-passes.c (gfc_code_walker): Handle new OpenMP target
	EXEC_OMP_* codes and new clauses.
	* gfortran.h (gfc_statement): Add ST_OMP_TARGET, ST_OMP_END_TARGET,
	ST_OMP_TARGET_DATA, ST_OMP_END_TARGET_DATA, ST_OMP_TARGET_UPDATE,
	ST_OMP_DECLARE_TARGET, ST_OMP_TEAMS, ST_OMP_END_TEAMS,
	ST_OMP_DISTRIBUTE, ST_OMP_END_DISTRIBUTE, ST_OMP_DISTRIBUTE_SIMD,
	ST_OMP_END_DISTRIBUTE_SIMD, ST_OMP_DISTRIBUTE_PARALLEL_DO,
	ST_OMP_END_DISTRIBUTE_PARALLEL_DO, ST_OMP_DISTRIBUTE_PARALLEL_DO_SIMD,
	ST_OMP_END_DISTRIBUTE_PARALLEL_DO_SIMD, ST_OMP_TARGET_TEAMS,
	ST_OMP_END_TARGET_TEAMS, ST_OMP_TEAMS_DISTRIBUTE,
	ST_OMP_END_TEAMS_DISTRIBUTE, ST_OMP_TEAMS_DISTRIBUTE_SIMD,
	ST_OMP_END_TEAMS_DISTRIBUTE_SIMD, ST_OMP_TARGET_TEAMS_DISTRIBUTE,
	ST_OMP_END_TARGET_TEAMS_DISTRIBUTE,
	ST_OMP_TARGET_TEAMS_DISTRIBUTE_SIMD,
	ST_OMP_END_TARGET_TEAMS_DISTRIBUTE_SIMD,
	ST_OMP_TEAMS_DISTRIBUTE_PARALLEL_DO,
	ST_OMP_END_TEAMS_DISTRIBUTE_PARALLEL_DO,
	ST_OMP_TARGET_TEAMS_DISTRIBUTE_PARALLEL_DO,
	ST_OMP_END_TARGET_TEAMS_DISTRIBUTE_PARALLEL_DO,
	ST_OMP_TEAMS_DISTRIBUTE_PARALLEL_DO_SIMD,
	ST_OMP_END_TEAMS_DISTRIBUTE_PARALLEL_DO_SIMD,
	ST_OMP_TARGET_TEAMS_DISTRIBUTE_PARALLEL_DO_SIMD and
	ST_OMP_END_TARGET_TEAMS_DISTRIBUTE_PARALLEL_DO_SIMD.
	(symbol_attribute): Add omp_declare_target field.
	(gfc_omp_depend_op, gfc_omp_map_op): New enums.
	(gfc_omp_namelist): Replace rop field with union
	containing reduction_op, depend_op and map_op.
	(OMP_LIST_DEPEND_IN, OMP_LIST_DEPEND_OUT): Remove.
	(OMP_LIST_DEPEND, OMP_LIST_MAP, OMP_LIST_TO, OMP_LIST_FROM): New.
	(gfc_omp_clauses): Add num_teams, device, thread_limit,
	dist_sched_kind, dist_chunk_size fields.
	(gfc_common_head): Add omp_declare_target field.
	(gfc_exec_op): Add EXEC_OMP_TARGET, EXEC_OMP_TARGET_DATA,
	EXEC_OMP_TEAMS, EXEC_OMP_DISTRIBUTE, EXEC_OMP_DISTRIBUTE_SIMD,
	EXEC_OMP_DISTRIBUTE_PARALLEL_DO, EXEC_OMP_DISTRIBUTE_PARALLEL_DO_SIMD,
	EXEC_OMP_TARGET_TEAMS, EXEC_OMP_TEAMS_DISTRIBUTE,
	EXEC_OMP_TEAMS_DISTRIBUTE_SIMD, EXEC_OMP_TARGET_TEAMS_DISTRIBUTE,
	EXEC_OMP_TARGET_TEAMS_DISTRIBUTE_SIMD,
	EXEC_OMP_TEAMS_DISTRIBUTE_PARALLEL_DO,
	EXEC_OMP_TARGET_TEAMS_DISTRIBUTE_PARALLEL_DO,
	EXEC_OMP_TEAMS_DISTRIBUTE_PARALLEL_DO_SIMD,
	EXEC_OMP_TARGET_TEAMS_DISTRIBUTE_PARALLEL_DO_SIMD and
	EXEC_OMP_TARGET_UPDATE.
	(gfc_add_omp_declare_target): New prototype.
	* match.h (gfc_match_omp_declare_target, gfc_match_omp_distribute,
	gfc_match_omp_distribute_parallel_do,
	gfc_match_omp_distribute_parallel_do_simd,
	gfc_match_omp_distribute_simd, gfc_match_omp_target,
	gfc_match_omp_target_data, gfc_match_omp_target_teams,
	gfc_match_omp_target_teams_distribute,
	gfc_match_omp_target_teams_distribute_parallel_do,
	gfc_match_omp_target_teams_distribute_parallel_do_simd,
	gfc_match_omp_target_teams_distribute_simd,
	gfc_match_omp_target_update, gfc_match_omp_teams,
	gfc_match_omp_teams_distribute,
	gfc_match_omp_teams_distribute_parallel_do,
	gfc_match_omp_teams_distribute_parallel_do_simd,
	gfc_match_omp_teams_distribute_simd): New prototypes.
	* module.c (ab_attribute): Add AB_OMP_DECLARE_TARGET.
	(attr_bits): Likewise.
	(mio_symbol_attribute): Handle omp_declare_target attribute.
	(gfc_free_omp_clauses): Free num_teams, device, thread_limit
	and dist_chunk_size expressions.
	(OMP_CLAUSE_PRIVATE, OMP_CLAUSE_FIRSTPRIVATE, OMP_CLAUSE_LASTPRIVATE,
	OMP_CLAUSE_COPYPRIVATE, OMP_CLAUSE_SHARED, OMP_CLAUSE_COPYIN,
	OMP_CLAUSE_REDUCTION, OMP_CLAUSE_IF, OMP_CLAUSE_NUM_THREADS,
	OMP_CLAUSE_SCHEDULE, OMP_CLAUSE_DEFAULT, OMP_CLAUSE_ORDERED,
	OMP_CLAUSE_COLLAPSE, OMP_CLAUSE_UNTIED, OMP_CLAUSE_FINAL,
	OMP_CLAUSE_MERGEABLE, OMP_CLAUSE_ALIGNED, OMP_CLAUSE_DEPEND,
	OMP_CLAUSE_INBRANCH, OMP_CLAUSE_LINEAR, OMP_CLAUSE_NOTINBRANCH,
	OMP_CLAUSE_PROC_BIND, OMP_CLAUSE_SAFELEN, OMP_CLAUSE_SIMDLEN,
	OMP_CLAUSE_UNIFORM): Use 1U instead of 1.
	(OMP_CLAUSE_DEVICE, OMP_CLAUSE_MAP, OMP_CLAUSE_TO, OMP_CLAUSE_FROM,
	OMP_CLAUSE_NUM_TEAMS, OMP_CLAUSE_THREAD_LIMIT,
	OMP_CLAUSE_DIST_SCHEDULE): Define.
	(gfc_match_omp_clauses): Change mask parameter to unsigned int.
	Adjust for rop becoming u.reduction_op.  Disallow inbranch with
	notinbranch.  For depend clause, always create OMP_LIST_DEPEND
	and fill in u.depend_op.  Handle num_teams, device, map,
	to, from, thread_limit and dist_schedule clauses.
	(OMP_DECLARE_SIMD_CLAUSES): Or in OMP_CLAUSE_INBRANCH and
	OMP_CLAUSE_NOTINBRANCH.
	(OMP_TARGET_CLAUSES, OMP_TARGET_DATA_CLAUSES,
	OMP_TARGET_UPDATE_CLAUSES, OMP_TEAMS_CLAUSES,
	OMP_DISTRIBUTE_CLAUSES): Define.
	(match_omp): New function.
	(gfc_match_omp_do, gfc_match_omp_do_simd, gfc_match_omp_parallel,
	gfc_match_omp_parallel_do, gfc_match_omp_parallel_do_simd,
	gfc_match_omp_parallel_sections, gfc_match_omp_parallel_workshare,
	gfc_match_omp_sections, gfc_match_omp_simd, gfc_match_omp_single,
	gfc_match_omp_task): Rewritten using match_omp.
	(gfc_match_omp_threadprivate, gfc_match_omp_declare_reduction):
	Diagnose if the directives are followed by unexpected junk.
	(gfc_match_omp_distribute, gfc_match_omp_distribute_parallel_do,
	gfc_match_omp_distribute_parallel_do_simd,
	gfc_match_omp_distrbute_simd, gfc_match_omp_declare_target,
	gfc_match_omp_target, gfc_match_omp_target_data,
	gfc_match_omp_target_teams, gfc_match_omp_target_teams_distribute,
	gfc_match_omp_target_teams_distribute_parallel_do,
	gfc_match_omp_target_teams_distribute_parallel_do_simd,
	gfc_match_omp_target_teams_distrbute_simd, gfc_match_omp_target_update,
	gfc_match_omp_teams, gfc_match_omp_teams_distribute,
	gfc_match_omp_teams_distribute_parallel_do,
	gfc_match_omp_teams_distribute_parallel_do_simd,
	gfc_match_omp_teams_distrbute_simd): New functions.
	* openmp.c (resolve_omp_clauses): Adjust for
	OMP_LIST_DEPEND_{IN,OUT} being changed to OMP_LIST_DEPEND.  Handle
	OMP_LIST_MAP, OMP_LIST_FROM, OMP_LIST_TO, num_teams, device,
	dist_chunk_size and thread_limit.
	(gfc_resolve_omp_parallel_blocks): Only put sharing clauses into
	ctx.sharing_clauses.  Call gfc_resolve_omp_do_blocks for various
	new EXEC_OMP_* codes.
	(resolve_omp_do): Handle various new EXEC_OMP_* codes.
	(gfc_resolve_omp_directive): Likewise.
	(gfc_resolve_omp_declare_simd): Add missing space to diagnostics.
	* parse.c (decode_omp_directive): Handle parsing of OpenMP 4.0
	offloading related directives.
	(case_executable): Add ST_OMP_TARGET_UPDATE.
	(case_exec_markers): Add ST_OMP_TARGET*, ST_OMP_TEAMS*,
	ST_OMP_DISTRIBUTE*.
	(case_decl): Add ST_OMP_DECLARE_TARGET.
	(gfc_ascii_statement): Handle new ST_OMP_* codes.
	(parse_omp_do): Handle various new ST_OMP_* codes.
	(parse_executable): Likewise.
	* resolve.c (gfc_resolve_blocks): Handle various new EXEC_OMP_*
	codes.
	(resolve_code): Likewise.
	(resolve_symbol): Change that !$OMP DECLARE TARGET variables
	are saved.
	* st.c (gfc_free_statement): Handle various new EXEC_OMP_* codes.
	* symbol.c (check_conflict): Check omp_declare_target conflicts.
	(gfc_add_omp_declare_target): New function.
	(gfc_copy_attr): Copy omp_declare_target.
	* trans.c (trans_code): Handle various new EXEC_OMP_* codes.
	* trans-common.c (build_common_decl): Add "omp declare target"
	attribute if needed.
	* trans-decl.c (add_attributes_to_decl): Likewise.
	* trans.h (gfc_omp_finish_clause): New prototype.
	* trans-openmp.c (gfc_omp_finish_clause): New function.
	(gfc_trans_omp_reduction_list): Adjust for rop being renamed
	to u.reduction_op.
	(gfc_trans_omp_clauses): Adjust for OMP_LIST_DEPEND_{IN,OUT}
	change to OMP_LIST_DEPEND and fix up depend handling.
	Handle OMP_LIST_MAP, OMP_LIST_TO, OMP_LIST_FROM, num_teams,
	thread_limit, device, dist_chunk_size and dist_sched_kind.
	(gfc_trans_omp_do): Handle EXEC_OMP_DISTRIBUTE.
	(GFC_OMP_SPLIT_DISTRIBUTE, GFC_OMP_SPLIT_TEAMS,
	GFC_OMP_SPLIT_TARGET, GFC_OMP_SPLIT_NUM, GFC_OMP_MASK_DISTRIBUTE,
	GFC_OMP_MASK_TEAMS, GFC_OMP_MASK_TARGET, GFC_OMP_MASK_NUM): New.
	(gfc_split_omp_clauses): Handle splitting of clauses for new
	EXEC_OMP_* codes.
	(gfc_trans_omp_do_simd): Add pblock argument, adjust for being
	callable for combined constructs.
	(gfc_trans_omp_parallel_do, gfc_trans_omp_parallel_do_simd): Likewise.
	(gfc_trans_omp_distribute, gfc_trans_omp_teams,
	gfc_trans_omp_target, gfc_trans_omp_target_data,
	gfc_trans_omp_target_update): New functions.
	(gfc_trans_omp_directive): Adjust gfc_trans_omp_* callers, handle
	new EXEC_OMP_* codes.

	2014-06-10  Jakub Jelinek  <jakub@redhat.com>

	PR fortran/60928
	* f95-lang.c (gfc_init_builtin_functions): Handle -fopenmp-simd
	like -fopenmp.
	* openmp.c (resolve_omp_clauses): Remove allocatable components
	diagnostics.  Add associate-name and intent(in) pointer
	diagnostics for various clauses, diagnose procedure pointers in
	reduction clause.
	* parse.c (match_word_omp_simd): New function.
	(matchs, matcho): New macros.
	(decode_omp_directive): Change match macros to either matchs
	or matcho.  Handle -fopenmp-simd.
	(next_free, next_fixed): Handle -fopenmp-simd like -fopenmp.
	* scanner.c (skip_free_comments, skip_fixed_comments, include_line):
	Likewise.
	* trans-array.c (get_full_array_size): Rename to...
	(gfc_full_array_size): ... this.  No longer static.
	(duplicate_allocatable): Adjust caller.  Add NO_MEMCPY argument
	and handle it.
	(gfc_duplicate_allocatable, gfc_copy_allocatable_data): Adjust
	duplicate_allocatable callers.
	(gfc_duplicate_allocatable_nocopy): New function.
	(structure_alloc_comps): Adjust g*_full_array_size and
	duplicate_allocatable caller.
	* trans-array.h (gfc_full_array_size,
	gfc_duplicate_allocatable_nocopy): New prototypes.
	* trans-common.c (create_common): Call gfc_finish_decl_attrs.
	* trans-decl.c (gfc_finish_decl_attrs): New function.
	(gfc_finish_var_decl, create_function_arglist,
	gfc_get_fake_result_decl): Call it.
	(gfc_allocate_lang_decl): If DECL_LANG_SPECIFIC is already allocated,
	don't allocate it again.
	(gfc_get_symbol_decl): Set GFC_DECL_ASSOCIATE_VAR_P on
	associate-names.
	* trans.h (gfc_finish_decl_attrs): New prototype.
	(struct lang_decl): Add scalar_allocatable and scalar_pointer
	bitfields.
	(GFC_DECL_SCALAR_ALLOCATABLE, GFC_DECL_SCALAR_POINTER,
	GFC_DECL_GET_SCALAR_ALLOCATABLE, GFC_DECL_GET_SCALAR_POINTER,
	GFC_DECL_ASSOCIATE_VAR_P): Define.
	(GFC_POINTER_TYPE_P): Remove.
	* trans-openmp.c (gfc_omp_privatize_by_reference): Don't check
	GFC_POINTER_TYPE_P, instead test GFC_DECL_GET_SCALAR_ALLOCATABLE,
	GFC_DECL_GET_SCALAR_POINTER or GFC_DECL_CRAY_POINTEE on decl.
	(gfc_omp_predetermined_sharing): Associate-names are predetermined.
	(enum walk_alloc_comps): New.
	(gfc_has_alloc_comps, gfc_omp_unshare_expr_r, gfc_omp_unshare_expr,
	gfc_walk_alloc_comps): New functions.
	(gfc_omp_private_outer_ref): Return true for scalar allocatables or
	decls with allocatable components.
	(gfc_omp_clause_default_ctor, gfc_omp_clause_copy_ctor,
	gfc_omp_clause_assign_op, gfc_omp_clause_dtor): Fix up handling of
	allocatables, handle also OMP_CLAUSE_REDUCTION, handle scalar
	allocatables and decls with allocatable components.
	(gfc_trans_omp_array_reduction_or_udr): Don't handle allocatable
	arrays here.
	(gfc_trans_omp_reduction_list): Call
	gfc_trans_omp_array_reduction_or_udr even for allocatable scalars.
	(gfc_trans_omp_do_simd): If -fno-openmp, just expand it as OMP_SIMD.
	(gfc_trans_omp_parallel_do_simd): Likewise.
	* trans-types.c (gfc_sym_type): Don't set GFC_POINTER_TYPE_P.
	(gfc_get_derived_type): Call gfc_finish_decl_attrs.

	2014-06-06  Jakub Jelinek  <jakub@redhat.com>

	* dump-parse-tree.c (show_omp_namelist): Dump reduction
	id in each list item.
	(show_omp_node): Only handle OMP_LIST_REDUCTION, not
	OMP_LIST_REDUCTION_FIRST .. OMP_LIST_REDUCTION_LAST.  Don't
	dump reduction id here.
	* frontend-passes.c (dummy_code_callback): Renamed to...
	(gfc_dummy_code_callback): ... this.  No longer static.
	(optimize_reduction): Use gfc_dummy_code_callback instead of
	dummy_code_callback.
	* gfortran.h (gfc_statement): Add ST_OMP_DECLARE_REDUCTION.
	(symbol_attribute): Add omp_udr_artificial_var bitfield.
	(gfc_omp_reduction_op): New enum.
	(gfc_omp_namelist): Add rop and udr fields.
	(OMP_LIST_PLUS, OMP_LIST_REDUCTION_FIRST, OMP_LIST_MULT,
	OMP_LIST_SUB, OMP_LIST_AND, OMP_LIST_OR, OMP_LIST_EQV,
	OMP_LIST_NEQV, OMP_LIST_MAX, OMP_LIST_MIN, OMP_LIST_IAND,
	OMP_LIST_IOR, OMP_LIST_IEOR, OMP_LIST_REDUCTION_LAST): Removed.
	(OMP_LIST_REDUCTION): New.
	(gfc_omp_udr): New type.
	(gfc_get_omp_udr): Define.
	(gfc_symtree): Add n.omp_udr field.
	(gfc_namespace): Add omp_udr_root field, add omp_udr_ns bitfield.
	(gfc_free_omp_udr, gfc_omp_udr_find, gfc_resolve_omp_udrs,
	gfc_dummy_code_callback): New prototypes.
	* match.h (gfc_match_omp_declare_reduction): New prototype.
	* module.c (MOD_VERSION): Increase to 13.
	(omp_declare_reduction_stmt): New array.
	(mio_omp_udr_expr, write_omp_udr, write_omp_udrs, load_omp_udrs):
	New functions.
	(read_module): Read OpenMP user defined reductions.
	(write_module): Write OpenMP user defined reductions.
	* openmp.c: Include arith.h.
	(gfc_free_omp_udr, gfc_find_omp_udr): New functions.
	(gfc_match_omp_clauses): Handle user defined reductions.
	Store reduction kind into gfc_omp_namelist instead of using
	several OMP_LIST_* entries.
	(match_udr_expr, gfc_omp_udr_predef, gfc_omp_udr_find,
	gfc_match_omp_declare_reduction): New functions.
	(resolve_omp_clauses): Adjust for reduction clauses being only
	in OMP_LIST_REDUCTION list.  Diagnose missing UDRs.
	(struct omp_udr_callback_data): New type.
	(omp_udr_callback, gfc_resolve_omp_udr, gfc_resolve_omp_udrs): New
	functions.
	* parse.c (decode_omp_directive): Handle !$omp declare reduction.
	(case_decl): Add ST_OMP_DECLARE_REDUCTION.
	(gfc_ascii_statement): Print ST_OMP_DECLARE_REDUCTION.
	* resolve.c (resolve_fl_variable): Allow len=: or len=* on
	sym->attr.omp_udr_artificial_var symbols.
	(resolve_types): Call gfc_resolve_omp_udrs.
	* symbol.c (gfc_get_uop): If gfc_current_ns->omp_udr_ns,
	use parent ns instead of gfc_current_ns.
	(gfc_get_sym_tree): Don't insert symbols into
	namespaces with omp_udr_ns set.
	(free_omp_udr_tree): New function.
	(gfc_free_namespace): Call it.
	* trans-openmp.c (struct omp_udr_find_orig_data): New type.
	(omp_udr_find_orig, gfc_trans_omp_udr_expr): New functions.
	(gfc_trans_omp_array_reduction): Renamed to...
	(gfc_trans_omp_array_reduction_or_udr): ... this.  Remove SYM
	argument, instead pass gfc_omp_namelist pointer N.  Handle
	user defined reductions.
	(gfc_trans_omp_reduction_list): Remove REDUCTION_CODE argument.
	Handle user defined reductions and reduction ops in gfc_omp_namelist.
	(gfc_trans_omp_clauses): Adjust for just a single OMP_LIST_REDUCTION
	list.
	(gfc_split_omp_clauses): Likewise.

	2014-05-12  Tobias Burnus  <burnus@net-b.de>

	PR fortran/60127
	* openmp.c (resolve_omp_do): Reject do concurrent loops.

	2014-05-11  Jakub Jelinek  <jakub@redhat.com>

	* gfortran.h (gfc_statement): Add ST_OMP_CANCEL,
	ST_OMP_CANCELLATION_POINT, ST_OMP_TASKGROUP, ST_OMP_END_TASKGROUP,
	ST_OMP_SIMD, ST_OMP_END_SIMD, ST_OMP_DO_SIMD, ST_OMP_END_DO_SIMD,
	ST_OMP_PARALLEL_DO_SIMD, ST_OMP_END_PARALLEL_DO_SIMD and
	ST_OMP_DECLARE_SIMD.
	(gfc_omp_namelist): New typedef.
	(gfc_get_omp_namelist): Define.
	(OMP_LIST_UNIFORM, OMP_LIST_ALIGNED, OMP_LIST_LINEAR,
	OMP_LIST_DEPEND_IN, OMP_LIST_DEPEND_OUT): New clause list kinds.
	(gfc_omp_proc_bind_kind, gfc_omp_cancel_kind): New enums.
	(gfc_omp_clauses): Change type of lists to gfc_omp_namelist *.
	Add inbranch, notinbranch, cancel, proc_bind, safelen_expr and
	simdlen_expr fields.
	(gfc_omp_declare_simd): New typedef.
	(gfc_get_omp_declare_simd): Define.
	(gfc_namespace): Add omp_declare_simd field.
	(gfc_exec_op): Add EXEC_OMP_CANCEL, EXEC_OMP_CANCELLATION_POINT,
	EXEC_OMP_TASKGROUP, EXEC_OMP_SIMD, EXEC_OMP_DO_SIMD and
	EXEC_OMP_PARALLEL_DO_SIMD.
	(gfc_omp_atomic_op): Add GFC_OMP_ATOMIC_MASK, GFC_OMP_ATOMIC_SEQ_CST
	and GFC_OMP_ATOMIC_SWAP.
	(gfc_code): Change type of omp_namelist field to gfc_omp_namelist *.
	(gfc_free_omp_namelist, gfc_free_omp_declare_simd,
	gfc_free_omp_declare_simd_list, gfc_resolve_omp_declare_simd): New
	prototypes.
	* trans-stmt.h (gfc_trans_omp_declare_simd): New prototype.
	* symbol.c (gfc_free_namespace): Call gfc_free_omp_declare_simd.
	* openmp.c (gfc_free_omp_clauses): Free safelen_expr and
	simdlen_expr.  Use gfc_free_omp_namelist instead of
	gfc_free_namelist.
	(gfc_free_omp_declare_simd, gfc_free_omp_declare_simd_list): New
	functions.
	(gfc_match_omp_variable_list): Add end_colon, headp and
	allow_sections arguments.  Handle parsing of array sections.
	Use *omp_namelist* instead of *namelist* data structure and
	functions/macros.  Allow termination at : character.
	(OMP_CLAUSE_ALIGNED, OMP_CLAUSE_DEPEND, OMP_CLAUSE_INBRANCH,
	OMP_CLAUSE_LINEAR, OMP_CLAUSE_NOTINBRANCH, OMP_CLAUSE_PROC_BIND,
	OMP_CLAUSE_SAFELEN, OMP_CLAUSE_SIMDLEN, OMP_CLAUSE_UNIFORM): Define.
	(gfc_match_omp_clauses): Change first and needs_space variables
	into arguments with default values.  Parse inbranch, notinbranch,
	proc_bind, safelen, simdlen, uniform, linear, aligned and
	depend clauses.
	(OMP_PARALLEL_CLAUSES): Add OMP_CLAUSE_PROC_BIND.
	(OMP_DECLARE_SIMD_CLAUSES, OMP_SIMD_CLAUSES): Define.
	(OMP_TASK_CLAUSES): Add OMP_CLAUSE_DEPEND.
	(gfc_match_omp_do_simd): New function.
	(gfc_match_omp_flush): Use *omp_namelist* instead of *namelist*
	data structure and functions/macros.
	(gfc_match_omp_simd, gfc_match_omp_declare_simd,
	gfc_match_omp_parallel_do_simd): New functions.
	(gfc_match_omp_atomic): Handle seq_cst clause.  Handle atomic swap.
	(gfc_match_omp_taskgroup, gfc_match_omp_cancel_kind,
	gfc_match_omp_cancel, gfc_match_omp_cancellation_point): New
	functions.
	(resolve_omp_clauses): Add where, omp_clauses and ns arguments.
	Use *omp_namelist* instead of *namelist* data structure and
	functions/macros.  Resolve uniform, aligned, linear, depend,
	safelen and simdlen clauses.
	(resolve_omp_atomic): Adjust for GFC_OMP_ATOMIC_{MASK,SEQ_CST,SWAP}
	addition, recognize atomic swap.
	(gfc_resolve_omp_parallel_blocks): Use gfc_omp_namelist instead
	of gfc_namelist.  Handle EXEC_OMP_PARALLEL_DO_SIMD the same as
	EXEC_OMP_PARALLEL_DO.
	(gfc_resolve_do_iterator): Use *omp_namelist* instead of *namelist*
	data structure and functions/macros.
	(resolve_omp_do): Likewise.  Handle EXEC_OMP_SIMD, EXEC_OMP_DO_SIMD,
	EXEC_OMP_PARALLEL_DO_SIMD.
	(gfc_resolve_omp_directive): Handle EXEC_OMP_SIMD, EXEC_OMP_DO_SIMD,
	EXEC_OMP_PARALLEL_DO_SIMD and EXEC_OMP_CANCEL.  Adjust
	resolve_omp_clauses caller.
	(gfc_resolve_omp_declare_simd): New function.
	* parse.c (decode_omp_directive): Parse cancellation point, cancel,
	declare simd, end do simd, end simd, end parallel do simd,
	end taskgroup, parallel do simd, simd and taskgroup directives.
	(case_executable): Add ST_OMP_CANCEL and ST_OMP_CANCELLATION_POINT.
	(case_exec_markers): Add ST_OMP_TASKGROUP, case ST_OMP_SIMD,
	ST_OMP_DO_SIMD and ST_OMP_PARALLEL_DO_SIMD.
	(case_decl): Add ST_OMP_DECLARE_SIMD.
	(gfc_ascii_statement): Handle ST_OMP_CANCEL,
	ST_OMP_CANCELLATION_POINT, ST_OMP_TASKGROUP, ST_OMP_END_TASKGROUP,
	ST_OMP_SIMD, ST_OMP_END_SIMD, ST_OMP_DO_SIMD, ST_OMP_END_DO_SIMD,
	ST_OMP_PARALLEL_DO_SIMD, ST_OMP_END_PARALLEL_DO_SIMD and
	ST_OMP_DECLARE_SIMD.
	(parse_omp_do): Handle ST_OMP_SIMD, ST_OMP_DO_SIMD and
	ST_OMP_PARALLEL_DO_SIMD.
	(parse_omp_atomic): Adjust for GFC_OMP_ATOMIC_* additions.
	(parse_omp_structured_block): Handle ST_OMP_TASKGROUP and
	ST_OMP_PARALLEL_DO_SIMD.
	(parse_executable): Handle ST_OMP_SIMD, ST_OMP_DO_SIMD,
	ST_OMP_PARALLEL_DO_SIMD and ST_OMP_TASKGROUP.
	* trans-decl.c (gfc_get_extern_function_decl,
	gfc_create_function_decl): Call gfc_trans_omp_declare_simd if
	needed.
	* frontend-passes.c (gfc_code_walker): Handle EXEC_OMP_SIMD,
	EXEC_OMP_DO_SIMD and EXEC_OMP_PARALLEL_DO_SIMD.  Walk
	safelen_expr and simdlen_expr.  Walk expressions in gfc_omp_namelist
	of depend, aligned and linear clauses.
	* match.c (match_exit_cycle): Handle EXEC_OMP_SIMD, EXEC_OMP_DO_SIMD
	and EXEC_OMP_PARALLEL_DO_SIMD.
	(gfc_free_omp_namelist): New function.
	* dump-parse-tree.c (show_namelist): Removed.
	(show_omp_namelist): New function.
	(show_omp_node): Handle OpenMP 4.0 additions.
	(show_code_node): Handle EXEC_OMP_CANCEL, EXEC_OMP_CANCELLATION_POINT,
	EXEC_OMP_DO_SIMD, EXEC_OMP_PARALLEL_DO_SIMD, EXEC_OMP_SIMD and
	EXEC_OMP_TASKGROUP.
	* match.h (gfc_match_omp_cancel, gfc_match_omp_cancellation_point,
	gfc_match_omp_declare_simd, gfc_match_omp_do_simd,
	gfc_match_omp_parallel_do_simd, gfc_match_omp_simd,
	gfc_match_omp_taskgroup): New prototypes.
	* trans-openmp.c (gfc_trans_omp_variable): Add declare_simd
	argument, handle it.  Allow current_function_decl to be NULL.
	(gfc_trans_omp_variable_list): Add declare_simd argument, pass
	it through to gfc_trans_omp_variable and disregard whether
	sym is referenced if declare_simd is true.  Work on gfc_omp_namelist
	instead of gfc_namelist.
	(gfc_trans_omp_reduction_list): Work on gfc_omp_namelist instead of
	gfc_namelist.  Adjust gfc_trans_omp_variable caller.
	(gfc_trans_omp_clauses): Add declare_simd argument, pass it through
	to gfc_trans_omp_variable{,_list} callers.  Work on gfc_omp_namelist
	instead of gfc_namelist.  Handle inbranch, notinbranch, safelen,
	simdlen, depend, uniform, linear, proc_bind and aligned clauses.
	Handle cancel kind.
	(gfc_trans_omp_atomic): Handle seq_cst clause, handle atomic swap,
	adjust for GFC_OMP_ATOMIC_* changes.
	(gfc_trans_omp_cancel, gfc_trans_omp_cancellation_point): New
	functions.
	(gfc_trans_omp_do): Add op argument, handle simd translation into
	generic.
	(GFC_OMP_SPLIT_SIMD, GFC_OMP_SPLIT_DO, GFC_OMP_SPLIT_PARALLEL,
	GFC_OMP_SPLIT_NUM, GFC_OMP_MASK_SIMD, GFC_OMP_MASK_DO,
	GFC_OMP_MASK_PARALLEL): New.
	(gfc_split_omp_clauses, gfc_trans_omp_do_simd): New functions.
	(gfc_trans_omp_parallel_do): Rework to use gfc_split_omp_clauses.
	(gfc_trans_omp_parallel_do_simd, gfc_trans_omp_taskgroup): New
	functions.
	(gfc_trans_omp_directive): Handle EXEC_OMP_CANCEL,
	EXEC_OMP_CANCELLATION_POINT, EXEC_OMP_DO_SIMD,
	EXEC_OMP_PARALLEL_DO_SIMD, EXEC_OMP_SIMD and EXEC_OMP_TASKGROUP.
	Adjust gfc_trans_omp_do caller.
	(gfc_trans_omp_declare_simd): New function.
	* st.c (gfc_free_statement): Handle EXEC_OMP_CANCEL,
	EXEC_OMP_CANCELLATION_POINT, EXEC_OMP_DO_SIMD,
	EXEC_OMP_PARALLEL_DO_SIMD, EXEC_OMP_SIMD and EXEC_OMP_TASKGROUP.
	For EXEC_OMP_FLUSH call gfc_free_omp_namelist instead of
	gfc_free_namelist.
	* module.c (omp_declare_simd_clauses): New variable.
	(mio_omp_declare_simd): New function.
	(mio_symbol): Call it.
	* trans.c (trans_code): Handle EXEC_OMP_CANCEL,
	EXEC_OMP_CANCELLATION_POINT, EXEC_OMP_DO_SIMD,
	EXEC_OMP_PARALLEL_DO_SIMD, EXEC_OMP_SIMD and EXEC_OMP_TASKGROUP.
	* resolve.c (gfc_resolve_blocks): Handle EXEC_OMP_DO_SIMD,
	EXEC_OMP_PARALLEL_DO_SIMD, EXEC_OMP_SIMD and EXEC_OMP_TASKGROUP.
	(resolve_code): Handle EXEC_OMP_CANCEL,
	EXEC_OMP_CANCELLATION_POINT, EXEC_OMP_DO_SIMD,
	EXEC_OMP_PARALLEL_DO_SIMD, EXEC_OMP_SIMD and EXEC_OMP_TASKGROUP.
	(resolve_types): Call gfc_resolve_omp_declare_simd.

2014-06-15  Francois-Xavier Coudert  <fxcoudert@gcc.gnu.org>

	Backport from trunk.
	PR fortran/45187
	* trans-decl.c (gfc_create_module_variable): Don't create
	Cray-pointee decls twice.

2014-06-09  Paul Thomas  <pault@gcc.gnu.org>

	Backport from trunk.
	PR fortran/61406
	* trans-stmt.c (trans_associate_var): Check that array
	constructors are constant for direct reference.

2014-06-05  Richard Biener  <rguenther@suse.de>

	PR fortran/61418
	* gfortranspec.c (spec_file): Remove.
	(find_spec_file): Likewise.
	(lang_specific_driver): Do not look for specs file in -L
	or append -specs command line argument.
	(lang_specific_pre_link): Always %:include libgfortran.spec.

2014-05-29  Thomas Koenig  <tkoenig@gcc.gnu.org>

	PR fortran/60834
	Backport from mainline
	* frontend-passes.c (in_assoc_list):  New variable.
	(optimize_namespace):  Initialize in_assoc_list
	(combine_array_constructor): Don't try to combine
	assoc lists.
	(gfc_code_walker):  Keep track of in_assoc_list.

2014-05-26  Janne Blomqvist  <jb@gcc.gnu.org>

	Backport from mainline
	PR libfortran/61310
	* intrinsics.texi (CTIME): Remove mention of locale-dependent
	behavior.

2014-04-22  Tobias Burnus  <burnus@net-b.de>

	Backport from mainline
	2014-04-11  Tobias Burnus  <burnus@net-b.de>

	PR fortran/58880
	PR fortran/60495
	* resolve.c (gfc_resolve_finalizers): Ensure that vtables
	and finalization wrappers are generated.

2014-04-22  Release Manager

	* GCC 4.9.0 released.

2014-04-13  Paul Thomas  <pault@gcc.gnu.org>

	PR fortran/58085
	PR fortran/60717
	* trans.h: Add 'use_offset' bitfield to gfc_se.
	* trans-array.c (gfc_conv_expr_descriptor): Use 'use_offset'
	as a trigger to unconditionally recalculate the offset for
	array slices and constant arrays.
	trans-expr.c (gfc_conv_intrinsic_to_class): Use it.
	trans-stmt.c (trans_associate_var): Ditto.
	(gfc_conv_procedure_call): Ditto.

2014-04-11  Janne Blomqvist  <jb@gcc.gnu.org>

	* intrinsic.texi (RANDOM_SEED): Improve example.

2014-04-10  Bernd Edlinger  <bernd.edlinger@hotmail.de>

	* class.c (gfc_build_class_symbol): Append "_t" to target class
	names to make the generated type names unique.

2014-04-04  Bernd Edlinger  <bernd.edlinger@hotmail.de>

	PR fortran/60191
	* trans-types.c (gfc_get_function_type): In case of recursion
	build a variadic function type with empty argument list instead of a
	stdarg-like function type with incomplete argument list.

2014-04-04  Tobias Burnus  <burnus@net-b.de>

	* check.c (gfc_check_cmplx): Fix typo.

2014-03-28  Mikael Morin  <mikael@gcc.gnu.org>
	    Tobias Burnus  <burnus@net-b.de>

	PR fortran/60576
	* trans-expr.c (gfc_conv_derived_to_class): Avoid
	generation of out-of-bounds range expr.

2014-03-28  Mikael Morin  <mikael@gcc.gnu.org>

	PR fortran/60677
	* trans-intrinsic.c (gfc_conv_intrinsic_ichar): Enlarge argument
	list buffer.

2014-03-27  Thomas Koenig  <tkoenig@gcc.gnu.org>

	PR fortran/60522
	* frontend-passes.c (cfe_code):  Do not walk subtrees
	for WHERE.

2014-03-27  Tobias Burnus  <burnus@net-b.de>

	PR fortran/58880
	* trans-expr.c (gfc_conv_scalar_to_descriptor): Fix handling
	of nonpointers.

2014-03-26 Dominique d'Humieres <dominiq@lps.ens.fr>

	PR fortran/34928
	* fortran.texi: Document Volatile COMMON as not supported.

2014-03-22  Jakub Jelinek  <jakub@redhat.com>

	PR debug/60603
	* cpp.c (gfc_cpp_init): Restore cb_change_file call to
	<built-in>.

2014-03-21  Jerry DeLisle  <jvdelisle@gcc.gnu.org>

	PR fortran/60148
	* gfortran.texi: Add description of namelist DELIM= behavior.

2014-03-19  Tobias Burnus  <burnus@net-b.>

	PR fortran/60543
	* io.c (check_io_constraints): Use gfc_unset_implicit_pure.
	* resolve.c (resolve_ordinary_assign): Ditto.

2014-03-19  Tobias Burnus  <burnus@net-b.de>

	PR fortran/60543
	PR fortran/60283
	* gfortran.h (gfc_unset_implicit_pure): New prototype.
	* resolve.c (gfc_unset_implicit_pure): New.
	(resolve_structure_cons, resolve_function,
	pure_subroutine): Use it.
	* decl.c (match_old_style_init, gfc_match_data,
	match_pointer_init, variable_decl): Ditto.
	* expr.c (gfc_check_pointer_assign): Ditto.
	* intrinsic.c (gfc_intrinsic_sub_interface): Ditto.
	* io.c (match_vtag, gfc_match_open, gfc_match_close,
	match_filepos, gfc_match_inquire, gfc_match_print,
	gfc_match_wait): Ditto.
	* match.c (gfc_match_critical, gfc_match_stopcode,
	lock_unlock_statement, sync_statement, gfc_match_allocate,
	gfc_match_deallocate): Ditto.
	* parse.c (decode_omp_directive): Ditto.
	* symbol.c (gfc_add_save): Ditto.

2014-03-18  Janus Weil  <janus@gcc.gnu.org>

	PR fortran/55207
	PR fortran/60549
	* decl.c (match_attr_spec): Revert r208590.

2014-03-18  Jakub Jelinek  <jakub@redhat.com>

	PR ipa/58721
	* trans.c (gfc_unlikely, gfc_likely): Don't add __builtin_expect
	if !optimize.

2014-03-18  Tobias Burnus  <burnus@net-b.de>

	PR ipa/58721
	* trans.h (gfc_unlikely, gfc_likely): Add predictor as argument.
	(gfc_trans_io_runtime_check): Remove.
	* trans-io.c (gfc_trans_io_runtime_check): Make static; add has_iostat
	as argument, add predictor to block.
	(set_parameter_value, gfc_trans_open, gfc_trans_close, build_filepos,
	gfc_trans_inquire, gfc_trans_wait, build_dt): Update calls.
	* trans.c (gfc_unlikely, gfc_likely): Add predictor as argument.
	(gfc_trans_runtime_check, gfc_allocate_using_malloc,
	gfc_allocate_allocatable, gfc_deallocate_with_status): Set explicitly
	branch predictor.
	* trans-expr.c (gfc_conv_procedure_call): Ditto.
	* trans-stmt.c (gfc_trans_allocate): Ditto.
	* trans-array.c (gfc_array_init_size, gfc_array_allocate): Ditto.

2014-03-15  Janus Weil  <janus@gcc.gnu.org>

	PR fortran/55207
	* decl.c (match_attr_spec): Variables in the main program implicitly
	get the SAVE attribute in Fortran 2008.

2014-03-14  Mikael Morin  <mikael@gcc.gnu.org>

	PR fortran/60392
	* trans-array.c (gfc_conv_array_parameter): Don't reuse the descriptor
	if it has transposed dimensions.

2014-03-08  Tobias Burnus  <burnus@net-b.de>

	PR fortran/60447
	* f95-lang.c (gfc_init): Return false when only
	preprocessing.
	* options.c (gfc_post_options): Ditto.

2014-03-08  Tobias Burnus  <burnus@net-b.de>

	* gfortran.texi (Fortran 2003 Status): Mention finalization,
	deferred-length character support and input rounding.
	(Fortran 2008 Status): Mention that at termination
	signalling exceptions are shown.

2014-03-06  Paul Thomas  <pault@gcc.gnu.org>
	    Janus Weil  <janus@gcc.gnu.org>

	PR fortran/51976
	* gfortran.h (symbol_attribute): Add deferred_parameter attribute.
	* primary.c (build_actual_constructor): It is not an error if
	a missing component has the deferred_parameter attribute;
	equally, if one is given a value, it is an error.
	* resolve.c (resolve_fl_derived0): Remove error for deferred
	character length components.  Add the hidden string length
	field to the structure. Give it the deferred_parameter
	attribute.
	* trans-array.c (duplicate_allocatable): Add a strlen field
	which is used as the element size if it is non-null.
	(gfc_duplicate_allocatable, gfc_copy_allocatable_data): Pass a
	NULL to the new argument in duplicate_allocatable.
	(structure_alloc_comps): Set the hidden string length as
	appropriate. Use it in calls to duplicate_allocatable.
	(gfc_alloc_allocatable_for_assignment): When a deferred length
	backend declaration is variable, use that; otherwise use the
	string length from the expression evaluation.
	* trans-expr.c (gfc_conv_component_ref): If this is a deferred
	character length component, the string length should have the
	value of the hidden string length field.
	(gfc_trans_subcomponent_assign): Set the hidden string length
	field for deferred character length components.  Allocate the
	necessary memory for the string.
	(alloc_scalar_allocatable_for_assignment): Same change as in
	gfc_alloc_allocatable_for_assignment above.
	* trans-stmt.c (gfc_trans_allocate): Likewise.
	* trans-intrinsic (size_of_string_in_bytes): Make non-static.
	* trans-types.c (gfc_get_derived_type): Set the tree type for
	a deferred character length component.
	* trans.c (gfc_deferred_strlen): New function.
	* trans.h (size_of_string_in_bytes,gfc_deferred_strlen): New prototypes.

2014-03-01  Mikael Morin  <mikael@gcc.gnu.org>

	PR fortran/60341
	* frontend-passes.c (optimize_comparison): Guard two union accesses
	with the corresponding tag checks.

2014-02-28  Janus Weil  <janus@gcc.gnu.org>

	PR fortran/60359
	* class.c (find_intrinsic_vtab): Prevent duplicate creation of copy
	procedure for characters.

2014-02-21  Janus Weil  <janus@gcc.gnu.org>

	PR fortran/60302
	* check.c (gfc_check_c_f_pointer): Only clear 'size' if 'gfc_array_size'
	is successful.

2014-02-21  Janus Weil  <janus@gcc.gnu.org>

	PR fortran/60234
	* gfortran.h (gfc_build_class_symbol): Removed argument.
	* class.c (gfc_add_component_ref): Fix up missing vtype if necessary.
	(gfc_build_class_symbol): Remove argument 'delayed_vtab'. vtab is always
	delayed now, except for unlimited polymorphics.
	(comp_is_finalizable): Procedure pointer components are not finalizable.
	* decl. (build_sym, build_struct, attr_decl1): Removed argument of
	'gfc_build_class_symbol'.
	* match.c (copy_ts_from_selector_to_associate, select_type_set_tmp):
	Ditto.
	* symbol.c (gfc_set_default_type): Ditto.

2014-02-19  Janus Weil  <janus@gcc.gnu.org>

	PR fortran/60232
	* expr.c (gfc_get_variable_expr): Don't add REF_ARRAY for dimensionful
	functions, which are used as procedure pointer target.

2014-02-18  Tobias Burnus  <burnus@net-b.de>

	PR fortran/49397
	* expr.c (gfc_check_pointer_assign): Add check for
	F2008Cor2, C729.
	* trans-decl.c (gfc_get_symbol_decl): Correctly generate external
	decl in a corner case.

2014-02-18  Janus Weil  <janus@gcc.gnu.org>

	PR fortran/60231
	* resolve.c (check_generic_tbp_ambiguity): Check for presence of dummy
	arguments to prevent ICE.

2014-02-17  Janus Weil  <janus@gcc.gnu.org>

	PR fortran/55907
	* resolve.c (build_default_init_expr): Don't initialize character
	variable if -fno-automatic is given.

2014-02-15  Mikael Morin  <mikael@gcc.gnu.org>

	PR fortran/59599
	* trans-intrinsic.c (gfc_conv_intrinsic_ichar): Calculate the
	number of arguments.

2014-02-11  Jakub Jelinek  <jakub@redhat.com>

	PR fortran/52370
	* trans-decl.c (gfc_build_dummy_array_decl): Set TREE_NO_WARNING
	on decl if sym->attr.optional.

2014-02-09  Paul Thomas  <pault@gcc.gnu.org>

	PR fortran/57522
	* resolve.c (resolve_assoc_var): Set the subref_array_pointer
	attribute for the 'associate-name' if necessary.
	* trans-stmt.c (trans_associate_var): If the 'associate-name'
	is a subref_array_pointer, assign the element size of the
	associate variable to 'span'.

2014-02-09  Paul Thomas  <pault@gcc.gnu.org>

	PR fortran/59026
	* trans-expr.c (gfc_conv_procedure_call): Pass the value of the
	actual argument to a formal argument with the value attribute
	in an elemental procedure.

2014-02-08  Janus Weil  <janus@gcc.gnu.org>
	    Mikael Morin <mikael.morin@gcc.gnu.org>

	PR fortran/58470
	* class.c (generate_finalization_wrapper): Assert that proc_tree has
	been set in gfc_resolve_finalizers.
	* resolve.c (resolve_fl_derived0): Remove unnecessary call to
	gfc_is_finalizable.

2014-02-07  Benno Schulenberg  <bensberg@justemail.net>

	PR translation/52289
	* fortran/resolve.c (resolve_ordinary_assign): Fix typoed word
	in an error message.

2014-02-02  Mikael Morin  <mikael@gcc.gnu.org>

	PR fortran/57033
	* primary.c (gfc_convert_to_structure_constructor): Avoid null pointer
	dereference.

2014-02-01  Paul Thomas  <pault@gcc.gnu.org>

	PR fortran/59906
	* trans-stmt.c (gfc_add_loop_ss_code): In the case of character
	SS_REFERENCE, use gfc_conv_string_parameter to ensure that a
	pointer to the string is stored.
	* trans-expr.c (gfc_conv_expr_reference): Likewise, use
	gfc_conv_string_parameter to ensure that a pointer to is passed
	to the elemental function.

2014-01-28  Paul Thomas  <pault@gcc.gnu.org>

	PR fortran/59414
	* trans-stmt.c (gfc_trans_allocate): Before the pointer
	assignment to transfer the source _vptr to a class allocate
	expression, the final class reference should be exposed. The
	tail that includes the _data and array references is stored.
	This reduced expression is transferred to 'lhs' and the _vptr
	added. Then the tail is restored to the allocate expression.

2014-01-26  Mikael Morin  <mikael@gcc.gnu.org>

	PR fortran/58007
	* module.c (read_module): Assert for component name correctness.

2014-01-18  Mikael Morin  <mikael@gcc.gnu.org>

	PR fortran/58007
	* module.c (MOD_VERSION): Bump.
	(fp2, find_pointer2): Remove.
	(mio_component_ref): Don't forcedfully set the containing derived type
	symbol for loading.  Remove unused argument.
	(mio_ref): Update caller
	(mio_symbol): Dump component list earlier.
	(skip_list): New argument nest_level.  Initialize level with the new
	argument.
	(read_module): Add forced pointer components association for derived
	type symbols.

2014-01-12  Janus Weil  <janus@gcc.gnu.org>

	PR fortran/58026
	* decl.c (gfc_match_data_decl): Improve error recovery.

2014-01-09  Tobias Burnus  <burnus@net-b.de>

	* cpp.c (gfc_cpp_handle_option): Add missing break.
	* trans-io.c (transfer_expr): Silence unused value warning.

2014-01-08  Janus Weil  <janus@gcc.gnu.org>

	PR fortran/58182
	* resolve.c (gfc_verify_binding_labels): Modify order of checks.

2014-01-06  Janus Weil  <janus@gcc.gnu.org>

	PR fortran/59589
	* class.c (comp_is_finalizable): New function to dermine if a given
	component is finalizable.
	(finalize_component, generate_finalization_wrapper): Use it.

2014-01-06  Janus Weil  <janus@gcc.gnu.org>

	PR fortran/59023
	PR fortran/59662
	* resolve.c (resolve_global_procedure): Don't apply to c-binding
	procedures.
	(gfc_verify_binding_labels): Remove duplicate line.

2014-01-04  Janus Weil  <janus@gcc.gnu.org>

	PR fortran/59547
	* class.c (add_proc_comp): Copy pure attribute.

2014-01-02  Richard Sandiford  <rdsandiford@googlemail.com>

	Update copyright years

2014-01-02  Tobias Burnus  <burnus@net-b.de>

	* gfortranspec.c (lang_specific_driver): Update copyright notice
	dates.
	* gfc-internals.texi: Bump @copying's copyright year.
	* gfortran.texi: Ditto.
	* intrinsic.texi: Ditto.
	* invoke.texi: Ditto.

2014-01-02  Janus Weil  <janus@gcc.gnu.org>

	PR fortran/59654
	* resolve.c (resolve_typebound_procedures): No need to create the vtab
	here.

Copyright (C) 2014 Free Software Foundation, Inc.

Copying and distribution of this file, with or without modification,
are permitted in any medium without royalty provided the copyright
notice and this notice are preserved.<|MERGE_RESOLUTION|>--- conflicted
+++ resolved
@@ -1,4 +1,67 @@
-<<<<<<< HEAD
+2015-02-03  Steven G. Kargl  <kargl@gcc.gnu.org>
+
+	* intrinsic.texi (CO_ASSOCIATED): c_prt_1 should be c_ptr_1.
+
+2015-01-27  Paul Thomas  <pault@gcc.gnu.org>
+
+	Backport from mainline
+	PR fortran/62044
+	* resolve.c (resolve_allocate_expr): If the default initializer
+	is NULL, keep the original MOLD expression so that the correct
+	typespec is available.
+
+2015-01-27  Tobias Burnus  <burnus@net-b.de>
+
+	PR fortran/64771
+	* interface.c (check_dummy_characteristics): Fix coarray handling.
+
+2015-01-26  Janus Weil  <janus@gcc.gnu.org>
+
+	Backport from mainline
+	PR fortran/64230
+	* class.c (finalize_component): New argument 'sub_ns'. Insert code to
+	check if 'expr' is associated.
+	(generate_finalization_wrapper): Rename 'ptr' symbols to 'ptr1' and
+	'ptr2'. Pass 'sub_ns' to finalize_component.
+
+2015-01-24  Thomas Koenig  <tkoenig@netcologne.de>
+
+	Backport from trunk
+	PR fortran/57023
+	* dependency.c (callback_dummy_intent_not_int):  New function.
+	(dummy_intent_not_in):  New function.
+	(gfc_full_array_ref_p):  Use dummy_intent_not_in.
+
+2015-01-24  Janus Weil  <janus@gcc.gnu.org>
+
+	Backport from mainline
+	PR fortran/60922
+	* class.c (finalize_component): Apply the check for 'fini_coarray' only
+	to coarray components.
+
+2015-01-14  Jakub Jelinek  <jakub@redhat.com>
+
+	Backported from mainline
+	2015-01-13  Jakub Jelinek  <jakub@redhat.com>
+
+	PR fortran/64528
+	* trans-decl.c (create_function_arglist): Don't set TREE_READONLY
+	on dummy args with VALUE attribute.
+
+2015-01-12  Janus Weil  <janus@gcc.gnu.org>
+
+	Backport from mainline
+	PR fortran/63733
+	* interface.c (gfc_extend_expr): Look for type-bound operators before
+	non-typebound ones.
+
+2015-01-08  Thomas Koenig  <tkoenig@gcc.gnu.org>
+
+	Backport from trunk
+	PR fortran/56867
+	* trans-array.c (gfc_conv_resolve_dependencies):  Also check
+	dependencies when there may be substrings of character arrays.
+
 2014-12-15  Steven Bosscher  <steven@gcc.gnu.org>
 
 	PR fortran/61669
@@ -13,71 +76,6 @@
 	PR fortran/62174
 	* decl.c (variable_decl): Don't overwrite typespecs of Cray pointees
 	when matching a component declaration.
-=======
-2015-02-03  Steven G. Kargl  <kargl@gcc.gnu.org>
-
-	* intrinsic.texi (CO_ASSOCIATED): c_prt_1 should be c_ptr_1.
-
-2015-01-27  Paul Thomas  <pault@gcc.gnu.org>
-
-	Backport from mainline
-	PR fortran/62044
-	* resolve.c (resolve_allocate_expr): If the default initializer
-	is NULL, keep the original MOLD expression so that the correct
-	typespec is available.
-
-2015-01-27  Tobias Burnus  <burnus@net-b.de>
-
-	PR fortran/64771
-	* interface.c (check_dummy_characteristics): Fix coarray handling.
-
-2015-01-26  Janus Weil  <janus@gcc.gnu.org>
-
-	Backport from mainline
-	PR fortran/64230
-	* class.c (finalize_component): New argument 'sub_ns'. Insert code to
-	check if 'expr' is associated.
-	(generate_finalization_wrapper): Rename 'ptr' symbols to 'ptr1' and
-	'ptr2'. Pass 'sub_ns' to finalize_component.
-
-2015-01-24  Thomas Koenig  <tkoenig@netcologne.de>
-
-	Backport from trunk
-	PR fortran/57023
-	* dependency.c (callback_dummy_intent_not_int):  New function.
-	(dummy_intent_not_in):  New function.
-	(gfc_full_array_ref_p):  Use dummy_intent_not_in.
-
-2015-01-24  Janus Weil  <janus@gcc.gnu.org>
-
-	Backport from mainline
-	PR fortran/60922
-	* class.c (finalize_component): Apply the check for 'fini_coarray' only
-	to coarray components.
-
-2015-01-14  Jakub Jelinek  <jakub@redhat.com>
-
-	Backported from mainline
-	2015-01-13  Jakub Jelinek  <jakub@redhat.com>
-
-	PR fortran/64528
-	* trans-decl.c (create_function_arglist): Don't set TREE_READONLY
-	on dummy args with VALUE attribute.
-
-2015-01-12  Janus Weil  <janus@gcc.gnu.org>
-
-	Backport from mainline
-	PR fortran/63733
-	* interface.c (gfc_extend_expr): Look for type-bound operators before
-	non-typebound ones.
-
-2015-01-08  Thomas Koenig  <tkoenig@gcc.gnu.org>
-
-	Backport from trunk
-	PR fortran/56867
-	* trans-array.c (gfc_conv_resolve_dependencies):  Also check
-	dependencies when there may be substrings of character arrays.
->>>>>>> 4d6c6fa9
 
 2014-12-23  Janus Weil  <janus@gcc.gnu.org>
 
