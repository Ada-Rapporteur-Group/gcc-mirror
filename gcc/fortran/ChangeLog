--- conflicted
+++ resolved
@@ -1,5 +1,3 @@
-<<<<<<< HEAD
-=======
 2012-05-22  Tobias Burnus  <burnus@net-b.de>
 
 	PR fortran/53389
@@ -12,7 +10,6 @@
 	* f95-lang.c (gfc_init_builtin_functions): Remove the unused
 	typedef builtin_type.
 
->>>>>>> d65d9e7a
 2012-05-14  Janne Blomqvist  <jb@gcc.gnu.org>
 
 	PR fortran/52428
