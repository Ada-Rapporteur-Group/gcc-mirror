<<<<<<< HEAD
=======
2013-11-23  Janus Weil  <janus@gcc.gnu.org>

	PR fortran/59228
	* interface.c (compare_parameter): Check for array spec.

2013-11-22  Andrew MacLeod  <amacleod@redhat.com>

	* trans.c: Add required include files from gimple.h.
	* trans-expr.c: Likewise
	* trans-openmp.c: Likewise

2013-11-22  David Malcolm  <dmalcolm@redhat.com>

	* trans.c (trans_runtime_error_vararg): Remove use of input_line
	macro.

2013-11-17  Andrew MacLeod  <amacleod@redhat.com>

	* fortran/trans-intrinsic.c: Include tree-nested.h.

2013-11-14  Andrew MacLeod  <amacleod@redhat.com>

	* trans-expr.c: Include only gimplify.h and gimple.h as needed.
	* trans-openmp.c: Likewise.

2013-11-14  Diego Novillo  <dnovillo@google.com>

	* decl.c: Include stringpool.h.
	* iresolve.c: Include stringpool.h.
	* match.c: Include stringpool.h.
	* module.c: Include stringpool.h.
	* target-memory.c: Include stor-layout.h.
	* trans-common.c: Include stringpool.h.
	Include stor-layout.h.
	Include varasm.h.
	* trans-const.c: Include stor-layout.h.
	* trans-decl.c: Include stringpool.h.
	Include stor-layout.h.
	Include varasm.h.
	Include attribs.h.
	* trans-expr.c: Include stringpool.h.
	* trans-intrinsic.c: Include stringpool.h.
	Include tree-nested.h.
	Include stor-layout.h.
	* trans-io.c: Include stringpool.h.
	Include stor-layout.h.
	* trans-openmp.c: Include stringpool.h.
	* trans-stmt.c: Include stringpool.h.
	* trans-types.c: Include stor-layout.h.
	Include stringpool.h.
	* trans.c: Include stringpool.h.

2013-11-12  Andrew MacLeod  <amacleod@redhat.com>

	* f95-lang.c: Don't include gimple.h.
	* trans-array.c: Include gimple-expr.h instead of gimple.h.
	* trans.c: Likewise.
	* trans-decl.c: Likewise.
	* trans-expr.c: Include gimplify.h.
	* trans-openmp.c: Likewise.

2013-11-07  Janus Weil  <janus@gcc.gnu.org>

	PR fortran/58471
	* primary.c (gfc_expr_attr): Check for result symbol.

2013-11-06  Francois-Xavier Coudert  <fxcoudert@gcc.gnu.org>

	* gfortran.texi: Fix typo.

2013-11-05  Tobias Burnus  <burnus@net-b.de>

	* lang.opt (-Wdate-time): New option
	* cpp.c (gfc_cpp_option_data): Add warn_date_time.
	(gfc_cpp_init_options, gfc_cpp_handle_option,
	gfc_cpp_post_options): Handle it and pass on to libcpp.

2013-11-05  Steven G. Kargl <kargl@gcc.gnu.org>

	PR fortran/58989
	* check.c (gfc_check_reshape): ensure that shape is a constant
	expression.

2013-11-05  Tobias Burnus  <burnus@net-b.de>

	* lang.opt (fopenmp-simd): New option.
	* gfortran.h (gfc_option_t): Add gfc_flag_openmp_simd.
	* options.c (gfc_handle_option): Handle it.

2013-11-04  Ian Lance Taylor  <iant@google.com>

	* f95-lang.c (ATTR_LEAF_LIST): Define.

2013-11-04  Paul Thomas  <pault@gcc.gnu.org>

	PR fortran/58771
	* trans-io.c (transfer_expr): If the backend_decl for a derived
	type is missing, build it with gfc_typenode_for_spec.

2013-11-04  Paul Thomas  <pault@gcc.gnu.org>

	PR fortran/57445
	* trans-expr.c (gfc_conv_class_to_class): Remove spurious
	assert.

2013-10-29  Tobias Burnus  <burnus@net-b.de>

	PR fortran/44350
	* parse.c (parse_spec): Add C1116 constraint
	check for BLOCK DATA.

2013-10-29  Paul Thomas  <pault@gcc.gnu.org>

	PR fortran/58793
	* trans-types.c (gfc_typenode_for_spec): Add typenode for
	BT_HOLLERITH. Note that the length is incorrect but unusable.

	PR fortran/58858
	* target-memory.c (gfc_element_size): Add element sizes for
	BT_VOID and BT_ASSUMED, using gfc_typenode_for_spec.

2013-10-24  Tobias Burnus  <burnus@net-b.de>

	PR fortran/44646
	* trans-stmt.c (struct forall_info): Add do_concurrent field.
	(gfc_trans_forall_1): Set it for do concurrent.
	(gfc_trans_forall_loop): Mark those as annot_expr_ivdep_kind.

2013-10-23  Tobias Burnus  <burnus@net-b.de>

	PR fortran/58793
	* interface.c (compare_parameter): Reject passing TYPE(*)
	to CLASS(*).

2013-10-22  Paul Thomas  <pault@gcc.gnu.org>

	PR fortran 57893
	* class.c : Include target-memory.h.
	(gfc_find_intrinsic_vtab) Build a minimal expression so that
	gfc_element_size can be used to obtain the storage size, rather
	that the kind value.

2013-10-21  Tobias Burnus  <burnus@net-b.de>

	PR fortran/58803
	* decl.c (match_ppc_decl): Prevent later
	double free.

>>>>>>> 66c14933
2013-10-17  Andrew MacLeod  <amacleod@redhat.com>

	* trans-openmp.c: Include omp-low.h.

2013-10-16  Tobias Burnus  <burnus@net-b.de>

	PR fortran/58652
	* interface.c (compare_parameter): Accept passing CLASS(*)
	to CLASS(*).

2013-10-16  Tobias Burnus  <burnus@net-b.de>

	* intrinsic.texi (OpenMP Modules): Update to OpenMPv4.
	Document omp_proc_bind_kind.

2013-10-15  Tobias Burnus  <burnus@net-b.de>

	PR fortran/58652
	* trans-intrinsic.c (conv_intrinsic_move_alloc): Fix handling
	of CLASS(*) variables.

2013-10-14  Tobias Burnus  <burnus@net-b.de>

	PR fortran/58658
	* expr.c (gfc_check_vardef_context): Fix pointer diagnostic
	for CLASS(*).

2013-10-11  Jakub Jelinek  <jakub@redhat.com>

	* trans-openmp.c (gfc_omp_clause_default_ctor,
	gfc_omp_clause_dtor): Return NULL for OMP_CLAUSE_REDUCTION.
	* f95-lang.c (ATTR_NULL, DEF_FUNCTION_TYPE_8): Define.
	* types.def (DEF_FUNCTION_TYPE_8): Document.
	(BT_FN_VOID_OMPFN_PTR_UINT,
	BT_FN_VOID_OMPFN_PTR_UINT_LONG_LONG_LONG,
	BT_FN_VOID_OMPFN_PTR_UINT_LONG_LONG_LONG_LONG,
	BT_FN_VOID_OMPFN_PTR_OMPCPYFN_LONG_LONG_BOOL_UINT): Remove.
	(BT_FN_VOID_OMPFN_PTR_UINT_UINT_UINT,
	BT_FN_VOID_OMPFN_PTR_UINT_LONG_LONG_LONG_UINT,
	BT_FN_VOID_OMPFN_PTR_UINT_LONG_LONG_LONG_LONG_UINT,
	BT_FN_BOOL_INT, BT_FN_BOOL_INT_BOOL, BT_FN_VOID_UINT_UINT,
	BT_FN_VOID_INT_PTR_SIZE_PTR_PTR_PTR,
	BT_FN_VOID_INT_OMPFN_PTR_SIZE_PTR_PTR_PTR,
	BT_FN_VOID_OMPFN_PTR_OMPCPYFN_LONG_LONG_BOOL_UINT_PTR): New.

2013-10-10  Tobias Burnus  <burnus@net-b.de>

	PR fortran/58226
	* options.c (gfc_get_option_string): Handle zero arg case.

2013-10-02  Tobias Burnus  <burnus@net-b.de>

	PR fortran/58593
	* trans-expr.c (gfc_conv_string_tmp): Fix obtaining
	the byte size of a single character.

2013-10-01  Tobias Burnus  <burnus@net-b.de>

	PR fortran/58579
	* trans-expr.c (gfc_conv_string_tmp): Correctly obtain
	the byte size of a single character.

2013-09-27  Janne Blomqvist  <jb@gcc.gnu.org>

	* intrinsic.texi (DATE_AND_TIME): Fix example.

2013-09-25  Tobias Burnus  <burnus@net-b.de>

	PR fortran/58436
	* class.c (generate_finalization_wrapper): Handle CLASS(*).

2013-09-25  Tobias Burnus  <burnus@net-b.de>

	PR fortran/57697
	PR fortran/58469
	* resolve.c (generate_component_assignments): Avoid double free
	at runtime and freeing a still-being used expr.

2013-09-25  Tom Tromey  <tromey@redhat.com>

	* Make-lang.in (fortran_OBJS): Use fortran/gfortranspec.o.
	(gfortranspec.o): Remove.
	(CFLAGS-fortran/gfortranspec.o): New variable.
	(GFORTRAN_D_OBJS): Update.
	($(F95_PARSER_OBJS), fortran/openmp.o, GFORTRAN_TRANS_DEPS)
	(fortran/f95-lang.o, fortran/scanner.o, fortran/convert.o)
	(fortran/frontend-passes.o, fortran/trans.o, fortran/trans-decl.o)
	(fortran/trans-types, fortran/trans-const.o, fortran/trans-expr.o)
	(fortran/trans-stmt.o, fortran/trans-openmp.o, fortran/trans-io.o)
	(fortran/trans-array.o, fortran/trans-intrinsic.o)
	(fortran/dependency.o, fortran/trans-common.o, fortran/resolve.o)
	(fortran/data.o, fortran/options.o, fortran/cpp.o)
	(fortran/scanner.o, fortran/module.o): Remove.

2013-09-25  Tom Tromey  <tromey@redhat.com>

	* Make-lang.in (gfortranspec.o): Don't use subshell.

2013-09-23  Janus Weil  <janus@gcc.gnu.org>

	PR fortran/58355
	* decl.c (check_extended_derived_type): Prevent segfault, modify error
	message.

2013-09-20  Janus Weil  <janus@gcc.gnu.org>

	PR fortran/58099
	* expr.c (gfc_check_pointer_assign): Remove second call to
	'gfc_compare_interfaces' with swapped arguments.
	* interface.c (gfc_compare_interfaces): Symmetrize the call to
	'check_result_characteristics' by calling it with swapped arguments.

2013-09-18  Tobias Burnus  <burnus@net-b.de>

	* expr.c (gfc_check_assign_symbol): Free lvalue.ref.

2013-09-18  Tobias Burnus  <burnus@net-b.de>

	PR fortran/43366
	* primary.c (gfc_variable_attr): Also handle codimension.
	* resolve.c (resolve_ordinary_assign): Add invalid-diagnostic for
	polymorphic assignment.

2013-09-16  Tobias Burnus  <burnus@net-b.de>

	PR fortran/58356
	* class.c (generate_finalization_wrapper): Init proc_tree if
	not yet resolved.

2013-09-16  Tobias Burnus  <burnus@net-b.de>

	PR fortran/57697
	* resolve.c (generate_component_assignments): Correctly handle the
	case that the LHS is not allocated.

2013-09-15  Tobias Burnus  <burnus@net-b.de>

	PR fortran/57697
	* resolve.c (generate_component_assignments): Handle unallocated
	LHS with defined assignment of components.

2013-09-12  Brooks Moses  <bmoses@google.com>

	PR driver/42955
	* Make-lang.in: Do not install driver binaries in $(target)/bin.

2013-09-09  Tobias Burnus  <burnus@net-b.de>

	* invoke.texi (Error and Warning Options): Add hyphen.

2013-09-02  Thomas Koenig  <tkoenig@gcc.gnu.org>

	PR fortran/PR56519
	* gfortran.h:  Declare gfc_do_concurrent_flag as extern.
	* resolve.c:  Rename do_concurrent_flag to gfc_do_concurrent_flag
	and make non-static.
	(resolve_function):  Use gfc_do_concurrent_flag instead of
	do_concurrent_flag.
	(pure_subroutine):  Likewise.
	(resolve_code):  Likewise.
	(resolve_types):  Likewise.
	* intrinsic.c (gfc_intrinsic_sub_interface):  Raise error for
	non-pure intrinsic subroutines within DO CONCURRENT.

2013-08-29  Thomas Koenig  <tkoenig@gcc.gnu.org>

	PR fortran/52243
	* trans-expr.c (is_runtime_conformable):  New function.
	* gfc_trans_assignment_1:  Use it.

2013-08-26  Thomas Koenig  <tkoenig@gcc.gnu.org>

	PR fortran/58146
	* array.c (gfc_ref_dimen_size):  If possible, use
	gfc_dep_difference to calculate array refrence
	sizes.  Fall back to integer code otherwise.
	* dependency.c (discard_nops).  Move up.
	Also discarde widening integer conversions.
	(gfc_dep_compare_expr):  Use discard_nops.

2013-08-23  Mikael Morin  <mikael@gcc.gnu.org>

	PR fortran/57798
	* trans-array.c (gfc_conv_ss_startstride, set_loop_bounds,
	gfc_set_delta): Generate preliminary code before the outermost loop.

2013-08-23  Janus Weil  <janus@gcc.gnu.org>

	PR fortran/57843
	* interface.c (gfc_extend_assign): Look for type-bound assignment
	procedures before non-typebound.

2013-08-23  Mikael Morin  <mikael@gcc.gnu.org>

	* trans-array.c (gfc_conv_section_startstride): Move &loop->pre access
	to the callers.
	(gfc_conv_ss_startstride, gfc_conv_expr_descriptor): Update callers.

2013-08-22  Janus Weil  <janus@gcc.gnu.org>

	PR fortran/58185
	* match.c (copy_ts_from_selector_to_associate): Only build class
	container for polymorphic selector. Some cleanup.

2013-08-20  Janus Weil  <janus@gcc.gnu.org>

	PR fortran/53655
	* trans-decl.c (generate_local_decl): Check if type has any components.

2013-08-19  Janus Weil  <janus@gcc.gnu.org>

	PR fortran/46271
	* openmp.c (resolve_omp_clauses): Bugfix for procedure pointers.

2013-08-12  Thomas Koenig  <tkoenig@gcc.gnu.org>

	PR fortran/56666
	* gfortran.h (gfc_option_t):  Add warn_zerotrip.
	* invoke.texi (-Wzerotrip):  Document option.
	* lang.opt (Wzerotrip):  Add.
	* options.c (gfc_init_options):  Initialize warn_zerotrip.
	(set_Wall): Add handling of warn_zerotrip.
	(gfc_handle_option):  Handle OPT_Wzerotrip.
	* resolve.c (gfc_resolve_iterator): Honor
	gfc_option.warn_zerotrip; update error message to show
	how to suppress the warning.

2013-08-09  Janus Weil  <janus@gcc.gnu.org>

	* gfortran.h (gfc_get_code): Modified prototype.
	* class.c (finalize_component, finalization_scalarizer,
	finalization_get_offset, finalizer_insert_packed_call,
	generate_finalization_wrapper, gfc_find_derived_vtab,
	gfc_find_intrinsic_vtab): Use 'gfc_get_code'.
	* io.c (match_io_iterator, match_io_element, terminate_io, get_io_list,
	gfc_match_inquire): Call 'gfc_get_code' with argument.
	* match.c (match_simple_forall, gfc_match_forall, gfc_match_goto,
	gfc_match_nullify, gfc_match_call, match_simple_where, gfc_match_where):
	Ditto.
	* parse.c (new_level): Ditto.
	(add_statement): Use XCNEW.
	* resolve.c (resolve_entries, resolve_allocate_expr,
	resolve_select_type, build_assignment, build_init_assign): Call
	'gfc_get_code' with argument.
	* st.c (gfc_get_code): Add argument 'op'.
	* trans-expr.c (gfc_trans_class_array_init_assign): Call 'gfc_get_code'
	with argument.
	* trans-stmt.c (gfc_trans_allocate): Ditto.

2013-08-09  Janus Weil  <janus@gcc.gnu.org>

	PR fortran/58058
	* trans-intrinsic.c (gfc_conv_intrinsic_transfer): Free the temporary
	string, if necessary.

2013-08-06  Martin Jambor  <mjambor@suse.cz>

	PR fortran/57987
	* trans-decl.c (gfc_generate_function_code): Never call
	cgraph_finalize_function on nested functions.

2013-08-06  Janus Weil  <janus@gcc.gnu.org>

	PR fortran/57306
	* class.c (gfc_class_null_initializer): Rename to
	'gfc_class_initializer'. Treat non-NULL init-exprs.
	* gfortran.h (gfc_class_null_initializer): Update prototype.
	* trans-decl.c (gfc_get_symbol_decl): Treat class variables.
	* trans-expr.c (gfc_conv_initializer): Ditto.
	(gfc_trans_subcomponent_assign): Renamed gfc_class_null_initializer.

2013-07-30  Tobias Burnus  <burnus@net-b.de>

	PR fortran/57530
	* symbol.c (gfc_type_compatible): A type is type compatible with
	a class if both have the same declared type.
	* interface.c (compare_type): Reject CLASS/TYPE even if they
	are type compatible.

2013-07-30  Tobias Burnus  <burnus@net-b.de>

	PR fortran/57530
	* trans-expr.c (gfc_trans_class_assign): Handle CLASS array
	functions.
	(gfc_trans_pointer_assign): Ditto and support pointer assignment of
	a polymorphic var to a nonpolymorphic var.

2013-07-22  Po Chang  <pchang9@cs.wisc.edu>

	* match.c (gfc_match_call): Exit loop after setting i.

	* resolve.c (resolve_variable): Exit loop after setting seen.

	* expr.c (gfc_check_pointer_assign): Exit loop after setting warn.

	* trans-array.c (set_loop_bounds): Exit loop after setting
	nonoptional_arr.

	* trans-io.c (gfc_trans_transfer): Exit loop after setting seen_vector.

2013-07-28  Thomas Koenig  <tkoenig@gcc.gnu.org>

	PR fortran/58009
	* expr.c (gfc_check_vardef_context):  Check for same values in
	vector expression subscripts.

2013-07-27  Tobias Burnus  <burnus@net-b.de>

	PR fortran/57991
	* interface.c (check_some_aliasing): Also warn for intent OUT/OUT.

2013-07-27  Janus Weil  <janus@gcc.gnu.org>

	PR fortran/57285
	* check.c (dim_rank_check): Re-enable this check for CLASS arrays.

2013-07-25  Janus Weil  <janus@gcc.gnu.org>

	PR fortran/57966
	* resolve.c (resolve_typebound_function): Make sure the declared type,
	including its type-bound procedures, is resolved before resolving the
	actual type-bound call.

2013-07-25  Janus Weil  <janus@gcc.gnu.org>

	PR fortran/57639
	* interface.c (compare_parameter): Check for class_ok.
	* simplify.c (gfc_simplify_same_type_as): Ditto.

2013-07-23   Ondřej Bílka  <neleai@seznam.cz>

	* decl.c: Fix comment typos.
	* interface.c: Likewise.
	* trans-array.c: Likewise.
	* trans.c: Likewise.

2013-07-22  Tobias Burnus  <burnus@net-b.de>

	PR fortran/57906
	PR fortran/52052
	* class.c (gfc_build_class_symbol): Set coarray_comp.
	* trans-array.c (structure_alloc_comps): For coarrays,
	directly use the data pointer address.

2013-07-22  Chang  <pchang9@cs.wisc.edu>

	* trans-decl.c (gfc_build_dummy_array_decl): Exit loop after
	setting PACKED_PARTIAL.

2013-07-22  Tobias Burnus  <burnus@net-b.de>

	* trans-array.c (gfc_array_allocate): Correct memory-leak patch.

2013-07-22  Tobias Burnus  <burnus@net-b.de>

	* trans-array.c (gfc_array_allocate,
	gfc_trans_deferred_array): Plug memory leak.

2013-07-21  Ondřej Bílka  <neleai@seznam.cz>

	* trans-decl.c: Fix comment typos.
	* trans-expr.c: Ditto.

2013-07-21  Thomas Koenig  <tkoenig@gcc.gnu.org>

	PR fortran/56937
	* dependency.c (gfc_dep_resolver):  Treat identical
	array subscripts as identical; don't unconditionally
	return a dependency if an array subscript is found.

2013-07-21  Tobias Burnus  <burnus@net-b.de>

	PR fortran/35862
	* libgfortran.h (GFC_FPE_DOWNWARD, GFC_FPE_TONEAREST,
	GFC_FPE_TOWARDZERO, GFC_FPE_UPWARD): New defines.

2013-07-21  Tobias Burnus  <burnus@net-b.de>

	PR fortran/57894
	* check.c (min_max_args): Add keyword= check.

2013-07-17  Mikael Morin  <mikael@gcc.gnu.org>
	    Tobias Burnus  <burnus@net-b.de>

	PR fortran/57895
	* match.c (gfc_match_name): Ensure that the error
	message regarding -fdollar-ok gets printed.
	(gfc_match_common): Avoid multiple freeing.

2013-07-16  Tobias Burnus  <burnus@net-b.de>

	PR fortran/57912
	* trans-expr.c (gfc_trans_scalar_assign): Correct if
	condition for caf realloc.

2013-07-15  Tobias Burnus  <burnus@net-b.de>

	* trans-array.h (gfc_deallocate_alloc_comp_no_caf,
	gfc_reassign_alloc_comp_caf): New prototype.
	* trans-array.c (enum): Add DEALLOCATE_ALLOC_COMP_NO_CAF
	and COPY_ALLOC_COMP_CAF.
	(structure_alloc_comps): Handle it.
	(gfc_reassign_alloc_comp_caf,
	gfc_deallocate_alloc_comp_no_caf): New function.
	(gfc_alloc_allocatable_for_assignment): Call it.
	* trans-expr.c (gfc_trans_scalar_assign,
	gfc_trans_arrayfunc_assign, gfc_trans_assignment_1): Ditto.
	* parse.c (parse_derived): Correctly set coarray_comp.
	* resolve.c (resolve_symbol): Improve error wording.

2013-07-15  Tobias Burnus  <burnus@net-b.de>

	PR fortran/37336
	* trans.c (gfc_add_comp_finalizer_call): New function.
	* trans.h (gfc_add_comp_finalizer_call): New prototype.
	* trans-array.c (structure_alloc_comps): Call it.

2013-07-14  Thomas Koenig  <tkoenig@gcc.gnu.org>
	    Tobias Burnus  <burnus@gcc.gnu.org>

	PR fortran/52669
	* trans-decl.c (gfc_finish_var_decl):  Move setting of
	PRIVATE for a module variable if the module has a private
	default or -fmodule-private is given to...
	(gfc_create_module_variable): here. Optionally
	warn about private module variable which is not used.

2013-07-08  Tobias Burnus  <burnus@net-b.de>

	PR fortran/57834
	* check.c (is_c_interoperable): Add special case for c_f_pointer.
	(explicit-size, gfc_check_c_f_pointer, gfc_check_c_loc): Update
	call.

2013-07-08  Tobias Burnus  <burnus@net-b.de>

	PR fortran/50554
	* io.c (match_inquire_element): Add missing do-var check.

2013-07-08  Tobias Burnus  <burnus@net-b.de>

	PR fortran/57785
	* simplify.c (compute_dot_product): Complex conjugate for
	dot_product.
	(gfc_simplify_dot_product, gfc_simplify_matmul): Update call.

2013-07-08  Tobias Burnus  <burnus@net-b.de>

	PR fortran/57469
	* trans-decl.c (generate_local_decl): Don't warn that
	a dummy is unused, when it is in a namelist.

2013-07-01  Dominique d'Humieres  <dominiq@lps.ens.fr>

	PR fortran/54788
	* array.c (spec_size): handle the case as==NULL.

2013-06-26  Tobias Burnus  <burnus@net-b.de>

	PR fortran/29800
	* trans-array.c (gfc_conv_array_ref): Improve out-of-bounds
	diagnostic message.
	* trans-array.c (gfc_conv_array_ref): Update prototype.
	* trans-expr.c (gfc_conv_variable): Update call.

2013-06-24  Steven G. Kargl  <sgk@troutmask.apl.washington.edu>
	    Francois-Xavier Coudert  <fxcoudert@gcc.gnu.org>
	    Dominique d'Humieres  <dominiq@lps.ens.fr>

	PR fortran/52413
	* simplify.c (gfc_simplify_fraction): Fix the sign of negative values.

2013-06-21  Tobias Burnus  <burnus@net-b.de>

	PR fortran/37336
	* trans-array.c (gfc_trans_deferred_array): Call the
	finalizer for nonallocatable local variables.
	* trans-decl.c (gfc_get_symbol_decl): Add local
	finalizable vars to the deferred list.
	(gfc_trans_deferred_vars): Call gfc_trans_deferred_array
	for those.

2013-06-21  Tobias Burnus  <burnus@net-b.de>

	* trans-array.c (gfc_alloc_allocatable_for_assignment): Allocate
	at least one byte.
	* trans-expr.c (alloc_scalar_allocatable_for_assignment): Ditto.

2013-06-20  Tobias Burnus  <burnus@net-b.de>

	* resolve.c (get_temp_from_expr): Don't set FL_VARIABLE twice.

2013-06-17  Tobias Burnus  <burnus@net-b.de>

	* gfortran.h (gfc_option_t): Add fpe_summary.
	* gfortran.texi (_gfortran_set_options): Update.
	* invoke.texi (-ffpe-summary): Add doc.
	* lang.opt (ffpe-summary): Add flag.
	* options.c (gfc_init_options, gfc_handle_option): Handle it.
	(gfc_handle_fpe_option): Renamed from gfc_handle_fpe_trap_option,
	also handle fpe_summary.
	* trans-decl.c (create_main_function): Update
	_gfortran_set_options call.

2013-06-15  Mikael Morin  <mikael@gcc.gnu.org>

	PR fortran/49074
	PR fortran/56136
	* dependency.c (gfc_check_argument_var_dependency): Return 0 in the
	array constructor case.

2013-06-14  Tobias Burnus  <burnus@net-b.de>

	PR fortran/57508
	* resolve.c (get_temp_from_expr): Don't copy function
	result attributes to temporary.

2013-06-14  Tobias Burnus  <burnus@net-b.de>

	PR fortran/57596
	* trans-decl.c (gfc_trans_deferred_vars): Honor OPTIONAL
	for nullify and deferred-strings' length variable.

2013-06-13  Mikael Morin  <mikael@gcc.gnu.org>

	PR fortran/49074
	* trans-expr.c (gfc_conv_variable): Don't walk the reference chain.
	Handle NULL array references.
	(gfc_conv_procedure_call): Remove code handling NULL array references.

2013-06-11  Tobias Burnus  <burnus@net-b.de>

	PR fortran/57535
	* trans-array.c (build_class_array_ref): Fix ICE for
	function result variables.

2013-06-08  Tobias Burnus  <burnus@net-b.de>

	PR fortran/37336
	* trans-decl.c (init_intent_out_dt): Call finalizer
	when appropriate.

2013-06-08  Tobias Burnus  <burnus@net-b.de>

	PR fortran/57553
	* simplify.c (gfc_simplify_storage_size): Handle literal
	strings.
	* trans-intrinsic.c (gfc_conv_intrinsic_storage_size):
	Add missing fold_convert.

2013-06-07  Tobias Burnus  <burnus@net-b.de>

	PR fortran/57549
	* array.c (gfc_match_array_constructor): Call
	gfc_match_type_spec instead of gfc_match_decl_type_spec.
	* match.c (gfc_match_type_spec): Renamed from match_type_spec.
	(gfc_match_type_is, gfc_match_allocate): Update call.
	* match.h (gfc_match_type_spec): Add prototype.

2013-06-07  Tobias Burnus  <burnus@net-b.de>

	PR fortran/57556
	* trans.c (gfc_build_final_call): Init block before use.

2013-06-06  Tobias Burnus  <burnus@net-b.de>

	PR fortran/57542
	* trans.c (gfc_build_final_call): Add se.pre to the block
	and modify the assert.

2013-06-04  Tobias Burnus  <burnus@net-b.de>

	PR fortran/37336
	* trans.h (gfc_build_final_call): Remove prototype.
	(gfc_add_finalizer_call): Add prototype.
	* trans-array.c (gfc_trans_dealloc_allocated): Support finalization.
	(structure_alloc_comps): Update caller.
	(gfc_trans_deferred_array): Call finalizer.
	* trans-array.h (gfc_trans_dealloc_allocated): Update prototype.
	* trans-decl.c (gfc_trans_deferred_vars): Don't deallocate/finalize
	variables of the main program.
	* trans-expr.c (gfc_conv_procedure_call): Support finalization.
	* trans-openmp.c (gfc_omp_clause_dtor,
	gfc_trans_omp_array_reduction): Update calls.
	* trans-stmt.c (gfc_trans_deallocate): Avoid double deallocation
	of alloc components.
	* trans.c (gfc_add_finalizer_call): New function.
	(gfc_deallocate_with_status,
	gfc_deallocate_scalar_with_status): Call it
	(gfc_build_final_call): Fix handling of scalar coarrays,
	move up in the file and make static.

2013-06-01  Janus Weil  <janus@gcc.gnu.org>
	    Mikael Morin  <mikael@gcc.gnu.org>

	* error.c (get_terminal_width): Only limit the width if we're
	outputting to a terminal. Try to determine width via ioctl.

2013-06-01  Tobias Burnus  <burnus@net-b.de>

	* decl.c (add_global_entry): Take locus.
	(gfc_match_entry): Update call.
	(gfc_match_end): Better error location.
	* parse.c (parse_block_data, parse_module, add_global_procedure,
	add_global_program): Use better locus data.

2013-05-31  Tobias Burnus  <burnus@net-b.de>

	PR fortran/57456
	* trans-array.c (gfc_array_init_size): Use passed type spec,
	when available.
	(gfc_array_allocate): Pass typespec on.
	* trans-array.h (gfc_array_allocate): Update prototype.
	* trans-stmt.c (gfc_trans_allocate): Pass typespec on.

2013-05-31  Janus Weil  <janus@gcc.gnu.org>

	PR fortran/54190
	PR fortran/57217
	* gfortran.h (gfc_terminal_width): Remove prototype.
	* error.c (get_terminal_width): Moved here from misc.c. Renamed.
	Try to determine terminal width from environment variable.
	* interface.c (compare_type, compare_rank): New functions. Fix assumed
	type/rank handling.
	(compare_type_rank, check_dummy_characteristics,
	check_result_characteristics, gfc_compare_interfaces): Use them.
	(symbol_rank): Slightly modified and moved.
	* misc.c (gfc_terminal_width): Moved to error.c.

2013-05-30  Janus Weil  <janus@gcc.gnu.org>

	PR fortran/54189
	* resolve.c (check_assumed_size_reference): Check for e->ref.

2013-05-30  Tobias Burnus  <burnus@net-b.de>

	PR fortran/57458
	* interface.c (compare_parameter): Update C1239/C1240 constraint
	check for assumed-rank/TS29113.

2013-05-29  Tobias Burnus  <burnus@net-b.de>

	PR fortran/37336
	* class.c (finalize_component): Fix coarray array refs.
	(generate_finalization_wrapper): Only gfc_convert_type_warn
	when the kind value is different.
	(gfc_find_intrinsic_vtab): _copy's dst is now intent(inout).
	(gfc_find_derived_vtab): Ditto. Enable finalization-wrapper
	generation.
	* module.c (MOD_VERSION): Bump.
	(gfc_dump_module, gfc_use_module): Remove empty line in .mod.
	* trans-array.c (gfc_conv_descriptor_token): Accept nonrestricted
	void pointer.
	(gfc_array_allocate, structure_alloc_comps): Don't nullify for
	BT_CLASS allocations.
	* trans-stmt.c (gfc_trans_allocate): Ditto.

2013-05-29  Tobias Burnus  <burnus@net-b.de>

	PR fortran/37336
	* resolve.c (gfc_resolve_finalizers): Remove not implemented error.

2013-05-28  Tobias Burnus  <burnus@net-b.de>

	* trans-expr.c (gfc_conv_procedure_call): Deallocate
	polymorphic arrays for allocatable intent(out) dummies.
	(gfc_reset_vptr): New function, moved from trans-stmt.c
	and extended.
	* trans-stmt.c (reset_vptr): Remove.
	(gfc_trans_deallocate): Update calls.
	* trans.h (gfc_reset_vptr): New prototype.

2013-05-28  Dominique d'Humieres  <dominiq@lps.ens.fr>

	PR fortran/57435
	* module.c (check_for_ambiguous): Avoid null pointer deref.

2013-05-28  Janus Weil  <janus@gcc.gnu.org>
	    Tobias Burnus  <burnus@net-b.de>

	PR fortran/57217
	* interface.c (check_dummy_characteristics): Symmetrize type check.

2013-05-27  Bud Davis  <jmdavis@link.com>

	PR fortran/50405
	* resolve.c (resolve_formal_arglist): Detect error when an argument
	has the same name as the function.

2013-05-27  Tobias Burnus  <burnus@net-b.de>

	* expr.c (gfc_build_intrinsic_call): Make symbol as attr.artificial.
	* intrinsic.c (gfc_is_intrinsic): Disable std check for those.

2013-05-22  Tobias Burnus  <burnus@net-b.de>

	* resolve.c (get_temp_from_expr): Change mangling to
	start always with a _.

2013-05-22  Tobias Burnus  <burnus@net-b.de>

	* resolve.c (get_temp_from_expr): Fix temp var mangling.

2013-05-22  Tobias Burnus  <burnus@net-b.de>

	PR fortran/57364
	* resolve.c (get_temp_from_expr): Commit created sym.

2013-05-22  Tobias Burnus  <burnus@net-b.de>

	PR fortran/57338
	* intrinsic.c (do_check): Move some checks to ...
	(do_ts29113_check): ... this new function.
	(check_specific, gfc_intrinsic_sub_interface): Call it.

2013-05-22  Janne Blomqvist  <jb@gcc.gnu.org>

	* intrinsic.texi (RANDOM_SEED): Improve example.

2013-05-21  Tobias Burnus  <burnus@net-b.de>

	PR fortran/57035
	* intrinsic.c (do_check): Add constraint check for
	NO_ARG_CHECK, assumed rank and assumed type.
	* gfortran.texi (NO_ARG_CHECK): Minor wording change,
	allow PRESENT intrinsic.

2013-05-20  Tobias Burnus  <burnus@net-b.de>

	PR fortran/48858
	PR fortran/55465
	* decl.c (add_global_entry): Add sym_name.
	* parse.c (add_global_procedure): Ditto.
	* resolve.c (resolve_bind_c_derived_types): Handle multiple decl for
	a procedure.
	(resolve_global_procedure): Handle gsym->ns pointing to a module.
	* trans-decl.c (gfc_get_extern_function_decl): Ditto.

2013-05-20  Tobias Burnus  <burnus@net-b.de>

	PR fortran/48858
	* decl.c (add_global_entry): Use nonbinding name
	only for F2003 or if no binding label exists.
	(gfc_match_entry): Update calls.
	* parse.c (gfc_global_used): Improve error message.
	(add_global_procedure): Use nonbinding name
	only for F2003 or if no binding label exists.
	(gfc_parse_file): Update call.
	* resolve.c (resolve_global_procedure): Use binding
	name when available.
	* trans-decl.c (gfc_get_extern_function_decl): Ditto.

2013-05-20  Tobias Burnus  <burnus@net-b.de>

	PR fortran/48858
	* decl.c (gfc_match_bind_c_stmt): Add gfc_notify_std.
	* match.c (gfc_match_common): Don't add commons to gsym.
	* resolve.c (resolve_common_blocks): Add to gsym and
	add checks.
	(resolve_bind_c_comms): Remove.
	(resolve_types): Remove call to the latter.
	* trans-common.c (gfc_common_ns): Remove static var.
	(gfc_map_of_all_commons): Add static var.
	(build_common_decl): Correctly handle binding label.

2013-05-16  Jason Merrill  <jason@redhat.com>

	* Make-lang.in (f951$(exeext)): Use link mutex.

2013-05-05  Tobias Burnus  <burnus@net-b.de>

	* resolve.c (conformable_arrays): Avoid segfault
	when ar.start[i] == NULL.

2013-05-05  Tobias Burnus  <burnus@net-b.de>

	PR fortran/57141
	* decl.c (gfc_match_null): Permit use-associated
	NULL intrinsic.

2013-05-04  Tobias Burnus  <burnus@net-b.de>

	* decl.c (gfc_verify_c_interop_param): Permit allocatable
	and pointer with -std=f2008ts.

2013-05-02  Tobias Burnus  <burnus@net-b.de>

	PR fortran/57142
	* simplify.c (gfc_simplify_size): Renamed from
	simplify_size; fix kind=8 handling.
	(gfc_simplify_size): New function.
	(gfc_simplify_shape): Add range check.
	* resolve.c (resolve_function): Fix handling
	for ISYM_SIZE.

2013-05-01  Thomas Koenig  <tkoenig@gcc.gnu.org>

	* frontend-passes.c (optimize_power):  Fix typo
	in comment.

2013-04-30  Thomas Koenig  <tkoenig@gcc.gnu.org>

	PR fortran/57071
	* frontend-passes.c (optimize_power):  Simplify
	1**k to 1.

2013-04-28  Tobias Burnus  <burnus@net-b.de>

	PR fortran/57114
	* intrinsic.texi (RANK): Correct syntax description and
	expected result.

2013-04-28  Tobias Burnus  <burnus@net-b.de>

	PR fortran/57093
	* trans-types.c (gfc_get_element_type): Fix handling
	of scalar coarrays of type character.
	* intrinsic.texi (PACK): Add missing ")".

2013-04-28  Thomas Koenig  <tkoenig@gcc.gnu.org>

	PR fortran/57071
	* frontend-passes (optimize_power):  New function.
	(optimize_op):  Use it.

2013-04-25  Janne Blomqvist  <jb@gcc.gnu.org>

	PR bootstrap/57028
	* Make-lang.in (f951): Link in ZLIB.
	(CFLAGS-fortran/module.o): Add zlib include directory.

2013-04-22  Janus Weil  <janus@gcc.gnu.org>

	PR fortran/53685
	PR fortran/57022
	* check.c (gfc_calculate_transfer_sizes): Fix for array-valued SOURCE
	expressions.
	* simplify.c (gfc_simplify_sizeof,gfc_simplify_storage_size): Get rid
	of special treatment for EXPR_ARRAY.
	* target-memory.h (gfc_element_size): New prototype.
	* target-memory.c (size_array): Remove.
	(gfc_element_size): New function.
	(gfc_target_expr_size): Modified to always return the full size of the
	expression.

2013-04-20  Tobias Burnus  <burnus@net-b.de>

	PR fortran/56907
	* trans-intrinsic.c (conv_isocbinding_function): Don't pack array
	passed to C_LOC

2013-04-19  Thomas Koenig  <tkoenig@gcc.gnu.org>
	    Mikael Morin  <mikael@gcc.gnu.org>

	PR fortran/56872
	* frontend-passes.c (copy_walk_reduction_arg): Change argument type
	to gfc_constructor.  If it has an iterator, wrap the copy of its
	expression in an array constructor with that iterator.  Don't special
	case function expressions.
	(callback_reduction): Update caller.  Don't return early if there is
	an iterator.

2013-04-18  Tobias Burnus  <burnus@net-b.de>

	* expr.c (find_array_element): Don't copy expr.
	* data.c (create_character_initializer): Free expr.
	* frontend-passes.c (combine_array_constructor): Ditto.
	* match.c (match_typebound_call, gfc_match_select_type): Ditto.
	* resolve.c (resolve_typebound_function): Free gfc_ref.

2013-04-18  Tobias Burnus  <burnus@net-b.de>

	PR fortran/56994
	* invoke.texi (NEAREST): S argument is not optional.

2013-04-17  Janus Weil  <janus@gcc.gnu.org>

	PR fortran/56814
	* interface.c (check_result_characteristics): Get result from interface
	if present.

2013-04-17  Janne Blomqvist  <jb@gcc.gnu.org>

	PR fortran/40958
	* scanner.h: New file.
	* Make-lang.in: Dependencies on scanner.h.
	* scanner.c (gfc_directorylist): Move to scanner.h.
	* module.c: Don't include md5.h, include scanner.h and zlib.h.
	(MOD_VERSION): Add comment about backwards compatibility.
	(module_fp): Change type to gzFile.
	(ctx): Remove.
	(gzopen_included_file_1): New function.
	(gzopen_included_file): New function.
	(gzopen_intrinsic_module): New function.
	(write_char): Use gzputc.
	(read_crc32_from_module_file): New function.
	(read_md5_from_module_file): Remove.
	(gfc_dump_module): Use gz* functions instead of stdio, check gzip
	crc32 instead of md5.
	(read_module_to_tmpbuf): Use gz* functions instead of stdio.
	(gfc_use_module): Use gz* functions.

2013-04-16  Tobias Burnus  <burnus@net-b.de>

	PR fortran/39505
	* decl.c (ext_attr_list): Add EXT_ATTR_NO_ARG_CHECK.
	* gfortran.h (ext_attr_id_t): Ditto.
	* gfortran.texi (GNU Fortran Compiler Directives):
	Document it.
	* interface.c (compare_type_rank): Ignore rank for NO_ARG_CHECK.
	(compare_parameter): Ditto - and regard as unlimited polymorphic.
	* resolve.c (resolve_symbol, resolve_variable): Add same constraint
	checks as for TYPE(*); turn dummy to TYPE(*),dimension(*).
	(gfc_explicit_interface_required): Require explicit interface
	for NO_ARG_CHECK.

2013-04-16  Janus Weil  <janus@gcc.gnu.org>

	PR fortran/56968
	* expr.c (gfc_check_pointer_assign): Handle generic functions returning
	procedure pointers.

2013-04-16  Tobias Burnus  <burnus@net-b.de>

	PR fortran/56969
	* intrinsic.c (gfc_intrinsic_func_interface): Don't set
	module name to "(intrinsic)" for intrinsics from intrinsic
	modules.

2013-04-15  Tobias Burnus  <burnus@net-b.de>

	* intrinsic.texi (SYSTEM_CLOCK): Recommend kind=8.

2013-04-15  Janne Blomqvist  <jb@gcc.gnu.org>

	PR fortran/56919
	* intrinsics.texi (SYSTEM_CLOCK): Update documentation.

2013-04-15  Tobias Burnus  <burnus@net-b.de>

	* class.c (gfc_find_intrinsic_vtab): Removed unused var.
	* dependency.c (check_data_pointer_types): Fix check.
	* frontend-passes.c (check_data_pointer_types): Remove
	superfluous statement.
	* parse.c (decode_omp_directive): Add missing break.
	* resolve.c (resolve_typebound_subroutine: Free variable.
	* trans-decl.c (create_function_arglist): Correct condition.

2013-04-14  Mikael Morin  <mikael@gcc.gnu.org>

	PR fortran/56816
	* match.c (gfc_match_select_type): Add syntax error. Move namespace
	allocation and cleanup...
	* parse.c (decode_statement): ... here.

2013-04-13  Janus Weil  <janus@gcc.gnu.org>

	PR fortran/55959
	* expr.c (gfc_simplify_expr): Branch is not unreachable.

2013-04-12  Janus Weil  <janus@gcc.gnu.org>

	PR fortran/56266
	* primary.c (gfc_match_varspec): Turn gcc_assert into MATCH_ERROR.

2013-04-12  Tobias Burnus  <burnus@net-b.de>

	PR fortran/56929
	* trans-array.c (duplicate_allocatable): Fix handling
	of scalar coarrays.

2013-04-12  Janus Weil  <janus@gcc.gnu.org>

	PR fortran/56261
	* gfortran.h (gfc_explicit_interface_required): New prototype.
	* expr.c (gfc_check_pointer_assign): Check if an explicit interface is
	required in a proc-ptr assignment.
	* interface.c (check_result_characteristics): Extra check.
	* resolve.c (gfc_explicit_interface_required): New function.
	(resolve_global_procedure): Use new function
	'gfc_explicit_interface_required'. Do a full interface check.

2013-04-12  Tobias Burnus  <burnus@net-b.de>

	PR fortran/56845
	* trans-decl.c (gfc_trans_deferred_vars): Restrict
	static CLASS init to SAVE and -fno-automatic.

2013-04-12  Tobias Burnus  <burnus@net-b.de>

	PR fortran/56845
	* trans-decl.c (gfc_trans_deferred_vars): Set _vptr for
	allocatable static BT_CLASS.
	* trans-expr.c (gfc_class_set_static_fields): New function.
	* trans.h (gfc_class_set_static_fields): New prototype.

2013-04-11  Janne Blomqvist  <jb@gcc.gnu.org>

	* gfortran.h: Remove enum gfc_try, replace gfc_try with bool type.
	* arith.c: Replace gfc_try with bool type.
	* array.c: Likewise.
	* check.c: Likewise.
	* class.c: Likewise.
	* cpp.c: Likewise.
	* cpp.h: Likewise.
	* data.c: Likewise.
	* data.h: Likewise.
	* decl.c: Likewise.
	* error.c: Likewise.
	* expr.c: Likewise.
	* f95-lang.c: Likewise.
	* interface.c: Likewise.
	* intrinsic.c: Likewise.
	* intrinsic.h: Likewise.
	* io.c: Likewise.
	* match.c: Likewise.
	* match.h: Likewise.
	* module.c: Likewise.
	* openmp.c: Likewise.
	* parse.c: Likewise.
	* parse.h: Likewise.
	* primary.c: Likewise.
	* resolve.c: Likewise.
	* scanner.c: Likewise.
	* simplify.c: Likewise.
	* symbol.c: Likewise.
	* trans-intrinsic.c: Likewise.
	* trans-openmp.c: Likewise.
	* trans-stmt.c: Likewise.
	* trans-types.c: Likewise.

2013-04-09  Tobias Burnus  <burnus@net-b.de>

	* gfortran.texi (KIND Type Parameters,
	Internal representation of LOGICAL variables): Add crossrefs.
	(Intrinsic Types): Mention issues with _Bool interop.
	(Naming and argument-passing conventions): New section.

2013-04-08  Thomas Koenig  <tkoenig@gcc.gnu.org>

	PR fortran/56782
	* frontend-passes.c (callback_reduction):  Don't do
	any simplification if there is only a single element
	which has an iterator.

2013-04-07  Tobias Burnus  <burnus@net-b.de>

	PR fortran/56849
	* iresolve.c (gfc_resolve_reshape): Set shape also
	with order=.

2013-04-04  Janus Weil  <janus@gcc.gnu.org>

	PR fortran/40881
	* match.c (gfc_match_return): Remove standard notification.
	* primary.c (gfc_match_actual_arglist): Add standard notification.

2013-04-04  Tobias Burnus  <burnus@net-b.de>

	PR fortran/50269
	* gcc/fortran/check.c (is_c_interoperable,
	gfc_check_c_loc): Correct c_loc array checking
	for Fortran 2003 and Fortran 2008.

2013-04-03  Janus Weil  <janus@gcc.gnu.org>

	PR fortran/56284
	PR fortran/40881
	* decl.c (gfc_match_formal_arglist): Warn about alternate-return
	arguments.
	* interface.c (check_dummy_characteristics): Return if symbols are NULL.

2013-04-01  Janus Weil  <janus@gcc.gnu.org>

	PR fortran/56500
	* symbol.c (gfc_set_default_type): Build class container for
	IMPLICIT CLASS.

2013-03-31  Tobias Burnus  <burnus@net-b.de>

	* class.c (finalization_scalarizer, finalizer_insert_packed_call,
	generate_finalization_wrapper): Avoid segfault with absent SIZE=
	argument to TRANSFER and use correct result kind for SIZE.
	* intrinsic.c (gfc_isym_id_by_intmod): Also handle ids of
	nonmodules.
	* trans.c (gfc_build_final_call): Handle coarrays.

2013-03-30  Thomas Koenig  <tkoenig@gcc.gnu.org>

	* trans-expr.c (build_memcmp_call):  New function.
	(gfc_build_compare_string):  If the strings
	compared have constant and equal lengths and
	the strings are kind=1, or, for kind=4 strings,
	the test is for (in)equality, use memcmp().

2013-03-29  Tobias Burnus  <burnus@net-b.de>

	PR fortran/35203
	* trans-decl.c (create_function_arglist): Pass hidden argument
	for passed-by-value optional+value dummies.
	* trans-expr.c (gfc_conv_expr_present,
	gfc_conv_procedure_call): Handle those.

2013-03-28  Thomas Koenig  <tkoenig@gcc.gnu.org>

	PR fortran/45159
	* gfortran.h (gfc_dep_difference):  Add prototype.
	* dependency.c (discard_nops):  New function.
	(gfc_dep_difference):  New function.
	(check_section_vs_section):  Use gfc_dep_difference
	to calculate the difference of starting indices.
	* trans-expr.c (gfc_conv_substring):  Use
	gfc_dep_difference to calculate the length of
	substrings where possible.

2013-03-28  Thomas Koenig  <tkoenig@gcc.gnu.org>

	PR fortran/55806
	* frontend-passes.c (optimize_code):  Keep track of
	current code to make code insertion possible.
	(combine_array_constructor):  New function.
	(optimize_op):  Call it.

2013-03-27  Tobias Burnus  <burnus@net-b.de>

	PR fortran/56650
	PR fortran/36437
	* check.c (gfc_check_sizeof, gfc_check_c_sizeof,
	gfc_check_storage_size): Update checks.
	* intrinsic.texi (SIZEOF): Correct class.
	* intrinsic.h (gfc_simplify_sizeof,
	gfc_simplify_storage_size): New prototypes.
	* intrinsic.c (add_functions): Use them.
	* simplify.c (gfc_simplify_sizeof,
	gfc_simplify_storage_size): New functions.

2013-03-27  Janne Blomqvist  <jb@gcc.gnu.org>

	PR fortran/25708
	* module.c (module_locus): Use long for position.
	(module_content): New variable.
	(module_pos): Likewise.
	(prev_character): Remove.
	(bad_module): Free data instead of closing mod file.
	(set_module_locus): Use module_pos.
	(get_module_locus): Likewise.
	(module_char): use buffer rather than stdio file.
	(module_unget_char): Likewise.
	(read_module_to_tmpbuf): New function.
	(gfc_use_module): Call read_module_to_tmpbuf.

2013-03-26  Tobias Burnus  <burnus@net-b.de>

	PR fortran/56649
	* simplify.c (gfc_simplify_merge): Simplify more.

2013-03-25  Tobias Burnus  <burnus@net-b.de>

	PR fortran/38536
	PR fortran/38813
	PR fortran/38894
	PR fortran/39288
	PR fortran/40963
	PR fortran/45824
	PR fortran/47023
	PR fortran/47034
	PR fortran/49023
	PR fortran/50269
	PR fortran/50612
	PR fortran/52426
	PR fortran/54263
	PR fortran/55343
	PR fortran/55444
	PR fortran/55574
	PR fortran/56079
	PR fortran/56378
	* check.c (gfc_var_strlen): Properly handle 0-sized string.
	(gfc_check_c_sizeof): Use is_c_interoperable, add checks.
	(is_c_interoperable, gfc_check_c_associated, gfc_check_c_f_pointer,
	gfc_check_c_f_procpointer, gfc_check_c_funloc, gfc_check_c_loc): New
	functions.
	* expr.c (check_inquiry): Add c_sizeof, compiler_version and
	compiler_options.
	(gfc_check_pointer_assign): Refine function result check.
	gfortran.h (gfc_isym_id): Add GFC_ISYM_C_ASSOCIATED,
	GFC_ISYM_C_F_POINTER, GFC_ISYM_C_F_PROCPOINTER, GFC_ISYM_C_FUNLOC,
	GFC_ISYM_C_LOC.
	(iso_fortran_env_symbol, iso_c_binding_symbol): Handle
	NAMED_SUBROUTINE.
	(generate_isocbinding_symbol): Update prototype.
	(get_iso_c_sym): Remove.
	(gfc_isym_id_by_intmod, gfc_isym_id_by_intmod_sym): New prototypes.
	* intrinsic.c (gfc_intrinsic_subroutine_by_id): New function.
	(gfc_intrinsic_sub_interface): Use it.
	(add_functions, add_subroutines): Add missing C-binding intrinsics.
	(gfc_intrinsic_func_interface): Add special case for c_loc.
	gfc_isym_id_by_intmod, gfc_isym_id_by_intmod_sym): New functions.
	(gfc_intrinsic_func_interface, gfc_intrinsic_sub_interface): Use them.
	* intrinsic.h (gfc_check_c_associated, gfc_check_c_f_pointer,
	gfc_check_c_f_procpointer, gfc_check_c_funloc, gfc_check_c_loc,
	gfc_resolve_c_loc, gfc_resolve_c_funloc): New prototypes.
	* iresolve.c (gfc_resolve_c_loc, gfc_resolve_c_funloc): New
	functions.
	* iso-c-binding.def: Split PROCEDURE into NAMED_SUBROUTINE and
	NAMED_FUNCTION.
	* iso-fortran-env.def: Add NAMED_SUBROUTINE for completeness.
	* module.c (create_intrinsic_function): Support subroutines and
	derived-type results.
	(use_iso_fortran_env_module): Update calls.
	(import_iso_c_binding_module): Ditto; update calls to
	generate_isocbinding_symbol.
	* resolve.c (find_arglists): Skip for intrinsic symbols.
	(gfc_resolve_intrinsic): Find intrinsic subs via id.
	(is_scalar_expr_ptr, gfc_iso_c_func_interface,
	set_name_and_label, gfc_iso_c_sub_interface): Remove.
	(resolve_function, resolve_specific_s0): Remove calls to those.
	(resolve_structure_cons): Fix handling.
	* symbol.c (gen_special_c_interop_ptr): Update c_ptr/c_funptr
	generation.
	(gen_cptr_param, gen_fptr_param, gen_shape_param,
	build_formal_args, get_iso_c_sym): Remove.
	(std_for_isocbinding_symbol): Handle NAMED_SUBROUTINE.
	(generate_isocbinding_symbol): Support hidden symbols and
	using c_ptr/c_funptr symtrees for nullptr defs.
	* target-memory.c (gfc_target_encode_expr): Fix handling
	of c_ptr/c_funptr.
	* trans-expr.c (conv_isocbinding_procedure): Remove.
	(gfc_conv_procedure_call): Remove call to it.
	(gfc_trans_subcomponent_assign, gfc_conv_expr): Update handling
	of c_ptr/c_funptr.
	* trans-intrinsic.c (conv_isocbinding_function,
	conv_isocbinding_subroutine): New.
	(gfc_conv_intrinsic_function, gfc_conv_intrinsic_subroutine):
	Call them.
	* trans-io.c (transfer_expr): Fix handling of c_ptr/c_funptr.
	* trans-types.c (gfc_typenode_for_spec,
	gfc_get_derived_type): Ditto.
	(gfc_init_c_interop_kinds): Handle NAMED_SUBROUTINE.

2013-03-18  Tobias Burnus  <burnus@net-b.de>

	* gfortran.h (gfc_option_t): Remove flag_whole_file.
	* invoke.texi (-fno-whole-file): Remove.
	* lang.opt (fwhole-file): Change to Ignore.
	* options.c (gfc_init_options, gfc_post_options,
	gfc_handle_option): Remove !flag_whole_file handling
	* parse.c (resolve_all_program_units, translate_all_program_units,
	gfc_parse_file): Ditto.
	* resolve.c (resolve_global_procedure): Ditto.
	* trans-decl.c (gfc_get_symbol_decl, gfc_get_extern_function_decl,
	gfc_create_module_variable): Ditto.
	* trans-types.c (gfc_get_derived_type): Ditto.

2013-03-15  Tobias Burnus  <burnus@net-b.de>

	PR fortran/56615
	* trans-intrinsic.c (gfc_conv_intrinsic_transfer): Pack arrays
	if they are not simply contiguous.

2013-03-11  Tobias Burnus  <burnus@net-b.de>

	* gfortran.texi (STRUCTURE and RECORD): State more clearly how
	to convert them into derived types.

2013-03-10  Paul Thomas  <pault@gcc.gnu.org>

	PR fortran/56575
	* expr.c (gfc_default_initializer): Check that a class declared
	type has any components.
	* resolve.c (resolve_fl_derived0): On failing the test for C437
	set the type to BT_UNKNOWN to prevent repeat error messages.

2013-03-03  Mikael Morin  <mikael@gcc.gnu.org>

	PR fortran/56477
	* expr.c (gfc_check_pointer_assign): Avoid NULL pointer dereference.

2013-03-03  Mikael Morin  <mikael@gcc.gnu.org>

	PR fortran/54730
	* array.c (gfc_match_array_constructor): Set a checkpoint before
	matching a typespec.  Drop it on success, restore it otherwise.

2013-03-03  Mikael Morin  <mikael@gcc.gnu.org>

	PR fortran/54730
	* gfortran.h (struct gfc_undo_change_set): New field 'previous'.
	(gfc_new_undo_checkpoint, gfc_drop_last_undo_checkpoint,
	gfc_restore_last_undo_checkpoint): New prototypes.
	* symbol.c (default_undo_chgset_var): Update initialization.
	(single_undo_checkpoint_p, gfc_new_undo_checkpoint,
	free_undo_change_set_data, pop_undo_change_set,
	gfc_drop_last_undo_checkpoint, enforce_single_undo_checkpoint):
	New functions.
	(save_symbol_data): Handle multiple change sets.  Make sure old_symbol
	field's previous value is not overwritten.  Clear gfc_new field.
	(restore_old_symbol): Restore previous old_symbol field.
	(gfc_restore_last_undo_checkpoint): New function, using body renamed
	from gfc_undo_symbols.  Restore the previous change set as current one.
	(gfc_undo_symbols): New body.
	(gfc_commit_symbols, gfc_commit_symbol, gfc_enforce_clean_symbol_state):
	Call enforce_single_undo_checkpoint.
	(gfc_symbol_done_2): Ditto.  Free change set data.

2013-03-03  Mikael Morin  <mikael@gcc.gnu.org>

	* symbol.c (restore_old_symbol): Fix thinko.

2013-03-03  Mikael Morin  <mikael@gcc.gnu.org>

	* symbol.c (gfc_undo_symbols): Move code...
	(restore_old_symbol): ... here as a new function.

2013-03-03  Mikael Morin  <mikael@gcc.gnu.org>

	* Make-lang.in (F95_PARSER_OBJS): Add dependency to vec.h.
	* gfortran.h: Include vec.h.
	(gfc_undo_change_set): New struct.
	* symbol.c (tentative_tbp): Remove struct.
	(changed_syms, tentative_tbp_list): Remove variables.
	(default_undo_chgset_var, latest_undo_chgset): New variables.
	(save_symbol_data, gfc_get_sym_tree, gfc_undo_symbols,
	gfc_commit_symbols, gfc_commit_symbol,
	gfc_enforce_clean_symbol_state, gfc_get_typebound_proc):
	Use latest_undo_chgset instead of changed_syms and tentative_tbp_list.

2013-03-01  Tobias Burnus  <burnus@net-b.de>

	PR fortran/56491
	* iresolve.c (resolve_bound): Use gfc_get_string instead of xstrdup.
	* symbol.c (free_components): Free proc-pointer components.

2013-03-01  Tobias Burnus  <burnus@net-b.de>

	* trans-decl.c (gfc_trans_deferred_vars): Free expr after use.
	* trans-io.c (build_dt): Ditto.

2013-02-24  Joseph Myers  <joseph@codesourcery.com>

	* resolve.c (generate_component_assignments): Don't use UTF-8
	ligature in diagnostic.

2013-02-21  Janus Weil  <janus@gcc.gnu.org>

	PR fortran/56385
	* trans-array.c (structure_alloc_comps): Handle procedure-pointer
	components with allocatable result.

2013-02-21  Tobias Burnus  <burnus@net-b.de>

	PR fortran/56416
	* gfortran.texi (Part II: Language Reference, Extensions,
	Non-Fortran Main Program): Sort @menu to match actual section order.
	* intrinsic.texi (Intrinsic Procedures): Ditto.
	(C_F_POINTER, PRECISION): Move to the alphabetically correct place.

2013-02-15  Tobias Burnus  <burnus@net-b.de>
	    Mikael Morin  <mikael@gcc.gnu.org>

	PR fortran/56318
	* simplify.c (gfc_simplify_matmul): Fix result shape
	and matmul result.

2013-02-15  Tobias Burnus  <burnus@net-b.de>

	PR fortran/53818
	* resolve.c (apply_default_init_local): Don't create an
	initializer for a result variable.

2013-02-14  Thomas Koenig  <tkoenig@gcc.gnu.org>

	PR fortran/56224
	* gfortran.h (gfc_add_include_path):  Add boolean argument
	for warn.
	* scanner.c (gfc_add_include_path):  Pass along warn argument
	to add_path_to_list.
	* options.c (gfc_post_options):  Add true warn argument to
	gfc_add_include_path.
	(gfc_handle_module_path_options):  Likewise.
	(gfc_handle_option): Also gfc_add_include_path for intrinsic
	modules, without warning.

2013-02-14  Paul Thomas  <pault@gcc.gnu.org>
	    Tobias Burnus  <burnus@net-b.de>

	PR testsuite/56138
	* trans-decl.c (gfc_get_symbol_decl): Fix deferred-length
	results for functions without extra result variable.

	Revert:
	2013-01-30  Tobias Burnus  <burnus@net-b.de>

	PR fortran/56138
	* trans-decl.c (gfc_trans_deferred_vars): Fix deferred-length
	results for functions without extra result variable.

2013-02-12  Janus Weil  <janus@gcc.gnu.org>

	PR fortran/46952
	* resolve.c (resolve_call): Do not check deferred procedures for
	recursiveness.

2013-02-09  Paul Thomas  <pault@gcc.gnu.org>

	PR fortran/55362
	* check.c (array_check): It is an error if a procedure is
	passed.

2013-02-08  Mikael Morin  <mikael@gcc.gnu.org>

	PR fortran/54107
	* trans-types.c (gfc_get_function_type): Change a NULL backend_decl
	to error_mark_node on entry.  Detect recursive types.  Build a variadic
	procedure type if the type is recursive.  Restore the initial
	backend_decl.

2013-02-07  Tobias Burnus  <burnus@net-b.de>

	PR fortran/54339
	* gfortran.texi (Standards): Mention TS29113.
	(Varying Length Character): Mention deferred-length
	strings.
	(Fortran 2003 Status): Add unlimited polymorphic.
	(TS 29113 Status): Add TYPE(*) and DIMENSION(..).
	(C Interop): Update the section about TS29113.

2013-02-06  Paul Thomas  <pault@gcc.gnu.org>

	PR fortran/55789
	* trans-array.c (trans_array_constructor): Remove condition
	'dynamic' = true if the loop ubound is a VAR_DECL.

2013-02-04  Paul Thomas  <pault@gcc.gnu.org>

	PR fortran/56008
	PR fortran/47517
	* trans-array.c (gfc_alloc_allocatable_for_assignment): Save
	the lhs descriptor before it is modified for reallocation. Use
	it to deallocate allocatable components in the reallocation
	block.  Nullify allocatable components for newly (re)allocated
	arrays.

2013-02-04  Mikael Morin  <mikael@gcc.gnu.org>

	PR fortran/54195
	* resolve.c (resolve_typebound_procedures): Recurse through
	resolve_symbol.

2013-02-04  Mikael Morin  <mikael@gcc.gnu.org>

	PR fortran/54107
	PR fortran/54195
	* gfortran.h (struct gfc_symbol): New field 'resolved'.
	* resolve.c (resolve_fl_var_and_proc): Don't skip result symbols.
	(resolve_symbol): Skip duplicate calls.  Don't check the current
	namespace.

2013-02-02  Thomas Koenig  <tkoenig@gcc.gnu.org>

	PR fortran/50627
	PR fortran/56054
	* decl.c (gfc_match_end):  Remove half-ready namespace
	from parent if the end of a block is missing.
	* parse.c (parse_module):  Do not put namespace into
	gsymbol on error.

2013-01-30  Tobias Burnus  <burnus@net-b.de>

	PR fortran/56138
	* trans-decl.c (gfc_trans_deferred_vars): Fix deferred-length
	results for functions without extra result variable.

2013-01-29  Janus Weil  <janus@gcc.gnu.org>
	    Mikael Morin  <mikael@gcc.gnu.org>

	PR fortran/54107
	* gfortran.h (gfc_component): Delete members 'formal' and 'formal_ns'.
	(gfc_copy_formal_args,gfc_copy_formal_args_ppc,gfc_expr_replace_symbols,
	gfc_expr_replace_comp): Delete.
	(gfc_sym_get_dummy_args): New prototype.
	* dependency.c (gfc_check_fncall_dependency): Use
	'gfc_sym_get_dummy_args'.
	* expr.c (gfc_is_constant_expr): Ditto.
	(replace_symbol,gfc_expr_replace_symbols,replace_comp,
	gfc_expr_replace_comp): Deleted.
	* frontend-passes.c (doloop_code,do_function): Use
	'gfc_sym_get_dummy_args'.
	* interface.c (gfc_check_operator_interface,gfc_compare_interfaces,
	gfc_procedure_use,gfc_ppc_use,gfc_arglist_matches_symbol,
	gfc_check_typebound_override): Ditto.
	* module.c (MOD_VERSION): Bump module version.
	(mio_component): Do not read/write 'formal' and 'formal_ns'.
	* resolve.c (resolve_procedure_interface,resolve_fl_derived0): Do not
	copy formal args, but just keep a pointer to the interface.
	(resolve_function,resolve_call,resolve_typebound_generic_call,
	resolve_ppc_call,resolve_expr_ppc,generate_component_assignments,
	resolve_fl_procedure,gfc_resolve_finalizers,check_generic_tbp_ambiguity,
	resolve_typebound_procedure,check_uop_procedure): Use
	'gfc_sym_get_dummy_args'.
	* symbol.c (free_components): Do not free 'formal' and 'formal_ns'.
	(gfc_copy_formal_args,gfc_copy_formal_args_ppc): Deleted.
	(gfc_sym_get_dummy_args): New function.
	* trans-array.c (get_array_charlen,gfc_walk_elemental_function_args):
	Use 'gfc_sym_get_dummy_args'.
	* trans-decl.c (build_function_decl,create_function_arglist,
	build_entry_thunks,init_intent_out_dt,gfc_trans_deferred_vars,
	add_argument_checking): Ditto.
	* trans-expr.c (gfc_map_fcn_formal_to_actual,gfc_conv_procedure_call,
	gfc_conv_statement_function): Ditto.
	* trans-stmt.c (gfc_conv_elemental_dependencies): Ditto.
	* trans-types.c (create_fn_spec,gfc_get_function_type): Ditto.

2013-01-28  Tobias Burnus  <burnus@net-b.de>
	    Mikael Morin  <mikael@gcc.gnu.org>

	PR fortran/53537
	* symbol.c (gfc_find_sym_tree): Don't look for the symbol outside an
	interface block.
	(gfc_get_ha_symtree): Let gfc_find_sym_tree lookup the parent namespace.
	* decl.c (gfc_match_data_decl): Ditto.
	(variable_decl): Remove undeclared type error.
	(gfc_match_import): Use renamed instead of original name.

2013-01-27  Paul Thomas  <pault@gcc.gnu.org>

	PR fortran/55984
	PR fortran/56047
	* gfortran.h : Add associate_var to symbol_attr.
	* resolve.c (resolve_assoc_var): Set associate_var attribute.
	If the target class_ok is set, set it for the associate
	variable.
	* check.c (allocatable_check): Associate variables should not
	have the allocatable attribute even if their symbols do.
	* class.c (gfc_build_class_symbol): Symbols with associate_var
	set will always have a good class container.

2013-01-23  Janus Weil  <janus@gcc.gnu.org>

	PR fortran/56081
	* resolve.c (resolve_select): Add argument 'select_type', reject
	non-scalar expressions.
	(resolve_select_type,resolve_code): Pass new argument to
	'resolve_select'.

2013-01-23  Jakub Jelinek  <jakub@redhat.com>

	PR fortran/56052
	* trans-decl.c (gfc_get_symbol_decl): Set DECL_ARTIFICIAL
	and DECL_IGNORED_P on select_type_temporary and don't set
	DECL_BY_REFERENCE.

2013-01-21  Thomas Koenig  <tkoenig@gcc.gnu.org>

	PR fortran/55919
	* scanner.c (add_path_to_list): Copy path to temporary and strip
	trailing directory separators before calling stat().

2013-01-17  Richard Biener  <rguenther@suse.de>

	* trans-stmt.c (gfc_trans_do): Conditionally compute countm1
	dependent on sign of step, avoids repeated evaluation of
	step sign test.  Avoid undefined overflow issues by using unsigned
	arithmetic.

2013-01-16  Janus Weil  <janus@gcc.gnu.org>

	PR fortran/55983
	* class.c (find_typebound_proc_uop): Check for f2k_derived instead of
	asserting it.

2013-01-16  Jakub Jelinek  <jakub@redhat.com>
	    Tobias Burnus  <burnus@net-b.de>

	PR driver/55884
	* lang.opt (fintrinsic-modules-path): Don't accept Joined.
	(fintrinsic-modules-path=): New.
	* options.c (gfc_handle_option, gfc_get_option_string,
	gfc_get_option_string): Handle the latter.

2013-01-16  Jakub Jelinek  <jakub@redhat.com>

	PR fortran/52865
	* trans-stmt.c (gfc_trans_do): Put countm1-- before conditional
	and use value of countm1 before the decrement in the condition.

2013-01-15  Paul Thomas  <pault@gcc.gnu.org>

	PR fortran/54286
	* expr.c (gfc_check_pointer_assign): Check for presence of
	's2' before using it.

2013-01-14  Thomas Koenig  <tkoenig@gcc.gnu.org>

	PR fortran/55806
	* frontend-passes.c (optimize_reduction):  New function,
	including prototype.
	(callback_reduction):  Likewise.
	(gfc_run_passes):  Also run optimize_reduction.
	(copy_walk_reduction_arg):  New function.
	(dummy_code_callback):  New function.

2013-01-13  Jakub Jelinek  <jakub@redhat.com>

	PR fortran/55935
	* trans-expr.c (gfc_conv_structure): Call
	unshare_expr_without_location on the ctor elements.

2013-01-13  Paul Thomas  <pault@gcc.gnu.org>

	PR fortran/54286
	* expr.c (gfc_check_pointer_assign): Ensure that both lvalue
	and rvalue interfaces are presented to gfc_compare_interfaces.
	Simplify references to interface names by using the symbols
	themselves. Call gfc_compare_interfaces with s1 and s2 inter-
	changed to overcome the asymmetry of this function. Do not
	repeat the check for the presence of s1 and s2.

2013-01-12  Janus Weil  <janus@gcc.gnu.org>

	PR fortran/55072
	* trans-array.c (gfc_conv_array_parameter): No packing was done for
	full arrays of derived type.

2013-01-08  Paul Thomas  <pault@gcc.gnu.org>

	PR fortran/55868
	* class.c (get_unique_type_string): Change $tar to STAR and
	replace sprintf by strcpy where there is no formatting.
	* decl.c (gfc_match_decl_type_spec): Change $tar to STAR.

2013-01-09  Mikael Morin  <mikael@gcc.gnu.org>

	PR fortran/47203
	* module.c (check_for_ambiguous): Get the current program unit using
	gfc_current_ns.

2013-01-09  Tobias Burnus  <burnus@net-b.de>

	PR fortran/55758
	* resolve.c (resolve_symbol): Reject non-C_Bool logicals
	in BIND(C) procedures with -std=f*.

2013-01-08  Paul Thomas  <pault@gcc.gnu.org>

	PR fortran/55618
	* trans-expr.c (gfc_conv_procedure_call): Dereference scalar
	character function arguments to elemental procedures in
	scalarization loops.

2013-01-07  Tobias Burnus  <burnus@net-b.de>

	PR fortran/55763
	* gfortran.h (gfc_check_assign_symbol): Update prototype.
	* decl.c (add_init_expr_to_sym, do_parm): Update call.
	* expr.c (gfc_check_assign_symbol): Handle BT_CLASS and
	improve error location; support components.
	(gfc_check_pointer_assign): Handle component assignments.
	* resolve.c (resolve_fl_derived0): Call gfc_check_assign_symbol.
	(resolve_values): Update call.
	(resolve_structure_cons): Avoid double diagnostic.

2013-01-07  Tobias Burnus  <burnus@net-b.de>
	    Thomas Koenig  <tkoenig@gcc.gnu.org>

	PR fortran/55852
	* expr.c (gfc_build_intrinsic_call): Avoid clashes
	with user's procedures.
	* gfortran.h (gfc_build_intrinsic_call): Update prototype.
	* simplify.c (gfc_simplify_size): Update call.
	* class.c (finalization_scalarizer, finalization_get_offset,
	finalizer_insert_packed_call, generate_finalization_wrapper):
	Clean up by using gfc_build_intrinsic_call.

2013-01-07  Tobias Burnus  <burnus@net-b.de>

	PR fortran/55763
	* resolve.c (resolve_select_type): Reject intrinsic types for
	a non-unlimited-polymorphic selector.

2013-01-06  Paul Thomas  <pault@gcc.gnu.org>

	PR fortran/53876
	PR fortran/54990
	PR fortran/54992
	* trans-array.c (build_array_ref): Check the TYPE_CANONICAL
	to see if it is GFC_CLASS_TYPE_P.
	* trans-expr.c (gfc_get_vptr_from_expr): The same.
	(gfc_conv_class_to_class): If the types are not the same,
	cast parmese->expr to the type of ctree.
	* trans-types.c (gfc_get_derived_type): GFC_CLASS_TYPE_P of
	CLASS components must be set.

2013-01-06  Mikael Morin  <mikael@gcc.gnu.org>

	PR fortran/42769
	PR fortran/45836
	PR fortran/45900
	* module.c (read_module): Don't reuse local symtree if the associated
	symbol isn't exactly the one wanted.  Don't reuse local symtree if it is
	ambiguous.
	* resolve.c (resolve_call): Use symtree's name instead of symbol's to
	lookup the symtree.

2013-01-05  Steven G. Kargl  <kargl@gcc.gnu.org>
	    Mikael Morin  <mikael@gcc.gnu.org>

	PR fortran/55827
	* class.c (gfc_fix_class_refs): Adapt ts initialization for the case
	e->symtree == NULL.
	* trans-expr.c (gfc_conv_function_expr): Init sym earlier. Use it.

2013-01-05  Tobias Burnus  <burnus@net-b.de>

	* class.c (finalize_component): Used passed offset expr.
	(finalization_get_offset): New static function.
	(finalizer_insert_packed_call, generate_finalization_wrapper): Use it
	to handle noncontiguous arrays.

2013-01-04  Tobias Burnus  <burnus@net-b.de>

	* trans.c (gfc_build_final_call): New function.
	* trans.h (gfc_build_final_call, gfc_conv_scalar_to_descriptor):
	New function prototypes.
	* trans-expr.c (gfc_conv_scalar_to_descriptor): Renamed from
	conv_scalar_to_descriptor, removed static attribute.
	(gfc_conv_procedure_call): Honor renaming.

2013-01-04  Tobias Burnus  <burnus@net-b.de>

	* intrinsic.c (add_functions): New internal intrinsic
	function GFC_PREFIX ("stride").
	* gfortran.h (gfc_isym_id): Add GFC_ISYM_STRIDE.
	* intrinsic.h (gfc_resolve_stride): New prototypes.
	* iresolve.c (gfc_resolve_stride): New function.
	* trans-intrinsic.c (conv_intrinsic_stride): New static
	function.
	(gfc_conv_intrinsic_function): Use it.

2013-01-04  Tobias Burnus  <burnus@net-b.de>

	* class.c (gfc_find_intrinsic_vtab): Add _final
	component.
	* decl.c (gfc_match_null): Remove superfluous
	variadic argument to gfc_match.

2013-01-04  Paul Thomas  <pault@gcc.gnu.org>

	PR fortran/55172
	* match.c (copy_ts_from_selector_to_associate): Remove call to
	gfc_resolve_expr and replace it with explicit setting of the
	array reference type.
	* resolve.c (resolve_select_type): It is an error if the
	selector is coindexed.

2013-01-04  Tobias Burnus  <burnus@net-b.de>

	PR fortran/55763
	* decl.c (gfc_match_null): Parse and reject MOLD.

2013-01-04  Tobias Burnus  <burnus@net-b.de>

	PR fortran/55854
	PR fortran/55763
	* class.c (gfc_class_null_initializer): Fix finding the vtab.
	(gfc_find_intrinsic_vtab): Use BT_VOID for some components.

2013-01-03  Janus Weil  <janus@gcc.gnu.org>

	PR fortran/55855
	* expr.c (gfc_check_assign): Use 'gfc_expr_attr' to evaluate attributes
	of rvalue. Correct hyphenation in error message.

2013-01-03  Jakub Jelinek  <jakub@redhat.com>

	* gfortranspec.c (lang_specific_driver): Update copyright notice
	dates.

Copyright (C) 2013 Free Software Foundation, Inc.

Copying and distribution of this file, with or without modification,
are permitted in any medium without royalty provided the copyright
notice and this notice are preserved.<|MERGE_RESOLUTION|>--- conflicted
+++ resolved
@@ -1,5 +1,3 @@
-<<<<<<< HEAD
-=======
 2013-11-23  Janus Weil  <janus@gcc.gnu.org>
 
 	PR fortran/59228
@@ -148,7 +146,6 @@
 	* decl.c (match_ppc_decl): Prevent later
 	double free.
 
->>>>>>> 66c14933
 2013-10-17  Andrew MacLeod  <amacleod@redhat.com>
 
 	* trans-openmp.c: Include omp-low.h.
