<<<<<<< HEAD
2012-03-08  Tobias Burnus  <burnus@net-b.de>
=======
2012-03-10  Tobias Burnus  <burnus@net-b.de>
>>>>>>> f980a7b1

	PR fortran/52469
	* trans-types.c (gfc_get_function_type): Handle backend_decl
	of a procedure pointer.

<<<<<<< HEAD
2012-03-06  Steven Bosscher  <steven@gcc.gnu.org>

	* f95-lang.c (yyerror, yylex): Remove.
	(clear_binding_stack): Remove, fold into its only user.
	(LANG_HOOKS_PRINT_IDENTIFIER): Do not re-define.
	(ridpointers): Remove.
	(gfc_eh_initialized_p): Make static.
	(gfc_truthvalue_conversion): Move to convert.c.
	(gfc_be_parse_file): Clear binding level stack when done.
	(gfc_print_identifier): Remove.
	(pushlevel): Remove ignored 'ignore' argument.  Update all callers.
	(poplevel): Remove unused 'reverse' argument.  Update all callers.
	(ggc_p): Remove.
	(gfc_builtin_function): Make static. Do not attempt to make RTL for
	builtin functions.
	* convert.c (gfc_truthvalue_conversion): Moved here from f95-lang.c,
	and made static.
	* trans.h (pushlevel, poplevel): Adjust prototypes.
	(gfc_truthvalue_conversion, gfc_builtin_function): Remove prototypes.
	* trans-openmp.c: Update calls to pushlevel and poplevel.
	* trans.c: Likewise.
	* trans-decl.c: Likewise.

2012-03-04  Mikael Morin  <mikael@gcc.gnu.org>

	PR fortran/50981
	* gfortran.h (gfc_is_class_container_ref): New prototype.
	* class.c (gfc_is_class_container_ref): New function.
	* trans-expr.c (gfc_conv_procedure_call): Add a "_data" component
	reference to polymorphic actual arguments.

2012-03-04  Mikael Morin  <mikael@gcc.gnu.org>

	PR fortran/50981
	* trans-expr.c (gfc_conv_procedure_call): Save se->ss's value. 
	Handle the case of unallocated arrays passed to elemental procedures.

2012-03-04  Mikael Morin  <mikael@gcc.gnu.org>

	* trans.h (struct gfc_ss_info): Move can_be_null_ref component from
	the data::scalar subcomponent to the toplevel.
	* trans-expr.c (gfc_conv_expr): Update component reference.
	* trans-array.c (gfc_add_loop_ss_code): Ditto.
	(gfc_walk_elemental_function_args): Ditto.  Move the conditional setting
	the field out of the scalar-only block.

2012-03-04  Francois-Xavier Coudert  <fxcoudert@gcc.gnu.org>

	PR fortran/36160
	* error.c (gfc_widechar_display_length, gfc_wide_display_length):
	New functions.
	(print_wide_char_into_buffer): Return length written.
	(show_locus): Fix locus displayed when wide characters are present.

2012-03-04  Francois-Xavier Coudert  <fxcoudert@gcc.gnu.org>

	* module.c (gfc_use_module): Improve error message some more.

2012-03-03  Francois-Xavier Coudert  <fxcoudert@gcc.gnu.org>

	PR fortran/52313
	* module.c (gfc_use_module): Improve error messages.

2012-03-03  Tobias Burnus  <burnus@net-b.de>

	PR fortran/48820
	* resolve.c (resolve_actual_arglist): Properly reset
	assumed_type_expr_allowed.

2012-03-03  Tobias Burnus  <burnus@net-b.de>

	* lang.opt (Wc-binding-type): New flag.
	* options.c (gfc_init_options, gfc_handle_option): Handle it.
	* invoke.texi (Wc-binding-type): Document it.
	* gfortran.h (gfc_option_t): Add warn_c_binding_type.
	* decl.c (verify_bind_c_sym): Handle -Wc-binding-type.
	* symbol.c (gfc_set_default_type, verify_bind_c_derived_type):
	Ditto.

2012-03-03  Tobias Burnus  <burnus@net-b.de>

	PR fortran/48820
	* decl.c (gfc_match_decl_type_spec): Support type(*).
	(gfc_verify_c_interop): Allow type(*).
	* dump-parse-tree.c (show_typespec): Handle type(*).
	* expr.c (gfc_copy_expr): Ditto.
	* interface.c (compare_type_rank, compare_parameter,
	compare_actual_formal, gfc_procedure_use): Ditto.
	* libgfortran.h (bt): Add BT_ASSUMED.
	* misc.c (gfc_basic_typename, gfc_typename): Handle type(*).
	* module.c (bt_types): Ditto.
	* resolve.c (assumed_type_expr_allowed): New static variable.
	(resolve_actual_arglist, resolve_variable, resolve_symbol):
	Handle type(*). 
	* trans-expr.c (gfc_conv_procedure_call): Ditto.
	* trans-types.c (gfc_typenode_for_spec, gfc_get_dtype): Ditto.

2012-03-02  Tobias Burnus  <burnus@net-b.de>

	PR fortran/52325
	* primary.c (gfc_match_varspec): Add missing ;.

2012-03-02  Tobias Burnus  <burnus@net-b.de>

	PR fortran/52325
	* primary.c (gfc_match_varspec): Add diagnostic for % with
	nonderived types.

2012-03-02  Tobias Burnus  <burnus@net-b.de>

	PR fortran/52270
	* expr.c (gfc_check_vardef_context): Fix check for
	intent-in polymorphic pointer .
	* interface.c (compare_parameter): Allow passing TYPE to
	intent-in polymorphic pointer.

2012-03-02  Tobias Burnus  <burnus@net-b.de>

	PR fortran/52452
	* resolve.c (resolve_intrinsic): Don't search for a
	function if we know that it is a subroutine.

=======
>>>>>>> f980a7b1
2012-02-29  Paul Thomas  <pault@gcc.gnu.org>

	PR fortran/52386
	* trans-expr.c (fcncall_realloc_result): Dereference the
	descriptor if needed.

2012-02-22  Tobias Burnus  <burnus@net-b.de>

	PR fortran/52335
	* io.c (gfc_match_open): Remove bogus F2003 DELIM= check.

2012-02-18  Tobias Burnus  <burnus@net-b.de>

	PR fortran/52295
	* interface.c (check_interface0): Internal procs in
	generic interfaces are allowed in Fortran 2008.

2012-02-17  Tobias Burnus  <burnus@net-b.de>
	    Roland Stigge  <stigge@antcom.de>

	PR translation/52273
	* interface.c (compare_actual_formal): Fix typo "at at".

2012-02-17  Tobias Burnus  <burnus@net-b.de>

	* gfortran.texi (Q exponent-letter): Fix grammar.

2012-02-17  Tobias Burnus  <burnus@net-b.de>

	* gfortran.texi (Status): Fix typos.
	* invoke.texi (ffixed-form, fstack-arrays): Spell Fortran with
	a majuscule.

2012-02-17  Tobias Burnus  <burnus@net-b.de>
	    Roland Stigge  <stigge@antcom.de>

	PR translation/52232
	PR translation/52234
	PR translation/52245
	PR translation/52246
	PR translation/52262
	PR translation/52273
	* io.c (gfc_match_open): Fix typo.
	* interface.c (compare_actual_formal): Ditto.
	* lang.opt (freal-4-real-8, freal-4-real-16, freal-8-real-16): Ditto.
	* match.c (alloc_opt_list, gfc_match_nullify): Ditto.
	* check.c (gfc_check_associated, gfc_check_null): Ditto.

2012-02-12  Mikael Morin  <mikael@gcc.gnu.org>

	PR fortran/50981
	* trans-stmt.c (gfc_get_proc_ifc_for_call): New function.
	(gfc_trans_call): Use gfc_get_proc_ifc_for_call.

2012-02-12  Mikael Morin  <mikael@gcc.gnu.org>

	* trans-array.c (gfc_walk_elemental_function_args,
	gfc_walk_function_expr): Move call to gfc_get_proc_ifc_for_expr out
	of gfc_walk_elemental_function_args.
	* trans-stmt.c (gfc_trans_call): Ditto.
	* trans-array.h (gfc_get_proc_ifc_for_expr): New prototype.
	(gfc_walk_elemental_function_args): Update prototype.

2012-02-12  Mikael Morin  <mikael@gcc.gnu.org>

	* trans-array.c (gfc_get_proc_ifc_for_expr): New function.
	(gfc_walk_elemental_function_args): Move code to
	gfc_get_proc_ifc_for_expr and call it.

2012-02-08  Tobias Burnus  <burnus@net-b.de>

	PR fortran/52151
	* trans-expr.c (fcncall_realloc_result): Set also the stride.

2012-02-07  Tobias Burnus  <burnus@net-b.de>

	PR fortran/51514
	* trans-expr.c (gfc_conv_procedure_call): Add _data component
	for calls of scalar CLASS actuals to TYPE dummies.

2012-02-05  Thomas König  <tkoenig@gcc.gnu.org>

	PR fortran/48847
	* trans-decl.c:  Warn about unused dummy procedure arguments
	if -Wunused-dummy-argument is specified.  Suppress middle-end
	warnings about procedure arguments.

2012-02-05  Paul Thomas  <pault@gcc.gnu.org>

	* trans-array.c (gfc_array_allocate): Zero memory for all class
	array allocations.
	* trans-stmt.c (gfc_trans_allocate): Ditto for class scalars.

	PR fortran/52102
	* trans-stmt.c (gfc_trans_allocate): Before correcting a class
	array reference, ensure that 'dataref' points to the _data
	component that is followed by the array reference..

2012-02-02  Mikael Morin  <mikael@gcc.gnu.org>

	PR fortran/41587
	PR fortran/46356
	PR fortran/51754
	PR fortran/50981
	* class.c (insert_component_ref, class_data_ref_missing,
	gfc_fix_class_refs): New functions.
	* gfortran.h (gfc_fix_class_refs): New prototype.
	* trans-expr.c (gfc_conv_expr): Remove special case handling and call
	gfc_fix_class_refs instead.

2012-02-02  Paul Thomas  <pault@gcc.gnu.org>

	PR fortran/52012
	* trans-expr.c (fcncall_realloc_result): If variable shape is
	correct, retain the bounds, whatever they are.

2012-02-02  Tobias Burnus  <burnus@net-b.de>

	PR fortran/52093
	* simplify.c (gfc_simplify_size): Handle INTRINSIC_PARENTHESES.

2012-02-01  Thomas König  <tkoenig@gcc.gnu.org>

	PR fortran/51958
	* frontend-passes.c (convert_elseif):  New function.
	(optimize_namespace):  Call it.

2012-02-01  Tobias Burnus  <burnus@net-b.de>

	PR fortran/52024
	* module.c (MOD_VERSION): Bump.
	(mio_typebound_proc): Read/write is_operator from/to the
	.mod file.

2012-02-01  Tobias Burnus  <burnus@net-b.de>

	PR fortran/52059
	* trans-expr.c (gfc_conv_procedure_call): Add array ref
	only to variables.

2012-01-31  Tobias Burnus  <burnus@net-b.de>

	PR fortran/52024
	* gfortran.h (gfc_tbp_generic): Store whether the
	generic is an operator.
	* decl.c (gfc_match_generic): Set that flag.
	* resolve.c (check_generic_tbp_ambiguity): Use it in the
	gfc_compare_interfaces check.

2012-01-31  Tobias Burnus  <burnus@net-b.de>

	PR fortran/52029
	* class.c (gfc_find_derived_vtab): Mark _copy function as pure.

2012-01-31  Tobias Burnus  <burnus@net-b.de>

	PR fortran/52013
	* class.c (get_unique_hashed_string): Adapt trim length.
	(gfc_build_class_symbol) Encode also corank in the container name.

2012-01-31  Paul Thomas  <pault@gcc.gnu.org>

	PR fortran/52012
	* trans-expr.c (fcncall_realloc_result): Correct calculation of
	result offset.

2012-01-29  Janne Blomqvist  <jb@gcc.gnu.org>

	* module.c (pointer_info): Make true_name and module pointers
	rather than arrays, order pointers before other fields.
	(free_pi_tree): free true_name and module as well.
	(mio_read_string): Rename to read_string.
	(mio_write_string): Remove.
	(load_commons): Use read_string.
	(read_module): Use read_string rather than mio_internal_string.
	(write_blank_common): Call write_atom directly.
	(write_symbol): Likewise.

2012-01-29  Tobias Burnus  <burnus@net-b.de>

	PR fortran/41600
	* expr.c (gfc_default_initializer): Convert the values if
	the type does not match.

2012-01-29  Tobias Burnus  <burnus@net-b.de>

	PR fortran/51972
	* trans-array.c (structure_alloc_comps): Fix assignment of
	polymorphic components (polymorphic deep copying).

2012-01-29  Janne Blomqvist  <jb@gcc.gnu.org>

	PR fortran/51808
	* decl.c (set_binding_label): Make binding_label argument const.
	(curr_binding_label): Constify.
	* gfortran.h (gfc_symbol): Constify binding_label.
	(gfc_common_head): Likewise.
	(get_iso_c_sym): Likewise.
	* match.c (gfc_match_name_C): Constify buffer argument.
	* match.h (gfc_match_name_C): Likewise.
	* resolve.c (set_name_and_label): Constify binding_label argument.
	(gfc_iso_c_sub_interface): Constify binding_label variable.
	* symbol.c (get_iso_c_sym): Constify binding_label argument.

2012-01-29  Janne Blomqvist  <jb@gcc.gnu.org>

	PR fortran/51808
	* decl.c (set_binding_label): Move prototype from match.h to here.
	(curr_binding_label): Make a pointer rather than static array.
	(build_sym): Check sym->binding_label pointer rather than array,
	update set_binding_label call, handle curr_binding_label changes.
	(set_binding_label): Handle new curr_binding_label, dest_label
	double ptr, and sym->binding_label.
	(verify_bind_c_sym): Handle sym->binding_label being a pointer.
	(set_verify_bind_c_sym): Check sym->binding_label pointer rather
	than array, update set_binding_label call.
	(gfc_match_bind_c_stmt): Handle curr_binding_label change.
	(match_procedure_decl): Update set_binding_label call.
	(gfc_match_bind_c): Change binding_label to pointer, update
	gfc_match_name_C call.
	* gfortran.h (GFC_MAX_BINDING_LABEL_LEN): Remove macro.
	(gfc_symbol): Make binding_label a pointer.
	(gfc_common_head): Likewise.
	* match.c (gfc_match_name_C): Heap allocate bind(C) name.
	* match.h (gfc_match_name_C): Change prototype argument.
	(set_binding_label): Move prototype to decl.c.
	* module.c (struct pointer_info): Make binding_label a pointer.
	(free_pi_tree): Free unused binding_label.
	(mio_read_string): New function.
	(mio_write_string): New function.
	(load_commons): Redo reading of binding_label.
	(read_module): Likewise.
	(write_common_0): Change to write empty string instead of name if
	no binding_label.
	(write_blank_common): Write empty string for binding label.
	(write_symbol): Change to write empty string instead of name if no
	binding_label.
	* resolve.c (gfc_iso_c_func_interface): Don't set binding_label.
	(set_name_and_label): Make binding_label double pointer, use
	asprintf.
	(gfc_iso_c_sub_interface): Make binding_label a pointer.
	(resolve_bind_c_comms): Handle cases if
	gfc_common_head->binding_label is NULL.
	(gfc_verify_binding_labels): sym->binding_label is a pointer.
	* symbol.c (gfc_new_symbol): Rely on XCNEW zero init for
	binding_label.
	(gen_special_c_interop_ptr): Don't set binding label.
	(generate_isocbinding_symbol): Insert binding_label into symbol
	table.
	(get_iso_c_sym): Use pointer assignment instead of strcpy.
	* trans-common.c (gfc_sym_mangled_common_id): Handle
	com->binding_label being a pointer.
	* trans-decl.c (gfc_sym_mangled_identifier): Handle
	sym->binding_label being a pointer.
	(gfc_sym_mangled_function_id): Likewise.

2012-01-29  Tobias Burnus  <burnus@net-b.de>

	PR fortran/52038
	* resolve.c (symbol_as): Remove unused, accidentally
	added function.

2012-01-28  Tobias Burnus  <burnus@net-b.de>

	PR fortran/51972
	* trans-stmt.c (gfc_trans_allocate): Properly check whether
	we have a BT_CLASS which needs to be memset.

2012-01-27  Tobias Burnus  <burnus@net-b.de>

	PR fortran/52022
	* trans-expr.c (gfc_conv_procedure_call): Fix passing
	of functions, which return allocatables.

2012-01-27  Tobias Burnus  <burnus@net-b.de>

	PR fortran/52016
	* resolve.c (resolve_formal_arglist): Fix elemental
	constraint checks for polymorphic dummies also for
	pointers.

2012-01-27  Tobias Burnus  <burnus@net-b.de>

	PR fortran/51970
	PR fortran/51977
	* primary.c (gfc_match_varspec. gfc_match_rvalue): Set
	handle array spec for BT_CLASS.
	* expr.c (gfc_get_variable_expr, gfc_lval_expr_from_sym)
	* frontend-passes.c (create_var): Ditto.
	* resolve.c (resolve_actual_arglist, resolve_assoc_var): Ditto.
	* trans-decl.c (gfc_trans_deferred_vars): Use class_pointer
	instead of attr.pointer.
	(gfc_generate_function_code): Use CLASS_DATA (sym) for BT_CLASS.
	* trans-intrinsic.c (conv_intrinsic_move_alloc): Move assert.
	* trans-stmt.c (trans_associate_var): Ask for the descriptor.

2012-01-27  Tobias Burnus  <burnus@net-b.de>

	PR fortran/51953
	* match.c (gfc_match_allocate): Allow more than allocate
	object with SOURCE=.

2012-01-27  Tobias Burnus  <burnus@net-b.de>

	PR fortran/52016
	* resolve.c (resolve_formal_arglist): Fix elemental
	constraint checks for polymorphic dummies.

2012-01-27  Paul Thomas  <pault@gcc.gnu.org>
	    Tobias Burnus <burnus@gcc.gnu.org>

	PR fortran/48705
	PR fortran/51870
	PR fortran/51943
	PR fortran/51946
	* trans-array.c (gfc_array_init_size): Add two extra arguments
	to convey the dynamic element size of a calls object and to
	return the number of elements that have been allocated.
	(gfc_array_allocate): Add the same arguments and use them to
	call gfc_array_init_size.  Before the allocation dereference
	the data pointer, if necessary. Set the allocated array to zero
	if the class element size or expr3 are non-null.
	* trans-expr.c (gfc_conv_class_to_class): Give this function
	global scope.
	(get_class_array_ref): New function.
	(gfc_copy_class_to_class): New function.
	* trans-array.h : Update prototype for gfc_array_allocate.
	* trans-stmt.c (gfc_trans_allocate): For non-variable class
	STATUS expressions extract the class object and the dynamic
	element size. Use the latter to call gfc_array_allocate and
	the former for setting the vptr and, via
	gfc_copy_class_to_clasfc_cs, to copy to the allocated data.
	* trans.h : Prototypes for gfc_get_class_array_ref,
	gfc_copy_class_to_class and gfc_conv_class_to_class.

2012-01-25  Tobias Burnus  <burnus@net-b.de>

	* resolve.c (symbol_as): Check also for attr.class_ok.

2012-01-25  Tobias Burnus  <burnus@net-b.de>

	PR fortran/51995
	* class.c (gfc_build_class_symbol): Fix invalid freeing
	issue with fclass->f2k_derived.

2012-01-25  Tobias Burnus  <burnus@net-b.de>

	PR fortran/51995
	* class.c (gfc_build_class_symbol): Ensure that
	fclass->f2k_derived is set.

2012-01-25  Tobias Burnus  <burnus@net-b.de>

	PR fortran/51966
	* resolve.c (resolve_structure_cons): Only create an
	array constructors for nonscalars.

2012-01-23  Tobias Burnus  <burnus@net-b.de>

	PR fortran/51948
	* check.c (variable_check): Fix checking for
	 variables and deeply nested BLOCKs.

2012-01-21  Tobias Burnus  <burnus@net-b.de>
	    Steven G. Kargl  <kargl@gcc.gnu.org>

	PR fortran/50556
	* symbol.c (check_conflict): namelist-group-name cannot have the SAVE
	attribute.

2012-01-21  Tobias Burnus  <burnus@net-b.de>

	PR fortran/51913
	* interface.c (compare_parameter): Fix CLASS comparison.

2012-01-20  Tobias Burnus  <burnus@net-b.de>
	    Janus Weil  <janus@gcc.gnu.org>

	PR fortran/51056
	* module.c (load_needed, read_module): Don't mark __vtab etc.
	as use_only.

2012-01-19  Tobias Burnus  <burnus@net-b.de>

	PR fortran/51904
	* expr.c (gfc_build_intrinsic_call): Also set the symtree.

2012-01-18  Paul Thomas  <pault@gcc.gnu.org>

	PR fortran/51634
	* trans-expr.c (gfc_conv_procedure_call): Deallocate allocatable
	components of temporary class arguments.

2012-01-17  Tobias Burnus  <burnus@net-b.de>
	    Janne Blomqvist  <jb@gcc.gnu.org>

	PR fortran/51869
	* trans-expr.c (alloc_scalar_allocatable_for_assignment): Nullify
	LHS after allocation, if it has allocatable components.
	* f95-lang.c (gfc_init_builtin_functions): Add BUILT_IN_CALLOC.

2012-01-16  Mikael Morin  <mikael@gcc.gnu.org>
	    Tobias Burnus  <burnus@net-b.de>

	PR fortran/50981
	* trans-array.c (gfc_walk_elemental_function_args): Fix
	passing of deallocated allocatables/pointers as absent argument. 

2012-01-16  Tobias Burnus  <burnus@net-b.de>

	PR fortran/51809
	* class.c (gfc_find_derived_vtab): Mark __vtab and
	__def_init as FL_VARIABLE not as FL_PARAMETER.
	* expr.c (gfc_simplify_expr): Remove special
	handling of __vtab.
	* resolve.c (resolve_values): Ditto.
	* trans-decl.c (gfc_get_symbol_decl): Mark __vtab
	and __def_init as TREE_READONLY.

2012-01-16  Zydrunas Gimbutas  <gimbutas@cims.nyu.edu>
	Andreas Kloeckner  <kloeckner@cims.nyu.edu>
	Steven G. Kargl  <kargl@gcc.gnu.org>

	PR fortran/48426
	* gfortran.h (gfc_option_t): Add members flag_*_kind to store kind.
	* lang.opt: Add options -freal-4-real-8, -freal-4-real-10,
	-freal-4-real-16, -freal-8-real-4, -freal-8-real-10, -freal-8-real-16
	and -finteger-4-integer-8. User-desired type conversion information.
	* decl.c (gfc_match_old_kind_spec,kind_expr): Type conversions
	in declaration parsing.
	* trans-types.c (gfc_init_kinds): User-specified type conversion
	checked for current backend.
	* primary.c (match_integer_constant,match_real_constant): Implement
	type conversion in constant parsing.
	* options.c (gfc_init_options,gfc_handle_option): Translate input
	options to flags in internal options data structure.
	* invoke.texi: Document new options.  Re-order options in Options
	summary section.

2012-01-16  Paul Thomas  <pault@gcc.gnu.org>

	* trans-array.c (gfc_trans_create_temp_array): In the case of a
	class array temporary, detect a null 'eltype' on entry and use 
	'initial' to provde the class reference and so, through the
	vtable, the element size for the dynamic type.
	* trans-stmt.c (gfc_conv_elemental_dependencies): For class
	expressions, set 'eltype' to null and pass the values via the
	'initial' expression.

2012-01-14  Tobias Burnus  <burnus@net-b.de>

	PR fortran/51800
	* resolve.c (build_default_init_expr): Also initialize
	nonconstant-length strings with -finit-character=<n>.

2011-01-14  Tobias Burnus  <burnus@net-b.de>

	PR fortran/51816
	* module.c (read_module): Don't make nonexisting
	intrinsic operators as found.
	(rename_list_remove_duplicate): New function.
	(gfc_use_modules): Use it.

2012-01-13  Paul Thomas  <pault@gcc.gnu.org>

	PR fortran/48351
	* trans-array.c (structure_alloc_comps): Suppress interative
	call to self, when current component is deallocated using
	gfc_trans_dealloc_allocated.
	* class.c (gfc_build_class_symbol): Copy the 'alloc_comp'
	attribute from the declared type to the class structure.

2012-01-13  Tobias Burnus  <burnus@net-b.de>

	PR fortran/51842
	* fortran/trans-types.c (gfc_init_kinds): Use PTRDIFF_TYPE
	instead of a signed int of size POINTER_SIZE for
	gfc_index_integer_kind.

2012-01-12  Tobias Burnus  <burnus@net-b.de>

	PR fortran/36755
	* intrinsic.texi (CHMOD): Extend a bit and remove statement
	that /bin/chmod is called.

2012-01-10  Gerald Pfeifer  <gerald@pfeifer.com>

	* gfortran.texi (Fortran 2003 Status): Fix grammar.

2012-01-10  Tobias Burnus  <burnus@net-b.de>

	PR fortran/51652
	* resolve.c (resolve_allocate_expr): For non-deferred char lengths,
	check whether type-spec matches declaration.

2012-01-10  Tobias Burnus  <burnus@net-b.de>

	* resolve.c (resolve_ordinary_assign): Improve error wording.

2012-01-09  Paul Thomas  <pault@gcc.gnu.org>

	PR fortran/51791
	* interface.c (matching_typebound_op): Drill down through
	possible parentheses to obtain base expression. Do not test for
	'class_ok' but, instead for the class structure components.
	* resolve.c (resolve_ordinary_assign): Extend error message for
	polymorphic assignment to advise checking for specific
	subroutine.

	PR fortran/51792
	* resolve.c (resolve_typebound_function): Restore 'static' to
	declaration.

2012-01-09  Mikael Morin  <mikael@gcc.gnu.org>

	PR fortran/51758
	* trans-array.c (gfc_walk_elemental_function_args):
	Skip over NULL() actual arguments.

2012-01-09  Tobias Burnus  <burnus@net-b.de>

	* gfortran.texi: Bump copyright year.
	(Fortran 2003 Status): Update polymorphism item, add
	item for generic interface with DT name.

2012-01-09  Tobias Burnus  <burnus@net-b.de>

	PR fortran/51578
	* gfortran.h (gfc_use_list):
	* match.h (gfc_use_module): Rename to ...
	(gfc_use_modules): ... this.
	* module.c (use_locus, specified_nonint, specified_int): Remove
	global variable.
	(module_name): Change type to const char*, used with gfc_get_string.
	(module_list): New global variable.
	(free_rename): Free argument not global var.
	(gfc_match_use): Save match to module_list.
	(load_generic_interfaces, read_module): Don't free symtree.
	(write_dt_extensions, gfc_dump_module): Fix module-name I/O due to the
	type change of module_name.
	(write_symbol0, write_generic): Optimize due to the type change.
	(import_iso_c_binding_module, use_iso_fortran_env_module): Use
	locus of rename->where.
	(gfc_use_module): Take module_list as argument.
	(gfc_use_modules): New function.
	(gfc_module_init_2, gfc_module_done_2): Init module_list, rename_list.
	* parse.c (last_was_use_stmt): New global variable.
	(use_modules): New function.
	(decode_specification_statement, decode_statement): Move USE match up
	and call use_modules.
	(next_free, next_fixed): Call use_modules.
	(accept_statement): Don't call gfc_module_use.

2012-01-06  Tobias Burnus <burnus@net-b.de>

	* trans-openmp.c (gfc_omp_clause_dtor, gfc_trans_omp_array_reduction):
	Update call to gfc_trans_dealloc_allocated.
	* trans.c (gfc_allocate_using_malloc): Fix spacing.
	(gfc_allocate_allocatable): For gfc_allocate_using_lib, jump to
	label_finish when an error occurs.
	(gfc_deallocate_with_status): Call caf_deregister for -fcoarray=lib.
	* trans.h (gfc_allocate_allocatable, gfc_deallocate_with_status):
	Update prototype.
	(gfor_fndecl_caf_deregister): New tree symbol.
	* trans-expr.c (gfc_conv_procedure_call): Update
	gfc_deallocate_with_status and gfc_trans_dealloc_allocated calls.
	* trans-array.c (gfc_array_allocate, gfc_trans_dealloc_allocated,
	structure_alloc_comps, gfc_trans_deferred_array): Ditto.
	(gfc_array_deallocate): Handle coarrays with -fcoarray=lib.
	* trans-array.h (gfc_array_deallocate, gfc_array_allocate,
	gfc_trans_dealloc_allocated): Update prototypes.
	* trans-stmt.c (gfc_trans_sync): Fix indentation.
	(gfc_trans_allocate): Fix errmsg padding and label handling.
	(gfc_trans_deallocate): Ditto and handle -fcoarray=lib.
	* expr.c (gfc_is_coarray): Fix algorithm for BT_CLASS.
	* libgfortran.h (GFC_STAT_STOPPED_IMAGE): Use large value
	to avoid other stats accidentally matching this one.
	* trans-decl.c (gfor_fndecl_caf_deregister): New global var.
	(gfc_build_builtin_function_decls): Fix prototype decl of caf_register
	and add decl for caf_deregister.
	(gfc_trans_deferred_vars): Handle CAF vars with -fcoarrays=lib.
	* trans-intrinsic.c (conv_intrinsic_move_alloc): Update call to
	gfc_deallocate_with_status.

2012-01-05  Paul Thomas  <pault@gcc.gnu.org>

	PR fortran/PR48946
	* resolve.c (resolve_typebound_static): If the typebound
	procedure is 'deferred' try to find the correct specific
	procedure in the derived type operator space itself.

2012-01-04  Mikael Morin  <mikael@gcc.gnu.org>

	PR fortran/50981
	* trans-array.h (gfc_walk_elemental_function_args): New argument.
	* trans-intrinsic.c (gfc_walk_intrinsic_function): Update call.
	* trans-stmt.c (gfc_trans_call): Ditto.
	* trans-array.c (gfc_walk_function_expr): Ditto.
	(gfc_walk_elemental_function_args): Get the dummy argument list
	if possible.  Check that the dummy and the actual argument are both
	optional, and set can_be_null_ref accordingly.

2012-01-04  Mikael Morin  <mikael@gcc.gnu.org>

	PR fortran/50981
	* trans.h (struct gfc_ss_info): New field data::scalar::can_be_null_ref
	* trans-array.c: If the reference can be NULL, save the reference
	instead of the value.
	* trans-expr.c (gfc_conv_expr): If we have saved a reference,
	dereference it.

2012-01-04  Mikael Morin  <mikael@gcc.gnu.org>

	* trans-expr.c (gfc_conv_expr): Move address taking...
	(gfc_conv_expr_reference): ... here.

2012-01-04  Thomas Koenig  <tkoenig@gcc.gnu.org>

	PR fortran/49693
	* trans-common.c (create_common): Update copyright years.  Mark
	variables as used to avoid warnings about unused variables in
	common blocks.

2012-01-03  Hans-Peter Nilsson  <hp@axis.com>

	* gfortran.h (struct gfc_expr): Add missing "struct"
	qualifier for member base_expr.

2012-01-02  Paul Thomas  <pault@gcc.gnu.org>

	PR fortran/51529
	* trans-array.c (gfc_array_allocate): Null allocated memory of
	newly allocted class arrays.

	PR fortran/46262
	PR fortran/46328
	PR fortran/51052
	* interface.c(build_compcall_for_operator): Add a type to the
	expression.
	* trans-expr.c (conv_base_obj_fcn_val): New function.
	(gfc_conv_procedure_call): Use base_expr to detect non-variable
	base objects and, ensuring that there is a temporary variable,
	build up the typebound call using conv_base_obj_fcn_val.
	(gfc_trans_class_assign): Pick out class procedure pointer
	assignments and do the assignment with no further prcessing.
	(gfc_trans_class_array_init_assign, gfc_trans_class_init_assign
	gfc_trans_class_assign): Move to top of file.
	* gfortran.h : Add 'base_expr' field to gfc_expr.
	* resolve.c (get_declared_from_expr): Add 'types' argument to
	switch checking of derived types on or off.
	(resolve_typebound_generic_call): Set the new argument.
	(resolve_typebound_function, resolve_typebound_subroutine):
	Set 'types' argument for get_declared_from_expr appropriately.
	Identify base expression, if not a variable, in the argument
	list of class valued calls. Assign it to the 'base_expr' field
	of the final expression. Strip away all references after the
	last class reference.

2012-01-02  Tobias Burnus  <burnus@net-b.de>

	PR fortran/51682
	* trans-intrinsic.c (trans_this_image, trans_image_index,
	trans_num_images, conv_intrinsic_cobound): Fold_convert the
	caf_num_images/caf_this_images variables to the correct int kind.

2012-01-01  Jakub Jelinek  <jakub@redhat.com>

	* gfortranspec.c (lang_specific_driver): Update copyright notice
	dates.

Copyright (C) 2012 Free Software Foundation, Inc.

Copying and distribution of this file, with or without modification,
are permitted in any medium without royalty provided the copyright
notice and this notice are preserved.<|MERGE_RESOLUTION|>--- conflicted
+++ resolved
@@ -1,138 +1,9 @@
-<<<<<<< HEAD
-2012-03-08  Tobias Burnus  <burnus@net-b.de>
-=======
 2012-03-10  Tobias Burnus  <burnus@net-b.de>
->>>>>>> f980a7b1
 
 	PR fortran/52469
 	* trans-types.c (gfc_get_function_type): Handle backend_decl
 	of a procedure pointer.
 
-<<<<<<< HEAD
-2012-03-06  Steven Bosscher  <steven@gcc.gnu.org>
-
-	* f95-lang.c (yyerror, yylex): Remove.
-	(clear_binding_stack): Remove, fold into its only user.
-	(LANG_HOOKS_PRINT_IDENTIFIER): Do not re-define.
-	(ridpointers): Remove.
-	(gfc_eh_initialized_p): Make static.
-	(gfc_truthvalue_conversion): Move to convert.c.
-	(gfc_be_parse_file): Clear binding level stack when done.
-	(gfc_print_identifier): Remove.
-	(pushlevel): Remove ignored 'ignore' argument.  Update all callers.
-	(poplevel): Remove unused 'reverse' argument.  Update all callers.
-	(ggc_p): Remove.
-	(gfc_builtin_function): Make static. Do not attempt to make RTL for
-	builtin functions.
-	* convert.c (gfc_truthvalue_conversion): Moved here from f95-lang.c,
-	and made static.
-	* trans.h (pushlevel, poplevel): Adjust prototypes.
-	(gfc_truthvalue_conversion, gfc_builtin_function): Remove prototypes.
-	* trans-openmp.c: Update calls to pushlevel and poplevel.
-	* trans.c: Likewise.
-	* trans-decl.c: Likewise.
-
-2012-03-04  Mikael Morin  <mikael@gcc.gnu.org>
-
-	PR fortran/50981
-	* gfortran.h (gfc_is_class_container_ref): New prototype.
-	* class.c (gfc_is_class_container_ref): New function.
-	* trans-expr.c (gfc_conv_procedure_call): Add a "_data" component
-	reference to polymorphic actual arguments.
-
-2012-03-04  Mikael Morin  <mikael@gcc.gnu.org>
-
-	PR fortran/50981
-	* trans-expr.c (gfc_conv_procedure_call): Save se->ss's value. 
-	Handle the case of unallocated arrays passed to elemental procedures.
-
-2012-03-04  Mikael Morin  <mikael@gcc.gnu.org>
-
-	* trans.h (struct gfc_ss_info): Move can_be_null_ref component from
-	the data::scalar subcomponent to the toplevel.
-	* trans-expr.c (gfc_conv_expr): Update component reference.
-	* trans-array.c (gfc_add_loop_ss_code): Ditto.
-	(gfc_walk_elemental_function_args): Ditto.  Move the conditional setting
-	the field out of the scalar-only block.
-
-2012-03-04  Francois-Xavier Coudert  <fxcoudert@gcc.gnu.org>
-
-	PR fortran/36160
-	* error.c (gfc_widechar_display_length, gfc_wide_display_length):
-	New functions.
-	(print_wide_char_into_buffer): Return length written.
-	(show_locus): Fix locus displayed when wide characters are present.
-
-2012-03-04  Francois-Xavier Coudert  <fxcoudert@gcc.gnu.org>
-
-	* module.c (gfc_use_module): Improve error message some more.
-
-2012-03-03  Francois-Xavier Coudert  <fxcoudert@gcc.gnu.org>
-
-	PR fortran/52313
-	* module.c (gfc_use_module): Improve error messages.
-
-2012-03-03  Tobias Burnus  <burnus@net-b.de>
-
-	PR fortran/48820
-	* resolve.c (resolve_actual_arglist): Properly reset
-	assumed_type_expr_allowed.
-
-2012-03-03  Tobias Burnus  <burnus@net-b.de>
-
-	* lang.opt (Wc-binding-type): New flag.
-	* options.c (gfc_init_options, gfc_handle_option): Handle it.
-	* invoke.texi (Wc-binding-type): Document it.
-	* gfortran.h (gfc_option_t): Add warn_c_binding_type.
-	* decl.c (verify_bind_c_sym): Handle -Wc-binding-type.
-	* symbol.c (gfc_set_default_type, verify_bind_c_derived_type):
-	Ditto.
-
-2012-03-03  Tobias Burnus  <burnus@net-b.de>
-
-	PR fortran/48820
-	* decl.c (gfc_match_decl_type_spec): Support type(*).
-	(gfc_verify_c_interop): Allow type(*).
-	* dump-parse-tree.c (show_typespec): Handle type(*).
-	* expr.c (gfc_copy_expr): Ditto.
-	* interface.c (compare_type_rank, compare_parameter,
-	compare_actual_formal, gfc_procedure_use): Ditto.
-	* libgfortran.h (bt): Add BT_ASSUMED.
-	* misc.c (gfc_basic_typename, gfc_typename): Handle type(*).
-	* module.c (bt_types): Ditto.
-	* resolve.c (assumed_type_expr_allowed): New static variable.
-	(resolve_actual_arglist, resolve_variable, resolve_symbol):
-	Handle type(*). 
-	* trans-expr.c (gfc_conv_procedure_call): Ditto.
-	* trans-types.c (gfc_typenode_for_spec, gfc_get_dtype): Ditto.
-
-2012-03-02  Tobias Burnus  <burnus@net-b.de>
-
-	PR fortran/52325
-	* primary.c (gfc_match_varspec): Add missing ;.
-
-2012-03-02  Tobias Burnus  <burnus@net-b.de>
-
-	PR fortran/52325
-	* primary.c (gfc_match_varspec): Add diagnostic for % with
-	nonderived types.
-
-2012-03-02  Tobias Burnus  <burnus@net-b.de>
-
-	PR fortran/52270
-	* expr.c (gfc_check_vardef_context): Fix check for
-	intent-in polymorphic pointer .
-	* interface.c (compare_parameter): Allow passing TYPE to
-	intent-in polymorphic pointer.
-
-2012-03-02  Tobias Burnus  <burnus@net-b.de>
-
-	PR fortran/52452
-	* resolve.c (resolve_intrinsic): Don't search for a
-	function if we know that it is a subroutine.
-
-=======
->>>>>>> f980a7b1
 2012-02-29  Paul Thomas  <pault@gcc.gnu.org>
 
 	PR fortran/52386
