<<<<<<< HEAD
2013-10-30  Joseph Myers  <joseph@codesourcery.com>

	* f95-lang.c (ATTR_LEAF_LIST): New macro.
=======
2013-10-29  Tobias Burnus  <burnus@net-b.de>

	PR fortran/44350
	* parse.c (parse_spec): Add C1116 constraint
	check for BLOCK DATA.

2013-10-29  Paul Thomas  <pault@gcc.gnu.org>

	PR fortran/58793
	* trans-types.c (gfc_typenode_for_spec): Add typenode for
	BT_HOLLERITH. Note that the length is incorrect but unusable.

	PR fortran/58858
	* target-memory.c (gfc_element_size): Add element sizes for
	BT_VOID and BT_ASSUMED, using gfc_typenode_for_spec.

2013-10-24  Tobias Burnus  <burnus@net-b.de>

	PR fortran/44646
	* trans-stmt.c (struct forall_info): Add do_concurrent field.
	(gfc_trans_forall_1): Set it for do concurrent.
	(gfc_trans_forall_loop): Mark those as annot_expr_ivdep_kind.

2013-10-23  Tobias Burnus  <burnus@net-b.de>

	PR fortran/58793
	* interface.c (compare_parameter): Reject passing TYPE(*)
	to CLASS(*).

2013-10-22  Paul Thomas  <pault@gcc.gnu.org>

	PR fortran 57893
	* class.c : Include target-memory.h.
	(gfc_find_intrinsic_vtab) Build a minimal expression so that
	gfc_element_size can be used to obtain the storage size, rather
	that the kind value.

2013-10-21  Tobias Burnus  <burnus@net-b.de>

	PR fortran/58803
	* decl.c (match_ppc_decl): Prevent later
	double free.

2013-10-17  Andrew MacLeod  <amacleod@redhat.com>

	* trans-openmp.c: Include omp-low.h.

2013-10-16  Tobias Burnus  <burnus@net-b.de>

	PR fortran/58652
	* interface.c (compare_parameter): Accept passing CLASS(*)
	to CLASS(*).

2013-10-16  Tobias Burnus  <burnus@net-b.de>

	* intrinsic.texi (OpenMP Modules): Update to OpenMPv4.
	Document omp_proc_bind_kind.

2013-10-15  Tobias Burnus  <burnus@net-b.de>

	PR fortran/58652
	* trans-intrinsic.c (conv_intrinsic_move_alloc): Fix handling
	of CLASS(*) variables.

2013-10-14  Tobias Burnus  <burnus@net-b.de>

	PR fortran/58658
	* expr.c (gfc_check_vardef_context): Fix pointer diagnostic
	for CLASS(*).

2013-10-11  Jakub Jelinek  <jakub@redhat.com>

	* trans-openmp.c (gfc_omp_clause_default_ctor,
	gfc_omp_clause_dtor): Return NULL for OMP_CLAUSE_REDUCTION.
	* f95-lang.c (ATTR_NULL, DEF_FUNCTION_TYPE_8): Define.
	* types.def (DEF_FUNCTION_TYPE_8): Document.
	(BT_FN_VOID_OMPFN_PTR_UINT,
	BT_FN_VOID_OMPFN_PTR_UINT_LONG_LONG_LONG,
	BT_FN_VOID_OMPFN_PTR_UINT_LONG_LONG_LONG_LONG,
	BT_FN_VOID_OMPFN_PTR_OMPCPYFN_LONG_LONG_BOOL_UINT): Remove.
	(BT_FN_VOID_OMPFN_PTR_UINT_UINT_UINT,
	BT_FN_VOID_OMPFN_PTR_UINT_LONG_LONG_LONG_UINT,
	BT_FN_VOID_OMPFN_PTR_UINT_LONG_LONG_LONG_LONG_UINT,
	BT_FN_BOOL_INT, BT_FN_BOOL_INT_BOOL, BT_FN_VOID_UINT_UINT,
	BT_FN_VOID_INT_PTR_SIZE_PTR_PTR_PTR,
	BT_FN_VOID_INT_OMPFN_PTR_SIZE_PTR_PTR_PTR,
	BT_FN_VOID_OMPFN_PTR_OMPCPYFN_LONG_LONG_BOOL_UINT_PTR): New.

2013-10-10  Tobias Burnus  <burnus@net-b.de>

	PR fortran/58226
	* options.c (gfc_get_option_string): Handle zero arg case.

2013-10-02  Tobias Burnus  <burnus@net-b.de>

	PR fortran/58593
	* trans-expr.c (gfc_conv_string_tmp): Fix obtaining
	the byte size of a single character.

2013-10-01  Tobias Burnus  <burnus@net-b.de>

	PR fortran/58579
	* trans-expr.c (gfc_conv_string_tmp): Correctly obtain
	the byte size of a single character.

2013-09-27  Janne Blomqvist  <jb@gcc.gnu.org>

	* intrinsic.texi (DATE_AND_TIME): Fix example.

2013-09-25  Tobias Burnus  <burnus@net-b.de>

	PR fortran/58436
	* class.c (generate_finalization_wrapper): Handle CLASS(*).

2013-09-25  Tobias Burnus  <burnus@net-b.de>

	PR fortran/57697
	PR fortran/58469
	* resolve.c (generate_component_assignments): Avoid double free
	at runtime and freeing a still-being used expr.

2013-09-25  Tom Tromey  <tromey@redhat.com>

	* Make-lang.in (fortran_OBJS): Use fortran/gfortranspec.o.
	(gfortranspec.o): Remove.
	(CFLAGS-fortran/gfortranspec.o): New variable.
	(GFORTRAN_D_OBJS): Update.
	($(F95_PARSER_OBJS), fortran/openmp.o, GFORTRAN_TRANS_DEPS)
	(fortran/f95-lang.o, fortran/scanner.o, fortran/convert.o)
	(fortran/frontend-passes.o, fortran/trans.o, fortran/trans-decl.o)
	(fortran/trans-types, fortran/trans-const.o, fortran/trans-expr.o)
	(fortran/trans-stmt.o, fortran/trans-openmp.o, fortran/trans-io.o)
	(fortran/trans-array.o, fortran/trans-intrinsic.o)
	(fortran/dependency.o, fortran/trans-common.o, fortran/resolve.o)
	(fortran/data.o, fortran/options.o, fortran/cpp.o)
	(fortran/scanner.o, fortran/module.o): Remove.

2013-09-25  Tom Tromey  <tromey@redhat.com>

	* Make-lang.in (gfortranspec.o): Don't use subshell.
>>>>>>> ea151fae

2013-09-23  Janus Weil  <janus@gcc.gnu.org>

	PR fortran/58355
	* decl.c (check_extended_derived_type): Prevent segfault, modify error
	message.

2013-09-20  Janus Weil  <janus@gcc.gnu.org>

	PR fortran/58099
	* expr.c (gfc_check_pointer_assign): Remove second call to
	'gfc_compare_interfaces' with swapped arguments.
	* interface.c (gfc_compare_interfaces): Symmetrize the call to
	'check_result_characteristics' by calling it with swapped arguments.

2013-09-18  Tobias Burnus  <burnus@net-b.de>

	* expr.c (gfc_check_assign_symbol): Free lvalue.ref.

2013-09-18  Tobias Burnus  <burnus@net-b.de>

	PR fortran/43366
	* primary.c (gfc_variable_attr): Also handle codimension.
	* resolve.c (resolve_ordinary_assign): Add invalid-diagnostic for
	polymorphic assignment.

2013-09-16  Tobias Burnus  <burnus@net-b.de>

	PR fortran/58356
	* class.c (generate_finalization_wrapper): Init proc_tree if
	not yet resolved.

2013-09-16  Tobias Burnus  <burnus@net-b.de>

	PR fortran/57697
	* resolve.c (generate_component_assignments): Correctly handle the
	case that the LHS is not allocated.

2013-09-15  Tobias Burnus  <burnus@net-b.de>

	PR fortran/57697
	* resolve.c (generate_component_assignments): Handle unallocated
	LHS with defined assignment of components.

2013-09-12  Brooks Moses  <bmoses@google.com>

	PR driver/42955
	* Make-lang.in: Do not install driver binaries in $(target)/bin.

2013-09-09  Tobias Burnus  <burnus@net-b.de>

	* invoke.texi (Error and Warning Options): Add hyphen.

2013-09-02  Thomas Koenig  <tkoenig@gcc.gnu.org>

	PR fortran/PR56519
	* gfortran.h:  Declare gfc_do_concurrent_flag as extern.
	* resolve.c:  Rename do_concurrent_flag to gfc_do_concurrent_flag
	and make non-static.
	(resolve_function):  Use gfc_do_concurrent_flag instead of
	do_concurrent_flag.
	(pure_subroutine):  Likewise.
	(resolve_code):  Likewise.
	(resolve_types):  Likewise.
	* intrinsic.c (gfc_intrinsic_sub_interface):  Raise error for
	non-pure intrinsic subroutines within DO CONCURRENT.

2013-08-29  Thomas Koenig  <tkoenig@gcc.gnu.org>

	PR fortran/52243
	* trans-expr.c (is_runtime_conformable):  New function.
	* gfc_trans_assignment_1:  Use it.

2013-08-26  Thomas Koenig  <tkoenig@gcc.gnu.org>

	PR fortran/58146
	* array.c (gfc_ref_dimen_size):  If possible, use
	gfc_dep_difference to calculate array refrence
	sizes.  Fall back to integer code otherwise.
	* dependency.c (discard_nops).  Move up.
	Also discarde widening integer conversions.
	(gfc_dep_compare_expr):  Use discard_nops.

2013-08-23  Mikael Morin  <mikael@gcc.gnu.org>

	PR fortran/57798
	* trans-array.c (gfc_conv_ss_startstride, set_loop_bounds,
	gfc_set_delta): Generate preliminary code before the outermost loop.

2013-08-23  Janus Weil  <janus@gcc.gnu.org>

	PR fortran/57843
	* interface.c (gfc_extend_assign): Look for type-bound assignment
	procedures before non-typebound.

2013-08-23  Mikael Morin  <mikael@gcc.gnu.org>

	* trans-array.c (gfc_conv_section_startstride): Move &loop->pre access
	to the callers.
	(gfc_conv_ss_startstride, gfc_conv_expr_descriptor): Update callers.

2013-08-22  Janus Weil  <janus@gcc.gnu.org>

	PR fortran/58185
	* match.c (copy_ts_from_selector_to_associate): Only build class
	container for polymorphic selector. Some cleanup.

2013-08-20  Janus Weil  <janus@gcc.gnu.org>

	PR fortran/53655
	* trans-decl.c (generate_local_decl): Check if type has any components.

2013-08-19  Janus Weil  <janus@gcc.gnu.org>

	PR fortran/46271
	* openmp.c (resolve_omp_clauses): Bugfix for procedure pointers.

2013-08-12  Thomas Koenig  <tkoenig@gcc.gnu.org>

	PR fortran/56666
	* gfortran.h (gfc_option_t):  Add warn_zerotrip.
	* invoke.texi (-Wzerotrip):  Document option.
	* lang.opt (Wzerotrip):  Add.
	* options.c (gfc_init_options):  Initialize warn_zerotrip.
	(set_Wall): Add handling of warn_zerotrip.
	(gfc_handle_option):  Handle OPT_Wzerotrip.
	* resolve.c (gfc_resolve_iterator): Honor
	gfc_option.warn_zerotrip; update error message to show
	how to suppress the warning.

2013-08-09  Janus Weil  <janus@gcc.gnu.org>

	* gfortran.h (gfc_get_code): Modified prototype.
	* class.c (finalize_component, finalization_scalarizer,
	finalization_get_offset, finalizer_insert_packed_call,
	generate_finalization_wrapper, gfc_find_derived_vtab,
	gfc_find_intrinsic_vtab): Use 'gfc_get_code'.
	* io.c (match_io_iterator, match_io_element, terminate_io, get_io_list,
	gfc_match_inquire): Call 'gfc_get_code' with argument.
	* match.c (match_simple_forall, gfc_match_forall, gfc_match_goto,
	gfc_match_nullify, gfc_match_call, match_simple_where, gfc_match_where):
	Ditto.
	* parse.c (new_level): Ditto.
	(add_statement): Use XCNEW.
	* resolve.c (resolve_entries, resolve_allocate_expr,
	resolve_select_type, build_assignment, build_init_assign): Call
	'gfc_get_code' with argument.
	* st.c (gfc_get_code): Add argument 'op'.
	* trans-expr.c (gfc_trans_class_array_init_assign): Call 'gfc_get_code'
	with argument.
	* trans-stmt.c (gfc_trans_allocate): Ditto.

2013-08-09  Janus Weil  <janus@gcc.gnu.org>

	PR fortran/58058
	* trans-intrinsic.c (gfc_conv_intrinsic_transfer): Free the temporary
	string, if necessary.

2013-08-06  Martin Jambor  <mjambor@suse.cz>

	PR fortran/57987
	* trans-decl.c (gfc_generate_function_code): Never call
	cgraph_finalize_function on nested functions.

2013-08-06  Janus Weil  <janus@gcc.gnu.org>

	PR fortran/57306
	* class.c (gfc_class_null_initializer): Rename to
	'gfc_class_initializer'. Treat non-NULL init-exprs.
	* gfortran.h (gfc_class_null_initializer): Update prototype.
	* trans-decl.c (gfc_get_symbol_decl): Treat class variables.
	* trans-expr.c (gfc_conv_initializer): Ditto.
	(gfc_trans_subcomponent_assign): Renamed gfc_class_null_initializer.

2013-07-30  Tobias Burnus  <burnus@net-b.de>

	PR fortran/57530
	* symbol.c (gfc_type_compatible): A type is type compatible with
	a class if both have the same declared type.
	* interface.c (compare_type): Reject CLASS/TYPE even if they
	are type compatible.

2013-07-30  Tobias Burnus  <burnus@net-b.de>

	PR fortran/57530
	* trans-expr.c (gfc_trans_class_assign): Handle CLASS array
	functions.
	(gfc_trans_pointer_assign): Ditto and support pointer assignment of
	a polymorphic var to a nonpolymorphic var.

2013-07-22  Po Chang  <pchang9@cs.wisc.edu>

	* match.c (gfc_match_call): Exit loop after setting i.

	* resolve.c (resolve_variable): Exit loop after setting seen.

	* expr.c (gfc_check_pointer_assign): Exit loop after setting warn.

	* trans-array.c (set_loop_bounds): Exit loop after setting
	nonoptional_arr.

	* trans-io.c (gfc_trans_transfer): Exit loop after setting seen_vector.

2013-07-28  Thomas Koenig  <tkoenig@gcc.gnu.org>

	PR fortran/58009
	* expr.c (gfc_check_vardef_context):  Check for same values in
	vector expression subscripts.

2013-07-27  Tobias Burnus  <burnus@net-b.de>

	PR fortran/57991
	* interface.c (check_some_aliasing): Also warn for intent OUT/OUT.

2013-07-27  Janus Weil  <janus@gcc.gnu.org>

	PR fortran/57285
	* check.c (dim_rank_check): Re-enable this check for CLASS arrays.

2013-07-25  Janus Weil  <janus@gcc.gnu.org>

	PR fortran/57966
	* resolve.c (resolve_typebound_function): Make sure the declared type,
	including its type-bound procedures, is resolved before resolving the
	actual type-bound call.

2013-07-25  Janus Weil  <janus@gcc.gnu.org>

	PR fortran/57639
	* interface.c (compare_parameter): Check for class_ok.
	* simplify.c (gfc_simplify_same_type_as): Ditto.

2013-07-23   Ondřej Bílka  <neleai@seznam.cz>

	* decl.c: Fix comment typos.
	* interface.c: Likewise.
	* trans-array.c: Likewise.
	* trans.c: Likewise.

2013-07-22  Tobias Burnus  <burnus@net-b.de>

	PR fortran/57906
	PR fortran/52052
	* class.c (gfc_build_class_symbol): Set coarray_comp.
	* trans-array.c (structure_alloc_comps): For coarrays,
	directly use the data pointer address.

2013-07-22  Chang  <pchang9@cs.wisc.edu>

	* trans-decl.c (gfc_build_dummy_array_decl): Exit loop after
	setting PACKED_PARTIAL.

2013-07-22  Tobias Burnus  <burnus@net-b.de>

	* trans-array.c (gfc_array_allocate): Correct memory-leak patch.

2013-07-22  Tobias Burnus  <burnus@net-b.de>

	* trans-array.c (gfc_array_allocate,
	gfc_trans_deferred_array): Plug memory leak.

2013-07-21  Ondřej Bílka  <neleai@seznam.cz>

	* trans-decl.c: Fix comment typos.
	* trans-expr.c: Ditto.

2013-07-21  Thomas Koenig  <tkoenig@gcc.gnu.org>

	PR fortran/56937
	* dependency.c (gfc_dep_resolver):  Treat identical
	array subscripts as identical; don't unconditionally
	return a dependency if an array subscript is found.

2013-07-21  Tobias Burnus  <burnus@net-b.de>

	PR fortran/35862
	* libgfortran.h (GFC_FPE_DOWNWARD, GFC_FPE_TONEAREST,
	GFC_FPE_TOWARDZERO, GFC_FPE_UPWARD): New defines.

2013-07-21  Tobias Burnus  <burnus@net-b.de>

	PR fortran/57894
	* check.c (min_max_args): Add keyword= check.

2013-07-17  Mikael Morin  <mikael@gcc.gnu.org>
	    Tobias Burnus  <burnus@net-b.de>

	PR fortran/57895
	* match.c (gfc_match_name): Ensure that the error
	message regarding -fdollar-ok gets printed.
	(gfc_match_common): Avoid multiple freeing.

2013-07-16  Tobias Burnus  <burnus@net-b.de>

	PR fortran/57912
	* trans-expr.c (gfc_trans_scalar_assign): Correct if
	condition for caf realloc.

2013-07-15  Tobias Burnus  <burnus@net-b.de>

	* trans-array.h (gfc_deallocate_alloc_comp_no_caf,
	gfc_reassign_alloc_comp_caf): New prototype.
	* trans-array.c (enum): Add DEALLOCATE_ALLOC_COMP_NO_CAF
	and COPY_ALLOC_COMP_CAF.
	(structure_alloc_comps): Handle it.
	(gfc_reassign_alloc_comp_caf,
	gfc_deallocate_alloc_comp_no_caf): New function.
	(gfc_alloc_allocatable_for_assignment): Call it.
	* trans-expr.c (gfc_trans_scalar_assign,
	gfc_trans_arrayfunc_assign, gfc_trans_assignment_1): Ditto.
	* parse.c (parse_derived): Correctly set coarray_comp.
	* resolve.c (resolve_symbol): Improve error wording.

2013-07-15  Tobias Burnus  <burnus@net-b.de>

	PR fortran/37336
	* trans.c (gfc_add_comp_finalizer_call): New function.
	* trans.h (gfc_add_comp_finalizer_call): New prototype.
	* trans-array.c (structure_alloc_comps): Call it.

2013-07-14  Thomas Koenig  <tkoenig@gcc.gnu.org>
	    Tobias Burnus  <burnus@gcc.gnu.org>

	PR fortran/52669
	* trans-decl.c (gfc_finish_var_decl):  Move setting of
	PRIVATE for a module variable if the module has a private
	default or -fmodule-private is given to...
	(gfc_create_module_variable): here. Optionally
	warn about private module variable which is not used.

2013-07-08  Tobias Burnus  <burnus@net-b.de>

	PR fortran/57834
	* check.c (is_c_interoperable): Add special case for c_f_pointer.
	(explicit-size, gfc_check_c_f_pointer, gfc_check_c_loc): Update
	call.

2013-07-08  Tobias Burnus  <burnus@net-b.de>

	PR fortran/50554
	* io.c (match_inquire_element): Add missing do-var check.

2013-07-08  Tobias Burnus  <burnus@net-b.de>

	PR fortran/57785
	* simplify.c (compute_dot_product): Complex conjugate for
	dot_product.
	(gfc_simplify_dot_product, gfc_simplify_matmul): Update call.

2013-07-08  Tobias Burnus  <burnus@net-b.de>

	PR fortran/57469
	* trans-decl.c (generate_local_decl): Don't warn that
	a dummy is unused, when it is in a namelist.

2013-07-01  Dominique d'Humieres  <dominiq@lps.ens.fr>

	PR fortran/54788
	* array.c (spec_size): handle the case as==NULL.

2013-06-26  Tobias Burnus  <burnus@net-b.de>

	PR fortran/29800
	* trans-array.c (gfc_conv_array_ref): Improve out-of-bounds
	diagnostic message.
	* trans-array.c (gfc_conv_array_ref): Update prototype.
	* trans-expr.c (gfc_conv_variable): Update call.

2013-06-24  Steven G. Kargl  <sgk@troutmask.apl.washington.edu>
	    Francois-Xavier Coudert  <fxcoudert@gcc.gnu.org>
	    Dominique d'Humieres  <dominiq@lps.ens.fr>

	PR fortran/52413
	* simplify.c (gfc_simplify_fraction): Fix the sign of negative values.

2013-06-21  Tobias Burnus  <burnus@net-b.de>

	PR fortran/37336
	* trans-array.c (gfc_trans_deferred_array): Call the
	finalizer for nonallocatable local variables.
	* trans-decl.c (gfc_get_symbol_decl): Add local
	finalizable vars to the deferred list.
	(gfc_trans_deferred_vars): Call gfc_trans_deferred_array
	for those.

2013-06-21  Tobias Burnus  <burnus@net-b.de>

	* trans-array.c (gfc_alloc_allocatable_for_assignment): Allocate
	at least one byte.
	* trans-expr.c (alloc_scalar_allocatable_for_assignment): Ditto.

2013-06-20  Tobias Burnus  <burnus@net-b.de>

	* resolve.c (get_temp_from_expr): Don't set FL_VARIABLE twice.

2013-06-17  Tobias Burnus  <burnus@net-b.de>

	* gfortran.h (gfc_option_t): Add fpe_summary.
	* gfortran.texi (_gfortran_set_options): Update.
	* invoke.texi (-ffpe-summary): Add doc.
	* lang.opt (ffpe-summary): Add flag.
	* options.c (gfc_init_options, gfc_handle_option): Handle it.
	(gfc_handle_fpe_option): Renamed from gfc_handle_fpe_trap_option,
	also handle fpe_summary.
	* trans-decl.c (create_main_function): Update
	_gfortran_set_options call.

2013-06-15  Mikael Morin  <mikael@gcc.gnu.org>

	PR fortran/49074
	PR fortran/56136
	* dependency.c (gfc_check_argument_var_dependency): Return 0 in the
	array constructor case.

2013-06-14  Tobias Burnus  <burnus@net-b.de>

	PR fortran/57508
	* resolve.c (get_temp_from_expr): Don't copy function
	result attributes to temporary.

2013-06-14  Tobias Burnus  <burnus@net-b.de>

	PR fortran/57596
	* trans-decl.c (gfc_trans_deferred_vars): Honor OPTIONAL
	for nullify and deferred-strings' length variable.

2013-06-13  Mikael Morin  <mikael@gcc.gnu.org>

	PR fortran/49074
	* trans-expr.c (gfc_conv_variable): Don't walk the reference chain.
	Handle NULL array references.
	(gfc_conv_procedure_call): Remove code handling NULL array references.

2013-06-11  Tobias Burnus  <burnus@net-b.de>

	PR fortran/57535
	* trans-array.c (build_class_array_ref): Fix ICE for
	function result variables.

2013-06-08  Tobias Burnus  <burnus@net-b.de>

	PR fortran/37336
	* trans-decl.c (init_intent_out_dt): Call finalizer
	when appropriate.

2013-06-08  Tobias Burnus  <burnus@net-b.de>

	PR fortran/57553
	* simplify.c (gfc_simplify_storage_size): Handle literal
	strings.
	* trans-intrinsic.c (gfc_conv_intrinsic_storage_size):
	Add missing fold_convert.

2013-06-07  Tobias Burnus  <burnus@net-b.de>

	PR fortran/57549
	* array.c (gfc_match_array_constructor): Call
	gfc_match_type_spec instead of gfc_match_decl_type_spec.
	* match.c (gfc_match_type_spec): Renamed from match_type_spec.
	(gfc_match_type_is, gfc_match_allocate): Update call.
	* match.h (gfc_match_type_spec): Add prototype.

2013-06-07  Tobias Burnus  <burnus@net-b.de>

	PR fortran/57556
	* trans.c (gfc_build_final_call): Init block before use.

2013-06-06  Tobias Burnus  <burnus@net-b.de>

	PR fortran/57542
	* trans.c (gfc_build_final_call): Add se.pre to the block
	and modify the assert.

2013-06-04  Tobias Burnus  <burnus@net-b.de>

	PR fortran/37336
	* trans.h (gfc_build_final_call): Remove prototype.
	(gfc_add_finalizer_call): Add prototype.
	* trans-array.c (gfc_trans_dealloc_allocated): Support finalization.
	(structure_alloc_comps): Update caller.
	(gfc_trans_deferred_array): Call finalizer.
	* trans-array.h (gfc_trans_dealloc_allocated): Update prototype.
	* trans-decl.c (gfc_trans_deferred_vars): Don't deallocate/finalize
	variables of the main program.
	* trans-expr.c (gfc_conv_procedure_call): Support finalization.
	* trans-openmp.c (gfc_omp_clause_dtor,
	gfc_trans_omp_array_reduction): Update calls.
	* trans-stmt.c (gfc_trans_deallocate): Avoid double deallocation
	of alloc components.
	* trans.c (gfc_add_finalizer_call): New function.
	(gfc_deallocate_with_status,
	gfc_deallocate_scalar_with_status): Call it
	(gfc_build_final_call): Fix handling of scalar coarrays,
	move up in the file and make static.

2013-06-01  Janus Weil  <janus@gcc.gnu.org>
	    Mikael Morin  <mikael@gcc.gnu.org>

	* error.c (get_terminal_width): Only limit the width if we're
	outputting to a terminal. Try to determine width via ioctl.

2013-06-01  Tobias Burnus  <burnus@net-b.de>

	* decl.c (add_global_entry): Take locus.
	(gfc_match_entry): Update call.
	(gfc_match_end): Better error location.
	* parse.c (parse_block_data, parse_module, add_global_procedure,
	add_global_program): Use better locus data.

2013-05-31  Tobias Burnus  <burnus@net-b.de>

	PR fortran/57456
	* trans-array.c (gfc_array_init_size): Use passed type spec,
	when available.
	(gfc_array_allocate): Pass typespec on.
	* trans-array.h (gfc_array_allocate): Update prototype.
	* trans-stmt.c (gfc_trans_allocate): Pass typespec on.

2013-05-31  Janus Weil  <janus@gcc.gnu.org>

	PR fortran/54190
	PR fortran/57217
	* gfortran.h (gfc_terminal_width): Remove prototype.
	* error.c (get_terminal_width): Moved here from misc.c. Renamed.
	Try to determine terminal width from environment variable.
	* interface.c (compare_type, compare_rank): New functions. Fix assumed
	type/rank handling.
	(compare_type_rank, check_dummy_characteristics,
	check_result_characteristics, gfc_compare_interfaces): Use them.
	(symbol_rank): Slightly modified and moved.
	* misc.c (gfc_terminal_width): Moved to error.c.

2013-05-30  Janus Weil  <janus@gcc.gnu.org>

	PR fortran/54189
	* resolve.c (check_assumed_size_reference): Check for e->ref.

2013-05-30  Tobias Burnus  <burnus@net-b.de>

	PR fortran/57458
	* interface.c (compare_parameter): Update C1239/C1240 constraint
	check for assumed-rank/TS29113.

2013-05-29  Tobias Burnus  <burnus@net-b.de>

	PR fortran/37336
	* class.c (finalize_component): Fix coarray array refs.
	(generate_finalization_wrapper): Only gfc_convert_type_warn
	when the kind value is different.
	(gfc_find_intrinsic_vtab): _copy's dst is now intent(inout).
	(gfc_find_derived_vtab): Ditto. Enable finalization-wrapper
	generation.
	* module.c (MOD_VERSION): Bump.
	(gfc_dump_module, gfc_use_module): Remove empty line in .mod.
	* trans-array.c (gfc_conv_descriptor_token): Accept nonrestricted
	void pointer.
	(gfc_array_allocate, structure_alloc_comps): Don't nullify for
	BT_CLASS allocations.
	* trans-stmt.c (gfc_trans_allocate): Ditto.

2013-05-29  Tobias Burnus  <burnus@net-b.de>

	PR fortran/37336
	* resolve.c (gfc_resolve_finalizers): Remove not implemented error.

2013-05-28  Tobias Burnus  <burnus@net-b.de>

	* trans-expr.c (gfc_conv_procedure_call): Deallocate
	polymorphic arrays for allocatable intent(out) dummies.
	(gfc_reset_vptr): New function, moved from trans-stmt.c
	and extended.
	* trans-stmt.c (reset_vptr): Remove.
	(gfc_trans_deallocate): Update calls.
	* trans.h (gfc_reset_vptr): New prototype.

2013-05-28  Dominique d'Humieres  <dominiq@lps.ens.fr>

	PR fortran/57435
	* module.c (check_for_ambiguous): Avoid null pointer deref.

2013-05-28  Janus Weil  <janus@gcc.gnu.org>
	    Tobias Burnus  <burnus@net-b.de>

	PR fortran/57217
	* interface.c (check_dummy_characteristics): Symmetrize type check.

2013-05-27  Bud Davis  <jmdavis@link.com>

	PR fortran/50405
	* resolve.c (resolve_formal_arglist): Detect error when an argument
	has the same name as the function.

2013-05-27  Tobias Burnus  <burnus@net-b.de>

	* expr.c (gfc_build_intrinsic_call): Make symbol as attr.artificial.
	* intrinsic.c (gfc_is_intrinsic): Disable std check for those.

2013-05-22  Tobias Burnus  <burnus@net-b.de>

	* resolve.c (get_temp_from_expr): Change mangling to
	start always with a _.

2013-05-22  Tobias Burnus  <burnus@net-b.de>

	* resolve.c (get_temp_from_expr): Fix temp var mangling.

2013-05-22  Tobias Burnus  <burnus@net-b.de>

	PR fortran/57364
	* resolve.c (get_temp_from_expr): Commit created sym.

2013-05-22  Tobias Burnus  <burnus@net-b.de>

	PR fortran/57338
	* intrinsic.c (do_check): Move some checks to ...
	(do_ts29113_check): ... this new function.
	(check_specific, gfc_intrinsic_sub_interface): Call it.

2013-05-22  Janne Blomqvist  <jb@gcc.gnu.org>

	* intrinsic.texi (RANDOM_SEED): Improve example.

2013-05-21  Tobias Burnus  <burnus@net-b.de>

	PR fortran/57035
	* intrinsic.c (do_check): Add constraint check for
	NO_ARG_CHECK, assumed rank and assumed type.
	* gfortran.texi (NO_ARG_CHECK): Minor wording change,
	allow PRESENT intrinsic.

2013-05-20  Tobias Burnus  <burnus@net-b.de>

	PR fortran/48858
	PR fortran/55465
	* decl.c (add_global_entry): Add sym_name.
	* parse.c (add_global_procedure): Ditto.
	* resolve.c (resolve_bind_c_derived_types): Handle multiple decl for
	a procedure.
	(resolve_global_procedure): Handle gsym->ns pointing to a module.
	* trans-decl.c (gfc_get_extern_function_decl): Ditto.

2013-05-20  Tobias Burnus  <burnus@net-b.de>

	PR fortran/48858
	* decl.c (add_global_entry): Use nonbinding name
	only for F2003 or if no binding label exists.
	(gfc_match_entry): Update calls.
	* parse.c (gfc_global_used): Improve error message.
	(add_global_procedure): Use nonbinding name
	only for F2003 or if no binding label exists.
	(gfc_parse_file): Update call.
	* resolve.c (resolve_global_procedure): Use binding
	name when available.
	* trans-decl.c (gfc_get_extern_function_decl): Ditto.

2013-05-20  Tobias Burnus  <burnus@net-b.de>

	PR fortran/48858
	* decl.c (gfc_match_bind_c_stmt): Add gfc_notify_std.
	* match.c (gfc_match_common): Don't add commons to gsym.
	* resolve.c (resolve_common_blocks): Add to gsym and
	add checks.
	(resolve_bind_c_comms): Remove.
	(resolve_types): Remove call to the latter.
	* trans-common.c (gfc_common_ns): Remove static var.
	(gfc_map_of_all_commons): Add static var.
	(build_common_decl): Correctly handle binding label.

2013-05-16  Jason Merrill  <jason@redhat.com>

	* Make-lang.in (f951$(exeext)): Use link mutex.

2013-05-05  Tobias Burnus  <burnus@net-b.de>

	* resolve.c (conformable_arrays): Avoid segfault
	when ar.start[i] == NULL.

2013-05-05  Tobias Burnus  <burnus@net-b.de>

	PR fortran/57141
	* decl.c (gfc_match_null): Permit use-associated
	NULL intrinsic.

2013-05-04  Tobias Burnus  <burnus@net-b.de>

	* decl.c (gfc_verify_c_interop_param): Permit allocatable
	and pointer with -std=f2008ts.

2013-05-02  Tobias Burnus  <burnus@net-b.de>

	PR fortran/57142
	* simplify.c (gfc_simplify_size): Renamed from
	simplify_size; fix kind=8 handling.
	(gfc_simplify_size): New function.
	(gfc_simplify_shape): Add range check.
	* resolve.c (resolve_function): Fix handling
	for ISYM_SIZE.

2013-05-01  Thomas Koenig  <tkoenig@gcc.gnu.org>

	* frontend-passes.c (optimize_power):  Fix typo
	in comment.

2013-04-30  Thomas Koenig  <tkoenig@gcc.gnu.org>

	PR fortran/57071
	* frontend-passes.c (optimize_power):  Simplify
	1**k to 1.

2013-04-28  Tobias Burnus  <burnus@net-b.de>

	PR fortran/57114
	* intrinsic.texi (RANK): Correct syntax description and
	expected result.

2013-04-28  Tobias Burnus  <burnus@net-b.de>

	PR fortran/57093
	* trans-types.c (gfc_get_element_type): Fix handling
	of scalar coarrays of type character.
	* intrinsic.texi (PACK): Add missing ")".

2013-04-28  Thomas Koenig  <tkoenig@gcc.gnu.org>

	PR fortran/57071
	* frontend-passes (optimize_power):  New function.
	(optimize_op):  Use it.

2013-04-25  Janne Blomqvist  <jb@gcc.gnu.org>

	PR bootstrap/57028
	* Make-lang.in (f951): Link in ZLIB.
	(CFLAGS-fortran/module.o): Add zlib include directory.

2013-04-22  Janus Weil  <janus@gcc.gnu.org>

	PR fortran/53685
	PR fortran/57022
	* check.c (gfc_calculate_transfer_sizes): Fix for array-valued SOURCE
	expressions.
	* simplify.c (gfc_simplify_sizeof,gfc_simplify_storage_size): Get rid
	of special treatment for EXPR_ARRAY.
	* target-memory.h (gfc_element_size): New prototype.
	* target-memory.c (size_array): Remove.
	(gfc_element_size): New function.
	(gfc_target_expr_size): Modified to always return the full size of the
	expression.

2013-04-20  Tobias Burnus  <burnus@net-b.de>

	PR fortran/56907
	* trans-intrinsic.c (conv_isocbinding_function): Don't pack array
	passed to C_LOC

2013-04-19  Thomas Koenig  <tkoenig@gcc.gnu.org>
	    Mikael Morin  <mikael@gcc.gnu.org>

	PR fortran/56872
	* frontend-passes.c (copy_walk_reduction_arg): Change argument type
	to gfc_constructor.  If it has an iterator, wrap the copy of its
	expression in an array constructor with that iterator.  Don't special
	case function expressions.
	(callback_reduction): Update caller.  Don't return early if there is
	an iterator.

2013-04-18  Tobias Burnus  <burnus@net-b.de>

	* expr.c (find_array_element): Don't copy expr.
	* data.c (create_character_initializer): Free expr.
	* frontend-passes.c (combine_array_constructor): Ditto.
	* match.c (match_typebound_call, gfc_match_select_type): Ditto.
	* resolve.c (resolve_typebound_function): Free gfc_ref.

2013-04-18  Tobias Burnus  <burnus@net-b.de>

	PR fortran/56994
	* invoke.texi (NEAREST): S argument is not optional.

2013-04-17  Janus Weil  <janus@gcc.gnu.org>

	PR fortran/56814
	* interface.c (check_result_characteristics): Get result from interface
	if present.

2013-04-17  Janne Blomqvist  <jb@gcc.gnu.org>

	PR fortran/40958
	* scanner.h: New file.
	* Make-lang.in: Dependencies on scanner.h.
	* scanner.c (gfc_directorylist): Move to scanner.h.
	* module.c: Don't include md5.h, include scanner.h and zlib.h.
	(MOD_VERSION): Add comment about backwards compatibility.
	(module_fp): Change type to gzFile.
	(ctx): Remove.
	(gzopen_included_file_1): New function.
	(gzopen_included_file): New function.
	(gzopen_intrinsic_module): New function.
	(write_char): Use gzputc.
	(read_crc32_from_module_file): New function.
	(read_md5_from_module_file): Remove.
	(gfc_dump_module): Use gz* functions instead of stdio, check gzip
	crc32 instead of md5.
	(read_module_to_tmpbuf): Use gz* functions instead of stdio.
	(gfc_use_module): Use gz* functions.

2013-04-16  Tobias Burnus  <burnus@net-b.de>

	PR fortran/39505
	* decl.c (ext_attr_list): Add EXT_ATTR_NO_ARG_CHECK.
	* gfortran.h (ext_attr_id_t): Ditto.
	* gfortran.texi (GNU Fortran Compiler Directives):
	Document it.
	* interface.c (compare_type_rank): Ignore rank for NO_ARG_CHECK.
	(compare_parameter): Ditto - and regard as unlimited polymorphic.
	* resolve.c (resolve_symbol, resolve_variable): Add same constraint
	checks as for TYPE(*); turn dummy to TYPE(*),dimension(*).
	(gfc_explicit_interface_required): Require explicit interface
	for NO_ARG_CHECK.

2013-04-16  Janus Weil  <janus@gcc.gnu.org>

	PR fortran/56968
	* expr.c (gfc_check_pointer_assign): Handle generic functions returning
	procedure pointers.

2013-04-16  Tobias Burnus  <burnus@net-b.de>

	PR fortran/56969
	* intrinsic.c (gfc_intrinsic_func_interface): Don't set
	module name to "(intrinsic)" for intrinsics from intrinsic
	modules.

2013-04-15  Tobias Burnus  <burnus@net-b.de>

	* intrinsic.texi (SYSTEM_CLOCK): Recommend kind=8.

2013-04-15  Janne Blomqvist  <jb@gcc.gnu.org>

	PR fortran/56919
	* intrinsics.texi (SYSTEM_CLOCK): Update documentation.

2013-04-15  Tobias Burnus  <burnus@net-b.de>

	* class.c (gfc_find_intrinsic_vtab): Removed unused var.
	* dependency.c (check_data_pointer_types): Fix check.
	* frontend-passes.c (check_data_pointer_types): Remove
	superfluous statement.
	* parse.c (decode_omp_directive): Add missing break.
	* resolve.c (resolve_typebound_subroutine: Free variable.
	* trans-decl.c (create_function_arglist): Correct condition.

2013-04-14  Mikael Morin  <mikael@gcc.gnu.org>

	PR fortran/56816
	* match.c (gfc_match_select_type): Add syntax error. Move namespace
	allocation and cleanup...
	* parse.c (decode_statement): ... here.

2013-04-13  Janus Weil  <janus@gcc.gnu.org>

	PR fortran/55959
	* expr.c (gfc_simplify_expr): Branch is not unreachable.

2013-04-12  Janus Weil  <janus@gcc.gnu.org>

	PR fortran/56266
	* primary.c (gfc_match_varspec): Turn gcc_assert into MATCH_ERROR.

2013-04-12  Tobias Burnus  <burnus@net-b.de>

	PR fortran/56929
	* trans-array.c (duplicate_allocatable): Fix handling
	of scalar coarrays.

2013-04-12  Janus Weil  <janus@gcc.gnu.org>

	PR fortran/56261
	* gfortran.h (gfc_explicit_interface_required): New prototype.
	* expr.c (gfc_check_pointer_assign): Check if an explicit interface is
	required in a proc-ptr assignment.
	* interface.c (check_result_characteristics): Extra check.
	* resolve.c (gfc_explicit_interface_required): New function.
	(resolve_global_procedure): Use new function
	'gfc_explicit_interface_required'. Do a full interface check.

2013-04-12  Tobias Burnus  <burnus@net-b.de>

	PR fortran/56845
	* trans-decl.c (gfc_trans_deferred_vars): Restrict
	static CLASS init to SAVE and -fno-automatic.

2013-04-12  Tobias Burnus  <burnus@net-b.de>

	PR fortran/56845
	* trans-decl.c (gfc_trans_deferred_vars): Set _vptr for
	allocatable static BT_CLASS.
	* trans-expr.c (gfc_class_set_static_fields): New function.
	* trans.h (gfc_class_set_static_fields): New prototype.

2013-04-11  Janne Blomqvist  <jb@gcc.gnu.org>

	* gfortran.h: Remove enum gfc_try, replace gfc_try with bool type.
	* arith.c: Replace gfc_try with bool type.
	* array.c: Likewise.
	* check.c: Likewise.
	* class.c: Likewise.
	* cpp.c: Likewise.
	* cpp.h: Likewise.
	* data.c: Likewise.
	* data.h: Likewise.
	* decl.c: Likewise.
	* error.c: Likewise.
	* expr.c: Likewise.
	* f95-lang.c: Likewise.
	* interface.c: Likewise.
	* intrinsic.c: Likewise.
	* intrinsic.h: Likewise.
	* io.c: Likewise.
	* match.c: Likewise.
	* match.h: Likewise.
	* module.c: Likewise.
	* openmp.c: Likewise.
	* parse.c: Likewise.
	* parse.h: Likewise.
	* primary.c: Likewise.
	* resolve.c: Likewise.
	* scanner.c: Likewise.
	* simplify.c: Likewise.
	* symbol.c: Likewise.
	* trans-intrinsic.c: Likewise.
	* trans-openmp.c: Likewise.
	* trans-stmt.c: Likewise.
	* trans-types.c: Likewise.

2013-04-09  Tobias Burnus  <burnus@net-b.de>

	* gfortran.texi (KIND Type Parameters,
	Internal representation of LOGICAL variables): Add crossrefs.
	(Intrinsic Types): Mention issues with _Bool interop.
	(Naming and argument-passing conventions): New section.

2013-04-08  Thomas Koenig  <tkoenig@gcc.gnu.org>

	PR fortran/56782
	* frontend-passes.c (callback_reduction):  Don't do
	any simplification if there is only a single element
	which has an iterator.

2013-04-07  Tobias Burnus  <burnus@net-b.de>

	PR fortran/56849
	* iresolve.c (gfc_resolve_reshape): Set shape also
	with order=.

2013-04-04  Janus Weil  <janus@gcc.gnu.org>

	PR fortran/40881
	* match.c (gfc_match_return): Remove standard notification.
	* primary.c (gfc_match_actual_arglist): Add standard notification.

2013-04-04  Tobias Burnus  <burnus@net-b.de>

	PR fortran/50269
	* gcc/fortran/check.c (is_c_interoperable,
	gfc_check_c_loc): Correct c_loc array checking
	for Fortran 2003 and Fortran 2008.

2013-04-03  Janus Weil  <janus@gcc.gnu.org>

	PR fortran/56284
	PR fortran/40881
	* decl.c (gfc_match_formal_arglist): Warn about alternate-return
	arguments.
	* interface.c (check_dummy_characteristics): Return if symbols are NULL.

2013-04-01  Janus Weil  <janus@gcc.gnu.org>

	PR fortran/56500
	* symbol.c (gfc_set_default_type): Build class container for
	IMPLICIT CLASS.

2013-03-31  Tobias Burnus  <burnus@net-b.de>

	* class.c (finalization_scalarizer, finalizer_insert_packed_call,
	generate_finalization_wrapper): Avoid segfault with absent SIZE=
	argument to TRANSFER and use correct result kind for SIZE.
	* intrinsic.c (gfc_isym_id_by_intmod): Also handle ids of
	nonmodules.
	* trans.c (gfc_build_final_call): Handle coarrays.

2013-03-30  Thomas Koenig  <tkoenig@gcc.gnu.org>

	* trans-expr.c (build_memcmp_call):  New function.
	(gfc_build_compare_string):  If the strings
	compared have constant and equal lengths and
	the strings are kind=1, or, for kind=4 strings,
	the test is for (in)equality, use memcmp().

2013-03-29  Tobias Burnus  <burnus@net-b.de>

	PR fortran/35203
	* trans-decl.c (create_function_arglist): Pass hidden argument
	for passed-by-value optional+value dummies.
	* trans-expr.c (gfc_conv_expr_present,
	gfc_conv_procedure_call): Handle those.

2013-03-28  Thomas Koenig  <tkoenig@gcc.gnu.org>

	PR fortran/45159
	* gfortran.h (gfc_dep_difference):  Add prototype.
	* dependency.c (discard_nops):  New function.
	(gfc_dep_difference):  New function.
	(check_section_vs_section):  Use gfc_dep_difference
	to calculate the difference of starting indices.
	* trans-expr.c (gfc_conv_substring):  Use
	gfc_dep_difference to calculate the length of
	substrings where possible.

2013-03-28  Thomas Koenig  <tkoenig@gcc.gnu.org>

	PR fortran/55806
	* frontend-passes.c (optimize_code):  Keep track of
	current code to make code insertion possible.
	(combine_array_constructor):  New function.
	(optimize_op):  Call it.

2013-03-27  Tobias Burnus  <burnus@net-b.de>

	PR fortran/56650
	PR fortran/36437
	* check.c (gfc_check_sizeof, gfc_check_c_sizeof,
	gfc_check_storage_size): Update checks.
	* intrinsic.texi (SIZEOF): Correct class.
	* intrinsic.h (gfc_simplify_sizeof,
	gfc_simplify_storage_size): New prototypes.
	* intrinsic.c (add_functions): Use them.
	* simplify.c (gfc_simplify_sizeof,
	gfc_simplify_storage_size): New functions.

2013-03-27  Janne Blomqvist  <jb@gcc.gnu.org>

	PR fortran/25708
	* module.c (module_locus): Use long for position.
	(module_content): New variable.
	(module_pos): Likewise.
	(prev_character): Remove.
	(bad_module): Free data instead of closing mod file.
	(set_module_locus): Use module_pos.
	(get_module_locus): Likewise.
	(module_char): use buffer rather than stdio file.
	(module_unget_char): Likewise.
	(read_module_to_tmpbuf): New function.
	(gfc_use_module): Call read_module_to_tmpbuf.

2013-03-26  Tobias Burnus  <burnus@net-b.de>

	PR fortran/56649
	* simplify.c (gfc_simplify_merge): Simplify more.

2013-03-25  Tobias Burnus  <burnus@net-b.de>

	PR fortran/38536
	PR fortran/38813
	PR fortran/38894
	PR fortran/39288
	PR fortran/40963
	PR fortran/45824
	PR fortran/47023
	PR fortran/47034
	PR fortran/49023
	PR fortran/50269
	PR fortran/50612
	PR fortran/52426
	PR fortran/54263
	PR fortran/55343
	PR fortran/55444
	PR fortran/55574
	PR fortran/56079
	PR fortran/56378
	* check.c (gfc_var_strlen): Properly handle 0-sized string.
	(gfc_check_c_sizeof): Use is_c_interoperable, add checks.
	(is_c_interoperable, gfc_check_c_associated, gfc_check_c_f_pointer,
	gfc_check_c_f_procpointer, gfc_check_c_funloc, gfc_check_c_loc): New
	functions.
	* expr.c (check_inquiry): Add c_sizeof, compiler_version and
	compiler_options.
	(gfc_check_pointer_assign): Refine function result check.
	gfortran.h (gfc_isym_id): Add GFC_ISYM_C_ASSOCIATED,
	GFC_ISYM_C_F_POINTER, GFC_ISYM_C_F_PROCPOINTER, GFC_ISYM_C_FUNLOC,
	GFC_ISYM_C_LOC.
	(iso_fortran_env_symbol, iso_c_binding_symbol): Handle
	NAMED_SUBROUTINE.
	(generate_isocbinding_symbol): Update prototype.
	(get_iso_c_sym): Remove.
	(gfc_isym_id_by_intmod, gfc_isym_id_by_intmod_sym): New prototypes.
	* intrinsic.c (gfc_intrinsic_subroutine_by_id): New function.
	(gfc_intrinsic_sub_interface): Use it.
	(add_functions, add_subroutines): Add missing C-binding intrinsics.
	(gfc_intrinsic_func_interface): Add special case for c_loc.
	gfc_isym_id_by_intmod, gfc_isym_id_by_intmod_sym): New functions.
	(gfc_intrinsic_func_interface, gfc_intrinsic_sub_interface): Use them.
	* intrinsic.h (gfc_check_c_associated, gfc_check_c_f_pointer,
	gfc_check_c_f_procpointer, gfc_check_c_funloc, gfc_check_c_loc,
	gfc_resolve_c_loc, gfc_resolve_c_funloc): New prototypes.
	* iresolve.c (gfc_resolve_c_loc, gfc_resolve_c_funloc): New
	functions.
	* iso-c-binding.def: Split PROCEDURE into NAMED_SUBROUTINE and
	NAMED_FUNCTION.
	* iso-fortran-env.def: Add NAMED_SUBROUTINE for completeness.
	* module.c (create_intrinsic_function): Support subroutines and
	derived-type results.
	(use_iso_fortran_env_module): Update calls.
	(import_iso_c_binding_module): Ditto; update calls to
	generate_isocbinding_symbol.
	* resolve.c (find_arglists): Skip for intrinsic symbols.
	(gfc_resolve_intrinsic): Find intrinsic subs via id.
	(is_scalar_expr_ptr, gfc_iso_c_func_interface,
	set_name_and_label, gfc_iso_c_sub_interface): Remove.
	(resolve_function, resolve_specific_s0): Remove calls to those.
	(resolve_structure_cons): Fix handling.
	* symbol.c (gen_special_c_interop_ptr): Update c_ptr/c_funptr
	generation.
	(gen_cptr_param, gen_fptr_param, gen_shape_param,
	build_formal_args, get_iso_c_sym): Remove.
	(std_for_isocbinding_symbol): Handle NAMED_SUBROUTINE.
	(generate_isocbinding_symbol): Support hidden symbols and
	using c_ptr/c_funptr symtrees for nullptr defs.
	* target-memory.c (gfc_target_encode_expr): Fix handling
	of c_ptr/c_funptr.
	* trans-expr.c (conv_isocbinding_procedure): Remove.
	(gfc_conv_procedure_call): Remove call to it.
	(gfc_trans_subcomponent_assign, gfc_conv_expr): Update handling
	of c_ptr/c_funptr.
	* trans-intrinsic.c (conv_isocbinding_function,
	conv_isocbinding_subroutine): New.
	(gfc_conv_intrinsic_function, gfc_conv_intrinsic_subroutine):
	Call them.
	* trans-io.c (transfer_expr): Fix handling of c_ptr/c_funptr.
	* trans-types.c (gfc_typenode_for_spec,
	gfc_get_derived_type): Ditto.
	(gfc_init_c_interop_kinds): Handle NAMED_SUBROUTINE.

2013-03-18  Tobias Burnus  <burnus@net-b.de>

	* gfortran.h (gfc_option_t): Remove flag_whole_file.
	* invoke.texi (-fno-whole-file): Remove.
	* lang.opt (fwhole-file): Change to Ignore.
	* options.c (gfc_init_options, gfc_post_options,
	gfc_handle_option): Remove !flag_whole_file handling
	* parse.c (resolve_all_program_units, translate_all_program_units,
	gfc_parse_file): Ditto.
	* resolve.c (resolve_global_procedure): Ditto.
	* trans-decl.c (gfc_get_symbol_decl, gfc_get_extern_function_decl,
	gfc_create_module_variable): Ditto.
	* trans-types.c (gfc_get_derived_type): Ditto.

2013-03-15  Tobias Burnus  <burnus@net-b.de>

	PR fortran/56615
	* trans-intrinsic.c (gfc_conv_intrinsic_transfer): Pack arrays
	if they are not simply contiguous.

2013-03-11  Tobias Burnus  <burnus@net-b.de>

	* gfortran.texi (STRUCTURE and RECORD): State more clearly how
	to convert them into derived types.

2013-03-10  Paul Thomas  <pault@gcc.gnu.org>

	PR fortran/56575
	* expr.c (gfc_default_initializer): Check that a class declared
	type has any components.
	* resolve.c (resolve_fl_derived0): On failing the test for C437
	set the type to BT_UNKNOWN to prevent repeat error messages.

2013-03-03  Mikael Morin  <mikael@gcc.gnu.org>

	PR fortran/56477
	* expr.c (gfc_check_pointer_assign): Avoid NULL pointer dereference.

2013-03-03  Mikael Morin  <mikael@gcc.gnu.org>

	PR fortran/54730
	* array.c (gfc_match_array_constructor): Set a checkpoint before
	matching a typespec.  Drop it on success, restore it otherwise.

2013-03-03  Mikael Morin  <mikael@gcc.gnu.org>

	PR fortran/54730
	* gfortran.h (struct gfc_undo_change_set): New field 'previous'.
	(gfc_new_undo_checkpoint, gfc_drop_last_undo_checkpoint,
	gfc_restore_last_undo_checkpoint): New prototypes.
	* symbol.c (default_undo_chgset_var): Update initialization.
	(single_undo_checkpoint_p, gfc_new_undo_checkpoint,
	free_undo_change_set_data, pop_undo_change_set,
	gfc_drop_last_undo_checkpoint, enforce_single_undo_checkpoint):
	New functions.
	(save_symbol_data): Handle multiple change sets.  Make sure old_symbol
	field's previous value is not overwritten.  Clear gfc_new field.
	(restore_old_symbol): Restore previous old_symbol field.
	(gfc_restore_last_undo_checkpoint): New function, using body renamed
	from gfc_undo_symbols.  Restore the previous change set as current one.
	(gfc_undo_symbols): New body.
	(gfc_commit_symbols, gfc_commit_symbol, gfc_enforce_clean_symbol_state):
	Call enforce_single_undo_checkpoint.
	(gfc_symbol_done_2): Ditto.  Free change set data.

2013-03-03  Mikael Morin  <mikael@gcc.gnu.org>

	* symbol.c (restore_old_symbol): Fix thinko.

2013-03-03  Mikael Morin  <mikael@gcc.gnu.org>

	* symbol.c (gfc_undo_symbols): Move code...
	(restore_old_symbol): ... here as a new function.

2013-03-03  Mikael Morin  <mikael@gcc.gnu.org>

	* Make-lang.in (F95_PARSER_OBJS): Add dependency to vec.h.
	* gfortran.h: Include vec.h.
	(gfc_undo_change_set): New struct.
	* symbol.c (tentative_tbp): Remove struct.
	(changed_syms, tentative_tbp_list): Remove variables.
	(default_undo_chgset_var, latest_undo_chgset): New variables.
	(save_symbol_data, gfc_get_sym_tree, gfc_undo_symbols,
	gfc_commit_symbols, gfc_commit_symbol,
	gfc_enforce_clean_symbol_state, gfc_get_typebound_proc):
	Use latest_undo_chgset instead of changed_syms and tentative_tbp_list.

2013-03-01  Tobias Burnus  <burnus@net-b.de>

	PR fortran/56491
	* iresolve.c (resolve_bound): Use gfc_get_string instead of xstrdup.
	* symbol.c (free_components): Free proc-pointer components.

2013-03-01  Tobias Burnus  <burnus@net-b.de>

	* trans-decl.c (gfc_trans_deferred_vars): Free expr after use.
	* trans-io.c (build_dt): Ditto.

2013-02-24  Joseph Myers  <joseph@codesourcery.com>

	* resolve.c (generate_component_assignments): Don't use UTF-8
	ligature in diagnostic.

2013-02-21  Janus Weil  <janus@gcc.gnu.org>

	PR fortran/56385
	* trans-array.c (structure_alloc_comps): Handle procedure-pointer
	components with allocatable result.

2013-02-21  Tobias Burnus  <burnus@net-b.de>

	PR fortran/56416
	* gfortran.texi (Part II: Language Reference, Extensions,
	Non-Fortran Main Program): Sort @menu to match actual section order.
	* intrinsic.texi (Intrinsic Procedures): Ditto.
	(C_F_POINTER, PRECISION): Move to the alphabetically correct place.

2013-02-15  Tobias Burnus  <burnus@net-b.de>
	    Mikael Morin  <mikael@gcc.gnu.org>

	PR fortran/56318
	* simplify.c (gfc_simplify_matmul): Fix result shape
	and matmul result.

2013-02-15  Tobias Burnus  <burnus@net-b.de>

	PR fortran/53818
	* resolve.c (apply_default_init_local): Don't create an
	initializer for a result variable.

2013-02-14  Thomas Koenig  <tkoenig@gcc.gnu.org>

	PR fortran/56224
	* gfortran.h (gfc_add_include_path):  Add boolean argument
	for warn.
	* scanner.c (gfc_add_include_path):  Pass along warn argument
	to add_path_to_list.
	* options.c (gfc_post_options):  Add true warn argument to
	gfc_add_include_path.
	(gfc_handle_module_path_options):  Likewise.
	(gfc_handle_option): Also gfc_add_include_path for intrinsic
	modules, without warning.

2013-02-14  Paul Thomas  <pault@gcc.gnu.org>
	    Tobias Burnus  <burnus@net-b.de>

	PR testsuite/56138
	* trans-decl.c (gfc_get_symbol_decl): Fix deferred-length
	results for functions without extra result variable.

	Revert:
	2013-01-30  Tobias Burnus  <burnus@net-b.de>

	PR fortran/56138
	* trans-decl.c (gfc_trans_deferred_vars): Fix deferred-length
	results for functions without extra result variable.

2013-02-12  Janus Weil  <janus@gcc.gnu.org>

	PR fortran/46952
	* resolve.c (resolve_call): Do not check deferred procedures for
	recursiveness.

2013-02-09  Paul Thomas  <pault@gcc.gnu.org>

	PR fortran/55362
	* check.c (array_check): It is an error if a procedure is
	passed.

2013-02-08  Mikael Morin  <mikael@gcc.gnu.org>

	PR fortran/54107
	* trans-types.c (gfc_get_function_type): Change a NULL backend_decl
	to error_mark_node on entry.  Detect recursive types.  Build a variadic
	procedure type if the type is recursive.  Restore the initial
	backend_decl.

2013-02-07  Tobias Burnus  <burnus@net-b.de>

	PR fortran/54339
	* gfortran.texi (Standards): Mention TS29113.
	(Varying Length Character): Mention deferred-length
	strings.
	(Fortran 2003 Status): Add unlimited polymorphic.
	(TS 29113 Status): Add TYPE(*) and DIMENSION(..).
	(C Interop): Update the section about TS29113.

2013-02-06  Paul Thomas  <pault@gcc.gnu.org>

	PR fortran/55789
	* trans-array.c (trans_array_constructor): Remove condition
	'dynamic' = true if the loop ubound is a VAR_DECL.

2013-02-04  Paul Thomas  <pault@gcc.gnu.org>

	PR fortran/56008
	PR fortran/47517
	* trans-array.c (gfc_alloc_allocatable_for_assignment): Save
	the lhs descriptor before it is modified for reallocation. Use
	it to deallocate allocatable components in the reallocation
	block.  Nullify allocatable components for newly (re)allocated
	arrays.

2013-02-04  Mikael Morin  <mikael@gcc.gnu.org>

	PR fortran/54195
	* resolve.c (resolve_typebound_procedures): Recurse through
	resolve_symbol.

2013-02-04  Mikael Morin  <mikael@gcc.gnu.org>

	PR fortran/54107
	PR fortran/54195
	* gfortran.h (struct gfc_symbol): New field 'resolved'.
	* resolve.c (resolve_fl_var_and_proc): Don't skip result symbols.
	(resolve_symbol): Skip duplicate calls.  Don't check the current
	namespace.

2013-02-02  Thomas Koenig  <tkoenig@gcc.gnu.org>

	PR fortran/50627
	PR fortran/56054
	* decl.c (gfc_match_end):  Remove half-ready namespace
	from parent if the end of a block is missing.
	* parse.c (parse_module):  Do not put namespace into
	gsymbol on error.

2013-01-30  Tobias Burnus  <burnus@net-b.de>

	PR fortran/56138
	* trans-decl.c (gfc_trans_deferred_vars): Fix deferred-length
	results for functions without extra result variable.

2013-01-29  Janus Weil  <janus@gcc.gnu.org>
	    Mikael Morin  <mikael@gcc.gnu.org>

	PR fortran/54107
	* gfortran.h (gfc_component): Delete members 'formal' and 'formal_ns'.
	(gfc_copy_formal_args,gfc_copy_formal_args_ppc,gfc_expr_replace_symbols,
	gfc_expr_replace_comp): Delete.
	(gfc_sym_get_dummy_args): New prototype.
	* dependency.c (gfc_check_fncall_dependency): Use
	'gfc_sym_get_dummy_args'.
	* expr.c (gfc_is_constant_expr): Ditto.
	(replace_symbol,gfc_expr_replace_symbols,replace_comp,
	gfc_expr_replace_comp): Deleted.
	* frontend-passes.c (doloop_code,do_function): Use
	'gfc_sym_get_dummy_args'.
	* interface.c (gfc_check_operator_interface,gfc_compare_interfaces,
	gfc_procedure_use,gfc_ppc_use,gfc_arglist_matches_symbol,
	gfc_check_typebound_override): Ditto.
	* module.c (MOD_VERSION): Bump module version.
	(mio_component): Do not read/write 'formal' and 'formal_ns'.
	* resolve.c (resolve_procedure_interface,resolve_fl_derived0): Do not
	copy formal args, but just keep a pointer to the interface.
	(resolve_function,resolve_call,resolve_typebound_generic_call,
	resolve_ppc_call,resolve_expr_ppc,generate_component_assignments,
	resolve_fl_procedure,gfc_resolve_finalizers,check_generic_tbp_ambiguity,
	resolve_typebound_procedure,check_uop_procedure): Use
	'gfc_sym_get_dummy_args'.
	* symbol.c (free_components): Do not free 'formal' and 'formal_ns'.
	(gfc_copy_formal_args,gfc_copy_formal_args_ppc): Deleted.
	(gfc_sym_get_dummy_args): New function.
	* trans-array.c (get_array_charlen,gfc_walk_elemental_function_args):
	Use 'gfc_sym_get_dummy_args'.
	* trans-decl.c (build_function_decl,create_function_arglist,
	build_entry_thunks,init_intent_out_dt,gfc_trans_deferred_vars,
	add_argument_checking): Ditto.
	* trans-expr.c (gfc_map_fcn_formal_to_actual,gfc_conv_procedure_call,
	gfc_conv_statement_function): Ditto.
	* trans-stmt.c (gfc_conv_elemental_dependencies): Ditto.
	* trans-types.c (create_fn_spec,gfc_get_function_type): Ditto.

2013-01-28  Tobias Burnus  <burnus@net-b.de>
	    Mikael Morin  <mikael@gcc.gnu.org>

	PR fortran/53537
	* symbol.c (gfc_find_sym_tree): Don't look for the symbol outside an
	interface block.
	(gfc_get_ha_symtree): Let gfc_find_sym_tree lookup the parent namespace.
	* decl.c (gfc_match_data_decl): Ditto.
	(variable_decl): Remove undeclared type error.
	(gfc_match_import): Use renamed instead of original name.

2013-01-27  Paul Thomas  <pault@gcc.gnu.org>

	PR fortran/55984
	PR fortran/56047
	* gfortran.h : Add associate_var to symbol_attr.
	* resolve.c (resolve_assoc_var): Set associate_var attribute.
	If the target class_ok is set, set it for the associate
	variable.
	* check.c (allocatable_check): Associate variables should not
	have the allocatable attribute even if their symbols do.
	* class.c (gfc_build_class_symbol): Symbols with associate_var
	set will always have a good class container.

2013-01-23  Janus Weil  <janus@gcc.gnu.org>

	PR fortran/56081
	* resolve.c (resolve_select): Add argument 'select_type', reject
	non-scalar expressions.
	(resolve_select_type,resolve_code): Pass new argument to
	'resolve_select'.

2013-01-23  Jakub Jelinek  <jakub@redhat.com>

	PR fortran/56052
	* trans-decl.c (gfc_get_symbol_decl): Set DECL_ARTIFICIAL
	and DECL_IGNORED_P on select_type_temporary and don't set
	DECL_BY_REFERENCE.

2013-01-21  Thomas Koenig  <tkoenig@gcc.gnu.org>

	PR fortran/55919
	* scanner.c (add_path_to_list): Copy path to temporary and strip
	trailing directory separators before calling stat().

2013-01-17  Richard Biener  <rguenther@suse.de>

	* trans-stmt.c (gfc_trans_do): Conditionally compute countm1
	dependent on sign of step, avoids repeated evaluation of
	step sign test.  Avoid undefined overflow issues by using unsigned
	arithmetic.

2013-01-16  Janus Weil  <janus@gcc.gnu.org>

	PR fortran/55983
	* class.c (find_typebound_proc_uop): Check for f2k_derived instead of
	asserting it.

2013-01-16  Jakub Jelinek  <jakub@redhat.com>
	    Tobias Burnus  <burnus@net-b.de>

	PR driver/55884
	* lang.opt (fintrinsic-modules-path): Don't accept Joined.
	(fintrinsic-modules-path=): New.
	* options.c (gfc_handle_option, gfc_get_option_string,
	gfc_get_option_string): Handle the latter.

2013-01-16  Jakub Jelinek  <jakub@redhat.com>

	PR fortran/52865
	* trans-stmt.c (gfc_trans_do): Put countm1-- before conditional
	and use value of countm1 before the decrement in the condition.

2013-01-15  Paul Thomas  <pault@gcc.gnu.org>

	PR fortran/54286
	* expr.c (gfc_check_pointer_assign): Check for presence of
	's2' before using it.

2013-01-14  Thomas Koenig  <tkoenig@gcc.gnu.org>

	PR fortran/55806
	* frontend-passes.c (optimize_reduction):  New function,
	including prototype.
	(callback_reduction):  Likewise.
	(gfc_run_passes):  Also run optimize_reduction.
	(copy_walk_reduction_arg):  New function.
	(dummy_code_callback):  New function.

2013-01-13  Jakub Jelinek  <jakub@redhat.com>

	PR fortran/55935
	* trans-expr.c (gfc_conv_structure): Call
	unshare_expr_without_location on the ctor elements.

2013-01-13  Paul Thomas  <pault@gcc.gnu.org>

	PR fortran/54286
	* expr.c (gfc_check_pointer_assign): Ensure that both lvalue
	and rvalue interfaces are presented to gfc_compare_interfaces.
	Simplify references to interface names by using the symbols
	themselves. Call gfc_compare_interfaces with s1 and s2 inter-
	changed to overcome the asymmetry of this function. Do not
	repeat the check for the presence of s1 and s2.

2013-01-12  Janus Weil  <janus@gcc.gnu.org>

	PR fortran/55072
	* trans-array.c (gfc_conv_array_parameter): No packing was done for
	full arrays of derived type.

2013-01-08  Paul Thomas  <pault@gcc.gnu.org>

	PR fortran/55868
	* class.c (get_unique_type_string): Change $tar to STAR and
	replace sprintf by strcpy where there is no formatting.
	* decl.c (gfc_match_decl_type_spec): Change $tar to STAR.

2013-01-09  Mikael Morin  <mikael@gcc.gnu.org>

	PR fortran/47203
	* module.c (check_for_ambiguous): Get the current program unit using
	gfc_current_ns.

2013-01-09  Tobias Burnus  <burnus@net-b.de>

	PR fortran/55758
	* resolve.c (resolve_symbol): Reject non-C_Bool logicals
	in BIND(C) procedures with -std=f*.

2013-01-08  Paul Thomas  <pault@gcc.gnu.org>

	PR fortran/55618
	* trans-expr.c (gfc_conv_procedure_call): Dereference scalar
	character function arguments to elemental procedures in
	scalarization loops.

2013-01-07  Tobias Burnus  <burnus@net-b.de>

	PR fortran/55763
	* gfortran.h (gfc_check_assign_symbol): Update prototype.
	* decl.c (add_init_expr_to_sym, do_parm): Update call.
	* expr.c (gfc_check_assign_symbol): Handle BT_CLASS and
	improve error location; support components.
	(gfc_check_pointer_assign): Handle component assignments.
	* resolve.c (resolve_fl_derived0): Call gfc_check_assign_symbol.
	(resolve_values): Update call.
	(resolve_structure_cons): Avoid double diagnostic.

2013-01-07  Tobias Burnus  <burnus@net-b.de>
	    Thomas Koenig  <tkoenig@gcc.gnu.org>

	PR fortran/55852
	* expr.c (gfc_build_intrinsic_call): Avoid clashes
	with user's procedures.
	* gfortran.h (gfc_build_intrinsic_call): Update prototype.
	* simplify.c (gfc_simplify_size): Update call.
	* class.c (finalization_scalarizer, finalization_get_offset,
	finalizer_insert_packed_call, generate_finalization_wrapper):
	Clean up by using gfc_build_intrinsic_call.

2013-01-07  Tobias Burnus  <burnus@net-b.de>

	PR fortran/55763
	* resolve.c (resolve_select_type): Reject intrinsic types for
	a non-unlimited-polymorphic selector.

2013-01-06  Paul Thomas  <pault@gcc.gnu.org>

	PR fortran/53876
	PR fortran/54990
	PR fortran/54992
	* trans-array.c (build_array_ref): Check the TYPE_CANONICAL
	to see if it is GFC_CLASS_TYPE_P.
	* trans-expr.c (gfc_get_vptr_from_expr): The same.
	(gfc_conv_class_to_class): If the types are not the same,
	cast parmese->expr to the type of ctree.
	* trans-types.c (gfc_get_derived_type): GFC_CLASS_TYPE_P of
	CLASS components must be set.

2013-01-06  Mikael Morin  <mikael@gcc.gnu.org>

	PR fortran/42769
	PR fortran/45836
	PR fortran/45900
	* module.c (read_module): Don't reuse local symtree if the associated
	symbol isn't exactly the one wanted.  Don't reuse local symtree if it is
	ambiguous.
	* resolve.c (resolve_call): Use symtree's name instead of symbol's to
	lookup the symtree.

2013-01-05  Steven G. Kargl  <kargl@gcc.gnu.org>
	    Mikael Morin  <mikael@gcc.gnu.org>

	PR fortran/55827
	* class.c (gfc_fix_class_refs): Adapt ts initialization for the case
	e->symtree == NULL.
	* trans-expr.c (gfc_conv_function_expr): Init sym earlier. Use it.

2013-01-05  Tobias Burnus  <burnus@net-b.de>

	* class.c (finalize_component): Used passed offset expr.
	(finalization_get_offset): New static function.
	(finalizer_insert_packed_call, generate_finalization_wrapper): Use it
	to handle noncontiguous arrays.

2013-01-04  Tobias Burnus  <burnus@net-b.de>

	* trans.c (gfc_build_final_call): New function.
	* trans.h (gfc_build_final_call, gfc_conv_scalar_to_descriptor):
	New function prototypes.
	* trans-expr.c (gfc_conv_scalar_to_descriptor): Renamed from
	conv_scalar_to_descriptor, removed static attribute.
	(gfc_conv_procedure_call): Honor renaming.

2013-01-04  Tobias Burnus  <burnus@net-b.de>

	* intrinsic.c (add_functions): New internal intrinsic
	function GFC_PREFIX ("stride").
	* gfortran.h (gfc_isym_id): Add GFC_ISYM_STRIDE.
	* intrinsic.h (gfc_resolve_stride): New prototypes.
	* iresolve.c (gfc_resolve_stride): New function.
	* trans-intrinsic.c (conv_intrinsic_stride): New static
	function.
	(gfc_conv_intrinsic_function): Use it.

2013-01-04  Tobias Burnus  <burnus@net-b.de>

	* class.c (gfc_find_intrinsic_vtab): Add _final
	component.
	* decl.c (gfc_match_null): Remove superfluous
	variadic argument to gfc_match.

2013-01-04  Paul Thomas  <pault@gcc.gnu.org>

	PR fortran/55172
	* match.c (copy_ts_from_selector_to_associate): Remove call to
	gfc_resolve_expr and replace it with explicit setting of the
	array reference type.
	* resolve.c (resolve_select_type): It is an error if the
	selector is coindexed.

2013-01-04  Tobias Burnus  <burnus@net-b.de>

	PR fortran/55763
	* decl.c (gfc_match_null): Parse and reject MOLD.

2013-01-04  Tobias Burnus  <burnus@net-b.de>

	PR fortran/55854
	PR fortran/55763
	* class.c (gfc_class_null_initializer): Fix finding the vtab.
	(gfc_find_intrinsic_vtab): Use BT_VOID for some components.

2013-01-03  Janus Weil  <janus@gcc.gnu.org>

	PR fortran/55855
	* expr.c (gfc_check_assign): Use 'gfc_expr_attr' to evaluate attributes
	of rvalue. Correct hyphenation in error message.

2013-01-03  Jakub Jelinek  <jakub@redhat.com>

	* gfortranspec.c (lang_specific_driver): Update copyright notice
	dates.

Copyright (C) 2013 Free Software Foundation, Inc.

Copying and distribution of this file, with or without modification,
are permitted in any medium without royalty provided the copyright
notice and this notice are preserved.<|MERGE_RESOLUTION|>--- conflicted
+++ resolved
@@ -1,8 +1,7 @@
-<<<<<<< HEAD
 2013-10-30  Joseph Myers  <joseph@codesourcery.com>
 
 	* f95-lang.c (ATTR_LEAF_LIST): New macro.
-=======
+
 2013-10-29  Tobias Burnus  <burnus@net-b.de>
 
 	PR fortran/44350
@@ -143,7 +142,6 @@
 2013-09-25  Tom Tromey  <tromey@redhat.com>
 
 	* Make-lang.in (gfortranspec.o): Don't use subshell.
->>>>>>> ea151fae
 
 2013-09-23  Janus Weil  <janus@gcc.gnu.org>
 
