--- conflicted
+++ resolved
@@ -1,5 +1,3 @@
-<<<<<<< HEAD
-=======
 2015-06-05  Steven G. Kargl  <kargl@gcc.gnu.org>
 
 	PR fortran/66347
@@ -68,7 +66,6 @@
 	* simplify.c (gfc_simplify_reshape): Convert assert into returning
 	NULL, which triggers an error condition.
 
->>>>>>> 7d5059b2
 2015-05-27  Andre Vehreschild  <vehre@gmx.de>
 
 	PR fortran/65548
