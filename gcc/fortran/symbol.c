--- conflicted
+++ resolved
@@ -1,9 +1,5 @@
 /* Maintain binary trees of symbols.
-<<<<<<< HEAD
-   Copyright (C) 2000, 2001, 2002, 2003, 2004, 2005, 2006, 2007
-=======
    Copyright (C) 2000, 2001, 2002, 2003, 2004, 2005, 2006, 2007, 2008, 2009
->>>>>>> 42bae686
    Free Software Foundation, Inc.
    Contributed by Andy Vaught
 
@@ -801,11 +797,6 @@
 }
 
 
-<<<<<<< HEAD
-try
-gfc_add_attribute (symbol_attribute * attr, locus * where)
-{
-=======
 /* Called from decl.c (attr_decl1) to check attributes, when declared
    separately.  */
 
@@ -813,7 +804,6 @@
 gfc_add_attribute (symbol_attribute *attr, locus *where)
 {
 
->>>>>>> 42bae686
   if (check_used (attr, NULL, where))
     return FAILURE;
 
