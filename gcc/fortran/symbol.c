--- conflicted
+++ resolved
@@ -87,7 +87,15 @@
     minit ("IMPLICIT-SAVE", SAVE_IMPLICIT),
 };
 
-<<<<<<< HEAD
+/* Set the mstrings for DTIO procedure names.  */
+const mstring dtio_procs[] =
+{
+    minit ("_dtio_formatted_read", DTIO_RF),
+    minit ("_dtio_formatted_write", DTIO_WF),
+    minit ("_dtio_unformatted_read", DTIO_RUF),
+    minit ("_dtio_unformatted_write", DTIO_WUF),
+};
+
 const mstring oacc_function_types[] =
 {
   minit ("NONE", OACC_FUNCTION_NONE),
@@ -95,15 +103,6 @@
   minit ("OACC_FUNCTION_GANG", OACC_FUNCTION_GANG),
   minit ("OACC_FUNCTION_WORKER", OACC_FUNCTION_WORKER),
   minit ("OACC_FUNCTION_VECTOR", OACC_FUNCTION_VECTOR)
-=======
-/* Set the mstrings for DTIO procedure names.  */
-const mstring dtio_procs[] =
-{
-    minit ("_dtio_formatted_read", DTIO_RF),
-    minit ("_dtio_formatted_write", DTIO_WF),
-    minit ("_dtio_unformatted_read", DTIO_RUF),
-    minit ("_dtio_unformatted_write", DTIO_WUF),
->>>>>>> 51a43c06
 };
 
 /* This is to make sure the backend generates setup code in the correct
