/* Maintain binary trees of symbols.
   Copyright (C) 2000-2015 Free Software Foundation, Inc.
   Contributed by Andy Vaught

This file is part of GCC.

GCC is free software; you can redistribute it and/or modify it under
the terms of the GNU General Public License as published by the Free
Software Foundation; either version 3, or (at your option) any later
version.

GCC is distributed in the hope that it will be useful, but WITHOUT ANY
WARRANTY; without even the implied warranty of MERCHANTABILITY or
FITNESS FOR A PARTICULAR PURPOSE.  See the GNU General Public License
for more details.

You should have received a copy of the GNU General Public License
along with GCC; see the file COPYING3.  If not see
<http://www.gnu.org/licenses/>.  */


#include "config.h"
#include "system.h"
#include "coretypes.h"
#include "options.h"
#include "gfortran.h"
#include "parse.h"
#include "match.h"
#include "constructor.h"


/* Strings for all symbol attributes.  We use these for dumping the
   parse tree, in error messages, and also when reading and writing
   modules.  */

const mstring flavors[] =
{
  minit ("UNKNOWN-FL", FL_UNKNOWN), minit ("PROGRAM", FL_PROGRAM),
  minit ("BLOCK-DATA", FL_BLOCK_DATA), minit ("MODULE", FL_MODULE),
  minit ("VARIABLE", FL_VARIABLE), minit ("PARAMETER", FL_PARAMETER),
  minit ("LABEL", FL_LABEL), minit ("PROCEDURE", FL_PROCEDURE),
  minit ("DERIVED", FL_DERIVED), minit ("NAMELIST", FL_NAMELIST),
  minit (NULL, -1)
};

const mstring procedures[] =
{
    minit ("UNKNOWN-PROC", PROC_UNKNOWN),
    minit ("MODULE-PROC", PROC_MODULE),
    minit ("INTERNAL-PROC", PROC_INTERNAL),
    minit ("DUMMY-PROC", PROC_DUMMY),
    minit ("INTRINSIC-PROC", PROC_INTRINSIC),
    minit ("EXTERNAL-PROC", PROC_EXTERNAL),
    minit ("STATEMENT-PROC", PROC_ST_FUNCTION),
    minit (NULL, -1)
};

const mstring intents[] =
{
    minit ("UNKNOWN-INTENT", INTENT_UNKNOWN),
    minit ("IN", INTENT_IN),
    minit ("OUT", INTENT_OUT),
    minit ("INOUT", INTENT_INOUT),
    minit (NULL, -1)
};

const mstring access_types[] =
{
    minit ("UNKNOWN-ACCESS", ACCESS_UNKNOWN),
    minit ("PUBLIC", ACCESS_PUBLIC),
    minit ("PRIVATE", ACCESS_PRIVATE),
    minit (NULL, -1)
};

const mstring ifsrc_types[] =
{
    minit ("UNKNOWN", IFSRC_UNKNOWN),
    minit ("DECL", IFSRC_DECL),
    minit ("BODY", IFSRC_IFBODY)
};

const mstring save_status[] =
{
    minit ("UNKNOWN", SAVE_NONE),
    minit ("EXPLICIT-SAVE", SAVE_EXPLICIT),
    minit ("IMPLICIT-SAVE", SAVE_IMPLICIT),
};

/* This is to make sure the backend generates setup code in the correct
   order.  */

static int next_dummy_order = 1;


gfc_namespace *gfc_current_ns;
gfc_namespace *gfc_global_ns_list;

gfc_gsymbol *gfc_gsym_root = NULL;

gfc_dt_list *gfc_derived_types;

static gfc_undo_change_set default_undo_chgset_var = { vNULL, vNULL, NULL };
static gfc_undo_change_set *latest_undo_chgset = &default_undo_chgset_var;


/*********** IMPLICIT NONE and IMPLICIT statement handlers ***********/

/* The following static variable indicates whether a particular element has
   been explicitly set or not.  */

static int new_flag[GFC_LETTERS];


/* Handle a correctly parsed IMPLICIT NONE.  */

void
gfc_set_implicit_none (bool type, bool external, locus *loc)
{
  int i;

  if (external)
    gfc_current_ns->has_implicit_none_export = 1;

  if (type)
    {
      gfc_current_ns->seen_implicit_none = 1;
      for (i = 0; i < GFC_LETTERS; i++)
	{
	  if (gfc_current_ns->set_flag[i])
	    {
	      gfc_error_now ("IMPLICIT NONE (type) statement at %L following an "
			     "IMPLICIT statement", loc);
	      return;
	    }
	  gfc_clear_ts (&gfc_current_ns->default_type[i]);
	  gfc_current_ns->set_flag[i] = 1;
	}
    }
}


/* Reset the implicit range flags.  */

void
gfc_clear_new_implicit (void)
{
  int i;

  for (i = 0; i < GFC_LETTERS; i++)
    new_flag[i] = 0;
}


/* Prepare for a new implicit range.  Sets flags in new_flag[].  */

bool
gfc_add_new_implicit_range (int c1, int c2)
{
  int i;

  c1 -= 'a';
  c2 -= 'a';

  for (i = c1; i <= c2; i++)
    {
      if (new_flag[i])
	{
	  gfc_error ("Letter %<%c%> already set in IMPLICIT statement at %C",
		     i + 'A');
	  return false;
	}

      new_flag[i] = 1;
    }

  return true;
}


/* Add a matched implicit range for gfc_set_implicit().  Check if merging
   the new implicit types back into the existing types will work.  */

bool
gfc_merge_new_implicit (gfc_typespec *ts)
{
  int i;

  if (gfc_current_ns->seen_implicit_none)
    {
      gfc_error ("Cannot specify IMPLICIT at %C after IMPLICIT NONE");
      return false;
    }

  for (i = 0; i < GFC_LETTERS; i++)
    {
      if (new_flag[i])
	{
	  if (gfc_current_ns->set_flag[i])
	    {
	      gfc_error ("Letter %c already has an IMPLICIT type at %C",
			 i + 'A');
	      return false;
	    }

	  gfc_current_ns->default_type[i] = *ts;
	  gfc_current_ns->implicit_loc[i] = gfc_current_locus;
	  gfc_current_ns->set_flag[i] = 1;
	}
    }
  return true;
}


/* Given a symbol, return a pointer to the typespec for its default type.  */

gfc_typespec *
gfc_get_default_type (const char *name, gfc_namespace *ns)
{
  char letter;

  letter = name[0];

  if (flag_allow_leading_underscore && letter == '_')
    gfc_fatal_error ("Option %<-fallow-leading-underscore%> is for use only by "
		     "gfortran developers, and should not be used for "
		     "implicitly typed variables");

  if (letter < 'a' || letter > 'z')
    gfc_internal_error ("gfc_get_default_type(): Bad symbol %qs", name);

  if (ns == NULL)
    ns = gfc_current_ns;

  return &ns->default_type[letter - 'a'];
}


/* Given a pointer to a symbol, set its type according to the first
   letter of its name.  Fails if the letter in question has no default
   type.  */

bool
gfc_set_default_type (gfc_symbol *sym, int error_flag, gfc_namespace *ns)
{
  gfc_typespec *ts;

  if (sym->ts.type != BT_UNKNOWN)
    gfc_internal_error ("gfc_set_default_type(): symbol already has a type");

  ts = gfc_get_default_type (sym->name, ns);

  if (ts->type == BT_UNKNOWN)
    {
      if (error_flag && !sym->attr.untyped)
	{
	  gfc_error ("Symbol %qs at %L has no IMPLICIT type",
		     sym->name, &sym->declared_at);
	  sym->attr.untyped = 1; /* Ensure we only give an error once.  */
	}

      return false;
    }

  sym->ts = *ts;
  sym->attr.implicit_type = 1;

  if (ts->type == BT_CHARACTER && ts->u.cl)
    sym->ts.u.cl = gfc_new_charlen (sym->ns, ts->u.cl);
  else if (ts->type == BT_CLASS
	   && !gfc_build_class_symbol (&sym->ts, &sym->attr, &sym->as))
    return false;

  if (sym->attr.is_bind_c == 1 && warn_c_binding_type)
    {
      /* BIND(C) variables should not be implicitly declared.  */
      gfc_warning_now (OPT_Wc_binding_type, "Implicitly declared BIND(C) "
		       "variable %qs at %L may not be C interoperable",
		       sym->name, &sym->declared_at);
      sym->ts.f90_type = sym->ts.type;
    }

  if (sym->attr.dummy != 0)
    {
      if (sym->ns->proc_name != NULL
	  && (sym->ns->proc_name->attr.subroutine != 0
	      || sym->ns->proc_name->attr.function != 0)
	  && sym->ns->proc_name->attr.is_bind_c != 0
	  && warn_c_binding_type)
        {
          /* Dummy args to a BIND(C) routine may not be interoperable if
             they are implicitly typed.  */
          gfc_warning_now (OPT_Wc_binding_type, "Implicitly declared variable "
			   "%qs at %L may not be C interoperable but it is a "
			   "dummy argument to the BIND(C) procedure %qs at %L",
			   sym->name, &(sym->declared_at),
			   sym->ns->proc_name->name,
                           &(sym->ns->proc_name->declared_at));
          sym->ts.f90_type = sym->ts.type;
        }
    }
  
  return true;
}


/* This function is called from parse.c(parse_progunit) to check the
   type of the function is not implicitly typed in the host namespace
   and to implicitly type the function result, if necessary.  */

void
gfc_check_function_type (gfc_namespace *ns)
{
  gfc_symbol *proc = ns->proc_name;

  if (!proc->attr.contained || proc->result->attr.implicit_type)
    return;

  if (proc->result->ts.type == BT_UNKNOWN && proc->result->ts.interface == NULL)
    {
      if (gfc_set_default_type (proc->result, 0, gfc_current_ns))
	{
	  if (proc->result != proc)
	    {
	      proc->ts = proc->result->ts;
	      proc->as = gfc_copy_array_spec (proc->result->as);
	      proc->attr.dimension = proc->result->attr.dimension;
	      proc->attr.pointer = proc->result->attr.pointer;
	      proc->attr.allocatable = proc->result->attr.allocatable;
	    }
	}
      else if (!proc->result->attr.proc_pointer)
	{
	  gfc_error ("Function result %qs at %L has no IMPLICIT type",
		     proc->result->name, &proc->result->declared_at);
	  proc->result->attr.untyped = 1;
	}
    }
}


/******************** Symbol attribute stuff *********************/

/* This is a generic conflict-checker.  We do this to avoid having a
   single conflict in two places.  */

#define conf(a, b) if (attr->a && attr->b) { a1 = a; a2 = b; goto conflict; }
#define conf2(a) if (attr->a) { a2 = a; goto conflict; }
#define conf_std(a, b, std) if (attr->a && attr->b)\
                              {\
                                a1 = a;\
                                a2 = b;\
                                standard = std;\
                                goto conflict_std;\
                              }

static bool
check_conflict (symbol_attribute *attr, const char *name, locus *where)
{
  static const char *dummy = "DUMMY", *save = "SAVE", *pointer = "POINTER",
    *target = "TARGET", *external = "EXTERNAL", *intent = "INTENT",
    *intent_in = "INTENT(IN)", *intrinsic = "INTRINSIC",
    *intent_out = "INTENT(OUT)", *intent_inout = "INTENT(INOUT)",
    *allocatable = "ALLOCATABLE", *elemental = "ELEMENTAL",
    *privat = "PRIVATE", *recursive = "RECURSIVE",
    *in_common = "COMMON", *result = "RESULT", *in_namelist = "NAMELIST",
    *publik = "PUBLIC", *optional = "OPTIONAL", *entry = "ENTRY",
    *function = "FUNCTION", *subroutine = "SUBROUTINE",
    *dimension = "DIMENSION", *in_equivalence = "EQUIVALENCE",
    *use_assoc = "USE ASSOCIATED", *cray_pointer = "CRAY POINTER",
    *cray_pointee = "CRAY POINTEE", *data = "DATA", *value = "VALUE",
    *volatile_ = "VOLATILE", *is_protected = "PROTECTED",
    *is_bind_c = "BIND(C)", *procedure = "PROCEDURE",
    *proc_pointer = "PROCEDURE POINTER", *abstract = "ABSTRACT",
    *asynchronous = "ASYNCHRONOUS", *codimension = "CODIMENSION",
    *contiguous = "CONTIGUOUS", *generic = "GENERIC";
  static const char *threadprivate = "THREADPRIVATE";
  static const char *omp_declare_target = "OMP DECLARE TARGET";
  static const char *oacc_declare_copyin = "OACC DECLARE COPYIN";
  static const char *oacc_declare_create = "OACC DECLARE CREATE";
  static const char *oacc_declare_deviceptr = "OACC DECLARE DEVICEPTR";
  static const char *oacc_declare_device_resident =
						"OACC DECLARE DEVICE_RESIDENT";

  const char *a1, *a2;
  int standard;

  if (where == NULL)
    where = &gfc_current_locus;

  if (attr->pointer && attr->intent != INTENT_UNKNOWN)
    {
      a1 = pointer;
      a2 = intent;
      standard = GFC_STD_F2003;
      goto conflict_std;
    }

  if (attr->in_namelist && (attr->allocatable || attr->pointer))
    {
      a1 = in_namelist;
      a2 = attr->allocatable ? allocatable : pointer;
      standard = GFC_STD_F2003;
      goto conflict_std;
    }

  /* Check for attributes not allowed in a BLOCK DATA.  */
  if (gfc_current_state () == COMP_BLOCK_DATA)
    {
      a1 = NULL;

      if (attr->in_namelist)
	a1 = in_namelist;
      if (attr->allocatable)
	a1 = allocatable;
      if (attr->external)
	a1 = external;
      if (attr->optional)
	a1 = optional;
      if (attr->access == ACCESS_PRIVATE)
	a1 = privat;
      if (attr->access == ACCESS_PUBLIC)
	a1 = publik;
      if (attr->intent != INTENT_UNKNOWN)
	a1 = intent;

      if (a1 != NULL)
	{
	  gfc_error
	    ("%s attribute not allowed in BLOCK DATA program unit at %L",
	     a1, where);
	  return false;
	}
    }

  if (attr->save == SAVE_EXPLICIT)
    {
      conf (dummy, save);
      conf (in_common, save);
      conf (result, save);

      switch (attr->flavor)
	{
	  case FL_PROGRAM:
	  case FL_BLOCK_DATA:
	  case FL_MODULE:
	  case FL_LABEL:
	  case FL_DERIVED:
	  case FL_PARAMETER:
            a1 = gfc_code2string (flavors, attr->flavor);
            a2 = save;
	    goto conflict;
	  case FL_NAMELIST:
	    gfc_error ("Namelist group name at %L cannot have the "
		       "SAVE attribute", where);
	    return false; 
	    break;
	  case FL_PROCEDURE:
	    /* Conflicts between SAVE and PROCEDURE will be checked at
	       resolution stage, see "resolve_fl_procedure".  */
	  case FL_VARIABLE:
	  default:
	    break;
	}
    }

  if (attr->dummy && ((attr->function || attr->subroutine) && 
			gfc_current_state () == COMP_CONTAINS))
    gfc_error_now ("internal procedure '%s' at %L conflicts with "
		   "DUMMY argument", name, where);

  conf (dummy, entry);
  conf (dummy, intrinsic);
  conf (dummy, threadprivate);
  conf (dummy, omp_declare_target);
  conf (pointer, target);
  conf (pointer, intrinsic);
  conf (pointer, elemental);
  conf (pointer, codimension);
  conf (allocatable, elemental);

  conf (target, external);
  conf (target, intrinsic);

  if (!attr->if_source)
    conf (external, dimension);   /* See Fortran 95's R504.  */

  conf (external, intrinsic);
  conf (entry, intrinsic);

  if ((attr->if_source == IFSRC_DECL && !attr->procedure) || attr->contained)
    conf (external, subroutine);

  if (attr->proc_pointer && !gfc_notify_std (GFC_STD_F2003, 
					     "Procedure pointer at %C"))
    return false;

  conf (allocatable, pointer);
  conf_std (allocatable, dummy, GFC_STD_F2003);
  conf_std (allocatable, function, GFC_STD_F2003);
  conf_std (allocatable, result, GFC_STD_F2003);
  conf (elemental, recursive);

  conf (in_common, dummy);
  conf (in_common, allocatable);
  conf (in_common, codimension);
  conf (in_common, result);

  conf (in_equivalence, use_assoc);
  conf (in_equivalence, codimension);
  conf (in_equivalence, dummy);
  conf (in_equivalence, target);
  conf (in_equivalence, pointer);
  conf (in_equivalence, function);
  conf (in_equivalence, result);
  conf (in_equivalence, entry);
  conf (in_equivalence, allocatable);
  conf (in_equivalence, threadprivate);
  conf (in_equivalence, omp_declare_target);
  conf (in_equivalence, oacc_declare_create);
  conf (in_equivalence, oacc_declare_copyin);
  conf (in_equivalence, oacc_declare_deviceptr);
  conf (in_equivalence, oacc_declare_device_resident);

  conf (dummy, result);
  conf (entry, result);
  conf (generic, result);

  conf (function, subroutine);

  if (!function && !subroutine)
    conf (is_bind_c, dummy);

  conf (is_bind_c, cray_pointer);
  conf (is_bind_c, cray_pointee);
  conf (is_bind_c, codimension);
  conf (is_bind_c, allocatable);
  conf (is_bind_c, elemental);

  /* Need to also get volatile attr, according to 5.1 of F2003 draft.
     Parameter conflict caught below.  Also, value cannot be specified
     for a dummy procedure.  */

  /* Cray pointer/pointee conflicts.  */
  conf (cray_pointer, cray_pointee);
  conf (cray_pointer, dimension);
  conf (cray_pointer, codimension);
  conf (cray_pointer, contiguous);
  conf (cray_pointer, pointer);
  conf (cray_pointer, target);
  conf (cray_pointer, allocatable);
  conf (cray_pointer, external);
  conf (cray_pointer, intrinsic);
  conf (cray_pointer, in_namelist);
  conf (cray_pointer, function);
  conf (cray_pointer, subroutine);
  conf (cray_pointer, entry);

  conf (cray_pointee, allocatable);
  conf (cray_pointee, contiguous);
  conf (cray_pointee, codimension);
  conf (cray_pointee, intent);
  conf (cray_pointee, optional);
  conf (cray_pointee, dummy);
  conf (cray_pointee, target);
  conf (cray_pointee, intrinsic);
  conf (cray_pointee, pointer);
  conf (cray_pointee, entry);
  conf (cray_pointee, in_common);
  conf (cray_pointee, in_equivalence);
  conf (cray_pointee, threadprivate);
  conf (cray_pointee, omp_declare_target);
  conf (cray_pointee, oacc_declare_create);
  conf (cray_pointee, oacc_declare_copyin);
  conf (cray_pointee, oacc_declare_deviceptr);
  conf (cray_pointee, oacc_declare_device_resident);

  conf (data, dummy);
  conf (data, function);
  conf (data, result);
  conf (data, allocatable);

  conf (value, pointer)
  conf (value, allocatable)
  conf (value, subroutine)
  conf (value, function)
  conf (value, volatile_)
  conf (value, dimension)
  conf (value, codimension)
  conf (value, external)

  conf (codimension, result)

  if (attr->value
      && (attr->intent == INTENT_OUT || attr->intent == INTENT_INOUT))
    {
      a1 = value;
      a2 = attr->intent == INTENT_OUT ? intent_out : intent_inout;
      goto conflict;
    }

  conf (is_protected, intrinsic)
  conf (is_protected, in_common)

  conf (asynchronous, intrinsic)
  conf (asynchronous, external)

  conf (volatile_, intrinsic)
  conf (volatile_, external)

  if (attr->volatile_ && attr->intent == INTENT_IN)
    {
      a1 = volatile_;
      a2 = intent_in;
      goto conflict;
    }

  conf (procedure, allocatable)
  conf (procedure, dimension)
  conf (procedure, codimension)
  conf (procedure, intrinsic)
  conf (procedure, target)
  conf (procedure, value)
  conf (procedure, volatile_)
  conf (procedure, asynchronous)
  conf (procedure, entry)

  conf (proc_pointer, abstract)

  conf (entry, omp_declare_target)
  conf (entry, oacc_declare_create)
  conf (entry, oacc_declare_copyin)
  conf (entry, oacc_declare_deviceptr)
  conf (entry, oacc_declare_device_resident)

  a1 = gfc_code2string (flavors, attr->flavor);

  if (attr->in_namelist
      && attr->flavor != FL_VARIABLE
      && attr->flavor != FL_PROCEDURE
      && attr->flavor != FL_UNKNOWN)
    {
      a2 = in_namelist;
      goto conflict;
    }

  switch (attr->flavor)
    {
    case FL_PROGRAM:
    case FL_BLOCK_DATA:
    case FL_MODULE:
    case FL_LABEL:
      conf2 (codimension);
      conf2 (dimension);
      conf2 (dummy);
      conf2 (volatile_);
      conf2 (asynchronous);
      conf2 (contiguous);
      conf2 (pointer);
      conf2 (is_protected);
      conf2 (target);
      conf2 (external);
      conf2 (intrinsic);
      conf2 (allocatable);
      conf2 (result);
      conf2 (in_namelist);
      conf2 (optional);
      conf2 (function);
      conf2 (subroutine);
      conf2 (threadprivate);
      conf2 (omp_declare_target);
      conf2 (oacc_declare_create);
      conf2 (oacc_declare_copyin);
      conf2 (oacc_declare_deviceptr);
      conf2 (oacc_declare_device_resident);

      if (attr->access == ACCESS_PUBLIC || attr->access == ACCESS_PRIVATE)
	{
	  a2 = attr->access == ACCESS_PUBLIC ? publik : privat;
	  gfc_error ("%s attribute applied to %s %s at %L", a2, a1,
	    name, where);
	  return false;
	}

      if (attr->is_bind_c)
	{
	  gfc_error_now ("BIND(C) applied to %s %s at %L", a1, name, where);
	  return false;
	}

      break;

    case FL_VARIABLE:
      break;

    case FL_NAMELIST:
      conf2 (result);
      break;

    case FL_PROCEDURE:
      /* Conflicts with INTENT, SAVE and RESULT will be checked
	 at resolution stage, see "resolve_fl_procedure".  */

      if (attr->subroutine)
	{
	  a1 = subroutine;
	  conf2 (target);
	  conf2 (allocatable);
	  conf2 (volatile_);
	  conf2 (asynchronous);
	  conf2 (in_namelist);
	  conf2 (codimension);
	  conf2 (dimension);
	  conf2 (function);
	  if (!attr->proc_pointer)
	    conf2 (threadprivate);
	}

      if (!attr->proc_pointer)
	conf2 (in_common);

      switch (attr->proc)
	{
	case PROC_ST_FUNCTION:
	  conf2 (dummy);
	  conf2 (target);
	  break;

	case PROC_MODULE:
	  conf2 (dummy);
	  break;

	case PROC_DUMMY:
	  conf2 (result);
	  conf2 (threadprivate);
	  break;

	default:
	  break;
	}

      break;

    case FL_DERIVED:
      conf2 (dummy);
      conf2 (pointer);
      conf2 (target);
      conf2 (external);
      conf2 (intrinsic);
      conf2 (allocatable);
      conf2 (optional);
      conf2 (entry);
      conf2 (function);
      conf2 (subroutine);
      conf2 (threadprivate);
      conf2 (result);
      conf2 (omp_declare_target);
      conf2 (oacc_declare_create);
      conf2 (oacc_declare_copyin);
      conf2 (oacc_declare_deviceptr);
      conf2 (oacc_declare_device_resident);

      if (attr->intent != INTENT_UNKNOWN)
	{
	  a2 = intent;
	  goto conflict;
	}
      break;

    case FL_PARAMETER:
      conf2 (external);
      conf2 (intrinsic);
      conf2 (optional);
      conf2 (allocatable);
      conf2 (function);
      conf2 (subroutine);
      conf2 (entry);
      conf2 (contiguous);
      conf2 (pointer);
      conf2 (is_protected);
      conf2 (target);
      conf2 (dummy);
      conf2 (in_common);
      conf2 (value);
      conf2 (volatile_);
      conf2 (asynchronous);
      conf2 (threadprivate);
      conf2 (value);
      conf2 (codimension);
      conf2 (result);
      if (!attr->is_iso_c)
	conf2 (is_bind_c);
      break;

    default:
      break;
    }

  return true;

conflict:
  if (name == NULL)
    gfc_error ("%s attribute conflicts with %s attribute at %L",
	       a1, a2, where);
  else
    gfc_error ("%s attribute conflicts with %s attribute in %qs at %L",
	       a1, a2, name, where);

  return false;

conflict_std:
  if (name == NULL)
    {
      return gfc_notify_std (standard, "%s attribute "
                             "with %s attribute at %L", a1, a2,
                             where);
    }
  else
    {
      return gfc_notify_std (standard, "%s attribute "
			     "with %s attribute in %qs at %L",
                             a1, a2, name, where);
    }
}

#undef conf
#undef conf2
#undef conf_std


/* Mark a symbol as referenced.  */

void
gfc_set_sym_referenced (gfc_symbol *sym)
{

  if (sym->attr.referenced)
    return;

  sym->attr.referenced = 1;

  /* Remember which order dummy variables are accessed in.  */
  if (sym->attr.dummy)
    sym->dummy_order = next_dummy_order++;
}


/* Common subroutine called by attribute changing subroutines in order
   to prevent them from changing a symbol that has been
   use-associated.  Returns zero if it is OK to change the symbol,
   nonzero if not.  */

static int
check_used (symbol_attribute *attr, const char *name, locus *where)
{

  if (attr->use_assoc == 0)
    return 0;

  if (where == NULL)
    where = &gfc_current_locus;

  if (name == NULL)
    gfc_error ("Cannot change attributes of USE-associated symbol at %L",
	       where);
  else
    gfc_error ("Cannot change attributes of USE-associated symbol %s at %L",
	       name, where);

  return 1;
}


/* Generate an error because of a duplicate attribute.  */

static void
duplicate_attr (const char *attr, locus *where)
{

  if (where == NULL)
    where = &gfc_current_locus;

  gfc_error ("Duplicate %s attribute specified at %L", attr, where);
}


bool
gfc_add_ext_attribute (symbol_attribute *attr, ext_attr_id_t ext_attr,
		       locus *where ATTRIBUTE_UNUSED)
{
  attr->ext_attr |= 1 << ext_attr;
  return true;
}


/* Called from decl.c (attr_decl1) to check attributes, when declared
   separately.  */

bool
gfc_add_attribute (symbol_attribute *attr, locus *where)
{
  if (check_used (attr, NULL, where))
    return false;

  return check_conflict (attr, NULL, where);
}


bool
gfc_add_allocatable (symbol_attribute *attr, locus *where)
{

  if (check_used (attr, NULL, where))
    return false;

  if (attr->allocatable)
    {
      duplicate_attr ("ALLOCATABLE", where);
      return false;
    }

  if (attr->flavor == FL_PROCEDURE && attr->if_source == IFSRC_IFBODY
      && !gfc_find_state (COMP_INTERFACE))
    {
      gfc_error ("ALLOCATABLE specified outside of INTERFACE body at %L",
		 where);
      return false;
    }

  attr->allocatable = 1;
  return check_conflict (attr, NULL, where);
}


bool
gfc_add_codimension (symbol_attribute *attr, const char *name, locus *where)
{

  if (check_used (attr, name, where))
    return false;

  if (attr->codimension)
    {
      duplicate_attr ("CODIMENSION", where);
      return false;
    }

  if (attr->flavor == FL_PROCEDURE && attr->if_source == IFSRC_IFBODY
      && !gfc_find_state (COMP_INTERFACE))
    {
      gfc_error ("CODIMENSION specified for %qs outside its INTERFACE body "
		 "at %L", name, where);
      return false;
    }

  attr->codimension = 1;
  return check_conflict (attr, name, where);
}


bool
gfc_add_dimension (symbol_attribute *attr, const char *name, locus *where)
{

  if (check_used (attr, name, where))
    return false;

  if (attr->dimension)
    {
      duplicate_attr ("DIMENSION", where);
      return false;
    }

  if (attr->flavor == FL_PROCEDURE && attr->if_source == IFSRC_IFBODY
      && !gfc_find_state (COMP_INTERFACE))
    {
      gfc_error ("DIMENSION specified for %qs outside its INTERFACE body "
		 "at %L", name, where);
      return false;
    }

  attr->dimension = 1;
  return check_conflict (attr, name, where);
}


bool
gfc_add_contiguous (symbol_attribute *attr, const char *name, locus *where)
{

  if (check_used (attr, name, where))
    return false;

  attr->contiguous = 1;
  return check_conflict (attr, name, where);
}


bool
gfc_add_external (symbol_attribute *attr, locus *where)
{

  if (check_used (attr, NULL, where))
    return false;

  if (attr->external)
    {
      duplicate_attr ("EXTERNAL", where);
      return false;
    }

  if (attr->pointer && attr->if_source != IFSRC_IFBODY)
    {
      attr->pointer = 0;
      attr->proc_pointer = 1;
    }

  attr->external = 1;

  return check_conflict (attr, NULL, where);
}


bool
gfc_add_intrinsic (symbol_attribute *attr, locus *where)
{

  if (check_used (attr, NULL, where))
    return false;

  if (attr->intrinsic)
    {
      duplicate_attr ("INTRINSIC", where);
      return false;
    }

  attr->intrinsic = 1;

  return check_conflict (attr, NULL, where);
}


bool
gfc_add_optional (symbol_attribute *attr, locus *where)
{

  if (check_used (attr, NULL, where))
    return false;

  if (attr->optional)
    {
      duplicate_attr ("OPTIONAL", where);
      return false;
    }

  attr->optional = 1;
  return check_conflict (attr, NULL, where);
}


bool
gfc_add_pointer (symbol_attribute *attr, locus *where)
{

  if (check_used (attr, NULL, where))
    return false;

  if (attr->pointer && !(attr->if_source == IFSRC_IFBODY
      && !gfc_find_state (COMP_INTERFACE)))
    {
      duplicate_attr ("POINTER", where);
      return false;
    }

  if (attr->procedure || (attr->external && attr->if_source != IFSRC_IFBODY)
      || (attr->if_source == IFSRC_IFBODY
      && !gfc_find_state (COMP_INTERFACE)))
    attr->proc_pointer = 1;
  else
    attr->pointer = 1;

  return check_conflict (attr, NULL, where);
}


bool
gfc_add_cray_pointer (symbol_attribute *attr, locus *where)
{

  if (check_used (attr, NULL, where))
    return false;

  attr->cray_pointer = 1;
  return check_conflict (attr, NULL, where);
}


bool
gfc_add_cray_pointee (symbol_attribute *attr, locus *where)
{

  if (check_used (attr, NULL, where))
    return false;

  if (attr->cray_pointee)
    {
      gfc_error ("Cray Pointee at %L appears in multiple pointer()"
		 " statements", where);
      return false;
    }

  attr->cray_pointee = 1;
  return check_conflict (attr, NULL, where);
}


bool
gfc_add_protected (symbol_attribute *attr, const char *name, locus *where)
{
  if (check_used (attr, name, where))
    return false;

  if (attr->is_protected)
    {
	if (!gfc_notify_std (GFC_STD_LEGACY, 
			     "Duplicate PROTECTED attribute specified at %L", 
			     where))
	  return false;
    }

  attr->is_protected = 1;
  return check_conflict (attr, name, where);
}


bool
gfc_add_result (symbol_attribute *attr, const char *name, locus *where)
{

  if (check_used (attr, name, where))
    return false;

  attr->result = 1;
  return check_conflict (attr, name, where);
}


bool
gfc_add_save (symbol_attribute *attr, save_state s, const char *name,
	      locus *where)
{

  if (check_used (attr, name, where))
    return false;

  if (s == SAVE_EXPLICIT && gfc_pure (NULL))
    {
      gfc_error
	("SAVE attribute at %L cannot be specified in a PURE procedure",
	 where);
      return false;
    }

  if (s == SAVE_EXPLICIT)
    gfc_unset_implicit_pure (NULL);

  if (s == SAVE_EXPLICIT && attr->save == SAVE_EXPLICIT)
    {
	if (!gfc_notify_std (GFC_STD_LEGACY, 
			     "Duplicate SAVE attribute specified at %L", 
			     where))
	  return false;
    }

  attr->save = s;
  return check_conflict (attr, name, where);
}


bool
gfc_add_value (symbol_attribute *attr, const char *name, locus *where)
{

  if (check_used (attr, name, where))
    return false;

  if (attr->value)
    {
	if (!gfc_notify_std (GFC_STD_LEGACY, 
			     "Duplicate VALUE attribute specified at %L", 
			     where))
	  return false;
    }

  attr->value = 1;
  return check_conflict (attr, name, where);
}


bool
gfc_add_volatile (symbol_attribute *attr, const char *name, locus *where)
{
  /* No check_used needed as 11.2.1 of the F2003 standard allows
     that the local identifier made accessible by a use statement can be
     given a VOLATILE attribute - unless it is a coarray (F2008, C560).  */

  if (attr->volatile_ && attr->volatile_ns == gfc_current_ns)
    if (!gfc_notify_std (GFC_STD_LEGACY, 
			 "Duplicate VOLATILE attribute specified at %L", 
			 where))
      return false;

  attr->volatile_ = 1;
  attr->volatile_ns = gfc_current_ns;
  return check_conflict (attr, name, where);
}


bool
gfc_add_asynchronous (symbol_attribute *attr, const char *name, locus *where)
{
  /* No check_used needed as 11.2.1 of the F2003 standard allows
     that the local identifier made accessible by a use statement can be
     given a ASYNCHRONOUS attribute.  */

  if (attr->asynchronous && attr->asynchronous_ns == gfc_current_ns)
    if (!gfc_notify_std (GFC_STD_LEGACY, 
			 "Duplicate ASYNCHRONOUS attribute specified at %L", 
			 where))
      return false;

  attr->asynchronous = 1;
  attr->asynchronous_ns = gfc_current_ns;
  return check_conflict (attr, name, where);
}


bool
gfc_add_threadprivate (symbol_attribute *attr, const char *name, locus *where)
{

  if (check_used (attr, name, where))
    return false;

  if (attr->threadprivate)
    {
      duplicate_attr ("THREADPRIVATE", where);
      return false;
    }

  attr->threadprivate = 1;
  return check_conflict (attr, name, where);
}


bool
gfc_add_omp_declare_target (symbol_attribute *attr, const char *name,
			    locus *where)
{

  if (check_used (attr, name, where))
    return false;

  if (attr->omp_declare_target)
    return true;

  attr->omp_declare_target = 1;
  return check_conflict (attr, name, where);
}


bool
<<<<<<< HEAD
gfc_add_oacc_declare_create (symbol_attribute *attr, const char *name, locus *where)
=======
gfc_add_oacc_declare_create (symbol_attribute *attr, const char *name,
			     locus *where)
>>>>>>> e18d05ea
{
  if (check_used (attr, name, where))
    return false;

  if (attr->oacc_declare_create)
    return true;

  attr->oacc_declare_create = 1;
  return check_conflict (attr, name, where);
}


bool
<<<<<<< HEAD
gfc_add_oacc_declare_copyin (symbol_attribute *attr, const char *name, locus *where)
=======
gfc_add_oacc_declare_copyin (symbol_attribute *attr, const char *name,
			     locus *where)
>>>>>>> e18d05ea
{
  if (check_used (attr, name, where))
    return false;

  if (attr->oacc_declare_copyin)
    return true;

  attr->oacc_declare_copyin = 1;
  return check_conflict (attr, name, where);
}


bool
<<<<<<< HEAD
gfc_add_oacc_declare_deviceptr (symbol_attribute *attr, const char *name, locus *where)
=======
gfc_add_oacc_declare_deviceptr (symbol_attribute *attr, const char *name,
				locus *where)
>>>>>>> e18d05ea
{
  if (check_used (attr, name, where))
    return false;

  if (attr->oacc_declare_deviceptr)
    return true;

  attr->oacc_declare_deviceptr = 1;
  return check_conflict (attr, name, where);
}


bool
<<<<<<< HEAD
gfc_add_oacc_declare_device_resident (symbol_attribute *attr, const char *name, locus *where)
=======
gfc_add_oacc_declare_device_resident (symbol_attribute *attr, const char *name,
				      locus *where)
>>>>>>> e18d05ea
{
  if (check_used (attr, name, where))
    return false;

  if (attr->oacc_declare_device_resident)
    return true;

  attr->oacc_declare_device_resident = 1;
  return check_conflict (attr, name, where);
}


bool
gfc_add_target (symbol_attribute *attr, locus *where)
{

  if (check_used (attr, NULL, where))
    return false;

  if (attr->target)
    {
      duplicate_attr ("TARGET", where);
      return false;
    }

  attr->target = 1;
  return check_conflict (attr, NULL, where);
}


bool
gfc_add_dummy (symbol_attribute *attr, const char *name, locus *where)
{

  if (check_used (attr, name, where))
    return false;

  /* Duplicate dummy arguments are allowed due to ENTRY statements.  */
  attr->dummy = 1;
  return check_conflict (attr, name, where);
}


bool
gfc_add_in_common (symbol_attribute *attr, const char *name, locus *where)
{

  if (check_used (attr, name, where))
    return false;

  /* Duplicate attribute already checked for.  */
  attr->in_common = 1;
  return check_conflict (attr, name, where);
}


bool
gfc_add_in_equivalence (symbol_attribute *attr, const char *name, locus *where)
{

  /* Duplicate attribute already checked for.  */
  attr->in_equivalence = 1;
  if (!check_conflict (attr, name, where))
    return false;

  if (attr->flavor == FL_VARIABLE)
    return true;

  return gfc_add_flavor (attr, FL_VARIABLE, name, where);
}


bool
gfc_add_data (symbol_attribute *attr, const char *name, locus *where)
{

  if (check_used (attr, name, where))
    return false;

  attr->data = 1;
  return check_conflict (attr, name, where);
}


bool
gfc_add_in_namelist (symbol_attribute *attr, const char *name, locus *where)
{

  attr->in_namelist = 1;
  return check_conflict (attr, name, where);
}


bool
gfc_add_sequence (symbol_attribute *attr, const char *name, locus *where)
{

  if (check_used (attr, name, where))
    return false;

  attr->sequence = 1;
  return check_conflict (attr, name, where);
}


bool
gfc_add_elemental (symbol_attribute *attr, locus *where)
{

  if (check_used (attr, NULL, where))
    return false;

  if (attr->elemental)
    {
      duplicate_attr ("ELEMENTAL", where);
      return false;
    }

  attr->elemental = 1;
  return check_conflict (attr, NULL, where);
}


bool
gfc_add_pure (symbol_attribute *attr, locus *where)
{

  if (check_used (attr, NULL, where))
    return false;

  if (attr->pure)
    {
      duplicate_attr ("PURE", where);
      return false;
    }

  attr->pure = 1;
  return check_conflict (attr, NULL, where);
}


bool
gfc_add_recursive (symbol_attribute *attr, locus *where)
{

  if (check_used (attr, NULL, where))
    return false;

  if (attr->recursive)
    {
      duplicate_attr ("RECURSIVE", where);
      return false;
    }

  attr->recursive = 1;
  return check_conflict (attr, NULL, where);
}


bool
gfc_add_entry (symbol_attribute *attr, const char *name, locus *where)
{

  if (check_used (attr, name, where))
    return false;

  if (attr->entry)
    {
      duplicate_attr ("ENTRY", where);
      return false;
    }

  attr->entry = 1;
  return check_conflict (attr, name, where);
}


bool
gfc_add_function (symbol_attribute *attr, const char *name, locus *where)
{

  if (attr->flavor != FL_PROCEDURE
      && !gfc_add_flavor (attr, FL_PROCEDURE, name, where))
    return false;

  attr->function = 1;
  return check_conflict (attr, name, where);
}


bool
gfc_add_subroutine (symbol_attribute *attr, const char *name, locus *where)
{

  if (attr->flavor != FL_PROCEDURE
      && !gfc_add_flavor (attr, FL_PROCEDURE, name, where))
    return false;

  attr->subroutine = 1;
  return check_conflict (attr, name, where);
}


bool
gfc_add_generic (symbol_attribute *attr, const char *name, locus *where)
{

  if (attr->flavor != FL_PROCEDURE
      && !gfc_add_flavor (attr, FL_PROCEDURE, name, where))
    return false;

  attr->generic = 1;
  return check_conflict (attr, name, where);
}


bool
gfc_add_proc (symbol_attribute *attr, const char *name, locus *where)
{

  if (check_used (attr, NULL, where))
    return false;

  if (attr->flavor != FL_PROCEDURE
      && !gfc_add_flavor (attr, FL_PROCEDURE, name, where))
    return false;

  if (attr->procedure)
    {
      duplicate_attr ("PROCEDURE", where);
      return false;
    }

  attr->procedure = 1;

  return check_conflict (attr, NULL, where);
}


bool
gfc_add_abstract (symbol_attribute* attr, locus* where)
{
  if (attr->abstract)
    {
      duplicate_attr ("ABSTRACT", where);
      return false;
    }

  attr->abstract = 1;

  return check_conflict (attr, NULL, where);
}


/* Flavors are special because some flavors are not what Fortran
   considers attributes and can be reaffirmed multiple times.  */

bool
gfc_add_flavor (symbol_attribute *attr, sym_flavor f, const char *name,
		locus *where)
{

  if ((f == FL_PROGRAM || f == FL_BLOCK_DATA || f == FL_MODULE
       || f == FL_PARAMETER || f == FL_LABEL || f == FL_DERIVED
       || f == FL_NAMELIST) && check_used (attr, name, where))
    return false;

  if (attr->flavor == f && f == FL_VARIABLE)
    return true;

  if (attr->flavor != FL_UNKNOWN)
    {
      if (where == NULL)
	where = &gfc_current_locus;

      if (name)
        gfc_error ("%s attribute of %qs conflicts with %s attribute at %L",
		   gfc_code2string (flavors, attr->flavor), name,
		   gfc_code2string (flavors, f), where);
      else
        gfc_error ("%s attribute conflicts with %s attribute at %L",
		   gfc_code2string (flavors, attr->flavor),
		   gfc_code2string (flavors, f), where);

      return false;
    }

  attr->flavor = f;

  return check_conflict (attr, name, where);
}


bool
gfc_add_procedure (symbol_attribute *attr, procedure_type t,
		   const char *name, locus *where)
{

  if (check_used (attr, name, where))
    return false;

  if (attr->flavor != FL_PROCEDURE
      && !gfc_add_flavor (attr, FL_PROCEDURE, name, where))
    return false;

  if (where == NULL)
    where = &gfc_current_locus;

  if (attr->proc != PROC_UNKNOWN && !attr->module_procedure)
    {
      if (attr->proc == PROC_ST_FUNCTION && t == PROC_INTERNAL
	  && !gfc_notification_std (GFC_STD_F2008))
	gfc_error ("%s procedure at %L is already declared as %s "
		   "procedure. \nF2008: A pointer function assignment "
		   "is ambiguous if it is the first executable statement "
		   "after the specification block. Please add any other "
		   "kind of executable statement before it. FIXME",
		 gfc_code2string (procedures, t), where,
		 gfc_code2string (procedures, attr->proc));
      else
	gfc_error ("%s procedure at %L is already declared as %s "
		   "procedure", gfc_code2string (procedures, t), where,
		   gfc_code2string (procedures, attr->proc));

      return false;
    }

  attr->proc = t;

  /* Statement functions are always scalar and functions.  */
  if (t == PROC_ST_FUNCTION
      && ((!attr->function && !gfc_add_function (attr, name, where))
	  || attr->dimension))
    return false;

  return check_conflict (attr, name, where);
}


bool
gfc_add_intent (symbol_attribute *attr, sym_intent intent, locus *where)
{

  if (check_used (attr, NULL, where))
    return false;

  if (attr->intent == INTENT_UNKNOWN)
    {
      attr->intent = intent;
      return check_conflict (attr, NULL, where);
    }

  if (where == NULL)
    where = &gfc_current_locus;

  gfc_error ("INTENT (%s) conflicts with INTENT(%s) at %L",
	     gfc_intent_string (attr->intent),
	     gfc_intent_string (intent), where);

  return false;
}


/* No checks for use-association in public and private statements.  */

bool
gfc_add_access (symbol_attribute *attr, gfc_access access,
		const char *name, locus *where)
{

  if (attr->access == ACCESS_UNKNOWN
	|| (attr->use_assoc && attr->access != ACCESS_PRIVATE))
    {
      attr->access = access;
      return check_conflict (attr, name, where);
    }

  if (where == NULL)
    where = &gfc_current_locus;
  gfc_error ("ACCESS specification at %L was already specified", where);

  return false;
}


/* Set the is_bind_c field for the given symbol_attribute.  */

bool
gfc_add_is_bind_c (symbol_attribute *attr, const char *name, locus *where,
                   int is_proc_lang_bind_spec)
{

  if (is_proc_lang_bind_spec == 0 && attr->flavor == FL_PROCEDURE)
    gfc_error_now ("BIND(C) attribute at %L can only be used for "
		   "variables or common blocks", where);
  else if (attr->is_bind_c)
    gfc_error_now ("Duplicate BIND attribute specified at %L", where);
  else
    attr->is_bind_c = 1;
  
  if (where == NULL)
    where = &gfc_current_locus;
   
  if (!gfc_notify_std (GFC_STD_F2003, "BIND(C) at %L", where))
    return false;

  return check_conflict (attr, name, where);
}


/* Set the extension field for the given symbol_attribute.  */

bool
gfc_add_extension (symbol_attribute *attr, locus *where)
{
  if (where == NULL)
    where = &gfc_current_locus;

  if (attr->extension)
    gfc_error_now ("Duplicate EXTENDS attribute specified at %L", where);
  else
    attr->extension = 1;

  if (!gfc_notify_std (GFC_STD_F2003, "EXTENDS at %L", where))
    return false;

  return true;
}


bool
gfc_add_explicit_interface (gfc_symbol *sym, ifsrc source,
			    gfc_formal_arglist * formal, locus *where)
{
  if (check_used (&sym->attr, sym->name, where))
    return false;

  /* Skip the following checks in the case of a module_procedures in a
     submodule since they will manifestly fail.  */
  if (sym->attr.module_procedure == 1
      && source == IFSRC_DECL)
    goto finish;

  if (where == NULL)
    where = &gfc_current_locus;

  if (sym->attr.if_source != IFSRC_UNKNOWN
      && sym->attr.if_source != IFSRC_DECL)
    {
      gfc_error ("Symbol %qs at %L already has an explicit interface",
		 sym->name, where);
      return false;
    }

  if (source == IFSRC_IFBODY && (sym->attr.dimension || sym->attr.allocatable))
    {
      gfc_error ("%qs at %L has attributes specified outside its INTERFACE "
		 "body", sym->name, where);
      return false;
    }

finish:
  sym->formal = formal;
  sym->attr.if_source = source;

  return true;
}


/* Add a type to a symbol.  */

bool
gfc_add_type (gfc_symbol *sym, gfc_typespec *ts, locus *where)
{
  sym_flavor flavor;
  bt type;

  if (where == NULL)
    where = &gfc_current_locus;

  if (sym->result)
    type = sym->result->ts.type;
  else
    type = sym->ts.type;

  if (sym->attr.result && type == BT_UNKNOWN && sym->ns->proc_name)
    type = sym->ns->proc_name->ts.type;

  if (type != BT_UNKNOWN && !(sym->attr.function && sym->attr.implicit_type)
      && !(gfc_state_stack->previous && gfc_state_stack->previous->previous
	   && gfc_state_stack->previous->previous->state == COMP_SUBMODULE)
      && !sym->attr.module_procedure)
    {
      if (sym->attr.use_assoc)
	gfc_error ("Symbol %qs at %L conflicts with symbol from module %qs, "
		   "use-associated at %L", sym->name, where, sym->module,
		   &sym->declared_at);
      else
	gfc_error ("Symbol %qs at %L already has basic type of %s", sym->name,
		 where, gfc_basic_typename (type));
      return false;
    }

  if (sym->attr.procedure && sym->ts.interface)
    {
      gfc_error ("Procedure %qs at %L may not have basic type of %s",
		 sym->name, where, gfc_basic_typename (ts->type));
      return false;
    }

  flavor = sym->attr.flavor;

  if (flavor == FL_PROGRAM || flavor == FL_BLOCK_DATA || flavor == FL_MODULE
      || flavor == FL_LABEL
      || (flavor == FL_PROCEDURE && sym->attr.subroutine)
      || flavor == FL_DERIVED || flavor == FL_NAMELIST)
    {
      gfc_error ("Symbol %qs at %L cannot have a type", sym->name, where);
      return false;
    }

  sym->ts = *ts;
  return true;
}


/* Clears all attributes.  */

void
gfc_clear_attr (symbol_attribute *attr)
{
  memset (attr, 0, sizeof (symbol_attribute));
}


/* Check for missing attributes in the new symbol.  Currently does
   nothing, but it's not clear that it is unnecessary yet.  */

bool
gfc_missing_attr (symbol_attribute *attr ATTRIBUTE_UNUSED,
		  locus *where ATTRIBUTE_UNUSED)
{

  return true;
}


/* Copy an attribute to a symbol attribute, bit by bit.  Some
   attributes have a lot of side-effects but cannot be present given
   where we are called from, so we ignore some bits.  */

bool
gfc_copy_attr (symbol_attribute *dest, symbol_attribute *src, locus *where)
{
  int is_proc_lang_bind_spec;
  
  /* In line with the other attributes, we only add bits but do not remove
     them; cf. also PR 41034.  */
  dest->ext_attr |= src->ext_attr;

  if (src->allocatable && !gfc_add_allocatable (dest, where))
    goto fail;

  if (src->dimension && !gfc_add_dimension (dest, NULL, where))
    goto fail;
  if (src->codimension && !gfc_add_codimension (dest, NULL, where))
    goto fail;
  if (src->contiguous && !gfc_add_contiguous (dest, NULL, where))
    goto fail;
  if (src->optional && !gfc_add_optional (dest, where))
    goto fail;
  if (src->pointer && !gfc_add_pointer (dest, where))
    goto fail;
  if (src->is_protected && !gfc_add_protected (dest, NULL, where))
    goto fail;
  if (src->save && !gfc_add_save (dest, src->save, NULL, where))
    goto fail;
  if (src->value && !gfc_add_value (dest, NULL, where))
    goto fail;
  if (src->volatile_ && !gfc_add_volatile (dest, NULL, where))
    goto fail;
  if (src->asynchronous && !gfc_add_asynchronous (dest, NULL, where))
    goto fail;
  if (src->threadprivate
      && !gfc_add_threadprivate (dest, NULL, where))
    goto fail;
  if (src->omp_declare_target
      && !gfc_add_omp_declare_target (dest, NULL, where))
    goto fail;
  if (src->oacc_declare_create
      && !gfc_add_oacc_declare_create (dest, NULL, where))
    goto fail;
  if (src->oacc_declare_copyin
      && !gfc_add_oacc_declare_copyin (dest, NULL, where))
    goto fail;
  if (src->oacc_declare_deviceptr
      && !gfc_add_oacc_declare_deviceptr (dest, NULL, where))
    goto fail;
  if (src->oacc_declare_device_resident
      && !gfc_add_oacc_declare_device_resident (dest, NULL, where))
    goto fail;
  if (src->target && !gfc_add_target (dest, where))
    goto fail;
  if (src->dummy && !gfc_add_dummy (dest, NULL, where))
    goto fail;
  if (src->result && !gfc_add_result (dest, NULL, where))
    goto fail;
  if (src->entry)
    dest->entry = 1;

  if (src->in_namelist && !gfc_add_in_namelist (dest, NULL, where))
    goto fail;

  if (src->in_common && !gfc_add_in_common (dest, NULL, where))
    goto fail;

  if (src->generic && !gfc_add_generic (dest, NULL, where))
    goto fail;
  if (src->function && !gfc_add_function (dest, NULL, where))
    goto fail;
  if (src->subroutine && !gfc_add_subroutine (dest, NULL, where))
    goto fail;

  if (src->sequence && !gfc_add_sequence (dest, NULL, where))
    goto fail;
  if (src->elemental && !gfc_add_elemental (dest, where))
    goto fail;
  if (src->pure && !gfc_add_pure (dest, where))
    goto fail;
  if (src->recursive && !gfc_add_recursive (dest, where))
    goto fail;

  if (src->flavor != FL_UNKNOWN
      && !gfc_add_flavor (dest, src->flavor, NULL, where))
    goto fail;

  if (src->intent != INTENT_UNKNOWN
      && !gfc_add_intent (dest, src->intent, where))
    goto fail;

  if (src->access != ACCESS_UNKNOWN
      && !gfc_add_access (dest, src->access, NULL, where))
    goto fail;

  if (!gfc_missing_attr (dest, where))
    goto fail;

  if (src->cray_pointer && !gfc_add_cray_pointer (dest, where))
    goto fail;
  if (src->cray_pointee && !gfc_add_cray_pointee (dest, where))
    goto fail;

  is_proc_lang_bind_spec = (src->flavor == FL_PROCEDURE ? 1 : 0);
  if (src->is_bind_c
      && !gfc_add_is_bind_c (dest, NULL, where, is_proc_lang_bind_spec))
    return false;

  if (src->is_c_interop)
    dest->is_c_interop = 1;
  if (src->is_iso_c)
    dest->is_iso_c = 1;
  
  if (src->external && !gfc_add_external (dest, where))
    goto fail;
  if (src->intrinsic && !gfc_add_intrinsic (dest, where))
    goto fail;
  if (src->proc_pointer)
    dest->proc_pointer = 1;

  return true;

fail:
  return false;
}


/* A function to generate a dummy argument symbol using that from the
   interface declaration. Can be used for the result symbol as well if
   the flag is set.  */

int
gfc_copy_dummy_sym (gfc_symbol **dsym, gfc_symbol *sym, int result)
{
  int rc;

  rc = gfc_get_symbol (sym->name, NULL, dsym);
  if (rc)
    return rc;

  if (!gfc_add_type (*dsym, &(sym->ts), &gfc_current_locus))
    return 1;

  if (!gfc_copy_attr (&(*dsym)->attr, &(sym->attr),
      &gfc_current_locus))
    return 1;

  if ((*dsym)->attr.dimension)
    (*dsym)->as = gfc_copy_array_spec (sym->as);

  (*dsym)->attr.class_ok = sym->attr.class_ok;

  if ((*dsym) != NULL && !result
      && (!gfc_add_dummy(&(*dsym)->attr, (*dsym)->name, NULL)
	  || !gfc_missing_attr (&(*dsym)->attr, NULL)))
    return 1;
  else if ((*dsym) != NULL && result
      && (!gfc_add_result(&(*dsym)->attr, (*dsym)->name, NULL)
	  || !gfc_missing_attr (&(*dsym)->attr, NULL)))
    return 1;

  return 0;
}


/************** Component name management ************/

/* Component names of a derived type form their own little namespaces
   that are separate from all other spaces.  The space is composed of
   a singly linked list of gfc_component structures whose head is
   located in the parent symbol.  */


/* Add a component name to a symbol.  The call fails if the name is
   already present.  On success, the component pointer is modified to
   point to the additional component structure.  */

bool
gfc_add_component (gfc_symbol *sym, const char *name,
		   gfc_component **component)
{
  gfc_component *p, *tail;

  tail = NULL;

  for (p = sym->components; p; p = p->next)
    {
      if (strcmp (p->name, name) == 0)
	{
	  gfc_error ("Component %qs at %C already declared at %L",
		     name, &p->loc);
	  return false;
	}

      tail = p;
    }

  if (sym->attr.extension
	&& gfc_find_component (sym->components->ts.u.derived, name, true, true))
    {
      gfc_error ("Component %qs at %C already in the parent type "
		 "at %L", name, &sym->components->ts.u.derived->declared_at);
      return false;
    }

  /* Allocate a new component.  */
  p = gfc_get_component ();

  if (tail == NULL)
    sym->components = p;
  else
    tail->next = p;

  p->name = gfc_get_string (name);
  p->loc = gfc_current_locus;
  p->ts.type = BT_UNKNOWN;

  *component = p;
  return true;
}


/* Recursive function to switch derived types of all symbol in a
   namespace.  */

static void
switch_types (gfc_symtree *st, gfc_symbol *from, gfc_symbol *to)
{
  gfc_symbol *sym;

  if (st == NULL)
    return;

  sym = st->n.sym;
  if (sym->ts.type == BT_DERIVED && sym->ts.u.derived == from)
    sym->ts.u.derived = to;

  switch_types (st->left, from, to);
  switch_types (st->right, from, to);
}


/* This subroutine is called when a derived type is used in order to
   make the final determination about which version to use.  The
   standard requires that a type be defined before it is 'used', but
   such types can appear in IMPLICIT statements before the actual
   definition.  'Using' in this context means declaring a variable to
   be that type or using the type constructor.

   If a type is used and the components haven't been defined, then we
   have to have a derived type in a parent unit.  We find the node in
   the other namespace and point the symtree node in this namespace to
   that node.  Further reference to this name point to the correct
   node.  If we can't find the node in a parent namespace, then we have
   an error.

   This subroutine takes a pointer to a symbol node and returns a
   pointer to the translated node or NULL for an error.  Usually there
   is no translation and we return the node we were passed.  */

gfc_symbol *
gfc_use_derived (gfc_symbol *sym)
{
  gfc_symbol *s;
  gfc_typespec *t;
  gfc_symtree *st;
  int i;

  if (!sym)
    return NULL;

  if (sym->attr.unlimited_polymorphic)
    return sym;

  if (sym->attr.generic)
    sym = gfc_find_dt_in_generic (sym);

  if (sym->components != NULL || sym->attr.zero_comp)
    return sym;               /* Already defined.  */

  if (sym->ns->parent == NULL)
    goto bad;

  if (gfc_find_symbol (sym->name, sym->ns->parent, 1, &s))
    {
      gfc_error ("Symbol %qs at %C is ambiguous", sym->name);
      return NULL;
    }

  if (s == NULL || s->attr.flavor != FL_DERIVED)
    goto bad;

  /* Get rid of symbol sym, translating all references to s.  */
  for (i = 0; i < GFC_LETTERS; i++)
    {
      t = &sym->ns->default_type[i];
      if (t->u.derived == sym)
	t->u.derived = s;
    }

  st = gfc_find_symtree (sym->ns->sym_root, sym->name);
  st->n.sym = s;

  s->refs++;

  /* Unlink from list of modified symbols.  */
  gfc_commit_symbol (sym);

  switch_types (sym->ns->sym_root, sym, s);

  /* TODO: Also have to replace sym -> s in other lists like
     namelists, common lists and interface lists.  */
  gfc_free_symbol (sym);

  return s;

bad:
  gfc_error ("Derived type %qs at %C is being used before it is defined",
	     sym->name);
  return NULL;
}


/* Given a derived type node and a component name, try to locate the
   component structure.  Returns the NULL pointer if the component is
   not found or the components are private.  If noaccess is set, no access
   checks are done.  */

gfc_component *
gfc_find_component (gfc_symbol *sym, const char *name,
		    bool noaccess, bool silent)
{
  gfc_component *p;

  if (name == NULL || sym == NULL)
    return NULL;

  sym = gfc_use_derived (sym);

  if (sym == NULL)
    return NULL;

  for (p = sym->components; p; p = p->next)
    if (strcmp (p->name, name) == 0)
      break;

  if (p && sym->attr.use_assoc && !noaccess)
    {
      bool is_parent_comp = sym->attr.extension && (p == sym->components);
      if (p->attr.access == ACCESS_PRIVATE ||
	  (p->attr.access != ACCESS_PUBLIC
	   && sym->component_access == ACCESS_PRIVATE
	   && !is_parent_comp))
	{
	  if (!silent)
	    gfc_error ("Component %qs at %C is a PRIVATE component of %qs",
		       name, sym->name);
	  return NULL;
	}
    }

  if (p == NULL
	&& sym->attr.extension
	&& sym->components->ts.type == BT_DERIVED)
    {
      p = gfc_find_component (sym->components->ts.u.derived, name,
			      noaccess, silent);
      /* Do not overwrite the error.  */
      if (p == NULL)
	return p;
    }

  if (p == NULL && !silent)
    gfc_error ("%qs at %C is not a member of the %qs structure",
	       name, sym->name);

  return p;
}


/* Given a symbol, free all of the component structures and everything
   they point to.  */

static void
free_components (gfc_component *p)
{
  gfc_component *q;

  for (; p; p = q)
    {
      q = p->next;

      gfc_free_array_spec (p->as);
      gfc_free_expr (p->initializer);
      free (p->tb);

      free (p);
    }
}


/******************** Statement label management ********************/

/* Comparison function for statement labels, used for managing the
   binary tree.  */

static int
compare_st_labels (void *a1, void *b1)
{
  int a = ((gfc_st_label *) a1)->value;
  int b = ((gfc_st_label *) b1)->value;

  return (b - a);
}


/* Free a single gfc_st_label structure, making sure the tree is not
   messed up.  This function is called only when some parse error
   occurs.  */

void
gfc_free_st_label (gfc_st_label *label)
{

  if (label == NULL)
    return;

  gfc_delete_bbt (&label->ns->st_labels, label, compare_st_labels);

  if (label->format != NULL)
    gfc_free_expr (label->format);

  free (label);
}


/* Free a whole tree of gfc_st_label structures.  */

static void
free_st_labels (gfc_st_label *label)
{

  if (label == NULL)
    return;

  free_st_labels (label->left);
  free_st_labels (label->right);
  
  if (label->format != NULL)
    gfc_free_expr (label->format);
  free (label);
}


/* Given a label number, search for and return a pointer to the label
   structure, creating it if it does not exist.  */

gfc_st_label *
gfc_get_st_label (int labelno)
{
  gfc_st_label *lp;
  gfc_namespace *ns;

  if (gfc_current_state () == COMP_DERIVED)
    ns = gfc_current_block ()->f2k_derived;
  else
    {
      /* Find the namespace of the scoping unit:
	 If we're in a BLOCK construct, jump to the parent namespace.  */
      ns = gfc_current_ns;
      while (ns->proc_name && ns->proc_name->attr.flavor == FL_LABEL)
	ns = ns->parent;
    }

  /* First see if the label is already in this namespace.  */
  lp = ns->st_labels;
  while (lp)
    {
      if (lp->value == labelno)
	return lp;

      if (lp->value < labelno)
	lp = lp->left;
      else
	lp = lp->right;
    }

  lp = XCNEW (gfc_st_label);

  lp->value = labelno;
  lp->defined = ST_LABEL_UNKNOWN;
  lp->referenced = ST_LABEL_UNKNOWN;
  lp->ns = ns;

  gfc_insert_bbt (&ns->st_labels, lp, compare_st_labels);

  return lp;
}


/* Called when a statement with a statement label is about to be
   accepted.  We add the label to the list of the current namespace,
   making sure it hasn't been defined previously and referenced
   correctly.  */

void
gfc_define_st_label (gfc_st_label *lp, gfc_sl_type type, locus *label_locus)
{
  int labelno;

  labelno = lp->value;

  if (lp->defined != ST_LABEL_UNKNOWN)
    gfc_error ("Duplicate statement label %d at %L and %L", labelno,
	       &lp->where, label_locus);
  else
    {
      lp->where = *label_locus;

      switch (type)
	{
	case ST_LABEL_FORMAT:
	  if (lp->referenced == ST_LABEL_TARGET
	      || lp->referenced == ST_LABEL_DO_TARGET)
	    gfc_error ("Label %d at %C already referenced as branch target",
		       labelno);
	  else
	    lp->defined = ST_LABEL_FORMAT;

	  break;

	case ST_LABEL_TARGET:
	case ST_LABEL_DO_TARGET:
	  if (lp->referenced == ST_LABEL_FORMAT)
	    gfc_error ("Label %d at %C already referenced as a format label",
		       labelno);
	  else
	    lp->defined = type;

	  if (lp->referenced == ST_LABEL_DO_TARGET && type != ST_LABEL_DO_TARGET
      	      && !gfc_notify_std (GFC_STD_F95_OBS, "DO termination statement "
				  "which is not END DO or CONTINUE with "
				  "label %d at %C", labelno))
	    return;
	  break;

	default:
	  lp->defined = ST_LABEL_BAD_TARGET;
	  lp->referenced = ST_LABEL_BAD_TARGET;
	}
    }
}


/* Reference a label.  Given a label and its type, see if that
   reference is consistent with what is known about that label,
   updating the unknown state.  Returns false if something goes
   wrong.  */

bool
gfc_reference_st_label (gfc_st_label *lp, gfc_sl_type type)
{
  gfc_sl_type label_type;
  int labelno;
  bool rc;

  if (lp == NULL)
    return true;

  labelno = lp->value;

  if (lp->defined != ST_LABEL_UNKNOWN)
    label_type = lp->defined;
  else
    {
      label_type = lp->referenced;
      lp->where = gfc_current_locus;
    }

  if (label_type == ST_LABEL_FORMAT
      && (type == ST_LABEL_TARGET || type == ST_LABEL_DO_TARGET))
    {
      gfc_error ("Label %d at %C previously used as a FORMAT label", labelno);
      rc = false;
      goto done;
    }

  if ((label_type == ST_LABEL_TARGET || label_type == ST_LABEL_DO_TARGET
       || label_type == ST_LABEL_BAD_TARGET)
      && type == ST_LABEL_FORMAT)
    {
      gfc_error ("Label %d at %C previously used as branch target", labelno);
      rc = false;
      goto done;
    }

  if (lp->referenced == ST_LABEL_DO_TARGET && type == ST_LABEL_DO_TARGET
      && !gfc_notify_std (GFC_STD_F95_OBS, "Shared DO termination label %d "
			  "at %C", labelno))
    return false;

  if (lp->referenced != ST_LABEL_DO_TARGET)
    lp->referenced = type;
  rc = true;

done:
  return rc;
}


/************** Symbol table management subroutines ****************/

/* Basic details: Fortran 95 requires a potentially unlimited number
   of distinct namespaces when compiling a program unit.  This case
   occurs during a compilation of internal subprograms because all of
   the internal subprograms must be read before we can start
   generating code for the host.

   Given the tricky nature of the Fortran grammar, we must be able to
   undo changes made to a symbol table if the current interpretation
   of a statement is found to be incorrect.  Whenever a symbol is
   looked up, we make a copy of it and link to it.  All of these
   symbols are kept in a vector so that we can commit or
   undo the changes at a later time.

   A symtree may point to a symbol node outside of its namespace.  In
   this case, that symbol has been used as a host associated variable
   at some previous time.  */

/* Allocate a new namespace structure.  Copies the implicit types from
   PARENT if PARENT_TYPES is set.  */

gfc_namespace *
gfc_get_namespace (gfc_namespace *parent, int parent_types)
{
  gfc_namespace *ns;
  gfc_typespec *ts;
  int in;
  int i;

  ns = XCNEW (gfc_namespace);
  ns->sym_root = NULL;
  ns->uop_root = NULL;
  ns->tb_sym_root = NULL;
  ns->finalizers = NULL;
  ns->default_access = ACCESS_UNKNOWN;
  ns->parent = parent;

  for (in = GFC_INTRINSIC_BEGIN; in != GFC_INTRINSIC_END; in++)
    {
      ns->operator_access[in] = ACCESS_UNKNOWN;
      ns->tb_op[in] = NULL;
    }

  /* Initialize default implicit types.  */
  for (i = 'a'; i <= 'z'; i++)
    {
      ns->set_flag[i - 'a'] = 0;
      ts = &ns->default_type[i - 'a'];

      if (parent_types && ns->parent != NULL)
	{
	  /* Copy parent settings.  */
	  *ts = ns->parent->default_type[i - 'a'];
	  continue;
	}

      if (flag_implicit_none != 0)
	{
	  gfc_clear_ts (ts);
	  continue;
	}

      if ('i' <= i && i <= 'n')
	{
	  ts->type = BT_INTEGER;
	  ts->kind = gfc_default_integer_kind;
	}
      else
	{
	  ts->type = BT_REAL;
	  ts->kind = gfc_default_real_kind;
	}
    }

  if (parent_types && ns->parent != NULL)
    ns->has_implicit_none_export = ns->parent->has_implicit_none_export;

  ns->refs = 1;

  return ns;
}


/* Comparison function for symtree nodes.  */

static int
compare_symtree (void *_st1, void *_st2)
{
  gfc_symtree *st1, *st2;

  st1 = (gfc_symtree *) _st1;
  st2 = (gfc_symtree *) _st2;

  return strcmp (st1->name, st2->name);
}


/* Allocate a new symtree node and associate it with the new symbol.  */

gfc_symtree *
gfc_new_symtree (gfc_symtree **root, const char *name)
{
  gfc_symtree *st;

  st = XCNEW (gfc_symtree);
  st->name = gfc_get_string (name);

  gfc_insert_bbt (root, st, compare_symtree);
  return st;
}


/* Delete a symbol from the tree.  Does not free the symbol itself!  */

void
gfc_delete_symtree (gfc_symtree **root, const char *name)
{
  gfc_symtree st, *st0;

  st0 = gfc_find_symtree (*root, name);

  st.name = gfc_get_string (name);
  gfc_delete_bbt (root, &st, compare_symtree);

  free (st0);
}


/* Given a root symtree node and a name, try to find the symbol within
   the namespace.  Returns NULL if the symbol is not found.  */

gfc_symtree *
gfc_find_symtree (gfc_symtree *st, const char *name)
{
  int c;

  while (st != NULL)
    {
      c = strcmp (name, st->name);
      if (c == 0)
	return st;

      st = (c < 0) ? st->left : st->right;
    }

  return NULL;
}


/* Return a symtree node with a name that is guaranteed to be unique
   within the namespace and corresponds to an illegal fortran name.  */

gfc_symtree *
gfc_get_unique_symtree (gfc_namespace *ns)
{
  char name[GFC_MAX_SYMBOL_LEN + 1];
  static int serial = 0;

  sprintf (name, "@%d", serial++);
  return gfc_new_symtree (&ns->sym_root, name);
}


/* Given a name find a user operator node, creating it if it doesn't
   exist.  These are much simpler than symbols because they can't be
   ambiguous with one another.  */

gfc_user_op *
gfc_get_uop (const char *name)
{
  gfc_user_op *uop;
  gfc_symtree *st;
  gfc_namespace *ns = gfc_current_ns;

  if (ns->omp_udr_ns)
    ns = ns->parent;
  st = gfc_find_symtree (ns->uop_root, name);
  if (st != NULL)
    return st->n.uop;

  st = gfc_new_symtree (&ns->uop_root, name);

  uop = st->n.uop = XCNEW (gfc_user_op);
  uop->name = gfc_get_string (name);
  uop->access = ACCESS_UNKNOWN;
  uop->ns = ns;

  return uop;
}


/* Given a name find the user operator node.  Returns NULL if it does
   not exist.  */

gfc_user_op *
gfc_find_uop (const char *name, gfc_namespace *ns)
{
  gfc_symtree *st;

  if (ns == NULL)
    ns = gfc_current_ns;

  st = gfc_find_symtree (ns->uop_root, name);
  return (st == NULL) ? NULL : st->n.uop;
}


/* Update a symbol's common_block field, and take care of the associated
   memory management.  */

static void
set_symbol_common_block (gfc_symbol *sym, gfc_common_head *common_block)
{
  if (sym->common_block == common_block)
    return;

  if (sym->common_block && sym->common_block->name[0] != '\0')
    {
      sym->common_block->refs--;
      if (sym->common_block->refs == 0)
	free (sym->common_block);
    }
  sym->common_block = common_block;
}


/* Remove a gfc_symbol structure and everything it points to.  */

void
gfc_free_symbol (gfc_symbol *sym)
{

  if (sym == NULL)
    return;

  gfc_free_array_spec (sym->as);

  free_components (sym->components);

  gfc_free_expr (sym->value);

  gfc_free_namelist (sym->namelist);

  if (sym->ns != sym->formal_ns)
    gfc_free_namespace (sym->formal_ns);

  if (!sym->attr.generic_copy)
    gfc_free_interface (sym->generic);

  gfc_free_formal_arglist (sym->formal);

  gfc_free_namespace (sym->f2k_derived);

  set_symbol_common_block (sym, NULL);

  free (sym);
}


/* Decrease the reference counter and free memory when we reach zero.  */

void
gfc_release_symbol (gfc_symbol *sym)
{
  if (sym == NULL)
    return;

  if (sym->formal_ns != NULL && sym->refs == 2 && sym->formal_ns != sym->ns
      && (!sym->attr.entry || !sym->module))
    {
      /* As formal_ns contains a reference to sym, delete formal_ns just
	 before the deletion of sym.  */
      gfc_namespace *ns = sym->formal_ns;
      sym->formal_ns = NULL;
      gfc_free_namespace (ns);
    }

  sym->refs--;
  if (sym->refs > 0)
    return;

  gcc_assert (sym->refs == 0);
  gfc_free_symbol (sym);
}


/* Allocate and initialize a new symbol node.  */

gfc_symbol *
gfc_new_symbol (const char *name, gfc_namespace *ns)
{
  gfc_symbol *p;

  p = XCNEW (gfc_symbol);

  gfc_clear_ts (&p->ts);
  gfc_clear_attr (&p->attr);
  p->ns = ns;

  p->declared_at = gfc_current_locus;

  if (strlen (name) > GFC_MAX_SYMBOL_LEN)
    gfc_internal_error ("new_symbol(): Symbol name too long");

  p->name = gfc_get_string (name);

  /* Make sure flags for symbol being C bound are clear initially.  */
  p->attr.is_bind_c = 0;
  p->attr.is_iso_c = 0;

  /* Clear the ptrs we may need.  */
  p->common_block = NULL;
  p->f2k_derived = NULL;
  p->assoc = NULL;
  
  return p;
}


/* Generate an error if a symbol is ambiguous.  */

static void
ambiguous_symbol (const char *name, gfc_symtree *st)
{

  if (st->n.sym->module)
    gfc_error ("Name %qs at %C is an ambiguous reference to %qs "
	       "from module %qs", name, st->n.sym->name, st->n.sym->module);
  else
    gfc_error ("Name %qs at %C is an ambiguous reference to %qs "
	       "from current program unit", name, st->n.sym->name);
}


/* If we're in a SELECT TYPE block, check if the variable 'st' matches any
   selector on the stack. If yes, replace it by the corresponding temporary.  */

static void
select_type_insert_tmp (gfc_symtree **st)
{
  gfc_select_type_stack *stack = select_type_stack;
  for (; stack; stack = stack->prev)
    if ((*st)->n.sym == stack->selector && stack->tmp)
      *st = stack->tmp;
}


/* Look for a symtree in the current procedure -- that is, go up to
   parent namespaces but only if inside a BLOCK.  Returns NULL if not found.  */

gfc_symtree*
gfc_find_symtree_in_proc (const char* name, gfc_namespace* ns)
{
  while (ns)
    {
      gfc_symtree* st = gfc_find_symtree (ns->sym_root, name);
      if (st)
	return st;

      if (!ns->construct_entities)
	break;
      ns = ns->parent;
    }

  return NULL;
}


/* Search for a symtree starting in the current namespace, resorting to
   any parent namespaces if requested by a nonzero parent_flag.
   Returns nonzero if the name is ambiguous.  */

int
gfc_find_sym_tree (const char *name, gfc_namespace *ns, int parent_flag,
		   gfc_symtree **result)
{
  gfc_symtree *st;

  if (ns == NULL)
    ns = gfc_current_ns;

  do
    {
      st = gfc_find_symtree (ns->sym_root, name);
      if (st != NULL)
	{
	  select_type_insert_tmp (&st);

	  *result = st;
	  /* Ambiguous generic interfaces are permitted, as long
	     as the specific interfaces are different.  */
	  if (st->ambiguous && !st->n.sym->attr.generic)
	    {
	      ambiguous_symbol (name, st);
	      return 1;
	    }

	  return 0;
	}

      if (!parent_flag)
	break;

      /* Don't escape an interface block.  */
      if (ns && !ns->has_import_set
          && ns->proc_name && ns->proc_name->attr.if_source == IFSRC_IFBODY)
	break;

      ns = ns->parent;
    }
  while (ns != NULL);

  *result = NULL;
  return 0;
}


/* Same, but returns the symbol instead.  */

int
gfc_find_symbol (const char *name, gfc_namespace *ns, int parent_flag,
		 gfc_symbol **result)
{
  gfc_symtree *st;
  int i;

  i = gfc_find_sym_tree (name, ns, parent_flag, &st);

  if (st == NULL)
    *result = NULL;
  else
    *result = st->n.sym;

  return i;
}


/* Tells whether there is only one set of changes in the stack.  */

static bool
single_undo_checkpoint_p (void)
{
  if (latest_undo_chgset == &default_undo_chgset_var)
    {
      gcc_assert (latest_undo_chgset->previous == NULL);
      return true;
    }
  else
    {
      gcc_assert (latest_undo_chgset->previous != NULL);
      return false;
    }
}

/* Save symbol with the information necessary to back it out.  */

void
gfc_save_symbol_data (gfc_symbol *sym)
{
  gfc_symbol *s;
  unsigned i;

  if (!single_undo_checkpoint_p ())
    {
      /* If there is more than one change set, look for the symbol in the
         current one.  If it is found there, we can reuse it.  */
      FOR_EACH_VEC_ELT (latest_undo_chgset->syms, i, s)
	if (s == sym)
	  {
	    gcc_assert (sym->gfc_new || sym->old_symbol != NULL);
	    return;
	  }
    }
  else if (sym->gfc_new || sym->old_symbol != NULL)
    return;

  s = XCNEW (gfc_symbol);
  *s = *sym;
  sym->old_symbol = s;
  sym->gfc_new = 0;

  latest_undo_chgset->syms.safe_push (sym);
}


/* Given a name, find a symbol, or create it if it does not exist yet
   in the current namespace.  If the symbol is found we make sure that
   it's OK.

   The integer return code indicates
     0   All OK
     1   The symbol name was ambiguous
     2   The name meant to be established was already host associated.

   So if the return value is nonzero, then an error was issued.  */

int
gfc_get_sym_tree (const char *name, gfc_namespace *ns, gfc_symtree **result,
		  bool allow_subroutine)
{
  gfc_symtree *st;
  gfc_symbol *p;

  /* This doesn't usually happen during resolution.  */
  if (ns == NULL)
    ns = gfc_current_ns;

  /* Try to find the symbol in ns.  */
  st = gfc_find_symtree (ns->sym_root, name);

  if (st == NULL && ns->omp_udr_ns)
    {
      ns = ns->parent;
      st = gfc_find_symtree (ns->sym_root, name);
    }

  if (st == NULL)
    {
      /* If not there, create a new symbol.  */
      p = gfc_new_symbol (name, ns);

      /* Add to the list of tentative symbols.  */
      p->old_symbol = NULL;
      p->mark = 1;
      p->gfc_new = 1;
      latest_undo_chgset->syms.safe_push (p);

      st = gfc_new_symtree (&ns->sym_root, name);
      st->n.sym = p;
      p->refs++;

    }
  else
    {
      /* Make sure the existing symbol is OK.  Ambiguous
	 generic interfaces are permitted, as long as the
	 specific interfaces are different.  */
      if (st->ambiguous && !st->n.sym->attr.generic)
	{
	  ambiguous_symbol (name, st);
	  return 1;
	}

      p = st->n.sym;
      if (p->ns != ns && (!p->attr.function || ns->proc_name != p)
	  && !(allow_subroutine && p->attr.subroutine)
	  && !(ns->proc_name && ns->proc_name->attr.if_source == IFSRC_IFBODY
	  && (ns->has_import_set || p->attr.imported)))
	{
	  /* Symbol is from another namespace.  */
	  gfc_error ("Symbol %qs at %C has already been host associated",
		     name);
	  return 2;
	}

      p->mark = 1;

      /* Copy in case this symbol is changed.  */
      gfc_save_symbol_data (p);
    }

  *result = st;
  return 0;
}


int
gfc_get_symbol (const char *name, gfc_namespace *ns, gfc_symbol **result)
{
  gfc_symtree *st;
  int i;

  i = gfc_get_sym_tree (name, ns, &st, false);
  if (i != 0)
    return i;

  if (st)
    *result = st->n.sym;
  else
    *result = NULL;
  return i;
}


/* Subroutine that searches for a symbol, creating it if it doesn't
   exist, but tries to host-associate the symbol if possible.  */

int
gfc_get_ha_sym_tree (const char *name, gfc_symtree **result)
{
  gfc_symtree *st;
  int i;

  i = gfc_find_sym_tree (name, gfc_current_ns, 0, &st);

  if (st != NULL)
    {
      gfc_save_symbol_data (st->n.sym);
      *result = st;
      return i;
    }

  i = gfc_find_sym_tree (name, gfc_current_ns, 1, &st);
  if (i)
    return i;

  if (st != NULL)
    {
      *result = st;
      return 0;
    }

  return gfc_get_sym_tree (name, gfc_current_ns, result, false);
}


int
gfc_get_ha_symbol (const char *name, gfc_symbol **result)
{
  int i;
  gfc_symtree *st;

  i = gfc_get_ha_sym_tree (name, &st);

  if (st)
    *result = st->n.sym;
  else
    *result = NULL;

  return i;
}


/* Search for the symtree belonging to a gfc_common_head; we cannot use
   head->name as the common_root symtree's name might be mangled.  */

static gfc_symtree *
find_common_symtree (gfc_symtree *st, gfc_common_head *head)
{

  gfc_symtree *result;

  if (st == NULL)
    return NULL;

  if (st->n.common == head)
    return st;

  result = find_common_symtree (st->left, head);
  if (!result)  
    result = find_common_symtree (st->right, head);

  return result;
}


/* Clear the given storage, and make it the current change set for registering
   changed symbols.  Its contents are freed after a call to
   gfc_restore_last_undo_checkpoint or gfc_drop_last_undo_checkpoint, but
   it is up to the caller to free the storage itself.  It is usually a local
   variable, so there is nothing to do anyway.  */

void
gfc_new_undo_checkpoint (gfc_undo_change_set &chg_syms)
{
  chg_syms.syms = vNULL;
  chg_syms.tbps = vNULL;
  chg_syms.previous = latest_undo_chgset;
  latest_undo_chgset = &chg_syms;
}


/* Restore previous state of symbol.  Just copy simple stuff.  */
  
static void
restore_old_symbol (gfc_symbol *p)
{
  gfc_symbol *old;

  p->mark = 0;
  old = p->old_symbol;

  p->ts.type = old->ts.type;
  p->ts.kind = old->ts.kind;

  p->attr = old->attr;

  if (p->value != old->value)
    {
      gcc_checking_assert (old->value == NULL);
      gfc_free_expr (p->value);
      p->value = NULL;
    }

  if (p->as != old->as)
    {
      if (p->as)
	gfc_free_array_spec (p->as);
      p->as = old->as;
    }

  p->generic = old->generic;
  p->component_access = old->component_access;

  if (p->namelist != NULL && old->namelist == NULL)
    {
      gfc_free_namelist (p->namelist);
      p->namelist = NULL;
    }
  else
    {
      if (p->namelist_tail != old->namelist_tail)
	{
	  gfc_free_namelist (old->namelist_tail->next);
	  old->namelist_tail->next = NULL;
	}
    }

  p->namelist_tail = old->namelist_tail;

  if (p->formal != old->formal)
    {
      gfc_free_formal_arglist (p->formal);
      p->formal = old->formal;
    }

  set_symbol_common_block (p, old->common_block);
  p->common_head = old->common_head;

  p->old_symbol = old->old_symbol;
  free (old);
}


/* Frees the internal data of a gfc_undo_change_set structure.  Doesn't free
   the structure itself.  */

static void
free_undo_change_set_data (gfc_undo_change_set &cs)
{
  cs.syms.release ();
  cs.tbps.release ();
}


/* Given a change set pointer, free its target's contents and update it with
   the address of the previous change set.  Note that only the contents are
   freed, not the target itself (the contents' container).  It is not a problem
   as the latter will be a local variable usually.  */

static void
pop_undo_change_set (gfc_undo_change_set *&cs)
{
  free_undo_change_set_data (*cs);
  cs = cs->previous;
}


static void free_old_symbol (gfc_symbol *sym);


/* Merges the current change set into the previous one.  The changes themselves
   are left untouched; only one checkpoint is forgotten.  */

void
gfc_drop_last_undo_checkpoint (void)
{
  gfc_symbol *s, *t;
  unsigned i, j;

  FOR_EACH_VEC_ELT (latest_undo_chgset->syms, i, s)
    {
      /* No need to loop in this case.  */
      if (s->old_symbol == NULL)
        continue;

      /* Remove the duplicate symbols.  */
      FOR_EACH_VEC_ELT (latest_undo_chgset->previous->syms, j, t)
	if (t == s)
	  {
	    latest_undo_chgset->previous->syms.unordered_remove (j);

	    /* S->OLD_SYMBOL is the backup symbol for S as it was at the
	       last checkpoint.  We drop that checkpoint, so S->OLD_SYMBOL
	       shall contain from now on the backup symbol for S as it was
	       at the checkpoint before.  */
	    if (s->old_symbol->gfc_new)
	      {
		gcc_assert (s->old_symbol->old_symbol == NULL);
		s->gfc_new = s->old_symbol->gfc_new;
		free_old_symbol (s);
	      }
	    else
	      restore_old_symbol (s->old_symbol);
	    break;
	  }
    }

  latest_undo_chgset->previous->syms.safe_splice (latest_undo_chgset->syms);
  latest_undo_chgset->previous->tbps.safe_splice (latest_undo_chgset->tbps);

  pop_undo_change_set (latest_undo_chgset);
}


/* Undoes all the changes made to symbols since the previous checkpoint.
   This subroutine is made simpler due to the fact that attributes are
   never removed once added.  */

void
gfc_restore_last_undo_checkpoint (void)
{
  gfc_symbol *p;
  unsigned i;

  FOR_EACH_VEC_ELT (latest_undo_chgset->syms, i, p)
    {
      /* Symbol in a common block was new. Or was old and just put in common */
      if (p->common_block
	  && (p->gfc_new || !p->old_symbol->common_block))
	{
	  /* If the symbol was added to any common block, it
	     needs to be removed to stop the resolver looking
	     for a (possibly) dead symbol.  */
	  if (p->common_block->head == p && !p->common_next)
	    {
	      gfc_symtree st, *st0;
	      st0 = find_common_symtree (p->ns->common_root,
					 p->common_block);
	      if (st0)
		{
		  st.name = st0->name;
		  gfc_delete_bbt (&p->ns->common_root, &st, compare_symtree);
		  free (st0);
		}
	    }

	  if (p->common_block->head == p)
	    p->common_block->head = p->common_next;
	  else
	    {
	      gfc_symbol *cparent, *csym;

	      cparent = p->common_block->head;
	      csym = cparent->common_next;

	      while (csym != p)
		{
		  cparent = csym;
		  csym = csym->common_next;
		}

	      gcc_assert(cparent->common_next == p);
	      cparent->common_next = csym->common_next;
	    }
	  p->common_next = NULL;
	}
      if (p->gfc_new)
	{
	  /* The derived type is saved in the symtree with the first
	     letter capitalized; the all lower-case version to the
	     derived type contains its associated generic function.  */
	  if (p->attr.flavor == FL_DERIVED)
	    gfc_delete_symtree (&p->ns->sym_root, gfc_get_string ("%c%s",
                        (char) TOUPPER ((unsigned char) p->name[0]),
                        &p->name[1]));
	  else
	    gfc_delete_symtree (&p->ns->sym_root, p->name);

	  gfc_release_symbol (p);
	}
      else
	restore_old_symbol (p);
    }

  latest_undo_chgset->syms.truncate (0);
  latest_undo_chgset->tbps.truncate (0);

  if (!single_undo_checkpoint_p ())
    pop_undo_change_set (latest_undo_chgset);
}


/* Makes sure that there is only one set of changes; in other words we haven't
   forgotten to pair a call to gfc_new_checkpoint with a call to either
   gfc_drop_last_undo_checkpoint or gfc_restore_last_undo_checkpoint.  */

static void
enforce_single_undo_checkpoint (void)
{
  gcc_checking_assert (single_undo_checkpoint_p ());
}


/* Undoes all the changes made to symbols in the current statement.  */

void
gfc_undo_symbols (void)
{
  enforce_single_undo_checkpoint ();
  gfc_restore_last_undo_checkpoint ();
}


/* Free sym->old_symbol. sym->old_symbol is mostly a shallow copy of sym; the
   components of old_symbol that might need deallocation are the "allocatables"
   that are restored in gfc_undo_symbols(), with two exceptions: namelist and
   namelist_tail.  In case these differ between old_symbol and sym, it's just
   because sym->namelist has gotten a few more items.  */

static void
free_old_symbol (gfc_symbol *sym)
{

  if (sym->old_symbol == NULL)
    return;

  if (sym->old_symbol->as != sym->as) 
    gfc_free_array_spec (sym->old_symbol->as);

  if (sym->old_symbol->value != sym->value) 
    gfc_free_expr (sym->old_symbol->value);

  if (sym->old_symbol->formal != sym->formal)
    gfc_free_formal_arglist (sym->old_symbol->formal);

  free (sym->old_symbol);
  sym->old_symbol = NULL;
}


/* Makes the changes made in the current statement permanent-- gets
   rid of undo information.  */

void
gfc_commit_symbols (void)
{
  gfc_symbol *p;
  gfc_typebound_proc *tbp;
  unsigned i;

  enforce_single_undo_checkpoint ();

  FOR_EACH_VEC_ELT (latest_undo_chgset->syms, i, p)
    {
      p->mark = 0;
      p->gfc_new = 0;
      free_old_symbol (p);
    }
  latest_undo_chgset->syms.truncate (0);

  FOR_EACH_VEC_ELT (latest_undo_chgset->tbps, i, tbp)
    tbp->error = 0;
  latest_undo_chgset->tbps.truncate (0);
}


/* Makes the changes made in one symbol permanent -- gets rid of undo
   information.  */

void
gfc_commit_symbol (gfc_symbol *sym)
{
  gfc_symbol *p;
  unsigned i;

  enforce_single_undo_checkpoint ();

  FOR_EACH_VEC_ELT (latest_undo_chgset->syms, i, p)
    if (p == sym)
      {
	latest_undo_chgset->syms.unordered_remove (i);
	break;
      }

  sym->mark = 0;
  sym->gfc_new = 0;

  free_old_symbol (sym);
}


/* Recursively free trees containing type-bound procedures.  */

static void
free_tb_tree (gfc_symtree *t)
{
  if (t == NULL)
    return;

  free_tb_tree (t->left);
  free_tb_tree (t->right);

  /* TODO: Free type-bound procedure structs themselves; probably needs some
     sort of ref-counting mechanism.  */

  free (t);
}


/* Recursive function that deletes an entire tree and all the common
   head structures it points to.  */

static void
free_common_tree (gfc_symtree * common_tree)
{
  if (common_tree == NULL)
    return;

  free_common_tree (common_tree->left);
  free_common_tree (common_tree->right);

  free (common_tree);
}  


/* Recursive function that deletes an entire tree and all the common
   head structures it points to.  */

static void
free_omp_udr_tree (gfc_symtree * omp_udr_tree)
{
  if (omp_udr_tree == NULL)
    return;

  free_omp_udr_tree (omp_udr_tree->left);
  free_omp_udr_tree (omp_udr_tree->right);

  gfc_free_omp_udr (omp_udr_tree->n.omp_udr);
  free (omp_udr_tree);
}


/* Recursive function that deletes an entire tree and all the user
   operator nodes that it contains.  */

static void
free_uop_tree (gfc_symtree *uop_tree)
{
  if (uop_tree == NULL)
    return;

  free_uop_tree (uop_tree->left);
  free_uop_tree (uop_tree->right);

  gfc_free_interface (uop_tree->n.uop->op);
  free (uop_tree->n.uop);
  free (uop_tree);
}


/* Recursive function that deletes an entire tree and all the symbols
   that it contains.  */

static void
free_sym_tree (gfc_symtree *sym_tree)
{
  if (sym_tree == NULL)
    return;

  free_sym_tree (sym_tree->left);
  free_sym_tree (sym_tree->right);

  gfc_release_symbol (sym_tree->n.sym);
  free (sym_tree);
}


/* Free the derived type list.  */

void
gfc_free_dt_list (void)
{
  gfc_dt_list *dt, *n;

  for (dt = gfc_derived_types; dt; dt = n)
    {
      n = dt->next;
      free (dt);
    }

  gfc_derived_types = NULL;
}


/* Free the gfc_equiv_info's.  */

static void
gfc_free_equiv_infos (gfc_equiv_info *s)
{
  if (s == NULL)
    return;
  gfc_free_equiv_infos (s->next);
  free (s);
}


/* Free the gfc_equiv_lists.  */

static void
gfc_free_equiv_lists (gfc_equiv_list *l)
{
  if (l == NULL)
    return;
  gfc_free_equiv_lists (l->next);
  gfc_free_equiv_infos (l->equiv);
  free (l);
}


/* Free a finalizer procedure list.  */

void
gfc_free_finalizer (gfc_finalizer* el)
{
  if (el)
    {
      gfc_release_symbol (el->proc_sym);
      free (el);
    }
}

static void
gfc_free_finalizer_list (gfc_finalizer* list)
{
  while (list)
    {
      gfc_finalizer* current = list;
      list = list->next;
      gfc_free_finalizer (current);
    }
}


/* Create a new gfc_charlen structure and add it to a namespace.
   If 'old_cl' is given, the newly created charlen will be a copy of it.  */

gfc_charlen*
gfc_new_charlen (gfc_namespace *ns, gfc_charlen *old_cl)
{
  gfc_charlen *cl;
  cl = gfc_get_charlen ();

  /* Copy old_cl.  */
  if (old_cl)
    {
      /* Put into namespace, but don't allow reject_statement
	 to free it if old_cl is given.  */
      gfc_charlen **prev = &ns->cl_list;
      cl->next = ns->old_cl_list;
      while (*prev != ns->old_cl_list)
	prev = &(*prev)->next;
      *prev = cl;
      ns->old_cl_list = cl;
      cl->length = gfc_copy_expr (old_cl->length);
      cl->length_from_typespec = old_cl->length_from_typespec;
      cl->backend_decl = old_cl->backend_decl;
      cl->passed_length = old_cl->passed_length;
      cl->resolved = old_cl->resolved;
    }
  else
    {
      /* Put into namespace.  */
      cl->next = ns->cl_list;
      ns->cl_list = cl;
    }

  return cl;
}


/* Free the charlen list from cl to end (end is not freed). 
   Free the whole list if end is NULL.  */

void
gfc_free_charlen (gfc_charlen *cl, gfc_charlen *end)
{
  gfc_charlen *cl2;

  for (; cl != end; cl = cl2)
    {
      gcc_assert (cl);

      cl2 = cl->next;
      gfc_free_expr (cl->length);
      free (cl);
    }
}


/* Free entry list structs.  */

static void
free_entry_list (gfc_entry_list *el)
{
  gfc_entry_list *next;

  if (el == NULL)
    return;

  next = el->next;
  free (el);
  free_entry_list (next);
}


/* Free a namespace structure and everything below it.  Interface
   lists associated with intrinsic operators are not freed.  These are
   taken care of when a specific name is freed.  */

void
gfc_free_namespace (gfc_namespace *ns)
{
  gfc_namespace *p, *q;
  int i;

  if (ns == NULL)
    return;

  ns->refs--;
  if (ns->refs > 0)
    return;
  gcc_assert (ns->refs == 0);

  gfc_free_statements (ns->code);

  free_sym_tree (ns->sym_root);
  free_uop_tree (ns->uop_root);
  free_common_tree (ns->common_root);
  free_omp_udr_tree (ns->omp_udr_root);
  free_tb_tree (ns->tb_sym_root);
  free_tb_tree (ns->tb_uop_root);
  gfc_free_finalizer_list (ns->finalizers);
  gfc_free_omp_declare_simd_list (ns->omp_declare_simd);
  gfc_free_charlen (ns->cl_list, NULL);
  free_st_labels (ns->st_labels);

  free_entry_list (ns->entries);
  gfc_free_equiv (ns->equiv);
  gfc_free_equiv_lists (ns->equiv_lists);
  gfc_free_use_stmts (ns->use_stmts);

  for (i = GFC_INTRINSIC_BEGIN; i != GFC_INTRINSIC_END; i++)
    gfc_free_interface (ns->op[i]);

  gfc_free_data (ns->data);
  p = ns->contained;
  free (ns);

  /* Recursively free any contained namespaces.  */
  while (p != NULL)
    {
      q = p;
      p = p->sibling;
      gfc_free_namespace (q);
    }
}


void
gfc_symbol_init_2 (void)
{

  gfc_current_ns = gfc_get_namespace (NULL, 0);
}


void
gfc_symbol_done_2 (void)
{
  gfc_free_namespace (gfc_current_ns);
  gfc_current_ns = NULL;
  gfc_free_dt_list ();

  enforce_single_undo_checkpoint ();
  free_undo_change_set_data (*latest_undo_chgset);
}


/* Count how many nodes a symtree has.  */

static unsigned
count_st_nodes (const gfc_symtree *st)
{
  unsigned nodes;
  if (!st)
    return 0;

  nodes = count_st_nodes (st->left);
  nodes++;
  nodes += count_st_nodes (st->right);

  return nodes;
}


/* Convert symtree tree into symtree vector.  */

static unsigned
fill_st_vector (gfc_symtree *st, gfc_symtree **st_vec, unsigned node_cntr)
{
  if (!st)
    return node_cntr;

  node_cntr = fill_st_vector (st->left, st_vec, node_cntr);
  st_vec[node_cntr++] = st;
  node_cntr = fill_st_vector (st->right, st_vec, node_cntr);

  return node_cntr;
}


/* Traverse namespace.  As the functions might modify the symtree, we store the
   symtree as a vector and operate on this vector.  Note: We assume that
   sym_func or st_func never deletes nodes from the symtree - only adding is
   allowed. Additionally, newly added nodes are not traversed.  */

static void
do_traverse_symtree (gfc_symtree *st, void (*st_func) (gfc_symtree *),
		     void (*sym_func) (gfc_symbol *))
{
  gfc_symtree **st_vec;
  unsigned nodes, i, node_cntr;

  gcc_assert ((st_func && !sym_func) || (!st_func && sym_func));
  nodes = count_st_nodes (st);
  st_vec = XALLOCAVEC (gfc_symtree *, nodes);
  node_cntr = 0; 
  fill_st_vector (st, st_vec, node_cntr);

  if (sym_func)
    {
      /* Clear marks.  */
      for (i = 0; i < nodes; i++)
	st_vec[i]->n.sym->mark = 0;
      for (i = 0; i < nodes; i++)
	if (!st_vec[i]->n.sym->mark)
	  {
	    (*sym_func) (st_vec[i]->n.sym);
	    st_vec[i]->n.sym->mark = 1;
	  }
     }
   else
      for (i = 0; i < nodes; i++)
	(*st_func) (st_vec[i]);
}


/* Recursively traverse the symtree nodes.  */

void
gfc_traverse_symtree (gfc_symtree *st, void (*st_func) (gfc_symtree *))
{
  do_traverse_symtree (st, st_func, NULL);
}


/* Call a given function for all symbols in the namespace.  We take
   care that each gfc_symbol node is called exactly once.  */

void
gfc_traverse_ns (gfc_namespace *ns, void (*sym_func) (gfc_symbol *))
{
  do_traverse_symtree (ns->sym_root, NULL, sym_func);
}


/* Return TRUE when name is the name of an intrinsic type.  */

bool
gfc_is_intrinsic_typename (const char *name)
{
  if (strcmp (name, "integer") == 0
      || strcmp (name, "real") == 0
      || strcmp (name, "character") == 0
      || strcmp (name, "logical") == 0
      || strcmp (name, "complex") == 0
      || strcmp (name, "doubleprecision") == 0
      || strcmp (name, "doublecomplex") == 0)
    return true;
  else
    return false;
}


/* Return TRUE if the symbol is an automatic variable.  */

static bool
gfc_is_var_automatic (gfc_symbol *sym)
{
  /* Pointer and allocatable variables are never automatic.  */
  if (sym->attr.pointer || sym->attr.allocatable)
    return false;
  /* Check for arrays with non-constant size.  */
  if (sym->attr.dimension && sym->as
      && !gfc_is_compile_time_shape (sym->as))
    return true;
  /* Check for non-constant length character variables.  */
  if (sym->ts.type == BT_CHARACTER
      && sym->ts.u.cl
      && !gfc_is_constant_expr (sym->ts.u.cl->length))
    return true;
  return false;
}

/* Given a symbol, mark it as SAVEd if it is allowed.  */

static void
save_symbol (gfc_symbol *sym)
{

  if (sym->attr.use_assoc)
    return;

  if (sym->attr.in_common
      || sym->attr.dummy
      || sym->attr.result
      || sym->attr.flavor != FL_VARIABLE)
    return;
  /* Automatic objects are not saved.  */
  if (gfc_is_var_automatic (sym))
    return;
  gfc_add_save (&sym->attr, SAVE_EXPLICIT, sym->name, &sym->declared_at);
}


/* Mark those symbols which can be SAVEd as such.  */

void
gfc_save_all (gfc_namespace *ns)
{
  gfc_traverse_ns (ns, save_symbol);
}


/* Make sure that no changes to symbols are pending.  */

void
gfc_enforce_clean_symbol_state(void)
{
  enforce_single_undo_checkpoint ();
  gcc_assert (latest_undo_chgset->syms.is_empty ());
}


/************** Global symbol handling ************/


/* Search a tree for the global symbol.  */

gfc_gsymbol *
gfc_find_gsymbol (gfc_gsymbol *symbol, const char *name)
{
  int c;

  if (symbol == NULL)
    return NULL;

  while (symbol)
    {
      c = strcmp (name, symbol->name);
      if (!c)
	return symbol;

      symbol = (c < 0) ? symbol->left : symbol->right;
    }

  return NULL;
}


/* Compare two global symbols. Used for managing the BB tree.  */

static int
gsym_compare (void *_s1, void *_s2)
{
  gfc_gsymbol *s1, *s2;

  s1 = (gfc_gsymbol *) _s1;
  s2 = (gfc_gsymbol *) _s2;
  return strcmp (s1->name, s2->name);
}


/* Get a global symbol, creating it if it doesn't exist.  */

gfc_gsymbol *
gfc_get_gsymbol (const char *name)
{
  gfc_gsymbol *s;

  s = gfc_find_gsymbol (gfc_gsym_root, name);
  if (s != NULL)
    return s;

  s = XCNEW (gfc_gsymbol);
  s->type = GSYM_UNKNOWN;
  s->name = gfc_get_string (name);

  gfc_insert_bbt (&gfc_gsym_root, s, gsym_compare);

  return s;
}


static gfc_symbol *
get_iso_c_binding_dt (int sym_id)
{
  gfc_dt_list *dt_list;

  dt_list = gfc_derived_types;

  /* Loop through the derived types in the name list, searching for
     the desired symbol from iso_c_binding.  Search the parent namespaces
     if necessary and requested to (parent_flag).  */
  while (dt_list != NULL)
    {
      if (dt_list->derived->from_intmod != INTMOD_NONE
	  && dt_list->derived->intmod_sym_id == sym_id)
        return dt_list->derived;

      dt_list = dt_list->next;
    }

  return NULL;
}


/* Verifies that the given derived type symbol, derived_sym, is interoperable
   with C.  This is necessary for any derived type that is BIND(C) and for
   derived types that are parameters to functions that are BIND(C).  All
   fields of the derived type are required to be interoperable, and are tested
   for such.  If an error occurs, the errors are reported here, allowing for
   multiple errors to be handled for a single derived type.  */

bool
verify_bind_c_derived_type (gfc_symbol *derived_sym)
{
  gfc_component *curr_comp = NULL;
  bool is_c_interop = false;
  bool retval = true;
   
  if (derived_sym == NULL)
    gfc_internal_error ("verify_bind_c_derived_type(): Given symbol is "
                        "unexpectedly NULL");

  /* If we've already looked at this derived symbol, do not look at it again
     so we don't repeat warnings/errors.  */
  if (derived_sym->ts.is_c_interop)
    return true;
  
  /* The derived type must have the BIND attribute to be interoperable
     J3/04-007, Section 15.2.3.  */
  if (derived_sym->attr.is_bind_c != 1)
    {
      derived_sym->ts.is_c_interop = 0;
      gfc_error_now ("Derived type %qs declared at %L must have the BIND "
                     "attribute to be C interoperable", derived_sym->name,
                     &(derived_sym->declared_at));
      retval = false;
    }
  
  curr_comp = derived_sym->components;

  /* Fortran 2003 allows an empty derived type.  C99 appears to disallow an
     empty struct.  Section 15.2 in Fortran 2003 states:  "The following
     subclauses define the conditions under which a Fortran entity is
     interoperable.  If a Fortran entity is interoperable, an equivalent
     entity may be defined by means of C and the Fortran entity is said
     to be interoperable with the C entity.  There does not have to be such
     an interoperating C entity."
  */
  if (curr_comp == NULL)
    {
      gfc_warning (0, "Derived type %qs with BIND(C) attribute at %L is empty, "
		   "and may be inaccessible by the C companion processor",
		   derived_sym->name, &(derived_sym->declared_at));
      derived_sym->ts.is_c_interop = 1;
      derived_sym->attr.is_bind_c = 1;
      return true;
    }


  /* Initialize the derived type as being C interoperable.
     If we find an error in the components, this will be set false.  */
  derived_sym->ts.is_c_interop = 1;
  
  /* Loop through the list of components to verify that the kind of
     each is a C interoperable type.  */
  do
    {
      /* The components cannot be pointers (fortran sense).  
         J3/04-007, Section 15.2.3, C1505.	*/
      if (curr_comp->attr.pointer != 0)
        {
          gfc_error ("Component %qs at %L cannot have the "
                     "POINTER attribute because it is a member "
                     "of the BIND(C) derived type %qs at %L",
                     curr_comp->name, &(curr_comp->loc),
                     derived_sym->name, &(derived_sym->declared_at));
          retval = false;
        }

      if (curr_comp->attr.proc_pointer != 0)
	{
	  gfc_error ("Procedure pointer component %qs at %L cannot be a member"
		     " of the BIND(C) derived type %qs at %L", curr_comp->name,
		     &curr_comp->loc, derived_sym->name,
		     &derived_sym->declared_at);
          retval = false;
        }

      /* The components cannot be allocatable.
         J3/04-007, Section 15.2.3, C1505.	*/
      if (curr_comp->attr.allocatable != 0)
        {
          gfc_error ("Component %qs at %L cannot have the "
                     "ALLOCATABLE attribute because it is a member "
                     "of the BIND(C) derived type %qs at %L",
                     curr_comp->name, &(curr_comp->loc),
                     derived_sym->name, &(derived_sym->declared_at));
          retval = false;
        }
      
      /* BIND(C) derived types must have interoperable components.  */
      if (curr_comp->ts.type == BT_DERIVED
	  && curr_comp->ts.u.derived->ts.is_iso_c != 1 
          && curr_comp->ts.u.derived != derived_sym)
        {
          /* This should be allowed; the draft says a derived-type can not
             have type parameters if it is has the BIND attribute.  Type
             parameters seem to be for making parameterized derived types.
             There's no need to verify the type if it is c_ptr/c_funptr.  */
          retval = verify_bind_c_derived_type (curr_comp->ts.u.derived);
	}
      else
	{
	  /* Grab the typespec for the given component and test the kind.  */ 
	  is_c_interop = gfc_verify_c_interop (&(curr_comp->ts));
	  
	  if (!is_c_interop)
	    {
	      /* Report warning and continue since not fatal.  The
		 draft does specify a constraint that requires all fields
		 to interoperate, but if the user says real(4), etc., it
		 may interoperate with *something* in C, but the compiler
		 most likely won't know exactly what.  Further, it may not
		 interoperate with the same data type(s) in C if the user
		 recompiles with different flags (e.g., -m32 and -m64 on
		 x86_64 and using integer(4) to claim interop with a
		 C_LONG).  */
	      if (derived_sym->attr.is_bind_c == 1 && warn_c_binding_type)
		/* If the derived type is bind(c), all fields must be
		   interop.  */
		gfc_warning (OPT_Wc_binding_type,
			     "Component %qs in derived type %qs at %L "
                             "may not be C interoperable, even though "
                             "derived type %qs is BIND(C)",
                             curr_comp->name, derived_sym->name,
                             &(curr_comp->loc), derived_sym->name);
	      else if (warn_c_binding_type)
		/* If derived type is param to bind(c) routine, or to one
		   of the iso_c_binding procs, it must be interoperable, so
		   all fields must interop too.	 */
		gfc_warning (OPT_Wc_binding_type,
			     "Component %qs in derived type %qs at %L "
                             "may not be C interoperable",
                             curr_comp->name, derived_sym->name,
                             &(curr_comp->loc));
	    }
	}
      
      curr_comp = curr_comp->next;
    } while (curr_comp != NULL); 


  /* Make sure we don't have conflicts with the attributes.  */
  if (derived_sym->attr.access == ACCESS_PRIVATE)
    {
      gfc_error ("Derived type %qs at %L cannot be declared with both "
                 "PRIVATE and BIND(C) attributes", derived_sym->name,
                 &(derived_sym->declared_at));
      retval = false;
    }

  if (derived_sym->attr.sequence != 0)
    {
      gfc_error ("Derived type %qs at %L cannot have the SEQUENCE "
                 "attribute because it is BIND(C)", derived_sym->name,
                 &(derived_sym->declared_at));
      retval = false;
    }

  /* Mark the derived type as not being C interoperable if we found an
     error.  If there were only warnings, proceed with the assumption
     it's interoperable.  */
  if (!retval)
    derived_sym->ts.is_c_interop = 0;
  
  return retval;
}


/* Generate symbols for the named constants c_null_ptr and c_null_funptr.  */

static bool
gen_special_c_interop_ptr (gfc_symbol *tmp_sym, gfc_symtree *dt_symtree)
{
  gfc_constructor *c;

  gcc_assert (tmp_sym && dt_symtree && dt_symtree->n.sym);
  dt_symtree->n.sym->attr.referenced = 1;

  tmp_sym->attr.is_c_interop = 1;
  tmp_sym->attr.is_bind_c = 1;
  tmp_sym->ts.is_c_interop = 1;
  tmp_sym->ts.is_iso_c = 1;
  tmp_sym->ts.type = BT_DERIVED;
  tmp_sym->ts.f90_type = BT_VOID;
  tmp_sym->attr.flavor = FL_PARAMETER;
  tmp_sym->ts.u.derived = dt_symtree->n.sym;
  
  /* Set the c_address field of c_null_ptr and c_null_funptr to
     the value of NULL.	 */
  tmp_sym->value = gfc_get_expr ();
  tmp_sym->value->expr_type = EXPR_STRUCTURE;
  tmp_sym->value->ts.type = BT_DERIVED;
  tmp_sym->value->ts.f90_type = BT_VOID;
  tmp_sym->value->ts.u.derived = tmp_sym->ts.u.derived;
  gfc_constructor_append_expr (&tmp_sym->value->value.constructor, NULL, NULL);
  c = gfc_constructor_first (tmp_sym->value->value.constructor);
  c->expr = gfc_get_int_expr (gfc_index_integer_kind, NULL, 0);
  c->expr->ts.is_iso_c = 1;

  return true;
}


/* Add a formal argument, gfc_formal_arglist, to the
   end of the given list of arguments.	Set the reference to the
   provided symbol, param_sym, in the argument.  */

static void
add_formal_arg (gfc_formal_arglist **head,
                gfc_formal_arglist **tail,
                gfc_formal_arglist *formal_arg,
                gfc_symbol *param_sym)
{
  /* Put in list, either as first arg or at the tail (curr arg).  */
  if (*head == NULL)
    *head = *tail = formal_arg;
  else
    {
      (*tail)->next = formal_arg;
      (*tail) = formal_arg;
    }
   
  (*tail)->sym = param_sym;
  (*tail)->next = NULL;
   
  return;
}


/* Add a procedure interface to the given symbol (i.e., store a
   reference to the list of formal arguments).  */

static void
add_proc_interface (gfc_symbol *sym, ifsrc source, gfc_formal_arglist *formal)
{

  sym->formal = formal;
  sym->attr.if_source = source;
}


/* Copy the formal args from an existing symbol, src, into a new
   symbol, dest.  New formal args are created, and the description of
   each arg is set according to the existing ones.  This function is
   used when creating procedure declaration variables from a procedure
   declaration statement (see match_proc_decl()) to create the formal
   args based on the args of a given named interface.

   When an actual argument list is provided, skip the absent arguments.
   To be used together with gfc_se->ignore_optional.  */

void
gfc_copy_formal_args_intr (gfc_symbol *dest, gfc_intrinsic_sym *src,
			   gfc_actual_arglist *actual)
{
  gfc_formal_arglist *head = NULL;
  gfc_formal_arglist *tail = NULL;
  gfc_formal_arglist *formal_arg = NULL;
  gfc_intrinsic_arg *curr_arg = NULL;
  gfc_formal_arglist *formal_prev = NULL;
  gfc_actual_arglist *act_arg = actual;
  /* Save current namespace so we can change it for formal args.  */
  gfc_namespace *parent_ns = gfc_current_ns;

  /* Create a new namespace, which will be the formal ns (namespace
     of the formal args).  */
  gfc_current_ns = gfc_get_namespace (parent_ns, 0);
  gfc_current_ns->proc_name = dest;

  for (curr_arg = src->formal; curr_arg; curr_arg = curr_arg->next)
    {
      /* Skip absent arguments.  */
      if (actual)
	{
	  gcc_assert (act_arg != NULL);
	  if (act_arg->expr == NULL)
	    {
	      act_arg = act_arg->next;
	      continue;
	    }
	  act_arg = act_arg->next;
	}
      formal_arg = gfc_get_formal_arglist ();
      gfc_get_symbol (curr_arg->name, gfc_current_ns, &(formal_arg->sym));

      /* May need to copy more info for the symbol.  */
      formal_arg->sym->ts = curr_arg->ts;
      formal_arg->sym->attr.optional = curr_arg->optional;
      formal_arg->sym->attr.value = curr_arg->value;
      formal_arg->sym->attr.intent = curr_arg->intent;
      formal_arg->sym->attr.flavor = FL_VARIABLE;
      formal_arg->sym->attr.dummy = 1;

      if (formal_arg->sym->ts.type == BT_CHARACTER)
	formal_arg->sym->ts.u.cl = gfc_new_charlen (gfc_current_ns, NULL);

      /* If this isn't the first arg, set up the next ptr.  For the
        last arg built, the formal_arg->next will never get set to
        anything other than NULL.  */
      if (formal_prev != NULL)
	formal_prev->next = formal_arg;
      else
	formal_arg->next = NULL;

      formal_prev = formal_arg;

      /* Add arg to list of formal args.  */
      add_formal_arg (&head, &tail, formal_arg, formal_arg->sym);

      /* Validate changes.  */
      gfc_commit_symbol (formal_arg->sym);
    }

  /* Add the interface to the symbol.  */
  add_proc_interface (dest, IFSRC_DECL, head);

  /* Store the formal namespace information.  */
  if (dest->formal != NULL)
    /* The current ns should be that for the dest proc.  */
    dest->formal_ns = gfc_current_ns;
  /* Restore the current namespace to what it was on entry.  */
  gfc_current_ns = parent_ns;
}


static int
std_for_isocbinding_symbol (int id)
{
  switch (id)
    {
#define NAMED_INTCST(a,b,c,d) \
      case a:\
        return d;
#include "iso-c-binding.def"
#undef NAMED_INTCST

#define NAMED_FUNCTION(a,b,c,d) \
      case a:\
        return d;
#define NAMED_SUBROUTINE(a,b,c,d) \
      case a:\
        return d;
#include "iso-c-binding.def"
#undef NAMED_FUNCTION
#undef NAMED_SUBROUTINE

       default:
         return GFC_STD_F2003;
    }
}

/* Generate the given set of C interoperable kind objects, or all
   interoperable kinds.  This function will only be given kind objects
   for valid iso_c_binding defined types because this is verified when
   the 'use' statement is parsed.  If the user gives an 'only' clause,
   the specific kinds are looked up; if they don't exist, an error is
   reported.  If the user does not give an 'only' clause, all
   iso_c_binding symbols are generated.  If a list of specific kinds
   is given, it must have a NULL in the first empty spot to mark the
   end of the list. For C_null_(fun)ptr, dt_symtree has to be set and
   point to the symtree for c_(fun)ptr.  */

gfc_symtree *
generate_isocbinding_symbol (const char *mod_name, iso_c_binding_symbol s,
			     const char *local_name, gfc_symtree *dt_symtree,
			     bool hidden)
{
  const char *const name = (local_name && local_name[0])
			   ? local_name : c_interop_kinds_table[s].name;
  gfc_symtree *tmp_symtree;
  gfc_symbol *tmp_sym = NULL;
  int index;

  if (gfc_notification_std (std_for_isocbinding_symbol (s)) == ERROR)
    return NULL;

  tmp_symtree = gfc_find_symtree (gfc_current_ns->sym_root, name);
  if (hidden
      && (!tmp_symtree || !tmp_symtree->n.sym
	  || tmp_symtree->n.sym->from_intmod != INTMOD_ISO_C_BINDING
	  || tmp_symtree->n.sym->intmod_sym_id != s))
    tmp_symtree = NULL;

  /* Already exists in this scope so don't re-add it.  */
  if (tmp_symtree != NULL && (tmp_sym = tmp_symtree->n.sym) != NULL
      && (!tmp_sym->attr.generic
	  || (tmp_sym = gfc_find_dt_in_generic (tmp_sym)) != NULL)
      && tmp_sym->from_intmod == INTMOD_ISO_C_BINDING)
    {
      if (tmp_sym->attr.flavor == FL_DERIVED
	  && !get_iso_c_binding_dt (tmp_sym->intmod_sym_id))
	{
	  gfc_dt_list *dt_list;
	  dt_list = gfc_get_dt_list ();
	  dt_list->derived = tmp_sym;
	  dt_list->next = gfc_derived_types;
  	  gfc_derived_types = dt_list;
        }

      return tmp_symtree;
    }

  /* Create the sym tree in the current ns.  */
  if (hidden)
    {
      tmp_symtree = gfc_get_unique_symtree (gfc_current_ns);
      tmp_sym = gfc_new_symbol (name, gfc_current_ns);

      /* Add to the list of tentative symbols.  */
      latest_undo_chgset->syms.safe_push (tmp_sym);
      tmp_sym->old_symbol = NULL;
      tmp_sym->mark = 1;
      tmp_sym->gfc_new = 1;

      tmp_symtree->n.sym = tmp_sym;
      tmp_sym->refs++;
    }
  else
    {
      gfc_get_sym_tree (name, gfc_current_ns, &tmp_symtree, false);
      gcc_assert (tmp_symtree);
      tmp_sym = tmp_symtree->n.sym;
    }

  /* Say what module this symbol belongs to.  */
  tmp_sym->module = gfc_get_string (mod_name);
  tmp_sym->from_intmod = INTMOD_ISO_C_BINDING;
  tmp_sym->intmod_sym_id = s;
  tmp_sym->attr.is_iso_c = 1;
  tmp_sym->attr.use_assoc = 1;

  gcc_assert (dt_symtree == NULL || s == ISOCBINDING_NULL_FUNPTR
	      || s == ISOCBINDING_NULL_PTR);

  switch (s)
    {

#define NAMED_INTCST(a,b,c,d) case a : 
#define NAMED_REALCST(a,b,c,d) case a :
#define NAMED_CMPXCST(a,b,c,d) case a :
#define NAMED_LOGCST(a,b,c) case a :
#define NAMED_CHARKNDCST(a,b,c) case a :
#include "iso-c-binding.def"

	tmp_sym->value = gfc_get_int_expr (gfc_default_integer_kind, NULL,
				 	   c_interop_kinds_table[s].value);

	/* Initialize an integer constant expression node.  */
	tmp_sym->attr.flavor = FL_PARAMETER;
	tmp_sym->ts.type = BT_INTEGER;
	tmp_sym->ts.kind = gfc_default_integer_kind;

	/* Mark this type as a C interoperable one.  */
	tmp_sym->ts.is_c_interop = 1;
	tmp_sym->ts.is_iso_c = 1;
	tmp_sym->value->ts.is_c_interop = 1;
	tmp_sym->value->ts.is_iso_c = 1;
	tmp_sym->attr.is_c_interop = 1;

	/* Tell what f90 type this c interop kind is valid.  */
	tmp_sym->ts.f90_type = c_interop_kinds_table[s].f90_type;

	break;


#define NAMED_CHARCST(a,b,c) case a :
#include "iso-c-binding.def"

	/* Initialize an integer constant expression node for the
	   length of the character.  */
	tmp_sym->value = gfc_get_character_expr (gfc_default_character_kind,
						 &gfc_current_locus, NULL, 1);
	tmp_sym->value->ts.is_c_interop = 1;
	tmp_sym->value->ts.is_iso_c = 1;
	tmp_sym->value->value.character.length = 1;
	tmp_sym->value->value.character.string[0]
	  = (gfc_char_t) c_interop_kinds_table[s].value;
	tmp_sym->ts.u.cl = gfc_new_charlen (gfc_current_ns, NULL);
	tmp_sym->ts.u.cl->length = gfc_get_int_expr (gfc_default_integer_kind,
						     NULL, 1);

	/* May not need this in both attr and ts, but do need in
	   attr for writing module file.  */
	tmp_sym->attr.is_c_interop = 1;

	tmp_sym->attr.flavor = FL_PARAMETER;
	tmp_sym->ts.type = BT_CHARACTER;

	/* Need to set it to the C_CHAR kind.  */
	tmp_sym->ts.kind = gfc_default_character_kind;

	/* Mark this type as a C interoperable one.  */
	tmp_sym->ts.is_c_interop = 1;
	tmp_sym->ts.is_iso_c = 1;

	/* Tell what f90 type this c interop kind is valid.  */
	tmp_sym->ts.f90_type = BT_CHARACTER;

	break;

      case ISOCBINDING_PTR:
      case ISOCBINDING_FUNPTR:
	{
	  gfc_symbol *dt_sym;
	  gfc_dt_list **dt_list_ptr = NULL;
	  gfc_component *tmp_comp = NULL;

	  /* Generate real derived type.  */
	  if (hidden)
	    dt_sym = tmp_sym;
	  else
	    {
	      const char *hidden_name;
	      gfc_interface *intr, *head;

	      hidden_name = gfc_get_string ("%c%s",
					    (char) TOUPPER ((unsigned char)
							      tmp_sym->name[0]),
					    &tmp_sym->name[1]);
	      tmp_symtree = gfc_find_symtree (gfc_current_ns->sym_root,
					      hidden_name);
	      gcc_assert (tmp_symtree == NULL);
	      gfc_get_sym_tree (hidden_name, gfc_current_ns, &tmp_symtree, false);
	      dt_sym = tmp_symtree->n.sym;
	      dt_sym->name = gfc_get_string (s == ISOCBINDING_PTR
					    ? "c_ptr" : "c_funptr");

	      /* Generate an artificial generic function.  */
	      head = tmp_sym->generic;
	      intr = gfc_get_interface ();
	      intr->sym = dt_sym;
	      intr->where = gfc_current_locus;
	      intr->next = head;
	      tmp_sym->generic = intr;

	      if (!tmp_sym->attr.generic
		  && !gfc_add_generic (&tmp_sym->attr, tmp_sym->name, NULL))
		return NULL;

	      if (!tmp_sym->attr.function
		  && !gfc_add_function (&tmp_sym->attr, tmp_sym->name, NULL))
		return NULL;
	    }

	  /* Say what module this symbol belongs to.  */
	  dt_sym->module = gfc_get_string (mod_name);
	  dt_sym->from_intmod = INTMOD_ISO_C_BINDING;
	  dt_sym->intmod_sym_id = s;
          dt_sym->attr.use_assoc = 1;

	  /* Initialize an integer constant expression node.  */
	  dt_sym->attr.flavor = FL_DERIVED;
	  dt_sym->ts.is_c_interop = 1;
	  dt_sym->attr.is_c_interop = 1;
	  dt_sym->attr.private_comp = 1;
	  dt_sym->component_access = ACCESS_PRIVATE;
	  dt_sym->ts.is_iso_c = 1;
	  dt_sym->ts.type = BT_DERIVED;
	  dt_sym->ts.f90_type = BT_VOID;

	  /* A derived type must have the bind attribute to be
	     interoperable (J3/04-007, Section 15.2.3), even though
	     the binding label is not used.  */
	  dt_sym->attr.is_bind_c = 1;

	  dt_sym->attr.referenced = 1;
	  dt_sym->ts.u.derived = dt_sym;

	  /* Add the symbol created for the derived type to the current ns.  */
	  dt_list_ptr = &(gfc_derived_types);
	  while (*dt_list_ptr != NULL && (*dt_list_ptr)->next != NULL)
	    dt_list_ptr = &((*dt_list_ptr)->next);

	  /* There is already at least one derived type in the list, so append
	     the one we're currently building for c_ptr or c_funptr.  */
	  if (*dt_list_ptr != NULL)
	    dt_list_ptr = &((*dt_list_ptr)->next);
	  (*dt_list_ptr) = gfc_get_dt_list ();
	  (*dt_list_ptr)->derived = dt_sym;
	  (*dt_list_ptr)->next = NULL;

	  gfc_add_component (dt_sym, "c_address", &tmp_comp);
	  if (tmp_comp == NULL)
	    gcc_unreachable ();

	  tmp_comp->ts.type = BT_INTEGER;

	  /* Set this because the module will need to read/write this field.  */
	  tmp_comp->ts.f90_type = BT_INTEGER;

	  /* The kinds for c_ptr and c_funptr are the same.  */
	  index = get_c_kind ("c_ptr", c_interop_kinds_table);
	  tmp_comp->ts.kind = c_interop_kinds_table[index].value;
	  tmp_comp->attr.access = ACCESS_PRIVATE;

	  /* Mark the component as C interoperable.  */
	  tmp_comp->ts.is_c_interop = 1;
	}

	break;

      case ISOCBINDING_NULL_PTR:
      case ISOCBINDING_NULL_FUNPTR:
        gen_special_c_interop_ptr (tmp_sym, dt_symtree);
        break;

      default:
	gcc_unreachable ();
    }
  gfc_commit_symbol (tmp_sym);
  return tmp_symtree;
}


/* Check that a symbol is already typed.  If strict is not set, an untyped
   symbol is acceptable for non-standard-conforming mode.  */

bool
gfc_check_symbol_typed (gfc_symbol* sym, gfc_namespace* ns,
			bool strict, locus where)
{
  gcc_assert (sym);

  if (gfc_matching_prefix)
    return true;

  /* Check for the type and try to give it an implicit one.  */
  if (sym->ts.type == BT_UNKNOWN
      && !gfc_set_default_type (sym, 0, ns))
    {
      if (strict)
	{
	  gfc_error ("Symbol %qs is used before it is typed at %L",
		     sym->name, &where);
	  return false;
	}

      if (!gfc_notify_std (GFC_STD_GNU, "Symbol %qs is used before"
			   " it is typed at %L", sym->name, &where))
	return false;
    }

  /* Everything is ok.  */
  return true;
}


/* Construct a typebound-procedure structure.  Those are stored in a tentative
   list and marked `error' until symbols are committed.  */

gfc_typebound_proc*
gfc_get_typebound_proc (gfc_typebound_proc *tb0)
{
  gfc_typebound_proc *result;

  result = XCNEW (gfc_typebound_proc);
  if (tb0)
    *result = *tb0;
  result->error = 1;

  latest_undo_chgset->tbps.safe_push (result);

  return result;
}


/* Get the super-type of a given derived type.  */

gfc_symbol*
gfc_get_derived_super_type (gfc_symbol* derived)
{
  gcc_assert (derived);

  if (derived->attr.generic)
    derived = gfc_find_dt_in_generic (derived);

  if (!derived->attr.extension)
    return NULL;

  gcc_assert (derived->components);
  gcc_assert (derived->components->ts.type == BT_DERIVED);
  gcc_assert (derived->components->ts.u.derived);

  if (derived->components->ts.u.derived->attr.generic)
    return gfc_find_dt_in_generic (derived->components->ts.u.derived);

  return derived->components->ts.u.derived;
}


/* Get the ultimate super-type of a given derived type.  */

gfc_symbol*
gfc_get_ultimate_derived_super_type (gfc_symbol* derived)
{
  if (!derived->attr.extension)
    return NULL;

  derived = gfc_get_derived_super_type (derived);

  if (derived->attr.extension)
    return gfc_get_ultimate_derived_super_type (derived);
  else
    return derived;
}


/* Check if a derived type t2 is an extension of (or equal to) a type t1.  */

bool
gfc_type_is_extension_of (gfc_symbol *t1, gfc_symbol *t2)
{
  while (!gfc_compare_derived_types (t1, t2) && t2->attr.extension)
    t2 = gfc_get_derived_super_type (t2);
  return gfc_compare_derived_types (t1, t2);
}


/* Check if two typespecs are type compatible (F03:5.1.1.2):
   If ts1 is nonpolymorphic, ts2 must be the same type.
   If ts1 is polymorphic (CLASS), ts2 must be an extension of ts1.  */

bool
gfc_type_compatible (gfc_typespec *ts1, gfc_typespec *ts2)
{
  bool is_class1 = (ts1->type == BT_CLASS);
  bool is_class2 = (ts2->type == BT_CLASS);
  bool is_derived1 = (ts1->type == BT_DERIVED);
  bool is_derived2 = (ts2->type == BT_DERIVED);

  if (is_class1
      && ts1->u.derived->components
      && ((ts1->u.derived->attr.is_class
	   && ts1->u.derived->components->ts.u.derived->attr
							.unlimited_polymorphic)
	  || ts1->u.derived->attr.unlimited_polymorphic))
    return 1;

  if (!is_derived1 && !is_derived2 && !is_class1 && !is_class2)
    return (ts1->type == ts2->type);

  if (is_derived1 && is_derived2)
    return gfc_compare_derived_types (ts1->u.derived, ts2->u.derived);

  if (is_derived1 && is_class2)
    return gfc_compare_derived_types (ts1->u.derived,
				      ts2->u.derived->attr.is_class ?
				      ts2->u.derived->components->ts.u.derived
				      : ts2->u.derived);
  if (is_class1 && is_derived2)
    return gfc_type_is_extension_of (ts1->u.derived->attr.is_class ?
				       ts1->u.derived->components->ts.u.derived
				     : ts1->u.derived,
				     ts2->u.derived);
  else if (is_class1 && is_class2)
    return gfc_type_is_extension_of (ts1->u.derived->attr.is_class ?
				       ts1->u.derived->components->ts.u.derived
				     : ts1->u.derived,
				     ts2->u.derived->attr.is_class ?
				       ts2->u.derived->components->ts.u.derived
				     : ts2->u.derived);
  else
    return 0;
}


/* Find the parent-namespace of the current function.  If we're inside
   BLOCK constructs, it may not be the current one.  */

gfc_namespace*
gfc_find_proc_namespace (gfc_namespace* ns)
{
  while (ns->construct_entities)
    {
      ns = ns->parent;
      gcc_assert (ns);
    }

  return ns;
}


/* Check if an associate-variable should be translated as an `implicit' pointer
   internally (if it is associated to a variable and not an array with
   descriptor).  */

bool
gfc_is_associate_pointer (gfc_symbol* sym)
{
  if (!sym->assoc)
    return false;

  if (sym->ts.type == BT_CLASS)
    return true;

  if (!sym->assoc->variable)
    return false;

  if (sym->attr.dimension && sym->as->type != AS_EXPLICIT)
    return false;

  return true;
}


gfc_symbol *
gfc_find_dt_in_generic (gfc_symbol *sym)
{
  gfc_interface *intr = NULL;

  if (!sym || sym->attr.flavor == FL_DERIVED)
    return sym;

  if (sym->attr.generic)
    for (intr = sym->generic; intr; intr = intr->next)
      if (intr->sym->attr.flavor == FL_DERIVED)
        break;
  return intr ? intr->sym : NULL;
}


/* Get the dummy arguments from a procedure symbol. If it has been declared
   via a PROCEDURE statement with a named interface, ts.interface will be set
   and the arguments need to be taken from there.  */

gfc_formal_arglist *
gfc_sym_get_dummy_args (gfc_symbol *sym)
{
  gfc_formal_arglist *dummies;

  dummies = sym->formal;
  if (dummies == NULL && sym->ts.interface != NULL)
    dummies = sym->ts.interface->formal;

  return dummies;
}<|MERGE_RESOLUTION|>--- conflicted
+++ resolved
@@ -1269,12 +1269,8 @@
 
 
 bool
-<<<<<<< HEAD
-gfc_add_oacc_declare_create (symbol_attribute *attr, const char *name, locus *where)
-=======
 gfc_add_oacc_declare_create (symbol_attribute *attr, const char *name,
 			     locus *where)
->>>>>>> e18d05ea
 {
   if (check_used (attr, name, where))
     return false;
@@ -1288,12 +1284,8 @@
 
 
 bool
-<<<<<<< HEAD
-gfc_add_oacc_declare_copyin (symbol_attribute *attr, const char *name, locus *where)
-=======
 gfc_add_oacc_declare_copyin (symbol_attribute *attr, const char *name,
 			     locus *where)
->>>>>>> e18d05ea
 {
   if (check_used (attr, name, where))
     return false;
@@ -1307,12 +1299,8 @@
 
 
 bool
-<<<<<<< HEAD
-gfc_add_oacc_declare_deviceptr (symbol_attribute *attr, const char *name, locus *where)
-=======
 gfc_add_oacc_declare_deviceptr (symbol_attribute *attr, const char *name,
 				locus *where)
->>>>>>> e18d05ea
 {
   if (check_used (attr, name, where))
     return false;
@@ -1326,12 +1314,8 @@
 
 
 bool
-<<<<<<< HEAD
-gfc_add_oacc_declare_device_resident (symbol_attribute *attr, const char *name, locus *where)
-=======
 gfc_add_oacc_declare_device_resident (symbol_attribute *attr, const char *name,
 				      locus *where)
->>>>>>> e18d05ea
 {
   if (check_used (attr, name, where))
     return false;
