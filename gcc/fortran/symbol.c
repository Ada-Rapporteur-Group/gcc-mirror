--- conflicted
+++ resolved
@@ -4753,244 +4753,16 @@
 }
 
 
-<<<<<<< HEAD
-/* Build a polymorphic CLASS entity, using the symbol that comes from
-   build_sym. A CLASS entity is represented by an encapsulating type,
-   which contains the declared type as '$data' component, plus a pointer
-   component '$vptr' which determines the dynamic type.  */
-
-gfc_try
-gfc_build_class_symbol (gfc_typespec *ts, symbol_attribute *attr,
-			gfc_array_spec **as)
-{
-  char name[GFC_MAX_SYMBOL_LEN + 5];
-  gfc_symbol *fclass;
-  gfc_symbol *vtab;
-  gfc_component *c;
-
-  /* Determine the name of the encapsulating type.  */
-  if ((*as) && (*as)->rank && attr->allocatable)
-    sprintf (name, ".class.%s.%d.a", ts->u.derived->name, (*as)->rank);
-  else if ((*as) && (*as)->rank)
-    sprintf (name, ".class.%s.%d", ts->u.derived->name, (*as)->rank);
-  else if (attr->allocatable)
-    sprintf (name, ".class.%s.a", ts->u.derived->name);
-  else
-    sprintf (name, ".class.%s", ts->u.derived->name);
-
-  gfc_find_symbol (name, ts->u.derived->ns, 0, &fclass);
-  if (fclass == NULL)
-    {
-      gfc_symtree *st;
-      /* If not there, create a new symbol.  */
-      fclass = gfc_new_symbol (name, ts->u.derived->ns);
-      st = gfc_new_symtree (&ts->u.derived->ns->sym_root, name);
-      st->n.sym = fclass;
-      gfc_set_sym_referenced (fclass);
-      fclass->refs++;
-      fclass->ts.type = BT_UNKNOWN;
-      fclass->attr.abstract = ts->u.derived->attr.abstract;
-      if (ts->u.derived->f2k_derived)
-	fclass->f2k_derived = gfc_get_namespace (NULL, 0);
-      if (gfc_add_flavor (&fclass->attr, FL_DERIVED,
-	  NULL, &gfc_current_locus) == FAILURE)
-	return FAILURE;
-
-      /* Add component '$data'.  */
-      if (gfc_add_component (fclass, "$data", &c) == FAILURE)
-	return FAILURE;
-      c->ts = *ts;
-      c->ts.type = BT_DERIVED;
-      c->attr.access = ACCESS_PRIVATE;
-      c->ts.u.derived = ts->u.derived;
-      c->attr.class_pointer = attr->pointer;
-      c->attr.pointer = attr->pointer || attr->dummy;
-      c->attr.allocatable = attr->allocatable;
-      c->attr.dimension = attr->dimension;
-      c->attr.codimension = attr->codimension;
-      c->attr.abstract = ts->u.derived->attr.abstract;
-      c->as = (*as);
-      c->initializer = gfc_get_null_expr (NULL);
-
-      /* Add component '$vptr'.  */
-      if (gfc_add_component (fclass, "$vptr", &c) == FAILURE)
-	return FAILURE;
-      c->ts.type = BT_DERIVED;
-      vtab = gfc_find_derived_vtab (ts->u.derived);
-      gcc_assert (vtab);
-      c->ts.u.derived = vtab->ts.u.derived;
-      c->attr.pointer = 1;
-    }
-
-  /* Since the extension field is 8 bit wide, we can only have
-     up to 255 extension levels.  */
-  if (ts->u.derived->attr.extension == 255)
-    {
-      gfc_error ("Maximum extension level reached with type '%s' at %L",
-		 ts->u.derived->name, &ts->u.derived->declared_at);
-      return FAILURE;
-    }
-    
-  fclass->attr.extension = ts->u.derived->attr.extension + 1;
-  fclass->attr.is_class = 1;
-  ts->u.derived = fclass;
-  attr->allocatable = attr->pointer = attr->dimension = 0;
-  (*as) = NULL;  /* XXX */
-  return SUCCESS;
-}
-
-
-/* Find the symbol for a derived type's vtab.  */
-=======
 /* Find the parent-namespace of the current function.  If we're inside
    BLOCK constructs, it may not be the current one.  */
->>>>>>> 8b932a71
 
 gfc_namespace*
 gfc_find_proc_namespace (gfc_namespace* ns)
 {
   while (ns->construct_entities)
     {
-<<<<<<< HEAD
-      sprintf (name, "vtab$%s", derived->name);
-      gfc_find_symbol (name, ns, 0, &vtab);
-
-      if (vtab == NULL)
-	{
-	  gfc_get_symbol (name, ns, &vtab);
-	  vtab->ts.type = BT_DERIVED;
-	  vtab->attr.flavor = FL_VARIABLE;
-	  vtab->attr.target = 1;
-	  vtab->attr.save = SAVE_EXPLICIT;
-	  vtab->attr.vtab = 1;
-	  vtab->attr.access = ACCESS_PRIVATE;
-	  vtab->refs++;
-	  gfc_set_sym_referenced (vtab);
-	  sprintf (name, "vtype$%s", derived->name);
-	  
-	  gfc_find_symbol (name, ns, 0, &vtype);
-	  if (vtype == NULL)
-	    {
-	      gfc_component *c;
-	      gfc_symbol *parent = NULL, *parent_vtab = NULL;
-
-	      gfc_get_symbol (name, ns, &vtype);
-	      if (gfc_add_flavor (&vtype->attr, FL_DERIVED,
-				  NULL, &gfc_current_locus) == FAILURE)
-		return NULL;
-	      vtype->refs++;
-	      gfc_set_sym_referenced (vtype);
-	      vtype->attr.access = ACCESS_PRIVATE;
-
-	      /* Add component '$hash'.  */
-	      if (gfc_add_component (vtype, "$hash", &c) == FAILURE)
-		return NULL;
-	      c->ts.type = BT_INTEGER;
-	      c->ts.kind = 4;
-	      c->attr.access = ACCESS_PRIVATE;
-	      c->initializer = gfc_get_int_expr (gfc_default_integer_kind,
-						 NULL, derived->hash_value);
-
-	      /* Add component '$size'.  */
-	      if (gfc_add_component (vtype, "$size", &c) == FAILURE)
-		return NULL;
-	      c->ts.type = BT_INTEGER;
-	      c->ts.kind = 4;
-	      c->attr.access = ACCESS_PRIVATE;
-	      /* Remember the derived type in ts.u.derived,
-		 so that the correct initializer can be set later on
-		 (in gfc_conv_structure).  */
-	      c->ts.u.derived = derived;
-	      c->initializer = gfc_get_int_expr (gfc_default_integer_kind,
-						 NULL, 0);
-
-	      /* Add component $extends.  */
-	      if (gfc_add_component (vtype, "$extends", &c) == FAILURE)
-		return NULL;
-	      c->attr.pointer = 1;
-	      c->attr.access = ACCESS_PRIVATE;
-	      parent = gfc_get_derived_super_type (derived);
-	      if (parent)
-		{
-		  parent_vtab = gfc_find_derived_vtab (parent);
-		  c->ts.type = BT_DERIVED;
-		  c->ts.u.derived = parent_vtab->ts.u.derived;
-		  c->initializer = gfc_get_expr ();
-		  c->initializer->expr_type = EXPR_VARIABLE;
-		  gfc_find_sym_tree (parent_vtab->name, parent_vtab->ns, 0,
-				     &c->initializer->symtree);
-		}
-	      else
-		{
-		  c->ts.type = BT_DERIVED;
-		  c->ts.u.derived = vtype;
-		  c->initializer = gfc_get_null_expr (NULL);
-		}
-	    }
-	  vtab->ts.u.derived = vtype;
-
-	  vtab->value = gfc_default_initializer (&vtab->ts);
-	}
-    }
-
-  return vtab;
-}
-
-
-/* General worker function to find either a type-bound procedure or a
-   type-bound user operator.  */
-
-static gfc_symtree*
-find_typebound_proc_uop (gfc_symbol* derived, gfc_try* t,
-			 const char* name, bool noaccess, bool uop,
-			 locus* where)
-{
-  gfc_symtree* res;
-  gfc_symtree* root;
-
-  /* Set correct symbol-root.  */
-  gcc_assert (derived->f2k_derived);
-  root = (uop ? derived->f2k_derived->tb_uop_root
-	      : derived->f2k_derived->tb_sym_root);
-
-  /* Set default to failure.  */
-  if (t)
-    *t = FAILURE;
-
-  /* Try to find it in the current type's namespace.  */
-  res = gfc_find_symtree (root, name);
-  if (res && res->n.tb && !res->n.tb->error)
-    {
-      /* We found one.  */
-      if (t)
-	*t = SUCCESS;
-
-      if (!noaccess && derived->attr.use_assoc
-	  && res->n.tb->access == ACCESS_PRIVATE)
-	{
-	  if (where)
-	    gfc_error ("'%s' of '%s' is PRIVATE at %L",
-		       name, derived->name, where);
-	  if (t)
-	    *t = FAILURE;
-	}
-
-      return res;
-    }
-
-  /* Otherwise, recurse on parent type if derived is an extension.  */
-  if (derived->attr.extension)
-    {
-      gfc_symbol* super_type;
-      super_type = gfc_get_derived_super_type (derived);
-      gcc_assert (super_type);
-
-      return find_typebound_proc_uop (super_type, t, name,
-				      noaccess, uop, where);
-=======
       ns = ns->parent;
       gcc_assert (ns);
->>>>>>> 8b932a71
     }
 
   return ns;
