/* Check functions
   Copyright (C) 2002, 2003, 2004, 2005, 2006, 2007, 2008, 2009, 2010
   Free Software Foundation, Inc.
   Contributed by Andy Vaught & Katherine Holcomb

This file is part of GCC.

GCC is free software; you can redistribute it and/or modify it under
the terms of the GNU General Public License as published by the Free
Software Foundation; either version 3, or (at your option) any later
version.

GCC is distributed in the hope that it will be useful, but WITHOUT ANY
WARRANTY; without even the implied warranty of MERCHANTABILITY or
FITNESS FOR A PARTICULAR PURPOSE.  See the GNU General Public License
for more details.

You should have received a copy of the GNU General Public License
along with GCC; see the file COPYING3.  If not see
<http://www.gnu.org/licenses/>.  */


/* These functions check to see if an argument list is compatible with
   a particular intrinsic function or subroutine.  Presence of
   required arguments has already been established, the argument list
   has been sorted into the right order and has NULL arguments in the
   correct places for missing optional arguments.  */

#include "config.h"
#include "system.h"
#include "flags.h"
#include "gfortran.h"
#include "intrinsic.h"
#include "constructor.h"


/* Make sure an expression is a scalar.  */

static gfc_try
scalar_check (gfc_expr *e, int n)
{
  if (e->rank == 0)
    return SUCCESS;

  gfc_error ("'%s' argument of '%s' intrinsic at %L must be a scalar",
	     gfc_current_intrinsic_arg[n]->name, gfc_current_intrinsic,
	     &e->where);

  return FAILURE;
}


/* Check the type of an expression.  */

static gfc_try
type_check (gfc_expr *e, int n, bt type)
{
  if (e->ts.type == type)
    return SUCCESS;

  gfc_error ("'%s' argument of '%s' intrinsic at %L must be %s",
	     gfc_current_intrinsic_arg[n]->name, gfc_current_intrinsic,
	     &e->where, gfc_basic_typename (type));

  return FAILURE;
}


/* Check that the expression is a numeric type.  */

static gfc_try
numeric_check (gfc_expr *e, int n)
{
  if (gfc_numeric_ts (&e->ts))
    return SUCCESS;

  /* If the expression has not got a type, check if its namespace can
     offer a default type.  */
  if ((e->expr_type == EXPR_VARIABLE || e->expr_type == EXPR_VARIABLE)
	&& e->symtree->n.sym->ts.type == BT_UNKNOWN
	&& gfc_set_default_type (e->symtree->n.sym, 0,
				 e->symtree->n.sym->ns) == SUCCESS
	&& gfc_numeric_ts (&e->symtree->n.sym->ts))
    {
      e->ts = e->symtree->n.sym->ts;
      return SUCCESS;
    }

  gfc_error ("'%s' argument of '%s' intrinsic at %L must be a numeric type",
	     gfc_current_intrinsic_arg[n]->name, gfc_current_intrinsic,
	     &e->where);

  return FAILURE;
}


/* Check that an expression is integer or real.  */

static gfc_try
int_or_real_check (gfc_expr *e, int n)
{
  if (e->ts.type != BT_INTEGER && e->ts.type != BT_REAL)
    {
      gfc_error ("'%s' argument of '%s' intrinsic at %L must be INTEGER "
		 "or REAL", gfc_current_intrinsic_arg[n]->name,
		 gfc_current_intrinsic, &e->where);
      return FAILURE;
    }

  return SUCCESS;
}


/* Check that an expression is real or complex.  */

static gfc_try
real_or_complex_check (gfc_expr *e, int n)
{
  if (e->ts.type != BT_REAL && e->ts.type != BT_COMPLEX)
    {
      gfc_error ("'%s' argument of '%s' intrinsic at %L must be REAL "
		 "or COMPLEX", gfc_current_intrinsic_arg[n]->name,
		 gfc_current_intrinsic, &e->where);
      return FAILURE;
    }

  return SUCCESS;
}


/* Check that an expression is INTEGER or PROCEDURE.  */

static gfc_try
int_or_proc_check (gfc_expr *e, int n)
{
  if (e->ts.type != BT_INTEGER && e->ts.type != BT_PROCEDURE)
    {
      gfc_error ("'%s' argument of '%s' intrinsic at %L must be INTEGER "
		 "or PROCEDURE", gfc_current_intrinsic_arg[n]->name,
		 gfc_current_intrinsic, &e->where);
      return FAILURE;
    }

  return SUCCESS;
}


/* Check that the expression is an optional constant integer
   and that it specifies a valid kind for that type.  */

static gfc_try
kind_check (gfc_expr *k, int n, bt type)
{
  int kind;

  if (k == NULL)
    return SUCCESS;

  if (type_check (k, n, BT_INTEGER) == FAILURE)
    return FAILURE;

  if (scalar_check (k, n) == FAILURE)
    return FAILURE;

  if (k->expr_type != EXPR_CONSTANT)
    {
      gfc_error ("'%s' argument of '%s' intrinsic at %L must be a constant",
		 gfc_current_intrinsic_arg[n]->name, gfc_current_intrinsic,
		 &k->where);
      return FAILURE;
    }

  if (gfc_extract_int (k, &kind) != NULL
      || gfc_validate_kind (type, kind, true) < 0)
    {
      gfc_error ("Invalid kind for %s at %L", gfc_basic_typename (type),
		 &k->where);
      return FAILURE;
    }

  return SUCCESS;
}


/* Make sure the expression is a double precision real.  */

static gfc_try
double_check (gfc_expr *d, int n)
{
  if (type_check (d, n, BT_REAL) == FAILURE)
    return FAILURE;

  if (d->ts.kind != gfc_default_double_kind)
    {
      gfc_error ("'%s' argument of '%s' intrinsic at %L must be double "
		 "precision", gfc_current_intrinsic_arg[n]->name,
		 gfc_current_intrinsic, &d->where);
      return FAILURE;
    }

  return SUCCESS;
}


/* Check whether an expression is a coarray (without array designator).  */

static bool
is_coarray (gfc_expr *e)
{
  bool coarray = false;
  gfc_ref *ref;

  if (e->expr_type != EXPR_VARIABLE)
    return false;

  coarray = e->symtree->n.sym->attr.codimension;

  for (ref = e->ref; ref; ref = ref->next)
    {
      if (ref->type == REF_COMPONENT)
	coarray = ref->u.c.component->attr.codimension;
      else if (ref->type != REF_ARRAY || ref->u.ar.dimen != 0
	       || ref->u.ar.codimen != 0) 
	coarray = false;
    }

  return coarray;
}


<<<<<<< HEAD
=======
static gfc_try
coarray_check (gfc_expr *e, int n)
{
  if (!is_coarray (e))
    {
      gfc_error ("Expected coarray variable as '%s' argument to the %s "
                 "intrinsic at %L", gfc_current_intrinsic_arg[n]->name,
		 gfc_current_intrinsic, &e->where);
      return FAILURE;
    }

  return SUCCESS;
} 


>>>>>>> 155d23aa
/* Make sure the expression is a logical array.  */

static gfc_try
logical_array_check (gfc_expr *array, int n)
{
  if (array->ts.type != BT_LOGICAL || array->rank == 0)
    {
      gfc_error ("'%s' argument of '%s' intrinsic at %L must be a logical "
		 "array", gfc_current_intrinsic_arg[n]->name,
		 gfc_current_intrinsic, &array->where);
      return FAILURE;
    }

  return SUCCESS;
}


/* Make sure an expression is an array.  */

static gfc_try
array_check (gfc_expr *e, int n)
{
  if (e->rank != 0)
    return SUCCESS;

  gfc_error ("'%s' argument of '%s' intrinsic at %L must be an array",
	     gfc_current_intrinsic_arg[n]->name, gfc_current_intrinsic,
	     &e->where);

  return FAILURE;
}


/* If expr is a constant, then check to ensure that it is greater than
   of equal to zero.  */

static gfc_try
nonnegative_check (const char *arg, gfc_expr *expr)
{
  int i;

  if (expr->expr_type == EXPR_CONSTANT)
    {
      gfc_extract_int (expr, &i);
      if (i < 0)
	{
	  gfc_error ("'%s' at %L must be nonnegative", arg, &expr->where);
	  return FAILURE;
	}
    }

  return SUCCESS;
}


/* If expr2 is constant, then check that the value is less than
<<<<<<< HEAD
   bit_size(expr1).  */

static gfc_try
less_than_bitsize1 (const char *arg1, gfc_expr *expr1, const char *arg2,
	       gfc_expr *expr2)
=======
   (less than or equal to, if 'or_equal' is true) bit_size(expr1).  */

static gfc_try
less_than_bitsize1 (const char *arg1, gfc_expr *expr1, const char *arg2,
		    gfc_expr *expr2, bool or_equal)
>>>>>>> 155d23aa
{
  int i2, i3;

  if (expr2->expr_type == EXPR_CONSTANT)
    {
      gfc_extract_int (expr2, &i2);
      i3 = gfc_validate_kind (BT_INTEGER, expr1->ts.kind, false);
<<<<<<< HEAD
      if (i2 >= gfc_integer_kinds[i3].bit_size)
	{
	  gfc_error ("'%s' at %L must be less than BIT_SIZE('%s')",
		     arg2, &expr2->where, arg1);
	  return FAILURE;
=======
      if (or_equal)
	{
	  if (i2 > gfc_integer_kinds[i3].bit_size)
	    {
	      gfc_error ("'%s' at %L must be less than "
			 "or equal to BIT_SIZE('%s')",
			 arg2, &expr2->where, arg1);
	      return FAILURE;
	    }
	}
      else
	{
	  if (i2 >= gfc_integer_kinds[i3].bit_size)
	    {
	      gfc_error ("'%s' at %L must be less than BIT_SIZE('%s')",
			 arg2, &expr2->where, arg1);
	      return FAILURE;
	    }
>>>>>>> 155d23aa
	}
    }

  return SUCCESS;
}


<<<<<<< HEAD
=======
/* If expr is constant, then check that the value is less than or equal
   to the bit_size of the kind k.  */

static gfc_try
less_than_bitsizekind (const char *arg, gfc_expr *expr, int k)
{
  int i, val;

  if (expr->expr_type != EXPR_CONSTANT)
    return SUCCESS;
 
  i = gfc_validate_kind (BT_INTEGER, k, false);
  gfc_extract_int (expr, &val);

  if (val > gfc_integer_kinds[i].bit_size)
    {
      gfc_error ("'%s' at %L must be less than or equal to the BIT_SIZE of "
		 "INTEGER(KIND=%d)", arg, &expr->where, k);
      return FAILURE;
    }

  return SUCCESS;
}


>>>>>>> 155d23aa
/* If expr2 and expr3 are constants, then check that the value is less than
   or equal to bit_size(expr1).  */

static gfc_try
less_than_bitsize2 (const char *arg1, gfc_expr *expr1, const char *arg2,
	       gfc_expr *expr2, const char *arg3, gfc_expr *expr3)
{
  int i2, i3;

  if (expr2->expr_type == EXPR_CONSTANT && expr3->expr_type == EXPR_CONSTANT)
    {
      gfc_extract_int (expr2, &i2);
      gfc_extract_int (expr3, &i3);
      i2 += i3;
      i3 = gfc_validate_kind (BT_INTEGER, expr1->ts.kind, false);
      if (i2 > gfc_integer_kinds[i3].bit_size)
	{
	  gfc_error ("'%s + %s' at %L must be less than or equal "
		     "to BIT_SIZE('%s')",
		     arg2, arg3, &expr2->where, arg1);
	  return FAILURE;
	}
    }

  return SUCCESS;
}

/* Make sure two expressions have the same type.  */

static gfc_try
same_type_check (gfc_expr *e, int n, gfc_expr *f, int m)
{
  if (gfc_compare_types (&e->ts, &f->ts))
    return SUCCESS;

  gfc_error ("'%s' argument of '%s' intrinsic at %L must be the same type "
	     "and kind as '%s'", gfc_current_intrinsic_arg[m]->name,
	     gfc_current_intrinsic, &f->where,
	     gfc_current_intrinsic_arg[n]->name);

  return FAILURE;
}


/* Make sure that an expression has a certain (nonzero) rank.  */

static gfc_try
rank_check (gfc_expr *e, int n, int rank)
{
  if (e->rank == rank)
    return SUCCESS;

  gfc_error ("'%s' argument of '%s' intrinsic at %L must be of rank %d",
	     gfc_current_intrinsic_arg[n]->name, gfc_current_intrinsic,
	     &e->where, rank);

  return FAILURE;
}


/* Make sure a variable expression is not an optional dummy argument.  */

static gfc_try
nonoptional_check (gfc_expr *e, int n)
{
  if (e->expr_type == EXPR_VARIABLE && e->symtree->n.sym->attr.optional)
    {
      gfc_error ("'%s' argument of '%s' intrinsic at %L must not be OPTIONAL",
		 gfc_current_intrinsic_arg[n]->name, gfc_current_intrinsic,
		 &e->where);
    }

  /* TODO: Recursive check on nonoptional variables?  */

  return SUCCESS;
}


/* Check for ALLOCATABLE attribute.  */

static gfc_try
allocatable_check (gfc_expr *e, int n)
{
  symbol_attribute attr;

  attr = gfc_variable_attr (e, NULL);
  if (!attr.allocatable)
    {
      gfc_error ("'%s' argument of '%s' intrinsic at %L must be ALLOCATABLE",
		 gfc_current_intrinsic_arg[n]->name, gfc_current_intrinsic,
		 &e->where);
      return FAILURE;
    }

  return SUCCESS;
}


/* Check that an expression has a particular kind.  */

static gfc_try
kind_value_check (gfc_expr *e, int n, int k)
{
  if (e->ts.kind == k)
    return SUCCESS;

  gfc_error ("'%s' argument of '%s' intrinsic at %L must be of kind %d",
	     gfc_current_intrinsic_arg[n]->name, gfc_current_intrinsic,
	     &e->where, k);

  return FAILURE;
}


/* Make sure an expression is a variable.  */

static gfc_try
variable_check (gfc_expr *e, int n, bool allow_proc)
{
  if (e->expr_type == EXPR_VARIABLE
      && e->symtree->n.sym->attr.intent == INTENT_IN
      && (gfc_current_intrinsic_arg[n]->intent == INTENT_OUT
	  || gfc_current_intrinsic_arg[n]->intent == INTENT_INOUT))
    {
      gfc_error ("'%s' argument of '%s' intrinsic at %L cannot be INTENT(IN)",
		 gfc_current_intrinsic_arg[n]->name, gfc_current_intrinsic,
		 &e->where);
      return FAILURE;
    }

  if (e->expr_type == EXPR_VARIABLE
      && e->symtree->n.sym->attr.flavor != FL_PARAMETER
      && (allow_proc
	  || !e->symtree->n.sym->attr.function
	  || (e->symtree->n.sym == e->symtree->n.sym->result
	      && (e->symtree->n.sym == gfc_current_ns->proc_name
		  || (gfc_current_ns->parent
		      && e->symtree->n.sym
			 == gfc_current_ns->parent->proc_name)))))
    return SUCCESS;

  gfc_error ("'%s' argument of '%s' intrinsic at %L must be a variable",
	     gfc_current_intrinsic_arg[n]->name, gfc_current_intrinsic, &e->where);

  return FAILURE;
}


/* Check the common DIM parameter for correctness.  */

static gfc_try
dim_check (gfc_expr *dim, int n, bool optional)
{
  if (dim == NULL)
    return SUCCESS;

  if (type_check (dim, n, BT_INTEGER) == FAILURE)
    return FAILURE;

  if (scalar_check (dim, n) == FAILURE)
    return FAILURE;

  if (!optional && nonoptional_check (dim, n) == FAILURE)
    return FAILURE;

  return SUCCESS;
}


/* If a coarray DIM parameter is a constant, make sure that it is greater than
   zero and less than or equal to the corank of the given array.  */

static gfc_try
dim_corank_check (gfc_expr *dim, gfc_expr *array)
{
  gfc_array_ref *ar;
  int corank;

  gcc_assert (array->expr_type == EXPR_VARIABLE);

  if (dim->expr_type != EXPR_CONSTANT)
    return SUCCESS;

  ar = gfc_find_array_ref (array);
  corank = ar->as->corank;

  if (mpz_cmp_ui (dim->value.integer, 1) < 0
      || mpz_cmp_ui (dim->value.integer, corank) > 0)
    {
      gfc_error ("'dim' argument of '%s' intrinsic at %L is not a valid "
		 "codimension index", gfc_current_intrinsic, &dim->where);

      return FAILURE;
    }

  return SUCCESS;
}


/* If a DIM parameter is a constant, make sure that it is greater than
   zero and less than or equal to the rank of the given array.  If
   allow_assumed is zero then dim must be less than the rank of the array
   for assumed size arrays.  */

static gfc_try
dim_rank_check (gfc_expr *dim, gfc_expr *array, int allow_assumed)
{
  gfc_array_ref *ar;
  int rank;

  if (dim == NULL)
    return SUCCESS;

  if (dim->expr_type != EXPR_CONSTANT)
    return SUCCESS;

  if (array->expr_type == EXPR_FUNCTION && array->value.function.isym
      && array->value.function.isym->id == GFC_ISYM_SPREAD)
    rank = array->rank + 1;
  else
    rank = array->rank;

  if (array->expr_type == EXPR_VARIABLE)
    {
      ar = gfc_find_array_ref (array);
      if (ar->as->type == AS_ASSUMED_SIZE
	  && !allow_assumed
	  && ar->type != AR_ELEMENT
	  && ar->type != AR_SECTION)
	rank--;
    }

  if (mpz_cmp_ui (dim->value.integer, 1) < 0
      || mpz_cmp_ui (dim->value.integer, rank) > 0)
    {
      gfc_error ("'dim' argument of '%s' intrinsic at %L is not a valid "
		 "dimension index", gfc_current_intrinsic, &dim->where);

      return FAILURE;
    }

  return SUCCESS;
}


/* Compare the size of a along dimension ai with the size of b along
   dimension bi, returning 0 if they are known not to be identical,
   and 1 if they are identical, or if this cannot be determined.  */

static int
identical_dimen_shape (gfc_expr *a, int ai, gfc_expr *b, int bi)
{
  mpz_t a_size, b_size;
  int ret;

  gcc_assert (a->rank > ai);
  gcc_assert (b->rank > bi);

  ret = 1;

  if (gfc_array_dimen_size (a, ai, &a_size) == SUCCESS)
    {
      if (gfc_array_dimen_size (b, bi, &b_size) == SUCCESS)
	{
	  if (mpz_cmp (a_size, b_size) != 0)
	    ret = 0;
  
	  mpz_clear (b_size);
	}
      mpz_clear (a_size);
    }
  return ret;
}


/* Check whether two character expressions have the same length;
   returns SUCCESS if they have or if the length cannot be determined.  */

gfc_try
gfc_check_same_strlen (const gfc_expr *a, const gfc_expr *b, const char *name)
{
   long len_a, len_b;
   len_a = len_b = -1;

   if (a->ts.u.cl && a->ts.u.cl->length
       && a->ts.u.cl->length->expr_type == EXPR_CONSTANT)
     len_a = mpz_get_si (a->ts.u.cl->length->value.integer);
   else if (a->expr_type == EXPR_CONSTANT
	    && (a->ts.u.cl == NULL || a->ts.u.cl->length == NULL))
     len_a = a->value.character.length;
   else
     return SUCCESS;

   if (b->ts.u.cl && b->ts.u.cl->length
       && b->ts.u.cl->length->expr_type == EXPR_CONSTANT)
     len_b = mpz_get_si (b->ts.u.cl->length->value.integer);
   else if (b->expr_type == EXPR_CONSTANT
	    && (b->ts.u.cl == NULL || b->ts.u.cl->length == NULL))
     len_b = b->value.character.length;
   else
     return SUCCESS;

   if (len_a == len_b)
     return SUCCESS;

   gfc_error ("Unequal character lengths (%ld/%ld) in %s at %L",
	      len_a, len_b, name, &a->where);
   return FAILURE;
}


/***** Check functions *****/

/* Check subroutine suitable for intrinsics taking a real argument and
   a kind argument for the result.  */

static gfc_try
check_a_kind (gfc_expr *a, gfc_expr *kind, bt type)
{
  if (type_check (a, 0, BT_REAL) == FAILURE)
    return FAILURE;
  if (kind_check (kind, 1, type) == FAILURE)
    return FAILURE;

  return SUCCESS;
}


/* Check subroutine suitable for ceiling, floor and nint.  */

gfc_try
gfc_check_a_ikind (gfc_expr *a, gfc_expr *kind)
{
  return check_a_kind (a, kind, BT_INTEGER);
}


/* Check subroutine suitable for aint, anint.  */

gfc_try
gfc_check_a_xkind (gfc_expr *a, gfc_expr *kind)
{
  return check_a_kind (a, kind, BT_REAL);
}


gfc_try
gfc_check_abs (gfc_expr *a)
{
  if (numeric_check (a, 0) == FAILURE)
    return FAILURE;

  return SUCCESS;
}


gfc_try
gfc_check_achar (gfc_expr *a, gfc_expr *kind)
{
  if (type_check (a, 0, BT_INTEGER) == FAILURE)
    return FAILURE;
  if (kind_check (kind, 1, BT_CHARACTER) == FAILURE)
    return FAILURE;

  return SUCCESS;
}


gfc_try
gfc_check_access_func (gfc_expr *name, gfc_expr *mode)
{
  if (type_check (name, 0, BT_CHARACTER) == FAILURE
      || scalar_check (name, 0) == FAILURE)
    return FAILURE;
  if (kind_value_check (name, 0, gfc_default_character_kind) == FAILURE)
    return FAILURE;

  if (type_check (mode, 1, BT_CHARACTER) == FAILURE
      || scalar_check (mode, 1) == FAILURE)
    return FAILURE;
  if (kind_value_check (mode, 1, gfc_default_character_kind) == FAILURE)
    return FAILURE;

  return SUCCESS;
}


gfc_try
gfc_check_all_any (gfc_expr *mask, gfc_expr *dim)
{
  if (logical_array_check (mask, 0) == FAILURE)
    return FAILURE;

  if (dim_check (dim, 1, false) == FAILURE)
    return FAILURE;

  if (dim_rank_check (dim, mask, 0) == FAILURE)
    return FAILURE;

  return SUCCESS;
}


gfc_try
gfc_check_allocated (gfc_expr *array)
{
  if (variable_check (array, 0, false) == FAILURE)
    return FAILURE;
  if (allocatable_check (array, 0) == FAILURE)
    return FAILURE;
  
  return SUCCESS;
}


/* Common check function where the first argument must be real or
   integer and the second argument must be the same as the first.  */

gfc_try
gfc_check_a_p (gfc_expr *a, gfc_expr *p)
{
  if (int_or_real_check (a, 0) == FAILURE)
    return FAILURE;

  if (a->ts.type != p->ts.type)
    {
      gfc_error ("'%s' and '%s' arguments of '%s' intrinsic at %L must "
		 "have the same type", gfc_current_intrinsic_arg[0]->name,
		 gfc_current_intrinsic_arg[1]->name, gfc_current_intrinsic,
		 &p->where);
      return FAILURE;
    }

  if (a->ts.kind != p->ts.kind)
    {
      if (gfc_notify_std (GFC_STD_GNU, "Extension: Different type kinds at %L",
			  &p->where) == FAILURE)
       return FAILURE;
    }

  return SUCCESS;
}


gfc_try
gfc_check_x_yd (gfc_expr *x, gfc_expr *y)
{
  if (double_check (x, 0) == FAILURE || double_check (y, 1) == FAILURE)
    return FAILURE;

  return SUCCESS;
}


gfc_try
gfc_check_associated (gfc_expr *pointer, gfc_expr *target)
{
  symbol_attribute attr1, attr2;
  int i;
  gfc_try t;
  locus *where;

  where = &pointer->where;

  if (pointer->expr_type == EXPR_VARIABLE || pointer->expr_type == EXPR_FUNCTION)
    attr1 = gfc_expr_attr (pointer);
  else if (pointer->expr_type == EXPR_NULL)
    goto null_arg;
  else
    gcc_assert (0); /* Pointer must be a variable or a function.  */

  if (!attr1.pointer && !attr1.proc_pointer)
    {
      gfc_error ("'%s' argument of '%s' intrinsic at %L must be a POINTER",
		 gfc_current_intrinsic_arg[0]->name, gfc_current_intrinsic,
		 &pointer->where);
      return FAILURE;
    }

  /* Target argument is optional.  */
  if (target == NULL)
    return SUCCESS;

  where = &target->where;
  if (target->expr_type == EXPR_NULL)
    goto null_arg;

  if (target->expr_type == EXPR_VARIABLE || target->expr_type == EXPR_FUNCTION)
    attr2 = gfc_expr_attr (target);
  else
    {
      gfc_error ("'%s' argument of '%s' intrinsic at %L must be a pointer "
		 "or target VARIABLE or FUNCTION",
		 gfc_current_intrinsic_arg[1]->name, gfc_current_intrinsic,
		 &target->where);
      return FAILURE;
    }

  if (attr1.pointer && !attr2.pointer && !attr2.target)
    {
      gfc_error ("'%s' argument of '%s' intrinsic at %L must be a POINTER "
		 "or a TARGET", gfc_current_intrinsic_arg[1]->name,
		 gfc_current_intrinsic, &target->where);
      return FAILURE;
    }

  t = SUCCESS;
  if (same_type_check (pointer, 0, target, 1) == FAILURE)
    t = FAILURE;
  if (rank_check (target, 0, pointer->rank) == FAILURE)
    t = FAILURE;
  if (target->rank > 0)
    {
      for (i = 0; i < target->rank; i++)
	if (target->ref->u.ar.dimen_type[i] == DIMEN_VECTOR)
	  {
	    gfc_error ("Array section with a vector subscript at %L shall not "
		       "be the target of a pointer",
		       &target->where);
	    t = FAILURE;
	    break;
	  }
    }
  return t;

null_arg:

  gfc_error ("NULL pointer at %L is not permitted as actual argument "
	     "of '%s' intrinsic function", where, gfc_current_intrinsic);
  return FAILURE;

}


gfc_try
gfc_check_atan_2 (gfc_expr *y, gfc_expr *x)
{
  /* gfc_notify_std would be a wast of time as the return value
     is seemingly used only for the generic resolution.  The error
     will be: Too many arguments.  */
  if ((gfc_option.allow_std & GFC_STD_F2008) == 0)
    return FAILURE;

  return gfc_check_atan2 (y, x);
}


gfc_try
gfc_check_atan2 (gfc_expr *y, gfc_expr *x)
{
  if (type_check (y, 0, BT_REAL) == FAILURE)
    return FAILURE;
  if (same_type_check (y, 0, x, 1) == FAILURE)
    return FAILURE;

  return SUCCESS;
}


/* BESJN and BESYN functions.  */

gfc_try
gfc_check_besn (gfc_expr *n, gfc_expr *x)
{
  if (type_check (n, 0, BT_INTEGER) == FAILURE)
    return FAILURE;
  if (n->expr_type == EXPR_CONSTANT)
    {
      int i;
      gfc_extract_int (n, &i);
      if (i < 0 && gfc_notify_std (GFC_STD_GNU, "Extension: Negative argument "
				   "N at %L", &n->where) == FAILURE)
	return FAILURE;
    }

  if (type_check (x, 1, BT_REAL) == FAILURE)
    return FAILURE;

  return SUCCESS;
}


/* Transformational version of the Bessel JN and YN functions.  */

gfc_try
<<<<<<< HEAD
=======
gfc_check_bessel_n2 (gfc_expr *n1, gfc_expr *n2, gfc_expr *x)
{
  if (type_check (n1, 0, BT_INTEGER) == FAILURE)
    return FAILURE;
  if (scalar_check (n1, 0) == FAILURE)
    return FAILURE;
  if (nonnegative_check("N1", n1) == FAILURE)
    return FAILURE;

  if (type_check (n2, 1, BT_INTEGER) == FAILURE)
    return FAILURE;
  if (scalar_check (n2, 1) == FAILURE)
    return FAILURE;
  if (nonnegative_check("N2", n2) == FAILURE)
    return FAILURE;

  if (type_check (x, 2, BT_REAL) == FAILURE)
    return FAILURE;
  if (scalar_check (x, 2) == FAILURE)
    return FAILURE;

  return SUCCESS;
}


gfc_try
gfc_check_bge_bgt_ble_blt (gfc_expr *i, gfc_expr *j)
{
  if (type_check (i, 0, BT_INTEGER) == FAILURE)
    return FAILURE;

  if (type_check (j, 1, BT_INTEGER) == FAILURE)
    return FAILURE;

  return SUCCESS;
}


gfc_try
>>>>>>> 155d23aa
gfc_check_bitfcn (gfc_expr *i, gfc_expr *pos)
{
  if (type_check (i, 0, BT_INTEGER) == FAILURE)
    return FAILURE;

  if (type_check (pos, 1, BT_INTEGER) == FAILURE)
    return FAILURE;

  if (nonnegative_check ("pos", pos) == FAILURE)
    return FAILURE;

<<<<<<< HEAD
  if (less_than_bitsize1 ("i", i, "pos", pos) == FAILURE)
=======
  if (less_than_bitsize1 ("i", i, "pos", pos, false) == FAILURE)
>>>>>>> 155d23aa
    return FAILURE;

  return SUCCESS;
}


gfc_try
gfc_check_char (gfc_expr *i, gfc_expr *kind)
{
  if (type_check (i, 0, BT_INTEGER) == FAILURE)
    return FAILURE;
  if (kind_check (kind, 1, BT_CHARACTER) == FAILURE)
    return FAILURE;

  return SUCCESS;
}


gfc_try
gfc_check_chdir (gfc_expr *dir)
{
  if (type_check (dir, 0, BT_CHARACTER) == FAILURE)
    return FAILURE;
  if (kind_value_check (dir, 0, gfc_default_character_kind) == FAILURE)
    return FAILURE;

  return SUCCESS;
}


gfc_try
gfc_check_chdir_sub (gfc_expr *dir, gfc_expr *status)
{
  if (type_check (dir, 0, BT_CHARACTER) == FAILURE)
    return FAILURE;
  if (kind_value_check (dir, 0, gfc_default_character_kind) == FAILURE)
    return FAILURE;

  if (status == NULL)
    return SUCCESS;

  if (type_check (status, 1, BT_INTEGER) == FAILURE)
    return FAILURE;
  if (scalar_check (status, 1) == FAILURE)
    return FAILURE;

  return SUCCESS;
}


gfc_try
gfc_check_chmod (gfc_expr *name, gfc_expr *mode)
{
  if (type_check (name, 0, BT_CHARACTER) == FAILURE)
    return FAILURE;
  if (kind_value_check (name, 0, gfc_default_character_kind) == FAILURE)
    return FAILURE;

  if (type_check (mode, 1, BT_CHARACTER) == FAILURE)
    return FAILURE;
  if (kind_value_check (mode, 1, gfc_default_character_kind) == FAILURE)
    return FAILURE;

  return SUCCESS;
}


gfc_try
gfc_check_chmod_sub (gfc_expr *name, gfc_expr *mode, gfc_expr *status)
{
  if (type_check (name, 0, BT_CHARACTER) == FAILURE)
    return FAILURE;
  if (kind_value_check (name, 0, gfc_default_character_kind) == FAILURE)
    return FAILURE;

  if (type_check (mode, 1, BT_CHARACTER) == FAILURE)
    return FAILURE;
  if (kind_value_check (mode, 1, gfc_default_character_kind) == FAILURE)
    return FAILURE;

  if (status == NULL)
    return SUCCESS;

  if (type_check (status, 2, BT_INTEGER) == FAILURE)
    return FAILURE;

  if (scalar_check (status, 2) == FAILURE)
    return FAILURE;

  return SUCCESS;
}


gfc_try
gfc_check_cmplx (gfc_expr *x, gfc_expr *y, gfc_expr *kind)
{
  if (numeric_check (x, 0) == FAILURE)
    return FAILURE;

  if (y != NULL)
    {
      if (numeric_check (y, 1) == FAILURE)
	return FAILURE;

      if (x->ts.type == BT_COMPLEX)
	{
	  gfc_error ("'%s' argument of '%s' intrinsic at %L must not be "
		     "present if 'x' is COMPLEX",
		     gfc_current_intrinsic_arg[1]->name, gfc_current_intrinsic,
		     &y->where);
	  return FAILURE;
	}

      if (y->ts.type == BT_COMPLEX)
	{
	  gfc_error ("'%s' argument of '%s' intrinsic at %L must have a type "
		     "of either REAL or INTEGER",
		     gfc_current_intrinsic_arg[1]->name, gfc_current_intrinsic,
		     &y->where);
	  return FAILURE;
	}

    }

  if (kind_check (kind, 2, BT_COMPLEX) == FAILURE)
    return FAILURE;

  return SUCCESS;
}


gfc_try
gfc_check_complex (gfc_expr *x, gfc_expr *y)
{
  if (int_or_real_check (x, 0) == FAILURE)
    return FAILURE;
  if (scalar_check (x, 0) == FAILURE)
    return FAILURE;

  if (int_or_real_check (y, 1) == FAILURE)
    return FAILURE;
  if (scalar_check (y, 1) == FAILURE)
    return FAILURE;

  return SUCCESS;
}


gfc_try
gfc_check_count (gfc_expr *mask, gfc_expr *dim, gfc_expr *kind)
{
  if (logical_array_check (mask, 0) == FAILURE)
    return FAILURE;
  if (dim_check (dim, 1, false) == FAILURE)
    return FAILURE;
  if (dim_rank_check (dim, mask, 0) == FAILURE)
    return FAILURE;
  if (kind_check (kind, 2, BT_INTEGER) == FAILURE)
    return FAILURE;
  if (kind && gfc_notify_std (GFC_STD_F2003, "Fortran 2003: '%s' intrinsic "
			      "with KIND argument at %L",
			      gfc_current_intrinsic, &kind->where) == FAILURE)
    return FAILURE;

  return SUCCESS;
}


gfc_try
gfc_check_cshift (gfc_expr *array, gfc_expr *shift, gfc_expr *dim)
{
  if (array_check (array, 0) == FAILURE)
    return FAILURE;

  if (type_check (shift, 1, BT_INTEGER) == FAILURE)
    return FAILURE;

  if (dim_check (dim, 2, true) == FAILURE)
    return FAILURE;

  if (dim_rank_check (dim, array, false) == FAILURE)
    return FAILURE;

  if (array->rank == 1 || shift->rank == 0)
    {
      if (scalar_check (shift, 1) == FAILURE)
	return FAILURE;
    }
  else if (shift->rank == array->rank - 1)
    {
      int d;
      if (!dim)
	d = 1;
      else if (dim->expr_type == EXPR_CONSTANT)
	gfc_extract_int (dim, &d);
      else
	d = -1;

      if (d > 0)
	{
	  int i, j;
	  for (i = 0, j = 0; i < array->rank; i++)
	    if (i != d - 1)
	      {
		if (!identical_dimen_shape (array, i, shift, j))
		  {
		    gfc_error ("'%s' argument of '%s' intrinsic at %L has "
			       "invalid shape in dimension %d (%ld/%ld)",
			       gfc_current_intrinsic_arg[1]->name,
			       gfc_current_intrinsic, &shift->where, i + 1,
			       mpz_get_si (array->shape[i]),
			       mpz_get_si (shift->shape[j]));
		    return FAILURE;
		  }

		j += 1;
	      }
	}
    }
  else
    {
      gfc_error ("'%s' argument of intrinsic '%s' at %L of must have rank "
		 "%d or be a scalar", gfc_current_intrinsic_arg[1]->name,
		 gfc_current_intrinsic, &shift->where, array->rank - 1);
      return FAILURE;
    }

  return SUCCESS;
}


gfc_try
gfc_check_ctime (gfc_expr *time)
{
  if (scalar_check (time, 0) == FAILURE)
    return FAILURE;

  if (type_check (time, 0, BT_INTEGER) == FAILURE)
    return FAILURE;

  return SUCCESS;
}


gfc_try gfc_check_datan2 (gfc_expr *y, gfc_expr *x)
{
  if (double_check (y, 0) == FAILURE || double_check (x, 1) == FAILURE)
    return FAILURE;

  return SUCCESS;
}

gfc_try
gfc_check_dcmplx (gfc_expr *x, gfc_expr *y)
{
  if (numeric_check (x, 0) == FAILURE)
    return FAILURE;

  if (y != NULL)
    {
      if (numeric_check (y, 1) == FAILURE)
	return FAILURE;

      if (x->ts.type == BT_COMPLEX)
	{
	  gfc_error ("'%s' argument of '%s' intrinsic at %L must not be "
		     "present if 'x' is COMPLEX",
		     gfc_current_intrinsic_arg[1]->name, gfc_current_intrinsic,
		     &y->where);
	  return FAILURE;
	}

      if (y->ts.type == BT_COMPLEX)
	{
	  gfc_error ("'%s' argument of '%s' intrinsic at %L must have a type "
		     "of either REAL or INTEGER",
		     gfc_current_intrinsic_arg[1]->name, gfc_current_intrinsic,
		     &y->where);
	  return FAILURE;
	}
    }

  return SUCCESS;
}


gfc_try
gfc_check_dble (gfc_expr *x)
{
  if (numeric_check (x, 0) == FAILURE)
    return FAILURE;

  return SUCCESS;
}


gfc_try
gfc_check_digits (gfc_expr *x)
{
  if (int_or_real_check (x, 0) == FAILURE)
    return FAILURE;

  return SUCCESS;
}


gfc_try
gfc_check_dot_product (gfc_expr *vector_a, gfc_expr *vector_b)
{
  switch (vector_a->ts.type)
    {
    case BT_LOGICAL:
      if (type_check (vector_b, 1, BT_LOGICAL) == FAILURE)
	return FAILURE;
      break;

    case BT_INTEGER:
    case BT_REAL:
    case BT_COMPLEX:
      if (numeric_check (vector_b, 1) == FAILURE)
	return FAILURE;
      break;

    default:
      gfc_error ("'%s' argument of '%s' intrinsic at %L must be numeric "
		 "or LOGICAL", gfc_current_intrinsic_arg[0]->name,
		 gfc_current_intrinsic, &vector_a->where);
      return FAILURE;
    }

  if (rank_check (vector_a, 0, 1) == FAILURE)
    return FAILURE;

  if (rank_check (vector_b, 1, 1) == FAILURE)
    return FAILURE;

  if (! identical_dimen_shape (vector_a, 0, vector_b, 0))
    {
      gfc_error ("Different shape for arguments '%s' and '%s' at %L for "
		 "intrinsic 'dot_product'", gfc_current_intrinsic_arg[0]->name,
		 gfc_current_intrinsic_arg[1]->name, &vector_a->where);
      return FAILURE;
    }

  return SUCCESS;
}


gfc_try
gfc_check_dprod (gfc_expr *x, gfc_expr *y)
{
  if (type_check (x, 0, BT_REAL) == FAILURE
      || type_check (y, 1, BT_REAL) == FAILURE)
    return FAILURE;

  if (x->ts.kind != gfc_default_real_kind)
    {
      gfc_error ("'%s' argument of '%s' intrinsic at %L must be default "
		 "real", gfc_current_intrinsic_arg[0]->name,
		 gfc_current_intrinsic, &x->where);
      return FAILURE;
    }

  if (y->ts.kind != gfc_default_real_kind)
    {
      gfc_error ("'%s' argument of '%s' intrinsic at %L must be default "
		 "real", gfc_current_intrinsic_arg[1]->name,
		 gfc_current_intrinsic, &y->where);
      return FAILURE;
    }

  return SUCCESS;
}


gfc_try
gfc_check_dshift (gfc_expr *i, gfc_expr *j, gfc_expr *shift)
{
  if (type_check (i, 0, BT_INTEGER) == FAILURE)
    return FAILURE;

  if (type_check (j, 1, BT_INTEGER) == FAILURE)
    return FAILURE;

  if (same_type_check (i, 0, j, 1) == FAILURE)
    return FAILURE;

  if (type_check (shift, 2, BT_INTEGER) == FAILURE)
    return FAILURE;

  if (nonnegative_check ("SHIFT", shift) == FAILURE)
    return FAILURE;

  if (less_than_bitsize1 ("I", i, "SHIFT", shift, true) == FAILURE)
    return FAILURE;

  return SUCCESS;
}


gfc_try
gfc_check_eoshift (gfc_expr *array, gfc_expr *shift, gfc_expr *boundary,
		   gfc_expr *dim)
{
  if (array_check (array, 0) == FAILURE)
    return FAILURE;

  if (type_check (shift, 1, BT_INTEGER) == FAILURE)
    return FAILURE;

  if (dim_check (dim, 3, true) == FAILURE)
    return FAILURE;

  if (dim_rank_check (dim, array, false) == FAILURE)
    return FAILURE;

  if (array->rank == 1 || shift->rank == 0)
    {
      if (scalar_check (shift, 1) == FAILURE)
	return FAILURE;
    }
  else if (shift->rank == array->rank - 1)
    {
      int d;
      if (!dim)
	d = 1;
      else if (dim->expr_type == EXPR_CONSTANT)
	gfc_extract_int (dim, &d);
      else
	d = -1;

      if (d > 0)
	{
	  int i, j;
	  for (i = 0, j = 0; i < array->rank; i++)
	    if (i != d - 1)
	      {
		if (!identical_dimen_shape (array, i, shift, j))
		  {
		    gfc_error ("'%s' argument of '%s' intrinsic at %L has "
			       "invalid shape in dimension %d (%ld/%ld)",
			       gfc_current_intrinsic_arg[1]->name,
			       gfc_current_intrinsic, &shift->where, i + 1,
			       mpz_get_si (array->shape[i]),
			       mpz_get_si (shift->shape[j]));
		    return FAILURE;
		  }

		j += 1;
	      }
	}
    }
  else
    {
      gfc_error ("'%s' argument of intrinsic '%s' at %L of must have rank "
		 "%d or be a scalar", gfc_current_intrinsic_arg[1]->name,
		 gfc_current_intrinsic, &shift->where, array->rank - 1);
      return FAILURE;
    }

  if (boundary != NULL)
    {
      if (same_type_check (array, 0, boundary, 2) == FAILURE)
	return FAILURE;

      if (array->rank == 1 || boundary->rank == 0)
	{
	  if (scalar_check (boundary, 2) == FAILURE)
	    return FAILURE;
	}
      else if (boundary->rank == array->rank - 1)
	{
	  if (gfc_check_conformance (shift, boundary,
				     "arguments '%s' and '%s' for "
				     "intrinsic %s",
				     gfc_current_intrinsic_arg[1]->name,
				     gfc_current_intrinsic_arg[2]->name,
				     gfc_current_intrinsic ) == FAILURE)
	    return FAILURE;
	}
      else
	{
	  gfc_error ("'%s' argument of intrinsic '%s' at %L of must have "
		     "rank %d or be a scalar",
		     gfc_current_intrinsic_arg[1]->name, gfc_current_intrinsic,
		     &shift->where, array->rank - 1);
	  return FAILURE;
	}
    }

  return SUCCESS;
}

gfc_try
gfc_check_float (gfc_expr *a)
{
  if (type_check (a, 0, BT_INTEGER) == FAILURE)
    return FAILURE;

  if ((a->ts.kind != gfc_default_integer_kind)
      && gfc_notify_std (GFC_STD_GNU, "GNU extension: non-default INTEGER"
			 "kind argument to %s intrinsic at %L",
			 gfc_current_intrinsic, &a->where) == FAILURE	)
    return FAILURE;

  return SUCCESS;
}

/* A single complex argument.  */

gfc_try
gfc_check_fn_c (gfc_expr *a)
{
  if (type_check (a, 0, BT_COMPLEX) == FAILURE)
    return FAILURE;

  return SUCCESS;
}

/* A single real argument.  */

gfc_try
gfc_check_fn_r (gfc_expr *a)
{
  if (type_check (a, 0, BT_REAL) == FAILURE)
    return FAILURE;

  return SUCCESS;
}

/* A single double argument.  */

gfc_try
gfc_check_fn_d (gfc_expr *a)
{
  if (double_check (a, 0) == FAILURE)
    return FAILURE;

  return SUCCESS;
}

/* A single real or complex argument.  */

gfc_try
gfc_check_fn_rc (gfc_expr *a)
{
  if (real_or_complex_check (a, 0) == FAILURE)
    return FAILURE;

  return SUCCESS;
}


gfc_try
gfc_check_fn_rc2008 (gfc_expr *a)
{
  if (real_or_complex_check (a, 0) == FAILURE)
    return FAILURE;

  if (a->ts.type == BT_COMPLEX
      && gfc_notify_std (GFC_STD_F2008, "Fortran 2008: COMPLEX argument '%s' "
			 "argument of '%s' intrinsic at %L",
			 gfc_current_intrinsic_arg[0]->name,
			 gfc_current_intrinsic, &a->where) == FAILURE)
    return FAILURE;

  return SUCCESS;
}


gfc_try
gfc_check_fnum (gfc_expr *unit)
{
  if (type_check (unit, 0, BT_INTEGER) == FAILURE)
    return FAILURE;

  if (scalar_check (unit, 0) == FAILURE)
    return FAILURE;

  return SUCCESS;
}


gfc_try
gfc_check_huge (gfc_expr *x)
{
  if (int_or_real_check (x, 0) == FAILURE)
    return FAILURE;

  return SUCCESS;
}


gfc_try
gfc_check_hypot (gfc_expr *x, gfc_expr *y)
{
  if (type_check (x, 0, BT_REAL) == FAILURE)
    return FAILURE;
  if (same_type_check (x, 0, y, 1) == FAILURE)
    return FAILURE;

  return SUCCESS;
}


/* Check that the single argument is an integer.  */

gfc_try
gfc_check_i (gfc_expr *i)
{
  if (type_check (i, 0, BT_INTEGER) == FAILURE)
    return FAILURE;

  return SUCCESS;
}


gfc_try
gfc_check_iand (gfc_expr *i, gfc_expr *j)
{
  if (type_check (i, 0, BT_INTEGER) == FAILURE)
    return FAILURE;

  if (type_check (j, 1, BT_INTEGER) == FAILURE)
    return FAILURE;

  if (i->ts.kind != j->ts.kind)
    {
      if (gfc_notify_std (GFC_STD_GNU, "Extension: Different type kinds at %L",
			  &i->where) == FAILURE)
	return FAILURE;
    }

  return SUCCESS;
}


gfc_try
gfc_check_ibits (gfc_expr *i, gfc_expr *pos, gfc_expr *len)
{
  if (type_check (i, 0, BT_INTEGER) == FAILURE)
    return FAILURE;

  if (type_check (pos, 1, BT_INTEGER) == FAILURE)
    return FAILURE;

  if (type_check (len, 2, BT_INTEGER) == FAILURE)
    return FAILURE;

  if (nonnegative_check ("pos", pos) == FAILURE)
    return FAILURE;

  if (nonnegative_check ("len", len) == FAILURE)
    return FAILURE;

  if (less_than_bitsize2 ("i", i, "pos", pos, "len", len) == FAILURE)
    return FAILURE;

  return SUCCESS;
}


gfc_try
gfc_check_ichar_iachar (gfc_expr *c, gfc_expr *kind)
{
  int i;

  if (type_check (c, 0, BT_CHARACTER) == FAILURE)
    return FAILURE;

  if (kind_check (kind, 1, BT_INTEGER) == FAILURE)
    return FAILURE;

  if (kind && gfc_notify_std (GFC_STD_F2003, "Fortran 2003: '%s' intrinsic "
			      "with KIND argument at %L",
			      gfc_current_intrinsic, &kind->where) == FAILURE)
    return FAILURE;

  if (c->expr_type == EXPR_VARIABLE || c->expr_type == EXPR_SUBSTRING)
    {
      gfc_expr *start;
      gfc_expr *end;
      gfc_ref *ref;

      /* Substring references don't have the charlength set.  */
      ref = c->ref;
      while (ref && ref->type != REF_SUBSTRING)
	ref = ref->next;

      gcc_assert (ref == NULL || ref->type == REF_SUBSTRING);

      if (!ref)
	{
	  /* Check that the argument is length one.  Non-constant lengths
	     can't be checked here, so assume they are ok.  */
	  if (c->ts.u.cl && c->ts.u.cl->length)
	    {
	      /* If we already have a length for this expression then use it.  */
	      if (c->ts.u.cl->length->expr_type != EXPR_CONSTANT)
		return SUCCESS;
	      i = mpz_get_si (c->ts.u.cl->length->value.integer);
	    }
	  else 
	    return SUCCESS;
	}
      else
	{
	  start = ref->u.ss.start;
	  end = ref->u.ss.end;

	  gcc_assert (start);
	  if (end == NULL || end->expr_type != EXPR_CONSTANT
	      || start->expr_type != EXPR_CONSTANT)
	    return SUCCESS;

	  i = mpz_get_si (end->value.integer) + 1
	    - mpz_get_si (start->value.integer);
	}
    }
  else
    return SUCCESS;

  if (i != 1)
    {
      gfc_error ("Argument of %s at %L must be of length one", 
		 gfc_current_intrinsic, &c->where);
      return FAILURE;
    }

  return SUCCESS;
}


gfc_try
gfc_check_idnint (gfc_expr *a)
{
  if (double_check (a, 0) == FAILURE)
    return FAILURE;

  return SUCCESS;
}


gfc_try
gfc_check_ieor (gfc_expr *i, gfc_expr *j)
{
  if (type_check (i, 0, BT_INTEGER) == FAILURE)
    return FAILURE;

  if (type_check (j, 1, BT_INTEGER) == FAILURE)
    return FAILURE;

  if (i->ts.kind != j->ts.kind)
    {
      if (gfc_notify_std (GFC_STD_GNU, "Extension: Different type kinds at %L",
			  &i->where) == FAILURE)
	return FAILURE;
    }

  return SUCCESS;
}


gfc_try
gfc_check_index (gfc_expr *string, gfc_expr *substring, gfc_expr *back,
		 gfc_expr *kind)
{
  if (type_check (string, 0, BT_CHARACTER) == FAILURE
      || type_check (substring, 1, BT_CHARACTER) == FAILURE)
    return FAILURE;

  if (back != NULL && type_check (back, 2, BT_LOGICAL) == FAILURE)
    return FAILURE;

  if (kind_check (kind, 3, BT_INTEGER) == FAILURE)
    return FAILURE;
  if (kind && gfc_notify_std (GFC_STD_F2003, "Fortran 2003: '%s' intrinsic "
			      "with KIND argument at %L",
			      gfc_current_intrinsic, &kind->where) == FAILURE)
    return FAILURE;

  if (string->ts.kind != substring->ts.kind)
    {
      gfc_error ("'%s' argument of '%s' intrinsic at %L must be the same "
		 "kind as '%s'", gfc_current_intrinsic_arg[1]->name,
		 gfc_current_intrinsic, &substring->where,
		 gfc_current_intrinsic_arg[0]->name);
      return FAILURE;
    }

  return SUCCESS;
}


gfc_try
gfc_check_int (gfc_expr *x, gfc_expr *kind)
{
  if (numeric_check (x, 0) == FAILURE)
    return FAILURE;

  if (kind_check (kind, 1, BT_INTEGER) == FAILURE)
    return FAILURE;

  return SUCCESS;
}


gfc_try
gfc_check_intconv (gfc_expr *x)
{
  if (numeric_check (x, 0) == FAILURE)
    return FAILURE;

  return SUCCESS;
}


gfc_try
gfc_check_ior (gfc_expr *i, gfc_expr *j)
{
  if (type_check (i, 0, BT_INTEGER) == FAILURE)
    return FAILURE;

  if (type_check (j, 1, BT_INTEGER) == FAILURE)
    return FAILURE;

  if (i->ts.kind != j->ts.kind)
    {
      if (gfc_notify_std (GFC_STD_GNU, "Extension: Different type kinds at %L",
			  &i->where) == FAILURE)
	return FAILURE;
    }

  return SUCCESS;
}


gfc_try
gfc_check_ishft (gfc_expr *i, gfc_expr *shift)
{
  if (type_check (i, 0, BT_INTEGER) == FAILURE
      || type_check (shift, 1, BT_INTEGER) == FAILURE)
    return FAILURE;

  return SUCCESS;
}


gfc_try
gfc_check_ishftc (gfc_expr *i, gfc_expr *shift, gfc_expr *size)
{
  if (type_check (i, 0, BT_INTEGER) == FAILURE
      || type_check (shift, 1, BT_INTEGER) == FAILURE)
    return FAILURE;

  if (size != NULL && type_check (size, 2, BT_INTEGER) == FAILURE)
    return FAILURE;

  return SUCCESS;
}


gfc_try
gfc_check_kill (gfc_expr *pid, gfc_expr *sig)
{
  if (type_check (pid, 0, BT_INTEGER) == FAILURE)
    return FAILURE;

  if (type_check (sig, 1, BT_INTEGER) == FAILURE)
    return FAILURE;

  return SUCCESS;
}


gfc_try
gfc_check_kill_sub (gfc_expr *pid, gfc_expr *sig, gfc_expr *status)
{
  if (type_check (pid, 0, BT_INTEGER) == FAILURE)
    return FAILURE;

  if (scalar_check (pid, 0) == FAILURE)
    return FAILURE;

  if (type_check (sig, 1, BT_INTEGER) == FAILURE)
    return FAILURE;

  if (scalar_check (sig, 1) == FAILURE)
    return FAILURE;

  if (status == NULL)
    return SUCCESS;

  if (type_check (status, 2, BT_INTEGER) == FAILURE)
    return FAILURE;

  if (scalar_check (status, 2) == FAILURE)
    return FAILURE;

  return SUCCESS;
}


gfc_try
gfc_check_kind (gfc_expr *x)
{
  if (x->ts.type == BT_DERIVED)
    {
      gfc_error ("'%s' argument of '%s' intrinsic at %L must be a "
		 "non-derived type", gfc_current_intrinsic_arg[0]->name,
		 gfc_current_intrinsic, &x->where);
      return FAILURE;
    }

  return SUCCESS;
}


gfc_try
gfc_check_lbound (gfc_expr *array, gfc_expr *dim, gfc_expr *kind)
{
  if (array_check (array, 0) == FAILURE)
    return FAILURE;

  if (dim_check (dim, 1, false) == FAILURE)
    return FAILURE;

  if (dim_rank_check (dim, array, 1) == FAILURE)
    return FAILURE;

  if (kind_check (kind, 2, BT_INTEGER) == FAILURE)
    return FAILURE;
  if (kind && gfc_notify_std (GFC_STD_F2003, "Fortran 2003: '%s' intrinsic "
			      "with KIND argument at %L",
			      gfc_current_intrinsic, &kind->where) == FAILURE)
    return FAILURE;

  return SUCCESS;
}


gfc_try
gfc_check_lcobound (gfc_expr *coarray, gfc_expr *dim, gfc_expr *kind)
{
  if (gfc_option.coarray == GFC_FCOARRAY_NONE)
    {
      gfc_fatal_error ("Coarrays disabled at %C, use -fcoarray= to enable");
      return FAILURE;
    }

<<<<<<< HEAD
  if (!is_coarray (coarray))
    {
      gfc_error ("Expected coarray variable as '%s' argument to the LCOBOUND "
                 "intrinsic at %L", gfc_current_intrinsic_arg[0], &coarray->where);
      return FAILURE;
    }
=======
  if (coarray_check (coarray, 0) == FAILURE)
    return FAILURE;
>>>>>>> 155d23aa

  if (dim != NULL)
    {
      if (dim_check (dim, 1, false) == FAILURE)
        return FAILURE;

      if (dim_corank_check (dim, coarray) == FAILURE)
        return FAILURE;
    }

  if (kind_check (kind, 2, BT_INTEGER) == FAILURE)
    return FAILURE;

  return SUCCESS;
}


gfc_try
gfc_check_len_lentrim (gfc_expr *s, gfc_expr *kind)
{
  if (type_check (s, 0, BT_CHARACTER) == FAILURE)
    return FAILURE;

  if (kind_check (kind, 1, BT_INTEGER) == FAILURE)
    return FAILURE;
  if (kind && gfc_notify_std (GFC_STD_F2003, "Fortran 2003: '%s' intrinsic "
			      "with KIND argument at %L",
			      gfc_current_intrinsic, &kind->where) == FAILURE)
    return FAILURE;

  return SUCCESS;
}


gfc_try
gfc_check_lge_lgt_lle_llt (gfc_expr *a, gfc_expr *b)
{
  if (type_check (a, 0, BT_CHARACTER) == FAILURE)
    return FAILURE;
  if (kind_value_check (a, 0, gfc_default_character_kind) == FAILURE)
    return FAILURE;

  if (type_check (b, 1, BT_CHARACTER) == FAILURE)
    return FAILURE;
  if (kind_value_check (b, 1, gfc_default_character_kind) == FAILURE)
    return FAILURE;

  return SUCCESS;
}


gfc_try
gfc_check_link (gfc_expr *path1, gfc_expr *path2)
{
  if (type_check (path1, 0, BT_CHARACTER) == FAILURE)
    return FAILURE;
  if (kind_value_check (path1, 0, gfc_default_character_kind) == FAILURE)
    return FAILURE;

  if (type_check (path2, 1, BT_CHARACTER) == FAILURE)
    return FAILURE;
  if (kind_value_check (path2, 1, gfc_default_character_kind) == FAILURE)
    return FAILURE;

  return SUCCESS;
}


gfc_try
gfc_check_link_sub (gfc_expr *path1, gfc_expr *path2, gfc_expr *status)
{
  if (type_check (path1, 0, BT_CHARACTER) == FAILURE)
    return FAILURE;
  if (kind_value_check (path1, 0, gfc_default_character_kind) == FAILURE)
    return FAILURE;

  if (type_check (path2, 1, BT_CHARACTER) == FAILURE)
    return FAILURE;
  if (kind_value_check (path2, 0, gfc_default_character_kind) == FAILURE)
    return FAILURE;

  if (status == NULL)
    return SUCCESS;

  if (type_check (status, 2, BT_INTEGER) == FAILURE)
    return FAILURE;

  if (scalar_check (status, 2) == FAILURE)
    return FAILURE;

  return SUCCESS;
}


gfc_try
gfc_check_loc (gfc_expr *expr)
{
  return variable_check (expr, 0, true);
}


gfc_try
gfc_check_symlnk (gfc_expr *path1, gfc_expr *path2)
{
  if (type_check (path1, 0, BT_CHARACTER) == FAILURE)
    return FAILURE;
  if (kind_value_check (path1, 0, gfc_default_character_kind) == FAILURE)
    return FAILURE;

  if (type_check (path2, 1, BT_CHARACTER) == FAILURE)
    return FAILURE;
  if (kind_value_check (path2, 1, gfc_default_character_kind) == FAILURE)
    return FAILURE;

  return SUCCESS;
}


gfc_try
gfc_check_symlnk_sub (gfc_expr *path1, gfc_expr *path2, gfc_expr *status)
{
  if (type_check (path1, 0, BT_CHARACTER) == FAILURE)
    return FAILURE;
  if (kind_value_check (path1, 0, gfc_default_character_kind) == FAILURE)
    return FAILURE;

  if (type_check (path2, 1, BT_CHARACTER) == FAILURE)
    return FAILURE;
  if (kind_value_check (path2, 1, gfc_default_character_kind) == FAILURE)
    return FAILURE;

  if (status == NULL)
    return SUCCESS;

  if (type_check (status, 2, BT_INTEGER) == FAILURE)
    return FAILURE;

  if (scalar_check (status, 2) == FAILURE)
    return FAILURE;

  return SUCCESS;
}


gfc_try
gfc_check_logical (gfc_expr *a, gfc_expr *kind)
{
  if (type_check (a, 0, BT_LOGICAL) == FAILURE)
    return FAILURE;
  if (kind_check (kind, 1, BT_LOGICAL) == FAILURE)
    return FAILURE;

  return SUCCESS;
}


/* Min/max family.  */

static gfc_try
min_max_args (gfc_actual_arglist *arg)
{
  if (arg == NULL || arg->next == NULL)
    {
      gfc_error ("Intrinsic '%s' at %L must have at least two arguments",
		 gfc_current_intrinsic, gfc_current_intrinsic_where);
      return FAILURE;
    }

  return SUCCESS;
}


static gfc_try
check_rest (bt type, int kind, gfc_actual_arglist *arglist)
{
  gfc_actual_arglist *arg, *tmp;

  gfc_expr *x;
  int m, n;

  if (min_max_args (arglist) == FAILURE)
    return FAILURE;

  for (arg = arglist, n=1; arg; arg = arg->next, n++)
    {
      x = arg->expr;
      if (x->ts.type != type || x->ts.kind != kind)
	{
	  if (x->ts.type == type)
	    {
	      if (gfc_notify_std (GFC_STD_GNU, "Extension: Different type "
				  "kinds at %L", &x->where) == FAILURE)
		return FAILURE;
	    }
	  else
	    {
	      gfc_error ("'a%d' argument of '%s' intrinsic at %L must be "
			 "%s(%d)", n, gfc_current_intrinsic, &x->where,
			 gfc_basic_typename (type), kind);
	      return FAILURE;
	    }
	}

      for (tmp = arglist, m=1; tmp != arg; tmp = tmp->next, m++)
	if (gfc_check_conformance (tmp->expr, x,
				   "arguments 'a%d' and 'a%d' for "
				   "intrinsic '%s'", m, n,
				   gfc_current_intrinsic) == FAILURE)
	    return FAILURE;
    }

  return SUCCESS;
}


gfc_try
gfc_check_min_max (gfc_actual_arglist *arg)
{
  gfc_expr *x;

  if (min_max_args (arg) == FAILURE)
    return FAILURE;

  x = arg->expr;

  if (x->ts.type == BT_CHARACTER)
    {
      if (gfc_notify_std (GFC_STD_F2003, "Fortran 2003: '%s' intrinsic "
			  "with CHARACTER argument at %L",
			  gfc_current_intrinsic, &x->where) == FAILURE)
	return FAILURE;
    }
  else if (x->ts.type != BT_INTEGER && x->ts.type != BT_REAL)
    {
      gfc_error ("'a1' argument of '%s' intrinsic at %L must be INTEGER, "
		 "REAL or CHARACTER", gfc_current_intrinsic, &x->where);
      return FAILURE;
    }

  return check_rest (x->ts.type, x->ts.kind, arg);
}


gfc_try
gfc_check_min_max_integer (gfc_actual_arglist *arg)
{
  return check_rest (BT_INTEGER, gfc_default_integer_kind, arg);
}


gfc_try
gfc_check_min_max_real (gfc_actual_arglist *arg)
{
  return check_rest (BT_REAL, gfc_default_real_kind, arg);
}


gfc_try
gfc_check_min_max_double (gfc_actual_arglist *arg)
{
  return check_rest (BT_REAL, gfc_default_double_kind, arg);
}


/* End of min/max family.  */

gfc_try
gfc_check_malloc (gfc_expr *size)
{
  if (type_check (size, 0, BT_INTEGER) == FAILURE)
    return FAILURE;

  if (scalar_check (size, 0) == FAILURE)
    return FAILURE;

  return SUCCESS;
}


gfc_try
gfc_check_matmul (gfc_expr *matrix_a, gfc_expr *matrix_b)
{
  if ((matrix_a->ts.type != BT_LOGICAL) && !gfc_numeric_ts (&matrix_a->ts))
    {
      gfc_error ("'%s' argument of '%s' intrinsic at %L must be numeric "
		 "or LOGICAL", gfc_current_intrinsic_arg[0]->name,
		 gfc_current_intrinsic, &matrix_a->where);
      return FAILURE;
    }

  if ((matrix_b->ts.type != BT_LOGICAL) && !gfc_numeric_ts (&matrix_b->ts))
    {
      gfc_error ("'%s' argument of '%s' intrinsic at %L must be numeric "
		 "or LOGICAL", gfc_current_intrinsic_arg[1]->name,
		 gfc_current_intrinsic, &matrix_b->where);
      return FAILURE;
    }

  if ((matrix_a->ts.type == BT_LOGICAL && gfc_numeric_ts (&matrix_b->ts))
      || (gfc_numeric_ts (&matrix_a->ts) && matrix_b->ts.type == BT_LOGICAL))
    {
      gfc_error ("Argument types of '%s' intrinsic at %L must match (%s/%s)",
		 gfc_current_intrinsic, &matrix_a->where,
		 gfc_typename(&matrix_a->ts), gfc_typename(&matrix_b->ts));
       return FAILURE;
    }

  switch (matrix_a->rank)
    {
    case 1:
      if (rank_check (matrix_b, 1, 2) == FAILURE)
	return FAILURE;
      /* Check for case matrix_a has shape(m), matrix_b has shape (m, k).  */
      if (!identical_dimen_shape (matrix_a, 0, matrix_b, 0))
	{
	  gfc_error ("Different shape on dimension 1 for arguments '%s' "
		     "and '%s' at %L for intrinsic matmul",
		     gfc_current_intrinsic_arg[0]->name,
		     gfc_current_intrinsic_arg[1]->name, &matrix_a->where);
	  return FAILURE;
	}
      break;

    case 2:
      if (matrix_b->rank != 2)
	{
	  if (rank_check (matrix_b, 1, 1) == FAILURE)
	    return FAILURE;
	}
      /* matrix_b has rank 1 or 2 here. Common check for the cases
	 - matrix_a has shape (n,m) and matrix_b has shape (m, k)
	 - matrix_a has shape (n,m) and matrix_b has shape (m).  */
      if (!identical_dimen_shape (matrix_a, 1, matrix_b, 0))
	{
	  gfc_error ("Different shape on dimension 2 for argument '%s' and "
		     "dimension 1 for argument '%s' at %L for intrinsic "
		     "matmul", gfc_current_intrinsic_arg[0]->name,
		     gfc_current_intrinsic_arg[1]->name, &matrix_a->where);
	  return FAILURE;
	}
      break;

    default:
      gfc_error ("'%s' argument of '%s' intrinsic at %L must be of rank "
		 "1 or 2", gfc_current_intrinsic_arg[0]->name,
		 gfc_current_intrinsic, &matrix_a->where);
      return FAILURE;
    }

  return SUCCESS;
}


/* Whoever came up with this interface was probably on something.
   The possibilities for the occupation of the second and third
   parameters are:

	 Arg #2     Arg #3
	 NULL       NULL
	 DIM	NULL
	 MASK       NULL
	 NULL       MASK	     minloc(array, mask=m)
	 DIM	MASK

   I.e. in the case of minloc(array,mask), mask will be in the second
   position of the argument list and we'll have to fix that up.  */

gfc_try
gfc_check_minloc_maxloc (gfc_actual_arglist *ap)
{
  gfc_expr *a, *m, *d;

  a = ap->expr;
  if (int_or_real_check (a, 0) == FAILURE || array_check (a, 0) == FAILURE)
    return FAILURE;

  d = ap->next->expr;
  m = ap->next->next->expr;

  if (m == NULL && d != NULL && d->ts.type == BT_LOGICAL
      && ap->next->name == NULL)
    {
      m = d;
      d = NULL;
      ap->next->expr = NULL;
      ap->next->next->expr = m;
    }

  if (dim_check (d, 1, false) == FAILURE)
    return FAILURE;

  if (dim_rank_check (d, a, 0) == FAILURE)
    return FAILURE;

  if (m != NULL && type_check (m, 2, BT_LOGICAL) == FAILURE)
    return FAILURE;

  if (m != NULL
      && gfc_check_conformance (a, m,
				"arguments '%s' and '%s' for intrinsic %s",
				gfc_current_intrinsic_arg[0]->name,
				gfc_current_intrinsic_arg[2]->name,
				gfc_current_intrinsic ) == FAILURE)
    return FAILURE;

  return SUCCESS;
}


/* Similar to minloc/maxloc, the argument list might need to be
   reordered for the MINVAL, MAXVAL, PRODUCT, and SUM intrinsics.  The
   difference is that MINLOC/MAXLOC take an additional KIND argument.
   The possibilities are:

	 Arg #2     Arg #3
	 NULL       NULL
	 DIM	NULL
	 MASK       NULL
	 NULL       MASK	     minval(array, mask=m)
	 DIM	MASK

   I.e. in the case of minval(array,mask), mask will be in the second
   position of the argument list and we'll have to fix that up.  */

static gfc_try
check_reduction (gfc_actual_arglist *ap)
{
  gfc_expr *a, *m, *d;

  a = ap->expr;
  d = ap->next->expr;
  m = ap->next->next->expr;

  if (m == NULL && d != NULL && d->ts.type == BT_LOGICAL
      && ap->next->name == NULL)
    {
      m = d;
      d = NULL;
      ap->next->expr = NULL;
      ap->next->next->expr = m;
    }

  if (dim_check (d, 1, false) == FAILURE)
    return FAILURE;

  if (dim_rank_check (d, a, 0) == FAILURE)
    return FAILURE;

  if (m != NULL && type_check (m, 2, BT_LOGICAL) == FAILURE)
    return FAILURE;

  if (m != NULL
      && gfc_check_conformance (a, m,
				"arguments '%s' and '%s' for intrinsic %s",
				gfc_current_intrinsic_arg[0]->name,
				gfc_current_intrinsic_arg[2]->name,
				gfc_current_intrinsic) == FAILURE)
    return FAILURE;

  return SUCCESS;
}


gfc_try
gfc_check_minval_maxval (gfc_actual_arglist *ap)
{
  if (int_or_real_check (ap->expr, 0) == FAILURE
      || array_check (ap->expr, 0) == FAILURE)
    return FAILURE;

  return check_reduction (ap);
}


gfc_try
gfc_check_product_sum (gfc_actual_arglist *ap)
{
  if (numeric_check (ap->expr, 0) == FAILURE
      || array_check (ap->expr, 0) == FAILURE)
    return FAILURE;

  return check_reduction (ap);
}


/* For IANY, IALL and IPARITY.  */

gfc_try
gfc_check_mask (gfc_expr *i, gfc_expr *kind)
{
  int k;

  if (type_check (i, 0, BT_INTEGER) == FAILURE)
    return FAILURE;

  if (nonnegative_check ("I", i) == FAILURE)
    return FAILURE;

  if (kind_check (kind, 1, BT_INTEGER) == FAILURE)
    return FAILURE;

  if (kind)
    gfc_extract_int (kind, &k);
  else
    k = gfc_default_integer_kind;

  if (less_than_bitsizekind ("I", i, k) == FAILURE)
    return FAILURE;

  return SUCCESS;
}


gfc_try
gfc_check_transf_bit_intrins (gfc_actual_arglist *ap)
{
  if (ap->expr->ts.type != BT_INTEGER)
    {
      gfc_error ("'%s' argument of '%s' intrinsic at %L must be INTEGER",
                 gfc_current_intrinsic_arg[0]->name,
                 gfc_current_intrinsic, &ap->expr->where);
      return FAILURE;
    }

  if (array_check (ap->expr, 0) == FAILURE)
    return FAILURE;

  return check_reduction (ap);
}


gfc_try
gfc_check_merge (gfc_expr *tsource, gfc_expr *fsource, gfc_expr *mask)
{
  if (same_type_check (tsource, 0, fsource, 1) == FAILURE)
    return FAILURE;

  if (type_check (mask, 2, BT_LOGICAL) == FAILURE)
    return FAILURE;

  if (tsource->ts.type == BT_CHARACTER)
    return gfc_check_same_strlen (tsource, fsource, "MERGE intrinsic");

  return SUCCESS;
}


gfc_try
gfc_check_merge_bits (gfc_expr *i, gfc_expr *j, gfc_expr *mask)
{
  if (type_check (i, 0, BT_INTEGER) == FAILURE)
    return FAILURE;

  if (type_check (j, 1, BT_INTEGER) == FAILURE)
    return FAILURE;

  if (type_check (mask, 2, BT_INTEGER) == FAILURE)
    return FAILURE;

  if (same_type_check (i, 0, j, 1) == FAILURE)
    return FAILURE;

  if (same_type_check (i, 0, mask, 2) == FAILURE)
    return FAILURE;

  return SUCCESS;
}


gfc_try
gfc_check_move_alloc (gfc_expr *from, gfc_expr *to)
{
  if (variable_check (from, 0, false) == FAILURE)
    return FAILURE;
  if (allocatable_check (from, 0) == FAILURE)
    return FAILURE;

  if (variable_check (to, 1, false) == FAILURE)
    return FAILURE;
  if (allocatable_check (to, 1) == FAILURE)
    return FAILURE;

  if (same_type_check (to, 1, from, 0) == FAILURE)
    return FAILURE;

  if (to->rank != from->rank)
    {
      gfc_error ("the '%s' and '%s' arguments of '%s' intrinsic at %L must "
		 "have the same rank %d/%d", gfc_current_intrinsic_arg[0]->name,
		 gfc_current_intrinsic_arg[1]->name, gfc_current_intrinsic,
		 &to->where,  from->rank, to->rank);
      return FAILURE;
    }

  if (to->ts.kind != from->ts.kind)
    {
      gfc_error ("the '%s' and '%s' arguments of '%s' intrinsic at %L must "
		 "be of the same kind %d/%d",
		 gfc_current_intrinsic_arg[0]->name,
		 gfc_current_intrinsic_arg[1]->name, gfc_current_intrinsic,
		 &to->where, from->ts.kind, to->ts.kind);
      return FAILURE;
    }

  return SUCCESS;
}


gfc_try
gfc_check_nearest (gfc_expr *x, gfc_expr *s)
{
  if (type_check (x, 0, BT_REAL) == FAILURE)
    return FAILURE;

  if (type_check (s, 1, BT_REAL) == FAILURE)
    return FAILURE;

  return SUCCESS;
}


gfc_try
gfc_check_new_line (gfc_expr *a)
{
  if (type_check (a, 0, BT_CHARACTER) == FAILURE)
    return FAILURE;

  return SUCCESS;
}


gfc_try
gfc_check_norm2 (gfc_expr *array, gfc_expr *dim)
{
  if (type_check (array, 0, BT_REAL) == FAILURE)
    return FAILURE;

  if (array_check (array, 0) == FAILURE)
    return FAILURE;

  if (dim_rank_check (dim, array, false) == FAILURE)
    return FAILURE;

  return SUCCESS;
}

gfc_try
gfc_check_null (gfc_expr *mold)
{
  symbol_attribute attr;

  if (mold == NULL)
    return SUCCESS;

  if (variable_check (mold, 0, true) == FAILURE)
    return FAILURE;

  attr = gfc_variable_attr (mold, NULL);

  if (!attr.pointer && !attr.proc_pointer)
    {
      gfc_error ("'%s' argument of '%s' intrinsic at %L must be a POINTER",
		 gfc_current_intrinsic_arg[0]->name,
		 gfc_current_intrinsic, &mold->where);
      return FAILURE;
    }

  return SUCCESS;
}


gfc_try
gfc_check_pack (gfc_expr *array, gfc_expr *mask, gfc_expr *vector)
{
  if (array_check (array, 0) == FAILURE)
    return FAILURE;

  if (type_check (mask, 1, BT_LOGICAL) == FAILURE)
    return FAILURE;

  if (gfc_check_conformance (array, mask,
			     "arguments '%s' and '%s' for intrinsic '%s'",
			     gfc_current_intrinsic_arg[0]->name,
			     gfc_current_intrinsic_arg[1]->name,
			     gfc_current_intrinsic) == FAILURE)
    return FAILURE;

  if (vector != NULL)
    {
      mpz_t array_size, vector_size;
      bool have_array_size, have_vector_size;

      if (same_type_check (array, 0, vector, 2) == FAILURE)
	return FAILURE;

      if (rank_check (vector, 2, 1) == FAILURE)
	return FAILURE;

      /* VECTOR requires at least as many elements as MASK
         has .TRUE. values.  */
      have_array_size = gfc_array_size (array, &array_size) == SUCCESS;
      have_vector_size = gfc_array_size (vector, &vector_size) == SUCCESS;

      if (have_vector_size
	  && (mask->expr_type == EXPR_ARRAY
	      || (mask->expr_type == EXPR_CONSTANT
		  && have_array_size)))
	{
	  int mask_true_values = 0;

	  if (mask->expr_type == EXPR_ARRAY)
	    {
	      gfc_constructor *mask_ctor;
	      mask_ctor = gfc_constructor_first (mask->value.constructor);
	      while (mask_ctor)
		{
		  if (mask_ctor->expr->expr_type != EXPR_CONSTANT)
		    {
		      mask_true_values = 0;
		      break;
		    }

		  if (mask_ctor->expr->value.logical)
		    mask_true_values++;

		  mask_ctor = gfc_constructor_next (mask_ctor);
		}
	    }
	  else if (mask->expr_type == EXPR_CONSTANT && mask->value.logical)
	    mask_true_values = mpz_get_si (array_size);

	  if (mpz_get_si (vector_size) < mask_true_values)
	    {
	      gfc_error ("'%s' argument of '%s' intrinsic at %L must "
			 "provide at least as many elements as there "
			 "are .TRUE. values in '%s' (%ld/%d)",
			 gfc_current_intrinsic_arg[2]->name,
			 gfc_current_intrinsic, &vector->where,
			 gfc_current_intrinsic_arg[1]->name,
			 mpz_get_si (vector_size), mask_true_values);
	      return FAILURE;
	    }
	}

      if (have_array_size)
	mpz_clear (array_size);
      if (have_vector_size)
	mpz_clear (vector_size);
    }

  return SUCCESS;
}


gfc_try
gfc_check_parity (gfc_expr *mask, gfc_expr *dim)
{
  if (type_check (mask, 0, BT_LOGICAL) == FAILURE)
    return FAILURE;

  if (array_check (mask, 0) == FAILURE)
    return FAILURE;

  if (dim_rank_check (dim, mask, false) == FAILURE)
    return FAILURE;

  return SUCCESS;
}


gfc_try
gfc_check_precision (gfc_expr *x)
{
  if (real_or_complex_check (x, 0) == FAILURE)
    return FAILURE;

  return SUCCESS;
}


gfc_try
gfc_check_present (gfc_expr *a)
{
  gfc_symbol *sym;

  if (variable_check (a, 0, true) == FAILURE)
    return FAILURE;

  sym = a->symtree->n.sym;
  if (!sym->attr.dummy)
    {
      gfc_error ("'%s' argument of '%s' intrinsic at %L must be of a "
		 "dummy variable", gfc_current_intrinsic_arg[0]->name,
		 gfc_current_intrinsic, &a->where);
      return FAILURE;
    }

  if (!sym->attr.optional)
    {
      gfc_error ("'%s' argument of '%s' intrinsic at %L must be of "
		 "an OPTIONAL dummy variable",
		 gfc_current_intrinsic_arg[0]->name, gfc_current_intrinsic,
		 &a->where);
      return FAILURE;
    }

  /* 13.14.82  PRESENT(A)
     ......
     Argument.  A shall be the name of an optional dummy argument that is
     accessible in the subprogram in which the PRESENT function reference
     appears...  */

  if (a->ref != NULL
      && !(a->ref->next == NULL && a->ref->type == REF_ARRAY
	   && a->ref->u.ar.type == AR_FULL))
    {
      gfc_error ("'%s' argument of '%s' intrinsic at %L must not be a "
		 "subobject of '%s'", gfc_current_intrinsic_arg[0]->name,
		 gfc_current_intrinsic, &a->where, sym->name);
      return FAILURE;
    }

  return SUCCESS;
}


gfc_try
gfc_check_radix (gfc_expr *x)
{
  if (int_or_real_check (x, 0) == FAILURE)
    return FAILURE;

  return SUCCESS;
}


gfc_try
gfc_check_range (gfc_expr *x)
{
  if (numeric_check (x, 0) == FAILURE)
    return FAILURE;

  return SUCCESS;
}


/* real, float, sngl.  */
gfc_try
gfc_check_real (gfc_expr *a, gfc_expr *kind)
{
  if (numeric_check (a, 0) == FAILURE)
    return FAILURE;

  if (kind_check (kind, 1, BT_REAL) == FAILURE)
    return FAILURE;

  return SUCCESS;
}


gfc_try
gfc_check_rename (gfc_expr *path1, gfc_expr *path2)
{
  if (type_check (path1, 0, BT_CHARACTER) == FAILURE)
    return FAILURE;
  if (kind_value_check (path1, 0, gfc_default_character_kind) == FAILURE)
    return FAILURE;

  if (type_check (path2, 1, BT_CHARACTER) == FAILURE)
    return FAILURE;
  if (kind_value_check (path2, 1, gfc_default_character_kind) == FAILURE)
    return FAILURE;

  return SUCCESS;
}


gfc_try
gfc_check_rename_sub (gfc_expr *path1, gfc_expr *path2, gfc_expr *status)
{
  if (type_check (path1, 0, BT_CHARACTER) == FAILURE)
    return FAILURE;
  if (kind_value_check (path1, 0, gfc_default_character_kind) == FAILURE)
    return FAILURE;

  if (type_check (path2, 1, BT_CHARACTER) == FAILURE)
    return FAILURE;
  if (kind_value_check (path2, 1, gfc_default_character_kind) == FAILURE)
    return FAILURE;

  if (status == NULL)
    return SUCCESS;

  if (type_check (status, 2, BT_INTEGER) == FAILURE)
    return FAILURE;

  if (scalar_check (status, 2) == FAILURE)
    return FAILURE;

  return SUCCESS;
}


gfc_try
gfc_check_repeat (gfc_expr *x, gfc_expr *y)
{
  if (type_check (x, 0, BT_CHARACTER) == FAILURE)
    return FAILURE;

  if (scalar_check (x, 0) == FAILURE)
    return FAILURE;

  if (type_check (y, 0, BT_INTEGER) == FAILURE)
    return FAILURE;

  if (scalar_check (y, 1) == FAILURE)
    return FAILURE;

  return SUCCESS;
}


gfc_try
gfc_check_reshape (gfc_expr *source, gfc_expr *shape,
		   gfc_expr *pad, gfc_expr *order)
{
  mpz_t size;
  mpz_t nelems;
  int shape_size;

  if (array_check (source, 0) == FAILURE)
    return FAILURE;

  if (rank_check (shape, 1, 1) == FAILURE)
    return FAILURE;

  if (type_check (shape, 1, BT_INTEGER) == FAILURE)
    return FAILURE;

  if (gfc_array_size (shape, &size) != SUCCESS)
    {
      gfc_error ("'shape' argument of 'reshape' intrinsic at %L must be an "
		 "array of constant size", &shape->where);
      return FAILURE;
    }

  shape_size = mpz_get_ui (size);
  mpz_clear (size);

  if (shape_size <= 0)
    {
      gfc_error ("'%s' argument of '%s' intrinsic at %L is empty",
		 gfc_current_intrinsic_arg[1]->name, gfc_current_intrinsic,
		 &shape->where);
      return FAILURE;
    }
  else if (shape_size > GFC_MAX_DIMENSIONS)
    {
      gfc_error ("'shape' argument of 'reshape' intrinsic at %L has more "
		 "than %d elements", &shape->where, GFC_MAX_DIMENSIONS);
      return FAILURE;
    }
  else if (shape->expr_type == EXPR_ARRAY)
    {
      gfc_expr *e;
      int i, extent;
      for (i = 0; i < shape_size; ++i)
	{
	  e = gfc_constructor_lookup_expr (shape->value.constructor, i);
	  if (e->expr_type != EXPR_CONSTANT)
	    continue;

	  gfc_extract_int (e, &extent);
	  if (extent < 0)
	    {
	      gfc_error ("'%s' argument of '%s' intrinsic at %L has "
			 "negative element (%d)",
			 gfc_current_intrinsic_arg[1]->name,
			 gfc_current_intrinsic, &e->where, extent);
	      return FAILURE;
	    }
	}
    }

  if (pad != NULL)
    {
      if (same_type_check (source, 0, pad, 2) == FAILURE)
	return FAILURE;

      if (array_check (pad, 2) == FAILURE)
	return FAILURE;
    }

  if (order != NULL)
    {
      if (array_check (order, 3) == FAILURE)
	return FAILURE;

      if (type_check (order, 3, BT_INTEGER) == FAILURE)
	return FAILURE;

      if (order->expr_type == EXPR_ARRAY)
	{
	  int i, order_size, dim, perm[GFC_MAX_DIMENSIONS];
	  gfc_expr *e;

	  for (i = 0; i < GFC_MAX_DIMENSIONS; ++i)
	    perm[i] = 0;

	  gfc_array_size (order, &size);
	  order_size = mpz_get_ui (size);
	  mpz_clear (size);

	  if (order_size != shape_size)
	    {
	      gfc_error ("'%s' argument of '%s' intrinsic at %L "
			 "has wrong number of elements (%d/%d)", 
			 gfc_current_intrinsic_arg[3]->name,
			 gfc_current_intrinsic, &order->where,
			 order_size, shape_size);
	      return FAILURE;
	    }

	  for (i = 1; i <= order_size; ++i)
	    {
	      e = gfc_constructor_lookup_expr (order->value.constructor, i-1);
	      if (e->expr_type != EXPR_CONSTANT)
		continue;

	      gfc_extract_int (e, &dim);

	      if (dim < 1 || dim > order_size)
		{
		  gfc_error ("'%s' argument of '%s' intrinsic at %L "
			     "has out-of-range dimension (%d)", 
			     gfc_current_intrinsic_arg[3]->name,
			     gfc_current_intrinsic, &e->where, dim);
		  return FAILURE;
		}

	      if (perm[dim-1] != 0)
		{
		  gfc_error ("'%s' argument of '%s' intrinsic at %L has "
			     "invalid permutation of dimensions (dimension "
			     "'%d' duplicated)",
			     gfc_current_intrinsic_arg[3]->name,
			     gfc_current_intrinsic, &e->where, dim);
		  return FAILURE;
		}

	      perm[dim-1] = 1;
	    }
	}
    }

  if (pad == NULL && shape->expr_type == EXPR_ARRAY
      && gfc_is_constant_expr (shape)
      && !(source->expr_type == EXPR_VARIABLE && source->symtree->n.sym->as
	   && source->symtree->n.sym->as->type == AS_ASSUMED_SIZE))
    {
      /* Check the match in size between source and destination.  */
      if (gfc_array_size (source, &nelems) == SUCCESS)
	{
	  gfc_constructor *c;
	  bool test;

	  
	  mpz_init_set_ui (size, 1);
	  for (c = gfc_constructor_first (shape->value.constructor);
	       c; c = gfc_constructor_next (c))
	    mpz_mul (size, size, c->expr->value.integer);

	  test = mpz_cmp (nelems, size) < 0 && mpz_cmp_ui (size, 0) > 0;
	  mpz_clear (nelems);
	  mpz_clear (size);

	  if (test)
	    {
	      gfc_error ("Without padding, there are not enough elements "
			 "in the intrinsic RESHAPE source at %L to match "
			 "the shape", &source->where);
	      return FAILURE;
	    }
	}
    }

  return SUCCESS;
}


gfc_try
gfc_check_same_type_as (gfc_expr *a, gfc_expr *b)
{

  if (a->ts.type != BT_DERIVED && a->ts.type != BT_CLASS)
    {
      gfc_error ("'%s' argument of '%s' intrinsic at %L "
		 "must be of a derived type",
		 gfc_current_intrinsic_arg[0]->name, gfc_current_intrinsic,
		 &a->where);
      return FAILURE;
    }

  if (!gfc_type_is_extensible (a->ts.u.derived))
    {
      gfc_error ("'%s' argument of '%s' intrinsic at %L "
		 "must be of an extensible type",
		 gfc_current_intrinsic_arg[0]->name, gfc_current_intrinsic,
		 &a->where);
      return FAILURE;
    }

  if (b->ts.type != BT_DERIVED && b->ts.type != BT_CLASS)
    {
      gfc_error ("'%s' argument of '%s' intrinsic at %L "
		 "must be of a derived type",
		 gfc_current_intrinsic_arg[1]->name, gfc_current_intrinsic,
		 &b->where);
      return FAILURE;
    }

  if (!gfc_type_is_extensible (b->ts.u.derived))
    {
      gfc_error ("'%s' argument of '%s' intrinsic at %L "
		 "must be of an extensible type",
		 gfc_current_intrinsic_arg[1]->name, gfc_current_intrinsic,
		 &b->where);
      return FAILURE;
    }

  return SUCCESS;
}


gfc_try
gfc_check_scale (gfc_expr *x, gfc_expr *i)
{
  if (type_check (x, 0, BT_REAL) == FAILURE)
    return FAILURE;

  if (type_check (i, 1, BT_INTEGER) == FAILURE)
    return FAILURE;

  return SUCCESS;
}


gfc_try
gfc_check_scan (gfc_expr *x, gfc_expr *y, gfc_expr *z, gfc_expr *kind)
{
  if (type_check (x, 0, BT_CHARACTER) == FAILURE)
    return FAILURE;

  if (type_check (y, 1, BT_CHARACTER) == FAILURE)
    return FAILURE;

  if (z != NULL && type_check (z, 2, BT_LOGICAL) == FAILURE)
    return FAILURE;

  if (kind_check (kind, 3, BT_INTEGER) == FAILURE)
    return FAILURE;
  if (kind && gfc_notify_std (GFC_STD_F2003, "Fortran 2003: '%s' intrinsic "
			      "with KIND argument at %L",
			      gfc_current_intrinsic, &kind->where) == FAILURE)
    return FAILURE;

  if (same_type_check (x, 0, y, 1) == FAILURE)
    return FAILURE;

  return SUCCESS;
}


gfc_try
gfc_check_secnds (gfc_expr *r)
{
  if (type_check (r, 0, BT_REAL) == FAILURE)
    return FAILURE;

  if (kind_value_check (r, 0, 4) == FAILURE)
    return FAILURE;

  if (scalar_check (r, 0) == FAILURE)
    return FAILURE;

  return SUCCESS;
}


gfc_try
gfc_check_selected_char_kind (gfc_expr *name)
{
  if (type_check (name, 0, BT_CHARACTER) == FAILURE)
    return FAILURE;

  if (kind_value_check (name, 0, gfc_default_character_kind) == FAILURE)
    return FAILURE;

  if (scalar_check (name, 0) == FAILURE)
    return FAILURE;

  return SUCCESS;
}


gfc_try
gfc_check_selected_int_kind (gfc_expr *r)
{
  if (type_check (r, 0, BT_INTEGER) == FAILURE)
    return FAILURE;

  if (scalar_check (r, 0) == FAILURE)
    return FAILURE;

  return SUCCESS;
}


gfc_try
gfc_check_selected_real_kind (gfc_expr *p, gfc_expr *r, gfc_expr *radix)
{
  if (p == NULL && r == NULL
      && gfc_notify_std (GFC_STD_F2008, "Fortran 2008: SELECTED_REAL_KIND with"
			 " neither 'P' nor 'R' argument at %L",
			 gfc_current_intrinsic_where) == FAILURE)
    return FAILURE;

  if (p)
    {
      if (type_check (p, 0, BT_INTEGER) == FAILURE)
	return FAILURE;

      if (scalar_check (p, 0) == FAILURE)
	return FAILURE;
    }

  if (r)
    {
      if (type_check (r, 1, BT_INTEGER) == FAILURE)
	return FAILURE;

      if (scalar_check (r, 1) == FAILURE)
	return FAILURE;
    }

  if (radix)
    {
      if (type_check (radix, 1, BT_INTEGER) == FAILURE)
	return FAILURE;

      if (scalar_check (radix, 1) == FAILURE)
	return FAILURE;

      if (gfc_notify_std (GFC_STD_F2008, "Fortran 2008: '%s' intrinsic with "
			  "RADIX argument at %L", gfc_current_intrinsic,
			  &radix->where) == FAILURE)
	return FAILURE;
    }

  return SUCCESS;
}


gfc_try
gfc_check_set_exponent (gfc_expr *x, gfc_expr *i)
{
  if (type_check (x, 0, BT_REAL) == FAILURE)
    return FAILURE;

  if (type_check (i, 1, BT_INTEGER) == FAILURE)
    return FAILURE;

  return SUCCESS;
}


gfc_try
gfc_check_shape (gfc_expr *source)
{
  gfc_array_ref *ar;

  if (source->rank == 0 || source->expr_type != EXPR_VARIABLE)
    return SUCCESS;

  ar = gfc_find_array_ref (source);

  if (ar->as && ar->as->type == AS_ASSUMED_SIZE && ar->type == AR_FULL)
    {
      gfc_error ("'source' argument of 'shape' intrinsic at %L must not be "
		 "an assumed size array", &source->where);
      return FAILURE;
    }

  return SUCCESS;
}


gfc_try
gfc_check_shift (gfc_expr *i, gfc_expr *shift)
{
  if (type_check (i, 0, BT_INTEGER) == FAILURE)
    return FAILURE;

  if (type_check (shift, 0, BT_INTEGER) == FAILURE)
    return FAILURE;

  if (nonnegative_check ("SHIFT", shift) == FAILURE)
    return FAILURE;

  if (less_than_bitsize1 ("I", i, "SHIFT", shift, true) == FAILURE)
    return FAILURE;

  return SUCCESS;
}


gfc_try
gfc_check_sign (gfc_expr *a, gfc_expr *b)
{
  if (int_or_real_check (a, 0) == FAILURE)
    return FAILURE;

  if (same_type_check (a, 0, b, 1) == FAILURE)
    return FAILURE;

  return SUCCESS;
}


gfc_try
gfc_check_size (gfc_expr *array, gfc_expr *dim, gfc_expr *kind)
{
  if (array_check (array, 0) == FAILURE)
    return FAILURE;

  if (dim_check (dim, 1, true) == FAILURE)
    return FAILURE;

  if (dim_rank_check (dim, array, 0) == FAILURE)
    return FAILURE;

  if (kind_check (kind, 2, BT_INTEGER) == FAILURE)
    return FAILURE;
  if (kind && gfc_notify_std (GFC_STD_F2003, "Fortran 2003: '%s' intrinsic "
			      "with KIND argument at %L",
			      gfc_current_intrinsic, &kind->where) == FAILURE)
    return FAILURE;


  return SUCCESS;
}


gfc_try
gfc_check_sizeof (gfc_expr *arg ATTRIBUTE_UNUSED)
{
  return SUCCESS;
}


gfc_try
gfc_check_c_sizeof (gfc_expr *arg)
{
  if (verify_c_interop (&arg->ts) != SUCCESS)
    {
      gfc_error ("'%s' argument of '%s' intrinsic at %L must be be an "
		 "interoperable data entity",
		 gfc_current_intrinsic_arg[0]->name, gfc_current_intrinsic,
		 &arg->where);
      return FAILURE;
    }
  return SUCCESS;
}


gfc_try
gfc_check_sleep_sub (gfc_expr *seconds)
{
  if (type_check (seconds, 0, BT_INTEGER) == FAILURE)
    return FAILURE;

  if (scalar_check (seconds, 0) == FAILURE)
    return FAILURE;

  return SUCCESS;
}

gfc_try
gfc_check_sngl (gfc_expr *a)
{
  if (type_check (a, 0, BT_REAL) == FAILURE)
    return FAILURE;

  if ((a->ts.kind != gfc_default_double_kind)
      && gfc_notify_std (GFC_STD_GNU, "GNU extension: non double precision"
			 "REAL argument to %s intrinsic at %L",
			 gfc_current_intrinsic, &a->where) == FAILURE)
    return FAILURE;

  return SUCCESS;
}

gfc_try
gfc_check_spread (gfc_expr *source, gfc_expr *dim, gfc_expr *ncopies)
{
  if (source->rank >= GFC_MAX_DIMENSIONS)
    {
      gfc_error ("'%s' argument of '%s' intrinsic at %L must be less "
		 "than rank %d", gfc_current_intrinsic_arg[0]->name,
		 gfc_current_intrinsic, &source->where, GFC_MAX_DIMENSIONS);

      return FAILURE;
    }

  if (dim == NULL)
    return FAILURE;

  if (dim_check (dim, 1, false) == FAILURE)
    return FAILURE;

  /* dim_rank_check() does not apply here.  */
  if (dim 
      && dim->expr_type == EXPR_CONSTANT
      && (mpz_cmp_ui (dim->value.integer, 1) < 0
	  || mpz_cmp_ui (dim->value.integer, source->rank + 1) > 0))
    {
      gfc_error ("'%s' argument of '%s' intrinsic at %L is not a valid "
		 "dimension index", gfc_current_intrinsic_arg[1]->name,
		 gfc_current_intrinsic, &dim->where);
      return FAILURE;
    }

  if (type_check (ncopies, 2, BT_INTEGER) == FAILURE)
    return FAILURE;

  if (scalar_check (ncopies, 2) == FAILURE)
    return FAILURE;

  return SUCCESS;
}


/* Functions for checking FGETC, FPUTC, FGET and FPUT (subroutines and
   functions).  */

gfc_try
gfc_check_fgetputc_sub (gfc_expr *unit, gfc_expr *c, gfc_expr *status)
{
  if (type_check (unit, 0, BT_INTEGER) == FAILURE)
    return FAILURE;

  if (scalar_check (unit, 0) == FAILURE)
    return FAILURE;

  if (type_check (c, 1, BT_CHARACTER) == FAILURE)
    return FAILURE;
  if (kind_value_check (c, 1, gfc_default_character_kind) == FAILURE)
    return FAILURE;

  if (status == NULL)
    return SUCCESS;

  if (type_check (status, 2, BT_INTEGER) == FAILURE
      || kind_value_check (status, 2, gfc_default_integer_kind) == FAILURE
      || scalar_check (status, 2) == FAILURE)
    return FAILURE;

  return SUCCESS;
}


gfc_try
gfc_check_fgetputc (gfc_expr *unit, gfc_expr *c)
{
  return gfc_check_fgetputc_sub (unit, c, NULL);
}


gfc_try
gfc_check_fgetput_sub (gfc_expr *c, gfc_expr *status)
{
  if (type_check (c, 0, BT_CHARACTER) == FAILURE)
    return FAILURE;
  if (kind_value_check (c, 0, gfc_default_character_kind) == FAILURE)
    return FAILURE;

  if (status == NULL)
    return SUCCESS;

  if (type_check (status, 1, BT_INTEGER) == FAILURE
      || kind_value_check (status, 1, gfc_default_integer_kind) == FAILURE
      || scalar_check (status, 1) == FAILURE)
    return FAILURE;

  return SUCCESS;
}


gfc_try
gfc_check_fgetput (gfc_expr *c)
{
  return gfc_check_fgetput_sub (c, NULL);
}


gfc_try
gfc_check_fseek_sub (gfc_expr *unit, gfc_expr *offset, gfc_expr *whence, gfc_expr *status)
{
  if (type_check (unit, 0, BT_INTEGER) == FAILURE)
    return FAILURE;

  if (scalar_check (unit, 0) == FAILURE)
    return FAILURE;

  if (type_check (offset, 1, BT_INTEGER) == FAILURE)
    return FAILURE;

  if (scalar_check (offset, 1) == FAILURE)
    return FAILURE;

  if (type_check (whence, 2, BT_INTEGER) == FAILURE)
    return FAILURE;

  if (scalar_check (whence, 2) == FAILURE)
    return FAILURE;

  if (status == NULL)
    return SUCCESS;

  if (type_check (status, 3, BT_INTEGER) == FAILURE)
    return FAILURE;

  if (kind_value_check (status, 3, 4) == FAILURE)
    return FAILURE;

  if (scalar_check (status, 3) == FAILURE)
    return FAILURE;

  return SUCCESS;
}



gfc_try
gfc_check_fstat (gfc_expr *unit, gfc_expr *array)
{
  if (type_check (unit, 0, BT_INTEGER) == FAILURE)
    return FAILURE;

  if (scalar_check (unit, 0) == FAILURE)
    return FAILURE;

  if (type_check (array, 1, BT_INTEGER) == FAILURE
      || kind_value_check (unit, 0, gfc_default_integer_kind) == FAILURE)
    return FAILURE;

  if (array_check (array, 1) == FAILURE)
    return FAILURE;

  return SUCCESS;
}


gfc_try
gfc_check_fstat_sub (gfc_expr *unit, gfc_expr *array, gfc_expr *status)
{
  if (type_check (unit, 0, BT_INTEGER) == FAILURE)
    return FAILURE;

  if (scalar_check (unit, 0) == FAILURE)
    return FAILURE;

  if (type_check (array, 1, BT_INTEGER) == FAILURE
      || kind_value_check (array, 1, gfc_default_integer_kind) == FAILURE)
    return FAILURE;

  if (array_check (array, 1) == FAILURE)
    return FAILURE;

  if (status == NULL)
    return SUCCESS;

  if (type_check (status, 2, BT_INTEGER) == FAILURE
      || kind_value_check (status, 2, gfc_default_integer_kind) == FAILURE)
    return FAILURE;

  if (scalar_check (status, 2) == FAILURE)
    return FAILURE;

  return SUCCESS;
}


gfc_try
gfc_check_ftell (gfc_expr *unit)
{
  if (type_check (unit, 0, BT_INTEGER) == FAILURE)
    return FAILURE;

  if (scalar_check (unit, 0) == FAILURE)
    return FAILURE;

  return SUCCESS;
}


gfc_try
gfc_check_ftell_sub (gfc_expr *unit, gfc_expr *offset)
{
  if (type_check (unit, 0, BT_INTEGER) == FAILURE)
    return FAILURE;

  if (scalar_check (unit, 0) == FAILURE)
    return FAILURE;

  if (type_check (offset, 1, BT_INTEGER) == FAILURE)
    return FAILURE;

  if (scalar_check (offset, 1) == FAILURE)
    return FAILURE;

  return SUCCESS;
}


gfc_try
gfc_check_stat (gfc_expr *name, gfc_expr *array)
{
  if (type_check (name, 0, BT_CHARACTER) == FAILURE)
    return FAILURE;
  if (kind_value_check (name, 0, gfc_default_character_kind) == FAILURE)
    return FAILURE;

  if (type_check (array, 1, BT_INTEGER) == FAILURE
      || kind_value_check (array, 1, gfc_default_integer_kind) == FAILURE)
    return FAILURE;

  if (array_check (array, 1) == FAILURE)
    return FAILURE;

  return SUCCESS;
}


gfc_try
gfc_check_stat_sub (gfc_expr *name, gfc_expr *array, gfc_expr *status)
{
  if (type_check (name, 0, BT_CHARACTER) == FAILURE)
    return FAILURE;
  if (kind_value_check (name, 0, gfc_default_character_kind) == FAILURE)
    return FAILURE;

  if (type_check (array, 1, BT_INTEGER) == FAILURE
      || kind_value_check (array, 1, gfc_default_integer_kind) == FAILURE)
    return FAILURE;

  if (array_check (array, 1) == FAILURE)
    return FAILURE;

  if (status == NULL)
    return SUCCESS;

  if (type_check (status, 2, BT_INTEGER) == FAILURE
      || kind_value_check (array, 1, gfc_default_integer_kind) == FAILURE)
    return FAILURE;

  if (scalar_check (status, 2) == FAILURE)
    return FAILURE;

  return SUCCESS;
}


gfc_try
gfc_check_image_index (gfc_expr *coarray, gfc_expr *sub)
{
  if (gfc_option.coarray == GFC_FCOARRAY_NONE)
    {
      gfc_fatal_error ("Coarrays disabled at %C, use -fcoarray= to enable");
      return FAILURE;
    }

<<<<<<< HEAD
  if (!is_coarray (coarray))
    {
      gfc_error ("Expected coarray variable as '%s' argument to IMAGE_INDEX "
                "intrinsic at %L", gfc_current_intrinsic_arg[0], &coarray->where);
      return FAILURE;
    }
=======
  if (coarray_check (coarray, 0) == FAILURE)
    return FAILURE;
>>>>>>> 155d23aa

  if (sub->rank != 1)
    {
      gfc_error ("%s argument to IMAGE_INDEX must be a rank one array at %L",
<<<<<<< HEAD
                gfc_current_intrinsic_arg[1], &sub->where);
=======
                gfc_current_intrinsic_arg[1]->name, &sub->where);
>>>>>>> 155d23aa
      return FAILURE;
    }

  return SUCCESS;
}


gfc_try
gfc_check_this_image (gfc_expr *coarray, gfc_expr *dim)
{
  if (gfc_option.coarray == GFC_FCOARRAY_NONE)
    {
      gfc_fatal_error ("Coarrays disabled at %C, use -fcoarray= to enable");
      return FAILURE;
    }

  if (dim != NULL &&  coarray == NULL)
    {
      gfc_error ("DIM argument without ARRAY argument not allowed for THIS_IMAGE "
                "intrinsic at %L", &dim->where);
      return FAILURE;
    }

  if (coarray == NULL)
    return SUCCESS;

<<<<<<< HEAD
  if (!is_coarray (coarray))
    {
      gfc_error ("Expected coarray variable as '%s' argument to THIS_IMAGE "
                "intrinsic at %L", gfc_current_intrinsic_arg[0], &coarray->where);
      return FAILURE;
    }
=======
  if (coarray_check (coarray, 0) == FAILURE)
    return FAILURE;
>>>>>>> 155d23aa

  if (dim != NULL)
    {
      if (dim_check (dim, 1, false) == FAILURE)
       return FAILURE;

      if (dim_corank_check (dim, coarray) == FAILURE)
       return FAILURE;
    }

  return SUCCESS;
}


gfc_try
gfc_check_transfer (gfc_expr *source ATTRIBUTE_UNUSED,
		    gfc_expr *mold ATTRIBUTE_UNUSED, gfc_expr *size)
{
  if (mold->ts.type == BT_HOLLERITH)
    {
      gfc_error ("'MOLD' argument of 'TRANSFER' intrinsic at %L must not be %s",
		 &mold->where, gfc_basic_typename (BT_HOLLERITH));
      return FAILURE;
    }

  if (size != NULL)
    {
      if (type_check (size, 2, BT_INTEGER) == FAILURE)
	return FAILURE;

      if (scalar_check (size, 2) == FAILURE)
	return FAILURE;

      if (nonoptional_check (size, 2) == FAILURE)
	return FAILURE;
    }

  return SUCCESS;
}


gfc_try
gfc_check_transpose (gfc_expr *matrix)
{
  if (rank_check (matrix, 0, 2) == FAILURE)
    return FAILURE;

  return SUCCESS;
}


gfc_try
gfc_check_ubound (gfc_expr *array, gfc_expr *dim, gfc_expr *kind)
{
  if (array_check (array, 0) == FAILURE)
    return FAILURE;

  if (dim_check (dim, 1, false) == FAILURE)
    return FAILURE;

  if (dim_rank_check (dim, array, 0) == FAILURE)
    return FAILURE;

  if (kind_check (kind, 2, BT_INTEGER) == FAILURE)
    return FAILURE;
  if (kind && gfc_notify_std (GFC_STD_F2003, "Fortran 2003: '%s' intrinsic "
			      "with KIND argument at %L",
			      gfc_current_intrinsic, &kind->where) == FAILURE)
    return FAILURE;

  return SUCCESS;
}


gfc_try
gfc_check_ucobound (gfc_expr *coarray, gfc_expr *dim, gfc_expr *kind)
{
  if (gfc_option.coarray == GFC_FCOARRAY_NONE)
    {
      gfc_fatal_error ("Coarrays disabled at %C, use -fcoarray= to enable");
      return FAILURE;
    }

<<<<<<< HEAD
  if (!is_coarray (coarray))
    {
      gfc_error ("Expected coarray variable as '%s' argument to the UCOBOUND "
                "intrinsic at %L", gfc_current_intrinsic_arg[0], &coarray->where);
      return FAILURE;
    }
=======
  if (coarray_check (coarray, 0) == FAILURE)
    return FAILURE;
>>>>>>> 155d23aa

  if (dim != NULL)
    {
      if (dim_check (dim, 1, false) == FAILURE)
        return FAILURE;

      if (dim_corank_check (dim, coarray) == FAILURE)
        return FAILURE;
    }

  if (kind_check (kind, 2, BT_INTEGER) == FAILURE)
    return FAILURE;

  return SUCCESS;
}


gfc_try
gfc_check_unpack (gfc_expr *vector, gfc_expr *mask, gfc_expr *field)
{
  mpz_t vector_size;

  if (rank_check (vector, 0, 1) == FAILURE)
    return FAILURE;

  if (array_check (mask, 1) == FAILURE)
    return FAILURE;

  if (type_check (mask, 1, BT_LOGICAL) == FAILURE)
    return FAILURE;

  if (same_type_check (vector, 0, field, 2) == FAILURE)
    return FAILURE;

  if (mask->expr_type == EXPR_ARRAY
      && gfc_array_size (vector, &vector_size) == SUCCESS)
    {
      int mask_true_count = 0;
      gfc_constructor *mask_ctor;
      mask_ctor = gfc_constructor_first (mask->value.constructor);
      while (mask_ctor)
	{
	  if (mask_ctor->expr->expr_type != EXPR_CONSTANT)
	    {
	      mask_true_count = 0;
	      break;
	    }

	  if (mask_ctor->expr->value.logical)
	    mask_true_count++;

	  mask_ctor = gfc_constructor_next (mask_ctor);
	}

      if (mpz_get_si (vector_size) < mask_true_count)
	{
	  gfc_error ("'%s' argument of '%s' intrinsic at %L must "
		     "provide at least as many elements as there "
		     "are .TRUE. values in '%s' (%ld/%d)",
		     gfc_current_intrinsic_arg[0]->name, gfc_current_intrinsic,
		     &vector->where, gfc_current_intrinsic_arg[1]->name,
		     mpz_get_si (vector_size), mask_true_count);
	  return FAILURE;
	}

      mpz_clear (vector_size);
    }

  if (mask->rank != field->rank && field->rank != 0)
    {
      gfc_error ("'%s' argument of '%s' intrinsic at %L must have "
		 "the same rank as '%s' or be a scalar", 
		 gfc_current_intrinsic_arg[2]->name, gfc_current_intrinsic,
		 &field->where, gfc_current_intrinsic_arg[1]->name);
      return FAILURE;
    }

  if (mask->rank == field->rank)
    {
      int i;
      for (i = 0; i < field->rank; i++)
	if (! identical_dimen_shape (mask, i, field, i))
	{
	  gfc_error ("'%s' and '%s' arguments of '%s' intrinsic at %L "
		     "must have identical shape.", 
		     gfc_current_intrinsic_arg[2]->name,
		     gfc_current_intrinsic_arg[1]->name, gfc_current_intrinsic,
		     &field->where);
	}
    }

  return SUCCESS;
}


gfc_try
gfc_check_verify (gfc_expr *x, gfc_expr *y, gfc_expr *z, gfc_expr *kind)
{
  if (type_check (x, 0, BT_CHARACTER) == FAILURE)
    return FAILURE;

  if (same_type_check (x, 0, y, 1) == FAILURE)
    return FAILURE;

  if (z != NULL && type_check (z, 2, BT_LOGICAL) == FAILURE)
    return FAILURE;

  if (kind_check (kind, 3, BT_INTEGER) == FAILURE)
    return FAILURE;
  if (kind && gfc_notify_std (GFC_STD_F2003, "Fortran 2003: '%s' intrinsic "
			      "with KIND argument at %L",
			      gfc_current_intrinsic, &kind->where) == FAILURE)
    return FAILURE;

  return SUCCESS;
}


gfc_try
gfc_check_trim (gfc_expr *x)
{
  if (type_check (x, 0, BT_CHARACTER) == FAILURE)
    return FAILURE;

  if (scalar_check (x, 0) == FAILURE)
    return FAILURE;

   return SUCCESS;
}


gfc_try
gfc_check_ttynam (gfc_expr *unit)
{
  if (scalar_check (unit, 0) == FAILURE)
    return FAILURE;

  if (type_check (unit, 0, BT_INTEGER) == FAILURE)
    return FAILURE;

  return SUCCESS;
}


/* Common check function for the half a dozen intrinsics that have a
   single real argument.  */

gfc_try
gfc_check_x (gfc_expr *x)
{
  if (type_check (x, 0, BT_REAL) == FAILURE)
    return FAILURE;

  return SUCCESS;
}


/************* Check functions for intrinsic subroutines *************/

gfc_try
gfc_check_cpu_time (gfc_expr *time)
{
  if (scalar_check (time, 0) == FAILURE)
    return FAILURE;

  if (type_check (time, 0, BT_REAL) == FAILURE)
    return FAILURE;

  if (variable_check (time, 0, false) == FAILURE)
    return FAILURE;

  return SUCCESS;
}


gfc_try
gfc_check_date_and_time (gfc_expr *date, gfc_expr *time,
			 gfc_expr *zone, gfc_expr *values)
{
  if (date != NULL)
    {
      if (type_check (date, 0, BT_CHARACTER) == FAILURE)
	return FAILURE;
      if (kind_value_check (date, 0, gfc_default_character_kind) == FAILURE)
	return FAILURE;
      if (scalar_check (date, 0) == FAILURE)
	return FAILURE;
      if (variable_check (date, 0, false) == FAILURE)
	return FAILURE;
    }

  if (time != NULL)
    {
      if (type_check (time, 1, BT_CHARACTER) == FAILURE)
	return FAILURE;
      if (kind_value_check (time, 1, gfc_default_character_kind) == FAILURE)
	return FAILURE;
      if (scalar_check (time, 1) == FAILURE)
	return FAILURE;
      if (variable_check (time, 1, false) == FAILURE)
	return FAILURE;
    }

  if (zone != NULL)
    {
      if (type_check (zone, 2, BT_CHARACTER) == FAILURE)
	return FAILURE;
      if (kind_value_check (zone, 2, gfc_default_character_kind) == FAILURE)
	return FAILURE;
      if (scalar_check (zone, 2) == FAILURE)
	return FAILURE;
      if (variable_check (zone, 2, false) == FAILURE)
	return FAILURE;
    }

  if (values != NULL)
    {
      if (type_check (values, 3, BT_INTEGER) == FAILURE)
	return FAILURE;
      if (array_check (values, 3) == FAILURE)
	return FAILURE;
      if (rank_check (values, 3, 1) == FAILURE)
	return FAILURE;
      if (variable_check (values, 3, false) == FAILURE)
	return FAILURE;
    }

  return SUCCESS;
}


gfc_try
gfc_check_mvbits (gfc_expr *from, gfc_expr *frompos, gfc_expr *len,
		  gfc_expr *to, gfc_expr *topos)
{
  if (type_check (from, 0, BT_INTEGER) == FAILURE)
    return FAILURE;

  if (type_check (frompos, 1, BT_INTEGER) == FAILURE)
    return FAILURE;

  if (type_check (len, 2, BT_INTEGER) == FAILURE)
    return FAILURE;

  if (same_type_check (from, 0, to, 3) == FAILURE)
    return FAILURE;

  if (variable_check (to, 3, false) == FAILURE)
    return FAILURE;

  if (type_check (topos, 4, BT_INTEGER) == FAILURE)
    return FAILURE;

  if (nonnegative_check ("frompos", frompos) == FAILURE)
    return FAILURE;

  if (nonnegative_check ("topos", topos) == FAILURE)
    return FAILURE;

  if (nonnegative_check ("len", len) == FAILURE)
    return FAILURE;

  if (less_than_bitsize2 ("from", from, "frompos", frompos, "len", len)
      == FAILURE)
    return FAILURE;

  if (less_than_bitsize2 ("to", to, "topos", topos, "len", len) == FAILURE)
    return FAILURE;

  return SUCCESS;
}


gfc_try
gfc_check_random_number (gfc_expr *harvest)
{
  if (type_check (harvest, 0, BT_REAL) == FAILURE)
    return FAILURE;

  if (variable_check (harvest, 0, false) == FAILURE)
    return FAILURE;

  return SUCCESS;
}


gfc_try
gfc_check_random_seed (gfc_expr *size, gfc_expr *put, gfc_expr *get)
{
  unsigned int nargs = 0, kiss_size;
  locus *where = NULL;
  mpz_t put_size, get_size;
  bool have_gfc_real_16; /* Try and mimic HAVE_GFC_REAL_16 in libgfortran.  */

  have_gfc_real_16 = gfc_validate_kind (BT_REAL, 16, true) != -1;

  /* Keep the number of bytes in sync with kiss_size in
     libgfortran/intrinsics/random.c.  */
  kiss_size = (have_gfc_real_16 ? 48 : 32) / gfc_default_integer_kind;

  if (size != NULL)
    {
      if (size->expr_type != EXPR_VARIABLE
	  || !size->symtree->n.sym->attr.optional)
	nargs++;

      if (scalar_check (size, 0) == FAILURE)
	return FAILURE;

      if (type_check (size, 0, BT_INTEGER) == FAILURE)
	return FAILURE;

      if (variable_check (size, 0, false) == FAILURE)
	return FAILURE;

      if (kind_value_check (size, 0, gfc_default_integer_kind) == FAILURE)
	return FAILURE;
    }

  if (put != NULL)
    {
      if (put->expr_type != EXPR_VARIABLE
	  || !put->symtree->n.sym->attr.optional)
	{
	  nargs++;
	  where = &put->where;
	}

      if (array_check (put, 1) == FAILURE)
	return FAILURE;

      if (rank_check (put, 1, 1) == FAILURE)
	return FAILURE;

      if (type_check (put, 1, BT_INTEGER) == FAILURE)
	return FAILURE;

      if (kind_value_check (put, 1, gfc_default_integer_kind) == FAILURE)
	return FAILURE;

      if (gfc_array_size (put, &put_size) == SUCCESS
	  && mpz_get_ui (put_size) < kiss_size)
	gfc_error ("Size of '%s' argument of '%s' intrinsic at %L "
		   "too small (%i/%i)",
		   gfc_current_intrinsic_arg[1]->name, gfc_current_intrinsic,
		   where, (int) mpz_get_ui (put_size), kiss_size);
    }

  if (get != NULL)
    {
      if (get->expr_type != EXPR_VARIABLE
	  || !get->symtree->n.sym->attr.optional)
	{
	  nargs++;
	  where = &get->where;
	}

      if (array_check (get, 2) == FAILURE)
	return FAILURE;

      if (rank_check (get, 2, 1) == FAILURE)
	return FAILURE;

      if (type_check (get, 2, BT_INTEGER) == FAILURE)
	return FAILURE;

      if (variable_check (get, 2, false) == FAILURE)
	return FAILURE;

      if (kind_value_check (get, 2, gfc_default_integer_kind) == FAILURE)
	return FAILURE;

       if (gfc_array_size (get, &get_size) == SUCCESS
 	  && mpz_get_ui (get_size) < kiss_size)
	gfc_error ("Size of '%s' argument of '%s' intrinsic at %L "
		   "too small (%i/%i)",
		   gfc_current_intrinsic_arg[2]->name, gfc_current_intrinsic,
		   where, (int) mpz_get_ui (get_size), kiss_size);
    }

  /* RANDOM_SEED may not have more than one non-optional argument.  */
  if (nargs > 1)
    gfc_error ("Too many arguments to %s at %L", gfc_current_intrinsic, where);

  return SUCCESS;
}


gfc_try
gfc_check_second_sub (gfc_expr *time)
{
  if (scalar_check (time, 0) == FAILURE)
    return FAILURE;

  if (type_check (time, 0, BT_REAL) == FAILURE)
    return FAILURE;

  if (kind_value_check(time, 0, 4) == FAILURE)
    return FAILURE;

  return SUCCESS;
}


/* The arguments of SYSTEM_CLOCK are scalar, integer variables.  Note,
   count, count_rate, and count_max are all optional arguments */

gfc_try
gfc_check_system_clock (gfc_expr *count, gfc_expr *count_rate,
			gfc_expr *count_max)
{
  if (count != NULL)
    {
      if (scalar_check (count, 0) == FAILURE)
	return FAILURE;

      if (type_check (count, 0, BT_INTEGER) == FAILURE)
	return FAILURE;

      if (variable_check (count, 0, false) == FAILURE)
	return FAILURE;
    }

  if (count_rate != NULL)
    {
      if (scalar_check (count_rate, 1) == FAILURE)
	return FAILURE;

      if (type_check (count_rate, 1, BT_INTEGER) == FAILURE)
	return FAILURE;

      if (variable_check (count_rate, 1, false) == FAILURE)
	return FAILURE;

      if (count != NULL
	  && same_type_check (count, 0, count_rate, 1) == FAILURE)
	return FAILURE;

    }

  if (count_max != NULL)
    {
      if (scalar_check (count_max, 2) == FAILURE)
	return FAILURE;

      if (type_check (count_max, 2, BT_INTEGER) == FAILURE)
	return FAILURE;

      if (variable_check (count_max, 2, false) == FAILURE)
	return FAILURE;

      if (count != NULL
	  && same_type_check (count, 0, count_max, 2) == FAILURE)
	return FAILURE;

      if (count_rate != NULL
	  && same_type_check (count_rate, 1, count_max, 2) == FAILURE)
	return FAILURE;
    }

  return SUCCESS;
}


gfc_try
gfc_check_irand (gfc_expr *x)
{
  if (x == NULL)
    return SUCCESS;

  if (scalar_check (x, 0) == FAILURE)
    return FAILURE;

  if (type_check (x, 0, BT_INTEGER) == FAILURE)
    return FAILURE;

  if (kind_value_check(x, 0, 4) == FAILURE)
    return FAILURE;

  return SUCCESS;
}


gfc_try
gfc_check_alarm_sub (gfc_expr *seconds, gfc_expr *handler, gfc_expr *status)
{
  if (scalar_check (seconds, 0) == FAILURE)
    return FAILURE;
  if (type_check (seconds, 0, BT_INTEGER) == FAILURE)
    return FAILURE;

  if (int_or_proc_check (handler, 1) == FAILURE)
    return FAILURE;
  if (handler->ts.type == BT_INTEGER && scalar_check (handler, 1) == FAILURE)
    return FAILURE;

  if (status == NULL)
    return SUCCESS;

  if (scalar_check (status, 2) == FAILURE)
    return FAILURE;
  if (type_check (status, 2, BT_INTEGER) == FAILURE)
    return FAILURE;
  if (kind_value_check (status, 2, gfc_default_integer_kind) == FAILURE)
    return FAILURE;

  return SUCCESS;
}


gfc_try
gfc_check_rand (gfc_expr *x)
{
  if (x == NULL)
    return SUCCESS;

  if (scalar_check (x, 0) == FAILURE)
    return FAILURE;

  if (type_check (x, 0, BT_INTEGER) == FAILURE)
    return FAILURE;

  if (kind_value_check(x, 0, 4) == FAILURE)
    return FAILURE;

  return SUCCESS;
}


gfc_try
gfc_check_srand (gfc_expr *x)
{
  if (scalar_check (x, 0) == FAILURE)
    return FAILURE;

  if (type_check (x, 0, BT_INTEGER) == FAILURE)
    return FAILURE;

  if (kind_value_check(x, 0, 4) == FAILURE)
    return FAILURE;

  return SUCCESS;
}


gfc_try
gfc_check_ctime_sub (gfc_expr *time, gfc_expr *result)
{
  if (scalar_check (time, 0) == FAILURE)
    return FAILURE;
  if (type_check (time, 0, BT_INTEGER) == FAILURE)
    return FAILURE;

  if (type_check (result, 1, BT_CHARACTER) == FAILURE)
    return FAILURE;
  if (kind_value_check (result, 1, gfc_default_character_kind) == FAILURE)
    return FAILURE;

  return SUCCESS;
}


gfc_try
gfc_check_dtime_etime (gfc_expr *x)
{
  if (array_check (x, 0) == FAILURE)
    return FAILURE;

  if (rank_check (x, 0, 1) == FAILURE)
    return FAILURE;

  if (variable_check (x, 0, false) == FAILURE)
    return FAILURE;

  if (type_check (x, 0, BT_REAL) == FAILURE)
    return FAILURE;

  if (kind_value_check(x, 0, 4) == FAILURE)
    return FAILURE;

  return SUCCESS;
}


gfc_try
gfc_check_dtime_etime_sub (gfc_expr *values, gfc_expr *time)
{
  if (array_check (values, 0) == FAILURE)
    return FAILURE;

  if (rank_check (values, 0, 1) == FAILURE)
    return FAILURE;

  if (variable_check (values, 0, false) == FAILURE)
    return FAILURE;

  if (type_check (values, 0, BT_REAL) == FAILURE)
    return FAILURE;

  if (kind_value_check(values, 0, 4) == FAILURE)
    return FAILURE;

  if (scalar_check (time, 1) == FAILURE)
    return FAILURE;

  if (type_check (time, 1, BT_REAL) == FAILURE)
    return FAILURE;

  if (kind_value_check(time, 1, 4) == FAILURE)
    return FAILURE;

  return SUCCESS;
}


gfc_try
gfc_check_fdate_sub (gfc_expr *date)
{
  if (type_check (date, 0, BT_CHARACTER) == FAILURE)
    return FAILURE;
  if (kind_value_check (date, 0, gfc_default_character_kind) == FAILURE)
    return FAILURE;

  return SUCCESS;
}


gfc_try
gfc_check_gerror (gfc_expr *msg)
{
  if (type_check (msg, 0, BT_CHARACTER) == FAILURE)
    return FAILURE;
  if (kind_value_check (msg, 0, gfc_default_character_kind) == FAILURE)
    return FAILURE;

  return SUCCESS;
}


gfc_try
gfc_check_getcwd_sub (gfc_expr *cwd, gfc_expr *status)
{
  if (type_check (cwd, 0, BT_CHARACTER) == FAILURE)
    return FAILURE;
  if (kind_value_check (cwd, 0, gfc_default_character_kind) == FAILURE)
    return FAILURE;

  if (status == NULL)
    return SUCCESS;

  if (scalar_check (status, 1) == FAILURE)
    return FAILURE;

  if (type_check (status, 1, BT_INTEGER) == FAILURE)
    return FAILURE;

  return SUCCESS;
}


gfc_try
gfc_check_getarg (gfc_expr *pos, gfc_expr *value)
{
  if (type_check (pos, 0, BT_INTEGER) == FAILURE)
    return FAILURE;

  if (pos->ts.kind > gfc_default_integer_kind)
    {
      gfc_error ("'%s' argument of '%s' intrinsic at %L must be of a kind "
		 "not wider than the default kind (%d)",
		 gfc_current_intrinsic_arg[0]->name, gfc_current_intrinsic,
		 &pos->where, gfc_default_integer_kind);
      return FAILURE;
    }

  if (type_check (value, 1, BT_CHARACTER) == FAILURE)
    return FAILURE;
  if (kind_value_check (value, 1, gfc_default_character_kind) == FAILURE)
    return FAILURE;

  return SUCCESS;
}


gfc_try
gfc_check_getlog (gfc_expr *msg)
{
  if (type_check (msg, 0, BT_CHARACTER) == FAILURE)
    return FAILURE;
  if (kind_value_check (msg, 0, gfc_default_character_kind) == FAILURE)
    return FAILURE;

  return SUCCESS;
}


gfc_try
gfc_check_exit (gfc_expr *status)
{
  if (status == NULL)
    return SUCCESS;

  if (type_check (status, 0, BT_INTEGER) == FAILURE)
    return FAILURE;

  if (scalar_check (status, 0) == FAILURE)
    return FAILURE;

  return SUCCESS;
}


gfc_try
gfc_check_flush (gfc_expr *unit)
{
  if (unit == NULL)
    return SUCCESS;

  if (type_check (unit, 0, BT_INTEGER) == FAILURE)
    return FAILURE;

  if (scalar_check (unit, 0) == FAILURE)
    return FAILURE;

  return SUCCESS;
}


gfc_try
gfc_check_free (gfc_expr *i)
{
  if (type_check (i, 0, BT_INTEGER) == FAILURE)
    return FAILURE;

  if (scalar_check (i, 0) == FAILURE)
    return FAILURE;

  return SUCCESS;
}


gfc_try
gfc_check_hostnm (gfc_expr *name)
{
  if (type_check (name, 0, BT_CHARACTER) == FAILURE)
    return FAILURE;
  if (kind_value_check (name, 0, gfc_default_character_kind) == FAILURE)
    return FAILURE;

  return SUCCESS;
}


gfc_try
gfc_check_hostnm_sub (gfc_expr *name, gfc_expr *status)
{
  if (type_check (name, 0, BT_CHARACTER) == FAILURE)
    return FAILURE;
  if (kind_value_check (name, 0, gfc_default_character_kind) == FAILURE)
    return FAILURE;

  if (status == NULL)
    return SUCCESS;

  if (scalar_check (status, 1) == FAILURE)
    return FAILURE;

  if (type_check (status, 1, BT_INTEGER) == FAILURE)
    return FAILURE;

  return SUCCESS;
}


gfc_try
gfc_check_itime_idate (gfc_expr *values)
{
  if (array_check (values, 0) == FAILURE)
    return FAILURE;

  if (rank_check (values, 0, 1) == FAILURE)
    return FAILURE;

  if (variable_check (values, 0, false) == FAILURE)
    return FAILURE;

  if (type_check (values, 0, BT_INTEGER) == FAILURE)
    return FAILURE;

  if (kind_value_check(values, 0, gfc_default_integer_kind) == FAILURE)
    return FAILURE;

  return SUCCESS;
}


gfc_try
gfc_check_ltime_gmtime (gfc_expr *time, gfc_expr *values)
{
  if (type_check (time, 0, BT_INTEGER) == FAILURE)
    return FAILURE;

  if (kind_value_check(time, 0, gfc_default_integer_kind) == FAILURE)
    return FAILURE;

  if (scalar_check (time, 0) == FAILURE)
    return FAILURE;

  if (array_check (values, 1) == FAILURE)
    return FAILURE;

  if (rank_check (values, 1, 1) == FAILURE)
    return FAILURE;

  if (variable_check (values, 1, false) == FAILURE)
    return FAILURE;

  if (type_check (values, 1, BT_INTEGER) == FAILURE)
    return FAILURE;

  if (kind_value_check(values, 1, gfc_default_integer_kind) == FAILURE)
    return FAILURE;

  return SUCCESS;
}


gfc_try
gfc_check_ttynam_sub (gfc_expr *unit, gfc_expr *name)
{
  if (scalar_check (unit, 0) == FAILURE)
    return FAILURE;

  if (type_check (unit, 0, BT_INTEGER) == FAILURE)
    return FAILURE;

  if (type_check (name, 1, BT_CHARACTER) == FAILURE)
    return FAILURE;
  if (kind_value_check (name, 1, gfc_default_character_kind) == FAILURE)
    return FAILURE;

  return SUCCESS;
}


gfc_try
gfc_check_isatty (gfc_expr *unit)
{
  if (unit == NULL)
    return FAILURE;

  if (type_check (unit, 0, BT_INTEGER) == FAILURE)
    return FAILURE;

  if (scalar_check (unit, 0) == FAILURE)
    return FAILURE;

  return SUCCESS;
}


gfc_try
gfc_check_isnan (gfc_expr *x)
{
  if (type_check (x, 0, BT_REAL) == FAILURE)
    return FAILURE;

  return SUCCESS;
}


gfc_try
gfc_check_perror (gfc_expr *string)
{
  if (type_check (string, 0, BT_CHARACTER) == FAILURE)
    return FAILURE;
  if (kind_value_check (string, 0, gfc_default_character_kind) == FAILURE)
    return FAILURE;

  return SUCCESS;
}


gfc_try
gfc_check_umask (gfc_expr *mask)
{
  if (type_check (mask, 0, BT_INTEGER) == FAILURE)
    return FAILURE;

  if (scalar_check (mask, 0) == FAILURE)
    return FAILURE;

  return SUCCESS;
}


gfc_try
gfc_check_umask_sub (gfc_expr *mask, gfc_expr *old)
{
  if (type_check (mask, 0, BT_INTEGER) == FAILURE)
    return FAILURE;

  if (scalar_check (mask, 0) == FAILURE)
    return FAILURE;

  if (old == NULL)
    return SUCCESS;

  if (scalar_check (old, 1) == FAILURE)
    return FAILURE;

  if (type_check (old, 1, BT_INTEGER) == FAILURE)
    return FAILURE;

  return SUCCESS;
}


gfc_try
gfc_check_unlink (gfc_expr *name)
{
  if (type_check (name, 0, BT_CHARACTER) == FAILURE)
    return FAILURE;
  if (kind_value_check (name, 0, gfc_default_character_kind) == FAILURE)
    return FAILURE;

  return SUCCESS;
}


gfc_try
gfc_check_unlink_sub (gfc_expr *name, gfc_expr *status)
{
  if (type_check (name, 0, BT_CHARACTER) == FAILURE)
    return FAILURE;
  if (kind_value_check (name, 0, gfc_default_character_kind) == FAILURE)
    return FAILURE;

  if (status == NULL)
    return SUCCESS;

  if (scalar_check (status, 1) == FAILURE)
    return FAILURE;

  if (type_check (status, 1, BT_INTEGER) == FAILURE)
    return FAILURE;

  return SUCCESS;
}


gfc_try
gfc_check_signal (gfc_expr *number, gfc_expr *handler)
{
  if (scalar_check (number, 0) == FAILURE)
    return FAILURE;
  if (type_check (number, 0, BT_INTEGER) == FAILURE)
    return FAILURE;

  if (int_or_proc_check (handler, 1) == FAILURE)
    return FAILURE;
  if (handler->ts.type == BT_INTEGER && scalar_check (handler, 1) == FAILURE)
    return FAILURE;

  return SUCCESS;
}


gfc_try
gfc_check_signal_sub (gfc_expr *number, gfc_expr *handler, gfc_expr *status)
{
  if (scalar_check (number, 0) == FAILURE)
    return FAILURE;
  if (type_check (number, 0, BT_INTEGER) == FAILURE)
    return FAILURE;

  if (int_or_proc_check (handler, 1) == FAILURE)
    return FAILURE;
  if (handler->ts.type == BT_INTEGER && scalar_check (handler, 1) == FAILURE)
    return FAILURE;

  if (status == NULL)
    return SUCCESS;

  if (type_check (status, 2, BT_INTEGER) == FAILURE)
    return FAILURE;
  if (scalar_check (status, 2) == FAILURE)
    return FAILURE;

  return SUCCESS;
}


gfc_try
gfc_check_system_sub (gfc_expr *cmd, gfc_expr *status)
{
  if (type_check (cmd, 0, BT_CHARACTER) == FAILURE)
    return FAILURE;
  if (kind_value_check (cmd, 0, gfc_default_character_kind) == FAILURE)
    return FAILURE;

  if (scalar_check (status, 1) == FAILURE)
    return FAILURE;

  if (type_check (status, 1, BT_INTEGER) == FAILURE)
    return FAILURE;

  if (kind_value_check (status, 1, gfc_default_integer_kind) == FAILURE)
    return FAILURE;

  return SUCCESS;
}


/* This is used for the GNU intrinsics AND, OR and XOR.  */
gfc_try
gfc_check_and (gfc_expr *i, gfc_expr *j)
{
  if (i->ts.type != BT_INTEGER && i->ts.type != BT_LOGICAL)
    {
      gfc_error ("'%s' argument of '%s' intrinsic at %L must be INTEGER "
		 "or LOGICAL", gfc_current_intrinsic_arg[0]->name,
		 gfc_current_intrinsic, &i->where);
      return FAILURE;
    }

  if (j->ts.type != BT_INTEGER && j->ts.type != BT_LOGICAL)
    {
      gfc_error ("'%s' argument of '%s' intrinsic at %L must be INTEGER "
		 "or LOGICAL", gfc_current_intrinsic_arg[1]->name,
		 gfc_current_intrinsic, &j->where);
      return FAILURE;
    }

  if (i->ts.type != j->ts.type)
    {
      gfc_error ("'%s' and '%s' arguments of '%s' intrinsic at %L must "
		 "have the same type", gfc_current_intrinsic_arg[0]->name,
		 gfc_current_intrinsic_arg[1]->name, gfc_current_intrinsic,
		 &j->where);
      return FAILURE;
    }

  if (scalar_check (i, 0) == FAILURE)
    return FAILURE;

  if (scalar_check (j, 1) == FAILURE)
    return FAILURE;

  return SUCCESS;
}


gfc_try
gfc_check_storage_size (gfc_expr *a ATTRIBUTE_UNUSED, gfc_expr *kind)
{
  if (kind == NULL)
    return SUCCESS;

  if (type_check (kind, 1, BT_INTEGER) == FAILURE)
    return FAILURE;

  if (scalar_check (kind, 1) == FAILURE)
    return FAILURE;

  if (kind->expr_type != EXPR_CONSTANT)
    {
      gfc_error ("'%s' argument of '%s' intrinsic at %L must be a constant",
		 gfc_current_intrinsic_arg[1]->name, gfc_current_intrinsic,
		 &kind->where);
      return FAILURE;
    }

  return SUCCESS;
}<|MERGE_RESOLUTION|>--- conflicted
+++ resolved
@@ -228,8 +228,6 @@
 }
 
 
-<<<<<<< HEAD
-=======
 static gfc_try
 coarray_check (gfc_expr *e, int n)
 {
@@ -245,7 +243,6 @@
 } 
 
 
->>>>>>> 155d23aa
 /* Make sure the expression is a logical array.  */
 
 static gfc_try
@@ -302,19 +299,11 @@
 
 
 /* If expr2 is constant, then check that the value is less than
-<<<<<<< HEAD
-   bit_size(expr1).  */
-
-static gfc_try
-less_than_bitsize1 (const char *arg1, gfc_expr *expr1, const char *arg2,
-	       gfc_expr *expr2)
-=======
    (less than or equal to, if 'or_equal' is true) bit_size(expr1).  */
 
 static gfc_try
 less_than_bitsize1 (const char *arg1, gfc_expr *expr1, const char *arg2,
 		    gfc_expr *expr2, bool or_equal)
->>>>>>> 155d23aa
 {
   int i2, i3;
 
@@ -322,13 +311,6 @@
     {
       gfc_extract_int (expr2, &i2);
       i3 = gfc_validate_kind (BT_INTEGER, expr1->ts.kind, false);
-<<<<<<< HEAD
-      if (i2 >= gfc_integer_kinds[i3].bit_size)
-	{
-	  gfc_error ("'%s' at %L must be less than BIT_SIZE('%s')",
-		     arg2, &expr2->where, arg1);
-	  return FAILURE;
-=======
       if (or_equal)
 	{
 	  if (i2 > gfc_integer_kinds[i3].bit_size)
@@ -347,7 +329,6 @@
 			 arg2, &expr2->where, arg1);
 	      return FAILURE;
 	    }
->>>>>>> 155d23aa
 	}
     }
 
@@ -355,8 +336,6 @@
 }
 
 
-<<<<<<< HEAD
-=======
 /* If expr is constant, then check that the value is less than or equal
    to the bit_size of the kind k.  */
 
@@ -382,7 +361,6 @@
 }
 
 
->>>>>>> 155d23aa
 /* If expr2 and expr3 are constants, then check that the value is less than
    or equal to bit_size(expr1).  */
 
@@ -968,8 +946,6 @@
 /* Transformational version of the Bessel JN and YN functions.  */
 
 gfc_try
-<<<<<<< HEAD
-=======
 gfc_check_bessel_n2 (gfc_expr *n1, gfc_expr *n2, gfc_expr *x)
 {
   if (type_check (n1, 0, BT_INTEGER) == FAILURE)
@@ -1009,7 +985,6 @@
 
 
 gfc_try
->>>>>>> 155d23aa
 gfc_check_bitfcn (gfc_expr *i, gfc_expr *pos)
 {
   if (type_check (i, 0, BT_INTEGER) == FAILURE)
@@ -1021,11 +996,7 @@
   if (nonnegative_check ("pos", pos) == FAILURE)
     return FAILURE;
 
-<<<<<<< HEAD
-  if (less_than_bitsize1 ("i", i, "pos", pos) == FAILURE)
-=======
   if (less_than_bitsize1 ("i", i, "pos", pos, false) == FAILURE)
->>>>>>> 155d23aa
     return FAILURE;
 
   return SUCCESS;
@@ -1976,17 +1947,8 @@
       return FAILURE;
     }
 
-<<<<<<< HEAD
-  if (!is_coarray (coarray))
-    {
-      gfc_error ("Expected coarray variable as '%s' argument to the LCOBOUND "
-                 "intrinsic at %L", gfc_current_intrinsic_arg[0], &coarray->where);
-      return FAILURE;
-    }
-=======
   if (coarray_check (coarray, 0) == FAILURE)
     return FAILURE;
->>>>>>> 155d23aa
 
   if (dim != NULL)
     {
@@ -3669,26 +3631,13 @@
       return FAILURE;
     }
 
-<<<<<<< HEAD
-  if (!is_coarray (coarray))
-    {
-      gfc_error ("Expected coarray variable as '%s' argument to IMAGE_INDEX "
-                "intrinsic at %L", gfc_current_intrinsic_arg[0], &coarray->where);
-      return FAILURE;
-    }
-=======
   if (coarray_check (coarray, 0) == FAILURE)
     return FAILURE;
->>>>>>> 155d23aa
 
   if (sub->rank != 1)
     {
       gfc_error ("%s argument to IMAGE_INDEX must be a rank one array at %L",
-<<<<<<< HEAD
-                gfc_current_intrinsic_arg[1], &sub->where);
-=======
                 gfc_current_intrinsic_arg[1]->name, &sub->where);
->>>>>>> 155d23aa
       return FAILURE;
     }
 
@@ -3715,17 +3664,8 @@
   if (coarray == NULL)
     return SUCCESS;
 
-<<<<<<< HEAD
-  if (!is_coarray (coarray))
-    {
-      gfc_error ("Expected coarray variable as '%s' argument to THIS_IMAGE "
-                "intrinsic at %L", gfc_current_intrinsic_arg[0], &coarray->where);
-      return FAILURE;
-    }
-=======
   if (coarray_check (coarray, 0) == FAILURE)
     return FAILURE;
->>>>>>> 155d23aa
 
   if (dim != NULL)
     {
@@ -3809,17 +3749,8 @@
       return FAILURE;
     }
 
-<<<<<<< HEAD
-  if (!is_coarray (coarray))
-    {
-      gfc_error ("Expected coarray variable as '%s' argument to the UCOBOUND "
-                "intrinsic at %L", gfc_current_intrinsic_arg[0], &coarray->where);
-      return FAILURE;
-    }
-=======
   if (coarray_check (coarray, 0) == FAILURE)
     return FAILURE;
->>>>>>> 155d23aa
 
   if (dim != NULL)
     {
