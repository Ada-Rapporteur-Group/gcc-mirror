/* All matcher functions.
<<<<<<< HEAD
   Copyright (C) 2003, 2005, 2007 Free Software Foundation, Inc.
=======
   Copyright (C) 2003, 2005, 2007, 2008
   Free Software Foundation, Inc.
>>>>>>> 42bae686
   Contributed by Steven Bosscher

This file is part of GCC.

GCC is free software; you can redistribute it and/or modify it under
the terms of the GNU General Public License as published by the Free
Software Foundation; either version 3, or (at your option) any later
version.

GCC is distributed in the hope that it will be useful, but WITHOUT ANY
WARRANTY; without even the implied warranty of MERCHANTABILITY or
FITNESS FOR A PARTICULAR PURPOSE.  See the GNU General Public License
for more details.

You should have received a copy of the GNU General Public License
along with GCC; see the file COPYING3.  If not see
<http://www.gnu.org/licenses/>.  */


#ifndef GFC_MATCH_H
#define GFC_MATCH_H

#include "gfortran.h"

/* gfc_new_block points to the symbol of a newly matched block.  */
extern gfc_symbol *gfc_new_block;

/* Current statement label.  Zero means no statement label.  Because
   new_st can get wiped during statement matching, we have to keep it
   separate.  */
extern gfc_st_label *gfc_statement_label;

extern int gfc_matching_procptr_assignment;
extern bool gfc_matching_prefix;

/* Default access specifier while matching procedure bindings.  */
extern gfc_access gfc_typebound_default_access;

/****************** All gfc_match* routines *****************/

/* match.c.  */

/* Generic match subroutines.  */
match gfc_match_special_char (gfc_char_t *);
match gfc_match_space (void);
match gfc_match_eos (void);
match gfc_match_small_literal_int (int *, int *);
match gfc_match_st_label (gfc_st_label **);
match gfc_match_label (void);
match gfc_match_small_int (int *);
match gfc_match_small_int_expr (int *, gfc_expr **);
match gfc_match_name (char *);
match gfc_match_name_C (char *buffer);
match gfc_match_symbol (gfc_symbol **, int);
match gfc_match_sym_tree (gfc_symtree **, int);
match gfc_match_intrinsic_op (gfc_intrinsic_op *);
match gfc_match_char (char);
match gfc_match (const char *, ...);
match gfc_match_iterator (gfc_iterator *, int);
match gfc_match_parens (void);

/* Statement matchers.  */
match gfc_match_program (void);
match gfc_match_pointer_assignment (void);
match gfc_match_assignment (void);
match gfc_match_if (gfc_statement *);
match gfc_match_else (void);
match gfc_match_elseif (void);
match gfc_match_do (void);
match gfc_match_cycle (void);
match gfc_match_exit (void);
match gfc_match_pause (void);
match gfc_match_stop (void);
match gfc_match_continue (void);
match gfc_match_assign (void);
match gfc_match_goto (void);

match gfc_match_allocate (void);
match gfc_match_nullify (void);
match gfc_match_deallocate (void);
match gfc_match_return (void);
match gfc_match_call (void);

/* We want to use this function to check for a common-block-name
   that can exist in a bind statement, so removed the "static"
   declaration of the function in match.c.
 
   TODO: should probably rename this now that it'll be globally seen to
   gfc_match_common_name.  */
match match_common_name (char *name);

match gfc_match_common (void);
match gfc_match_block_data (void);
match gfc_match_namelist (void);
match gfc_match_module (void);
match gfc_match_equivalence (void);
match gfc_match_st_function (void);
match gfc_match_case (void);
match gfc_match_select (void);
match gfc_match_where (gfc_statement *);
match gfc_match_elsewhere (void);
match gfc_match_forall (gfc_statement *);

/* Other functions.  */

gfc_common_head *gfc_get_common (const char *, int);

/* openmp.c.  */

/* OpenMP directive matchers.  */
match gfc_match_omp_eos (void);
match gfc_match_omp_atomic (void);
match gfc_match_omp_barrier (void);
match gfc_match_omp_critical (void);
match gfc_match_omp_do (void);
match gfc_match_omp_flush (void);
match gfc_match_omp_master (void);
match gfc_match_omp_ordered (void);
match gfc_match_omp_parallel (void);
match gfc_match_omp_parallel_do (void);
match gfc_match_omp_parallel_sections (void);
match gfc_match_omp_parallel_workshare (void);
match gfc_match_omp_sections (void);
match gfc_match_omp_single (void);
match gfc_match_omp_task (void);
match gfc_match_omp_taskwait (void);
match gfc_match_omp_threadprivate (void);
match gfc_match_omp_workshare (void);
match gfc_match_omp_end_nowait (void);
match gfc_match_omp_end_single (void);

/* decl.c.  */

match gfc_match_data (void);
match gfc_match_null (gfc_expr **);
match gfc_match_kind_spec (gfc_typespec *, bool);
match gfc_match_old_kind_spec (gfc_typespec *);
match gfc_match_type_spec (gfc_typespec *, int);

match gfc_match_end (gfc_statement *);
match gfc_match_data_decl (void);
match gfc_match_formal_arglist (gfc_symbol *, int, int);
match gfc_match_procedure (void);
match gfc_match_generic (void);
match gfc_match_function_decl (void);
match gfc_match_entry (void);
match gfc_match_subroutine (void);
match gfc_match_derived_decl (void);
match gfc_match_final_decl (void);

match gfc_match_implicit_none (void);
match gfc_match_implicit (void);

<<<<<<< HEAD
void gfc_set_constant_character_len (int, gfc_expr *, bool);
=======
void gfc_set_constant_character_len (int, gfc_expr *, int);
>>>>>>> 42bae686

/* Matchers for attribute declarations.  */
match gfc_match_allocatable (void);
match gfc_match_dimension (void);
match gfc_match_external (void);
match gfc_match_import (void);
match gfc_match_intent (void);
match gfc_match_intrinsic (void);
match gfc_match_optional (void);
match gfc_match_parameter (void);
match gfc_match_pointer (void);
match gfc_match_protected (void);
match gfc_match_private (gfc_statement *);
match gfc_match_public (gfc_statement *);
match gfc_match_save (void);
match gfc_match_modproc (void);
match gfc_match_target (void);
match gfc_match_value (void);
match gfc_match_volatile (void);

/* decl.c.  */

/* Fortran 2003 c interop.
   TODO: some of these should be moved to another file rather than decl.c */
void set_com_block_bind_c (gfc_common_head *, int);
gfc_try set_binding_label (char *, const char *, int);
gfc_try set_verify_bind_c_sym (gfc_symbol *, int);
gfc_try set_verify_bind_c_com_block (gfc_common_head *, int);
gfc_try get_bind_c_idents (void);
match gfc_match_bind_c_stmt (void);
match gfc_match_suffix (gfc_symbol *, gfc_symbol **);
match gfc_match_bind_c (gfc_symbol *, bool);
match gfc_get_type_attr_spec (symbol_attribute *, char*);

/* primary.c.  */
match gfc_match_structure_constructor (gfc_symbol *, gfc_expr **, bool);
match gfc_match_variable (gfc_expr **, int);
match gfc_match_equiv_variable (gfc_expr **);
match gfc_match_actual_arglist (int, gfc_actual_arglist **);
match gfc_match_literal_constant (gfc_expr **, int);

/* expr.c -- FIXME: this one should be eliminated by moving the
   matcher to matchexp.c and a call to a new function in expr.c that
   only makes sure the init expr. is valid.  */
gfc_try gfc_reduce_init_expr (gfc_expr *expr);
match gfc_match_init_expr (gfc_expr **);

/* array.c.  */
match gfc_match_array_spec (gfc_array_spec **);
match gfc_match_array_ref (gfc_array_ref *, gfc_array_spec *, int);
match gfc_match_array_constructor (gfc_expr **);

/* interface.c.  */
match gfc_match_abstract_interface (void);
match gfc_match_generic_spec (interface_type *, char *, gfc_intrinsic_op *);
match gfc_match_interface (void);
match gfc_match_end_interface (void);

/* io.c.  */
match gfc_match_format (void);
match gfc_match_open (void);
match gfc_match_close (void);
match gfc_match_endfile (void);
match gfc_match_backspace (void);
match gfc_match_rewind (void);
match gfc_match_flush (void);
match gfc_match_inquire (void);
match gfc_match_read (void);
match gfc_match_wait (void);
match gfc_match_write (void);
match gfc_match_print (void);

/* matchexp.c.  */
match gfc_match_defined_op_name (char *, int);
match gfc_match_expr (gfc_expr **);

/* module.c.  */
match gfc_match_use (void);
void gfc_use_module (void);

#endif  /* GFC_MATCH_H  */
<|MERGE_RESOLUTION|>--- conflicted
+++ resolved
@@ -1,10 +1,6 @@
 /* All matcher functions.
-<<<<<<< HEAD
-   Copyright (C) 2003, 2005, 2007 Free Software Foundation, Inc.
-=======
    Copyright (C) 2003, 2005, 2007, 2008
    Free Software Foundation, Inc.
->>>>>>> 42bae686
    Contributed by Steven Bosscher
 
 This file is part of GCC.
@@ -158,11 +154,7 @@
 match gfc_match_implicit_none (void);
 match gfc_match_implicit (void);
 
-<<<<<<< HEAD
-void gfc_set_constant_character_len (int, gfc_expr *, bool);
-=======
 void gfc_set_constant_character_len (int, gfc_expr *, int);
->>>>>>> 42bae686
 
 /* Matchers for attribute declarations.  */
 match gfc_match_allocatable (void);
