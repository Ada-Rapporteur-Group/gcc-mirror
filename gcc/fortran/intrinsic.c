/* Build up a list of intrinsic subroutines and functions for the
   name-resolution stage.
<<<<<<< HEAD
   Copyright (C) 2000, 2001, 2002, 2003, 2004, 2005, 2006, 2007
=======
   Copyright (C) 2000, 2001, 2002, 2003, 2004, 2005, 2006, 2007, 2008, 2009
>>>>>>> 42bae686
   Free Software Foundation, Inc.
   Contributed by Andy Vaught & Katherine Holcomb

This file is part of GCC.

GCC is free software; you can redistribute it and/or modify it under
the terms of the GNU General Public License as published by the Free
Software Foundation; either version 3, or (at your option) any later
version.

GCC is distributed in the hope that it will be useful, but WITHOUT ANY
WARRANTY; without even the implied warranty of MERCHANTABILITY or
FITNESS FOR A PARTICULAR PURPOSE.  See the GNU General Public License
for more details.

You should have received a copy of the GNU General Public License
along with GCC; see the file COPYING3.  If not see
<http://www.gnu.org/licenses/>.  */
<<<<<<< HEAD

=======
>>>>>>> 42bae686

#include "config.h"
#include "system.h"
#include "flags.h"
#include "gfortran.h"
#include "intrinsic.h"

/* Namespace to hold the resolved symbols for intrinsic subroutines.  */
static gfc_namespace *gfc_intrinsic_namespace;

int gfc_init_expr = 0;

/* Pointers to an intrinsic function and its argument names that are being
   checked.  */

const char *gfc_current_intrinsic;
const char *gfc_current_intrinsic_arg[MAX_INTRINSIC_ARGS];
locus *gfc_current_intrinsic_where;

static gfc_intrinsic_sym *functions, *subroutines, *conversion, *next_sym;
static gfc_intrinsic_sym *char_conversions;
static gfc_intrinsic_arg *next_arg;

static int nfunc, nsub, nargs, nconv, ncharconv;

static enum
{ SZ_NOTHING = 0, SZ_SUBS, SZ_FUNCS, SZ_CONVS }
sizing;

enum klass
{ NO_CLASS = 0, CLASS_ELEMENTAL, CLASS_INQUIRY, CLASS_TRANSFORMATIONAL };

#define ACTUAL_NO	0
#define ACTUAL_YES	1

#define REQUIRED	0
#define OPTIONAL	1


/* Return a letter based on the passed type.  Used to construct the
   name of a type-dependent subroutine.  */

char
gfc_type_letter (bt type)
{
  char c;

  switch (type)
    {
    case BT_LOGICAL:
      c = 'l';
      break;
    case BT_CHARACTER:
      c = 's';
      break;
    case BT_INTEGER:
      c = 'i';
      break;
    case BT_REAL:
      c = 'r';
      break;
    case BT_COMPLEX:
      c = 'c';
      break;

    case BT_HOLLERITH:
      c = 'h';
      break;

    default:
      c = 'u';
      break;
    }

  return c;
}


/* Get a symbol for a resolved name. Note, if needed be, the elemental
   attribute has be added afterwards.  */

gfc_symbol *
gfc_get_intrinsic_sub_symbol (const char *name)
{
  gfc_symbol *sym;

  gfc_get_symbol (name, gfc_intrinsic_namespace, &sym);
  sym->attr.always_explicit = 1;
  sym->attr.subroutine = 1;
  sym->attr.flavor = FL_PROCEDURE;
  sym->attr.proc = PROC_INTRINSIC;

  return sym;
}


/* Return a pointer to the name of a conversion function given two
   typespecs.  */

static const char *
conv_name (gfc_typespec *from, gfc_typespec *to)
{
  return gfc_get_string ("__convert_%c%d_%c%d",
			 gfc_type_letter (from->type), from->kind,
			 gfc_type_letter (to->type), to->kind);
}


/* Given a pair of typespecs, find the gfc_intrinsic_sym node that
   corresponds to the conversion.  Returns NULL if the conversion
   isn't found.  */

static gfc_intrinsic_sym *
find_conv (gfc_typespec *from, gfc_typespec *to)
{
  gfc_intrinsic_sym *sym;
  const char *target;
  int i;

  target = conv_name (from, to);
  sym = conversion;

  for (i = 0; i < nconv; i++, sym++)
    if (target == sym->name)
      return sym;

  return NULL;
}


/* Given a pair of CHARACTER typespecs, find the gfc_intrinsic_sym node
   that corresponds to the conversion.  Returns NULL if the conversion
   isn't found.  */

static gfc_intrinsic_sym *
find_char_conv (gfc_typespec *from, gfc_typespec *to)
{
  gfc_intrinsic_sym *sym;
  const char *target;
  int i;

  target = conv_name (from, to);
  sym = char_conversions;

  for (i = 0; i < ncharconv; i++, sym++)
    if (target == sym->name)
      return sym;

  return NULL;
}


/* Interface to the check functions.  We break apart an argument list
   and call the proper check function rather than forcing each
   function to manipulate the argument list.  */

static gfc_try
do_check (gfc_intrinsic_sym *specific, gfc_actual_arglist *arg)
{
  gfc_expr *a1, *a2, *a3, *a4, *a5;

  if (arg == NULL)
    return (*specific->check.f0) ();

  a1 = arg->expr;
  arg = arg->next;
  if (arg == NULL)
    return (*specific->check.f1) (a1);

  a2 = arg->expr;
  arg = arg->next;
  if (arg == NULL)
    return (*specific->check.f2) (a1, a2);

  a3 = arg->expr;
  arg = arg->next;
  if (arg == NULL)
    return (*specific->check.f3) (a1, a2, a3);

  a4 = arg->expr;
  arg = arg->next;
  if (arg == NULL)
    return (*specific->check.f4) (a1, a2, a3, a4);

  a5 = arg->expr;
  arg = arg->next;
  if (arg == NULL)
    return (*specific->check.f5) (a1, a2, a3, a4, a5);

  gfc_internal_error ("do_check(): too many args");
}


/*********** Subroutines to build the intrinsic list ****************/

/* Add a single intrinsic symbol to the current list.

   Argument list:
      char *     name of function
<<<<<<< HEAD
      int        whether function is elemental
      int        If the function can be used as an actual argument [1]
      bt         return type of function
      int        kind of return type of function
      int        Fortran standard version
=======
      int	whether function is elemental
      int	If the function can be used as an actual argument [1]
      bt	 return type of function
      int	kind of return type of function
      int	Fortran standard version
>>>>>>> 42bae686
      check      pointer to check function
      simplify   pointer to simplification function
      resolve    pointer to resolution function

   Optional arguments come in multiples of four:
      char *    name of argument
      bt	type of argument
      int       kind of argument
      int       arg optional flag (1=optional, 0=required)

   The sequence is terminated by a NULL name.


 [1] Whether a function can or cannot be used as an actual argument is
     determined by its presence on the 13.6 list in Fortran 2003.  The
     following intrinsics, which are GNU extensions, are considered allowed
     as actual arguments: ACOSH ATANH DACOSH DASINH DATANH DCONJG DIMAG
     ZABS ZCOS ZEXP ZLOG ZSIN ZSQRT.  */

static void
add_sym (const char *name, gfc_isym_id id, enum klass cl, int actual_ok, bt type, int kind,
	 int standard, gfc_check_f check, gfc_simplify_f simplify,
	 gfc_resolve_f resolve, ...)
{
  char buf[GFC_MAX_SYMBOL_LEN + 11]; /* 10 for '_gfortran_', 1 for '\0'  */
  int optional, first_flag;
  va_list argp;

  switch (sizing)
    {
    case SZ_SUBS:
      nsub++;
      break;

    case SZ_FUNCS:
      nfunc++;
      break;

    case SZ_NOTHING:
      next_sym->name = gfc_get_string (name);

      strcpy (buf, "_gfortran_");
      strcat (buf, name);
      next_sym->lib_name = gfc_get_string (buf);

      next_sym->elemental = (cl == CLASS_ELEMENTAL);
      next_sym->inquiry = (cl == CLASS_INQUIRY);
      next_sym->transformational = (cl == CLASS_TRANSFORMATIONAL);
      next_sym->actual_ok = actual_ok;
      next_sym->ts.type = type;
      next_sym->ts.kind = kind;
      next_sym->standard = standard;
      next_sym->simplify = simplify;
      next_sym->check = check;
      next_sym->resolve = resolve;
      next_sym->specific = 0;
      next_sym->generic = 0;
      next_sym->conversion = 0;
      next_sym->id = id;
      break;

    default:
      gfc_internal_error ("add_sym(): Bad sizing mode");
    }

  va_start (argp, resolve);

  first_flag = 1;

  for (;;)
    {
      name = va_arg (argp, char *);
      if (name == NULL)
	break;

      type = (bt) va_arg (argp, int);
      kind = va_arg (argp, int);
      optional = va_arg (argp, int);

      if (sizing != SZ_NOTHING)
	nargs++;
      else
	{
	  next_arg++;

	  if (first_flag)
	    next_sym->formal = next_arg;
	  else
	    (next_arg - 1)->next = next_arg;

	  first_flag = 0;

	  strcpy (next_arg->name, name);
	  next_arg->ts.type = type;
	  next_arg->ts.kind = kind;
	  next_arg->optional = optional;
	}
    }

  va_end (argp);

  next_sym++;
}


/* Add a symbol to the function list where the function takes
   0 arguments.  */

static void
add_sym_0 (const char *name, gfc_isym_id id, enum klass cl, int actual_ok, bt type,
	   int kind, int standard,
	   gfc_try (*check) (void),
	   gfc_expr *(*simplify) (void),
	   void (*resolve) (gfc_expr *))
{
  gfc_simplify_f sf;
  gfc_check_f cf;
  gfc_resolve_f rf;

  cf.f0 = check;
  sf.f0 = simplify;
  rf.f0 = resolve;

  add_sym (name, id, cl, actual_ok, type, kind, standard, cf, sf, rf,
	   (void *) 0);
}


/* Add a symbol to the subroutine list where the subroutine takes
   0 arguments.  */

static void
add_sym_0s (const char *name, gfc_isym_id id, int standard, void (*resolve) (gfc_code *))
{
  gfc_check_f cf;
  gfc_simplify_f sf;
  gfc_resolve_f rf;

  cf.f1 = NULL;
  sf.f1 = NULL;
  rf.s1 = resolve;

  add_sym (name, id, NO_CLASS, ACTUAL_NO, BT_UNKNOWN, 0, standard, cf, sf, rf,
	   (void *) 0);
}


/* Add a symbol to the function list where the function takes
   1 arguments.  */

static void
add_sym_1 (const char *name, gfc_isym_id id, enum klass cl, int actual_ok, bt type,
	   int kind, int standard,
	   gfc_try (*check) (gfc_expr *),
	   gfc_expr *(*simplify) (gfc_expr *),
	   void (*resolve) (gfc_expr *, gfc_expr *),
	   const char *a1, bt type1, int kind1, int optional1)
{
  gfc_check_f cf;
  gfc_simplify_f sf;
  gfc_resolve_f rf;

  cf.f1 = check;
  sf.f1 = simplify;
  rf.f1 = resolve;

  add_sym (name, id, cl, actual_ok, type, kind, standard, cf, sf, rf,
	   a1, type1, kind1, optional1,
	   (void *) 0);
}


/* Add a symbol to the subroutine list where the subroutine takes
   1 arguments.  */

static void
add_sym_1s (const char *name, gfc_isym_id id, enum klass cl, bt type, int kind, int standard,
	    gfc_try (*check) (gfc_expr *),
	    gfc_expr *(*simplify) (gfc_expr *),
	    void (*resolve) (gfc_code *),
	    const char *a1, bt type1, int kind1, int optional1)
{
  gfc_check_f cf;
  gfc_simplify_f sf;
  gfc_resolve_f rf;

  cf.f1 = check;
  sf.f1 = simplify;
  rf.s1 = resolve;

  add_sym (name, id, cl, ACTUAL_NO, type, kind, standard, cf, sf, rf,
	   a1, type1, kind1, optional1,
	   (void *) 0);
}


/* Add a symbol from the MAX/MIN family of intrinsic functions to the
   function.  MAX et al take 2 or more arguments.  */

static void
add_sym_1m (const char *name, gfc_isym_id id, enum klass cl, int actual_ok, bt type,
	    int kind, int standard,
	    gfc_try (*check) (gfc_actual_arglist *),
	    gfc_expr *(*simplify) (gfc_expr *),
	    void (*resolve) (gfc_expr *, gfc_actual_arglist *),
	    const char *a1, bt type1, int kind1, int optional1,
	    const char *a2, bt type2, int kind2, int optional2)
{
  gfc_check_f cf;
  gfc_simplify_f sf;
  gfc_resolve_f rf;

  cf.f1m = check;
  sf.f1 = simplify;
  rf.f1m = resolve;

  add_sym (name, id, cl, actual_ok, type, kind, standard, cf, sf, rf,
	   a1, type1, kind1, optional1,
	   a2, type2, kind2, optional2,
	   (void *) 0);
}


/* Add a symbol to the function list where the function takes
   2 arguments.  */

static void
add_sym_2 (const char *name, gfc_isym_id id, enum klass cl, int actual_ok, bt type,
	   int kind, int standard,
	   gfc_try (*check) (gfc_expr *, gfc_expr *),
	   gfc_expr *(*simplify) (gfc_expr *, gfc_expr *),
	   void (*resolve) (gfc_expr *, gfc_expr *, gfc_expr *),
	   const char *a1, bt type1, int kind1, int optional1,
	   const char *a2, bt type2, int kind2, int optional2)
{
  gfc_check_f cf;
  gfc_simplify_f sf;
  gfc_resolve_f rf;

  cf.f2 = check;
  sf.f2 = simplify;
  rf.f2 = resolve;

  add_sym (name, id, cl, actual_ok, type, kind, standard, cf, sf, rf,
	   a1, type1, kind1, optional1,
	   a2, type2, kind2, optional2,
	   (void *) 0);
}


/* Add a symbol to the subroutine list where the subroutine takes
   2 arguments.  */

static void
add_sym_2s (const char *name, gfc_isym_id id, enum klass cl, bt type, int kind, int standard,
	    gfc_try (*check) (gfc_expr *, gfc_expr *),
	    gfc_expr *(*simplify) (gfc_expr *, gfc_expr *),
	    void (*resolve) (gfc_code *),
	    const char *a1, bt type1, int kind1, int optional1,
	    const char *a2, bt type2, int kind2, int optional2)
{
  gfc_check_f cf;
  gfc_simplify_f sf;
  gfc_resolve_f rf;

  cf.f2 = check;
  sf.f2 = simplify;
  rf.s1 = resolve;

  add_sym (name, id, cl, ACTUAL_NO, type, kind, standard, cf, sf, rf,
	   a1, type1, kind1, optional1,
	   a2, type2, kind2, optional2,
	   (void *) 0);
}


/* Add a symbol to the function list where the function takes
   3 arguments.  */

static void
add_sym_3 (const char *name, gfc_isym_id id, enum klass cl, int actual_ok, bt type,
	   int kind, int standard,
	   gfc_try (*check) (gfc_expr *, gfc_expr *, gfc_expr *),
	   gfc_expr *(*simplify) (gfc_expr *, gfc_expr *, gfc_expr *),
	   void (*resolve) (gfc_expr *, gfc_expr *, gfc_expr *, gfc_expr *),
	   const char *a1, bt type1, int kind1, int optional1,
	   const char *a2, bt type2, int kind2, int optional2,
	   const char *a3, bt type3, int kind3, int optional3)
{
  gfc_check_f cf;
  gfc_simplify_f sf;
  gfc_resolve_f rf;

  cf.f3 = check;
  sf.f3 = simplify;
  rf.f3 = resolve;

  add_sym (name, id, cl, actual_ok, type, kind, standard, cf, sf, rf,
	   a1, type1, kind1, optional1,
	   a2, type2, kind2, optional2,
	   a3, type3, kind3, optional3,
	   (void *) 0);
}


/* MINLOC and MAXLOC get special treatment because their argument
   might have to be reordered.  */

static void
add_sym_3ml (const char *name, gfc_isym_id id, enum klass cl, int actual_ok, bt type,
	     int kind, int standard,
	     gfc_try (*check) (gfc_actual_arglist *),
	     gfc_expr *(*simplify) (gfc_expr *, gfc_expr *, gfc_expr *),
	     void (*resolve) (gfc_expr *, gfc_expr *, gfc_expr *, gfc_expr *),
	     const char *a1, bt type1, int kind1, int optional1,
	     const char *a2, bt type2, int kind2, int optional2,
	     const char *a3, bt type3, int kind3, int optional3)
{
  gfc_check_f cf;
  gfc_simplify_f sf;
  gfc_resolve_f rf;

  cf.f3ml = check;
  sf.f3 = simplify;
  rf.f3 = resolve;

  add_sym (name, id, cl, actual_ok, type, kind, standard, cf, sf, rf,
	   a1, type1, kind1, optional1,
	   a2, type2, kind2, optional2,
	   a3, type3, kind3, optional3,
	   (void *) 0);
}


/* MINVAL, MAXVAL, PRODUCT, and SUM also get special treatment because
   their argument also might have to be reordered.  */

static void
add_sym_3red (const char *name, gfc_isym_id id, enum klass cl, int actual_ok, bt type,
	      int kind, int standard,
	      gfc_try (*check) (gfc_actual_arglist *),
	      gfc_expr *(*simplify) (gfc_expr *, gfc_expr *, gfc_expr *),
	      void (*resolve) (gfc_expr *, gfc_expr *, gfc_expr *, gfc_expr *),
	      const char *a1, bt type1, int kind1, int optional1,
	      const char *a2, bt type2, int kind2, int optional2,
	      const char *a3, bt type3, int kind3, int optional3)
{
  gfc_check_f cf;
  gfc_simplify_f sf;
  gfc_resolve_f rf;

  cf.f3red = check;
  sf.f3 = simplify;
  rf.f3 = resolve;

  add_sym (name, id, cl, actual_ok, type, kind, standard, cf, sf, rf,
	   a1, type1, kind1, optional1,
	   a2, type2, kind2, optional2,
	   a3, type3, kind3, optional3,
	   (void *) 0);
}


/* Add a symbol to the subroutine list where the subroutine takes
   3 arguments.  */

static void
add_sym_3s (const char *name, gfc_isym_id id, enum klass cl, bt type, int kind, int standard,
	    gfc_try (*check) (gfc_expr *, gfc_expr *, gfc_expr *),
	    gfc_expr *(*simplify) (gfc_expr *, gfc_expr *, gfc_expr *),
	    void (*resolve) (gfc_code *),
	    const char *a1, bt type1, int kind1, int optional1,
	    const char *a2, bt type2, int kind2, int optional2,
	    const char *a3, bt type3, int kind3, int optional3)
{
  gfc_check_f cf;
  gfc_simplify_f sf;
  gfc_resolve_f rf;

  cf.f3 = check;
  sf.f3 = simplify;
  rf.s1 = resolve;

  add_sym (name, id, cl, ACTUAL_NO, type, kind, standard, cf, sf, rf,
	   a1, type1, kind1, optional1,
	   a2, type2, kind2, optional2,
	   a3, type3, kind3, optional3,
	   (void *) 0);
}


/* Add a symbol to the function list where the function takes
   4 arguments.  */

static void
add_sym_4 (const char *name, gfc_isym_id id, enum klass cl, int actual_ok, bt type,
	   int kind, int standard,
	   gfc_try (*check) (gfc_expr *, gfc_expr *, gfc_expr *, gfc_expr *),
	   gfc_expr *(*simplify) (gfc_expr *, gfc_expr *, gfc_expr *,
				  gfc_expr *),
	   void (*resolve) (gfc_expr *, gfc_expr *, gfc_expr *, gfc_expr *,
			    gfc_expr *),
	   const char *a1, bt type1, int kind1, int optional1,
	   const char *a2, bt type2, int kind2, int optional2,
	   const char *a3, bt type3, int kind3, int optional3,
	   const char *a4, bt type4, int kind4, int optional4 )
{
  gfc_check_f cf;
  gfc_simplify_f sf;
  gfc_resolve_f rf;

  cf.f4 = check;
  sf.f4 = simplify;
  rf.f4 = resolve;

  add_sym (name, id, cl, actual_ok, type, kind, standard, cf, sf, rf,
	   a1, type1, kind1, optional1,
	   a2, type2, kind2, optional2,
	   a3, type3, kind3, optional3,
	   a4, type4, kind4, optional4,
	   (void *) 0);
}


/* Add a symbol to the subroutine list where the subroutine takes
   4 arguments.  */

static void
add_sym_4s (const char *name, gfc_isym_id id, enum klass cl, bt type, int kind, int standard,
	    gfc_try (*check) (gfc_expr *, gfc_expr *, gfc_expr *, gfc_expr *),
	    gfc_expr *(*simplify) (gfc_expr *, gfc_expr *, gfc_expr *,
				   gfc_expr *),
	    void (*resolve) (gfc_code *),
	    const char *a1, bt type1, int kind1, int optional1,
	    const char *a2, bt type2, int kind2, int optional2,
	    const char *a3, bt type3, int kind3, int optional3,
	    const char *a4, bt type4, int kind4, int optional4)
{
  gfc_check_f cf;
  gfc_simplify_f sf;
  gfc_resolve_f rf;

  cf.f4 = check;
  sf.f4 = simplify;
  rf.s1 = resolve;

  add_sym (name, id, cl, ACTUAL_NO, type, kind, standard, cf, sf, rf,
	   a1, type1, kind1, optional1,
	   a2, type2, kind2, optional2,
	   a3, type3, kind3, optional3,
	   a4, type4, kind4, optional4,
	   (void *) 0);
}


/* Add a symbol to the subroutine list where the subroutine takes
   5 arguments.  */

static void
add_sym_5s (const char *name, gfc_isym_id id, enum klass cl, bt type, int kind, int standard,
	    gfc_try (*check) (gfc_expr *, gfc_expr *, gfc_expr *, gfc_expr *,
			  gfc_expr *),
	    gfc_expr *(*simplify) (gfc_expr *, gfc_expr *, gfc_expr *,
				   gfc_expr *, gfc_expr *),
	    void (*resolve) (gfc_code *),
	    const char *a1, bt type1, int kind1, int optional1,
	    const char *a2, bt type2, int kind2, int optional2,
	    const char *a3, bt type3, int kind3, int optional3,
	    const char *a4, bt type4, int kind4, int optional4,
	    const char *a5, bt type5, int kind5, int optional5) 
{
  gfc_check_f cf;
  gfc_simplify_f sf;
  gfc_resolve_f rf;

  cf.f5 = check;
  sf.f5 = simplify;
  rf.s1 = resolve;

  add_sym (name, id, cl, ACTUAL_NO, type, kind, standard, cf, sf, rf,
	   a1, type1, kind1, optional1,
	   a2, type2, kind2, optional2,
	   a3, type3, kind3, optional3,
	   a4, type4, kind4, optional4,
	   a5, type5, kind5, optional5,
	   (void *) 0);
}


/* Locate an intrinsic symbol given a base pointer, number of elements
   in the table and a pointer to a name.  Returns the NULL pointer if
   a name is not found.  */

static gfc_intrinsic_sym *
find_sym (gfc_intrinsic_sym *start, int n, const char *name)
{
  /* name may be a user-supplied string, so we must first make sure
     that we're comparing against a pointer into the global string
     table.  */
  const char *p = gfc_get_string (name);

  while (n > 0)
    {
      if (p == start->name)
	return start;

      start++;
      n--;
    }

  return NULL;
}


/* Given a name, find a function in the intrinsic function table.
   Returns NULL if not found.  */

gfc_intrinsic_sym *
gfc_find_function (const char *name)
{
  gfc_intrinsic_sym *sym;

  sym = find_sym (functions, nfunc, name);
  if (!sym)
    sym = find_sym (conversion, nconv, name);

  return sym;
}


/* Given a name, find a function in the intrinsic subroutine table.
   Returns NULL if not found.  */

gfc_intrinsic_sym *
gfc_find_subroutine (const char *name)
{
  return find_sym (subroutines, nsub, name);
}


/* Given a string, figure out if it is the name of a generic intrinsic
   function or not.  */

int
gfc_generic_intrinsic (const char *name)
{
  gfc_intrinsic_sym *sym;

  sym = gfc_find_function (name);
  return (sym == NULL) ? 0 : sym->generic;
}


/* Given a string, figure out if it is the name of a specific
   intrinsic function or not.  */

int
gfc_specific_intrinsic (const char *name)
{
  gfc_intrinsic_sym *sym;

  sym = gfc_find_function (name);
  return (sym == NULL) ? 0 : sym->specific;
}


/* Given a string, figure out if it is the name of an intrinsic function
   or subroutine allowed as an actual argument or not.  */
int
gfc_intrinsic_actual_ok (const char *name, const bool subroutine_flag)
{
  gfc_intrinsic_sym *sym;

  /* Intrinsic subroutines are not allowed as actual arguments.  */
  if (subroutine_flag)
    return 0;
  else
    {
      sym = gfc_find_function (name);
      return (sym == NULL) ? 0 : sym->actual_ok;
    }
}


/* Given a symbol, find out if it is (and is to be treated) an intrinsic.  If
   it's name refers to an intrinsic but this intrinsic is not included in the
   selected standard, this returns FALSE and sets the symbol's external
   attribute.  */

bool
gfc_is_intrinsic (gfc_symbol* sym, int subroutine_flag, locus loc)
{
  gfc_intrinsic_sym* isym;
  const char* symstd;

  /* If INTRINSIC/EXTERNAL state is already known, return.  */
  if (sym->attr.intrinsic)
    return true;
  if (sym->attr.external)
    return false;

  if (subroutine_flag)
    isym = gfc_find_subroutine (sym->name);
  else
    isym = gfc_find_function (sym->name);

  /* No such intrinsic available at all?  */
  if (!isym)
    return false;

  /* See if this intrinsic is allowed in the current standard.  */
  if (gfc_check_intrinsic_standard (isym, &symstd, false, loc) == FAILURE)
    {
      if (gfc_option.warn_intrinsics_std)
	gfc_warning_now ("The intrinsic '%s' at %L is not included in the"
			 " selected standard but %s and '%s' will be treated as"
			 " if declared EXTERNAL.  Use an appropriate -std=*"
			 " option or define -fall-intrinsics to allow this"
			 " intrinsic.", sym->name, &loc, symstd, sym->name);
      sym->attr.external = 1;

      return false;
    }

  return true;
}


/* Collect a set of intrinsic functions into a generic collection.
   The first argument is the name of the generic function, which is
   also the name of a specific function.  The rest of the specifics
   currently in the table are placed into the list of specific
   functions associated with that generic.

   PR fortran/32778
   FIXME: Remove the argument STANDARD if no regressions are
          encountered. Change all callers (approx. 360).
*/

static void
make_generic (const char *name, gfc_isym_id id, int standard ATTRIBUTE_UNUSED)
{
  gfc_intrinsic_sym *g;

  if (sizing != SZ_NOTHING)
    return;

  g = gfc_find_function (name);
  if (g == NULL)
    gfc_internal_error ("make_generic(): Can't find generic symbol '%s'",
			name);

  gcc_assert (g->id == id);

  g->generic = 1;
  g->specific = 1;
  if ((g + 1)->name != NULL)
    g->specific_head = g + 1;
  g++;

  while (g->name != NULL)
    {
      gcc_assert (g->id == id);

      g->next = g + 1;
      g->specific = 1;
      g++;
    }

  g--;
  g->next = NULL;
}


/* Create a duplicate intrinsic function entry for the current
   function, the only differences being the alternate name and
   a different standard if necessary. Note that we use argument
   lists more than once, but all argument lists are freed as a
   single block.  */

static void
make_alias (const char *name, int standard)
{
  switch (sizing)
    {
    case SZ_FUNCS:
      nfunc++;
      break;

    case SZ_SUBS:
      nsub++;
      break;

    case SZ_NOTHING:
      next_sym[0] = next_sym[-1];
      next_sym->name = gfc_get_string (name);
      next_sym->standard = standard;
      next_sym++;
      break;

    default:
      break;
    }
}


/* Make the current subroutine noreturn.  */

static void
make_noreturn (void)
{
  if (sizing == SZ_NOTHING)
    next_sym[-1].noreturn = 1;
}


/* Add intrinsic functions.  */

static void
add_functions (void)
{
  /* Argument names as in the standard (to be used as argument keywords).  */
  const char
    *a = "a", *f = "field", *pt = "pointer", *tg = "target",
    *b = "b", *m = "matrix", *ma = "matrix_a", *mb = "matrix_b",
    *c = "c", *n = "n", *ncopies= "ncopies", *pos = "pos", *bck = "back",
    *i = "i", *v = "vector", *va = "vector_a", *vb = "vector_b",
    *j = "j", *a1 = "a1", *fs = "fsource", *ts = "tsource",
    *l = "l", *a2 = "a2", *mo = "mold", *ord = "order",
    *p = "p", *ar = "array", *shp = "shape", *src = "source",
    *r = "r", *bd = "boundary", *pad = "pad", *set = "set",
    *s = "s", *dm = "dim", *kind = "kind", *msk = "mask",
    *x = "x", *sh = "shift", *stg = "string", *ssg = "substring",
    *y = "y", *sz = "size", *sta = "string_a", *stb = "string_b",
    *z = "z", *ln = "len", *ut = "unit", *han = "handler",
    *num = "number", *tm = "time", *nm = "name", *md = "mode";

  int di, dr, dd, dl, dc, dz, ii;

  di = gfc_default_integer_kind;
  dr = gfc_default_real_kind;
  dd = gfc_default_double_kind;
  dl = gfc_default_logical_kind;
  dc = gfc_default_character_kind;
  dz = gfc_default_complex_kind;
  ii = gfc_index_integer_kind;

  add_sym_1 ("abs", GFC_ISYM_ABS, CLASS_ELEMENTAL, ACTUAL_YES, BT_REAL, dr, GFC_STD_F77,
	     gfc_check_abs, gfc_simplify_abs, gfc_resolve_abs,
	     a, BT_REAL, dr, REQUIRED);

  add_sym_1 ("iabs", GFC_ISYM_ABS, CLASS_ELEMENTAL, ACTUAL_YES, BT_INTEGER, di, GFC_STD_F77,
	     NULL, gfc_simplify_abs, gfc_resolve_abs,
	     a, BT_INTEGER, di, REQUIRED);

  add_sym_1 ("dabs", GFC_ISYM_ABS, CLASS_ELEMENTAL, ACTUAL_YES, BT_REAL, dd, GFC_STD_F77,
	     gfc_check_fn_d, gfc_simplify_abs, gfc_resolve_abs,
	     a, BT_REAL, dd, REQUIRED);

  add_sym_1 ("cabs", GFC_ISYM_ABS, CLASS_ELEMENTAL, ACTUAL_YES, BT_REAL, dr, GFC_STD_F77,
	     NULL, gfc_simplify_abs, gfc_resolve_abs,
	     a, BT_COMPLEX, dz, REQUIRED);

  add_sym_1 ("zabs", GFC_ISYM_ABS, CLASS_ELEMENTAL, ACTUAL_YES, BT_REAL, dd, GFC_STD_GNU, 
	     NULL, gfc_simplify_abs, gfc_resolve_abs, 
	     a, BT_COMPLEX, dd, REQUIRED);

  make_alias ("cdabs", GFC_STD_GNU);

  make_generic ("abs", GFC_ISYM_ABS, GFC_STD_F77);

  /* The checking function for ACCESS is called gfc_check_access_func
     because the name gfc_check_access is already used in module.c.  */
  add_sym_2 ("access", GFC_ISYM_ACCESS, NO_CLASS, ACTUAL_NO, BT_INTEGER, di, GFC_STD_GNU,
	     gfc_check_access_func, NULL, gfc_resolve_access,
	     nm, BT_CHARACTER, dc, REQUIRED, md, BT_CHARACTER, dc, REQUIRED);

  make_generic ("access", GFC_ISYM_ACCESS, GFC_STD_GNU);

  add_sym_2 ("achar", GFC_ISYM_ACHAR, CLASS_ELEMENTAL, ACTUAL_NO,
	     BT_CHARACTER, dc, GFC_STD_F95,
	     gfc_check_achar, gfc_simplify_achar, gfc_resolve_achar,
	     i, BT_INTEGER, di, REQUIRED, kind, BT_INTEGER, di, OPTIONAL);

  make_generic ("achar", GFC_ISYM_ACHAR, GFC_STD_F95);

  add_sym_1 ("acos", GFC_ISYM_ACOS, CLASS_ELEMENTAL, ACTUAL_YES, BT_REAL, dr, GFC_STD_F77,
	     gfc_check_fn_r, gfc_simplify_acos, gfc_resolve_acos,
	     x, BT_REAL, dr, REQUIRED);

  add_sym_1 ("dacos", GFC_ISYM_ACOS, CLASS_ELEMENTAL, ACTUAL_YES, BT_REAL, dd, GFC_STD_F77,
	     gfc_check_fn_d, gfc_simplify_acos, gfc_resolve_acos,
	     x, BT_REAL, dd, REQUIRED);

  make_generic ("acos", GFC_ISYM_ACOS, GFC_STD_F77);

  add_sym_1 ("acosh", GFC_ISYM_ACOSH, CLASS_ELEMENTAL, ACTUAL_YES, BT_REAL, dr,
	     GFC_STD_F2008, gfc_check_fn_r, gfc_simplify_acosh,
	     gfc_resolve_acosh, x, BT_REAL, dr, REQUIRED);

  add_sym_1 ("dacosh", GFC_ISYM_ACOSH, CLASS_ELEMENTAL, ACTUAL_YES, BT_REAL, dd, GFC_STD_GNU,
	     gfc_check_fn_d, gfc_simplify_acosh, gfc_resolve_acosh,
	     x, BT_REAL, dd, REQUIRED);

  make_generic ("acosh", GFC_ISYM_ACOSH, GFC_STD_F2008);

  add_sym_1 ("adjustl", GFC_ISYM_ADJUSTL, CLASS_ELEMENTAL, ACTUAL_NO,
	     BT_CHARACTER, dc, GFC_STD_F95, NULL, gfc_simplify_adjustl,
	     gfc_resolve_adjustl, stg, BT_CHARACTER, 0, REQUIRED);

  make_generic ("adjustl", GFC_ISYM_ADJUSTL, GFC_STD_F95);

  add_sym_1 ("adjustr", GFC_ISYM_ADJUSTR, CLASS_ELEMENTAL, ACTUAL_NO,
	     BT_CHARACTER, dc, GFC_STD_F95, NULL, gfc_simplify_adjustr,
	     gfc_resolve_adjustr, stg, BT_CHARACTER, 0, REQUIRED);

  make_generic ("adjustr", GFC_ISYM_ADJUSTR, GFC_STD_F95);

  add_sym_1 ("aimag", GFC_ISYM_AIMAG, CLASS_ELEMENTAL, ACTUAL_YES, BT_REAL, dr, GFC_STD_F77,
	     gfc_check_fn_c, gfc_simplify_aimag, gfc_resolve_aimag,
	     z, BT_COMPLEX, dz, REQUIRED);

  make_alias ("imag", GFC_STD_GNU);
  make_alias ("imagpart", GFC_STD_GNU);

  add_sym_1 ("dimag", GFC_ISYM_AIMAG, CLASS_ELEMENTAL, ACTUAL_YES, BT_REAL, dd, GFC_STD_GNU, 
	     NULL, gfc_simplify_aimag, gfc_resolve_aimag, 
	     z, BT_COMPLEX, dd, REQUIRED);

  make_generic ("aimag", GFC_ISYM_AIMAG, GFC_STD_F77);

  add_sym_2 ("aint", GFC_ISYM_AINT, CLASS_ELEMENTAL, ACTUAL_YES, BT_REAL, dr, GFC_STD_F77,
	     gfc_check_a_xkind, gfc_simplify_aint, gfc_resolve_aint,
	     a, BT_REAL, dr, REQUIRED, kind, BT_INTEGER, di, OPTIONAL);

  add_sym_1 ("dint", GFC_ISYM_AINT, CLASS_ELEMENTAL, ACTUAL_YES, BT_REAL, dd, GFC_STD_F77,
	     NULL, gfc_simplify_dint, gfc_resolve_dint,
	     a, BT_REAL, dd, REQUIRED);

  make_generic ("aint", GFC_ISYM_AINT, GFC_STD_F77);

  add_sym_2 ("all", GFC_ISYM_ALL, CLASS_TRANSFORMATIONAL, ACTUAL_NO, BT_LOGICAL, dl, GFC_STD_F95,
	     gfc_check_all_any, NULL, gfc_resolve_all,
	     msk, BT_LOGICAL, dl, REQUIRED, dm, BT_INTEGER, ii, OPTIONAL);

  make_generic ("all", GFC_ISYM_ALL, GFC_STD_F95);

  add_sym_1 ("allocated", GFC_ISYM_ALLOCATED, CLASS_INQUIRY, ACTUAL_NO, BT_LOGICAL, dl, GFC_STD_F95,
	     gfc_check_allocated, NULL, NULL,
	     ar, BT_UNKNOWN, 0, REQUIRED);

  make_generic ("allocated", GFC_ISYM_ALLOCATED, GFC_STD_F95);

  add_sym_2 ("anint", GFC_ISYM_ANINT, CLASS_ELEMENTAL, ACTUAL_YES, BT_REAL, dr, GFC_STD_F77,
	     gfc_check_a_xkind, gfc_simplify_anint, gfc_resolve_anint,
	     a, BT_REAL, dr, REQUIRED, kind, BT_INTEGER, di, OPTIONAL);

  add_sym_1 ("dnint", GFC_ISYM_ANINT, CLASS_ELEMENTAL, ACTUAL_YES, BT_REAL, dd, GFC_STD_F77,
	     NULL, gfc_simplify_dnint, gfc_resolve_dnint,
	     a, BT_REAL, dd, REQUIRED);

  make_generic ("anint", GFC_ISYM_ANINT, GFC_STD_F77);

  add_sym_2 ("any", GFC_ISYM_ANY, CLASS_TRANSFORMATIONAL, ACTUAL_NO, BT_LOGICAL, dl, GFC_STD_F95,
	     gfc_check_all_any, NULL, gfc_resolve_any,
	     msk, BT_LOGICAL, dl, REQUIRED, dm, BT_INTEGER, ii, OPTIONAL);

  make_generic ("any", GFC_ISYM_ANY, GFC_STD_F95);

  add_sym_1 ("asin", GFC_ISYM_ASIN, CLASS_ELEMENTAL, ACTUAL_YES, BT_REAL, dr, GFC_STD_F77,
	     gfc_check_fn_r, gfc_simplify_asin, gfc_resolve_asin,
	     x, BT_REAL, dr, REQUIRED);

  add_sym_1 ("dasin", GFC_ISYM_ASIN, CLASS_ELEMENTAL, ACTUAL_YES, BT_REAL, dd, GFC_STD_F77,
	     gfc_check_fn_d, gfc_simplify_asin, gfc_resolve_asin,
	     x, BT_REAL, dd, REQUIRED);

  make_generic ("asin", GFC_ISYM_ASIN, GFC_STD_F77);
  
  add_sym_1 ("asinh", GFC_ISYM_ASINH, CLASS_ELEMENTAL, ACTUAL_YES, BT_REAL, dr,
	     GFC_STD_F2008, gfc_check_fn_r, gfc_simplify_asinh,
	     gfc_resolve_asinh, x, BT_REAL, dr, REQUIRED);

  add_sym_1 ("dasinh", GFC_ISYM_ASINH, CLASS_ELEMENTAL, ACTUAL_YES, BT_REAL, dd, GFC_STD_GNU,
	     gfc_check_fn_d, gfc_simplify_asinh, gfc_resolve_asinh,
	     x, BT_REAL, dd, REQUIRED);

  make_generic ("asinh", GFC_ISYM_ASINH, GFC_STD_F2008);

  add_sym_2 ("associated", GFC_ISYM_ASSOCIATED, CLASS_INQUIRY, ACTUAL_NO, BT_LOGICAL, dl,
	     GFC_STD_F95, gfc_check_associated, NULL, NULL,
	     pt, BT_UNKNOWN, 0, REQUIRED, tg, BT_UNKNOWN, 0, OPTIONAL);

  make_generic ("associated", GFC_ISYM_ASSOCIATED, GFC_STD_F95);

  add_sym_1 ("atan", GFC_ISYM_ATAN, CLASS_ELEMENTAL, ACTUAL_YES, BT_REAL, dr, GFC_STD_F77,
	     gfc_check_fn_r, gfc_simplify_atan, gfc_resolve_atan,
	     x, BT_REAL, dr, REQUIRED);

  add_sym_1 ("datan", GFC_ISYM_ATAN, CLASS_ELEMENTAL, ACTUAL_YES, BT_REAL, dd, GFC_STD_F77,
	     gfc_check_fn_d, gfc_simplify_atan, gfc_resolve_atan,
	     x, BT_REAL, dd, REQUIRED);

  make_generic ("atan", GFC_ISYM_ATAN, GFC_STD_F77);
  
  add_sym_1 ("atanh", GFC_ISYM_ATANH, CLASS_ELEMENTAL, ACTUAL_YES, BT_REAL, dr,
	     GFC_STD_F2008, gfc_check_fn_r, gfc_simplify_atanh,
	     gfc_resolve_atanh, x, BT_REAL, dr, REQUIRED);

  add_sym_1 ("datanh", GFC_ISYM_ATANH, CLASS_ELEMENTAL, ACTUAL_YES, BT_REAL, dd, GFC_STD_GNU,
	     gfc_check_fn_d, gfc_simplify_atanh, gfc_resolve_atanh,
	     x, BT_REAL, dd, REQUIRED);

  make_generic ("atanh", GFC_ISYM_ATANH, GFC_STD_F2008);

  add_sym_2 ("atan2", GFC_ISYM_ATAN2, CLASS_ELEMENTAL, ACTUAL_YES, BT_REAL, dr, GFC_STD_F77,
	     gfc_check_atan2, gfc_simplify_atan2, gfc_resolve_atan2,
	     y, BT_REAL, dr, REQUIRED, x, BT_REAL, dr, REQUIRED);

  add_sym_2 ("datan2", GFC_ISYM_ATAN2, CLASS_ELEMENTAL, ACTUAL_YES, BT_REAL, dd, GFC_STD_F77,
	     gfc_check_datan2, gfc_simplify_atan2, gfc_resolve_atan2,
	     y, BT_REAL, dd, REQUIRED, x, BT_REAL, dd, REQUIRED);

  make_generic ("atan2", GFC_ISYM_ATAN2, GFC_STD_F77);
  
  /* Bessel and Neumann functions for G77 compatibility.  */
  add_sym_1 ("besj0", GFC_ISYM_J0, CLASS_ELEMENTAL, ACTUAL_NO, BT_REAL, dr, GFC_STD_GNU,
	     gfc_check_fn_r, gfc_simplify_bessel_j0, gfc_resolve_g77_math1,
	     x, BT_REAL, dr, REQUIRED);

  make_alias ("bessel_j0", GFC_STD_F2008);

  add_sym_1 ("dbesj0", GFC_ISYM_J0, CLASS_ELEMENTAL, ACTUAL_NO, BT_REAL, dd, GFC_STD_GNU,
	     gfc_check_fn_d, gfc_simplify_bessel_j0, gfc_resolve_g77_math1,
	     x, BT_REAL, dd, REQUIRED);

  make_generic ("bessel_j0", GFC_ISYM_J0, GFC_STD_F2008);

  add_sym_1 ("besj1", GFC_ISYM_J1, CLASS_ELEMENTAL, ACTUAL_NO, BT_REAL, dr, GFC_STD_GNU,
	     gfc_check_fn_r, gfc_simplify_bessel_j1, gfc_resolve_g77_math1,
	     x, BT_REAL, dr, REQUIRED);

  make_alias ("bessel_j1", GFC_STD_F2008);

  add_sym_1 ("dbesj1", GFC_ISYM_J1, CLASS_ELEMENTAL, ACTUAL_NO, BT_REAL, dd, GFC_STD_GNU,
	     gfc_check_fn_d, gfc_simplify_bessel_j1, gfc_resolve_g77_math1,
	     x, BT_REAL, dd, REQUIRED);

  make_generic ("bessel_j1", GFC_ISYM_J1, GFC_STD_F2008);

  add_sym_2 ("besjn", GFC_ISYM_JN, CLASS_ELEMENTAL, ACTUAL_NO, BT_REAL, dr, GFC_STD_GNU,
	     gfc_check_besn, gfc_simplify_bessel_jn, gfc_resolve_besn,
	     n, BT_INTEGER, di, REQUIRED, x, BT_REAL, dr, REQUIRED);

  make_alias ("bessel_jn", GFC_STD_F2008);

  add_sym_2 ("dbesjn", GFC_ISYM_JN, CLASS_ELEMENTAL, ACTUAL_NO, BT_REAL, dd, GFC_STD_GNU,
	     gfc_check_besn, gfc_simplify_bessel_jn, gfc_resolve_besn,
	     n, BT_INTEGER, di, REQUIRED, x, BT_REAL, dd, REQUIRED);

  make_generic ("bessel_jn", GFC_ISYM_JN, GFC_STD_F2008);

  add_sym_1 ("besy0", GFC_ISYM_Y0, CLASS_ELEMENTAL, ACTUAL_NO, BT_REAL, dr, GFC_STD_GNU,
	     gfc_check_fn_r, gfc_simplify_bessel_y0, gfc_resolve_g77_math1,
	     x, BT_REAL, dr, REQUIRED);

  make_alias ("bessel_y0", GFC_STD_F2008);

  add_sym_1 ("dbesy0", GFC_ISYM_Y0, CLASS_ELEMENTAL, ACTUAL_NO, BT_REAL, dd, GFC_STD_GNU,
	     gfc_check_fn_d, gfc_simplify_bessel_y0, gfc_resolve_g77_math1,
	     x, BT_REAL, dd, REQUIRED);

  make_generic ("bessel_y0", GFC_ISYM_Y0, GFC_STD_F2008);

  add_sym_1 ("besy1", GFC_ISYM_Y1, CLASS_ELEMENTAL, ACTUAL_NO, BT_REAL, dr, GFC_STD_GNU,
	     gfc_check_fn_r, gfc_simplify_bessel_y1, gfc_resolve_g77_math1,
	     x, BT_REAL, dr, REQUIRED);

  make_alias ("bessel_y1", GFC_STD_F2008);

  add_sym_1 ("dbesy1", GFC_ISYM_Y1, CLASS_ELEMENTAL, ACTUAL_NO, BT_REAL, dd, GFC_STD_GNU,
	     gfc_check_fn_d, gfc_simplify_bessel_y1, gfc_resolve_g77_math1,
	     x, BT_REAL, dd, REQUIRED);

  make_generic ("bessel_y1", GFC_ISYM_Y1, GFC_STD_F2008);

  add_sym_2 ("besyn", GFC_ISYM_YN, CLASS_ELEMENTAL, ACTUAL_NO, BT_REAL, dr, GFC_STD_GNU,
	     gfc_check_besn, gfc_simplify_bessel_yn, gfc_resolve_besn,
	     n, BT_INTEGER, di, REQUIRED, x, BT_REAL, dr, REQUIRED);

  make_alias ("bessel_yn", GFC_STD_F2008);

  add_sym_2 ("dbesyn", GFC_ISYM_YN, CLASS_ELEMENTAL, ACTUAL_NO, BT_REAL, dd, GFC_STD_GNU,
	     gfc_check_besn, gfc_simplify_bessel_yn, gfc_resolve_besn,
	     n, BT_INTEGER, di, REQUIRED, x, BT_REAL, dd, REQUIRED);

  make_generic ("bessel_yn", GFC_ISYM_YN, GFC_STD_F2008);

  add_sym_1 ("bit_size", GFC_ISYM_BIT_SIZE, CLASS_INQUIRY, ACTUAL_NO, BT_INTEGER, di, GFC_STD_F95,
	     gfc_check_i, gfc_simplify_bit_size, NULL,
	     i, BT_INTEGER, di, REQUIRED);

  make_generic ("bit_size", GFC_ISYM_BIT_SIZE, GFC_STD_F95);

  add_sym_2 ("btest", GFC_ISYM_BTEST, CLASS_ELEMENTAL, ACTUAL_NO, BT_LOGICAL, dl, GFC_STD_F95,
	     gfc_check_btest, gfc_simplify_btest, gfc_resolve_btest,
	     i, BT_INTEGER, di, REQUIRED, pos, BT_INTEGER, di, REQUIRED);

  make_generic ("btest", GFC_ISYM_BTEST, GFC_STD_F95);

  add_sym_2 ("ceiling", GFC_ISYM_CEILING, CLASS_ELEMENTAL, ACTUAL_NO, BT_INTEGER, di, GFC_STD_F95,
	     gfc_check_a_ikind, gfc_simplify_ceiling, gfc_resolve_ceiling,
	     a, BT_REAL, dr, REQUIRED, kind, BT_INTEGER, di, OPTIONAL);

  make_generic ("ceiling", GFC_ISYM_CEILING, GFC_STD_F95);

<<<<<<< HEAD
  add_sym_2 ("char", ELEMENTAL, ACTUAL_NO, BT_CHARACTER, dc, GFC_STD_F77,
=======
  add_sym_2 ("char", GFC_ISYM_CHAR, CLASS_ELEMENTAL, ACTUAL_NO, BT_CHARACTER, dc, GFC_STD_F77,
>>>>>>> 42bae686
	     gfc_check_char, gfc_simplify_char, gfc_resolve_char,
	     i, BT_INTEGER, di, REQUIRED, kind, BT_INTEGER, di, OPTIONAL);

  make_generic ("char", GFC_ISYM_CHAR, GFC_STD_F77);

  add_sym_1 ("chdir", GFC_ISYM_CHDIR, NO_CLASS, ACTUAL_NO, BT_INTEGER, di,
	     GFC_STD_GNU, gfc_check_chdir, NULL, gfc_resolve_chdir,
	     nm, BT_CHARACTER, dc, REQUIRED);

  make_generic ("chdir", GFC_ISYM_CHDIR, GFC_STD_GNU);

  add_sym_2 ("chmod", GFC_ISYM_CHMOD, NO_CLASS, ACTUAL_NO, BT_INTEGER, di, GFC_STD_GNU,
	     gfc_check_chmod, NULL, gfc_resolve_chmod,
	     nm, BT_CHARACTER, dc, REQUIRED, md, BT_CHARACTER, dc, REQUIRED);

  make_generic ("chmod", GFC_ISYM_CHMOD, GFC_STD_GNU);

  add_sym_3 ("cmplx", GFC_ISYM_CMPLX, CLASS_ELEMENTAL, ACTUAL_NO, BT_COMPLEX, dz, GFC_STD_F77,
	     gfc_check_cmplx, gfc_simplify_cmplx, gfc_resolve_cmplx,
	     x, BT_UNKNOWN, dr, REQUIRED, y, BT_UNKNOWN, dr, OPTIONAL,
	     kind, BT_INTEGER, di, OPTIONAL);

  make_generic ("cmplx", GFC_ISYM_CMPLX, GFC_STD_F77);

  add_sym_0 ("command_argument_count", GFC_ISYM_COMMAND_ARGUMENT_COUNT, CLASS_INQUIRY, 
	     ACTUAL_NO, BT_INTEGER, di, GFC_STD_F2003, NULL, NULL, NULL);

  make_generic ("command_argument_count", GFC_ISYM_COMMAND_ARGUMENT_COUNT,
		GFC_STD_F2003);

  add_sym_2 ("complex", GFC_ISYM_COMPLEX, CLASS_ELEMENTAL, ACTUAL_NO, BT_COMPLEX, dz, GFC_STD_GNU,
	     gfc_check_complex, gfc_simplify_complex, gfc_resolve_complex,
	     x, BT_UNKNOWN, dr, REQUIRED, y, BT_UNKNOWN, dr, REQUIRED);

  make_generic ("complex", GFC_ISYM_COMPLEX, GFC_STD_GNU);

  /* Making dcmplx a specific of cmplx causes cmplx to return a double
     complex instead of the default complex.  */

  add_sym_2 ("dcmplx", GFC_ISYM_CMPLX, CLASS_ELEMENTAL, ACTUAL_NO, BT_COMPLEX, dd, GFC_STD_GNU,
	     gfc_check_dcmplx, gfc_simplify_dcmplx, gfc_resolve_dcmplx,
	     x, BT_REAL, dd, REQUIRED, y, BT_REAL, dd, OPTIONAL);

  make_generic ("dcmplx", GFC_ISYM_CMPLX, GFC_STD_GNU);

  add_sym_1 ("conjg", GFC_ISYM_CONJG, CLASS_ELEMENTAL, ACTUAL_YES, BT_COMPLEX, dz, GFC_STD_F77,
	     gfc_check_fn_c, gfc_simplify_conjg, gfc_resolve_conjg,
	     z, BT_COMPLEX, dz, REQUIRED);

  add_sym_1 ("dconjg", GFC_ISYM_CONJG, CLASS_ELEMENTAL, ACTUAL_YES, BT_COMPLEX, dd, GFC_STD_GNU,
	     NULL, gfc_simplify_conjg, gfc_resolve_conjg, 
	     z, BT_COMPLEX, dd, REQUIRED);

  make_generic ("conjg", GFC_ISYM_CONJG, GFC_STD_F77);

  add_sym_1 ("cos", GFC_ISYM_COS, CLASS_ELEMENTAL, ACTUAL_YES, BT_REAL, dr, GFC_STD_F77,
	     gfc_check_fn_rc, gfc_simplify_cos, gfc_resolve_cos,
	     x, BT_REAL, dr, REQUIRED);

  add_sym_1 ("dcos", GFC_ISYM_COS, CLASS_ELEMENTAL, ACTUAL_YES, BT_REAL, dd, GFC_STD_F77,
	     gfc_check_fn_d, gfc_simplify_cos, gfc_resolve_cos,
	     x, BT_REAL, dd, REQUIRED);

  add_sym_1 ("ccos", GFC_ISYM_COS, CLASS_ELEMENTAL, ACTUAL_YES, BT_COMPLEX, dz, GFC_STD_F77,
	     NULL, gfc_simplify_cos, gfc_resolve_cos,
	     x, BT_COMPLEX, dz, REQUIRED);

  add_sym_1 ("zcos", GFC_ISYM_COS, CLASS_ELEMENTAL, ACTUAL_YES, BT_COMPLEX, dd, GFC_STD_GNU,
	     NULL, gfc_simplify_cos, gfc_resolve_cos, 
	     x, BT_COMPLEX, dd, REQUIRED);

  make_alias ("cdcos", GFC_STD_GNU);

  make_generic ("cos", GFC_ISYM_COS, GFC_STD_F77);

  add_sym_1 ("cosh", GFC_ISYM_COSH, CLASS_ELEMENTAL, ACTUAL_YES, BT_REAL, dr, GFC_STD_F77,
	     gfc_check_fn_r, gfc_simplify_cosh, gfc_resolve_cosh,
	     x, BT_REAL, dr, REQUIRED);

  add_sym_1 ("dcosh", GFC_ISYM_COSH, CLASS_ELEMENTAL, ACTUAL_YES, BT_REAL, dd, GFC_STD_F77,
	     gfc_check_fn_d, gfc_simplify_cosh, gfc_resolve_cosh,
	     x, BT_REAL, dd, REQUIRED);

  make_generic ("cosh", GFC_ISYM_COSH, GFC_STD_F77);

  add_sym_3 ("count", GFC_ISYM_COUNT, CLASS_TRANSFORMATIONAL, ACTUAL_NO,
	     BT_INTEGER, di, GFC_STD_F95,
	     gfc_check_count, NULL, gfc_resolve_count,
	     msk, BT_LOGICAL, dl, REQUIRED, dm, BT_INTEGER, ii, OPTIONAL,
	     kind, BT_INTEGER, di, OPTIONAL);

  make_generic ("count", GFC_ISYM_COUNT, GFC_STD_F95);

  add_sym_3 ("cshift", GFC_ISYM_CSHIFT, CLASS_TRANSFORMATIONAL, ACTUAL_NO, BT_REAL, dr, GFC_STD_F95,
	     gfc_check_cshift, NULL, gfc_resolve_cshift,
	     ar, BT_REAL, dr, REQUIRED, sh, BT_INTEGER, di, REQUIRED,
	     dm, BT_INTEGER, ii, OPTIONAL);

  make_generic ("cshift", GFC_ISYM_CSHIFT, GFC_STD_F95);

  add_sym_1 ("ctime", GFC_ISYM_CTIME, NO_CLASS, ACTUAL_NO, BT_CHARACTER, 0, GFC_STD_GNU,
	      gfc_check_ctime, NULL, gfc_resolve_ctime,
	      tm, BT_INTEGER, di, REQUIRED);

  make_generic ("ctime", GFC_ISYM_CTIME, GFC_STD_GNU);

  add_sym_1 ("dble", GFC_ISYM_DBLE, CLASS_ELEMENTAL, ACTUAL_NO, BT_REAL, dd, GFC_STD_F77,
	     gfc_check_dble, gfc_simplify_dble, gfc_resolve_dble,
	     a, BT_REAL, dr, REQUIRED);

  make_alias ("dfloat", GFC_STD_GNU);

  make_generic ("dble", GFC_ISYM_DBLE, GFC_STD_F77);

  add_sym_1 ("digits", GFC_ISYM_DIGITS, CLASS_INQUIRY, ACTUAL_NO, BT_INTEGER, di, GFC_STD_F95,
	     gfc_check_digits, gfc_simplify_digits, NULL,
	     x, BT_UNKNOWN, dr, REQUIRED);

  make_generic ("digits", GFC_ISYM_DIGITS, GFC_STD_F95);

  add_sym_2 ("dim", GFC_ISYM_DIM, CLASS_ELEMENTAL, ACTUAL_YES, BT_REAL, dr, GFC_STD_F77,
	     gfc_check_a_p, gfc_simplify_dim, gfc_resolve_dim,
	     x, BT_REAL, dr, REQUIRED, y, BT_UNKNOWN, dr, REQUIRED);

  add_sym_2 ("idim", GFC_ISYM_DIM, CLASS_ELEMENTAL, ACTUAL_YES, BT_INTEGER, di, GFC_STD_F77,
	     NULL, gfc_simplify_dim, gfc_resolve_dim,
	     x, BT_INTEGER, di, REQUIRED, y, BT_INTEGER, di, REQUIRED);

  add_sym_2 ("ddim", GFC_ISYM_DIM, CLASS_ELEMENTAL, ACTUAL_YES, BT_REAL, dd, GFC_STD_F77,
	     gfc_check_x_yd, gfc_simplify_dim, gfc_resolve_dim,
	     x, BT_REAL, dd, REQUIRED, y, BT_REAL, dd, REQUIRED);

  make_generic ("dim", GFC_ISYM_DIM, GFC_STD_F77);

  add_sym_2 ("dot_product", GFC_ISYM_DOT_PRODUCT, CLASS_TRANSFORMATIONAL, ACTUAL_NO, BT_REAL, dr,
	     GFC_STD_F95, gfc_check_dot_product, NULL, gfc_resolve_dot_product,
	     va, BT_REAL, dr, REQUIRED, vb, BT_REAL, dr, REQUIRED);

  make_generic ("dot_product", GFC_ISYM_DOT_PRODUCT, GFC_STD_F95);

  add_sym_2 ("dprod", GFC_ISYM_DPROD,CLASS_ELEMENTAL, ACTUAL_YES, BT_REAL, dd, GFC_STD_F77,
	     gfc_check_dprod, gfc_simplify_dprod, gfc_resolve_dprod,
	     x, BT_REAL, dr, REQUIRED, y, BT_REAL, dr, REQUIRED);

  make_generic ("dprod", GFC_ISYM_DPROD, GFC_STD_F77);

  add_sym_1 ("dreal", GFC_ISYM_REAL, CLASS_ELEMENTAL, ACTUAL_NO, BT_REAL, dd, GFC_STD_GNU,
	     NULL, NULL, NULL,
	     a, BT_COMPLEX, dd, REQUIRED);

  make_generic ("dreal", GFC_ISYM_REAL, GFC_STD_GNU);

  add_sym_4 ("eoshift", GFC_ISYM_EOSHIFT, CLASS_TRANSFORMATIONAL, ACTUAL_NO, BT_REAL, dr, GFC_STD_F95,
	     gfc_check_eoshift, NULL, gfc_resolve_eoshift,
	     ar, BT_REAL, dr, 0, sh, BT_INTEGER, ii, REQUIRED,
	     bd, BT_REAL, dr, 1, dm, BT_INTEGER, ii, OPTIONAL);

  make_generic ("eoshift", GFC_ISYM_EOSHIFT, GFC_STD_F95);

  add_sym_1 ("epsilon", GFC_ISYM_EPSILON, CLASS_INQUIRY, ACTUAL_NO, BT_REAL, dr, GFC_STD_F95,
	     gfc_check_x, gfc_simplify_epsilon, NULL,
	     x, BT_REAL, dr, REQUIRED);

  make_generic ("epsilon", GFC_ISYM_EPSILON, GFC_STD_F95);

  /* G77 compatibility for the ERF() and ERFC() functions.  */
  add_sym_1 ("erf", GFC_ISYM_ERF, CLASS_ELEMENTAL, ACTUAL_NO, BT_REAL, dr,
	     GFC_STD_F2008, gfc_check_fn_r, gfc_simplify_erf,
	     gfc_resolve_g77_math1, x, BT_REAL, dr, REQUIRED);

  add_sym_1 ("derf", GFC_ISYM_ERF, CLASS_ELEMENTAL, ACTUAL_NO, BT_REAL, dd,
	     GFC_STD_GNU, gfc_check_fn_d, gfc_simplify_erf,
	     gfc_resolve_g77_math1, x, BT_REAL, dd, REQUIRED);

  make_generic ("erf", GFC_ISYM_ERF, GFC_STD_F2008);

  add_sym_1 ("erfc", GFC_ISYM_ERFC, CLASS_ELEMENTAL, ACTUAL_NO, BT_REAL, dr,
	     GFC_STD_F2008, gfc_check_fn_r, gfc_simplify_erfc,
	     gfc_resolve_g77_math1, x, BT_REAL, dr, REQUIRED);

  add_sym_1 ("derfc", GFC_ISYM_ERFC, CLASS_ELEMENTAL, ACTUAL_NO, BT_REAL, dd,
	     GFC_STD_GNU, gfc_check_fn_d, gfc_simplify_erfc,
	     gfc_resolve_g77_math1, x, BT_REAL, dd, REQUIRED);

  make_generic ("erfc", GFC_ISYM_ERFC, GFC_STD_F2008);

  add_sym_1 ("erfc_scaled", GFC_ISYM_ERFC_SCALED, CLASS_ELEMENTAL, ACTUAL_NO,
	     BT_REAL, dr, GFC_STD_F2008, gfc_check_fn_r, NULL,
	     gfc_resolve_g77_math1, x, BT_REAL, dr, REQUIRED);

  make_generic ("erfc_scaled", GFC_ISYM_ERFC_SCALED, GFC_STD_F2008);

  /* G77 compatibility */
  add_sym_1 ("dtime", GFC_ISYM_DTIME, NO_CLASS, ACTUAL_NO, BT_REAL, 4,  GFC_STD_GNU,
	     gfc_check_dtime_etime, NULL, NULL,
	     x, BT_REAL, 4, REQUIRED);

  make_generic ("dtime", GFC_ISYM_DTIME, GFC_STD_GNU);

  add_sym_1 ("etime", GFC_ISYM_ETIME, NO_CLASS, ACTUAL_NO, BT_REAL, 4,  GFC_STD_GNU,
	     gfc_check_dtime_etime, NULL, NULL,
	     x, BT_REAL, 4, REQUIRED);

  make_generic ("etime", GFC_ISYM_ETIME, GFC_STD_GNU);

  add_sym_1 ("exp", GFC_ISYM_EXP, CLASS_ELEMENTAL, ACTUAL_YES, BT_REAL, dr,  GFC_STD_F77,
	     gfc_check_fn_rc, gfc_simplify_exp, gfc_resolve_exp,
	     x, BT_REAL, dr, REQUIRED);

  add_sym_1 ("dexp", GFC_ISYM_EXP, CLASS_ELEMENTAL, ACTUAL_YES, BT_REAL, dd, GFC_STD_F77,
	     gfc_check_fn_d, gfc_simplify_exp, gfc_resolve_exp,
	     x, BT_REAL, dd, REQUIRED);

  add_sym_1 ("cexp", GFC_ISYM_EXP, CLASS_ELEMENTAL, ACTUAL_YES, BT_COMPLEX, dz, GFC_STD_F77,
	     NULL, gfc_simplify_exp, gfc_resolve_exp,
	     x, BT_COMPLEX, dz, REQUIRED);

  add_sym_1 ("zexp", GFC_ISYM_EXP, CLASS_ELEMENTAL, ACTUAL_YES, BT_COMPLEX, dd,  GFC_STD_GNU,
	     NULL, gfc_simplify_exp, gfc_resolve_exp, 
	     x, BT_COMPLEX, dd, REQUIRED);

  make_alias ("cdexp", GFC_STD_GNU);

  make_generic ("exp", GFC_ISYM_EXP, GFC_STD_F77);

  add_sym_1 ("exponent", GFC_ISYM_EXPONENT, CLASS_ELEMENTAL, ACTUAL_NO, BT_INTEGER, di, GFC_STD_F95,
	     gfc_check_x, gfc_simplify_exponent, gfc_resolve_exponent,
	     x, BT_REAL, dr, REQUIRED);

  make_generic ("exponent", GFC_ISYM_EXPONENT, GFC_STD_F95);

  add_sym_0 ("fdate",  GFC_ISYM_FDATE, NO_CLASS, ACTUAL_NO, BT_CHARACTER, dc, GFC_STD_GNU,
	     NULL, NULL, gfc_resolve_fdate);

  make_generic ("fdate", GFC_ISYM_FDATE, GFC_STD_GNU);

  add_sym_2 ("floor", GFC_ISYM_FLOOR, CLASS_ELEMENTAL, ACTUAL_NO, BT_INTEGER, di, GFC_STD_F95,
	     gfc_check_a_ikind, gfc_simplify_floor, gfc_resolve_floor,
	     a, BT_REAL, dr, REQUIRED, kind, BT_INTEGER, di, OPTIONAL);

  make_generic ("floor", GFC_ISYM_FLOOR, GFC_STD_F95);

  /* G77 compatible fnum */
  add_sym_1 ("fnum", GFC_ISYM_FNUM, NO_CLASS, ACTUAL_NO, BT_INTEGER, di, GFC_STD_GNU,
	     gfc_check_fnum, NULL, gfc_resolve_fnum,
	     ut, BT_INTEGER, di, REQUIRED);

  make_generic ("fnum", GFC_ISYM_FNUM, GFC_STD_GNU);

  add_sym_1 ("fraction", GFC_ISYM_FRACTION, CLASS_ELEMENTAL, ACTUAL_NO, BT_REAL, dr, GFC_STD_F95,
	     gfc_check_x, gfc_simplify_fraction, gfc_resolve_fraction,
	     x, BT_REAL, dr, REQUIRED);

  make_generic ("fraction", GFC_ISYM_FRACTION, GFC_STD_F95);

  add_sym_2 ("fstat", GFC_ISYM_FSTAT, NO_CLASS, ACTUAL_NO, BT_INTEGER, di, GFC_STD_GNU,
	     gfc_check_fstat, NULL, gfc_resolve_fstat,
	     a, BT_INTEGER, di, REQUIRED, b, BT_INTEGER, di, REQUIRED);

  make_generic ("fstat", GFC_ISYM_FSTAT, GFC_STD_GNU);

  add_sym_1 ("ftell", GFC_ISYM_FTELL, NO_CLASS, ACTUAL_NO, BT_INTEGER, ii, GFC_STD_GNU,
	     gfc_check_ftell, NULL, gfc_resolve_ftell,
	     ut, BT_INTEGER, di, REQUIRED);

  make_generic ("ftell", GFC_ISYM_FTELL, GFC_STD_GNU);

  add_sym_2 ("fgetc", GFC_ISYM_FGETC, NO_CLASS, ACTUAL_NO, BT_INTEGER, di, GFC_STD_GNU,
	     gfc_check_fgetputc, NULL, gfc_resolve_fgetc,
	     ut, BT_INTEGER, di, REQUIRED, c, BT_CHARACTER, dc, REQUIRED);

  make_generic ("fgetc", GFC_ISYM_FGETC, GFC_STD_GNU);

  add_sym_1 ("fget", GFC_ISYM_FGET, NO_CLASS, ACTUAL_NO, BT_INTEGER, di, GFC_STD_GNU,
	     gfc_check_fgetput, NULL, gfc_resolve_fget,
	     c, BT_CHARACTER, dc, REQUIRED);

  make_generic ("fget", GFC_ISYM_FGET, GFC_STD_GNU);

  add_sym_2 ("fputc", GFC_ISYM_FPUTC, NO_CLASS, ACTUAL_NO, BT_INTEGER, di, GFC_STD_GNU,
	     gfc_check_fgetputc, NULL, gfc_resolve_fputc,
	     ut, BT_INTEGER, di, REQUIRED, c, BT_CHARACTER, dc, REQUIRED);

  make_generic ("fputc", GFC_ISYM_FPUTC, GFC_STD_GNU);

  add_sym_1 ("fput", GFC_ISYM_FPUT, NO_CLASS, ACTUAL_NO, BT_INTEGER, di, GFC_STD_GNU,
	     gfc_check_fgetput, NULL, gfc_resolve_fput,
	     c, BT_CHARACTER, dc, REQUIRED);

  make_generic ("fput", GFC_ISYM_FPUT, GFC_STD_GNU);

  add_sym_1 ("gamma", GFC_ISYM_GAMMA, CLASS_ELEMENTAL, ACTUAL_NO, BT_REAL, dr,
	     GFC_STD_F2008, gfc_check_fn_r, gfc_simplify_gamma,
	     gfc_resolve_gamma, x, BT_REAL, dr, REQUIRED);

  add_sym_1 ("dgamma", GFC_ISYM_GAMMA, CLASS_ELEMENTAL, ACTUAL_NO, BT_REAL, dr, GFC_STD_GNU,
	     gfc_check_fn_d, gfc_simplify_gamma, gfc_resolve_gamma,
	     x, BT_REAL, dr, REQUIRED);

  make_generic ("gamma", GFC_ISYM_GAMMA, GFC_STD_F2008);

  /* Unix IDs (g77 compatibility)  */
  add_sym_1 ("getcwd", GFC_ISYM_GETCWD, NO_CLASS, ACTUAL_NO, BT_INTEGER, di,  GFC_STD_GNU,
	     NULL, NULL, gfc_resolve_getcwd,
	     c, BT_CHARACTER, dc, REQUIRED);

  make_generic ("getcwd", GFC_ISYM_GETCWD, GFC_STD_GNU);

  add_sym_0 ("getgid", GFC_ISYM_GETGID, NO_CLASS, ACTUAL_NO, BT_INTEGER, di, GFC_STD_GNU,
	     NULL, NULL, gfc_resolve_getgid);

  make_generic ("getgid", GFC_ISYM_GETGID, GFC_STD_GNU);

  add_sym_0 ("getpid", GFC_ISYM_GETPID, NO_CLASS, ACTUAL_NO, BT_INTEGER, di, GFC_STD_GNU, 
	     NULL, NULL, gfc_resolve_getpid);

  make_generic ("getpid", GFC_ISYM_GETPID, GFC_STD_GNU);

  add_sym_0 ("getuid", GFC_ISYM_GETUID, NO_CLASS, ACTUAL_NO, BT_INTEGER, di, GFC_STD_GNU, 
	     NULL, NULL, gfc_resolve_getuid);

  make_generic ("getuid", GFC_ISYM_GETUID, GFC_STD_GNU);

  add_sym_1 ("hostnm", GFC_ISYM_HOSTNM, NO_CLASS, ACTUAL_NO, BT_INTEGER, di, GFC_STD_GNU,
	     gfc_check_hostnm, NULL, gfc_resolve_hostnm,
	     a, BT_CHARACTER, dc, REQUIRED);

  make_generic ("hostnm", GFC_ISYM_HOSTNM, GFC_STD_GNU);

  add_sym_1 ("huge", GFC_ISYM_HUGE, CLASS_INQUIRY, ACTUAL_NO, BT_REAL, dr, GFC_STD_F95,
	     gfc_check_huge, gfc_simplify_huge, NULL,
	     x, BT_UNKNOWN, dr, REQUIRED);

  make_generic ("huge", GFC_ISYM_HUGE, GFC_STD_F95);

  add_sym_2 ("hypot", GFC_ISYM_HYPOT, CLASS_ELEMENTAL, ACTUAL_NO,
	     BT_REAL, dr, GFC_STD_F2008,
	     gfc_check_hypot, gfc_simplify_hypot, gfc_resolve_hypot,
	     x, BT_REAL, dr, REQUIRED, y, BT_REAL, dr, REQUIRED);

  make_generic ("hypot", GFC_ISYM_HYPOT, GFC_STD_F2008);

  add_sym_2 ("iachar", GFC_ISYM_IACHAR, CLASS_ELEMENTAL, ACTUAL_NO,
	     BT_INTEGER, di, GFC_STD_F95,
	     gfc_check_ichar_iachar, gfc_simplify_iachar, gfc_resolve_iachar,
	     c, BT_CHARACTER, dc, REQUIRED, kind, BT_INTEGER, di, OPTIONAL);

  make_generic ("iachar", GFC_ISYM_IACHAR, GFC_STD_F95);

  add_sym_2 ("iand", GFC_ISYM_IAND, CLASS_ELEMENTAL, ACTUAL_NO, BT_INTEGER, di, GFC_STD_F95,
	     gfc_check_iand, gfc_simplify_iand, gfc_resolve_iand,
	     i, BT_INTEGER, di, REQUIRED, j, BT_INTEGER, di, REQUIRED);

  make_generic ("iand", GFC_ISYM_IAND, GFC_STD_F95);

  add_sym_2 ("and", GFC_ISYM_AND, NO_CLASS, ACTUAL_NO, BT_LOGICAL, dl, GFC_STD_GNU,
	     gfc_check_and, gfc_simplify_and, gfc_resolve_and,
	     i, BT_UNKNOWN, 0, REQUIRED, j, BT_UNKNOWN, 0, REQUIRED);

  make_generic ("and", GFC_ISYM_AND, GFC_STD_GNU);

  add_sym_0 ("iargc", GFC_ISYM_IARGC, NO_CLASS, ACTUAL_NO, BT_INTEGER, di, GFC_STD_GNU,
	     NULL, NULL, NULL);

  make_generic ("iargc", GFC_ISYM_IARGC, GFC_STD_GNU);

  add_sym_2 ("ibclr", GFC_ISYM_IBCLR, CLASS_ELEMENTAL, ACTUAL_NO, BT_INTEGER, di, GFC_STD_F95,
	     gfc_check_ibclr, gfc_simplify_ibclr, gfc_resolve_ibclr,
	     i, BT_INTEGER, di, REQUIRED, pos, BT_INTEGER, di, REQUIRED);

  make_generic ("ibclr", GFC_ISYM_IBCLR, GFC_STD_F95);

  add_sym_3 ("ibits", GFC_ISYM_IBITS, CLASS_ELEMENTAL, ACTUAL_NO, BT_INTEGER, di, GFC_STD_F95,
	     gfc_check_ibits, gfc_simplify_ibits, gfc_resolve_ibits,
	     i, BT_INTEGER, di, REQUIRED, pos, BT_INTEGER, di, REQUIRED,
	     ln, BT_INTEGER, di, REQUIRED);

  make_generic ("ibits", GFC_ISYM_IBITS, GFC_STD_F95);

  add_sym_2 ("ibset", GFC_ISYM_IBSET, CLASS_ELEMENTAL, ACTUAL_NO, BT_INTEGER, di, GFC_STD_F95,
	     gfc_check_ibset, gfc_simplify_ibset, gfc_resolve_ibset,
	     i, BT_INTEGER, di, REQUIRED, pos, BT_INTEGER, di, REQUIRED);

  make_generic ("ibset", GFC_ISYM_IBSET, GFC_STD_F95);

  add_sym_2 ("ichar", GFC_ISYM_ICHAR, CLASS_ELEMENTAL, ACTUAL_NO,
	     BT_INTEGER, di, GFC_STD_F77,
	     gfc_check_ichar_iachar, gfc_simplify_ichar, gfc_resolve_ichar,
	     c, BT_CHARACTER, dc, REQUIRED, kind, BT_INTEGER, di, OPTIONAL);

  make_generic ("ichar", GFC_ISYM_ICHAR, GFC_STD_F77);

  add_sym_2 ("ieor", GFC_ISYM_IEOR, CLASS_ELEMENTAL, ACTUAL_NO, BT_INTEGER, di, GFC_STD_F95,
	     gfc_check_ieor, gfc_simplify_ieor, gfc_resolve_ieor,
	     i, BT_INTEGER, di, REQUIRED, j, BT_INTEGER, di, REQUIRED);

  make_generic ("ieor", GFC_ISYM_IEOR, GFC_STD_F95);

  add_sym_2 ("xor", GFC_ISYM_XOR, NO_CLASS, ACTUAL_NO, BT_LOGICAL, dl, GFC_STD_GNU,
	     gfc_check_and, gfc_simplify_xor, gfc_resolve_xor,
	     i, BT_UNKNOWN, 0, REQUIRED, j, BT_UNKNOWN, 0, REQUIRED);

  make_generic ("xor", GFC_ISYM_XOR, GFC_STD_GNU);

  add_sym_0 ("ierrno", GFC_ISYM_IERRNO, NO_CLASS, ACTUAL_NO, BT_INTEGER, di, GFC_STD_GNU,
	     NULL, NULL, gfc_resolve_ierrno);

  make_generic ("ierrno", GFC_ISYM_IERRNO, GFC_STD_GNU);

  /* The resolution function for INDEX is called gfc_resolve_index_func
     because the name gfc_resolve_index is already used in resolve.c.  */
  add_sym_4 ("index", GFC_ISYM_INDEX, CLASS_ELEMENTAL, ACTUAL_YES,
	     BT_INTEGER, di, GFC_STD_F77,
	     gfc_check_index, gfc_simplify_index, gfc_resolve_index_func,
	     stg, BT_CHARACTER, dc, REQUIRED, ssg, BT_CHARACTER, dc, REQUIRED,
	     bck, BT_LOGICAL, dl, OPTIONAL, kind, BT_INTEGER, di, OPTIONAL);

  make_generic ("index", GFC_ISYM_INDEX, GFC_STD_F77);

  add_sym_2 ("int", GFC_ISYM_INT, CLASS_ELEMENTAL, ACTUAL_NO, BT_INTEGER, di, GFC_STD_F77,
	     gfc_check_int, gfc_simplify_int, gfc_resolve_int,
	     a, BT_REAL, dr, REQUIRED, kind, BT_INTEGER, di, OPTIONAL);

  add_sym_1 ("ifix", GFC_ISYM_INT, CLASS_ELEMENTAL, ACTUAL_NO, BT_INTEGER, di, GFC_STD_F77,
	     NULL, gfc_simplify_ifix, NULL,
	     a, BT_REAL, dr, REQUIRED);

  add_sym_1 ("idint", GFC_ISYM_INT, CLASS_ELEMENTAL, ACTUAL_NO, BT_INTEGER, di, GFC_STD_F77,
	     NULL, gfc_simplify_idint, NULL,
	     a, BT_REAL, dd, REQUIRED);

  make_generic ("int", GFC_ISYM_INT, GFC_STD_F77);

  add_sym_1 ("int2", GFC_ISYM_INT2, CLASS_ELEMENTAL, ACTUAL_NO, BT_INTEGER, di, GFC_STD_GNU,
	     gfc_check_intconv, gfc_simplify_int2, gfc_resolve_int2,
	     a, BT_REAL, dr, REQUIRED);

  make_alias ("short", GFC_STD_GNU);

  make_generic ("int2", GFC_ISYM_INT2, GFC_STD_GNU);

  add_sym_1 ("int8", GFC_ISYM_INT8, CLASS_ELEMENTAL, ACTUAL_NO, BT_INTEGER, di, GFC_STD_GNU,
	     gfc_check_intconv, gfc_simplify_int8, gfc_resolve_int8,
	     a, BT_REAL, dr, REQUIRED);

  make_generic ("int8", GFC_ISYM_INT8, GFC_STD_GNU);

  add_sym_1 ("long", GFC_ISYM_LONG, CLASS_ELEMENTAL, ACTUAL_NO, BT_INTEGER, di, GFC_STD_GNU,
	     gfc_check_intconv, gfc_simplify_long, gfc_resolve_long,
	     a, BT_REAL, dr, REQUIRED);

  make_generic ("long", GFC_ISYM_LONG, GFC_STD_GNU);

  add_sym_2 ("ior", GFC_ISYM_IOR, CLASS_ELEMENTAL, ACTUAL_NO, BT_INTEGER, di, GFC_STD_F95,
	     gfc_check_ior, gfc_simplify_ior, gfc_resolve_ior,
	     i, BT_INTEGER, di, REQUIRED, j, BT_INTEGER, di, REQUIRED);

  make_generic ("ior", GFC_ISYM_IOR, GFC_STD_F95);

  add_sym_2 ("or", GFC_ISYM_OR, NO_CLASS, ACTUAL_NO, BT_LOGICAL, dl, GFC_STD_GNU,
	     gfc_check_and, gfc_simplify_or, gfc_resolve_or,
	     i, BT_UNKNOWN, 0, REQUIRED, j, BT_UNKNOWN, 0, REQUIRED);

  make_generic ("or", GFC_ISYM_OR, GFC_STD_GNU);

  /* The following function is for G77 compatibility.  */
  add_sym_1 ("irand", GFC_ISYM_IRAND, NO_CLASS, ACTUAL_NO, BT_INTEGER, 4, GFC_STD_GNU,
	     gfc_check_irand, NULL, NULL,
	     i, BT_INTEGER, 4, OPTIONAL);

  make_generic ("irand", GFC_ISYM_IRAND, GFC_STD_GNU);

  add_sym_1 ("isatty", GFC_ISYM_ISATTY, NO_CLASS, ACTUAL_NO, BT_LOGICAL, dl, GFC_STD_GNU,
	     gfc_check_isatty, NULL, gfc_resolve_isatty,
	     ut, BT_INTEGER, di, REQUIRED);

  make_generic ("isatty", GFC_ISYM_ISATTY, GFC_STD_GNU);

  add_sym_1 ("is_iostat_end", GFC_ISYM_IS_IOSTAT_END,
	     CLASS_ELEMENTAL, ACTUAL_NO, BT_LOGICAL, dl, GFC_STD_F2003,
	     gfc_check_i, NULL, NULL, i, BT_INTEGER, 0, REQUIRED);

  make_generic ("is_iostat_end", GFC_ISYM_IS_IOSTAT_END, GFC_STD_F2003);

  add_sym_1 ("is_iostat_eor", GFC_ISYM_IS_IOSTAT_EOR,
	     CLASS_ELEMENTAL, ACTUAL_NO, BT_LOGICAL, dl, GFC_STD_F2003,
	     gfc_check_i, NULL, NULL, i, BT_INTEGER, 0, REQUIRED);

  make_generic ("is_iostat_eor", GFC_ISYM_IS_IOSTAT_EOR, GFC_STD_F2003);

  add_sym_1 ("isnan", GFC_ISYM_ISNAN, CLASS_ELEMENTAL, ACTUAL_NO, BT_LOGICAL,
	     dl, GFC_STD_GNU, gfc_check_isnan, NULL, NULL,
	     x, BT_REAL, 0, REQUIRED);

  make_generic ("isnan", GFC_ISYM_ISNAN, GFC_STD_GNU);

  add_sym_2 ("rshift", GFC_ISYM_RSHIFT, CLASS_ELEMENTAL, ACTUAL_NO, BT_INTEGER, di, GFC_STD_GNU,
	     gfc_check_ishft, NULL, gfc_resolve_rshift,
	     i, BT_INTEGER, di, REQUIRED, sh, BT_INTEGER, di, REQUIRED);

  make_generic ("rshift", GFC_ISYM_RSHIFT, GFC_STD_GNU);

  add_sym_2 ("lshift", GFC_ISYM_LSHIFT, CLASS_ELEMENTAL, ACTUAL_NO, BT_INTEGER, di, GFC_STD_GNU,
	     gfc_check_ishft, NULL, gfc_resolve_lshift,
	     i, BT_INTEGER, di, REQUIRED, sh, BT_INTEGER, di, REQUIRED);

  make_generic ("lshift", GFC_ISYM_LSHIFT, GFC_STD_GNU);

  add_sym_2 ("ishft", GFC_ISYM_ISHFT, CLASS_ELEMENTAL, ACTUAL_NO, BT_INTEGER, di, GFC_STD_F95,
	     gfc_check_ishft, gfc_simplify_ishft, gfc_resolve_ishft,
	     i, BT_INTEGER, di, REQUIRED, sh, BT_INTEGER, di, REQUIRED);

  make_generic ("ishft", GFC_ISYM_ISHFT, GFC_STD_F95);

  add_sym_3 ("ishftc", GFC_ISYM_ISHFTC, CLASS_ELEMENTAL, ACTUAL_NO, BT_INTEGER, di, GFC_STD_F95,
	     gfc_check_ishftc, gfc_simplify_ishftc, gfc_resolve_ishftc,
	     i, BT_INTEGER, di, REQUIRED, sh, BT_INTEGER, di, REQUIRED,
	     sz, BT_INTEGER, di, OPTIONAL);

  make_generic ("ishftc", GFC_ISYM_ISHFTC, GFC_STD_F95);

  add_sym_2 ("kill", GFC_ISYM_KILL, NO_CLASS, ACTUAL_NO, BT_INTEGER, di, GFC_STD_GNU,
	     gfc_check_kill, NULL, gfc_resolve_kill,
	     a, BT_INTEGER, di, REQUIRED, b, BT_INTEGER, di, REQUIRED);

  make_generic ("kill", GFC_ISYM_KILL, GFC_STD_GNU);

  add_sym_1 ("kind", GFC_ISYM_KIND, CLASS_INQUIRY, ACTUAL_NO, BT_INTEGER, di, GFC_STD_F95,
	     gfc_check_kind, gfc_simplify_kind, NULL,
	     x, BT_REAL, dr, REQUIRED);

  make_generic ("kind", GFC_ISYM_KIND, GFC_STD_F95);

  add_sym_3 ("lbound", GFC_ISYM_LBOUND, CLASS_INQUIRY, ACTUAL_NO,
	     BT_INTEGER, di, GFC_STD_F95,
	     gfc_check_lbound, gfc_simplify_lbound, gfc_resolve_lbound,
	     ar, BT_REAL, dr, REQUIRED, dm, BT_INTEGER, di, OPTIONAL,
	     kind, BT_INTEGER, di, OPTIONAL);

  make_generic ("lbound", GFC_ISYM_LBOUND, GFC_STD_F95);

  add_sym_1 ("leadz", GFC_ISYM_LEADZ, CLASS_ELEMENTAL, ACTUAL_NO,
	     BT_INTEGER, di, GFC_STD_F2008,
	     gfc_check_i, gfc_simplify_leadz, NULL,
	     i, BT_INTEGER, di, REQUIRED);

  make_generic ("leadz", GFC_ISYM_LEADZ, GFC_STD_F2008);

  add_sym_2 ("len", GFC_ISYM_LEN, CLASS_INQUIRY, ACTUAL_YES,
	     BT_INTEGER, di, GFC_STD_F77,
	     gfc_check_len_lentrim, gfc_simplify_len, gfc_resolve_len,
	     stg, BT_CHARACTER, dc, REQUIRED, kind, BT_INTEGER, di, OPTIONAL);

  make_generic ("len", GFC_ISYM_LEN, GFC_STD_F77);

  add_sym_2 ("len_trim", GFC_ISYM_LEN_TRIM, CLASS_ELEMENTAL, ACTUAL_NO,
	     BT_INTEGER, di, GFC_STD_F95,
	     gfc_check_len_lentrim, gfc_simplify_len_trim, gfc_resolve_len_trim,
	     stg, BT_CHARACTER, dc, REQUIRED, kind, BT_INTEGER, di, OPTIONAL);

  make_alias ("lnblnk", GFC_STD_GNU);

  make_generic ("len_trim", GFC_ISYM_LEN_TRIM, GFC_STD_F95);

  add_sym_1 ("lgamma", GFC_ISYM_LGAMMA, CLASS_ELEMENTAL, ACTUAL_NO, BT_REAL,
	     dr, GFC_STD_GNU,
	     gfc_check_fn_r, gfc_simplify_lgamma, gfc_resolve_lgamma,
	     x, BT_REAL, dr, REQUIRED);

  make_alias ("log_gamma", GFC_STD_F2008);

  add_sym_1 ("algama", GFC_ISYM_LGAMMA, CLASS_ELEMENTAL, ACTUAL_NO, BT_REAL, dr, GFC_STD_GNU,
	     gfc_check_fn_r, gfc_simplify_lgamma, gfc_resolve_lgamma,
	     x, BT_REAL, dr, REQUIRED);

  add_sym_1 ("dlgama", GFC_ISYM_LGAMMA, CLASS_ELEMENTAL, ACTUAL_NO, BT_REAL, dr, GFC_STD_GNU,
	     gfc_check_fn_d, gfc_simplify_lgamma, gfc_resolve_lgamma,
	     x, BT_REAL, dr, REQUIRED);

  make_generic ("log_gamma", GFC_ISYM_LGAMMA, GFC_STD_F2008);


  add_sym_2 ("lge", GFC_ISYM_LGE, CLASS_ELEMENTAL, ACTUAL_NO, BT_LOGICAL, dl,
	     GFC_STD_F77, gfc_check_lge_lgt_lle_llt, gfc_simplify_lge, NULL,
	     sta, BT_CHARACTER, dc, REQUIRED, stb, BT_CHARACTER, dc, REQUIRED);

  make_generic ("lge", GFC_ISYM_LGE, GFC_STD_F77);

  add_sym_2 ("lgt", GFC_ISYM_LGT, CLASS_ELEMENTAL, ACTUAL_NO, BT_LOGICAL, dl,
	     GFC_STD_F77, gfc_check_lge_lgt_lle_llt, gfc_simplify_lgt, NULL,
	     sta, BT_CHARACTER, dc, REQUIRED, stb, BT_CHARACTER, dc, REQUIRED);

  make_generic ("lgt", GFC_ISYM_LGT, GFC_STD_F77);

  add_sym_2 ("lle",GFC_ISYM_LLE,  CLASS_ELEMENTAL, ACTUAL_NO, BT_LOGICAL, dl,
	     GFC_STD_F77, gfc_check_lge_lgt_lle_llt, gfc_simplify_lle, NULL,
	     sta, BT_CHARACTER, dc, REQUIRED, stb, BT_CHARACTER, dc, REQUIRED);

  make_generic ("lle", GFC_ISYM_LLE, GFC_STD_F77);

  add_sym_2 ("llt", GFC_ISYM_LLT, CLASS_ELEMENTAL, ACTUAL_NO, BT_LOGICAL, dl,
	     GFC_STD_F77, gfc_check_lge_lgt_lle_llt, gfc_simplify_llt, NULL,
	     sta, BT_CHARACTER, dc, REQUIRED, stb, BT_CHARACTER, dc, REQUIRED);

  make_generic ("llt", GFC_ISYM_LLT, GFC_STD_F77);

  add_sym_2 ("link", GFC_ISYM_LINK, NO_CLASS, ACTUAL_NO, BT_INTEGER, di, GFC_STD_GNU,
	     gfc_check_link, NULL, gfc_resolve_link,
	     a, BT_CHARACTER, dc, REQUIRED, b, BT_CHARACTER, dc, REQUIRED);

  make_generic ("link", GFC_ISYM_LINK, GFC_STD_GNU);
  
  add_sym_1 ("log", GFC_ISYM_LOG, CLASS_ELEMENTAL, ACTUAL_NO, BT_REAL, dr, GFC_STD_F77,
	     gfc_check_fn_rc, gfc_simplify_log, gfc_resolve_log,
	     x, BT_REAL, dr, REQUIRED);

  add_sym_1 ("alog", GFC_ISYM_LOG, CLASS_ELEMENTAL, ACTUAL_YES, BT_REAL, dr, GFC_STD_F77,
	     NULL, gfc_simplify_log, gfc_resolve_log,
	     x, BT_REAL, dr, REQUIRED);

  add_sym_1 ("dlog", GFC_ISYM_LOG, CLASS_ELEMENTAL, ACTUAL_YES, BT_REAL, dd, GFC_STD_F77,
	     gfc_check_fn_d, gfc_simplify_log, gfc_resolve_log,
	     x, BT_REAL, dd, REQUIRED);

  add_sym_1 ("clog", GFC_ISYM_LOG, CLASS_ELEMENTAL, ACTUAL_YES, BT_COMPLEX, dz, GFC_STD_F77,
	     NULL, gfc_simplify_log, gfc_resolve_log,
	     x, BT_COMPLEX, dz, REQUIRED);

  add_sym_1 ("zlog", GFC_ISYM_LOG, CLASS_ELEMENTAL, ACTUAL_YES, BT_COMPLEX, dd,  GFC_STD_GNU,
	     NULL, gfc_simplify_log, gfc_resolve_log,
	     x, BT_COMPLEX, dd, REQUIRED);

  make_alias ("cdlog", GFC_STD_GNU);

  make_generic ("log", GFC_ISYM_LOG, GFC_STD_F77);

  add_sym_1 ("log10", GFC_ISYM_LOG10, CLASS_ELEMENTAL, ACTUAL_NO, BT_REAL, dr, GFC_STD_F77,
	     gfc_check_fn_r, gfc_simplify_log10, gfc_resolve_log10,
	     x, BT_REAL, dr, REQUIRED);

  add_sym_1 ("alog10", GFC_ISYM_LOG10, CLASS_ELEMENTAL, ACTUAL_YES, BT_REAL, dr, GFC_STD_F77,
	     NULL, gfc_simplify_log10, gfc_resolve_log10,
	     x, BT_REAL, dr, REQUIRED);

  add_sym_1 ("dlog10", GFC_ISYM_LOG10, CLASS_ELEMENTAL, ACTUAL_YES, BT_REAL, dd, GFC_STD_F77,
	     gfc_check_fn_d, gfc_simplify_log10, gfc_resolve_log10,
	     x, BT_REAL, dd, REQUIRED);

  make_generic ("log10", GFC_ISYM_LOG10, GFC_STD_F77);

  add_sym_2 ("logical", GFC_ISYM_LOGICAL, CLASS_ELEMENTAL, ACTUAL_NO, BT_LOGICAL, dl, GFC_STD_F95,
	     gfc_check_logical, gfc_simplify_logical, gfc_resolve_logical,
	     l, BT_LOGICAL, dl, REQUIRED, kind, BT_INTEGER, di, OPTIONAL);

  make_generic ("logical", GFC_ISYM_LOGICAL, GFC_STD_F95);

  add_sym_2 ("lstat", GFC_ISYM_LSTAT, NO_CLASS, ACTUAL_NO, BT_INTEGER, di, GFC_STD_GNU,
	     gfc_check_stat, NULL, gfc_resolve_lstat,
	     a, BT_CHARACTER, dc, REQUIRED, b, BT_INTEGER, di, REQUIRED);

  make_generic ("lstat", GFC_ISYM_LSTAT, GFC_STD_GNU);

  add_sym_1 ("malloc", GFC_ISYM_MALLOC, NO_CLASS, ACTUAL_NO, BT_INTEGER, ii, GFC_STD_GNU,
	     gfc_check_malloc, NULL, gfc_resolve_malloc, a, BT_INTEGER, di,
	     REQUIRED);

  make_generic ("malloc", GFC_ISYM_MALLOC, GFC_STD_GNU);

  add_sym_2 ("matmul", GFC_ISYM_MATMUL, CLASS_TRANSFORMATIONAL, ACTUAL_NO, BT_REAL, dr, GFC_STD_F95,
	     gfc_check_matmul, NULL, gfc_resolve_matmul,
	     ma, BT_REAL, dr, REQUIRED, mb, BT_REAL, dr, REQUIRED);

  make_generic ("matmul", GFC_ISYM_MATMUL, GFC_STD_F95);

  /* Note: amax0 is equivalent to real(max), max1 is equivalent to
     int(max).  The max function must take at least two arguments.  */

  add_sym_1m ("max", GFC_ISYM_MAX, CLASS_ELEMENTAL, ACTUAL_NO, BT_UNKNOWN, 0, GFC_STD_F77,
	     gfc_check_min_max, gfc_simplify_max, gfc_resolve_max,
	     a1, BT_UNKNOWN, dr, REQUIRED, a2, BT_UNKNOWN, dr, REQUIRED);

  add_sym_1m ("max0", GFC_ISYM_MAX, CLASS_ELEMENTAL, ACTUAL_NO, BT_INTEGER, di, GFC_STD_F77,
	     gfc_check_min_max_integer, gfc_simplify_max, NULL,
	     a1, BT_INTEGER, di, REQUIRED, a2, BT_INTEGER, di, REQUIRED);

  add_sym_1m ("amax0", GFC_ISYM_MAX, CLASS_ELEMENTAL, ACTUAL_NO, BT_REAL, dr, GFC_STD_F77,
	     gfc_check_min_max_integer, gfc_simplify_max, NULL,
	     a1, BT_INTEGER, di, REQUIRED, a2, BT_INTEGER, di, REQUIRED);

  add_sym_1m ("amax1", GFC_ISYM_MAX, CLASS_ELEMENTAL, ACTUAL_NO, BT_REAL, dr, GFC_STD_F77,
	     gfc_check_min_max_real, gfc_simplify_max, NULL,
	     a1, BT_REAL, dr, REQUIRED, a2, BT_REAL, dr, REQUIRED);

  add_sym_1m ("max1", GFC_ISYM_MAX, CLASS_ELEMENTAL, ACTUAL_NO, BT_INTEGER, di, GFC_STD_F77,
	     gfc_check_min_max_real, gfc_simplify_max, NULL,
	     a1, BT_REAL, dr, REQUIRED, a2, BT_REAL, dr, REQUIRED);

  add_sym_1m ("dmax1", GFC_ISYM_MAX, CLASS_ELEMENTAL, ACTUAL_NO, BT_REAL, dd, GFC_STD_F77,
	     gfc_check_min_max_double, gfc_simplify_max, NULL,
	     a1, BT_REAL, dd, REQUIRED, a2, BT_REAL, dd, REQUIRED);

  make_generic ("max", GFC_ISYM_MAX, GFC_STD_F77);

  add_sym_1 ("maxexponent", GFC_ISYM_MAXEXPONENT, CLASS_INQUIRY, ACTUAL_NO, BT_INTEGER, di,
	     GFC_STD_F95, gfc_check_x, gfc_simplify_maxexponent, NULL,
	     x, BT_UNKNOWN, dr, REQUIRED);

  make_generic ("maxexponent", GFC_ISYM_MAXEXPONENT, GFC_STD_F95);

  add_sym_3ml ("maxloc", GFC_ISYM_MAXLOC, CLASS_TRANSFORMATIONAL, ACTUAL_NO, BT_INTEGER, di, GFC_STD_F95,
	       gfc_check_minloc_maxloc, NULL, gfc_resolve_maxloc,
	       ar, BT_REAL, dr, REQUIRED, dm, BT_INTEGER, ii, OPTIONAL,
	       msk, BT_LOGICAL, dl, OPTIONAL);

  make_generic ("maxloc", GFC_ISYM_MAXLOC, GFC_STD_F95);

  add_sym_3red ("maxval", GFC_ISYM_MAXVAL, CLASS_TRANSFORMATIONAL, ACTUAL_NO, BT_REAL, dr, GFC_STD_F95,
		gfc_check_minval_maxval, gfc_simplify_maxval, gfc_resolve_maxval,
		ar, BT_REAL, dr, REQUIRED, dm, BT_INTEGER, ii, OPTIONAL,
		msk, BT_LOGICAL, dl, OPTIONAL);

  make_generic ("maxval", GFC_ISYM_MAXVAL, GFC_STD_F95);

  add_sym_0 ("mclock", GFC_ISYM_MCLOCK, NO_CLASS, ACTUAL_NO, BT_INTEGER, di, GFC_STD_GNU,
	     NULL, NULL, gfc_resolve_mclock);

  make_generic ("mclock", GFC_ISYM_MCLOCK, GFC_STD_GNU);

  add_sym_0 ("mclock8", GFC_ISYM_MCLOCK8, NO_CLASS, ACTUAL_NO, BT_INTEGER, di, GFC_STD_GNU,
	     NULL, NULL, gfc_resolve_mclock8);

  make_generic ("mclock8", GFC_ISYM_MCLOCK8, GFC_STD_GNU);

  add_sym_3 ("merge", GFC_ISYM_MERGE, CLASS_ELEMENTAL, ACTUAL_NO, BT_REAL, dr, GFC_STD_F95,
	     gfc_check_merge, gfc_simplify_merge, gfc_resolve_merge,
	     ts, BT_REAL, dr, REQUIRED, fs, BT_REAL, dr, REQUIRED,
	     msk, BT_LOGICAL, dl, REQUIRED);

  make_generic ("merge", GFC_ISYM_MERGE, GFC_STD_F95);

  /* Note: amin0 is equivalent to real(min), min1 is equivalent to
     int(min).  */

  add_sym_1m ("min", GFC_ISYM_MIN, CLASS_ELEMENTAL, ACTUAL_NO, BT_UNKNOWN, 0, GFC_STD_F77,
	      gfc_check_min_max, gfc_simplify_min, gfc_resolve_min,
	      a1, BT_REAL, dr, REQUIRED, a2, BT_REAL, dr, REQUIRED);

  add_sym_1m ("min0", GFC_ISYM_MIN, CLASS_ELEMENTAL, ACTUAL_NO, BT_INTEGER, di, GFC_STD_F77,
	      gfc_check_min_max_integer, gfc_simplify_min, NULL,
	      a1, BT_INTEGER, di, REQUIRED, a2, BT_INTEGER, di, REQUIRED);

  add_sym_1m ("amin0", GFC_ISYM_MIN, CLASS_ELEMENTAL, ACTUAL_NO, BT_REAL, dr, GFC_STD_F77,
	      gfc_check_min_max_integer, gfc_simplify_min, NULL,
	      a1, BT_INTEGER, di, REQUIRED, a2, BT_INTEGER, di, REQUIRED);

  add_sym_1m ("amin1", GFC_ISYM_MIN, CLASS_ELEMENTAL, ACTUAL_NO, BT_REAL, dr, GFC_STD_F77,
	      gfc_check_min_max_real, gfc_simplify_min, NULL,
	      a1, BT_REAL, dr, REQUIRED, a2, BT_REAL, dr, REQUIRED);

  add_sym_1m ("min1", GFC_ISYM_MIN, CLASS_ELEMENTAL, ACTUAL_NO, BT_INTEGER, di, GFC_STD_F77,
	      gfc_check_min_max_real, gfc_simplify_min, NULL,
	      a1, BT_REAL, dr, REQUIRED, a2, BT_REAL, dr, REQUIRED);

  add_sym_1m ("dmin1", GFC_ISYM_MIN, CLASS_ELEMENTAL, ACTUAL_NO, BT_REAL, dd, GFC_STD_F77,
	      gfc_check_min_max_double, gfc_simplify_min, NULL,
	      a1, BT_REAL, dd, REQUIRED, a2, BT_REAL, dd, REQUIRED);

  make_generic ("min", GFC_ISYM_MIN, GFC_STD_F77);

  add_sym_1 ("minexponent", GFC_ISYM_MINEXPONENT, CLASS_INQUIRY, ACTUAL_NO, BT_INTEGER, di,
	     GFC_STD_F95, gfc_check_x, gfc_simplify_minexponent, NULL,
	     x, BT_UNKNOWN, dr, REQUIRED);

  make_generic ("minexponent", GFC_ISYM_MINEXPONENT, GFC_STD_F95);

  add_sym_3ml ("minloc", GFC_ISYM_MINLOC, CLASS_TRANSFORMATIONAL, ACTUAL_NO, BT_INTEGER, di, GFC_STD_F95,
	       gfc_check_minloc_maxloc, NULL, gfc_resolve_minloc,
	       ar, BT_REAL, dr, REQUIRED, dm, BT_INTEGER, ii, OPTIONAL,
	       msk, BT_LOGICAL, dl, OPTIONAL);

  make_generic ("minloc", GFC_ISYM_MINLOC, GFC_STD_F95);

  add_sym_3red ("minval", GFC_ISYM_MINVAL, CLASS_TRANSFORMATIONAL, ACTUAL_NO, BT_REAL, dr, GFC_STD_F95,
		gfc_check_minval_maxval, gfc_simplify_minval, gfc_resolve_minval,
		ar, BT_REAL, dr, REQUIRED, dm, BT_INTEGER, ii, OPTIONAL,
		msk, BT_LOGICAL, dl, OPTIONAL);

  make_generic ("minval", GFC_ISYM_MINVAL, GFC_STD_F95);

  add_sym_2 ("mod", GFC_ISYM_MOD, CLASS_ELEMENTAL, ACTUAL_YES, BT_INTEGER, di, GFC_STD_F77,
	     gfc_check_a_p, gfc_simplify_mod, gfc_resolve_mod,
	     a, BT_INTEGER, di, REQUIRED, p, BT_INTEGER, di, REQUIRED);

  add_sym_2 ("amod", GFC_ISYM_MOD, CLASS_ELEMENTAL, ACTUAL_YES, BT_REAL, dr, GFC_STD_F77,
	     NULL, gfc_simplify_mod, gfc_resolve_mod,
	     a, BT_REAL, dr, REQUIRED, p, BT_REAL, dr, REQUIRED);

  add_sym_2 ("dmod", GFC_ISYM_MOD, CLASS_ELEMENTAL, ACTUAL_YES, BT_REAL, dd, GFC_STD_F77,
	     gfc_check_x_yd, gfc_simplify_mod, gfc_resolve_mod,
	     a, BT_REAL, dd, REQUIRED, p, BT_REAL, dd, REQUIRED);

  make_generic ("mod", GFC_ISYM_MOD, GFC_STD_F77);

  add_sym_2 ("modulo", GFC_ISYM_MODULO, CLASS_ELEMENTAL, ACTUAL_NO, BT_REAL, di, GFC_STD_F95,
	     gfc_check_a_p, gfc_simplify_modulo, gfc_resolve_modulo,
	     a, BT_REAL, di, REQUIRED, p, BT_REAL, di, REQUIRED);

  make_generic ("modulo", GFC_ISYM_MODULO, GFC_STD_F95);

  add_sym_2 ("nearest", GFC_ISYM_NEAREST, CLASS_ELEMENTAL, ACTUAL_NO, BT_REAL, dr, GFC_STD_F95,
	     gfc_check_nearest, gfc_simplify_nearest, gfc_resolve_nearest,
	     x, BT_REAL, dr, REQUIRED, s, BT_REAL, dr, REQUIRED);

  make_generic ("nearest", GFC_ISYM_NEAREST, GFC_STD_F95);

  add_sym_1 ("new_line", GFC_ISYM_NEW_LINE, CLASS_INQUIRY, ACTUAL_NO, BT_CHARACTER, dc,
	     GFC_STD_F2003, gfc_check_new_line, gfc_simplify_new_line, NULL,
	     a, BT_CHARACTER, dc, REQUIRED);

  make_generic ("new_line", GFC_ISYM_NEW_LINE, GFC_STD_F2003);

  add_sym_2 ("nint", GFC_ISYM_NINT, CLASS_ELEMENTAL, ACTUAL_YES, BT_INTEGER, di, GFC_STD_F77,
	     gfc_check_a_ikind, gfc_simplify_nint, gfc_resolve_nint,
	     a, BT_REAL, dr, REQUIRED, kind, BT_INTEGER, di, OPTIONAL);

  add_sym_1 ("idnint", GFC_ISYM_NINT, CLASS_ELEMENTAL, ACTUAL_YES, BT_INTEGER, di, GFC_STD_F77,
	     gfc_check_idnint, gfc_simplify_idnint, gfc_resolve_idnint,
	     a, BT_REAL, dd, REQUIRED);

  make_generic ("nint", GFC_ISYM_NINT, GFC_STD_F77);

  add_sym_1 ("not", GFC_ISYM_NOT, CLASS_ELEMENTAL, ACTUAL_NO, BT_INTEGER, di, GFC_STD_F95,
	     gfc_check_i, gfc_simplify_not, gfc_resolve_not,
	     i, BT_INTEGER, di, REQUIRED);

  make_generic ("not", GFC_ISYM_NOT, GFC_STD_F95);

  add_sym_1 ("null", GFC_ISYM_NULL, CLASS_TRANSFORMATIONAL, ACTUAL_NO, BT_INTEGER, di, GFC_STD_F95,
	     gfc_check_null, gfc_simplify_null, NULL,
	     mo, BT_INTEGER, di, OPTIONAL);

  make_generic ("null", GFC_ISYM_NULL, GFC_STD_F95);

  add_sym_3 ("pack", GFC_ISYM_PACK, CLASS_TRANSFORMATIONAL, ACTUAL_NO, BT_REAL, dr, GFC_STD_F95,
	     gfc_check_pack, NULL, gfc_resolve_pack,
	     ar, BT_REAL, dr, REQUIRED, msk, BT_LOGICAL, dl, REQUIRED,
	     v, BT_REAL, dr, OPTIONAL);

  make_generic ("pack", GFC_ISYM_PACK, GFC_STD_F95);

  add_sym_1 ("precision", GFC_ISYM_PRECISION, CLASS_INQUIRY, ACTUAL_NO, BT_INTEGER, di, GFC_STD_F95,
	     gfc_check_precision, gfc_simplify_precision, NULL,
	     x, BT_UNKNOWN, 0, REQUIRED);

  make_generic ("precision", GFC_ISYM_PRECISION, GFC_STD_F95);

  add_sym_1 ("present", GFC_ISYM_PRESENT, CLASS_INQUIRY, ACTUAL_NO, BT_LOGICAL, dl, GFC_STD_F95,
	     gfc_check_present, NULL, NULL,
	     a, BT_REAL, dr, REQUIRED);

  make_generic ("present", GFC_ISYM_PRESENT, GFC_STD_F95);

  add_sym_3red ("product", GFC_ISYM_PRODUCT, CLASS_TRANSFORMATIONAL, ACTUAL_NO, BT_REAL, dr, GFC_STD_F95,
		gfc_check_product_sum, NULL, gfc_resolve_product,
		ar, BT_REAL, dr, REQUIRED, dm, BT_INTEGER, ii, OPTIONAL,
		msk, BT_LOGICAL, dl, OPTIONAL);

  make_generic ("product", GFC_ISYM_PRODUCT, GFC_STD_F95);

  add_sym_1 ("radix", GFC_ISYM_RADIX, CLASS_INQUIRY, ACTUAL_NO, BT_INTEGER, di, GFC_STD_F95,
	     gfc_check_radix, gfc_simplify_radix, NULL,
	     x, BT_UNKNOWN, 0, REQUIRED);

  make_generic ("radix", GFC_ISYM_RADIX, GFC_STD_F95);

  /* The following function is for G77 compatibility.  */
  add_sym_1 ("rand", GFC_ISYM_RAND, NO_CLASS, ACTUAL_NO, BT_REAL, 4, GFC_STD_GNU,
	     gfc_check_rand, NULL, NULL,
	     i, BT_INTEGER, 4, OPTIONAL);

  /* Compatibility with HP FORTRAN 77/iX Reference.  Note, rand() and ran()
     use slightly different shoddy multiplicative congruential PRNG.  */
  make_alias ("ran", GFC_STD_GNU);

  make_generic ("rand", GFC_ISYM_RAND, GFC_STD_GNU);

  add_sym_1 ("range", GFC_ISYM_RANGE, CLASS_INQUIRY, ACTUAL_NO, BT_INTEGER, di, GFC_STD_F95,
	     gfc_check_range, gfc_simplify_range, NULL,
	     x, BT_REAL, dr, REQUIRED);

  make_generic ("range", GFC_ISYM_RANGE, GFC_STD_F95);

  add_sym_2 ("real", GFC_ISYM_REAL, CLASS_ELEMENTAL, ACTUAL_NO, BT_REAL, dr, GFC_STD_F77,
	     gfc_check_real, gfc_simplify_real, gfc_resolve_real,
	     a, BT_UNKNOWN, dr, REQUIRED, kind, BT_INTEGER, di, OPTIONAL);

  /* This provides compatibility with g77.  */
  add_sym_1 ("realpart", GFC_ISYM_REAL, CLASS_ELEMENTAL, ACTUAL_NO, BT_REAL, dr, GFC_STD_GNU,
	     gfc_check_fn_c, gfc_simplify_realpart, gfc_resolve_realpart,
	     a, BT_UNKNOWN, dr, REQUIRED);

  add_sym_1 ("float", GFC_ISYM_REAL, CLASS_ELEMENTAL, ACTUAL_NO, BT_REAL, dr, GFC_STD_F77,
	     gfc_check_i, gfc_simplify_float, NULL,
	     a, BT_INTEGER, di, REQUIRED);

  add_sym_1 ("sngl", GFC_ISYM_REAL, CLASS_ELEMENTAL, ACTUAL_NO, BT_REAL, dr, GFC_STD_F77,
	     NULL, gfc_simplify_sngl, NULL,
	     a, BT_REAL, dd, REQUIRED);

  make_generic ("real", GFC_ISYM_REAL, GFC_STD_F77);

  add_sym_2 ("rename", GFC_ISYM_RENAME, NO_CLASS, ACTUAL_NO, BT_INTEGER, di, GFC_STD_GNU,
	     gfc_check_rename, NULL, gfc_resolve_rename,
	     a, BT_CHARACTER, dc, REQUIRED, b, BT_CHARACTER, dc, REQUIRED);

  make_generic ("rename", GFC_ISYM_RENAME, GFC_STD_GNU);
  
  add_sym_2 ("repeat", GFC_ISYM_REPEAT, CLASS_TRANSFORMATIONAL, ACTUAL_NO, BT_CHARACTER, dc, GFC_STD_F95,
	     gfc_check_repeat, gfc_simplify_repeat, gfc_resolve_repeat,
	     stg, BT_CHARACTER, dc, REQUIRED, ncopies, BT_INTEGER, di, REQUIRED);

  make_generic ("repeat", GFC_ISYM_REPEAT, GFC_STD_F95);

  add_sym_4 ("reshape", GFC_ISYM_RESHAPE, CLASS_TRANSFORMATIONAL, ACTUAL_NO, BT_REAL, dr, GFC_STD_F95,
	     gfc_check_reshape, gfc_simplify_reshape, gfc_resolve_reshape,
	     src, BT_REAL, dr, REQUIRED, shp, BT_INTEGER, ii, REQUIRED,
	     pad, BT_REAL, dr, OPTIONAL, ord, BT_INTEGER, ii, OPTIONAL);

  make_generic ("reshape", GFC_ISYM_RESHAPE, GFC_STD_F95);

  add_sym_1 ("rrspacing", GFC_ISYM_RRSPACING, CLASS_ELEMENTAL, ACTUAL_NO, BT_REAL, dr, GFC_STD_F95,
	     gfc_check_x, gfc_simplify_rrspacing, gfc_resolve_rrspacing,
	     x, BT_REAL, dr, REQUIRED);

  make_generic ("rrspacing", GFC_ISYM_RRSPACING, GFC_STD_F95);

  add_sym_2 ("scale", GFC_ISYM_SCALE, CLASS_ELEMENTAL, ACTUAL_NO, BT_REAL, dr, GFC_STD_F95,
	     gfc_check_scale, gfc_simplify_scale, gfc_resolve_scale,
	     x, BT_REAL, dr, REQUIRED, i, BT_INTEGER, di, REQUIRED);

  make_generic ("scale", GFC_ISYM_SCALE, GFC_STD_F95);

  add_sym_4 ("scan", GFC_ISYM_SCAN, CLASS_ELEMENTAL, ACTUAL_NO,
	     BT_INTEGER, di, GFC_STD_F95,
	     gfc_check_scan, gfc_simplify_scan, gfc_resolve_scan,
	     stg, BT_CHARACTER, dc, REQUIRED, set, BT_CHARACTER, dc, REQUIRED,
	     bck, BT_LOGICAL, dl, OPTIONAL, kind, BT_INTEGER, di, OPTIONAL);

  make_generic ("scan", GFC_ISYM_SCAN, GFC_STD_F95);

  /* Added for G77 compatibility garbage.  */
  add_sym_0 ("second", GFC_ISYM_SECOND, NO_CLASS, ACTUAL_NO, BT_REAL, 4, GFC_STD_GNU,
	     NULL, NULL, NULL);

  make_generic ("second", GFC_ISYM_SECOND, GFC_STD_GNU);

  /* Added for G77 compatibility.  */
  add_sym_1 ("secnds", GFC_ISYM_SECNDS, NO_CLASS, ACTUAL_NO, BT_REAL, dr, GFC_STD_GNU,
	     gfc_check_secnds, NULL, gfc_resolve_secnds,
	     x, BT_REAL, dr, REQUIRED);

  make_generic ("secnds", GFC_ISYM_SECNDS, GFC_STD_GNU);

  add_sym_1 ("selected_char_kind", GFC_ISYM_SC_KIND, CLASS_TRANSFORMATIONAL,
	     ACTUAL_NO, BT_INTEGER, di, GFC_STD_F2003,
	     gfc_check_selected_char_kind, gfc_simplify_selected_char_kind,
	     NULL, nm, BT_CHARACTER, dc, REQUIRED);

  make_generic ("selected_char_kind", GFC_ISYM_SC_KIND, GFC_STD_F2003);

  add_sym_1 ("selected_int_kind", GFC_ISYM_SI_KIND, CLASS_TRANSFORMATIONAL, ACTUAL_NO, BT_INTEGER, di,
	     GFC_STD_F95, gfc_check_selected_int_kind,
	     gfc_simplify_selected_int_kind, NULL, r, BT_INTEGER, di, REQUIRED);

  make_generic ("selected_int_kind", GFC_ISYM_SI_KIND, GFC_STD_F95);

  add_sym_2 ("selected_real_kind", GFC_ISYM_SR_KIND, CLASS_TRANSFORMATIONAL, ACTUAL_NO, BT_INTEGER, di,
	     GFC_STD_F95, gfc_check_selected_real_kind,
	     gfc_simplify_selected_real_kind, NULL,
	     p, BT_INTEGER, di, OPTIONAL, r, BT_INTEGER, di, OPTIONAL);

  make_generic ("selected_real_kind", GFC_ISYM_SR_KIND, GFC_STD_F95);

  add_sym_2 ("set_exponent", GFC_ISYM_SET_EXPONENT, CLASS_ELEMENTAL, ACTUAL_NO, BT_REAL, dr, GFC_STD_F95,
	     gfc_check_set_exponent, gfc_simplify_set_exponent,
	     gfc_resolve_set_exponent,
	     x, BT_REAL, dr, REQUIRED, i, BT_INTEGER, di, REQUIRED);

  make_generic ("set_exponent", GFC_ISYM_SET_EXPONENT, GFC_STD_F95);

  add_sym_1 ("shape", GFC_ISYM_SHAPE, CLASS_INQUIRY, ACTUAL_NO, BT_INTEGER, di, GFC_STD_F95,
	     gfc_check_shape, gfc_simplify_shape, gfc_resolve_shape,
	     src, BT_REAL, dr, REQUIRED);

  make_generic ("shape", GFC_ISYM_SHAPE, GFC_STD_F95);

  add_sym_2 ("sign", GFC_ISYM_SIGN, CLASS_ELEMENTAL, ACTUAL_YES, BT_REAL, dr, GFC_STD_F77,
	     gfc_check_sign, gfc_simplify_sign, gfc_resolve_sign,
	     a, BT_REAL, dr, REQUIRED, b, BT_REAL, dr, REQUIRED);

  add_sym_2 ("isign", GFC_ISYM_SIGN, CLASS_ELEMENTAL, ACTUAL_YES, BT_INTEGER, di, GFC_STD_F77,
	     NULL, gfc_simplify_sign, gfc_resolve_sign,
	     a, BT_INTEGER, di, REQUIRED, b, BT_INTEGER, di, REQUIRED);

  add_sym_2 ("dsign", GFC_ISYM_SIGN, CLASS_ELEMENTAL, ACTUAL_YES, BT_REAL, dd, GFC_STD_F77,
	     gfc_check_x_yd, gfc_simplify_sign, gfc_resolve_sign,
	     a, BT_REAL, dd, REQUIRED, b, BT_REAL, dd, REQUIRED);

  make_generic ("sign", GFC_ISYM_SIGN, GFC_STD_F77);

  add_sym_2 ("signal", GFC_ISYM_SIGNAL, NO_CLASS, ACTUAL_NO, BT_INTEGER, di, GFC_STD_GNU,
	     gfc_check_signal, NULL, gfc_resolve_signal,
	     num, BT_INTEGER, di, REQUIRED, han, BT_UNKNOWN, 0, REQUIRED);

  make_generic ("signal", GFC_ISYM_SIGNAL, GFC_STD_GNU);

  add_sym_1 ("sin", GFC_ISYM_SIN, CLASS_ELEMENTAL, ACTUAL_YES, BT_REAL, dr, GFC_STD_F77,
	     gfc_check_fn_rc, gfc_simplify_sin, gfc_resolve_sin,
	     x, BT_REAL, dr, REQUIRED);

  add_sym_1 ("dsin", GFC_ISYM_SIN, CLASS_ELEMENTAL, ACTUAL_YES, BT_REAL, dd, GFC_STD_F77,
	     gfc_check_fn_d, gfc_simplify_sin, gfc_resolve_sin,
	     x, BT_REAL, dd, REQUIRED);

  add_sym_1 ("csin", GFC_ISYM_SIN, CLASS_ELEMENTAL, ACTUAL_YES, BT_COMPLEX, dz, GFC_STD_F77,
	     NULL, gfc_simplify_sin, gfc_resolve_sin,
	     x, BT_COMPLEX, dz, REQUIRED);

  add_sym_1 ("zsin", GFC_ISYM_SIN, CLASS_ELEMENTAL, ACTUAL_YES, BT_COMPLEX, dd, GFC_STD_GNU,
	     NULL, gfc_simplify_sin, gfc_resolve_sin,
	     x, BT_COMPLEX, dd, REQUIRED);

  make_alias ("cdsin", GFC_STD_GNU);

  make_generic ("sin", GFC_ISYM_SIN, GFC_STD_F77);

  add_sym_1 ("sinh", GFC_ISYM_SINH, CLASS_ELEMENTAL, ACTUAL_YES, BT_REAL, dr, GFC_STD_F77,
	     gfc_check_fn_r, gfc_simplify_sinh, gfc_resolve_sinh,
	     x, BT_REAL, dr, REQUIRED);

  add_sym_1 ("dsinh", GFC_ISYM_SINH,CLASS_ELEMENTAL, ACTUAL_YES, BT_REAL, dd, GFC_STD_F77,
	     gfc_check_fn_d, gfc_simplify_sinh, gfc_resolve_sinh,
	     x, BT_REAL, dd, REQUIRED);

  make_generic ("sinh", GFC_ISYM_SINH, GFC_STD_F77);

  add_sym_3 ("size", GFC_ISYM_SIZE, CLASS_INQUIRY, ACTUAL_NO,
	     BT_INTEGER, di, GFC_STD_F95,
	     gfc_check_size, gfc_simplify_size, gfc_resolve_size,
	     ar, BT_REAL, dr, REQUIRED, dm, BT_INTEGER, ii, OPTIONAL,
	     kind, BT_INTEGER, di, OPTIONAL);

  make_generic ("size", GFC_ISYM_SIZE, GFC_STD_F95);

  add_sym_1 ("sizeof", GFC_ISYM_SIZEOF, NO_CLASS, ACTUAL_NO, BT_INTEGER, ii,
	     GFC_STD_GNU, gfc_check_sizeof, NULL, NULL,
	     x, BT_UNKNOWN, 0, REQUIRED);

  make_generic ("sizeof", GFC_ISYM_SIZEOF, GFC_STD_GNU);
  make_alias ("c_sizeof", GFC_STD_F2008);

  add_sym_1 ("spacing", GFC_ISYM_SPACING, CLASS_ELEMENTAL, ACTUAL_NO, BT_REAL, dr, GFC_STD_F95,
	     gfc_check_x, gfc_simplify_spacing, gfc_resolve_spacing,
	     x, BT_REAL, dr, REQUIRED);

  make_generic ("spacing", GFC_ISYM_SPACING, GFC_STD_F95);

  add_sym_3 ("spread", GFC_ISYM_SPREAD, CLASS_TRANSFORMATIONAL, ACTUAL_NO, BT_REAL, dr, GFC_STD_F95,
	     gfc_check_spread, NULL, gfc_resolve_spread,
	     src, BT_REAL, dr, REQUIRED, dm, BT_INTEGER, ii, REQUIRED,
	     ncopies, BT_INTEGER, di, REQUIRED);

  make_generic ("spread", GFC_ISYM_SPREAD, GFC_STD_F95);

  add_sym_1 ("sqrt", GFC_ISYM_SQRT, CLASS_ELEMENTAL, ACTUAL_YES, BT_REAL, dr, GFC_STD_F77,
	     gfc_check_fn_rc, gfc_simplify_sqrt, gfc_resolve_sqrt,
	     x, BT_REAL, dr, REQUIRED);

  add_sym_1 ("dsqrt", GFC_ISYM_SQRT, CLASS_ELEMENTAL, ACTUAL_YES, BT_REAL, dd, GFC_STD_F77,
	     gfc_check_fn_d, gfc_simplify_sqrt, gfc_resolve_sqrt,
	     x, BT_REAL, dd, REQUIRED);

  add_sym_1 ("csqrt", GFC_ISYM_SQRT, CLASS_ELEMENTAL, ACTUAL_YES, BT_COMPLEX, dz, GFC_STD_F77,
	     NULL, gfc_simplify_sqrt, gfc_resolve_sqrt,
	     x, BT_COMPLEX, dz, REQUIRED);

  add_sym_1 ("zsqrt", GFC_ISYM_SQRT, CLASS_ELEMENTAL, ACTUAL_YES, BT_COMPLEX, dd, GFC_STD_GNU,
	     NULL, gfc_simplify_sqrt, gfc_resolve_sqrt,
	     x, BT_COMPLEX, dd, REQUIRED);

  make_alias ("cdsqrt", GFC_STD_GNU);

  make_generic ("sqrt", GFC_ISYM_SQRT, GFC_STD_F77);

  add_sym_2 ("stat", GFC_ISYM_STAT, NO_CLASS, ACTUAL_NO, BT_INTEGER, di, GFC_STD_GNU,
	     gfc_check_stat, NULL, gfc_resolve_stat,
	     a, BT_CHARACTER, dc, REQUIRED, b, BT_INTEGER, di, REQUIRED);

  make_generic ("stat", GFC_ISYM_STAT, GFC_STD_GNU);

  add_sym_3red ("sum", GFC_ISYM_SUM, CLASS_TRANSFORMATIONAL, ACTUAL_NO, BT_REAL, dr, GFC_STD_F95,
		gfc_check_product_sum, NULL, gfc_resolve_sum,
		ar, BT_REAL, dr, REQUIRED, dm, BT_INTEGER, ii, OPTIONAL,
		msk, BT_LOGICAL, dl, OPTIONAL);

  make_generic ("sum", GFC_ISYM_SUM, GFC_STD_F95);

  add_sym_2 ("symlnk", GFC_ISYM_SYMLNK, NO_CLASS, ACTUAL_NO, BT_INTEGER, di, GFC_STD_GNU,
	     gfc_check_symlnk, NULL, gfc_resolve_symlnk,
	     a, BT_CHARACTER, dc, REQUIRED, b, BT_CHARACTER, dc, REQUIRED);

  make_generic ("symlnk", GFC_ISYM_SYMLNK, GFC_STD_GNU);

  add_sym_1 ("system", GFC_ISYM_SYSTEM, NO_CLASS, ACTUAL_NO, BT_INTEGER, di, GFC_STD_GNU,
	     NULL, NULL, NULL,
	     c, BT_CHARACTER, dc, REQUIRED);

  make_generic ("system", GFC_ISYM_SYSTEM, GFC_STD_GNU);

  add_sym_1 ("tan", GFC_ISYM_TAN, CLASS_ELEMENTAL, ACTUAL_YES, BT_REAL, dr, GFC_STD_F77,
	     gfc_check_fn_r, gfc_simplify_tan, gfc_resolve_tan,
	     x, BT_REAL, dr, REQUIRED);

  add_sym_1 ("dtan", GFC_ISYM_TAN, CLASS_ELEMENTAL, ACTUAL_YES, BT_REAL, dd, GFC_STD_F77,
	     gfc_check_fn_d, gfc_simplify_tan, gfc_resolve_tan,
	     x, BT_REAL, dd, REQUIRED);

  make_generic ("tan", GFC_ISYM_TAN, GFC_STD_F77);

  add_sym_1 ("tanh", GFC_ISYM_TANH, CLASS_ELEMENTAL, ACTUAL_YES, BT_REAL, dr, GFC_STD_F77,
	     gfc_check_fn_r, gfc_simplify_tanh, gfc_resolve_tanh,
	     x, BT_REAL, dr, REQUIRED);

  add_sym_1 ("dtanh", GFC_ISYM_TANH, CLASS_ELEMENTAL, ACTUAL_YES, BT_REAL, dd, GFC_STD_F77,
	     gfc_check_fn_d, gfc_simplify_tanh, gfc_resolve_tanh,
	     x, BT_REAL, dd, REQUIRED);

  make_generic ("tanh", GFC_ISYM_TANH, GFC_STD_F77);

  add_sym_0 ("time", GFC_ISYM_TIME, NO_CLASS, ACTUAL_NO, BT_INTEGER, di, GFC_STD_GNU, 
	     NULL, NULL, gfc_resolve_time);

  make_generic ("time", GFC_ISYM_TIME, GFC_STD_GNU);

  add_sym_0 ("time8", GFC_ISYM_TIME8, NO_CLASS, ACTUAL_NO, BT_INTEGER, di, GFC_STD_GNU, 
	     NULL, NULL, gfc_resolve_time8);

  make_generic ("time8", GFC_ISYM_TIME8, GFC_STD_GNU);

  add_sym_1 ("tiny", GFC_ISYM_TINY, CLASS_INQUIRY, ACTUAL_NO, BT_REAL, dr, GFC_STD_F95,
	     gfc_check_x, gfc_simplify_tiny, NULL,
	     x, BT_REAL, dr, REQUIRED);

  make_generic ("tiny", GFC_ISYM_TINY, GFC_STD_F95);

  add_sym_1 ("trailz", GFC_ISYM_TRAILZ, CLASS_ELEMENTAL, ACTUAL_NO,
	     BT_INTEGER, di, GFC_STD_F2008,
	     gfc_check_i, gfc_simplify_trailz, NULL,
	     i, BT_INTEGER, di, REQUIRED);

  make_generic ("trailz", GFC_ISYM_TRAILZ, GFC_STD_F2008);

  add_sym_3 ("transfer", GFC_ISYM_TRANSFER, CLASS_TRANSFORMATIONAL, ACTUAL_NO, BT_REAL, dr, GFC_STD_F95,
	     gfc_check_transfer, gfc_simplify_transfer, gfc_resolve_transfer,
	     src, BT_REAL, dr, REQUIRED, mo, BT_REAL, dr, REQUIRED,
	     sz, BT_INTEGER, di, OPTIONAL);

  make_generic ("transfer", GFC_ISYM_TRANSFER, GFC_STD_F95);

  add_sym_1 ("transpose", GFC_ISYM_TRANSPOSE, CLASS_TRANSFORMATIONAL, ACTUAL_NO, BT_REAL, dr, GFC_STD_F95,
	     gfc_check_transpose, NULL, gfc_resolve_transpose,
	     m, BT_REAL, dr, REQUIRED);

  make_generic ("transpose", GFC_ISYM_TRANSPOSE, GFC_STD_F95);

  add_sym_1 ("trim", GFC_ISYM_TRIM, CLASS_TRANSFORMATIONAL, ACTUAL_NO, BT_CHARACTER, dc, GFC_STD_F95,
	     gfc_check_trim, gfc_simplify_trim, gfc_resolve_trim,
	     stg, BT_CHARACTER, dc, REQUIRED);

  make_generic ("trim", GFC_ISYM_TRIM, GFC_STD_F95);

  add_sym_1 ("ttynam", GFC_ISYM_TTYNAM, NO_CLASS, ACTUAL_NO, BT_CHARACTER, 0, GFC_STD_GNU,
	     gfc_check_ttynam, NULL, gfc_resolve_ttynam,
	     ut, BT_INTEGER, di, REQUIRED);

  make_generic ("ttynam", GFC_ISYM_TTYNAM, GFC_STD_GNU);

  add_sym_3 ("ubound", GFC_ISYM_UBOUND, CLASS_INQUIRY, ACTUAL_NO,
	     BT_INTEGER, di, GFC_STD_F95,
	     gfc_check_ubound, gfc_simplify_ubound, gfc_resolve_ubound,
	     ar, BT_REAL, dr, REQUIRED, dm, BT_INTEGER, ii, OPTIONAL,
	     kind, BT_INTEGER, di, OPTIONAL);

  make_generic ("ubound", GFC_ISYM_UBOUND, GFC_STD_F95);

  /* g77 compatibility for UMASK.  */
  add_sym_1 ("umask", GFC_ISYM_UMASK, NO_CLASS, ACTUAL_NO, BT_INTEGER, di, GFC_STD_GNU,
	     gfc_check_umask, NULL, gfc_resolve_umask,
	     a, BT_INTEGER, di, REQUIRED);

  make_generic ("umask", GFC_ISYM_UMASK, GFC_STD_GNU);

  /* g77 compatibility for UNLINK.  */
  add_sym_1 ("unlink", GFC_ISYM_UNLINK, NO_CLASS, ACTUAL_NO, BT_INTEGER, di, GFC_STD_GNU,
	     gfc_check_unlink, NULL, gfc_resolve_unlink,
	     a, BT_CHARACTER, dc, REQUIRED);

  make_generic ("unlink", GFC_ISYM_UNLINK, GFC_STD_GNU);

  add_sym_3 ("unpack", GFC_ISYM_UNPACK, CLASS_TRANSFORMATIONAL, ACTUAL_NO, BT_REAL, dr, GFC_STD_F95,
	     gfc_check_unpack, NULL, gfc_resolve_unpack,
	     v, BT_REAL, dr, REQUIRED, msk, BT_LOGICAL, dl, REQUIRED,
	     f, BT_REAL, dr, REQUIRED);

  make_generic ("unpack", GFC_ISYM_UNPACK, GFC_STD_F95);

  add_sym_4 ("verify", GFC_ISYM_VERIFY, CLASS_ELEMENTAL, ACTUAL_NO,
	     BT_INTEGER, di, GFC_STD_F95,
	     gfc_check_verify, gfc_simplify_verify, gfc_resolve_verify,
	     stg, BT_CHARACTER, dc, REQUIRED, set, BT_CHARACTER, dc, REQUIRED,
	     bck, BT_LOGICAL, dl, OPTIONAL, kind, BT_INTEGER, di, OPTIONAL);

  make_generic ("verify", GFC_ISYM_VERIFY, GFC_STD_F95);
    
  add_sym_1 ("loc", GFC_ISYM_LOC, NO_CLASS, ACTUAL_NO, BT_INTEGER, ii, GFC_STD_GNU,
	     gfc_check_loc, NULL, gfc_resolve_loc,
	     ar, BT_UNKNOWN, 0, REQUIRED);
		
  make_generic ("loc", GFC_ISYM_LOC, GFC_STD_GNU);
}


/* Add intrinsic subroutines.  */

static void
add_subroutines (void)
{
  /* Argument names as in the standard (to be used as argument keywords).  */
  const char
    *h = "harvest", *dt = "date", *vl = "values", *pt = "put",
    *c = "count", *tm = "time", *tp = "topos", *gt = "get",
    *t = "to", *zn = "zone", *fp = "frompos", *cm = "count_max",
    *f = "from", *sz = "size", *ln = "len", *cr = "count_rate",
    *com = "command", *length = "length", *st = "status",
    *val = "value", *num = "number", *name = "name",
    *trim_name = "trim_name", *ut = "unit", *han = "handler",
    *sec = "seconds", *res = "result", *of = "offset", *md = "mode",
    *whence = "whence", *pos = "pos";

  int di, dr, dc, dl, ii;

  di = gfc_default_integer_kind;
  dr = gfc_default_real_kind;
  dc = gfc_default_character_kind;
  dl = gfc_default_logical_kind;
  ii = gfc_index_integer_kind;

  add_sym_0s ("abort", GFC_ISYM_ABORT, GFC_STD_GNU, NULL);

  make_noreturn();

  add_sym_1s ("cpu_time", GFC_ISYM_CPU_TIME, NO_CLASS, BT_UNKNOWN, 0, GFC_STD_F95,
	      gfc_check_cpu_time, NULL, gfc_resolve_cpu_time,
	      tm, BT_REAL, dr, REQUIRED);

  /* More G77 compatibility garbage.  */
  add_sym_2s ("ctime", GFC_ISYM_CTIME, NO_CLASS, BT_UNKNOWN, 0, GFC_STD_GNU,
	      gfc_check_ctime_sub, NULL, gfc_resolve_ctime_sub,
	      tm, BT_INTEGER, di, REQUIRED, res, BT_CHARACTER, dc, REQUIRED);

  add_sym_1s ("idate", GFC_ISYM_IDATE, NO_CLASS, BT_UNKNOWN, 0, GFC_STD_GNU,
	      gfc_check_itime_idate, NULL, gfc_resolve_idate,
	      vl, BT_INTEGER, 4, REQUIRED);

  add_sym_1s ("itime", GFC_ISYM_ITIME, NO_CLASS, BT_UNKNOWN, 0, GFC_STD_GNU,
	      gfc_check_itime_idate, NULL, gfc_resolve_itime,
	      vl, BT_INTEGER, 4, REQUIRED);

  add_sym_2s ("ltime", GFC_ISYM_LTIME, NO_CLASS, BT_UNKNOWN, 0, GFC_STD_GNU,
	      gfc_check_ltime_gmtime, NULL, gfc_resolve_ltime,
	      tm, BT_INTEGER, di, REQUIRED, vl, BT_INTEGER, di, REQUIRED);

  add_sym_2s ("gmtime", GFC_ISYM_GMTIME, NO_CLASS, BT_UNKNOWN, 0, GFC_STD_GNU,
	      gfc_check_ltime_gmtime, NULL, gfc_resolve_gmtime,
	      tm, BT_INTEGER, di, REQUIRED, vl, BT_INTEGER, di, REQUIRED);

  add_sym_1s ("second", GFC_ISYM_SECOND, NO_CLASS, BT_UNKNOWN, 0, GFC_STD_GNU,
	      gfc_check_second_sub, NULL, gfc_resolve_second_sub,
	      tm, BT_REAL, dr, REQUIRED);

  add_sym_2s ("chdir", GFC_ISYM_CHDIR, NO_CLASS, BT_UNKNOWN, 0, GFC_STD_GNU,
	      gfc_check_chdir_sub, NULL, gfc_resolve_chdir_sub,
	      name, BT_CHARACTER, dc, REQUIRED, st, BT_INTEGER, di, OPTIONAL);

  add_sym_3s ("chmod", GFC_ISYM_CHMOD, NO_CLASS, BT_UNKNOWN, 0, GFC_STD_GNU,
	      gfc_check_chmod_sub, NULL, gfc_resolve_chmod_sub,
	      name, BT_CHARACTER, dc, REQUIRED, md, BT_CHARACTER, dc, REQUIRED,
	      st, BT_INTEGER, di, OPTIONAL);

  add_sym_4s ("date_and_time", GFC_ISYM_DATE_AND_TIME, NO_CLASS, BT_UNKNOWN, 0, GFC_STD_F95,
	      gfc_check_date_and_time, NULL, NULL,
	      dt, BT_CHARACTER, dc, OPTIONAL, tm, BT_CHARACTER, dc, OPTIONAL,
	      zn, BT_CHARACTER, dc, OPTIONAL, vl, BT_INTEGER, di, OPTIONAL);

  /* More G77 compatibility garbage.  */
  add_sym_2s ("etime", GFC_ISYM_ETIME, NO_CLASS, BT_UNKNOWN, 0, GFC_STD_GNU,
	      gfc_check_dtime_etime_sub, NULL, gfc_resolve_etime_sub,
	      vl, BT_REAL, 4, REQUIRED, tm, BT_REAL, 4, REQUIRED);

  add_sym_2s ("dtime", GFC_ISYM_DTIME, NO_CLASS, BT_UNKNOWN, 0, GFC_STD_GNU,
	      gfc_check_dtime_etime_sub, NULL, gfc_resolve_dtime_sub,
	      vl, BT_REAL, 4, REQUIRED, tm, BT_REAL, 4, REQUIRED);

  add_sym_1s ("fdate", GFC_ISYM_FDATE, NO_CLASS, BT_UNKNOWN, 0, GFC_STD_GNU,
	      gfc_check_fdate_sub, NULL, gfc_resolve_fdate_sub,
	      dt, BT_CHARACTER, dc, REQUIRED);

<<<<<<< HEAD
  add_sym_1s ("gerror", 0, BT_UNKNOWN, 0, GFC_STD_GNU,
              gfc_check_gerror, NULL, gfc_resolve_gerror, res, BT_CHARACTER,
=======
  add_sym_1s ("gerror", GFC_ISYM_GERROR, NO_CLASS, BT_UNKNOWN, 0, GFC_STD_GNU,
	      gfc_check_gerror, NULL, gfc_resolve_gerror, res, BT_CHARACTER,
>>>>>>> 42bae686
	      dc, REQUIRED);

  add_sym_2s ("getcwd", GFC_ISYM_GETCWD, NO_CLASS, BT_UNKNOWN, 0, GFC_STD_GNU,
	      gfc_check_getcwd_sub, NULL, gfc_resolve_getcwd_sub,
	      c, BT_CHARACTER, dc, REQUIRED, st, BT_INTEGER, di, OPTIONAL);

  add_sym_2s ("getenv", GFC_ISYM_GETENV, NO_CLASS, BT_UNKNOWN, 0, GFC_STD_GNU,
	      NULL, NULL, NULL,
	      name, BT_CHARACTER, dc, REQUIRED, val, BT_CHARACTER, dc,
	      REQUIRED);

  add_sym_2s ("getarg", GFC_ISYM_GETARG, NO_CLASS, BT_UNKNOWN, 0, GFC_STD_GNU,
	      gfc_check_getarg, NULL, gfc_resolve_getarg,
	      pos, BT_INTEGER, di, REQUIRED, val, BT_CHARACTER, dc, REQUIRED);

  add_sym_1s ("getlog", GFC_ISYM_GETLOG, NO_CLASS, BT_UNKNOWN, 0, GFC_STD_GNU,
	      gfc_check_getlog, NULL, gfc_resolve_getlog, c, BT_CHARACTER,
	      dc, REQUIRED);

  /* F2003 commandline routines.  */

  add_sym_3s ("get_command", GFC_ISYM_GET_COMMAND, NO_CLASS, BT_UNKNOWN, 0, GFC_STD_F2003,
	      NULL, NULL, gfc_resolve_get_command,
	      com, BT_CHARACTER, dc, OPTIONAL,
	      length, BT_INTEGER, di, OPTIONAL,
	      st, BT_INTEGER, di, OPTIONAL);

  add_sym_4s ("get_command_argument", GFC_ISYM_GET_COMMAND_ARGUMENT, NO_CLASS, BT_UNKNOWN, 0, GFC_STD_F2003,
	      NULL, NULL, gfc_resolve_get_command_argument,
	      num, BT_INTEGER, di, REQUIRED, val, BT_CHARACTER, dc, OPTIONAL,
	      length, BT_INTEGER, di, OPTIONAL, st, BT_INTEGER, di, OPTIONAL);

  /* F2003 subroutine to get environment variables.  */

  add_sym_5s ("get_environment_variable", GFC_ISYM_GET_ENVIRONMENT_VARIABLE, NO_CLASS, BT_UNKNOWN, 0, GFC_STD_F2003,
	      NULL, NULL, gfc_resolve_get_environment_variable,
	      name, BT_CHARACTER, dc, REQUIRED,
	      val, BT_CHARACTER, dc, OPTIONAL,
	      length, BT_INTEGER, di, OPTIONAL, st, BT_INTEGER, di, OPTIONAL,
	      trim_name, BT_LOGICAL, dl, OPTIONAL);

  add_sym_2s ("move_alloc", GFC_ISYM_MOVE_ALLOC, NO_CLASS, BT_UNKNOWN, 0, GFC_STD_F2003,
	      gfc_check_move_alloc, NULL, NULL,
	      f, BT_UNKNOWN, 0, REQUIRED,
	      t, BT_UNKNOWN, 0, REQUIRED);

  add_sym_5s ("mvbits", GFC_ISYM_MVBITS, CLASS_ELEMENTAL, BT_UNKNOWN, 0, GFC_STD_F95,
	      gfc_check_mvbits, gfc_simplify_mvbits, gfc_resolve_mvbits,
	      f, BT_INTEGER, di, REQUIRED, fp, BT_INTEGER, di, REQUIRED,
	      ln, BT_INTEGER, di, REQUIRED, t, BT_INTEGER, di, REQUIRED,
	      tp, BT_INTEGER, di, REQUIRED);

  add_sym_1s ("random_number", GFC_ISYM_RANDOM_NUMBER, NO_CLASS, BT_UNKNOWN, 0, GFC_STD_F95,
	      gfc_check_random_number, NULL, gfc_resolve_random_number,
	      h, BT_REAL, dr, REQUIRED);

  add_sym_3s ("random_seed", GFC_ISYM_RANDOM_SEED, NO_CLASS,
	      BT_UNKNOWN, 0, GFC_STD_F95,
	      gfc_check_random_seed, NULL, gfc_resolve_random_seed,
	      sz, BT_INTEGER, di, OPTIONAL, pt, BT_INTEGER, di, OPTIONAL,
	      gt, BT_INTEGER, di, OPTIONAL);

  /* More G77 compatibility garbage.  */
  add_sym_3s ("alarm", GFC_ISYM_ALARM, NO_CLASS, BT_UNKNOWN, 0, GFC_STD_GNU,
	      gfc_check_alarm_sub, NULL, gfc_resolve_alarm_sub,
	      sec, BT_INTEGER, di, REQUIRED, han, BT_UNKNOWN, 0, REQUIRED,
	      st, BT_INTEGER, di, OPTIONAL);

  add_sym_1s ("srand", GFC_ISYM_SRAND, NO_CLASS, BT_UNKNOWN, di, GFC_STD_GNU,
	      gfc_check_srand, NULL, gfc_resolve_srand,
	      c, BT_INTEGER, 4, REQUIRED);

  add_sym_1s ("exit", GFC_ISYM_EXIT, NO_CLASS, BT_UNKNOWN, 0, GFC_STD_GNU,
	      gfc_check_exit, NULL, gfc_resolve_exit,
	      st, BT_INTEGER, di, OPTIONAL);

  make_noreturn();

  add_sym_3s ("fgetc", GFC_ISYM_FGETC, NO_CLASS, BT_UNKNOWN, 0, GFC_STD_GNU,
	      gfc_check_fgetputc_sub, NULL, gfc_resolve_fgetc_sub,
	      ut, BT_INTEGER, di, REQUIRED, c, BT_CHARACTER, dc, REQUIRED,
	      st, BT_INTEGER, di, OPTIONAL);

  add_sym_2s ("fget", GFC_ISYM_FGET, NO_CLASS, BT_UNKNOWN, 0, GFC_STD_GNU,
	      gfc_check_fgetput_sub, NULL, gfc_resolve_fget_sub,
	      c, BT_CHARACTER, dc, REQUIRED, st, BT_INTEGER, di, OPTIONAL);

  add_sym_1s ("flush", GFC_ISYM_FLUSH, NO_CLASS, BT_UNKNOWN, 0, GFC_STD_GNU,
	      gfc_check_flush, NULL, gfc_resolve_flush,
	      ut, BT_INTEGER, di, OPTIONAL);

  add_sym_3s ("fputc", GFC_ISYM_FPUTC, NO_CLASS, BT_UNKNOWN, 0, GFC_STD_GNU,
	      gfc_check_fgetputc_sub, NULL, gfc_resolve_fputc_sub,
	      ut, BT_INTEGER, di, REQUIRED, c, BT_CHARACTER, dc, REQUIRED,
	      st, BT_INTEGER, di, OPTIONAL);

  add_sym_2s ("fput", GFC_ISYM_FPUT, NO_CLASS, BT_UNKNOWN, 0, GFC_STD_GNU,
	      gfc_check_fgetput_sub, NULL, gfc_resolve_fput_sub,
	      c, BT_CHARACTER, dc, REQUIRED, st, BT_INTEGER, di, OPTIONAL);

  add_sym_1s ("free", GFC_ISYM_FREE, NO_CLASS, BT_UNKNOWN, 0, GFC_STD_GNU, gfc_check_free,
	      NULL, gfc_resolve_free, c, BT_INTEGER, ii, REQUIRED);

  add_sym_4s ("fseek", GFC_ISYM_FSEEK, NO_CLASS, BT_UNKNOWN, 0, GFC_STD_GNU,
              gfc_check_fseek_sub, NULL, gfc_resolve_fseek_sub,
              ut, BT_INTEGER, di, REQUIRED, of, BT_INTEGER, di, REQUIRED,
              whence, BT_INTEGER, di, REQUIRED, st, BT_INTEGER, di, OPTIONAL);

  add_sym_2s ("ftell", GFC_ISYM_FTELL, NO_CLASS, BT_UNKNOWN, 0, GFC_STD_GNU,
	      gfc_check_ftell_sub, NULL, gfc_resolve_ftell_sub,
	      ut, BT_INTEGER, di, REQUIRED, of, BT_INTEGER, ii, REQUIRED);

  add_sym_2s ("hostnm", GFC_ISYM_HOSTNM, NO_CLASS, BT_UNKNOWN, 0, GFC_STD_GNU,
	      gfc_check_hostnm_sub, NULL, gfc_resolve_hostnm_sub,
	      c, BT_CHARACTER, dc, REQUIRED, st, BT_INTEGER, di, OPTIONAL);

  add_sym_3s ("kill", GFC_ISYM_KILL, NO_CLASS, BT_UNKNOWN, 0, GFC_STD_GNU, gfc_check_kill_sub,
	      NULL, gfc_resolve_kill_sub, c, BT_INTEGER, di, REQUIRED,
	      val, BT_INTEGER, di, REQUIRED, st, BT_INTEGER, di, OPTIONAL);

  add_sym_3s ("link", GFC_ISYM_LINK, NO_CLASS, BT_UNKNOWN, 0, GFC_STD_GNU,
	      gfc_check_link_sub, NULL, gfc_resolve_link_sub,
	      name, BT_CHARACTER, dc, REQUIRED, val, BT_CHARACTER,
	      dc, REQUIRED, st, BT_INTEGER, di, OPTIONAL);

  add_sym_1s ("perror", GFC_ISYM_PERROR, NO_CLASS, BT_UNKNOWN, 0, GFC_STD_GNU,
	      gfc_check_perror, NULL, gfc_resolve_perror,
	      c, BT_CHARACTER, dc, REQUIRED);

  add_sym_3s ("rename", GFC_ISYM_RENAME, NO_CLASS, BT_UNKNOWN, 0, GFC_STD_GNU,
	      gfc_check_rename_sub, NULL, gfc_resolve_rename_sub,
	      name, BT_CHARACTER, dc, REQUIRED, val, BT_CHARACTER,
	      dc, REQUIRED, st, BT_INTEGER, di, OPTIONAL);

  add_sym_1s ("sleep", GFC_ISYM_SLEEP, NO_CLASS, BT_UNKNOWN, 0, GFC_STD_GNU,
	      gfc_check_sleep_sub, NULL, gfc_resolve_sleep_sub,
	      val, BT_INTEGER, di, REQUIRED);

  add_sym_3s ("fstat", GFC_ISYM_FSTAT, NO_CLASS, BT_UNKNOWN, 0, GFC_STD_GNU,
	      gfc_check_fstat_sub, NULL, gfc_resolve_fstat_sub,
	      ut, BT_INTEGER, di, REQUIRED, vl, BT_INTEGER, di, REQUIRED,
	      st, BT_INTEGER, di, OPTIONAL);

  add_sym_3s ("lstat", GFC_ISYM_LSTAT, NO_CLASS, BT_UNKNOWN, 0, GFC_STD_GNU,
	      gfc_check_stat_sub, NULL, gfc_resolve_lstat_sub,
	      name, BT_CHARACTER, dc, REQUIRED, vl, BT_INTEGER, di, REQUIRED,
	      st, BT_INTEGER, di, OPTIONAL);

  add_sym_3s ("stat", GFC_ISYM_STAT, NO_CLASS, BT_UNKNOWN, 0, GFC_STD_GNU,
	      gfc_check_stat_sub, NULL, gfc_resolve_stat_sub,
	      name, BT_CHARACTER, dc, REQUIRED, vl, BT_INTEGER, di, REQUIRED,
	      st, BT_INTEGER, di, OPTIONAL);

  add_sym_3s ("signal", GFC_ISYM_SIGNAL, NO_CLASS, BT_UNKNOWN, 0, GFC_STD_GNU,
	      gfc_check_signal_sub, NULL, gfc_resolve_signal_sub,
	      num, BT_INTEGER, di, REQUIRED, han, BT_UNKNOWN, 0, REQUIRED,
	      st, BT_INTEGER, di, OPTIONAL);

  add_sym_3s ("symlnk", GFC_ISYM_SYMLINK, NO_CLASS, BT_UNKNOWN, 0, GFC_STD_GNU,
	      gfc_check_symlnk_sub, NULL, gfc_resolve_symlnk_sub,
	      name, BT_CHARACTER, dc, REQUIRED, val, BT_CHARACTER,
	      dc, REQUIRED, st, BT_INTEGER, di, OPTIONAL);

  add_sym_2s ("system", GFC_ISYM_SYSTEM, NO_CLASS, BT_UNKNOWN, 0, GFC_STD_GNU,
	      NULL, NULL, gfc_resolve_system_sub,
	      com, BT_CHARACTER, dc, REQUIRED, st, BT_INTEGER, di, OPTIONAL);

  add_sym_3s ("system_clock", GFC_ISYM_SYSTEM_CLOCK, NO_CLASS, BT_UNKNOWN, 0, GFC_STD_F95,
	      gfc_check_system_clock, NULL, gfc_resolve_system_clock,
	      c, BT_INTEGER, di, OPTIONAL, cr, BT_INTEGER, di, OPTIONAL,
	      cm, BT_INTEGER, di, OPTIONAL);

<<<<<<< HEAD
  add_sym_2s ("ttynam", 0, BT_UNKNOWN, 0, GFC_STD_GNU,
              gfc_check_ttynam_sub, NULL, gfc_resolve_ttynam_sub,
=======
  add_sym_2s ("ttynam", GFC_ISYM_TTYNAM, NO_CLASS, BT_UNKNOWN, 0, GFC_STD_GNU,
	      gfc_check_ttynam_sub, NULL, gfc_resolve_ttynam_sub,
>>>>>>> 42bae686
	      ut, BT_INTEGER, di, REQUIRED, name, BT_CHARACTER, dc, REQUIRED);

  add_sym_2s ("umask", GFC_ISYM_UMASK, NO_CLASS, BT_UNKNOWN, 0, GFC_STD_GNU,
	      gfc_check_umask_sub, NULL, gfc_resolve_umask_sub,
	      val, BT_INTEGER, di, REQUIRED, num, BT_INTEGER, di, OPTIONAL);

  add_sym_2s ("unlink", GFC_ISYM_UNLINK, NO_CLASS, BT_UNKNOWN, 0, GFC_STD_GNU,
	      gfc_check_unlink_sub, NULL, gfc_resolve_unlink_sub,
	      c, BT_CHARACTER, dc, REQUIRED, st, BT_INTEGER, di, OPTIONAL);
}


/* Add a function to the list of conversion symbols.  */

static void
add_conv (bt from_type, int from_kind, bt to_type, int to_kind, int standard)
{
  gfc_typespec from, to;
  gfc_intrinsic_sym *sym;

  if (sizing == SZ_CONVS)
    {
      nconv++;
      return;
    }

  gfc_clear_ts (&from);
  from.type = from_type;
  from.kind = from_kind;

  gfc_clear_ts (&to);
  to.type = to_type;
  to.kind = to_kind;

  sym = conversion + nconv;

  sym->name = conv_name (&from, &to);
  sym->lib_name = sym->name;
  sym->simplify.cc = gfc_convert_constant;
  sym->standard = standard;
  sym->elemental = 1;
  sym->conversion = 1;
  sym->ts = to;
  sym->id = GFC_ISYM_CONVERSION;

  nconv++;
}


/* Create gfc_intrinsic_sym nodes for all intrinsic conversion
   functions by looping over the kind tables.  */

static void
add_conversions (void)
{
  int i, j;

  /* Integer-Integer conversions.  */
  for (i = 0; gfc_integer_kinds[i].kind != 0; i++)
    for (j = 0; gfc_integer_kinds[j].kind != 0; j++)
      {
	if (i == j)
	  continue;

	add_conv (BT_INTEGER, gfc_integer_kinds[i].kind,
		  BT_INTEGER, gfc_integer_kinds[j].kind, GFC_STD_F77);
      }

  /* Integer-Real/Complex conversions.  */
  for (i = 0; gfc_integer_kinds[i].kind != 0; i++)
    for (j = 0; gfc_real_kinds[j].kind != 0; j++)
      {
	add_conv (BT_INTEGER, gfc_integer_kinds[i].kind,
		  BT_REAL, gfc_real_kinds[j].kind, GFC_STD_F77);

	add_conv (BT_REAL, gfc_real_kinds[j].kind,
		  BT_INTEGER, gfc_integer_kinds[i].kind, GFC_STD_F77);

	add_conv (BT_INTEGER, gfc_integer_kinds[i].kind,
		  BT_COMPLEX, gfc_real_kinds[j].kind, GFC_STD_F77);

	add_conv (BT_COMPLEX, gfc_real_kinds[j].kind,
		  BT_INTEGER, gfc_integer_kinds[i].kind, GFC_STD_F77);
      }

  if ((gfc_option.allow_std & GFC_STD_LEGACY) != 0)
    {
      /* Hollerith-Integer conversions.  */
      for (i = 0; gfc_integer_kinds[i].kind != 0; i++)
	add_conv (BT_HOLLERITH, gfc_default_character_kind,
		  BT_INTEGER, gfc_integer_kinds[i].kind, GFC_STD_LEGACY);
      /* Hollerith-Real conversions.  */
      for (i = 0; gfc_real_kinds[i].kind != 0; i++)
	add_conv (BT_HOLLERITH, gfc_default_character_kind,
		  BT_REAL, gfc_real_kinds[i].kind, GFC_STD_LEGACY);
      /* Hollerith-Complex conversions.  */
      for (i = 0; gfc_real_kinds[i].kind != 0; i++)
	add_conv (BT_HOLLERITH, gfc_default_character_kind,
		  BT_COMPLEX, gfc_real_kinds[i].kind, GFC_STD_LEGACY);

      /* Hollerith-Character conversions.  */
      add_conv (BT_HOLLERITH, gfc_default_character_kind, BT_CHARACTER,
		  gfc_default_character_kind, GFC_STD_LEGACY);

      /* Hollerith-Logical conversions.  */
      for (i = 0; gfc_logical_kinds[i].kind != 0; i++)
	add_conv (BT_HOLLERITH, gfc_default_character_kind,
		  BT_LOGICAL, gfc_logical_kinds[i].kind, GFC_STD_LEGACY);
    }

  /* Real/Complex - Real/Complex conversions.  */
  for (i = 0; gfc_real_kinds[i].kind != 0; i++)
    for (j = 0; gfc_real_kinds[j].kind != 0; j++)
      {
	if (i != j)
	  {
	    add_conv (BT_REAL, gfc_real_kinds[i].kind,
		      BT_REAL, gfc_real_kinds[j].kind, GFC_STD_F77);

	    add_conv (BT_COMPLEX, gfc_real_kinds[i].kind,
		      BT_COMPLEX, gfc_real_kinds[j].kind, GFC_STD_F77);
	  }

	add_conv (BT_REAL, gfc_real_kinds[i].kind,
		  BT_COMPLEX, gfc_real_kinds[j].kind, GFC_STD_F77);

	add_conv (BT_COMPLEX, gfc_real_kinds[i].kind,
		  BT_REAL, gfc_real_kinds[j].kind, GFC_STD_F77);
      }

  /* Logical/Logical kind conversion.  */
  for (i = 0; gfc_logical_kinds[i].kind; i++)
    for (j = 0; gfc_logical_kinds[j].kind; j++)
      {
	if (i == j)
	  continue;

	add_conv (BT_LOGICAL, gfc_logical_kinds[i].kind,
		  BT_LOGICAL, gfc_logical_kinds[j].kind, GFC_STD_F77);
      }

  /* Integer-Logical and Logical-Integer conversions.  */
  if ((gfc_option.allow_std & GFC_STD_LEGACY) != 0)
    for (i=0; gfc_integer_kinds[i].kind; i++)
      for (j=0; gfc_logical_kinds[j].kind; j++)
	{
	  add_conv (BT_INTEGER, gfc_integer_kinds[i].kind,
		    BT_LOGICAL, gfc_logical_kinds[j].kind, GFC_STD_LEGACY);
	  add_conv (BT_LOGICAL, gfc_logical_kinds[j].kind,
		    BT_INTEGER, gfc_integer_kinds[i].kind, GFC_STD_LEGACY);
	}
}


static void
add_char_conversions (void)
{
  int n, i, j;

  /* Count possible conversions.  */
  for (i = 0; gfc_character_kinds[i].kind != 0; i++)
    for (j = 0; gfc_character_kinds[j].kind != 0; j++)
      if (i != j)
	ncharconv++;

  /* Allocate memory.  */
  char_conversions = XCNEWVEC (gfc_intrinsic_sym, ncharconv);

  /* Add the conversions themselves.  */
  n = 0;
  for (i = 0; gfc_character_kinds[i].kind != 0; i++)
    for (j = 0; gfc_character_kinds[j].kind != 0; j++)
      {
	gfc_typespec from, to;

	if (i == j)
	  continue;

	gfc_clear_ts (&from);
	from.type = BT_CHARACTER;
	from.kind = gfc_character_kinds[i].kind;

	gfc_clear_ts (&to);
	to.type = BT_CHARACTER;
	to.kind = gfc_character_kinds[j].kind;

	char_conversions[n].name = conv_name (&from, &to);
	char_conversions[n].lib_name = char_conversions[n].name;
	char_conversions[n].simplify.cc = gfc_convert_char_constant;
	char_conversions[n].standard = GFC_STD_F2003;
	char_conversions[n].elemental = 1;
	char_conversions[n].conversion = 0;
	char_conversions[n].ts = to;
	char_conversions[n].id = GFC_ISYM_CONVERSION;

	n++;
      }
}


/* Initialize the table of intrinsics.  */
void
gfc_intrinsic_init_1 (void)
{
  int i;

  nargs = nfunc = nsub = nconv = 0;

  /* Create a namespace to hold the resolved intrinsic symbols.  */
  gfc_intrinsic_namespace = gfc_get_namespace (NULL, 0);

  sizing = SZ_FUNCS;
  add_functions ();
  sizing = SZ_SUBS;
  add_subroutines ();
  sizing = SZ_CONVS;
  add_conversions ();

  functions = XCNEWVAR (struct gfc_intrinsic_sym,
			sizeof (gfc_intrinsic_sym) * (nfunc + nsub)
			+ sizeof (gfc_intrinsic_arg) * nargs);

  next_sym = functions;
  subroutines = functions + nfunc;

  conversion = XCNEWVEC (gfc_intrinsic_sym, nconv);

  next_arg = ((gfc_intrinsic_arg *) (subroutines + nsub)) - 1;

  sizing = SZ_NOTHING;
  nconv = 0;

  add_functions ();
  add_subroutines ();
  add_conversions ();

  /* Character conversion intrinsics need to be treated separately.  */
  add_char_conversions ();

  /* Set the pure flag.  All intrinsic functions are pure, and
     intrinsic subroutines are pure if they are elemental.  */

  for (i = 0; i < nfunc; i++)
    functions[i].pure = 1;

  for (i = 0; i < nsub; i++)
    subroutines[i].pure = subroutines[i].elemental;
}


void
gfc_intrinsic_done_1 (void)
{
  gfc_free (functions);
  gfc_free (conversion);
  gfc_free (char_conversions);
  gfc_free_namespace (gfc_intrinsic_namespace);
}


/******** Subroutines to check intrinsic interfaces ***********/

/* Given a formal argument list, remove any NULL arguments that may
   have been left behind by a sort against some formal argument list.  */

static void
remove_nullargs (gfc_actual_arglist **ap)
{
  gfc_actual_arglist *head, *tail, *next;

  tail = NULL;

  for (head = *ap; head; head = next)
    {
      next = head->next;

      if (head->expr == NULL && !head->label)
	{
	  head->next = NULL;
	  gfc_free_actual_arglist (head);
	}
      else
	{
	  if (tail == NULL)
	    *ap = head;
	  else
	    tail->next = head;

	  tail = head;
	  tail->next = NULL;
	}
    }

  if (tail == NULL)
    *ap = NULL;
}


/* Given an actual arglist and a formal arglist, sort the actual
   arglist so that its arguments are in a one-to-one correspondence
   with the format arglist.  Arguments that are not present are given
   a blank gfc_actual_arglist structure.  If something is obviously
   wrong (say, a missing required argument) we abort sorting and
   return FAILURE.  */

static gfc_try
sort_actual (const char *name, gfc_actual_arglist **ap,
	     gfc_intrinsic_arg *formal, locus *where)
{
  gfc_actual_arglist *actual, *a;
  gfc_intrinsic_arg *f;

  remove_nullargs (ap);
  actual = *ap;

  for (f = formal; f; f = f->next)
    f->actual = NULL;

  f = formal;
  a = actual;

  if (f == NULL && a == NULL)	/* No arguments */
    return SUCCESS;

  for (;;)
    {		/* Put the nonkeyword arguments in a 1:1 correspondence */
      if (f == NULL)
	break;
      if (a == NULL)
	goto optional;

      if (a->name != NULL)
	goto keywords;

      f->actual = a;

      f = f->next;
      a = a->next;
    }

  if (a == NULL)
    goto do_sort;

  gfc_error ("Too many arguments in call to '%s' at %L", name, where);
  return FAILURE;

keywords:
  /* Associate the remaining actual arguments, all of which have
     to be keyword arguments.  */
  for (; a; a = a->next)
    {
      for (f = formal; f; f = f->next)
	if (strcmp (a->name, f->name) == 0)
	  break;

      if (f == NULL)
	{
	  if (a->name[0] == '%')
<<<<<<< HEAD
	    gfc_error ("Argument list function at %L is not allowed in this "
		       "context", where);
	  else
	    gfc_error ("Can't find keyword named '%s' in call to '%s' at %L",
		     a->name, name, where);
=======
	    gfc_error ("The argument list functions %%VAL, %%LOC or %%REF "
		       "are not allowed in this context at %L", where);
	  else
	    gfc_error ("Can't find keyword named '%s' in call to '%s' at %L",
		       a->name, name, where);
>>>>>>> 42bae686
	  return FAILURE;
	}

      if (f->actual != NULL)
	{
	  gfc_error ("Argument '%s' is appears twice in call to '%s' at %L",
		     f->name, name, where);
	  return FAILURE;
	}

      f->actual = a;
    }

optional:
  /* At this point, all unmatched formal args must be optional.  */
  for (f = formal; f; f = f->next)
    {
      if (f->actual == NULL && f->optional == 0)
	{
	  gfc_error ("Missing actual argument '%s' in call to '%s' at %L",
		     f->name, name, where);
	  return FAILURE;
	}
    }

do_sort:
  /* Using the formal argument list, string the actual argument list
     together in a way that corresponds with the formal list.  */
  actual = NULL;

  for (f = formal; f; f = f->next)
    {
      if (f->actual && f->actual->label != NULL && f->ts.type)
	{
	  gfc_error ("ALTERNATE RETURN not permitted at %L", where);
	  return FAILURE;
	}

      if (f->actual == NULL)
	{
	  a = gfc_get_actual_arglist ();
	  a->missing_arg_type = f->ts.type;
	}
      else
	a = f->actual;

      if (actual == NULL)
	*ap = a;
      else
	actual->next = a;

      actual = a;
    }
  actual->next = NULL;		/* End the sorted argument list.  */

  return SUCCESS;
}


/* Compare an actual argument list with an intrinsic's formal argument
   list.  The lists are checked for agreement of type.  We don't check
   for arrayness here.  */

static gfc_try
check_arglist (gfc_actual_arglist **ap, gfc_intrinsic_sym *sym,
	       int error_flag)
{
  gfc_actual_arglist *actual;
  gfc_intrinsic_arg *formal;
  int i;

  formal = sym->formal;
  actual = *ap;

  i = 0;
  for (; formal; formal = formal->next, actual = actual->next, i++)
    {
      gfc_typespec ts;

      if (actual->expr == NULL)
	continue;

      ts = formal->ts;

      /* A kind of 0 means we don't check for kind.  */
      if (ts.kind == 0)
	ts.kind = actual->expr->ts.kind;

      if (!gfc_compare_types (&ts, &actual->expr->ts))
	{
	  if (error_flag)
	    gfc_error ("Type of argument '%s' in call to '%s' at %L should "
		       "be %s, not %s", gfc_current_intrinsic_arg[i],
		       gfc_current_intrinsic, &actual->expr->where,
		       gfc_typename (&formal->ts),
		       gfc_typename (&actual->expr->ts));
	  return FAILURE;
	}
    }

  return SUCCESS;
}


/* Given a pointer to an intrinsic symbol and an expression node that
   represent the function call to that subroutine, figure out the type
   of the result.  This may involve calling a resolution subroutine.  */

static void
resolve_intrinsic (gfc_intrinsic_sym *specific, gfc_expr *e)
{
  gfc_expr *a1, *a2, *a3, *a4, *a5;
  gfc_actual_arglist *arg;

  if (specific->resolve.f1 == NULL)
    {
      if (e->value.function.name == NULL)
	e->value.function.name = specific->lib_name;

      if (e->ts.type == BT_UNKNOWN)
	e->ts = specific->ts;
      return;
    }

  arg = e->value.function.actual;

  /* Special case hacks for MIN and MAX.  */
  if (specific->resolve.f1m == gfc_resolve_max
      || specific->resolve.f1m == gfc_resolve_min)
    {
      (*specific->resolve.f1m) (e, arg);
      return;
    }

  if (arg == NULL)
    {
      (*specific->resolve.f0) (e);
      return;
    }

  a1 = arg->expr;
  arg = arg->next;

  if (arg == NULL)
    {
      (*specific->resolve.f1) (e, a1);
      return;
    }

  a2 = arg->expr;
  arg = arg->next;

  if (arg == NULL)
    {
      (*specific->resolve.f2) (e, a1, a2);
      return;
    }

  a3 = arg->expr;
  arg = arg->next;

  if (arg == NULL)
    {
      (*specific->resolve.f3) (e, a1, a2, a3);
      return;
    }

  a4 = arg->expr;
  arg = arg->next;

  if (arg == NULL)
    {
      (*specific->resolve.f4) (e, a1, a2, a3, a4);
      return;
    }

  a5 = arg->expr;
  arg = arg->next;

  if (arg == NULL)
    {
      (*specific->resolve.f5) (e, a1, a2, a3, a4, a5);
      return;
    }

  gfc_internal_error ("resolve_intrinsic(): Too many args for intrinsic");
}


/* Given an intrinsic symbol node and an expression node, call the
   simplification function (if there is one), perhaps replacing the
   expression with something simpler.  We return FAILURE on an error
   of the simplification, SUCCESS if the simplification worked, even
   if nothing has changed in the expression itself.  */

static gfc_try
do_simplify (gfc_intrinsic_sym *specific, gfc_expr *e)
{
  gfc_expr *result, *a1, *a2, *a3, *a4, *a5;
  gfc_actual_arglist *arg;

  /* Max and min require special handling due to the variable number
     of args.  */
  if (specific->simplify.f1 == gfc_simplify_min)
    {
      result = gfc_simplify_min (e);
      goto finish;
    }

  if (specific->simplify.f1 == gfc_simplify_max)
    {
      result = gfc_simplify_max (e);
      goto finish;
    }

  if (specific->simplify.f1 == NULL)
    {
      result = NULL;
      goto finish;
    }

  arg = e->value.function.actual;

  if (arg == NULL)
    {
      result = (*specific->simplify.f0) ();
      goto finish;
    }

  a1 = arg->expr;
  arg = arg->next;

  if (specific->simplify.cc == gfc_convert_constant
      || specific->simplify.cc == gfc_convert_char_constant)
    {
      result = specific->simplify.cc (a1, specific->ts.type, specific->ts.kind);
      goto finish;
    }

  if (arg == NULL)
    result = (*specific->simplify.f1) (a1);
  else
    {
      a2 = arg->expr;
      arg = arg->next;

      if (arg == NULL)
	result = (*specific->simplify.f2) (a1, a2);
      else
	{
	  a3 = arg->expr;
	  arg = arg->next;

	  if (arg == NULL)
	    result = (*specific->simplify.f3) (a1, a2, a3);
	  else
	    {
	      a4 = arg->expr;
	      arg = arg->next;

	      if (arg == NULL)
		result = (*specific->simplify.f4) (a1, a2, a3, a4);
	      else
		{
		  a5 = arg->expr;
		  arg = arg->next;

		  if (arg == NULL)
		    result = (*specific->simplify.f5) (a1, a2, a3, a4, a5);
		  else
		    gfc_internal_error
		      ("do_simplify(): Too many args for intrinsic");
		}
	    }
	}
    }

finish:
  if (result == &gfc_bad_expr)
    return FAILURE;

  if (result == NULL)
    resolve_intrinsic (specific, e);	/* Must call at run-time */
  else
    {
      result->where = e->where;
      gfc_replace_expr (e, result);
    }

  return SUCCESS;
}


/* Initialize the gfc_current_intrinsic_arg[] array for the benefit of
   error messages.  This subroutine returns FAILURE if a subroutine
   has more than MAX_INTRINSIC_ARGS, in which case the actual argument
   list cannot match any intrinsic.  */

static void
init_arglist (gfc_intrinsic_sym *isym)
{
  gfc_intrinsic_arg *formal;
  int i;

  gfc_current_intrinsic = isym->name;

  i = 0;
  for (formal = isym->formal; formal; formal = formal->next)
    {
      if (i >= MAX_INTRINSIC_ARGS)
	gfc_internal_error ("init_arglist(): too many arguments");
      gfc_current_intrinsic_arg[i++] = formal->name;
    }
}


/* Given a pointer to an intrinsic symbol and an expression consisting
   of a function call, see if the function call is consistent with the
   intrinsic's formal argument list.  Return SUCCESS if the expression
   and intrinsic match, FAILURE otherwise.  */

static gfc_try
check_specific (gfc_intrinsic_sym *specific, gfc_expr *expr, int error_flag)
{
  gfc_actual_arglist *arg, **ap;
  gfc_try t;

  ap = &expr->value.function.actual;

  init_arglist (specific);

  /* Don't attempt to sort the argument list for min or max.  */
  if (specific->check.f1m == gfc_check_min_max
      || specific->check.f1m == gfc_check_min_max_integer
      || specific->check.f1m == gfc_check_min_max_real
      || specific->check.f1m == gfc_check_min_max_double)
    return (*specific->check.f1m) (*ap);

  if (sort_actual (specific->name, ap, specific->formal,
		   &expr->where) == FAILURE)
    return FAILURE;

  if (specific->check.f3ml == gfc_check_minloc_maxloc)
    /* This is special because we might have to reorder the argument list.  */
    t = gfc_check_minloc_maxloc (*ap);
  else if (specific->check.f3red == gfc_check_minval_maxval)
    /* This is also special because we also might have to reorder the
       argument list.  */
    t = gfc_check_minval_maxval (*ap);
  else if (specific->check.f3red == gfc_check_product_sum)
    /* Same here. The difference to the previous case is that we allow a
       general numeric type.  */
    t = gfc_check_product_sum (*ap);
  else
     {
       if (specific->check.f1 == NULL)
	 {
	   t = check_arglist (ap, specific, error_flag);
	   if (t == SUCCESS)
	     expr->ts = specific->ts;
	 }
       else
	 t = do_check (specific, *ap);
     }

  /* Check conformance of elemental intrinsics.  */
  if (t == SUCCESS && specific->elemental)
    {
      int n = 0;
      gfc_expr *first_expr;
      arg = expr->value.function.actual;

      /* There is no elemental intrinsic without arguments.  */
      gcc_assert(arg != NULL);
      first_expr = arg->expr;

      for ( ; arg && arg->expr; arg = arg->next, n++)
	{
          char buffer[80];
	  snprintf (buffer, 80, "arguments '%s' and '%s' for intrinsic '%s'",
		    gfc_current_intrinsic_arg[0], gfc_current_intrinsic_arg[n],
		    gfc_current_intrinsic);
	  if (gfc_check_conformance (buffer, first_expr, arg->expr) == FAILURE)
	    return FAILURE;
	}
    }

  if (t == FAILURE)
    remove_nullargs (ap);

  return t;
}


/* Check whether an intrinsic belongs to whatever standard the user
   has chosen, taking also into account -fall-intrinsics.  Here, no
   warning/error is emitted; but if symstd is not NULL, it is pointed to a
   textual representation of the symbols standard status (like
   "new in Fortran 2008", "a GNU extension" or "obsolescent in Fortran 95") that
   can be used to construct a detailed warning/error message in case of
   a FAILURE.  */

gfc_try
gfc_check_intrinsic_standard (const gfc_intrinsic_sym* isym,
			      const char** symstd, bool silent, locus where)
{
  const char* symstd_msg;

  /* For -fall-intrinsics, just succeed.  */
  if (gfc_option.flag_all_intrinsics)
    return SUCCESS;

  /* Find the symbol's standard message for later usage.  */
  switch (isym->standard)
    {
    case GFC_STD_F77:
      symstd_msg = "available since Fortran 77";
      break;

    case GFC_STD_F95_OBS:
      symstd_msg = "obsolescent in Fortran 95";
      break;

    case GFC_STD_F95_DEL:
      symstd_msg = "deleted in Fortran 95";
      break;

    case GFC_STD_F95:
      symstd_msg = "new in Fortran 95";
      break;

    case GFC_STD_F2003:
      symstd_msg = "new in Fortran 2003";
      break;

    case GFC_STD_F2008:
      symstd_msg = "new in Fortran 2008";
      break;

    case GFC_STD_GNU:
      symstd_msg = "a GNU Fortran extension";
      break;

    case GFC_STD_LEGACY:
      symstd_msg = "for backward compatibility";
      break;

    default:
      gfc_internal_error ("Invalid standard code on intrinsic '%s' (%d)",
			  isym->name, isym->standard);
    }

  /* If warning about the standard, warn and succeed.  */
  if (gfc_option.warn_std & isym->standard)
    {
      /* Do only print a warning if not a GNU extension.  */
      if (!silent && isym->standard != GFC_STD_GNU)
	gfc_warning ("Intrinsic '%s' (is %s) is used at %L",
		     isym->name, _(symstd_msg), &where);

      return SUCCESS;
    }

  /* If allowing the symbol's standard, succeed, too.  */
  if (gfc_option.allow_std & isym->standard)
    return SUCCESS;

  /* Otherwise, fail.  */
  if (symstd)
    *symstd = _(symstd_msg);
  return FAILURE;
}


/* See if a function call corresponds to an intrinsic function call.
   We return:

    MATCH_YES    if the call corresponds to an intrinsic, simplification
		 is done if possible.

    MATCH_NO     if the call does not correspond to an intrinsic

    MATCH_ERROR  if the call corresponds to an intrinsic but there was an
		 error during the simplification process.

   The error_flag parameter enables an error reporting.  */

match
gfc_intrinsic_func_interface (gfc_expr *expr, int error_flag)
{
  gfc_intrinsic_sym *isym, *specific;
  gfc_actual_arglist *actual;
  const char *name;
  int flag;

  if (expr->value.function.isym != NULL)
    return (do_simplify (expr->value.function.isym, expr) == FAILURE)
	   ? MATCH_ERROR : MATCH_YES;

  if (!error_flag)
    gfc_push_suppress_errors ();
  flag = 0;

  for (actual = expr->value.function.actual; actual; actual = actual->next)
    if (actual->expr != NULL)
      flag |= (actual->expr->ts.type != BT_INTEGER
	       && actual->expr->ts.type != BT_CHARACTER);

  name = expr->symtree->n.sym->name;

  isym = specific = gfc_find_function (name);
  if (isym == NULL)
    {
      if (!error_flag)
	gfc_pop_suppress_errors ();
      return MATCH_NO;
    }

  if ((isym->id == GFC_ISYM_REAL || isym->id == GFC_ISYM_DBLE
       || isym->id == GFC_ISYM_CMPLX)
      && gfc_init_expr
      && gfc_notify_std (GFC_STD_F2003, "Fortran 2003: Function '%s' "
			 "as initialization expression at %L", name,
			 &expr->where) == FAILURE)
    {
      if (!error_flag)
	gfc_pop_suppress_errors ();
      return MATCH_ERROR;
    }

  gfc_current_intrinsic_where = &expr->where;

  /* Bypass the generic list for min and max.  */
  if (isym->check.f1m == gfc_check_min_max)
    {
      init_arglist (isym);

      if (gfc_check_min_max (expr->value.function.actual) == SUCCESS)
	goto got_specific;

      if (!error_flag)
	gfc_pop_suppress_errors ();
      return MATCH_NO;
    }

  /* If the function is generic, check all of its specific
     incarnations.  If the generic name is also a specific, we check
     that name last, so that any error message will correspond to the
     specific.  */
  gfc_push_suppress_errors ();

  if (isym->generic)
    {
      for (specific = isym->specific_head; specific;
	   specific = specific->next)
	{
	  if (specific == isym)
	    continue;
	  if (check_specific (specific, expr, 0) == SUCCESS)
	    {
	      gfc_pop_suppress_errors ();
	      goto got_specific;
	    }
	}
    }

  gfc_pop_suppress_errors ();

  if (check_specific (isym, expr, error_flag) == FAILURE)
    {
      if (!error_flag)
	gfc_pop_suppress_errors ();
      return MATCH_NO;
    }

  specific = isym;

got_specific:
  expr->value.function.isym = specific;
  gfc_intrinsic_symbol (expr->symtree->n.sym);

  if (!error_flag)
    gfc_pop_suppress_errors ();

  if (do_simplify (specific, expr) == FAILURE)
    return MATCH_ERROR;

  /* F95, 7.1.6.1, Initialization expressions
     (4) An elemental intrinsic function reference of type integer or
         character where each argument is an initialization expression
         of type integer or character

<<<<<<< HEAD
  if (gfc_init_expr && flag && gfc_init_expr_extensions (specific))
    {
      if (gfc_notify_std (GFC_STD_GNU, "Extension: Evaluation of "
	    "nonstandard initialization expression at %L", &expr->where)
	  == FAILURE)
	{
	  return MATCH_ERROR;
	}
    }
=======
     F2003, 7.1.7 Initialization expression
     (4)   A reference to an elemental standard intrinsic function,
           where each argument is an initialization expression  */
>>>>>>> 42bae686

  if (gfc_init_expr && isym->elemental && flag
      && gfc_notify_std (GFC_STD_F2003, "Fortran 2003: Elemental function "
			"as initialization expression with non-integer/non-"
		        "character arguments at %L", &expr->where) == FAILURE)
    return MATCH_ERROR;

  return MATCH_YES;
}


/* See if a CALL statement corresponds to an intrinsic subroutine.
   Returns MATCH_YES if the subroutine corresponds to an intrinsic,
   MATCH_NO if not, and MATCH_ERROR if there was an error (but did
   correspond).  */

match
gfc_intrinsic_sub_interface (gfc_code *c, int error_flag)
{
  gfc_intrinsic_sym *isym;
  const char *name;

  name = c->symtree->n.sym->name;

  isym = gfc_find_subroutine (name);
  if (isym == NULL)
    return MATCH_NO;

  if (!error_flag)
    gfc_push_suppress_errors ();

  init_arglist (isym);

  if (sort_actual (name, &c->ext.actual, isym->formal, &c->loc) == FAILURE)
    goto fail;

  if (isym->check.f1 != NULL)
    {
      if (do_check (isym, c->ext.actual) == FAILURE)
	goto fail;
    }
  else
    {
      if (check_arglist (&c->ext.actual, isym, 1) == FAILURE)
	goto fail;
    }

  /* The subroutine corresponds to an intrinsic.  Allow errors to be
     seen at this point.  */
  if (!error_flag)
    gfc_pop_suppress_errors ();

  c->resolved_isym = isym;
  if (isym->resolve.s1 != NULL)
    isym->resolve.s1 (c);
  else
    {
      c->resolved_sym = gfc_get_intrinsic_sub_symbol (isym->lib_name);
      c->resolved_sym->attr.elemental = isym->elemental;
    }

  if (gfc_pure (NULL) && !isym->elemental)
    {
      gfc_error ("Subroutine call to intrinsic '%s' at %L is not PURE", name,
		 &c->loc);
      return MATCH_ERROR;
    }

  c->resolved_sym->attr.noreturn = isym->noreturn;

  return MATCH_YES;

fail:
  if (!error_flag)
    gfc_pop_suppress_errors ();
  return MATCH_NO;
}


/* Call gfc_convert_type() with warning enabled.  */

gfc_try
gfc_convert_type (gfc_expr *expr, gfc_typespec *ts, int eflag)
{
  return gfc_convert_type_warn (expr, ts, eflag, 1);
}


/* Try to convert an expression (in place) from one type to another.
   'eflag' controls the behavior on error.

   The possible values are:

     1 Generate a gfc_error()
     2 Generate a gfc_internal_error().

   'wflag' controls the warning related to conversion.  */

gfc_try
gfc_convert_type_warn (gfc_expr *expr, gfc_typespec *ts, int eflag, int wflag)
{
  gfc_intrinsic_sym *sym;
  gfc_typespec from_ts;
  locus old_where;
  gfc_expr *new_expr;
  int rank;
  mpz_t *shape;

  from_ts = expr->ts;		/* expr->ts gets clobbered */

  if (ts->type == BT_UNKNOWN)
    goto bad;

  /* NULL and zero size arrays get their type here.  */
  if (expr->expr_type == EXPR_NULL
      || (expr->expr_type == EXPR_ARRAY && expr->value.constructor == NULL))
    {
      /* Sometimes the RHS acquire the type.  */
      expr->ts = *ts;
      return SUCCESS;
    }

  if (expr->ts.type == BT_UNKNOWN)
    goto bad;

  if (expr->ts.type == BT_DERIVED && ts->type == BT_DERIVED
      && gfc_compare_types (&expr->ts, ts))
    return SUCCESS;

  sym = find_conv (&expr->ts, ts);
  if (sym == NULL)
    goto bad;

  /* At this point, a conversion is necessary. A warning may be needed.  */
  if ((gfc_option.warn_std & sym->standard) != 0)
    gfc_warning_now ("Extension: Conversion from %s to %s at %L",
		     gfc_typename (&from_ts), gfc_typename (ts), &expr->where);
  else if (wflag && gfc_option.warn_conversion)
    gfc_warning_now ("Conversion from %s to %s at %L",
		     gfc_typename (&from_ts), gfc_typename (ts), &expr->where);

  /* Insert a pre-resolved function call to the right function.  */
  old_where = expr->where;
  rank = expr->rank;
  shape = expr->shape;

  new_expr = gfc_get_expr ();
  *new_expr = *expr;

  new_expr = gfc_build_conversion (new_expr);
  new_expr->value.function.name = sym->lib_name;
  new_expr->value.function.isym = sym;
  new_expr->where = old_where;
  new_expr->rank = rank;
  new_expr->shape = gfc_copy_shape (shape, rank);

  gfc_get_ha_sym_tree (sym->name, &new_expr->symtree);
  new_expr->symtree->n.sym->ts = *ts;
  new_expr->symtree->n.sym->attr.flavor = FL_PROCEDURE;
  new_expr->symtree->n.sym->attr.function = 1;
  new_expr->symtree->n.sym->attr.elemental = 1;
  new_expr->symtree->n.sym->attr.pure = 1;
  new_expr->symtree->n.sym->attr.referenced = 1;
  gfc_intrinsic_symbol(new_expr->symtree->n.sym);
  gfc_commit_symbol (new_expr->symtree->n.sym);

  *expr = *new_expr;

  gfc_free (new_expr);
  expr->ts = *ts;

  if (gfc_is_constant_expr (expr->value.function.actual->expr)
      && do_simplify (sym, expr) == FAILURE)
    {

      if (eflag == 2)
	goto bad;
      return FAILURE;		/* Error already generated in do_simplify() */
    }

  return SUCCESS;

bad:
  if (eflag == 1)
    {
      gfc_error ("Can't convert %s to %s at %L",
		 gfc_typename (&from_ts), gfc_typename (ts), &expr->where);
      return FAILURE;
    }

  gfc_internal_error ("Can't convert %s to %s at %L",
		      gfc_typename (&from_ts), gfc_typename (ts),
		      &expr->where);
  /* Not reached */
}


gfc_try
gfc_convert_chartype (gfc_expr *expr, gfc_typespec *ts)
{
  gfc_intrinsic_sym *sym;
  gfc_typespec from_ts;
  locus old_where;
  gfc_expr *new_expr;
  int rank;
  mpz_t *shape;

  gcc_assert (expr->ts.type == BT_CHARACTER && ts->type == BT_CHARACTER);
  from_ts = expr->ts;		/* expr->ts gets clobbered */

  sym = find_char_conv (&expr->ts, ts);
  gcc_assert (sym);

  /* Insert a pre-resolved function call to the right function.  */
  old_where = expr->where;
  rank = expr->rank;
  shape = expr->shape;

  new_expr = gfc_get_expr ();
  *new_expr = *expr;

  new_expr = gfc_build_conversion (new_expr);
  new_expr->value.function.name = sym->lib_name;
  new_expr->value.function.isym = sym;
  new_expr->where = old_where;
  new_expr->rank = rank;
  new_expr->shape = gfc_copy_shape (shape, rank);

  gfc_get_ha_sym_tree (sym->name, &new_expr->symtree);
  new_expr->symtree->n.sym->ts = *ts;
  new_expr->symtree->n.sym->attr.flavor = FL_PROCEDURE;
  new_expr->symtree->n.sym->attr.function = 1;
  new_expr->symtree->n.sym->attr.elemental = 1;
  new_expr->symtree->n.sym->attr.referenced = 1;
  gfc_intrinsic_symbol(new_expr->symtree->n.sym);
  gfc_commit_symbol (new_expr->symtree->n.sym);

  *expr = *new_expr;

  gfc_free (new_expr);
  expr->ts = *ts;

  if (gfc_is_constant_expr (expr->value.function.actual->expr)
      && do_simplify (sym, expr) == FAILURE)
    {
      /* Error already generated in do_simplify() */
      return FAILURE;
    }

  return SUCCESS;
}


/* Check if the passed name is name of an intrinsic (taking into account the
   current -std=* and -fall-intrinsic settings).  If it is, see if we should
   warn about this as a user-procedure having the same name as an intrinsic
   (-Wintrinsic-shadow enabled) and do so if we should.  */

void
gfc_warn_intrinsic_shadow (const gfc_symbol* sym, bool in_module, bool func)
{
  gfc_intrinsic_sym* isym;

  /* If the warning is disabled, do nothing at all.  */
  if (!gfc_option.warn_intrinsic_shadow)
    return;

  /* Try to find an intrinsic of the same name.  */
  if (func)
    isym = gfc_find_function (sym->name);
  else  
    isym = gfc_find_subroutine (sym->name);

  /* If no intrinsic was found with this name or it's not included in the
     selected standard, everything's fine.  */
  if (!isym || gfc_check_intrinsic_standard (isym, NULL, true,
					     sym->declared_at) == FAILURE)
    return;

  /* Emit the warning.  */
  if (in_module)
    gfc_warning ("'%s' declared at %L may shadow the intrinsic of the same"
		 " name.  In order to call the intrinsic, explicit INTRINSIC"
		 " declarations may be required.",
		 sym->name, &sym->declared_at);
  else
    gfc_warning ("'%s' declared at %L is also the name of an intrinsic.  It can"
		 " only be called via an explicit interface or if declared"
		 " EXTERNAL.", sym->name, &sym->declared_at);
}<|MERGE_RESOLUTION|>--- conflicted
+++ resolved
@@ -1,10 +1,6 @@
 /* Build up a list of intrinsic subroutines and functions for the
    name-resolution stage.
-<<<<<<< HEAD
-   Copyright (C) 2000, 2001, 2002, 2003, 2004, 2005, 2006, 2007
-=======
    Copyright (C) 2000, 2001, 2002, 2003, 2004, 2005, 2006, 2007, 2008, 2009
->>>>>>> 42bae686
    Free Software Foundation, Inc.
    Contributed by Andy Vaught & Katherine Holcomb
 
@@ -23,10 +19,6 @@
 You should have received a copy of the GNU General Public License
 along with GCC; see the file COPYING3.  If not see
 <http://www.gnu.org/licenses/>.  */
-<<<<<<< HEAD
-
-=======
->>>>>>> 42bae686
 
 #include "config.h"
 #include "system.h"
@@ -226,19 +218,11 @@
 
    Argument list:
       char *     name of function
-<<<<<<< HEAD
-      int        whether function is elemental
-      int        If the function can be used as an actual argument [1]
-      bt         return type of function
-      int        kind of return type of function
-      int        Fortran standard version
-=======
       int	whether function is elemental
       int	If the function can be used as an actual argument [1]
       bt	 return type of function
       int	kind of return type of function
       int	Fortran standard version
->>>>>>> 42bae686
       check      pointer to check function
       simplify   pointer to simplification function
       resolve    pointer to resolution function
@@ -1255,11 +1239,7 @@
 
   make_generic ("ceiling", GFC_ISYM_CEILING, GFC_STD_F95);
 
-<<<<<<< HEAD
-  add_sym_2 ("char", ELEMENTAL, ACTUAL_NO, BT_CHARACTER, dc, GFC_STD_F77,
-=======
   add_sym_2 ("char", GFC_ISYM_CHAR, CLASS_ELEMENTAL, ACTUAL_NO, BT_CHARACTER, dc, GFC_STD_F77,
->>>>>>> 42bae686
 	     gfc_check_char, gfc_simplify_char, gfc_resolve_char,
 	     i, BT_INTEGER, di, REQUIRED, kind, BT_INTEGER, di, OPTIONAL);
 
@@ -2577,13 +2557,8 @@
 	      gfc_check_fdate_sub, NULL, gfc_resolve_fdate_sub,
 	      dt, BT_CHARACTER, dc, REQUIRED);
 
-<<<<<<< HEAD
-  add_sym_1s ("gerror", 0, BT_UNKNOWN, 0, GFC_STD_GNU,
-              gfc_check_gerror, NULL, gfc_resolve_gerror, res, BT_CHARACTER,
-=======
   add_sym_1s ("gerror", GFC_ISYM_GERROR, NO_CLASS, BT_UNKNOWN, 0, GFC_STD_GNU,
 	      gfc_check_gerror, NULL, gfc_resolve_gerror, res, BT_CHARACTER,
->>>>>>> 42bae686
 	      dc, REQUIRED);
 
   add_sym_2s ("getcwd", GFC_ISYM_GETCWD, NO_CLASS, BT_UNKNOWN, 0, GFC_STD_GNU,
@@ -2756,13 +2731,8 @@
 	      c, BT_INTEGER, di, OPTIONAL, cr, BT_INTEGER, di, OPTIONAL,
 	      cm, BT_INTEGER, di, OPTIONAL);
 
-<<<<<<< HEAD
-  add_sym_2s ("ttynam", 0, BT_UNKNOWN, 0, GFC_STD_GNU,
-              gfc_check_ttynam_sub, NULL, gfc_resolve_ttynam_sub,
-=======
   add_sym_2s ("ttynam", GFC_ISYM_TTYNAM, NO_CLASS, BT_UNKNOWN, 0, GFC_STD_GNU,
 	      gfc_check_ttynam_sub, NULL, gfc_resolve_ttynam_sub,
->>>>>>> 42bae686
 	      ut, BT_INTEGER, di, REQUIRED, name, BT_CHARACTER, dc, REQUIRED);
 
   add_sym_2s ("umask", GFC_ISYM_UMASK, NO_CLASS, BT_UNKNOWN, 0, GFC_STD_GNU,
@@ -3121,19 +3091,11 @@
       if (f == NULL)
 	{
 	  if (a->name[0] == '%')
-<<<<<<< HEAD
-	    gfc_error ("Argument list function at %L is not allowed in this "
-		       "context", where);
-	  else
-	    gfc_error ("Can't find keyword named '%s' in call to '%s' at %L",
-		     a->name, name, where);
-=======
 	    gfc_error ("The argument list functions %%VAL, %%LOC or %%REF "
 		       "are not allowed in this context at %L", where);
 	  else
 	    gfc_error ("Can't find keyword named '%s' in call to '%s' at %L",
 		       a->name, name, where);
->>>>>>> 42bae686
 	  return FAILURE;
 	}
 
@@ -3726,21 +3688,9 @@
          character where each argument is an initialization expression
          of type integer or character
 
-<<<<<<< HEAD
-  if (gfc_init_expr && flag && gfc_init_expr_extensions (specific))
-    {
-      if (gfc_notify_std (GFC_STD_GNU, "Extension: Evaluation of "
-	    "nonstandard initialization expression at %L", &expr->where)
-	  == FAILURE)
-	{
-	  return MATCH_ERROR;
-	}
-    }
-=======
      F2003, 7.1.7 Initialization expression
      (4)   A reference to an elemental standard intrinsic function,
            where each argument is an initialization expression  */
->>>>>>> 42bae686
 
   if (gfc_init_expr && isym->elemental && flag
       && gfc_notify_std (GFC_STD_F2003, "Fortran 2003: Elemental function "
