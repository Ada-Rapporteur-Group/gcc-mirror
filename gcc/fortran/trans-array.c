--- conflicted
+++ resolved
@@ -3152,14 +3152,7 @@
 	}
       /* Also the data pointer.  */
       tmp = gfc_conv_array_data (se.expr);
-<<<<<<< HEAD
-      /* If we have a native coarray with implied this_image (), add the
-	 appropriate offset to the data pointer.  */
-      ref = ss_info->expr->ref;
-      /* If this is a variable or address of a variable we use it directly.
-=======
       /* If this is a variable or address or a class array, use it directly.
->>>>>>> d2eb616a
          Otherwise we must evaluate it now to avoid breaking dependency
 	 analysis by pulling the expressions for elemental array indices
 	 inside the loop.  */
