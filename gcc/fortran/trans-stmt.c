/* Statement translation -- generate GCC trees from gfc_code.
   Copyright (C) 2002-2015 Free Software Foundation, Inc.
   Contributed by Paul Brook <paul@nowt.org>
   and Steven Bosscher <s.bosscher@student.tudelft.nl>

This file is part of GCC.

GCC is free software; you can redistribute it and/or modify it under
the terms of the GNU General Public License as published by the Free
Software Foundation; either version 3, or (at your option) any later
version.

GCC is distributed in the hope that it will be useful, but WITHOUT ANY
WARRANTY; without even the implied warranty of MERCHANTABILITY or
FITNESS FOR A PARTICULAR PURPOSE.  See the GNU General Public License
for more details.

You should have received a copy of the GNU General Public License
along with GCC; see the file COPYING3.  If not see
<http://www.gnu.org/licenses/>.  */


#include "config.h"
#include "system.h"
#include "coretypes.h"
#include "options.h"
#include "tree.h"
#include "gfortran.h"
#include "trans.h"
#include "stringpool.h"
#include "fold-const.h"
#include "trans-stmt.h"
#include "trans-types.h"
#include "trans-array.h"
#include "trans-const.h"
#include "dependency.h"

typedef struct iter_info
{
  tree var;
  tree start;
  tree end;
  tree step;
  struct iter_info *next;
}
iter_info;

typedef struct forall_info
{
  iter_info *this_loop;
  tree mask;
  tree maskindex;
  int nvar;
  tree size;
  struct forall_info  *prev_nest;
  bool do_concurrent;
}
forall_info;

static void gfc_trans_where_2 (gfc_code *, tree, bool,
			       forall_info *, stmtblock_t *);

/* Translate a F95 label number to a LABEL_EXPR.  */

tree
gfc_trans_label_here (gfc_code * code)
{
  return build1_v (LABEL_EXPR, gfc_get_label_decl (code->here));
}


/* Given a variable expression which has been ASSIGNed to, find the decl
   containing the auxiliary variables.  For variables in common blocks this
   is a field_decl.  */

void
gfc_conv_label_variable (gfc_se * se, gfc_expr * expr)
{
  gcc_assert (expr->symtree->n.sym->attr.assign == 1);
  gfc_conv_expr (se, expr);
  /* Deals with variable in common block. Get the field declaration.  */
  if (TREE_CODE (se->expr) == COMPONENT_REF)
    se->expr = TREE_OPERAND (se->expr, 1);
  /* Deals with dummy argument. Get the parameter declaration.  */
  else if (TREE_CODE (se->expr) == INDIRECT_REF)
    se->expr = TREE_OPERAND (se->expr, 0);
}

/* Translate a label assignment statement.  */

tree
gfc_trans_label_assign (gfc_code * code)
{
  tree label_tree;
  gfc_se se;
  tree len;
  tree addr;
  tree len_tree;
  int label_len;

  /* Start a new block.  */
  gfc_init_se (&se, NULL);
  gfc_start_block (&se.pre);
  gfc_conv_label_variable (&se, code->expr1);

  len = GFC_DECL_STRING_LEN (se.expr);
  addr = GFC_DECL_ASSIGN_ADDR (se.expr);

  label_tree = gfc_get_label_decl (code->label1);

  if (code->label1->defined == ST_LABEL_TARGET
      || code->label1->defined == ST_LABEL_DO_TARGET)
    {
      label_tree = gfc_build_addr_expr (pvoid_type_node, label_tree);
      len_tree = integer_minus_one_node;
    }
  else
    {
      gfc_expr *format = code->label1->format;

      label_len = format->value.character.length;
      len_tree = build_int_cst (gfc_charlen_type_node, label_len);
      label_tree = gfc_build_wide_string_const (format->ts.kind, label_len + 1,
						format->value.character.string);
      label_tree = gfc_build_addr_expr (pvoid_type_node, label_tree);
    }

  gfc_add_modify (&se.pre, len, len_tree);
  gfc_add_modify (&se.pre, addr, label_tree);

  return gfc_finish_block (&se.pre);
}

/* Translate a GOTO statement.  */

tree
gfc_trans_goto (gfc_code * code)
{
  locus loc = code->loc;
  tree assigned_goto;
  tree target;
  tree tmp;
  gfc_se se;

  if (code->label1 != NULL)
    return build1_v (GOTO_EXPR, gfc_get_label_decl (code->label1));

  /* ASSIGNED GOTO.  */
  gfc_init_se (&se, NULL);
  gfc_start_block (&se.pre);
  gfc_conv_label_variable (&se, code->expr1);
  tmp = GFC_DECL_STRING_LEN (se.expr);
  tmp = fold_build2_loc (input_location, NE_EXPR, boolean_type_node, tmp,
			 build_int_cst (TREE_TYPE (tmp), -1));
  gfc_trans_runtime_check (true, false, tmp, &se.pre, &loc,
			   "Assigned label is not a target label");

  assigned_goto = GFC_DECL_ASSIGN_ADDR (se.expr);

  /* We're going to ignore a label list.  It does not really change the
     statement's semantics (because it is just a further restriction on
     what's legal code); before, we were comparing label addresses here, but
     that's a very fragile business and may break with optimization.  So
     just ignore it.  */

  target = fold_build1_loc (input_location, GOTO_EXPR, void_type_node,
			    assigned_goto);
  gfc_add_expr_to_block (&se.pre, target);
  return gfc_finish_block (&se.pre);
}


/* Translate an ENTRY statement.  Just adds a label for this entry point.  */
tree
gfc_trans_entry (gfc_code * code)
{
  return build1_v (LABEL_EXPR, code->ext.entry->label);
}


/* Replace a gfc_ss structure by another both in the gfc_se struct
   and the gfc_loopinfo struct.  This is used in gfc_conv_elemental_dependencies
   to replace a variable ss by the corresponding temporary.  */

static void
replace_ss (gfc_se *se, gfc_ss *old_ss, gfc_ss *new_ss)
{
  gfc_ss **sess, **loopss;

  /* The old_ss is a ss for a single variable.  */
  gcc_assert (old_ss->info->type == GFC_SS_SECTION);

  for (sess = &(se->ss); *sess != gfc_ss_terminator; sess = &((*sess)->next))
    if (*sess == old_ss)
      break;
  gcc_assert (*sess != gfc_ss_terminator);

  *sess = new_ss;
  new_ss->next = old_ss->next;


  for (loopss = &(se->loop->ss); *loopss != gfc_ss_terminator;
       loopss = &((*loopss)->loop_chain))
    if (*loopss == old_ss)
      break;
  gcc_assert (*loopss != gfc_ss_terminator);

  *loopss = new_ss;
  new_ss->loop_chain = old_ss->loop_chain;
  new_ss->loop = old_ss->loop;

  gfc_free_ss (old_ss);
}


/* Check for dependencies between INTENT(IN) and INTENT(OUT) arguments of
   elemental subroutines.  Make temporaries for output arguments if any such
   dependencies are found.  Output arguments are chosen because internal_unpack
   can be used, as is, to copy the result back to the variable.  */
static void
gfc_conv_elemental_dependencies (gfc_se * se, gfc_se * loopse,
				 gfc_symbol * sym, gfc_actual_arglist * arg,
				 gfc_dep_check check_variable)
{
  gfc_actual_arglist *arg0;
  gfc_expr *e;
  gfc_formal_arglist *formal;
  gfc_se parmse;
  gfc_ss *ss;
  gfc_symbol *fsym;
  tree data;
  tree size;
  tree tmp;

  if (loopse->ss == NULL)
    return;

  ss = loopse->ss;
  arg0 = arg;
  formal = gfc_sym_get_dummy_args (sym);

  /* Loop over all the arguments testing for dependencies.  */
  for (; arg != NULL; arg = arg->next, formal = formal ? formal->next : NULL)
    {
      e = arg->expr;
      if (e == NULL)
	continue;

      /* Obtain the info structure for the current argument.  */
      for (ss = loopse->ss; ss && ss != gfc_ss_terminator; ss = ss->next)
	if (ss->info->expr == e)
	  break;

      /* If there is a dependency, create a temporary and use it
	 instead of the variable.  */
      fsym = formal ? formal->sym : NULL;
      if (e->expr_type == EXPR_VARIABLE
	    && e->rank && fsym
	    && fsym->attr.intent != INTENT_IN
	    && gfc_check_fncall_dependency (e, fsym->attr.intent,
					    sym, arg0, check_variable))
	{
	  tree initial, temptype;
	  stmtblock_t temp_post;
	  gfc_ss *tmp_ss;

	  tmp_ss = gfc_get_array_ss (gfc_ss_terminator, NULL, ss->dimen,
				     GFC_SS_SECTION);
	  gfc_mark_ss_chain_used (tmp_ss, 1);
	  tmp_ss->info->expr = ss->info->expr;
	  replace_ss (loopse, ss, tmp_ss);

	  /* Obtain the argument descriptor for unpacking.  */
	  gfc_init_se (&parmse, NULL);
	  parmse.want_pointer = 1;
	  gfc_conv_expr_descriptor (&parmse, e);
	  gfc_add_block_to_block (&se->pre, &parmse.pre);

	  /* If we've got INTENT(INOUT) or a derived type with INTENT(OUT),
	     initialize the array temporary with a copy of the values.  */
	  if (fsym->attr.intent == INTENT_INOUT
		|| (fsym->ts.type ==BT_DERIVED
		      && fsym->attr.intent == INTENT_OUT))
	    initial = parmse.expr;
	  /* For class expressions, we always initialize with the copy of
	     the values.  */
	  else if (e->ts.type == BT_CLASS)
	    initial = parmse.expr;
	  else
	    initial = NULL_TREE;

	  if (e->ts.type != BT_CLASS)
	    {
	     /* Find the type of the temporary to create; we don't use the type
		of e itself as this breaks for subcomponent-references in e
		(where the type of e is that of the final reference, but
		parmse.expr's type corresponds to the full derived-type).  */
	     /* TODO: Fix this somehow so we don't need a temporary of the whole
		array but instead only the components referenced.  */
	      temptype = TREE_TYPE (parmse.expr); /* Pointer to descriptor.  */
	      gcc_assert (TREE_CODE (temptype) == POINTER_TYPE);
	      temptype = TREE_TYPE (temptype);
	      temptype = gfc_get_element_type (temptype);
	    }

	  else
	    /* For class arrays signal that the size of the dynamic type has to
	       be obtained from the vtable, using the 'initial' expression.  */
	    temptype = NULL_TREE;

	  /* Generate the temporary.  Cleaning up the temporary should be the
	     very last thing done, so we add the code to a new block and add it
	     to se->post as last instructions.  */
	  size = gfc_create_var (gfc_array_index_type, NULL);
	  data = gfc_create_var (pvoid_type_node, NULL);
	  gfc_init_block (&temp_post);
	  tmp = gfc_trans_create_temp_array (&se->pre, &temp_post, tmp_ss,
					     temptype, initial, false, true,
					     false, &arg->expr->where);
	  gfc_add_modify (&se->pre, size, tmp);
	  tmp = fold_convert (pvoid_type_node, tmp_ss->info->data.array.data);
	  gfc_add_modify (&se->pre, data, tmp);

	  /* Update other ss' delta.  */
	  gfc_set_delta (loopse->loop);

	  /* Copy the result back using unpack.....  */
	  if (e->ts.type != BT_CLASS)
	    tmp = build_call_expr_loc (input_location,
			gfor_fndecl_in_unpack, 2, parmse.expr, data);
	  else
	    {
	      /* ... except for class results where the copy is
		 unconditional.  */
	      tmp = build_fold_indirect_ref_loc (input_location, parmse.expr);
	      tmp = gfc_conv_descriptor_data_get (tmp);
	      tmp = build_call_expr_loc (input_location,
					 builtin_decl_explicit (BUILT_IN_MEMCPY),
					 3, tmp, data,
					 fold_convert (size_type_node, size));
	    }
	  gfc_add_expr_to_block (&se->post, tmp);

	  /* parmse.pre is already added above.  */
	  gfc_add_block_to_block (&se->post, &parmse.post);
	  gfc_add_block_to_block (&se->post, &temp_post);
	}
    }
}


/* Get the interface symbol for the procedure corresponding to the given call.
   We can't get the procedure symbol directly as we have to handle the case
   of (deferred) type-bound procedures.  */

static gfc_symbol *
get_proc_ifc_for_call (gfc_code *c)
{
  gfc_symbol *sym;

  gcc_assert (c->op == EXEC_ASSIGN_CALL || c->op == EXEC_CALL);

  sym = gfc_get_proc_ifc_for_expr (c->expr1);

  /* Fall back/last resort try.  */
  if (sym == NULL)
    sym = c->resolved_sym;

  return sym;
}


/* Translate the CALL statement.  Builds a call to an F95 subroutine.  */

tree
gfc_trans_call (gfc_code * code, bool dependency_check,
		tree mask, tree count1, bool invert)
{
  gfc_se se;
  gfc_ss * ss;
  int has_alternate_specifier;
  gfc_dep_check check_variable;
  tree index = NULL_TREE;
  tree maskexpr = NULL_TREE;
  tree tmp;

  /* A CALL starts a new block because the actual arguments may have to
     be evaluated first.  */
  gfc_init_se (&se, NULL);
  gfc_start_block (&se.pre);

  gcc_assert (code->resolved_sym);

  ss = gfc_ss_terminator;
  if (code->resolved_sym->attr.elemental)
    ss = gfc_walk_elemental_function_args (ss, code->ext.actual,
					   get_proc_ifc_for_call (code),
					   GFC_SS_REFERENCE);

  /* Is not an elemental subroutine call with array valued arguments.  */
  if (ss == gfc_ss_terminator)
    {

      /* Translate the call.  */
      has_alternate_specifier
	= gfc_conv_procedure_call (&se, code->resolved_sym, code->ext.actual,
				  code->expr1, NULL);

      /* A subroutine without side-effect, by definition, does nothing!  */
      TREE_SIDE_EFFECTS (se.expr) = 1;

      /* Chain the pieces together and return the block.  */
      if (has_alternate_specifier)
	{
	  gfc_code *select_code;
	  gfc_symbol *sym;
	  select_code = code->next;
	  gcc_assert(select_code->op == EXEC_SELECT);
	  sym = select_code->expr1->symtree->n.sym;
	  se.expr = convert (gfc_typenode_for_spec (&sym->ts), se.expr);
	  if (sym->backend_decl == NULL)
	    sym->backend_decl = gfc_get_symbol_decl (sym);
	  gfc_add_modify (&se.pre, sym->backend_decl, se.expr);
	}
      else
	gfc_add_expr_to_block (&se.pre, se.expr);

      gfc_add_block_to_block (&se.pre, &se.post);
    }

  else
    {
      /* An elemental subroutine call with array valued arguments has
	 to be scalarized.  */
      gfc_loopinfo loop;
      stmtblock_t body;
      stmtblock_t block;
      gfc_se loopse;
      gfc_se depse;

      /* gfc_walk_elemental_function_args renders the ss chain in the
	 reverse order to the actual argument order.  */
      ss = gfc_reverse_ss (ss);

      /* Initialize the loop.  */
      gfc_init_se (&loopse, NULL);
      gfc_init_loopinfo (&loop);
      gfc_add_ss_to_loop (&loop, ss);

      gfc_conv_ss_startstride (&loop);
      /* TODO: gfc_conv_loop_setup generates a temporary for vector
	 subscripts.  This could be prevented in the elemental case
	 as temporaries are handled separatedly
	 (below in gfc_conv_elemental_dependencies).  */
      gfc_conv_loop_setup (&loop, &code->expr1->where);
      gfc_mark_ss_chain_used (ss, 1);

      /* Convert the arguments, checking for dependencies.  */
      gfc_copy_loopinfo_to_se (&loopse, &loop);
      loopse.ss = ss;

      /* For operator assignment, do dependency checking.  */
      if (dependency_check)
	check_variable = ELEM_CHECK_VARIABLE;
      else
	check_variable = ELEM_DONT_CHECK_VARIABLE;

      gfc_init_se (&depse, NULL);
      gfc_conv_elemental_dependencies (&depse, &loopse, code->resolved_sym,
				       code->ext.actual, check_variable);

      gfc_add_block_to_block (&loop.pre,  &depse.pre);
      gfc_add_block_to_block (&loop.post, &depse.post);

      /* Generate the loop body.  */
      gfc_start_scalarized_body (&loop, &body);
      gfc_init_block (&block);

      if (mask && count1)
	{
	  /* Form the mask expression according to the mask.  */
	  index = count1;
	  maskexpr = gfc_build_array_ref (mask, index, NULL);
	  if (invert)
	    maskexpr = fold_build1_loc (input_location, TRUTH_NOT_EXPR,
					TREE_TYPE (maskexpr), maskexpr);
	}

      /* Add the subroutine call to the block.  */
      gfc_conv_procedure_call (&loopse, code->resolved_sym,
			       code->ext.actual, code->expr1,
			       NULL);

      if (mask && count1)
	{
	  tmp = build3_v (COND_EXPR, maskexpr, loopse.expr,
			  build_empty_stmt (input_location));
	  gfc_add_expr_to_block (&loopse.pre, tmp);
	  tmp = fold_build2_loc (input_location, PLUS_EXPR,
				 gfc_array_index_type,
				 count1, gfc_index_one_node);
	  gfc_add_modify (&loopse.pre, count1, tmp);
	}
      else
	gfc_add_expr_to_block (&loopse.pre, loopse.expr);

      gfc_add_block_to_block (&block, &loopse.pre);
      gfc_add_block_to_block (&block, &loopse.post);

      /* Finish up the loop block and the loop.  */
      gfc_add_expr_to_block (&body, gfc_finish_block (&block));
      gfc_trans_scalarizing_loops (&loop, &body);
      gfc_add_block_to_block (&se.pre, &loop.pre);
      gfc_add_block_to_block (&se.pre, &loop.post);
      gfc_add_block_to_block (&se.pre, &se.post);
      gfc_cleanup_loop (&loop);
    }

  return gfc_finish_block (&se.pre);
}


/* Translate the RETURN statement.  */

tree
gfc_trans_return (gfc_code * code)
{
  if (code->expr1)
    {
      gfc_se se;
      tree tmp;
      tree result;

      /* If code->expr is not NULL, this return statement must appear
	 in a subroutine and current_fake_result_decl has already
	 been generated.  */

      result = gfc_get_fake_result_decl (NULL, 0);
      if (!result)
	{
	  gfc_warning (0,
		       "An alternate return at %L without a * dummy argument",
		       &code->expr1->where);
	  return gfc_generate_return ();
	}

      /* Start a new block for this statement.  */
      gfc_init_se (&se, NULL);
      gfc_start_block (&se.pre);

      gfc_conv_expr (&se, code->expr1);

      /* Note that the actually returned expression is a simple value and
	 does not depend on any pointers or such; thus we can clean-up with
	 se.post before returning.  */
      tmp = fold_build2_loc (input_location, MODIFY_EXPR, TREE_TYPE (result),
			     result, fold_convert (TREE_TYPE (result),
			     se.expr));
      gfc_add_expr_to_block (&se.pre, tmp);
      gfc_add_block_to_block (&se.pre, &se.post);

      tmp = gfc_generate_return ();
      gfc_add_expr_to_block (&se.pre, tmp);
      return gfc_finish_block (&se.pre);
    }

  return gfc_generate_return ();
}


/* Translate the PAUSE statement.  We have to translate this statement
   to a runtime library call.  */

tree
gfc_trans_pause (gfc_code * code)
{
  tree gfc_int4_type_node = gfc_get_int_type (4);
  gfc_se se;
  tree tmp;

  /* Start a new block for this statement.  */
  gfc_init_se (&se, NULL);
  gfc_start_block (&se.pre);


  if (code->expr1 == NULL)
    {
      tmp = build_int_cst (gfc_int4_type_node, 0);
      tmp = build_call_expr_loc (input_location,
				 gfor_fndecl_pause_string, 2,
				 build_int_cst (pchar_type_node, 0), tmp);
    }
  else if (code->expr1->ts.type == BT_INTEGER)
    {
      gfc_conv_expr (&se, code->expr1);
      tmp = build_call_expr_loc (input_location,
				 gfor_fndecl_pause_numeric, 1,
				 fold_convert (gfc_int4_type_node, se.expr));
    }
  else
    {
      gfc_conv_expr_reference (&se, code->expr1);
      tmp = build_call_expr_loc (input_location,
			     gfor_fndecl_pause_string, 2,
			     se.expr, se.string_length);
    }

  gfc_add_expr_to_block (&se.pre, tmp);

  gfc_add_block_to_block (&se.pre, &se.post);

  return gfc_finish_block (&se.pre);
}


/* Translate the STOP statement.  We have to translate this statement
   to a runtime library call.  */

tree
gfc_trans_stop (gfc_code *code, bool error_stop)
{
  tree gfc_int4_type_node = gfc_get_int_type (4);
  gfc_se se;
  tree tmp;

  /* Start a new block for this statement.  */
  gfc_init_se (&se, NULL);
  gfc_start_block (&se.pre);

  if (code->expr1 == NULL)
    {
      tmp = build_int_cst (gfc_int4_type_node, 0);
      tmp = build_call_expr_loc (input_location,
				 error_stop
				 ? (flag_coarray == GFC_FCOARRAY_LIB
				    ? gfor_fndecl_caf_error_stop_str
				    : gfor_fndecl_error_stop_string)
				 : gfor_fndecl_stop_string,
				 2, build_int_cst (pchar_type_node, 0), tmp);
    }
  else if (code->expr1->ts.type == BT_INTEGER)
    {
      gfc_conv_expr (&se, code->expr1);
      tmp = build_call_expr_loc (input_location,
				 error_stop
				 ? (flag_coarray == GFC_FCOARRAY_LIB
				    ? gfor_fndecl_caf_error_stop
				    : gfor_fndecl_error_stop_numeric)
				 : gfor_fndecl_stop_numeric_f08, 1,
				 fold_convert (gfc_int4_type_node, se.expr));
    }
  else
    {
      gfc_conv_expr_reference (&se, code->expr1);
      tmp = build_call_expr_loc (input_location,
				 error_stop
				 ? (flag_coarray == GFC_FCOARRAY_LIB
				    ? gfor_fndecl_caf_error_stop_str
				    : gfor_fndecl_error_stop_string)
				 : gfor_fndecl_stop_string,
				 2, se.expr, se.string_length);
    }

  gfc_add_expr_to_block (&se.pre, tmp);

  gfc_add_block_to_block (&se.pre, &se.post);

  return gfc_finish_block (&se.pre);
}


tree
gfc_trans_lock_unlock (gfc_code *code, gfc_exec_op op)
{
  gfc_se se, argse;
  tree stat = NULL_TREE, stat2 = NULL_TREE;
  tree lock_acquired = NULL_TREE, lock_acquired2 = NULL_TREE;

  /* Short cut: For single images without STAT= or LOCK_ACQUIRED
     return early. (ERRMSG= is always untouched for -fcoarray=single.)  */
  if (!code->expr2 && !code->expr4 && flag_coarray != GFC_FCOARRAY_LIB)
    return NULL_TREE;

  if (code->expr2)
    {
      gcc_assert (code->expr2->expr_type == EXPR_VARIABLE);
      gfc_init_se (&argse, NULL);
      gfc_conv_expr_val (&argse, code->expr2);
      stat = argse.expr;
    }
  else if (flag_coarray == GFC_FCOARRAY_LIB)
    stat = null_pointer_node;

  if (code->expr4)
    {
      gcc_assert (code->expr4->expr_type == EXPR_VARIABLE);
      gfc_init_se (&argse, NULL);
      gfc_conv_expr_val (&argse, code->expr4);
      lock_acquired = argse.expr;
    }
  else if (flag_coarray == GFC_FCOARRAY_LIB)
    lock_acquired = null_pointer_node;

  gfc_start_block (&se.pre);
  if (flag_coarray == GFC_FCOARRAY_LIB)
    {
      tree tmp, token, image_index, errmsg, errmsg_len;
      tree index = size_zero_node;
      tree caf_decl = gfc_get_tree_for_caf_expr (code->expr1);

      if (code->expr1->symtree->n.sym->ts.type != BT_DERIVED
	  || code->expr1->symtree->n.sym->ts.u.derived->from_intmod
	     != INTMOD_ISO_FORTRAN_ENV
	  || code->expr1->symtree->n.sym->ts.u.derived->intmod_sym_id
	     != ISOFORTRAN_LOCK_TYPE)
	{
	  gfc_error ("Sorry, the lock component of derived type at %L is not "
		     "yet supported", &code->expr1->where);
	  return NULL_TREE;
	}

      gfc_get_caf_token_offset (&token, NULL, caf_decl, NULL_TREE, code->expr1);

      if (gfc_is_coindexed (code->expr1))
	image_index = gfc_caf_get_image_index (&se.pre, code->expr1, caf_decl);
      else
	image_index = integer_zero_node;

      /* For arrays, obtain the array index.  */
      if (gfc_expr_attr (code->expr1).dimension)
	{
	  tree desc, tmp, extent, lbound, ubound;
          gfc_array_ref *ar, ar2;
          int i;

	  /* TODO: Extend this, once DT components are supported.  */
	  ar = &code->expr1->ref->u.ar;
	  ar2 = *ar;
	  memset (ar, '\0', sizeof (*ar));
	  ar->as = ar2.as;
	  ar->type = AR_FULL;

	  gfc_init_se (&argse, NULL);
	  argse.descriptor_only = 1;
	  gfc_conv_expr_descriptor (&argse, code->expr1);
	  gfc_add_block_to_block (&se.pre, &argse.pre);
	  desc = argse.expr;
	  *ar = ar2;

	  extent = integer_one_node;
	  for (i = 0; i < ar->dimen; i++)
	    {
	      gfc_init_se (&argse, NULL);
	      gfc_conv_expr_type (&argse, ar->start[i], integer_type_node);
	      gfc_add_block_to_block (&argse.pre, &argse.pre);
	      lbound = gfc_conv_descriptor_lbound_get (desc, gfc_rank_cst[i]);
	      tmp = fold_build2_loc (input_location, MINUS_EXPR,
				     integer_type_node, argse.expr,
				     fold_convert(integer_type_node, lbound));
	      tmp = fold_build2_loc (input_location, MULT_EXPR,
				     integer_type_node, extent, tmp);
	      index = fold_build2_loc (input_location, PLUS_EXPR,
				       integer_type_node, index, tmp);
	      if (i < ar->dimen - 1)
		{
		  ubound = gfc_conv_descriptor_ubound_get (desc, gfc_rank_cst[i]);
		  tmp = gfc_conv_array_extent_dim (lbound, ubound, NULL);
		  tmp = fold_convert (integer_type_node, tmp);
		  extent = fold_build2_loc (input_location, MULT_EXPR,
					    integer_type_node, extent, tmp);
		}
	    }
	}

      /* errmsg.  */
      if (code->expr3)
	{
	  gfc_init_se (&argse, NULL);
	  gfc_conv_expr (&argse, code->expr3);
	  gfc_add_block_to_block (&se.pre, &argse.pre);
	  errmsg = argse.expr;
	  errmsg_len = fold_convert (integer_type_node, argse.string_length);
	}
      else
	{
	  errmsg = null_pointer_node;
	  errmsg_len = integer_zero_node;
	}

      if (stat != null_pointer_node && TREE_TYPE (stat) != integer_type_node)
	{
	  stat2 = stat;
	  stat = gfc_create_var (integer_type_node, "stat");
	}

      if (lock_acquired != null_pointer_node
	  && TREE_TYPE (lock_acquired) != integer_type_node)
	{
	  lock_acquired2 = lock_acquired;
	  lock_acquired = gfc_create_var (integer_type_node, "acquired");
	}

      if (op == EXEC_LOCK)
	tmp = build_call_expr_loc (input_location, gfor_fndecl_caf_lock, 7,
                                   token, index, image_index,
				   lock_acquired != null_pointer_node
				   ? gfc_build_addr_expr (NULL, lock_acquired)
				   : lock_acquired,
				   stat != null_pointer_node
				   ? gfc_build_addr_expr (NULL, stat) : stat,
				   errmsg, errmsg_len);
      else
	tmp = build_call_expr_loc (input_location, gfor_fndecl_caf_unlock, 6,
                                   token, index, image_index,
				   stat != null_pointer_node
				   ? gfc_build_addr_expr (NULL, stat) : stat,
				   errmsg, errmsg_len);
      gfc_add_expr_to_block (&se.pre, tmp);

      if (stat2 != NULL_TREE)
	gfc_add_modify (&se.pre, stat2,
			fold_convert (TREE_TYPE (stat2), stat));

      if (lock_acquired2 != NULL_TREE)
	gfc_add_modify (&se.pre, lock_acquired2,
			fold_convert (TREE_TYPE (lock_acquired2),
				      lock_acquired));

      return gfc_finish_block (&se.pre);
    }

  if (stat != NULL_TREE)
    gfc_add_modify (&se.pre, stat, build_int_cst (TREE_TYPE (stat), 0));

  if (lock_acquired != NULL_TREE)
    gfc_add_modify (&se.pre, lock_acquired,
		    fold_convert (TREE_TYPE (lock_acquired),
				  boolean_true_node));

  return gfc_finish_block (&se.pre);
}


tree
gfc_trans_sync (gfc_code *code, gfc_exec_op type)
{
  gfc_se se, argse;
  tree tmp;
  tree images = NULL_TREE, stat = NULL_TREE,
       errmsg = NULL_TREE, errmsglen = NULL_TREE;

  /* Short cut: For single images without bound checking or without STAT=,
     return early. (ERRMSG= is always untouched for -fcoarray=single.)  */
  if (!code->expr2 && !(gfc_option.rtcheck & GFC_RTCHECK_BOUNDS)
      && flag_coarray != GFC_FCOARRAY_LIB)
    return NULL_TREE;

  gfc_init_se (&se, NULL);
  gfc_start_block (&se.pre);

  if (code->expr1 && code->expr1->rank == 0)
    {
      gfc_init_se (&argse, NULL);
      gfc_conv_expr_val (&argse, code->expr1);
      images = argse.expr;
    }

  if (code->expr2)
    {
      gcc_assert (code->expr2->expr_type == EXPR_VARIABLE);
      gfc_init_se (&argse, NULL);
      gfc_conv_expr_val (&argse, code->expr2);
      stat = argse.expr;
    }
  else
    stat = null_pointer_node;

  if (code->expr3 && flag_coarray == GFC_FCOARRAY_LIB)
    {
      gcc_assert (code->expr3->expr_type == EXPR_VARIABLE);
      gfc_init_se (&argse, NULL);
      gfc_conv_expr (&argse, code->expr3);
      gfc_conv_string_parameter (&argse);
      errmsg = gfc_build_addr_expr (NULL, argse.expr);
      errmsglen = argse.string_length;
    }
  else if (flag_coarray == GFC_FCOARRAY_LIB)
    {
      errmsg = null_pointer_node;
      errmsglen = build_int_cst (integer_type_node, 0);
    }

  /* Check SYNC IMAGES(imageset) for valid image index.
     FIXME: Add a check for image-set arrays.  */
  if (code->expr1 && (gfc_option.rtcheck & GFC_RTCHECK_BOUNDS)
      && code->expr1->rank == 0)
    {
      tree cond;
      if (flag_coarray != GFC_FCOARRAY_LIB)
	cond = fold_build2_loc (input_location, NE_EXPR, boolean_type_node,
				images, build_int_cst (TREE_TYPE (images), 1));
      else
	{
	  tree cond2;
	  tmp = build_call_expr_loc (input_location, gfor_fndecl_caf_num_images,
				     2, integer_zero_node,
				     build_int_cst (integer_type_node, -1));
	  cond = fold_build2_loc (input_location, GT_EXPR, boolean_type_node,
				  images, tmp);
	  cond2 = fold_build2_loc (input_location, LT_EXPR, boolean_type_node,
				   images,
				   build_int_cst (TREE_TYPE (images), 1));
	  cond = fold_build2_loc (input_location, TRUTH_OR_EXPR,
				  boolean_type_node, cond, cond2);
	}
      gfc_trans_runtime_check (true, false, cond, &se.pre,
			       &code->expr1->where, "Invalid image number "
			       "%d in SYNC IMAGES",
			       fold_convert (integer_type_node, images));
    }

  if (flag_coarray != GFC_FCOARRAY_LIB)
    {
      /* Set STAT to zero.  */
      if (code->expr2)
	gfc_add_modify (&se.pre, stat, build_int_cst (TREE_TYPE (stat), 0));
    }
  else if (type == EXEC_SYNC_ALL || type == EXEC_SYNC_MEMORY)
    {
      /* SYNC ALL           =>   stat == null_pointer_node
	 SYNC ALL(stat=s)   =>   stat has an integer type

	 If "stat" has the wrong integer type, use a temp variable of
	 the right type and later cast the result back into "stat".  */
      if (stat == null_pointer_node || TREE_TYPE (stat) == integer_type_node)
	{
	  if (TREE_TYPE (stat) == integer_type_node)
	    stat = gfc_build_addr_expr (NULL, stat);

	  if(type == EXEC_SYNC_MEMORY)
	    tmp = build_call_expr_loc (input_location, gfor_fndecl_caf_sync_memory,
				       3, stat, errmsg, errmsglen);
	  else
	    tmp = build_call_expr_loc (input_location, gfor_fndecl_caf_sync_all,
				       3, stat, errmsg, errmsglen);

	  gfc_add_expr_to_block (&se.pre, tmp);
	}
      else
	{
	  tree tmp_stat = gfc_create_var (integer_type_node, "stat");

	  tmp = build_call_expr_loc (input_location, gfor_fndecl_caf_sync_all,
				     3, gfc_build_addr_expr (NULL, tmp_stat),
				     errmsg, errmsglen);
	  gfc_add_expr_to_block (&se.pre, tmp);

	  gfc_add_modify (&se.pre, stat,
			  fold_convert (TREE_TYPE (stat), tmp_stat));
	}
    }
  else
    {
      tree len;

      gcc_assert (type == EXEC_SYNC_IMAGES);

      if (!code->expr1)
	{
	  len = build_int_cst (integer_type_node, -1);
	  images = null_pointer_node;
	}
      else if (code->expr1->rank == 0)
	{
	  len = build_int_cst (integer_type_node, 1);
	  images = gfc_build_addr_expr (NULL_TREE, images);
	}
      else
	{
	  /* FIXME.  */
	  if (code->expr1->ts.kind != gfc_c_int_kind)
	    gfc_fatal_error ("Sorry, only support for integer kind %d "
			     "implemented for image-set at %L",
			     gfc_c_int_kind, &code->expr1->where);

	  gfc_conv_array_parameter (&se, code->expr1, true, NULL, NULL, &len);
	  images = se.expr;

	  tmp = gfc_typenode_for_spec (&code->expr1->ts);
	  if (GFC_ARRAY_TYPE_P (tmp) || GFC_DESCRIPTOR_TYPE_P (tmp))
	    tmp = gfc_get_element_type (tmp);

	  len = fold_build2_loc (input_location, TRUNC_DIV_EXPR,
				 TREE_TYPE (len), len,
				 fold_convert (TREE_TYPE (len),
					       TYPE_SIZE_UNIT (tmp)));
          len = fold_convert (integer_type_node, len);
	}

      /* SYNC IMAGES(imgs)        => stat == null_pointer_node
	 SYNC IMAGES(imgs,stat=s) => stat has an integer type

	 If "stat" has the wrong integer type, use a temp variable of
	 the right type and later cast the result back into "stat".  */
      if (stat == null_pointer_node || TREE_TYPE (stat) == integer_type_node)
	{
	  if (TREE_TYPE (stat) == integer_type_node)
	    stat = gfc_build_addr_expr (NULL, stat);

	  tmp = build_call_expr_loc (input_location, gfor_fndecl_caf_sync_images,
				     5, fold_convert (integer_type_node, len),
				     images, stat, errmsg, errmsglen);
	  gfc_add_expr_to_block (&se.pre, tmp);
	}
      else
	{
	  tree tmp_stat = gfc_create_var (integer_type_node, "stat");

	  tmp = build_call_expr_loc (input_location, gfor_fndecl_caf_sync_images,
				     5, fold_convert (integer_type_node, len),
				     images, gfc_build_addr_expr (NULL, tmp_stat),
				     errmsg, errmsglen);
	  gfc_add_expr_to_block (&se.pre, tmp);

	  gfc_add_modify (&se.pre, stat,
			  fold_convert (TREE_TYPE (stat), tmp_stat));
	}
    }

  return gfc_finish_block (&se.pre);
}


/* Generate GENERIC for the IF construct. This function also deals with
   the simple IF statement, because the front end translates the IF
   statement into an IF construct.

   We translate:

        IF (cond) THEN
           then_clause
        ELSEIF (cond2)
           elseif_clause
        ELSE
           else_clause
        ENDIF

   into:

        pre_cond_s;
        if (cond_s)
          {
            then_clause;
          }
        else
          {
            pre_cond_s
            if (cond_s)
              {
                elseif_clause
              }
            else
              {
                else_clause;
              }
          }

   where COND_S is the simplified version of the predicate. PRE_COND_S
   are the pre side-effects produced by the translation of the
   conditional.
   We need to build the chain recursively otherwise we run into
   problems with folding incomplete statements.  */

static tree
gfc_trans_if_1 (gfc_code * code)
{
  gfc_se if_se;
  tree stmt, elsestmt;
  locus saved_loc;
  location_t loc;

  /* Check for an unconditional ELSE clause.  */
  if (!code->expr1)
    return gfc_trans_code (code->next);

  /* Initialize a statement builder for each block. Puts in NULL_TREEs.  */
  gfc_init_se (&if_se, NULL);
  gfc_start_block (&if_se.pre);

  /* Calculate the IF condition expression.  */
  if (code->expr1->where.lb)
    {
      gfc_save_backend_locus (&saved_loc);
      gfc_set_backend_locus (&code->expr1->where);
    }

  gfc_conv_expr_val (&if_se, code->expr1);

  if (code->expr1->where.lb)
    gfc_restore_backend_locus (&saved_loc);

  /* Translate the THEN clause.  */
  stmt = gfc_trans_code (code->next);

  /* Translate the ELSE clause.  */
  if (code->block)
    elsestmt = gfc_trans_if_1 (code->block);
  else
    elsestmt = build_empty_stmt (input_location);

  /* Build the condition expression and add it to the condition block.  */
  loc = code->expr1->where.lb ? code->expr1->where.lb->location : input_location;
  stmt = fold_build3_loc (loc, COND_EXPR, void_type_node, if_se.expr, stmt,
			  elsestmt);

  gfc_add_expr_to_block (&if_se.pre, stmt);

  /* Finish off this statement.  */
  return gfc_finish_block (&if_se.pre);
}

tree
gfc_trans_if (gfc_code * code)
{
  stmtblock_t body;
  tree exit_label;

  /* Create exit label so it is available for trans'ing the body code.  */
  exit_label = gfc_build_label_decl (NULL_TREE);
  code->exit_label = exit_label;

  /* Translate the actual code in code->block.  */
  gfc_init_block (&body);
  gfc_add_expr_to_block (&body, gfc_trans_if_1 (code->block));

  /* Add exit label.  */
  gfc_add_expr_to_block (&body, build1_v (LABEL_EXPR, exit_label));

  return gfc_finish_block (&body);
}


/* Translate an arithmetic IF expression.

   IF (cond) label1, label2, label3 translates to

    if (cond <= 0)
      {
        if (cond < 0)
          goto label1;
        else // cond == 0
          goto label2;
      }
    else // cond > 0
      goto label3;

   An optimized version can be generated in case of equal labels.
   E.g., if label1 is equal to label2, we can translate it to

    if (cond <= 0)
      goto label1;
    else
      goto label3;
*/

tree
gfc_trans_arithmetic_if (gfc_code * code)
{
  gfc_se se;
  tree tmp;
  tree branch1;
  tree branch2;
  tree zero;

  /* Start a new block.  */
  gfc_init_se (&se, NULL);
  gfc_start_block (&se.pre);

  /* Pre-evaluate COND.  */
  gfc_conv_expr_val (&se, code->expr1);
  se.expr = gfc_evaluate_now (se.expr, &se.pre);

  /* Build something to compare with.  */
  zero = gfc_build_const (TREE_TYPE (se.expr), integer_zero_node);

  if (code->label1->value != code->label2->value)
    {
      /* If (cond < 0) take branch1 else take branch2.
         First build jumps to the COND .LT. 0 and the COND .EQ. 0 cases.  */
      branch1 = build1_v (GOTO_EXPR, gfc_get_label_decl (code->label1));
      branch2 = build1_v (GOTO_EXPR, gfc_get_label_decl (code->label2));

      if (code->label1->value != code->label3->value)
        tmp = fold_build2_loc (input_location, LT_EXPR, boolean_type_node,
			       se.expr, zero);
      else
        tmp = fold_build2_loc (input_location, NE_EXPR, boolean_type_node,
			       se.expr, zero);

      branch1 = fold_build3_loc (input_location, COND_EXPR, void_type_node,
				 tmp, branch1, branch2);
    }
  else
    branch1 = build1_v (GOTO_EXPR, gfc_get_label_decl (code->label1));

  if (code->label1->value != code->label3->value
      && code->label2->value != code->label3->value)
    {
      /* if (cond <= 0) take branch1 else take branch2.  */
      branch2 = build1_v (GOTO_EXPR, gfc_get_label_decl (code->label3));
      tmp = fold_build2_loc (input_location, LE_EXPR, boolean_type_node,
			     se.expr, zero);
      branch1 = fold_build3_loc (input_location, COND_EXPR, void_type_node,
				 tmp, branch1, branch2);
    }

  /* Append the COND_EXPR to the evaluation of COND, and return.  */
  gfc_add_expr_to_block (&se.pre, branch1);
  return gfc_finish_block (&se.pre);
}


/* Translate a CRITICAL block.  */
tree
gfc_trans_critical (gfc_code *code)
{
  stmtblock_t block;
  tree tmp, token = NULL_TREE;

  gfc_start_block (&block);

  if (flag_coarray == GFC_FCOARRAY_LIB)
    {
      token = gfc_get_symbol_decl (code->resolved_sym);
      token = GFC_TYPE_ARRAY_CAF_TOKEN (TREE_TYPE (token));
      tmp = build_call_expr_loc (input_location, gfor_fndecl_caf_lock, 7,
				 token, integer_zero_node, integer_one_node,
				 null_pointer_node, null_pointer_node,
				 null_pointer_node, integer_zero_node);
      gfc_add_expr_to_block (&block, tmp);
    }

  tmp = gfc_trans_code (code->block->next);
  gfc_add_expr_to_block (&block, tmp);

  if (flag_coarray == GFC_FCOARRAY_LIB)
    {
      tmp = build_call_expr_loc (input_location, gfor_fndecl_caf_unlock, 6,
				 token, integer_zero_node, integer_one_node,
				 null_pointer_node, null_pointer_node,
				 integer_zero_node);
      gfc_add_expr_to_block (&block, tmp);
    }


  return gfc_finish_block (&block);
}


/* Return true, when the class has a _len component.  */

static bool
class_has_len_component (gfc_symbol *sym)
{
  gfc_component *comp = sym->ts.u.derived->components;
  while (comp)
    {
      if (strcmp (comp->name, "_len") == 0)
	return true;
      comp = comp->next;
    }
  return false;
}


/* Do proper initialization for ASSOCIATE names.  */

static void
trans_associate_var (gfc_symbol *sym, gfc_wrapped_block *block)
{
  gfc_expr *e;
  tree tmp;
  bool class_target;
  bool unlimited;
  tree desc;
  tree offset;
  tree dim;
  int n;
  tree charlen;
  bool need_len_assign;

  gcc_assert (sym->assoc);
  e = sym->assoc->target;

  class_target = (e->expr_type == EXPR_VARIABLE)
		    && (gfc_is_class_scalar_expr (e)
			|| gfc_is_class_array_ref (e, NULL));

  unlimited = UNLIMITED_POLY (e);

  /* Assignments to the string length need to be generated, when
     ( sym is a char array or
       sym has a _len component)
     and the associated expression is unlimited polymorphic, which is
     not (yet) correctly in 'unlimited', because for an already associated
     BT_DERIVED the u-poly flag is not set, i.e.,
      __tmp_CHARACTER_0_1 => w => arg
       ^ generated temp      ^ from code, the w does not have the u-poly
     flag set, where UNLIMITED_POLY(e) expects it.  */
  need_len_assign = ((unlimited || (e->ts.type == BT_DERIVED
                     && e->ts.u.derived->attr.unlimited_polymorphic))
      && (sym->ts.type == BT_CHARACTER
          || ((sym->ts.type == BT_CLASS || sym->ts.type == BT_DERIVED)
              && class_has_len_component (sym))));
  /* Do a `pointer assignment' with updated descriptor (or assign descriptor
     to array temporary) for arrays with either unknown shape or if associating
     to a variable.  */
  if (sym->attr.dimension && !class_target
      && (sym->as->type == AS_DEFERRED || sym->assoc->variable))
    {
      gfc_se se;
      tree desc;
      bool cst_array_ctor;

      desc = sym->backend_decl;
      cst_array_ctor = e->expr_type == EXPR_ARRAY
	      && gfc_constant_array_constructor_p (e->value.constructor);

      /* If association is to an expression, evaluate it and create temporary.
	 Otherwise, get descriptor of target for pointer assignment.  */
      gfc_init_se (&se, NULL);
      if (sym->assoc->variable || cst_array_ctor)
	{
	  se.direct_byref = 1;
	  se.use_offset = 1;
	  se.expr = desc;
	}

      gfc_conv_expr_descriptor (&se, e);

      /* If we didn't already do the pointer assignment, set associate-name
	 descriptor to the one generated for the temporary.  */
      if (!sym->assoc->variable && !cst_array_ctor)
	{
	  int dim;

	  gfc_add_modify (&se.pre, desc, se.expr);

	  /* The generated descriptor has lower bound zero (as array
	     temporary), shift bounds so we get lower bounds of 1.  */
	  for (dim = 0; dim < e->rank; ++dim)
	    gfc_conv_shift_descriptor_lbound (&se.pre, desc,
					      dim, gfc_index_one_node);
	}

      /* If this is a subreference array pointer associate name use the
	 associate variable element size for the value of 'span'.  */
      if (sym->attr.subref_array_pointer)
	{
	  gcc_assert (e->expr_type == EXPR_VARIABLE);
	  tmp = e->symtree->n.sym->backend_decl;
	  tmp = gfc_get_element_type (TREE_TYPE (tmp));
	  tmp = fold_convert (gfc_array_index_type, size_in_bytes (tmp));
	  gfc_add_modify (&se.pre, GFC_DECL_SPAN(desc), tmp);
	}

      /* Done, register stuff as init / cleanup code.  */
      gfc_add_init_cleanup (block, gfc_finish_block (&se.pre),
			    gfc_finish_block (&se.post));
    }

  /* Temporaries, arising from TYPE IS, just need the descriptor of class
     arrays to be assigned directly.  */
  else if (class_target && sym->attr.dimension
	   && (sym->ts.type == BT_DERIVED || unlimited))
    {
      gfc_se se;

      gfc_init_se (&se, NULL);
      se.descriptor_only = 1;
      /* In a select type the (temporary) associate variable shall point to
	 a standard fortran array (lower bound == 1), but conv_expr ()
	 just maps to the input array in the class object, whose lbound may
	 be arbitrary.  conv_expr_descriptor solves this by inserting a
	 temporary array descriptor.  */
      gfc_conv_expr_descriptor (&se, e);

      gcc_assert (GFC_DESCRIPTOR_TYPE_P (TREE_TYPE (se.expr))
		  || GFC_ARRAY_TYPE_P (TREE_TYPE (se.expr)));
      gcc_assert (GFC_DESCRIPTOR_TYPE_P (TREE_TYPE (sym->backend_decl)));

      if (GFC_ARRAY_TYPE_P (TREE_TYPE (se.expr)))
	{
	  if (INDIRECT_REF_P (se.expr))
	    tmp = TREE_OPERAND (se.expr, 0);
	  else
	    tmp = se.expr;

	  gfc_add_modify (&se.pre, sym->backend_decl,
			  gfc_class_data_get (GFC_DECL_SAVED_DESCRIPTOR (tmp)));
	}
      else
	gfc_add_modify (&se.pre, sym->backend_decl, se.expr);

      if (unlimited)
	{
	  /* Recover the dtype, which has been overwritten by the
	     assignment from an unlimited polymorphic object.  */
	  tmp = gfc_conv_descriptor_dtype (sym->backend_decl);
	  gfc_add_modify (&se.pre, tmp,
			  gfc_get_dtype (TREE_TYPE (sym->backend_decl)));
	}

      gfc_add_init_cleanup (block, gfc_finish_block (&se.pre),
			    gfc_finish_block (&se.post));
    }

  /* Do a scalar pointer assignment; this is for scalar variable targets.  */
  else if (gfc_is_associate_pointer (sym))
    {
      gfc_se se;

      gcc_assert (!sym->attr.dimension);

      gfc_init_se (&se, NULL);

      /* Class associate-names come this way because they are
	 unconditionally associate pointers and the symbol is scalar.  */
      if (sym->ts.type == BT_CLASS && CLASS_DATA (sym)->attr.dimension)
	{
	  tree target_expr;
	  /* For a class array we need a descriptor for the selector.  */
	  gfc_conv_expr_descriptor (&se, e);
	  /* Needed to get/set the _len component below.  */
	  target_expr = se.expr;

	  /* Obtain a temporary class container for the result.  */
	  gfc_conv_class_to_class (&se, e, sym->ts, false, true, false, false);
	  se.expr = build_fold_indirect_ref_loc (input_location, se.expr);

	  /* Set the offset.  */
	  desc = gfc_class_data_get (se.expr);
	  offset = gfc_index_zero_node;
	  for (n = 0; n < e->rank; n++)
	    {
	      dim = gfc_rank_cst[n];
	      tmp = fold_build2_loc (input_location, MULT_EXPR,
				     gfc_array_index_type,
				     gfc_conv_descriptor_stride_get (desc, dim),
				     gfc_conv_descriptor_lbound_get (desc, dim));
	      offset = fold_build2_loc (input_location, MINUS_EXPR,
				        gfc_array_index_type,
				        offset, tmp);
	    }
	  if (need_len_assign)
	    {
	      if (e->symtree
		  && DECL_LANG_SPECIFIC (e->symtree->n.sym->backend_decl)
		 && GFC_DECL_SAVED_DESCRIPTOR (e->symtree->n.sym->backend_decl))
		/* Use the original class descriptor stored in the saved
		   descriptor to get the target_expr.  */
		target_expr =
		    GFC_DECL_SAVED_DESCRIPTOR (e->symtree->n.sym->backend_decl);
	      else
		/* Strip the _data component from the target_expr.  */
		target_expr = TREE_OPERAND (target_expr, 0);
	      /* Add a reference to the _len comp to the target expr.  */
	      tmp = gfc_class_len_get (target_expr);
	      /* Get the component-ref for the temp structure's _len comp.  */
	      charlen = gfc_class_len_get (se.expr);
	      /* Add the assign to the beginning of the block...  */
	      gfc_add_modify (&se.pre, charlen,
			      fold_convert (TREE_TYPE (charlen), tmp));
	      /* and the oposite way at the end of the block, to hand changes
		 on the string length back.  */
	      gfc_add_modify (&se.post, tmp,
			      fold_convert (TREE_TYPE (tmp), charlen));
	      /* Length assignment done, prevent adding it again below.  */
	      need_len_assign = false;
	    }
	  gfc_conv_descriptor_offset_set (&se.pre, desc, offset);
	}
      else if (sym->ts.type == BT_CLASS && e->ts.type == BT_CLASS
	       && CLASS_DATA (e)->attr.dimension)
	{
	  /* This is bound to be a class array element.  */
	  gfc_conv_expr_reference (&se, e);
	  /* Get the _vptr component of the class object.  */
	  tmp = gfc_get_vptr_from_expr (se.expr);
	  /* Obtain a temporary class container for the result.  */
	  gfc_conv_derived_to_class (&se, e, sym->ts, tmp, false, false);
	  se.expr = build_fold_indirect_ref_loc (input_location, se.expr);
	}
      else
	{
	  /* For BT_CLASS and BT_DERIVED, this boils down to a pointer assign,
	     which has the string length included.  For CHARACTERS it is still
	     needed and will be done at the end of this routine.  */
	  gfc_conv_expr (&se, e);
	  need_len_assign = need_len_assign && sym->ts.type == BT_CHARACTER;
	}

      tmp = TREE_TYPE (sym->backend_decl);
      tmp = gfc_build_addr_expr (tmp, se.expr);
      gfc_add_modify (&se.pre, sym->backend_decl, tmp);

      gfc_add_init_cleanup (block, gfc_finish_block( &se.pre),
			    gfc_finish_block (&se.post));
    }

  /* Do a simple assignment.  This is for scalar expressions, where we
     can simply use expression assignment.  */
  else
    {
      gfc_expr *lhs;

      lhs = gfc_lval_expr_from_sym (sym);
      tmp = gfc_trans_assignment (lhs, e, false, true);
      gfc_add_init_cleanup (block, tmp, NULL_TREE);
    }

  /* Set the stringlength, when needed.  */
  if (need_len_assign)
    {
      gfc_se se;
      gfc_init_se (&se, NULL);
      if (e->symtree->n.sym->ts.type == BT_CHARACTER)
	{
	  /* What about deferred strings?  */
	  gcc_assert (!e->symtree->n.sym->ts.deferred);
	  tmp = e->symtree->n.sym->ts.u.cl->backend_decl;
	}
      else
	tmp = gfc_class_len_get (gfc_get_symbol_decl (e->symtree->n.sym));
      gfc_get_symbol_decl (sym);
      charlen = sym->ts.type == BT_CHARACTER ? sym->ts.u.cl->backend_decl
					: gfc_class_len_get (sym->backend_decl);
      /* Prevent adding a noop len= len.  */
      if (tmp != charlen)
	{
	  gfc_add_modify (&se.pre, charlen,
			  fold_convert (TREE_TYPE (charlen), tmp));
	  gfc_add_init_cleanup (block, gfc_finish_block (&se.pre),
				gfc_finish_block (&se.post));
	}
    }
}


/* Translate a BLOCK construct.  This is basically what we would do for a
   procedure body.  */

tree
gfc_trans_block_construct (gfc_code* code)
{
  gfc_namespace* ns;
  gfc_symbol* sym;
  gfc_wrapped_block block;
  tree exit_label;
  stmtblock_t body;
  gfc_association_list *ass;

  ns = code->ext.block.ns;
  gcc_assert (ns);
  sym = ns->proc_name;
  gcc_assert (sym);

  /* Process local variables.  */
  gcc_assert (!sym->tlink);
  sym->tlink = sym;
  gfc_process_block_locals (ns);

  /* Generate code including exit-label.  */
  gfc_init_block (&body);
  exit_label = gfc_build_label_decl (NULL_TREE);
  code->exit_label = exit_label;

<<<<<<< HEAD
  /* Generate !$ACC DECLARE directive. */
  finish_oacc_declare (ns, FL_UNKNOWN);
=======
  finish_oacc_declare (ns, sym, true);
>>>>>>> cc9e07a6

  gfc_add_expr_to_block (&body, gfc_trans_code (ns->code));
  gfc_add_expr_to_block (&body, build1_v (LABEL_EXPR, exit_label));

  /* Finish everything.  */
  gfc_start_wrapped_block (&block, gfc_finish_block (&body));
  gfc_trans_deferred_vars (sym, &block);
  for (ass = code->ext.block.assoc; ass; ass = ass->next)
    trans_associate_var (ass->st->n.sym, &block);

  return gfc_finish_wrapped_block (&block);
}


/* Translate the simple DO construct.  This is where the loop variable has
   integer type and step +-1.  We can't use this in the general case
   because integer overflow and floating point errors could give incorrect
   results.
   We translate a do loop from:

   DO dovar = from, to, step
      body
   END DO

   to:

   [Evaluate loop bounds and step]
   dovar = from;
   if ((step > 0) ? (dovar <= to) : (dovar => to))
    {
      for (;;)
        {
	  body;
   cycle_label:
	  cond = (dovar == to);
	  dovar += step;
	  if (cond) goto end_label;
	}
      }
   end_label:

   This helps the optimizers by avoiding the extra induction variable
   used in the general case.  */

static tree
gfc_trans_simple_do (gfc_code * code, stmtblock_t *pblock, tree dovar,
		     tree from, tree to, tree step, tree exit_cond)
{
  stmtblock_t body;
  tree type;
  tree cond;
  tree tmp;
  tree saved_dovar = NULL;
  tree cycle_label;
  tree exit_label;
  location_t loc;

  type = TREE_TYPE (dovar);

  loc = code->ext.iterator->start->where.lb->location;

  /* Initialize the DO variable: dovar = from.  */
  gfc_add_modify_loc (loc, pblock, dovar,
		      fold_convert (TREE_TYPE(dovar), from));

  /* Save value for do-tinkering checking.  */
  if (gfc_option.rtcheck & GFC_RTCHECK_DO)
    {
      saved_dovar = gfc_create_var (type, ".saved_dovar");
      gfc_add_modify_loc (loc, pblock, saved_dovar, dovar);
    }

  /* Cycle and exit statements are implemented with gotos.  */
  cycle_label = gfc_build_label_decl (NULL_TREE);
  exit_label = gfc_build_label_decl (NULL_TREE);

  /* Put the labels where they can be found later. See gfc_trans_do().  */
  code->cycle_label = cycle_label;
  code->exit_label = exit_label;

  /* Loop body.  */
  gfc_start_block (&body);

  /* Main loop body.  */
  tmp = gfc_trans_code_cond (code->block->next, exit_cond);
  gfc_add_expr_to_block (&body, tmp);

  /* Label for cycle statements (if needed).  */
  if (TREE_USED (cycle_label))
    {
      tmp = build1_v (LABEL_EXPR, cycle_label);
      gfc_add_expr_to_block (&body, tmp);
    }

  /* Check whether someone has modified the loop variable.  */
  if (gfc_option.rtcheck & GFC_RTCHECK_DO)
    {
      tmp = fold_build2_loc (loc, NE_EXPR, boolean_type_node,
			     dovar, saved_dovar);
      gfc_trans_runtime_check (true, false, tmp, &body, &code->loc,
			       "Loop variable has been modified");
    }

  /* Exit the loop if there is an I/O result condition or error.  */
  if (exit_cond)
    {
      tmp = build1_v (GOTO_EXPR, exit_label);
      tmp = fold_build3_loc (loc, COND_EXPR, void_type_node,
			     exit_cond, tmp,
			     build_empty_stmt (loc));
      gfc_add_expr_to_block (&body, tmp);
    }

  /* Evaluate the loop condition.  */
  cond = fold_build2_loc (loc, EQ_EXPR, boolean_type_node, dovar,
			  to);
  cond = gfc_evaluate_now_loc (loc, cond, &body);

  /* Increment the loop variable.  */
  tmp = fold_build2_loc (loc, PLUS_EXPR, type, dovar, step);
  gfc_add_modify_loc (loc, &body, dovar, tmp);

  if (gfc_option.rtcheck & GFC_RTCHECK_DO)
    gfc_add_modify_loc (loc, &body, saved_dovar, dovar);

  /* The loop exit.  */
  tmp = fold_build1_loc (loc, GOTO_EXPR, void_type_node, exit_label);
  TREE_USED (exit_label) = 1;
  tmp = fold_build3_loc (loc, COND_EXPR, void_type_node,
			 cond, tmp, build_empty_stmt (loc));
  gfc_add_expr_to_block (&body, tmp);

  /* Finish the loop body.  */
  tmp = gfc_finish_block (&body);
  tmp = fold_build1_loc (loc, LOOP_EXPR, void_type_node, tmp);

  /* Only execute the loop if the number of iterations is positive.  */
  if (tree_int_cst_sgn (step) > 0)
    cond = fold_build2_loc (loc, LE_EXPR, boolean_type_node, dovar,
			    to);
  else
    cond = fold_build2_loc (loc, GE_EXPR, boolean_type_node, dovar,
			    to);
  tmp = fold_build3_loc (loc, COND_EXPR, void_type_node, cond, tmp,
			 build_empty_stmt (loc));
  gfc_add_expr_to_block (pblock, tmp);

  /* Add the exit label.  */
  tmp = build1_v (LABEL_EXPR, exit_label);
  gfc_add_expr_to_block (pblock, tmp);

  return gfc_finish_block (pblock);
}

/* Translate the DO construct.  This obviously is one of the most
   important ones to get right with any compiler, but especially
   so for Fortran.

   We special case some loop forms as described in gfc_trans_simple_do.
   For other cases we implement them with a separate loop count,
   as described in the standard.

   We translate a do loop from:

   DO dovar = from, to, step
      body
   END DO

   to:

   [evaluate loop bounds and step]
   empty = (step > 0 ? to < from : to > from);
   countm1 = (to - from) / step;
   dovar = from;
   if (empty) goto exit_label;
   for (;;)
     {
       body;
cycle_label:
       dovar += step
       countm1t = countm1;
       countm1--;
       if (countm1t == 0) goto exit_label;
     }
exit_label:

   countm1 is an unsigned integer.  It is equal to the loop count minus one,
   because the loop count itself can overflow.  */

tree
gfc_trans_do (gfc_code * code, tree exit_cond)
{
  gfc_se se;
  tree dovar;
  tree saved_dovar = NULL;
  tree from;
  tree to;
  tree step;
  tree countm1;
  tree type;
  tree utype;
  tree cond;
  tree cycle_label;
  tree exit_label;
  tree tmp;
  stmtblock_t block;
  stmtblock_t body;
  location_t loc;

  gfc_start_block (&block);

  loc = code->ext.iterator->start->where.lb->location;

  /* Evaluate all the expressions in the iterator.  */
  gfc_init_se (&se, NULL);
  gfc_conv_expr_lhs (&se, code->ext.iterator->var);
  gfc_add_block_to_block (&block, &se.pre);
  dovar = se.expr;
  type = TREE_TYPE (dovar);

  gfc_init_se (&se, NULL);
  gfc_conv_expr_val (&se, code->ext.iterator->start);
  gfc_add_block_to_block (&block, &se.pre);
  from = gfc_evaluate_now (se.expr, &block);

  gfc_init_se (&se, NULL);
  gfc_conv_expr_val (&se, code->ext.iterator->end);
  gfc_add_block_to_block (&block, &se.pre);
  to = gfc_evaluate_now (se.expr, &block);

  gfc_init_se (&se, NULL);
  gfc_conv_expr_val (&se, code->ext.iterator->step);
  gfc_add_block_to_block (&block, &se.pre);
  step = gfc_evaluate_now (se.expr, &block);

  if (gfc_option.rtcheck & GFC_RTCHECK_DO)
    {
      tmp = fold_build2_loc (input_location, EQ_EXPR, boolean_type_node, step,
			     build_zero_cst (type));
      gfc_trans_runtime_check (true, false, tmp, &block, &code->loc,
			       "DO step value is zero");
    }

  /* Special case simple loops.  */
  if (TREE_CODE (type) == INTEGER_TYPE
      && (integer_onep (step)
	|| tree_int_cst_equal (step, integer_minus_one_node)))
    return gfc_trans_simple_do (code, &block, dovar, from, to, step, exit_cond);


  if (TREE_CODE (type) == INTEGER_TYPE)
    utype = unsigned_type_for (type);
  else
    utype = unsigned_type_for (gfc_array_index_type);
  countm1 = gfc_create_var (utype, "countm1");

  /* Cycle and exit statements are implemented with gotos.  */
  cycle_label = gfc_build_label_decl (NULL_TREE);
  exit_label = gfc_build_label_decl (NULL_TREE);
  TREE_USED (exit_label) = 1;

  /* Put these labels where they can be found later.  */
  code->cycle_label = cycle_label;
  code->exit_label = exit_label;

  /* Initialize the DO variable: dovar = from.  */
  gfc_add_modify (&block, dovar, from);

  /* Save value for do-tinkering checking.  */
  if (gfc_option.rtcheck & GFC_RTCHECK_DO)
    {
      saved_dovar = gfc_create_var (type, ".saved_dovar");
      gfc_add_modify_loc (loc, &block, saved_dovar, dovar);
    }

  /* Initialize loop count and jump to exit label if the loop is empty.
     This code is executed before we enter the loop body. We generate:
     if (step > 0)
       {
	 countm1 = (to - from) / step;
	 if (to < from)
	   goto exit_label;
       }
     else
       {
	 countm1 = (from - to) / -step;
	 if (to > from)
	   goto exit_label;
       }
   */

  if (TREE_CODE (type) == INTEGER_TYPE)
    {
      tree pos, neg, tou, fromu, stepu, tmp2;

      /* The distance from FROM to TO cannot always be represented in a signed
         type, thus use unsigned arithmetic, also to avoid any undefined
	 overflow issues.  */
      tou = fold_convert (utype, to);
      fromu = fold_convert (utype, from);
      stepu = fold_convert (utype, step);

      /* For a positive step, when to < from, exit, otherwise compute
         countm1 = ((unsigned)to - (unsigned)from) / (unsigned)step  */
      tmp = fold_build2_loc (loc, LT_EXPR, boolean_type_node, to, from);
      tmp2 = fold_build2_loc (loc, TRUNC_DIV_EXPR, utype,
			      fold_build2_loc (loc, MINUS_EXPR, utype,
					       tou, fromu),
			      stepu);
      pos = build2 (COMPOUND_EXPR, void_type_node,
		    fold_build2 (MODIFY_EXPR, void_type_node,
				 countm1, tmp2),
		    build3_loc (loc, COND_EXPR, void_type_node, tmp,
				build1_loc (loc, GOTO_EXPR, void_type_node,
					    exit_label), NULL_TREE));

      /* For a negative step, when to > from, exit, otherwise compute
         countm1 = ((unsigned)from - (unsigned)to) / -(unsigned)step  */
      tmp = fold_build2_loc (loc, GT_EXPR, boolean_type_node, to, from);
      tmp2 = fold_build2_loc (loc, TRUNC_DIV_EXPR, utype,
			      fold_build2_loc (loc, MINUS_EXPR, utype,
					       fromu, tou),
			      fold_build1_loc (loc, NEGATE_EXPR, utype, stepu));
      neg = build2 (COMPOUND_EXPR, void_type_node,
		    fold_build2 (MODIFY_EXPR, void_type_node,
				 countm1, tmp2),
		    build3_loc (loc, COND_EXPR, void_type_node, tmp,
				build1_loc (loc, GOTO_EXPR, void_type_node,
					    exit_label), NULL_TREE));

      tmp = fold_build2_loc (loc, LT_EXPR, boolean_type_node, step,
			     build_int_cst (TREE_TYPE (step), 0));
      tmp = fold_build3_loc (loc, COND_EXPR, void_type_node, tmp, neg, pos);

      gfc_add_expr_to_block (&block, tmp);
    }
  else
    {
      tree pos_step;

      /* TODO: We could use the same width as the real type.
	 This would probably cause more problems that it solves
	 when we implement "long double" types.  */

      tmp = fold_build2_loc (loc, MINUS_EXPR, type, to, from);
      tmp = fold_build2_loc (loc, RDIV_EXPR, type, tmp, step);
      tmp = fold_build1_loc (loc, FIX_TRUNC_EXPR, utype, tmp);
      gfc_add_modify (&block, countm1, tmp);

      /* We need a special check for empty loops:
	 empty = (step > 0 ? to < from : to > from);  */
      pos_step = fold_build2_loc (loc, GT_EXPR, boolean_type_node, step,
				  build_zero_cst (type));
      tmp = fold_build3_loc (loc, COND_EXPR, boolean_type_node, pos_step,
			     fold_build2_loc (loc, LT_EXPR,
					      boolean_type_node, to, from),
			     fold_build2_loc (loc, GT_EXPR,
					      boolean_type_node, to, from));
      /* If the loop is empty, go directly to the exit label.  */
      tmp = fold_build3_loc (loc, COND_EXPR, void_type_node, tmp,
			 build1_v (GOTO_EXPR, exit_label),
			 build_empty_stmt (input_location));
      gfc_add_expr_to_block (&block, tmp);
    }

  /* Loop body.  */
  gfc_start_block (&body);

  /* Main loop body.  */
  tmp = gfc_trans_code_cond (code->block->next, exit_cond);
  gfc_add_expr_to_block (&body, tmp);

  /* Label for cycle statements (if needed).  */
  if (TREE_USED (cycle_label))
    {
      tmp = build1_v (LABEL_EXPR, cycle_label);
      gfc_add_expr_to_block (&body, tmp);
    }

  /* Check whether someone has modified the loop variable.  */
  if (gfc_option.rtcheck & GFC_RTCHECK_DO)
    {
      tmp = fold_build2_loc (loc, NE_EXPR, boolean_type_node, dovar,
			     saved_dovar);
      gfc_trans_runtime_check (true, false, tmp, &body, &code->loc,
			       "Loop variable has been modified");
    }

  /* Exit the loop if there is an I/O result condition or error.  */
  if (exit_cond)
    {
      tmp = build1_v (GOTO_EXPR, exit_label);
      tmp = fold_build3_loc (loc, COND_EXPR, void_type_node,
			     exit_cond, tmp,
			     build_empty_stmt (input_location));
      gfc_add_expr_to_block (&body, tmp);
    }

  /* Increment the loop variable.  */
  tmp = fold_build2_loc (loc, PLUS_EXPR, type, dovar, step);
  gfc_add_modify_loc (loc, &body, dovar, tmp);

  if (gfc_option.rtcheck & GFC_RTCHECK_DO)
    gfc_add_modify_loc (loc, &body, saved_dovar, dovar);

  /* Initialize countm1t.  */
  tree countm1t = gfc_create_var (utype, "countm1t");
  gfc_add_modify_loc (loc, &body, countm1t, countm1);

  /* Decrement the loop count.  */
  tmp = fold_build2_loc (loc, MINUS_EXPR, utype, countm1,
			 build_int_cst (utype, 1));
  gfc_add_modify_loc (loc, &body, countm1, tmp);

  /* End with the loop condition.  Loop until countm1t == 0.  */
  cond = fold_build2_loc (loc, EQ_EXPR, boolean_type_node, countm1t,
			  build_int_cst (utype, 0));
  tmp = fold_build1_loc (loc, GOTO_EXPR, void_type_node, exit_label);
  tmp = fold_build3_loc (loc, COND_EXPR, void_type_node,
			 cond, tmp, build_empty_stmt (loc));
  gfc_add_expr_to_block (&body, tmp);

  /* End of loop body.  */
  tmp = gfc_finish_block (&body);

  /* The for loop itself.  */
  tmp = fold_build1_loc (loc, LOOP_EXPR, void_type_node, tmp);
  gfc_add_expr_to_block (&block, tmp);

  /* Add the exit label.  */
  tmp = build1_v (LABEL_EXPR, exit_label);
  gfc_add_expr_to_block (&block, tmp);

  return gfc_finish_block (&block);
}


/* Translate the DO WHILE construct.

   We translate

   DO WHILE (cond)
      body
   END DO

   to:

   for ( ; ; )
     {
       pre_cond;
       if (! cond) goto exit_label;
       body;
cycle_label:
     }
exit_label:

   Because the evaluation of the exit condition `cond' may have side
   effects, we can't do much for empty loop bodies.  The backend optimizers
   should be smart enough to eliminate any dead loops.  */

tree
gfc_trans_do_while (gfc_code * code)
{
  gfc_se cond;
  tree tmp;
  tree cycle_label;
  tree exit_label;
  stmtblock_t block;

  /* Everything we build here is part of the loop body.  */
  gfc_start_block (&block);

  /* Cycle and exit statements are implemented with gotos.  */
  cycle_label = gfc_build_label_decl (NULL_TREE);
  exit_label = gfc_build_label_decl (NULL_TREE);

  /* Put the labels where they can be found later. See gfc_trans_do().  */
  code->cycle_label = cycle_label;
  code->exit_label = exit_label;

  /* Create a GIMPLE version of the exit condition.  */
  gfc_init_se (&cond, NULL);
  gfc_conv_expr_val (&cond, code->expr1);
  gfc_add_block_to_block (&block, &cond.pre);
  cond.expr = fold_build1_loc (code->expr1->where.lb->location,
			       TRUTH_NOT_EXPR, TREE_TYPE (cond.expr), cond.expr);

  /* Build "IF (! cond) GOTO exit_label".  */
  tmp = build1_v (GOTO_EXPR, exit_label);
  TREE_USED (exit_label) = 1;
  tmp = fold_build3_loc (code->expr1->where.lb->location, COND_EXPR,
			 void_type_node, cond.expr, tmp,
			 build_empty_stmt (code->expr1->where.lb->location));
  gfc_add_expr_to_block (&block, tmp);

  /* The main body of the loop.  */
  tmp = gfc_trans_code (code->block->next);
  gfc_add_expr_to_block (&block, tmp);

  /* Label for cycle statements (if needed).  */
  if (TREE_USED (cycle_label))
    {
      tmp = build1_v (LABEL_EXPR, cycle_label);
      gfc_add_expr_to_block (&block, tmp);
    }

  /* End of loop body.  */
  tmp = gfc_finish_block (&block);

  gfc_init_block (&block);
  /* Build the loop.  */
  tmp = fold_build1_loc (code->expr1->where.lb->location, LOOP_EXPR,
			 void_type_node, tmp);
  gfc_add_expr_to_block (&block, tmp);

  /* Add the exit label.  */
  tmp = build1_v (LABEL_EXPR, exit_label);
  gfc_add_expr_to_block (&block, tmp);

  return gfc_finish_block (&block);
}


/* Translate the SELECT CASE construct for INTEGER case expressions,
   without killing all potential optimizations.  The problem is that
   Fortran allows unbounded cases, but the back-end does not, so we
   need to intercept those before we enter the equivalent SWITCH_EXPR
   we can build.

   For example, we translate this,

   SELECT CASE (expr)
      CASE (:100,101,105:115)
	 block_1
      CASE (190:199,200:)
	 block_2
      CASE (300)
	 block_3
      CASE DEFAULT
	 block_4
   END SELECT

   to the GENERIC equivalent,

     switch (expr)
       {
	 case (minimum value for typeof(expr) ... 100:
	 case 101:
	 case 105 ... 114:
	   block1:
	   goto end_label;

	 case 200 ... (maximum value for typeof(expr):
	 case 190 ... 199:
	   block2;
	   goto end_label;

	 case 300:
	   block_3;
	   goto end_label;

	 default:
	   block_4;
	   goto end_label;
       }

     end_label:  */

static tree
gfc_trans_integer_select (gfc_code * code)
{
  gfc_code *c;
  gfc_case *cp;
  tree end_label;
  tree tmp;
  gfc_se se;
  stmtblock_t block;
  stmtblock_t body;

  gfc_start_block (&block);

  /* Calculate the switch expression.  */
  gfc_init_se (&se, NULL);
  gfc_conv_expr_val (&se, code->expr1);
  gfc_add_block_to_block (&block, &se.pre);

  end_label = gfc_build_label_decl (NULL_TREE);

  gfc_init_block (&body);

  for (c = code->block; c; c = c->block)
    {
      for (cp = c->ext.block.case_list; cp; cp = cp->next)
	{
	  tree low, high;
          tree label;

	  /* Assume it's the default case.  */
	  low = high = NULL_TREE;

	  if (cp->low)
	    {
	      low = gfc_conv_mpz_to_tree (cp->low->value.integer,
					  cp->low->ts.kind);

	      /* If there's only a lower bound, set the high bound to the
		 maximum value of the case expression.  */
	      if (!cp->high)
		high = TYPE_MAX_VALUE (TREE_TYPE (se.expr));
	    }

	  if (cp->high)
	    {
	      /* Three cases are possible here:

		 1) There is no lower bound, e.g. CASE (:N).
		 2) There is a lower bound .NE. high bound, that is
		    a case range, e.g. CASE (N:M) where M>N (we make
		    sure that M>N during type resolution).
		 3) There is a lower bound, and it has the same value
		    as the high bound, e.g. CASE (N:N).  This is our
		    internal representation of CASE(N).

		 In the first and second case, we need to set a value for
		 high.  In the third case, we don't because the GCC middle
		 end represents a single case value by just letting high be
		 a NULL_TREE.  We can't do that because we need to be able
		 to represent unbounded cases.  */

	      if (!cp->low
		  || (cp->low
		      && mpz_cmp (cp->low->value.integer,
				  cp->high->value.integer) != 0))
		high = gfc_conv_mpz_to_tree (cp->high->value.integer,
					     cp->high->ts.kind);

	      /* Unbounded case.  */
	      if (!cp->low)
		low = TYPE_MIN_VALUE (TREE_TYPE (se.expr));
	    }

          /* Build a label.  */
          label = gfc_build_label_decl (NULL_TREE);

	  /* Add this case label.
             Add parameter 'label', make it match GCC backend.  */
	  tmp = build_case_label (low, high, label);
	  gfc_add_expr_to_block (&body, tmp);
	}

      /* Add the statements for this case.  */
      tmp = gfc_trans_code (c->next);
      gfc_add_expr_to_block (&body, tmp);

      /* Break to the end of the construct.  */
      tmp = build1_v (GOTO_EXPR, end_label);
      gfc_add_expr_to_block (&body, tmp);
    }

  tmp = gfc_finish_block (&body);
  tmp = fold_build3_loc (input_location, SWITCH_EXPR, NULL_TREE,
			 se.expr, tmp, NULL_TREE);
  gfc_add_expr_to_block (&block, tmp);

  tmp = build1_v (LABEL_EXPR, end_label);
  gfc_add_expr_to_block (&block, tmp);

  return gfc_finish_block (&block);
}


/* Translate the SELECT CASE construct for LOGICAL case expressions.

   There are only two cases possible here, even though the standard
   does allow three cases in a LOGICAL SELECT CASE construct: .TRUE.,
   .FALSE., and DEFAULT.

   We never generate more than two blocks here.  Instead, we always
   try to eliminate the DEFAULT case.  This way, we can translate this
   kind of SELECT construct to a simple

   if {} else {};

   expression in GENERIC.  */

static tree
gfc_trans_logical_select (gfc_code * code)
{
  gfc_code *c;
  gfc_code *t, *f, *d;
  gfc_case *cp;
  gfc_se se;
  stmtblock_t block;

  /* Assume we don't have any cases at all.  */
  t = f = d = NULL;

  /* Now see which ones we actually do have.  We can have at most two
     cases in a single case list: one for .TRUE. and one for .FALSE.
     The default case is always separate.  If the cases for .TRUE. and
     .FALSE. are in the same case list, the block for that case list
     always executed, and we don't generate code a COND_EXPR.  */
  for (c = code->block; c; c = c->block)
    {
      for (cp = c->ext.block.case_list; cp; cp = cp->next)
	{
	  if (cp->low)
	    {
	      if (cp->low->value.logical == 0) /* .FALSE.  */
		f = c;
	      else /* if (cp->value.logical != 0), thus .TRUE.  */
		t = c;
	    }
	  else
	    d = c;
	}
    }

  /* Start a new block.  */
  gfc_start_block (&block);

  /* Calculate the switch expression.  We always need to do this
     because it may have side effects.  */
  gfc_init_se (&se, NULL);
  gfc_conv_expr_val (&se, code->expr1);
  gfc_add_block_to_block (&block, &se.pre);

  if (t == f && t != NULL)
    {
      /* Cases for .TRUE. and .FALSE. are in the same block.  Just
         translate the code for these cases, append it to the current
         block.  */
      gfc_add_expr_to_block (&block, gfc_trans_code (t->next));
    }
  else
    {
      tree true_tree, false_tree, stmt;

      true_tree = build_empty_stmt (input_location);
      false_tree = build_empty_stmt (input_location);

      /* If we have a case for .TRUE. and for .FALSE., discard the default case.
          Otherwise, if .TRUE. or .FALSE. is missing and there is a default case,
          make the missing case the default case.  */
      if (t != NULL && f != NULL)
	d = NULL;
      else if (d != NULL)
        {
	  if (t == NULL)
	    t = d;
	  else
	    f = d;
	}

      /* Translate the code for each of these blocks, and append it to
         the current block.  */
      if (t != NULL)
        true_tree = gfc_trans_code (t->next);

      if (f != NULL)
	false_tree = gfc_trans_code (f->next);

      stmt = fold_build3_loc (input_location, COND_EXPR, void_type_node,
			      se.expr, true_tree, false_tree);
      gfc_add_expr_to_block (&block, stmt);
    }

  return gfc_finish_block (&block);
}


/* The jump table types are stored in static variables to avoid
   constructing them from scratch every single time.  */
static GTY(()) tree select_struct[2];

/* Translate the SELECT CASE construct for CHARACTER case expressions.
   Instead of generating compares and jumps, it is far simpler to
   generate a data structure describing the cases in order and call a
   library subroutine that locates the right case.
   This is particularly true because this is the only case where we
   might have to dispose of a temporary.
   The library subroutine returns a pointer to jump to or NULL if no
   branches are to be taken.  */

static tree
gfc_trans_character_select (gfc_code *code)
{
  tree init, end_label, tmp, type, case_num, label, fndecl;
  stmtblock_t block, body;
  gfc_case *cp, *d;
  gfc_code *c;
  gfc_se se, expr1se;
  int n, k;
  vec<constructor_elt, va_gc> *inits = NULL;

  tree pchartype = gfc_get_pchar_type (code->expr1->ts.kind);

  /* The jump table types are stored in static variables to avoid
     constructing them from scratch every single time.  */
  static tree ss_string1[2], ss_string1_len[2];
  static tree ss_string2[2], ss_string2_len[2];
  static tree ss_target[2];

  cp = code->block->ext.block.case_list;
  while (cp->left != NULL)
    cp = cp->left;

  /* Generate the body */
  gfc_start_block (&block);
  gfc_init_se (&expr1se, NULL);
  gfc_conv_expr_reference (&expr1se, code->expr1);

  gfc_add_block_to_block (&block, &expr1se.pre);

  end_label = gfc_build_label_decl (NULL_TREE);

  gfc_init_block (&body);

  /* Attempt to optimize length 1 selects.  */
  if (integer_onep (expr1se.string_length))
    {
      for (d = cp; d; d = d->right)
	{
	  int i;
	  if (d->low)
	    {
	      gcc_assert (d->low->expr_type == EXPR_CONSTANT
			  && d->low->ts.type == BT_CHARACTER);
	      if (d->low->value.character.length > 1)
		{
		  for (i = 1; i < d->low->value.character.length; i++)
		    if (d->low->value.character.string[i] != ' ')
		      break;
		  if (i != d->low->value.character.length)
		    {
		      if (optimize && d->high && i == 1)
			{
			  gcc_assert (d->high->expr_type == EXPR_CONSTANT
				      && d->high->ts.type == BT_CHARACTER);
			  if (d->high->value.character.length > 1
			      && (d->low->value.character.string[0]
				  == d->high->value.character.string[0])
			      && d->high->value.character.string[1] != ' '
			      && ((d->low->value.character.string[1] < ' ')
				  == (d->high->value.character.string[1]
				      < ' ')))
			    continue;
			}
		      break;
		    }
		}
	    }
	  if (d->high)
	    {
	      gcc_assert (d->high->expr_type == EXPR_CONSTANT
			  && d->high->ts.type == BT_CHARACTER);
	      if (d->high->value.character.length > 1)
		{
		  for (i = 1; i < d->high->value.character.length; i++)
		    if (d->high->value.character.string[i] != ' ')
		      break;
		  if (i != d->high->value.character.length)
		    break;
		}
	    }
	}
      if (d == NULL)
	{
	  tree ctype = gfc_get_char_type (code->expr1->ts.kind);

	  for (c = code->block; c; c = c->block)
	    {
	      for (cp = c->ext.block.case_list; cp; cp = cp->next)
		{
		  tree low, high;
		  tree label;
		  gfc_char_t r;

		  /* Assume it's the default case.  */
		  low = high = NULL_TREE;

		  if (cp->low)
		    {
		      /* CASE ('ab') or CASE ('ab':'az') will never match
			 any length 1 character.  */
		      if (cp->low->value.character.length > 1
			  && cp->low->value.character.string[1] != ' ')
			continue;

		      if (cp->low->value.character.length > 0)
			r = cp->low->value.character.string[0];
		      else
			r = ' ';
		      low = build_int_cst (ctype, r);

		      /* If there's only a lower bound, set the high bound
			 to the maximum value of the case expression.  */
		      if (!cp->high)
			high = TYPE_MAX_VALUE (ctype);
		    }

		  if (cp->high)
		    {
		      if (!cp->low
			  || (cp->low->value.character.string[0]
			      != cp->high->value.character.string[0]))
			{
			  if (cp->high->value.character.length > 0)
			    r = cp->high->value.character.string[0];
			  else
			    r = ' ';
			  high = build_int_cst (ctype, r);
			}

		      /* Unbounded case.  */
		      if (!cp->low)
			low = TYPE_MIN_VALUE (ctype);
		    }

		  /* Build a label.  */
		  label = gfc_build_label_decl (NULL_TREE);

		  /* Add this case label.
		     Add parameter 'label', make it match GCC backend.  */
		  tmp = build_case_label (low, high, label);
		  gfc_add_expr_to_block (&body, tmp);
		}

	      /* Add the statements for this case.  */
	      tmp = gfc_trans_code (c->next);
	      gfc_add_expr_to_block (&body, tmp);

	      /* Break to the end of the construct.  */
	      tmp = build1_v (GOTO_EXPR, end_label);
	      gfc_add_expr_to_block (&body, tmp);
	    }

	  tmp = gfc_string_to_single_character (expr1se.string_length,
						expr1se.expr,
						code->expr1->ts.kind);
	  case_num = gfc_create_var (ctype, "case_num");
	  gfc_add_modify (&block, case_num, tmp);

	  gfc_add_block_to_block (&block, &expr1se.post);

	  tmp = gfc_finish_block (&body);
	  tmp = fold_build3_loc (input_location, SWITCH_EXPR, NULL_TREE,
				 case_num, tmp, NULL_TREE);
	  gfc_add_expr_to_block (&block, tmp);

	  tmp = build1_v (LABEL_EXPR, end_label);
	  gfc_add_expr_to_block (&block, tmp);

	  return gfc_finish_block (&block);
	}
    }

  if (code->expr1->ts.kind == 1)
    k = 0;
  else if (code->expr1->ts.kind == 4)
    k = 1;
  else
    gcc_unreachable ();

  if (select_struct[k] == NULL)
    {
      tree *chain = NULL;
      select_struct[k] = make_node (RECORD_TYPE);

      if (code->expr1->ts.kind == 1)
	TYPE_NAME (select_struct[k]) = get_identifier ("_jump_struct_char1");
      else if (code->expr1->ts.kind == 4)
	TYPE_NAME (select_struct[k]) = get_identifier ("_jump_struct_char4");
      else
	gcc_unreachable ();

#undef ADD_FIELD
#define ADD_FIELD(NAME, TYPE)						    \
  ss_##NAME[k] = gfc_add_field_to_struct (select_struct[k],		    \
					  get_identifier (stringize(NAME)), \
					  TYPE,				    \
					  &chain)

      ADD_FIELD (string1, pchartype);
      ADD_FIELD (string1_len, gfc_charlen_type_node);

      ADD_FIELD (string2, pchartype);
      ADD_FIELD (string2_len, gfc_charlen_type_node);

      ADD_FIELD (target, integer_type_node);
#undef ADD_FIELD

      gfc_finish_type (select_struct[k]);
    }

  n = 0;
  for (d = cp; d; d = d->right)
    d->n = n++;

  for (c = code->block; c; c = c->block)
    {
      for (d = c->ext.block.case_list; d; d = d->next)
        {
	  label = gfc_build_label_decl (NULL_TREE);
	  tmp = build_case_label ((d->low == NULL && d->high == NULL)
				  ? NULL
				  : build_int_cst (integer_type_node, d->n),
				  NULL, label);
          gfc_add_expr_to_block (&body, tmp);
        }

      tmp = gfc_trans_code (c->next);
      gfc_add_expr_to_block (&body, tmp);

      tmp = build1_v (GOTO_EXPR, end_label);
      gfc_add_expr_to_block (&body, tmp);
    }

  /* Generate the structure describing the branches */
  for (d = cp; d; d = d->right)
    {
      vec<constructor_elt, va_gc> *node = NULL;

      gfc_init_se (&se, NULL);

      if (d->low == NULL)
        {
          CONSTRUCTOR_APPEND_ELT (node, ss_string1[k], null_pointer_node);
          CONSTRUCTOR_APPEND_ELT (node, ss_string1_len[k], integer_zero_node);
        }
      else
        {
          gfc_conv_expr_reference (&se, d->low);

          CONSTRUCTOR_APPEND_ELT (node, ss_string1[k], se.expr);
          CONSTRUCTOR_APPEND_ELT (node, ss_string1_len[k], se.string_length);
        }

      if (d->high == NULL)
        {
          CONSTRUCTOR_APPEND_ELT (node, ss_string2[k], null_pointer_node);
          CONSTRUCTOR_APPEND_ELT (node, ss_string2_len[k], integer_zero_node);
        }
      else
        {
          gfc_init_se (&se, NULL);
          gfc_conv_expr_reference (&se, d->high);

          CONSTRUCTOR_APPEND_ELT (node, ss_string2[k], se.expr);
          CONSTRUCTOR_APPEND_ELT (node, ss_string2_len[k], se.string_length);
        }

      CONSTRUCTOR_APPEND_ELT (node, ss_target[k],
                              build_int_cst (integer_type_node, d->n));

      tmp = build_constructor (select_struct[k], node);
      CONSTRUCTOR_APPEND_ELT (inits, NULL_TREE, tmp);
    }

  type = build_array_type (select_struct[k],
			   build_index_type (size_int (n-1)));

  init = build_constructor (type, inits);
  TREE_CONSTANT (init) = 1;
  TREE_STATIC (init) = 1;
  /* Create a static variable to hold the jump table.  */
  tmp = gfc_create_var (type, "jumptable");
  TREE_CONSTANT (tmp) = 1;
  TREE_STATIC (tmp) = 1;
  TREE_READONLY (tmp) = 1;
  DECL_INITIAL (tmp) = init;
  init = tmp;

  /* Build the library call */
  init = gfc_build_addr_expr (pvoid_type_node, init);

  if (code->expr1->ts.kind == 1)
    fndecl = gfor_fndecl_select_string;
  else if (code->expr1->ts.kind == 4)
    fndecl = gfor_fndecl_select_string_char4;
  else
    gcc_unreachable ();

  tmp = build_call_expr_loc (input_location,
			 fndecl, 4, init,
			 build_int_cst (gfc_charlen_type_node, n),
			 expr1se.expr, expr1se.string_length);
  case_num = gfc_create_var (integer_type_node, "case_num");
  gfc_add_modify (&block, case_num, tmp);

  gfc_add_block_to_block (&block, &expr1se.post);

  tmp = gfc_finish_block (&body);
  tmp = fold_build3_loc (input_location, SWITCH_EXPR, NULL_TREE,
			 case_num, tmp, NULL_TREE);
  gfc_add_expr_to_block (&block, tmp);

  tmp = build1_v (LABEL_EXPR, end_label);
  gfc_add_expr_to_block (&block, tmp);

  return gfc_finish_block (&block);
}


/* Translate the three variants of the SELECT CASE construct.

   SELECT CASEs with INTEGER case expressions can be translated to an
   equivalent GENERIC switch statement, and for LOGICAL case
   expressions we build one or two if-else compares.

   SELECT CASEs with CHARACTER case expressions are a whole different
   story, because they don't exist in GENERIC.  So we sort them and
   do a binary search at runtime.

   Fortran has no BREAK statement, and it does not allow jumps from
   one case block to another.  That makes things a lot easier for
   the optimizers.  */

tree
gfc_trans_select (gfc_code * code)
{
  stmtblock_t block;
  tree body;
  tree exit_label;

  gcc_assert (code && code->expr1);
  gfc_init_block (&block);

  /* Build the exit label and hang it in.  */
  exit_label = gfc_build_label_decl (NULL_TREE);
  code->exit_label = exit_label;

  /* Empty SELECT constructs are legal.  */
  if (code->block == NULL)
    body = build_empty_stmt (input_location);

  /* Select the correct translation function.  */
  else
    switch (code->expr1->ts.type)
      {
      case BT_LOGICAL:
	body = gfc_trans_logical_select (code);
	break;

      case BT_INTEGER:
	body = gfc_trans_integer_select (code);
	break;

      case BT_CHARACTER:
	body = gfc_trans_character_select (code);
	break;

      default:
	gfc_internal_error ("gfc_trans_select(): Bad type for case expr.");
	/* Not reached */
      }

  /* Build everything together.  */
  gfc_add_expr_to_block (&block, body);
  gfc_add_expr_to_block (&block, build1_v (LABEL_EXPR, exit_label));

  return gfc_finish_block (&block);
}


/* Traversal function to substitute a replacement symtree if the symbol
   in the expression is the same as that passed.  f == 2 signals that
   that variable itself is not to be checked - only the references.
   This group of functions is used when the variable expression in a
   FORALL assignment has internal references.  For example:
		FORALL (i = 1:4) p(p(i)) = i
   The only recourse here is to store a copy of 'p' for the index
   expression.  */

static gfc_symtree *new_symtree;
static gfc_symtree *old_symtree;

static bool
forall_replace (gfc_expr *expr, gfc_symbol *sym, int *f)
{
  if (expr->expr_type != EXPR_VARIABLE)
    return false;

  if (*f == 2)
    *f = 1;
  else if (expr->symtree->n.sym == sym)
    expr->symtree = new_symtree;

  return false;
}

static void
forall_replace_symtree (gfc_expr *e, gfc_symbol *sym, int f)
{
  gfc_traverse_expr (e, sym, forall_replace, f);
}

static bool
forall_restore (gfc_expr *expr,
		gfc_symbol *sym ATTRIBUTE_UNUSED,
		int *f ATTRIBUTE_UNUSED)
{
  if (expr->expr_type != EXPR_VARIABLE)
    return false;

  if (expr->symtree == new_symtree)
    expr->symtree = old_symtree;

  return false;
}

static void
forall_restore_symtree (gfc_expr *e)
{
  gfc_traverse_expr (e, NULL, forall_restore, 0);
}

static void
forall_make_variable_temp (gfc_code *c, stmtblock_t *pre, stmtblock_t *post)
{
  gfc_se tse;
  gfc_se rse;
  gfc_expr *e;
  gfc_symbol *new_sym;
  gfc_symbol *old_sym;
  gfc_symtree *root;
  tree tmp;

  /* Build a copy of the lvalue.  */
  old_symtree = c->expr1->symtree;
  old_sym = old_symtree->n.sym;
  e = gfc_lval_expr_from_sym (old_sym);
  if (old_sym->attr.dimension)
    {
      gfc_init_se (&tse, NULL);
      gfc_conv_subref_array_arg (&tse, e, 0, INTENT_IN, false);
      gfc_add_block_to_block (pre, &tse.pre);
      gfc_add_block_to_block (post, &tse.post);
      tse.expr = build_fold_indirect_ref_loc (input_location, tse.expr);

      if (e->ts.type != BT_CHARACTER)
	{
	  /* Use the variable offset for the temporary.  */
	  tmp = gfc_conv_array_offset (old_sym->backend_decl);
	  gfc_conv_descriptor_offset_set (pre, tse.expr, tmp);
	}
    }
  else
    {
      gfc_init_se (&tse, NULL);
      gfc_init_se (&rse, NULL);
      gfc_conv_expr (&rse, e);
      if (e->ts.type == BT_CHARACTER)
	{
	  tse.string_length = rse.string_length;
	  tmp = gfc_get_character_type_len (gfc_default_character_kind,
					    tse.string_length);
	  tse.expr = gfc_conv_string_tmp (&tse, build_pointer_type (tmp),
					  rse.string_length);
	  gfc_add_block_to_block (pre, &tse.pre);
	  gfc_add_block_to_block (post, &tse.post);
	}
      else
	{
	  tmp = gfc_typenode_for_spec (&e->ts);
	  tse.expr = gfc_create_var (tmp, "temp");
	}

      tmp = gfc_trans_scalar_assign (&tse, &rse, e->ts,
				     e->expr_type == EXPR_VARIABLE, false);
      gfc_add_expr_to_block (pre, tmp);
    }
  gfc_free_expr (e);

  /* Create a new symbol to represent the lvalue.  */
  new_sym = gfc_new_symbol (old_sym->name, NULL);
  new_sym->ts = old_sym->ts;
  new_sym->attr.referenced = 1;
  new_sym->attr.temporary = 1;
  new_sym->attr.dimension = old_sym->attr.dimension;
  new_sym->attr.flavor = old_sym->attr.flavor;

  /* Use the temporary as the backend_decl.  */
  new_sym->backend_decl = tse.expr;

  /* Create a fake symtree for it.  */
  root = NULL;
  new_symtree = gfc_new_symtree (&root, old_sym->name);
  new_symtree->n.sym = new_sym;
  gcc_assert (new_symtree == root);

  /* Go through the expression reference replacing the old_symtree
     with the new.  */
  forall_replace_symtree (c->expr1, old_sym, 2);

  /* Now we have made this temporary, we might as well use it for
  the right hand side.  */
  forall_replace_symtree (c->expr2, old_sym, 1);
}


/* Handles dependencies in forall assignments.  */
static int
check_forall_dependencies (gfc_code *c, stmtblock_t *pre, stmtblock_t *post)
{
  gfc_ref *lref;
  gfc_ref *rref;
  int need_temp;
  gfc_symbol *lsym;

  lsym = c->expr1->symtree->n.sym;
  need_temp = gfc_check_dependency (c->expr1, c->expr2, 0);

  /* Now check for dependencies within the 'variable'
     expression itself.  These are treated by making a complete
     copy of variable and changing all the references to it
     point to the copy instead.  Note that the shallow copy of
     the variable will not suffice for derived types with
     pointer components.  We therefore leave these to their
     own devices.  */
  if (lsym->ts.type == BT_DERIVED
	&& lsym->ts.u.derived->attr.pointer_comp)
    return need_temp;

  new_symtree = NULL;
  if (find_forall_index (c->expr1, lsym, 2))
    {
      forall_make_variable_temp (c, pre, post);
      need_temp = 0;
    }

  /* Substrings with dependencies are treated in the same
     way.  */
  if (c->expr1->ts.type == BT_CHARACTER
	&& c->expr1->ref
	&& c->expr2->expr_type == EXPR_VARIABLE
	&& lsym == c->expr2->symtree->n.sym)
    {
      for (lref = c->expr1->ref; lref; lref = lref->next)
	if (lref->type == REF_SUBSTRING)
	  break;
      for (rref = c->expr2->ref; rref; rref = rref->next)
	if (rref->type == REF_SUBSTRING)
	  break;

      if (rref && lref
	    && gfc_dep_compare_expr (rref->u.ss.start, lref->u.ss.start) < 0)
	{
	  forall_make_variable_temp (c, pre, post);
	  need_temp = 0;
	}
    }
  return need_temp;
}


static void
cleanup_forall_symtrees (gfc_code *c)
{
  forall_restore_symtree (c->expr1);
  forall_restore_symtree (c->expr2);
  free (new_symtree->n.sym);
  free (new_symtree);
}


/* Generate the loops for a FORALL block, specified by FORALL_TMP.  BODY
   is the contents of the FORALL block/stmt to be iterated.  MASK_FLAG
   indicates whether we should generate code to test the FORALLs mask
   array.  OUTER is the loop header to be used for initializing mask
   indices.

   The generated loop format is:
    count = (end - start + step) / step
    loopvar = start
    while (1)
      {
        if (count <=0 )
          goto end_of_loop
        <body>
        loopvar += step
        count --
      }
    end_of_loop:  */

static tree
gfc_trans_forall_loop (forall_info *forall_tmp, tree body,
                       int mask_flag, stmtblock_t *outer)
{
  int n, nvar;
  tree tmp;
  tree cond;
  stmtblock_t block;
  tree exit_label;
  tree count;
  tree var, start, end, step;
  iter_info *iter;

  /* Initialize the mask index outside the FORALL nest.  */
  if (mask_flag && forall_tmp->mask)
    gfc_add_modify (outer, forall_tmp->maskindex, gfc_index_zero_node);

  iter = forall_tmp->this_loop;
  nvar = forall_tmp->nvar;
  for (n = 0; n < nvar; n++)
    {
      var = iter->var;
      start = iter->start;
      end = iter->end;
      step = iter->step;

      exit_label = gfc_build_label_decl (NULL_TREE);
      TREE_USED (exit_label) = 1;

      /* The loop counter.  */
      count = gfc_create_var (TREE_TYPE (var), "count");

      /* The body of the loop.  */
      gfc_init_block (&block);

      /* The exit condition.  */
      cond = fold_build2_loc (input_location, LE_EXPR, boolean_type_node,
			      count, build_int_cst (TREE_TYPE (count), 0));
      if (forall_tmp->do_concurrent)
	cond = build2 (ANNOTATE_EXPR, TREE_TYPE (cond), cond,
		       build_int_cst (integer_type_node,
				      annot_expr_ivdep_kind));

      tmp = build1_v (GOTO_EXPR, exit_label);
      tmp = fold_build3_loc (input_location, COND_EXPR, void_type_node,
			     cond, tmp, build_empty_stmt (input_location));
      gfc_add_expr_to_block (&block, tmp);

      /* The main loop body.  */
      gfc_add_expr_to_block (&block, body);

      /* Increment the loop variable.  */
      tmp = fold_build2_loc (input_location, PLUS_EXPR, TREE_TYPE (var), var,
			     step);
      gfc_add_modify (&block, var, tmp);

      /* Advance to the next mask element.  Only do this for the
	 innermost loop.  */
      if (n == 0 && mask_flag && forall_tmp->mask)
	{
	  tree maskindex = forall_tmp->maskindex;
	  tmp = fold_build2_loc (input_location, PLUS_EXPR, gfc_array_index_type,
				 maskindex, gfc_index_one_node);
	  gfc_add_modify (&block, maskindex, tmp);
	}

      /* Decrement the loop counter.  */
      tmp = fold_build2_loc (input_location, MINUS_EXPR, TREE_TYPE (var), count,
			     build_int_cst (TREE_TYPE (var), 1));
      gfc_add_modify (&block, count, tmp);

      body = gfc_finish_block (&block);

      /* Loop var initialization.  */
      gfc_init_block (&block);
      gfc_add_modify (&block, var, start);


      /* Initialize the loop counter.  */
      tmp = fold_build2_loc (input_location, MINUS_EXPR, TREE_TYPE (var), step,
			     start);
      tmp = fold_build2_loc (input_location, PLUS_EXPR, TREE_TYPE (var), end,
			     tmp);
      tmp = fold_build2_loc (input_location, TRUNC_DIV_EXPR, TREE_TYPE (var),
			     tmp, step);
      gfc_add_modify (&block, count, tmp);

      /* The loop expression.  */
      tmp = build1_v (LOOP_EXPR, body);
      gfc_add_expr_to_block (&block, tmp);

      /* The exit label.  */
      tmp = build1_v (LABEL_EXPR, exit_label);
      gfc_add_expr_to_block (&block, tmp);

      body = gfc_finish_block (&block);
      iter = iter->next;
    }
  return body;
}


/* Generate the body and loops according to MASK_FLAG.  If MASK_FLAG
   is nonzero, the body is controlled by all masks in the forall nest.
   Otherwise, the innermost loop is not controlled by it's mask.  This
   is used for initializing that mask.  */

static tree
gfc_trans_nested_forall_loop (forall_info * nested_forall_info, tree body,
                              int mask_flag)
{
  tree tmp;
  stmtblock_t header;
  forall_info *forall_tmp;
  tree mask, maskindex;

  gfc_start_block (&header);

  forall_tmp = nested_forall_info;
  while (forall_tmp != NULL)
    {
      /* Generate body with masks' control.  */
      if (mask_flag)
        {
          mask = forall_tmp->mask;
          maskindex = forall_tmp->maskindex;

          /* If a mask was specified make the assignment conditional.  */
          if (mask)
            {
              tmp = gfc_build_array_ref (mask, maskindex, NULL);
              body = build3_v (COND_EXPR, tmp, body,
			       build_empty_stmt (input_location));
            }
        }
      body = gfc_trans_forall_loop (forall_tmp, body, mask_flag, &header);
      forall_tmp = forall_tmp->prev_nest;
      mask_flag = 1;
    }

  gfc_add_expr_to_block (&header, body);
  return gfc_finish_block (&header);
}


/* Allocate data for holding a temporary array.  Returns either a local
   temporary array or a pointer variable.  */

static tree
gfc_do_allocate (tree bytesize, tree size, tree * pdata, stmtblock_t * pblock,
                 tree elem_type)
{
  tree tmpvar;
  tree type;
  tree tmp;

  if (INTEGER_CST_P (size))
    tmp = fold_build2_loc (input_location, MINUS_EXPR, gfc_array_index_type,
			   size, gfc_index_one_node);
  else
    tmp = NULL_TREE;

  type = build_range_type (gfc_array_index_type, gfc_index_zero_node, tmp);
  type = build_array_type (elem_type, type);
  if (gfc_can_put_var_on_stack (bytesize))
    {
      gcc_assert (INTEGER_CST_P (size));
      tmpvar = gfc_create_var (type, "temp");
      *pdata = NULL_TREE;
    }
  else
    {
      tmpvar = gfc_create_var (build_pointer_type (type), "temp");
      *pdata = convert (pvoid_type_node, tmpvar);

      tmp = gfc_call_malloc (pblock, TREE_TYPE (tmpvar), bytesize);
      gfc_add_modify (pblock, tmpvar, tmp);
    }
  return tmpvar;
}


/* Generate codes to copy the temporary to the actual lhs.  */

static tree
generate_loop_for_temp_to_lhs (gfc_expr *expr, tree tmp1, tree count3,
			       tree count1, tree wheremask, bool invert)
{
  gfc_ss *lss;
  gfc_se lse, rse;
  stmtblock_t block, body;
  gfc_loopinfo loop1;
  tree tmp;
  tree wheremaskexpr;

  /* Walk the lhs.  */
  lss = gfc_walk_expr (expr);

  if (lss == gfc_ss_terminator)
    {
      gfc_start_block (&block);

      gfc_init_se (&lse, NULL);

      /* Translate the expression.  */
      gfc_conv_expr (&lse, expr);

      /* Form the expression for the temporary.  */
      tmp = gfc_build_array_ref (tmp1, count1, NULL);

      /* Use the scalar assignment as is.  */
      gfc_add_block_to_block (&block, &lse.pre);
      gfc_add_modify (&block, lse.expr, tmp);
      gfc_add_block_to_block (&block, &lse.post);

      /* Increment the count1.  */
      tmp = fold_build2_loc (input_location, PLUS_EXPR, TREE_TYPE (count1),
			     count1, gfc_index_one_node);
      gfc_add_modify (&block, count1, tmp);

      tmp = gfc_finish_block (&block);
    }
  else
    {
      gfc_start_block (&block);

      gfc_init_loopinfo (&loop1);
      gfc_init_se (&rse, NULL);
      gfc_init_se (&lse, NULL);

      /* Associate the lss with the loop.  */
      gfc_add_ss_to_loop (&loop1, lss);

      /* Calculate the bounds of the scalarization.  */
      gfc_conv_ss_startstride (&loop1);
      /* Setup the scalarizing loops.  */
      gfc_conv_loop_setup (&loop1, &expr->where);

      gfc_mark_ss_chain_used (lss, 1);

      /* Start the scalarized loop body.  */
      gfc_start_scalarized_body (&loop1, &body);

      /* Setup the gfc_se structures.  */
      gfc_copy_loopinfo_to_se (&lse, &loop1);
      lse.ss = lss;

      /* Form the expression of the temporary.  */
      if (lss != gfc_ss_terminator)
	rse.expr = gfc_build_array_ref (tmp1, count1, NULL);
      /* Translate expr.  */
      gfc_conv_expr (&lse, expr);

      /* Use the scalar assignment.  */
      rse.string_length = lse.string_length;
      tmp = gfc_trans_scalar_assign (&lse, &rse, expr->ts, true, true);

      /* Form the mask expression according to the mask tree list.  */
      if (wheremask)
	{
	  wheremaskexpr = gfc_build_array_ref (wheremask, count3, NULL);
	  if (invert)
	    wheremaskexpr = fold_build1_loc (input_location, TRUTH_NOT_EXPR,
					     TREE_TYPE (wheremaskexpr),
					     wheremaskexpr);
	  tmp = fold_build3_loc (input_location, COND_EXPR, void_type_node,
				 wheremaskexpr, tmp,
				 build_empty_stmt (input_location));
       }

      gfc_add_expr_to_block (&body, tmp);

      /* Increment count1.  */
      tmp = fold_build2_loc (input_location, PLUS_EXPR, gfc_array_index_type,
			     count1, gfc_index_one_node);
      gfc_add_modify (&body, count1, tmp);

      /* Increment count3.  */
      if (count3)
	{
	  tmp = fold_build2_loc (input_location, PLUS_EXPR,
				 gfc_array_index_type, count3,
				 gfc_index_one_node);
	  gfc_add_modify (&body, count3, tmp);
	}

      /* Generate the copying loops.  */
      gfc_trans_scalarizing_loops (&loop1, &body);
      gfc_add_block_to_block (&block, &loop1.pre);
      gfc_add_block_to_block (&block, &loop1.post);
      gfc_cleanup_loop (&loop1);

      tmp = gfc_finish_block (&block);
    }
  return tmp;
}


/* Generate codes to copy rhs to the temporary. TMP1 is the address of
   temporary, LSS and RSS are formed in function compute_inner_temp_size(),
   and should not be freed.  WHEREMASK is the conditional execution mask
   whose sense may be inverted by INVERT.  */

static tree
generate_loop_for_rhs_to_temp (gfc_expr *expr2, tree tmp1, tree count3,
			       tree count1, gfc_ss *lss, gfc_ss *rss,
			       tree wheremask, bool invert)
{
  stmtblock_t block, body1;
  gfc_loopinfo loop;
  gfc_se lse;
  gfc_se rse;
  tree tmp;
  tree wheremaskexpr;

  gfc_start_block (&block);

  gfc_init_se (&rse, NULL);
  gfc_init_se (&lse, NULL);

  if (lss == gfc_ss_terminator)
    {
      gfc_init_block (&body1);
      gfc_conv_expr (&rse, expr2);
      lse.expr = gfc_build_array_ref (tmp1, count1, NULL);
    }
  else
    {
      /* Initialize the loop.  */
      gfc_init_loopinfo (&loop);

      /* We may need LSS to determine the shape of the expression.  */
      gfc_add_ss_to_loop (&loop, lss);
      gfc_add_ss_to_loop (&loop, rss);

      gfc_conv_ss_startstride (&loop);
      gfc_conv_loop_setup (&loop, &expr2->where);

      gfc_mark_ss_chain_used (rss, 1);
      /* Start the loop body.  */
      gfc_start_scalarized_body (&loop, &body1);

      /* Translate the expression.  */
      gfc_copy_loopinfo_to_se (&rse, &loop);
      rse.ss = rss;
      gfc_conv_expr (&rse, expr2);

      /* Form the expression of the temporary.  */
      lse.expr = gfc_build_array_ref (tmp1, count1, NULL);
    }

  /* Use the scalar assignment.  */
  lse.string_length = rse.string_length;
  tmp = gfc_trans_scalar_assign (&lse, &rse, expr2->ts,
				 expr2->expr_type == EXPR_VARIABLE, false);

  /* Form the mask expression according to the mask tree list.  */
  if (wheremask)
    {
      wheremaskexpr = gfc_build_array_ref (wheremask, count3, NULL);
      if (invert)
	wheremaskexpr = fold_build1_loc (input_location, TRUTH_NOT_EXPR,
					 TREE_TYPE (wheremaskexpr),
					 wheremaskexpr);
      tmp = fold_build3_loc (input_location, COND_EXPR, void_type_node,
			     wheremaskexpr, tmp,
			     build_empty_stmt (input_location));
    }

  gfc_add_expr_to_block (&body1, tmp);

  if (lss == gfc_ss_terminator)
    {
      gfc_add_block_to_block (&block, &body1);

      /* Increment count1.  */
      tmp = fold_build2_loc (input_location, PLUS_EXPR, TREE_TYPE (count1),
			     count1, gfc_index_one_node);
      gfc_add_modify (&block, count1, tmp);
    }
  else
    {
      /* Increment count1.  */
      tmp = fold_build2_loc (input_location, PLUS_EXPR, gfc_array_index_type,
			     count1, gfc_index_one_node);
      gfc_add_modify (&body1, count1, tmp);

      /* Increment count3.  */
      if (count3)
	{
	  tmp = fold_build2_loc (input_location, PLUS_EXPR,
				 gfc_array_index_type,
				 count3, gfc_index_one_node);
	  gfc_add_modify (&body1, count3, tmp);
	}

      /* Generate the copying loops.  */
      gfc_trans_scalarizing_loops (&loop, &body1);

      gfc_add_block_to_block (&block, &loop.pre);
      gfc_add_block_to_block (&block, &loop.post);

      gfc_cleanup_loop (&loop);
      /* TODO: Reuse lss and rss when copying temp->lhs.  Need to be careful
	 as tree nodes in SS may not be valid in different scope.  */
    }

  tmp = gfc_finish_block (&block);
  return tmp;
}


/* Calculate the size of temporary needed in the assignment inside forall.
   LSS and RSS are filled in this function.  */

static tree
compute_inner_temp_size (gfc_expr *expr1, gfc_expr *expr2,
			 stmtblock_t * pblock,
                         gfc_ss **lss, gfc_ss **rss)
{
  gfc_loopinfo loop;
  tree size;
  int i;
  int save_flag;
  tree tmp;

  *lss = gfc_walk_expr (expr1);
  *rss = NULL;

  size = gfc_index_one_node;
  if (*lss != gfc_ss_terminator)
    {
      gfc_init_loopinfo (&loop);

      /* Walk the RHS of the expression.  */
      *rss = gfc_walk_expr (expr2);
      if (*rss == gfc_ss_terminator)
	/* The rhs is scalar.  Add a ss for the expression.  */
	*rss = gfc_get_scalar_ss (gfc_ss_terminator, expr2);

      /* Associate the SS with the loop.  */
      gfc_add_ss_to_loop (&loop, *lss);
      /* We don't actually need to add the rhs at this point, but it might
         make guessing the loop bounds a bit easier.  */
      gfc_add_ss_to_loop (&loop, *rss);

      /* We only want the shape of the expression, not rest of the junk
         generated by the scalarizer.  */
      loop.array_parameter = 1;

      /* Calculate the bounds of the scalarization.  */
      save_flag = gfc_option.rtcheck;
      gfc_option.rtcheck &= ~GFC_RTCHECK_BOUNDS;
      gfc_conv_ss_startstride (&loop);
      gfc_option.rtcheck = save_flag;
      gfc_conv_loop_setup (&loop, &expr2->where);

      /* Figure out how many elements we need.  */
      for (i = 0; i < loop.dimen; i++)
        {
	  tmp = fold_build2_loc (input_location, MINUS_EXPR,
				 gfc_array_index_type,
				 gfc_index_one_node, loop.from[i]);
          tmp = fold_build2_loc (input_location, PLUS_EXPR,
				 gfc_array_index_type, tmp, loop.to[i]);
          size = fold_build2_loc (input_location, MULT_EXPR,
				  gfc_array_index_type, size, tmp);
        }
      gfc_add_block_to_block (pblock, &loop.pre);
      size = gfc_evaluate_now (size, pblock);
      gfc_add_block_to_block (pblock, &loop.post);

      /* TODO: write a function that cleans up a loopinfo without freeing
         the SS chains.  Currently a NOP.  */
    }

  return size;
}


/* Calculate the overall iterator number of the nested forall construct.
   This routine actually calculates the number of times the body of the
   nested forall specified by NESTED_FORALL_INFO is executed and multiplies
   that by the expression INNER_SIZE.  The BLOCK argument specifies the
   block in which to calculate the result, and the optional INNER_SIZE_BODY
   argument contains any statements that need to executed (inside the loop)
   to initialize or calculate INNER_SIZE.  */

static tree
compute_overall_iter_number (forall_info *nested_forall_info, tree inner_size,
			     stmtblock_t *inner_size_body, stmtblock_t *block)
{
  forall_info *forall_tmp = nested_forall_info;
  tree tmp, number;
  stmtblock_t body;

  /* We can eliminate the innermost unconditional loops with constant
     array bounds.  */
  if (INTEGER_CST_P (inner_size))
    {
      while (forall_tmp
	     && !forall_tmp->mask
	     && INTEGER_CST_P (forall_tmp->size))
	{
	  inner_size = fold_build2_loc (input_location, MULT_EXPR,
					gfc_array_index_type,
					inner_size, forall_tmp->size);
	  forall_tmp = forall_tmp->prev_nest;
	}

      /* If there are no loops left, we have our constant result.  */
      if (!forall_tmp)
	return inner_size;
    }

  /* Otherwise, create a temporary variable to compute the result.  */
  number = gfc_create_var (gfc_array_index_type, "num");
  gfc_add_modify (block, number, gfc_index_zero_node);

  gfc_start_block (&body);
  if (inner_size_body)
    gfc_add_block_to_block (&body, inner_size_body);
  if (forall_tmp)
    tmp = fold_build2_loc (input_location, PLUS_EXPR,
			   gfc_array_index_type, number, inner_size);
  else
    tmp = inner_size;
  gfc_add_modify (&body, number, tmp);
  tmp = gfc_finish_block (&body);

  /* Generate loops.  */
  if (forall_tmp != NULL)
    tmp = gfc_trans_nested_forall_loop (forall_tmp, tmp, 1);

  gfc_add_expr_to_block (block, tmp);

  return number;
}


/* Allocate temporary for forall construct.  SIZE is the size of temporary
   needed.  PTEMP1 is returned for space free.  */

static tree
allocate_temp_for_forall_nest_1 (tree type, tree size, stmtblock_t * block,
				 tree * ptemp1)
{
  tree bytesize;
  tree unit;
  tree tmp;

  unit = fold_convert (gfc_array_index_type, TYPE_SIZE_UNIT (type));
  if (!integer_onep (unit))
    bytesize = fold_build2_loc (input_location, MULT_EXPR,
				gfc_array_index_type, size, unit);
  else
    bytesize = size;

  *ptemp1 = NULL;
  tmp = gfc_do_allocate (bytesize, size, ptemp1, block, type);

  if (*ptemp1)
    tmp = build_fold_indirect_ref_loc (input_location, tmp);
  return tmp;
}


/* Allocate temporary for forall construct according to the information in
   nested_forall_info.  INNER_SIZE is the size of temporary needed in the
   assignment inside forall.  PTEMP1 is returned for space free.  */

static tree
allocate_temp_for_forall_nest (forall_info * nested_forall_info, tree type,
			       tree inner_size, stmtblock_t * inner_size_body,
			       stmtblock_t * block, tree * ptemp1)
{
  tree size;

  /* Calculate the total size of temporary needed in forall construct.  */
  size = compute_overall_iter_number (nested_forall_info, inner_size,
				      inner_size_body, block);

  return allocate_temp_for_forall_nest_1 (type, size, block, ptemp1);
}


/* Handle assignments inside forall which need temporary.

    forall (i=start:end:stride; maskexpr)
      e<i> = f<i>
    end forall
   (where e,f<i> are arbitrary expressions possibly involving i
    and there is a dependency between e<i> and f<i>)
   Translates to:
    masktmp(:) = maskexpr(:)

    maskindex = 0;
    count1 = 0;
    num = 0;
    for (i = start; i <= end; i += stride)
      num += SIZE (f<i>)
    count1 = 0;
    ALLOCATE (tmp(num))
    for (i = start; i <= end; i += stride)
      {
	if (masktmp[maskindex++])
	  tmp[count1++] = f<i>
      }
    maskindex = 0;
    count1 = 0;
    for (i = start; i <= end; i += stride)
      {
	if (masktmp[maskindex++])
	  e<i> = tmp[count1++]
      }
    DEALLOCATE (tmp)
  */
static void
gfc_trans_assign_need_temp (gfc_expr * expr1, gfc_expr * expr2,
			    tree wheremask, bool invert,
                            forall_info * nested_forall_info,
                            stmtblock_t * block)
{
  tree type;
  tree inner_size;
  gfc_ss *lss, *rss;
  tree count, count1;
  tree tmp, tmp1;
  tree ptemp1;
  stmtblock_t inner_size_body;

  /* Create vars. count1 is the current iterator number of the nested
     forall.  */
  count1 = gfc_create_var (gfc_array_index_type, "count1");

  /* Count is the wheremask index.  */
  if (wheremask)
    {
      count = gfc_create_var (gfc_array_index_type, "count");
      gfc_add_modify (block, count, gfc_index_zero_node);
    }
  else
    count = NULL;

  /* Initialize count1.  */
  gfc_add_modify (block, count1, gfc_index_zero_node);

  /* Calculate the size of temporary needed in the assignment. Return loop, lss
     and rss which are used in function generate_loop_for_rhs_to_temp().  */
  gfc_init_block (&inner_size_body);
  inner_size = compute_inner_temp_size (expr1, expr2, &inner_size_body,
					&lss, &rss);

  /* The type of LHS. Used in function allocate_temp_for_forall_nest */
  if (expr1->ts.type == BT_CHARACTER && expr1->ts.u.cl->length)
    {
      if (!expr1->ts.u.cl->backend_decl)
	{
	  gfc_se tse;
	  gfc_init_se (&tse, NULL);
	  gfc_conv_expr (&tse, expr1->ts.u.cl->length);
	  expr1->ts.u.cl->backend_decl = tse.expr;
	}
      type = gfc_get_character_type_len (gfc_default_character_kind,
				         expr1->ts.u.cl->backend_decl);
    }
  else
    type = gfc_typenode_for_spec (&expr1->ts);

  /* Allocate temporary for nested forall construct according to the
     information in nested_forall_info and inner_size.  */
  tmp1 = allocate_temp_for_forall_nest (nested_forall_info, type, inner_size,
					&inner_size_body, block, &ptemp1);

  /* Generate codes to copy rhs to the temporary .  */
  tmp = generate_loop_for_rhs_to_temp (expr2, tmp1, count, count1, lss, rss,
				       wheremask, invert);

  /* Generate body and loops according to the information in
     nested_forall_info.  */
  tmp = gfc_trans_nested_forall_loop (nested_forall_info, tmp, 1);
  gfc_add_expr_to_block (block, tmp);

  /* Reset count1.  */
  gfc_add_modify (block, count1, gfc_index_zero_node);

  /* Reset count.  */
  if (wheremask)
    gfc_add_modify (block, count, gfc_index_zero_node);

  /* Generate codes to copy the temporary to lhs.  */
  tmp = generate_loop_for_temp_to_lhs (expr1, tmp1, count, count1,
				       wheremask, invert);

  /* Generate body and loops according to the information in
     nested_forall_info.  */
  tmp = gfc_trans_nested_forall_loop (nested_forall_info, tmp, 1);
  gfc_add_expr_to_block (block, tmp);

  if (ptemp1)
    {
      /* Free the temporary.  */
      tmp = gfc_call_free (ptemp1);
      gfc_add_expr_to_block (block, tmp);
    }
}


/* Translate pointer assignment inside FORALL which need temporary.  */

static void
gfc_trans_pointer_assign_need_temp (gfc_expr * expr1, gfc_expr * expr2,
                                    forall_info * nested_forall_info,
                                    stmtblock_t * block)
{
  tree type;
  tree inner_size;
  gfc_ss *lss, *rss;
  gfc_se lse;
  gfc_se rse;
  gfc_array_info *info;
  gfc_loopinfo loop;
  tree desc;
  tree parm;
  tree parmtype;
  stmtblock_t body;
  tree count;
  tree tmp, tmp1, ptemp1;

  count = gfc_create_var (gfc_array_index_type, "count");
  gfc_add_modify (block, count, gfc_index_zero_node);

  inner_size = gfc_index_one_node;
  lss = gfc_walk_expr (expr1);
  rss = gfc_walk_expr (expr2);
  if (lss == gfc_ss_terminator)
    {
      type = gfc_typenode_for_spec (&expr1->ts);
      type = build_pointer_type (type);

      /* Allocate temporary for nested forall construct according to the
         information in nested_forall_info and inner_size.  */
      tmp1 = allocate_temp_for_forall_nest (nested_forall_info, type,
					    inner_size, NULL, block, &ptemp1);
      gfc_start_block (&body);
      gfc_init_se (&lse, NULL);
      lse.expr = gfc_build_array_ref (tmp1, count, NULL);
      gfc_init_se (&rse, NULL);
      rse.want_pointer = 1;
      gfc_conv_expr (&rse, expr2);
      gfc_add_block_to_block (&body, &rse.pre);
      gfc_add_modify (&body, lse.expr,
			   fold_convert (TREE_TYPE (lse.expr), rse.expr));
      gfc_add_block_to_block (&body, &rse.post);

      /* Increment count.  */
      tmp = fold_build2_loc (input_location, PLUS_EXPR, gfc_array_index_type,
			     count, gfc_index_one_node);
      gfc_add_modify (&body, count, tmp);

      tmp = gfc_finish_block (&body);

      /* Generate body and loops according to the information in
         nested_forall_info.  */
      tmp = gfc_trans_nested_forall_loop (nested_forall_info, tmp, 1);
      gfc_add_expr_to_block (block, tmp);

      /* Reset count.  */
      gfc_add_modify (block, count, gfc_index_zero_node);

      gfc_start_block (&body);
      gfc_init_se (&lse, NULL);
      gfc_init_se (&rse, NULL);
      rse.expr = gfc_build_array_ref (tmp1, count, NULL);
      lse.want_pointer = 1;
      gfc_conv_expr (&lse, expr1);
      gfc_add_block_to_block (&body, &lse.pre);
      gfc_add_modify (&body, lse.expr, rse.expr);
      gfc_add_block_to_block (&body, &lse.post);
      /* Increment count.  */
      tmp = fold_build2_loc (input_location, PLUS_EXPR, gfc_array_index_type,
			     count, gfc_index_one_node);
      gfc_add_modify (&body, count, tmp);
      tmp = gfc_finish_block (&body);

      /* Generate body and loops according to the information in
         nested_forall_info.  */
      tmp = gfc_trans_nested_forall_loop (nested_forall_info, tmp, 1);
      gfc_add_expr_to_block (block, tmp);
    }
  else
    {
      gfc_init_loopinfo (&loop);

      /* Associate the SS with the loop.  */
      gfc_add_ss_to_loop (&loop, rss);

      /* Setup the scalarizing loops and bounds.  */
      gfc_conv_ss_startstride (&loop);

      gfc_conv_loop_setup (&loop, &expr2->where);

      info = &rss->info->data.array;
      desc = info->descriptor;

      /* Make a new descriptor.  */
      parmtype = gfc_get_element_type (TREE_TYPE (desc));
      parmtype = gfc_get_array_type_bounds (parmtype, loop.dimen, 0,
                                            loop.from, loop.to, 1,
					    GFC_ARRAY_UNKNOWN, true);

      /* Allocate temporary for nested forall construct.  */
      tmp1 = allocate_temp_for_forall_nest (nested_forall_info, parmtype,
					    inner_size, NULL, block, &ptemp1);
      gfc_start_block (&body);
      gfc_init_se (&lse, NULL);
      lse.expr = gfc_build_array_ref (tmp1, count, NULL);
      lse.direct_byref = 1;
      gfc_conv_expr_descriptor (&lse, expr2);

      gfc_add_block_to_block (&body, &lse.pre);
      gfc_add_block_to_block (&body, &lse.post);

      /* Increment count.  */
      tmp = fold_build2_loc (input_location, PLUS_EXPR, gfc_array_index_type,
			     count, gfc_index_one_node);
      gfc_add_modify (&body, count, tmp);

      tmp = gfc_finish_block (&body);

      /* Generate body and loops according to the information in
         nested_forall_info.  */
      tmp = gfc_trans_nested_forall_loop (nested_forall_info, tmp, 1);
      gfc_add_expr_to_block (block, tmp);

      /* Reset count.  */
      gfc_add_modify (block, count, gfc_index_zero_node);

      parm = gfc_build_array_ref (tmp1, count, NULL);
      gfc_init_se (&lse, NULL);
      gfc_conv_expr_descriptor (&lse, expr1);
      gfc_add_modify (&lse.pre, lse.expr, parm);
      gfc_start_block (&body);
      gfc_add_block_to_block (&body, &lse.pre);
      gfc_add_block_to_block (&body, &lse.post);

      /* Increment count.  */
      tmp = fold_build2_loc (input_location, PLUS_EXPR, gfc_array_index_type,
			     count, gfc_index_one_node);
      gfc_add_modify (&body, count, tmp);

      tmp = gfc_finish_block (&body);

      tmp = gfc_trans_nested_forall_loop (nested_forall_info, tmp, 1);
      gfc_add_expr_to_block (block, tmp);
    }
  /* Free the temporary.  */
  if (ptemp1)
    {
      tmp = gfc_call_free (ptemp1);
      gfc_add_expr_to_block (block, tmp);
    }
}


/* FORALL and WHERE statements are really nasty, especially when you nest
   them. All the rhs of a forall assignment must be evaluated before the
   actual assignments are performed. Presumably this also applies to all the
   assignments in an inner where statement.  */

/* Generate code for a FORALL statement.  Any temporaries are allocated as a
   linear array, relying on the fact that we process in the same order in all
   loops.

    forall (i=start:end:stride; maskexpr)
      e<i> = f<i>
      g<i> = h<i>
    end forall
   (where e,f,g,h<i> are arbitrary expressions possibly involving i)
   Translates to:
    count = ((end + 1 - start) / stride)
    masktmp(:) = maskexpr(:)

    maskindex = 0;
    for (i = start; i <= end; i += stride)
      {
        if (masktmp[maskindex++])
          e<i> = f<i>
      }
    maskindex = 0;
    for (i = start; i <= end; i += stride)
      {
        if (masktmp[maskindex++])
          g<i> = h<i>
      }

    Note that this code only works when there are no dependencies.
    Forall loop with array assignments and data dependencies are a real pain,
    because the size of the temporary cannot always be determined before the
    loop is executed.  This problem is compounded by the presence of nested
    FORALL constructs.
 */

static tree
gfc_trans_forall_1 (gfc_code * code, forall_info * nested_forall_info)
{
  stmtblock_t pre;
  stmtblock_t post;
  stmtblock_t block;
  stmtblock_t body;
  tree *var;
  tree *start;
  tree *end;
  tree *step;
  gfc_expr **varexpr;
  tree tmp;
  tree assign;
  tree size;
  tree maskindex;
  tree mask;
  tree pmask;
  tree cycle_label = NULL_TREE;
  int n;
  int nvar;
  int need_temp;
  gfc_forall_iterator *fa;
  gfc_se se;
  gfc_code *c;
  gfc_saved_var *saved_vars;
  iter_info *this_forall;
  forall_info *info;
  bool need_mask;

  /* Do nothing if the mask is false.  */
  if (code->expr1
      && code->expr1->expr_type == EXPR_CONSTANT
      && !code->expr1->value.logical)
    return build_empty_stmt (input_location);

  n = 0;
  /* Count the FORALL index number.  */
  for (fa = code->ext.forall_iterator; fa; fa = fa->next)
    n++;
  nvar = n;

  /* Allocate the space for var, start, end, step, varexpr.  */
  var = XCNEWVEC (tree, nvar);
  start = XCNEWVEC (tree, nvar);
  end = XCNEWVEC (tree, nvar);
  step = XCNEWVEC (tree, nvar);
  varexpr = XCNEWVEC (gfc_expr *, nvar);
  saved_vars = XCNEWVEC (gfc_saved_var, nvar);

  /* Allocate the space for info.  */
  info = XCNEW (forall_info);

  gfc_start_block (&pre);
  gfc_init_block (&post);
  gfc_init_block (&block);

  n = 0;
  for (fa = code->ext.forall_iterator; fa; fa = fa->next)
    {
      gfc_symbol *sym = fa->var->symtree->n.sym;

      /* Allocate space for this_forall.  */
      this_forall = XCNEW (iter_info);

      /* Create a temporary variable for the FORALL index.  */
      tmp = gfc_typenode_for_spec (&sym->ts);
      var[n] = gfc_create_var (tmp, sym->name);
      gfc_shadow_sym (sym, var[n], &saved_vars[n]);

      /* Record it in this_forall.  */
      this_forall->var = var[n];

      /* Replace the index symbol's backend_decl with the temporary decl.  */
      sym->backend_decl = var[n];

      /* Work out the start, end and stride for the loop.  */
      gfc_init_se (&se, NULL);
      gfc_conv_expr_val (&se, fa->start);
      /* Record it in this_forall.  */
      this_forall->start = se.expr;
      gfc_add_block_to_block (&block, &se.pre);
      start[n] = se.expr;

      gfc_init_se (&se, NULL);
      gfc_conv_expr_val (&se, fa->end);
      /* Record it in this_forall.  */
      this_forall->end = se.expr;
      gfc_make_safe_expr (&se);
      gfc_add_block_to_block (&block, &se.pre);
      end[n] = se.expr;

      gfc_init_se (&se, NULL);
      gfc_conv_expr_val (&se, fa->stride);
      /* Record it in this_forall.  */
      this_forall->step = se.expr;
      gfc_make_safe_expr (&se);
      gfc_add_block_to_block (&block, &se.pre);
      step[n] = se.expr;

      /* Set the NEXT field of this_forall to NULL.  */
      this_forall->next = NULL;
      /* Link this_forall to the info construct.  */
      if (info->this_loop)
        {
          iter_info *iter_tmp = info->this_loop;
          while (iter_tmp->next != NULL)
            iter_tmp = iter_tmp->next;
          iter_tmp->next = this_forall;
        }
      else
        info->this_loop = this_forall;

      n++;
    }
  nvar = n;

  /* Calculate the size needed for the current forall level.  */
  size = gfc_index_one_node;
  for (n = 0; n < nvar; n++)
    {
      /* size = (end + step - start) / step.  */
      tmp = fold_build2_loc (input_location, MINUS_EXPR, TREE_TYPE (start[n]),
			     step[n], start[n]);
      tmp = fold_build2_loc (input_location, PLUS_EXPR, TREE_TYPE (end[n]),
			     end[n], tmp);
      tmp = fold_build2_loc (input_location, FLOOR_DIV_EXPR, TREE_TYPE (tmp),
			     tmp, step[n]);
      tmp = convert (gfc_array_index_type, tmp);

      size = fold_build2_loc (input_location, MULT_EXPR, gfc_array_index_type,
			      size, tmp);
    }

  /* Record the nvar and size of current forall level.  */
  info->nvar = nvar;
  info->size = size;

  if (code->expr1)
    {
      /* If the mask is .true., consider the FORALL unconditional.  */
      if (code->expr1->expr_type == EXPR_CONSTANT
	  && code->expr1->value.logical)
	need_mask = false;
      else
	need_mask = true;
    }
  else
    need_mask = false;

  /* First we need to allocate the mask.  */
  if (need_mask)
    {
      /* As the mask array can be very big, prefer compact boolean types.  */
      tree mask_type = gfc_get_logical_type (gfc_logical_kinds[0].kind);
      mask = allocate_temp_for_forall_nest (nested_forall_info, mask_type,
					    size, NULL, &block, &pmask);
      maskindex = gfc_create_var_np (gfc_array_index_type, "mi");

      /* Record them in the info structure.  */
      info->maskindex = maskindex;
      info->mask = mask;
    }
  else
    {
      /* No mask was specified.  */
      maskindex = NULL_TREE;
      mask = pmask = NULL_TREE;
    }

  /* Link the current forall level to nested_forall_info.  */
  info->prev_nest = nested_forall_info;
  nested_forall_info = info;

  /* Copy the mask into a temporary variable if required.
     For now we assume a mask temporary is needed.  */
  if (need_mask)
    {
      /* As the mask array can be very big, prefer compact boolean types.  */
      tree mask_type = gfc_get_logical_type (gfc_logical_kinds[0].kind);

      gfc_add_modify (&block, maskindex, gfc_index_zero_node);

      /* Start of mask assignment loop body.  */
      gfc_start_block (&body);

      /* Evaluate the mask expression.  */
      gfc_init_se (&se, NULL);
      gfc_conv_expr_val (&se, code->expr1);
      gfc_add_block_to_block (&body, &se.pre);

      /* Store the mask.  */
      se.expr = convert (mask_type, se.expr);

      tmp = gfc_build_array_ref (mask, maskindex, NULL);
      gfc_add_modify (&body, tmp, se.expr);

      /* Advance to the next mask element.  */
      tmp = fold_build2_loc (input_location, PLUS_EXPR, gfc_array_index_type,
			     maskindex, gfc_index_one_node);
      gfc_add_modify (&body, maskindex, tmp);

      /* Generate the loops.  */
      tmp = gfc_finish_block (&body);
      tmp = gfc_trans_nested_forall_loop (info, tmp, 0);
      gfc_add_expr_to_block (&block, tmp);
    }

  if (code->op == EXEC_DO_CONCURRENT)
    {
      gfc_init_block (&body);
      cycle_label = gfc_build_label_decl (NULL_TREE);
      code->cycle_label = cycle_label;
      tmp = gfc_trans_code (code->block->next);
      gfc_add_expr_to_block (&body, tmp);

      if (TREE_USED (cycle_label))
	{
	  tmp = build1_v (LABEL_EXPR, cycle_label);
	  gfc_add_expr_to_block (&body, tmp);
	}

      tmp = gfc_finish_block (&body);
      nested_forall_info->do_concurrent = true;
      tmp = gfc_trans_nested_forall_loop (nested_forall_info, tmp, 1);
      gfc_add_expr_to_block (&block, tmp);
      goto done;
    }

  c = code->block->next;

  /* TODO: loop merging in FORALL statements.  */
  /* Now that we've got a copy of the mask, generate the assignment loops.  */
  while (c)
    {
      switch (c->op)
	{
	case EXEC_ASSIGN:
          /* A scalar or array assignment.  DO the simple check for
	     lhs to rhs dependencies.  These make a temporary for the
	     rhs and form a second forall block to copy to variable.  */
	  need_temp = check_forall_dependencies(c, &pre, &post);

          /* Temporaries due to array assignment data dependencies introduce
             no end of problems.  */
	  if (need_temp)
            gfc_trans_assign_need_temp (c->expr1, c->expr2, NULL, false,
                                        nested_forall_info, &block);
          else
            {
              /* Use the normal assignment copying routines.  */
              assign = gfc_trans_assignment (c->expr1, c->expr2, false, true);

              /* Generate body and loops.  */
              tmp = gfc_trans_nested_forall_loop (nested_forall_info,
						  assign, 1);
              gfc_add_expr_to_block (&block, tmp);
            }

	  /* Cleanup any temporary symtrees that have been made to deal
	     with dependencies.  */
	  if (new_symtree)
	    cleanup_forall_symtrees (c);

	  break;

        case EXEC_WHERE:
	  /* Translate WHERE or WHERE construct nested in FORALL.  */
	  gfc_trans_where_2 (c, NULL, false, nested_forall_info, &block);
	  break;

        /* Pointer assignment inside FORALL.  */
	case EXEC_POINTER_ASSIGN:
          need_temp = gfc_check_dependency (c->expr1, c->expr2, 0);
          if (need_temp)
            gfc_trans_pointer_assign_need_temp (c->expr1, c->expr2,
                                                nested_forall_info, &block);
          else
            {
              /* Use the normal assignment copying routines.  */
              assign = gfc_trans_pointer_assignment (c->expr1, c->expr2);

              /* Generate body and loops.  */
              tmp = gfc_trans_nested_forall_loop (nested_forall_info,
						  assign, 1);
              gfc_add_expr_to_block (&block, tmp);
            }
          break;

	case EXEC_FORALL:
	  tmp = gfc_trans_forall_1 (c, nested_forall_info);
          gfc_add_expr_to_block (&block, tmp);
          break;

	/* Explicit subroutine calls are prevented by the frontend but interface
	   assignments can legitimately produce them.  */
	case EXEC_ASSIGN_CALL:
	  assign = gfc_trans_call (c, true, NULL_TREE, NULL_TREE, false);
          tmp = gfc_trans_nested_forall_loop (nested_forall_info, assign, 1);
          gfc_add_expr_to_block (&block, tmp);
          break;

	default:
	  gcc_unreachable ();
	}

      c = c->next;
    }

done:
  /* Restore the original index variables.  */
  for (fa = code->ext.forall_iterator, n = 0; fa; fa = fa->next, n++)
    gfc_restore_sym (fa->var->symtree->n.sym, &saved_vars[n]);

  /* Free the space for var, start, end, step, varexpr.  */
  free (var);
  free (start);
  free (end);
  free (step);
  free (varexpr);
  free (saved_vars);

  for (this_forall = info->this_loop; this_forall;)
    {
      iter_info *next = this_forall->next;
      free (this_forall);
      this_forall = next;
    }

  /* Free the space for this forall_info.  */
  free (info);

  if (pmask)
    {
      /* Free the temporary for the mask.  */
      tmp = gfc_call_free (pmask);
      gfc_add_expr_to_block (&block, tmp);
    }
  if (maskindex)
    pushdecl (maskindex);

  gfc_add_block_to_block (&pre, &block);
  gfc_add_block_to_block (&pre, &post);

  return gfc_finish_block (&pre);
}


/* Translate the FORALL statement or construct.  */

tree gfc_trans_forall (gfc_code * code)
{
  return gfc_trans_forall_1 (code, NULL);
}


/* Translate the DO CONCURRENT construct.  */

tree gfc_trans_do_concurrent (gfc_code * code)
{
  return gfc_trans_forall_1 (code, NULL);
}


/* Evaluate the WHERE mask expression, copy its value to a temporary.
   If the WHERE construct is nested in FORALL, compute the overall temporary
   needed by the WHERE mask expression multiplied by the iterator number of
   the nested forall.
   ME is the WHERE mask expression.
   MASK is the current execution mask upon input, whose sense may or may
   not be inverted as specified by the INVERT argument.
   CMASK is the updated execution mask on output, or NULL if not required.
   PMASK is the pending execution mask on output, or NULL if not required.
   BLOCK is the block in which to place the condition evaluation loops.  */

static void
gfc_evaluate_where_mask (gfc_expr * me, forall_info * nested_forall_info,
                         tree mask, bool invert, tree cmask, tree pmask,
                         tree mask_type, stmtblock_t * block)
{
  tree tmp, tmp1;
  gfc_ss *lss, *rss;
  gfc_loopinfo loop;
  stmtblock_t body, body1;
  tree count, cond, mtmp;
  gfc_se lse, rse;

  gfc_init_loopinfo (&loop);

  lss = gfc_walk_expr (me);
  rss = gfc_walk_expr (me);

  /* Variable to index the temporary.  */
  count = gfc_create_var (gfc_array_index_type, "count");
  /* Initialize count.  */
  gfc_add_modify (block, count, gfc_index_zero_node);

  gfc_start_block (&body);

  gfc_init_se (&rse, NULL);
  gfc_init_se (&lse, NULL);

  if (lss == gfc_ss_terminator)
    {
      gfc_init_block (&body1);
    }
  else
    {
      /* Initialize the loop.  */
      gfc_init_loopinfo (&loop);

      /* We may need LSS to determine the shape of the expression.  */
      gfc_add_ss_to_loop (&loop, lss);
      gfc_add_ss_to_loop (&loop, rss);

      gfc_conv_ss_startstride (&loop);
      gfc_conv_loop_setup (&loop, &me->where);

      gfc_mark_ss_chain_used (rss, 1);
      /* Start the loop body.  */
      gfc_start_scalarized_body (&loop, &body1);

      /* Translate the expression.  */
      gfc_copy_loopinfo_to_se (&rse, &loop);
      rse.ss = rss;
      gfc_conv_expr (&rse, me);
    }

  /* Variable to evaluate mask condition.  */
  cond = gfc_create_var (mask_type, "cond");
  if (mask && (cmask || pmask))
    mtmp = gfc_create_var (mask_type, "mask");
  else mtmp = NULL_TREE;

  gfc_add_block_to_block (&body1, &lse.pre);
  gfc_add_block_to_block (&body1, &rse.pre);

  gfc_add_modify (&body1, cond, fold_convert (mask_type, rse.expr));

  if (mask && (cmask || pmask))
    {
      tmp = gfc_build_array_ref (mask, count, NULL);
      if (invert)
	tmp = fold_build1_loc (input_location, TRUTH_NOT_EXPR, mask_type, tmp);
      gfc_add_modify (&body1, mtmp, tmp);
    }

  if (cmask)
    {
      tmp1 = gfc_build_array_ref (cmask, count, NULL);
      tmp = cond;
      if (mask)
	tmp = fold_build2_loc (input_location, TRUTH_AND_EXPR, mask_type,
			       mtmp, tmp);
      gfc_add_modify (&body1, tmp1, tmp);
    }

  if (pmask)
    {
      tmp1 = gfc_build_array_ref (pmask, count, NULL);
      tmp = fold_build1_loc (input_location, TRUTH_NOT_EXPR, mask_type, cond);
      if (mask)
	tmp = fold_build2_loc (input_location, TRUTH_AND_EXPR, mask_type, mtmp,
			       tmp);
      gfc_add_modify (&body1, tmp1, tmp);
    }

  gfc_add_block_to_block (&body1, &lse.post);
  gfc_add_block_to_block (&body1, &rse.post);

  if (lss == gfc_ss_terminator)
    {
      gfc_add_block_to_block (&body, &body1);
    }
  else
    {
      /* Increment count.  */
      tmp1 = fold_build2_loc (input_location, PLUS_EXPR, gfc_array_index_type,
			      count, gfc_index_one_node);
      gfc_add_modify (&body1, count, tmp1);

      /* Generate the copying loops.  */
      gfc_trans_scalarizing_loops (&loop, &body1);

      gfc_add_block_to_block (&body, &loop.pre);
      gfc_add_block_to_block (&body, &loop.post);

      gfc_cleanup_loop (&loop);
      /* TODO: Reuse lss and rss when copying temp->lhs.  Need to be careful
         as tree nodes in SS may not be valid in different scope.  */
    }

  tmp1 = gfc_finish_block (&body);
  /* If the WHERE construct is inside FORALL, fill the full temporary.  */
  if (nested_forall_info != NULL)
    tmp1 = gfc_trans_nested_forall_loop (nested_forall_info, tmp1, 1);

  gfc_add_expr_to_block (block, tmp1);
}


/* Translate an assignment statement in a WHERE statement or construct
   statement. The MASK expression is used to control which elements
   of EXPR1 shall be assigned.  The sense of MASK is specified by
   INVERT.  */

static tree
gfc_trans_where_assign (gfc_expr *expr1, gfc_expr *expr2,
			tree mask, bool invert,
                        tree count1, tree count2,
			gfc_code *cnext)
{
  gfc_se lse;
  gfc_se rse;
  gfc_ss *lss;
  gfc_ss *lss_section;
  gfc_ss *rss;

  gfc_loopinfo loop;
  tree tmp;
  stmtblock_t block;
  stmtblock_t body;
  tree index, maskexpr;

  /* A defined assignment.  */
  if (cnext && cnext->resolved_sym)
    return gfc_trans_call (cnext, true, mask, count1, invert);

#if 0
  /* TODO: handle this special case.
     Special case a single function returning an array.  */
  if (expr2->expr_type == EXPR_FUNCTION && expr2->rank > 0)
    {
      tmp = gfc_trans_arrayfunc_assign (expr1, expr2);
      if (tmp)
        return tmp;
    }
#endif

 /* Assignment of the form lhs = rhs.  */
  gfc_start_block (&block);

  gfc_init_se (&lse, NULL);
  gfc_init_se (&rse, NULL);

  /* Walk the lhs.  */
  lss = gfc_walk_expr (expr1);
  rss = NULL;

  /* In each where-assign-stmt, the mask-expr and the variable being
     defined shall be arrays of the same shape.  */
  gcc_assert (lss != gfc_ss_terminator);

  /* The assignment needs scalarization.  */
  lss_section = lss;

  /* Find a non-scalar SS from the lhs.  */
  while (lss_section != gfc_ss_terminator
	 && lss_section->info->type != GFC_SS_SECTION)
    lss_section = lss_section->next;

  gcc_assert (lss_section != gfc_ss_terminator);

  /* Initialize the scalarizer.  */
  gfc_init_loopinfo (&loop);

  /* Walk the rhs.  */
  rss = gfc_walk_expr (expr2);
  if (rss == gfc_ss_terminator)
    {
      /* The rhs is scalar.  Add a ss for the expression.  */
      rss = gfc_get_scalar_ss (gfc_ss_terminator, expr2);
      rss->info->where = 1;
    }

  /* Associate the SS with the loop.  */
  gfc_add_ss_to_loop (&loop, lss);
  gfc_add_ss_to_loop (&loop, rss);

  /* Calculate the bounds of the scalarization.  */
  gfc_conv_ss_startstride (&loop);

  /* Resolve any data dependencies in the statement.  */
  gfc_conv_resolve_dependencies (&loop, lss_section, rss);

  /* Setup the scalarizing loops.  */
  gfc_conv_loop_setup (&loop, &expr2->where);

  /* Setup the gfc_se structures.  */
  gfc_copy_loopinfo_to_se (&lse, &loop);
  gfc_copy_loopinfo_to_se (&rse, &loop);

  rse.ss = rss;
  gfc_mark_ss_chain_used (rss, 1);
  if (loop.temp_ss == NULL)
    {
      lse.ss = lss;
      gfc_mark_ss_chain_used (lss, 1);
    }
  else
    {
      lse.ss = loop.temp_ss;
      gfc_mark_ss_chain_used (lss, 3);
      gfc_mark_ss_chain_used (loop.temp_ss, 3);
    }

  /* Start the scalarized loop body.  */
  gfc_start_scalarized_body (&loop, &body);

  /* Translate the expression.  */
  gfc_conv_expr (&rse, expr2);
  if (lss != gfc_ss_terminator && loop.temp_ss != NULL)
    gfc_conv_tmp_array_ref (&lse);
  else
    gfc_conv_expr (&lse, expr1);

  /* Form the mask expression according to the mask.  */
  index = count1;
  maskexpr = gfc_build_array_ref (mask, index, NULL);
  if (invert)
    maskexpr = fold_build1_loc (input_location, TRUTH_NOT_EXPR,
				TREE_TYPE (maskexpr), maskexpr);

  /* Use the scalar assignment as is.  */
  tmp = gfc_trans_scalar_assign (&lse, &rse, expr1->ts,
				 false, loop.temp_ss == NULL);

  tmp = build3_v (COND_EXPR, maskexpr, tmp, build_empty_stmt (input_location));

  gfc_add_expr_to_block (&body, tmp);

  if (lss == gfc_ss_terminator)
    {
      /* Increment count1.  */
      tmp = fold_build2_loc (input_location, PLUS_EXPR, gfc_array_index_type,
			     count1, gfc_index_one_node);
      gfc_add_modify (&body, count1, tmp);

      /* Use the scalar assignment as is.  */
      gfc_add_block_to_block (&block, &body);
    }
  else
    {
      gcc_assert (lse.ss == gfc_ss_terminator
		  && rse.ss == gfc_ss_terminator);

      if (loop.temp_ss != NULL)
        {
          /* Increment count1 before finish the main body of a scalarized
             expression.  */
          tmp = fold_build2_loc (input_location, PLUS_EXPR,
				 gfc_array_index_type, count1, gfc_index_one_node);
          gfc_add_modify (&body, count1, tmp);
          gfc_trans_scalarized_loop_boundary (&loop, &body);

          /* We need to copy the temporary to the actual lhs.  */
          gfc_init_se (&lse, NULL);
          gfc_init_se (&rse, NULL);
          gfc_copy_loopinfo_to_se (&lse, &loop);
          gfc_copy_loopinfo_to_se (&rse, &loop);

          rse.ss = loop.temp_ss;
          lse.ss = lss;

          gfc_conv_tmp_array_ref (&rse);
          gfc_conv_expr (&lse, expr1);

          gcc_assert (lse.ss == gfc_ss_terminator
		      && rse.ss == gfc_ss_terminator);

          /* Form the mask expression according to the mask tree list.  */
          index = count2;
          maskexpr = gfc_build_array_ref (mask, index, NULL);
	  if (invert)
	    maskexpr = fold_build1_loc (input_location, TRUTH_NOT_EXPR,
					TREE_TYPE (maskexpr), maskexpr);

          /* Use the scalar assignment as is.  */
          tmp = gfc_trans_scalar_assign (&lse, &rse, expr1->ts, false, true);
          tmp = build3_v (COND_EXPR, maskexpr, tmp,
			  build_empty_stmt (input_location));
          gfc_add_expr_to_block (&body, tmp);

          /* Increment count2.  */
          tmp = fold_build2_loc (input_location, PLUS_EXPR,
				 gfc_array_index_type, count2,
				 gfc_index_one_node);
          gfc_add_modify (&body, count2, tmp);
        }
      else
        {
          /* Increment count1.  */
          tmp = fold_build2_loc (input_location, PLUS_EXPR,
				 gfc_array_index_type, count1,
				 gfc_index_one_node);
          gfc_add_modify (&body, count1, tmp);
        }

      /* Generate the copying loops.  */
      gfc_trans_scalarizing_loops (&loop, &body);

      /* Wrap the whole thing up.  */
      gfc_add_block_to_block (&block, &loop.pre);
      gfc_add_block_to_block (&block, &loop.post);
      gfc_cleanup_loop (&loop);
    }

  return gfc_finish_block (&block);
}


/* Translate the WHERE construct or statement.
   This function can be called iteratively to translate the nested WHERE
   construct or statement.
   MASK is the control mask.  */

static void
gfc_trans_where_2 (gfc_code * code, tree mask, bool invert,
		   forall_info * nested_forall_info, stmtblock_t * block)
{
  stmtblock_t inner_size_body;
  tree inner_size, size;
  gfc_ss *lss, *rss;
  tree mask_type;
  gfc_expr *expr1;
  gfc_expr *expr2;
  gfc_code *cblock;
  gfc_code *cnext;
  tree tmp;
  tree cond;
  tree count1, count2;
  bool need_cmask;
  bool need_pmask;
  int need_temp;
  tree pcmask = NULL_TREE;
  tree ppmask = NULL_TREE;
  tree cmask = NULL_TREE;
  tree pmask = NULL_TREE;
  gfc_actual_arglist *arg;

  /* the WHERE statement or the WHERE construct statement.  */
  cblock = code->block;

  /* As the mask array can be very big, prefer compact boolean types.  */
  mask_type = gfc_get_logical_type (gfc_logical_kinds[0].kind);

  /* Determine which temporary masks are needed.  */
  if (!cblock->block)
    {
      /* One clause: No ELSEWHEREs.  */
      need_cmask = (cblock->next != 0);
      need_pmask = false;
    }
  else if (cblock->block->block)
    {
      /* Three or more clauses: Conditional ELSEWHEREs.  */
      need_cmask = true;
      need_pmask = true;
    }
  else if (cblock->next)
    {
      /* Two clauses, the first non-empty.  */
      need_cmask = true;
      need_pmask = (mask != NULL_TREE
		    && cblock->block->next != 0);
    }
  else if (!cblock->block->next)
    {
      /* Two clauses, both empty.  */
      need_cmask = false;
      need_pmask = false;
    }
  /* Two clauses, the first empty, the second non-empty.  */
  else if (mask)
    {
      need_cmask = (cblock->block->expr1 != 0);
      need_pmask = true;
    }
  else
    {
      need_cmask = true;
      need_pmask = false;
    }

  if (need_cmask || need_pmask)
    {
      /* Calculate the size of temporary needed by the mask-expr.  */
      gfc_init_block (&inner_size_body);
      inner_size = compute_inner_temp_size (cblock->expr1, cblock->expr1,
					    &inner_size_body, &lss, &rss);

      gfc_free_ss_chain (lss);
      gfc_free_ss_chain (rss);

      /* Calculate the total size of temporary needed.  */
      size = compute_overall_iter_number (nested_forall_info, inner_size,
					  &inner_size_body, block);

      /* Check whether the size is negative.  */
      cond = fold_build2_loc (input_location, LE_EXPR, boolean_type_node, size,
			      gfc_index_zero_node);
      size = fold_build3_loc (input_location, COND_EXPR, gfc_array_index_type,
			      cond, gfc_index_zero_node, size);
      size = gfc_evaluate_now (size, block);

      /* Allocate temporary for WHERE mask if needed.  */
      if (need_cmask)
	cmask = allocate_temp_for_forall_nest_1 (mask_type, size, block,
						 &pcmask);

      /* Allocate temporary for !mask if needed.  */
      if (need_pmask)
	pmask = allocate_temp_for_forall_nest_1 (mask_type, size, block,
						 &ppmask);
    }

  while (cblock)
    {
      /* Each time around this loop, the where clause is conditional
	 on the value of mask and invert, which are updated at the
	 bottom of the loop.  */

      /* Has mask-expr.  */
      if (cblock->expr1)
        {
          /* Ensure that the WHERE mask will be evaluated exactly once.
	     If there are no statements in this WHERE/ELSEWHERE clause,
	     then we don't need to update the control mask (cmask).
	     If this is the last clause of the WHERE construct, then
	     we don't need to update the pending control mask (pmask).  */
	  if (mask)
	    gfc_evaluate_where_mask (cblock->expr1, nested_forall_info,
				     mask, invert,
				     cblock->next  ? cmask : NULL_TREE,
				     cblock->block ? pmask : NULL_TREE,
				     mask_type, block);
	  else
	    gfc_evaluate_where_mask (cblock->expr1, nested_forall_info,
				     NULL_TREE, false,
				     (cblock->next || cblock->block)
				     ? cmask : NULL_TREE,
				     NULL_TREE, mask_type, block);

	  invert = false;
        }
      /* It's a final elsewhere-stmt. No mask-expr is present.  */
      else
        cmask = mask;

      /* The body of this where clause are controlled by cmask with
	 sense specified by invert.  */

      /* Get the assignment statement of a WHERE statement, or the first
         statement in where-body-construct of a WHERE construct.  */
      cnext = cblock->next;
      while (cnext)
        {
          switch (cnext->op)
            {
            /* WHERE assignment statement.  */
	    case EXEC_ASSIGN_CALL:

	      arg = cnext->ext.actual;
	      expr1 = expr2 = NULL;
	      for (; arg; arg = arg->next)
		{
		  if (!arg->expr)
		    continue;
		  if (expr1 == NULL)
		    expr1 = arg->expr;
		  else
		    expr2 = arg->expr;
		}
	      goto evaluate;

            case EXEC_ASSIGN:
              expr1 = cnext->expr1;
              expr2 = cnext->expr2;
    evaluate:
              if (nested_forall_info != NULL)
                {
                  need_temp = gfc_check_dependency (expr1, expr2, 0);
                  if (need_temp && cnext->op != EXEC_ASSIGN_CALL)
                    gfc_trans_assign_need_temp (expr1, expr2,
						cmask, invert,
                                                nested_forall_info, block);
                  else
                    {
                      /* Variables to control maskexpr.  */
                      count1 = gfc_create_var (gfc_array_index_type, "count1");
                      count2 = gfc_create_var (gfc_array_index_type, "count2");
                      gfc_add_modify (block, count1, gfc_index_zero_node);
                      gfc_add_modify (block, count2, gfc_index_zero_node);

                      tmp = gfc_trans_where_assign (expr1, expr2,
						    cmask, invert,
						    count1, count2,
						    cnext);

                      tmp = gfc_trans_nested_forall_loop (nested_forall_info,
                                                          tmp, 1);
                      gfc_add_expr_to_block (block, tmp);
                    }
                }
              else
                {
                  /* Variables to control maskexpr.  */
                  count1 = gfc_create_var (gfc_array_index_type, "count1");
                  count2 = gfc_create_var (gfc_array_index_type, "count2");
                  gfc_add_modify (block, count1, gfc_index_zero_node);
                  gfc_add_modify (block, count2, gfc_index_zero_node);

                  tmp = gfc_trans_where_assign (expr1, expr2,
						cmask, invert,
						count1, count2,
						cnext);
                  gfc_add_expr_to_block (block, tmp);

                }
              break;

            /* WHERE or WHERE construct is part of a where-body-construct.  */
            case EXEC_WHERE:
	      gfc_trans_where_2 (cnext, cmask, invert,
				 nested_forall_info, block);
	      break;

            default:
              gcc_unreachable ();
            }

         /* The next statement within the same where-body-construct.  */
         cnext = cnext->next;
       }
    /* The next masked-elsewhere-stmt, elsewhere-stmt, or end-where-stmt.  */
    cblock = cblock->block;
    if (mask == NULL_TREE)
      {
        /* If we're the initial WHERE, we can simply invert the sense
	   of the current mask to obtain the "mask" for the remaining
	   ELSEWHEREs.  */
	invert = true;
	mask = cmask;
      }
    else
      {
	/* Otherwise, for nested WHERE's we need to use the pending mask.  */
        invert = false;
        mask = pmask;
      }
  }

  /* If we allocated a pending mask array, deallocate it now.  */
  if (ppmask)
    {
      tmp = gfc_call_free (ppmask);
      gfc_add_expr_to_block (block, tmp);
    }

  /* If we allocated a current mask array, deallocate it now.  */
  if (pcmask)
    {
      tmp = gfc_call_free (pcmask);
      gfc_add_expr_to_block (block, tmp);
    }
}

/* Translate a simple WHERE construct or statement without dependencies.
   CBLOCK is the "then" clause of the WHERE statement, where CBLOCK->EXPR
   is the mask condition, and EBLOCK if non-NULL is the "else" clause.
   Currently both CBLOCK and EBLOCK are restricted to single assignments.  */

static tree
gfc_trans_where_3 (gfc_code * cblock, gfc_code * eblock)
{
  stmtblock_t block, body;
  gfc_expr *cond, *tdst, *tsrc, *edst, *esrc;
  tree tmp, cexpr, tstmt, estmt;
  gfc_ss *css, *tdss, *tsss;
  gfc_se cse, tdse, tsse, edse, esse;
  gfc_loopinfo loop;
  gfc_ss *edss = 0;
  gfc_ss *esss = 0;

  /* Allow the scalarizer to workshare simple where loops.  */
  if (ompws_flags & OMPWS_WORKSHARE_FLAG)
    ompws_flags |= OMPWS_SCALARIZER_WS;

  cond = cblock->expr1;
  tdst = cblock->next->expr1;
  tsrc = cblock->next->expr2;
  edst = eblock ? eblock->next->expr1 : NULL;
  esrc = eblock ? eblock->next->expr2 : NULL;

  gfc_start_block (&block);
  gfc_init_loopinfo (&loop);

  /* Handle the condition.  */
  gfc_init_se (&cse, NULL);
  css = gfc_walk_expr (cond);
  gfc_add_ss_to_loop (&loop, css);

  /* Handle the then-clause.  */
  gfc_init_se (&tdse, NULL);
  gfc_init_se (&tsse, NULL);
  tdss = gfc_walk_expr (tdst);
  tsss = gfc_walk_expr (tsrc);
  if (tsss == gfc_ss_terminator)
    {
      tsss = gfc_get_scalar_ss (gfc_ss_terminator, tsrc);
      tsss->info->where = 1;
    }
  gfc_add_ss_to_loop (&loop, tdss);
  gfc_add_ss_to_loop (&loop, tsss);

  if (eblock)
    {
      /* Handle the else clause.  */
      gfc_init_se (&edse, NULL);
      gfc_init_se (&esse, NULL);
      edss = gfc_walk_expr (edst);
      esss = gfc_walk_expr (esrc);
      if (esss == gfc_ss_terminator)
	{
	  esss = gfc_get_scalar_ss (gfc_ss_terminator, esrc);
	  esss->info->where = 1;
	}
      gfc_add_ss_to_loop (&loop, edss);
      gfc_add_ss_to_loop (&loop, esss);
    }

  gfc_conv_ss_startstride (&loop);
  gfc_conv_loop_setup (&loop, &tdst->where);

  gfc_mark_ss_chain_used (css, 1);
  gfc_mark_ss_chain_used (tdss, 1);
  gfc_mark_ss_chain_used (tsss, 1);
  if (eblock)
    {
      gfc_mark_ss_chain_used (edss, 1);
      gfc_mark_ss_chain_used (esss, 1);
    }

  gfc_start_scalarized_body (&loop, &body);

  gfc_copy_loopinfo_to_se (&cse, &loop);
  gfc_copy_loopinfo_to_se (&tdse, &loop);
  gfc_copy_loopinfo_to_se (&tsse, &loop);
  cse.ss = css;
  tdse.ss = tdss;
  tsse.ss = tsss;
  if (eblock)
    {
      gfc_copy_loopinfo_to_se (&edse, &loop);
      gfc_copy_loopinfo_to_se (&esse, &loop);
      edse.ss = edss;
      esse.ss = esss;
    }

  gfc_conv_expr (&cse, cond);
  gfc_add_block_to_block (&body, &cse.pre);
  cexpr = cse.expr;

  gfc_conv_expr (&tsse, tsrc);
  if (tdss != gfc_ss_terminator && loop.temp_ss != NULL)
    gfc_conv_tmp_array_ref (&tdse);
  else
    gfc_conv_expr (&tdse, tdst);

  if (eblock)
    {
      gfc_conv_expr (&esse, esrc);
      if (edss != gfc_ss_terminator && loop.temp_ss != NULL)
	gfc_conv_tmp_array_ref (&edse);
      else
	gfc_conv_expr (&edse, edst);
    }

  tstmt = gfc_trans_scalar_assign (&tdse, &tsse, tdst->ts, false, true);
  estmt = eblock ? gfc_trans_scalar_assign (&edse, &esse, edst->ts,
					    false, true)
		 : build_empty_stmt (input_location);
  tmp = build3_v (COND_EXPR, cexpr, tstmt, estmt);
  gfc_add_expr_to_block (&body, tmp);
  gfc_add_block_to_block (&body, &cse.post);

  gfc_trans_scalarizing_loops (&loop, &body);
  gfc_add_block_to_block (&block, &loop.pre);
  gfc_add_block_to_block (&block, &loop.post);
  gfc_cleanup_loop (&loop);

  return gfc_finish_block (&block);
}

/* As the WHERE or WHERE construct statement can be nested, we call
   gfc_trans_where_2 to do the translation, and pass the initial
   NULL values for both the control mask and the pending control mask.  */

tree
gfc_trans_where (gfc_code * code)
{
  stmtblock_t block;
  gfc_code *cblock;
  gfc_code *eblock;

  cblock = code->block;
  if (cblock->next
      && cblock->next->op == EXEC_ASSIGN
      && !cblock->next->next)
    {
      eblock = cblock->block;
      if (!eblock)
	{
          /* A simple "WHERE (cond) x = y" statement or block is
	     dependence free if cond is not dependent upon writing x,
	     and the source y is unaffected by the destination x.  */
	  if (!gfc_check_dependency (cblock->next->expr1,
				     cblock->expr1, 0)
	      && !gfc_check_dependency (cblock->next->expr1,
					cblock->next->expr2, 0))
	    return gfc_trans_where_3 (cblock, NULL);
	}
      else if (!eblock->expr1
	       && !eblock->block
	       && eblock->next
	       && eblock->next->op == EXEC_ASSIGN
	       && !eblock->next->next)
	{
          /* A simple "WHERE (cond) x1 = y1 ELSEWHERE x2 = y2 ENDWHERE"
	     block is dependence free if cond is not dependent on writes
	     to x1 and x2, y1 is not dependent on writes to x2, and y2
	     is not dependent on writes to x1, and both y's are not
	     dependent upon their own x's.  In addition to this, the
	     final two dependency checks below exclude all but the same
	     array reference if the where and elswhere destinations
	     are the same.  In short, this is VERY conservative and this
	     is needed because the two loops, required by the standard
	     are coalesced in gfc_trans_where_3.  */
	  if (!gfc_check_dependency (cblock->next->expr1,
				    cblock->expr1, 0)
	      && !gfc_check_dependency (eblock->next->expr1,
				       cblock->expr1, 0)
	      && !gfc_check_dependency (cblock->next->expr1,
				       eblock->next->expr2, 1)
	      && !gfc_check_dependency (eblock->next->expr1,
				       cblock->next->expr2, 1)
	      && !gfc_check_dependency (cblock->next->expr1,
				       cblock->next->expr2, 1)
	      && !gfc_check_dependency (eblock->next->expr1,
				       eblock->next->expr2, 1)
	      && !gfc_check_dependency (cblock->next->expr1,
				       eblock->next->expr1, 0)
	      && !gfc_check_dependency (eblock->next->expr1,
				       cblock->next->expr1, 0))
	    return gfc_trans_where_3 (cblock, eblock);
	}
    }

  gfc_start_block (&block);

  gfc_trans_where_2 (code, NULL, false, NULL, &block);

  return gfc_finish_block (&block);
}


/* CYCLE a DO loop. The label decl has already been created by
   gfc_trans_do(), it's in TREE_PURPOSE (backend_decl) of the gfc_code
   node at the head of the loop. We must mark the label as used.  */

tree
gfc_trans_cycle (gfc_code * code)
{
  tree cycle_label;

  cycle_label = code->ext.which_construct->cycle_label;
  gcc_assert (cycle_label);

  TREE_USED (cycle_label) = 1;
  return build1_v (GOTO_EXPR, cycle_label);
}


/* EXIT a DO loop. Similar to CYCLE, but now the label is in
   TREE_VALUE (backend_decl) of the gfc_code node at the head of the
   loop.  */

tree
gfc_trans_exit (gfc_code * code)
{
  tree exit_label;

  exit_label = code->ext.which_construct->exit_label;
  gcc_assert (exit_label);

  TREE_USED (exit_label) = 1;
  return build1_v (GOTO_EXPR, exit_label);
}


/* Translate the ALLOCATE statement.  */

tree
gfc_trans_allocate (gfc_code * code)
{
  gfc_alloc *al;
  gfc_expr *expr, *e3rhs = NULL;
  gfc_se se, se_sz;
  tree tmp;
  tree parm;
  tree stat;
  tree errmsg;
  tree errlen;
  tree label_errmsg;
  tree label_finish;
  tree memsz;
  tree al_vptr, al_len;
  tree def_str_len = NULL_TREE;
  /* If an expr3 is present, then store the tree for accessing its
     _vptr, and _len components in the variables, respectively.  The
     element size, i.e. _vptr%size, is stored in expr3_esize.  Any of
     the trees may be the NULL_TREE indicating that this is not
     available for expr3's type.  */
  tree expr3, expr3_vptr, expr3_len, expr3_esize;
  /* Classify what expr3 stores.  */
  enum { E3_UNSET = 0, E3_SOURCE, E3_MOLD, E3_DESC } e3_is;
  stmtblock_t block;
  stmtblock_t post;
  tree nelems;
  bool upoly_expr, tmp_expr3_len_flag = false, al_len_needs_set;
  gfc_symtree *newsym = NULL;

  if (!code->ext.alloc.list)
    return NULL_TREE;

  stat = tmp = memsz = al_vptr = al_len = NULL_TREE;
  expr3 = expr3_vptr = expr3_len = expr3_esize = NULL_TREE;
  label_errmsg = label_finish = errmsg = errlen = NULL_TREE;
  e3_is = E3_UNSET;

  gfc_init_block (&block);
  gfc_init_block (&post);

  /* STAT= (and maybe ERRMSG=) is present.  */
  if (code->expr1)
    {
      /* STAT=.  */
      tree gfc_int4_type_node = gfc_get_int_type (4);
      stat = gfc_create_var (gfc_int4_type_node, "stat");

      /* ERRMSG= only makes sense with STAT=.  */
      if (code->expr2)
	{
	  gfc_init_se (&se, NULL);
	  se.want_pointer = 1;
	  gfc_conv_expr_lhs (&se, code->expr2);
	  errmsg = se.expr;
	  errlen = se.string_length;
	}
      else
	{
	  errmsg = null_pointer_node;
	  errlen = build_int_cst (gfc_charlen_type_node, 0);
	}

      /* GOTO destinations.  */
      label_errmsg = gfc_build_label_decl (NULL_TREE);
      label_finish = gfc_build_label_decl (NULL_TREE);
      TREE_USED (label_finish) = 0;
    }

  /* When an expr3 is present evaluate it only once.  The standards prevent a
     dependency of expr3 on the objects in the allocate list.  An expr3 can
     be pre-evaluated in all cases.  One just has to make sure, to use the
     correct way, i.e., to get the descriptor or to get a reference
     expression.  */
  if (code->expr3)
    {
      bool vtab_needed = false, temp_var_needed = false;

      /* Figure whether we need the vtab from expr3.  */
      for (al = code->ext.alloc.list; !vtab_needed && al != NULL;
	   al = al->next)
	vtab_needed = (al->expr->ts.type == BT_CLASS);

      gfc_init_se (&se, NULL);
      /* When expr3 is a variable, i.e., a very simple expression,
	     then convert it once here.  */
      if (code->expr3->expr_type == EXPR_VARIABLE
	  || code->expr3->expr_type == EXPR_ARRAY
	  || code->expr3->expr_type == EXPR_CONSTANT)
	{
	  if (!code->expr3->mold
	      || code->expr3->ts.type == BT_CHARACTER
	      || vtab_needed
	      || code->ext.alloc.arr_spec_from_expr3)
	    {
	      /* Convert expr3 to a tree.  For all "simple" expression just
		 get the descriptor or the reference, respectively, depending
		 on the rank of the expr.  */
	      if (code->ext.alloc.arr_spec_from_expr3 || code->expr3->rank != 0)
		gfc_conv_expr_descriptor (&se, code->expr3);
	      else
		gfc_conv_expr_reference (&se, code->expr3);
	      /* Create a temp variable only for component refs to prevent
		 having to go through the full deref-chain each time and to
		 simplfy computation of array properties.  */
	      temp_var_needed = TREE_CODE (se.expr) == COMPONENT_REF;
	    }
	}
      else
	{
	  /* In all other cases evaluate the expr3.  */
	  symbol_attribute attr;
	  /* Get the descriptor for all arrays, that are not allocatable or
	     pointer, because the latter are descriptors already.
	     The exception are function calls returning a class object:
	     The descriptor is stored in their results _data component, which
	     is easier to access, when first a temporary variable for the
	     result is created and the descriptor retrieved from there.  */
	  attr = gfc_expr_attr (code->expr3);
	  if (code->expr3->rank != 0
	      && ((!attr.allocatable && !attr.pointer)
		  || (code->expr3->expr_type == EXPR_FUNCTION
		      && code->expr3->ts.type != BT_CLASS)))
	    gfc_conv_expr_descriptor (&se, code->expr3);
	  else
	    gfc_conv_expr_reference (&se, code->expr3);
	  if (code->expr3->ts.type == BT_CLASS)
	    gfc_conv_class_to_class (&se, code->expr3,
				     code->expr3->ts,
				     false, true,
				     false, false);
	  temp_var_needed = !VAR_P (se.expr);
	}
      gfc_add_block_to_block (&block, &se.pre);
      gfc_add_block_to_block (&post, &se.post);
      /* Prevent aliasing, i.e., se.expr may be already a
	     variable declaration.  */
      if (se.expr != NULL_TREE && temp_var_needed)
	{
	  tree var, desc;
	  tmp = GFC_DESCRIPTOR_TYPE_P (TREE_TYPE (se.expr)) ?
		se.expr
	      : build_fold_indirect_ref_loc (input_location, se.expr);

	  /* Get the array descriptor and prepare it to be assigned to the
	     temporary variable var.  For classes the array descriptor is
	     in the _data component and the object goes into the
	     GFC_DECL_SAVED_DESCRIPTOR.  */
	  if (code->expr3->ts.type == BT_CLASS
	      && code->expr3->rank != 0)
	    {
	      /* When an array_ref was in expr3, then the descriptor is the
		 first operand.  */
	      if (GFC_DESCRIPTOR_TYPE_P (TREE_TYPE (tmp)))
		{
		  desc = TREE_OPERAND (tmp, 0);
		}
	      else
		{
		  desc = tmp;
		  tmp = gfc_class_data_get (tmp);
		}
	      e3_is = E3_DESC;
	    }
	  else
	    desc = se.expr;
	  /* We need a regular (non-UID) symbol here, therefore give a
	     prefix.  */
	  var = gfc_create_var (TREE_TYPE (tmp), "source");
	  if (GFC_DESCRIPTOR_TYPE_P (TREE_TYPE (tmp)))
	    {
	      gfc_allocate_lang_decl (var);
	      GFC_DECL_SAVED_DESCRIPTOR (var) = desc;
	    }
	  gfc_add_modify_loc (input_location, &block, var, tmp);

	  /* Deallocate any allocatable components after all the allocations
	     and assignments of expr3 have been completed.  */
	  if (code->expr3->ts.type == BT_DERIVED
	      && code->expr3->rank == 0
	      && code->expr3->ts.u.derived->attr.alloc_comp)
	    {
	      tmp = gfc_deallocate_alloc_comp (code->expr3->ts.u.derived,
					       var, 0);
	      gfc_add_expr_to_block (&post, tmp);
	    }

	  expr3 = var;
	  if (se.string_length)
	    /* Evaluate it assuming that it also is complicated like expr3.  */
	    expr3_len = gfc_evaluate_now (se.string_length, &block);
	}
      else
	{
	  expr3 = se.expr;
	  expr3_len = se.string_length;
	}
      /* Store what the expr3 is to be used for.  */
      if (e3_is == E3_UNSET)
	e3_is = expr3 != NULL_TREE ?
	      (code->ext.alloc.arr_spec_from_expr3 ?
		 E3_DESC
	       : (code->expr3->mold ? E3_MOLD : E3_SOURCE))
	    : E3_UNSET;

      /* Figure how to get the _vtab entry.  This also obtains the tree
	 expression for accessing the _len component, because only
	 unlimited polymorphic objects, which are a subcategory of class
	 types, have a _len component.  */
      if (code->expr3->ts.type == BT_CLASS)
	{
	  gfc_expr *rhs;
	  tmp = expr3 != NULL_TREE && POINTER_TYPE_P (TREE_TYPE (expr3)) ?
		build_fold_indirect_ref (expr3): expr3;
	  /* Polymorphic SOURCE: VPTR must be determined at run time.
	     expr3 may be a temporary array declaration, therefore check for
	     GFC_CLASS_TYPE_P before trying to get the _vptr component.  */
	  if (tmp != NULL_TREE
	      && TREE_CODE (tmp) != POINTER_PLUS_EXPR
	      && (e3_is == E3_DESC
		  || (GFC_CLASS_TYPE_P (TREE_TYPE (tmp))
		      && (VAR_P (tmp) || !code->expr3->ref))
		  || (VAR_P (tmp) && DECL_LANG_SPECIFIC (tmp))))
	    tmp = gfc_class_vptr_get (expr3);
	  else
	    {
	      rhs = gfc_find_and_cut_at_last_class_ref (code->expr3);
	      gfc_add_vptr_component (rhs);
	      gfc_init_se (&se, NULL);
	      se.want_pointer = 1;
	      gfc_conv_expr (&se, rhs);
	      tmp = se.expr;
	      gfc_free_expr (rhs);
	    }
	  /* Set the element size.  */
	  expr3_esize = gfc_vptr_size_get (tmp);
	  if (vtab_needed)
	    expr3_vptr = tmp;
	  /* Initialize the ref to the _len component.  */
	  if (expr3_len == NULL_TREE && UNLIMITED_POLY (code->expr3))
	    {
	      /* Same like for retrieving the _vptr.  */
	      if (expr3 != NULL_TREE && !code->expr3->ref)
		expr3_len = gfc_class_len_get (expr3);
	      else
		{
		  rhs = gfc_find_and_cut_at_last_class_ref (code->expr3);
		  gfc_add_len_component (rhs);
		  gfc_init_se (&se, NULL);
		  gfc_conv_expr (&se, rhs);
		  expr3_len = se.expr;
		  gfc_free_expr (rhs);
		}
	    }
	}
      else
	{
	  /* When the object to allocate is polymorphic type, then it
	     needs its vtab set correctly, so deduce the required _vtab
	     and _len from the source expression.  */
	  if (vtab_needed)
	    {
	      /* VPTR is fixed at compile time.  */
	      gfc_symbol *vtab;

	      vtab = gfc_find_vtab (&code->expr3->ts);
	      gcc_assert (vtab);
	      expr3_vptr = gfc_get_symbol_decl (vtab);
	      expr3_vptr = gfc_build_addr_expr (NULL_TREE,
						expr3_vptr);
	    }
	  /* _len component needs to be set, when ts is a character
	     array.  */
	  if (expr3_len == NULL_TREE
	      && code->expr3->ts.type == BT_CHARACTER)
	    {
	      if (code->expr3->ts.u.cl
		  && code->expr3->ts.u.cl->length)
		{
		  gfc_init_se (&se, NULL);
		  gfc_conv_expr (&se, code->expr3->ts.u.cl->length);
		  gfc_add_block_to_block (&block, &se.pre);
		  expr3_len = gfc_evaluate_now (se.expr, &block);
		}
	      gcc_assert (expr3_len);
	    }
	  /* For character arrays only the kind's size is needed, because
	     the array mem_size is _len * (elem_size = kind_size).
	     For all other get the element size in the normal way.  */
	  if (code->expr3->ts.type == BT_CHARACTER)
	    expr3_esize = TYPE_SIZE_UNIT (
		  gfc_get_char_type (code->expr3->ts.kind));
	  else
	    expr3_esize = TYPE_SIZE_UNIT (
		  gfc_typenode_for_spec (&code->expr3->ts));

	  /* The routine gfc_trans_assignment () already implements all
	     techniques needed.  Unfortunately we may have a temporary
	     variable for the source= expression here.  When that is the
	     case convert this variable into a temporary gfc_expr of type
	     EXPR_VARIABLE and used it as rhs for the assignment.  The
	     advantage is, that we get scalarizer support for free,
	     don't have to take care about scalar to array treatment and
	     will benefit of every enhancements gfc_trans_assignment ()
	     gets.
	     No need to check whether e3_is is E3_UNSET, because that is
	     done by expr3 != NULL_TREE.
	     Exclude variables since the following block does not handle
	     array sections. In any case, there is no harm in sending
	     variables to gfc_trans_assignment because there is no
	     evaluation of variables.  */
	  if (code->expr3->expr_type != EXPR_VARIABLE
	      && e3_is != E3_MOLD && expr3 != NULL_TREE
	      && DECL_P (expr3) && DECL_ARTIFICIAL (expr3))
	    {
	      /* Build a temporary symtree and symbol.  Do not add it to
		 the current namespace to prevent accidently modifying
		 a colliding symbol's as.  */
	      newsym = XCNEW (gfc_symtree);
	      /* The name of the symtree should be unique, because
		 gfc_create_var () took care about generating the
		 identifier.  */
	      newsym->name = gfc_get_string (IDENTIFIER_POINTER (
					       DECL_NAME (expr3)));
	      newsym->n.sym = gfc_new_symbol (newsym->name, NULL);
	      /* The backend_decl is known.  It is expr3, which is inserted
		 here.  */
	      newsym->n.sym->backend_decl = expr3;
	      e3rhs = gfc_get_expr ();
	      e3rhs->ts = code->expr3->ts;
	      e3rhs->rank = code->expr3->rank;
	      e3rhs->symtree = newsym;
	      /* Mark the symbol referenced or gfc_trans_assignment will
		 bug.  */
	      newsym->n.sym->attr.referenced = 1;
	      e3rhs->expr_type = EXPR_VARIABLE;
	      e3rhs->where = code->expr3->where;
	      /* Set the symbols type, upto it was BT_UNKNOWN.  */
	      newsym->n.sym->ts = e3rhs->ts;
	      /* Check whether the expr3 is array valued.  */
	      if (e3rhs->rank)
		{
		  gfc_array_spec *arr;
		  arr = gfc_get_array_spec ();
		  arr->rank = e3rhs->rank;
		  arr->type = AS_DEFERRED;
		  /* Set the dimension and pointer attribute for arrays
		     to be on the safe side.  */
		  newsym->n.sym->attr.dimension = 1;
		  newsym->n.sym->attr.pointer = 1;
		  newsym->n.sym->as = arr;
		  gfc_add_full_array_ref (e3rhs, arr);
		}
	      else if (POINTER_TYPE_P (TREE_TYPE (expr3)))
		newsym->n.sym->attr.pointer = 1;
	      /* The string length is known to.  Set it for char arrays.  */
	      if (e3rhs->ts.type == BT_CHARACTER)
		newsym->n.sym->ts.u.cl->backend_decl = expr3_len;
	      gfc_commit_symbol (newsym->n.sym);
	    }
	  else
	    e3rhs = gfc_copy_expr (code->expr3);
	}
      gcc_assert (expr3_esize);
      expr3_esize = fold_convert (sizetype, expr3_esize);
      if (e3_is == E3_MOLD)
	{
	  /* The expr3 is no longer valid after this point.  */
	  expr3 = NULL_TREE;
	  e3_is = E3_UNSET;
	}
    }
  else if (code->ext.alloc.ts.type != BT_UNKNOWN)
    {
      /* Compute the explicit typespec given only once for all objects
	 to allocate.  */
      if (code->ext.alloc.ts.type != BT_CHARACTER)
	expr3_esize = TYPE_SIZE_UNIT (
	      gfc_typenode_for_spec (&code->ext.alloc.ts));
      else
	{
	  gfc_expr *sz;
	  gcc_assert (code->ext.alloc.ts.u.cl->length != NULL);
	  sz = gfc_copy_expr (code->ext.alloc.ts.u.cl->length);
	  gfc_init_se (&se_sz, NULL);
	  gfc_conv_expr (&se_sz, sz);
	  gfc_free_expr (sz);
	  tmp = gfc_get_char_type (code->ext.alloc.ts.kind);
	  tmp = TYPE_SIZE_UNIT (tmp);
	  tmp = fold_convert (TREE_TYPE (se_sz.expr), tmp);
	  expr3_esize = fold_build2_loc (input_location, MULT_EXPR,
					 TREE_TYPE (se_sz.expr),
					 tmp, se_sz.expr);
	  def_str_len = gfc_evaluate_now (se_sz.expr, &block);
	}
    }

  /* Loop over all objects to allocate.  */
  for (al = code->ext.alloc.list; al != NULL; al = al->next)
    {
      expr = gfc_copy_expr (al->expr);
      /* UNLIMITED_POLY () needs the _data component to be set, when
	 expr is a unlimited polymorphic object.  But the _data component
	 has not been set yet, so check the derived type's attr for the
	 unlimited polymorphic flag to be safe.  */
      upoly_expr = UNLIMITED_POLY (expr)
		    || (expr->ts.type == BT_DERIVED
			&& expr->ts.u.derived->attr.unlimited_polymorphic);
      gfc_init_se (&se, NULL);

      /* For class types prepare the expressions to ref the _vptr
	 and the _len component.  The latter for unlimited polymorphic
	 types only.  */
      if (expr->ts.type == BT_CLASS)
	{
	  gfc_expr *expr_ref_vptr, *expr_ref_len;
	  gfc_add_data_component (expr);
	  /* Prep the vptr handle.  */
	  expr_ref_vptr = gfc_copy_expr (al->expr);
	  gfc_add_vptr_component (expr_ref_vptr);
	  se.want_pointer = 1;
	  gfc_conv_expr (&se, expr_ref_vptr);
	  al_vptr = se.expr;
	  se.want_pointer = 0;
	  gfc_free_expr (expr_ref_vptr);
	  /* Allocated unlimited polymorphic objects always have a _len
	     component.  */
	  if (upoly_expr)
	    {
	      expr_ref_len = gfc_copy_expr (al->expr);
	      gfc_add_len_component (expr_ref_len);
	      gfc_conv_expr (&se, expr_ref_len);
	      al_len = se.expr;
	      gfc_free_expr (expr_ref_len);
	    }
	  else
	    /* In a loop ensure that all loop variable dependent variables
	       are initialized at the same spot in all execution paths.  */
	    al_len = NULL_TREE;
	}
      else
	al_vptr = al_len = NULL_TREE;

      se.want_pointer = 1;
      se.descriptor_only = 1;

      if (expr->ts.type == BT_CHARACTER
	  && expr->ts.deferred
	  && TREE_CODE (expr->ts.u.cl->backend_decl) == VAR_DECL
	  && def_str_len != NULL_TREE)
	{
	  tmp = expr->ts.u.cl->backend_decl;
	  gfc_add_modify (&block, tmp,
			  fold_convert (TREE_TYPE (tmp), def_str_len));
	}

      gfc_conv_expr (&se, expr);
      if (expr->ts.type == BT_CHARACTER && expr->ts.deferred)
	/* se.string_length now stores the .string_length variable of expr
	   needed to allocate character(len=:) arrays.  */
	al_len = se.string_length;

      al_len_needs_set = al_len != NULL_TREE;
      /* When allocating an array one can not use much of the
	 pre-evaluated expr3 expressions, because for most of them the
	 scalarizer is needed which is not available in the pre-evaluation
	 step.  Therefore gfc_array_allocate () is responsible (and able)
	 to handle the complete array allocation.  Only the element size
	 needs to be provided, which is done most of the time by the
	 pre-evaluation step.  */
      nelems = NULL_TREE;
      if (expr3_len && code->expr3->ts.type == BT_CHARACTER)
	/* When al is an array, then the element size for each element
	   in the array is needed, which is the product of the len and
	   esize for char arrays.  */
	tmp = fold_build2_loc (input_location, MULT_EXPR,
			       TREE_TYPE (expr3_esize), expr3_esize,
			       fold_convert (TREE_TYPE (expr3_esize),
					     expr3_len));
      else
	tmp = expr3_esize;
      if (!gfc_array_allocate (&se, expr, stat, errmsg, errlen,
			       label_finish, tmp, &nelems,
			       e3rhs ? e3rhs : code->expr3,
			       e3_is == E3_DESC ? expr3 : NULL_TREE,
			       code->expr3 != NULL && e3_is == E3_DESC
			       && code->expr3->expr_type == EXPR_ARRAY))
	{
	  /* A scalar or derived type.  First compute the size to
	     allocate.

	     expr3_len is set when expr3 is an unlimited polymorphic
	     object or a deferred length string.  */
	  if (expr3_len != NULL_TREE)
	    {
	      tmp = fold_convert (TREE_TYPE (expr3_esize), expr3_len);
	      tmp = fold_build2_loc (input_location, MULT_EXPR,
				     TREE_TYPE (expr3_esize),
				      expr3_esize, tmp);
	      if (code->expr3->ts.type != BT_CLASS)
		/* expr3 is a deferred length string, i.e., we are
		   done.  */
		memsz = tmp;
	      else
		{
		  /* For unlimited polymorphic enties build
			  (len > 0) ? element_size * len : element_size
		     to compute the number of bytes to allocate.
		     This allows the allocation of unlimited polymorphic
		     objects from an expr3 that is also unlimited
		     polymorphic and stores a _len dependent object,
		     e.g., a string.  */
		  memsz = fold_build2_loc (input_location, GT_EXPR,
					   boolean_type_node, expr3_len,
					   integer_zero_node);
		  memsz = fold_build3_loc (input_location, COND_EXPR,
					 TREE_TYPE (expr3_esize),
					 memsz, tmp, expr3_esize);
		}
	    }
	  else if (expr3_esize != NULL_TREE)
	    /* Any other object in expr3 just needs element size in
	       bytes.  */
	    memsz = expr3_esize;
	  else if ((expr->ts.type == BT_CHARACTER && expr->ts.deferred)
		   || (upoly_expr
		       && code->ext.alloc.ts.type == BT_CHARACTER))
	    {
	      /* Allocating deferred length char arrays need the length
		 to allocate in the alloc_type_spec.  But also unlimited
		 polymorphic objects may be allocated as char arrays.
		 Both are handled here.  */
	      gfc_init_se (&se_sz, NULL);
	      gfc_conv_expr (&se_sz, code->ext.alloc.ts.u.cl->length);
	      gfc_add_block_to_block (&se.pre, &se_sz.pre);
	      se_sz.expr = gfc_evaluate_now (se_sz.expr, &se.pre);
	      gfc_add_block_to_block (&se.pre, &se_sz.post);
	      expr3_len = se_sz.expr;
	      tmp_expr3_len_flag = true;
	      tmp = TYPE_SIZE_UNIT (
		    gfc_get_char_type (code->ext.alloc.ts.kind));
	      memsz = fold_build2_loc (input_location, MULT_EXPR,
				       TREE_TYPE (tmp),
				       fold_convert (TREE_TYPE (tmp),
						     expr3_len),
				       tmp);
	    }
	  else if (expr->ts.type == BT_CHARACTER)
	    {
	      /* Compute the number of bytes needed to allocate a fixed
		 length char array.  */
	      gcc_assert (se.string_length != NULL_TREE);
	      tmp = TYPE_SIZE_UNIT (gfc_get_char_type (expr->ts.kind));
	      memsz = fold_build2_loc (input_location, MULT_EXPR,
				       TREE_TYPE (tmp), tmp,
				       fold_convert (TREE_TYPE (tmp),
						     se.string_length));
	    }
	  else if (code->ext.alloc.ts.type != BT_UNKNOWN)
	    /* Handle all types, where the alloc_type_spec is set.  */
	    memsz = TYPE_SIZE_UNIT (gfc_typenode_for_spec (&code->ext.alloc.ts));
	  else
	    /* Handle size computation of the type declared to alloc.  */
	    memsz = TYPE_SIZE_UNIT (TREE_TYPE (TREE_TYPE (se.expr)));

	  /* Allocate - for non-pointers with re-alloc checking.  */
	  if (gfc_expr_attr (expr).allocatable)
	    gfc_allocate_allocatable (&se.pre, se.expr, memsz, NULL_TREE,
				      stat, errmsg, errlen, label_finish,
				      expr);
	  else
	    gfc_allocate_using_malloc (&se.pre, se.expr, memsz, stat);

	  if (al->expr->ts.type == BT_DERIVED
	      && expr->ts.u.derived->attr.alloc_comp)
	    {
	      tmp = build_fold_indirect_ref_loc (input_location, se.expr);
	      tmp = gfc_nullify_alloc_comp (expr->ts.u.derived, tmp, 0);
	      gfc_add_expr_to_block (&se.pre, tmp);
	    }
	}
      else
	{
	  if (expr->ts.type == BT_CHARACTER && al_len != NULL_TREE
	      && expr3_len != NULL_TREE)
	    {
	      /* Arrays need to have a _len set before the array
		 descriptor is filled.  */
	      gfc_add_modify (&block, al_len,
			      fold_convert (TREE_TYPE (al_len), expr3_len));
	      /* Prevent setting the length twice.  */
	      al_len_needs_set = false;
	    }
	}

      gfc_add_block_to_block (&block, &se.pre);

      /* Error checking -- Note: ERRMSG only makes sense with STAT.  */
      if (code->expr1)
	{
	  tmp = build1_v (GOTO_EXPR, label_errmsg);
	  parm = fold_build2_loc (input_location, NE_EXPR,
				  boolean_type_node, stat,
				  build_int_cst (TREE_TYPE (stat), 0));
	  tmp = fold_build3_loc (input_location, COND_EXPR, void_type_node,
				 gfc_unlikely (parm, PRED_FORTRAN_FAIL_ALLOC),
				 tmp, build_empty_stmt (input_location));
	  gfc_add_expr_to_block (&block, tmp);
	}

      /* Set the vptr.  */
      if (al_vptr != NULL_TREE)
	{
	  if (expr3_vptr != NULL_TREE)
	    /* The vtab is already known, so just assign it.  */
	    gfc_add_modify (&block, al_vptr,
			    fold_convert (TREE_TYPE (al_vptr), expr3_vptr));
	  else
	    {
	      /* VPTR is fixed at compile time.  */
	      gfc_symbol *vtab;
	      gfc_typespec *ts;

	      if (code->expr3)
		/* Although expr3 is pre-evaluated above, it may happen,
		   that for arrays or in mold= cases the pre-evaluation
		   was not successful.  In these rare cases take the vtab
		   from the typespec of expr3 here.  */
		ts = &code->expr3->ts;
	      else if (code->ext.alloc.ts.type == BT_DERIVED || upoly_expr)
		/* The alloc_type_spec gives the type to allocate or the
		   al is unlimited polymorphic, which enforces the use of
		   an alloc_type_spec that is not necessarily a BT_DERIVED.  */
		ts = &code->ext.alloc.ts;
	      else
		/* Prepare for setting the vtab as declared.  */
		ts = &expr->ts;

	      vtab = gfc_find_vtab (ts);
	      gcc_assert (vtab);
	      tmp = gfc_build_addr_expr (NULL_TREE,
					 gfc_get_symbol_decl (vtab));
	      gfc_add_modify (&block, al_vptr,
			      fold_convert (TREE_TYPE (al_vptr), tmp));
	    }
	}

      /* Add assignment for string length.  */
      if (al_len != NULL_TREE && al_len_needs_set)
	{
	  if (expr3_len != NULL_TREE)
	    {
	      gfc_add_modify (&block, al_len,
			      fold_convert (TREE_TYPE (al_len),
					    expr3_len));
	      /* When tmp_expr3_len_flag is set, then expr3_len is
		 abused to carry the length information from the
		 alloc_type.  Clear it to prevent setting incorrect len
		 information in future loop iterations.  */
	      if (tmp_expr3_len_flag)
		/* No need to reset tmp_expr3_len_flag, because the
		   presence of an expr3 can not change within in the
		   loop.  */
		expr3_len = NULL_TREE;
	    }
	  else if (code->ext.alloc.ts.type == BT_CHARACTER
		   && code->ext.alloc.ts.u.cl->length)
	    {
	      /* Cover the cases where a string length is explicitly
		 specified by a type spec for deferred length character
		 arrays or unlimited polymorphic objects without a
		 source= or mold= expression.  */
	      gfc_init_se (&se_sz, NULL);
	      gfc_conv_expr (&se_sz, code->ext.alloc.ts.u.cl->length);
	      gfc_add_modify (&block, al_len,
			      fold_convert (TREE_TYPE (al_len),
					    se_sz.expr));
	    }
	  else
	    /* No length information needed, because type to allocate
	       has no length.  Set _len to 0.  */
	    gfc_add_modify (&block, al_len,
			    fold_convert (TREE_TYPE (al_len),
					  integer_zero_node));
	}
      if (code->expr3 && !code->expr3->mold)
	{
	  /* Initialization via SOURCE block (or static default initializer).
	     Classes need some special handling, so catch them first.  */
	  if (expr3 != NULL_TREE
	      && TREE_CODE (expr3) != POINTER_PLUS_EXPR
	      && code->expr3->ts.type == BT_CLASS
	      && (expr->ts.type == BT_CLASS
		  || expr->ts.type == BT_DERIVED))
	    {
	      /* copy_class_to_class can be used for class arrays, too.
		 It just needs to be ensured, that the decl_saved_descriptor
		 has a way to get to the vptr.  */
	      tree to;
	      to = VAR_P (se.expr) ? se.expr : TREE_OPERAND (se.expr, 0);
	      tmp = gfc_copy_class_to_class (expr3, to,
					     nelems, upoly_expr);
	    }
	  else if (al->expr->ts.type == BT_CLASS)
	    {
	      gfc_actual_arglist *actual, *last_arg;
	      gfc_expr *ppc;
	      gfc_code *ppc_code;
	      gfc_ref *ref, *dataref;
	      gfc_expr *rhs = e3rhs ? e3rhs : gfc_copy_expr (code->expr3);

	      /* Do a polymorphic deep copy.  */
	      actual = gfc_get_actual_arglist ();
	      actual->expr = gfc_copy_expr (rhs);
	      if (rhs->ts.type == BT_CLASS)
		gfc_add_data_component (actual->expr);
	      last_arg = actual->next = gfc_get_actual_arglist ();
	      last_arg->expr = gfc_copy_expr (al->expr);
	      last_arg->expr->ts.type = BT_CLASS;
	      gfc_add_data_component (last_arg->expr);

	      dataref = NULL;
	      /* Make sure we go up through the reference chain to
		 the _data reference, where the arrayspec is found.  */
	      for (ref = last_arg->expr->ref; ref; ref = ref->next)
		if (ref->type == REF_COMPONENT
		    && strcmp (ref->u.c.component->name, "_data") == 0)
		  dataref = ref;

	      if (dataref && dataref->u.c.component->as)
		{
		  gfc_array_spec *as = dataref->u.c.component->as;
		  gfc_free_ref_list (dataref->next);
		  dataref->next = NULL;
		  gfc_add_full_array_ref (last_arg->expr, as);
		  gfc_resolve_expr (last_arg->expr);
		  gcc_assert (last_arg->expr->ts.type == BT_CLASS
			      || last_arg->expr->ts.type == BT_DERIVED);
		  last_arg->expr->ts.type = BT_CLASS;
		}
	      if (rhs->ts.type == BT_CLASS)
		{
		  if (rhs->ref)
		    ppc = gfc_find_and_cut_at_last_class_ref (rhs);
		  else
		    ppc = gfc_copy_expr (rhs);
		  gfc_add_vptr_component (ppc);
		}
	      else
		ppc = gfc_lval_expr_from_sym (gfc_find_vtab (&rhs->ts));
	      gfc_add_component_ref (ppc, "_copy");

	      ppc_code = gfc_get_code (EXEC_CALL);
	      ppc_code->resolved_sym = ppc->symtree->n.sym;
	      ppc_code->loc = al->expr->where;
	      /* Although '_copy' is set to be elemental in class.c, it is
		 not staying that way.  Find out why, sometime....  */
	      ppc_code->resolved_sym->attr.elemental = 1;
	      ppc_code->ext.actual = actual;
	      ppc_code->expr1 = ppc;
	      /* Since '_copy' is elemental, the scalarizer will take care
		 of arrays in gfc_trans_call.  */
	      tmp = gfc_trans_call (ppc_code, true, NULL, NULL, false);
	      /* We need to add the
		   if (al_len > 0)
		     al_vptr->copy (expr3_data, al_data, expr3_len, al_len);
		   else
		     al_vptr->copy (expr3_data, al_data);
		 block, because al is unlimited polymorphic or a deferred
		 length char array, whose copy routine needs the array lengths
		 as third and fourth arguments.  */
	      if (al_len && UNLIMITED_POLY (code->expr3))
		{
		  tree stdcopy, extcopy;
		  /* Add al%_len.  */
		  last_arg->next = gfc_get_actual_arglist ();
		  last_arg = last_arg->next;
		  last_arg->expr = gfc_find_and_cut_at_last_class_ref (
			al->expr);
		  gfc_add_len_component (last_arg->expr);
		  /* Add expr3's length.  */
		  last_arg->next = gfc_get_actual_arglist ();
		  last_arg = last_arg->next;
		  if (code->expr3->ts.type == BT_CLASS)
		    {
		      last_arg->expr =
			  gfc_find_and_cut_at_last_class_ref (code->expr3);
		      gfc_add_len_component (last_arg->expr);
		    }
		  else if (code->expr3->ts.type == BT_CHARACTER)
		    last_arg->expr =
			gfc_copy_expr (code->expr3->ts.u.cl->length);
		  else
		    gcc_unreachable ();

		  stdcopy = tmp;
		  extcopy = gfc_trans_call (ppc_code, true, NULL, NULL, false);

		  tmp = fold_build2_loc (input_location, GT_EXPR,
					 boolean_type_node, expr3_len,
					 integer_zero_node);
		  tmp = fold_build3_loc (input_location, COND_EXPR,
					 void_type_node, tmp, extcopy, stdcopy);
		}
	      gfc_free_statements (ppc_code);
	      if (rhs != e3rhs)
		gfc_free_expr (rhs);
	    }
	  else
	    {
	      /* Switch off automatic reallocation since we have just
		 done the ALLOCATE.  */
	      int realloc_lhs = flag_realloc_lhs;
	      flag_realloc_lhs = 0;
	      tmp = gfc_trans_assignment (gfc_expr_to_initialize (expr),
					  e3rhs, false, false);
	      flag_realloc_lhs = realloc_lhs;
	    }
	  gfc_add_expr_to_block (&block, tmp);
	}
     else if (code->expr3 && code->expr3->mold
	      && code->expr3->ts.type == BT_CLASS)
	{
	  /* Since the _vptr has already been assigned to the allocate
	     object, we can use gfc_copy_class_to_class in its
	     initialization mode.  */
	  tmp = TREE_OPERAND (se.expr, 0);
	  tmp = gfc_copy_class_to_class (NULL_TREE, tmp, nelems,
					 upoly_expr);
	  gfc_add_expr_to_block (&block, tmp);
	}

       gfc_free_expr (expr);
    } // for-loop

  if (e3rhs)
    {
      if (newsym)
	{
	  gfc_free_symbol (newsym->n.sym);
	  XDELETE (newsym);
	}
      gfc_free_expr (e3rhs);
    }
  /* STAT.  */
  if (code->expr1)
    {
      tmp = build1_v (LABEL_EXPR, label_errmsg);
      gfc_add_expr_to_block (&block, tmp);
    }

  /* ERRMSG - only useful if STAT is present.  */
  if (code->expr1 && code->expr2)
    {
      const char *msg = "Attempt to allocate an allocated object";
      tree slen, dlen, errmsg_str;
      stmtblock_t errmsg_block;

      gfc_init_block (&errmsg_block);

      errmsg_str = gfc_create_var (pchar_type_node, "ERRMSG");
      gfc_add_modify (&errmsg_block, errmsg_str,
		gfc_build_addr_expr (pchar_type_node,
			gfc_build_localized_cstring_const (msg)));

      slen = build_int_cst (gfc_charlen_type_node, ((int) strlen (msg)));
      dlen = gfc_get_expr_charlen (code->expr2);
      slen = fold_build2_loc (input_location, MIN_EXPR,
			      TREE_TYPE (slen), dlen, slen);

      gfc_trans_string_copy (&errmsg_block, dlen, errmsg,
			     code->expr2->ts.kind,
			     slen, errmsg_str,
			     gfc_default_character_kind);
      dlen = gfc_finish_block (&errmsg_block);

      tmp = fold_build2_loc (input_location, NE_EXPR, boolean_type_node,
			     stat, build_int_cst (TREE_TYPE (stat), 0));

      tmp = build3_v (COND_EXPR, tmp,
		      dlen, build_empty_stmt (input_location));

      gfc_add_expr_to_block (&block, tmp);
    }

  /* STAT block.  */
  if (code->expr1)
    {
      if (TREE_USED (label_finish))
	{
	  tmp = build1_v (LABEL_EXPR, label_finish);
	  gfc_add_expr_to_block (&block, tmp);
	}

      gfc_init_se (&se, NULL);
      gfc_conv_expr_lhs (&se, code->expr1);
      tmp = convert (TREE_TYPE (se.expr), stat);
      gfc_add_modify (&block, se.expr, tmp);
    }

  gfc_add_block_to_block (&block, &se.post);
  gfc_add_block_to_block (&block, &post);

  return gfc_finish_block (&block);
}


/* Translate a DEALLOCATE statement.  */

tree
gfc_trans_deallocate (gfc_code *code)
{
  gfc_se se;
  gfc_alloc *al;
  tree apstat, pstat, stat, errmsg, errlen, tmp;
  tree label_finish, label_errmsg;
  stmtblock_t block;

  pstat = apstat = stat = errmsg = errlen = tmp = NULL_TREE;
  label_finish = label_errmsg = NULL_TREE;

  gfc_start_block (&block);

  /* Count the number of failed deallocations.  If deallocate() was
     called with STAT= , then set STAT to the count.  If deallocate
     was called with ERRMSG, then set ERRMG to a string.  */
  if (code->expr1)
    {
      tree gfc_int4_type_node = gfc_get_int_type (4);

      stat = gfc_create_var (gfc_int4_type_node, "stat");
      pstat = gfc_build_addr_expr (NULL_TREE, stat);

      /* GOTO destinations.  */
      label_errmsg = gfc_build_label_decl (NULL_TREE);
      label_finish = gfc_build_label_decl (NULL_TREE);
      TREE_USED (label_finish) = 0;
    }

  /* Set ERRMSG - only needed if STAT is available.  */
  if (code->expr1 && code->expr2)
    {
      gfc_init_se (&se, NULL);
      se.want_pointer = 1;
      gfc_conv_expr_lhs (&se, code->expr2);
      errmsg = se.expr;
      errlen = se.string_length;
    }

  for (al = code->ext.alloc.list; al != NULL; al = al->next)
    {
      gfc_expr *expr = gfc_copy_expr (al->expr);
      gcc_assert (expr->expr_type == EXPR_VARIABLE);

      if (expr->ts.type == BT_CLASS)
	gfc_add_data_component (expr);

      gfc_init_se (&se, NULL);
      gfc_start_block (&se.pre);

      se.want_pointer = 1;
      se.descriptor_only = 1;
      gfc_conv_expr (&se, expr);

      if (expr->rank || gfc_is_coarray (expr))
	{
	  gfc_ref *ref;

	  if (expr->ts.type == BT_DERIVED && expr->ts.u.derived->attr.alloc_comp
	      && !gfc_is_finalizable (expr->ts.u.derived, NULL))
	    {
	      gfc_ref *last = NULL;

	      for (ref = expr->ref; ref; ref = ref->next)
		if (ref->type == REF_COMPONENT)
		  last = ref;

	      /* Do not deallocate the components of a derived type
		 ultimate pointer component.  */
	      if (!(last && last->u.c.component->attr.pointer)
		    && !(!last && expr->symtree->n.sym->attr.pointer))
		{
		  tmp = gfc_deallocate_alloc_comp (expr->ts.u.derived, se.expr,
						   expr->rank);
		  gfc_add_expr_to_block (&se.pre, tmp);
		}
	    }

	  if (GFC_DESCRIPTOR_TYPE_P (TREE_TYPE (se.expr)))
	    {
	      tmp = gfc_array_deallocate (se.expr, pstat, errmsg, errlen,
				          label_finish, expr);
	      gfc_add_expr_to_block (&se.pre, tmp);
	    }
	  else if (TREE_CODE (se.expr) == COMPONENT_REF
		   && TREE_CODE (TREE_TYPE (se.expr)) == ARRAY_TYPE
		   && TREE_CODE (TREE_TYPE (TREE_TYPE (se.expr)))
			== RECORD_TYPE)
	    {
	      /* class.c(finalize_component) generates these, when a
		 finalizable entity has a non-allocatable derived type array
		 component, which has allocatable components. Obtain the
		 derived type of the array and deallocate the allocatable
		 components. */
	      for (ref = expr->ref; ref; ref = ref->next)
		{
		  if (ref->u.c.component->attr.dimension
		      && ref->u.c.component->ts.type == BT_DERIVED)
		    break;
		}

	      if (ref && ref->u.c.component->ts.u.derived->attr.alloc_comp
		  && !gfc_is_finalizable (ref->u.c.component->ts.u.derived,
					  NULL))
		{
		  tmp = gfc_deallocate_alloc_comp
				(ref->u.c.component->ts.u.derived,
				 se.expr, expr->rank);
		  gfc_add_expr_to_block (&se.pre, tmp);
		}
	    }

	  if (al->expr->ts.type == BT_CLASS)
	    {
	      gfc_reset_vptr (&se.pre, al->expr);
	      if (UNLIMITED_POLY (al->expr)
		  || (al->expr->ts.type == BT_DERIVED
		      && al->expr->ts.u.derived->attr.unlimited_polymorphic))
		/* Clear _len, too.  */
		gfc_reset_len (&se.pre, al->expr);
	    }
	}
      else
	{
	  tmp = gfc_deallocate_scalar_with_status (se.expr, pstat, false,
						   al->expr, al->expr->ts);
	  gfc_add_expr_to_block (&se.pre, tmp);

	  /* Set to zero after deallocation.  */
	  tmp = fold_build2_loc (input_location, MODIFY_EXPR, void_type_node,
				 se.expr,
				 build_int_cst (TREE_TYPE (se.expr), 0));
	  gfc_add_expr_to_block (&se.pre, tmp);

	  if (al->expr->ts.type == BT_CLASS)
	    {
	      gfc_reset_vptr (&se.pre, al->expr);
	      if (UNLIMITED_POLY (al->expr)
		  || (al->expr->ts.type == BT_DERIVED
		      && al->expr->ts.u.derived->attr.unlimited_polymorphic))
		/* Clear _len, too.  */
		gfc_reset_len (&se.pre, al->expr);
	    }
	}

      if (code->expr1)
	{
          tree cond;

	  cond = fold_build2_loc (input_location, NE_EXPR, boolean_type_node, stat,
				  build_int_cst (TREE_TYPE (stat), 0));
	  tmp = fold_build3_loc (input_location, COND_EXPR, void_type_node,
				 gfc_unlikely (cond, PRED_FORTRAN_FAIL_ALLOC),
				 build1_v (GOTO_EXPR, label_errmsg),
				 build_empty_stmt (input_location));
	  gfc_add_expr_to_block (&se.pre, tmp);
	}

      tmp = gfc_finish_block (&se.pre);
      gfc_add_expr_to_block (&block, tmp);
      gfc_free_expr (expr);
    }

  if (code->expr1)
    {
      tmp = build1_v (LABEL_EXPR, label_errmsg);
      gfc_add_expr_to_block (&block, tmp);
    }

  /* Set ERRMSG - only needed if STAT is available.  */
  if (code->expr1 && code->expr2)
    {
      const char *msg = "Attempt to deallocate an unallocated object";
      stmtblock_t errmsg_block;
      tree errmsg_str, slen, dlen, cond;

      gfc_init_block (&errmsg_block);

      errmsg_str = gfc_create_var (pchar_type_node, "ERRMSG");
      gfc_add_modify (&errmsg_block, errmsg_str,
		gfc_build_addr_expr (pchar_type_node,
                        gfc_build_localized_cstring_const (msg)));
      slen = build_int_cst (gfc_charlen_type_node, ((int) strlen (msg)));
      dlen = gfc_get_expr_charlen (code->expr2);

      gfc_trans_string_copy (&errmsg_block, dlen, errmsg, code->expr2->ts.kind,
			     slen, errmsg_str, gfc_default_character_kind);
      tmp = gfc_finish_block (&errmsg_block);

      cond = fold_build2_loc (input_location, NE_EXPR, boolean_type_node, stat,
			     build_int_cst (TREE_TYPE (stat), 0));
      tmp = fold_build3_loc (input_location, COND_EXPR, void_type_node,
			     gfc_unlikely (cond, PRED_FORTRAN_FAIL_ALLOC), tmp,
			     build_empty_stmt (input_location));

      gfc_add_expr_to_block (&block, tmp);
    }

  if (code->expr1 && TREE_USED (label_finish))
    {
      tmp = build1_v (LABEL_EXPR, label_finish);
      gfc_add_expr_to_block (&block, tmp);
    }

  /* Set STAT.  */
  if (code->expr1)
    {
      gfc_init_se (&se, NULL);
      gfc_conv_expr_lhs (&se, code->expr1);
      tmp = convert (TREE_TYPE (se.expr), stat);
      gfc_add_modify (&block, se.expr, tmp);
    }

  return gfc_finish_block (&block);
}

#include "gt-fortran-trans-stmt.h"<|MERGE_RESOLUTION|>--- conflicted
+++ resolved
@@ -1575,12 +1575,7 @@
   exit_label = gfc_build_label_decl (NULL_TREE);
   code->exit_label = exit_label;
 
-<<<<<<< HEAD
-  /* Generate !$ACC DECLARE directive. */
-  finish_oacc_declare (ns, FL_UNKNOWN);
-=======
   finish_oacc_declare (ns, sym, true);
->>>>>>> cc9e07a6
 
   gfc_add_expr_to_block (&body, gfc_trans_code (ns->code));
   gfc_add_expr_to_block (&body, build1_v (LABEL_EXPR, exit_label));
