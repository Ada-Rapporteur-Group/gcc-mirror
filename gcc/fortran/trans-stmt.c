/* Statement translation -- generate GCC trees from gfc_code.
   Copyright (C) 2002, 2003, 2004, 2005, 2006, 2007, 2008, 2009, 2010
   Free Software Foundation, Inc.
   Contributed by Paul Brook <paul@nowt.org>
   and Steven Bosscher <s.bosscher@student.tudelft.nl>

This file is part of GCC.

GCC is free software; you can redistribute it and/or modify it under
the terms of the GNU General Public License as published by the Free
Software Foundation; either version 3, or (at your option) any later
version.

GCC is distributed in the hope that it will be useful, but WITHOUT ANY
WARRANTY; without even the implied warranty of MERCHANTABILITY or
FITNESS FOR A PARTICULAR PURPOSE.  See the GNU General Public License
for more details.

You should have received a copy of the GNU General Public License
along with GCC; see the file COPYING3.  If not see
<http://www.gnu.org/licenses/>.  */


#include "config.h"
#include "system.h"
#include "coretypes.h"
#include "tree.h"
#include "gfortran.h"
#include "flags.h"
#include "trans.h"
#include "trans-stmt.h"
#include "trans-types.h"
#include "trans-array.h"
#include "trans-const.h"
#include "arith.h"
#include "dependency.h"
#include "ggc.h"

typedef struct iter_info
{
  tree var;
  tree start;
  tree end;
  tree step;
  struct iter_info *next;
}
iter_info;

typedef struct forall_info
{
  iter_info *this_loop;
  tree mask;
  tree maskindex;
  int nvar;
  tree size;
  struct forall_info  *prev_nest;
}
forall_info;

static void gfc_trans_where_2 (gfc_code *, tree, bool,
			       forall_info *, stmtblock_t *);

/* Translate a F95 label number to a LABEL_EXPR.  */

tree
gfc_trans_label_here (gfc_code * code)
{
  return build1_v (LABEL_EXPR, gfc_get_label_decl (code->here));
}


/* Given a variable expression which has been ASSIGNed to, find the decl
   containing the auxiliary variables.  For variables in common blocks this
   is a field_decl.  */

void
gfc_conv_label_variable (gfc_se * se, gfc_expr * expr)
{
  gcc_assert (expr->symtree->n.sym->attr.assign == 1);
  gfc_conv_expr (se, expr);
  /* Deals with variable in common block. Get the field declaration.  */
  if (TREE_CODE (se->expr) == COMPONENT_REF)
    se->expr = TREE_OPERAND (se->expr, 1);
  /* Deals with dummy argument. Get the parameter declaration.  */
  else if (TREE_CODE (se->expr) == INDIRECT_REF)
    se->expr = TREE_OPERAND (se->expr, 0);
}

/* Translate a label assignment statement.  */

tree
gfc_trans_label_assign (gfc_code * code)
{
  tree label_tree;
  gfc_se se;
  tree len;
  tree addr;
  tree len_tree;
  int label_len;

  /* Start a new block.  */
  gfc_init_se (&se, NULL);
  gfc_start_block (&se.pre);
  gfc_conv_label_variable (&se, code->expr1);

  len = GFC_DECL_STRING_LEN (se.expr);
  addr = GFC_DECL_ASSIGN_ADDR (se.expr);

  label_tree = gfc_get_label_decl (code->label1);

  if (code->label1->defined == ST_LABEL_TARGET)
    {
      label_tree = gfc_build_addr_expr (pvoid_type_node, label_tree);
      len_tree = integer_minus_one_node;
    }
  else
    {
      gfc_expr *format = code->label1->format;

      label_len = format->value.character.length;
      len_tree = build_int_cst (NULL_TREE, label_len);
      label_tree = gfc_build_wide_string_const (format->ts.kind, label_len + 1,
						format->value.character.string);
      label_tree = gfc_build_addr_expr (pvoid_type_node, label_tree);
    }

  gfc_add_modify (&se.pre, len, len_tree);
  gfc_add_modify (&se.pre, addr, label_tree);

  return gfc_finish_block (&se.pre);
}

/* Translate a GOTO statement.  */

tree
gfc_trans_goto (gfc_code * code)
{
  locus loc = code->loc;
  tree assigned_goto;
  tree target;
  tree tmp;
  gfc_se se;

  if (code->label1 != NULL)
    return build1_v (GOTO_EXPR, gfc_get_label_decl (code->label1));

  /* ASSIGNED GOTO.  */
  gfc_init_se (&se, NULL);
  gfc_start_block (&se.pre);
  gfc_conv_label_variable (&se, code->expr1);
  tmp = GFC_DECL_STRING_LEN (se.expr);
  tmp = fold_build2_loc (input_location, NE_EXPR, boolean_type_node, tmp,
			 build_int_cst (TREE_TYPE (tmp), -1));
  gfc_trans_runtime_check (true, false, tmp, &se.pre, &loc,
			   "Assigned label is not a target label");

  assigned_goto = GFC_DECL_ASSIGN_ADDR (se.expr);

  /* We're going to ignore a label list.  It does not really change the
     statement's semantics (because it is just a further restriction on
     what's legal code); before, we were comparing label addresses here, but
     that's a very fragile business and may break with optimization.  So
     just ignore it.  */

  target = fold_build1_loc (input_location, GOTO_EXPR, void_type_node,
			    assigned_goto);
  gfc_add_expr_to_block (&se.pre, target);
  return gfc_finish_block (&se.pre);
}


/* Translate an ENTRY statement.  Just adds a label for this entry point.  */
tree
gfc_trans_entry (gfc_code * code)
{
  return build1_v (LABEL_EXPR, code->ext.entry->label);
}


/* Check for dependencies between INTENT(IN) and INTENT(OUT) arguments of
   elemental subroutines.  Make temporaries for output arguments if any such
   dependencies are found.  Output arguments are chosen because internal_unpack
   can be used, as is, to copy the result back to the variable.  */
static void
gfc_conv_elemental_dependencies (gfc_se * se, gfc_se * loopse,
				 gfc_symbol * sym, gfc_actual_arglist * arg,
				 gfc_dep_check check_variable)
{
  gfc_actual_arglist *arg0;
  gfc_expr *e;
  gfc_formal_arglist *formal;
  gfc_loopinfo tmp_loop;
  gfc_se parmse;
  gfc_ss *ss;
  gfc_ss_info *info;
  gfc_symbol *fsym;
  gfc_ref *ref;
  int n;
  tree data;
  tree offset;
  tree size;
  tree tmp;

  if (loopse->ss == NULL)
    return;

  ss = loopse->ss;
  arg0 = arg;
  formal = sym->formal;

  /* Loop over all the arguments testing for dependencies.  */
  for (; arg != NULL; arg = arg->next, formal = formal ? formal->next : NULL)
    {
      e = arg->expr;
      if (e == NULL)
	continue;

      /* Obtain the info structure for the current argument.  */ 
      info = NULL;
      for (ss = loopse->ss; ss && ss != gfc_ss_terminator; ss = ss->next)
	{
	  if (ss->expr != e)
	    continue;
	  info = &ss->data.info;
	  break;
	}

      /* If there is a dependency, create a temporary and use it
	 instead of the variable.  */
      fsym = formal ? formal->sym : NULL;
      if (e->expr_type == EXPR_VARIABLE
	    && e->rank && fsym
	    && fsym->attr.intent != INTENT_IN
	    && gfc_check_fncall_dependency (e, fsym->attr.intent,
					    sym, arg0, check_variable))
	{
	  tree initial, temptype;
	  stmtblock_t temp_post;

	  /* Make a local loopinfo for the temporary creation, so that
	     none of the other ss->info's have to be renormalized.  */
	  gfc_init_loopinfo (&tmp_loop);
	  tmp_loop.dimen = info->dimen;
	  for (n = 0; n < info->dimen; n++)
	    {
	      tmp_loop.to[n] = loopse->loop->to[n];
	      tmp_loop.from[n] = loopse->loop->from[n];
	      tmp_loop.order[n] = loopse->loop->order[n];
	    }

	  /* Obtain the argument descriptor for unpacking.  */
	  gfc_init_se (&parmse, NULL);
	  parmse.want_pointer = 1;

	  /* The scalarizer introduces some specific peculiarities when
	     handling elemental subroutines; the stride can be needed up to
	     the dim_array - 1, rather than dim_loop - 1 to calculate
	     offsets outside the loop.  For this reason, we make sure that
	     the descriptor has the dimensionality of the array by converting
	     trailing elements into ranges with end = start.  */
	  for (ref = e->ref; ref; ref = ref->next)
	    if (ref->type == REF_ARRAY && ref->u.ar.type == AR_SECTION)
	      break;

	  if (ref)
	    {
	      bool seen_range = false;
	      for (n = 0; n < ref->u.ar.dimen; n++)
		{
		  if (ref->u.ar.dimen_type[n] == DIMEN_RANGE)
		    seen_range = true;

		  if (!seen_range
			|| ref->u.ar.dimen_type[n] != DIMEN_ELEMENT)
		    continue;

		  ref->u.ar.end[n] = gfc_copy_expr (ref->u.ar.start[n]);
		  ref->u.ar.dimen_type[n] = DIMEN_RANGE;
		}
	    }

	  gfc_conv_expr_descriptor (&parmse, e, gfc_walk_expr (e));
	  gfc_add_block_to_block (&se->pre, &parmse.pre);

	  /* If we've got INTENT(INOUT) or a derived type with INTENT(OUT),
	     initialize the array temporary with a copy of the values.  */
	  if (fsym->attr.intent == INTENT_INOUT
		|| (fsym->ts.type ==BT_DERIVED
		      && fsym->attr.intent == INTENT_OUT))
	    initial = parmse.expr;
	  else
	    initial = NULL_TREE;

	  /* Find the type of the temporary to create; we don't use the type
	     of e itself as this breaks for subcomponent-references in e (where
	     the type of e is that of the final reference, but parmse.expr's
	     type corresponds to the full derived-type).  */
	  /* TODO: Fix this somehow so we don't need a temporary of the whole
	     array but instead only the components referenced.  */
	  temptype = TREE_TYPE (parmse.expr); /* Pointer to descriptor.  */
	  gcc_assert (TREE_CODE (temptype) == POINTER_TYPE);
	  temptype = TREE_TYPE (temptype);
	  temptype = gfc_get_element_type (temptype);

	  /* Generate the temporary.  Cleaning up the temporary should be the
	     very last thing done, so we add the code to a new block and add it
	     to se->post as last instructions.  */
	  size = gfc_create_var (gfc_array_index_type, NULL);
	  data = gfc_create_var (pvoid_type_node, NULL);
	  gfc_init_block (&temp_post);
	  tmp = gfc_trans_create_temp_array (&se->pre, &temp_post,
					     &tmp_loop, info, temptype,
					     initial,
					     false, true, false,
					     &arg->expr->where);
	  gfc_add_modify (&se->pre, size, tmp);
	  tmp = fold_convert (pvoid_type_node, info->data);
	  gfc_add_modify (&se->pre, data, tmp);

	  /* Calculate the offset for the temporary.  */
	  offset = gfc_index_zero_node;
	  for (n = 0; n < info->dimen; n++)
	    {
	      tmp = gfc_conv_descriptor_stride_get (info->descriptor,
						    gfc_rank_cst[n]);
	      tmp = fold_build2_loc (input_location, MULT_EXPR,
				     gfc_array_index_type,
				     loopse->loop->from[n], tmp);
	      offset = fold_build2_loc (input_location, MINUS_EXPR,
					gfc_array_index_type, offset, tmp);
	    }
	  info->offset = gfc_create_var (gfc_array_index_type, NULL);	  
	  gfc_add_modify (&se->pre, info->offset, offset);

	  /* Copy the result back using unpack.  */
	  tmp = build_call_expr_loc (input_location,
				 gfor_fndecl_in_unpack, 2, parmse.expr, data);
	  gfc_add_expr_to_block (&se->post, tmp);

	  /* parmse.pre is already added above.  */
	  gfc_add_block_to_block (&se->post, &parmse.post);
	  gfc_add_block_to_block (&se->post, &temp_post);
	}
    }
}


/* Translate the CALL statement.  Builds a call to an F95 subroutine.  */

tree
gfc_trans_call (gfc_code * code, bool dependency_check,
		tree mask, tree count1, bool invert)
{
  gfc_se se;
  gfc_ss * ss;
  int has_alternate_specifier;
  gfc_dep_check check_variable;
  tree index = NULL_TREE;
  tree maskexpr = NULL_TREE;
  tree tmp;

  /* A CALL starts a new block because the actual arguments may have to
     be evaluated first.  */
  gfc_init_se (&se, NULL);
  gfc_start_block (&se.pre);

  gcc_assert (code->resolved_sym);

  ss = gfc_ss_terminator;
  if (code->resolved_sym->attr.elemental)
    ss = gfc_walk_elemental_function_args (ss, code->ext.actual, GFC_SS_REFERENCE);

  /* Is not an elemental subroutine call with array valued arguments.  */
  if (ss == gfc_ss_terminator)
    {

      /* Translate the call.  */
      has_alternate_specifier
	= gfc_conv_procedure_call (&se, code->resolved_sym, code->ext.actual,
				  code->expr1, NULL);

      /* A subroutine without side-effect, by definition, does nothing!  */
      TREE_SIDE_EFFECTS (se.expr) = 1;

      /* Chain the pieces together and return the block.  */
      if (has_alternate_specifier)
	{
	  gfc_code *select_code;
	  gfc_symbol *sym;
	  select_code = code->next;
	  gcc_assert(select_code->op == EXEC_SELECT);
	  sym = select_code->expr1->symtree->n.sym;
	  se.expr = convert (gfc_typenode_for_spec (&sym->ts), se.expr);
	  if (sym->backend_decl == NULL)
	    sym->backend_decl = gfc_get_symbol_decl (sym);
	  gfc_add_modify (&se.pre, sym->backend_decl, se.expr);
	}
      else
	gfc_add_expr_to_block (&se.pre, se.expr);

      gfc_add_block_to_block (&se.pre, &se.post);
    }

  else
    {
      /* An elemental subroutine call with array valued arguments has
	 to be scalarized.  */
      gfc_loopinfo loop;
      stmtblock_t body;
      stmtblock_t block;
      gfc_se loopse;
      gfc_se depse;

      /* gfc_walk_elemental_function_args renders the ss chain in the
	 reverse order to the actual argument order.  */
      ss = gfc_reverse_ss (ss);

      /* Initialize the loop.  */
      gfc_init_se (&loopse, NULL);
      gfc_init_loopinfo (&loop);
      gfc_add_ss_to_loop (&loop, ss);

      gfc_conv_ss_startstride (&loop);
      /* TODO: gfc_conv_loop_setup generates a temporary for vector 
	 subscripts.  This could be prevented in the elemental case  
	 as temporaries are handled separatedly 
	 (below in gfc_conv_elemental_dependencies).  */
      gfc_conv_loop_setup (&loop, &code->expr1->where);
      gfc_mark_ss_chain_used (ss, 1);

      /* Convert the arguments, checking for dependencies.  */
      gfc_copy_loopinfo_to_se (&loopse, &loop);
      loopse.ss = ss;

      /* For operator assignment, do dependency checking.  */
      if (dependency_check)
	check_variable = ELEM_CHECK_VARIABLE;
      else
	check_variable = ELEM_DONT_CHECK_VARIABLE;

      gfc_init_se (&depse, NULL);
      gfc_conv_elemental_dependencies (&depse, &loopse, code->resolved_sym,
				       code->ext.actual, check_variable);

      gfc_add_block_to_block (&loop.pre,  &depse.pre);
      gfc_add_block_to_block (&loop.post, &depse.post);

      /* Generate the loop body.  */
      gfc_start_scalarized_body (&loop, &body);
      gfc_init_block (&block);

      if (mask && count1)
	{
	  /* Form the mask expression according to the mask.  */
	  index = count1;
	  maskexpr = gfc_build_array_ref (mask, index, NULL);
	  if (invert)
	    maskexpr = fold_build1_loc (input_location, TRUTH_NOT_EXPR,
					TREE_TYPE (maskexpr), maskexpr);
	}

      /* Add the subroutine call to the block.  */
      gfc_conv_procedure_call (&loopse, code->resolved_sym,
			       code->ext.actual, code->expr1, NULL);

      if (mask && count1)
	{
	  tmp = build3_v (COND_EXPR, maskexpr, loopse.expr,
			  build_empty_stmt (input_location));
	  gfc_add_expr_to_block (&loopse.pre, tmp);
	  tmp = fold_build2_loc (input_location, PLUS_EXPR,
				 gfc_array_index_type,
				 count1, gfc_index_one_node);
	  gfc_add_modify (&loopse.pre, count1, tmp);
	}
      else
	gfc_add_expr_to_block (&loopse.pre, loopse.expr);

      gfc_add_block_to_block (&block, &loopse.pre);
      gfc_add_block_to_block (&block, &loopse.post);

      /* Finish up the loop block and the loop.  */
      gfc_add_expr_to_block (&body, gfc_finish_block (&block));
      gfc_trans_scalarizing_loops (&loop, &body);
      gfc_add_block_to_block (&se.pre, &loop.pre);
      gfc_add_block_to_block (&se.pre, &loop.post);
      gfc_add_block_to_block (&se.pre, &se.post);
      gfc_cleanup_loop (&loop);
    }

  return gfc_finish_block (&se.pre);
}


/* Translate the RETURN statement.  */

tree
gfc_trans_return (gfc_code * code)
{
  if (code->expr1)
    {
      gfc_se se;
      tree tmp;
      tree result;

      /* If code->expr is not NULL, this return statement must appear
	 in a subroutine and current_fake_result_decl has already
	 been generated.  */

      result = gfc_get_fake_result_decl (NULL, 0);
      if (!result)
	{
	  gfc_warning ("An alternate return at %L without a * dummy argument",
			&code->expr1->where);
	  return gfc_generate_return ();
	}

      /* Start a new block for this statement.  */
      gfc_init_se (&se, NULL);
      gfc_start_block (&se.pre);

      gfc_conv_expr (&se, code->expr1);

      /* Note that the actually returned expression is a simple value and
	 does not depend on any pointers or such; thus we can clean-up with
	 se.post before returning.  */
      tmp = fold_build2_loc (input_location, MODIFY_EXPR, TREE_TYPE (result),
			     result, fold_convert (TREE_TYPE (result),
			     se.expr));
      gfc_add_expr_to_block (&se.pre, tmp);
      gfc_add_block_to_block (&se.pre, &se.post);

      tmp = gfc_generate_return ();
      gfc_add_expr_to_block (&se.pre, tmp);
      return gfc_finish_block (&se.pre);
    }

  return gfc_generate_return ();
}


/* Translate the PAUSE statement.  We have to translate this statement
   to a runtime library call.  */

tree
gfc_trans_pause (gfc_code * code)
{
  tree gfc_int4_type_node = gfc_get_int_type (4);
  gfc_se se;
  tree tmp;

  /* Start a new block for this statement.  */
  gfc_init_se (&se, NULL);
  gfc_start_block (&se.pre);


  if (code->expr1 == NULL)
    {
      tmp = build_int_cst (gfc_int4_type_node, 0);
      tmp = build_call_expr_loc (input_location,
				 gfor_fndecl_pause_string, 2,
				 build_int_cst (pchar_type_node, 0), tmp);
    }
  else if (code->expr1->ts.type == BT_INTEGER)
    {
      gfc_conv_expr (&se, code->expr1);
      tmp = build_call_expr_loc (input_location,
				 gfor_fndecl_pause_numeric, 1,
				 fold_convert (gfc_int4_type_node, se.expr));
    }
  else
    {
      gfc_conv_expr_reference (&se, code->expr1);
      tmp = build_call_expr_loc (input_location,
			     gfor_fndecl_pause_string, 2,
			     se.expr, se.string_length);
    }

  gfc_add_expr_to_block (&se.pre, tmp);

  gfc_add_block_to_block (&se.pre, &se.post);

  return gfc_finish_block (&se.pre);
}


/* Translate the STOP statement.  We have to translate this statement
   to a runtime library call.  */

tree
gfc_trans_stop (gfc_code *code, bool error_stop)
{
  tree gfc_int4_type_node = gfc_get_int_type (4);
  gfc_se se;
  tree tmp;

  /* Start a new block for this statement.  */
  gfc_init_se (&se, NULL);
  gfc_start_block (&se.pre);

  if (code->expr1 == NULL)
    {
      tmp = build_int_cst (gfc_int4_type_node, 0);
      tmp = build_call_expr_loc (input_location,
			     	 error_stop ? gfor_fndecl_error_stop_string
				 : gfor_fndecl_stop_string,
			     	 2, build_int_cst (pchar_type_node, 0), tmp);
    }
  else if (code->expr1->ts.type == BT_INTEGER)
    {
      gfc_conv_expr (&se, code->expr1);
      tmp = build_call_expr_loc (input_location,
      				 error_stop ? gfor_fndecl_error_stop_numeric
			   	 : gfor_fndecl_stop_numeric, 1,
				 fold_convert (gfc_int4_type_node, se.expr));
    }
  else
    {
      gfc_conv_expr_reference (&se, code->expr1);
      tmp = build_call_expr_loc (input_location,
<<<<<<< HEAD
			     error_stop ? gfor_fndecl_error_stop_string
				      : gfor_fndecl_stop_string,
			     2, se.expr, se.string_length);
=======
			     	 error_stop ? gfor_fndecl_error_stop_string
				 : gfor_fndecl_stop_string,
			     	 2, se.expr, se.string_length);
>>>>>>> 6e7f08ad
    }

  gfc_add_expr_to_block (&se.pre, tmp);

  gfc_add_block_to_block (&se.pre, &se.post);

  return gfc_finish_block (&se.pre);
}


tree
gfc_trans_sync (gfc_code *code, gfc_exec_op type __attribute__ ((unused)))
{
  gfc_se se;

  if ((code->expr1 && (gfc_option.rtcheck & GFC_RTCHECK_BOUNDS)) || code->expr2)
    {
      gfc_init_se (&se, NULL);
      gfc_start_block (&se.pre);
    }

  /* Check SYNC IMAGES(imageset) for valid image index.
     FIXME: Add a check for image-set arrays. */
  if (code->expr1 && (gfc_option.rtcheck & GFC_RTCHECK_BOUNDS)
      && code->expr1->rank == 0)
    {
      tree cond;
      gfc_conv_expr (&se, code->expr1);
<<<<<<< HEAD
      cond = fold_build2 (NE_EXPR, boolean_type_node, se.expr,
			  build_int_cst (TREE_TYPE (se.expr), 1));
=======
      cond = fold_build2_loc (input_location, NE_EXPR, boolean_type_node,
			      se.expr, build_int_cst (TREE_TYPE (se.expr), 1));
>>>>>>> 6e7f08ad
      gfc_trans_runtime_check (true, false, cond, &se.pre,
			       &code->expr1->where, "Invalid image number "
			       "%d in SYNC IMAGES",
			       fold_convert (integer_type_node, se.expr));
    }

  /* If STAT is present, set it to zero.  */
  if (code->expr2)
    {
      gcc_assert (code->expr2->expr_type == EXPR_VARIABLE);
      gfc_conv_expr (&se, code->expr2);
      gfc_add_modify (&se.pre, se.expr, build_int_cst (TREE_TYPE (se.expr), 0));
    }

  if ((code->expr1 && (gfc_option.rtcheck & GFC_RTCHECK_BOUNDS)) || code->expr2)
    return gfc_finish_block (&se.pre);
 
  return NULL_TREE;
}


/* Generate GENERIC for the IF construct. This function also deals with
   the simple IF statement, because the front end translates the IF
   statement into an IF construct.

   We translate:

        IF (cond) THEN
           then_clause
        ELSEIF (cond2)
           elseif_clause
        ELSE
           else_clause
        ENDIF

   into:

        pre_cond_s;
        if (cond_s)
          {
            then_clause;
          }
        else
          {
            pre_cond_s
            if (cond_s)
              {
                elseif_clause
              }
            else
              {
                else_clause;
              }
          }

   where COND_S is the simplified version of the predicate. PRE_COND_S
   are the pre side-effects produced by the translation of the
   conditional.
   We need to build the chain recursively otherwise we run into
   problems with folding incomplete statements.  */

static tree
gfc_trans_if_1 (gfc_code * code)
{
  gfc_se if_se;
  tree stmt, elsestmt;

  /* Check for an unconditional ELSE clause.  */
  if (!code->expr1)
    return gfc_trans_code (code->next);

  /* Initialize a statement builder for each block. Puts in NULL_TREEs.  */
  gfc_init_se (&if_se, NULL);
  gfc_start_block (&if_se.pre);

  /* Calculate the IF condition expression.  */
  gfc_conv_expr_val (&if_se, code->expr1);

  /* Translate the THEN clause.  */
  stmt = gfc_trans_code (code->next);

  /* Translate the ELSE clause.  */
  if (code->block)
    elsestmt = gfc_trans_if_1 (code->block);
  else
    elsestmt = build_empty_stmt (input_location);

  /* Build the condition expression and add it to the condition block.  */
  stmt = fold_build3_loc (input_location, COND_EXPR, void_type_node,
			  if_se.expr, stmt, elsestmt);
  
  gfc_add_expr_to_block (&if_se.pre, stmt);

  /* Finish off this statement.  */
  return gfc_finish_block (&if_se.pre);
}

tree
gfc_trans_if (gfc_code * code)
{
  stmtblock_t body;
  tree exit_label;

  /* Create exit label so it is available for trans'ing the body code.  */
  exit_label = gfc_build_label_decl (NULL_TREE);
  code->exit_label = exit_label;

  /* Translate the actual code in code->block.  */
  gfc_init_block (&body);
  gfc_add_expr_to_block (&body, gfc_trans_if_1 (code->block));

  /* Add exit label.  */
  gfc_add_expr_to_block (&body, build1_v (LABEL_EXPR, exit_label));

  return gfc_finish_block (&body);
}


/* Translate an arithmetic IF expression.

   IF (cond) label1, label2, label3 translates to

    if (cond <= 0)
      {
        if (cond < 0)
          goto label1;
        else // cond == 0
          goto label2;
      }
    else // cond > 0
      goto label3;

   An optimized version can be generated in case of equal labels.
   E.g., if label1 is equal to label2, we can translate it to

    if (cond <= 0)
      goto label1;
    else
      goto label3;
*/

tree
gfc_trans_arithmetic_if (gfc_code * code)
{
  gfc_se se;
  tree tmp;
  tree branch1;
  tree branch2;
  tree zero;

  /* Start a new block.  */
  gfc_init_se (&se, NULL);
  gfc_start_block (&se.pre);

  /* Pre-evaluate COND.  */
  gfc_conv_expr_val (&se, code->expr1);
  se.expr = gfc_evaluate_now (se.expr, &se.pre);

  /* Build something to compare with.  */
  zero = gfc_build_const (TREE_TYPE (se.expr), integer_zero_node);

  if (code->label1->value != code->label2->value)
    {
      /* If (cond < 0) take branch1 else take branch2.
         First build jumps to the COND .LT. 0 and the COND .EQ. 0 cases.  */
      branch1 = build1_v (GOTO_EXPR, gfc_get_label_decl (code->label1));
      branch2 = build1_v (GOTO_EXPR, gfc_get_label_decl (code->label2));

      if (code->label1->value != code->label3->value)
        tmp = fold_build2_loc (input_location, LT_EXPR, boolean_type_node,
			       se.expr, zero);
      else
        tmp = fold_build2_loc (input_location, NE_EXPR, boolean_type_node,
			       se.expr, zero);

      branch1 = fold_build3_loc (input_location, COND_EXPR, void_type_node,
				 tmp, branch1, branch2);
    }
  else
    branch1 = build1_v (GOTO_EXPR, gfc_get_label_decl (code->label1));

  if (code->label1->value != code->label3->value
      && code->label2->value != code->label3->value)
    {
      /* if (cond <= 0) take branch1 else take branch2.  */
      branch2 = build1_v (GOTO_EXPR, gfc_get_label_decl (code->label3));
      tmp = fold_build2_loc (input_location, LE_EXPR, boolean_type_node,
			     se.expr, zero);
      branch1 = fold_build3_loc (input_location, COND_EXPR, void_type_node,
				 tmp, branch1, branch2);
    }

  /* Append the COND_EXPR to the evaluation of COND, and return.  */
  gfc_add_expr_to_block (&se.pre, branch1);
  return gfc_finish_block (&se.pre);
}


/* Translate a CRITICAL block. */
tree
gfc_trans_critical (gfc_code *code)
{
  stmtblock_t block;
  tree tmp;

  gfc_start_block (&block);
  tmp = gfc_trans_code (code->block->next);
  gfc_add_expr_to_block (&block, tmp);

  return gfc_finish_block (&block);
}


/* Translate a BLOCK construct.  This is basically what we would do for a
   procedure body.  */

tree
gfc_trans_block_construct (gfc_code* code)
{
  gfc_namespace* ns;
  gfc_symbol* sym;
  gfc_wrapped_block block;
  tree exit_label;
  stmtblock_t body;

  ns = code->ext.block.ns;
  gcc_assert (ns);
  sym = ns->proc_name;
  gcc_assert (sym);

  /* Process local variables.  */
  gcc_assert (!sym->tlink);
  sym->tlink = sym;
  gfc_process_block_locals (ns, code->ext.block.assoc);

  /* Generate code including exit-label.  */
  gfc_init_block (&body);
  exit_label = gfc_build_label_decl (NULL_TREE);
  code->exit_label = exit_label;
  gfc_add_expr_to_block (&body, gfc_trans_code (ns->code));
  gfc_add_expr_to_block (&body, build1_v (LABEL_EXPR, exit_label));

  /* Finish everything.  */
  gfc_start_wrapped_block (&block, gfc_finish_block (&body));
  gfc_trans_deferred_vars (sym, &block);

  return gfc_finish_wrapped_block (&block);
}


/* Translate the simple DO construct.  This is where the loop variable has
   integer type and step +-1.  We can't use this in the general case
   because integer overflow and floating point errors could give incorrect
   results.
   We translate a do loop from:

   DO dovar = from, to, step
      body
   END DO

   to:

   [Evaluate loop bounds and step]
   dovar = from;
   if ((step > 0) ? (dovar <= to) : (dovar => to))
    {
      for (;;)
        {
	  body;
   cycle_label:
	  cond = (dovar == to);
	  dovar += step;
	  if (cond) goto end_label;
	}
      }
   end_label:

   This helps the optimizers by avoiding the extra induction variable
   used in the general case.  */

static tree
gfc_trans_simple_do (gfc_code * code, stmtblock_t *pblock, tree dovar,
		     tree from, tree to, tree step, tree exit_cond)
{
  stmtblock_t body;
  tree type;
  tree cond;
  tree tmp;
  tree saved_dovar = NULL;
  tree cycle_label;
  tree exit_label;
  
  type = TREE_TYPE (dovar);

  /* Initialize the DO variable: dovar = from.  */
  gfc_add_modify (pblock, dovar, from);
  
  /* Save value for do-tinkering checking. */
  if (gfc_option.rtcheck & GFC_RTCHECK_DO)
    {
      saved_dovar = gfc_create_var (type, ".saved_dovar");
      gfc_add_modify (pblock, saved_dovar, dovar);
    }

  /* Cycle and exit statements are implemented with gotos.  */
  cycle_label = gfc_build_label_decl (NULL_TREE);
  exit_label = gfc_build_label_decl (NULL_TREE);

  /* Put the labels where they can be found later. See gfc_trans_do().  */
  code->cycle_label = cycle_label;
  code->exit_label = exit_label;

  /* Loop body.  */
  gfc_start_block (&body);

  /* Main loop body.  */
  tmp = gfc_trans_code_cond (code->block->next, exit_cond);
  gfc_add_expr_to_block (&body, tmp);

  /* Label for cycle statements (if needed).  */
  if (TREE_USED (cycle_label))
    {
      tmp = build1_v (LABEL_EXPR, cycle_label);
      gfc_add_expr_to_block (&body, tmp);
    }

  /* Check whether someone has modified the loop variable. */
  if (gfc_option.rtcheck & GFC_RTCHECK_DO)
    {
      tmp = fold_build2_loc (input_location, NE_EXPR, boolean_type_node,
			     dovar, saved_dovar);
      gfc_trans_runtime_check (true, false, tmp, &body, &code->loc,
			       "Loop variable has been modified");
    }

  /* Exit the loop if there is an I/O result condition or error.  */
  if (exit_cond)
    {
      tmp = build1_v (GOTO_EXPR, exit_label);
<<<<<<< HEAD
      tmp = fold_build3 (COND_EXPR, void_type_node, exit_cond, tmp,
			 build_empty_stmt (input_location));
=======
      tmp = fold_build3_loc (input_location, COND_EXPR, void_type_node,
			     exit_cond, tmp,
			     build_empty_stmt (input_location));
>>>>>>> 6e7f08ad
      gfc_add_expr_to_block (&body, tmp);
    }

  /* Evaluate the loop condition.  */
  cond = fold_build2_loc (input_location, EQ_EXPR, boolean_type_node, dovar,
			  to);
  cond = gfc_evaluate_now (cond, &body);

  /* Increment the loop variable.  */
  tmp = fold_build2_loc (input_location, PLUS_EXPR, type, dovar, step);
  gfc_add_modify (&body, dovar, tmp);

  if (gfc_option.rtcheck & GFC_RTCHECK_DO)
    gfc_add_modify (&body, saved_dovar, dovar);

  /* The loop exit.  */
  tmp = build1_v (GOTO_EXPR, exit_label);
  TREE_USED (exit_label) = 1;
  tmp = fold_build3_loc (input_location, COND_EXPR, void_type_node,
			 cond, tmp, build_empty_stmt (input_location));
  gfc_add_expr_to_block (&body, tmp);

  /* Finish the loop body.  */
  tmp = gfc_finish_block (&body);
  tmp = build1_v (LOOP_EXPR, tmp);

  /* Only execute the loop if the number of iterations is positive.  */
  if (tree_int_cst_sgn (step) > 0)
    cond = fold_build2_loc (input_location, LE_EXPR, boolean_type_node, dovar,
			    to);
  else
    cond = fold_build2_loc (input_location, GE_EXPR, boolean_type_node, dovar,
			    to);
  tmp = fold_build3_loc (input_location, COND_EXPR, void_type_node, cond, tmp,
			 build_empty_stmt (input_location));
  gfc_add_expr_to_block (pblock, tmp);

  /* Add the exit label.  */
  tmp = build1_v (LABEL_EXPR, exit_label);
  gfc_add_expr_to_block (pblock, tmp);

  return gfc_finish_block (pblock);
}

/* Translate the DO construct.  This obviously is one of the most
   important ones to get right with any compiler, but especially
   so for Fortran.

   We special case some loop forms as described in gfc_trans_simple_do.
   For other cases we implement them with a separate loop count,
   as described in the standard.

   We translate a do loop from:

   DO dovar = from, to, step
      body
   END DO

   to:

   [evaluate loop bounds and step]
   empty = (step > 0 ? to < from : to > from);
   countm1 = (to - from) / step;
   dovar = from;
   if (empty) goto exit_label;
   for (;;)
     {
       body;
cycle_label:
       dovar += step
       if (countm1 ==0) goto exit_label;
       countm1--;
     }
exit_label:

   countm1 is an unsigned integer.  It is equal to the loop count minus one,
   because the loop count itself can overflow.  */

tree
gfc_trans_do (gfc_code * code, tree exit_cond)
{
  gfc_se se;
  tree dovar;
  tree saved_dovar = NULL;
  tree from;
  tree to;
  tree step;
  tree countm1;
  tree type;
  tree utype;
  tree cond;
  tree cycle_label;
  tree exit_label;
  tree tmp;
  tree pos_step;
  stmtblock_t block;
  stmtblock_t body;

  gfc_start_block (&block);

  /* Evaluate all the expressions in the iterator.  */
  gfc_init_se (&se, NULL);
  gfc_conv_expr_lhs (&se, code->ext.iterator->var);
  gfc_add_block_to_block (&block, &se.pre);
  dovar = se.expr;
  type = TREE_TYPE (dovar);

  gfc_init_se (&se, NULL);
  gfc_conv_expr_val (&se, code->ext.iterator->start);
  gfc_add_block_to_block (&block, &se.pre);
  from = gfc_evaluate_now (se.expr, &block);

  gfc_init_se (&se, NULL);
  gfc_conv_expr_val (&se, code->ext.iterator->end);
  gfc_add_block_to_block (&block, &se.pre);
  to = gfc_evaluate_now (se.expr, &block);

  gfc_init_se (&se, NULL);
  gfc_conv_expr_val (&se, code->ext.iterator->step);
  gfc_add_block_to_block (&block, &se.pre);
  step = gfc_evaluate_now (se.expr, &block);

  if (gfc_option.rtcheck & GFC_RTCHECK_DO)
    {
      tmp = fold_build2_loc (input_location, EQ_EXPR, boolean_type_node, step,
			     fold_convert (type, integer_zero_node));
      gfc_trans_runtime_check (true, false, tmp, &block, &code->loc,
			       "DO step value is zero");
    }

  /* Special case simple loops.  */
  if (TREE_CODE (type) == INTEGER_TYPE
      && (integer_onep (step)
	|| tree_int_cst_equal (step, integer_minus_one_node)))
    return gfc_trans_simple_do (code, &block, dovar, from, to, step, exit_cond);

  pos_step = fold_build2_loc (input_location, GT_EXPR, boolean_type_node, step,
			      fold_convert (type, integer_zero_node));

  if (TREE_CODE (type) == INTEGER_TYPE)
    utype = unsigned_type_for (type);
  else
    utype = unsigned_type_for (gfc_array_index_type);
  countm1 = gfc_create_var (utype, "countm1");

  /* Cycle and exit statements are implemented with gotos.  */
  cycle_label = gfc_build_label_decl (NULL_TREE);
  exit_label = gfc_build_label_decl (NULL_TREE);
  TREE_USED (exit_label) = 1;

  /* Put these labels where they can be found later.  */
  code->cycle_label = cycle_label;
  code->exit_label = exit_label;

  /* Initialize the DO variable: dovar = from.  */
  gfc_add_modify (&block, dovar, from);

  /* Save value for do-tinkering checking. */
  if (gfc_option.rtcheck & GFC_RTCHECK_DO)
    {
      saved_dovar = gfc_create_var (type, ".saved_dovar");
      gfc_add_modify (&block, saved_dovar, dovar);
    }

  /* Initialize loop count and jump to exit label if the loop is empty.
     This code is executed before we enter the loop body. We generate:
     step_sign = sign(1,step);
     if (step > 0)
       {
	 if (to < from)
	   goto exit_label;
       }
     else
       {
	 if (to > from)
	   goto exit_label;
       }
       countm1 = (to*step_sign - from*step_sign) / (step*step_sign);

  */

  if (TREE_CODE (type) == INTEGER_TYPE)
    {
      tree pos, neg, step_sign, to2, from2, step2;

      /* Calculate SIGN (1,step), as (step < 0 ? -1 : 1)  */

      tmp = fold_build2_loc (input_location, LT_EXPR, boolean_type_node, step,
			     build_int_cst (TREE_TYPE (step), 0));
      step_sign = fold_build3_loc (input_location, COND_EXPR, type, tmp, 
				   build_int_cst (type, -1), 
				   build_int_cst (type, 1));

      tmp = fold_build2_loc (input_location, LT_EXPR, boolean_type_node, to,
			     from);
      pos = fold_build3_loc (input_location, COND_EXPR, void_type_node, tmp,
			     build1_v (GOTO_EXPR, exit_label),
			     build_empty_stmt (input_location));

      tmp = fold_build2_loc (input_location, GT_EXPR, boolean_type_node, to,
			     from);
      neg = fold_build3_loc (input_location, COND_EXPR, void_type_node, tmp,
			     build1_v (GOTO_EXPR, exit_label),
			     build_empty_stmt (input_location));
      tmp = fold_build3_loc (input_location, COND_EXPR, void_type_node,
			     pos_step, pos, neg);

      gfc_add_expr_to_block (&block, tmp);

      /* Calculate the loop count.  to-from can overflow, so
	 we cast to unsigned.  */

      to2 = fold_build2_loc (input_location, MULT_EXPR, type, step_sign, to);
      from2 = fold_build2_loc (input_location, MULT_EXPR, type, step_sign,
			       from);
      step2 = fold_build2_loc (input_location, MULT_EXPR, type, step_sign,
			       step);
      step2 = fold_convert (utype, step2);
      tmp = fold_build2_loc (input_location, MINUS_EXPR, type, to2, from2);
      tmp = fold_convert (utype, tmp);
      tmp = fold_build2_loc (input_location, TRUNC_DIV_EXPR, utype, tmp,
			     step2);
      tmp = fold_build2_loc (input_location, MODIFY_EXPR, void_type_node,
			     countm1, tmp);
      gfc_add_expr_to_block (&block, tmp);
    }
  else
    {
      /* TODO: We could use the same width as the real type.
	 This would probably cause more problems that it solves
	 when we implement "long double" types.  */

      tmp = fold_build2_loc (input_location, MINUS_EXPR, type, to, from);
      tmp = fold_build2_loc (input_location, RDIV_EXPR, type, tmp, step);
      tmp = fold_build1_loc (input_location, FIX_TRUNC_EXPR, utype, tmp);
      gfc_add_modify (&block, countm1, tmp);

      /* We need a special check for empty loops:
	 empty = (step > 0 ? to < from : to > from);  */
      tmp = fold_build3_loc (input_location, COND_EXPR, boolean_type_node,
			     pos_step,
			     fold_build2_loc (input_location, LT_EXPR,
					      boolean_type_node, to, from),
			     fold_build2_loc (input_location, GT_EXPR,
					      boolean_type_node, to, from));
      /* If the loop is empty, go directly to the exit label.  */
      tmp = fold_build3_loc (input_location, COND_EXPR, void_type_node, tmp,
			 build1_v (GOTO_EXPR, exit_label),
			 build_empty_stmt (input_location));
      gfc_add_expr_to_block (&block, tmp);
    }

  /* Loop body.  */
  gfc_start_block (&body);

  /* Main loop body.  */
  tmp = gfc_trans_code_cond (code->block->next, exit_cond);
  gfc_add_expr_to_block (&body, tmp);

  /* Label for cycle statements (if needed).  */
  if (TREE_USED (cycle_label))
    {
      tmp = build1_v (LABEL_EXPR, cycle_label);
      gfc_add_expr_to_block (&body, tmp);
    }

  /* Check whether someone has modified the loop variable. */
  if (gfc_option.rtcheck & GFC_RTCHECK_DO)
    {
      tmp = fold_build2_loc (input_location, NE_EXPR, boolean_type_node, dovar,
			     saved_dovar);
      gfc_trans_runtime_check (true, false, tmp, &body, &code->loc,
			       "Loop variable has been modified");
    }

  /* Exit the loop if there is an I/O result condition or error.  */
  if (exit_cond)
    {
      tmp = build1_v (GOTO_EXPR, exit_label);
<<<<<<< HEAD
      tmp = fold_build3 (COND_EXPR, void_type_node, exit_cond, tmp,
			 build_empty_stmt (input_location));
=======
      tmp = fold_build3_loc (input_location, COND_EXPR, void_type_node,
			     exit_cond, tmp,
			     build_empty_stmt (input_location));
>>>>>>> 6e7f08ad
      gfc_add_expr_to_block (&body, tmp);
    }

  /* Increment the loop variable.  */
  tmp = fold_build2_loc (input_location, PLUS_EXPR, type, dovar, step);
  gfc_add_modify (&body, dovar, tmp);

  if (gfc_option.rtcheck & GFC_RTCHECK_DO)
    gfc_add_modify (&body, saved_dovar, dovar);

  /* End with the loop condition.  Loop until countm1 == 0.  */
  cond = fold_build2_loc (input_location, EQ_EXPR, boolean_type_node, countm1,
			  build_int_cst (utype, 0));
  tmp = build1_v (GOTO_EXPR, exit_label);
  tmp = fold_build3_loc (input_location, COND_EXPR, void_type_node,
			 cond, tmp, build_empty_stmt (input_location));
  gfc_add_expr_to_block (&body, tmp);

  /* Decrement the loop count.  */
  tmp = fold_build2_loc (input_location, MINUS_EXPR, utype, countm1,
			 build_int_cst (utype, 1));
  gfc_add_modify (&body, countm1, tmp);

  /* End of loop body.  */
  tmp = gfc_finish_block (&body);

  /* The for loop itself.  */
  tmp = build1_v (LOOP_EXPR, tmp);
  gfc_add_expr_to_block (&block, tmp);

  /* Add the exit label.  */
  tmp = build1_v (LABEL_EXPR, exit_label);
  gfc_add_expr_to_block (&block, tmp);

  return gfc_finish_block (&block);
}


/* Translate the DO WHILE construct.

   We translate

   DO WHILE (cond)
      body
   END DO

   to:

   for ( ; ; )
     {
       pre_cond;
       if (! cond) goto exit_label;
       body;
cycle_label:
     }
exit_label:

   Because the evaluation of the exit condition `cond' may have side
   effects, we can't do much for empty loop bodies.  The backend optimizers
   should be smart enough to eliminate any dead loops.  */

tree
gfc_trans_do_while (gfc_code * code)
{
  gfc_se cond;
  tree tmp;
  tree cycle_label;
  tree exit_label;
  stmtblock_t block;

  /* Everything we build here is part of the loop body.  */
  gfc_start_block (&block);

  /* Cycle and exit statements are implemented with gotos.  */
  cycle_label = gfc_build_label_decl (NULL_TREE);
  exit_label = gfc_build_label_decl (NULL_TREE);

  /* Put the labels where they can be found later. See gfc_trans_do().  */
  code->cycle_label = cycle_label;
  code->exit_label = exit_label;

  /* Create a GIMPLE version of the exit condition.  */
  gfc_init_se (&cond, NULL);
  gfc_conv_expr_val (&cond, code->expr1);
  gfc_add_block_to_block (&block, &cond.pre);
  cond.expr = fold_build1_loc (input_location, TRUTH_NOT_EXPR,
			       boolean_type_node, cond.expr);

  /* Build "IF (! cond) GOTO exit_label".  */
  tmp = build1_v (GOTO_EXPR, exit_label);
  TREE_USED (exit_label) = 1;
  tmp = fold_build3_loc (input_location, COND_EXPR, void_type_node,
			 cond.expr, tmp, build_empty_stmt (input_location));
  gfc_add_expr_to_block (&block, tmp);

  /* The main body of the loop.  */
  tmp = gfc_trans_code (code->block->next);
  gfc_add_expr_to_block (&block, tmp);

  /* Label for cycle statements (if needed).  */
  if (TREE_USED (cycle_label))
    {
      tmp = build1_v (LABEL_EXPR, cycle_label);
      gfc_add_expr_to_block (&block, tmp);
    }

  /* End of loop body.  */
  tmp = gfc_finish_block (&block);

  gfc_init_block (&block);
  /* Build the loop.  */
  tmp = build1_v (LOOP_EXPR, tmp);
  gfc_add_expr_to_block (&block, tmp);

  /* Add the exit label.  */
  tmp = build1_v (LABEL_EXPR, exit_label);
  gfc_add_expr_to_block (&block, tmp);

  return gfc_finish_block (&block);
}


/* Translate the SELECT CASE construct for INTEGER case expressions,
   without killing all potential optimizations.  The problem is that
   Fortran allows unbounded cases, but the back-end does not, so we
   need to intercept those before we enter the equivalent SWITCH_EXPR
   we can build.

   For example, we translate this,

   SELECT CASE (expr)
      CASE (:100,101,105:115)
	 block_1
      CASE (190:199,200:)
	 block_2
      CASE (300)
	 block_3
      CASE DEFAULT
	 block_4
   END SELECT

   to the GENERIC equivalent,

     switch (expr)
       {
	 case (minimum value for typeof(expr) ... 100:
	 case 101:
	 case 105 ... 114:
	   block1:
	   goto end_label;

	 case 200 ... (maximum value for typeof(expr):
	 case 190 ... 199:
	   block2;
	   goto end_label;

	 case 300:
	   block_3;
	   goto end_label;

	 default:
	   block_4;
	   goto end_label;
       }

     end_label:  */

static tree
gfc_trans_integer_select (gfc_code * code)
{
  gfc_code *c;
  gfc_case *cp;
  tree end_label;
  tree tmp;
  gfc_se se;
  stmtblock_t block;
  stmtblock_t body;

  gfc_start_block (&block);

  /* Calculate the switch expression.  */
  gfc_init_se (&se, NULL);
  gfc_conv_expr_val (&se, code->expr1);
  gfc_add_block_to_block (&block, &se.pre);

  end_label = gfc_build_label_decl (NULL_TREE);

  gfc_init_block (&body);

  for (c = code->block; c; c = c->block)
    {
      for (cp = c->ext.case_list; cp; cp = cp->next)
	{
	  tree low, high;
          tree label;

	  /* Assume it's the default case.  */
	  low = high = NULL_TREE;

	  if (cp->low)
	    {
	      low = gfc_conv_mpz_to_tree (cp->low->value.integer,
					  cp->low->ts.kind);

	      /* If there's only a lower bound, set the high bound to the
		 maximum value of the case expression.  */
	      if (!cp->high)
		high = TYPE_MAX_VALUE (TREE_TYPE (se.expr));
	    }

	  if (cp->high)
	    {
	      /* Three cases are possible here:

		 1) There is no lower bound, e.g. CASE (:N).
		 2) There is a lower bound .NE. high bound, that is
		    a case range, e.g. CASE (N:M) where M>N (we make
		    sure that M>N during type resolution).
		 3) There is a lower bound, and it has the same value
		    as the high bound, e.g. CASE (N:N).  This is our
		    internal representation of CASE(N).

		 In the first and second case, we need to set a value for
		 high.  In the third case, we don't because the GCC middle
		 end represents a single case value by just letting high be
		 a NULL_TREE.  We can't do that because we need to be able
		 to represent unbounded cases.  */

	      if (!cp->low
		  || (cp->low
		      && mpz_cmp (cp->low->value.integer,
				  cp->high->value.integer) != 0))
		high = gfc_conv_mpz_to_tree (cp->high->value.integer,
					     cp->high->ts.kind);

	      /* Unbounded case.  */
	      if (!cp->low)
		low = TYPE_MIN_VALUE (TREE_TYPE (se.expr));
	    }

          /* Build a label.  */
          label = gfc_build_label_decl (NULL_TREE);

	  /* Add this case label.
             Add parameter 'label', make it match GCC backend.  */
	  tmp = fold_build3_loc (input_location, CASE_LABEL_EXPR,
				 void_type_node, low, high, label);
	  gfc_add_expr_to_block (&body, tmp);
	}

      /* Add the statements for this case.  */
      tmp = gfc_trans_code (c->next);
      gfc_add_expr_to_block (&body, tmp);

      /* Break to the end of the construct.  */
      tmp = build1_v (GOTO_EXPR, end_label);
      gfc_add_expr_to_block (&body, tmp);
    }

  tmp = gfc_finish_block (&body);
  tmp = build3_v (SWITCH_EXPR, se.expr, tmp, NULL_TREE);
  gfc_add_expr_to_block (&block, tmp);

  tmp = build1_v (LABEL_EXPR, end_label);
  gfc_add_expr_to_block (&block, tmp);

  return gfc_finish_block (&block);
}


/* Translate the SELECT CASE construct for LOGICAL case expressions.

   There are only two cases possible here, even though the standard
   does allow three cases in a LOGICAL SELECT CASE construct: .TRUE.,
   .FALSE., and DEFAULT.

   We never generate more than two blocks here.  Instead, we always
   try to eliminate the DEFAULT case.  This way, we can translate this
   kind of SELECT construct to a simple

   if {} else {};

   expression in GENERIC.  */

static tree
gfc_trans_logical_select (gfc_code * code)
{
  gfc_code *c;
  gfc_code *t, *f, *d;
  gfc_case *cp;
  gfc_se se;
  stmtblock_t block;

  /* Assume we don't have any cases at all.  */
  t = f = d = NULL;

  /* Now see which ones we actually do have.  We can have at most two
     cases in a single case list: one for .TRUE. and one for .FALSE.
     The default case is always separate.  If the cases for .TRUE. and
     .FALSE. are in the same case list, the block for that case list
     always executed, and we don't generate code a COND_EXPR.  */
  for (c = code->block; c; c = c->block)
    {
      for (cp = c->ext.case_list; cp; cp = cp->next)
	{
	  if (cp->low)
	    {
	      if (cp->low->value.logical == 0) /* .FALSE.  */
		f = c;
	      else /* if (cp->value.logical != 0), thus .TRUE.  */
		t = c;
	    }
	  else
	    d = c;
	}
    }

  /* Start a new block.  */
  gfc_start_block (&block);

  /* Calculate the switch expression.  We always need to do this
     because it may have side effects.  */
  gfc_init_se (&se, NULL);
  gfc_conv_expr_val (&se, code->expr1);
  gfc_add_block_to_block (&block, &se.pre);

  if (t == f && t != NULL)
    {
      /* Cases for .TRUE. and .FALSE. are in the same block.  Just
         translate the code for these cases, append it to the current
         block.  */
      gfc_add_expr_to_block (&block, gfc_trans_code (t->next));
    }
  else
    {
      tree true_tree, false_tree, stmt;

      true_tree = build_empty_stmt (input_location);
      false_tree = build_empty_stmt (input_location);

      /* If we have a case for .TRUE. and for .FALSE., discard the default case.
          Otherwise, if .TRUE. or .FALSE. is missing and there is a default case,
          make the missing case the default case.  */
      if (t != NULL && f != NULL)
	d = NULL;
      else if (d != NULL)
        {
	  if (t == NULL)
	    t = d;
	  else
	    f = d;
	}

      /* Translate the code for each of these blocks, and append it to
         the current block.  */
      if (t != NULL)
        true_tree = gfc_trans_code (t->next);

      if (f != NULL)
	false_tree = gfc_trans_code (f->next);

      stmt = fold_build3_loc (input_location, COND_EXPR, void_type_node,
			      se.expr, true_tree, false_tree);
      gfc_add_expr_to_block (&block, stmt);
    }

  return gfc_finish_block (&block);
}


/* The jump table types are stored in static variables to avoid
   constructing them from scratch every single time.  */
static GTY(()) tree select_struct[2];

/* Translate the SELECT CASE construct for CHARACTER case expressions.
   Instead of generating compares and jumps, it is far simpler to
   generate a data structure describing the cases in order and call a
   library subroutine that locates the right case.
   This is particularly true because this is the only case where we
   might have to dispose of a temporary.
   The library subroutine returns a pointer to jump to or NULL if no
   branches are to be taken.  */

static tree
gfc_trans_character_select (gfc_code *code)
{
  tree init, end_label, tmp, type, case_num, label, fndecl;
  stmtblock_t block, body;
  gfc_case *cp, *d;
  gfc_code *c;
  gfc_se se, expr1se;
  int n, k;
  VEC(constructor_elt,gc) *inits = NULL;

  tree pchartype = gfc_get_pchar_type (code->expr1->ts.kind);

  /* The jump table types are stored in static variables to avoid
     constructing them from scratch every single time.  */
  static tree ss_string1[2], ss_string1_len[2];
  static tree ss_string2[2], ss_string2_len[2];
  static tree ss_target[2];

  cp = code->block->ext.case_list;
  while (cp->left != NULL)
    cp = cp->left;

  /* Generate the body */
  gfc_start_block (&block);
  gfc_init_se (&expr1se, NULL);
  gfc_conv_expr_reference (&expr1se, code->expr1);

  gfc_add_block_to_block (&block, &expr1se.pre);

  end_label = gfc_build_label_decl (NULL_TREE);

  gfc_init_block (&body);

  /* Attempt to optimize length 1 selects.  */
  if (integer_onep (expr1se.string_length))
    {
      for (d = cp; d; d = d->right)
	{
	  int i;
	  if (d->low)
	    {
	      gcc_assert (d->low->expr_type == EXPR_CONSTANT
			  && d->low->ts.type == BT_CHARACTER);
	      if (d->low->value.character.length > 1)
		{
		  for (i = 1; i < d->low->value.character.length; i++)
		    if (d->low->value.character.string[i] != ' ')
		      break;
		  if (i != d->low->value.character.length)
		    {
		      if (optimize && d->high && i == 1)
			{
			  gcc_assert (d->high->expr_type == EXPR_CONSTANT
				      && d->high->ts.type == BT_CHARACTER);
			  if (d->high->value.character.length > 1
			      && (d->low->value.character.string[0]
				  == d->high->value.character.string[0])
			      && d->high->value.character.string[1] != ' '
			      && ((d->low->value.character.string[1] < ' ')
				  == (d->high->value.character.string[1]
				      < ' ')))
			    continue;
			}
		      break;
		    }
		}
	    }
	  if (d->high)
	    {
	      gcc_assert (d->high->expr_type == EXPR_CONSTANT
			  && d->high->ts.type == BT_CHARACTER);
	      if (d->high->value.character.length > 1)
		{
		  for (i = 1; i < d->high->value.character.length; i++)
		    if (d->high->value.character.string[i] != ' ')
		      break;
		  if (i != d->high->value.character.length)
		    break;
		}
	    }
	}
      if (d == NULL)
	{
	  tree ctype = gfc_get_char_type (code->expr1->ts.kind);

	  for (c = code->block; c; c = c->block)
	    {
	      for (cp = c->ext.case_list; cp; cp = cp->next)
		{
		  tree low, high;
		  tree label;
		  gfc_char_t r;

		  /* Assume it's the default case.  */
		  low = high = NULL_TREE;

		  if (cp->low)
		    {
		      /* CASE ('ab') or CASE ('ab':'az') will never match
			 any length 1 character.  */
		      if (cp->low->value.character.length > 1
			  && cp->low->value.character.string[1] != ' ')
			continue;

		      if (cp->low->value.character.length > 0)
			r = cp->low->value.character.string[0];
		      else
			r = ' ';
		      low = build_int_cst (ctype, r);

		      /* If there's only a lower bound, set the high bound
			 to the maximum value of the case expression.  */
		      if (!cp->high)
			high = TYPE_MAX_VALUE (ctype);
		    }

		  if (cp->high)
		    {
		      if (!cp->low
			  || (cp->low->value.character.string[0]
			      != cp->high->value.character.string[0]))
			{
			  if (cp->high->value.character.length > 0)
			    r = cp->high->value.character.string[0];
			  else
			    r = ' ';
			  high = build_int_cst (ctype, r);
			}

		      /* Unbounded case.  */
		      if (!cp->low)
			low = TYPE_MIN_VALUE (ctype);
		    }

		  /* Build a label.  */
		  label = gfc_build_label_decl (NULL_TREE);

		  /* Add this case label.
		     Add parameter 'label', make it match GCC backend.  */
		  tmp = fold_build3_loc (input_location, CASE_LABEL_EXPR,
					 void_type_node, low, high, label);
		  gfc_add_expr_to_block (&body, tmp);
		}

	      /* Add the statements for this case.  */
	      tmp = gfc_trans_code (c->next);
	      gfc_add_expr_to_block (&body, tmp);

	      /* Break to the end of the construct.  */
	      tmp = build1_v (GOTO_EXPR, end_label);
	      gfc_add_expr_to_block (&body, tmp);
	    }

	  tmp = gfc_string_to_single_character (expr1se.string_length,
						expr1se.expr,
						code->expr1->ts.kind);
	  case_num = gfc_create_var (ctype, "case_num");
	  gfc_add_modify (&block, case_num, tmp);

	  gfc_add_block_to_block (&block, &expr1se.post);

	  tmp = gfc_finish_block (&body);
	  tmp = build3_v (SWITCH_EXPR, case_num, tmp, NULL_TREE);
	  gfc_add_expr_to_block (&block, tmp);

	  tmp = build1_v (LABEL_EXPR, end_label);
	  gfc_add_expr_to_block (&block, tmp);

	  return gfc_finish_block (&block);
	}
    }

  if (code->expr1->ts.kind == 1)
    k = 0;
  else if (code->expr1->ts.kind == 4)
    k = 1;
  else
    gcc_unreachable ();

  if (select_struct[k] == NULL)
    {
      tree *chain = NULL;
      select_struct[k] = make_node (RECORD_TYPE);

      if (code->expr1->ts.kind == 1)
	TYPE_NAME (select_struct[k]) = get_identifier ("_jump_struct_char1");
      else if (code->expr1->ts.kind == 4)
	TYPE_NAME (select_struct[k]) = get_identifier ("_jump_struct_char4");
      else
	gcc_unreachable ();

#undef ADD_FIELD
#define ADD_FIELD(NAME, TYPE)						    \
  ss_##NAME[k] = gfc_add_field_to_struct (select_struct[k],		    \
					  get_identifier (stringize(NAME)), \
					  TYPE,				    \
					  &chain)

      ADD_FIELD (string1, pchartype);
      ADD_FIELD (string1_len, gfc_charlen_type_node);

      ADD_FIELD (string2, pchartype);
      ADD_FIELD (string2_len, gfc_charlen_type_node);

      ADD_FIELD (target, integer_type_node);
#undef ADD_FIELD

      gfc_finish_type (select_struct[k]);
    }

  n = 0;
  for (d = cp; d; d = d->right)
    d->n = n++;

  for (c = code->block; c; c = c->block)
    {
      for (d = c->ext.case_list; d; d = d->next)
        {
	  label = gfc_build_label_decl (NULL_TREE);
	  tmp = fold_build3_loc (input_location, CASE_LABEL_EXPR,
				 void_type_node,
				 (d->low == NULL && d->high == NULL)
				 ? NULL : build_int_cst (NULL_TREE, d->n),
				 NULL, label);
          gfc_add_expr_to_block (&body, tmp);
        }

      tmp = gfc_trans_code (c->next);
      gfc_add_expr_to_block (&body, tmp);

      tmp = build1_v (GOTO_EXPR, end_label);
      gfc_add_expr_to_block (&body, tmp);
    }

  /* Generate the structure describing the branches */
  for (d = cp; d; d = d->right)
    {
      VEC(constructor_elt,gc) *node = NULL;

      gfc_init_se (&se, NULL);

      if (d->low == NULL)
        {
          CONSTRUCTOR_APPEND_ELT (node, ss_string1[k], null_pointer_node);
          CONSTRUCTOR_APPEND_ELT (node, ss_string1_len[k], integer_zero_node);
        }
      else
        {
          gfc_conv_expr_reference (&se, d->low);

          CONSTRUCTOR_APPEND_ELT (node, ss_string1[k], se.expr);
          CONSTRUCTOR_APPEND_ELT (node, ss_string1_len[k], se.string_length);
        }

      if (d->high == NULL)
        {
          CONSTRUCTOR_APPEND_ELT (node, ss_string2[k], null_pointer_node);
          CONSTRUCTOR_APPEND_ELT (node, ss_string2_len[k], integer_zero_node);
        }
      else
        {
          gfc_init_se (&se, NULL);
          gfc_conv_expr_reference (&se, d->high);

          CONSTRUCTOR_APPEND_ELT (node, ss_string2[k], se.expr);
          CONSTRUCTOR_APPEND_ELT (node, ss_string2_len[k], se.string_length);
        }

      CONSTRUCTOR_APPEND_ELT (node, ss_target[k],
                              build_int_cst (integer_type_node, d->n));

      tmp = build_constructor (select_struct[k], node);
      CONSTRUCTOR_APPEND_ELT (inits, NULL_TREE, tmp);
    }

  type = build_array_type (select_struct[k],
			   build_index_type (build_int_cst (NULL_TREE, n-1)));

  init = build_constructor (type, inits);
  TREE_CONSTANT (init) = 1;
  TREE_STATIC (init) = 1;
  /* Create a static variable to hold the jump table.  */
  tmp = gfc_create_var (type, "jumptable");
  TREE_CONSTANT (tmp) = 1;
  TREE_STATIC (tmp) = 1;
  TREE_READONLY (tmp) = 1;
  DECL_INITIAL (tmp) = init;
  init = tmp;

  /* Build the library call */
  init = gfc_build_addr_expr (pvoid_type_node, init);

  if (code->expr1->ts.kind == 1)
    fndecl = gfor_fndecl_select_string;
  else if (code->expr1->ts.kind == 4)
    fndecl = gfor_fndecl_select_string_char4;
  else
    gcc_unreachable ();

  tmp = build_call_expr_loc (input_location,
			 fndecl, 4, init, build_int_cst (NULL_TREE, n),
			 expr1se.expr, expr1se.string_length);
  case_num = gfc_create_var (integer_type_node, "case_num");
  gfc_add_modify (&block, case_num, tmp);

  gfc_add_block_to_block (&block, &expr1se.post);

  tmp = gfc_finish_block (&body);
  tmp = build3_v (SWITCH_EXPR, case_num, tmp, NULL_TREE);
  gfc_add_expr_to_block (&block, tmp);

  tmp = build1_v (LABEL_EXPR, end_label);
  gfc_add_expr_to_block (&block, tmp);

  return gfc_finish_block (&block);
}


/* Translate the three variants of the SELECT CASE construct.

   SELECT CASEs with INTEGER case expressions can be translated to an
   equivalent GENERIC switch statement, and for LOGICAL case
   expressions we build one or two if-else compares.

   SELECT CASEs with CHARACTER case expressions are a whole different
   story, because they don't exist in GENERIC.  So we sort them and
   do a binary search at runtime.

   Fortran has no BREAK statement, and it does not allow jumps from
   one case block to another.  That makes things a lot easier for
   the optimizers.  */

tree
gfc_trans_select (gfc_code * code)
{
  stmtblock_t block;
  tree body;
  tree exit_label;

  gcc_assert (code && code->expr1);
  gfc_init_block (&block);

  /* Build the exit label and hang it in.  */
  exit_label = gfc_build_label_decl (NULL_TREE);
  code->exit_label = exit_label;

  /* Empty SELECT constructs are legal.  */
  if (code->block == NULL)
    body = build_empty_stmt (input_location);

  /* Select the correct translation function.  */
  else
    switch (code->expr1->ts.type)
      {
      case BT_LOGICAL:
	body = gfc_trans_logical_select (code);
	break;

      case BT_INTEGER:
	body = gfc_trans_integer_select (code);
	break;

      case BT_CHARACTER:
	body = gfc_trans_character_select (code);
	break;

      default:
	gfc_internal_error ("gfc_trans_select(): Bad type for case expr.");
	/* Not reached */
      }

  /* Build everything together.  */
  gfc_add_expr_to_block (&block, body);
  gfc_add_expr_to_block (&block, build1_v (LABEL_EXPR, exit_label));

  return gfc_finish_block (&block);
}


/* Traversal function to substitute a replacement symtree if the symbol
   in the expression is the same as that passed.  f == 2 signals that
   that variable itself is not to be checked - only the references.
   This group of functions is used when the variable expression in a
   FORALL assignment has internal references.  For example:
		FORALL (i = 1:4) p(p(i)) = i
   The only recourse here is to store a copy of 'p' for the index
   expression.  */

static gfc_symtree *new_symtree;
static gfc_symtree *old_symtree;

static bool
forall_replace (gfc_expr *expr, gfc_symbol *sym, int *f)
{
  if (expr->expr_type != EXPR_VARIABLE)
    return false;

  if (*f == 2)
    *f = 1;
  else if (expr->symtree->n.sym == sym)
    expr->symtree = new_symtree;

  return false;
}

static void
forall_replace_symtree (gfc_expr *e, gfc_symbol *sym, int f)
{
  gfc_traverse_expr (e, sym, forall_replace, f);
}

static bool
forall_restore (gfc_expr *expr,
		gfc_symbol *sym ATTRIBUTE_UNUSED,
		int *f ATTRIBUTE_UNUSED)
{
  if (expr->expr_type != EXPR_VARIABLE)
    return false;

  if (expr->symtree == new_symtree)
    expr->symtree = old_symtree;

  return false;
}

static void
forall_restore_symtree (gfc_expr *e)
{
  gfc_traverse_expr (e, NULL, forall_restore, 0);
}

static void
forall_make_variable_temp (gfc_code *c, stmtblock_t *pre, stmtblock_t *post)
{
  gfc_se tse;
  gfc_se rse;
  gfc_expr *e;
  gfc_symbol *new_sym;
  gfc_symbol *old_sym;
  gfc_symtree *root;
  tree tmp;

  /* Build a copy of the lvalue.  */
  old_symtree = c->expr1->symtree;
  old_sym = old_symtree->n.sym;
  e = gfc_lval_expr_from_sym (old_sym);
  if (old_sym->attr.dimension)
    {
      gfc_init_se (&tse, NULL);
      gfc_conv_subref_array_arg (&tse, e, 0, INTENT_IN, false);
      gfc_add_block_to_block (pre, &tse.pre);
      gfc_add_block_to_block (post, &tse.post);
      tse.expr = build_fold_indirect_ref_loc (input_location, tse.expr);

      if (e->ts.type != BT_CHARACTER)
	{
	  /* Use the variable offset for the temporary.  */
	  tmp = gfc_conv_array_offset (old_sym->backend_decl);
	  gfc_conv_descriptor_offset_set (pre, tse.expr, tmp);
	}
    }
  else
    {
      gfc_init_se (&tse, NULL);
      gfc_init_se (&rse, NULL);
      gfc_conv_expr (&rse, e);
      if (e->ts.type == BT_CHARACTER)
	{
	  tse.string_length = rse.string_length;
	  tmp = gfc_get_character_type_len (gfc_default_character_kind,
					    tse.string_length);
	  tse.expr = gfc_conv_string_tmp (&tse, build_pointer_type (tmp),
					  rse.string_length);
	  gfc_add_block_to_block (pre, &tse.pre);
	  gfc_add_block_to_block (post, &tse.post);
	}
      else
	{
	  tmp = gfc_typenode_for_spec (&e->ts);
	  tse.expr = gfc_create_var (tmp, "temp");
	}

      tmp = gfc_trans_scalar_assign (&tse, &rse, e->ts, true,
				     e->expr_type == EXPR_VARIABLE, true);
      gfc_add_expr_to_block (pre, tmp);
    }
  gfc_free_expr (e);

  /* Create a new symbol to represent the lvalue.  */
  new_sym = gfc_new_symbol (old_sym->name, NULL);
  new_sym->ts = old_sym->ts;
  new_sym->attr.referenced = 1;
  new_sym->attr.temporary = 1;
  new_sym->attr.dimension = old_sym->attr.dimension;
  new_sym->attr.flavor = old_sym->attr.flavor;

  /* Use the temporary as the backend_decl.  */
  new_sym->backend_decl = tse.expr;

  /* Create a fake symtree for it.  */
  root = NULL;
  new_symtree = gfc_new_symtree (&root, old_sym->name);
  new_symtree->n.sym = new_sym;
  gcc_assert (new_symtree == root);

  /* Go through the expression reference replacing the old_symtree
     with the new.  */
  forall_replace_symtree (c->expr1, old_sym, 2);

  /* Now we have made this temporary, we might as well use it for
  the right hand side.  */
  forall_replace_symtree (c->expr2, old_sym, 1);
}


/* Handles dependencies in forall assignments.  */
static int
check_forall_dependencies (gfc_code *c, stmtblock_t *pre, stmtblock_t *post)
{
  gfc_ref *lref;
  gfc_ref *rref;
  int need_temp;
  gfc_symbol *lsym;

  lsym = c->expr1->symtree->n.sym;
  need_temp = gfc_check_dependency (c->expr1, c->expr2, 0);

  /* Now check for dependencies within the 'variable'
     expression itself.  These are treated by making a complete
     copy of variable and changing all the references to it
     point to the copy instead.  Note that the shallow copy of
     the variable will not suffice for derived types with
     pointer components.  We therefore leave these to their
     own devices.  */
  if (lsym->ts.type == BT_DERIVED
	&& lsym->ts.u.derived->attr.pointer_comp)
    return need_temp;

  new_symtree = NULL;
  if (find_forall_index (c->expr1, lsym, 2) == SUCCESS)
    {
      forall_make_variable_temp (c, pre, post);
      need_temp = 0;
    }

  /* Substrings with dependencies are treated in the same
     way.  */
  if (c->expr1->ts.type == BT_CHARACTER
	&& c->expr1->ref
	&& c->expr2->expr_type == EXPR_VARIABLE
	&& lsym == c->expr2->symtree->n.sym)
    {
      for (lref = c->expr1->ref; lref; lref = lref->next)
	if (lref->type == REF_SUBSTRING)
	  break;
      for (rref = c->expr2->ref; rref; rref = rref->next)
	if (rref->type == REF_SUBSTRING)
	  break;

      if (rref && lref
	    && gfc_dep_compare_expr (rref->u.ss.start, lref->u.ss.start) < 0)
	{
	  forall_make_variable_temp (c, pre, post);
	  need_temp = 0;
	}
    }
  return need_temp;
}


static void
cleanup_forall_symtrees (gfc_code *c)
{
  forall_restore_symtree (c->expr1);
  forall_restore_symtree (c->expr2);
  gfc_free (new_symtree->n.sym);
  gfc_free (new_symtree);
}


/* Generate the loops for a FORALL block, specified by FORALL_TMP.  BODY
   is the contents of the FORALL block/stmt to be iterated.  MASK_FLAG
   indicates whether we should generate code to test the FORALLs mask
   array.  OUTER is the loop header to be used for initializing mask
   indices.

   The generated loop format is:
    count = (end - start + step) / step
    loopvar = start
    while (1)
      {
        if (count <=0 )
          goto end_of_loop
        <body>
        loopvar += step
        count --
      }
    end_of_loop:  */

static tree
gfc_trans_forall_loop (forall_info *forall_tmp, tree body,
                       int mask_flag, stmtblock_t *outer)
{
  int n, nvar;
  tree tmp;
  tree cond;
  stmtblock_t block;
  tree exit_label;
  tree count;
  tree var, start, end, step;
  iter_info *iter;

  /* Initialize the mask index outside the FORALL nest.  */
  if (mask_flag && forall_tmp->mask)
    gfc_add_modify (outer, forall_tmp->maskindex, gfc_index_zero_node);

  iter = forall_tmp->this_loop;
  nvar = forall_tmp->nvar;
  for (n = 0; n < nvar; n++)
    {
      var = iter->var;
      start = iter->start;
      end = iter->end;
      step = iter->step;

      exit_label = gfc_build_label_decl (NULL_TREE);
      TREE_USED (exit_label) = 1;

      /* The loop counter.  */
      count = gfc_create_var (TREE_TYPE (var), "count");

      /* The body of the loop.  */
      gfc_init_block (&block);

      /* The exit condition.  */
      cond = fold_build2_loc (input_location, LE_EXPR, boolean_type_node,
			      count, build_int_cst (TREE_TYPE (count), 0));
      tmp = build1_v (GOTO_EXPR, exit_label);
      tmp = fold_build3_loc (input_location, COND_EXPR, void_type_node,
			     cond, tmp, build_empty_stmt (input_location));
      gfc_add_expr_to_block (&block, tmp);

      /* The main loop body.  */
      gfc_add_expr_to_block (&block, body);

      /* Increment the loop variable.  */
      tmp = fold_build2_loc (input_location, PLUS_EXPR, TREE_TYPE (var), var,
			     step);
      gfc_add_modify (&block, var, tmp);

      /* Advance to the next mask element.  Only do this for the
	 innermost loop.  */
      if (n == 0 && mask_flag && forall_tmp->mask)
	{
	  tree maskindex = forall_tmp->maskindex;
	  tmp = fold_build2_loc (input_location, PLUS_EXPR, gfc_array_index_type,
				 maskindex, gfc_index_one_node);
	  gfc_add_modify (&block, maskindex, tmp);
	}

      /* Decrement the loop counter.  */
      tmp = fold_build2_loc (input_location, MINUS_EXPR, TREE_TYPE (var), count,
			     build_int_cst (TREE_TYPE (var), 1));
      gfc_add_modify (&block, count, tmp);

      body = gfc_finish_block (&block);

      /* Loop var initialization.  */
      gfc_init_block (&block);
      gfc_add_modify (&block, var, start);


      /* Initialize the loop counter.  */
      tmp = fold_build2_loc (input_location, MINUS_EXPR, TREE_TYPE (var), step,
			     start);
      tmp = fold_build2_loc (input_location, PLUS_EXPR, TREE_TYPE (var), end,
			     tmp);
      tmp = fold_build2_loc (input_location, TRUNC_DIV_EXPR, TREE_TYPE (var),
			     tmp, step);
      gfc_add_modify (&block, count, tmp);

      /* The loop expression.  */
      tmp = build1_v (LOOP_EXPR, body);
      gfc_add_expr_to_block (&block, tmp);

      /* The exit label.  */
      tmp = build1_v (LABEL_EXPR, exit_label);
      gfc_add_expr_to_block (&block, tmp);

      body = gfc_finish_block (&block);
      iter = iter->next;
    }
  return body;
}


/* Generate the body and loops according to MASK_FLAG.  If MASK_FLAG
   is nonzero, the body is controlled by all masks in the forall nest.
   Otherwise, the innermost loop is not controlled by it's mask.  This
   is used for initializing that mask.  */

static tree
gfc_trans_nested_forall_loop (forall_info * nested_forall_info, tree body,
                              int mask_flag)
{
  tree tmp;
  stmtblock_t header;
  forall_info *forall_tmp;
  tree mask, maskindex;

  gfc_start_block (&header);

  forall_tmp = nested_forall_info;
  while (forall_tmp != NULL)
    {
      /* Generate body with masks' control.  */
      if (mask_flag)
        {
          mask = forall_tmp->mask;
          maskindex = forall_tmp->maskindex;

          /* If a mask was specified make the assignment conditional.  */
          if (mask)
            {
              tmp = gfc_build_array_ref (mask, maskindex, NULL);
              body = build3_v (COND_EXPR, tmp, body,
			       build_empty_stmt (input_location));
            }
        }
      body = gfc_trans_forall_loop (forall_tmp, body, mask_flag, &header);
      forall_tmp = forall_tmp->prev_nest;
      mask_flag = 1;
    }

  gfc_add_expr_to_block (&header, body);
  return gfc_finish_block (&header);
}


/* Allocate data for holding a temporary array.  Returns either a local
   temporary array or a pointer variable.  */

static tree
gfc_do_allocate (tree bytesize, tree size, tree * pdata, stmtblock_t * pblock,
                 tree elem_type)
{
  tree tmpvar;
  tree type;
  tree tmp;

  if (INTEGER_CST_P (size))
    tmp = fold_build2_loc (input_location, MINUS_EXPR, gfc_array_index_type,
			   size, gfc_index_one_node);
  else
    tmp = NULL_TREE;

  type = build_range_type (gfc_array_index_type, gfc_index_zero_node, tmp);
  type = build_array_type (elem_type, type);
  if (gfc_can_put_var_on_stack (bytesize))
    {
      gcc_assert (INTEGER_CST_P (size));
      tmpvar = gfc_create_var (type, "temp");
      *pdata = NULL_TREE;
    }
  else
    {
      tmpvar = gfc_create_var (build_pointer_type (type), "temp");
      *pdata = convert (pvoid_type_node, tmpvar);

      tmp = gfc_call_malloc (pblock, TREE_TYPE (tmpvar), bytesize);
      gfc_add_modify (pblock, tmpvar, tmp);
    }
  return tmpvar;
}


/* Generate codes to copy the temporary to the actual lhs.  */

static tree
generate_loop_for_temp_to_lhs (gfc_expr *expr, tree tmp1, tree count3,
			       tree count1, tree wheremask, bool invert)
{
  gfc_ss *lss;
  gfc_se lse, rse;
  stmtblock_t block, body;
  gfc_loopinfo loop1;
  tree tmp;
  tree wheremaskexpr;

  /* Walk the lhs.  */
  lss = gfc_walk_expr (expr);

  if (lss == gfc_ss_terminator)
    {
      gfc_start_block (&block);

      gfc_init_se (&lse, NULL);

      /* Translate the expression.  */
      gfc_conv_expr (&lse, expr);

      /* Form the expression for the temporary.  */
      tmp = gfc_build_array_ref (tmp1, count1, NULL);

      /* Use the scalar assignment as is.  */
      gfc_add_block_to_block (&block, &lse.pre);
      gfc_add_modify (&block, lse.expr, tmp);
      gfc_add_block_to_block (&block, &lse.post);

      /* Increment the count1.  */
      tmp = fold_build2_loc (input_location, PLUS_EXPR, TREE_TYPE (count1),
			     count1, gfc_index_one_node);
      gfc_add_modify (&block, count1, tmp);

      tmp = gfc_finish_block (&block);
    }
  else
    {
      gfc_start_block (&block);

      gfc_init_loopinfo (&loop1);
      gfc_init_se (&rse, NULL);
      gfc_init_se (&lse, NULL);

      /* Associate the lss with the loop.  */
      gfc_add_ss_to_loop (&loop1, lss);

      /* Calculate the bounds of the scalarization.  */
      gfc_conv_ss_startstride (&loop1);
      /* Setup the scalarizing loops.  */
      gfc_conv_loop_setup (&loop1, &expr->where);

      gfc_mark_ss_chain_used (lss, 1);

      /* Start the scalarized loop body.  */
      gfc_start_scalarized_body (&loop1, &body);

      /* Setup the gfc_se structures.  */
      gfc_copy_loopinfo_to_se (&lse, &loop1);
      lse.ss = lss;

      /* Form the expression of the temporary.  */
      if (lss != gfc_ss_terminator)
	rse.expr = gfc_build_array_ref (tmp1, count1, NULL);
      /* Translate expr.  */
      gfc_conv_expr (&lse, expr);

      /* Use the scalar assignment.  */
      rse.string_length = lse.string_length;
      tmp = gfc_trans_scalar_assign (&lse, &rse, expr->ts, false, true, true);

      /* Form the mask expression according to the mask tree list.  */
      if (wheremask)
	{
	  wheremaskexpr = gfc_build_array_ref (wheremask, count3, NULL);
	  if (invert)
	    wheremaskexpr = fold_build1_loc (input_location, TRUTH_NOT_EXPR,
					     TREE_TYPE (wheremaskexpr),
					     wheremaskexpr);
	  tmp = fold_build3_loc (input_location, COND_EXPR, void_type_node,
				 wheremaskexpr, tmp,
				 build_empty_stmt (input_location));
       }

      gfc_add_expr_to_block (&body, tmp);

      /* Increment count1.  */
      tmp = fold_build2_loc (input_location, PLUS_EXPR, gfc_array_index_type,
			     count1, gfc_index_one_node);
      gfc_add_modify (&body, count1, tmp);

      /* Increment count3.  */
      if (count3)
	{
	  tmp = fold_build2_loc (input_location, PLUS_EXPR,
				 gfc_array_index_type, count3,
				 gfc_index_one_node);
	  gfc_add_modify (&body, count3, tmp);
	}

      /* Generate the copying loops.  */
      gfc_trans_scalarizing_loops (&loop1, &body);
      gfc_add_block_to_block (&block, &loop1.pre);
      gfc_add_block_to_block (&block, &loop1.post);
      gfc_cleanup_loop (&loop1);

      tmp = gfc_finish_block (&block);
    }
  return tmp;
}


/* Generate codes to copy rhs to the temporary. TMP1 is the address of
   temporary, LSS and RSS are formed in function compute_inner_temp_size(),
   and should not be freed.  WHEREMASK is the conditional execution mask
   whose sense may be inverted by INVERT.  */

static tree
generate_loop_for_rhs_to_temp (gfc_expr *expr2, tree tmp1, tree count3,
			       tree count1, gfc_ss *lss, gfc_ss *rss,
			       tree wheremask, bool invert)
{
  stmtblock_t block, body1;
  gfc_loopinfo loop;
  gfc_se lse;
  gfc_se rse;
  tree tmp;
  tree wheremaskexpr;

  gfc_start_block (&block);

  gfc_init_se (&rse, NULL);
  gfc_init_se (&lse, NULL);

  if (lss == gfc_ss_terminator)
    {
      gfc_init_block (&body1);
      gfc_conv_expr (&rse, expr2);
      lse.expr = gfc_build_array_ref (tmp1, count1, NULL);
    }
  else
    {
      /* Initialize the loop.  */
      gfc_init_loopinfo (&loop);

      /* We may need LSS to determine the shape of the expression.  */
      gfc_add_ss_to_loop (&loop, lss);
      gfc_add_ss_to_loop (&loop, rss);

      gfc_conv_ss_startstride (&loop);
      gfc_conv_loop_setup (&loop, &expr2->where);

      gfc_mark_ss_chain_used (rss, 1);
      /* Start the loop body.  */
      gfc_start_scalarized_body (&loop, &body1);

      /* Translate the expression.  */
      gfc_copy_loopinfo_to_se (&rse, &loop);
      rse.ss = rss;
      gfc_conv_expr (&rse, expr2);

      /* Form the expression of the temporary.  */
      lse.expr = gfc_build_array_ref (tmp1, count1, NULL);
    }

  /* Use the scalar assignment.  */
  lse.string_length = rse.string_length;
  tmp = gfc_trans_scalar_assign (&lse, &rse, expr2->ts, true,
				 expr2->expr_type == EXPR_VARIABLE, true);

  /* Form the mask expression according to the mask tree list.  */
  if (wheremask)
    {
      wheremaskexpr = gfc_build_array_ref (wheremask, count3, NULL);
      if (invert)
	wheremaskexpr = fold_build1_loc (input_location, TRUTH_NOT_EXPR,
					 TREE_TYPE (wheremaskexpr),
					 wheremaskexpr);
      tmp = fold_build3_loc (input_location, COND_EXPR, void_type_node,
			     wheremaskexpr, tmp,
			     build_empty_stmt (input_location));
    }

  gfc_add_expr_to_block (&body1, tmp);

  if (lss == gfc_ss_terminator)
    {
      gfc_add_block_to_block (&block, &body1);

      /* Increment count1.  */
      tmp = fold_build2_loc (input_location, PLUS_EXPR, TREE_TYPE (count1),
			     count1, gfc_index_one_node);
      gfc_add_modify (&block, count1, tmp);
    }
  else
    {
      /* Increment count1.  */
      tmp = fold_build2_loc (input_location, PLUS_EXPR, gfc_array_index_type,
			     count1, gfc_index_one_node);
      gfc_add_modify (&body1, count1, tmp);

      /* Increment count3.  */
      if (count3)
	{
	  tmp = fold_build2_loc (input_location, PLUS_EXPR,
				 gfc_array_index_type,
				 count3, gfc_index_one_node);
	  gfc_add_modify (&body1, count3, tmp);
	}

      /* Generate the copying loops.  */
      gfc_trans_scalarizing_loops (&loop, &body1);

      gfc_add_block_to_block (&block, &loop.pre);
      gfc_add_block_to_block (&block, &loop.post);

      gfc_cleanup_loop (&loop);
      /* TODO: Reuse lss and rss when copying temp->lhs.  Need to be careful
	 as tree nodes in SS may not be valid in different scope.  */
    }

  tmp = gfc_finish_block (&block);
  return tmp;
}


/* Calculate the size of temporary needed in the assignment inside forall.
   LSS and RSS are filled in this function.  */

static tree
compute_inner_temp_size (gfc_expr *expr1, gfc_expr *expr2,
			 stmtblock_t * pblock,
                         gfc_ss **lss, gfc_ss **rss)
{
  gfc_loopinfo loop;
  tree size;
  int i;
  int save_flag;
  tree tmp;

  *lss = gfc_walk_expr (expr1);
  *rss = NULL;

  size = gfc_index_one_node;
  if (*lss != gfc_ss_terminator)
    {
      gfc_init_loopinfo (&loop);

      /* Walk the RHS of the expression.  */
      *rss = gfc_walk_expr (expr2);
      if (*rss == gfc_ss_terminator)
        {
          /* The rhs is scalar.  Add a ss for the expression.  */
          *rss = gfc_get_ss ();
          (*rss)->next = gfc_ss_terminator;
          (*rss)->type = GFC_SS_SCALAR;
          (*rss)->expr = expr2;
        }

      /* Associate the SS with the loop.  */
      gfc_add_ss_to_loop (&loop, *lss);
      /* We don't actually need to add the rhs at this point, but it might
         make guessing the loop bounds a bit easier.  */
      gfc_add_ss_to_loop (&loop, *rss);

      /* We only want the shape of the expression, not rest of the junk
         generated by the scalarizer.  */
      loop.array_parameter = 1;

      /* Calculate the bounds of the scalarization.  */
      save_flag = gfc_option.rtcheck;
      gfc_option.rtcheck &= !GFC_RTCHECK_BOUNDS;
      gfc_conv_ss_startstride (&loop);
      gfc_option.rtcheck = save_flag;
      gfc_conv_loop_setup (&loop, &expr2->where);

      /* Figure out how many elements we need.  */
      for (i = 0; i < loop.dimen; i++)
        {
	  tmp = fold_build2_loc (input_location, MINUS_EXPR,
				 gfc_array_index_type,
				 gfc_index_one_node, loop.from[i]);
          tmp = fold_build2_loc (input_location, PLUS_EXPR,
				 gfc_array_index_type, tmp, loop.to[i]);
          size = fold_build2_loc (input_location, MULT_EXPR,
				  gfc_array_index_type, size, tmp);
        }
      gfc_add_block_to_block (pblock, &loop.pre);
      size = gfc_evaluate_now (size, pblock);
      gfc_add_block_to_block (pblock, &loop.post);

      /* TODO: write a function that cleans up a loopinfo without freeing
         the SS chains.  Currently a NOP.  */
    }

  return size;
}


/* Calculate the overall iterator number of the nested forall construct.
   This routine actually calculates the number of times the body of the
   nested forall specified by NESTED_FORALL_INFO is executed and multiplies
   that by the expression INNER_SIZE.  The BLOCK argument specifies the
   block in which to calculate the result, and the optional INNER_SIZE_BODY
   argument contains any statements that need to executed (inside the loop)
   to initialize or calculate INNER_SIZE.  */

static tree
compute_overall_iter_number (forall_info *nested_forall_info, tree inner_size,
			     stmtblock_t *inner_size_body, stmtblock_t *block)
{
  forall_info *forall_tmp = nested_forall_info;
  tree tmp, number;
  stmtblock_t body;

  /* We can eliminate the innermost unconditional loops with constant
     array bounds.  */
  if (INTEGER_CST_P (inner_size))
    {
      while (forall_tmp
	     && !forall_tmp->mask 
	     && INTEGER_CST_P (forall_tmp->size))
	{
	  inner_size = fold_build2_loc (input_location, MULT_EXPR,
					gfc_array_index_type,
					inner_size, forall_tmp->size);
	  forall_tmp = forall_tmp->prev_nest;
	}

      /* If there are no loops left, we have our constant result.  */
      if (!forall_tmp)
	return inner_size;
    }

  /* Otherwise, create a temporary variable to compute the result.  */
  number = gfc_create_var (gfc_array_index_type, "num");
  gfc_add_modify (block, number, gfc_index_zero_node);

  gfc_start_block (&body);
  if (inner_size_body)
    gfc_add_block_to_block (&body, inner_size_body);
  if (forall_tmp)
    tmp = fold_build2_loc (input_location, PLUS_EXPR,
			   gfc_array_index_type, number, inner_size);
  else
    tmp = inner_size;
  gfc_add_modify (&body, number, tmp);
  tmp = gfc_finish_block (&body);

  /* Generate loops.  */
  if (forall_tmp != NULL)
    tmp = gfc_trans_nested_forall_loop (forall_tmp, tmp, 1);

  gfc_add_expr_to_block (block, tmp);

  return number;
}


/* Allocate temporary for forall construct.  SIZE is the size of temporary
   needed.  PTEMP1 is returned for space free.  */

static tree
allocate_temp_for_forall_nest_1 (tree type, tree size, stmtblock_t * block,
				 tree * ptemp1)
{
  tree bytesize;
  tree unit;
  tree tmp;

  unit = fold_convert (gfc_array_index_type, TYPE_SIZE_UNIT (type));
  if (!integer_onep (unit))
    bytesize = fold_build2_loc (input_location, MULT_EXPR,
				gfc_array_index_type, size, unit);
  else
    bytesize = size;

  *ptemp1 = NULL;
  tmp = gfc_do_allocate (bytesize, size, ptemp1, block, type);

  if (*ptemp1)
    tmp = build_fold_indirect_ref_loc (input_location, tmp);
  return tmp;
}


/* Allocate temporary for forall construct according to the information in
   nested_forall_info.  INNER_SIZE is the size of temporary needed in the
   assignment inside forall.  PTEMP1 is returned for space free.  */

static tree
allocate_temp_for_forall_nest (forall_info * nested_forall_info, tree type,
			       tree inner_size, stmtblock_t * inner_size_body,
			       stmtblock_t * block, tree * ptemp1)
{
  tree size;

  /* Calculate the total size of temporary needed in forall construct.  */
  size = compute_overall_iter_number (nested_forall_info, inner_size,
				      inner_size_body, block);

  return allocate_temp_for_forall_nest_1 (type, size, block, ptemp1);
}


/* Handle assignments inside forall which need temporary.

    forall (i=start:end:stride; maskexpr)
      e<i> = f<i>
    end forall
   (where e,f<i> are arbitrary expressions possibly involving i
    and there is a dependency between e<i> and f<i>)
   Translates to:
    masktmp(:) = maskexpr(:)

    maskindex = 0;
    count1 = 0;
    num = 0;
    for (i = start; i <= end; i += stride)
      num += SIZE (f<i>)
    count1 = 0;
    ALLOCATE (tmp(num))
    for (i = start; i <= end; i += stride)
      {
	if (masktmp[maskindex++])
	  tmp[count1++] = f<i>
      }
    maskindex = 0;
    count1 = 0;
    for (i = start; i <= end; i += stride)
      {
	if (masktmp[maskindex++])
	  e<i> = tmp[count1++]
      }
    DEALLOCATE (tmp)
  */
static void
gfc_trans_assign_need_temp (gfc_expr * expr1, gfc_expr * expr2,
			    tree wheremask, bool invert,
                            forall_info * nested_forall_info,
                            stmtblock_t * block)
{
  tree type;
  tree inner_size;
  gfc_ss *lss, *rss;
  tree count, count1;
  tree tmp, tmp1;
  tree ptemp1;
  stmtblock_t inner_size_body;

  /* Create vars. count1 is the current iterator number of the nested
     forall.  */
  count1 = gfc_create_var (gfc_array_index_type, "count1");

  /* Count is the wheremask index.  */
  if (wheremask)
    {
      count = gfc_create_var (gfc_array_index_type, "count");
      gfc_add_modify (block, count, gfc_index_zero_node);
    }
  else
    count = NULL;

  /* Initialize count1.  */
  gfc_add_modify (block, count1, gfc_index_zero_node);

  /* Calculate the size of temporary needed in the assignment. Return loop, lss
     and rss which are used in function generate_loop_for_rhs_to_temp().  */
  gfc_init_block (&inner_size_body);
  inner_size = compute_inner_temp_size (expr1, expr2, &inner_size_body,
					&lss, &rss);

  /* The type of LHS. Used in function allocate_temp_for_forall_nest */
  if (expr1->ts.type == BT_CHARACTER && expr1->ts.u.cl->length)
    {
      if (!expr1->ts.u.cl->backend_decl)
	{
	  gfc_se tse;
	  gfc_init_se (&tse, NULL);
	  gfc_conv_expr (&tse, expr1->ts.u.cl->length);
	  expr1->ts.u.cl->backend_decl = tse.expr;
	}
      type = gfc_get_character_type_len (gfc_default_character_kind,
				         expr1->ts.u.cl->backend_decl);
    }
  else
    type = gfc_typenode_for_spec (&expr1->ts);

  /* Allocate temporary for nested forall construct according to the
     information in nested_forall_info and inner_size.  */
  tmp1 = allocate_temp_for_forall_nest (nested_forall_info, type, inner_size,
					&inner_size_body, block, &ptemp1);

  /* Generate codes to copy rhs to the temporary .  */
  tmp = generate_loop_for_rhs_to_temp (expr2, tmp1, count, count1, lss, rss,
				       wheremask, invert);

  /* Generate body and loops according to the information in
     nested_forall_info.  */
  tmp = gfc_trans_nested_forall_loop (nested_forall_info, tmp, 1);
  gfc_add_expr_to_block (block, tmp);

  /* Reset count1.  */
  gfc_add_modify (block, count1, gfc_index_zero_node);

  /* Reset count.  */
  if (wheremask)
    gfc_add_modify (block, count, gfc_index_zero_node);

  /* Generate codes to copy the temporary to lhs.  */
  tmp = generate_loop_for_temp_to_lhs (expr1, tmp1, count, count1,
				       wheremask, invert);

  /* Generate body and loops according to the information in
     nested_forall_info.  */
  tmp = gfc_trans_nested_forall_loop (nested_forall_info, tmp, 1);
  gfc_add_expr_to_block (block, tmp);

  if (ptemp1)
    {
      /* Free the temporary.  */
      tmp = gfc_call_free (ptemp1);
      gfc_add_expr_to_block (block, tmp);
    }
}


/* Translate pointer assignment inside FORALL which need temporary.  */

static void
gfc_trans_pointer_assign_need_temp (gfc_expr * expr1, gfc_expr * expr2,
                                    forall_info * nested_forall_info,
                                    stmtblock_t * block)
{
  tree type;
  tree inner_size;
  gfc_ss *lss, *rss;
  gfc_se lse;
  gfc_se rse;
  gfc_ss_info *info;
  gfc_loopinfo loop;
  tree desc;
  tree parm;
  tree parmtype;
  stmtblock_t body;
  tree count;
  tree tmp, tmp1, ptemp1;

  count = gfc_create_var (gfc_array_index_type, "count");
  gfc_add_modify (block, count, gfc_index_zero_node);

  inner_size = integer_one_node;
  lss = gfc_walk_expr (expr1);
  rss = gfc_walk_expr (expr2);
  if (lss == gfc_ss_terminator)
    {
      type = gfc_typenode_for_spec (&expr1->ts);
      type = build_pointer_type (type);

      /* Allocate temporary for nested forall construct according to the
         information in nested_forall_info and inner_size.  */
      tmp1 = allocate_temp_for_forall_nest (nested_forall_info, type,
					    inner_size, NULL, block, &ptemp1);
      gfc_start_block (&body);
      gfc_init_se (&lse, NULL);
      lse.expr = gfc_build_array_ref (tmp1, count, NULL);
      gfc_init_se (&rse, NULL);
      rse.want_pointer = 1;
      gfc_conv_expr (&rse, expr2);
      gfc_add_block_to_block (&body, &rse.pre);
      gfc_add_modify (&body, lse.expr,
			   fold_convert (TREE_TYPE (lse.expr), rse.expr));
      gfc_add_block_to_block (&body, &rse.post);

      /* Increment count.  */
      tmp = fold_build2_loc (input_location, PLUS_EXPR, gfc_array_index_type,
			     count, gfc_index_one_node);
      gfc_add_modify (&body, count, tmp);

      tmp = gfc_finish_block (&body);

      /* Generate body and loops according to the information in
         nested_forall_info.  */
      tmp = gfc_trans_nested_forall_loop (nested_forall_info, tmp, 1);
      gfc_add_expr_to_block (block, tmp);

      /* Reset count.  */
      gfc_add_modify (block, count, gfc_index_zero_node);

      gfc_start_block (&body);
      gfc_init_se (&lse, NULL);
      gfc_init_se (&rse, NULL);
      rse.expr = gfc_build_array_ref (tmp1, count, NULL);
      lse.want_pointer = 1;
      gfc_conv_expr (&lse, expr1);
      gfc_add_block_to_block (&body, &lse.pre);
      gfc_add_modify (&body, lse.expr, rse.expr);
      gfc_add_block_to_block (&body, &lse.post);
      /* Increment count.  */
      tmp = fold_build2_loc (input_location, PLUS_EXPR, gfc_array_index_type,
			     count, gfc_index_one_node);
      gfc_add_modify (&body, count, tmp);
      tmp = gfc_finish_block (&body);

      /* Generate body and loops according to the information in
         nested_forall_info.  */
      tmp = gfc_trans_nested_forall_loop (nested_forall_info, tmp, 1);
      gfc_add_expr_to_block (block, tmp);
    }
  else
    {
      gfc_init_loopinfo (&loop);

      /* Associate the SS with the loop.  */
      gfc_add_ss_to_loop (&loop, rss);

      /* Setup the scalarizing loops and bounds.  */
      gfc_conv_ss_startstride (&loop);

      gfc_conv_loop_setup (&loop, &expr2->where);

      info = &rss->data.info;
      desc = info->descriptor;

      /* Make a new descriptor.  */
      parmtype = gfc_get_element_type (TREE_TYPE (desc));
      parmtype = gfc_get_array_type_bounds (parmtype, loop.dimen, 0,
                                            loop.from, loop.to, 1,
					    GFC_ARRAY_UNKNOWN, true);

      /* Allocate temporary for nested forall construct.  */
      tmp1 = allocate_temp_for_forall_nest (nested_forall_info, parmtype,
					    inner_size, NULL, block, &ptemp1);
      gfc_start_block (&body);
      gfc_init_se (&lse, NULL);
      lse.expr = gfc_build_array_ref (tmp1, count, NULL);
      lse.direct_byref = 1;
      rss = gfc_walk_expr (expr2);
      gfc_conv_expr_descriptor (&lse, expr2, rss);

      gfc_add_block_to_block (&body, &lse.pre);
      gfc_add_block_to_block (&body, &lse.post);

      /* Increment count.  */
      tmp = fold_build2_loc (input_location, PLUS_EXPR, gfc_array_index_type,
			     count, gfc_index_one_node);
      gfc_add_modify (&body, count, tmp);

      tmp = gfc_finish_block (&body);

      /* Generate body and loops according to the information in
         nested_forall_info.  */
      tmp = gfc_trans_nested_forall_loop (nested_forall_info, tmp, 1);
      gfc_add_expr_to_block (block, tmp);

      /* Reset count.  */
      gfc_add_modify (block, count, gfc_index_zero_node);

      parm = gfc_build_array_ref (tmp1, count, NULL);
      lss = gfc_walk_expr (expr1);
      gfc_init_se (&lse, NULL);
      gfc_conv_expr_descriptor (&lse, expr1, lss);
      gfc_add_modify (&lse.pre, lse.expr, parm);
      gfc_start_block (&body);
      gfc_add_block_to_block (&body, &lse.pre);
      gfc_add_block_to_block (&body, &lse.post);

      /* Increment count.  */
      tmp = fold_build2_loc (input_location, PLUS_EXPR, gfc_array_index_type,
			     count, gfc_index_one_node);
      gfc_add_modify (&body, count, tmp);

      tmp = gfc_finish_block (&body);

      tmp = gfc_trans_nested_forall_loop (nested_forall_info, tmp, 1);
      gfc_add_expr_to_block (block, tmp);
    }
  /* Free the temporary.  */
  if (ptemp1)
    {
      tmp = gfc_call_free (ptemp1);
      gfc_add_expr_to_block (block, tmp);
    }
}


/* FORALL and WHERE statements are really nasty, especially when you nest
   them. All the rhs of a forall assignment must be evaluated before the
   actual assignments are performed. Presumably this also applies to all the
   assignments in an inner where statement.  */

/* Generate code for a FORALL statement.  Any temporaries are allocated as a
   linear array, relying on the fact that we process in the same order in all
   loops.

    forall (i=start:end:stride; maskexpr)
      e<i> = f<i>
      g<i> = h<i>
    end forall
   (where e,f,g,h<i> are arbitrary expressions possibly involving i)
   Translates to:
    count = ((end + 1 - start) / stride)
    masktmp(:) = maskexpr(:)

    maskindex = 0;
    for (i = start; i <= end; i += stride)
      {
        if (masktmp[maskindex++])
          e<i> = f<i>
      }
    maskindex = 0;
    for (i = start; i <= end; i += stride)
      {
        if (masktmp[maskindex++])
          g<i> = h<i>
      }

    Note that this code only works when there are no dependencies.
    Forall loop with array assignments and data dependencies are a real pain,
    because the size of the temporary cannot always be determined before the
    loop is executed.  This problem is compounded by the presence of nested
    FORALL constructs.
 */

static tree
gfc_trans_forall_1 (gfc_code * code, forall_info * nested_forall_info)
{
  stmtblock_t pre;
  stmtblock_t post;
  stmtblock_t block;
  stmtblock_t body;
  tree *var;
  tree *start;
  tree *end;
  tree *step;
  gfc_expr **varexpr;
  tree tmp;
  tree assign;
  tree size;
  tree maskindex;
  tree mask;
  tree pmask;
  int n;
  int nvar;
  int need_temp;
  gfc_forall_iterator *fa;
  gfc_se se;
  gfc_code *c;
  gfc_saved_var *saved_vars;
  iter_info *this_forall;
  forall_info *info;
  bool need_mask;

  /* Do nothing if the mask is false.  */
  if (code->expr1
      && code->expr1->expr_type == EXPR_CONSTANT
      && !code->expr1->value.logical)
    return build_empty_stmt (input_location);

  n = 0;
  /* Count the FORALL index number.  */
  for (fa = code->ext.forall_iterator; fa; fa = fa->next)
    n++;
  nvar = n;

  /* Allocate the space for var, start, end, step, varexpr.  */
  var = (tree *) gfc_getmem (nvar * sizeof (tree));
  start = (tree *) gfc_getmem (nvar * sizeof (tree));
  end = (tree *) gfc_getmem (nvar * sizeof (tree));
  step = (tree *) gfc_getmem (nvar * sizeof (tree));
  varexpr = (gfc_expr **) gfc_getmem (nvar * sizeof (gfc_expr *));
  saved_vars = (gfc_saved_var *) gfc_getmem (nvar * sizeof (gfc_saved_var));

  /* Allocate the space for info.  */
  info = (forall_info *) gfc_getmem (sizeof (forall_info));

  gfc_start_block (&pre);
  gfc_init_block (&post);
  gfc_init_block (&block);

  n = 0;
  for (fa = code->ext.forall_iterator; fa; fa = fa->next)
    {
      gfc_symbol *sym = fa->var->symtree->n.sym;

      /* Allocate space for this_forall.  */
      this_forall = (iter_info *) gfc_getmem (sizeof (iter_info));

      /* Create a temporary variable for the FORALL index.  */
      tmp = gfc_typenode_for_spec (&sym->ts);
      var[n] = gfc_create_var (tmp, sym->name);
      gfc_shadow_sym (sym, var[n], &saved_vars[n]);

      /* Record it in this_forall.  */
      this_forall->var = var[n];

      /* Replace the index symbol's backend_decl with the temporary decl.  */
      sym->backend_decl = var[n];

      /* Work out the start, end and stride for the loop.  */
      gfc_init_se (&se, NULL);
      gfc_conv_expr_val (&se, fa->start);
      /* Record it in this_forall.  */
      this_forall->start = se.expr;
      gfc_add_block_to_block (&block, &se.pre);
      start[n] = se.expr;

      gfc_init_se (&se, NULL);
      gfc_conv_expr_val (&se, fa->end);
      /* Record it in this_forall.  */
      this_forall->end = se.expr;
      gfc_make_safe_expr (&se);
      gfc_add_block_to_block (&block, &se.pre);
      end[n] = se.expr;

      gfc_init_se (&se, NULL);
      gfc_conv_expr_val (&se, fa->stride);
      /* Record it in this_forall.  */
      this_forall->step = se.expr;
      gfc_make_safe_expr (&se);
      gfc_add_block_to_block (&block, &se.pre);
      step[n] = se.expr;

      /* Set the NEXT field of this_forall to NULL.  */
      this_forall->next = NULL;
      /* Link this_forall to the info construct.  */
      if (info->this_loop)
        {
          iter_info *iter_tmp = info->this_loop;
          while (iter_tmp->next != NULL)
            iter_tmp = iter_tmp->next;
          iter_tmp->next = this_forall;
        }
      else
        info->this_loop = this_forall;

      n++;
    }
  nvar = n;

  /* Calculate the size needed for the current forall level.  */
  size = gfc_index_one_node;
  for (n = 0; n < nvar; n++)
    {
      /* size = (end + step - start) / step.  */
      tmp = fold_build2_loc (input_location, MINUS_EXPR, TREE_TYPE (start[n]), 
			     step[n], start[n]);
      tmp = fold_build2_loc (input_location, PLUS_EXPR, TREE_TYPE (end[n]),
			     end[n], tmp);
      tmp = fold_build2_loc (input_location, FLOOR_DIV_EXPR, TREE_TYPE (tmp),
			     tmp, step[n]);
      tmp = convert (gfc_array_index_type, tmp);

      size = fold_build2_loc (input_location, MULT_EXPR, gfc_array_index_type,
			      size, tmp);
    }

  /* Record the nvar and size of current forall level.  */
  info->nvar = nvar;
  info->size = size;

  if (code->expr1)
    {
      /* If the mask is .true., consider the FORALL unconditional.  */
      if (code->expr1->expr_type == EXPR_CONSTANT
	  && code->expr1->value.logical)
	need_mask = false;
      else
	need_mask = true;
    }
  else
    need_mask = false;

  /* First we need to allocate the mask.  */
  if (need_mask)
    {
      /* As the mask array can be very big, prefer compact boolean types.  */
      tree mask_type = gfc_get_logical_type (gfc_logical_kinds[0].kind);
      mask = allocate_temp_for_forall_nest (nested_forall_info, mask_type,
					    size, NULL, &block, &pmask);
      maskindex = gfc_create_var_np (gfc_array_index_type, "mi");

      /* Record them in the info structure.  */
      info->maskindex = maskindex;
      info->mask = mask;
    }
  else
    {
      /* No mask was specified.  */
      maskindex = NULL_TREE;
      mask = pmask = NULL_TREE;
    }

  /* Link the current forall level to nested_forall_info.  */
  info->prev_nest = nested_forall_info;
  nested_forall_info = info;

  /* Copy the mask into a temporary variable if required.
     For now we assume a mask temporary is needed.  */
  if (need_mask)
    {
      /* As the mask array can be very big, prefer compact boolean types.  */
      tree mask_type = gfc_get_logical_type (gfc_logical_kinds[0].kind);

      gfc_add_modify (&block, maskindex, gfc_index_zero_node);

      /* Start of mask assignment loop body.  */
      gfc_start_block (&body);

      /* Evaluate the mask expression.  */
      gfc_init_se (&se, NULL);
      gfc_conv_expr_val (&se, code->expr1);
      gfc_add_block_to_block (&body, &se.pre);

      /* Store the mask.  */
      se.expr = convert (mask_type, se.expr);

      tmp = gfc_build_array_ref (mask, maskindex, NULL);
      gfc_add_modify (&body, tmp, se.expr);

      /* Advance to the next mask element.  */
      tmp = fold_build2_loc (input_location, PLUS_EXPR, gfc_array_index_type,
			     maskindex, gfc_index_one_node);
      gfc_add_modify (&body, maskindex, tmp);

      /* Generate the loops.  */
      tmp = gfc_finish_block (&body);
      tmp = gfc_trans_nested_forall_loop (info, tmp, 0);
      gfc_add_expr_to_block (&block, tmp);
    }

  c = code->block->next;

  /* TODO: loop merging in FORALL statements.  */
  /* Now that we've got a copy of the mask, generate the assignment loops.  */
  while (c)
    {
      switch (c->op)
	{
	case EXEC_ASSIGN:
          /* A scalar or array assignment.  DO the simple check for
	     lhs to rhs dependencies.  These make a temporary for the
	     rhs and form a second forall block to copy to variable.  */
	  need_temp = check_forall_dependencies(c, &pre, &post);

          /* Temporaries due to array assignment data dependencies introduce
             no end of problems.  */
	  if (need_temp)
            gfc_trans_assign_need_temp (c->expr1, c->expr2, NULL, false,
                                        nested_forall_info, &block);
          else
            {
              /* Use the normal assignment copying routines.  */
              assign = gfc_trans_assignment (c->expr1, c->expr2, false, true);

              /* Generate body and loops.  */
              tmp = gfc_trans_nested_forall_loop (nested_forall_info,
						  assign, 1);
              gfc_add_expr_to_block (&block, tmp);
            }

	  /* Cleanup any temporary symtrees that have been made to deal
	     with dependencies.  */
	  if (new_symtree)
	    cleanup_forall_symtrees (c);

	  break;

        case EXEC_WHERE:
	  /* Translate WHERE or WHERE construct nested in FORALL.  */
	  gfc_trans_where_2 (c, NULL, false, nested_forall_info, &block);
	  break;

        /* Pointer assignment inside FORALL.  */
	case EXEC_POINTER_ASSIGN:
          need_temp = gfc_check_dependency (c->expr1, c->expr2, 0);
          if (need_temp)
            gfc_trans_pointer_assign_need_temp (c->expr1, c->expr2,
                                                nested_forall_info, &block);
          else
            {
              /* Use the normal assignment copying routines.  */
              assign = gfc_trans_pointer_assignment (c->expr1, c->expr2);

              /* Generate body and loops.  */
              tmp = gfc_trans_nested_forall_loop (nested_forall_info,
						  assign, 1);
              gfc_add_expr_to_block (&block, tmp);
            }
          break;

	case EXEC_FORALL:
	  tmp = gfc_trans_forall_1 (c, nested_forall_info);
          gfc_add_expr_to_block (&block, tmp);
          break;

	/* Explicit subroutine calls are prevented by the frontend but interface
	   assignments can legitimately produce them.  */
	case EXEC_ASSIGN_CALL:
	  assign = gfc_trans_call (c, true, NULL_TREE, NULL_TREE, false);
          tmp = gfc_trans_nested_forall_loop (nested_forall_info, assign, 1);
          gfc_add_expr_to_block (&block, tmp);
          break;

	default:
	  gcc_unreachable ();
	}

      c = c->next;
    }

  /* Restore the original index variables.  */
  for (fa = code->ext.forall_iterator, n = 0; fa; fa = fa->next, n++)
    gfc_restore_sym (fa->var->symtree->n.sym, &saved_vars[n]);

  /* Free the space for var, start, end, step, varexpr.  */
  gfc_free (var);
  gfc_free (start);
  gfc_free (end);
  gfc_free (step);
  gfc_free (varexpr);
  gfc_free (saved_vars);

  /* Free the space for this forall_info.  */
  gfc_free (info);

  if (pmask)
    {
      /* Free the temporary for the mask.  */
      tmp = gfc_call_free (pmask);
      gfc_add_expr_to_block (&block, tmp);
    }
  if (maskindex)
    pushdecl (maskindex);

  gfc_add_block_to_block (&pre, &block);
  gfc_add_block_to_block (&pre, &post);

  return gfc_finish_block (&pre);
}


/* Translate the FORALL statement or construct.  */

tree gfc_trans_forall (gfc_code * code)
{
  return gfc_trans_forall_1 (code, NULL);
}


/* Evaluate the WHERE mask expression, copy its value to a temporary.
   If the WHERE construct is nested in FORALL, compute the overall temporary
   needed by the WHERE mask expression multiplied by the iterator number of
   the nested forall.
   ME is the WHERE mask expression.
   MASK is the current execution mask upon input, whose sense may or may
   not be inverted as specified by the INVERT argument.
   CMASK is the updated execution mask on output, or NULL if not required.
   PMASK is the pending execution mask on output, or NULL if not required.
   BLOCK is the block in which to place the condition evaluation loops.  */

static void
gfc_evaluate_where_mask (gfc_expr * me, forall_info * nested_forall_info,
                         tree mask, bool invert, tree cmask, tree pmask,
                         tree mask_type, stmtblock_t * block)
{
  tree tmp, tmp1;
  gfc_ss *lss, *rss;
  gfc_loopinfo loop;
  stmtblock_t body, body1;
  tree count, cond, mtmp;
  gfc_se lse, rse;

  gfc_init_loopinfo (&loop);

  lss = gfc_walk_expr (me);
  rss = gfc_walk_expr (me);

  /* Variable to index the temporary.  */
  count = gfc_create_var (gfc_array_index_type, "count");
  /* Initialize count.  */
  gfc_add_modify (block, count, gfc_index_zero_node);

  gfc_start_block (&body);

  gfc_init_se (&rse, NULL);
  gfc_init_se (&lse, NULL);

  if (lss == gfc_ss_terminator)
    {
      gfc_init_block (&body1);
    }
  else
    {
      /* Initialize the loop.  */
      gfc_init_loopinfo (&loop);

      /* We may need LSS to determine the shape of the expression.  */
      gfc_add_ss_to_loop (&loop, lss);
      gfc_add_ss_to_loop (&loop, rss);

      gfc_conv_ss_startstride (&loop);
      gfc_conv_loop_setup (&loop, &me->where);

      gfc_mark_ss_chain_used (rss, 1);
      /* Start the loop body.  */
      gfc_start_scalarized_body (&loop, &body1);

      /* Translate the expression.  */
      gfc_copy_loopinfo_to_se (&rse, &loop);
      rse.ss = rss;
      gfc_conv_expr (&rse, me);
    }

  /* Variable to evaluate mask condition.  */
  cond = gfc_create_var (mask_type, "cond");
  if (mask && (cmask || pmask))
    mtmp = gfc_create_var (mask_type, "mask");
  else mtmp = NULL_TREE;

  gfc_add_block_to_block (&body1, &lse.pre);
  gfc_add_block_to_block (&body1, &rse.pre);

  gfc_add_modify (&body1, cond, fold_convert (mask_type, rse.expr));

  if (mask && (cmask || pmask))
    {
      tmp = gfc_build_array_ref (mask, count, NULL);
      if (invert)
	tmp = fold_build1_loc (input_location, TRUTH_NOT_EXPR, mask_type, tmp);
      gfc_add_modify (&body1, mtmp, tmp);
    }

  if (cmask)
    {
      tmp1 = gfc_build_array_ref (cmask, count, NULL);
      tmp = cond;
      if (mask)
	tmp = fold_build2_loc (input_location, TRUTH_AND_EXPR, mask_type,
			       mtmp, tmp);
      gfc_add_modify (&body1, tmp1, tmp);
    }

  if (pmask)
    {
      tmp1 = gfc_build_array_ref (pmask, count, NULL);
      tmp = fold_build1_loc (input_location, TRUTH_NOT_EXPR, mask_type, cond);
      if (mask)
	tmp = fold_build2_loc (input_location, TRUTH_AND_EXPR, mask_type, mtmp,
			       tmp);
      gfc_add_modify (&body1, tmp1, tmp);
    }

  gfc_add_block_to_block (&body1, &lse.post);
  gfc_add_block_to_block (&body1, &rse.post);

  if (lss == gfc_ss_terminator)
    {
      gfc_add_block_to_block (&body, &body1);
    }
  else
    {
      /* Increment count.  */
      tmp1 = fold_build2_loc (input_location, PLUS_EXPR, gfc_array_index_type,
			      count, gfc_index_one_node);
      gfc_add_modify (&body1, count, tmp1);

      /* Generate the copying loops.  */
      gfc_trans_scalarizing_loops (&loop, &body1);

      gfc_add_block_to_block (&body, &loop.pre);
      gfc_add_block_to_block (&body, &loop.post);

      gfc_cleanup_loop (&loop);
      /* TODO: Reuse lss and rss when copying temp->lhs.  Need to be careful
         as tree nodes in SS may not be valid in different scope.  */
    }

  tmp1 = gfc_finish_block (&body);
  /* If the WHERE construct is inside FORALL, fill the full temporary.  */
  if (nested_forall_info != NULL)
    tmp1 = gfc_trans_nested_forall_loop (nested_forall_info, tmp1, 1);

  gfc_add_expr_to_block (block, tmp1);
}


/* Translate an assignment statement in a WHERE statement or construct
   statement. The MASK expression is used to control which elements
   of EXPR1 shall be assigned.  The sense of MASK is specified by
   INVERT.  */

static tree
gfc_trans_where_assign (gfc_expr *expr1, gfc_expr *expr2,
			tree mask, bool invert,
                        tree count1, tree count2,
			gfc_code *cnext)
{
  gfc_se lse;
  gfc_se rse;
  gfc_ss *lss;
  gfc_ss *lss_section;
  gfc_ss *rss;

  gfc_loopinfo loop;
  tree tmp;
  stmtblock_t block;
  stmtblock_t body;
  tree index, maskexpr;

  /* A defined assignment. */  
  if (cnext && cnext->resolved_sym)
    return gfc_trans_call (cnext, true, mask, count1, invert);

#if 0
  /* TODO: handle this special case.
     Special case a single function returning an array.  */
  if (expr2->expr_type == EXPR_FUNCTION && expr2->rank > 0)
    {
      tmp = gfc_trans_arrayfunc_assign (expr1, expr2);
      if (tmp)
        return tmp;
    }
#endif

 /* Assignment of the form lhs = rhs.  */
  gfc_start_block (&block);

  gfc_init_se (&lse, NULL);
  gfc_init_se (&rse, NULL);

  /* Walk the lhs.  */
  lss = gfc_walk_expr (expr1);
  rss = NULL;

  /* In each where-assign-stmt, the mask-expr and the variable being
     defined shall be arrays of the same shape.  */
  gcc_assert (lss != gfc_ss_terminator);

  /* The assignment needs scalarization.  */
  lss_section = lss;

  /* Find a non-scalar SS from the lhs.  */
  while (lss_section != gfc_ss_terminator
         && lss_section->type != GFC_SS_SECTION)
    lss_section = lss_section->next;

  gcc_assert (lss_section != gfc_ss_terminator);

  /* Initialize the scalarizer.  */
  gfc_init_loopinfo (&loop);

  /* Walk the rhs.  */
  rss = gfc_walk_expr (expr2);
  if (rss == gfc_ss_terminator)
   {
     /* The rhs is scalar.  Add a ss for the expression.  */
     rss = gfc_get_ss ();
     rss->where = 1;
     rss->next = gfc_ss_terminator;
     rss->type = GFC_SS_SCALAR;
     rss->expr = expr2;
    }

  /* Associate the SS with the loop.  */
  gfc_add_ss_to_loop (&loop, lss);
  gfc_add_ss_to_loop (&loop, rss);

  /* Calculate the bounds of the scalarization.  */
  gfc_conv_ss_startstride (&loop);

  /* Resolve any data dependencies in the statement.  */
  gfc_conv_resolve_dependencies (&loop, lss_section, rss);

  /* Setup the scalarizing loops.  */
  gfc_conv_loop_setup (&loop, &expr2->where);

  /* Setup the gfc_se structures.  */
  gfc_copy_loopinfo_to_se (&lse, &loop);
  gfc_copy_loopinfo_to_se (&rse, &loop);

  rse.ss = rss;
  gfc_mark_ss_chain_used (rss, 1);
  if (loop.temp_ss == NULL)
    {
      lse.ss = lss;
      gfc_mark_ss_chain_used (lss, 1);
    }
  else
    {
      lse.ss = loop.temp_ss;
      gfc_mark_ss_chain_used (lss, 3);
      gfc_mark_ss_chain_used (loop.temp_ss, 3);
    }

  /* Start the scalarized loop body.  */
  gfc_start_scalarized_body (&loop, &body);

  /* Translate the expression.  */
  gfc_conv_expr (&rse, expr2);
  if (lss != gfc_ss_terminator && loop.temp_ss != NULL)
    {
      gfc_conv_tmp_array_ref (&lse);
      gfc_advance_se_ss_chain (&lse);
    }
  else
    gfc_conv_expr (&lse, expr1);

  /* Form the mask expression according to the mask.  */
  index = count1;
  maskexpr = gfc_build_array_ref (mask, index, NULL);
  if (invert)
    maskexpr = fold_build1_loc (input_location, TRUTH_NOT_EXPR,
				TREE_TYPE (maskexpr), maskexpr);

  /* Use the scalar assignment as is.  */
  tmp = gfc_trans_scalar_assign (&lse, &rse, expr1->ts,
				 loop.temp_ss != NULL, false, true);

  tmp = build3_v (COND_EXPR, maskexpr, tmp, build_empty_stmt (input_location));

  gfc_add_expr_to_block (&body, tmp);

  if (lss == gfc_ss_terminator)
    {
      /* Increment count1.  */
      tmp = fold_build2_loc (input_location, PLUS_EXPR, gfc_array_index_type,
			     count1, gfc_index_one_node);
      gfc_add_modify (&body, count1, tmp);

      /* Use the scalar assignment as is.  */
      gfc_add_block_to_block (&block, &body);
    }
  else
    {
      gcc_assert (lse.ss == gfc_ss_terminator
		  && rse.ss == gfc_ss_terminator);

      if (loop.temp_ss != NULL)
        {
          /* Increment count1 before finish the main body of a scalarized
             expression.  */
          tmp = fold_build2_loc (input_location, PLUS_EXPR,
				 gfc_array_index_type, count1, gfc_index_one_node);
          gfc_add_modify (&body, count1, tmp);
          gfc_trans_scalarized_loop_boundary (&loop, &body);

          /* We need to copy the temporary to the actual lhs.  */
          gfc_init_se (&lse, NULL);
          gfc_init_se (&rse, NULL);
          gfc_copy_loopinfo_to_se (&lse, &loop);
          gfc_copy_loopinfo_to_se (&rse, &loop);

          rse.ss = loop.temp_ss;
          lse.ss = lss;

          gfc_conv_tmp_array_ref (&rse);
          gfc_advance_se_ss_chain (&rse);
          gfc_conv_expr (&lse, expr1);

          gcc_assert (lse.ss == gfc_ss_terminator
		      && rse.ss == gfc_ss_terminator);

          /* Form the mask expression according to the mask tree list.  */
          index = count2;
          maskexpr = gfc_build_array_ref (mask, index, NULL);
	  if (invert)
	    maskexpr = fold_build1_loc (input_location, TRUTH_NOT_EXPR,
					TREE_TYPE (maskexpr), maskexpr);

          /* Use the scalar assignment as is.  */
          tmp = gfc_trans_scalar_assign (&lse, &rse, expr1->ts, false, false,
					 true);
          tmp = build3_v (COND_EXPR, maskexpr, tmp,
			  build_empty_stmt (input_location));
          gfc_add_expr_to_block (&body, tmp);

          /* Increment count2.  */
          tmp = fold_build2_loc (input_location, PLUS_EXPR,
				 gfc_array_index_type, count2,
				 gfc_index_one_node);
          gfc_add_modify (&body, count2, tmp);
        }
      else
        {
          /* Increment count1.  */
          tmp = fold_build2_loc (input_location, PLUS_EXPR,
				 gfc_array_index_type, count1,
				 gfc_index_one_node);
          gfc_add_modify (&body, count1, tmp);
        }

      /* Generate the copying loops.  */
      gfc_trans_scalarizing_loops (&loop, &body);

      /* Wrap the whole thing up.  */
      gfc_add_block_to_block (&block, &loop.pre);
      gfc_add_block_to_block (&block, &loop.post);
      gfc_cleanup_loop (&loop);
    }

  return gfc_finish_block (&block);
}


/* Translate the WHERE construct or statement.
   This function can be called iteratively to translate the nested WHERE
   construct or statement.
   MASK is the control mask.  */

static void
gfc_trans_where_2 (gfc_code * code, tree mask, bool invert,
		   forall_info * nested_forall_info, stmtblock_t * block)
{
  stmtblock_t inner_size_body;
  tree inner_size, size;
  gfc_ss *lss, *rss;
  tree mask_type;
  gfc_expr *expr1;
  gfc_expr *expr2;
  gfc_code *cblock;
  gfc_code *cnext;
  tree tmp;
  tree cond;
  tree count1, count2;
  bool need_cmask;
  bool need_pmask;
  int need_temp;
  tree pcmask = NULL_TREE;
  tree ppmask = NULL_TREE;
  tree cmask = NULL_TREE;
  tree pmask = NULL_TREE;
  gfc_actual_arglist *arg;

  /* the WHERE statement or the WHERE construct statement.  */
  cblock = code->block;

  /* As the mask array can be very big, prefer compact boolean types.  */
  mask_type = gfc_get_logical_type (gfc_logical_kinds[0].kind);

  /* Determine which temporary masks are needed.  */
  if (!cblock->block)
    {
      /* One clause: No ELSEWHEREs.  */
      need_cmask = (cblock->next != 0);
      need_pmask = false;
    }
  else if (cblock->block->block)
    {
      /* Three or more clauses: Conditional ELSEWHEREs.  */
      need_cmask = true;
      need_pmask = true;
    }
  else if (cblock->next)
    {
      /* Two clauses, the first non-empty.  */
      need_cmask = true;
      need_pmask = (mask != NULL_TREE
		    && cblock->block->next != 0);
    }
  else if (!cblock->block->next)
    {
      /* Two clauses, both empty.  */
      need_cmask = false;
      need_pmask = false;
    }
  /* Two clauses, the first empty, the second non-empty.  */
  else if (mask)
    {
      need_cmask = (cblock->block->expr1 != 0);
      need_pmask = true;
    }
  else
    {
      need_cmask = true;
      need_pmask = false;
    }

  if (need_cmask || need_pmask)
    {
      /* Calculate the size of temporary needed by the mask-expr.  */
      gfc_init_block (&inner_size_body);
      inner_size = compute_inner_temp_size (cblock->expr1, cblock->expr1,
					    &inner_size_body, &lss, &rss);

      /* Calculate the total size of temporary needed.  */
      size = compute_overall_iter_number (nested_forall_info, inner_size,
					  &inner_size_body, block);

      /* Check whether the size is negative.  */
      cond = fold_build2_loc (input_location, LE_EXPR, boolean_type_node, size,
			      gfc_index_zero_node);
      size = fold_build3_loc (input_location, COND_EXPR, gfc_array_index_type,
			      cond, gfc_index_zero_node, size);
      size = gfc_evaluate_now (size, block);

      /* Allocate temporary for WHERE mask if needed.  */
      if (need_cmask)
	cmask = allocate_temp_for_forall_nest_1 (mask_type, size, block,
						 &pcmask);

      /* Allocate temporary for !mask if needed.  */
      if (need_pmask)
	pmask = allocate_temp_for_forall_nest_1 (mask_type, size, block,
						 &ppmask);
    }

  while (cblock)
    {
      /* Each time around this loop, the where clause is conditional
	 on the value of mask and invert, which are updated at the
	 bottom of the loop.  */

      /* Has mask-expr.  */
      if (cblock->expr1)
        {
          /* Ensure that the WHERE mask will be evaluated exactly once.
	     If there are no statements in this WHERE/ELSEWHERE clause,
	     then we don't need to update the control mask (cmask).
	     If this is the last clause of the WHERE construct, then
	     we don't need to update the pending control mask (pmask).  */
	  if (mask)
	    gfc_evaluate_where_mask (cblock->expr1, nested_forall_info,
				     mask, invert,
				     cblock->next  ? cmask : NULL_TREE,
				     cblock->block ? pmask : NULL_TREE,
				     mask_type, block);
	  else
	    gfc_evaluate_where_mask (cblock->expr1, nested_forall_info,
				     NULL_TREE, false,
				     (cblock->next || cblock->block)
				     ? cmask : NULL_TREE,
				     NULL_TREE, mask_type, block);

	  invert = false;
        }
      /* It's a final elsewhere-stmt. No mask-expr is present.  */
      else
        cmask = mask;

      /* The body of this where clause are controlled by cmask with
	 sense specified by invert.  */

      /* Get the assignment statement of a WHERE statement, or the first
         statement in where-body-construct of a WHERE construct.  */
      cnext = cblock->next;
      while (cnext)
        {
          switch (cnext->op)
            {
            /* WHERE assignment statement.  */
	    case EXEC_ASSIGN_CALL:

	      arg = cnext->ext.actual;
	      expr1 = expr2 = NULL;
	      for (; arg; arg = arg->next)
		{
		  if (!arg->expr)
		    continue;
		  if (expr1 == NULL)
		    expr1 = arg->expr;
		  else
		    expr2 = arg->expr;
		}
	      goto evaluate;

            case EXEC_ASSIGN:
              expr1 = cnext->expr1;
              expr2 = cnext->expr2;
    evaluate:
              if (nested_forall_info != NULL)
                {
                  need_temp = gfc_check_dependency (expr1, expr2, 0);
                  if (need_temp && cnext->op != EXEC_ASSIGN_CALL)
                    gfc_trans_assign_need_temp (expr1, expr2,
						cmask, invert,
                                                nested_forall_info, block);
                  else
                    {
                      /* Variables to control maskexpr.  */
                      count1 = gfc_create_var (gfc_array_index_type, "count1");
                      count2 = gfc_create_var (gfc_array_index_type, "count2");
                      gfc_add_modify (block, count1, gfc_index_zero_node);
                      gfc_add_modify (block, count2, gfc_index_zero_node);

                      tmp = gfc_trans_where_assign (expr1, expr2,
						    cmask, invert,
						    count1, count2,
						    cnext);

                      tmp = gfc_trans_nested_forall_loop (nested_forall_info,
                                                          tmp, 1);
                      gfc_add_expr_to_block (block, tmp);
                    }
                }
              else
                {
                  /* Variables to control maskexpr.  */
                  count1 = gfc_create_var (gfc_array_index_type, "count1");
                  count2 = gfc_create_var (gfc_array_index_type, "count2");
                  gfc_add_modify (block, count1, gfc_index_zero_node);
                  gfc_add_modify (block, count2, gfc_index_zero_node);

                  tmp = gfc_trans_where_assign (expr1, expr2,
						cmask, invert,
						count1, count2,
						cnext);
                  gfc_add_expr_to_block (block, tmp);

                }
              break;

            /* WHERE or WHERE construct is part of a where-body-construct.  */
            case EXEC_WHERE:
	      gfc_trans_where_2 (cnext, cmask, invert,
				 nested_forall_info, block);
	      break;

            default:
              gcc_unreachable ();
            }

         /* The next statement within the same where-body-construct.  */
         cnext = cnext->next;
       }
    /* The next masked-elsewhere-stmt, elsewhere-stmt, or end-where-stmt.  */
    cblock = cblock->block;
    if (mask == NULL_TREE)
      {
        /* If we're the initial WHERE, we can simply invert the sense
	   of the current mask to obtain the "mask" for the remaining
	   ELSEWHEREs.  */
	invert = true;
	mask = cmask;
      }
    else
      {
	/* Otherwise, for nested WHERE's we need to use the pending mask.  */
        invert = false;
        mask = pmask;
      }
  }

  /* If we allocated a pending mask array, deallocate it now.  */
  if (ppmask)
    {
      tmp = gfc_call_free (ppmask);
      gfc_add_expr_to_block (block, tmp);
    }

  /* If we allocated a current mask array, deallocate it now.  */
  if (pcmask)
    {
      tmp = gfc_call_free (pcmask);
      gfc_add_expr_to_block (block, tmp);
    }
}

/* Translate a simple WHERE construct or statement without dependencies.
   CBLOCK is the "then" clause of the WHERE statement, where CBLOCK->EXPR
   is the mask condition, and EBLOCK if non-NULL is the "else" clause.
   Currently both CBLOCK and EBLOCK are restricted to single assignments.  */

static tree
gfc_trans_where_3 (gfc_code * cblock, gfc_code * eblock)
{
  stmtblock_t block, body;
  gfc_expr *cond, *tdst, *tsrc, *edst, *esrc;
  tree tmp, cexpr, tstmt, estmt;
  gfc_ss *css, *tdss, *tsss;
  gfc_se cse, tdse, tsse, edse, esse;
  gfc_loopinfo loop;
  gfc_ss *edss = 0;
  gfc_ss *esss = 0;

  /* Allow the scalarizer to workshare simple where loops.  */
  if (ompws_flags & OMPWS_WORKSHARE_FLAG)
    ompws_flags |= OMPWS_SCALARIZER_WS;

  cond = cblock->expr1;
  tdst = cblock->next->expr1;
  tsrc = cblock->next->expr2;
  edst = eblock ? eblock->next->expr1 : NULL;
  esrc = eblock ? eblock->next->expr2 : NULL;

  gfc_start_block (&block);
  gfc_init_loopinfo (&loop);

  /* Handle the condition.  */
  gfc_init_se (&cse, NULL);
  css = gfc_walk_expr (cond);
  gfc_add_ss_to_loop (&loop, css);

  /* Handle the then-clause.  */
  gfc_init_se (&tdse, NULL);
  gfc_init_se (&tsse, NULL);
  tdss = gfc_walk_expr (tdst);
  tsss = gfc_walk_expr (tsrc);
  if (tsss == gfc_ss_terminator)
    {
      tsss = gfc_get_ss ();
      tsss->where = 1;
      tsss->next = gfc_ss_terminator;
      tsss->type = GFC_SS_SCALAR;
      tsss->expr = tsrc;
    }
  gfc_add_ss_to_loop (&loop, tdss);
  gfc_add_ss_to_loop (&loop, tsss);

  if (eblock)
    {
      /* Handle the else clause.  */
      gfc_init_se (&edse, NULL);
      gfc_init_se (&esse, NULL);
      edss = gfc_walk_expr (edst);
      esss = gfc_walk_expr (esrc);
      if (esss == gfc_ss_terminator)
	{
	  esss = gfc_get_ss ();
	  esss->where = 1;
	  esss->next = gfc_ss_terminator;
	  esss->type = GFC_SS_SCALAR;
	  esss->expr = esrc;
	}
      gfc_add_ss_to_loop (&loop, edss);
      gfc_add_ss_to_loop (&loop, esss);
    }

  gfc_conv_ss_startstride (&loop);
  gfc_conv_loop_setup (&loop, &tdst->where);

  gfc_mark_ss_chain_used (css, 1);
  gfc_mark_ss_chain_used (tdss, 1);
  gfc_mark_ss_chain_used (tsss, 1);
  if (eblock)
    {
      gfc_mark_ss_chain_used (edss, 1);
      gfc_mark_ss_chain_used (esss, 1);
    }

  gfc_start_scalarized_body (&loop, &body);

  gfc_copy_loopinfo_to_se (&cse, &loop);
  gfc_copy_loopinfo_to_se (&tdse, &loop);
  gfc_copy_loopinfo_to_se (&tsse, &loop);
  cse.ss = css;
  tdse.ss = tdss;
  tsse.ss = tsss;
  if (eblock)
    {
      gfc_copy_loopinfo_to_se (&edse, &loop);
      gfc_copy_loopinfo_to_se (&esse, &loop);
      edse.ss = edss;
      esse.ss = esss;
    }

  gfc_conv_expr (&cse, cond);
  gfc_add_block_to_block (&body, &cse.pre);
  cexpr = cse.expr;

  gfc_conv_expr (&tsse, tsrc);
  if (tdss != gfc_ss_terminator && loop.temp_ss != NULL)
    {
      gfc_conv_tmp_array_ref (&tdse);
      gfc_advance_se_ss_chain (&tdse);
    }
  else
    gfc_conv_expr (&tdse, tdst);

  if (eblock)
    {
      gfc_conv_expr (&esse, esrc);
      if (edss != gfc_ss_terminator && loop.temp_ss != NULL)
        {
          gfc_conv_tmp_array_ref (&edse);
          gfc_advance_se_ss_chain (&edse);
        }
      else
        gfc_conv_expr (&edse, edst);
    }

  tstmt = gfc_trans_scalar_assign (&tdse, &tsse, tdst->ts, false, false, true);
  estmt = eblock ? gfc_trans_scalar_assign (&edse, &esse, edst->ts, false,
					    false, true)
		 : build_empty_stmt (input_location);
  tmp = build3_v (COND_EXPR, cexpr, tstmt, estmt);
  gfc_add_expr_to_block (&body, tmp);
  gfc_add_block_to_block (&body, &cse.post);

  gfc_trans_scalarizing_loops (&loop, &body);
  gfc_add_block_to_block (&block, &loop.pre);
  gfc_add_block_to_block (&block, &loop.post);
  gfc_cleanup_loop (&loop);

  return gfc_finish_block (&block);
}

/* As the WHERE or WHERE construct statement can be nested, we call
   gfc_trans_where_2 to do the translation, and pass the initial
   NULL values for both the control mask and the pending control mask.  */

tree
gfc_trans_where (gfc_code * code)
{
  stmtblock_t block;
  gfc_code *cblock;
  gfc_code *eblock;

  cblock = code->block;
  if (cblock->next
      && cblock->next->op == EXEC_ASSIGN
      && !cblock->next->next)
    {
      eblock = cblock->block;
      if (!eblock)
	{
          /* A simple "WHERE (cond) x = y" statement or block is
	     dependence free if cond is not dependent upon writing x,
	     and the source y is unaffected by the destination x.  */
	  if (!gfc_check_dependency (cblock->next->expr1,
				     cblock->expr1, 0)
	      && !gfc_check_dependency (cblock->next->expr1,
					cblock->next->expr2, 0))
	    return gfc_trans_where_3 (cblock, NULL);
	}
      else if (!eblock->expr1
	       && !eblock->block
	       && eblock->next
	       && eblock->next->op == EXEC_ASSIGN
	       && !eblock->next->next)
	{
          /* A simple "WHERE (cond) x1 = y1 ELSEWHERE x2 = y2 ENDWHERE"
	     block is dependence free if cond is not dependent on writes
	     to x1 and x2, y1 is not dependent on writes to x2, and y2
	     is not dependent on writes to x1, and both y's are not
	     dependent upon their own x's.  In addition to this, the
	     final two dependency checks below exclude all but the same
	     array reference if the where and elswhere destinations
	     are the same.  In short, this is VERY conservative and this
	     is needed because the two loops, required by the standard
	     are coalesced in gfc_trans_where_3.  */
	  if (!gfc_check_dependency(cblock->next->expr1,
				    cblock->expr1, 0)
	      && !gfc_check_dependency(eblock->next->expr1,
				       cblock->expr1, 0)
	      && !gfc_check_dependency(cblock->next->expr1,
				       eblock->next->expr2, 1)
	      && !gfc_check_dependency(eblock->next->expr1,
				       cblock->next->expr2, 1)
	      && !gfc_check_dependency(cblock->next->expr1,
				       cblock->next->expr2, 1)
	      && !gfc_check_dependency(eblock->next->expr1,
				       eblock->next->expr2, 1)
	      && !gfc_check_dependency(cblock->next->expr1,
				       eblock->next->expr1, 0)
	      && !gfc_check_dependency(eblock->next->expr1,
				       cblock->next->expr1, 0))
	    return gfc_trans_where_3 (cblock, eblock);
	}
    }

  gfc_start_block (&block);

  gfc_trans_where_2 (code, NULL, false, NULL, &block);

  return gfc_finish_block (&block);
}


/* CYCLE a DO loop. The label decl has already been created by
   gfc_trans_do(), it's in TREE_PURPOSE (backend_decl) of the gfc_code
   node at the head of the loop. We must mark the label as used.  */

tree
gfc_trans_cycle (gfc_code * code)
{
  tree cycle_label;

  cycle_label = code->ext.which_construct->cycle_label;
  gcc_assert (cycle_label);

  TREE_USED (cycle_label) = 1;
  return build1_v (GOTO_EXPR, cycle_label);
}


/* EXIT a DO loop. Similar to CYCLE, but now the label is in
   TREE_VALUE (backend_decl) of the gfc_code node at the head of the
   loop.  */

tree
gfc_trans_exit (gfc_code * code)
{
  tree exit_label;

  exit_label = code->ext.which_construct->exit_label;
  gcc_assert (exit_label);

  TREE_USED (exit_label) = 1;
  return build1_v (GOTO_EXPR, exit_label);
}


/* Translate the ALLOCATE statement.  */

tree
gfc_trans_allocate (gfc_code * code)
{
  gfc_alloc *al;
  gfc_expr *expr;
  gfc_se se;
  tree tmp;
  tree parm;
  tree stat;
  tree pstat;
  tree error_label;
  tree memsz;
  stmtblock_t block;

  if (!code->ext.alloc.list)
    return NULL_TREE;

  pstat = stat = error_label = tmp = memsz = NULL_TREE;

  gfc_start_block (&block);

  /* Either STAT= and/or ERRMSG is present.  */
  if (code->expr1 || code->expr2)
    {
      tree gfc_int4_type_node = gfc_get_int_type (4);

      stat = gfc_create_var (gfc_int4_type_node, "stat");
      pstat = gfc_build_addr_expr (NULL_TREE, stat);

      error_label = gfc_build_label_decl (NULL_TREE);
      TREE_USED (error_label) = 1;
    }

  for (al = code->ext.alloc.list; al != NULL; al = al->next)
    {
      expr = gfc_copy_expr (al->expr);

      if (expr->ts.type == BT_CLASS)
	gfc_add_component_ref (expr, "$data");

      gfc_init_se (&se, NULL);
      gfc_start_block (&se.pre);

      se.want_pointer = 1;
      se.descriptor_only = 1;
      gfc_conv_expr (&se, expr);

      if (!gfc_array_allocate (&se, expr, pstat))
	{
	  /* A scalar or derived type.  */

	  /* Determine allocate size.  */
	  if (al->expr->ts.type == BT_CLASS && code->expr3)
	    {
	      if (code->expr3->ts.type == BT_CLASS)
		{
		  gfc_expr *sz;
		  gfc_se se_sz;
		  sz = gfc_copy_expr (code->expr3);
		  gfc_add_component_ref (sz, "$vptr");
		  gfc_add_component_ref (sz, "$size");
		  gfc_init_se (&se_sz, NULL);
		  gfc_conv_expr (&se_sz, sz);
		  gfc_free_expr (sz);
		  memsz = se_sz.expr;
		}
	      else
		memsz = TYPE_SIZE_UNIT (gfc_typenode_for_spec (&code->expr3->ts));
	    }
	  else if (code->ext.alloc.ts.type != BT_UNKNOWN)
	    memsz = TYPE_SIZE_UNIT (gfc_typenode_for_spec (&code->ext.alloc.ts));
	  else
	    memsz = TYPE_SIZE_UNIT (TREE_TYPE (TREE_TYPE (se.expr)));

	  if (expr->ts.type == BT_CHARACTER && memsz == NULL_TREE)
	    memsz = se.string_length;

	  /* Allocate - for non-pointers with re-alloc checking.  */
	  {
	    gfc_ref *ref;
	    bool allocatable;

	    ref = expr->ref;

	    /* Find the last reference in the chain.  */
	    while (ref && ref->next != NULL)
	      {
	        gcc_assert (ref->type != REF_ARRAY || ref->u.ar.type == AR_ELEMENT);
	        ref = ref->next;
	      }

	    if (!ref)
	      allocatable = expr->symtree->n.sym->attr.allocatable;
	    else
	      allocatable = ref->u.c.component->attr.allocatable;

	    if (allocatable)
	      tmp = gfc_allocate_array_with_status (&se.pre, se.expr, memsz,
						    pstat, expr);
	    else
	      tmp = gfc_allocate_with_status (&se.pre, memsz, pstat);
	  }

<<<<<<< HEAD
	  tmp = fold_build2 (MODIFY_EXPR, void_type_node, se.expr,
			     fold_convert (TREE_TYPE (se.expr), tmp));
=======
	  tmp = fold_build2_loc (input_location, MODIFY_EXPR, void_type_node,
				 se.expr,
				 fold_convert (TREE_TYPE (se.expr), tmp));
>>>>>>> 6e7f08ad
	  gfc_add_expr_to_block (&se.pre, tmp);

	  if (code->expr1 || code->expr2)
	    {
	      tmp = build1_v (GOTO_EXPR, error_label);
	      parm = fold_build2_loc (input_location, NE_EXPR,
				      boolean_type_node, stat,
				      build_int_cst (TREE_TYPE (stat), 0));
	      tmp = fold_build3_loc (input_location, COND_EXPR, void_type_node,
				     parm, tmp,
				     build_empty_stmt (input_location));
	      gfc_add_expr_to_block (&se.pre, tmp);
	    }

	  if (expr->ts.type == BT_DERIVED && expr->ts.u.derived->attr.alloc_comp)
	    {
	      tmp = build_fold_indirect_ref_loc (input_location, se.expr);
	      tmp = gfc_nullify_alloc_comp (expr->ts.u.derived, tmp, 0);
	      gfc_add_expr_to_block (&se.pre, tmp);
	    }

	}

      tmp = gfc_finish_block (&se.pre);
      gfc_add_expr_to_block (&block, tmp);

      if (code->expr3 && !code->expr3->mold)
	{
	  /* Initialization via SOURCE block
	     (or static default initializer).  */
	  gfc_expr *rhs = gfc_copy_expr (code->expr3);
	  if (al->expr->ts.type == BT_CLASS)
	    {
	      gfc_se dst,src;
	      if (rhs->ts.type == BT_CLASS)
		gfc_add_component_ref (rhs, "$data");
	      gfc_init_se (&dst, NULL);
	      gfc_init_se (&src, NULL);
	      gfc_conv_expr (&dst, expr);
	      gfc_conv_expr (&src, rhs);
	      gfc_add_block_to_block (&block, &src.pre);
	      tmp = gfc_build_memcpy_call (dst.expr, src.expr, memsz);
	    }
	  else
	    tmp = gfc_trans_assignment (gfc_expr_to_initialize (expr),
					rhs, false, false);
	  gfc_free_expr (rhs);
	  gfc_add_expr_to_block (&block, tmp);
	}
<<<<<<< HEAD
=======
      else if (code->expr3 && code->expr3->mold
	    && code->expr3->ts.type == BT_CLASS)
	{
	  /* Default-initialization via MOLD (polymorphic).  */
	  gfc_expr *rhs = gfc_copy_expr (code->expr3);
	  gfc_se dst,src;
	  gfc_add_component_ref (rhs, "$vptr");
	  gfc_add_component_ref (rhs, "$def_init");
	  gfc_init_se (&dst, NULL);
	  gfc_init_se (&src, NULL);
	  gfc_conv_expr (&dst, expr);
	  gfc_conv_expr (&src, rhs);
	  gfc_add_block_to_block (&block, &src.pre);
	  tmp = gfc_build_memcpy_call (dst.expr, src.expr, memsz);
	  gfc_add_expr_to_block (&block, tmp);
	  gfc_free_expr (rhs);
	}
>>>>>>> 6e7f08ad

      /* Allocation of CLASS entities.  */
      gfc_free_expr (expr);
      expr = al->expr;
      if (expr->ts.type == BT_CLASS)
	{
	  gfc_expr *lhs,*rhs;
	  gfc_se lse;

	  /* Initialize VPTR for CLASS objects.  */
	  lhs = gfc_expr_to_initialize (expr);
	  gfc_add_component_ref (lhs, "$vptr");
	  rhs = NULL;
	  if (code->expr3 && code->expr3->ts.type == BT_CLASS)
	    {
	      /* Polymorphic SOURCE: VPTR must be determined at run time.  */
	      rhs = gfc_copy_expr (code->expr3);
	      gfc_add_component_ref (rhs, "$vptr");
	      tmp = gfc_trans_pointer_assignment (lhs, rhs);
	      gfc_add_expr_to_block (&block, tmp);
	      gfc_free_expr (rhs);
	    }
	  else
	    {
	      /* VPTR is fixed at compile time.  */
	      gfc_symbol *vtab;
	      gfc_typespec *ts;
	      if (code->expr3)
		ts = &code->expr3->ts;
	      else if (expr->ts.type == BT_DERIVED)
		ts = &expr->ts;
	      else if (code->ext.alloc.ts.type == BT_DERIVED)
		ts = &code->ext.alloc.ts;
	      else if (expr->ts.type == BT_CLASS)
		ts = &CLASS_DATA (expr)->ts;
	      else
		ts = &expr->ts;

	      if (ts->type == BT_DERIVED)
		{
		  vtab = gfc_find_derived_vtab (ts->u.derived);
		  gcc_assert (vtab);
		  gfc_init_se (&lse, NULL);
		  lse.want_pointer = 1;
		  gfc_conv_expr (&lse, lhs);
		  tmp = gfc_build_addr_expr (NULL_TREE,
					     gfc_get_symbol_decl (vtab));
		  gfc_add_modify (&block, lse.expr,
			fold_convert (TREE_TYPE (lse.expr), tmp));
		}
	    }
	}

    }

  /* STAT block.  */
  if (code->expr1)
    {
      tmp = build1_v (LABEL_EXPR, error_label);
      gfc_add_expr_to_block (&block, tmp);

      gfc_init_se (&se, NULL);
      gfc_conv_expr_lhs (&se, code->expr1);
      tmp = convert (TREE_TYPE (se.expr), stat);
      gfc_add_modify (&block, se.expr, tmp);
    }

  /* ERRMSG block.  */
  if (code->expr2)
    {
      /* A better error message may be possible, but not required.  */
      const char *msg = "Attempt to allocate an allocated object";
      tree errmsg, slen, dlen;

      gfc_init_se (&se, NULL);
      gfc_conv_expr_lhs (&se, code->expr2);

      errmsg = gfc_create_var (pchar_type_node, "ERRMSG");

      gfc_add_modify (&block, errmsg,
		gfc_build_addr_expr (pchar_type_node,
			gfc_build_localized_cstring_const (msg)));

      slen = build_int_cst (gfc_charlen_type_node, ((int) strlen (msg)));
      dlen = gfc_get_expr_charlen (code->expr2);
      slen = fold_build2_loc (input_location, MIN_EXPR, TREE_TYPE (slen), dlen,
			      slen);

      dlen = build_call_expr_loc (input_location,
			      built_in_decls[BUILT_IN_MEMCPY], 3,
		gfc_build_addr_expr (pvoid_type_node, se.expr), errmsg, slen);

      tmp = fold_build2_loc (input_location, NE_EXPR, boolean_type_node, stat,
			     build_int_cst (TREE_TYPE (stat), 0));

      tmp = build3_v (COND_EXPR, tmp, dlen, build_empty_stmt (input_location));

      gfc_add_expr_to_block (&block, tmp);
    }

  return gfc_finish_block (&block);
}


/* Translate a DEALLOCATE statement.  */

tree
gfc_trans_deallocate (gfc_code *code)
{
  gfc_se se;
  gfc_alloc *al;
  gfc_expr *expr;
  tree apstat, astat, pstat, stat, tmp;
  stmtblock_t block;

  pstat = apstat = stat = astat = tmp = NULL_TREE;

  gfc_start_block (&block);

  /* Count the number of failed deallocations.  If deallocate() was
     called with STAT= , then set STAT to the count.  If deallocate
     was called with ERRMSG, then set ERRMG to a string.  */
  if (code->expr1 || code->expr2)
    {
      tree gfc_int4_type_node = gfc_get_int_type (4);

      stat = gfc_create_var (gfc_int4_type_node, "stat");
      pstat = gfc_build_addr_expr (NULL_TREE, stat);

      /* Running total of possible deallocation failures.  */
      astat = gfc_create_var (gfc_int4_type_node, "astat");
      apstat = gfc_build_addr_expr (NULL_TREE, astat);

      /* Initialize astat to 0.  */
      gfc_add_modify (&block, astat, build_int_cst (TREE_TYPE (astat), 0));
    }

  for (al = code->ext.alloc.list; al != NULL; al = al->next)
    {
      expr = al->expr;
      gcc_assert (expr->expr_type == EXPR_VARIABLE);

      gfc_init_se (&se, NULL);
      gfc_start_block (&se.pre);

      se.want_pointer = 1;
      se.descriptor_only = 1;
      gfc_conv_expr (&se, expr);

      if (expr->ts.type == BT_DERIVED && expr->ts.u.derived->attr.alloc_comp)
        {
	  gfc_ref *ref;
	  gfc_ref *last = NULL;
	  for (ref = expr->ref; ref; ref = ref->next)
	    if (ref->type == REF_COMPONENT)
	      last = ref;

	  /* Do not deallocate the components of a derived type
	     ultimate pointer component.  */
	  if (!(last && last->u.c.component->attr.pointer)
		&& !(!last && expr->symtree->n.sym->attr.pointer))
	    {
	      tmp = gfc_deallocate_alloc_comp (expr->ts.u.derived, se.expr,
					       expr->rank);
	      gfc_add_expr_to_block (&se.pre, tmp);
	    }
	}

      if (expr->rank)
	tmp = gfc_array_deallocate (se.expr, pstat, expr);
      else
	{
	  tmp = gfc_deallocate_with_status (se.expr, pstat, false, expr);
	  gfc_add_expr_to_block (&se.pre, tmp);

	  tmp = fold_build2_loc (input_location, MODIFY_EXPR, void_type_node,
				 se.expr,
				 build_int_cst (TREE_TYPE (se.expr), 0));
	}

      gfc_add_expr_to_block (&se.pre, tmp);

      /* Keep track of the number of failed deallocations by adding stat
	 of the last deallocation to the running total.  */
      if (code->expr1 || code->expr2)
	{
	  apstat = fold_build2_loc (input_location, PLUS_EXPR,
				    TREE_TYPE (stat), astat, stat);
	  gfc_add_modify (&se.pre, astat, apstat);
	}

      tmp = gfc_finish_block (&se.pre);
      gfc_add_expr_to_block (&block, tmp);

    }

  /* Set STAT.  */
  if (code->expr1)
    {
      gfc_init_se (&se, NULL);
      gfc_conv_expr_lhs (&se, code->expr1);
      tmp = convert (TREE_TYPE (se.expr), astat);
      gfc_add_modify (&block, se.expr, tmp);
    }

  /* Set ERRMSG.  */
  if (code->expr2)
    {
      /* A better error message may be possible, but not required.  */
      const char *msg = "Attempt to deallocate an unallocated object";
      tree errmsg, slen, dlen;

      gfc_init_se (&se, NULL);
      gfc_conv_expr_lhs (&se, code->expr2);

      errmsg = gfc_create_var (pchar_type_node, "ERRMSG");

      gfc_add_modify (&block, errmsg,
		gfc_build_addr_expr (pchar_type_node,
                        gfc_build_localized_cstring_const (msg)));

      slen = build_int_cst (gfc_charlen_type_node, ((int) strlen (msg)));
      dlen = gfc_get_expr_charlen (code->expr2);
      slen = fold_build2_loc (input_location, MIN_EXPR, TREE_TYPE (slen), dlen,
			      slen);

      dlen = build_call_expr_loc (input_location,
			      built_in_decls[BUILT_IN_MEMCPY], 3,
		gfc_build_addr_expr (pvoid_type_node, se.expr), errmsg, slen);

      tmp = fold_build2_loc (input_location, NE_EXPR, boolean_type_node, astat,
			     build_int_cst (TREE_TYPE (astat), 0));

      tmp = build3_v (COND_EXPR, tmp, dlen, build_empty_stmt (input_location));

      gfc_add_expr_to_block (&block, tmp);
    }

  return gfc_finish_block (&block);
}

#include "gt-fortran-trans-stmt.h"<|MERGE_RESOLUTION|>--- conflicted
+++ resolved
@@ -618,15 +618,9 @@
     {
       gfc_conv_expr_reference (&se, code->expr1);
       tmp = build_call_expr_loc (input_location,
-<<<<<<< HEAD
-			     error_stop ? gfor_fndecl_error_stop_string
-				      : gfor_fndecl_stop_string,
-			     2, se.expr, se.string_length);
-=======
 			     	 error_stop ? gfor_fndecl_error_stop_string
 				 : gfor_fndecl_stop_string,
 			     	 2, se.expr, se.string_length);
->>>>>>> 6e7f08ad
     }
 
   gfc_add_expr_to_block (&se.pre, tmp);
@@ -655,13 +649,8 @@
     {
       tree cond;
       gfc_conv_expr (&se, code->expr1);
-<<<<<<< HEAD
-      cond = fold_build2 (NE_EXPR, boolean_type_node, se.expr,
-			  build_int_cst (TREE_TYPE (se.expr), 1));
-=======
       cond = fold_build2_loc (input_location, NE_EXPR, boolean_type_node,
 			      se.expr, build_int_cst (TREE_TYPE (se.expr), 1));
->>>>>>> 6e7f08ad
       gfc_trans_runtime_check (true, false, cond, &se.pre,
 			       &code->expr1->where, "Invalid image number "
 			       "%d in SYNC IMAGES",
@@ -1001,14 +990,9 @@
   if (exit_cond)
     {
       tmp = build1_v (GOTO_EXPR, exit_label);
-<<<<<<< HEAD
-      tmp = fold_build3 (COND_EXPR, void_type_node, exit_cond, tmp,
-			 build_empty_stmt (input_location));
-=======
       tmp = fold_build3_loc (input_location, COND_EXPR, void_type_node,
 			     exit_cond, tmp,
 			     build_empty_stmt (input_location));
->>>>>>> 6e7f08ad
       gfc_add_expr_to_block (&body, tmp);
     }
 
@@ -1288,14 +1272,9 @@
   if (exit_cond)
     {
       tmp = build1_v (GOTO_EXPR, exit_label);
-<<<<<<< HEAD
-      tmp = fold_build3 (COND_EXPR, void_type_node, exit_cond, tmp,
-			 build_empty_stmt (input_location));
-=======
       tmp = fold_build3_loc (input_location, COND_EXPR, void_type_node,
 			     exit_cond, tmp,
 			     build_empty_stmt (input_location));
->>>>>>> 6e7f08ad
       gfc_add_expr_to_block (&body, tmp);
     }
 
@@ -4468,14 +4447,9 @@
 	      tmp = gfc_allocate_with_status (&se.pre, memsz, pstat);
 	  }
 
-<<<<<<< HEAD
-	  tmp = fold_build2 (MODIFY_EXPR, void_type_node, se.expr,
-			     fold_convert (TREE_TYPE (se.expr), tmp));
-=======
 	  tmp = fold_build2_loc (input_location, MODIFY_EXPR, void_type_node,
 				 se.expr,
 				 fold_convert (TREE_TYPE (se.expr), tmp));
->>>>>>> 6e7f08ad
 	  gfc_add_expr_to_block (&se.pre, tmp);
 
 	  if (code->expr1 || code->expr2)
@@ -4525,8 +4499,6 @@
 	  gfc_free_expr (rhs);
 	  gfc_add_expr_to_block (&block, tmp);
 	}
-<<<<<<< HEAD
-=======
       else if (code->expr3 && code->expr3->mold
 	    && code->expr3->ts.type == BT_CLASS)
 	{
@@ -4544,7 +4516,6 @@
 	  gfc_add_expr_to_block (&block, tmp);
 	  gfc_free_expr (rhs);
 	}
->>>>>>> 6e7f08ad
 
       /* Allocation of CLASS entities.  */
       gfc_free_expr (expr);
