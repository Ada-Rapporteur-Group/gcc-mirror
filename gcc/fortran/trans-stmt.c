/* Statement translation -- generate GCC trees from gfc_code.
   Copyright (C) 2002, 2003, 2004, 2005, 2006, 2007, 2008, 2009, 2010
   Free Software Foundation, Inc.
   Contributed by Paul Brook <paul@nowt.org>
   and Steven Bosscher <s.bosscher@student.tudelft.nl>

This file is part of GCC.

GCC is free software; you can redistribute it and/or modify it under
the terms of the GNU General Public License as published by the Free
Software Foundation; either version 3, or (at your option) any later
version.

GCC is distributed in the hope that it will be useful, but WITHOUT ANY
WARRANTY; without even the implied warranty of MERCHANTABILITY or
FITNESS FOR A PARTICULAR PURPOSE.  See the GNU General Public License
for more details.

You should have received a copy of the GNU General Public License
along with GCC; see the file COPYING3.  If not see
<http://www.gnu.org/licenses/>.  */


#include "config.h"
#include "system.h"
#include "coretypes.h"
#include "tree.h"
#include "gfortran.h"
#include "flags.h"
#include "trans.h"
#include "trans-stmt.h"
#include "trans-types.h"
#include "trans-array.h"
#include "trans-const.h"
#include "arith.h"
#include "dependency.h"
#include "ggc.h"

typedef struct iter_info
{
  tree var;
  tree start;
  tree end;
  tree step;
  struct iter_info *next;
}
iter_info;

typedef struct forall_info
{
  iter_info *this_loop;
  tree mask;
  tree maskindex;
  int nvar;
  tree size;
  struct forall_info  *prev_nest;
}
forall_info;

static void gfc_trans_where_2 (gfc_code *, tree, bool,
			       forall_info *, stmtblock_t *);

/* Translate a F95 label number to a LABEL_EXPR.  */

tree
gfc_trans_label_here (gfc_code * code)
{
  return build1_v (LABEL_EXPR, gfc_get_label_decl (code->here));
}


/* Given a variable expression which has been ASSIGNed to, find the decl
   containing the auxiliary variables.  For variables in common blocks this
   is a field_decl.  */

void
gfc_conv_label_variable (gfc_se * se, gfc_expr * expr)
{
  gcc_assert (expr->symtree->n.sym->attr.assign == 1);
  gfc_conv_expr (se, expr);
  /* Deals with variable in common block. Get the field declaration.  */
  if (TREE_CODE (se->expr) == COMPONENT_REF)
    se->expr = TREE_OPERAND (se->expr, 1);
  /* Deals with dummy argument. Get the parameter declaration.  */
  else if (TREE_CODE (se->expr) == INDIRECT_REF)
    se->expr = TREE_OPERAND (se->expr, 0);
}

/* Translate a label assignment statement.  */

tree
gfc_trans_label_assign (gfc_code * code)
{
  tree label_tree;
  gfc_se se;
  tree len;
  tree addr;
  tree len_tree;
  int label_len;

  /* Start a new block.  */
  gfc_init_se (&se, NULL);
  gfc_start_block (&se.pre);
  gfc_conv_label_variable (&se, code->expr1);

  len = GFC_DECL_STRING_LEN (se.expr);
  addr = GFC_DECL_ASSIGN_ADDR (se.expr);

  label_tree = gfc_get_label_decl (code->label1);

  if (code->label1->defined == ST_LABEL_TARGET)
    {
      label_tree = gfc_build_addr_expr (pvoid_type_node, label_tree);
      len_tree = integer_minus_one_node;
    }
  else
    {
      gfc_expr *format = code->label1->format;

      label_len = format->value.character.length;
      len_tree = build_int_cst (NULL_TREE, label_len);
      label_tree = gfc_build_wide_string_const (format->ts.kind, label_len + 1,
						format->value.character.string);
      label_tree = gfc_build_addr_expr (pvoid_type_node, label_tree);
    }

  gfc_add_modify (&se.pre, len, len_tree);
  gfc_add_modify (&se.pre, addr, label_tree);

  return gfc_finish_block (&se.pre);
}

/* Translate a GOTO statement.  */

tree
gfc_trans_goto (gfc_code * code)
{
  locus loc = code->loc;
  tree assigned_goto;
  tree target;
  tree tmp;
  gfc_se se;

  if (code->label1 != NULL)
    return build1_v (GOTO_EXPR, gfc_get_label_decl (code->label1));

  /* ASSIGNED GOTO.  */
  gfc_init_se (&se, NULL);
  gfc_start_block (&se.pre);
  gfc_conv_label_variable (&se, code->expr1);
  tmp = GFC_DECL_STRING_LEN (se.expr);
  tmp = fold_build2_loc (input_location, NE_EXPR, boolean_type_node, tmp,
			 build_int_cst (TREE_TYPE (tmp), -1));
  gfc_trans_runtime_check (true, false, tmp, &se.pre, &loc,
			   "Assigned label is not a target label");

  assigned_goto = GFC_DECL_ASSIGN_ADDR (se.expr);

  /* We're going to ignore a label list.  It does not really change the
     statement's semantics (because it is just a further restriction on
     what's legal code); before, we were comparing label addresses here, but
     that's a very fragile business and may break with optimization.  So
     just ignore it.  */

  target = fold_build1_loc (input_location, GOTO_EXPR, void_type_node,
			    assigned_goto);
  gfc_add_expr_to_block (&se.pre, target);
  return gfc_finish_block (&se.pre);
}


/* Translate an ENTRY statement.  Just adds a label for this entry point.  */
tree
gfc_trans_entry (gfc_code * code)
{
  return build1_v (LABEL_EXPR, code->ext.entry->label);
}


/* Check for dependencies between INTENT(IN) and INTENT(OUT) arguments of
   elemental subroutines.  Make temporaries for output arguments if any such
   dependencies are found.  Output arguments are chosen because internal_unpack
   can be used, as is, to copy the result back to the variable.  */
static void
gfc_conv_elemental_dependencies (gfc_se * se, gfc_se * loopse,
				 gfc_symbol * sym, gfc_actual_arglist * arg,
				 gfc_dep_check check_variable)
{
  gfc_actual_arglist *arg0;
  gfc_expr *e;
  gfc_formal_arglist *formal;
  gfc_loopinfo tmp_loop;
  gfc_se parmse;
  gfc_ss *ss;
  gfc_ss_info *info;
  gfc_symbol *fsym;
  gfc_ref *ref;
  int n;
  tree data;
  tree offset;
  tree size;
  tree tmp;

  if (loopse->ss == NULL)
    return;

  ss = loopse->ss;
  arg0 = arg;
  formal = sym->formal;

  /* Loop over all the arguments testing for dependencies.  */
  for (; arg != NULL; arg = arg->next, formal = formal ? formal->next : NULL)
    {
      e = arg->expr;
      if (e == NULL)
	continue;

      /* Obtain the info structure for the current argument.  */ 
      info = NULL;
      for (ss = loopse->ss; ss && ss != gfc_ss_terminator; ss = ss->next)
	{
	  if (ss->expr != e)
	    continue;
	  info = &ss->data.info;
	  break;
	}

      /* If there is a dependency, create a temporary and use it
	 instead of the variable.  */
      fsym = formal ? formal->sym : NULL;
      if (e->expr_type == EXPR_VARIABLE
	    && e->rank && fsym
	    && fsym->attr.intent != INTENT_IN
	    && gfc_check_fncall_dependency (e, fsym->attr.intent,
					    sym, arg0, check_variable))
	{
	  tree initial, temptype;
	  stmtblock_t temp_post;

	  /* Make a local loopinfo for the temporary creation, so that
	     none of the other ss->info's have to be renormalized.  */
	  gfc_init_loopinfo (&tmp_loop);
	  tmp_loop.dimen = info->dimen;
	  for (n = 0; n < info->dimen; n++)
	    {
	      tmp_loop.to[n] = loopse->loop->to[n];
	      tmp_loop.from[n] = loopse->loop->from[n];
	      tmp_loop.order[n] = loopse->loop->order[n];
	    }

	  /* Obtain the argument descriptor for unpacking.  */
	  gfc_init_se (&parmse, NULL);
	  parmse.want_pointer = 1;

	  /* The scalarizer introduces some specific peculiarities when
	     handling elemental subroutines; the stride can be needed up to
	     the dim_array - 1, rather than dim_loop - 1 to calculate
	     offsets outside the loop.  For this reason, we make sure that
	     the descriptor has the dimensionality of the array by converting
	     trailing elements into ranges with end = start.  */
	  for (ref = e->ref; ref; ref = ref->next)
	    if (ref->type == REF_ARRAY && ref->u.ar.type == AR_SECTION)
	      break;

	  if (ref)
	    {
	      bool seen_range = false;
	      for (n = 0; n < ref->u.ar.dimen; n++)
		{
		  if (ref->u.ar.dimen_type[n] == DIMEN_RANGE)
		    seen_range = true;

		  if (!seen_range
			|| ref->u.ar.dimen_type[n] != DIMEN_ELEMENT)
		    continue;

		  ref->u.ar.end[n] = gfc_copy_expr (ref->u.ar.start[n]);
		  ref->u.ar.dimen_type[n] = DIMEN_RANGE;
		}
	    }

	  gfc_conv_expr_descriptor (&parmse, e, gfc_walk_expr (e));
	  gfc_add_block_to_block (&se->pre, &parmse.pre);

	  /* If we've got INTENT(INOUT) or a derived type with INTENT(OUT),
	     initialize the array temporary with a copy of the values.  */
	  if (fsym->attr.intent == INTENT_INOUT
		|| (fsym->ts.type ==BT_DERIVED
		      && fsym->attr.intent == INTENT_OUT))
	    initial = parmse.expr;
	  else
	    initial = NULL_TREE;

	  /* Find the type of the temporary to create; we don't use the type
	     of e itself as this breaks for subcomponent-references in e (where
	     the type of e is that of the final reference, but parmse.expr's
	     type corresponds to the full derived-type).  */
	  /* TODO: Fix this somehow so we don't need a temporary of the whole
	     array but instead only the components referenced.  */
	  temptype = TREE_TYPE (parmse.expr); /* Pointer to descriptor.  */
	  gcc_assert (TREE_CODE (temptype) == POINTER_TYPE);
	  temptype = TREE_TYPE (temptype);
	  temptype = gfc_get_element_type (temptype);

	  /* Generate the temporary.  Cleaning up the temporary should be the
	     very last thing done, so we add the code to a new block and add it
	     to se->post as last instructions.  */
	  size = gfc_create_var (gfc_array_index_type, NULL);
	  data = gfc_create_var (pvoid_type_node, NULL);
	  gfc_init_block (&temp_post);
	  tmp = gfc_trans_create_temp_array (&se->pre, &temp_post,
					     &tmp_loop, info, temptype,
					     initial,
					     false, true, false,
					     &arg->expr->where);
	  gfc_add_modify (&se->pre, size, tmp);
	  tmp = fold_convert (pvoid_type_node, info->data);
	  gfc_add_modify (&se->pre, data, tmp);

	  /* Calculate the offset for the temporary.  */
	  offset = gfc_index_zero_node;
	  for (n = 0; n < info->dimen; n++)
	    {
	      tmp = gfc_conv_descriptor_stride_get (info->descriptor,
						    gfc_rank_cst[n]);
	      tmp = fold_build2_loc (input_location, MULT_EXPR,
				     gfc_array_index_type,
				     loopse->loop->from[n], tmp);
	      offset = fold_build2_loc (input_location, MINUS_EXPR,
					gfc_array_index_type, offset, tmp);
	    }
	  info->offset = gfc_create_var (gfc_array_index_type, NULL);	  
	  gfc_add_modify (&se->pre, info->offset, offset);

	  /* Copy the result back using unpack.  */
	  tmp = build_call_expr_loc (input_location,
				 gfor_fndecl_in_unpack, 2, parmse.expr, data);
	  gfc_add_expr_to_block (&se->post, tmp);

	  /* parmse.pre is already added above.  */
	  gfc_add_block_to_block (&se->post, &parmse.post);
	  gfc_add_block_to_block (&se->post, &temp_post);
	}
    }
}


/* Translate the CALL statement.  Builds a call to an F95 subroutine.  */

tree
gfc_trans_call (gfc_code * code, bool dependency_check,
		tree mask, tree count1, bool invert)
{
  gfc_se se;
  gfc_ss * ss;
  int has_alternate_specifier;
  gfc_dep_check check_variable;
  tree index = NULL_TREE;
  tree maskexpr = NULL_TREE;
  tree tmp;

  /* A CALL starts a new block because the actual arguments may have to
     be evaluated first.  */
  gfc_init_se (&se, NULL);
  gfc_start_block (&se.pre);

  gcc_assert (code->resolved_sym);

  ss = gfc_ss_terminator;
  if (code->resolved_sym->attr.elemental)
    ss = gfc_walk_elemental_function_args (ss, code->ext.actual, GFC_SS_REFERENCE);

  /* Is not an elemental subroutine call with array valued arguments.  */
  if (ss == gfc_ss_terminator)
    {

      /* Translate the call.  */
      has_alternate_specifier
	= gfc_conv_procedure_call (&se, code->resolved_sym, code->ext.actual,
				  code->expr1, NULL);

      /* A subroutine without side-effect, by definition, does nothing!  */
      TREE_SIDE_EFFECTS (se.expr) = 1;

      /* Chain the pieces together and return the block.  */
      if (has_alternate_specifier)
	{
	  gfc_code *select_code;
	  gfc_symbol *sym;
	  select_code = code->next;
	  gcc_assert(select_code->op == EXEC_SELECT);
	  sym = select_code->expr1->symtree->n.sym;
	  se.expr = convert (gfc_typenode_for_spec (&sym->ts), se.expr);
	  if (sym->backend_decl == NULL)
	    sym->backend_decl = gfc_get_symbol_decl (sym);
	  gfc_add_modify (&se.pre, sym->backend_decl, se.expr);
	}
      else
	gfc_add_expr_to_block (&se.pre, se.expr);

      gfc_add_block_to_block (&se.pre, &se.post);
    }

  else
    {
      /* An elemental subroutine call with array valued arguments has
	 to be scalarized.  */
      gfc_loopinfo loop;
      stmtblock_t body;
      stmtblock_t block;
      gfc_se loopse;
      gfc_se depse;

      /* gfc_walk_elemental_function_args renders the ss chain in the
	 reverse order to the actual argument order.  */
      ss = gfc_reverse_ss (ss);

      /* Initialize the loop.  */
      gfc_init_se (&loopse, NULL);
      gfc_init_loopinfo (&loop);
      gfc_add_ss_to_loop (&loop, ss);

      gfc_conv_ss_startstride (&loop);
      /* TODO: gfc_conv_loop_setup generates a temporary for vector 
	 subscripts.  This could be prevented in the elemental case  
	 as temporaries are handled separatedly 
	 (below in gfc_conv_elemental_dependencies).  */
      gfc_conv_loop_setup (&loop, &code->expr1->where);
      gfc_mark_ss_chain_used (ss, 1);

      /* Convert the arguments, checking for dependencies.  */
      gfc_copy_loopinfo_to_se (&loopse, &loop);
      loopse.ss = ss;

      /* For operator assignment, do dependency checking.  */
      if (dependency_check)
	check_variable = ELEM_CHECK_VARIABLE;
      else
	check_variable = ELEM_DONT_CHECK_VARIABLE;

      gfc_init_se (&depse, NULL);
      gfc_conv_elemental_dependencies (&depse, &loopse, code->resolved_sym,
				       code->ext.actual, check_variable);

      gfc_add_block_to_block (&loop.pre,  &depse.pre);
      gfc_add_block_to_block (&loop.post, &depse.post);

      /* Generate the loop body.  */
      gfc_start_scalarized_body (&loop, &body);
      gfc_init_block (&block);

      if (mask && count1)
	{
	  /* Form the mask expression according to the mask.  */
	  index = count1;
	  maskexpr = gfc_build_array_ref (mask, index, NULL);
	  if (invert)
	    maskexpr = fold_build1_loc (input_location, TRUTH_NOT_EXPR,
					TREE_TYPE (maskexpr), maskexpr);
	}

      /* Add the subroutine call to the block.  */
      gfc_conv_procedure_call (&loopse, code->resolved_sym,
			       code->ext.actual, code->expr1, NULL);

      if (mask && count1)
	{
	  tmp = build3_v (COND_EXPR, maskexpr, loopse.expr,
			  build_empty_stmt (input_location));
	  gfc_add_expr_to_block (&loopse.pre, tmp);
	  tmp = fold_build2_loc (input_location, PLUS_EXPR,
				 gfc_array_index_type,
				 count1, gfc_index_one_node);
	  gfc_add_modify (&loopse.pre, count1, tmp);
	}
      else
	gfc_add_expr_to_block (&loopse.pre, loopse.expr);

      gfc_add_block_to_block (&block, &loopse.pre);
      gfc_add_block_to_block (&block, &loopse.post);

      /* Finish up the loop block and the loop.  */
      gfc_add_expr_to_block (&body, gfc_finish_block (&block));
      gfc_trans_scalarizing_loops (&loop, &body);
      gfc_add_block_to_block (&se.pre, &loop.pre);
      gfc_add_block_to_block (&se.pre, &loop.post);
      gfc_add_block_to_block (&se.pre, &se.post);
      gfc_cleanup_loop (&loop);
    }

  return gfc_finish_block (&se.pre);
}


/* Translate the RETURN statement.  */

tree
gfc_trans_return (gfc_code * code)
{
  if (code->expr1)
    {
      gfc_se se;
      tree tmp;
      tree result;

      /* If code->expr is not NULL, this return statement must appear
	 in a subroutine and current_fake_result_decl has already
	 been generated.  */

      result = gfc_get_fake_result_decl (NULL, 0);
      if (!result)
	{
	  gfc_warning ("An alternate return at %L without a * dummy argument",
			&code->expr1->where);
	  return gfc_generate_return ();
	}

      /* Start a new block for this statement.  */
      gfc_init_se (&se, NULL);
      gfc_start_block (&se.pre);

      gfc_conv_expr (&se, code->expr1);

      /* Note that the actually returned expression is a simple value and
	 does not depend on any pointers or such; thus we can clean-up with
	 se.post before returning.  */
      tmp = fold_build2_loc (input_location, MODIFY_EXPR, TREE_TYPE (result),
			     result, fold_convert (TREE_TYPE (result),
			     se.expr));
      gfc_add_expr_to_block (&se.pre, tmp);
      gfc_add_block_to_block (&se.pre, &se.post);

      tmp = gfc_generate_return ();
      gfc_add_expr_to_block (&se.pre, tmp);
      return gfc_finish_block (&se.pre);
    }

  return gfc_generate_return ();
}


/* Translate the PAUSE statement.  We have to translate this statement
   to a runtime library call.  */

tree
gfc_trans_pause (gfc_code * code)
{
  tree gfc_int4_type_node = gfc_get_int_type (4);
  gfc_se se;
  tree tmp;

  /* Start a new block for this statement.  */
  gfc_init_se (&se, NULL);
  gfc_start_block (&se.pre);


  if (code->expr1 == NULL)
    {
      tmp = build_int_cst (gfc_int4_type_node, 0);
<<<<<<< HEAD
      tmp = build_call_expr_loc (input_location,
				 gfor_fndecl_pause_string, 2,
				 build_int_cst (pchar_type_node, 0), tmp);
    }
  else if (code->expr1->ts.type == BT_INTEGER)
    {
      gfc_conv_expr (&se, code->expr1);
      tmp = build_call_expr_loc (input_location,
=======
      tmp = build_call_expr_loc (input_location,
				 gfor_fndecl_pause_string, 2,
				 build_int_cst (pchar_type_node, 0), tmp);
    }
  else if (code->expr1->ts.type == BT_INTEGER)
    {
      gfc_conv_expr (&se, code->expr1);
      tmp = build_call_expr_loc (input_location,
>>>>>>> 155d23aa
				 gfor_fndecl_pause_numeric, 1,
				 fold_convert (gfc_int4_type_node, se.expr));
    }
  else
    {
      gfc_conv_expr_reference (&se, code->expr1);
      tmp = build_call_expr_loc (input_location,
			     gfor_fndecl_pause_string, 2,
			     se.expr, se.string_length);
    }

  gfc_add_expr_to_block (&se.pre, tmp);

  gfc_add_block_to_block (&se.pre, &se.post);

  return gfc_finish_block (&se.pre);
}


/* Translate the STOP statement.  We have to translate this statement
   to a runtime library call.  */

tree
gfc_trans_stop (gfc_code *code, bool error_stop)
{
  tree gfc_int4_type_node = gfc_get_int_type (4);
  gfc_se se;
  tree tmp;

  /* Start a new block for this statement.  */
  gfc_init_se (&se, NULL);
  gfc_start_block (&se.pre);

  if (code->expr1 == NULL)
    {
      tmp = build_int_cst (gfc_int4_type_node, 0);
<<<<<<< HEAD
      tmp = build_call_expr_loc (input_location,
			     	 error_stop ? gfor_fndecl_error_stop_string
				 : gfor_fndecl_stop_string,
			     	 2, build_int_cst (pchar_type_node, 0), tmp);
    }
  else if (code->expr1->ts.type == BT_INTEGER)
    {
      gfc_conv_expr (&se, code->expr1);
      tmp = build_call_expr_loc (input_location,
      				 error_stop ? gfor_fndecl_error_stop_numeric
			   	 : gfor_fndecl_stop_numeric, 1,
=======
      tmp = build_call_expr_loc (input_location,
				 error_stop ? gfor_fndecl_error_stop_string
				 : gfor_fndecl_stop_string,
				 2, build_int_cst (pchar_type_node, 0), tmp);
    }
  else if (code->expr1->ts.type == BT_INTEGER)
    {
      gfc_conv_expr (&se, code->expr1);
      tmp = build_call_expr_loc (input_location,
				 error_stop ? gfor_fndecl_error_stop_numeric
				 : gfor_fndecl_stop_numeric_f08, 1, 
>>>>>>> 155d23aa
				 fold_convert (gfc_int4_type_node, se.expr));
    }
  else
    {
      gfc_conv_expr_reference (&se, code->expr1);
      tmp = build_call_expr_loc (input_location,
<<<<<<< HEAD
			     	 error_stop ? gfor_fndecl_error_stop_string
				 : gfor_fndecl_stop_string,
			     	 2, se.expr, se.string_length);
=======
				 error_stop ? gfor_fndecl_error_stop_string
				 : gfor_fndecl_stop_string,
				 2, se.expr, se.string_length);
>>>>>>> 155d23aa
    }

  gfc_add_expr_to_block (&se.pre, tmp);

  gfc_add_block_to_block (&se.pre, &se.post);

  return gfc_finish_block (&se.pre);
}


tree
gfc_trans_sync (gfc_code *code, gfc_exec_op type __attribute__ ((unused)))
{
  gfc_se se;

  if ((code->expr1 && (gfc_option.rtcheck & GFC_RTCHECK_BOUNDS)) || code->expr2)
    {
      gfc_init_se (&se, NULL);
      gfc_start_block (&se.pre);
    }

  /* Check SYNC IMAGES(imageset) for valid image index.
     FIXME: Add a check for image-set arrays. */
  if (code->expr1 && (gfc_option.rtcheck & GFC_RTCHECK_BOUNDS)
      && code->expr1->rank == 0)
    {
      tree cond;
      gfc_conv_expr (&se, code->expr1);
<<<<<<< HEAD
      cond = fold_build2 (NE_EXPR, boolean_type_node, se.expr,
			  build_int_cst (TREE_TYPE (se.expr), 1));
=======
      cond = fold_build2_loc (input_location, NE_EXPR, boolean_type_node,
			      se.expr, build_int_cst (TREE_TYPE (se.expr), 1));
>>>>>>> 155d23aa
      gfc_trans_runtime_check (true, false, cond, &se.pre,
			       &code->expr1->where, "Invalid image number "
			       "%d in SYNC IMAGES",
			       fold_convert (integer_type_node, se.expr));
    }

  /* If STAT is present, set it to zero.  */
  if (code->expr2)
    {
      gcc_assert (code->expr2->expr_type == EXPR_VARIABLE);
      gfc_conv_expr (&se, code->expr2);
      gfc_add_modify (&se.pre, se.expr, build_int_cst (TREE_TYPE (se.expr), 0));
    }

  if ((code->expr1 && (gfc_option.rtcheck & GFC_RTCHECK_BOUNDS)) || code->expr2)
    return gfc_finish_block (&se.pre);
 
  return NULL_TREE;
}


/* Generate GENERIC for the IF construct. This function also deals with
   the simple IF statement, because the front end translates the IF
   statement into an IF construct.

   We translate:

        IF (cond) THEN
           then_clause
        ELSEIF (cond2)
           elseif_clause
        ELSE
           else_clause
        ENDIF

   into:

        pre_cond_s;
        if (cond_s)
          {
            then_clause;
          }
        else
          {
            pre_cond_s
            if (cond_s)
              {
                elseif_clause
              }
            else
              {
                else_clause;
              }
          }

   where COND_S is the simplified version of the predicate. PRE_COND_S
   are the pre side-effects produced by the translation of the
   conditional.
   We need to build the chain recursively otherwise we run into
   problems with folding incomplete statements.  */

static tree
gfc_trans_if_1 (gfc_code * code)
{
  gfc_se if_se;
  tree stmt, elsestmt;
  location_t loc;

  /* Check for an unconditional ELSE clause.  */
  if (!code->expr1)
    return gfc_trans_code (code->next);

  /* Initialize a statement builder for each block. Puts in NULL_TREEs.  */
  gfc_init_se (&if_se, NULL);
  gfc_start_block (&if_se.pre);

  /* Calculate the IF condition expression.  */
  gfc_conv_expr_val (&if_se, code->expr1);

  /* Translate the THEN clause.  */
  stmt = gfc_trans_code (code->next);

  /* Translate the ELSE clause.  */
  if (code->block)
    elsestmt = gfc_trans_if_1 (code->block);
  else
    elsestmt = build_empty_stmt (input_location);

  /* Build the condition expression and add it to the condition block.  */
  loc = code->expr1->where.lb ? code->expr1->where.lb->location : input_location;
  stmt = fold_build3_loc (loc, COND_EXPR, void_type_node, if_se.expr, stmt,
			  elsestmt);
  
  gfc_add_expr_to_block (&if_se.pre, stmt);

  /* Finish off this statement.  */
  return gfc_finish_block (&if_se.pre);
}

tree
gfc_trans_if (gfc_code * code)
{
  stmtblock_t body;
  tree exit_label;

  /* Create exit label so it is available for trans'ing the body code.  */
  exit_label = gfc_build_label_decl (NULL_TREE);
  code->exit_label = exit_label;

  /* Translate the actual code in code->block.  */
  gfc_init_block (&body);
  gfc_add_expr_to_block (&body, gfc_trans_if_1 (code->block));

  /* Add exit label.  */
  gfc_add_expr_to_block (&body, build1_v (LABEL_EXPR, exit_label));

  return gfc_finish_block (&body);
}


/* Translate an arithmetic IF expression.

   IF (cond) label1, label2, label3 translates to

    if (cond <= 0)
      {
        if (cond < 0)
          goto label1;
        else // cond == 0
          goto label2;
      }
    else // cond > 0
      goto label3;

   An optimized version can be generated in case of equal labels.
   E.g., if label1 is equal to label2, we can translate it to

    if (cond <= 0)
      goto label1;
    else
      goto label3;
*/

tree
gfc_trans_arithmetic_if (gfc_code * code)
{
  gfc_se se;
  tree tmp;
  tree branch1;
  tree branch2;
  tree zero;

  /* Start a new block.  */
  gfc_init_se (&se, NULL);
  gfc_start_block (&se.pre);

  /* Pre-evaluate COND.  */
  gfc_conv_expr_val (&se, code->expr1);
  se.expr = gfc_evaluate_now (se.expr, &se.pre);

  /* Build something to compare with.  */
  zero = gfc_build_const (TREE_TYPE (se.expr), integer_zero_node);

  if (code->label1->value != code->label2->value)
    {
      /* If (cond < 0) take branch1 else take branch2.
         First build jumps to the COND .LT. 0 and the COND .EQ. 0 cases.  */
      branch1 = build1_v (GOTO_EXPR, gfc_get_label_decl (code->label1));
      branch2 = build1_v (GOTO_EXPR, gfc_get_label_decl (code->label2));

      if (code->label1->value != code->label3->value)
        tmp = fold_build2_loc (input_location, LT_EXPR, boolean_type_node,
			       se.expr, zero);
      else
        tmp = fold_build2_loc (input_location, NE_EXPR, boolean_type_node,
			       se.expr, zero);

      branch1 = fold_build3_loc (input_location, COND_EXPR, void_type_node,
				 tmp, branch1, branch2);
    }
  else
    branch1 = build1_v (GOTO_EXPR, gfc_get_label_decl (code->label1));

  if (code->label1->value != code->label3->value
      && code->label2->value != code->label3->value)
    {
      /* if (cond <= 0) take branch1 else take branch2.  */
      branch2 = build1_v (GOTO_EXPR, gfc_get_label_decl (code->label3));
      tmp = fold_build2_loc (input_location, LE_EXPR, boolean_type_node,
			     se.expr, zero);
      branch1 = fold_build3_loc (input_location, COND_EXPR, void_type_node,
				 tmp, branch1, branch2);
    }

  /* Append the COND_EXPR to the evaluation of COND, and return.  */
  gfc_add_expr_to_block (&se.pre, branch1);
  return gfc_finish_block (&se.pre);
}


/* Translate a CRITICAL block. */
tree
gfc_trans_critical (gfc_code *code)
{
  stmtblock_t block;
  tree tmp;

  gfc_start_block (&block);
  tmp = gfc_trans_code (code->block->next);
  gfc_add_expr_to_block (&block, tmp);

  return gfc_finish_block (&block);
}


<<<<<<< HEAD
=======
/* Do proper initialization for ASSOCIATE names.  */

static void
trans_associate_var (gfc_symbol *sym, gfc_wrapped_block *block)
{
  gfc_expr *e;
  tree tmp;

  gcc_assert (sym->assoc);
  e = sym->assoc->target;

  /* Do a `pointer assignment' with updated descriptor (or assign descriptor
     to array temporary) for arrays with either unknown shape or if associating
     to a variable.  */
  if (sym->attr.dimension
      && (sym->as->type == AS_DEFERRED || sym->assoc->variable))
    {
      gfc_se se;
      gfc_ss *ss;
      tree desc;

      desc = sym->backend_decl;

      /* If association is to an expression, evaluate it and create temporary.
	 Otherwise, get descriptor of target for pointer assignment.  */
      gfc_init_se (&se, NULL);
      ss = gfc_walk_expr (e);
      if (sym->assoc->variable)
	{
	  se.direct_byref = 1;
	  se.expr = desc;
	}
      gfc_conv_expr_descriptor (&se, e, ss);

      /* If we didn't already do the pointer assignment, set associate-name
	 descriptor to the one generated for the temporary.  */
      if (!sym->assoc->variable)
	{
	  int dim;

	  gfc_add_modify (&se.pre, desc, se.expr);

	  /* The generated descriptor has lower bound zero (as array
	     temporary), shift bounds so we get lower bounds of 1.  */
	  for (dim = 0; dim < e->rank; ++dim)
	    gfc_conv_shift_descriptor_lbound (&se.pre, desc,
					      dim, gfc_index_one_node);
	}

      /* Done, register stuff as init / cleanup code.  */
      gfc_add_init_cleanup (block, gfc_finish_block (&se.pre),
			    gfc_finish_block (&se.post));
    }

  /* Do a scalar pointer assignment; this is for scalar variable targets.  */
  else if (gfc_is_associate_pointer (sym))
    {
      gfc_se se;

      gcc_assert (!sym->attr.dimension);

      gfc_init_se (&se, NULL);
      gfc_conv_expr (&se, e);

      tmp = TREE_TYPE (sym->backend_decl);
      tmp = gfc_build_addr_expr (tmp, se.expr);
      gfc_add_modify (&se.pre, sym->backend_decl, tmp);
      
      gfc_add_init_cleanup (block, gfc_finish_block( &se.pre),
			    gfc_finish_block (&se.post));
    }

  /* Do a simple assignment.  This is for scalar expressions, where we
     can simply use expression assignment.  */
  else
    {
      gfc_expr *lhs;

      lhs = gfc_lval_expr_from_sym (sym);
      tmp = gfc_trans_assignment (lhs, e, false, true);
      gfc_add_init_cleanup (block, tmp, NULL_TREE);
    }
}


>>>>>>> 155d23aa
/* Translate a BLOCK construct.  This is basically what we would do for a
   procedure body.  */

tree
gfc_trans_block_construct (gfc_code* code)
{
  gfc_namespace* ns;
  gfc_symbol* sym;
  gfc_wrapped_block block;
  tree exit_label;
  stmtblock_t body;
  gfc_association_list *ass;

  ns = code->ext.block.ns;
  gcc_assert (ns);
  sym = ns->proc_name;
  gcc_assert (sym);

  /* Process local variables.  */
  gcc_assert (!sym->tlink);
  sym->tlink = sym;
  gfc_process_block_locals (ns);

  /* Generate code including exit-label.  */
  gfc_init_block (&body);
  exit_label = gfc_build_label_decl (NULL_TREE);
  code->exit_label = exit_label;
  gfc_add_expr_to_block (&body, gfc_trans_code (ns->code));
  gfc_add_expr_to_block (&body, build1_v (LABEL_EXPR, exit_label));

  /* Finish everything.  */
  gfc_start_wrapped_block (&block, gfc_finish_block (&body));
  gfc_trans_deferred_vars (sym, &block);
  for (ass = code->ext.block.assoc; ass; ass = ass->next)
    trans_associate_var (ass->st->n.sym, &block);
    
  return gfc_finish_wrapped_block (&block);
}


/* Translate the simple DO construct.  This is where the loop variable has
   integer type and step +-1.  We can't use this in the general case
   because integer overflow and floating point errors could give incorrect
   results.
   We translate a do loop from:

   DO dovar = from, to, step
      body
   END DO

   to:

   [Evaluate loop bounds and step]
   dovar = from;
   if ((step > 0) ? (dovar <= to) : (dovar => to))
    {
      for (;;)
        {
	  body;
   cycle_label:
	  cond = (dovar == to);
	  dovar += step;
	  if (cond) goto end_label;
	}
      }
   end_label:

   This helps the optimizers by avoiding the extra induction variable
   used in the general case.  */

static tree
gfc_trans_simple_do (gfc_code * code, stmtblock_t *pblock, tree dovar,
		     tree from, tree to, tree step, tree exit_cond)
{
  stmtblock_t body;
  tree type;
  tree cond;
  tree tmp;
  tree saved_dovar = NULL;
  tree cycle_label;
  tree exit_label;
  location_t loc;
  
  type = TREE_TYPE (dovar);

  loc = code->ext.iterator->start->where.lb->location;

  /* Initialize the DO variable: dovar = from.  */
  gfc_add_modify_loc (loc, pblock, dovar, from);
  
  /* Save value for do-tinkering checking. */
  if (gfc_option.rtcheck & GFC_RTCHECK_DO)
    {
      saved_dovar = gfc_create_var (type, ".saved_dovar");
      gfc_add_modify_loc (loc, pblock, saved_dovar, dovar);
    }

  /* Cycle and exit statements are implemented with gotos.  */
  cycle_label = gfc_build_label_decl (NULL_TREE);
  exit_label = gfc_build_label_decl (NULL_TREE);

  /* Put the labels where they can be found later. See gfc_trans_do().  */
<<<<<<< HEAD
  code->block->cycle_label = cycle_label;
  code->block->exit_label = exit_label;
=======
  code->cycle_label = cycle_label;
  code->exit_label = exit_label;
>>>>>>> 155d23aa

  /* Loop body.  */
  gfc_start_block (&body);

  /* Main loop body.  */
  tmp = gfc_trans_code_cond (code->block->next, exit_cond);
  gfc_add_expr_to_block (&body, tmp);

  /* Label for cycle statements (if needed).  */
  if (TREE_USED (cycle_label))
    {
      tmp = build1_v (LABEL_EXPR, cycle_label);
      gfc_add_expr_to_block (&body, tmp);
    }

  /* Check whether someone has modified the loop variable. */
  if (gfc_option.rtcheck & GFC_RTCHECK_DO)
    {
      tmp = fold_build2_loc (loc, NE_EXPR, boolean_type_node,
			     dovar, saved_dovar);
      gfc_trans_runtime_check (true, false, tmp, &body, &code->loc,
			       "Loop variable has been modified");
    }

  /* Exit the loop if there is an I/O result condition or error.  */
  if (exit_cond)
    {
      tmp = build1_v (GOTO_EXPR, exit_label);
      tmp = fold_build3_loc (loc, COND_EXPR, void_type_node,
			     exit_cond, tmp,
			     build_empty_stmt (loc));
      gfc_add_expr_to_block (&body, tmp);
    }

  /* Evaluate the loop condition.  */
  cond = fold_build2_loc (loc, EQ_EXPR, boolean_type_node, dovar,
			  to);
  cond = gfc_evaluate_now_loc (loc, cond, &body);

  /* Increment the loop variable.  */
  tmp = fold_build2_loc (loc, PLUS_EXPR, type, dovar, step);
  gfc_add_modify_loc (loc, &body, dovar, tmp);

  if (gfc_option.rtcheck & GFC_RTCHECK_DO)
    gfc_add_modify_loc (loc, &body, saved_dovar, dovar);

  /* The loop exit.  */
  tmp = fold_build1_loc (loc, GOTO_EXPR, void_type_node, exit_label);
  TREE_USED (exit_label) = 1;
  tmp = fold_build3_loc (loc, COND_EXPR, void_type_node,
			 cond, tmp, build_empty_stmt (loc));
  gfc_add_expr_to_block (&body, tmp);

  /* Finish the loop body.  */
  tmp = gfc_finish_block (&body);
  tmp = fold_build1_loc (loc, LOOP_EXPR, void_type_node, tmp);

  /* Only execute the loop if the number of iterations is positive.  */
  if (tree_int_cst_sgn (step) > 0)
    cond = fold_build2_loc (loc, LE_EXPR, boolean_type_node, dovar,
			    to);
  else
    cond = fold_build2_loc (loc, GE_EXPR, boolean_type_node, dovar,
			    to);
  tmp = fold_build3_loc (loc, COND_EXPR, void_type_node, cond, tmp,
			 build_empty_stmt (loc));
  gfc_add_expr_to_block (pblock, tmp);

  /* Add the exit label.  */
  tmp = build1_v (LABEL_EXPR, exit_label);
  gfc_add_expr_to_block (pblock, tmp);

  return gfc_finish_block (pblock);
}

/* Translate the DO construct.  This obviously is one of the most
   important ones to get right with any compiler, but especially
   so for Fortran.

   We special case some loop forms as described in gfc_trans_simple_do.
   For other cases we implement them with a separate loop count,
   as described in the standard.

   We translate a do loop from:

   DO dovar = from, to, step
      body
   END DO

   to:

   [evaluate loop bounds and step]
   empty = (step > 0 ? to < from : to > from);
   countm1 = (to - from) / step;
   dovar = from;
   if (empty) goto exit_label;
   for (;;)
     {
       body;
cycle_label:
       dovar += step
       if (countm1 ==0) goto exit_label;
       countm1--;
     }
exit_label:

   countm1 is an unsigned integer.  It is equal to the loop count minus one,
   because the loop count itself can overflow.  */

tree
gfc_trans_do (gfc_code * code, tree exit_cond)
{
  gfc_se se;
  tree dovar;
  tree saved_dovar = NULL;
  tree from;
  tree to;
  tree step;
  tree countm1;
  tree type;
  tree utype;
  tree cond;
  tree cycle_label;
  tree exit_label;
  tree tmp;
  tree pos_step;
  stmtblock_t block;
  stmtblock_t body;
  location_t loc;

  gfc_start_block (&block);

  loc = code->ext.iterator->start->where.lb->location;

  /* Evaluate all the expressions in the iterator.  */
  gfc_init_se (&se, NULL);
  gfc_conv_expr_lhs (&se, code->ext.iterator->var);
  gfc_add_block_to_block (&block, &se.pre);
  dovar = se.expr;
  type = TREE_TYPE (dovar);

  gfc_init_se (&se, NULL);
  gfc_conv_expr_val (&se, code->ext.iterator->start);
  gfc_add_block_to_block (&block, &se.pre);
  from = gfc_evaluate_now (se.expr, &block);

  gfc_init_se (&se, NULL);
  gfc_conv_expr_val (&se, code->ext.iterator->end);
  gfc_add_block_to_block (&block, &se.pre);
  to = gfc_evaluate_now (se.expr, &block);

  gfc_init_se (&se, NULL);
  gfc_conv_expr_val (&se, code->ext.iterator->step);
  gfc_add_block_to_block (&block, &se.pre);
  step = gfc_evaluate_now (se.expr, &block);

  if (gfc_option.rtcheck & GFC_RTCHECK_DO)
    {
      tmp = fold_build2_loc (input_location, EQ_EXPR, boolean_type_node, step,
			     build_zero_cst (type));
      gfc_trans_runtime_check (true, false, tmp, &block, &code->loc,
			       "DO step value is zero");
    }

  /* Special case simple loops.  */
  if (TREE_CODE (type) == INTEGER_TYPE
      && (integer_onep (step)
	|| tree_int_cst_equal (step, integer_minus_one_node)))
    return gfc_trans_simple_do (code, &block, dovar, from, to, step, exit_cond);

  pos_step = fold_build2_loc (loc, GT_EXPR, boolean_type_node, step,
			      build_zero_cst (type));

  if (TREE_CODE (type) == INTEGER_TYPE)
    utype = unsigned_type_for (type);
  else
    utype = unsigned_type_for (gfc_array_index_type);
  countm1 = gfc_create_var (utype, "countm1");

  /* Cycle and exit statements are implemented with gotos.  */
  cycle_label = gfc_build_label_decl (NULL_TREE);
  exit_label = gfc_build_label_decl (NULL_TREE);
  TREE_USED (exit_label) = 1;

  /* Put these labels where they can be found later.  */
  code->cycle_label = cycle_label;
  code->exit_label = exit_label;

  /* Initialize the DO variable: dovar = from.  */
  gfc_add_modify (&block, dovar, from);

  /* Save value for do-tinkering checking. */
  if (gfc_option.rtcheck & GFC_RTCHECK_DO)
    {
      saved_dovar = gfc_create_var (type, ".saved_dovar");
      gfc_add_modify_loc (loc, &block, saved_dovar, dovar);
    }

  /* Initialize loop count and jump to exit label if the loop is empty.
     This code is executed before we enter the loop body. We generate:
     step_sign = sign(1,step);
     if (step > 0)
       {
	 if (to < from)
	   goto exit_label;
       }
     else
       {
	 if (to > from)
	   goto exit_label;
       }
       countm1 = (to*step_sign - from*step_sign) / (step*step_sign);

  */

  if (TREE_CODE (type) == INTEGER_TYPE)
    {
      tree pos, neg, step_sign, to2, from2, step2;

      /* Calculate SIGN (1,step), as (step < 0 ? -1 : 1)  */

      tmp = fold_build2_loc (loc, LT_EXPR, boolean_type_node, step,
			     build_int_cst (TREE_TYPE (step), 0));
      step_sign = fold_build3_loc (loc, COND_EXPR, type, tmp, 
				   build_int_cst (type, -1), 
				   build_int_cst (type, 1));

      tmp = fold_build2_loc (loc, LT_EXPR, boolean_type_node, to, from);
      pos = fold_build3_loc (loc, COND_EXPR, void_type_node, tmp,
			     fold_build1_loc (loc, GOTO_EXPR, void_type_node,
					      exit_label),
			     build_empty_stmt (loc));

      tmp = fold_build2_loc (loc, GT_EXPR, boolean_type_node, to,
			     from);
      neg = fold_build3_loc (loc, COND_EXPR, void_type_node, tmp,
			     fold_build1_loc (loc, GOTO_EXPR, void_type_node,
					      exit_label),
			     build_empty_stmt (loc));
      tmp = fold_build3_loc (loc, COND_EXPR, void_type_node,
			     pos_step, pos, neg);

      gfc_add_expr_to_block (&block, tmp);

      /* Calculate the loop count.  to-from can overflow, so
	 we cast to unsigned.  */

      to2 = fold_build2_loc (loc, MULT_EXPR, type, step_sign, to);
      from2 = fold_build2_loc (loc, MULT_EXPR, type, step_sign, from);
      step2 = fold_build2_loc (loc, MULT_EXPR, type, step_sign, step);
      step2 = fold_convert (utype, step2);
      tmp = fold_build2_loc (loc, MINUS_EXPR, type, to2, from2);
      tmp = fold_convert (utype, tmp);
      tmp = fold_build2_loc (loc, TRUNC_DIV_EXPR, utype, tmp, step2);
      tmp = fold_build2_loc (loc, MODIFY_EXPR, void_type_node, countm1, tmp);
      gfc_add_expr_to_block (&block, tmp);
    }
  else
    {
      /* TODO: We could use the same width as the real type.
	 This would probably cause more problems that it solves
	 when we implement "long double" types.  */

      tmp = fold_build2_loc (loc, MINUS_EXPR, type, to, from);
      tmp = fold_build2_loc (loc, RDIV_EXPR, type, tmp, step);
      tmp = fold_build1_loc (loc, FIX_TRUNC_EXPR, utype, tmp);
      gfc_add_modify (&block, countm1, tmp);

      /* We need a special check for empty loops:
	 empty = (step > 0 ? to < from : to > from);  */
      tmp = fold_build3_loc (loc, COND_EXPR, boolean_type_node, pos_step,
			     fold_build2_loc (loc, LT_EXPR,
					      boolean_type_node, to, from),
			     fold_build2_loc (loc, GT_EXPR,
					      boolean_type_node, to, from));
      /* If the loop is empty, go directly to the exit label.  */
      tmp = fold_build3_loc (loc, COND_EXPR, void_type_node, tmp,
			 build1_v (GOTO_EXPR, exit_label),
			 build_empty_stmt (input_location));
      gfc_add_expr_to_block (&block, tmp);
    }

  /* Loop body.  */
  gfc_start_block (&body);

<<<<<<< HEAD
  /* Put these labels where they can be found later.  */

  code->block->cycle_label = cycle_label;
  code->block->exit_label = exit_label;

=======
>>>>>>> 155d23aa
  /* Main loop body.  */
  tmp = gfc_trans_code_cond (code->block->next, exit_cond);
  gfc_add_expr_to_block (&body, tmp);

  /* Label for cycle statements (if needed).  */
  if (TREE_USED (cycle_label))
    {
      tmp = build1_v (LABEL_EXPR, cycle_label);
      gfc_add_expr_to_block (&body, tmp);
    }

  /* Check whether someone has modified the loop variable. */
  if (gfc_option.rtcheck & GFC_RTCHECK_DO)
    {
      tmp = fold_build2_loc (loc, NE_EXPR, boolean_type_node, dovar,
			     saved_dovar);
      gfc_trans_runtime_check (true, false, tmp, &body, &code->loc,
			       "Loop variable has been modified");
    }

  /* Exit the loop if there is an I/O result condition or error.  */
  if (exit_cond)
    {
      tmp = build1_v (GOTO_EXPR, exit_label);
      tmp = fold_build3_loc (loc, COND_EXPR, void_type_node,
			     exit_cond, tmp,
			     build_empty_stmt (input_location));
      gfc_add_expr_to_block (&body, tmp);
    }

  /* Increment the loop variable.  */
  tmp = fold_build2_loc (loc, PLUS_EXPR, type, dovar, step);
  gfc_add_modify_loc (loc, &body, dovar, tmp);

  if (gfc_option.rtcheck & GFC_RTCHECK_DO)
    gfc_add_modify_loc (loc, &body, saved_dovar, dovar);

  /* End with the loop condition.  Loop until countm1 == 0.  */
  cond = fold_build2_loc (loc, EQ_EXPR, boolean_type_node, countm1,
			  build_int_cst (utype, 0));
  tmp = fold_build1_loc (loc, GOTO_EXPR, void_type_node, exit_label);
  tmp = fold_build3_loc (loc, COND_EXPR, void_type_node,
			 cond, tmp, build_empty_stmt (loc));
  gfc_add_expr_to_block (&body, tmp);

  /* Decrement the loop count.  */
  tmp = fold_build2_loc (loc, MINUS_EXPR, utype, countm1,
			 build_int_cst (utype, 1));
  gfc_add_modify_loc (loc, &body, countm1, tmp);

  /* End of loop body.  */
  tmp = gfc_finish_block (&body);

  /* The for loop itself.  */
  tmp = fold_build1_loc (loc, LOOP_EXPR, void_type_node, tmp);
  gfc_add_expr_to_block (&block, tmp);

  /* Add the exit label.  */
  tmp = build1_v (LABEL_EXPR, exit_label);
  gfc_add_expr_to_block (&block, tmp);

  return gfc_finish_block (&block);
}


/* Translate the DO WHILE construct.

   We translate

   DO WHILE (cond)
      body
   END DO

   to:

   for ( ; ; )
     {
       pre_cond;
       if (! cond) goto exit_label;
       body;
cycle_label:
     }
exit_label:

   Because the evaluation of the exit condition `cond' may have side
   effects, we can't do much for empty loop bodies.  The backend optimizers
   should be smart enough to eliminate any dead loops.  */

tree
gfc_trans_do_while (gfc_code * code)
{
  gfc_se cond;
  tree tmp;
  tree cycle_label;
  tree exit_label;
  stmtblock_t block;

  /* Everything we build here is part of the loop body.  */
  gfc_start_block (&block);

  /* Cycle and exit statements are implemented with gotos.  */
  cycle_label = gfc_build_label_decl (NULL_TREE);
  exit_label = gfc_build_label_decl (NULL_TREE);

  /* Put the labels where they can be found later. See gfc_trans_do().  */
<<<<<<< HEAD
  code->block->cycle_label = cycle_label;
  code->block->exit_label = exit_label;
=======
  code->cycle_label = cycle_label;
  code->exit_label = exit_label;
>>>>>>> 155d23aa

  /* Create a GIMPLE version of the exit condition.  */
  gfc_init_se (&cond, NULL);
  gfc_conv_expr_val (&cond, code->expr1);
  gfc_add_block_to_block (&block, &cond.pre);
  cond.expr = fold_build1_loc (code->expr1->where.lb->location,
			       TRUTH_NOT_EXPR, boolean_type_node, cond.expr);

  /* Build "IF (! cond) GOTO exit_label".  */
  tmp = build1_v (GOTO_EXPR, exit_label);
  TREE_USED (exit_label) = 1;
  tmp = fold_build3_loc (code->expr1->where.lb->location, COND_EXPR,
			 void_type_node, cond.expr, tmp,
			 build_empty_stmt (code->expr1->where.lb->location));
  gfc_add_expr_to_block (&block, tmp);

  /* The main body of the loop.  */
  tmp = gfc_trans_code (code->block->next);
  gfc_add_expr_to_block (&block, tmp);

  /* Label for cycle statements (if needed).  */
  if (TREE_USED (cycle_label))
    {
      tmp = build1_v (LABEL_EXPR, cycle_label);
      gfc_add_expr_to_block (&block, tmp);
    }

  /* End of loop body.  */
  tmp = gfc_finish_block (&block);

  gfc_init_block (&block);
  /* Build the loop.  */
  tmp = fold_build1_loc (code->expr1->where.lb->location, LOOP_EXPR,
			 void_type_node, tmp);
  gfc_add_expr_to_block (&block, tmp);

  /* Add the exit label.  */
  tmp = build1_v (LABEL_EXPR, exit_label);
  gfc_add_expr_to_block (&block, tmp);

  return gfc_finish_block (&block);
}


/* Translate the SELECT CASE construct for INTEGER case expressions,
   without killing all potential optimizations.  The problem is that
   Fortran allows unbounded cases, but the back-end does not, so we
   need to intercept those before we enter the equivalent SWITCH_EXPR
   we can build.

   For example, we translate this,

   SELECT CASE (expr)
      CASE (:100,101,105:115)
	 block_1
      CASE (190:199,200:)
	 block_2
      CASE (300)
	 block_3
      CASE DEFAULT
	 block_4
   END SELECT

   to the GENERIC equivalent,

     switch (expr)
       {
	 case (minimum value for typeof(expr) ... 100:
	 case 101:
	 case 105 ... 114:
	   block1:
	   goto end_label;

	 case 200 ... (maximum value for typeof(expr):
	 case 190 ... 199:
	   block2;
	   goto end_label;

	 case 300:
	   block_3;
	   goto end_label;

	 default:
	   block_4;
	   goto end_label;
       }

     end_label:  */

static tree
gfc_trans_integer_select (gfc_code * code)
{
  gfc_code *c;
  gfc_case *cp;
  tree end_label;
  tree tmp;
  gfc_se se;
  stmtblock_t block;
  stmtblock_t body;

  gfc_start_block (&block);

  /* Calculate the switch expression.  */
  gfc_init_se (&se, NULL);
  gfc_conv_expr_val (&se, code->expr1);
  gfc_add_block_to_block (&block, &se.pre);

  end_label = gfc_build_label_decl (NULL_TREE);

  gfc_init_block (&body);

  for (c = code->block; c; c = c->block)
    {
      for (cp = c->ext.case_list; cp; cp = cp->next)
	{
	  tree low, high;
          tree label;

	  /* Assume it's the default case.  */
	  low = high = NULL_TREE;

	  if (cp->low)
	    {
	      low = gfc_conv_mpz_to_tree (cp->low->value.integer,
					  cp->low->ts.kind);

	      /* If there's only a lower bound, set the high bound to the
		 maximum value of the case expression.  */
	      if (!cp->high)
		high = TYPE_MAX_VALUE (TREE_TYPE (se.expr));
	    }

	  if (cp->high)
	    {
	      /* Three cases are possible here:

		 1) There is no lower bound, e.g. CASE (:N).
		 2) There is a lower bound .NE. high bound, that is
		    a case range, e.g. CASE (N:M) where M>N (we make
		    sure that M>N during type resolution).
		 3) There is a lower bound, and it has the same value
		    as the high bound, e.g. CASE (N:N).  This is our
		    internal representation of CASE(N).

		 In the first and second case, we need to set a value for
		 high.  In the third case, we don't because the GCC middle
		 end represents a single case value by just letting high be
		 a NULL_TREE.  We can't do that because we need to be able
		 to represent unbounded cases.  */

	      if (!cp->low
		  || (cp->low
		      && mpz_cmp (cp->low->value.integer,
				  cp->high->value.integer) != 0))
		high = gfc_conv_mpz_to_tree (cp->high->value.integer,
					     cp->high->ts.kind);

	      /* Unbounded case.  */
	      if (!cp->low)
		low = TYPE_MIN_VALUE (TREE_TYPE (se.expr));
	    }

          /* Build a label.  */
          label = gfc_build_label_decl (NULL_TREE);

	  /* Add this case label.
             Add parameter 'label', make it match GCC backend.  */
	  tmp = fold_build3_loc (input_location, CASE_LABEL_EXPR,
				 void_type_node, low, high, label);
	  gfc_add_expr_to_block (&body, tmp);
	}

      /* Add the statements for this case.  */
      tmp = gfc_trans_code (c->next);
      gfc_add_expr_to_block (&body, tmp);

      /* Break to the end of the construct.  */
      tmp = build1_v (GOTO_EXPR, end_label);
      gfc_add_expr_to_block (&body, tmp);
    }

  tmp = gfc_finish_block (&body);
  tmp = build3_v (SWITCH_EXPR, se.expr, tmp, NULL_TREE);
  gfc_add_expr_to_block (&block, tmp);

  tmp = build1_v (LABEL_EXPR, end_label);
  gfc_add_expr_to_block (&block, tmp);

  return gfc_finish_block (&block);
}


/* Translate the SELECT CASE construct for LOGICAL case expressions.

   There are only two cases possible here, even though the standard
   does allow three cases in a LOGICAL SELECT CASE construct: .TRUE.,
   .FALSE., and DEFAULT.

   We never generate more than two blocks here.  Instead, we always
   try to eliminate the DEFAULT case.  This way, we can translate this
   kind of SELECT construct to a simple

   if {} else {};

   expression in GENERIC.  */

static tree
gfc_trans_logical_select (gfc_code * code)
{
  gfc_code *c;
  gfc_code *t, *f, *d;
  gfc_case *cp;
  gfc_se se;
  stmtblock_t block;

  /* Assume we don't have any cases at all.  */
  t = f = d = NULL;

  /* Now see which ones we actually do have.  We can have at most two
     cases in a single case list: one for .TRUE. and one for .FALSE.
     The default case is always separate.  If the cases for .TRUE. and
     .FALSE. are in the same case list, the block for that case list
     always executed, and we don't generate code a COND_EXPR.  */
  for (c = code->block; c; c = c->block)
    {
      for (cp = c->ext.case_list; cp; cp = cp->next)
	{
	  if (cp->low)
	    {
	      if (cp->low->value.logical == 0) /* .FALSE.  */
		f = c;
	      else /* if (cp->value.logical != 0), thus .TRUE.  */
		t = c;
	    }
	  else
	    d = c;
	}
    }

  /* Start a new block.  */
  gfc_start_block (&block);

  /* Calculate the switch expression.  We always need to do this
     because it may have side effects.  */
  gfc_init_se (&se, NULL);
  gfc_conv_expr_val (&se, code->expr1);
  gfc_add_block_to_block (&block, &se.pre);

  if (t == f && t != NULL)
    {
      /* Cases for .TRUE. and .FALSE. are in the same block.  Just
         translate the code for these cases, append it to the current
         block.  */
      gfc_add_expr_to_block (&block, gfc_trans_code (t->next));
    }
  else
    {
      tree true_tree, false_tree, stmt;

      true_tree = build_empty_stmt (input_location);
      false_tree = build_empty_stmt (input_location);

      /* If we have a case for .TRUE. and for .FALSE., discard the default case.
          Otherwise, if .TRUE. or .FALSE. is missing and there is a default case,
          make the missing case the default case.  */
      if (t != NULL && f != NULL)
	d = NULL;
      else if (d != NULL)
        {
	  if (t == NULL)
	    t = d;
	  else
	    f = d;
	}

      /* Translate the code for each of these blocks, and append it to
         the current block.  */
      if (t != NULL)
        true_tree = gfc_trans_code (t->next);

      if (f != NULL)
	false_tree = gfc_trans_code (f->next);

      stmt = fold_build3_loc (input_location, COND_EXPR, void_type_node,
			      se.expr, true_tree, false_tree);
      gfc_add_expr_to_block (&block, stmt);
    }

  return gfc_finish_block (&block);
}


/* The jump table types are stored in static variables to avoid
   constructing them from scratch every single time.  */
static GTY(()) tree select_struct[2];

/* Translate the SELECT CASE construct for CHARACTER case expressions.
   Instead of generating compares and jumps, it is far simpler to
   generate a data structure describing the cases in order and call a
   library subroutine that locates the right case.
   This is particularly true because this is the only case where we
   might have to dispose of a temporary.
   The library subroutine returns a pointer to jump to or NULL if no
   branches are to be taken.  */

static tree
gfc_trans_character_select (gfc_code *code)
{
  tree init, end_label, tmp, type, case_num, label, fndecl;
  stmtblock_t block, body;
  gfc_case *cp, *d;
  gfc_code *c;
  gfc_se se, expr1se;
  int n, k;
  VEC(constructor_elt,gc) *inits = NULL;
<<<<<<< HEAD
=======

  tree pchartype = gfc_get_pchar_type (code->expr1->ts.kind);
>>>>>>> 155d23aa

  /* The jump table types are stored in static variables to avoid
     constructing them from scratch every single time.  */
  static tree ss_string1[2], ss_string1_len[2];
  static tree ss_string2[2], ss_string2_len[2];
  static tree ss_target[2];

  cp = code->block->ext.case_list;
  while (cp->left != NULL)
    cp = cp->left;

  /* Generate the body */
  gfc_start_block (&block);
  gfc_init_se (&expr1se, NULL);
  gfc_conv_expr_reference (&expr1se, code->expr1);

  gfc_add_block_to_block (&block, &expr1se.pre);

  end_label = gfc_build_label_decl (NULL_TREE);

  gfc_init_block (&body);

  /* Attempt to optimize length 1 selects.  */
  if (integer_onep (expr1se.string_length))
    {
      for (d = cp; d; d = d->right)
	{
	  int i;
	  if (d->low)
	    {
	      gcc_assert (d->low->expr_type == EXPR_CONSTANT
			  && d->low->ts.type == BT_CHARACTER);
	      if (d->low->value.character.length > 1)
		{
		  for (i = 1; i < d->low->value.character.length; i++)
		    if (d->low->value.character.string[i] != ' ')
		      break;
		  if (i != d->low->value.character.length)
		    {
		      if (optimize && d->high && i == 1)
			{
			  gcc_assert (d->high->expr_type == EXPR_CONSTANT
				      && d->high->ts.type == BT_CHARACTER);
			  if (d->high->value.character.length > 1
			      && (d->low->value.character.string[0]
				  == d->high->value.character.string[0])
			      && d->high->value.character.string[1] != ' '
			      && ((d->low->value.character.string[1] < ' ')
				  == (d->high->value.character.string[1]
				      < ' ')))
			    continue;
			}
		      break;
		    }
		}
	    }
	  if (d->high)
	    {
	      gcc_assert (d->high->expr_type == EXPR_CONSTANT
			  && d->high->ts.type == BT_CHARACTER);
	      if (d->high->value.character.length > 1)
		{
		  for (i = 1; i < d->high->value.character.length; i++)
		    if (d->high->value.character.string[i] != ' ')
		      break;
		  if (i != d->high->value.character.length)
		    break;
		}
	    }
	}
      if (d == NULL)
	{
	  tree ctype = gfc_get_char_type (code->expr1->ts.kind);

	  for (c = code->block; c; c = c->block)
	    {
	      for (cp = c->ext.case_list; cp; cp = cp->next)
		{
		  tree low, high;
		  tree label;
		  gfc_char_t r;

		  /* Assume it's the default case.  */
		  low = high = NULL_TREE;

		  if (cp->low)
		    {
		      /* CASE ('ab') or CASE ('ab':'az') will never match
			 any length 1 character.  */
		      if (cp->low->value.character.length > 1
			  && cp->low->value.character.string[1] != ' ')
			continue;

		      if (cp->low->value.character.length > 0)
			r = cp->low->value.character.string[0];
		      else
			r = ' ';
		      low = build_int_cst (ctype, r);

		      /* If there's only a lower bound, set the high bound
			 to the maximum value of the case expression.  */
		      if (!cp->high)
			high = TYPE_MAX_VALUE (ctype);
		    }

		  if (cp->high)
		    {
		      if (!cp->low
			  || (cp->low->value.character.string[0]
			      != cp->high->value.character.string[0]))
			{
			  if (cp->high->value.character.length > 0)
			    r = cp->high->value.character.string[0];
			  else
			    r = ' ';
			  high = build_int_cst (ctype, r);
			}

		      /* Unbounded case.  */
		      if (!cp->low)
			low = TYPE_MIN_VALUE (ctype);
		    }

		  /* Build a label.  */
		  label = gfc_build_label_decl (NULL_TREE);

		  /* Add this case label.
		     Add parameter 'label', make it match GCC backend.  */
		  tmp = fold_build3_loc (input_location, CASE_LABEL_EXPR,
					 void_type_node, low, high, label);
		  gfc_add_expr_to_block (&body, tmp);
		}

	      /* Add the statements for this case.  */
	      tmp = gfc_trans_code (c->next);
	      gfc_add_expr_to_block (&body, tmp);

	      /* Break to the end of the construct.  */
	      tmp = build1_v (GOTO_EXPR, end_label);
	      gfc_add_expr_to_block (&body, tmp);
	    }

	  tmp = gfc_string_to_single_character (expr1se.string_length,
						expr1se.expr,
						code->expr1->ts.kind);
	  case_num = gfc_create_var (ctype, "case_num");
	  gfc_add_modify (&block, case_num, tmp);

	  gfc_add_block_to_block (&block, &expr1se.post);

	  tmp = gfc_finish_block (&body);
	  tmp = build3_v (SWITCH_EXPR, case_num, tmp, NULL_TREE);
	  gfc_add_expr_to_block (&block, tmp);

	  tmp = build1_v (LABEL_EXPR, end_label);
	  gfc_add_expr_to_block (&block, tmp);

	  return gfc_finish_block (&block);
	}
    }

  if (code->expr1->ts.kind == 1)
    k = 0;
  else if (code->expr1->ts.kind == 4)
    k = 1;
  else
    gcc_unreachable ();

  if (select_struct[k] == NULL)
    {
      tree *chain = NULL;
      select_struct[k] = make_node (RECORD_TYPE);

      if (code->expr1->ts.kind == 1)
	TYPE_NAME (select_struct[k]) = get_identifier ("_jump_struct_char1");
      else if (code->expr1->ts.kind == 4)
	TYPE_NAME (select_struct[k]) = get_identifier ("_jump_struct_char4");
      else
	gcc_unreachable ();

#undef ADD_FIELD
#define ADD_FIELD(NAME, TYPE)						    \
  ss_##NAME[k] = gfc_add_field_to_struct (select_struct[k],		    \
					  get_identifier (stringize(NAME)), \
					  TYPE,				    \
					  &chain)

      ADD_FIELD (string1, pchartype);
      ADD_FIELD (string1_len, gfc_charlen_type_node);

      ADD_FIELD (string2, pchartype);
      ADD_FIELD (string2_len, gfc_charlen_type_node);

      ADD_FIELD (target, integer_type_node);
#undef ADD_FIELD

      gfc_finish_type (select_struct[k]);
    }

  n = 0;
  for (d = cp; d; d = d->right)
    d->n = n++;

  for (c = code->block; c; c = c->block)
    {
      for (d = c->ext.case_list; d; d = d->next)
        {
	  label = gfc_build_label_decl (NULL_TREE);
	  tmp = fold_build3_loc (input_location, CASE_LABEL_EXPR,
				 void_type_node,
				 (d->low == NULL && d->high == NULL)
				 ? NULL : build_int_cst (NULL_TREE, d->n),
				 NULL, label);
          gfc_add_expr_to_block (&body, tmp);
        }

      tmp = gfc_trans_code (c->next);
      gfc_add_expr_to_block (&body, tmp);

      tmp = build1_v (GOTO_EXPR, end_label);
      gfc_add_expr_to_block (&body, tmp);
    }

  /* Generate the structure describing the branches */
<<<<<<< HEAD
  for(d = cp; d; d = d->right)
=======
  for (d = cp; d; d = d->right)
>>>>>>> 155d23aa
    {
      VEC(constructor_elt,gc) *node = NULL;

      gfc_init_se (&se, NULL);

      if (d->low == NULL)
        {
          CONSTRUCTOR_APPEND_ELT (node, ss_string1[k], null_pointer_node);
          CONSTRUCTOR_APPEND_ELT (node, ss_string1_len[k], integer_zero_node);
        }
      else
        {
          gfc_conv_expr_reference (&se, d->low);

          CONSTRUCTOR_APPEND_ELT (node, ss_string1[k], se.expr);
          CONSTRUCTOR_APPEND_ELT (node, ss_string1_len[k], se.string_length);
        }

      if (d->high == NULL)
        {
          CONSTRUCTOR_APPEND_ELT (node, ss_string2[k], null_pointer_node);
          CONSTRUCTOR_APPEND_ELT (node, ss_string2_len[k], integer_zero_node);
        }
      else
        {
          gfc_init_se (&se, NULL);
          gfc_conv_expr_reference (&se, d->high);

          CONSTRUCTOR_APPEND_ELT (node, ss_string2[k], se.expr);
          CONSTRUCTOR_APPEND_ELT (node, ss_string2_len[k], se.string_length);
        }

      CONSTRUCTOR_APPEND_ELT (node, ss_target[k],
                              build_int_cst (integer_type_node, d->n));

      tmp = build_constructor (select_struct[k], node);
      CONSTRUCTOR_APPEND_ELT (inits, NULL_TREE, tmp);
    }

  type = build_array_type (select_struct[k],
			   build_index_type (build_int_cst (NULL_TREE, n-1)));

  init = build_constructor (type, inits);
  TREE_CONSTANT (init) = 1;
  TREE_STATIC (init) = 1;
  /* Create a static variable to hold the jump table.  */
  tmp = gfc_create_var (type, "jumptable");
  TREE_CONSTANT (tmp) = 1;
  TREE_STATIC (tmp) = 1;
  TREE_READONLY (tmp) = 1;
  DECL_INITIAL (tmp) = init;
  init = tmp;

  /* Build the library call */
  init = gfc_build_addr_expr (pvoid_type_node, init);

  if (code->expr1->ts.kind == 1)
    fndecl = gfor_fndecl_select_string;
  else if (code->expr1->ts.kind == 4)
    fndecl = gfor_fndecl_select_string_char4;
  else
    gcc_unreachable ();

  tmp = build_call_expr_loc (input_location,
			 fndecl, 4, init, build_int_cst (NULL_TREE, n),
			 expr1se.expr, expr1se.string_length);
  case_num = gfc_create_var (integer_type_node, "case_num");
  gfc_add_modify (&block, case_num, tmp);

  gfc_add_block_to_block (&block, &expr1se.post);

  tmp = gfc_finish_block (&body);
  tmp = build3_v (SWITCH_EXPR, case_num, tmp, NULL_TREE);
  gfc_add_expr_to_block (&block, tmp);

  tmp = build1_v (LABEL_EXPR, end_label);
  gfc_add_expr_to_block (&block, tmp);

  return gfc_finish_block (&block);
}


/* Translate the three variants of the SELECT CASE construct.

   SELECT CASEs with INTEGER case expressions can be translated to an
   equivalent GENERIC switch statement, and for LOGICAL case
   expressions we build one or two if-else compares.

   SELECT CASEs with CHARACTER case expressions are a whole different
   story, because they don't exist in GENERIC.  So we sort them and
   do a binary search at runtime.

   Fortran has no BREAK statement, and it does not allow jumps from
   one case block to another.  That makes things a lot easier for
   the optimizers.  */

tree
gfc_trans_select (gfc_code * code)
{
  stmtblock_t block;
  tree body;
  tree exit_label;

  gcc_assert (code && code->expr1);
  gfc_init_block (&block);

  /* Build the exit label and hang it in.  */
  exit_label = gfc_build_label_decl (NULL_TREE);
  code->exit_label = exit_label;

  /* Empty SELECT constructs are legal.  */
  if (code->block == NULL)
    body = build_empty_stmt (input_location);

  /* Select the correct translation function.  */
  else
    switch (code->expr1->ts.type)
      {
      case BT_LOGICAL:
	body = gfc_trans_logical_select (code);
	break;

      case BT_INTEGER:
	body = gfc_trans_integer_select (code);
	break;

      case BT_CHARACTER:
	body = gfc_trans_character_select (code);
	break;

      default:
	gfc_internal_error ("gfc_trans_select(): Bad type for case expr.");
	/* Not reached */
      }

  /* Build everything together.  */
  gfc_add_expr_to_block (&block, body);
  gfc_add_expr_to_block (&block, build1_v (LABEL_EXPR, exit_label));

  return gfc_finish_block (&block);
}


/* Traversal function to substitute a replacement symtree if the symbol
   in the expression is the same as that passed.  f == 2 signals that
   that variable itself is not to be checked - only the references.
   This group of functions is used when the variable expression in a
   FORALL assignment has internal references.  For example:
		FORALL (i = 1:4) p(p(i)) = i
   The only recourse here is to store a copy of 'p' for the index
   expression.  */

static gfc_symtree *new_symtree;
static gfc_symtree *old_symtree;

static bool
forall_replace (gfc_expr *expr, gfc_symbol *sym, int *f)
{
  if (expr->expr_type != EXPR_VARIABLE)
    return false;

  if (*f == 2)
    *f = 1;
  else if (expr->symtree->n.sym == sym)
    expr->symtree = new_symtree;

  return false;
}

static void
forall_replace_symtree (gfc_expr *e, gfc_symbol *sym, int f)
{
  gfc_traverse_expr (e, sym, forall_replace, f);
}

static bool
forall_restore (gfc_expr *expr,
		gfc_symbol *sym ATTRIBUTE_UNUSED,
		int *f ATTRIBUTE_UNUSED)
{
  if (expr->expr_type != EXPR_VARIABLE)
    return false;

  if (expr->symtree == new_symtree)
    expr->symtree = old_symtree;

  return false;
}

static void
forall_restore_symtree (gfc_expr *e)
{
  gfc_traverse_expr (e, NULL, forall_restore, 0);
}

static void
forall_make_variable_temp (gfc_code *c, stmtblock_t *pre, stmtblock_t *post)
{
  gfc_se tse;
  gfc_se rse;
  gfc_expr *e;
  gfc_symbol *new_sym;
  gfc_symbol *old_sym;
  gfc_symtree *root;
  tree tmp;

  /* Build a copy of the lvalue.  */
  old_symtree = c->expr1->symtree;
  old_sym = old_symtree->n.sym;
  e = gfc_lval_expr_from_sym (old_sym);
  if (old_sym->attr.dimension)
    {
      gfc_init_se (&tse, NULL);
      gfc_conv_subref_array_arg (&tse, e, 0, INTENT_IN, false);
      gfc_add_block_to_block (pre, &tse.pre);
      gfc_add_block_to_block (post, &tse.post);
      tse.expr = build_fold_indirect_ref_loc (input_location, tse.expr);

      if (e->ts.type != BT_CHARACTER)
	{
	  /* Use the variable offset for the temporary.  */
	  tmp = gfc_conv_array_offset (old_sym->backend_decl);
	  gfc_conv_descriptor_offset_set (pre, tse.expr, tmp);
	}
    }
  else
    {
      gfc_init_se (&tse, NULL);
      gfc_init_se (&rse, NULL);
      gfc_conv_expr (&rse, e);
      if (e->ts.type == BT_CHARACTER)
	{
	  tse.string_length = rse.string_length;
	  tmp = gfc_get_character_type_len (gfc_default_character_kind,
					    tse.string_length);
	  tse.expr = gfc_conv_string_tmp (&tse, build_pointer_type (tmp),
					  rse.string_length);
	  gfc_add_block_to_block (pre, &tse.pre);
	  gfc_add_block_to_block (post, &tse.post);
	}
      else
	{
	  tmp = gfc_typenode_for_spec (&e->ts);
	  tse.expr = gfc_create_var (tmp, "temp");
	}

      tmp = gfc_trans_scalar_assign (&tse, &rse, e->ts, true,
				     e->expr_type == EXPR_VARIABLE, true);
      gfc_add_expr_to_block (pre, tmp);
    }
  gfc_free_expr (e);

  /* Create a new symbol to represent the lvalue.  */
  new_sym = gfc_new_symbol (old_sym->name, NULL);
  new_sym->ts = old_sym->ts;
  new_sym->attr.referenced = 1;
  new_sym->attr.temporary = 1;
  new_sym->attr.dimension = old_sym->attr.dimension;
  new_sym->attr.flavor = old_sym->attr.flavor;

  /* Use the temporary as the backend_decl.  */
  new_sym->backend_decl = tse.expr;

  /* Create a fake symtree for it.  */
  root = NULL;
  new_symtree = gfc_new_symtree (&root, old_sym->name);
  new_symtree->n.sym = new_sym;
  gcc_assert (new_symtree == root);

  /* Go through the expression reference replacing the old_symtree
     with the new.  */
  forall_replace_symtree (c->expr1, old_sym, 2);

  /* Now we have made this temporary, we might as well use it for
  the right hand side.  */
  forall_replace_symtree (c->expr2, old_sym, 1);
}


/* Handles dependencies in forall assignments.  */
static int
check_forall_dependencies (gfc_code *c, stmtblock_t *pre, stmtblock_t *post)
{
  gfc_ref *lref;
  gfc_ref *rref;
  int need_temp;
  gfc_symbol *lsym;

  lsym = c->expr1->symtree->n.sym;
  need_temp = gfc_check_dependency (c->expr1, c->expr2, 0);

  /* Now check for dependencies within the 'variable'
     expression itself.  These are treated by making a complete
     copy of variable and changing all the references to it
     point to the copy instead.  Note that the shallow copy of
     the variable will not suffice for derived types with
     pointer components.  We therefore leave these to their
     own devices.  */
  if (lsym->ts.type == BT_DERIVED
	&& lsym->ts.u.derived->attr.pointer_comp)
    return need_temp;

  new_symtree = NULL;
  if (find_forall_index (c->expr1, lsym, 2) == SUCCESS)
    {
      forall_make_variable_temp (c, pre, post);
      need_temp = 0;
    }

  /* Substrings with dependencies are treated in the same
     way.  */
  if (c->expr1->ts.type == BT_CHARACTER
	&& c->expr1->ref
	&& c->expr2->expr_type == EXPR_VARIABLE
	&& lsym == c->expr2->symtree->n.sym)
    {
      for (lref = c->expr1->ref; lref; lref = lref->next)
	if (lref->type == REF_SUBSTRING)
	  break;
      for (rref = c->expr2->ref; rref; rref = rref->next)
	if (rref->type == REF_SUBSTRING)
	  break;

      if (rref && lref
	    && gfc_dep_compare_expr (rref->u.ss.start, lref->u.ss.start) < 0)
	{
	  forall_make_variable_temp (c, pre, post);
	  need_temp = 0;
	}
    }
  return need_temp;
}


static void
cleanup_forall_symtrees (gfc_code *c)
{
  forall_restore_symtree (c->expr1);
  forall_restore_symtree (c->expr2);
  gfc_free (new_symtree->n.sym);
  gfc_free (new_symtree);
}


/* Generate the loops for a FORALL block, specified by FORALL_TMP.  BODY
   is the contents of the FORALL block/stmt to be iterated.  MASK_FLAG
   indicates whether we should generate code to test the FORALLs mask
   array.  OUTER is the loop header to be used for initializing mask
   indices.

   The generated loop format is:
    count = (end - start + step) / step
    loopvar = start
    while (1)
      {
        if (count <=0 )
          goto end_of_loop
        <body>
        loopvar += step
        count --
      }
    end_of_loop:  */

static tree
gfc_trans_forall_loop (forall_info *forall_tmp, tree body,
                       int mask_flag, stmtblock_t *outer)
{
  int n, nvar;
  tree tmp;
  tree cond;
  stmtblock_t block;
  tree exit_label;
  tree count;
  tree var, start, end, step;
  iter_info *iter;

  /* Initialize the mask index outside the FORALL nest.  */
  if (mask_flag && forall_tmp->mask)
    gfc_add_modify (outer, forall_tmp->maskindex, gfc_index_zero_node);

  iter = forall_tmp->this_loop;
  nvar = forall_tmp->nvar;
  for (n = 0; n < nvar; n++)
    {
      var = iter->var;
      start = iter->start;
      end = iter->end;
      step = iter->step;

      exit_label = gfc_build_label_decl (NULL_TREE);
      TREE_USED (exit_label) = 1;

      /* The loop counter.  */
      count = gfc_create_var (TREE_TYPE (var), "count");

      /* The body of the loop.  */
      gfc_init_block (&block);

      /* The exit condition.  */
      cond = fold_build2_loc (input_location, LE_EXPR, boolean_type_node,
			      count, build_int_cst (TREE_TYPE (count), 0));
      tmp = build1_v (GOTO_EXPR, exit_label);
      tmp = fold_build3_loc (input_location, COND_EXPR, void_type_node,
			     cond, tmp, build_empty_stmt (input_location));
      gfc_add_expr_to_block (&block, tmp);

      /* The main loop body.  */
      gfc_add_expr_to_block (&block, body);

      /* Increment the loop variable.  */
      tmp = fold_build2_loc (input_location, PLUS_EXPR, TREE_TYPE (var), var,
			     step);
      gfc_add_modify (&block, var, tmp);

      /* Advance to the next mask element.  Only do this for the
	 innermost loop.  */
      if (n == 0 && mask_flag && forall_tmp->mask)
	{
	  tree maskindex = forall_tmp->maskindex;
	  tmp = fold_build2_loc (input_location, PLUS_EXPR, gfc_array_index_type,
				 maskindex, gfc_index_one_node);
	  gfc_add_modify (&block, maskindex, tmp);
	}

      /* Decrement the loop counter.  */
      tmp = fold_build2_loc (input_location, MINUS_EXPR, TREE_TYPE (var), count,
			     build_int_cst (TREE_TYPE (var), 1));
      gfc_add_modify (&block, count, tmp);

      body = gfc_finish_block (&block);

      /* Loop var initialization.  */
      gfc_init_block (&block);
      gfc_add_modify (&block, var, start);


      /* Initialize the loop counter.  */
      tmp = fold_build2_loc (input_location, MINUS_EXPR, TREE_TYPE (var), step,
			     start);
      tmp = fold_build2_loc (input_location, PLUS_EXPR, TREE_TYPE (var), end,
			     tmp);
      tmp = fold_build2_loc (input_location, TRUNC_DIV_EXPR, TREE_TYPE (var),
			     tmp, step);
      gfc_add_modify (&block, count, tmp);

      /* The loop expression.  */
      tmp = build1_v (LOOP_EXPR, body);
      gfc_add_expr_to_block (&block, tmp);

      /* The exit label.  */
      tmp = build1_v (LABEL_EXPR, exit_label);
      gfc_add_expr_to_block (&block, tmp);

      body = gfc_finish_block (&block);
      iter = iter->next;
    }
  return body;
}


/* Generate the body and loops according to MASK_FLAG.  If MASK_FLAG
   is nonzero, the body is controlled by all masks in the forall nest.
   Otherwise, the innermost loop is not controlled by it's mask.  This
   is used for initializing that mask.  */

static tree
gfc_trans_nested_forall_loop (forall_info * nested_forall_info, tree body,
                              int mask_flag)
{
  tree tmp;
  stmtblock_t header;
  forall_info *forall_tmp;
  tree mask, maskindex;

  gfc_start_block (&header);

  forall_tmp = nested_forall_info;
  while (forall_tmp != NULL)
    {
      /* Generate body with masks' control.  */
      if (mask_flag)
        {
          mask = forall_tmp->mask;
          maskindex = forall_tmp->maskindex;

          /* If a mask was specified make the assignment conditional.  */
          if (mask)
            {
              tmp = gfc_build_array_ref (mask, maskindex, NULL);
              body = build3_v (COND_EXPR, tmp, body,
			       build_empty_stmt (input_location));
            }
        }
      body = gfc_trans_forall_loop (forall_tmp, body, mask_flag, &header);
      forall_tmp = forall_tmp->prev_nest;
      mask_flag = 1;
    }

  gfc_add_expr_to_block (&header, body);
  return gfc_finish_block (&header);
}


/* Allocate data for holding a temporary array.  Returns either a local
   temporary array or a pointer variable.  */

static tree
gfc_do_allocate (tree bytesize, tree size, tree * pdata, stmtblock_t * pblock,
                 tree elem_type)
{
  tree tmpvar;
  tree type;
  tree tmp;

  if (INTEGER_CST_P (size))
    tmp = fold_build2_loc (input_location, MINUS_EXPR, gfc_array_index_type,
			   size, gfc_index_one_node);
  else
    tmp = NULL_TREE;

  type = build_range_type (gfc_array_index_type, gfc_index_zero_node, tmp);
  type = build_array_type (elem_type, type);
  if (gfc_can_put_var_on_stack (bytesize))
    {
      gcc_assert (INTEGER_CST_P (size));
      tmpvar = gfc_create_var (type, "temp");
      *pdata = NULL_TREE;
    }
  else
    {
      tmpvar = gfc_create_var (build_pointer_type (type), "temp");
      *pdata = convert (pvoid_type_node, tmpvar);

      tmp = gfc_call_malloc (pblock, TREE_TYPE (tmpvar), bytesize);
      gfc_add_modify (pblock, tmpvar, tmp);
    }
  return tmpvar;
}


/* Generate codes to copy the temporary to the actual lhs.  */

static tree
generate_loop_for_temp_to_lhs (gfc_expr *expr, tree tmp1, tree count3,
			       tree count1, tree wheremask, bool invert)
{
  gfc_ss *lss;
  gfc_se lse, rse;
  stmtblock_t block, body;
  gfc_loopinfo loop1;
  tree tmp;
  tree wheremaskexpr;

  /* Walk the lhs.  */
  lss = gfc_walk_expr (expr);

  if (lss == gfc_ss_terminator)
    {
      gfc_start_block (&block);

      gfc_init_se (&lse, NULL);

      /* Translate the expression.  */
      gfc_conv_expr (&lse, expr);

      /* Form the expression for the temporary.  */
      tmp = gfc_build_array_ref (tmp1, count1, NULL);

      /* Use the scalar assignment as is.  */
      gfc_add_block_to_block (&block, &lse.pre);
      gfc_add_modify (&block, lse.expr, tmp);
      gfc_add_block_to_block (&block, &lse.post);

      /* Increment the count1.  */
      tmp = fold_build2_loc (input_location, PLUS_EXPR, TREE_TYPE (count1),
			     count1, gfc_index_one_node);
      gfc_add_modify (&block, count1, tmp);

      tmp = gfc_finish_block (&block);
    }
  else
    {
      gfc_start_block (&block);

      gfc_init_loopinfo (&loop1);
      gfc_init_se (&rse, NULL);
      gfc_init_se (&lse, NULL);

      /* Associate the lss with the loop.  */
      gfc_add_ss_to_loop (&loop1, lss);

      /* Calculate the bounds of the scalarization.  */
      gfc_conv_ss_startstride (&loop1);
      /* Setup the scalarizing loops.  */
      gfc_conv_loop_setup (&loop1, &expr->where);

      gfc_mark_ss_chain_used (lss, 1);

      /* Start the scalarized loop body.  */
      gfc_start_scalarized_body (&loop1, &body);

      /* Setup the gfc_se structures.  */
      gfc_copy_loopinfo_to_se (&lse, &loop1);
      lse.ss = lss;

      /* Form the expression of the temporary.  */
      if (lss != gfc_ss_terminator)
	rse.expr = gfc_build_array_ref (tmp1, count1, NULL);
      /* Translate expr.  */
      gfc_conv_expr (&lse, expr);

      /* Use the scalar assignment.  */
      rse.string_length = lse.string_length;
      tmp = gfc_trans_scalar_assign (&lse, &rse, expr->ts, false, true, true);

      /* Form the mask expression according to the mask tree list.  */
      if (wheremask)
	{
	  wheremaskexpr = gfc_build_array_ref (wheremask, count3, NULL);
	  if (invert)
	    wheremaskexpr = fold_build1_loc (input_location, TRUTH_NOT_EXPR,
					     TREE_TYPE (wheremaskexpr),
					     wheremaskexpr);
	  tmp = fold_build3_loc (input_location, COND_EXPR, void_type_node,
				 wheremaskexpr, tmp,
				 build_empty_stmt (input_location));
       }

      gfc_add_expr_to_block (&body, tmp);

      /* Increment count1.  */
      tmp = fold_build2_loc (input_location, PLUS_EXPR, gfc_array_index_type,
			     count1, gfc_index_one_node);
      gfc_add_modify (&body, count1, tmp);

      /* Increment count3.  */
      if (count3)
	{
	  tmp = fold_build2_loc (input_location, PLUS_EXPR,
				 gfc_array_index_type, count3,
				 gfc_index_one_node);
	  gfc_add_modify (&body, count3, tmp);
	}

      /* Generate the copying loops.  */
      gfc_trans_scalarizing_loops (&loop1, &body);
      gfc_add_block_to_block (&block, &loop1.pre);
      gfc_add_block_to_block (&block, &loop1.post);
      gfc_cleanup_loop (&loop1);

      tmp = gfc_finish_block (&block);
    }
  return tmp;
}


/* Generate codes to copy rhs to the temporary. TMP1 is the address of
   temporary, LSS and RSS are formed in function compute_inner_temp_size(),
   and should not be freed.  WHEREMASK is the conditional execution mask
   whose sense may be inverted by INVERT.  */

static tree
generate_loop_for_rhs_to_temp (gfc_expr *expr2, tree tmp1, tree count3,
			       tree count1, gfc_ss *lss, gfc_ss *rss,
			       tree wheremask, bool invert)
{
  stmtblock_t block, body1;
  gfc_loopinfo loop;
  gfc_se lse;
  gfc_se rse;
  tree tmp;
  tree wheremaskexpr;

  gfc_start_block (&block);

  gfc_init_se (&rse, NULL);
  gfc_init_se (&lse, NULL);

  if (lss == gfc_ss_terminator)
    {
      gfc_init_block (&body1);
      gfc_conv_expr (&rse, expr2);
      lse.expr = gfc_build_array_ref (tmp1, count1, NULL);
    }
  else
    {
      /* Initialize the loop.  */
      gfc_init_loopinfo (&loop);

      /* We may need LSS to determine the shape of the expression.  */
      gfc_add_ss_to_loop (&loop, lss);
      gfc_add_ss_to_loop (&loop, rss);

      gfc_conv_ss_startstride (&loop);
      gfc_conv_loop_setup (&loop, &expr2->where);

      gfc_mark_ss_chain_used (rss, 1);
      /* Start the loop body.  */
      gfc_start_scalarized_body (&loop, &body1);

      /* Translate the expression.  */
      gfc_copy_loopinfo_to_se (&rse, &loop);
      rse.ss = rss;
      gfc_conv_expr (&rse, expr2);

      /* Form the expression of the temporary.  */
      lse.expr = gfc_build_array_ref (tmp1, count1, NULL);
    }

  /* Use the scalar assignment.  */
  lse.string_length = rse.string_length;
  tmp = gfc_trans_scalar_assign (&lse, &rse, expr2->ts, true,
				 expr2->expr_type == EXPR_VARIABLE, true);

  /* Form the mask expression according to the mask tree list.  */
  if (wheremask)
    {
      wheremaskexpr = gfc_build_array_ref (wheremask, count3, NULL);
      if (invert)
	wheremaskexpr = fold_build1_loc (input_location, TRUTH_NOT_EXPR,
					 TREE_TYPE (wheremaskexpr),
					 wheremaskexpr);
      tmp = fold_build3_loc (input_location, COND_EXPR, void_type_node,
			     wheremaskexpr, tmp,
			     build_empty_stmt (input_location));
    }

  gfc_add_expr_to_block (&body1, tmp);

  if (lss == gfc_ss_terminator)
    {
      gfc_add_block_to_block (&block, &body1);

      /* Increment count1.  */
      tmp = fold_build2_loc (input_location, PLUS_EXPR, TREE_TYPE (count1),
			     count1, gfc_index_one_node);
      gfc_add_modify (&block, count1, tmp);
    }
  else
    {
      /* Increment count1.  */
      tmp = fold_build2_loc (input_location, PLUS_EXPR, gfc_array_index_type,
			     count1, gfc_index_one_node);
      gfc_add_modify (&body1, count1, tmp);

      /* Increment count3.  */
      if (count3)
	{
	  tmp = fold_build2_loc (input_location, PLUS_EXPR,
				 gfc_array_index_type,
				 count3, gfc_index_one_node);
	  gfc_add_modify (&body1, count3, tmp);
	}

      /* Generate the copying loops.  */
      gfc_trans_scalarizing_loops (&loop, &body1);

      gfc_add_block_to_block (&block, &loop.pre);
      gfc_add_block_to_block (&block, &loop.post);

      gfc_cleanup_loop (&loop);
      /* TODO: Reuse lss and rss when copying temp->lhs.  Need to be careful
	 as tree nodes in SS may not be valid in different scope.  */
    }

  tmp = gfc_finish_block (&block);
  return tmp;
}


/* Calculate the size of temporary needed in the assignment inside forall.
   LSS and RSS are filled in this function.  */

static tree
compute_inner_temp_size (gfc_expr *expr1, gfc_expr *expr2,
			 stmtblock_t * pblock,
                         gfc_ss **lss, gfc_ss **rss)
{
  gfc_loopinfo loop;
  tree size;
  int i;
  int save_flag;
  tree tmp;

  *lss = gfc_walk_expr (expr1);
  *rss = NULL;

  size = gfc_index_one_node;
  if (*lss != gfc_ss_terminator)
    {
      gfc_init_loopinfo (&loop);

      /* Walk the RHS of the expression.  */
      *rss = gfc_walk_expr (expr2);
      if (*rss == gfc_ss_terminator)
        {
          /* The rhs is scalar.  Add a ss for the expression.  */
          *rss = gfc_get_ss ();
          (*rss)->next = gfc_ss_terminator;
          (*rss)->type = GFC_SS_SCALAR;
          (*rss)->expr = expr2;
        }

      /* Associate the SS with the loop.  */
      gfc_add_ss_to_loop (&loop, *lss);
      /* We don't actually need to add the rhs at this point, but it might
         make guessing the loop bounds a bit easier.  */
      gfc_add_ss_to_loop (&loop, *rss);

      /* We only want the shape of the expression, not rest of the junk
         generated by the scalarizer.  */
      loop.array_parameter = 1;

      /* Calculate the bounds of the scalarization.  */
      save_flag = gfc_option.rtcheck;
      gfc_option.rtcheck &= !GFC_RTCHECK_BOUNDS;
      gfc_conv_ss_startstride (&loop);
      gfc_option.rtcheck = save_flag;
      gfc_conv_loop_setup (&loop, &expr2->where);

      /* Figure out how many elements we need.  */
      for (i = 0; i < loop.dimen; i++)
        {
	  tmp = fold_build2_loc (input_location, MINUS_EXPR,
				 gfc_array_index_type,
				 gfc_index_one_node, loop.from[i]);
          tmp = fold_build2_loc (input_location, PLUS_EXPR,
				 gfc_array_index_type, tmp, loop.to[i]);
          size = fold_build2_loc (input_location, MULT_EXPR,
				  gfc_array_index_type, size, tmp);
        }
      gfc_add_block_to_block (pblock, &loop.pre);
      size = gfc_evaluate_now (size, pblock);
      gfc_add_block_to_block (pblock, &loop.post);

      /* TODO: write a function that cleans up a loopinfo without freeing
         the SS chains.  Currently a NOP.  */
    }

  return size;
}


/* Calculate the overall iterator number of the nested forall construct.
   This routine actually calculates the number of times the body of the
   nested forall specified by NESTED_FORALL_INFO is executed and multiplies
   that by the expression INNER_SIZE.  The BLOCK argument specifies the
   block in which to calculate the result, and the optional INNER_SIZE_BODY
   argument contains any statements that need to executed (inside the loop)
   to initialize or calculate INNER_SIZE.  */

static tree
compute_overall_iter_number (forall_info *nested_forall_info, tree inner_size,
			     stmtblock_t *inner_size_body, stmtblock_t *block)
{
  forall_info *forall_tmp = nested_forall_info;
  tree tmp, number;
  stmtblock_t body;

  /* We can eliminate the innermost unconditional loops with constant
     array bounds.  */
  if (INTEGER_CST_P (inner_size))
    {
      while (forall_tmp
	     && !forall_tmp->mask 
	     && INTEGER_CST_P (forall_tmp->size))
	{
	  inner_size = fold_build2_loc (input_location, MULT_EXPR,
					gfc_array_index_type,
					inner_size, forall_tmp->size);
	  forall_tmp = forall_tmp->prev_nest;
	}

      /* If there are no loops left, we have our constant result.  */
      if (!forall_tmp)
	return inner_size;
    }

  /* Otherwise, create a temporary variable to compute the result.  */
  number = gfc_create_var (gfc_array_index_type, "num");
  gfc_add_modify (block, number, gfc_index_zero_node);

  gfc_start_block (&body);
  if (inner_size_body)
    gfc_add_block_to_block (&body, inner_size_body);
  if (forall_tmp)
    tmp = fold_build2_loc (input_location, PLUS_EXPR,
			   gfc_array_index_type, number, inner_size);
  else
    tmp = inner_size;
  gfc_add_modify (&body, number, tmp);
  tmp = gfc_finish_block (&body);

  /* Generate loops.  */
  if (forall_tmp != NULL)
    tmp = gfc_trans_nested_forall_loop (forall_tmp, tmp, 1);

  gfc_add_expr_to_block (block, tmp);

  return number;
}


/* Allocate temporary for forall construct.  SIZE is the size of temporary
   needed.  PTEMP1 is returned for space free.  */

static tree
allocate_temp_for_forall_nest_1 (tree type, tree size, stmtblock_t * block,
				 tree * ptemp1)
{
  tree bytesize;
  tree unit;
  tree tmp;

  unit = fold_convert (gfc_array_index_type, TYPE_SIZE_UNIT (type));
  if (!integer_onep (unit))
    bytesize = fold_build2_loc (input_location, MULT_EXPR,
				gfc_array_index_type, size, unit);
  else
    bytesize = size;

  *ptemp1 = NULL;
  tmp = gfc_do_allocate (bytesize, size, ptemp1, block, type);

  if (*ptemp1)
    tmp = build_fold_indirect_ref_loc (input_location, tmp);
  return tmp;
}


/* Allocate temporary for forall construct according to the information in
   nested_forall_info.  INNER_SIZE is the size of temporary needed in the
   assignment inside forall.  PTEMP1 is returned for space free.  */

static tree
allocate_temp_for_forall_nest (forall_info * nested_forall_info, tree type,
			       tree inner_size, stmtblock_t * inner_size_body,
			       stmtblock_t * block, tree * ptemp1)
{
  tree size;

  /* Calculate the total size of temporary needed in forall construct.  */
  size = compute_overall_iter_number (nested_forall_info, inner_size,
				      inner_size_body, block);

  return allocate_temp_for_forall_nest_1 (type, size, block, ptemp1);
}


/* Handle assignments inside forall which need temporary.

    forall (i=start:end:stride; maskexpr)
      e<i> = f<i>
    end forall
   (where e,f<i> are arbitrary expressions possibly involving i
    and there is a dependency between e<i> and f<i>)
   Translates to:
    masktmp(:) = maskexpr(:)

    maskindex = 0;
    count1 = 0;
    num = 0;
    for (i = start; i <= end; i += stride)
      num += SIZE (f<i>)
    count1 = 0;
    ALLOCATE (tmp(num))
    for (i = start; i <= end; i += stride)
      {
	if (masktmp[maskindex++])
	  tmp[count1++] = f<i>
      }
    maskindex = 0;
    count1 = 0;
    for (i = start; i <= end; i += stride)
      {
	if (masktmp[maskindex++])
	  e<i> = tmp[count1++]
      }
    DEALLOCATE (tmp)
  */
static void
gfc_trans_assign_need_temp (gfc_expr * expr1, gfc_expr * expr2,
			    tree wheremask, bool invert,
                            forall_info * nested_forall_info,
                            stmtblock_t * block)
{
  tree type;
  tree inner_size;
  gfc_ss *lss, *rss;
  tree count, count1;
  tree tmp, tmp1;
  tree ptemp1;
  stmtblock_t inner_size_body;

  /* Create vars. count1 is the current iterator number of the nested
     forall.  */
  count1 = gfc_create_var (gfc_array_index_type, "count1");

  /* Count is the wheremask index.  */
  if (wheremask)
    {
      count = gfc_create_var (gfc_array_index_type, "count");
      gfc_add_modify (block, count, gfc_index_zero_node);
    }
  else
    count = NULL;

  /* Initialize count1.  */
  gfc_add_modify (block, count1, gfc_index_zero_node);

  /* Calculate the size of temporary needed in the assignment. Return loop, lss
     and rss which are used in function generate_loop_for_rhs_to_temp().  */
  gfc_init_block (&inner_size_body);
  inner_size = compute_inner_temp_size (expr1, expr2, &inner_size_body,
					&lss, &rss);

  /* The type of LHS. Used in function allocate_temp_for_forall_nest */
  if (expr1->ts.type == BT_CHARACTER && expr1->ts.u.cl->length)
    {
      if (!expr1->ts.u.cl->backend_decl)
	{
	  gfc_se tse;
	  gfc_init_se (&tse, NULL);
	  gfc_conv_expr (&tse, expr1->ts.u.cl->length);
	  expr1->ts.u.cl->backend_decl = tse.expr;
	}
      type = gfc_get_character_type_len (gfc_default_character_kind,
				         expr1->ts.u.cl->backend_decl);
    }
  else
    type = gfc_typenode_for_spec (&expr1->ts);

  /* Allocate temporary for nested forall construct according to the
     information in nested_forall_info and inner_size.  */
  tmp1 = allocate_temp_for_forall_nest (nested_forall_info, type, inner_size,
					&inner_size_body, block, &ptemp1);

  /* Generate codes to copy rhs to the temporary .  */
  tmp = generate_loop_for_rhs_to_temp (expr2, tmp1, count, count1, lss, rss,
				       wheremask, invert);

  /* Generate body and loops according to the information in
     nested_forall_info.  */
  tmp = gfc_trans_nested_forall_loop (nested_forall_info, tmp, 1);
  gfc_add_expr_to_block (block, tmp);

  /* Reset count1.  */
  gfc_add_modify (block, count1, gfc_index_zero_node);

  /* Reset count.  */
  if (wheremask)
    gfc_add_modify (block, count, gfc_index_zero_node);

  /* Generate codes to copy the temporary to lhs.  */
  tmp = generate_loop_for_temp_to_lhs (expr1, tmp1, count, count1,
				       wheremask, invert);

  /* Generate body and loops according to the information in
     nested_forall_info.  */
  tmp = gfc_trans_nested_forall_loop (nested_forall_info, tmp, 1);
  gfc_add_expr_to_block (block, tmp);

  if (ptemp1)
    {
      /* Free the temporary.  */
      tmp = gfc_call_free (ptemp1);
      gfc_add_expr_to_block (block, tmp);
    }
}


/* Translate pointer assignment inside FORALL which need temporary.  */

static void
gfc_trans_pointer_assign_need_temp (gfc_expr * expr1, gfc_expr * expr2,
                                    forall_info * nested_forall_info,
                                    stmtblock_t * block)
{
  tree type;
  tree inner_size;
  gfc_ss *lss, *rss;
  gfc_se lse;
  gfc_se rse;
  gfc_ss_info *info;
  gfc_loopinfo loop;
  tree desc;
  tree parm;
  tree parmtype;
  stmtblock_t body;
  tree count;
  tree tmp, tmp1, ptemp1;

  count = gfc_create_var (gfc_array_index_type, "count");
  gfc_add_modify (block, count, gfc_index_zero_node);

  inner_size = integer_one_node;
  lss = gfc_walk_expr (expr1);
  rss = gfc_walk_expr (expr2);
  if (lss == gfc_ss_terminator)
    {
      type = gfc_typenode_for_spec (&expr1->ts);
      type = build_pointer_type (type);

      /* Allocate temporary for nested forall construct according to the
         information in nested_forall_info and inner_size.  */
      tmp1 = allocate_temp_for_forall_nest (nested_forall_info, type,
					    inner_size, NULL, block, &ptemp1);
      gfc_start_block (&body);
      gfc_init_se (&lse, NULL);
      lse.expr = gfc_build_array_ref (tmp1, count, NULL);
      gfc_init_se (&rse, NULL);
      rse.want_pointer = 1;
      gfc_conv_expr (&rse, expr2);
      gfc_add_block_to_block (&body, &rse.pre);
      gfc_add_modify (&body, lse.expr,
			   fold_convert (TREE_TYPE (lse.expr), rse.expr));
      gfc_add_block_to_block (&body, &rse.post);

      /* Increment count.  */
      tmp = fold_build2_loc (input_location, PLUS_EXPR, gfc_array_index_type,
			     count, gfc_index_one_node);
      gfc_add_modify (&body, count, tmp);

      tmp = gfc_finish_block (&body);

      /* Generate body and loops according to the information in
         nested_forall_info.  */
      tmp = gfc_trans_nested_forall_loop (nested_forall_info, tmp, 1);
      gfc_add_expr_to_block (block, tmp);

      /* Reset count.  */
      gfc_add_modify (block, count, gfc_index_zero_node);

      gfc_start_block (&body);
      gfc_init_se (&lse, NULL);
      gfc_init_se (&rse, NULL);
      rse.expr = gfc_build_array_ref (tmp1, count, NULL);
      lse.want_pointer = 1;
      gfc_conv_expr (&lse, expr1);
      gfc_add_block_to_block (&body, &lse.pre);
      gfc_add_modify (&body, lse.expr, rse.expr);
      gfc_add_block_to_block (&body, &lse.post);
      /* Increment count.  */
      tmp = fold_build2_loc (input_location, PLUS_EXPR, gfc_array_index_type,
			     count, gfc_index_one_node);
      gfc_add_modify (&body, count, tmp);
      tmp = gfc_finish_block (&body);

      /* Generate body and loops according to the information in
         nested_forall_info.  */
      tmp = gfc_trans_nested_forall_loop (nested_forall_info, tmp, 1);
      gfc_add_expr_to_block (block, tmp);
    }
  else
    {
      gfc_init_loopinfo (&loop);

      /* Associate the SS with the loop.  */
      gfc_add_ss_to_loop (&loop, rss);

      /* Setup the scalarizing loops and bounds.  */
      gfc_conv_ss_startstride (&loop);

      gfc_conv_loop_setup (&loop, &expr2->where);

      info = &rss->data.info;
      desc = info->descriptor;

      /* Make a new descriptor.  */
      parmtype = gfc_get_element_type (TREE_TYPE (desc));
      parmtype = gfc_get_array_type_bounds (parmtype, loop.dimen, 0,
                                            loop.from, loop.to, 1,
					    GFC_ARRAY_UNKNOWN, true);

      /* Allocate temporary for nested forall construct.  */
      tmp1 = allocate_temp_for_forall_nest (nested_forall_info, parmtype,
					    inner_size, NULL, block, &ptemp1);
      gfc_start_block (&body);
      gfc_init_se (&lse, NULL);
      lse.expr = gfc_build_array_ref (tmp1, count, NULL);
      lse.direct_byref = 1;
      rss = gfc_walk_expr (expr2);
      gfc_conv_expr_descriptor (&lse, expr2, rss);

      gfc_add_block_to_block (&body, &lse.pre);
      gfc_add_block_to_block (&body, &lse.post);

      /* Increment count.  */
      tmp = fold_build2_loc (input_location, PLUS_EXPR, gfc_array_index_type,
			     count, gfc_index_one_node);
      gfc_add_modify (&body, count, tmp);

      tmp = gfc_finish_block (&body);

      /* Generate body and loops according to the information in
         nested_forall_info.  */
      tmp = gfc_trans_nested_forall_loop (nested_forall_info, tmp, 1);
      gfc_add_expr_to_block (block, tmp);

      /* Reset count.  */
      gfc_add_modify (block, count, gfc_index_zero_node);

      parm = gfc_build_array_ref (tmp1, count, NULL);
      lss = gfc_walk_expr (expr1);
      gfc_init_se (&lse, NULL);
      gfc_conv_expr_descriptor (&lse, expr1, lss);
      gfc_add_modify (&lse.pre, lse.expr, parm);
      gfc_start_block (&body);
      gfc_add_block_to_block (&body, &lse.pre);
      gfc_add_block_to_block (&body, &lse.post);

      /* Increment count.  */
      tmp = fold_build2_loc (input_location, PLUS_EXPR, gfc_array_index_type,
			     count, gfc_index_one_node);
      gfc_add_modify (&body, count, tmp);

      tmp = gfc_finish_block (&body);

      tmp = gfc_trans_nested_forall_loop (nested_forall_info, tmp, 1);
      gfc_add_expr_to_block (block, tmp);
    }
  /* Free the temporary.  */
  if (ptemp1)
    {
      tmp = gfc_call_free (ptemp1);
      gfc_add_expr_to_block (block, tmp);
    }
}


/* FORALL and WHERE statements are really nasty, especially when you nest
   them. All the rhs of a forall assignment must be evaluated before the
   actual assignments are performed. Presumably this also applies to all the
   assignments in an inner where statement.  */

/* Generate code for a FORALL statement.  Any temporaries are allocated as a
   linear array, relying on the fact that we process in the same order in all
   loops.

    forall (i=start:end:stride; maskexpr)
      e<i> = f<i>
      g<i> = h<i>
    end forall
   (where e,f,g,h<i> are arbitrary expressions possibly involving i)
   Translates to:
    count = ((end + 1 - start) / stride)
    masktmp(:) = maskexpr(:)

    maskindex = 0;
    for (i = start; i <= end; i += stride)
      {
        if (masktmp[maskindex++])
          e<i> = f<i>
      }
    maskindex = 0;
    for (i = start; i <= end; i += stride)
      {
        if (masktmp[maskindex++])
          g<i> = h<i>
      }

    Note that this code only works when there are no dependencies.
    Forall loop with array assignments and data dependencies are a real pain,
    because the size of the temporary cannot always be determined before the
    loop is executed.  This problem is compounded by the presence of nested
    FORALL constructs.
 */

static tree
gfc_trans_forall_1 (gfc_code * code, forall_info * nested_forall_info)
{
  stmtblock_t pre;
  stmtblock_t post;
  stmtblock_t block;
  stmtblock_t body;
  tree *var;
  tree *start;
  tree *end;
  tree *step;
  gfc_expr **varexpr;
  tree tmp;
  tree assign;
  tree size;
  tree maskindex;
  tree mask;
  tree pmask;
  int n;
  int nvar;
  int need_temp;
  gfc_forall_iterator *fa;
  gfc_se se;
  gfc_code *c;
  gfc_saved_var *saved_vars;
  iter_info *this_forall;
  forall_info *info;
  bool need_mask;

  /* Do nothing if the mask is false.  */
  if (code->expr1
      && code->expr1->expr_type == EXPR_CONSTANT
      && !code->expr1->value.logical)
    return build_empty_stmt (input_location);

  n = 0;
  /* Count the FORALL index number.  */
  for (fa = code->ext.forall_iterator; fa; fa = fa->next)
    n++;
  nvar = n;

  /* Allocate the space for var, start, end, step, varexpr.  */
  var = (tree *) gfc_getmem (nvar * sizeof (tree));
  start = (tree *) gfc_getmem (nvar * sizeof (tree));
  end = (tree *) gfc_getmem (nvar * sizeof (tree));
  step = (tree *) gfc_getmem (nvar * sizeof (tree));
  varexpr = (gfc_expr **) gfc_getmem (nvar * sizeof (gfc_expr *));
  saved_vars = (gfc_saved_var *) gfc_getmem (nvar * sizeof (gfc_saved_var));

  /* Allocate the space for info.  */
  info = (forall_info *) gfc_getmem (sizeof (forall_info));

  gfc_start_block (&pre);
  gfc_init_block (&post);
  gfc_init_block (&block);

  n = 0;
  for (fa = code->ext.forall_iterator; fa; fa = fa->next)
    {
      gfc_symbol *sym = fa->var->symtree->n.sym;

      /* Allocate space for this_forall.  */
      this_forall = (iter_info *) gfc_getmem (sizeof (iter_info));

      /* Create a temporary variable for the FORALL index.  */
      tmp = gfc_typenode_for_spec (&sym->ts);
      var[n] = gfc_create_var (tmp, sym->name);
      gfc_shadow_sym (sym, var[n], &saved_vars[n]);

      /* Record it in this_forall.  */
      this_forall->var = var[n];

      /* Replace the index symbol's backend_decl with the temporary decl.  */
      sym->backend_decl = var[n];

      /* Work out the start, end and stride for the loop.  */
      gfc_init_se (&se, NULL);
      gfc_conv_expr_val (&se, fa->start);
      /* Record it in this_forall.  */
      this_forall->start = se.expr;
      gfc_add_block_to_block (&block, &se.pre);
      start[n] = se.expr;

      gfc_init_se (&se, NULL);
      gfc_conv_expr_val (&se, fa->end);
      /* Record it in this_forall.  */
      this_forall->end = se.expr;
      gfc_make_safe_expr (&se);
      gfc_add_block_to_block (&block, &se.pre);
      end[n] = se.expr;

      gfc_init_se (&se, NULL);
      gfc_conv_expr_val (&se, fa->stride);
      /* Record it in this_forall.  */
      this_forall->step = se.expr;
      gfc_make_safe_expr (&se);
      gfc_add_block_to_block (&block, &se.pre);
      step[n] = se.expr;

      /* Set the NEXT field of this_forall to NULL.  */
      this_forall->next = NULL;
      /* Link this_forall to the info construct.  */
      if (info->this_loop)
        {
          iter_info *iter_tmp = info->this_loop;
          while (iter_tmp->next != NULL)
            iter_tmp = iter_tmp->next;
          iter_tmp->next = this_forall;
        }
      else
        info->this_loop = this_forall;

      n++;
    }
  nvar = n;

  /* Calculate the size needed for the current forall level.  */
  size = gfc_index_one_node;
  for (n = 0; n < nvar; n++)
    {
      /* size = (end + step - start) / step.  */
      tmp = fold_build2_loc (input_location, MINUS_EXPR, TREE_TYPE (start[n]), 
			     step[n], start[n]);
      tmp = fold_build2_loc (input_location, PLUS_EXPR, TREE_TYPE (end[n]),
			     end[n], tmp);
      tmp = fold_build2_loc (input_location, FLOOR_DIV_EXPR, TREE_TYPE (tmp),
			     tmp, step[n]);
      tmp = convert (gfc_array_index_type, tmp);

      size = fold_build2_loc (input_location, MULT_EXPR, gfc_array_index_type,
			      size, tmp);
    }

  /* Record the nvar and size of current forall level.  */
  info->nvar = nvar;
  info->size = size;

  if (code->expr1)
    {
      /* If the mask is .true., consider the FORALL unconditional.  */
      if (code->expr1->expr_type == EXPR_CONSTANT
	  && code->expr1->value.logical)
	need_mask = false;
      else
	need_mask = true;
    }
  else
    need_mask = false;

  /* First we need to allocate the mask.  */
  if (need_mask)
    {
      /* As the mask array can be very big, prefer compact boolean types.  */
      tree mask_type = gfc_get_logical_type (gfc_logical_kinds[0].kind);
      mask = allocate_temp_for_forall_nest (nested_forall_info, mask_type,
					    size, NULL, &block, &pmask);
      maskindex = gfc_create_var_np (gfc_array_index_type, "mi");

      /* Record them in the info structure.  */
      info->maskindex = maskindex;
      info->mask = mask;
    }
  else
    {
      /* No mask was specified.  */
      maskindex = NULL_TREE;
      mask = pmask = NULL_TREE;
    }

  /* Link the current forall level to nested_forall_info.  */
  info->prev_nest = nested_forall_info;
  nested_forall_info = info;

  /* Copy the mask into a temporary variable if required.
     For now we assume a mask temporary is needed.  */
  if (need_mask)
    {
      /* As the mask array can be very big, prefer compact boolean types.  */
      tree mask_type = gfc_get_logical_type (gfc_logical_kinds[0].kind);

      gfc_add_modify (&block, maskindex, gfc_index_zero_node);

      /* Start of mask assignment loop body.  */
      gfc_start_block (&body);

      /* Evaluate the mask expression.  */
      gfc_init_se (&se, NULL);
      gfc_conv_expr_val (&se, code->expr1);
      gfc_add_block_to_block (&body, &se.pre);

      /* Store the mask.  */
      se.expr = convert (mask_type, se.expr);

      tmp = gfc_build_array_ref (mask, maskindex, NULL);
      gfc_add_modify (&body, tmp, se.expr);

      /* Advance to the next mask element.  */
      tmp = fold_build2_loc (input_location, PLUS_EXPR, gfc_array_index_type,
			     maskindex, gfc_index_one_node);
      gfc_add_modify (&body, maskindex, tmp);

      /* Generate the loops.  */
      tmp = gfc_finish_block (&body);
      tmp = gfc_trans_nested_forall_loop (info, tmp, 0);
      gfc_add_expr_to_block (&block, tmp);
    }

  c = code->block->next;

  /* TODO: loop merging in FORALL statements.  */
  /* Now that we've got a copy of the mask, generate the assignment loops.  */
  while (c)
    {
      switch (c->op)
	{
	case EXEC_ASSIGN:
          /* A scalar or array assignment.  DO the simple check for
	     lhs to rhs dependencies.  These make a temporary for the
	     rhs and form a second forall block to copy to variable.  */
	  need_temp = check_forall_dependencies(c, &pre, &post);

          /* Temporaries due to array assignment data dependencies introduce
             no end of problems.  */
	  if (need_temp)
            gfc_trans_assign_need_temp (c->expr1, c->expr2, NULL, false,
                                        nested_forall_info, &block);
          else
            {
              /* Use the normal assignment copying routines.  */
              assign = gfc_trans_assignment (c->expr1, c->expr2, false, true);

              /* Generate body and loops.  */
              tmp = gfc_trans_nested_forall_loop (nested_forall_info,
						  assign, 1);
              gfc_add_expr_to_block (&block, tmp);
            }

	  /* Cleanup any temporary symtrees that have been made to deal
	     with dependencies.  */
	  if (new_symtree)
	    cleanup_forall_symtrees (c);

	  break;

        case EXEC_WHERE:
	  /* Translate WHERE or WHERE construct nested in FORALL.  */
	  gfc_trans_where_2 (c, NULL, false, nested_forall_info, &block);
	  break;

        /* Pointer assignment inside FORALL.  */
	case EXEC_POINTER_ASSIGN:
          need_temp = gfc_check_dependency (c->expr1, c->expr2, 0);
          if (need_temp)
            gfc_trans_pointer_assign_need_temp (c->expr1, c->expr2,
                                                nested_forall_info, &block);
          else
            {
              /* Use the normal assignment copying routines.  */
              assign = gfc_trans_pointer_assignment (c->expr1, c->expr2);

              /* Generate body and loops.  */
              tmp = gfc_trans_nested_forall_loop (nested_forall_info,
						  assign, 1);
              gfc_add_expr_to_block (&block, tmp);
            }
          break;

	case EXEC_FORALL:
	  tmp = gfc_trans_forall_1 (c, nested_forall_info);
          gfc_add_expr_to_block (&block, tmp);
          break;

	/* Explicit subroutine calls are prevented by the frontend but interface
	   assignments can legitimately produce them.  */
	case EXEC_ASSIGN_CALL:
	  assign = gfc_trans_call (c, true, NULL_TREE, NULL_TREE, false);
          tmp = gfc_trans_nested_forall_loop (nested_forall_info, assign, 1);
          gfc_add_expr_to_block (&block, tmp);
          break;

	default:
	  gcc_unreachable ();
	}

      c = c->next;
    }

  /* Restore the original index variables.  */
  for (fa = code->ext.forall_iterator, n = 0; fa; fa = fa->next, n++)
    gfc_restore_sym (fa->var->symtree->n.sym, &saved_vars[n]);

  /* Free the space for var, start, end, step, varexpr.  */
  gfc_free (var);
  gfc_free (start);
  gfc_free (end);
  gfc_free (step);
  gfc_free (varexpr);
  gfc_free (saved_vars);

  for (this_forall = info->this_loop; this_forall;)
    {
      iter_info *next = this_forall->next;
      gfc_free (this_forall);
      this_forall = next;
    }

  /* Free the space for this forall_info.  */
  gfc_free (info);

  if (pmask)
    {
      /* Free the temporary for the mask.  */
      tmp = gfc_call_free (pmask);
      gfc_add_expr_to_block (&block, tmp);
    }
  if (maskindex)
    pushdecl (maskindex);

  gfc_add_block_to_block (&pre, &block);
  gfc_add_block_to_block (&pre, &post);

  return gfc_finish_block (&pre);
}


/* Translate the FORALL statement or construct.  */

tree gfc_trans_forall (gfc_code * code)
{
  return gfc_trans_forall_1 (code, NULL);
}


/* Evaluate the WHERE mask expression, copy its value to a temporary.
   If the WHERE construct is nested in FORALL, compute the overall temporary
   needed by the WHERE mask expression multiplied by the iterator number of
   the nested forall.
   ME is the WHERE mask expression.
   MASK is the current execution mask upon input, whose sense may or may
   not be inverted as specified by the INVERT argument.
   CMASK is the updated execution mask on output, or NULL if not required.
   PMASK is the pending execution mask on output, or NULL if not required.
   BLOCK is the block in which to place the condition evaluation loops.  */

static void
gfc_evaluate_where_mask (gfc_expr * me, forall_info * nested_forall_info,
                         tree mask, bool invert, tree cmask, tree pmask,
                         tree mask_type, stmtblock_t * block)
{
  tree tmp, tmp1;
  gfc_ss *lss, *rss;
  gfc_loopinfo loop;
  stmtblock_t body, body1;
  tree count, cond, mtmp;
  gfc_se lse, rse;

  gfc_init_loopinfo (&loop);

  lss = gfc_walk_expr (me);
  rss = gfc_walk_expr (me);

  /* Variable to index the temporary.  */
  count = gfc_create_var (gfc_array_index_type, "count");
  /* Initialize count.  */
  gfc_add_modify (block, count, gfc_index_zero_node);

  gfc_start_block (&body);

  gfc_init_se (&rse, NULL);
  gfc_init_se (&lse, NULL);

  if (lss == gfc_ss_terminator)
    {
      gfc_init_block (&body1);
    }
  else
    {
      /* Initialize the loop.  */
      gfc_init_loopinfo (&loop);

      /* We may need LSS to determine the shape of the expression.  */
      gfc_add_ss_to_loop (&loop, lss);
      gfc_add_ss_to_loop (&loop, rss);

      gfc_conv_ss_startstride (&loop);
      gfc_conv_loop_setup (&loop, &me->where);

      gfc_mark_ss_chain_used (rss, 1);
      /* Start the loop body.  */
      gfc_start_scalarized_body (&loop, &body1);

      /* Translate the expression.  */
      gfc_copy_loopinfo_to_se (&rse, &loop);
      rse.ss = rss;
      gfc_conv_expr (&rse, me);
    }

  /* Variable to evaluate mask condition.  */
  cond = gfc_create_var (mask_type, "cond");
  if (mask && (cmask || pmask))
    mtmp = gfc_create_var (mask_type, "mask");
  else mtmp = NULL_TREE;

  gfc_add_block_to_block (&body1, &lse.pre);
  gfc_add_block_to_block (&body1, &rse.pre);

  gfc_add_modify (&body1, cond, fold_convert (mask_type, rse.expr));

  if (mask && (cmask || pmask))
    {
      tmp = gfc_build_array_ref (mask, count, NULL);
      if (invert)
	tmp = fold_build1_loc (input_location, TRUTH_NOT_EXPR, mask_type, tmp);
      gfc_add_modify (&body1, mtmp, tmp);
    }

  if (cmask)
    {
      tmp1 = gfc_build_array_ref (cmask, count, NULL);
      tmp = cond;
      if (mask)
	tmp = fold_build2_loc (input_location, TRUTH_AND_EXPR, mask_type,
			       mtmp, tmp);
      gfc_add_modify (&body1, tmp1, tmp);
    }

  if (pmask)
    {
      tmp1 = gfc_build_array_ref (pmask, count, NULL);
      tmp = fold_build1_loc (input_location, TRUTH_NOT_EXPR, mask_type, cond);
      if (mask)
	tmp = fold_build2_loc (input_location, TRUTH_AND_EXPR, mask_type, mtmp,
			       tmp);
      gfc_add_modify (&body1, tmp1, tmp);
    }

  gfc_add_block_to_block (&body1, &lse.post);
  gfc_add_block_to_block (&body1, &rse.post);

  if (lss == gfc_ss_terminator)
    {
      gfc_add_block_to_block (&body, &body1);
    }
  else
    {
      /* Increment count.  */
      tmp1 = fold_build2_loc (input_location, PLUS_EXPR, gfc_array_index_type,
			      count, gfc_index_one_node);
      gfc_add_modify (&body1, count, tmp1);

      /* Generate the copying loops.  */
      gfc_trans_scalarizing_loops (&loop, &body1);

      gfc_add_block_to_block (&body, &loop.pre);
      gfc_add_block_to_block (&body, &loop.post);

      gfc_cleanup_loop (&loop);
      /* TODO: Reuse lss and rss when copying temp->lhs.  Need to be careful
         as tree nodes in SS may not be valid in different scope.  */
    }

  tmp1 = gfc_finish_block (&body);
  /* If the WHERE construct is inside FORALL, fill the full temporary.  */
  if (nested_forall_info != NULL)
    tmp1 = gfc_trans_nested_forall_loop (nested_forall_info, tmp1, 1);

  gfc_add_expr_to_block (block, tmp1);
}


/* Translate an assignment statement in a WHERE statement or construct
   statement. The MASK expression is used to control which elements
   of EXPR1 shall be assigned.  The sense of MASK is specified by
   INVERT.  */

static tree
gfc_trans_where_assign (gfc_expr *expr1, gfc_expr *expr2,
			tree mask, bool invert,
                        tree count1, tree count2,
			gfc_code *cnext)
{
  gfc_se lse;
  gfc_se rse;
  gfc_ss *lss;
  gfc_ss *lss_section;
  gfc_ss *rss;

  gfc_loopinfo loop;
  tree tmp;
  stmtblock_t block;
  stmtblock_t body;
  tree index, maskexpr;

  /* A defined assignment. */  
  if (cnext && cnext->resolved_sym)
    return gfc_trans_call (cnext, true, mask, count1, invert);

#if 0
  /* TODO: handle this special case.
     Special case a single function returning an array.  */
  if (expr2->expr_type == EXPR_FUNCTION && expr2->rank > 0)
    {
      tmp = gfc_trans_arrayfunc_assign (expr1, expr2);
      if (tmp)
        return tmp;
    }
#endif

 /* Assignment of the form lhs = rhs.  */
  gfc_start_block (&block);

  gfc_init_se (&lse, NULL);
  gfc_init_se (&rse, NULL);

  /* Walk the lhs.  */
  lss = gfc_walk_expr (expr1);
  rss = NULL;

  /* In each where-assign-stmt, the mask-expr and the variable being
     defined shall be arrays of the same shape.  */
  gcc_assert (lss != gfc_ss_terminator);

  /* The assignment needs scalarization.  */
  lss_section = lss;

  /* Find a non-scalar SS from the lhs.  */
  while (lss_section != gfc_ss_terminator
         && lss_section->type != GFC_SS_SECTION)
    lss_section = lss_section->next;

  gcc_assert (lss_section != gfc_ss_terminator);

  /* Initialize the scalarizer.  */
  gfc_init_loopinfo (&loop);

  /* Walk the rhs.  */
  rss = gfc_walk_expr (expr2);
  if (rss == gfc_ss_terminator)
   {
     /* The rhs is scalar.  Add a ss for the expression.  */
     rss = gfc_get_ss ();
     rss->where = 1;
     rss->next = gfc_ss_terminator;
     rss->type = GFC_SS_SCALAR;
     rss->expr = expr2;
    }

  /* Associate the SS with the loop.  */
  gfc_add_ss_to_loop (&loop, lss);
  gfc_add_ss_to_loop (&loop, rss);

  /* Calculate the bounds of the scalarization.  */
  gfc_conv_ss_startstride (&loop);

  /* Resolve any data dependencies in the statement.  */
  gfc_conv_resolve_dependencies (&loop, lss_section, rss);

  /* Setup the scalarizing loops.  */
  gfc_conv_loop_setup (&loop, &expr2->where);

  /* Setup the gfc_se structures.  */
  gfc_copy_loopinfo_to_se (&lse, &loop);
  gfc_copy_loopinfo_to_se (&rse, &loop);

  rse.ss = rss;
  gfc_mark_ss_chain_used (rss, 1);
  if (loop.temp_ss == NULL)
    {
      lse.ss = lss;
      gfc_mark_ss_chain_used (lss, 1);
    }
  else
    {
      lse.ss = loop.temp_ss;
      gfc_mark_ss_chain_used (lss, 3);
      gfc_mark_ss_chain_used (loop.temp_ss, 3);
    }

  /* Start the scalarized loop body.  */
  gfc_start_scalarized_body (&loop, &body);

  /* Translate the expression.  */
  gfc_conv_expr (&rse, expr2);
  if (lss != gfc_ss_terminator && loop.temp_ss != NULL)
    gfc_conv_tmp_array_ref (&lse);
  else
    gfc_conv_expr (&lse, expr1);

  /* Form the mask expression according to the mask.  */
  index = count1;
  maskexpr = gfc_build_array_ref (mask, index, NULL);
  if (invert)
    maskexpr = fold_build1_loc (input_location, TRUTH_NOT_EXPR,
				TREE_TYPE (maskexpr), maskexpr);

  /* Use the scalar assignment as is.  */
  tmp = gfc_trans_scalar_assign (&lse, &rse, expr1->ts,
				 loop.temp_ss != NULL, false, true);

  tmp = build3_v (COND_EXPR, maskexpr, tmp, build_empty_stmt (input_location));

  gfc_add_expr_to_block (&body, tmp);

  if (lss == gfc_ss_terminator)
    {
      /* Increment count1.  */
      tmp = fold_build2_loc (input_location, PLUS_EXPR, gfc_array_index_type,
			     count1, gfc_index_one_node);
      gfc_add_modify (&body, count1, tmp);

      /* Use the scalar assignment as is.  */
      gfc_add_block_to_block (&block, &body);
    }
  else
    {
      gcc_assert (lse.ss == gfc_ss_terminator
		  && rse.ss == gfc_ss_terminator);

      if (loop.temp_ss != NULL)
        {
          /* Increment count1 before finish the main body of a scalarized
             expression.  */
          tmp = fold_build2_loc (input_location, PLUS_EXPR,
				 gfc_array_index_type, count1, gfc_index_one_node);
          gfc_add_modify (&body, count1, tmp);
          gfc_trans_scalarized_loop_boundary (&loop, &body);

          /* We need to copy the temporary to the actual lhs.  */
          gfc_init_se (&lse, NULL);
          gfc_init_se (&rse, NULL);
          gfc_copy_loopinfo_to_se (&lse, &loop);
          gfc_copy_loopinfo_to_se (&rse, &loop);

          rse.ss = loop.temp_ss;
          lse.ss = lss;

          gfc_conv_tmp_array_ref (&rse);
          gfc_conv_expr (&lse, expr1);

          gcc_assert (lse.ss == gfc_ss_terminator
		      && rse.ss == gfc_ss_terminator);

          /* Form the mask expression according to the mask tree list.  */
          index = count2;
          maskexpr = gfc_build_array_ref (mask, index, NULL);
	  if (invert)
	    maskexpr = fold_build1_loc (input_location, TRUTH_NOT_EXPR,
					TREE_TYPE (maskexpr), maskexpr);

          /* Use the scalar assignment as is.  */
          tmp = gfc_trans_scalar_assign (&lse, &rse, expr1->ts, false, false,
					 true);
          tmp = build3_v (COND_EXPR, maskexpr, tmp,
			  build_empty_stmt (input_location));
          gfc_add_expr_to_block (&body, tmp);

          /* Increment count2.  */
          tmp = fold_build2_loc (input_location, PLUS_EXPR,
				 gfc_array_index_type, count2,
				 gfc_index_one_node);
          gfc_add_modify (&body, count2, tmp);
        }
      else
        {
          /* Increment count1.  */
          tmp = fold_build2_loc (input_location, PLUS_EXPR,
				 gfc_array_index_type, count1,
				 gfc_index_one_node);
          gfc_add_modify (&body, count1, tmp);
        }

      /* Generate the copying loops.  */
      gfc_trans_scalarizing_loops (&loop, &body);

      /* Wrap the whole thing up.  */
      gfc_add_block_to_block (&block, &loop.pre);
      gfc_add_block_to_block (&block, &loop.post);
      gfc_cleanup_loop (&loop);
    }

  return gfc_finish_block (&block);
}


/* Translate the WHERE construct or statement.
   This function can be called iteratively to translate the nested WHERE
   construct or statement.
   MASK is the control mask.  */

static void
gfc_trans_where_2 (gfc_code * code, tree mask, bool invert,
		   forall_info * nested_forall_info, stmtblock_t * block)
{
  stmtblock_t inner_size_body;
  tree inner_size, size;
  gfc_ss *lss, *rss;
  tree mask_type;
  gfc_expr *expr1;
  gfc_expr *expr2;
  gfc_code *cblock;
  gfc_code *cnext;
  tree tmp;
  tree cond;
  tree count1, count2;
  bool need_cmask;
  bool need_pmask;
  int need_temp;
  tree pcmask = NULL_TREE;
  tree ppmask = NULL_TREE;
  tree cmask = NULL_TREE;
  tree pmask = NULL_TREE;
  gfc_actual_arglist *arg;

  /* the WHERE statement or the WHERE construct statement.  */
  cblock = code->block;

  /* As the mask array can be very big, prefer compact boolean types.  */
  mask_type = gfc_get_logical_type (gfc_logical_kinds[0].kind);

  /* Determine which temporary masks are needed.  */
  if (!cblock->block)
    {
      /* One clause: No ELSEWHEREs.  */
      need_cmask = (cblock->next != 0);
      need_pmask = false;
    }
  else if (cblock->block->block)
    {
      /* Three or more clauses: Conditional ELSEWHEREs.  */
      need_cmask = true;
      need_pmask = true;
    }
  else if (cblock->next)
    {
      /* Two clauses, the first non-empty.  */
      need_cmask = true;
      need_pmask = (mask != NULL_TREE
		    && cblock->block->next != 0);
    }
  else if (!cblock->block->next)
    {
      /* Two clauses, both empty.  */
      need_cmask = false;
      need_pmask = false;
    }
  /* Two clauses, the first empty, the second non-empty.  */
  else if (mask)
    {
      need_cmask = (cblock->block->expr1 != 0);
      need_pmask = true;
    }
  else
    {
      need_cmask = true;
      need_pmask = false;
    }

  if (need_cmask || need_pmask)
    {
      /* Calculate the size of temporary needed by the mask-expr.  */
      gfc_init_block (&inner_size_body);
      inner_size = compute_inner_temp_size (cblock->expr1, cblock->expr1,
					    &inner_size_body, &lss, &rss);

      gfc_free_ss_chain (lss);
      gfc_free_ss_chain (rss);

      /* Calculate the total size of temporary needed.  */
      size = compute_overall_iter_number (nested_forall_info, inner_size,
					  &inner_size_body, block);

      /* Check whether the size is negative.  */
      cond = fold_build2_loc (input_location, LE_EXPR, boolean_type_node, size,
			      gfc_index_zero_node);
      size = fold_build3_loc (input_location, COND_EXPR, gfc_array_index_type,
			      cond, gfc_index_zero_node, size);
      size = gfc_evaluate_now (size, block);

      /* Allocate temporary for WHERE mask if needed.  */
      if (need_cmask)
	cmask = allocate_temp_for_forall_nest_1 (mask_type, size, block,
						 &pcmask);

      /* Allocate temporary for !mask if needed.  */
      if (need_pmask)
	pmask = allocate_temp_for_forall_nest_1 (mask_type, size, block,
						 &ppmask);
    }

  while (cblock)
    {
      /* Each time around this loop, the where clause is conditional
	 on the value of mask and invert, which are updated at the
	 bottom of the loop.  */

      /* Has mask-expr.  */
      if (cblock->expr1)
        {
          /* Ensure that the WHERE mask will be evaluated exactly once.
	     If there are no statements in this WHERE/ELSEWHERE clause,
	     then we don't need to update the control mask (cmask).
	     If this is the last clause of the WHERE construct, then
	     we don't need to update the pending control mask (pmask).  */
	  if (mask)
	    gfc_evaluate_where_mask (cblock->expr1, nested_forall_info,
				     mask, invert,
				     cblock->next  ? cmask : NULL_TREE,
				     cblock->block ? pmask : NULL_TREE,
				     mask_type, block);
	  else
	    gfc_evaluate_where_mask (cblock->expr1, nested_forall_info,
				     NULL_TREE, false,
				     (cblock->next || cblock->block)
				     ? cmask : NULL_TREE,
				     NULL_TREE, mask_type, block);

	  invert = false;
        }
      /* It's a final elsewhere-stmt. No mask-expr is present.  */
      else
        cmask = mask;

      /* The body of this where clause are controlled by cmask with
	 sense specified by invert.  */

      /* Get the assignment statement of a WHERE statement, or the first
         statement in where-body-construct of a WHERE construct.  */
      cnext = cblock->next;
      while (cnext)
        {
          switch (cnext->op)
            {
            /* WHERE assignment statement.  */
	    case EXEC_ASSIGN_CALL:

	      arg = cnext->ext.actual;
	      expr1 = expr2 = NULL;
	      for (; arg; arg = arg->next)
		{
		  if (!arg->expr)
		    continue;
		  if (expr1 == NULL)
		    expr1 = arg->expr;
		  else
		    expr2 = arg->expr;
		}
	      goto evaluate;

            case EXEC_ASSIGN:
              expr1 = cnext->expr1;
              expr2 = cnext->expr2;
    evaluate:
              if (nested_forall_info != NULL)
                {
                  need_temp = gfc_check_dependency (expr1, expr2, 0);
                  if (need_temp && cnext->op != EXEC_ASSIGN_CALL)
                    gfc_trans_assign_need_temp (expr1, expr2,
						cmask, invert,
                                                nested_forall_info, block);
                  else
                    {
                      /* Variables to control maskexpr.  */
                      count1 = gfc_create_var (gfc_array_index_type, "count1");
                      count2 = gfc_create_var (gfc_array_index_type, "count2");
                      gfc_add_modify (block, count1, gfc_index_zero_node);
                      gfc_add_modify (block, count2, gfc_index_zero_node);

                      tmp = gfc_trans_where_assign (expr1, expr2,
						    cmask, invert,
						    count1, count2,
						    cnext);

                      tmp = gfc_trans_nested_forall_loop (nested_forall_info,
                                                          tmp, 1);
                      gfc_add_expr_to_block (block, tmp);
                    }
                }
              else
                {
                  /* Variables to control maskexpr.  */
                  count1 = gfc_create_var (gfc_array_index_type, "count1");
                  count2 = gfc_create_var (gfc_array_index_type, "count2");
                  gfc_add_modify (block, count1, gfc_index_zero_node);
                  gfc_add_modify (block, count2, gfc_index_zero_node);

                  tmp = gfc_trans_where_assign (expr1, expr2,
						cmask, invert,
						count1, count2,
						cnext);
                  gfc_add_expr_to_block (block, tmp);

                }
              break;

            /* WHERE or WHERE construct is part of a where-body-construct.  */
            case EXEC_WHERE:
	      gfc_trans_where_2 (cnext, cmask, invert,
				 nested_forall_info, block);
	      break;

            default:
              gcc_unreachable ();
            }

         /* The next statement within the same where-body-construct.  */
         cnext = cnext->next;
       }
    /* The next masked-elsewhere-stmt, elsewhere-stmt, or end-where-stmt.  */
    cblock = cblock->block;
    if (mask == NULL_TREE)
      {
        /* If we're the initial WHERE, we can simply invert the sense
	   of the current mask to obtain the "mask" for the remaining
	   ELSEWHEREs.  */
	invert = true;
	mask = cmask;
      }
    else
      {
	/* Otherwise, for nested WHERE's we need to use the pending mask.  */
        invert = false;
        mask = pmask;
      }
  }

  /* If we allocated a pending mask array, deallocate it now.  */
  if (ppmask)
    {
      tmp = gfc_call_free (ppmask);
      gfc_add_expr_to_block (block, tmp);
    }

  /* If we allocated a current mask array, deallocate it now.  */
  if (pcmask)
    {
      tmp = gfc_call_free (pcmask);
      gfc_add_expr_to_block (block, tmp);
    }
}

/* Translate a simple WHERE construct or statement without dependencies.
   CBLOCK is the "then" clause of the WHERE statement, where CBLOCK->EXPR
   is the mask condition, and EBLOCK if non-NULL is the "else" clause.
   Currently both CBLOCK and EBLOCK are restricted to single assignments.  */

static tree
gfc_trans_where_3 (gfc_code * cblock, gfc_code * eblock)
{
  stmtblock_t block, body;
  gfc_expr *cond, *tdst, *tsrc, *edst, *esrc;
  tree tmp, cexpr, tstmt, estmt;
  gfc_ss *css, *tdss, *tsss;
  gfc_se cse, tdse, tsse, edse, esse;
  gfc_loopinfo loop;
  gfc_ss *edss = 0;
  gfc_ss *esss = 0;

  /* Allow the scalarizer to workshare simple where loops.  */
  if (ompws_flags & OMPWS_WORKSHARE_FLAG)
    ompws_flags |= OMPWS_SCALARIZER_WS;

  cond = cblock->expr1;
  tdst = cblock->next->expr1;
  tsrc = cblock->next->expr2;
  edst = eblock ? eblock->next->expr1 : NULL;
  esrc = eblock ? eblock->next->expr2 : NULL;

  gfc_start_block (&block);
  gfc_init_loopinfo (&loop);

  /* Handle the condition.  */
  gfc_init_se (&cse, NULL);
  css = gfc_walk_expr (cond);
  gfc_add_ss_to_loop (&loop, css);

  /* Handle the then-clause.  */
  gfc_init_se (&tdse, NULL);
  gfc_init_se (&tsse, NULL);
  tdss = gfc_walk_expr (tdst);
  tsss = gfc_walk_expr (tsrc);
  if (tsss == gfc_ss_terminator)
    {
      tsss = gfc_get_ss ();
      tsss->where = 1;
      tsss->next = gfc_ss_terminator;
      tsss->type = GFC_SS_SCALAR;
      tsss->expr = tsrc;
    }
  gfc_add_ss_to_loop (&loop, tdss);
  gfc_add_ss_to_loop (&loop, tsss);

  if (eblock)
    {
      /* Handle the else clause.  */
      gfc_init_se (&edse, NULL);
      gfc_init_se (&esse, NULL);
      edss = gfc_walk_expr (edst);
      esss = gfc_walk_expr (esrc);
      if (esss == gfc_ss_terminator)
	{
	  esss = gfc_get_ss ();
	  esss->where = 1;
	  esss->next = gfc_ss_terminator;
	  esss->type = GFC_SS_SCALAR;
	  esss->expr = esrc;
	}
      gfc_add_ss_to_loop (&loop, edss);
      gfc_add_ss_to_loop (&loop, esss);
    }

  gfc_conv_ss_startstride (&loop);
  gfc_conv_loop_setup (&loop, &tdst->where);

  gfc_mark_ss_chain_used (css, 1);
  gfc_mark_ss_chain_used (tdss, 1);
  gfc_mark_ss_chain_used (tsss, 1);
  if (eblock)
    {
      gfc_mark_ss_chain_used (edss, 1);
      gfc_mark_ss_chain_used (esss, 1);
    }

  gfc_start_scalarized_body (&loop, &body);

  gfc_copy_loopinfo_to_se (&cse, &loop);
  gfc_copy_loopinfo_to_se (&tdse, &loop);
  gfc_copy_loopinfo_to_se (&tsse, &loop);
  cse.ss = css;
  tdse.ss = tdss;
  tsse.ss = tsss;
  if (eblock)
    {
      gfc_copy_loopinfo_to_se (&edse, &loop);
      gfc_copy_loopinfo_to_se (&esse, &loop);
      edse.ss = edss;
      esse.ss = esss;
    }

  gfc_conv_expr (&cse, cond);
  gfc_add_block_to_block (&body, &cse.pre);
  cexpr = cse.expr;

  gfc_conv_expr (&tsse, tsrc);
  if (tdss != gfc_ss_terminator && loop.temp_ss != NULL)
    gfc_conv_tmp_array_ref (&tdse);
  else
    gfc_conv_expr (&tdse, tdst);

  if (eblock)
    {
      gfc_conv_expr (&esse, esrc);
      if (edss != gfc_ss_terminator && loop.temp_ss != NULL)
	gfc_conv_tmp_array_ref (&edse);
      else
	gfc_conv_expr (&edse, edst);
    }

  tstmt = gfc_trans_scalar_assign (&tdse, &tsse, tdst->ts, false, false, true);
  estmt = eblock ? gfc_trans_scalar_assign (&edse, &esse, edst->ts, false,
					    false, true)
		 : build_empty_stmt (input_location);
  tmp = build3_v (COND_EXPR, cexpr, tstmt, estmt);
  gfc_add_expr_to_block (&body, tmp);
  gfc_add_block_to_block (&body, &cse.post);

  gfc_trans_scalarizing_loops (&loop, &body);
  gfc_add_block_to_block (&block, &loop.pre);
  gfc_add_block_to_block (&block, &loop.post);
  gfc_cleanup_loop (&loop);

  return gfc_finish_block (&block);
}

/* As the WHERE or WHERE construct statement can be nested, we call
   gfc_trans_where_2 to do the translation, and pass the initial
   NULL values for both the control mask and the pending control mask.  */

tree
gfc_trans_where (gfc_code * code)
{
  stmtblock_t block;
  gfc_code *cblock;
  gfc_code *eblock;

  cblock = code->block;
  if (cblock->next
      && cblock->next->op == EXEC_ASSIGN
      && !cblock->next->next)
    {
      eblock = cblock->block;
      if (!eblock)
	{
          /* A simple "WHERE (cond) x = y" statement or block is
	     dependence free if cond is not dependent upon writing x,
	     and the source y is unaffected by the destination x.  */
	  if (!gfc_check_dependency (cblock->next->expr1,
				     cblock->expr1, 0)
	      && !gfc_check_dependency (cblock->next->expr1,
					cblock->next->expr2, 0))
	    return gfc_trans_where_3 (cblock, NULL);
	}
      else if (!eblock->expr1
	       && !eblock->block
	       && eblock->next
	       && eblock->next->op == EXEC_ASSIGN
	       && !eblock->next->next)
	{
          /* A simple "WHERE (cond) x1 = y1 ELSEWHERE x2 = y2 ENDWHERE"
	     block is dependence free if cond is not dependent on writes
	     to x1 and x2, y1 is not dependent on writes to x2, and y2
	     is not dependent on writes to x1, and both y's are not
	     dependent upon their own x's.  In addition to this, the
	     final two dependency checks below exclude all but the same
	     array reference if the where and elswhere destinations
	     are the same.  In short, this is VERY conservative and this
	     is needed because the two loops, required by the standard
	     are coalesced in gfc_trans_where_3.  */
	  if (!gfc_check_dependency(cblock->next->expr1,
				    cblock->expr1, 0)
	      && !gfc_check_dependency(eblock->next->expr1,
				       cblock->expr1, 0)
	      && !gfc_check_dependency(cblock->next->expr1,
				       eblock->next->expr2, 1)
	      && !gfc_check_dependency(eblock->next->expr1,
				       cblock->next->expr2, 1)
	      && !gfc_check_dependency(cblock->next->expr1,
				       cblock->next->expr2, 1)
	      && !gfc_check_dependency(eblock->next->expr1,
				       eblock->next->expr2, 1)
	      && !gfc_check_dependency(cblock->next->expr1,
				       eblock->next->expr1, 0)
	      && !gfc_check_dependency(eblock->next->expr1,
				       cblock->next->expr1, 0))
	    return gfc_trans_where_3 (cblock, eblock);
	}
    }

  gfc_start_block (&block);

  gfc_trans_where_2 (code, NULL, false, NULL, &block);

  return gfc_finish_block (&block);
}


/* CYCLE a DO loop. The label decl has already been created by
   gfc_trans_do(), it's in TREE_PURPOSE (backend_decl) of the gfc_code
   node at the head of the loop. We must mark the label as used.  */

tree
gfc_trans_cycle (gfc_code * code)
{
  tree cycle_label;

<<<<<<< HEAD
  cycle_label = code->ext.whichloop->cycle_label;
=======
  cycle_label = code->ext.which_construct->cycle_label;
  gcc_assert (cycle_label);

>>>>>>> 155d23aa
  TREE_USED (cycle_label) = 1;
  return build1_v (GOTO_EXPR, cycle_label);
}


/* EXIT a DO loop. Similar to CYCLE, but now the label is in
   TREE_VALUE (backend_decl) of the gfc_code node at the head of the
   loop.  */

tree
gfc_trans_exit (gfc_code * code)
{
  tree exit_label;

<<<<<<< HEAD
  exit_label = code->ext.whichloop->exit_label;
=======
  exit_label = code->ext.which_construct->exit_label;
  gcc_assert (exit_label);

>>>>>>> 155d23aa
  TREE_USED (exit_label) = 1;
  return build1_v (GOTO_EXPR, exit_label);
}


/* Translate the ALLOCATE statement.  */

tree
gfc_trans_allocate (gfc_code * code)
{
  gfc_alloc *al;
  gfc_expr *expr;
  gfc_se se;
  tree tmp;
  tree parm;
  tree stat;
  tree pstat;
  tree error_label;
  tree memsz;
  stmtblock_t block;

  if (!code->ext.alloc.list)
    return NULL_TREE;

  pstat = stat = error_label = tmp = memsz = NULL_TREE;

  gfc_start_block (&block);

  /* Either STAT= and/or ERRMSG is present.  */
  if (code->expr1 || code->expr2)
    {
      tree gfc_int4_type_node = gfc_get_int_type (4);

      stat = gfc_create_var (gfc_int4_type_node, "stat");
      pstat = gfc_build_addr_expr (NULL_TREE, stat);

      error_label = gfc_build_label_decl (NULL_TREE);
      TREE_USED (error_label) = 1;
    }

  for (al = code->ext.alloc.list; al != NULL; al = al->next)
    {
      expr = gfc_copy_expr (al->expr);

      if (expr->ts.type == BT_CLASS)
	gfc_add_data_component (expr);

      gfc_init_se (&se, NULL);
      gfc_start_block (&se.pre);

      se.want_pointer = 1;
      se.descriptor_only = 1;
      gfc_conv_expr (&se, expr);

      if (!gfc_array_allocate (&se, expr, pstat))
	{
	  /* A scalar or derived type.  */

	  /* Determine allocate size.  */
	  if (al->expr->ts.type == BT_CLASS && code->expr3)
	    {
	      if (code->expr3->ts.type == BT_CLASS)
		{
		  gfc_expr *sz;
		  gfc_se se_sz;
		  sz = gfc_copy_expr (code->expr3);
<<<<<<< HEAD
		  gfc_add_component_ref (sz, "$vptr");
		  gfc_add_component_ref (sz, "$size");
=======
		  gfc_add_vptr_component (sz);
		  gfc_add_size_component (sz);
>>>>>>> 155d23aa
		  gfc_init_se (&se_sz, NULL);
		  gfc_conv_expr (&se_sz, sz);
		  gfc_free_expr (sz);
		  memsz = se_sz.expr;
		}
	      else
		memsz = TYPE_SIZE_UNIT (gfc_typenode_for_spec (&code->expr3->ts));
	    }
	  else if (code->ext.alloc.ts.type != BT_UNKNOWN)
	    memsz = TYPE_SIZE_UNIT (gfc_typenode_for_spec (&code->ext.alloc.ts));
	  else
	    memsz = TYPE_SIZE_UNIT (TREE_TYPE (TREE_TYPE (se.expr)));

	  if (expr->ts.type == BT_CHARACTER && memsz == NULL_TREE)
	    memsz = se.string_length;

	  /* Allocate - for non-pointers with re-alloc checking.  */
	  {
	    gfc_ref *ref;
	    bool allocatable;

	    ref = expr->ref;

	    /* Find the last reference in the chain.  */
	    while (ref && ref->next != NULL)
	      {
	        gcc_assert (ref->type != REF_ARRAY || ref->u.ar.type == AR_ELEMENT);
	        ref = ref->next;
	      }

	    if (!ref)
	      allocatable = expr->symtree->n.sym->attr.allocatable;
	    else
	      allocatable = ref->u.c.component->attr.allocatable;

	    if (allocatable)
	      tmp = gfc_allocate_array_with_status (&se.pre, se.expr, memsz,
						    pstat, expr);
	    else
	      tmp = gfc_allocate_with_status (&se.pre, memsz, pstat);
	  }

	  tmp = fold_build2_loc (input_location, MODIFY_EXPR, void_type_node,
				 se.expr,
				 fold_convert (TREE_TYPE (se.expr), tmp));
	  gfc_add_expr_to_block (&se.pre, tmp);

	  if (code->expr1 || code->expr2)
	    {
	      tmp = build1_v (GOTO_EXPR, error_label);
	      parm = fold_build2_loc (input_location, NE_EXPR,
				      boolean_type_node, stat,
				      build_int_cst (TREE_TYPE (stat), 0));
	      tmp = fold_build3_loc (input_location, COND_EXPR, void_type_node,
				     parm, tmp,
				     build_empty_stmt (input_location));
	      gfc_add_expr_to_block (&se.pre, tmp);
	    }

	  if (expr->ts.type == BT_DERIVED && expr->ts.u.derived->attr.alloc_comp)
	    {
	      tmp = build_fold_indirect_ref_loc (input_location, se.expr);
	      tmp = gfc_nullify_alloc_comp (expr->ts.u.derived, tmp, 0);
	      gfc_add_expr_to_block (&se.pre, tmp);
	    }

	}

      tmp = gfc_finish_block (&se.pre);
      gfc_add_expr_to_block (&block, tmp);

<<<<<<< HEAD
      /* Initialization via SOURCE block.  */
=======
>>>>>>> 155d23aa
      if (code->expr3 && !code->expr3->mold)
	{
	  /* Initialization via SOURCE block
	     (or static default initializer).  */
	  gfc_expr *rhs = gfc_copy_expr (code->expr3);
	  if (al->expr->ts.type == BT_CLASS)
	    {
	      gfc_se call;
	      gfc_actual_arglist *actual;
	      gfc_expr *ppc;
	      gfc_init_se (&call, NULL);
	      /* Do a polymorphic deep copy.  */
	      actual = gfc_get_actual_arglist ();
	      actual->expr = gfc_copy_expr (rhs);
	      if (rhs->ts.type == BT_CLASS)
		gfc_add_data_component (actual->expr);
	      actual->next = gfc_get_actual_arglist ();
	      actual->next->expr = gfc_copy_expr (al->expr);
	      gfc_add_data_component (actual->next->expr);
	      if (rhs->ts.type == BT_CLASS)
		{
		  ppc = gfc_copy_expr (rhs);
		  gfc_add_vptr_component (ppc);
		}
	      else
		ppc = gfc_lval_expr_from_sym (gfc_find_derived_vtab (rhs->ts.u.derived));
	      gfc_add_component_ref (ppc, "_copy");
	      gfc_conv_procedure_call (&call, ppc->symtree->n.sym, actual,
					ppc, NULL);
	      gfc_add_expr_to_block (&call.pre, call.expr);
	      gfc_add_block_to_block (&call.pre, &call.post);
	      tmp = gfc_finish_block (&call.pre);
	    }
	  else
	    tmp = gfc_trans_assignment (gfc_expr_to_initialize (expr),
					rhs, false, false);
	  gfc_free_expr (rhs);
	  gfc_add_expr_to_block (&block, tmp);
	}
      else if (code->expr3 && code->expr3->mold
	    && code->expr3->ts.type == BT_CLASS)
	{
	  /* Default-initialization via MOLD (polymorphic).  */
	  gfc_expr *rhs = gfc_copy_expr (code->expr3);
	  gfc_se dst,src;
	  gfc_add_vptr_component (rhs);
	  gfc_add_def_init_component (rhs);
	  gfc_init_se (&dst, NULL);
	  gfc_init_se (&src, NULL);
	  gfc_conv_expr (&dst, expr);
	  gfc_conv_expr (&src, rhs);
	  gfc_add_block_to_block (&block, &src.pre);
	  tmp = gfc_build_memcpy_call (dst.expr, src.expr, memsz);
	  gfc_add_expr_to_block (&block, tmp);
	  gfc_free_expr (rhs);
	}

      /* Allocation of CLASS entities.  */
      gfc_free_expr (expr);
      expr = al->expr;
      if (expr->ts.type == BT_CLASS)
	{
	  gfc_expr *lhs,*rhs;
	  gfc_se lse;

	  /* Initialize VPTR for CLASS objects.  */
	  lhs = gfc_expr_to_initialize (expr);
	  gfc_add_vptr_component (lhs);
	  rhs = NULL;
	  if (code->expr3 && code->expr3->ts.type == BT_CLASS)
	    {
	      /* Polymorphic SOURCE: VPTR must be determined at run time.  */
	      rhs = gfc_copy_expr (code->expr3);
	      gfc_add_vptr_component (rhs);
	      tmp = gfc_trans_pointer_assignment (lhs, rhs);
	      gfc_add_expr_to_block (&block, tmp);
	      gfc_free_expr (rhs);
	    }
	  else
	    {
	      /* VPTR is fixed at compile time.  */
	      gfc_symbol *vtab;
	      gfc_typespec *ts;
	      if (code->expr3)
		ts = &code->expr3->ts;
	      else if (expr->ts.type == BT_DERIVED)
		ts = &expr->ts;
	      else if (code->ext.alloc.ts.type == BT_DERIVED)
		ts = &code->ext.alloc.ts;
	      else if (expr->ts.type == BT_CLASS)
		ts = &CLASS_DATA (expr)->ts;
	      else
		ts = &expr->ts;

	      if (ts->type == BT_DERIVED)
		{
		  vtab = gfc_find_derived_vtab (ts->u.derived, true);
		  gcc_assert (vtab);
		  gfc_trans_assign_vtab_procs (&block, ts->u.derived, vtab);
		  gfc_init_se (&lse, NULL);
		  lse.want_pointer = 1;
		  gfc_conv_expr (&lse, lhs);
		  tmp = gfc_build_addr_expr (NULL_TREE,
					     gfc_get_symbol_decl (vtab));
		  gfc_add_modify (&block, lse.expr,
			fold_convert (TREE_TYPE (lse.expr), tmp));
		}
	    }
	  gfc_free_expr (lhs);
	}

    }

  /* STAT block.  */
  if (code->expr1)
    {
      tmp = build1_v (LABEL_EXPR, error_label);
      gfc_add_expr_to_block (&block, tmp);

      gfc_init_se (&se, NULL);
      gfc_conv_expr_lhs (&se, code->expr1);
      tmp = convert (TREE_TYPE (se.expr), stat);
      gfc_add_modify (&block, se.expr, tmp);
    }

  /* ERRMSG block.  */
  if (code->expr2)
    {
      /* A better error message may be possible, but not required.  */
      const char *msg = "Attempt to allocate an allocated object";
      tree errmsg, slen, dlen;

      gfc_init_se (&se, NULL);
      gfc_conv_expr_lhs (&se, code->expr2);

      errmsg = gfc_create_var (pchar_type_node, "ERRMSG");

      gfc_add_modify (&block, errmsg,
		gfc_build_addr_expr (pchar_type_node,
			gfc_build_localized_cstring_const (msg)));

      slen = build_int_cst (gfc_charlen_type_node, ((int) strlen (msg)));
      dlen = gfc_get_expr_charlen (code->expr2);
      slen = fold_build2_loc (input_location, MIN_EXPR, TREE_TYPE (slen), dlen,
			      slen);

      dlen = build_call_expr_loc (input_location,
			      built_in_decls[BUILT_IN_MEMCPY], 3,
		gfc_build_addr_expr (pvoid_type_node, se.expr), errmsg, slen);

      tmp = fold_build2_loc (input_location, NE_EXPR, boolean_type_node, stat,
			     build_int_cst (TREE_TYPE (stat), 0));

      tmp = build3_v (COND_EXPR, tmp, dlen, build_empty_stmt (input_location));

      gfc_add_expr_to_block (&block, tmp);
    }

  return gfc_finish_block (&block);
}


/* Translate a DEALLOCATE statement.  */

tree
gfc_trans_deallocate (gfc_code *code)
{
  gfc_se se;
  gfc_alloc *al;
  gfc_expr *expr;
  tree apstat, astat, pstat, stat, tmp;
  stmtblock_t block;

  pstat = apstat = stat = astat = tmp = NULL_TREE;

  gfc_start_block (&block);

  /* Count the number of failed deallocations.  If deallocate() was
     called with STAT= , then set STAT to the count.  If deallocate
     was called with ERRMSG, then set ERRMG to a string.  */
  if (code->expr1 || code->expr2)
    {
      tree gfc_int4_type_node = gfc_get_int_type (4);

      stat = gfc_create_var (gfc_int4_type_node, "stat");
      pstat = gfc_build_addr_expr (NULL_TREE, stat);

      /* Running total of possible deallocation failures.  */
      astat = gfc_create_var (gfc_int4_type_node, "astat");
      apstat = gfc_build_addr_expr (NULL_TREE, astat);

      /* Initialize astat to 0.  */
      gfc_add_modify (&block, astat, build_int_cst (TREE_TYPE (astat), 0));
    }

  for (al = code->ext.alloc.list; al != NULL; al = al->next)
    {
      expr = al->expr;
      gcc_assert (expr->expr_type == EXPR_VARIABLE);

      gfc_init_se (&se, NULL);
      gfc_start_block (&se.pre);

      se.want_pointer = 1;
      se.descriptor_only = 1;
      gfc_conv_expr (&se, expr);

      if (expr->rank)
	{
	  if (expr->ts.type == BT_DERIVED && expr->ts.u.derived->attr.alloc_comp)
	    {
	      gfc_ref *ref;
	      gfc_ref *last = NULL;
	      for (ref = expr->ref; ref; ref = ref->next)
		if (ref->type == REF_COMPONENT)
		  last = ref;

	      /* Do not deallocate the components of a derived type
		ultimate pointer component.  */
	      if (!(last && last->u.c.component->attr.pointer)
		    && !(!last && expr->symtree->n.sym->attr.pointer))
		{
		  tmp = gfc_deallocate_alloc_comp (expr->ts.u.derived, se.expr,
						  expr->rank);
		  gfc_add_expr_to_block (&se.pre, tmp);
		}
	    }
	  tmp = gfc_array_deallocate (se.expr, pstat, expr);
	}
      else
	{
	  tmp = gfc_deallocate_scalar_with_status (se.expr, pstat, false,
						   expr, expr->ts);
	  gfc_add_expr_to_block (&se.pre, tmp);

	  tmp = fold_build2_loc (input_location, MODIFY_EXPR, void_type_node,
				 se.expr,
				 build_int_cst (TREE_TYPE (se.expr), 0));
	}

      gfc_add_expr_to_block (&se.pre, tmp);

      /* Keep track of the number of failed deallocations by adding stat
	 of the last deallocation to the running total.  */
      if (code->expr1 || code->expr2)
	{
	  apstat = fold_build2_loc (input_location, PLUS_EXPR,
				    TREE_TYPE (stat), astat, stat);
	  gfc_add_modify (&se.pre, astat, apstat);
	}

      tmp = gfc_finish_block (&se.pre);
      gfc_add_expr_to_block (&block, tmp);

    }

  /* Set STAT.  */
  if (code->expr1)
    {
      gfc_init_se (&se, NULL);
      gfc_conv_expr_lhs (&se, code->expr1);
      tmp = convert (TREE_TYPE (se.expr), astat);
      gfc_add_modify (&block, se.expr, tmp);
    }

  /* Set ERRMSG.  */
  if (code->expr2)
    {
      /* A better error message may be possible, but not required.  */
      const char *msg = "Attempt to deallocate an unallocated object";
      tree errmsg, slen, dlen;

      gfc_init_se (&se, NULL);
      gfc_conv_expr_lhs (&se, code->expr2);

      errmsg = gfc_create_var (pchar_type_node, "ERRMSG");

      gfc_add_modify (&block, errmsg,
		gfc_build_addr_expr (pchar_type_node,
                        gfc_build_localized_cstring_const (msg)));

      slen = build_int_cst (gfc_charlen_type_node, ((int) strlen (msg)));
      dlen = gfc_get_expr_charlen (code->expr2);
      slen = fold_build2_loc (input_location, MIN_EXPR, TREE_TYPE (slen), dlen,
			      slen);

      dlen = build_call_expr_loc (input_location,
			      built_in_decls[BUILT_IN_MEMCPY], 3,
		gfc_build_addr_expr (pvoid_type_node, se.expr), errmsg, slen);

      tmp = fold_build2_loc (input_location, NE_EXPR, boolean_type_node, astat,
			     build_int_cst (TREE_TYPE (astat), 0));

      tmp = build3_v (COND_EXPR, tmp, dlen, build_empty_stmt (input_location));

      gfc_add_expr_to_block (&block, tmp);
    }

  return gfc_finish_block (&block);
}

#include "gt-fortran-trans-stmt.h"<|MERGE_RESOLUTION|>--- conflicted
+++ resolved
@@ -557,7 +557,6 @@
   if (code->expr1 == NULL)
     {
       tmp = build_int_cst (gfc_int4_type_node, 0);
-<<<<<<< HEAD
       tmp = build_call_expr_loc (input_location,
 				 gfor_fndecl_pause_string, 2,
 				 build_int_cst (pchar_type_node, 0), tmp);
@@ -566,16 +565,6 @@
     {
       gfc_conv_expr (&se, code->expr1);
       tmp = build_call_expr_loc (input_location,
-=======
-      tmp = build_call_expr_loc (input_location,
-				 gfor_fndecl_pause_string, 2,
-				 build_int_cst (pchar_type_node, 0), tmp);
-    }
-  else if (code->expr1->ts.type == BT_INTEGER)
-    {
-      gfc_conv_expr (&se, code->expr1);
-      tmp = build_call_expr_loc (input_location,
->>>>>>> 155d23aa
 				 gfor_fndecl_pause_numeric, 1,
 				 fold_convert (gfc_int4_type_node, se.expr));
     }
@@ -612,19 +601,6 @@
   if (code->expr1 == NULL)
     {
       tmp = build_int_cst (gfc_int4_type_node, 0);
-<<<<<<< HEAD
-      tmp = build_call_expr_loc (input_location,
-			     	 error_stop ? gfor_fndecl_error_stop_string
-				 : gfor_fndecl_stop_string,
-			     	 2, build_int_cst (pchar_type_node, 0), tmp);
-    }
-  else if (code->expr1->ts.type == BT_INTEGER)
-    {
-      gfc_conv_expr (&se, code->expr1);
-      tmp = build_call_expr_loc (input_location,
-      				 error_stop ? gfor_fndecl_error_stop_numeric
-			   	 : gfor_fndecl_stop_numeric, 1,
-=======
       tmp = build_call_expr_loc (input_location,
 				 error_stop ? gfor_fndecl_error_stop_string
 				 : gfor_fndecl_stop_string,
@@ -636,22 +612,15 @@
       tmp = build_call_expr_loc (input_location,
 				 error_stop ? gfor_fndecl_error_stop_numeric
 				 : gfor_fndecl_stop_numeric_f08, 1, 
->>>>>>> 155d23aa
 				 fold_convert (gfc_int4_type_node, se.expr));
     }
   else
     {
       gfc_conv_expr_reference (&se, code->expr1);
       tmp = build_call_expr_loc (input_location,
-<<<<<<< HEAD
-			     	 error_stop ? gfor_fndecl_error_stop_string
-				 : gfor_fndecl_stop_string,
-			     	 2, se.expr, se.string_length);
-=======
 				 error_stop ? gfor_fndecl_error_stop_string
 				 : gfor_fndecl_stop_string,
 				 2, se.expr, se.string_length);
->>>>>>> 155d23aa
     }
 
   gfc_add_expr_to_block (&se.pre, tmp);
@@ -680,13 +649,8 @@
     {
       tree cond;
       gfc_conv_expr (&se, code->expr1);
-<<<<<<< HEAD
-      cond = fold_build2 (NE_EXPR, boolean_type_node, se.expr,
-			  build_int_cst (TREE_TYPE (se.expr), 1));
-=======
       cond = fold_build2_loc (input_location, NE_EXPR, boolean_type_node,
 			      se.expr, build_int_cst (TREE_TYPE (se.expr), 1));
->>>>>>> 155d23aa
       gfc_trans_runtime_check (true, false, cond, &se.pre,
 			       &code->expr1->where, "Invalid image number "
 			       "%d in SYNC IMAGES",
@@ -902,8 +866,6 @@
 }
 
 
-<<<<<<< HEAD
-=======
 /* Do proper initialization for ASSOCIATE names.  */
 
 static void
@@ -989,7 +951,6 @@
 }
 
 
->>>>>>> 155d23aa
 /* Translate a BLOCK construct.  This is basically what we would do for a
    procedure body.  */
 
@@ -1092,13 +1053,8 @@
   exit_label = gfc_build_label_decl (NULL_TREE);
 
   /* Put the labels where they can be found later. See gfc_trans_do().  */
-<<<<<<< HEAD
-  code->block->cycle_label = cycle_label;
-  code->block->exit_label = exit_label;
-=======
   code->cycle_label = cycle_label;
   code->exit_label = exit_label;
->>>>>>> 155d23aa
 
   /* Loop body.  */
   gfc_start_block (&body);
@@ -1384,14 +1340,6 @@
   /* Loop body.  */
   gfc_start_block (&body);
 
-<<<<<<< HEAD
-  /* Put these labels where they can be found later.  */
-
-  code->block->cycle_label = cycle_label;
-  code->block->exit_label = exit_label;
-
-=======
->>>>>>> 155d23aa
   /* Main loop body.  */
   tmp = gfc_trans_code_cond (code->block->next, exit_cond);
   gfc_add_expr_to_block (&body, tmp);
@@ -1497,13 +1445,8 @@
   exit_label = gfc_build_label_decl (NULL_TREE);
 
   /* Put the labels where they can be found later. See gfc_trans_do().  */
-<<<<<<< HEAD
-  code->block->cycle_label = cycle_label;
-  code->block->exit_label = exit_label;
-=======
   code->cycle_label = cycle_label;
   code->exit_label = exit_label;
->>>>>>> 155d23aa
 
   /* Create a GIMPLE version of the exit condition.  */
   gfc_init_se (&cond, NULL);
@@ -1819,11 +1762,8 @@
   gfc_se se, expr1se;
   int n, k;
   VEC(constructor_elt,gc) *inits = NULL;
-<<<<<<< HEAD
-=======
 
   tree pchartype = gfc_get_pchar_type (code->expr1->ts.kind);
->>>>>>> 155d23aa
 
   /* The jump table types are stored in static variables to avoid
      constructing them from scratch every single time.  */
@@ -2048,11 +1988,7 @@
     }
 
   /* Generate the structure describing the branches */
-<<<<<<< HEAD
-  for(d = cp; d; d = d->right)
-=======
   for (d = cp; d; d = d->right)
->>>>>>> 155d23aa
     {
       VEC(constructor_elt,gc) *node = NULL;
 
@@ -4475,13 +4411,9 @@
 {
   tree cycle_label;
 
-<<<<<<< HEAD
-  cycle_label = code->ext.whichloop->cycle_label;
-=======
   cycle_label = code->ext.which_construct->cycle_label;
   gcc_assert (cycle_label);
 
->>>>>>> 155d23aa
   TREE_USED (cycle_label) = 1;
   return build1_v (GOTO_EXPR, cycle_label);
 }
@@ -4496,13 +4428,9 @@
 {
   tree exit_label;
 
-<<<<<<< HEAD
-  exit_label = code->ext.whichloop->exit_label;
-=======
   exit_label = code->ext.which_construct->exit_label;
   gcc_assert (exit_label);
 
->>>>>>> 155d23aa
   TREE_USED (exit_label) = 1;
   return build1_v (GOTO_EXPR, exit_label);
 }
@@ -4569,13 +4497,8 @@
 		  gfc_expr *sz;
 		  gfc_se se_sz;
 		  sz = gfc_copy_expr (code->expr3);
-<<<<<<< HEAD
-		  gfc_add_component_ref (sz, "$vptr");
-		  gfc_add_component_ref (sz, "$size");
-=======
 		  gfc_add_vptr_component (sz);
 		  gfc_add_size_component (sz);
->>>>>>> 155d23aa
 		  gfc_init_se (&se_sz, NULL);
 		  gfc_conv_expr (&se_sz, sz);
 		  gfc_free_expr (sz);
@@ -4647,10 +4570,6 @@
       tmp = gfc_finish_block (&se.pre);
       gfc_add_expr_to_block (&block, tmp);
 
-<<<<<<< HEAD
-      /* Initialization via SOURCE block.  */
-=======
->>>>>>> 155d23aa
       if (code->expr3 && !code->expr3->mold)
 	{
 	  /* Initialization via SOURCE block
@@ -4747,9 +4666,8 @@
 
 	      if (ts->type == BT_DERIVED)
 		{
-		  vtab = gfc_find_derived_vtab (ts->u.derived, true);
+		  vtab = gfc_find_derived_vtab (ts->u.derived);
 		  gcc_assert (vtab);
-		  gfc_trans_assign_vtab_procs (&block, ts->u.derived, vtab);
 		  gfc_init_se (&lse, NULL);
 		  lse.want_pointer = 1;
 		  gfc_conv_expr (&lse, lhs);
