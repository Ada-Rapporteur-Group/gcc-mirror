/* Handle modules, which amounts to loading and saving symbols and
   their attendant structures.
   Copyright (C) 2000-2015 Free Software Foundation, Inc.
   Contributed by Andy Vaught

This file is part of GCC.

GCC is free software; you can redistribute it and/or modify it under
the terms of the GNU General Public License as published by the Free
Software Foundation; either version 3, or (at your option) any later
version.

GCC is distributed in the hope that it will be useful, but WITHOUT ANY
WARRANTY; without even the implied warranty of MERCHANTABILITY or
FITNESS FOR A PARTICULAR PURPOSE.  See the GNU General Public License
for more details.

You should have received a copy of the GNU General Public License
along with GCC; see the file COPYING3.  If not see
<http://www.gnu.org/licenses/>.  */

/* The syntax of gfortran modules resembles that of lisp lists, i.e. a
   sequence of atoms, which can be left or right parenthesis, names,
   integers or strings.  Parenthesis are always matched which allows
   us to skip over sections at high speed without having to know
   anything about the internal structure of the lists.  A "name" is
   usually a fortran 95 identifier, but can also start with '@' in
   order to reference a hidden symbol.

   The first line of a module is an informational message about what
   created the module, the file it came from and when it was created.
   The second line is a warning for people not to edit the module.
   The rest of the module looks like:

   ( ( <Interface info for UPLUS> )
     ( <Interface info for UMINUS> )
     ...
   )
   ( ( <name of operator interface> <module of op interface> <i/f1> ... )
     ...
   )
   ( ( <name of generic interface> <module of generic interface> <i/f1> ... )
     ...
   )
   ( ( <common name> <symbol> <saved flag>)
     ...
   )

   ( equivalence list )

   ( <Symbol Number (in no particular order)>
     <True name of symbol>
     <Module name of symbol>
     ( <symbol information> )
     ...
   )
   ( <Symtree name>
     <Ambiguous flag>
     <Symbol number>
     ...
   )

   In general, symbols refer to other symbols by their symbol number,
   which are zero based.  Symbols are written to the module in no
   particular order.  */

#include "config.h"
#include "system.h"
#include "coretypes.h"
#include "gfortran.h"
#include "arith.h"
#include "match.h"
#include "parse.h" /* FIXME */
#include "constructor.h"
#include "cpp.h"
#include "alias.h"
#include "tree.h"
#include "options.h"
#include "stringpool.h"
#include "scanner.h"
#include <zlib.h>

#define MODULE_EXTENSION ".mod"
#define SUBMODULE_EXTENSION ".smod"

/* Don't put any single quote (') in MOD_VERSION, if you want it to be
   recognized.  */
#define MOD_VERSION "14"


/* Structure that describes a position within a module file.  */

typedef struct
{
  int column, line;
  long pos;
}
module_locus;

/* Structure for list of symbols of intrinsic modules.  */
typedef struct
{
  int id;
  const char *name;
  int value;
  int standard;
}
intmod_sym;


typedef enum
{
  P_UNKNOWN = 0, P_OTHER, P_NAMESPACE, P_COMPONENT, P_SYMBOL
}
pointer_t;

/* The fixup structure lists pointers to pointers that have to
   be updated when a pointer value becomes known.  */

typedef struct fixup_t
{
  void **pointer;
  struct fixup_t *next;
}
fixup_t;


/* Structure for holding extra info needed for pointers being read.  */

enum gfc_rsym_state
{
  UNUSED,
  NEEDED,
  USED
};

enum gfc_wsym_state
{
  UNREFERENCED = 0,
  NEEDS_WRITE,
  WRITTEN
};

typedef struct pointer_info
{
  BBT_HEADER (pointer_info);
  int integer;
  pointer_t type;

  /* The first component of each member of the union is the pointer
     being stored.  */

  fixup_t *fixup;

  union
  {
    void *pointer;	/* Member for doing pointer searches.  */

    struct
    {
      gfc_symbol *sym;
      char *true_name, *module, *binding_label;
      fixup_t *stfixup;
      gfc_symtree *symtree;
      enum gfc_rsym_state state;
      int ns, referenced, renamed;
      module_locus where;
    }
    rsym;

    struct
    {
      gfc_symbol *sym;
      enum gfc_wsym_state state;
    }
    wsym;
  }
  u;

}
pointer_info;

#define gfc_get_pointer_info() XCNEW (pointer_info)


/* Local variables */

/* The gzFile for the module we're reading or writing.  */
static gzFile module_fp;


/* The name of the module we're reading (USE'ing) or writing.  */
static const char *module_name;
/* The name of the .smod file that the submodule will write to.  */
static const char *submodule_name;

/* Suppress the output of a .smod file by module, if no module
   procedures have been seen.  */
static bool no_module_procedures;

static gfc_use_list *module_list;

/* If we're reading an intrinsic module, this is its ID.  */
static intmod_id current_intmod;

/* Content of module.  */
static char* module_content;

static long module_pos;
static int module_line, module_column, only_flag;
static int prev_module_line, prev_module_column;

static enum
{ IO_INPUT, IO_OUTPUT }
iomode;

static gfc_use_rename *gfc_rename_list;
static pointer_info *pi_root;
static int symbol_number;	/* Counter for assigning symbol numbers */

/* Tells mio_expr_ref to make symbols for unused equivalence members.  */
static bool in_load_equiv;



/*****************************************************************/

/* Pointer/integer conversion.  Pointers between structures are stored
   as integers in the module file.  The next couple of subroutines
   handle this translation for reading and writing.  */

/* Recursively free the tree of pointer structures.  */

static void
free_pi_tree (pointer_info *p)
{
  if (p == NULL)
    return;

  if (p->fixup != NULL)
    gfc_internal_error ("free_pi_tree(): Unresolved fixup");

  free_pi_tree (p->left);
  free_pi_tree (p->right);

  if (iomode == IO_INPUT)
    {
      XDELETEVEC (p->u.rsym.true_name);
      XDELETEVEC (p->u.rsym.module);
      XDELETEVEC (p->u.rsym.binding_label);
    }

  free (p);
}


/* Compare pointers when searching by pointer.  Used when writing a
   module.  */

static int
compare_pointers (void *_sn1, void *_sn2)
{
  pointer_info *sn1, *sn2;

  sn1 = (pointer_info *) _sn1;
  sn2 = (pointer_info *) _sn2;

  if (sn1->u.pointer < sn2->u.pointer)
    return -1;
  if (sn1->u.pointer > sn2->u.pointer)
    return 1;

  return 0;
}


/* Compare integers when searching by integer.  Used when reading a
   module.  */

static int
compare_integers (void *_sn1, void *_sn2)
{
  pointer_info *sn1, *sn2;

  sn1 = (pointer_info *) _sn1;
  sn2 = (pointer_info *) _sn2;

  if (sn1->integer < sn2->integer)
    return -1;
  if (sn1->integer > sn2->integer)
    return 1;

  return 0;
}


/* Initialize the pointer_info tree.  */

static void
init_pi_tree (void)
{
  compare_fn compare;
  pointer_info *p;

  pi_root = NULL;
  compare = (iomode == IO_INPUT) ? compare_integers : compare_pointers;

  /* Pointer 0 is the NULL pointer.  */
  p = gfc_get_pointer_info ();
  p->u.pointer = NULL;
  p->integer = 0;
  p->type = P_OTHER;

  gfc_insert_bbt (&pi_root, p, compare);

  /* Pointer 1 is the current namespace.  */
  p = gfc_get_pointer_info ();
  p->u.pointer = gfc_current_ns;
  p->integer = 1;
  p->type = P_NAMESPACE;

  gfc_insert_bbt (&pi_root, p, compare);

  symbol_number = 2;
}


/* During module writing, call here with a pointer to something,
   returning the pointer_info node.  */

static pointer_info *
find_pointer (void *gp)
{
  pointer_info *p;

  p = pi_root;
  while (p != NULL)
    {
      if (p->u.pointer == gp)
	break;
      p = (gp < p->u.pointer) ? p->left : p->right;
    }

  return p;
}


/* Given a pointer while writing, returns the pointer_info tree node,
   creating it if it doesn't exist.  */

static pointer_info *
get_pointer (void *gp)
{
  pointer_info *p;

  p = find_pointer (gp);
  if (p != NULL)
    return p;

  /* Pointer doesn't have an integer.  Give it one.  */
  p = gfc_get_pointer_info ();

  p->u.pointer = gp;
  p->integer = symbol_number++;

  gfc_insert_bbt (&pi_root, p, compare_pointers);

  return p;
}


/* Given an integer during reading, find it in the pointer_info tree,
   creating the node if not found.  */

static pointer_info *
get_integer (int integer)
{
  pointer_info *p, t;
  int c;

  t.integer = integer;

  p = pi_root;
  while (p != NULL)
    {
      c = compare_integers (&t, p);
      if (c == 0)
	break;

      p = (c < 0) ? p->left : p->right;
    }

  if (p != NULL)
    return p;

  p = gfc_get_pointer_info ();
  p->integer = integer;
  p->u.pointer = NULL;

  gfc_insert_bbt (&pi_root, p, compare_integers);

  return p;
}


/* Resolve any fixups using a known pointer.  */

static void
resolve_fixups (fixup_t *f, void *gp)
{
  fixup_t *next;

  for (; f; f = next)
    {
      next = f->next;
      *(f->pointer) = gp;
      free (f);
    }
}


/* Convert a string such that it starts with a lower-case character. Used
   to convert the symtree name of a derived-type to the symbol name or to
   the name of the associated generic function.  */

static const char *
dt_lower_string (const char *name)
{
  if (name[0] != (char) TOLOWER ((unsigned char) name[0]))
    return gfc_get_string ("%c%s", (char) TOLOWER ((unsigned char) name[0]),
			   &name[1]);
  return gfc_get_string (name);
}


/* Convert a string such that it starts with an upper-case character. Used to
   return the symtree-name for a derived type; the symbol name itself and the
   symtree/symbol name of the associated generic function start with a lower-
   case character.  */

static const char *
dt_upper_string (const char *name)
{
  if (name[0] != (char) TOUPPER ((unsigned char) name[0]))
    return gfc_get_string ("%c%s", (char) TOUPPER ((unsigned char) name[0]),
			   &name[1]);
  return gfc_get_string (name);
}

/* Call here during module reading when we know what pointer to
   associate with an integer.  Any fixups that exist are resolved at
   this time.  */

static void
associate_integer_pointer (pointer_info *p, void *gp)
{
  if (p->u.pointer != NULL)
    gfc_internal_error ("associate_integer_pointer(): Already associated");

  p->u.pointer = gp;

  resolve_fixups (p->fixup, gp);

  p->fixup = NULL;
}


/* During module reading, given an integer and a pointer to a pointer,
   either store the pointer from an already-known value or create a
   fixup structure in order to store things later.  Returns zero if
   the reference has been actually stored, or nonzero if the reference
   must be fixed later (i.e., associate_integer_pointer must be called
   sometime later.  Returns the pointer_info structure.  */

static pointer_info *
add_fixup (int integer, void *gp)
{
  pointer_info *p;
  fixup_t *f;
  char **cp;

  p = get_integer (integer);

  if (p->integer == 0 || p->u.pointer != NULL)
    {
      cp = (char **) gp;
      *cp = (char *) p->u.pointer;
    }
  else
    {
      f = XCNEW (fixup_t);

      f->next = p->fixup;
      p->fixup = f;

      f->pointer = (void **) gp;
    }

  return p;
}


/*****************************************************************/

/* Parser related subroutines */

/* Free the rename list left behind by a USE statement.  */

static void
free_rename (gfc_use_rename *list)
{
  gfc_use_rename *next;

  for (; list; list = next)
    {
      next = list->next;
      free (list);
    }
}


/* Match a USE statement.  */

match
gfc_match_use (void)
{
  char name[GFC_MAX_SYMBOL_LEN + 1], module_nature[GFC_MAX_SYMBOL_LEN + 1];
  gfc_use_rename *tail = NULL, *new_use;
  interface_type type, type2;
  gfc_intrinsic_op op;
  match m;
  gfc_use_list *use_list;

  use_list = gfc_get_use_list ();

  if (gfc_match (" , ") == MATCH_YES)
    {
      if ((m = gfc_match (" %n ::", module_nature)) == MATCH_YES)
	{
	  if (!gfc_notify_std (GFC_STD_F2003, "module "
			       "nature in USE statement at %C"))
	    goto cleanup;

	  if (strcmp (module_nature, "intrinsic") == 0)
	    use_list->intrinsic = true;
	  else
	    {
	      if (strcmp (module_nature, "non_intrinsic") == 0)
		use_list->non_intrinsic = true;
	      else
		{
		  gfc_error ("Module nature in USE statement at %C shall "
			     "be either INTRINSIC or NON_INTRINSIC");
		  goto cleanup;
		}
	    }
	}
      else
	{
	  /* Help output a better error message than "Unclassifiable
	     statement".  */
	  gfc_match (" %n", module_nature);
	  if (strcmp (module_nature, "intrinsic") == 0
	      || strcmp (module_nature, "non_intrinsic") == 0)
	    gfc_error ("\"::\" was expected after module nature at %C "
		       "but was not found");
	  free (use_list);
	  return m;
	}
    }
  else
    {
      m = gfc_match (" ::");
      if (m == MATCH_YES &&
	  !gfc_notify_std(GFC_STD_F2003, "\"USE :: module\" at %C"))
	goto cleanup;

      if (m != MATCH_YES)
	{
	  m = gfc_match ("% ");
	  if (m != MATCH_YES)
	    {
	      free (use_list);
	      return m;
	    }
	}
    }

  use_list->where = gfc_current_locus;

  m = gfc_match_name (name);
  if (m != MATCH_YES)
    {
      free (use_list);
      return m;
    }

  use_list->module_name = gfc_get_string (name);

  if (gfc_match_eos () == MATCH_YES)
    goto done;

  if (gfc_match_char (',') != MATCH_YES)
    goto syntax;

  if (gfc_match (" only :") == MATCH_YES)
    use_list->only_flag = true;

  if (gfc_match_eos () == MATCH_YES)
    goto done;

  for (;;)
    {
      /* Get a new rename struct and add it to the rename list.  */
      new_use = gfc_get_use_rename ();
      new_use->where = gfc_current_locus;
      new_use->found = 0;

      if (use_list->rename == NULL)
	use_list->rename = new_use;
      else
	tail->next = new_use;
      tail = new_use;

      /* See what kind of interface we're dealing with.  Assume it is
	 not an operator.  */
      new_use->op = INTRINSIC_NONE;
      if (gfc_match_generic_spec (&type, name, &op) == MATCH_ERROR)
	goto cleanup;

      switch (type)
	{
	case INTERFACE_NAMELESS:
	  gfc_error ("Missing generic specification in USE statement at %C");
	  goto cleanup;

	case INTERFACE_USER_OP:
	case INTERFACE_GENERIC:
	  m = gfc_match (" =>");

	  if (type == INTERFACE_USER_OP && m == MATCH_YES
	      && (!gfc_notify_std(GFC_STD_F2003, "Renaming "
				  "operators in USE statements at %C")))
	    goto cleanup;

	  if (type == INTERFACE_USER_OP)
	    new_use->op = INTRINSIC_USER;

	  if (use_list->only_flag)
	    {
	      if (m != MATCH_YES)
		strcpy (new_use->use_name, name);
	      else
		{
		  strcpy (new_use->local_name, name);
		  m = gfc_match_generic_spec (&type2, new_use->use_name, &op);
		  if (type != type2)
		    goto syntax;
		  if (m == MATCH_NO)
		    goto syntax;
		  if (m == MATCH_ERROR)
		    goto cleanup;
		}
	    }
	  else
	    {
	      if (m != MATCH_YES)
		goto syntax;
	      strcpy (new_use->local_name, name);

	      m = gfc_match_generic_spec (&type2, new_use->use_name, &op);
	      if (type != type2)
		goto syntax;
	      if (m == MATCH_NO)
		goto syntax;
	      if (m == MATCH_ERROR)
		goto cleanup;
	    }

	  if (strcmp (new_use->use_name, use_list->module_name) == 0
	      || strcmp (new_use->local_name, use_list->module_name) == 0)
	    {
	      gfc_error ("The name %qs at %C has already been used as "
			 "an external module name.", use_list->module_name);
	      goto cleanup;
	    }
	  break;

	case INTERFACE_INTRINSIC_OP:
	  new_use->op = op;
	  break;

	default:
	  gcc_unreachable ();
	}

      if (gfc_match_eos () == MATCH_YES)
	break;
      if (gfc_match_char (',') != MATCH_YES)
	goto syntax;
    }

done:
  if (module_list)
    {
      gfc_use_list *last = module_list;
      while (last->next)
	last = last->next;
      last->next = use_list;
    }
  else
    module_list = use_list;

  return MATCH_YES;

syntax:
  gfc_syntax_error (ST_USE);

cleanup:
  free_rename (use_list->rename);
  free (use_list);
  return MATCH_ERROR;
}


/* Match a SUBMODULE statement.

   According to F2008:11.2.3.2, "The submodule identifier is the
   ordered pair whose first element is the ancestor module name and
   whose second element is the submodule name. 'Submodule_name' is
   used for the submodule filename and uses '@' as a separator, whilst
   the name of the symbol for the module uses '.' as a a separator.
   The reasons for these choices are:
   (i) To follow another leading brand in the submodule filenames;
   (ii) Since '.' is not particularly visible in the filenames; and
   (iii) The linker does not permit '@' in mnemonics.  */

match
gfc_match_submodule (void)
{
  match m;
  char name[GFC_MAX_SYMBOL_LEN + 1];
  gfc_use_list *use_list;

  if (!gfc_notify_std (GFC_STD_F2008, "SUBMODULE declaration at %C"))
    return MATCH_ERROR;

  gfc_new_block = NULL;
  gcc_assert (module_list == NULL);

  if (gfc_match_char ('(') != MATCH_YES)
    goto syntax;

  while (1)
    {
      m = gfc_match (" %n", name);
      if (m != MATCH_YES)
	goto syntax;

      use_list = gfc_get_use_list ();
      use_list->where = gfc_current_locus;

      if (module_list)
	{
	  gfc_use_list *last = module_list;
	  while (last->next)
	    last = last->next;
	  last->next = use_list;
	  use_list->module_name
		= gfc_get_string ("%s.%s", module_list->module_name, name);
	  use_list->submodule_name
		= gfc_get_string ("%s@%s", module_list->module_name, name);
	}
      else
	{
	module_list = use_list;
	  use_list->module_name = gfc_get_string (name);
	  use_list->submodule_name = use_list->module_name;
	}

      if (gfc_match_char (')') == MATCH_YES)
	break;

      if (gfc_match_char (':') != MATCH_YES)
	goto syntax;
    }

  m = gfc_match (" %s%t", &gfc_new_block);
  if (m != MATCH_YES)
    goto syntax;

  submodule_name = gfc_get_string ("%s@%s", module_list->module_name,
				   gfc_new_block->name);

  gfc_new_block->name = gfc_get_string ("%s.%s",
					module_list->module_name,
					gfc_new_block->name);

  if (!gfc_add_flavor (&gfc_new_block->attr, FL_MODULE,
		       gfc_new_block->name, NULL))
    return MATCH_ERROR;

  /* Just retain the ultimate .(s)mod file for reading, since it
     contains all the information in its ancestors.  */
  use_list = module_list;
  for (; module_list->next; use_list = module_list)
    {
      module_list = use_list->next;
      free (use_list);
    }

  return MATCH_YES;

syntax:
  gfc_error ("Syntax error in SUBMODULE statement at %C");
  return MATCH_ERROR;
}


/* Given a name and a number, inst, return the inst name
   under which to load this symbol. Returns NULL if this
   symbol shouldn't be loaded. If inst is zero, returns
   the number of instances of this name. If interface is
   true, a user-defined operator is sought, otherwise only
   non-operators are sought.  */

static const char *
find_use_name_n (const char *name, int *inst, bool interface)
{
  gfc_use_rename *u;
  const char *low_name = NULL;
  int i;

  /* For derived types.  */
  if (name[0] != (char) TOLOWER ((unsigned char) name[0]))
    low_name = dt_lower_string (name);

  i = 0;
  for (u = gfc_rename_list; u; u = u->next)
    {
      if ((!low_name && strcmp (u->use_name, name) != 0)
	  || (low_name && strcmp (u->use_name, low_name) != 0)
	  || (u->op == INTRINSIC_USER && !interface)
	  || (u->op != INTRINSIC_USER &&  interface))
	continue;
      if (++i == *inst)
	break;
    }

  if (!*inst)
    {
      *inst = i;
      return NULL;
    }

  if (u == NULL)
    return only_flag ? NULL : name;

  u->found = 1;

  if (low_name)
    {
      if (u->local_name[0] == '\0')
	return name;
      return dt_upper_string (u->local_name);
    }

  return (u->local_name[0] != '\0') ? u->local_name : name;
}


/* Given a name, return the name under which to load this symbol.
   Returns NULL if this symbol shouldn't be loaded.  */

static const char *
find_use_name (const char *name, bool interface)
{
  int i = 1;
  return find_use_name_n (name, &i, interface);
}


/* Given a real name, return the number of use names associated with it.  */

static int
number_use_names (const char *name, bool interface)
{
  int i = 0;
  find_use_name_n (name, &i, interface);
  return i;
}


/* Try to find the operator in the current list.  */

static gfc_use_rename *
find_use_operator (gfc_intrinsic_op op)
{
  gfc_use_rename *u;

  for (u = gfc_rename_list; u; u = u->next)
    if (u->op == op)
      return u;

  return NULL;
}


/*****************************************************************/

/* The next couple of subroutines maintain a tree used to avoid a
   brute-force search for a combination of true name and module name.
   While symtree names, the name that a particular symbol is known by
   can changed with USE statements, we still have to keep track of the
   true names to generate the correct reference, and also avoid
   loading the same real symbol twice in a program unit.

   When we start reading, the true name tree is built and maintained
   as symbols are read.  The tree is searched as we load new symbols
   to see if it already exists someplace in the namespace.  */

typedef struct true_name
{
  BBT_HEADER (true_name);
  const char *name;
  gfc_symbol *sym;
}
true_name;

static true_name *true_name_root;


/* Compare two true_name structures.  */

static int
compare_true_names (void *_t1, void *_t2)
{
  true_name *t1, *t2;
  int c;

  t1 = (true_name *) _t1;
  t2 = (true_name *) _t2;

  c = ((t1->sym->module > t2->sym->module)
       - (t1->sym->module < t2->sym->module));
  if (c != 0)
    return c;

  return strcmp (t1->name, t2->name);
}


/* Given a true name, search the true name tree to see if it exists
   within the main namespace.  */

static gfc_symbol *
find_true_name (const char *name, const char *module)
{
  true_name t, *p;
  gfc_symbol sym;
  int c;

  t.name = gfc_get_string (name);
  if (module != NULL)
    sym.module = gfc_get_string (module);
  else
    sym.module = NULL;
  t.sym = &sym;

  p = true_name_root;
  while (p != NULL)
    {
      c = compare_true_names ((void *) (&t), (void *) p);
      if (c == 0)
	return p->sym;

      p = (c < 0) ? p->left : p->right;
    }

  return NULL;
}


/* Given a gfc_symbol pointer that is not in the true name tree, add it.  */

static void
add_true_name (gfc_symbol *sym)
{
  true_name *t;

  t = XCNEW (true_name);
  t->sym = sym;
  if (sym->attr.flavor == FL_DERIVED)
    t->name = dt_upper_string (sym->name);
  else
    t->name = sym->name;

  gfc_insert_bbt (&true_name_root, t, compare_true_names);
}


/* Recursive function to build the initial true name tree by
   recursively traversing the current namespace.  */

static void
build_tnt (gfc_symtree *st)
{
  const char *name;
  if (st == NULL)
    return;

  build_tnt (st->left);
  build_tnt (st->right);

  if (st->n.sym->attr.flavor == FL_DERIVED)
    name = dt_upper_string (st->n.sym->name);
  else
    name = st->n.sym->name;

  if (find_true_name (name, st->n.sym->module) != NULL)
    return;

  add_true_name (st->n.sym);
}


/* Initialize the true name tree with the current namespace.  */

static void
init_true_name_tree (void)
{
  true_name_root = NULL;
  build_tnt (gfc_current_ns->sym_root);
}


/* Recursively free a true name tree node.  */

static void
free_true_name (true_name *t)
{
  if (t == NULL)
    return;
  free_true_name (t->left);
  free_true_name (t->right);

  free (t);
}


/*****************************************************************/

/* Module reading and writing.  */

/* The following are versions similar to the ones in scanner.c, but
   for dealing with compressed module files.  */

static gzFile
gzopen_included_file_1 (const char *name, gfc_directorylist *list,
                     bool module, bool system)
{
  char *fullname;
  gfc_directorylist *p;
  gzFile f;

  for (p = list; p; p = p->next)
    {
      if (module && !p->use_for_modules)
       continue;

      fullname = (char *) alloca(strlen (p->path) + strlen (name) + 1);
      strcpy (fullname, p->path);
      strcat (fullname, name);

      f = gzopen (fullname, "r");
      if (f != NULL)
       {
         if (gfc_cpp_makedep ())
           gfc_cpp_add_dep (fullname, system);

         return f;
       }
    }

  return NULL;
}

static gzFile
gzopen_included_file (const char *name, bool include_cwd, bool module)
{
  gzFile f = NULL;

  if (IS_ABSOLUTE_PATH (name) || include_cwd)
    {
      f = gzopen (name, "r");
      if (f && gfc_cpp_makedep ())
       gfc_cpp_add_dep (name, false);
    }

  if (!f)
    f = gzopen_included_file_1 (name, include_dirs, module, false);

  return f;
}

static gzFile
gzopen_intrinsic_module (const char* name)
{
  gzFile f = NULL;

  if (IS_ABSOLUTE_PATH (name))
    {
      f = gzopen (name, "r");
      if (f && gfc_cpp_makedep ())
        gfc_cpp_add_dep (name, true);
    }

  if (!f)
    f = gzopen_included_file_1 (name, intrinsic_modules_dirs, true, true);

  return f;
}


enum atom_type
{
  ATOM_NAME, ATOM_LPAREN, ATOM_RPAREN, ATOM_INTEGER, ATOM_STRING
};

static atom_type last_atom;


/* The name buffer must be at least as long as a symbol name.  Right
   now it's not clear how we're going to store numeric constants--
   probably as a hexadecimal string, since this will allow the exact
   number to be preserved (this can't be done by a decimal
   representation).  Worry about that later.  TODO!  */

#define MAX_ATOM_SIZE 100

static int atom_int;
static char *atom_string, atom_name[MAX_ATOM_SIZE];


/* Report problems with a module.  Error reporting is not very
   elaborate, since this sorts of errors shouldn't really happen.
   This subroutine never returns.  */

static void bad_module (const char *) ATTRIBUTE_NORETURN;

static void
bad_module (const char *msgid)
{
  XDELETEVEC (module_content);
  module_content = NULL;

  switch (iomode)
    {
    case IO_INPUT:
      gfc_fatal_error ("Reading module %qs at line %d column %d: %s",
	  	       module_name, module_line, module_column, msgid);
      break;
    case IO_OUTPUT:
      gfc_fatal_error ("Writing module %qs at line %d column %d: %s",
	  	       module_name, module_line, module_column, msgid);
      break;
    default:
      gfc_fatal_error ("Module %qs at line %d column %d: %s",
	  	       module_name, module_line, module_column, msgid);
      break;
    }
}


/* Set the module's input pointer.  */

static void
set_module_locus (module_locus *m)
{
  module_column = m->column;
  module_line = m->line;
  module_pos = m->pos;
}


/* Get the module's input pointer so that we can restore it later.  */

static void
get_module_locus (module_locus *m)
{
  m->column = module_column;
  m->line = module_line;
  m->pos = module_pos;
}


/* Get the next character in the module, updating our reckoning of
   where we are.  */

static int
module_char (void)
{
  const char c = module_content[module_pos++];
  if (c == '\0')
    bad_module ("Unexpected EOF");

  prev_module_line = module_line;
  prev_module_column = module_column;

  if (c == '\n')
    {
      module_line++;
      module_column = 0;
    }

  module_column++;
  return c;
}

/* Unget a character while remembering the line and column.  Works for
   a single character only.  */

static void
module_unget_char (void)
{
  module_line = prev_module_line;
  module_column = prev_module_column;
  module_pos--;
}

/* Parse a string constant.  The delimiter is guaranteed to be a
   single quote.  */

static void
parse_string (void)
{
  int c;
  size_t cursz = 30;
  size_t len = 0;

  atom_string = XNEWVEC (char, cursz);

  for ( ; ; )
    {
      c = module_char ();

      if (c == '\'')
	{
	  int c2 = module_char ();
	  if (c2 != '\'')
	    {
	      module_unget_char ();
	      break;
	    }
	}

      if (len >= cursz)
	{
	  cursz *= 2;
	  atom_string = XRESIZEVEC (char, atom_string, cursz);
	}
      atom_string[len] = c;
      len++;
    }

  atom_string = XRESIZEVEC (char, atom_string, len + 1);
  atom_string[len] = '\0'; 	/* C-style string for debug purposes.  */
}


/* Parse a small integer.  */

static void
parse_integer (int c)
{
  atom_int = c - '0';

  for (;;)
    {
      c = module_char ();
      if (!ISDIGIT (c))
	{
	  module_unget_char ();
	  break;
	}

      atom_int = 10 * atom_int + c - '0';
      if (atom_int > 99999999)
	bad_module ("Integer overflow");
    }

}


/* Parse a name.  */

static void
parse_name (int c)
{
  char *p;
  int len;

  p = atom_name;

  *p++ = c;
  len = 1;

  for (;;)
    {
      c = module_char ();
      if (!ISALNUM (c) && c != '_' && c != '-')
	{
	  module_unget_char ();
	  break;
	}

      *p++ = c;
      if (++len > GFC_MAX_SYMBOL_LEN)
	bad_module ("Name too long");
    }

  *p = '\0';

}


/* Read the next atom in the module's input stream.  */

static atom_type
parse_atom (void)
{
  int c;

  do
    {
      c = module_char ();
    }
  while (c == ' ' || c == '\r' || c == '\n');

  switch (c)
    {
    case '(':
      return ATOM_LPAREN;

    case ')':
      return ATOM_RPAREN;

    case '\'':
      parse_string ();
      return ATOM_STRING;

    case '0':
    case '1':
    case '2':
    case '3':
    case '4':
    case '5':
    case '6':
    case '7':
    case '8':
    case '9':
      parse_integer (c);
      return ATOM_INTEGER;

    case 'a':
    case 'b':
    case 'c':
    case 'd':
    case 'e':
    case 'f':
    case 'g':
    case 'h':
    case 'i':
    case 'j':
    case 'k':
    case 'l':
    case 'm':
    case 'n':
    case 'o':
    case 'p':
    case 'q':
    case 'r':
    case 's':
    case 't':
    case 'u':
    case 'v':
    case 'w':
    case 'x':
    case 'y':
    case 'z':
    case 'A':
    case 'B':
    case 'C':
    case 'D':
    case 'E':
    case 'F':
    case 'G':
    case 'H':
    case 'I':
    case 'J':
    case 'K':
    case 'L':
    case 'M':
    case 'N':
    case 'O':
    case 'P':
    case 'Q':
    case 'R':
    case 'S':
    case 'T':
    case 'U':
    case 'V':
    case 'W':
    case 'X':
    case 'Y':
    case 'Z':
      parse_name (c);
      return ATOM_NAME;

    default:
      bad_module ("Bad name");
    }

  /* Not reached.  */
}


/* Peek at the next atom on the input.  */

static atom_type
peek_atom (void)
{
  int c;

  do
    {
      c = module_char ();
    }
  while (c == ' ' || c == '\r' || c == '\n');

  switch (c)
    {
    case '(':
      module_unget_char ();
      return ATOM_LPAREN;

    case ')':
      module_unget_char ();
      return ATOM_RPAREN;

    case '\'':
      module_unget_char ();
      return ATOM_STRING;

    case '0':
    case '1':
    case '2':
    case '3':
    case '4':
    case '5':
    case '6':
    case '7':
    case '8':
    case '9':
      module_unget_char ();
      return ATOM_INTEGER;

    case 'a':
    case 'b':
    case 'c':
    case 'd':
    case 'e':
    case 'f':
    case 'g':
    case 'h':
    case 'i':
    case 'j':
    case 'k':
    case 'l':
    case 'm':
    case 'n':
    case 'o':
    case 'p':
    case 'q':
    case 'r':
    case 's':
    case 't':
    case 'u':
    case 'v':
    case 'w':
    case 'x':
    case 'y':
    case 'z':
    case 'A':
    case 'B':
    case 'C':
    case 'D':
    case 'E':
    case 'F':
    case 'G':
    case 'H':
    case 'I':
    case 'J':
    case 'K':
    case 'L':
    case 'M':
    case 'N':
    case 'O':
    case 'P':
    case 'Q':
    case 'R':
    case 'S':
    case 'T':
    case 'U':
    case 'V':
    case 'W':
    case 'X':
    case 'Y':
    case 'Z':
      module_unget_char ();
      return ATOM_NAME;

    default:
      bad_module ("Bad name");
    }
}


/* Read the next atom from the input, requiring that it be a
   particular kind.  */

static void
require_atom (atom_type type)
{
  atom_type t;
  const char *p;
  int column, line;

  column = module_column;
  line = module_line;

  t = parse_atom ();
  if (t != type)
    {
      switch (type)
	{
	case ATOM_NAME:
	  p = _("Expected name");
	  break;
	case ATOM_LPAREN:
	  p = _("Expected left parenthesis");
	  break;
	case ATOM_RPAREN:
	  p = _("Expected right parenthesis");
	  break;
	case ATOM_INTEGER:
	  p = _("Expected integer");
	  break;
	case ATOM_STRING:
	  p = _("Expected string");
	  break;
	default:
	  gfc_internal_error ("require_atom(): bad atom type required");
	}

      module_column = column;
      module_line = line;
      bad_module (p);
    }
}


/* Given a pointer to an mstring array, require that the current input
   be one of the strings in the array.  We return the enum value.  */

static int
find_enum (const mstring *m)
{
  int i;

  i = gfc_string2code (m, atom_name);
  if (i >= 0)
    return i;

  bad_module ("find_enum(): Enum not found");

  /* Not reached.  */
}


/* Read a string. The caller is responsible for freeing.  */

static char*
read_string (void)
{
  char* p;
  require_atom (ATOM_STRING);
  p = atom_string;
  atom_string = NULL;
  return p;
}


/**************** Module output subroutines ***************************/

/* Output a character to a module file.  */

static void
write_char (char out)
{
  if (gzputc (module_fp, out) == EOF)
    gfc_fatal_error ("Error writing modules file: %s", xstrerror (errno));

  if (out != '\n')
    module_column++;
  else
    {
      module_column = 1;
      module_line++;
    }
}


/* Write an atom to a module.  The line wrapping isn't perfect, but it
   should work most of the time.  This isn't that big of a deal, since
   the file really isn't meant to be read by people anyway.  */

static void
write_atom (atom_type atom, const void *v)
{
  char buffer[20];

  /* Workaround -Wmaybe-uninitialized false positive during
     profiledbootstrap by initializing them.  */
  int i = 0, len;
  const char *p;

  switch (atom)
    {
    case ATOM_STRING:
    case ATOM_NAME:
      p = (const char *) v;
      break;

    case ATOM_LPAREN:
      p = "(";
      break;

    case ATOM_RPAREN:
      p = ")";
      break;

    case ATOM_INTEGER:
      i = *((const int *) v);
      if (i < 0)
	gfc_internal_error ("write_atom(): Writing negative integer");

      sprintf (buffer, "%d", i);
      p = buffer;
      break;

    default:
      gfc_internal_error ("write_atom(): Trying to write dab atom");

    }

  if(p == NULL || *p == '\0')
     len = 0;
  else
  len = strlen (p);

  if (atom != ATOM_RPAREN)
    {
      if (module_column + len > 72)
	write_char ('\n');
      else
	{

	  if (last_atom != ATOM_LPAREN && module_column != 1)
	    write_char (' ');
	}
    }

  if (atom == ATOM_STRING)
    write_char ('\'');

  while (p != NULL && *p)
    {
      if (atom == ATOM_STRING && *p == '\'')
	write_char ('\'');
      write_char (*p++);
    }

  if (atom == ATOM_STRING)
    write_char ('\'');

  last_atom = atom;
}



/***************** Mid-level I/O subroutines *****************/

/* These subroutines let their caller read or write atoms without
   caring about which of the two is actually happening.  This lets a
   subroutine concentrate on the actual format of the data being
   written.  */

static void mio_expr (gfc_expr **);
pointer_info *mio_symbol_ref (gfc_symbol **);
pointer_info *mio_interface_rest (gfc_interface **);
static void mio_symtree_ref (gfc_symtree **);

/* Read or write an enumerated value.  On writing, we return the input
   value for the convenience of callers.  We avoid using an integer
   pointer because enums are sometimes inside bitfields.  */

static int
mio_name (int t, const mstring *m)
{
  if (iomode == IO_OUTPUT)
    write_atom (ATOM_NAME, gfc_code2string (m, t));
  else
    {
      require_atom (ATOM_NAME);
      t = find_enum (m);
    }

  return t;
}

/* Specialization of mio_name.  */

#define DECL_MIO_NAME(TYPE) \
 static inline TYPE \
 MIO_NAME(TYPE) (TYPE t, const mstring *m) \
 { \
   return (TYPE) mio_name ((int) t, m); \
 }
#define MIO_NAME(TYPE) mio_name_##TYPE

static void
mio_lparen (void)
{
  if (iomode == IO_OUTPUT)
    write_atom (ATOM_LPAREN, NULL);
  else
    require_atom (ATOM_LPAREN);
}


static void
mio_rparen (void)
{
  if (iomode == IO_OUTPUT)
    write_atom (ATOM_RPAREN, NULL);
  else
    require_atom (ATOM_RPAREN);
}


static void
mio_integer (int *ip)
{
  if (iomode == IO_OUTPUT)
    write_atom (ATOM_INTEGER, ip);
  else
    {
      require_atom (ATOM_INTEGER);
      *ip = atom_int;
    }
}


/* Read or write a gfc_intrinsic_op value.  */

static void
mio_intrinsic_op (gfc_intrinsic_op* op)
{
  /* FIXME: Would be nicer to do this via the operators symbolic name.  */
  if (iomode == IO_OUTPUT)
    {
      int converted = (int) *op;
      write_atom (ATOM_INTEGER, &converted);
    }
  else
    {
      require_atom (ATOM_INTEGER);
      *op = (gfc_intrinsic_op) atom_int;
    }
}


/* Read or write a character pointer that points to a string on the heap.  */

static const char *
mio_allocated_string (const char *s)
{
  if (iomode == IO_OUTPUT)
    {
      write_atom (ATOM_STRING, s);
      return s;
    }
  else
    {
      require_atom (ATOM_STRING);
      return atom_string;
    }
}


/* Functions for quoting and unquoting strings.  */

static char *
quote_string (const gfc_char_t *s, const size_t slength)
{
  const gfc_char_t *p;
  char *res, *q;
  size_t len = 0, i;

  /* Calculate the length we'll need: a backslash takes two ("\\"),
     non-printable characters take 10 ("\Uxxxxxxxx") and others take 1.  */
  for (p = s, i = 0; i < slength; p++, i++)
    {
      if (*p == '\\')
	len += 2;
      else if (!gfc_wide_is_printable (*p))
	len += 10;
      else
	len++;
    }

  q = res = XCNEWVEC (char, len + 1);
  for (p = s, i = 0; i < slength; p++, i++)
    {
      if (*p == '\\')
	*q++ = '\\', *q++ = '\\';
      else if (!gfc_wide_is_printable (*p))
	{
	  sprintf (q, "\\U%08" HOST_WIDE_INT_PRINT "x",
		   (unsigned HOST_WIDE_INT) *p);
	  q += 10;
	}
      else
	*q++ = (unsigned char) *p;
    }

  res[len] = '\0';
  return res;
}

static gfc_char_t *
unquote_string (const char *s)
{
  size_t len, i;
  const char *p;
  gfc_char_t *res;

  for (p = s, len = 0; *p; p++, len++)
    {
      if (*p != '\\')
	continue;

      if (p[1] == '\\')
	p++;
      else if (p[1] == 'U')
	p += 9; /* That is a "\U????????".  */
      else
	gfc_internal_error ("unquote_string(): got bad string");
    }

  res = gfc_get_wide_string (len + 1);
  for (i = 0, p = s; i < len; i++, p++)
    {
      gcc_assert (*p);

      if (*p != '\\')
	res[i] = (unsigned char) *p;
      else if (p[1] == '\\')
	{
	  res[i] = (unsigned char) '\\';
	  p++;
	}
      else
	{
	  /* We read the 8-digits hexadecimal constant that follows.  */
	  int j;
	  unsigned n;
	  gfc_char_t c = 0;

	  gcc_assert (p[1] == 'U');
	  for (j = 0; j < 8; j++)
	    {
	      c = c << 4;
	      gcc_assert (sscanf (&p[j+2], "%01x", &n) == 1);
	      c += n;
	    }

	  res[i] = c;
	  p += 9;
	}
    }

  res[len] = '\0';
  return res;
}


/* Read or write a character pointer that points to a wide string on the
   heap, performing quoting/unquoting of nonprintable characters using the
   form \U???????? (where each ? is a hexadecimal digit).
   Length is the length of the string, only known and used in output mode.  */

static const gfc_char_t *
mio_allocated_wide_string (const gfc_char_t *s, const size_t length)
{
  if (iomode == IO_OUTPUT)
    {
      char *quoted = quote_string (s, length);
      write_atom (ATOM_STRING, quoted);
      free (quoted);
      return s;
    }
  else
    {
      gfc_char_t *unquoted;

      require_atom (ATOM_STRING);
      unquoted = unquote_string (atom_string);
      free (atom_string);
      return unquoted;
    }
}


/* Read or write a string that is in static memory.  */

static void
mio_pool_string (const char **stringp)
{
  /* TODO: one could write the string only once, and refer to it via a
     fixup pointer.  */

  /* As a special case we have to deal with a NULL string.  This
     happens for the 'module' member of 'gfc_symbol's that are not in a
     module.  We read / write these as the empty string.  */
  if (iomode == IO_OUTPUT)
    {
      const char *p = *stringp == NULL ? "" : *stringp;
      write_atom (ATOM_STRING, p);
    }
  else
    {
      require_atom (ATOM_STRING);
      *stringp = atom_string[0] == '\0' ? NULL : gfc_get_string (atom_string);
      free (atom_string);
    }
}


/* Read or write a string that is inside of some already-allocated
   structure.  */

static void
mio_internal_string (char *string)
{
  if (iomode == IO_OUTPUT)
    write_atom (ATOM_STRING, string);
  else
    {
      require_atom (ATOM_STRING);
      strcpy (string, atom_string);
      free (atom_string);
    }
}


enum ab_attribute
{ AB_ALLOCATABLE, AB_DIMENSION, AB_EXTERNAL, AB_INTRINSIC, AB_OPTIONAL,
  AB_POINTER, AB_TARGET, AB_DUMMY, AB_RESULT, AB_DATA,
  AB_IN_NAMELIST, AB_IN_COMMON, AB_FUNCTION, AB_SUBROUTINE, AB_SEQUENCE,
  AB_ELEMENTAL, AB_PURE, AB_RECURSIVE, AB_GENERIC, AB_ALWAYS_EXPLICIT,
  AB_CRAY_POINTER, AB_CRAY_POINTEE, AB_THREADPRIVATE,
  AB_ALLOC_COMP, AB_POINTER_COMP, AB_PROC_POINTER_COMP, AB_PRIVATE_COMP,
  AB_VALUE, AB_VOLATILE, AB_PROTECTED, AB_LOCK_COMP,
  AB_IS_BIND_C, AB_IS_C_INTEROP, AB_IS_ISO_C, AB_ABSTRACT, AB_ZERO_COMP,
  AB_IS_CLASS, AB_PROCEDURE, AB_PROC_POINTER, AB_ASYNCHRONOUS, AB_CODIMENSION,
  AB_COARRAY_COMP, AB_VTYPE, AB_VTAB, AB_CONTIGUOUS, AB_CLASS_POINTER,
  AB_IMPLICIT_PURE, AB_ARTIFICIAL, AB_UNLIMITED_POLY, AB_OMP_DECLARE_TARGET,
<<<<<<< HEAD
  AB_ARRAY_OUTER_DEPENDENCY, AB_MODULE_PROCEDURE, AB_OACC_DECLARE_CREATE,
  AB_OACC_DECLARE_COPYIN, AB_OACC_DECLARE_DEVICEPTR,
  AB_OACC_DECLARE_DEVICE_RESIDENT, AB_OACC_DECLARE_LINK
}
ab_attribute;
=======
  AB_ARRAY_OUTER_DEPENDENCY, AB_MODULE_PROCEDURE
};
>>>>>>> a9c23810

static const mstring attr_bits[] =
{
    minit ("ALLOCATABLE", AB_ALLOCATABLE),
    minit ("ARTIFICIAL", AB_ARTIFICIAL),
    minit ("ASYNCHRONOUS", AB_ASYNCHRONOUS),
    minit ("DIMENSION", AB_DIMENSION),
    minit ("CODIMENSION", AB_CODIMENSION),
    minit ("CONTIGUOUS", AB_CONTIGUOUS),
    minit ("EXTERNAL", AB_EXTERNAL),
    minit ("INTRINSIC", AB_INTRINSIC),
    minit ("OPTIONAL", AB_OPTIONAL),
    minit ("POINTER", AB_POINTER),
    minit ("VOLATILE", AB_VOLATILE),
    minit ("TARGET", AB_TARGET),
    minit ("THREADPRIVATE", AB_THREADPRIVATE),
    minit ("DUMMY", AB_DUMMY),
    minit ("RESULT", AB_RESULT),
    minit ("DATA", AB_DATA),
    minit ("IN_NAMELIST", AB_IN_NAMELIST),
    minit ("IN_COMMON", AB_IN_COMMON),
    minit ("FUNCTION", AB_FUNCTION),
    minit ("SUBROUTINE", AB_SUBROUTINE),
    minit ("SEQUENCE", AB_SEQUENCE),
    minit ("ELEMENTAL", AB_ELEMENTAL),
    minit ("PURE", AB_PURE),
    minit ("RECURSIVE", AB_RECURSIVE),
    minit ("GENERIC", AB_GENERIC),
    minit ("ALWAYS_EXPLICIT", AB_ALWAYS_EXPLICIT),
    minit ("CRAY_POINTER", AB_CRAY_POINTER),
    minit ("CRAY_POINTEE", AB_CRAY_POINTEE),
    minit ("IS_BIND_C", AB_IS_BIND_C),
    minit ("IS_C_INTEROP", AB_IS_C_INTEROP),
    minit ("IS_ISO_C", AB_IS_ISO_C),
    minit ("VALUE", AB_VALUE),
    minit ("ALLOC_COMP", AB_ALLOC_COMP),
    minit ("COARRAY_COMP", AB_COARRAY_COMP),
    minit ("LOCK_COMP", AB_LOCK_COMP),
    minit ("POINTER_COMP", AB_POINTER_COMP),
    minit ("PROC_POINTER_COMP", AB_PROC_POINTER_COMP),
    minit ("PRIVATE_COMP", AB_PRIVATE_COMP),
    minit ("ZERO_COMP", AB_ZERO_COMP),
    minit ("PROTECTED", AB_PROTECTED),
    minit ("ABSTRACT", AB_ABSTRACT),
    minit ("IS_CLASS", AB_IS_CLASS),
    minit ("PROCEDURE", AB_PROCEDURE),
    minit ("PROC_POINTER", AB_PROC_POINTER),
    minit ("VTYPE", AB_VTYPE),
    minit ("VTAB", AB_VTAB),
    minit ("CLASS_POINTER", AB_CLASS_POINTER),
    minit ("IMPLICIT_PURE", AB_IMPLICIT_PURE),
    minit ("UNLIMITED_POLY", AB_UNLIMITED_POLY),
    minit ("OMP_DECLARE_TARGET", AB_OMP_DECLARE_TARGET),
    minit ("ARRAY_OUTER_DEPENDENCY", AB_ARRAY_OUTER_DEPENDENCY),
    minit ("MODULE_PROCEDURE", AB_MODULE_PROCEDURE),
    minit ("OACC_DECLARE_CREATE", AB_OACC_DECLARE_CREATE),
    minit ("OACC_DECLARE_COPYIN", AB_OACC_DECLARE_COPYIN),
    minit ("OACC_DECLARE_DEVICEPTR", AB_OACC_DECLARE_DEVICEPTR),
    minit ("OACC_DECLARE_DEVICE_RESIDENT", AB_OACC_DECLARE_DEVICE_RESIDENT),
    minit ("OACC_DECLARE_LINK", AB_OACC_DECLARE_LINK),
    minit (NULL, -1)
};

/* For binding attributes.  */
static const mstring binding_passing[] =
{
    minit ("PASS", 0),
    minit ("NOPASS", 1),
    minit (NULL, -1)
};
static const mstring binding_overriding[] =
{
    minit ("OVERRIDABLE", 0),
    minit ("NON_OVERRIDABLE", 1),
    minit ("DEFERRED", 2),
    minit (NULL, -1)
};
static const mstring binding_generic[] =
{
    minit ("SPECIFIC", 0),
    minit ("GENERIC", 1),
    minit (NULL, -1)
};
static const mstring binding_ppc[] =
{
    minit ("NO_PPC", 0),
    minit ("PPC", 1),
    minit (NULL, -1)
};

/* Specialization of mio_name.  */
DECL_MIO_NAME (ab_attribute)
DECL_MIO_NAME (ar_type)
DECL_MIO_NAME (array_type)
DECL_MIO_NAME (bt)
DECL_MIO_NAME (expr_t)
DECL_MIO_NAME (gfc_access)
DECL_MIO_NAME (gfc_intrinsic_op)
DECL_MIO_NAME (ifsrc)
DECL_MIO_NAME (save_state)
DECL_MIO_NAME (procedure_type)
DECL_MIO_NAME (ref_type)
DECL_MIO_NAME (sym_flavor)
DECL_MIO_NAME (sym_intent)
#undef DECL_MIO_NAME

/* Symbol attributes are stored in list with the first three elements
   being the enumerated fields, while the remaining elements (if any)
   indicate the individual attribute bits.  The access field is not
   saved-- it controls what symbols are exported when a module is
   written.  */

static void
mio_symbol_attribute (symbol_attribute *attr)
{
  atom_type t;
  unsigned ext_attr,extension_level;

  mio_lparen ();

  attr->flavor = MIO_NAME (sym_flavor) (attr->flavor, flavors);
  attr->intent = MIO_NAME (sym_intent) (attr->intent, intents);
  attr->proc = MIO_NAME (procedure_type) (attr->proc, procedures);
  attr->if_source = MIO_NAME (ifsrc) (attr->if_source, ifsrc_types);
  attr->save = MIO_NAME (save_state) (attr->save, save_status);

  ext_attr = attr->ext_attr;
  mio_integer ((int *) &ext_attr);
  attr->ext_attr = ext_attr;

  extension_level = attr->extension;
  mio_integer ((int *) &extension_level);
  attr->extension = extension_level;

  if (iomode == IO_OUTPUT)
    {
      if (attr->allocatable)
	MIO_NAME (ab_attribute) (AB_ALLOCATABLE, attr_bits);
      if (attr->artificial)
	MIO_NAME (ab_attribute) (AB_ARTIFICIAL, attr_bits);
      if (attr->asynchronous)
	MIO_NAME (ab_attribute) (AB_ASYNCHRONOUS, attr_bits);
      if (attr->dimension)
	MIO_NAME (ab_attribute) (AB_DIMENSION, attr_bits);
      if (attr->codimension)
	MIO_NAME (ab_attribute) (AB_CODIMENSION, attr_bits);
      if (attr->contiguous)
	MIO_NAME (ab_attribute) (AB_CONTIGUOUS, attr_bits);
      if (attr->external)
	MIO_NAME (ab_attribute) (AB_EXTERNAL, attr_bits);
      if (attr->intrinsic)
	MIO_NAME (ab_attribute) (AB_INTRINSIC, attr_bits);
      if (attr->optional)
	MIO_NAME (ab_attribute) (AB_OPTIONAL, attr_bits);
      if (attr->pointer)
	MIO_NAME (ab_attribute) (AB_POINTER, attr_bits);
      if (attr->class_pointer)
	MIO_NAME (ab_attribute) (AB_CLASS_POINTER, attr_bits);
      if (attr->is_protected)
	MIO_NAME (ab_attribute) (AB_PROTECTED, attr_bits);
      if (attr->value)
	MIO_NAME (ab_attribute) (AB_VALUE, attr_bits);
      if (attr->volatile_)
	MIO_NAME (ab_attribute) (AB_VOLATILE, attr_bits);
      if (attr->target)
	MIO_NAME (ab_attribute) (AB_TARGET, attr_bits);
      if (attr->threadprivate)
	MIO_NAME (ab_attribute) (AB_THREADPRIVATE, attr_bits);
      if (attr->dummy)
	MIO_NAME (ab_attribute) (AB_DUMMY, attr_bits);
      if (attr->result)
	MIO_NAME (ab_attribute) (AB_RESULT, attr_bits);
      /* We deliberately don't preserve the "entry" flag.  */

      if (attr->data)
	MIO_NAME (ab_attribute) (AB_DATA, attr_bits);
      if (attr->in_namelist)
	MIO_NAME (ab_attribute) (AB_IN_NAMELIST, attr_bits);
      if (attr->in_common)
	MIO_NAME (ab_attribute) (AB_IN_COMMON, attr_bits);

      if (attr->function)
	MIO_NAME (ab_attribute) (AB_FUNCTION, attr_bits);
      if (attr->subroutine)
	MIO_NAME (ab_attribute) (AB_SUBROUTINE, attr_bits);
      if (attr->generic)
	MIO_NAME (ab_attribute) (AB_GENERIC, attr_bits);
      if (attr->abstract)
	MIO_NAME (ab_attribute) (AB_ABSTRACT, attr_bits);

      if (attr->sequence)
	MIO_NAME (ab_attribute) (AB_SEQUENCE, attr_bits);
      if (attr->elemental)
	MIO_NAME (ab_attribute) (AB_ELEMENTAL, attr_bits);
      if (attr->pure)
	MIO_NAME (ab_attribute) (AB_PURE, attr_bits);
      if (attr->implicit_pure)
	MIO_NAME (ab_attribute) (AB_IMPLICIT_PURE, attr_bits);
      if (attr->unlimited_polymorphic)
	MIO_NAME (ab_attribute) (AB_UNLIMITED_POLY, attr_bits);
      if (attr->recursive)
	MIO_NAME (ab_attribute) (AB_RECURSIVE, attr_bits);
      if (attr->always_explicit)
	MIO_NAME (ab_attribute) (AB_ALWAYS_EXPLICIT, attr_bits);
      if (attr->cray_pointer)
	MIO_NAME (ab_attribute) (AB_CRAY_POINTER, attr_bits);
      if (attr->cray_pointee)
	MIO_NAME (ab_attribute) (AB_CRAY_POINTEE, attr_bits);
      if (attr->is_bind_c)
	MIO_NAME(ab_attribute) (AB_IS_BIND_C, attr_bits);
      if (attr->is_c_interop)
	MIO_NAME(ab_attribute) (AB_IS_C_INTEROP, attr_bits);
      if (attr->is_iso_c)
	MIO_NAME(ab_attribute) (AB_IS_ISO_C, attr_bits);
      if (attr->alloc_comp)
	MIO_NAME (ab_attribute) (AB_ALLOC_COMP, attr_bits);
      if (attr->pointer_comp)
	MIO_NAME (ab_attribute) (AB_POINTER_COMP, attr_bits);
      if (attr->proc_pointer_comp)
	MIO_NAME (ab_attribute) (AB_PROC_POINTER_COMP, attr_bits);
      if (attr->private_comp)
	MIO_NAME (ab_attribute) (AB_PRIVATE_COMP, attr_bits);
      if (attr->coarray_comp)
	MIO_NAME (ab_attribute) (AB_COARRAY_COMP, attr_bits);
      if (attr->lock_comp)
	MIO_NAME (ab_attribute) (AB_LOCK_COMP, attr_bits);
      if (attr->zero_comp)
	MIO_NAME (ab_attribute) (AB_ZERO_COMP, attr_bits);
      if (attr->is_class)
	MIO_NAME (ab_attribute) (AB_IS_CLASS, attr_bits);
      if (attr->procedure)
	MIO_NAME (ab_attribute) (AB_PROCEDURE, attr_bits);
      if (attr->proc_pointer)
	MIO_NAME (ab_attribute) (AB_PROC_POINTER, attr_bits);
      if (attr->vtype)
	MIO_NAME (ab_attribute) (AB_VTYPE, attr_bits);
      if (attr->vtab)
	MIO_NAME (ab_attribute) (AB_VTAB, attr_bits);
      if (attr->omp_declare_target)
	MIO_NAME (ab_attribute) (AB_OMP_DECLARE_TARGET, attr_bits);
      if (attr->array_outer_dependency)
	MIO_NAME (ab_attribute) (AB_ARRAY_OUTER_DEPENDENCY, attr_bits);
      if (attr->module_procedure)
	{
	MIO_NAME (ab_attribute) (AB_MODULE_PROCEDURE, attr_bits);
<<<<<<< HEAD
      if (attr->oacc_declare_create)
	MIO_NAME (ab_attribute) (AB_OACC_DECLARE_CREATE, attr_bits);
      if (attr->oacc_declare_copyin)
	MIO_NAME (ab_attribute) (AB_OACC_DECLARE_COPYIN, attr_bits);
      if (attr->oacc_declare_deviceptr)
	MIO_NAME (ab_attribute) (AB_OACC_DECLARE_DEVICEPTR, attr_bits);
      if (attr->oacc_declare_device_resident)
	MIO_NAME (ab_attribute) (AB_OACC_DECLARE_DEVICE_RESIDENT, attr_bits);
      if (attr->oacc_declare_link)
	MIO_NAME (ab_attribute) (AB_OACC_DECLARE_LINK, attr_bits);
=======
	  no_module_procedures = false;
	}
>>>>>>> a9c23810

      mio_rparen ();

    }
  else
    {
      for (;;)
	{
	  t = parse_atom ();
	  if (t == ATOM_RPAREN)
	    break;
	  if (t != ATOM_NAME)
	    bad_module ("Expected attribute bit name");

	  switch ((ab_attribute) find_enum (attr_bits))
	    {
	    case AB_ALLOCATABLE:
	      attr->allocatable = 1;
	      break;
	    case AB_ARTIFICIAL:
	      attr->artificial = 1;
	      break;
	    case AB_ASYNCHRONOUS:
	      attr->asynchronous = 1;
	      break;
	    case AB_DIMENSION:
	      attr->dimension = 1;
	      break;
	    case AB_CODIMENSION:
	      attr->codimension = 1;
	      break;
	    case AB_CONTIGUOUS:
	      attr->contiguous = 1;
	      break;
	    case AB_EXTERNAL:
	      attr->external = 1;
	      break;
	    case AB_INTRINSIC:
	      attr->intrinsic = 1;
	      break;
	    case AB_OPTIONAL:
	      attr->optional = 1;
	      break;
	    case AB_POINTER:
	      attr->pointer = 1;
	      break;
	    case AB_CLASS_POINTER:
	      attr->class_pointer = 1;
	      break;
	    case AB_PROTECTED:
	      attr->is_protected = 1;
	      break;
	    case AB_VALUE:
	      attr->value = 1;
	      break;
	    case AB_VOLATILE:
	      attr->volatile_ = 1;
	      break;
	    case AB_TARGET:
	      attr->target = 1;
	      break;
	    case AB_THREADPRIVATE:
	      attr->threadprivate = 1;
	      break;
	    case AB_DUMMY:
	      attr->dummy = 1;
	      break;
	    case AB_RESULT:
	      attr->result = 1;
	      break;
	    case AB_DATA:
	      attr->data = 1;
	      break;
	    case AB_IN_NAMELIST:
	      attr->in_namelist = 1;
	      break;
	    case AB_IN_COMMON:
	      attr->in_common = 1;
	      break;
	    case AB_FUNCTION:
	      attr->function = 1;
	      break;
	    case AB_SUBROUTINE:
	      attr->subroutine = 1;
	      break;
	    case AB_GENERIC:
	      attr->generic = 1;
	      break;
	    case AB_ABSTRACT:
	      attr->abstract = 1;
	      break;
	    case AB_SEQUENCE:
	      attr->sequence = 1;
	      break;
	    case AB_ELEMENTAL:
	      attr->elemental = 1;
	      break;
	    case AB_PURE:
	      attr->pure = 1;
	      break;
	    case AB_IMPLICIT_PURE:
	      attr->implicit_pure = 1;
	      break;
	    case AB_UNLIMITED_POLY:
	      attr->unlimited_polymorphic = 1;
	      break;
	    case AB_RECURSIVE:
	      attr->recursive = 1;
	      break;
	    case AB_ALWAYS_EXPLICIT:
	      attr->always_explicit = 1;
	      break;
	    case AB_CRAY_POINTER:
	      attr->cray_pointer = 1;
	      break;
	    case AB_CRAY_POINTEE:
	      attr->cray_pointee = 1;
	      break;
	    case AB_IS_BIND_C:
	      attr->is_bind_c = 1;
	      break;
	    case AB_IS_C_INTEROP:
	      attr->is_c_interop = 1;
	      break;
	    case AB_IS_ISO_C:
	      attr->is_iso_c = 1;
	      break;
	    case AB_ALLOC_COMP:
	      attr->alloc_comp = 1;
	      break;
	    case AB_COARRAY_COMP:
	      attr->coarray_comp = 1;
	      break;
	    case AB_LOCK_COMP:
	      attr->lock_comp = 1;
	      break;
	    case AB_POINTER_COMP:
	      attr->pointer_comp = 1;
	      break;
	    case AB_PROC_POINTER_COMP:
	      attr->proc_pointer_comp = 1;
	      break;
	    case AB_PRIVATE_COMP:
	      attr->private_comp = 1;
	      break;
	    case AB_ZERO_COMP:
	      attr->zero_comp = 1;
	      break;
	    case AB_IS_CLASS:
	      attr->is_class = 1;
	      break;
	    case AB_PROCEDURE:
	      attr->procedure = 1;
	      break;
	    case AB_PROC_POINTER:
	      attr->proc_pointer = 1;
	      break;
	    case AB_VTYPE:
	      attr->vtype = 1;
	      break;
	    case AB_VTAB:
	      attr->vtab = 1;
	      break;
	    case AB_OMP_DECLARE_TARGET:
	      attr->omp_declare_target = 1;
	      break;
	    case AB_ARRAY_OUTER_DEPENDENCY:
	      attr->array_outer_dependency =1;
	      break;
	    case AB_MODULE_PROCEDURE:
	      attr->module_procedure =1;
	      break;
	    case AB_OACC_DECLARE_CREATE:
	      attr->oacc_declare_create = 1;
	      break;
	    case AB_OACC_DECLARE_COPYIN:
	      attr->oacc_declare_copyin = 1;
	      break;
	    case AB_OACC_DECLARE_DEVICEPTR:
	      attr->oacc_declare_deviceptr = 1;
	      break;
	    case AB_OACC_DECLARE_DEVICE_RESIDENT:
	      attr->oacc_declare_device_resident = 1;
	      break;
	    case AB_OACC_DECLARE_LINK:
	      attr->oacc_declare_link = 1;
	      break;
	    }
	}
    }
}


static const mstring bt_types[] = {
    minit ("INTEGER", BT_INTEGER),
    minit ("REAL", BT_REAL),
    minit ("COMPLEX", BT_COMPLEX),
    minit ("LOGICAL", BT_LOGICAL),
    minit ("CHARACTER", BT_CHARACTER),
    minit ("DERIVED", BT_DERIVED),
    minit ("CLASS", BT_CLASS),
    minit ("PROCEDURE", BT_PROCEDURE),
    minit ("UNKNOWN", BT_UNKNOWN),
    minit ("VOID", BT_VOID),
    minit ("ASSUMED", BT_ASSUMED),
    minit (NULL, -1)
};


static void
mio_charlen (gfc_charlen **clp)
{
  gfc_charlen *cl;

  mio_lparen ();

  if (iomode == IO_OUTPUT)
    {
      cl = *clp;
      if (cl != NULL)
	mio_expr (&cl->length);
    }
  else
    {
      if (peek_atom () != ATOM_RPAREN)
	{
	  cl = gfc_new_charlen (gfc_current_ns, NULL);
	  mio_expr (&cl->length);
	  *clp = cl;
	}
    }

  mio_rparen ();
}


/* See if a name is a generated name.  */

static int
check_unique_name (const char *name)
{
  return *name == '@';
}


static void
mio_typespec (gfc_typespec *ts)
{
  mio_lparen ();

  ts->type = MIO_NAME (bt) (ts->type, bt_types);

  if (ts->type != BT_DERIVED && ts->type != BT_CLASS)
    mio_integer (&ts->kind);
  else
    mio_symbol_ref (&ts->u.derived);

  mio_symbol_ref (&ts->interface);

  /* Add info for C interop and is_iso_c.  */
  mio_integer (&ts->is_c_interop);
  mio_integer (&ts->is_iso_c);

  /* If the typespec is for an identifier either from iso_c_binding, or
     a constant that was initialized to an identifier from it, use the
     f90_type.  Otherwise, use the ts->type, since it shouldn't matter.  */
  if (ts->is_iso_c)
    ts->f90_type = MIO_NAME (bt) (ts->f90_type, bt_types);
  else
    ts->f90_type = MIO_NAME (bt) (ts->type, bt_types);

  if (ts->type != BT_CHARACTER)
    {
      /* ts->u.cl is only valid for BT_CHARACTER.  */
      mio_lparen ();
      mio_rparen ();
    }
  else
    mio_charlen (&ts->u.cl);

  /* So as not to disturb the existing API, use an ATOM_NAME to
     transmit deferred characteristic for characters (F2003).  */
  if (iomode == IO_OUTPUT)
    {
      if (ts->type == BT_CHARACTER && ts->deferred)
	write_atom (ATOM_NAME, "DEFERRED_CL");
    }
  else if (peek_atom () != ATOM_RPAREN)
    {
      if (parse_atom () != ATOM_NAME)
	bad_module ("Expected string");
      ts->deferred = 1;
    }

  mio_rparen ();
}


static const mstring array_spec_types[] = {
    minit ("EXPLICIT", AS_EXPLICIT),
    minit ("ASSUMED_RANK", AS_ASSUMED_RANK),
    minit ("ASSUMED_SHAPE", AS_ASSUMED_SHAPE),
    minit ("DEFERRED", AS_DEFERRED),
    minit ("ASSUMED_SIZE", AS_ASSUMED_SIZE),
    minit (NULL, -1)
};


static void
mio_array_spec (gfc_array_spec **asp)
{
  gfc_array_spec *as;
  int i;

  mio_lparen ();

  if (iomode == IO_OUTPUT)
    {
      int rank;

      if (*asp == NULL)
	goto done;
      as = *asp;

      /* mio_integer expects nonnegative values.  */
      rank = as->rank > 0 ? as->rank : 0;
      mio_integer (&rank);
    }
  else
    {
      if (peek_atom () == ATOM_RPAREN)
	{
	  *asp = NULL;
	  goto done;
	}

      *asp = as = gfc_get_array_spec ();
      mio_integer (&as->rank);
    }

  mio_integer (&as->corank);
  as->type = MIO_NAME (array_type) (as->type, array_spec_types);

  if (iomode == IO_INPUT && as->type == AS_ASSUMED_RANK)
    as->rank = -1;
  if (iomode == IO_INPUT && as->corank)
    as->cotype = (as->type == AS_DEFERRED) ? AS_DEFERRED : AS_EXPLICIT;

  if (as->rank + as->corank > 0)
    for (i = 0; i < as->rank + as->corank; i++)
      {
	mio_expr (&as->lower[i]);
	mio_expr (&as->upper[i]);
      }

done:
  mio_rparen ();
}


/* Given a pointer to an array reference structure (which lives in a
   gfc_ref structure), find the corresponding array specification
   structure.  Storing the pointer in the ref structure doesn't quite
   work when loading from a module. Generating code for an array
   reference also needs more information than just the array spec.  */

static const mstring array_ref_types[] = {
    minit ("FULL", AR_FULL),
    minit ("ELEMENT", AR_ELEMENT),
    minit ("SECTION", AR_SECTION),
    minit (NULL, -1)
};


static void
mio_array_ref (gfc_array_ref *ar)
{
  int i;

  mio_lparen ();
  ar->type = MIO_NAME (ar_type) (ar->type, array_ref_types);
  mio_integer (&ar->dimen);

  switch (ar->type)
    {
    case AR_FULL:
      break;

    case AR_ELEMENT:
      for (i = 0; i < ar->dimen; i++)
	mio_expr (&ar->start[i]);

      break;

    case AR_SECTION:
      for (i = 0; i < ar->dimen; i++)
	{
	  mio_expr (&ar->start[i]);
	  mio_expr (&ar->end[i]);
	  mio_expr (&ar->stride[i]);
	}

      break;

    case AR_UNKNOWN:
      gfc_internal_error ("mio_array_ref(): Unknown array ref");
    }

  /* Unfortunately, ar->dimen_type is an anonymous enumerated type so
     we can't call mio_integer directly.  Instead loop over each element
     and cast it to/from an integer.  */
  if (iomode == IO_OUTPUT)
    {
      for (i = 0; i < ar->dimen; i++)
	{
	  int tmp = (int)ar->dimen_type[i];
	  write_atom (ATOM_INTEGER, &tmp);
	}
    }
  else
    {
      for (i = 0; i < ar->dimen; i++)
	{
	  require_atom (ATOM_INTEGER);
	  ar->dimen_type[i] = (enum gfc_array_ref_dimen_type) atom_int;
	}
    }

  if (iomode == IO_INPUT)
    {
      ar->where = gfc_current_locus;

      for (i = 0; i < ar->dimen; i++)
	ar->c_where[i] = gfc_current_locus;
    }

  mio_rparen ();
}


/* Saves or restores a pointer.  The pointer is converted back and
   forth from an integer.  We return the pointer_info pointer so that
   the caller can take additional action based on the pointer type.  */

static pointer_info *
mio_pointer_ref (void *gp)
{
  pointer_info *p;

  if (iomode == IO_OUTPUT)
    {
      p = get_pointer (*((char **) gp));
      write_atom (ATOM_INTEGER, &p->integer);
    }
  else
    {
      require_atom (ATOM_INTEGER);
      p = add_fixup (atom_int, gp);
    }

  return p;
}


/* Save and load references to components that occur within
   expressions.  We have to describe these references by a number and
   by name.  The number is necessary for forward references during
   reading, and the name is necessary if the symbol already exists in
   the namespace and is not loaded again.  */

static void
mio_component_ref (gfc_component **cp)
{
  pointer_info *p;

  p = mio_pointer_ref (cp);
  if (p->type == P_UNKNOWN)
    p->type = P_COMPONENT;
}


static void mio_namespace_ref (gfc_namespace **nsp);
static void mio_formal_arglist (gfc_formal_arglist **formal);
static void mio_typebound_proc (gfc_typebound_proc** proc);

static void
mio_component (gfc_component *c, int vtype)
{
  pointer_info *p;
  int n;

  mio_lparen ();

  if (iomode == IO_OUTPUT)
    {
      p = get_pointer (c);
      mio_integer (&p->integer);
    }
  else
    {
      mio_integer (&n);
      p = get_integer (n);
      associate_integer_pointer (p, c);
    }

  if (p->type == P_UNKNOWN)
    p->type = P_COMPONENT;

  mio_pool_string (&c->name);
  mio_typespec (&c->ts);
  mio_array_spec (&c->as);

  mio_symbol_attribute (&c->attr);
  if (c->ts.type == BT_CLASS)
    c->attr.class_ok = 1;
  c->attr.access = MIO_NAME (gfc_access) (c->attr.access, access_types);

  if (!vtype || strcmp (c->name, "_final") == 0
      || strcmp (c->name, "_hash") == 0)
    mio_expr (&c->initializer);

  if (c->attr.proc_pointer)
    mio_typebound_proc (&c->tb);

  mio_rparen ();
}


static void
mio_component_list (gfc_component **cp, int vtype)
{
  gfc_component *c, *tail;

  mio_lparen ();

  if (iomode == IO_OUTPUT)
    {
      for (c = *cp; c; c = c->next)
	mio_component (c, vtype);
    }
  else
    {
      *cp = NULL;
      tail = NULL;

      for (;;)
	{
	  if (peek_atom () == ATOM_RPAREN)
	    break;

	  c = gfc_get_component ();
	  mio_component (c, vtype);

	  if (tail == NULL)
	    *cp = c;
	  else
	    tail->next = c;

	  tail = c;
	}
    }

  mio_rparen ();
}


static void
mio_actual_arg (gfc_actual_arglist *a)
{
  mio_lparen ();
  mio_pool_string (&a->name);
  mio_expr (&a->expr);
  mio_rparen ();
}


static void
mio_actual_arglist (gfc_actual_arglist **ap)
{
  gfc_actual_arglist *a, *tail;

  mio_lparen ();

  if (iomode == IO_OUTPUT)
    {
      for (a = *ap; a; a = a->next)
	mio_actual_arg (a);

    }
  else
    {
      tail = NULL;

      for (;;)
	{
	  if (peek_atom () != ATOM_LPAREN)
	    break;

	  a = gfc_get_actual_arglist ();

	  if (tail == NULL)
	    *ap = a;
	  else
	    tail->next = a;

	  tail = a;
	  mio_actual_arg (a);
	}
    }

  mio_rparen ();
}


/* Read and write formal argument lists.  */

static void
mio_formal_arglist (gfc_formal_arglist **formal)
{
  gfc_formal_arglist *f, *tail;

  mio_lparen ();

  if (iomode == IO_OUTPUT)
    {
      for (f = *formal; f; f = f->next)
	mio_symbol_ref (&f->sym);
    }
  else
    {
      *formal = tail = NULL;

      while (peek_atom () != ATOM_RPAREN)
	{
	  f = gfc_get_formal_arglist ();
	  mio_symbol_ref (&f->sym);

	  if (*formal == NULL)
	    *formal = f;
	  else
	    tail->next = f;

	  tail = f;
	}
    }

  mio_rparen ();
}


/* Save or restore a reference to a symbol node.  */

pointer_info *
mio_symbol_ref (gfc_symbol **symp)
{
  pointer_info *p;

  p = mio_pointer_ref (symp);
  if (p->type == P_UNKNOWN)
    p->type = P_SYMBOL;

  if (iomode == IO_OUTPUT)
    {
      if (p->u.wsym.state == UNREFERENCED)
	p->u.wsym.state = NEEDS_WRITE;
    }
  else
    {
      if (p->u.rsym.state == UNUSED)
	p->u.rsym.state = NEEDED;
    }
  return p;
}


/* Save or restore a reference to a symtree node.  */

static void
mio_symtree_ref (gfc_symtree **stp)
{
  pointer_info *p;
  fixup_t *f;

  if (iomode == IO_OUTPUT)
    mio_symbol_ref (&(*stp)->n.sym);
  else
    {
      require_atom (ATOM_INTEGER);
      p = get_integer (atom_int);

      /* An unused equivalence member; make a symbol and a symtree
	 for it.  */
      if (in_load_equiv && p->u.rsym.symtree == NULL)
	{
	  /* Since this is not used, it must have a unique name.  */
	  p->u.rsym.symtree = gfc_get_unique_symtree (gfc_current_ns);

	  /* Make the symbol.  */
	  if (p->u.rsym.sym == NULL)
	    {
	      p->u.rsym.sym = gfc_new_symbol (p->u.rsym.true_name,
					      gfc_current_ns);
	      p->u.rsym.sym->module = gfc_get_string (p->u.rsym.module);
	    }

	  p->u.rsym.symtree->n.sym = p->u.rsym.sym;
	  p->u.rsym.symtree->n.sym->refs++;
	  p->u.rsym.referenced = 1;

	  /* If the symbol is PRIVATE and in COMMON, load_commons will
	     generate a fixup symbol, which must be associated.  */
	  if (p->fixup)
	    resolve_fixups (p->fixup, p->u.rsym.sym);
	  p->fixup = NULL;
	}

      if (p->type == P_UNKNOWN)
	p->type = P_SYMBOL;

      if (p->u.rsym.state == UNUSED)
	p->u.rsym.state = NEEDED;

      if (p->u.rsym.symtree != NULL)
	{
	  *stp = p->u.rsym.symtree;
	}
      else
	{
	  f = XCNEW (fixup_t);

	  f->next = p->u.rsym.stfixup;
	  p->u.rsym.stfixup = f;

	  f->pointer = (void **) stp;
	}
    }
}


static void
mio_iterator (gfc_iterator **ip)
{
  gfc_iterator *iter;

  mio_lparen ();

  if (iomode == IO_OUTPUT)
    {
      if (*ip == NULL)
	goto done;
    }
  else
    {
      if (peek_atom () == ATOM_RPAREN)
	{
	  *ip = NULL;
	  goto done;
	}

      *ip = gfc_get_iterator ();
    }

  iter = *ip;

  mio_expr (&iter->var);
  mio_expr (&iter->start);
  mio_expr (&iter->end);
  mio_expr (&iter->step);

done:
  mio_rparen ();
}


static void
mio_constructor (gfc_constructor_base *cp)
{
  gfc_constructor *c;

  mio_lparen ();

  if (iomode == IO_OUTPUT)
    {
      for (c = gfc_constructor_first (*cp); c; c = gfc_constructor_next (c))
	{
	  mio_lparen ();
	  mio_expr (&c->expr);
	  mio_iterator (&c->iterator);
	  mio_rparen ();
	}
    }
  else
    {
      while (peek_atom () != ATOM_RPAREN)
	{
	  c = gfc_constructor_append_expr (cp, NULL, NULL);

	  mio_lparen ();
	  mio_expr (&c->expr);
	  mio_iterator (&c->iterator);
	  mio_rparen ();
	}
    }

  mio_rparen ();
}


static const mstring ref_types[] = {
    minit ("ARRAY", REF_ARRAY),
    minit ("COMPONENT", REF_COMPONENT),
    minit ("SUBSTRING", REF_SUBSTRING),
    minit (NULL, -1)
};


static void
mio_ref (gfc_ref **rp)
{
  gfc_ref *r;

  mio_lparen ();

  r = *rp;
  r->type = MIO_NAME (ref_type) (r->type, ref_types);

  switch (r->type)
    {
    case REF_ARRAY:
      mio_array_ref (&r->u.ar);
      break;

    case REF_COMPONENT:
      mio_symbol_ref (&r->u.c.sym);
      mio_component_ref (&r->u.c.component);
      break;

    case REF_SUBSTRING:
      mio_expr (&r->u.ss.start);
      mio_expr (&r->u.ss.end);
      mio_charlen (&r->u.ss.length);
      break;
    }

  mio_rparen ();
}


static void
mio_ref_list (gfc_ref **rp)
{
  gfc_ref *ref, *head, *tail;

  mio_lparen ();

  if (iomode == IO_OUTPUT)
    {
      for (ref = *rp; ref; ref = ref->next)
	mio_ref (&ref);
    }
  else
    {
      head = tail = NULL;

      while (peek_atom () != ATOM_RPAREN)
	{
	  if (head == NULL)
	    head = tail = gfc_get_ref ();
	  else
	    {
	      tail->next = gfc_get_ref ();
	      tail = tail->next;
	    }

	  mio_ref (&tail);
	}

      *rp = head;
    }

  mio_rparen ();
}


/* Read and write an integer value.  */

static void
mio_gmp_integer (mpz_t *integer)
{
  char *p;

  if (iomode == IO_INPUT)
    {
      if (parse_atom () != ATOM_STRING)
	bad_module ("Expected integer string");

      mpz_init (*integer);
      if (mpz_set_str (*integer, atom_string, 10))
	bad_module ("Error converting integer");

      free (atom_string);
    }
  else
    {
      p = mpz_get_str (NULL, 10, *integer);
      write_atom (ATOM_STRING, p);
      free (p);
    }
}


static void
mio_gmp_real (mpfr_t *real)
{
  mp_exp_t exponent;
  char *p;

  if (iomode == IO_INPUT)
    {
      if (parse_atom () != ATOM_STRING)
	bad_module ("Expected real string");

      mpfr_init (*real);
      mpfr_set_str (*real, atom_string, 16, GFC_RND_MODE);
      free (atom_string);
    }
  else
    {
      p = mpfr_get_str (NULL, &exponent, 16, 0, *real, GFC_RND_MODE);

      if (mpfr_nan_p (*real) || mpfr_inf_p (*real))
	{
	  write_atom (ATOM_STRING, p);
	  free (p);
	  return;
	}

      atom_string = XCNEWVEC (char, strlen (p) + 20);

      sprintf (atom_string, "0.%s@%ld", p, exponent);

      /* Fix negative numbers.  */
      if (atom_string[2] == '-')
	{
	  atom_string[0] = '-';
	  atom_string[1] = '0';
	  atom_string[2] = '.';
	}

      write_atom (ATOM_STRING, atom_string);

      free (atom_string);
      free (p);
    }
}


/* Save and restore the shape of an array constructor.  */

static void
mio_shape (mpz_t **pshape, int rank)
{
  mpz_t *shape;
  atom_type t;
  int n;

  /* A NULL shape is represented by ().  */
  mio_lparen ();

  if (iomode == IO_OUTPUT)
    {
      shape = *pshape;
      if (!shape)
	{
	  mio_rparen ();
	  return;
	}
    }
  else
    {
      t = peek_atom ();
      if (t == ATOM_RPAREN)
	{
	  *pshape = NULL;
	  mio_rparen ();
	  return;
	}

      shape = gfc_get_shape (rank);
      *pshape = shape;
    }

  for (n = 0; n < rank; n++)
    mio_gmp_integer (&shape[n]);

  mio_rparen ();
}


static const mstring expr_types[] = {
    minit ("OP", EXPR_OP),
    minit ("FUNCTION", EXPR_FUNCTION),
    minit ("CONSTANT", EXPR_CONSTANT),
    minit ("VARIABLE", EXPR_VARIABLE),
    minit ("SUBSTRING", EXPR_SUBSTRING),
    minit ("STRUCTURE", EXPR_STRUCTURE),
    minit ("ARRAY", EXPR_ARRAY),
    minit ("NULL", EXPR_NULL),
    minit ("COMPCALL", EXPR_COMPCALL),
    minit (NULL, -1)
};

/* INTRINSIC_ASSIGN is missing because it is used as an index for
   generic operators, not in expressions.  INTRINSIC_USER is also
   replaced by the correct function name by the time we see it.  */

static const mstring intrinsics[] =
{
    minit ("UPLUS", INTRINSIC_UPLUS),
    minit ("UMINUS", INTRINSIC_UMINUS),
    minit ("PLUS", INTRINSIC_PLUS),
    minit ("MINUS", INTRINSIC_MINUS),
    minit ("TIMES", INTRINSIC_TIMES),
    minit ("DIVIDE", INTRINSIC_DIVIDE),
    minit ("POWER", INTRINSIC_POWER),
    minit ("CONCAT", INTRINSIC_CONCAT),
    minit ("AND", INTRINSIC_AND),
    minit ("OR", INTRINSIC_OR),
    minit ("EQV", INTRINSIC_EQV),
    minit ("NEQV", INTRINSIC_NEQV),
    minit ("EQ_SIGN", INTRINSIC_EQ),
    minit ("EQ", INTRINSIC_EQ_OS),
    minit ("NE_SIGN", INTRINSIC_NE),
    minit ("NE", INTRINSIC_NE_OS),
    minit ("GT_SIGN", INTRINSIC_GT),
    minit ("GT", INTRINSIC_GT_OS),
    minit ("GE_SIGN", INTRINSIC_GE),
    minit ("GE", INTRINSIC_GE_OS),
    minit ("LT_SIGN", INTRINSIC_LT),
    minit ("LT", INTRINSIC_LT_OS),
    minit ("LE_SIGN", INTRINSIC_LE),
    minit ("LE", INTRINSIC_LE_OS),
    minit ("NOT", INTRINSIC_NOT),
    minit ("PARENTHESES", INTRINSIC_PARENTHESES),
    minit ("USER", INTRINSIC_USER),
    minit (NULL, -1)
};


/* Remedy a couple of situations where the gfc_expr's can be defective.  */

static void
fix_mio_expr (gfc_expr *e)
{
  gfc_symtree *ns_st = NULL;
  const char *fname;

  if (iomode != IO_OUTPUT)
    return;

  if (e->symtree)
    {
      /* If this is a symtree for a symbol that came from a contained module
	 namespace, it has a unique name and we should look in the current
	 namespace to see if the required, non-contained symbol is available
	 yet. If so, the latter should be written.  */
      if (e->symtree->n.sym && check_unique_name (e->symtree->name))
	{
          const char *name = e->symtree->n.sym->name;
	  if (e->symtree->n.sym->attr.flavor == FL_DERIVED)
	    name = dt_upper_string (name);
	  ns_st = gfc_find_symtree (gfc_current_ns->sym_root, name);
	}

      /* On the other hand, if the existing symbol is the module name or the
	 new symbol is a dummy argument, do not do the promotion.  */
      if (ns_st && ns_st->n.sym
	  && ns_st->n.sym->attr.flavor != FL_MODULE
	  && !e->symtree->n.sym->attr.dummy)
	e->symtree = ns_st;
    }
  else if (e->expr_type == EXPR_FUNCTION
	   && (e->value.function.name || e->value.function.isym))
    {
      gfc_symbol *sym;

      /* In some circumstances, a function used in an initialization
	 expression, in one use associated module, can fail to be
	 coupled to its symtree when used in a specification
	 expression in another module.  */
      fname = e->value.function.esym ? e->value.function.esym->name
				     : e->value.function.isym->name;
      e->symtree = gfc_find_symtree (gfc_current_ns->sym_root, fname);

      if (e->symtree)
	return;

      /* This is probably a reference to a private procedure from another
	 module.  To prevent a segfault, make a generic with no specific
	 instances.  If this module is used, without the required
	 specific coming from somewhere, the appropriate error message
	 is issued.  */
      gfc_get_symbol (fname, gfc_current_ns, &sym);
      sym->attr.flavor = FL_PROCEDURE;
      sym->attr.generic = 1;
      e->symtree = gfc_find_symtree (gfc_current_ns->sym_root, fname);
      gfc_commit_symbol (sym);
    }
}


/* Read and write expressions.  The form "()" is allowed to indicate a
   NULL expression.  */

static void
mio_expr (gfc_expr **ep)
{
  gfc_expr *e;
  atom_type t;
  int flag;

  mio_lparen ();

  if (iomode == IO_OUTPUT)
    {
      if (*ep == NULL)
	{
	  mio_rparen ();
	  return;
	}

      e = *ep;
      MIO_NAME (expr_t) (e->expr_type, expr_types);
    }
  else
    {
      t = parse_atom ();
      if (t == ATOM_RPAREN)
	{
	  *ep = NULL;
	  return;
	}

      if (t != ATOM_NAME)
	bad_module ("Expected expression type");

      e = *ep = gfc_get_expr ();
      e->where = gfc_current_locus;
      e->expr_type = (expr_t) find_enum (expr_types);
    }

  mio_typespec (&e->ts);
  mio_integer (&e->rank);

  fix_mio_expr (e);

  switch (e->expr_type)
    {
    case EXPR_OP:
      e->value.op.op
	= MIO_NAME (gfc_intrinsic_op) (e->value.op.op, intrinsics);

      switch (e->value.op.op)
	{
	case INTRINSIC_UPLUS:
	case INTRINSIC_UMINUS:
	case INTRINSIC_NOT:
	case INTRINSIC_PARENTHESES:
	  mio_expr (&e->value.op.op1);
	  break;

	case INTRINSIC_PLUS:
	case INTRINSIC_MINUS:
	case INTRINSIC_TIMES:
	case INTRINSIC_DIVIDE:
	case INTRINSIC_POWER:
	case INTRINSIC_CONCAT:
	case INTRINSIC_AND:
	case INTRINSIC_OR:
	case INTRINSIC_EQV:
	case INTRINSIC_NEQV:
	case INTRINSIC_EQ:
	case INTRINSIC_EQ_OS:
	case INTRINSIC_NE:
	case INTRINSIC_NE_OS:
	case INTRINSIC_GT:
	case INTRINSIC_GT_OS:
	case INTRINSIC_GE:
	case INTRINSIC_GE_OS:
	case INTRINSIC_LT:
	case INTRINSIC_LT_OS:
	case INTRINSIC_LE:
	case INTRINSIC_LE_OS:
	  mio_expr (&e->value.op.op1);
	  mio_expr (&e->value.op.op2);
	  break;

	case INTRINSIC_USER:
	  /* INTRINSIC_USER should not appear in resolved expressions,
	     though for UDRs we need to stream unresolved ones.  */
	  if (iomode == IO_OUTPUT)
	    write_atom (ATOM_STRING, e->value.op.uop->name);
	  else
	    {
	      char *name = read_string ();
	      const char *uop_name = find_use_name (name, true);
	      if (uop_name == NULL)
		{
		  size_t len = strlen (name);
		  char *name2 = XCNEWVEC (char, len + 2);
		  memcpy (name2, name, len);
		  name2[len] = ' ';
		  name2[len + 1] = '\0';
		  free (name);
		  uop_name = name = name2;
		}
	      e->value.op.uop = gfc_get_uop (uop_name);
	      free (name);
	    }
	  mio_expr (&e->value.op.op1);
	  mio_expr (&e->value.op.op2);
	  break;

	default:
	  bad_module ("Bad operator");
	}

      break;

    case EXPR_FUNCTION:
      mio_symtree_ref (&e->symtree);
      mio_actual_arglist (&e->value.function.actual);

      if (iomode == IO_OUTPUT)
	{
	  e->value.function.name
	    = mio_allocated_string (e->value.function.name);
	  if (e->value.function.esym)
	    flag = 1;
	  else if (e->ref)
	    flag = 2;
	  else if (e->value.function.isym == NULL)
	    flag = 3;
	  else
	    flag = 0;
	  mio_integer (&flag);
	  switch (flag)
	    {
	    case 1:
	      mio_symbol_ref (&e->value.function.esym);
	      break;
	    case 2:
	      mio_ref_list (&e->ref);
	      break;
	    case 3:
	      break;
	    default:
	      write_atom (ATOM_STRING, e->value.function.isym->name);
	    }
	}
      else
	{
	  require_atom (ATOM_STRING);
	  if (atom_string[0] == '\0')
	    e->value.function.name = NULL;
	  else
	    e->value.function.name = gfc_get_string (atom_string);
	  free (atom_string);

	  mio_integer (&flag);
	  switch (flag)
	    {
	    case 1:
	      mio_symbol_ref (&e->value.function.esym);
	      break;
	    case 2:
	      mio_ref_list (&e->ref);
	      break;
	    case 3:
	      break;
	    default:
	      require_atom (ATOM_STRING);
	      e->value.function.isym = gfc_find_function (atom_string);
	      free (atom_string);
	    }
	}

      break;

    case EXPR_VARIABLE:
      mio_symtree_ref (&e->symtree);
      mio_ref_list (&e->ref);
      break;

    case EXPR_SUBSTRING:
      e->value.character.string
	= CONST_CAST (gfc_char_t *,
		      mio_allocated_wide_string (e->value.character.string,
						 e->value.character.length));
      mio_ref_list (&e->ref);
      break;

    case EXPR_STRUCTURE:
    case EXPR_ARRAY:
      mio_constructor (&e->value.constructor);
      mio_shape (&e->shape, e->rank);
      break;

    case EXPR_CONSTANT:
      switch (e->ts.type)
	{
	case BT_INTEGER:
	  mio_gmp_integer (&e->value.integer);
	  break;

	case BT_REAL:
	  gfc_set_model_kind (e->ts.kind);
	  mio_gmp_real (&e->value.real);
	  break;

	case BT_COMPLEX:
	  gfc_set_model_kind (e->ts.kind);
	  mio_gmp_real (&mpc_realref (e->value.complex));
	  mio_gmp_real (&mpc_imagref (e->value.complex));
	  break;

	case BT_LOGICAL:
	  mio_integer (&e->value.logical);
	  break;

	case BT_CHARACTER:
	  mio_integer (&e->value.character.length);
	  e->value.character.string
	    = CONST_CAST (gfc_char_t *,
			  mio_allocated_wide_string (e->value.character.string,
						     e->value.character.length));
	  break;

	default:
	  bad_module ("Bad type in constant expression");
	}

      break;

    case EXPR_NULL:
      break;

    case EXPR_COMPCALL:
    case EXPR_PPC:
      gcc_unreachable ();
      break;
    }

  mio_rparen ();
}


/* Read and write namelists.  */

static void
mio_namelist (gfc_symbol *sym)
{
  gfc_namelist *n, *m;
  const char *check_name;

  mio_lparen ();

  if (iomode == IO_OUTPUT)
    {
      for (n = sym->namelist; n; n = n->next)
	mio_symbol_ref (&n->sym);
    }
  else
    {
      /* This departure from the standard is flagged as an error.
	 It does, in fact, work correctly. TODO: Allow it
	 conditionally?  */
      if (sym->attr.flavor == FL_NAMELIST)
	{
	  check_name = find_use_name (sym->name, false);
	  if (check_name && strcmp (check_name, sym->name) != 0)
	    gfc_error ("Namelist %s cannot be renamed by USE "
		       "association to %s", sym->name, check_name);
	}

      m = NULL;
      while (peek_atom () != ATOM_RPAREN)
	{
	  n = gfc_get_namelist ();
	  mio_symbol_ref (&n->sym);

	  if (sym->namelist == NULL)
	    sym->namelist = n;
	  else
	    m->next = n;

	  m = n;
	}
      sym->namelist_tail = m;
    }

  mio_rparen ();
}


/* Save/restore lists of gfc_interface structures.  When loading an
   interface, we are really appending to the existing list of
   interfaces.  Checking for duplicate and ambiguous interfaces has to
   be done later when all symbols have been loaded.  */

pointer_info *
mio_interface_rest (gfc_interface **ip)
{
  gfc_interface *tail, *p;
  pointer_info *pi = NULL;

  if (iomode == IO_OUTPUT)
    {
      if (ip != NULL)
	for (p = *ip; p; p = p->next)
	  mio_symbol_ref (&p->sym);
    }
  else
    {
      if (*ip == NULL)
	tail = NULL;
      else
	{
	  tail = *ip;
	  while (tail->next)
	    tail = tail->next;
	}

      for (;;)
	{
	  if (peek_atom () == ATOM_RPAREN)
	    break;

	  p = gfc_get_interface ();
	  p->where = gfc_current_locus;
	  pi = mio_symbol_ref (&p->sym);

	  if (tail == NULL)
	    *ip = p;
	  else
	    tail->next = p;

	  tail = p;
	}
    }

  mio_rparen ();
  return pi;
}


/* Save/restore a nameless operator interface.  */

static void
mio_interface (gfc_interface **ip)
{
  mio_lparen ();
  mio_interface_rest (ip);
}


/* Save/restore a named operator interface.  */

static void
mio_symbol_interface (const char **name, const char **module,
		      gfc_interface **ip)
{
  mio_lparen ();
  mio_pool_string (name);
  mio_pool_string (module);
  mio_interface_rest (ip);
}


static void
mio_namespace_ref (gfc_namespace **nsp)
{
  gfc_namespace *ns;
  pointer_info *p;

  p = mio_pointer_ref (nsp);

  if (p->type == P_UNKNOWN)
    p->type = P_NAMESPACE;

  if (iomode == IO_INPUT && p->integer != 0)
    {
      ns = (gfc_namespace *) p->u.pointer;
      if (ns == NULL)
	{
	  ns = gfc_get_namespace (NULL, 0);
	  associate_integer_pointer (p, ns);
	}
      else
	ns->refs++;
    }
}


/* Save/restore the f2k_derived namespace of a derived-type symbol.  */

static gfc_namespace* current_f2k_derived;

static void
mio_typebound_proc (gfc_typebound_proc** proc)
{
  int flag;
  int overriding_flag;

  if (iomode == IO_INPUT)
    {
      *proc = gfc_get_typebound_proc (NULL);
      (*proc)->where = gfc_current_locus;
    }
  gcc_assert (*proc);

  mio_lparen ();

  (*proc)->access = MIO_NAME (gfc_access) ((*proc)->access, access_types);

  /* IO the NON_OVERRIDABLE/DEFERRED combination.  */
  gcc_assert (!((*proc)->deferred && (*proc)->non_overridable));
  overriding_flag = ((*proc)->deferred << 1) | (*proc)->non_overridable;
  overriding_flag = mio_name (overriding_flag, binding_overriding);
  (*proc)->deferred = ((overriding_flag & 2) != 0);
  (*proc)->non_overridable = ((overriding_flag & 1) != 0);
  gcc_assert (!((*proc)->deferred && (*proc)->non_overridable));

  (*proc)->nopass = mio_name ((*proc)->nopass, binding_passing);
  (*proc)->is_generic = mio_name ((*proc)->is_generic, binding_generic);
  (*proc)->ppc = mio_name((*proc)->ppc, binding_ppc);

  mio_pool_string (&((*proc)->pass_arg));

  flag = (int) (*proc)->pass_arg_num;
  mio_integer (&flag);
  (*proc)->pass_arg_num = (unsigned) flag;

  if ((*proc)->is_generic)
    {
      gfc_tbp_generic* g;
      int iop;

      mio_lparen ();

      if (iomode == IO_OUTPUT)
	for (g = (*proc)->u.generic; g; g = g->next)
	  {
	    iop = (int) g->is_operator;
	    mio_integer (&iop);
	    mio_allocated_string (g->specific_st->name);
	  }
      else
	{
	  (*proc)->u.generic = NULL;
	  while (peek_atom () != ATOM_RPAREN)
	    {
	      gfc_symtree** sym_root;

	      g = gfc_get_tbp_generic ();
	      g->specific = NULL;

	      mio_integer (&iop);
	      g->is_operator = (bool) iop;

	      require_atom (ATOM_STRING);
	      sym_root = &current_f2k_derived->tb_sym_root;
	      g->specific_st = gfc_get_tbp_symtree (sym_root, atom_string);
	      free (atom_string);

	      g->next = (*proc)->u.generic;
	      (*proc)->u.generic = g;
	    }
	}

      mio_rparen ();
    }
  else if (!(*proc)->ppc)
    mio_symtree_ref (&(*proc)->u.specific);

  mio_rparen ();
}

/* Walker-callback function for this purpose.  */
static void
mio_typebound_symtree (gfc_symtree* st)
{
  if (iomode == IO_OUTPUT && !st->n.tb)
    return;

  if (iomode == IO_OUTPUT)
    {
      mio_lparen ();
      mio_allocated_string (st->name);
    }
  /* For IO_INPUT, the above is done in mio_f2k_derived.  */

  mio_typebound_proc (&st->n.tb);
  mio_rparen ();
}

/* IO a full symtree (in all depth).  */
static void
mio_full_typebound_tree (gfc_symtree** root)
{
  mio_lparen ();

  if (iomode == IO_OUTPUT)
    gfc_traverse_symtree (*root, &mio_typebound_symtree);
  else
    {
      while (peek_atom () == ATOM_LPAREN)
	{
	  gfc_symtree* st;

	  mio_lparen ();

	  require_atom (ATOM_STRING);
	  st = gfc_get_tbp_symtree (root, atom_string);
	  free (atom_string);

	  mio_typebound_symtree (st);
	}
    }

  mio_rparen ();
}

static void
mio_finalizer (gfc_finalizer **f)
{
  if (iomode == IO_OUTPUT)
    {
      gcc_assert (*f);
      gcc_assert ((*f)->proc_tree); /* Should already be resolved.  */
      mio_symtree_ref (&(*f)->proc_tree);
    }
  else
    {
      *f = gfc_get_finalizer ();
      (*f)->where = gfc_current_locus; /* Value should not matter.  */
      (*f)->next = NULL;

      mio_symtree_ref (&(*f)->proc_tree);
      (*f)->proc_sym = NULL;
    }
}

static void
mio_f2k_derived (gfc_namespace *f2k)
{
  current_f2k_derived = f2k;

  /* Handle the list of finalizer procedures.  */
  mio_lparen ();
  if (iomode == IO_OUTPUT)
    {
      gfc_finalizer *f;
      for (f = f2k->finalizers; f; f = f->next)
	mio_finalizer (&f);
    }
  else
    {
      f2k->finalizers = NULL;
      while (peek_atom () != ATOM_RPAREN)
	{
	  gfc_finalizer *cur = NULL;
	  mio_finalizer (&cur);
	  cur->next = f2k->finalizers;
	  f2k->finalizers = cur;
	}
    }
  mio_rparen ();

  /* Handle type-bound procedures.  */
  mio_full_typebound_tree (&f2k->tb_sym_root);

  /* Type-bound user operators.  */
  mio_full_typebound_tree (&f2k->tb_uop_root);

  /* Type-bound intrinsic operators.  */
  mio_lparen ();
  if (iomode == IO_OUTPUT)
    {
      int op;
      for (op = GFC_INTRINSIC_BEGIN; op != GFC_INTRINSIC_END; ++op)
	{
	  gfc_intrinsic_op realop;

	  if (op == INTRINSIC_USER || !f2k->tb_op[op])
	    continue;

	  mio_lparen ();
	  realop = (gfc_intrinsic_op) op;
	  mio_intrinsic_op (&realop);
	  mio_typebound_proc (&f2k->tb_op[op]);
	  mio_rparen ();
	}
    }
  else
    while (peek_atom () != ATOM_RPAREN)
      {
	gfc_intrinsic_op op = GFC_INTRINSIC_BEGIN; /* Silence GCC.  */

	mio_lparen ();
	mio_intrinsic_op (&op);
	mio_typebound_proc (&f2k->tb_op[op]);
	mio_rparen ();
      }
  mio_rparen ();
}

static void
mio_full_f2k_derived (gfc_symbol *sym)
{
  mio_lparen ();

  if (iomode == IO_OUTPUT)
    {
      if (sym->f2k_derived)
	mio_f2k_derived (sym->f2k_derived);
    }
  else
    {
      if (peek_atom () != ATOM_RPAREN)
	{
	  sym->f2k_derived = gfc_get_namespace (NULL, 0);
	  mio_f2k_derived (sym->f2k_derived);
	}
      else
	gcc_assert (!sym->f2k_derived);
    }

  mio_rparen ();
}

static const mstring omp_declare_simd_clauses[] =
{
    minit ("INBRANCH", 0),
    minit ("NOTINBRANCH", 1),
    minit ("SIMDLEN", 2),
    minit ("UNIFORM", 3),
    minit ("LINEAR", 4),
    minit ("ALIGNED", 5),
    minit (NULL, -1)
};

/* Handle !$omp declare simd.  */

static void
mio_omp_declare_simd (gfc_namespace *ns, gfc_omp_declare_simd **odsp)
{
  if (iomode == IO_OUTPUT)
    {
      if (*odsp == NULL)
	return;
    }
  else if (peek_atom () != ATOM_LPAREN)
    return;

  gfc_omp_declare_simd *ods = *odsp;

  mio_lparen ();
  if (iomode == IO_OUTPUT)
    {
      write_atom (ATOM_NAME, "OMP_DECLARE_SIMD");
      if (ods->clauses)
	{
	  gfc_omp_namelist *n;

	  if (ods->clauses->inbranch)
	    mio_name (0, omp_declare_simd_clauses);
	  if (ods->clauses->notinbranch)
	    mio_name (1, omp_declare_simd_clauses);
	  if (ods->clauses->simdlen_expr)
	    {
	      mio_name (2, omp_declare_simd_clauses);
	      mio_expr (&ods->clauses->simdlen_expr);
	    }
	  for (n = ods->clauses->lists[OMP_LIST_UNIFORM]; n; n = n->next)
	    {
	      mio_name (3, omp_declare_simd_clauses);
	      mio_symbol_ref (&n->sym);
	    }
	  for (n = ods->clauses->lists[OMP_LIST_LINEAR]; n; n = n->next)
	    {
	      mio_name (4, omp_declare_simd_clauses);
	      mio_symbol_ref (&n->sym);
	      mio_expr (&n->expr);
	    }
	  for (n = ods->clauses->lists[OMP_LIST_ALIGNED]; n; n = n->next)
	    {
	      mio_name (5, omp_declare_simd_clauses);
	      mio_symbol_ref (&n->sym);
	      mio_expr (&n->expr);
	    }
	}
    }
  else
    {
      gfc_omp_namelist **ptrs[3] = { NULL, NULL, NULL };

      require_atom (ATOM_NAME);
      *odsp = ods = gfc_get_omp_declare_simd ();
      ods->where = gfc_current_locus;
      ods->proc_name = ns->proc_name;
      if (peek_atom () == ATOM_NAME)
	{
	  ods->clauses = gfc_get_omp_clauses ();
	  ptrs[0] = &ods->clauses->lists[OMP_LIST_UNIFORM];
	  ptrs[1] = &ods->clauses->lists[OMP_LIST_LINEAR];
	  ptrs[2] = &ods->clauses->lists[OMP_LIST_ALIGNED];
	}
      while (peek_atom () == ATOM_NAME)
	{
	  gfc_omp_namelist *n;
	  int t = mio_name (0, omp_declare_simd_clauses);

	  switch (t)
	    {
	    case 0: ods->clauses->inbranch = true; break;
	    case 1: ods->clauses->notinbranch = true; break;
	    case 2: mio_expr (&ods->clauses->simdlen_expr); break;
	    case 3:
	    case 4:
	    case 5:
	      *ptrs[t - 3] = n = gfc_get_omp_namelist ();
	      ptrs[t - 3] = &n->next;
	      mio_symbol_ref (&n->sym);
	      if (t != 3)
		mio_expr (&n->expr);
	      break;
	    }
	}
    }

  mio_omp_declare_simd (ns, &ods->next);

  mio_rparen ();
}


static const mstring omp_declare_reduction_stmt[] =
{
    minit ("ASSIGN", 0),
    minit ("CALL", 1),
    minit (NULL, -1)
};


static void
mio_omp_udr_expr (gfc_omp_udr *udr, gfc_symbol **sym1, gfc_symbol **sym2,
		  gfc_namespace *ns, bool is_initializer)
{
  if (iomode == IO_OUTPUT)
    {
      if ((*sym1)->module == NULL)
	{
	  (*sym1)->module = module_name;
	  (*sym2)->module = module_name;
	}
      mio_symbol_ref (sym1);
      mio_symbol_ref (sym2);
      if (ns->code->op == EXEC_ASSIGN)
	{
	  mio_name (0, omp_declare_reduction_stmt);
	  mio_expr (&ns->code->expr1);
	  mio_expr (&ns->code->expr2);
	}
      else
	{
	  int flag;
	  mio_name (1, omp_declare_reduction_stmt);
	  mio_symtree_ref (&ns->code->symtree);
	  mio_actual_arglist (&ns->code->ext.actual);

	  flag = ns->code->resolved_isym != NULL;
	  mio_integer (&flag);
	  if (flag)
	    write_atom (ATOM_STRING, ns->code->resolved_isym->name);
	  else
	    mio_symbol_ref (&ns->code->resolved_sym);
	}
    }
  else
    {
      pointer_info *p1 = mio_symbol_ref (sym1);
      pointer_info *p2 = mio_symbol_ref (sym2);
      gfc_symbol *sym;
      gcc_assert (p1->u.rsym.ns == p2->u.rsym.ns);
      gcc_assert (p1->u.rsym.sym == NULL);
      /* Add hidden symbols to the symtree.  */
      pointer_info *q = get_integer (p1->u.rsym.ns);
      q->u.pointer = (void *) ns;
      sym = gfc_new_symbol (is_initializer ? "omp_priv" : "omp_out", ns);
      sym->ts = udr->ts;
      sym->module = gfc_get_string (p1->u.rsym.module);
      associate_integer_pointer (p1, sym);
      sym->attr.omp_udr_artificial_var = 1;
      gcc_assert (p2->u.rsym.sym == NULL);
      sym = gfc_new_symbol (is_initializer ? "omp_orig" : "omp_in", ns);
      sym->ts = udr->ts;
      sym->module = gfc_get_string (p2->u.rsym.module);
      associate_integer_pointer (p2, sym);
      sym->attr.omp_udr_artificial_var = 1;
      if (mio_name (0, omp_declare_reduction_stmt) == 0)
	{
	  ns->code = gfc_get_code (EXEC_ASSIGN);
	  mio_expr (&ns->code->expr1);
	  mio_expr (&ns->code->expr2);
	}
      else
	{
	  int flag;
	  ns->code = gfc_get_code (EXEC_CALL);
	  mio_symtree_ref (&ns->code->symtree);
	  mio_actual_arglist (&ns->code->ext.actual);

	  mio_integer (&flag);
	  if (flag)
	    {
	      require_atom (ATOM_STRING);
	      ns->code->resolved_isym = gfc_find_subroutine (atom_string);
	      free (atom_string);
	    }
	  else
	    mio_symbol_ref (&ns->code->resolved_sym);
	}
      ns->code->loc = gfc_current_locus;
      ns->omp_udr_ns = 1;
    }
}


/* Unlike most other routines, the address of the symbol node is already
   fixed on input and the name/module has already been filled in.
   If you update the symbol format here, don't forget to update read_module
   as well (look for "seek to the symbol's component list").   */

static void
mio_symbol (gfc_symbol *sym)
{
  int intmod = INTMOD_NONE;

  mio_lparen ();

  mio_symbol_attribute (&sym->attr);

  /* Note that components are always saved, even if they are supposed
     to be private.  Component access is checked during searching.  */
  mio_component_list (&sym->components, sym->attr.vtype);
  if (sym->components != NULL)
    sym->component_access
      = MIO_NAME (gfc_access) (sym->component_access, access_types);

  mio_typespec (&sym->ts);
  if (sym->ts.type == BT_CLASS)
    sym->attr.class_ok = 1;

  if (iomode == IO_OUTPUT)
    mio_namespace_ref (&sym->formal_ns);
  else
    {
      mio_namespace_ref (&sym->formal_ns);
      if (sym->formal_ns)
	sym->formal_ns->proc_name = sym;
    }

  /* Save/restore common block links.  */
  mio_symbol_ref (&sym->common_next);

  mio_formal_arglist (&sym->formal);

  if (sym->attr.flavor == FL_PARAMETER)
    mio_expr (&sym->value);

  mio_array_spec (&sym->as);

  mio_symbol_ref (&sym->result);

  if (sym->attr.cray_pointee)
    mio_symbol_ref (&sym->cp_pointer);

  /* Load/save the f2k_derived namespace of a derived-type symbol.  */
  mio_full_f2k_derived (sym);

  mio_namelist (sym);

  /* Add the fields that say whether this is from an intrinsic module,
     and if so, what symbol it is within the module.  */
/*   mio_integer (&(sym->from_intmod)); */
  if (iomode == IO_OUTPUT)
    {
      intmod = sym->from_intmod;
      mio_integer (&intmod);
    }
  else
    {
      mio_integer (&intmod);
      if (current_intmod)
	sym->from_intmod = current_intmod;
      else
	sym->from_intmod = (intmod_id) intmod;
    }

  mio_integer (&(sym->intmod_sym_id));

  if (sym->attr.flavor == FL_DERIVED)
    mio_integer (&(sym->hash_value));

  if (sym->formal_ns
      && sym->formal_ns->proc_name == sym
      && sym->formal_ns->entries == NULL)
    mio_omp_declare_simd (sym->formal_ns, &sym->formal_ns->omp_declare_simd);

  mio_rparen ();
}


/************************* Top level subroutines *************************/

/* Given a root symtree node and a symbol, try to find a symtree that
   references the symbol that is not a unique name.  */

static gfc_symtree *
find_symtree_for_symbol (gfc_symtree *st, gfc_symbol *sym)
{
  gfc_symtree *s = NULL;

  if (st == NULL)
    return s;

  s = find_symtree_for_symbol (st->right, sym);
  if (s != NULL)
    return s;
  s = find_symtree_for_symbol (st->left, sym);
  if (s != NULL)
    return s;

  if (st->n.sym == sym && !check_unique_name (st->name))
    return st;

  return s;
}


/* A recursive function to look for a specific symbol by name and by
   module.  Whilst several symtrees might point to one symbol, its
   is sufficient for the purposes here than one exist.  Note that
   generic interfaces are distinguished as are symbols that have been
   renamed in another module.  */
static gfc_symtree *
find_symbol (gfc_symtree *st, const char *name,
	     const char *module, int generic)
{
  int c;
  gfc_symtree *retval, *s;

  if (st == NULL || st->n.sym == NULL)
    return NULL;

  c = strcmp (name, st->n.sym->name);
  if (c == 0 && st->n.sym->module
	     && strcmp (module, st->n.sym->module) == 0
	     && !check_unique_name (st->name))
    {
      s = gfc_find_symtree (gfc_current_ns->sym_root, name);

      /* Detect symbols that are renamed by use association in another
	 module by the absence of a symtree and null attr.use_rename,
	 since the latter is not transmitted in the module file.  */
      if (((!generic && !st->n.sym->attr.generic)
		|| (generic && st->n.sym->attr.generic))
	    && !(s == NULL && !st->n.sym->attr.use_rename))
	return st;
    }

  retval = find_symbol (st->left, name, module, generic);

  if (retval == NULL)
    retval = find_symbol (st->right, name, module, generic);

  return retval;
}


/* Skip a list between balanced left and right parens.
   By setting NEST_LEVEL one assumes that a number of NEST_LEVEL opening parens
   have been already parsed by hand, and the remaining of the content is to be
   skipped here.  The default value is 0 (balanced parens).  */

static void
skip_list (int nest_level = 0)
{
  int level;

  level = nest_level;
  do
    {
      switch (parse_atom ())
	{
	case ATOM_LPAREN:
	  level++;
	  break;

	case ATOM_RPAREN:
	  level--;
	  break;

	case ATOM_STRING:
	  free (atom_string);
	  break;

	case ATOM_NAME:
	case ATOM_INTEGER:
	  break;
	}
    }
  while (level > 0);
}


/* Load operator interfaces from the module.  Interfaces are unusual
   in that they attach themselves to existing symbols.  */

static void
load_operator_interfaces (void)
{
  const char *p;
  char name[GFC_MAX_SYMBOL_LEN + 1], module[GFC_MAX_SYMBOL_LEN + 1];
  gfc_user_op *uop;
  pointer_info *pi = NULL;
  int n, i;

  mio_lparen ();

  while (peek_atom () != ATOM_RPAREN)
    {
      mio_lparen ();

      mio_internal_string (name);
      mio_internal_string (module);

      n = number_use_names (name, true);
      n = n ? n : 1;

      for (i = 1; i <= n; i++)
	{
	  /* Decide if we need to load this one or not.  */
	  p = find_use_name_n (name, &i, true);

	  if (p == NULL)
	    {
	      while (parse_atom () != ATOM_RPAREN);
	      continue;
	    }

	  if (i == 1)
	    {
	      uop = gfc_get_uop (p);
	      pi = mio_interface_rest (&uop->op);
	    }
	  else
	    {
	      if (gfc_find_uop (p, NULL))
		continue;
	      uop = gfc_get_uop (p);
	      uop->op = gfc_get_interface ();
	      uop->op->where = gfc_current_locus;
	      add_fixup (pi->integer, &uop->op->sym);
	    }
	}
    }

  mio_rparen ();
}


/* Load interfaces from the module.  Interfaces are unusual in that
   they attach themselves to existing symbols.  */

static void
load_generic_interfaces (void)
{
  const char *p;
  char name[GFC_MAX_SYMBOL_LEN + 1], module[GFC_MAX_SYMBOL_LEN + 1];
  gfc_symbol *sym;
  gfc_interface *generic = NULL, *gen = NULL;
  int n, i, renamed;
  bool ambiguous_set = false;

  mio_lparen ();

  while (peek_atom () != ATOM_RPAREN)
    {
      mio_lparen ();

      mio_internal_string (name);
      mio_internal_string (module);

      n = number_use_names (name, false);
      renamed = n ? 1 : 0;
      n = n ? n : 1;

      for (i = 1; i <= n; i++)
	{
	  gfc_symtree *st;
	  /* Decide if we need to load this one or not.  */
	  p = find_use_name_n (name, &i, false);

	  st = find_symbol (gfc_current_ns->sym_root,
			    name, module_name, 1);

	  if (!p || gfc_find_symbol (p, NULL, 0, &sym))
	    {
	      /* Skip the specific names for these cases.  */
	      while (i == 1 && parse_atom () != ATOM_RPAREN);

	      continue;
	    }

	  /* If the symbol exists already and is being USEd without being
	     in an ONLY clause, do not load a new symtree(11.3.2).  */
	  if (!only_flag && st)
	    sym = st->n.sym;

	  if (!sym)
	    {
	      if (st)
		{
		  sym = st->n.sym;
		  if (strcmp (st->name, p) != 0)
		    {
	              st = gfc_new_symtree (&gfc_current_ns->sym_root, p);
		      st->n.sym = sym;
		      sym->refs++;
		    }
		}

	      /* Since we haven't found a valid generic interface, we had
		 better make one.  */
	      if (!sym)
		{
		  gfc_get_symbol (p, NULL, &sym);
		  sym->name = gfc_get_string (name);
		  sym->module = module_name;
		  sym->attr.flavor = FL_PROCEDURE;
		  sym->attr.generic = 1;
		  sym->attr.use_assoc = 1;
		}
	    }
	  else
	    {
	      /* Unless sym is a generic interface, this reference
		 is ambiguous.  */
	      if (st == NULL)
	        st = gfc_find_symtree (gfc_current_ns->sym_root, p);

	      sym = st->n.sym;

	      if (st && !sym->attr.generic
		     && !st->ambiguous
		     && sym->module
		     && strcmp (module, sym->module))
		{
		  ambiguous_set = true;
		  st->ambiguous = 1;
		}
	    }

	  sym->attr.use_only = only_flag;
	  sym->attr.use_rename = renamed;

	  if (i == 1)
	    {
	      mio_interface_rest (&sym->generic);
	      generic = sym->generic;
	    }
	  else if (!sym->generic)
	    {
	      sym->generic = generic;
	      sym->attr.generic_copy = 1;
	    }

	  /* If a procedure that is not generic has generic interfaces
	     that include itself, it is generic! We need to take care
	     to retain symbols ambiguous that were already so.  */
	  if (sym->attr.use_assoc
		&& !sym->attr.generic
		&& sym->attr.flavor == FL_PROCEDURE)
	    {
	      for (gen = generic; gen; gen = gen->next)
		{
		  if (gen->sym == sym)
		    {
		      sym->attr.generic = 1;
		      if (ambiguous_set)
		        st->ambiguous = 0;
		      break;
		    }
		}
	    }

	}
    }

  mio_rparen ();
}


/* Load common blocks.  */

static void
load_commons (void)
{
  char name[GFC_MAX_SYMBOL_LEN + 1];
  gfc_common_head *p;

  mio_lparen ();

  while (peek_atom () != ATOM_RPAREN)
    {
      int flags;
      char* label;
      mio_lparen ();
      mio_internal_string (name);

      p = gfc_get_common (name, 1);

      mio_symbol_ref (&p->head);
      mio_integer (&flags);
      if (flags & 1)
	p->saved = 1;
      if (flags & 2)
	p->threadprivate = 1;
      p->use_assoc = 1;

      /* Get whether this was a bind(c) common or not.  */
      mio_integer (&p->is_bind_c);
      /* Get the binding label.  */
      label = read_string ();
      if (strlen (label))
	p->binding_label = IDENTIFIER_POINTER (get_identifier (label));
      XDELETEVEC (label);

      mio_rparen ();
    }

  mio_rparen ();
}


/* Load equivalences.  The flag in_load_equiv informs mio_expr_ref of this
   so that unused variables are not loaded and so that the expression can
   be safely freed.  */

static void
load_equiv (void)
{
  gfc_equiv *head, *tail, *end, *eq, *equiv;
  bool duplicate;

  mio_lparen ();
  in_load_equiv = true;

  end = gfc_current_ns->equiv;
  while (end != NULL && end->next != NULL)
    end = end->next;

  while (peek_atom () != ATOM_RPAREN) {
    mio_lparen ();
    head = tail = NULL;

    while(peek_atom () != ATOM_RPAREN)
      {
	if (head == NULL)
	  head = tail = gfc_get_equiv ();
	else
	  {
	    tail->eq = gfc_get_equiv ();
	    tail = tail->eq;
	  }

	mio_pool_string (&tail->module);
	mio_expr (&tail->expr);
      }

    /* Check for duplicate equivalences being loaded from different modules */
    duplicate = false;
    for (equiv = gfc_current_ns->equiv; equiv; equiv = equiv->next)
      {
	if (equiv->module && head->module
	    && strcmp (equiv->module, head->module) == 0)
	  {
	    duplicate = true;
	    break;
	  }
      }

    if (duplicate)
      {
	for (eq = head; eq; eq = head)
	  {
	    head = eq->eq;
	    gfc_free_expr (eq->expr);
	    free (eq);
	  }
      }

    if (end == NULL)
      gfc_current_ns->equiv = head;
    else
      end->next = head;

    if (head != NULL)
      end = head;

    mio_rparen ();
  }

  mio_rparen ();
  in_load_equiv = false;
}


/* This function loads OpenMP user defined reductions.  */
static void
load_omp_udrs (void)
{
  mio_lparen ();
  while (peek_atom () != ATOM_RPAREN)
    {
      const char *name, *newname;
      char *altname;
      gfc_typespec ts;
      gfc_symtree *st;
      gfc_omp_reduction_op rop = OMP_REDUCTION_USER;

      mio_lparen ();
      mio_pool_string (&name);
      mio_typespec (&ts);
      if (strncmp (name, "operator ", sizeof ("operator ") - 1) == 0)
	{
	  const char *p = name + sizeof ("operator ") - 1;
	  if (strcmp (p, "+") == 0)
	    rop = OMP_REDUCTION_PLUS;
	  else if (strcmp (p, "*") == 0)
	    rop = OMP_REDUCTION_TIMES;
	  else if (strcmp (p, "-") == 0)
	    rop = OMP_REDUCTION_MINUS;
	  else if (strcmp (p, ".and.") == 0)
	    rop = OMP_REDUCTION_AND;
	  else if (strcmp (p, ".or.") == 0)
	    rop = OMP_REDUCTION_OR;
	  else if (strcmp (p, ".eqv.") == 0)
	    rop = OMP_REDUCTION_EQV;
	  else if (strcmp (p, ".neqv.") == 0)
	    rop = OMP_REDUCTION_NEQV;
	}
      altname = NULL;
      if (rop == OMP_REDUCTION_USER && name[0] == '.')
	{
	  size_t len = strlen (name + 1);
	  altname = XALLOCAVEC (char, len);
	  gcc_assert (name[len] == '.');
	  memcpy (altname, name + 1, len - 1);
	  altname[len - 1] = '\0';
	}
      newname = name;
      if (rop == OMP_REDUCTION_USER)
	newname = find_use_name (altname ? altname : name, !!altname);
      else if (only_flag && find_use_operator ((gfc_intrinsic_op) rop) == NULL)
	newname = NULL;
      if (newname == NULL)
	{
	  skip_list (1);
	  continue;
	}
      if (altname && newname != altname)
	{
	  size_t len = strlen (newname);
	  altname = XALLOCAVEC (char, len + 3);
	  altname[0] = '.';
	  memcpy (altname + 1, newname, len);
	  altname[len + 1] = '.';
	  altname[len + 2] = '\0';
	  name = gfc_get_string (altname);
	}
      st = gfc_find_symtree (gfc_current_ns->omp_udr_root, name);
      gfc_omp_udr *udr = gfc_omp_udr_find (st, &ts);
      if (udr)
	{
	  require_atom (ATOM_INTEGER);
	  pointer_info *p = get_integer (atom_int);
	  if (strcmp (p->u.rsym.module, udr->omp_out->module))
	    {
	      gfc_error ("Ambiguous !$OMP DECLARE REDUCTION from "
			 "module %s at %L",
			 p->u.rsym.module, &gfc_current_locus);
	      gfc_error ("Previous !$OMP DECLARE REDUCTION from module "
			 "%s at %L",
			 udr->omp_out->module, &udr->where);
	    }
	  skip_list (1);
	  continue;
	}
      udr = gfc_get_omp_udr ();
      udr->name = name;
      udr->rop = rop;
      udr->ts = ts;
      udr->where = gfc_current_locus;
      udr->combiner_ns = gfc_get_namespace (gfc_current_ns, 1);
      udr->combiner_ns->proc_name = gfc_current_ns->proc_name;
      mio_omp_udr_expr (udr, &udr->omp_out, &udr->omp_in, udr->combiner_ns,
			false);
      if (peek_atom () != ATOM_RPAREN)
	{
	  udr->initializer_ns = gfc_get_namespace (gfc_current_ns, 1);
	  udr->initializer_ns->proc_name = gfc_current_ns->proc_name;
	  mio_omp_udr_expr (udr, &udr->omp_priv, &udr->omp_orig,
			    udr->initializer_ns, true);
	}
      if (st)
	{
	  udr->next = st->n.omp_udr;
	  st->n.omp_udr = udr;
	}
      else
	{
	  st = gfc_new_symtree (&gfc_current_ns->omp_udr_root, name);
	  st->n.omp_udr = udr;
	}
      mio_rparen ();
    }
  mio_rparen ();
}


/* Recursive function to traverse the pointer_info tree and load a
   needed symbol.  We return nonzero if we load a symbol and stop the
   traversal, because the act of loading can alter the tree.  */

static int
load_needed (pointer_info *p)
{
  gfc_namespace *ns;
  pointer_info *q;
  gfc_symbol *sym;
  int rv;

  rv = 0;
  if (p == NULL)
    return rv;

  rv |= load_needed (p->left);
  rv |= load_needed (p->right);

  if (p->type != P_SYMBOL || p->u.rsym.state != NEEDED)
    return rv;

  p->u.rsym.state = USED;

  set_module_locus (&p->u.rsym.where);

  sym = p->u.rsym.sym;
  if (sym == NULL)
    {
      q = get_integer (p->u.rsym.ns);

      ns = (gfc_namespace *) q->u.pointer;
      if (ns == NULL)
	{
	  /* Create an interface namespace if necessary.  These are
	     the namespaces that hold the formal parameters of module
	     procedures.  */

	  ns = gfc_get_namespace (NULL, 0);
	  associate_integer_pointer (q, ns);
	}

      /* Use the module sym as 'proc_name' so that gfc_get_symbol_decl
	 doesn't go pear-shaped if the symbol is used.  */
      if (!ns->proc_name)
	gfc_find_symbol (p->u.rsym.module, gfc_current_ns,
				 1, &ns->proc_name);

      sym = gfc_new_symbol (p->u.rsym.true_name, ns);
      sym->name = dt_lower_string (p->u.rsym.true_name);
      sym->module = gfc_get_string (p->u.rsym.module);
      if (p->u.rsym.binding_label)
	sym->binding_label = IDENTIFIER_POINTER (get_identifier
						 (p->u.rsym.binding_label));

      associate_integer_pointer (p, sym);
    }

  mio_symbol (sym);
  sym->attr.use_assoc = 1;

  /* Mark as only or rename for later diagnosis for explicitly imported
     but not used warnings; don't mark internal symbols such as __vtab,
     __def_init etc. Only mark them if they have been explicitly loaded.  */

  if (only_flag && sym->name[0] != '_' && sym->name[1] != '_')
    {
      gfc_use_rename *u;

      /* Search the use/rename list for the variable; if the variable is
	 found, mark it.  */
      for (u = gfc_rename_list; u; u = u->next)
	{
	  if (strcmp (u->use_name, sym->name) == 0)
	    {
	      sym->attr.use_only = 1;
	      break;
	    }
	}
    }

  if (p->u.rsym.renamed)
    sym->attr.use_rename = 1;

  return 1;
}


/* Recursive function for cleaning up things after a module has been read.  */

static void
read_cleanup (pointer_info *p)
{
  gfc_symtree *st;
  pointer_info *q;

  if (p == NULL)
    return;

  read_cleanup (p->left);
  read_cleanup (p->right);

  if (p->type == P_SYMBOL && p->u.rsym.state == USED && !p->u.rsym.referenced)
    {
      gfc_namespace *ns;
      /* Add hidden symbols to the symtree.  */
      q = get_integer (p->u.rsym.ns);
      ns = (gfc_namespace *) q->u.pointer;

      if (!p->u.rsym.sym->attr.vtype
	    && !p->u.rsym.sym->attr.vtab)
	st = gfc_get_unique_symtree (ns);
      else
	{
	  /* There is no reason to use 'unique_symtrees' for vtabs or
	     vtypes - their name is fine for a symtree and reduces the
	     namespace pollution.  */
	  st = gfc_find_symtree (ns->sym_root, p->u.rsym.sym->name);
	  if (!st)
	    st = gfc_new_symtree (&ns->sym_root, p->u.rsym.sym->name);
	}

      st->n.sym = p->u.rsym.sym;
      st->n.sym->refs++;

      /* Fixup any symtree references.  */
      p->u.rsym.symtree = st;
      resolve_fixups (p->u.rsym.stfixup, st);
      p->u.rsym.stfixup = NULL;
    }

  /* Free unused symbols.  */
  if (p->type == P_SYMBOL && p->u.rsym.state == UNUSED)
    gfc_free_symbol (p->u.rsym.sym);
}


/* It is not quite enough to check for ambiguity in the symbols by
   the loaded symbol and the new symbol not being identical.  */
static bool
check_for_ambiguous (gfc_symtree *st, pointer_info *info)
{
  gfc_symbol *rsym;
  module_locus locus;
  symbol_attribute attr;
  gfc_symbol *st_sym;

  if (gfc_current_ns->proc_name && st->name == gfc_current_ns->proc_name->name)
    {
      gfc_error ("%qs of module %qs, imported at %C, is also the name of the "
		 "current program unit", st->name, module_name);
      return true;
    }

  st_sym = st->n.sym;
  rsym = info->u.rsym.sym;
  if (st_sym == rsym)
    return false;

  if (st_sym->attr.vtab || st_sym->attr.vtype)
    return false;

  /* If the existing symbol is generic from a different module and
     the new symbol is generic there can be no ambiguity.  */
  if (st_sym->attr.generic
	&& st_sym->module
	&& st_sym->module != module_name)
    {
      /* The new symbol's attributes have not yet been read.  Since
	 we need attr.generic, read it directly.  */
      get_module_locus (&locus);
      set_module_locus (&info->u.rsym.where);
      mio_lparen ();
      attr.generic = 0;
      mio_symbol_attribute (&attr);
      set_module_locus (&locus);
      if (attr.generic)
	return false;
    }

  return true;
}


/* Read a module file.  */

static void
read_module (void)
{
  module_locus operator_interfaces, user_operators, omp_udrs;
  const char *p;
  char name[GFC_MAX_SYMBOL_LEN + 1];
  int i;
  /* Workaround -Wmaybe-uninitialized false positive during
     profiledbootstrap by initializing them.  */
  int ambiguous = 0, j, nuse, symbol = 0;
  pointer_info *info, *q;
  gfc_use_rename *u = NULL;
  gfc_symtree *st;
  gfc_symbol *sym;

  get_module_locus (&operator_interfaces);	/* Skip these for now.  */
  skip_list ();

  get_module_locus (&user_operators);
  skip_list ();
  skip_list ();

  /* Skip commons and equivalences for now.  */
  skip_list ();
  skip_list ();

  /* Skip OpenMP UDRs.  */
  get_module_locus (&omp_udrs);
  skip_list ();

  mio_lparen ();

  /* Create the fixup nodes for all the symbols.  */

  while (peek_atom () != ATOM_RPAREN)
    {
      char* bind_label;
      require_atom (ATOM_INTEGER);
      info = get_integer (atom_int);

      info->type = P_SYMBOL;
      info->u.rsym.state = UNUSED;

      info->u.rsym.true_name = read_string ();
      info->u.rsym.module = read_string ();
      bind_label = read_string ();
      if (strlen (bind_label))
	info->u.rsym.binding_label = bind_label;
      else
	XDELETEVEC (bind_label);

      require_atom (ATOM_INTEGER);
      info->u.rsym.ns = atom_int;

      get_module_locus (&info->u.rsym.where);

      /* See if the symbol has already been loaded by a previous module.
	 If so, we reference the existing symbol and prevent it from
	 being loaded again.  This should not happen if the symbol being
	 read is an index for an assumed shape dummy array (ns != 1).  */

      sym = find_true_name (info->u.rsym.true_name, info->u.rsym.module);

      if (sym == NULL
	  || (sym->attr.flavor == FL_VARIABLE && info->u.rsym.ns !=1))
	{
	  skip_list ();
	  continue;
	}

      info->u.rsym.state = USED;
      info->u.rsym.sym = sym;
      /* The current symbol has already been loaded, so we can avoid loading
	 it again.  However, if it is a derived type, some of its components
	 can be used in expressions in the module.  To avoid the module loading
	 failing, we need to associate the module's component pointer indexes
	 with the existing symbol's component pointers.  */
      if (sym->attr.flavor == FL_DERIVED)
	{
	  gfc_component *c;

	  /* First seek to the symbol's component list.  */
	  mio_lparen (); /* symbol opening.  */
	  skip_list (); /* skip symbol attribute.  */

	  mio_lparen (); /* component list opening.  */
	  for (c = sym->components; c; c = c->next)
	    {
	      pointer_info *p;
	      const char *comp_name;
	      int n;

	      mio_lparen (); /* component opening.  */
	      mio_integer (&n);
	      p = get_integer (n);
	      if (p->u.pointer == NULL)
		associate_integer_pointer (p, c);
	      mio_pool_string (&comp_name);
	      gcc_assert (comp_name == c->name);
	      skip_list (1); /* component end.  */
	    }
	  mio_rparen (); /* component list closing.  */

	  skip_list (1); /* symbol end.  */
	}
      else
	skip_list ();

      /* Some symbols do not have a namespace (eg. formal arguments),
	 so the automatic "unique symtree" mechanism must be suppressed
	 by marking them as referenced.  */
      q = get_integer (info->u.rsym.ns);
      if (q->u.pointer == NULL)
	{
	  info->u.rsym.referenced = 1;
	  continue;
	}

      /* If possible recycle the symtree that references the symbol.
	 If a symtree is not found and the module does not import one,
	 a unique-name symtree is found by read_cleanup.  */
      st = find_symtree_for_symbol (gfc_current_ns->sym_root, sym);
      if (st != NULL)
	{
	  info->u.rsym.symtree = st;
	  info->u.rsym.referenced = 1;
	}
    }

  mio_rparen ();

  /* Parse the symtree lists.  This lets us mark which symbols need to
     be loaded.  Renaming is also done at this point by replacing the
     symtree name.  */

  mio_lparen ();

  while (peek_atom () != ATOM_RPAREN)
    {
      mio_internal_string (name);
      mio_integer (&ambiguous);
      mio_integer (&symbol);

      info = get_integer (symbol);

      /* See how many use names there are.  If none, go through the start
	 of the loop at least once.  */
      nuse = number_use_names (name, false);
      info->u.rsym.renamed = nuse ? 1 : 0;

      if (nuse == 0)
	nuse = 1;

      for (j = 1; j <= nuse; j++)
	{
	  /* Get the jth local name for this symbol.  */
	  p = find_use_name_n (name, &j, false);

	  if (p == NULL && strcmp (name, module_name) == 0)
	    p = name;

	  /* Exception: Always import vtabs & vtypes.  */
	  if (p == NULL && name[0] == '_'
	      && (strncmp (name, "__vtab_", 5) == 0
		  || strncmp (name, "__vtype_", 6) == 0))
	    p = name;

	  /* Skip symtree nodes not in an ONLY clause, unless there
	     is an existing symtree loaded from another USE statement.  */
	  if (p == NULL)
	    {
	      st = gfc_find_symtree (gfc_current_ns->sym_root, name);
	      if (st != NULL
		  && strcmp (st->n.sym->name, info->u.rsym.true_name) == 0
		  && st->n.sym->module != NULL
		  && strcmp (st->n.sym->module, info->u.rsym.module) == 0)
		{
		  info->u.rsym.symtree = st;
		  info->u.rsym.sym = st->n.sym;
		}
	      continue;
	    }

	  /* If a symbol of the same name and module exists already,
	     this symbol, which is not in an ONLY clause, must not be
	     added to the namespace(11.3.2).  Note that find_symbol
	     only returns the first occurrence that it finds.  */
	  if (!only_flag && !info->u.rsym.renamed
		&& strcmp (name, module_name) != 0
		&& find_symbol (gfc_current_ns->sym_root, name,
				module_name, 0))
	    continue;

	  st = gfc_find_symtree (gfc_current_ns->sym_root, p);

	  if (st != NULL
	      && !(st->n.sym && st->n.sym->attr.used_in_submodule))
	    {
	      /* Check for ambiguous symbols.  */
	      if (check_for_ambiguous (st, info))
		st->ambiguous = 1;
	      else
		info->u.rsym.symtree = st;
	    }
	  else
	    {
	      if (st)
		{
		  /* This symbol is host associated from a module in a
		     submodule.  Hide it with a unique symtree.  */
		  gfc_symtree *s = gfc_get_unique_symtree (gfc_current_ns);
		  s->n.sym = st->n.sym;
		  st->n.sym = NULL;
		}
	      else
		{
		  /* Create a symtree node in the current namespace for this
		     symbol.  */
		  st = check_unique_name (p)
		       ? gfc_get_unique_symtree (gfc_current_ns)
		       : gfc_new_symtree (&gfc_current_ns->sym_root, p);
		  st->ambiguous = ambiguous;
		}

	      sym = info->u.rsym.sym;

	      /* Create a symbol node if it doesn't already exist.  */
	      if (sym == NULL)
		{
		  info->u.rsym.sym = gfc_new_symbol (info->u.rsym.true_name,
						     gfc_current_ns);
		  info->u.rsym.sym->name = dt_lower_string (info->u.rsym.true_name);
		  sym = info->u.rsym.sym;
		  sym->module = gfc_get_string (info->u.rsym.module);

		  if (info->u.rsym.binding_label)
		    sym->binding_label =
		      IDENTIFIER_POINTER (get_identifier
					  (info->u.rsym.binding_label));
		}

	      st->n.sym = sym;
	      st->n.sym->refs++;

	      if (strcmp (name, p) != 0)
		sym->attr.use_rename = 1;

	      if (name[0] != '_'
		  || (strncmp (name, "__vtab_", 5) != 0
		      && strncmp (name, "__vtype_", 6) != 0))
		sym->attr.use_only = only_flag;

	      /* Store the symtree pointing to this symbol.  */
	      info->u.rsym.symtree = st;

	      if (info->u.rsym.state == UNUSED)
		info->u.rsym.state = NEEDED;
	      info->u.rsym.referenced = 1;
	    }
	}
    }

  mio_rparen ();

  /* Load intrinsic operator interfaces.  */
  set_module_locus (&operator_interfaces);
  mio_lparen ();

  for (i = GFC_INTRINSIC_BEGIN; i != GFC_INTRINSIC_END; i++)
    {
      if (i == INTRINSIC_USER)
	continue;

      if (only_flag)
	{
	  u = find_use_operator ((gfc_intrinsic_op) i);

	  if (u == NULL)
	    {
	      skip_list ();
	      continue;
	    }

	  u->found = 1;
	}

      mio_interface (&gfc_current_ns->op[i]);
      if (u && !gfc_current_ns->op[i])
	u->found = 0;
    }

  mio_rparen ();

  /* Load generic and user operator interfaces.  These must follow the
     loading of symtree because otherwise symbols can be marked as
     ambiguous.  */

  set_module_locus (&user_operators);

  load_operator_interfaces ();
  load_generic_interfaces ();

  load_commons ();
  load_equiv ();

  /* Load OpenMP user defined reductions.  */
  set_module_locus (&omp_udrs);
  load_omp_udrs ();

  /* At this point, we read those symbols that are needed but haven't
     been loaded yet.  If one symbol requires another, the other gets
     marked as NEEDED if its previous state was UNUSED.  */

  while (load_needed (pi_root));

  /* Make sure all elements of the rename-list were found in the module.  */

  for (u = gfc_rename_list; u; u = u->next)
    {
      if (u->found)
	continue;

      if (u->op == INTRINSIC_NONE)
	{
	  gfc_error ("Symbol %qs referenced at %L not found in module %qs",
		     u->use_name, &u->where, module_name);
	  continue;
	}

      if (u->op == INTRINSIC_USER)
	{
	  gfc_error ("User operator %qs referenced at %L not found "
		     "in module %qs", u->use_name, &u->where, module_name);
	  continue;
	}

      gfc_error ("Intrinsic operator %qs referenced at %L not found "
		 "in module %qs", gfc_op2string (u->op), &u->where,
		 module_name);
    }

  /* Clean up symbol nodes that were never loaded, create references
     to hidden symbols.  */

  read_cleanup (pi_root);
}


/* Given an access type that is specific to an entity and the default
   access, return nonzero if the entity is publicly accessible.  If the
   element is declared as PUBLIC, then it is public; if declared
   PRIVATE, then private, and otherwise it is public unless the default
   access in this context has been declared PRIVATE.  */

static bool dump_smod = false;

static bool
check_access (gfc_access specific_access, gfc_access default_access)
{
  if (dump_smod)
    return true;

  if (specific_access == ACCESS_PUBLIC)
    return TRUE;
  if (specific_access == ACCESS_PRIVATE)
    return FALSE;

  if (flag_module_private)
    return default_access == ACCESS_PUBLIC;
  else
    return default_access != ACCESS_PRIVATE;
}


bool
gfc_check_symbol_access (gfc_symbol *sym)
{
  if (sym->attr.vtab || sym->attr.vtype)
    return true;
  else
    return check_access (sym->attr.access, sym->ns->default_access);
}


/* A structure to remember which commons we've already written.  */

struct written_common
{
  BBT_HEADER(written_common);
  const char *name, *label;
};

static struct written_common *written_commons = NULL;

/* Comparison function used for balancing the binary tree.  */

static int
compare_written_commons (void *a1, void *b1)
{
  const char *aname = ((struct written_common *) a1)->name;
  const char *alabel = ((struct written_common *) a1)->label;
  const char *bname = ((struct written_common *) b1)->name;
  const char *blabel = ((struct written_common *) b1)->label;
  int c = strcmp (aname, bname);

  return (c != 0 ? c : strcmp (alabel, blabel));
}

/* Free a list of written commons.  */

static void
free_written_common (struct written_common *w)
{
  if (!w)
    return;

  if (w->left)
    free_written_common (w->left);
  if (w->right)
    free_written_common (w->right);

  free (w);
}

/* Write a common block to the module -- recursive helper function.  */

static void
write_common_0 (gfc_symtree *st, bool this_module)
{
  gfc_common_head *p;
  const char * name;
  int flags;
  const char *label;
  struct written_common *w;
  bool write_me = true;

  if (st == NULL)
    return;

  write_common_0 (st->left, this_module);

  /* We will write out the binding label, or "" if no label given.  */
  name = st->n.common->name;
  p = st->n.common;
  label = (p->is_bind_c && p->binding_label) ? p->binding_label : "";

  /* Check if we've already output this common.  */
  w = written_commons;
  while (w)
    {
      int c = strcmp (name, w->name);
      c = (c != 0 ? c : strcmp (label, w->label));
      if (c == 0)
	write_me = false;

      w = (c < 0) ? w->left : w->right;
    }

  if (this_module && p->use_assoc)
    write_me = false;

  if (write_me)
    {
      /* Write the common to the module.  */
      mio_lparen ();
      mio_pool_string (&name);

      mio_symbol_ref (&p->head);
      flags = p->saved ? 1 : 0;
      if (p->threadprivate)
	flags |= 2;
      mio_integer (&flags);

      /* Write out whether the common block is bind(c) or not.  */
      mio_integer (&(p->is_bind_c));

      mio_pool_string (&label);
      mio_rparen ();

      /* Record that we have written this common.  */
      w = XCNEW (struct written_common);
      w->name = p->name;
      w->label = label;
      gfc_insert_bbt (&written_commons, w, compare_written_commons);
    }

  write_common_0 (st->right, this_module);
}


/* Write a common, by initializing the list of written commons, calling
   the recursive function write_common_0() and cleaning up afterwards.  */

static void
write_common (gfc_symtree *st)
{
  written_commons = NULL;
  write_common_0 (st, true);
  write_common_0 (st, false);
  free_written_common (written_commons);
  written_commons = NULL;
}


/* Write the blank common block to the module.  */

static void
write_blank_common (void)
{
  const char * name = BLANK_COMMON_NAME;
  int saved;
  /* TODO: Blank commons are not bind(c).  The F2003 standard probably says
     this, but it hasn't been checked.  Just making it so for now.  */
  int is_bind_c = 0;

  if (gfc_current_ns->blank_common.head == NULL)
    return;

  mio_lparen ();

  mio_pool_string (&name);

  mio_symbol_ref (&gfc_current_ns->blank_common.head);
  saved = gfc_current_ns->blank_common.saved;
  mio_integer (&saved);

  /* Write out whether the common block is bind(c) or not.  */
  mio_integer (&is_bind_c);

  /* Write out an empty binding label.  */
  write_atom (ATOM_STRING, "");

  mio_rparen ();
}


/* Write equivalences to the module.  */

static void
write_equiv (void)
{
  gfc_equiv *eq, *e;
  int num;

  num = 0;
  for (eq = gfc_current_ns->equiv; eq; eq = eq->next)
    {
      mio_lparen ();

      for (e = eq; e; e = e->eq)
	{
	  if (e->module == NULL)
	    e->module = gfc_get_string ("%s.eq.%d", module_name, num);
	  mio_allocated_string (e->module);
	  mio_expr (&e->expr);
	}

      num++;
      mio_rparen ();
    }
}


/* Write a symbol to the module.  */

static void
write_symbol (int n, gfc_symbol *sym)
{
  const char *label;

  if (sym->attr.flavor == FL_UNKNOWN || sym->attr.flavor == FL_LABEL)
    gfc_internal_error ("write_symbol(): bad module symbol %qs", sym->name);

  mio_integer (&n);

  if (sym->attr.flavor == FL_DERIVED)
    {
      const char *name;
      name = dt_upper_string (sym->name);
      mio_pool_string (&name);
    }
  else
    mio_pool_string (&sym->name);

  mio_pool_string (&sym->module);
  if ((sym->attr.is_bind_c || sym->attr.is_iso_c) && sym->binding_label)
    {
      label = sym->binding_label;
      mio_pool_string (&label);
    }
  else
    write_atom (ATOM_STRING, "");

  mio_pointer_ref (&sym->ns);

  mio_symbol (sym);
  write_char ('\n');
}


/* Recursive traversal function to write the initial set of symbols to
   the module.  We check to see if the symbol should be written
   according to the access specification.  */

static void
write_symbol0 (gfc_symtree *st)
{
  gfc_symbol *sym;
  pointer_info *p;
  bool dont_write = false;

  if (st == NULL)
    return;

  write_symbol0 (st->left);

  sym = st->n.sym;
  if (sym->module == NULL)
    sym->module = module_name;

  if (sym->attr.flavor == FL_PROCEDURE && sym->attr.generic
      && !sym->attr.subroutine && !sym->attr.function)
    dont_write = true;

  if (!gfc_check_symbol_access (sym))
    dont_write = true;

  if (!dont_write)
    {
      p = get_pointer (sym);
      if (p->type == P_UNKNOWN)
	p->type = P_SYMBOL;

      if (p->u.wsym.state != WRITTEN)
	{
	  write_symbol (p->integer, sym);
	  p->u.wsym.state = WRITTEN;
	}
    }

  write_symbol0 (st->right);
}


static void
write_omp_udr (gfc_omp_udr *udr)
{
  switch (udr->rop)
    {
    case OMP_REDUCTION_USER:
      /* Non-operators can't be used outside of the module.  */
      if (udr->name[0] != '.')
	return;
      else
	{
	  gfc_symtree *st;
	  size_t len = strlen (udr->name + 1);
	  char *name = XALLOCAVEC (char, len);
	  memcpy (name, udr->name, len - 1);
	  name[len - 1] = '\0';
	  st = gfc_find_symtree (gfc_current_ns->uop_root, name);
	  /* If corresponding user operator is private, don't write
	     the UDR.  */
	  if (st != NULL)
	    {
	      gfc_user_op *uop = st->n.uop;
	      if (!check_access (uop->access, uop->ns->default_access))
		return;
	    }
	}
      break;
    case OMP_REDUCTION_PLUS:
    case OMP_REDUCTION_MINUS:
    case OMP_REDUCTION_TIMES:
    case OMP_REDUCTION_AND:
    case OMP_REDUCTION_OR:
    case OMP_REDUCTION_EQV:
    case OMP_REDUCTION_NEQV:
      /* If corresponding operator is private, don't write the UDR.  */
      if (!check_access (gfc_current_ns->operator_access[udr->rop],
			 gfc_current_ns->default_access))
	return;
      break;
    default:
      break;
    }
  if (udr->ts.type == BT_DERIVED || udr->ts.type == BT_CLASS)
    {
      /* If derived type is private, don't write the UDR.  */
      if (!gfc_check_symbol_access (udr->ts.u.derived))
	return;
    }

  mio_lparen ();
  mio_pool_string (&udr->name);
  mio_typespec (&udr->ts);
  mio_omp_udr_expr (udr, &udr->omp_out, &udr->omp_in, udr->combiner_ns, false);
  if (udr->initializer_ns)
    mio_omp_udr_expr (udr, &udr->omp_priv, &udr->omp_orig,
		      udr->initializer_ns, true);
  mio_rparen ();
}


static void
write_omp_udrs (gfc_symtree *st)
{
  if (st == NULL)
    return;

  write_omp_udrs (st->left);
  gfc_omp_udr *udr;
  for (udr = st->n.omp_udr; udr; udr = udr->next)
    write_omp_udr (udr);
  write_omp_udrs (st->right);
}


/* Type for the temporary tree used when writing secondary symbols.  */

struct sorted_pointer_info
{
  BBT_HEADER (sorted_pointer_info);

  pointer_info *p;
};

#define gfc_get_sorted_pointer_info() XCNEW (sorted_pointer_info)

/* Recursively traverse the temporary tree, free its contents.  */

static void
free_sorted_pointer_info_tree (sorted_pointer_info *p)
{
  if (!p)
    return;

  free_sorted_pointer_info_tree (p->left);
  free_sorted_pointer_info_tree (p->right);

  free (p);
}

/* Comparison function for the temporary tree.  */

static int
compare_sorted_pointer_info (void *_spi1, void *_spi2)
{
  sorted_pointer_info *spi1, *spi2;
  spi1 = (sorted_pointer_info *)_spi1;
  spi2 = (sorted_pointer_info *)_spi2;

  if (spi1->p->integer < spi2->p->integer)
    return -1;
  if (spi1->p->integer > spi2->p->integer)
    return 1;
  return 0;
}


/* Finds the symbols that need to be written and collects them in the
   sorted_pi tree so that they can be traversed in an order
   independent of memory addresses.  */

static void
find_symbols_to_write(sorted_pointer_info **tree, pointer_info *p)
{
  if (!p)
    return;

  if (p->type == P_SYMBOL && p->u.wsym.state == NEEDS_WRITE)
    {
      sorted_pointer_info *sp = gfc_get_sorted_pointer_info();
      sp->p = p;

      gfc_insert_bbt (tree, sp, compare_sorted_pointer_info);
   }

  find_symbols_to_write (tree, p->left);
  find_symbols_to_write (tree, p->right);
}


/* Recursive function that traverses the tree of symbols that need to be
   written and writes them in order.  */

static void
write_symbol1_recursion (sorted_pointer_info *sp)
{
  if (!sp)
    return;

  write_symbol1_recursion (sp->left);

  pointer_info *p1 = sp->p;
  gcc_assert (p1->type == P_SYMBOL && p1->u.wsym.state == NEEDS_WRITE);

  p1->u.wsym.state = WRITTEN;
  write_symbol (p1->integer, p1->u.wsym.sym);
  p1->u.wsym.sym->attr.public_used = 1;

  write_symbol1_recursion (sp->right);
}


/* Write the secondary set of symbols to the module file.  These are
   symbols that were not public yet are needed by the public symbols
   or another dependent symbol.  The act of writing a symbol can add
   symbols to the pointer_info tree, so we return nonzero if a symbol
   was written and pass that information upwards.  The caller will
   then call this function again until nothing was written.  It uses
   the utility functions and a temporary tree to ensure a reproducible
   ordering of the symbol output and thus the module file.  */

static int
write_symbol1 (pointer_info *p)
{
  if (!p)
    return 0;

  /* Put symbols that need to be written into a tree sorted on the
     integer field.  */

  sorted_pointer_info *spi_root = NULL;
  find_symbols_to_write (&spi_root, p);

  /* No symbols to write, return.  */
  if (!spi_root)
    return 0;

  /* Otherwise, write and free the tree again.  */
  write_symbol1_recursion (spi_root);
  free_sorted_pointer_info_tree (spi_root);

  return 1;
}


/* Write operator interfaces associated with a symbol.  */

static void
write_operator (gfc_user_op *uop)
{
  static char nullstring[] = "";
  const char *p = nullstring;

  if (uop->op == NULL || !check_access (uop->access, uop->ns->default_access))
    return;

  mio_symbol_interface (&uop->name, &p, &uop->op);
}


/* Write generic interfaces from the namespace sym_root.  */

static void
write_generic (gfc_symtree *st)
{
  gfc_symbol *sym;

  if (st == NULL)
    return;

  write_generic (st->left);

  sym = st->n.sym;
  if (sym && !check_unique_name (st->name)
      && sym->generic && gfc_check_symbol_access (sym))
    {
      if (!sym->module)
	sym->module = module_name;

      mio_symbol_interface (&st->name, &sym->module, &sym->generic);
    }

  write_generic (st->right);
}


static void
write_symtree (gfc_symtree *st)
{
  gfc_symbol *sym;
  pointer_info *p;

  sym = st->n.sym;

  /* A symbol in an interface body must not be visible in the
     module file.  */
  if (sym->ns != gfc_current_ns
	&& sym->ns->proc_name
	&& sym->ns->proc_name->attr.if_source == IFSRC_IFBODY)
    return;

  if (!gfc_check_symbol_access (sym)
      || (sym->attr.flavor == FL_PROCEDURE && sym->attr.generic
	  && !sym->attr.subroutine && !sym->attr.function))
    return;

  if (check_unique_name (st->name))
    return;

  p = find_pointer (sym);
  if (p == NULL)
    gfc_internal_error ("write_symtree(): Symbol not written");

  mio_pool_string (&st->name);
  mio_integer (&st->ambiguous);
  mio_integer (&p->integer);
}


static void
write_module (void)
{
  int i;

  /* Write the operator interfaces.  */
  mio_lparen ();

  for (i = GFC_INTRINSIC_BEGIN; i != GFC_INTRINSIC_END; i++)
    {
      if (i == INTRINSIC_USER)
	continue;

      mio_interface (check_access (gfc_current_ns->operator_access[i],
				   gfc_current_ns->default_access)
		     ? &gfc_current_ns->op[i] : NULL);
    }

  mio_rparen ();
  write_char ('\n');
  write_char ('\n');

  mio_lparen ();
  gfc_traverse_user_op (gfc_current_ns, write_operator);
  mio_rparen ();
  write_char ('\n');
  write_char ('\n');

  mio_lparen ();
  write_generic (gfc_current_ns->sym_root);
  mio_rparen ();
  write_char ('\n');
  write_char ('\n');

  mio_lparen ();
  write_blank_common ();
  write_common (gfc_current_ns->common_root);
  mio_rparen ();
  write_char ('\n');
  write_char ('\n');

  mio_lparen ();
  write_equiv ();
  mio_rparen ();
  write_char ('\n');
  write_char ('\n');

  mio_lparen ();
  write_omp_udrs (gfc_current_ns->omp_udr_root);
  mio_rparen ();
  write_char ('\n');
  write_char ('\n');

  /* Write symbol information.  First we traverse all symbols in the
     primary namespace, writing those that need to be written.
     Sometimes writing one symbol will cause another to need to be
     written.  A list of these symbols ends up on the write stack, and
     we end by popping the bottom of the stack and writing the symbol
     until the stack is empty.  */

  mio_lparen ();

  write_symbol0 (gfc_current_ns->sym_root);
  while (write_symbol1 (pi_root))
    /* Nothing.  */;

  mio_rparen ();

  write_char ('\n');
  write_char ('\n');

  mio_lparen ();
  gfc_traverse_symtree (gfc_current_ns->sym_root, write_symtree);
  mio_rparen ();
}


/* Read a CRC32 sum from the gzip trailer of a module file.  Returns
   true on success, false on failure.  */

static bool
read_crc32_from_module_file (const char* filename, uLong* crc)
{
  FILE *file;
  char buf[4];
  unsigned int val;

  /* Open the file in binary mode.  */
  if ((file = fopen (filename, "rb")) == NULL)
    return false;

  /* The gzip crc32 value is found in the [END-8, END-4] bytes of the
     file. See RFC 1952.  */
  if (fseek (file, -8, SEEK_END) != 0)
    {
      fclose (file);
      return false;
    }

  /* Read the CRC32.  */
  if (fread (buf, 1, 4, file) != 4)
    {
      fclose (file);
      return false;
    }

  /* Close the file.  */
  fclose (file);

  val = (buf[0] & 0xFF) + ((buf[1] & 0xFF) << 8) + ((buf[2] & 0xFF) << 16)
    + ((buf[3] & 0xFF) << 24);
  *crc = val;

  /* For debugging, the CRC value printed in hexadecimal should match
     the CRC printed by "zcat -l -v filename".
     printf("CRC of file %s is %x\n", filename, val); */

  return true;
}


/* Given module, dump it to disk.  If there was an error while
   processing the module, dump_flag will be set to zero and we delete
   the module file, even if it was already there.  */

static void
dump_module (const char *name, int dump_flag)
{
  int n;
  char *filename, *filename_tmp;
  uLong crc, crc_old;

  module_name = gfc_get_string (name);

  if (dump_smod)
    {
      name = submodule_name;
      n = strlen (name) + strlen (SUBMODULE_EXTENSION) + 1;
    }
  else
    n = strlen (name) + strlen (MODULE_EXTENSION) + 1;

  if (gfc_option.module_dir != NULL)
    {
      n += strlen (gfc_option.module_dir);
      filename = (char *) alloca (n);
      strcpy (filename, gfc_option.module_dir);
      strcat (filename, name);
    }
  else
    {
      filename = (char *) alloca (n);
      strcpy (filename, name);
    }

  if (dump_smod)
    strcat (filename, SUBMODULE_EXTENSION);
  else
  strcat (filename, MODULE_EXTENSION);

  /* Name of the temporary file used to write the module.  */
  filename_tmp = (char *) alloca (n + 1);
  strcpy (filename_tmp, filename);
  strcat (filename_tmp, "0");

  /* There was an error while processing the module.  We delete the
     module file, even if it was already there.  */
  if (!dump_flag)
    {
      remove (filename);
      return;
    }

  if (gfc_cpp_makedep ())
    gfc_cpp_add_target (filename);

  /* Write the module to the temporary file.  */
  module_fp = gzopen (filename_tmp, "w");
  if (module_fp == NULL)
    gfc_fatal_error ("Can't open module file %qs for writing at %C: %s",
		     filename_tmp, xstrerror (errno));

  gzprintf (module_fp, "GFORTRAN module version '%s' created from %s\n",
	    MOD_VERSION, gfc_source_file);

  /* Write the module itself.  */
  iomode = IO_OUTPUT;

  init_pi_tree ();

  write_module ();

  free_pi_tree (pi_root);
  pi_root = NULL;

  write_char ('\n');

  if (gzclose (module_fp))
    gfc_fatal_error ("Error writing module file %qs for writing: %s",
		     filename_tmp, xstrerror (errno));

  /* Read the CRC32 from the gzip trailers of the module files and
     compare.  */
  if (!read_crc32_from_module_file (filename_tmp, &crc)
      || !read_crc32_from_module_file (filename, &crc_old)
      || crc_old != crc)
    {
      /* Module file have changed, replace the old one.  */
      if (remove (filename) && errno != ENOENT)
	gfc_fatal_error ("Can't delete module file %qs: %s", filename,
			 xstrerror (errno));
      if (rename (filename_tmp, filename))
	gfc_fatal_error ("Can't rename module file %qs to %qs: %s",
			 filename_tmp, filename, xstrerror (errno));
    }
  else
    {
      if (remove (filename_tmp))
	gfc_fatal_error ("Can't delete temporary module file %qs: %s",
			 filename_tmp, xstrerror (errno));
    }
}


void
gfc_dump_module (const char *name, int dump_flag)
{
  if (gfc_state_stack->state == COMP_SUBMODULE)
    dump_smod = true;
  else
    dump_smod =false;

  no_module_procedures = true;
  dump_module (name, dump_flag);

  if (no_module_procedures || dump_smod)
    return;

  /* Write a submodule file from a module.  The 'dump_smod' flag switches
     off the check for PRIVATE entities.  */
  dump_smod = true;
  submodule_name = module_name;
  dump_module (name, dump_flag);
  dump_smod = false;
}

static void
create_intrinsic_function (const char *name, int id,
			   const char *modname, intmod_id module,
			   bool subroutine, gfc_symbol *result_type)
{
  gfc_intrinsic_sym *isym;
  gfc_symtree *tmp_symtree;
  gfc_symbol *sym;

  tmp_symtree = gfc_find_symtree (gfc_current_ns->sym_root, name);
  if (tmp_symtree)
    {
      if (strcmp (modname, tmp_symtree->n.sym->module) == 0)
        return;
      gfc_error ("Symbol %qs already declared", name);
    }

  gfc_get_sym_tree (name, gfc_current_ns, &tmp_symtree, false);
  sym = tmp_symtree->n.sym;

  if (subroutine)
    {
      gfc_isym_id isym_id = gfc_isym_id_by_intmod (module, id);
      isym = gfc_intrinsic_subroutine_by_id (isym_id);
      sym->attr.subroutine = 1;
    }
  else
    {
      gfc_isym_id isym_id = gfc_isym_id_by_intmod (module, id);
      isym = gfc_intrinsic_function_by_id (isym_id);

      sym->attr.function = 1;
      if (result_type)
	{
	  sym->ts.type = BT_DERIVED;
	  sym->ts.u.derived = result_type;
	  sym->ts.is_c_interop = 1;
	  isym->ts.f90_type = BT_VOID;
	  isym->ts.type = BT_DERIVED;
	  isym->ts.f90_type = BT_VOID;
	  isym->ts.u.derived = result_type;
	  isym->ts.is_c_interop = 1;
	}
    }
  gcc_assert (isym);

  sym->attr.flavor = FL_PROCEDURE;
  sym->attr.intrinsic = 1;

  sym->module = gfc_get_string (modname);
  sym->attr.use_assoc = 1;
  sym->from_intmod = module;
  sym->intmod_sym_id = id;
}


/* Import the intrinsic ISO_C_BINDING module, generating symbols in
   the current namespace for all named constants, pointer types, and
   procedures in the module unless the only clause was used or a rename
   list was provided.  */

static void
import_iso_c_binding_module (void)
{
  gfc_symbol *mod_sym = NULL, *return_type;
  gfc_symtree *mod_symtree = NULL, *tmp_symtree;
  gfc_symtree *c_ptr = NULL, *c_funptr = NULL;
  const char *iso_c_module_name = "__iso_c_binding";
  gfc_use_rename *u;
  int i;
  bool want_c_ptr = false, want_c_funptr = false;

  /* Look only in the current namespace.  */
  mod_symtree = gfc_find_symtree (gfc_current_ns->sym_root, iso_c_module_name);

  if (mod_symtree == NULL)
    {
      /* symtree doesn't already exist in current namespace.  */
      gfc_get_sym_tree (iso_c_module_name, gfc_current_ns, &mod_symtree,
			false);

      if (mod_symtree != NULL)
	mod_sym = mod_symtree->n.sym;
      else
	gfc_internal_error ("import_iso_c_binding_module(): Unable to "
			    "create symbol for %s", iso_c_module_name);

      mod_sym->attr.flavor = FL_MODULE;
      mod_sym->attr.intrinsic = 1;
      mod_sym->module = gfc_get_string (iso_c_module_name);
      mod_sym->from_intmod = INTMOD_ISO_C_BINDING;
    }

  /* Check whether C_PTR or C_FUNPTR are in the include list, if so, load it;
     check also whether C_NULL_(FUN)PTR or C_(FUN)LOC are requested, which
     need C_(FUN)PTR.  */
  for (u = gfc_rename_list; u; u = u->next)
    {
      if (strcmp (c_interop_kinds_table[ISOCBINDING_NULL_PTR].name,
		  u->use_name) == 0)
        want_c_ptr = true;
      else if (strcmp (c_interop_kinds_table[ISOCBINDING_LOC].name,
		       u->use_name) == 0)
        want_c_ptr = true;
      else if (strcmp (c_interop_kinds_table[ISOCBINDING_NULL_FUNPTR].name,
		       u->use_name) == 0)
        want_c_funptr = true;
      else if (strcmp (c_interop_kinds_table[ISOCBINDING_FUNLOC].name,
		       u->use_name) == 0)
        want_c_funptr = true;
      else if (strcmp (c_interop_kinds_table[ISOCBINDING_PTR].name,
                       u->use_name) == 0)
	{
	  c_ptr = generate_isocbinding_symbol (iso_c_module_name,
                                               (iso_c_binding_symbol)
							ISOCBINDING_PTR,
                                               u->local_name[0] ? u->local_name
                                                                : u->use_name,
                                               NULL, false);
	}
      else if (strcmp (c_interop_kinds_table[ISOCBINDING_FUNPTR].name,
                       u->use_name) == 0)
	{
	  c_funptr
	     = generate_isocbinding_symbol (iso_c_module_name,
					    (iso_c_binding_symbol)
							ISOCBINDING_FUNPTR,
					     u->local_name[0] ? u->local_name
							      : u->use_name,
					     NULL, false);
	}
    }

  if ((want_c_ptr || !only_flag) && !c_ptr)
    c_ptr = generate_isocbinding_symbol (iso_c_module_name,
					 (iso_c_binding_symbol)
							ISOCBINDING_PTR,
					 NULL, NULL, only_flag);
  if ((want_c_funptr || !only_flag) && !c_funptr)
    c_funptr = generate_isocbinding_symbol (iso_c_module_name,
					    (iso_c_binding_symbol)
							ISOCBINDING_FUNPTR,
					    NULL, NULL, only_flag);

  /* Generate the symbols for the named constants representing
     the kinds for intrinsic data types.  */
  for (i = 0; i < ISOCBINDING_NUMBER; i++)
    {
      bool found = false;
      for (u = gfc_rename_list; u; u = u->next)
	if (strcmp (c_interop_kinds_table[i].name, u->use_name) == 0)
	  {
	    bool not_in_std;
	    const char *name;
	    u->found = 1;
	    found = true;

	    switch (i)
	      {
#define NAMED_FUNCTION(a,b,c,d) \
	        case a: \
		  not_in_std = (gfc_option.allow_std & d) == 0; \
		  name = b; \
		  break;
#define NAMED_SUBROUTINE(a,b,c,d) \
	        case a: \
		  not_in_std = (gfc_option.allow_std & d) == 0; \
		  name = b; \
		  break;
#define NAMED_INTCST(a,b,c,d) \
	        case a: \
		  not_in_std = (gfc_option.allow_std & d) == 0; \
		  name = b; \
		  break;
#define NAMED_REALCST(a,b,c,d) \
	        case a: \
		  not_in_std = (gfc_option.allow_std & d) == 0; \
		  name = b; \
		  break;
#define NAMED_CMPXCST(a,b,c,d) \
	        case a: \
		  not_in_std = (gfc_option.allow_std & d) == 0; \
		  name = b; \
		  break;
#include "iso-c-binding.def"
		default:
		  not_in_std = false;
		  name = "";
	      }

	    if (not_in_std)
	      {
		gfc_error ("The symbol %qs, referenced at %L, is not "
			   "in the selected standard", name, &u->where);
		continue;
	      }

	    switch (i)
	      {
#define NAMED_FUNCTION(a,b,c,d) \
	        case a: \
		  if (a == ISOCBINDING_LOC) \
		    return_type = c_ptr->n.sym; \
		  else if (a == ISOCBINDING_FUNLOC) \
		    return_type = c_funptr->n.sym; \
		  else \
		    return_type = NULL; \
		  create_intrinsic_function (u->local_name[0] \
					     ? u->local_name : u->use_name, \
					     a, iso_c_module_name, \
					     INTMOD_ISO_C_BINDING, false, \
					     return_type); \
		  break;
#define NAMED_SUBROUTINE(a,b,c,d) \
	        case a: \
		  create_intrinsic_function (u->local_name[0] ? u->local_name \
							      : u->use_name, \
                                             a, iso_c_module_name, \
                                             INTMOD_ISO_C_BINDING, true, NULL); \
		  break;
#include "iso-c-binding.def"

		case ISOCBINDING_PTR:
		case ISOCBINDING_FUNPTR:
		  /* Already handled above.  */
		  break;
		default:
		  if (i == ISOCBINDING_NULL_PTR)
		    tmp_symtree = c_ptr;
		  else if (i == ISOCBINDING_NULL_FUNPTR)
		    tmp_symtree = c_funptr;
		  else
		    tmp_symtree = NULL;
		  generate_isocbinding_symbol (iso_c_module_name,
					       (iso_c_binding_symbol) i,
					       u->local_name[0]
					       ? u->local_name : u->use_name,
					       tmp_symtree, false);
	      }
	  }

      if (!found && !only_flag)
	{
	  /* Skip, if the symbol is not in the enabled standard.  */
	  switch (i)
	    {
#define NAMED_FUNCTION(a,b,c,d) \
	      case a: \
		if ((gfc_option.allow_std & d) == 0) \
		  continue; \
		break;
#define NAMED_SUBROUTINE(a,b,c,d) \
	      case a: \
		if ((gfc_option.allow_std & d) == 0) \
		  continue; \
		break;
#define NAMED_INTCST(a,b,c,d) \
	      case a: \
		if ((gfc_option.allow_std & d) == 0) \
		  continue; \
		break;
#define NAMED_REALCST(a,b,c,d) \
	      case a: \
		if ((gfc_option.allow_std & d) == 0) \
		  continue; \
		break;
#define NAMED_CMPXCST(a,b,c,d) \
	      case a: \
		if ((gfc_option.allow_std & d) == 0) \
		  continue; \
		break;
#include "iso-c-binding.def"
	      default:
		; /* Not GFC_STD_* versioned.  */
	    }

	  switch (i)
	    {
#define NAMED_FUNCTION(a,b,c,d) \
	      case a: \
		if (a == ISOCBINDING_LOC) \
		  return_type = c_ptr->n.sym; \
		else if (a == ISOCBINDING_FUNLOC) \
		  return_type = c_funptr->n.sym; \
		else \
		  return_type = NULL; \
		create_intrinsic_function (b, a, iso_c_module_name, \
					   INTMOD_ISO_C_BINDING, false, \
					   return_type); \
		break;
#define NAMED_SUBROUTINE(a,b,c,d) \
	      case a: \
		create_intrinsic_function (b, a, iso_c_module_name, \
					   INTMOD_ISO_C_BINDING, true, NULL); \
		  break;
#include "iso-c-binding.def"

	      case ISOCBINDING_PTR:
	      case ISOCBINDING_FUNPTR:
		/* Already handled above.  */
		break;
	      default:
		if (i == ISOCBINDING_NULL_PTR)
		  tmp_symtree = c_ptr;
		else if (i == ISOCBINDING_NULL_FUNPTR)
		  tmp_symtree = c_funptr;
		else
		  tmp_symtree = NULL;
		generate_isocbinding_symbol (iso_c_module_name,
					     (iso_c_binding_symbol) i, NULL,
					     tmp_symtree, false);
	    }
	}
   }

   for (u = gfc_rename_list; u; u = u->next)
     {
      if (u->found)
	continue;

      gfc_error ("Symbol %qs referenced at %L not found in intrinsic "
		 "module ISO_C_BINDING", u->use_name, &u->where);
     }
}


/* Add an integer named constant from a given module.  */

static void
create_int_parameter (const char *name, int value, const char *modname,
		      intmod_id module, int id)
{
  gfc_symtree *tmp_symtree;
  gfc_symbol *sym;

  tmp_symtree = gfc_find_symtree (gfc_current_ns->sym_root, name);
  if (tmp_symtree != NULL)
    {
      if (strcmp (modname, tmp_symtree->n.sym->module) == 0)
	return;
      else
	gfc_error ("Symbol %qs already declared", name);
    }

  gfc_get_sym_tree (name, gfc_current_ns, &tmp_symtree, false);
  sym = tmp_symtree->n.sym;

  sym->module = gfc_get_string (modname);
  sym->attr.flavor = FL_PARAMETER;
  sym->ts.type = BT_INTEGER;
  sym->ts.kind = gfc_default_integer_kind;
  sym->value = gfc_get_int_expr (gfc_default_integer_kind, NULL, value);
  sym->attr.use_assoc = 1;
  sym->from_intmod = module;
  sym->intmod_sym_id = id;
}


/* Value is already contained by the array constructor, but not
   yet the shape.  */

static void
create_int_parameter_array (const char *name, int size, gfc_expr *value,
			    const char *modname, intmod_id module, int id)
{
  gfc_symtree *tmp_symtree;
  gfc_symbol *sym;

  tmp_symtree = gfc_find_symtree (gfc_current_ns->sym_root, name);
  if (tmp_symtree != NULL)
    {
      if (strcmp (modname, tmp_symtree->n.sym->module) == 0)
	return;
      else
	gfc_error ("Symbol %qs already declared", name);
    }

  gfc_get_sym_tree (name, gfc_current_ns, &tmp_symtree, false);
  sym = tmp_symtree->n.sym;

  sym->module = gfc_get_string (modname);
  sym->attr.flavor = FL_PARAMETER;
  sym->ts.type = BT_INTEGER;
  sym->ts.kind = gfc_default_integer_kind;
  sym->attr.use_assoc = 1;
  sym->from_intmod = module;
  sym->intmod_sym_id = id;
  sym->attr.dimension = 1;
  sym->as = gfc_get_array_spec ();
  sym->as->rank = 1;
  sym->as->type = AS_EXPLICIT;
  sym->as->lower[0] = gfc_get_int_expr (gfc_default_integer_kind, NULL, 1);
  sym->as->upper[0] = gfc_get_int_expr (gfc_default_integer_kind, NULL, size);

  sym->value = value;
  sym->value->shape = gfc_get_shape (1);
  mpz_init_set_ui (sym->value->shape[0], size);
}


/* Add an derived type for a given module.  */

static void
create_derived_type (const char *name, const char *modname,
		      intmod_id module, int id)
{
  gfc_symtree *tmp_symtree;
  gfc_symbol *sym, *dt_sym;
  gfc_interface *intr, *head;

  tmp_symtree = gfc_find_symtree (gfc_current_ns->sym_root, name);
  if (tmp_symtree != NULL)
    {
      if (strcmp (modname, tmp_symtree->n.sym->module) == 0)
	return;
      else
	gfc_error ("Symbol %qs already declared", name);
    }

  gfc_get_sym_tree (name, gfc_current_ns, &tmp_symtree, false);
  sym = tmp_symtree->n.sym;
  sym->module = gfc_get_string (modname);
  sym->from_intmod = module;
  sym->intmod_sym_id = id;
  sym->attr.flavor = FL_PROCEDURE;
  sym->attr.function = 1;
  sym->attr.generic = 1;

  gfc_get_sym_tree (dt_upper_string (sym->name),
		    gfc_current_ns, &tmp_symtree, false);
  dt_sym = tmp_symtree->n.sym;
  dt_sym->name = gfc_get_string (sym->name);
  dt_sym->attr.flavor = FL_DERIVED;
  dt_sym->attr.private_comp = 1;
  dt_sym->attr.zero_comp = 1;
  dt_sym->attr.use_assoc = 1;
  dt_sym->module = gfc_get_string (modname);
  dt_sym->from_intmod = module;
  dt_sym->intmod_sym_id = id;

  head = sym->generic;
  intr = gfc_get_interface ();
  intr->sym = dt_sym;
  intr->where = gfc_current_locus;
  intr->next = head;
  sym->generic = intr;
  sym->attr.if_source = IFSRC_DECL;
}


/* Read the contents of the module file into a temporary buffer.  */

static void
read_module_to_tmpbuf ()
{
  /* We don't know the uncompressed size, so enlarge the buffer as
     needed.  */
  int cursz = 4096;
  int rsize = cursz;
  int len = 0;

  module_content = XNEWVEC (char, cursz);

  while (1)
    {
      int nread = gzread (module_fp, module_content + len, rsize);
      len += nread;
      if (nread < rsize)
	break;
      cursz *= 2;
      module_content = XRESIZEVEC (char, module_content, cursz);
      rsize = cursz - len;
    }

  module_content = XRESIZEVEC (char, module_content, len + 1);
  module_content[len] = '\0';

  module_pos = 0;
}


/* USE the ISO_FORTRAN_ENV intrinsic module.  */

static void
use_iso_fortran_env_module (void)
{
  static char mod[] = "iso_fortran_env";
  gfc_use_rename *u;
  gfc_symbol *mod_sym;
  gfc_symtree *mod_symtree;
  gfc_expr *expr;
  int i, j;

  intmod_sym symbol[] = {
#define NAMED_INTCST(a,b,c,d) { a, b, 0, d },
#define NAMED_KINDARRAY(a,b,c,d) { a, b, 0, d },
#define NAMED_DERIVED_TYPE(a,b,c,d) { a, b, 0, d },
#define NAMED_FUNCTION(a,b,c,d) { a, b, c, d },
#define NAMED_SUBROUTINE(a,b,c,d) { a, b, c, d },
#include "iso-fortran-env.def"
    { ISOFORTRANENV_INVALID, NULL, -1234, 0 } };

  i = 0;
#define NAMED_INTCST(a,b,c,d) symbol[i++].value = c;
#include "iso-fortran-env.def"

  /* Generate the symbol for the module itself.  */
  mod_symtree = gfc_find_symtree (gfc_current_ns->sym_root, mod);
  if (mod_symtree == NULL)
    {
      gfc_get_sym_tree (mod, gfc_current_ns, &mod_symtree, false);
      gcc_assert (mod_symtree);
      mod_sym = mod_symtree->n.sym;

      mod_sym->attr.flavor = FL_MODULE;
      mod_sym->attr.intrinsic = 1;
      mod_sym->module = gfc_get_string (mod);
      mod_sym->from_intmod = INTMOD_ISO_FORTRAN_ENV;
    }
  else
    if (!mod_symtree->n.sym->attr.intrinsic)
      gfc_error ("Use of intrinsic module %qs at %C conflicts with "
		 "non-intrinsic module name used previously", mod);

  /* Generate the symbols for the module integer named constants.  */

  for (i = 0; symbol[i].name; i++)
    {
      bool found = false;
      for (u = gfc_rename_list; u; u = u->next)
	{
	  if (strcmp (symbol[i].name, u->use_name) == 0)
	    {
	      found = true;
	      u->found = 1;

	      if (!gfc_notify_std (symbol[i].standard, "The symbol %qs, "
				   "referenced at %L, is not in the selected "
				   "standard", symbol[i].name, &u->where))
	        continue;

	      if ((flag_default_integer || flag_default_real)
		  && symbol[i].id == ISOFORTRANENV_NUMERIC_STORAGE_SIZE)
		gfc_warning_now (0, "Use of the NUMERIC_STORAGE_SIZE named "
				 "constant from intrinsic module "
				 "ISO_FORTRAN_ENV at %L is incompatible with "
				 "option %qs", &u->where,
				 flag_default_integer
				   ? "-fdefault-integer-8"
				   : "-fdefault-real-8");
	      switch (symbol[i].id)
		{
#define NAMED_INTCST(a,b,c,d) \
		case a:
#include "iso-fortran-env.def"
		  create_int_parameter (u->local_name[0] ? u->local_name
							 : u->use_name,
					symbol[i].value, mod,
					INTMOD_ISO_FORTRAN_ENV, symbol[i].id);
		  break;

#define NAMED_KINDARRAY(a,b,KINDS,d) \
		case a:\
		  expr = gfc_get_array_expr (BT_INTEGER, \
					     gfc_default_integer_kind,\
					     NULL); \
		  for (j = 0; KINDS[j].kind != 0; j++) \
		    gfc_constructor_append_expr (&expr->value.constructor, \
			gfc_get_int_expr (gfc_default_integer_kind, NULL, \
					  KINDS[j].kind), NULL); \
		  create_int_parameter_array (u->local_name[0] ? u->local_name \
							 : u->use_name, \
					      j, expr, mod, \
					      INTMOD_ISO_FORTRAN_ENV, \
					      symbol[i].id); \
		  break;
#include "iso-fortran-env.def"

#define NAMED_DERIVED_TYPE(a,b,TYPE,STD) \
		case a:
#include "iso-fortran-env.def"
                  create_derived_type (u->local_name[0] ? u->local_name
							: u->use_name,
				       mod, INTMOD_ISO_FORTRAN_ENV,
				       symbol[i].id);
		  break;

#define NAMED_FUNCTION(a,b,c,d) \
		case a:
#include "iso-fortran-env.def"
		  create_intrinsic_function (u->local_name[0] ? u->local_name
							      : u->use_name,
					     symbol[i].id, mod,
					     INTMOD_ISO_FORTRAN_ENV, false,
					     NULL);
		  break;

		default:
		  gcc_unreachable ();
		}
	    }
	}

      if (!found && !only_flag)
	{
	  if ((gfc_option.allow_std & symbol[i].standard) == 0)
	    continue;

	  if ((flag_default_integer || flag_default_real)
	      && symbol[i].id == ISOFORTRANENV_NUMERIC_STORAGE_SIZE)
	    gfc_warning_now (0,
			     "Use of the NUMERIC_STORAGE_SIZE named constant "
			     "from intrinsic module ISO_FORTRAN_ENV at %C is "
			     "incompatible with option %s",
			     flag_default_integer
				? "-fdefault-integer-8" : "-fdefault-real-8");

	  switch (symbol[i].id)
	    {
#define NAMED_INTCST(a,b,c,d) \
	    case a:
#include "iso-fortran-env.def"
	      create_int_parameter (symbol[i].name, symbol[i].value, mod,
				    INTMOD_ISO_FORTRAN_ENV, symbol[i].id);
	      break;

#define NAMED_KINDARRAY(a,b,KINDS,d) \
	    case a:\
	      expr = gfc_get_array_expr (BT_INTEGER, gfc_default_integer_kind, \
					 NULL); \
	      for (j = 0; KINDS[j].kind != 0; j++) \
		gfc_constructor_append_expr (&expr->value.constructor, \
                      gfc_get_int_expr (gfc_default_integer_kind, NULL, \
                                        KINDS[j].kind), NULL); \
            create_int_parameter_array (symbol[i].name, j, expr, mod, \
                                        INTMOD_ISO_FORTRAN_ENV, symbol[i].id);\
            break;
#include "iso-fortran-env.def"

#define NAMED_DERIVED_TYPE(a,b,TYPE,STD) \
	  case a:
#include "iso-fortran-env.def"
	    create_derived_type (symbol[i].name, mod, INTMOD_ISO_FORTRAN_ENV,
				 symbol[i].id);
	    break;

#define NAMED_FUNCTION(a,b,c,d) \
		case a:
#include "iso-fortran-env.def"
		  create_intrinsic_function (symbol[i].name, symbol[i].id, mod,
					     INTMOD_ISO_FORTRAN_ENV, false,
					     NULL);
		  break;

	  default:
	    gcc_unreachable ();
	  }
	}
    }

  for (u = gfc_rename_list; u; u = u->next)
    {
      if (u->found)
	continue;

      gfc_error ("Symbol %qs referenced at %L not found in intrinsic "
		     "module ISO_FORTRAN_ENV", u->use_name, &u->where);
    }
}


/* Process a USE directive.  */

static void
gfc_use_module (gfc_use_list *module)
{
  char *filename;
  gfc_state_data *p;
  int c, line, start;
  gfc_symtree *mod_symtree;
  gfc_use_list *use_stmt;
  locus old_locus = gfc_current_locus;

  gfc_current_locus = module->where;
  module_name = module->module_name;
  gfc_rename_list = module->rename;
  only_flag = module->only_flag;
  current_intmod = INTMOD_NONE;

  if (!only_flag)
    gfc_warning_now (OPT_Wuse_without_only,
		     "USE statement at %C has no ONLY qualifier");

  if (gfc_state_stack->state == COMP_MODULE
      || module->submodule_name == NULL)
    {
      filename = XALLOCAVEC (char, strlen (module_name)
				   + strlen (MODULE_EXTENSION) + 1);
      strcpy (filename, module_name);
      strcat (filename, MODULE_EXTENSION);
    }
  else
    {
      filename = XALLOCAVEC (char, strlen (module->submodule_name)
				   + strlen (SUBMODULE_EXTENSION) + 1);
      strcpy (filename, module->submodule_name);
      strcat (filename, SUBMODULE_EXTENSION);
    }

  /* First, try to find an non-intrinsic module, unless the USE statement
     specified that the module is intrinsic.  */
  module_fp = NULL;
  if (!module->intrinsic)
    module_fp = gzopen_included_file (filename, true, true);

  /* Then, see if it's an intrinsic one, unless the USE statement
     specified that the module is non-intrinsic.  */
  if (module_fp == NULL && !module->non_intrinsic)
    {
      if (strcmp (module_name, "iso_fortran_env") == 0
	  && gfc_notify_std (GFC_STD_F2003, "ISO_FORTRAN_ENV "
			     "intrinsic module at %C"))
       {
	 use_iso_fortran_env_module ();
	 free_rename (module->rename);
	 module->rename = NULL;
	 gfc_current_locus = old_locus;
	 module->intrinsic = true;
	 return;
       }

      if (strcmp (module_name, "iso_c_binding") == 0
	  && gfc_notify_std (GFC_STD_F2003, "ISO_C_BINDING module at %C"))
	{
	  import_iso_c_binding_module();
	  free_rename (module->rename);
	  module->rename = NULL;
	  gfc_current_locus = old_locus;
	  module->intrinsic = true;
	  return;
	}

      module_fp = gzopen_intrinsic_module (filename);

      if (module_fp == NULL && module->intrinsic)
	gfc_fatal_error ("Can't find an intrinsic module named %qs at %C",
			 module_name);

      /* Check for the IEEE modules, so we can mark their symbols
	 accordingly when we read them.  */
      if (strcmp (module_name, "ieee_features") == 0
	  && gfc_notify_std (GFC_STD_F2003, "IEEE_FEATURES module at %C"))
	{
	  current_intmod = INTMOD_IEEE_FEATURES;
	}
      else if (strcmp (module_name, "ieee_exceptions") == 0
	       && gfc_notify_std (GFC_STD_F2003,
				  "IEEE_EXCEPTIONS module at %C"))
	{
	  current_intmod = INTMOD_IEEE_EXCEPTIONS;
	}
      else if (strcmp (module_name, "ieee_arithmetic") == 0
	       && gfc_notify_std (GFC_STD_F2003,
				  "IEEE_ARITHMETIC module at %C"))
	{
	  current_intmod = INTMOD_IEEE_ARITHMETIC;
	}
    }

  if (module_fp == NULL)
    gfc_fatal_error ("Can't open module file %qs for reading at %C: %s",
		     filename, xstrerror (errno));

  /* Check that we haven't already USEd an intrinsic module with the
     same name.  */

  mod_symtree = gfc_find_symtree (gfc_current_ns->sym_root, module_name);
  if (mod_symtree && mod_symtree->n.sym->attr.intrinsic)
    gfc_error ("Use of non-intrinsic module %qs at %C conflicts with "
	       "intrinsic module name used previously", module_name);

  iomode = IO_INPUT;
  module_line = 1;
  module_column = 1;
  start = 0;

  read_module_to_tmpbuf ();
  gzclose (module_fp);

  /* Skip the first line of the module, after checking that this is
     a gfortran module file.  */
  line = 0;
  while (line < 1)
    {
      c = module_char ();
      if (c == EOF)
	bad_module ("Unexpected end of module");
      if (start++ < 3)
	parse_name (c);
      if ((start == 1 && strcmp (atom_name, "GFORTRAN") != 0)
	  || (start == 2 && strcmp (atom_name, " module") != 0))
	gfc_fatal_error ("File %qs opened at %C is not a GNU Fortran"
			 " module file", filename);
      if (start == 3)
	{
	  if (strcmp (atom_name, " version") != 0
	      || module_char () != ' '
	      || parse_atom () != ATOM_STRING
	      || strcmp (atom_string, MOD_VERSION))
	    gfc_fatal_error ("Cannot read module file %qs opened at %C,"
			     " because it was created by a different"
			     " version of GNU Fortran", filename);

	  free (atom_string);
	}

      if (c == '\n')
	line++;
    }

  /* Make sure we're not reading the same module that we may be building.  */
  for (p = gfc_state_stack; p; p = p->previous)
    if ((p->state == COMP_MODULE || p->state == COMP_SUBMODULE)
	 && strcmp (p->sym->name, module_name) == 0)
      gfc_fatal_error ("Can't USE the same %smodule we're building!",
		       p->state == COMP_SUBMODULE ? "sub" : "");

  init_pi_tree ();
  init_true_name_tree ();

  read_module ();

  free_true_name (true_name_root);
  true_name_root = NULL;

  free_pi_tree (pi_root);
  pi_root = NULL;

  XDELETEVEC (module_content);
  module_content = NULL;

  use_stmt = gfc_get_use_list ();
  *use_stmt = *module;
  use_stmt->next = gfc_current_ns->use_stmts;
  gfc_current_ns->use_stmts = use_stmt;

  gfc_current_locus = old_locus;
}


/* Remove duplicated intrinsic operators from the rename list.  */

static void
rename_list_remove_duplicate (gfc_use_rename *list)
{
  gfc_use_rename *seek, *last;

  for (; list; list = list->next)
    if (list->op != INTRINSIC_USER && list->op != INTRINSIC_NONE)
      {
	last = list;
	for (seek = list->next; seek; seek = last->next)
	  {
	    if (list->op == seek->op)
	      {
		last->next = seek->next;
		free (seek);
	      }
	    else
	      last = seek;
	  }
      }
}


/* Process all USE directives.  */

void
gfc_use_modules (void)
{
  gfc_use_list *next, *seek, *last;

  for (next = module_list; next; next = next->next)
    {
      bool non_intrinsic = next->non_intrinsic;
      bool intrinsic = next->intrinsic;
      bool neither = !non_intrinsic && !intrinsic;

      for (seek = next->next; seek; seek = seek->next)
	{
	  if (next->module_name != seek->module_name)
	    continue;

	  if (seek->non_intrinsic)
	    non_intrinsic = true;
	  else if (seek->intrinsic)
	    intrinsic = true;
	  else
	    neither = true;
	}

      if (intrinsic && neither && !non_intrinsic)
	{
	  char *filename;
          FILE *fp;

	  filename = XALLOCAVEC (char,
				 strlen (next->module_name)
				 + strlen (MODULE_EXTENSION) + 1);
	  strcpy (filename, next->module_name);
	  strcat (filename, MODULE_EXTENSION);
	  fp = gfc_open_included_file (filename, true, true);
	  if (fp != NULL)
	    {
	      non_intrinsic = true;
	      fclose (fp);
	    }
	}

      last = next;
      for (seek = next->next; seek; seek = last->next)
	{
	  if (next->module_name != seek->module_name)
	    {
	      last = seek;
	      continue;
	    }

	  if ((!next->intrinsic && !seek->intrinsic)
	      || (next->intrinsic && seek->intrinsic)
	      || !non_intrinsic)
	    {
	      if (!seek->only_flag)
		next->only_flag = false;
	      if (seek->rename)
		{
		  gfc_use_rename *r = seek->rename;
		  while (r->next)
		    r = r->next;
		  r->next = next->rename;
		  next->rename = seek->rename;
		}
	      last->next = seek->next;
	      free (seek);
	    }
	  else
	    last = seek;
	}
    }

  for (; module_list; module_list = next)
    {
      next = module_list->next;
      rename_list_remove_duplicate (module_list->rename);
      gfc_use_module (module_list);
      free (module_list);
    }
  gfc_rename_list = NULL;
}


void
gfc_free_use_stmts (gfc_use_list *use_stmts)
{
  gfc_use_list *next;
  for (; use_stmts; use_stmts = next)
    {
      gfc_use_rename *next_rename;

      for (; use_stmts->rename; use_stmts->rename = next_rename)
	{
	  next_rename = use_stmts->rename->next;
	  free (use_stmts->rename);
	}
      next = use_stmts->next;
      free (use_stmts);
    }
}


void
gfc_module_init_2 (void)
{
  last_atom = ATOM_LPAREN;
  gfc_rename_list = NULL;
  module_list = NULL;
}


void
gfc_module_done_2 (void)
{
  free_rename (gfc_rename_list);
  gfc_rename_list = NULL;
}<|MERGE_RESOLUTION|>--- conflicted
+++ resolved
@@ -1987,16 +1987,10 @@
   AB_IS_CLASS, AB_PROCEDURE, AB_PROC_POINTER, AB_ASYNCHRONOUS, AB_CODIMENSION,
   AB_COARRAY_COMP, AB_VTYPE, AB_VTAB, AB_CONTIGUOUS, AB_CLASS_POINTER,
   AB_IMPLICIT_PURE, AB_ARTIFICIAL, AB_UNLIMITED_POLY, AB_OMP_DECLARE_TARGET,
-<<<<<<< HEAD
   AB_ARRAY_OUTER_DEPENDENCY, AB_MODULE_PROCEDURE, AB_OACC_DECLARE_CREATE,
   AB_OACC_DECLARE_COPYIN, AB_OACC_DECLARE_DEVICEPTR,
   AB_OACC_DECLARE_DEVICE_RESIDENT, AB_OACC_DECLARE_LINK
-}
-ab_attribute;
-=======
-  AB_ARRAY_OUTER_DEPENDENCY, AB_MODULE_PROCEDURE
 };
->>>>>>> a9c23810
 
 static const mstring attr_bits[] =
 {
@@ -2242,7 +2236,8 @@
       if (attr->module_procedure)
 	{
 	MIO_NAME (ab_attribute) (AB_MODULE_PROCEDURE, attr_bits);
-<<<<<<< HEAD
+	  no_module_procedures = false;
+	}
       if (attr->oacc_declare_create)
 	MIO_NAME (ab_attribute) (AB_OACC_DECLARE_CREATE, attr_bits);
       if (attr->oacc_declare_copyin)
@@ -2253,10 +2248,6 @@
 	MIO_NAME (ab_attribute) (AB_OACC_DECLARE_DEVICE_RESIDENT, attr_bits);
       if (attr->oacc_declare_link)
 	MIO_NAME (ab_attribute) (AB_OACC_DECLARE_LINK, attr_bits);
-=======
-	  no_module_procedures = false;
-	}
->>>>>>> a9c23810
 
       mio_rparen ();
 
