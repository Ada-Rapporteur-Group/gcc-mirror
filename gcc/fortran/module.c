/* Handle modules, which amounts to loading and saving symbols and
   their attendant structures.
   Copyright (C) 2000, 2001, 2002, 2003, 2004, 2005, 2006, 2007, 2008, 2009
   Free Software Foundation, Inc.
   Contributed by Andy Vaught

This file is part of GCC.

GCC is free software; you can redistribute it and/or modify it under
the terms of the GNU General Public License as published by the Free
Software Foundation; either version 3, or (at your option) any later
version.

GCC is distributed in the hope that it will be useful, but WITHOUT ANY
WARRANTY; without even the implied warranty of MERCHANTABILITY or
FITNESS FOR A PARTICULAR PURPOSE.  See the GNU General Public License
for more details.

You should have received a copy of the GNU General Public License
along with GCC; see the file COPYING3.  If not see
<http://www.gnu.org/licenses/>.  */

/* The syntax of gfortran modules resembles that of lisp lists, i.e. a
   sequence of atoms, which can be left or right parenthesis, names,
   integers or strings.  Parenthesis are always matched which allows
   us to skip over sections at high speed without having to know
   anything about the internal structure of the lists.  A "name" is
   usually a fortran 95 identifier, but can also start with '@' in
   order to reference a hidden symbol.

   The first line of a module is an informational message about what
   created the module, the file it came from and when it was created.
   The second line is a warning for people not to edit the module.
   The rest of the module looks like:

   ( ( <Interface info for UPLUS> )
     ( <Interface info for UMINUS> )
     ...
   )
   ( ( <name of operator interface> <module of op interface> <i/f1> ... )
     ...
   )
   ( ( <name of generic interface> <module of generic interface> <i/f1> ... )
     ...
   )
   ( ( <common name> <symbol> <saved flag>)
     ...
   )

   ( equivalence list )

   ( <Symbol Number (in no particular order)>
     <True name of symbol>
     <Module name of symbol>
     ( <symbol information> )
     ...
   )
   ( <Symtree name>
     <Ambiguous flag>
     <Symbol number>
     ...
   )

   In general, symbols refer to other symbols by their symbol number,
   which are zero based.  Symbols are written to the module in no
   particular order.  */

#include "config.h"
#include "system.h"
#include "gfortran.h"
#include "arith.h"
#include "match.h"
#include "parse.h" /* FIXME */
#include "md5.h"

#define MODULE_EXTENSION ".mod"

/* Don't put any single quote (') in MOD_VERSION, 
   if yout want it to be recognized.  */
<<<<<<< HEAD
#define MOD_VERSION "0"
=======
#define MOD_VERSION "2"
>>>>>>> 42a9ba1d


/* Structure that describes a position within a module file.  */

typedef struct
{
  int column, line;
  fpos_t pos;
}
module_locus;

/* Structure for list of symbols of intrinsic modules.  */
typedef struct
{
  int id;
  const char *name;
  int value;
  int standard;
}
intmod_sym;


typedef enum
{
  P_UNKNOWN = 0, P_OTHER, P_NAMESPACE, P_COMPONENT, P_SYMBOL
}
pointer_t;

/* The fixup structure lists pointers to pointers that have to
   be updated when a pointer value becomes known.  */

typedef struct fixup_t
{
  void **pointer;
  struct fixup_t *next;
}
fixup_t;


/* Structure for holding extra info needed for pointers being read.  */

enum gfc_rsym_state
{
  UNUSED,
  NEEDED,
  USED
};

enum gfc_wsym_state
{
  UNREFERENCED = 0,
  NEEDS_WRITE,
  WRITTEN
};

typedef struct pointer_info
{
  BBT_HEADER (pointer_info);
  int integer;
  pointer_t type;

  /* The first component of each member of the union is the pointer
     being stored.  */

  fixup_t *fixup;

  union
  {
    void *pointer;	/* Member for doing pointer searches.  */

    struct
    {
      gfc_symbol *sym;
      char true_name[GFC_MAX_SYMBOL_LEN + 1], module[GFC_MAX_SYMBOL_LEN + 1];
      enum gfc_rsym_state state;
      int ns, referenced, renamed;
      module_locus where;
      fixup_t *stfixup;
      gfc_symtree *symtree;
      char binding_label[GFC_MAX_SYMBOL_LEN + 1];
    }
    rsym;

    struct
    {
      gfc_symbol *sym;
      enum gfc_wsym_state state;
    }
    wsym;
  }
  u;

}
pointer_info;

#define gfc_get_pointer_info() XCNEW (pointer_info)


/* Local variables */

/* The FILE for the module we're reading or writing.  */
static FILE *module_fp;

/* MD5 context structure.  */
static struct md5_ctx ctx;

/* The name of the module we're reading (USE'ing) or writing.  */
static char module_name[GFC_MAX_SYMBOL_LEN + 1];

/* The way the module we're reading was specified.  */
static bool specified_nonint, specified_int;

static int module_line, module_column, only_flag;
static enum
{ IO_INPUT, IO_OUTPUT }
iomode;

static gfc_use_rename *gfc_rename_list;
static pointer_info *pi_root;
static int symbol_number;	/* Counter for assigning symbol numbers */

/* Tells mio_expr_ref to make symbols for unused equivalence members.  */
static bool in_load_equiv;

static locus use_locus;



/*****************************************************************/

/* Pointer/integer conversion.  Pointers between structures are stored
   as integers in the module file.  The next couple of subroutines
   handle this translation for reading and writing.  */

/* Recursively free the tree of pointer structures.  */

static void
free_pi_tree (pointer_info *p)
{
  if (p == NULL)
    return;

  if (p->fixup != NULL)
    gfc_internal_error ("free_pi_tree(): Unresolved fixup");

  free_pi_tree (p->left);
  free_pi_tree (p->right);

  gfc_free (p);
}


/* Compare pointers when searching by pointer.  Used when writing a
   module.  */

static int
compare_pointers (void *_sn1, void *_sn2)
{
  pointer_info *sn1, *sn2;

  sn1 = (pointer_info *) _sn1;
  sn2 = (pointer_info *) _sn2;

  if (sn1->u.pointer < sn2->u.pointer)
    return -1;
  if (sn1->u.pointer > sn2->u.pointer)
    return 1;

  return 0;
}


/* Compare integers when searching by integer.  Used when reading a
   module.  */

static int
compare_integers (void *_sn1, void *_sn2)
{
  pointer_info *sn1, *sn2;

  sn1 = (pointer_info *) _sn1;
  sn2 = (pointer_info *) _sn2;

  if (sn1->integer < sn2->integer)
    return -1;
  if (sn1->integer > sn2->integer)
    return 1;

  return 0;
}


/* Initialize the pointer_info tree.  */

static void
init_pi_tree (void)
{
  compare_fn compare;
  pointer_info *p;

  pi_root = NULL;
  compare = (iomode == IO_INPUT) ? compare_integers : compare_pointers;

  /* Pointer 0 is the NULL pointer.  */
  p = gfc_get_pointer_info ();
  p->u.pointer = NULL;
  p->integer = 0;
  p->type = P_OTHER;

  gfc_insert_bbt (&pi_root, p, compare);

  /* Pointer 1 is the current namespace.  */
  p = gfc_get_pointer_info ();
  p->u.pointer = gfc_current_ns;
  p->integer = 1;
  p->type = P_NAMESPACE;

  gfc_insert_bbt (&pi_root, p, compare);

  symbol_number = 2;
}


/* During module writing, call here with a pointer to something,
   returning the pointer_info node.  */

static pointer_info *
find_pointer (void *gp)
{
  pointer_info *p;

  p = pi_root;
  while (p != NULL)
    {
      if (p->u.pointer == gp)
	break;
      p = (gp < p->u.pointer) ? p->left : p->right;
    }

  return p;
}


/* Given a pointer while writing, returns the pointer_info tree node,
   creating it if it doesn't exist.  */

static pointer_info *
get_pointer (void *gp)
{
  pointer_info *p;

  p = find_pointer (gp);
  if (p != NULL)
    return p;

  /* Pointer doesn't have an integer.  Give it one.  */
  p = gfc_get_pointer_info ();

  p->u.pointer = gp;
  p->integer = symbol_number++;

  gfc_insert_bbt (&pi_root, p, compare_pointers);

  return p;
}


/* Given an integer during reading, find it in the pointer_info tree,
   creating the node if not found.  */

static pointer_info *
get_integer (int integer)
{
  pointer_info *p, t;
  int c;

  t.integer = integer;

  p = pi_root;
  while (p != NULL)
    {
      c = compare_integers (&t, p);
      if (c == 0)
	break;

      p = (c < 0) ? p->left : p->right;
    }

  if (p != NULL)
    return p;

  p = gfc_get_pointer_info ();
  p->integer = integer;
  p->u.pointer = NULL;

  gfc_insert_bbt (&pi_root, p, compare_integers);

  return p;
}


/* Recursive function to find a pointer within a tree by brute force.  */

static pointer_info *
fp2 (pointer_info *p, const void *target)
{
  pointer_info *q;

  if (p == NULL)
    return NULL;

  if (p->u.pointer == target)
    return p;

  q = fp2 (p->left, target);
  if (q != NULL)
    return q;

  return fp2 (p->right, target);
}


/* During reading, find a pointer_info node from the pointer value.
   This amounts to a brute-force search.  */

static pointer_info *
find_pointer2 (void *p)
{
  return fp2 (pi_root, p);
}


/* Resolve any fixups using a known pointer.  */

static void
resolve_fixups (fixup_t *f, void *gp)
{
  fixup_t *next;

  for (; f; f = next)
    {
      next = f->next;
      *(f->pointer) = gp;
      gfc_free (f);
    }
}


/* Call here during module reading when we know what pointer to
   associate with an integer.  Any fixups that exist are resolved at
   this time.  */

static void
associate_integer_pointer (pointer_info *p, void *gp)
{
  if (p->u.pointer != NULL)
    gfc_internal_error ("associate_integer_pointer(): Already associated");

  p->u.pointer = gp;

  resolve_fixups (p->fixup, gp);

  p->fixup = NULL;
}


/* During module reading, given an integer and a pointer to a pointer,
   either store the pointer from an already-known value or create a
   fixup structure in order to store things later.  Returns zero if
   the reference has been actually stored, or nonzero if the reference
   must be fixed later (i.e., associate_integer_pointer must be called
   sometime later.  Returns the pointer_info structure.  */

static pointer_info *
add_fixup (int integer, void *gp)
{
  pointer_info *p;
  fixup_t *f;
  char **cp;

  p = get_integer (integer);

  if (p->integer == 0 || p->u.pointer != NULL)
    {
      cp = (char **) gp;
      *cp = (char *) p->u.pointer;
    }
  else
    {
      f = XCNEW (fixup_t);

      f->next = p->fixup;
      p->fixup = f;

      f->pointer = (void **) gp;
    }

  return p;
}


/*****************************************************************/

/* Parser related subroutines */

/* Free the rename list left behind by a USE statement.  */

static void
free_rename (void)
{
  gfc_use_rename *next;

  for (; gfc_rename_list; gfc_rename_list = next)
    {
      next = gfc_rename_list->next;
      gfc_free (gfc_rename_list);
    }
}


/* Match a USE statement.  */

match
gfc_match_use (void)
{
  char name[GFC_MAX_SYMBOL_LEN + 1], module_nature[GFC_MAX_SYMBOL_LEN + 1];
  gfc_use_rename *tail = NULL, *new_use;
  interface_type type, type2;
  gfc_intrinsic_op op;
  match m;

  specified_int = false;
  specified_nonint = false;

  if (gfc_match (" , ") == MATCH_YES)
    {
      if ((m = gfc_match (" %n ::", module_nature)) == MATCH_YES)
	{
	  if (gfc_notify_std (GFC_STD_F2003, "Fortran 2003: module "
			      "nature in USE statement at %C") == FAILURE)
	    return MATCH_ERROR;

	  if (strcmp (module_nature, "intrinsic") == 0)
	    specified_int = true;
	  else
	    {
	      if (strcmp (module_nature, "non_intrinsic") == 0)
		specified_nonint = true;
	      else
		{
		  gfc_error ("Module nature in USE statement at %C shall "
			     "be either INTRINSIC or NON_INTRINSIC");
		  return MATCH_ERROR;
		}
	    }
	}
      else
	{
	  /* Help output a better error message than "Unclassifiable
	     statement".  */
	  gfc_match (" %n", module_nature);
	  if (strcmp (module_nature, "intrinsic") == 0
	      || strcmp (module_nature, "non_intrinsic") == 0)
	    gfc_error ("\"::\" was expected after module nature at %C "
		       "but was not found");
	  return m;
	}
    }
  else
    {
      m = gfc_match (" ::");
      if (m == MATCH_YES &&
	  gfc_notify_std (GFC_STD_F2003, "Fortran 2003: "
			  "\"USE :: module\" at %C") == FAILURE)
	return MATCH_ERROR;

      if (m != MATCH_YES)
	{
	  m = gfc_match ("% ");
	  if (m != MATCH_YES)
	    return m;
	}
    }

  use_locus = gfc_current_locus;

  m = gfc_match_name (module_name);
  if (m != MATCH_YES)
    return m;

  free_rename ();
  only_flag = 0;

  if (gfc_match_eos () == MATCH_YES)
    return MATCH_YES;
  if (gfc_match_char (',') != MATCH_YES)
    goto syntax;

  if (gfc_match (" only :") == MATCH_YES)
    only_flag = 1;

  if (gfc_match_eos () == MATCH_YES)
    return MATCH_YES;

  for (;;)
    {
      /* Get a new rename struct and add it to the rename list.  */
      new_use = gfc_get_use_rename ();
      new_use->where = gfc_current_locus;
      new_use->found = 0;

      if (gfc_rename_list == NULL)
	gfc_rename_list = new_use;
      else
	tail->next = new_use;
      tail = new_use;

      /* See what kind of interface we're dealing with.  Assume it is
	 not an operator.  */
      new_use->op = INTRINSIC_NONE;
      if (gfc_match_generic_spec (&type, name, &op) == MATCH_ERROR)
	goto cleanup;

      switch (type)
	{
	case INTERFACE_NAMELESS:
	  gfc_error ("Missing generic specification in USE statement at %C");
	  goto cleanup;

	case INTERFACE_USER_OP:
	case INTERFACE_GENERIC:
	  m = gfc_match (" =>");

	  if (type == INTERFACE_USER_OP && m == MATCH_YES
	      && (gfc_notify_std (GFC_STD_F2003, "Fortran 2003: Renaming "
				  "operators in USE statements at %C")
		 == FAILURE))
	    goto cleanup;

	  if (type == INTERFACE_USER_OP)
	    new_use->op = INTRINSIC_USER;

	  if (only_flag)
	    {
	      if (m != MATCH_YES)
		strcpy (new_use->use_name, name);
	      else
		{
		  strcpy (new_use->local_name, name);
		  m = gfc_match_generic_spec (&type2, new_use->use_name, &op);
		  if (type != type2)
		    goto syntax;
		  if (m == MATCH_NO)
		    goto syntax;
		  if (m == MATCH_ERROR)
		    goto cleanup;
		}
	    }
	  else
	    {
	      if (m != MATCH_YES)
		goto syntax;
	      strcpy (new_use->local_name, name);

	      m = gfc_match_generic_spec (&type2, new_use->use_name, &op);
	      if (type != type2)
		goto syntax;
	      if (m == MATCH_NO)
		goto syntax;
	      if (m == MATCH_ERROR)
		goto cleanup;
	    }

	  if (strcmp (new_use->use_name, module_name) == 0
	      || strcmp (new_use->local_name, module_name) == 0)
	    {
	      gfc_error ("The name '%s' at %C has already been used as "
			 "an external module name.", module_name);
	      goto cleanup;
	    }
	  break;

	case INTERFACE_INTRINSIC_OP:
	  new_use->op = op;
	  break;

	default:
	  gcc_unreachable ();
	}

      if (gfc_match_eos () == MATCH_YES)
	break;
      if (gfc_match_char (',') != MATCH_YES)
	goto syntax;
    }

  return MATCH_YES;

syntax:
  gfc_syntax_error (ST_USE);

cleanup:
  free_rename ();
  return MATCH_ERROR;
 }


/* Given a name and a number, inst, return the inst name
   under which to load this symbol. Returns NULL if this
   symbol shouldn't be loaded. If inst is zero, returns
   the number of instances of this name. If interface is
   true, a user-defined operator is sought, otherwise only
   non-operators are sought.  */

static const char *
find_use_name_n (const char *name, int *inst, bool interface)
{
  gfc_use_rename *u;
  int i;

  i = 0;
  for (u = gfc_rename_list; u; u = u->next)
    {
      if (strcmp (u->use_name, name) != 0
	  || (u->op == INTRINSIC_USER && !interface)
	  || (u->op != INTRINSIC_USER &&  interface))
	continue;
      if (++i == *inst)
	break;
    }

  if (!*inst)
    {
      *inst = i;
      return NULL;
    }

  if (u == NULL)
    return only_flag ? NULL : name;

  u->found = 1;

  return (u->local_name[0] != '\0') ? u->local_name : name;
}


/* Given a name, return the name under which to load this symbol.
   Returns NULL if this symbol shouldn't be loaded.  */

static const char *
find_use_name (const char *name, bool interface)
{
  int i = 1;
  return find_use_name_n (name, &i, interface);
}


/* Given a real name, return the number of use names associated with it.  */

static int
number_use_names (const char *name, bool interface)
{
  int i = 0;
  const char *c;
  c = find_use_name_n (name, &i, interface);
  return i;
}


/* Try to find the operator in the current list.  */

static gfc_use_rename *
find_use_operator (gfc_intrinsic_op op)
{
  gfc_use_rename *u;

  for (u = gfc_rename_list; u; u = u->next)
    if (u->op == op)
      return u;

  return NULL;
}


/*****************************************************************/

/* The next couple of subroutines maintain a tree used to avoid a
   brute-force search for a combination of true name and module name.
   While symtree names, the name that a particular symbol is known by
   can changed with USE statements, we still have to keep track of the
   true names to generate the correct reference, and also avoid
   loading the same real symbol twice in a program unit.

   When we start reading, the true name tree is built and maintained
   as symbols are read.  The tree is searched as we load new symbols
   to see if it already exists someplace in the namespace.  */

typedef struct true_name
{
  BBT_HEADER (true_name);
  gfc_symbol *sym;
}
true_name;

static true_name *true_name_root;


/* Compare two true_name structures.  */

static int
compare_true_names (void *_t1, void *_t2)
{
  true_name *t1, *t2;
  int c;

  t1 = (true_name *) _t1;
  t2 = (true_name *) _t2;

  c = ((t1->sym->module > t2->sym->module)
       - (t1->sym->module < t2->sym->module));
  if (c != 0)
    return c;

  return strcmp (t1->sym->name, t2->sym->name);
}


/* Given a true name, search the true name tree to see if it exists
   within the main namespace.  */

static gfc_symbol *
find_true_name (const char *name, const char *module)
{
  true_name t, *p;
  gfc_symbol sym;
  int c;

  sym.name = gfc_get_string (name);
  if (module != NULL)
    sym.module = gfc_get_string (module);
  else
    sym.module = NULL;
  t.sym = &sym;

  p = true_name_root;
  while (p != NULL)
    {
      c = compare_true_names ((void *) (&t), (void *) p);
      if (c == 0)
	return p->sym;

      p = (c < 0) ? p->left : p->right;
    }

  return NULL;
}


/* Given a gfc_symbol pointer that is not in the true name tree, add it.  */

static void
add_true_name (gfc_symbol *sym)
{
  true_name *t;

  t = XCNEW (true_name);
  t->sym = sym;

  gfc_insert_bbt (&true_name_root, t, compare_true_names);
}


/* Recursive function to build the initial true name tree by
   recursively traversing the current namespace.  */

static void
build_tnt (gfc_symtree *st)
{
  if (st == NULL)
    return;

  build_tnt (st->left);
  build_tnt (st->right);

  if (find_true_name (st->n.sym->name, st->n.sym->module) != NULL)
    return;

  add_true_name (st->n.sym);
}


/* Initialize the true name tree with the current namespace.  */

static void
init_true_name_tree (void)
{
  true_name_root = NULL;
  build_tnt (gfc_current_ns->sym_root);
}


/* Recursively free a true name tree node.  */

static void
free_true_name (true_name *t)
{
  if (t == NULL)
    return;
  free_true_name (t->left);
  free_true_name (t->right);

  gfc_free (t);
}


/*****************************************************************/

/* Module reading and writing.  */

typedef enum
{
  ATOM_NAME, ATOM_LPAREN, ATOM_RPAREN, ATOM_INTEGER, ATOM_STRING
}
atom_type;

static atom_type last_atom;


/* The name buffer must be at least as long as a symbol name.  Right
   now it's not clear how we're going to store numeric constants--
   probably as a hexadecimal string, since this will allow the exact
   number to be preserved (this can't be done by a decimal
   representation).  Worry about that later.  TODO!  */

#define MAX_ATOM_SIZE 100

static int atom_int;
static char *atom_string, atom_name[MAX_ATOM_SIZE];


/* Report problems with a module.  Error reporting is not very
   elaborate, since this sorts of errors shouldn't really happen.
   This subroutine never returns.  */

static void bad_module (const char *) ATTRIBUTE_NORETURN;

static void
bad_module (const char *msgid)
{
  fclose (module_fp);

  switch (iomode)
    {
    case IO_INPUT:
      gfc_fatal_error ("Reading module %s at line %d column %d: %s",
	  	       module_name, module_line, module_column, msgid);
      break;
    case IO_OUTPUT:
      gfc_fatal_error ("Writing module %s at line %d column %d: %s",
	  	       module_name, module_line, module_column, msgid);
      break;
    default:
      gfc_fatal_error ("Module %s at line %d column %d: %s",
	  	       module_name, module_line, module_column, msgid);
      break;
    }
}


/* Set the module's input pointer.  */

static void
set_module_locus (module_locus *m)
{
  module_column = m->column;
  module_line = m->line;
  fsetpos (module_fp, &m->pos);
}


/* Get the module's input pointer so that we can restore it later.  */

static void
get_module_locus (module_locus *m)
{
  m->column = module_column;
  m->line = module_line;
  fgetpos (module_fp, &m->pos);
}


/* Get the next character in the module, updating our reckoning of
   where we are.  */

static int
module_char (void)
{
  int c;

  c = getc (module_fp);

  if (c == EOF)
    bad_module ("Unexpected EOF");

  if (c == '\n')
    {
      module_line++;
      module_column = 0;
    }

  module_column++;
  return c;
}


/* Parse a string constant.  The delimiter is guaranteed to be a
   single quote.  */

static void
parse_string (void)
{
  module_locus start;
  int len, c;
  char *p;

  get_module_locus (&start);

  len = 0;

  /* See how long the string is.  */
  for ( ; ; )
    {
      c = module_char ();
      if (c == EOF)
	bad_module ("Unexpected end of module in string constant");

      if (c != '\'')
	{
	  len++;
	  continue;
	}

      c = module_char ();
      if (c == '\'')
	{
	  len++;
	  continue;
	}

      break;
    }

  set_module_locus (&start);

  atom_string = p = XCNEWVEC (char, len + 1);

  for (; len > 0; len--)
    {
      c = module_char ();
      if (c == '\'')
	module_char ();		/* Guaranteed to be another \'.  */
      *p++ = c;
    }

  module_char ();		/* Terminating \'.  */
  *p = '\0';			/* C-style string for debug purposes.  */
}


/* Parse a small integer.  */

static void
parse_integer (int c)
{
  module_locus m;

  atom_int = c - '0';

  for (;;)
    {
      get_module_locus (&m);

      c = module_char ();
      if (!ISDIGIT (c))
	break;

      atom_int = 10 * atom_int + c - '0';
      if (atom_int > 99999999)
	bad_module ("Integer overflow");
    }

  set_module_locus (&m);
}


/* Parse a name.  */

static void
parse_name (int c)
{
  module_locus m;
  char *p;
  int len;

  p = atom_name;

  *p++ = c;
  len = 1;

  get_module_locus (&m);

  for (;;)
    {
      c = module_char ();
      if (!ISALNUM (c) && c != '_' && c != '-')
	break;

      *p++ = c;
      if (++len > GFC_MAX_SYMBOL_LEN)
	bad_module ("Name too long");
    }

  *p = '\0';

  fseek (module_fp, -1, SEEK_CUR);
  module_column = m.column + len - 1;

  if (c == '\n')
    module_line--;
}


/* Read the next atom in the module's input stream.  */

static atom_type
parse_atom (void)
{
  int c;

  do
    {
      c = module_char ();
    }
  while (c == ' ' || c == '\r' || c == '\n');

  switch (c)
    {
    case '(':
      return ATOM_LPAREN;

    case ')':
      return ATOM_RPAREN;

    case '\'':
      parse_string ();
      return ATOM_STRING;

    case '0':
    case '1':
    case '2':
    case '3':
    case '4':
    case '5':
    case '6':
    case '7':
    case '8':
    case '9':
      parse_integer (c);
      return ATOM_INTEGER;

    case 'a':
    case 'b':
    case 'c':
    case 'd':
    case 'e':
    case 'f':
    case 'g':
    case 'h':
    case 'i':
    case 'j':
    case 'k':
    case 'l':
    case 'm':
    case 'n':
    case 'o':
    case 'p':
    case 'q':
    case 'r':
    case 's':
    case 't':
    case 'u':
    case 'v':
    case 'w':
    case 'x':
    case 'y':
    case 'z':
    case 'A':
    case 'B':
    case 'C':
    case 'D':
    case 'E':
    case 'F':
    case 'G':
    case 'H':
    case 'I':
    case 'J':
    case 'K':
    case 'L':
    case 'M':
    case 'N':
    case 'O':
    case 'P':
    case 'Q':
    case 'R':
    case 'S':
    case 'T':
    case 'U':
    case 'V':
    case 'W':
    case 'X':
    case 'Y':
    case 'Z':
      parse_name (c);
      return ATOM_NAME;

    default:
      bad_module ("Bad name");
    }

  /* Not reached.  */
}


/* Peek at the next atom on the input.  */

static atom_type
peek_atom (void)
{
  module_locus m;
  atom_type a;

  get_module_locus (&m);

  a = parse_atom ();
  if (a == ATOM_STRING)
    gfc_free (atom_string);

  set_module_locus (&m);
  return a;
}


/* Read the next atom from the input, requiring that it be a
   particular kind.  */

static void
require_atom (atom_type type)
{
  module_locus m;
  atom_type t;
  const char *p;

  get_module_locus (&m);

  t = parse_atom ();
  if (t != type)
    {
      switch (type)
	{
	case ATOM_NAME:
	  p = _("Expected name");
	  break;
	case ATOM_LPAREN:
	  p = _("Expected left parenthesis");
	  break;
	case ATOM_RPAREN:
	  p = _("Expected right parenthesis");
	  break;
	case ATOM_INTEGER:
	  p = _("Expected integer");
	  break;
	case ATOM_STRING:
	  p = _("Expected string");
	  break;
	default:
	  gfc_internal_error ("require_atom(): bad atom type required");
	}

      set_module_locus (&m);
      bad_module (p);
    }
}


/* Given a pointer to an mstring array, require that the current input
   be one of the strings in the array.  We return the enum value.  */

static int
find_enum (const mstring *m)
{
  int i;

  i = gfc_string2code (m, atom_name);
  if (i >= 0)
    return i;

  bad_module ("find_enum(): Enum not found");

  /* Not reached.  */
}


/**************** Module output subroutines ***************************/

/* Output a character to a module file.  */

static void
write_char (char out)
{
  if (putc (out, module_fp) == EOF)
    gfc_fatal_error ("Error writing modules file: %s", strerror (errno));

  /* Add this to our MD5.  */
  md5_process_bytes (&out, sizeof (out), &ctx);
  
  if (out != '\n')
    module_column++;
  else
    {
      module_column = 1;
      module_line++;
    }
}


/* Write an atom to a module.  The line wrapping isn't perfect, but it
   should work most of the time.  This isn't that big of a deal, since
   the file really isn't meant to be read by people anyway.  */

static void
write_atom (atom_type atom, const void *v)
{
  char buffer[20];
  int i, len;
  const char *p;

  switch (atom)
    {
    case ATOM_STRING:
    case ATOM_NAME:
      p = (const char *) v;
      break;

    case ATOM_LPAREN:
      p = "(";
      break;

    case ATOM_RPAREN:
      p = ")";
      break;

    case ATOM_INTEGER:
      i = *((const int *) v);
      if (i < 0)
	gfc_internal_error ("write_atom(): Writing negative integer");

      sprintf (buffer, "%d", i);
      p = buffer;
      break;

    default:
      gfc_internal_error ("write_atom(): Trying to write dab atom");

    }

  if(p == NULL || *p == '\0') 
     len = 0;
  else
  len = strlen (p);

  if (atom != ATOM_RPAREN)
    {
      if (module_column + len > 72)
	write_char ('\n');
      else
	{

	  if (last_atom != ATOM_LPAREN && module_column != 1)
	    write_char (' ');
	}
    }

  if (atom == ATOM_STRING)
    write_char ('\'');

  while (p != NULL && *p)
    {
      if (atom == ATOM_STRING && *p == '\'')
	write_char ('\'');
      write_char (*p++);
    }

  if (atom == ATOM_STRING)
    write_char ('\'');

  last_atom = atom;
}



/***************** Mid-level I/O subroutines *****************/

/* These subroutines let their caller read or write atoms without
   caring about which of the two is actually happening.  This lets a
   subroutine concentrate on the actual format of the data being
   written.  */

static void mio_expr (gfc_expr **);
pointer_info *mio_symbol_ref (gfc_symbol **);
pointer_info *mio_interface_rest (gfc_interface **);
static void mio_symtree_ref (gfc_symtree **);

/* Read or write an enumerated value.  On writing, we return the input
   value for the convenience of callers.  We avoid using an integer
   pointer because enums are sometimes inside bitfields.  */

static int
mio_name (int t, const mstring *m)
{
  if (iomode == IO_OUTPUT)
    write_atom (ATOM_NAME, gfc_code2string (m, t));
  else
    {
      require_atom (ATOM_NAME);
      t = find_enum (m);
    }

  return t;
}

/* Specialization of mio_name.  */

#define DECL_MIO_NAME(TYPE) \
 static inline TYPE \
 MIO_NAME(TYPE) (TYPE t, const mstring *m) \
 { \
   return (TYPE) mio_name ((int) t, m); \
 }
#define MIO_NAME(TYPE) mio_name_##TYPE

static void
mio_lparen (void)
{
  if (iomode == IO_OUTPUT)
    write_atom (ATOM_LPAREN, NULL);
  else
    require_atom (ATOM_LPAREN);
}


static void
mio_rparen (void)
{
  if (iomode == IO_OUTPUT)
    write_atom (ATOM_RPAREN, NULL);
  else
    require_atom (ATOM_RPAREN);
}


static void
mio_integer (int *ip)
{
  if (iomode == IO_OUTPUT)
    write_atom (ATOM_INTEGER, ip);
  else
    {
      require_atom (ATOM_INTEGER);
      *ip = atom_int;
    }
}


/* Read or write a character pointer that points to a string on the heap.  */

static const char *
mio_allocated_string (const char *s)
{
  if (iomode == IO_OUTPUT)
    {
      write_atom (ATOM_STRING, s);
      return s;
    }
  else
    {
      require_atom (ATOM_STRING);
      return atom_string;
    }
}


/* Functions for quoting and unquoting strings.  */

static char *
quote_string (const gfc_char_t *s, const size_t slength)
{
  const gfc_char_t *p;
  char *res, *q;
  size_t len = 0, i;

  /* Calculate the length we'll need: a backslash takes two ("\\"),
     non-printable characters take 10 ("\Uxxxxxxxx") and others take 1.  */
  for (p = s, i = 0; i < slength; p++, i++)
    {
      if (*p == '\\')
	len += 2;
      else if (!gfc_wide_is_printable (*p))
	len += 10;
      else
	len++;
    }

  q = res = XCNEWVEC (char, len + 1);
  for (p = s, i = 0; i < slength; p++, i++)
    {
      if (*p == '\\')
	*q++ = '\\', *q++ = '\\';
      else if (!gfc_wide_is_printable (*p))
	{
	  sprintf (q, "\\U%08" HOST_WIDE_INT_PRINT "x",
		   (unsigned HOST_WIDE_INT) *p);
	  q += 10;
	}
      else
	*q++ = (unsigned char) *p;
    }

  res[len] = '\0';
  return res;
}

static gfc_char_t *
unquote_string (const char *s)
{
  size_t len, i;
  const char *p;
  gfc_char_t *res;

  for (p = s, len = 0; *p; p++, len++)
    {
      if (*p != '\\')
	continue;
	
      if (p[1] == '\\')
	p++;
      else if (p[1] == 'U')
	p += 9; /* That is a "\U????????". */
      else
	gfc_internal_error ("unquote_string(): got bad string");
    }

  res = gfc_get_wide_string (len + 1);
  for (i = 0, p = s; i < len; i++, p++)
    {
      gcc_assert (*p);

      if (*p != '\\')
	res[i] = (unsigned char) *p;
      else if (p[1] == '\\')
	{
	  res[i] = (unsigned char) '\\';
	  p++;
	}
      else
	{
	  /* We read the 8-digits hexadecimal constant that follows.  */
	  int j;
	  unsigned n;
	  gfc_char_t c = 0;

	  gcc_assert (p[1] == 'U');
	  for (j = 0; j < 8; j++)
	    {
	      c = c << 4;
	      gcc_assert (sscanf (&p[j+2], "%01x", &n) == 1);
	      c += n;
	    }

	  res[i] = c;
	  p += 9;
	}
    }

  res[len] = '\0';
  return res;
}


/* Read or write a character pointer that points to a wide string on the
   heap, performing quoting/unquoting of nonprintable characters using the
   form \U???????? (where each ? is a hexadecimal digit).
   Length is the length of the string, only known and used in output mode.  */

static const gfc_char_t *
mio_allocated_wide_string (const gfc_char_t *s, const size_t length)
{
  if (iomode == IO_OUTPUT)
    {
      char *quoted = quote_string (s, length);
      write_atom (ATOM_STRING, quoted);
      gfc_free (quoted);
      return s;
    }
  else
    {
      gfc_char_t *unquoted;

      require_atom (ATOM_STRING);
      unquoted = unquote_string (atom_string);
      gfc_free (atom_string);
      return unquoted;
    }
}


/* Read or write a string that is in static memory.  */

static void
mio_pool_string (const char **stringp)
{
  /* TODO: one could write the string only once, and refer to it via a
     fixup pointer.  */

  /* As a special case we have to deal with a NULL string.  This
     happens for the 'module' member of 'gfc_symbol's that are not in a
     module.  We read / write these as the empty string.  */
  if (iomode == IO_OUTPUT)
    {
      const char *p = *stringp == NULL ? "" : *stringp;
      write_atom (ATOM_STRING, p);
    }
  else
    {
      require_atom (ATOM_STRING);
      *stringp = atom_string[0] == '\0' ? NULL : gfc_get_string (atom_string);
      gfc_free (atom_string);
    }
}


/* Read or write a string that is inside of some already-allocated
   structure.  */

static void
mio_internal_string (char *string)
{
  if (iomode == IO_OUTPUT)
    write_atom (ATOM_STRING, string);
  else
    {
      require_atom (ATOM_STRING);
      strcpy (string, atom_string);
      gfc_free (atom_string);
    }
}


typedef enum
{ AB_ALLOCATABLE, AB_DIMENSION, AB_EXTERNAL, AB_INTRINSIC, AB_OPTIONAL,
  AB_POINTER, AB_TARGET, AB_DUMMY, AB_RESULT, AB_DATA,
  AB_IN_NAMELIST, AB_IN_COMMON, AB_FUNCTION, AB_SUBROUTINE, AB_SEQUENCE,
  AB_ELEMENTAL, AB_PURE, AB_RECURSIVE, AB_GENERIC, AB_ALWAYS_EXPLICIT,
  AB_CRAY_POINTER, AB_CRAY_POINTEE, AB_THREADPRIVATE, AB_ALLOC_COMP,
  AB_POINTER_COMP, AB_PRIVATE_COMP, AB_VALUE, AB_VOLATILE, AB_PROTECTED,
  AB_IS_BIND_C, AB_IS_C_INTEROP, AB_IS_ISO_C, AB_ABSTRACT, AB_ZERO_COMP,
  AB_EXTENSION, AB_PROCEDURE, AB_PROC_POINTER
}
ab_attribute;

static const mstring attr_bits[] =
{
    minit ("ALLOCATABLE", AB_ALLOCATABLE),
    minit ("DIMENSION", AB_DIMENSION),
    minit ("EXTERNAL", AB_EXTERNAL),
    minit ("INTRINSIC", AB_INTRINSIC),
    minit ("OPTIONAL", AB_OPTIONAL),
    minit ("POINTER", AB_POINTER),
    minit ("VOLATILE", AB_VOLATILE),
    minit ("TARGET", AB_TARGET),
    minit ("THREADPRIVATE", AB_THREADPRIVATE),
    minit ("DUMMY", AB_DUMMY),
    minit ("RESULT", AB_RESULT),
    minit ("DATA", AB_DATA),
    minit ("IN_NAMELIST", AB_IN_NAMELIST),
    minit ("IN_COMMON", AB_IN_COMMON),
    minit ("FUNCTION", AB_FUNCTION),
    minit ("SUBROUTINE", AB_SUBROUTINE),
    minit ("SEQUENCE", AB_SEQUENCE),
    minit ("ELEMENTAL", AB_ELEMENTAL),
    minit ("PURE", AB_PURE),
    minit ("RECURSIVE", AB_RECURSIVE),
    minit ("GENERIC", AB_GENERIC),
    minit ("ALWAYS_EXPLICIT", AB_ALWAYS_EXPLICIT),
    minit ("CRAY_POINTER", AB_CRAY_POINTER),
    minit ("CRAY_POINTEE", AB_CRAY_POINTEE),
    minit ("IS_BIND_C", AB_IS_BIND_C),
    minit ("IS_C_INTEROP", AB_IS_C_INTEROP),
    minit ("IS_ISO_C", AB_IS_ISO_C),
    minit ("VALUE", AB_VALUE),
    minit ("ALLOC_COMP", AB_ALLOC_COMP),
    minit ("POINTER_COMP", AB_POINTER_COMP),
    minit ("PRIVATE_COMP", AB_PRIVATE_COMP),
    minit ("ZERO_COMP", AB_ZERO_COMP),
    minit ("PROTECTED", AB_PROTECTED),
    minit ("ABSTRACT", AB_ABSTRACT),
    minit ("EXTENSION", AB_EXTENSION),
    minit ("PROCEDURE", AB_PROCEDURE),
    minit ("PROC_POINTER", AB_PROC_POINTER),
    minit (NULL, -1)
};

/* For binding attributes.  */
static const mstring binding_passing[] =
{
    minit ("PASS", 0),
    minit ("NOPASS", 1),
    minit (NULL, -1)
};
static const mstring binding_overriding[] =
{
    minit ("OVERRIDABLE", 0),
    minit ("NON_OVERRIDABLE", 1),
    minit ("DEFERRED", 2),
    minit (NULL, -1)
};
static const mstring binding_generic[] =
{
    minit ("SPECIFIC", 0),
    minit ("GENERIC", 1),
    minit (NULL, -1)
};
static const mstring binding_ppc[] =
{
    minit ("NO_PPC", 0),
    minit ("PPC", 1),
    minit (NULL, -1)
};

/* Specialization of mio_name.  */
DECL_MIO_NAME (ab_attribute)
DECL_MIO_NAME (ar_type)
DECL_MIO_NAME (array_type)
DECL_MIO_NAME (bt)
DECL_MIO_NAME (expr_t)
DECL_MIO_NAME (gfc_access)
DECL_MIO_NAME (gfc_intrinsic_op)
DECL_MIO_NAME (ifsrc)
DECL_MIO_NAME (save_state)
DECL_MIO_NAME (procedure_type)
DECL_MIO_NAME (ref_type)
DECL_MIO_NAME (sym_flavor)
DECL_MIO_NAME (sym_intent)
#undef DECL_MIO_NAME

/* Symbol attributes are stored in list with the first three elements
   being the enumerated fields, while the remaining elements (if any)
   indicate the individual attribute bits.  The access field is not
   saved-- it controls what symbols are exported when a module is
   written.  */

static void
mio_symbol_attribute (symbol_attribute *attr)
{
  atom_type t;

  mio_lparen ();

  attr->flavor = MIO_NAME (sym_flavor) (attr->flavor, flavors);
  attr->intent = MIO_NAME (sym_intent) (attr->intent, intents);
  attr->proc = MIO_NAME (procedure_type) (attr->proc, procedures);
  attr->if_source = MIO_NAME (ifsrc) (attr->if_source, ifsrc_types);
  attr->save = MIO_NAME (save_state) (attr->save, save_status);

  if (iomode == IO_OUTPUT)
    {
      if (attr->allocatable)
	MIO_NAME (ab_attribute) (AB_ALLOCATABLE, attr_bits);
      if (attr->dimension)
	MIO_NAME (ab_attribute) (AB_DIMENSION, attr_bits);
      if (attr->external)
	MIO_NAME (ab_attribute) (AB_EXTERNAL, attr_bits);
      if (attr->intrinsic)
	MIO_NAME (ab_attribute) (AB_INTRINSIC, attr_bits);
      if (attr->optional)
	MIO_NAME (ab_attribute) (AB_OPTIONAL, attr_bits);
      if (attr->pointer)
	MIO_NAME (ab_attribute) (AB_POINTER, attr_bits);
      if (attr->is_protected)
	MIO_NAME (ab_attribute) (AB_PROTECTED, attr_bits);
      if (attr->value)
	MIO_NAME (ab_attribute) (AB_VALUE, attr_bits);
      if (attr->volatile_)
	MIO_NAME (ab_attribute) (AB_VOLATILE, attr_bits);
      if (attr->target)
	MIO_NAME (ab_attribute) (AB_TARGET, attr_bits);
      if (attr->threadprivate)
	MIO_NAME (ab_attribute) (AB_THREADPRIVATE, attr_bits);
      if (attr->dummy)
	MIO_NAME (ab_attribute) (AB_DUMMY, attr_bits);
      if (attr->result)
	MIO_NAME (ab_attribute) (AB_RESULT, attr_bits);
      /* We deliberately don't preserve the "entry" flag.  */

      if (attr->data)
	MIO_NAME (ab_attribute) (AB_DATA, attr_bits);
      if (attr->in_namelist)
	MIO_NAME (ab_attribute) (AB_IN_NAMELIST, attr_bits);
      if (attr->in_common)
	MIO_NAME (ab_attribute) (AB_IN_COMMON, attr_bits);

      if (attr->function)
	MIO_NAME (ab_attribute) (AB_FUNCTION, attr_bits);
      if (attr->subroutine)
	MIO_NAME (ab_attribute) (AB_SUBROUTINE, attr_bits);
      if (attr->generic)
	MIO_NAME (ab_attribute) (AB_GENERIC, attr_bits);
      if (attr->abstract)
	MIO_NAME (ab_attribute) (AB_ABSTRACT, attr_bits);

      if (attr->sequence)
	MIO_NAME (ab_attribute) (AB_SEQUENCE, attr_bits);
      if (attr->elemental)
	MIO_NAME (ab_attribute) (AB_ELEMENTAL, attr_bits);
      if (attr->pure)
	MIO_NAME (ab_attribute) (AB_PURE, attr_bits);
      if (attr->recursive)
	MIO_NAME (ab_attribute) (AB_RECURSIVE, attr_bits);
      if (attr->always_explicit)
	MIO_NAME (ab_attribute) (AB_ALWAYS_EXPLICIT, attr_bits);
      if (attr->cray_pointer)
	MIO_NAME (ab_attribute) (AB_CRAY_POINTER, attr_bits);
      if (attr->cray_pointee)
	MIO_NAME (ab_attribute) (AB_CRAY_POINTEE, attr_bits);
      if (attr->is_bind_c)
	MIO_NAME(ab_attribute) (AB_IS_BIND_C, attr_bits);
      if (attr->is_c_interop)
	MIO_NAME(ab_attribute) (AB_IS_C_INTEROP, attr_bits);
      if (attr->is_iso_c)
	MIO_NAME(ab_attribute) (AB_IS_ISO_C, attr_bits);
      if (attr->alloc_comp)
	MIO_NAME (ab_attribute) (AB_ALLOC_COMP, attr_bits);
      if (attr->pointer_comp)
	MIO_NAME (ab_attribute) (AB_POINTER_COMP, attr_bits);
      if (attr->private_comp)
	MIO_NAME (ab_attribute) (AB_PRIVATE_COMP, attr_bits);
      if (attr->zero_comp)
	MIO_NAME (ab_attribute) (AB_ZERO_COMP, attr_bits);
      if (attr->extension)
	MIO_NAME (ab_attribute) (AB_EXTENSION, attr_bits);
      if (attr->procedure)
	MIO_NAME (ab_attribute) (AB_PROCEDURE, attr_bits);
      if (attr->proc_pointer)
	MIO_NAME (ab_attribute) (AB_PROC_POINTER, attr_bits);

      mio_rparen ();

    }
  else
    {
      for (;;)
	{
	  t = parse_atom ();
	  if (t == ATOM_RPAREN)
	    break;
	  if (t != ATOM_NAME)
	    bad_module ("Expected attribute bit name");

	  switch ((ab_attribute) find_enum (attr_bits))
	    {
	    case AB_ALLOCATABLE:
	      attr->allocatable = 1;
	      break;
	    case AB_DIMENSION:
	      attr->dimension = 1;
	      break;
	    case AB_EXTERNAL:
	      attr->external = 1;
	      break;
	    case AB_INTRINSIC:
	      attr->intrinsic = 1;
	      break;
	    case AB_OPTIONAL:
	      attr->optional = 1;
	      break;
	    case AB_POINTER:
	      attr->pointer = 1;
	      break;
	    case AB_PROTECTED:
	      attr->is_protected = 1;
	      break;
	    case AB_VALUE:
	      attr->value = 1;
	      break;
	    case AB_VOLATILE:
	      attr->volatile_ = 1;
	      break;
	    case AB_TARGET:
	      attr->target = 1;
	      break;
	    case AB_THREADPRIVATE:
	      attr->threadprivate = 1;
	      break;
	    case AB_DUMMY:
	      attr->dummy = 1;
	      break;
	    case AB_RESULT:
	      attr->result = 1;
	      break;
	    case AB_DATA:
	      attr->data = 1;
	      break;
	    case AB_IN_NAMELIST:
	      attr->in_namelist = 1;
	      break;
	    case AB_IN_COMMON:
	      attr->in_common = 1;
	      break;
	    case AB_FUNCTION:
	      attr->function = 1;
	      break;
	    case AB_SUBROUTINE:
	      attr->subroutine = 1;
	      break;
	    case AB_GENERIC:
	      attr->generic = 1;
	      break;
	    case AB_ABSTRACT:
	      attr->abstract = 1;
	      break;
	    case AB_SEQUENCE:
	      attr->sequence = 1;
	      break;
	    case AB_ELEMENTAL:
	      attr->elemental = 1;
	      break;
	    case AB_PURE:
	      attr->pure = 1;
	      break;
	    case AB_RECURSIVE:
	      attr->recursive = 1;
	      break;
	    case AB_ALWAYS_EXPLICIT:
	      attr->always_explicit = 1;
	      break;
	    case AB_CRAY_POINTER:
	      attr->cray_pointer = 1;
	      break;
	    case AB_CRAY_POINTEE:
	      attr->cray_pointee = 1;
	      break;
	    case AB_IS_BIND_C:
	      attr->is_bind_c = 1;
	      break;
	    case AB_IS_C_INTEROP:
	      attr->is_c_interop = 1;
	      break;
	    case AB_IS_ISO_C:
	      attr->is_iso_c = 1;
	      break;
	    case AB_ALLOC_COMP:
	      attr->alloc_comp = 1;
	      break;
	    case AB_POINTER_COMP:
	      attr->pointer_comp = 1;
	      break;
	    case AB_PRIVATE_COMP:
	      attr->private_comp = 1;
	      break;
	    case AB_ZERO_COMP:
	      attr->zero_comp = 1;
	      break;
	    case AB_EXTENSION:
	      attr->extension = 1;
	      break;
	    case AB_PROCEDURE:
	      attr->procedure = 1;
	      break;
	    case AB_PROC_POINTER:
	      attr->proc_pointer = 1;
	      break;
	    }
	}
    }
}


static const mstring bt_types[] = {
    minit ("INTEGER", BT_INTEGER),
    minit ("REAL", BT_REAL),
    minit ("COMPLEX", BT_COMPLEX),
    minit ("LOGICAL", BT_LOGICAL),
    minit ("CHARACTER", BT_CHARACTER),
    minit ("DERIVED", BT_DERIVED),
    minit ("PROCEDURE", BT_PROCEDURE),
    minit ("UNKNOWN", BT_UNKNOWN),
    minit ("VOID", BT_VOID),
    minit (NULL, -1)
};


static void
mio_charlen (gfc_charlen **clp)
{
  gfc_charlen *cl;

  mio_lparen ();

  if (iomode == IO_OUTPUT)
    {
      cl = *clp;
      if (cl != NULL)
	mio_expr (&cl->length);
    }
  else
    {
      if (peek_atom () != ATOM_RPAREN)
	{
	  cl = gfc_new_charlen (gfc_current_ns);
	  mio_expr (&cl->length);
	  *clp = cl;
	}
    }

  mio_rparen ();
}


/* See if a name is a generated name.  */

static int
check_unique_name (const char *name)
{
  return *name == '@';
}


static void
mio_typespec (gfc_typespec *ts)
{
  mio_lparen ();

  ts->type = MIO_NAME (bt) (ts->type, bt_types);

  if (ts->type != BT_DERIVED)
    mio_integer (&ts->kind);
  else
    mio_symbol_ref (&ts->derived);

  /* Add info for C interop and is_iso_c.  */
  mio_integer (&ts->is_c_interop);
  mio_integer (&ts->is_iso_c);
  
  /* If the typespec is for an identifier either from iso_c_binding, or
     a constant that was initialized to an identifier from it, use the
     f90_type.  Otherwise, use the ts->type, since it shouldn't matter.  */
  if (ts->is_iso_c)
    ts->f90_type = MIO_NAME (bt) (ts->f90_type, bt_types);
  else
    ts->f90_type = MIO_NAME (bt) (ts->type, bt_types);

  if (ts->type != BT_CHARACTER)
    {
      /* ts->cl is only valid for BT_CHARACTER.  */
      mio_lparen ();
      mio_rparen ();
    }
  else
    mio_charlen (&ts->cl);

  mio_rparen ();
}


static const mstring array_spec_types[] = {
    minit ("EXPLICIT", AS_EXPLICIT),
    minit ("ASSUMED_SHAPE", AS_ASSUMED_SHAPE),
    minit ("DEFERRED", AS_DEFERRED),
    minit ("ASSUMED_SIZE", AS_ASSUMED_SIZE),
    minit (NULL, -1)
};


static void
mio_array_spec (gfc_array_spec **asp)
{
  gfc_array_spec *as;
  int i;

  mio_lparen ();

  if (iomode == IO_OUTPUT)
    {
      if (*asp == NULL)
	goto done;
      as = *asp;
    }
  else
    {
      if (peek_atom () == ATOM_RPAREN)
	{
	  *asp = NULL;
	  goto done;
	}

      *asp = as = gfc_get_array_spec ();
    }

  mio_integer (&as->rank);
  as->type = MIO_NAME (array_type) (as->type, array_spec_types);

  for (i = 0; i < as->rank; i++)
    {
      mio_expr (&as->lower[i]);
      mio_expr (&as->upper[i]);
    }

done:
  mio_rparen ();
}


/* Given a pointer to an array reference structure (which lives in a
   gfc_ref structure), find the corresponding array specification
   structure.  Storing the pointer in the ref structure doesn't quite
   work when loading from a module. Generating code for an array
   reference also needs more information than just the array spec.  */

static const mstring array_ref_types[] = {
    minit ("FULL", AR_FULL),
    minit ("ELEMENT", AR_ELEMENT),
    minit ("SECTION", AR_SECTION),
    minit (NULL, -1)
};


static void
mio_array_ref (gfc_array_ref *ar)
{
  int i;

  mio_lparen ();
  ar->type = MIO_NAME (ar_type) (ar->type, array_ref_types);
  mio_integer (&ar->dimen);

  switch (ar->type)
    {
    case AR_FULL:
      break;

    case AR_ELEMENT:
      for (i = 0; i < ar->dimen; i++)
	mio_expr (&ar->start[i]);

      break;

    case AR_SECTION:
      for (i = 0; i < ar->dimen; i++)
	{
	  mio_expr (&ar->start[i]);
	  mio_expr (&ar->end[i]);
	  mio_expr (&ar->stride[i]);
	}

      break;

    case AR_UNKNOWN:
      gfc_internal_error ("mio_array_ref(): Unknown array ref");
    }

  /* Unfortunately, ar->dimen_type is an anonymous enumerated type so
     we can't call mio_integer directly.  Instead loop over each element
     and cast it to/from an integer.  */
  if (iomode == IO_OUTPUT)
    {
      for (i = 0; i < ar->dimen; i++)
	{
	  int tmp = (int)ar->dimen_type[i];
	  write_atom (ATOM_INTEGER, &tmp);
	}
    }
  else
    {
      for (i = 0; i < ar->dimen; i++)
	{
	  require_atom (ATOM_INTEGER);
	  ar->dimen_type[i] = (enum gfc_array_ref_dimen_type) atom_int;
	}
    }

  if (iomode == IO_INPUT)
    {
      ar->where = gfc_current_locus;

      for (i = 0; i < ar->dimen; i++)
	ar->c_where[i] = gfc_current_locus;
    }

  mio_rparen ();
}


/* Saves or restores a pointer.  The pointer is converted back and
   forth from an integer.  We return the pointer_info pointer so that
   the caller can take additional action based on the pointer type.  */

static pointer_info *
mio_pointer_ref (void *gp)
{
  pointer_info *p;

  if (iomode == IO_OUTPUT)
    {
      p = get_pointer (*((char **) gp));
      write_atom (ATOM_INTEGER, &p->integer);
    }
  else
    {
      require_atom (ATOM_INTEGER);
      p = add_fixup (atom_int, gp);
    }

  return p;
}


/* Save and load references to components that occur within
   expressions.  We have to describe these references by a number and
   by name.  The number is necessary for forward references during
   reading, and the name is necessary if the symbol already exists in
   the namespace and is not loaded again.  */

static void
mio_component_ref (gfc_component **cp, gfc_symbol *sym)
{
  char name[GFC_MAX_SYMBOL_LEN + 1];
  gfc_component *q;
  pointer_info *p;

  p = mio_pointer_ref (cp);
  if (p->type == P_UNKNOWN)
    p->type = P_COMPONENT;

  if (iomode == IO_OUTPUT)
    mio_pool_string (&(*cp)->name);
  else
    {
      mio_internal_string (name);

      /* It can happen that a component reference can be read before the
	 associated derived type symbol has been loaded. Return now and
	 wait for a later iteration of load_needed.  */
      if (sym == NULL)
	return;

      if (sym->components != NULL && p->u.pointer == NULL)
	{
	  /* Symbol already loaded, so search by name.  */
	  for (q = sym->components; q; q = q->next)
	    if (strcmp (q->name, name) == 0)
	      break;

	  if (q == NULL)
	    gfc_internal_error ("mio_component_ref(): Component not found");

	  associate_integer_pointer (p, q);
	}

      /* Make sure this symbol will eventually be loaded.  */
      p = find_pointer2 (sym);
      if (p->u.rsym.state == UNUSED)
	p->u.rsym.state = NEEDED;
    }
}


static void mio_namespace_ref (gfc_namespace **nsp);
static void mio_formal_arglist (gfc_formal_arglist **formal);
static void mio_typebound_proc (gfc_typebound_proc** proc);

static void
mio_component (gfc_component *c)
{
  pointer_info *p;
  int n;
  gfc_formal_arglist *formal;

  mio_lparen ();

  if (iomode == IO_OUTPUT)
    {
      p = get_pointer (c);
      mio_integer (&p->integer);
    }
  else
    {
      mio_integer (&n);
      p = get_integer (n);
      associate_integer_pointer (p, c);
    }

  if (p->type == P_UNKNOWN)
    p->type = P_COMPONENT;

  mio_pool_string (&c->name);
  mio_typespec (&c->ts);
  mio_array_spec (&c->as);

  mio_symbol_attribute (&c->attr);
  c->attr.access = MIO_NAME (gfc_access) (c->attr.access, access_types); 

  mio_expr (&c->initializer);

  if (c->attr.proc_pointer)
    {
      if (iomode == IO_OUTPUT)
	{
	  formal = c->formal;
	  while (formal && !formal->sym)
	    formal = formal->next;

	  if (formal)
	    mio_namespace_ref (&formal->sym->ns);
	  else
	    mio_namespace_ref (&c->formal_ns);
	}
      else
	{
	  mio_namespace_ref (&c->formal_ns);
	  /* TODO: if (c->formal_ns)
	    {
	      c->formal_ns->proc_name = c;
	      c->refs++;
	    }*/
	}

      mio_formal_arglist (&c->formal);

      mio_typebound_proc (&c->tb);
    }

  mio_rparen ();
}


static void
mio_component_list (gfc_component **cp)
{
  gfc_component *c, *tail;

  mio_lparen ();

  if (iomode == IO_OUTPUT)
    {
      for (c = *cp; c; c = c->next)
	mio_component (c);
    }
  else
    {
      *cp = NULL;
      tail = NULL;

      for (;;)
	{
	  if (peek_atom () == ATOM_RPAREN)
	    break;

	  c = gfc_get_component ();
	  mio_component (c);

	  if (tail == NULL)
	    *cp = c;
	  else
	    tail->next = c;

	  tail = c;
	}
    }

  mio_rparen ();
}


static void
mio_actual_arg (gfc_actual_arglist *a)
{
  mio_lparen ();
  mio_pool_string (&a->name);
  mio_expr (&a->expr);
  mio_rparen ();
}


static void
mio_actual_arglist (gfc_actual_arglist **ap)
{
  gfc_actual_arglist *a, *tail;

  mio_lparen ();

  if (iomode == IO_OUTPUT)
    {
      for (a = *ap; a; a = a->next)
	mio_actual_arg (a);

    }
  else
    {
      tail = NULL;

      for (;;)
	{
	  if (peek_atom () != ATOM_LPAREN)
	    break;

	  a = gfc_get_actual_arglist ();

	  if (tail == NULL)
	    *ap = a;
	  else
	    tail->next = a;

	  tail = a;
	  mio_actual_arg (a);
	}
    }

  mio_rparen ();
}


/* Read and write formal argument lists.  */

static void
mio_formal_arglist (gfc_formal_arglist **formal)
{
  gfc_formal_arglist *f, *tail;

  mio_lparen ();

  if (iomode == IO_OUTPUT)
    {
      for (f = *formal; f; f = f->next)
	mio_symbol_ref (&f->sym);
    }
  else
    {
      *formal = tail = NULL;

      while (peek_atom () != ATOM_RPAREN)
	{
	  f = gfc_get_formal_arglist ();
	  mio_symbol_ref (&f->sym);

	  if (*formal == NULL)
	    *formal = f;
	  else
	    tail->next = f;

	  tail = f;
	}
    }

  mio_rparen ();
}


/* Save or restore a reference to a symbol node.  */

pointer_info *
mio_symbol_ref (gfc_symbol **symp)
{
  pointer_info *p;

  p = mio_pointer_ref (symp);
  if (p->type == P_UNKNOWN)
    p->type = P_SYMBOL;

  if (iomode == IO_OUTPUT)
    {
      if (p->u.wsym.state == UNREFERENCED)
	p->u.wsym.state = NEEDS_WRITE;
    }
  else
    {
      if (p->u.rsym.state == UNUSED)
	p->u.rsym.state = NEEDED;
    }
  return p;
}


/* Save or restore a reference to a symtree node.  */

static void
mio_symtree_ref (gfc_symtree **stp)
{
  pointer_info *p;
  fixup_t *f;

  if (iomode == IO_OUTPUT)
    mio_symbol_ref (&(*stp)->n.sym);
  else
    {
      require_atom (ATOM_INTEGER);
      p = get_integer (atom_int);

      /* An unused equivalence member; make a symbol and a symtree
	 for it.  */
      if (in_load_equiv && p->u.rsym.symtree == NULL)
	{
	  /* Since this is not used, it must have a unique name.  */
	  p->u.rsym.symtree = gfc_get_unique_symtree (gfc_current_ns);

	  /* Make the symbol.  */
	  if (p->u.rsym.sym == NULL)
	    {
	      p->u.rsym.sym = gfc_new_symbol (p->u.rsym.true_name,
					      gfc_current_ns);
	      p->u.rsym.sym->module = gfc_get_string (p->u.rsym.module);
	    }

	  p->u.rsym.symtree->n.sym = p->u.rsym.sym;
	  p->u.rsym.symtree->n.sym->refs++;
	  p->u.rsym.referenced = 1;

	  /* If the symbol is PRIVATE and in COMMON, load_commons will
	     generate a fixup symbol, which must be associated.  */
	  if (p->fixup)
	    resolve_fixups (p->fixup, p->u.rsym.sym);
	  p->fixup = NULL;
	}
      
      if (p->type == P_UNKNOWN)
	p->type = P_SYMBOL;

      if (p->u.rsym.state == UNUSED)
	p->u.rsym.state = NEEDED;

      if (p->u.rsym.symtree != NULL)
	{
	  *stp = p->u.rsym.symtree;
	}
      else
	{
	  f = XCNEW (fixup_t);

	  f->next = p->u.rsym.stfixup;
	  p->u.rsym.stfixup = f;

	  f->pointer = (void **) stp;
	}
    }
}


static void
mio_iterator (gfc_iterator **ip)
{
  gfc_iterator *iter;

  mio_lparen ();

  if (iomode == IO_OUTPUT)
    {
      if (*ip == NULL)
	goto done;
    }
  else
    {
      if (peek_atom () == ATOM_RPAREN)
	{
	  *ip = NULL;
	  goto done;
	}

      *ip = gfc_get_iterator ();
    }

  iter = *ip;

  mio_expr (&iter->var);
  mio_expr (&iter->start);
  mio_expr (&iter->end);
  mio_expr (&iter->step);

done:
  mio_rparen ();
}


static void
mio_constructor (gfc_constructor **cp)
{
  gfc_constructor *c, *tail;

  mio_lparen ();

  if (iomode == IO_OUTPUT)
    {
      for (c = *cp; c; c = c->next)
	{
	  mio_lparen ();
	  mio_expr (&c->expr);
	  mio_iterator (&c->iterator);
	  mio_rparen ();
	}
    }
  else
    {
      *cp = NULL;
      tail = NULL;

      while (peek_atom () != ATOM_RPAREN)
	{
	  c = gfc_get_constructor ();

	  if (tail == NULL)
	    *cp = c;
	  else
	    tail->next = c;

	  tail = c;

	  mio_lparen ();
	  mio_expr (&c->expr);
	  mio_iterator (&c->iterator);
	  mio_rparen ();
	}
    }

  mio_rparen ();
}


static const mstring ref_types[] = {
    minit ("ARRAY", REF_ARRAY),
    minit ("COMPONENT", REF_COMPONENT),
    minit ("SUBSTRING", REF_SUBSTRING),
    minit (NULL, -1)
};


static void
mio_ref (gfc_ref **rp)
{
  gfc_ref *r;

  mio_lparen ();

  r = *rp;
  r->type = MIO_NAME (ref_type) (r->type, ref_types);

  switch (r->type)
    {
    case REF_ARRAY:
      mio_array_ref (&r->u.ar);
      break;

    case REF_COMPONENT:
      mio_symbol_ref (&r->u.c.sym);
      mio_component_ref (&r->u.c.component, r->u.c.sym);
      break;

    case REF_SUBSTRING:
      mio_expr (&r->u.ss.start);
      mio_expr (&r->u.ss.end);
      mio_charlen (&r->u.ss.length);
      break;
    }

  mio_rparen ();
}


static void
mio_ref_list (gfc_ref **rp)
{
  gfc_ref *ref, *head, *tail;

  mio_lparen ();

  if (iomode == IO_OUTPUT)
    {
      for (ref = *rp; ref; ref = ref->next)
	mio_ref (&ref);
    }
  else
    {
      head = tail = NULL;

      while (peek_atom () != ATOM_RPAREN)
	{
	  if (head == NULL)
	    head = tail = gfc_get_ref ();
	  else
	    {
	      tail->next = gfc_get_ref ();
	      tail = tail->next;
	    }

	  mio_ref (&tail);
	}

      *rp = head;
    }

  mio_rparen ();
}


/* Read and write an integer value.  */

static void
mio_gmp_integer (mpz_t *integer)
{
  char *p;

  if (iomode == IO_INPUT)
    {
      if (parse_atom () != ATOM_STRING)
	bad_module ("Expected integer string");

      mpz_init (*integer);
      if (mpz_set_str (*integer, atom_string, 10))
	bad_module ("Error converting integer");

      gfc_free (atom_string);
    }
  else
    {
      p = mpz_get_str (NULL, 10, *integer);
      write_atom (ATOM_STRING, p);
      gfc_free (p);
    }
}


static void
mio_gmp_real (mpfr_t *real)
{
  mp_exp_t exponent;
  char *p;

  if (iomode == IO_INPUT)
    {
      if (parse_atom () != ATOM_STRING)
	bad_module ("Expected real string");

      mpfr_init (*real);
      mpfr_set_str (*real, atom_string, 16, GFC_RND_MODE);
      gfc_free (atom_string);
    }
  else
    {
      p = mpfr_get_str (NULL, &exponent, 16, 0, *real, GFC_RND_MODE);

      if (mpfr_nan_p (*real) || mpfr_inf_p (*real))
	{
	  write_atom (ATOM_STRING, p);
	  gfc_free (p);
	  return;
	}

      atom_string = XCNEWVEC (char, strlen (p) + 20);

      sprintf (atom_string, "0.%s@%ld", p, exponent);

      /* Fix negative numbers.  */
      if (atom_string[2] == '-')
	{
	  atom_string[0] = '-';
	  atom_string[1] = '0';
	  atom_string[2] = '.';
	}

      write_atom (ATOM_STRING, atom_string);

      gfc_free (atom_string);
      gfc_free (p);
    }
}


/* Save and restore the shape of an array constructor.  */

static void
mio_shape (mpz_t **pshape, int rank)
{
  mpz_t *shape;
  atom_type t;
  int n;

  /* A NULL shape is represented by ().  */
  mio_lparen ();

  if (iomode == IO_OUTPUT)
    {
      shape = *pshape;
      if (!shape)
	{
	  mio_rparen ();
	  return;
	}
    }
  else
    {
      t = peek_atom ();
      if (t == ATOM_RPAREN)
	{
	  *pshape = NULL;
	  mio_rparen ();
	  return;
	}

      shape = gfc_get_shape (rank);
      *pshape = shape;
    }

  for (n = 0; n < rank; n++)
    mio_gmp_integer (&shape[n]);

  mio_rparen ();
}


static const mstring expr_types[] = {
    minit ("OP", EXPR_OP),
    minit ("FUNCTION", EXPR_FUNCTION),
    minit ("CONSTANT", EXPR_CONSTANT),
    minit ("VARIABLE", EXPR_VARIABLE),
    minit ("SUBSTRING", EXPR_SUBSTRING),
    minit ("STRUCTURE", EXPR_STRUCTURE),
    minit ("ARRAY", EXPR_ARRAY),
    minit ("NULL", EXPR_NULL),
    minit ("COMPCALL", EXPR_COMPCALL),
    minit (NULL, -1)
};

/* INTRINSIC_ASSIGN is missing because it is used as an index for
   generic operators, not in expressions.  INTRINSIC_USER is also
   replaced by the correct function name by the time we see it.  */

static const mstring intrinsics[] =
{
    minit ("UPLUS", INTRINSIC_UPLUS),
    minit ("UMINUS", INTRINSIC_UMINUS),
    minit ("PLUS", INTRINSIC_PLUS),
    minit ("MINUS", INTRINSIC_MINUS),
    minit ("TIMES", INTRINSIC_TIMES),
    minit ("DIVIDE", INTRINSIC_DIVIDE),
    minit ("POWER", INTRINSIC_POWER),
    minit ("CONCAT", INTRINSIC_CONCAT),
    minit ("AND", INTRINSIC_AND),
    minit ("OR", INTRINSIC_OR),
    minit ("EQV", INTRINSIC_EQV),
    minit ("NEQV", INTRINSIC_NEQV),
    minit ("EQ_SIGN", INTRINSIC_EQ),
    minit ("EQ", INTRINSIC_EQ_OS),
    minit ("NE_SIGN", INTRINSIC_NE),
    minit ("NE", INTRINSIC_NE_OS),
    minit ("GT_SIGN", INTRINSIC_GT),
    minit ("GT", INTRINSIC_GT_OS),
    minit ("GE_SIGN", INTRINSIC_GE),
    minit ("GE", INTRINSIC_GE_OS),
    minit ("LT_SIGN", INTRINSIC_LT),
    minit ("LT", INTRINSIC_LT_OS),
    minit ("LE_SIGN", INTRINSIC_LE),
    minit ("LE", INTRINSIC_LE_OS),
    minit ("NOT", INTRINSIC_NOT),
    minit ("PARENTHESES", INTRINSIC_PARENTHESES),
    minit (NULL, -1)
};


/* Remedy a couple of situations where the gfc_expr's can be defective.  */
 
static void
fix_mio_expr (gfc_expr *e)
{
  gfc_symtree *ns_st = NULL;
  const char *fname;

  if (iomode != IO_OUTPUT)
    return;

  if (e->symtree)
    {
      /* If this is a symtree for a symbol that came from a contained module
	 namespace, it has a unique name and we should look in the current
	 namespace to see if the required, non-contained symbol is available
	 yet. If so, the latter should be written.  */
      if (e->symtree->n.sym && check_unique_name (e->symtree->name))
	ns_st = gfc_find_symtree (gfc_current_ns->sym_root,
				  e->symtree->n.sym->name);

      /* On the other hand, if the existing symbol is the module name or the
	 new symbol is a dummy argument, do not do the promotion.  */
      if (ns_st && ns_st->n.sym
	  && ns_st->n.sym->attr.flavor != FL_MODULE
	  && !e->symtree->n.sym->attr.dummy)
	e->symtree = ns_st;
    }
  else if (e->expr_type == EXPR_FUNCTION && e->value.function.name)
    {
      /* In some circumstances, a function used in an initialization
	 expression, in one use associated module, can fail to be
	 coupled to its symtree when used in a specification
	 expression in another module.  */
      fname = e->value.function.esym ? e->value.function.esym->name
				     : e->value.function.isym->name;
      e->symtree = gfc_find_symtree (gfc_current_ns->sym_root, fname);
    }
}


/* Read and write expressions.  The form "()" is allowed to indicate a
   NULL expression.  */

static void
mio_expr (gfc_expr **ep)
{
  gfc_expr *e;
  atom_type t;
  int flag;

  mio_lparen ();

  if (iomode == IO_OUTPUT)
    {
      if (*ep == NULL)
	{
	  mio_rparen ();
	  return;
	}

      e = *ep;
      MIO_NAME (expr_t) (e->expr_type, expr_types);
    }
  else
    {
      t = parse_atom ();
      if (t == ATOM_RPAREN)
	{
	  *ep = NULL;
	  return;
	}

      if (t != ATOM_NAME)
	bad_module ("Expected expression type");

      e = *ep = gfc_get_expr ();
      e->where = gfc_current_locus;
      e->expr_type = (expr_t) find_enum (expr_types);
    }

  mio_typespec (&e->ts);
  mio_integer (&e->rank);

  fix_mio_expr (e);

  switch (e->expr_type)
    {
    case EXPR_OP:
      e->value.op.op
	= MIO_NAME (gfc_intrinsic_op) (e->value.op.op, intrinsics);

      switch (e->value.op.op)
	{
	case INTRINSIC_UPLUS:
	case INTRINSIC_UMINUS:
	case INTRINSIC_NOT:
	case INTRINSIC_PARENTHESES:
	  mio_expr (&e->value.op.op1);
	  break;

	case INTRINSIC_PLUS:
	case INTRINSIC_MINUS:
	case INTRINSIC_TIMES:
	case INTRINSIC_DIVIDE:
	case INTRINSIC_POWER:
	case INTRINSIC_CONCAT:
	case INTRINSIC_AND:
	case INTRINSIC_OR:
	case INTRINSIC_EQV:
	case INTRINSIC_NEQV:
	case INTRINSIC_EQ:
	case INTRINSIC_EQ_OS:
	case INTRINSIC_NE:
	case INTRINSIC_NE_OS:
	case INTRINSIC_GT:
	case INTRINSIC_GT_OS:
	case INTRINSIC_GE:
	case INTRINSIC_GE_OS:
	case INTRINSIC_LT:
	case INTRINSIC_LT_OS:
	case INTRINSIC_LE:
	case INTRINSIC_LE_OS:
	  mio_expr (&e->value.op.op1);
	  mio_expr (&e->value.op.op2);
	  break;

	default:
	  bad_module ("Bad operator");
	}

      break;

    case EXPR_FUNCTION:
      mio_symtree_ref (&e->symtree);
      mio_actual_arglist (&e->value.function.actual);

      if (iomode == IO_OUTPUT)
	{
	  e->value.function.name
	    = mio_allocated_string (e->value.function.name);
	  flag = e->value.function.esym != NULL;
	  mio_integer (&flag);
	  if (flag)
	    mio_symbol_ref (&e->value.function.esym);
	  else
	    write_atom (ATOM_STRING, e->value.function.isym->name);
	}
      else
	{
	  require_atom (ATOM_STRING);
	  e->value.function.name = gfc_get_string (atom_string);
	  gfc_free (atom_string);

	  mio_integer (&flag);
	  if (flag)
	    mio_symbol_ref (&e->value.function.esym);
	  else
	    {
	      require_atom (ATOM_STRING);
	      e->value.function.isym = gfc_find_function (atom_string);
	      gfc_free (atom_string);
	    }
	}

      break;

    case EXPR_VARIABLE:
      mio_symtree_ref (&e->symtree);
      mio_ref_list (&e->ref);
      break;

    case EXPR_SUBSTRING:
      e->value.character.string
	= CONST_CAST (gfc_char_t *,
		      mio_allocated_wide_string (e->value.character.string,
						 e->value.character.length));
      mio_ref_list (&e->ref);
      break;

    case EXPR_STRUCTURE:
    case EXPR_ARRAY:
      mio_constructor (&e->value.constructor);
      mio_shape (&e->shape, e->rank);
      break;

    case EXPR_CONSTANT:
      switch (e->ts.type)
	{
	case BT_INTEGER:
	  mio_gmp_integer (&e->value.integer);
	  break;

	case BT_REAL:
	  gfc_set_model_kind (e->ts.kind);
	  mio_gmp_real (&e->value.real);
	  break;

	case BT_COMPLEX:
	  gfc_set_model_kind (e->ts.kind);
	  mio_gmp_real (&mpc_realref (e->value.complex));
	  mio_gmp_real (&mpc_imagref (e->value.complex));
	  break;

	case BT_LOGICAL:
	  mio_integer (&e->value.logical);
	  break;

	case BT_CHARACTER:
	  mio_integer (&e->value.character.length);
	  e->value.character.string
	    = CONST_CAST (gfc_char_t *,
			  mio_allocated_wide_string (e->value.character.string,
						     e->value.character.length));
	  break;

	default:
	  bad_module ("Bad type in constant expression");
	}

      break;

    case EXPR_NULL:
      break;

    case EXPR_COMPCALL:
    case EXPR_PPC:
      gcc_unreachable ();
      break;
    }

  mio_rparen ();
}


/* Read and write namelists.  */

static void
mio_namelist (gfc_symbol *sym)
{
  gfc_namelist *n, *m;
  const char *check_name;

  mio_lparen ();

  if (iomode == IO_OUTPUT)
    {
      for (n = sym->namelist; n; n = n->next)
	mio_symbol_ref (&n->sym);
    }
  else
    {
      /* This departure from the standard is flagged as an error.
	 It does, in fact, work correctly. TODO: Allow it
	 conditionally?  */
      if (sym->attr.flavor == FL_NAMELIST)
	{
	  check_name = find_use_name (sym->name, false);
	  if (check_name && strcmp (check_name, sym->name) != 0)
	    gfc_error ("Namelist %s cannot be renamed by USE "
		       "association to %s", sym->name, check_name);
	}

      m = NULL;
      while (peek_atom () != ATOM_RPAREN)
	{
	  n = gfc_get_namelist ();
	  mio_symbol_ref (&n->sym);

	  if (sym->namelist == NULL)
	    sym->namelist = n;
	  else
	    m->next = n;

	  m = n;
	}
      sym->namelist_tail = m;
    }

  mio_rparen ();
}


/* Save/restore lists of gfc_interface structures.  When loading an
   interface, we are really appending to the existing list of
   interfaces.  Checking for duplicate and ambiguous interfaces has to
   be done later when all symbols have been loaded.  */

pointer_info *
mio_interface_rest (gfc_interface **ip)
{
  gfc_interface *tail, *p;
  pointer_info *pi = NULL;

  if (iomode == IO_OUTPUT)
    {
      if (ip != NULL)
	for (p = *ip; p; p = p->next)
	  mio_symbol_ref (&p->sym);
    }
  else
    {
      if (*ip == NULL)
	tail = NULL;
      else
	{
	  tail = *ip;
	  while (tail->next)
	    tail = tail->next;
	}

      for (;;)
	{
	  if (peek_atom () == ATOM_RPAREN)
	    break;

	  p = gfc_get_interface ();
	  p->where = gfc_current_locus;
	  pi = mio_symbol_ref (&p->sym);

	  if (tail == NULL)
	    *ip = p;
	  else
	    tail->next = p;

	  tail = p;
	}
    }

  mio_rparen ();
  return pi;
}


/* Save/restore a nameless operator interface.  */

static void
mio_interface (gfc_interface **ip)
{
  mio_lparen ();
  mio_interface_rest (ip);
}


/* Save/restore a named operator interface.  */

static void
mio_symbol_interface (const char **name, const char **module,
		      gfc_interface **ip)
{
  mio_lparen ();
  mio_pool_string (name);
  mio_pool_string (module);
  mio_interface_rest (ip);
}


static void
mio_namespace_ref (gfc_namespace **nsp)
{
  gfc_namespace *ns;
  pointer_info *p;

  p = mio_pointer_ref (nsp);

  if (p->type == P_UNKNOWN)
    p->type = P_NAMESPACE;

  if (iomode == IO_INPUT && p->integer != 0)
    {
      ns = (gfc_namespace *) p->u.pointer;
      if (ns == NULL)
	{
	  ns = gfc_get_namespace (NULL, 0);
	  associate_integer_pointer (p, ns);
	}
      else
	ns->refs++;
    }
}


/* Save/restore the f2k_derived namespace of a derived-type symbol.  */

static gfc_namespace* current_f2k_derived;

static void
mio_typebound_proc (gfc_typebound_proc** proc)
{
  int flag;
  int overriding_flag;

  if (iomode == IO_INPUT)
    {
      *proc = gfc_get_typebound_proc ();
      (*proc)->where = gfc_current_locus;
    }
  gcc_assert (*proc);

  mio_lparen ();

  (*proc)->access = MIO_NAME (gfc_access) ((*proc)->access, access_types);

  /* IO the NON_OVERRIDABLE/DEFERRED combination.  */
  gcc_assert (!((*proc)->deferred && (*proc)->non_overridable));
  overriding_flag = ((*proc)->deferred << 1) | (*proc)->non_overridable;
  overriding_flag = mio_name (overriding_flag, binding_overriding);
  (*proc)->deferred = ((overriding_flag & 2) != 0);
  (*proc)->non_overridable = ((overriding_flag & 1) != 0);
  gcc_assert (!((*proc)->deferred && (*proc)->non_overridable));

  (*proc)->nopass = mio_name ((*proc)->nopass, binding_passing);
  (*proc)->is_generic = mio_name ((*proc)->is_generic, binding_generic);
  (*proc)->ppc = mio_name((*proc)->ppc, binding_ppc);

  mio_pool_string (&((*proc)->pass_arg));

  flag = (int) (*proc)->pass_arg_num;
  mio_integer (&flag);
  (*proc)->pass_arg_num = (unsigned) flag;

  if ((*proc)->is_generic)
    {
      gfc_tbp_generic* g;

      mio_lparen ();

      if (iomode == IO_OUTPUT)
	for (g = (*proc)->u.generic; g; g = g->next)
	  mio_allocated_string (g->specific_st->name);
      else
	{
	  (*proc)->u.generic = NULL;
	  while (peek_atom () != ATOM_RPAREN)
	    {
	      gfc_symtree** sym_root;

	      g = gfc_get_tbp_generic ();
	      g->specific = NULL;

	      require_atom (ATOM_STRING);
	      sym_root = &current_f2k_derived->tb_sym_root;
	      g->specific_st = gfc_get_tbp_symtree (sym_root, atom_string);
	      gfc_free (atom_string);

	      g->next = (*proc)->u.generic;
	      (*proc)->u.generic = g;
	    }
	}

      mio_rparen ();
    }
  else if (!(*proc)->ppc)
    mio_symtree_ref (&(*proc)->u.specific);

  mio_rparen ();
}

static void
mio_typebound_symtree (gfc_symtree* st)
{
  if (iomode == IO_OUTPUT && !st->n.tb)
    return;

  if (iomode == IO_OUTPUT)
    {
      mio_lparen ();
      mio_allocated_string (st->name);
    }
  /* For IO_INPUT, the above is done in mio_f2k_derived.  */

  mio_typebound_proc (&st->n.tb);
  mio_rparen ();
}

static void
mio_finalizer (gfc_finalizer **f)
{
  if (iomode == IO_OUTPUT)
    {
      gcc_assert (*f);
      gcc_assert ((*f)->proc_tree); /* Should already be resolved.  */
      mio_symtree_ref (&(*f)->proc_tree);
    }
  else
    {
      *f = gfc_get_finalizer ();
      (*f)->where = gfc_current_locus; /* Value should not matter.  */
      (*f)->next = NULL;

      mio_symtree_ref (&(*f)->proc_tree);
      (*f)->proc_sym = NULL;
    }
}

static void
mio_f2k_derived (gfc_namespace *f2k)
{
  current_f2k_derived = f2k;

  /* Handle the list of finalizer procedures.  */
  mio_lparen ();
  if (iomode == IO_OUTPUT)
    {
      gfc_finalizer *f;
      for (f = f2k->finalizers; f; f = f->next)
	mio_finalizer (&f);
    }
  else
    {
      f2k->finalizers = NULL;
      while (peek_atom () != ATOM_RPAREN)
	{
	  gfc_finalizer *cur = NULL;
	  mio_finalizer (&cur);
	  cur->next = f2k->finalizers;
	  f2k->finalizers = cur;
	}
    }
  mio_rparen ();

  /* Handle type-bound procedures.  */
  mio_lparen ();
  if (iomode == IO_OUTPUT)
    gfc_traverse_symtree (f2k->tb_sym_root, &mio_typebound_symtree);
  else
    {
      while (peek_atom () == ATOM_LPAREN)
	{
	  gfc_symtree* st;

	  mio_lparen (); 

	  require_atom (ATOM_STRING);
	  st = gfc_get_tbp_symtree (&f2k->tb_sym_root, atom_string);
	  gfc_free (atom_string);

	  mio_typebound_symtree (st);
	}
    }
  mio_rparen ();
}

static void
mio_full_f2k_derived (gfc_symbol *sym)
{
  mio_lparen ();
  
  if (iomode == IO_OUTPUT)
    {
      if (sym->f2k_derived)
	mio_f2k_derived (sym->f2k_derived);
    }
  else
    {
      if (peek_atom () != ATOM_RPAREN)
	{
	  sym->f2k_derived = gfc_get_namespace (NULL, 0);
	  mio_f2k_derived (sym->f2k_derived);
	}
      else
	gcc_assert (!sym->f2k_derived);
    }

  mio_rparen ();
}


/* Unlike most other routines, the address of the symbol node is already
   fixed on input and the name/module has already been filled in.  */

static void
mio_symbol (gfc_symbol *sym)
{
  int intmod = INTMOD_NONE;
  
  mio_lparen ();

  mio_symbol_attribute (&sym->attr);
  mio_typespec (&sym->ts);

  if (iomode == IO_OUTPUT)
    mio_namespace_ref (&sym->formal_ns);
  else
    {
      mio_namespace_ref (&sym->formal_ns);
      if (sym->formal_ns)
	{
	  sym->formal_ns->proc_name = sym;
	  sym->refs++;
	}
    }

  /* Save/restore common block links.  */
  mio_symbol_ref (&sym->common_next);

  mio_formal_arglist (&sym->formal);

  if (sym->attr.flavor == FL_PARAMETER)
    mio_expr (&sym->value);

  mio_array_spec (&sym->as);

  mio_symbol_ref (&sym->result);

  if (sym->attr.cray_pointee)
    mio_symbol_ref (&sym->cp_pointer);

  /* Note that components are always saved, even if they are supposed
     to be private.  Component access is checked during searching.  */

  mio_component_list (&sym->components);

  if (sym->components != NULL)
    sym->component_access
      = MIO_NAME (gfc_access) (sym->component_access, access_types);

  /* Load/save the f2k_derived namespace of a derived-type symbol.  */
  mio_full_f2k_derived (sym);

  mio_namelist (sym);

  /* Add the fields that say whether this is from an intrinsic module,
     and if so, what symbol it is within the module.  */
/*   mio_integer (&(sym->from_intmod)); */
  if (iomode == IO_OUTPUT)
    {
      intmod = sym->from_intmod;
      mio_integer (&intmod);
    }
  else
    {
      mio_integer (&intmod);
      sym->from_intmod = (intmod_id) intmod;
    }
  
  mio_integer (&(sym->intmod_sym_id));
  
  mio_rparen ();
}


/************************* Top level subroutines *************************/

/* Given a root symtree node and a symbol, try to find a symtree that
   references the symbol that is not a unique name.  */

static gfc_symtree *
find_symtree_for_symbol (gfc_symtree *st, gfc_symbol *sym)
{
  gfc_symtree *s = NULL;

  if (st == NULL)
    return s;

  s = find_symtree_for_symbol (st->right, sym);
  if (s != NULL)
    return s;
  s = find_symtree_for_symbol (st->left, sym);
  if (s != NULL)
    return s;

  if (st->n.sym == sym && !check_unique_name (st->name))
    return st;

  return s;
}


/* A recursive function to look for a specific symbol by name and by
   module.  Whilst several symtrees might point to one symbol, its
   is sufficient for the purposes here than one exist.  Note that
   generic interfaces are distinguished as are symbols that have been
   renamed in another module.  */
static gfc_symtree *
find_symbol (gfc_symtree *st, const char *name,
	     const char *module, int generic)
{
  int c;
  gfc_symtree *retval, *s;

  if (st == NULL || st->n.sym == NULL)
    return NULL;

  c = strcmp (name, st->n.sym->name);
  if (c == 0 && st->n.sym->module
	     && strcmp (module, st->n.sym->module) == 0
	     && !check_unique_name (st->name))
    {
      s = gfc_find_symtree (gfc_current_ns->sym_root, name);

      /* Detect symbols that are renamed by use association in another
	 module by the absence of a symtree and null attr.use_rename,
	 since the latter is not transmitted in the module file.  */
      if (((!generic && !st->n.sym->attr.generic)
		|| (generic && st->n.sym->attr.generic))
	    && !(s == NULL && !st->n.sym->attr.use_rename))
	return st;
    }

  retval = find_symbol (st->left, name, module, generic);

  if (retval == NULL)
    retval = find_symbol (st->right, name, module, generic);

  return retval;
}


/* Skip a list between balanced left and right parens.  */

static void
skip_list (void)
{
  int level;

  level = 0;
  do
    {
      switch (parse_atom ())
	{
	case ATOM_LPAREN:
	  level++;
	  break;

	case ATOM_RPAREN:
	  level--;
	  break;

	case ATOM_STRING:
	  gfc_free (atom_string);
	  break;

	case ATOM_NAME:
	case ATOM_INTEGER:
	  break;
	}
    }
  while (level > 0);
}


/* Load operator interfaces from the module.  Interfaces are unusual
   in that they attach themselves to existing symbols.  */

static void
load_operator_interfaces (void)
{
  const char *p;
  char name[GFC_MAX_SYMBOL_LEN + 1], module[GFC_MAX_SYMBOL_LEN + 1];
  gfc_user_op *uop;
  pointer_info *pi = NULL;
  int n, i;

  mio_lparen ();

  while (peek_atom () != ATOM_RPAREN)
    {
      mio_lparen ();

      mio_internal_string (name);
      mio_internal_string (module);

      n = number_use_names (name, true);
      n = n ? n : 1;

      for (i = 1; i <= n; i++)
	{
	  /* Decide if we need to load this one or not.  */
	  p = find_use_name_n (name, &i, true);

	  if (p == NULL)
	    {
	      while (parse_atom () != ATOM_RPAREN);
	      continue;
	    }

	  if (i == 1)
	    {
	      uop = gfc_get_uop (p);
	      pi = mio_interface_rest (&uop->op);
	    }
	  else
	    {
	      if (gfc_find_uop (p, NULL))
		continue;
	      uop = gfc_get_uop (p);
	      uop->op = gfc_get_interface ();
	      uop->op->where = gfc_current_locus;
	      add_fixup (pi->integer, &uop->op->sym);
	    }
	}
    }

  mio_rparen ();
}


/* Load interfaces from the module.  Interfaces are unusual in that
   they attach themselves to existing symbols.  */

static void
load_generic_interfaces (void)
{
  const char *p;
  char name[GFC_MAX_SYMBOL_LEN + 1], module[GFC_MAX_SYMBOL_LEN + 1];
  gfc_symbol *sym;
  gfc_interface *generic = NULL;
  int n, i, renamed;

  mio_lparen ();

  while (peek_atom () != ATOM_RPAREN)
    {
      mio_lparen ();

      mio_internal_string (name);
      mio_internal_string (module);

      n = number_use_names (name, false);
      renamed = n ? 1 : 0;
      n = n ? n : 1;

      for (i = 1; i <= n; i++)
	{
	  gfc_symtree *st;
	  /* Decide if we need to load this one or not.  */
	  p = find_use_name_n (name, &i, false);

	  st = find_symbol (gfc_current_ns->sym_root,
			    name, module_name, 1);

	  if (!p || gfc_find_symbol (p, NULL, 0, &sym))
	    {
	      /* Skip the specific names for these cases.  */
	      while (i == 1 && parse_atom () != ATOM_RPAREN);

	      continue;
	    }

	  /* If the symbol exists already and is being USEd without being
	     in an ONLY clause, do not load a new symtree(11.3.2).  */
	  if (!only_flag && st)
	    sym = st->n.sym;

	  if (!sym)
	    {
	      /* Make the symbol inaccessible if it has been added by a USE
		 statement without an ONLY(11.3.2).  */
	      if (st && only_flag
		     && !st->n.sym->attr.use_only
		     && !st->n.sym->attr.use_rename
		     && strcmp (st->n.sym->module, module_name) == 0)
		{
		  sym = st->n.sym;
		  gfc_delete_symtree (&gfc_current_ns->sym_root, name);
		  st = gfc_get_unique_symtree (gfc_current_ns);
		  st->n.sym = sym;
		  sym = NULL;
		}
	      else if (st)
		{
		  sym = st->n.sym;
		  if (strcmp (st->name, p) != 0)
		    {
	              st = gfc_new_symtree (&gfc_current_ns->sym_root, p);
		      st->n.sym = sym;
		      sym->refs++;
		    }
		}

	      /* Since we haven't found a valid generic interface, we had
		 better make one.  */
	      if (!sym)
		{
		  gfc_get_symbol (p, NULL, &sym);
		  sym->name = gfc_get_string (name);
		  sym->module = gfc_get_string (module_name);
		  sym->attr.flavor = FL_PROCEDURE;
		  sym->attr.generic = 1;
		  sym->attr.use_assoc = 1;
		}
	    }
	  else
	    {
	      /* Unless sym is a generic interface, this reference
		 is ambiguous.  */
	      if (st == NULL)
	        st = gfc_find_symtree (gfc_current_ns->sym_root, p);

	      sym = st->n.sym;

	      if (st && !sym->attr.generic
		     && sym->module
		     && strcmp(module, sym->module))
		st->ambiguous = 1;
	    }

	  sym->attr.use_only = only_flag;
	  sym->attr.use_rename = renamed;

	  if (i == 1)
	    {
	      mio_interface_rest (&sym->generic);
	      generic = sym->generic;
	    }
	  else if (!sym->generic)
	    {
	      sym->generic = generic;
	      sym->attr.generic_copy = 1;
	    }
	}
    }

  mio_rparen ();
}


/* Load common blocks.  */

static void
load_commons (void)
{
  char name[GFC_MAX_SYMBOL_LEN + 1];
  gfc_common_head *p;

  mio_lparen ();

  while (peek_atom () != ATOM_RPAREN)
    {
      int flags;
      mio_lparen ();
      mio_internal_string (name);

      p = gfc_get_common (name, 1);

      mio_symbol_ref (&p->head);
      mio_integer (&flags);
      if (flags & 1)
	p->saved = 1;
      if (flags & 2)
	p->threadprivate = 1;
      p->use_assoc = 1;

      /* Get whether this was a bind(c) common or not.  */
      mio_integer (&p->is_bind_c);
      /* Get the binding label.  */
      mio_internal_string (p->binding_label);
      
      mio_rparen ();
    }

  mio_rparen ();
}


/* Load equivalences.  The flag in_load_equiv informs mio_expr_ref of this
   so that unused variables are not loaded and so that the expression can
   be safely freed.  */

static void
load_equiv (void)
{
  gfc_equiv *head, *tail, *end, *eq;
  bool unused;

  mio_lparen ();
  in_load_equiv = true;

  end = gfc_current_ns->equiv;
  while (end != NULL && end->next != NULL)
    end = end->next;

  while (peek_atom () != ATOM_RPAREN) {
    mio_lparen ();
    head = tail = NULL;

    while(peek_atom () != ATOM_RPAREN)
      {
	if (head == NULL)
	  head = tail = gfc_get_equiv ();
	else
	  {
	    tail->eq = gfc_get_equiv ();
	    tail = tail->eq;
	  }

	mio_pool_string (&tail->module);
	mio_expr (&tail->expr);
      }

    /* Unused equivalence members have a unique name.  In addition, it
       must be checked that the symbols are from the same module.  */
    unused = true;
    for (eq = head; eq; eq = eq->eq)
      {
	if (eq->expr->symtree->n.sym->module
	      && head->expr->symtree->n.sym->module
	      && strcmp (head->expr->symtree->n.sym->module,
			 eq->expr->symtree->n.sym->module) == 0
	      && !check_unique_name (eq->expr->symtree->name))
	  {
	    unused = false;
	    break;
	  }
      }

    if (unused)
      {
	for (eq = head; eq; eq = head)
	  {
	    head = eq->eq;
	    gfc_free_expr (eq->expr);
	    gfc_free (eq);
	  }
      }

    if (end == NULL)
      gfc_current_ns->equiv = head;
    else
      end->next = head;

    if (head != NULL)
      end = head;

    mio_rparen ();
  }

  mio_rparen ();
  in_load_equiv = false;
}


/* Recursive function to traverse the pointer_info tree and load a
   needed symbol.  We return nonzero if we load a symbol and stop the
   traversal, because the act of loading can alter the tree.  */

static int
load_needed (pointer_info *p)
{
  gfc_namespace *ns;
  pointer_info *q;
  gfc_symbol *sym;
  int rv;

  rv = 0;
  if (p == NULL)
    return rv;

  rv |= load_needed (p->left);
  rv |= load_needed (p->right);

  if (p->type != P_SYMBOL || p->u.rsym.state != NEEDED)
    return rv;

  p->u.rsym.state = USED;

  set_module_locus (&p->u.rsym.where);

  sym = p->u.rsym.sym;
  if (sym == NULL)
    {
      q = get_integer (p->u.rsym.ns);

      ns = (gfc_namespace *) q->u.pointer;
      if (ns == NULL)
	{
	  /* Create an interface namespace if necessary.  These are
	     the namespaces that hold the formal parameters of module
	     procedures.  */

	  ns = gfc_get_namespace (NULL, 0);
	  associate_integer_pointer (q, ns);
	}

      /* Use the module sym as 'proc_name' so that gfc_get_symbol_decl
	 doesn't go pear-shaped if the symbol is used.  */
      if (!ns->proc_name)
	gfc_find_symbol (p->u.rsym.module, gfc_current_ns,
				 1, &ns->proc_name);

      sym = gfc_new_symbol (p->u.rsym.true_name, ns);
      sym->module = gfc_get_string (p->u.rsym.module);
      strcpy (sym->binding_label, p->u.rsym.binding_label);

      associate_integer_pointer (p, sym);
    }

  mio_symbol (sym);
  sym->attr.use_assoc = 1;
  if (only_flag)
    sym->attr.use_only = 1;
  if (p->u.rsym.renamed)
    sym->attr.use_rename = 1;

  return 1;
}


/* Recursive function for cleaning up things after a module has been read.  */

static void
read_cleanup (pointer_info *p)
{
  gfc_symtree *st;
  pointer_info *q;

  if (p == NULL)
    return;

  read_cleanup (p->left);
  read_cleanup (p->right);

  if (p->type == P_SYMBOL && p->u.rsym.state == USED && !p->u.rsym.referenced)
    {
      /* Add hidden symbols to the symtree.  */
      q = get_integer (p->u.rsym.ns);
      st = gfc_get_unique_symtree ((gfc_namespace *) q->u.pointer);

      st->n.sym = p->u.rsym.sym;
      st->n.sym->refs++;

      /* Fixup any symtree references.  */
      p->u.rsym.symtree = st;
      resolve_fixups (p->u.rsym.stfixup, st);
      p->u.rsym.stfixup = NULL;
    }

  /* Free unused symbols.  */
  if (p->type == P_SYMBOL && p->u.rsym.state == UNUSED)
    gfc_free_symbol (p->u.rsym.sym);
}


/* It is not quite enough to check for ambiguity in the symbols by
   the loaded symbol and the new symbol not being identical.  */
static bool
check_for_ambiguous (gfc_symbol *st_sym, pointer_info *info)
{
  gfc_symbol *rsym;
  module_locus locus;
  symbol_attribute attr;

  rsym = info->u.rsym.sym;
  if (st_sym == rsym)
    return false;

  /* If the existing symbol is generic from a different module and
     the new symbol is generic there can be no ambiguity.  */
  if (st_sym->attr.generic
	&& st_sym->module
	&& strcmp (st_sym->module, module_name))
    {
      /* The new symbol's attributes have not yet been read.  Since
	 we need attr.generic, read it directly.  */
      get_module_locus (&locus);
      set_module_locus (&info->u.rsym.where);
      mio_lparen ();
      attr.generic = 0;
      mio_symbol_attribute (&attr);
      set_module_locus (&locus);
      if (attr.generic)
	return false;
    }

  return true;
}


/* Read a module file.  */

static void
read_module (void)
{
  module_locus operator_interfaces, user_operators;
  const char *p;
  char name[GFC_MAX_SYMBOL_LEN + 1];
  int i;
  int ambiguous, j, nuse, symbol;
  pointer_info *info, *q;
  gfc_use_rename *u;
  gfc_symtree *st;
  gfc_symbol *sym;

  get_module_locus (&operator_interfaces);	/* Skip these for now.  */
  skip_list ();

  get_module_locus (&user_operators);
  skip_list ();
  skip_list ();

  /* Skip commons and equivalences for now.  */
  skip_list ();
  skip_list ();

  mio_lparen ();

  /* Create the fixup nodes for all the symbols.  */

  while (peek_atom () != ATOM_RPAREN)
    {
      require_atom (ATOM_INTEGER);
      info = get_integer (atom_int);

      info->type = P_SYMBOL;
      info->u.rsym.state = UNUSED;

      mio_internal_string (info->u.rsym.true_name);
      mio_internal_string (info->u.rsym.module);
      mio_internal_string (info->u.rsym.binding_label);

      
      require_atom (ATOM_INTEGER);
      info->u.rsym.ns = atom_int;

      get_module_locus (&info->u.rsym.where);
      skip_list ();

      /* See if the symbol has already been loaded by a previous module.
	 If so, we reference the existing symbol and prevent it from
	 being loaded again.  This should not happen if the symbol being
	 read is an index for an assumed shape dummy array (ns != 1).  */

      sym = find_true_name (info->u.rsym.true_name, info->u.rsym.module);

      if (sym == NULL
	  || (sym->attr.flavor == FL_VARIABLE && info->u.rsym.ns !=1))
	continue;

      info->u.rsym.state = USED;
      info->u.rsym.sym = sym;

      /* Some symbols do not have a namespace (eg. formal arguments),
	 so the automatic "unique symtree" mechanism must be suppressed
	 by marking them as referenced.  */
      q = get_integer (info->u.rsym.ns);
      if (q->u.pointer == NULL)
	{
	  info->u.rsym.referenced = 1;
	  continue;
	}

      /* If possible recycle the symtree that references the symbol.
	 If a symtree is not found and the module does not import one,
	 a unique-name symtree is found by read_cleanup.  */
      st = find_symtree_for_symbol (gfc_current_ns->sym_root, sym);
      if (st != NULL)
	{
	  info->u.rsym.symtree = st;
	  info->u.rsym.referenced = 1;
	}
    }

  mio_rparen ();

  /* Parse the symtree lists.  This lets us mark which symbols need to
     be loaded.  Renaming is also done at this point by replacing the
     symtree name.  */

  mio_lparen ();

  while (peek_atom () != ATOM_RPAREN)
    {
      mio_internal_string (name);
      mio_integer (&ambiguous);
      mio_integer (&symbol);

      info = get_integer (symbol);

      /* See how many use names there are.  If none, go through the start
	 of the loop at least once.  */
      nuse = number_use_names (name, false);
      info->u.rsym.renamed = nuse ? 1 : 0;

      if (nuse == 0)
	nuse = 1;

      for (j = 1; j <= nuse; j++)
	{
	  /* Get the jth local name for this symbol.  */
	  p = find_use_name_n (name, &j, false);

	  if (p == NULL && strcmp (name, module_name) == 0)
	    p = name;

	  /* Skip symtree nodes not in an ONLY clause, unless there
	     is an existing symtree loaded from another USE statement.  */
	  if (p == NULL)
	    {
	      st = gfc_find_symtree (gfc_current_ns->sym_root, name);
	      if (st != NULL)
		info->u.rsym.symtree = st;
	      continue;
	    }

	  /* If a symbol of the same name and module exists already,
	     this symbol, which is not in an ONLY clause, must not be
	     added to the namespace(11.3.2).  Note that find_symbol
	     only returns the first occurrence that it finds.  */
	  if (!only_flag && !info->u.rsym.renamed
		&& strcmp (name, module_name) != 0
		&& find_symbol (gfc_current_ns->sym_root, name,
				module_name, 0))
	    continue;

	  st = gfc_find_symtree (gfc_current_ns->sym_root, p);

	  if (st != NULL)
	    {
	      /* Check for ambiguous symbols.  */
	      if (check_for_ambiguous (st->n.sym, info))
		st->ambiguous = 1;
	      info->u.rsym.symtree = st;
	    }
	  else
	    {
	      st = gfc_find_symtree (gfc_current_ns->sym_root, name);

	      /* Delete the symtree if the symbol has been added by a USE
		 statement without an ONLY(11.3.2).  Remember that the rsym
		 will be the same as the symbol found in the symtree, for
		 this case.  */
	      if (st && (only_flag || info->u.rsym.renamed)
		     && !st->n.sym->attr.use_only
		     && !st->n.sym->attr.use_rename
		     && info->u.rsym.sym == st->n.sym)
		gfc_delete_symtree (&gfc_current_ns->sym_root, name);

	      /* Create a symtree node in the current namespace for this
		 symbol.  */
	      st = check_unique_name (p)
		   ? gfc_get_unique_symtree (gfc_current_ns)
		   : gfc_new_symtree (&gfc_current_ns->sym_root, p);
	      st->ambiguous = ambiguous;

	      sym = info->u.rsym.sym;

	      /* Create a symbol node if it doesn't already exist.  */
	      if (sym == NULL)
		{
		  info->u.rsym.sym = gfc_new_symbol (info->u.rsym.true_name,
						     gfc_current_ns);
		  sym = info->u.rsym.sym;
		  sym->module = gfc_get_string (info->u.rsym.module);

		  /* TODO: hmm, can we test this?  Do we know it will be
		     initialized to zeros?  */
		  if (info->u.rsym.binding_label[0] != '\0')
		    strcpy (sym->binding_label, info->u.rsym.binding_label);
		}

	      st->n.sym = sym;
	      st->n.sym->refs++;

	      if (strcmp (name, p) != 0)
		sym->attr.use_rename = 1;

	      /* We need to set the only_flag here so that symbols from the
		 same USE...ONLY but earlier are not deleted from the tree in
		 the gfc_delete_symtree above.  */
	      sym->attr.use_only = only_flag;

	      /* Store the symtree pointing to this symbol.  */
	      info->u.rsym.symtree = st;

	      if (info->u.rsym.state == UNUSED)
		info->u.rsym.state = NEEDED;
	      info->u.rsym.referenced = 1;
	    }
	}
    }

  mio_rparen ();

  /* Load intrinsic operator interfaces.  */
  set_module_locus (&operator_interfaces);
  mio_lparen ();

  for (i = GFC_INTRINSIC_BEGIN; i != GFC_INTRINSIC_END; i++)
    {
      if (i == INTRINSIC_USER)
	continue;

      if (only_flag)
	{
	  u = find_use_operator ((gfc_intrinsic_op) i);

	  if (u == NULL)
	    {
	      skip_list ();
	      continue;
	    }

	  u->found = 1;
	}

      mio_interface (&gfc_current_ns->op[i]);
    }

  mio_rparen ();

  /* Load generic and user operator interfaces.  These must follow the
     loading of symtree because otherwise symbols can be marked as
     ambiguous.  */

  set_module_locus (&user_operators);

  load_operator_interfaces ();
  load_generic_interfaces ();

  load_commons ();
  load_equiv ();

  /* At this point, we read those symbols that are needed but haven't
     been loaded yet.  If one symbol requires another, the other gets
     marked as NEEDED if its previous state was UNUSED.  */

  while (load_needed (pi_root));

  /* Make sure all elements of the rename-list were found in the module.  */

  for (u = gfc_rename_list; u; u = u->next)
    {
      if (u->found)
	continue;

      if (u->op == INTRINSIC_NONE)
	{
	  gfc_error ("Symbol '%s' referenced at %L not found in module '%s'",
		     u->use_name, &u->where, module_name);
	  continue;
	}

      if (u->op == INTRINSIC_USER)
	{
	  gfc_error ("User operator '%s' referenced at %L not found "
		     "in module '%s'", u->use_name, &u->where, module_name);
	  continue;
	}

      gfc_error ("Intrinsic operator '%s' referenced at %L not found "
		 "in module '%s'", gfc_op2string (u->op), &u->where,
		 module_name);
    }

  gfc_check_interfaces (gfc_current_ns);

  /* Clean up symbol nodes that were never loaded, create references
     to hidden symbols.  */

  read_cleanup (pi_root);
}


/* Given an access type that is specific to an entity and the default
   access, return nonzero if the entity is publicly accessible.  If the
   element is declared as PUBLIC, then it is public; if declared 
   PRIVATE, then private, and otherwise it is public unless the default
   access in this context has been declared PRIVATE.  */

bool
gfc_check_access (gfc_access specific_access, gfc_access default_access)
{
  if (specific_access == ACCESS_PUBLIC)
    return TRUE;
  if (specific_access == ACCESS_PRIVATE)
    return FALSE;

  if (gfc_option.flag_module_private)
    return default_access == ACCESS_PUBLIC;
  else
    return default_access != ACCESS_PRIVATE;
}


/* A structure to remember which commons we've already written.  */

struct written_common
{
  BBT_HEADER(written_common);
  const char *name, *label;
};

static struct written_common *written_commons = NULL;

/* Comparison function used for balancing the binary tree.  */

static int
compare_written_commons (void *a1, void *b1)
{
  const char *aname = ((struct written_common *) a1)->name;
  const char *alabel = ((struct written_common *) a1)->label;
  const char *bname = ((struct written_common *) b1)->name;
  const char *blabel = ((struct written_common *) b1)->label;
  int c = strcmp (aname, bname);

  return (c != 0 ? c : strcmp (alabel, blabel));
}

/* Free a list of written commons.  */

static void
free_written_common (struct written_common *w)
{
  if (!w)
    return;

  if (w->left)
    free_written_common (w->left);
  if (w->right)
    free_written_common (w->right);

  gfc_free (w);
}

/* Write a common block to the module -- recursive helper function.  */

static void
write_common_0 (gfc_symtree *st, bool this_module)
{
  gfc_common_head *p;
  const char * name;
  int flags;
  const char *label;
  struct written_common *w;
  bool write_me = true;
	      
  if (st == NULL)
    return;

  write_common_0 (st->left, this_module);

  /* We will write out the binding label, or the name if no label given.  */
  name = st->n.common->name;
  p = st->n.common;
  label = p->is_bind_c ? p->binding_label : p->name;

  /* Check if we've already output this common.  */
  w = written_commons;
  while (w)
    {
      int c = strcmp (name, w->name);
      c = (c != 0 ? c : strcmp (label, w->label));
      if (c == 0)
	write_me = false;

      w = (c < 0) ? w->left : w->right;
    }

  if (this_module && p->use_assoc)
    write_me = false;

  if (write_me)
    {
      /* Write the common to the module.  */
      mio_lparen ();
      mio_pool_string (&name);

      mio_symbol_ref (&p->head);
      flags = p->saved ? 1 : 0;
      if (p->threadprivate)
	flags |= 2;
      mio_integer (&flags);

      /* Write out whether the common block is bind(c) or not.  */
      mio_integer (&(p->is_bind_c));

      mio_pool_string (&label);
      mio_rparen ();

      /* Record that we have written this common.  */
      w = XCNEW (struct written_common);
      w->name = p->name;
      w->label = label;
      gfc_insert_bbt (&written_commons, w, compare_written_commons);
    }

  write_common_0 (st->right, this_module);
}


/* Write a common, by initializing the list of written commons, calling
   the recursive function write_common_0() and cleaning up afterwards.  */

static void
write_common (gfc_symtree *st)
{
  written_commons = NULL;
  write_common_0 (st, true);
  write_common_0 (st, false);
  free_written_common (written_commons);
  written_commons = NULL;
}


/* Write the blank common block to the module.  */

static void
write_blank_common (void)
{
  const char * name = BLANK_COMMON_NAME;
  int saved;
  /* TODO: Blank commons are not bind(c).  The F2003 standard probably says
     this, but it hasn't been checked.  Just making it so for now.  */  
  int is_bind_c = 0;  

  if (gfc_current_ns->blank_common.head == NULL)
    return;

  mio_lparen ();

  mio_pool_string (&name);

  mio_symbol_ref (&gfc_current_ns->blank_common.head);
  saved = gfc_current_ns->blank_common.saved;
  mio_integer (&saved);

  /* Write out whether the common block is bind(c) or not.  */
  mio_integer (&is_bind_c);

  /* Write out the binding label, which is BLANK_COMMON_NAME, though
     it doesn't matter because the label isn't used.  */
  mio_pool_string (&name);

  mio_rparen ();
}


/* Write equivalences to the module.  */

static void
write_equiv (void)
{
  gfc_equiv *eq, *e;
  int num;

  num = 0;
  for (eq = gfc_current_ns->equiv; eq; eq = eq->next)
    {
      mio_lparen ();

      for (e = eq; e; e = e->eq)
	{
	  if (e->module == NULL)
	    e->module = gfc_get_string ("%s.eq.%d", module_name, num);
	  mio_allocated_string (e->module);
	  mio_expr (&e->expr);
	}

      num++;
      mio_rparen ();
    }
}


/* Write a symbol to the module.  */

static void
write_symbol (int n, gfc_symbol *sym)
{
  const char *label;

  if (sym->attr.flavor == FL_UNKNOWN || sym->attr.flavor == FL_LABEL)
    gfc_internal_error ("write_symbol(): bad module symbol '%s'", sym->name);

  mio_integer (&n);
  mio_pool_string (&sym->name);

  mio_pool_string (&sym->module);
  if (sym->attr.is_bind_c || sym->attr.is_iso_c)
    {
      label = sym->binding_label;
      mio_pool_string (&label);
    }
  else
    mio_pool_string (&sym->name);

  mio_pointer_ref (&sym->ns);

  mio_symbol (sym);
  write_char ('\n');
}


/* Recursive traversal function to write the initial set of symbols to
   the module.  We check to see if the symbol should be written
   according to the access specification.  */

static void
write_symbol0 (gfc_symtree *st)
{
  gfc_symbol *sym;
  pointer_info *p;
  bool dont_write = false;

  if (st == NULL)
    return;

  write_symbol0 (st->left);

  sym = st->n.sym;
  if (sym->module == NULL)
    sym->module = gfc_get_string (module_name);

  if (sym->attr.flavor == FL_PROCEDURE && sym->attr.generic
      && !sym->attr.subroutine && !sym->attr.function)
    dont_write = true;

  if (!gfc_check_access (sym->attr.access, sym->ns->default_access))
    dont_write = true;

  if (!dont_write)
    {
      p = get_pointer (sym);
      if (p->type == P_UNKNOWN)
	p->type = P_SYMBOL;

      if (p->u.wsym.state != WRITTEN)
	{
	  write_symbol (p->integer, sym);
	  p->u.wsym.state = WRITTEN;
	}
    }

  write_symbol0 (st->right);
}


/* Recursive traversal function to write the secondary set of symbols
   to the module file.  These are symbols that were not public yet are
   needed by the public symbols or another dependent symbol.  The act
   of writing a symbol can modify the pointer_info tree, so we cease
   traversal if we find a symbol to write.  We return nonzero if a
   symbol was written and pass that information upwards.  */

static int
write_symbol1 (pointer_info *p)
{
  int result;

  if (!p)
    return 0;

  result = write_symbol1 (p->left);

  if (!(p->type != P_SYMBOL || p->u.wsym.state != NEEDS_WRITE))
    {
      p->u.wsym.state = WRITTEN;
      write_symbol (p->integer, p->u.wsym.sym);
      result = 1;
    }

  result |= write_symbol1 (p->right);
  return result;
}


/* Write operator interfaces associated with a symbol.  */

static void
write_operator (gfc_user_op *uop)
{
  static char nullstring[] = "";
  const char *p = nullstring;

  if (uop->op == NULL
      || !gfc_check_access (uop->access, uop->ns->default_access))
    return;

  mio_symbol_interface (&uop->name, &p, &uop->op);
}


/* Write generic interfaces from the namespace sym_root.  */

static void
write_generic (gfc_symtree *st)
{
  gfc_symbol *sym;

  if (st == NULL)
    return;

  write_generic (st->left);
  write_generic (st->right);

  sym = st->n.sym;
  if (!sym || check_unique_name (st->name))
    return;

  if (sym->generic == NULL
      || !gfc_check_access (sym->attr.access, sym->ns->default_access))
    return;

  if (sym->module == NULL)
    sym->module = gfc_get_string (module_name);

  mio_symbol_interface (&st->name, &sym->module, &sym->generic);
}


static void
write_symtree (gfc_symtree *st)
{
  gfc_symbol *sym;
  pointer_info *p;

  sym = st->n.sym;

  /* A symbol in an interface body must not be visible in the
     module file.  */
  if (sym->ns != gfc_current_ns
	&& sym->ns->proc_name
	&& sym->ns->proc_name->attr.if_source == IFSRC_IFBODY)
    return;

  if (!gfc_check_access (sym->attr.access, sym->ns->default_access)
      || (sym->attr.flavor == FL_PROCEDURE && sym->attr.generic
	  && !sym->attr.subroutine && !sym->attr.function))
    return;

  if (check_unique_name (st->name))
    return;

  p = find_pointer (sym);
  if (p == NULL)
    gfc_internal_error ("write_symtree(): Symbol not written");

  mio_pool_string (&st->name);
  mio_integer (&st->ambiguous);
  mio_integer (&p->integer);
}


static void
write_module (void)
{
  int i;

  /* Write the operator interfaces.  */
  mio_lparen ();

  for (i = GFC_INTRINSIC_BEGIN; i != GFC_INTRINSIC_END; i++)
    {
      if (i == INTRINSIC_USER)
	continue;

      mio_interface (gfc_check_access (gfc_current_ns->operator_access[i],
				       gfc_current_ns->default_access)
		     ? &gfc_current_ns->op[i] : NULL);
    }

  mio_rparen ();
  write_char ('\n');
  write_char ('\n');

  mio_lparen ();
  gfc_traverse_user_op (gfc_current_ns, write_operator);
  mio_rparen ();
  write_char ('\n');
  write_char ('\n');

  mio_lparen ();
  write_generic (gfc_current_ns->sym_root);
  mio_rparen ();
  write_char ('\n');
  write_char ('\n');

  mio_lparen ();
  write_blank_common ();
  write_common (gfc_current_ns->common_root);
  mio_rparen ();
  write_char ('\n');
  write_char ('\n');

  mio_lparen ();
  write_equiv ();
  mio_rparen ();
  write_char ('\n');
  write_char ('\n');

  /* Write symbol information.  First we traverse all symbols in the
     primary namespace, writing those that need to be written.
     Sometimes writing one symbol will cause another to need to be
     written.  A list of these symbols ends up on the write stack, and
     we end by popping the bottom of the stack and writing the symbol
     until the stack is empty.  */

  mio_lparen ();

  write_symbol0 (gfc_current_ns->sym_root);
  while (write_symbol1 (pi_root))
    /* Nothing.  */;

  mio_rparen ();

  write_char ('\n');
  write_char ('\n');

  mio_lparen ();
  gfc_traverse_symtree (gfc_current_ns->sym_root, write_symtree);
  mio_rparen ();
}


/* Read a MD5 sum from the header of a module file.  If the file cannot
   be opened, or we have any other error, we return -1.  */

static int
read_md5_from_module_file (const char * filename, unsigned char md5[16])
{
  FILE *file;
  char buf[1024];
  int n;

  /* Open the file.  */
  if ((file = fopen (filename, "r")) == NULL)
    return -1;

<<<<<<< HEAD
  /* Read two lines.  */
=======
  /* Read the first line.  */
>>>>>>> 42a9ba1d
  if (fgets (buf, sizeof (buf) - 1, file) == NULL)
    {
      fclose (file);
      return -1;
    }

  /* The file also needs to be overwritten if the version number changed.  */
  n = strlen ("GFORTRAN module version '" MOD_VERSION "' created");
  if (strncmp (buf, "GFORTRAN module version '" MOD_VERSION "' created", n) != 0)
<<<<<<< HEAD
    return -1;
 
=======
    {
      fclose (file);
      return -1;
    }
 
  /* Read a second line.  */
>>>>>>> 42a9ba1d
  if (fgets (buf, sizeof (buf) - 1, file) == NULL)
    {
      fclose (file);
      return -1;
    }

  /* Close the file.  */
  fclose (file);

  /* If the header is not what we expect, or is too short, bail out.  */
  if (strncmp (buf, "MD5:", 4) != 0 || strlen (buf) < 4 + 16)
    return -1;

  /* Now, we have a real MD5, read it into the array.  */
  for (n = 0; n < 16; n++)
    {
      unsigned int x;

      if (sscanf (&(buf[4+2*n]), "%02x", &x) != 1)
       return -1;

      md5[n] = x;
    }

  return 0;
}


/* Given module, dump it to disk.  If there was an error while
   processing the module, dump_flag will be set to zero and we delete
   the module file, even if it was already there.  */

void
gfc_dump_module (const char *name, int dump_flag)
{
  int n;
  char *filename, *filename_tmp, *p;
  time_t now;
  fpos_t md5_pos;
  unsigned char md5_new[16], md5_old[16];

  n = strlen (name) + strlen (MODULE_EXTENSION) + 1;
  if (gfc_option.module_dir != NULL)
    {
      n += strlen (gfc_option.module_dir);
      filename = (char *) alloca (n);
      strcpy (filename, gfc_option.module_dir);
      strcat (filename, name);
    }
  else
    {
      filename = (char *) alloca (n);
      strcpy (filename, name);
    }
  strcat (filename, MODULE_EXTENSION);

  /* Name of the temporary file used to write the module.  */
  filename_tmp = (char *) alloca (n + 1);
  strcpy (filename_tmp, filename);
  strcat (filename_tmp, "0");

  /* There was an error while processing the module.  We delete the
     module file, even if it was already there.  */
  if (!dump_flag)
    {
      unlink (filename);
      return;
    }

  /* Write the module to the temporary file.  */
  module_fp = fopen (filename_tmp, "w");
  if (module_fp == NULL)
    gfc_fatal_error ("Can't open module file '%s' for writing at %C: %s",
		     filename_tmp, strerror (errno));

  /* Write the header, including space reserved for the MD5 sum.  */
  now = time (NULL);
  p = ctime (&now);

  *strchr (p, '\n') = '\0';

  fprintf (module_fp, "GFORTRAN module version '%s' created from %s on %s\n"
	   "MD5:", MOD_VERSION, gfc_source_file, p);
  fgetpos (module_fp, &md5_pos);
  fputs ("00000000000000000000000000000000 -- "
	"If you edit this, you'll get what you deserve.\n\n", module_fp);

  /* Initialize the MD5 context that will be used for output.  */
  md5_init_ctx (&ctx);

  /* Write the module itself.  */
  iomode = IO_OUTPUT;
  strcpy (module_name, name);

  init_pi_tree ();

  write_module ();

  free_pi_tree (pi_root);
  pi_root = NULL;

  write_char ('\n');

  /* Write the MD5 sum to the header of the module file.  */
  md5_finish_ctx (&ctx, md5_new);
  fsetpos (module_fp, &md5_pos);
  for (n = 0; n < 16; n++)
    fprintf (module_fp, "%02x", md5_new[n]);

  if (fclose (module_fp))
    gfc_fatal_error ("Error writing module file '%s' for writing: %s",
		     filename_tmp, strerror (errno));

  /* Read the MD5 from the header of the old module file and compare.  */
  if (read_md5_from_module_file (filename, md5_old) != 0
      || memcmp (md5_old, md5_new, sizeof (md5_old)) != 0)
    {
      /* Module file have changed, replace the old one.  */
      if (unlink (filename) && errno != ENOENT)
	gfc_fatal_error ("Can't delete module file '%s': %s", filename,
			 strerror (errno));
      if (rename (filename_tmp, filename))
	gfc_fatal_error ("Can't rename module file '%s' to '%s': %s",
			 filename_tmp, filename, strerror (errno));
    }
  else
    {
      if (unlink (filename_tmp))
	gfc_fatal_error ("Can't delete temporary module file '%s': %s",
			 filename_tmp, strerror (errno));
    }
}


static void
sort_iso_c_rename_list (void)
{
  gfc_use_rename *tmp_list = NULL;
  gfc_use_rename *curr;
  gfc_use_rename *kinds_used[ISOCBINDING_NUMBER] = {NULL};
  int c_kind;
  int i;

  for (curr = gfc_rename_list; curr; curr = curr->next)
    {
      c_kind = get_c_kind (curr->use_name, c_interop_kinds_table);
      if (c_kind == ISOCBINDING_INVALID || c_kind == ISOCBINDING_LAST)
	{
	  gfc_error ("Symbol '%s' referenced at %L does not exist in "
		     "intrinsic module ISO_C_BINDING.", curr->use_name,
		     &curr->where);
	}
      else
	/* Put it in the list.  */
	kinds_used[c_kind] = curr;
    }

  /* Make a new (sorted) rename list.  */
  i = 0;
  while (i < ISOCBINDING_NUMBER && kinds_used[i] == NULL)
    i++;

  if (i < ISOCBINDING_NUMBER)
    {
      tmp_list = kinds_used[i];

      i++;
      curr = tmp_list;
      for (; i < ISOCBINDING_NUMBER; i++)
	if (kinds_used[i] != NULL)
	  {
	    curr->next = kinds_used[i];
	    curr = curr->next;
	    curr->next = NULL;
	  }
    }

  gfc_rename_list = tmp_list;
}


/* Import the intrinsic ISO_C_BINDING module, generating symbols in
   the current namespace for all named constants, pointer types, and
   procedures in the module unless the only clause was used or a rename
   list was provided.  */

static void
import_iso_c_binding_module (void)
{
  gfc_symbol *mod_sym = NULL;
  gfc_symtree *mod_symtree = NULL;
  const char *iso_c_module_name = "__iso_c_binding";
  gfc_use_rename *u;
  int i;
  char *local_name;

  /* Look only in the current namespace.  */
  mod_symtree = gfc_find_symtree (gfc_current_ns->sym_root, iso_c_module_name);

  if (mod_symtree == NULL)
    {
      /* symtree doesn't already exist in current namespace.  */
      gfc_get_sym_tree (iso_c_module_name, gfc_current_ns, &mod_symtree,
			false);
      
      if (mod_symtree != NULL)
	mod_sym = mod_symtree->n.sym;
      else
	gfc_internal_error ("import_iso_c_binding_module(): Unable to "
			    "create symbol for %s", iso_c_module_name);

      mod_sym->attr.flavor = FL_MODULE;
      mod_sym->attr.intrinsic = 1;
      mod_sym->module = gfc_get_string (iso_c_module_name);
      mod_sym->from_intmod = INTMOD_ISO_C_BINDING;
    }

  /* Generate the symbols for the named constants representing
     the kinds for intrinsic data types.  */
  if (only_flag)
    {
      /* Sort the rename list because there are dependencies between types
	 and procedures (e.g., c_loc needs c_ptr).  */
      sort_iso_c_rename_list ();
      
      for (u = gfc_rename_list; u; u = u->next)
	{
	  i = get_c_kind (u->use_name, c_interop_kinds_table);

	  if (i == ISOCBINDING_INVALID || i == ISOCBINDING_LAST)
	    {
	      gfc_error ("Symbol '%s' referenced at %L does not exist in "
			 "intrinsic module ISO_C_BINDING.", u->use_name,
			 &u->where);
	      continue;
	    }
	  
	  generate_isocbinding_symbol (iso_c_module_name,
				       (iso_c_binding_symbol) i,
				       u->local_name);
	}
    }
  else
    {
      for (i = 0; i < ISOCBINDING_NUMBER; i++)
	{
	  local_name = NULL;
	  for (u = gfc_rename_list; u; u = u->next)
	    {
	      if (strcmp (c_interop_kinds_table[i].name, u->use_name) == 0)
		{
		  local_name = u->local_name;
		  u->found = 1;
		  break;
		}
	    }
	  generate_isocbinding_symbol (iso_c_module_name,
				       (iso_c_binding_symbol) i,
				       local_name);
	}

      for (u = gfc_rename_list; u; u = u->next)
	{
	  if (u->found)
	    continue;

	  gfc_error ("Symbol '%s' referenced at %L not found in intrinsic "
		     "module ISO_C_BINDING", u->use_name, &u->where);
	}
    }
}


/* Add an integer named constant from a given module.  */

static void
create_int_parameter (const char *name, int value, const char *modname,
		      intmod_id module, int id)
{
  gfc_symtree *tmp_symtree;
  gfc_symbol *sym;

  tmp_symtree = gfc_find_symtree (gfc_current_ns->sym_root, name);
  if (tmp_symtree != NULL)
    {
      if (strcmp (modname, tmp_symtree->n.sym->module) == 0)
	return;
      else
	gfc_error ("Symbol '%s' already declared", name);
    }

  gfc_get_sym_tree (name, gfc_current_ns, &tmp_symtree, false);
  sym = tmp_symtree->n.sym;

  sym->module = gfc_get_string (modname);
  sym->attr.flavor = FL_PARAMETER;
  sym->ts.type = BT_INTEGER;
  sym->ts.kind = gfc_default_integer_kind;
  sym->value = gfc_int_expr (value);
  sym->attr.use_assoc = 1;
  sym->from_intmod = module;
  sym->intmod_sym_id = id;
}


/* USE the ISO_FORTRAN_ENV intrinsic module.  */

static void
use_iso_fortran_env_module (void)
{
  static char mod[] = "iso_fortran_env";
  const char *local_name;
  gfc_use_rename *u;
  gfc_symbol *mod_sym;
  gfc_symtree *mod_symtree;
  int i;

  intmod_sym symbol[] = {
#define NAMED_INTCST(a,b,c,d) { a, b, 0, d },
#include "iso-fortran-env.def"
#undef NAMED_INTCST
    { ISOFORTRANENV_INVALID, NULL, -1234, 0 } };

  i = 0;
#define NAMED_INTCST(a,b,c,d) symbol[i++].value = c;
#include "iso-fortran-env.def"
#undef NAMED_INTCST

  /* Generate the symbol for the module itself.  */
  mod_symtree = gfc_find_symtree (gfc_current_ns->sym_root, mod);
  if (mod_symtree == NULL)
    {
      gfc_get_sym_tree (mod, gfc_current_ns, &mod_symtree, false);
      gcc_assert (mod_symtree);
      mod_sym = mod_symtree->n.sym;

      mod_sym->attr.flavor = FL_MODULE;
      mod_sym->attr.intrinsic = 1;
      mod_sym->module = gfc_get_string (mod);
      mod_sym->from_intmod = INTMOD_ISO_FORTRAN_ENV;
    }
  else
    if (!mod_symtree->n.sym->attr.intrinsic)
      gfc_error ("Use of intrinsic module '%s' at %C conflicts with "
		 "non-intrinsic module name used previously", mod);

  /* Generate the symbols for the module integer named constants.  */
  if (only_flag)
    for (u = gfc_rename_list; u; u = u->next)
      {
	for (i = 0; symbol[i].name; i++)
	  if (strcmp (symbol[i].name, u->use_name) == 0)
	    break;

	if (symbol[i].name == NULL)
	  {
	    gfc_error ("Symbol '%s' referenced at %L does not exist in "
		       "intrinsic module ISO_FORTRAN_ENV", u->use_name,
		       &u->where);
	    continue;
	  }

	if ((gfc_option.flag_default_integer || gfc_option.flag_default_real)
	    && symbol[i].id == ISOFORTRANENV_NUMERIC_STORAGE_SIZE)
	  gfc_warning_now ("Use of the NUMERIC_STORAGE_SIZE named constant "
			   "from intrinsic module ISO_FORTRAN_ENV at %L is "
			   "incompatible with option %s", &u->where,
			   gfc_option.flag_default_integer
			     ? "-fdefault-integer-8" : "-fdefault-real-8");

	create_int_parameter (u->local_name[0] ? u->local_name
					       : symbol[i].name,
			      symbol[i].value, mod, INTMOD_ISO_FORTRAN_ENV,
			      symbol[i].id);
      }
  else
    {
      for (i = 0; symbol[i].name; i++)
	{
	  local_name = NULL;
	  for (u = gfc_rename_list; u; u = u->next)
	    {
	      if (strcmp (symbol[i].name, u->use_name) == 0)
		{
		  local_name = u->local_name;
		  u->found = 1;
		  break;
		}
	    }

	  if ((gfc_option.flag_default_integer || gfc_option.flag_default_real)
	      && symbol[i].id == ISOFORTRANENV_NUMERIC_STORAGE_SIZE)
	    gfc_warning_now ("Use of the NUMERIC_STORAGE_SIZE named constant "
			     "from intrinsic module ISO_FORTRAN_ENV at %C is "
			     "incompatible with option %s",
			     gfc_option.flag_default_integer
				? "-fdefault-integer-8" : "-fdefault-real-8");

	  create_int_parameter (local_name ? local_name : symbol[i].name,
				symbol[i].value, mod, INTMOD_ISO_FORTRAN_ENV,
				symbol[i].id);
	}

      for (u = gfc_rename_list; u; u = u->next)
	{
	  if (u->found)
	    continue;

	  gfc_error ("Symbol '%s' referenced at %L not found in intrinsic "
		     "module ISO_FORTRAN_ENV", u->use_name, &u->where);
	}
    }
}


/* Process a USE directive.  */

void
gfc_use_module (void)
{
  char *filename;
  gfc_state_data *p;
  int c, line, start;
  gfc_symtree *mod_symtree;
  gfc_use_list *use_stmt;

  filename = (char *) alloca (strlen (module_name) + strlen (MODULE_EXTENSION)
			      + 1);
  strcpy (filename, module_name);
  strcat (filename, MODULE_EXTENSION);

  /* First, try to find an non-intrinsic module, unless the USE statement
     specified that the module is intrinsic.  */
  module_fp = NULL;
  if (!specified_int)
    module_fp = gfc_open_included_file (filename, true, true);

  /* Then, see if it's an intrinsic one, unless the USE statement
     specified that the module is non-intrinsic.  */
  if (module_fp == NULL && !specified_nonint)
    {
      if (strcmp (module_name, "iso_fortran_env") == 0
	  && gfc_notify_std (GFC_STD_F2003, "Fortran 2003: ISO_FORTRAN_ENV "
			     "intrinsic module at %C") != FAILURE)
       {
	 use_iso_fortran_env_module ();
	 return;
       }

      if (strcmp (module_name, "iso_c_binding") == 0
	  && gfc_notify_std (GFC_STD_F2003, "Fortran 2003: "
			     "ISO_C_BINDING module at %C") != FAILURE)
	{
	  import_iso_c_binding_module();
	  return;
	}

      module_fp = gfc_open_intrinsic_module (filename);

      if (module_fp == NULL && specified_int)
	gfc_fatal_error ("Can't find an intrinsic module named '%s' at %C",
			 module_name);
    }

  if (module_fp == NULL)
    gfc_fatal_error ("Can't open module file '%s' for reading at %C: %s",
		     filename, strerror (errno));

  /* Check that we haven't already USEd an intrinsic module with the
     same name.  */

  mod_symtree = gfc_find_symtree (gfc_current_ns->sym_root, module_name);
  if (mod_symtree && mod_symtree->n.sym->attr.intrinsic)
    gfc_error ("Use of non-intrinsic module '%s' at %C conflicts with "
	       "intrinsic module name used previously", module_name);

  iomode = IO_INPUT;
  module_line = 1;
  module_column = 1;
  start = 0;

  /* Skip the first two lines of the module, after checking that this is
     a gfortran module file.  */
  line = 0;
  while (line < 2)
    {
      c = module_char ();
      if (c == EOF)
	bad_module ("Unexpected end of module");
      if (start++ < 3)
	parse_name (c);
      if ((start == 1 && strcmp (atom_name, "GFORTRAN") != 0)
	  || (start == 2 && strcmp (atom_name, " module") != 0))
	gfc_fatal_error ("File '%s' opened at %C is not a GFORTRAN module "
			 "file", filename);
      if (start == 3)
	{
	  if (strcmp (atom_name, " version") != 0
	      || module_char () != ' '
	      || parse_atom () != ATOM_STRING)
	    gfc_fatal_error ("Parse error when checking module version"
		    	     " for file '%s' opened at %C", filename);

	  if (strcmp (atom_string, MOD_VERSION))
	    {
	      gfc_fatal_error ("Wrong module version '%s' (expected '"
			       MOD_VERSION "') for file '%s' opened"
			       " at %C", atom_string, filename);
	    }
	}

      if (c == '\n')
	line++;
    }

  /* Make sure we're not reading the same module that we may be building.  */
  for (p = gfc_state_stack; p; p = p->previous)
    if (p->state == COMP_MODULE && strcmp (p->sym->name, module_name) == 0)
      gfc_fatal_error ("Can't USE the same module we're building!");

  init_pi_tree ();
  init_true_name_tree ();

  read_module ();

  free_true_name (true_name_root);
  true_name_root = NULL;

  free_pi_tree (pi_root);
  pi_root = NULL;

  fclose (module_fp);

  use_stmt = gfc_get_use_list ();
  use_stmt->module_name = gfc_get_string (module_name);
  use_stmt->only_flag = only_flag;
  use_stmt->rename = gfc_rename_list;
  use_stmt->where = use_locus;
  gfc_rename_list = NULL;
  use_stmt->next = gfc_current_ns->use_stmts;
  gfc_current_ns->use_stmts = use_stmt;
}


void
gfc_free_use_stmts (gfc_use_list *use_stmts)
{
  gfc_use_list *next;
  for (; use_stmts; use_stmts = next)
    {
      gfc_use_rename *next_rename;

      for (; use_stmts->rename; use_stmts->rename = next_rename)
	{
	  next_rename = use_stmts->rename->next;
	  gfc_free (use_stmts->rename);
	}
      next = use_stmts->next;
      gfc_free (use_stmts);
    }
}


void
gfc_module_init_2 (void)
{
  last_atom = ATOM_LPAREN;
}


void
gfc_module_done_2 (void)
{
  free_rename ();
}<|MERGE_RESOLUTION|>--- conflicted
+++ resolved
@@ -77,11 +77,7 @@
 
 /* Don't put any single quote (') in MOD_VERSION, 
    if yout want it to be recognized.  */
-<<<<<<< HEAD
-#define MOD_VERSION "0"
-=======
 #define MOD_VERSION "2"
->>>>>>> 42a9ba1d
 
 
 /* Structure that describes a position within a module file.  */
@@ -4785,11 +4781,7 @@
   if ((file = fopen (filename, "r")) == NULL)
     return -1;
 
-<<<<<<< HEAD
-  /* Read two lines.  */
-=======
   /* Read the first line.  */
->>>>>>> 42a9ba1d
   if (fgets (buf, sizeof (buf) - 1, file) == NULL)
     {
       fclose (file);
@@ -4799,17 +4791,12 @@
   /* The file also needs to be overwritten if the version number changed.  */
   n = strlen ("GFORTRAN module version '" MOD_VERSION "' created");
   if (strncmp (buf, "GFORTRAN module version '" MOD_VERSION "' created", n) != 0)
-<<<<<<< HEAD
-    return -1;
- 
-=======
     {
       fclose (file);
       return -1;
     }
  
   /* Read a second line.  */
->>>>>>> 42a9ba1d
   if (fgets (buf, sizeof (buf) - 1, file) == NULL)
     {
       fclose (file);
