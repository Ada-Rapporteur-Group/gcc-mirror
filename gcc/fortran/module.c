/* Handle modules, which amounts to loading and saving symbols and
   their attendant structures.
   Copyright (C) 2000, 2001, 2002, 2003, 2004, 2005, 2006, 2007, 2008, 2009
   Free Software Foundation, Inc.
   Contributed by Andy Vaught

This file is part of GCC.

GCC is free software; you can redistribute it and/or modify it under
the terms of the GNU General Public License as published by the Free
Software Foundation; either version 3, or (at your option) any later
version.

GCC is distributed in the hope that it will be useful, but WITHOUT ANY
WARRANTY; without even the implied warranty of MERCHANTABILITY or
FITNESS FOR A PARTICULAR PURPOSE.  See the GNU General Public License
for more details.

You should have received a copy of the GNU General Public License
along with GCC; see the file COPYING3.  If not see
<http://www.gnu.org/licenses/>.  */

/* The syntax of gfortran modules resembles that of lisp lists, i.e. a
   sequence of atoms, which can be left or right parenthesis, names,
   integers or strings.  Parenthesis are always matched which allows
   us to skip over sections at high speed without having to know
   anything about the internal structure of the lists.  A "name" is
   usually a fortran 95 identifier, but can also start with '@' in
   order to reference a hidden symbol.

   The first line of a module is an informational message about what
   created the module, the file it came from and when it was created.
   The second line is a warning for people not to edit the module.
   The rest of the module looks like:

   ( ( <Interface info for UPLUS> )
     ( <Interface info for UMINUS> )
     ...
   )
   ( ( <name of operator interface> <module of op interface> <i/f1> ... )
     ...
   )
   ( ( <name of generic interface> <module of generic interface> <i/f1> ... )
     ...
   )
   ( ( <common name> <symbol> <saved flag>)
     ...
   )

   ( equivalence list )

   ( <Symbol Number (in no particular order)>
     <True name of symbol>
     <Module name of symbol>
     ( <symbol information> )
     ...
   )
   ( <Symtree name>
     <Ambiguous flag>
     <Symbol number>
     ...
   )

   In general, symbols refer to other symbols by their symbol number,
   which are zero based.  Symbols are written to the module in no
   particular order.  */

#include "config.h"
#include "system.h"
#include "gfortran.h"
#include "arith.h"
#include "match.h"
#include "parse.h" /* FIXME */
#include "md5.h"

#define MODULE_EXTENSION ".mod"

/* Don't put any single quote (') in MOD_VERSION, 
   if yout want it to be recognized.  */
#define MOD_VERSION "0"


/* Structure that describes a position within a module file.  */

typedef struct
{
  int column, line;
  fpos_t pos;
}
module_locus;

/* Structure for list of symbols of intrinsic modules.  */
typedef struct
{
  int id;
  const char *name;
  int value;
  int standard;
}
intmod_sym;


typedef enum
{
  P_UNKNOWN = 0, P_OTHER, P_NAMESPACE, P_COMPONENT, P_SYMBOL
}
pointer_t;

/* The fixup structure lists pointers to pointers that have to
   be updated when a pointer value becomes known.  */

typedef struct fixup_t
{
  void **pointer;
  struct fixup_t *next;
}
fixup_t;


/* Structure for holding extra info needed for pointers being read.  */

enum rsym_state
{
  UNUSED, NEEDED, USED
};

enum wsym_state
{
  UNREFERENCED = 0, NEEDS_WRITE, WRITTEN
};

typedef struct pointer_info
{
  BBT_HEADER (pointer_info);
  int integer;
  pointer_t type;

  /* The first component of each member of the union is the pointer
     being stored.  */

  fixup_t *fixup;

  union
  {
    void *pointer;	/* Member for doing pointer searches.  */

    struct
    {
      gfc_symbol *sym;
      char true_name[GFC_MAX_SYMBOL_LEN + 1], module[GFC_MAX_SYMBOL_LEN + 1];
      enum rsym_state state;
      int ns, referenced, renamed;
      module_locus where;
      fixup_t *stfixup;
      gfc_symtree *symtree;
      char binding_label[GFC_MAX_SYMBOL_LEN + 1];
    }
    rsym;

    struct
    {
      gfc_symbol *sym;
      enum wsym_state state;
    }
    wsym;
  }
  u;

}
pointer_info;

#define gfc_get_pointer_info() XCNEW (pointer_info)


/* Local variables */

/* The FILE for the module we're reading or writing.  */
static FILE *module_fp;

/* MD5 context structure.  */
static struct md5_ctx ctx;

/* The name of the module we're reading (USE'ing) or writing.  */
static char module_name[GFC_MAX_SYMBOL_LEN + 1];

/* The way the module we're reading was specified.  */
static bool specified_nonint, specified_int;

static int module_line, module_column, only_flag;
static enum
{ IO_INPUT, IO_OUTPUT }
iomode;

static gfc_use_rename *gfc_rename_list;
static pointer_info *pi_root;
static int symbol_number;	/* Counter for assigning symbol numbers */

/* Tells mio_expr_ref to make symbols for unused equivalence members.  */
static bool in_load_equiv;

static locus use_locus;



/*****************************************************************/

/* Pointer/integer conversion.  Pointers between structures are stored
   as integers in the module file.  The next couple of subroutines
   handle this translation for reading and writing.  */

/* Recursively free the tree of pointer structures.  */

static void
free_pi_tree (pointer_info *p)
{
  if (p == NULL)
    return;

  if (p->fixup != NULL)
    gfc_internal_error ("free_pi_tree(): Unresolved fixup");

  free_pi_tree (p->left);
  free_pi_tree (p->right);

  gfc_free (p);
}


/* Compare pointers when searching by pointer.  Used when writing a
   module.  */

static int
compare_pointers (void *_sn1, void *_sn2)
{
  pointer_info *sn1, *sn2;

  sn1 = (pointer_info *) _sn1;
  sn2 = (pointer_info *) _sn2;

  if (sn1->u.pointer < sn2->u.pointer)
    return -1;
  if (sn1->u.pointer > sn2->u.pointer)
    return 1;

  return 0;
}


/* Compare integers when searching by integer.  Used when reading a
   module.  */

static int
compare_integers (void *_sn1, void *_sn2)
{
  pointer_info *sn1, *sn2;

  sn1 = (pointer_info *) _sn1;
  sn2 = (pointer_info *) _sn2;

  if (sn1->integer < sn2->integer)
    return -1;
  if (sn1->integer > sn2->integer)
    return 1;

  return 0;
}


/* Initialize the pointer_info tree.  */

static void
init_pi_tree (void)
{
  compare_fn compare;
  pointer_info *p;

  pi_root = NULL;
  compare = (iomode == IO_INPUT) ? compare_integers : compare_pointers;

  /* Pointer 0 is the NULL pointer.  */
  p = gfc_get_pointer_info ();
  p->u.pointer = NULL;
  p->integer = 0;
  p->type = P_OTHER;

  gfc_insert_bbt (&pi_root, p, compare);

  /* Pointer 1 is the current namespace.  */
  p = gfc_get_pointer_info ();
  p->u.pointer = gfc_current_ns;
  p->integer = 1;
  p->type = P_NAMESPACE;

  gfc_insert_bbt (&pi_root, p, compare);

  symbol_number = 2;
}


/* During module writing, call here with a pointer to something,
   returning the pointer_info node.  */

static pointer_info *
find_pointer (void *gp)
{
  pointer_info *p;

  p = pi_root;
  while (p != NULL)
    {
      if (p->u.pointer == gp)
	break;
      p = (gp < p->u.pointer) ? p->left : p->right;
    }

  return p;
}


/* Given a pointer while writing, returns the pointer_info tree node,
   creating it if it doesn't exist.  */

static pointer_info *
get_pointer (void *gp)
{
  pointer_info *p;

  p = find_pointer (gp);
  if (p != NULL)
    return p;

  /* Pointer doesn't have an integer.  Give it one.  */
  p = gfc_get_pointer_info ();

  p->u.pointer = gp;
  p->integer = symbol_number++;

  gfc_insert_bbt (&pi_root, p, compare_pointers);

  return p;
}


/* Given an integer during reading, find it in the pointer_info tree,
   creating the node if not found.  */

static pointer_info *
get_integer (int integer)
{
  pointer_info *p, t;
  int c;

  t.integer = integer;

  p = pi_root;
  while (p != NULL)
    {
      c = compare_integers (&t, p);
      if (c == 0)
	break;

      p = (c < 0) ? p->left : p->right;
    }

  if (p != NULL)
    return p;

  p = gfc_get_pointer_info ();
  p->integer = integer;
  p->u.pointer = NULL;

  gfc_insert_bbt (&pi_root, p, compare_integers);

  return p;
}


/* Recursive function to find a pointer within a tree by brute force.  */

static pointer_info *
fp2 (pointer_info *p, const void *target)
{
  pointer_info *q;

  if (p == NULL)
    return NULL;

  if (p->u.pointer == target)
    return p;

  q = fp2 (p->left, target);
  if (q != NULL)
    return q;

  return fp2 (p->right, target);
}


/* During reading, find a pointer_info node from the pointer value.
   This amounts to a brute-force search.  */

static pointer_info *
find_pointer2 (void *p)
{
  return fp2 (pi_root, p);
}


/* Resolve any fixups using a known pointer.  */

static void
resolve_fixups (fixup_t *f, void *gp)
{
  fixup_t *next;

  for (; f; f = next)
    {
      next = f->next;
      *(f->pointer) = gp;
      gfc_free (f);
    }
}


/* Call here during module reading when we know what pointer to
   associate with an integer.  Any fixups that exist are resolved at
   this time.  */

static void
associate_integer_pointer (pointer_info *p, void *gp)
{
  if (p->u.pointer != NULL)
    gfc_internal_error ("associate_integer_pointer(): Already associated");

  p->u.pointer = gp;

  resolve_fixups (p->fixup, gp);

  p->fixup = NULL;
}


/* During module reading, given an integer and a pointer to a pointer,
   either store the pointer from an already-known value or create a
   fixup structure in order to store things later.  Returns zero if
   the reference has been actually stored, or nonzero if the reference
   must be fixed later (i.e., associate_integer_pointer must be called
   sometime later.  Returns the pointer_info structure.  */

static pointer_info *
add_fixup (int integer, void *gp)
{
  pointer_info *p;
  fixup_t *f;
  char **cp;

  p = get_integer (integer);

  if (p->integer == 0 || p->u.pointer != NULL)
    {
      cp = (char **) gp;
      *cp = (char *) p->u.pointer;
    }
  else
    {
      f = XCNEW (fixup_t);

      f->next = p->fixup;
      p->fixup = f;

      f->pointer = (void **) gp;
    }

  return p;
}


/*****************************************************************/

/* Parser related subroutines */

/* Free the rename list left behind by a USE statement.  */

static void
free_rename (void)
{
  gfc_use_rename *next;

  for (; gfc_rename_list; gfc_rename_list = next)
    {
      next = gfc_rename_list->next;
      gfc_free (gfc_rename_list);
    }
}


/* Match a USE statement.  */

match
gfc_match_use (void)
{
  char name[GFC_MAX_SYMBOL_LEN + 1], module_nature[GFC_MAX_SYMBOL_LEN + 1];
  gfc_use_rename *tail = NULL, *new_use;
  interface_type type, type2;
  gfc_intrinsic_op op;
  match m;

  specified_int = false;
  specified_nonint = false;

  if (gfc_match (" , ") == MATCH_YES)
    {
      if ((m = gfc_match (" %n ::", module_nature)) == MATCH_YES)
	{
	  if (gfc_notify_std (GFC_STD_F2003, "Fortran 2003: module "
			      "nature in USE statement at %C") == FAILURE)
	    return MATCH_ERROR;

	  if (strcmp (module_nature, "intrinsic") == 0)
	    specified_int = true;
	  else
	    {
	      if (strcmp (module_nature, "non_intrinsic") == 0)
		specified_nonint = true;
	      else
		{
		  gfc_error ("Module nature in USE statement at %C shall "
			     "be either INTRINSIC or NON_INTRINSIC");
		  return MATCH_ERROR;
		}
	    }
	}
      else
	{
	  /* Help output a better error message than "Unclassifiable
	     statement".  */
	  gfc_match (" %n", module_nature);
	  if (strcmp (module_nature, "intrinsic") == 0
	      || strcmp (module_nature, "non_intrinsic") == 0)
	    gfc_error ("\"::\" was expected after module nature at %C "
		       "but was not found");
	  return m;
	}
    }
  else
    {
      m = gfc_match (" ::");
      if (m == MATCH_YES &&
	  gfc_notify_std (GFC_STD_F2003, "Fortran 2003: "
			  "\"USE :: module\" at %C") == FAILURE)
	return MATCH_ERROR;

      if (m != MATCH_YES)
	{
	  m = gfc_match ("% ");
	  if (m != MATCH_YES)
	    return m;
	}
    }

  use_locus = gfc_current_locus;

  m = gfc_match_name (module_name);
  if (m != MATCH_YES)
    return m;

  free_rename ();
  only_flag = 0;

  if (gfc_match_eos () == MATCH_YES)
    return MATCH_YES;
  if (gfc_match_char (',') != MATCH_YES)
    goto syntax;

  if (gfc_match (" only :") == MATCH_YES)
    only_flag = 1;

  if (gfc_match_eos () == MATCH_YES)
    return MATCH_YES;

  for (;;)
    {
      /* Get a new rename struct and add it to the rename list.  */
      new_use = gfc_get_use_rename ();
      new_use->where = gfc_current_locus;
      new_use->found = 0;

      if (gfc_rename_list == NULL)
	gfc_rename_list = new_use;
      else
	tail->next = new_use;
      tail = new_use;

      /* See what kind of interface we're dealing with.  Assume it is
	 not an operator.  */
      new_use->op = INTRINSIC_NONE;
      if (gfc_match_generic_spec (&type, name, &op) == MATCH_ERROR)
	goto cleanup;

      switch (type)
	{
	case INTERFACE_NAMELESS:
	  gfc_error ("Missing generic specification in USE statement at %C");
	  goto cleanup;

	case INTERFACE_USER_OP:
	case INTERFACE_GENERIC:
	  m = gfc_match (" =>");

	  if (type == INTERFACE_USER_OP && m == MATCH_YES
	      && (gfc_notify_std (GFC_STD_F2003, "Fortran 2003: Renaming "
				  "operators in USE statements at %C")
		 == FAILURE))
	    goto cleanup;

	  if (type == INTERFACE_USER_OP)
	    new_use->op = INTRINSIC_USER;

	  if (only_flag)
	    {
	      if (m != MATCH_YES)
		strcpy (new_use->use_name, name);
	      else
		{
		  strcpy (new_use->local_name, name);
		  m = gfc_match_generic_spec (&type2, new_use->use_name, &op);
		  if (type != type2)
		    goto syntax;
		  if (m == MATCH_NO)
		    goto syntax;
		  if (m == MATCH_ERROR)
		    goto cleanup;
		}
	    }
	  else
	    {
	      if (m != MATCH_YES)
		goto syntax;
	      strcpy (new_use->local_name, name);

	      m = gfc_match_generic_spec (&type2, new_use->use_name, &op);
	      if (type != type2)
		goto syntax;
	      if (m == MATCH_NO)
		goto syntax;
	      if (m == MATCH_ERROR)
		goto cleanup;
	    }

	  if (strcmp (new_use->use_name, module_name) == 0
	      || strcmp (new_use->local_name, module_name) == 0)
	    {
	      gfc_error ("The name '%s' at %C has already been used as "
			 "an external module name.", module_name);
	      goto cleanup;
	    }
	  break;

	case INTERFACE_INTRINSIC_OP:
	  new_use->op = op;
	  break;

	default:
	  gcc_unreachable ();
	}

      if (gfc_match_eos () == MATCH_YES)
	break;
      if (gfc_match_char (',') != MATCH_YES)
	goto syntax;
    }

  return MATCH_YES;

syntax:
  gfc_syntax_error (ST_USE);

cleanup:
  free_rename ();
  return MATCH_ERROR;
 }


/* Given a name and a number, inst, return the inst name
   under which to load this symbol. Returns NULL if this
   symbol shouldn't be loaded. If inst is zero, returns
   the number of instances of this name. If interface is
   true, a user-defined operator is sought, otherwise only
   non-operators are sought.  */

static const char *
find_use_name_n (const char *name, int *inst, bool interface)
{
  gfc_use_rename *u;
  int i;

  i = 0;
  for (u = gfc_rename_list; u; u = u->next)
    {
      if (strcmp (u->use_name, name) != 0
	  || (u->op == INTRINSIC_USER && !interface)
	  || (u->op != INTRINSIC_USER &&  interface))
	continue;
      if (++i == *inst)
	break;
    }

  if (!*inst)
    {
      *inst = i;
      return NULL;
    }

  if (u == NULL)
    return only_flag ? NULL : name;

  u->found = 1;

  return (u->local_name[0] != '\0') ? u->local_name : name;
}


/* Given a name, return the name under which to load this symbol.
   Returns NULL if this symbol shouldn't be loaded.  */

static const char *
find_use_name (const char *name, bool interface)
{
  int i = 1;
  return find_use_name_n (name, &i, interface);
}


/* Given a real name, return the number of use names associated with it.  */

static int
number_use_names (const char *name, bool interface)
{
  int i = 0;
  const char *c;
  c = find_use_name_n (name, &i, interface);
  return i;
}


/* Try to find the operator in the current list.  */

static gfc_use_rename *
find_use_operator (gfc_intrinsic_op op)
{
  gfc_use_rename *u;

  for (u = gfc_rename_list; u; u = u->next)
    if (u->op == op)
      return u;

  return NULL;
}


/*****************************************************************/

/* The next couple of subroutines maintain a tree used to avoid a
   brute-force search for a combination of true name and module name.
   While symtree names, the name that a particular symbol is known by
   can changed with USE statements, we still have to keep track of the
   true names to generate the correct reference, and also avoid
   loading the same real symbol twice in a program unit.

   When we start reading, the true name tree is built and maintained
   as symbols are read.  The tree is searched as we load new symbols
   to see if it already exists someplace in the namespace.  */

typedef struct true_name
{
  BBT_HEADER (true_name);
  gfc_symbol *sym;
}
true_name;

static true_name *true_name_root;


/* Compare two true_name structures.  */

static int
compare_true_names (void *_t1, void *_t2)
{
  true_name *t1, *t2;
  int c;

  t1 = (true_name *) _t1;
  t2 = (true_name *) _t2;

  c = ((t1->sym->module > t2->sym->module)
       - (t1->sym->module < t2->sym->module));
  if (c != 0)
    return c;

  return strcmp (t1->sym->name, t2->sym->name);
}


/* Given a true name, search the true name tree to see if it exists
   within the main namespace.  */

static gfc_symbol *
find_true_name (const char *name, const char *module)
{
  true_name t, *p;
  gfc_symbol sym;
  int c;

  sym.name = gfc_get_string (name);
  if (module != NULL)
    sym.module = gfc_get_string (module);
  else
    sym.module = NULL;
  t.sym = &sym;

  p = true_name_root;
  while (p != NULL)
    {
      c = compare_true_names ((void *) (&t), (void *) p);
      if (c == 0)
	return p->sym;

      p = (c < 0) ? p->left : p->right;
    }

  return NULL;
}


/* Given a gfc_symbol pointer that is not in the true name tree, add it.  */

static void
add_true_name (gfc_symbol *sym)
{
  true_name *t;

  t = XCNEW (true_name);
  t->sym = sym;

  gfc_insert_bbt (&true_name_root, t, compare_true_names);
}


/* Recursive function to build the initial true name tree by
   recursively traversing the current namespace.  */

static void
build_tnt (gfc_symtree *st)
{
  if (st == NULL)
    return;

  build_tnt (st->left);
  build_tnt (st->right);

  if (find_true_name (st->n.sym->name, st->n.sym->module) != NULL)
    return;

  add_true_name (st->n.sym);
}


/* Initialize the true name tree with the current namespace.  */

static void
init_true_name_tree (void)
{
  true_name_root = NULL;
  build_tnt (gfc_current_ns->sym_root);
}


/* Recursively free a true name tree node.  */

static void
free_true_name (true_name *t)
{
  if (t == NULL)
    return;
  free_true_name (t->left);
  free_true_name (t->right);

  gfc_free (t);
}


/*****************************************************************/

/* Module reading and writing.  */

typedef enum
{
  ATOM_NAME, ATOM_LPAREN, ATOM_RPAREN, ATOM_INTEGER, ATOM_STRING
}
atom_type;

static atom_type last_atom;


/* The name buffer must be at least as long as a symbol name.  Right
   now it's not clear how we're going to store numeric constants--
   probably as a hexadecimal string, since this will allow the exact
   number to be preserved (this can't be done by a decimal
   representation).  Worry about that later.  TODO!  */

#define MAX_ATOM_SIZE 100

static int atom_int;
static char *atom_string, atom_name[MAX_ATOM_SIZE];


/* Report problems with a module.  Error reporting is not very
   elaborate, since this sorts of errors shouldn't really happen.
   This subroutine never returns.  */

static void bad_module (const char *) ATTRIBUTE_NORETURN;

static void
bad_module (const char *msgid)
{
  fclose (module_fp);

  switch (iomode)
    {
    case IO_INPUT:
      gfc_fatal_error ("Reading module %s at line %d column %d: %s",
	  	       module_name, module_line, module_column, msgid);
      break;
    case IO_OUTPUT:
      gfc_fatal_error ("Writing module %s at line %d column %d: %s",
	  	       module_name, module_line, module_column, msgid);
      break;
    default:
      gfc_fatal_error ("Module %s at line %d column %d: %s",
	  	       module_name, module_line, module_column, msgid);
      break;
    }
}


/* Set the module's input pointer.  */

static void
set_module_locus (module_locus *m)
{
  module_column = m->column;
  module_line = m->line;
  fsetpos (module_fp, &m->pos);
}


/* Get the module's input pointer so that we can restore it later.  */

static void
get_module_locus (module_locus *m)
{
  m->column = module_column;
  m->line = module_line;
  fgetpos (module_fp, &m->pos);
}


/* Get the next character in the module, updating our reckoning of
   where we are.  */

static int
module_char (void)
{
  int c;

  c = getc (module_fp);

  if (c == EOF)
    bad_module ("Unexpected EOF");

  if (c == '\n')
    {
      module_line++;
      module_column = 0;
    }

  module_column++;
  return c;
}


/* Parse a string constant.  The delimiter is guaranteed to be a
   single quote.  */

static void
parse_string (void)
{
  module_locus start;
  int len, c;
  char *p;

  get_module_locus (&start);

  len = 0;

  /* See how long the string is.  */
  for ( ; ; )
    {
      c = module_char ();
      if (c == EOF)
	bad_module ("Unexpected end of module in string constant");

      if (c != '\'')
	{
	  len++;
	  continue;
	}

      c = module_char ();
      if (c == '\'')
	{
	  len++;
	  continue;
	}

      break;
    }

  set_module_locus (&start);

  atom_string = p = XCNEWVEC (char, len + 1);

  for (; len > 0; len--)
    {
      c = module_char ();
      if (c == '\'')
	module_char ();		/* Guaranteed to be another \'.  */
      *p++ = c;
    }

  module_char ();		/* Terminating \'.  */
  *p = '\0';			/* C-style string for debug purposes.  */
}


/* Parse a small integer.  */

static void
parse_integer (int c)
{
  module_locus m;

  atom_int = c - '0';

  for (;;)
    {
      get_module_locus (&m);

      c = module_char ();
      if (!ISDIGIT (c))
	break;

      atom_int = 10 * atom_int + c - '0';
      if (atom_int > 99999999)
	bad_module ("Integer overflow");
    }

  set_module_locus (&m);
}


/* Parse a name.  */

static void
parse_name (int c)
{
  module_locus m;
  char *p;
  int len;

  p = atom_name;

  *p++ = c;
  len = 1;

  get_module_locus (&m);

  for (;;)
    {
      c = module_char ();
      if (!ISALNUM (c) && c != '_' && c != '-')
	break;

      *p++ = c;
      if (++len > GFC_MAX_SYMBOL_LEN)
	bad_module ("Name too long");
    }

  *p = '\0';

  fseek (module_fp, -1, SEEK_CUR);
  module_column = m.column + len - 1;

  if (c == '\n')
    module_line--;
}


/* Read the next atom in the module's input stream.  */

static atom_type
parse_atom (void)
{
  int c;

  do
    {
      c = module_char ();
    }
  while (c == ' ' || c == '\r' || c == '\n');

  switch (c)
    {
    case '(':
      return ATOM_LPAREN;

    case ')':
      return ATOM_RPAREN;

    case '\'':
      parse_string ();
      return ATOM_STRING;

    case '0':
    case '1':
    case '2':
    case '3':
    case '4':
    case '5':
    case '6':
    case '7':
    case '8':
    case '9':
      parse_integer (c);
      return ATOM_INTEGER;

    case 'a':
    case 'b':
    case 'c':
    case 'd':
    case 'e':
    case 'f':
    case 'g':
    case 'h':
    case 'i':
    case 'j':
    case 'k':
    case 'l':
    case 'm':
    case 'n':
    case 'o':
    case 'p':
    case 'q':
    case 'r':
    case 's':
    case 't':
    case 'u':
    case 'v':
    case 'w':
    case 'x':
    case 'y':
    case 'z':
    case 'A':
    case 'B':
    case 'C':
    case 'D':
    case 'E':
    case 'F':
    case 'G':
    case 'H':
    case 'I':
    case 'J':
    case 'K':
    case 'L':
    case 'M':
    case 'N':
    case 'O':
    case 'P':
    case 'Q':
    case 'R':
    case 'S':
    case 'T':
    case 'U':
    case 'V':
    case 'W':
    case 'X':
    case 'Y':
    case 'Z':
      parse_name (c);
      return ATOM_NAME;

    default:
      bad_module ("Bad name");
    }

  /* Not reached.  */
}


/* Peek at the next atom on the input.  */

static atom_type
peek_atom (void)
{
  module_locus m;
  atom_type a;

  get_module_locus (&m);

  a = parse_atom ();
  if (a == ATOM_STRING)
    gfc_free (atom_string);

  set_module_locus (&m);
  return a;
}


/* Read the next atom from the input, requiring that it be a
   particular kind.  */

static void
require_atom (atom_type type)
{
  module_locus m;
  atom_type t;
  const char *p;

  get_module_locus (&m);

  t = parse_atom ();
  if (t != type)
    {
      switch (type)
	{
	case ATOM_NAME:
	  p = _("Expected name");
	  break;
	case ATOM_LPAREN:
	  p = _("Expected left parenthesis");
	  break;
	case ATOM_RPAREN:
	  p = _("Expected right parenthesis");
	  break;
	case ATOM_INTEGER:
	  p = _("Expected integer");
	  break;
	case ATOM_STRING:
	  p = _("Expected string");
	  break;
	default:
	  gfc_internal_error ("require_atom(): bad atom type required");
	}

      set_module_locus (&m);
      bad_module (p);
    }
}


/* Given a pointer to an mstring array, require that the current input
   be one of the strings in the array.  We return the enum value.  */

static int
find_enum (const mstring *m)
{
  int i;

  i = gfc_string2code (m, atom_name);
  if (i >= 0)
    return i;

  bad_module ("find_enum(): Enum not found");

  /* Not reached.  */
}


/**************** Module output subroutines ***************************/

/* Output a character to a module file.  */

static void
write_char (char out)
{
  if (putc (out, module_fp) == EOF)
    gfc_fatal_error ("Error writing modules file: %s", strerror (errno));

  /* Add this to our MD5.  */
  md5_process_bytes (&out, sizeof (out), &ctx);
  
  if (out != '\n')
    module_column++;
  else
    {
      module_column = 1;
      module_line++;
    }
}


/* Write an atom to a module.  The line wrapping isn't perfect, but it
   should work most of the time.  This isn't that big of a deal, since
   the file really isn't meant to be read by people anyway.  */

static void
write_atom (atom_type atom, const void *v)
{
  char buffer[20];
  int i, len;
  const char *p;

  switch (atom)
    {
    case ATOM_STRING:
    case ATOM_NAME:
      p = (const char *) v;
      break;

    case ATOM_LPAREN:
      p = "(";
      break;

    case ATOM_RPAREN:
      p = ")";
      break;

    case ATOM_INTEGER:
      i = *((const int *) v);
      if (i < 0)
	gfc_internal_error ("write_atom(): Writing negative integer");

      sprintf (buffer, "%d", i);
      p = buffer;
      break;

    default:
      gfc_internal_error ("write_atom(): Trying to write dab atom");

    }

  if(p == NULL || *p == '\0') 
     len = 0;
  else
  len = strlen (p);

  if (atom != ATOM_RPAREN)
    {
      if (module_column + len > 72)
	write_char ('\n');
      else
	{

	  if (last_atom != ATOM_LPAREN && module_column != 1)
	    write_char (' ');
	}
    }

  if (atom == ATOM_STRING)
    write_char ('\'');

  while (p != NULL && *p)
    {
      if (atom == ATOM_STRING && *p == '\'')
	write_char ('\'');
      write_char (*p++);
    }

  if (atom == ATOM_STRING)
    write_char ('\'');

  last_atom = atom;
}



/***************** Mid-level I/O subroutines *****************/

/* These subroutines let their caller read or write atoms without
   caring about which of the two is actually happening.  This lets a
   subroutine concentrate on the actual format of the data being
   written.  */

static void mio_expr (gfc_expr **);
pointer_info *mio_symbol_ref (gfc_symbol **);
pointer_info *mio_interface_rest (gfc_interface **);
static void mio_symtree_ref (gfc_symtree **);

/* Read or write an enumerated value.  On writing, we return the input
   value for the convenience of callers.  We avoid using an integer
   pointer because enums are sometimes inside bitfields.  */

static int
mio_name (int t, const mstring *m)
{
  if (iomode == IO_OUTPUT)
    write_atom (ATOM_NAME, gfc_code2string (m, t));
  else
    {
      require_atom (ATOM_NAME);
      t = find_enum (m);
    }

  return t;
}

/* Specialization of mio_name.  */

#define DECL_MIO_NAME(TYPE) \
 static inline TYPE \
 MIO_NAME(TYPE) (TYPE t, const mstring *m) \
 { \
   return (TYPE) mio_name ((int) t, m); \
 }
#define MIO_NAME(TYPE) mio_name_##TYPE

static void
mio_lparen (void)
{
  if (iomode == IO_OUTPUT)
    write_atom (ATOM_LPAREN, NULL);
  else
    require_atom (ATOM_LPAREN);
}


static void
mio_rparen (void)
{
  if (iomode == IO_OUTPUT)
    write_atom (ATOM_RPAREN, NULL);
  else
    require_atom (ATOM_RPAREN);
}


static void
mio_integer (int *ip)
{
  if (iomode == IO_OUTPUT)
    write_atom (ATOM_INTEGER, ip);
  else
    {
      require_atom (ATOM_INTEGER);
      *ip = atom_int;
    }
}


/* Read or write a character pointer that points to a string on the heap.  */

static const char *
mio_allocated_string (const char *s)
{
  if (iomode == IO_OUTPUT)
    {
      write_atom (ATOM_STRING, s);
      return s;
    }
  else
    {
      require_atom (ATOM_STRING);
      return atom_string;
    }
}


/* Functions for quoting and unquoting strings.  */

static char *
quote_string (const gfc_char_t *s, const size_t slength)
{
  const gfc_char_t *p;
  char *res, *q;
  size_t len = 0, i;

  /* Calculate the length we'll need: a backslash takes two ("\\"),
     non-printable characters take 10 ("\Uxxxxxxxx") and others take 1.  */
  for (p = s, i = 0; i < slength; p++, i++)
    {
      if (*p == '\\')
	len += 2;
      else if (!gfc_wide_is_printable (*p))
	len += 10;
      else
	len++;
    }

  q = res = XCNEWVEC (char, len + 1);
  for (p = s, i = 0; i < slength; p++, i++)
    {
      if (*p == '\\')
	*q++ = '\\', *q++ = '\\';
      else if (!gfc_wide_is_printable (*p))
	{
	  sprintf (q, "\\U%08" HOST_WIDE_INT_PRINT "x",
		   (unsigned HOST_WIDE_INT) *p);
	  q += 10;
	}
      else
	*q++ = (unsigned char) *p;
    }

  res[len] = '\0';
  return res;
}

static gfc_char_t *
unquote_string (const char *s)
{
  size_t len, i;
  const char *p;
  gfc_char_t *res;

  for (p = s, len = 0; *p; p++, len++)
    {
      if (*p != '\\')
	continue;
	
      if (p[1] == '\\')
	p++;
      else if (p[1] == 'U')
	p += 9; /* That is a "\U????????". */
      else
	gfc_internal_error ("unquote_string(): got bad string");
    }

  res = gfc_get_wide_string (len + 1);
  for (i = 0, p = s; i < len; i++, p++)
    {
      gcc_assert (*p);

      if (*p != '\\')
	res[i] = (unsigned char) *p;
      else if (p[1] == '\\')
	{
	  res[i] = (unsigned char) '\\';
	  p++;
	}
      else
	{
	  /* We read the 8-digits hexadecimal constant that follows.  */
	  int j;
	  unsigned n;
	  gfc_char_t c = 0;

	  gcc_assert (p[1] == 'U');
	  for (j = 0; j < 8; j++)
	    {
	      c = c << 4;
	      gcc_assert (sscanf (&p[j+2], "%01x", &n) == 1);
	      c += n;
	    }

	  res[i] = c;
	  p += 9;
	}
    }

  res[len] = '\0';
  return res;
}


/* Read or write a character pointer that points to a wide string on the
   heap, performing quoting/unquoting of nonprintable characters using the
   form \U???????? (where each ? is a hexadecimal digit).
   Length is the length of the string, only known and used in output mode.  */

static const gfc_char_t *
mio_allocated_wide_string (const gfc_char_t *s, const size_t length)
{
  if (iomode == IO_OUTPUT)
    {
      char *quoted = quote_string (s, length);
      write_atom (ATOM_STRING, quoted);
      gfc_free (quoted);
      return s;
    }
  else
    {
      gfc_char_t *unquoted;

      require_atom (ATOM_STRING);
      unquoted = unquote_string (atom_string);
      gfc_free (atom_string);
      return unquoted;
    }
}


/* Read or write a string that is in static memory.  */

static void
mio_pool_string (const char **stringp)
{
  /* TODO: one could write the string only once, and refer to it via a
     fixup pointer.  */

  /* As a special case we have to deal with a NULL string.  This
     happens for the 'module' member of 'gfc_symbol's that are not in a
     module.  We read / write these as the empty string.  */
  if (iomode == IO_OUTPUT)
    {
      const char *p = *stringp == NULL ? "" : *stringp;
      write_atom (ATOM_STRING, p);
    }
  else
    {
      require_atom (ATOM_STRING);
      *stringp = atom_string[0] == '\0' ? NULL : gfc_get_string (atom_string);
      gfc_free (atom_string);
    }
}


/* Read or write a string that is inside of some already-allocated
   structure.  */

static void
mio_internal_string (char *string)
{
  if (iomode == IO_OUTPUT)
    write_atom (ATOM_STRING, string);
  else
    {
      require_atom (ATOM_STRING);
      strcpy (string, atom_string);
      gfc_free (atom_string);
    }
}


typedef enum
{ AB_ALLOCATABLE, AB_DIMENSION, AB_EXTERNAL, AB_INTRINSIC, AB_OPTIONAL,
  AB_POINTER, AB_TARGET, AB_DUMMY, AB_RESULT, AB_DATA,
  AB_IN_NAMELIST, AB_IN_COMMON, AB_FUNCTION, AB_SUBROUTINE, AB_SEQUENCE,
  AB_ELEMENTAL, AB_PURE, AB_RECURSIVE, AB_GENERIC, AB_ALWAYS_EXPLICIT,
  AB_CRAY_POINTER, AB_CRAY_POINTEE, AB_THREADPRIVATE, AB_ALLOC_COMP,
  AB_POINTER_COMP, AB_PRIVATE_COMP, AB_VALUE, AB_VOLATILE, AB_PROTECTED,
  AB_IS_BIND_C, AB_IS_C_INTEROP, AB_IS_ISO_C, AB_ABSTRACT, AB_ZERO_COMP,
  AB_EXTENSION, AB_PROCEDURE, AB_PROC_POINTER
}
ab_attribute;

static const mstring attr_bits[] =
{
    minit ("ALLOCATABLE", AB_ALLOCATABLE),
    minit ("DIMENSION", AB_DIMENSION),
    minit ("EXTERNAL", AB_EXTERNAL),
    minit ("INTRINSIC", AB_INTRINSIC),
    minit ("OPTIONAL", AB_OPTIONAL),
    minit ("POINTER", AB_POINTER),
    minit ("VOLATILE", AB_VOLATILE),
    minit ("TARGET", AB_TARGET),
    minit ("THREADPRIVATE", AB_THREADPRIVATE),
    minit ("DUMMY", AB_DUMMY),
    minit ("RESULT", AB_RESULT),
    minit ("DATA", AB_DATA),
    minit ("IN_NAMELIST", AB_IN_NAMELIST),
    minit ("IN_COMMON", AB_IN_COMMON),
    minit ("FUNCTION", AB_FUNCTION),
    minit ("SUBROUTINE", AB_SUBROUTINE),
    minit ("SEQUENCE", AB_SEQUENCE),
    minit ("ELEMENTAL", AB_ELEMENTAL),
    minit ("PURE", AB_PURE),
    minit ("RECURSIVE", AB_RECURSIVE),
    minit ("GENERIC", AB_GENERIC),
    minit ("ALWAYS_EXPLICIT", AB_ALWAYS_EXPLICIT),
    minit ("CRAY_POINTER", AB_CRAY_POINTER),
    minit ("CRAY_POINTEE", AB_CRAY_POINTEE),
    minit ("IS_BIND_C", AB_IS_BIND_C),
    minit ("IS_C_INTEROP", AB_IS_C_INTEROP),
    minit ("IS_ISO_C", AB_IS_ISO_C),
    minit ("VALUE", AB_VALUE),
    minit ("ALLOC_COMP", AB_ALLOC_COMP),
    minit ("POINTER_COMP", AB_POINTER_COMP),
    minit ("PRIVATE_COMP", AB_PRIVATE_COMP),
    minit ("ZERO_COMP", AB_ZERO_COMP),
    minit ("PROTECTED", AB_PROTECTED),
    minit ("ABSTRACT", AB_ABSTRACT),
    minit ("EXTENSION", AB_EXTENSION),
    minit ("PROCEDURE", AB_PROCEDURE),
    minit ("PROC_POINTER", AB_PROC_POINTER),
    minit (NULL, -1)
};

/* For binding attributes.  */
static const mstring binding_passing[] =
{
    minit ("PASS", 0),
    minit ("NOPASS", 1),
    minit (NULL, -1)
};
static const mstring binding_overriding[] =
{
    minit ("OVERRIDABLE", 0),
    minit ("NON_OVERRIDABLE", 1),
    minit ("DEFERRED", 2),
    minit (NULL, -1)
};
static const mstring binding_generic[] =
{
    minit ("SPECIFIC", 0),
    minit ("GENERIC", 1),
    minit (NULL, -1)
};


/* Specialization of mio_name.  */
DECL_MIO_NAME (ab_attribute)
DECL_MIO_NAME (ar_type)
DECL_MIO_NAME (array_type)
DECL_MIO_NAME (bt)
DECL_MIO_NAME (expr_t)
DECL_MIO_NAME (gfc_access)
DECL_MIO_NAME (gfc_intrinsic_op)
DECL_MIO_NAME (ifsrc)
DECL_MIO_NAME (save_state)
DECL_MIO_NAME (procedure_type)
DECL_MIO_NAME (ref_type)
DECL_MIO_NAME (sym_flavor)
DECL_MIO_NAME (sym_intent)
#undef DECL_MIO_NAME

/* Symbol attributes are stored in list with the first three elements
   being the enumerated fields, while the remaining elements (if any)
   indicate the individual attribute bits.  The access field is not
   saved-- it controls what symbols are exported when a module is
   written.  */

static void
mio_symbol_attribute (symbol_attribute *attr)
{
  atom_type t;

  mio_lparen ();

  attr->flavor = MIO_NAME (sym_flavor) (attr->flavor, flavors);
  attr->intent = MIO_NAME (sym_intent) (attr->intent, intents);
  attr->proc = MIO_NAME (procedure_type) (attr->proc, procedures);
  attr->if_source = MIO_NAME (ifsrc) (attr->if_source, ifsrc_types);
  attr->save = MIO_NAME (save_state) (attr->save, save_status);

  if (iomode == IO_OUTPUT)
    {
      if (attr->allocatable)
	MIO_NAME (ab_attribute) (AB_ALLOCATABLE, attr_bits);
      if (attr->dimension)
	MIO_NAME (ab_attribute) (AB_DIMENSION, attr_bits);
      if (attr->external)
	MIO_NAME (ab_attribute) (AB_EXTERNAL, attr_bits);
      if (attr->intrinsic)
	MIO_NAME (ab_attribute) (AB_INTRINSIC, attr_bits);
      if (attr->optional)
	MIO_NAME (ab_attribute) (AB_OPTIONAL, attr_bits);
      if (attr->pointer)
	MIO_NAME (ab_attribute) (AB_POINTER, attr_bits);
      if (attr->is_protected)
	MIO_NAME (ab_attribute) (AB_PROTECTED, attr_bits);
      if (attr->value)
	MIO_NAME (ab_attribute) (AB_VALUE, attr_bits);
      if (attr->volatile_)
	MIO_NAME (ab_attribute) (AB_VOLATILE, attr_bits);
      if (attr->target)
	MIO_NAME (ab_attribute) (AB_TARGET, attr_bits);
      if (attr->threadprivate)
	MIO_NAME (ab_attribute) (AB_THREADPRIVATE, attr_bits);
      if (attr->dummy)
	MIO_NAME (ab_attribute) (AB_DUMMY, attr_bits);
      if (attr->result)
	MIO_NAME (ab_attribute) (AB_RESULT, attr_bits);
      /* We deliberately don't preserve the "entry" flag.  */

      if (attr->data)
	MIO_NAME (ab_attribute) (AB_DATA, attr_bits);
      if (attr->in_namelist)
	MIO_NAME (ab_attribute) (AB_IN_NAMELIST, attr_bits);
      if (attr->in_common)
	MIO_NAME (ab_attribute) (AB_IN_COMMON, attr_bits);

      if (attr->function)
	MIO_NAME (ab_attribute) (AB_FUNCTION, attr_bits);
      if (attr->subroutine)
	MIO_NAME (ab_attribute) (AB_SUBROUTINE, attr_bits);
      if (attr->generic)
	MIO_NAME (ab_attribute) (AB_GENERIC, attr_bits);
      if (attr->abstract)
	MIO_NAME (ab_attribute) (AB_ABSTRACT, attr_bits);

      if (attr->sequence)
	MIO_NAME (ab_attribute) (AB_SEQUENCE, attr_bits);
      if (attr->elemental)
	MIO_NAME (ab_attribute) (AB_ELEMENTAL, attr_bits);
      if (attr->pure)
	MIO_NAME (ab_attribute) (AB_PURE, attr_bits);
      if (attr->recursive)
	MIO_NAME (ab_attribute) (AB_RECURSIVE, attr_bits);
      if (attr->always_explicit)
	MIO_NAME (ab_attribute) (AB_ALWAYS_EXPLICIT, attr_bits);
      if (attr->cray_pointer)
	MIO_NAME (ab_attribute) (AB_CRAY_POINTER, attr_bits);
      if (attr->cray_pointee)
	MIO_NAME (ab_attribute) (AB_CRAY_POINTEE, attr_bits);
      if (attr->is_bind_c)
	MIO_NAME(ab_attribute) (AB_IS_BIND_C, attr_bits);
      if (attr->is_c_interop)
	MIO_NAME(ab_attribute) (AB_IS_C_INTEROP, attr_bits);
      if (attr->is_iso_c)
	MIO_NAME(ab_attribute) (AB_IS_ISO_C, attr_bits);
      if (attr->alloc_comp)
	MIO_NAME (ab_attribute) (AB_ALLOC_COMP, attr_bits);
      if (attr->pointer_comp)
	MIO_NAME (ab_attribute) (AB_POINTER_COMP, attr_bits);
      if (attr->private_comp)
	MIO_NAME (ab_attribute) (AB_PRIVATE_COMP, attr_bits);
      if (attr->zero_comp)
	MIO_NAME (ab_attribute) (AB_ZERO_COMP, attr_bits);
      if (attr->extension)
	MIO_NAME (ab_attribute) (AB_EXTENSION, attr_bits);
      if (attr->procedure)
	MIO_NAME (ab_attribute) (AB_PROCEDURE, attr_bits);
      if (attr->proc_pointer)
	MIO_NAME (ab_attribute) (AB_PROC_POINTER, attr_bits);

      mio_rparen ();

    }
  else
    {
      for (;;)
	{
	  t = parse_atom ();
	  if (t == ATOM_RPAREN)
	    break;
	  if (t != ATOM_NAME)
	    bad_module ("Expected attribute bit name");

	  switch ((ab_attribute) find_enum (attr_bits))
	    {
	    case AB_ALLOCATABLE:
	      attr->allocatable = 1;
	      break;
	    case AB_DIMENSION:
	      attr->dimension = 1;
	      break;
	    case AB_EXTERNAL:
	      attr->external = 1;
	      break;
	    case AB_INTRINSIC:
	      attr->intrinsic = 1;
	      break;
	    case AB_OPTIONAL:
	      attr->optional = 1;
	      break;
	    case AB_POINTER:
	      attr->pointer = 1;
	      break;
	    case AB_PROTECTED:
	      attr->is_protected = 1;
	      break;
	    case AB_VALUE:
	      attr->value = 1;
	      break;
	    case AB_VOLATILE:
	      attr->volatile_ = 1;
	      break;
	    case AB_TARGET:
	      attr->target = 1;
	      break;
	    case AB_THREADPRIVATE:
	      attr->threadprivate = 1;
	      break;
	    case AB_DUMMY:
	      attr->dummy = 1;
	      break;
	    case AB_RESULT:
	      attr->result = 1;
	      break;
	    case AB_DATA:
	      attr->data = 1;
	      break;
	    case AB_IN_NAMELIST:
	      attr->in_namelist = 1;
	      break;
	    case AB_IN_COMMON:
	      attr->in_common = 1;
	      break;
	    case AB_FUNCTION:
	      attr->function = 1;
	      break;
	    case AB_SUBROUTINE:
	      attr->subroutine = 1;
	      break;
	    case AB_GENERIC:
	      attr->generic = 1;
	      break;
	    case AB_ABSTRACT:
	      attr->abstract = 1;
	      break;
	    case AB_SEQUENCE:
	      attr->sequence = 1;
	      break;
	    case AB_ELEMENTAL:
	      attr->elemental = 1;
	      break;
	    case AB_PURE:
	      attr->pure = 1;
	      break;
	    case AB_RECURSIVE:
	      attr->recursive = 1;
	      break;
	    case AB_ALWAYS_EXPLICIT:
	      attr->always_explicit = 1;
	      break;
	    case AB_CRAY_POINTER:
	      attr->cray_pointer = 1;
	      break;
	    case AB_CRAY_POINTEE:
	      attr->cray_pointee = 1;
	      break;
	    case AB_IS_BIND_C:
	      attr->is_bind_c = 1;
	      break;
	    case AB_IS_C_INTEROP:
	      attr->is_c_interop = 1;
	      break;
	    case AB_IS_ISO_C:
	      attr->is_iso_c = 1;
	      break;
	    case AB_ALLOC_COMP:
	      attr->alloc_comp = 1;
	      break;
	    case AB_POINTER_COMP:
	      attr->pointer_comp = 1;
	      break;
	    case AB_PRIVATE_COMP:
	      attr->private_comp = 1;
	      break;
	    case AB_ZERO_COMP:
	      attr->zero_comp = 1;
	      break;
	    case AB_EXTENSION:
	      attr->extension = 1;
	      break;
	    case AB_PROCEDURE:
	      attr->procedure = 1;
	      break;
	    case AB_PROC_POINTER:
	      attr->proc_pointer = 1;
	      break;
	    }
	}
    }
}


static const mstring bt_types[] = {
    minit ("INTEGER", BT_INTEGER),
    minit ("REAL", BT_REAL),
    minit ("COMPLEX", BT_COMPLEX),
    minit ("LOGICAL", BT_LOGICAL),
    minit ("CHARACTER", BT_CHARACTER),
    minit ("DERIVED", BT_DERIVED),
    minit ("PROCEDURE", BT_PROCEDURE),
    minit ("UNKNOWN", BT_UNKNOWN),
    minit ("VOID", BT_VOID),
    minit (NULL, -1)
};


static void
mio_charlen (gfc_charlen **clp)
{
  gfc_charlen *cl;

  mio_lparen ();

  if (iomode == IO_OUTPUT)
    {
      cl = *clp;
      if (cl != NULL)
	mio_expr (&cl->length);
    }
  else
    {
      if (peek_atom () != ATOM_RPAREN)
	{
	  cl = gfc_get_charlen ();
	  mio_expr (&cl->length);

	  *clp = cl;

	  cl->next = gfc_current_ns->cl_list;
	  gfc_current_ns->cl_list = cl;
	}
    }

  mio_rparen ();
}


/* See if a name is a generated name.  */

static int
check_unique_name (const char *name)
{
  return *name == '@';
}


static void
mio_typespec (gfc_typespec *ts)
{
  mio_lparen ();

  ts->type = MIO_NAME (bt) (ts->type, bt_types);

  if (ts->type != BT_DERIVED)
    mio_integer (&ts->kind);
  else
    mio_symbol_ref (&ts->derived);

  /* Add info for C interop and is_iso_c.  */
  mio_integer (&ts->is_c_interop);
  mio_integer (&ts->is_iso_c);
  
  /* If the typespec is for an identifier either from iso_c_binding, or
     a constant that was initialized to an identifier from it, use the
     f90_type.  Otherwise, use the ts->type, since it shouldn't matter.  */
  if (ts->is_iso_c)
    ts->f90_type = MIO_NAME (bt) (ts->f90_type, bt_types);
  else
    ts->f90_type = MIO_NAME (bt) (ts->type, bt_types);

  if (ts->type != BT_CHARACTER)
    {
      /* ts->cl is only valid for BT_CHARACTER.  */
      mio_lparen ();
      mio_rparen ();
    }
  else
    mio_charlen (&ts->cl);

  mio_rparen ();
}


static const mstring array_spec_types[] = {
    minit ("EXPLICIT", AS_EXPLICIT),
    minit ("ASSUMED_SHAPE", AS_ASSUMED_SHAPE),
    minit ("DEFERRED", AS_DEFERRED),
    minit ("ASSUMED_SIZE", AS_ASSUMED_SIZE),
    minit (NULL, -1)
};


static void
mio_array_spec (gfc_array_spec **asp)
{
  gfc_array_spec *as;
  int i;

  mio_lparen ();

  if (iomode == IO_OUTPUT)
    {
      if (*asp == NULL)
	goto done;
      as = *asp;
    }
  else
    {
      if (peek_atom () == ATOM_RPAREN)
	{
	  *asp = NULL;
	  goto done;
	}

      *asp = as = gfc_get_array_spec ();
    }

  mio_integer (&as->rank);
  as->type = MIO_NAME (array_type) (as->type, array_spec_types);

  for (i = 0; i < as->rank; i++)
    {
      mio_expr (&as->lower[i]);
      mio_expr (&as->upper[i]);
    }

done:
  mio_rparen ();
}


/* Given a pointer to an array reference structure (which lives in a
   gfc_ref structure), find the corresponding array specification
   structure.  Storing the pointer in the ref structure doesn't quite
   work when loading from a module. Generating code for an array
   reference also needs more information than just the array spec.  */

static const mstring array_ref_types[] = {
    minit ("FULL", AR_FULL),
    minit ("ELEMENT", AR_ELEMENT),
    minit ("SECTION", AR_SECTION),
    minit (NULL, -1)
};


static void
mio_array_ref (gfc_array_ref *ar)
{
  int i;

  mio_lparen ();
  ar->type = MIO_NAME (ar_type) (ar->type, array_ref_types);
  mio_integer (&ar->dimen);

  switch (ar->type)
    {
    case AR_FULL:
      break;

    case AR_ELEMENT:
      for (i = 0; i < ar->dimen; i++)
	mio_expr (&ar->start[i]);

      break;

    case AR_SECTION:
      for (i = 0; i < ar->dimen; i++)
	{
	  mio_expr (&ar->start[i]);
	  mio_expr (&ar->end[i]);
	  mio_expr (&ar->stride[i]);
	}

      break;

    case AR_UNKNOWN:
      gfc_internal_error ("mio_array_ref(): Unknown array ref");
    }

  /* Unfortunately, ar->dimen_type is an anonymous enumerated type so
     we can't call mio_integer directly.  Instead loop over each element
     and cast it to/from an integer.  */
  if (iomode == IO_OUTPUT)
    {
      for (i = 0; i < ar->dimen; i++)
	{
	  int tmp = (int)ar->dimen_type[i];
	  write_atom (ATOM_INTEGER, &tmp);
	}
    }
  else
    {
      for (i = 0; i < ar->dimen; i++)
	{
	  require_atom (ATOM_INTEGER);
	  ar->dimen_type[i] = (enum gfc_array_ref_dimen_type) atom_int;
	}
    }

  if (iomode == IO_INPUT)
    {
      ar->where = gfc_current_locus;

      for (i = 0; i < ar->dimen; i++)
	ar->c_where[i] = gfc_current_locus;
    }

  mio_rparen ();
}


/* Saves or restores a pointer.  The pointer is converted back and
   forth from an integer.  We return the pointer_info pointer so that
   the caller can take additional action based on the pointer type.  */

static pointer_info *
mio_pointer_ref (void *gp)
{
  pointer_info *p;

  if (iomode == IO_OUTPUT)
    {
      p = get_pointer (*((char **) gp));
      write_atom (ATOM_INTEGER, &p->integer);
    }
  else
    {
      require_atom (ATOM_INTEGER);
      p = add_fixup (atom_int, gp);
    }

  return p;
}


/* Save and load references to components that occur within
   expressions.  We have to describe these references by a number and
   by name.  The number is necessary for forward references during
   reading, and the name is necessary if the symbol already exists in
   the namespace and is not loaded again.  */

static void
mio_component_ref (gfc_component **cp, gfc_symbol *sym)
{
  char name[GFC_MAX_SYMBOL_LEN + 1];
  gfc_component *q;
  pointer_info *p;

  p = mio_pointer_ref (cp);
  if (p->type == P_UNKNOWN)
    p->type = P_COMPONENT;

  if (iomode == IO_OUTPUT)
    mio_pool_string (&(*cp)->name);
  else
    {
      mio_internal_string (name);

      /* It can happen that a component reference can be read before the
	 associated derived type symbol has been loaded. Return now and
	 wait for a later iteration of load_needed.  */
      if (sym == NULL)
	return;

      if (sym->components != NULL && p->u.pointer == NULL)
	{
	  /* Symbol already loaded, so search by name.  */
	  for (q = sym->components; q; q = q->next)
	    if (strcmp (q->name, name) == 0)
	      break;

	  if (q == NULL)
	    gfc_internal_error ("mio_component_ref(): Component not found");

	  associate_integer_pointer (p, q);
	}

      /* Make sure this symbol will eventually be loaded.  */
      p = find_pointer2 (sym);
      if (p->u.rsym.state == UNUSED)
	p->u.rsym.state = NEEDED;
    }
}


static void
mio_component (gfc_component *c)
{
  pointer_info *p;
  int n;

  mio_lparen ();

  if (iomode == IO_OUTPUT)
    {
      p = get_pointer (c);
      mio_integer (&p->integer);
    }
  else
    {
      mio_integer (&n);
      p = get_integer (n);
      associate_integer_pointer (p, c);
    }

  if (p->type == P_UNKNOWN)
    p->type = P_COMPONENT;

  mio_pool_string (&c->name);
  mio_typespec (&c->ts);
  mio_array_spec (&c->as);

  mio_symbol_attribute (&c->attr);
  c->attr.access = MIO_NAME (gfc_access) (c->attr.access, access_types); 

  mio_expr (&c->initializer);
  mio_rparen ();
}


static void
mio_component_list (gfc_component **cp)
{
  gfc_component *c, *tail;

  mio_lparen ();

  if (iomode == IO_OUTPUT)
    {
      for (c = *cp; c; c = c->next)
	mio_component (c);
    }
  else
    {
      *cp = NULL;
      tail = NULL;

      for (;;)
	{
	  if (peek_atom () == ATOM_RPAREN)
	    break;

	  c = gfc_get_component ();
	  mio_component (c);

	  if (tail == NULL)
	    *cp = c;
	  else
	    tail->next = c;

	  tail = c;
	}
    }

  mio_rparen ();
}


static void
mio_actual_arg (gfc_actual_arglist *a)
{
  mio_lparen ();
  mio_pool_string (&a->name);
  mio_expr (&a->expr);
  mio_rparen ();
}


static void
mio_actual_arglist (gfc_actual_arglist **ap)
{
  gfc_actual_arglist *a, *tail;

  mio_lparen ();

  if (iomode == IO_OUTPUT)
    {
      for (a = *ap; a; a = a->next)
	mio_actual_arg (a);

    }
  else
    {
      tail = NULL;

      for (;;)
	{
	  if (peek_atom () != ATOM_LPAREN)
	    break;

	  a = gfc_get_actual_arglist ();

	  if (tail == NULL)
	    *ap = a;
	  else
	    tail->next = a;

	  tail = a;
	  mio_actual_arg (a);
	}
    }

  mio_rparen ();
}


/* Read and write formal argument lists.  */

static void
mio_formal_arglist (gfc_symbol *sym)
{
  gfc_formal_arglist *f, *tail;

  mio_lparen ();

  if (iomode == IO_OUTPUT)
    {
      for (f = sym->formal; f; f = f->next)
	mio_symbol_ref (&f->sym);
    }
  else
    {
      sym->formal = tail = NULL;

      while (peek_atom () != ATOM_RPAREN)
	{
	  f = gfc_get_formal_arglist ();
	  mio_symbol_ref (&f->sym);

	  if (sym->formal == NULL)
	    sym->formal = f;
	  else
	    tail->next = f;

	  tail = f;
	}
    }

  mio_rparen ();
}


/* Save or restore a reference to a symbol node.  */

pointer_info *
mio_symbol_ref (gfc_symbol **symp)
{
  pointer_info *p;

  p = mio_pointer_ref (symp);
  if (p->type == P_UNKNOWN)
    p->type = P_SYMBOL;

  if (iomode == IO_OUTPUT)
    {
      if (p->u.wsym.state == UNREFERENCED)
	p->u.wsym.state = NEEDS_WRITE;
    }
  else
    {
      if (p->u.rsym.state == UNUSED)
	p->u.rsym.state = NEEDED;
    }
  return p;
}


/* Save or restore a reference to a symtree node.  */

static void
mio_symtree_ref (gfc_symtree **stp)
{
  pointer_info *p;
  fixup_t *f;

  if (iomode == IO_OUTPUT)
    mio_symbol_ref (&(*stp)->n.sym);
  else
    {
      require_atom (ATOM_INTEGER);
      p = get_integer (atom_int);

      /* An unused equivalence member; make a symbol and a symtree
	 for it.  */
      if (in_load_equiv && p->u.rsym.symtree == NULL)
	{
	  /* Since this is not used, it must have a unique name.  */
	  p->u.rsym.symtree = gfc_get_unique_symtree (gfc_current_ns);

	  /* Make the symbol.  */
	  if (p->u.rsym.sym == NULL)
	    {
	      p->u.rsym.sym = gfc_new_symbol (p->u.rsym.true_name,
					      gfc_current_ns);
	      p->u.rsym.sym->module = gfc_get_string (p->u.rsym.module);
	    }

	  p->u.rsym.symtree->n.sym = p->u.rsym.sym;
	  p->u.rsym.symtree->n.sym->refs++;
	  p->u.rsym.referenced = 1;

	  /* If the symbol is PRIVATE and in COMMON, load_commons will
	     generate a fixup symbol, which must be associated.  */
	  if (p->fixup)
	    resolve_fixups (p->fixup, p->u.rsym.sym);
	  p->fixup = NULL;
	}
      
      if (p->type == P_UNKNOWN)
	p->type = P_SYMBOL;

      if (p->u.rsym.state == UNUSED)
	p->u.rsym.state = NEEDED;

      if (p->u.rsym.symtree != NULL)
	{
	  *stp = p->u.rsym.symtree;
	}
      else
	{
	  f = XCNEW (fixup_t);

	  f->next = p->u.rsym.stfixup;
	  p->u.rsym.stfixup = f;

	  f->pointer = (void **) stp;
	}
    }
}


static void
mio_iterator (gfc_iterator **ip)
{
  gfc_iterator *iter;

  mio_lparen ();

  if (iomode == IO_OUTPUT)
    {
      if (*ip == NULL)
	goto done;
    }
  else
    {
      if (peek_atom () == ATOM_RPAREN)
	{
	  *ip = NULL;
	  goto done;
	}

      *ip = gfc_get_iterator ();
    }

  iter = *ip;

  mio_expr (&iter->var);
  mio_expr (&iter->start);
  mio_expr (&iter->end);
  mio_expr (&iter->step);

done:
  mio_rparen ();
}


static void
mio_constructor (gfc_constructor **cp)
{
  gfc_constructor *c, *tail;

  mio_lparen ();

  if (iomode == IO_OUTPUT)
    {
      for (c = *cp; c; c = c->next)
	{
	  mio_lparen ();
	  mio_expr (&c->expr);
	  mio_iterator (&c->iterator);
	  mio_rparen ();
	}
    }
  else
    {
      *cp = NULL;
      tail = NULL;

      while (peek_atom () != ATOM_RPAREN)
	{
	  c = gfc_get_constructor ();

	  if (tail == NULL)
	    *cp = c;
	  else
	    tail->next = c;

	  tail = c;

	  mio_lparen ();
	  mio_expr (&c->expr);
	  mio_iterator (&c->iterator);
	  mio_rparen ();
	}
    }

  mio_rparen ();
}


static const mstring ref_types[] = {
    minit ("ARRAY", REF_ARRAY),
    minit ("COMPONENT", REF_COMPONENT),
    minit ("SUBSTRING", REF_SUBSTRING),
    minit (NULL, -1)
};


static void
mio_ref (gfc_ref **rp)
{
  gfc_ref *r;

  mio_lparen ();

  r = *rp;
  r->type = MIO_NAME (ref_type) (r->type, ref_types);

  switch (r->type)
    {
    case REF_ARRAY:
      mio_array_ref (&r->u.ar);
      break;

    case REF_COMPONENT:
      mio_symbol_ref (&r->u.c.sym);
      mio_component_ref (&r->u.c.component, r->u.c.sym);
      break;

    case REF_SUBSTRING:
      mio_expr (&r->u.ss.start);
      mio_expr (&r->u.ss.end);
      mio_charlen (&r->u.ss.length);
      break;
    }

  mio_rparen ();
}


static void
mio_ref_list (gfc_ref **rp)
{
  gfc_ref *ref, *head, *tail;

  mio_lparen ();

  if (iomode == IO_OUTPUT)
    {
      for (ref = *rp; ref; ref = ref->next)
	mio_ref (&ref);
    }
  else
    {
      head = tail = NULL;

      while (peek_atom () != ATOM_RPAREN)
	{
	  if (head == NULL)
	    head = tail = gfc_get_ref ();
	  else
	    {
	      tail->next = gfc_get_ref ();
	      tail = tail->next;
	    }

	  mio_ref (&tail);
	}

      *rp = head;
    }

  mio_rparen ();
}


/* Read and write an integer value.  */

static void
mio_gmp_integer (mpz_t *integer)
{
  char *p;

  if (iomode == IO_INPUT)
    {
      if (parse_atom () != ATOM_STRING)
	bad_module ("Expected integer string");

      mpz_init (*integer);
      if (mpz_set_str (*integer, atom_string, 10))
	bad_module ("Error converting integer");

      gfc_free (atom_string);
    }
  else
    {
      p = mpz_get_str (NULL, 10, *integer);
      write_atom (ATOM_STRING, p);
      gfc_free (p);
    }
}


static void
mio_gmp_real (mpfr_t *real)
{
  mp_exp_t exponent;
  char *p;

  if (iomode == IO_INPUT)
    {
      if (parse_atom () != ATOM_STRING)
	bad_module ("Expected real string");

      mpfr_init (*real);
      mpfr_set_str (*real, atom_string, 16, GFC_RND_MODE);
      gfc_free (atom_string);
    }
  else
    {
      p = mpfr_get_str (NULL, &exponent, 16, 0, *real, GFC_RND_MODE);

      if (mpfr_nan_p (*real) || mpfr_inf_p (*real))
	{
	  write_atom (ATOM_STRING, p);
	  gfc_free (p);
	  return;
	}

      atom_string = XCNEWVEC (char, strlen (p) + 20);

      sprintf (atom_string, "0.%s@%ld", p, exponent);

      /* Fix negative numbers.  */
      if (atom_string[2] == '-')
	{
	  atom_string[0] = '-';
	  atom_string[1] = '0';
	  atom_string[2] = '.';
	}

      write_atom (ATOM_STRING, atom_string);

      gfc_free (atom_string);
      gfc_free (p);
    }
}


/* Save and restore the shape of an array constructor.  */

static void
mio_shape (mpz_t **pshape, int rank)
{
  mpz_t *shape;
  atom_type t;
  int n;

  /* A NULL shape is represented by ().  */
  mio_lparen ();

  if (iomode == IO_OUTPUT)
    {
      shape = *pshape;
      if (!shape)
	{
	  mio_rparen ();
	  return;
	}
    }
  else
    {
      t = peek_atom ();
      if (t == ATOM_RPAREN)
	{
	  *pshape = NULL;
	  mio_rparen ();
	  return;
	}

      shape = gfc_get_shape (rank);
      *pshape = shape;
    }

  for (n = 0; n < rank; n++)
    mio_gmp_integer (&shape[n]);

  mio_rparen ();
}


static const mstring expr_types[] = {
    minit ("OP", EXPR_OP),
    minit ("FUNCTION", EXPR_FUNCTION),
    minit ("CONSTANT", EXPR_CONSTANT),
    minit ("VARIABLE", EXPR_VARIABLE),
    minit ("SUBSTRING", EXPR_SUBSTRING),
    minit ("STRUCTURE", EXPR_STRUCTURE),
    minit ("ARRAY", EXPR_ARRAY),
    minit ("NULL", EXPR_NULL),
    minit ("COMPCALL", EXPR_COMPCALL),
    minit (NULL, -1)
};

/* INTRINSIC_ASSIGN is missing because it is used as an index for
   generic operators, not in expressions.  INTRINSIC_USER is also
   replaced by the correct function name by the time we see it.  */

static const mstring intrinsics[] =
{
    minit ("UPLUS", INTRINSIC_UPLUS),
    minit ("UMINUS", INTRINSIC_UMINUS),
    minit ("PLUS", INTRINSIC_PLUS),
    minit ("MINUS", INTRINSIC_MINUS),
    minit ("TIMES", INTRINSIC_TIMES),
    minit ("DIVIDE", INTRINSIC_DIVIDE),
    minit ("POWER", INTRINSIC_POWER),
    minit ("CONCAT", INTRINSIC_CONCAT),
    minit ("AND", INTRINSIC_AND),
    minit ("OR", INTRINSIC_OR),
    minit ("EQV", INTRINSIC_EQV),
    minit ("NEQV", INTRINSIC_NEQV),
    minit ("EQ_SIGN", INTRINSIC_EQ),
    minit ("EQ", INTRINSIC_EQ_OS),
    minit ("NE_SIGN", INTRINSIC_NE),
    minit ("NE", INTRINSIC_NE_OS),
    minit ("GT_SIGN", INTRINSIC_GT),
    minit ("GT", INTRINSIC_GT_OS),
    minit ("GE_SIGN", INTRINSIC_GE),
    minit ("GE", INTRINSIC_GE_OS),
    minit ("LT_SIGN", INTRINSIC_LT),
    minit ("LT", INTRINSIC_LT_OS),
    minit ("LE_SIGN", INTRINSIC_LE),
    minit ("LE", INTRINSIC_LE_OS),
    minit ("NOT", INTRINSIC_NOT),
    minit ("PARENTHESES", INTRINSIC_PARENTHESES),
    minit (NULL, -1)
};


/* Remedy a couple of situations where the gfc_expr's can be defective.  */
 
static void
fix_mio_expr (gfc_expr *e)
{
  gfc_symtree *ns_st = NULL;
  const char *fname;

  if (iomode != IO_OUTPUT)
    return;

  if (e->symtree)
    {
      /* If this is a symtree for a symbol that came from a contained module
	 namespace, it has a unique name and we should look in the current
	 namespace to see if the required, non-contained symbol is available
	 yet. If so, the latter should be written.  */
      if (e->symtree->n.sym && check_unique_name (e->symtree->name))
	ns_st = gfc_find_symtree (gfc_current_ns->sym_root,
				  e->symtree->n.sym->name);

      /* On the other hand, if the existing symbol is the module name or the
	 new symbol is a dummy argument, do not do the promotion.  */
      if (ns_st && ns_st->n.sym
	  && ns_st->n.sym->attr.flavor != FL_MODULE
	  && !e->symtree->n.sym->attr.dummy)
	e->symtree = ns_st;
    }
  else if (e->expr_type == EXPR_FUNCTION && e->value.function.name)
    {
      /* In some circumstances, a function used in an initialization
	 expression, in one use associated module, can fail to be
	 coupled to its symtree when used in a specification
	 expression in another module.  */
      fname = e->value.function.esym ? e->value.function.esym->name
				     : e->value.function.isym->name;
      e->symtree = gfc_find_symtree (gfc_current_ns->sym_root, fname);
    }
}


/* Read and write expressions.  The form "()" is allowed to indicate a
   NULL expression.  */

static void
mio_expr (gfc_expr **ep)
{
  gfc_expr *e;
  atom_type t;
  int flag;

  mio_lparen ();

  if (iomode == IO_OUTPUT)
    {
      if (*ep == NULL)
	{
	  mio_rparen ();
	  return;
	}

      e = *ep;
      MIO_NAME (expr_t) (e->expr_type, expr_types);
    }
  else
    {
      t = parse_atom ();
      if (t == ATOM_RPAREN)
	{
	  *ep = NULL;
	  return;
	}

      if (t != ATOM_NAME)
	bad_module ("Expected expression type");

      e = *ep = gfc_get_expr ();
      e->where = gfc_current_locus;
      e->expr_type = (expr_t) find_enum (expr_types);
    }

  mio_typespec (&e->ts);
  mio_integer (&e->rank);

  fix_mio_expr (e);

  switch (e->expr_type)
    {
    case EXPR_OP:
      e->value.op.op
	= MIO_NAME (gfc_intrinsic_op) (e->value.op.op, intrinsics);

      switch (e->value.op.op)
	{
	case INTRINSIC_UPLUS:
	case INTRINSIC_UMINUS:
	case INTRINSIC_NOT:
	case INTRINSIC_PARENTHESES:
	  mio_expr (&e->value.op.op1);
	  break;

	case INTRINSIC_PLUS:
	case INTRINSIC_MINUS:
	case INTRINSIC_TIMES:
	case INTRINSIC_DIVIDE:
	case INTRINSIC_POWER:
	case INTRINSIC_CONCAT:
	case INTRINSIC_AND:
	case INTRINSIC_OR:
	case INTRINSIC_EQV:
	case INTRINSIC_NEQV:
	case INTRINSIC_EQ:
	case INTRINSIC_EQ_OS:
	case INTRINSIC_NE:
	case INTRINSIC_NE_OS:
	case INTRINSIC_GT:
	case INTRINSIC_GT_OS:
	case INTRINSIC_GE:
	case INTRINSIC_GE_OS:
	case INTRINSIC_LT:
	case INTRINSIC_LT_OS:
	case INTRINSIC_LE:
	case INTRINSIC_LE_OS:
	  mio_expr (&e->value.op.op1);
	  mio_expr (&e->value.op.op2);
	  break;

	default:
	  bad_module ("Bad operator");
	}

      break;

    case EXPR_FUNCTION:
      mio_symtree_ref (&e->symtree);
      mio_actual_arglist (&e->value.function.actual);

      if (iomode == IO_OUTPUT)
	{
	  e->value.function.name
	    = mio_allocated_string (e->value.function.name);
	  flag = e->value.function.esym != NULL;
	  mio_integer (&flag);
	  if (flag)
	    mio_symbol_ref (&e->value.function.esym);
	  else
	    write_atom (ATOM_STRING, e->value.function.isym->name);
	}
      else
	{
	  require_atom (ATOM_STRING);
	  e->value.function.name = gfc_get_string (atom_string);
	  gfc_free (atom_string);

	  mio_integer (&flag);
	  if (flag)
	    mio_symbol_ref (&e->value.function.esym);
	  else
	    {
	      require_atom (ATOM_STRING);
	      e->value.function.isym = gfc_find_function (atom_string);
	      gfc_free (atom_string);
	    }
	}

      break;

    case EXPR_VARIABLE:
      mio_symtree_ref (&e->symtree);
      mio_ref_list (&e->ref);
      break;

    case EXPR_SUBSTRING:
      e->value.character.string
	= CONST_CAST (gfc_char_t *,
		      mio_allocated_wide_string (e->value.character.string,
						 e->value.character.length));
      mio_ref_list (&e->ref);
      break;

    case EXPR_STRUCTURE:
    case EXPR_ARRAY:
      mio_constructor (&e->value.constructor);
      mio_shape (&e->shape, e->rank);
      break;

    case EXPR_CONSTANT:
      switch (e->ts.type)
	{
	case BT_INTEGER:
	  mio_gmp_integer (&e->value.integer);
	  break;

	case BT_REAL:
	  gfc_set_model_kind (e->ts.kind);
	  mio_gmp_real (&e->value.real);
	  break;

	case BT_COMPLEX:
	  gfc_set_model_kind (e->ts.kind);
	  mio_gmp_real (&e->value.complex.r);
	  mio_gmp_real (&e->value.complex.i);
	  break;

	case BT_LOGICAL:
	  mio_integer (&e->value.logical);
	  break;

	case BT_CHARACTER:
	  mio_integer (&e->value.character.length);
	  e->value.character.string
	    = CONST_CAST (gfc_char_t *,
			  mio_allocated_wide_string (e->value.character.string,
						     e->value.character.length));
	  break;

	default:
	  bad_module ("Bad type in constant expression");
	}

      break;

    case EXPR_NULL:
      break;

    case EXPR_COMPCALL:
      gcc_unreachable ();
      break;
    }

  mio_rparen ();
}


/* Read and write namelists.  */

static void
mio_namelist (gfc_symbol *sym)
{
  gfc_namelist *n, *m;
  const char *check_name;

  mio_lparen ();

  if (iomode == IO_OUTPUT)
    {
      for (n = sym->namelist; n; n = n->next)
	mio_symbol_ref (&n->sym);
    }
  else
    {
      /* This departure from the standard is flagged as an error.
	 It does, in fact, work correctly. TODO: Allow it
	 conditionally?  */
      if (sym->attr.flavor == FL_NAMELIST)
	{
	  check_name = find_use_name (sym->name, false);
	  if (check_name && strcmp (check_name, sym->name) != 0)
	    gfc_error ("Namelist %s cannot be renamed by USE "
		       "association to %s", sym->name, check_name);
	}

      m = NULL;
      while (peek_atom () != ATOM_RPAREN)
	{
	  n = gfc_get_namelist ();
	  mio_symbol_ref (&n->sym);

	  if (sym->namelist == NULL)
	    sym->namelist = n;
	  else
	    m->next = n;

	  m = n;
	}
      sym->namelist_tail = m;
    }

  mio_rparen ();
}


/* Save/restore lists of gfc_interface structures.  When loading an
   interface, we are really appending to the existing list of
   interfaces.  Checking for duplicate and ambiguous interfaces has to
   be done later when all symbols have been loaded.  */

pointer_info *
mio_interface_rest (gfc_interface **ip)
{
  gfc_interface *tail, *p;
  pointer_info *pi = NULL;

  if (iomode == IO_OUTPUT)
    {
      if (ip != NULL)
	for (p = *ip; p; p = p->next)
	  mio_symbol_ref (&p->sym);
    }
  else
    {
      if (*ip == NULL)
	tail = NULL;
      else
	{
	  tail = *ip;
	  while (tail->next)
	    tail = tail->next;
	}

      for (;;)
	{
	  if (peek_atom () == ATOM_RPAREN)
	    break;

	  p = gfc_get_interface ();
	  p->where = gfc_current_locus;
	  pi = mio_symbol_ref (&p->sym);

	  if (tail == NULL)
	    *ip = p;
	  else
	    tail->next = p;

	  tail = p;
	}
    }

  mio_rparen ();
  return pi;
}


/* Save/restore a nameless operator interface.  */

static void
mio_interface (gfc_interface **ip)
{
  mio_lparen ();
  mio_interface_rest (ip);
}


/* Save/restore a named operator interface.  */

static void
mio_symbol_interface (const char **name, const char **module,
		      gfc_interface **ip)
{
  mio_lparen ();
  mio_pool_string (name);
  mio_pool_string (module);
  mio_interface_rest (ip);
}


static void
mio_namespace_ref (gfc_namespace **nsp)
{
  gfc_namespace *ns;
  pointer_info *p;

  p = mio_pointer_ref (nsp);

  if (p->type == P_UNKNOWN)
    p->type = P_NAMESPACE;

  if (iomode == IO_INPUT && p->integer != 0)
    {
      ns = (gfc_namespace *) p->u.pointer;
      if (ns == NULL)
	{
	  ns = gfc_get_namespace (NULL, 0);
	  associate_integer_pointer (p, ns);
	}
      else
	ns->refs++;
    }
}


/* Save/restore the f2k_derived namespace of a derived-type symbol.  */

static gfc_namespace* current_f2k_derived;

static void
mio_typebound_proc (gfc_typebound_proc** proc)
{
  int flag;
  int overriding_flag;

  if (iomode == IO_INPUT)
    {
      *proc = gfc_get_typebound_proc ();
      (*proc)->where = gfc_current_locus;
    }
  gcc_assert (*proc);

  mio_lparen ();

  (*proc)->access = MIO_NAME (gfc_access) ((*proc)->access, access_types);

  /* IO the NON_OVERRIDABLE/DEFERRED combination.  */
  gcc_assert (!((*proc)->deferred && (*proc)->non_overridable));
  overriding_flag = ((*proc)->deferred << 1) | (*proc)->non_overridable;
  overriding_flag = mio_name (overriding_flag, binding_overriding);
  (*proc)->deferred = ((overriding_flag & 2) != 0);
  (*proc)->non_overridable = ((overriding_flag & 1) != 0);
  gcc_assert (!((*proc)->deferred && (*proc)->non_overridable));

  (*proc)->nopass = mio_name ((*proc)->nopass, binding_passing);
  (*proc)->is_generic = mio_name ((*proc)->is_generic, binding_generic);

  if (iomode == IO_INPUT)
    (*proc)->pass_arg = NULL;

  flag = (int) (*proc)->pass_arg_num;
  mio_integer (&flag);
  (*proc)->pass_arg_num = (unsigned) flag;

  if ((*proc)->is_generic)
    {
      gfc_tbp_generic* g;

      mio_lparen ();

      if (iomode == IO_OUTPUT)
	for (g = (*proc)->u.generic; g; g = g->next)
	  mio_allocated_string (g->specific_st->name);
      else
	{
	  (*proc)->u.generic = NULL;
	  while (peek_atom () != ATOM_RPAREN)
	    {
	      gfc_symtree** sym_root;

	      g = gfc_get_tbp_generic ();
	      g->specific = NULL;

	      require_atom (ATOM_STRING);
	      sym_root = &current_f2k_derived->tb_sym_root;
	      g->specific_st = gfc_get_tbp_symtree (sym_root, atom_string);
	      gfc_free (atom_string);

	      g->next = (*proc)->u.generic;
	      (*proc)->u.generic = g;
	    }
	}

      mio_rparen ();
    }
  else
    mio_symtree_ref (&(*proc)->u.specific);

  mio_rparen ();
}

static void
mio_typebound_symtree (gfc_symtree* st)
{
  if (iomode == IO_OUTPUT && !st->n.tb)
    return;

  if (iomode == IO_OUTPUT)
    {
      mio_lparen ();
      mio_allocated_string (st->name);
    }
  /* For IO_INPUT, the above is done in mio_f2k_derived.  */

  mio_typebound_proc (&st->n.tb);
  mio_rparen ();
}

static void
mio_finalizer (gfc_finalizer **f)
{
  if (iomode == IO_OUTPUT)
    {
      gcc_assert (*f);
      gcc_assert ((*f)->proc_tree); /* Should already be resolved.  */
      mio_symtree_ref (&(*f)->proc_tree);
    }
  else
    {
      *f = gfc_get_finalizer ();
      (*f)->where = gfc_current_locus; /* Value should not matter.  */
      (*f)->next = NULL;

      mio_symtree_ref (&(*f)->proc_tree);
      (*f)->proc_sym = NULL;
    }
}

static void
mio_f2k_derived (gfc_namespace *f2k)
{
  current_f2k_derived = f2k;

  /* Handle the list of finalizer procedures.  */
  mio_lparen ();
  if (iomode == IO_OUTPUT)
    {
      gfc_finalizer *f;
      for (f = f2k->finalizers; f; f = f->next)
	mio_finalizer (&f);
    }
  else
    {
      f2k->finalizers = NULL;
      while (peek_atom () != ATOM_RPAREN)
	{
	  gfc_finalizer *cur;
	  mio_finalizer (&cur);
	  cur->next = f2k->finalizers;
	  f2k->finalizers = cur;
	}
    }
  mio_rparen ();

  /* Handle type-bound procedures.  */
  mio_lparen ();
  if (iomode == IO_OUTPUT)
    gfc_traverse_symtree (f2k->tb_sym_root, &mio_typebound_symtree);
  else
    {
      while (peek_atom () == ATOM_LPAREN)
	{
	  gfc_symtree* st;

	  mio_lparen (); 

	  require_atom (ATOM_STRING);
	  st = gfc_get_tbp_symtree (&f2k->tb_sym_root, atom_string);
	  gfc_free (atom_string);

	  mio_typebound_symtree (st);
	}
    }
  mio_rparen ();
}

static void
mio_full_f2k_derived (gfc_symbol *sym)
{
  mio_lparen ();
  
  if (iomode == IO_OUTPUT)
    {
      if (sym->f2k_derived)
	mio_f2k_derived (sym->f2k_derived);
    }
  else
    {
      if (peek_atom () != ATOM_RPAREN)
	{
	  sym->f2k_derived = gfc_get_namespace (NULL, 0);
	  mio_f2k_derived (sym->f2k_derived);
	}
      else
	gcc_assert (!sym->f2k_derived);
    }

  mio_rparen ();
}


/* Unlike most other routines, the address of the symbol node is already
   fixed on input and the name/module has already been filled in.  */

static void
mio_symbol (gfc_symbol *sym)
{
  int intmod = INTMOD_NONE;
  
  gfc_formal_arglist *formal;

  mio_lparen ();

  mio_symbol_attribute (&sym->attr);
  mio_typespec (&sym->ts);

  /* Contained procedures don't have formal namespaces.  Instead we output the
     procedure namespace.  The will contain the formal arguments.  */
  if (iomode == IO_OUTPUT)
    {
      formal = sym->formal;
      while (formal && !formal->sym)
	formal = formal->next;

      if (formal)
	mio_namespace_ref (&formal->sym->ns);
      else
	mio_namespace_ref (&sym->formal_ns);
    }
  else
    {
      mio_namespace_ref (&sym->formal_ns);
      if (sym->formal_ns)
	{
	  sym->formal_ns->proc_name = sym;
	  sym->refs++;
	}
    }

  /* Save/restore common block links.  */
  mio_symbol_ref (&sym->common_next);

  mio_formal_arglist (sym);

  if (sym->attr.flavor == FL_PARAMETER)
    mio_expr (&sym->value);

  mio_array_spec (&sym->as);

  mio_symbol_ref (&sym->result);

  if (sym->attr.cray_pointee)
    mio_symbol_ref (&sym->cp_pointer);

  /* Note that components are always saved, even if they are supposed
     to be private.  Component access is checked during searching.  */

  mio_component_list (&sym->components);

  if (sym->components != NULL)
    sym->component_access
      = MIO_NAME (gfc_access) (sym->component_access, access_types);

  /* Load/save the f2k_derived namespace of a derived-type symbol.  */
  mio_full_f2k_derived (sym);

  mio_namelist (sym);

  /* Add the fields that say whether this is from an intrinsic module,
     and if so, what symbol it is within the module.  */
/*   mio_integer (&(sym->from_intmod)); */
  if (iomode == IO_OUTPUT)
    {
      intmod = sym->from_intmod;
      mio_integer (&intmod);
    }
  else
    {
      mio_integer (&intmod);
      sym->from_intmod = (intmod_id) intmod;
    }
  
  mio_integer (&(sym->intmod_sym_id));
  
  mio_rparen ();
}


/************************* Top level subroutines *************************/

/* Given a root symtree node and a symbol, try to find a symtree that
   references the symbol that is not a unique name.  */

static gfc_symtree *
find_symtree_for_symbol (gfc_symtree *st, gfc_symbol *sym)
{
  gfc_symtree *s = NULL;

  if (st == NULL)
    return s;

  s = find_symtree_for_symbol (st->right, sym);
  if (s != NULL)
    return s;
  s = find_symtree_for_symbol (st->left, sym);
  if (s != NULL)
    return s;

  if (st->n.sym == sym && !check_unique_name (st->name))
    return st;

  return s;
}


/* A recursive function to look for a specific symbol by name and by
   module.  Whilst several symtrees might point to one symbol, its
   is sufficient for the purposes here than one exist.  Note that
   generic interfaces are distinguished as are symbols that have been
   renamed in another module.  */
static gfc_symtree *
find_symbol (gfc_symtree *st, const char *name,
	     const char *module, int generic)
{
  int c;
  gfc_symtree *retval, *s;

  if (st == NULL || st->n.sym == NULL)
    return NULL;

  c = strcmp (name, st->n.sym->name);
  if (c == 0 && st->n.sym->module
	     && strcmp (module, st->n.sym->module) == 0
	     && !check_unique_name (st->name))
    {
      s = gfc_find_symtree (gfc_current_ns->sym_root, name);

      /* Detect symbols that are renamed by use association in another
	 module by the absence of a symtree and null attr.use_rename,
	 since the latter is not transmitted in the module file.  */
      if (((!generic && !st->n.sym->attr.generic)
		|| (generic && st->n.sym->attr.generic))
	    && !(s == NULL && !st->n.sym->attr.use_rename))
	return st;
    }

  retval = find_symbol (st->left, name, module, generic);

  if (retval == NULL)
    retval = find_symbol (st->right, name, module, generic);

  return retval;
}


/* Skip a list between balanced left and right parens.  */

static void
skip_list (void)
{
  int level;

  level = 0;
  do
    {
      switch (parse_atom ())
	{
	case ATOM_LPAREN:
	  level++;
	  break;

	case ATOM_RPAREN:
	  level--;
	  break;

	case ATOM_STRING:
	  gfc_free (atom_string);
	  break;

	case ATOM_NAME:
	case ATOM_INTEGER:
	  break;
	}
    }
  while (level > 0);
}


/* Load operator interfaces from the module.  Interfaces are unusual
   in that they attach themselves to existing symbols.  */

static void
load_operator_interfaces (void)
{
  const char *p;
  char name[GFC_MAX_SYMBOL_LEN + 1], module[GFC_MAX_SYMBOL_LEN + 1];
  gfc_user_op *uop;
  pointer_info *pi = NULL;
  int n, i;

  mio_lparen ();

  while (peek_atom () != ATOM_RPAREN)
    {
      mio_lparen ();

      mio_internal_string (name);
      mio_internal_string (module);

      n = number_use_names (name, true);
      n = n ? n : 1;

      for (i = 1; i <= n; i++)
	{
	  /* Decide if we need to load this one or not.  */
	  p = find_use_name_n (name, &i, true);

	  if (p == NULL)
	    {
	      while (parse_atom () != ATOM_RPAREN);
	      continue;
	    }

	  if (i == 1)
	    {
	      uop = gfc_get_uop (p);
	      pi = mio_interface_rest (&uop->op);
	    }
	  else
	    {
	      if (gfc_find_uop (p, NULL))
		continue;
	      uop = gfc_get_uop (p);
	      uop->op = gfc_get_interface ();
	      uop->op->where = gfc_current_locus;
	      add_fixup (pi->integer, &uop->op->sym);
	    }
	}
    }

  mio_rparen ();
}


/* Load interfaces from the module.  Interfaces are unusual in that
   they attach themselves to existing symbols.  */

static void
load_generic_interfaces (void)
{
  const char *p;
  char name[GFC_MAX_SYMBOL_LEN + 1], module[GFC_MAX_SYMBOL_LEN + 1];
  gfc_symbol *sym;
  gfc_interface *generic = NULL;
  int n, i, renamed;

  mio_lparen ();

  while (peek_atom () != ATOM_RPAREN)
    {
      mio_lparen ();

      mio_internal_string (name);
      mio_internal_string (module);

      n = number_use_names (name, false);
      renamed = n ? 1 : 0;
      n = n ? n : 1;

      for (i = 1; i <= n; i++)
	{
	  gfc_symtree *st;
	  /* Decide if we need to load this one or not.  */
	  p = find_use_name_n (name, &i, false);

	  st = find_symbol (gfc_current_ns->sym_root,
			    name, module_name, 1);

	  if (!p || gfc_find_symbol (p, NULL, 0, &sym))
	    {
	      /* Skip the specific names for these cases.  */
	      while (i == 1 && parse_atom () != ATOM_RPAREN);

	      continue;
	    }

	  /* If the symbol exists already and is being USEd without being
	     in an ONLY clause, do not load a new symtree(11.3.2).  */
	  if (!only_flag && st)
	    sym = st->n.sym;

	  if (!sym)
	    {
	      /* Make the symbol inaccessible if it has been added by a USE
		 statement without an ONLY(11.3.2).  */
	      if (st && only_flag
		     && !st->n.sym->attr.use_only
		     && !st->n.sym->attr.use_rename
		     && strcmp (st->n.sym->module, module_name) == 0)
		{
		  sym = st->n.sym;
		  gfc_delete_symtree (&gfc_current_ns->sym_root, name);
		  st = gfc_get_unique_symtree (gfc_current_ns);
		  st->n.sym = sym;
		  sym = NULL;
		}
	      else if (st)
		{
		  sym = st->n.sym;
		  if (strcmp (st->name, p) != 0)
		    {
	              st = gfc_new_symtree (&gfc_current_ns->sym_root, p);
		      st->n.sym = sym;
		      sym->refs++;
		    }
		}

	      /* Since we haven't found a valid generic interface, we had
		 better make one.  */
	      if (!sym)
		{
		  gfc_get_symbol (p, NULL, &sym);
		  sym->name = gfc_get_string (name);
		  sym->module = gfc_get_string (module_name);
		  sym->attr.flavor = FL_PROCEDURE;
		  sym->attr.generic = 1;
		  sym->attr.use_assoc = 1;
		}
	    }
	  else
	    {
	      /* Unless sym is a generic interface, this reference
		 is ambiguous.  */
	      if (st == NULL)
	        st = gfc_find_symtree (gfc_current_ns->sym_root, p);

	      sym = st->n.sym;

	      if (st && !sym->attr.generic
		     && sym->module
		     && strcmp(module, sym->module))
		st->ambiguous = 1;
	    }

	  sym->attr.use_only = only_flag;
	  sym->attr.use_rename = renamed;

	  if (i == 1)
	    {
	      mio_interface_rest (&sym->generic);
	      generic = sym->generic;
	    }
	  else if (!sym->generic)
	    {
	      sym->generic = generic;
	      sym->attr.generic_copy = 1;
	    }
	}
    }

  mio_rparen ();
}


/* Load common blocks.  */

static void
load_commons (void)
{
  char name[GFC_MAX_SYMBOL_LEN + 1];
  gfc_common_head *p;

  mio_lparen ();

  while (peek_atom () != ATOM_RPAREN)
    {
      int flags;
      mio_lparen ();
      mio_internal_string (name);

      p = gfc_get_common (name, 1);

      mio_symbol_ref (&p->head);
      mio_integer (&flags);
      if (flags & 1)
	p->saved = 1;
      if (flags & 2)
	p->threadprivate = 1;
      p->use_assoc = 1;

      /* Get whether this was a bind(c) common or not.  */
      mio_integer (&p->is_bind_c);
      /* Get the binding label.  */
      mio_internal_string (p->binding_label);
      
      mio_rparen ();
    }

  mio_rparen ();
}


/* Load equivalences.  The flag in_load_equiv informs mio_expr_ref of this
   so that unused variables are not loaded and so that the expression can
   be safely freed.  */

static void
load_equiv (void)
{
  gfc_equiv *head, *tail, *end, *eq;
  bool unused;

  mio_lparen ();
  in_load_equiv = true;

  end = gfc_current_ns->equiv;
  while (end != NULL && end->next != NULL)
    end = end->next;

  while (peek_atom () != ATOM_RPAREN) {
    mio_lparen ();
    head = tail = NULL;

    while(peek_atom () != ATOM_RPAREN)
      {
	if (head == NULL)
	  head = tail = gfc_get_equiv ();
	else
	  {
	    tail->eq = gfc_get_equiv ();
	    tail = tail->eq;
	  }

	mio_pool_string (&tail->module);
	mio_expr (&tail->expr);
      }

    /* Unused equivalence members have a unique name.  In addition, it
       must be checked that the symbols are from the same module.  */
    unused = true;
    for (eq = head; eq; eq = eq->eq)
      {
	if (eq->expr->symtree->n.sym->module
	      && head->expr->symtree->n.sym->module
	      && strcmp (head->expr->symtree->n.sym->module,
			 eq->expr->symtree->n.sym->module) == 0
	      && !check_unique_name (eq->expr->symtree->name))
	  {
	    unused = false;
	    break;
	  }
      }

    if (unused)
      {
	for (eq = head; eq; eq = head)
	  {
	    head = eq->eq;
	    gfc_free_expr (eq->expr);
	    gfc_free (eq);
	  }
      }

    if (end == NULL)
      gfc_current_ns->equiv = head;
    else
      end->next = head;

    if (head != NULL)
      end = head;

    mio_rparen ();
  }

  mio_rparen ();
  in_load_equiv = false;
}


/* Recursive function to traverse the pointer_info tree and load a
   needed symbol.  We return nonzero if we load a symbol and stop the
   traversal, because the act of loading can alter the tree.  */

static int
load_needed (pointer_info *p)
{
  gfc_namespace *ns;
  pointer_info *q;
  gfc_symbol *sym;
  int rv;

  rv = 0;
  if (p == NULL)
    return rv;

  rv |= load_needed (p->left);
  rv |= load_needed (p->right);

  if (p->type != P_SYMBOL || p->u.rsym.state != NEEDED)
    return rv;

  p->u.rsym.state = USED;

  set_module_locus (&p->u.rsym.where);

  sym = p->u.rsym.sym;
  if (sym == NULL)
    {
      q = get_integer (p->u.rsym.ns);

      ns = (gfc_namespace *) q->u.pointer;
      if (ns == NULL)
	{
	  /* Create an interface namespace if necessary.  These are
	     the namespaces that hold the formal parameters of module
	     procedures.  */

	  ns = gfc_get_namespace (NULL, 0);
	  associate_integer_pointer (q, ns);
	}

      /* Use the module sym as 'proc_name' so that gfc_get_symbol_decl
	 doesn't go pear-shaped if the symbol is used.  */
      if (!ns->proc_name)
	gfc_find_symbol (p->u.rsym.module, gfc_current_ns,
				 1, &ns->proc_name);

      sym = gfc_new_symbol (p->u.rsym.true_name, ns);
      sym->module = gfc_get_string (p->u.rsym.module);
      strcpy (sym->binding_label, p->u.rsym.binding_label);

      associate_integer_pointer (p, sym);
    }

  mio_symbol (sym);
  sym->attr.use_assoc = 1;
  if (only_flag)
    sym->attr.use_only = 1;
  if (p->u.rsym.renamed)
    sym->attr.use_rename = 1;

  return 1;
}


/* Recursive function for cleaning up things after a module has been read.  */

static void
read_cleanup (pointer_info *p)
{
  gfc_symtree *st;
  pointer_info *q;

  if (p == NULL)
    return;

  read_cleanup (p->left);
  read_cleanup (p->right);

  if (p->type == P_SYMBOL && p->u.rsym.state == USED && !p->u.rsym.referenced)
    {
      /* Add hidden symbols to the symtree.  */
      q = get_integer (p->u.rsym.ns);
      st = gfc_get_unique_symtree ((gfc_namespace *) q->u.pointer);

      st->n.sym = p->u.rsym.sym;
      st->n.sym->refs++;

      /* Fixup any symtree references.  */
      p->u.rsym.symtree = st;
      resolve_fixups (p->u.rsym.stfixup, st);
      p->u.rsym.stfixup = NULL;
    }

  /* Free unused symbols.  */
  if (p->type == P_SYMBOL && p->u.rsym.state == UNUSED)
    gfc_free_symbol (p->u.rsym.sym);
}


/* It is not quite enough to check for ambiguity in the symbols by
   the loaded symbol and the new symbol not being identical.  */
static bool
check_for_ambiguous (gfc_symbol *st_sym, pointer_info *info)
{
  gfc_symbol *rsym;
  module_locus locus;
  symbol_attribute attr;

  rsym = info->u.rsym.sym;
  if (st_sym == rsym)
    return false;

  /* If the existing symbol is generic from a different module and
     the new symbol is generic there can be no ambiguity.  */
  if (st_sym->attr.generic
	&& st_sym->module
	&& strcmp (st_sym->module, module_name))
    {
      /* The new symbol's attributes have not yet been read.  Since
	 we need attr.generic, read it directly.  */
      get_module_locus (&locus);
      set_module_locus (&info->u.rsym.where);
      mio_lparen ();
      attr.generic = 0;
      mio_symbol_attribute (&attr);
      set_module_locus (&locus);
      if (attr.generic)
	return false;
    }

  return true;
}


/* Read a module file.  */

static void
read_module (void)
{
  module_locus operator_interfaces, user_operators;
  const char *p;
  char name[GFC_MAX_SYMBOL_LEN + 1];
  int i;
  int ambiguous, j, nuse, symbol;
  pointer_info *info, *q;
  gfc_use_rename *u;
  gfc_symtree *st;
  gfc_symbol *sym;

  get_module_locus (&operator_interfaces);	/* Skip these for now.  */
  skip_list ();

  get_module_locus (&user_operators);
  skip_list ();
  skip_list ();

  /* Skip commons and equivalences for now.  */
  skip_list ();
  skip_list ();

  mio_lparen ();

  /* Create the fixup nodes for all the symbols.  */

  while (peek_atom () != ATOM_RPAREN)
    {
      require_atom (ATOM_INTEGER);
      info = get_integer (atom_int);

      info->type = P_SYMBOL;
      info->u.rsym.state = UNUSED;

      mio_internal_string (info->u.rsym.true_name);
      mio_internal_string (info->u.rsym.module);
      mio_internal_string (info->u.rsym.binding_label);

      
      require_atom (ATOM_INTEGER);
      info->u.rsym.ns = atom_int;

      get_module_locus (&info->u.rsym.where);
      skip_list ();

      /* See if the symbol has already been loaded by a previous module.
	 If so, we reference the existing symbol and prevent it from
	 being loaded again.  This should not happen if the symbol being
	 read is an index for an assumed shape dummy array (ns != 1).  */

      sym = find_true_name (info->u.rsym.true_name, info->u.rsym.module);

      if (sym == NULL
	  || (sym->attr.flavor == FL_VARIABLE && info->u.rsym.ns !=1))
	continue;

      info->u.rsym.state = USED;
      info->u.rsym.sym = sym;

      /* Some symbols do not have a namespace (eg. formal arguments),
	 so the automatic "unique symtree" mechanism must be suppressed
	 by marking them as referenced.  */
      q = get_integer (info->u.rsym.ns);
      if (q->u.pointer == NULL)
	{
	  info->u.rsym.referenced = 1;
	  continue;
	}

      /* If possible recycle the symtree that references the symbol.
	 If a symtree is not found and the module does not import one,
	 a unique-name symtree is found by read_cleanup.  */
      st = find_symtree_for_symbol (gfc_current_ns->sym_root, sym);
      if (st != NULL)
	{
	  info->u.rsym.symtree = st;
	  info->u.rsym.referenced = 1;
	}
    }

  mio_rparen ();

  /* Parse the symtree lists.  This lets us mark which symbols need to
     be loaded.  Renaming is also done at this point by replacing the
     symtree name.  */

  mio_lparen ();

  while (peek_atom () != ATOM_RPAREN)
    {
      mio_internal_string (name);
      mio_integer (&ambiguous);
      mio_integer (&symbol);

      info = get_integer (symbol);

      /* See how many use names there are.  If none, go through the start
	 of the loop at least once.  */
      nuse = number_use_names (name, false);
      info->u.rsym.renamed = nuse ? 1 : 0;

      if (nuse == 0)
	nuse = 1;

      for (j = 1; j <= nuse; j++)
	{
	  /* Get the jth local name for this symbol.  */
	  p = find_use_name_n (name, &j, false);

	  if (p == NULL && strcmp (name, module_name) == 0)
	    p = name;

	  /* Skip symtree nodes not in an ONLY clause, unless there
	     is an existing symtree loaded from another USE statement.  */
	  if (p == NULL)
	    {
	      st = gfc_find_symtree (gfc_current_ns->sym_root, name);
	      if (st != NULL)
		info->u.rsym.symtree = st;
	      continue;
	    }

	  /* If a symbol of the same name and module exists already,
	     this symbol, which is not in an ONLY clause, must not be
	     added to the namespace(11.3.2).  Note that find_symbol
	     only returns the first occurrence that it finds.  */
	  if (!only_flag && !info->u.rsym.renamed
		&& strcmp (name, module_name) != 0
		&& find_symbol (gfc_current_ns->sym_root, name,
				module_name, 0))
	    continue;

	  st = gfc_find_symtree (gfc_current_ns->sym_root, p);

	  if (st != NULL)
	    {
	      /* Check for ambiguous symbols.  */
	      if (check_for_ambiguous (st->n.sym, info))
		st->ambiguous = 1;
	      info->u.rsym.symtree = st;
	    }
	  else
	    {
	      st = gfc_find_symtree (gfc_current_ns->sym_root, name);

	      /* Delete the symtree if the symbol has been added by a USE
		 statement without an ONLY(11.3.2).  Remember that the rsym
		 will be the same as the symbol found in the symtree, for
		 this case.  */
	      if (st && (only_flag || info->u.rsym.renamed)
		     && !st->n.sym->attr.use_only
		     && !st->n.sym->attr.use_rename
		     && info->u.rsym.sym == st->n.sym)
		gfc_delete_symtree (&gfc_current_ns->sym_root, name);

	      /* Create a symtree node in the current namespace for this
		 symbol.  */
	      st = check_unique_name (p)
		   ? gfc_get_unique_symtree (gfc_current_ns)
		   : gfc_new_symtree (&gfc_current_ns->sym_root, p);
	      st->ambiguous = ambiguous;

	      sym = info->u.rsym.sym;

	      /* Create a symbol node if it doesn't already exist.  */
	      if (sym == NULL)
		{
		  info->u.rsym.sym = gfc_new_symbol (info->u.rsym.true_name,
						     gfc_current_ns);
		  sym = info->u.rsym.sym;
		  sym->module = gfc_get_string (info->u.rsym.module);

		  /* TODO: hmm, can we test this?  Do we know it will be
		     initialized to zeros?  */
		  if (info->u.rsym.binding_label[0] != '\0')
		    strcpy (sym->binding_label, info->u.rsym.binding_label);
		}

	      st->n.sym = sym;
	      st->n.sym->refs++;

	      if (strcmp (name, p) != 0)
		sym->attr.use_rename = 1;

	      /* We need to set the only_flag here so that symbols from the
		 same USE...ONLY but earlier are not deleted from the tree in
		 the gfc_delete_symtree above.  */
	      sym->attr.use_only = only_flag;

	      /* Store the symtree pointing to this symbol.  */
	      info->u.rsym.symtree = st;

	      if (info->u.rsym.state == UNUSED)
		info->u.rsym.state = NEEDED;
	      info->u.rsym.referenced = 1;
	    }
	}
    }

  mio_rparen ();

  /* Load intrinsic operator interfaces.  */
  set_module_locus (&operator_interfaces);
  mio_lparen ();

  for (i = GFC_INTRINSIC_BEGIN; i != GFC_INTRINSIC_END; i++)
    {
      if (i == INTRINSIC_USER)
	continue;

      if (only_flag)
	{
	  u = find_use_operator ((gfc_intrinsic_op) i);

	  if (u == NULL)
	    {
	      skip_list ();
	      continue;
	    }

	  u->found = 1;
	}

      mio_interface (&gfc_current_ns->op[i]);
    }

  mio_rparen ();

  /* Load generic and user operator interfaces.  These must follow the
     loading of symtree because otherwise symbols can be marked as
     ambiguous.  */

  set_module_locus (&user_operators);

  load_operator_interfaces ();
  load_generic_interfaces ();

  load_commons ();
  load_equiv ();

  /* At this point, we read those symbols that are needed but haven't
     been loaded yet.  If one symbol requires another, the other gets
     marked as NEEDED if its previous state was UNUSED.  */

  while (load_needed (pi_root));

  /* Make sure all elements of the rename-list were found in the module.  */

  for (u = gfc_rename_list; u; u = u->next)
    {
      if (u->found)
	continue;

      if (u->op == INTRINSIC_NONE)
	{
	  gfc_error ("Symbol '%s' referenced at %L not found in module '%s'",
		     u->use_name, &u->where, module_name);
	  continue;
	}

      if (u->op == INTRINSIC_USER)
	{
	  gfc_error ("User operator '%s' referenced at %L not found "
		     "in module '%s'", u->use_name, &u->where, module_name);
	  continue;
	}

      gfc_error ("Intrinsic operator '%s' referenced at %L not found "
		 "in module '%s'", gfc_op2string (u->op), &u->where,
		 module_name);
    }

  gfc_check_interfaces (gfc_current_ns);

  /* Clean up symbol nodes that were never loaded, create references
     to hidden symbols.  */

  read_cleanup (pi_root);
}


/* Given an access type that is specific to an entity and the default
   access, return nonzero if the entity is publicly accessible.  If the
   element is declared as PUBLIC, then it is public; if declared 
   PRIVATE, then private, and otherwise it is public unless the default
   access in this context has been declared PRIVATE.  */

bool
gfc_check_access (gfc_access specific_access, gfc_access default_access)
{
  if (specific_access == ACCESS_PUBLIC)
    return TRUE;
  if (specific_access == ACCESS_PRIVATE)
    return FALSE;

  if (gfc_option.flag_module_private)
    return default_access == ACCESS_PUBLIC;
  else
    return default_access != ACCESS_PRIVATE;
}


/* A structure to remember which commons we've already written.  */

struct written_common
{
  BBT_HEADER(written_common);
  const char *name, *label;
};

static struct written_common *written_commons = NULL;

/* Comparison function used for balancing the binary tree.  */

static int
compare_written_commons (void *a1, void *b1)
{
  const char *aname = ((struct written_common *) a1)->name;
  const char *alabel = ((struct written_common *) a1)->label;
  const char *bname = ((struct written_common *) b1)->name;
  const char *blabel = ((struct written_common *) b1)->label;
  int c = strcmp (aname, bname);

  return (c != 0 ? c : strcmp (alabel, blabel));
}

/* Free a list of written commons.  */

static void
free_written_common (struct written_common *w)
{
  if (!w)
    return;

  if (w->left)
    free_written_common (w->left);
  if (w->right)
    free_written_common (w->right);

  gfc_free (w);
}

/* Write a common block to the module -- recursive helper function.  */

static void
write_common_0 (gfc_symtree *st, bool this_module)
{
  gfc_common_head *p;
  const char * name;
  int flags;
  const char *label;
  struct written_common *w;
  bool write_me = true;
	      
  if (st == NULL)
    return;

  write_common_0 (st->left, this_module);

  /* We will write out the binding label, or the name if no label given.  */
  name = st->n.common->name;
  p = st->n.common;
  label = p->is_bind_c ? p->binding_label : p->name;

  /* Check if we've already output this common.  */
  w = written_commons;
  while (w)
    {
      int c = strcmp (name, w->name);
      c = (c != 0 ? c : strcmp (label, w->label));
      if (c == 0)
	write_me = false;

      w = (c < 0) ? w->left : w->right;
    }

  if (this_module && p->use_assoc)
    write_me = false;

  if (write_me)
    {
      /* Write the common to the module.  */
      mio_lparen ();
      mio_pool_string (&name);

      mio_symbol_ref (&p->head);
      flags = p->saved ? 1 : 0;
      if (p->threadprivate)
	flags |= 2;
      mio_integer (&flags);

      /* Write out whether the common block is bind(c) or not.  */
      mio_integer (&(p->is_bind_c));

      mio_pool_string (&label);
      mio_rparen ();

      /* Record that we have written this common.  */
      w = XCNEW (struct written_common);
      w->name = p->name;
      w->label = label;
      gfc_insert_bbt (&written_commons, w, compare_written_commons);
    }

  write_common_0 (st->right, this_module);
}


/* Write a common, by initializing the list of written commons, calling
   the recursive function write_common_0() and cleaning up afterwards.  */

static void
write_common (gfc_symtree *st)
{
  written_commons = NULL;
  write_common_0 (st, true);
  write_common_0 (st, false);
  free_written_common (written_commons);
  written_commons = NULL;
}


/* Write the blank common block to the module.  */

static void
write_blank_common (void)
{
  const char * name = BLANK_COMMON_NAME;
  int saved;
  /* TODO: Blank commons are not bind(c).  The F2003 standard probably says
     this, but it hasn't been checked.  Just making it so for now.  */  
  int is_bind_c = 0;  

  if (gfc_current_ns->blank_common.head == NULL)
    return;

  mio_lparen ();

  mio_pool_string (&name);

  mio_symbol_ref (&gfc_current_ns->blank_common.head);
  saved = gfc_current_ns->blank_common.saved;
  mio_integer (&saved);

  /* Write out whether the common block is bind(c) or not.  */
  mio_integer (&is_bind_c);

  /* Write out the binding label, which is BLANK_COMMON_NAME, though
     it doesn't matter because the label isn't used.  */
  mio_pool_string (&name);

  mio_rparen ();
}


/* Write equivalences to the module.  */

static void
write_equiv (void)
{
  gfc_equiv *eq, *e;
  int num;

  num = 0;
  for (eq = gfc_current_ns->equiv; eq; eq = eq->next)
    {
      mio_lparen ();

      for (e = eq; e; e = e->eq)
	{
	  if (e->module == NULL)
	    e->module = gfc_get_string ("%s.eq.%d", module_name, num);
	  mio_allocated_string (e->module);
	  mio_expr (&e->expr);
	}

      num++;
      mio_rparen ();
    }
}


/* Write a symbol to the module.  */

static void
write_symbol (int n, gfc_symbol *sym)
{
  const char *label;

  if (sym->attr.flavor == FL_UNKNOWN || sym->attr.flavor == FL_LABEL)
    gfc_internal_error ("write_symbol(): bad module symbol '%s'", sym->name);

  mio_integer (&n);
  mio_pool_string (&sym->name);

  mio_pool_string (&sym->module);
  if (sym->attr.is_bind_c || sym->attr.is_iso_c)
    {
      label = sym->binding_label;
      mio_pool_string (&label);
    }
  else
    mio_pool_string (&sym->name);

  mio_pointer_ref (&sym->ns);

  mio_symbol (sym);
  write_char ('\n');
}


/* Recursive traversal function to write the initial set of symbols to
   the module.  We check to see if the symbol should be written
   according to the access specification.  */

static void
write_symbol0 (gfc_symtree *st)
{
  gfc_symbol *sym;
  pointer_info *p;
  bool dont_write = false;

  if (st == NULL)
    return;

  write_symbol0 (st->left);

  sym = st->n.sym;
  if (sym->module == NULL)
    sym->module = gfc_get_string (module_name);

  if (sym->attr.flavor == FL_PROCEDURE && sym->attr.generic
      && !sym->attr.subroutine && !sym->attr.function)
    dont_write = true;

  if (!gfc_check_access (sym->attr.access, sym->ns->default_access))
    dont_write = true;

  if (!dont_write)
    {
      p = get_pointer (sym);
      if (p->type == P_UNKNOWN)
	p->type = P_SYMBOL;

      if (p->u.wsym.state != WRITTEN)
	{
	  write_symbol (p->integer, sym);
	  p->u.wsym.state = WRITTEN;
	}
    }

  write_symbol0 (st->right);
}


/* Recursive traversal function to write the secondary set of symbols
   to the module file.  These are symbols that were not public yet are
   needed by the public symbols or another dependent symbol.  The act
   of writing a symbol can modify the pointer_info tree, so we cease
   traversal if we find a symbol to write.  We return nonzero if a
   symbol was written and pass that information upwards.  */

static int
write_symbol1 (pointer_info *p)
{
  int result;

  if (!p)
    return 0;

  result = write_symbol1 (p->left);

  if (!(p->type != P_SYMBOL || p->u.wsym.state != NEEDS_WRITE))
    {
      p->u.wsym.state = WRITTEN;
      write_symbol (p->integer, p->u.wsym.sym);
      result = 1;
    }

  result |= write_symbol1 (p->right);
  return result;
}


/* Write operator interfaces associated with a symbol.  */

static void
write_operator (gfc_user_op *uop)
{
  static char nullstring[] = "";
  const char *p = nullstring;

  if (uop->op == NULL
      || !gfc_check_access (uop->access, uop->ns->default_access))
    return;

  mio_symbol_interface (&uop->name, &p, &uop->op);
}


/* Write generic interfaces from the namespace sym_root.  */

static void
write_generic (gfc_symtree *st)
{
  gfc_symbol *sym;

  if (st == NULL)
    return;

  write_generic (st->left);
  write_generic (st->right);

  sym = st->n.sym;
  if (!sym || check_unique_name (st->name))
    return;

  if (sym->generic == NULL
      || !gfc_check_access (sym->attr.access, sym->ns->default_access))
    return;

  if (sym->module == NULL)
    sym->module = gfc_get_string (module_name);

  mio_symbol_interface (&st->name, &sym->module, &sym->generic);
}


static void
write_symtree (gfc_symtree *st)
{
  gfc_symbol *sym;
  pointer_info *p;

  sym = st->n.sym;

  /* A symbol in an interface body must not be visible in the
     module file.  */
  if (sym->ns != gfc_current_ns
	&& sym->ns->proc_name
	&& sym->ns->proc_name->attr.if_source == IFSRC_IFBODY)
    return;

  if (!gfc_check_access (sym->attr.access, sym->ns->default_access)
      || (sym->attr.flavor == FL_PROCEDURE && sym->attr.generic
	  && !sym->attr.subroutine && !sym->attr.function))
    return;

  if (check_unique_name (st->name))
    return;

  p = find_pointer (sym);
  if (p == NULL)
    gfc_internal_error ("write_symtree(): Symbol not written");

  mio_pool_string (&st->name);
  mio_integer (&st->ambiguous);
  mio_integer (&p->integer);
}


static void
write_module (void)
{
  int i;

  /* Write the operator interfaces.  */
  mio_lparen ();

  for (i = GFC_INTRINSIC_BEGIN; i != GFC_INTRINSIC_END; i++)
    {
      if (i == INTRINSIC_USER)
	continue;

      mio_interface (gfc_check_access (gfc_current_ns->operator_access[i],
				       gfc_current_ns->default_access)
		     ? &gfc_current_ns->op[i] : NULL);
    }

  mio_rparen ();
  write_char ('\n');
  write_char ('\n');

  mio_lparen ();
  gfc_traverse_user_op (gfc_current_ns, write_operator);
  mio_rparen ();
  write_char ('\n');
  write_char ('\n');

  mio_lparen ();
  write_generic (gfc_current_ns->sym_root);
  mio_rparen ();
  write_char ('\n');
  write_char ('\n');

  mio_lparen ();
  write_blank_common ();
  write_common (gfc_current_ns->common_root);
  mio_rparen ();
  write_char ('\n');
  write_char ('\n');

  mio_lparen ();
  write_equiv ();
  mio_rparen ();
  write_char ('\n');
  write_char ('\n');

  /* Write symbol information.  First we traverse all symbols in the
     primary namespace, writing those that need to be written.
     Sometimes writing one symbol will cause another to need to be
     written.  A list of these symbols ends up on the write stack, and
     we end by popping the bottom of the stack and writing the symbol
     until the stack is empty.  */

  mio_lparen ();

  write_symbol0 (gfc_current_ns->sym_root);
  while (write_symbol1 (pi_root))
    /* Nothing.  */;

  mio_rparen ();

  write_char ('\n');
  write_char ('\n');

  mio_lparen ();
  gfc_traverse_symtree (gfc_current_ns->sym_root, write_symtree);
  mio_rparen ();
}


/* Read a MD5 sum from the header of a module file.  If the file cannot
   be opened, or we have any other error, we return -1.  */

static int
read_md5_from_module_file (const char * filename, unsigned char md5[16])
{
  FILE *file;
  char buf[1024];
  int n;

  /* Open the file.  */
  if ((file = fopen (filename, "r")) == NULL)
    return -1;

  /* Read two lines.  */
  if (fgets (buf, sizeof (buf) - 1, file) == NULL)
    {
      fclose (file);
      return -1;
    }

  /* The file also needs to be overwritten if the version number changed.  */
  n = strlen ("GFORTRAN module version '" MOD_VERSION "' created");
  if (strncmp (buf, "GFORTRAN module version '" MOD_VERSION "' created", n) != 0)
    return -1;
 
  if (fgets (buf, sizeof (buf) - 1, file) == NULL)
    {
      fclose (file);
      return -1;
    }

  /* Close the file.  */
  fclose (file);

  /* If the header is not what we expect, or is too short, bail out.  */
  if (strncmp (buf, "MD5:", 4) != 0 || strlen (buf) < 4 + 16)
    return -1;

  /* Now, we have a real MD5, read it into the array.  */
  for (n = 0; n < 16; n++)
    {
      unsigned int x;

      if (sscanf (&(buf[4+2*n]), "%02x", &x) != 1)
       return -1;

      md5[n] = x;
    }

  return 0;
}


/* Given module, dump it to disk.  If there was an error while
   processing the module, dump_flag will be set to zero and we delete
   the module file, even if it was already there.  */

void
gfc_dump_module (const char *name, int dump_flag)
{
  int n;
  char *filename, *filename_tmp, *p;
  time_t now;
  fpos_t md5_pos;
  unsigned char md5_new[16], md5_old[16];

  n = strlen (name) + strlen (MODULE_EXTENSION) + 1;
  if (gfc_option.module_dir != NULL)
    {
      n += strlen (gfc_option.module_dir);
      filename = (char *) alloca (n);
      strcpy (filename, gfc_option.module_dir);
      strcat (filename, name);
    }
  else
    {
      filename = (char *) alloca (n);
      strcpy (filename, name);
    }
  strcat (filename, MODULE_EXTENSION);

  /* Name of the temporary file used to write the module.  */
  filename_tmp = (char *) alloca (n + 1);
  strcpy (filename_tmp, filename);
  strcat (filename_tmp, "0");

  /* There was an error while processing the module.  We delete the
     module file, even if it was already there.  */
  if (!dump_flag)
    {
      unlink (filename);
      return;
    }

  /* Write the module to the temporary file.  */
  module_fp = fopen (filename_tmp, "w");
  if (module_fp == NULL)
    gfc_fatal_error ("Can't open module file '%s' for writing at %C: %s",
		     filename_tmp, strerror (errno));

  /* Write the header, including space reserved for the MD5 sum.  */
  now = time (NULL);
  p = ctime (&now);

  *strchr (p, '\n') = '\0';

  fprintf (module_fp, "GFORTRAN module version '%s' created from %s on %s\n"
	   "MD5:", MOD_VERSION, gfc_source_file, p);
  fgetpos (module_fp, &md5_pos);
  fputs ("00000000000000000000000000000000 -- "
	"If you edit this, you'll get what you deserve.\n\n", module_fp);

  /* Initialize the MD5 context that will be used for output.  */
  md5_init_ctx (&ctx);

  /* Write the module itself.  */
  iomode = IO_OUTPUT;
  strcpy (module_name, name);

  init_pi_tree ();

  write_module ();

  free_pi_tree (pi_root);
  pi_root = NULL;

  write_char ('\n');

  /* Write the MD5 sum to the header of the module file.  */
  md5_finish_ctx (&ctx, md5_new);
  fsetpos (module_fp, &md5_pos);
  for (n = 0; n < 16; n++)
    fprintf (module_fp, "%02x", md5_new[n]);

  if (fclose (module_fp))
    gfc_fatal_error ("Error writing module file '%s' for writing: %s",
		     filename_tmp, strerror (errno));

  /* Read the MD5 from the header of the old module file and compare.  */
  if (read_md5_from_module_file (filename, md5_old) != 0
      || memcmp (md5_old, md5_new, sizeof (md5_old)) != 0)
    {
      /* Module file have changed, replace the old one.  */
      if (unlink (filename) && errno != ENOENT)
	gfc_fatal_error ("Can't delete module file '%s': %s", filename,
			 strerror (errno));
      if (rename (filename_tmp, filename))
	gfc_fatal_error ("Can't rename module file '%s' to '%s': %s",
			 filename_tmp, filename, strerror (errno));
    }
  else
    {
      if (unlink (filename_tmp))
	gfc_fatal_error ("Can't delete temporary module file '%s': %s",
			 filename_tmp, strerror (errno));
    }
}


static void
sort_iso_c_rename_list (void)
{
  gfc_use_rename *tmp_list = NULL;
  gfc_use_rename *curr;
  gfc_use_rename *kinds_used[ISOCBINDING_NUMBER] = {NULL};
  int c_kind;
  int i;

  for (curr = gfc_rename_list; curr; curr = curr->next)
    {
      c_kind = get_c_kind (curr->use_name, c_interop_kinds_table);
      if (c_kind == ISOCBINDING_INVALID || c_kind == ISOCBINDING_LAST)
	{
	  gfc_error ("Symbol '%s' referenced at %L does not exist in "
		     "intrinsic module ISO_C_BINDING.", curr->use_name,
		     &curr->where);
	}
      else
	/* Put it in the list.  */
	kinds_used[c_kind] = curr;
    }

  /* Make a new (sorted) rename list.  */
  i = 0;
  while (i < ISOCBINDING_NUMBER && kinds_used[i] == NULL)
    i++;

  if (i < ISOCBINDING_NUMBER)
    {
      tmp_list = kinds_used[i];

      i++;
      curr = tmp_list;
      for (; i < ISOCBINDING_NUMBER; i++)
	if (kinds_used[i] != NULL)
	  {
	    curr->next = kinds_used[i];
	    curr = curr->next;
	    curr->next = NULL;
	  }
    }

  gfc_rename_list = tmp_list;
}


/* Import the intrinsic ISO_C_BINDING module, generating symbols in
   the current namespace for all named constants, pointer types, and
   procedures in the module unless the only clause was used or a rename
   list was provided.  */

static void
import_iso_c_binding_module (void)
{
  gfc_symbol *mod_sym = NULL;
  gfc_symtree *mod_symtree = NULL;
  const char *iso_c_module_name = "__iso_c_binding";
  gfc_use_rename *u;
  int i;
  char *local_name;

  /* Look only in the current namespace.  */
  mod_symtree = gfc_find_symtree (gfc_current_ns->sym_root, iso_c_module_name);

  if (mod_symtree == NULL)
    {
      /* symtree doesn't already exist in current namespace.  */
      gfc_get_sym_tree (iso_c_module_name, gfc_current_ns, &mod_symtree);
      
      if (mod_symtree != NULL)
	mod_sym = mod_symtree->n.sym;
      else
	gfc_internal_error ("import_iso_c_binding_module(): Unable to "
			    "create symbol for %s", iso_c_module_name);

      mod_sym->attr.flavor = FL_MODULE;
      mod_sym->attr.intrinsic = 1;
      mod_sym->module = gfc_get_string (iso_c_module_name);
      mod_sym->from_intmod = INTMOD_ISO_C_BINDING;
    }

  /* Generate the symbols for the named constants representing
     the kinds for intrinsic data types.  */
  if (only_flag)
    {
      /* Sort the rename list because there are dependencies between types
	 and procedures (e.g., c_loc needs c_ptr).  */
      sort_iso_c_rename_list ();
      
      for (u = gfc_rename_list; u; u = u->next)
	{
	  iso_c_binding_symbol is;

	  is = (iso_c_binding_symbol) get_c_kind (u->use_name,
						  c_interop_kinds_table);

	  if (is == ISOCBINDING_INVALID || is == ISOCBINDING_LAST)
	    {
	      gfc_error ("Symbol '%s' referenced at %L does not exist in "
			 "intrinsic module ISO_C_BINDING.", u->use_name,
			 &u->where);
	      continue;
	    }
	  
<<<<<<< HEAD
	  generate_isocbinding_symbol (iso_c_module_name, is, u->local_name);
=======
	  generate_isocbinding_symbol (iso_c_module_name,
				       (iso_c_binding_symbol) i,
				       u->local_name);
>>>>>>> 81f40b79
	}
    }
  else
    {
      for (i = 0; i < ISOCBINDING_NUMBER; i++)
	{
	  local_name = NULL;
	  for (u = gfc_rename_list; u; u = u->next)
	    {
	      if (strcmp (c_interop_kinds_table[i].name, u->use_name) == 0)
		{
		  local_name = u->local_name;
		  u->found = 1;
		  break;
		}
	    }
	  generate_isocbinding_symbol (iso_c_module_name,
				       (iso_c_binding_symbol) i,
				       local_name);
	}

      for (u = gfc_rename_list; u; u = u->next)
	{
	  if (u->found)
	    continue;

	  gfc_error ("Symbol '%s' referenced at %L not found in intrinsic "
		     "module ISO_C_BINDING", u->use_name, &u->where);
	}
    }
}


/* Add an integer named constant from a given module.  */

static void
create_int_parameter (const char *name, int value, const char *modname,
		      intmod_id module, int id)
{
  gfc_symtree *tmp_symtree;
  gfc_symbol *sym;

  tmp_symtree = gfc_find_symtree (gfc_current_ns->sym_root, name);
  if (tmp_symtree != NULL)
    {
      if (strcmp (modname, tmp_symtree->n.sym->module) == 0)
	return;
      else
	gfc_error ("Symbol '%s' already declared", name);
    }

  gfc_get_sym_tree (name, gfc_current_ns, &tmp_symtree);
  sym = tmp_symtree->n.sym;

  sym->module = gfc_get_string (modname);
  sym->attr.flavor = FL_PARAMETER;
  sym->ts.type = BT_INTEGER;
  sym->ts.kind = gfc_default_integer_kind;
  sym->value = gfc_int_expr (value);
  sym->attr.use_assoc = 1;
  sym->from_intmod = module;
  sym->intmod_sym_id = id;
}


/* USE the ISO_FORTRAN_ENV intrinsic module.  */

static void
use_iso_fortran_env_module (void)
{
  static char mod[] = "iso_fortran_env";
  const char *local_name;
  gfc_use_rename *u;
  gfc_symbol *mod_sym;
  gfc_symtree *mod_symtree;
  int i;

  intmod_sym symbol[] = {
#define NAMED_INTCST(a,b,c,d) { a, b, 0, d },
#include "iso-fortran-env.def"
#undef NAMED_INTCST
    { ISOFORTRANENV_INVALID, NULL, -1234, 0 } };

  i = 0;
#define NAMED_INTCST(a,b,c,d) symbol[i++].value = c;
#include "iso-fortran-env.def"
#undef NAMED_INTCST

  /* Generate the symbol for the module itself.  */
  mod_symtree = gfc_find_symtree (gfc_current_ns->sym_root, mod);
  if (mod_symtree == NULL)
    {
      gfc_get_sym_tree (mod, gfc_current_ns, &mod_symtree);
      gcc_assert (mod_symtree);
      mod_sym = mod_symtree->n.sym;

      mod_sym->attr.flavor = FL_MODULE;
      mod_sym->attr.intrinsic = 1;
      mod_sym->module = gfc_get_string (mod);
      mod_sym->from_intmod = INTMOD_ISO_FORTRAN_ENV;
    }
  else
    if (!mod_symtree->n.sym->attr.intrinsic)
      gfc_error ("Use of intrinsic module '%s' at %C conflicts with "
		 "non-intrinsic module name used previously", mod);

  /* Generate the symbols for the module integer named constants.  */
  if (only_flag)
    for (u = gfc_rename_list; u; u = u->next)
      {
	for (i = 0; symbol[i].name; i++)
	  if (strcmp (symbol[i].name, u->use_name) == 0)
	    break;

	if (symbol[i].name == NULL)
	  {
	    gfc_error ("Symbol '%s' referenced at %L does not exist in "
		       "intrinsic module ISO_FORTRAN_ENV", u->use_name,
		       &u->where);
	    continue;
	  }

	if ((gfc_option.flag_default_integer || gfc_option.flag_default_real)
	    && symbol[i].id == ISOFORTRANENV_NUMERIC_STORAGE_SIZE)
	  gfc_warning_now ("Use of the NUMERIC_STORAGE_SIZE named constant "
			   "from intrinsic module ISO_FORTRAN_ENV at %L is "
			   "incompatible with option %s", &u->where,
			   gfc_option.flag_default_integer
			     ? "-fdefault-integer-8" : "-fdefault-real-8");

	create_int_parameter (u->local_name[0] ? u->local_name
					       : symbol[i].name,
			      symbol[i].value, mod, INTMOD_ISO_FORTRAN_ENV,
			      symbol[i].id);
      }
  else
    {
      for (i = 0; symbol[i].name; i++)
	{
	  local_name = NULL;
	  for (u = gfc_rename_list; u; u = u->next)
	    {
	      if (strcmp (symbol[i].name, u->use_name) == 0)
		{
		  local_name = u->local_name;
		  u->found = 1;
		  break;
		}
	    }

	  if ((gfc_option.flag_default_integer || gfc_option.flag_default_real)
	      && symbol[i].id == ISOFORTRANENV_NUMERIC_STORAGE_SIZE)
	    gfc_warning_now ("Use of the NUMERIC_STORAGE_SIZE named constant "
			     "from intrinsic module ISO_FORTRAN_ENV at %C is "
			     "incompatible with option %s",
			     gfc_option.flag_default_integer
				? "-fdefault-integer-8" : "-fdefault-real-8");

	  create_int_parameter (local_name ? local_name : symbol[i].name,
				symbol[i].value, mod, INTMOD_ISO_FORTRAN_ENV,
				symbol[i].id);
	}

      for (u = gfc_rename_list; u; u = u->next)
	{
	  if (u->found)
	    continue;

	  gfc_error ("Symbol '%s' referenced at %L not found in intrinsic "
		     "module ISO_FORTRAN_ENV", u->use_name, &u->where);
	}
    }
}


/* Process a USE directive.  */

void
gfc_use_module (void)
{
  char *filename;
  gfc_state_data *p;
  int c, line, start;
  gfc_symtree *mod_symtree;
  gfc_use_list *use_stmt;

  filename = (char *) alloca (strlen (module_name) + strlen (MODULE_EXTENSION)
			      + 1);
  strcpy (filename, module_name);
  strcat (filename, MODULE_EXTENSION);

  /* First, try to find an non-intrinsic module, unless the USE statement
     specified that the module is intrinsic.  */
  module_fp = NULL;
  if (!specified_int)
    module_fp = gfc_open_included_file (filename, true, true);

  /* Then, see if it's an intrinsic one, unless the USE statement
     specified that the module is non-intrinsic.  */
  if (module_fp == NULL && !specified_nonint)
    {
      if (strcmp (module_name, "iso_fortran_env") == 0
	  && gfc_notify_std (GFC_STD_F2003, "Fortran 2003: ISO_FORTRAN_ENV "
			     "intrinsic module at %C") != FAILURE)
       {
	 use_iso_fortran_env_module ();
	 return;
       }

      if (strcmp (module_name, "iso_c_binding") == 0
	  && gfc_notify_std (GFC_STD_F2003, "Fortran 2003: "
			     "ISO_C_BINDING module at %C") != FAILURE)
	{
	  import_iso_c_binding_module();
	  return;
	}

      module_fp = gfc_open_intrinsic_module (filename);

      if (module_fp == NULL && specified_int)
	gfc_fatal_error ("Can't find an intrinsic module named '%s' at %C",
			 module_name);
    }

  if (module_fp == NULL)
    gfc_fatal_error ("Can't open module file '%s' for reading at %C: %s",
		     filename, strerror (errno));

  /* Check that we haven't already USEd an intrinsic module with the
     same name.  */

  mod_symtree = gfc_find_symtree (gfc_current_ns->sym_root, module_name);
  if (mod_symtree && mod_symtree->n.sym->attr.intrinsic)
    gfc_error ("Use of non-intrinsic module '%s' at %C conflicts with "
	       "intrinsic module name used previously", module_name);

  iomode = IO_INPUT;
  module_line = 1;
  module_column = 1;
  start = 0;

  /* Skip the first two lines of the module, after checking that this is
     a gfortran module file.  */
  line = 0;
  while (line < 2)
    {
      c = module_char ();
      if (c == EOF)
	bad_module ("Unexpected end of module");
      if (start++ < 3)
	parse_name (c);
      if ((start == 1 && strcmp (atom_name, "GFORTRAN") != 0)
	  || (start == 2 && strcmp (atom_name, " module") != 0))
	gfc_fatal_error ("File '%s' opened at %C is not a GFORTRAN module "
			 "file", filename);
      if (start == 3)
	{
	  if (strcmp (atom_name, " version") != 0
	      || module_char () != ' '
	      || parse_atom () != ATOM_STRING)
	    gfc_fatal_error ("Parse error when checking module version"
		    	     " for file '%s' opened at %C", filename);

	  if (strcmp (atom_string, MOD_VERSION))
	    {
	      gfc_fatal_error ("Wrong module version '%s' (expected '"
			       MOD_VERSION "') for file '%s' opened"
			       " at %C", atom_string, filename);
	    }
	}

      if (c == '\n')
	line++;
    }

  /* Make sure we're not reading the same module that we may be building.  */
  for (p = gfc_state_stack; p; p = p->previous)
    if (p->state == COMP_MODULE && strcmp (p->sym->name, module_name) == 0)
      gfc_fatal_error ("Can't USE the same module we're building!");

  init_pi_tree ();
  init_true_name_tree ();

  read_module ();

  free_true_name (true_name_root);
  true_name_root = NULL;

  free_pi_tree (pi_root);
  pi_root = NULL;

  fclose (module_fp);

  use_stmt = gfc_get_use_list ();
  use_stmt->module_name = gfc_get_string (module_name);
  use_stmt->only_flag = only_flag;
  use_stmt->rename = gfc_rename_list;
  use_stmt->where = use_locus;
  gfc_rename_list = NULL;
  use_stmt->next = gfc_current_ns->use_stmts;
  gfc_current_ns->use_stmts = use_stmt;
}


void
gfc_free_use_stmts (gfc_use_list *use_stmts)
{
  gfc_use_list *next;
  for (; use_stmts; use_stmts = next)
    {
      gfc_use_rename *next_rename;

      for (; use_stmts->rename; use_stmts->rename = next_rename)
	{
	  next_rename = use_stmts->rename->next;
	  gfc_free (use_stmts->rename);
	}
      next = use_stmts->next;
      gfc_free (use_stmts);
    }
}


void
gfc_module_init_2 (void)
{
  last_atom = ATOM_LPAREN;
}


void
gfc_module_done_2 (void)
{
  free_rename ();
}<|MERGE_RESOLUTION|>--- conflicted
+++ resolved
@@ -5005,13 +5005,9 @@
 	      continue;
 	    }
 	  
-<<<<<<< HEAD
-	  generate_isocbinding_symbol (iso_c_module_name, is, u->local_name);
-=======
 	  generate_isocbinding_symbol (iso_c_module_name,
 				       (iso_c_binding_symbol) i,
 				       u->local_name);
->>>>>>> 81f40b79
 	}
     }
   else
