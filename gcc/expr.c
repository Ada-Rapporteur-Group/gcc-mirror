/* Convert tree expression to rtl instructions, for GNU compiler.
   Copyright (C) 1988, 1992, 1993, 1994, 1995, 1996, 1997, 1998, 1999,
   2000, 2001, 2002, 2003, 2004, 2005, 2006, 2007, 2008, 2009, 2010
   Free Software Foundation, Inc.

This file is part of GCC.

GCC is free software; you can redistribute it and/or modify it under
the terms of the GNU General Public License as published by the Free
Software Foundation; either version 3, or (at your option) any later
version.

GCC is distributed in the hope that it will be useful, but WITHOUT ANY
WARRANTY; without even the implied warranty of MERCHANTABILITY or
FITNESS FOR A PARTICULAR PURPOSE.  See the GNU General Public License
for more details.

You should have received a copy of the GNU General Public License
along with GCC; see the file COPYING3.  If not see
<http://www.gnu.org/licenses/>.  */

#include "config.h"
#include "system.h"
#include "coretypes.h"
#include "tm.h"
#include "machmode.h"
#include "rtl.h"
#include "tree.h"
#include "flags.h"
#include "regs.h"
#include "hard-reg-set.h"
#include "except.h"
#include "function.h"
#include "insn-config.h"
#include "insn-attr.h"
/* Include expr.h after insn-config.h so we get HAVE_conditional_move.  */
#include "expr.h"
#include "optabs.h"
#include "libfuncs.h"
#include "recog.h"
#include "reload.h"
#include "output.h"
#include "typeclass.h"
#include "toplev.h"
#include "langhooks.h"
#include "intl.h"
#include "tm_p.h"
#include "tree-iterator.h"
#include "tree-pass.h"
#include "tree-flow.h"
#include "target.h"
#include "timevar.h"
#include "df.h"
#include "diagnostic.h"
#include "ssaexpand.h"
#include "target-globals.h"

/* Decide whether a function's arguments should be processed
   from first to last or from last to first.

   They should if the stack and args grow in opposite directions, but
   only if we have push insns.  */

#ifdef PUSH_ROUNDING

#ifndef PUSH_ARGS_REVERSED
#if defined (STACK_GROWS_DOWNWARD) != defined (ARGS_GROW_DOWNWARD)
#define PUSH_ARGS_REVERSED	/* If it's last to first.  */
#endif
#endif

#endif

#ifndef STACK_PUSH_CODE
#ifdef STACK_GROWS_DOWNWARD
#define STACK_PUSH_CODE PRE_DEC
#else
#define STACK_PUSH_CODE PRE_INC
#endif
#endif


/* If this is nonzero, we do not bother generating VOLATILE
   around volatile memory references, and we are willing to
   output indirect addresses.  If cse is to follow, we reject
   indirect addresses so a useful potential cse is generated;
   if it is used only once, instruction combination will produce
   the same indirect address eventually.  */
int cse_not_expected;

/* This structure is used by move_by_pieces to describe the move to
   be performed.  */
struct move_by_pieces_d
{
  rtx to;
  rtx to_addr;
  int autinc_to;
  int explicit_inc_to;
  rtx from;
  rtx from_addr;
  int autinc_from;
  int explicit_inc_from;
  unsigned HOST_WIDE_INT len;
  HOST_WIDE_INT offset;
  int reverse;
};

/* This structure is used by store_by_pieces to describe the clear to
   be performed.  */

struct store_by_pieces_d
{
  rtx to;
  rtx to_addr;
  int autinc_to;
  int explicit_inc_to;
  unsigned HOST_WIDE_INT len;
  HOST_WIDE_INT offset;
  rtx (*constfun) (void *, HOST_WIDE_INT, enum machine_mode);
  void *constfundata;
  int reverse;
};

static unsigned HOST_WIDE_INT move_by_pieces_ninsns (unsigned HOST_WIDE_INT,
						     unsigned int,
						     unsigned int);
static void move_by_pieces_1 (rtx (*) (rtx, ...), enum machine_mode,
			      struct move_by_pieces_d *);
static bool block_move_libcall_safe_for_call_parm (void);
static bool emit_block_move_via_movmem (rtx, rtx, rtx, unsigned, unsigned, HOST_WIDE_INT);
static tree emit_block_move_libcall_fn (int);
static void emit_block_move_via_loop (rtx, rtx, rtx, unsigned);
static rtx clear_by_pieces_1 (void *, HOST_WIDE_INT, enum machine_mode);
static void clear_by_pieces (rtx, unsigned HOST_WIDE_INT, unsigned int);
static void store_by_pieces_1 (struct store_by_pieces_d *, unsigned int);
static void store_by_pieces_2 (rtx (*) (rtx, ...), enum machine_mode,
			       struct store_by_pieces_d *);
static tree clear_storage_libcall_fn (int);
static rtx compress_float_constant (rtx, rtx);
static rtx get_subtarget (rtx);
static void store_constructor_field (rtx, unsigned HOST_WIDE_INT,
				     HOST_WIDE_INT, enum machine_mode,
				     tree, tree, int, alias_set_type);
static void store_constructor (tree, rtx, int, HOST_WIDE_INT);
static rtx store_field (rtx, HOST_WIDE_INT, HOST_WIDE_INT, enum machine_mode,
			tree, tree, alias_set_type, bool);

static unsigned HOST_WIDE_INT highest_pow2_factor_for_target (const_tree, const_tree);

static int is_aligning_offset (const_tree, const_tree);
static void expand_operands (tree, tree, rtx, rtx*, rtx*,
			     enum expand_modifier);
static rtx reduce_to_bit_field_precision (rtx, rtx, tree);
static rtx do_store_flag (sepops, rtx, enum machine_mode);
#ifdef PUSH_ROUNDING
static void emit_single_push_insn (enum machine_mode, rtx, tree);
#endif
static void do_tablejump (rtx, enum machine_mode, rtx, rtx, rtx);
static rtx const_vector_from_tree (tree);
static void write_complex_part (rtx, rtx, bool);

/* This macro is used to determine whether move_by_pieces should be called
   to perform a structure copy.  */
#ifndef MOVE_BY_PIECES_P
#define MOVE_BY_PIECES_P(SIZE, ALIGN) \
  (move_by_pieces_ninsns (SIZE, ALIGN, MOVE_MAX_PIECES + 1) \
   < (unsigned int) MOVE_RATIO (optimize_insn_for_speed_p ()))
#endif

/* This macro is used to determine whether clear_by_pieces should be
   called to clear storage.  */
#ifndef CLEAR_BY_PIECES_P
#define CLEAR_BY_PIECES_P(SIZE, ALIGN) \
  (move_by_pieces_ninsns (SIZE, ALIGN, STORE_MAX_PIECES + 1) \
   < (unsigned int) CLEAR_RATIO (optimize_insn_for_speed_p ()))
#endif

/* This macro is used to determine whether store_by_pieces should be
   called to "memset" storage with byte values other than zero.  */
#ifndef SET_BY_PIECES_P
#define SET_BY_PIECES_P(SIZE, ALIGN) \
  (move_by_pieces_ninsns (SIZE, ALIGN, STORE_MAX_PIECES + 1) \
   < (unsigned int) SET_RATIO (optimize_insn_for_speed_p ()))
#endif

/* This macro is used to determine whether store_by_pieces should be
   called to "memcpy" storage when the source is a constant string.  */
#ifndef STORE_BY_PIECES_P
#define STORE_BY_PIECES_P(SIZE, ALIGN) \
  (move_by_pieces_ninsns (SIZE, ALIGN, STORE_MAX_PIECES + 1) \
   < (unsigned int) MOVE_RATIO (optimize_insn_for_speed_p ()))
#endif

/* SLOW_UNALIGNED_ACCESS is nonzero if unaligned accesses are very slow.  */

#ifndef SLOW_UNALIGNED_ACCESS
#define SLOW_UNALIGNED_ACCESS(MODE, ALIGN) STRICT_ALIGNMENT
#endif

/* This is run to set up which modes can be used
   directly in memory and to initialize the block move optab.  It is run
   at the beginning of compilation and when the target is reinitialized.  */

void
init_expr_target (void)
{
  rtx insn, pat;
  enum machine_mode mode;
  int num_clobbers;
  rtx mem, mem1;
  rtx reg;

  /* Try indexing by frame ptr and try by stack ptr.
     It is known that on the Convex the stack ptr isn't a valid index.
     With luck, one or the other is valid on any machine.  */
  mem = gen_rtx_MEM (VOIDmode, stack_pointer_rtx);
  mem1 = gen_rtx_MEM (VOIDmode, frame_pointer_rtx);

  /* A scratch register we can modify in-place below to avoid
     useless RTL allocations.  */
  reg = gen_rtx_REG (VOIDmode, -1);

  insn = rtx_alloc (INSN);
  pat = gen_rtx_SET (VOIDmode, NULL_RTX, NULL_RTX);
  PATTERN (insn) = pat;

  for (mode = VOIDmode; (int) mode < NUM_MACHINE_MODES;
       mode = (enum machine_mode) ((int) mode + 1))
    {
      int regno;

      direct_load[(int) mode] = direct_store[(int) mode] = 0;
      PUT_MODE (mem, mode);
      PUT_MODE (mem1, mode);
      PUT_MODE (reg, mode);

      /* See if there is some register that can be used in this mode and
	 directly loaded or stored from memory.  */

      if (mode != VOIDmode && mode != BLKmode)
	for (regno = 0; regno < FIRST_PSEUDO_REGISTER
	     && (direct_load[(int) mode] == 0 || direct_store[(int) mode] == 0);
	     regno++)
	  {
	    if (! HARD_REGNO_MODE_OK (regno, mode))
	      continue;

	    SET_REGNO (reg, regno);

	    SET_SRC (pat) = mem;
	    SET_DEST (pat) = reg;
	    if (recog (pat, insn, &num_clobbers) >= 0)
	      direct_load[(int) mode] = 1;

	    SET_SRC (pat) = mem1;
	    SET_DEST (pat) = reg;
	    if (recog (pat, insn, &num_clobbers) >= 0)
	      direct_load[(int) mode] = 1;

	    SET_SRC (pat) = reg;
	    SET_DEST (pat) = mem;
	    if (recog (pat, insn, &num_clobbers) >= 0)
	      direct_store[(int) mode] = 1;

	    SET_SRC (pat) = reg;
	    SET_DEST (pat) = mem1;
	    if (recog (pat, insn, &num_clobbers) >= 0)
	      direct_store[(int) mode] = 1;
	  }
    }

  mem = gen_rtx_MEM (VOIDmode, gen_rtx_raw_REG (Pmode, 10000));

  for (mode = GET_CLASS_NARROWEST_MODE (MODE_FLOAT); mode != VOIDmode;
       mode = GET_MODE_WIDER_MODE (mode))
    {
      enum machine_mode srcmode;
      for (srcmode = GET_CLASS_NARROWEST_MODE (MODE_FLOAT); srcmode != mode;
	   srcmode = GET_MODE_WIDER_MODE (srcmode))
	{
	  enum insn_code ic;

	  ic = can_extend_p (mode, srcmode, 0);
	  if (ic == CODE_FOR_nothing)
	    continue;

	  PUT_MODE (mem, srcmode);

	  if ((*insn_data[ic].operand[1].predicate) (mem, srcmode))
	    float_extend_from_mem[mode][srcmode] = true;
	}
    }
}

/* This is run at the start of compiling a function.  */

void
init_expr (void)
{
  memset (&crtl->expr, 0, sizeof (crtl->expr));
}

/* Copy data from FROM to TO, where the machine modes are not the same.
   Both modes may be integer, or both may be floating, or both may be
   fixed-point.
   UNSIGNEDP should be nonzero if FROM is an unsigned type.
   This causes zero-extension instead of sign-extension.  */

void
convert_move (rtx to, rtx from, int unsignedp)
{
  enum machine_mode to_mode = GET_MODE (to);
  enum machine_mode from_mode = GET_MODE (from);
  int to_real = SCALAR_FLOAT_MODE_P (to_mode);
  int from_real = SCALAR_FLOAT_MODE_P (from_mode);
  enum insn_code code;
  rtx libcall;

  /* rtx code for making an equivalent value.  */
  enum rtx_code equiv_code = (unsignedp < 0 ? UNKNOWN
			      : (unsignedp ? ZERO_EXTEND : SIGN_EXTEND));


  gcc_assert (to_real == from_real);
  gcc_assert (to_mode != BLKmode);
  gcc_assert (from_mode != BLKmode);

  /* If the source and destination are already the same, then there's
     nothing to do.  */
  if (to == from)
    return;

  /* If FROM is a SUBREG that indicates that we have already done at least
     the required extension, strip it.  We don't handle such SUBREGs as
     TO here.  */

  if (GET_CODE (from) == SUBREG && SUBREG_PROMOTED_VAR_P (from)
      && (GET_MODE_SIZE (GET_MODE (SUBREG_REG (from)))
	  >= GET_MODE_SIZE (to_mode))
      && SUBREG_PROMOTED_UNSIGNED_P (from) == unsignedp)
    from = gen_lowpart (to_mode, from), from_mode = to_mode;

  gcc_assert (GET_CODE (to) != SUBREG || !SUBREG_PROMOTED_VAR_P (to));

  if (to_mode == from_mode
      || (from_mode == VOIDmode && CONSTANT_P (from)))
    {
      emit_move_insn (to, from);
      return;
    }

  if (VECTOR_MODE_P (to_mode) || VECTOR_MODE_P (from_mode))
    {
      gcc_assert (GET_MODE_BITSIZE (from_mode) == GET_MODE_BITSIZE (to_mode));

      if (VECTOR_MODE_P (to_mode))
	from = simplify_gen_subreg (to_mode, from, GET_MODE (from), 0);
      else
	to = simplify_gen_subreg (from_mode, to, GET_MODE (to), 0);

      emit_move_insn (to, from);
      return;
    }

  if (GET_CODE (to) == CONCAT && GET_CODE (from) == CONCAT)
    {
      convert_move (XEXP (to, 0), XEXP (from, 0), unsignedp);
      convert_move (XEXP (to, 1), XEXP (from, 1), unsignedp);
      return;
    }

  if (to_real)
    {
      rtx value, insns;
      convert_optab tab;

      gcc_assert ((GET_MODE_PRECISION (from_mode)
		   != GET_MODE_PRECISION (to_mode))
		  || (DECIMAL_FLOAT_MODE_P (from_mode)
		      != DECIMAL_FLOAT_MODE_P (to_mode)));

      if (GET_MODE_PRECISION (from_mode) == GET_MODE_PRECISION (to_mode))
	/* Conversion between decimal float and binary float, same size.  */
	tab = DECIMAL_FLOAT_MODE_P (from_mode) ? trunc_optab : sext_optab;
      else if (GET_MODE_PRECISION (from_mode) < GET_MODE_PRECISION (to_mode))
	tab = sext_optab;
      else
	tab = trunc_optab;

      /* Try converting directly if the insn is supported.  */

      code = convert_optab_handler (tab, to_mode, from_mode);
      if (code != CODE_FOR_nothing)
	{
	  emit_unop_insn (code, to, from,
			  tab == sext_optab ? FLOAT_EXTEND : FLOAT_TRUNCATE);
	  return;
	}

      /* Otherwise use a libcall.  */
      libcall = convert_optab_libfunc (tab, to_mode, from_mode);

      /* Is this conversion implemented yet?  */
      gcc_assert (libcall);

      start_sequence ();
      value = emit_library_call_value (libcall, NULL_RTX, LCT_CONST, to_mode,
				       1, from, from_mode);
      insns = get_insns ();
      end_sequence ();
      emit_libcall_block (insns, to, value,
			  tab == trunc_optab ? gen_rtx_FLOAT_TRUNCATE (to_mode,
								       from)
			  : gen_rtx_FLOAT_EXTEND (to_mode, from));
      return;
    }

  /* Handle pointer conversion.  */			/* SPEE 900220.  */
  /* Targets are expected to provide conversion insns between PxImode and
     xImode for all MODE_PARTIAL_INT modes they use, but no others.  */
  if (GET_MODE_CLASS (to_mode) == MODE_PARTIAL_INT)
    {
      enum machine_mode full_mode
	= smallest_mode_for_size (GET_MODE_BITSIZE (to_mode), MODE_INT);

      gcc_assert (convert_optab_handler (trunc_optab, to_mode, full_mode)
		  != CODE_FOR_nothing);

      if (full_mode != from_mode)
	from = convert_to_mode (full_mode, from, unsignedp);
      emit_unop_insn (convert_optab_handler (trunc_optab, to_mode, full_mode),
		      to, from, UNKNOWN);
      return;
    }
  if (GET_MODE_CLASS (from_mode) == MODE_PARTIAL_INT)
    {
      rtx new_from;
      enum machine_mode full_mode
	= smallest_mode_for_size (GET_MODE_BITSIZE (from_mode), MODE_INT);

      gcc_assert (convert_optab_handler (sext_optab, full_mode, from_mode)
		  != CODE_FOR_nothing);

      if (to_mode == full_mode)
	{
	  emit_unop_insn (convert_optab_handler (sext_optab, full_mode,
						 from_mode),
			  to, from, UNKNOWN);
	  return;
	}

      new_from = gen_reg_rtx (full_mode);
      emit_unop_insn (convert_optab_handler (sext_optab, full_mode, from_mode),
		      new_from, from, UNKNOWN);

      /* else proceed to integer conversions below.  */
      from_mode = full_mode;
      from = new_from;
    }

   /* Make sure both are fixed-point modes or both are not.  */
   gcc_assert (ALL_SCALAR_FIXED_POINT_MODE_P (from_mode) ==
	       ALL_SCALAR_FIXED_POINT_MODE_P (to_mode));
   if (ALL_SCALAR_FIXED_POINT_MODE_P (from_mode))
    {
      /* If we widen from_mode to to_mode and they are in the same class,
	 we won't saturate the result.
	 Otherwise, always saturate the result to play safe.  */
      if (GET_MODE_CLASS (from_mode) == GET_MODE_CLASS (to_mode)
	  && GET_MODE_SIZE (from_mode) < GET_MODE_SIZE (to_mode))
	expand_fixed_convert (to, from, 0, 0);
      else
	expand_fixed_convert (to, from, 0, 1);
      return;
    }

  /* Now both modes are integers.  */

  /* Handle expanding beyond a word.  */
  if (GET_MODE_BITSIZE (from_mode) < GET_MODE_BITSIZE (to_mode)
      && GET_MODE_BITSIZE (to_mode) > BITS_PER_WORD)
    {
      rtx insns;
      rtx lowpart;
      rtx fill_value;
      rtx lowfrom;
      int i;
      enum machine_mode lowpart_mode;
      int nwords = CEIL (GET_MODE_SIZE (to_mode), UNITS_PER_WORD);

      /* Try converting directly if the insn is supported.  */
      if ((code = can_extend_p (to_mode, from_mode, unsignedp))
	  != CODE_FOR_nothing)
	{
	  /* If FROM is a SUBREG, put it into a register.  Do this
	     so that we always generate the same set of insns for
	     better cse'ing; if an intermediate assignment occurred,
	     we won't be doing the operation directly on the SUBREG.  */
	  if (optimize > 0 && GET_CODE (from) == SUBREG)
	    from = force_reg (from_mode, from);
	  emit_unop_insn (code, to, from, equiv_code);
	  return;
	}
      /* Next, try converting via full word.  */
      else if (GET_MODE_BITSIZE (from_mode) < BITS_PER_WORD
	       && ((code = can_extend_p (to_mode, word_mode, unsignedp))
		   != CODE_FOR_nothing))
	{
	  rtx word_to = gen_reg_rtx (word_mode);
	  if (REG_P (to))
	    {
	      if (reg_overlap_mentioned_p (to, from))
		from = force_reg (from_mode, from);
	      emit_clobber (to);
	    }
	  convert_move (word_to, from, unsignedp);
	  emit_unop_insn (code, to, word_to, equiv_code);
	  return;
	}

      /* No special multiword conversion insn; do it by hand.  */
      start_sequence ();

      /* Since we will turn this into a no conflict block, we must ensure
	 that the source does not overlap the target.  */

      if (reg_overlap_mentioned_p (to, from))
	from = force_reg (from_mode, from);

      /* Get a copy of FROM widened to a word, if necessary.  */
      if (GET_MODE_BITSIZE (from_mode) < BITS_PER_WORD)
	lowpart_mode = word_mode;
      else
	lowpart_mode = from_mode;

      lowfrom = convert_to_mode (lowpart_mode, from, unsignedp);

      lowpart = gen_lowpart (lowpart_mode, to);
      emit_move_insn (lowpart, lowfrom);

      /* Compute the value to put in each remaining word.  */
      if (unsignedp)
	fill_value = const0_rtx;
      else
	fill_value = emit_store_flag (gen_reg_rtx (word_mode),
				      LT, lowfrom, const0_rtx,
				      VOIDmode, 0, -1);

      /* Fill the remaining words.  */
      for (i = GET_MODE_SIZE (lowpart_mode) / UNITS_PER_WORD; i < nwords; i++)
	{
	  int index = (WORDS_BIG_ENDIAN ? nwords - i - 1 : i);
	  rtx subword = operand_subword (to, index, 1, to_mode);

	  gcc_assert (subword);

	  if (fill_value != subword)
	    emit_move_insn (subword, fill_value);
	}

      insns = get_insns ();
      end_sequence ();

      emit_insn (insns);
      return;
    }

  /* Truncating multi-word to a word or less.  */
  if (GET_MODE_BITSIZE (from_mode) > BITS_PER_WORD
      && GET_MODE_BITSIZE (to_mode) <= BITS_PER_WORD)
    {
      if (!((MEM_P (from)
	     && ! MEM_VOLATILE_P (from)
	     && direct_load[(int) to_mode]
	     && ! mode_dependent_address_p (XEXP (from, 0)))
	    || REG_P (from)
	    || GET_CODE (from) == SUBREG))
	from = force_reg (from_mode, from);
      convert_move (to, gen_lowpart (word_mode, from), 0);
      return;
    }

  /* Now follow all the conversions between integers
     no more than a word long.  */

  /* For truncation, usually we can just refer to FROM in a narrower mode.  */
  if (GET_MODE_BITSIZE (to_mode) < GET_MODE_BITSIZE (from_mode)
      && TRULY_NOOP_TRUNCATION (GET_MODE_BITSIZE (to_mode),
				GET_MODE_BITSIZE (from_mode)))
    {
      if (!((MEM_P (from)
	     && ! MEM_VOLATILE_P (from)
	     && direct_load[(int) to_mode]
	     && ! mode_dependent_address_p (XEXP (from, 0)))
	    || REG_P (from)
	    || GET_CODE (from) == SUBREG))
	from = force_reg (from_mode, from);
      if (REG_P (from) && REGNO (from) < FIRST_PSEUDO_REGISTER
	  && ! HARD_REGNO_MODE_OK (REGNO (from), to_mode))
	from = copy_to_reg (from);
      emit_move_insn (to, gen_lowpart (to_mode, from));
      return;
    }

  /* Handle extension.  */
  if (GET_MODE_BITSIZE (to_mode) > GET_MODE_BITSIZE (from_mode))
    {
      /* Convert directly if that works.  */
      if ((code = can_extend_p (to_mode, from_mode, unsignedp))
	  != CODE_FOR_nothing)
	{
	  emit_unop_insn (code, to, from, equiv_code);
	  return;
	}
      else
	{
	  enum machine_mode intermediate;
	  rtx tmp;
	  tree shift_amount;

	  /* Search for a mode to convert via.  */
	  for (intermediate = from_mode; intermediate != VOIDmode;
	       intermediate = GET_MODE_WIDER_MODE (intermediate))
	    if (((can_extend_p (to_mode, intermediate, unsignedp)
		  != CODE_FOR_nothing)
		 || (GET_MODE_SIZE (to_mode) < GET_MODE_SIZE (intermediate)
		     && TRULY_NOOP_TRUNCATION (GET_MODE_BITSIZE (to_mode),
					       GET_MODE_BITSIZE (intermediate))))
		&& (can_extend_p (intermediate, from_mode, unsignedp)
		    != CODE_FOR_nothing))
	      {
		convert_move (to, convert_to_mode (intermediate, from,
						   unsignedp), unsignedp);
		return;
	      }

	  /* No suitable intermediate mode.
	     Generate what we need with	shifts.  */
	  shift_amount = build_int_cst (NULL_TREE,
					GET_MODE_BITSIZE (to_mode)
					- GET_MODE_BITSIZE (from_mode));
	  from = gen_lowpart (to_mode, force_reg (from_mode, from));
	  tmp = expand_shift (LSHIFT_EXPR, to_mode, from, shift_amount,
			      to, unsignedp);
	  tmp = expand_shift (RSHIFT_EXPR, to_mode, tmp, shift_amount,
			      to, unsignedp);
	  if (tmp != to)
	    emit_move_insn (to, tmp);
	  return;
	}
    }

  /* Support special truncate insns for certain modes.  */
  if (convert_optab_handler (trunc_optab, to_mode,
			     from_mode) != CODE_FOR_nothing)
    {
      emit_unop_insn (convert_optab_handler (trunc_optab, to_mode, from_mode),
		      to, from, UNKNOWN);
      return;
    }

  /* Handle truncation of volatile memrefs, and so on;
     the things that couldn't be truncated directly,
     and for which there was no special instruction.

     ??? Code above formerly short-circuited this, for most integer
     mode pairs, with a force_reg in from_mode followed by a recursive
     call to this routine.  Appears always to have been wrong.  */
  if (GET_MODE_BITSIZE (to_mode) < GET_MODE_BITSIZE (from_mode))
    {
      rtx temp = force_reg (to_mode, gen_lowpart (to_mode, from));
      emit_move_insn (to, temp);
      return;
    }

  /* Mode combination is not recognized.  */
  gcc_unreachable ();
}

/* Return an rtx for a value that would result
   from converting X to mode MODE.
   Both X and MODE may be floating, or both integer.
   UNSIGNEDP is nonzero if X is an unsigned value.
   This can be done by referring to a part of X in place
   or by copying to a new temporary with conversion.  */

rtx
convert_to_mode (enum machine_mode mode, rtx x, int unsignedp)
{
  return convert_modes (mode, VOIDmode, x, unsignedp);
}

/* Return an rtx for a value that would result
   from converting X from mode OLDMODE to mode MODE.
   Both modes may be floating, or both integer.
   UNSIGNEDP is nonzero if X is an unsigned value.

   This can be done by referring to a part of X in place
   or by copying to a new temporary with conversion.

   You can give VOIDmode for OLDMODE, if you are sure X has a nonvoid mode.  */

rtx
convert_modes (enum machine_mode mode, enum machine_mode oldmode, rtx x, int unsignedp)
{
  rtx temp;

  /* If FROM is a SUBREG that indicates that we have already done at least
     the required extension, strip it.  */

  if (GET_CODE (x) == SUBREG && SUBREG_PROMOTED_VAR_P (x)
      && GET_MODE_SIZE (GET_MODE (SUBREG_REG (x))) >= GET_MODE_SIZE (mode)
      && SUBREG_PROMOTED_UNSIGNED_P (x) == unsignedp)
    x = gen_lowpart (mode, x);

  if (GET_MODE (x) != VOIDmode)
    oldmode = GET_MODE (x);

  if (mode == oldmode)
    return x;

  /* There is one case that we must handle specially: If we are converting
     a CONST_INT into a mode whose size is twice HOST_BITS_PER_WIDE_INT and
     we are to interpret the constant as unsigned, gen_lowpart will do
     the wrong if the constant appears negative.  What we want to do is
     make the high-order word of the constant zero, not all ones.  */

  if (unsignedp && GET_MODE_CLASS (mode) == MODE_INT
      && GET_MODE_BITSIZE (mode) == 2 * HOST_BITS_PER_WIDE_INT
      && CONST_INT_P (x) && INTVAL (x) < 0)
    {
      double_int val = uhwi_to_double_int (INTVAL (x));

      /* We need to zero extend VAL.  */
      if (oldmode != VOIDmode)
	val = double_int_zext (val, GET_MODE_BITSIZE (oldmode));

      return immed_double_int_const (val, mode);
    }

  /* We can do this with a gen_lowpart if both desired and current modes
     are integer, and this is either a constant integer, a register, or a
     non-volatile MEM.  Except for the constant case where MODE is no
     wider than HOST_BITS_PER_WIDE_INT, we must be narrowing the operand.  */

  if ((CONST_INT_P (x)
       && GET_MODE_BITSIZE (mode) <= HOST_BITS_PER_WIDE_INT)
      || (GET_MODE_CLASS (mode) == MODE_INT
	  && GET_MODE_CLASS (oldmode) == MODE_INT
	  && (GET_CODE (x) == CONST_DOUBLE
	      || (GET_MODE_SIZE (mode) <= GET_MODE_SIZE (oldmode)
		  && ((MEM_P (x) && ! MEM_VOLATILE_P (x)
		       && direct_load[(int) mode])
		      || (REG_P (x)
			  && (! HARD_REGISTER_P (x)
			      || HARD_REGNO_MODE_OK (REGNO (x), mode))
			  && TRULY_NOOP_TRUNCATION (GET_MODE_BITSIZE (mode),
						    GET_MODE_BITSIZE (GET_MODE (x)))))))))
    {
      /* ?? If we don't know OLDMODE, we have to assume here that
	 X does not need sign- or zero-extension.   This may not be
	 the case, but it's the best we can do.  */
      if (CONST_INT_P (x) && oldmode != VOIDmode
	  && GET_MODE_SIZE (mode) > GET_MODE_SIZE (oldmode))
	{
	  HOST_WIDE_INT val = INTVAL (x);
	  int width = GET_MODE_BITSIZE (oldmode);

	  /* We must sign or zero-extend in this case.  Start by
	     zero-extending, then sign extend if we need to.  */
	  val &= ((HOST_WIDE_INT) 1 << width) - 1;
	  if (! unsignedp
	      && (val & ((HOST_WIDE_INT) 1 << (width - 1))))
	    val |= (HOST_WIDE_INT) (-1) << width;

	  return gen_int_mode (val, mode);
	}

      return gen_lowpart (mode, x);
    }

  /* Converting from integer constant into mode is always equivalent to an
     subreg operation.  */
  if (VECTOR_MODE_P (mode) && GET_MODE (x) == VOIDmode)
    {
      gcc_assert (GET_MODE_BITSIZE (mode) == GET_MODE_BITSIZE (oldmode));
      return simplify_gen_subreg (mode, x, oldmode, 0);
    }

  temp = gen_reg_rtx (mode);
  convert_move (temp, x, unsignedp);
  return temp;
}

/* Return the largest alignment we can use for doing a move (or store)
   of MAX_PIECES.  ALIGN is the largest alignment we could use.  */

static unsigned int
alignment_for_piecewise_move (unsigned int max_pieces, unsigned int align)
{
  enum machine_mode tmode;

  tmode = mode_for_size (max_pieces * BITS_PER_UNIT, MODE_INT, 1);
  if (align >= GET_MODE_ALIGNMENT (tmode))
    align = GET_MODE_ALIGNMENT (tmode);
  else
    {
      enum machine_mode tmode, xmode;

      for (tmode = GET_CLASS_NARROWEST_MODE (MODE_INT), xmode = tmode;
	   tmode != VOIDmode;
	   xmode = tmode, tmode = GET_MODE_WIDER_MODE (tmode))
	if (GET_MODE_SIZE (tmode) > max_pieces
	    || SLOW_UNALIGNED_ACCESS (tmode, align))
	  break;

      align = MAX (align, GET_MODE_ALIGNMENT (xmode));
    }

  return align;
}

/* Return the widest integer mode no wider than SIZE.  If no such mode
   can be found, return VOIDmode.  */

static enum machine_mode
widest_int_mode_for_size (unsigned int size)
{
  enum machine_mode tmode, mode = VOIDmode;

  for (tmode = GET_CLASS_NARROWEST_MODE (MODE_INT);
       tmode != VOIDmode; tmode = GET_MODE_WIDER_MODE (tmode))
    if (GET_MODE_SIZE (tmode) < size)
      mode = tmode;

  return mode;
}

/* STORE_MAX_PIECES is the number of bytes at a time that we can
   store efficiently.  Due to internal GCC limitations, this is
   MOVE_MAX_PIECES limited by the number of bytes GCC can represent
   for an immediate constant.  */

#define STORE_MAX_PIECES  MIN (MOVE_MAX_PIECES, 2 * sizeof (HOST_WIDE_INT))

/* Determine whether the LEN bytes can be moved by using several move
   instructions.  Return nonzero if a call to move_by_pieces should
   succeed.  */

int
can_move_by_pieces (unsigned HOST_WIDE_INT len,
		    unsigned int align ATTRIBUTE_UNUSED)
{
  return MOVE_BY_PIECES_P (len, align);
}

/* Generate several move instructions to copy LEN bytes from block FROM to
   block TO.  (These are MEM rtx's with BLKmode).

   If PUSH_ROUNDING is defined and TO is NULL, emit_single_push_insn is
   used to push FROM to the stack.

   ALIGN is maximum stack alignment we can assume.

   If ENDP is 0 return to, if ENDP is 1 return memory at the end ala
   mempcpy, and if ENDP is 2 return memory the end minus one byte ala
   stpcpy.  */

rtx
move_by_pieces (rtx to, rtx from, unsigned HOST_WIDE_INT len,
		unsigned int align, int endp)
{
  struct move_by_pieces_d data;
  enum machine_mode to_addr_mode, from_addr_mode
    = targetm.addr_space.address_mode (MEM_ADDR_SPACE (from));
  rtx to_addr, from_addr = XEXP (from, 0);
  unsigned int max_size = MOVE_MAX_PIECES + 1;
  enum insn_code icode;

  align = MIN (to ? MEM_ALIGN (to) : align, MEM_ALIGN (from));

  data.offset = 0;
  data.from_addr = from_addr;
  if (to)
    {
      to_addr_mode = targetm.addr_space.address_mode (MEM_ADDR_SPACE (to));
      to_addr = XEXP (to, 0);
      data.to = to;
      data.autinc_to
	= (GET_CODE (to_addr) == PRE_INC || GET_CODE (to_addr) == PRE_DEC
	   || GET_CODE (to_addr) == POST_INC || GET_CODE (to_addr) == POST_DEC);
      data.reverse
	= (GET_CODE (to_addr) == PRE_DEC || GET_CODE (to_addr) == POST_DEC);
    }
  else
    {
      to_addr_mode = VOIDmode;
      to_addr = NULL_RTX;
      data.to = NULL_RTX;
      data.autinc_to = 1;
#ifdef STACK_GROWS_DOWNWARD
      data.reverse = 1;
#else
      data.reverse = 0;
#endif
    }
  data.to_addr = to_addr;
  data.from = from;
  data.autinc_from
    = (GET_CODE (from_addr) == PRE_INC || GET_CODE (from_addr) == PRE_DEC
       || GET_CODE (from_addr) == POST_INC
       || GET_CODE (from_addr) == POST_DEC);

  data.explicit_inc_from = 0;
  data.explicit_inc_to = 0;
  if (data.reverse) data.offset = len;
  data.len = len;

  /* If copying requires more than two move insns,
     copy addresses to registers (to make displacements shorter)
     and use post-increment if available.  */
  if (!(data.autinc_from && data.autinc_to)
      && move_by_pieces_ninsns (len, align, max_size) > 2)
    {
      /* Find the mode of the largest move...
	 MODE might not be used depending on the definitions of the
	 USE_* macros below.  */
      enum machine_mode mode ATTRIBUTE_UNUSED
	= widest_int_mode_for_size (max_size);

      if (USE_LOAD_PRE_DECREMENT (mode) && data.reverse && ! data.autinc_from)
	{
	  data.from_addr = copy_to_mode_reg (from_addr_mode,
					     plus_constant (from_addr, len));
	  data.autinc_from = 1;
	  data.explicit_inc_from = -1;
	}
      if (USE_LOAD_POST_INCREMENT (mode) && ! data.autinc_from)
	{
	  data.from_addr = copy_to_mode_reg (from_addr_mode, from_addr);
	  data.autinc_from = 1;
	  data.explicit_inc_from = 1;
	}
      if (!data.autinc_from && CONSTANT_P (from_addr))
	data.from_addr = copy_to_mode_reg (from_addr_mode, from_addr);
      if (USE_STORE_PRE_DECREMENT (mode) && data.reverse && ! data.autinc_to)
	{
	  data.to_addr = copy_to_mode_reg (to_addr_mode,
					   plus_constant (to_addr, len));
	  data.autinc_to = 1;
	  data.explicit_inc_to = -1;
	}
      if (USE_STORE_POST_INCREMENT (mode) && ! data.reverse && ! data.autinc_to)
	{
	  data.to_addr = copy_to_mode_reg (to_addr_mode, to_addr);
	  data.autinc_to = 1;
	  data.explicit_inc_to = 1;
	}
      if (!data.autinc_to && CONSTANT_P (to_addr))
	data.to_addr = copy_to_mode_reg (to_addr_mode, to_addr);
    }

  align = alignment_for_piecewise_move (MOVE_MAX_PIECES, align);

  /* First move what we can in the largest integer mode, then go to
     successively smaller modes.  */

  while (max_size > 1)
    {
      enum machine_mode mode = widest_int_mode_for_size (max_size);

      if (mode == VOIDmode)
	break;

      icode = optab_handler (mov_optab, mode);
      if (icode != CODE_FOR_nothing && align >= GET_MODE_ALIGNMENT (mode))
	move_by_pieces_1 (GEN_FCN (icode), mode, &data);

      max_size = GET_MODE_SIZE (mode);
    }

  /* The code above should have handled everything.  */
  gcc_assert (!data.len);

  if (endp)
    {
      rtx to1;

      gcc_assert (!data.reverse);
      if (data.autinc_to)
	{
	  if (endp == 2)
	    {
	      if (HAVE_POST_INCREMENT && data.explicit_inc_to > 0)
		emit_insn (gen_add2_insn (data.to_addr, constm1_rtx));
	      else
		data.to_addr = copy_to_mode_reg (to_addr_mode,
						 plus_constant (data.to_addr,
								-1));
	    }
	  to1 = adjust_automodify_address (data.to, QImode, data.to_addr,
					   data.offset);
	}
      else
	{
	  if (endp == 2)
	    --data.offset;
	  to1 = adjust_address (data.to, QImode, data.offset);
	}
      return to1;
    }
  else
    return data.to;
}

/* Return number of insns required to move L bytes by pieces.
   ALIGN (in bits) is maximum alignment we can assume.  */

static unsigned HOST_WIDE_INT
move_by_pieces_ninsns (unsigned HOST_WIDE_INT l, unsigned int align,
		       unsigned int max_size)
{
  unsigned HOST_WIDE_INT n_insns = 0;

  align = alignment_for_piecewise_move (MOVE_MAX_PIECES, align);

  while (max_size > 1)
    {
      enum machine_mode mode;
      enum insn_code icode;

      mode = widest_int_mode_for_size (max_size);

      if (mode == VOIDmode)
	break;

      icode = optab_handler (mov_optab, mode);
      if (icode != CODE_FOR_nothing && align >= GET_MODE_ALIGNMENT (mode))
	n_insns += l / GET_MODE_SIZE (mode), l %= GET_MODE_SIZE (mode);

      max_size = GET_MODE_SIZE (mode);
    }

  gcc_assert (!l);
  return n_insns;
}

/* Subroutine of move_by_pieces.  Move as many bytes as appropriate
   with move instructions for mode MODE.  GENFUN is the gen_... function
   to make a move insn for that mode.  DATA has all the other info.  */

static void
move_by_pieces_1 (rtx (*genfun) (rtx, ...), enum machine_mode mode,
		  struct move_by_pieces_d *data)
{
  unsigned int size = GET_MODE_SIZE (mode);
  rtx to1 = NULL_RTX, from1;

  while (data->len >= size)
    {
      if (data->reverse)
	data->offset -= size;

      if (data->to)
	{
	  if (data->autinc_to)
	    to1 = adjust_automodify_address (data->to, mode, data->to_addr,
					     data->offset);
	  else
	    to1 = adjust_address (data->to, mode, data->offset);
	}

      if (data->autinc_from)
	from1 = adjust_automodify_address (data->from, mode, data->from_addr,
					   data->offset);
      else
	from1 = adjust_address (data->from, mode, data->offset);

      if (HAVE_PRE_DECREMENT && data->explicit_inc_to < 0)
	emit_insn (gen_add2_insn (data->to_addr,
				  GEN_INT (-(HOST_WIDE_INT)size)));
      if (HAVE_PRE_DECREMENT && data->explicit_inc_from < 0)
	emit_insn (gen_add2_insn (data->from_addr,
				  GEN_INT (-(HOST_WIDE_INT)size)));

      if (data->to)
	emit_insn ((*genfun) (to1, from1));
      else
	{
#ifdef PUSH_ROUNDING
	  emit_single_push_insn (mode, from1, NULL);
#else
	  gcc_unreachable ();
#endif
	}

      if (HAVE_POST_INCREMENT && data->explicit_inc_to > 0)
	emit_insn (gen_add2_insn (data->to_addr, GEN_INT (size)));
      if (HAVE_POST_INCREMENT && data->explicit_inc_from > 0)
	emit_insn (gen_add2_insn (data->from_addr, GEN_INT (size)));

      if (! data->reverse)
	data->offset += size;

      data->len -= size;
    }
}

/* Emit code to move a block Y to a block X.  This may be done with
   string-move instructions, with multiple scalar move instructions,
   or with a library call.

   Both X and Y must be MEM rtx's (perhaps inside VOLATILE) with mode BLKmode.
   SIZE is an rtx that says how long they are.
   ALIGN is the maximum alignment we can assume they have.
   METHOD describes what kind of copy this is, and what mechanisms may be used.

   Return the address of the new block, if memcpy is called and returns it,
   0 otherwise.  */

rtx
emit_block_move_hints (rtx x, rtx y, rtx size, enum block_op_methods method,
		       unsigned int expected_align, HOST_WIDE_INT expected_size)
{
  bool may_use_call;
  rtx retval = 0;
  unsigned int align;

  gcc_assert (size);
  if (CONST_INT_P (size)
      && INTVAL (size) == 0)
    return 0;

  switch (method)
    {
    case BLOCK_OP_NORMAL:
    case BLOCK_OP_TAILCALL:
      may_use_call = true;
      break;

    case BLOCK_OP_CALL_PARM:
      may_use_call = block_move_libcall_safe_for_call_parm ();

      /* Make inhibit_defer_pop nonzero around the library call
	 to force it to pop the arguments right away.  */
      NO_DEFER_POP;
      break;

    case BLOCK_OP_NO_LIBCALL:
      may_use_call = false;
      break;

    default:
      gcc_unreachable ();
    }

  gcc_assert (MEM_P (x) && MEM_P (y));
  align = MIN (MEM_ALIGN (x), MEM_ALIGN (y));
  gcc_assert (align >= BITS_PER_UNIT);

  /* Make sure we've got BLKmode addresses; store_one_arg can decide that
     block copy is more efficient for other large modes, e.g. DCmode.  */
  x = adjust_address (x, BLKmode, 0);
  y = adjust_address (y, BLKmode, 0);

  /* Set MEM_SIZE as appropriate for this block copy.  The main place this
     can be incorrect is coming from __builtin_memcpy.  */
  if (CONST_INT_P (size))
    {
      x = shallow_copy_rtx (x);
      y = shallow_copy_rtx (y);
      set_mem_size (x, size);
      set_mem_size (y, size);
    }

  if (CONST_INT_P (size) && MOVE_BY_PIECES_P (INTVAL (size), align))
    move_by_pieces (x, y, INTVAL (size), align, 0);
  else if (emit_block_move_via_movmem (x, y, size, align,
				       expected_align, expected_size))
    ;
  else if (may_use_call
	   && ADDR_SPACE_GENERIC_P (MEM_ADDR_SPACE (x))
	   && ADDR_SPACE_GENERIC_P (MEM_ADDR_SPACE (y)))
    retval = emit_block_move_via_libcall (x, y, size,
					  method == BLOCK_OP_TAILCALL);
  else
    emit_block_move_via_loop (x, y, size, align);

  if (method == BLOCK_OP_CALL_PARM)
    OK_DEFER_POP;

  return retval;
}

rtx
emit_block_move (rtx x, rtx y, rtx size, enum block_op_methods method)
{
  return emit_block_move_hints (x, y, size, method, 0, -1);
}

/* A subroutine of emit_block_move.  Returns true if calling the
   block move libcall will not clobber any parameters which may have
   already been placed on the stack.  */

static bool
block_move_libcall_safe_for_call_parm (void)
{
#if defined (REG_PARM_STACK_SPACE)
  tree fn;
#endif

  /* If arguments are pushed on the stack, then they're safe.  */
  if (PUSH_ARGS)
    return true;

  /* If registers go on the stack anyway, any argument is sure to clobber
     an outgoing argument.  */
#if defined (REG_PARM_STACK_SPACE)
  fn = emit_block_move_libcall_fn (false);
  /* Avoid set but not used warning if *REG_PARM_STACK_SPACE doesn't
     depend on its argument.  */
  (void) fn;
  if (OUTGOING_REG_PARM_STACK_SPACE ((!fn ? NULL_TREE : TREE_TYPE (fn)))
      && REG_PARM_STACK_SPACE (fn) != 0)
    return false;
#endif

  /* If any argument goes in memory, then it might clobber an outgoing
     argument.  */
  {
    CUMULATIVE_ARGS args_so_far;
    tree fn, arg;

    fn = emit_block_move_libcall_fn (false);
    INIT_CUMULATIVE_ARGS (args_so_far, TREE_TYPE (fn), NULL_RTX, 0, 3);

    arg = TYPE_ARG_TYPES (TREE_TYPE (fn));
    for ( ; arg != void_list_node ; arg = TREE_CHAIN (arg))
      {
	enum machine_mode mode = TYPE_MODE (TREE_VALUE (arg));
	rtx tmp = targetm.calls.function_arg (&args_so_far, mode,
					      NULL_TREE, true);
	if (!tmp || !REG_P (tmp))
	  return false;
	if (targetm.calls.arg_partial_bytes (&args_so_far, mode, NULL, 1))
	  return false;
	targetm.calls.function_arg_advance (&args_so_far, mode,
					    NULL_TREE, true);
      }
  }
  return true;
}

/* A subroutine of emit_block_move.  Expand a movmem pattern;
   return true if successful.  */

static bool
emit_block_move_via_movmem (rtx x, rtx y, rtx size, unsigned int align,
			    unsigned int expected_align, HOST_WIDE_INT expected_size)
{
  rtx opalign = GEN_INT (align / BITS_PER_UNIT);
  int save_volatile_ok = volatile_ok;
  enum machine_mode mode;

  if (expected_align < align)
    expected_align = align;

  /* Since this is a move insn, we don't care about volatility.  */
  volatile_ok = 1;

  /* Try the most limited insn first, because there's no point
     including more than one in the machine description unless
     the more limited one has some advantage.  */

  for (mode = GET_CLASS_NARROWEST_MODE (MODE_INT); mode != VOIDmode;
       mode = GET_MODE_WIDER_MODE (mode))
    {
      enum insn_code code = direct_optab_handler (movmem_optab, mode);
      insn_operand_predicate_fn pred;

      if (code != CODE_FOR_nothing
	  /* We don't need MODE to be narrower than BITS_PER_HOST_WIDE_INT
	     here because if SIZE is less than the mode mask, as it is
	     returned by the macro, it will definitely be less than the
	     actual mode mask.  */
	  && ((CONST_INT_P (size)
	       && ((unsigned HOST_WIDE_INT) INTVAL (size)
		   <= (GET_MODE_MASK (mode) >> 1)))
	      || GET_MODE_BITSIZE (mode) >= BITS_PER_WORD)
	  && ((pred = insn_data[(int) code].operand[0].predicate) == 0
	      || (*pred) (x, BLKmode))
	  && ((pred = insn_data[(int) code].operand[1].predicate) == 0
	      || (*pred) (y, BLKmode))
	  && ((pred = insn_data[(int) code].operand[3].predicate) == 0
	      || (*pred) (opalign, VOIDmode)))
	{
	  rtx op2;
	  rtx last = get_last_insn ();
	  rtx pat;

	  op2 = convert_to_mode (mode, size, 1);
	  pred = insn_data[(int) code].operand[2].predicate;
	  if (pred != 0 && ! (*pred) (op2, mode))
	    op2 = copy_to_mode_reg (mode, op2);

	  /* ??? When called via emit_block_move_for_call, it'd be
	     nice if there were some way to inform the backend, so
	     that it doesn't fail the expansion because it thinks
	     emitting the libcall would be more efficient.  */

	  if (insn_data[(int) code].n_operands == 4)
	    pat = GEN_FCN ((int) code) (x, y, op2, opalign);
	  else
	    pat = GEN_FCN ((int) code) (x, y, op2, opalign,
					GEN_INT (expected_align
						 / BITS_PER_UNIT),
					GEN_INT (expected_size));
	  if (pat)
	    {
	      emit_insn (pat);
	      volatile_ok = save_volatile_ok;
	      return true;
	    }
	  else
	    delete_insns_since (last);
	}
    }

  volatile_ok = save_volatile_ok;
  return false;
}

/* A subroutine of emit_block_move.  Expand a call to memcpy.
   Return the return value from memcpy, 0 otherwise.  */

rtx
emit_block_move_via_libcall (rtx dst, rtx src, rtx size, bool tailcall)
{
  rtx dst_addr, src_addr;
  tree call_expr, fn, src_tree, dst_tree, size_tree;
  enum machine_mode size_mode;
  rtx retval;

  /* Emit code to copy the addresses of DST and SRC and SIZE into new
     pseudos.  We can then place those new pseudos into a VAR_DECL and
     use them later.  */

  dst_addr = copy_to_mode_reg (Pmode, XEXP (dst, 0));
  src_addr = copy_to_mode_reg (Pmode, XEXP (src, 0));

  dst_addr = convert_memory_address (ptr_mode, dst_addr);
  src_addr = convert_memory_address (ptr_mode, src_addr);

  dst_tree = make_tree (ptr_type_node, dst_addr);
  src_tree = make_tree (ptr_type_node, src_addr);

  size_mode = TYPE_MODE (sizetype);

  size = convert_to_mode (size_mode, size, 1);
  size = copy_to_mode_reg (size_mode, size);

  /* It is incorrect to use the libcall calling conventions to call
     memcpy in this context.  This could be a user call to memcpy and
     the user may wish to examine the return value from memcpy.  For
     targets where libcalls and normal calls have different conventions
     for returning pointers, we could end up generating incorrect code.  */

  size_tree = make_tree (sizetype, size);

  fn = emit_block_move_libcall_fn (true);
  call_expr = build_call_expr (fn, 3, dst_tree, src_tree, size_tree);
  CALL_EXPR_TAILCALL (call_expr) = tailcall;

  retval = expand_normal (call_expr);

  return retval;
}

/* A subroutine of emit_block_move_via_libcall.  Create the tree node
   for the function we use for block copies.  The first time FOR_CALL
   is true, we call assemble_external.  */

static GTY(()) tree block_move_fn;

void
init_block_move_fn (const char *asmspec)
{
  if (!block_move_fn)
    {
      tree args, fn;

      fn = get_identifier ("memcpy");
      args = build_function_type_list (ptr_type_node, ptr_type_node,
				       const_ptr_type_node, sizetype,
				       NULL_TREE);

      fn = build_decl (UNKNOWN_LOCATION, FUNCTION_DECL, fn, args);
      DECL_EXTERNAL (fn) = 1;
      TREE_PUBLIC (fn) = 1;
      DECL_ARTIFICIAL (fn) = 1;
      TREE_NOTHROW (fn) = 1;
      DECL_VISIBILITY (fn) = VISIBILITY_DEFAULT;
      DECL_VISIBILITY_SPECIFIED (fn) = 1;

      block_move_fn = fn;
    }

  if (asmspec)
    set_user_assembler_name (block_move_fn, asmspec);
}

static tree
emit_block_move_libcall_fn (int for_call)
{
  static bool emitted_extern;

  if (!block_move_fn)
    init_block_move_fn (NULL);

  if (for_call && !emitted_extern)
    {
      emitted_extern = true;
      make_decl_rtl (block_move_fn);
      assemble_external (block_move_fn);
    }

  return block_move_fn;
}

/* A subroutine of emit_block_move.  Copy the data via an explicit
   loop.  This is used only when libcalls are forbidden.  */
/* ??? It'd be nice to copy in hunks larger than QImode.  */

static void
emit_block_move_via_loop (rtx x, rtx y, rtx size,
			  unsigned int align ATTRIBUTE_UNUSED)
{
  rtx cmp_label, top_label, iter, x_addr, y_addr, tmp;
  enum machine_mode x_addr_mode
    = targetm.addr_space.address_mode (MEM_ADDR_SPACE (x));
  enum machine_mode y_addr_mode
    = targetm.addr_space.address_mode (MEM_ADDR_SPACE (y));
  enum machine_mode iter_mode;

  iter_mode = GET_MODE (size);
  if (iter_mode == VOIDmode)
    iter_mode = word_mode;

  top_label = gen_label_rtx ();
  cmp_label = gen_label_rtx ();
  iter = gen_reg_rtx (iter_mode);

  emit_move_insn (iter, const0_rtx);

  x_addr = force_operand (XEXP (x, 0), NULL_RTX);
  y_addr = force_operand (XEXP (y, 0), NULL_RTX);
  do_pending_stack_adjust ();

  emit_jump (cmp_label);
  emit_label (top_label);

  tmp = convert_modes (x_addr_mode, iter_mode, iter, true);
  x_addr = gen_rtx_PLUS (x_addr_mode, x_addr, tmp);

  if (x_addr_mode != y_addr_mode)
    tmp = convert_modes (y_addr_mode, iter_mode, iter, true);
  y_addr = gen_rtx_PLUS (y_addr_mode, y_addr, tmp);

  x = change_address (x, QImode, x_addr);
  y = change_address (y, QImode, y_addr);

  emit_move_insn (x, y);

  tmp = expand_simple_binop (iter_mode, PLUS, iter, const1_rtx, iter,
			     true, OPTAB_LIB_WIDEN);
  if (tmp != iter)
    emit_move_insn (iter, tmp);

  emit_label (cmp_label);

  emit_cmp_and_jump_insns (iter, size, LT, NULL_RTX, iter_mode,
			   true, top_label);
}

/* Copy all or part of a value X into registers starting at REGNO.
   The number of registers to be filled is NREGS.  */

void
move_block_to_reg (int regno, rtx x, int nregs, enum machine_mode mode)
{
  int i;
#ifdef HAVE_load_multiple
  rtx pat;
  rtx last;
#endif

  if (nregs == 0)
    return;

  if (CONSTANT_P (x) && ! LEGITIMATE_CONSTANT_P (x))
    x = validize_mem (force_const_mem (mode, x));

  /* See if the machine can do this with a load multiple insn.  */
#ifdef HAVE_load_multiple
  if (HAVE_load_multiple)
    {
      last = get_last_insn ();
      pat = gen_load_multiple (gen_rtx_REG (word_mode, regno), x,
			       GEN_INT (nregs));
      if (pat)
	{
	  emit_insn (pat);
	  return;
	}
      else
	delete_insns_since (last);
    }
#endif

  for (i = 0; i < nregs; i++)
    emit_move_insn (gen_rtx_REG (word_mode, regno + i),
		    operand_subword_force (x, i, mode));
}

/* Copy all or part of a BLKmode value X out of registers starting at REGNO.
   The number of registers to be filled is NREGS.  */

void
move_block_from_reg (int regno, rtx x, int nregs)
{
  int i;

  if (nregs == 0)
    return;

  /* See if the machine can do this with a store multiple insn.  */
#ifdef HAVE_store_multiple
  if (HAVE_store_multiple)
    {
      rtx last = get_last_insn ();
      rtx pat = gen_store_multiple (x, gen_rtx_REG (word_mode, regno),
				    GEN_INT (nregs));
      if (pat)
	{
	  emit_insn (pat);
	  return;
	}
      else
	delete_insns_since (last);
    }
#endif

  for (i = 0; i < nregs; i++)
    {
      rtx tem = operand_subword (x, i, 1, BLKmode);

      gcc_assert (tem);

      emit_move_insn (tem, gen_rtx_REG (word_mode, regno + i));
    }
}

/* Generate a PARALLEL rtx for a new non-consecutive group of registers from
   ORIG, where ORIG is a non-consecutive group of registers represented by
   a PARALLEL.  The clone is identical to the original except in that the
   original set of registers is replaced by a new set of pseudo registers.
   The new set has the same modes as the original set.  */

rtx
gen_group_rtx (rtx orig)
{
  int i, length;
  rtx *tmps;

  gcc_assert (GET_CODE (orig) == PARALLEL);

  length = XVECLEN (orig, 0);
  tmps = XALLOCAVEC (rtx, length);

  /* Skip a NULL entry in first slot.  */
  i = XEXP (XVECEXP (orig, 0, 0), 0) ? 0 : 1;

  if (i)
    tmps[0] = 0;

  for (; i < length; i++)
    {
      enum machine_mode mode = GET_MODE (XEXP (XVECEXP (orig, 0, i), 0));
      rtx offset = XEXP (XVECEXP (orig, 0, i), 1);

      tmps[i] = gen_rtx_EXPR_LIST (VOIDmode, gen_reg_rtx (mode), offset);
    }

  return gen_rtx_PARALLEL (GET_MODE (orig), gen_rtvec_v (length, tmps));
}

/* A subroutine of emit_group_load.  Arguments as for emit_group_load,
   except that values are placed in TMPS[i], and must later be moved
   into corresponding XEXP (XVECEXP (DST, 0, i), 0) element.  */

static void
emit_group_load_1 (rtx *tmps, rtx dst, rtx orig_src, tree type, int ssize)
{
  rtx src;
  int start, i;
  enum machine_mode m = GET_MODE (orig_src);

  gcc_assert (GET_CODE (dst) == PARALLEL);

  if (m != VOIDmode
      && !SCALAR_INT_MODE_P (m)
      && !MEM_P (orig_src)
      && GET_CODE (orig_src) != CONCAT)
    {
      enum machine_mode imode = int_mode_for_mode (GET_MODE (orig_src));
      if (imode == BLKmode)
	src = assign_stack_temp (GET_MODE (orig_src), ssize, 0);
      else
	src = gen_reg_rtx (imode);
      if (imode != BLKmode)
	src = gen_lowpart (GET_MODE (orig_src), src);
      emit_move_insn (src, orig_src);
      /* ...and back again.  */
      if (imode != BLKmode)
	src = gen_lowpart (imode, src);
      emit_group_load_1 (tmps, dst, src, type, ssize);
      return;
    }

  /* Check for a NULL entry, used to indicate that the parameter goes
     both on the stack and in registers.  */
  if (XEXP (XVECEXP (dst, 0, 0), 0))
    start = 0;
  else
    start = 1;

  /* Process the pieces.  */
  for (i = start; i < XVECLEN (dst, 0); i++)
    {
      enum machine_mode mode = GET_MODE (XEXP (XVECEXP (dst, 0, i), 0));
      HOST_WIDE_INT bytepos = INTVAL (XEXP (XVECEXP (dst, 0, i), 1));
      unsigned int bytelen = GET_MODE_SIZE (mode);
      int shift = 0;

      /* Handle trailing fragments that run over the size of the struct.  */
      if (ssize >= 0 && bytepos + (HOST_WIDE_INT) bytelen > ssize)
	{
	  /* Arrange to shift the fragment to where it belongs.
	     extract_bit_field loads to the lsb of the reg.  */
	  if (
#ifdef BLOCK_REG_PADDING
	      BLOCK_REG_PADDING (GET_MODE (orig_src), type, i == start)
	      == (BYTES_BIG_ENDIAN ? upward : downward)
#else
	      BYTES_BIG_ENDIAN
#endif
	      )
	    shift = (bytelen - (ssize - bytepos)) * BITS_PER_UNIT;
	  bytelen = ssize - bytepos;
	  gcc_assert (bytelen > 0);
	}

      /* If we won't be loading directly from memory, protect the real source
	 from strange tricks we might play; but make sure that the source can
	 be loaded directly into the destination.  */
      src = orig_src;
      if (!MEM_P (orig_src)
	  && (!CONSTANT_P (orig_src)
	      || (GET_MODE (orig_src) != mode
		  && GET_MODE (orig_src) != VOIDmode)))
	{
	  if (GET_MODE (orig_src) == VOIDmode)
	    src = gen_reg_rtx (mode);
	  else
	    src = gen_reg_rtx (GET_MODE (orig_src));

	  emit_move_insn (src, orig_src);
	}

      /* Optimize the access just a bit.  */
      if (MEM_P (src)
	  && (! SLOW_UNALIGNED_ACCESS (mode, MEM_ALIGN (src))
	      || MEM_ALIGN (src) >= GET_MODE_ALIGNMENT (mode))
	  && bytepos * BITS_PER_UNIT % GET_MODE_ALIGNMENT (mode) == 0
	  && bytelen == GET_MODE_SIZE (mode))
	{
	  tmps[i] = gen_reg_rtx (mode);
	  emit_move_insn (tmps[i], adjust_address (src, mode, bytepos));
	}
      else if (COMPLEX_MODE_P (mode)
	       && GET_MODE (src) == mode
	       && bytelen == GET_MODE_SIZE (mode))
	/* Let emit_move_complex do the bulk of the work.  */
	tmps[i] = src;
      else if (GET_CODE (src) == CONCAT)
	{
	  unsigned int slen = GET_MODE_SIZE (GET_MODE (src));
	  unsigned int slen0 = GET_MODE_SIZE (GET_MODE (XEXP (src, 0)));

	  if ((bytepos == 0 && bytelen == slen0)
	      || (bytepos != 0 && bytepos + bytelen <= slen))
	    {
	      /* The following assumes that the concatenated objects all
		 have the same size.  In this case, a simple calculation
		 can be used to determine the object and the bit field
		 to be extracted.  */
	      tmps[i] = XEXP (src, bytepos / slen0);
	      if (! CONSTANT_P (tmps[i])
		  && (!REG_P (tmps[i]) || GET_MODE (tmps[i]) != mode))
		tmps[i] = extract_bit_field (tmps[i], bytelen * BITS_PER_UNIT,
					     (bytepos % slen0) * BITS_PER_UNIT,
					     1, false, NULL_RTX, mode, mode);
	    }
	  else
	    {
	      rtx mem;

	      gcc_assert (!bytepos);
	      mem = assign_stack_temp (GET_MODE (src), slen, 0);
	      emit_move_insn (mem, src);
	      tmps[i] = extract_bit_field (mem, bytelen * BITS_PER_UNIT,
					   0, 1, false, NULL_RTX, mode, mode);
	    }
	}
      /* FIXME: A SIMD parallel will eventually lead to a subreg of a
	 SIMD register, which is currently broken.  While we get GCC
	 to emit proper RTL for these cases, let's dump to memory.  */
      else if (VECTOR_MODE_P (GET_MODE (dst))
	       && REG_P (src))
	{
	  int slen = GET_MODE_SIZE (GET_MODE (src));
	  rtx mem;

	  mem = assign_stack_temp (GET_MODE (src), slen, 0);
	  emit_move_insn (mem, src);
	  tmps[i] = adjust_address (mem, mode, (int) bytepos);
	}
      else if (CONSTANT_P (src) && GET_MODE (dst) != BLKmode
               && XVECLEN (dst, 0) > 1)
        tmps[i] = simplify_gen_subreg (mode, src, GET_MODE(dst), bytepos);
      else if (CONSTANT_P (src))
	{
	  HOST_WIDE_INT len = (HOST_WIDE_INT) bytelen;

	  if (len == ssize)
	    tmps[i] = src;
	  else
	    {
	      rtx first, second;

	      gcc_assert (2 * len == ssize);
	      split_double (src, &first, &second);
	      if (i)
		tmps[i] = second;
	      else
		tmps[i] = first;
	    }
	}
      else if (REG_P (src) && GET_MODE (src) == mode)
	tmps[i] = src;
      else
	tmps[i] = extract_bit_field (src, bytelen * BITS_PER_UNIT,
				     bytepos * BITS_PER_UNIT, 1, false, NULL_RTX,
				     mode, mode);

      if (shift)
	tmps[i] = expand_shift (LSHIFT_EXPR, mode, tmps[i],
				build_int_cst (NULL_TREE, shift), tmps[i], 0);
    }
}

/* Emit code to move a block SRC of type TYPE to a block DST,
   where DST is non-consecutive registers represented by a PARALLEL.
   SSIZE represents the total size of block ORIG_SRC in bytes, or -1
   if not known.  */

void
emit_group_load (rtx dst, rtx src, tree type, int ssize)
{
  rtx *tmps;
  int i;

  tmps = XALLOCAVEC (rtx, XVECLEN (dst, 0));
  emit_group_load_1 (tmps, dst, src, type, ssize);

  /* Copy the extracted pieces into the proper (probable) hard regs.  */
  for (i = 0; i < XVECLEN (dst, 0); i++)
    {
      rtx d = XEXP (XVECEXP (dst, 0, i), 0);
      if (d == NULL)
	continue;
      emit_move_insn (d, tmps[i]);
    }
}

/* Similar, but load SRC into new pseudos in a format that looks like
   PARALLEL.  This can later be fed to emit_group_move to get things
   in the right place.  */

rtx
emit_group_load_into_temps (rtx parallel, rtx src, tree type, int ssize)
{
  rtvec vec;
  int i;

  vec = rtvec_alloc (XVECLEN (parallel, 0));
  emit_group_load_1 (&RTVEC_ELT (vec, 0), parallel, src, type, ssize);

  /* Convert the vector to look just like the original PARALLEL, except
     with the computed values.  */
  for (i = 0; i < XVECLEN (parallel, 0); i++)
    {
      rtx e = XVECEXP (parallel, 0, i);
      rtx d = XEXP (e, 0);

      if (d)
	{
	  d = force_reg (GET_MODE (d), RTVEC_ELT (vec, i));
	  e = alloc_EXPR_LIST (REG_NOTE_KIND (e), d, XEXP (e, 1));
	}
      RTVEC_ELT (vec, i) = e;
    }

  return gen_rtx_PARALLEL (GET_MODE (parallel), vec);
}

/* Emit code to move a block SRC to block DST, where SRC and DST are
   non-consecutive groups of registers, each represented by a PARALLEL.  */

void
emit_group_move (rtx dst, rtx src)
{
  int i;

  gcc_assert (GET_CODE (src) == PARALLEL
	      && GET_CODE (dst) == PARALLEL
	      && XVECLEN (src, 0) == XVECLEN (dst, 0));

  /* Skip first entry if NULL.  */
  for (i = XEXP (XVECEXP (src, 0, 0), 0) ? 0 : 1; i < XVECLEN (src, 0); i++)
    emit_move_insn (XEXP (XVECEXP (dst, 0, i), 0),
		    XEXP (XVECEXP (src, 0, i), 0));
}

/* Move a group of registers represented by a PARALLEL into pseudos.  */

rtx
emit_group_move_into_temps (rtx src)
{
  rtvec vec = rtvec_alloc (XVECLEN (src, 0));
  int i;

  for (i = 0; i < XVECLEN (src, 0); i++)
    {
      rtx e = XVECEXP (src, 0, i);
      rtx d = XEXP (e, 0);

      if (d)
	e = alloc_EXPR_LIST (REG_NOTE_KIND (e), copy_to_reg (d), XEXP (e, 1));
      RTVEC_ELT (vec, i) = e;
    }

  return gen_rtx_PARALLEL (GET_MODE (src), vec);
}

/* Emit code to move a block SRC to a block ORIG_DST of type TYPE,
   where SRC is non-consecutive registers represented by a PARALLEL.
   SSIZE represents the total size of block ORIG_DST, or -1 if not
   known.  */

void
emit_group_store (rtx orig_dst, rtx src, tree type ATTRIBUTE_UNUSED, int ssize)
{
  rtx *tmps, dst;
  int start, finish, i;
  enum machine_mode m = GET_MODE (orig_dst);

  gcc_assert (GET_CODE (src) == PARALLEL);

  if (!SCALAR_INT_MODE_P (m)
      && !MEM_P (orig_dst) && GET_CODE (orig_dst) != CONCAT)
    {
      enum machine_mode imode = int_mode_for_mode (GET_MODE (orig_dst));
      if (imode == BLKmode)
        dst = assign_stack_temp (GET_MODE (orig_dst), ssize, 0);
      else
        dst = gen_reg_rtx (imode);
      emit_group_store (dst, src, type, ssize);
      if (imode != BLKmode)
        dst = gen_lowpart (GET_MODE (orig_dst), dst);
      emit_move_insn (orig_dst, dst);
      return;
    }

  /* Check for a NULL entry, used to indicate that the parameter goes
     both on the stack and in registers.  */
  if (XEXP (XVECEXP (src, 0, 0), 0))
    start = 0;
  else
    start = 1;
  finish = XVECLEN (src, 0);

  tmps = XALLOCAVEC (rtx, finish);

  /* Copy the (probable) hard regs into pseudos.  */
  for (i = start; i < finish; i++)
    {
      rtx reg = XEXP (XVECEXP (src, 0, i), 0);
      if (!REG_P (reg) || REGNO (reg) < FIRST_PSEUDO_REGISTER)
	{
	  tmps[i] = gen_reg_rtx (GET_MODE (reg));
	  emit_move_insn (tmps[i], reg);
	}
      else
	tmps[i] = reg;
    }

  /* If we won't be storing directly into memory, protect the real destination
     from strange tricks we might play.  */
  dst = orig_dst;
  if (GET_CODE (dst) == PARALLEL)
    {
      rtx temp;

      /* We can get a PARALLEL dst if there is a conditional expression in
	 a return statement.  In that case, the dst and src are the same,
	 so no action is necessary.  */
      if (rtx_equal_p (dst, src))
	return;

      /* It is unclear if we can ever reach here, but we may as well handle
	 it.  Allocate a temporary, and split this into a store/load to/from
	 the temporary.  */

      temp = assign_stack_temp (GET_MODE (dst), ssize, 0);
      emit_group_store (temp, src, type, ssize);
      emit_group_load (dst, temp, type, ssize);
      return;
    }
  else if (!MEM_P (dst) && GET_CODE (dst) != CONCAT)
    {
      enum machine_mode outer = GET_MODE (dst);
      enum machine_mode inner;
      HOST_WIDE_INT bytepos;
      bool done = false;
      rtx temp;

      if (!REG_P (dst) || REGNO (dst) < FIRST_PSEUDO_REGISTER)
	dst = gen_reg_rtx (outer);

      /* Make life a bit easier for combine.  */
      /* If the first element of the vector is the low part
	 of the destination mode, use a paradoxical subreg to
	 initialize the destination.  */
      if (start < finish)
	{
	  inner = GET_MODE (tmps[start]);
	  bytepos = subreg_lowpart_offset (inner, outer);
	  if (INTVAL (XEXP (XVECEXP (src, 0, start), 1)) == bytepos)
	    {
	      temp = simplify_gen_subreg (outer, tmps[start],
					  inner, 0);
	      if (temp)
		{
		  emit_move_insn (dst, temp);
		  done = true;
		  start++;
		}
	    }
	}

      /* If the first element wasn't the low part, try the last.  */
      if (!done
	  && start < finish - 1)
	{
	  inner = GET_MODE (tmps[finish - 1]);
	  bytepos = subreg_lowpart_offset (inner, outer);
	  if (INTVAL (XEXP (XVECEXP (src, 0, finish - 1), 1)) == bytepos)
	    {
	      temp = simplify_gen_subreg (outer, tmps[finish - 1],
					  inner, 0);
	      if (temp)
		{
		  emit_move_insn (dst, temp);
		  done = true;
		  finish--;
		}
	    }
	}

      /* Otherwise, simply initialize the result to zero.  */
      if (!done)
        emit_move_insn (dst, CONST0_RTX (outer));
    }

  /* Process the pieces.  */
  for (i = start; i < finish; i++)
    {
      HOST_WIDE_INT bytepos = INTVAL (XEXP (XVECEXP (src, 0, i), 1));
      enum machine_mode mode = GET_MODE (tmps[i]);
      unsigned int bytelen = GET_MODE_SIZE (mode);
      unsigned int adj_bytelen = bytelen;
      rtx dest = dst;

      /* Handle trailing fragments that run over the size of the struct.  */
      if (ssize >= 0 && bytepos + (HOST_WIDE_INT) bytelen > ssize)
	adj_bytelen = ssize - bytepos;

      if (GET_CODE (dst) == CONCAT)
	{
	  if (bytepos + adj_bytelen
	      <= GET_MODE_SIZE (GET_MODE (XEXP (dst, 0))))
	    dest = XEXP (dst, 0);
	  else if (bytepos >= GET_MODE_SIZE (GET_MODE (XEXP (dst, 0))))
	    {
	      bytepos -= GET_MODE_SIZE (GET_MODE (XEXP (dst, 0)));
	      dest = XEXP (dst, 1);
	    }
	  else
	    {
	      enum machine_mode dest_mode = GET_MODE (dest);
	      enum machine_mode tmp_mode = GET_MODE (tmps[i]);

	      gcc_assert (bytepos == 0 && XVECLEN (src, 0));

	      if (GET_MODE_ALIGNMENT (dest_mode)
		  >= GET_MODE_ALIGNMENT (tmp_mode))
		{
		  dest = assign_stack_temp (dest_mode,
					    GET_MODE_SIZE (dest_mode),
					    0);
		  emit_move_insn (adjust_address (dest,
						  tmp_mode,
						  bytepos),
				  tmps[i]);
		  dst = dest;
		}
	      else
		{
		  dest = assign_stack_temp (tmp_mode,
					    GET_MODE_SIZE (tmp_mode),
					    0);
		  emit_move_insn (dest, tmps[i]);
		  dst = adjust_address (dest, dest_mode, bytepos);
		}
	      break;
	    }
	}

      if (ssize >= 0 && bytepos + (HOST_WIDE_INT) bytelen > ssize)
	{
	  /* store_bit_field always takes its value from the lsb.
	     Move the fragment to the lsb if it's not already there.  */
	  if (
#ifdef BLOCK_REG_PADDING
	      BLOCK_REG_PADDING (GET_MODE (orig_dst), type, i == start)
	      == (BYTES_BIG_ENDIAN ? upward : downward)
#else
	      BYTES_BIG_ENDIAN
#endif
	      )
	    {
	      int shift = (bytelen - (ssize - bytepos)) * BITS_PER_UNIT;
	      tmps[i] = expand_shift (RSHIFT_EXPR, mode, tmps[i],
				      build_int_cst (NULL_TREE, shift),
				      tmps[i], 0);
	    }
	  bytelen = adj_bytelen;
	}

      /* Optimize the access just a bit.  */
      if (MEM_P (dest)
	  && (! SLOW_UNALIGNED_ACCESS (mode, MEM_ALIGN (dest))
	      || MEM_ALIGN (dest) >= GET_MODE_ALIGNMENT (mode))
	  && bytepos * BITS_PER_UNIT % GET_MODE_ALIGNMENT (mode) == 0
	  && bytelen == GET_MODE_SIZE (mode))
	emit_move_insn (adjust_address (dest, mode, bytepos), tmps[i]);
      else
	store_bit_field (dest, bytelen * BITS_PER_UNIT, bytepos * BITS_PER_UNIT,
			 mode, tmps[i]);
    }

  /* Copy from the pseudo into the (probable) hard reg.  */
  if (orig_dst != dst)
    emit_move_insn (orig_dst, dst);
}

/* Generate code to copy a BLKmode object of TYPE out of a
   set of registers starting with SRCREG into TGTBLK.  If TGTBLK
   is null, a stack temporary is created.  TGTBLK is returned.

   The purpose of this routine is to handle functions that return
   BLKmode structures in registers.  Some machines (the PA for example)
   want to return all small structures in registers regardless of the
   structure's alignment.  */

rtx
copy_blkmode_from_reg (rtx tgtblk, rtx srcreg, tree type)
{
  unsigned HOST_WIDE_INT bytes = int_size_in_bytes (type);
  rtx src = NULL, dst = NULL;
  unsigned HOST_WIDE_INT bitsize = MIN (TYPE_ALIGN (type), BITS_PER_WORD);
  unsigned HOST_WIDE_INT bitpos, xbitpos, padding_correction = 0;
  enum machine_mode copy_mode;

  if (tgtblk == 0)
    {
      tgtblk = assign_temp (build_qualified_type (type,
						  (TYPE_QUALS (type)
						   | TYPE_QUAL_CONST)),
			    0, 1, 1);
      preserve_temp_slots (tgtblk);
    }

  /* This code assumes srcreg is at least a full word.  If it isn't, copy it
     into a new pseudo which is a full word.  */

  if (GET_MODE (srcreg) != BLKmode
      && GET_MODE_SIZE (GET_MODE (srcreg)) < UNITS_PER_WORD)
    srcreg = convert_to_mode (word_mode, srcreg, TYPE_UNSIGNED (type));

  /* If the structure doesn't take up a whole number of words, see whether
     SRCREG is padded on the left or on the right.  If it's on the left,
     set PADDING_CORRECTION to the number of bits to skip.

     In most ABIs, the structure will be returned at the least end of
     the register, which translates to right padding on little-endian
     targets and left padding on big-endian targets.  The opposite
     holds if the structure is returned at the most significant
     end of the register.  */
  if (bytes % UNITS_PER_WORD != 0
      && (targetm.calls.return_in_msb (type)
	  ? !BYTES_BIG_ENDIAN
	  : BYTES_BIG_ENDIAN))
    padding_correction
      = (BITS_PER_WORD - ((bytes % UNITS_PER_WORD) * BITS_PER_UNIT));

  /* Copy the structure BITSIZE bits at a time.  If the target lives in
     memory, take care of not reading/writing past its end by selecting
     a copy mode suited to BITSIZE.  This should always be possible given
     how it is computed.

     We could probably emit more efficient code for machines which do not use
     strict alignment, but it doesn't seem worth the effort at the current
     time.  */

  copy_mode = word_mode;
  if (MEM_P (tgtblk))
    {
      enum machine_mode mem_mode = mode_for_size (bitsize, MODE_INT, 1);
      if (mem_mode != BLKmode)
	copy_mode = mem_mode;
    }

  for (bitpos = 0, xbitpos = padding_correction;
       bitpos < bytes * BITS_PER_UNIT;
       bitpos += bitsize, xbitpos += bitsize)
    {
      /* We need a new source operand each time xbitpos is on a
	 word boundary and when xbitpos == padding_correction
	 (the first time through).  */
      if (xbitpos % BITS_PER_WORD == 0
	  || xbitpos == padding_correction)
	src = operand_subword_force (srcreg, xbitpos / BITS_PER_WORD,
				     GET_MODE (srcreg));

      /* We need a new destination operand each time bitpos is on
	 a word boundary.  */
      if (bitpos % BITS_PER_WORD == 0)
	dst = operand_subword (tgtblk, bitpos / BITS_PER_WORD, 1, BLKmode);

      /* Use xbitpos for the source extraction (right justified) and
	 bitpos for the destination store (left justified).  */
      store_bit_field (dst, bitsize, bitpos % BITS_PER_WORD, copy_mode,
		       extract_bit_field (src, bitsize,
					  xbitpos % BITS_PER_WORD, 1, false,
					  NULL_RTX, copy_mode, copy_mode));
    }

  return tgtblk;
}

/* Add a USE expression for REG to the (possibly empty) list pointed
   to by CALL_FUSAGE.  REG must denote a hard register.  */

void
use_reg (rtx *call_fusage, rtx reg)
{
  gcc_assert (REG_P (reg) && REGNO (reg) < FIRST_PSEUDO_REGISTER);

  *call_fusage
    = gen_rtx_EXPR_LIST (VOIDmode,
			 gen_rtx_USE (VOIDmode, reg), *call_fusage);
}

/* Add USE expressions to *CALL_FUSAGE for each of NREGS consecutive regs,
   starting at REGNO.  All of these registers must be hard registers.  */

void
use_regs (rtx *call_fusage, int regno, int nregs)
{
  int i;

  gcc_assert (regno + nregs <= FIRST_PSEUDO_REGISTER);

  for (i = 0; i < nregs; i++)
    use_reg (call_fusage, regno_reg_rtx[regno + i]);
}

/* Add USE expressions to *CALL_FUSAGE for each REG contained in the
   PARALLEL REGS.  This is for calls that pass values in multiple
   non-contiguous locations.  The Irix 6 ABI has examples of this.  */

void
use_group_regs (rtx *call_fusage, rtx regs)
{
  int i;

  for (i = 0; i < XVECLEN (regs, 0); i++)
    {
      rtx reg = XEXP (XVECEXP (regs, 0, i), 0);

      /* A NULL entry means the parameter goes both on the stack and in
	 registers.  This can also be a MEM for targets that pass values
	 partially on the stack and partially in registers.  */
      if (reg != 0 && REG_P (reg))
	use_reg (call_fusage, reg);
    }
}

/* Return the defining gimple statement for SSA_NAME NAME if it is an
   assigment and the code of the expresion on the RHS is CODE.  Return
   NULL otherwise.  */

static gimple
get_def_for_expr (tree name, enum tree_code code)
{
  gimple def_stmt;

  if (TREE_CODE (name) != SSA_NAME)
    return NULL;

  def_stmt = get_gimple_for_ssa_name (name);
  if (!def_stmt
      || gimple_assign_rhs_code (def_stmt) != code)
    return NULL;

  return def_stmt;
}


/* Determine whether the LEN bytes generated by CONSTFUN can be
   stored to memory using several move instructions.  CONSTFUNDATA is
   a pointer which will be passed as argument in every CONSTFUN call.
   ALIGN is maximum alignment we can assume.  MEMSETP is true if this is
   a memset operation and false if it's a copy of a constant string.
   Return nonzero if a call to store_by_pieces should succeed.  */

int
can_store_by_pieces (unsigned HOST_WIDE_INT len,
		     rtx (*constfun) (void *, HOST_WIDE_INT, enum machine_mode),
		     void *constfundata, unsigned int align, bool memsetp)
{
  unsigned HOST_WIDE_INT l;
  unsigned int max_size;
  HOST_WIDE_INT offset = 0;
  enum machine_mode mode;
  enum insn_code icode;
  int reverse;
  /* cst is set but not used if LEGITIMATE_CONSTANT doesn't use it.  */
  rtx cst ATTRIBUTE_UNUSED;

  if (len == 0)
    return 1;

  if (! (memsetp
	 ? SET_BY_PIECES_P (len, align)
	 : STORE_BY_PIECES_P (len, align)))
    return 0;

  align = alignment_for_piecewise_move (STORE_MAX_PIECES, align);

  /* We would first store what we can in the largest integer mode, then go to
     successively smaller modes.  */

  for (reverse = 0;
       reverse <= (HAVE_PRE_DECREMENT || HAVE_POST_DECREMENT);
       reverse++)
    {
      l = len;
      max_size = STORE_MAX_PIECES + 1;
      while (max_size > 1)
	{
	  mode = widest_int_mode_for_size (max_size);

	  if (mode == VOIDmode)
	    break;

	  icode = optab_handler (mov_optab, mode);
	  if (icode != CODE_FOR_nothing
	      && align >= GET_MODE_ALIGNMENT (mode))
	    {
	      unsigned int size = GET_MODE_SIZE (mode);

	      while (l >= size)
		{
		  if (reverse)
		    offset -= size;

		  cst = (*constfun) (constfundata, offset, mode);
		  if (!LEGITIMATE_CONSTANT_P (cst))
		    return 0;

		  if (!reverse)
		    offset += size;

		  l -= size;
		}
	    }

	  max_size = GET_MODE_SIZE (mode);
	}

      /* The code above should have handled everything.  */
      gcc_assert (!l);
    }

  return 1;
}

/* Generate several move instructions to store LEN bytes generated by
   CONSTFUN to block TO.  (A MEM rtx with BLKmode).  CONSTFUNDATA is a
   pointer which will be passed as argument in every CONSTFUN call.
   ALIGN is maximum alignment we can assume.  MEMSETP is true if this is
   a memset operation and false if it's a copy of a constant string.
   If ENDP is 0 return to, if ENDP is 1 return memory at the end ala
   mempcpy, and if ENDP is 2 return memory the end minus one byte ala
   stpcpy.  */

rtx
store_by_pieces (rtx to, unsigned HOST_WIDE_INT len,
		 rtx (*constfun) (void *, HOST_WIDE_INT, enum machine_mode),
		 void *constfundata, unsigned int align, bool memsetp, int endp)
{
  enum machine_mode to_addr_mode
    = targetm.addr_space.address_mode (MEM_ADDR_SPACE (to));
  struct store_by_pieces_d data;

  if (len == 0)
    {
      gcc_assert (endp != 2);
      return to;
    }

  gcc_assert (memsetp
	      ? SET_BY_PIECES_P (len, align)
	      : STORE_BY_PIECES_P (len, align));
  data.constfun = constfun;
  data.constfundata = constfundata;
  data.len = len;
  data.to = to;
  store_by_pieces_1 (&data, align);
  if (endp)
    {
      rtx to1;

      gcc_assert (!data.reverse);
      if (data.autinc_to)
	{
	  if (endp == 2)
	    {
	      if (HAVE_POST_INCREMENT && data.explicit_inc_to > 0)
		emit_insn (gen_add2_insn (data.to_addr, constm1_rtx));
	      else
		data.to_addr = copy_to_mode_reg (to_addr_mode,
						 plus_constant (data.to_addr,
								-1));
	    }
	  to1 = adjust_automodify_address (data.to, QImode, data.to_addr,
					   data.offset);
	}
      else
	{
	  if (endp == 2)
	    --data.offset;
	  to1 = adjust_address (data.to, QImode, data.offset);
	}
      return to1;
    }
  else
    return data.to;
}

/* Generate several move instructions to clear LEN bytes of block TO.  (A MEM
   rtx with BLKmode).  ALIGN is maximum alignment we can assume.  */

static void
clear_by_pieces (rtx to, unsigned HOST_WIDE_INT len, unsigned int align)
{
  struct store_by_pieces_d data;

  if (len == 0)
    return;

  data.constfun = clear_by_pieces_1;
  data.constfundata = NULL;
  data.len = len;
  data.to = to;
  store_by_pieces_1 (&data, align);
}

/* Callback routine for clear_by_pieces.
   Return const0_rtx unconditionally.  */

static rtx
clear_by_pieces_1 (void *data ATTRIBUTE_UNUSED,
		   HOST_WIDE_INT offset ATTRIBUTE_UNUSED,
		   enum machine_mode mode ATTRIBUTE_UNUSED)
{
  return const0_rtx;
}

/* Subroutine of clear_by_pieces and store_by_pieces.
   Generate several move instructions to store LEN bytes of block TO.  (A MEM
   rtx with BLKmode).  ALIGN is maximum alignment we can assume.  */

static void
store_by_pieces_1 (struct store_by_pieces_d *data ATTRIBUTE_UNUSED,
		   unsigned int align ATTRIBUTE_UNUSED)
{
  enum machine_mode to_addr_mode
    = targetm.addr_space.address_mode (MEM_ADDR_SPACE (data->to));
  rtx to_addr = XEXP (data->to, 0);
  unsigned int max_size = STORE_MAX_PIECES + 1;
  enum insn_code icode;

  data->offset = 0;
  data->to_addr = to_addr;
  data->autinc_to
    = (GET_CODE (to_addr) == PRE_INC || GET_CODE (to_addr) == PRE_DEC
       || GET_CODE (to_addr) == POST_INC || GET_CODE (to_addr) == POST_DEC);

  data->explicit_inc_to = 0;
  data->reverse
    = (GET_CODE (to_addr) == PRE_DEC || GET_CODE (to_addr) == POST_DEC);
  if (data->reverse)
    data->offset = data->len;

  /* If storing requires more than two move insns,
     copy addresses to registers (to make displacements shorter)
     and use post-increment if available.  */
  if (!data->autinc_to
      && move_by_pieces_ninsns (data->len, align, max_size) > 2)
    {
      /* Determine the main mode we'll be using.
	 MODE might not be used depending on the definitions of the
	 USE_* macros below.  */
      enum machine_mode mode ATTRIBUTE_UNUSED
	= widest_int_mode_for_size (max_size);

      if (USE_STORE_PRE_DECREMENT (mode) && data->reverse && ! data->autinc_to)
	{
	  data->to_addr = copy_to_mode_reg (to_addr_mode,
					    plus_constant (to_addr, data->len));
	  data->autinc_to = 1;
	  data->explicit_inc_to = -1;
	}

      if (USE_STORE_POST_INCREMENT (mode) && ! data->reverse
	  && ! data->autinc_to)
	{
	  data->to_addr = copy_to_mode_reg (to_addr_mode, to_addr);
	  data->autinc_to = 1;
	  data->explicit_inc_to = 1;
	}

      if ( !data->autinc_to && CONSTANT_P (to_addr))
	data->to_addr = copy_to_mode_reg (to_addr_mode, to_addr);
    }

  align = alignment_for_piecewise_move (STORE_MAX_PIECES, align);

  /* First store what we can in the largest integer mode, then go to
     successively smaller modes.  */

  while (max_size > 1)
    {
      enum machine_mode mode = widest_int_mode_for_size (max_size);

      if (mode == VOIDmode)
	break;

      icode = optab_handler (mov_optab, mode);
      if (icode != CODE_FOR_nothing && align >= GET_MODE_ALIGNMENT (mode))
	store_by_pieces_2 (GEN_FCN (icode), mode, data);

      max_size = GET_MODE_SIZE (mode);
    }

  /* The code above should have handled everything.  */
  gcc_assert (!data->len);
}

/* Subroutine of store_by_pieces_1.  Store as many bytes as appropriate
   with move instructions for mode MODE.  GENFUN is the gen_... function
   to make a move insn for that mode.  DATA has all the other info.  */

static void
store_by_pieces_2 (rtx (*genfun) (rtx, ...), enum machine_mode mode,
		   struct store_by_pieces_d *data)
{
  unsigned int size = GET_MODE_SIZE (mode);
  rtx to1, cst;

  while (data->len >= size)
    {
      if (data->reverse)
	data->offset -= size;

      if (data->autinc_to)
	to1 = adjust_automodify_address (data->to, mode, data->to_addr,
					 data->offset);
      else
	to1 = adjust_address (data->to, mode, data->offset);

      if (HAVE_PRE_DECREMENT && data->explicit_inc_to < 0)
	emit_insn (gen_add2_insn (data->to_addr,
				  GEN_INT (-(HOST_WIDE_INT) size)));

      cst = (*data->constfun) (data->constfundata, data->offset, mode);
      emit_insn ((*genfun) (to1, cst));

      if (HAVE_POST_INCREMENT && data->explicit_inc_to > 0)
	emit_insn (gen_add2_insn (data->to_addr, GEN_INT (size)));

      if (! data->reverse)
	data->offset += size;

      data->len -= size;
    }
}

/* Write zeros through the storage of OBJECT.  If OBJECT has BLKmode, SIZE is
   its length in bytes.  */

rtx
clear_storage_hints (rtx object, rtx size, enum block_op_methods method,
		     unsigned int expected_align, HOST_WIDE_INT expected_size)
{
  enum machine_mode mode = GET_MODE (object);
  unsigned int align;

  gcc_assert (method == BLOCK_OP_NORMAL || method == BLOCK_OP_TAILCALL);

  /* If OBJECT is not BLKmode and SIZE is the same size as its mode,
     just move a zero.  Otherwise, do this a piece at a time.  */
  if (mode != BLKmode
      && CONST_INT_P (size)
      && INTVAL (size) == (HOST_WIDE_INT) GET_MODE_SIZE (mode))
    {
      rtx zero = CONST0_RTX (mode);
      if (zero != NULL)
	{
	  emit_move_insn (object, zero);
	  return NULL;
	}

      if (COMPLEX_MODE_P (mode))
	{
	  zero = CONST0_RTX (GET_MODE_INNER (mode));
	  if (zero != NULL)
	    {
	      write_complex_part (object, zero, 0);
	      write_complex_part (object, zero, 1);
	      return NULL;
	    }
	}
    }

  if (size == const0_rtx)
    return NULL;

  align = MEM_ALIGN (object);

  if (CONST_INT_P (size)
      && CLEAR_BY_PIECES_P (INTVAL (size), align))
    clear_by_pieces (object, INTVAL (size), align);
  else if (set_storage_via_setmem (object, size, const0_rtx, align,
				   expected_align, expected_size))
    ;
  else if (ADDR_SPACE_GENERIC_P (MEM_ADDR_SPACE (object)))
    return set_storage_via_libcall (object, size, const0_rtx,
				    method == BLOCK_OP_TAILCALL);
  else
    gcc_unreachable ();

  return NULL;
}

rtx
clear_storage (rtx object, rtx size, enum block_op_methods method)
{
  return clear_storage_hints (object, size, method, 0, -1);
}


/* A subroutine of clear_storage.  Expand a call to memset.
   Return the return value of memset, 0 otherwise.  */

rtx
set_storage_via_libcall (rtx object, rtx size, rtx val, bool tailcall)
{
  tree call_expr, fn, object_tree, size_tree, val_tree;
  enum machine_mode size_mode;
  rtx retval;

  /* Emit code to copy OBJECT and SIZE into new pseudos.  We can then
     place those into new pseudos into a VAR_DECL and use them later.  */

  object = copy_to_mode_reg (Pmode, XEXP (object, 0));

  size_mode = TYPE_MODE (sizetype);
  size = convert_to_mode (size_mode, size, 1);
  size = copy_to_mode_reg (size_mode, size);

  /* It is incorrect to use the libcall calling conventions to call
     memset in this context.  This could be a user call to memset and
     the user may wish to examine the return value from memset.  For
     targets where libcalls and normal calls have different conventions
     for returning pointers, we could end up generating incorrect code.  */

  object_tree = make_tree (ptr_type_node, object);
  if (!CONST_INT_P (val))
    val = convert_to_mode (TYPE_MODE (integer_type_node), val, 1);
  size_tree = make_tree (sizetype, size);
  val_tree = make_tree (integer_type_node, val);

  fn = clear_storage_libcall_fn (true);
  call_expr = build_call_expr (fn, 3, object_tree, val_tree, size_tree);
  CALL_EXPR_TAILCALL (call_expr) = tailcall;

  retval = expand_normal (call_expr);

  return retval;
}

/* A subroutine of set_storage_via_libcall.  Create the tree node
   for the function we use for block clears.  The first time FOR_CALL
   is true, we call assemble_external.  */

tree block_clear_fn;

void
init_block_clear_fn (const char *asmspec)
{
  if (!block_clear_fn)
    {
      tree fn, args;

      fn = get_identifier ("memset");
      args = build_function_type_list (ptr_type_node, ptr_type_node,
				       integer_type_node, sizetype,
				       NULL_TREE);

      fn = build_decl (UNKNOWN_LOCATION, FUNCTION_DECL, fn, args);
      DECL_EXTERNAL (fn) = 1;
      TREE_PUBLIC (fn) = 1;
      DECL_ARTIFICIAL (fn) = 1;
      TREE_NOTHROW (fn) = 1;
      DECL_VISIBILITY (fn) = VISIBILITY_DEFAULT;
      DECL_VISIBILITY_SPECIFIED (fn) = 1;

      block_clear_fn = fn;
    }

  if (asmspec)
    set_user_assembler_name (block_clear_fn, asmspec);
}

static tree
clear_storage_libcall_fn (int for_call)
{
  static bool emitted_extern;

  if (!block_clear_fn)
    init_block_clear_fn (NULL);

  if (for_call && !emitted_extern)
    {
      emitted_extern = true;
      make_decl_rtl (block_clear_fn);
      assemble_external (block_clear_fn);
    }

  return block_clear_fn;
}

/* Expand a setmem pattern; return true if successful.  */

bool
set_storage_via_setmem (rtx object, rtx size, rtx val, unsigned int align,
			unsigned int expected_align, HOST_WIDE_INT expected_size)
{
  /* Try the most limited insn first, because there's no point
     including more than one in the machine description unless
     the more limited one has some advantage.  */

  rtx opalign = GEN_INT (align / BITS_PER_UNIT);
  enum machine_mode mode;

  if (expected_align < align)
    expected_align = align;

  for (mode = GET_CLASS_NARROWEST_MODE (MODE_INT); mode != VOIDmode;
       mode = GET_MODE_WIDER_MODE (mode))
    {
      enum insn_code code = direct_optab_handler (setmem_optab, mode);
      insn_operand_predicate_fn pred;

      if (code != CODE_FOR_nothing
	  /* We don't need MODE to be narrower than
	     BITS_PER_HOST_WIDE_INT here because if SIZE is less than
	     the mode mask, as it is returned by the macro, it will
	     definitely be less than the actual mode mask.  */
	  && ((CONST_INT_P (size)
	       && ((unsigned HOST_WIDE_INT) INTVAL (size)
		   <= (GET_MODE_MASK (mode) >> 1)))
	      || GET_MODE_BITSIZE (mode) >= BITS_PER_WORD)
	  && ((pred = insn_data[(int) code].operand[0].predicate) == 0
	      || (*pred) (object, BLKmode))
	  && ((pred = insn_data[(int) code].operand[3].predicate) == 0
	      || (*pred) (opalign, VOIDmode)))
	{
	  rtx opsize, opchar;
	  enum machine_mode char_mode;
	  rtx last = get_last_insn ();
	  rtx pat;

	  opsize = convert_to_mode (mode, size, 1);
	  pred = insn_data[(int) code].operand[1].predicate;
	  if (pred != 0 && ! (*pred) (opsize, mode))
	    opsize = copy_to_mode_reg (mode, opsize);

	  opchar = val;
	  char_mode = insn_data[(int) code].operand[2].mode;
	  if (char_mode != VOIDmode)
	    {
	      opchar = convert_to_mode (char_mode, opchar, 1);
	      pred = insn_data[(int) code].operand[2].predicate;
	      if (pred != 0 && ! (*pred) (opchar, char_mode))
		opchar = copy_to_mode_reg (char_mode, opchar);
	    }

	  if (insn_data[(int) code].n_operands == 4)
	    pat = GEN_FCN ((int) code) (object, opsize, opchar, opalign);
	  else
	    pat = GEN_FCN ((int) code) (object, opsize, opchar, opalign,
					GEN_INT (expected_align
						 / BITS_PER_UNIT),
					GEN_INT (expected_size));
	  if (pat)
	    {
	      emit_insn (pat);
	      return true;
	    }
	  else
	    delete_insns_since (last);
	}
    }

  return false;
}


/* Write to one of the components of the complex value CPLX.  Write VAL to
   the real part if IMAG_P is false, and the imaginary part if its true.  */

static void
write_complex_part (rtx cplx, rtx val, bool imag_p)
{
  enum machine_mode cmode;
  enum machine_mode imode;
  unsigned ibitsize;

  if (GET_CODE (cplx) == CONCAT)
    {
      emit_move_insn (XEXP (cplx, imag_p), val);
      return;
    }

  cmode = GET_MODE (cplx);
  imode = GET_MODE_INNER (cmode);
  ibitsize = GET_MODE_BITSIZE (imode);

  /* For MEMs simplify_gen_subreg may generate an invalid new address
     because, e.g., the original address is considered mode-dependent
     by the target, which restricts simplify_subreg from invoking
     adjust_address_nv.  Instead of preparing fallback support for an
     invalid address, we call adjust_address_nv directly.  */
  if (MEM_P (cplx))
    {
      emit_move_insn (adjust_address_nv (cplx, imode,
					 imag_p ? GET_MODE_SIZE (imode) : 0),
		      val);
      return;
    }

  /* If the sub-object is at least word sized, then we know that subregging
     will work.  This special case is important, since store_bit_field
     wants to operate on integer modes, and there's rarely an OImode to
     correspond to TCmode.  */
  if (ibitsize >= BITS_PER_WORD
      /* For hard regs we have exact predicates.  Assume we can split
	 the original object if it spans an even number of hard regs.
	 This special case is important for SCmode on 64-bit platforms
	 where the natural size of floating-point regs is 32-bit.  */
      || (REG_P (cplx)
	  && REGNO (cplx) < FIRST_PSEUDO_REGISTER
	  && hard_regno_nregs[REGNO (cplx)][cmode] % 2 == 0))
    {
      rtx part = simplify_gen_subreg (imode, cplx, cmode,
				      imag_p ? GET_MODE_SIZE (imode) : 0);
      if (part)
        {
	  emit_move_insn (part, val);
	  return;
	}
      else
	/* simplify_gen_subreg may fail for sub-word MEMs.  */
	gcc_assert (MEM_P (cplx) && ibitsize < BITS_PER_WORD);
    }

  store_bit_field (cplx, ibitsize, imag_p ? ibitsize : 0, imode, val);
}

/* Extract one of the components of the complex value CPLX.  Extract the
   real part if IMAG_P is false, and the imaginary part if it's true.  */

static rtx
read_complex_part (rtx cplx, bool imag_p)
{
  enum machine_mode cmode, imode;
  unsigned ibitsize;

  if (GET_CODE (cplx) == CONCAT)
    return XEXP (cplx, imag_p);

  cmode = GET_MODE (cplx);
  imode = GET_MODE_INNER (cmode);
  ibitsize = GET_MODE_BITSIZE (imode);

  /* Special case reads from complex constants that got spilled to memory.  */
  if (MEM_P (cplx) && GET_CODE (XEXP (cplx, 0)) == SYMBOL_REF)
    {
      tree decl = SYMBOL_REF_DECL (XEXP (cplx, 0));
      if (decl && TREE_CODE (decl) == COMPLEX_CST)
	{
	  tree part = imag_p ? TREE_IMAGPART (decl) : TREE_REALPART (decl);
	  if (CONSTANT_CLASS_P (part))
	    return expand_expr (part, NULL_RTX, imode, EXPAND_NORMAL);
	}
    }

  /* For MEMs simplify_gen_subreg may generate an invalid new address
     because, e.g., the original address is considered mode-dependent
     by the target, which restricts simplify_subreg from invoking
     adjust_address_nv.  Instead of preparing fallback support for an
     invalid address, we call adjust_address_nv directly.  */
  if (MEM_P (cplx))
    return adjust_address_nv (cplx, imode,
			      imag_p ? GET_MODE_SIZE (imode) : 0);

  /* If the sub-object is at least word sized, then we know that subregging
     will work.  This special case is important, since extract_bit_field
     wants to operate on integer modes, and there's rarely an OImode to
     correspond to TCmode.  */
  if (ibitsize >= BITS_PER_WORD
      /* For hard regs we have exact predicates.  Assume we can split
	 the original object if it spans an even number of hard regs.
	 This special case is important for SCmode on 64-bit platforms
	 where the natural size of floating-point regs is 32-bit.  */
      || (REG_P (cplx)
	  && REGNO (cplx) < FIRST_PSEUDO_REGISTER
	  && hard_regno_nregs[REGNO (cplx)][cmode] % 2 == 0))
    {
      rtx ret = simplify_gen_subreg (imode, cplx, cmode,
				     imag_p ? GET_MODE_SIZE (imode) : 0);
      if (ret)
        return ret;
      else
	/* simplify_gen_subreg may fail for sub-word MEMs.  */
	gcc_assert (MEM_P (cplx) && ibitsize < BITS_PER_WORD);
    }

  return extract_bit_field (cplx, ibitsize, imag_p ? ibitsize : 0,
			    true, false, NULL_RTX, imode, imode);
}

/* A subroutine of emit_move_insn_1.  Yet another lowpart generator.
   NEW_MODE and OLD_MODE are the same size.  Return NULL if X cannot be
   represented in NEW_MODE.  If FORCE is true, this will never happen, as
   we'll force-create a SUBREG if needed.  */

static rtx
emit_move_change_mode (enum machine_mode new_mode,
		       enum machine_mode old_mode, rtx x, bool force)
{
  rtx ret;

  if (push_operand (x, GET_MODE (x)))
    {
      ret = gen_rtx_MEM (new_mode, XEXP (x, 0));
      MEM_COPY_ATTRIBUTES (ret, x);
    }
  else if (MEM_P (x))
    {
      /* We don't have to worry about changing the address since the
	 size in bytes is supposed to be the same.  */
      if (reload_in_progress)
	{
	  /* Copy the MEM to change the mode and move any
	     substitutions from the old MEM to the new one.  */
	  ret = adjust_address_nv (x, new_mode, 0);
	  copy_replacements (x, ret);
	}
      else
	ret = adjust_address (x, new_mode, 0);
    }
  else
    {
      /* Note that we do want simplify_subreg's behavior of validating
	 that the new mode is ok for a hard register.  If we were to use
	 simplify_gen_subreg, we would create the subreg, but would
	 probably run into the target not being able to implement it.  */
      /* Except, of course, when FORCE is true, when this is exactly what
	 we want.  Which is needed for CCmodes on some targets.  */
      if (force)
	ret = simplify_gen_subreg (new_mode, x, old_mode, 0);
      else
	ret = simplify_subreg (new_mode, x, old_mode, 0);
    }

  return ret;
}

/* A subroutine of emit_move_insn_1.  Generate a move from Y into X using
   an integer mode of the same size as MODE.  Returns the instruction
   emitted, or NULL if such a move could not be generated.  */

static rtx
emit_move_via_integer (enum machine_mode mode, rtx x, rtx y, bool force)
{
  enum machine_mode imode;
  enum insn_code code;

  /* There must exist a mode of the exact size we require.  */
  imode = int_mode_for_mode (mode);
  if (imode == BLKmode)
    return NULL_RTX;

  /* The target must support moves in this mode.  */
  code = optab_handler (mov_optab, imode);
  if (code == CODE_FOR_nothing)
    return NULL_RTX;

  x = emit_move_change_mode (imode, mode, x, force);
  if (x == NULL_RTX)
    return NULL_RTX;
  y = emit_move_change_mode (imode, mode, y, force);
  if (y == NULL_RTX)
    return NULL_RTX;
  return emit_insn (GEN_FCN (code) (x, y));
}

/* A subroutine of emit_move_insn_1.  X is a push_operand in MODE.
   Return an equivalent MEM that does not use an auto-increment.  */

static rtx
emit_move_resolve_push (enum machine_mode mode, rtx x)
{
  enum rtx_code code = GET_CODE (XEXP (x, 0));
  HOST_WIDE_INT adjust;
  rtx temp;

  adjust = GET_MODE_SIZE (mode);
#ifdef PUSH_ROUNDING
  adjust = PUSH_ROUNDING (adjust);
#endif
  if (code == PRE_DEC || code == POST_DEC)
    adjust = -adjust;
  else if (code == PRE_MODIFY || code == POST_MODIFY)
    {
      rtx expr = XEXP (XEXP (x, 0), 1);
      HOST_WIDE_INT val;

      gcc_assert (GET_CODE (expr) == PLUS || GET_CODE (expr) == MINUS);
      gcc_assert (CONST_INT_P (XEXP (expr, 1)));
      val = INTVAL (XEXP (expr, 1));
      if (GET_CODE (expr) == MINUS)
	val = -val;
      gcc_assert (adjust == val || adjust == -val);
      adjust = val;
    }

  /* Do not use anti_adjust_stack, since we don't want to update
     stack_pointer_delta.  */
  temp = expand_simple_binop (Pmode, PLUS, stack_pointer_rtx,
			      GEN_INT (adjust), stack_pointer_rtx,
			      0, OPTAB_LIB_WIDEN);
  if (temp != stack_pointer_rtx)
    emit_move_insn (stack_pointer_rtx, temp);

  switch (code)
    {
    case PRE_INC:
    case PRE_DEC:
    case PRE_MODIFY:
      temp = stack_pointer_rtx;
      break;
    case POST_INC:
    case POST_DEC:
    case POST_MODIFY:
      temp = plus_constant (stack_pointer_rtx, -adjust);
      break;
    default:
      gcc_unreachable ();
    }

  return replace_equiv_address (x, temp);
}

/* A subroutine of emit_move_complex.  Generate a move from Y into X.
   X is known to satisfy push_operand, and MODE is known to be complex.
   Returns the last instruction emitted.  */

rtx
emit_move_complex_push (enum machine_mode mode, rtx x, rtx y)
{
  enum machine_mode submode = GET_MODE_INNER (mode);
  bool imag_first;

#ifdef PUSH_ROUNDING
  unsigned int submodesize = GET_MODE_SIZE (submode);

  /* In case we output to the stack, but the size is smaller than the
     machine can push exactly, we need to use move instructions.  */
  if (PUSH_ROUNDING (submodesize) != submodesize)
    {
      x = emit_move_resolve_push (mode, x);
      return emit_move_insn (x, y);
    }
#endif

  /* Note that the real part always precedes the imag part in memory
     regardless of machine's endianness.  */
  switch (GET_CODE (XEXP (x, 0)))
    {
    case PRE_DEC:
    case POST_DEC:
      imag_first = true;
      break;
    case PRE_INC:
    case POST_INC:
      imag_first = false;
      break;
    default:
      gcc_unreachable ();
    }

  emit_move_insn (gen_rtx_MEM (submode, XEXP (x, 0)),
		  read_complex_part (y, imag_first));
  return emit_move_insn (gen_rtx_MEM (submode, XEXP (x, 0)),
			 read_complex_part (y, !imag_first));
}

/* A subroutine of emit_move_complex.  Perform the move from Y to X
   via two moves of the parts.  Returns the last instruction emitted.  */

rtx
emit_move_complex_parts (rtx x, rtx y)
{
  /* Show the output dies here.  This is necessary for SUBREGs
     of pseudos since we cannot track their lifetimes correctly;
     hard regs shouldn't appear here except as return values.  */
  if (!reload_completed && !reload_in_progress
      && REG_P (x) && !reg_overlap_mentioned_p (x, y))
    emit_clobber (x);

  write_complex_part (x, read_complex_part (y, false), false);
  write_complex_part (x, read_complex_part (y, true), true);

  return get_last_insn ();
}

/* A subroutine of emit_move_insn_1.  Generate a move from Y into X.
   MODE is known to be complex.  Returns the last instruction emitted.  */

static rtx
emit_move_complex (enum machine_mode mode, rtx x, rtx y)
{
  bool try_int;

  /* Need to take special care for pushes, to maintain proper ordering
     of the data, and possibly extra padding.  */
  if (push_operand (x, mode))
    return emit_move_complex_push (mode, x, y);

  /* See if we can coerce the target into moving both values at once.  */

  /* Move floating point as parts.  */
  if (GET_MODE_CLASS (mode) == MODE_COMPLEX_FLOAT
      && optab_handler (mov_optab, GET_MODE_INNER (mode)) != CODE_FOR_nothing)
    try_int = false;
  /* Not possible if the values are inherently not adjacent.  */
  else if (GET_CODE (x) == CONCAT || GET_CODE (y) == CONCAT)
    try_int = false;
  /* Is possible if both are registers (or subregs of registers).  */
  else if (register_operand (x, mode) && register_operand (y, mode))
    try_int = true;
  /* If one of the operands is a memory, and alignment constraints
     are friendly enough, we may be able to do combined memory operations.
     We do not attempt this if Y is a constant because that combination is
     usually better with the by-parts thing below.  */
  else if ((MEM_P (x) ? !CONSTANT_P (y) : MEM_P (y))
	   && (!STRICT_ALIGNMENT
	       || get_mode_alignment (mode) == BIGGEST_ALIGNMENT))
    try_int = true;
  else
    try_int = false;

  if (try_int)
    {
      rtx ret;

      /* For memory to memory moves, optimal behavior can be had with the
	 existing block move logic.  */
      if (MEM_P (x) && MEM_P (y))
	{
	  emit_block_move (x, y, GEN_INT (GET_MODE_SIZE (mode)),
			   BLOCK_OP_NO_LIBCALL);
	  return get_last_insn ();
	}

      ret = emit_move_via_integer (mode, x, y, true);
      if (ret)
	return ret;
    }

  return emit_move_complex_parts (x, y);
}

/* A subroutine of emit_move_insn_1.  Generate a move from Y into X.
   MODE is known to be MODE_CC.  Returns the last instruction emitted.  */

static rtx
emit_move_ccmode (enum machine_mode mode, rtx x, rtx y)
{
  rtx ret;

  /* Assume all MODE_CC modes are equivalent; if we have movcc, use it.  */
  if (mode != CCmode)
    {
      enum insn_code code = optab_handler (mov_optab, CCmode);
      if (code != CODE_FOR_nothing)
	{
	  x = emit_move_change_mode (CCmode, mode, x, true);
	  y = emit_move_change_mode (CCmode, mode, y, true);
	  return emit_insn (GEN_FCN (code) (x, y));
	}
    }

  /* Otherwise, find the MODE_INT mode of the same width.  */
  ret = emit_move_via_integer (mode, x, y, false);
  gcc_assert (ret != NULL);
  return ret;
}

/* Return true if word I of OP lies entirely in the
   undefined bits of a paradoxical subreg.  */

static bool
undefined_operand_subword_p (const_rtx op, int i)
{
  enum machine_mode innermode, innermostmode;
  int offset;
  if (GET_CODE (op) != SUBREG)
    return false;
  innermode = GET_MODE (op);
  innermostmode = GET_MODE (SUBREG_REG (op));
  offset = i * UNITS_PER_WORD + SUBREG_BYTE (op);
  /* The SUBREG_BYTE represents offset, as if the value were stored in
     memory, except for a paradoxical subreg where we define
     SUBREG_BYTE to be 0; undo this exception as in
     simplify_subreg.  */
  if (SUBREG_BYTE (op) == 0
      && GET_MODE_SIZE (innermostmode) < GET_MODE_SIZE (innermode))
    {
      int difference = (GET_MODE_SIZE (innermostmode) - GET_MODE_SIZE (innermode));
      if (WORDS_BIG_ENDIAN)
	offset += (difference / UNITS_PER_WORD) * UNITS_PER_WORD;
      if (BYTES_BIG_ENDIAN)
	offset += difference % UNITS_PER_WORD;
    }
  if (offset >= GET_MODE_SIZE (innermostmode)
      || offset <= -GET_MODE_SIZE (word_mode))
    return true;
  return false;
}

/* A subroutine of emit_move_insn_1.  Generate a move from Y into X.
   MODE is any multi-word or full-word mode that lacks a move_insn
   pattern.  Note that you will get better code if you define such
   patterns, even if they must turn into multiple assembler instructions.  */

static rtx
emit_move_multi_word (enum machine_mode mode, rtx x, rtx y)
{
  rtx last_insn = 0;
  rtx seq, inner;
  bool need_clobber;
  int i;

  gcc_assert (GET_MODE_SIZE (mode) >= UNITS_PER_WORD);

  /* If X is a push on the stack, do the push now and replace
     X with a reference to the stack pointer.  */
  if (push_operand (x, mode))
    x = emit_move_resolve_push (mode, x);

  /* If we are in reload, see if either operand is a MEM whose address
     is scheduled for replacement.  */
  if (reload_in_progress && MEM_P (x)
      && (inner = find_replacement (&XEXP (x, 0))) != XEXP (x, 0))
    x = replace_equiv_address_nv (x, inner);
  if (reload_in_progress && MEM_P (y)
      && (inner = find_replacement (&XEXP (y, 0))) != XEXP (y, 0))
    y = replace_equiv_address_nv (y, inner);

  start_sequence ();

  need_clobber = false;
  for (i = 0;
       i < (GET_MODE_SIZE (mode) + (UNITS_PER_WORD - 1)) / UNITS_PER_WORD;
       i++)
    {
      rtx xpart = operand_subword (x, i, 1, mode);
      rtx ypart;

      /* Do not generate code for a move if it would come entirely
	 from the undefined bits of a paradoxical subreg.  */
      if (undefined_operand_subword_p (y, i))
	continue;

      ypart = operand_subword (y, i, 1, mode);

      /* If we can't get a part of Y, put Y into memory if it is a
	 constant.  Otherwise, force it into a register.  Then we must
	 be able to get a part of Y.  */
      if (ypart == 0 && CONSTANT_P (y))
	{
	  y = use_anchored_address (force_const_mem (mode, y));
	  ypart = operand_subword (y, i, 1, mode);
	}
      else if (ypart == 0)
	ypart = operand_subword_force (y, i, mode);

      gcc_assert (xpart && ypart);

      need_clobber |= (GET_CODE (xpart) == SUBREG);

      last_insn = emit_move_insn (xpart, ypart);
    }

  seq = get_insns ();
  end_sequence ();

  /* Show the output dies here.  This is necessary for SUBREGs
     of pseudos since we cannot track their lifetimes correctly;
     hard regs shouldn't appear here except as return values.
     We never want to emit such a clobber after reload.  */
  if (x != y
      && ! (reload_in_progress || reload_completed)
      && need_clobber != 0)
    emit_clobber (x);

  emit_insn (seq);

  return last_insn;
}

/* Low level part of emit_move_insn.
   Called just like emit_move_insn, but assumes X and Y
   are basically valid.  */

rtx
emit_move_insn_1 (rtx x, rtx y)
{
  enum machine_mode mode = GET_MODE (x);
  enum insn_code code;

  gcc_assert ((unsigned int) mode < (unsigned int) MAX_MACHINE_MODE);

  code = optab_handler (mov_optab, mode);
  if (code != CODE_FOR_nothing)
    return emit_insn (GEN_FCN (code) (x, y));

  /* Expand complex moves by moving real part and imag part.  */
  if (COMPLEX_MODE_P (mode))
    return emit_move_complex (mode, x, y);

  if (GET_MODE_CLASS (mode) == MODE_DECIMAL_FLOAT
      || ALL_FIXED_POINT_MODE_P (mode))
    {
      rtx result = emit_move_via_integer (mode, x, y, true);

      /* If we can't find an integer mode, use multi words.  */
      if (result)
	return result;
      else
	return emit_move_multi_word (mode, x, y);
    }

  if (GET_MODE_CLASS (mode) == MODE_CC)
    return emit_move_ccmode (mode, x, y);

  /* Try using a move pattern for the corresponding integer mode.  This is
     only safe when simplify_subreg can convert MODE constants into integer
     constants.  At present, it can only do this reliably if the value
     fits within a HOST_WIDE_INT.  */
  if (!CONSTANT_P (y) || GET_MODE_BITSIZE (mode) <= HOST_BITS_PER_WIDE_INT)
    {
      rtx ret = emit_move_via_integer (mode, x, y, false);
      if (ret)
	return ret;
    }

  return emit_move_multi_word (mode, x, y);
}

/* Generate code to copy Y into X.
   Both Y and X must have the same mode, except that
   Y can be a constant with VOIDmode.
   This mode cannot be BLKmode; use emit_block_move for that.

   Return the last instruction emitted.  */

rtx
emit_move_insn (rtx x, rtx y)
{
  enum machine_mode mode = GET_MODE (x);
  rtx y_cst = NULL_RTX;
  rtx last_insn, set;

  gcc_assert (mode != BLKmode
	      && (GET_MODE (y) == mode || GET_MODE (y) == VOIDmode));

  if (CONSTANT_P (y))
    {
      if (optimize
	  && SCALAR_FLOAT_MODE_P (GET_MODE (x))
	  && (last_insn = compress_float_constant (x, y)))
	return last_insn;

      y_cst = y;

      if (!LEGITIMATE_CONSTANT_P (y))
	{
	  y = force_const_mem (mode, y);

	  /* If the target's cannot_force_const_mem prevented the spill,
	     assume that the target's move expanders will also take care
	     of the non-legitimate constant.  */
	  if (!y)
	    y = y_cst;
	  else
	    y = use_anchored_address (y);
	}
    }

  /* If X or Y are memory references, verify that their addresses are valid
     for the machine.  */
  if (MEM_P (x)
      && (! memory_address_addr_space_p (GET_MODE (x), XEXP (x, 0),
					 MEM_ADDR_SPACE (x))
	  && ! push_operand (x, GET_MODE (x))))
    x = validize_mem (x);

  if (MEM_P (y)
      && ! memory_address_addr_space_p (GET_MODE (y), XEXP (y, 0),
					MEM_ADDR_SPACE (y)))
    y = validize_mem (y);

  gcc_assert (mode != BLKmode);

  last_insn = emit_move_insn_1 (x, y);

  if (y_cst && REG_P (x)
      && (set = single_set (last_insn)) != NULL_RTX
      && SET_DEST (set) == x
      && ! rtx_equal_p (y_cst, SET_SRC (set)))
    set_unique_reg_note (last_insn, REG_EQUAL, y_cst);

  return last_insn;
}

/* If Y is representable exactly in a narrower mode, and the target can
   perform the extension directly from constant or memory, then emit the
   move as an extension.  */

static rtx
compress_float_constant (rtx x, rtx y)
{
  enum machine_mode dstmode = GET_MODE (x);
  enum machine_mode orig_srcmode = GET_MODE (y);
  enum machine_mode srcmode;
  REAL_VALUE_TYPE r;
  int oldcost, newcost;
  bool speed = optimize_insn_for_speed_p ();

  REAL_VALUE_FROM_CONST_DOUBLE (r, y);

  if (LEGITIMATE_CONSTANT_P (y))
    oldcost = rtx_cost (y, SET, speed);
  else
    oldcost = rtx_cost (force_const_mem (dstmode, y), SET, speed);

  for (srcmode = GET_CLASS_NARROWEST_MODE (GET_MODE_CLASS (orig_srcmode));
       srcmode != orig_srcmode;
       srcmode = GET_MODE_WIDER_MODE (srcmode))
    {
      enum insn_code ic;
      rtx trunc_y, last_insn;

      /* Skip if the target can't extend this way.  */
      ic = can_extend_p (dstmode, srcmode, 0);
      if (ic == CODE_FOR_nothing)
	continue;

      /* Skip if the narrowed value isn't exact.  */
      if (! exact_real_truncate (srcmode, &r))
	continue;

      trunc_y = CONST_DOUBLE_FROM_REAL_VALUE (r, srcmode);

      if (LEGITIMATE_CONSTANT_P (trunc_y))
	{
	  /* Skip if the target needs extra instructions to perform
	     the extension.  */
	  if (! (*insn_data[ic].operand[1].predicate) (trunc_y, srcmode))
	    continue;
	  /* This is valid, but may not be cheaper than the original. */
	  newcost = rtx_cost (gen_rtx_FLOAT_EXTEND (dstmode, trunc_y), SET, speed);
	  if (oldcost < newcost)
	    continue;
	}
      else if (float_extend_from_mem[dstmode][srcmode])
	{
	  trunc_y = force_const_mem (srcmode, trunc_y);
	  /* This is valid, but may not be cheaper than the original. */
	  newcost = rtx_cost (gen_rtx_FLOAT_EXTEND (dstmode, trunc_y), SET, speed);
	  if (oldcost < newcost)
	    continue;
	  trunc_y = validize_mem (trunc_y);
	}
      else
	continue;

      /* For CSE's benefit, force the compressed constant pool entry
	 into a new pseudo.  This constant may be used in different modes,
	 and if not, combine will put things back together for us.  */
      trunc_y = force_reg (srcmode, trunc_y);
      emit_unop_insn (ic, x, trunc_y, UNKNOWN);
      last_insn = get_last_insn ();

      if (REG_P (x))
	set_unique_reg_note (last_insn, REG_EQUAL, y);

      return last_insn;
    }

  return NULL_RTX;
}

/* Pushing data onto the stack.  */

/* Push a block of length SIZE (perhaps variable)
   and return an rtx to address the beginning of the block.
   The value may be virtual_outgoing_args_rtx.

   EXTRA is the number of bytes of padding to push in addition to SIZE.
   BELOW nonzero means this padding comes at low addresses;
   otherwise, the padding comes at high addresses.  */

rtx
push_block (rtx size, int extra, int below)
{
  rtx temp;

  size = convert_modes (Pmode, ptr_mode, size, 1);
  if (CONSTANT_P (size))
    anti_adjust_stack (plus_constant (size, extra));
  else if (REG_P (size) && extra == 0)
    anti_adjust_stack (size);
  else
    {
      temp = copy_to_mode_reg (Pmode, size);
      if (extra != 0)
	temp = expand_binop (Pmode, add_optab, temp, GEN_INT (extra),
			     temp, 0, OPTAB_LIB_WIDEN);
      anti_adjust_stack (temp);
    }

#ifndef STACK_GROWS_DOWNWARD
  if (0)
#else
  if (1)
#endif
    {
      temp = virtual_outgoing_args_rtx;
      if (extra != 0 && below)
	temp = plus_constant (temp, extra);
    }
  else
    {
      if (CONST_INT_P (size))
	temp = plus_constant (virtual_outgoing_args_rtx,
			      -INTVAL (size) - (below ? 0 : extra));
      else if (extra != 0 && !below)
	temp = gen_rtx_PLUS (Pmode, virtual_outgoing_args_rtx,
			     negate_rtx (Pmode, plus_constant (size, extra)));
      else
	temp = gen_rtx_PLUS (Pmode, virtual_outgoing_args_rtx,
			     negate_rtx (Pmode, size));
    }

  return memory_address (GET_CLASS_NARROWEST_MODE (MODE_INT), temp);
}

#ifdef PUSH_ROUNDING

/* Emit single push insn.  */

static void
emit_single_push_insn (enum machine_mode mode, rtx x, tree type)
{
  rtx dest_addr;
  unsigned rounded_size = PUSH_ROUNDING (GET_MODE_SIZE (mode));
  rtx dest;
  enum insn_code icode;
  insn_operand_predicate_fn pred;

  stack_pointer_delta += PUSH_ROUNDING (GET_MODE_SIZE (mode));
  /* If there is push pattern, use it.  Otherwise try old way of throwing
     MEM representing push operation to move expander.  */
  icode = optab_handler (push_optab, mode);
  if (icode != CODE_FOR_nothing)
    {
      if (((pred = insn_data[(int) icode].operand[0].predicate)
	   && !((*pred) (x, mode))))
	x = force_reg (mode, x);
      emit_insn (GEN_FCN (icode) (x));
      return;
    }
  if (GET_MODE_SIZE (mode) == rounded_size)
    dest_addr = gen_rtx_fmt_e (STACK_PUSH_CODE, Pmode, stack_pointer_rtx);
  /* If we are to pad downward, adjust the stack pointer first and
     then store X into the stack location using an offset.  This is
     because emit_move_insn does not know how to pad; it does not have
     access to type.  */
  else if (FUNCTION_ARG_PADDING (mode, type) == downward)
    {
      unsigned padding_size = rounded_size - GET_MODE_SIZE (mode);
      HOST_WIDE_INT offset;

      emit_move_insn (stack_pointer_rtx,
		      expand_binop (Pmode,
#ifdef STACK_GROWS_DOWNWARD
				    sub_optab,
#else
				    add_optab,
#endif
				    stack_pointer_rtx,
				    GEN_INT (rounded_size),
				    NULL_RTX, 0, OPTAB_LIB_WIDEN));

      offset = (HOST_WIDE_INT) padding_size;
#ifdef STACK_GROWS_DOWNWARD
      if (STACK_PUSH_CODE == POST_DEC)
	/* We have already decremented the stack pointer, so get the
	   previous value.  */
	offset += (HOST_WIDE_INT) rounded_size;
#else
      if (STACK_PUSH_CODE == POST_INC)
	/* We have already incremented the stack pointer, so get the
	   previous value.  */
	offset -= (HOST_WIDE_INT) rounded_size;
#endif
      dest_addr = gen_rtx_PLUS (Pmode, stack_pointer_rtx, GEN_INT (offset));
    }
  else
    {
#ifdef STACK_GROWS_DOWNWARD
      /* ??? This seems wrong if STACK_PUSH_CODE == POST_DEC.  */
      dest_addr = gen_rtx_PLUS (Pmode, stack_pointer_rtx,
				GEN_INT (-(HOST_WIDE_INT) rounded_size));
#else
      /* ??? This seems wrong if STACK_PUSH_CODE == POST_INC.  */
      dest_addr = gen_rtx_PLUS (Pmode, stack_pointer_rtx,
				GEN_INT (rounded_size));
#endif
      dest_addr = gen_rtx_PRE_MODIFY (Pmode, stack_pointer_rtx, dest_addr);
    }

  dest = gen_rtx_MEM (mode, dest_addr);

  if (type != 0)
    {
      set_mem_attributes (dest, type, 1);

      if (flag_optimize_sibling_calls)
	/* Function incoming arguments may overlap with sibling call
	   outgoing arguments and we cannot allow reordering of reads
	   from function arguments with stores to outgoing arguments
	   of sibling calls.  */
	set_mem_alias_set (dest, 0);
    }
  emit_move_insn (dest, x);
}
#endif

/* Generate code to push X onto the stack, assuming it has mode MODE and
   type TYPE.
   MODE is redundant except when X is a CONST_INT (since they don't
   carry mode info).
   SIZE is an rtx for the size of data to be copied (in bytes),
   needed only if X is BLKmode.

   ALIGN (in bits) is maximum alignment we can assume.

   If PARTIAL and REG are both nonzero, then copy that many of the first
   bytes of X into registers starting with REG, and push the rest of X.
   The amount of space pushed is decreased by PARTIAL bytes.
   REG must be a hard register in this case.
   If REG is zero but PARTIAL is not, take any all others actions for an
   argument partially in registers, but do not actually load any
   registers.

   EXTRA is the amount in bytes of extra space to leave next to this arg.
   This is ignored if an argument block has already been allocated.

   On a machine that lacks real push insns, ARGS_ADDR is the address of
   the bottom of the argument block for this call.  We use indexing off there
   to store the arg.  On machines with push insns, ARGS_ADDR is 0 when a
   argument block has not been preallocated.

   ARGS_SO_FAR is the size of args previously pushed for this call.

   REG_PARM_STACK_SPACE is nonzero if functions require stack space
   for arguments passed in registers.  If nonzero, it will be the number
   of bytes required.  */

void
emit_push_insn (rtx x, enum machine_mode mode, tree type, rtx size,
		unsigned int align, int partial, rtx reg, int extra,
		rtx args_addr, rtx args_so_far, int reg_parm_stack_space,
		rtx alignment_pad)
{
  rtx xinner;
  enum direction stack_direction
#ifdef STACK_GROWS_DOWNWARD
    = downward;
#else
    = upward;
#endif

  /* Decide where to pad the argument: `downward' for below,
     `upward' for above, or `none' for don't pad it.
     Default is below for small data on big-endian machines; else above.  */
  enum direction where_pad = FUNCTION_ARG_PADDING (mode, type);

  /* Invert direction if stack is post-decrement.
     FIXME: why?  */
  if (STACK_PUSH_CODE == POST_DEC)
    if (where_pad != none)
      where_pad = (where_pad == downward ? upward : downward);

  xinner = x;

  if (mode == BLKmode
      || (STRICT_ALIGNMENT && align < GET_MODE_ALIGNMENT (mode)))
    {
      /* Copy a block into the stack, entirely or partially.  */

      rtx temp;
      int used;
      int offset;
      int skip;

      offset = partial % (PARM_BOUNDARY / BITS_PER_UNIT);
      used = partial - offset;

      if (mode != BLKmode)
	{
	  /* A value is to be stored in an insufficiently aligned
	     stack slot; copy via a suitably aligned slot if
	     necessary.  */
	  size = GEN_INT (GET_MODE_SIZE (mode));
	  if (!MEM_P (xinner))
	    {
	      temp = assign_temp (type, 0, 1, 1);
	      emit_move_insn (temp, xinner);
	      xinner = temp;
	    }
	}

      gcc_assert (size);

      /* USED is now the # of bytes we need not copy to the stack
	 because registers will take care of them.  */

      if (partial != 0)
	xinner = adjust_address (xinner, BLKmode, used);

      /* If the partial register-part of the arg counts in its stack size,
	 skip the part of stack space corresponding to the registers.
	 Otherwise, start copying to the beginning of the stack space,
	 by setting SKIP to 0.  */
      skip = (reg_parm_stack_space == 0) ? 0 : used;

#ifdef PUSH_ROUNDING
      /* Do it with several push insns if that doesn't take lots of insns
	 and if there is no difficulty with push insns that skip bytes
	 on the stack for alignment purposes.  */
      if (args_addr == 0
	  && PUSH_ARGS
	  && CONST_INT_P (size)
	  && skip == 0
	  && MEM_ALIGN (xinner) >= align
	  && (MOVE_BY_PIECES_P ((unsigned) INTVAL (size) - used, align))
	  /* Here we avoid the case of a structure whose weak alignment
	     forces many pushes of a small amount of data,
	     and such small pushes do rounding that causes trouble.  */
	  && ((! SLOW_UNALIGNED_ACCESS (word_mode, align))
	      || align >= BIGGEST_ALIGNMENT
	      || (PUSH_ROUNDING (align / BITS_PER_UNIT)
		  == (align / BITS_PER_UNIT)))
	  && (HOST_WIDE_INT) PUSH_ROUNDING (INTVAL (size)) == INTVAL (size))
	{
	  /* Push padding now if padding above and stack grows down,
	     or if padding below and stack grows up.
	     But if space already allocated, this has already been done.  */
	  if (extra && args_addr == 0
	      && where_pad != none && where_pad != stack_direction)
	    anti_adjust_stack (GEN_INT (extra));

	  move_by_pieces (NULL, xinner, INTVAL (size) - used, align, 0);
	}
      else
#endif /* PUSH_ROUNDING  */
	{
	  rtx target;

	  /* Otherwise make space on the stack and copy the data
	     to the address of that space.  */

	  /* Deduct words put into registers from the size we must copy.  */
	  if (partial != 0)
	    {
	      if (CONST_INT_P (size))
		size = GEN_INT (INTVAL (size) - used);
	      else
		size = expand_binop (GET_MODE (size), sub_optab, size,
				     GEN_INT (used), NULL_RTX, 0,
				     OPTAB_LIB_WIDEN);
	    }

	  /* Get the address of the stack space.
	     In this case, we do not deal with EXTRA separately.
	     A single stack adjust will do.  */
	  if (! args_addr)
	    {
	      temp = push_block (size, extra, where_pad == downward);
	      extra = 0;
	    }
	  else if (CONST_INT_P (args_so_far))
	    temp = memory_address (BLKmode,
				   plus_constant (args_addr,
						  skip + INTVAL (args_so_far)));
	  else
	    temp = memory_address (BLKmode,
				   plus_constant (gen_rtx_PLUS (Pmode,
								args_addr,
								args_so_far),
						  skip));

	  if (!ACCUMULATE_OUTGOING_ARGS)
	    {
	      /* If the source is referenced relative to the stack pointer,
		 copy it to another register to stabilize it.  We do not need
		 to do this if we know that we won't be changing sp.  */

	      if (reg_mentioned_p (virtual_stack_dynamic_rtx, temp)
		  || reg_mentioned_p (virtual_outgoing_args_rtx, temp))
		temp = copy_to_reg (temp);
	    }

	  target = gen_rtx_MEM (BLKmode, temp);

	  /* We do *not* set_mem_attributes here, because incoming arguments
	     may overlap with sibling call outgoing arguments and we cannot
	     allow reordering of reads from function arguments with stores
	     to outgoing arguments of sibling calls.  We do, however, want
	     to record the alignment of the stack slot.  */
	  /* ALIGN may well be better aligned than TYPE, e.g. due to
	     PARM_BOUNDARY.  Assume the caller isn't lying.  */
	  set_mem_align (target, align);

	  emit_block_move (target, xinner, size, BLOCK_OP_CALL_PARM);
	}
    }
  else if (partial > 0)
    {
      /* Scalar partly in registers.  */

      int size = GET_MODE_SIZE (mode) / UNITS_PER_WORD;
      int i;
      int not_stack;
      /* # bytes of start of argument
	 that we must make space for but need not store.  */
      int offset = partial % (PARM_BOUNDARY / BITS_PER_UNIT);
      int args_offset = INTVAL (args_so_far);
      int skip;

      /* Push padding now if padding above and stack grows down,
	 or if padding below and stack grows up.
	 But if space already allocated, this has already been done.  */
      if (extra && args_addr == 0
	  && where_pad != none && where_pad != stack_direction)
	anti_adjust_stack (GEN_INT (extra));

      /* If we make space by pushing it, we might as well push
	 the real data.  Otherwise, we can leave OFFSET nonzero
	 and leave the space uninitialized.  */
      if (args_addr == 0)
	offset = 0;

      /* Now NOT_STACK gets the number of words that we don't need to
	 allocate on the stack.  Convert OFFSET to words too.  */
      not_stack = (partial - offset) / UNITS_PER_WORD;
      offset /= UNITS_PER_WORD;

      /* If the partial register-part of the arg counts in its stack size,
	 skip the part of stack space corresponding to the registers.
	 Otherwise, start copying to the beginning of the stack space,
	 by setting SKIP to 0.  */
      skip = (reg_parm_stack_space == 0) ? 0 : not_stack;

      if (CONSTANT_P (x) && ! LEGITIMATE_CONSTANT_P (x))
	x = validize_mem (force_const_mem (mode, x));

      /* If X is a hard register in a non-integer mode, copy it into a pseudo;
	 SUBREGs of such registers are not allowed.  */
      if ((REG_P (x) && REGNO (x) < FIRST_PSEUDO_REGISTER
	   && GET_MODE_CLASS (GET_MODE (x)) != MODE_INT))
	x = copy_to_reg (x);

      /* Loop over all the words allocated on the stack for this arg.  */
      /* We can do it by words, because any scalar bigger than a word
	 has a size a multiple of a word.  */
#ifndef PUSH_ARGS_REVERSED
      for (i = not_stack; i < size; i++)
#else
      for (i = size - 1; i >= not_stack; i--)
#endif
	if (i >= not_stack + offset)
	  emit_push_insn (operand_subword_force (x, i, mode),
			  word_mode, NULL_TREE, NULL_RTX, align, 0, NULL_RTX,
			  0, args_addr,
			  GEN_INT (args_offset + ((i - not_stack + skip)
						  * UNITS_PER_WORD)),
			  reg_parm_stack_space, alignment_pad);
    }
  else
    {
      rtx addr;
      rtx dest;

      /* Push padding now if padding above and stack grows down,
	 or if padding below and stack grows up.
	 But if space already allocated, this has already been done.  */
      if (extra && args_addr == 0
	  && where_pad != none && where_pad != stack_direction)
	anti_adjust_stack (GEN_INT (extra));

#ifdef PUSH_ROUNDING
      if (args_addr == 0 && PUSH_ARGS)
	emit_single_push_insn (mode, x, type);
      else
#endif
	{
	  if (CONST_INT_P (args_so_far))
	    addr
	      = memory_address (mode,
				plus_constant (args_addr,
					       INTVAL (args_so_far)));
	  else
	    addr = memory_address (mode, gen_rtx_PLUS (Pmode, args_addr,
						       args_so_far));
	  dest = gen_rtx_MEM (mode, addr);

	  /* We do *not* set_mem_attributes here, because incoming arguments
	     may overlap with sibling call outgoing arguments and we cannot
	     allow reordering of reads from function arguments with stores
	     to outgoing arguments of sibling calls.  We do, however, want
	     to record the alignment of the stack slot.  */
	  /* ALIGN may well be better aligned than TYPE, e.g. due to
	     PARM_BOUNDARY.  Assume the caller isn't lying.  */
	  set_mem_align (dest, align);

	  emit_move_insn (dest, x);
	}
    }

  /* If part should go in registers, copy that part
     into the appropriate registers.  Do this now, at the end,
     since mem-to-mem copies above may do function calls.  */
  if (partial > 0 && reg != 0)
    {
      /* Handle calls that pass values in multiple non-contiguous locations.
	 The Irix 6 ABI has examples of this.  */
      if (GET_CODE (reg) == PARALLEL)
	emit_group_load (reg, x, type, -1);
      else
	{
	  gcc_assert (partial % UNITS_PER_WORD == 0);
	  move_block_to_reg (REGNO (reg), x, partial / UNITS_PER_WORD, mode);
	}
    }

  if (extra && args_addr == 0 && where_pad == stack_direction)
    anti_adjust_stack (GEN_INT (extra));

  if (alignment_pad && args_addr == 0)
    anti_adjust_stack (alignment_pad);
}

/* Return X if X can be used as a subtarget in a sequence of arithmetic
   operations.  */

static rtx
get_subtarget (rtx x)
{
  return (optimize
          || x == 0
	   /* Only registers can be subtargets.  */
	   || !REG_P (x)
	   /* Don't use hard regs to avoid extending their life.  */
	   || REGNO (x) < FIRST_PSEUDO_REGISTER
	  ? 0 : x);
}

/* A subroutine of expand_assignment.  Optimize FIELD op= VAL, where
   FIELD is a bitfield.  Returns true if the optimization was successful,
   and there's nothing else to do.  */

static bool
optimize_bitfield_assignment_op (unsigned HOST_WIDE_INT bitsize,
				 unsigned HOST_WIDE_INT bitpos,
				 enum machine_mode mode1, rtx str_rtx,
				 tree to, tree src)
{
  enum machine_mode str_mode = GET_MODE (str_rtx);
  unsigned int str_bitsize = GET_MODE_BITSIZE (str_mode);
  tree op0, op1;
  rtx value, result;
  optab binop;

  if (mode1 != VOIDmode
      || bitsize >= BITS_PER_WORD
      || str_bitsize > BITS_PER_WORD
      || TREE_SIDE_EFFECTS (to)
      || TREE_THIS_VOLATILE (to))
    return false;

  STRIP_NOPS (src);
  if (!BINARY_CLASS_P (src)
      || TREE_CODE (TREE_TYPE (src)) != INTEGER_TYPE)
    return false;

  op0 = TREE_OPERAND (src, 0);
  op1 = TREE_OPERAND (src, 1);
  STRIP_NOPS (op0);

  if (!operand_equal_p (to, op0, 0))
    return false;

  if (MEM_P (str_rtx))
    {
      unsigned HOST_WIDE_INT offset1;

      if (str_bitsize == 0 || str_bitsize > BITS_PER_WORD)
	str_mode = word_mode;
      str_mode = get_best_mode (bitsize, bitpos,
				MEM_ALIGN (str_rtx), str_mode, 0);
      if (str_mode == VOIDmode)
	return false;
      str_bitsize = GET_MODE_BITSIZE (str_mode);

      offset1 = bitpos;
      bitpos %= str_bitsize;
      offset1 = (offset1 - bitpos) / BITS_PER_UNIT;
      str_rtx = adjust_address (str_rtx, str_mode, offset1);
    }
  else if (!REG_P (str_rtx) && GET_CODE (str_rtx) != SUBREG)
    return false;

  /* If the bit field covers the whole REG/MEM, store_field
     will likely generate better code.  */
  if (bitsize >= str_bitsize)
    return false;

  /* We can't handle fields split across multiple entities.  */
  if (bitpos + bitsize > str_bitsize)
    return false;

  if (BYTES_BIG_ENDIAN)
    bitpos = str_bitsize - bitpos - bitsize;

  switch (TREE_CODE (src))
    {
    case PLUS_EXPR:
    case MINUS_EXPR:
      /* For now, just optimize the case of the topmost bitfield
	 where we don't need to do any masking and also
	 1 bit bitfields where xor can be used.
	 We might win by one instruction for the other bitfields
	 too if insv/extv instructions aren't used, so that
	 can be added later.  */
      if (bitpos + bitsize != str_bitsize
	  && (bitsize != 1 || TREE_CODE (op1) != INTEGER_CST))
	break;

      value = expand_expr (op1, NULL_RTX, str_mode, EXPAND_NORMAL);
      value = convert_modes (str_mode,
			     TYPE_MODE (TREE_TYPE (op1)), value,
			     TYPE_UNSIGNED (TREE_TYPE (op1)));

      /* We may be accessing data outside the field, which means
	 we can alias adjacent data.  */
      if (MEM_P (str_rtx))
	{
	  str_rtx = shallow_copy_rtx (str_rtx);
	  set_mem_alias_set (str_rtx, 0);
	  set_mem_expr (str_rtx, 0);
	}

      binop = TREE_CODE (src) == PLUS_EXPR ? add_optab : sub_optab;
      if (bitsize == 1 && bitpos + bitsize != str_bitsize)
	{
	  value = expand_and (str_mode, value, const1_rtx, NULL);
	  binop = xor_optab;
	}
      value = expand_shift (LSHIFT_EXPR, str_mode, value,
			    build_int_cst (NULL_TREE, bitpos),
			    NULL_RTX, 1);
      result = expand_binop (str_mode, binop, str_rtx,
			     value, str_rtx, 1, OPTAB_WIDEN);
      if (result != str_rtx)
	emit_move_insn (str_rtx, result);
      return true;

    case BIT_IOR_EXPR:
    case BIT_XOR_EXPR:
      if (TREE_CODE (op1) != INTEGER_CST)
	break;
      value = expand_expr (op1, NULL_RTX, GET_MODE (str_rtx), EXPAND_NORMAL);
      value = convert_modes (GET_MODE (str_rtx),
			     TYPE_MODE (TREE_TYPE (op1)), value,
			     TYPE_UNSIGNED (TREE_TYPE (op1)));

      /* We may be accessing data outside the field, which means
	 we can alias adjacent data.  */
      if (MEM_P (str_rtx))
	{
	  str_rtx = shallow_copy_rtx (str_rtx);
	  set_mem_alias_set (str_rtx, 0);
	  set_mem_expr (str_rtx, 0);
	}

      binop = TREE_CODE (src) == BIT_IOR_EXPR ? ior_optab : xor_optab;
      if (bitpos + bitsize != GET_MODE_BITSIZE (GET_MODE (str_rtx)))
	{
	  rtx mask = GEN_INT (((unsigned HOST_WIDE_INT) 1 << bitsize)
			      - 1);
	  value = expand_and (GET_MODE (str_rtx), value, mask,
			      NULL_RTX);
	}
      value = expand_shift (LSHIFT_EXPR, GET_MODE (str_rtx), value,
			    build_int_cst (NULL_TREE, bitpos),
			    NULL_RTX, 1);
      result = expand_binop (GET_MODE (str_rtx), binop, str_rtx,
			     value, str_rtx, 1, OPTAB_WIDEN);
      if (result != str_rtx)
	emit_move_insn (str_rtx, result);
      return true;

    default:
      break;
    }

  return false;
}


/* Expand an assignment that stores the value of FROM into TO.  If NONTEMPORAL
   is true, try generating a nontemporal store.  */

void
expand_assignment (tree to, tree from, bool nontemporal)
{
  rtx to_rtx = 0;
  rtx result;
  enum machine_mode mode;
  int align, icode;

  /* Don't crash if the lhs of the assignment was erroneous.  */
  if (TREE_CODE (to) == ERROR_MARK)
    {
      result = expand_normal (from);
      return;
    }

  /* Optimize away no-op moves without side-effects.  */
  if (operand_equal_p (to, from, 0))
    return;

  mode = TYPE_MODE (TREE_TYPE (to));
  if ((TREE_CODE (to) == MEM_REF
       || TREE_CODE (to) == TARGET_MEM_REF)
      && mode != BLKmode
      && ((align = MAX (TYPE_ALIGN (TREE_TYPE (to)),
			get_object_alignment (to, BIGGEST_ALIGNMENT)))
	  < (signed) GET_MODE_ALIGNMENT (mode))
      && ((icode = optab_handler (movmisalign_optab, mode))
	  != CODE_FOR_nothing))
    {
      enum machine_mode address_mode, op_mode1;
      rtx insn, reg, op0, mem;

      reg = expand_expr (from, NULL_RTX, VOIDmode, EXPAND_NORMAL);
      reg = force_not_mem (reg);

      if (TREE_CODE (to) == MEM_REF)
	{
	  addr_space_t as
	      = TYPE_ADDR_SPACE (TREE_TYPE (TREE_TYPE (TREE_OPERAND (to, 1))));
	  tree base = TREE_OPERAND (to, 0);
	  address_mode = targetm.addr_space.address_mode (as);
	  op0 = expand_expr (base, NULL_RTX, VOIDmode, EXPAND_NORMAL);
	  op0 = convert_memory_address_addr_space (address_mode, op0, as);
	  if (!integer_zerop (TREE_OPERAND (to, 1)))
	    {
	      rtx off
		  = immed_double_int_const (mem_ref_offset (to), address_mode);
	      op0 = simplify_gen_binary (PLUS, address_mode, op0, off);
	    }
	  op0 = memory_address_addr_space (mode, op0, as);
	  mem = gen_rtx_MEM (mode, op0);
	  set_mem_attributes (mem, to, 0);
	  set_mem_addr_space (mem, as);
	}
      else if (TREE_CODE (to) == TARGET_MEM_REF)
	{
	  addr_space_t as = TYPE_ADDR_SPACE (TREE_TYPE (to));
	  struct mem_address addr;

	  get_address_description (to, &addr);
	  op0 = addr_for_mem_ref (&addr, as, true);
	  op0 = memory_address_addr_space (mode, op0, as);
	  mem = gen_rtx_MEM (mode, op0);
	  set_mem_attributes (mem, to, 0);
	  set_mem_addr_space (mem, as);
	}
      else
	gcc_unreachable ();
      if (TREE_THIS_VOLATILE (to))
	MEM_VOLATILE_P (mem) = 1;

      op_mode1 = insn_data[icode].operand[1].mode;
      if (! (*insn_data[icode].operand[1].predicate) (reg, op_mode1)
	  && op_mode1 != VOIDmode)
	reg = copy_to_mode_reg (op_mode1, reg);

      insn = GEN_FCN (icode) (mem, reg);
      /* The movmisalign<mode> pattern cannot fail, else the assignment would
         silently be omitted.  */
      gcc_assert (insn != NULL_RTX);
      emit_insn (insn);
      return;
    }

  /* Assignment of a structure component needs special treatment
     if the structure component's rtx is not simply a MEM.
     Assignment of an array element at a constant index, and assignment of
     an array element in an unaligned packed structure field, has the same
     problem.  */
  if (handled_component_p (to)
      /* ???  We only need to handle MEM_REF here if the access is not
         a full access of the base object.  */
      || (TREE_CODE (to) == MEM_REF
	  && TREE_CODE (TREE_OPERAND (to, 0)) == ADDR_EXPR)
      || TREE_CODE (TREE_TYPE (to)) == ARRAY_TYPE)
    {
      enum machine_mode mode1;
      HOST_WIDE_INT bitsize, bitpos;
      tree offset;
      int unsignedp;
      int volatilep = 0;
      tree tem;

      push_temp_slots ();
      tem = get_inner_reference (to, &bitsize, &bitpos, &offset, &mode1,
				 &unsignedp, &volatilep, true);

      /* If we are going to use store_bit_field and extract_bit_field,
	 make sure to_rtx will be safe for multiple use.  */

      to_rtx = expand_normal (tem);

      /* If the bitfield is volatile, we want to access it in the
<<<<<<< HEAD
	 field's mode, not the computed mode.  */
      if (volatilep
	  && GET_CODE (to_rtx) == MEM
	  && flag_strict_volatile_bitfields > 0)
	to_rtx = adjust_address (to_rtx, mode1, 0);
=======
	 field's mode, not the computed mode.
	 If a MEM has VOIDmode (external with incomplete type),
	 use BLKmode for it instead.  */
      if (MEM_P (to_rtx))
	{
	  if (volatilep && flag_strict_volatile_bitfields > 0)
	    to_rtx = adjust_address (to_rtx, mode1, 0);
	  else if (GET_MODE (to_rtx) == VOIDmode)
	    to_rtx = adjust_address (to_rtx, BLKmode, 0);
	}
>>>>>>> 155d23aa
 
      if (offset != 0)
	{
	  enum machine_mode address_mode;
	  rtx offset_rtx;

	  if (!MEM_P (to_rtx))
	    {
	      /* We can get constant negative offsets into arrays with broken
		 user code.  Translate this to a trap instead of ICEing.  */
	      gcc_assert (TREE_CODE (offset) == INTEGER_CST);
	      expand_builtin_trap ();
	      to_rtx = gen_rtx_MEM (BLKmode, const0_rtx);
	    }

	  offset_rtx = expand_expr (offset, NULL_RTX, VOIDmode, EXPAND_SUM);
	  address_mode
	    = targetm.addr_space.address_mode (MEM_ADDR_SPACE (to_rtx));
	  if (GET_MODE (offset_rtx) != address_mode)
	    offset_rtx = convert_to_mode (address_mode, offset_rtx, 0);

	  /* A constant address in TO_RTX can have VOIDmode, we must not try
	     to call force_reg for that case.  Avoid that case.  */
	  if (MEM_P (to_rtx)
	      && GET_MODE (to_rtx) == BLKmode
	      && GET_MODE (XEXP (to_rtx, 0)) != VOIDmode
	      && bitsize > 0
	      && (bitpos % bitsize) == 0
	      && (bitsize % GET_MODE_ALIGNMENT (mode1)) == 0
	      && MEM_ALIGN (to_rtx) == GET_MODE_ALIGNMENT (mode1))
	    {
	      to_rtx = adjust_address (to_rtx, mode1, bitpos / BITS_PER_UNIT);
	      bitpos = 0;
	    }

	  to_rtx = offset_address (to_rtx, offset_rtx,
				   highest_pow2_factor_for_target (to,
				   				   offset));
	}

      /* No action is needed if the target is not a memory and the field
	 lies completely outside that target.  This can occur if the source
	 code contains an out-of-bounds access to a small array.  */
      if (!MEM_P (to_rtx)
	  && GET_MODE (to_rtx) != BLKmode
	  && (unsigned HOST_WIDE_INT) bitpos
	     >= GET_MODE_BITSIZE (GET_MODE (to_rtx)))
	{
	  expand_normal (from);
	  result = NULL;
	}
      /* Handle expand_expr of a complex value returning a CONCAT.  */
      else if (GET_CODE (to_rtx) == CONCAT)
	{
	  if (COMPLEX_MODE_P (TYPE_MODE (TREE_TYPE (from))))
	    {
	      gcc_assert (bitpos == 0);
	      result = store_expr (from, to_rtx, false, nontemporal);
	    }
	  else
	    {
	      gcc_assert (bitpos == 0 || bitpos == GET_MODE_BITSIZE (mode1));
	      result = store_expr (from, XEXP (to_rtx, bitpos != 0), false,
				   nontemporal);
	    }
	}
      else
	{
	  if (MEM_P (to_rtx))
	    {
	      /* If the field is at offset zero, we could have been given the
		 DECL_RTX of the parent struct.  Don't munge it.  */
	      to_rtx = shallow_copy_rtx (to_rtx);

	      set_mem_attributes_minus_bitpos (to_rtx, to, 0, bitpos);

	      /* Deal with volatile and readonly fields.  The former is only
		 done for MEM.  Also set MEM_KEEP_ALIAS_SET_P if needed.  */
	      if (volatilep)
		MEM_VOLATILE_P (to_rtx) = 1;
	      if (component_uses_parent_alias_set (to))
		MEM_KEEP_ALIAS_SET_P (to_rtx) = 1;
	    }

	  if (optimize_bitfield_assignment_op (bitsize, bitpos, mode1,
					       to_rtx, to, from))
	    result = NULL;
	  else
	    result = store_field (to_rtx, bitsize, bitpos, mode1, from,
				  TREE_TYPE (tem), get_alias_set (to),
				  nontemporal);
	}

      if (result)
	preserve_temp_slots (result);
      free_temp_slots ();
      pop_temp_slots ();
      return;
    }

  /* If the rhs is a function call and its value is not an aggregate,
     call the function before we start to compute the lhs.
     This is needed for correct code for cases such as
     val = setjmp (buf) on machines where reference to val
     requires loading up part of an address in a separate insn.

     Don't do this if TO is a VAR_DECL or PARM_DECL whose DECL_RTL is REG
     since it might be a promoted variable where the zero- or sign- extension
     needs to be done.  Handling this in the normal way is safe because no
     computation is done before the call.  The same is true for SSA names.  */
  if (TREE_CODE (from) == CALL_EXPR && ! aggregate_value_p (from, from)
      && COMPLETE_TYPE_P (TREE_TYPE (from))
      && TREE_CODE (TYPE_SIZE (TREE_TYPE (from))) == INTEGER_CST
      && ! (((TREE_CODE (to) == VAR_DECL || TREE_CODE (to) == PARM_DECL)
	     && REG_P (DECL_RTL (to)))
	    || TREE_CODE (to) == SSA_NAME))
    {
      rtx value;

      push_temp_slots ();
      value = expand_normal (from);
      if (to_rtx == 0)
	to_rtx = expand_expr (to, NULL_RTX, VOIDmode, EXPAND_WRITE);

      /* Handle calls that return values in multiple non-contiguous locations.
	 The Irix 6 ABI has examples of this.  */
      if (GET_CODE (to_rtx) == PARALLEL)
	emit_group_load (to_rtx, value, TREE_TYPE (from),
			 int_size_in_bytes (TREE_TYPE (from)));
      else if (GET_MODE (to_rtx) == BLKmode)
	emit_block_move (to_rtx, value, expr_size (from), BLOCK_OP_NORMAL);
      else
	{
	  if (POINTER_TYPE_P (TREE_TYPE (to)))
	    value = convert_memory_address_addr_space
		      (GET_MODE (to_rtx), value,
		       TYPE_ADDR_SPACE (TREE_TYPE (TREE_TYPE (to))));

	  emit_move_insn (to_rtx, value);
	}
      preserve_temp_slots (to_rtx);
      free_temp_slots ();
      pop_temp_slots ();
      return;
    }

  /* Ordinary treatment.  Expand TO to get a REG or MEM rtx.
     Don't re-expand if it was expanded already (in COMPONENT_REF case).  */

  if (to_rtx == 0)
    to_rtx = expand_expr (to, NULL_RTX, VOIDmode, EXPAND_WRITE);

  /* Don't move directly into a return register.  */
  if (TREE_CODE (to) == RESULT_DECL
      && (REG_P (to_rtx) || GET_CODE (to_rtx) == PARALLEL))
    {
      rtx temp;

      push_temp_slots ();
      temp = expand_expr (from, NULL_RTX, GET_MODE (to_rtx), EXPAND_NORMAL);

      if (GET_CODE (to_rtx) == PARALLEL)
	emit_group_load (to_rtx, temp, TREE_TYPE (from),
			 int_size_in_bytes (TREE_TYPE (from)));
      else
	emit_move_insn (to_rtx, temp);

      preserve_temp_slots (to_rtx);
      free_temp_slots ();
      pop_temp_slots ();
      return;
    }

  /* In case we are returning the contents of an object which overlaps
     the place the value is being stored, use a safe function when copying
     a value through a pointer into a structure value return block.  */
  if (TREE_CODE (to) == RESULT_DECL
      && TREE_CODE (from) == INDIRECT_REF
      && ADDR_SPACE_GENERIC_P
	   (TYPE_ADDR_SPACE (TREE_TYPE (TREE_TYPE (TREE_OPERAND (from, 0)))))
      && refs_may_alias_p (to, from)
      && cfun->returns_struct
      && !cfun->returns_pcc_struct)
    {
      rtx from_rtx, size;

      push_temp_slots ();
      size = expr_size (from);
      from_rtx = expand_normal (from);

      emit_library_call (memmove_libfunc, LCT_NORMAL,
			 VOIDmode, 3, XEXP (to_rtx, 0), Pmode,
			 XEXP (from_rtx, 0), Pmode,
			 convert_to_mode (TYPE_MODE (sizetype),
					  size, TYPE_UNSIGNED (sizetype)),
			 TYPE_MODE (sizetype));

      preserve_temp_slots (to_rtx);
      free_temp_slots ();
      pop_temp_slots ();
      return;
    }

  /* Compute FROM and store the value in the rtx we got.  */

  push_temp_slots ();
  result = store_expr (from, to_rtx, 0, nontemporal);
  preserve_temp_slots (result);
  free_temp_slots ();
  pop_temp_slots ();
  return;
}

/* Emits nontemporal store insn that moves FROM to TO.  Returns true if this
   succeeded, false otherwise.  */

bool
emit_storent_insn (rtx to, rtx from)
{
  enum machine_mode mode = GET_MODE (to), imode;
  enum insn_code code = optab_handler (storent_optab, mode);
  rtx pattern;

  if (code == CODE_FOR_nothing)
    return false;

  imode = insn_data[code].operand[0].mode;
  if (!insn_data[code].operand[0].predicate (to, imode))
    return false;

  imode = insn_data[code].operand[1].mode;
  if (!insn_data[code].operand[1].predicate (from, imode))
    {
      from = copy_to_mode_reg (imode, from);
      if (!insn_data[code].operand[1].predicate (from, imode))
	return false;
    }

  pattern = GEN_FCN (code) (to, from);
  if (pattern == NULL_RTX)
    return false;

  emit_insn (pattern);
  return true;
}

/* Generate code for computing expression EXP,
   and storing the value into TARGET.

   If the mode is BLKmode then we may return TARGET itself.
   It turns out that in BLKmode it doesn't cause a problem.
   because C has no operators that could combine two different
   assignments into the same BLKmode object with different values
   with no sequence point.  Will other languages need this to
   be more thorough?

   If CALL_PARAM_P is nonzero, this is a store into a call param on the
   stack, and block moves may need to be treated specially.

   If NONTEMPORAL is true, try using a nontemporal store instruction.  */

rtx
store_expr (tree exp, rtx target, int call_param_p, bool nontemporal)
{
  rtx temp;
  rtx alt_rtl = NULL_RTX;
  location_t loc = EXPR_LOCATION (exp);

  if (VOID_TYPE_P (TREE_TYPE (exp)))
    {
      /* C++ can generate ?: expressions with a throw expression in one
	 branch and an rvalue in the other. Here, we resolve attempts to
	 store the throw expression's nonexistent result.  */
      gcc_assert (!call_param_p);
      expand_expr (exp, const0_rtx, VOIDmode, EXPAND_NORMAL);
      return NULL_RTX;
    }
  if (TREE_CODE (exp) == COMPOUND_EXPR)
    {
      /* Perform first part of compound expression, then assign from second
	 part.  */
      expand_expr (TREE_OPERAND (exp, 0), const0_rtx, VOIDmode,
		   call_param_p ? EXPAND_STACK_PARM : EXPAND_NORMAL);
      return store_expr (TREE_OPERAND (exp, 1), target, call_param_p,
			 nontemporal);
    }
  else if (TREE_CODE (exp) == COND_EXPR && GET_MODE (target) == BLKmode)
    {
      /* For conditional expression, get safe form of the target.  Then
	 test the condition, doing the appropriate assignment on either
	 side.  This avoids the creation of unnecessary temporaries.
	 For non-BLKmode, it is more efficient not to do this.  */

      rtx lab1 = gen_label_rtx (), lab2 = gen_label_rtx ();

      do_pending_stack_adjust ();
      NO_DEFER_POP;
      jumpifnot (TREE_OPERAND (exp, 0), lab1, -1);
      store_expr (TREE_OPERAND (exp, 1), target, call_param_p,
		  nontemporal);
      emit_jump_insn (gen_jump (lab2));
      emit_barrier ();
      emit_label (lab1);
      store_expr (TREE_OPERAND (exp, 2), target, call_param_p,
		  nontemporal);
      emit_label (lab2);
      OK_DEFER_POP;

      return NULL_RTX;
    }
  else if (GET_CODE (target) == SUBREG && SUBREG_PROMOTED_VAR_P (target))
    /* If this is a scalar in a register that is stored in a wider mode
       than the declared mode, compute the result into its declared mode
       and then convert to the wider mode.  Our value is the computed
       expression.  */
    {
      rtx inner_target = 0;

      /* We can do the conversion inside EXP, which will often result
	 in some optimizations.  Do the conversion in two steps: first
	 change the signedness, if needed, then the extend.  But don't
	 do this if the type of EXP is a subtype of something else
	 since then the conversion might involve more than just
	 converting modes.  */
      if (INTEGRAL_TYPE_P (TREE_TYPE (exp))
	  && TREE_TYPE (TREE_TYPE (exp)) == 0
	  && GET_MODE_PRECISION (GET_MODE (target))
	     == TYPE_PRECISION (TREE_TYPE (exp)))
	{
	  if (TYPE_UNSIGNED (TREE_TYPE (exp))
	      != SUBREG_PROMOTED_UNSIGNED_P (target))
	    {
	      /* Some types, e.g. Fortran's logical*4, won't have a signed
		 version, so use the mode instead.  */
	      tree ntype
		= (signed_or_unsigned_type_for
		   (SUBREG_PROMOTED_UNSIGNED_P (target), TREE_TYPE (exp)));
	      if (ntype == NULL)
		ntype = lang_hooks.types.type_for_mode
		  (TYPE_MODE (TREE_TYPE (exp)),
		   SUBREG_PROMOTED_UNSIGNED_P (target));

	      exp = fold_convert_loc (loc, ntype, exp);
	    }

	  exp = fold_convert_loc (loc, lang_hooks.types.type_for_mode
				  (GET_MODE (SUBREG_REG (target)),
				   SUBREG_PROMOTED_UNSIGNED_P (target)),
				  exp);

	  inner_target = SUBREG_REG (target);
	}

      temp = expand_expr (exp, inner_target, VOIDmode,
			  call_param_p ? EXPAND_STACK_PARM : EXPAND_NORMAL);

      /* If TEMP is a VOIDmode constant, use convert_modes to make
	 sure that we properly convert it.  */
      if (CONSTANT_P (temp) && GET_MODE (temp) == VOIDmode)
	{
	  temp = convert_modes (GET_MODE (target), TYPE_MODE (TREE_TYPE (exp)),
				temp, SUBREG_PROMOTED_UNSIGNED_P (target));
	  temp = convert_modes (GET_MODE (SUBREG_REG (target)),
			        GET_MODE (target), temp,
			        SUBREG_PROMOTED_UNSIGNED_P (target));
	}

      convert_move (SUBREG_REG (target), temp,
		    SUBREG_PROMOTED_UNSIGNED_P (target));

      return NULL_RTX;
    }
  else if ((TREE_CODE (exp) == STRING_CST
	    || (TREE_CODE (exp) == MEM_REF
		&& TREE_CODE (TREE_OPERAND (exp, 0)) == ADDR_EXPR
		&& TREE_CODE (TREE_OPERAND (TREE_OPERAND (exp, 0), 0))
		   == STRING_CST
		&& integer_zerop (TREE_OPERAND (exp, 1))))
	   && !nontemporal && !call_param_p
	   && MEM_P (target))
    {
      /* Optimize initialization of an array with a STRING_CST.  */
      HOST_WIDE_INT exp_len, str_copy_len;
      rtx dest_mem;
      tree str = TREE_CODE (exp) == STRING_CST
		 ? exp : TREE_OPERAND (TREE_OPERAND (exp, 0), 0);

      exp_len = int_expr_size (exp);
      if (exp_len <= 0)
	goto normal_expr;

      if (TREE_STRING_LENGTH (str) <= 0)
	goto normal_expr;

      str_copy_len = strlen (TREE_STRING_POINTER (str));
      if (str_copy_len < TREE_STRING_LENGTH (str) - 1)
	goto normal_expr;

      str_copy_len = TREE_STRING_LENGTH (str);
      if ((STORE_MAX_PIECES & (STORE_MAX_PIECES - 1)) == 0
	  && TREE_STRING_POINTER (str)[TREE_STRING_LENGTH (str) - 1] == '\0')
	{
	  str_copy_len += STORE_MAX_PIECES - 1;
	  str_copy_len &= ~(STORE_MAX_PIECES - 1);
	}
      str_copy_len = MIN (str_copy_len, exp_len);
      if (!can_store_by_pieces (str_copy_len, builtin_strncpy_read_str,
				CONST_CAST (char *, TREE_STRING_POINTER (str)),
				MEM_ALIGN (target), false))
	goto normal_expr;

      dest_mem = target;

      dest_mem = store_by_pieces (dest_mem,
				  str_copy_len, builtin_strncpy_read_str,
				  CONST_CAST (char *,
					      TREE_STRING_POINTER (str)),
				  MEM_ALIGN (target), false,
				  exp_len > str_copy_len ? 1 : 0);
      if (exp_len > str_copy_len)
	clear_storage (adjust_address (dest_mem, BLKmode, 0),
		       GEN_INT (exp_len - str_copy_len),
		       BLOCK_OP_NORMAL);
      return NULL_RTX;
    }
  else
    {
      rtx tmp_target;

  normal_expr:
      /* If we want to use a nontemporal store, force the value to
	 register first.  */
      tmp_target = nontemporal ? NULL_RTX : target;
      temp = expand_expr_real (exp, tmp_target, GET_MODE (target),
			       (call_param_p
				? EXPAND_STACK_PARM : EXPAND_NORMAL),
			       &alt_rtl);
    }

  /* If TEMP is a VOIDmode constant and the mode of the type of EXP is not
     the same as that of TARGET, adjust the constant.  This is needed, for
     example, in case it is a CONST_DOUBLE and we want only a word-sized
     value.  */
  if (CONSTANT_P (temp) && GET_MODE (temp) == VOIDmode
      && TREE_CODE (exp) != ERROR_MARK
      && GET_MODE (target) != TYPE_MODE (TREE_TYPE (exp)))
    temp = convert_modes (GET_MODE (target), TYPE_MODE (TREE_TYPE (exp)),
			  temp, TYPE_UNSIGNED (TREE_TYPE (exp)));

  /* If value was not generated in the target, store it there.
     Convert the value to TARGET's type first if necessary and emit the
     pending incrementations that have been queued when expanding EXP.
     Note that we cannot emit the whole queue blindly because this will
     effectively disable the POST_INC optimization later.

     If TEMP and TARGET compare equal according to rtx_equal_p, but
     one or both of them are volatile memory refs, we have to distinguish
     two cases:
     - expand_expr has used TARGET.  In this case, we must not generate
       another copy.  This can be detected by TARGET being equal according
       to == .
     - expand_expr has not used TARGET - that means that the source just
       happens to have the same RTX form.  Since temp will have been created
       by expand_expr, it will compare unequal according to == .
       We must generate a copy in this case, to reach the correct number
       of volatile memory references.  */

  if ((! rtx_equal_p (temp, target)
       || (temp != target && (side_effects_p (temp)
			      || side_effects_p (target))))
      && TREE_CODE (exp) != ERROR_MARK
      /* If store_expr stores a DECL whose DECL_RTL(exp) == TARGET,
	 but TARGET is not valid memory reference, TEMP will differ
	 from TARGET although it is really the same location.  */
      && !(alt_rtl && rtx_equal_p (alt_rtl, target))
      /* If there's nothing to copy, don't bother.  Don't call
	 expr_size unless necessary, because some front-ends (C++)
	 expr_size-hook must not be given objects that are not
	 supposed to be bit-copied or bit-initialized.  */
      && expr_size (exp) != const0_rtx)
    {
      if (GET_MODE (temp) != GET_MODE (target)
	  && GET_MODE (temp) != VOIDmode)
	{
	  int unsignedp = TYPE_UNSIGNED (TREE_TYPE (exp));
	  if (GET_MODE (target) == BLKmode
	      && GET_MODE (temp) == BLKmode)
	    emit_block_move (target, temp, expr_size (exp),
			     (call_param_p
			      ? BLOCK_OP_CALL_PARM
			      : BLOCK_OP_NORMAL));
	  else if (GET_MODE (target) == BLKmode)
	    store_bit_field (target, INTVAL (expr_size (exp)) * BITS_PER_UNIT,
			     0, GET_MODE (temp), temp);
	  else
	    convert_move (target, temp, unsignedp);
	}

      else if (GET_MODE (temp) == BLKmode && TREE_CODE (exp) == STRING_CST)
	{
	  /* Handle copying a string constant into an array.  The string
	     constant may be shorter than the array.  So copy just the string's
	     actual length, and clear the rest.  First get the size of the data
	     type of the string, which is actually the size of the target.  */
	  rtx size = expr_size (exp);

	  if (CONST_INT_P (size)
	      && INTVAL (size) < TREE_STRING_LENGTH (exp))
	    emit_block_move (target, temp, size,
			     (call_param_p
			      ? BLOCK_OP_CALL_PARM : BLOCK_OP_NORMAL));
	  else
	    {
	      enum machine_mode pointer_mode
		= targetm.addr_space.pointer_mode (MEM_ADDR_SPACE (target));
	      enum machine_mode address_mode
		= targetm.addr_space.address_mode (MEM_ADDR_SPACE (target));

	      /* Compute the size of the data to copy from the string.  */
	      tree copy_size
		= size_binop_loc (loc, MIN_EXPR,
				  make_tree (sizetype, size),
				  size_int (TREE_STRING_LENGTH (exp)));
	      rtx copy_size_rtx
		= expand_expr (copy_size, NULL_RTX, VOIDmode,
			       (call_param_p
				? EXPAND_STACK_PARM : EXPAND_NORMAL));
	      rtx label = 0;

	      /* Copy that much.  */
	      copy_size_rtx = convert_to_mode (pointer_mode, copy_size_rtx,
					       TYPE_UNSIGNED (sizetype));
	      emit_block_move (target, temp, copy_size_rtx,
			       (call_param_p
				? BLOCK_OP_CALL_PARM : BLOCK_OP_NORMAL));

	      /* Figure out how much is left in TARGET that we have to clear.
		 Do all calculations in pointer_mode.  */
	      if (CONST_INT_P (copy_size_rtx))
		{
		  size = plus_constant (size, -INTVAL (copy_size_rtx));
		  target = adjust_address (target, BLKmode,
					   INTVAL (copy_size_rtx));
		}
	      else
		{
		  size = expand_binop (TYPE_MODE (sizetype), sub_optab, size,
				       copy_size_rtx, NULL_RTX, 0,
				       OPTAB_LIB_WIDEN);

		  if (GET_MODE (copy_size_rtx) != address_mode)
		    copy_size_rtx = convert_to_mode (address_mode,
						     copy_size_rtx,
						     TYPE_UNSIGNED (sizetype));

		  target = offset_address (target, copy_size_rtx,
					   highest_pow2_factor (copy_size));
		  label = gen_label_rtx ();
		  emit_cmp_and_jump_insns (size, const0_rtx, LT, NULL_RTX,
					   GET_MODE (size), 0, label);
		}

	      if (size != const0_rtx)
		clear_storage (target, size, BLOCK_OP_NORMAL);

	      if (label)
		emit_label (label);
	    }
	}
      /* Handle calls that return values in multiple non-contiguous locations.
	 The Irix 6 ABI has examples of this.  */
      else if (GET_CODE (target) == PARALLEL)
	emit_group_load (target, temp, TREE_TYPE (exp),
			 int_size_in_bytes (TREE_TYPE (exp)));
      else if (GET_MODE (temp) == BLKmode)
	emit_block_move (target, temp, expr_size (exp),
			 (call_param_p
			  ? BLOCK_OP_CALL_PARM : BLOCK_OP_NORMAL));
      else if (nontemporal
	       && emit_storent_insn (target, temp))
	/* If we managed to emit a nontemporal store, there is nothing else to
	   do.  */
	;
      else
	{
	  temp = force_operand (temp, target);
	  if (temp != target)
	    emit_move_insn (target, temp);
	}
    }

  return NULL_RTX;
}

/* Helper for categorize_ctor_elements.  Identical interface.  */

static bool
categorize_ctor_elements_1 (const_tree ctor, HOST_WIDE_INT *p_nz_elts,
			    HOST_WIDE_INT *p_elt_count,
			    bool *p_must_clear)
{
  unsigned HOST_WIDE_INT idx;
  HOST_WIDE_INT nz_elts, elt_count;
  tree value, purpose;

  /* Whether CTOR is a valid constant initializer, in accordance with what
     initializer_constant_valid_p does.  If inferred from the constructor
     elements, true until proven otherwise.  */
  bool const_from_elts_p = constructor_static_from_elts_p (ctor);
  bool const_p = const_from_elts_p ? true : TREE_STATIC (ctor);

  nz_elts = 0;
  elt_count = 0;

  FOR_EACH_CONSTRUCTOR_ELT (CONSTRUCTOR_ELTS (ctor), idx, purpose, value)
    {
      HOST_WIDE_INT mult = 1;

      if (TREE_CODE (purpose) == RANGE_EXPR)
	{
	  tree lo_index = TREE_OPERAND (purpose, 0);
	  tree hi_index = TREE_OPERAND (purpose, 1);

	  if (host_integerp (lo_index, 1) && host_integerp (hi_index, 1))
	    mult = (tree_low_cst (hi_index, 1)
		    - tree_low_cst (lo_index, 1) + 1);
	}

      switch (TREE_CODE (value))
	{
	case CONSTRUCTOR:
	  {
	    HOST_WIDE_INT nz = 0, ic = 0;

	    bool const_elt_p
	      = categorize_ctor_elements_1 (value, &nz, &ic, p_must_clear);

	    nz_elts += mult * nz;
 	    elt_count += mult * ic;

	    if (const_from_elts_p && const_p)
	      const_p = const_elt_p;
	  }
	  break;

	case INTEGER_CST:
	case REAL_CST:
	case FIXED_CST:
	  if (!initializer_zerop (value))
	    nz_elts += mult;
	  elt_count += mult;
	  break;

	case STRING_CST:
	  nz_elts += mult * TREE_STRING_LENGTH (value);
	  elt_count += mult * TREE_STRING_LENGTH (value);
	  break;

	case COMPLEX_CST:
	  if (!initializer_zerop (TREE_REALPART (value)))
	    nz_elts += mult;
	  if (!initializer_zerop (TREE_IMAGPART (value)))
	    nz_elts += mult;
	  elt_count += mult;
	  break;

	case VECTOR_CST:
	  {
	    tree v;
	    for (v = TREE_VECTOR_CST_ELTS (value); v; v = TREE_CHAIN (v))
	      {
		if (!initializer_zerop (TREE_VALUE (v)))
		  nz_elts += mult;
		elt_count += mult;
	      }
	  }
	  break;

	default:
	  {
	    HOST_WIDE_INT tc = count_type_elements (TREE_TYPE (value), true);
	    if (tc < 1)
	      tc = 1;
	    nz_elts += mult * tc;
	    elt_count += mult * tc;

	    if (const_from_elts_p && const_p)
	      const_p = initializer_constant_valid_p (value, TREE_TYPE (value))
			!= NULL_TREE;
	  }
	  break;
	}
    }

  if (!*p_must_clear
      && (TREE_CODE (TREE_TYPE (ctor)) == UNION_TYPE
	  || TREE_CODE (TREE_TYPE (ctor)) == QUAL_UNION_TYPE))
    {
      tree init_sub_type;
      bool clear_this = true;

      if (!VEC_empty (constructor_elt, CONSTRUCTOR_ELTS (ctor)))
	{
	  /* We don't expect more than one element of the union to be
	     initialized.  Not sure what we should do otherwise... */
          gcc_assert (VEC_length (constructor_elt, CONSTRUCTOR_ELTS (ctor))
		      == 1);

          init_sub_type = TREE_TYPE (VEC_index (constructor_elt,
						CONSTRUCTOR_ELTS (ctor),
						0)->value);

	  /* ??? We could look at each element of the union, and find the
	     largest element.  Which would avoid comparing the size of the
	     initialized element against any tail padding in the union.
	     Doesn't seem worth the effort...  */
	  if (simple_cst_equal (TYPE_SIZE (TREE_TYPE (ctor)),
				TYPE_SIZE (init_sub_type)) == 1)
	    {
	      /* And now we have to find out if the element itself is fully
		 constructed.  E.g. for union { struct { int a, b; } s; } u
		 = { .s = { .a = 1 } }.  */
	      if (elt_count == count_type_elements (init_sub_type, false))
		clear_this = false;
	    }
	}

      *p_must_clear = clear_this;
    }

  *p_nz_elts += nz_elts;
  *p_elt_count += elt_count;

  return const_p;
}

/* Examine CTOR to discover:
   * how many scalar fields are set to nonzero values,
     and place it in *P_NZ_ELTS;
   * how many scalar fields in total are in CTOR,
     and place it in *P_ELT_COUNT.
   * if a type is a union, and the initializer from the constructor
     is not the largest element in the union, then set *p_must_clear.

   Return whether or not CTOR is a valid static constant initializer, the same
   as "initializer_constant_valid_p (CTOR, TREE_TYPE (CTOR)) != 0".  */

bool
categorize_ctor_elements (const_tree ctor, HOST_WIDE_INT *p_nz_elts,
			  HOST_WIDE_INT *p_elt_count,
			  bool *p_must_clear)
{
  *p_nz_elts = 0;
  *p_elt_count = 0;
  *p_must_clear = false;

  return
    categorize_ctor_elements_1 (ctor, p_nz_elts, p_elt_count, p_must_clear);
}

/* Count the number of scalars in TYPE.  Return -1 on overflow or
   variable-sized.  If ALLOW_FLEXARR is true, don't count flexible
   array member at the end of the structure.  */

HOST_WIDE_INT
count_type_elements (const_tree type, bool allow_flexarr)
{
  const HOST_WIDE_INT max = ~((HOST_WIDE_INT)1 << (HOST_BITS_PER_WIDE_INT-1));
  switch (TREE_CODE (type))
    {
    case ARRAY_TYPE:
      {
	tree telts = array_type_nelts (type);
	if (telts && host_integerp (telts, 1))
	  {
	    HOST_WIDE_INT n = tree_low_cst (telts, 1) + 1;
	    HOST_WIDE_INT m = count_type_elements (TREE_TYPE (type), false);
	    if (n == 0)
	      return 0;
	    else if (max / n > m)
	      return n * m;
	  }
	return -1;
      }

    case RECORD_TYPE:
      {
	HOST_WIDE_INT n = 0, t;
	tree f;

	for (f = TYPE_FIELDS (type); f ; f = DECL_CHAIN (f))
	  if (TREE_CODE (f) == FIELD_DECL)
	    {
	      t = count_type_elements (TREE_TYPE (f), false);
	      if (t < 0)
		{
		  /* Check for structures with flexible array member.  */
		  tree tf = TREE_TYPE (f);
		  if (allow_flexarr
		      && DECL_CHAIN (f) == NULL
		      && TREE_CODE (tf) == ARRAY_TYPE
		      && TYPE_DOMAIN (tf)
		      && TYPE_MIN_VALUE (TYPE_DOMAIN (tf))
		      && integer_zerop (TYPE_MIN_VALUE (TYPE_DOMAIN (tf)))
		      && !TYPE_MAX_VALUE (TYPE_DOMAIN (tf))
		      && int_size_in_bytes (type) >= 0)
		    break;

		  return -1;
		}
	      n += t;
	    }

	return n;
      }

    case UNION_TYPE:
    case QUAL_UNION_TYPE:
      return -1;

    case COMPLEX_TYPE:
      return 2;

    case VECTOR_TYPE:
      return TYPE_VECTOR_SUBPARTS (type);

    case INTEGER_TYPE:
    case REAL_TYPE:
    case FIXED_POINT_TYPE:
    case ENUMERAL_TYPE:
    case BOOLEAN_TYPE:
    case POINTER_TYPE:
    case OFFSET_TYPE:
    case REFERENCE_TYPE:
      return 1;

    case ERROR_MARK:
      return 0;

    case VOID_TYPE:
    case METHOD_TYPE:
    case FUNCTION_TYPE:
    case LANG_TYPE:
    default:
      gcc_unreachable ();
    }
}

/* Return 1 if EXP contains mostly (3/4)  zeros.  */

static int
mostly_zeros_p (const_tree exp)
{
  if (TREE_CODE (exp) == CONSTRUCTOR)

    {
      HOST_WIDE_INT nz_elts, count, elts;
      bool must_clear;

      categorize_ctor_elements (exp, &nz_elts, &count, &must_clear);
      if (must_clear)
	return 1;

      elts = count_type_elements (TREE_TYPE (exp), false);

      return nz_elts < elts / 4;
    }

  return initializer_zerop (exp);
}

/* Return 1 if EXP contains all zeros.  */

static int
all_zeros_p (const_tree exp)
{
  if (TREE_CODE (exp) == CONSTRUCTOR)

    {
      HOST_WIDE_INT nz_elts, count;
      bool must_clear;

      categorize_ctor_elements (exp, &nz_elts, &count, &must_clear);
      return nz_elts == 0;
    }

  return initializer_zerop (exp);
}

/* Helper function for store_constructor.
   TARGET, BITSIZE, BITPOS, MODE, EXP are as for store_field.
   TYPE is the type of the CONSTRUCTOR, not the element type.
   CLEARED is as for store_constructor.
   ALIAS_SET is the alias set to use for any stores.

   This provides a recursive shortcut back to store_constructor when it isn't
   necessary to go through store_field.  This is so that we can pass through
   the cleared field to let store_constructor know that we may not have to
   clear a substructure if the outer structure has already been cleared.  */

static void
store_constructor_field (rtx target, unsigned HOST_WIDE_INT bitsize,
			 HOST_WIDE_INT bitpos, enum machine_mode mode,
			 tree exp, tree type, int cleared,
			 alias_set_type alias_set)
{
  if (TREE_CODE (exp) == CONSTRUCTOR
      /* We can only call store_constructor recursively if the size and
	 bit position are on a byte boundary.  */
      && bitpos % BITS_PER_UNIT == 0
      && (bitsize > 0 && bitsize % BITS_PER_UNIT == 0)
      /* If we have a nonzero bitpos for a register target, then we just
	 let store_field do the bitfield handling.  This is unlikely to
	 generate unnecessary clear instructions anyways.  */
      && (bitpos == 0 || MEM_P (target)))
    {
      if (MEM_P (target))
	target
	  = adjust_address (target,
			    GET_MODE (target) == BLKmode
			    || 0 != (bitpos
				     % GET_MODE_ALIGNMENT (GET_MODE (target)))
			    ? BLKmode : VOIDmode, bitpos / BITS_PER_UNIT);


      /* Update the alias set, if required.  */
      if (MEM_P (target) && ! MEM_KEEP_ALIAS_SET_P (target)
	  && MEM_ALIAS_SET (target) != 0)
	{
	  target = copy_rtx (target);
	  set_mem_alias_set (target, alias_set);
	}

      store_constructor (exp, target, cleared, bitsize / BITS_PER_UNIT);
    }
  else
    store_field (target, bitsize, bitpos, mode, exp, type, alias_set, false);
}

/* Store the value of constructor EXP into the rtx TARGET.
   TARGET is either a REG or a MEM; we know it cannot conflict, since
   safe_from_p has been called.
   CLEARED is true if TARGET is known to have been zero'd.
   SIZE is the number of bytes of TARGET we are allowed to modify: this
   may not be the same as the size of EXP if we are assigning to a field
   which has been packed to exclude padding bits.  */

static void
store_constructor (tree exp, rtx target, int cleared, HOST_WIDE_INT size)
{
  tree type = TREE_TYPE (exp);
#ifdef WORD_REGISTER_OPERATIONS
  HOST_WIDE_INT exp_size = int_size_in_bytes (type);
#endif

  switch (TREE_CODE (type))
    {
    case RECORD_TYPE:
    case UNION_TYPE:
    case QUAL_UNION_TYPE:
      {
	unsigned HOST_WIDE_INT idx;
	tree field, value;

	/* If size is zero or the target is already cleared, do nothing.  */
	if (size == 0 || cleared)
	  cleared = 1;
	/* We either clear the aggregate or indicate the value is dead.  */
	else if ((TREE_CODE (type) == UNION_TYPE
		  || TREE_CODE (type) == QUAL_UNION_TYPE)
		 && ! CONSTRUCTOR_ELTS (exp))
	  /* If the constructor is empty, clear the union.  */
	  {
	    clear_storage (target, expr_size (exp), BLOCK_OP_NORMAL);
	    cleared = 1;
	  }

	/* If we are building a static constructor into a register,
	   set the initial value as zero so we can fold the value into
	   a constant.  But if more than one register is involved,
	   this probably loses.  */
	else if (REG_P (target) && TREE_STATIC (exp)
		 && GET_MODE_SIZE (GET_MODE (target)) <= UNITS_PER_WORD)
	  {
	    emit_move_insn (target, CONST0_RTX (GET_MODE (target)));
	    cleared = 1;
	  }

        /* If the constructor has fewer fields than the structure or
	   if we are initializing the structure to mostly zeros, clear
	   the whole structure first.  Don't do this if TARGET is a
	   register whose mode size isn't equal to SIZE since
	   clear_storage can't handle this case.  */
	else if (size > 0
		 && (((int)VEC_length (constructor_elt, CONSTRUCTOR_ELTS (exp))
		      != fields_length (type))
		     || mostly_zeros_p (exp))
		 && (!REG_P (target)
		     || ((HOST_WIDE_INT) GET_MODE_SIZE (GET_MODE (target))
			 == size)))
	  {
	    clear_storage (target, GEN_INT (size), BLOCK_OP_NORMAL);
	    cleared = 1;
	  }

	if (REG_P (target) && !cleared)
	  emit_clobber (target);

	/* Store each element of the constructor into the
	   corresponding field of TARGET.  */
	FOR_EACH_CONSTRUCTOR_ELT (CONSTRUCTOR_ELTS (exp), idx, field, value)
	  {
	    enum machine_mode mode;
	    HOST_WIDE_INT bitsize;
	    HOST_WIDE_INT bitpos = 0;
	    tree offset;
	    rtx to_rtx = target;

	    /* Just ignore missing fields.  We cleared the whole
	       structure, above, if any fields are missing.  */
	    if (field == 0)
	      continue;

	    if (cleared && initializer_zerop (value))
	      continue;

	    if (host_integerp (DECL_SIZE (field), 1))
	      bitsize = tree_low_cst (DECL_SIZE (field), 1);
	    else
	      bitsize = -1;

	    mode = DECL_MODE (field);
	    if (DECL_BIT_FIELD (field))
	      mode = VOIDmode;

	    offset = DECL_FIELD_OFFSET (field);
	    if (host_integerp (offset, 0)
		&& host_integerp (bit_position (field), 0))
	      {
		bitpos = int_bit_position (field);
		offset = 0;
	      }
	    else
	      bitpos = tree_low_cst (DECL_FIELD_BIT_OFFSET (field), 0);

	    if (offset)
	      {
	        enum machine_mode address_mode;
		rtx offset_rtx;

		offset
		  = SUBSTITUTE_PLACEHOLDER_IN_EXPR (offset,
						    make_tree (TREE_TYPE (exp),
							       target));

		offset_rtx = expand_normal (offset);
		gcc_assert (MEM_P (to_rtx));

		address_mode
		  = targetm.addr_space.address_mode (MEM_ADDR_SPACE (to_rtx));
		if (GET_MODE (offset_rtx) != address_mode)
		  offset_rtx = convert_to_mode (address_mode, offset_rtx, 0);

		to_rtx = offset_address (to_rtx, offset_rtx,
					 highest_pow2_factor (offset));
	      }

#ifdef WORD_REGISTER_OPERATIONS
	    /* If this initializes a field that is smaller than a
	       word, at the start of a word, try to widen it to a full
	       word.  This special case allows us to output C++ member
	       function initializations in a form that the optimizers
	       can understand.  */
	    if (REG_P (target)
		&& bitsize < BITS_PER_WORD
		&& bitpos % BITS_PER_WORD == 0
		&& GET_MODE_CLASS (mode) == MODE_INT
		&& TREE_CODE (value) == INTEGER_CST
		&& exp_size >= 0
		&& bitpos + BITS_PER_WORD <= exp_size * BITS_PER_UNIT)
	      {
		tree type = TREE_TYPE (value);

		if (TYPE_PRECISION (type) < BITS_PER_WORD)
		  {
		    type = lang_hooks.types.type_for_size
		      (BITS_PER_WORD, TYPE_UNSIGNED (type));
		    value = fold_convert (type, value);
		  }

		if (BYTES_BIG_ENDIAN)
		  value
		   = fold_build2 (LSHIFT_EXPR, type, value,
				   build_int_cst (type,
						  BITS_PER_WORD - bitsize));
		bitsize = BITS_PER_WORD;
		mode = word_mode;
	      }
#endif

	    if (MEM_P (to_rtx) && !MEM_KEEP_ALIAS_SET_P (to_rtx)
		&& DECL_NONADDRESSABLE_P (field))
	      {
		to_rtx = copy_rtx (to_rtx);
		MEM_KEEP_ALIAS_SET_P (to_rtx) = 1;
	      }

	    store_constructor_field (to_rtx, bitsize, bitpos, mode,
				     value, type, cleared,
				     get_alias_set (TREE_TYPE (field)));
	  }
	break;
      }
    case ARRAY_TYPE:
      {
	tree value, index;
	unsigned HOST_WIDE_INT i;
	int need_to_clear;
	tree domain;
	tree elttype = TREE_TYPE (type);
	int const_bounds_p;
	HOST_WIDE_INT minelt = 0;
	HOST_WIDE_INT maxelt = 0;

	domain = TYPE_DOMAIN (type);
	const_bounds_p = (TYPE_MIN_VALUE (domain)
			  && TYPE_MAX_VALUE (domain)
			  && host_integerp (TYPE_MIN_VALUE (domain), 0)
			  && host_integerp (TYPE_MAX_VALUE (domain), 0));

	/* If we have constant bounds for the range of the type, get them.  */
	if (const_bounds_p)
	  {
	    minelt = tree_low_cst (TYPE_MIN_VALUE (domain), 0);
	    maxelt = tree_low_cst (TYPE_MAX_VALUE (domain), 0);
	  }

	/* If the constructor has fewer elements than the array, clear
           the whole array first.  Similarly if this is static
           constructor of a non-BLKmode object.  */
	if (cleared)
	  need_to_clear = 0;
	else if (REG_P (target) && TREE_STATIC (exp))
	  need_to_clear = 1;
	else
	  {
	    unsigned HOST_WIDE_INT idx;
	    tree index, value;
	    HOST_WIDE_INT count = 0, zero_count = 0;
	    need_to_clear = ! const_bounds_p;

	    /* This loop is a more accurate version of the loop in
	       mostly_zeros_p (it handles RANGE_EXPR in an index).  It
	       is also needed to check for missing elements.  */
	    FOR_EACH_CONSTRUCTOR_ELT (CONSTRUCTOR_ELTS (exp), idx, index, value)
	      {
		HOST_WIDE_INT this_node_count;

		if (need_to_clear)
		  break;

		if (index != NULL_TREE && TREE_CODE (index) == RANGE_EXPR)
		  {
		    tree lo_index = TREE_OPERAND (index, 0);
		    tree hi_index = TREE_OPERAND (index, 1);

		    if (! host_integerp (lo_index, 1)
			|| ! host_integerp (hi_index, 1))
		      {
			need_to_clear = 1;
			break;
		      }

		    this_node_count = (tree_low_cst (hi_index, 1)
				       - tree_low_cst (lo_index, 1) + 1);
		  }
		else
		  this_node_count = 1;

		count += this_node_count;
		if (mostly_zeros_p (value))
		  zero_count += this_node_count;
	      }

	    /* Clear the entire array first if there are any missing
	       elements, or if the incidence of zero elements is >=
	       75%.  */
	    if (! need_to_clear
		&& (count < maxelt - minelt + 1
		    || 4 * zero_count >= 3 * count))
	      need_to_clear = 1;
	  }

	if (need_to_clear && size > 0)
	  {
	    if (REG_P (target))
	      emit_move_insn (target,  CONST0_RTX (GET_MODE (target)));
	    else
	      clear_storage (target, GEN_INT (size), BLOCK_OP_NORMAL);
	    cleared = 1;
	  }

	if (!cleared && REG_P (target))
	  /* Inform later passes that the old value is dead.  */
	  emit_clobber (target);

	/* Store each element of the constructor into the
	   corresponding element of TARGET, determined by counting the
	   elements.  */
	FOR_EACH_CONSTRUCTOR_ELT (CONSTRUCTOR_ELTS (exp), i, index, value)
	  {
	    enum machine_mode mode;
	    HOST_WIDE_INT bitsize;
	    HOST_WIDE_INT bitpos;
	    rtx xtarget = target;

	    if (cleared && initializer_zerop (value))
	      continue;

	    mode = TYPE_MODE (elttype);
	    if (mode == BLKmode)
	      bitsize = (host_integerp (TYPE_SIZE (elttype), 1)
			 ? tree_low_cst (TYPE_SIZE (elttype), 1)
			 : -1);
	    else
	      bitsize = GET_MODE_BITSIZE (mode);

	    if (index != NULL_TREE && TREE_CODE (index) == RANGE_EXPR)
	      {
		tree lo_index = TREE_OPERAND (index, 0);
		tree hi_index = TREE_OPERAND (index, 1);
		rtx index_r, pos_rtx;
		HOST_WIDE_INT lo, hi, count;
		tree position;

		/* If the range is constant and "small", unroll the loop.  */
		if (const_bounds_p
		    && host_integerp (lo_index, 0)
		    && host_integerp (hi_index, 0)
		    && (lo = tree_low_cst (lo_index, 0),
			hi = tree_low_cst (hi_index, 0),
			count = hi - lo + 1,
			(!MEM_P (target)
			 || count <= 2
			 || (host_integerp (TYPE_SIZE (elttype), 1)
			     && (tree_low_cst (TYPE_SIZE (elttype), 1) * count
				 <= 40 * 8)))))
		  {
		    lo -= minelt;  hi -= minelt;
		    for (; lo <= hi; lo++)
		      {
			bitpos = lo * tree_low_cst (TYPE_SIZE (elttype), 0);

			if (MEM_P (target)
			    && !MEM_KEEP_ALIAS_SET_P (target)
			    && TREE_CODE (type) == ARRAY_TYPE
			    && TYPE_NONALIASED_COMPONENT (type))
			  {
			    target = copy_rtx (target);
			    MEM_KEEP_ALIAS_SET_P (target) = 1;
			  }

			store_constructor_field
			  (target, bitsize, bitpos, mode, value, type, cleared,
			   get_alias_set (elttype));
		      }
		  }
		else
		  {
		    rtx loop_start = gen_label_rtx ();
		    rtx loop_end = gen_label_rtx ();
		    tree exit_cond;

		    expand_normal (hi_index);

		    index = build_decl (EXPR_LOCATION (exp),
					VAR_DECL, NULL_TREE, domain);
		    index_r = gen_reg_rtx (promote_decl_mode (index, NULL));
		    SET_DECL_RTL (index, index_r);
		    store_expr (lo_index, index_r, 0, false);

		    /* Build the head of the loop.  */
		    do_pending_stack_adjust ();
		    emit_label (loop_start);

		    /* Assign value to element index.  */
		    position =
		      fold_convert (ssizetype,
				    fold_build2 (MINUS_EXPR,
						 TREE_TYPE (index),
						 index,
						 TYPE_MIN_VALUE (domain)));

		    position =
			size_binop (MULT_EXPR, position,
				    fold_convert (ssizetype,
						  TYPE_SIZE_UNIT (elttype)));

		    pos_rtx = expand_normal (position);
		    xtarget = offset_address (target, pos_rtx,
					      highest_pow2_factor (position));
		    xtarget = adjust_address (xtarget, mode, 0);
		    if (TREE_CODE (value) == CONSTRUCTOR)
		      store_constructor (value, xtarget, cleared,
					 bitsize / BITS_PER_UNIT);
		    else
		      store_expr (value, xtarget, 0, false);

		    /* Generate a conditional jump to exit the loop.  */
		    exit_cond = build2 (LT_EXPR, integer_type_node,
					index, hi_index);
		    jumpif (exit_cond, loop_end, -1);

		    /* Update the loop counter, and jump to the head of
		       the loop.  */
		    expand_assignment (index,
				       build2 (PLUS_EXPR, TREE_TYPE (index),
					       index, integer_one_node),
				       false);

		    emit_jump (loop_start);

		    /* Build the end of the loop.  */
		    emit_label (loop_end);
		  }
	      }
	    else if ((index != 0 && ! host_integerp (index, 0))
		     || ! host_integerp (TYPE_SIZE (elttype), 1))
	      {
		tree position;

		if (index == 0)
		  index = ssize_int (1);

		if (minelt)
		  index = fold_convert (ssizetype,
					fold_build2 (MINUS_EXPR,
						     TREE_TYPE (index),
						     index,
						     TYPE_MIN_VALUE (domain)));

		position =
		  size_binop (MULT_EXPR, index,
			      fold_convert (ssizetype,
					    TYPE_SIZE_UNIT (elttype)));
		xtarget = offset_address (target,
					  expand_normal (position),
					  highest_pow2_factor (position));
		xtarget = adjust_address (xtarget, mode, 0);
		store_expr (value, xtarget, 0, false);
	      }
	    else
	      {
		if (index != 0)
		  bitpos = ((tree_low_cst (index, 0) - minelt)
			    * tree_low_cst (TYPE_SIZE (elttype), 1));
		else
		  bitpos = (i * tree_low_cst (TYPE_SIZE (elttype), 1));

		if (MEM_P (target) && !MEM_KEEP_ALIAS_SET_P (target)
		    && TREE_CODE (type) == ARRAY_TYPE
		    && TYPE_NONALIASED_COMPONENT (type))
		  {
		    target = copy_rtx (target);
		    MEM_KEEP_ALIAS_SET_P (target) = 1;
		  }
		store_constructor_field (target, bitsize, bitpos, mode, value,
					 type, cleared, get_alias_set (elttype));
	      }
	  }
	break;
      }

    case VECTOR_TYPE:
      {
	unsigned HOST_WIDE_INT idx;
	constructor_elt *ce;
	int i;
	int need_to_clear;
	int icode = 0;
	tree elttype = TREE_TYPE (type);
	int elt_size = tree_low_cst (TYPE_SIZE (elttype), 1);
	enum machine_mode eltmode = TYPE_MODE (elttype);
	HOST_WIDE_INT bitsize;
	HOST_WIDE_INT bitpos;
	rtvec vector = NULL;
	unsigned n_elts;
	alias_set_type alias;

	gcc_assert (eltmode != BLKmode);

	n_elts = TYPE_VECTOR_SUBPARTS (type);
	if (REG_P (target) && VECTOR_MODE_P (GET_MODE (target)))
	  {
	    enum machine_mode mode = GET_MODE (target);

	    icode = (int) optab_handler (vec_init_optab, mode);
	    if (icode != CODE_FOR_nothing)
	      {
		unsigned int i;

		vector = rtvec_alloc (n_elts);
		for (i = 0; i < n_elts; i++)
		  RTVEC_ELT (vector, i) = CONST0_RTX (GET_MODE_INNER (mode));
	      }
	  }

	/* If the constructor has fewer elements than the vector,
	   clear the whole array first.  Similarly if this is static
	   constructor of a non-BLKmode object.  */
	if (cleared)
	  need_to_clear = 0;
	else if (REG_P (target) && TREE_STATIC (exp))
	  need_to_clear = 1;
	else
	  {
	    unsigned HOST_WIDE_INT count = 0, zero_count = 0;
	    tree value;

	    FOR_EACH_CONSTRUCTOR_VALUE (CONSTRUCTOR_ELTS (exp), idx, value)
	      {
		int n_elts_here = tree_low_cst
		  (int_const_binop (TRUNC_DIV_EXPR,
				    TYPE_SIZE (TREE_TYPE (value)),
				    TYPE_SIZE (elttype), 0), 1);

		count += n_elts_here;
		if (mostly_zeros_p (value))
		  zero_count += n_elts_here;
	      }

	    /* Clear the entire vector first if there are any missing elements,
	       or if the incidence of zero elements is >= 75%.  */
	    need_to_clear = (count < n_elts || 4 * zero_count >= 3 * count);
	  }

	if (need_to_clear && size > 0 && !vector)
	  {
	    if (REG_P (target))
	      emit_move_insn (target, CONST0_RTX (GET_MODE (target)));
	    else
	      clear_storage (target, GEN_INT (size), BLOCK_OP_NORMAL);
	    cleared = 1;
	  }

	/* Inform later passes that the old value is dead.  */
	if (!cleared && !vector && REG_P (target))
	  emit_move_insn (target, CONST0_RTX (GET_MODE (target)));

        if (MEM_P (target))
	  alias = MEM_ALIAS_SET (target);
	else
	  alias = get_alias_set (elttype);

        /* Store each element of the constructor into the corresponding
	   element of TARGET, determined by counting the elements.  */
	for (idx = 0, i = 0;
	     VEC_iterate (constructor_elt, CONSTRUCTOR_ELTS (exp), idx, ce);
	     idx++, i += bitsize / elt_size)
	  {
	    HOST_WIDE_INT eltpos;
	    tree value = ce->value;

	    bitsize = tree_low_cst (TYPE_SIZE (TREE_TYPE (value)), 1);
	    if (cleared && initializer_zerop (value))
	      continue;

	    if (ce->index)
	      eltpos = tree_low_cst (ce->index, 1);
	    else
	      eltpos = i;

	    if (vector)
	      {
	        /* Vector CONSTRUCTORs should only be built from smaller
		   vectors in the case of BLKmode vectors.  */
		gcc_assert (TREE_CODE (TREE_TYPE (value)) != VECTOR_TYPE);
		RTVEC_ELT (vector, eltpos)
		  = expand_normal (value);
	      }
	    else
	      {
		enum machine_mode value_mode =
		  TREE_CODE (TREE_TYPE (value)) == VECTOR_TYPE
		  ? TYPE_MODE (TREE_TYPE (value))
		  : eltmode;
		bitpos = eltpos * elt_size;
		store_constructor_field (target, bitsize, bitpos,
					 value_mode, value, type,
					 cleared, alias);
	      }
	  }

	if (vector)
	  emit_insn (GEN_FCN (icode)
		     (target,
		      gen_rtx_PARALLEL (GET_MODE (target), vector)));
	break;
      }

    default:
      gcc_unreachable ();
    }
}

/* Store the value of EXP (an expression tree)
   into a subfield of TARGET which has mode MODE and occupies
   BITSIZE bits, starting BITPOS bits from the start of TARGET.
   If MODE is VOIDmode, it means that we are storing into a bit-field.

   Always return const0_rtx unless we have something particular to
   return.

   TYPE is the type of the underlying object,

   ALIAS_SET is the alias set for the destination.  This value will
   (in general) be different from that for TARGET, since TARGET is a
   reference to the containing structure.

   If NONTEMPORAL is true, try generating a nontemporal store.  */

static rtx
store_field (rtx target, HOST_WIDE_INT bitsize, HOST_WIDE_INT bitpos,
	     enum machine_mode mode, tree exp, tree type,
	     alias_set_type alias_set, bool nontemporal)
{
  if (TREE_CODE (exp) == ERROR_MARK)
    return const0_rtx;

  /* If we have nothing to store, do nothing unless the expression has
     side-effects.  */
  if (bitsize == 0)
    return expand_expr (exp, const0_rtx, VOIDmode, EXPAND_NORMAL);

  /* If we are storing into an unaligned field of an aligned union that is
     in a register, we may have the mode of TARGET being an integer mode but
     MODE == BLKmode.  In that case, get an aligned object whose size and
     alignment are the same as TARGET and store TARGET into it (we can avoid
     the store if the field being stored is the entire width of TARGET).  Then
     call ourselves recursively to store the field into a BLKmode version of
     that object.  Finally, load from the object into TARGET.  This is not
     very efficient in general, but should only be slightly more expensive
     than the otherwise-required unaligned accesses.  Perhaps this can be
     cleaned up later.  It's tempting to make OBJECT readonly, but it's set
     twice, once with emit_move_insn and once via store_field.  */

  if (mode == BLKmode
      && (REG_P (target) || GET_CODE (target) == SUBREG))
    {
      rtx object = assign_temp (type, 0, 1, 1);
      rtx blk_object = adjust_address (object, BLKmode, 0);

      if (bitsize != (HOST_WIDE_INT) GET_MODE_BITSIZE (GET_MODE (target)))
	emit_move_insn (object, target);

      store_field (blk_object, bitsize, bitpos, mode, exp, type, alias_set,
		   nontemporal);

      emit_move_insn (target, object);

      /* We want to return the BLKmode version of the data.  */
      return blk_object;
    }

  if (GET_CODE (target) == CONCAT)
    {
      /* We're storing into a struct containing a single __complex.  */

      gcc_assert (!bitpos);
      return store_expr (exp, target, 0, nontemporal);
    }

  /* If the structure is in a register or if the component
     is a bit field, we cannot use addressing to access it.
     Use bit-field techniques or SUBREG to store in it.  */

  if (mode == VOIDmode
      || (mode != BLKmode && ! direct_store[(int) mode]
	  && GET_MODE_CLASS (mode) != MODE_COMPLEX_INT
	  && GET_MODE_CLASS (mode) != MODE_COMPLEX_FLOAT)
      || REG_P (target)
      || GET_CODE (target) == SUBREG
      /* If the field isn't aligned enough to store as an ordinary memref,
	 store it as a bit field.  */
      || (mode != BLKmode
	  && ((((MEM_ALIGN (target) < GET_MODE_ALIGNMENT (mode))
		|| bitpos % GET_MODE_ALIGNMENT (mode))
	       && SLOW_UNALIGNED_ACCESS (mode, MEM_ALIGN (target)))
	      || (bitpos % BITS_PER_UNIT != 0)))
      /* If the RHS and field are a constant size and the size of the
	 RHS isn't the same size as the bitfield, we must use bitfield
	 operations.  */
      || (bitsize >= 0
	  && TREE_CODE (TYPE_SIZE (TREE_TYPE (exp))) == INTEGER_CST
	  && compare_tree_int (TYPE_SIZE (TREE_TYPE (exp)), bitsize) != 0)
      /* If we are expanding a MEM_REF of a non-BLKmode non-addressable
         decl we must use bitfield operations.  */
      || (bitsize >= 0
	  && TREE_CODE (exp) == MEM_REF
	  && TREE_CODE (TREE_OPERAND (exp, 0)) == ADDR_EXPR
	  && DECL_P (TREE_OPERAND (TREE_OPERAND (exp, 0), 0))
	  && !TREE_ADDRESSABLE (TREE_OPERAND (TREE_OPERAND (exp, 0),0 ))
	  && DECL_MODE (TREE_OPERAND (TREE_OPERAND (exp, 0), 0)) != BLKmode))
    {
      rtx temp;
      gimple nop_def;

      /* If EXP is a NOP_EXPR of precision less than its mode, then that
	 implies a mask operation.  If the precision is the same size as
	 the field we're storing into, that mask is redundant.  This is
	 particularly common with bit field assignments generated by the
	 C front end.  */
      nop_def = get_def_for_expr (exp, NOP_EXPR);
      if (nop_def)
	{
	  tree type = TREE_TYPE (exp);
	  if (INTEGRAL_TYPE_P (type)
	      && TYPE_PRECISION (type) < GET_MODE_BITSIZE (TYPE_MODE (type))
	      && bitsize == TYPE_PRECISION (type))
	    {
	      tree op = gimple_assign_rhs1 (nop_def);
	      type = TREE_TYPE (op);
	      if (INTEGRAL_TYPE_P (type) && TYPE_PRECISION (type) >= bitsize)
		exp = op;
	    }
	}

      temp = expand_normal (exp);

      /* If BITSIZE is narrower than the size of the type of EXP
	 we will be narrowing TEMP.  Normally, what's wanted are the
	 low-order bits.  However, if EXP's type is a record and this is
	 big-endian machine, we want the upper BITSIZE bits.  */
      if (BYTES_BIG_ENDIAN && GET_MODE_CLASS (GET_MODE (temp)) == MODE_INT
	  && bitsize < (HOST_WIDE_INT) GET_MODE_BITSIZE (GET_MODE (temp))
	  && TREE_CODE (TREE_TYPE (exp)) == RECORD_TYPE)
	temp = expand_shift (RSHIFT_EXPR, GET_MODE (temp), temp,
			     size_int (GET_MODE_BITSIZE (GET_MODE (temp))
				       - bitsize),
			     NULL_RTX, 1);

      /* Unless MODE is VOIDmode or BLKmode, convert TEMP to
	 MODE.  */
      if (mode != VOIDmode && mode != BLKmode
	  && mode != TYPE_MODE (TREE_TYPE (exp)))
	temp = convert_modes (mode, TYPE_MODE (TREE_TYPE (exp)), temp, 1);

      /* If the modes of TEMP and TARGET are both BLKmode, both
	 must be in memory and BITPOS must be aligned on a byte
	 boundary.  If so, we simply do a block copy.  Likewise
	 for a BLKmode-like TARGET.  */
      if (GET_MODE (temp) == BLKmode
	  && (GET_MODE (target) == BLKmode
	      || (MEM_P (target)
		  && GET_MODE_CLASS (GET_MODE (target)) == MODE_INT
		  && (bitpos % BITS_PER_UNIT) == 0
		  && (bitsize % BITS_PER_UNIT) == 0)))
	{
	  gcc_assert (MEM_P (target) && MEM_P (temp)
		      && (bitpos % BITS_PER_UNIT) == 0);

	  target = adjust_address (target, VOIDmode, bitpos / BITS_PER_UNIT);
	  emit_block_move (target, temp,
			   GEN_INT ((bitsize + BITS_PER_UNIT - 1)
				    / BITS_PER_UNIT),
			   BLOCK_OP_NORMAL);

	  return const0_rtx;
	}

      /* Store the value in the bitfield.  */
      store_bit_field (target, bitsize, bitpos, mode, temp);

      return const0_rtx;
    }
  else
    {
      /* Now build a reference to just the desired component.  */
      rtx to_rtx = adjust_address (target, mode, bitpos / BITS_PER_UNIT);

      if (to_rtx == target)
	to_rtx = copy_rtx (to_rtx);

      MEM_SET_IN_STRUCT_P (to_rtx, 1);
      if (!MEM_KEEP_ALIAS_SET_P (to_rtx) && MEM_ALIAS_SET (to_rtx) != 0)
	set_mem_alias_set (to_rtx, alias_set);

      return store_expr (exp, to_rtx, 0, nontemporal);
    }
}

/* Given an expression EXP that may be a COMPONENT_REF, a BIT_FIELD_REF,
   an ARRAY_REF, or an ARRAY_RANGE_REF, look for nested operations of these
   codes and find the ultimate containing object, which we return.

   We set *PBITSIZE to the size in bits that we want, *PBITPOS to the
   bit position, and *PUNSIGNEDP to the signedness of the field.
   If the position of the field is variable, we store a tree
   giving the variable offset (in units) in *POFFSET.
   This offset is in addition to the bit position.
   If the position is not variable, we store 0 in *POFFSET.

   If any of the extraction expressions is volatile,
   we store 1 in *PVOLATILEP.  Otherwise we don't change that.

   If the field is a non-BLKmode bit-field, *PMODE is set to VOIDmode.
   Otherwise, it is a mode that can be used to access the field.

   If the field describes a variable-sized object, *PMODE is set to
   BLKmode and *PBITSIZE is set to -1.  An access cannot be made in
   this case, but the address of the object can be found.

   If KEEP_ALIGNING is true and the target is STRICT_ALIGNMENT, we don't
   look through nodes that serve as markers of a greater alignment than
   the one that can be deduced from the expression.  These nodes make it
   possible for front-ends to prevent temporaries from being created by
   the middle-end on alignment considerations.  For that purpose, the
   normal operating mode at high-level is to always pass FALSE so that
   the ultimate containing object is really returned; moreover, the
   associated predicate handled_component_p will always return TRUE
   on these nodes, thus indicating that they are essentially handled
   by get_inner_reference.  TRUE should only be passed when the caller
   is scanning the expression in order to build another representation
   and specifically knows how to handle these nodes; as such, this is
   the normal operating mode in the RTL expanders.  */

tree
get_inner_reference (tree exp, HOST_WIDE_INT *pbitsize,
		     HOST_WIDE_INT *pbitpos, tree *poffset,
		     enum machine_mode *pmode, int *punsignedp,
		     int *pvolatilep, bool keep_aligning)
{
  tree size_tree = 0;
  enum machine_mode mode = VOIDmode;
  bool blkmode_bitfield = false;
  tree offset = size_zero_node;
  double_int bit_offset = double_int_zero;

  /* First get the mode, signedness, and size.  We do this from just the
     outermost expression.  */
  *pbitsize = -1;
  if (TREE_CODE (exp) == COMPONENT_REF)
    {
      tree field = TREE_OPERAND (exp, 1);
      size_tree = DECL_SIZE (field);
      if (!DECL_BIT_FIELD (field))
	mode = DECL_MODE (field);
      else if (DECL_MODE (field) == BLKmode)
	blkmode_bitfield = true;
      else if (TREE_THIS_VOLATILE (exp)
	       && flag_strict_volatile_bitfields > 0)
	/* Volatile bitfields should be accessed in the mode of the
	     field's type, not the mode computed based on the bit
	     size.  */
	mode = TYPE_MODE (DECL_BIT_FIELD_TYPE (field));

      *punsignedp = DECL_UNSIGNED (field);
    }
  else if (TREE_CODE (exp) == BIT_FIELD_REF)
    {
      size_tree = TREE_OPERAND (exp, 1);
      *punsignedp = (! INTEGRAL_TYPE_P (TREE_TYPE (exp))
		     || TYPE_UNSIGNED (TREE_TYPE (exp)));

      /* For vector types, with the correct size of access, use the mode of
	 inner type.  */
      if (TREE_CODE (TREE_TYPE (TREE_OPERAND (exp, 0))) == VECTOR_TYPE
	  && TREE_TYPE (exp) == TREE_TYPE (TREE_TYPE (TREE_OPERAND (exp, 0)))
	  && tree_int_cst_equal (size_tree, TYPE_SIZE (TREE_TYPE (exp))))
        mode = TYPE_MODE (TREE_TYPE (exp));
    }
  else
    {
      mode = TYPE_MODE (TREE_TYPE (exp));
      *punsignedp = TYPE_UNSIGNED (TREE_TYPE (exp));

      if (mode == BLKmode)
	size_tree = TYPE_SIZE (TREE_TYPE (exp));
      else
	*pbitsize = GET_MODE_BITSIZE (mode);
    }

  if (size_tree != 0)
    {
      if (! host_integerp (size_tree, 1))
	mode = BLKmode, *pbitsize = -1;
      else
	*pbitsize = tree_low_cst (size_tree, 1);
    }

  /* Compute cumulative bit-offset for nested component-refs and array-refs,
     and find the ultimate containing object.  */
  while (1)
    {
      switch (TREE_CODE (exp))
	{
	case BIT_FIELD_REF:
	  bit_offset
	    = double_int_add (bit_offset,
			      tree_to_double_int (TREE_OPERAND (exp, 2)));
	  break;

	case COMPONENT_REF:
	  {
	    tree field = TREE_OPERAND (exp, 1);
	    tree this_offset = component_ref_field_offset (exp);

	    /* If this field hasn't been filled in yet, don't go past it.
	       This should only happen when folding expressions made during
	       type construction.  */
	    if (this_offset == 0)
	      break;

	    offset = size_binop (PLUS_EXPR, offset, this_offset);
	    bit_offset = double_int_add (bit_offset,
					 tree_to_double_int
					   (DECL_FIELD_BIT_OFFSET (field)));

	    /* ??? Right now we don't do anything with DECL_OFFSET_ALIGN.  */
	  }
	  break;

	case ARRAY_REF:
	case ARRAY_RANGE_REF:
	  {
	    tree index = TREE_OPERAND (exp, 1);
	    tree low_bound = array_ref_low_bound (exp);
	    tree unit_size = array_ref_element_size (exp);

	    /* We assume all arrays have sizes that are a multiple of a byte.
	       First subtract the lower bound, if any, in the type of the
	       index, then convert to sizetype and multiply by the size of
	       the array element.  */
	    if (! integer_zerop (low_bound))
	      index = fold_build2 (MINUS_EXPR, TREE_TYPE (index),
				   index, low_bound);

	    offset = size_binop (PLUS_EXPR, offset,
			         size_binop (MULT_EXPR,
					     fold_convert (sizetype, index),
					     unit_size));
	  }
	  break;

	case REALPART_EXPR:
	  break;

	case IMAGPART_EXPR:
	  bit_offset = double_int_add (bit_offset,
				       uhwi_to_double_int (*pbitsize));
	  break;

	case VIEW_CONVERT_EXPR:
	  if (keep_aligning && STRICT_ALIGNMENT
	      && (TYPE_ALIGN (TREE_TYPE (exp))
	       > TYPE_ALIGN (TREE_TYPE (TREE_OPERAND (exp, 0))))
	      && (TYPE_ALIGN (TREE_TYPE (TREE_OPERAND (exp, 0)))
		  < BIGGEST_ALIGNMENT)
	      && (TYPE_ALIGN_OK (TREE_TYPE (exp))
		  || TYPE_ALIGN_OK (TREE_TYPE (TREE_OPERAND (exp, 0)))))
	    goto done;
	  break;

	case MEM_REF:
	  /* Hand back the decl for MEM[&decl, off].  */
	  if (TREE_CODE (TREE_OPERAND (exp, 0)) == ADDR_EXPR)
	    {
	      tree off = TREE_OPERAND (exp, 1);
	      if (!integer_zerop (off))
		{
		  double_int boff, coff = mem_ref_offset (exp);
		  boff = double_int_lshift (coff,
					    BITS_PER_UNIT == 8
					    ? 3 : exact_log2 (BITS_PER_UNIT),
					    HOST_BITS_PER_DOUBLE_INT, true);
		  bit_offset = double_int_add (bit_offset, boff);
		}
	      exp = TREE_OPERAND (TREE_OPERAND (exp, 0), 0);
	    }
	  goto done;

	default:
	  goto done;
	}

      /* If any reference in the chain is volatile, the effect is volatile.  */
      if (TREE_THIS_VOLATILE (exp))
	*pvolatilep = 1;

      exp = TREE_OPERAND (exp, 0);
    }
 done:

  /* If OFFSET is constant, see if we can return the whole thing as a
     constant bit position.  Make sure to handle overflow during
     this conversion.  */
  if (host_integerp (offset, 0))
    {
      double_int tem = double_int_lshift (tree_to_double_int (offset),
					  BITS_PER_UNIT == 8
					  ? 3 : exact_log2 (BITS_PER_UNIT),
					  HOST_BITS_PER_DOUBLE_INT, true);
      tem = double_int_add (tem, bit_offset);
      if (double_int_fits_in_shwi_p (tem))
	{
	  *pbitpos = double_int_to_shwi (tem);
	  *poffset = offset = NULL_TREE;
	}
    }

  /* Otherwise, split it up.  */
  if (offset)
    {
      *pbitpos = double_int_to_shwi (bit_offset);
      *poffset = offset;
    }

  /* We can use BLKmode for a byte-aligned BLKmode bitfield.  */
  if (mode == VOIDmode
      && blkmode_bitfield
      && (*pbitpos % BITS_PER_UNIT) == 0
      && (*pbitsize % BITS_PER_UNIT) == 0)
    *pmode = BLKmode;
  else
    *pmode = mode;

  return exp;
}

/* Given an expression EXP that may be a COMPONENT_REF, an ARRAY_REF or an
   ARRAY_RANGE_REF, look for whether EXP or any nested component-refs within
   EXP is marked as PACKED.  */

bool
contains_packed_reference (const_tree exp)
{
  bool packed_p = false;

  while (1)
    {
      switch (TREE_CODE (exp))
	{
	case COMPONENT_REF:
	  {
	    tree field = TREE_OPERAND (exp, 1);
	    packed_p = DECL_PACKED (field)
		       || TYPE_PACKED (TREE_TYPE (field))
		       || TYPE_PACKED (TREE_TYPE (exp));
	    if (packed_p)
	      goto done;
	  }
	  break;

	case BIT_FIELD_REF:
	case ARRAY_REF:
	case ARRAY_RANGE_REF:
	case REALPART_EXPR:
	case IMAGPART_EXPR:
	case VIEW_CONVERT_EXPR:
	  break;

	default:
	  goto done;
	}
      exp = TREE_OPERAND (exp, 0);
    }
 done:
  return packed_p;
}

/* Return a tree of sizetype representing the size, in bytes, of the element
   of EXP, an ARRAY_REF or an ARRAY_RANGE_REF.  */

tree
array_ref_element_size (tree exp)
{
  tree aligned_size = TREE_OPERAND (exp, 3);
  tree elmt_type = TREE_TYPE (TREE_TYPE (TREE_OPERAND (exp, 0)));
  location_t loc = EXPR_LOCATION (exp);

  /* If a size was specified in the ARRAY_REF, it's the size measured
     in alignment units of the element type.  So multiply by that value.  */
  if (aligned_size)
    {
      /* ??? tree_ssa_useless_type_conversion will eliminate casts to
	 sizetype from another type of the same width and signedness.  */
      if (TREE_TYPE (aligned_size) != sizetype)
	aligned_size = fold_convert_loc (loc, sizetype, aligned_size);
      return size_binop_loc (loc, MULT_EXPR, aligned_size,
			     size_int (TYPE_ALIGN_UNIT (elmt_type)));
    }

  /* Otherwise, take the size from that of the element type.  Substitute
     any PLACEHOLDER_EXPR that we have.  */
  else
    return SUBSTITUTE_PLACEHOLDER_IN_EXPR (TYPE_SIZE_UNIT (elmt_type), exp);
}

/* Return a tree representing the lower bound of the array mentioned in
   EXP, an ARRAY_REF or an ARRAY_RANGE_REF.  */

tree
array_ref_low_bound (tree exp)
{
  tree domain_type = TYPE_DOMAIN (TREE_TYPE (TREE_OPERAND (exp, 0)));

  /* If a lower bound is specified in EXP, use it.  */
  if (TREE_OPERAND (exp, 2))
    return TREE_OPERAND (exp, 2);

  /* Otherwise, if there is a domain type and it has a lower bound, use it,
     substituting for a PLACEHOLDER_EXPR as needed.  */
  if (domain_type && TYPE_MIN_VALUE (domain_type))
    return SUBSTITUTE_PLACEHOLDER_IN_EXPR (TYPE_MIN_VALUE (domain_type), exp);

  /* Otherwise, return a zero of the appropriate type.  */
  return build_int_cst (TREE_TYPE (TREE_OPERAND (exp, 1)), 0);
}

/* Return a tree representing the upper bound of the array mentioned in
   EXP, an ARRAY_REF or an ARRAY_RANGE_REF.  */

tree
array_ref_up_bound (tree exp)
{
  tree domain_type = TYPE_DOMAIN (TREE_TYPE (TREE_OPERAND (exp, 0)));

  /* If there is a domain type and it has an upper bound, use it, substituting
     for a PLACEHOLDER_EXPR as needed.  */
  if (domain_type && TYPE_MAX_VALUE (domain_type))
    return SUBSTITUTE_PLACEHOLDER_IN_EXPR (TYPE_MAX_VALUE (domain_type), exp);

  /* Otherwise fail.  */
  return NULL_TREE;
}

/* Return a tree representing the offset, in bytes, of the field referenced
   by EXP.  This does not include any offset in DECL_FIELD_BIT_OFFSET.  */

tree
component_ref_field_offset (tree exp)
{
  tree aligned_offset = TREE_OPERAND (exp, 2);
  tree field = TREE_OPERAND (exp, 1);
  location_t loc = EXPR_LOCATION (exp);

  /* If an offset was specified in the COMPONENT_REF, it's the offset measured
     in units of DECL_OFFSET_ALIGN / BITS_PER_UNIT.  So multiply by that
     value.  */
  if (aligned_offset)
    {
      /* ??? tree_ssa_useless_type_conversion will eliminate casts to
	 sizetype from another type of the same width and signedness.  */
      if (TREE_TYPE (aligned_offset) != sizetype)
	aligned_offset = fold_convert_loc (loc, sizetype, aligned_offset);
      return size_binop_loc (loc, MULT_EXPR, aligned_offset,
			     size_int (DECL_OFFSET_ALIGN (field)
				       / BITS_PER_UNIT));
    }

  /* Otherwise, take the offset from that of the field.  Substitute
     any PLACEHOLDER_EXPR that we have.  */
  else
    return SUBSTITUTE_PLACEHOLDER_IN_EXPR (DECL_FIELD_OFFSET (field), exp);
}

/* Alignment in bits the TARGET of an assignment may be assumed to have.  */

static unsigned HOST_WIDE_INT
target_align (const_tree target)
{
  /* We might have a chain of nested references with intermediate misaligning
     bitfields components, so need to recurse to find out.  */

  unsigned HOST_WIDE_INT this_align, outer_align;

  switch (TREE_CODE (target))
    {
    case BIT_FIELD_REF:
      return 1;

    case COMPONENT_REF:
      this_align = DECL_ALIGN (TREE_OPERAND (target, 1));
      outer_align = target_align (TREE_OPERAND (target, 0));
      return MIN (this_align, outer_align);

    case ARRAY_REF:
    case ARRAY_RANGE_REF:
      this_align = TYPE_ALIGN (TREE_TYPE (target));
      outer_align = target_align (TREE_OPERAND (target, 0));
      return MIN (this_align, outer_align);

    CASE_CONVERT:
    case NON_LVALUE_EXPR:
    case VIEW_CONVERT_EXPR:
      this_align = TYPE_ALIGN (TREE_TYPE (target));
      outer_align = target_align (TREE_OPERAND (target, 0));
      return MAX (this_align, outer_align);

    default:
      return TYPE_ALIGN (TREE_TYPE (target));
    }
}


/* Given an rtx VALUE that may contain additions and multiplications, return
   an equivalent value that just refers to a register, memory, or constant.
   This is done by generating instructions to perform the arithmetic and
   returning a pseudo-register containing the value.

   The returned value may be a REG, SUBREG, MEM or constant.  */

rtx
force_operand (rtx value, rtx target)
{
  rtx op1, op2;
  /* Use subtarget as the target for operand 0 of a binary operation.  */
  rtx subtarget = get_subtarget (target);
  enum rtx_code code = GET_CODE (value);

  /* Check for subreg applied to an expression produced by loop optimizer.  */
  if (code == SUBREG
      && !REG_P (SUBREG_REG (value))
      && !MEM_P (SUBREG_REG (value)))
    {
      value
	= simplify_gen_subreg (GET_MODE (value),
			       force_reg (GET_MODE (SUBREG_REG (value)),
					  force_operand (SUBREG_REG (value),
							 NULL_RTX)),
			       GET_MODE (SUBREG_REG (value)),
			       SUBREG_BYTE (value));
      code = GET_CODE (value);
    }

  /* Check for a PIC address load.  */
  if ((code == PLUS || code == MINUS)
      && XEXP (value, 0) == pic_offset_table_rtx
      && (GET_CODE (XEXP (value, 1)) == SYMBOL_REF
	  || GET_CODE (XEXP (value, 1)) == LABEL_REF
	  || GET_CODE (XEXP (value, 1)) == CONST))
    {
      if (!subtarget)
	subtarget = gen_reg_rtx (GET_MODE (value));
      emit_move_insn (subtarget, value);
      return subtarget;
    }

  if (ARITHMETIC_P (value))
    {
      op2 = XEXP (value, 1);
      if (!CONSTANT_P (op2) && !(REG_P (op2) && op2 != subtarget))
	subtarget = 0;
      if (code == MINUS && CONST_INT_P (op2))
	{
	  code = PLUS;
	  op2 = negate_rtx (GET_MODE (value), op2);
	}

      /* Check for an addition with OP2 a constant integer and our first
         operand a PLUS of a virtual register and something else.  In that
         case, we want to emit the sum of the virtual register and the
         constant first and then add the other value.  This allows virtual
         register instantiation to simply modify the constant rather than
         creating another one around this addition.  */
      if (code == PLUS && CONST_INT_P (op2)
	  && GET_CODE (XEXP (value, 0)) == PLUS
	  && REG_P (XEXP (XEXP (value, 0), 0))
	  && REGNO (XEXP (XEXP (value, 0), 0)) >= FIRST_VIRTUAL_REGISTER
	  && REGNO (XEXP (XEXP (value, 0), 0)) <= LAST_VIRTUAL_REGISTER)
	{
	  rtx temp = expand_simple_binop (GET_MODE (value), code,
					  XEXP (XEXP (value, 0), 0), op2,
					  subtarget, 0, OPTAB_LIB_WIDEN);
	  return expand_simple_binop (GET_MODE (value), code, temp,
				      force_operand (XEXP (XEXP (value,
								 0), 1), 0),
				      target, 0, OPTAB_LIB_WIDEN);
	}

      op1 = force_operand (XEXP (value, 0), subtarget);
      op2 = force_operand (op2, NULL_RTX);
      switch (code)
	{
	case MULT:
	  return expand_mult (GET_MODE (value), op1, op2, target, 1);
	case DIV:
	  if (!INTEGRAL_MODE_P (GET_MODE (value)))
	    return expand_simple_binop (GET_MODE (value), code, op1, op2,
					target, 1, OPTAB_LIB_WIDEN);
	  else
	    return expand_divmod (0,
				  FLOAT_MODE_P (GET_MODE (value))
				  ? RDIV_EXPR : TRUNC_DIV_EXPR,
				  GET_MODE (value), op1, op2, target, 0);
	case MOD:
	  return expand_divmod (1, TRUNC_MOD_EXPR, GET_MODE (value), op1, op2,
				target, 0);
	case UDIV:
	  return expand_divmod (0, TRUNC_DIV_EXPR, GET_MODE (value), op1, op2,
				target, 1);
	case UMOD:
	  return expand_divmod (1, TRUNC_MOD_EXPR, GET_MODE (value), op1, op2,
				target, 1);
	case ASHIFTRT:
	  return expand_simple_binop (GET_MODE (value), code, op1, op2,
				      target, 0, OPTAB_LIB_WIDEN);
	default:
	  return expand_simple_binop (GET_MODE (value), code, op1, op2,
				      target, 1, OPTAB_LIB_WIDEN);
	}
    }
  if (UNARY_P (value))
    {
      if (!target)
	target = gen_reg_rtx (GET_MODE (value));
      op1 = force_operand (XEXP (value, 0), NULL_RTX);
      switch (code)
	{
	case ZERO_EXTEND:
	case SIGN_EXTEND:
	case TRUNCATE:
	case FLOAT_EXTEND:
	case FLOAT_TRUNCATE:
	  convert_move (target, op1, code == ZERO_EXTEND);
	  return target;

	case FIX:
	case UNSIGNED_FIX:
	  expand_fix (target, op1, code == UNSIGNED_FIX);
	  return target;

	case FLOAT:
	case UNSIGNED_FLOAT:
	  expand_float (target, op1, code == UNSIGNED_FLOAT);
	  return target;

	default:
	  return expand_simple_unop (GET_MODE (value), code, op1, target, 0);
	}
    }

#ifdef INSN_SCHEDULING
  /* On machines that have insn scheduling, we want all memory reference to be
     explicit, so we need to deal with such paradoxical SUBREGs.  */
  if (GET_CODE (value) == SUBREG && MEM_P (SUBREG_REG (value))
      && (GET_MODE_SIZE (GET_MODE (value))
	  > GET_MODE_SIZE (GET_MODE (SUBREG_REG (value)))))
    value
      = simplify_gen_subreg (GET_MODE (value),
			     force_reg (GET_MODE (SUBREG_REG (value)),
					force_operand (SUBREG_REG (value),
						       NULL_RTX)),
			     GET_MODE (SUBREG_REG (value)),
			     SUBREG_BYTE (value));
#endif

  return value;
}

/* Subroutine of expand_expr: return nonzero iff there is no way that
   EXP can reference X, which is being modified.  TOP_P is nonzero if this
   call is going to be used to determine whether we need a temporary
   for EXP, as opposed to a recursive call to this function.

   It is always safe for this routine to return zero since it merely
   searches for optimization opportunities.  */

int
safe_from_p (const_rtx x, tree exp, int top_p)
{
  rtx exp_rtl = 0;
  int i, nops;

  if (x == 0
      /* If EXP has varying size, we MUST use a target since we currently
	 have no way of allocating temporaries of variable size
	 (except for arrays that have TYPE_ARRAY_MAX_SIZE set).
	 So we assume here that something at a higher level has prevented a
	 clash.  This is somewhat bogus, but the best we can do.  Only
	 do this when X is BLKmode and when we are at the top level.  */
      || (top_p && TREE_TYPE (exp) != 0 && COMPLETE_TYPE_P (TREE_TYPE (exp))
	  && TREE_CODE (TYPE_SIZE (TREE_TYPE (exp))) != INTEGER_CST
	  && (TREE_CODE (TREE_TYPE (exp)) != ARRAY_TYPE
	      || TYPE_ARRAY_MAX_SIZE (TREE_TYPE (exp)) == NULL_TREE
	      || TREE_CODE (TYPE_ARRAY_MAX_SIZE (TREE_TYPE (exp)))
	      != INTEGER_CST)
	  && GET_MODE (x) == BLKmode)
      /* If X is in the outgoing argument area, it is always safe.  */
      || (MEM_P (x)
	  && (XEXP (x, 0) == virtual_outgoing_args_rtx
	      || (GET_CODE (XEXP (x, 0)) == PLUS
		  && XEXP (XEXP (x, 0), 0) == virtual_outgoing_args_rtx))))
    return 1;

  /* If this is a subreg of a hard register, declare it unsafe, otherwise,
     find the underlying pseudo.  */
  if (GET_CODE (x) == SUBREG)
    {
      x = SUBREG_REG (x);
      if (REG_P (x) && REGNO (x) < FIRST_PSEUDO_REGISTER)
	return 0;
    }

  /* Now look at our tree code and possibly recurse.  */
  switch (TREE_CODE_CLASS (TREE_CODE (exp)))
    {
    case tcc_declaration:
      exp_rtl = DECL_RTL_IF_SET (exp);
      break;

    case tcc_constant:
      return 1;

    case tcc_exceptional:
      if (TREE_CODE (exp) == TREE_LIST)
	{
	  while (1)
	    {
	      if (TREE_VALUE (exp) && !safe_from_p (x, TREE_VALUE (exp), 0))
		return 0;
	      exp = TREE_CHAIN (exp);
	      if (!exp)
		return 1;
	      if (TREE_CODE (exp) != TREE_LIST)
		return safe_from_p (x, exp, 0);
	    }
	}
      else if (TREE_CODE (exp) == CONSTRUCTOR)
	{
	  constructor_elt *ce;
	  unsigned HOST_WIDE_INT idx;

	  FOR_EACH_VEC_ELT (constructor_elt, CONSTRUCTOR_ELTS (exp), idx, ce)
	    if ((ce->index != NULL_TREE && !safe_from_p (x, ce->index, 0))
		|| !safe_from_p (x, ce->value, 0))
	      return 0;
	  return 1;
	}
      else if (TREE_CODE (exp) == ERROR_MARK)
	return 1;	/* An already-visited SAVE_EXPR? */
      else
	return 0;

    case tcc_statement:
      /* The only case we look at here is the DECL_INITIAL inside a
	 DECL_EXPR.  */
      return (TREE_CODE (exp) != DECL_EXPR
	      || TREE_CODE (DECL_EXPR_DECL (exp)) != VAR_DECL
	      || !DECL_INITIAL (DECL_EXPR_DECL (exp))
	      || safe_from_p (x, DECL_INITIAL (DECL_EXPR_DECL (exp)), 0));

    case tcc_binary:
    case tcc_comparison:
      if (!safe_from_p (x, TREE_OPERAND (exp, 1), 0))
	return 0;
      /* Fall through.  */

    case tcc_unary:
      return safe_from_p (x, TREE_OPERAND (exp, 0), 0);

    case tcc_expression:
    case tcc_reference:
    case tcc_vl_exp:
      /* Now do code-specific tests.  EXP_RTL is set to any rtx we find in
	 the expression.  If it is set, we conflict iff we are that rtx or
	 both are in memory.  Otherwise, we check all operands of the
	 expression recursively.  */

      switch (TREE_CODE (exp))
	{
	case ADDR_EXPR:
	  /* If the operand is static or we are static, we can't conflict.
	     Likewise if we don't conflict with the operand at all.  */
	  if (staticp (TREE_OPERAND (exp, 0))
	      || TREE_STATIC (exp)
	      || safe_from_p (x, TREE_OPERAND (exp, 0), 0))
	    return 1;

	  /* Otherwise, the only way this can conflict is if we are taking
	     the address of a DECL a that address if part of X, which is
	     very rare.  */
	  exp = TREE_OPERAND (exp, 0);
	  if (DECL_P (exp))
	    {
	      if (!DECL_RTL_SET_P (exp)
		  || !MEM_P (DECL_RTL (exp)))
		return 0;
	      else
		exp_rtl = XEXP (DECL_RTL (exp), 0);
	    }
	  break;

	case MEM_REF:
	  if (MEM_P (x)
	      && alias_sets_conflict_p (MEM_ALIAS_SET (x),
					get_alias_set (exp)))
	    return 0;
	  break;

	case CALL_EXPR:
	  /* Assume that the call will clobber all hard registers and
	     all of memory.  */
	  if ((REG_P (x) && REGNO (x) < FIRST_PSEUDO_REGISTER)
	      || MEM_P (x))
	    return 0;
	  break;

	case WITH_CLEANUP_EXPR:
	case CLEANUP_POINT_EXPR:
	  /* Lowered by gimplify.c.  */
	  gcc_unreachable ();

	case SAVE_EXPR:
	  return safe_from_p (x, TREE_OPERAND (exp, 0), 0);

	default:
	  break;
	}

      /* If we have an rtx, we do not need to scan our operands.  */
      if (exp_rtl)
	break;

      nops = TREE_OPERAND_LENGTH (exp);
      for (i = 0; i < nops; i++)
	if (TREE_OPERAND (exp, i) != 0
	    && ! safe_from_p (x, TREE_OPERAND (exp, i), 0))
	  return 0;

      break;

    case tcc_type:
      /* Should never get a type here.  */
      gcc_unreachable ();
    }

  /* If we have an rtl, find any enclosed object.  Then see if we conflict
     with it.  */
  if (exp_rtl)
    {
      if (GET_CODE (exp_rtl) == SUBREG)
	{
	  exp_rtl = SUBREG_REG (exp_rtl);
	  if (REG_P (exp_rtl)
	      && REGNO (exp_rtl) < FIRST_PSEUDO_REGISTER)
	    return 0;
	}

      /* If the rtl is X, then it is not safe.  Otherwise, it is unless both
	 are memory and they conflict.  */
      return ! (rtx_equal_p (x, exp_rtl)
		|| (MEM_P (x) && MEM_P (exp_rtl)
		    && true_dependence (exp_rtl, VOIDmode, x,
					rtx_addr_varies_p)));
    }

  /* If we reach here, it is safe.  */
  return 1;
}


/* Return the highest power of two that EXP is known to be a multiple of.
   This is used in updating alignment of MEMs in array references.  */

unsigned HOST_WIDE_INT
highest_pow2_factor (const_tree exp)
{
  unsigned HOST_WIDE_INT c0, c1;

  switch (TREE_CODE (exp))
    {
    case INTEGER_CST:
      /* We can find the lowest bit that's a one.  If the low
	 HOST_BITS_PER_WIDE_INT bits are zero, return BIGGEST_ALIGNMENT.
	 We need to handle this case since we can find it in a COND_EXPR,
	 a MIN_EXPR, or a MAX_EXPR.  If the constant overflows, we have an
	 erroneous program, so return BIGGEST_ALIGNMENT to avoid any
	 later ICE.  */
      if (TREE_OVERFLOW (exp))
	return BIGGEST_ALIGNMENT;
      else
	{
	  /* Note: tree_low_cst is intentionally not used here,
	     we don't care about the upper bits.  */
	  c0 = TREE_INT_CST_LOW (exp);
	  c0 &= -c0;
	  return c0 ? c0 : BIGGEST_ALIGNMENT;
	}
      break;

    case PLUS_EXPR:  case MINUS_EXPR:  case MIN_EXPR:  case MAX_EXPR:
      c0 = highest_pow2_factor (TREE_OPERAND (exp, 0));
      c1 = highest_pow2_factor (TREE_OPERAND (exp, 1));
      return MIN (c0, c1);

    case MULT_EXPR:
      c0 = highest_pow2_factor (TREE_OPERAND (exp, 0));
      c1 = highest_pow2_factor (TREE_OPERAND (exp, 1));
      return c0 * c1;

    case ROUND_DIV_EXPR:  case TRUNC_DIV_EXPR:  case FLOOR_DIV_EXPR:
    case CEIL_DIV_EXPR:
      if (integer_pow2p (TREE_OPERAND (exp, 1))
	  && host_integerp (TREE_OPERAND (exp, 1), 1))
	{
	  c0 = highest_pow2_factor (TREE_OPERAND (exp, 0));
	  c1 = tree_low_cst (TREE_OPERAND (exp, 1), 1);
	  return MAX (1, c0 / c1);
	}
      break;

    case BIT_AND_EXPR:
      /* The highest power of two of a bit-and expression is the maximum of
	 that of its operands.  We typically get here for a complex LHS and
	 a constant negative power of two on the RHS to force an explicit
	 alignment, so don't bother looking at the LHS.  */
      return highest_pow2_factor (TREE_OPERAND (exp, 1));

    CASE_CONVERT:
    case SAVE_EXPR:
      return highest_pow2_factor (TREE_OPERAND (exp, 0));

    case COMPOUND_EXPR:
      return highest_pow2_factor (TREE_OPERAND (exp, 1));

    case COND_EXPR:
      c0 = highest_pow2_factor (TREE_OPERAND (exp, 1));
      c1 = highest_pow2_factor (TREE_OPERAND (exp, 2));
      return MIN (c0, c1);

    default:
      break;
    }

  return 1;
}

/* Similar, except that the alignment requirements of TARGET are
   taken into account.  Assume it is at least as aligned as its
   type, unless it is a COMPONENT_REF in which case the layout of
   the structure gives the alignment.  */

static unsigned HOST_WIDE_INT
highest_pow2_factor_for_target (const_tree target, const_tree exp)
{
  unsigned HOST_WIDE_INT talign = target_align (target) / BITS_PER_UNIT;
  unsigned HOST_WIDE_INT factor = highest_pow2_factor (exp);

  return MAX (factor, talign);
}

/* Subroutine of expand_expr.  Expand the two operands of a binary
   expression EXP0 and EXP1 placing the results in OP0 and OP1.
   The value may be stored in TARGET if TARGET is nonzero.  The
   MODIFIER argument is as documented by expand_expr.  */

static void
expand_operands (tree exp0, tree exp1, rtx target, rtx *op0, rtx *op1,
		 enum expand_modifier modifier)
{
  if (! safe_from_p (target, exp1, 1))
    target = 0;
  if (operand_equal_p (exp0, exp1, 0))
    {
      *op0 = expand_expr (exp0, target, VOIDmode, modifier);
      *op1 = copy_rtx (*op0);
    }
  else
    {
      /* If we need to preserve evaluation order, copy exp0 into its own
	 temporary variable so that it can't be clobbered by exp1.  */
      if (flag_evaluation_order && TREE_SIDE_EFFECTS (exp1))
	exp0 = save_expr (exp0);
      *op0 = expand_expr (exp0, target, VOIDmode, modifier);
      *op1 = expand_expr (exp1, NULL_RTX, VOIDmode, modifier);
    }
}


/* Return a MEM that contains constant EXP.  DEFER is as for
   output_constant_def and MODIFIER is as for expand_expr.  */

static rtx
expand_expr_constant (tree exp, int defer, enum expand_modifier modifier)
{
  rtx mem;

  mem = output_constant_def (exp, defer);
  if (modifier != EXPAND_INITIALIZER)
    mem = use_anchored_address (mem);
  return mem;
}

/* A subroutine of expand_expr_addr_expr.  Evaluate the address of EXP.
   The TARGET, TMODE and MODIFIER arguments are as for expand_expr.  */

static rtx
expand_expr_addr_expr_1 (tree exp, rtx target, enum machine_mode tmode,
		         enum expand_modifier modifier, addr_space_t as)
{
  rtx result, subtarget;
  tree inner, offset;
  HOST_WIDE_INT bitsize, bitpos;
  int volatilep, unsignedp;
  enum machine_mode mode1;

  /* If we are taking the address of a constant and are at the top level,
     we have to use output_constant_def since we can't call force_const_mem
     at top level.  */
  /* ??? This should be considered a front-end bug.  We should not be
     generating ADDR_EXPR of something that isn't an LVALUE.  The only
     exception here is STRING_CST.  */
  if (CONSTANT_CLASS_P (exp))
    return XEXP (expand_expr_constant (exp, 0, modifier), 0);

  /* Everything must be something allowed by is_gimple_addressable.  */
  switch (TREE_CODE (exp))
    {
    case INDIRECT_REF:
      /* This case will happen via recursion for &a->b.  */
      return expand_expr (TREE_OPERAND (exp, 0), target, tmode, modifier);

    case MEM_REF:
      {
	tree tem = TREE_OPERAND (exp, 0);
	if (!integer_zerop (TREE_OPERAND (exp, 1)))
	  tem = build2 (POINTER_PLUS_EXPR, TREE_TYPE (TREE_OPERAND (exp, 1)),
			tem,
			double_int_to_tree (sizetype, mem_ref_offset (exp)));
	return expand_expr (tem, target, tmode, modifier);
      }

    case CONST_DECL:
      /* Expand the initializer like constants above.  */
      return XEXP (expand_expr_constant (DECL_INITIAL (exp), 0, modifier), 0);

    case REALPART_EXPR:
      /* The real part of the complex number is always first, therefore
	 the address is the same as the address of the parent object.  */
      offset = 0;
      bitpos = 0;
      inner = TREE_OPERAND (exp, 0);
      break;

    case IMAGPART_EXPR:
      /* The imaginary part of the complex number is always second.
	 The expression is therefore always offset by the size of the
	 scalar type.  */
      offset = 0;
      bitpos = GET_MODE_BITSIZE (TYPE_MODE (TREE_TYPE (exp)));
      inner = TREE_OPERAND (exp, 0);
      break;

    default:
      /* If the object is a DECL, then expand it for its rtl.  Don't bypass
	 expand_expr, as that can have various side effects; LABEL_DECLs for
	 example, may not have their DECL_RTL set yet.  Expand the rtl of
	 CONSTRUCTORs too, which should yield a memory reference for the
	 constructor's contents.  Assume language specific tree nodes can
	 be expanded in some interesting way.  */
      gcc_assert (TREE_CODE (exp) < LAST_AND_UNUSED_TREE_CODE);
      if (DECL_P (exp)
	  || TREE_CODE (exp) == CONSTRUCTOR
	  || TREE_CODE (exp) == COMPOUND_LITERAL_EXPR)
	{
	  result = expand_expr (exp, target, tmode,
				modifier == EXPAND_INITIALIZER
				? EXPAND_INITIALIZER : EXPAND_CONST_ADDRESS);

	  /* If the DECL isn't in memory, then the DECL wasn't properly
	     marked TREE_ADDRESSABLE, which will be either a front-end
	     or a tree optimizer bug.  */
	  gcc_assert (MEM_P (result));
	  result = XEXP (result, 0);

	  /* ??? Is this needed anymore?  */
	  if (DECL_P (exp) && !TREE_USED (exp) == 0)
	    {
	      assemble_external (exp);
	      TREE_USED (exp) = 1;
	    }

	  if (modifier != EXPAND_INITIALIZER
	      && modifier != EXPAND_CONST_ADDRESS)
	    result = force_operand (result, target);
	  return result;
	}

      /* Pass FALSE as the last argument to get_inner_reference although
	 we are expanding to RTL.  The rationale is that we know how to
	 handle "aligning nodes" here: we can just bypass them because
	 they won't change the final object whose address will be returned
	 (they actually exist only for that purpose).  */
      inner = get_inner_reference (exp, &bitsize, &bitpos, &offset,
				   &mode1, &unsignedp, &volatilep, false);
      break;
    }

  /* We must have made progress.  */
  gcc_assert (inner != exp);

  subtarget = offset || bitpos ? NULL_RTX : target;
  /* For VIEW_CONVERT_EXPR, where the outer alignment is bigger than
     inner alignment, force the inner to be sufficiently aligned.  */
  if (CONSTANT_CLASS_P (inner)
      && TYPE_ALIGN (TREE_TYPE (inner)) < TYPE_ALIGN (TREE_TYPE (exp)))
    {
      inner = copy_node (inner);
      TREE_TYPE (inner) = copy_node (TREE_TYPE (inner));
      TYPE_ALIGN (TREE_TYPE (inner)) = TYPE_ALIGN (TREE_TYPE (exp));
      TYPE_USER_ALIGN (TREE_TYPE (inner)) = 1;
    }
  result = expand_expr_addr_expr_1 (inner, subtarget, tmode, modifier, as);

  if (offset)
    {
      rtx tmp;

      if (modifier != EXPAND_NORMAL)
	result = force_operand (result, NULL);
      tmp = expand_expr (offset, NULL_RTX, tmode,
			 modifier == EXPAND_INITIALIZER
			  ? EXPAND_INITIALIZER : EXPAND_NORMAL);

      result = convert_memory_address_addr_space (tmode, result, as);
      tmp = convert_memory_address_addr_space (tmode, tmp, as);

      if (modifier == EXPAND_SUM || modifier == EXPAND_INITIALIZER)
	result = gen_rtx_PLUS (tmode, result, tmp);
      else
	{
	  subtarget = bitpos ? NULL_RTX : target;
	  result = expand_simple_binop (tmode, PLUS, result, tmp, subtarget,
					1, OPTAB_LIB_WIDEN);
	}
    }

  if (bitpos)
    {
      /* Someone beforehand should have rejected taking the address
	 of such an object.  */
      gcc_assert ((bitpos % BITS_PER_UNIT) == 0);

      result = plus_constant (result, bitpos / BITS_PER_UNIT);
      if (modifier < EXPAND_SUM)
	result = force_operand (result, target);
    }

  return result;
}

/* A subroutine of expand_expr.  Evaluate EXP, which is an ADDR_EXPR.
   The TARGET, TMODE and MODIFIER arguments are as for expand_expr.  */

static rtx
expand_expr_addr_expr (tree exp, rtx target, enum machine_mode tmode,
		       enum expand_modifier modifier)
{
  addr_space_t as = ADDR_SPACE_GENERIC;
  enum machine_mode address_mode = Pmode;
  enum machine_mode pointer_mode = ptr_mode;
  enum machine_mode rmode;
  rtx result;

  /* Target mode of VOIDmode says "whatever's natural".  */
  if (tmode == VOIDmode)
    tmode = TYPE_MODE (TREE_TYPE (exp));

  if (POINTER_TYPE_P (TREE_TYPE (exp)))
    {
      as = TYPE_ADDR_SPACE (TREE_TYPE (TREE_TYPE (exp)));
      address_mode = targetm.addr_space.address_mode (as);
      pointer_mode = targetm.addr_space.pointer_mode (as);
    }

  /* We can get called with some Weird Things if the user does silliness
     like "(short) &a".  In that case, convert_memory_address won't do
     the right thing, so ignore the given target mode.  */
  if (tmode != address_mode && tmode != pointer_mode)
    tmode = address_mode;

  result = expand_expr_addr_expr_1 (TREE_OPERAND (exp, 0), target,
				    tmode, modifier, as);

  /* Despite expand_expr claims concerning ignoring TMODE when not
     strictly convenient, stuff breaks if we don't honor it.  Note
     that combined with the above, we only do this for pointer modes.  */
  rmode = GET_MODE (result);
  if (rmode == VOIDmode)
    rmode = tmode;
  if (rmode != tmode)
    result = convert_memory_address_addr_space (tmode, result, as);

  return result;
}

/* Generate code for computing CONSTRUCTOR EXP.
   An rtx for the computed value is returned.  If AVOID_TEMP_MEM
   is TRUE, instead of creating a temporary variable in memory
   NULL is returned and the caller needs to handle it differently.  */

static rtx
expand_constructor (tree exp, rtx target, enum expand_modifier modifier,
		    bool avoid_temp_mem)
{
  tree type = TREE_TYPE (exp);
  enum machine_mode mode = TYPE_MODE (type);

  /* Try to avoid creating a temporary at all.  This is possible
     if all of the initializer is zero.
     FIXME: try to handle all [0..255] initializers we can handle
     with memset.  */
  if (TREE_STATIC (exp)
      && !TREE_ADDRESSABLE (exp)
      && target != 0 && mode == BLKmode
      && all_zeros_p (exp))
    {
      clear_storage (target, expr_size (exp), BLOCK_OP_NORMAL);
      return target;
    }

  /* All elts simple constants => refer to a constant in memory.  But
     if this is a non-BLKmode mode, let it store a field at a time
     since that should make a CONST_INT or CONST_DOUBLE when we
     fold.  Likewise, if we have a target we can use, it is best to
     store directly into the target unless the type is large enough
     that memcpy will be used.  If we are making an initializer and
     all operands are constant, put it in memory as well.

     FIXME: Avoid trying to fill vector constructors piece-meal.
     Output them with output_constant_def below unless we're sure
     they're zeros.  This should go away when vector initializers
     are treated like VECTOR_CST instead of arrays.  */
  if ((TREE_STATIC (exp)
       && ((mode == BLKmode
	    && ! (target != 0 && safe_from_p (target, exp, 1)))
		  || TREE_ADDRESSABLE (exp)
		  || (host_integerp (TYPE_SIZE_UNIT (type), 1)
		      && (! MOVE_BY_PIECES_P
				     (tree_low_cst (TYPE_SIZE_UNIT (type), 1),
				      TYPE_ALIGN (type)))
		      && ! mostly_zeros_p (exp))))
      || ((modifier == EXPAND_INITIALIZER || modifier == EXPAND_CONST_ADDRESS)
	  && TREE_CONSTANT (exp)))
    {
      rtx constructor;

      if (avoid_temp_mem)
	return NULL_RTX;

      constructor = expand_expr_constant (exp, 1, modifier);

      if (modifier != EXPAND_CONST_ADDRESS
	  && modifier != EXPAND_INITIALIZER
	  && modifier != EXPAND_SUM)
	constructor = validize_mem (constructor);

      return constructor;
    }

  /* Handle calls that pass values in multiple non-contiguous
     locations.  The Irix 6 ABI has examples of this.  */
  if (target == 0 || ! safe_from_p (target, exp, 1)
      || GET_CODE (target) == PARALLEL || modifier == EXPAND_STACK_PARM)
    {
      if (avoid_temp_mem)
	return NULL_RTX;

      target
	= assign_temp (build_qualified_type (type, (TYPE_QUALS (type)
						    | (TREE_READONLY (exp)
						       * TYPE_QUAL_CONST))),
		       0, TREE_ADDRESSABLE (exp), 1);
    }

  store_constructor (exp, target, 0, int_expr_size (exp));
  return target;
}


/* expand_expr: generate code for computing expression EXP.
   An rtx for the computed value is returned.  The value is never null.
   In the case of a void EXP, const0_rtx is returned.

   The value may be stored in TARGET if TARGET is nonzero.
   TARGET is just a suggestion; callers must assume that
   the rtx returned may not be the same as TARGET.

   If TARGET is CONST0_RTX, it means that the value will be ignored.

   If TMODE is not VOIDmode, it suggests generating the
   result in mode TMODE.  But this is done only when convenient.
   Otherwise, TMODE is ignored and the value generated in its natural mode.
   TMODE is just a suggestion; callers must assume that
   the rtx returned may not have mode TMODE.

   Note that TARGET may have neither TMODE nor MODE.  In that case, it
   probably will not be used.

   If MODIFIER is EXPAND_SUM then when EXP is an addition
   we can return an rtx of the form (MULT (REG ...) (CONST_INT ...))
   or a nest of (PLUS ...) and (MINUS ...) where the terms are
   products as above, or REG or MEM, or constant.
   Ordinarily in such cases we would output mul or add instructions
   and then return a pseudo reg containing the sum.

   EXPAND_INITIALIZER is much like EXPAND_SUM except that
   it also marks a label as absolutely required (it can't be dead).
   It also makes a ZERO_EXTEND or SIGN_EXTEND instead of emitting extend insns.
   This is used for outputting expressions used in initializers.

   EXPAND_CONST_ADDRESS says that it is okay to return a MEM
   with a constant address even if that address is not normally legitimate.
   EXPAND_INITIALIZER and EXPAND_SUM also have this effect.

   EXPAND_STACK_PARM is used when expanding to a TARGET on the stack for
   a call parameter.  Such targets require special care as we haven't yet
   marked TARGET so that it's safe from being trashed by libcalls.  We
   don't want to use TARGET for anything but the final result;
   Intermediate values must go elsewhere.   Additionally, calls to
   emit_block_move will be flagged with BLOCK_OP_CALL_PARM.

   If EXP is a VAR_DECL whose DECL_RTL was a MEM with an invalid
   address, and ALT_RTL is non-NULL, then *ALT_RTL is set to the
   DECL_RTL of the VAR_DECL.  *ALT_RTL is also set if EXP is a
   COMPOUND_EXPR whose second argument is such a VAR_DECL, and so on
   recursively.  */

rtx
expand_expr_real (tree exp, rtx target, enum machine_mode tmode,
		  enum expand_modifier modifier, rtx *alt_rtl)
{
  rtx ret;

  /* Handle ERROR_MARK before anybody tries to access its type.  */
  if (TREE_CODE (exp) == ERROR_MARK
      || (TREE_CODE (TREE_TYPE (exp)) == ERROR_MARK))
    {
      ret = CONST0_RTX (tmode);
      return ret ? ret : const0_rtx;
    }

  /* If this is an expression of some kind and it has an associated line
     number, then emit the line number before expanding the expression.

     We need to save and restore the file and line information so that
     errors discovered during expansion are emitted with the right
     information.  It would be better of the diagnostic routines
     used the file/line information embedded in the tree nodes rather
     than globals.  */
  if (cfun && EXPR_HAS_LOCATION (exp))
    {
      location_t saved_location = input_location;
      location_t saved_curr_loc = get_curr_insn_source_location ();
      tree saved_block = get_curr_insn_block ();
      input_location = EXPR_LOCATION (exp);
      set_curr_insn_source_location (input_location);

      /* Record where the insns produced belong.  */
      set_curr_insn_block (TREE_BLOCK (exp));

      ret = expand_expr_real_1 (exp, target, tmode, modifier, alt_rtl);

      input_location = saved_location;
      set_curr_insn_block (saved_block);
      set_curr_insn_source_location (saved_curr_loc);
    }
  else
    {
      ret = expand_expr_real_1 (exp, target, tmode, modifier, alt_rtl);
    }

  return ret;
}

rtx
expand_expr_real_2 (sepops ops, rtx target, enum machine_mode tmode,
		    enum expand_modifier modifier)
{
  rtx op0, op1, op2, temp;
  tree type;
  int unsignedp;
  enum machine_mode mode;
  enum tree_code code = ops->code;
  optab this_optab;
  rtx subtarget, original_target;
  int ignore;
  bool reduce_bit_field;
  location_t loc = ops->location;
  tree treeop0, treeop1, treeop2;
#define REDUCE_BIT_FIELD(expr)	(reduce_bit_field			  \
				 ? reduce_to_bit_field_precision ((expr), \
								  target, \
								  type)	  \
				 : (expr))

  type = ops->type;
  mode = TYPE_MODE (type);
  unsignedp = TYPE_UNSIGNED (type);

  treeop0 = ops->op0;
  treeop1 = ops->op1;
  treeop2 = ops->op2;

  /* We should be called only on simple (binary or unary) expressions,
     exactly those that are valid in gimple expressions that aren't
     GIMPLE_SINGLE_RHS (or invalid).  */
  gcc_assert (get_gimple_rhs_class (code) == GIMPLE_UNARY_RHS
	      || get_gimple_rhs_class (code) == GIMPLE_BINARY_RHS
	      || get_gimple_rhs_class (code) == GIMPLE_TERNARY_RHS);

  ignore = (target == const0_rtx
	    || ((CONVERT_EXPR_CODE_P (code)
		 || code == COND_EXPR || code == VIEW_CONVERT_EXPR)
		&& TREE_CODE (type) == VOID_TYPE));

  /* We should be called only if we need the result.  */
  gcc_assert (!ignore);

  /* An operation in what may be a bit-field type needs the
     result to be reduced to the precision of the bit-field type,
     which is narrower than that of the type's mode.  */
  reduce_bit_field = (TREE_CODE (type) == INTEGER_TYPE
		      && GET_MODE_PRECISION (mode) > TYPE_PRECISION (type));

  if (reduce_bit_field && modifier == EXPAND_STACK_PARM)
    target = 0;

  /* Use subtarget as the target for operand 0 of a binary operation.  */
  subtarget = get_subtarget (target);
  original_target = target;

  switch (code)
    {
    case NON_LVALUE_EXPR:
    case PAREN_EXPR:
    CASE_CONVERT:
      if (treeop0 == error_mark_node)
	return const0_rtx;

      if (TREE_CODE (type) == UNION_TYPE)
	{
	  tree valtype = TREE_TYPE (treeop0);

	  /* If both input and output are BLKmode, this conversion isn't doing
	     anything except possibly changing memory attribute.  */
	  if (mode == BLKmode && TYPE_MODE (valtype) == BLKmode)
	    {
	      rtx result = expand_expr (treeop0, target, tmode,
					modifier);

	      result = copy_rtx (result);
	      set_mem_attributes (result, type, 0);
	      return result;
	    }

	  if (target == 0)
	    {
	      if (TYPE_MODE (type) != BLKmode)
		target = gen_reg_rtx (TYPE_MODE (type));
	      else
		target = assign_temp (type, 0, 1, 1);
	    }

	  if (MEM_P (target))
	    /* Store data into beginning of memory target.  */
	    store_expr (treeop0,
			adjust_address (target, TYPE_MODE (valtype), 0),
			modifier == EXPAND_STACK_PARM,
			false);

	  else
	    {
	      gcc_assert (REG_P (target));

	      /* Store this field into a union of the proper type.  */
	      store_field (target,
			   MIN ((int_size_in_bytes (TREE_TYPE
						    (treeop0))
				 * BITS_PER_UNIT),
				(HOST_WIDE_INT) GET_MODE_BITSIZE (mode)),
			   0, TYPE_MODE (valtype), treeop0,
			   type, 0, false);
	    }

	  /* Return the entire union.  */
	  return target;
	}

      if (mode == TYPE_MODE (TREE_TYPE (treeop0)))
	{
	  op0 = expand_expr (treeop0, target, VOIDmode,
			     modifier);

	  /* If the signedness of the conversion differs and OP0 is
	     a promoted SUBREG, clear that indication since we now
	     have to do the proper extension.  */
	  if (TYPE_UNSIGNED (TREE_TYPE (treeop0)) != unsignedp
	      && GET_CODE (op0) == SUBREG)
	    SUBREG_PROMOTED_VAR_P (op0) = 0;

	  return REDUCE_BIT_FIELD (op0);
	}

      op0 = expand_expr (treeop0, NULL_RTX, mode,
			 modifier == EXPAND_SUM ? EXPAND_NORMAL : modifier);
      if (GET_MODE (op0) == mode)
	;

      /* If OP0 is a constant, just convert it into the proper mode.  */
      else if (CONSTANT_P (op0))
	{
	  tree inner_type = TREE_TYPE (treeop0);
	  enum machine_mode inner_mode = TYPE_MODE (inner_type);

	  if (modifier == EXPAND_INITIALIZER)
	    op0 = simplify_gen_subreg (mode, op0, inner_mode,
				       subreg_lowpart_offset (mode,
							      inner_mode));
	  else
	    op0=  convert_modes (mode, inner_mode, op0,
				 TYPE_UNSIGNED (inner_type));
	}

      else if (modifier == EXPAND_INITIALIZER)
	op0 = gen_rtx_fmt_e (unsignedp ? ZERO_EXTEND : SIGN_EXTEND, mode, op0);

      else if (target == 0)
	op0 = convert_to_mode (mode, op0,
			       TYPE_UNSIGNED (TREE_TYPE
					      (treeop0)));
      else
	{
	  convert_move (target, op0,
			TYPE_UNSIGNED (TREE_TYPE (treeop0)));
	  op0 = target;
	}

      return REDUCE_BIT_FIELD (op0);

    case ADDR_SPACE_CONVERT_EXPR:
      {
	tree treeop0_type = TREE_TYPE (treeop0);
	addr_space_t as_to;
	addr_space_t as_from;

	gcc_assert (POINTER_TYPE_P (type));
	gcc_assert (POINTER_TYPE_P (treeop0_type));

	as_to = TYPE_ADDR_SPACE (TREE_TYPE (type));
	as_from = TYPE_ADDR_SPACE (TREE_TYPE (treeop0_type));

        /* Conversions between pointers to the same address space should
	   have been implemented via CONVERT_EXPR / NOP_EXPR.  */
	gcc_assert (as_to != as_from);

        /* Ask target code to handle conversion between pointers
	   to overlapping address spaces.  */
	if (targetm.addr_space.subset_p (as_to, as_from)
	    || targetm.addr_space.subset_p (as_from, as_to))
	  {
	    op0 = expand_expr (treeop0, NULL_RTX, VOIDmode, modifier);
	    op0 = targetm.addr_space.convert (op0, treeop0_type, type);
	    gcc_assert (op0);
	    return op0;
	  }

	/* For disjoint address spaces, converting anything but
	   a null pointer invokes undefined behaviour.  We simply
	   always return a null pointer here.  */
	return CONST0_RTX (mode);
      }

    case POINTER_PLUS_EXPR:
      /* Even though the sizetype mode and the pointer's mode can be different
         expand is able to handle this correctly and get the correct result out
         of the PLUS_EXPR code.  */
      /* Make sure to sign-extend the sizetype offset in a POINTER_PLUS_EXPR
         if sizetype precision is smaller than pointer precision.  */
      if (TYPE_PRECISION (sizetype) < TYPE_PRECISION (type))
	treeop1 = fold_convert_loc (loc, type,
				    fold_convert_loc (loc, ssizetype,
						      treeop1));
    case PLUS_EXPR:
      /* If we are adding a constant, a VAR_DECL that is sp, fp, or ap, and
	 something else, make sure we add the register to the constant and
	 then to the other thing.  This case can occur during strength
	 reduction and doing it this way will produce better code if the
	 frame pointer or argument pointer is eliminated.

	 fold-const.c will ensure that the constant is always in the inner
	 PLUS_EXPR, so the only case we need to do anything about is if
	 sp, ap, or fp is our second argument, in which case we must swap
	 the innermost first argument and our second argument.  */

      if (TREE_CODE (treeop0) == PLUS_EXPR
	  && TREE_CODE (TREE_OPERAND (treeop0, 1)) == INTEGER_CST
	  && TREE_CODE (treeop1) == VAR_DECL
	  && (DECL_RTL (treeop1) == frame_pointer_rtx
	      || DECL_RTL (treeop1) == stack_pointer_rtx
	      || DECL_RTL (treeop1) == arg_pointer_rtx))
	{
	  tree t = treeop1;

	  treeop1 = TREE_OPERAND (treeop0, 0);
	  TREE_OPERAND (treeop0, 0) = t;
	}

      /* If the result is to be ptr_mode and we are adding an integer to
	 something, we might be forming a constant.  So try to use
	 plus_constant.  If it produces a sum and we can't accept it,
	 use force_operand.  This allows P = &ARR[const] to generate
	 efficient code on machines where a SYMBOL_REF is not a valid
	 address.

	 If this is an EXPAND_SUM call, always return the sum.  */
      if (modifier == EXPAND_SUM || modifier == EXPAND_INITIALIZER
	  || (mode == ptr_mode && (unsignedp || ! flag_trapv)))
	{
	  if (modifier == EXPAND_STACK_PARM)
	    target = 0;
	  if (TREE_CODE (treeop0) == INTEGER_CST
	      && GET_MODE_BITSIZE (mode) <= HOST_BITS_PER_WIDE_INT
	      && TREE_CONSTANT (treeop1))
	    {
	      rtx constant_part;

	      op1 = expand_expr (treeop1, subtarget, VOIDmode,
				 EXPAND_SUM);
	      /* Use immed_double_const to ensure that the constant is
		 truncated according to the mode of OP1, then sign extended
		 to a HOST_WIDE_INT.  Using the constant directly can result
		 in non-canonical RTL in a 64x32 cross compile.  */
	      constant_part
		= immed_double_const (TREE_INT_CST_LOW (treeop0),
				      (HOST_WIDE_INT) 0,
				      TYPE_MODE (TREE_TYPE (treeop1)));
	      op1 = plus_constant (op1, INTVAL (constant_part));
	      if (modifier != EXPAND_SUM && modifier != EXPAND_INITIALIZER)
		op1 = force_operand (op1, target);
	      return REDUCE_BIT_FIELD (op1);
	    }

	  else if (TREE_CODE (treeop1) == INTEGER_CST
		   && GET_MODE_BITSIZE (mode) <= HOST_BITS_PER_WIDE_INT
		   && TREE_CONSTANT (treeop0))
	    {
	      rtx constant_part;

	      op0 = expand_expr (treeop0, subtarget, VOIDmode,
				 (modifier == EXPAND_INITIALIZER
				 ? EXPAND_INITIALIZER : EXPAND_SUM));
	      if (! CONSTANT_P (op0))
		{
		  op1 = expand_expr (treeop1, NULL_RTX,
				     VOIDmode, modifier);
		  /* Return a PLUS if modifier says it's OK.  */
		  if (modifier == EXPAND_SUM
		      || modifier == EXPAND_INITIALIZER)
		    return simplify_gen_binary (PLUS, mode, op0, op1);
		  goto binop2;
		}
	      /* Use immed_double_const to ensure that the constant is
		 truncated according to the mode of OP1, then sign extended
		 to a HOST_WIDE_INT.  Using the constant directly can result
		 in non-canonical RTL in a 64x32 cross compile.  */
	      constant_part
		= immed_double_const (TREE_INT_CST_LOW (treeop1),
				      (HOST_WIDE_INT) 0,
				      TYPE_MODE (TREE_TYPE (treeop0)));
	      op0 = plus_constant (op0, INTVAL (constant_part));
	      if (modifier != EXPAND_SUM && modifier != EXPAND_INITIALIZER)
		op0 = force_operand (op0, target);
	      return REDUCE_BIT_FIELD (op0);
	    }
	}

      /* Use TER to expand pointer addition of a negated value
	 as pointer subtraction.  */
      if ((POINTER_TYPE_P (TREE_TYPE (treeop0))
	   || (TREE_CODE (TREE_TYPE (treeop0)) == VECTOR_TYPE
	       && POINTER_TYPE_P (TREE_TYPE (TREE_TYPE (treeop0)))))
	  && TREE_CODE (treeop1) == SSA_NAME
	  && TYPE_MODE (TREE_TYPE (treeop0))
	     == TYPE_MODE (TREE_TYPE (treeop1)))
	{
	  gimple def = get_def_for_expr (treeop1, NEGATE_EXPR);
	  if (def)
	    {
	      treeop1 = gimple_assign_rhs1 (def);
	      code = MINUS_EXPR;
	      goto do_minus;
	    }
	}

      /* No sense saving up arithmetic to be done
	 if it's all in the wrong mode to form part of an address.
	 And force_operand won't know whether to sign-extend or
	 zero-extend.  */
      if ((modifier != EXPAND_SUM && modifier != EXPAND_INITIALIZER)
	  || mode != ptr_mode)
	{
	  expand_operands (treeop0, treeop1,
			   subtarget, &op0, &op1, EXPAND_NORMAL);
	  if (op0 == const0_rtx)
	    return op1;
	  if (op1 == const0_rtx)
	    return op0;
	  goto binop2;
	}

      expand_operands (treeop0, treeop1,
		       subtarget, &op0, &op1, modifier);
      return REDUCE_BIT_FIELD (simplify_gen_binary (PLUS, mode, op0, op1));

    case MINUS_EXPR:
<<<<<<< HEAD
=======
    do_minus:
>>>>>>> 155d23aa
      /* For initializers, we are allowed to return a MINUS of two
	 symbolic constants.  Here we handle all cases when both operands
	 are constant.  */
      /* Handle difference of two symbolic constants,
	 for the sake of an initializer.  */
      if ((modifier == EXPAND_SUM || modifier == EXPAND_INITIALIZER)
	  && really_constant_p (treeop0)
	  && really_constant_p (treeop1))
	{
	  expand_operands (treeop0, treeop1,
			   NULL_RTX, &op0, &op1, modifier);

	  /* If the last operand is a CONST_INT, use plus_constant of
	     the negated constant.  Else make the MINUS.  */
	  if (CONST_INT_P (op1))
	    return REDUCE_BIT_FIELD (plus_constant (op0, - INTVAL (op1)));
	  else
	    return REDUCE_BIT_FIELD (gen_rtx_MINUS (mode, op0, op1));
	}

      /* No sense saving up arithmetic to be done
	 if it's all in the wrong mode to form part of an address.
	 And force_operand won't know whether to sign-extend or
	 zero-extend.  */
      if ((modifier != EXPAND_SUM && modifier != EXPAND_INITIALIZER)
	  || mode != ptr_mode)
	goto binop;

      expand_operands (treeop0, treeop1,
		       subtarget, &op0, &op1, modifier);

      /* Convert A - const to A + (-const).  */
      if (CONST_INT_P (op1))
	{
	  op1 = negate_rtx (mode, op1);
	  return REDUCE_BIT_FIELD (simplify_gen_binary (PLUS, mode, op0, op1));
	}

      goto binop2;

    case WIDEN_MULT_PLUS_EXPR:
    case WIDEN_MULT_MINUS_EXPR:
      expand_operands (treeop0, treeop1, NULL_RTX, &op0, &op1, EXPAND_NORMAL);
<<<<<<< HEAD
      op2 = expand_normal (ops->op2);
=======
      op2 = expand_normal (treeop2);
>>>>>>> 155d23aa
      target = expand_widen_pattern_expr (ops, op0, op1, op2,
					  target, unsignedp);
      return target;

    case WIDEN_MULT_EXPR:
      /* If first operand is constant, swap them.
	 Thus the following special case checks need only
	 check the second operand.  */
      if (TREE_CODE (treeop0) == INTEGER_CST)
	{
	  tree t1 = treeop0;
	  treeop0 = treeop1;
	  treeop1 = t1;
	}

      /* First, check if we have a multiplication of one signed and one
	 unsigned operand.  */
      if (TREE_CODE (treeop1) != INTEGER_CST
	  && (TYPE_UNSIGNED (TREE_TYPE (treeop0))
	      != TYPE_UNSIGNED (TREE_TYPE (treeop1))))
	{
	  enum machine_mode innermode = TYPE_MODE (TREE_TYPE (treeop0));
	  this_optab = usmul_widen_optab;
	  if (mode == GET_MODE_2XWIDER_MODE (innermode))
	    {
	      if (optab_handler (this_optab, mode) != CODE_FOR_nothing)
		{
		  if (TYPE_UNSIGNED (TREE_TYPE (treeop0)))
		    expand_operands (treeop0, treeop1, subtarget, &op0, &op1,
				     EXPAND_NORMAL);
		  else
		    expand_operands (treeop0, treeop1, subtarget, &op1, &op0,
				     EXPAND_NORMAL);
		  goto binop3;
		}
	    }
	}
      /* Check for a multiplication with matching signedness.  */
      else if ((TREE_CODE (treeop1) == INTEGER_CST
		&& int_fits_type_p (treeop1, TREE_TYPE (treeop0)))
	       || (TYPE_UNSIGNED (TREE_TYPE (treeop1))
		   == TYPE_UNSIGNED (TREE_TYPE (treeop0))))
	{
	  tree op0type = TREE_TYPE (treeop0);
	  enum machine_mode innermode = TYPE_MODE (op0type);
	  bool zextend_p = TYPE_UNSIGNED (op0type);
	  optab other_optab = zextend_p ? smul_widen_optab : umul_widen_optab;
	  this_optab = zextend_p ? umul_widen_optab : smul_widen_optab;

	  if (mode == GET_MODE_2XWIDER_MODE (innermode))
	    {
	      if (optab_handler (this_optab, mode) != CODE_FOR_nothing)
		{
		  expand_operands (treeop0, treeop1, NULL_RTX, &op0, &op1,
				   EXPAND_NORMAL);
		  temp = expand_widening_mult (mode, op0, op1, target,
					       unsignedp, this_optab);
		  return REDUCE_BIT_FIELD (temp);
		}
<<<<<<< HEAD
	      if (optab_handler (other_optab, mode)->insn_code != CODE_FOR_nothing
=======
	      if (optab_handler (other_optab, mode) != CODE_FOR_nothing
>>>>>>> 155d23aa
		  && innermode == word_mode)
		{
		  rtx htem, hipart;
		  op0 = expand_normal (treeop0);
		  if (TREE_CODE (treeop1) == INTEGER_CST)
		    op1 = convert_modes (innermode, mode,
					 expand_normal (treeop1), unsignedp);
		  else
		    op1 = expand_normal (treeop1);
		  temp = expand_binop (mode, other_optab, op0, op1, target,
				       unsignedp, OPTAB_LIB_WIDEN);
		  hipart = gen_highpart (innermode, temp);
		  htem = expand_mult_highpart_adjust (innermode, hipart,
						      op0, op1, hipart,
						      zextend_p);
		  if (htem != hipart)
		    emit_move_insn (hipart, htem);
		  return REDUCE_BIT_FIELD (temp);
		}
	    }
	}
      treeop0 = fold_build1 (CONVERT_EXPR, type, treeop0);
      treeop1 = fold_build1 (CONVERT_EXPR, type, treeop1);
      expand_operands (treeop0, treeop1, subtarget, &op0, &op1, EXPAND_NORMAL);
      return REDUCE_BIT_FIELD (expand_mult (mode, op0, op1, target, unsignedp));

<<<<<<< HEAD
=======
    case FMA_EXPR:
      {
	optab opt = fma_optab;
	gimple def0, def2;

	def0 = get_def_for_expr (treeop0, NEGATE_EXPR);
	def2 = get_def_for_expr (treeop2, NEGATE_EXPR);

	op0 = op2 = NULL;

	if (def0 && def2
	    && optab_handler (fnms_optab, mode) != CODE_FOR_nothing)
	  {
	    opt = fnms_optab;
	    op0 = expand_normal (gimple_assign_rhs1 (def0));
	    op2 = expand_normal (gimple_assign_rhs1 (def2));
	  }
	else if (def0
		 && optab_handler (fnma_optab, mode) != CODE_FOR_nothing)
	  {
	    opt = fnma_optab;
	    op0 = expand_normal (gimple_assign_rhs1 (def0));
	  }
	else if (def2
		 && optab_handler (fms_optab, mode) != CODE_FOR_nothing)
	  {
	    opt = fms_optab;
	    op2 = expand_normal (gimple_assign_rhs1 (def2));
	  }

	if (op0 == NULL)
	  op0 = expand_expr (treeop0, subtarget, VOIDmode, EXPAND_NORMAL);
	if (op2 == NULL)
	  op2 = expand_normal (treeop2);
	op1 = expand_normal (treeop1);

	return expand_ternary_op (TYPE_MODE (type), opt,
				  op0, op1, op2, target, 0);
      }

>>>>>>> 155d23aa
    case MULT_EXPR:
      /* If this is a fixed-point operation, then we cannot use the code
	 below because "expand_mult" doesn't support sat/no-sat fixed-point
         multiplications.   */
      if (ALL_FIXED_POINT_MODE_P (mode))
	goto binop;

      /* If first operand is constant, swap them.
	 Thus the following special case checks need only
	 check the second operand.  */
      if (TREE_CODE (treeop0) == INTEGER_CST)
	{
	  tree t1 = treeop0;
	  treeop0 = treeop1;
	  treeop1 = t1;
	}

      /* Attempt to return something suitable for generating an
	 indexed address, for machines that support that.  */

      if (modifier == EXPAND_SUM && mode == ptr_mode
	  && host_integerp (treeop1, 0))
	{
	  tree exp1 = treeop1;

	  op0 = expand_expr (treeop0, subtarget, VOIDmode,
			     EXPAND_SUM);

	  if (!REG_P (op0))
	    op0 = force_operand (op0, NULL_RTX);
	  if (!REG_P (op0))
	    op0 = copy_to_mode_reg (mode, op0);

	  return REDUCE_BIT_FIELD (gen_rtx_MULT (mode, op0,
			       gen_int_mode (tree_low_cst (exp1, 0),
					     TYPE_MODE (TREE_TYPE (exp1)))));
	}

      if (modifier == EXPAND_STACK_PARM)
	target = 0;

      expand_operands (treeop0, treeop1, subtarget, &op0, &op1, EXPAND_NORMAL);
      return REDUCE_BIT_FIELD (expand_mult (mode, op0, op1, target, unsignedp));

    case TRUNC_DIV_EXPR:
    case FLOOR_DIV_EXPR:
    case CEIL_DIV_EXPR:
    case ROUND_DIV_EXPR:
    case EXACT_DIV_EXPR:
      /* If this is a fixed-point operation, then we cannot use the code
	 below because "expand_divmod" doesn't support sat/no-sat fixed-point
         divisions.   */
      if (ALL_FIXED_POINT_MODE_P (mode))
	goto binop;

      if (modifier == EXPAND_STACK_PARM)
	target = 0;
      /* Possible optimization: compute the dividend with EXPAND_SUM
	 then if the divisor is constant can optimize the case
	 where some terms of the dividend have coeffs divisible by it.  */
      expand_operands (treeop0, treeop1,
		       subtarget, &op0, &op1, EXPAND_NORMAL);
      return expand_divmod (0, code, mode, op0, op1, target, unsignedp);

    case RDIV_EXPR:
      goto binop;

    case TRUNC_MOD_EXPR:
    case FLOOR_MOD_EXPR:
    case CEIL_MOD_EXPR:
    case ROUND_MOD_EXPR:
      if (modifier == EXPAND_STACK_PARM)
	target = 0;
      expand_operands (treeop0, treeop1,
		       subtarget, &op0, &op1, EXPAND_NORMAL);
      return expand_divmod (1, code, mode, op0, op1, target, unsignedp);

    case FIXED_CONVERT_EXPR:
      op0 = expand_normal (treeop0);
      if (target == 0 || modifier == EXPAND_STACK_PARM)
	target = gen_reg_rtx (mode);

      if ((TREE_CODE (TREE_TYPE (treeop0)) == INTEGER_TYPE
	   && TYPE_UNSIGNED (TREE_TYPE (treeop0)))
          || (TREE_CODE (type) == INTEGER_TYPE && TYPE_UNSIGNED (type)))
	expand_fixed_convert (target, op0, 1, TYPE_SATURATING (type));
      else
	expand_fixed_convert (target, op0, 0, TYPE_SATURATING (type));
      return target;

    case FIX_TRUNC_EXPR:
      op0 = expand_normal (treeop0);
      if (target == 0 || modifier == EXPAND_STACK_PARM)
	target = gen_reg_rtx (mode);
      expand_fix (target, op0, unsignedp);
      return target;

    case FLOAT_EXPR:
      op0 = expand_normal (treeop0);
      if (target == 0 || modifier == EXPAND_STACK_PARM)
	target = gen_reg_rtx (mode);
      /* expand_float can't figure out what to do if FROM has VOIDmode.
	 So give it the correct mode.  With -O, cse will optimize this.  */
      if (GET_MODE (op0) == VOIDmode)
	op0 = copy_to_mode_reg (TYPE_MODE (TREE_TYPE (treeop0)),
				op0);
      expand_float (target, op0,
		    TYPE_UNSIGNED (TREE_TYPE (treeop0)));
      return target;

    case NEGATE_EXPR:
      op0 = expand_expr (treeop0, subtarget,
			 VOIDmode, EXPAND_NORMAL);
      if (modifier == EXPAND_STACK_PARM)
	target = 0;
      temp = expand_unop (mode,
      			  optab_for_tree_code (NEGATE_EXPR, type,
					       optab_default),
			  op0, target, 0);
      gcc_assert (temp);
      return REDUCE_BIT_FIELD (temp);

    case ABS_EXPR:
      op0 = expand_expr (treeop0, subtarget,
			 VOIDmode, EXPAND_NORMAL);
      if (modifier == EXPAND_STACK_PARM)
	target = 0;

      /* ABS_EXPR is not valid for complex arguments.  */
      gcc_assert (GET_MODE_CLASS (mode) != MODE_COMPLEX_INT
		  && GET_MODE_CLASS (mode) != MODE_COMPLEX_FLOAT);

      /* Unsigned abs is simply the operand.  Testing here means we don't
	 risk generating incorrect code below.  */
      if (TYPE_UNSIGNED (type))
	return op0;

      return expand_abs (mode, op0, target, unsignedp,
			 safe_from_p (target, treeop0, 1));

    case MAX_EXPR:
    case MIN_EXPR:
      target = original_target;
      if (target == 0
	  || modifier == EXPAND_STACK_PARM
	  || (MEM_P (target) && MEM_VOLATILE_P (target))
	  || GET_MODE (target) != mode
	  || (REG_P (target)
	      && REGNO (target) < FIRST_PSEUDO_REGISTER))
	target = gen_reg_rtx (mode);
      expand_operands (treeop0, treeop1,
		       target, &op0, &op1, EXPAND_NORMAL);

      /* First try to do it with a special MIN or MAX instruction.
	 If that does not win, use a conditional jump to select the proper
	 value.  */
      this_optab = optab_for_tree_code (code, type, optab_default);
      temp = expand_binop (mode, this_optab, op0, op1, target, unsignedp,
			   OPTAB_WIDEN);
      if (temp != 0)
	return temp;

      /* At this point, a MEM target is no longer useful; we will get better
	 code without it.  */

      if (! REG_P (target))
	target = gen_reg_rtx (mode);

      /* If op1 was placed in target, swap op0 and op1.  */
      if (target != op0 && target == op1)
	{
	  temp = op0;
	  op0 = op1;
	  op1 = temp;
	}

      /* We generate better code and avoid problems with op1 mentioning
	 target by forcing op1 into a pseudo if it isn't a constant.  */
      if (! CONSTANT_P (op1))
	op1 = force_reg (mode, op1);

      {
	enum rtx_code comparison_code;
	rtx cmpop1 = op1;

	if (code == MAX_EXPR)
	  comparison_code = unsignedp ? GEU : GE;
	else
	  comparison_code = unsignedp ? LEU : LE;

	/* Canonicalize to comparisons against 0.  */
	if (op1 == const1_rtx)
	  {
	    /* Converting (a >= 1 ? a : 1) into (a > 0 ? a : 1)
	       or (a != 0 ? a : 1) for unsigned.
	       For MIN we are safe converting (a <= 1 ? a : 1)
	       into (a <= 0 ? a : 1)  */
	    cmpop1 = const0_rtx;
	    if (code == MAX_EXPR)
	      comparison_code = unsignedp ? NE : GT;
	  }
	if (op1 == constm1_rtx && !unsignedp)
	  {
	    /* Converting (a >= -1 ? a : -1) into (a >= 0 ? a : -1)
	       and (a <= -1 ? a : -1) into (a < 0 ? a : -1) */
	    cmpop1 = const0_rtx;
	    if (code == MIN_EXPR)
	      comparison_code = LT;
	  }
#ifdef HAVE_conditional_move
	/* Use a conditional move if possible.  */
	if (can_conditionally_move_p (mode))
	  {
	    rtx insn;

	    /* ??? Same problem as in expmed.c: emit_conditional_move
	       forces a stack adjustment via compare_from_rtx, and we
	       lose the stack adjustment if the sequence we are about
	       to create is discarded.  */
	    do_pending_stack_adjust ();

	    start_sequence ();

	    /* Try to emit the conditional move.  */
	    insn = emit_conditional_move (target, comparison_code,
					  op0, cmpop1, mode,
					  op0, op1, mode,
					  unsignedp);

	    /* If we could do the conditional move, emit the sequence,
	       and return.  */
	    if (insn)
	      {
		rtx seq = get_insns ();
		end_sequence ();
		emit_insn (seq);
		return target;
	      }

	    /* Otherwise discard the sequence and fall back to code with
	       branches.  */
	    end_sequence ();
	  }
#endif
	if (target != op0)
	  emit_move_insn (target, op0);

	temp = gen_label_rtx ();
	do_compare_rtx_and_jump (target, cmpop1, comparison_code,
				 unsignedp, mode, NULL_RTX, NULL_RTX, temp,
				 -1);
      }
      emit_move_insn (target, op1);
      emit_label (temp);
      return target;

    case BIT_NOT_EXPR:
      op0 = expand_expr (treeop0, subtarget,
			 VOIDmode, EXPAND_NORMAL);
      if (modifier == EXPAND_STACK_PARM)
	target = 0;
      temp = expand_unop (mode, one_cmpl_optab, op0, target, 1);
      gcc_assert (temp);
      return temp;

      /* ??? Can optimize bitwise operations with one arg constant.
	 Can optimize (a bitwise1 n) bitwise2 (a bitwise3 b)
	 and (a bitwise1 b) bitwise2 b (etc)
	 but that is probably not worth while.  */

      /* BIT_AND_EXPR is for bitwise anding.  TRUTH_AND_EXPR is for anding two
	 boolean values when we want in all cases to compute both of them.  In
	 general it is fastest to do TRUTH_AND_EXPR by computing both operands
	 as actual zero-or-1 values and then bitwise anding.  In cases where
	 there cannot be any side effects, better code would be made by
	 treating TRUTH_AND_EXPR like TRUTH_ANDIF_EXPR; but the question is
	 how to recognize those cases.  */

    case TRUTH_AND_EXPR:
      code = BIT_AND_EXPR;
    case BIT_AND_EXPR:
      goto binop;

    case TRUTH_OR_EXPR:
      code = BIT_IOR_EXPR;
    case BIT_IOR_EXPR:
      goto binop;

    case TRUTH_XOR_EXPR:
      code = BIT_XOR_EXPR;
    case BIT_XOR_EXPR:
      goto binop;

    case LROTATE_EXPR:
    case RROTATE_EXPR:
      gcc_assert (VECTOR_MODE_P (TYPE_MODE (type))
		  || (GET_MODE_PRECISION (TYPE_MODE (type))
		      == TYPE_PRECISION (type)));
      /* fall through */

    case LSHIFT_EXPR:
    case RSHIFT_EXPR:
      /* If this is a fixed-point operation, then we cannot use the code
	 below because "expand_shift" doesn't support sat/no-sat fixed-point
         shifts.   */
      if (ALL_FIXED_POINT_MODE_P (mode))
	goto binop;

      if (! safe_from_p (subtarget, treeop1, 1))
	subtarget = 0;
      if (modifier == EXPAND_STACK_PARM)
	target = 0;
      op0 = expand_expr (treeop0, subtarget,
			 VOIDmode, EXPAND_NORMAL);
      temp = expand_shift (code, mode, op0, treeop1, target,
			   unsignedp);
      if (code == LSHIFT_EXPR)
	temp = REDUCE_BIT_FIELD (temp);
      return temp;

      /* Could determine the answer when only additive constants differ.  Also,
	 the addition of one can be handled by changing the condition.  */
    case LT_EXPR:
    case LE_EXPR:
    case GT_EXPR:
    case GE_EXPR:
    case EQ_EXPR:
    case NE_EXPR:
    case UNORDERED_EXPR:
    case ORDERED_EXPR:
    case UNLT_EXPR:
    case UNLE_EXPR:
    case UNGT_EXPR:
    case UNGE_EXPR:
    case UNEQ_EXPR:
    case LTGT_EXPR:
      temp = do_store_flag (ops,
			    modifier != EXPAND_STACK_PARM ? target : NULL_RTX,
			    tmode != VOIDmode ? tmode : mode);
      if (temp)
	return temp;

      /* Use a compare and a jump for BLKmode comparisons, or for function
	 type comparisons is HAVE_canonicalize_funcptr_for_compare.  */

      if ((target == 0
	   || modifier == EXPAND_STACK_PARM
	   || ! safe_from_p (target, treeop0, 1)
	   || ! safe_from_p (target, treeop1, 1)
	   /* Make sure we don't have a hard reg (such as function's return
	      value) live across basic blocks, if not optimizing.  */
	   || (!optimize && REG_P (target)
	       && REGNO (target) < FIRST_PSEUDO_REGISTER)))
	target = gen_reg_rtx (tmode != VOIDmode ? tmode : mode);

      emit_move_insn (target, const0_rtx);

      op1 = gen_label_rtx ();
      jumpifnot_1 (code, treeop0, treeop1, op1, -1);

      emit_move_insn (target, const1_rtx);

      emit_label (op1);
      return target;

    case TRUTH_NOT_EXPR:
      if (modifier == EXPAND_STACK_PARM)
	target = 0;
      op0 = expand_expr (treeop0, target,
			 VOIDmode, EXPAND_NORMAL);
      /* The parser is careful to generate TRUTH_NOT_EXPR
	 only with operands that are always zero or one.  */
      temp = expand_binop (mode, xor_optab, op0, const1_rtx,
			   target, 1, OPTAB_LIB_WIDEN);
      gcc_assert (temp);
      return temp;

    case COMPLEX_EXPR:
      /* Get the rtx code of the operands.  */
      op0 = expand_normal (treeop0);
      op1 = expand_normal (treeop1);

      if (!target)
	target = gen_reg_rtx (TYPE_MODE (type));

      /* Move the real (op0) and imaginary (op1) parts to their location.  */
      write_complex_part (target, op0, false);
      write_complex_part (target, op1, true);

      return target;

    case WIDEN_SUM_EXPR:
      {
        tree oprnd0 = treeop0;
        tree oprnd1 = treeop1;

        expand_operands (oprnd0, oprnd1, NULL_RTX, &op0, &op1, EXPAND_NORMAL);
        target = expand_widen_pattern_expr (ops, op0, NULL_RTX, op1,
                                            target, unsignedp);
        return target;
      }

    case REDUC_MAX_EXPR:
    case REDUC_MIN_EXPR:
    case REDUC_PLUS_EXPR:
      {
        op0 = expand_normal (treeop0);
        this_optab = optab_for_tree_code (code, type, optab_default);
        temp = expand_unop (mode, this_optab, op0, target, unsignedp);
        gcc_assert (temp);
        return temp;
      }

    case VEC_EXTRACT_EVEN_EXPR:
    case VEC_EXTRACT_ODD_EXPR:
      {
        expand_operands (treeop0,  treeop1,
                         NULL_RTX, &op0, &op1, EXPAND_NORMAL);
        this_optab = optab_for_tree_code (code, type, optab_default);
        temp = expand_binop (mode, this_optab, op0, op1, target, unsignedp,
                             OPTAB_WIDEN);
        gcc_assert (temp);
        return temp;
      }

    case VEC_INTERLEAVE_HIGH_EXPR:
    case VEC_INTERLEAVE_LOW_EXPR:
      {
        expand_operands (treeop0,  treeop1,
                         NULL_RTX, &op0, &op1, EXPAND_NORMAL);
        this_optab = optab_for_tree_code (code, type, optab_default);
        temp = expand_binop (mode, this_optab, op0, op1, target, unsignedp,
                             OPTAB_WIDEN);
        gcc_assert (temp);
        return temp;
      }

    case VEC_LSHIFT_EXPR:
    case VEC_RSHIFT_EXPR:
      {
	target = expand_vec_shift_expr (ops, target);
	return target;
      }

    case VEC_UNPACK_HI_EXPR:
    case VEC_UNPACK_LO_EXPR:
      {
	op0 = expand_normal (treeop0);
	this_optab = optab_for_tree_code (code, type, optab_default);
	temp = expand_widen_pattern_expr (ops, op0, NULL_RTX, NULL_RTX,
					  target, unsignedp);
	gcc_assert (temp);
	return temp;
      }

    case VEC_UNPACK_FLOAT_HI_EXPR:
    case VEC_UNPACK_FLOAT_LO_EXPR:
      {
	op0 = expand_normal (treeop0);
	/* The signedness is determined from input operand.  */
	this_optab = optab_for_tree_code (code,
					  TREE_TYPE (treeop0),
					  optab_default);
	temp = expand_widen_pattern_expr
	  (ops, op0, NULL_RTX, NULL_RTX,
	   target, TYPE_UNSIGNED (TREE_TYPE (treeop0)));

	gcc_assert (temp);
	return temp;
      }

    case VEC_WIDEN_MULT_HI_EXPR:
    case VEC_WIDEN_MULT_LO_EXPR:
      {
	tree oprnd0 = treeop0;
	tree oprnd1 = treeop1;

	expand_operands (oprnd0, oprnd1, NULL_RTX, &op0, &op1, EXPAND_NORMAL);
	target = expand_widen_pattern_expr (ops, op0, op1, NULL_RTX,
					    target, unsignedp);
	gcc_assert (target);
	return target;
      }

    case VEC_PACK_TRUNC_EXPR:
    case VEC_PACK_SAT_EXPR:
    case VEC_PACK_FIX_TRUNC_EXPR:
      mode = TYPE_MODE (TREE_TYPE (treeop0));
      goto binop;

    default:
      gcc_unreachable ();
    }

  /* Here to do an ordinary binary operator.  */
 binop:
  expand_operands (treeop0, treeop1,
		   subtarget, &op0, &op1, EXPAND_NORMAL);
 binop2:
  this_optab = optab_for_tree_code (code, type, optab_default);
 binop3:
  if (modifier == EXPAND_STACK_PARM)
    target = 0;
  temp = expand_binop (mode, this_optab, op0, op1, target,
		       unsignedp, OPTAB_LIB_WIDEN);
  gcc_assert (temp);
  return REDUCE_BIT_FIELD (temp);
}
#undef REDUCE_BIT_FIELD

rtx
expand_expr_real_1 (tree exp, rtx target, enum machine_mode tmode,
		    enum expand_modifier modifier, rtx *alt_rtl)
{
  rtx op0, op1, temp, decl_rtl;
  tree type;
  int unsignedp;
  enum machine_mode mode;
  enum tree_code code = TREE_CODE (exp);
  optab this_optab;
  rtx subtarget, original_target;
  int ignore;
  tree context;
  bool reduce_bit_field;
  location_t loc = EXPR_LOCATION (exp);
  struct separate_ops ops;
  tree treeop0, treeop1, treeop2;
  tree ssa_name = NULL_TREE;
  gimple g;

  type = TREE_TYPE (exp);
  mode = TYPE_MODE (type);
  unsignedp = TYPE_UNSIGNED (type);

  treeop0 = treeop1 = treeop2 = NULL_TREE;
  if (!VL_EXP_CLASS_P (exp))
    switch (TREE_CODE_LENGTH (code))
      {
	default:
	case 3: treeop2 = TREE_OPERAND (exp, 2);
	case 2: treeop1 = TREE_OPERAND (exp, 1);
	case 1: treeop0 = TREE_OPERAND (exp, 0);
	case 0: break;
      }
  ops.code = code;
  ops.type = type;
  ops.op0 = treeop0;
  ops.op1 = treeop1;
  ops.op2 = treeop2;
  ops.location = loc;

  ignore = (target == const0_rtx
	    || ((CONVERT_EXPR_CODE_P (code)
		 || code == COND_EXPR || code == VIEW_CONVERT_EXPR)
		&& TREE_CODE (type) == VOID_TYPE));

  /* An operation in what may be a bit-field type needs the
     result to be reduced to the precision of the bit-field type,
     which is narrower than that of the type's mode.  */
  reduce_bit_field = (!ignore
		      && TREE_CODE (type) == INTEGER_TYPE
		      && GET_MODE_PRECISION (mode) > TYPE_PRECISION (type));

  /* If we are going to ignore this result, we need only do something
     if there is a side-effect somewhere in the expression.  If there
     is, short-circuit the most common cases here.  Note that we must
     not call expand_expr with anything but const0_rtx in case this
     is an initial expansion of a size that contains a PLACEHOLDER_EXPR.  */

  if (ignore)
    {
      if (! TREE_SIDE_EFFECTS (exp))
	return const0_rtx;

      /* Ensure we reference a volatile object even if value is ignored, but
	 don't do this if all we are doing is taking its address.  */
      if (TREE_THIS_VOLATILE (exp)
	  && TREE_CODE (exp) != FUNCTION_DECL
	  && mode != VOIDmode && mode != BLKmode
	  && modifier != EXPAND_CONST_ADDRESS)
	{
	  temp = expand_expr (exp, NULL_RTX, VOIDmode, modifier);
	  if (MEM_P (temp))
	    temp = copy_to_reg (temp);
	  return const0_rtx;
	}

      if (TREE_CODE_CLASS (code) == tcc_unary
	  || code == COMPONENT_REF || code == INDIRECT_REF)
	return expand_expr (treeop0, const0_rtx, VOIDmode,
			    modifier);

      else if (TREE_CODE_CLASS (code) == tcc_binary
	       || TREE_CODE_CLASS (code) == tcc_comparison
	       || code == ARRAY_REF || code == ARRAY_RANGE_REF)
	{
	  expand_expr (treeop0, const0_rtx, VOIDmode, modifier);
	  expand_expr (treeop1, const0_rtx, VOIDmode, modifier);
	  return const0_rtx;
	}
      else if (code == BIT_FIELD_REF)
	{
	  expand_expr (treeop0, const0_rtx, VOIDmode, modifier);
	  expand_expr (treeop1, const0_rtx, VOIDmode, modifier);
	  expand_expr (treeop2, const0_rtx, VOIDmode, modifier);
	  return const0_rtx;
	}

      target = 0;
    }

  if (reduce_bit_field && modifier == EXPAND_STACK_PARM)
    target = 0;

  /* Use subtarget as the target for operand 0 of a binary operation.  */
  subtarget = get_subtarget (target);
  original_target = target;

  switch (code)
    {
    case LABEL_DECL:
      {
	tree function = decl_function_context (exp);

	temp = label_rtx (exp);
	temp = gen_rtx_LABEL_REF (Pmode, temp);

	if (function != current_function_decl
	    && function != 0)
	  LABEL_REF_NONLOCAL_P (temp) = 1;

	temp = gen_rtx_MEM (FUNCTION_MODE, temp);
	return temp;
      }

    case SSA_NAME:
      /* ??? ivopts calls expander, without any preparation from
         out-of-ssa.  So fake instructions as if this was an access to the
	 base variable.  This unnecessarily allocates a pseudo, see how we can
	 reuse it, if partition base vars have it set already.  */
      if (!currently_expanding_to_rtl)
	return expand_expr_real_1 (SSA_NAME_VAR (exp), target, tmode, modifier,
				   NULL);

      g = get_gimple_for_ssa_name (exp);
      if (g)
	return expand_expr_real (gimple_assign_rhs_to_tree (g), target, tmode,
				 modifier, NULL);

      ssa_name = exp;
      decl_rtl = get_rtx_for_ssa_name (ssa_name);
      exp = SSA_NAME_VAR (ssa_name);
      goto expand_decl_rtl;

    case PARM_DECL:
    case VAR_DECL:
      /* If a static var's type was incomplete when the decl was written,
	 but the type is complete now, lay out the decl now.  */
      if (DECL_SIZE (exp) == 0
	  && COMPLETE_OR_UNBOUND_ARRAY_TYPE_P (TREE_TYPE (exp))
	  && (TREE_STATIC (exp) || DECL_EXTERNAL (exp)))
	layout_decl (exp, 0);

      /* ... fall through ...  */

    case FUNCTION_DECL:
    case RESULT_DECL:
      decl_rtl = DECL_RTL (exp);
    expand_decl_rtl:
      gcc_assert (decl_rtl);
      decl_rtl = copy_rtx (decl_rtl);
      /* Record writes to register variables.  */
      if (modifier == EXPAND_WRITE && REG_P (decl_rtl)
	  && REGNO (decl_rtl) < FIRST_PSEUDO_REGISTER)
	{
	    int i = REGNO (decl_rtl);
	    int nregs = hard_regno_nregs[i][GET_MODE (decl_rtl)];
	    while (nregs)
	      {
		SET_HARD_REG_BIT (crtl->asm_clobbers, i);
		i++;
		nregs--;
	      }
	}

      /* Ensure variable marked as used even if it doesn't go through
	 a parser.  If it hasn't be used yet, write out an external
	 definition.  */
      if (! TREE_USED (exp))
	{
	  assemble_external (exp);
	  TREE_USED (exp) = 1;
	}

      /* Show we haven't gotten RTL for this yet.  */
      temp = 0;

      /* Variables inherited from containing functions should have
	 been lowered by this point.  */
      context = decl_function_context (exp);
      gcc_assert (!context
		  || context == current_function_decl
		  || TREE_STATIC (exp)
		  || DECL_EXTERNAL (exp)
		  /* ??? C++ creates functions that are not TREE_STATIC.  */
		  || TREE_CODE (exp) == FUNCTION_DECL);

      /* This is the case of an array whose size is to be determined
	 from its initializer, while the initializer is still being parsed.
	 See expand_decl.  */

      if (MEM_P (decl_rtl) && REG_P (XEXP (decl_rtl, 0)))
	temp = validize_mem (decl_rtl);

      /* If DECL_RTL is memory, we are in the normal case and the
	 address is not valid, get the address into a register.  */

      else if (MEM_P (decl_rtl) && modifier != EXPAND_INITIALIZER)
	{
	  if (alt_rtl)
	    *alt_rtl = decl_rtl;
	  decl_rtl = use_anchored_address (decl_rtl);
	  if (modifier != EXPAND_CONST_ADDRESS
	      && modifier != EXPAND_SUM
	      && !memory_address_addr_space_p (DECL_MODE (exp),
					       XEXP (decl_rtl, 0),
					       MEM_ADDR_SPACE (decl_rtl)))
	    temp = replace_equiv_address (decl_rtl,
					  copy_rtx (XEXP (decl_rtl, 0)));
	}

      /* If we got something, return it.  But first, set the alignment
	 if the address is a register.  */
      if (temp != 0)
	{
	  if (MEM_P (temp) && REG_P (XEXP (temp, 0)))
	    mark_reg_pointer (XEXP (temp, 0), DECL_ALIGN (exp));

	  return temp;
	}

      /* If the mode of DECL_RTL does not match that of the decl, it
	 must be a promoted value.  We return a SUBREG of the wanted mode,
	 but mark it so that we know that it was already extended.  */
      if (REG_P (decl_rtl) && GET_MODE (decl_rtl) != DECL_MODE (exp))
	{
	  enum machine_mode pmode;

	  /* Get the signedness to be used for this variable.  Ensure we get
	     the same mode we got when the variable was declared.  */
	  if (code == SSA_NAME
	      && (g = SSA_NAME_DEF_STMT (ssa_name))
	      && gimple_code (g) == GIMPLE_CALL)
	    pmode = promote_function_mode (type, mode, &unsignedp,
					   TREE_TYPE
					   (TREE_TYPE (gimple_call_fn (g))),
					   2);
	  else
	    pmode = promote_decl_mode (exp, &unsignedp);
	  gcc_assert (GET_MODE (decl_rtl) == pmode);

	  temp = gen_lowpart_SUBREG (mode, decl_rtl);
	  SUBREG_PROMOTED_VAR_P (temp) = 1;
	  SUBREG_PROMOTED_UNSIGNED_SET (temp, unsignedp);
	  return temp;
	}

      return decl_rtl;

    case INTEGER_CST:
      temp = immed_double_const (TREE_INT_CST_LOW (exp),
				 TREE_INT_CST_HIGH (exp), mode);

      return temp;

    case VECTOR_CST:
      {
	tree tmp = NULL_TREE;
	if (GET_MODE_CLASS (mode) == MODE_VECTOR_INT
	    || GET_MODE_CLASS (mode) == MODE_VECTOR_FLOAT
	    || GET_MODE_CLASS (mode) == MODE_VECTOR_FRACT
	    || GET_MODE_CLASS (mode) == MODE_VECTOR_UFRACT
	    || GET_MODE_CLASS (mode) == MODE_VECTOR_ACCUM
	    || GET_MODE_CLASS (mode) == MODE_VECTOR_UACCUM)
	  return const_vector_from_tree (exp);
	if (GET_MODE_CLASS (mode) == MODE_INT)
	  {
	    tree type_for_mode = lang_hooks.types.type_for_mode (mode, 1);
	    if (type_for_mode)
	      tmp = fold_unary_loc (loc, VIEW_CONVERT_EXPR, type_for_mode, exp);
	  }
	if (!tmp)
	  tmp = build_constructor_from_list (type,
					     TREE_VECTOR_CST_ELTS (exp));
	return expand_expr (tmp, ignore ? const0_rtx : target,
			    tmode, modifier);
      }

    case CONST_DECL:
      return expand_expr (DECL_INITIAL (exp), target, VOIDmode, modifier);

    case REAL_CST:
      /* If optimized, generate immediate CONST_DOUBLE
	 which will be turned into memory by reload if necessary.

	 We used to force a register so that loop.c could see it.  But
	 this does not allow gen_* patterns to perform optimizations with
	 the constants.  It also produces two insns in cases like "x = 1.0;".
	 On most machines, floating-point constants are not permitted in
	 many insns, so we'd end up copying it to a register in any case.

	 Now, we do the copying in expand_binop, if appropriate.  */
      return CONST_DOUBLE_FROM_REAL_VALUE (TREE_REAL_CST (exp),
					   TYPE_MODE (TREE_TYPE (exp)));

    case FIXED_CST:
      return CONST_FIXED_FROM_FIXED_VALUE (TREE_FIXED_CST (exp),
					   TYPE_MODE (TREE_TYPE (exp)));

    case COMPLEX_CST:
      /* Handle evaluating a complex constant in a CONCAT target.  */
      if (original_target && GET_CODE (original_target) == CONCAT)
	{
	  enum machine_mode mode = TYPE_MODE (TREE_TYPE (TREE_TYPE (exp)));
	  rtx rtarg, itarg;

	  rtarg = XEXP (original_target, 0);
	  itarg = XEXP (original_target, 1);

	  /* Move the real and imaginary parts separately.  */
	  op0 = expand_expr (TREE_REALPART (exp), rtarg, mode, EXPAND_NORMAL);
	  op1 = expand_expr (TREE_IMAGPART (exp), itarg, mode, EXPAND_NORMAL);

	  if (op0 != rtarg)
	    emit_move_insn (rtarg, op0);
	  if (op1 != itarg)
	    emit_move_insn (itarg, op1);

	  return original_target;
	}

      /* ... fall through ...  */

    case STRING_CST:
      temp = expand_expr_constant (exp, 1, modifier);

      /* temp contains a constant address.
	 On RISC machines where a constant address isn't valid,
	 make some insns to get that address into a register.  */
      if (modifier != EXPAND_CONST_ADDRESS
	  && modifier != EXPAND_INITIALIZER
	  && modifier != EXPAND_SUM
	  && ! memory_address_addr_space_p (mode, XEXP (temp, 0),
					    MEM_ADDR_SPACE (temp)))
	return replace_equiv_address (temp,
				      copy_rtx (XEXP (temp, 0)));
      return temp;

    case SAVE_EXPR:
      {
	tree val = treeop0;
	rtx ret = expand_expr_real_1 (val, target, tmode, modifier, alt_rtl);

	if (!SAVE_EXPR_RESOLVED_P (exp))
	  {
	    /* We can indeed still hit this case, typically via builtin
	       expanders calling save_expr immediately before expanding
	       something.  Assume this means that we only have to deal
	       with non-BLKmode values.  */
	    gcc_assert (GET_MODE (ret) != BLKmode);

	    val = build_decl (EXPR_LOCATION (exp),
			      VAR_DECL, NULL, TREE_TYPE (exp));
	    DECL_ARTIFICIAL (val) = 1;
	    DECL_IGNORED_P (val) = 1;
	    treeop0 = val;
	    TREE_OPERAND (exp, 0) = treeop0;
	    SAVE_EXPR_RESOLVED_P (exp) = 1;

	    if (!CONSTANT_P (ret))
	      ret = copy_to_reg (ret);
	    SET_DECL_RTL (val, ret);
	  }

        return ret;
      }


    case CONSTRUCTOR:
      /* If we don't need the result, just ensure we evaluate any
	 subexpressions.  */
      if (ignore)
	{
	  unsigned HOST_WIDE_INT idx;
	  tree value;

	  FOR_EACH_CONSTRUCTOR_VALUE (CONSTRUCTOR_ELTS (exp), idx, value)
	    expand_expr (value, const0_rtx, VOIDmode, EXPAND_NORMAL);

	  return const0_rtx;
	}

      return expand_constructor (exp, target, modifier, false);

    case TARGET_MEM_REF:
      {
	addr_space_t as = TYPE_ADDR_SPACE (TREE_TYPE (exp));
	struct mem_address addr;
	int icode, align;

	get_address_description (exp, &addr);
	op0 = addr_for_mem_ref (&addr, as, true);
	op0 = memory_address_addr_space (mode, op0, as);
	temp = gen_rtx_MEM (mode, op0);
	set_mem_attributes (temp, exp, 0);
	set_mem_addr_space (temp, as);
	align = MAX (TYPE_ALIGN (TREE_TYPE (exp)),
		     get_object_alignment (exp, BIGGEST_ALIGNMENT));
	if (mode != BLKmode
	    && (unsigned) align < GET_MODE_ALIGNMENT (mode)
	    /* If the target does not have special handling for unaligned
	       loads of mode then it can use regular moves for them.  */
	    && ((icode = optab_handler (movmisalign_optab, mode))
		!= CODE_FOR_nothing))
	  {
	    rtx reg, insn;

	    /* We've already validated the memory, and we're creating a
	       new pseudo destination.  The predicates really can't fail.  */
	    reg = gen_reg_rtx (mode);

	    /* Nor can the insn generator.  */
	    insn = GEN_FCN (icode) (reg, temp);
	    gcc_assert (insn != NULL_RTX);
	    emit_insn (insn);

	    return reg;
	  }
	return temp;
      }

    case MEM_REF:
      {
	addr_space_t as
	  = TYPE_ADDR_SPACE (TREE_TYPE (TREE_TYPE (TREE_OPERAND (exp, 1))));
	enum machine_mode address_mode;
	tree base = TREE_OPERAND (exp, 0);
	gimple def_stmt;
	int icode, align;
	/* Handle expansion of non-aliased memory with non-BLKmode.  That
	   might end up in a register.  */
	if (TREE_CODE (base) == ADDR_EXPR)
	  {
	    HOST_WIDE_INT offset = mem_ref_offset (exp).low;
	    tree bit_offset;
	    base = TREE_OPERAND (base, 0);
	    if (!DECL_P (base))
	      {
		HOST_WIDE_INT off;
		base = get_addr_base_and_unit_offset (base, &off);
		gcc_assert (base);
		offset += off;
	      }
	    /* If we are expanding a MEM_REF of a non-BLKmode non-addressable
	       decl we must use bitfield operations.  */
	    if (DECL_P (base)
		&& !TREE_ADDRESSABLE (base)
		&& DECL_MODE (base) != BLKmode
		&& DECL_RTL_SET_P (base)
		&& !MEM_P (DECL_RTL (base)))
	      {
		tree bftype;
		if (offset == 0
		    && host_integerp (TYPE_SIZE (TREE_TYPE (exp)), 1)
		    && (GET_MODE_BITSIZE (DECL_MODE (base))
			== TREE_INT_CST_LOW (TYPE_SIZE (TREE_TYPE (exp)))))
		  return expand_expr (build1 (VIEW_CONVERT_EXPR,
					      TREE_TYPE (exp), base),
				      target, tmode, modifier);
		bit_offset = bitsize_int (offset * BITS_PER_UNIT);
		bftype = TREE_TYPE (base);
		if (TYPE_MODE (TREE_TYPE (exp)) != BLKmode)
		  bftype = TREE_TYPE (exp);
		return expand_expr (build3 (BIT_FIELD_REF, bftype,
					    base,
					    TYPE_SIZE (TREE_TYPE (exp)),
					    bit_offset),
				    target, tmode, modifier);
	      }
	  }
	address_mode = targetm.addr_space.address_mode (as);
	base = TREE_OPERAND (exp, 0);
	if ((def_stmt = get_def_for_expr (base, BIT_AND_EXPR)))
	  {
	    tree mask = gimple_assign_rhs2 (def_stmt);
	    base = build2 (BIT_AND_EXPR, TREE_TYPE (base),
			   gimple_assign_rhs1 (def_stmt), mask);
	    TREE_OPERAND (exp, 0) = base;
	  }
	align = MAX (TYPE_ALIGN (TREE_TYPE (exp)),
		     get_object_alignment (exp, BIGGEST_ALIGNMENT));
	op0 = expand_expr (base, NULL_RTX, VOIDmode, EXPAND_SUM);
	op0 = convert_memory_address_addr_space (address_mode, op0, as);
	if (!integer_zerop (TREE_OPERAND (exp, 1)))
	  {
	    rtx off
	      = immed_double_int_const (mem_ref_offset (exp), address_mode);
	    op0 = simplify_gen_binary (PLUS, address_mode, op0, off);
	  }
	op0 = memory_address_addr_space (mode, op0, as);
	temp = gen_rtx_MEM (mode, op0);
	set_mem_attributes (temp, exp, 0);
	set_mem_addr_space (temp, as);
	if (TREE_THIS_VOLATILE (exp))
	  MEM_VOLATILE_P (temp) = 1;
	if (mode != BLKmode
	    && (unsigned) align < GET_MODE_ALIGNMENT (mode)
	    /* If the target does not have special handling for unaligned
	       loads of mode then it can use regular moves for them.  */
	    && ((icode = optab_handler (movmisalign_optab, mode))
		!= CODE_FOR_nothing))
	  {
	    rtx reg, insn;

	    /* We've already validated the memory, and we're creating a
	       new pseudo destination.  The predicates really can't fail.  */
	    reg = gen_reg_rtx (mode);

	    /* Nor can the insn generator.  */
	    insn = GEN_FCN (icode) (reg, temp);
	    emit_insn (insn);

	    return reg;
	  }
	return temp;
      }

<<<<<<< HEAD
    case TARGET_MEM_REF:
      {
	addr_space_t as = TYPE_ADDR_SPACE (TREE_TYPE (exp));
	struct mem_address addr;
	tree base;

	get_address_description (exp, &addr);
	op0 = addr_for_mem_ref (&addr, as, true);
	op0 = memory_address_addr_space (mode, op0, as);
	temp = gen_rtx_MEM (mode, op0);
	set_mem_attributes (temp, TMR_ORIGINAL (exp), 0);
	set_mem_addr_space (temp, as);
	base = get_base_address (TMR_ORIGINAL (exp));
	if (INDIRECT_REF_P (base)
	    && TMR_BASE (exp)
	    && TREE_CODE (TMR_BASE (exp)) == SSA_NAME
	    && POINTER_TYPE_P (TREE_TYPE (TMR_BASE (exp))))
	  {
	    set_mem_expr (temp, build1 (INDIRECT_REF,
					TREE_TYPE (exp), TMR_BASE (exp)));
	    set_mem_offset (temp, NULL_RTX);
	  }
      }
      return temp;

=======
>>>>>>> 155d23aa
    case ARRAY_REF:

      {
	tree array = treeop0;
	tree index = treeop1;

	/* Fold an expression like: "foo"[2].
	   This is not done in fold so it won't happen inside &.
	   Don't fold if this is for wide characters since it's too
	   difficult to do correctly and this is a very rare case.  */

	if (modifier != EXPAND_CONST_ADDRESS
	    && modifier != EXPAND_INITIALIZER
	    && modifier != EXPAND_MEMORY)
	  {
	    tree t = fold_read_from_constant_string (exp);

	    if (t)
	      return expand_expr (t, target, tmode, modifier);
	  }

	/* If this is a constant index into a constant array,
	   just get the value from the array.  Handle both the cases when
	   we have an explicit constructor and when our operand is a variable
	   that was declared const.  */

	if (modifier != EXPAND_CONST_ADDRESS
	    && modifier != EXPAND_INITIALIZER
	    && modifier != EXPAND_MEMORY
	    && TREE_CODE (array) == CONSTRUCTOR
	    && ! TREE_SIDE_EFFECTS (array)
	    && TREE_CODE (index) == INTEGER_CST)
	  {
	    unsigned HOST_WIDE_INT ix;
	    tree field, value;

	    FOR_EACH_CONSTRUCTOR_ELT (CONSTRUCTOR_ELTS (array), ix,
				      field, value)
	      if (tree_int_cst_equal (field, index))
		{
		  if (!TREE_SIDE_EFFECTS (value))
		    return expand_expr (fold (value), target, tmode, modifier);
		  break;
		}
	  }

	else if (optimize >= 1
		 && modifier != EXPAND_CONST_ADDRESS
		 && modifier != EXPAND_INITIALIZER
		 && modifier != EXPAND_MEMORY
		 && TREE_READONLY (array) && ! TREE_SIDE_EFFECTS (array)
		 && TREE_CODE (array) == VAR_DECL && DECL_INITIAL (array)
		 && TREE_CODE (DECL_INITIAL (array)) != ERROR_MARK
		 && const_value_known_p (array))
	  {
	    if (TREE_CODE (index) == INTEGER_CST)
	      {
		tree init = DECL_INITIAL (array);

		if (TREE_CODE (init) == CONSTRUCTOR)
		  {
		    unsigned HOST_WIDE_INT ix;
		    tree field, value;

		    FOR_EACH_CONSTRUCTOR_ELT (CONSTRUCTOR_ELTS (init), ix,
					      field, value)
		      if (tree_int_cst_equal (field, index))
			{
			  if (TREE_SIDE_EFFECTS (value))
			    break;

			  if (TREE_CODE (value) == CONSTRUCTOR)
			    {
			      /* If VALUE is a CONSTRUCTOR, this
				 optimization is only useful if
				 this doesn't store the CONSTRUCTOR
				 into memory.  If it does, it is more
				 efficient to just load the data from
				 the array directly.  */
			      rtx ret = expand_constructor (value, target,
							    modifier, true);
			      if (ret == NULL_RTX)
				break;
			    }

			  return expand_expr (fold (value), target, tmode,
					      modifier);
			}
		  }
		else if(TREE_CODE (init) == STRING_CST)
		  {
		    tree index1 = index;
		    tree low_bound = array_ref_low_bound (exp);
		    index1 = fold_convert_loc (loc, sizetype,
					       treeop1);

		    /* Optimize the special-case of a zero lower bound.

		       We convert the low_bound to sizetype to avoid some problems
		       with constant folding.  (E.g. suppose the lower bound is 1,
		       and its mode is QI.  Without the conversion,l (ARRAY
		       +(INDEX-(unsigned char)1)) becomes ((ARRAY+(-(unsigned char)1))
		       +INDEX), which becomes (ARRAY+255+INDEX).  Opps!)  */

		    if (! integer_zerop (low_bound))
		      index1 = size_diffop_loc (loc, index1,
					    fold_convert_loc (loc, sizetype,
							      low_bound));

		    if (0 > compare_tree_int (index1,
					      TREE_STRING_LENGTH (init)))
		      {
			tree type = TREE_TYPE (TREE_TYPE (init));
			enum machine_mode mode = TYPE_MODE (type);

			if (GET_MODE_CLASS (mode) == MODE_INT
			    && GET_MODE_SIZE (mode) == 1)
			  return gen_int_mode (TREE_STRING_POINTER (init)
					       [TREE_INT_CST_LOW (index1)],
					       mode);
		      }
		  }
	      }
	  }
      }
      goto normal_inner_ref;

    case COMPONENT_REF:
      /* If the operand is a CONSTRUCTOR, we can just extract the
	 appropriate field if it is present.  */
      if (TREE_CODE (treeop0) == CONSTRUCTOR)
	{
	  unsigned HOST_WIDE_INT idx;
	  tree field, value;

	  FOR_EACH_CONSTRUCTOR_ELT (CONSTRUCTOR_ELTS (treeop0),
				    idx, field, value)
	    if (field == treeop1
		/* We can normally use the value of the field in the
		   CONSTRUCTOR.  However, if this is a bitfield in
		   an integral mode that we can fit in a HOST_WIDE_INT,
		   we must mask only the number of bits in the bitfield,
		   since this is done implicitly by the constructor.  If
		   the bitfield does not meet either of those conditions,
		   we can't do this optimization.  */
		&& (! DECL_BIT_FIELD (field)
		    || ((GET_MODE_CLASS (DECL_MODE (field)) == MODE_INT)
			&& (GET_MODE_BITSIZE (DECL_MODE (field))
			    <= HOST_BITS_PER_WIDE_INT))))
	      {
		if (DECL_BIT_FIELD (field)
		    && modifier == EXPAND_STACK_PARM)
		  target = 0;
		op0 = expand_expr (value, target, tmode, modifier);
		if (DECL_BIT_FIELD (field))
		  {
		    HOST_WIDE_INT bitsize = TREE_INT_CST_LOW (DECL_SIZE (field));
		    enum machine_mode imode = TYPE_MODE (TREE_TYPE (field));

		    if (TYPE_UNSIGNED (TREE_TYPE (field)))
		      {
			op1 = GEN_INT (((HOST_WIDE_INT) 1 << bitsize) - 1);
			op0 = expand_and (imode, op0, op1, target);
		      }
		    else
		      {
			tree count
			  = build_int_cst (NULL_TREE,
					   GET_MODE_BITSIZE (imode) - bitsize);

			op0 = expand_shift (LSHIFT_EXPR, imode, op0, count,
					    target, 0);
			op0 = expand_shift (RSHIFT_EXPR, imode, op0, count,
					    target, 0);
		      }
		  }

		return op0;
	      }
	}
      goto normal_inner_ref;

    case BIT_FIELD_REF:
    case ARRAY_RANGE_REF:
    normal_inner_ref:
      {
	enum machine_mode mode1, mode2;
	HOST_WIDE_INT bitsize, bitpos;
	tree offset;
	int volatilep = 0, must_force_mem;
	bool packedp = false;
	tree tem = get_inner_reference (exp, &bitsize, &bitpos, &offset,
					&mode1, &unsignedp, &volatilep, true);
	rtx orig_op0, memloc;

	/* If we got back the original object, something is wrong.  Perhaps
	   we are evaluating an expression too early.  In any event, don't
	   infinitely recurse.  */
	gcc_assert (tem != exp);

	if (TYPE_PACKED (TREE_TYPE (TREE_OPERAND (exp, 0)))
	    || (TREE_CODE (TREE_OPERAND (exp, 1)) == FIELD_DECL
		&& DECL_PACKED (TREE_OPERAND (exp, 1))))
	  packedp = true;

	/* If TEM's type is a union of variable size, pass TARGET to the inner
	   computation, since it will need a temporary and TARGET is known
	   to have to do.  This occurs in unchecked conversion in Ada.  */
	orig_op0 = op0
	  = expand_expr (tem,
			 (TREE_CODE (TREE_TYPE (tem)) == UNION_TYPE
			  && (TREE_CODE (TYPE_SIZE (TREE_TYPE (tem)))
			      != INTEGER_CST)
			  && modifier != EXPAND_STACK_PARM
			  ? target : NULL_RTX),
			 VOIDmode,
			 (modifier == EXPAND_INITIALIZER
			  || modifier == EXPAND_CONST_ADDRESS
			  || modifier == EXPAND_STACK_PARM)
			 ? modifier : EXPAND_NORMAL);


	/* If the bitfield is volatile, we want to access it in the
<<<<<<< HEAD
	   field's mode, not the computed mode.  */
	if (volatilep
	    && GET_CODE (op0) == MEM
	    && flag_strict_volatile_bitfields > 0)
	  op0 = adjust_address (op0, mode1, 0);
=======
	   field's mode, not the computed mode.
	   If a MEM has VOIDmode (external with incomplete type),
	   use BLKmode for it instead.  */
	if (MEM_P (op0))
	  {
	    if (volatilep && flag_strict_volatile_bitfields > 0)
	      op0 = adjust_address (op0, mode1, 0);
	    else if (GET_MODE (op0) == VOIDmode)
	      op0 = adjust_address (op0, BLKmode, 0);
	  }
>>>>>>> 155d23aa

	mode2
	  = CONSTANT_P (op0) ? TYPE_MODE (TREE_TYPE (tem)) : GET_MODE (op0);

	/* If we have either an offset, a BLKmode result, or a reference
	   outside the underlying object, we must force it to memory.
	   Such a case can occur in Ada if we have unchecked conversion
	   of an expression from a scalar type to an aggregate type or
	   for an ARRAY_RANGE_REF whose type is BLKmode, or if we were
	   passed a partially uninitialized object or a view-conversion
	   to a larger size.  */
	must_force_mem = (offset
			  || mode1 == BLKmode
			  || bitpos + bitsize > GET_MODE_BITSIZE (mode2));

	/* Handle CONCAT first.  */
	if (GET_CODE (op0) == CONCAT && !must_force_mem)
	  {
	    if (bitpos == 0
		&& bitsize == GET_MODE_BITSIZE (GET_MODE (op0)))
	      return op0;
	    if (bitpos == 0
		&& bitsize == GET_MODE_BITSIZE (GET_MODE (XEXP (op0, 0)))
		&& bitsize)
	      {
		op0 = XEXP (op0, 0);
		mode2 = GET_MODE (op0);
	      }
	    else if (bitpos == GET_MODE_BITSIZE (GET_MODE (XEXP (op0, 0)))
		     && bitsize == GET_MODE_BITSIZE (GET_MODE (XEXP (op0, 1)))
		     && bitpos
		     && bitsize)
	      {
		op0 = XEXP (op0, 1);
		bitpos = 0;
		mode2 = GET_MODE (op0);
	      }
	    else
	      /* Otherwise force into memory.  */
	      must_force_mem = 1;
	  }

	/* If this is a constant, put it in a register if it is a legitimate
	   constant and we don't need a memory reference.  */
	if (CONSTANT_P (op0)
	    && mode2 != BLKmode
	    && LEGITIMATE_CONSTANT_P (op0)
	    && !must_force_mem)
	  op0 = force_reg (mode2, op0);

	/* Otherwise, if this is a constant, try to force it to the constant
	   pool.  Note that back-ends, e.g. MIPS, may refuse to do so if it
	   is a legitimate constant.  */
	else if (CONSTANT_P (op0) && (memloc = force_const_mem (mode2, op0)))
	  op0 = validize_mem (memloc);

	/* Otherwise, if this is a constant or the object is not in memory
	   and need be, put it there.  */
	else if (CONSTANT_P (op0) || (!MEM_P (op0) && must_force_mem))
	  {
	    tree nt = build_qualified_type (TREE_TYPE (tem),
					    (TYPE_QUALS (TREE_TYPE (tem))
					     | TYPE_QUAL_CONST));
	    memloc = assign_temp (nt, 1, 1, 1);
	    emit_move_insn (memloc, op0);
	    op0 = memloc;
	  }

	if (offset)
	  {
	    enum machine_mode address_mode;
	    rtx offset_rtx = expand_expr (offset, NULL_RTX, VOIDmode,
					  EXPAND_SUM);

	    gcc_assert (MEM_P (op0));

	    address_mode
	      = targetm.addr_space.address_mode (MEM_ADDR_SPACE (op0));
	    if (GET_MODE (offset_rtx) != address_mode)
	      offset_rtx = convert_to_mode (address_mode, offset_rtx, 0);

	    if (GET_MODE (op0) == BLKmode
		/* A constant address in OP0 can have VOIDmode, we must
		   not try to call force_reg in that case.  */
		&& GET_MODE (XEXP (op0, 0)) != VOIDmode
		&& bitsize != 0
		&& (bitpos % bitsize) == 0
		&& (bitsize % GET_MODE_ALIGNMENT (mode1)) == 0
		&& MEM_ALIGN (op0) == GET_MODE_ALIGNMENT (mode1))
	      {
		op0 = adjust_address (op0, mode1, bitpos / BITS_PER_UNIT);
		bitpos = 0;
	      }

	    op0 = offset_address (op0, offset_rtx,
				  highest_pow2_factor (offset));
	  }

	/* If OFFSET is making OP0 more aligned than BIGGEST_ALIGNMENT,
	   record its alignment as BIGGEST_ALIGNMENT.  */
	if (MEM_P (op0) && bitpos == 0 && offset != 0
	    && is_aligning_offset (offset, tem))
	  set_mem_align (op0, BIGGEST_ALIGNMENT);

	/* Don't forget about volatility even if this is a bitfield.  */
	if (MEM_P (op0) && volatilep && ! MEM_VOLATILE_P (op0))
	  {
	    if (op0 == orig_op0)
	      op0 = copy_rtx (op0);

	    MEM_VOLATILE_P (op0) = 1;
	  }

	/* In cases where an aligned union has an unaligned object
	   as a field, we might be extracting a BLKmode value from
	   an integer-mode (e.g., SImode) object.  Handle this case
	   by doing the extract into an object as wide as the field
	   (which we know to be the width of a basic mode), then
	   storing into memory, and changing the mode to BLKmode.  */
	if (mode1 == VOIDmode
	    || REG_P (op0) || GET_CODE (op0) == SUBREG
	    || (mode1 != BLKmode && ! direct_load[(int) mode1]
		&& GET_MODE_CLASS (mode) != MODE_COMPLEX_INT
		&& GET_MODE_CLASS (mode) != MODE_COMPLEX_FLOAT
		&& modifier != EXPAND_CONST_ADDRESS
		&& modifier != EXPAND_INITIALIZER)
	    /* If the field is volatile, we always want an aligned
	       access.  */
	    || (volatilep && flag_strict_volatile_bitfields > 0)
	    /* If the field isn't aligned enough to fetch as a memref,
	       fetch it as a bit field.  */
	    || (mode1 != BLKmode
		&& (((TYPE_ALIGN (TREE_TYPE (tem)) < GET_MODE_ALIGNMENT (mode)
		      || (bitpos % GET_MODE_ALIGNMENT (mode) != 0)
		      || (MEM_P (op0)
			  && (MEM_ALIGN (op0) < GET_MODE_ALIGNMENT (mode1)
			      || (bitpos % GET_MODE_ALIGNMENT (mode1) != 0))))
		     && ((modifier == EXPAND_CONST_ADDRESS
			  || modifier == EXPAND_INITIALIZER)
			 ? STRICT_ALIGNMENT
			 : SLOW_UNALIGNED_ACCESS (mode1, MEM_ALIGN (op0))))
		    || (bitpos % BITS_PER_UNIT != 0)))
	    /* If the type and the field are a constant size and the
	       size of the type isn't the same size as the bitfield,
	       we must use bitfield operations.  */
	    || (bitsize >= 0
		&& TYPE_SIZE (TREE_TYPE (exp))
		&& TREE_CODE (TYPE_SIZE (TREE_TYPE (exp))) == INTEGER_CST
		&& 0 != compare_tree_int (TYPE_SIZE (TREE_TYPE (exp)),
					  bitsize)))
	  {
	    enum machine_mode ext_mode = mode;

	    if (ext_mode == BLKmode
		&& ! (target != 0 && MEM_P (op0)
		      && MEM_P (target)
		      && bitpos % BITS_PER_UNIT == 0))
	      ext_mode = mode_for_size (bitsize, MODE_INT, 1);

	    if (ext_mode == BLKmode)
	      {
		if (target == 0)
		  target = assign_temp (type, 0, 1, 1);

		if (bitsize == 0)
		  return target;

		/* In this case, BITPOS must start at a byte boundary and
		   TARGET, if specified, must be a MEM.  */
		gcc_assert (MEM_P (op0)
			    && (!target || MEM_P (target))
			    && !(bitpos % BITS_PER_UNIT));

		emit_block_move (target,
				 adjust_address (op0, VOIDmode,
						 bitpos / BITS_PER_UNIT),
				 GEN_INT ((bitsize + BITS_PER_UNIT - 1)
					  / BITS_PER_UNIT),
				 (modifier == EXPAND_STACK_PARM
				  ? BLOCK_OP_CALL_PARM : BLOCK_OP_NORMAL));

		return target;
	      }

	    op0 = validize_mem (op0);

	    if (MEM_P (op0) && REG_P (XEXP (op0, 0)))
	      mark_reg_pointer (XEXP (op0, 0), MEM_ALIGN (op0));

	    op0 = extract_bit_field (op0, bitsize, bitpos, unsignedp, packedp,
				     (modifier == EXPAND_STACK_PARM
				      ? NULL_RTX : target),
				     ext_mode, ext_mode);

	    /* If the result is a record type and BITSIZE is narrower than
	       the mode of OP0, an integral mode, and this is a big endian
	       machine, we must put the field into the high-order bits.  */
	    if (TREE_CODE (type) == RECORD_TYPE && BYTES_BIG_ENDIAN
		&& GET_MODE_CLASS (GET_MODE (op0)) == MODE_INT
		&& bitsize < (HOST_WIDE_INT) GET_MODE_BITSIZE (GET_MODE (op0)))
	      op0 = expand_shift (LSHIFT_EXPR, GET_MODE (op0), op0,
				  size_int (GET_MODE_BITSIZE (GET_MODE (op0))
					    - bitsize),
				  op0, 1);

	    /* If the result type is BLKmode, store the data into a temporary
	       of the appropriate type, but with the mode corresponding to the
	       mode for the data we have (op0's mode).  It's tempting to make
	       this a constant type, since we know it's only being stored once,
	       but that can cause problems if we are taking the address of this
	       COMPONENT_REF because the MEM of any reference via that address
	       will have flags corresponding to the type, which will not
	       necessarily be constant.  */
	    if (mode == BLKmode)
	      {
		HOST_WIDE_INT size = GET_MODE_BITSIZE (ext_mode);
		rtx new_rtx;

		/* If the reference doesn't use the alias set of its type,
		   we cannot create the temporary using that type.  */
		if (component_uses_parent_alias_set (exp))
		  {
		    new_rtx = assign_stack_local (ext_mode, size, 0);
		    set_mem_alias_set (new_rtx, get_alias_set (exp));
		  }
		else
		  new_rtx = assign_stack_temp_for_type (ext_mode, size, 0, type);

		emit_move_insn (new_rtx, op0);
		op0 = copy_rtx (new_rtx);
		PUT_MODE (op0, BLKmode);
		set_mem_attributes (op0, exp, 1);
	      }

	    return op0;
	  }

	/* If the result is BLKmode, use that to access the object
	   now as well.  */
	if (mode == BLKmode)
	  mode1 = BLKmode;

	/* Get a reference to just this component.  */
	if (modifier == EXPAND_CONST_ADDRESS
	    || modifier == EXPAND_SUM || modifier == EXPAND_INITIALIZER)
	  op0 = adjust_address_nv (op0, mode1, bitpos / BITS_PER_UNIT);
	else
	  op0 = adjust_address (op0, mode1, bitpos / BITS_PER_UNIT);

	if (op0 == orig_op0)
	  op0 = copy_rtx (op0);

	set_mem_attributes (op0, exp, 0);
	if (REG_P (XEXP (op0, 0)))
	  mark_reg_pointer (XEXP (op0, 0), MEM_ALIGN (op0));

	MEM_VOLATILE_P (op0) |= volatilep;
	if (mode == mode1 || mode1 == BLKmode || mode1 == tmode
	    || modifier == EXPAND_CONST_ADDRESS
	    || modifier == EXPAND_INITIALIZER)
	  return op0;
	else if (target == 0)
	  target = gen_reg_rtx (tmode != VOIDmode ? tmode : mode);

	convert_move (target, op0, unsignedp);
	return target;
      }

    case OBJ_TYPE_REF:
      return expand_expr (OBJ_TYPE_REF_EXPR (exp), target, tmode, modifier);

    case CALL_EXPR:
      /* All valid uses of __builtin_va_arg_pack () are removed during
	 inlining.  */
      if (CALL_EXPR_VA_ARG_PACK (exp))
	error ("%Kinvalid use of %<__builtin_va_arg_pack ()%>", exp);
      {
	tree fndecl = get_callee_fndecl (exp), attr;

	if (fndecl
	    && (attr = lookup_attribute ("error",
					 DECL_ATTRIBUTES (fndecl))) != NULL)
	  error ("%Kcall to %qs declared with attribute error: %s",
		 exp, identifier_to_locale (lang_hooks.decl_printable_name (fndecl, 1)),
		 TREE_STRING_POINTER (TREE_VALUE (TREE_VALUE (attr))));
	if (fndecl
	    && (attr = lookup_attribute ("warning",
					 DECL_ATTRIBUTES (fndecl))) != NULL)
	  warning_at (tree_nonartificial_location (exp),
		      0, "%Kcall to %qs declared with attribute warning: %s",
		      exp, identifier_to_locale (lang_hooks.decl_printable_name (fndecl, 1)),
		      TREE_STRING_POINTER (TREE_VALUE (TREE_VALUE (attr))));

	/* Check for a built-in function.  */
	if (fndecl && DECL_BUILT_IN (fndecl))
	  {
	    gcc_assert (DECL_BUILT_IN_CLASS (fndecl) != BUILT_IN_FRONTEND);
	    return expand_builtin (exp, target, subtarget, tmode, ignore);
	  }
      }
      return expand_call (exp, target, ignore);

    case VIEW_CONVERT_EXPR:
      op0 = NULL_RTX;

      /* If we are converting to BLKmode, try to avoid an intermediate
	 temporary by fetching an inner memory reference.  */
      if (mode == BLKmode
	  && TREE_CODE (TYPE_SIZE (TREE_TYPE (exp))) == INTEGER_CST
	  && TYPE_MODE (TREE_TYPE (treeop0)) != BLKmode
	  && handled_component_p (treeop0))
      {
	enum machine_mode mode1;
	HOST_WIDE_INT bitsize, bitpos;
	tree offset;
	int unsignedp;
	int volatilep = 0;
	tree tem
	  = get_inner_reference (treeop0, &bitsize, &bitpos,
				 &offset, &mode1, &unsignedp, &volatilep,
				 true);
	rtx orig_op0;

	/* ??? We should work harder and deal with non-zero offsets.  */
	if (!offset
	    && (bitpos % BITS_PER_UNIT) == 0
	    && bitsize >= 0
	    && compare_tree_int (TYPE_SIZE (TREE_TYPE (exp)), bitsize) == 0)
	  {
	    /* See the normal_inner_ref case for the rationale.  */
	    orig_op0
	      = expand_expr (tem,
			     (TREE_CODE (TREE_TYPE (tem)) == UNION_TYPE
			      && (TREE_CODE (TYPE_SIZE (TREE_TYPE (tem)))
				  != INTEGER_CST)
			      && modifier != EXPAND_STACK_PARM
			      ? target : NULL_RTX),
			     VOIDmode,
			     (modifier == EXPAND_INITIALIZER
			      || modifier == EXPAND_CONST_ADDRESS
			      || modifier == EXPAND_STACK_PARM)
			     ? modifier : EXPAND_NORMAL);

	    if (MEM_P (orig_op0))
	      {
		op0 = orig_op0;

		/* Get a reference to just this component.  */
		if (modifier == EXPAND_CONST_ADDRESS
		    || modifier == EXPAND_SUM
		    || modifier == EXPAND_INITIALIZER)
		  op0 = adjust_address_nv (op0, mode, bitpos / BITS_PER_UNIT);
		else
		  op0 = adjust_address (op0, mode, bitpos / BITS_PER_UNIT);

		if (op0 == orig_op0)
		  op0 = copy_rtx (op0);

		set_mem_attributes (op0, treeop0, 0);
		if (REG_P (XEXP (op0, 0)))
		  mark_reg_pointer (XEXP (op0, 0), MEM_ALIGN (op0));

		MEM_VOLATILE_P (op0) |= volatilep;
	      }
	  }
      }

      if (!op0)
	op0 = expand_expr (treeop0,
			   NULL_RTX, VOIDmode, modifier);

      /* If the input and output modes are both the same, we are done.  */
      if (mode == GET_MODE (op0))
	;
      /* If neither mode is BLKmode, and both modes are the same size
	 then we can use gen_lowpart.  */
      else if (mode != BLKmode && GET_MODE (op0) != BLKmode
	       && GET_MODE_SIZE (mode) == GET_MODE_SIZE (GET_MODE (op0))
	       && !COMPLEX_MODE_P (GET_MODE (op0)))
	{
	  if (GET_CODE (op0) == SUBREG)
	    op0 = force_reg (GET_MODE (op0), op0);
	  temp = gen_lowpart_common (mode, op0);
	  if (temp)
	    op0 = temp;
	  else
	    {
	      if (!REG_P (op0) && !MEM_P (op0))
		op0 = force_reg (GET_MODE (op0), op0);
	      op0 = gen_lowpart (mode, op0);
	    }
	}
      /* If both types are integral, convert from one mode to the other.  */
      else if (INTEGRAL_TYPE_P (type) && INTEGRAL_TYPE_P (TREE_TYPE (treeop0)))
	op0 = convert_modes (mode, GET_MODE (op0), op0,
			     TYPE_UNSIGNED (TREE_TYPE (treeop0)));
      /* As a last resort, spill op0 to memory, and reload it in a
	 different mode.  */
      else if (!MEM_P (op0))
	{
	  /* If the operand is not a MEM, force it into memory.  Since we
	     are going to be changing the mode of the MEM, don't call
	     force_const_mem for constants because we don't allow pool
	     constants to change mode.  */
	  tree inner_type = TREE_TYPE (treeop0);

	  gcc_assert (!TREE_ADDRESSABLE (exp));

	  if (target == 0 || GET_MODE (target) != TYPE_MODE (inner_type))
	    target
	      = assign_stack_temp_for_type
		(TYPE_MODE (inner_type),
		 GET_MODE_SIZE (TYPE_MODE (inner_type)), 0, inner_type);

	  emit_move_insn (target, op0);
	  op0 = target;
	}

      /* At this point, OP0 is in the correct mode.  If the output type is
	 such that the operand is known to be aligned, indicate that it is.
	 Otherwise, we need only be concerned about alignment for non-BLKmode
	 results.  */
      if (MEM_P (op0))
	{
	  op0 = copy_rtx (op0);

	  if (TYPE_ALIGN_OK (type))
	    set_mem_align (op0, MAX (MEM_ALIGN (op0), TYPE_ALIGN (type)));
	  else if (STRICT_ALIGNMENT
		   && mode != BLKmode
		   && MEM_ALIGN (op0) < GET_MODE_ALIGNMENT (mode))
	    {
	      tree inner_type = TREE_TYPE (treeop0);
	      HOST_WIDE_INT temp_size
		= MAX (int_size_in_bytes (inner_type),
		       (HOST_WIDE_INT) GET_MODE_SIZE (mode));
	      rtx new_rtx
		= assign_stack_temp_for_type (mode, temp_size, 0, type);
	      rtx new_with_op0_mode
		= adjust_address (new_rtx, GET_MODE (op0), 0);

	      gcc_assert (!TREE_ADDRESSABLE (exp));

	      if (GET_MODE (op0) == BLKmode)
		emit_block_move (new_with_op0_mode, op0,
				 GEN_INT (GET_MODE_SIZE (mode)),
				 (modifier == EXPAND_STACK_PARM
				  ? BLOCK_OP_CALL_PARM : BLOCK_OP_NORMAL));
	      else
		emit_move_insn (new_with_op0_mode, op0);

	      op0 = new_rtx;
	    }

	  op0 = adjust_address (op0, mode, 0);
	}

      return op0;

      /* Use a compare and a jump for BLKmode comparisons, or for function
	 type comparisons is HAVE_canonicalize_funcptr_for_compare.  */

      /* Although TRUTH_{AND,OR}IF_EXPR aren't present in GIMPLE, they
	 are occassionally created by folding during expansion.  */
    case TRUTH_ANDIF_EXPR:
    case TRUTH_ORIF_EXPR:
      if (! ignore
	  && (target == 0
	      || modifier == EXPAND_STACK_PARM
	      || ! safe_from_p (target, treeop0, 1)
	      || ! safe_from_p (target, treeop1, 1)
	      /* Make sure we don't have a hard reg (such as function's return
		 value) live across basic blocks, if not optimizing.  */
	      || (!optimize && REG_P (target)
		  && REGNO (target) < FIRST_PSEUDO_REGISTER)))
	target = gen_reg_rtx (tmode != VOIDmode ? tmode : mode);

      if (target)
	emit_move_insn (target, const0_rtx);

      op1 = gen_label_rtx ();
      jumpifnot_1 (code, treeop0, treeop1, op1, -1);

      if (target)
	emit_move_insn (target, const1_rtx);

      emit_label (op1);
      return ignore ? const0_rtx : target;

    case STATEMENT_LIST:
      {
	tree_stmt_iterator iter;

	gcc_assert (ignore);

	for (iter = tsi_start (exp); !tsi_end_p (iter); tsi_next (&iter))
	  expand_expr (tsi_stmt (iter), const0_rtx, VOIDmode, modifier);
      }
      return const0_rtx;

    case COND_EXPR:
      /* A COND_EXPR with its type being VOID_TYPE represents a
	 conditional jump and is handled in
	 expand_gimple_cond_expr.  */
      gcc_assert (!VOID_TYPE_P (type));

        /* Note that COND_EXPRs whose type is a structure or union
  	 are required to be constructed to contain assignments of
  	 a temporary variable, so that we can evaluate them here
  	 for side effect only.  If type is void, we must do likewise.  */

        gcc_assert (!TREE_ADDRESSABLE (type)
		    && !ignore
		    && TREE_TYPE (treeop1) != void_type_node
		    && TREE_TYPE (treeop2) != void_type_node);

       /* If we are not to produce a result, we have no target.  Otherwise,
 	 if a target was specified use it; it will not be used as an
 	 intermediate target unless it is safe.  If no target, use a
 	 temporary.  */

       if (modifier != EXPAND_STACK_PARM
 	  && original_target
 	  && safe_from_p (original_target, treeop0, 1)
 	  && GET_MODE (original_target) == mode
#ifdef HAVE_conditional_move
 	  && (! can_conditionally_move_p (mode)
 	      || REG_P (original_target))
#endif
 	  && !MEM_P (original_target))
 	temp = original_target;
       else
 	temp = assign_temp (type, 0, 0, 1);

       do_pending_stack_adjust ();
       NO_DEFER_POP;
       op0 = gen_label_rtx ();
       op1 = gen_label_rtx ();
       jumpifnot (treeop0, op0, -1);
       store_expr (treeop1, temp,
 		  modifier == EXPAND_STACK_PARM,
		  false);

       emit_jump_insn (gen_jump (op1));
       emit_barrier ();
       emit_label (op0);
       store_expr (treeop2, temp,
 		  modifier == EXPAND_STACK_PARM,
		  false);

       emit_label (op1);
       OK_DEFER_POP;
       return temp;

    case VEC_COND_EXPR:
      target = expand_vec_cond_expr (type, treeop0, treeop1, treeop2, target);
      return target;

    case MODIFY_EXPR:
      {
	tree lhs = treeop0;
	tree rhs = treeop1;
	gcc_assert (ignore);

	/* Check for |= or &= of a bitfield of size one into another bitfield
	   of size 1.  In this case, (unless we need the result of the
	   assignment) we can do this more efficiently with a
	   test followed by an assignment, if necessary.

	   ??? At this point, we can't get a BIT_FIELD_REF here.  But if
	   things change so we do, this code should be enhanced to
	   support it.  */
	if (TREE_CODE (lhs) == COMPONENT_REF
	    && (TREE_CODE (rhs) == BIT_IOR_EXPR
		|| TREE_CODE (rhs) == BIT_AND_EXPR)
	    && TREE_OPERAND (rhs, 0) == lhs
	    && TREE_CODE (TREE_OPERAND (rhs, 1)) == COMPONENT_REF
	    && integer_onep (DECL_SIZE (TREE_OPERAND (lhs, 1)))
	    && integer_onep (DECL_SIZE (TREE_OPERAND (TREE_OPERAND (rhs, 1), 1))))
	  {
	    rtx label = gen_label_rtx ();
	    int value = TREE_CODE (rhs) == BIT_IOR_EXPR;
	    do_jump (TREE_OPERAND (rhs, 1),
		     value ? label : 0,
		     value ? 0 : label, -1);
	    expand_assignment (lhs, build_int_cst (TREE_TYPE (rhs), value),
			       MOVE_NONTEMPORAL (exp));
	    do_pending_stack_adjust ();
	    emit_label (label);
	    return const0_rtx;
	  }

	expand_assignment (lhs, rhs, MOVE_NONTEMPORAL (exp));
	return const0_rtx;
      }

    case ADDR_EXPR:
      return expand_expr_addr_expr (exp, target, tmode, modifier);

    case REALPART_EXPR:
      op0 = expand_normal (treeop0);
      return read_complex_part (op0, false);

    case IMAGPART_EXPR:
      op0 = expand_normal (treeop0);
      return read_complex_part (op0, true);

    case RETURN_EXPR:
    case LABEL_EXPR:
    case GOTO_EXPR:
    case SWITCH_EXPR:
    case ASM_EXPR:
      /* Expanded in cfgexpand.c.  */
      gcc_unreachable ();

    case TRY_CATCH_EXPR:
    case CATCH_EXPR:
    case EH_FILTER_EXPR:
    case TRY_FINALLY_EXPR:
      /* Lowered by tree-eh.c.  */
      gcc_unreachable ();

    case WITH_CLEANUP_EXPR:
    case CLEANUP_POINT_EXPR:
    case TARGET_EXPR:
    case CASE_LABEL_EXPR:
    case VA_ARG_EXPR:
    case BIND_EXPR:
    case INIT_EXPR:
    case CONJ_EXPR:
    case COMPOUND_EXPR:
    case PREINCREMENT_EXPR:
    case PREDECREMENT_EXPR:
    case POSTINCREMENT_EXPR:
    case POSTDECREMENT_EXPR:
    case LOOP_EXPR:
    case EXIT_EXPR:
      /* Lowered by gimplify.c.  */
      gcc_unreachable ();

    case FDESC_EXPR:
      /* Function descriptors are not valid except for as
	 initialization constants, and should not be expanded.  */
      gcc_unreachable ();

    case WITH_SIZE_EXPR:
      /* WITH_SIZE_EXPR expands to its first argument.  The caller should
	 have pulled out the size to use in whatever context it needed.  */
      return expand_expr_real (treeop0, original_target, tmode,
			       modifier, alt_rtl);

    case REALIGN_LOAD_EXPR:
      {
        tree oprnd0 = treeop0;
        tree oprnd1 = treeop1;
        tree oprnd2 = treeop2;
        rtx op2;

        this_optab = optab_for_tree_code (code, type, optab_default);
        expand_operands (oprnd0, oprnd1, NULL_RTX, &op0, &op1, EXPAND_NORMAL);
        op2 = expand_normal (oprnd2);
        temp = expand_ternary_op (mode, this_optab, op0, op1, op2,
				  target, unsignedp);
        gcc_assert (temp);
        return temp;
      }

    case DOT_PROD_EXPR:
      {
	tree oprnd0 = treeop0;
	tree oprnd1 = treeop1;
	tree oprnd2 = treeop2;
	rtx op2;

	expand_operands (oprnd0, oprnd1, NULL_RTX, &op0, &op1, EXPAND_NORMAL);
	op2 = expand_normal (oprnd2);
	target = expand_widen_pattern_expr (&ops, op0, op1, op2,
					    target, unsignedp);
	return target;
      }

    case COMPOUND_LITERAL_EXPR:
      {
	/* Initialize the anonymous variable declared in the compound
	   literal, then return the variable.  */
	tree decl = COMPOUND_LITERAL_EXPR_DECL (exp);

	/* Create RTL for this variable.  */
	if (!DECL_RTL_SET_P (decl))
	  {
	    if (DECL_HARD_REGISTER (decl))
	      /* The user specified an assembler name for this variable.
	         Set that up now.  */
	      rest_of_decl_compilation (decl, 0, 0);
	    else
	      expand_decl (decl);
	  }

	return expand_expr_real (decl, original_target, tmode,
				 modifier, alt_rtl);
      }

    default:
      return expand_expr_real_2 (&ops, target, tmode, modifier);
    }
}

/* Subroutine of above: reduce EXP to the precision of TYPE (in the
   signedness of TYPE), possibly returning the result in TARGET.  */
static rtx
reduce_to_bit_field_precision (rtx exp, rtx target, tree type)
{
  HOST_WIDE_INT prec = TYPE_PRECISION (type);
  if (target && GET_MODE (target) != GET_MODE (exp))
    target = 0;
  /* For constant values, reduce using build_int_cst_type. */
  if (CONST_INT_P (exp))
    {
      HOST_WIDE_INT value = INTVAL (exp);
      tree t = build_int_cst_type (type, value);
      return expand_expr (t, target, VOIDmode, EXPAND_NORMAL);
    }
  else if (TYPE_UNSIGNED (type))
    {
      rtx mask = immed_double_int_const (double_int_mask (prec),
					 GET_MODE (exp));
      return expand_and (GET_MODE (exp), exp, mask, target);
    }
  else
    {
      tree count = build_int_cst (NULL_TREE,
				  GET_MODE_BITSIZE (GET_MODE (exp)) - prec);
      exp = expand_shift (LSHIFT_EXPR, GET_MODE (exp), exp, count, target, 0);
      return expand_shift (RSHIFT_EXPR, GET_MODE (exp), exp, count, target, 0);
    }
}

/* Subroutine of above: returns 1 if OFFSET corresponds to an offset that
   when applied to the address of EXP produces an address known to be
   aligned more than BIGGEST_ALIGNMENT.  */

static int
is_aligning_offset (const_tree offset, const_tree exp)
{
  /* Strip off any conversions.  */
  while (CONVERT_EXPR_P (offset))
    offset = TREE_OPERAND (offset, 0);

  /* We must now have a BIT_AND_EXPR with a constant that is one less than
     power of 2 and which is larger than BIGGEST_ALIGNMENT.  */
  if (TREE_CODE (offset) != BIT_AND_EXPR
      || !host_integerp (TREE_OPERAND (offset, 1), 1)
      || compare_tree_int (TREE_OPERAND (offset, 1),
			   BIGGEST_ALIGNMENT / BITS_PER_UNIT) <= 0
      || !exact_log2 (tree_low_cst (TREE_OPERAND (offset, 1), 1) + 1) < 0)
    return 0;

  /* Look at the first operand of BIT_AND_EXPR and strip any conversion.
     It must be NEGATE_EXPR.  Then strip any more conversions.  */
  offset = TREE_OPERAND (offset, 0);
  while (CONVERT_EXPR_P (offset))
    offset = TREE_OPERAND (offset, 0);

  if (TREE_CODE (offset) != NEGATE_EXPR)
    return 0;

  offset = TREE_OPERAND (offset, 0);
  while (CONVERT_EXPR_P (offset))
    offset = TREE_OPERAND (offset, 0);

  /* This must now be the address of EXP.  */
  return TREE_CODE (offset) == ADDR_EXPR && TREE_OPERAND (offset, 0) == exp;
}

/* Return the tree node if an ARG corresponds to a string constant or zero
   if it doesn't.  If we return nonzero, set *PTR_OFFSET to the offset
   in bytes within the string that ARG is accessing.  The type of the
   offset will be `sizetype'.  */

tree
string_constant (tree arg, tree *ptr_offset)
{
  tree array, offset, lower_bound;
  STRIP_NOPS (arg);

  if (TREE_CODE (arg) == ADDR_EXPR)
    {
      if (TREE_CODE (TREE_OPERAND (arg, 0)) == STRING_CST)
	{
	  *ptr_offset = size_zero_node;
	  return TREE_OPERAND (arg, 0);
	}
      else if (TREE_CODE (TREE_OPERAND (arg, 0)) == VAR_DECL)
	{
	  array = TREE_OPERAND (arg, 0);
	  offset = size_zero_node;
	}
      else if (TREE_CODE (TREE_OPERAND (arg, 0)) == ARRAY_REF)
	{
	  array = TREE_OPERAND (TREE_OPERAND (arg, 0), 0);
	  offset = TREE_OPERAND (TREE_OPERAND (arg, 0), 1);
	  if (TREE_CODE (array) != STRING_CST
	      && TREE_CODE (array) != VAR_DECL)
	    return 0;

	  /* Check if the array has a nonzero lower bound.  */
	  lower_bound = array_ref_low_bound (TREE_OPERAND (arg, 0));
	  if (!integer_zerop (lower_bound))
	    {
	      /* If the offset and base aren't both constants, return 0.  */
	      if (TREE_CODE (lower_bound) != INTEGER_CST)
	        return 0;
	      if (TREE_CODE (offset) != INTEGER_CST)
		return 0;
	      /* Adjust offset by the lower bound.  */
	      offset = size_diffop (fold_convert (sizetype, offset),
				    fold_convert (sizetype, lower_bound));
	    }
	}
      else
	return 0;
    }
  else if (TREE_CODE (arg) == PLUS_EXPR || TREE_CODE (arg) == POINTER_PLUS_EXPR)
    {
      tree arg0 = TREE_OPERAND (arg, 0);
      tree arg1 = TREE_OPERAND (arg, 1);

      STRIP_NOPS (arg0);
      STRIP_NOPS (arg1);

      if (TREE_CODE (arg0) == ADDR_EXPR
	  && (TREE_CODE (TREE_OPERAND (arg0, 0)) == STRING_CST
	      || TREE_CODE (TREE_OPERAND (arg0, 0)) == VAR_DECL))
	{
	  array = TREE_OPERAND (arg0, 0);
	  offset = arg1;
	}
      else if (TREE_CODE (arg1) == ADDR_EXPR
	       && (TREE_CODE (TREE_OPERAND (arg1, 0)) == STRING_CST
		   || TREE_CODE (TREE_OPERAND (arg1, 0)) == VAR_DECL))
	{
	  array = TREE_OPERAND (arg1, 0);
	  offset = arg0;
	}
      else
	return 0;
    }
  else
    return 0;

  if (TREE_CODE (array) == STRING_CST)
    {
      *ptr_offset = fold_convert (sizetype, offset);
      return array;
    }
  else if (TREE_CODE (array) == VAR_DECL
	   || TREE_CODE (array) == CONST_DECL)
    {
      int length;

      /* Variables initialized to string literals can be handled too.  */
      if (!const_value_known_p (array)
	  || !DECL_INITIAL (array)
	  || TREE_CODE (DECL_INITIAL (array)) != STRING_CST)
	return 0;

      /* Avoid const char foo[4] = "abcde";  */
      if (DECL_SIZE_UNIT (array) == NULL_TREE
	  || TREE_CODE (DECL_SIZE_UNIT (array)) != INTEGER_CST
	  || (length = TREE_STRING_LENGTH (DECL_INITIAL (array))) <= 0
	  || compare_tree_int (DECL_SIZE_UNIT (array), length) < 0)
	return 0;

      /* If variable is bigger than the string literal, OFFSET must be constant
	 and inside of the bounds of the string literal.  */
      offset = fold_convert (sizetype, offset);
      if (compare_tree_int (DECL_SIZE_UNIT (array), length) > 0
	  && (! host_integerp (offset, 1)
	      || compare_tree_int (offset, length) >= 0))
	return 0;

      *ptr_offset = offset;
      return DECL_INITIAL (array);
    }

  return 0;
}

/* Generate code to calculate OPS, and exploded expression
   using a store-flag instruction and return an rtx for the result.
   OPS reflects a comparison.

   If TARGET is nonzero, store the result there if convenient.

   Return zero if there is no suitable set-flag instruction
   available on this machine.

   Once expand_expr has been called on the arguments of the comparison,
   we are committed to doing the store flag, since it is not safe to
   re-evaluate the expression.  We emit the store-flag insn by calling
   emit_store_flag, but only expand the arguments if we have a reason
   to believe that emit_store_flag will be successful.  If we think that
   it will, but it isn't, we have to simulate the store-flag with a
   set/jump/set sequence.  */

static rtx
do_store_flag (sepops ops, rtx target, enum machine_mode mode)
{
  enum rtx_code code;
  tree arg0, arg1, type;
  tree tem;
  enum machine_mode operand_mode;
  int unsignedp;
  rtx op0, op1;
  rtx subtarget = target;
  location_t loc = ops->location;

  arg0 = ops->op0;
  arg1 = ops->op1;

  /* Don't crash if the comparison was erroneous.  */
  if (arg0 == error_mark_node || arg1 == error_mark_node)
    return const0_rtx;

  type = TREE_TYPE (arg0);
  operand_mode = TYPE_MODE (type);
  unsignedp = TYPE_UNSIGNED (type);

  /* We won't bother with BLKmode store-flag operations because it would mean
     passing a lot of information to emit_store_flag.  */
  if (operand_mode == BLKmode)
    return 0;

  /* We won't bother with store-flag operations involving function pointers
     when function pointers must be canonicalized before comparisons.  */
#ifdef HAVE_canonicalize_funcptr_for_compare
  if (HAVE_canonicalize_funcptr_for_compare
      && ((TREE_CODE (TREE_TYPE (arg0)) == POINTER_TYPE
	   && (TREE_CODE (TREE_TYPE (TREE_TYPE (arg0)))
	       == FUNCTION_TYPE))
	  || (TREE_CODE (TREE_TYPE (arg1)) == POINTER_TYPE
	      && (TREE_CODE (TREE_TYPE (TREE_TYPE (arg1)))
		  == FUNCTION_TYPE))))
    return 0;
#endif

  STRIP_NOPS (arg0);
  STRIP_NOPS (arg1);

  /* Get the rtx comparison code to use.  We know that EXP is a comparison
     operation of some type.  Some comparisons against 1 and -1 can be
     converted to comparisons with zero.  Do so here so that the tests
     below will be aware that we have a comparison with zero.   These
     tests will not catch constants in the first operand, but constants
     are rarely passed as the first operand.  */

  switch (ops->code)
    {
    case EQ_EXPR:
      code = EQ;
      break;
    case NE_EXPR:
      code = NE;
      break;
    case LT_EXPR:
      if (integer_onep (arg1))
	arg1 = integer_zero_node, code = unsignedp ? LEU : LE;
      else
	code = unsignedp ? LTU : LT;
      break;
    case LE_EXPR:
      if (! unsignedp && integer_all_onesp (arg1))
	arg1 = integer_zero_node, code = LT;
      else
	code = unsignedp ? LEU : LE;
      break;
    case GT_EXPR:
      if (! unsignedp && integer_all_onesp (arg1))
	arg1 = integer_zero_node, code = GE;
      else
	code = unsignedp ? GTU : GT;
      break;
    case GE_EXPR:
      if (integer_onep (arg1))
	arg1 = integer_zero_node, code = unsignedp ? GTU : GT;
      else
	code = unsignedp ? GEU : GE;
      break;

    case UNORDERED_EXPR:
      code = UNORDERED;
      break;
    case ORDERED_EXPR:
      code = ORDERED;
      break;
    case UNLT_EXPR:
      code = UNLT;
      break;
    case UNLE_EXPR:
      code = UNLE;
      break;
    case UNGT_EXPR:
      code = UNGT;
      break;
    case UNGE_EXPR:
      code = UNGE;
      break;
    case UNEQ_EXPR:
      code = UNEQ;
      break;
    case LTGT_EXPR:
      code = LTGT;
      break;

    default:
      gcc_unreachable ();
    }

  /* Put a constant second.  */
  if (TREE_CODE (arg0) == REAL_CST || TREE_CODE (arg0) == INTEGER_CST
      || TREE_CODE (arg0) == FIXED_CST)
    {
      tem = arg0; arg0 = arg1; arg1 = tem;
      code = swap_condition (code);
    }

  /* If this is an equality or inequality test of a single bit, we can
     do this by shifting the bit being tested to the low-order bit and
     masking the result with the constant 1.  If the condition was EQ,
     we xor it with 1.  This does not require an scc insn and is faster
     than an scc insn even if we have it.

     The code to make this transformation was moved into fold_single_bit_test,
     so we just call into the folder and expand its result.  */

  if ((code == NE || code == EQ)
      && TREE_CODE (arg0) == BIT_AND_EXPR && integer_zerop (arg1)
      && integer_pow2p (TREE_OPERAND (arg0, 1)))
    {
      tree type = lang_hooks.types.type_for_mode (mode, unsignedp);
      return expand_expr (fold_single_bit_test (loc,
						code == NE ? NE_EXPR : EQ_EXPR,
						arg0, arg1, type),
			  target, VOIDmode, EXPAND_NORMAL);
    }

  if (! get_subtarget (target)
      || GET_MODE (subtarget) != operand_mode)
    subtarget = 0;

  expand_operands (arg0, arg1, subtarget, &op0, &op1, EXPAND_NORMAL);

  if (target == 0)
    target = gen_reg_rtx (mode);

  /* Try a cstore if possible.  */
  return emit_store_flag_force (target, code, op0, op1,
			        operand_mode, unsignedp, 1);
}


/* Stubs in case we haven't got a casesi insn.  */
#ifndef HAVE_casesi
# define HAVE_casesi 0
# define gen_casesi(a, b, c, d, e) (0)
# define CODE_FOR_casesi CODE_FOR_nothing
#endif

/* Attempt to generate a casesi instruction.  Returns 1 if successful,
   0 otherwise (i.e. if there is no casesi instruction).  */
int
try_casesi (tree index_type, tree index_expr, tree minval, tree range,
	    rtx table_label ATTRIBUTE_UNUSED, rtx default_label,
	    rtx fallback_label ATTRIBUTE_UNUSED)
{
  enum machine_mode index_mode = SImode;
  int index_bits = GET_MODE_BITSIZE (index_mode);
  rtx op1, op2, index;
  enum machine_mode op_mode;

  if (! HAVE_casesi)
    return 0;

  /* Convert the index to SImode.  */
  if (GET_MODE_BITSIZE (TYPE_MODE (index_type)) > GET_MODE_BITSIZE (index_mode))
    {
      enum machine_mode omode = TYPE_MODE (index_type);
      rtx rangertx = expand_normal (range);

      /* We must handle the endpoints in the original mode.  */
      index_expr = build2 (MINUS_EXPR, index_type,
			   index_expr, minval);
      minval = integer_zero_node;
      index = expand_normal (index_expr);
      if (default_label)
        emit_cmp_and_jump_insns (rangertx, index, LTU, NULL_RTX,
				 omode, 1, default_label);
      /* Now we can safely truncate.  */
      index = convert_to_mode (index_mode, index, 0);
    }
  else
    {
      if (TYPE_MODE (index_type) != index_mode)
	{
	  index_type = lang_hooks.types.type_for_size (index_bits, 0);
	  index_expr = fold_convert (index_type, index_expr);
	}

      index = expand_normal (index_expr);
    }

  do_pending_stack_adjust ();

  op_mode = insn_data[(int) CODE_FOR_casesi].operand[0].mode;
  if (! (*insn_data[(int) CODE_FOR_casesi].operand[0].predicate)
      (index, op_mode))
    index = copy_to_mode_reg (op_mode, index);

  op1 = expand_normal (minval);

  op_mode = insn_data[(int) CODE_FOR_casesi].operand[1].mode;
  op1 = convert_modes (op_mode, TYPE_MODE (TREE_TYPE (minval)),
		       op1, TYPE_UNSIGNED (TREE_TYPE (minval)));
  if (! (*insn_data[(int) CODE_FOR_casesi].operand[1].predicate)
      (op1, op_mode))
    op1 = copy_to_mode_reg (op_mode, op1);

  op2 = expand_normal (range);

  op_mode = insn_data[(int) CODE_FOR_casesi].operand[2].mode;
  op2 = convert_modes (op_mode, TYPE_MODE (TREE_TYPE (range)),
		       op2, TYPE_UNSIGNED (TREE_TYPE (range)));
  if (! (*insn_data[(int) CODE_FOR_casesi].operand[2].predicate)
      (op2, op_mode))
    op2 = copy_to_mode_reg (op_mode, op2);

  emit_jump_insn (gen_casesi (index, op1, op2,
			      table_label, !default_label
					   ? fallback_label : default_label));
  return 1;
}

/* Attempt to generate a tablejump instruction; same concept.  */
#ifndef HAVE_tablejump
#define HAVE_tablejump 0
#define gen_tablejump(x, y) (0)
#endif

/* Subroutine of the next function.

   INDEX is the value being switched on, with the lowest value
   in the table already subtracted.
   MODE is its expected mode (needed if INDEX is constant).
   RANGE is the length of the jump table.
   TABLE_LABEL is a CODE_LABEL rtx for the table itself.

   DEFAULT_LABEL is a CODE_LABEL rtx to jump to if the
   index value is out of range.  */

static void
do_tablejump (rtx index, enum machine_mode mode, rtx range, rtx table_label,
	      rtx default_label)
{
  rtx temp, vector;

  if (INTVAL (range) > cfun->cfg->max_jumptable_ents)
    cfun->cfg->max_jumptable_ents = INTVAL (range);

  /* Do an unsigned comparison (in the proper mode) between the index
     expression and the value which represents the length of the range.
     Since we just finished subtracting the lower bound of the range
     from the index expression, this comparison allows us to simultaneously
     check that the original index expression value is both greater than
     or equal to the minimum value of the range and less than or equal to
     the maximum value of the range.  */

  if (default_label)
    emit_cmp_and_jump_insns (index, range, GTU, NULL_RTX, mode, 1,
			     default_label);

  /* If index is in range, it must fit in Pmode.
     Convert to Pmode so we can index with it.  */
  if (mode != Pmode)
    index = convert_to_mode (Pmode, index, 1);

  /* Don't let a MEM slip through, because then INDEX that comes
     out of PIC_CASE_VECTOR_ADDRESS won't be a valid address,
     and break_out_memory_refs will go to work on it and mess it up.  */
#ifdef PIC_CASE_VECTOR_ADDRESS
  if (flag_pic && !REG_P (index))
    index = copy_to_mode_reg (Pmode, index);
#endif

  /* ??? The only correct use of CASE_VECTOR_MODE is the one inside the
     GET_MODE_SIZE, because this indicates how large insns are.  The other
     uses should all be Pmode, because they are addresses.  This code
     could fail if addresses and insns are not the same size.  */
  index = gen_rtx_PLUS (Pmode,
			gen_rtx_MULT (Pmode, index,
				      GEN_INT (GET_MODE_SIZE (CASE_VECTOR_MODE))),
			gen_rtx_LABEL_REF (Pmode, table_label));
#ifdef PIC_CASE_VECTOR_ADDRESS
  if (flag_pic)
    index = PIC_CASE_VECTOR_ADDRESS (index);
  else
#endif
    index = memory_address (CASE_VECTOR_MODE, index);
  temp = gen_reg_rtx (CASE_VECTOR_MODE);
  vector = gen_const_mem (CASE_VECTOR_MODE, index);
  convert_move (temp, vector, 0);

  emit_jump_insn (gen_tablejump (temp, table_label));

  /* If we are generating PIC code or if the table is PC-relative, the
     table and JUMP_INSN must be adjacent, so don't output a BARRIER.  */
  if (! CASE_VECTOR_PC_RELATIVE && ! flag_pic)
    emit_barrier ();
}

int
try_tablejump (tree index_type, tree index_expr, tree minval, tree range,
	       rtx table_label, rtx default_label)
{
  rtx index;

  if (! HAVE_tablejump)
    return 0;

  index_expr = fold_build2 (MINUS_EXPR, index_type,
			    fold_convert (index_type, index_expr),
			    fold_convert (index_type, minval));
  index = expand_normal (index_expr);
  do_pending_stack_adjust ();

  do_tablejump (index, TYPE_MODE (index_type),
		convert_modes (TYPE_MODE (index_type),
			       TYPE_MODE (TREE_TYPE (range)),
			       expand_normal (range),
			       TYPE_UNSIGNED (TREE_TYPE (range))),
		table_label, default_label);
  return 1;
}

/* Return a CONST_VECTOR rtx for a VECTOR_CST tree.  */
static rtx
const_vector_from_tree (tree exp)
{
  rtvec v;
  int units, i;
  tree link, elt;
  enum machine_mode inner, mode;

  mode = TYPE_MODE (TREE_TYPE (exp));

  if (initializer_zerop (exp))
    return CONST0_RTX (mode);

  units = GET_MODE_NUNITS (mode);
  inner = GET_MODE_INNER (mode);

  v = rtvec_alloc (units);

  link = TREE_VECTOR_CST_ELTS (exp);
  for (i = 0; link; link = TREE_CHAIN (link), ++i)
    {
      elt = TREE_VALUE (link);

      if (TREE_CODE (elt) == REAL_CST)
	RTVEC_ELT (v, i) = CONST_DOUBLE_FROM_REAL_VALUE (TREE_REAL_CST (elt),
							 inner);
      else if (TREE_CODE (elt) == FIXED_CST)
	RTVEC_ELT (v, i) = CONST_FIXED_FROM_FIXED_VALUE (TREE_FIXED_CST (elt),
							 inner);
      else
	RTVEC_ELT (v, i) = immed_double_int_const (tree_to_double_int (elt),
						   inner);
    }

  /* Initialize remaining elements to 0.  */
  for (; i < units; ++i)
    RTVEC_ELT (v, i) = CONST0_RTX (inner);

  return gen_rtx_CONST_VECTOR (mode, v);
}

/* Build a decl for a personality function given a language prefix.  */

tree
build_personality_function (const char *lang)
{
  const char *unwind_and_version;
  tree decl, type;
  char *name;

  switch (targetm.except_unwind_info (&global_options))
    {
    case UI_NONE:
      return NULL;
    case UI_SJLJ:
      unwind_and_version = "_sj0";
      break;
    case UI_DWARF2:
    case UI_TARGET:
      unwind_and_version = "_v0";
      break;
    default:
      gcc_unreachable ();
    }

  name = ACONCAT (("__", lang, "_personality", unwind_and_version, NULL));

  type = build_function_type_list (integer_type_node, integer_type_node,
				   long_long_unsigned_type_node,
				   ptr_type_node, ptr_type_node, NULL_TREE);
  decl = build_decl (UNKNOWN_LOCATION, FUNCTION_DECL,
		     get_identifier (name), type);
  DECL_ARTIFICIAL (decl) = 1;
  DECL_EXTERNAL (decl) = 1;
  TREE_PUBLIC (decl) = 1;

  /* Zap the nonsensical SYMBOL_REF_DECL for this.  What we're left with
     are the flags assigned by targetm.encode_section_info.  */
  SET_SYMBOL_REF_DECL (XEXP (DECL_RTL (decl), 0), NULL);

  return decl;
}

/* Extracts the personality function of DECL and returns the corresponding
   libfunc.  */

rtx
get_personality_function (tree decl)
{
  tree personality = DECL_FUNCTION_PERSONALITY (decl);
  enum eh_personality_kind pk;

  pk = function_needs_eh_personality (DECL_STRUCT_FUNCTION (decl));
  if (pk == eh_personality_none)
    return NULL;

  if (!personality
      && pk == eh_personality_any)
    personality = lang_hooks.eh_personality ();

  if (pk == eh_personality_lang)
    gcc_assert (personality != NULL_TREE);

  return XEXP (DECL_RTL (personality), 0);
}

#include "gt-expr.h"<|MERGE_RESOLUTION|>--- conflicted
+++ resolved
@@ -4240,13 +4240,6 @@
       to_rtx = expand_normal (tem);
 
       /* If the bitfield is volatile, we want to access it in the
-<<<<<<< HEAD
-	 field's mode, not the computed mode.  */
-      if (volatilep
-	  && GET_CODE (to_rtx) == MEM
-	  && flag_strict_volatile_bitfields > 0)
-	to_rtx = adjust_address (to_rtx, mode1, 0);
-=======
 	 field's mode, not the computed mode.
 	 If a MEM has VOIDmode (external with incomplete type),
 	 use BLKmode for it instead.  */
@@ -4257,7 +4250,6 @@
 	  else if (GET_MODE (to_rtx) == VOIDmode)
 	    to_rtx = adjust_address (to_rtx, BLKmode, 0);
 	}
->>>>>>> 155d23aa
  
       if (offset != 0)
 	{
@@ -7583,10 +7575,7 @@
       return REDUCE_BIT_FIELD (simplify_gen_binary (PLUS, mode, op0, op1));
 
     case MINUS_EXPR:
-<<<<<<< HEAD
-=======
     do_minus:
->>>>>>> 155d23aa
       /* For initializers, we are allowed to return a MINUS of two
 	 symbolic constants.  Here we handle all cases when both operands
 	 are constant.  */
@@ -7630,11 +7619,7 @@
     case WIDEN_MULT_PLUS_EXPR:
     case WIDEN_MULT_MINUS_EXPR:
       expand_operands (treeop0, treeop1, NULL_RTX, &op0, &op1, EXPAND_NORMAL);
-<<<<<<< HEAD
-      op2 = expand_normal (ops->op2);
-=======
       op2 = expand_normal (treeop2);
->>>>>>> 155d23aa
       target = expand_widen_pattern_expr (ops, op0, op1, op2,
 					  target, unsignedp);
       return target;
@@ -7694,11 +7679,7 @@
 					       unsignedp, this_optab);
 		  return REDUCE_BIT_FIELD (temp);
 		}
-<<<<<<< HEAD
-	      if (optab_handler (other_optab, mode)->insn_code != CODE_FOR_nothing
-=======
 	      if (optab_handler (other_optab, mode) != CODE_FOR_nothing
->>>>>>> 155d23aa
 		  && innermode == word_mode)
 		{
 		  rtx htem, hipart;
@@ -7725,8 +7706,6 @@
       expand_operands (treeop0, treeop1, subtarget, &op0, &op1, EXPAND_NORMAL);
       return REDUCE_BIT_FIELD (expand_mult (mode, op0, op1, target, unsignedp));
 
-<<<<<<< HEAD
-=======
     case FMA_EXPR:
       {
 	optab opt = fma_optab;
@@ -7767,7 +7746,6 @@
 				  op0, op1, op2, target, 0);
       }
 
->>>>>>> 155d23aa
     case MULT_EXPR:
       /* If this is a fixed-point operation, then we cannot use the code
 	 below because "expand_mult" doesn't support sat/no-sat fixed-point
@@ -8805,34 +8783,6 @@
 	return temp;
       }
 
-<<<<<<< HEAD
-    case TARGET_MEM_REF:
-      {
-	addr_space_t as = TYPE_ADDR_SPACE (TREE_TYPE (exp));
-	struct mem_address addr;
-	tree base;
-
-	get_address_description (exp, &addr);
-	op0 = addr_for_mem_ref (&addr, as, true);
-	op0 = memory_address_addr_space (mode, op0, as);
-	temp = gen_rtx_MEM (mode, op0);
-	set_mem_attributes (temp, TMR_ORIGINAL (exp), 0);
-	set_mem_addr_space (temp, as);
-	base = get_base_address (TMR_ORIGINAL (exp));
-	if (INDIRECT_REF_P (base)
-	    && TMR_BASE (exp)
-	    && TREE_CODE (TMR_BASE (exp)) == SSA_NAME
-	    && POINTER_TYPE_P (TREE_TYPE (TMR_BASE (exp))))
-	  {
-	    set_mem_expr (temp, build1 (INDIRECT_REF,
-					TREE_TYPE (exp), TMR_BASE (exp)));
-	    set_mem_offset (temp, NULL_RTX);
-	  }
-      }
-      return temp;
-
-=======
->>>>>>> 155d23aa
     case ARRAY_REF:
 
       {
@@ -9056,13 +9006,6 @@
 
 
 	/* If the bitfield is volatile, we want to access it in the
-<<<<<<< HEAD
-	   field's mode, not the computed mode.  */
-	if (volatilep
-	    && GET_CODE (op0) == MEM
-	    && flag_strict_volatile_bitfields > 0)
-	  op0 = adjust_address (op0, mode1, 0);
-=======
 	   field's mode, not the computed mode.
 	   If a MEM has VOIDmode (external with incomplete type),
 	   use BLKmode for it instead.  */
@@ -9073,7 +9016,6 @@
 	    else if (GET_MODE (op0) == VOIDmode)
 	      op0 = adjust_address (op0, BLKmode, 0);
 	  }
->>>>>>> 155d23aa
 
 	mode2
 	  = CONSTANT_P (op0) ? TYPE_MODE (TREE_TYPE (tem)) : GET_MODE (op0);
