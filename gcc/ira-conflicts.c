--- conflicted
+++ resolved
@@ -50,19 +50,6 @@
    corresponding allocnos see function build_object_conflicts.  */
 static IRA_INT_TYPE **conflicts;
 
-<<<<<<< HEAD
-/* Macro to test a conflict of A1 and A2 in `conflicts'.  */
-#define CONFLICT_ALLOCNO_P(A1, A2)					\
-  (ALLOCNO_MIN (A1) <= ALLOCNO_CONFLICT_ID (A2)				\
-   && ALLOCNO_CONFLICT_ID (A2) <= ALLOCNO_MAX (A1)			\
-   && TEST_MINMAX_SET_BIT (conflicts[ALLOCNO_NUM (A1)],			\
-			   ALLOCNO_CONFLICT_ID (A2),			\
-			   ALLOCNO_MIN (A1),				\
-			   ALLOCNO_MAX (A1)))
-
--
-=======
 /* Macro to test a conflict of C1 and C2 in `conflicts'.  */
 #define OBJECTS_CONFLICT_P(C1, C2)					\
   (OBJECT_MIN (C1) <= OBJECT_CONFLICT_ID (C2)				\
@@ -102,7 +89,6 @@
   SET_MINMAX_SET_BIT (conflicts[id2], id1, OBJECT_MIN (obj2),
 		      OBJECT_MAX (obj2));
 }
->>>>>>> 03d20231
 
 /* Build allocno conflict table by processing allocno live ranges.
    Return true if the table was built.  The table is not built if it
@@ -113,46 +99,14 @@
   int i;
   unsigned int j;
   enum reg_class cover_class;
-<<<<<<< HEAD
-  ira_allocno_t allocno, live_a;
-  live_range_t r;
-=======
   int object_set_words, allocated_words_num, conflict_bit_vec_words_num;
   live_range_t r;
   ira_allocno_t allocno;
->>>>>>> 03d20231
   ira_allocno_iterator ai;
   sparseset objects_live;
   ira_object_t obj;
   ira_allocno_object_iterator aoi;
 
-<<<<<<< HEAD
-  allocno_set_words = (ira_allocnos_num + IRA_INT_BITS - 1) / IRA_INT_BITS;
-  allocated_words_num = 0;
-  FOR_EACH_ALLOCNO (allocno, ai)
-    {
-      if (ALLOCNO_MAX (allocno) < ALLOCNO_MIN (allocno))
-	  continue;
-      conflict_bit_vec_words_num
-	= ((ALLOCNO_MAX (allocno) - ALLOCNO_MIN (allocno) + IRA_INT_BITS)
-	   / IRA_INT_BITS);
-      allocated_words_num += conflict_bit_vec_words_num;
-      if ((unsigned long long) allocated_words_num * sizeof (IRA_INT_TYPE)
-	  > (unsigned long long) IRA_MAX_CONFLICT_TABLE_SIZE * 1024 * 1024)
-	{
-	  if (internal_flag_ira_verbose > 0 && ira_dump_file != NULL)
-	    fprintf
-	      (ira_dump_file,
-	       "+++Conflict table will be too big(>%dMB) -- don't use it\n",
-	       IRA_MAX_CONFLICT_TABLE_SIZE);
-	  return false;
-	}
-    }
-  allocnos_live = sparseset_alloc (ira_allocnos_num);
-  conflicts = (IRA_INT_TYPE **) ira_allocate (sizeof (IRA_INT_TYPE *)
-					      * ira_allocnos_num);
-=======
->>>>>>> 03d20231
   allocated_words_num = 0;
   FOR_EACH_ALLOCNO (allocno, ai)
     FOR_EACH_ALLOCNO_OBJECT (allocno, obj, aoi)
@@ -221,31 +175,15 @@
 	  sparseset_set_bit (objects_live, id);
 	  EXECUTE_IF_SET_IN_SPARSESET (objects_live, j)
 	    {
-<<<<<<< HEAD
-	      live_a = ira_allocnos[j];
-	      if (ira_reg_classes_intersect_p
-		  [cover_class][ALLOCNO_COVER_CLASS (live_a)]
-=======
 	      ira_object_t live_obj = ira_object_id_map[j];
 	      ira_allocno_t live_a = OBJECT_ALLOCNO (live_obj);
 	      enum reg_class live_cover_class = ALLOCNO_COVER_CLASS (live_a);
 
 	      if (ira_reg_classes_intersect_p[cover_class][live_cover_class]
->>>>>>> 03d20231
 		  /* Don't set up conflict for the allocno with itself.  */
 		  && live_a != allocno)
 		{
-<<<<<<< HEAD
-		  SET_MINMAX_SET_BIT (conflicts[num],
-				      ALLOCNO_CONFLICT_ID (live_a),
-				      ALLOCNO_MIN (allocno),
-				      ALLOCNO_MAX (allocno));
-		  SET_MINMAX_SET_BIT (conflicts[j], id,
-				      ALLOCNO_MIN (live_a),
-				      ALLOCNO_MAX (live_a));
-=======
 		  record_object_conflict (obj, live_obj);
->>>>>>> 03d20231
 		}
 	    }
 	}
@@ -253,11 +191,7 @@
       for (r = ira_finish_point_ranges[i]; r != NULL; r = r->finish_next)
 	sparseset_clear_bit (objects_live, OBJECT_CONFLICT_ID (r->object));
     }
-<<<<<<< HEAD
-  sparseset_free (allocnos_live);
-=======
   sparseset_free (objects_live);
->>>>>>> 03d20231
   return true;
 }
 @@ -481,14 +415,6 @@
     }
   else
     {
-<<<<<<< HEAD
-      cp = ira_add_allocno_copy (ira_curr_regno_allocno_map[REGNO (reg1)],
-				 ira_curr_regno_allocno_map[REGNO (reg2)],
-				 freq, constraint_p, insn,
-				 ira_curr_loop_tree_node);
-      bitmap_set_bit (ira_curr_loop_tree_node->local_copies, cp->num);
-      return true;
-=======
       ira_allocno_t a1 = ira_curr_regno_allocno_map[REGNO (reg1)];
       ira_allocno_t a2 = ira_curr_regno_allocno_map[REGNO (reg2)];
       if (!allocnos_conflict_for_copy_p (a1, a2) && offset1 == offset2)
@@ -500,7 +426,6 @@
 	}
       else
 	return false;
->>>>>>> 03d20231
     }
 
   if (! IN_RANGE (allocno_preferenced_hard_regno, 0, FIRST_PSEUDO_REGISTER - 1))
@@ -572,11 +497,7 @@
   const char *str;
   bool commut_p, bound_p[MAX_RECOG_OPERANDS];
   int i, j, n, freq;
-<<<<<<< HEAD
-  
-=======
-
->>>>>>> 03d20231
+
   freq = REG_FREQ_FROM_BB (BLOCK_FOR_INSN (insn));
   if (freq == 0)
     freq = 1;
@@ -684,23 +605,6 @@
 build_object_conflicts (ira_object_t obj)
 {
   int i, px, parent_num;
-<<<<<<< HEAD
-  int conflict_bit_vec_words_num;
-  ira_allocno_t parent_a, another_a, another_parent_a;
-  ira_allocno_t *vec;
-  IRA_INT_TYPE *allocno_conflicts;
-  minmax_set_iterator asi;
-
-  allocno_conflicts = conflicts[ALLOCNO_NUM (a)];
-  px = 0;
-  FOR_EACH_BIT_IN_MINMAX_SET (allocno_conflicts,
-			      ALLOCNO_MIN (a), ALLOCNO_MAX (a), i, asi)
-    {
-      another_a = ira_conflict_id_allocno_map[i];
-      ira_assert (ira_reg_classes_intersect_p
-		  [ALLOCNO_COVER_CLASS (a)][ALLOCNO_COVER_CLASS (another_a)]);
-      collected_conflict_allocnos[px++] = another_a;
-=======
   ira_allocno_t parent_a, another_parent_a;
   ira_object_t parent_obj;
   ira_allocno_t a = OBJECT_ALLOCNO (obj);
@@ -717,7 +621,6 @@
       ira_assert (ira_reg_classes_intersect_p
 		  [ALLOCNO_COVER_CLASS (a)][ALLOCNO_COVER_CLASS (another_a)]);
       collected_conflict_objects[px++] = another_obj;
->>>>>>> 03d20231
     }
   if (ira_conflict_vector_profitable_p (obj, px))
     {
@@ -741,23 +644,11 @@
       OBJECT_CONFLICT_ARRAY_SIZE (obj)
 	= conflict_bit_vec_words_num * sizeof (IRA_INT_TYPE);
     }
-<<<<<<< HEAD
-=======
-
->>>>>>> 03d20231
+
   parent_a = ira_parent_or_cap_allocno (a);
   if (parent_a == NULL)
     return;
   ira_assert (ALLOCNO_COVER_CLASS (a) == ALLOCNO_COVER_CLASS (parent_a));
-<<<<<<< HEAD
-  parent_num = ALLOCNO_NUM (parent_a);
-  FOR_EACH_BIT_IN_MINMAX_SET (allocno_conflicts,
-			      ALLOCNO_MIN (a), ALLOCNO_MAX (a), i, asi)
-    {
-      another_a = ira_conflict_id_allocno_map[i];
-      ira_assert (ira_reg_classes_intersect_p
-		  [ALLOCNO_COVER_CLASS (a)][ALLOCNO_COVER_CLASS (another_a)]);
-=======
   ira_assert (ALLOCNO_NUM_OBJECTS (a) == ALLOCNO_NUM_OBJECTS (parent_a));
   parent_obj = ALLOCNO_OBJECT (parent_a, OBJECT_SUBWORD (obj));
   parent_num = OBJECT_CONFLICT_ID (parent_obj);
@@ -771,19 +662,12 @@
       ira_assert (ira_reg_classes_intersect_p
 		  [ALLOCNO_COVER_CLASS (a)][ALLOCNO_COVER_CLASS (another_a)]);
 
->>>>>>> 03d20231
       another_parent_a = ira_parent_or_cap_allocno (another_a);
       if (another_parent_a == NULL)
 	continue;
       ira_assert (ALLOCNO_NUM (another_parent_a) >= 0);
       ira_assert (ALLOCNO_COVER_CLASS (another_a)
 		  == ALLOCNO_COVER_CLASS (another_parent_a));
-<<<<<<< HEAD
-      SET_MINMAX_SET_BIT (conflicts[parent_num],
-			  ALLOCNO_CONFLICT_ID (another_parent_a),
-			  ALLOCNO_MIN (parent_a),
-			  ALLOCNO_MAX (parent_a));
-=======
       ira_assert (ALLOCNO_NUM_OBJECTS (another_a)
 		  == ALLOCNO_NUM_OBJECTS (another_parent_a));
       SET_MINMAX_SET_BIT (conflicts[parent_num],
@@ -791,7 +675,6 @@
 						     another_word)),
 			  OBJECT_MIN (parent_obj),
 			  OBJECT_MAX (parent_obj));
->>>>>>> 03d20231
     }
 }
 
@@ -857,72 +740,11 @@
 	}
     }
   putc ('\n', file);
-<<<<<<< HEAD
 }
 
 static void
 print_allocno_conflicts (FILE * file, bool reg_p, ira_allocno_t a)
 {
-  HARD_REG_SET conflicting_hard_regs;
-  ira_allocno_t conflict_a;
-  ira_allocno_conflict_iterator aci;
-  basic_block bb;
-
-  if (reg_p)
-    fprintf (file, ";; r%d", ALLOCNO_REGNO (a));
-  else
-    {
-      fprintf (file, ";; a%d(r%d,", ALLOCNO_NUM (a), ALLOCNO_REGNO (a));
-      if ((bb = ALLOCNO_LOOP_TREE_NODE (a)->bb) != NULL)
-        fprintf (file, "b%d", bb->index);
-      else
-        fprintf (file, "l%d", ALLOCNO_LOOP_TREE_NODE (a)->loop->num);
-      putc (')', file);
-    }
-  fputs (" conflicts:", file);
-  if (ALLOCNO_CONFLICT_ALLOCNO_ARRAY (a) != NULL)
-    FOR_EACH_ALLOCNO_CONFLICT (a, conflict_a, aci)
-      {
-        if (reg_p)
-          fprintf (file, " r%d,", ALLOCNO_REGNO (conflict_a));
-        else
-          {
-	    fprintf (file, " a%d(r%d,", ALLOCNO_NUM (conflict_a),
-		     ALLOCNO_REGNO (conflict_a));
-	    if ((bb = ALLOCNO_LOOP_TREE_NODE (conflict_a)->bb) != NULL)
-	      fprintf (file, "b%d)", bb->index);
-	    else
-	      fprintf (file, "l%d)",
-		       ALLOCNO_LOOP_TREE_NODE (conflict_a)->loop->num);
-	  }
-      }
-  COPY_HARD_REG_SET (conflicting_hard_regs,
-		     ALLOCNO_TOTAL_CONFLICT_HARD_REGS (a));
-  AND_COMPL_HARD_REG_SET (conflicting_hard_regs, ira_no_alloc_regs);
-  AND_HARD_REG_SET (conflicting_hard_regs,
-		    reg_class_contents[ALLOCNO_COVER_CLASS (a)]);
-  print_hard_reg_set (file, "\n;;     total conflict hard regs:",
-		      conflicting_hard_regs);
-  COPY_HARD_REG_SET (conflicting_hard_regs,
-		     ALLOCNO_CONFLICT_HARD_REGS (a));
-  AND_COMPL_HARD_REG_SET (conflicting_hard_regs, ira_no_alloc_regs);
-  AND_HARD_REG_SET (conflicting_hard_regs,
-		    reg_class_contents[ALLOCNO_COVER_CLASS (a)]);
-  print_hard_reg_set (file, ";;     conflict hard regs:",
-		      conflicting_hard_regs);
-  putc ('\n', file);
-=======
->>>>>>> 03d20231
-}
-
-static void
-print_allocno_conflicts (FILE * file, bool reg_p, ira_allocno_t a)
-{
-<<<<<<< HEAD
-  ira_allocno_t a;
-  ira_allocno_iterator ai;
-
-=======
   HARD_REG_SET conflicting_hard_regs;
   basic_block bb;
   int n, i;
@@ -996,7 +818,6 @@
   ira_allocno_t a;
   ira_allocno_iterator ai;
 
->>>>>>> 03d20231
   FOR_EACH_ALLOCNO (a, ai)
     print_allocno_conflicts (file, reg_p, a);
 }
@@ -1026,27 +847,15 @@
       ira_conflicts_p = build_conflict_bit_table ();
       if (ira_conflicts_p)
 	{
-<<<<<<< HEAD
-=======
 	  ira_object_t obj;
 	  ira_object_iterator oi;
 
->>>>>>> 03d20231
 	  build_conflicts ();
 	  ira_traverse_loop_tree (true, ira_loop_tree_root, NULL, add_copies);
 	  /* We need finished conflict table for the subsequent call.  */
 	  if (flag_ira_region == IRA_REGION_ALL
 	      || flag_ira_region == IRA_REGION_MIXED)
 	    propagate_copies ();
-<<<<<<< HEAD
-	  /* Now we can free memory for the conflict table (see function
-	     build_allocno_conflicts for details).  */
-	  FOR_EACH_ALLOCNO (a, ai)
-	    {
-	      if (ALLOCNO_CONFLICT_ALLOCNO_ARRAY (a)
-		  != conflicts[ALLOCNO_NUM (a)])
-		ira_free (conflicts[ALLOCNO_NUM (a)]);
-=======
 
 	  /* Now we can free memory for the conflict table (see function
 	     build_object_conflicts for details).  */
@@ -1054,17 +863,12 @@
 	    {
 	      if (OBJECT_CONFLICT_ARRAY (obj) != conflicts[OBJECT_CONFLICT_ID (obj)])
 		ira_free (conflicts[OBJECT_CONFLICT_ID (obj)]);
->>>>>>> 03d20231
 	    }
 	  ira_free (conflicts);
 	}
     }
-<<<<<<< HEAD
-  if (! CLASS_LIKELY_SPILLED_P (base_reg_class (VOIDmode, ADDRESS, SCRATCH)))
-=======
   if (! targetm.class_likely_spilled_p (base_reg_class (VOIDmode, ADDRESS,
 							SCRATCH)))
->>>>>>> 03d20231
     CLEAR_HARD_REG_SET (temp_hard_reg_set);
   else
     {
@@ -1075,35 +879,6 @@
     }
   FOR_EACH_ALLOCNO (a, ai)
     {
-<<<<<<< HEAD
-      reg_attrs *attrs;
-      tree decl;
-
-      if ((! flag_caller_saves && ALLOCNO_CALLS_CROSSED_NUM (a) != 0)
-	  /* For debugging purposes don't put user defined variables in
-	     callee-clobbered registers.  */
-	  || (optimize == 0
-	      && (attrs = REG_ATTRS (regno_reg_rtx [ALLOCNO_REGNO (a)])) != NULL
-	      && (decl = attrs->decl) != NULL
-	      && VAR_OR_FUNCTION_DECL_P (decl)
-	      && ! DECL_ARTIFICIAL (decl)))
-	{
-	  IOR_HARD_REG_SET (ALLOCNO_TOTAL_CONFLICT_HARD_REGS (a),
-			    call_used_reg_set);
-	  IOR_HARD_REG_SET (ALLOCNO_CONFLICT_HARD_REGS (a),
-			    call_used_reg_set);
-	}
-      else if (ALLOCNO_CALLS_CROSSED_NUM (a) != 0)
-	{
-	  IOR_HARD_REG_SET (ALLOCNO_TOTAL_CONFLICT_HARD_REGS (a),
-			    no_caller_save_reg_set);
-	  IOR_HARD_REG_SET (ALLOCNO_TOTAL_CONFLICT_HARD_REGS (a),
-			    temp_hard_reg_set);
-	  IOR_HARD_REG_SET (ALLOCNO_CONFLICT_HARD_REGS (a),
-			    no_caller_save_reg_set);
-	  IOR_HARD_REG_SET (ALLOCNO_CONFLICT_HARD_REGS (a),
-			    temp_hard_reg_set);
-=======
       int i, n = ALLOCNO_NUM_OBJECTS (a);
       for (i = 0; i < n; i++)
 	{
@@ -1153,7 +928,6 @@
 				      regno);
 		  }
 	    }
->>>>>>> 03d20231
 	}
     }
   if (optimize && ira_conflicts_p
