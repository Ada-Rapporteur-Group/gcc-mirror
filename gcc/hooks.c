--- conflicted
+++ resolved
@@ -467,7 +467,13 @@
   return false;
 }
 
-<<<<<<< HEAD
+/* Generic hook that takes a register class and returns false.  */
+bool
+hook_bool_reg_class_t_false (reg_class_t regclass ATTRIBUTE_UNUSED)
+{
+  return false;
+}
+
 /* Generic hook that takes a bool and two unsigned ints and returns false.  */
 
 bool
@@ -485,12 +491,4 @@
 hook_mode_mode_uhwi_blkmode (machine_mode, unsigned HOST_WIDE_INT)
 {
   return BLKmode;
-}
-=======
-/* Generic hook that takes a register class and returns false.  */
-bool
-hook_bool_reg_class_t_false (reg_class_t regclass ATTRIBUTE_UNUSED)
-{
-  return false;
-}
->>>>>>> 68b948d3
+}