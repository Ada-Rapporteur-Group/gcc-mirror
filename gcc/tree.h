--- conflicted
+++ resolved
@@ -723,8 +723,8 @@
 #define TYPE_REF_CAN_ALIAS_ALL(NODE) \
   (PTR_OR_REF_CHECK (NODE)->base.static_flag)
 
-/* In an INTEGER_CST, REAL_CST, COMPLEX_CST, VECTOR_CST, VEC_DUPLICATE_CST
-   or VEC_SERES_CST, this means there was an overflow in folding.  */
+/* In an INTEGER_CST, REAL_CST, COMPLEX_CST, or VECTOR_CST, this means
+   there was an overflow in folding.  */
 
 #define TREE_OVERFLOW(NODE) (CST_CHECK (NODE)->base.public_flag)
 
@@ -1046,16 +1046,6 @@
   (VECTOR_CST_CHECK (NODE)->vector.elts)
 #define VECTOR_CST_ENCODED_ELT(NODE, ELT) \
   (VECTOR_CST_CHECK (NODE)->vector.elts[ELT])
-
-/* In a VEC_DUPLICATE_CST node.  */
-#define VEC_DUPLICATE_CST_ELT(NODE) \
-  (VEC_DUPLICATE_CST_CHECK (NODE)->vector.elts[0])
-
-/* In a VEC_SERIES_CST node.  */
-#define VEC_SERIES_CST_BASE(NODE) \
-  (VEC_SERIES_CST_CHECK (NODE)->vector.elts[0])
-#define VEC_SERIES_CST_STEP(NODE) \
-  (VEC_SERIES_CST_CHECK (NODE)->vector.elts[1])
 
 /* Define fields and accessors for some special-purpose tree nodes.  */
 
@@ -3704,15 +3694,9 @@
   if (NUM_POLY_INT_COEFFS == 2)
     {
       poly_uint64 res = 0;
-<<<<<<< HEAD
-      res.coeffs[0] = 1 << (precision / 2);
-      if (precision & 1)
-	res.coeffs[1] = 1 << (precision / 2);
-=======
       res.coeffs[0] = 1 << (precision & 0xff);
       if (precision & 0x100)
 	res.coeffs[1] = 1 << (precision & 0xff);
->>>>>>> 70783a86
       return res;
     }
   else
@@ -3734,11 +3718,7 @@
       unsigned HOST_WIDE_INT coeff1 = subparts.coeffs[1];
       gcc_assert (coeff1 == 0 || coeff1 == coeff0);
       VECTOR_TYPE_CHECK (node)->type_common.precision
-<<<<<<< HEAD
-	= index * 2 + (coeff1 != 0);
-=======
 	= index + (coeff1 != 0 ? 0x100 : 0);
->>>>>>> 70783a86
     }
   else
     VECTOR_TYPE_CHECK (node)->type_common.precision = index;
@@ -3762,8 +3742,6 @@
   return true;
 }
 
-<<<<<<< HEAD
-=======
 /* In NON_LVALUE_EXPR and VIEW_CONVERT_EXPR, set when this node is merely a
    wrapper added to express a location_t on behalf of the node's child
    (e.g. by maybe_wrap_with_location).  */
@@ -3803,7 +3781,6 @@
     return exp;
 }
 
->>>>>>> 70783a86
 #define error_mark_node			global_trees[TI_ERROR_MARK]
 
 #define intQI_type_node			global_trees[TI_INTQI_TYPE]
@@ -4185,12 +4162,7 @@
 extern tree build_int_cst (tree, poly_int64);
 extern tree build_int_cstu (tree type, poly_uint64);
 extern tree build_int_cst_type (tree, poly_int64);
-<<<<<<< HEAD
-extern tree make_vector (unsigned CXX_MEM_STAT_INFO);
-extern tree build_vector (tree, vec<tree> CXX_MEM_STAT_INFO);
-=======
 extern tree make_vector (unsigned, unsigned CXX_MEM_STAT_INFO);
->>>>>>> 70783a86
 extern tree build_vector_from_ctor (tree, vec<constructor_elt, va_gc> *);
 extern tree build_vector_from_val (tree, tree);
 extern tree build_vec_series (tree, tree, tree);
@@ -5713,13 +5685,8 @@
 wi::fits_to_boolean_p (const T &x, const_tree type)
 {
   typedef typename poly_int_traits<T>::int_type int_type;
-<<<<<<< HEAD
-  return (must_eq (x, int_type (0))
-	  || must_eq (x, int_type (TYPE_UNSIGNED (type) ? 1 : -1)));
-=======
   return (known_eq (x, int_type (0))
 	  || known_eq (x, int_type (TYPE_UNSIGNED (type) ? 1 : -1)));
->>>>>>> 70783a86
 }
 
 template <typename T>
@@ -5732,15 +5699,9 @@
     return fits_to_boolean_p (x, type);
 
   if (TYPE_UNSIGNED (type))
-<<<<<<< HEAD
-    return must_eq (x, zext (x, TYPE_PRECISION (type)));
-  else
-    return must_eq (x, sext (x, TYPE_PRECISION (type)));
-=======
     return known_eq (x, zext (x, TYPE_PRECISION (type)));
   else
     return known_eq (x, sext (x, TYPE_PRECISION (type)));
->>>>>>> 70783a86
 }
 
 /* Produce the smallest number that is represented in TYPE.  The precision
@@ -5900,11 +5861,7 @@
 inline bool
 type_has_mode_precision_p (const_tree t)
 {
-<<<<<<< HEAD
-  return must_eq (TYPE_PRECISION (t), GET_MODE_PRECISION (TYPE_MODE (t)));
-=======
   return known_eq (TYPE_PRECISION (t), GET_MODE_PRECISION (TYPE_MODE (t)));
->>>>>>> 70783a86
 }
 
 #endif  /* GCC_TREE_H  */