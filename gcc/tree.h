/* Front-end tree definitions for GNU compiler.
   Copyright (C) 1989, 1993, 1994, 1995, 1996, 1997, 1998, 1999, 2000,
   2001, 2002, 2003, 2004, 2005, 2006, 2007, 2008, 2009, 2010
   Free Software Foundation, Inc.

This file is part of GCC.

GCC is free software; you can redistribute it and/or modify it under
the terms of the GNU General Public License as published by the Free
Software Foundation; either version 3, or (at your option) any later
version.

GCC is distributed in the hope that it will be useful, but WITHOUT ANY
WARRANTY; without even the implied warranty of MERCHANTABILITY or
FITNESS FOR A PARTICULAR PURPOSE.  See the GNU General Public License
for more details.

You should have received a copy of the GNU General Public License
along with GCC; see the file COPYING3.  If not see
<http://www.gnu.org/licenses/>.  */

#ifndef GCC_TREE_H
#define GCC_TREE_H

#include "hashtab.h"
#include "machmode.h"
#include "input.h"
#include "statistics.h"
#include "vec.h"
#include "vecir.h"
#include "double-int.h"
#include "real.h"
#include "fixed-value.h"
#include "alias.h"
#include "flags.h"

/* Codes of tree nodes */

#define DEFTREECODE(SYM, STRING, TYPE, NARGS)   SYM,
#define END_OF_BASE_TREE_CODES LAST_AND_UNUSED_TREE_CODE,

enum tree_code {
#include "all-tree.def"
MAX_TREE_CODES
};

#undef DEFTREECODE
#undef END_OF_BASE_TREE_CODES

extern unsigned char tree_contains_struct[MAX_TREE_CODES][64];
#define CODE_CONTAINS_STRUCT(CODE, STRUCT) (tree_contains_struct[(CODE)][(STRUCT)])

/* Number of language-independent tree codes.  */
#define NUM_TREE_CODES ((int) LAST_AND_UNUSED_TREE_CODE)

/* Tree code classes.  */

/* Each tree_code has an associated code class represented by a
   TREE_CODE_CLASS.  */

enum tree_code_class {
  tcc_exceptional, /* An exceptional code (fits no category).  */
  tcc_constant,    /* A constant.  */
  /* Order of tcc_type and tcc_declaration is important.  */
  tcc_type,        /* A type object code.  */
  tcc_declaration, /* A declaration (also serving as variable refs).  */
  tcc_reference,   /* A reference to storage.  */
  tcc_comparison,  /* A comparison expression.  */
  tcc_unary,       /* A unary arithmetic expression.  */
  tcc_binary,      /* A binary arithmetic expression.  */
  tcc_statement,   /* A statement expression, which have side effects
		      but usually no interesting value.  */
  tcc_vl_exp,      /* A function call or other expression with a
		      variable-length operand vector.  */
  tcc_expression   /* Any other expression.  */
};

/* Each tree code class has an associated string representation.
   These must correspond to the tree_code_class entries.  */

extern const char *const tree_code_class_strings[];

/* Returns the string representing CLASS.  */

#define TREE_CODE_CLASS_STRING(CLASS)\
        tree_code_class_strings[(int) (CLASS)]

extern const enum tree_code_class tree_code_type[];
#define TREE_CODE_CLASS(CODE)	tree_code_type[(int) (CODE)]

/* Nonzero if CODE represents an exceptional code.  */

#define EXCEPTIONAL_CLASS_P(CODE)\
	(TREE_CODE_CLASS (TREE_CODE (CODE)) == tcc_exceptional)

/* Nonzero if CODE represents a constant.  */

#define CONSTANT_CLASS_P(CODE)\
	(TREE_CODE_CLASS (TREE_CODE (CODE)) == tcc_constant)

/* Nonzero if CODE represents a type.  */

#define TYPE_P(CODE)\
	(TREE_CODE_CLASS (TREE_CODE (CODE)) == tcc_type)

/* Nonzero if CODE represents a declaration.  */

#define DECL_P(CODE)\
        (TREE_CODE_CLASS (TREE_CODE (CODE)) == tcc_declaration)

/* Nonzero if DECL represents a VAR_DECL or FUNCTION_DECL.  */

#define VAR_OR_FUNCTION_DECL_P(DECL)\
  (TREE_CODE (DECL) == VAR_DECL || TREE_CODE (DECL) == FUNCTION_DECL)

/* Nonzero if CODE represents a INDIRECT_REF.  Keep these checks in
   ascending code order.  */

#define INDIRECT_REF_P(CODE)\
  (TREE_CODE (CODE) == INDIRECT_REF)

/* Nonzero if CODE represents a reference.  */

#define REFERENCE_CLASS_P(CODE)\
	(TREE_CODE_CLASS (TREE_CODE (CODE)) == tcc_reference)

/* Nonzero if CODE represents a comparison.  */

#define COMPARISON_CLASS_P(CODE)\
	(TREE_CODE_CLASS (TREE_CODE (CODE)) == tcc_comparison)

/* Nonzero if CODE represents a unary arithmetic expression.  */

#define UNARY_CLASS_P(CODE)\
	(TREE_CODE_CLASS (TREE_CODE (CODE)) == tcc_unary)

/* Nonzero if CODE represents a binary arithmetic expression.  */

#define BINARY_CLASS_P(CODE)\
	(TREE_CODE_CLASS (TREE_CODE (CODE)) == tcc_binary)

/* Nonzero if CODE represents a statement expression.  */

#define STATEMENT_CLASS_P(CODE)\
	(TREE_CODE_CLASS (TREE_CODE (CODE)) == tcc_statement)

/* Nonzero if CODE represents a function call-like expression with a
   variable-length operand vector.  */

#define VL_EXP_CLASS_P(CODE)\
	(TREE_CODE_CLASS (TREE_CODE (CODE)) == tcc_vl_exp)

/* Nonzero if CODE represents any other expression.  */

#define EXPRESSION_CLASS_P(CODE)\
	(TREE_CODE_CLASS (TREE_CODE (CODE)) == tcc_expression)

/* Returns nonzero iff CODE represents a type or declaration.  */

#define IS_TYPE_OR_DECL_P(CODE)\
	(TYPE_P (CODE) || DECL_P (CODE))

/* Returns nonzero iff CLASS is the tree-code class of an
   expression.  */

#define IS_EXPR_CODE_CLASS(CLASS)\
	((CLASS) >= tcc_reference && (CLASS) <= tcc_expression)

/* Returns nonzero iff NODE is an expression of some kind.  */

#define EXPR_P(NODE) IS_EXPR_CODE_CLASS (TREE_CODE_CLASS (TREE_CODE (NODE)))

/* Number of argument-words in each kind of tree-node.  */

extern const unsigned char tree_code_length[];
#define TREE_CODE_LENGTH(CODE)	tree_code_length[(int) (CODE)]

/* Names of tree components.  */

extern const char *const tree_code_name[];

/* We have to be able to tell cgraph about the needed-ness of the target
   of an alias.  This requires that the decl have been defined.  Aliases
   that precede their definition have to be queued for later processing.  */

/* The deferred processing proceeds in several passes.  We memorize the
   diagnostics emitted for a pair to prevent repeating messages when the
   queue gets re-scanned after possible updates.  */

typedef enum {
  ALIAS_DIAG_NONE      = 0x0,
  ALIAS_DIAG_TO_UNDEF  = 0x1,
  ALIAS_DIAG_TO_EXTERN = 0x2
} alias_diag_flags;
  
typedef struct GTY(()) alias_pair
{
  tree decl;
  tree target;  
  int  emitted_diags;  /* alias_diags already emitted for this pair.  */
} alias_pair;

/* Define gc'd vector type.  */
DEF_VEC_O(alias_pair);
DEF_VEC_ALLOC_O(alias_pair,gc);

extern GTY(()) VEC(alias_pair,gc) * alias_pairs;


/* Classify which part of the compiler has defined a given builtin function.
   Note that we assume below that this is no more than two bits.  */
enum built_in_class
{
  NOT_BUILT_IN = 0,
  BUILT_IN_FRONTEND,
  BUILT_IN_MD,
  BUILT_IN_NORMAL
};

/* Names for the above.  */
extern const char *const built_in_class_names[4];

/* Codes that identify the various built in functions
   so that expand_call can identify them quickly.  */

#define DEF_BUILTIN(ENUM, N, C, T, LT, B, F, NA, AT, IM, COND) ENUM,
enum built_in_function
{
#include "builtins.def"

  /* Complex division routines in libgcc.  These are done via builtins
     because emit_library_call_value can't handle complex values.  */
  BUILT_IN_COMPLEX_MUL_MIN,
  BUILT_IN_COMPLEX_MUL_MAX
    = BUILT_IN_COMPLEX_MUL_MIN
      + MAX_MODE_COMPLEX_FLOAT
      - MIN_MODE_COMPLEX_FLOAT,

  BUILT_IN_COMPLEX_DIV_MIN,
  BUILT_IN_COMPLEX_DIV_MAX
    = BUILT_IN_COMPLEX_DIV_MIN
      + MAX_MODE_COMPLEX_FLOAT
      - MIN_MODE_COMPLEX_FLOAT,

  /* Upper bound on non-language-specific builtins.  */
  END_BUILTINS
};
#undef DEF_BUILTIN

/* Names for the above.  */
extern const char * built_in_names[(int) END_BUILTINS];

/* Helper macros for math builtins.  */

#define BUILTIN_EXP10_P(FN) \
 ((FN) == BUILT_IN_EXP10 || (FN) == BUILT_IN_EXP10F || (FN) == BUILT_IN_EXP10L \
  || (FN) == BUILT_IN_POW10 || (FN) == BUILT_IN_POW10F || (FN) == BUILT_IN_POW10L)

#define BUILTIN_EXPONENT_P(FN) (BUILTIN_EXP10_P (FN) \
  || (FN) == BUILT_IN_EXP || (FN) == BUILT_IN_EXPF || (FN) == BUILT_IN_EXPL \
  || (FN) == BUILT_IN_EXP2 || (FN) == BUILT_IN_EXP2F || (FN) == BUILT_IN_EXP2L)

#define BUILTIN_SQRT_P(FN) \
 ((FN) == BUILT_IN_SQRT || (FN) == BUILT_IN_SQRTF || (FN) == BUILT_IN_SQRTL)

#define BUILTIN_CBRT_P(FN) \
 ((FN) == BUILT_IN_CBRT || (FN) == BUILT_IN_CBRTF || (FN) == BUILT_IN_CBRTL)

#define BUILTIN_ROOT_P(FN) (BUILTIN_SQRT_P (FN) || BUILTIN_CBRT_P (FN))

#define CASE_FLT_FN(FN) case FN: case FN##F: case FN##L
#define CASE_FLT_FN_REENT(FN) case FN##_R: case FN##F_R: case FN##L_R
#define CASE_INT_FN(FN) case FN: case FN##L: case FN##LL

/* An array of _DECL trees for the above.  */
extern GTY(()) tree built_in_decls[(int) END_BUILTINS];
extern GTY(()) tree implicit_built_in_decls[(int) END_BUILTINS];

/* In an OMP_CLAUSE node.  */

/* Number of operands and names for each clause.  */
extern unsigned const char omp_clause_num_ops[];
extern const char * const omp_clause_code_name[];

/* Clause codes.  Do not reorder, as this is used to index into the tables
   omp_clause_num_ops and omp_clause_code_name.  */
enum omp_clause_code
{
  /* Clause zero is special-cased inside the parser
     (c_parser_omp_variable_list).  */
  OMP_CLAUSE_ERROR = 0,

  /* OpenMP clause: private (variable_list).  */
  OMP_CLAUSE_PRIVATE,

  /* OpenMP clause: shared (variable_list).  */
  OMP_CLAUSE_SHARED,

  /* OpenMP clause: firstprivate (variable_list).  */
  OMP_CLAUSE_FIRSTPRIVATE,

  /* OpenMP clause: lastprivate (variable_list).  */
  OMP_CLAUSE_LASTPRIVATE,

  /* OpenMP clause: reduction (operator:variable_list).
     OMP_CLAUSE_REDUCTION_CODE: The tree_code of the operator.
     Operand 1: OMP_CLAUSE_REDUCTION_INIT: Stmt-list to initialize the var.
     Operand 2: OMP_CLAUSE_REDUCTION_MERGE: Stmt-list to merge private var
                into the shared one.
     Operand 3: OMP_CLAUSE_REDUCTION_PLACEHOLDER: A dummy VAR_DECL
                placeholder used in OMP_CLAUSE_REDUCTION_{INIT,MERGE}.  */
  OMP_CLAUSE_REDUCTION,

  /* OpenMP clause: copyin (variable_list).  */
  OMP_CLAUSE_COPYIN,

  /* OpenMP clause: copyprivate (variable_list).  */
  OMP_CLAUSE_COPYPRIVATE,

  /* OpenMP clause: if (scalar-expression).  */
  OMP_CLAUSE_IF,

  /* OpenMP clause: num_threads (integer-expression).  */
  OMP_CLAUSE_NUM_THREADS,

  /* OpenMP clause: schedule.  */
  OMP_CLAUSE_SCHEDULE,

  /* OpenMP clause: nowait.  */
  OMP_CLAUSE_NOWAIT,

  /* OpenMP clause: ordered.  */
  OMP_CLAUSE_ORDERED,

  /* OpenMP clause: default.  */
  OMP_CLAUSE_DEFAULT,

  /* OpenMP clause: collapse (constant-integer-expression).  */
  OMP_CLAUSE_COLLAPSE,

  /* OpenMP clause: untied.  */
  OMP_CLAUSE_UNTIED
};

/* The definition of tree nodes fills the next several pages.  */

/* A tree node can represent a data type, a variable, an expression
   or a statement.  Each node has a TREE_CODE which says what kind of
   thing it represents.  Some common codes are:
   INTEGER_TYPE -- represents a type of integers.
   ARRAY_TYPE -- represents a type of pointer.
   VAR_DECL -- represents a declared variable.
   INTEGER_CST -- represents a constant integer value.
   PLUS_EXPR -- represents a sum (an expression).

   As for the contents of a tree node: there are some fields
   that all nodes share.  Each TREE_CODE has various special-purpose
   fields as well.  The fields of a node are never accessed directly,
   always through accessor macros.  */

/* Every kind of tree node starts with this structure,
   so all nodes have these fields.

   See the accessor macros, defined below, for documentation of the
   fields.  */

struct GTY(()) tree_base {
  ENUM_BITFIELD(tree_code) code : 16;

  unsigned side_effects_flag : 1;
  unsigned constant_flag : 1;
  unsigned addressable_flag : 1;
  unsigned volatile_flag : 1;
  unsigned readonly_flag : 1;
  unsigned unsigned_flag : 1;
  unsigned asm_written_flag: 1;
  unsigned nowarning_flag : 1;

  /* UPC flags */
  unsigned shared_flag : 1;		/* UPC: shared  qualified */
  unsigned strict_flag : 1;		/* UPC: strict  qualified */
  unsigned relaxed_flag : 1;		/* UPC: relaxed qualified */
  unsigned upc_unused : 5;		/* UPC: unused bits  */

  unsigned used_flag : 1;
  unsigned nothrow_flag : 1;
  unsigned static_flag : 1;
  unsigned public_flag : 1;
  unsigned private_flag : 1;
  unsigned protected_flag : 1;
  unsigned deprecated_flag : 1;
  unsigned saturating_flag : 1;

  unsigned default_def_flag : 1;
  unsigned lang_flag_0 : 1;
  unsigned lang_flag_1 : 1;
  unsigned lang_flag_2 : 1;
  unsigned lang_flag_3 : 1;
  unsigned lang_flag_4 : 1;
  unsigned lang_flag_5 : 1;
  unsigned lang_flag_6 : 1;

  unsigned visited : 1;
  unsigned packed_flag : 1;
  unsigned user_align : 1;
  unsigned nameless_flag : 1;

  unsigned spare : 12;

  /* This field is only used with type nodes; the only reason it is present
     in tree_base instead of tree_type is to save space.  The size of the
     field must be large enough to hold addr_space_t values.  */
  unsigned address_space : 8;
};

struct GTY(()) tree_common {
  struct tree_base base;
  tree chain;
  tree type;
};

/* The following table lists the uses of each of the above flags and
   for which types of nodes they are defined.

   addressable_flag:

       TREE_ADDRESSABLE in
           VAR_DECL, PARM_DECL, RESULT_DECL, FUNCTION_DECL, LABEL_DECL
           all types
           CONSTRUCTOR, IDENTIFIER_NODE
           STMT_EXPR, it means we want the result of the enclosed expression

       CALL_EXPR_TAILCALL in
           CALL_EXPR

       CASE_LOW_SEEN in
           CASE_LABEL_EXPR

   static_flag:

       TREE_STATIC in
           VAR_DECL, FUNCTION_DECL
           CONSTRUCTOR

       TREE_NO_TRAMPOLINE in
           ADDR_EXPR

       BINFO_VIRTUAL_P in
           TREE_BINFO

       TREE_SYMBOL_REFERENCED in
           IDENTIFIER_NODE

       CLEANUP_EH_ONLY in
           TARGET_EXPR, WITH_CLEANUP_EXPR

       TRY_CATCH_IS_CLEANUP in
           TRY_CATCH_EXPR

       ASM_INPUT_P in
           ASM_EXPR

       TYPE_REF_CAN_ALIAS_ALL in
           POINTER_TYPE, REFERENCE_TYPE

       MOVE_NONTEMPORAL in
           MODIFY_EXPR

       CASE_HIGH_SEEN in
           CASE_LABEL_EXPR

       CALL_CANNOT_INLINE_P in
           CALL_EXPR
 
       ENUM_IS_SCOPED in
	   ENUMERAL_TYPE

   public_flag:

       TREE_OVERFLOW in
           INTEGER_CST, REAL_CST, COMPLEX_CST, VECTOR_CST

       TREE_PUBLIC in
           VAR_DECL, FUNCTION_DECL
           IDENTIFIER_NODE

       ASM_VOLATILE_P in
           ASM_EXPR

       CALL_EXPR_VA_ARG_PACK in
           CALL_EXPR

       TYPE_CACHED_VALUES_P in
           all types

       SAVE_EXPR_RESOLVED_P in
           SAVE_EXPR

       OMP_CLAUSE_LASTPRIVATE_FIRSTPRIVATE in
           OMP_CLAUSE_LASTPRIVATE

       OMP_CLAUSE_PRIVATE_DEBUG in
           OMP_CLAUSE_PRIVATE

   private_flag:

       TREE_PRIVATE in
           all decls

       CALL_EXPR_RETURN_SLOT_OPT in
           CALL_EXPR

       OMP_SECTION_LAST in
           OMP_SECTION

       OMP_PARALLEL_COMBINED in
           OMP_PARALLEL
       OMP_CLAUSE_PRIVATE_OUTER_REF in
	   OMP_CLAUSE_PRIVATE

       TYPE_REF_IS_RVALUE in
	   REFERENCE_TYPE

   protected_flag:

       TREE_PROTECTED in
           BLOCK
           all decls

       CALL_FROM_THUNK_P and
       ALLOCA_FOR_VAR_P in
           CALL_EXPR

   side_effects_flag:

       TREE_SIDE_EFFECTS in
           all expressions
           all decls
           all constants

       FORCED_LABEL in
           LABEL_DECL

   volatile_flag:

       TREE_THIS_VOLATILE in
           all expressions
           all decls

       TYPE_VOLATILE in
           all types

   readonly_flag:

       TREE_READONLY in
           all expressions
           all decls

       TYPE_READONLY in
           all types

   constant_flag:

       TREE_CONSTANT in
           all expressions
           all decls
           all constants

       TYPE_SIZES_GIMPLIFIED in
           all types

   unsigned_flag:

       TYPE_UNSIGNED in
           all types

       DECL_UNSIGNED in
           all decls

       REGISTER_DEFS_IN_THIS_STMT in
           all expressions (tree-into-ssa.c)

   asm_written_flag:

       TREE_ASM_WRITTEN in
           VAR_DECL, FUNCTION_DECL
           RECORD_TYPE, UNION_TYPE, QUAL_UNION_TYPE
           BLOCK, SSA_NAME, STRING_CST

       NECESSARY in
           all expressions (tree-ssa-dce.c, tree-ssa-pre.c)

   used_flag:

       TREE_USED in
           all expressions
           all decls
           IDENTIFIER_NODE

   nothrow_flag:

       TREE_NOTHROW in
           CALL_EXPR
           FUNCTION_DECL

       TYPE_ALIGN_OK in
           all types

       TREE_THIS_NOTRAP in
          INDIRECT_REF, MEM_REF, TARGET_MEM_REF, ARRAY_REF, ARRAY_RANGE_REF

   deprecated_flag:

       TREE_DEPRECATED in
           all decls
	   all types

       IDENTIFIER_TRANSPARENT_ALIAS in
           IDENTIFIER_NODE

       STMT_IN_SSA_EDGE_WORKLIST in
           all expressions (tree-ssa-propagate.c)

   visited:

       TREE_VISITED in
           all trees (used liberally by many passes)

   saturating_flag:

       TYPE_SATURATING in
           all types

   nowarning_flag:

       TREE_NO_WARNING in
           all expressions
           all decls

   default_def_flag:

       TYPE_VECTOR_OPAQUE in
	   VECTOR_TYPE

       SSA_NAME_IS_DEFAULT_DEF in
           SSA_NAME
*/

#undef DEFTREESTRUCT
#define DEFTREESTRUCT(ENUM, NAME) ENUM,
enum tree_node_structure_enum {
#include "treestruct.def"
  LAST_TS_ENUM
};
#undef DEFTREESTRUCT

/* Define accessors for the fields that all tree nodes have
   (though some fields are not used for all kinds of nodes).  */

/* The tree-code says what kind of node it is.
   Codes are defined in tree.def.  */
#define TREE_CODE(NODE) ((enum tree_code) (NODE)->base.code)
#define TREE_SET_CODE(NODE, VALUE) ((NODE)->base.code = (VALUE))

/* When checking is enabled, errors will be generated if a tree node
   is accessed incorrectly. The macros die with a fatal error.  */
#if defined ENABLE_TREE_CHECKING && (GCC_VERSION >= 2007)

#define TREE_CHECK(T, CODE) __extension__				\
({  __typeof (T) const __t = (T);					\
    if (TREE_CODE (__t) != (CODE))					\
      tree_check_failed (__t, __FILE__, __LINE__, __FUNCTION__, 	\
			 (CODE), 0);					\
    __t; })

#define TREE_NOT_CHECK(T, CODE) __extension__				\
({  __typeof (T) const __t = (T);					\
    if (TREE_CODE (__t) == (CODE))					\
      tree_not_check_failed (__t, __FILE__, __LINE__, __FUNCTION__,	\
			     (CODE), 0);				\
    __t; })

#define TREE_CHECK2(T, CODE1, CODE2) __extension__			\
({  __typeof (T) const __t = (T);					\
    if (TREE_CODE (__t) != (CODE1)					\
	&& TREE_CODE (__t) != (CODE2))					\
      tree_check_failed (__t, __FILE__, __LINE__, __FUNCTION__,		\
 			 (CODE1), (CODE2), 0);				\
    __t; })

#define TREE_NOT_CHECK2(T, CODE1, CODE2) __extension__			\
({  __typeof (T) const __t = (T);					\
    if (TREE_CODE (__t) == (CODE1)					\
	|| TREE_CODE (__t) == (CODE2))					\
      tree_not_check_failed (__t, __FILE__, __LINE__, __FUNCTION__,	\
			     (CODE1), (CODE2), 0);			\
    __t; })

#define TREE_CHECK3(T, CODE1, CODE2, CODE3) __extension__		\
({  __typeof (T) const __t = (T);					\
    if (TREE_CODE (__t) != (CODE1)					\
	&& TREE_CODE (__t) != (CODE2)					\
	&& TREE_CODE (__t) != (CODE3))					\
      tree_check_failed (__t, __FILE__, __LINE__, __FUNCTION__,		\
			     (CODE1), (CODE2), (CODE3), 0);		\
    __t; })

#define TREE_NOT_CHECK3(T, CODE1, CODE2, CODE3) __extension__		\
({  __typeof (T) const __t = (T);					\
    if (TREE_CODE (__t) == (CODE1)					\
	|| TREE_CODE (__t) == (CODE2)					\
	|| TREE_CODE (__t) == (CODE3))					\
      tree_not_check_failed (__t, __FILE__, __LINE__, __FUNCTION__,	\
			     (CODE1), (CODE2), (CODE3), 0);		\
    __t; })

#define TREE_CHECK4(T, CODE1, CODE2, CODE3, CODE4) __extension__	\
({  __typeof (T) const __t = (T);					\
    if (TREE_CODE (__t) != (CODE1)					\
	&& TREE_CODE (__t) != (CODE2)					\
	&& TREE_CODE (__t) != (CODE3)					\
	&& TREE_CODE (__t) != (CODE4))					\
      tree_check_failed (__t, __FILE__, __LINE__, __FUNCTION__,		\
			     (CODE1), (CODE2), (CODE3), (CODE4), 0);	\
    __t; })

#define NON_TREE_CHECK4(T, CODE1, CODE2, CODE3, CODE4) __extension__	\
({  __typeof (T) const __t = (T);					\
    if (TREE_CODE (__t) == (CODE1)					\
	|| TREE_CODE (__t) == (CODE2)					\
	|| TREE_CODE (__t) == (CODE3)					\
	|| TREE_CODE (__t) == (CODE4))					\
      tree_not_check_failed (__t, __FILE__, __LINE__, __FUNCTION__,	\
			     (CODE1), (CODE2), (CODE3), (CODE4), 0);	\
    __t; })

#define TREE_CHECK5(T, CODE1, CODE2, CODE3, CODE4, CODE5) __extension__	\
({  __typeof (T) const __t = (T);					\
    if (TREE_CODE (__t) != (CODE1)					\
	&& TREE_CODE (__t) != (CODE2)					\
	&& TREE_CODE (__t) != (CODE3)					\
	&& TREE_CODE (__t) != (CODE4)					\
	&& TREE_CODE (__t) != (CODE5))					\
      tree_check_failed (__t, __FILE__, __LINE__, __FUNCTION__,		\
			     (CODE1), (CODE2), (CODE3), (CODE4), (CODE5), 0);\
    __t; })

#define TREE_NOT_CHECK5(T, CODE1, CODE2, CODE3, CODE4, CODE5) __extension__ \
({  __typeof (T) const __t = (T);					\
    if (TREE_CODE (__t) == (CODE1)					\
	|| TREE_CODE (__t) == (CODE2)					\
	|| TREE_CODE (__t) == (CODE3)					\
	|| TREE_CODE (__t) == (CODE4)					\
	|| TREE_CODE (__t) == (CODE5))					\
      tree_not_check_failed (__t, __FILE__, __LINE__, __FUNCTION__,	\
			     (CODE1), (CODE2), (CODE3), (CODE4), (CODE5), 0);\
    __t; })

#define CONTAINS_STRUCT_CHECK(T, STRUCT) __extension__			\
({  __typeof (T) const __t = (T);					\
  if (tree_contains_struct[TREE_CODE(__t)][(STRUCT)] != 1)		\
      tree_contains_struct_check_failed (__t, (STRUCT), __FILE__, __LINE__,	\
			       __FUNCTION__);				\
    __t; })

#define TREE_CLASS_CHECK(T, CLASS) __extension__			\
({  __typeof (T) const __t = (T);					\
    if (TREE_CODE_CLASS (TREE_CODE(__t)) != (CLASS))			\
      tree_class_check_failed (__t, (CLASS), __FILE__, __LINE__,	\
			       __FUNCTION__);				\
    __t; })

#define TREE_RANGE_CHECK(T, CODE1, CODE2) __extension__			\
({  __typeof (T) const __t = (T);					\
    if (TREE_CODE (__t) < (CODE1) || TREE_CODE (__t) > (CODE2))		\
      tree_range_check_failed (__t, __FILE__, __LINE__, __FUNCTION__,	\
			       (CODE1), (CODE2));			\
    __t; })

#define OMP_CLAUSE_SUBCODE_CHECK(T, CODE) __extension__			\
({  __typeof (T) const __t = (T);					\
    if (TREE_CODE (__t) != OMP_CLAUSE)					\
      tree_check_failed (__t, __FILE__, __LINE__, __FUNCTION__,  	\
			 OMP_CLAUSE, 0);				\
    if (__t->omp_clause.code != (CODE))					\
      omp_clause_check_failed (__t, __FILE__, __LINE__, __FUNCTION__, 	\
			       (CODE));					\
    __t; })

#define OMP_CLAUSE_RANGE_CHECK(T, CODE1, CODE2) __extension__		\
({  __typeof (T) const __t = (T);					\
    if (TREE_CODE (__t) != OMP_CLAUSE)					\
      tree_check_failed (__t, __FILE__, __LINE__, __FUNCTION__,  	\
			 OMP_CLAUSE, 0);				\
    if ((int) __t->omp_clause.code < (int) (CODE1)			\
        || (int) __t->omp_clause.code > (int) (CODE2))			\
      omp_clause_range_check_failed (__t, __FILE__, __LINE__,		\
				     __FUNCTION__, (CODE1), (CODE2));	\
    __t; })

/* These checks have to be special cased.  */
#define EXPR_CHECK(T) __extension__					\
({  __typeof (T) const __t = (T);					\
    char const __c = TREE_CODE_CLASS (TREE_CODE (__t));			\
    if (!IS_EXPR_CODE_CLASS (__c))					\
      tree_class_check_failed (__t, tcc_expression, __FILE__, __LINE__,	\
			       __FUNCTION__);				\
    __t; })

/* These checks have to be special cased.  */
#define NON_TYPE_CHECK(T) __extension__					\
({  __typeof (T) const __t = (T);					\
    if (TYPE_P (__t))							\
      tree_not_class_check_failed (__t, tcc_type, __FILE__, __LINE__,	\
				   __FUNCTION__);			\
    __t; })

#define TREE_VEC_ELT_CHECK(T, I) __extension__				\
(*({__typeof (T) const __t = (T);					\
    const int __i = (I);						\
    if (TREE_CODE (__t) != TREE_VEC)					\
      tree_check_failed (__t, __FILE__, __LINE__, __FUNCTION__,		\
  			 TREE_VEC, 0);					\
    if (__i < 0 || __i >= __t->vec.length)				\
      tree_vec_elt_check_failed (__i, __t->vec.length,			\
				 __FILE__, __LINE__, __FUNCTION__);	\
    &__t->vec.a[__i]; }))

#define OMP_CLAUSE_ELT_CHECK(T, I) __extension__			\
(*({__typeof (T) const __t = (T);					\
    const int __i = (I);						\
    if (TREE_CODE (__t) != OMP_CLAUSE)					\
      tree_check_failed (__t, __FILE__, __LINE__, __FUNCTION__,  	\
			 OMP_CLAUSE, 0);				\
    if (__i < 0 || __i >= omp_clause_num_ops [__t->omp_clause.code])	\
      omp_clause_operand_check_failed (__i, __t, __FILE__, __LINE__,	\
	                               __FUNCTION__);			\
    &__t->omp_clause.ops[__i]; }))

/* Special checks for TREE_OPERANDs.  */
#define TREE_OPERAND_CHECK(T, I) __extension__				\
(*({__typeof (T) const __t = EXPR_CHECK (T);				\
    const int __i = (I);						\
    if (__i < 0 || __i >= TREE_OPERAND_LENGTH (__t))			\
      tree_operand_check_failed (__i, __t,				\
				 __FILE__, __LINE__, __FUNCTION__);	\
    &__t->exp.operands[__i]; }))

#define TREE_OPERAND_CHECK_CODE(T, CODE, I) __extension__		\
(*({__typeof (T) const __t = (T);					\
    const int __i = (I);						\
    if (TREE_CODE (__t) != CODE)					\
      tree_check_failed (__t, __FILE__, __LINE__, __FUNCTION__, (CODE), 0);\
    if (__i < 0 || __i >= TREE_OPERAND_LENGTH (__t))			\
      tree_operand_check_failed (__i, __t,				\
				 __FILE__, __LINE__, __FUNCTION__);	\
    &__t->exp.operands[__i]; }))

/* Nodes are chained together for many purposes.
   Types are chained together to record them for being output to the debugger
   (see the function `chain_type').
   Decls in the same scope are chained together to record the contents
   of the scope.
   Statement nodes for successive statements used to be chained together.
   Often lists of things are represented by TREE_LIST nodes that
   are chained together.  */

#define TREE_CHAIN(NODE) __extension__ \
(*({__typeof (NODE) const __t = (NODE);				\
    &__t->common.chain; }))

/* In all nodes that are expressions, this is the data type of the expression.
   In POINTER_TYPE nodes, this is the type that the pointer points to.
   In ARRAY_TYPE nodes, this is the type of the elements.
   In VECTOR_TYPE nodes, this is the type of the elements.  */
#define TREE_TYPE(NODE) __extension__ \
(*({__typeof (NODE) const __t = (NODE);					\
    &__t->common.type; }))

extern void tree_contains_struct_check_failed (const_tree,
					       const enum tree_node_structure_enum,
					       const char *, int, const char *)
  ATTRIBUTE_NORETURN;

extern void tree_check_failed (const_tree, const char *, int, const char *,
			       ...) ATTRIBUTE_NORETURN;
extern void tree_not_check_failed (const_tree, const char *, int, const char *,
				   ...) ATTRIBUTE_NORETURN;
extern void tree_class_check_failed (const_tree, const enum tree_code_class,
				     const char *, int, const char *)
    ATTRIBUTE_NORETURN;
extern void tree_range_check_failed (const_tree, const char *, int,
				     const char *, enum tree_code,
				     enum tree_code)
    ATTRIBUTE_NORETURN;
extern void tree_not_class_check_failed (const_tree,
					 const enum tree_code_class,
					 const char *, int, const char *)
    ATTRIBUTE_NORETURN;
extern void tree_vec_elt_check_failed (int, int, const char *,
				       int, const char *)
    ATTRIBUTE_NORETURN;
extern void phi_node_elt_check_failed (int, int, const char *,
				       int, const char *)
    ATTRIBUTE_NORETURN;
extern void tree_operand_check_failed (int, const_tree,
				       const char *, int, const char *)
    ATTRIBUTE_NORETURN;
extern void omp_clause_check_failed (const_tree, const char *, int,
				     const char *, enum omp_clause_code)
    ATTRIBUTE_NORETURN;
extern void omp_clause_operand_check_failed (int, const_tree, const char *,
				             int, const char *)
    ATTRIBUTE_NORETURN;
extern void omp_clause_range_check_failed (const_tree, const char *, int,
			       const char *, enum omp_clause_code,
			       enum omp_clause_code)
    ATTRIBUTE_NORETURN;

#else /* not ENABLE_TREE_CHECKING, or not gcc */

#define CONTAINS_STRUCT_CHECK(T, ENUM)          (T)
#define TREE_CHECK(T, CODE)			(T)
#define TREE_NOT_CHECK(T, CODE)			(T)
#define TREE_CHECK2(T, CODE1, CODE2)		(T)
#define TREE_NOT_CHECK2(T, CODE1, CODE2)	(T)
#define TREE_CHECK3(T, CODE1, CODE2, CODE3)	(T)
#define TREE_NOT_CHECK3(T, CODE1, CODE2, CODE3)	(T)
#define TREE_CHECK4(T, CODE1, CODE2, CODE3, CODE4) (T)
#define TREE_NOT_CHECK4(T, CODE1, CODE2, CODE3, CODE4) (T)
#define TREE_CHECK5(T, CODE1, CODE2, CODE3, CODE4, CODE5) (T)
#define TREE_NOT_CHECK5(T, CODE1, CODE2, CODE3, CODE4, CODE5) (T)
#define TREE_CLASS_CHECK(T, CODE)		(T)
#define TREE_RANGE_CHECK(T, CODE1, CODE2)	(T)
#define EXPR_CHECK(T)				(T)
#define NON_TYPE_CHECK(T)			(T)
#define TREE_VEC_ELT_CHECK(T, I)		((T)->vec.a[I])
#define TREE_OPERAND_CHECK(T, I)		((T)->exp.operands[I])
#define TREE_OPERAND_CHECK_CODE(T, CODE, I)	((T)->exp.operands[I])
#define OMP_CLAUSE_ELT_CHECK(T, i)	        ((T)->omp_clause.ops[i])
#define OMP_CLAUSE_RANGE_CHECK(T, CODE1, CODE2)	(T)
#define OMP_CLAUSE_SUBCODE_CHECK(T, CODE)	(T)

#define TREE_CHAIN(NODE) ((NODE)->common.chain)
#define TREE_TYPE(NODE) ((NODE)->common.type)

#endif

#define TREE_BLOCK(NODE)		*(tree_block (NODE))

#include "tree-check.h"

#define TYPE_CHECK(T)		TREE_CLASS_CHECK (T, tcc_type)
#define DECL_MINIMAL_CHECK(T)   CONTAINS_STRUCT_CHECK (T, TS_DECL_MINIMAL)
#define DECL_COMMON_CHECK(T)    CONTAINS_STRUCT_CHECK (T, TS_DECL_COMMON)
#define DECL_WRTL_CHECK(T)      CONTAINS_STRUCT_CHECK (T, TS_DECL_WRTL)
#define DECL_WITH_VIS_CHECK(T)  CONTAINS_STRUCT_CHECK (T, TS_DECL_WITH_VIS)
#define DECL_NON_COMMON_CHECK(T) CONTAINS_STRUCT_CHECK (T, TS_DECL_NON_COMMON)
#define CST_CHECK(T)		TREE_CLASS_CHECK (T, tcc_constant)
#define STMT_CHECK(T)		TREE_CLASS_CHECK (T, tcc_statement)
#define VL_EXP_CHECK(T)		TREE_CLASS_CHECK (T, tcc_vl_exp)
#define FUNC_OR_METHOD_CHECK(T)	TREE_CHECK2 (T, FUNCTION_TYPE, METHOD_TYPE)
#define PTR_OR_REF_CHECK(T)	TREE_CHECK2 (T, POINTER_TYPE, REFERENCE_TYPE)

#define RECORD_OR_UNION_CHECK(T)	\
  TREE_CHECK3 (T, RECORD_TYPE, UNION_TYPE, QUAL_UNION_TYPE)
#define NOT_RECORD_OR_UNION_CHECK(T) \
  TREE_NOT_CHECK3 (T, RECORD_TYPE, UNION_TYPE, QUAL_UNION_TYPE)

#define NUMERICAL_TYPE_CHECK(T)					\
  TREE_CHECK5 (T, INTEGER_TYPE, ENUMERAL_TYPE, BOOLEAN_TYPE, REAL_TYPE,	\
	       FIXED_POINT_TYPE)

/* Here is how primitive or already-canonicalized types' hash codes
   are made.  */
#define TYPE_HASH(TYPE) (TYPE_UID (TYPE))

/* A simple hash function for an arbitrary tree node.  This must not be
   used in hash tables which are saved to a PCH.  */
#define TREE_HASH(NODE) ((size_t) (NODE) & 0777777)

/* Tests if CODE is a conversion expr (NOP_EXPR or CONVERT_EXPR).  */
#define CONVERT_EXPR_CODE_P(CODE)				\
  ((CODE) == NOP_EXPR || (CODE) == CONVERT_EXPR)

/* Similarly, but accept an expressions instead of a tree code.  */
#define CONVERT_EXPR_P(EXP)	CONVERT_EXPR_CODE_P (TREE_CODE (EXP))

/* Generate case for NOP_EXPR, CONVERT_EXPR.  */

#define CASE_CONVERT						\
  case NOP_EXPR:						\
  case CONVERT_EXPR

/* Given an expression as a tree, strip any conversion that generates
   no instruction.  Accepts both tree and const_tree arguments since
   we are not modifying the tree itself.  */

#define STRIP_NOPS(EXP) \
  (EXP) = tree_strip_nop_conversions (CONST_CAST_TREE (EXP))

/* Like STRIP_NOPS, but don't let the signedness change either.  */

#define STRIP_SIGN_NOPS(EXP) \
  (EXP) = tree_strip_sign_nop_conversions (CONST_CAST_TREE (EXP))

/* Like STRIP_NOPS, but don't alter the TREE_TYPE either.  */

#define STRIP_TYPE_NOPS(EXP) \
  while ((CONVERT_EXPR_P (EXP)					\
	  || TREE_CODE (EXP) == NON_LVALUE_EXPR)		\
	 && TREE_OPERAND (EXP, 0) != error_mark_node		\
	 && (TREE_TYPE (EXP)					\
	     == TREE_TYPE (TREE_OPERAND (EXP, 0))))		\
    (EXP) = TREE_OPERAND (EXP, 0)

/* Remove unnecessary type conversions according to
   tree_ssa_useless_type_conversion.  */

#define STRIP_USELESS_TYPE_CONVERSION(EXP) \
  (EXP) = tree_ssa_strip_useless_type_conversions (EXP)

/* Nonzero if TYPE represents an integral type.  Note that we do not
   include COMPLEX types here.  Keep these checks in ascending code
   order.  */

#define INTEGRAL_TYPE_P(TYPE)  \
  (TREE_CODE (TYPE) == ENUMERAL_TYPE  \
   || TREE_CODE (TYPE) == BOOLEAN_TYPE \
   || TREE_CODE (TYPE) == INTEGER_TYPE)

/* Nonzero if TYPE represents a non-saturating fixed-point type.  */

#define NON_SAT_FIXED_POINT_TYPE_P(TYPE) \
  (TREE_CODE (TYPE) == FIXED_POINT_TYPE && !TYPE_SATURATING (TYPE))

/* Nonzero if TYPE represents a saturating fixed-point type.  */

#define SAT_FIXED_POINT_TYPE_P(TYPE) \
  (TREE_CODE (TYPE) == FIXED_POINT_TYPE && TYPE_SATURATING (TYPE))

/* Nonzero if TYPE represents a fixed-point type.  */

#define FIXED_POINT_TYPE_P(TYPE)	(TREE_CODE (TYPE) == FIXED_POINT_TYPE)

/* Nonzero if TYPE represents a scalar floating-point type.  */

#define SCALAR_FLOAT_TYPE_P(TYPE) (TREE_CODE (TYPE) == REAL_TYPE)

/* Nonzero if TYPE represents a complex floating-point type.  */

#define COMPLEX_FLOAT_TYPE_P(TYPE)	\
  (TREE_CODE (TYPE) == COMPLEX_TYPE	\
   && TREE_CODE (TREE_TYPE (TYPE)) == REAL_TYPE)

/* Nonzero if TYPE represents a vector floating-point type.  */

#define VECTOR_FLOAT_TYPE_P(TYPE)	\
  (TREE_CODE (TYPE) == VECTOR_TYPE	\
   && TREE_CODE (TREE_TYPE (TYPE)) == REAL_TYPE)

/* Nonzero if TYPE represents a floating-point type, including complex
   and vector floating-point types.  The vector and complex check does
   not use the previous two macros to enable early folding.  */

#define FLOAT_TYPE_P(TYPE)			\
  (SCALAR_FLOAT_TYPE_P (TYPE)			\
   || ((TREE_CODE (TYPE) == COMPLEX_TYPE 	\
        || TREE_CODE (TYPE) == VECTOR_TYPE)	\
       && SCALAR_FLOAT_TYPE_P (TREE_TYPE (TYPE))))

/* Nonzero if TYPE represents a decimal floating-point type.  */
#define DECIMAL_FLOAT_TYPE_P(TYPE)		\
  (SCALAR_FLOAT_TYPE_P (TYPE)			\
   && DECIMAL_FLOAT_MODE_P (TYPE_MODE (TYPE)))

/* Nonzero if TYPE is a record or union type.  */
#define RECORD_OR_UNION_TYPE_P(TYPE)		\
  (TREE_CODE (TYPE) == RECORD_TYPE		\
   || TREE_CODE (TYPE) == UNION_TYPE		\
   || TREE_CODE (TYPE) == QUAL_UNION_TYPE)

/* Nonzero if TYPE represents an aggregate (multi-component) type.
   Keep these checks in ascending code order.  */

#define AGGREGATE_TYPE_P(TYPE) \
  (TREE_CODE (TYPE) == ARRAY_TYPE || RECORD_OR_UNION_TYPE_P (TYPE))

/* Nonzero if TYPE represents a pointer or reference type.
   (It should be renamed to INDIRECT_TYPE_P.)  Keep these checks in
   ascending code order.  */

#define POINTER_TYPE_P(TYPE) \
  (TREE_CODE (TYPE) == POINTER_TYPE || TREE_CODE (TYPE) == REFERENCE_TYPE)

/* Nonzero if this type is a complete type.  */
#define COMPLETE_TYPE_P(NODE) (TYPE_SIZE (NODE) != NULL_TREE)

/* Nonzero if this type is the (possibly qualified) void type.  */
#define VOID_TYPE_P(NODE) (TREE_CODE (NODE) == VOID_TYPE)

/* Nonzero if this type is complete or is cv void.  */
#define COMPLETE_OR_VOID_TYPE_P(NODE) \
  (COMPLETE_TYPE_P (NODE) || VOID_TYPE_P (NODE))

/* Nonzero if this type is complete or is an array with unspecified bound.  */
#define COMPLETE_OR_UNBOUND_ARRAY_TYPE_P(NODE) \
  (COMPLETE_TYPE_P (TREE_CODE (NODE) == ARRAY_TYPE ? TREE_TYPE (NODE) : (NODE)))


/* Define many boolean fields that all tree nodes have.  */

/* In VAR_DECL, PARM_DECL and RESULT_DECL nodes, nonzero means address
   of this is needed.  So it cannot be in a register.
   In a FUNCTION_DECL, nonzero means its address is needed.
   So it must be compiled even if it is an inline function.
   In CONSTRUCTOR nodes, it means object constructed must be in memory.
   In LABEL_DECL nodes, it means a goto for this label has been seen
   from a place outside all binding contours that restore stack levels.
   In ..._TYPE nodes, it means that objects of this type must be fully
   addressable.  This means that pieces of this object cannot go into
   register parameters, for example.  If this a function type, this
   means that the value must be returned in memory.
   In IDENTIFIER_NODEs, this means that some extern decl for this name
   had its address taken.  That matters for inline functions.  */
#define TREE_ADDRESSABLE(NODE) ((NODE)->base.addressable_flag)

/* Set on a CALL_EXPR if the call is in a tail position, ie. just before the
   exit of a function.  Calls for which this is true are candidates for tail
   call optimizations.  */
#define CALL_EXPR_TAILCALL(NODE) \
  (CALL_EXPR_CHECK(NODE)->base.addressable_flag)

/* Used as a temporary field on a CASE_LABEL_EXPR to indicate that the
   CASE_LOW operand has been processed.  */
#define CASE_LOW_SEEN(NODE) \
  (CASE_LABEL_EXPR_CHECK (NODE)->base.addressable_flag)

#define PREDICT_EXPR_OUTCOME(NODE) \
  ((enum prediction) (PREDICT_EXPR_CHECK(NODE)->base.addressable_flag))
#define SET_PREDICT_EXPR_OUTCOME(NODE, OUTCOME) \
  (PREDICT_EXPR_CHECK(NODE)->base.addressable_flag = (int) OUTCOME)
#define PREDICT_EXPR_PREDICTOR(NODE) \
  ((enum br_predictor)tree_low_cst (TREE_OPERAND (PREDICT_EXPR_CHECK (NODE), 0), 0))

/* In a VAR_DECL, nonzero means allocate static storage.
   In a FUNCTION_DECL, nonzero if function has been defined.
   In a CONSTRUCTOR, nonzero means allocate static storage.  */
#define TREE_STATIC(NODE) ((NODE)->base.static_flag)

/* In an ADDR_EXPR, nonzero means do not use a trampoline.  */
#define TREE_NO_TRAMPOLINE(NODE) (ADDR_EXPR_CHECK (NODE)->base.static_flag)

/* In a TARGET_EXPR or WITH_CLEANUP_EXPR, means that the pertinent cleanup
   should only be executed if an exception is thrown, not on normal exit
   of its scope.  */
#define CLEANUP_EH_ONLY(NODE) ((NODE)->base.static_flag)

/* In a TRY_CATCH_EXPR, means that the handler should be considered a
   separate cleanup in honor_protect_cleanup_actions.  */
#define TRY_CATCH_IS_CLEANUP(NODE) \
  (TRY_CATCH_EXPR_CHECK (NODE)->base.static_flag)

/* Used as a temporary field on a CASE_LABEL_EXPR to indicate that the
   CASE_HIGH operand has been processed.  */
#define CASE_HIGH_SEEN(NODE) \
  (CASE_LABEL_EXPR_CHECK (NODE)->base.static_flag)

/* Used to mark a CALL_EXPR as not suitable for inlining.  */
#define CALL_CANNOT_INLINE_P(NODE) (CALL_EXPR_CHECK (NODE)->base.static_flag)

/* Used to mark scoped enums.  */
#define ENUM_IS_SCOPED(NODE) (ENUMERAL_TYPE_CHECK (NODE)->base.static_flag)

<<<<<<< HEAD
=======
/* Determines whether an ENUMERAL_TYPE has defined the list of constants. */
#define ENUM_IS_OPAQUE(NODE) (ENUMERAL_TYPE_CHECK (NODE)->base.private_flag)

>>>>>>> 155d23aa
/* In an expr node (usually a conversion) this means the node was made
   implicitly and should not lead to any sort of warning.  In a decl node,
   warnings concerning the decl should be suppressed.  This is used at
   least for used-before-set warnings, and it set after one warning is
   emitted.  */
#define TREE_NO_WARNING(NODE) ((NODE)->base.nowarning_flag)

/* In an IDENTIFIER_NODE, this means that assemble_name was called with
   this string as an argument.  */
#define TREE_SYMBOL_REFERENCED(NODE) \
  (IDENTIFIER_NODE_CHECK (NODE)->base.static_flag)

/* Nonzero in a pointer or reference type means the data pointed to
   by this type can alias anything.  */
#define TYPE_REF_CAN_ALIAS_ALL(NODE) \
  (PTR_OR_REF_CHECK (NODE)->base.static_flag)

/* In a MODIFY_EXPR, means that the store in the expression is nontemporal.  */
#define MOVE_NONTEMPORAL(NODE) \
  (EXPR_CHECK (NODE)->base.static_flag)

/* In an INTEGER_CST, REAL_CST, COMPLEX_CST, or VECTOR_CST, this means
   there was an overflow in folding.  */

#define TREE_OVERFLOW(NODE) (CST_CHECK (NODE)->base.public_flag)

/* TREE_OVERFLOW can only be true for EXPR of CONSTANT_CLASS_P.  */

#define TREE_OVERFLOW_P(EXPR) \
 (CONSTANT_CLASS_P (EXPR) && TREE_OVERFLOW (EXPR))

/* In a VAR_DECL, FUNCTION_DECL, NAMESPACE_DECL or TYPE_DECL,
   nonzero means name is to be accessible from outside this translation unit.
   In an IDENTIFIER_NODE, nonzero means an external declaration
   accessible from outside this translation unit was previously seen
   for this name in an inner scope.  */
#define TREE_PUBLIC(NODE) ((NODE)->base.public_flag)

/* In a _TYPE, indicates whether TYPE_CACHED_VALUES contains a vector
   of cached values, or is something else.  */
#define TYPE_CACHED_VALUES_P(NODE) (TYPE_CHECK(NODE)->base.public_flag)

/* In a SAVE_EXPR, indicates that the original expression has already
   been substituted with a VAR_DECL that contains the value.  */
#define SAVE_EXPR_RESOLVED_P(NODE) \
  (SAVE_EXPR_CHECK (NODE)->base.public_flag)

/* Set on a CALL_EXPR if this stdarg call should be passed the argument
   pack.  */
#define CALL_EXPR_VA_ARG_PACK(NODE) \
  (CALL_EXPR_CHECK(NODE)->base.public_flag)

/* In any expression, decl, or constant, nonzero means it has side effects or
   reevaluation of the whole expression could produce a different value.
   This is set if any subexpression is a function call, a side effect or a
   reference to a volatile variable.  In a ..._DECL, this is set only if the
   declaration said `volatile'.  This will never be set for a constant.  */
#define TREE_SIDE_EFFECTS(NODE) \
  (NON_TYPE_CHECK (NODE)->base.side_effects_flag)

/* In a LABEL_DECL, nonzero means this label had its address taken
   and therefore can never be deleted and is a jump target for
   computed gotos.  */
#define FORCED_LABEL(NODE) (LABEL_DECL_CHECK (NODE)->base.side_effects_flag)

/* Nonzero means this expression is volatile in the C sense:
   its address should be of type `volatile WHATEVER *'.
   In other words, the declared item is volatile qualified.
   This is used in _DECL nodes and _REF nodes.
   On a FUNCTION_DECL node, this means the function does not
   return normally.  This is the same effect as setting
   the attribute noreturn on the function in C.

   In a ..._TYPE node, means this type is volatile-qualified.
   But use TYPE_VOLATILE instead of this macro when the node is a type,
   because eventually we may make that a different bit.

   If this bit is set in an expression, so is TREE_SIDE_EFFECTS.  */
#define TREE_THIS_VOLATILE(NODE) ((NODE)->base.volatile_flag)

/* Nonzero means this node will not trap.  In an INDIRECT_REF, means
   accessing the memory pointed to won't generate a trap.  However,
   this only applies to an object when used appropriately: it doesn't
   mean that writing a READONLY mem won't trap.

   In ARRAY_REF and ARRAY_RANGE_REF means that we know that the index
   (or slice of the array) always belongs to the range of the array.
   I.e. that the access will not trap, provided that the access to
   the base to the array will not trap.  */
#define TREE_THIS_NOTRAP(NODE) \
  (TREE_CHECK5 (NODE, INDIRECT_REF, MEM_REF, TARGET_MEM_REF, ARRAY_REF,	\
		ARRAY_RANGE_REF)->base.nothrow_flag)

/* In a VAR_DECL, PARM_DECL or FIELD_DECL, or any kind of ..._REF node,
   nonzero means it may not be the lhs of an assignment.
   Nonzero in a FUNCTION_DECL means this function should be treated
   as "const" function (can only read its arguments).  */
#define TREE_READONLY(NODE) (NON_TYPE_CHECK (NODE)->base.readonly_flag)

/* Value of expression is constant.  Always on in all ..._CST nodes.  May
   also appear in an expression or decl where the value is constant.  */
#define TREE_CONSTANT(NODE) (NON_TYPE_CHECK (NODE)->base.constant_flag)

/* Nonzero if NODE, a type, has had its sizes gimplified.  */
#define TYPE_SIZES_GIMPLIFIED(NODE) \
  (TYPE_CHECK (NODE)->base.constant_flag)

/* In a decl (most significantly a FIELD_DECL), means an unsigned field.  */
#define DECL_UNSIGNED(NODE) \
  (DECL_COMMON_CHECK (NODE)->base.unsigned_flag)

/* Convert tree flags to type qualifiers. */
#define TREE_QUALS(NODE)			\
  ((TREE_READONLY(NODE) * TYPE_QUAL_CONST) |	\
   (TREE_THIS_VOLATILE(NODE) * TYPE_QUAL_VOLATILE) |	\
   (TREE_SHARED(NODE) * TYPE_QUAL_SHARED) |	\
   (TREE_STRICT(NODE) * TYPE_QUAL_STRICT) |	\
   (TREE_RELAXED(NODE) * TYPE_QUAL_RELAXED))

/* In integral and pointer types, means an unsigned type.  */
#define TYPE_UNSIGNED(NODE) (TYPE_CHECK (NODE)->base.unsigned_flag)

/* Nonzero in a VAR_DECL or STRING_CST means assembler code has been written.
   Nonzero in a FUNCTION_DECL means that the function has been compiled.
   This is interesting in an inline function, since it might not need
   to be compiled separately.
   Nonzero in a RECORD_TYPE, UNION_TYPE, QUAL_UNION_TYPE or ENUMERAL_TYPE
   if the debugging info for the type has been written.
   In a BLOCK node, nonzero if reorder_blocks has already seen this block.
   In an SSA_NAME node, nonzero if the SSA_NAME occurs in an abnormal
   PHI node.  */
#define TREE_ASM_WRITTEN(NODE) ((NODE)->base.asm_written_flag)

/* Nonzero in a _DECL if the name is used in its scope.
   Nonzero in an expr node means inhibit warning if value is unused.
   In IDENTIFIER_NODEs, this means that some extern decl for this name
   was used.
   In a BLOCK, this means that the block contains variables that are used.  */
#define TREE_USED(NODE) ((NODE)->base.used_flag)

/* In a FUNCTION_DECL, nonzero means a call to the function cannot
   throw an exception.  In a CALL_EXPR, nonzero means the call cannot
   throw.  We can't easily check the node type here as the C++
   frontend also uses this flag (for AGGR_INIT_EXPR).  */
#define TREE_NOTHROW(NODE) ((NODE)->base.nothrow_flag)

/* In a CALL_EXPR, means that it's safe to use the target of the call
   expansion as the return slot for a call that returns in memory.  */
#define CALL_EXPR_RETURN_SLOT_OPT(NODE) \
  (CALL_EXPR_CHECK (NODE)->base.private_flag)

/* In a RESULT_DECL, PARM_DECL and VAR_DECL, means that it is
   passed by invisible reference (and the TREE_TYPE is a pointer to the true
   type).  */
#define DECL_BY_REFERENCE(NODE) \
  (TREE_CHECK3 (NODE, VAR_DECL, PARM_DECL, \
		RESULT_DECL)->decl_common.decl_by_reference_flag)

/* In a RESULT_DECL, PARM_DECL and VAR_DECL, means that this decl
   can be used as restricted tag to disambiguate against other restrict
   pointers.  Used by fortran to capture something like non-addressability
   (which it isn't really because the middle-end does take addresses of
   such variables).  */
#define DECL_RESTRICTED_P(NODE) \
  (TREE_CHECK3 (NODE, VAR_DECL, PARM_DECL, \
		RESULT_DECL)->decl_common.decl_restricted_flag)

#define DECL_READ_P(NODE) \
  (TREE_CHECK2 (NODE, VAR_DECL, PARM_DECL)->decl_common.decl_read_flag)

/* In a CALL_EXPR, means that the call is the jump from a thunk to the
   thunked-to function.  */
#define CALL_FROM_THUNK_P(NODE) (CALL_EXPR_CHECK (NODE)->base.protected_flag)

/* In a CALL_EXPR, if the function being called is BUILT_IN_ALLOCA, means that
   it has been built for the declaration of a variable-sized object.  */
#define ALLOCA_FOR_VAR_P(NODE) (CALL_EXPR_CHECK (NODE)->base.protected_flag)

/* In a type, nonzero means that all objects of the type are guaranteed by the
   language or front-end to be properly aligned, so we can indicate that a MEM
   of this type is aligned at least to the alignment of the type, even if it
   doesn't appear that it is.  We see this, for example, in object-oriented
   languages where a tag field may show this is an object of a more-aligned
   variant of the more generic type.

   In an SSA_NAME node, nonzero if the SSA_NAME node is on the SSA_NAME
   freelist.  */
#define TYPE_ALIGN_OK(NODE) (TYPE_CHECK (NODE)->base.nothrow_flag)

/* Used in classes in C++.  */
#define TREE_PRIVATE(NODE) ((NODE)->base.private_flag)
/* Used in classes in C++. */
#define TREE_PROTECTED(NODE) ((NODE)->base.protected_flag)

/* True if reference type NODE is a C++ rvalue reference.  */
#define TYPE_REF_IS_RVALUE(NODE) \
  (REFERENCE_TYPE_CHECK (NODE)->base.private_flag)

/* Nonzero in a _DECL if the use of the name is defined as a
   deprecated feature by __attribute__((deprecated)).  */
#define TREE_DEPRECATED(NODE) \
  ((NODE)->base.deprecated_flag)

/* Nonzero in an IDENTIFIER_NODE if the name is a local alias, whose
   uses are to be substituted for uses of the TREE_CHAINed identifier.  */
#define IDENTIFIER_TRANSPARENT_ALIAS(NODE) \
  (IDENTIFIER_NODE_CHECK (NODE)->base.deprecated_flag)

/* UPC common tree flags */
#define TREE_SHARED(NODE) ((NODE)->base.shared_flag)
#define TREE_STRICT(NODE) ((NODE)->base.strict_flag)
#define TREE_RELAXED(NODE) ((NODE)->base.relaxed_flag)

/* In fixed-point types, means a saturating type.  */
#define TYPE_SATURATING(NODE) ((NODE)->base.saturating_flag)

/* These flags are available for each language front end to use internally.  */
#define TREE_LANG_FLAG_0(NODE) ((NODE)->base.lang_flag_0)
#define TREE_LANG_FLAG_1(NODE) ((NODE)->base.lang_flag_1)
#define TREE_LANG_FLAG_2(NODE) ((NODE)->base.lang_flag_2)
#define TREE_LANG_FLAG_3(NODE) ((NODE)->base.lang_flag_3)
#define TREE_LANG_FLAG_4(NODE) ((NODE)->base.lang_flag_4)
#define TREE_LANG_FLAG_5(NODE) ((NODE)->base.lang_flag_5)
#define TREE_LANG_FLAG_6(NODE) ((NODE)->base.lang_flag_6)

/* Define additional fields and accessors for nodes representing constants.  */

/* In an INTEGER_CST node.  These two together make a 2-word integer.
   If the data type is signed, the value is sign-extended to 2 words
   even though not all of them may really be in use.
   In an unsigned constant shorter than 2 words, the extra bits are 0.  */
#define TREE_INT_CST(NODE) (INTEGER_CST_CHECK (NODE)->int_cst.int_cst)
#define TREE_INT_CST_LOW(NODE) (TREE_INT_CST (NODE).low)
#define TREE_INT_CST_HIGH(NODE) (TREE_INT_CST (NODE).high)

#define INT_CST_LT(A, B)				\
  (TREE_INT_CST_HIGH (A) < TREE_INT_CST_HIGH (B)	\
   || (TREE_INT_CST_HIGH (A) == TREE_INT_CST_HIGH (B)	\
       && TREE_INT_CST_LOW (A) < TREE_INT_CST_LOW (B)))

#define INT_CST_LT_UNSIGNED(A, B)				\
  (((unsigned HOST_WIDE_INT) TREE_INT_CST_HIGH (A)		\
    < (unsigned HOST_WIDE_INT) TREE_INT_CST_HIGH (B))		\
   || (((unsigned HOST_WIDE_INT) TREE_INT_CST_HIGH (A)		\
	== (unsigned HOST_WIDE_INT) TREE_INT_CST_HIGH (B))	\
       && TREE_INT_CST_LOW (A) < TREE_INT_CST_LOW (B)))

struct GTY(()) tree_int_cst {
  struct tree_common common;
  double_int int_cst;
};

/* In a REAL_CST node.  struct real_value is an opaque entity, with
   manipulators defined in real.h.  We don't want tree.h depending on
   real.h and transitively on tm.h.  */
struct real_value;

#define TREE_REAL_CST_PTR(NODE) (REAL_CST_CHECK (NODE)->real_cst.real_cst_ptr)
#define TREE_REAL_CST(NODE) (*TREE_REAL_CST_PTR (NODE))

struct GTY(()) tree_real_cst {
  struct tree_common common;
  struct real_value * real_cst_ptr;
};

/* In a FIXED_CST node.  */
struct fixed_value;

#define TREE_FIXED_CST_PTR(NODE) \
  (FIXED_CST_CHECK (NODE)->fixed_cst.fixed_cst_ptr)
#define TREE_FIXED_CST(NODE) (*TREE_FIXED_CST_PTR (NODE))

struct GTY(()) tree_fixed_cst {
  struct tree_common common;
  struct fixed_value * fixed_cst_ptr;
};

/* In a STRING_CST */
#define TREE_STRING_LENGTH(NODE) (STRING_CST_CHECK (NODE)->string.length)
#define TREE_STRING_POINTER(NODE) \
  ((const char *)(STRING_CST_CHECK (NODE)->string.str))

struct GTY(()) tree_string {
  struct tree_common common;
  int length;
  char str[1];
};

/* In a COMPLEX_CST node.  */
#define TREE_REALPART(NODE) (COMPLEX_CST_CHECK (NODE)->complex.real)
#define TREE_IMAGPART(NODE) (COMPLEX_CST_CHECK (NODE)->complex.imag)

struct GTY(()) tree_complex {
  struct tree_common common;
  tree real;
  tree imag;
};

/* In a VECTOR_CST node.  */
#define TREE_VECTOR_CST_ELTS(NODE) (VECTOR_CST_CHECK (NODE)->vector.elements)

struct GTY(()) tree_vector {
  struct tree_common common;
  tree elements;
};

#include "symtab.h"

/* Define fields and accessors for some special-purpose tree nodes.  */

#define IDENTIFIER_LENGTH(NODE) \
  (IDENTIFIER_NODE_CHECK (NODE)->identifier.id.len)
#define IDENTIFIER_POINTER(NODE) \
  ((const char *) IDENTIFIER_NODE_CHECK (NODE)->identifier.id.str)
#define IDENTIFIER_HASH_VALUE(NODE) \
  (IDENTIFIER_NODE_CHECK (NODE)->identifier.id.hash_value)

/* Translate a hash table identifier pointer to a tree_identifier
   pointer, and vice versa.  */

#define HT_IDENT_TO_GCC_IDENT(NODE) \
  ((tree) ((char *) (NODE) - sizeof (struct tree_common)))
#define GCC_IDENT_TO_HT_IDENT(NODE) (&((struct tree_identifier *) (NODE))->id)

struct GTY(()) tree_identifier {
  struct tree_common common;
  struct ht_identifier id;
};

/* In a TREE_LIST node.  */
#define TREE_PURPOSE(NODE) (TREE_LIST_CHECK (NODE)->list.purpose)
#define TREE_VALUE(NODE) (TREE_LIST_CHECK (NODE)->list.value)

struct GTY(()) tree_list {
  struct tree_common common;
  tree purpose;
  tree value;
};

/* In a TREE_VEC node.  */
#define TREE_VEC_LENGTH(NODE) (TREE_VEC_CHECK (NODE)->vec.length)
#define TREE_VEC_END(NODE) \
  ((void) TREE_VEC_CHECK (NODE), &((NODE)->vec.a[(NODE)->vec.length]))

#define TREE_VEC_ELT(NODE,I) TREE_VEC_ELT_CHECK (NODE, I)

struct GTY(()) tree_vec {
  struct tree_common common;
  int length;
  tree GTY ((length ("TREE_VEC_LENGTH ((tree)&%h)"))) a[1];
};

/* In a CONSTRUCTOR node.  */
#define CONSTRUCTOR_ELTS(NODE) (CONSTRUCTOR_CHECK (NODE)->constructor.elts)
#define CONSTRUCTOR_ELT(NODE,IDX) \
  (VEC_index (constructor_elt, CONSTRUCTOR_ELTS (NODE), IDX))
#define CONSTRUCTOR_NELTS(NODE) \
  (VEC_length (constructor_elt, CONSTRUCTOR_ELTS (NODE)))

/* Iterate through the vector V of CONSTRUCTOR_ELT elements, yielding the
   value of each element (stored within VAL). IX must be a scratch variable
   of unsigned integer type.  */
#define FOR_EACH_CONSTRUCTOR_VALUE(V, IX, VAL) \
  for (IX = 0; (IX >= VEC_length (constructor_elt, V)) \
	       ? false \
	       : ((VAL = VEC_index (constructor_elt, V, IX)->value), \
	       true); \
       (IX)++)

/* Iterate through the vector V of CONSTRUCTOR_ELT elements, yielding both
   the value of each element (stored within VAL) and its index (stored
   within INDEX). IX must be a scratch variable of unsigned integer type.  */
#define FOR_EACH_CONSTRUCTOR_ELT(V, IX, INDEX, VAL) \
  for (IX = 0; (IX >= VEC_length (constructor_elt, V)) \
	       ? false \
	       : (((void) (VAL = VEC_index (constructor_elt, V, IX)->value)), \
		  (INDEX = VEC_index (constructor_elt, V, IX)->index), \
		  true); \
       (IX)++)

/* Append a new constructor element to V, with the specified INDEX and VAL.  */
#define CONSTRUCTOR_APPEND_ELT(V, INDEX, VALUE) \
  do { \
    constructor_elt *_ce___ = VEC_safe_push (constructor_elt, gc, V, NULL); \
    _ce___->index = INDEX; \
    _ce___->value = VALUE; \
  } while (0)

/* True if NODE, a FIELD_DECL, is to be processed as a bitfield for
   constructor output purposes.  */
#define CONSTRUCTOR_BITFIELD_P(NODE) \
  (DECL_BIT_FIELD (FIELD_DECL_CHECK (NODE)) && DECL_MODE (NODE) != BLKmode)

/* A single element of a CONSTRUCTOR. VALUE holds the actual value of the
   element. INDEX can optionally design the position of VALUE: in arrays,
   it is the index where VALUE has to be placed; in structures, it is the
   FIELD_DECL of the member.  */
typedef struct GTY(()) constructor_elt_d {
  tree index;
  tree value;
} constructor_elt;

DEF_VEC_O(constructor_elt);
DEF_VEC_ALLOC_O(constructor_elt,gc);

struct GTY(()) tree_constructor {
  struct tree_common common;
  VEC(constructor_elt,gc) *elts;
};

/* Define fields and accessors for some nodes that represent expressions.  */

/* Nonzero if NODE is an empty statement (NOP_EXPR <0>).  */
#define IS_EMPTY_STMT(NODE)	(TREE_CODE (NODE) == NOP_EXPR \
				 && VOID_TYPE_P (TREE_TYPE (NODE)) \
				 && integer_zerop (TREE_OPERAND (NODE, 0)))

/* In ordinary expression nodes.  */
#define TREE_OPERAND_LENGTH(NODE) tree_operand_length (NODE)
#define TREE_OPERAND(NODE, I) TREE_OPERAND_CHECK (NODE, I)

/* In a tcc_vl_exp node, operand 0 is an INT_CST node holding the operand
   length.  Its value includes the length operand itself; that is,
   the minimum valid length is 1.
   Note that we have to bypass the use of TREE_OPERAND to access
   that field to avoid infinite recursion in expanding the macros.  */
#define VL_EXP_OPERAND_LENGTH(NODE) \
  ((int)TREE_INT_CST_LOW (VL_EXP_CHECK (NODE)->exp.operands[0]))

/* Nonzero if is_gimple_debug() may possibly hold.  */
#define MAY_HAVE_DEBUG_STMTS    (flag_var_tracking_assignments)

/* In a LOOP_EXPR node.  */
#define LOOP_EXPR_BODY(NODE) TREE_OPERAND_CHECK_CODE (NODE, LOOP_EXPR, 0)

/* The source location of this expression.  Non-tree_exp nodes such as
   decls and constants can be shared among multiple locations, so
   return nothing.  */
#define EXPR_LOCATION(NODE) \
  (EXPR_P ((NODE)) ? (NODE)->exp.locus : UNKNOWN_LOCATION)
#define SET_EXPR_LOCATION(NODE, LOCUS) EXPR_CHECK ((NODE))->exp.locus = (LOCUS)
#define EXPR_HAS_LOCATION(NODE) (EXPR_LOCATION (NODE) != UNKNOWN_LOCATION)
#define EXPR_LOC_OR_HERE(NODE) (EXPR_HAS_LOCATION (NODE) ? (NODE)->exp.locus : input_location)
#define EXPR_FILENAME(NODE) LOCATION_FILE (EXPR_CHECK ((NODE))->exp.locus)
#define EXPR_LINENO(NODE) LOCATION_LINE (EXPR_CHECK (NODE)->exp.locus)

/* True if a tree is an expression or statement that can have a
   location.  */
#define CAN_HAVE_LOCATION_P(NODE) ((NODE) && EXPR_P (NODE))

extern void protected_set_expr_location (tree, location_t);

/* In a TARGET_EXPR node.  */
#define TARGET_EXPR_SLOT(NODE) TREE_OPERAND_CHECK_CODE (NODE, TARGET_EXPR, 0)
#define TARGET_EXPR_INITIAL(NODE) TREE_OPERAND_CHECK_CODE (NODE, TARGET_EXPR, 1)
#define TARGET_EXPR_CLEANUP(NODE) TREE_OPERAND_CHECK_CODE (NODE, TARGET_EXPR, 2)

/* DECL_EXPR accessor. This gives access to the DECL associated with
   the given declaration statement.  */
#define DECL_EXPR_DECL(NODE)    TREE_OPERAND (DECL_EXPR_CHECK (NODE), 0)

#define EXIT_EXPR_COND(NODE)	     TREE_OPERAND (EXIT_EXPR_CHECK (NODE), 0)

/* COMPOUND_LITERAL_EXPR accessors.  */
#define COMPOUND_LITERAL_EXPR_DECL_EXPR(NODE)		\
  TREE_OPERAND (COMPOUND_LITERAL_EXPR_CHECK (NODE), 0)
#define COMPOUND_LITERAL_EXPR_DECL(NODE)			\
  DECL_EXPR_DECL (COMPOUND_LITERAL_EXPR_DECL_EXPR (NODE))

/* SWITCH_EXPR accessors. These give access to the condition, body and
   original condition type (before any compiler conversions)
   of the switch statement, respectively.  */
#define SWITCH_COND(NODE)       TREE_OPERAND (SWITCH_EXPR_CHECK (NODE), 0)
#define SWITCH_BODY(NODE)       TREE_OPERAND (SWITCH_EXPR_CHECK (NODE), 1)
#define SWITCH_LABELS(NODE)     TREE_OPERAND (SWITCH_EXPR_CHECK (NODE), 2)

/* CASE_LABEL_EXPR accessors. These give access to the high and low values
   of a case label, respectively.  */
#define CASE_LOW(NODE)          	TREE_OPERAND (CASE_LABEL_EXPR_CHECK (NODE), 0)
#define CASE_HIGH(NODE)         	TREE_OPERAND (CASE_LABEL_EXPR_CHECK (NODE), 1)
#define CASE_LABEL(NODE)		TREE_OPERAND (CASE_LABEL_EXPR_CHECK (NODE), 2)

/* The operands of a TARGET_MEM_REF.  Operands 0 and 1 have to match
   corresponding MEM_REF operands.  */
#define TMR_BASE(NODE) (TREE_OPERAND (TARGET_MEM_REF_CHECK (NODE), 0))
#define TMR_OFFSET(NODE) (TREE_OPERAND (TARGET_MEM_REF_CHECK (NODE), 1))
#define TMR_INDEX(NODE) (TREE_OPERAND (TARGET_MEM_REF_CHECK (NODE), 2))
#define TMR_STEP(NODE) (TREE_OPERAND (TARGET_MEM_REF_CHECK (NODE), 3))
#define TMR_INDEX2(NODE) (TREE_OPERAND (TARGET_MEM_REF_CHECK (NODE), 4))

/* The operands of a BIND_EXPR.  */
#define BIND_EXPR_VARS(NODE) (TREE_OPERAND (BIND_EXPR_CHECK (NODE), 0))
#define BIND_EXPR_BODY(NODE) (TREE_OPERAND (BIND_EXPR_CHECK (NODE), 1))
#define BIND_EXPR_BLOCK(NODE) (TREE_OPERAND (BIND_EXPR_CHECK (NODE), 2))

/* GOTO_EXPR accessor. This gives access to the label associated with
   a goto statement.  */
#define GOTO_DESTINATION(NODE)  TREE_OPERAND ((NODE), 0)

/* ASM_EXPR accessors. ASM_STRING returns a STRING_CST for the
   instruction (e.g., "mov x, y"). ASM_OUTPUTS, ASM_INPUTS, and
   ASM_CLOBBERS represent the outputs, inputs, and clobbers for the
   statement.  */
#define ASM_STRING(NODE)        TREE_OPERAND (ASM_EXPR_CHECK (NODE), 0)
#define ASM_OUTPUTS(NODE)       TREE_OPERAND (ASM_EXPR_CHECK (NODE), 1)
#define ASM_INPUTS(NODE)        TREE_OPERAND (ASM_EXPR_CHECK (NODE), 2)
#define ASM_CLOBBERS(NODE)      TREE_OPERAND (ASM_EXPR_CHECK (NODE), 3)
#define ASM_LABELS(NODE)	TREE_OPERAND (ASM_EXPR_CHECK (NODE), 4)
/* Nonzero if we want to create an ASM_INPUT instead of an
   ASM_OPERAND with no operands.  */
#define ASM_INPUT_P(NODE) (ASM_EXPR_CHECK (NODE)->base.static_flag)
#define ASM_VOLATILE_P(NODE) (ASM_EXPR_CHECK (NODE)->base.public_flag)

/* COND_EXPR accessors.  */
#define COND_EXPR_COND(NODE)	(TREE_OPERAND (COND_EXPR_CHECK (NODE), 0))
#define COND_EXPR_THEN(NODE)	(TREE_OPERAND (COND_EXPR_CHECK (NODE), 1))
#define COND_EXPR_ELSE(NODE)	(TREE_OPERAND (COND_EXPR_CHECK (NODE), 2))

/* Accessors for the chains of recurrences.  */
#define CHREC_VAR(NODE)           TREE_OPERAND (POLYNOMIAL_CHREC_CHECK (NODE), 0)
#define CHREC_LEFT(NODE)          TREE_OPERAND (POLYNOMIAL_CHREC_CHECK (NODE), 1)
#define CHREC_RIGHT(NODE)         TREE_OPERAND (POLYNOMIAL_CHREC_CHECK (NODE), 2)
#define CHREC_VARIABLE(NODE)      TREE_INT_CST_LOW (CHREC_VAR (NODE))

/* LABEL_EXPR accessor. This gives access to the label associated with
   the given label expression.  */
#define LABEL_EXPR_LABEL(NODE)  TREE_OPERAND (LABEL_EXPR_CHECK (NODE), 0)

/* VDEF_EXPR accessors are specified in tree-flow.h, along with the other
   accessors for SSA operands.  */

/* CATCH_EXPR accessors.  */
#define CATCH_TYPES(NODE)	TREE_OPERAND (CATCH_EXPR_CHECK (NODE), 0)
#define CATCH_BODY(NODE)	TREE_OPERAND (CATCH_EXPR_CHECK (NODE), 1)

/* EH_FILTER_EXPR accessors.  */
#define EH_FILTER_TYPES(NODE)	TREE_OPERAND (EH_FILTER_EXPR_CHECK (NODE), 0)
#define EH_FILTER_FAILURE(NODE)	TREE_OPERAND (EH_FILTER_EXPR_CHECK (NODE), 1)

/* OBJ_TYPE_REF accessors.  */
#define OBJ_TYPE_REF_EXPR(NODE)	  TREE_OPERAND (OBJ_TYPE_REF_CHECK (NODE), 0)
#define OBJ_TYPE_REF_OBJECT(NODE) TREE_OPERAND (OBJ_TYPE_REF_CHECK (NODE), 1)
#define OBJ_TYPE_REF_TOKEN(NODE)  TREE_OPERAND (OBJ_TYPE_REF_CHECK (NODE), 2)

/* ASSERT_EXPR accessors.  */
#define ASSERT_EXPR_VAR(NODE)	TREE_OPERAND (ASSERT_EXPR_CHECK (NODE), 0)
#define ASSERT_EXPR_COND(NODE)	TREE_OPERAND (ASSERT_EXPR_CHECK (NODE), 1)

/* CALL_EXPR accessors.
 */
#define CALL_EXPR_FN(NODE) TREE_OPERAND (CALL_EXPR_CHECK (NODE), 1)
#define CALL_EXPR_STATIC_CHAIN(NODE) TREE_OPERAND (CALL_EXPR_CHECK (NODE), 2)
#define CALL_EXPR_ARG(NODE, I) TREE_OPERAND (CALL_EXPR_CHECK (NODE), (I) + 3)
#define call_expr_nargs(NODE) (VL_EXP_OPERAND_LENGTH(NODE) - 3)

/* CALL_EXPR_ARGP returns a pointer to the argument vector for NODE.
   We can't use &CALL_EXPR_ARG (NODE, 0) because that will complain if
   the argument count is zero when checking is enabled.  Instead, do
   the pointer arithmetic to advance past the 3 fixed operands in a
   CALL_EXPR.  That produces a valid pointer to just past the end of the
   operand array, even if it's not valid to dereference it.  */
#define CALL_EXPR_ARGP(NODE) \
  (&(TREE_OPERAND (CALL_EXPR_CHECK (NODE), 0)) + 3)

/* OpenMP directive and clause accessors.  */

#define OMP_BODY(NODE) \
  TREE_OPERAND (TREE_RANGE_CHECK (NODE, OMP_PARALLEL, OMP_CRITICAL), 0)
#define OMP_CLAUSES(NODE) \
  TREE_OPERAND (TREE_RANGE_CHECK (NODE, OMP_PARALLEL, OMP_SINGLE), 1)

#define OMP_PARALLEL_BODY(NODE)    TREE_OPERAND (OMP_PARALLEL_CHECK (NODE), 0)
#define OMP_PARALLEL_CLAUSES(NODE) TREE_OPERAND (OMP_PARALLEL_CHECK (NODE), 1)

#define OMP_TASK_BODY(NODE)	   TREE_OPERAND (OMP_TASK_CHECK (NODE), 0)
#define OMP_TASK_CLAUSES(NODE)	   TREE_OPERAND (OMP_TASK_CHECK (NODE), 1)

#define OMP_TASKREG_CHECK(NODE)	  TREE_RANGE_CHECK (NODE, OMP_PARALLEL, OMP_TASK)
#define OMP_TASKREG_BODY(NODE)    TREE_OPERAND (OMP_TASKREG_CHECK (NODE), 0)
#define OMP_TASKREG_CLAUSES(NODE) TREE_OPERAND (OMP_TASKREG_CHECK (NODE), 1)

#define OMP_FOR_BODY(NODE)	   TREE_OPERAND (OMP_FOR_CHECK (NODE), 0)
#define OMP_FOR_CLAUSES(NODE)	   TREE_OPERAND (OMP_FOR_CHECK (NODE), 1)
#define OMP_FOR_INIT(NODE)	   TREE_OPERAND (OMP_FOR_CHECK (NODE), 2)
#define OMP_FOR_COND(NODE)	   TREE_OPERAND (OMP_FOR_CHECK (NODE), 3)
#define OMP_FOR_INCR(NODE)	   TREE_OPERAND (OMP_FOR_CHECK (NODE), 4)
#define OMP_FOR_PRE_BODY(NODE)	   TREE_OPERAND (OMP_FOR_CHECK (NODE), 5)

#define OMP_SECTIONS_BODY(NODE)    TREE_OPERAND (OMP_SECTIONS_CHECK (NODE), 0)
#define OMP_SECTIONS_CLAUSES(NODE) TREE_OPERAND (OMP_SECTIONS_CHECK (NODE), 1)

#define OMP_SECTION_BODY(NODE)	   TREE_OPERAND (OMP_SECTION_CHECK (NODE), 0)

#define OMP_SINGLE_BODY(NODE)	   TREE_OPERAND (OMP_SINGLE_CHECK (NODE), 0)
#define OMP_SINGLE_CLAUSES(NODE)   TREE_OPERAND (OMP_SINGLE_CHECK (NODE), 1)

#define OMP_MASTER_BODY(NODE)	   TREE_OPERAND (OMP_MASTER_CHECK (NODE), 0)

#define OMP_ORDERED_BODY(NODE)	   TREE_OPERAND (OMP_ORDERED_CHECK (NODE), 0)

#define OMP_CRITICAL_BODY(NODE)    TREE_OPERAND (OMP_CRITICAL_CHECK (NODE), 0)
#define OMP_CRITICAL_NAME(NODE)    TREE_OPERAND (OMP_CRITICAL_CHECK (NODE), 1)

#define OMP_CLAUSE_CHAIN(NODE)     TREE_CHAIN (OMP_CLAUSE_CHECK (NODE))
#define OMP_CLAUSE_DECL(NODE)      					\
  OMP_CLAUSE_OPERAND (OMP_CLAUSE_RANGE_CHECK (OMP_CLAUSE_CHECK (NODE),	\
					      OMP_CLAUSE_PRIVATE,	\
	                                      OMP_CLAUSE_COPYPRIVATE), 0)
#define OMP_CLAUSE_HAS_LOCATION(NODE) \
  ((OMP_CLAUSE_CHECK (NODE))->omp_clause.locus != UNKNOWN_LOCATION)
#define OMP_CLAUSE_LOCATION(NODE)  (OMP_CLAUSE_CHECK (NODE))->omp_clause.locus

/* True on an OMP_SECTION statement that was the last lexical member.
   This status is meaningful in the implementation of lastprivate.  */
#define OMP_SECTION_LAST(NODE) \
  (OMP_SECTION_CHECK (NODE)->base.private_flag)

/* True on an OMP_PARALLEL statement if it represents an explicit
   combined parallel work-sharing constructs.  */
#define OMP_PARALLEL_COMBINED(NODE) \
  (OMP_PARALLEL_CHECK (NODE)->base.private_flag)

/* True on a PRIVATE clause if its decl is kept around for debugging
   information only and its DECL_VALUE_EXPR is supposed to point
   to what it has been remapped to.  */
#define OMP_CLAUSE_PRIVATE_DEBUG(NODE) \
  (OMP_CLAUSE_SUBCODE_CHECK (NODE, OMP_CLAUSE_PRIVATE)->base.public_flag)

/* True on a PRIVATE clause if ctor needs access to outer region's
   variable.  */
#define OMP_CLAUSE_PRIVATE_OUTER_REF(NODE) \
  TREE_PRIVATE (OMP_CLAUSE_SUBCODE_CHECK (NODE, OMP_CLAUSE_PRIVATE))

/* True on a LASTPRIVATE clause if a FIRSTPRIVATE clause for the same
   decl is present in the chain.  */
#define OMP_CLAUSE_LASTPRIVATE_FIRSTPRIVATE(NODE) \
  (OMP_CLAUSE_SUBCODE_CHECK (NODE, OMP_CLAUSE_LASTPRIVATE)->base.public_flag)
#define OMP_CLAUSE_LASTPRIVATE_STMT(NODE) \
  OMP_CLAUSE_OPERAND (OMP_CLAUSE_SUBCODE_CHECK (NODE,			\
						OMP_CLAUSE_LASTPRIVATE),\
		      1)
#define OMP_CLAUSE_LASTPRIVATE_GIMPLE_SEQ(NODE) \
  (OMP_CLAUSE_CHECK (NODE))->omp_clause.gimple_reduction_init

#define OMP_CLAUSE_IF_EXPR(NODE) \
  OMP_CLAUSE_OPERAND (OMP_CLAUSE_SUBCODE_CHECK (NODE, OMP_CLAUSE_IF), 0)
#define OMP_CLAUSE_NUM_THREADS_EXPR(NODE) \
  OMP_CLAUSE_OPERAND (OMP_CLAUSE_SUBCODE_CHECK (NODE, OMP_CLAUSE_NUM_THREADS),0)
#define OMP_CLAUSE_SCHEDULE_CHUNK_EXPR(NODE) \
  OMP_CLAUSE_OPERAND (OMP_CLAUSE_SUBCODE_CHECK (NODE, OMP_CLAUSE_SCHEDULE), 0)

#define OMP_CLAUSE_COLLAPSE_EXPR(NODE) \
  OMP_CLAUSE_OPERAND (OMP_CLAUSE_SUBCODE_CHECK (NODE, OMP_CLAUSE_COLLAPSE), 0)
#define OMP_CLAUSE_COLLAPSE_ITERVAR(NODE) \
  OMP_CLAUSE_OPERAND (OMP_CLAUSE_SUBCODE_CHECK (NODE, OMP_CLAUSE_COLLAPSE), 1)
#define OMP_CLAUSE_COLLAPSE_COUNT(NODE) \
  OMP_CLAUSE_OPERAND (OMP_CLAUSE_SUBCODE_CHECK (NODE, OMP_CLAUSE_COLLAPSE), 2)

#define OMP_CLAUSE_REDUCTION_CODE(NODE)	\
  (OMP_CLAUSE_SUBCODE_CHECK (NODE, OMP_CLAUSE_REDUCTION)->omp_clause.subcode.reduction_code)
#define OMP_CLAUSE_REDUCTION_INIT(NODE) \
  OMP_CLAUSE_OPERAND (OMP_CLAUSE_SUBCODE_CHECK (NODE, OMP_CLAUSE_REDUCTION), 1)
#define OMP_CLAUSE_REDUCTION_MERGE(NODE) \
  OMP_CLAUSE_OPERAND (OMP_CLAUSE_SUBCODE_CHECK (NODE, OMP_CLAUSE_REDUCTION), 2)
#define OMP_CLAUSE_REDUCTION_GIMPLE_INIT(NODE) \
  (OMP_CLAUSE_CHECK (NODE))->omp_clause.gimple_reduction_init
#define OMP_CLAUSE_REDUCTION_GIMPLE_MERGE(NODE) \
  (OMP_CLAUSE_CHECK (NODE))->omp_clause.gimple_reduction_merge
#define OMP_CLAUSE_REDUCTION_PLACEHOLDER(NODE) \
  OMP_CLAUSE_OPERAND (OMP_CLAUSE_SUBCODE_CHECK (NODE, OMP_CLAUSE_REDUCTION), 3)

enum omp_clause_schedule_kind
{
  OMP_CLAUSE_SCHEDULE_STATIC,
  OMP_CLAUSE_SCHEDULE_DYNAMIC,
  OMP_CLAUSE_SCHEDULE_GUIDED,
  OMP_CLAUSE_SCHEDULE_AUTO,
  OMP_CLAUSE_SCHEDULE_RUNTIME
};

#define OMP_CLAUSE_SCHEDULE_KIND(NODE) \
  (OMP_CLAUSE_SUBCODE_CHECK (NODE, OMP_CLAUSE_SCHEDULE)->omp_clause.subcode.schedule_kind)

enum omp_clause_default_kind
{
  OMP_CLAUSE_DEFAULT_UNSPECIFIED,
  OMP_CLAUSE_DEFAULT_SHARED,
  OMP_CLAUSE_DEFAULT_NONE,
  OMP_CLAUSE_DEFAULT_PRIVATE,
  OMP_CLAUSE_DEFAULT_FIRSTPRIVATE
};

#define OMP_CLAUSE_DEFAULT_KIND(NODE) \
  (OMP_CLAUSE_SUBCODE_CHECK (NODE, OMP_CLAUSE_DEFAULT)->omp_clause.subcode.default_kind)

struct GTY(()) tree_exp {
  struct tree_common common;
  location_t locus;
  tree block;
  tree GTY ((special ("tree_exp"),
	     desc ("TREE_CODE ((tree) &%0)")))
    operands[1];
};

/* SSA_NAME accessors.  */

/* Returns the variable being referenced.  Once released, this is the
   only field that can be relied upon.  */
#define SSA_NAME_VAR(NODE)	SSA_NAME_CHECK (NODE)->ssa_name.var

/* Returns the statement which defines this SSA name.  */
#define SSA_NAME_DEF_STMT(NODE)	SSA_NAME_CHECK (NODE)->ssa_name.def_stmt

/* Returns the SSA version number of this SSA name.  Note that in
   tree SSA, version numbers are not per variable and may be recycled.  */
#define SSA_NAME_VERSION(NODE)	SSA_NAME_CHECK (NODE)->ssa_name.version

/* Nonzero if this SSA name occurs in an abnormal PHI.  SSA_NAMES are
   never output, so we can safely use the ASM_WRITTEN_FLAG for this
   status bit.  */
#define SSA_NAME_OCCURS_IN_ABNORMAL_PHI(NODE) \
    SSA_NAME_CHECK (NODE)->base.asm_written_flag

/* Nonzero if this SSA_NAME expression is currently on the free list of
   SSA_NAMES.  Using NOTHROW_FLAG seems reasonably safe since throwing
   has no meaning for an SSA_NAME.  */
#define SSA_NAME_IN_FREE_LIST(NODE) \
    SSA_NAME_CHECK (NODE)->base.nothrow_flag

/* Nonzero if this SSA_NAME is the default definition for the
   underlying symbol.  A default SSA name is created for symbol S if
   the very first reference to S in the function is a read operation.
   Default definitions are always created by an empty statement and
   belong to no basic block.  */
#define SSA_NAME_IS_DEFAULT_DEF(NODE) \
    SSA_NAME_CHECK (NODE)->base.default_def_flag

/* Attributes for SSA_NAMEs for pointer-type variables.  */
#define SSA_NAME_PTR_INFO(N) \
    SSA_NAME_CHECK (N)->ssa_name.ptr_info

/* Defined in tree-flow.h.  */
struct ptr_info_def;

/* Immediate use linking structure.  This structure is used for maintaining
   a doubly linked list of uses of an SSA_NAME.  */
typedef struct GTY(()) ssa_use_operand_d {
  struct ssa_use_operand_d* GTY((skip(""))) prev;
  struct ssa_use_operand_d* GTY((skip(""))) next;
  /* Immediate uses for a given SSA name are maintained as a cyclic
     list.  To recognize the root of this list, the location field
     needs to point to the original SSA name.  Since statements and
     SSA names are of different data types, we need this union.  See
     the explanation in struct immediate_use_iterator_d.  */
  union { gimple stmt; tree ssa_name; } GTY((skip(""))) loc;
  tree *GTY((skip(""))) use;
} ssa_use_operand_t;

/* Return the immediate_use information for an SSA_NAME. */
#define SSA_NAME_IMM_USE_NODE(NODE) SSA_NAME_CHECK (NODE)->ssa_name.imm_uses

struct GTY(()) tree_ssa_name {
  struct tree_common common;

  /* _DECL wrapped by this SSA name.  */
  tree var;

  /* Statement that defines this SSA name.  */
  gimple def_stmt;

  /* SSA version number.  */
  unsigned int version;

  /* Pointer attributes used for alias analysis.  */
  struct ptr_info_def *ptr_info;

  /* Immediate uses list for this SSA_NAME.  */
  struct ssa_use_operand_d imm_uses;
};

struct GTY(()) phi_arg_d {
  /* imm_use MUST be the first element in struct because we do some
     pointer arithmetic with it.  See phi_arg_index_from_use.  */
  struct ssa_use_operand_d imm_use;
  tree def;
  location_t locus;
};


#define OMP_CLAUSE_CODE(NODE)					\
	(OMP_CLAUSE_CHECK (NODE))->omp_clause.code

#define OMP_CLAUSE_SET_CODE(NODE, CODE)				\
	((OMP_CLAUSE_CHECK (NODE))->omp_clause.code = (CODE))

#define OMP_CLAUSE_CODE(NODE)					\
	(OMP_CLAUSE_CHECK (NODE))->omp_clause.code

#define OMP_CLAUSE_OPERAND(NODE, I)				\
	OMP_CLAUSE_ELT_CHECK (NODE, I)

struct GTY(()) tree_omp_clause {
  struct tree_common common;
  location_t locus;
  enum omp_clause_code code;
  union omp_clause_subcode {
    enum omp_clause_default_kind  default_kind;
    enum omp_clause_schedule_kind schedule_kind;
    enum tree_code                reduction_code;
  } GTY ((skip)) subcode;

  /* The gimplification of OMP_CLAUSE_REDUCTION_{INIT,MERGE} for omp-low's
     usage.  */
  gimple_seq gimple_reduction_init;
  gimple_seq gimple_reduction_merge;

  tree GTY ((length ("omp_clause_num_ops[OMP_CLAUSE_CODE ((tree)&%h)]"))) ops[1];
};


/* In a BLOCK node.  */
#define BLOCK_VARS(NODE) (BLOCK_CHECK (NODE)->block.vars)
#define BLOCK_NONLOCALIZED_VARS(NODE) \
  (BLOCK_CHECK (NODE)->block.nonlocalized_vars)
#define BLOCK_NUM_NONLOCALIZED_VARS(NODE) \
  VEC_length (tree, BLOCK_NONLOCALIZED_VARS (NODE))
#define BLOCK_NONLOCALIZED_VAR(NODE,N) \
  VEC_index (tree, BLOCK_NONLOCALIZED_VARS (NODE), N)
#define BLOCK_SUBBLOCKS(NODE) (BLOCK_CHECK (NODE)->block.subblocks)
#define BLOCK_SUPERCONTEXT(NODE) (BLOCK_CHECK (NODE)->block.supercontext)
/* Note: when changing this, make sure to find the places
   that use chainon or nreverse.  */
#define BLOCK_CHAIN(NODE) TREE_CHAIN (BLOCK_CHECK (NODE))
#define BLOCK_ABSTRACT_ORIGIN(NODE) (BLOCK_CHECK (NODE)->block.abstract_origin)
#define BLOCK_ABSTRACT(NODE) (BLOCK_CHECK (NODE)->block.abstract_flag)

/* An index number for this block.  These values are not guaranteed to
   be unique across functions -- whether or not they are depends on
   the debugging output format in use.  */
#define BLOCK_NUMBER(NODE) (BLOCK_CHECK (NODE)->block.block_num)

/* If block reordering splits a lexical block into discontiguous
   address ranges, we'll make a copy of the original block.

   Note that this is logically distinct from BLOCK_ABSTRACT_ORIGIN.
   In that case, we have one source block that has been replicated
   (through inlining or unrolling) into many logical blocks, and that
   these logical blocks have different physical variables in them.

   In this case, we have one logical block split into several
   non-contiguous address ranges.  Most debug formats can't actually
   represent this idea directly, so we fake it by creating multiple
   logical blocks with the same variables in them.  However, for those
   that do support non-contiguous regions, these allow the original
   logical block to be reconstructed, along with the set of address
   ranges.

   One of the logical block fragments is arbitrarily chosen to be
   the ORIGIN.  The other fragments will point to the origin via
   BLOCK_FRAGMENT_ORIGIN; the origin itself will have this pointer
   be null.  The list of fragments will be chained through
   BLOCK_FRAGMENT_CHAIN from the origin.  */

#define BLOCK_FRAGMENT_ORIGIN(NODE) (BLOCK_CHECK (NODE)->block.fragment_origin)
#define BLOCK_FRAGMENT_CHAIN(NODE) (BLOCK_CHECK (NODE)->block.fragment_chain)

/* For an inlined function, this gives the location where it was called
   from.  This is only set in the top level block, which corresponds to the
   inlined function scope.  This is used in the debug output routines.  */

#define BLOCK_SOURCE_LOCATION(NODE) (BLOCK_CHECK (NODE)->block.locus)

struct GTY(()) tree_block {
  struct tree_common common;

  unsigned abstract_flag : 1;
  unsigned block_num : 31;

  location_t locus;

  tree vars;
  VEC(tree,gc) *nonlocalized_vars;

  tree subblocks;
  tree supercontext;
  tree abstract_origin;
  tree fragment_origin;
  tree fragment_chain;
};

/* Define fields and accessors for nodes representing data types.  */

/* See tree.def for documentation of the use of these fields.
   Look at the documentation of the various ..._TYPE tree codes.

   Note that the type.values, type.minval, and type.maxval fields are
   overloaded and used for different macros in different kinds of types.
   Each macro must check to ensure the tree node is of the proper kind of
   type.  Note also that some of the front-ends also overload these fields,
   so they must be checked as well.  */

#define TYPE_UID(NODE) (TYPE_CHECK (NODE)->type.uid)
#define TYPE_SIZE(NODE) (TYPE_CHECK (NODE)->type.size)
#define TYPE_SIZE_UNIT(NODE) (TYPE_CHECK (NODE)->type.size_unit)
#define TYPE_BLOCK_FACTOR(NODE) (TYPE_CHECK (NODE)->type.block_factor)
#define TYPE_VALUES(NODE) (ENUMERAL_TYPE_CHECK (NODE)->type.values)
#define TYPE_DOMAIN(NODE) (ARRAY_TYPE_CHECK (NODE)->type.values)
#define TYPE_FIELDS(NODE) (RECORD_OR_UNION_CHECK (NODE)->type.values)
#define TYPE_CACHED_VALUES(NODE) (TYPE_CHECK(NODE)->type.values)
#define TYPE_METHODS(NODE) (RECORD_OR_UNION_CHECK (NODE)->type.maxval)
#define TYPE_VFIELD(NODE) (RECORD_OR_UNION_CHECK (NODE)->type.minval)
#define TYPE_ARG_TYPES(NODE) (FUNC_OR_METHOD_CHECK (NODE)->type.values)
#define TYPE_METHOD_BASETYPE(NODE) (FUNC_OR_METHOD_CHECK (NODE)->type.maxval)
#define TYPE_OFFSET_BASETYPE(NODE) (OFFSET_TYPE_CHECK (NODE)->type.maxval)
#define TYPE_POINTER_TO(NODE) (TYPE_CHECK (NODE)->type.pointer_to)
#define TYPE_REFERENCE_TO(NODE) (TYPE_CHECK (NODE)->type.reference_to)
#define TYPE_NEXT_PTR_TO(NODE) (POINTER_TYPE_CHECK (NODE)->type.minval)
#define TYPE_NEXT_REF_TO(NODE) (REFERENCE_TYPE_CHECK (NODE)->type.minval)
#define TYPE_MIN_VALUE(NODE) (NUMERICAL_TYPE_CHECK (NODE)->type.minval)
#define TYPE_MAX_VALUE(NODE) (NUMERICAL_TYPE_CHECK (NODE)->type.maxval)
#define TYPE_PRECISION(NODE) (TYPE_CHECK (NODE)->type.precision)
#define TYPE_NAME(NODE) (TYPE_CHECK (NODE)->type.name)
#define TYPE_NEXT_VARIANT(NODE) (TYPE_CHECK (NODE)->type.next_variant)
#define TYPE_MAIN_VARIANT(NODE) (TYPE_CHECK (NODE)->type.main_variant)
#define TYPE_CONTEXT(NODE) (TYPE_CHECK (NODE)->type.context)
#define TYPE_MAXVAL(NODE) (TYPE_CHECK (NODE)->type.maxval)
#define TYPE_MINVAL(NODE) (TYPE_CHECK (NODE)->type.minval)

/* Vector types need to check target flags to determine type.  */
extern enum machine_mode vector_type_mode (const_tree);
#define TYPE_MODE(NODE) \
  (TREE_CODE (TYPE_CHECK (NODE)) == VECTOR_TYPE \
   ? vector_type_mode (NODE) : (NODE)->type.mode)
#define SET_TYPE_MODE(NODE, MODE) \
  (TYPE_CHECK (NODE)->type.mode = (MODE))

/* The "canonical" type for this type node, which is used by frontends to
   compare the type for equality with another type.  If two types are
   equal (based on the semantics of the language), then they will have
   equivalent TYPE_CANONICAL entries.

   As a special case, if TYPE_CANONICAL is NULL_TREE, and thus
   TYPE_STRUCTURAL_EQUALITY_P is true, then it cannot
   be used for comparison against other types.  Instead, the type is
   said to require structural equality checks, described in
   TYPE_STRUCTURAL_EQUALITY_P.

   For unqualified aggregate and function types the middle-end relies on
   TYPE_CANONICAL to tell whether two variables can be assigned
   to each other without a conversion.  The middle-end also makes sure
   to assign the same alias-sets to the type partition with equal
   TYPE_CANONICAL of their unqualified variants.  */
#define TYPE_CANONICAL(NODE) (TYPE_CHECK (NODE)->type.canonical)
/* Indicates that the type node requires structural equality
   checks.  The compiler will need to look at the composition of the
   type to determine whether it is equal to another type, rather than
   just comparing canonical type pointers.  For instance, we would need
   to look at the return and parameter types of a FUNCTION_TYPE
   node.  */
#define TYPE_STRUCTURAL_EQUALITY_P(NODE) (TYPE_CANONICAL (NODE) == NULL_TREE)
/* Sets the TYPE_CANONICAL field to NULL_TREE, indicating that the
   type node requires structural equality.  */
#define SET_TYPE_STRUCTURAL_EQUALITY(NODE) (TYPE_CANONICAL (NODE) = NULL_TREE)

#define TYPE_LANG_SPECIFIC(NODE) (TYPE_CHECK (NODE)->type.lang_specific)
#define TYPE_IBIT(NODE) (GET_MODE_IBIT (TYPE_MODE (NODE)))
#define TYPE_FBIT(NODE) (GET_MODE_FBIT (TYPE_MODE (NODE)))

<<<<<<< HEAD
/* For a VECTOR_TYPE node, this describes a different type which is emitted
   in the debugging output.  We use this to describe a vector as a
   structure containing an array.  */
#define TYPE_DEBUG_REPRESENTATION_TYPE(NODE) \
  (VECTOR_TYPE_CHECK (NODE)->type.values)

=======
>>>>>>> 155d23aa
/* For record and union types, information about this type, as a base type
   for itself.  */
#define TYPE_BINFO(NODE) (RECORD_OR_UNION_CHECK(NODE)->type.binfo)

/* For non record and union types, used in a language-dependent way.  */
#define TYPE_LANG_SLOT_1(NODE) (NOT_RECORD_OR_UNION_CHECK(NODE)->type.binfo)

/* The (language-specific) typed-based alias set for this type.
   Objects whose TYPE_ALIAS_SETs are different cannot alias each
   other.  If the TYPE_ALIAS_SET is -1, no alias set has yet been
   assigned to this type.  If the TYPE_ALIAS_SET is 0, objects of this
   type can alias objects of any type.  */
#define TYPE_ALIAS_SET(NODE) (TYPE_CHECK (NODE)->type.alias_set)

/* Nonzero iff the typed-based alias set for this type has been
   calculated.  */
#define TYPE_ALIAS_SET_KNOWN_P(NODE) (TYPE_CHECK (NODE)->type.alias_set != -1)

/* A TREE_LIST of IDENTIFIER nodes of the attributes that apply
   to this type.  */
#define TYPE_ATTRIBUTES(NODE) (TYPE_CHECK (NODE)->type.attributes)

/* The alignment necessary for objects of this type.
   The value is an int, measured in bits.  */
#define TYPE_ALIGN(NODE) (TYPE_CHECK (NODE)->type.align)

/* 1 if the alignment for this type was requested by "aligned" attribute,
   0 if it is the default for this type.  */
#define TYPE_USER_ALIGN(NODE) (TYPE_CHECK (NODE)->common.base.user_align)

/* The alignment for NODE, in bytes.  */
#define TYPE_ALIGN_UNIT(NODE) (TYPE_ALIGN (NODE) / BITS_PER_UNIT)

/* If your language allows you to declare types, and you want debug info
   for them, then you need to generate corresponding TYPE_DECL nodes.
   These "stub" TYPE_DECL nodes have no name, and simply point at the
   type node.  You then set the TYPE_STUB_DECL field of the type node
   to point back at the TYPE_DECL node.  This allows the debug routines
   to know that the two nodes represent the same type, so that we only
   get one debug info record for them.  */
#define TYPE_STUB_DECL(NODE) TREE_CHAIN (NODE)

/* In a RECORD_TYPE, UNION_TYPE or QUAL_UNION_TYPE, it means the type
   has BLKmode only because it lacks the alignment requirement for
   its size.  */
#define TYPE_NO_FORCE_BLK(NODE) (TYPE_CHECK (NODE)->type.no_force_blk_flag)

/* In an INTEGER_TYPE, it means the type represents a size.  We use
   this both for validity checking and to permit optimizations that
   are unsafe for other types.  Note that the C `size_t' type should
   *not* have this flag set.  The `size_t' type is simply a typedef
   for an ordinary integer type that happens to be the type of an
   expression returned by `sizeof'; `size_t' has no special
   properties.  Expressions whose type have TYPE_IS_SIZETYPE set are
   always actual sizes.  */
#define TYPE_IS_SIZETYPE(NODE) \
  (INTEGER_TYPE_CHECK (NODE)->type.no_force_blk_flag)

/* Nonzero in a type considered volatile as a whole.  */
#define TYPE_VOLATILE(NODE) (TYPE_CHECK (NODE)->base.volatile_flag)

/* Means this type is const-qualified.  */
#define TYPE_READONLY(NODE) (TYPE_CHECK (NODE)->base.readonly_flag)

/* If nonzero, this type is `restrict'-qualified, in the C sense of
   the term.  */
#define TYPE_RESTRICT(NODE) (TYPE_CHECK (NODE)->type.restrict_flag)

<<<<<<< HEAD
/* If nonzero, this type is `shared'-qualified, in the UPC dialect */
#define TYPE_SHARED(NODE) (TYPE_CHECK (NODE)->base.shared_flag)

/* If nonzero, this type is `strict'-qualified, in the UPC dialect  */
#define TYPE_STRICT(NODE) (TYPE_CHECK (NODE)->base.strict_flag)

/* If nonzero, this type is `relaxed'-qualified, in the UPC dialect  */
#define TYPE_RELAXED(NODE) (TYPE_CHECK (NODE)->base.relaxed_flag)
=======
/* If nonzero, type's name shouldn't be emitted into debug info.  */
#define TYPE_NAMELESS(NODE) (TYPE_CHECK (NODE)->base.nameless_flag)
>>>>>>> 155d23aa

/* The address space the type is in.  */
#define TYPE_ADDR_SPACE(NODE) (TYPE_CHECK (NODE)->base.address_space)

/* There is a TYPE_QUAL value for each type qualifier.  They can be
   combined by bitwise-or to form the complete set of qualifiers for a
   type.  */

#define TYPE_UNQUALIFIED   0x00
#define TYPE_QUAL_CONST    0x01
#define TYPE_QUAL_VOLATILE 0x02
#define TYPE_QUAL_RESTRICT 0x04

/* UPC qualifiers */
#define TYPE_QUAL_SHARED   0x10
#define TYPE_QUAL_RELAXED  0x20
#define TYPE_QUAL_STRICT   0x40

/* Encode/decode the named memory support as part of the qualifier.  If more
   than 8 qualifiers are added, these macros need to be adjusted.  */
#define ENCODE_QUAL_ADDR_SPACE(NUM) ((NUM & 0xFF) << 8)
#define DECODE_QUAL_ADDR_SPACE(X) (((X) >> 8) & 0xFF)

/* Return all qualifiers except for the address space qualifiers.  */
#define CLEAR_QUAL_ADDR_SPACE(X) ((X) & ~0xFF00)

/* Only keep the address space out of the qualifiers and discard the other
   qualifiers.  */
#define KEEP_QUAL_ADDR_SPACE(X) ((X) & 0xFF00)

/* The set of type qualifiers for this type.  */
#define TYPE_QUALS(NODE)					\
  ((TYPE_READONLY (NODE) * TYPE_QUAL_CONST)			\
   | (TYPE_VOLATILE (NODE) * TYPE_QUAL_VOLATILE)		\
   | (TYPE_RESTRICT (NODE) * TYPE_QUAL_RESTRICT)		\
   | (TYPE_SHARED  (NODE) * TYPE_QUAL_SHARED)			\
   | (TYPE_STRICT  (NODE) * TYPE_QUAL_STRICT)			\
   | (TYPE_RELAXED (NODE) * TYPE_QUAL_RELAXED)			\
   | (ENCODE_QUAL_ADDR_SPACE (TYPE_ADDR_SPACE (NODE))))

/* The set of qualifiers pertinent to a FUNCTION_DECL node.  */
#define TREE_FUNC_QUALS(NODE)				\
  ((TREE_READONLY (NODE) * TYPE_QUAL_CONST)		\
   | (TREE_THIS_VOLATILE (NODE) * TYPE_QUAL_VOLATILE))

/* The same as TYPE_QUALS without the address space qualifications.  */
#define TYPE_QUALS_NO_ADDR_SPACE(NODE)				\
  ((TYPE_READONLY (NODE) * TYPE_QUAL_CONST)			\
   | (TYPE_VOLATILE (NODE) * TYPE_QUAL_VOLATILE)		\
   | (TYPE_RESTRICT (NODE) * TYPE_QUAL_RESTRICT)		\
   | (TYPE_SHARED  (NODE) * TYPE_QUAL_SHARED)			\
   | (TYPE_STRICT  (NODE) * TYPE_QUAL_STRICT)			\
   | (TYPE_RELAXED (NODE) * TYPE_QUAL_RELAXED))

/* These flags are available for each language front end to use internally.  */
#define TYPE_LANG_FLAG_0(NODE) (TYPE_CHECK (NODE)->type.lang_flag_0)
#define TYPE_LANG_FLAG_1(NODE) (TYPE_CHECK (NODE)->type.lang_flag_1)
#define TYPE_LANG_FLAG_2(NODE) (TYPE_CHECK (NODE)->type.lang_flag_2)
#define TYPE_LANG_FLAG_3(NODE) (TYPE_CHECK (NODE)->type.lang_flag_3)
#define TYPE_LANG_FLAG_4(NODE) (TYPE_CHECK (NODE)->type.lang_flag_4)
#define TYPE_LANG_FLAG_5(NODE) (TYPE_CHECK (NODE)->type.lang_flag_5)
#define TYPE_LANG_FLAG_6(NODE) (TYPE_CHECK (NODE)->type.lang_flag_6)

/* Used to keep track of visited nodes in tree traversals.  This is set to
   0 by copy_node and make_node.  */
#define TREE_VISITED(NODE) ((NODE)->base.visited)

/* If set in an ARRAY_TYPE, indicates a string type (for languages
   that distinguish string from array of char).
   If set in a INTEGER_TYPE, indicates a character type.  */
#define TYPE_STRING_FLAG(NODE) (TYPE_CHECK (NODE)->type.string_flag)

/* If non-NULL, this is an upper bound of the size (in bytes) of an
   object of the given ARRAY_TYPE.  This allows temporaries to be
   allocated.  */
#define TYPE_ARRAY_MAX_SIZE(ARRAY_TYPE) \
  (ARRAY_TYPE_CHECK (ARRAY_TYPE)->type.maxval)

/* For a VECTOR_TYPE, this is the number of sub-parts of the vector.  */
#define TYPE_VECTOR_SUBPARTS(VECTOR_TYPE) \
  (((unsigned HOST_WIDE_INT) 1) \
   << VECTOR_TYPE_CHECK (VECTOR_TYPE)->type.precision)

/* Set precision to n when we have 2^n sub-parts of the vector.  */
#define SET_TYPE_VECTOR_SUBPARTS(VECTOR_TYPE, X) \
  (VECTOR_TYPE_CHECK (VECTOR_TYPE)->type.precision = exact_log2 (X))

/* Nonzero in a VECTOR_TYPE if the frontends should not emit warnings
   about missing conversions to other vector types of the same size.  */
#define TYPE_VECTOR_OPAQUE(NODE) \
  (VECTOR_TYPE_CHECK (NODE)->base.default_def_flag)

/* Indicates that objects of this type must be initialized by calling a
   function when they are created.  */
#define TYPE_NEEDS_CONSTRUCTING(NODE) \
  (TYPE_CHECK (NODE)->type.needs_constructing_flag)

/* Indicates that a UNION_TYPE object should be passed the same way that
   the first union alternative would be passed, or that a RECORD_TYPE
   object should be passed the same way that the first (and only) member
   would be passed.  */
#define TYPE_TRANSPARENT_AGGR(NODE) \
  (RECORD_OR_UNION_CHECK (NODE)->type.transparent_aggr_flag)

/* For an ARRAY_TYPE, indicates that it is not permitted to take the
   address of a component of the type.  This is the counterpart of
   DECL_NONADDRESSABLE_P for arrays, see the definition of this flag.  */
#define TYPE_NONALIASED_COMPONENT(NODE) \
  (ARRAY_TYPE_CHECK (NODE)->type.transparent_aggr_flag)

/* Indicated that objects of this type should be laid out in as
   compact a way as possible.  */
#define TYPE_PACKED(NODE) (TYPE_CHECK (NODE)->common.base.packed_flag)

/* Used by type_contains_placeholder_p to avoid recomputation.
   Values are: 0 (unknown), 1 (false), 2 (true).  Never access
   this field directly.  */
#define TYPE_CONTAINS_PLACEHOLDER_INTERNAL(NODE) \
  (TYPE_CHECK (NODE)->type.contains_placeholder_bits)

/* The debug output functions use the symtab union field to store
   information specific to the debugging format.  The different debug
   output hooks store different types in the union field.  These three
   macros are used to access different fields in the union.  The debug
   hooks are responsible for consistently using only a specific
   macro.  */

/* Symtab field as an integer.  Used by stabs generator in dbxout.c to
   hold the type's number in the generated stabs.  */
#define TYPE_SYMTAB_ADDRESS(NODE) (TYPE_CHECK (NODE)->type.symtab.address)

/* Symtab field as a string.  Used by COFF generator in sdbout.c to
   hold struct/union type tag names.  */
#define TYPE_SYMTAB_POINTER(NODE) (TYPE_CHECK (NODE)->type.symtab.pointer)

/* Symtab field as a pointer to a DWARF DIE.  Used by DWARF generator
   in dwarf2out.c to point to the DIE generated for the type.  */
#define TYPE_SYMTAB_DIE(NODE) (TYPE_CHECK (NODE)->type.symtab.die)

/* The garbage collector needs to know the interpretation of the
   symtab field.  These constants represent the different types in the
   union.  */

#define TYPE_SYMTAB_IS_ADDRESS (0)
#define TYPE_SYMTAB_IS_POINTER (1)
#define TYPE_SYMTAB_IS_DIE (2)

struct die_struct;

struct GTY(()) tree_type {
  struct tree_common common;
  tree values;
  tree size;
  tree size_unit;
  tree attributes;
  unsigned int uid;

  unsigned int precision : 10;
  unsigned no_force_blk_flag : 1;
  unsigned needs_constructing_flag : 1;
  unsigned transparent_aggr_flag : 1;
  unsigned restrict_flag : 1;
  unsigned contains_placeholder_bits : 2;

  ENUM_BITFIELD(machine_mode) mode : 8;

  unsigned string_flag : 1;
  unsigned lang_flag_0 : 1;
  unsigned lang_flag_1 : 1;
  unsigned lang_flag_2 : 1;
  unsigned lang_flag_3 : 1;
  unsigned lang_flag_4 : 1;
  unsigned lang_flag_5 : 1;
  unsigned lang_flag_6 : 1;

  unsigned int align;
  alias_set_type alias_set;
  tree pointer_to;
  tree reference_to;
  /* UPC: for block-distributed arrays */
  union tree_node *block_factor;

  union tree_type_symtab {
    int GTY ((tag ("TYPE_SYMTAB_IS_ADDRESS"))) address;
    const char * GTY ((tag ("TYPE_SYMTAB_IS_POINTER"))) pointer;
    struct die_struct * GTY ((tag ("TYPE_SYMTAB_IS_DIE"))) die;
  } GTY ((desc ("debug_hooks->tree_type_symtab_field"))) symtab;
  tree name;
  tree minval;
  tree maxval;
  tree next_variant;
  tree main_variant;
  tree binfo;
  tree context;
  tree canonical;
  /* Points to a structure whose details depend on the language in use.  */
  struct lang_type *lang_specific;
};

/* Define accessor macros for information about type inheritance
   and basetypes.

   A "basetype" means a particular usage of a data type for inheritance
   in another type.  Each such basetype usage has its own "binfo"
   object to describe it.  The binfo object is a TREE_VEC node.

   Inheritance is represented by the binfo nodes allocated for a
   given type.  For example, given types C and D, such that D is
   inherited by C, 3 binfo nodes will be allocated: one for describing
   the binfo properties of C, similarly one for D, and one for
   describing the binfo properties of D as a base type for C.
   Thus, given a pointer to class C, one can get a pointer to the binfo
   of D acting as a basetype for C by looking at C's binfo's basetypes.  */

/* BINFO specific flags.  */

/* Nonzero means that the derivation chain is via a `virtual' declaration.  */
#define BINFO_VIRTUAL_P(NODE) (TREE_BINFO_CHECK (NODE)->base.static_flag)

/* Flags for language dependent use.  */
#define BINFO_MARKED(NODE) TREE_LANG_FLAG_0(TREE_BINFO_CHECK(NODE))
#define BINFO_FLAG_1(NODE) TREE_LANG_FLAG_1(TREE_BINFO_CHECK(NODE))
#define BINFO_FLAG_2(NODE) TREE_LANG_FLAG_2(TREE_BINFO_CHECK(NODE))
#define BINFO_FLAG_3(NODE) TREE_LANG_FLAG_3(TREE_BINFO_CHECK(NODE))
#define BINFO_FLAG_4(NODE) TREE_LANG_FLAG_4(TREE_BINFO_CHECK(NODE))
#define BINFO_FLAG_5(NODE) TREE_LANG_FLAG_5(TREE_BINFO_CHECK(NODE))
#define BINFO_FLAG_6(NODE) TREE_LANG_FLAG_6(TREE_BINFO_CHECK(NODE))

/* The actual data type node being inherited in this basetype.  */
#define BINFO_TYPE(NODE) TREE_TYPE (TREE_BINFO_CHECK(NODE))

/* The offset where this basetype appears in its containing type.
   BINFO_OFFSET slot holds the offset (in bytes)
   from the base of the complete object to the base of the part of the
   object that is allocated on behalf of this `type'.
   This is always 0 except when there is multiple inheritance.  */

#define BINFO_OFFSET(NODE) (TREE_BINFO_CHECK(NODE)->binfo.offset)
#define BINFO_OFFSET_ZEROP(NODE) (integer_zerop (BINFO_OFFSET (NODE)))

/* The virtual function table belonging to this basetype.  Virtual
   function tables provide a mechanism for run-time method dispatching.
   The entries of a virtual function table are language-dependent.  */

#define BINFO_VTABLE(NODE) (TREE_BINFO_CHECK(NODE)->binfo.vtable)

/* The virtual functions in the virtual function table.  This is
   a TREE_LIST that is used as an initial approximation for building
   a virtual function table for this basetype.  */
#define BINFO_VIRTUALS(NODE) (TREE_BINFO_CHECK(NODE)->binfo.virtuals)

/* A vector of binfos for the direct basetypes inherited by this
   basetype.

   If this basetype describes type D as inherited in C, and if the
   basetypes of D are E and F, then this vector contains binfos for
   inheritance of E and F by C.  */
#define BINFO_BASE_BINFOS(NODE) (&TREE_BINFO_CHECK(NODE)->binfo.base_binfos)

/* The number of basetypes for NODE.  */
#define BINFO_N_BASE_BINFOS(NODE) (VEC_length (tree, BINFO_BASE_BINFOS (NODE)))

/* Accessor macro to get to the Nth base binfo of this binfo.  */
#define BINFO_BASE_BINFO(NODE,N) \
 (VEC_index (tree, BINFO_BASE_BINFOS (NODE), (N)))
#define BINFO_BASE_ITERATE(NODE,N,B) \
 (VEC_iterate (tree, BINFO_BASE_BINFOS (NODE), (N), (B)))
#define BINFO_BASE_APPEND(NODE,T) \
 (VEC_quick_push (tree, BINFO_BASE_BINFOS (NODE), (T)))

/* For a BINFO record describing a virtual base class, i.e., one where
   TREE_VIA_VIRTUAL is set, this field assists in locating the virtual
   base.  The actual contents are language-dependent.  In the C++
   front-end this field is an INTEGER_CST giving an offset into the
   vtable where the offset to the virtual base can be found.  */
#define BINFO_VPTR_FIELD(NODE) (TREE_BINFO_CHECK(NODE)->binfo.vptr_field)

/* Indicates the accesses this binfo has to its bases. The values are
   access_public_node, access_protected_node or access_private_node.
   If this array is not present, public access is implied.  */
#define BINFO_BASE_ACCESSES(NODE) (TREE_BINFO_CHECK(NODE)->binfo.base_accesses)

#define BINFO_BASE_ACCESS(NODE,N) \
  VEC_index (tree, BINFO_BASE_ACCESSES (NODE), (N))
#define BINFO_BASE_ACCESS_APPEND(NODE,T) \
  VEC_quick_push (tree, BINFO_BASE_ACCESSES (NODE), (T))

/* The index in the VTT where this subobject's sub-VTT can be found.
   NULL_TREE if there is no sub-VTT.  */
#define BINFO_SUBVTT_INDEX(NODE) (TREE_BINFO_CHECK(NODE)->binfo.vtt_subvtt)

/* The index in the VTT where the vptr for this subobject can be
   found.  NULL_TREE if there is no secondary vptr in the VTT.  */
#define BINFO_VPTR_INDEX(NODE) (TREE_BINFO_CHECK(NODE)->binfo.vtt_vptr)

/* The BINFO_INHERITANCE_CHAIN points at the binfo for the base
   inheriting this base for non-virtual bases. For virtual bases it
   points either to the binfo for which this is a primary binfo, or to
   the binfo of the most derived type.  */
#define BINFO_INHERITANCE_CHAIN(NODE) \
	(TREE_BINFO_CHECK(NODE)->binfo.inheritance)

struct GTY (()) tree_binfo {
  struct tree_common common;

  tree offset;
  tree vtable;
  tree virtuals;
  tree vptr_field;
  VEC(tree,gc) *base_accesses;
  tree inheritance;

  tree vtt_subvtt;
  tree vtt_vptr;

  VEC(tree,none) base_binfos;
};


/* Define fields and accessors for nodes representing declared names.  */

/* Nonzero if DECL represents a variable for the SSA passes.  */
#define SSA_VAR_P(DECL)							\
	((TREE_CODE (DECL) == VAR_DECL && !TREE_SHARED (DECL))          \
	 || TREE_CODE (DECL) == PARM_DECL				\
	 || TREE_CODE (DECL) == RESULT_DECL				\
	 || (TREE_CODE (DECL) == SSA_NAME				\
	     && (TREE_CODE (SSA_NAME_VAR (DECL)) == VAR_DECL		\
		 || TREE_CODE (SSA_NAME_VAR (DECL)) == PARM_DECL	\
		 || TREE_CODE (SSA_NAME_VAR (DECL)) == RESULT_DECL)))




/* Enumerate visibility settings.  */
#ifndef SYMBOL_VISIBILITY_DEFINED
#define SYMBOL_VISIBILITY_DEFINED
enum symbol_visibility
{
  VISIBILITY_DEFAULT,
  VISIBILITY_PROTECTED,
  VISIBILITY_HIDDEN,
  VISIBILITY_INTERNAL
};
#endif

struct function;

#define DECL_CHAIN(NODE) (TREE_CHAIN (DECL_MINIMAL_CHECK (NODE)))

/* This is the name of the object as written by the user.
   It is an IDENTIFIER_NODE.  */
#define DECL_NAME(NODE) (DECL_MINIMAL_CHECK (NODE)->decl_minimal.name)

/* Every ..._DECL node gets a unique number.  */
#define DECL_UID(NODE) (DECL_MINIMAL_CHECK (NODE)->decl_minimal.uid)

/* DEBUG_EXPR_DECLs get negative UID numbers, to catch erroneous
   uses.  */
#define DEBUG_TEMP_UID(NODE) (-DECL_UID (TREE_CHECK ((NODE), DEBUG_EXPR_DECL)))

/* Every ..._DECL node gets a unique number that stays the same even
   when the decl is copied by the inliner once it is set.  */
#define DECL_PT_UID(NODE) \
  (DECL_COMMON_CHECK (NODE)->decl_common.pt_uid == -1u \
   ? (NODE)->decl_minimal.uid : (NODE)->decl_common.pt_uid)
/* Initialize the ..._DECL node pt-uid to the decls uid.  */
#define SET_DECL_PT_UID(NODE, UID) \
  (DECL_COMMON_CHECK (NODE)->decl_common.pt_uid = (UID))
/* Whether the ..._DECL node pt-uid has been initialized and thus needs to
   be preserved when copyin the decl.  */
#define DECL_PT_UID_SET_P(NODE) \
  (DECL_COMMON_CHECK (NODE)->decl_common.pt_uid != -1u)

/* These two fields describe where in the source code the declaration
   was.  If the declaration appears in several places (as for a C
   function that is declared first and then defined later), this
   information should refer to the definition.  */
#define DECL_SOURCE_LOCATION(NODE) \
  (DECL_MINIMAL_CHECK (NODE)->decl_minimal.locus)
#define DECL_SOURCE_FILE(NODE) LOCATION_FILE (DECL_SOURCE_LOCATION (NODE))
#define DECL_SOURCE_LINE(NODE) LOCATION_LINE (DECL_SOURCE_LOCATION (NODE))
#define DECL_IS_BUILTIN(DECL) \
  (DECL_SOURCE_LOCATION (DECL) <= BUILTINS_LOCATION)

/*  For FIELD_DECLs, this is the RECORD_TYPE, UNION_TYPE, or
    QUAL_UNION_TYPE node that the field is a member of.  For VAR_DECL,
    PARM_DECL, FUNCTION_DECL, LABEL_DECL, RESULT_DECL, and CONST_DECL
    nodes, this points to either the FUNCTION_DECL for the containing
    function, the RECORD_TYPE or UNION_TYPE for the containing type, or
    NULL_TREE or a TRANSLATION_UNIT_DECL if the given decl has "file
    scope".  */
#define DECL_CONTEXT(NODE) (DECL_MINIMAL_CHECK (NODE)->decl_minimal.context)
#define DECL_FIELD_CONTEXT(NODE) \
  (FIELD_DECL_CHECK (NODE)->decl_minimal.context)
<<<<<<< HEAD
=======

/* If nonzero, decl's name shouldn't be emitted into debug info.  */
#define DECL_NAMELESS(NODE) (DECL_MINIMAL_CHECK (NODE)->base.nameless_flag)

>>>>>>> 155d23aa
struct GTY(()) tree_decl_minimal {
  struct tree_common common;
  location_t locus;
  unsigned int uid;
  tree name;
  tree context;
};


/* For any sort of a ..._DECL node, this points to the original (abstract)
   decl node which this decl is an inlined/cloned instance of, or else it
   is NULL indicating that this decl is not an instance of some other decl.

   The C front-end also uses this in a nested declaration of an inline
   function, to point back to the definition.  */
#define DECL_ABSTRACT_ORIGIN(NODE) \
  (DECL_COMMON_CHECK (NODE)->decl_common.abstract_origin)

/* Like DECL_ABSTRACT_ORIGIN, but returns NODE if there's no abstract
   origin.  This is useful when setting the DECL_ABSTRACT_ORIGIN.  */
#define DECL_ORIGIN(NODE) \
  (DECL_ABSTRACT_ORIGIN (NODE) ? DECL_ABSTRACT_ORIGIN (NODE) : (NODE))

/* Nonzero for any sort of ..._DECL node means this decl node represents an
   inline instance of some original (abstract) decl from an inline function;
   suppress any warnings about shadowing some other variable.  FUNCTION_DECL
   nodes can also have their abstract origin set to themselves.  */
#define DECL_FROM_INLINE(NODE) \
  (DECL_ABSTRACT_ORIGIN (NODE) != NULL_TREE \
   && DECL_ABSTRACT_ORIGIN (NODE) != (NODE))

/* In a DECL this is the field where attributes are stored.  */
#define DECL_ATTRIBUTES(NODE) \
  (DECL_COMMON_CHECK (NODE)->decl_common.attributes)

/* For a FUNCTION_DECL, holds the tree of BINDINGs.
   For a TRANSLATION_UNIT_DECL, holds the namespace's BLOCK.
   For a VAR_DECL, holds the initial value.
   For a PARM_DECL, used for DECL_ARG_TYPE--default
   values for parameters are encoded in the type of the function,
   not in the PARM_DECL slot.
   For a FIELD_DECL, this is used for enumeration values and the C
   frontend uses it for temporarily storing bitwidth of bitfields.

   ??? Need to figure out some way to check this isn't a PARM_DECL.  */
#define DECL_INITIAL(NODE) (DECL_COMMON_CHECK (NODE)->decl_common.initial)

/* Holds the size of the datum, in bits, as a tree expression.
   Need not be constant.  */
#define DECL_SIZE(NODE) (DECL_COMMON_CHECK (NODE)->decl_common.size)
/* Likewise for the size in bytes.  */
#define DECL_SIZE_UNIT(NODE) (DECL_COMMON_CHECK (NODE)->decl_common.size_unit)
/* Holds the alignment required for the datum, in bits.  */
#define DECL_ALIGN(NODE) (DECL_COMMON_CHECK (NODE)->decl_common.align)
/* The alignment of NODE, in bytes.  */
#define DECL_ALIGN_UNIT(NODE) (DECL_ALIGN (NODE) / BITS_PER_UNIT)
/* Set if the alignment of this DECL has been set by the user, for
   example with an 'aligned' attribute.  */
#define DECL_USER_ALIGN(NODE) \
  (DECL_COMMON_CHECK (NODE)->common.base.user_align)
/* Holds the machine mode corresponding to the declaration of a variable or
   field.  Always equal to TYPE_MODE (TREE_TYPE (decl)) except for a
   FIELD_DECL.  */
#define DECL_MODE(NODE) (DECL_COMMON_CHECK (NODE)->decl_common.mode)

/* For FUNCTION_DECL, if it is built-in, this identifies which built-in
   operation it is.  Note, however, that this field is overloaded, with
   DECL_BUILT_IN_CLASS as the discriminant, so the latter must always be
   checked before any access to the former.  */
#define DECL_FUNCTION_CODE(NODE) \
  (FUNCTION_DECL_CHECK (NODE)->function_decl.function_code)
#define DECL_DEBUG_EXPR_IS_FROM(NODE) \
  (DECL_COMMON_CHECK (NODE)->decl_common.debug_expr_is_from)

#define DECL_FUNCTION_PERSONALITY(NODE) \
  (FUNCTION_DECL_CHECK (NODE)->function_decl.personality)

/* Nonzero for a given ..._DECL node means that the name of this node should
<<<<<<< HEAD
   be ignored for symbolic debug purposes.  Moreover, for a FUNCTION_DECL,
   the body of the function should also be ignored.  */
=======
   be ignored for symbolic debug purposes.  For a TYPE_DECL, this means that
   the associated type should be ignored.  For a FUNCTION_DECL, the body of
   the function should also be ignored.  */
>>>>>>> 155d23aa
#define DECL_IGNORED_P(NODE) \
  (DECL_COMMON_CHECK (NODE)->decl_common.ignored_flag)

/* Nonzero for a given ..._DECL node means that this node represents an
   "abstract instance" of the given declaration (e.g. in the original
   declaration of an inline function).  When generating symbolic debugging
   information, we mustn't try to generate any address information for nodes
   marked as "abstract instances" because we don't actually generate
   any code or allocate any data space for such instances.  */
#define DECL_ABSTRACT(NODE) \
  (DECL_COMMON_CHECK (NODE)->decl_common.abstract_flag)

/* Language-specific decl information.  */
#define DECL_LANG_SPECIFIC(NODE) \
  (DECL_COMMON_CHECK (NODE)->decl_common.lang_specific)

/* In a VAR_DECL or FUNCTION_DECL, nonzero means external reference:
   do not allocate storage, and refer to a definition elsewhere.  Note that
   this does not necessarily imply the entity represented by NODE
   has no program source-level definition in this translation unit.  For
   example, for a FUNCTION_DECL, DECL_SAVED_TREE may be non-NULL and
   DECL_EXTERNAL may be true simultaneously; that can be the case for
   a C99 "extern inline" function.  */
#define DECL_EXTERNAL(NODE) (DECL_COMMON_CHECK (NODE)->decl_common.decl_flag_1)

/* Nonzero in a ..._DECL means this variable is ref'd from a nested function.
   For VAR_DECL nodes, PARM_DECL nodes, and FUNCTION_DECL nodes.

   For LABEL_DECL nodes, nonzero if nonlocal gotos to the label are permitted.

   Also set in some languages for variables, etc., outside the normal
   lexical scope, such as class instance variables.  */
#define DECL_NONLOCAL(NODE) \
  (DECL_COMMON_CHECK (NODE)->decl_common.nonlocal_flag)

/* Used in VAR_DECLs to indicate that the variable is a vtable.
   Used in FIELD_DECLs for vtable pointers.
   Used in FUNCTION_DECLs to indicate that the function is virtual.  */
#define DECL_VIRTUAL_P(NODE) \
  (DECL_COMMON_CHECK (NODE)->decl_common.virtual_flag)

/* Used to indicate that this DECL represents a compiler-generated entity.  */
#define DECL_ARTIFICIAL(NODE) \
  (DECL_COMMON_CHECK (NODE)->decl_common.artificial_flag)

/* Additional flags for language-specific uses.  */
#define DECL_LANG_FLAG_0(NODE) \
  (DECL_COMMON_CHECK (NODE)->decl_common.lang_flag_0)
#define DECL_LANG_FLAG_1(NODE) \
  (DECL_COMMON_CHECK (NODE)->decl_common.lang_flag_1)
#define DECL_LANG_FLAG_2(NODE) \
  (DECL_COMMON_CHECK (NODE)->decl_common.lang_flag_2)
#define DECL_LANG_FLAG_3(NODE) \
  (DECL_COMMON_CHECK (NODE)->decl_common.lang_flag_3)
#define DECL_LANG_FLAG_4(NODE) \
  (DECL_COMMON_CHECK (NODE)->decl_common.lang_flag_4)
#define DECL_LANG_FLAG_5(NODE) \
  (DECL_COMMON_CHECK (NODE)->decl_common.lang_flag_5)
#define DECL_LANG_FLAG_6(NODE) \
  (DECL_COMMON_CHECK (NODE)->decl_common.lang_flag_6)
#define DECL_LANG_FLAG_7(NODE) \
  (DECL_COMMON_CHECK (NODE)->decl_common.lang_flag_7)
#define DECL_LANG_FLAG_8(NODE) \
  (DECL_COMMON_CHECK (NODE)->decl_common.lang_flag_8)

<<<<<<< HEAD
=======
/* Nonzero for a scope which is equal to file scope.  */
#define SCOPE_FILE_SCOPE_P(EXP)	\
  (! (EXP) || TREE_CODE (EXP) == TRANSLATION_UNIT_DECL)
>>>>>>> 155d23aa
/* Nonzero for a decl which is at file scope.  */
#define DECL_FILE_SCOPE_P(EXP) SCOPE_FILE_SCOPE_P (DECL_CONTEXT (EXP))
/* Nonzero for a type which is at file scope.  */
#define TYPE_FILE_SCOPE_P(EXP) SCOPE_FILE_SCOPE_P (TYPE_CONTEXT (EXP))

/* Nonzero for a decl that is decorated using attribute used.
   This indicates to compiler tools that this decl needs to be preserved.  */
#define DECL_PRESERVE_P(DECL) \
  DECL_COMMON_CHECK (DECL)->decl_common.preserve_flag

/* For function local variables of COMPLEX and VECTOR types,
   indicates that the variable is not aliased, and that all
   modifications to the variable have been adjusted so that
   they are killing assignments.  Thus the variable may now
   be treated as a GIMPLE register, and use real instead of
   virtual ops in SSA form.  */
#define DECL_GIMPLE_REG_P(DECL) \
  DECL_COMMON_CHECK (DECL)->decl_common.gimple_reg_flag

struct GTY(()) tree_decl_common {
  struct tree_decl_minimal common;
  tree size;

  ENUM_BITFIELD(machine_mode) mode : 8;

  unsigned nonlocal_flag : 1;
  unsigned virtual_flag : 1;
  unsigned ignored_flag : 1;
  unsigned abstract_flag : 1;
  unsigned artificial_flag : 1;
  unsigned preserve_flag: 1;
  unsigned debug_expr_is_from : 1;

  unsigned lang_flag_0 : 1;
  unsigned lang_flag_1 : 1;
  unsigned lang_flag_2 : 1;
  unsigned lang_flag_3 : 1;
  unsigned lang_flag_4 : 1;
  unsigned lang_flag_5 : 1;
  unsigned lang_flag_6 : 1;
  unsigned lang_flag_7 : 1;
  unsigned lang_flag_8 : 1;

  /* In LABEL_DECL, this is DECL_ERROR_ISSUED.
     In VAR_DECL and PARM_DECL, this is DECL_REGISTER.  */
  unsigned decl_flag_0 : 1;
  /* In FIELD_DECL, this is DECL_BIT_FIELD
     In VAR_DECL and FUNCTION_DECL, this is DECL_EXTERNAL.
     In TYPE_DECL, this is TYPE_DECL_SUPPRESS_DEBUG.  */
  unsigned decl_flag_1 : 1;
  /* In FIELD_DECL, this is DECL_NONADDRESSABLE_P
     In VAR_DECL and PARM_DECL, this is DECL_HAS_VALUE_EXPR_P.  */
  unsigned decl_flag_2 : 1;
  /* Logically, these two would go in a theoretical base shared by var and
     parm decl. */
  unsigned gimple_reg_flag : 1;
  /* In VAR_DECL, PARM_DECL and RESULT_DECL, this is DECL_BY_REFERENCE.  */
  unsigned decl_by_reference_flag : 1;
  /* In VAR_DECL, PARM_DECL and RESULT_DECL, this is DECL_RESTRICTED_P.  */
  unsigned decl_restricted_flag : 1;

  /* In VAR_DECL and PARM_DECL set when the decl has been used except for
     being set.  */
  unsigned decl_read_flag : 1;

  /* Padding so that 'off_align' can be on a 32-bit boundary.  */
  unsigned decl_common_unused : 1;

  /* DECL_OFFSET_ALIGN, used only for FIELD_DECLs.  */
  unsigned int off_align : 8;

  /* 24-bits unused.  */

  /* DECL_ALIGN.  It should have the same size as TYPE_ALIGN.  */
  unsigned int align;

  /* UID for points-to sets, stable over copying from inlining.  */
  unsigned int pt_uid;

  tree size_unit;
  tree initial;
  tree attributes;
  tree abstract_origin;

  /* Points to a structure whose details depend on the language in use.  */
  struct lang_decl *lang_specific;
};

extern tree decl_value_expr_lookup (tree);
extern void decl_value_expr_insert (tree, tree);

/* In a VAR_DECL or PARM_DECL, the location at which the value may be found,
   if transformations have made this more complicated than evaluating the
   decl itself.  This should only be used for debugging; once this field has
   been set, the decl itself may not legitimately appear in the function.  */
#define DECL_HAS_VALUE_EXPR_P(NODE) \
  (TREE_CHECK2 (NODE, VAR_DECL, PARM_DECL)->decl_common.decl_flag_2)
#define DECL_VALUE_EXPR(NODE) \
  (decl_value_expr_lookup (DECL_WRTL_CHECK (NODE)))
#define SET_DECL_VALUE_EXPR(NODE, VAL) \
  (decl_value_expr_insert (DECL_WRTL_CHECK (NODE), VAL))

/* Holds the RTL expression for the value of a variable or function.
   This value can be evaluated lazily for functions, variables with
   static storage duration, and labels.  */
#define DECL_RTL(NODE)					\
  (DECL_WRTL_CHECK (NODE)->decl_with_rtl.rtl		\
   ? (NODE)->decl_with_rtl.rtl					\
   : (make_decl_rtl (NODE), (NODE)->decl_with_rtl.rtl))

/* Set the DECL_RTL for NODE to RTL.  */
#define SET_DECL_RTL(NODE, RTL) set_decl_rtl (NODE, RTL)

/* Returns nonzero if NODE is a tree node that can contain RTL.  */
#define HAS_RTL_P(NODE) (CODE_CONTAINS_STRUCT (TREE_CODE (NODE), TS_DECL_WRTL))

/* Returns nonzero if the DECL_RTL for NODE has already been set.  */
#define DECL_RTL_SET_P(NODE) \
  (HAS_RTL_P (NODE) && DECL_WRTL_CHECK (NODE)->decl_with_rtl.rtl != NULL)

/* Copy the RTL from NODE1 to NODE2.  If the RTL was not set for
   NODE1, it will not be set for NODE2; this is a lazy copy.  */
#define COPY_DECL_RTL(NODE1, NODE2) \
  (DECL_WRTL_CHECK (NODE2)->decl_with_rtl.rtl \
   = DECL_WRTL_CHECK (NODE1)->decl_with_rtl.rtl)

/* The DECL_RTL for NODE, if it is set, or NULL, if it is not set.  */
#define DECL_RTL_IF_SET(NODE) (DECL_RTL_SET_P (NODE) ? DECL_RTL (NODE) : NULL)

/* In VAR_DECL and PARM_DECL nodes, nonzero means declared `register'.  */
#define DECL_REGISTER(NODE) (DECL_WRTL_CHECK (NODE)->decl_common.decl_flag_0)

struct GTY(()) tree_decl_with_rtl {
  struct tree_decl_common common;
  rtx rtl;
};

/* In a FIELD_DECL, this is the field position, counting in bytes, of the
   DECL_OFFSET_ALIGN-bit-sized word containing the bit closest to the beginning
   of the structure.  */
#define DECL_FIELD_OFFSET(NODE) (FIELD_DECL_CHECK (NODE)->field_decl.offset)

/* In a FIELD_DECL, this is the offset, in bits, of the first bit of the
   field from DECL_FIELD_OFFSET.  This field may be nonzero even for fields
   that are not bit fields (since DECL_OFFSET_ALIGN may be larger than the
   natural alignment of the field's type).  */
#define DECL_FIELD_BIT_OFFSET(NODE) \
  (FIELD_DECL_CHECK (NODE)->field_decl.bit_offset)

/* In a FIELD_DECL, this indicates whether the field was a bit-field and
   if so, the type that was originally specified for it.
   TREE_TYPE may have been modified (in finish_struct).  */
#define DECL_BIT_FIELD_TYPE(NODE) \
  (FIELD_DECL_CHECK (NODE)->field_decl.bit_field_type)

/* For a FIELD_DECL in a QUAL_UNION_TYPE, records the expression, which
   if nonzero, indicates that the field occupies the type.  */
#define DECL_QUALIFIER(NODE) (FIELD_DECL_CHECK (NODE)->field_decl.qualifier)

/* For FIELD_DECLs, off_align holds the number of low-order bits of
   DECL_FIELD_OFFSET which are known to be always zero.
   DECL_OFFSET_ALIGN thus returns the alignment that DECL_FIELD_OFFSET
   has.  */
#define DECL_OFFSET_ALIGN(NODE) \
  (((unsigned HOST_WIDE_INT)1) << FIELD_DECL_CHECK (NODE)->decl_common.off_align)

/* Specify that DECL_ALIGN(NODE) is a multiple of X.  */
#define SET_DECL_OFFSET_ALIGN(NODE, X) \
  (FIELD_DECL_CHECK (NODE)->decl_common.off_align = ffs_hwi (X) - 1)

/* For FIELD_DECLS, DECL_FCONTEXT is the *first* baseclass in
   which this FIELD_DECL is defined.  This information is needed when
   writing debugging information about vfield and vbase decls for C++.  */
#define DECL_FCONTEXT(NODE) (FIELD_DECL_CHECK (NODE)->field_decl.fcontext)

/* In a FIELD_DECL, indicates this field should be bit-packed.  */
#define DECL_PACKED(NODE) (FIELD_DECL_CHECK (NODE)->common.base.packed_flag)

/* Nonzero in a FIELD_DECL means it is a bit field, and must be accessed
   specially.  */
#define DECL_BIT_FIELD(NODE) (FIELD_DECL_CHECK (NODE)->decl_common.decl_flag_1)

/* Used in a FIELD_DECL to indicate that we cannot form the address of
   this component.  This makes it possible for Type-Based Alias Analysis
   to disambiguate accesses to this field with indirect accesses using
   the field's type:

     struct S { int i; } s;
     int *p;

   If the flag is set on 'i', TBAA computes that s.i and *p never conflict.

   From the implementation's viewpoint, the alias set of the type of the
   field 'i' (int) will not be recorded as a subset of that of the type of
   's' (struct S) in record_component_aliases.  The counterpart is that
   accesses to s.i must not be given the alias set of the type of 'i'
   (int) but instead directly that of the type of 's' (struct S).  */
#define DECL_NONADDRESSABLE_P(NODE) \
  (FIELD_DECL_CHECK (NODE)->decl_common.decl_flag_2)

struct GTY(()) tree_field_decl {
  struct tree_decl_common common;

  tree offset;
  tree bit_field_type;
  tree qualifier;
  tree bit_offset;
  tree fcontext;
};

/* A numeric unique identifier for a LABEL_DECL.  The UID allocation is
   dense, unique within any one function, and may be used to index arrays.
   If the value is -1, then no UID has been assigned.  */
#define LABEL_DECL_UID(NODE) \
  (LABEL_DECL_CHECK (NODE)->label_decl.label_decl_uid)

/* In a LABEL_DECL, the EH region number for which the label is the
   post_landing_pad.  */
#define EH_LANDING_PAD_NR(NODE) \
  (LABEL_DECL_CHECK (NODE)->label_decl.eh_landing_pad_nr)

/* In LABEL_DECL nodes, nonzero means that an error message about
   jumping into such a binding contour has been printed for this label.  */
#define DECL_ERROR_ISSUED(NODE) \
  (LABEL_DECL_CHECK (NODE)->decl_common.decl_flag_0)

struct GTY(()) tree_label_decl {
  struct tree_decl_with_rtl common;
  int label_decl_uid;
  int eh_landing_pad_nr;
};

struct var_ann_d;
struct GTY(()) tree_result_decl {
  struct tree_decl_with_rtl common;
  struct var_ann_d *ann;
};

struct GTY(()) tree_const_decl {
  struct tree_decl_with_rtl common;
};

/* For a PARM_DECL, records the data type used to pass the argument,
   which may be different from the type seen in the program.  */
#define DECL_ARG_TYPE(NODE) (PARM_DECL_CHECK (NODE)->decl_common.initial)

/* For PARM_DECL, holds an RTL for the stack slot or register
   where the data was actually passed.  */
#define DECL_INCOMING_RTL(NODE) \
  (PARM_DECL_CHECK (NODE)->parm_decl.incoming_rtl)

struct GTY(()) tree_parm_decl {
  struct tree_decl_with_rtl common;
  rtx incoming_rtl;
  struct var_ann_d *ann;
};


/* Nonzero for a given ..._DECL node means that no warnings should be
   generated just because this node is unused.  */
#define DECL_IN_SYSTEM_HEADER(NODE) \
  (in_system_header_at (DECL_SOURCE_LOCATION (NODE)))

/* Used to indicate that the linkage status of this DECL is not yet known,
   so it should not be output now.  */
#define DECL_DEFER_OUTPUT(NODE) \
  (DECL_WITH_VIS_CHECK (NODE)->decl_with_vis.defer_output)

/* In a VAR_DECL that's static,
   nonzero if the space is in the text section.  */
#define DECL_IN_TEXT_SECTION(NODE) \
  (VAR_DECL_CHECK (NODE)->decl_with_vis.in_text_section)

/* In a VAR_DECL that's static,
   nonzero if it belongs to the global constant pool.  */
#define DECL_IN_CONSTANT_POOL(NODE) \
  (VAR_DECL_CHECK (NODE)->decl_with_vis.in_constant_pool)

/* Nonzero for a given ..._DECL node means that this node should be
   put in .common, if possible.  If a DECL_INITIAL is given, and it
   is not error_mark_node, then the decl cannot be put in .common.  */
#define DECL_COMMON(NODE) \
  (DECL_WITH_VIS_CHECK (NODE)->decl_with_vis.common_flag)

/* In a VAR_DECL, nonzero if the decl is a register variable with
   an explicit asm specification.  */
#define DECL_HARD_REGISTER(NODE)  \
  (VAR_DECL_CHECK (NODE)->decl_with_vis.hard_register)

  /* Used to indicate that this DECL has weak linkage.  */
#define DECL_WEAK(NODE) (DECL_WITH_VIS_CHECK (NODE)->decl_with_vis.weak_flag)

/* Used to indicate that the DECL is a dllimport.  */
#define DECL_DLLIMPORT_P(NODE) \
  (DECL_WITH_VIS_CHECK (NODE)->decl_with_vis.dllimport_flag)

/* Used in a DECL to indicate that, even if it TREE_PUBLIC, it need
   not be put out unless it is needed in this translation unit.
   Entities like this are shared across translation units (like weak
   entities), but are guaranteed to be generated by any translation
   unit that needs them, and therefore need not be put out anywhere
   where they are not needed.  DECL_COMDAT is just a hint to the
   back-end; it is up to front-ends which set this flag to ensure
   that there will never be any harm, other than bloat, in putting out
   something which is DECL_COMDAT.  */
#define DECL_COMDAT(NODE) \
  (DECL_WITH_VIS_CHECK (NODE)->decl_with_vis.comdat_flag)

#define DECL_COMDAT_GROUP(NODE) \
  (DECL_WITH_VIS_CHECK (NODE)->decl_with_vis.comdat_group)

/* Used in TREE_PUBLIC decls to indicate that copies of this DECL in
   multiple translation units should be merged.  */
#define DECL_ONE_ONLY(NODE) (DECL_COMDAT_GROUP (NODE) != NULL_TREE)
<<<<<<< HEAD

/* A replaceable function is one which may be replaced at link-time
   with an entirely different definition, provided that the
   replacement has the same type.  For example, functions declared
   with __attribute__((weak)) on most systems are replaceable.

   COMDAT functions are not replaceable, since all definitions of the
   function must be equivalent.  It is important that COMDAT functions
   not be treated as replaceable so that use of C++ template
   instantiations is not penalized.

   For example, DECL_REPLACEABLE is used to determine whether or not a
   function (including a template instantiation) which is not
   explicitly declared "inline" can be inlined.  If the function is
   DECL_REPLACEABLE then it is not safe to do the inlining, since the
   implementation chosen at link-time may be different.  However, a
   function that is not DECL_REPLACEABLE can be inlined, since all
   versions of the function will be functionally identical.  */
#define DECL_REPLACEABLE_P(NODE) \
  (!DECL_COMDAT (NODE) && !targetm.binds_local_p (NODE))
=======
>>>>>>> 155d23aa

/* The name of the object as the assembler will see it (but before any
   translations made by ASM_OUTPUT_LABELREF).  Often this is the same
   as DECL_NAME.  It is an IDENTIFIER_NODE.  */
#define DECL_ASSEMBLER_NAME(NODE) decl_assembler_name (NODE)

/* Return true if NODE is a NODE that can contain a DECL_ASSEMBLER_NAME.
   This is true of all DECL nodes except FIELD_DECL.  */
#define HAS_DECL_ASSEMBLER_NAME_P(NODE) \
  (CODE_CONTAINS_STRUCT (TREE_CODE (NODE), TS_DECL_WITH_VIS))

/* Returns nonzero if the DECL_ASSEMBLER_NAME for NODE has been set.  If zero,
   the NODE might still have a DECL_ASSEMBLER_NAME -- it just hasn't been set
   yet.  */
#define DECL_ASSEMBLER_NAME_SET_P(NODE) \
  (HAS_DECL_ASSEMBLER_NAME_P (NODE) \
   && DECL_WITH_VIS_CHECK (NODE)->decl_with_vis.assembler_name != NULL_TREE)

/* Set the DECL_ASSEMBLER_NAME for NODE to NAME.  */
#define SET_DECL_ASSEMBLER_NAME(NODE, NAME) \
  (DECL_WITH_VIS_CHECK (NODE)->decl_with_vis.assembler_name = (NAME))

/* Copy the DECL_ASSEMBLER_NAME from DECL1 to DECL2.  Note that if DECL1's
   DECL_ASSEMBLER_NAME has not yet been set, using this macro will not cause
   the DECL_ASSEMBLER_NAME of either DECL to be set.  In other words, the
   semantics of using this macro, are different than saying:

     SET_DECL_ASSEMBLER_NAME(DECL2, DECL_ASSEMBLER_NAME (DECL1))

   which will try to set the DECL_ASSEMBLER_NAME for DECL1.  */

#define COPY_DECL_ASSEMBLER_NAME(DECL1, DECL2)				\
  (DECL_ASSEMBLER_NAME_SET_P (DECL1)					\
   ? (void) SET_DECL_ASSEMBLER_NAME (DECL2,				\
				     DECL_ASSEMBLER_NAME (DECL1))	\
   : (void) 0)

/* Records the section name in a section attribute.  Used to pass
   the name from decl_attributes to make_function_rtl and make_decl_rtl.  */
#define DECL_SECTION_NAME(NODE) \
  (DECL_WITH_VIS_CHECK (NODE)->decl_with_vis.section_name)

/* Nonzero in a decl means that the gimplifier has seen (or placed)
   this variable in a BIND_EXPR.  */
#define DECL_SEEN_IN_BIND_EXPR_P(NODE) \
  (DECL_WITH_VIS_CHECK (NODE)->decl_with_vis.seen_in_bind_expr)

/* Value of the decls's visibility attribute */
#define DECL_VISIBILITY(NODE) \
  (DECL_WITH_VIS_CHECK (NODE)->decl_with_vis.visibility)

/* Nonzero means that the decl had its visibility specified rather than
   being inferred.  */
#define DECL_VISIBILITY_SPECIFIED(NODE) \
  (DECL_WITH_VIS_CHECK (NODE)->decl_with_vis.visibility_specified)

/* In a VAR_DECL, the model to use if the data should be allocated from
   thread-local storage.  */
#define DECL_TLS_MODEL(NODE) (VAR_DECL_CHECK (NODE)->decl_with_vis.tls_model)

/* In a VAR_DECL, nonzero if the data should be allocated from
   thread-local storage.  */
#define DECL_THREAD_LOCAL_P(NODE) \
  (VAR_DECL_CHECK (NODE)->decl_with_vis.tls_model >= TLS_MODEL_REAL)

/* In a non-local VAR_DECL with static storage duration, true if the
   variable has an initialization priority.  If false, the variable
   will be initialized at the DEFAULT_INIT_PRIORITY.  */
#define DECL_HAS_INIT_PRIORITY_P(NODE) \
  (VAR_DECL_CHECK (NODE)->decl_with_vis.init_priority_p)
<<<<<<< HEAD
=======

/* Specify whether the section name was set by user or by
   compiler via -ffunction-sections.  */
#define DECL_HAS_IMPLICIT_SECTION_NAME_P(NODE) \
  (DECL_WITH_VIS_CHECK (NODE)->decl_with_vis.implicit_section_name_p)
>>>>>>> 155d23aa

struct GTY(()) tree_decl_with_vis {
 struct tree_decl_with_rtl common;
 tree assembler_name;
 tree section_name;
 tree comdat_group;

 /* Belong to VAR_DECL exclusively.  */
 unsigned defer_output : 1;
 unsigned hard_register : 1;
 unsigned thread_local : 1;
 unsigned common_flag : 1;
 unsigned in_text_section : 1;
 unsigned in_constant_pool : 1;
 unsigned dllimport_flag : 1;
 /* Don't belong to VAR_DECL exclusively.  */
 unsigned weak_flag : 1;

 unsigned seen_in_bind_expr : 1;
 unsigned comdat_flag : 1;
 ENUM_BITFIELD(symbol_visibility) visibility : 2;
 unsigned visibility_specified : 1;
 /* Belongs to VAR_DECL exclusively.  */
 ENUM_BITFIELD(tls_model) tls_model : 3;

 /* Belong to FUNCTION_DECL exclusively.  */
 unsigned init_priority_p : 1;
 /* Used by C++ only.  Might become a generic decl flag.  */
 unsigned shadowed_for_var_p : 1;
<<<<<<< HEAD
 /* 14 unused bits. */
=======
 /* When SECTION_NAME is implied by -ffunsection-section.  */
 unsigned implicit_section_name_p : 1;
 /* 13 unused bits. */
>>>>>>> 155d23aa
};

extern tree decl_debug_expr_lookup (tree);
extern void decl_debug_expr_insert (tree, tree);
/* For VAR_DECL, this is set to either an expression that it was split
   from (if DECL_DEBUG_EXPR_IS_FROM is true), otherwise a tree_list of
   subexpressions that it was split into.  */
#define DECL_DEBUG_EXPR(NODE) \
  (decl_debug_expr_lookup (VAR_DECL_CHECK (NODE)))

#define SET_DECL_DEBUG_EXPR(NODE, VAL) \
  (decl_debug_expr_insert (VAR_DECL_CHECK (NODE), VAL))

/* An initialization priority.  */
typedef unsigned short priority_type;

extern priority_type decl_init_priority_lookup (tree);
extern priority_type decl_fini_priority_lookup (tree);
extern void decl_init_priority_insert (tree, priority_type);
extern void decl_fini_priority_insert (tree, priority_type);

/* For a VAR_DECL or FUNCTION_DECL the initialization priority of
   NODE.  */
#define DECL_INIT_PRIORITY(NODE) \
  (decl_init_priority_lookup (NODE))
/* Set the initialization priority for NODE to VAL.  */
#define SET_DECL_INIT_PRIORITY(NODE, VAL) \
  (decl_init_priority_insert (NODE, VAL))

/* For a FUNCTION_DECL the finalization priority of NODE.  */
#define DECL_FINI_PRIORITY(NODE) \
  (decl_fini_priority_lookup (NODE))
/* Set the finalization priority for NODE to VAL.  */
#define SET_DECL_FINI_PRIORITY(NODE, VAL) \
  (decl_fini_priority_insert (NODE, VAL))

/* The initialization priority for entities for which no explicit
   initialization priority has been specified.  */
#define DEFAULT_INIT_PRIORITY 65535

/* The maximum allowed initialization priority.  */
#define MAX_INIT_PRIORITY 65535

/* The largest priority value reserved for use by system runtime
   libraries.  */
#define MAX_RESERVED_INIT_PRIORITY 100

#define DECL_VAR_ANN_PTR(NODE) \
  (TREE_CODE (NODE) == VAR_DECL ? &(NODE)->var_decl.ann \
   : TREE_CODE (NODE) == PARM_DECL ? &(NODE)->parm_decl.ann \
   : TREE_CODE (NODE) == RESULT_DECL ? &(NODE)->result_decl.ann \
   : NULL)

struct GTY(()) tree_var_decl {
  struct tree_decl_with_vis common;
  struct var_ann_d *ann;
};


/* This field is used to reference anything in decl.result and is meant only
   for use by the garbage collector.  */
#define DECL_RESULT_FLD(NODE) \
  (DECL_NON_COMMON_CHECK (NODE)->decl_non_common.result)

/* The DECL_VINDEX is used for FUNCTION_DECLS in two different ways.
   Before the struct containing the FUNCTION_DECL is laid out,
   DECL_VINDEX may point to a FUNCTION_DECL in a base class which
   is the FUNCTION_DECL which this FUNCTION_DECL will replace as a virtual
   function.  When the class is laid out, this pointer is changed
   to an INTEGER_CST node which is suitable for use as an index
   into the virtual function table.
   C++ also uses this field in namespaces, hence the DECL_NON_COMMON_CHECK.  */
#define DECL_VINDEX(NODE) \
  (DECL_NON_COMMON_CHECK (NODE)->decl_non_common.vindex)

struct GTY(())
 tree_decl_non_common {
  struct tree_decl_with_vis common;
  /* C++ uses this in namespaces.  */
  tree saved_tree;
  /* C++ uses this in templates.  */
  tree arguments;
  /* Almost all FE's use this.  */
  tree result;
  /* C++ uses this in namespaces.  */
  tree vindex;
};

/* In FUNCTION_DECL, holds the decl for the return value.  */
#define DECL_RESULT(NODE) (FUNCTION_DECL_CHECK (NODE)->decl_non_common.result)

/* In a FUNCTION_DECL, nonzero if the function cannot be inlined.  */
#define DECL_UNINLINABLE(NODE) \
  (FUNCTION_DECL_CHECK (NODE)->function_decl.uninlinable)

/* In a FUNCTION_DECL, the saved representation of the body of the
   entire function.  */
#define DECL_SAVED_TREE(NODE) \
  (FUNCTION_DECL_CHECK (NODE)->decl_non_common.saved_tree)

/* Nonzero in a FUNCTION_DECL means this function should be treated
   as if it were a malloc, meaning it returns a pointer that is
   not an alias.  */
#define DECL_IS_MALLOC(NODE) \
  (FUNCTION_DECL_CHECK (NODE)->function_decl.malloc_flag)

/* Nonzero in a FUNCTION_DECL means this function should be treated as
   C++ operator new, meaning that it returns a pointer for which we
   should not use type based aliasing.  */
#define DECL_IS_OPERATOR_NEW(NODE) \
  (FUNCTION_DECL_CHECK (NODE)->function_decl.operator_new_flag)

/* Nonzero in a FUNCTION_DECL means this function may return more
   than once.  */
#define DECL_IS_RETURNS_TWICE(NODE) \
  (FUNCTION_DECL_CHECK (NODE)->function_decl.returns_twice_flag)

/* Nonzero in a FUNCTION_DECL means this function should be treated
   as "pure" function (like const function, but may read global memory).  */
#define DECL_PURE_P(NODE) (FUNCTION_DECL_CHECK (NODE)->function_decl.pure_flag)

/* Nonzero only if one of TREE_READONLY or DECL_PURE_P is nonzero AND
   the const or pure function may not terminate.  When this is nonzero
   for a const or pure function, it can be dealt with by cse passes
   but cannot be removed by dce passes since you are not allowed to
   change an infinite looping program into one that terminates without
   error.  */
#define DECL_LOOPING_CONST_OR_PURE_P(NODE) \
  (FUNCTION_DECL_CHECK (NODE)->function_decl.looping_const_or_pure_flag)

/* Nonzero in a FUNCTION_DECL means this function should be treated
   as "novops" function (function that does not read global memory,
   but may have arbitrary side effects).  */
#define DECL_IS_NOVOPS(NODE) \
  (FUNCTION_DECL_CHECK (NODE)->function_decl.novops_flag)

/* Used in FUNCTION_DECLs to indicate that they should be run automatically
   at the beginning or end of execution.  */
#define DECL_STATIC_CONSTRUCTOR(NODE) \
  (FUNCTION_DECL_CHECK (NODE)->function_decl.static_ctor_flag)

#define DECL_STATIC_DESTRUCTOR(NODE) \
(FUNCTION_DECL_CHECK (NODE)->function_decl.static_dtor_flag)

/* Used in FUNCTION_DECLs to indicate that function entry and exit should
   be instrumented with calls to support routines.  */
#define DECL_NO_INSTRUMENT_FUNCTION_ENTRY_EXIT(NODE) \
  (FUNCTION_DECL_CHECK (NODE)->function_decl.no_instrument_function_entry_exit)

/* Used in FUNCTION_DECLs to indicate that limit-stack-* should be
   disabled in this function.  */
#define DECL_NO_LIMIT_STACK(NODE) \
  (FUNCTION_DECL_CHECK (NODE)->function_decl.no_limit_stack)

/* In a FUNCTION_DECL indicates that a static chain is needed.  */
#define DECL_STATIC_CHAIN(NODE) \
  (FUNCTION_DECL_CHECK (NODE)->function_decl.regdecl_flag)

/* Nonzero for a decl that cgraph has decided should be inlined into
   at least one call site.  It is not meaningful to look at this
   directly; always use cgraph_function_possibly_inlined_p.  */
#define DECL_POSSIBLY_INLINED(DECL) \
  FUNCTION_DECL_CHECK (DECL)->function_decl.possibly_inlined

/* Nonzero in a FUNCTION_DECL means that this function was declared inline,
   such as via the `inline' keyword in C/C++.  This flag controls the linkage
   semantics of 'inline'  */
#define DECL_DECLARED_INLINE_P(NODE) \
  (FUNCTION_DECL_CHECK (NODE)->function_decl.declared_inline_flag)

/* Nonzero in a FUNCTION_DECL means this function should not get
   -Winline warnings.  */
#define DECL_NO_INLINE_WARNING_P(NODE) \
  (FUNCTION_DECL_CHECK (NODE)->function_decl.no_inline_warning_flag)

/* Nonzero in a FUNCTION_DECL that should be always inlined by the inliner
   disregarding size and cost heuristics.  This is equivalent to using
   the always_inline attribute without the required diagnostics if the
   function cannot be inlined.  */
#define DECL_DISREGARD_INLINE_LIMITS(NODE) \
  (FUNCTION_DECL_CHECK (NODE)->function_decl.disregard_inline_limits)

/* For FUNCTION_DECL, this holds a pointer to a structure ("struct function")
   that describes the status of this function.  */
#define DECL_STRUCT_FUNCTION(NODE) \
  (FUNCTION_DECL_CHECK (NODE)->function_decl.f)

/* In a FUNCTION_DECL, nonzero means a built in function.  */
#define DECL_BUILT_IN(NODE) (DECL_BUILT_IN_CLASS (NODE) != NOT_BUILT_IN)

/* For a builtin function, identify which part of the compiler defined it.  */
#define DECL_BUILT_IN_CLASS(NODE) \
   (FUNCTION_DECL_CHECK (NODE)->function_decl.built_in_class)

/* In FUNCTION_DECL, a chain of ..._DECL nodes.
   VAR_DECL and PARM_DECL reserve the arguments slot for language-specific
   uses.  */
#define DECL_ARGUMENTS(NODE) \
  (FUNCTION_DECL_CHECK (NODE)->decl_non_common.arguments)
#define DECL_ARGUMENT_FLD(NODE) \
  (DECL_NON_COMMON_CHECK (NODE)->decl_non_common.arguments)

/* In FUNCTION_DECL, the function specific target options to use when compiling
   this function.  */
#define DECL_FUNCTION_SPECIFIC_TARGET(NODE) \
   (FUNCTION_DECL_CHECK (NODE)->function_decl.function_specific_target)

/* In FUNCTION_DECL, the function specific optimization options to use when
   compiling this function.  */
#define DECL_FUNCTION_SPECIFIC_OPTIMIZATION(NODE) \
   (FUNCTION_DECL_CHECK (NODE)->function_decl.function_specific_optimization)

/* FUNCTION_DECL inherits from DECL_NON_COMMON because of the use of the
   arguments/result/saved_tree fields by front ends.   It was either inherit
   FUNCTION_DECL from non_common, or inherit non_common from FUNCTION_DECL,
   which seemed a bit strange.  */

struct GTY(()) tree_function_decl {
  struct tree_decl_non_common common;

  struct function *f;

  /* The personality function. Used for stack unwinding. */
  tree personality;

  /* Function specific options that are used by this function.  */
  tree function_specific_target;	/* target options */
  tree function_specific_optimization;	/* optimization options */

  /* In a FUNCTION_DECL for which DECL_BUILT_IN holds, this is
     DECL_FUNCTION_CODE.  Otherwise unused.
     ???  The bitfield needs to be able to hold all target function
	  codes as well.  */
  ENUM_BITFIELD(built_in_function) function_code : 11;
  ENUM_BITFIELD(built_in_class) built_in_class : 2;

  unsigned static_ctor_flag : 1;
  unsigned static_dtor_flag : 1;
  unsigned uninlinable : 1;

  unsigned possibly_inlined : 1;
  unsigned novops_flag : 1;
  unsigned returns_twice_flag : 1;
  unsigned malloc_flag : 1;
  unsigned operator_new_flag : 1;
  unsigned declared_inline_flag : 1;
  unsigned regdecl_flag : 1;

  unsigned no_inline_warning_flag : 1;
  unsigned no_instrument_function_entry_exit : 1;
  unsigned no_limit_stack : 1;
  unsigned disregard_inline_limits : 1;
  unsigned pure_flag : 1;
  unsigned looping_const_or_pure_flag : 1;


  /* 3 bits left */
};

/* The source language of the translation-unit.  */
#define TRANSLATION_UNIT_LANGUAGE(NODE) \
  (TRANSLATION_UNIT_DECL_CHECK (NODE)->translation_unit_decl.language)

/* TRANSLATION_UNIT_DECL inherits from DECL_MINIMAL.  */

struct GTY(()) tree_translation_unit_decl {
  struct tree_decl_common common;
  /* Source language of this translation unit.  Used for DWARF output.  */
  const char * GTY((skip(""))) language;
  /* TODO: Non-optimization used to build this translation unit.  */
  /* TODO: Root of a partial DWARF tree for global types and decls.  */
};

/* A vector of all translation-units.  */
extern GTY (()) VEC(tree,gc) *all_translation_units;

/* For a TYPE_DECL, holds the "original" type.  (TREE_TYPE has the copy.) */
#define DECL_ORIGINAL_TYPE(NODE) \
  (TYPE_DECL_CHECK (NODE)->decl_non_common.result)

/* In a TYPE_DECL nonzero means the detail info about this type is not dumped
   into stabs.  Instead it will generate cross reference ('x') of names.
   This uses the same flag as DECL_EXTERNAL.  */
#define TYPE_DECL_SUPPRESS_DEBUG(NODE) \
  (TYPE_DECL_CHECK (NODE)->decl_common.decl_flag_1)

/* Getter of the imported declaration associated to the
   IMPORTED_DECL node.  */
#define IMPORTED_DECL_ASSOCIATED_DECL(NODE) \
(DECL_INITIAL (IMPORTED_DECL_CHECK (NODE)))

struct GTY(()) tree_type_decl {
  struct tree_decl_non_common common;

};

/* A STATEMENT_LIST chains statements together in GENERIC and GIMPLE.
   To reduce overhead, the nodes containing the statements are not trees.
   This avoids the overhead of tree_common on all linked list elements.

   Use the interface in tree-iterator.h to access this node.  */

#define STATEMENT_LIST_HEAD(NODE) \
  (STATEMENT_LIST_CHECK (NODE)->stmt_list.head)
#define STATEMENT_LIST_TAIL(NODE) \
  (STATEMENT_LIST_CHECK (NODE)->stmt_list.tail)

struct GTY ((chain_next ("%h.next"), chain_prev ("%h.prev"))) tree_statement_list_node
 {
  struct tree_statement_list_node *prev;
  struct tree_statement_list_node *next;
  tree stmt;
};

struct GTY(()) tree_statement_list
 {
  struct tree_common common;
  struct tree_statement_list_node *head;
  struct tree_statement_list_node *tail;
};


/* Optimization options used by a function.  */

struct GTY(()) tree_optimization_option {
  struct tree_common common;

  /* The optimization options used by the user.  */
  struct cl_optimization opts;
};

#define TREE_OPTIMIZATION(NODE) \
  (&OPTIMIZATION_NODE_CHECK (NODE)->optimization.opts)

/* Return a tree node that encapsulates the current optimization options.  */
extern tree build_optimization_node (void);

/* Target options used by a function.  */

struct GTY(()) tree_target_option {
  struct tree_common common;

  /* The optimization options used by the user.  */
  struct cl_target_option opts;
};

#define TREE_TARGET_OPTION(NODE) \
  (&TARGET_OPTION_NODE_CHECK (NODE)->target_option.opts)

/* Return a tree node that encapsulates the current target options.  */
extern tree build_target_option_node (void);


/* Define the overall contents of a tree node.
   It may be any of the structures declared above
   for various types of node.  */

union GTY ((ptr_alias (union lang_tree_node),
	    desc ("tree_node_structure (&%h)"), variable_size)) tree_node {
  struct tree_base GTY ((tag ("TS_BASE"))) base;
  struct tree_common GTY ((tag ("TS_COMMON"))) common;
  struct tree_int_cst GTY ((tag ("TS_INT_CST"))) int_cst;
  struct tree_real_cst GTY ((tag ("TS_REAL_CST"))) real_cst;
  struct tree_fixed_cst GTY ((tag ("TS_FIXED_CST"))) fixed_cst;
  struct tree_vector GTY ((tag ("TS_VECTOR"))) vector;
  struct tree_string GTY ((tag ("TS_STRING"))) string;
  struct tree_complex GTY ((tag ("TS_COMPLEX"))) complex;
  struct tree_identifier GTY ((tag ("TS_IDENTIFIER"))) identifier;
  struct tree_decl_minimal GTY((tag ("TS_DECL_MINIMAL"))) decl_minimal;
  struct tree_decl_common GTY ((tag ("TS_DECL_COMMON"))) decl_common;
  struct tree_decl_with_rtl GTY ((tag ("TS_DECL_WRTL"))) decl_with_rtl;
  struct tree_decl_non_common  GTY ((tag ("TS_DECL_NON_COMMON"))) decl_non_common;
  struct tree_parm_decl  GTY  ((tag ("TS_PARM_DECL"))) parm_decl;
  struct tree_decl_with_vis GTY ((tag ("TS_DECL_WITH_VIS"))) decl_with_vis;
  struct tree_var_decl GTY ((tag ("TS_VAR_DECL"))) var_decl;
  struct tree_field_decl GTY ((tag ("TS_FIELD_DECL"))) field_decl;
  struct tree_label_decl GTY ((tag ("TS_LABEL_DECL"))) label_decl;
  struct tree_result_decl GTY ((tag ("TS_RESULT_DECL"))) result_decl;
  struct tree_const_decl GTY ((tag ("TS_CONST_DECL"))) const_decl;
  struct tree_type_decl GTY ((tag ("TS_TYPE_DECL"))) type_decl;
  struct tree_function_decl GTY ((tag ("TS_FUNCTION_DECL"))) function_decl;
  struct tree_translation_unit_decl GTY ((tag ("TS_TRANSLATION_UNIT_DECL")))
    translation_unit_decl;
  struct tree_type GTY ((tag ("TS_TYPE"))) type;
  struct tree_list GTY ((tag ("TS_LIST"))) list;
  struct tree_vec GTY ((tag ("TS_VEC"))) vec;
  struct tree_exp GTY ((tag ("TS_EXP"))) exp;
  struct tree_ssa_name GTY ((tag ("TS_SSA_NAME"))) ssa_name;
  struct tree_block GTY ((tag ("TS_BLOCK"))) block;
  struct tree_binfo GTY ((tag ("TS_BINFO"))) binfo;
  struct tree_statement_list GTY ((tag ("TS_STATEMENT_LIST"))) stmt_list;
  struct tree_constructor GTY ((tag ("TS_CONSTRUCTOR"))) constructor;
  struct tree_omp_clause GTY ((tag ("TS_OMP_CLAUSE"))) omp_clause;
  struct tree_optimization_option GTY ((tag ("TS_OPTIMIZATION"))) optimization;
  struct tree_target_option GTY ((tag ("TS_TARGET_OPTION"))) target_option;
};

/* Standard named or nameless data types of the C compiler.  */

enum tree_index
{
  TI_ERROR_MARK,
  TI_INTQI_TYPE,
  TI_INTHI_TYPE,
  TI_INTSI_TYPE,
  TI_INTDI_TYPE,
  TI_INTTI_TYPE,

  TI_UINTQI_TYPE,
  TI_UINTHI_TYPE,
  TI_UINTSI_TYPE,
  TI_UINTDI_TYPE,
  TI_UINTTI_TYPE,

  TI_UINT32_TYPE,
  TI_UINT64_TYPE,

  TI_INTEGER_ZERO,
  TI_INTEGER_ONE,
  TI_INTEGER_THREE,
  TI_INTEGER_MINUS_ONE,
  TI_NULL_POINTER,

  TI_SIZE_ZERO,
  TI_SIZE_ONE,

  TI_BITSIZE_ZERO,
  TI_BITSIZE_ONE,
  TI_BITSIZE_UNIT,

  TI_PUBLIC,
  TI_PROTECTED,
  TI_PRIVATE,

  TI_BOOLEAN_FALSE,
  TI_BOOLEAN_TRUE,

  TI_COMPLEX_INTEGER_TYPE,
  TI_COMPLEX_FLOAT_TYPE,
  TI_COMPLEX_DOUBLE_TYPE,
  TI_COMPLEX_LONG_DOUBLE_TYPE,

  TI_FLOAT_TYPE,
  TI_DOUBLE_TYPE,
  TI_LONG_DOUBLE_TYPE,

  TI_FLOAT_PTR_TYPE,
  TI_DOUBLE_PTR_TYPE,
  TI_LONG_DOUBLE_PTR_TYPE,
  TI_INTEGER_PTR_TYPE,

  TI_VOID_TYPE,
  TI_PTR_TYPE,
  TI_CONST_PTR_TYPE,
  TI_SIZE_TYPE,
  TI_PID_TYPE,
  TI_PTRDIFF_TYPE,
  TI_VA_LIST_TYPE,
  TI_VA_LIST_GPR_COUNTER_FIELD,
  TI_VA_LIST_FPR_COUNTER_FIELD,
  TI_BOOLEAN_TYPE,
  TI_FILEPTR_TYPE,

  TI_UPC_PTS_TYPE,
  TI_UPC_PTS_REP_TYPE,
  TI_UPC_PHASE_FIELD,
  TI_UPC_THREAD_FIELD,
  TI_UPC_VADDR_FIELD,
  TI_UPC_PHASE_MASK,
  TI_UPC_THREAD_MASK,
  TI_UPC_VADDR_MASK,
  TI_UPC_PHASE_SHIFT,
  TI_UPC_THREAD_SHIFT,
  TI_UPC_VADDR_SHIFT,
  TI_UPC_NULL_PTS,

  TI_DFLOAT32_TYPE,
  TI_DFLOAT64_TYPE,
  TI_DFLOAT128_TYPE,
  TI_DFLOAT32_PTR_TYPE,
  TI_DFLOAT64_PTR_TYPE,
  TI_DFLOAT128_PTR_TYPE,

  TI_VOID_LIST_NODE,

  TI_MAIN_IDENTIFIER,

  TI_SAT_SFRACT_TYPE,
  TI_SAT_FRACT_TYPE,
  TI_SAT_LFRACT_TYPE,
  TI_SAT_LLFRACT_TYPE,
  TI_SAT_USFRACT_TYPE,
  TI_SAT_UFRACT_TYPE,
  TI_SAT_ULFRACT_TYPE,
  TI_SAT_ULLFRACT_TYPE,
  TI_SFRACT_TYPE,
  TI_FRACT_TYPE,
  TI_LFRACT_TYPE,
  TI_LLFRACT_TYPE,
  TI_USFRACT_TYPE,
  TI_UFRACT_TYPE,
  TI_ULFRACT_TYPE,
  TI_ULLFRACT_TYPE,
  TI_SAT_SACCUM_TYPE,
  TI_SAT_ACCUM_TYPE,
  TI_SAT_LACCUM_TYPE,
  TI_SAT_LLACCUM_TYPE,
  TI_SAT_USACCUM_TYPE,
  TI_SAT_UACCUM_TYPE,
  TI_SAT_ULACCUM_TYPE,
  TI_SAT_ULLACCUM_TYPE,
  TI_SACCUM_TYPE,
  TI_ACCUM_TYPE,
  TI_LACCUM_TYPE,
  TI_LLACCUM_TYPE,
  TI_USACCUM_TYPE,
  TI_UACCUM_TYPE,
  TI_ULACCUM_TYPE,
  TI_ULLACCUM_TYPE,
  TI_QQ_TYPE,
  TI_HQ_TYPE,
  TI_SQ_TYPE,
  TI_DQ_TYPE,
  TI_TQ_TYPE,
  TI_UQQ_TYPE,
  TI_UHQ_TYPE,
  TI_USQ_TYPE,
  TI_UDQ_TYPE,
  TI_UTQ_TYPE,
  TI_SAT_QQ_TYPE,
  TI_SAT_HQ_TYPE,
  TI_SAT_SQ_TYPE,
  TI_SAT_DQ_TYPE,
  TI_SAT_TQ_TYPE,
  TI_SAT_UQQ_TYPE,
  TI_SAT_UHQ_TYPE,
  TI_SAT_USQ_TYPE,
  TI_SAT_UDQ_TYPE,
  TI_SAT_UTQ_TYPE,
  TI_HA_TYPE,
  TI_SA_TYPE,
  TI_DA_TYPE,
  TI_TA_TYPE,
  TI_UHA_TYPE,
  TI_USA_TYPE,
  TI_UDA_TYPE,
  TI_UTA_TYPE,
  TI_SAT_HA_TYPE,
  TI_SAT_SA_TYPE,
  TI_SAT_DA_TYPE,
  TI_SAT_TA_TYPE,
  TI_SAT_UHA_TYPE,
  TI_SAT_USA_TYPE,
  TI_SAT_UDA_TYPE,
  TI_SAT_UTA_TYPE,

  TI_OPTIMIZATION_DEFAULT,
  TI_OPTIMIZATION_CURRENT,
  TI_TARGET_OPTION_DEFAULT,
  TI_TARGET_OPTION_CURRENT,
  TI_CURRENT_TARGET_PRAGMA,
  TI_CURRENT_OPTIMIZE_PRAGMA,

  TI_MAX
};

extern GTY(()) tree global_trees[TI_MAX];

#define error_mark_node			global_trees[TI_ERROR_MARK]

#define intQI_type_node			global_trees[TI_INTQI_TYPE]
#define intHI_type_node			global_trees[TI_INTHI_TYPE]
#define intSI_type_node			global_trees[TI_INTSI_TYPE]
#define intDI_type_node			global_trees[TI_INTDI_TYPE]
#define intTI_type_node			global_trees[TI_INTTI_TYPE]

#define unsigned_intQI_type_node	global_trees[TI_UINTQI_TYPE]
#define unsigned_intHI_type_node	global_trees[TI_UINTHI_TYPE]
#define unsigned_intSI_type_node	global_trees[TI_UINTSI_TYPE]
#define unsigned_intDI_type_node	global_trees[TI_UINTDI_TYPE]
#define unsigned_intTI_type_node	global_trees[TI_UINTTI_TYPE]

#define uint32_type_node		global_trees[TI_UINT32_TYPE]
#define uint64_type_node		global_trees[TI_UINT64_TYPE]

#define integer_zero_node		global_trees[TI_INTEGER_ZERO]
#define integer_one_node		global_trees[TI_INTEGER_ONE]
#define integer_three_node              global_trees[TI_INTEGER_THREE]
#define integer_minus_one_node		global_trees[TI_INTEGER_MINUS_ONE]
#define size_zero_node			global_trees[TI_SIZE_ZERO]
#define size_one_node			global_trees[TI_SIZE_ONE]
#define bitsize_zero_node		global_trees[TI_BITSIZE_ZERO]
#define bitsize_one_node		global_trees[TI_BITSIZE_ONE]
#define bitsize_unit_node		global_trees[TI_BITSIZE_UNIT]

/* Base access nodes.  */
#define access_public_node		global_trees[TI_PUBLIC]
#define access_protected_node	        global_trees[TI_PROTECTED]
#define access_private_node		global_trees[TI_PRIVATE]

#define null_pointer_node		global_trees[TI_NULL_POINTER]

#define float_type_node			global_trees[TI_FLOAT_TYPE]
#define double_type_node		global_trees[TI_DOUBLE_TYPE]
#define long_double_type_node		global_trees[TI_LONG_DOUBLE_TYPE]

#define float_ptr_type_node		global_trees[TI_FLOAT_PTR_TYPE]
#define double_ptr_type_node		global_trees[TI_DOUBLE_PTR_TYPE]
#define long_double_ptr_type_node	global_trees[TI_LONG_DOUBLE_PTR_TYPE]
#define integer_ptr_type_node		global_trees[TI_INTEGER_PTR_TYPE]

#define complex_integer_type_node	global_trees[TI_COMPLEX_INTEGER_TYPE]
#define complex_float_type_node		global_trees[TI_COMPLEX_FLOAT_TYPE]
#define complex_double_type_node	global_trees[TI_COMPLEX_DOUBLE_TYPE]
#define complex_long_double_type_node	global_trees[TI_COMPLEX_LONG_DOUBLE_TYPE]

#define void_type_node			global_trees[TI_VOID_TYPE]
/* The C type `void *'.  */
#define ptr_type_node			global_trees[TI_PTR_TYPE]
/* The C type `const void *'.  */
#define const_ptr_type_node		global_trees[TI_CONST_PTR_TYPE]
/* The C type `size_t'.  */
#define size_type_node                  global_trees[TI_SIZE_TYPE]
#define pid_type_node                   global_trees[TI_PID_TYPE]
#define ptrdiff_type_node		global_trees[TI_PTRDIFF_TYPE]
#define va_list_type_node		global_trees[TI_VA_LIST_TYPE]
#define va_list_gpr_counter_field	global_trees[TI_VA_LIST_GPR_COUNTER_FIELD]
#define va_list_fpr_counter_field	global_trees[TI_VA_LIST_FPR_COUNTER_FIELD]
/* The C type `FILE *'.  */
#define fileptr_type_node		global_trees[TI_FILEPTR_TYPE]

#define boolean_type_node		global_trees[TI_BOOLEAN_TYPE]
#define boolean_false_node		global_trees[TI_BOOLEAN_FALSE]
#define boolean_true_node		global_trees[TI_BOOLEAN_TRUE]

/* UPC pointer to shared object representation */
/* The UPC type `void *'.  */
#define upc_pts_type_node	global_trees[TI_UPC_PTS_TYPE]
#define upc_pts_rep_type_node	global_trees[TI_UPC_PTS_REP_TYPE]
#define upc_phase_field_node	global_trees[TI_UPC_PHASE_FIELD]
#define upc_thread_field_node	global_trees[TI_UPC_THREAD_FIELD]
#define upc_vaddr_field_node	global_trees[TI_UPC_VADDR_FIELD]
#define upc_phase_mask_node	global_trees[TI_UPC_PHASE_MASK]
#define upc_thread_mask_node	global_trees[TI_UPC_THREAD_MASK]
#define upc_vaddr_mask_node	global_trees[TI_UPC_VADDR_MASK]
#define upc_phase_shift_node	global_trees[TI_UPC_PHASE_SHIFT]
#define upc_thread_shift_node	global_trees[TI_UPC_THREAD_SHIFT]
#define upc_vaddr_shift_node	global_trees[TI_UPC_VADDR_SHIFT]
#define upc_null_pts_node	global_trees[TI_UPC_NULL_PTS]

/* The decimal floating point types. */
#define dfloat32_type_node              global_trees[TI_DFLOAT32_TYPE]
#define dfloat64_type_node              global_trees[TI_DFLOAT64_TYPE]
#define dfloat128_type_node             global_trees[TI_DFLOAT128_TYPE]
#define dfloat32_ptr_type_node          global_trees[TI_DFLOAT32_PTR_TYPE]
#define dfloat64_ptr_type_node          global_trees[TI_DFLOAT64_PTR_TYPE]
#define dfloat128_ptr_type_node         global_trees[TI_DFLOAT128_PTR_TYPE]

/* The fixed-point types.  */
#define sat_short_fract_type_node       global_trees[TI_SAT_SFRACT_TYPE]
#define sat_fract_type_node             global_trees[TI_SAT_FRACT_TYPE]
#define sat_long_fract_type_node        global_trees[TI_SAT_LFRACT_TYPE]
#define sat_long_long_fract_type_node   global_trees[TI_SAT_LLFRACT_TYPE]
#define sat_unsigned_short_fract_type_node \
					global_trees[TI_SAT_USFRACT_TYPE]
#define sat_unsigned_fract_type_node    global_trees[TI_SAT_UFRACT_TYPE]
#define sat_unsigned_long_fract_type_node \
					global_trees[TI_SAT_ULFRACT_TYPE]
#define sat_unsigned_long_long_fract_type_node \
					global_trees[TI_SAT_ULLFRACT_TYPE]
#define short_fract_type_node           global_trees[TI_SFRACT_TYPE]
#define fract_type_node                 global_trees[TI_FRACT_TYPE]
#define long_fract_type_node            global_trees[TI_LFRACT_TYPE]
#define long_long_fract_type_node       global_trees[TI_LLFRACT_TYPE]
#define unsigned_short_fract_type_node  global_trees[TI_USFRACT_TYPE]
#define unsigned_fract_type_node        global_trees[TI_UFRACT_TYPE]
#define unsigned_long_fract_type_node   global_trees[TI_ULFRACT_TYPE]
#define unsigned_long_long_fract_type_node \
					global_trees[TI_ULLFRACT_TYPE]
#define sat_short_accum_type_node       global_trees[TI_SAT_SACCUM_TYPE]
#define sat_accum_type_node             global_trees[TI_SAT_ACCUM_TYPE]
#define sat_long_accum_type_node        global_trees[TI_SAT_LACCUM_TYPE]
#define sat_long_long_accum_type_node   global_trees[TI_SAT_LLACCUM_TYPE]
#define sat_unsigned_short_accum_type_node \
					global_trees[TI_SAT_USACCUM_TYPE]
#define sat_unsigned_accum_type_node    global_trees[TI_SAT_UACCUM_TYPE]
#define sat_unsigned_long_accum_type_node \
					global_trees[TI_SAT_ULACCUM_TYPE]
#define sat_unsigned_long_long_accum_type_node \
					global_trees[TI_SAT_ULLACCUM_TYPE]
#define short_accum_type_node           global_trees[TI_SACCUM_TYPE]
#define accum_type_node                 global_trees[TI_ACCUM_TYPE]
#define long_accum_type_node            global_trees[TI_LACCUM_TYPE]
#define long_long_accum_type_node       global_trees[TI_LLACCUM_TYPE]
#define unsigned_short_accum_type_node  global_trees[TI_USACCUM_TYPE]
#define unsigned_accum_type_node        global_trees[TI_UACCUM_TYPE]
#define unsigned_long_accum_type_node   global_trees[TI_ULACCUM_TYPE]
#define unsigned_long_long_accum_type_node \
					global_trees[TI_ULLACCUM_TYPE]
#define qq_type_node                    global_trees[TI_QQ_TYPE]
#define hq_type_node                    global_trees[TI_HQ_TYPE]
#define sq_type_node                    global_trees[TI_SQ_TYPE]
#define dq_type_node                    global_trees[TI_DQ_TYPE]
#define tq_type_node                    global_trees[TI_TQ_TYPE]
#define uqq_type_node                   global_trees[TI_UQQ_TYPE]
#define uhq_type_node                   global_trees[TI_UHQ_TYPE]
#define usq_type_node                   global_trees[TI_USQ_TYPE]
#define udq_type_node                   global_trees[TI_UDQ_TYPE]
#define utq_type_node                   global_trees[TI_UTQ_TYPE]
#define sat_qq_type_node                global_trees[TI_SAT_QQ_TYPE]
#define sat_hq_type_node                global_trees[TI_SAT_HQ_TYPE]
#define sat_sq_type_node                global_trees[TI_SAT_SQ_TYPE]
#define sat_dq_type_node                global_trees[TI_SAT_DQ_TYPE]
#define sat_tq_type_node                global_trees[TI_SAT_TQ_TYPE]
#define sat_uqq_type_node               global_trees[TI_SAT_UQQ_TYPE]
#define sat_uhq_type_node               global_trees[TI_SAT_UHQ_TYPE]
#define sat_usq_type_node               global_trees[TI_SAT_USQ_TYPE]
#define sat_udq_type_node               global_trees[TI_SAT_UDQ_TYPE]
#define sat_utq_type_node               global_trees[TI_SAT_UTQ_TYPE]
#define ha_type_node                    global_trees[TI_HA_TYPE]
#define sa_type_node                    global_trees[TI_SA_TYPE]
#define da_type_node                    global_trees[TI_DA_TYPE]
#define ta_type_node                    global_trees[TI_TA_TYPE]
#define uha_type_node                   global_trees[TI_UHA_TYPE]
#define usa_type_node                   global_trees[TI_USA_TYPE]
#define uda_type_node                   global_trees[TI_UDA_TYPE]
#define uta_type_node                   global_trees[TI_UTA_TYPE]
#define sat_ha_type_node                global_trees[TI_SAT_HA_TYPE]
#define sat_sa_type_node                global_trees[TI_SAT_SA_TYPE]
#define sat_da_type_node                global_trees[TI_SAT_DA_TYPE]
#define sat_ta_type_node                global_trees[TI_SAT_TA_TYPE]
#define sat_uha_type_node               global_trees[TI_SAT_UHA_TYPE]
#define sat_usa_type_node               global_trees[TI_SAT_USA_TYPE]
#define sat_uda_type_node               global_trees[TI_SAT_UDA_TYPE]
#define sat_uta_type_node               global_trees[TI_SAT_UTA_TYPE]

/* The node that should be placed at the end of a parameter list to
   indicate that the function does not take a variable number of
   arguments.  The TREE_VALUE will be void_type_node and there will be
   no TREE_CHAIN.  Language-independent code should not assume
   anything else about this node.  */
#define void_list_node                  global_trees[TI_VOID_LIST_NODE]

#define main_identifier_node		global_trees[TI_MAIN_IDENTIFIER]
#define MAIN_NAME_P(NODE) \
  (IDENTIFIER_NODE_CHECK (NODE) == main_identifier_node)

/* Optimization options (OPTIMIZATION_NODE) to use for default and current
   functions.  */
#define optimization_default_node	global_trees[TI_OPTIMIZATION_DEFAULT]
#define optimization_current_node	global_trees[TI_OPTIMIZATION_CURRENT]

/* Default/current target options (TARGET_OPTION_NODE).  */
#define target_option_default_node	global_trees[TI_TARGET_OPTION_DEFAULT]
#define target_option_current_node	global_trees[TI_TARGET_OPTION_CURRENT]

/* Default tree list option(), optimize() pragmas to be linked into the
   attribute list.  */
#define current_target_pragma		global_trees[TI_CURRENT_TARGET_PRAGMA]
#define current_optimize_pragma		global_trees[TI_CURRENT_OPTIMIZE_PRAGMA]

/* An enumeration of the standard C integer types.  These must be
   ordered so that shorter types appear before longer ones, and so
   that signed types appear before unsigned ones, for the correct
   functioning of interpret_integer() in c-lex.c.  */
enum integer_type_kind
{
  itk_char,
  itk_signed_char,
  itk_unsigned_char,
  itk_short,
  itk_unsigned_short,
  itk_int,
  itk_unsigned_int,
  itk_long,
  itk_unsigned_long,
  itk_long_long,
  itk_unsigned_long_long,
  itk_int128,
  itk_unsigned_int128,
  itk_none
};

typedef enum integer_type_kind integer_type_kind;

/* The standard C integer types.  Use integer_type_kind to index into
   this array.  */
extern GTY(()) tree integer_types[itk_none];

#define char_type_node			integer_types[itk_char]
#define signed_char_type_node		integer_types[itk_signed_char]
#define unsigned_char_type_node		integer_types[itk_unsigned_char]
#define short_integer_type_node		integer_types[itk_short]
#define short_unsigned_type_node	integer_types[itk_unsigned_short]
#define integer_type_node		integer_types[itk_int]
#define unsigned_type_node		integer_types[itk_unsigned_int]
#define long_integer_type_node		integer_types[itk_long]
#define long_unsigned_type_node		integer_types[itk_unsigned_long]
#define long_long_integer_type_node	integer_types[itk_long_long]
#define long_long_unsigned_type_node	integer_types[itk_unsigned_long_long]
#define int128_integer_type_node	integer_types[itk_int128]
#define int128_unsigned_type_node	integer_types[itk_unsigned_int128]
<<<<<<< HEAD

/* Set to the default thread-local storage (tls) model to use.  */

extern enum tls_model flag_tls_default;

=======
>>>>>>> 155d23aa

/* A pointer-to-function member type looks like:

     struct {
       __P __pfn;
       ptrdiff_t __delta;
     };

   If __pfn is NULL, it is a NULL pointer-to-member-function.

   (Because the vtable is always the first thing in the object, we
   don't need its offset.)  If the function is virtual, then PFN is
   one plus twice the index into the vtable; otherwise, it is just a
   pointer to the function.

   Unfortunately, using the lowest bit of PFN doesn't work in
   architectures that don't impose alignment requirements on function
   addresses, or that use the lowest bit to tell one ISA from another,
   for example.  For such architectures, we use the lowest bit of
   DELTA instead of the lowest bit of the PFN, and DELTA will be
   multiplied by 2.  */

enum ptrmemfunc_vbit_where_t
{
  ptrmemfunc_vbit_in_pfn,
  ptrmemfunc_vbit_in_delta
};

#define NULL_TREE (tree) NULL

extern tree decl_assembler_name (tree);
extern bool decl_assembler_name_equal (tree decl, const_tree asmname);
extern hashval_t decl_assembler_name_hash (const_tree asmname);

/* Compute the number of bytes occupied by 'node'.  This routine only
   looks at TREE_CODE and, if the code is TREE_VEC, TREE_VEC_LENGTH.  */

extern size_t tree_size (const_tree);

/* Compute the number of bytes occupied by a tree with code CODE.  This
   function cannot be used for TREE_VEC codes, which are of variable
   length.  */
extern size_t tree_code_size (enum tree_code);

/* Lowest level primitive for allocating a node.
   The TREE_CODE is the only argument.  Contents are initialized
   to zero except for a few of the common fields.  */

extern tree make_node_stat (enum tree_code MEM_STAT_DECL);
#define make_node(t) make_node_stat (t MEM_STAT_INFO)

/* Make a copy of a node, with all the same contents.  */

extern tree copy_node_stat (tree MEM_STAT_DECL);
#define copy_node(t) copy_node_stat (t MEM_STAT_INFO)

/* Make a copy of a chain of TREE_LIST nodes.  */

extern tree copy_list (tree);

/* Make a BINFO.  */
extern tree make_tree_binfo_stat (unsigned MEM_STAT_DECL);
#define make_tree_binfo(t) make_tree_binfo_stat (t MEM_STAT_INFO)

/* Make a TREE_VEC.  */

extern tree make_tree_vec_stat (int MEM_STAT_DECL);
#define make_tree_vec(t) make_tree_vec_stat (t MEM_STAT_INFO)

/* Return the (unique) IDENTIFIER_NODE node for a given name.
   The name is supplied as a char *.  */

extern tree get_identifier (const char *);

#if GCC_VERSION >= 3000
#define get_identifier(str) \
  (__builtin_constant_p (str)				\
    ? get_identifier_with_length ((str), strlen (str))  \
    : get_identifier (str))
#endif


/* Identical to get_identifier, except that the length is assumed
   known.  */

extern tree get_identifier_with_length (const char *, size_t);

/* If an identifier with the name TEXT (a null-terminated string) has
   previously been referred to, return that node; otherwise return
   NULL_TREE.  */

extern tree maybe_get_identifier (const char *);

/* Construct various types of nodes.  */

extern tree build_nt (enum tree_code, ...);
extern tree build_nt_call_vec (tree, VEC(tree,gc) *);

extern tree build0_stat (enum tree_code, tree MEM_STAT_DECL);
#define build0(c,t) build0_stat (c,t MEM_STAT_INFO)
extern tree build1_stat (enum tree_code, tree, tree MEM_STAT_DECL);
#define build1(c,t1,t2) build1_stat (c,t1,t2 MEM_STAT_INFO)
extern tree build2_stat (enum tree_code, tree, tree, tree MEM_STAT_DECL);
#define build2(c,t1,t2,t3) build2_stat (c,t1,t2,t3 MEM_STAT_INFO)
extern tree build3_stat (enum tree_code, tree, tree, tree, tree MEM_STAT_DECL);
#define build3(c,t1,t2,t3,t4) build3_stat (c,t1,t2,t3,t4 MEM_STAT_INFO)
extern tree build4_stat (enum tree_code, tree, tree, tree, tree,
			 tree MEM_STAT_DECL);
#define build4(c,t1,t2,t3,t4,t5) build4_stat (c,t1,t2,t3,t4,t5 MEM_STAT_INFO)
extern tree build5_stat (enum tree_code, tree, tree, tree, tree, tree,
			 tree MEM_STAT_DECL);
#define build5(c,t1,t2,t3,t4,t5,t6) build5_stat (c,t1,t2,t3,t4,t5,t6 MEM_STAT_INFO)
extern tree build6_stat (enum tree_code, tree, tree, tree, tree, tree,
			 tree, tree MEM_STAT_DECL);
#define build6(c,t1,t2,t3,t4,t5,t6,t7) \
  build6_stat (c,t1,t2,t3,t4,t5,t6,t7 MEM_STAT_INFO)

/* _loc versions of build[1-6].  */

static inline tree
build1_stat_loc (location_t loc, enum tree_code code, tree type,
		 tree arg1 MEM_STAT_DECL)
{
  tree t = build1_stat (code, type, arg1 PASS_MEM_STAT);
  if (CAN_HAVE_LOCATION_P (t))
    SET_EXPR_LOCATION (t, loc);
  return t;
}
#define build1_loc(l,c,t1,t2) build1_stat_loc (l,c,t1,t2 MEM_STAT_INFO)

static inline tree
build2_stat_loc (location_t loc, enum tree_code code, tree type, tree arg0,
		 tree arg1 MEM_STAT_DECL)
{
  tree t = build2_stat (code, type, arg0, arg1 PASS_MEM_STAT);
  if (CAN_HAVE_LOCATION_P (t))
    SET_EXPR_LOCATION (t, loc);
  return t;
}
#define build2_loc(l,c,t1,t2,t3) build2_stat_loc (l,c,t1,t2,t3 MEM_STAT_INFO)

static inline tree
build3_stat_loc (location_t loc, enum tree_code code, tree type, tree arg0,
		 tree arg1, tree arg2 MEM_STAT_DECL)
{
  tree t = build3_stat (code, type, arg0, arg1, arg2 PASS_MEM_STAT);
  if (CAN_HAVE_LOCATION_P (t))
    SET_EXPR_LOCATION (t, loc);
  return t;
}
#define build3_loc(l,c,t1,t2,t3,t4) \
  build3_stat_loc (l,c,t1,t2,t3,t4 MEM_STAT_INFO)

static inline tree
build4_stat_loc (location_t loc, enum tree_code code, tree type, tree arg0,
		 tree arg1, tree arg2, tree arg3 MEM_STAT_DECL)
{
  tree t = build4_stat (code, type, arg0, arg1, arg2, arg3 PASS_MEM_STAT);
  if (CAN_HAVE_LOCATION_P (t))
    SET_EXPR_LOCATION (t, loc);
  return t;
}
#define build4_loc(l,c,t1,t2,t3,t4,t5) \
  build4_stat_loc (l,c,t1,t2,t3,t4,t5 MEM_STAT_INFO)

static inline tree
build5_stat_loc (location_t loc, enum tree_code code, tree type, tree arg0,
		 tree arg1, tree arg2, tree arg3, tree arg4 MEM_STAT_DECL)
{
  tree t = build5_stat (code, type, arg0, arg1, arg2, arg3,
			arg4 PASS_MEM_STAT);
  if (CAN_HAVE_LOCATION_P (t))
    SET_EXPR_LOCATION (t, loc);
  return t;
}
#define build5_loc(l,c,t1,t2,t3,t4,t5,t6) \
  build5_stat_loc (l,c,t1,t2,t3,t4,t5,t6 MEM_STAT_INFO)

static inline tree
build6_stat_loc (location_t loc, enum tree_code code, tree type, tree arg0,
		 tree arg1, tree arg2, tree arg3, tree arg4,
		 tree arg5 MEM_STAT_DECL)
{
  tree t = build6_stat (code, type, arg0, arg1, arg2, arg3, arg4,
			arg5 PASS_MEM_STAT);
  if (CAN_HAVE_LOCATION_P (t))
    SET_EXPR_LOCATION (t, loc);
  return t;
}
#define build6_loc(l,c,t1,t2,t3,t4,t5,t6,t7) \
  build6_stat_loc (l,c,t1,t2,t3,t4,t5,t6,t7 MEM_STAT_INFO)

extern tree build_var_debug_value_stat (tree, tree MEM_STAT_DECL);
#define build_var_debug_value(t1,t2) \
  build_var_debug_value_stat (t1,t2 MEM_STAT_INFO)

/* Constructs double_int from tree CST.  */

static inline double_int
tree_to_double_int (const_tree cst)
{
  return TREE_INT_CST (cst);
}

extern tree double_int_to_tree (tree, double_int);
extern bool double_int_fits_to_tree_p (const_tree, double_int);
extern tree force_fit_type_double (tree, double_int, int, bool);

/* Create an INT_CST node with a CST value zero extended.  */

static inline tree
build_int_cstu (tree type, unsigned HOST_WIDE_INT cst)
{
  return double_int_to_tree (type, uhwi_to_double_int (cst));
}

extern tree build_int_cst (tree, HOST_WIDE_INT);
extern tree build_int_cst_type (tree, HOST_WIDE_INT);
extern tree build_int_cst_wide (tree, unsigned HOST_WIDE_INT, HOST_WIDE_INT);
extern tree build_vector (tree, tree);
extern tree build_vector_from_ctor (tree, VEC(constructor_elt,gc) *);
extern tree build_vector_from_val (tree, tree);
extern tree build_constructor (tree, VEC(constructor_elt,gc) *);
extern tree build_constructor_single (tree, tree, tree);
extern tree build_constructor_from_list (tree, tree);
extern tree build_real_from_int_cst (tree, const_tree);
extern tree build_complex (tree, tree, tree);
extern tree build_one_cst (tree);
extern tree build_zero_cst (tree);
extern tree build_string (int, const char *);
extern tree build_tree_list_stat (tree, tree MEM_STAT_DECL);
#define build_tree_list(t,q) build_tree_list_stat(t,q MEM_STAT_INFO)
extern tree build_tree_list_vec_stat (const VEC(tree,gc) * MEM_STAT_DECL);
#define build_tree_list_vec(v) build_tree_list_vec_stat (v MEM_STAT_INFO)
extern tree build_decl_stat (location_t, enum tree_code,
			     tree, tree MEM_STAT_DECL);
extern tree build_fn_decl (const char *, tree);
#define build_decl(l,c,t,q) build_decl_stat (l,c,t,q MEM_STAT_INFO)
extern tree build_translation_unit_decl (tree);
extern tree build_block (tree, tree, tree, tree);
extern tree build_empty_stmt (location_t);
extern tree build_omp_clause (location_t, enum omp_clause_code);

extern tree build_vl_exp_stat (enum tree_code, int MEM_STAT_DECL);
#define build_vl_exp(c,n) build_vl_exp_stat (c,n MEM_STAT_INFO)

extern tree build_call_nary (tree, tree, int, ...);
extern tree build_call_valist (tree, tree, int, va_list);
#define build_call_array(T1,T2,N,T3)\
   build_call_array_loc (UNKNOWN_LOCATION, T1, T2, N, T3)
extern tree build_call_array_loc (location_t, tree, tree, int, const tree *);
extern tree build_call_vec (tree, tree, VEC(tree,gc) *);

/* Construct various nodes representing data types.  */

extern tree make_signed_type (int);
extern tree make_unsigned_type (int);
extern tree signed_or_unsigned_type_for (int, tree);
extern tree signed_type_for (tree);
extern tree unsigned_type_for (tree);
extern void initialize_sizetypes (void);
extern void set_sizetype (tree);
extern void fixup_unsigned_type (tree);
extern tree build_pointer_type_for_mode (tree, enum machine_mode, bool);
extern tree build_pointer_type (tree);
extern tree build_reference_type_for_mode (tree, enum machine_mode, bool);
extern tree build_reference_type (tree);
extern tree build_vector_type_for_mode (tree, enum machine_mode);
extern tree build_vector_type (tree innertype, int nunits);
extern tree build_opaque_vector_type (tree innertype, int nunits);
extern tree build_type_no_quals (tree);
extern tree build_index_type (tree);
extern tree build_array_type (tree, tree);
extern tree build_nonshared_array_type (tree, tree);
extern tree build_function_type (tree, tree);
extern tree build_function_type_list (tree, ...);
extern tree build_function_type_skip_args (tree, bitmap);
extern tree build_function_decl_skip_args (tree, bitmap);
extern tree build_varargs_function_type_list (tree, ...);
extern tree build_method_type_directly (tree, tree, tree);
extern tree build_method_type (tree, tree);
extern tree build_offset_type (tree, tree);
extern tree build_complex_type (tree);
extern tree array_type_nelts (const_tree);
extern bool in_array_bounds_p (tree);
extern bool range_in_array_bounds_p (tree);

extern tree value_member (tree, tree);
extern tree purpose_member (const_tree, tree);
extern bool vec_member (const_tree, VEC(tree,gc) *);
extern tree chain_index (int, tree);

extern int attribute_list_equal (const_tree, const_tree);
extern int attribute_list_contained (const_tree, const_tree);
extern int tree_int_cst_equal (const_tree, const_tree);
extern int tree_int_cst_lt (const_tree, const_tree);
extern int tree_int_cst_compare (const_tree, const_tree);
extern int host_integerp (const_tree, int)
#ifndef ENABLE_TREE_CHECKING
  ATTRIBUTE_PURE /* host_integerp is pure only when checking is disabled.  */
#endif
  ;
extern HOST_WIDE_INT tree_low_cst (const_tree, int);
#if !defined ENABLE_TREE_CHECKING && (GCC_VERSION >= 4003)
extern inline __attribute__ ((__gnu_inline__)) HOST_WIDE_INT
tree_low_cst (const_tree t, int pos)
{
  gcc_assert (host_integerp (t, pos));
  return TREE_INT_CST_LOW (t);
}
#endif
extern int tree_int_cst_msb (const_tree);
extern int tree_int_cst_sgn (const_tree);
extern int tree_int_cst_sign_bit (const_tree);
extern unsigned int tree_int_cst_min_precision (tree, bool);
extern bool tree_expr_nonnegative_p (tree);
extern bool tree_expr_nonnegative_warnv_p (tree, bool *);
extern bool may_negate_without_overflow_p (const_tree);
extern tree strip_array_types (tree);
extern tree excess_precision_type (tree);

/* Construct various nodes representing fract or accum data types.  */

extern tree make_fract_type (int, int, int);
extern tree make_accum_type (int, int, int);

#define make_signed_fract_type(P) make_fract_type (P, 0, 0)
#define make_unsigned_fract_type(P) make_fract_type (P, 1, 0)
#define make_sat_signed_fract_type(P) make_fract_type (P, 0, 1)
#define make_sat_unsigned_fract_type(P) make_fract_type (P, 1, 1)
#define make_signed_accum_type(P) make_accum_type (P, 0, 0)
#define make_unsigned_accum_type(P) make_accum_type (P, 1, 0)
#define make_sat_signed_accum_type(P) make_accum_type (P, 0, 1)
#define make_sat_unsigned_accum_type(P) make_accum_type (P, 1, 1)

#define make_or_reuse_signed_fract_type(P) \
		make_or_reuse_fract_type (P, 0, 0)
#define make_or_reuse_unsigned_fract_type(P) \
		make_or_reuse_fract_type (P, 1, 0)
#define make_or_reuse_sat_signed_fract_type(P) \
		make_or_reuse_fract_type (P, 0, 1)
#define make_or_reuse_sat_unsigned_fract_type(P) \
		make_or_reuse_fract_type (P, 1, 1)
#define make_or_reuse_signed_accum_type(P) \
		make_or_reuse_accum_type (P, 0, 0)
#define make_or_reuse_unsigned_accum_type(P) \
		make_or_reuse_accum_type (P, 1, 0)
#define make_or_reuse_sat_signed_accum_type(P) \
		make_or_reuse_accum_type (P, 0, 1)
#define make_or_reuse_sat_unsigned_accum_type(P) \
		make_or_reuse_accum_type (P, 1, 1)

/* From expmed.c.  Since rtl.h is included after tree.h, we can't
   put the prototype here.  Rtl.h does declare the prototype if
   tree.h had been included.  */

extern tree make_tree (tree, rtx);

/* Return a type like TTYPE except that its TYPE_ATTRIBUTES
   is ATTRIBUTE.

   Such modified types already made are recorded so that duplicates
   are not made.  */

extern tree build_type_attribute_variant (tree, tree);
extern tree build_decl_attribute_variant (tree, tree);
extern tree build_type_attribute_qual_variant (tree, tree, int);

/* Structure describing an attribute and a function to handle it.  */
struct attribute_spec
{
  /* The name of the attribute (without any leading or trailing __),
     or NULL to mark the end of a table of attributes.  */
  const char *const name;
  /* The minimum length of the list of arguments of the attribute.  */
  const int min_length;
  /* The maximum length of the list of arguments of the attribute
     (-1 for no maximum).  */
  const int max_length;
  /* Whether this attribute requires a DECL.  If it does, it will be passed
     from types of DECLs, function return types and array element types to
     the DECLs, function types and array types respectively; but when
     applied to a type in any other circumstances, it will be ignored with
     a warning.  (If greater control is desired for a given attribute,
     this should be false, and the flags argument to the handler may be
     used to gain greater control in that case.)  */
  const bool decl_required;
  /* Whether this attribute requires a type.  If it does, it will be passed
     from a DECL to the type of that DECL.  */
  const bool type_required;
  /* Whether this attribute requires a function (or method) type.  If it does,
     it will be passed from a function pointer type to the target type,
     and from a function return type (which is not itself a function
     pointer type) to the function type.  */
  const bool function_type_required;
  /* Function to handle this attribute.  NODE points to the node to which
     the attribute is to be applied.  If a DECL, it should be modified in
     place; if a TYPE, a copy should be created.  NAME is the name of the
     attribute (possibly with leading or trailing __).  ARGS is the TREE_LIST
     of the arguments (which may be NULL).  FLAGS gives further information
     about the context of the attribute.  Afterwards, the attributes will
     be added to the DECL_ATTRIBUTES or TYPE_ATTRIBUTES, as appropriate,
     unless *NO_ADD_ATTRS is set to true (which should be done on error,
     as well as in any other cases when the attributes should not be added
     to the DECL or TYPE).  Depending on FLAGS, any attributes to be
     applied to another type or DECL later may be returned;
     otherwise the return value should be NULL_TREE.  This pointer may be
     NULL if no special handling is required beyond the checks implied
     by the rest of this structure.  */
  tree (*const handler) (tree *node, tree name, tree args,
				 int flags, bool *no_add_attrs);
};

/* Flags that may be passed in the third argument of decl_attributes, and
   to handler functions for attributes.  */
enum attribute_flags
{
  /* The type passed in is the type of a DECL, and any attributes that
     should be passed in again to be applied to the DECL rather than the
     type should be returned.  */
  ATTR_FLAG_DECL_NEXT = 1,
  /* The type passed in is a function return type, and any attributes that
     should be passed in again to be applied to the function type rather
     than the return type should be returned.  */
  ATTR_FLAG_FUNCTION_NEXT = 2,
  /* The type passed in is an array element type, and any attributes that
     should be passed in again to be applied to the array type rather
     than the element type should be returned.  */
  ATTR_FLAG_ARRAY_NEXT = 4,
  /* The type passed in is a structure, union or enumeration type being
     created, and should be modified in place.  */
  ATTR_FLAG_TYPE_IN_PLACE = 8,
  /* The attributes are being applied by default to a library function whose
     name indicates known behavior, and should be silently ignored if they
     are not in fact compatible with the function type.  */
  ATTR_FLAG_BUILT_IN = 16
};

/* Default versions of target-overridable functions.  */

extern tree merge_decl_attributes (tree, tree);
extern tree merge_type_attributes (tree, tree);

/* Given a tree node and a string, return nonzero if the tree node is
   a valid attribute name for the string.  */

extern int is_attribute_p (const char *, const_tree);

/* Given an attribute name and a list of attributes, return the list element
   of the attribute or NULL_TREE if not found.  */

extern tree lookup_attribute (const char *, tree);

/* Remove any instances of attribute ATTR_NAME in LIST and return the
   modified list.  */

extern tree remove_attribute (const char *, tree);

/* Given two attributes lists, return a list of their union.  */

extern tree merge_attributes (tree, tree);

#if TARGET_DLLIMPORT_DECL_ATTRIBUTES
/* Given two Windows decl attributes lists, possibly including
   dllimport, return a list of their union .  */
extern tree merge_dllimport_decl_attributes (tree, tree);

/* Handle a "dllimport" or "dllexport" attribute.  */
extern tree handle_dll_attribute (tree *, tree, tree, int, bool *);
#endif

/* Check whether CAND is suitable to be returned from get_qualified_type
   (BASE, TYPE_QUALS).  */

extern bool check_qualified_type (const_tree, const_tree, int);

/* Return a version of the TYPE, qualified as indicated by the
   TYPE_QUALS, if one exists.  If no qualified version exists yet,
   return NULL_TREE.  */

extern tree get_qualified_type (tree, int);

/* Like get_qualified_type, but creates the type if it does not
   exist.  This function never returns NULL_TREE.  */

extern tree build_qualified_type (tree, int);

/* Create a variant of type T with alignment ALIGN.  */

extern tree build_aligned_type (tree, unsigned int);

/* Like build_qualified_type, but only deals with the `const' and
   `volatile' qualifiers.  This interface is retained for backwards
   compatibility with the various front-ends; new code should use
   build_qualified_type instead.  */

#define build_type_variant(TYPE, CONST_P, VOLATILE_P)			\
  build_qualified_type ((TYPE),						\
			((CONST_P) ? TYPE_QUAL_CONST : 0)		\
			| ((VOLATILE_P) ? TYPE_QUAL_VOLATILE : 0))

/* Make a copy of a type node.  */

extern tree build_distinct_type_copy (tree);
extern tree build_variant_type_copy (tree);

/* Finish up a builtin RECORD_TYPE. Give it a name and provide its
   fields. Optionally specify an alignment, and then lay it out.  */

extern void finish_builtin_struct (tree, const char *,
							 tree, tree);

/* Given a ..._TYPE node, calculate the TYPE_SIZE, TYPE_SIZE_UNIT,
   TYPE_ALIGN and TYPE_MODE fields.  If called more than once on one
   node, does nothing except for the first time.  */

extern void layout_type (tree);

/* These functions allow a front-end to perform a manual layout of a
   RECORD_TYPE.  (For instance, if the placement of subsequent fields
   depends on the placement of fields so far.)  Begin by calling
   start_record_layout.  Then, call place_field for each of the
   fields.  Then, call finish_record_layout.  See layout_type for the
   default way in which these functions are used.  */

typedef struct record_layout_info_s
{
  /* The RECORD_TYPE that we are laying out.  */
  tree t;
  /* The offset into the record so far, in bytes, not including bits in
     BITPOS.  */
  tree offset;
  /* The last known alignment of SIZE.  */
  unsigned int offset_align;
  /* The bit position within the last OFFSET_ALIGN bits, in bits.  */
  tree bitpos;
  /* The alignment of the record so far, in bits.  */
  unsigned int record_align;
  /* The alignment of the record so far, ignoring #pragma pack and
     __attribute__ ((packed)), in bits.  */
  unsigned int unpacked_align;
  /* The previous field layed out.  */
  tree prev_field;
  /* The static variables (i.e., class variables, as opposed to
     instance variables) encountered in T.  */
  VEC(tree,gc) *pending_statics;
  /* Bits remaining in the current alignment group */
  int remaining_in_alignment;
  /* True if we've seen a packed field that didn't have normal
     alignment anyway.  */
  int packed_maybe_necessary;
} *record_layout_info;

extern void set_lang_adjust_rli (void (*) (record_layout_info));
extern record_layout_info start_record_layout (tree);
extern tree bit_from_pos (tree, tree);
extern tree byte_from_pos (tree, tree);
extern void pos_from_bit (tree *, tree *, unsigned int, tree);
extern void normalize_offset (tree *, tree *, unsigned int);
extern tree rli_size_unit_so_far (record_layout_info);
extern tree rli_size_so_far (record_layout_info);
extern void normalize_rli (record_layout_info);
extern void place_field (record_layout_info, tree);
extern void compute_record_mode (tree);
extern void finish_record_layout (record_layout_info, int);

/* Given a hashcode and a ..._TYPE node (for which the hashcode was made),
   return a canonicalized ..._TYPE node, so that duplicates are not made.
   How the hash code is computed is up to the caller, as long as any two
   callers that could hash identical-looking type nodes agree.  */

extern tree type_hash_canon (unsigned int, tree);

/* Given a VAR_DECL, PARM_DECL, RESULT_DECL or FIELD_DECL node,
   calculates the DECL_SIZE, DECL_SIZE_UNIT, DECL_ALIGN and DECL_MODE
   fields.  Call this only once for any given decl node.

   Second argument is the boundary that this field can be assumed to
   be starting at (in bits).  Zero means it can be assumed aligned
   on any boundary that may be needed.  */

extern void layout_decl (tree, unsigned);

/* Given a VAR_DECL, PARM_DECL or RESULT_DECL, clears the results of
   a previous call to layout_decl and calls it again.  */

extern void relayout_decl (tree);

/* Return the mode for data of a given size SIZE and mode class CLASS.
   If LIMIT is nonzero, then don't use modes bigger than MAX_FIXED_MODE_SIZE.
   The value is BLKmode if no other mode is found.  This is like
   mode_for_size, but is passed a tree.  */

extern enum machine_mode mode_for_size_tree (const_tree, enum mode_class, int);

/* Return an expr equal to X but certainly not valid as an lvalue.  */

#define non_lvalue(T) non_lvalue_loc (UNKNOWN_LOCATION, T)
extern tree non_lvalue_loc (location_t, tree);

extern tree convert (tree, tree);
extern unsigned int expr_align (const_tree);
extern tree expr_first (tree);
extern tree expr_last (tree);
extern tree size_in_bytes (const_tree);
extern HOST_WIDE_INT int_size_in_bytes (const_tree);
extern HOST_WIDE_INT max_int_size_in_bytes (const_tree);
extern tree tree_expr_size (const_tree);
extern tree bit_position (const_tree);
extern HOST_WIDE_INT int_bit_position (const_tree);
extern tree byte_position (const_tree);
extern HOST_WIDE_INT int_byte_position (const_tree);

/* UPC related functions */
extern void set_lang_layout_decl_p (int (*) (tree, tree));
extern void set_lang_layout_decl (void (*) (tree, tree));
extern void expand_affinity_test (tree);

/* Define data structures, macros, and functions for handling sizes
   and the various types used to represent sizes.  */

enum size_type_kind
{
  SIZETYPE,		/* Normal representation of sizes in bytes.  */
  SSIZETYPE,		/* Signed representation of sizes in bytes.  */
  BITSIZETYPE,		/* Normal representation of sizes in bits.  */
  SBITSIZETYPE,		/* Signed representation of sizes in bits.  */
  TYPE_KIND_LAST};

extern GTY(()) tree sizetype_tab[(int) TYPE_KIND_LAST];

#define sizetype sizetype_tab[(int) SIZETYPE]
#define bitsizetype sizetype_tab[(int) BITSIZETYPE]
#define ssizetype sizetype_tab[(int) SSIZETYPE]
#define sbitsizetype sizetype_tab[(int) SBITSIZETYPE]

extern tree size_int_kind (HOST_WIDE_INT, enum size_type_kind);
#define size_binop(CODE,T1,T2)\
   size_binop_loc (UNKNOWN_LOCATION, CODE, T1, T2)
extern tree size_binop_loc (location_t, enum tree_code, tree, tree);
#define size_diffop(T1,T2)\
   size_diffop_loc (UNKNOWN_LOCATION, T1, T2)
extern tree size_diffop_loc (location_t, tree, tree);

#define size_int(L) size_int_kind (L, SIZETYPE)
#define ssize_int(L) size_int_kind (L, SSIZETYPE)
#define bitsize_int(L) size_int_kind (L, BITSIZETYPE)
#define sbitsize_int(L) size_int_kind (L, SBITSIZETYPE)

#define round_up(T,N) round_up_loc (UNKNOWN_LOCATION, T, N)
extern tree round_up_loc (location_t, tree, int);
#define round_down(T,N) round_down_loc (UNKNOWN_LOCATION, T, N)
extern tree round_down_loc (location_t, tree, int);
extern VEC(tree,gc) *get_pending_sizes (void);
extern void put_pending_size (tree);
extern void put_pending_sizes (VEC(tree,gc) *);
extern void finalize_size_functions (void);

/* Type for sizes of data-type.  */

#define BITS_PER_UNIT_LOG \
  ((BITS_PER_UNIT > 1) + (BITS_PER_UNIT > 2) + (BITS_PER_UNIT > 4) \
   + (BITS_PER_UNIT > 8) + (BITS_PER_UNIT > 16) + (BITS_PER_UNIT > 32) \
   + (BITS_PER_UNIT > 64) + (BITS_PER_UNIT > 128) + (BITS_PER_UNIT > 256))

/* If nonzero, an upper limit on alignment of structure fields, in bits,  */
extern unsigned int maximum_field_alignment;

/* Concatenate two lists (chains of TREE_LIST nodes) X and Y
   by making the last node in X point to Y.
   Returns X, except if X is 0 returns Y.  */

extern tree chainon (tree, tree);

/* Make a new TREE_LIST node from specified PURPOSE, VALUE and CHAIN.  */

extern tree tree_cons_stat (tree, tree, tree MEM_STAT_DECL);
#define tree_cons(t,q,w) tree_cons_stat (t,q,w MEM_STAT_INFO)

/* Return the last tree node in a chain.  */

extern tree tree_last (tree);

/* Reverse the order of elements in a chain, and return the new head.  */

extern tree nreverse (tree);

/* Returns the length of a chain of nodes
   (number of chain pointers to follow before reaching a null pointer).  */

extern int list_length (const_tree);

/* Returns the number of FIELD_DECLs in a type.  */

extern int fields_length (const_tree);

/* Returns the first FIELD_DECL in a type.  */

extern tree first_field (const_tree);

/* Given an initializer INIT, return TRUE if INIT is zero or some
   aggregate of zeros.  Otherwise return FALSE.  */

extern bool initializer_zerop (const_tree);

/* Given a CONSTRUCTOR CTOR, return the element values as a vector.  */

extern VEC(tree,gc) *ctor_to_vec (tree);

/* Examine CTOR to discover:
   * how many scalar fields are set to nonzero values,
     and place it in *P_NZ_ELTS;
   * how many scalar fields in total are in CTOR,
     and place it in *P_ELT_COUNT.
   * if a type is a union, and the initializer from the constructor
     is not the largest element in the union, then set *p_must_clear.

   Return whether or not CTOR is a valid static constant initializer, the same
   as "initializer_constant_valid_p (CTOR, TREE_TYPE (CTOR)) != 0".  */

extern bool categorize_ctor_elements (const_tree, HOST_WIDE_INT *, HOST_WIDE_INT *,
				      bool *);

extern HOST_WIDE_INT count_type_elements (const_tree, bool);

/* integer_zerop (tree x) is nonzero if X is an integer constant of value 0.  */

extern int integer_zerop (const_tree);

/* integer_onep (tree x) is nonzero if X is an integer constant of value 1.  */

extern int integer_onep (const_tree);

/* integer_all_onesp (tree x) is nonzero if X is an integer constant
   all of whose significant bits are 1.  */

extern int integer_all_onesp (const_tree);

/* integer_pow2p (tree x) is nonzero is X is an integer constant with
   exactly one bit 1.  */

extern int integer_pow2p (const_tree);

/* integer_nonzerop (tree x) is nonzero if X is an integer constant
   with a nonzero value.  */

extern int integer_nonzerop (const_tree);

extern bool cst_and_fits_in_hwi (const_tree);
extern tree num_ending_zeros (const_tree);

/* fixed_zerop (tree x) is nonzero if X is a fixed-point constant of
   value 0.  */

extern int fixed_zerop (const_tree);

/* staticp (tree x) is nonzero if X is a reference to data allocated
   at a fixed address in memory.  Returns the outermost data.  */

extern tree staticp (tree);

/* save_expr (EXP) returns an expression equivalent to EXP
   but it can be used multiple times within context CTX
   and only evaluate EXP once.  */

extern tree save_expr (tree);

/* Look inside EXPR and into any simple arithmetic operations.  Return
   the innermost non-arithmetic node.  */

extern tree skip_simple_arithmetic (tree);

/* Return which tree structure is used by T.  */

enum tree_node_structure_enum tree_node_structure (const_tree);

/* Return true if EXP contains a PLACEHOLDER_EXPR, i.e. if it represents a
   size or offset that depends on a field within a record.  */

extern bool contains_placeholder_p (const_tree);

/* This macro calls the above function but short-circuits the common
   case of a constant to save time.  Also check for null.  */

#define CONTAINS_PLACEHOLDER_P(EXP) \
  ((EXP) != 0 && ! TREE_CONSTANT (EXP) && contains_placeholder_p (EXP))

/* Return true if any part of the structure of TYPE involves a PLACEHOLDER_EXPR
   directly.  This includes size, bounds, qualifiers (for QUAL_UNION_TYPE) and
   field positions.  */

extern bool type_contains_placeholder_p (tree);

/* Given a tree EXP, find all occurences of references to fields
   in a PLACEHOLDER_EXPR and place them in vector REFS without
   duplicates.  Also record VAR_DECLs and CONST_DECLs.  Note that
   we assume here that EXP contains only arithmetic expressions
   or CALL_EXPRs with PLACEHOLDER_EXPRs occurring only in their
   argument list.  */

extern void find_placeholder_in_expr (tree, VEC (tree, heap) **);

/* This macro calls the above function but short-circuits the common
   case of a constant to save time and also checks for NULL.  */

#define FIND_PLACEHOLDER_IN_EXPR(EXP, V) \
do {					 \
  if((EXP) && !TREE_CONSTANT (EXP))	 \
    find_placeholder_in_expr (EXP, V);	 \
} while (0)

/* Given a tree EXP, a FIELD_DECL F, and a replacement value R,
   return a tree with all occurrences of references to F in a
   PLACEHOLDER_EXPR replaced by R.  Also handle VAR_DECLs and
   CONST_DECLs.  Note that we assume here that EXP contains only
   arithmetic expressions or CALL_EXPRs with PLACEHOLDER_EXPRs
   occurring only in their argument list.  */

extern tree substitute_in_expr (tree, tree, tree);

/* This macro calls the above function but short-circuits the common
   case of a constant to save time and also checks for NULL.  */

#define SUBSTITUTE_IN_EXPR(EXP, F, R) \
  ((EXP) == 0 || TREE_CONSTANT (EXP) ? (EXP) : substitute_in_expr (EXP, F, R))

/* Similar, but look for a PLACEHOLDER_EXPR in EXP and find a replacement
   for it within OBJ, a tree that is an object or a chain of references.  */

extern tree substitute_placeholder_in_expr (tree, tree);

/* This macro calls the above function but short-circuits the common
   case of a constant to save time and also checks for NULL.  */

#define SUBSTITUTE_PLACEHOLDER_IN_EXPR(EXP, OBJ) \
  ((EXP) == 0 || TREE_CONSTANT (EXP) ? (EXP)	\
   : substitute_placeholder_in_expr (EXP, OBJ))

/* variable_size (EXP) is like save_expr (EXP) except that it
   is for the special case of something that is part of a
   variable size for a data type.  It makes special arrangements
   to compute the value at the right time when the data type
   belongs to a function parameter.  */

extern tree variable_size (tree);

/* stabilize_reference (EXP) returns a reference equivalent to EXP
   but it can be used multiple times
   and only evaluate the subexpressions once.  */

extern tree stabilize_reference (tree);

/* Subroutine of stabilize_reference; this is called for subtrees of
   references.  Any expression with side-effects must be put in a SAVE_EXPR
   to ensure that it is only evaluated once.  */

extern tree stabilize_reference_1 (tree);

/* Return EXP, stripped of any conversions to wider types
   in such a way that the result of converting to type FOR_TYPE
   is the same as if EXP were converted to FOR_TYPE.
   If FOR_TYPE is 0, it signifies EXP's type.  */

extern tree get_unwidened (tree, tree);

/* Return OP or a simpler expression for a narrower value
   which can be sign-extended or zero-extended to give back OP.
   Store in *UNSIGNEDP_PTR either 1 if the value should be zero-extended
   or 0 if the value should be sign-extended.  */

extern tree get_narrower (tree, int *);

/* Return true if T is an expression that get_inner_reference handles.  */

static inline bool
handled_component_p (const_tree t)
{
  switch (TREE_CODE (t))
    {
    case BIT_FIELD_REF:
    case COMPONENT_REF:
    case ARRAY_REF:
    case ARRAY_RANGE_REF:
    case VIEW_CONVERT_EXPR:
    case REALPART_EXPR:
    case IMAGPART_EXPR:
      return true;

    default:
      return false;
    }
}

/* Given an expression EXP that is a handled_component_p,
   look for the ultimate containing object, which is returned and specify
   the access position and size.  */

extern tree get_inner_reference (tree, HOST_WIDE_INT *, HOST_WIDE_INT *,
				 tree *, enum machine_mode *, int *, int *,
				 bool);

/* Given an expression EXP that may be a COMPONENT_REF, an ARRAY_REF or an
   ARRAY_RANGE_REF, look for whether EXP or any nested component-refs within
   EXP is marked as PACKED.  */

extern bool contains_packed_reference (const_tree exp);

/* Return a tree of sizetype representing the size, in bytes, of the element
   of EXP, an ARRAY_REF or an ARRAY_RANGE_REF.  */

extern tree array_ref_element_size (tree);

/* Return a tree representing the lower bound of the array mentioned in
   EXP, an ARRAY_REF or an ARRAY_RANGE_REF.  */

extern tree array_ref_low_bound (tree);

/* Return a tree representing the upper bound of the array mentioned in
   EXP, an ARRAY_REF or an ARRAY_RANGE_REF.  */

extern tree array_ref_up_bound (tree);

/* Return a tree representing the offset, in bytes, of the field referenced
   by EXP.  This does not include any offset in DECL_FIELD_BIT_OFFSET.  */

extern tree component_ref_field_offset (tree);

/* Given a DECL or TYPE, return the scope in which it was declared, or
   NUL_TREE if there is no containing scope.  */

extern tree get_containing_scope (const_tree);

/* Return the FUNCTION_DECL which provides this _DECL with its context,
   or zero if none.  */
extern tree decl_function_context (const_tree);

/* Return the RECORD_TYPE, UNION_TYPE, or QUAL_UNION_TYPE which provides
   this _DECL with its context, or zero if none.  */
extern tree decl_type_context (const_tree);

/* Return 1 if EXPR is the real constant zero.  */
extern int real_zerop (const_tree);

/* Declare commonly used variables for tree structure.  */

/* Nonzero means lvalues are limited to those valid in pedantic ANSI C.
   Zero means allow extended lvalues.  */

extern int pedantic_lvalues;

/* Points to the FUNCTION_DECL of the function whose body we are reading.  */

extern GTY(()) tree current_function_decl;

/* Nonzero means a FUNC_BEGIN label was emitted.  */
extern GTY(()) const char * current_function_func_begin_label;

/* Iterator for going through the function arguments.  */
typedef struct {
  tree next;			/* TREE_LIST pointing to the next argument */
} function_args_iterator;

/* Initialize the iterator I with arguments from function FNDECL  */

static inline void
function_args_iter_init (function_args_iterator *i, const_tree fntype)
{
  i->next = TYPE_ARG_TYPES (fntype);
}

/* Return a pointer that holds the next argument if there are more arguments to
   handle, otherwise return NULL.  */

static inline tree *
function_args_iter_cond_ptr (function_args_iterator *i)
{
  return (i->next) ? &TREE_VALUE (i->next) : NULL;
}

/* Return the next argument if there are more arguments to handle, otherwise
   return NULL.  */

static inline tree
function_args_iter_cond (function_args_iterator *i)
{
  return (i->next) ? TREE_VALUE (i->next) : NULL_TREE;
}

/* Advance to the next argument.  */
static inline void
function_args_iter_next (function_args_iterator *i)
{
  gcc_assert (i->next != NULL_TREE);
  i->next = TREE_CHAIN (i->next);
}

/* We set BLOCK_SOURCE_LOCATION only to inlined function entry points.  */

static inline bool
inlined_function_outer_scope_p (const_tree block)
{
 return BLOCK_SOURCE_LOCATION (block) != UNKNOWN_LOCATION;
}

/* Loop over all function arguments of FNTYPE.  In each iteration, PTR is set
   to point to the next tree element.  ITER is an instance of
   function_args_iterator used to iterate the arguments.  */
#define FOREACH_FUNCTION_ARGS_PTR(FNTYPE, PTR, ITER)			\
  for (function_args_iter_init (&(ITER), (FNTYPE));			\
       (PTR = function_args_iter_cond_ptr (&(ITER))) != NULL;		\
       function_args_iter_next (&(ITER)))

/* Loop over all function arguments of FNTYPE.  In each iteration, TREE is set
   to the next tree element.  ITER is an instance of function_args_iterator
   used to iterate the arguments.  */
#define FOREACH_FUNCTION_ARGS(FNTYPE, TREE, ITER)			\
  for (function_args_iter_init (&(ITER), (FNTYPE));			\
       (TREE = function_args_iter_cond (&(ITER))) != NULL_TREE;		\
       function_args_iter_next (&(ITER)))



/* In tree.c */
extern unsigned crc32_string (unsigned, const char *);
extern void clean_symbol_name (char *);
extern tree get_file_function_name (const char *);
extern tree get_callee_fndecl (const_tree);
extern int type_num_arguments (const_tree);
extern bool associative_tree_code (enum tree_code);
extern bool commutative_tree_code (enum tree_code);
extern bool commutative_ternary_tree_code (enum tree_code);
extern tree upper_bound_in_type (tree, tree);
extern tree lower_bound_in_type (tree, tree);
extern int operand_equal_for_phi_arg_p (const_tree, const_tree);
extern tree call_expr_arg (tree, int);
extern tree *call_expr_argp (tree, int);
extern tree create_artificial_label (location_t);
extern const char *get_name (tree);
extern bool stdarg_p (const_tree);
extern bool prototype_p (tree);
extern bool is_typedef_decl (tree x);
extern bool typedef_variant_p (tree);
extern bool auto_var_in_fn_p (const_tree, const_tree);
extern tree build_low_bits_mask (tree, unsigned);
extern tree tree_strip_nop_conversions (tree);
extern tree tree_strip_sign_nop_conversions (tree);
extern tree lhd_gcc_personality (void);
extern void assign_assembler_name_if_neeeded (tree);


/* In cgraph.c */
extern void change_decl_assembler_name (tree, tree);

/* In gimplify.c */
extern tree unshare_expr (tree);

/* In stmt.c */

extern void expand_expr_stmt (tree);
extern int warn_if_unused_value (const_tree, location_t);
extern void expand_label (tree);
extern void expand_goto (tree);

extern rtx expand_stack_save (void);
extern void expand_stack_restore (tree);
extern void expand_return (tree);

/* In tree-eh.c */
extern void using_eh_for_cleanups (void);

/* In fold-const.c */

/* Non-zero if we are folding constants inside an initializer; zero
   otherwise.  */
extern int folding_initializer;

/* Convert between trees and native memory representation.  */
extern int native_encode_expr (const_tree, unsigned char *, int);
extern tree native_interpret_expr (tree, const unsigned char *, int);

/* Fold constants as much as possible in an expression.
   Returns the simplified expression.
   Acts only on the top level of the expression;
   if the argument itself cannot be simplified, its
   subexpressions are not changed.  */

extern tree fold (tree);
#define fold_unary(CODE,T1,T2)\
   fold_unary_loc (UNKNOWN_LOCATION, CODE, T1, T2)
extern tree fold_unary_loc (location_t, enum tree_code, tree, tree);
#define fold_unary_ignore_overflow(CODE,T1,T2)\
   fold_unary_ignore_overflow_loc (UNKNOWN_LOCATION, CODE, T1, T2)
extern tree fold_unary_ignore_overflow_loc (location_t, enum tree_code, tree, tree);
#define fold_binary(CODE,T1,T2,T3)\
   fold_binary_loc (UNKNOWN_LOCATION, CODE, T1, T2, T3)
extern tree fold_binary_loc (location_t, enum tree_code, tree, tree, tree);
#define fold_ternary(CODE,T1,T2,T3,T4)\
   fold_ternary_loc (UNKNOWN_LOCATION, CODE, T1, T2, T3, T4)
extern tree fold_ternary_loc (location_t, enum tree_code, tree, tree, tree, tree);
#define fold_build1(c,t1,t2)\
   fold_build1_stat_loc (UNKNOWN_LOCATION, c, t1, t2 MEM_STAT_INFO)
#define fold_build1_loc(l,c,t1,t2)\
   fold_build1_stat_loc (l, c, t1, t2 MEM_STAT_INFO)
extern tree fold_build1_stat_loc (location_t, enum tree_code, tree,
				  tree MEM_STAT_DECL);
#define fold_build2(c,t1,t2,t3)\
   fold_build2_stat_loc (UNKNOWN_LOCATION, c, t1, t2, t3 MEM_STAT_INFO)
#define fold_build2_loc(l,c,t1,t2,t3)\
   fold_build2_stat_loc (l, c, t1, t2, t3 MEM_STAT_INFO)
extern tree fold_build2_stat_loc (location_t, enum tree_code, tree, tree,
				  tree MEM_STAT_DECL);
#define fold_build3(c,t1,t2,t3,t4)\
   fold_build3_stat_loc (UNKNOWN_LOCATION, c, t1, t2, t3, t4 MEM_STAT_INFO)
#define fold_build3_loc(l,c,t1,t2,t3,t4)\
   fold_build3_stat_loc (l, c, t1, t2, t3, t4 MEM_STAT_INFO)
extern tree fold_build3_stat_loc (location_t, enum tree_code, tree, tree, tree,
				  tree MEM_STAT_DECL);
extern tree fold_build1_initializer_loc (location_t, enum tree_code, tree, tree);
extern tree fold_build2_initializer_loc (location_t, enum tree_code, tree, tree, tree);
extern tree fold_build3_initializer_loc (location_t, enum tree_code, tree, tree, tree, tree);
#define fold_build_call_array(T1,T2,N,T4)\
   fold_build_call_array_loc (UNKNOWN_LOCATION, T1, T2, N, T4)
extern tree fold_build_call_array_loc (location_t, tree, tree, int, tree *);
#define fold_build_call_array_initializer(T1,T2,N,T4)\
   fold_build_call_array_initializer_loc (UNKNOWN_LOCATION, T1, T2, N, T4)
extern tree fold_build_call_array_initializer_loc (location_t, tree, tree, int, tree *);
extern bool fold_convertible_p (const_tree, const_tree);
#define fold_convert(T1,T2)\
   fold_convert_loc(UNKNOWN_LOCATION, T1, T2)
extern tree fold_convert_loc (location_t, tree, tree);
extern tree fold_single_bit_test (location_t, enum tree_code, tree, tree, tree);
extern tree fold_ignored_result (tree);
extern tree fold_abs_const (tree, tree);
extern tree fold_indirect_ref_1 (location_t, tree, tree);
extern void fold_defer_overflow_warnings (void);
extern void fold_undefer_overflow_warnings (bool, const_gimple, int);
extern void fold_undefer_and_ignore_overflow_warnings (void);
extern bool fold_deferring_overflow_warnings_p (void);
<<<<<<< HEAD
=======
extern tree fold_fma (location_t, tree, tree, tree, tree);
>>>>>>> 155d23aa

enum operand_equal_flag
{
  OEP_ONLY_CONST = 1,
  OEP_PURE_SAME = 2
};

extern int operand_equal_p (const_tree, const_tree, unsigned int);
extern int multiple_of_p (tree, const_tree, const_tree);
#define omit_one_operand(T1,T2,T3)\
   omit_one_operand_loc (UNKNOWN_LOCATION, T1, T2, T3)
extern tree omit_one_operand_loc (location_t, tree, tree, tree);
#define omit_two_operands(T1,T2,T3,T4)\
   omit_two_operands_loc (UNKNOWN_LOCATION, T1, T2, T3, T4)
extern tree omit_two_operands_loc (location_t, tree, tree, tree, tree);
#define invert_truthvalue(T)\
   invert_truthvalue_loc(UNKNOWN_LOCATION, T)
extern tree invert_truthvalue_loc (location_t, tree);
extern tree fold_truth_not_expr (location_t, tree);
extern tree fold_unary_to_constant (enum tree_code, tree, tree);
extern tree fold_binary_to_constant (enum tree_code, tree, tree, tree);
extern tree fold_read_from_constant_string (tree);
extern tree int_const_binop (enum tree_code, const_tree, const_tree, int);
#define build_fold_addr_expr(T)\
        build_fold_addr_expr_loc (UNKNOWN_LOCATION, (T))
extern tree build_fold_addr_expr_loc (location_t, tree);
#define build_fold_addr_expr_with_type(T,TYPE)\
        build_fold_addr_expr_with_type_loc (UNKNOWN_LOCATION, (T), TYPE)
extern tree build_fold_addr_expr_with_type_loc (location_t, tree, tree);
extern tree fold_build_cleanup_point_expr (tree type, tree expr);
extern tree fold_strip_sign_ops (tree);
#define build_fold_indirect_ref(T)\
        build_fold_indirect_ref_loc (UNKNOWN_LOCATION, T)
extern tree build_fold_indirect_ref_loc (location_t, tree);
#define fold_indirect_ref(T)\
        fold_indirect_ref_loc (UNKNOWN_LOCATION, T)
extern tree fold_indirect_ref_loc (location_t, tree);
extern tree build_simple_mem_ref_loc (location_t, tree);
#define build_simple_mem_ref(T)\
	build_simple_mem_ref_loc (UNKNOWN_LOCATION, T)
extern double_int mem_ref_offset (const_tree);
extern tree reference_alias_ptr_type (const_tree);
extern tree constant_boolean_node (int, tree);
extern tree div_if_zero_remainder (enum tree_code, const_tree, const_tree);

extern bool tree_swap_operands_p (const_tree, const_tree, bool);
extern enum tree_code swap_tree_comparison (enum tree_code);

extern bool ptr_difference_const (tree, tree, HOST_WIDE_INT *);
extern enum tree_code invert_tree_comparison (enum tree_code, bool);

extern bool tree_expr_nonzero_p (tree);
extern bool tree_unary_nonzero_warnv_p (enum tree_code, tree, tree, bool *);
extern bool tree_binary_nonzero_warnv_p (enum tree_code, tree, tree, tree op1,
                                         bool *);
extern bool tree_single_nonzero_warnv_p (tree, bool *);
extern bool tree_unary_nonnegative_warnv_p (enum tree_code, tree, tree, bool *);
extern bool tree_binary_nonnegative_warnv_p (enum tree_code, tree, tree, tree,
                                             bool *);
extern bool tree_single_nonnegative_warnv_p (tree t, bool *strict_overflow_p);
extern bool tree_invalid_nonnegative_warnv_p (tree t, bool *strict_overflow_p);
extern bool tree_call_nonnegative_warnv_p (tree, tree, tree, tree, bool *);

extern bool tree_expr_nonzero_warnv_p (tree, bool *);

extern bool fold_real_zero_addition_p (const_tree, const_tree, int);
extern tree combine_comparisons (location_t, enum tree_code, enum tree_code,
				 enum tree_code, tree, tree, tree);
extern void debug_fold_checksum (const_tree);

/* Return nonzero if CODE is a tree code that represents a truth value.  */
static inline bool
truth_value_p (enum tree_code code)
{
  return (TREE_CODE_CLASS (code) == tcc_comparison
	  || code == TRUTH_AND_EXPR || code == TRUTH_ANDIF_EXPR
	  || code == TRUTH_OR_EXPR || code == TRUTH_ORIF_EXPR
	  || code == TRUTH_XOR_EXPR || code == TRUTH_NOT_EXPR);
}


/* In builtins.c */
extern tree fold_call_expr (location_t, tree, bool);
extern tree fold_builtin_fputs (location_t, tree, tree, bool, bool, tree);
extern tree fold_builtin_strcpy (location_t, tree, tree, tree, tree);
extern tree fold_builtin_strncpy (location_t, tree, tree, tree, tree, tree);
extern tree fold_builtin_memory_chk (location_t, tree, tree, tree, tree, tree, tree, bool,
				     enum built_in_function);
extern tree fold_builtin_stxcpy_chk (location_t, tree, tree, tree, tree, tree, bool,
				     enum built_in_function);
extern tree fold_builtin_strncpy_chk (location_t, tree, tree, tree, tree, tree);
extern tree fold_builtin_snprintf_chk (location_t, tree, tree, enum built_in_function);
extern bool fold_builtin_next_arg (tree, bool);
extern enum built_in_function builtin_mathfn_code (const_tree);
extern tree fold_builtin_call_array (location_t, tree, tree, int, tree *);
<<<<<<< HEAD
=======
extern tree build_call_expr_loc_array (location_t, tree, int, tree *);
extern tree build_call_expr_loc_vec (location_t, tree, VEC(tree,gc) *);
>>>>>>> 155d23aa
extern tree build_call_expr_loc (location_t, tree, int, ...);
extern tree build_call_expr (tree, int, ...);
extern tree mathfn_built_in (tree, enum built_in_function fn);
extern tree c_strlen (tree, int);
extern tree std_gimplify_va_arg_expr (tree, tree, gimple_seq *, gimple_seq *);
extern tree build_va_arg_indirect_ref (tree);
extern tree build_string_literal (int, const char *);
extern bool validate_arglist (const_tree, ...);
extern rtx builtin_memset_read_str (void *, HOST_WIDE_INT, enum machine_mode);
extern bool can_trust_pointer_alignment (void);
extern unsigned int get_pointer_alignment (tree, unsigned int);
extern bool is_builtin_name (const char *);
extern bool is_builtin_fn (tree);
extern unsigned int get_object_alignment (tree, unsigned int);
extern tree fold_call_stmt (gimple, bool);
extern tree gimple_fold_builtin_snprintf_chk (gimple, tree, enum built_in_function);
extern tree make_range (tree, int *, tree *, tree *, bool *);
extern tree build_range_check (location_t, tree, tree, int, tree, tree);
extern bool merge_ranges (int *, tree *, tree *, int, tree, tree, int,
			  tree, tree);
extern void set_builtin_user_assembler_name (tree decl, const char *asmspec);
extern bool is_simple_builtin (tree);
extern bool is_inexpensive_builtin (tree);

/* In convert.c */
extern tree strip_float_extensions (tree);

/* In tree.c */
extern int really_constant_p (const_tree);
extern bool decl_address_invariant_p (const_tree);
extern bool decl_address_ip_invariant_p (const_tree);
extern bool int_fits_type_p (const_tree, const_tree);
#ifndef GENERATOR_FILE
extern void get_type_static_bounds (const_tree, mpz_t, mpz_t);
#endif
extern bool variably_modified_type_p (tree, tree);
extern int tree_log2 (const_tree);
extern int tree_floor_log2 (const_tree);
extern int simple_cst_equal (const_tree, const_tree);
extern hashval_t iterative_hash_expr (const_tree, hashval_t);
extern hashval_t iterative_hash_exprs_commutative (const_tree,
                                                   const_tree, hashval_t);
extern hashval_t iterative_hash_host_wide_int (HOST_WIDE_INT, hashval_t);
extern hashval_t iterative_hash_hashval_t (hashval_t, hashval_t);
extern hashval_t iterative_hash_host_wide_int (HOST_WIDE_INT, hashval_t);
extern int compare_tree_int (const_tree, unsigned HOST_WIDE_INT);
extern int type_list_equal (const_tree, const_tree);
extern int chain_member (const_tree, const_tree);
extern tree type_hash_lookup (unsigned int, tree);
extern void type_hash_add (unsigned int, tree);
extern int simple_cst_list_equal (const_tree, const_tree);
extern void dump_tree_statistics (void);
extern void recompute_tree_invariant_for_addr_expr (tree);
extern bool needs_to_live_in_memory (const_tree);
extern tree reconstruct_complex_type (tree, tree);

extern int real_onep (const_tree);
extern int real_twop (const_tree);
extern int real_minus_onep (const_tree);
extern void init_ttree (void);
extern void build_common_tree_nodes (bool);
extern void build_common_tree_nodes_2 (int);
extern void build_common_builtin_nodes (void);
extern tree build_nonstandard_integer_type (unsigned HOST_WIDE_INT, int);
extern tree build_range_type (tree, tree, tree);
extern tree build_nonshared_range_type (tree, tree, tree);
extern bool subrange_type_for_debug_p (const_tree, tree *, tree *);
extern HOST_WIDE_INT int_cst_value (const_tree);
extern HOST_WIDEST_INT widest_int_cst_value (const_tree);

extern bool fields_compatible_p (const_tree, const_tree);
extern tree find_compatible_field (tree, tree);

extern tree *tree_block (tree);
extern location_t *block_nonartificial_location (tree);
extern location_t tree_nonartificial_location (tree);

extern tree block_ultimate_origin (const_tree);

extern tree get_binfo_at_offset (tree, HOST_WIDE_INT, tree);

/* In tree-nested.c */
extern tree build_addr (tree, tree);

/* In function.c */
extern void expand_main_function (void);
extern void expand_function_end (void);
extern void expand_function_start (tree);
extern void stack_protect_prologue (void);
extern void stack_protect_epilogue (void);
extern void init_dummy_function_start (void);
extern void expand_dummy_function_end (void);
extern unsigned int init_function_for_compilation (void);
extern void allocate_struct_function (tree, bool);
extern void push_struct_function (tree fndecl);
extern void init_function_start (tree);
extern bool use_register_for_decl (const_tree);
extern void generate_setjmp_warnings (void);
extern void init_temp_slots (void);
extern void free_temp_slots (void);
extern void pop_temp_slots (void);
extern void push_temp_slots (void);
extern void preserve_temp_slots (rtx);
extern int aggregate_value_p (const_tree, const_tree);
extern void push_function_context (void);
extern void pop_function_context (void);
extern gimple_seq gimplify_parameters (void);

/* In print-rtl.c */
#ifdef BUFSIZ
extern void print_rtl (FILE *, const_rtx);
#endif

/* In print-tree.c */
extern void debug_tree (tree);
extern void debug_vec_tree (VEC(tree,gc) *);
#ifdef BUFSIZ
extern void dump_addr (FILE*, const char *, const void *);
extern void print_node (FILE *, const char *, tree, int);
extern void print_vec_tree (FILE *, const char *, VEC(tree,gc) *, int);
extern void print_node_brief (FILE *, const char *, const_tree, int);
extern void indent_to (FILE *, int);
#endif

/* In tree-inline.c:  */
extern bool debug_find_tree (tree, tree);
/* This is in tree-inline.c since the routine uses
   data structures from the inliner.  */
extern tree unsave_expr_now (tree);
extern tree build_duplicate_type (tree);

/* In calls.c */

/* Nonzero if this is a call to a function whose return value depends
   solely on its arguments, has no side effects, and does not read
   global memory.  This corresponds to TREE_READONLY for function
   decls.  */
#define ECF_CONST		  (1 << 0)
/* Nonzero if this is a call to "pure" function (like const function,
   but may read memory.  This corresponds to DECL_PURE_P for function
   decls.  */
#define ECF_PURE		  (1 << 1)
/* Nonzero if this is ECF_CONST or ECF_PURE but cannot be proven to no
   infinite loop.  This corresponds to DECL_LOOPING_CONST_OR_PURE_P
   for function decls.*/
#define ECF_LOOPING_CONST_OR_PURE (1 << 2)
/* Nonzero if this call will never return.  */
#define ECF_NORETURN		  (1 << 3)
/* Nonzero if this is a call to malloc or a related function.  */
#define ECF_MALLOC		  (1 << 4)
/* Nonzero if it is plausible that this is a call to alloca.  */
#define ECF_MAY_BE_ALLOCA	  (1 << 5)
/* Nonzero if this is a call to a function that won't throw an exception.  */
#define ECF_NOTHROW		  (1 << 6)
/* Nonzero if this is a call to setjmp or a related function.  */
#define ECF_RETURNS_TWICE	  (1 << 7)
/* Nonzero if this call replaces the current stack frame.  */
#define ECF_SIBCALL		  (1 << 8)
/* Function does not read or write memory (but may have side effects, so
   it does not necessarily fit ECF_CONST).  */
#define ECF_NOVOPS		  (1 << 9)
/* The function does not lead to calls within current function unit.  */
#define ECF_LEAF		  (1 << 10)

extern int flags_from_decl_or_type (const_tree);
extern int call_expr_flags (const_tree);

/* Call argument flags.  */

/* Nonzero if the argument is not dereferenced recursively, thus only
   directly reachable memory is read or written.  */
#define EAF_DIRECT		(1 << 0)
/* Nonzero if memory reached by the argument is not clobbered.  */
#define EAF_NOCLOBBER		(1 << 1)
/* Nonzero if the argument does not escape.  */
#define EAF_NOESCAPE		(1 << 2)
/* Nonzero if the argument is not used by the function.  */
#define EAF_UNUSED		(1 << 3)

/* Call return flags.  */

/* Mask for the argument number that is returned.  Lower two bits of
   the return flags, encodes argument slots zero to three.  */
#define ERF_RETURN_ARG_MASK	(3)
/* Nonzero if the return value is equal to the argument number
   flags & ERF_RETURN_ARG_MASK.  */
#define ERF_RETURNS_ARG		(1 << 2)
/* Nonzero if the return value does not alias with anything.  Functions
   with the malloc attribute have this set on their return value.  */
#define ERF_NOALIAS		(1 << 3)

extern int setjmp_call_p (const_tree);
extern bool gimple_alloca_call_p (const_gimple);
extern bool alloca_call_p (const_tree);
extern bool must_pass_in_stack_var_size (enum machine_mode, const_tree);
extern bool must_pass_in_stack_var_size_or_pad (enum machine_mode, const_tree);

/* In attribs.c.  */

extern const struct attribute_spec *lookup_attribute_spec (tree);

/* Process the attributes listed in ATTRIBUTES and install them in *NODE,
   which is either a DECL (including a TYPE_DECL) or a TYPE.  If a DECL,
   it should be modified in place; if a TYPE, a copy should be created
   unless ATTR_FLAG_TYPE_IN_PLACE is set in FLAGS.  FLAGS gives further
   information, in the form of a bitwise OR of flags in enum attribute_flags
   from tree.h.  Depending on these flags, some attributes may be
   returned to be applied at a later stage (for example, to apply
   a decl attribute to the declaration rather than to its type).  */
extern tree decl_attributes (tree *, tree, int);

/* In integrate.c */
extern void set_decl_abstract_flags (tree, int);
extern void set_decl_origin_self (tree);

/* In stor-layout.c */
extern void set_min_and_max_values_for_integral_type (tree, int, bool);
extern void fixup_signed_type (tree);
extern void internal_reference_types (void);
extern unsigned int update_alignment_for_field (record_layout_info, tree,
                                                unsigned int);
/* varasm.c */
extern tree tree_output_constant_def (tree);
extern void make_decl_rtl (tree);
extern rtx make_decl_rtl_for_debug (tree);
extern void make_decl_one_only (tree, tree);
extern int supports_one_only (void);
extern void resolve_unique_section (tree, int, int);
extern void mark_referenced (tree);
extern void mark_decl_referenced (tree);
extern void notice_global_symbol (tree);
extern void set_user_assembler_name (tree, const char *);
extern void process_pending_assemble_externals (void);
extern void finish_aliases_1 (void);
extern void finish_aliases_2 (void);
extern void remove_unreachable_alias_pairs (void);
extern bool decl_replaceable_p (tree);
extern bool decl_binds_to_current_def_p (tree);

/* In stmt.c */
extern void expand_computed_goto (tree);
extern bool parse_output_constraint (const char **, int, int, int,
				     bool *, bool *, bool *);
extern bool parse_input_constraint (const char **, int, int, int, int,
				    const char * const *, bool *, bool *);
extern void expand_asm_stmt (gimple);
extern tree resolve_asm_operand_names (tree, tree, tree, tree);
extern bool expand_switch_using_bit_tests_p (tree, tree, unsigned int,
					     unsigned int);
extern void expand_case (gimple);
extern void expand_decl (tree);
#ifdef HARD_CONST
/* Silly ifdef to avoid having all includers depend on hard-reg-set.h.  */
extern tree tree_overlaps_hard_reg_set (tree, HARD_REG_SET *);
#endif


/* In dwarf2out.c */
/* Interface of the DWARF2 unwind info support.  */

/* Generate a new label for the CFI info to refer to.  */

extern char *dwarf2out_cfi_label (bool);

/* Entry point to update the canonical frame address (CFA).  */

extern void dwarf2out_def_cfa (const char *, unsigned, HOST_WIDE_INT);

/* Add the CFI for saving a register window.  */

extern void dwarf2out_window_save (const char *);

/* Entry point for saving a register to the stack.  */

extern void dwarf2out_reg_save (const char *, unsigned, HOST_WIDE_INT);

/* Entry point for saving the return address in the stack.  */

extern void dwarf2out_return_save (const char *, HOST_WIDE_INT);

/* Entry point for saving the return address in a register.  */

extern void dwarf2out_return_reg (const char *, unsigned);

/* Entry point for saving the first register into the second.  */

extern void dwarf2out_reg_save_reg (const char *, rtx, rtx);

/* In tree-inline.c  */

/* The type of a set of already-visited pointers.  Functions for creating
   and manipulating it are declared in pointer-set.h */
struct pointer_set_t;

/* The type of a callback function for walking over tree structure.  */

typedef tree (*walk_tree_fn) (tree *, int *, void *);

/* The type of a callback function that represents a custom walk_tree.  */

typedef tree (*walk_tree_lh) (tree *, int *, tree (*) (tree *, int *, void *),
			      void *, struct pointer_set_t*);

extern tree walk_tree_1 (tree*, walk_tree_fn, void*, struct pointer_set_t*,
			 walk_tree_lh);
extern tree walk_tree_without_duplicates_1 (tree*, walk_tree_fn, void*,
					    walk_tree_lh);
#define walk_tree(a,b,c,d) \
	walk_tree_1 (a, b, c, d, NULL)
#define walk_tree_without_duplicates(a,b,c) \
	walk_tree_without_duplicates_1 (a, b, c, NULL)

/* In emit-rtl.c */
/* Assign the RTX to declaration.  */

extern void set_decl_rtl (tree, rtx);
extern void set_decl_incoming_rtl (tree, rtx, bool);

/* Enum and arrays used for tree allocation stats.
   Keep in sync with tree.c:tree_node_kind_names.  */
typedef enum
{
  d_kind,
  t_kind,
  b_kind,
  s_kind,
  r_kind,
  e_kind,
  c_kind,
  id_kind,
  vec_kind,
  binfo_kind,
  ssa_name_kind,
  constr_kind,
  x_kind,
  lang_decl,
  lang_type,
  omp_clause_kind,
  all_kinds
} tree_node_kind;

extern int tree_node_counts[];
extern int tree_node_sizes[];

/* True if we are in gimple form and the actions of the folders need to
   be restricted.  False if we are not in gimple form and folding is not
   restricted to creating gimple expressions.  */
extern bool in_gimple_form;

/* In gimple.c.  */
extern tree get_base_address (tree t);
extern void mark_addressable (tree);

/* In tree.c.  */

struct GTY(()) tree_map_base {
  tree from;
};

extern int tree_map_base_eq (const void *, const void *);
extern unsigned int tree_map_base_hash (const void *);
extern int tree_map_base_marked_p (const void *);
extern bool list_equal_p (const_tree, const_tree);

/* Map from a tree to another tree.  */

struct GTY(()) tree_map {
  struct tree_map_base base;
  unsigned int hash;
  tree to;
};

#define tree_map_eq tree_map_base_eq
extern unsigned int tree_map_hash (const void *);
#define tree_map_marked_p tree_map_base_marked_p

/* Map from a decl tree to another tree.  */

struct GTY(()) tree_decl_map {
  struct tree_map_base base;
  tree to;
};

#define tree_decl_map_eq tree_map_base_eq
extern unsigned int tree_decl_map_hash (const void *);
#define tree_decl_map_marked_p tree_map_base_marked_p

/* Map from a tree to an int.  */

struct GTY(()) tree_int_map {
  struct tree_map_base base;
  unsigned int to;
};

#define tree_int_map_eq tree_map_base_eq
#define tree_int_map_hash tree_map_base_hash
#define tree_int_map_marked_p tree_map_base_marked_p

/* Map from a tree to initialization/finalization priorities.  */

struct GTY(()) tree_priority_map {
  struct tree_map_base base;
  priority_type init;
  priority_type fini;
};

#define tree_priority_map_eq tree_map_base_eq
#define tree_priority_map_hash tree_map_base_hash
#define tree_priority_map_marked_p tree_map_base_marked_p

/* In tree-ssa.c */

tree target_for_debug_bind (tree);

/* In tree-ssa-address.c.  */
extern tree tree_mem_ref_addr (tree, tree);
extern void copy_mem_ref_info (tree, tree);

/* In tree-vrp.c */
extern bool ssa_name_nonnegative_p (const_tree);

/* In tree-object-size.c.  */
extern void init_object_sizes (void);
extern void fini_object_sizes (void);
extern unsigned HOST_WIDE_INT compute_builtin_object_size (tree, int);

/* In expr.c.  */
extern unsigned HOST_WIDE_INT highest_pow2_factor (const_tree);
extern tree build_personality_function (const char *);

/* In tree-inline.c.  */

void init_inline_once (void);

/* Compute the number of operands in an expression node NODE.  For
   tcc_vl_exp nodes like CALL_EXPRs, this is stored in the node itself,
   otherwise it is looked up from the node's code.  */
static inline int
tree_operand_length (const_tree node)
{
  if (VL_EXP_CLASS_P (node))
    return VL_EXP_OPERAND_LENGTH (node);
  else
    return TREE_CODE_LENGTH (TREE_CODE (node));
}

/* Abstract iterators for CALL_EXPRs.  These static inline definitions
   have to go towards the end of tree.h so that union tree_node is fully
   defined by this point.  */

/* Structure containing iterator state.  */
typedef struct GTY (()) call_expr_arg_iterator_d {
  tree t;	/* the call_expr */
  int n;	/* argument count */
  int i;	/* next argument index */
} call_expr_arg_iterator;

typedef struct GTY (()) const_call_expr_arg_iterator_d {
  const_tree t;	/* the call_expr */
  int n;	/* argument count */
  int i;	/* next argument index */
} const_call_expr_arg_iterator;

/* Initialize the abstract argument list iterator object ITER with the
   arguments from CALL_EXPR node EXP.  */
static inline void
init_call_expr_arg_iterator (tree exp, call_expr_arg_iterator *iter)
{
  iter->t = exp;
  iter->n = call_expr_nargs (exp);
  iter->i = 0;
}

static inline void
init_const_call_expr_arg_iterator (const_tree exp, const_call_expr_arg_iterator *iter)
{
  iter->t = exp;
  iter->n = call_expr_nargs (exp);
  iter->i = 0;
}

/* Return the next argument from abstract argument list iterator object ITER,
   and advance its state.  Return NULL_TREE if there are no more arguments.  */
static inline tree
next_call_expr_arg (call_expr_arg_iterator *iter)
{
  tree result;
  if (iter->i >= iter->n)
    return NULL_TREE;
  result = CALL_EXPR_ARG (iter->t, iter->i);
  iter->i++;
  return result;
}

static inline const_tree
next_const_call_expr_arg (const_call_expr_arg_iterator *iter)
{
  const_tree result;
  if (iter->i >= iter->n)
    return NULL_TREE;
  result = CALL_EXPR_ARG (iter->t, iter->i);
  iter->i++;
  return result;
}

/* Initialize the abstract argument list iterator object ITER, then advance
   past and return the first argument.  Useful in for expressions, e.g.
     for (arg = first_call_expr_arg (exp, &iter); arg;
          arg = next_call_expr_arg (&iter))   */
static inline tree
first_call_expr_arg (tree exp, call_expr_arg_iterator *iter)
{
  init_call_expr_arg_iterator (exp, iter);
  return next_call_expr_arg (iter);
}

static inline const_tree
first_const_call_expr_arg (const_tree exp, const_call_expr_arg_iterator *iter)
{
  init_const_call_expr_arg_iterator (exp, iter);
  return next_const_call_expr_arg (iter);
}

/* Test whether there are more arguments in abstract argument list iterator
   ITER, without changing its state.  */
static inline bool
more_call_expr_args_p (const call_expr_arg_iterator *iter)
{
  return (iter->i < iter->n);
}

static inline bool
more_const_call_expr_args_p (const const_call_expr_arg_iterator *iter)
{
  return (iter->i < iter->n);
}

/* Iterate through each argument ARG of CALL_EXPR CALL, using variable ITER
   (of type call_expr_arg_iterator) to hold the iteration state.  */
#define FOR_EACH_CALL_EXPR_ARG(arg, iter, call)			\
  for ((arg) = first_call_expr_arg ((call), &(iter)); (arg);	\
       (arg) = next_call_expr_arg (&(iter)))

#define FOR_EACH_CONST_CALL_EXPR_ARG(arg, iter, call)			\
  for ((arg) = first_const_call_expr_arg ((call), &(iter)); (arg);	\
       (arg) = next_const_call_expr_arg (&(iter)))

/* Return true if tree node T is a language-specific node.  */
static inline bool
is_lang_specific (tree t)
{
  return TREE_CODE (t) == LANG_TYPE || TREE_CODE (t) >= NUM_TREE_CODES;
}

<<<<<<< HEAD
/* In upc-act.c and stub-upc.c */
extern int upc_shared_type_p (tree);
extern tree upc_get_unshared_type (tree);
=======
/* In gimple-low.c.  */
extern bool block_may_fallthru (const_tree);
>>>>>>> 155d23aa

#endif  /* GCC_TREE_H  */<|MERGE_RESOLUTION|>--- conflicted
+++ resolved
@@ -1176,12 +1176,9 @@
 /* Used to mark scoped enums.  */
 #define ENUM_IS_SCOPED(NODE) (ENUMERAL_TYPE_CHECK (NODE)->base.static_flag)
 
-<<<<<<< HEAD
-=======
 /* Determines whether an ENUMERAL_TYPE has defined the list of constants. */
 #define ENUM_IS_OPAQUE(NODE) (ENUMERAL_TYPE_CHECK (NODE)->base.private_flag)
 
->>>>>>> 155d23aa
 /* In an expr node (usually a conversion) this means the node was made
    implicitly and should not lead to any sort of warning.  In a decl node,
    warnings concerning the decl should be suppressed.  This is used at
@@ -2157,15 +2154,6 @@
 #define TYPE_IBIT(NODE) (GET_MODE_IBIT (TYPE_MODE (NODE)))
 #define TYPE_FBIT(NODE) (GET_MODE_FBIT (TYPE_MODE (NODE)))
 
-<<<<<<< HEAD
-/* For a VECTOR_TYPE node, this describes a different type which is emitted
-   in the debugging output.  We use this to describe a vector as a
-   structure containing an array.  */
-#define TYPE_DEBUG_REPRESENTATION_TYPE(NODE) \
-  (VECTOR_TYPE_CHECK (NODE)->type.values)
-
-=======
->>>>>>> 155d23aa
 /* For record and union types, information about this type, as a base type
    for itself.  */
 #define TYPE_BINFO(NODE) (RECORD_OR_UNION_CHECK(NODE)->type.binfo)
@@ -2234,7 +2222,6 @@
    the term.  */
 #define TYPE_RESTRICT(NODE) (TYPE_CHECK (NODE)->type.restrict_flag)
 
-<<<<<<< HEAD
 /* If nonzero, this type is `shared'-qualified, in the UPC dialect */
 #define TYPE_SHARED(NODE) (TYPE_CHECK (NODE)->base.shared_flag)
 
@@ -2243,10 +2230,9 @@
 
 /* If nonzero, this type is `relaxed'-qualified, in the UPC dialect  */
 #define TYPE_RELAXED(NODE) (TYPE_CHECK (NODE)->base.relaxed_flag)
-=======
+
 /* If nonzero, type's name shouldn't be emitted into debug info.  */
 #define TYPE_NAMELESS(NODE) (TYPE_CHECK (NODE)->base.nameless_flag)
->>>>>>> 155d23aa
 
 /* The address space the type is in.  */
 #define TYPE_ADDR_SPACE(NODE) (TYPE_CHECK (NODE)->base.address_space)
@@ -2644,13 +2630,10 @@
 #define DECL_CONTEXT(NODE) (DECL_MINIMAL_CHECK (NODE)->decl_minimal.context)
 #define DECL_FIELD_CONTEXT(NODE) \
   (FIELD_DECL_CHECK (NODE)->decl_minimal.context)
-<<<<<<< HEAD
-=======
 
 /* If nonzero, decl's name shouldn't be emitted into debug info.  */
 #define DECL_NAMELESS(NODE) (DECL_MINIMAL_CHECK (NODE)->base.nameless_flag)
 
->>>>>>> 155d23aa
 struct GTY(()) tree_decl_minimal {
   struct tree_common common;
   location_t locus;
@@ -2729,14 +2712,9 @@
   (FUNCTION_DECL_CHECK (NODE)->function_decl.personality)
 
 /* Nonzero for a given ..._DECL node means that the name of this node should
-<<<<<<< HEAD
-   be ignored for symbolic debug purposes.  Moreover, for a FUNCTION_DECL,
-   the body of the function should also be ignored.  */
-=======
    be ignored for symbolic debug purposes.  For a TYPE_DECL, this means that
    the associated type should be ignored.  For a FUNCTION_DECL, the body of
    the function should also be ignored.  */
->>>>>>> 155d23aa
 #define DECL_IGNORED_P(NODE) \
   (DECL_COMMON_CHECK (NODE)->decl_common.ignored_flag)
 
@@ -2802,12 +2780,9 @@
 #define DECL_LANG_FLAG_8(NODE) \
   (DECL_COMMON_CHECK (NODE)->decl_common.lang_flag_8)
 
-<<<<<<< HEAD
-=======
 /* Nonzero for a scope which is equal to file scope.  */
 #define SCOPE_FILE_SCOPE_P(EXP)	\
   (! (EXP) || TREE_CODE (EXP) == TRANSLATION_UNIT_DECL)
->>>>>>> 155d23aa
 /* Nonzero for a decl which is at file scope.  */
 #define DECL_FILE_SCOPE_P(EXP) SCOPE_FILE_SCOPE_P (DECL_CONTEXT (EXP))
 /* Nonzero for a type which is at file scope.  */
@@ -3122,29 +3097,6 @@
 /* Used in TREE_PUBLIC decls to indicate that copies of this DECL in
    multiple translation units should be merged.  */
 #define DECL_ONE_ONLY(NODE) (DECL_COMDAT_GROUP (NODE) != NULL_TREE)
-<<<<<<< HEAD
-
-/* A replaceable function is one which may be replaced at link-time
-   with an entirely different definition, provided that the
-   replacement has the same type.  For example, functions declared
-   with __attribute__((weak)) on most systems are replaceable.
-
-   COMDAT functions are not replaceable, since all definitions of the
-   function must be equivalent.  It is important that COMDAT functions
-   not be treated as replaceable so that use of C++ template
-   instantiations is not penalized.
-
-   For example, DECL_REPLACEABLE is used to determine whether or not a
-   function (including a template instantiation) which is not
-   explicitly declared "inline" can be inlined.  If the function is
-   DECL_REPLACEABLE then it is not safe to do the inlining, since the
-   implementation chosen at link-time may be different.  However, a
-   function that is not DECL_REPLACEABLE can be inlined, since all
-   versions of the function will be functionally identical.  */
-#define DECL_REPLACEABLE_P(NODE) \
-  (!DECL_COMDAT (NODE) && !targetm.binds_local_p (NODE))
-=======
->>>>>>> 155d23aa
 
 /* The name of the object as the assembler will see it (but before any
    translations made by ASM_OUTPUT_LABELREF).  Often this is the same
@@ -3215,14 +3167,11 @@
    will be initialized at the DEFAULT_INIT_PRIORITY.  */
 #define DECL_HAS_INIT_PRIORITY_P(NODE) \
   (VAR_DECL_CHECK (NODE)->decl_with_vis.init_priority_p)
-<<<<<<< HEAD
-=======
 
 /* Specify whether the section name was set by user or by
    compiler via -ffunction-sections.  */
 #define DECL_HAS_IMPLICIT_SECTION_NAME_P(NODE) \
   (DECL_WITH_VIS_CHECK (NODE)->decl_with_vis.implicit_section_name_p)
->>>>>>> 155d23aa
 
 struct GTY(()) tree_decl_with_vis {
  struct tree_decl_with_rtl common;
@@ -3252,13 +3201,9 @@
  unsigned init_priority_p : 1;
  /* Used by C++ only.  Might become a generic decl flag.  */
  unsigned shadowed_for_var_p : 1;
-<<<<<<< HEAD
- /* 14 unused bits. */
-=======
  /* When SECTION_NAME is implied by -ffunsection-section.  */
  unsigned implicit_section_name_p : 1;
  /* 13 unused bits. */
->>>>>>> 155d23aa
 };
 
 extern tree decl_debug_expr_lookup (tree);
@@ -4064,15 +4009,6 @@
 #define long_long_unsigned_type_node	integer_types[itk_unsigned_long_long]
 #define int128_integer_type_node	integer_types[itk_int128]
 #define int128_unsigned_type_node	integer_types[itk_unsigned_int128]
-<<<<<<< HEAD
--
-/* Set to the default thread-local storage (tls) model to use.  */
-
-extern enum tls_model flag_tls_default;
-
-=======
->>>>>>> 155d23aa
  
 /* A pointer-to-function member type looks like:
@@ -5220,10 +5156,7 @@
 extern void fold_undefer_overflow_warnings (bool, const_gimple, int);
 extern void fold_undefer_and_ignore_overflow_warnings (void);
 extern bool fold_deferring_overflow_warnings_p (void);
-<<<<<<< HEAD
-=======
 extern tree fold_fma (location_t, tree, tree, tree, tree);
->>>>>>> 155d23aa
 
 enum operand_equal_flag
 {
@@ -5319,11 +5252,8 @@
 extern bool fold_builtin_next_arg (tree, bool);
 extern enum built_in_function builtin_mathfn_code (const_tree);
 extern tree fold_builtin_call_array (location_t, tree, tree, int, tree *);
-<<<<<<< HEAD
-=======
 extern tree build_call_expr_loc_array (location_t, tree, int, tree *);
 extern tree build_call_expr_loc_vec (location_t, tree, VEC(tree,gc) *);
->>>>>>> 155d23aa
 extern tree build_call_expr_loc (location_t, tree, int, ...);
 extern tree build_call_expr (tree, int, ...);
 extern tree mathfn_built_in (tree, enum built_in_function fn);
@@ -5880,13 +5810,11 @@
   return TREE_CODE (t) == LANG_TYPE || TREE_CODE (t) >= NUM_TREE_CODES;
 }
 
-<<<<<<< HEAD
 /* In upc-act.c and stub-upc.c */
 extern int upc_shared_type_p (tree);
 extern tree upc_get_unshared_type (tree);
-=======
+
 /* In gimple-low.c.  */
 extern bool block_may_fallthru (const_tree);
->>>>>>> 155d23aa
 
 #endif  /* GCC_TREE_H  */