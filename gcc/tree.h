--- conflicted
+++ resolved
@@ -4995,10 +4995,7 @@
 #define build_simple_mem_ref(T)\
 	build_simple_mem_ref_loc (UNKNOWN_LOCATION, T)
 extern double_int mem_ref_offset (const_tree);
-<<<<<<< HEAD
-=======
 extern tree reference_alias_ptr_type (const_tree);
->>>>>>> e8da5f64
 extern tree constant_boolean_node (int, tree);
 extern tree div_if_zero_remainder (enum tree_code, const_tree, const_tree);
 
@@ -5052,11 +5049,8 @@
 extern bool fold_builtin_next_arg (tree, bool);
 extern enum built_in_function builtin_mathfn_code (const_tree);
 extern tree fold_builtin_call_array (location_t, tree, tree, int, tree *);
-<<<<<<< HEAD
-=======
 extern tree build_call_expr_loc_array (location_t, tree, int, tree *);
 extern tree build_call_expr_loc_vec (location_t, tree, VEC(tree,gc) *);
->>>>>>> e8da5f64
 extern tree build_call_expr_loc (location_t, tree, int, ...);
 extern tree build_call_expr (tree, int, ...);
 extern tree mathfn_built_in (tree, enum built_in_function fn);
