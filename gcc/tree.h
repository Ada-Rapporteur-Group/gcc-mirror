/* Definitions for the ubiquitous 'tree' type for GNU compilers.
   Copyright (C) 1989-2017 Free Software Foundation, Inc.

This file is part of GCC.

GCC is free software; you can redistribute it and/or modify it under
the terms of the GNU General Public License as published by the Free
Software Foundation; either version 3, or (at your option) any later
version.

GCC is distributed in the hope that it will be useful, but WITHOUT ANY
WARRANTY; without even the implied warranty of MERCHANTABILITY or
FITNESS FOR A PARTICULAR PURPOSE.  See the GNU General Public License
for more details.

You should have received a copy of the GNU General Public License
along with GCC; see the file COPYING3.  If not see
<http://www.gnu.org/licenses/>.  */

#ifndef GCC_TREE_H
#define GCC_TREE_H

#include "tree-core.h"

/* Convert a target-independent built-in function code to a combined_fn.  */

inline combined_fn
as_combined_fn (built_in_function fn)
{
  return combined_fn (int (fn));
}

/* Convert an internal function code to a combined_fn.  */

inline combined_fn
as_combined_fn (internal_fn fn)
{
  return combined_fn (int (fn) + int (END_BUILTINS));
}

/* Return true if CODE is a target-independent built-in function.  */

inline bool
builtin_fn_p (combined_fn code)
{
  return int (code) < int (END_BUILTINS);
}

/* Return the target-independent built-in function represented by CODE.
   Only valid if builtin_fn_p (CODE).  */

inline built_in_function
as_builtin_fn (combined_fn code)
{
  gcc_checking_assert (builtin_fn_p (code));
  return built_in_function (int (code));
}

/* Return true if CODE is an internal function.  */

inline bool
internal_fn_p (combined_fn code)
{
  return int (code) >= int (END_BUILTINS);
}

/* Return the internal function represented by CODE.  Only valid if
   internal_fn_p (CODE).  */

inline internal_fn
as_internal_fn (combined_fn code)
{
  gcc_checking_assert (internal_fn_p (code));
  return internal_fn (int (code) - int (END_BUILTINS));
}

/* Macros for initializing `tree_contains_struct'.  */
#define MARK_TS_BASE(C)					\
  do {							\
    tree_contains_struct[C][TS_BASE] = 1;		\
  } while (0)

#define MARK_TS_TYPED(C)				\
  do {							\
    MARK_TS_BASE (C);					\
    tree_contains_struct[C][TS_TYPED] = 1;		\
  } while (0)

#define MARK_TS_COMMON(C)				\
  do {							\
    MARK_TS_TYPED (C);					\
    tree_contains_struct[C][TS_COMMON] = 1;		\
  } while (0)

#define MARK_TS_TYPE_COMMON(C)				\
  do {							\
    MARK_TS_COMMON (C);					\
    tree_contains_struct[C][TS_TYPE_COMMON] = 1;	\
  } while (0)

#define MARK_TS_TYPE_WITH_LANG_SPECIFIC(C)		\
  do {							\
    MARK_TS_TYPE_COMMON (C);				\
    tree_contains_struct[C][TS_TYPE_WITH_LANG_SPECIFIC] = 1;	\
  } while (0)

#define MARK_TS_DECL_MINIMAL(C)				\
  do {							\
    MARK_TS_COMMON (C);					\
    tree_contains_struct[C][TS_DECL_MINIMAL] = 1;	\
  } while (0)

#define MARK_TS_DECL_COMMON(C)				\
  do {							\
    MARK_TS_DECL_MINIMAL (C);				\
    tree_contains_struct[C][TS_DECL_COMMON] = 1;	\
  } while (0)

#define MARK_TS_DECL_WRTL(C)				\
  do {							\
    MARK_TS_DECL_COMMON (C);				\
    tree_contains_struct[C][TS_DECL_WRTL] = 1;		\
  } while (0)

#define MARK_TS_DECL_WITH_VIS(C)			\
  do {							\
    MARK_TS_DECL_WRTL (C);				\
    tree_contains_struct[C][TS_DECL_WITH_VIS] = 1;	\
  } while (0)

#define MARK_TS_DECL_NON_COMMON(C)			\
  do {							\
    MARK_TS_DECL_WITH_VIS (C);				\
    tree_contains_struct[C][TS_DECL_NON_COMMON] = 1;	\
  } while (0)


/* Returns the string representing CLASS.  */

#define TREE_CODE_CLASS_STRING(CLASS)\
        tree_code_class_strings[(int) (CLASS)]

#define TREE_CODE_CLASS(CODE)	tree_code_type[(int) (CODE)]

/* Nonzero if NODE represents an exceptional code.  */

#define EXCEPTIONAL_CLASS_P(NODE)\
	(TREE_CODE_CLASS (TREE_CODE (NODE)) == tcc_exceptional)

/* Nonzero if NODE represents a constant.  */

#define CONSTANT_CLASS_P(NODE)\
	(TREE_CODE_CLASS (TREE_CODE (NODE)) == tcc_constant)

/* Nonzero if NODE represents a type.  */

#define TYPE_P(NODE)\
	(TREE_CODE_CLASS (TREE_CODE (NODE)) == tcc_type)

/* Nonzero if NODE represents a declaration.  */

#define DECL_P(NODE)\
        (TREE_CODE_CLASS (TREE_CODE (NODE)) == tcc_declaration)

/* True if NODE designates a variable declaration.  */
#define VAR_P(NODE) \
  (TREE_CODE (NODE) == VAR_DECL)

/* Nonzero if DECL represents a VAR_DECL or FUNCTION_DECL.  */

#define VAR_OR_FUNCTION_DECL_P(DECL)\
  (TREE_CODE (DECL) == VAR_DECL || TREE_CODE (DECL) == FUNCTION_DECL)

/* Nonzero if NODE represents a INDIRECT_REF.  Keep these checks in
   ascending code order.  */

#define INDIRECT_REF_P(NODE)\
  (TREE_CODE (NODE) == INDIRECT_REF)

/* Nonzero if NODE represents a reference.  */

#define REFERENCE_CLASS_P(NODE)\
	(TREE_CODE_CLASS (TREE_CODE (NODE)) == tcc_reference)

/* Nonzero if NODE represents a comparison.  */

#define COMPARISON_CLASS_P(NODE)\
	(TREE_CODE_CLASS (TREE_CODE (NODE)) == tcc_comparison)

/* Nonzero if NODE represents a unary arithmetic expression.  */

#define UNARY_CLASS_P(NODE)\
	(TREE_CODE_CLASS (TREE_CODE (NODE)) == tcc_unary)

/* Nonzero if NODE represents a binary arithmetic expression.  */

#define BINARY_CLASS_P(NODE)\
	(TREE_CODE_CLASS (TREE_CODE (NODE)) == tcc_binary)

/* Nonzero if NODE represents a statement expression.  */

#define STATEMENT_CLASS_P(NODE)\
	(TREE_CODE_CLASS (TREE_CODE (NODE)) == tcc_statement)

/* Nonzero if NODE represents a function call-like expression with a
   variable-length operand vector.  */

#define VL_EXP_CLASS_P(NODE)\
	(TREE_CODE_CLASS (TREE_CODE (NODE)) == tcc_vl_exp)

/* Nonzero if NODE represents any other expression.  */

#define EXPRESSION_CLASS_P(NODE)\
	(TREE_CODE_CLASS (TREE_CODE (NODE)) == tcc_expression)

/* Returns nonzero iff NODE represents a type or declaration.  */

#define IS_TYPE_OR_DECL_P(NODE)\
	(TYPE_P (NODE) || DECL_P (NODE))

/* Returns nonzero iff CLASS is the tree-code class of an
   expression.  */

#define IS_EXPR_CODE_CLASS(CLASS)\
	((CLASS) >= tcc_reference && (CLASS) <= tcc_expression)

/* Returns nonzero iff NODE is an expression of some kind.  */

#define EXPR_P(NODE) IS_EXPR_CODE_CLASS (TREE_CODE_CLASS (TREE_CODE (NODE)))

#define TREE_CODE_LENGTH(CODE)	tree_code_length[(int) (CODE)]


/* Helper macros for math builtins.  */

#define CASE_FLT_FN(FN) case FN: case FN##F: case FN##L
#define CASE_FLT_FN_FLOATN_NX(FN)			   \
  case FN##F16: case FN##F32: case FN##F64: case FN##F128: \
  case FN##F32X: case FN##F64X: case FN##F128X
#define CASE_FLT_FN_REENT(FN) case FN##_R: case FN##F_R: case FN##L_R
#define CASE_INT_FN(FN) case FN: case FN##L: case FN##LL: case FN##IMAX

#define NULL_TREE (tree) NULL

/* Define accessors for the fields that all tree nodes have
   (though some fields are not used for all kinds of nodes).  */

/* The tree-code says what kind of node it is.
   Codes are defined in tree.def.  */
#define TREE_CODE(NODE) ((enum tree_code) (NODE)->base.code)
#define TREE_SET_CODE(NODE, VALUE) ((NODE)->base.code = (VALUE))

/* When checking is enabled, errors will be generated if a tree node
   is accessed incorrectly. The macros die with a fatal error.  */
#if defined ENABLE_TREE_CHECKING && (GCC_VERSION >= 2007)

#define TREE_CHECK(T, CODE) \
(tree_check ((T), __FILE__, __LINE__, __FUNCTION__, (CODE)))

#define TREE_NOT_CHECK(T, CODE) \
(tree_not_check ((T), __FILE__, __LINE__, __FUNCTION__, (CODE)))

#define TREE_CHECK2(T, CODE1, CODE2) \
(tree_check2 ((T), __FILE__, __LINE__, __FUNCTION__, (CODE1), (CODE2)))

#define TREE_NOT_CHECK2(T, CODE1, CODE2) \
(tree_not_check2 ((T), __FILE__, __LINE__, __FUNCTION__, (CODE1), (CODE2)))

#define TREE_CHECK3(T, CODE1, CODE2, CODE3) \
(tree_check3 ((T), __FILE__, __LINE__, __FUNCTION__, (CODE1), (CODE2), (CODE3)))

#define TREE_NOT_CHECK3(T, CODE1, CODE2, CODE3) \
(tree_not_check3 ((T), __FILE__, __LINE__, __FUNCTION__, \
                               (CODE1), (CODE2), (CODE3)))

#define TREE_CHECK4(T, CODE1, CODE2, CODE3, CODE4) \
(tree_check4 ((T), __FILE__, __LINE__, __FUNCTION__, \
                           (CODE1), (CODE2), (CODE3), (CODE4)))

#define TREE_NOT_CHECK4(T, CODE1, CODE2, CODE3, CODE4) \
(tree_not_check4 ((T), __FILE__, __LINE__, __FUNCTION__, \
                               (CODE1), (CODE2), (CODE3), (CODE4)))

#define TREE_CHECK5(T, CODE1, CODE2, CODE3, CODE4, CODE5) \
(tree_check5 ((T), __FILE__, __LINE__, __FUNCTION__, \
                           (CODE1), (CODE2), (CODE3), (CODE4), (CODE5)))

#define TREE_NOT_CHECK5(T, CODE1, CODE2, CODE3, CODE4, CODE5) \
(tree_not_check5 ((T), __FILE__, __LINE__, __FUNCTION__, \
                               (CODE1), (CODE2), (CODE3), (CODE4), (CODE5)))

#define TREE_CHECK6(T, CODE1, CODE2, CODE3, CODE4, CODE5, CODE6)	\
(tree_check6 ((T), __FILE__, __LINE__, __FUNCTION__, \
		      (CODE1), (CODE2), (CODE3), (CODE4), (CODE5), (CODE6)))

#define CONTAINS_STRUCT_CHECK(T, STRUCT) \
(contains_struct_check ((T), (STRUCT), __FILE__, __LINE__, __FUNCTION__))

#define TREE_CLASS_CHECK(T, CLASS) \
(tree_class_check ((T), (CLASS), __FILE__, __LINE__, __FUNCTION__))

#define TREE_RANGE_CHECK(T, CODE1, CODE2) \
(tree_range_check ((T), (CODE1), (CODE2), __FILE__, __LINE__, __FUNCTION__))

#define OMP_CLAUSE_SUBCODE_CHECK(T, CODE) \
(omp_clause_subcode_check ((T), (CODE), __FILE__, __LINE__, __FUNCTION__))

#define OMP_CLAUSE_RANGE_CHECK(T, CODE1, CODE2) \
(omp_clause_range_check ((T), (CODE1), (CODE2), \
                                      __FILE__, __LINE__, __FUNCTION__))

/* These checks have to be special cased.  */
#define EXPR_CHECK(T) \
(expr_check ((T), __FILE__, __LINE__, __FUNCTION__))

/* These checks have to be special cased.  */
#define NON_TYPE_CHECK(T) \
(non_type_check ((T), __FILE__, __LINE__, __FUNCTION__))

/* These checks have to be special cased.  */
#define ANY_INTEGRAL_TYPE_CHECK(T) \
(any_integral_type_check ((T), __FILE__, __LINE__, __FUNCTION__))

#define TREE_INT_CST_ELT_CHECK(T, I) \
(*tree_int_cst_elt_check ((T), (I), __FILE__, __LINE__, __FUNCTION__))

#define TREE_VEC_ELT_CHECK(T, I) \
(*(CONST_CAST2 (tree *, typeof (T)*, \
     tree_vec_elt_check ((T), (I), __FILE__, __LINE__, __FUNCTION__))))

#define OMP_CLAUSE_ELT_CHECK(T, I) \
(*(omp_clause_elt_check ((T), (I), __FILE__, __LINE__, __FUNCTION__)))

/* Special checks for TREE_OPERANDs.  */
#define TREE_OPERAND_CHECK(T, I) \
(*(CONST_CAST2 (tree*, typeof (T)*, \
     tree_operand_check ((T), (I), __FILE__, __LINE__, __FUNCTION__))))

#define TREE_OPERAND_CHECK_CODE(T, CODE, I) \
(*(tree_operand_check_code ((T), (CODE), (I), \
                                         __FILE__, __LINE__, __FUNCTION__)))

/* Nodes are chained together for many purposes.
   Types are chained together to record them for being output to the debugger
   (see the function `chain_type').
   Decls in the same scope are chained together to record the contents
   of the scope.
   Statement nodes for successive statements used to be chained together.
   Often lists of things are represented by TREE_LIST nodes that
   are chained together.  */

#define TREE_CHAIN(NODE) \
(CONTAINS_STRUCT_CHECK (NODE, TS_COMMON)->common.chain)

/* In all nodes that are expressions, this is the data type of the expression.
   In POINTER_TYPE nodes, this is the type that the pointer points to.
   In ARRAY_TYPE nodes, this is the type of the elements.
   In VECTOR_TYPE nodes, this is the type of the elements.  */
#define TREE_TYPE(NODE) \
(CONTAINS_STRUCT_CHECK (NODE, TS_TYPED)->typed.type)

extern void tree_contains_struct_check_failed (const_tree,
					       const enum tree_node_structure_enum,
					       const char *, int, const char *)
  ATTRIBUTE_NORETURN;

extern void tree_check_failed (const_tree, const char *, int, const char *,
			       ...) ATTRIBUTE_NORETURN;
extern void tree_not_check_failed (const_tree, const char *, int, const char *,
				   ...) ATTRIBUTE_NORETURN;
extern void tree_class_check_failed (const_tree, const enum tree_code_class,
				     const char *, int, const char *)
    ATTRIBUTE_NORETURN;
extern void tree_range_check_failed (const_tree, const char *, int,
				     const char *, enum tree_code,
				     enum tree_code)
    ATTRIBUTE_NORETURN;
extern void tree_not_class_check_failed (const_tree,
					 const enum tree_code_class,
					 const char *, int, const char *)
    ATTRIBUTE_NORETURN;
extern void tree_int_cst_elt_check_failed (int, int, const char *,
					   int, const char *)
    ATTRIBUTE_NORETURN;
extern void tree_vec_elt_check_failed (int, int, const char *,
				       int, const char *)
    ATTRIBUTE_NORETURN;
extern void phi_node_elt_check_failed (int, int, const char *,
				       int, const char *)
    ATTRIBUTE_NORETURN;
extern void tree_operand_check_failed (int, const_tree,
				       const char *, int, const char *)
    ATTRIBUTE_NORETURN;
extern void omp_clause_check_failed (const_tree, const char *, int,
				     const char *, enum omp_clause_code)
    ATTRIBUTE_NORETURN;
extern void omp_clause_operand_check_failed (int, const_tree, const char *,
				             int, const char *)
    ATTRIBUTE_NORETURN;
extern void omp_clause_range_check_failed (const_tree, const char *, int,
			       const char *, enum omp_clause_code,
			       enum omp_clause_code)
    ATTRIBUTE_NORETURN;

#else /* not ENABLE_TREE_CHECKING, or not gcc */

#define CONTAINS_STRUCT_CHECK(T, ENUM)          (T)
#define TREE_CHECK(T, CODE)			(T)
#define TREE_NOT_CHECK(T, CODE)			(T)
#define TREE_CHECK2(T, CODE1, CODE2)		(T)
#define TREE_NOT_CHECK2(T, CODE1, CODE2)	(T)
#define TREE_CHECK3(T, CODE1, CODE2, CODE3)	(T)
#define TREE_NOT_CHECK3(T, CODE1, CODE2, CODE3)	(T)
#define TREE_CHECK4(T, CODE1, CODE2, CODE3, CODE4) (T)
#define TREE_NOT_CHECK4(T, CODE1, CODE2, CODE3, CODE4) (T)
#define TREE_CHECK5(T, CODE1, CODE2, CODE3, CODE4, CODE5) (T)
#define TREE_NOT_CHECK5(T, CODE1, CODE2, CODE3, CODE4, CODE5) (T)
#define TREE_CHECK6(T, CODE1, CODE2, CODE3, CODE4, CODE5, CODE6) (T)
#define TREE_CLASS_CHECK(T, CODE)		(T)
#define TREE_RANGE_CHECK(T, CODE1, CODE2)	(T)
#define EXPR_CHECK(T)				(T)
#define NON_TYPE_CHECK(T)			(T)
#define TREE_INT_CST_ELT_CHECK(T, I)		((T)->int_cst.val[I])
#define TREE_VEC_ELT_CHECK(T, I)		((T)->vec.a[I])
#define TREE_OPERAND_CHECK(T, I)		((T)->exp.operands[I])
#define TREE_OPERAND_CHECK_CODE(T, CODE, I)	((T)->exp.operands[I])
#define OMP_CLAUSE_ELT_CHECK(T, i)	        ((T)->omp_clause.ops[i])
#define OMP_CLAUSE_RANGE_CHECK(T, CODE1, CODE2)	(T)
#define OMP_CLAUSE_SUBCODE_CHECK(T, CODE)	(T)
#define ANY_INTEGRAL_TYPE_CHECK(T)		(T)

#define TREE_CHAIN(NODE) ((NODE)->common.chain)
#define TREE_TYPE(NODE) ((NODE)->typed.type)

#endif

#define TREE_BLOCK(NODE)		(tree_block (NODE))
#define TREE_SET_BLOCK(T, B)		(tree_set_block ((T), (B)))

#include "tree-check.h"

#define TYPE_CHECK(T)		TREE_CLASS_CHECK (T, tcc_type)
#define DECL_MINIMAL_CHECK(T)   CONTAINS_STRUCT_CHECK (T, TS_DECL_MINIMAL)
#define DECL_COMMON_CHECK(T)    CONTAINS_STRUCT_CHECK (T, TS_DECL_COMMON)
#define DECL_WRTL_CHECK(T)      CONTAINS_STRUCT_CHECK (T, TS_DECL_WRTL)
#define DECL_WITH_VIS_CHECK(T)  CONTAINS_STRUCT_CHECK (T, TS_DECL_WITH_VIS)
#define DECL_NON_COMMON_CHECK(T) CONTAINS_STRUCT_CHECK (T, TS_DECL_NON_COMMON)
#define CST_CHECK(T)		TREE_CLASS_CHECK (T, tcc_constant)
#define STMT_CHECK(T)		TREE_CLASS_CHECK (T, tcc_statement)
#define VL_EXP_CHECK(T)		TREE_CLASS_CHECK (T, tcc_vl_exp)
#define FUNC_OR_METHOD_CHECK(T)	TREE_CHECK2 (T, FUNCTION_TYPE, METHOD_TYPE)
#define PTR_OR_REF_CHECK(T)	TREE_CHECK2 (T, POINTER_TYPE, REFERENCE_TYPE)

#define RECORD_OR_UNION_CHECK(T)	\
  TREE_CHECK3 (T, RECORD_TYPE, UNION_TYPE, QUAL_UNION_TYPE)
#define NOT_RECORD_OR_UNION_CHECK(T) \
  TREE_NOT_CHECK3 (T, RECORD_TYPE, UNION_TYPE, QUAL_UNION_TYPE)

#define NUMERICAL_TYPE_CHECK(T)					\
  TREE_CHECK5 (T, INTEGER_TYPE, ENUMERAL_TYPE, BOOLEAN_TYPE, REAL_TYPE,	\
	       FIXED_POINT_TYPE)

/* Here is how primitive or already-canonicalized types' hash codes
   are made.  */
#define TYPE_HASH(TYPE) (TYPE_UID (TYPE))

/* A simple hash function for an arbitrary tree node.  This must not be
   used in hash tables which are saved to a PCH.  */
#define TREE_HASH(NODE) ((size_t) (NODE) & 0777777)

/* Tests if CODE is a conversion expr (NOP_EXPR or CONVERT_EXPR).  */
#define CONVERT_EXPR_CODE_P(CODE)				\
  ((CODE) == NOP_EXPR || (CODE) == CONVERT_EXPR)

/* Similarly, but accept an expression instead of a tree code.  */
#define CONVERT_EXPR_P(EXP)	CONVERT_EXPR_CODE_P (TREE_CODE (EXP))

/* Generate case for NOP_EXPR, CONVERT_EXPR.  */

#define CASE_CONVERT						\
  case NOP_EXPR:						\
  case CONVERT_EXPR

/* Given an expression as a tree, strip any conversion that generates
   no instruction.  Accepts both tree and const_tree arguments since
   we are not modifying the tree itself.  */

#define STRIP_NOPS(EXP) \
  (EXP) = tree_strip_nop_conversions (CONST_CAST_TREE (EXP))

/* Like STRIP_NOPS, but don't let the signedness change either.  */

#define STRIP_SIGN_NOPS(EXP) \
  (EXP) = tree_strip_sign_nop_conversions (CONST_CAST_TREE (EXP))

/* Like STRIP_NOPS, but don't alter the TREE_TYPE either.  */

#define STRIP_TYPE_NOPS(EXP) \
  while ((CONVERT_EXPR_P (EXP)					\
	  || TREE_CODE (EXP) == NON_LVALUE_EXPR)		\
	 && TREE_OPERAND (EXP, 0) != error_mark_node		\
	 && (TREE_TYPE (EXP)					\
	     == TREE_TYPE (TREE_OPERAND (EXP, 0))))		\
    (EXP) = TREE_OPERAND (EXP, 0)

/* Remove unnecessary type conversions according to
   tree_ssa_useless_type_conversion.  */

#define STRIP_USELESS_TYPE_CONVERSION(EXP) \
  (EXP) = tree_ssa_strip_useless_type_conversions (EXP)

/* Nonzero if TYPE represents a vector type.  */

#define VECTOR_TYPE_P(TYPE) (TREE_CODE (TYPE) == VECTOR_TYPE)

/* Nonzero if TYPE represents a vector of booleans.  */

#define VECTOR_BOOLEAN_TYPE_P(TYPE)				\
  (TREE_CODE (TYPE) == VECTOR_TYPE			\
   && TREE_CODE (TREE_TYPE (TYPE)) == BOOLEAN_TYPE)

/* Nonzero if TYPE represents an integral type.  Note that we do not
   include COMPLEX types here.  Keep these checks in ascending code
   order.  */

#define INTEGRAL_TYPE_P(TYPE)  \
  (TREE_CODE (TYPE) == ENUMERAL_TYPE  \
   || TREE_CODE (TYPE) == BOOLEAN_TYPE \
   || TREE_CODE (TYPE) == INTEGER_TYPE)

/* Nonzero if TYPE represents an integral type, including complex
   and vector integer types.  */

#define ANY_INTEGRAL_TYPE_P(TYPE)		\
  (INTEGRAL_TYPE_P (TYPE)			\
   || ((TREE_CODE (TYPE) == COMPLEX_TYPE 	\
        || VECTOR_TYPE_P (TYPE))		\
       && INTEGRAL_TYPE_P (TREE_TYPE (TYPE))))

/* Nonzero if TYPE represents a non-saturating fixed-point type.  */

#define NON_SAT_FIXED_POINT_TYPE_P(TYPE) \
  (TREE_CODE (TYPE) == FIXED_POINT_TYPE && !TYPE_SATURATING (TYPE))

/* Nonzero if TYPE represents a saturating fixed-point type.  */

#define SAT_FIXED_POINT_TYPE_P(TYPE) \
  (TREE_CODE (TYPE) == FIXED_POINT_TYPE && TYPE_SATURATING (TYPE))

/* Nonzero if TYPE represents a fixed-point type.  */

#define FIXED_POINT_TYPE_P(TYPE)	(TREE_CODE (TYPE) == FIXED_POINT_TYPE)

/* Nonzero if TYPE represents a scalar floating-point type.  */

#define SCALAR_FLOAT_TYPE_P(TYPE) (TREE_CODE (TYPE) == REAL_TYPE)

/* Nonzero if TYPE represents a complex floating-point type.  */

#define COMPLEX_FLOAT_TYPE_P(TYPE)	\
  (TREE_CODE (TYPE) == COMPLEX_TYPE	\
   && TREE_CODE (TREE_TYPE (TYPE)) == REAL_TYPE)

/* Nonzero if TYPE represents a vector integer type.  */
                
#define VECTOR_INTEGER_TYPE_P(TYPE)			\
  (VECTOR_TYPE_P (TYPE)					\
   && TREE_CODE (TREE_TYPE (TYPE)) == INTEGER_TYPE)


/* Nonzero if TYPE represents a vector floating-point type.  */

#define VECTOR_FLOAT_TYPE_P(TYPE)	\
  (VECTOR_TYPE_P (TYPE)			\
   && TREE_CODE (TREE_TYPE (TYPE)) == REAL_TYPE)

/* Nonzero if TYPE represents a floating-point type, including complex
   and vector floating-point types.  The vector and complex check does
   not use the previous two macros to enable early folding.  */

#define FLOAT_TYPE_P(TYPE)			\
  (SCALAR_FLOAT_TYPE_P (TYPE)			\
   || ((TREE_CODE (TYPE) == COMPLEX_TYPE 	\
        || VECTOR_TYPE_P (TYPE))		\
       && SCALAR_FLOAT_TYPE_P (TREE_TYPE (TYPE))))

/* Nonzero if TYPE represents a decimal floating-point type.  */
#define DECIMAL_FLOAT_TYPE_P(TYPE)		\
  (SCALAR_FLOAT_TYPE_P (TYPE)			\
   && DECIMAL_FLOAT_MODE_P (TYPE_MODE (TYPE)))

/* Nonzero if TYPE is a record or union type.  */
#define RECORD_OR_UNION_TYPE_P(TYPE)		\
  (TREE_CODE (TYPE) == RECORD_TYPE		\
   || TREE_CODE (TYPE) == UNION_TYPE		\
   || TREE_CODE (TYPE) == QUAL_UNION_TYPE)

/* Nonzero if TYPE represents an aggregate (multi-component) type.
   Keep these checks in ascending code order.  */

#define AGGREGATE_TYPE_P(TYPE) \
  (TREE_CODE (TYPE) == ARRAY_TYPE || RECORD_OR_UNION_TYPE_P (TYPE))

/* Nonzero if TYPE represents a pointer or reference type.
   (It should be renamed to INDIRECT_TYPE_P.)  Keep these checks in
   ascending code order.  */

#define POINTER_TYPE_P(TYPE) \
  (TREE_CODE (TYPE) == POINTER_TYPE || TREE_CODE (TYPE) == REFERENCE_TYPE)

/* Nonzero if TYPE represents a pointer to function.  */
#define FUNCTION_POINTER_TYPE_P(TYPE) \
  (POINTER_TYPE_P (TYPE) && TREE_CODE (TREE_TYPE (TYPE)) == FUNCTION_TYPE)

/* Nonzero if this type is a complete type.  */
#define COMPLETE_TYPE_P(NODE) (TYPE_SIZE (NODE) != NULL_TREE)

/* Nonzero if this type is a pointer bounds type.  */
#define POINTER_BOUNDS_TYPE_P(NODE) \
  (TREE_CODE (NODE) == POINTER_BOUNDS_TYPE)

/* Nonzero if this node has a pointer bounds type.  */
#define POINTER_BOUNDS_P(NODE) \
  (POINTER_BOUNDS_TYPE_P (TREE_TYPE (NODE)))

/* Nonzero if this type supposes bounds existence.  */
#define BOUNDED_TYPE_P(type) (POINTER_TYPE_P (type))

/* Nonzero for objects with bounded type.  */
#define BOUNDED_P(node) \
  BOUNDED_TYPE_P (TREE_TYPE (node))

/* Nonzero if this type is the (possibly qualified) void type.  */
#define VOID_TYPE_P(NODE) (TREE_CODE (NODE) == VOID_TYPE)

/* Nonzero if this type is complete or is cv void.  */
#define COMPLETE_OR_VOID_TYPE_P(NODE) \
  (COMPLETE_TYPE_P (NODE) || VOID_TYPE_P (NODE))

/* Nonzero if this type is complete or is an array with unspecified bound.  */
#define COMPLETE_OR_UNBOUND_ARRAY_TYPE_P(NODE) \
  (COMPLETE_TYPE_P (TREE_CODE (NODE) == ARRAY_TYPE ? TREE_TYPE (NODE) : (NODE)))

#define FUNC_OR_METHOD_TYPE_P(NODE) \
  (TREE_CODE (NODE) == FUNCTION_TYPE || TREE_CODE (NODE) == METHOD_TYPE)

/* Define many boolean fields that all tree nodes have.  */

/* In VAR_DECL, PARM_DECL and RESULT_DECL nodes, nonzero means address
   of this is needed.  So it cannot be in a register.
   In a FUNCTION_DECL it has no meaning.
   In LABEL_DECL nodes, it means a goto for this label has been seen
   from a place outside all binding contours that restore stack levels.
   In an artificial SSA_NAME that points to a stack partition with at least
   two variables, it means that at least one variable has TREE_ADDRESSABLE.
   In ..._TYPE nodes, it means that objects of this type must be fully
   addressable.  This means that pieces of this object cannot go into
   register parameters, for example.  If this a function type, this
   means that the value must be returned in memory.
   In CONSTRUCTOR nodes, it means object constructed must be in memory.
   In IDENTIFIER_NODEs, this means that some extern decl for this name
   had its address taken.  That matters for inline functions.
   In a STMT_EXPR, it means we want the result of the enclosed expression.  */
#define TREE_ADDRESSABLE(NODE) ((NODE)->base.addressable_flag)

/* Set on a CALL_EXPR if the call is in a tail position, ie. just before the
   exit of a function.  Calls for which this is true are candidates for tail
   call optimizations.  */
#define CALL_EXPR_TAILCALL(NODE) \
  (CALL_EXPR_CHECK (NODE)->base.addressable_flag)

/* Set on a CALL_EXPR if the call has been marked as requiring tail call
   optimization for correctness.  */
#define CALL_EXPR_MUST_TAIL_CALL(NODE) \
  (CALL_EXPR_CHECK (NODE)->base.static_flag)

/* Used as a temporary field on a CASE_LABEL_EXPR to indicate that the
   CASE_LOW operand has been processed.  */
#define CASE_LOW_SEEN(NODE) \
  (CASE_LABEL_EXPR_CHECK (NODE)->base.addressable_flag)

#define PREDICT_EXPR_OUTCOME(NODE) \
  ((enum prediction) (PREDICT_EXPR_CHECK (NODE)->base.addressable_flag))
#define SET_PREDICT_EXPR_OUTCOME(NODE, OUTCOME) \
  (PREDICT_EXPR_CHECK (NODE)->base.addressable_flag = (int) OUTCOME)
#define PREDICT_EXPR_PREDICTOR(NODE) \
  ((enum br_predictor)tree_to_shwi (TREE_OPERAND (PREDICT_EXPR_CHECK (NODE), 0)))

/* In a VAR_DECL, nonzero means allocate static storage.
   In a FUNCTION_DECL, nonzero if function has been defined.
   In a CONSTRUCTOR, nonzero means allocate static storage.  */
#define TREE_STATIC(NODE) ((NODE)->base.static_flag)

/* In an ADDR_EXPR, nonzero means do not use a trampoline.  */
#define TREE_NO_TRAMPOLINE(NODE) (ADDR_EXPR_CHECK (NODE)->base.static_flag)

/* In a TARGET_EXPR or WITH_CLEANUP_EXPR, means that the pertinent cleanup
   should only be executed if an exception is thrown, not on normal exit
   of its scope.  */
#define CLEANUP_EH_ONLY(NODE) ((NODE)->base.static_flag)

/* In a TRY_CATCH_EXPR, means that the handler should be considered a
   separate cleanup in honor_protect_cleanup_actions.  */
#define TRY_CATCH_IS_CLEANUP(NODE) \
  (TRY_CATCH_EXPR_CHECK (NODE)->base.static_flag)

/* Used as a temporary field on a CASE_LABEL_EXPR to indicate that the
   CASE_HIGH operand has been processed.  */
#define CASE_HIGH_SEEN(NODE) \
  (CASE_LABEL_EXPR_CHECK (NODE)->base.static_flag)

/* Used to mark scoped enums.  */
#define ENUM_IS_SCOPED(NODE) (ENUMERAL_TYPE_CHECK (NODE)->base.static_flag)

/* Determines whether an ENUMERAL_TYPE has defined the list of constants. */
#define ENUM_IS_OPAQUE(NODE) (ENUMERAL_TYPE_CHECK (NODE)->base.private_flag)

/* In an expr node (usually a conversion) this means the node was made
   implicitly and should not lead to any sort of warning.  In a decl node,
   warnings concerning the decl should be suppressed.  This is used at
   least for used-before-set warnings, and it set after one warning is
   emitted.  */
#define TREE_NO_WARNING(NODE) ((NODE)->base.nowarning_flag)

/* Used to indicate that this TYPE represents a compiler-generated entity.  */
#define TYPE_ARTIFICIAL(NODE) (TYPE_CHECK (NODE)->base.nowarning_flag)

/* In an IDENTIFIER_NODE, this means that assemble_name was called with
   this string as an argument.  */
#define TREE_SYMBOL_REFERENCED(NODE) \
  (IDENTIFIER_NODE_CHECK (NODE)->base.static_flag)

/* Nonzero in a pointer or reference type means the data pointed to
   by this type can alias anything.  */
#define TYPE_REF_CAN_ALIAS_ALL(NODE) \
  (PTR_OR_REF_CHECK (NODE)->base.static_flag)

/* In an INTEGER_CST, REAL_CST, COMPLEX_CST, or VECTOR_CST, this means
   there was an overflow in folding.  */

#define TREE_OVERFLOW(NODE) (CST_CHECK (NODE)->base.public_flag)

/* TREE_OVERFLOW can only be true for EXPR of CONSTANT_CLASS_P.  */

#define TREE_OVERFLOW_P(EXPR) \
 (CONSTANT_CLASS_P (EXPR) && TREE_OVERFLOW (EXPR))

/* In a VAR_DECL, FUNCTION_DECL, NAMESPACE_DECL or TYPE_DECL,
   nonzero means name is to be accessible from outside this translation unit.
   In an IDENTIFIER_NODE, nonzero means an external declaration
   accessible from outside this translation unit was previously seen
   for this name in an inner scope.  */
#define TREE_PUBLIC(NODE) ((NODE)->base.public_flag)

/* In a _TYPE, indicates whether TYPE_CACHED_VALUES contains a vector
   of cached values, or is something else.  */
#define TYPE_CACHED_VALUES_P(NODE) (TYPE_CHECK (NODE)->base.public_flag)

/* In a SAVE_EXPR, indicates that the original expression has already
   been substituted with a VAR_DECL that contains the value.  */
#define SAVE_EXPR_RESOLVED_P(NODE) \
  (SAVE_EXPR_CHECK (NODE)->base.public_flag)

/* Set on a CALL_EXPR if this stdarg call should be passed the argument
   pack.  */
#define CALL_EXPR_VA_ARG_PACK(NODE) \
  (CALL_EXPR_CHECK (NODE)->base.public_flag)

/* In any expression, decl, or constant, nonzero means it has side effects or
   reevaluation of the whole expression could produce a different value.
   This is set if any subexpression is a function call, a side effect or a
   reference to a volatile variable.  In a ..._DECL, this is set only if the
   declaration said `volatile'.  This will never be set for a constant.  */
#define TREE_SIDE_EFFECTS(NODE) \
  (NON_TYPE_CHECK (NODE)->base.side_effects_flag)

/* In a LABEL_DECL, nonzero means this label had its address taken
   and therefore can never be deleted and is a jump target for
   computed gotos.  */
#define FORCED_LABEL(NODE) (LABEL_DECL_CHECK (NODE)->base.side_effects_flag)

/* Whether a case or a user-defined label is allowed to fall through to.
   This is used to implement -Wimplicit-fallthrough.  */
#define FALLTHROUGH_LABEL_P(NODE) \
  (LABEL_DECL_CHECK (NODE)->base.private_flag)

/* Nonzero means this expression is volatile in the C sense:
   its address should be of type `volatile WHATEVER *'.
   In other words, the declared item is volatile qualified.
   This is used in _DECL nodes and _REF nodes.
   On a FUNCTION_DECL node, this means the function does not
   return normally.  This is the same effect as setting
   the attribute noreturn on the function in C.

   In a ..._TYPE node, means this type is volatile-qualified.
   But use TYPE_VOLATILE instead of this macro when the node is a type,
   because eventually we may make that a different bit.

   If this bit is set in an expression, so is TREE_SIDE_EFFECTS.  */
#define TREE_THIS_VOLATILE(NODE) ((NODE)->base.volatile_flag)

/* Nonzero means this node will not trap.  In an INDIRECT_REF, means
   accessing the memory pointed to won't generate a trap.  However,
   this only applies to an object when used appropriately: it doesn't
   mean that writing a READONLY mem won't trap.

   In ARRAY_REF and ARRAY_RANGE_REF means that we know that the index
   (or slice of the array) always belongs to the range of the array.
   I.e. that the access will not trap, provided that the access to
   the base to the array will not trap.  */
#define TREE_THIS_NOTRAP(NODE) \
  (TREE_CHECK5 (NODE, INDIRECT_REF, MEM_REF, TARGET_MEM_REF, ARRAY_REF,	\
		ARRAY_RANGE_REF)->base.nothrow_flag)

/* In a VAR_DECL, PARM_DECL or FIELD_DECL, or any kind of ..._REF node,
   nonzero means it may not be the lhs of an assignment.
   Nonzero in a FUNCTION_DECL means this function should be treated
   as "const" function (can only read its arguments).  */
#define TREE_READONLY(NODE) (NON_TYPE_CHECK (NODE)->base.readonly_flag)

/* Value of expression is constant.  Always on in all ..._CST nodes.  May
   also appear in an expression or decl where the value is constant.  */
#define TREE_CONSTANT(NODE) (NON_TYPE_CHECK (NODE)->base.constant_flag)

/* Nonzero if NODE, a type, has had its sizes gimplified.  */
#define TYPE_SIZES_GIMPLIFIED(NODE) \
  (TYPE_CHECK (NODE)->base.constant_flag)

/* In a decl (most significantly a FIELD_DECL), means an unsigned field.  */
#define DECL_UNSIGNED(NODE) \
  (DECL_COMMON_CHECK (NODE)->base.u.bits.unsigned_flag)

/* In integral and pointer types, means an unsigned type.  */
#define TYPE_UNSIGNED(NODE) (TYPE_CHECK (NODE)->base.u.bits.unsigned_flag)

/* Same as TYPE_UNSIGNED but converted to SIGNOP.  */
#define TYPE_SIGN(NODE) ((signop) TYPE_UNSIGNED (NODE))

/* True if overflow wraps around for the given integral type.  That
   is, TYPE_MAX + 1 == TYPE_MIN.  */
#define TYPE_OVERFLOW_WRAPS(TYPE) \
  (ANY_INTEGRAL_TYPE_CHECK(TYPE)->base.u.bits.unsigned_flag || flag_wrapv)

/* True if overflow is undefined for the given integral type.  We may
   optimize on the assumption that values in the type never overflow.

   IMPORTANT NOTE: Any optimization based on TYPE_OVERFLOW_UNDEFINED
   must issue a warning based on warn_strict_overflow.  In some cases
   it will be appropriate to issue the warning immediately, and in
   other cases it will be appropriate to simply set a flag and let the
   caller decide whether a warning is appropriate or not.  */
#define TYPE_OVERFLOW_UNDEFINED(TYPE)				\
  (!ANY_INTEGRAL_TYPE_CHECK(TYPE)->base.u.bits.unsigned_flag	\
   && !flag_wrapv && !flag_trapv)

/* True if overflow for the given integral type should issue a
   trap.  */
#define TYPE_OVERFLOW_TRAPS(TYPE) \
  (!ANY_INTEGRAL_TYPE_CHECK(TYPE)->base.u.bits.unsigned_flag && flag_trapv)

/* True if an overflow is to be preserved for sanitization.  */
#define TYPE_OVERFLOW_SANITIZED(TYPE)			\
  (INTEGRAL_TYPE_P (TYPE)				\
   && !TYPE_OVERFLOW_WRAPS (TYPE)			\
   && (flag_sanitize & SANITIZE_SI_OVERFLOW))

/* True if pointer types have undefined overflow.  */
#define POINTER_TYPE_OVERFLOW_UNDEFINED (!flag_wrapv)

/* Nonzero in a VAR_DECL or STRING_CST means assembler code has been written.
   Nonzero in a FUNCTION_DECL means that the function has been compiled.
   This is interesting in an inline function, since it might not need
   to be compiled separately.
   Nonzero in a RECORD_TYPE, UNION_TYPE, QUAL_UNION_TYPE, ENUMERAL_TYPE
   or TYPE_DECL if the debugging info for the type has been written.
   In a BLOCK node, nonzero if reorder_blocks has already seen this block.
   In an SSA_NAME node, nonzero if the SSA_NAME occurs in an abnormal
   PHI node.  */
#define TREE_ASM_WRITTEN(NODE) ((NODE)->base.asm_written_flag)

/* Nonzero in a _DECL if the name is used in its scope.
   Nonzero in an expr node means inhibit warning if value is unused.
   In IDENTIFIER_NODEs, this means that some extern decl for this name
   was used.
   In a BLOCK, this means that the block contains variables that are used.  */
#define TREE_USED(NODE) ((NODE)->base.used_flag)

/* In a FUNCTION_DECL, nonzero means a call to the function cannot
   throw an exception.  In a CALL_EXPR, nonzero means the call cannot
   throw.  We can't easily check the node type here as the C++
   frontend also uses this flag (for AGGR_INIT_EXPR).  */
#define TREE_NOTHROW(NODE) ((NODE)->base.nothrow_flag)

/* In a CALL_EXPR, means that it's safe to use the target of the call
   expansion as the return slot for a call that returns in memory.  */
#define CALL_EXPR_RETURN_SLOT_OPT(NODE) \
  (CALL_EXPR_CHECK (NODE)->base.private_flag)

/* Cilk keywords accessors.  */
#define CILK_SPAWN_FN(NODE) TREE_OPERAND (CILK_SPAWN_STMT_CHECK (NODE), 0)

/* If this is true, we should insert a __cilk_detach call just before
   this function call.  */
#define EXPR_CILK_SPAWN(NODE) \
  (TREE_CHECK2 (NODE, CALL_EXPR, \
                AGGR_INIT_EXPR)->base.u.bits.unsigned_flag)

/* In a RESULT_DECL, PARM_DECL and VAR_DECL, means that it is
   passed by invisible reference (and the TREE_TYPE is a pointer to the true
   type).  */
#define DECL_BY_REFERENCE(NODE) \
  (TREE_CHECK3 (NODE, VAR_DECL, PARM_DECL, \
		RESULT_DECL)->decl_common.decl_by_reference_flag)

/* In VAR_DECL and PARM_DECL, set when the decl has been used except for
   being set.  */
#define DECL_READ_P(NODE) \
  (TREE_CHECK2 (NODE, VAR_DECL, PARM_DECL)->decl_common.decl_read_flag)

/* In VAR_DECL or RESULT_DECL, set when significant code movement precludes
   attempting to share the stack slot with some other variable.  */
#define DECL_NONSHAREABLE(NODE) \
  (TREE_CHECK2 (NODE, VAR_DECL, \
		RESULT_DECL)->decl_common.decl_nonshareable_flag)

/* In a CALL_EXPR, means that the call is the jump from a thunk to the
   thunked-to function.  */
#define CALL_FROM_THUNK_P(NODE) (CALL_EXPR_CHECK (NODE)->base.protected_flag)

/* In a CALL_EXPR, if the function being called is BUILT_IN_ALLOCA, means that
   it has been built for the declaration of a variable-sized object.  */
#define CALL_ALLOCA_FOR_VAR_P(NODE) \
  (CALL_EXPR_CHECK (NODE)->base.protected_flag)

/* In a CALL_EXPR, means call was instrumented by Pointer Bounds Checker.  */
#define CALL_WITH_BOUNDS_P(NODE) (CALL_EXPR_CHECK (NODE)->base.deprecated_flag)

/* Used in classes in C++.  */
#define TREE_PRIVATE(NODE) ((NODE)->base.private_flag)
/* Used in classes in C++. */
#define TREE_PROTECTED(NODE) ((NODE)->base.protected_flag)

/* True if reference type NODE is a C++ rvalue reference.  */
#define TYPE_REF_IS_RVALUE(NODE) \
  (REFERENCE_TYPE_CHECK (NODE)->base.private_flag)

/* Nonzero in a _DECL if the use of the name is defined as a
   deprecated feature by __attribute__((deprecated)).  */
#define TREE_DEPRECATED(NODE) \
  ((NODE)->base.deprecated_flag)

/* Nonzero in an IDENTIFIER_NODE if the name is a local alias, whose
   uses are to be substituted for uses of the TREE_CHAINed identifier.  */
#define IDENTIFIER_TRANSPARENT_ALIAS(NODE) \
  (IDENTIFIER_NODE_CHECK (NODE)->base.deprecated_flag)

/* In an aggregate type, indicates that the scalar fields of the type are
   stored in reverse order from the target order.  This effectively
   toggles BYTES_BIG_ENDIAN and WORDS_BIG_ENDIAN within the type.  */
#define TYPE_REVERSE_STORAGE_ORDER(NODE) \
  (TREE_CHECK4 (NODE, RECORD_TYPE, UNION_TYPE, QUAL_UNION_TYPE, ARRAY_TYPE)->base.u.bits.saturating_flag)

/* In a non-aggregate type, indicates a saturating type.  */
#define TYPE_SATURATING(NODE) \
  (TREE_NOT_CHECK4 (NODE, RECORD_TYPE, UNION_TYPE, QUAL_UNION_TYPE, ARRAY_TYPE)->base.u.bits.saturating_flag)

/* In a BIT_FIELD_REF and MEM_REF, indicates that the reference is to a group
   of bits stored in reverse order from the target order.  This effectively
   toggles both BYTES_BIG_ENDIAN and WORDS_BIG_ENDIAN for the reference.

   The overall strategy is to preserve the invariant that every scalar in
   memory is associated with a single storage order, i.e. all accesses to
   this scalar are done with the same storage order.  This invariant makes
   it possible to factor out the storage order in most transformations, as
   only the address and/or the value (in target order) matter for them.
   But, of course, the storage order must be preserved when the accesses
   themselves are rewritten or transformed.  */
#define REF_REVERSE_STORAGE_ORDER(NODE) \
  (TREE_CHECK2 (NODE, BIT_FIELD_REF, MEM_REF)->base.default_def_flag)

  /* In an ADDR_EXPR, indicates that this is a pointer to nested function
   represented by a descriptor instead of a trampoline.  */
#define FUNC_ADDR_BY_DESCRIPTOR(NODE) \
  (TREE_CHECK (NODE, ADDR_EXPR)->base.default_def_flag)

/* In a CALL_EXPR, indicates that this is an indirect call for which
   pointers to nested function are descriptors instead of trampolines.  */
#define CALL_EXPR_BY_DESCRIPTOR(NODE) \
  (TREE_CHECK (NODE, CALL_EXPR)->base.default_def_flag)

/* These flags are available for each language front end to use internally.  */
#define TREE_LANG_FLAG_0(NODE) \
  (TREE_NOT_CHECK2 (NODE, TREE_VEC, SSA_NAME)->base.u.bits.lang_flag_0)
#define TREE_LANG_FLAG_1(NODE) \
  (TREE_NOT_CHECK2 (NODE, TREE_VEC, SSA_NAME)->base.u.bits.lang_flag_1)
#define TREE_LANG_FLAG_2(NODE) \
  (TREE_NOT_CHECK2 (NODE, TREE_VEC, SSA_NAME)->base.u.bits.lang_flag_2)
#define TREE_LANG_FLAG_3(NODE) \
  (TREE_NOT_CHECK2 (NODE, TREE_VEC, SSA_NAME)->base.u.bits.lang_flag_3)
#define TREE_LANG_FLAG_4(NODE) \
  (TREE_NOT_CHECK2 (NODE, TREE_VEC, SSA_NAME)->base.u.bits.lang_flag_4)
#define TREE_LANG_FLAG_5(NODE) \
  (TREE_NOT_CHECK2 (NODE, TREE_VEC, SSA_NAME)->base.u.bits.lang_flag_5)
#define TREE_LANG_FLAG_6(NODE) \
  (TREE_NOT_CHECK2 (NODE, TREE_VEC, SSA_NAME)->base.u.bits.lang_flag_6)

/* Define additional fields and accessors for nodes representing constants.  */

#define TREE_INT_CST_NUNITS(NODE) \
  (INTEGER_CST_CHECK (NODE)->base.u.int_length.unextended)
#define TREE_INT_CST_EXT_NUNITS(NODE) \
  (INTEGER_CST_CHECK (NODE)->base.u.int_length.extended)
#define TREE_INT_CST_OFFSET_NUNITS(NODE) \
  (INTEGER_CST_CHECK (NODE)->base.u.int_length.offset)
#define TREE_INT_CST_ELT(NODE, I) TREE_INT_CST_ELT_CHECK (NODE, I)
#define TREE_INT_CST_LOW(NODE) \
  ((unsigned HOST_WIDE_INT) TREE_INT_CST_ELT (NODE, 0))

#define TREE_REAL_CST_PTR(NODE) (REAL_CST_CHECK (NODE)->real_cst.real_cst_ptr)
#define TREE_REAL_CST(NODE) (*TREE_REAL_CST_PTR (NODE))

#define TREE_FIXED_CST_PTR(NODE) \
  (FIXED_CST_CHECK (NODE)->fixed_cst.fixed_cst_ptr)
#define TREE_FIXED_CST(NODE) (*TREE_FIXED_CST_PTR (NODE))

/* In a STRING_CST */
/* In C terms, this is sizeof, not strlen.  */
#define TREE_STRING_LENGTH(NODE) (STRING_CST_CHECK (NODE)->string.length)
#define TREE_STRING_POINTER(NODE) \
  ((const char *)(STRING_CST_CHECK (NODE)->string.str))

/* In a COMPLEX_CST node.  */
#define TREE_REALPART(NODE) (COMPLEX_CST_CHECK (NODE)->complex.real)
#define TREE_IMAGPART(NODE) (COMPLEX_CST_CHECK (NODE)->complex.imag)

/* In a VECTOR_CST node.  */
#define VECTOR_CST_NELTS(NODE) (TYPE_VECTOR_SUBPARTS (TREE_TYPE (NODE)))
#define VECTOR_CST_ELTS(NODE) (VECTOR_CST_CHECK (NODE)->vector.elts)
#define VECTOR_CST_ELT(NODE,IDX) (VECTOR_CST_CHECK (NODE)->vector.elts[IDX])

/* Define fields and accessors for some special-purpose tree nodes.  */

#define IDENTIFIER_LENGTH(NODE) \
  (IDENTIFIER_NODE_CHECK (NODE)->identifier.id.len)
#define IDENTIFIER_POINTER(NODE) \
  ((const char *) IDENTIFIER_NODE_CHECK (NODE)->identifier.id.str)
#define IDENTIFIER_HASH_VALUE(NODE) \
  (IDENTIFIER_NODE_CHECK (NODE)->identifier.id.hash_value)

/* Translate a hash table identifier pointer to a tree_identifier
   pointer, and vice versa.  */

#define HT_IDENT_TO_GCC_IDENT(NODE) \
  ((tree) ((char *) (NODE) - sizeof (struct tree_common)))
#define GCC_IDENT_TO_HT_IDENT(NODE) (&((struct tree_identifier *) (NODE))->id)

/* In a TREE_LIST node.  */
#define TREE_PURPOSE(NODE) (TREE_LIST_CHECK (NODE)->list.purpose)
#define TREE_VALUE(NODE) (TREE_LIST_CHECK (NODE)->list.value)

/* In a TREE_VEC node.  */
#define TREE_VEC_LENGTH(NODE) (TREE_VEC_CHECK (NODE)->base.u.length)
#define TREE_VEC_END(NODE) \
  ((void) TREE_VEC_CHECK (NODE), &((NODE)->vec.a[(NODE)->vec.base.u.length]))

#define TREE_VEC_ELT(NODE,I) TREE_VEC_ELT_CHECK (NODE, I)

/* In a CONSTRUCTOR node.  */
#define CONSTRUCTOR_ELTS(NODE) (CONSTRUCTOR_CHECK (NODE)->constructor.elts)
#define CONSTRUCTOR_ELT(NODE,IDX) \
  (&(*CONSTRUCTOR_ELTS (NODE))[IDX])
#define CONSTRUCTOR_NELTS(NODE) \
  (vec_safe_length (CONSTRUCTOR_ELTS (NODE)))
#define CONSTRUCTOR_NO_CLEARING(NODE) \
  (CONSTRUCTOR_CHECK (NODE)->base.public_flag)

/* Iterate through the vector V of CONSTRUCTOR_ELT elements, yielding the
   value of each element (stored within VAL). IX must be a scratch variable
   of unsigned integer type.  */
#define FOR_EACH_CONSTRUCTOR_VALUE(V, IX, VAL) \
  for (IX = 0; (IX >= vec_safe_length (V)) \
	       ? false \
	       : ((VAL = (*(V))[IX].value), \
	       true); \
       (IX)++)

/* Iterate through the vector V of CONSTRUCTOR_ELT elements, yielding both
   the value of each element (stored within VAL) and its index (stored
   within INDEX). IX must be a scratch variable of unsigned integer type.  */
#define FOR_EACH_CONSTRUCTOR_ELT(V, IX, INDEX, VAL) \
  for (IX = 0; (IX >= vec_safe_length (V)) \
	       ? false \
	       : (((void) (VAL = (*V)[IX].value)), \
		  (INDEX = (*V)[IX].index), \
		  true); \
       (IX)++)

/* Append a new constructor element to V, with the specified INDEX and VAL.  */
#define CONSTRUCTOR_APPEND_ELT(V, INDEX, VALUE) \
  do { \
    constructor_elt _ce___ = {INDEX, VALUE}; \
    vec_safe_push ((V), _ce___); \
  } while (0)

/* True if NODE, a FIELD_DECL, is to be processed as a bitfield for
   constructor output purposes.  */
#define CONSTRUCTOR_BITFIELD_P(NODE) \
  (DECL_BIT_FIELD (FIELD_DECL_CHECK (NODE)) && DECL_MODE (NODE) != BLKmode)

/* True if NODE is a clobber right hand side, an expression of indeterminate
   value that clobbers the LHS in a copy instruction.  We use a volatile
   empty CONSTRUCTOR for this, as it matches most of the necessary semantic.
   In particular the volatile flag causes us to not prematurely remove
   such clobber instructions.  */
#define TREE_CLOBBER_P(NODE) \
  (TREE_CODE (NODE) == CONSTRUCTOR && TREE_THIS_VOLATILE (NODE))

/* Define fields and accessors for some nodes that represent expressions.  */

/* Nonzero if NODE is an empty statement (NOP_EXPR <0>).  */
#define IS_EMPTY_STMT(NODE)	(TREE_CODE (NODE) == NOP_EXPR \
				 && VOID_TYPE_P (TREE_TYPE (NODE)) \
				 && integer_zerop (TREE_OPERAND (NODE, 0)))

/* In ordinary expression nodes.  */
#define TREE_OPERAND_LENGTH(NODE) tree_operand_length (NODE)
#define TREE_OPERAND(NODE, I) TREE_OPERAND_CHECK (NODE, I)

/* In a tcc_vl_exp node, operand 0 is an INT_CST node holding the operand
   length.  Its value includes the length operand itself; that is,
   the minimum valid length is 1.
   Note that we have to bypass the use of TREE_OPERAND to access
   that field to avoid infinite recursion in expanding the macros.  */
#define VL_EXP_OPERAND_LENGTH(NODE) \
  ((int)TREE_INT_CST_LOW (VL_EXP_CHECK (NODE)->exp.operands[0]))

/* Nonzero if is_gimple_debug() may possibly hold.  */
#define MAY_HAVE_DEBUG_STMTS    (flag_var_tracking_assignments)

/* In a LOOP_EXPR node.  */
#define LOOP_EXPR_BODY(NODE) TREE_OPERAND_CHECK_CODE (NODE, LOOP_EXPR, 0)

/* The source location of this expression.  Non-tree_exp nodes such as
   decls and constants can be shared among multiple locations, so
   return nothing.  */
#define EXPR_LOCATION(NODE) \
  (CAN_HAVE_LOCATION_P ((NODE)) ? (NODE)->exp.locus : UNKNOWN_LOCATION)
#define SET_EXPR_LOCATION(NODE, LOCUS) EXPR_CHECK ((NODE))->exp.locus = (LOCUS)
#define EXPR_HAS_LOCATION(NODE) (LOCATION_LOCUS (EXPR_LOCATION (NODE))	\
  != UNKNOWN_LOCATION)
/* The location to be used in a diagnostic about this expression.  Do not
   use this macro if the location will be assigned to other expressions.  */
#define EXPR_LOC_OR_LOC(NODE, LOCUS) (EXPR_HAS_LOCATION (NODE) \
				      ? (NODE)->exp.locus : (LOCUS))
#define EXPR_FILENAME(NODE) LOCATION_FILE (EXPR_CHECK ((NODE))->exp.locus)
#define EXPR_LINENO(NODE) LOCATION_LINE (EXPR_CHECK (NODE)->exp.locus)

#define CAN_HAVE_RANGE_P(NODE) (CAN_HAVE_LOCATION_P (NODE))
#define EXPR_LOCATION_RANGE(NODE) (get_expr_source_range (EXPR_CHECK ((NODE))))

#define EXPR_HAS_RANGE(NODE) \
    (CAN_HAVE_RANGE_P (NODE) \
     ? EXPR_LOCATION_RANGE (NODE).m_start != UNKNOWN_LOCATION \
     : false)

/* True if a tree is an expression or statement that can have a
   location.  */
#define CAN_HAVE_LOCATION_P(NODE) ((NODE) && EXPR_P (NODE))

static inline source_range
get_expr_source_range (tree expr)
{
  location_t loc = EXPR_LOCATION (expr);
  return get_range_from_loc (line_table, loc);
}

extern void protected_set_expr_location (tree, location_t);

/* In a TARGET_EXPR node.  */
#define TARGET_EXPR_SLOT(NODE) TREE_OPERAND_CHECK_CODE (NODE, TARGET_EXPR, 0)
#define TARGET_EXPR_INITIAL(NODE) TREE_OPERAND_CHECK_CODE (NODE, TARGET_EXPR, 1)
#define TARGET_EXPR_CLEANUP(NODE) TREE_OPERAND_CHECK_CODE (NODE, TARGET_EXPR, 2)

/* DECL_EXPR accessor. This gives access to the DECL associated with
   the given declaration statement.  */
#define DECL_EXPR_DECL(NODE)    TREE_OPERAND (DECL_EXPR_CHECK (NODE), 0)

#define EXIT_EXPR_COND(NODE)	     TREE_OPERAND (EXIT_EXPR_CHECK (NODE), 0)

/* COMPOUND_LITERAL_EXPR accessors.  */
#define COMPOUND_LITERAL_EXPR_DECL_EXPR(NODE)		\
  TREE_OPERAND (COMPOUND_LITERAL_EXPR_CHECK (NODE), 0)
#define COMPOUND_LITERAL_EXPR_DECL(NODE)			\
  DECL_EXPR_DECL (COMPOUND_LITERAL_EXPR_DECL_EXPR (NODE))

/* SWITCH_EXPR accessors. These give access to the condition, body and
   original condition type (before any compiler conversions)
   of the switch statement, respectively.  */
#define SWITCH_COND(NODE)       TREE_OPERAND (SWITCH_EXPR_CHECK (NODE), 0)
#define SWITCH_BODY(NODE)       TREE_OPERAND (SWITCH_EXPR_CHECK (NODE), 1)
#define SWITCH_LABELS(NODE)     TREE_OPERAND (SWITCH_EXPR_CHECK (NODE), 2)

/* CASE_LABEL_EXPR accessors. These give access to the high and low values
   of a case label, respectively.  */
#define CASE_LOW(NODE)          	TREE_OPERAND (CASE_LABEL_EXPR_CHECK (NODE), 0)
#define CASE_HIGH(NODE)         	TREE_OPERAND (CASE_LABEL_EXPR_CHECK (NODE), 1)
#define CASE_LABEL(NODE)		TREE_OPERAND (CASE_LABEL_EXPR_CHECK (NODE), 2)
#define CASE_CHAIN(NODE)		TREE_OPERAND (CASE_LABEL_EXPR_CHECK (NODE), 3)

/* The operands of a TARGET_MEM_REF.  Operands 0 and 1 have to match
   corresponding MEM_REF operands.  */
#define TMR_BASE(NODE) (TREE_OPERAND (TARGET_MEM_REF_CHECK (NODE), 0))
#define TMR_OFFSET(NODE) (TREE_OPERAND (TARGET_MEM_REF_CHECK (NODE), 1))
#define TMR_INDEX(NODE) (TREE_OPERAND (TARGET_MEM_REF_CHECK (NODE), 2))
#define TMR_STEP(NODE) (TREE_OPERAND (TARGET_MEM_REF_CHECK (NODE), 3))
#define TMR_INDEX2(NODE) (TREE_OPERAND (TARGET_MEM_REF_CHECK (NODE), 4))

#define MR_DEPENDENCE_CLIQUE(NODE) \
  (TREE_CHECK2 (NODE, MEM_REF, TARGET_MEM_REF)->base.u.dependence_info.clique)
#define MR_DEPENDENCE_BASE(NODE) \
  (TREE_CHECK2 (NODE, MEM_REF, TARGET_MEM_REF)->base.u.dependence_info.base)

/* The operands of a BIND_EXPR.  */
#define BIND_EXPR_VARS(NODE) (TREE_OPERAND (BIND_EXPR_CHECK (NODE), 0))
#define BIND_EXPR_BODY(NODE) (TREE_OPERAND (BIND_EXPR_CHECK (NODE), 1))
#define BIND_EXPR_BLOCK(NODE) (TREE_OPERAND (BIND_EXPR_CHECK (NODE), 2))

/* GOTO_EXPR accessor. This gives access to the label associated with
   a goto statement.  */
#define GOTO_DESTINATION(NODE)  TREE_OPERAND ((NODE), 0)

/* ASM_EXPR accessors. ASM_STRING returns a STRING_CST for the
   instruction (e.g., "mov x, y"). ASM_OUTPUTS, ASM_INPUTS, and
   ASM_CLOBBERS represent the outputs, inputs, and clobbers for the
   statement.  */
#define ASM_STRING(NODE)        TREE_OPERAND (ASM_EXPR_CHECK (NODE), 0)
#define ASM_OUTPUTS(NODE)       TREE_OPERAND (ASM_EXPR_CHECK (NODE), 1)
#define ASM_INPUTS(NODE)        TREE_OPERAND (ASM_EXPR_CHECK (NODE), 2)
#define ASM_CLOBBERS(NODE)      TREE_OPERAND (ASM_EXPR_CHECK (NODE), 3)
#define ASM_LABELS(NODE)	TREE_OPERAND (ASM_EXPR_CHECK (NODE), 4)
/* Nonzero if we want to create an ASM_INPUT instead of an
   ASM_OPERAND with no operands.  */
#define ASM_INPUT_P(NODE) (ASM_EXPR_CHECK (NODE)->base.static_flag)
#define ASM_VOLATILE_P(NODE) (ASM_EXPR_CHECK (NODE)->base.public_flag)

/* COND_EXPR accessors.  */
#define COND_EXPR_COND(NODE)	(TREE_OPERAND (COND_EXPR_CHECK (NODE), 0))
#define COND_EXPR_THEN(NODE)	(TREE_OPERAND (COND_EXPR_CHECK (NODE), 1))
#define COND_EXPR_ELSE(NODE)	(TREE_OPERAND (COND_EXPR_CHECK (NODE), 2))

/* Accessors for the chains of recurrences.  */
#define CHREC_VAR(NODE)           TREE_OPERAND (POLYNOMIAL_CHREC_CHECK (NODE), 0)
#define CHREC_LEFT(NODE)          TREE_OPERAND (POLYNOMIAL_CHREC_CHECK (NODE), 1)
#define CHREC_RIGHT(NODE)         TREE_OPERAND (POLYNOMIAL_CHREC_CHECK (NODE), 2)
#define CHREC_VARIABLE(NODE)      TREE_INT_CST_LOW (CHREC_VAR (NODE))

/* LABEL_EXPR accessor. This gives access to the label associated with
   the given label expression.  */
#define LABEL_EXPR_LABEL(NODE)  TREE_OPERAND (LABEL_EXPR_CHECK (NODE), 0)

/* CATCH_EXPR accessors.  */
#define CATCH_TYPES(NODE)	TREE_OPERAND (CATCH_EXPR_CHECK (NODE), 0)
#define CATCH_BODY(NODE)	TREE_OPERAND (CATCH_EXPR_CHECK (NODE), 1)

/* EH_FILTER_EXPR accessors.  */
#define EH_FILTER_TYPES(NODE)	TREE_OPERAND (EH_FILTER_EXPR_CHECK (NODE), 0)
#define EH_FILTER_FAILURE(NODE)	TREE_OPERAND (EH_FILTER_EXPR_CHECK (NODE), 1)

/* OBJ_TYPE_REF accessors.  */
#define OBJ_TYPE_REF_EXPR(NODE)	  TREE_OPERAND (OBJ_TYPE_REF_CHECK (NODE), 0)
#define OBJ_TYPE_REF_OBJECT(NODE) TREE_OPERAND (OBJ_TYPE_REF_CHECK (NODE), 1)
#define OBJ_TYPE_REF_TOKEN(NODE)  TREE_OPERAND (OBJ_TYPE_REF_CHECK (NODE), 2)

/* ASSERT_EXPR accessors.  */
#define ASSERT_EXPR_VAR(NODE)	TREE_OPERAND (ASSERT_EXPR_CHECK (NODE), 0)
#define ASSERT_EXPR_COND(NODE)	TREE_OPERAND (ASSERT_EXPR_CHECK (NODE), 1)

/* CALL_EXPR accessors.  */
#define CALL_EXPR_FN(NODE) TREE_OPERAND (CALL_EXPR_CHECK (NODE), 1)
#define CALL_EXPR_STATIC_CHAIN(NODE) TREE_OPERAND (CALL_EXPR_CHECK (NODE), 2)
#define CALL_EXPR_ARG(NODE, I) TREE_OPERAND (CALL_EXPR_CHECK (NODE), (I) + 3)
#define call_expr_nargs(NODE) (VL_EXP_OPERAND_LENGTH (NODE) - 3)
#define CALL_EXPR_IFN(NODE) (CALL_EXPR_CHECK (NODE)->base.u.ifn)

/* CALL_EXPR_ARGP returns a pointer to the argument vector for NODE.
   We can't use &CALL_EXPR_ARG (NODE, 0) because that will complain if
   the argument count is zero when checking is enabled.  Instead, do
   the pointer arithmetic to advance past the 3 fixed operands in a
   CALL_EXPR.  That produces a valid pointer to just past the end of the
   operand array, even if it's not valid to dereference it.  */
#define CALL_EXPR_ARGP(NODE) \
  (&(TREE_OPERAND (CALL_EXPR_CHECK (NODE), 0)) + 3)

/* TM directives and accessors.  */
#define TRANSACTION_EXPR_BODY(NODE) \
  TREE_OPERAND (TRANSACTION_EXPR_CHECK (NODE), 0)
#define TRANSACTION_EXPR_OUTER(NODE) \
  (TRANSACTION_EXPR_CHECK (NODE)->base.static_flag)
#define TRANSACTION_EXPR_RELAXED(NODE) \
  (TRANSACTION_EXPR_CHECK (NODE)->base.public_flag)

/* OpenMP and OpenACC directive and clause accessors.  */

/* Generic accessors for OMP nodes that keep the body as operand 0, and clauses
   as operand 1.  */
#define OMP_BODY(NODE) \
  TREE_OPERAND (TREE_RANGE_CHECK (NODE, OACC_PARALLEL, OMP_TASKGROUP), 0)
#define OMP_CLAUSES(NODE) \
  TREE_OPERAND (TREE_RANGE_CHECK (NODE, OACC_PARALLEL, OMP_SINGLE), 1)

/* Generic accessors for OMP nodes that keep clauses as operand 0.  */
#define OMP_STANDALONE_CLAUSES(NODE) \
  TREE_OPERAND (TREE_RANGE_CHECK (NODE, OACC_CACHE, OMP_TARGET_EXIT_DATA), 0)

#define OACC_DATA_BODY(NODE) \
  TREE_OPERAND (OACC_DATA_CHECK (NODE), 0)
#define OACC_DATA_CLAUSES(NODE) \
  TREE_OPERAND (OACC_DATA_CHECK (NODE), 1)

#define OACC_HOST_DATA_BODY(NODE) \
  TREE_OPERAND (OACC_HOST_DATA_CHECK (NODE), 0)
#define OACC_HOST_DATA_CLAUSES(NODE) \
  TREE_OPERAND (OACC_HOST_DATA_CHECK (NODE), 1)

#define OACC_CACHE_CLAUSES(NODE) \
  TREE_OPERAND (OACC_CACHE_CHECK (NODE), 0)

#define OACC_DECLARE_CLAUSES(NODE) \
  TREE_OPERAND (OACC_DECLARE_CHECK (NODE), 0)

#define OACC_ENTER_DATA_CLAUSES(NODE) \
  TREE_OPERAND (OACC_ENTER_DATA_CHECK (NODE), 0)

#define OACC_EXIT_DATA_CLAUSES(NODE) \
  TREE_OPERAND (OACC_EXIT_DATA_CHECK (NODE), 0)

#define OACC_UPDATE_CLAUSES(NODE) \
  TREE_OPERAND (OACC_UPDATE_CHECK (NODE), 0)

#define OMP_PARALLEL_BODY(NODE)    TREE_OPERAND (OMP_PARALLEL_CHECK (NODE), 0)
#define OMP_PARALLEL_CLAUSES(NODE) TREE_OPERAND (OMP_PARALLEL_CHECK (NODE), 1)

#define OMP_TASK_BODY(NODE)	   TREE_OPERAND (OMP_TASK_CHECK (NODE), 0)
#define OMP_TASK_CLAUSES(NODE)	   TREE_OPERAND (OMP_TASK_CHECK (NODE), 1)

#define OMP_TASKREG_CHECK(NODE)	  TREE_RANGE_CHECK (NODE, OMP_PARALLEL, OMP_TASK)
#define OMP_TASKREG_BODY(NODE)    TREE_OPERAND (OMP_TASKREG_CHECK (NODE), 0)
#define OMP_TASKREG_CLAUSES(NODE) TREE_OPERAND (OMP_TASKREG_CHECK (NODE), 1)

#define OMP_LOOP_CHECK(NODE) TREE_RANGE_CHECK (NODE, OMP_FOR, OACC_LOOP)
#define OMP_FOR_BODY(NODE)	   TREE_OPERAND (OMP_LOOP_CHECK (NODE), 0)
#define OMP_FOR_CLAUSES(NODE)	   TREE_OPERAND (OMP_LOOP_CHECK (NODE), 1)
#define OMP_FOR_INIT(NODE)	   TREE_OPERAND (OMP_LOOP_CHECK (NODE), 2)
#define OMP_FOR_COND(NODE)	   TREE_OPERAND (OMP_LOOP_CHECK (NODE), 3)
#define OMP_FOR_INCR(NODE)	   TREE_OPERAND (OMP_LOOP_CHECK (NODE), 4)
#define OMP_FOR_PRE_BODY(NODE)	   TREE_OPERAND (OMP_LOOP_CHECK (NODE), 5)
#define OMP_FOR_ORIG_DECLS(NODE)   TREE_OPERAND (OMP_LOOP_CHECK (NODE), 6)

#define OMP_SECTIONS_BODY(NODE)    TREE_OPERAND (OMP_SECTIONS_CHECK (NODE), 0)
#define OMP_SECTIONS_CLAUSES(NODE) TREE_OPERAND (OMP_SECTIONS_CHECK (NODE), 1)

#define OMP_SECTION_BODY(NODE)	   TREE_OPERAND (OMP_SECTION_CHECK (NODE), 0)

#define OMP_SINGLE_BODY(NODE)	   TREE_OPERAND (OMP_SINGLE_CHECK (NODE), 0)
#define OMP_SINGLE_CLAUSES(NODE)   TREE_OPERAND (OMP_SINGLE_CHECK (NODE), 1)

#define OMP_MASTER_BODY(NODE)	   TREE_OPERAND (OMP_MASTER_CHECK (NODE), 0)

#define OMP_TASKGROUP_BODY(NODE)   TREE_OPERAND (OMP_TASKGROUP_CHECK (NODE), 0)

#define OMP_ORDERED_BODY(NODE)	   TREE_OPERAND (OMP_ORDERED_CHECK (NODE), 0)
#define OMP_ORDERED_CLAUSES(NODE)  TREE_OPERAND (OMP_ORDERED_CHECK (NODE), 1)

#define OMP_CRITICAL_BODY(NODE)    TREE_OPERAND (OMP_CRITICAL_CHECK (NODE), 0)
#define OMP_CRITICAL_CLAUSES(NODE) TREE_OPERAND (OMP_CRITICAL_CHECK (NODE), 1)
#define OMP_CRITICAL_NAME(NODE)    TREE_OPERAND (OMP_CRITICAL_CHECK (NODE), 2)

#define OMP_TEAMS_BODY(NODE)	   TREE_OPERAND (OMP_TEAMS_CHECK (NODE), 0)
#define OMP_TEAMS_CLAUSES(NODE)	   TREE_OPERAND (OMP_TEAMS_CHECK (NODE), 1)

#define OMP_TARGET_DATA_BODY(NODE) \
  TREE_OPERAND (OMP_TARGET_DATA_CHECK (NODE), 0)
#define OMP_TARGET_DATA_CLAUSES(NODE)\
  TREE_OPERAND (OMP_TARGET_DATA_CHECK (NODE), 1)

#define OMP_TARGET_BODY(NODE)	   TREE_OPERAND (OMP_TARGET_CHECK (NODE), 0)
#define OMP_TARGET_CLAUSES(NODE)   TREE_OPERAND (OMP_TARGET_CHECK (NODE), 1)

#define OMP_TARGET_UPDATE_CLAUSES(NODE)\
  TREE_OPERAND (OMP_TARGET_UPDATE_CHECK (NODE), 0)

#define OMP_TARGET_ENTER_DATA_CLAUSES(NODE)\
  TREE_OPERAND (OMP_TARGET_ENTER_DATA_CHECK (NODE), 0)

#define OMP_TARGET_EXIT_DATA_CLAUSES(NODE)\
  TREE_OPERAND (OMP_TARGET_EXIT_DATA_CHECK (NODE), 0)

#define OMP_CLAUSE_SIZE(NODE)						\
  OMP_CLAUSE_OPERAND (OMP_CLAUSE_RANGE_CHECK (OMP_CLAUSE_CHECK (NODE),	\
					      OMP_CLAUSE_FROM,		\
					      OMP_CLAUSE__CACHE_), 1)

#define OMP_CLAUSE_CHAIN(NODE)     TREE_CHAIN (OMP_CLAUSE_CHECK (NODE))
#define OMP_CLAUSE_DECL(NODE)      					\
  OMP_CLAUSE_OPERAND (OMP_CLAUSE_RANGE_CHECK (OMP_CLAUSE_CHECK (NODE),	\
					      OMP_CLAUSE_PRIVATE,	\
					      OMP_CLAUSE__LOOPTEMP_), 0)
#define OMP_CLAUSE_HAS_LOCATION(NODE) \
  (LOCATION_LOCUS ((OMP_CLAUSE_CHECK (NODE))->omp_clause.locus)		\
  != UNKNOWN_LOCATION)
#define OMP_CLAUSE_LOCATION(NODE)  (OMP_CLAUSE_CHECK (NODE))->omp_clause.locus

/* True on an OMP_SECTION statement that was the last lexical member.
   This status is meaningful in the implementation of lastprivate.  */
#define OMP_SECTION_LAST(NODE) \
  (OMP_SECTION_CHECK (NODE)->base.private_flag)

/* True on an OMP_PARALLEL statement if it represents an explicit
   combined parallel work-sharing constructs.  */
#define OMP_PARALLEL_COMBINED(NODE) \
  (OMP_PARALLEL_CHECK (NODE)->base.private_flag)

/* True on an OMP_TEAMS statement if it represents an explicit
   combined teams distribute constructs.  */
#define OMP_TEAMS_COMBINED(NODE) \
  (OMP_TEAMS_CHECK (NODE)->base.private_flag)

/* True on an OMP_TARGET statement if it represents explicit
   combined target teams, target parallel or target simd constructs.  */
#define OMP_TARGET_COMBINED(NODE) \
  (OMP_TARGET_CHECK (NODE)->base.private_flag)

/* True if OMP_ATOMIC* is supposed to be sequentially consistent
   as opposed to relaxed.  */
#define OMP_ATOMIC_SEQ_CST(NODE) \
  (TREE_RANGE_CHECK (NODE, OMP_ATOMIC, \
		     OMP_ATOMIC_CAPTURE_NEW)->base.private_flag)

/* True on a PRIVATE clause if its decl is kept around for debugging
   information only and its DECL_VALUE_EXPR is supposed to point
   to what it has been remapped to.  */
#define OMP_CLAUSE_PRIVATE_DEBUG(NODE) \
  (OMP_CLAUSE_SUBCODE_CHECK (NODE, OMP_CLAUSE_PRIVATE)->base.public_flag)

/* True on a PRIVATE clause if ctor needs access to outer region's
   variable.  */
#define OMP_CLAUSE_PRIVATE_OUTER_REF(NODE) \
  TREE_PRIVATE (OMP_CLAUSE_SUBCODE_CHECK (NODE, OMP_CLAUSE_PRIVATE))

/* True if a PRIVATE clause is for a C++ class IV on taskloop construct
   (thus should be private on the outer taskloop and firstprivate on
   task).  */
#define OMP_CLAUSE_PRIVATE_TASKLOOP_IV(NODE) \
  TREE_PROTECTED (OMP_CLAUSE_SUBCODE_CHECK (NODE, OMP_CLAUSE_PRIVATE))

/* True on a FIRSTPRIVATE clause if it has been added implicitly.  */
#define OMP_CLAUSE_FIRSTPRIVATE_IMPLICIT(NODE) \
  (OMP_CLAUSE_SUBCODE_CHECK (NODE, OMP_CLAUSE_FIRSTPRIVATE)->base.public_flag)

/* True on a LASTPRIVATE clause if a FIRSTPRIVATE clause for the same
   decl is present in the chain.  */
#define OMP_CLAUSE_LASTPRIVATE_FIRSTPRIVATE(NODE) \
  (OMP_CLAUSE_SUBCODE_CHECK (NODE, OMP_CLAUSE_LASTPRIVATE)->base.public_flag)
#define OMP_CLAUSE_LASTPRIVATE_STMT(NODE) \
  OMP_CLAUSE_OPERAND (OMP_CLAUSE_SUBCODE_CHECK (NODE,			\
						OMP_CLAUSE_LASTPRIVATE),\
		      1)
#define OMP_CLAUSE_LASTPRIVATE_GIMPLE_SEQ(NODE) \
  (OMP_CLAUSE_CHECK (NODE))->omp_clause.gimple_reduction_init

/* True if a LASTPRIVATE clause is for a C++ class IV on taskloop construct
   (thus should be lastprivate on the outer taskloop and firstprivate on
   task).  */
#define OMP_CLAUSE_LASTPRIVATE_TASKLOOP_IV(NODE) \
  TREE_PROTECTED (OMP_CLAUSE_SUBCODE_CHECK (NODE, OMP_CLAUSE_LASTPRIVATE))

/* True on a SHARED clause if a FIRSTPRIVATE clause for the same
   decl is present in the chain (this can happen only for taskloop
   with FIRSTPRIVATE/LASTPRIVATE on it originally.  */
#define OMP_CLAUSE_SHARED_FIRSTPRIVATE(NODE) \
  (OMP_CLAUSE_SUBCODE_CHECK (NODE, OMP_CLAUSE_SHARED)->base.public_flag)

/* True on a SHARED clause if a scalar is not modified in the body and
   thus could be optimized as firstprivate.  */
#define OMP_CLAUSE_SHARED_READONLY(NODE) \
  TREE_PRIVATE (OMP_CLAUSE_SUBCODE_CHECK (NODE, OMP_CLAUSE_SHARED))

#define OMP_CLAUSE_IF_MODIFIER(NODE)	\
  (OMP_CLAUSE_SUBCODE_CHECK (NODE, OMP_CLAUSE_IF)->omp_clause.subcode.if_modifier)

#define OMP_CLAUSE_FINAL_EXPR(NODE) \
  OMP_CLAUSE_OPERAND (OMP_CLAUSE_SUBCODE_CHECK (NODE, OMP_CLAUSE_FINAL), 0)
#define OMP_CLAUSE_IF_EXPR(NODE) \
  OMP_CLAUSE_OPERAND (OMP_CLAUSE_SUBCODE_CHECK (NODE, OMP_CLAUSE_IF), 0)
#define OMP_CLAUSE_NUM_THREADS_EXPR(NODE) \
  OMP_CLAUSE_OPERAND (OMP_CLAUSE_SUBCODE_CHECK (NODE, OMP_CLAUSE_NUM_THREADS),0)
#define OMP_CLAUSE_SCHEDULE_CHUNK_EXPR(NODE) \
  OMP_CLAUSE_OPERAND (OMP_CLAUSE_SUBCODE_CHECK (NODE, OMP_CLAUSE_SCHEDULE), 0)
#define OMP_CLAUSE_NUM_TASKS_EXPR(NODE) \
  OMP_CLAUSE_OPERAND (OMP_CLAUSE_SUBCODE_CHECK (NODE, OMP_CLAUSE_NUM_TASKS), 0)
#define OMP_CLAUSE_HINT_EXPR(NODE) \
  OMP_CLAUSE_OPERAND (OMP_CLAUSE_SUBCODE_CHECK (NODE, OMP_CLAUSE_HINT), 0)

#define OMP_CLAUSE_GRAINSIZE_EXPR(NODE) \
  OMP_CLAUSE_OPERAND (OMP_CLAUSE_SUBCODE_CHECK (NODE, OMP_CLAUSE_GRAINSIZE),0)

#define OMP_CLAUSE_PRIORITY_EXPR(NODE) \
  OMP_CLAUSE_OPERAND (OMP_CLAUSE_SUBCODE_CHECK (NODE, OMP_CLAUSE_PRIORITY),0)

/* OpenACC clause expressions  */
#define OMP_CLAUSE_EXPR(NODE, CLAUSE) \
  OMP_CLAUSE_OPERAND (OMP_CLAUSE_SUBCODE_CHECK (NODE, CLAUSE), 0)
#define OMP_CLAUSE_GANG_EXPR(NODE) \
  OMP_CLAUSE_OPERAND ( \
    OMP_CLAUSE_SUBCODE_CHECK (NODE, OMP_CLAUSE_GANG), 0)
#define OMP_CLAUSE_GANG_STATIC_EXPR(NODE) \
  OMP_CLAUSE_OPERAND ( \
    OMP_CLAUSE_SUBCODE_CHECK (NODE, OMP_CLAUSE_GANG), 1)
#define OMP_CLAUSE_ASYNC_EXPR(NODE) \
  OMP_CLAUSE_OPERAND ( \
    OMP_CLAUSE_SUBCODE_CHECK (NODE, OMP_CLAUSE_ASYNC), 0)
#define OMP_CLAUSE_WAIT_EXPR(NODE) \
  OMP_CLAUSE_OPERAND ( \
    OMP_CLAUSE_SUBCODE_CHECK (NODE, OMP_CLAUSE_WAIT), 0)
#define OMP_CLAUSE_VECTOR_EXPR(NODE) \
  OMP_CLAUSE_OPERAND ( \
    OMP_CLAUSE_SUBCODE_CHECK (NODE, OMP_CLAUSE_VECTOR), 0)
#define OMP_CLAUSE_WORKER_EXPR(NODE) \
  OMP_CLAUSE_OPERAND ( \
    OMP_CLAUSE_SUBCODE_CHECK (NODE, OMP_CLAUSE_WORKER), 0)
#define OMP_CLAUSE_NUM_GANGS_EXPR(NODE) \
  OMP_CLAUSE_OPERAND ( \
    OMP_CLAUSE_SUBCODE_CHECK (NODE, OMP_CLAUSE_NUM_GANGS), 0)
#define OMP_CLAUSE_NUM_WORKERS_EXPR(NODE) \
  OMP_CLAUSE_OPERAND ( \
    OMP_CLAUSE_SUBCODE_CHECK (NODE, OMP_CLAUSE_NUM_WORKERS), 0)
#define OMP_CLAUSE_VECTOR_LENGTH_EXPR(NODE) \
  OMP_CLAUSE_OPERAND ( \
    OMP_CLAUSE_SUBCODE_CHECK (NODE, OMP_CLAUSE_VECTOR_LENGTH), 0)

#define OMP_CLAUSE_DEPEND_KIND(NODE) \
  (OMP_CLAUSE_SUBCODE_CHECK (NODE, OMP_CLAUSE_DEPEND)->omp_clause.subcode.depend_kind)

#define OMP_CLAUSE_DEPEND_SINK_NEGATIVE(NODE) \
  TREE_PUBLIC (TREE_LIST_CHECK (NODE))

#define OMP_CLAUSE_MAP_KIND(NODE) \
  ((enum gomp_map_kind) OMP_CLAUSE_SUBCODE_CHECK (NODE, OMP_CLAUSE_MAP)->omp_clause.subcode.map_kind)
#define OMP_CLAUSE_SET_MAP_KIND(NODE, MAP_KIND) \
  (OMP_CLAUSE_SUBCODE_CHECK (NODE, OMP_CLAUSE_MAP)->omp_clause.subcode.map_kind \
   = (unsigned int) (MAP_KIND))

/* Nonzero if this map clause is for array (rather than pointer) based array
   section with zero bias.  Both the non-decl OMP_CLAUSE_MAP and corresponding
   OMP_CLAUSE_MAP with GOMP_MAP_POINTER are marked with this flag.  */
#define OMP_CLAUSE_MAP_ZERO_BIAS_ARRAY_SECTION(NODE) \
  (OMP_CLAUSE_SUBCODE_CHECK (NODE, OMP_CLAUSE_MAP)->base.public_flag)
/* Nonzero if this is a mapped array section, that might need special
   treatment if OMP_CLAUSE_SIZE is zero.  */
#define OMP_CLAUSE_MAP_MAYBE_ZERO_LENGTH_ARRAY_SECTION(NODE) \
  TREE_PROTECTED (OMP_CLAUSE_SUBCODE_CHECK (NODE, OMP_CLAUSE_MAP))
/* Nonzero if this map clause is for an ACC parallel reduction variable.  */
#define OMP_CLAUSE_MAP_IN_REDUCTION(NODE) \
  TREE_PRIVATE (OMP_CLAUSE_SUBCODE_CHECK (NODE, OMP_CLAUSE_MAP))

#define OMP_CLAUSE_PROC_BIND_KIND(NODE) \
  (OMP_CLAUSE_SUBCODE_CHECK (NODE, OMP_CLAUSE_PROC_BIND)->omp_clause.subcode.proc_bind_kind)

#define OMP_CLAUSE_COLLAPSE_EXPR(NODE) \
  OMP_CLAUSE_OPERAND (OMP_CLAUSE_SUBCODE_CHECK (NODE, OMP_CLAUSE_COLLAPSE), 0)
#define OMP_CLAUSE_COLLAPSE_ITERVAR(NODE) \
  OMP_CLAUSE_OPERAND (OMP_CLAUSE_SUBCODE_CHECK (NODE, OMP_CLAUSE_COLLAPSE), 1)
#define OMP_CLAUSE_COLLAPSE_COUNT(NODE) \
  OMP_CLAUSE_OPERAND (OMP_CLAUSE_SUBCODE_CHECK (NODE, OMP_CLAUSE_COLLAPSE), 2)

#define OMP_CLAUSE_ORDERED_EXPR(NODE) \
  OMP_CLAUSE_OPERAND (OMP_CLAUSE_SUBCODE_CHECK (NODE, OMP_CLAUSE_ORDERED), 0)

#define OMP_CLAUSE_REDUCTION_CODE(NODE)	\
  (OMP_CLAUSE_SUBCODE_CHECK (NODE, OMP_CLAUSE_REDUCTION)->omp_clause.subcode.reduction_code)
#define OMP_CLAUSE_REDUCTION_INIT(NODE) \
  OMP_CLAUSE_OPERAND (OMP_CLAUSE_SUBCODE_CHECK (NODE, OMP_CLAUSE_REDUCTION), 1)
#define OMP_CLAUSE_REDUCTION_MERGE(NODE) \
  OMP_CLAUSE_OPERAND (OMP_CLAUSE_SUBCODE_CHECK (NODE, OMP_CLAUSE_REDUCTION), 2)
#define OMP_CLAUSE_REDUCTION_GIMPLE_INIT(NODE) \
  (OMP_CLAUSE_CHECK (NODE))->omp_clause.gimple_reduction_init
#define OMP_CLAUSE_REDUCTION_GIMPLE_MERGE(NODE) \
  (OMP_CLAUSE_CHECK (NODE))->omp_clause.gimple_reduction_merge
#define OMP_CLAUSE_REDUCTION_PLACEHOLDER(NODE) \
  OMP_CLAUSE_OPERAND (OMP_CLAUSE_SUBCODE_CHECK (NODE, OMP_CLAUSE_REDUCTION), 3)
#define OMP_CLAUSE_REDUCTION_DECL_PLACEHOLDER(NODE) \
  OMP_CLAUSE_OPERAND (OMP_CLAUSE_SUBCODE_CHECK (NODE, OMP_CLAUSE_REDUCTION), 4)

/* True if a REDUCTION clause may reference the original list item (omp_orig)
   in its OMP_CLAUSE_REDUCTION_{,GIMPLE_}INIT.  */
#define OMP_CLAUSE_REDUCTION_OMP_ORIG_REF(NODE) \
  (OMP_CLAUSE_SUBCODE_CHECK (NODE, OMP_CLAUSE_REDUCTION)->base.public_flag)

/* True if a LINEAR clause doesn't need copy in.  True for iterator vars which
   are always initialized inside of the loop construct, false otherwise.  */
#define OMP_CLAUSE_LINEAR_NO_COPYIN(NODE) \
  (OMP_CLAUSE_SUBCODE_CHECK (NODE, OMP_CLAUSE_LINEAR)->base.public_flag)

/* True if a LINEAR clause doesn't need copy out.  True for iterator vars which
   are declared inside of the simd construct.  */
#define OMP_CLAUSE_LINEAR_NO_COPYOUT(NODE) \
  TREE_PRIVATE (OMP_CLAUSE_SUBCODE_CHECK (NODE, OMP_CLAUSE_LINEAR))

/* True if a LINEAR clause has a stride that is variable.  */
#define OMP_CLAUSE_LINEAR_VARIABLE_STRIDE(NODE) \
  TREE_PROTECTED (OMP_CLAUSE_SUBCODE_CHECK (NODE, OMP_CLAUSE_LINEAR))

/* True if a LINEAR clause is for an array or allocatable variable that
   needs special handling by the frontend.  */
#define OMP_CLAUSE_LINEAR_ARRAY(NODE) \
  (OMP_CLAUSE_SUBCODE_CHECK (NODE, OMP_CLAUSE_LINEAR)->base.deprecated_flag)

#define OMP_CLAUSE_LINEAR_STEP(NODE) \
  OMP_CLAUSE_OPERAND (OMP_CLAUSE_SUBCODE_CHECK (NODE, OMP_CLAUSE_LINEAR), 1)

#define OMP_CLAUSE_LINEAR_STMT(NODE) \
  OMP_CLAUSE_OPERAND (OMP_CLAUSE_SUBCODE_CHECK (NODE, OMP_CLAUSE_LINEAR), 2)

#define OMP_CLAUSE_LINEAR_GIMPLE_SEQ(NODE) \
  (OMP_CLAUSE_CHECK (NODE))->omp_clause.gimple_reduction_init

#define OMP_CLAUSE_LINEAR_KIND(NODE) \
  (OMP_CLAUSE_SUBCODE_CHECK (NODE, OMP_CLAUSE_LINEAR)->omp_clause.subcode.linear_kind)

#define OMP_CLAUSE_ALIGNED_ALIGNMENT(NODE) \
  OMP_CLAUSE_OPERAND (OMP_CLAUSE_SUBCODE_CHECK (NODE, OMP_CLAUSE_ALIGNED), 1)

#define OMP_CLAUSE_NUM_TEAMS_EXPR(NODE) \
  OMP_CLAUSE_OPERAND (OMP_CLAUSE_SUBCODE_CHECK (NODE, OMP_CLAUSE_NUM_TEAMS), 0)

#define OMP_CLAUSE_THREAD_LIMIT_EXPR(NODE) \
  OMP_CLAUSE_OPERAND (OMP_CLAUSE_SUBCODE_CHECK (NODE, \
						OMP_CLAUSE_THREAD_LIMIT), 0)

#define OMP_CLAUSE_DEVICE_ID(NODE) \
  OMP_CLAUSE_OPERAND (OMP_CLAUSE_SUBCODE_CHECK (NODE, OMP_CLAUSE_DEVICE), 0)

#define OMP_CLAUSE_DIST_SCHEDULE_CHUNK_EXPR(NODE) \
  OMP_CLAUSE_OPERAND (OMP_CLAUSE_SUBCODE_CHECK (NODE, \
						OMP_CLAUSE_DIST_SCHEDULE), 0)

#define OMP_CLAUSE_SAFELEN_EXPR(NODE) \
  OMP_CLAUSE_OPERAND (OMP_CLAUSE_SUBCODE_CHECK (NODE, OMP_CLAUSE_SAFELEN), 0)

#define OMP_CLAUSE_SIMDLEN_EXPR(NODE) \
  OMP_CLAUSE_OPERAND (OMP_CLAUSE_SUBCODE_CHECK (NODE, OMP_CLAUSE_SIMDLEN), 0)

#define OMP_CLAUSE__SIMDUID__DECL(NODE) \
  OMP_CLAUSE_OPERAND (OMP_CLAUSE_SUBCODE_CHECK (NODE, OMP_CLAUSE__SIMDUID_), 0)

#define OMP_CLAUSE_SCHEDULE_KIND(NODE) \
  (OMP_CLAUSE_SUBCODE_CHECK (NODE, OMP_CLAUSE_SCHEDULE)->omp_clause.subcode.schedule_kind)

/* True if a SCHEDULE clause has the simd modifier on it.  */
#define OMP_CLAUSE_SCHEDULE_SIMD(NODE) \
  (OMP_CLAUSE_SUBCODE_CHECK (NODE, OMP_CLAUSE_SCHEDULE)->base.public_flag)

#define OMP_CLAUSE_DEFAULT_KIND(NODE) \
  (OMP_CLAUSE_SUBCODE_CHECK (NODE, OMP_CLAUSE_DEFAULT)->omp_clause.subcode.default_kind)

#define OMP_CLAUSE_TILE_LIST(NODE) \
  OMP_CLAUSE_OPERAND (OMP_CLAUSE_SUBCODE_CHECK (NODE, OMP_CLAUSE_TILE), 0)
#define OMP_CLAUSE_TILE_ITERVAR(NODE) \
  OMP_CLAUSE_OPERAND (OMP_CLAUSE_SUBCODE_CHECK (NODE, OMP_CLAUSE_TILE), 1)
#define OMP_CLAUSE_TILE_COUNT(NODE) \
  OMP_CLAUSE_OPERAND (OMP_CLAUSE_SUBCODE_CHECK (NODE, OMP_CLAUSE_TILE), 2)

#define OMP_CLAUSE__GRIDDIM__DIMENSION(NODE) \
  (OMP_CLAUSE_SUBCODE_CHECK (NODE, OMP_CLAUSE__GRIDDIM_)\
   ->omp_clause.subcode.dimension)
#define OMP_CLAUSE__GRIDDIM__SIZE(NODE) \
  OMP_CLAUSE_OPERAND (OMP_CLAUSE_SUBCODE_CHECK (NODE, OMP_CLAUSE__GRIDDIM_), 0)
#define OMP_CLAUSE__GRIDDIM__GROUP(NODE) \
  OMP_CLAUSE_OPERAND (OMP_CLAUSE_SUBCODE_CHECK (NODE, OMP_CLAUSE__GRIDDIM_), 1)

/* SSA_NAME accessors.  */

/* Whether SSA_NAME NODE is a virtual operand.  This simply caches the
   information in the underlying SSA_NAME_VAR for efficiency.  */
#define SSA_NAME_IS_VIRTUAL_OPERAND(NODE) \
  SSA_NAME_CHECK (NODE)->base.public_flag

/* Returns the IDENTIFIER_NODE giving the SSA name a name or NULL_TREE
   if there is no name associated with it.  */
#define SSA_NAME_IDENTIFIER(NODE)				\
  (SSA_NAME_CHECK (NODE)->ssa_name.var != NULL_TREE		\
   ? (TREE_CODE ((NODE)->ssa_name.var) == IDENTIFIER_NODE	\
      ? (NODE)->ssa_name.var					\
      : DECL_NAME ((NODE)->ssa_name.var))			\
   : NULL_TREE)

/* Returns the variable being referenced.  This can be NULL_TREE for
   temporaries not associated with any user variable.
   Once released, this is the only field that can be relied upon.  */
#define SSA_NAME_VAR(NODE)					\
  (SSA_NAME_CHECK (NODE)->ssa_name.var == NULL_TREE		\
   || TREE_CODE ((NODE)->ssa_name.var) == IDENTIFIER_NODE	\
   ? NULL_TREE : (NODE)->ssa_name.var)

#define SET_SSA_NAME_VAR_OR_IDENTIFIER(NODE,VAR) \
  do \
    { \
      tree var_ = (VAR); \
      SSA_NAME_CHECK (NODE)->ssa_name.var = var_; \
      SSA_NAME_IS_VIRTUAL_OPERAND (NODE) \
	= (var_ \
	   && TREE_CODE (var_) == VAR_DECL \
	   && VAR_DECL_IS_VIRTUAL_OPERAND (var_)); \
    } \
  while (0)

/* Returns the statement which defines this SSA name.  */
#define SSA_NAME_DEF_STMT(NODE)	SSA_NAME_CHECK (NODE)->ssa_name.def_stmt

/* Returns the SSA version number of this SSA name.  Note that in
   tree SSA, version numbers are not per variable and may be recycled.  */
#define SSA_NAME_VERSION(NODE)	SSA_NAME_CHECK (NODE)->base.u.version

/* Nonzero if this SSA name occurs in an abnormal PHI.  SSA_NAMES are
   never output, so we can safely use the ASM_WRITTEN_FLAG for this
   status bit.  */
#define SSA_NAME_OCCURS_IN_ABNORMAL_PHI(NODE) \
    SSA_NAME_CHECK (NODE)->base.asm_written_flag

/* Nonzero if this SSA_NAME expression is currently on the free list of
   SSA_NAMES.  Using NOTHROW_FLAG seems reasonably safe since throwing
   has no meaning for an SSA_NAME.  */
#define SSA_NAME_IN_FREE_LIST(NODE) \
    SSA_NAME_CHECK (NODE)->base.nothrow_flag

/* Nonzero if this SSA_NAME is the default definition for the
   underlying symbol.  A default SSA name is created for symbol S if
   the very first reference to S in the function is a read operation.
   Default definitions are always created by an empty statement and
   belong to no basic block.  */
#define SSA_NAME_IS_DEFAULT_DEF(NODE) \
    SSA_NAME_CHECK (NODE)->base.default_def_flag

/* Attributes for SSA_NAMEs for pointer-type variables.  */
#define SSA_NAME_PTR_INFO(N) \
   SSA_NAME_CHECK (N)->ssa_name.info.ptr_info

/* True if SSA_NAME_RANGE_INFO describes an anti-range.  */
#define SSA_NAME_ANTI_RANGE_P(N) \
    SSA_NAME_CHECK (N)->base.static_flag

/* The type of range described by SSA_NAME_RANGE_INFO.  */
#define SSA_NAME_RANGE_TYPE(N) \
    (SSA_NAME_ANTI_RANGE_P (N) ? VR_ANTI_RANGE : VR_RANGE)

/* Value range info attributes for SSA_NAMEs of non pointer-type variables.  */
#define SSA_NAME_RANGE_INFO(N) \
    SSA_NAME_CHECK (N)->ssa_name.info.range_info

/* Return the immediate_use information for an SSA_NAME. */
#define SSA_NAME_IMM_USE_NODE(NODE) SSA_NAME_CHECK (NODE)->ssa_name.imm_uses

#define OMP_CLAUSE_CODE(NODE)					\
	(OMP_CLAUSE_CHECK (NODE))->omp_clause.code

#define OMP_CLAUSE_SET_CODE(NODE, CODE)				\
	((OMP_CLAUSE_CHECK (NODE))->omp_clause.code = (CODE))

#define OMP_CLAUSE_OPERAND(NODE, I)				\
	OMP_CLAUSE_ELT_CHECK (NODE, I)

/* In a BLOCK node.  */
#define BLOCK_VARS(NODE) (BLOCK_CHECK (NODE)->block.vars)
#define BLOCK_NONLOCALIZED_VARS(NODE) \
  (BLOCK_CHECK (NODE)->block.nonlocalized_vars)
#define BLOCK_NUM_NONLOCALIZED_VARS(NODE) \
  vec_safe_length (BLOCK_NONLOCALIZED_VARS (NODE))
#define BLOCK_NONLOCALIZED_VAR(NODE,N) (*BLOCK_NONLOCALIZED_VARS (NODE))[N]
#define BLOCK_SUBBLOCKS(NODE) (BLOCK_CHECK (NODE)->block.subblocks)
#define BLOCK_SUPERCONTEXT(NODE) (BLOCK_CHECK (NODE)->block.supercontext)
#define BLOCK_CHAIN(NODE) (BLOCK_CHECK (NODE)->block.chain)
#define BLOCK_ABSTRACT_ORIGIN(NODE) (BLOCK_CHECK (NODE)->block.abstract_origin)
#define BLOCK_ABSTRACT(NODE) (BLOCK_CHECK (NODE)->block.abstract_flag)
#define BLOCK_DIE(NODE) (BLOCK_CHECK (NODE)->block.die)

/* True if BLOCK has the same ranges as its BLOCK_SUPERCONTEXT.  */
#define BLOCK_SAME_RANGE(NODE) (BLOCK_CHECK (NODE)->base.u.bits.nameless_flag)

/* True if BLOCK appears in cold section.  */
#define BLOCK_IN_COLD_SECTION_P(NODE) \
  (BLOCK_CHECK (NODE)->base.u.bits.atomic_flag)

/* An index number for this block.  These values are not guaranteed to
   be unique across functions -- whether or not they are depends on
   the debugging output format in use.  */
#define BLOCK_NUMBER(NODE) (BLOCK_CHECK (NODE)->block.block_num)

/* If block reordering splits a lexical block into discontiguous
   address ranges, we'll make a copy of the original block.

   Note that this is logically distinct from BLOCK_ABSTRACT_ORIGIN.
   In that case, we have one source block that has been replicated
   (through inlining or unrolling) into many logical blocks, and that
   these logical blocks have different physical variables in them.

   In this case, we have one logical block split into several
   non-contiguous address ranges.  Most debug formats can't actually
   represent this idea directly, so we fake it by creating multiple
   logical blocks with the same variables in them.  However, for those
   that do support non-contiguous regions, these allow the original
   logical block to be reconstructed, along with the set of address
   ranges.

   One of the logical block fragments is arbitrarily chosen to be
   the ORIGIN.  The other fragments will point to the origin via
   BLOCK_FRAGMENT_ORIGIN; the origin itself will have this pointer
   be null.  The list of fragments will be chained through
   BLOCK_FRAGMENT_CHAIN from the origin.  */

#define BLOCK_FRAGMENT_ORIGIN(NODE) (BLOCK_CHECK (NODE)->block.fragment_origin)
#define BLOCK_FRAGMENT_CHAIN(NODE) (BLOCK_CHECK (NODE)->block.fragment_chain)

/* For an inlined function, this gives the location where it was called
   from.  This is only set in the top level block, which corresponds to the
   inlined function scope.  This is used in the debug output routines.  */

#define BLOCK_SOURCE_LOCATION(NODE) (BLOCK_CHECK (NODE)->block.locus)

/* This gives the location of the end of the block, useful to attach
   code implicitly generated for outgoing paths.  */

#define BLOCK_SOURCE_END_LOCATION(NODE) (BLOCK_CHECK (NODE)->block.end_locus)

/* Define fields and accessors for nodes representing data types.  */

/* See tree.def for documentation of the use of these fields.
   Look at the documentation of the various ..._TYPE tree codes.

   Note that the type.values, type.minval, and type.maxval fields are
   overloaded and used for different macros in different kinds of types.
   Each macro must check to ensure the tree node is of the proper kind of
   type.  Note also that some of the front-ends also overload these fields,
   so they must be checked as well.  */

#define TYPE_UID(NODE) (TYPE_CHECK (NODE)->type_common.uid)
#define TYPE_SIZE(NODE) (TYPE_CHECK (NODE)->type_common.size)
#define TYPE_SIZE_UNIT(NODE) (TYPE_CHECK (NODE)->type_common.size_unit)
#define TYPE_POINTER_TO(NODE) (TYPE_CHECK (NODE)->type_common.pointer_to)
#define TYPE_REFERENCE_TO(NODE) (TYPE_CHECK (NODE)->type_common.reference_to)
#define TYPE_PRECISION(NODE) (TYPE_CHECK (NODE)->type_common.precision)
#define TYPE_NAME(NODE) (TYPE_CHECK (NODE)->type_common.name)
#define TYPE_NEXT_VARIANT(NODE) (TYPE_CHECK (NODE)->type_common.next_variant)
#define TYPE_MAIN_VARIANT(NODE) (TYPE_CHECK (NODE)->type_common.main_variant)
#define TYPE_CONTEXT(NODE) (TYPE_CHECK (NODE)->type_common.context)

#define TYPE_MODE_RAW(NODE) (TYPE_CHECK (NODE)->type_common.mode)
#define TYPE_MODE(NODE) \
  (VECTOR_TYPE_P (TYPE_CHECK (NODE)) \
   ? vector_type_mode (NODE) : (NODE)->type_common.mode)
#define SET_TYPE_MODE(NODE, MODE) \
  (TYPE_CHECK (NODE)->type_common.mode = (MODE))

extern machine_mode element_mode (const_tree t);

/* The "canonical" type for this type node, which is used by frontends to
   compare the type for equality with another type.  If two types are
   equal (based on the semantics of the language), then they will have
   equivalent TYPE_CANONICAL entries.

   As a special case, if TYPE_CANONICAL is NULL_TREE, and thus
   TYPE_STRUCTURAL_EQUALITY_P is true, then it cannot
   be used for comparison against other types.  Instead, the type is
   said to require structural equality checks, described in
   TYPE_STRUCTURAL_EQUALITY_P.

   For unqualified aggregate and function types the middle-end relies on
   TYPE_CANONICAL to tell whether two variables can be assigned
   to each other without a conversion.  The middle-end also makes sure
   to assign the same alias-sets to the type partition with equal
   TYPE_CANONICAL of their unqualified variants.  */
#define TYPE_CANONICAL(NODE) (TYPE_CHECK (NODE)->type_common.canonical)
/* Indicates that the type node requires structural equality
   checks.  The compiler will need to look at the composition of the
   type to determine whether it is equal to another type, rather than
   just comparing canonical type pointers.  For instance, we would need
   to look at the return and parameter types of a FUNCTION_TYPE
   node.  */
#define TYPE_STRUCTURAL_EQUALITY_P(NODE) (TYPE_CANONICAL (NODE) == NULL_TREE)
/* Sets the TYPE_CANONICAL field to NULL_TREE, indicating that the
   type node requires structural equality.  */
#define SET_TYPE_STRUCTURAL_EQUALITY(NODE) (TYPE_CANONICAL (NODE) = NULL_TREE)

#define TYPE_IBIT(NODE) (GET_MODE_IBIT (TYPE_MODE (NODE)))
#define TYPE_FBIT(NODE) (GET_MODE_FBIT (TYPE_MODE (NODE)))

/* The (language-specific) typed-based alias set for this type.
   Objects whose TYPE_ALIAS_SETs are different cannot alias each
   other.  If the TYPE_ALIAS_SET is -1, no alias set has yet been
   assigned to this type.  If the TYPE_ALIAS_SET is 0, objects of this
   type can alias objects of any type.  */
#define TYPE_ALIAS_SET(NODE) (TYPE_CHECK (NODE)->type_common.alias_set)

/* Nonzero iff the typed-based alias set for this type has been
   calculated.  */
#define TYPE_ALIAS_SET_KNOWN_P(NODE) \
  (TYPE_CHECK (NODE)->type_common.alias_set != -1)

/* A TREE_LIST of IDENTIFIER nodes of the attributes that apply
   to this type.  */
#define TYPE_ATTRIBUTES(NODE) (TYPE_CHECK (NODE)->type_common.attributes)

/* The alignment necessary for objects of this type.
   The value is an int, measured in bits and must be a power of two.
   We support also an "alignment" of zero.  */
#define TYPE_ALIGN(NODE) \
    (TYPE_CHECK (NODE)->type_common.align \
     ? ((unsigned)1) << ((NODE)->type_common.align - 1) : 0)

/* Specify that TYPE_ALIGN(NODE) is X.  */
#define SET_TYPE_ALIGN(NODE, X) \
    (TYPE_CHECK (NODE)->type_common.align = ffs_hwi (X))

/* 1 if the alignment for this type was requested by "aligned" attribute,
   0 if it is the default for this type.  */
#define TYPE_USER_ALIGN(NODE) (TYPE_CHECK (NODE)->base.u.bits.user_align)

/* The alignment for NODE, in bytes.  */
#define TYPE_ALIGN_UNIT(NODE) (TYPE_ALIGN (NODE) / BITS_PER_UNIT)

/* If your language allows you to declare types, and you want debug info
   for them, then you need to generate corresponding TYPE_DECL nodes.
   These "stub" TYPE_DECL nodes have no name, and simply point at the
   type node.  You then set the TYPE_STUB_DECL field of the type node
   to point back at the TYPE_DECL node.  This allows the debug routines
   to know that the two nodes represent the same type, so that we only
   get one debug info record for them.  */
#define TYPE_STUB_DECL(NODE) (TREE_CHAIN (TYPE_CHECK (NODE)))

/* In a RECORD_TYPE, UNION_TYPE, QUAL_UNION_TYPE or ARRAY_TYPE, it means
   the type has BLKmode only because it lacks the alignment required for
   its size.  */
#define TYPE_NO_FORCE_BLK(NODE) \
  (TYPE_CHECK (NODE)->type_common.no_force_blk_flag)

/* Nonzero in a type considered volatile as a whole.  */
#define TYPE_VOLATILE(NODE) (TYPE_CHECK (NODE)->base.volatile_flag)

/* Nonzero in a type considered atomic as a whole.  */
#define TYPE_ATOMIC(NODE) (TYPE_CHECK (NODE)->base.u.bits.atomic_flag)

/* Means this type is const-qualified.  */
#define TYPE_READONLY(NODE) (TYPE_CHECK (NODE)->base.readonly_flag)

/* If nonzero, this type is `restrict'-qualified, in the C sense of
   the term.  */
#define TYPE_RESTRICT(NODE) (TYPE_CHECK (NODE)->type_common.restrict_flag)

/* If nonzero, type's name shouldn't be emitted into debug info.  */
#define TYPE_NAMELESS(NODE) (TYPE_CHECK (NODE)->base.u.bits.nameless_flag)

/* The address space the type is in.  */
#define TYPE_ADDR_SPACE(NODE) (TYPE_CHECK (NODE)->base.u.bits.address_space)

/* Encode/decode the named memory support as part of the qualifier.  If more
   than 8 qualifiers are added, these macros need to be adjusted.  */
#define ENCODE_QUAL_ADDR_SPACE(NUM) ((NUM & 0xFF) << 8)
#define DECODE_QUAL_ADDR_SPACE(X) (((X) >> 8) & 0xFF)

/* Return all qualifiers except for the address space qualifiers.  */
#define CLEAR_QUAL_ADDR_SPACE(X) ((X) & ~0xFF00)

/* Only keep the address space out of the qualifiers and discard the other
   qualifiers.  */
#define KEEP_QUAL_ADDR_SPACE(X) ((X) & 0xFF00)

/* The set of type qualifiers for this type.  */
#define TYPE_QUALS(NODE)					\
  ((int) ((TYPE_READONLY (NODE) * TYPE_QUAL_CONST)		\
	  | (TYPE_VOLATILE (NODE) * TYPE_QUAL_VOLATILE)		\
	  | (TYPE_ATOMIC (NODE) * TYPE_QUAL_ATOMIC)		\
	  | (TYPE_RESTRICT (NODE) * TYPE_QUAL_RESTRICT)		\
	  | (ENCODE_QUAL_ADDR_SPACE (TYPE_ADDR_SPACE (NODE)))))

/* The same as TYPE_QUALS without the address space qualifications.  */
#define TYPE_QUALS_NO_ADDR_SPACE(NODE)				\
  ((int) ((TYPE_READONLY (NODE) * TYPE_QUAL_CONST)		\
	  | (TYPE_VOLATILE (NODE) * TYPE_QUAL_VOLATILE)		\
	  | (TYPE_ATOMIC (NODE) * TYPE_QUAL_ATOMIC)		\
	  | (TYPE_RESTRICT (NODE) * TYPE_QUAL_RESTRICT)))

/* The same as TYPE_QUALS without the address space and atomic 
   qualifications.  */
#define TYPE_QUALS_NO_ADDR_SPACE_NO_ATOMIC(NODE)		\
  ((int) ((TYPE_READONLY (NODE) * TYPE_QUAL_CONST)		\
	  | (TYPE_VOLATILE (NODE) * TYPE_QUAL_VOLATILE)		\
	  | (TYPE_RESTRICT (NODE) * TYPE_QUAL_RESTRICT)))

/* These flags are available for each language front end to use internally.  */
#define TYPE_LANG_FLAG_0(NODE) (TYPE_CHECK (NODE)->type_common.lang_flag_0)
#define TYPE_LANG_FLAG_1(NODE) (TYPE_CHECK (NODE)->type_common.lang_flag_1)
#define TYPE_LANG_FLAG_2(NODE) (TYPE_CHECK (NODE)->type_common.lang_flag_2)
#define TYPE_LANG_FLAG_3(NODE) (TYPE_CHECK (NODE)->type_common.lang_flag_3)
#define TYPE_LANG_FLAG_4(NODE) (TYPE_CHECK (NODE)->type_common.lang_flag_4)
#define TYPE_LANG_FLAG_5(NODE) (TYPE_CHECK (NODE)->type_common.lang_flag_5)
#define TYPE_LANG_FLAG_6(NODE) (TYPE_CHECK (NODE)->type_common.lang_flag_6)
#define TYPE_LANG_FLAG_7(NODE) (TYPE_CHECK (NODE)->type_common.lang_flag_7)

/* Used to keep track of visited nodes in tree traversals.  This is set to
   0 by copy_node and make_node.  */
#define TREE_VISITED(NODE) ((NODE)->base.visited)

/* If set in an ARRAY_TYPE, indicates a string type (for languages
   that distinguish string from array of char).
   If set in a INTEGER_TYPE, indicates a character type.  */
#define TYPE_STRING_FLAG(NODE) (TYPE_CHECK (NODE)->type_common.string_flag)

/* For a VECTOR_TYPE, this is the number of sub-parts of the vector.  */
#define TYPE_VECTOR_SUBPARTS(VECTOR_TYPE) \
  (HOST_WIDE_INT_1U \
   << VECTOR_TYPE_CHECK (VECTOR_TYPE)->type_common.precision)

/* Set precision to n when we have 2^n sub-parts of the vector.  */
#define SET_TYPE_VECTOR_SUBPARTS(VECTOR_TYPE, X) \
  (VECTOR_TYPE_CHECK (VECTOR_TYPE)->type_common.precision = exact_log2 (X))

/* Nonzero in a VECTOR_TYPE if the frontends should not emit warnings
   about missing conversions to other vector types of the same size.  */
#define TYPE_VECTOR_OPAQUE(NODE) \
  (VECTOR_TYPE_CHECK (NODE)->base.default_def_flag)

/* Indicates that objects of this type must be initialized by calling a
   function when they are created.  */
#define TYPE_NEEDS_CONSTRUCTING(NODE) \
  (TYPE_CHECK (NODE)->type_common.needs_constructing_flag)

/* Indicates that a UNION_TYPE object should be passed the same way that
   the first union alternative would be passed, or that a RECORD_TYPE
   object should be passed the same way that the first (and only) member
   would be passed.  */
#define TYPE_TRANSPARENT_AGGR(NODE) \
  (RECORD_OR_UNION_CHECK (NODE)->type_common.transparent_aggr_flag)

/* For an ARRAY_TYPE, indicates that it is not permitted to take the
   address of a component of the type.  This is the counterpart of
   DECL_NONADDRESSABLE_P for arrays, see the definition of this flag.  */
#define TYPE_NONALIASED_COMPONENT(NODE) \
  (ARRAY_TYPE_CHECK (NODE)->type_common.transparent_aggr_flag)

/* For an ARRAY_TYPE, a RECORD_TYPE, a UNION_TYPE or a QUAL_UNION_TYPE
   whether the array is typeless storage or the type contains a member
   with this flag set.  Such types are exempt from type-based alias
   analysis.  For ARRAY_TYPEs with AGGREGATE_TYPE_P element types
   the flag should be inherited from the element type, can change
   when type is finalized and because of that should not be used in
   type hashing.  For ARRAY_TYPEs with non-AGGREGATE_TYPE_P element types
   the flag should not be changed after the array is created and should
   be used in type hashing.  */
#define TYPE_TYPELESS_STORAGE(NODE) \
  (TREE_CHECK4 (NODE, RECORD_TYPE, UNION_TYPE, QUAL_UNION_TYPE, \
		ARRAY_TYPE)->type_common.typeless_storage)

/* Indicated that objects of this type should be laid out in as
   compact a way as possible.  */
#define TYPE_PACKED(NODE) (TYPE_CHECK (NODE)->base.u.bits.packed_flag)

/* Used by type_contains_placeholder_p to avoid recomputation.
   Values are: 0 (unknown), 1 (false), 2 (true).  Never access
   this field directly.  */
#define TYPE_CONTAINS_PLACEHOLDER_INTERNAL(NODE) \
  (TYPE_CHECK (NODE)->type_common.contains_placeholder_bits)

/* Nonzero if RECORD_TYPE represents a final derivation of class.  */
#define TYPE_FINAL_P(NODE) \
  (RECORD_OR_UNION_CHECK (NODE)->base.default_def_flag)

/* The debug output functions use the symtab union field to store
   information specific to the debugging format.  The different debug
   output hooks store different types in the union field.  These three
   macros are used to access different fields in the union.  The debug
   hooks are responsible for consistently using only a specific
   macro.  */

/* Symtab field as an integer.  Used by stabs generator in dbxout.c to
   hold the type's number in the generated stabs.  */
#define TYPE_SYMTAB_ADDRESS(NODE) \
  (TYPE_CHECK (NODE)->type_common.symtab.address)

/* Symtab field as a string.  Used by COFF generator in sdbout.c to
   hold struct/union type tag names.  */
#define TYPE_SYMTAB_POINTER(NODE) \
  (TYPE_CHECK (NODE)->type_common.symtab.pointer)

/* Symtab field as a pointer to a DWARF DIE.  Used by DWARF generator
   in dwarf2out.c to point to the DIE generated for the type.  */
#define TYPE_SYMTAB_DIE(NODE) \
  (TYPE_CHECK (NODE)->type_common.symtab.die)

/* The garbage collector needs to know the interpretation of the
   symtab field.  These constants represent the different types in the
   union.  */

#define TYPE_SYMTAB_IS_ADDRESS (0)
#define TYPE_SYMTAB_IS_POINTER (1)
#define TYPE_SYMTAB_IS_DIE (2)

#define TYPE_LANG_SPECIFIC(NODE) \
  (TYPE_CHECK (NODE)->type_with_lang_specific.lang_specific)

#define TYPE_VALUES(NODE) (ENUMERAL_TYPE_CHECK (NODE)->type_non_common.values)
#define TYPE_DOMAIN(NODE) (ARRAY_TYPE_CHECK (NODE)->type_non_common.values)
#define TYPE_FIELDS(NODE) \
  (RECORD_OR_UNION_CHECK (NODE)->type_non_common.values)
#define TYPE_CACHED_VALUES(NODE) (TYPE_CHECK (NODE)->type_non_common.values)
#define TYPE_ARG_TYPES(NODE) \
  (FUNC_OR_METHOD_CHECK (NODE)->type_non_common.values)
#define TYPE_VALUES_RAW(NODE) (TYPE_CHECK (NODE)->type_non_common.values)

#define TYPE_METHODS(NODE) \
  (RECORD_OR_UNION_CHECK (NODE)->type_non_common.maxval)
#define TYPE_VFIELD(NODE) \
  (RECORD_OR_UNION_CHECK (NODE)->type_non_common.minval)
#define TYPE_METHOD_BASETYPE(NODE) \
  (FUNC_OR_METHOD_CHECK (NODE)->type_non_common.maxval)
#define TYPE_OFFSET_BASETYPE(NODE) \
  (OFFSET_TYPE_CHECK (NODE)->type_non_common.maxval)
#define TYPE_MAXVAL(NODE) (TYPE_CHECK (NODE)->type_non_common.maxval)
#define TYPE_MINVAL(NODE) (TYPE_CHECK (NODE)->type_non_common.minval)
#define TYPE_NEXT_PTR_TO(NODE) \
  (POINTER_TYPE_CHECK (NODE)->type_non_common.minval)
#define TYPE_NEXT_REF_TO(NODE) \
  (REFERENCE_TYPE_CHECK (NODE)->type_non_common.minval)
#define TYPE_MIN_VALUE(NODE) \
  (NUMERICAL_TYPE_CHECK (NODE)->type_non_common.minval)
#define TYPE_MAX_VALUE(NODE) \
  (NUMERICAL_TYPE_CHECK (NODE)->type_non_common.maxval)

/* If non-NULL, this is an upper bound of the size (in bytes) of an
   object of the given ARRAY_TYPE_NON_COMMON.  This allows temporaries to be
   allocated.  */
#define TYPE_ARRAY_MAX_SIZE(ARRAY_TYPE) \
  (ARRAY_TYPE_CHECK (ARRAY_TYPE)->type_non_common.maxval)

/* For record and union types, information about this type, as a base type
   for itself.  */
#define TYPE_BINFO(NODE) (RECORD_OR_UNION_CHECK (NODE)->type_non_common.binfo)

/* For non record and union types, used in a language-dependent way.  */
#define TYPE_LANG_SLOT_1(NODE) \
  (NOT_RECORD_OR_UNION_CHECK (NODE)->type_non_common.binfo)

/* Define accessor macros for information about type inheritance
   and basetypes.

   A "basetype" means a particular usage of a data type for inheritance
   in another type.  Each such basetype usage has its own "binfo"
   object to describe it.  The binfo object is a TREE_VEC node.

   Inheritance is represented by the binfo nodes allocated for a
   given type.  For example, given types C and D, such that D is
   inherited by C, 3 binfo nodes will be allocated: one for describing
   the binfo properties of C, similarly one for D, and one for
   describing the binfo properties of D as a base type for C.
   Thus, given a pointer to class C, one can get a pointer to the binfo
   of D acting as a basetype for C by looking at C's binfo's basetypes.  */

/* BINFO specific flags.  */

/* Nonzero means that the derivation chain is via a `virtual' declaration.  */
#define BINFO_VIRTUAL_P(NODE) (TREE_BINFO_CHECK (NODE)->base.static_flag)

/* Flags for language dependent use.  */
#define BINFO_FLAG_0(NODE) TREE_LANG_FLAG_0 (TREE_BINFO_CHECK (NODE))
#define BINFO_FLAG_1(NODE) TREE_LANG_FLAG_1 (TREE_BINFO_CHECK (NODE))
#define BINFO_FLAG_2(NODE) TREE_LANG_FLAG_2 (TREE_BINFO_CHECK (NODE))
#define BINFO_FLAG_3(NODE) TREE_LANG_FLAG_3 (TREE_BINFO_CHECK (NODE))
#define BINFO_FLAG_4(NODE) TREE_LANG_FLAG_4 (TREE_BINFO_CHECK (NODE))
#define BINFO_FLAG_5(NODE) TREE_LANG_FLAG_5 (TREE_BINFO_CHECK (NODE))
#define BINFO_FLAG_6(NODE) TREE_LANG_FLAG_6 (TREE_BINFO_CHECK (NODE))

/* The actual data type node being inherited in this basetype.  */
#define BINFO_TYPE(NODE) TREE_TYPE (TREE_BINFO_CHECK (NODE))

/* The offset where this basetype appears in its containing type.
   BINFO_OFFSET slot holds the offset (in bytes)
   from the base of the complete object to the base of the part of the
   object that is allocated on behalf of this `type'.
   This is always 0 except when there is multiple inheritance.  */

#define BINFO_OFFSET(NODE) (TREE_BINFO_CHECK (NODE)->binfo.offset)
#define BINFO_OFFSET_ZEROP(NODE) (integer_zerop (BINFO_OFFSET (NODE)))

/* The virtual function table belonging to this basetype.  Virtual
   function tables provide a mechanism for run-time method dispatching.
   The entries of a virtual function table are language-dependent.  */

#define BINFO_VTABLE(NODE) (TREE_BINFO_CHECK (NODE)->binfo.vtable)

/* The virtual functions in the virtual function table.  This is
   a TREE_LIST that is used as an initial approximation for building
   a virtual function table for this basetype.  */
#define BINFO_VIRTUALS(NODE) (TREE_BINFO_CHECK (NODE)->binfo.virtuals)

/* A vector of binfos for the direct basetypes inherited by this
   basetype.

   If this basetype describes type D as inherited in C, and if the
   basetypes of D are E and F, then this vector contains binfos for
   inheritance of E and F by C.  */
#define BINFO_BASE_BINFOS(NODE) (&TREE_BINFO_CHECK (NODE)->binfo.base_binfos)

/* The number of basetypes for NODE.  */
#define BINFO_N_BASE_BINFOS(NODE) (BINFO_BASE_BINFOS (NODE)->length ())

/* Accessor macro to get to the Nth base binfo of this binfo.  */
#define BINFO_BASE_BINFO(NODE,N) \
 ((*BINFO_BASE_BINFOS (NODE))[(N)])
#define BINFO_BASE_ITERATE(NODE,N,B) \
 (BINFO_BASE_BINFOS (NODE)->iterate ((N), &(B)))
#define BINFO_BASE_APPEND(NODE,T) \
 (BINFO_BASE_BINFOS (NODE)->quick_push ((T)))

/* For a BINFO record describing a virtual base class, i.e., one where
   TREE_VIA_VIRTUAL is set, this field assists in locating the virtual
   base.  The actual contents are language-dependent.  In the C++
   front-end this field is an INTEGER_CST giving an offset into the
   vtable where the offset to the virtual base can be found.  */
#define BINFO_VPTR_FIELD(NODE) (TREE_BINFO_CHECK (NODE)->binfo.vptr_field)

/* Indicates the accesses this binfo has to its bases. The values are
   access_public_node, access_protected_node or access_private_node.
   If this array is not present, public access is implied.  */
#define BINFO_BASE_ACCESSES(NODE) \
  (TREE_BINFO_CHECK (NODE)->binfo.base_accesses)

#define BINFO_BASE_ACCESS(NODE,N) \
  (*BINFO_BASE_ACCESSES (NODE))[(N)]
#define BINFO_BASE_ACCESS_APPEND(NODE,T) \
  BINFO_BASE_ACCESSES (NODE)->quick_push ((T))

/* The index in the VTT where this subobject's sub-VTT can be found.
   NULL_TREE if there is no sub-VTT.  */
#define BINFO_SUBVTT_INDEX(NODE) (TREE_BINFO_CHECK (NODE)->binfo.vtt_subvtt)

/* The index in the VTT where the vptr for this subobject can be
   found.  NULL_TREE if there is no secondary vptr in the VTT.  */
#define BINFO_VPTR_INDEX(NODE) (TREE_BINFO_CHECK (NODE)->binfo.vtt_vptr)

/* The BINFO_INHERITANCE_CHAIN points at the binfo for the base
   inheriting this base for non-virtual bases. For virtual bases it
   points either to the binfo for which this is a primary binfo, or to
   the binfo of the most derived type.  */
#define BINFO_INHERITANCE_CHAIN(NODE) \
	(TREE_BINFO_CHECK (NODE)->binfo.inheritance)


/* Define fields and accessors for nodes representing declared names.  */

/* Nonzero if DECL represents an SSA name or a variable that can possibly
   have an associated SSA name.  */
#define SSA_VAR_P(DECL)							\
	(TREE_CODE (DECL) == VAR_DECL					\
	 || TREE_CODE (DECL) == PARM_DECL				\
	 || TREE_CODE (DECL) == RESULT_DECL				\
	 || TREE_CODE (DECL) == SSA_NAME)


#define DECL_CHAIN(NODE) (TREE_CHAIN (DECL_MINIMAL_CHECK (NODE)))

/* This is the name of the object as written by the user.
   It is an IDENTIFIER_NODE.  */
#define DECL_NAME(NODE) (DECL_MINIMAL_CHECK (NODE)->decl_minimal.name)

/* The IDENTIFIER_NODE associated with the TYPE_NAME field.  */
#define TYPE_IDENTIFIER(NODE) \
  (TYPE_NAME (NODE) && DECL_P (TYPE_NAME (NODE)) \
   ? DECL_NAME (TYPE_NAME (NODE)) : TYPE_NAME (NODE))

/* Every ..._DECL node gets a unique number.  */
#define DECL_UID(NODE) (DECL_MINIMAL_CHECK (NODE)->decl_minimal.uid)

/* DEBUG_EXPR_DECLs get negative UID numbers, to catch erroneous
   uses.  */
#define DEBUG_TEMP_UID(NODE) (-DECL_UID (TREE_CHECK ((NODE), DEBUG_EXPR_DECL)))

/* Every ..._DECL node gets a unique number that stays the same even
   when the decl is copied by the inliner once it is set.  */
#define DECL_PT_UID(NODE) \
  (DECL_COMMON_CHECK (NODE)->decl_common.pt_uid == -1u \
   ? (NODE)->decl_minimal.uid : (NODE)->decl_common.pt_uid)
/* Initialize the ..._DECL node pt-uid to the decls uid.  */
#define SET_DECL_PT_UID(NODE, UID) \
  (DECL_COMMON_CHECK (NODE)->decl_common.pt_uid = (UID))
/* Whether the ..._DECL node pt-uid has been initialized and thus needs to
   be preserved when copyin the decl.  */
#define DECL_PT_UID_SET_P(NODE) \
  (DECL_COMMON_CHECK (NODE)->decl_common.pt_uid != -1u)

/* These two fields describe where in the source code the declaration
   was.  If the declaration appears in several places (as for a C
   function that is declared first and then defined later), this
   information should refer to the definition.  */
#define DECL_SOURCE_LOCATION(NODE) \
  (DECL_MINIMAL_CHECK (NODE)->decl_minimal.locus)
#define DECL_SOURCE_FILE(NODE) LOCATION_FILE (DECL_SOURCE_LOCATION (NODE))
#define DECL_SOURCE_LINE(NODE) LOCATION_LINE (DECL_SOURCE_LOCATION (NODE))
#define DECL_SOURCE_COLUMN(NODE) LOCATION_COLUMN (DECL_SOURCE_LOCATION (NODE))
/* This accessor returns TRUE if the decl it operates on was created
   by a front-end or back-end rather than by user code.  In this case
   builtin-ness is indicated by source location.  */
#define DECL_IS_BUILTIN(DECL) \
  (LOCATION_LOCUS (DECL_SOURCE_LOCATION (DECL)) <= BUILTINS_LOCATION)

#define DECL_LOCATION_RANGE(NODE) \
  (get_decl_source_range (DECL_MINIMAL_CHECK (NODE)))

/*  For FIELD_DECLs, this is the RECORD_TYPE, UNION_TYPE, or
    QUAL_UNION_TYPE node that the field is a member of.  For VAR_DECL,
    PARM_DECL, FUNCTION_DECL, LABEL_DECL, RESULT_DECL, and CONST_DECL
    nodes, this points to either the FUNCTION_DECL for the containing
    function, the RECORD_TYPE or UNION_TYPE for the containing type, or
    NULL_TREE or a TRANSLATION_UNIT_DECL if the given decl has "file
    scope".  In particular, for VAR_DECLs which are virtual table pointers
    (they have DECL_VIRTUAL set), we use DECL_CONTEXT to determine the type
    they belong to.  */
#define DECL_CONTEXT(NODE) (DECL_MINIMAL_CHECK (NODE)->decl_minimal.context)
#define DECL_FIELD_CONTEXT(NODE) \
  (FIELD_DECL_CHECK (NODE)->decl_minimal.context)

/* If nonzero, decl's name shouldn't be emitted into debug info.  */
#define DECL_NAMELESS(NODE) (DECL_MINIMAL_CHECK (NODE)->base.u.bits.nameless_flag)

/* For any sort of a ..._DECL node, this points to the original (abstract)
   decl node which this decl is an inlined/cloned instance of, or else it
   is NULL indicating that this decl is not an instance of some other decl.

   The C front-end also uses this in a nested declaration of an inline
   function, to point back to the definition.  */
#define DECL_ABSTRACT_ORIGIN(NODE) \
  (DECL_COMMON_CHECK (NODE)->decl_common.abstract_origin)

/* Like DECL_ABSTRACT_ORIGIN, but returns NODE if there's no abstract
   origin.  This is useful when setting the DECL_ABSTRACT_ORIGIN.  */
#define DECL_ORIGIN(NODE) \
  (DECL_ABSTRACT_ORIGIN (NODE) ? DECL_ABSTRACT_ORIGIN (NODE) : (NODE))

/* Nonzero for any sort of ..._DECL node means this decl node represents an
   inline instance of some original (abstract) decl from an inline function;
   suppress any warnings about shadowing some other variable.  FUNCTION_DECL
   nodes can also have their abstract origin set to themselves.  */
#define DECL_FROM_INLINE(NODE) \
  (DECL_ABSTRACT_ORIGIN (NODE) != NULL_TREE \
   && DECL_ABSTRACT_ORIGIN (NODE) != (NODE))

/* In a DECL this is the field where attributes are stored.  */
#define DECL_ATTRIBUTES(NODE) \
  (DECL_COMMON_CHECK (NODE)->decl_common.attributes)

/* For a FUNCTION_DECL, holds the tree of BINDINGs.
   For a TRANSLATION_UNIT_DECL, holds the namespace's BLOCK.
   For a VAR_DECL, holds the initial value.
   For a PARM_DECL, used for DECL_ARG_TYPE--default
   values for parameters are encoded in the type of the function,
   not in the PARM_DECL slot.
   For a FIELD_DECL, this is used for enumeration values and the C
   frontend uses it for temporarily storing bitwidth of bitfields.

   ??? Need to figure out some way to check this isn't a PARM_DECL.  */
#define DECL_INITIAL(NODE) (DECL_COMMON_CHECK (NODE)->decl_common.initial)

/* Holds the size of the datum, in bits, as a tree expression.
   Need not be constant.  */
#define DECL_SIZE(NODE) (DECL_COMMON_CHECK (NODE)->decl_common.size)
/* Likewise for the size in bytes.  */
#define DECL_SIZE_UNIT(NODE) (DECL_COMMON_CHECK (NODE)->decl_common.size_unit)
/* Returns the alignment required for the datum, in bits.  It must
   be a power of two, but an "alignment" of zero is supported
   (e.g. as "uninitialized" sentinel).  */
#define DECL_ALIGN(NODE) \
    (DECL_COMMON_CHECK (NODE)->decl_common.align \
     ? ((unsigned)1) << ((NODE)->decl_common.align - 1) : 0)
/* Specify that DECL_ALIGN(NODE) is X.  */
#define SET_DECL_ALIGN(NODE, X) \
    (DECL_COMMON_CHECK (NODE)->decl_common.align = ffs_hwi (X))

/* The alignment of NODE, in bytes.  */
#define DECL_ALIGN_UNIT(NODE) (DECL_ALIGN (NODE) / BITS_PER_UNIT)
/* Set if the alignment of this DECL has been set by the user, for
   example with an 'aligned' attribute.  */
#define DECL_USER_ALIGN(NODE) \
  (DECL_COMMON_CHECK (NODE)->base.u.bits.user_align)
/* Holds the machine mode corresponding to the declaration of a variable or
   field.  Always equal to TYPE_MODE (TREE_TYPE (decl)) except for a
   FIELD_DECL.  */
#define DECL_MODE(NODE) (DECL_COMMON_CHECK (NODE)->decl_common.mode)
#define SET_DECL_MODE(NODE, MODE) \
  (DECL_COMMON_CHECK (NODE)->decl_common.mode = (MODE))

/* For FUNCTION_DECL, if it is built-in, this identifies which built-in
   operation it is.  Note, however, that this field is overloaded, with
   DECL_BUILT_IN_CLASS as the discriminant, so the latter must always be
   checked before any access to the former.  */
#define DECL_FUNCTION_CODE(NODE) \
  (FUNCTION_DECL_CHECK (NODE)->function_decl.function_code)

#define DECL_FUNCTION_PERSONALITY(NODE) \
  (FUNCTION_DECL_CHECK (NODE)->function_decl.personality)

/* Nonzero for a given ..._DECL node means that the name of this node should
   be ignored for symbolic debug purposes.  For a TYPE_DECL, this means that
   the associated type should be ignored.  For a FUNCTION_DECL, the body of
   the function should also be ignored.  */
#define DECL_IGNORED_P(NODE) \
  (DECL_COMMON_CHECK (NODE)->decl_common.ignored_flag)

/* Nonzero for a given ..._DECL node means that this node represents an
   "abstract instance" of the given declaration (e.g. in the original
   declaration of an inline function).  When generating symbolic debugging
   information, we mustn't try to generate any address information for nodes
   marked as "abstract instances" because we don't actually generate
   any code or allocate any data space for such instances.  */
#define DECL_ABSTRACT_P(NODE) \
  (DECL_COMMON_CHECK (NODE)->decl_common.abstract_flag)

/* Language-specific decl information.  */
#define DECL_LANG_SPECIFIC(NODE) \
  (DECL_COMMON_CHECK (NODE)->decl_common.lang_specific)

/* In a VAR_DECL or FUNCTION_DECL, nonzero means external reference:
   do not allocate storage, and refer to a definition elsewhere.  Note that
   this does not necessarily imply the entity represented by NODE
   has no program source-level definition in this translation unit.  For
   example, for a FUNCTION_DECL, DECL_SAVED_TREE may be non-NULL and
   DECL_EXTERNAL may be true simultaneously; that can be the case for
   a C99 "extern inline" function.  */
#define DECL_EXTERNAL(NODE) (DECL_COMMON_CHECK (NODE)->decl_common.decl_flag_1)

/* Nonzero in a ..._DECL means this variable is ref'd from a nested function.
   For VAR_DECL nodes, PARM_DECL nodes, and FUNCTION_DECL nodes.

   For LABEL_DECL nodes, nonzero if nonlocal gotos to the label are permitted.

   Also set in some languages for variables, etc., outside the normal
   lexical scope, such as class instance variables.  */
#define DECL_NONLOCAL(NODE) \
  (DECL_COMMON_CHECK (NODE)->decl_common.nonlocal_flag)

/* Used in VAR_DECLs to indicate that the variable is a vtable.
   Used in FIELD_DECLs for vtable pointers.
   Used in FUNCTION_DECLs to indicate that the function is virtual.  */
#define DECL_VIRTUAL_P(NODE) \
  (DECL_COMMON_CHECK (NODE)->decl_common.virtual_flag)

/* Used to indicate that this DECL represents a compiler-generated entity.  */
#define DECL_ARTIFICIAL(NODE) \
  (DECL_COMMON_CHECK (NODE)->decl_common.artificial_flag)

/* Additional flags for language-specific uses.  */
#define DECL_LANG_FLAG_0(NODE) \
  (DECL_COMMON_CHECK (NODE)->decl_common.lang_flag_0)
#define DECL_LANG_FLAG_1(NODE) \
  (DECL_COMMON_CHECK (NODE)->decl_common.lang_flag_1)
#define DECL_LANG_FLAG_2(NODE) \
  (DECL_COMMON_CHECK (NODE)->decl_common.lang_flag_2)
#define DECL_LANG_FLAG_3(NODE) \
  (DECL_COMMON_CHECK (NODE)->decl_common.lang_flag_3)
#define DECL_LANG_FLAG_4(NODE) \
  (DECL_COMMON_CHECK (NODE)->decl_common.lang_flag_4)
#define DECL_LANG_FLAG_5(NODE) \
  (DECL_COMMON_CHECK (NODE)->decl_common.lang_flag_5)
#define DECL_LANG_FLAG_6(NODE) \
  (DECL_COMMON_CHECK (NODE)->decl_common.lang_flag_6)
#define DECL_LANG_FLAG_7(NODE) \
  (DECL_COMMON_CHECK (NODE)->decl_common.lang_flag_7)
#define DECL_LANG_FLAG_8(NODE) \
  (DECL_COMMON_CHECK (NODE)->decl_common.lang_flag_8)

/* Nonzero for a scope which is equal to file scope.  */
#define SCOPE_FILE_SCOPE_P(EXP)	\
  (! (EXP) || TREE_CODE (EXP) == TRANSLATION_UNIT_DECL)
/* Nonzero for a decl which is at file scope.  */
#define DECL_FILE_SCOPE_P(EXP) SCOPE_FILE_SCOPE_P (DECL_CONTEXT (EXP))
/* Nonzero for a type which is at file scope.  */
#define TYPE_FILE_SCOPE_P(EXP) SCOPE_FILE_SCOPE_P (TYPE_CONTEXT (EXP))

/* Nonzero for a decl that is decorated using attribute used.
   This indicates to compiler tools that this decl needs to be preserved.  */
#define DECL_PRESERVE_P(DECL) \
  DECL_COMMON_CHECK (DECL)->decl_common.preserve_flag

/* For function local variables of COMPLEX and VECTOR types,
   indicates that the variable is not aliased, and that all
   modifications to the variable have been adjusted so that
   they are killing assignments.  Thus the variable may now
   be treated as a GIMPLE register, and use real instead of
   virtual ops in SSA form.  */
#define DECL_GIMPLE_REG_P(DECL) \
  DECL_COMMON_CHECK (DECL)->decl_common.gimple_reg_flag

extern tree decl_value_expr_lookup (tree);
extern void decl_value_expr_insert (tree, tree);

/* In a VAR_DECL or PARM_DECL, the location at which the value may be found,
   if transformations have made this more complicated than evaluating the
   decl itself.  */
#define DECL_HAS_VALUE_EXPR_P(NODE) \
  (TREE_CHECK3 (NODE, VAR_DECL, PARM_DECL, RESULT_DECL) \
   ->decl_common.decl_flag_2)
#define DECL_VALUE_EXPR(NODE) \
  (decl_value_expr_lookup (DECL_WRTL_CHECK (NODE)))
#define SET_DECL_VALUE_EXPR(NODE, VAL) \
  (decl_value_expr_insert (DECL_WRTL_CHECK (NODE), VAL))

/* Holds the RTL expression for the value of a variable or function.
   This value can be evaluated lazily for functions, variables with
   static storage duration, and labels.  */
#define DECL_RTL(NODE)					\
  (DECL_WRTL_CHECK (NODE)->decl_with_rtl.rtl		\
   ? (NODE)->decl_with_rtl.rtl					\
   : (make_decl_rtl (NODE), (NODE)->decl_with_rtl.rtl))

/* Set the DECL_RTL for NODE to RTL.  */
#define SET_DECL_RTL(NODE, RTL) set_decl_rtl (NODE, RTL)

/* Returns nonzero if NODE is a tree node that can contain RTL.  */
#define HAS_RTL_P(NODE) (CODE_CONTAINS_STRUCT (TREE_CODE (NODE), TS_DECL_WRTL))

/* Returns nonzero if the DECL_RTL for NODE has already been set.  */
#define DECL_RTL_SET_P(NODE) \
  (HAS_RTL_P (NODE) && DECL_WRTL_CHECK (NODE)->decl_with_rtl.rtl != NULL)

/* Copy the RTL from NODE1 to NODE2.  If the RTL was not set for
   NODE1, it will not be set for NODE2; this is a lazy copy.  */
#define COPY_DECL_RTL(NODE1, NODE2) \
  (DECL_WRTL_CHECK (NODE2)->decl_with_rtl.rtl \
   = DECL_WRTL_CHECK (NODE1)->decl_with_rtl.rtl)

/* The DECL_RTL for NODE, if it is set, or NULL, if it is not set.  */
#define DECL_RTL_IF_SET(NODE) (DECL_RTL_SET_P (NODE) ? DECL_RTL (NODE) : NULL)

#if (GCC_VERSION >= 2007)
#define DECL_RTL_KNOWN_SET(decl) __extension__				\
({  tree const __d = (decl);						\
    gcc_checking_assert (DECL_RTL_SET_P (__d));				\
    /* Dereference it so the compiler knows it can't be NULL even	\
       without assertion checking.  */					\
    &*DECL_RTL_IF_SET (__d); })
#else
#define DECL_RTL_KNOWN_SET(decl) (&*DECL_RTL_IF_SET (decl))
#endif

/* In VAR_DECL and PARM_DECL nodes, nonzero means declared `register'.  */
#define DECL_REGISTER(NODE) (DECL_WRTL_CHECK (NODE)->decl_common.decl_flag_0)

/* In a FIELD_DECL, this is the field position, counting in bytes, of the
   DECL_OFFSET_ALIGN-bit-sized word containing the bit closest to the beginning
   of the structure.  */
#define DECL_FIELD_OFFSET(NODE) (FIELD_DECL_CHECK (NODE)->field_decl.offset)

/* In a FIELD_DECL, this is the offset, in bits, of the first bit of the
   field from DECL_FIELD_OFFSET.  This field may be nonzero even for fields
   that are not bit fields (since DECL_OFFSET_ALIGN may be larger than the
   natural alignment of the field's type).  */
#define DECL_FIELD_BIT_OFFSET(NODE) \
  (FIELD_DECL_CHECK (NODE)->field_decl.bit_offset)

/* In a FIELD_DECL, this indicates whether the field was a bit-field and
   if so, the type that was originally specified for it.
   TREE_TYPE may have been modified (in finish_struct).  */
#define DECL_BIT_FIELD_TYPE(NODE) \
  (FIELD_DECL_CHECK (NODE)->field_decl.bit_field_type)

/* In a FIELD_DECL of a RECORD_TYPE, this is a pointer to the storage
   representative FIELD_DECL.  */
#define DECL_BIT_FIELD_REPRESENTATIVE(NODE) \
  (FIELD_DECL_CHECK (NODE)->field_decl.qualifier)

/* For a FIELD_DECL in a QUAL_UNION_TYPE, records the expression, which
   if nonzero, indicates that the field occupies the type.  */
#define DECL_QUALIFIER(NODE) (FIELD_DECL_CHECK (NODE)->field_decl.qualifier)

/* For FIELD_DECLs, off_align holds the number of low-order bits of
   DECL_FIELD_OFFSET which are known to be always zero.
   DECL_OFFSET_ALIGN thus returns the alignment that DECL_FIELD_OFFSET
   has.  */
#define DECL_OFFSET_ALIGN(NODE) \
  (((unsigned HOST_WIDE_INT)1) << FIELD_DECL_CHECK (NODE)->decl_common.off_align)

/* Specify that DECL_OFFSET_ALIGN(NODE) is X.  */
#define SET_DECL_OFFSET_ALIGN(NODE, X) \
  (FIELD_DECL_CHECK (NODE)->decl_common.off_align = ffs_hwi (X) - 1)

/* For FIELD_DECLS, DECL_FCONTEXT is the *first* baseclass in
   which this FIELD_DECL is defined.  This information is needed when
   writing debugging information about vfield and vbase decls for C++.  */
#define DECL_FCONTEXT(NODE) (FIELD_DECL_CHECK (NODE)->field_decl.fcontext)

/* In a FIELD_DECL, indicates this field should be bit-packed.  */
#define DECL_PACKED(NODE) (FIELD_DECL_CHECK (NODE)->base.u.bits.packed_flag)

/* Nonzero in a FIELD_DECL means it is a bit field, and must be accessed
   specially.  */
#define DECL_BIT_FIELD(NODE) (FIELD_DECL_CHECK (NODE)->decl_common.decl_flag_1)

/* Used in a FIELD_DECL to indicate that we cannot form the address of
   this component.  This makes it possible for Type-Based Alias Analysis
   to disambiguate accesses to this field with indirect accesses using
   the field's type:

     struct S { int i; } s;
     int *p;

   If the flag is set on 'i', TBAA computes that s.i and *p never conflict.

   From the implementation's viewpoint, the alias set of the type of the
   field 'i' (int) will not be recorded as a subset of that of the type of
   's' (struct S) in record_component_aliases.  The counterpart is that
   accesses to s.i must not be given the alias set of the type of 'i'
   (int) but instead directly that of the type of 's' (struct S).  */
#define DECL_NONADDRESSABLE_P(NODE) \
  (FIELD_DECL_CHECK (NODE)->decl_common.decl_flag_2)

/* A numeric unique identifier for a LABEL_DECL.  The UID allocation is
   dense, unique within any one function, and may be used to index arrays.
   If the value is -1, then no UID has been assigned.  */
#define LABEL_DECL_UID(NODE) \
  (LABEL_DECL_CHECK (NODE)->label_decl.label_decl_uid)

/* In a LABEL_DECL, the EH region number for which the label is the
   post_landing_pad.  */
#define EH_LANDING_PAD_NR(NODE) \
  (LABEL_DECL_CHECK (NODE)->label_decl.eh_landing_pad_nr)

/* For a PARM_DECL, records the data type used to pass the argument,
   which may be different from the type seen in the program.  */
#define DECL_ARG_TYPE(NODE) (PARM_DECL_CHECK (NODE)->decl_common.initial)

/* For PARM_DECL, holds an RTL for the stack slot or register
   where the data was actually passed.  */
#define DECL_INCOMING_RTL(NODE) \
  (PARM_DECL_CHECK (NODE)->parm_decl.incoming_rtl)

/* Nonzero for a given ..._DECL node means that no warnings should be
   generated just because this node is unused.  */
#define DECL_IN_SYSTEM_HEADER(NODE) \
  (in_system_header_at (DECL_SOURCE_LOCATION (NODE)))

/* Used to indicate that the linkage status of this DECL is not yet known,
   so it should not be output now.  */
#define DECL_DEFER_OUTPUT(NODE) \
  (DECL_WITH_VIS_CHECK (NODE)->decl_with_vis.defer_output)

/* In a VAR_DECL that's static,
   nonzero if the space is in the text section.  */
#define DECL_IN_TEXT_SECTION(NODE) \
  (VAR_DECL_CHECK (NODE)->decl_with_vis.in_text_section)

/* In a VAR_DECL that's static,
   nonzero if it belongs to the global constant pool.  */
#define DECL_IN_CONSTANT_POOL(NODE) \
  (VAR_DECL_CHECK (NODE)->decl_with_vis.in_constant_pool)

/* Nonzero for a given ..._DECL node means that this node should be
   put in .common, if possible.  If a DECL_INITIAL is given, and it
   is not error_mark_node, then the decl cannot be put in .common.  */
#define DECL_COMMON(NODE) \
  (DECL_WITH_VIS_CHECK (NODE)->decl_with_vis.common_flag)

/* In a VAR_DECL, nonzero if the decl is a register variable with
   an explicit asm specification.  */
#define DECL_HARD_REGISTER(NODE)  \
  (VAR_DECL_CHECK (NODE)->decl_with_vis.hard_register)

  /* Used to indicate that this DECL has weak linkage.  */
#define DECL_WEAK(NODE) (DECL_WITH_VIS_CHECK (NODE)->decl_with_vis.weak_flag)

/* Used to indicate that the DECL is a dllimport.  */
#define DECL_DLLIMPORT_P(NODE) \
  (DECL_WITH_VIS_CHECK (NODE)->decl_with_vis.dllimport_flag)

/* Used in a DECL to indicate that, even if it TREE_PUBLIC, it need
   not be put out unless it is needed in this translation unit.
   Entities like this are shared across translation units (like weak
   entities), but are guaranteed to be generated by any translation
   unit that needs them, and therefore need not be put out anywhere
   where they are not needed.  DECL_COMDAT is just a hint to the
   back-end; it is up to front-ends which set this flag to ensure
   that there will never be any harm, other than bloat, in putting out
   something which is DECL_COMDAT.  */
#define DECL_COMDAT(NODE) \
  (DECL_WITH_VIS_CHECK (NODE)->decl_with_vis.comdat_flag)

#define DECL_COMDAT_GROUP(NODE) \
  decl_comdat_group (NODE)

/* Used in TREE_PUBLIC decls to indicate that copies of this DECL in
   multiple translation units should be merged.  */
#define DECL_ONE_ONLY(NODE) (DECL_COMDAT_GROUP (NODE) != NULL_TREE \
			     && (TREE_PUBLIC (NODE) || DECL_EXTERNAL (NODE)))

/* The name of the object as the assembler will see it (but before any
   translations made by ASM_OUTPUT_LABELREF).  Often this is the same
   as DECL_NAME.  It is an IDENTIFIER_NODE.

   ASSEMBLER_NAME of TYPE_DECLS may store global name of type used for
   One Definition Rule based type merging at LTO.  It is computed only for
   LTO compilation and C++.  */
#define DECL_ASSEMBLER_NAME(NODE) decl_assembler_name (NODE)

/* Return true if NODE is a NODE that can contain a DECL_ASSEMBLER_NAME.
   This is true of all DECL nodes except FIELD_DECL.  */
#define HAS_DECL_ASSEMBLER_NAME_P(NODE) \
  (CODE_CONTAINS_STRUCT (TREE_CODE (NODE), TS_DECL_WITH_VIS))

/* Returns nonzero if the DECL_ASSEMBLER_NAME for NODE has been set.  If zero,
   the NODE might still have a DECL_ASSEMBLER_NAME -- it just hasn't been set
   yet.  */
#define DECL_ASSEMBLER_NAME_SET_P(NODE) \
  (HAS_DECL_ASSEMBLER_NAME_P (NODE) \
   && DECL_WITH_VIS_CHECK (NODE)->decl_with_vis.assembler_name != NULL_TREE)

/* Set the DECL_ASSEMBLER_NAME for NODE to NAME.  */
#define SET_DECL_ASSEMBLER_NAME(NODE, NAME) \
  (DECL_WITH_VIS_CHECK (NODE)->decl_with_vis.assembler_name = (NAME))

/* Copy the DECL_ASSEMBLER_NAME from DECL1 to DECL2.  Note that if DECL1's
   DECL_ASSEMBLER_NAME has not yet been set, using this macro will not cause
   the DECL_ASSEMBLER_NAME of either DECL to be set.  In other words, the
   semantics of using this macro, are different than saying:

     SET_DECL_ASSEMBLER_NAME(DECL2, DECL_ASSEMBLER_NAME (DECL1))

   which will try to set the DECL_ASSEMBLER_NAME for DECL1.  */

#define COPY_DECL_ASSEMBLER_NAME(DECL1, DECL2)				\
  (DECL_ASSEMBLER_NAME_SET_P (DECL1)					\
   ? (void) SET_DECL_ASSEMBLER_NAME (DECL2,				\
				     DECL_ASSEMBLER_NAME (DECL1))	\
   : (void) 0)

/* Records the section name in a section attribute.  Used to pass
   the name from decl_attributes to make_function_rtl and make_decl_rtl.  */
#define DECL_SECTION_NAME(NODE) decl_section_name (NODE)

/* Nonzero in a decl means that the gimplifier has seen (or placed)
   this variable in a BIND_EXPR.  */
#define DECL_SEEN_IN_BIND_EXPR_P(NODE) \
  (DECL_WITH_VIS_CHECK (NODE)->decl_with_vis.seen_in_bind_expr)

/* Value of the decls's visibility attribute */
#define DECL_VISIBILITY(NODE) \
  (DECL_WITH_VIS_CHECK (NODE)->decl_with_vis.visibility)

/* Nonzero means that the decl had its visibility specified rather than
   being inferred.  */
#define DECL_VISIBILITY_SPECIFIED(NODE) \
  (DECL_WITH_VIS_CHECK (NODE)->decl_with_vis.visibility_specified)

/* In a VAR_DECL, the model to use if the data should be allocated from
   thread-local storage.  */
#define DECL_TLS_MODEL(NODE) decl_tls_model (NODE)

/* In a VAR_DECL, nonzero if the data should be allocated from
   thread-local storage.  */
#define DECL_THREAD_LOCAL_P(NODE) \
  ((TREE_STATIC (NODE) || DECL_EXTERNAL (NODE)) && decl_tls_model (NODE) >= TLS_MODEL_REAL)

/* In a non-local VAR_DECL with static storage duration, true if the
   variable has an initialization priority.  If false, the variable
   will be initialized at the DEFAULT_INIT_PRIORITY.  */
#define DECL_HAS_INIT_PRIORITY_P(NODE) \
  (VAR_DECL_CHECK (NODE)->decl_with_vis.init_priority_p)

extern tree decl_debug_expr_lookup (tree);
extern void decl_debug_expr_insert (tree, tree);

/* For VAR_DECL, this is set to an expression that it was split from.  */
#define DECL_HAS_DEBUG_EXPR_P(NODE) \
  (VAR_DECL_CHECK (NODE)->decl_common.debug_expr_is_from)
#define DECL_DEBUG_EXPR(NODE) \
  (decl_debug_expr_lookup (VAR_DECL_CHECK (NODE)))

#define SET_DECL_DEBUG_EXPR(NODE, VAL) \
  (decl_debug_expr_insert (VAR_DECL_CHECK (NODE), VAL))

extern priority_type decl_init_priority_lookup (tree);
extern priority_type decl_fini_priority_lookup (tree);
extern void decl_init_priority_insert (tree, priority_type);
extern void decl_fini_priority_insert (tree, priority_type);

/* For a VAR_DECL or FUNCTION_DECL the initialization priority of
   NODE.  */
#define DECL_INIT_PRIORITY(NODE) \
  (decl_init_priority_lookup (NODE))
/* Set the initialization priority for NODE to VAL.  */
#define SET_DECL_INIT_PRIORITY(NODE, VAL) \
  (decl_init_priority_insert (NODE, VAL))

/* For a FUNCTION_DECL the finalization priority of NODE.  */
#define DECL_FINI_PRIORITY(NODE) \
  (decl_fini_priority_lookup (NODE))
/* Set the finalization priority for NODE to VAL.  */
#define SET_DECL_FINI_PRIORITY(NODE, VAL) \
  (decl_fini_priority_insert (NODE, VAL))

/* The initialization priority for entities for which no explicit
   initialization priority has been specified.  */
#define DEFAULT_INIT_PRIORITY 65535

/* The maximum allowed initialization priority.  */
#define MAX_INIT_PRIORITY 65535

/* The largest priority value reserved for use by system runtime
   libraries.  */
#define MAX_RESERVED_INIT_PRIORITY 100

/* In a VAR_DECL, nonzero if this is a global variable for VOPs.  */
#define VAR_DECL_IS_VIRTUAL_OPERAND(NODE) \
  (VAR_DECL_CHECK (NODE)->base.u.bits.saturating_flag)

/* In a VAR_DECL, nonzero if this is a non-local frame structure.  */
#define DECL_NONLOCAL_FRAME(NODE)  \
  (VAR_DECL_CHECK (NODE)->base.default_def_flag)

/* In a VAR_DECL, nonzero if this variable is not aliased by any pointer.  */
#define DECL_NONALIASED(NODE) \
  (VAR_DECL_CHECK (NODE)->base.nothrow_flag)

/* This field is used to reference anything in decl.result and is meant only
   for use by the garbage collector.  */
#define DECL_RESULT_FLD(NODE) \
  (DECL_NON_COMMON_CHECK (NODE)->decl_non_common.result)

/* The DECL_VINDEX is used for FUNCTION_DECLS in two different ways.
   Before the struct containing the FUNCTION_DECL is laid out,
   DECL_VINDEX may point to a FUNCTION_DECL in a base class which
   is the FUNCTION_DECL which this FUNCTION_DECL will replace as a virtual
   function.  When the class is laid out, this pointer is changed
   to an INTEGER_CST node which is suitable for use as an index
   into the virtual function table. */
#define DECL_VINDEX(NODE) \
  (FUNCTION_DECL_CHECK (NODE)->function_decl.vindex)

/* In FUNCTION_DECL, holds the decl for the return value.  */
#define DECL_RESULT(NODE) (FUNCTION_DECL_CHECK (NODE)->decl_non_common.result)

/* In a FUNCTION_DECL, nonzero if the function cannot be inlined.  */
#define DECL_UNINLINABLE(NODE) \
  (FUNCTION_DECL_CHECK (NODE)->function_decl.uninlinable)

/* In a FUNCTION_DECL, the saved representation of the body of the
   entire function.  */
#define DECL_SAVED_TREE(NODE) \
  (FUNCTION_DECL_CHECK (NODE)->function_decl.saved_tree)

/* Nonzero in a FUNCTION_DECL means this function should be treated
   as if it were a malloc, meaning it returns a pointer that is
   not an alias.  */
#define DECL_IS_MALLOC(NODE) \
  (FUNCTION_DECL_CHECK (NODE)->function_decl.malloc_flag)

/* Nonzero in a FUNCTION_DECL means this function should be treated as
   C++ operator new, meaning that it returns a pointer for which we
   should not use type based aliasing.  */
#define DECL_IS_OPERATOR_NEW(NODE) \
  (FUNCTION_DECL_CHECK (NODE)->function_decl.operator_new_flag)

/* Nonzero in a FUNCTION_DECL means this function may return more
   than once.  */
#define DECL_IS_RETURNS_TWICE(NODE) \
  (FUNCTION_DECL_CHECK (NODE)->function_decl.returns_twice_flag)

/* Nonzero in a FUNCTION_DECL means this function should be treated
   as "pure" function (like const function, but may read global memory).  */
#define DECL_PURE_P(NODE) (FUNCTION_DECL_CHECK (NODE)->function_decl.pure_flag)

/* Nonzero only if one of TREE_READONLY or DECL_PURE_P is nonzero AND
   the const or pure function may not terminate.  When this is nonzero
   for a const or pure function, it can be dealt with by cse passes
   but cannot be removed by dce passes since you are not allowed to
   change an infinite looping program into one that terminates without
   error.  */
#define DECL_LOOPING_CONST_OR_PURE_P(NODE) \
  (FUNCTION_DECL_CHECK (NODE)->function_decl.looping_const_or_pure_flag)

/* Nonzero in a FUNCTION_DECL means this function should be treated
   as "novops" function (function that does not read global memory,
   but may have arbitrary side effects).  */
#define DECL_IS_NOVOPS(NODE) \
  (FUNCTION_DECL_CHECK (NODE)->function_decl.novops_flag)

/* Used in FUNCTION_DECLs to indicate that they should be run automatically
   at the beginning or end of execution.  */
#define DECL_STATIC_CONSTRUCTOR(NODE) \
  (FUNCTION_DECL_CHECK (NODE)->function_decl.static_ctor_flag)

#define DECL_STATIC_DESTRUCTOR(NODE) \
(FUNCTION_DECL_CHECK (NODE)->function_decl.static_dtor_flag)

/* Used in FUNCTION_DECLs to indicate that function entry and exit should
   be instrumented with calls to support routines.  */
#define DECL_NO_INSTRUMENT_FUNCTION_ENTRY_EXIT(NODE) \
  (FUNCTION_DECL_CHECK (NODE)->function_decl.no_instrument_function_entry_exit)

/* Used in FUNCTION_DECLs to indicate that limit-stack-* should be
   disabled in this function.  */
#define DECL_NO_LIMIT_STACK(NODE) \
  (FUNCTION_DECL_CHECK (NODE)->function_decl.no_limit_stack)

/* In a FUNCTION_DECL indicates that a static chain is needed.  */
#define DECL_STATIC_CHAIN(NODE) \
  (FUNCTION_DECL_CHECK (NODE)->decl_with_vis.regdecl_flag)

/* Nonzero for a decl that cgraph has decided should be inlined into
   at least one call site.  It is not meaningful to look at this
   directly; always use cgraph_function_possibly_inlined_p.  */
#define DECL_POSSIBLY_INLINED(DECL) \
  FUNCTION_DECL_CHECK (DECL)->function_decl.possibly_inlined

/* Nonzero in a FUNCTION_DECL means that this function was declared inline,
   such as via the `inline' keyword in C/C++.  This flag controls the linkage
   semantics of 'inline'  */
#define DECL_DECLARED_INLINE_P(NODE) \
  (FUNCTION_DECL_CHECK (NODE)->function_decl.declared_inline_flag)

/* Nonzero in a FUNCTION_DECL means this function should not get
   -Winline warnings.  */
#define DECL_NO_INLINE_WARNING_P(NODE) \
  (FUNCTION_DECL_CHECK (NODE)->function_decl.no_inline_warning_flag)

/* Nonzero if a FUNCTION_CODE is a TM load/store.  */
#define BUILTIN_TM_LOAD_STORE_P(FN) \
  ((FN) >= BUILT_IN_TM_STORE_1 && (FN) <= BUILT_IN_TM_LOAD_RFW_LDOUBLE)

/* Nonzero if a FUNCTION_CODE is a TM load.  */
#define BUILTIN_TM_LOAD_P(FN) \
  ((FN) >= BUILT_IN_TM_LOAD_1 && (FN) <= BUILT_IN_TM_LOAD_RFW_LDOUBLE)

/* Nonzero if a FUNCTION_CODE is a TM store.  */
#define BUILTIN_TM_STORE_P(FN) \
  ((FN) >= BUILT_IN_TM_STORE_1 && (FN) <= BUILT_IN_TM_STORE_WAW_LDOUBLE)

#define CASE_BUILT_IN_TM_LOAD(FN)	\
  case BUILT_IN_TM_LOAD_##FN:		\
  case BUILT_IN_TM_LOAD_RAR_##FN:	\
  case BUILT_IN_TM_LOAD_RAW_##FN:	\
  case BUILT_IN_TM_LOAD_RFW_##FN

#define CASE_BUILT_IN_TM_STORE(FN)	\
  case BUILT_IN_TM_STORE_##FN:		\
  case BUILT_IN_TM_STORE_WAR_##FN:	\
  case BUILT_IN_TM_STORE_WAW_##FN

/* Nonzero in a FUNCTION_DECL that should be always inlined by the inliner
   disregarding size and cost heuristics.  This is equivalent to using
   the always_inline attribute without the required diagnostics if the
   function cannot be inlined.  */
#define DECL_DISREGARD_INLINE_LIMITS(NODE) \
  (FUNCTION_DECL_CHECK (NODE)->function_decl.disregard_inline_limits)

extern vec<tree, va_gc> **decl_debug_args_lookup (tree);
extern vec<tree, va_gc> **decl_debug_args_insert (tree);

/* Nonzero if a FUNCTION_DECL has DEBUG arguments attached to it.  */
#define DECL_HAS_DEBUG_ARGS_P(NODE) \
  (FUNCTION_DECL_CHECK (NODE)->function_decl.has_debug_args_flag)

/* For FUNCTION_DECL, this holds a pointer to a structure ("struct function")
   that describes the status of this function.  */
#define DECL_STRUCT_FUNCTION(NODE) \
  (FUNCTION_DECL_CHECK (NODE)->function_decl.f)

/* In a FUNCTION_DECL, nonzero means a built in function of a
   standard library or more generally a built in function that is
   recognized by optimizers and expanders.

   Note that it is different from the DECL_IS_BUILTIN accessor.  For
   instance, user declared prototypes of C library functions are not
   DECL_IS_BUILTIN but may be DECL_BUILT_IN.  */
#define DECL_BUILT_IN(NODE) (DECL_BUILT_IN_CLASS (NODE) != NOT_BUILT_IN)

/* For a builtin function, identify which part of the compiler defined it.  */
#define DECL_BUILT_IN_CLASS(NODE) \
   (FUNCTION_DECL_CHECK (NODE)->function_decl.built_in_class)

/* In FUNCTION_DECL, a chain of ..._DECL nodes.  */
#define DECL_ARGUMENTS(NODE) \
   (FUNCTION_DECL_CHECK (NODE)->function_decl.arguments)

/* In FUNCTION_DECL, the function specific target options to use when compiling
   this function.  */
#define DECL_FUNCTION_SPECIFIC_TARGET(NODE) \
   (FUNCTION_DECL_CHECK (NODE)->function_decl.function_specific_target)

/* In FUNCTION_DECL, the function specific optimization options to use when
   compiling this function.  */
#define DECL_FUNCTION_SPECIFIC_OPTIMIZATION(NODE) \
   (FUNCTION_DECL_CHECK (NODE)->function_decl.function_specific_optimization)

/* In FUNCTION_DECL, this is set if this function has other versions generated
   using "target" attributes.  The default version is the one which does not
   have any "target" attribute set. */
#define DECL_FUNCTION_VERSIONED(NODE)\
   (FUNCTION_DECL_CHECK (NODE)->function_decl.versioned_function)

/* In FUNCTION_DECL, this is set if this function is a C++ constructor.
   Devirtualization machinery uses this knowledge for determing type of the
   object constructed.  Also we assume that constructor address is not
   important.  */
#define DECL_CXX_CONSTRUCTOR_P(NODE)\
   (FUNCTION_DECL_CHECK (NODE)->decl_with_vis.cxx_constructor)

/* In FUNCTION_DECL, this is set if this function is a C++ destructor.
   Devirtualization machinery uses this to track types in destruction.  */
#define DECL_CXX_DESTRUCTOR_P(NODE)\
   (FUNCTION_DECL_CHECK (NODE)->decl_with_vis.cxx_destructor)

/* In FUNCTION_DECL that represent an virtual method this is set when
   the method is final.  */
#define DECL_FINAL_P(NODE)\
   (FUNCTION_DECL_CHECK (NODE)->decl_with_vis.final)

/* The source language of the translation-unit.  */
#define TRANSLATION_UNIT_LANGUAGE(NODE) \
  (TRANSLATION_UNIT_DECL_CHECK (NODE)->translation_unit_decl.language)

/* TRANSLATION_UNIT_DECL inherits from DECL_MINIMAL.  */

/* For a TYPE_DECL, holds the "original" type.  (TREE_TYPE has the copy.) */
#define DECL_ORIGINAL_TYPE(NODE) \
  (TYPE_DECL_CHECK (NODE)->decl_non_common.result)

/* In a TYPE_DECL nonzero means the detail info about this type is not dumped
   into stabs.  Instead it will generate cross reference ('x') of names.
   This uses the same flag as DECL_EXTERNAL.  */
#define TYPE_DECL_SUPPRESS_DEBUG(NODE) \
  (TYPE_DECL_CHECK (NODE)->decl_common.decl_flag_1)

/* Getter of the imported declaration associated to the
   IMPORTED_DECL node.  */
#define IMPORTED_DECL_ASSOCIATED_DECL(NODE) \
(DECL_INITIAL (IMPORTED_DECL_CHECK (NODE)))

/* Getter of the symbol declaration associated with the
   NAMELIST_DECL node.  */
#define NAMELIST_DECL_ASSOCIATED_DECL(NODE) \
  (DECL_INITIAL (NODE))

/* A STATEMENT_LIST chains statements together in GENERIC and GIMPLE.
   To reduce overhead, the nodes containing the statements are not trees.
   This avoids the overhead of tree_common on all linked list elements.

   Use the interface in tree-iterator.h to access this node.  */

#define STATEMENT_LIST_HEAD(NODE) \
  (STATEMENT_LIST_CHECK (NODE)->stmt_list.head)
#define STATEMENT_LIST_TAIL(NODE) \
  (STATEMENT_LIST_CHECK (NODE)->stmt_list.tail)

#define TREE_OPTIMIZATION(NODE) \
  (OPTIMIZATION_NODE_CHECK (NODE)->optimization.opts)

#define TREE_OPTIMIZATION_OPTABS(NODE) \
  (OPTIMIZATION_NODE_CHECK (NODE)->optimization.optabs)

#define TREE_OPTIMIZATION_BASE_OPTABS(NODE) \
  (OPTIMIZATION_NODE_CHECK (NODE)->optimization.base_optabs)

/* Return a tree node that encapsulates the optimization options in OPTS.  */
extern tree build_optimization_node (struct gcc_options *opts);

#define TREE_TARGET_OPTION(NODE) \
  (TARGET_OPTION_NODE_CHECK (NODE)->target_option.opts)

#define TREE_TARGET_GLOBALS(NODE) \
  (TARGET_OPTION_NODE_CHECK (NODE)->target_option.globals)

/* Return a tree node that encapsulates the target options in OPTS.  */
extern tree build_target_option_node (struct gcc_options *opts);

extern void prepare_target_option_nodes_for_pch (void);

#if defined ENABLE_TREE_CHECKING && (GCC_VERSION >= 2007)

inline tree
tree_check (tree __t, const char *__f, int __l, const char *__g, tree_code __c)
{
  if (TREE_CODE (__t) != __c)
    tree_check_failed (__t, __f, __l, __g, __c, 0);
  return __t;
}

inline tree
tree_not_check (tree __t, const char *__f, int __l, const char *__g,
                enum tree_code __c)
{
  if (TREE_CODE (__t) == __c)
    tree_not_check_failed (__t, __f, __l, __g, __c, 0);
  return __t;
}

inline tree
tree_check2 (tree __t, const char *__f, int __l, const char *__g,
             enum tree_code __c1, enum tree_code __c2)
{
  if (TREE_CODE (__t) != __c1
      && TREE_CODE (__t) != __c2)
    tree_check_failed (__t, __f, __l, __g, __c1, __c2, 0);
  return __t;
}

inline tree
tree_not_check2 (tree __t, const char *__f, int __l, const char *__g,
                 enum tree_code __c1, enum tree_code __c2)
{
  if (TREE_CODE (__t) == __c1
      || TREE_CODE (__t) == __c2)
    tree_not_check_failed (__t, __f, __l, __g, __c1, __c2, 0);
  return __t;
}

inline tree
tree_check3 (tree __t, const char *__f, int __l, const char *__g,
             enum tree_code __c1, enum tree_code __c2, enum tree_code __c3)
{
  if (TREE_CODE (__t) != __c1
      && TREE_CODE (__t) != __c2
      && TREE_CODE (__t) != __c3)
    tree_check_failed (__t, __f, __l, __g, __c1, __c2, __c3, 0);
  return __t;
}

inline tree
tree_not_check3 (tree __t, const char *__f, int __l, const char *__g,
                 enum tree_code __c1, enum tree_code __c2, enum tree_code __c3)
{
  if (TREE_CODE (__t) == __c1
      || TREE_CODE (__t) == __c2
      || TREE_CODE (__t) == __c3)
    tree_not_check_failed (__t, __f, __l, __g, __c1, __c2, __c3, 0);
  return __t;
}

inline tree
tree_check4 (tree __t, const char *__f, int __l, const char *__g,
             enum tree_code __c1, enum tree_code __c2, enum tree_code __c3,
             enum tree_code __c4)
{
  if (TREE_CODE (__t) != __c1
      && TREE_CODE (__t) != __c2
      && TREE_CODE (__t) != __c3
      && TREE_CODE (__t) != __c4)
    tree_check_failed (__t, __f, __l, __g, __c1, __c2, __c3, __c4, 0);
  return __t;
}

inline tree
tree_not_check4 (tree __t, const char *__f, int __l, const char *__g,
                 enum tree_code __c1, enum tree_code __c2, enum tree_code __c3,
                 enum tree_code __c4)
{
  if (TREE_CODE (__t) == __c1
      || TREE_CODE (__t) == __c2
      || TREE_CODE (__t) == __c3
      || TREE_CODE (__t) == __c4)
    tree_not_check_failed (__t, __f, __l, __g, __c1, __c2, __c3, __c4, 0);
  return __t;
}

inline tree
tree_check5 (tree __t, const char *__f, int __l, const char *__g,
             enum tree_code __c1, enum tree_code __c2, enum tree_code __c3,
             enum tree_code __c4, enum tree_code __c5)
{
  if (TREE_CODE (__t) != __c1
      && TREE_CODE (__t) != __c2
      && TREE_CODE (__t) != __c3
      && TREE_CODE (__t) != __c4
      && TREE_CODE (__t) != __c5)
    tree_check_failed (__t, __f, __l, __g, __c1, __c2, __c3, __c4, __c5, 0);
  return __t;
}

inline tree
tree_not_check5 (tree __t, const char *__f, int __l, const char *__g,
                 enum tree_code __c1, enum tree_code __c2, enum tree_code __c3,
                 enum tree_code __c4, enum tree_code __c5)
{
  if (TREE_CODE (__t) == __c1
      || TREE_CODE (__t) == __c2
      || TREE_CODE (__t) == __c3
      || TREE_CODE (__t) == __c4
      || TREE_CODE (__t) == __c5)
    tree_not_check_failed (__t, __f, __l, __g, __c1, __c2, __c3, __c4, __c5, 0);
  return __t;
}

inline tree
tree_check6 (tree __t, const char *__f, int __l, const char *__g,
             enum tree_code __c1, enum tree_code __c2, enum tree_code __c3,
             enum tree_code __c4, enum tree_code __c5, enum tree_code __c6)
{
  if (TREE_CODE (__t) != __c1
      && TREE_CODE (__t) != __c2
      && TREE_CODE (__t) != __c3
      && TREE_CODE (__t) != __c4
      && TREE_CODE (__t) != __c5
      && TREE_CODE (__t) != __c6)
    tree_check_failed (__t, __f, __l, __g, __c1, __c2, __c3, __c4, __c5, __c6, 0);
  return __t;
}

inline tree
contains_struct_check (tree __t, const enum tree_node_structure_enum __s,
                       const char *__f, int __l, const char *__g)
{
  if (tree_contains_struct[TREE_CODE (__t)][__s] != 1)
      tree_contains_struct_check_failed (__t, __s, __f, __l, __g);
  return __t;
}

inline tree
tree_class_check (tree __t, const enum tree_code_class __class,
                  const char *__f, int __l, const char *__g)
{
  if (TREE_CODE_CLASS (TREE_CODE (__t)) != __class)
    tree_class_check_failed (__t, __class, __f, __l, __g);
  return __t;
}

inline tree
tree_range_check (tree __t,
                  enum tree_code __code1, enum tree_code __code2,
                  const char *__f, int __l, const char *__g)
{
  if (TREE_CODE (__t) < __code1 || TREE_CODE (__t) > __code2)
    tree_range_check_failed (__t, __f, __l, __g, __code1, __code2);
  return __t;
}

inline tree
omp_clause_subcode_check (tree __t, enum omp_clause_code __code,
                          const char *__f, int __l, const char *__g)
{
  if (TREE_CODE (__t) != OMP_CLAUSE)
    tree_check_failed (__t, __f, __l, __g, OMP_CLAUSE, 0);
  if (__t->omp_clause.code != __code)
    omp_clause_check_failed (__t, __f, __l, __g, __code);
  return __t;
}

inline tree
omp_clause_range_check (tree __t,
                        enum omp_clause_code __code1,
                        enum omp_clause_code __code2,
                        const char *__f, int __l, const char *__g)
{
  if (TREE_CODE (__t) != OMP_CLAUSE)
    tree_check_failed (__t, __f, __l, __g, OMP_CLAUSE, 0);
  if ((int) __t->omp_clause.code < (int) __code1
      || (int) __t->omp_clause.code > (int) __code2)
    omp_clause_range_check_failed (__t, __f, __l, __g, __code1, __code2);
  return __t;
}

/* These checks have to be special cased.  */

inline tree
expr_check (tree __t, const char *__f, int __l, const char *__g)
{
  char const __c = TREE_CODE_CLASS (TREE_CODE (__t));
  if (!IS_EXPR_CODE_CLASS (__c))
    tree_class_check_failed (__t, tcc_expression, __f, __l, __g);
  return __t;
}

/* These checks have to be special cased.  */

inline tree
non_type_check (tree __t, const char *__f, int __l, const char *__g)
{
  if (TYPE_P (__t))
    tree_not_class_check_failed (__t, tcc_type, __f, __l, __g);
  return __t;
}

inline const HOST_WIDE_INT *
tree_int_cst_elt_check (const_tree __t, int __i,
			const char *__f, int __l, const char *__g)
{
  if (TREE_CODE (__t) != INTEGER_CST)
    tree_check_failed (__t, __f, __l, __g, INTEGER_CST, 0);
  if (__i < 0 || __i >= __t->base.u.int_length.extended)
    tree_int_cst_elt_check_failed (__i, __t->base.u.int_length.extended,
				   __f, __l, __g);
  return &CONST_CAST_TREE (__t)->int_cst.val[__i];
}

inline HOST_WIDE_INT *
tree_int_cst_elt_check (tree __t, int __i,
			const char *__f, int __l, const char *__g)
{
  if (TREE_CODE (__t) != INTEGER_CST)
    tree_check_failed (__t, __f, __l, __g, INTEGER_CST, 0);
  if (__i < 0 || __i >= __t->base.u.int_length.extended)
    tree_int_cst_elt_check_failed (__i, __t->base.u.int_length.extended,
				   __f, __l, __g);
  return &CONST_CAST_TREE (__t)->int_cst.val[__i];
}

/* Workaround -Wstrict-overflow false positive during profiledbootstrap.  */

# if GCC_VERSION >= 4006
#pragma GCC diagnostic push
#pragma GCC diagnostic ignored "-Wstrict-overflow"
#endif

inline tree *
tree_vec_elt_check (tree __t, int __i,
                    const char *__f, int __l, const char *__g)
{
  if (TREE_CODE (__t) != TREE_VEC)
    tree_check_failed (__t, __f, __l, __g, TREE_VEC, 0);
  if (__i < 0 || __i >= __t->base.u.length)
    tree_vec_elt_check_failed (__i, __t->base.u.length, __f, __l, __g);
  return &CONST_CAST_TREE (__t)->vec.a[__i];
}

# if GCC_VERSION >= 4006
#pragma GCC diagnostic pop
#endif

inline tree *
omp_clause_elt_check (tree __t, int __i,
                      const char *__f, int __l, const char *__g)
{
  if (TREE_CODE (__t) != OMP_CLAUSE)
    tree_check_failed (__t, __f, __l, __g, OMP_CLAUSE, 0);
  if (__i < 0 || __i >= omp_clause_num_ops [__t->omp_clause.code])
    omp_clause_operand_check_failed (__i, __t, __f, __l, __g);
  return &__t->omp_clause.ops[__i];
}

/* These checks have to be special cased.  */

inline tree
any_integral_type_check (tree __t, const char *__f, int __l, const char *__g)
{
  if (!ANY_INTEGRAL_TYPE_P (__t))
    tree_check_failed (__t, __f, __l, __g, BOOLEAN_TYPE, ENUMERAL_TYPE,
		       INTEGER_TYPE, 0);
  return __t;
}

inline const_tree
tree_check (const_tree __t, const char *__f, int __l, const char *__g,
	    tree_code __c)
{
  if (TREE_CODE (__t) != __c)
    tree_check_failed (__t, __f, __l, __g, __c, 0);
  return __t;
}

inline const_tree
tree_not_check (const_tree __t, const char *__f, int __l, const char *__g,
                enum tree_code __c)
{
  if (TREE_CODE (__t) == __c)
    tree_not_check_failed (__t, __f, __l, __g, __c, 0);
  return __t;
}

inline const_tree
tree_check2 (const_tree __t, const char *__f, int __l, const char *__g,
             enum tree_code __c1, enum tree_code __c2)
{
  if (TREE_CODE (__t) != __c1
      && TREE_CODE (__t) != __c2)
    tree_check_failed (__t, __f, __l, __g, __c1, __c2, 0);
  return __t;
}

inline const_tree
tree_not_check2 (const_tree __t, const char *__f, int __l, const char *__g,
                 enum tree_code __c1, enum tree_code __c2)
{
  if (TREE_CODE (__t) == __c1
      || TREE_CODE (__t) == __c2)
    tree_not_check_failed (__t, __f, __l, __g, __c1, __c2, 0);
  return __t;
}

inline const_tree
tree_check3 (const_tree __t, const char *__f, int __l, const char *__g,
             enum tree_code __c1, enum tree_code __c2, enum tree_code __c3)
{
  if (TREE_CODE (__t) != __c1
      && TREE_CODE (__t) != __c2
      && TREE_CODE (__t) != __c3)
    tree_check_failed (__t, __f, __l, __g, __c1, __c2, __c3, 0);
  return __t;
}

inline const_tree
tree_not_check3 (const_tree __t, const char *__f, int __l, const char *__g,
                 enum tree_code __c1, enum tree_code __c2, enum tree_code __c3)
{
  if (TREE_CODE (__t) == __c1
      || TREE_CODE (__t) == __c2
      || TREE_CODE (__t) == __c3)
    tree_not_check_failed (__t, __f, __l, __g, __c1, __c2, __c3, 0);
  return __t;
}

inline const_tree
tree_check4 (const_tree __t, const char *__f, int __l, const char *__g,
             enum tree_code __c1, enum tree_code __c2, enum tree_code __c3,
             enum tree_code __c4)
{
  if (TREE_CODE (__t) != __c1
      && TREE_CODE (__t) != __c2
      && TREE_CODE (__t) != __c3
      && TREE_CODE (__t) != __c4)
    tree_check_failed (__t, __f, __l, __g, __c1, __c2, __c3, __c4, 0);
  return __t;
}

inline const_tree
tree_not_check4 (const_tree __t, const char *__f, int __l, const char *__g,
                 enum tree_code __c1, enum tree_code __c2, enum tree_code __c3,
                 enum tree_code __c4)
{
  if (TREE_CODE (__t) == __c1
      || TREE_CODE (__t) == __c2
      || TREE_CODE (__t) == __c3
      || TREE_CODE (__t) == __c4)
    tree_not_check_failed (__t, __f, __l, __g, __c1, __c2, __c3, __c4, 0);
  return __t;
}

inline const_tree
tree_check5 (const_tree __t, const char *__f, int __l, const char *__g,
             enum tree_code __c1, enum tree_code __c2, enum tree_code __c3,
             enum tree_code __c4, enum tree_code __c5)
{
  if (TREE_CODE (__t) != __c1
      && TREE_CODE (__t) != __c2
      && TREE_CODE (__t) != __c3
      && TREE_CODE (__t) != __c4
      && TREE_CODE (__t) != __c5)
    tree_check_failed (__t, __f, __l, __g, __c1, __c2, __c3, __c4, __c5, 0);
  return __t;
}

inline const_tree
tree_not_check5 (const_tree __t, const char *__f, int __l, const char *__g,
                 enum tree_code __c1, enum tree_code __c2, enum tree_code __c3,
                 enum tree_code __c4, enum tree_code __c5)
{
  if (TREE_CODE (__t) == __c1
      || TREE_CODE (__t) == __c2
      || TREE_CODE (__t) == __c3
      || TREE_CODE (__t) == __c4
      || TREE_CODE (__t) == __c5)
    tree_not_check_failed (__t, __f, __l, __g, __c1, __c2, __c3, __c4, __c5, 0);
  return __t;
}

inline const_tree
contains_struct_check (const_tree __t, const enum tree_node_structure_enum __s,
                       const char *__f, int __l, const char *__g)
{
  if (tree_contains_struct[TREE_CODE (__t)][__s] != 1)
      tree_contains_struct_check_failed (__t, __s, __f, __l, __g);
  return __t;
}

inline const_tree
tree_class_check (const_tree __t, const enum tree_code_class __class,
                  const char *__f, int __l, const char *__g)
{
  if (TREE_CODE_CLASS (TREE_CODE (__t)) != __class)
    tree_class_check_failed (__t, __class, __f, __l, __g);
  return __t;
}

inline const_tree
tree_range_check (const_tree __t,
                  enum tree_code __code1, enum tree_code __code2,
                  const char *__f, int __l, const char *__g)
{
  if (TREE_CODE (__t) < __code1 || TREE_CODE (__t) > __code2)
    tree_range_check_failed (__t, __f, __l, __g, __code1, __code2);
  return __t;
}

inline const_tree
omp_clause_subcode_check (const_tree __t, enum omp_clause_code __code,
                          const char *__f, int __l, const char *__g)
{
  if (TREE_CODE (__t) != OMP_CLAUSE)
    tree_check_failed (__t, __f, __l, __g, OMP_CLAUSE, 0);
  if (__t->omp_clause.code != __code)
    omp_clause_check_failed (__t, __f, __l, __g, __code);
  return __t;
}

inline const_tree
omp_clause_range_check (const_tree __t,
                        enum omp_clause_code __code1,
                        enum omp_clause_code __code2,
                        const char *__f, int __l, const char *__g)
{
  if (TREE_CODE (__t) != OMP_CLAUSE)
    tree_check_failed (__t, __f, __l, __g, OMP_CLAUSE, 0);
  if ((int) __t->omp_clause.code < (int) __code1
      || (int) __t->omp_clause.code > (int) __code2)
    omp_clause_range_check_failed (__t, __f, __l, __g, __code1, __code2);
  return __t;
}

inline const_tree
expr_check (const_tree __t, const char *__f, int __l, const char *__g)
{
  char const __c = TREE_CODE_CLASS (TREE_CODE (__t));
  if (!IS_EXPR_CODE_CLASS (__c))
    tree_class_check_failed (__t, tcc_expression, __f, __l, __g);
  return __t;
}

inline const_tree
non_type_check (const_tree __t, const char *__f, int __l, const char *__g)
{
  if (TYPE_P (__t))
    tree_not_class_check_failed (__t, tcc_type, __f, __l, __g);
  return __t;
}

# if GCC_VERSION >= 4006
#pragma GCC diagnostic push
#pragma GCC diagnostic ignored "-Wstrict-overflow"
#endif

inline const_tree *
tree_vec_elt_check (const_tree __t, int __i,
                    const char *__f, int __l, const char *__g)
{
  if (TREE_CODE (__t) != TREE_VEC)
    tree_check_failed (__t, __f, __l, __g, TREE_VEC, 0);
  if (__i < 0 || __i >= __t->base.u.length)
    tree_vec_elt_check_failed (__i, __t->base.u.length, __f, __l, __g);
  return CONST_CAST (const_tree *, &__t->vec.a[__i]);
  //return &__t->vec.a[__i];
}

# if GCC_VERSION >= 4006
#pragma GCC diagnostic pop
#endif

inline const_tree *
omp_clause_elt_check (const_tree __t, int __i,
                      const char *__f, int __l, const char *__g)
{
  if (TREE_CODE (__t) != OMP_CLAUSE)
    tree_check_failed (__t, __f, __l, __g, OMP_CLAUSE, 0);
  if (__i < 0 || __i >= omp_clause_num_ops [__t->omp_clause.code])
    omp_clause_operand_check_failed (__i, __t, __f, __l, __g);
  return CONST_CAST (const_tree *, &__t->omp_clause.ops[__i]);
}

inline const_tree
any_integral_type_check (const_tree __t, const char *__f, int __l,
			 const char *__g)
{
  if (!ANY_INTEGRAL_TYPE_P (__t))
    tree_check_failed (__t, __f, __l, __g, BOOLEAN_TYPE, ENUMERAL_TYPE,
		       INTEGER_TYPE, 0);
  return __t;
}

#endif

/* Compute the number of operands in an expression node NODE.  For
   tcc_vl_exp nodes like CALL_EXPRs, this is stored in the node itself,
   otherwise it is looked up from the node's code.  */
static inline int
tree_operand_length (const_tree node)
{
  if (VL_EXP_CLASS_P (node))
    return VL_EXP_OPERAND_LENGTH (node);
  else
    return TREE_CODE_LENGTH (TREE_CODE (node));
}

#if defined ENABLE_TREE_CHECKING && (GCC_VERSION >= 2007)

/* Special checks for TREE_OPERANDs.  */
inline tree *
tree_operand_check (tree __t, int __i,
                    const char *__f, int __l, const char *__g)
{
  const_tree __u = EXPR_CHECK (__t);
  if (__i < 0 || __i >= TREE_OPERAND_LENGTH (__u))
    tree_operand_check_failed (__i, __u, __f, __l, __g);
  return &CONST_CAST_TREE (__u)->exp.operands[__i];
}

inline tree *
tree_operand_check_code (tree __t, enum tree_code __code, int __i,
                         const char *__f, int __l, const char *__g)
{
  if (TREE_CODE (__t) != __code)
    tree_check_failed (__t, __f, __l, __g, __code, 0);
  if (__i < 0 || __i >= TREE_OPERAND_LENGTH (__t))
    tree_operand_check_failed (__i, __t, __f, __l, __g);
  return &__t->exp.operands[__i];
}

inline const_tree *
tree_operand_check (const_tree __t, int __i,
                    const char *__f, int __l, const char *__g)
{
  const_tree __u = EXPR_CHECK (__t);
  if (__i < 0 || __i >= TREE_OPERAND_LENGTH (__u))
    tree_operand_check_failed (__i, __u, __f, __l, __g);
  return CONST_CAST (const_tree *, &__u->exp.operands[__i]);
}

inline const_tree *
tree_operand_check_code (const_tree __t, enum tree_code __code, int __i,
                         const char *__f, int __l, const char *__g)
{
  if (TREE_CODE (__t) != __code)
    tree_check_failed (__t, __f, __l, __g, __code, 0);
  if (__i < 0 || __i >= TREE_OPERAND_LENGTH (__t))
    tree_operand_check_failed (__i, __t, __f, __l, __g);
  return CONST_CAST (const_tree *, &__t->exp.operands[__i]);
}

#endif

#define error_mark_node			global_trees[TI_ERROR_MARK]

#define intQI_type_node			global_trees[TI_INTQI_TYPE]
#define intHI_type_node			global_trees[TI_INTHI_TYPE]
#define intSI_type_node			global_trees[TI_INTSI_TYPE]
#define intDI_type_node			global_trees[TI_INTDI_TYPE]
#define intTI_type_node			global_trees[TI_INTTI_TYPE]

#define unsigned_intQI_type_node	global_trees[TI_UINTQI_TYPE]
#define unsigned_intHI_type_node	global_trees[TI_UINTHI_TYPE]
#define unsigned_intSI_type_node	global_trees[TI_UINTSI_TYPE]
#define unsigned_intDI_type_node	global_trees[TI_UINTDI_TYPE]
#define unsigned_intTI_type_node	global_trees[TI_UINTTI_TYPE]

#define atomicQI_type_node	global_trees[TI_ATOMICQI_TYPE]
#define atomicHI_type_node	global_trees[TI_ATOMICHI_TYPE]
#define atomicSI_type_node	global_trees[TI_ATOMICSI_TYPE]
#define atomicDI_type_node	global_trees[TI_ATOMICDI_TYPE]
#define atomicTI_type_node	global_trees[TI_ATOMICTI_TYPE]

#define uint16_type_node		global_trees[TI_UINT16_TYPE]
#define uint32_type_node		global_trees[TI_UINT32_TYPE]
#define uint64_type_node		global_trees[TI_UINT64_TYPE]

#define void_node			global_trees[TI_VOID]

#define integer_zero_node		global_trees[TI_INTEGER_ZERO]
#define integer_one_node		global_trees[TI_INTEGER_ONE]
#define integer_three_node              global_trees[TI_INTEGER_THREE]
#define integer_minus_one_node		global_trees[TI_INTEGER_MINUS_ONE]
#define size_zero_node			global_trees[TI_SIZE_ZERO]
#define size_one_node			global_trees[TI_SIZE_ONE]
#define bitsize_zero_node		global_trees[TI_BITSIZE_ZERO]
#define bitsize_one_node		global_trees[TI_BITSIZE_ONE]
#define bitsize_unit_node		global_trees[TI_BITSIZE_UNIT]

/* Base access nodes.  */
#define access_public_node		global_trees[TI_PUBLIC]
#define access_protected_node	        global_trees[TI_PROTECTED]
#define access_private_node		global_trees[TI_PRIVATE]

#define null_pointer_node		global_trees[TI_NULL_POINTER]

#define float_type_node			global_trees[TI_FLOAT_TYPE]
#define double_type_node		global_trees[TI_DOUBLE_TYPE]
#define long_double_type_node		global_trees[TI_LONG_DOUBLE_TYPE]

/* Nodes for particular _FloatN and _FloatNx types in sequence.  */
#define FLOATN_TYPE_NODE(IDX)		global_trees[TI_FLOATN_TYPE_FIRST + (IDX)]
#define FLOATN_NX_TYPE_NODE(IDX)	global_trees[TI_FLOATN_NX_TYPE_FIRST + (IDX)]
#define FLOATNX_TYPE_NODE(IDX)		global_trees[TI_FLOATNX_TYPE_FIRST + (IDX)]

/* Names for individual types (code should normally iterate over all
   such types; these are only for back-end use, or in contexts such as
   *.def where iteration is not possible).  */
#define float16_type_node		global_trees[TI_FLOAT16_TYPE]
#define float32_type_node		global_trees[TI_FLOAT32_TYPE]
#define float64_type_node		global_trees[TI_FLOAT64_TYPE]
#define float128_type_node		global_trees[TI_FLOAT128_TYPE]
#define float32x_type_node		global_trees[TI_FLOAT32X_TYPE]
#define float64x_type_node		global_trees[TI_FLOAT64X_TYPE]
#define float128x_type_node		global_trees[TI_FLOAT128X_TYPE]

#define float_ptr_type_node		global_trees[TI_FLOAT_PTR_TYPE]
#define double_ptr_type_node		global_trees[TI_DOUBLE_PTR_TYPE]
#define long_double_ptr_type_node	global_trees[TI_LONG_DOUBLE_PTR_TYPE]
#define integer_ptr_type_node		global_trees[TI_INTEGER_PTR_TYPE]

#define complex_integer_type_node	global_trees[TI_COMPLEX_INTEGER_TYPE]
#define complex_float_type_node		global_trees[TI_COMPLEX_FLOAT_TYPE]
#define complex_double_type_node	global_trees[TI_COMPLEX_DOUBLE_TYPE]
#define complex_long_double_type_node	global_trees[TI_COMPLEX_LONG_DOUBLE_TYPE]

#define COMPLEX_FLOATN_NX_TYPE_NODE(IDX)	global_trees[TI_COMPLEX_FLOATN_NX_TYPE_FIRST + (IDX)]

#define pointer_bounds_type_node        global_trees[TI_POINTER_BOUNDS_TYPE]

#define void_type_node			global_trees[TI_VOID_TYPE]
/* The C type `void *'.  */
#define ptr_type_node			global_trees[TI_PTR_TYPE]
/* The C type `const void *'.  */
#define const_ptr_type_node		global_trees[TI_CONST_PTR_TYPE]
/* The C type `size_t'.  */
#define size_type_node                  global_trees[TI_SIZE_TYPE]
#define pid_type_node                   global_trees[TI_PID_TYPE]
#define ptrdiff_type_node		global_trees[TI_PTRDIFF_TYPE]
#define va_list_type_node		global_trees[TI_VA_LIST_TYPE]
#define va_list_gpr_counter_field	global_trees[TI_VA_LIST_GPR_COUNTER_FIELD]
#define va_list_fpr_counter_field	global_trees[TI_VA_LIST_FPR_COUNTER_FIELD]
/* The C type `FILE *'.  */
#define fileptr_type_node		global_trees[TI_FILEPTR_TYPE]
/* The C type `const struct tm *'.  */
#define const_tm_ptr_type_node		global_trees[TI_CONST_TM_PTR_TYPE]
#define pointer_sized_int_node		global_trees[TI_POINTER_SIZED_TYPE]

#define boolean_type_node		global_trees[TI_BOOLEAN_TYPE]
#define boolean_false_node		global_trees[TI_BOOLEAN_FALSE]
#define boolean_true_node		global_trees[TI_BOOLEAN_TRUE]

/* The decimal floating point types. */
#define dfloat32_type_node              global_trees[TI_DFLOAT32_TYPE]
#define dfloat64_type_node              global_trees[TI_DFLOAT64_TYPE]
#define dfloat128_type_node             global_trees[TI_DFLOAT128_TYPE]
#define dfloat32_ptr_type_node          global_trees[TI_DFLOAT32_PTR_TYPE]
#define dfloat64_ptr_type_node          global_trees[TI_DFLOAT64_PTR_TYPE]
#define dfloat128_ptr_type_node         global_trees[TI_DFLOAT128_PTR_TYPE]

/* The fixed-point types.  */
#define sat_short_fract_type_node       global_trees[TI_SAT_SFRACT_TYPE]
#define sat_fract_type_node             global_trees[TI_SAT_FRACT_TYPE]
#define sat_long_fract_type_node        global_trees[TI_SAT_LFRACT_TYPE]
#define sat_long_long_fract_type_node   global_trees[TI_SAT_LLFRACT_TYPE]
#define sat_unsigned_short_fract_type_node \
					global_trees[TI_SAT_USFRACT_TYPE]
#define sat_unsigned_fract_type_node    global_trees[TI_SAT_UFRACT_TYPE]
#define sat_unsigned_long_fract_type_node \
					global_trees[TI_SAT_ULFRACT_TYPE]
#define sat_unsigned_long_long_fract_type_node \
					global_trees[TI_SAT_ULLFRACT_TYPE]
#define short_fract_type_node           global_trees[TI_SFRACT_TYPE]
#define fract_type_node                 global_trees[TI_FRACT_TYPE]
#define long_fract_type_node            global_trees[TI_LFRACT_TYPE]
#define long_long_fract_type_node       global_trees[TI_LLFRACT_TYPE]
#define unsigned_short_fract_type_node  global_trees[TI_USFRACT_TYPE]
#define unsigned_fract_type_node        global_trees[TI_UFRACT_TYPE]
#define unsigned_long_fract_type_node   global_trees[TI_ULFRACT_TYPE]
#define unsigned_long_long_fract_type_node \
					global_trees[TI_ULLFRACT_TYPE]
#define sat_short_accum_type_node       global_trees[TI_SAT_SACCUM_TYPE]
#define sat_accum_type_node             global_trees[TI_SAT_ACCUM_TYPE]
#define sat_long_accum_type_node        global_trees[TI_SAT_LACCUM_TYPE]
#define sat_long_long_accum_type_node   global_trees[TI_SAT_LLACCUM_TYPE]
#define sat_unsigned_short_accum_type_node \
					global_trees[TI_SAT_USACCUM_TYPE]
#define sat_unsigned_accum_type_node    global_trees[TI_SAT_UACCUM_TYPE]
#define sat_unsigned_long_accum_type_node \
					global_trees[TI_SAT_ULACCUM_TYPE]
#define sat_unsigned_long_long_accum_type_node \
					global_trees[TI_SAT_ULLACCUM_TYPE]
#define short_accum_type_node           global_trees[TI_SACCUM_TYPE]
#define accum_type_node                 global_trees[TI_ACCUM_TYPE]
#define long_accum_type_node            global_trees[TI_LACCUM_TYPE]
#define long_long_accum_type_node       global_trees[TI_LLACCUM_TYPE]
#define unsigned_short_accum_type_node  global_trees[TI_USACCUM_TYPE]
#define unsigned_accum_type_node        global_trees[TI_UACCUM_TYPE]
#define unsigned_long_accum_type_node   global_trees[TI_ULACCUM_TYPE]
#define unsigned_long_long_accum_type_node \
					global_trees[TI_ULLACCUM_TYPE]
#define qq_type_node                    global_trees[TI_QQ_TYPE]
#define hq_type_node                    global_trees[TI_HQ_TYPE]
#define sq_type_node                    global_trees[TI_SQ_TYPE]
#define dq_type_node                    global_trees[TI_DQ_TYPE]
#define tq_type_node                    global_trees[TI_TQ_TYPE]
#define uqq_type_node                   global_trees[TI_UQQ_TYPE]
#define uhq_type_node                   global_trees[TI_UHQ_TYPE]
#define usq_type_node                   global_trees[TI_USQ_TYPE]
#define udq_type_node                   global_trees[TI_UDQ_TYPE]
#define utq_type_node                   global_trees[TI_UTQ_TYPE]
#define sat_qq_type_node                global_trees[TI_SAT_QQ_TYPE]
#define sat_hq_type_node                global_trees[TI_SAT_HQ_TYPE]
#define sat_sq_type_node                global_trees[TI_SAT_SQ_TYPE]
#define sat_dq_type_node                global_trees[TI_SAT_DQ_TYPE]
#define sat_tq_type_node                global_trees[TI_SAT_TQ_TYPE]
#define sat_uqq_type_node               global_trees[TI_SAT_UQQ_TYPE]
#define sat_uhq_type_node               global_trees[TI_SAT_UHQ_TYPE]
#define sat_usq_type_node               global_trees[TI_SAT_USQ_TYPE]
#define sat_udq_type_node               global_trees[TI_SAT_UDQ_TYPE]
#define sat_utq_type_node               global_trees[TI_SAT_UTQ_TYPE]
#define ha_type_node                    global_trees[TI_HA_TYPE]
#define sa_type_node                    global_trees[TI_SA_TYPE]
#define da_type_node                    global_trees[TI_DA_TYPE]
#define ta_type_node                    global_trees[TI_TA_TYPE]
#define uha_type_node                   global_trees[TI_UHA_TYPE]
#define usa_type_node                   global_trees[TI_USA_TYPE]
#define uda_type_node                   global_trees[TI_UDA_TYPE]
#define uta_type_node                   global_trees[TI_UTA_TYPE]
#define sat_ha_type_node                global_trees[TI_SAT_HA_TYPE]
#define sat_sa_type_node                global_trees[TI_SAT_SA_TYPE]
#define sat_da_type_node                global_trees[TI_SAT_DA_TYPE]
#define sat_ta_type_node                global_trees[TI_SAT_TA_TYPE]
#define sat_uha_type_node               global_trees[TI_SAT_UHA_TYPE]
#define sat_usa_type_node               global_trees[TI_SAT_USA_TYPE]
#define sat_uda_type_node               global_trees[TI_SAT_UDA_TYPE]
#define sat_uta_type_node               global_trees[TI_SAT_UTA_TYPE]

/* The node that should be placed at the end of a parameter list to
   indicate that the function does not take a variable number of
   arguments.  The TREE_VALUE will be void_type_node and there will be
   no TREE_CHAIN.  Language-independent code should not assume
   anything else about this node.  */
#define void_list_node                  global_trees[TI_VOID_LIST_NODE]

#define main_identifier_node		global_trees[TI_MAIN_IDENTIFIER]
#define MAIN_NAME_P(NODE) \
  (IDENTIFIER_NODE_CHECK (NODE) == main_identifier_node)

/* Optimization options (OPTIMIZATION_NODE) to use for default and current
   functions.  */
#define optimization_default_node	global_trees[TI_OPTIMIZATION_DEFAULT]
#define optimization_current_node	global_trees[TI_OPTIMIZATION_CURRENT]

/* Default/current target options (TARGET_OPTION_NODE).  */
#define target_option_default_node	global_trees[TI_TARGET_OPTION_DEFAULT]
#define target_option_current_node	global_trees[TI_TARGET_OPTION_CURRENT]

/* Default tree list option(), optimize() pragmas to be linked into the
   attribute list.  */
#define current_target_pragma		global_trees[TI_CURRENT_TARGET_PRAGMA]
#define current_optimize_pragma		global_trees[TI_CURRENT_OPTIMIZE_PRAGMA]

#define char_type_node			integer_types[itk_char]
#define signed_char_type_node		integer_types[itk_signed_char]
#define unsigned_char_type_node		integer_types[itk_unsigned_char]
#define short_integer_type_node		integer_types[itk_short]
#define short_unsigned_type_node	integer_types[itk_unsigned_short]
#define integer_type_node		integer_types[itk_int]
#define unsigned_type_node		integer_types[itk_unsigned_int]
#define long_integer_type_node		integer_types[itk_long]
#define long_unsigned_type_node		integer_types[itk_unsigned_long]
#define long_long_integer_type_node	integer_types[itk_long_long]
#define long_long_unsigned_type_node	integer_types[itk_unsigned_long_long]

/* True if NODE is an erroneous expression.  */

#define error_operand_p(NODE)					\
  ((NODE) == error_mark_node					\
   || ((NODE) && TREE_TYPE ((NODE)) == error_mark_node))

extern tree decl_assembler_name (tree);
extern tree decl_comdat_group (const_tree);
extern tree decl_comdat_group_id (const_tree);
extern const char *decl_section_name (const_tree);
extern void set_decl_section_name (tree, const char *);
extern enum tls_model decl_tls_model (const_tree);
extern void set_decl_tls_model (tree, enum tls_model);

/* Compute the number of bytes occupied by 'node'.  This routine only
   looks at TREE_CODE and, if the code is TREE_VEC, TREE_VEC_LENGTH.  */

extern size_t tree_size (const_tree);

/* Compute the number of bytes occupied by a tree with code CODE.
   This function cannot be used for TREE_VEC or INTEGER_CST nodes,
   which are of variable length.  */
extern size_t tree_code_size (enum tree_code);

/* Allocate and return a new UID from the DECL_UID namespace.  */
extern int allocate_decl_uid (void);

/* Lowest level primitive for allocating a node.
   The TREE_CODE is the only argument.  Contents are initialized
   to zero except for a few of the common fields.  */

extern tree make_node_stat (enum tree_code MEM_STAT_DECL);
#define make_node(t) make_node_stat (t MEM_STAT_INFO)

/* Free tree node.  */

extern void free_node (tree);

/* Make a copy of a node, with all the same contents.  */

extern tree copy_node_stat (tree MEM_STAT_DECL);
#define copy_node(t) copy_node_stat (t MEM_STAT_INFO)

/* Make a copy of a chain of TREE_LIST nodes.  */

extern tree copy_list (tree);

/* Make a CASE_LABEL_EXPR.  */

extern tree build_case_label (tree, tree, tree);

/* Make a BINFO.  */
extern tree make_tree_binfo_stat (unsigned MEM_STAT_DECL);
#define make_tree_binfo(t) make_tree_binfo_stat (t MEM_STAT_INFO)

/* Make an INTEGER_CST.  */

extern tree make_int_cst_stat (int, int MEM_STAT_DECL);
#define make_int_cst(LEN, EXT_LEN) \
  make_int_cst_stat (LEN, EXT_LEN MEM_STAT_INFO)

/* Make a TREE_VEC.  */

extern tree make_tree_vec_stat (int MEM_STAT_DECL);
#define make_tree_vec(t) make_tree_vec_stat (t MEM_STAT_INFO)

/* Grow a TREE_VEC.  */

extern tree grow_tree_vec_stat (tree v, int MEM_STAT_DECL);
#define grow_tree_vec(v, t) grow_tree_vec_stat (v, t MEM_STAT_INFO)

/* Construct various types of nodes.  */

extern tree build_nt (enum tree_code, ...);
extern tree build_nt_call_vec (tree, vec<tree, va_gc> *);

extern tree build0_stat (enum tree_code, tree MEM_STAT_DECL);
#define build0(c,t) build0_stat (c,t MEM_STAT_INFO)
extern tree build1_stat (enum tree_code, tree, tree MEM_STAT_DECL);
#define build1(c,t1,t2) build1_stat (c,t1,t2 MEM_STAT_INFO)
extern tree build2_stat (enum tree_code, tree, tree, tree MEM_STAT_DECL);
#define build2(c,t1,t2,t3) build2_stat (c,t1,t2,t3 MEM_STAT_INFO)
extern tree build3_stat (enum tree_code, tree, tree, tree, tree MEM_STAT_DECL);
#define build3(c,t1,t2,t3,t4) build3_stat (c,t1,t2,t3,t4 MEM_STAT_INFO)
extern tree build4_stat (enum tree_code, tree, tree, tree, tree,
			 tree MEM_STAT_DECL);
#define build4(c,t1,t2,t3,t4,t5) build4_stat (c,t1,t2,t3,t4,t5 MEM_STAT_INFO)
extern tree build5_stat (enum tree_code, tree, tree, tree, tree, tree,
			 tree MEM_STAT_DECL);
#define build5(c,t1,t2,t3,t4,t5,t6) build5_stat (c,t1,t2,t3,t4,t5,t6 MEM_STAT_INFO)

/* _loc versions of build[1-5].  */

static inline tree
build1_stat_loc (location_t loc, enum tree_code code, tree type,
		 tree arg1 MEM_STAT_DECL)
{
  tree t = build1_stat (code, type, arg1 PASS_MEM_STAT);
  if (CAN_HAVE_LOCATION_P (t))
    SET_EXPR_LOCATION (t, loc);
  return t;
}
#define build1_loc(l,c,t1,t2) build1_stat_loc (l,c,t1,t2 MEM_STAT_INFO)

static inline tree
build2_stat_loc (location_t loc, enum tree_code code, tree type, tree arg0,
		 tree arg1 MEM_STAT_DECL)
{
  tree t = build2_stat (code, type, arg0, arg1 PASS_MEM_STAT);
  if (CAN_HAVE_LOCATION_P (t))
    SET_EXPR_LOCATION (t, loc);
  return t;
}
#define build2_loc(l,c,t1,t2,t3) build2_stat_loc (l,c,t1,t2,t3 MEM_STAT_INFO)

static inline tree
build3_stat_loc (location_t loc, enum tree_code code, tree type, tree arg0,
		 tree arg1, tree arg2 MEM_STAT_DECL)
{
  tree t = build3_stat (code, type, arg0, arg1, arg2 PASS_MEM_STAT);
  if (CAN_HAVE_LOCATION_P (t))
    SET_EXPR_LOCATION (t, loc);
  return t;
}
#define build3_loc(l,c,t1,t2,t3,t4) \
  build3_stat_loc (l,c,t1,t2,t3,t4 MEM_STAT_INFO)

static inline tree
build4_stat_loc (location_t loc, enum tree_code code, tree type, tree arg0,
		 tree arg1, tree arg2, tree arg3 MEM_STAT_DECL)
{
  tree t = build4_stat (code, type, arg0, arg1, arg2, arg3 PASS_MEM_STAT);
  if (CAN_HAVE_LOCATION_P (t))
    SET_EXPR_LOCATION (t, loc);
  return t;
}
#define build4_loc(l,c,t1,t2,t3,t4,t5) \
  build4_stat_loc (l,c,t1,t2,t3,t4,t5 MEM_STAT_INFO)

static inline tree
build5_stat_loc (location_t loc, enum tree_code code, tree type, tree arg0,
		 tree arg1, tree arg2, tree arg3, tree arg4 MEM_STAT_DECL)
{
  tree t = build5_stat (code, type, arg0, arg1, arg2, arg3,
			arg4 PASS_MEM_STAT);
  if (CAN_HAVE_LOCATION_P (t))
    SET_EXPR_LOCATION (t, loc);
  return t;
}
#define build5_loc(l,c,t1,t2,t3,t4,t5,t6) \
  build5_stat_loc (l,c,t1,t2,t3,t4,t5,t6 MEM_STAT_INFO)

extern tree build_var_debug_value_stat (tree, tree MEM_STAT_DECL);
#define build_var_debug_value(t1,t2) \
  build_var_debug_value_stat (t1,t2 MEM_STAT_INFO)

/* Constructs double_int from tree CST.  */

extern tree double_int_to_tree (tree, double_int);

extern tree wide_int_to_tree (tree type, const wide_int_ref &cst);
extern tree force_fit_type (tree, const wide_int_ref &, int, bool);

/* Create an INT_CST node with a CST value zero extended.  */

/* static inline */
extern tree build_int_cst (tree, HOST_WIDE_INT);
extern tree build_int_cstu (tree type, unsigned HOST_WIDE_INT cst);
extern tree build_int_cst_type (tree, HOST_WIDE_INT);
extern tree make_vector_stat (unsigned MEM_STAT_DECL);
#define make_vector(n) make_vector_stat (n MEM_STAT_INFO)
extern tree build_vector_stat (tree, tree * MEM_STAT_DECL);
#define build_vector(t,v) build_vector_stat (t, v MEM_STAT_INFO)
extern tree build_vector_from_ctor (tree, vec<constructor_elt, va_gc> *);
extern tree build_vector_from_val (tree, tree);
extern void recompute_constructor_flags (tree);
extern void verify_constructor_flags (tree);
extern tree build_constructor (tree, vec<constructor_elt, va_gc> *);
extern tree build_constructor_single (tree, tree, tree);
extern tree build_constructor_from_list (tree, tree);
extern tree build_constructor_va (tree, int, ...);
extern tree build_real_from_int_cst (tree, const_tree);
extern tree build_complex (tree, tree, tree);
extern tree build_complex_inf (tree, bool);
extern tree build_each_one_cst (tree);
extern tree build_one_cst (tree);
extern tree build_minus_one_cst (tree);
extern tree build_all_ones_cst (tree);
extern tree build_zero_cst (tree);
extern tree build_string (int, const char *);
extern tree build_tree_list_stat (tree, tree MEM_STAT_DECL);
#define build_tree_list(t, q) build_tree_list_stat (t, q MEM_STAT_INFO)
extern tree build_tree_list_vec_stat (const vec<tree, va_gc> *MEM_STAT_DECL);
#define build_tree_list_vec(v) build_tree_list_vec_stat (v MEM_STAT_INFO)
extern tree build_decl_stat (location_t, enum tree_code,
			     tree, tree MEM_STAT_DECL);
extern tree build_fn_decl (const char *, tree);
#define build_decl(l,c,t,q) build_decl_stat (l, c, t, q MEM_STAT_INFO)
extern tree build_translation_unit_decl (tree);
extern tree build_block (tree, tree, tree, tree);
extern tree build_empty_stmt (location_t);
extern tree build_omp_clause (location_t, enum omp_clause_code);

extern tree build_vl_exp_stat (enum tree_code, int MEM_STAT_DECL);
#define build_vl_exp(c, n) build_vl_exp_stat (c, n MEM_STAT_INFO)

extern tree build_call_nary (tree, tree, int, ...);
extern tree build_call_valist (tree, tree, int, va_list);
#define build_call_array(T1,T2,N,T3)\
   build_call_array_loc (UNKNOWN_LOCATION, T1, T2, N, T3)
extern tree build_call_array_loc (location_t, tree, tree, int, const tree *);
extern tree build_call_vec (tree, tree, vec<tree, va_gc> *);
extern tree build_call_expr_loc_array (location_t, tree, int, tree *);
extern tree build_call_expr_loc_vec (location_t, tree, vec<tree, va_gc> *);
extern tree build_call_expr_loc (location_t, tree, int, ...);
extern tree build_call_expr (tree, int, ...);
extern tree build_call_expr_internal_loc (location_t, enum internal_fn,
					  tree, int, ...);
extern tree build_call_expr_internal_loc_array (location_t, enum internal_fn,
						tree, int, const tree *);
extern tree maybe_build_call_expr_loc (location_t, combined_fn, tree,
				       int, ...);
extern tree build_string_literal (int, const char *);

/* Construct various nodes representing data types.  */

extern tree signed_or_unsigned_type_for (int, tree);
extern tree signed_type_for (tree);
extern tree unsigned_type_for (tree);
extern tree truth_type_for (tree);
extern tree build_pointer_type_for_mode (tree, machine_mode, bool);
extern tree build_pointer_type (tree);
extern tree build_reference_type_for_mode (tree, machine_mode, bool);
extern tree build_reference_type (tree);
extern tree build_vector_type_for_mode (tree, machine_mode);
extern tree build_vector_type (tree innertype, int nunits);
extern tree build_truth_vector_type (unsigned, unsigned);
extern tree build_same_sized_truth_vector_type (tree vectype);
extern tree build_opaque_vector_type (tree innertype, int nunits);
extern tree build_index_type (tree);
extern tree build_array_type (tree, tree, bool = false);
extern tree build_nonshared_array_type (tree, tree);
extern tree build_array_type_nelts (tree, unsigned HOST_WIDE_INT);
extern tree build_function_type (tree, tree);
extern tree build_function_type_list (tree, ...);
extern tree build_varargs_function_type_list (tree, ...);
extern tree build_function_type_array (tree, int, tree *);
extern tree build_varargs_function_type_array (tree, int, tree *);
#define build_function_type_vec(RET, V) \
  build_function_type_array (RET, vec_safe_length (V), vec_safe_address (V))
#define build_varargs_function_type_vec(RET, V) \
  build_varargs_function_type_array (RET, vec_safe_length (V), \
				     vec_safe_address (V))
extern tree build_method_type_directly (tree, tree, tree);
extern tree build_method_type (tree, tree);
extern tree build_offset_type (tree, tree);
extern tree build_complex_type (tree, bool named = false);
extern tree array_type_nelts (const_tree);

extern tree value_member (tree, tree);
extern tree purpose_member (const_tree, tree);
extern bool vec_member (const_tree, vec<tree, va_gc> *);
extern tree chain_index (int, tree);

extern int attribute_list_equal (const_tree, const_tree);
extern int attribute_list_contained (const_tree, const_tree);
extern int tree_int_cst_equal (const_tree, const_tree);

extern bool tree_fits_shwi_p (const_tree)
  ATTRIBUTE_NTC_PURE;
extern bool tree_fits_uhwi_p (const_tree)
  ATTRIBUTE_NTC_PURE;
extern HOST_WIDE_INT tree_to_shwi (const_tree);
extern unsigned HOST_WIDE_INT tree_to_uhwi (const_tree);
#if !defined ENABLE_TREE_CHECKING && (GCC_VERSION >= 4003)
extern inline __attribute__ ((__gnu_inline__)) HOST_WIDE_INT
tree_to_shwi (const_tree t)
{
  gcc_assert (tree_fits_shwi_p (t));
  return TREE_INT_CST_LOW (t);
}

extern inline __attribute__ ((__gnu_inline__)) unsigned HOST_WIDE_INT
tree_to_uhwi (const_tree t)
{
  gcc_assert (tree_fits_uhwi_p (t));
  return TREE_INT_CST_LOW (t);
}
#endif
extern int tree_int_cst_sgn (const_tree);
extern int tree_int_cst_sign_bit (const_tree);
extern unsigned int tree_int_cst_min_precision (tree, signop);
extern tree strip_array_types (tree);
extern tree excess_precision_type (tree);
extern bool valid_constant_size_p (const_tree);


/* From expmed.c.  Since rtl.h is included after tree.h, we can't
   put the prototype here.  Rtl.h does declare the prototype if
   tree.h had been included.  */

extern tree make_tree (tree, rtx);

/* Return a type like TTYPE except that its TYPE_ATTRIBUTES
   is ATTRIBUTE.

   Such modified types already made are recorded so that duplicates
   are not made.  */

extern tree build_type_attribute_variant (tree, tree);
extern tree build_decl_attribute_variant (tree, tree);
extern tree build_type_attribute_qual_variant (tree, tree, int);

extern bool attribute_value_equal (const_tree, const_tree);

/* Return 0 if the attributes for two types are incompatible, 1 if they
   are compatible, and 2 if they are nearly compatible (which causes a
   warning to be generated).  */
extern int comp_type_attributes (const_tree, const_tree);

/* Default versions of target-overridable functions.  */
extern tree merge_decl_attributes (tree, tree);
extern tree merge_type_attributes (tree, tree);

/* This function is a private implementation detail of lookup_attribute()
   and you should never call it directly.  */
extern tree private_lookup_attribute (const char *, size_t, tree);

/* This function is a private implementation detail
   of lookup_attribute_by_prefix() and you should never call it directly.  */
extern tree private_lookup_attribute_by_prefix (const char *, size_t, tree);

/* Given an attribute name ATTR_NAME and a list of attributes LIST,
   return a pointer to the attribute's list element if the attribute
   is part of the list, or NULL_TREE if not found.  If the attribute
   appears more than once, this only returns the first occurrence; the
   TREE_CHAIN of the return value should be passed back in if further
   occurrences are wanted.  ATTR_NAME must be in the form 'text' (not
   '__text__').  */

static inline tree
lookup_attribute (const char *attr_name, tree list)
{
  gcc_checking_assert (attr_name[0] != '_');  
  /* In most cases, list is NULL_TREE.  */
  if (list == NULL_TREE)
    return NULL_TREE;
  else
    /* Do the strlen() before calling the out-of-line implementation.
       In most cases attr_name is a string constant, and the compiler
       will optimize the strlen() away.  */
    return private_lookup_attribute (attr_name, strlen (attr_name), list);
}

/* Given an attribute name ATTR_NAME and a list of attributes LIST,
   return a pointer to the attribute's list first element if the attribute
   starts with ATTR_NAME. ATTR_NAME must be in the form 'text' (not
   '__text__').  */

static inline tree
lookup_attribute_by_prefix (const char *attr_name, tree list)
{
  gcc_checking_assert (attr_name[0] != '_');
  /* In most cases, list is NULL_TREE.  */
  if (list == NULL_TREE)
    return NULL_TREE;
  else
    return private_lookup_attribute_by_prefix (attr_name, strlen (attr_name),
					       list);
}


/* This function is a private implementation detail of
   is_attribute_p() and you should never call it directly.  */
extern bool private_is_attribute_p (const char *, size_t, const_tree);

/* Given an identifier node IDENT and a string ATTR_NAME, return true
   if the identifier node is a valid attribute name for the string.
   ATTR_NAME must be in the form 'text' (not '__text__').  IDENT could
   be the identifier for 'text' or for '__text__'.  */

static inline bool
is_attribute_p (const char *attr_name, const_tree ident)
{
  gcc_checking_assert (attr_name[0] != '_');
  /* Do the strlen() before calling the out-of-line implementation.
     In most cases attr_name is a string constant, and the compiler
     will optimize the strlen() away.  */
  return private_is_attribute_p (attr_name, strlen (attr_name), ident);
}

/* Remove any instances of attribute ATTR_NAME in LIST and return the
   modified list.  ATTR_NAME must be in the form 'text' (not
   '__text__').  */

extern tree remove_attribute (const char *, tree);

/* Given two attributes lists, return a list of their union.  */

extern tree merge_attributes (tree, tree);

/* Given two Windows decl attributes lists, possibly including
   dllimport, return a list of their union .  */
extern tree merge_dllimport_decl_attributes (tree, tree);

/* Handle a "dllimport" or "dllexport" attribute.  */
extern tree handle_dll_attribute (tree *, tree, tree, int, bool *);

/* Returns true iff CAND and BASE have equivalent language-specific
   qualifiers.  */

extern bool check_lang_type (const_tree cand, const_tree base);

/* Returns true iff unqualified CAND and BASE are equivalent.  */

extern bool check_base_type (const_tree cand, const_tree base);

/* Check whether CAND is suitable to be returned from get_qualified_type
   (BASE, TYPE_QUALS).  */

extern bool check_qualified_type (const_tree, const_tree, int);

/* Return a version of the TYPE, qualified as indicated by the
   TYPE_QUALS, if one exists.  If no qualified version exists yet,
   return NULL_TREE.  */

extern tree get_qualified_type (tree, int);

/* Like get_qualified_type, but creates the type if it does not
   exist.  This function never returns NULL_TREE.  */

extern tree build_qualified_type (tree, int CXX_MEM_STAT_INFO);

/* Create a variant of type T with alignment ALIGN.  */

extern tree build_aligned_type (tree, unsigned int);

/* Like build_qualified_type, but only deals with the `const' and
   `volatile' qualifiers.  This interface is retained for backwards
   compatibility with the various front-ends; new code should use
   build_qualified_type instead.  */

#define build_type_variant(TYPE, CONST_P, VOLATILE_P)			\
  build_qualified_type ((TYPE),						\
			((CONST_P) ? TYPE_QUAL_CONST : 0)		\
			| ((VOLATILE_P) ? TYPE_QUAL_VOLATILE : 0))

/* Make a copy of a type node.  */

extern tree build_distinct_type_copy (tree CXX_MEM_STAT_INFO);
extern tree build_variant_type_copy (tree CXX_MEM_STAT_INFO);

/* Given a hashcode and a ..._TYPE node (for which the hashcode was made),
   return a canonicalized ..._TYPE node, so that duplicates are not made.
   How the hash code is computed is up to the caller, as long as any two
   callers that could hash identical-looking type nodes agree.  */

<<<<<<< HEAD
extern hashval_t type_hash_default (tree);
=======
extern hashval_t type_hash_canon_hash (tree);
>>>>>>> 4d0e904f
extern tree type_hash_canon (unsigned int, tree);

extern tree convert (tree, tree);
extern unsigned int expr_align (const_tree);
extern tree size_in_bytes_loc (location_t, const_tree);
inline tree
size_in_bytes (const_tree t)
{
  return size_in_bytes_loc (input_location, t);
}

extern HOST_WIDE_INT int_size_in_bytes (const_tree);
extern HOST_WIDE_INT max_int_size_in_bytes (const_tree);
extern tree bit_position (const_tree);
extern tree byte_position (const_tree);
extern HOST_WIDE_INT int_byte_position (const_tree);

/* Type for sizes of data-type.  */

#define sizetype sizetype_tab[(int) stk_sizetype]
#define bitsizetype sizetype_tab[(int) stk_bitsizetype]
#define ssizetype sizetype_tab[(int) stk_ssizetype]
#define sbitsizetype sizetype_tab[(int) stk_sbitsizetype]
#define size_int(L) size_int_kind (L, stk_sizetype)
#define ssize_int(L) size_int_kind (L, stk_ssizetype)
#define bitsize_int(L) size_int_kind (L, stk_bitsizetype)
#define sbitsize_int(L) size_int_kind (L, stk_sbitsizetype)

/* Log2 of BITS_PER_UNIT.  */

#if BITS_PER_UNIT == 8
#define LOG2_BITS_PER_UNIT 3
#elif BITS_PER_UNIT == 16
#define LOG2_BITS_PER_UNIT 4
#else
#error Unknown BITS_PER_UNIT
#endif

/* Concatenate two lists (chains of TREE_LIST nodes) X and Y
   by making the last node in X point to Y.
   Returns X, except if X is 0 returns Y.  */

extern tree chainon (tree, tree);

/* Make a new TREE_LIST node from specified PURPOSE, VALUE and CHAIN.  */

extern tree tree_cons_stat (tree, tree, tree MEM_STAT_DECL);
#define tree_cons(t,q,w) tree_cons_stat (t,q,w MEM_STAT_INFO)

/* Return the last tree node in a chain.  */

extern tree tree_last (tree);

/* Reverse the order of elements in a chain, and return the new head.  */

extern tree nreverse (tree);

/* Returns the length of a chain of nodes
   (number of chain pointers to follow before reaching a null pointer).  */

extern int list_length (const_tree);

/* Returns the first FIELD_DECL in a type.  */

extern tree first_field (const_tree);

/* Given an initializer INIT, return TRUE if INIT is zero or some
   aggregate of zeros.  Otherwise return FALSE.  */

extern bool initializer_zerop (const_tree);

/* Given a vector VEC, return its first element if all elements are
   the same.  Otherwise return NULL_TREE.  */

extern tree uniform_vector_p (const_tree);

/* Given a CONSTRUCTOR CTOR, return the element values as a vector.  */

extern vec<tree, va_gc> *ctor_to_vec (tree);

/* zerop (tree x) is nonzero if X is a constant of value 0.  */

extern int zerop (const_tree);

/* integer_zerop (tree x) is nonzero if X is an integer constant of value 0.  */

extern int integer_zerop (const_tree);

/* integer_onep (tree x) is nonzero if X is an integer constant of value 1.  */

extern int integer_onep (const_tree);

/* integer_onep (tree x) is nonzero if X is an integer constant of value 1, or
   a vector or complex where each part is 1.  */

extern int integer_each_onep (const_tree);

/* integer_all_onesp (tree x) is nonzero if X is an integer constant
   all of whose significant bits are 1.  */

extern int integer_all_onesp (const_tree);

/* integer_minus_onep (tree x) is nonzero if X is an integer constant of
   value -1.  */

extern int integer_minus_onep (const_tree);

/* integer_pow2p (tree x) is nonzero is X is an integer constant with
   exactly one bit 1.  */

extern int integer_pow2p (const_tree);

/* integer_nonzerop (tree x) is nonzero if X is an integer constant
   with a nonzero value.  */

extern int integer_nonzerop (const_tree);

/* integer_truep (tree x) is nonzero if X is an integer constant of value 1 or
   a vector where each element is an integer constant of value -1.  */

extern int integer_truep (const_tree);

extern bool cst_and_fits_in_hwi (const_tree);
extern tree num_ending_zeros (const_tree);

/* fixed_zerop (tree x) is nonzero if X is a fixed-point constant of
   value 0.  */

extern int fixed_zerop (const_tree);

/* staticp (tree x) is nonzero if X is a reference to data allocated
   at a fixed address in memory.  Returns the outermost data.  */

extern tree staticp (tree);

/* save_expr (EXP) returns an expression equivalent to EXP
   but it can be used multiple times within context CTX
   and only evaluate EXP once.  */

extern tree save_expr (tree);

/* Return true if T is function-invariant.  */

extern bool tree_invariant_p (tree);

/* Look inside EXPR into any simple arithmetic operations.  Return the
   outermost non-arithmetic or non-invariant node.  */

extern tree skip_simple_arithmetic (tree);

/* Look inside EXPR into simple arithmetic operations involving constants.
   Return the outermost non-arithmetic or non-constant node.  */

extern tree skip_simple_constant_arithmetic (tree);

/* Return which tree structure is used by T.  */

enum tree_node_structure_enum tree_node_structure (const_tree);

/* Return true if EXP contains a PLACEHOLDER_EXPR, i.e. if it represents a
   size or offset that depends on a field within a record.  */

extern bool contains_placeholder_p (const_tree);

/* This macro calls the above function but short-circuits the common
   case of a constant to save time.  Also check for null.  */

#define CONTAINS_PLACEHOLDER_P(EXP) \
  ((EXP) != 0 && ! TREE_CONSTANT (EXP) && contains_placeholder_p (EXP))

/* Return true if any part of the structure of TYPE involves a PLACEHOLDER_EXPR
   directly.  This includes size, bounds, qualifiers (for QUAL_UNION_TYPE) and
   field positions.  */

extern bool type_contains_placeholder_p (tree);

/* Given a tree EXP, find all occurrences of references to fields
   in a PLACEHOLDER_EXPR and place them in vector REFS without
   duplicates.  Also record VAR_DECLs and CONST_DECLs.  Note that
   we assume here that EXP contains only arithmetic expressions
   or CALL_EXPRs with PLACEHOLDER_EXPRs occurring only in their
   argument list.  */

extern void find_placeholder_in_expr (tree, vec<tree> *);

/* This macro calls the above function but short-circuits the common
   case of a constant to save time and also checks for NULL.  */

#define FIND_PLACEHOLDER_IN_EXPR(EXP, V) \
do {					 \
  if((EXP) && !TREE_CONSTANT (EXP))	 \
    find_placeholder_in_expr (EXP, V);	 \
} while (0)

/* Given a tree EXP, a FIELD_DECL F, and a replacement value R,
   return a tree with all occurrences of references to F in a
   PLACEHOLDER_EXPR replaced by R.  Also handle VAR_DECLs and
   CONST_DECLs.  Note that we assume here that EXP contains only
   arithmetic expressions or CALL_EXPRs with PLACEHOLDER_EXPRs
   occurring only in their argument list.  */

extern tree substitute_in_expr (tree, tree, tree);

/* This macro calls the above function but short-circuits the common
   case of a constant to save time and also checks for NULL.  */

#define SUBSTITUTE_IN_EXPR(EXP, F, R) \
  ((EXP) == 0 || TREE_CONSTANT (EXP) ? (EXP) : substitute_in_expr (EXP, F, R))

/* Similar, but look for a PLACEHOLDER_EXPR in EXP and find a replacement
   for it within OBJ, a tree that is an object or a chain of references.  */

extern tree substitute_placeholder_in_expr (tree, tree);

/* This macro calls the above function but short-circuits the common
   case of a constant to save time and also checks for NULL.  */

#define SUBSTITUTE_PLACEHOLDER_IN_EXPR(EXP, OBJ) \
  ((EXP) == 0 || TREE_CONSTANT (EXP) ? (EXP)	\
   : substitute_placeholder_in_expr (EXP, OBJ))


/* stabilize_reference (EXP) returns a reference equivalent to EXP
   but it can be used multiple times
   and only evaluate the subexpressions once.  */

extern tree stabilize_reference (tree);

/* Return EXP, stripped of any conversions to wider types
   in such a way that the result of converting to type FOR_TYPE
   is the same as if EXP were converted to FOR_TYPE.
   If FOR_TYPE is 0, it signifies EXP's type.  */

extern tree get_unwidened (tree, tree);

/* Return OP or a simpler expression for a narrower value
   which can be sign-extended or zero-extended to give back OP.
   Store in *UNSIGNEDP_PTR either 1 if the value should be zero-extended
   or 0 if the value should be sign-extended.  */

extern tree get_narrower (tree, int *);

/* Return true if T is an expression that get_inner_reference handles.  */

static inline bool
handled_component_p (const_tree t)
{
  switch (TREE_CODE (t))
    {
    case COMPONENT_REF:
    case BIT_FIELD_REF:
    case ARRAY_REF:
    case ARRAY_RANGE_REF:
    case REALPART_EXPR:
    case IMAGPART_EXPR:
    case VIEW_CONVERT_EXPR:
      return true;

    default:
      return false;
    }
}

/* Return true T is a component with reverse storage order.  */

static inline bool
reverse_storage_order_for_component_p (tree t)
{
  /* The storage order only applies to scalar components.  */
  if (AGGREGATE_TYPE_P (TREE_TYPE (t)) || VECTOR_TYPE_P (TREE_TYPE (t)))
    return false;

  if (TREE_CODE (t) == REALPART_EXPR || TREE_CODE (t) == IMAGPART_EXPR)
    t = TREE_OPERAND (t, 0);

  switch (TREE_CODE (t))
    {
    case ARRAY_REF:
    case COMPONENT_REF:
      /* ??? Fortran can take COMPONENT_REF of a VOID_TYPE.  */
      /* ??? UBSan can take COMPONENT_REF of a REFERENCE_TYPE.  */
      return AGGREGATE_TYPE_P (TREE_TYPE (TREE_OPERAND (t, 0)))
	     && TYPE_REVERSE_STORAGE_ORDER (TREE_TYPE (TREE_OPERAND (t, 0)));

    case BIT_FIELD_REF:
    case MEM_REF:
      return REF_REVERSE_STORAGE_ORDER (t);

    case ARRAY_RANGE_REF:
    case VIEW_CONVERT_EXPR:
    default:
      return false;
    }

  gcc_unreachable ();
}

/* Return true if T is a storage order barrier, i.e. a VIEW_CONVERT_EXPR
   that can modify the storage order of objects.  Note that, even if the
   TYPE_REVERSE_STORAGE_ORDER flag is set on both the inner type and the
   outer type, a VIEW_CONVERT_EXPR can modify the storage order because
   it can change the partition of the aggregate object into scalars.  */

static inline bool
storage_order_barrier_p (const_tree t)
{
  if (TREE_CODE (t) != VIEW_CONVERT_EXPR)
    return false;

  if (AGGREGATE_TYPE_P (TREE_TYPE (t))
      && TYPE_REVERSE_STORAGE_ORDER (TREE_TYPE (t)))
    return true;

  tree op = TREE_OPERAND (t, 0);

  if (AGGREGATE_TYPE_P (TREE_TYPE (op))
      && TYPE_REVERSE_STORAGE_ORDER (TREE_TYPE (op)))
    return true;

  return false;
}

/* Given a DECL or TYPE, return the scope in which it was declared, or
   NUL_TREE if there is no containing scope.  */

extern tree get_containing_scope (const_tree);

/* Return the FUNCTION_DECL which provides this _DECL with its context,
   or zero if none.  */
extern tree decl_function_context (const_tree);

/* Return the RECORD_TYPE, UNION_TYPE, or QUAL_UNION_TYPE which provides
   this _DECL with its context, or zero if none.  */
extern tree decl_type_context (const_tree);

/* Return 1 if EXPR is the real constant zero.  */
extern int real_zerop (const_tree);

/* Initialize the iterator I with arguments from function FNDECL  */

static inline void
function_args_iter_init (function_args_iterator *i, const_tree fntype)
{
  i->next = TYPE_ARG_TYPES (fntype);
}

/* Return a pointer that holds the next argument if there are more arguments to
   handle, otherwise return NULL.  */

static inline tree *
function_args_iter_cond_ptr (function_args_iterator *i)
{
  return (i->next) ? &TREE_VALUE (i->next) : NULL;
}

/* Return the next argument if there are more arguments to handle, otherwise
   return NULL.  */

static inline tree
function_args_iter_cond (function_args_iterator *i)
{
  return (i->next) ? TREE_VALUE (i->next) : NULL_TREE;
}

/* Advance to the next argument.  */
static inline void
function_args_iter_next (function_args_iterator *i)
{
  gcc_assert (i->next != NULL_TREE);
  i->next = TREE_CHAIN (i->next);
}

/* We set BLOCK_SOURCE_LOCATION only to inlined function entry points.  */

static inline bool
inlined_function_outer_scope_p (const_tree block)
{
 return LOCATION_LOCUS (BLOCK_SOURCE_LOCATION (block)) != UNKNOWN_LOCATION;
}

/* Loop over all function arguments of FNTYPE.  In each iteration, PTR is set
   to point to the next tree element.  ITER is an instance of
   function_args_iterator used to iterate the arguments.  */
#define FOREACH_FUNCTION_ARGS_PTR(FNTYPE, PTR, ITER)			\
  for (function_args_iter_init (&(ITER), (FNTYPE));			\
       (PTR = function_args_iter_cond_ptr (&(ITER))) != NULL;		\
       function_args_iter_next (&(ITER)))

/* Loop over all function arguments of FNTYPE.  In each iteration, TREE is set
   to the next tree element.  ITER is an instance of function_args_iterator
   used to iterate the arguments.  */
#define FOREACH_FUNCTION_ARGS(FNTYPE, TREE, ITER)			\
  for (function_args_iter_init (&(ITER), (FNTYPE));			\
       (TREE = function_args_iter_cond (&(ITER))) != NULL_TREE;		\
       function_args_iter_next (&(ITER)))

/* In tree.c */
extern unsigned crc32_unsigned_n (unsigned, unsigned, unsigned);
extern unsigned crc32_string (unsigned, const char *);
inline unsigned
crc32_unsigned (unsigned chksum, unsigned value)
{
  return crc32_unsigned_n (chksum, value, 4);
}
inline unsigned
crc32_byte (unsigned chksum, char byte)
{
  return crc32_unsigned_n (chksum, byte, 1);
}
extern void clean_symbol_name (char *);
extern tree get_file_function_name (const char *);
extern tree get_callee_fndecl (const_tree);
extern combined_fn get_call_combined_fn (const_tree);
extern int type_num_arguments (const_tree);
extern bool associative_tree_code (enum tree_code);
extern bool commutative_tree_code (enum tree_code);
extern bool commutative_ternary_tree_code (enum tree_code);
extern bool operation_can_overflow (enum tree_code);
extern bool operation_no_trapping_overflow (tree, enum tree_code);
extern tree upper_bound_in_type (tree, tree);
extern tree lower_bound_in_type (tree, tree);
extern int operand_equal_for_phi_arg_p (const_tree, const_tree);
extern tree create_artificial_label (location_t);
extern const char *get_name (tree);
extern bool stdarg_p (const_tree);
extern bool prototype_p (const_tree);
extern bool is_typedef_decl (const_tree x);
extern bool typedef_variant_p (const_tree);
extern bool auto_var_in_fn_p (const_tree, const_tree);
extern tree build_low_bits_mask (tree, unsigned);
extern bool tree_nop_conversion_p (const_tree, const_tree);
extern tree tree_strip_nop_conversions (tree);
extern tree tree_strip_sign_nop_conversions (tree);
extern const_tree strip_invariant_refs (const_tree);
extern tree lhd_gcc_personality (void);
extern void assign_assembler_name_if_needed (tree);
extern void warn_deprecated_use (tree, tree);
extern void cache_integer_cst (tree);
extern const char *combined_fn_name (combined_fn);

/* Compare and hash for any structure which begins with a canonical
   pointer.  Assumes all pointers are interchangeable, which is sort
   of already assumed by gcc elsewhere IIRC.  */

static inline int
struct_ptr_eq (const void *a, const void *b)
{
  const void * const * x = (const void * const *) a;
  const void * const * y = (const void * const *) b;
  return *x == *y;
}

static inline hashval_t
struct_ptr_hash (const void *a)
{
  const void * const * x = (const void * const *) a;
  return (intptr_t)*x >> 4;
}

/* Return nonzero if CODE is a tree code that represents a truth value.  */
static inline bool
truth_value_p (enum tree_code code)
{
  return (TREE_CODE_CLASS (code) == tcc_comparison
	  || code == TRUTH_AND_EXPR || code == TRUTH_ANDIF_EXPR
	  || code == TRUTH_OR_EXPR || code == TRUTH_ORIF_EXPR
	  || code == TRUTH_XOR_EXPR || code == TRUTH_NOT_EXPR);
}

/* Return whether TYPE is a type suitable for an offset for
   a POINTER_PLUS_EXPR.  */
static inline bool
ptrofftype_p (tree type)
{
  return (INTEGRAL_TYPE_P (type)
	  && TYPE_PRECISION (type) == TYPE_PRECISION (sizetype)
	  && TYPE_UNSIGNED (type) == TYPE_UNSIGNED (sizetype));
}

/* Return true if the argument is a complete type or an array
   of unknown bound (whose type is incomplete but) whose elements
   have complete type.  */
static inline bool
complete_or_array_type_p (const_tree type)
{
  return COMPLETE_TYPE_P (type)
         || (TREE_CODE (type) == ARRAY_TYPE
	     && COMPLETE_TYPE_P (TREE_TYPE (type)));
}

extern tree strip_float_extensions (tree);
extern int really_constant_p (const_tree);
extern bool decl_address_invariant_p (const_tree);
extern bool decl_address_ip_invariant_p (const_tree);
extern bool int_fits_type_p (const_tree, const_tree);
#ifndef GENERATOR_FILE
extern void get_type_static_bounds (const_tree, mpz_t, mpz_t);
#endif
extern bool variably_modified_type_p (tree, tree);
extern int tree_log2 (const_tree);
extern int tree_floor_log2 (const_tree);
extern unsigned int tree_ctz (const_tree);
extern int simple_cst_equal (const_tree, const_tree);

namespace inchash
{

extern void add_expr (const_tree, hash &, unsigned int = 0);

}

/* Compat version until all callers are converted. Return hash for
   TREE with SEED.  */
static inline hashval_t iterative_hash_expr(const_tree tree, hashval_t seed)
{
  inchash::hash hstate (seed);
  inchash::add_expr (tree, hstate);
  return hstate.end ();
}

extern int compare_tree_int (const_tree, unsigned HOST_WIDE_INT);
extern int type_list_equal (const_tree, const_tree);
extern int chain_member (const_tree, const_tree);
extern void dump_tree_statistics (void);
extern void recompute_tree_invariant_for_addr_expr (tree);
extern bool needs_to_live_in_memory (const_tree);
extern tree reconstruct_complex_type (tree, tree);
extern int real_onep (const_tree);
extern int real_minus_onep (const_tree);
extern void init_ttree (void);
extern void build_common_tree_nodes (bool);
extern void build_common_builtin_nodes (void);
extern tree build_nonstandard_integer_type (unsigned HOST_WIDE_INT, int);
extern tree build_nonstandard_boolean_type (unsigned HOST_WIDE_INT);
extern tree build_range_type (tree, tree, tree);
extern tree build_nonshared_range_type (tree, tree, tree);
extern bool subrange_type_for_debug_p (const_tree, tree *, tree *);
extern HOST_WIDE_INT int_cst_value (const_tree);
extern tree tree_block (tree);
extern void tree_set_block (tree, tree);
extern location_t *block_nonartificial_location (tree);
extern location_t tree_nonartificial_location (tree);
extern tree block_ultimate_origin (const_tree);
extern tree get_binfo_at_offset (tree, HOST_WIDE_INT, tree);
extern bool virtual_method_call_p (const_tree);
extern tree obj_type_ref_class (const_tree ref);
extern bool types_same_for_odr (const_tree type1, const_tree type2,
				bool strict=false);
extern bool contains_bitfld_component_ref_p (const_tree);
extern bool block_may_fallthru (const_tree);
extern void using_eh_for_cleanups (void);
extern bool using_eh_for_cleanups_p (void);
extern const char *get_tree_code_name (enum tree_code);
extern void set_call_expr_flags (tree, int);
extern tree walk_tree_1 (tree*, walk_tree_fn, void*, hash_set<tree>*,
			 walk_tree_lh);
extern tree walk_tree_without_duplicates_1 (tree*, walk_tree_fn, void*,
					    walk_tree_lh);
#define walk_tree(a,b,c,d) \
	walk_tree_1 (a, b, c, d, NULL)
#define walk_tree_without_duplicates(a,b,c) \
	walk_tree_without_duplicates_1 (a, b, c, NULL)

extern tree drop_tree_overflow (tree);

/* Given a memory reference expression T, return its base address.
   The base address of a memory reference expression is the main
   object being referenced.  */
extern tree get_base_address (tree t);

/* Return a tree of sizetype representing the size, in bytes, of the element
   of EXP, an ARRAY_REF or an ARRAY_RANGE_REF.  */
extern tree array_ref_element_size (tree);

/* Return a tree representing the upper bound of the array mentioned in
   EXP, an ARRAY_REF or an ARRAY_RANGE_REF.  */
extern tree array_ref_up_bound (tree);

/* Return a tree representing the lower bound of the array mentioned in
   EXP, an ARRAY_REF or an ARRAY_RANGE_REF.  */
extern tree array_ref_low_bound (tree);

/* Returns true if REF is an array reference to an array at the end of
   a structure.  If this is the case, the array may be allocated larger
   than its upper bound implies.  When second argument is true considers
   REF when it's a COMPONENT_REF in addition ARRAY_REF and
   ARRAY_RANGE_REF.  */
extern bool array_at_struct_end_p (tree, bool = false);

/* Return a tree representing the offset, in bytes, of the field referenced
   by EXP.  This does not include any offset in DECL_FIELD_BIT_OFFSET.  */
extern tree component_ref_field_offset (tree);

extern int tree_map_base_eq (const void *, const void *);
extern unsigned int tree_map_base_hash (const void *);
extern int tree_map_base_marked_p (const void *);
extern void DEBUG_FUNCTION verify_type (const_tree t);
extern bool gimple_canonical_types_compatible_p (const_tree, const_tree,
						 bool trust_type_canonical = true);
extern bool type_with_interoperable_signedness (const_tree);
extern bitmap get_nonnull_args (const_tree);
extern int get_range_pos_neg (tree);

/* Return simplified tree code of type that is used for canonical type
   merging.  */
inline enum tree_code
tree_code_for_canonical_type_merging (enum tree_code code)
{
  /* By C standard, each enumerated type shall be compatible with char,
     a signed integer, or an unsigned integer.  The choice of type is
     implementation defined (in our case it depends on -fshort-enum).

     For this reason we make no distinction between ENUMERAL_TYPE and INTEGER
     type and compare only by their signedness and precision.  */
  if (code == ENUMERAL_TYPE)
    return INTEGER_TYPE;
  /* To allow inter-operability between languages having references and
     C, we consider reference types and pointers alike.  Note that this is
     not strictly necessary for C-Fortran 2008 interoperability because
     Fortran define C_PTR type that needs to be compatible with C pointers
     and we handle this one as ptr_type_node.  */
  if (code == REFERENCE_TYPE)
    return POINTER_TYPE;
  return code;
}

/* Return ture if get_alias_set care about TYPE_CANONICAL of given type.
   We don't define the types for pointers, arrays and vectors.  The reason is
   that pointers are handled specially: ptr_type_node accesses conflict with
   accesses to all other pointers.  This is done by alias.c.
   Because alias sets of arrays and vectors are the same as types of their
   elements, we can't compute canonical type either.  Otherwise we could go
   form void *[10] to int *[10] (because they are equivalent for canonical type
   machinery) and get wrong TBAA.  */

inline bool
canonical_type_used_p (const_tree t)
{
  return !(POINTER_TYPE_P (t)
	   || TREE_CODE (t) == ARRAY_TYPE
	   || TREE_CODE (t) == VECTOR_TYPE);
}

#define tree_map_eq tree_map_base_eq
extern unsigned int tree_map_hash (const void *);
#define tree_map_marked_p tree_map_base_marked_p

#define tree_decl_map_eq tree_map_base_eq
extern unsigned int tree_decl_map_hash (const void *);
#define tree_decl_map_marked_p tree_map_base_marked_p

struct tree_decl_map_cache_hasher : ggc_cache_ptr_hash<tree_decl_map>
{
  static hashval_t hash (tree_decl_map *m) { return tree_decl_map_hash (m); }
  static bool
  equal (tree_decl_map *a, tree_decl_map *b)
  {
    return tree_decl_map_eq (a, b);
  }

  static int
  keep_cache_entry (tree_decl_map *&m)
  {
    return ggc_marked_p (m->base.from);
  }
};

#define tree_int_map_eq tree_map_base_eq
#define tree_int_map_hash tree_map_base_hash
#define tree_int_map_marked_p tree_map_base_marked_p

#define tree_vec_map_eq tree_map_base_eq
#define tree_vec_map_hash tree_decl_map_hash
#define tree_vec_map_marked_p tree_map_base_marked_p

/* Initialize the abstract argument list iterator object ITER with the
   arguments from CALL_EXPR node EXP.  */
static inline void
init_call_expr_arg_iterator (tree exp, call_expr_arg_iterator *iter)
{
  iter->t = exp;
  iter->n = call_expr_nargs (exp);
  iter->i = 0;
}

static inline void
init_const_call_expr_arg_iterator (const_tree exp, const_call_expr_arg_iterator *iter)
{
  iter->t = exp;
  iter->n = call_expr_nargs (exp);
  iter->i = 0;
}

/* Return the next argument from abstract argument list iterator object ITER,
   and advance its state.  Return NULL_TREE if there are no more arguments.  */
static inline tree
next_call_expr_arg (call_expr_arg_iterator *iter)
{
  tree result;
  if (iter->i >= iter->n)
    return NULL_TREE;
  result = CALL_EXPR_ARG (iter->t, iter->i);
  iter->i++;
  return result;
}

static inline const_tree
next_const_call_expr_arg (const_call_expr_arg_iterator *iter)
{
  const_tree result;
  if (iter->i >= iter->n)
    return NULL_TREE;
  result = CALL_EXPR_ARG (iter->t, iter->i);
  iter->i++;
  return result;
}

/* Initialize the abstract argument list iterator object ITER, then advance
   past and return the first argument.  Useful in for expressions, e.g.
     for (arg = first_call_expr_arg (exp, &iter); arg;
          arg = next_call_expr_arg (&iter))   */
static inline tree
first_call_expr_arg (tree exp, call_expr_arg_iterator *iter)
{
  init_call_expr_arg_iterator (exp, iter);
  return next_call_expr_arg (iter);
}

static inline const_tree
first_const_call_expr_arg (const_tree exp, const_call_expr_arg_iterator *iter)
{
  init_const_call_expr_arg_iterator (exp, iter);
  return next_const_call_expr_arg (iter);
}

/* Test whether there are more arguments in abstract argument list iterator
   ITER, without changing its state.  */
static inline bool
more_call_expr_args_p (const call_expr_arg_iterator *iter)
{
  return (iter->i < iter->n);
}

/* Iterate through each argument ARG of CALL_EXPR CALL, using variable ITER
   (of type call_expr_arg_iterator) to hold the iteration state.  */
#define FOR_EACH_CALL_EXPR_ARG(arg, iter, call)			\
  for ((arg) = first_call_expr_arg ((call), &(iter)); (arg);	\
       (arg) = next_call_expr_arg (&(iter)))

#define FOR_EACH_CONST_CALL_EXPR_ARG(arg, iter, call)			\
  for ((arg) = first_const_call_expr_arg ((call), &(iter)); (arg);	\
       (arg) = next_const_call_expr_arg (&(iter)))

/* Return true if tree node T is a language-specific node.  */
static inline bool
is_lang_specific (const_tree t)
{
  return TREE_CODE (t) == LANG_TYPE || TREE_CODE (t) >= NUM_TREE_CODES;
}

/* Valid builtin number.  */
#define BUILTIN_VALID_P(FNCODE) \
  (IN_RANGE ((int)FNCODE, ((int)BUILT_IN_NONE) + 1, ((int) END_BUILTINS) - 1))

/* Return the tree node for an explicit standard builtin function or NULL.  */
static inline tree
builtin_decl_explicit (enum built_in_function fncode)
{
  gcc_checking_assert (BUILTIN_VALID_P (fncode));

  return builtin_info[(size_t)fncode].decl;
}

/* Return the tree node for an implicit builtin function or NULL.  */
static inline tree
builtin_decl_implicit (enum built_in_function fncode)
{
  size_t uns_fncode = (size_t)fncode;
  gcc_checking_assert (BUILTIN_VALID_P (fncode));

  if (!builtin_info[uns_fncode].implicit_p)
    return NULL_TREE;

  return builtin_info[uns_fncode].decl;
}

/* Set explicit builtin function nodes and whether it is an implicit
   function.  */

static inline void
set_builtin_decl (enum built_in_function fncode, tree decl, bool implicit_p)
{
  size_t ufncode = (size_t)fncode;

  gcc_checking_assert (BUILTIN_VALID_P (fncode)
		       && (decl != NULL_TREE || !implicit_p));

  builtin_info[ufncode].decl = decl;
  builtin_info[ufncode].implicit_p = implicit_p;
  builtin_info[ufncode].declared_p = false;
}

/* Set the implicit flag for a builtin function.  */

static inline void
set_builtin_decl_implicit_p (enum built_in_function fncode, bool implicit_p)
{
  size_t uns_fncode = (size_t)fncode;

  gcc_checking_assert (BUILTIN_VALID_P (fncode)
		       && builtin_info[uns_fncode].decl != NULL_TREE);

  builtin_info[uns_fncode].implicit_p = implicit_p;
}

/* Set the declared flag for a builtin function.  */

static inline void
set_builtin_decl_declared_p (enum built_in_function fncode, bool declared_p)
{
  size_t uns_fncode = (size_t)fncode;

  gcc_checking_assert (BUILTIN_VALID_P (fncode)
		       && builtin_info[uns_fncode].decl != NULL_TREE);

  builtin_info[uns_fncode].declared_p = declared_p;
}

/* Return whether the standard builtin function can be used as an explicit
   function.  */

static inline bool
builtin_decl_explicit_p (enum built_in_function fncode)
{
  gcc_checking_assert (BUILTIN_VALID_P (fncode));
  return (builtin_info[(size_t)fncode].decl != NULL_TREE);
}

/* Return whether the standard builtin function can be used implicitly.  */

static inline bool
builtin_decl_implicit_p (enum built_in_function fncode)
{
  size_t uns_fncode = (size_t)fncode;

  gcc_checking_assert (BUILTIN_VALID_P (fncode));
  return (builtin_info[uns_fncode].decl != NULL_TREE
	  && builtin_info[uns_fncode].implicit_p);
}

/* Return whether the standard builtin function was declared.  */

static inline bool
builtin_decl_declared_p (enum built_in_function fncode)
{
  size_t uns_fncode = (size_t)fncode;

  gcc_checking_assert (BUILTIN_VALID_P (fncode));
  return (builtin_info[uns_fncode].decl != NULL_TREE
	  && builtin_info[uns_fncode].declared_p);
}

/* Return true if T (assumed to be a DECL) is a global variable.
   A variable is considered global if its storage is not automatic.  */

static inline bool
is_global_var (const_tree t)
{
  return (TREE_STATIC (t) || DECL_EXTERNAL (t));
}

/* Return true if VAR may be aliased.  A variable is considered as
   maybe aliased if it has its address taken by the local TU
   or possibly by another TU and might be modified through a pointer.  */

static inline bool
may_be_aliased (const_tree var)
{
  return (TREE_CODE (var) != CONST_DECL
	  && (TREE_PUBLIC (var)
	      || DECL_EXTERNAL (var)
	      || TREE_ADDRESSABLE (var))
	  && !((TREE_STATIC (var) || TREE_PUBLIC (var) || DECL_EXTERNAL (var))
	       && ((TREE_READONLY (var)
		    && !TYPE_NEEDS_CONSTRUCTING (TREE_TYPE (var)))
		   || (TREE_CODE (var) == VAR_DECL
		       && DECL_NONALIASED (var)))));
}

/* Return pointer to optimization flags of FNDECL.  */
static inline struct cl_optimization *
opts_for_fn (const_tree fndecl)
{
  tree fn_opts = DECL_FUNCTION_SPECIFIC_OPTIMIZATION (fndecl);
  if (fn_opts == NULL_TREE)
    fn_opts = optimization_default_node;
  return TREE_OPTIMIZATION (fn_opts);
}

/* Return pointer to target flags of FNDECL.  */
static inline cl_target_option *
target_opts_for_fn (const_tree fndecl)
{
  tree fn_opts = DECL_FUNCTION_SPECIFIC_TARGET (fndecl);
  if (fn_opts == NULL_TREE)
    fn_opts = target_option_default_node;
  return fn_opts == NULL_TREE ? NULL : TREE_TARGET_OPTION (fn_opts);
}

/* opt flag for function FNDECL, e.g. opts_for_fn (fndecl, optimize) is
   the optimization level of function fndecl.  */
#define opt_for_fn(fndecl, opt) (opts_for_fn (fndecl)->x_##opt)

/* For anonymous aggregate types, we need some sort of name to
   hold on to.  In practice, this should not appear, but it should
   not be harmful if it does.  */
extern const char *anon_aggrname_format();
extern bool anon_aggrname_p (const_tree);

/* The tree and const_tree overload templates.   */
namespace wi
{
  template <>
  struct int_traits <const_tree>
  {
    static const enum precision_type precision_type = VAR_PRECISION;
    static const bool host_dependent_precision = false;
    static const bool is_sign_extended = false;
    static unsigned int get_precision (const_tree);
    static wi::storage_ref decompose (HOST_WIDE_INT *, unsigned int,
				      const_tree);
  };

  template <>
  struct int_traits <tree> : public int_traits <const_tree> {};

  template <int N>
  class extended_tree
  {
  private:
    const_tree m_t;

  public:
    extended_tree (const_tree);

    unsigned int get_precision () const;
    const HOST_WIDE_INT *get_val () const;
    unsigned int get_len () const;
  };

  template <int N>
  struct int_traits <extended_tree <N> >
  {
    static const enum precision_type precision_type = CONST_PRECISION;
    static const bool host_dependent_precision = false;
    static const bool is_sign_extended = true;
    static const unsigned int precision = N;
  };

  generic_wide_int <extended_tree <WIDE_INT_MAX_PRECISION> >
  to_widest (const_tree);

  generic_wide_int <extended_tree <ADDR_MAX_PRECISION> > to_offset (const_tree);

  wide_int to_wide (const_tree, unsigned int);
}

inline unsigned int
wi::int_traits <const_tree>::get_precision (const_tree tcst)
{
  return TYPE_PRECISION (TREE_TYPE (tcst));
}

/* Convert the tree_cst X into a wide_int of PRECISION.  */
inline wi::storage_ref
wi::int_traits <const_tree>::decompose (HOST_WIDE_INT *,
					unsigned int precision, const_tree x)
{
  return wi::storage_ref (&TREE_INT_CST_ELT (x, 0), TREE_INT_CST_NUNITS (x),
			  precision);
}

inline generic_wide_int <wi::extended_tree <WIDE_INT_MAX_PRECISION> >
wi::to_widest (const_tree t)
{
  return t;
}

inline generic_wide_int <wi::extended_tree <ADDR_MAX_PRECISION> >
wi::to_offset (const_tree t)
{
  return t;
}

/* Convert INTEGER_CST T to a wide_int of precision PREC, extending or
   truncating as necessary.  When extending, use sign extension if T's
   type is signed and zero extension if T's type is unsigned.  */

inline wide_int
wi::to_wide (const_tree t, unsigned int prec)
{
  return wide_int::from (t, prec, TYPE_SIGN (TREE_TYPE (t)));
}

template <int N>
inline wi::extended_tree <N>::extended_tree (const_tree t)
  : m_t (t)
{
  gcc_checking_assert (TYPE_PRECISION (TREE_TYPE (t)) <= N);
}

template <int N>
inline unsigned int
wi::extended_tree <N>::get_precision () const
{
  return N;
}

template <int N>
inline const HOST_WIDE_INT *
wi::extended_tree <N>::get_val () const
{
  return &TREE_INT_CST_ELT (m_t, 0);
}

template <int N>
inline unsigned int
wi::extended_tree <N>::get_len () const
{
  if (N == ADDR_MAX_PRECISION)
    return TREE_INT_CST_OFFSET_NUNITS (m_t);
  else if (N >= WIDE_INT_MAX_PRECISION)
    return TREE_INT_CST_EXT_NUNITS (m_t);
  else
    /* This class is designed to be used for specific output precisions
       and needs to be as fast as possible, so there is no fallback for
       other casees.  */
    gcc_unreachable ();
}

namespace wi
{
  template <typename T>
  bool fits_to_boolean_p (const T &x, const_tree);

  template <typename T>
  bool fits_to_tree_p (const T &x, const_tree);

  wide_int min_value (const_tree);
  wide_int max_value (const_tree);
  wide_int from_mpz (const_tree, mpz_t, bool);
}

template <typename T>
bool
wi::fits_to_boolean_p (const T &x, const_tree type)
{
  return eq_p (x, 0) || eq_p (x, TYPE_UNSIGNED (type) ? 1 : -1);
}

template <typename T>
bool
wi::fits_to_tree_p (const T &x, const_tree type)
{
  /* Non-standard boolean types can have arbitrary precision but various
     transformations assume that they can only take values 0 and +/-1.  */
  if (TREE_CODE (type) == BOOLEAN_TYPE)
    return fits_to_boolean_p (x, type);

  if (TYPE_UNSIGNED (type))
    return eq_p (x, zext (x, TYPE_PRECISION (type)));
  else
    return eq_p (x, sext (x, TYPE_PRECISION (type)));
}

/* Produce the smallest number that is represented in TYPE.  The precision
   and sign are taken from TYPE.  */
inline wide_int
wi::min_value (const_tree type)
{
  return min_value (TYPE_PRECISION (type), TYPE_SIGN (type));
}

/* Produce the largest number that is represented in TYPE.  The precision
   and sign are taken from TYPE.  */
inline wide_int
wi::max_value (const_tree type)
{
  return max_value (TYPE_PRECISION (type), TYPE_SIGN (type));
}

/* Return true if INTEGER_CST T1 is less than INTEGER_CST T2,
   extending both according to their respective TYPE_SIGNs.  */

inline bool
tree_int_cst_lt (const_tree t1, const_tree t2)
{
  return wi::to_widest (t1) < wi::to_widest (t2);
}

/* Return true if INTEGER_CST T1 is less than or equal to INTEGER_CST T2,
   extending both according to their respective TYPE_SIGNs.  */

inline bool
tree_int_cst_le (const_tree t1, const_tree t2)
{
  return wi::to_widest (t1) <= wi::to_widest (t2);
}

/* Returns -1 if T1 < T2, 0 if T1 == T2, and 1 if T1 > T2.  T1 and T2
   are both INTEGER_CSTs and their values are extended according to their
   respective TYPE_SIGNs.  */

inline int
tree_int_cst_compare (const_tree t1, const_tree t2)
{
  return wi::cmps (wi::to_widest (t1), wi::to_widest (t2));
}

/* FIXME - These declarations belong in builtins.h, expr.h and emit-rtl.h,
   but none of these files are allowed to be included from front ends.
   They should be split in two. One suitable for the FEs, the other suitable
   for the BE.  */

/* Assign the RTX to declaration.  */
extern void set_decl_rtl (tree, rtx);
extern bool complete_ctor_at_level_p (const_tree, HOST_WIDE_INT, const_tree);

/* Given an expression EXP that is a handled_component_p,
   look for the ultimate containing object, which is returned and specify
   the access position and size.  */
extern tree get_inner_reference (tree, HOST_WIDE_INT *, HOST_WIDE_INT *,
				 tree *, machine_mode *, int *, int *, int *);

extern tree build_personality_function (const char *);

struct GTY(()) int_n_trees_t {
  /* These parts are initialized at runtime */
  tree signed_type;
  tree unsigned_type;
};

/* This is also in machmode.h */
extern bool int_n_enabled_p[NUM_INT_N_ENTS];
extern GTY(()) struct int_n_trees_t int_n_trees[NUM_INT_N_ENTS];

/* Like bit_position, but return as an integer.  It must be representable in
   that way (since it could be a signed value, we don't have the
   option of returning -1 like int_size_in_byte can.  */

inline HOST_WIDE_INT
int_bit_position (const_tree field)
{
  return ((wi::to_offset (DECL_FIELD_OFFSET (field)) << LOG2_BITS_PER_UNIT)
	  + wi::to_offset (DECL_FIELD_BIT_OFFSET (field))).to_shwi ();
}

/* Return true if it makes sense to consider alias set for a type T.  */

inline bool
type_with_alias_set_p (const_tree t)
{
  /* Function and method types are never accessed as memory locations.  */
  if (TREE_CODE (t) == FUNCTION_TYPE || TREE_CODE (t) == METHOD_TYPE)
    return false;

  if (COMPLETE_TYPE_P (t))
    return true;

  /* Incomplete types can not be accessed in general except for arrays
     where we can fetch its element despite we have no array bounds.  */
  if (TREE_CODE (t) == ARRAY_TYPE && COMPLETE_TYPE_P (TREE_TYPE (t)))
    return true;

  return false;
}

extern location_t set_block (location_t loc, tree block);

extern void gt_ggc_mx (tree &);
extern void gt_pch_nx (tree &);
extern void gt_pch_nx (tree &, gt_pointer_operator, void *);

extern bool nonnull_arg_p (const_tree);
extern bool is_redundant_typedef (const_tree);

extern location_t
set_source_range (tree expr, location_t start, location_t finish);

extern location_t
set_source_range (tree expr, source_range src_range);

static inline source_range
get_decl_source_range (tree decl)
{
  location_t loc = DECL_SOURCE_LOCATION (decl);
  return get_range_from_loc (line_table, loc);
}

/* Return true if it makes sense to promote/demote from_type to to_type. */
inline bool
desired_pro_or_demotion_p (const_tree to_type, const_tree from_type)
{
  unsigned int to_type_precision = TYPE_PRECISION (to_type);

  /* OK to promote if to_type is no bigger than word_mode. */
  if (to_type_precision <= GET_MODE_PRECISION (word_mode))
    return true;

  /* Otherwise, allow only if narrowing or same precision conversions. */
  return to_type_precision <= TYPE_PRECISION (from_type);
}

#endif  /* GCC_TREE_H  */<|MERGE_RESOLUTION|>--- conflicted
+++ resolved
@@ -4317,11 +4317,7 @@
    How the hash code is computed is up to the caller, as long as any two
    callers that could hash identical-looking type nodes agree.  */
 
-<<<<<<< HEAD
-extern hashval_t type_hash_default (tree);
-=======
 extern hashval_t type_hash_canon_hash (tree);
->>>>>>> 4d0e904f
 extern tree type_hash_canon (unsigned int, tree);
 
 extern tree convert (tree, tree);
