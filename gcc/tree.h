--- conflicted
+++ resolved
@@ -515,34 +515,12 @@
   unsigned private_flag : 1;
   unsigned protected_flag : 1;
   unsigned deprecated_flag : 1;
-<<<<<<< HEAD
   unsigned saturating_flag : 1;
   unsigned is_cilk_spawn : 1;
   unsigned is_cilk_helper_fn : 1;
-=======
->>>>>>> 94c15c51
   unsigned default_def_flag : 1;
-
-<<<<<<< HEAD
-  unsigned spare : 12;
-
   unsigned int pragma_simd_index : 8; /* assuming only 256 pragma simds */
 
-  /* This field is only used with type nodes; the only reason it is present
-     in tree_base instead of tree_type is to save space.  The size of the
-     field must be large enough to hold addr_space_t values.  */
-  unsigned address_space : 8;
-};
-
-struct GTY(()) tree_typed {
-  struct tree_base base;
-  tree type;
-};
-
-struct GTY(()) tree_common {
-  struct tree_typed typed;
-  tree chain;
-=======
   union {
     /* The bits in the following structure should only be used with
        accessor macros that constrain inputs with tree checking.  */
@@ -561,6 +539,7 @@
       unsigned user_align : 1;
       unsigned nameless_flag : 1;
       unsigned spare0 : 4;
+
 
       unsigned spare1 : 8;
 
@@ -577,7 +556,6 @@
     /* SSA version number.  This field is only used with SSA_NAME.  */
     unsigned int version;
   } GTY((skip(""))) u;
->>>>>>> 94c15c51
 };
 
 /* The following table lists the uses of each of the above flags and
