--- conflicted
+++ resolved
@@ -5601,7 +5601,6 @@
   return TREE_CODE (t) == LANG_TYPE || TREE_CODE (t) >= NUM_TREE_CODES;
 }
 
-<<<<<<< HEAD
 /* Get the function return type inside function body.  Return a pointer
    to the function for IFUNC function.  */
 
@@ -5613,9 +5612,8 @@
   else
     return TREE_TYPE (TREE_TYPE (decl));
 }
-=======
+
 /* In gimple-low.c.  */
 extern bool block_may_fallthru (const_tree);
->>>>>>> a87cf97e
 
 #endif  /* GCC_TREE_H  */