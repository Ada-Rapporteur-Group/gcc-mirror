
/* Definitions for the ubiquitous 'tree' type for GNU compilers.
   Copyright (C) 1989-2015 Free Software Foundation, Inc.

This file is part of GCC.

GCC is free software; you can redistribute it and/or modify it under
the terms of the GNU General Public License as published by the Free
Software Foundation; either version 3, or (at your option) any later
version.

GCC is distributed in the hope that it will be useful, but WITHOUT ANY
WARRANTY; without even the implied warranty of MERCHANTABILITY or
FITNESS FOR A PARTICULAR PURPOSE.  See the GNU General Public License
for more details.

You should have received a copy of the GNU General Public License
along with GCC; see the file COPYING3.  If not see
<http://www.gnu.org/licenses/>.  */

#ifndef GCC_TREE_H
#define GCC_TREE_H

#include "tree-core.h"

/* Macros for initializing `tree_contains_struct'.  */
#define MARK_TS_BASE(C)					\
  do {							\
    tree_contains_struct[C][TS_BASE] = 1;		\
  } while (0)

#define MARK_TS_TYPED(C)				\
  do {							\
    MARK_TS_BASE (C);					\
    tree_contains_struct[C][TS_TYPED] = 1;		\
  } while (0)

#define MARK_TS_COMMON(C)				\
  do {							\
    MARK_TS_TYPED (C);					\
    tree_contains_struct[C][TS_COMMON] = 1;		\
  } while (0)

#define MARK_TS_TYPE_COMMON(C)				\
  do {							\
    MARK_TS_COMMON (C);					\
    tree_contains_struct[C][TS_TYPE_COMMON] = 1;	\
  } while (0)

#define MARK_TS_TYPE_WITH_LANG_SPECIFIC(C)		\
  do {							\
    MARK_TS_TYPE_COMMON (C);				\
    tree_contains_struct[C][TS_TYPE_WITH_LANG_SPECIFIC] = 1;	\
  } while (0)

#define MARK_TS_DECL_MINIMAL(C)				\
  do {							\
    MARK_TS_COMMON (C);					\
    tree_contains_struct[C][TS_DECL_MINIMAL] = 1;	\
  } while (0)

#define MARK_TS_DECL_COMMON(C)				\
  do {							\
    MARK_TS_DECL_MINIMAL (C);				\
    tree_contains_struct[C][TS_DECL_COMMON] = 1;	\
  } while (0)

#define MARK_TS_DECL_WRTL(C)				\
  do {							\
    MARK_TS_DECL_COMMON (C);				\
    tree_contains_struct[C][TS_DECL_WRTL] = 1;		\
  } while (0)

#define MARK_TS_DECL_WITH_VIS(C)			\
  do {							\
    MARK_TS_DECL_WRTL (C);				\
    tree_contains_struct[C][TS_DECL_WITH_VIS] = 1;	\
  } while (0)

#define MARK_TS_DECL_NON_COMMON(C)			\
  do {							\
    MARK_TS_DECL_WITH_VIS (C);				\
    tree_contains_struct[C][TS_DECL_NON_COMMON] = 1;	\
  } while (0)


/* Returns the string representing CLASS.  */

#define TREE_CODE_CLASS_STRING(CLASS)\
        tree_code_class_strings[(int) (CLASS)]

#define TREE_CODE_CLASS(CODE)	tree_code_type[(int) (CODE)]

/* Nonzero if NODE represents an exceptional code.  */

#define EXCEPTIONAL_CLASS_P(NODE)\
	(TREE_CODE_CLASS (TREE_CODE (NODE)) == tcc_exceptional)

/* Nonzero if NODE represents a constant.  */

#define CONSTANT_CLASS_P(NODE)\
	(TREE_CODE_CLASS (TREE_CODE (NODE)) == tcc_constant)

/* Nonzero if NODE represents a type.  */

#define TYPE_P(NODE)\
	(TREE_CODE_CLASS (TREE_CODE (NODE)) == tcc_type)

/* Nonzero if NODE represents a declaration.  */

#define DECL_P(NODE)\
        (TREE_CODE_CLASS (TREE_CODE (NODE)) == tcc_declaration)

/* True if NODE designates a variable declaration.  */
#define VAR_P(NODE) \
  (TREE_CODE (NODE) == VAR_DECL)

/* Nonzero if DECL represents a VAR_DECL or FUNCTION_DECL.  */

#define VAR_OR_FUNCTION_DECL_P(DECL)\
  (TREE_CODE (DECL) == VAR_DECL || TREE_CODE (DECL) == FUNCTION_DECL)

/* Nonzero if NODE represents a INDIRECT_REF.  Keep these checks in
   ascending code order.  */

#define INDIRECT_REF_P(NODE)\
  (TREE_CODE (NODE) == INDIRECT_REF)

/* Nonzero if NODE represents a reference.  */

#define REFERENCE_CLASS_P(NODE)\
	(TREE_CODE_CLASS (TREE_CODE (NODE)) == tcc_reference)

/* Nonzero if NODE represents a comparison.  */

#define COMPARISON_CLASS_P(NODE)\
	(TREE_CODE_CLASS (TREE_CODE (NODE)) == tcc_comparison)

/* Nonzero if NODE represents a unary arithmetic expression.  */

#define UNARY_CLASS_P(NODE)\
	(TREE_CODE_CLASS (TREE_CODE (NODE)) == tcc_unary)

/* Nonzero if NODE represents a binary arithmetic expression.  */

#define BINARY_CLASS_P(NODE)\
	(TREE_CODE_CLASS (TREE_CODE (NODE)) == tcc_binary)

/* Nonzero if NODE represents a statement expression.  */

#define STATEMENT_CLASS_P(NODE)\
	(TREE_CODE_CLASS (TREE_CODE (NODE)) == tcc_statement)

/* Nonzero if NODE represents a function call-like expression with a
   variable-length operand vector.  */

#define VL_EXP_CLASS_P(NODE)\
	(TREE_CODE_CLASS (TREE_CODE (NODE)) == tcc_vl_exp)

/* Nonzero if NODE represents any other expression.  */

#define EXPRESSION_CLASS_P(NODE)\
	(TREE_CODE_CLASS (TREE_CODE (NODE)) == tcc_expression)

/* Returns nonzero iff NODE represents a type or declaration.  */

#define IS_TYPE_OR_DECL_P(NODE)\
	(TYPE_P (NODE) || DECL_P (NODE))

/* Returns nonzero iff CLASS is the tree-code class of an
   expression.  */

#define IS_EXPR_CODE_CLASS(CLASS)\
	((CLASS) >= tcc_reference && (CLASS) <= tcc_expression)

/* Returns nonzero iff NODE is an expression of some kind.  */

#define EXPR_P(NODE) IS_EXPR_CODE_CLASS (TREE_CODE_CLASS (TREE_CODE (NODE)))

#define TREE_CODE_LENGTH(CODE)	tree_code_length[(int) (CODE)]


/* Helper macros for math builtins.  */

#define BUILTIN_EXP10_P(FN) \
 ((FN) == BUILT_IN_EXP10 || (FN) == BUILT_IN_EXP10F || (FN) == BUILT_IN_EXP10L \
  || (FN) == BUILT_IN_POW10 || (FN) == BUILT_IN_POW10F || (FN) == BUILT_IN_POW10L)

#define BUILTIN_EXPONENT_P(FN) (BUILTIN_EXP10_P (FN) \
  || (FN) == BUILT_IN_EXP || (FN) == BUILT_IN_EXPF || (FN) == BUILT_IN_EXPL \
  || (FN) == BUILT_IN_EXP2 || (FN) == BUILT_IN_EXP2F || (FN) == BUILT_IN_EXP2L)

#define BUILTIN_SQRT_P(FN) \
 ((FN) == BUILT_IN_SQRT || (FN) == BUILT_IN_SQRTF || (FN) == BUILT_IN_SQRTL)

#define BUILTIN_CBRT_P(FN) \
 ((FN) == BUILT_IN_CBRT || (FN) == BUILT_IN_CBRTF || (FN) == BUILT_IN_CBRTL)

#define BUILTIN_ROOT_P(FN) (BUILTIN_SQRT_P (FN) || BUILTIN_CBRT_P (FN))

#define CASE_FLT_FN(FN) case FN: case FN##F: case FN##L
#define CASE_FLT_FN_REENT(FN) case FN##_R: case FN##F_R: case FN##L_R
#define CASE_INT_FN(FN) case FN: case FN##L: case FN##LL: case FN##IMAX

#define NULL_TREE (tree) NULL

/* Define accessors for the fields that all tree nodes have
   (though some fields are not used for all kinds of nodes).  */

/* The tree-code says what kind of node it is.
   Codes are defined in tree.def.  */
#define TREE_CODE(NODE) ((enum tree_code) (NODE)->base.code)
#define TREE_SET_CODE(NODE, VALUE) ((NODE)->base.code = (VALUE))

/* When checking is enabled, errors will be generated if a tree node
   is accessed incorrectly. The macros die with a fatal error.  */
#if defined ENABLE_TREE_CHECKING && (GCC_VERSION >= 2007)

#define TREE_CHECK(T, CODE) \
(tree_check ((T), __FILE__, __LINE__, __FUNCTION__, (CODE)))

#define TREE_NOT_CHECK(T, CODE) \
(tree_not_check ((T), __FILE__, __LINE__, __FUNCTION__, (CODE)))

#define TREE_CHECK2(T, CODE1, CODE2) \
(tree_check2 ((T), __FILE__, __LINE__, __FUNCTION__, (CODE1), (CODE2)))

#define TREE_NOT_CHECK2(T, CODE1, CODE2) \
(tree_not_check2 ((T), __FILE__, __LINE__, __FUNCTION__, (CODE1), (CODE2)))

#define TREE_CHECK3(T, CODE1, CODE2, CODE3) \
(tree_check3 ((T), __FILE__, __LINE__, __FUNCTION__, (CODE1), (CODE2), (CODE3)))

#define TREE_NOT_CHECK3(T, CODE1, CODE2, CODE3) \
(tree_not_check3 ((T), __FILE__, __LINE__, __FUNCTION__, \
                               (CODE1), (CODE2), (CODE3)))

#define TREE_CHECK4(T, CODE1, CODE2, CODE3, CODE4) \
(tree_check4 ((T), __FILE__, __LINE__, __FUNCTION__, \
                           (CODE1), (CODE2), (CODE3), (CODE4)))

#define TREE_NOT_CHECK4(T, CODE1, CODE2, CODE3, CODE4) \
(tree_not_check4 ((T), __FILE__, __LINE__, __FUNCTION__, \
                               (CODE1), (CODE2), (CODE3), (CODE4)))

#define TREE_CHECK5(T, CODE1, CODE2, CODE3, CODE4, CODE5) \
(tree_check5 ((T), __FILE__, __LINE__, __FUNCTION__, \
                           (CODE1), (CODE2), (CODE3), (CODE4), (CODE5)))

#define TREE_NOT_CHECK5(T, CODE1, CODE2, CODE3, CODE4, CODE5) \
(tree_not_check5 ((T), __FILE__, __LINE__, __FUNCTION__, \
                               (CODE1), (CODE2), (CODE3), (CODE4), (CODE5)))

#define CONTAINS_STRUCT_CHECK(T, STRUCT) \
(contains_struct_check ((T), (STRUCT), __FILE__, __LINE__, __FUNCTION__))

#define TREE_CLASS_CHECK(T, CLASS) \
(tree_class_check ((T), (CLASS), __FILE__, __LINE__, __FUNCTION__))

#define TREE_RANGE_CHECK(T, CODE1, CODE2) \
(tree_range_check ((T), (CODE1), (CODE2), __FILE__, __LINE__, __FUNCTION__))

#define OMP_CLAUSE_SUBCODE_CHECK(T, CODE) \
(omp_clause_subcode_check ((T), (CODE), __FILE__, __LINE__, __FUNCTION__))

#define OMP_CLAUSE_RANGE_CHECK(T, CODE1, CODE2) \
(omp_clause_range_check ((T), (CODE1), (CODE2), \
                                      __FILE__, __LINE__, __FUNCTION__))

/* These checks have to be special cased.  */
#define EXPR_CHECK(T) \
(expr_check ((T), __FILE__, __LINE__, __FUNCTION__))

/* These checks have to be special cased.  */
#define NON_TYPE_CHECK(T) \
(non_type_check ((T), __FILE__, __LINE__, __FUNCTION__))

/* These checks have to be special cased.  */
#define ANY_INTEGRAL_TYPE_CHECK(T) \
(any_integral_type_check ((T), __FILE__, __LINE__, __FUNCTION__))

#define TREE_INT_CST_ELT_CHECK(T, I) \
(*tree_int_cst_elt_check ((T), (I), __FILE__, __LINE__, __FUNCTION__))

#define TREE_VEC_ELT_CHECK(T, I) \
(*(CONST_CAST2 (tree *, typeof (T)*, \
     tree_vec_elt_check ((T), (I), __FILE__, __LINE__, __FUNCTION__))))

#define OMP_CLAUSE_ELT_CHECK(T, I) \
(*(omp_clause_elt_check ((T), (I), __FILE__, __LINE__, __FUNCTION__)))

/* Special checks for TREE_OPERANDs.  */
#define TREE_OPERAND_CHECK(T, I) \
(*(CONST_CAST2 (tree*, typeof (T)*, \
     tree_operand_check ((T), (I), __FILE__, __LINE__, __FUNCTION__))))

#define TREE_OPERAND_CHECK_CODE(T, CODE, I) \
(*(tree_operand_check_code ((T), (CODE), (I), \
                                         __FILE__, __LINE__, __FUNCTION__)))

/* Nodes are chained together for many purposes.
   Types are chained together to record them for being output to the debugger
   (see the function `chain_type').
   Decls in the same scope are chained together to record the contents
   of the scope.
   Statement nodes for successive statements used to be chained together.
   Often lists of things are represented by TREE_LIST nodes that
   are chained together.  */

#define TREE_CHAIN(NODE) \
(CONTAINS_STRUCT_CHECK (NODE, TS_COMMON)->common.chain)

/* In all nodes that are expressions, this is the data type of the expression.
   In POINTER_TYPE nodes, this is the type that the pointer points to.
   In ARRAY_TYPE nodes, this is the type of the elements.
   In VECTOR_TYPE nodes, this is the type of the elements.  */
#define TREE_TYPE(NODE) \
(CONTAINS_STRUCT_CHECK (NODE, TS_TYPED)->typed.type)

extern void tree_contains_struct_check_failed (const_tree,
					       const enum tree_node_structure_enum,
					       const char *, int, const char *)
  ATTRIBUTE_NORETURN;

extern void tree_check_failed (const_tree, const char *, int, const char *,
			       ...) ATTRIBUTE_NORETURN;
extern void tree_not_check_failed (const_tree, const char *, int, const char *,
				   ...) ATTRIBUTE_NORETURN;
extern void tree_class_check_failed (const_tree, const enum tree_code_class,
				     const char *, int, const char *)
    ATTRIBUTE_NORETURN;
extern void tree_range_check_failed (const_tree, const char *, int,
				     const char *, enum tree_code,
				     enum tree_code)
    ATTRIBUTE_NORETURN;
extern void tree_not_class_check_failed (const_tree,
					 const enum tree_code_class,
					 const char *, int, const char *)
    ATTRIBUTE_NORETURN;
extern void tree_int_cst_elt_check_failed (int, int, const char *,
					   int, const char *)
    ATTRIBUTE_NORETURN;
extern void tree_vec_elt_check_failed (int, int, const char *,
				       int, const char *)
    ATTRIBUTE_NORETURN;
extern void phi_node_elt_check_failed (int, int, const char *,
				       int, const char *)
    ATTRIBUTE_NORETURN;
extern void tree_operand_check_failed (int, const_tree,
				       const char *, int, const char *)
    ATTRIBUTE_NORETURN;
extern void omp_clause_check_failed (const_tree, const char *, int,
				     const char *, enum omp_clause_code)
    ATTRIBUTE_NORETURN;
extern void omp_clause_operand_check_failed (int, const_tree, const char *,
				             int, const char *)
    ATTRIBUTE_NORETURN;
extern void omp_clause_range_check_failed (const_tree, const char *, int,
			       const char *, enum omp_clause_code,
			       enum omp_clause_code)
    ATTRIBUTE_NORETURN;

#else /* not ENABLE_TREE_CHECKING, or not gcc */

#define CONTAINS_STRUCT_CHECK(T, ENUM)          (T)
#define TREE_CHECK(T, CODE)			(T)
#define TREE_NOT_CHECK(T, CODE)			(T)
#define TREE_CHECK2(T, CODE1, CODE2)		(T)
#define TREE_NOT_CHECK2(T, CODE1, CODE2)	(T)
#define TREE_CHECK3(T, CODE1, CODE2, CODE3)	(T)
#define TREE_NOT_CHECK3(T, CODE1, CODE2, CODE3)	(T)
#define TREE_CHECK4(T, CODE1, CODE2, CODE3, CODE4) (T)
#define TREE_NOT_CHECK4(T, CODE1, CODE2, CODE3, CODE4) (T)
#define TREE_CHECK5(T, CODE1, CODE2, CODE3, CODE4, CODE5) (T)
#define TREE_NOT_CHECK5(T, CODE1, CODE2, CODE3, CODE4, CODE5) (T)
#define TREE_CLASS_CHECK(T, CODE)		(T)
#define TREE_RANGE_CHECK(T, CODE1, CODE2)	(T)
#define EXPR_CHECK(T)				(T)
#define NON_TYPE_CHECK(T)			(T)
#define TREE_INT_CST_ELT_CHECK(T, I)		((T)->int_cst.val[I])
#define TREE_VEC_ELT_CHECK(T, I)		((T)->vec.a[I])
#define TREE_OPERAND_CHECK(T, I)		((T)->exp.operands[I])
#define TREE_OPERAND_CHECK_CODE(T, CODE, I)	((T)->exp.operands[I])
#define OMP_CLAUSE_ELT_CHECK(T, i)	        ((T)->omp_clause.ops[i])
#define OMP_CLAUSE_RANGE_CHECK(T, CODE1, CODE2)	(T)
#define OMP_CLAUSE_SUBCODE_CHECK(T, CODE)	(T)
#define ANY_INTEGRAL_TYPE_CHECK(T)		(T)

#define TREE_CHAIN(NODE) ((NODE)->common.chain)
#define TREE_TYPE(NODE) ((NODE)->typed.type)

#endif

#define TREE_BLOCK(NODE)		(tree_block (NODE))
#define TREE_SET_BLOCK(T, B)		(tree_set_block ((T), (B)))

#include "tree-check.h"

#define TYPE_CHECK(T)		TREE_CLASS_CHECK (T, tcc_type)
#define DECL_MINIMAL_CHECK(T)   CONTAINS_STRUCT_CHECK (T, TS_DECL_MINIMAL)
#define DECL_COMMON_CHECK(T)    CONTAINS_STRUCT_CHECK (T, TS_DECL_COMMON)
#define DECL_WRTL_CHECK(T)      CONTAINS_STRUCT_CHECK (T, TS_DECL_WRTL)
#define DECL_WITH_VIS_CHECK(T)  CONTAINS_STRUCT_CHECK (T, TS_DECL_WITH_VIS)
#define DECL_NON_COMMON_CHECK(T) CONTAINS_STRUCT_CHECK (T, TS_DECL_NON_COMMON)
#define CST_CHECK(T)		TREE_CLASS_CHECK (T, tcc_constant)
#define STMT_CHECK(T)		TREE_CLASS_CHECK (T, tcc_statement)
#define VL_EXP_CHECK(T)		TREE_CLASS_CHECK (T, tcc_vl_exp)
#define FUNC_OR_METHOD_CHECK(T)	TREE_CHECK2 (T, FUNCTION_TYPE, METHOD_TYPE)
#define PTR_OR_REF_CHECK(T)	TREE_CHECK2 (T, POINTER_TYPE, REFERENCE_TYPE)

#define RECORD_OR_UNION_CHECK(T)	\
  TREE_CHECK3 (T, RECORD_TYPE, UNION_TYPE, QUAL_UNION_TYPE)
#define NOT_RECORD_OR_UNION_CHECK(T) \
  TREE_NOT_CHECK3 (T, RECORD_TYPE, UNION_TYPE, QUAL_UNION_TYPE)

#define NUMERICAL_TYPE_CHECK(T)					\
  TREE_CHECK5 (T, INTEGER_TYPE, ENUMERAL_TYPE, BOOLEAN_TYPE, REAL_TYPE,	\
	       FIXED_POINT_TYPE)

/* Here is how primitive or already-canonicalized types' hash codes
   are made.  */
#define TYPE_HASH(TYPE) (TYPE_UID (TYPE))

/* A simple hash function for an arbitrary tree node.  This must not be
   used in hash tables which are saved to a PCH.  */
#define TREE_HASH(NODE) ((size_t) (NODE) & 0777777)

/* Tests if CODE is a conversion expr (NOP_EXPR or CONVERT_EXPR).  */
#define CONVERT_EXPR_CODE_P(CODE)				\
  ((CODE) == NOP_EXPR || (CODE) == CONVERT_EXPR)

/* Similarly, but accept an expression instead of a tree code.  */
#define CONVERT_EXPR_P(EXP)	CONVERT_EXPR_CODE_P (TREE_CODE (EXP))

/* Generate case for NOP_EXPR, CONVERT_EXPR.  */

#define CASE_CONVERT						\
  case NOP_EXPR:						\
  case CONVERT_EXPR

/* Given an expression as a tree, strip any conversion that generates
   no instruction.  Accepts both tree and const_tree arguments since
   we are not modifying the tree itself.  */

#define STRIP_NOPS(EXP) \
  (EXP) = tree_strip_nop_conversions (CONST_CAST_TREE (EXP))

/* Like STRIP_NOPS, but don't let the signedness change either.  */

#define STRIP_SIGN_NOPS(EXP) \
  (EXP) = tree_strip_sign_nop_conversions (CONST_CAST_TREE (EXP))

/* Like STRIP_NOPS, but don't alter the TREE_TYPE either.  */

#define STRIP_TYPE_NOPS(EXP) \
  while ((CONVERT_EXPR_P (EXP)					\
	  || TREE_CODE (EXP) == NON_LVALUE_EXPR)		\
	 && TREE_OPERAND (EXP, 0) != error_mark_node		\
	 && (TREE_TYPE (EXP)					\
	     == TREE_TYPE (TREE_OPERAND (EXP, 0))))		\
    (EXP) = TREE_OPERAND (EXP, 0)

/* Remove unnecessary type conversions according to
   tree_ssa_useless_type_conversion.  */

#define STRIP_USELESS_TYPE_CONVERSION(EXP) \
  (EXP) = tree_ssa_strip_useless_type_conversions (EXP)

/* Nonzero if TYPE represents a vector type.  */

#define VECTOR_TYPE_P(TYPE) (TREE_CODE (TYPE) == VECTOR_TYPE)

/* Nonzero if TYPE represents an integral type.  Note that we do not
   include COMPLEX types here.  Keep these checks in ascending code
   order.  */

#define INTEGRAL_TYPE_P(TYPE)  \
  (TREE_CODE (TYPE) == ENUMERAL_TYPE  \
   || TREE_CODE (TYPE) == BOOLEAN_TYPE \
   || TREE_CODE (TYPE) == INTEGER_TYPE)

/* Nonzero if TYPE represents an integral type, including complex
   and vector integer types.  */

#define ANY_INTEGRAL_TYPE_P(TYPE)		\
  (INTEGRAL_TYPE_P (TYPE)			\
   || ((TREE_CODE (TYPE) == COMPLEX_TYPE 	\
        || VECTOR_TYPE_P (TYPE))		\
       && INTEGRAL_TYPE_P (TREE_TYPE (TYPE))))

/* Nonzero if TYPE represents a non-saturating fixed-point type.  */

#define NON_SAT_FIXED_POINT_TYPE_P(TYPE) \
  (TREE_CODE (TYPE) == FIXED_POINT_TYPE && !TYPE_SATURATING (TYPE))

/* Nonzero if TYPE represents a saturating fixed-point type.  */

#define SAT_FIXED_POINT_TYPE_P(TYPE) \
  (TREE_CODE (TYPE) == FIXED_POINT_TYPE && TYPE_SATURATING (TYPE))

/* Nonzero if TYPE represents a fixed-point type.  */

#define FIXED_POINT_TYPE_P(TYPE)	(TREE_CODE (TYPE) == FIXED_POINT_TYPE)

/* Nonzero if TYPE represents a scalar floating-point type.  */

#define SCALAR_FLOAT_TYPE_P(TYPE) (TREE_CODE (TYPE) == REAL_TYPE)

/* Nonzero if TYPE represents a complex floating-point type.  */

#define COMPLEX_FLOAT_TYPE_P(TYPE)	\
  (TREE_CODE (TYPE) == COMPLEX_TYPE	\
   && TREE_CODE (TREE_TYPE (TYPE)) == REAL_TYPE)

/* Nonzero if TYPE represents a vector integer type.  */
                
#define VECTOR_INTEGER_TYPE_P(TYPE)			\
  (VECTOR_TYPE_P (TYPE)					\
   && TREE_CODE (TREE_TYPE (TYPE)) == INTEGER_TYPE)


/* Nonzero if TYPE represents a vector floating-point type.  */

#define VECTOR_FLOAT_TYPE_P(TYPE)	\
  (VECTOR_TYPE_P (TYPE)			\
   && TREE_CODE (TREE_TYPE (TYPE)) == REAL_TYPE)

/* Nonzero if TYPE represents a floating-point type, including complex
   and vector floating-point types.  The vector and complex check does
   not use the previous two macros to enable early folding.  */

#define FLOAT_TYPE_P(TYPE)			\
  (SCALAR_FLOAT_TYPE_P (TYPE)			\
   || ((TREE_CODE (TYPE) == COMPLEX_TYPE 	\
        || VECTOR_TYPE_P (TYPE))		\
       && SCALAR_FLOAT_TYPE_P (TREE_TYPE (TYPE))))

/* Nonzero if TYPE represents a decimal floating-point type.  */
#define DECIMAL_FLOAT_TYPE_P(TYPE)		\
  (SCALAR_FLOAT_TYPE_P (TYPE)			\
   && DECIMAL_FLOAT_MODE_P (TYPE_MODE (TYPE)))

/* Nonzero if TYPE is a record or union type.  */
#define RECORD_OR_UNION_TYPE_P(TYPE)		\
  (TREE_CODE (TYPE) == RECORD_TYPE		\
   || TREE_CODE (TYPE) == UNION_TYPE		\
   || TREE_CODE (TYPE) == QUAL_UNION_TYPE)

/* Nonzero if TYPE represents an aggregate (multi-component) type.
   Keep these checks in ascending code order.  */

#define AGGREGATE_TYPE_P(TYPE) \
  (TREE_CODE (TYPE) == ARRAY_TYPE || RECORD_OR_UNION_TYPE_P (TYPE))

/* Nonzero if TYPE represents a pointer or reference type.
   (It should be renamed to INDIRECT_TYPE_P.)  Keep these checks in
   ascending code order.  */

#define POINTER_TYPE_P(TYPE) \
  (TREE_CODE (TYPE) == POINTER_TYPE || TREE_CODE (TYPE) == REFERENCE_TYPE)

/* Nonzero if TYPE represents a pointer to function.  */
#define FUNCTION_POINTER_TYPE_P(TYPE) \
  (POINTER_TYPE_P (TYPE) && TREE_CODE (TREE_TYPE (TYPE)) == FUNCTION_TYPE)

/* Nonzero if this type is a complete type.  */
#define COMPLETE_TYPE_P(NODE) (TYPE_SIZE (NODE) != NULL_TREE)

/* Nonzero if this type is a pointer bounds type.  */
#define POINTER_BOUNDS_TYPE_P(NODE) \
  (TREE_CODE (NODE) == POINTER_BOUNDS_TYPE)

/* Nonzero if this node has a pointer bounds type.  */
#define POINTER_BOUNDS_P(NODE) \
  (POINTER_BOUNDS_TYPE_P (TREE_TYPE (NODE)))

/* Nonzero if this type supposes bounds existence.  */
#define BOUNDED_TYPE_P(type) (POINTER_TYPE_P (type))

/* Nonzero for objects with bounded type.  */
#define BOUNDED_P(node) \
  BOUNDED_TYPE_P (TREE_TYPE (node))

/* Nonzero if this type is the (possibly qualified) void type.  */
#define VOID_TYPE_P(NODE) (TREE_CODE (NODE) == VOID_TYPE)

/* Nonzero if this type is complete or is cv void.  */
#define COMPLETE_OR_VOID_TYPE_P(NODE) \
  (COMPLETE_TYPE_P (NODE) || VOID_TYPE_P (NODE))

/* Nonzero if this type is complete or is an array with unspecified bound.  */
#define COMPLETE_OR_UNBOUND_ARRAY_TYPE_P(NODE) \
  (COMPLETE_TYPE_P (TREE_CODE (NODE) == ARRAY_TYPE ? TREE_TYPE (NODE) : (NODE)))

#define FUNC_OR_METHOD_TYPE_P(NODE) \
  (TREE_CODE (NODE) == FUNCTION_TYPE || TREE_CODE (NODE) == METHOD_TYPE)

/* Define many boolean fields that all tree nodes have.  */

/* In VAR_DECL, PARM_DECL and RESULT_DECL nodes, nonzero means address
   of this is needed.  So it cannot be in a register.
   In a FUNCTION_DECL it has no meaning.
   In LABEL_DECL nodes, it means a goto for this label has been seen
   from a place outside all binding contours that restore stack levels.
   In an artificial SSA_NAME that points to a stack partition with at least
   two variables, it means that at least one variable has TREE_ADDRESSABLE.
   In ..._TYPE nodes, it means that objects of this type must be fully
   addressable.  This means that pieces of this object cannot go into
   register parameters, for example.  If this a function type, this
   means that the value must be returned in memory.
   In CONSTRUCTOR nodes, it means object constructed must be in memory.
   In IDENTIFIER_NODEs, this means that some extern decl for this name
   had its address taken.  That matters for inline functions.
   In a STMT_EXPR, it means we want the result of the enclosed expression.  */
#define TREE_ADDRESSABLE(NODE) ((NODE)->base.addressable_flag)

/* Set on a CALL_EXPR if the call is in a tail position, ie. just before the
   exit of a function.  Calls for which this is true are candidates for tail
   call optimizations.  */
#define CALL_EXPR_TAILCALL(NODE) \
  (CALL_EXPR_CHECK (NODE)->base.addressable_flag)

/* Used as a temporary field on a CASE_LABEL_EXPR to indicate that the
   CASE_LOW operand has been processed.  */
#define CASE_LOW_SEEN(NODE) \
  (CASE_LABEL_EXPR_CHECK (NODE)->base.addressable_flag)

#define PREDICT_EXPR_OUTCOME(NODE) \
  ((enum prediction) (PREDICT_EXPR_CHECK (NODE)->base.addressable_flag))
#define SET_PREDICT_EXPR_OUTCOME(NODE, OUTCOME) \
  (PREDICT_EXPR_CHECK (NODE)->base.addressable_flag = (int) OUTCOME)
#define PREDICT_EXPR_PREDICTOR(NODE) \
  ((enum br_predictor)tree_to_shwi (TREE_OPERAND (PREDICT_EXPR_CHECK (NODE), 0)))

/* In a VAR_DECL, nonzero means allocate static storage.
   In a FUNCTION_DECL, nonzero if function has been defined.
   In a CONSTRUCTOR, nonzero means allocate static storage.  */
#define TREE_STATIC(NODE) ((NODE)->base.static_flag)

/* In an ADDR_EXPR, nonzero means do not use a trampoline.  */
#define TREE_NO_TRAMPOLINE(NODE) (ADDR_EXPR_CHECK (NODE)->base.static_flag)

/* In a TARGET_EXPR or WITH_CLEANUP_EXPR, means that the pertinent cleanup
   should only be executed if an exception is thrown, not on normal exit
   of its scope.  */
#define CLEANUP_EH_ONLY(NODE) ((NODE)->base.static_flag)

/* In a TRY_CATCH_EXPR, means that the handler should be considered a
   separate cleanup in honor_protect_cleanup_actions.  */
#define TRY_CATCH_IS_CLEANUP(NODE) \
  (TRY_CATCH_EXPR_CHECK (NODE)->base.static_flag)

/* Used as a temporary field on a CASE_LABEL_EXPR to indicate that the
   CASE_HIGH operand has been processed.  */
#define CASE_HIGH_SEEN(NODE) \
  (CASE_LABEL_EXPR_CHECK (NODE)->base.static_flag)

/* Used to mark scoped enums.  */
#define ENUM_IS_SCOPED(NODE) (ENUMERAL_TYPE_CHECK (NODE)->base.static_flag)

/* Determines whether an ENUMERAL_TYPE has defined the list of constants. */
#define ENUM_IS_OPAQUE(NODE) (ENUMERAL_TYPE_CHECK (NODE)->base.private_flag)

/* In an expr node (usually a conversion) this means the node was made
   implicitly and should not lead to any sort of warning.  In a decl node,
   warnings concerning the decl should be suppressed.  This is used at
   least for used-before-set warnings, and it set after one warning is
   emitted.  */
#define TREE_NO_WARNING(NODE) ((NODE)->base.nowarning_flag)

/* Used to indicate that this TYPE represents a compiler-generated entity.  */
#define TYPE_ARTIFICIAL(NODE) (TYPE_CHECK (NODE)->base.nowarning_flag)

/* In an IDENTIFIER_NODE, this means that assemble_name was called with
   this string as an argument.  */
#define TREE_SYMBOL_REFERENCED(NODE) \
  (IDENTIFIER_NODE_CHECK (NODE)->base.static_flag)

/* Nonzero in a pointer or reference type means the data pointed to
   by this type can alias anything.  */
#define TYPE_REF_CAN_ALIAS_ALL(NODE) \
  (PTR_OR_REF_CHECK (NODE)->base.static_flag)

/* In an INTEGER_CST, REAL_CST, COMPLEX_CST, or VECTOR_CST, this means
   there was an overflow in folding.  */

#define TREE_OVERFLOW(NODE) (CST_CHECK (NODE)->base.public_flag)

/* TREE_OVERFLOW can only be true for EXPR of CONSTANT_CLASS_P.  */

#define TREE_OVERFLOW_P(EXPR) \
 (CONSTANT_CLASS_P (EXPR) && TREE_OVERFLOW (EXPR))

/* In a VAR_DECL, FUNCTION_DECL, NAMESPACE_DECL or TYPE_DECL,
   nonzero means name is to be accessible from outside this translation unit.
   In an IDENTIFIER_NODE, nonzero means an external declaration
   accessible from outside this translation unit was previously seen
   for this name in an inner scope.  */
#define TREE_PUBLIC(NODE) ((NODE)->base.public_flag)

/* In a _TYPE, indicates whether TYPE_CACHED_VALUES contains a vector
   of cached values, or is something else.  */
#define TYPE_CACHED_VALUES_P(NODE) (TYPE_CHECK (NODE)->base.public_flag)

/* In a SAVE_EXPR, indicates that the original expression has already
   been substituted with a VAR_DECL that contains the value.  */
#define SAVE_EXPR_RESOLVED_P(NODE) \
  (SAVE_EXPR_CHECK (NODE)->base.public_flag)

/* Set on a CALL_EXPR if this stdarg call should be passed the argument
   pack.  */
#define CALL_EXPR_VA_ARG_PACK(NODE) \
  (CALL_EXPR_CHECK (NODE)->base.public_flag)

/* In any expression, decl, or constant, nonzero means it has side effects or
   reevaluation of the whole expression could produce a different value.
   This is set if any subexpression is a function call, a side effect or a
   reference to a volatile variable.  In a ..._DECL, this is set only if the
   declaration said `volatile'.  This will never be set for a constant.  */
#define TREE_SIDE_EFFECTS(NODE) \
  (NON_TYPE_CHECK (NODE)->base.side_effects_flag)

/* In a LABEL_DECL, nonzero means this label had its address taken
   and therefore can never be deleted and is a jump target for
   computed gotos.  */
#define FORCED_LABEL(NODE) (LABEL_DECL_CHECK (NODE)->base.side_effects_flag)

/* Nonzero means this expression is volatile in the C sense:
   its address should be of type `volatile WHATEVER *'.
   In other words, the declared item is volatile qualified.
   This is used in _DECL nodes and _REF nodes.
   On a FUNCTION_DECL node, this means the function does not
   return normally.  This is the same effect as setting
   the attribute noreturn on the function in C.

   In a ..._TYPE node, means this type is volatile-qualified.
   But use TYPE_VOLATILE instead of this macro when the node is a type,
   because eventually we may make that a different bit.

   If this bit is set in an expression, so is TREE_SIDE_EFFECTS.  */
#define TREE_THIS_VOLATILE(NODE) ((NODE)->base.volatile_flag)

/* Nonzero means this node will not trap.  In an INDIRECT_REF, means
   accessing the memory pointed to won't generate a trap.  However,
   this only applies to an object when used appropriately: it doesn't
   mean that writing a READONLY mem won't trap.

   In ARRAY_REF and ARRAY_RANGE_REF means that we know that the index
   (or slice of the array) always belongs to the range of the array.
   I.e. that the access will not trap, provided that the access to
   the base to the array will not trap.  */
#define TREE_THIS_NOTRAP(NODE) \
  (TREE_CHECK5 (NODE, INDIRECT_REF, MEM_REF, TARGET_MEM_REF, ARRAY_REF,	\
		ARRAY_RANGE_REF)->base.nothrow_flag)

/* In a VAR_DECL, PARM_DECL or FIELD_DECL, or any kind of ..._REF node,
   nonzero means it may not be the lhs of an assignment.
   Nonzero in a FUNCTION_DECL means this function should be treated
   as "const" function (can only read its arguments).  */
#define TREE_READONLY(NODE) (NON_TYPE_CHECK (NODE)->base.readonly_flag)

/* Value of expression is constant.  Always on in all ..._CST nodes.  May
   also appear in an expression or decl where the value is constant.  */
#define TREE_CONSTANT(NODE) (NON_TYPE_CHECK (NODE)->base.constant_flag)

/* Nonzero if NODE, a type, has had its sizes gimplified.  */
#define TYPE_SIZES_GIMPLIFIED(NODE) \
  (TYPE_CHECK (NODE)->base.constant_flag)

/* In a decl (most significantly a FIELD_DECL), means an unsigned field.  */
#define DECL_UNSIGNED(NODE) \
  (DECL_COMMON_CHECK (NODE)->base.u.bits.unsigned_flag)

/* In integral and pointer types, means an unsigned type.  */
#define TYPE_UNSIGNED(NODE) (TYPE_CHECK (NODE)->base.u.bits.unsigned_flag)

/* Same as TYPE_UNSIGNED but converted to SIGNOP.  */
#define TYPE_SIGN(NODE) ((signop) TYPE_UNSIGNED (NODE))

/* True if overflow wraps around for the given integral type.  That
   is, TYPE_MAX + 1 == TYPE_MIN.  */
#define TYPE_OVERFLOW_WRAPS(TYPE) \
  (ANY_INTEGRAL_TYPE_CHECK(TYPE)->base.u.bits.unsigned_flag || flag_wrapv)

/* True if overflow is undefined for the given integral type.  We may
   optimize on the assumption that values in the type never overflow.

   IMPORTANT NOTE: Any optimization based on TYPE_OVERFLOW_UNDEFINED
   must issue a warning based on warn_strict_overflow.  In some cases
   it will be appropriate to issue the warning immediately, and in
   other cases it will be appropriate to simply set a flag and let the
   caller decide whether a warning is appropriate or not.  */
#define TYPE_OVERFLOW_UNDEFINED(TYPE)				\
  (!ANY_INTEGRAL_TYPE_CHECK(TYPE)->base.u.bits.unsigned_flag	\
   && !flag_wrapv && !flag_trapv && flag_strict_overflow)

/* True if overflow for the given integral type should issue a
   trap.  */
#define TYPE_OVERFLOW_TRAPS(TYPE) \
  (!ANY_INTEGRAL_TYPE_CHECK(TYPE)->base.u.bits.unsigned_flag && flag_trapv)

/* True if an overflow is to be preserved for sanitization.  */
#define TYPE_OVERFLOW_SANITIZED(TYPE)			\
  (INTEGRAL_TYPE_P (TYPE)				\
   && !TYPE_OVERFLOW_WRAPS (TYPE)			\
   && (flag_sanitize & SANITIZE_SI_OVERFLOW))

/* True if pointer types have undefined overflow.  */
#define POINTER_TYPE_OVERFLOW_UNDEFINED (flag_strict_overflow)

/* Nonzero in a VAR_DECL or STRING_CST means assembler code has been written.
   Nonzero in a FUNCTION_DECL means that the function has been compiled.
   This is interesting in an inline function, since it might not need
   to be compiled separately.
   Nonzero in a RECORD_TYPE, UNION_TYPE, QUAL_UNION_TYPE, ENUMERAL_TYPE
   or TYPE_DECL if the debugging info for the type has been written.
   In a BLOCK node, nonzero if reorder_blocks has already seen this block.
   In an SSA_NAME node, nonzero if the SSA_NAME occurs in an abnormal
   PHI node.  */
#define TREE_ASM_WRITTEN(NODE) ((NODE)->base.asm_written_flag)

/* Nonzero in a _DECL if the name is used in its scope.
   Nonzero in an expr node means inhibit warning if value is unused.
   In IDENTIFIER_NODEs, this means that some extern decl for this name
   was used.
   In a BLOCK, this means that the block contains variables that are used.  */
#define TREE_USED(NODE) ((NODE)->base.used_flag)

/* In a FUNCTION_DECL, nonzero means a call to the function cannot
   throw an exception.  In a CALL_EXPR, nonzero means the call cannot
   throw.  We can't easily check the node type here as the C++
   frontend also uses this flag (for AGGR_INIT_EXPR).  */
#define TREE_NOTHROW(NODE) ((NODE)->base.nothrow_flag)

/* In a CALL_EXPR, means that it's safe to use the target of the call
   expansion as the return slot for a call that returns in memory.  */
#define CALL_EXPR_RETURN_SLOT_OPT(NODE) \
  (CALL_EXPR_CHECK (NODE)->base.private_flag)

/* Cilk keywords accessors.  */
#define CILK_SPAWN_FN(NODE) TREE_OPERAND (CILK_SPAWN_STMT_CHECK (NODE), 0)

/* In a RESULT_DECL, PARM_DECL and VAR_DECL, means that it is
   passed by invisible reference (and the TREE_TYPE is a pointer to the true
   type).  */
#define DECL_BY_REFERENCE(NODE) \
  (TREE_CHECK3 (NODE, VAR_DECL, PARM_DECL, \
		RESULT_DECL)->decl_common.decl_by_reference_flag)

/* In VAR_DECL and PARM_DECL, set when the decl has been used except for
   being set.  */
#define DECL_READ_P(NODE) \
  (TREE_CHECK2 (NODE, VAR_DECL, PARM_DECL)->decl_common.decl_read_flag)

/* In VAR_DECL or RESULT_DECL, set when significant code movement precludes
   attempting to share the stack slot with some other variable.  */
#define DECL_NONSHAREABLE(NODE) \
  (TREE_CHECK2 (NODE, VAR_DECL, \
		RESULT_DECL)->decl_common.decl_nonshareable_flag)

/* In a CALL_EXPR, means that the call is the jump from a thunk to the
   thunked-to function.  */
#define CALL_FROM_THUNK_P(NODE) (CALL_EXPR_CHECK (NODE)->base.protected_flag)

/* In a CALL_EXPR, if the function being called is BUILT_IN_ALLOCA, means that
   it has been built for the declaration of a variable-sized object.  */
#define CALL_ALLOCA_FOR_VAR_P(NODE) \
  (CALL_EXPR_CHECK (NODE)->base.protected_flag)

/* In a CALL_EXPR, means call was instrumented by Pointer Bounds Checker.  */
#define CALL_WITH_BOUNDS_P(NODE) (CALL_EXPR_CHECK (NODE)->base.deprecated_flag)

/* In a type, nonzero means that all objects of the type are guaranteed by the
   language or front-end to be properly aligned, so we can indicate that a MEM
   of this type is aligned at least to the alignment of the type, even if it
   doesn't appear that it is.  We see this, for example, in object-oriented
   languages where a tag field may show this is an object of a more-aligned
   variant of the more generic type.

   In an SSA_NAME node, nonzero if the SSA_NAME node is on the SSA_NAME
   freelist.  */
#define TYPE_ALIGN_OK(NODE) (TYPE_CHECK (NODE)->base.nothrow_flag)

/* Used in classes in C++.  */
#define TREE_PRIVATE(NODE) ((NODE)->base.private_flag)
/* Used in classes in C++. */
#define TREE_PROTECTED(NODE) ((NODE)->base.protected_flag)

/* True if reference type NODE is a C++ rvalue reference.  */
#define TYPE_REF_IS_RVALUE(NODE) \
  (REFERENCE_TYPE_CHECK (NODE)->base.private_flag)

/* Nonzero in a _DECL if the use of the name is defined as a
   deprecated feature by __attribute__((deprecated)).  */
#define TREE_DEPRECATED(NODE) \
  ((NODE)->base.deprecated_flag)

/* Nonzero in an IDENTIFIER_NODE if the name is a local alias, whose
   uses are to be substituted for uses of the TREE_CHAINed identifier.  */
#define IDENTIFIER_TRANSPARENT_ALIAS(NODE) \
  (IDENTIFIER_NODE_CHECK (NODE)->base.deprecated_flag)

/* In fixed-point types, means a saturating type.  */
#define TYPE_SATURATING(NODE) (TYPE_CHECK (NODE)->base.u.bits.saturating_flag)

/* These flags are available for each language front end to use internally.  */
#define TREE_LANG_FLAG_0(NODE) \
  (TREE_NOT_CHECK2 (NODE, TREE_VEC, SSA_NAME)->base.u.bits.lang_flag_0)
#define TREE_LANG_FLAG_1(NODE) \
  (TREE_NOT_CHECK2 (NODE, TREE_VEC, SSA_NAME)->base.u.bits.lang_flag_1)
#define TREE_LANG_FLAG_2(NODE) \
  (TREE_NOT_CHECK2 (NODE, TREE_VEC, SSA_NAME)->base.u.bits.lang_flag_2)
#define TREE_LANG_FLAG_3(NODE) \
  (TREE_NOT_CHECK2 (NODE, TREE_VEC, SSA_NAME)->base.u.bits.lang_flag_3)
#define TREE_LANG_FLAG_4(NODE) \
  (TREE_NOT_CHECK2 (NODE, TREE_VEC, SSA_NAME)->base.u.bits.lang_flag_4)
#define TREE_LANG_FLAG_5(NODE) \
  (TREE_NOT_CHECK2 (NODE, TREE_VEC, SSA_NAME)->base.u.bits.lang_flag_5)
#define TREE_LANG_FLAG_6(NODE) \
  (TREE_NOT_CHECK2 (NODE, TREE_VEC, SSA_NAME)->base.u.bits.lang_flag_6)

/* Define additional fields and accessors for nodes representing constants.  */

#define TREE_INT_CST_NUNITS(NODE) \
  (INTEGER_CST_CHECK (NODE)->base.u.int_length.unextended)
#define TREE_INT_CST_EXT_NUNITS(NODE) \
  (INTEGER_CST_CHECK (NODE)->base.u.int_length.extended)
#define TREE_INT_CST_OFFSET_NUNITS(NODE) \
  (INTEGER_CST_CHECK (NODE)->base.u.int_length.offset)
#define TREE_INT_CST_ELT(NODE, I) TREE_INT_CST_ELT_CHECK (NODE, I)
#define TREE_INT_CST_LOW(NODE) \
  ((unsigned HOST_WIDE_INT) TREE_INT_CST_ELT (NODE, 0))

#define TREE_REAL_CST_PTR(NODE) (REAL_CST_CHECK (NODE)->real_cst.real_cst_ptr)
#define TREE_REAL_CST(NODE) (*TREE_REAL_CST_PTR (NODE))

#define TREE_FIXED_CST_PTR(NODE) \
  (FIXED_CST_CHECK (NODE)->fixed_cst.fixed_cst_ptr)
#define TREE_FIXED_CST(NODE) (*TREE_FIXED_CST_PTR (NODE))

/* In a STRING_CST */
/* In C terms, this is sizeof, not strlen.  */
#define TREE_STRING_LENGTH(NODE) (STRING_CST_CHECK (NODE)->string.length)
#define TREE_STRING_POINTER(NODE) \
  ((const char *)(STRING_CST_CHECK (NODE)->string.str))

/* In a COMPLEX_CST node.  */
#define TREE_REALPART(NODE) (COMPLEX_CST_CHECK (NODE)->complex.real)
#define TREE_IMAGPART(NODE) (COMPLEX_CST_CHECK (NODE)->complex.imag)

/* In a VECTOR_CST node.  */
#define VECTOR_CST_NELTS(NODE) (TYPE_VECTOR_SUBPARTS (TREE_TYPE (NODE)))
#define VECTOR_CST_ELTS(NODE) (VECTOR_CST_CHECK (NODE)->vector.elts)
#define VECTOR_CST_ELT(NODE,IDX) (VECTOR_CST_CHECK (NODE)->vector.elts[IDX])

/* Define fields and accessors for some special-purpose tree nodes.  */

#define IDENTIFIER_LENGTH(NODE) \
  (IDENTIFIER_NODE_CHECK (NODE)->identifier.id.len)
#define IDENTIFIER_POINTER(NODE) \
  ((const char *) IDENTIFIER_NODE_CHECK (NODE)->identifier.id.str)
#define IDENTIFIER_HASH_VALUE(NODE) \
  (IDENTIFIER_NODE_CHECK (NODE)->identifier.id.hash_value)

/* Translate a hash table identifier pointer to a tree_identifier
   pointer, and vice versa.  */

#define HT_IDENT_TO_GCC_IDENT(NODE) \
  ((tree) ((char *) (NODE) - sizeof (struct tree_common)))
#define GCC_IDENT_TO_HT_IDENT(NODE) (&((struct tree_identifier *) (NODE))->id)

/* In a TREE_LIST node.  */
#define TREE_PURPOSE(NODE) (TREE_LIST_CHECK (NODE)->list.purpose)
#define TREE_VALUE(NODE) (TREE_LIST_CHECK (NODE)->list.value)

/* In a TREE_VEC node.  */
#define TREE_VEC_LENGTH(NODE) (TREE_VEC_CHECK (NODE)->base.u.length)
#define TREE_VEC_END(NODE) \
  ((void) TREE_VEC_CHECK (NODE), &((NODE)->vec.a[(NODE)->vec.base.u.length]))

#define TREE_VEC_ELT(NODE,I) TREE_VEC_ELT_CHECK (NODE, I)

/* In a CONSTRUCTOR node.  */
#define CONSTRUCTOR_ELTS(NODE) (CONSTRUCTOR_CHECK (NODE)->constructor.elts)
#define CONSTRUCTOR_ELT(NODE,IDX) \
  (&(*CONSTRUCTOR_ELTS (NODE))[IDX])
#define CONSTRUCTOR_NELTS(NODE) \
  (vec_safe_length (CONSTRUCTOR_ELTS (NODE)))
#define CONSTRUCTOR_NO_CLEARING(NODE) \
  (CONSTRUCTOR_CHECK (NODE)->base.public_flag)

/* Iterate through the vector V of CONSTRUCTOR_ELT elements, yielding the
   value of each element (stored within VAL). IX must be a scratch variable
   of unsigned integer type.  */
#define FOR_EACH_CONSTRUCTOR_VALUE(V, IX, VAL) \
  for (IX = 0; (IX >= vec_safe_length (V)) \
	       ? false \
	       : ((VAL = (*(V))[IX].value), \
	       true); \
       (IX)++)

/* Iterate through the vector V of CONSTRUCTOR_ELT elements, yielding both
   the value of each element (stored within VAL) and its index (stored
   within INDEX). IX must be a scratch variable of unsigned integer type.  */
#define FOR_EACH_CONSTRUCTOR_ELT(V, IX, INDEX, VAL) \
  for (IX = 0; (IX >= vec_safe_length (V)) \
	       ? false \
	       : (((void) (VAL = (*V)[IX].value)), \
		  (INDEX = (*V)[IX].index), \
		  true); \
       (IX)++)

/* Append a new constructor element to V, with the specified INDEX and VAL.  */
#define CONSTRUCTOR_APPEND_ELT(V, INDEX, VALUE) \
  do { \
    constructor_elt _ce___ = {INDEX, VALUE}; \
    vec_safe_push ((V), _ce___); \
  } while (0)

/* True if NODE, a FIELD_DECL, is to be processed as a bitfield for
   constructor output purposes.  */
#define CONSTRUCTOR_BITFIELD_P(NODE) \
  (DECL_BIT_FIELD (FIELD_DECL_CHECK (NODE)) && DECL_MODE (NODE) != BLKmode)

/* True if NODE is a clobber right hand side, an expression of indeterminate
   value that clobbers the LHS in a copy instruction.  We use a volatile
   empty CONSTRUCTOR for this, as it matches most of the necessary semantic.
   In particular the volatile flag causes us to not prematurely remove
   such clobber instructions.  */
#define TREE_CLOBBER_P(NODE) \
  (TREE_CODE (NODE) == CONSTRUCTOR && TREE_THIS_VOLATILE (NODE))

/* Define fields and accessors for some nodes that represent expressions.  */

/* Nonzero if NODE is an empty statement (NOP_EXPR <0>).  */
#define IS_EMPTY_STMT(NODE)	(TREE_CODE (NODE) == NOP_EXPR \
				 && VOID_TYPE_P (TREE_TYPE (NODE)) \
				 && integer_zerop (TREE_OPERAND (NODE, 0)))

/* In ordinary expression nodes.  */
#define TREE_OPERAND_LENGTH(NODE) tree_operand_length (NODE)
#define TREE_OPERAND(NODE, I) TREE_OPERAND_CHECK (NODE, I)

/* In a tcc_vl_exp node, operand 0 is an INT_CST node holding the operand
   length.  Its value includes the length operand itself; that is,
   the minimum valid length is 1.
   Note that we have to bypass the use of TREE_OPERAND to access
   that field to avoid infinite recursion in expanding the macros.  */
#define VL_EXP_OPERAND_LENGTH(NODE) \
  ((int)TREE_INT_CST_LOW (VL_EXP_CHECK (NODE)->exp.operands[0]))

/* Nonzero if is_gimple_debug() may possibly hold.  */
#define MAY_HAVE_DEBUG_STMTS    (flag_var_tracking_assignments)

/* In a LOOP_EXPR node.  */
#define LOOP_EXPR_BODY(NODE) TREE_OPERAND_CHECK_CODE (NODE, LOOP_EXPR, 0)

/* The source location of this expression.  Non-tree_exp nodes such as
   decls and constants can be shared among multiple locations, so
   return nothing.  */
#define EXPR_LOCATION(NODE) \
  (CAN_HAVE_LOCATION_P ((NODE)) ? (NODE)->exp.locus : UNKNOWN_LOCATION)
#define SET_EXPR_LOCATION(NODE, LOCUS) EXPR_CHECK ((NODE))->exp.locus = (LOCUS)
#define EXPR_HAS_LOCATION(NODE) (LOCATION_LOCUS (EXPR_LOCATION (NODE))	\
  != UNKNOWN_LOCATION)
/* The location to be used in a diagnostic about this expression.  Do not
   use this macro if the location will be assigned to other expressions.  */
#define EXPR_LOC_OR_LOC(NODE, LOCUS) (EXPR_HAS_LOCATION (NODE) \
				      ? (NODE)->exp.locus : (LOCUS))
#define EXPR_FILENAME(NODE) LOCATION_FILE (EXPR_CHECK ((NODE))->exp.locus)
#define EXPR_LINENO(NODE) LOCATION_LINE (EXPR_CHECK (NODE)->exp.locus)

/* True if a tree is an expression or statement that can have a
   location.  */
#define CAN_HAVE_LOCATION_P(NODE) ((NODE) && EXPR_P (NODE))

extern void protected_set_expr_location (tree, location_t);

/* In a TARGET_EXPR node.  */
#define TARGET_EXPR_SLOT(NODE) TREE_OPERAND_CHECK_CODE (NODE, TARGET_EXPR, 0)
#define TARGET_EXPR_INITIAL(NODE) TREE_OPERAND_CHECK_CODE (NODE, TARGET_EXPR, 1)
#define TARGET_EXPR_CLEANUP(NODE) TREE_OPERAND_CHECK_CODE (NODE, TARGET_EXPR, 2)

/* DECL_EXPR accessor. This gives access to the DECL associated with
   the given declaration statement.  */
#define DECL_EXPR_DECL(NODE)    TREE_OPERAND (DECL_EXPR_CHECK (NODE), 0)

#define EXIT_EXPR_COND(NODE)	     TREE_OPERAND (EXIT_EXPR_CHECK (NODE), 0)

/* COMPOUND_LITERAL_EXPR accessors.  */
#define COMPOUND_LITERAL_EXPR_DECL_EXPR(NODE)		\
  TREE_OPERAND (COMPOUND_LITERAL_EXPR_CHECK (NODE), 0)
#define COMPOUND_LITERAL_EXPR_DECL(NODE)			\
  DECL_EXPR_DECL (COMPOUND_LITERAL_EXPR_DECL_EXPR (NODE))

/* SWITCH_EXPR accessors. These give access to the condition, body and
   original condition type (before any compiler conversions)
   of the switch statement, respectively.  */
#define SWITCH_COND(NODE)       TREE_OPERAND (SWITCH_EXPR_CHECK (NODE), 0)
#define SWITCH_BODY(NODE)       TREE_OPERAND (SWITCH_EXPR_CHECK (NODE), 1)
#define SWITCH_LABELS(NODE)     TREE_OPERAND (SWITCH_EXPR_CHECK (NODE), 2)

/* CASE_LABEL_EXPR accessors. These give access to the high and low values
   of a case label, respectively.  */
#define CASE_LOW(NODE)          	TREE_OPERAND (CASE_LABEL_EXPR_CHECK (NODE), 0)
#define CASE_HIGH(NODE)         	TREE_OPERAND (CASE_LABEL_EXPR_CHECK (NODE), 1)
#define CASE_LABEL(NODE)		TREE_OPERAND (CASE_LABEL_EXPR_CHECK (NODE), 2)
#define CASE_CHAIN(NODE)		TREE_OPERAND (CASE_LABEL_EXPR_CHECK (NODE), 3)

/* The operands of a TARGET_MEM_REF.  Operands 0 and 1 have to match
   corresponding MEM_REF operands.  */
#define TMR_BASE(NODE) (TREE_OPERAND (TARGET_MEM_REF_CHECK (NODE), 0))
#define TMR_OFFSET(NODE) (TREE_OPERAND (TARGET_MEM_REF_CHECK (NODE), 1))
#define TMR_INDEX(NODE) (TREE_OPERAND (TARGET_MEM_REF_CHECK (NODE), 2))
#define TMR_STEP(NODE) (TREE_OPERAND (TARGET_MEM_REF_CHECK (NODE), 3))
#define TMR_INDEX2(NODE) (TREE_OPERAND (TARGET_MEM_REF_CHECK (NODE), 4))

#define MR_DEPENDENCE_CLIQUE(NODE) \
  (TREE_CHECK2 (NODE, MEM_REF, TARGET_MEM_REF)->base.u.dependence_info.clique)
#define MR_DEPENDENCE_BASE(NODE) \
  (TREE_CHECK2 (NODE, MEM_REF, TARGET_MEM_REF)->base.u.dependence_info.base)

/* The operands of a BIND_EXPR.  */
#define BIND_EXPR_VARS(NODE) (TREE_OPERAND (BIND_EXPR_CHECK (NODE), 0))
#define BIND_EXPR_BODY(NODE) (TREE_OPERAND (BIND_EXPR_CHECK (NODE), 1))
#define BIND_EXPR_BLOCK(NODE) (TREE_OPERAND (BIND_EXPR_CHECK (NODE), 2))

/* GOTO_EXPR accessor. This gives access to the label associated with
   a goto statement.  */
#define GOTO_DESTINATION(NODE)  TREE_OPERAND ((NODE), 0)

/* ASM_EXPR accessors. ASM_STRING returns a STRING_CST for the
   instruction (e.g., "mov x, y"). ASM_OUTPUTS, ASM_INPUTS, and
   ASM_CLOBBERS represent the outputs, inputs, and clobbers for the
   statement.  */
#define ASM_STRING(NODE)        TREE_OPERAND (ASM_EXPR_CHECK (NODE), 0)
#define ASM_OUTPUTS(NODE)       TREE_OPERAND (ASM_EXPR_CHECK (NODE), 1)
#define ASM_INPUTS(NODE)        TREE_OPERAND (ASM_EXPR_CHECK (NODE), 2)
#define ASM_CLOBBERS(NODE)      TREE_OPERAND (ASM_EXPR_CHECK (NODE), 3)
#define ASM_LABELS(NODE)	TREE_OPERAND (ASM_EXPR_CHECK (NODE), 4)
/* Nonzero if we want to create an ASM_INPUT instead of an
   ASM_OPERAND with no operands.  */
#define ASM_INPUT_P(NODE) (ASM_EXPR_CHECK (NODE)->base.static_flag)
#define ASM_VOLATILE_P(NODE) (ASM_EXPR_CHECK (NODE)->base.public_flag)

/* COND_EXPR accessors.  */
#define COND_EXPR_COND(NODE)	(TREE_OPERAND (COND_EXPR_CHECK (NODE), 0))
#define COND_EXPR_THEN(NODE)	(TREE_OPERAND (COND_EXPR_CHECK (NODE), 1))
#define COND_EXPR_ELSE(NODE)	(TREE_OPERAND (COND_EXPR_CHECK (NODE), 2))

/* Accessors for the chains of recurrences.  */
#define CHREC_VAR(NODE)           TREE_OPERAND (POLYNOMIAL_CHREC_CHECK (NODE), 0)
#define CHREC_LEFT(NODE)          TREE_OPERAND (POLYNOMIAL_CHREC_CHECK (NODE), 1)
#define CHREC_RIGHT(NODE)         TREE_OPERAND (POLYNOMIAL_CHREC_CHECK (NODE), 2)
#define CHREC_VARIABLE(NODE)      TREE_INT_CST_LOW (CHREC_VAR (NODE))

/* LABEL_EXPR accessor. This gives access to the label associated with
   the given label expression.  */
#define LABEL_EXPR_LABEL(NODE)  TREE_OPERAND (LABEL_EXPR_CHECK (NODE), 0)

/* CATCH_EXPR accessors.  */
#define CATCH_TYPES(NODE)	TREE_OPERAND (CATCH_EXPR_CHECK (NODE), 0)
#define CATCH_BODY(NODE)	TREE_OPERAND (CATCH_EXPR_CHECK (NODE), 1)

/* EH_FILTER_EXPR accessors.  */
#define EH_FILTER_TYPES(NODE)	TREE_OPERAND (EH_FILTER_EXPR_CHECK (NODE), 0)
#define EH_FILTER_FAILURE(NODE)	TREE_OPERAND (EH_FILTER_EXPR_CHECK (NODE), 1)

/* OBJ_TYPE_REF accessors.  */
#define OBJ_TYPE_REF_EXPR(NODE)	  TREE_OPERAND (OBJ_TYPE_REF_CHECK (NODE), 0)
#define OBJ_TYPE_REF_OBJECT(NODE) TREE_OPERAND (OBJ_TYPE_REF_CHECK (NODE), 1)
#define OBJ_TYPE_REF_TOKEN(NODE)  TREE_OPERAND (OBJ_TYPE_REF_CHECK (NODE), 2)

/* ASSERT_EXPR accessors.  */
#define ASSERT_EXPR_VAR(NODE)	TREE_OPERAND (ASSERT_EXPR_CHECK (NODE), 0)
#define ASSERT_EXPR_COND(NODE)	TREE_OPERAND (ASSERT_EXPR_CHECK (NODE), 1)

/* CALL_EXPR accessors.  */
#define CALL_EXPR_FN(NODE) TREE_OPERAND (CALL_EXPR_CHECK (NODE), 1)
#define CALL_EXPR_STATIC_CHAIN(NODE) TREE_OPERAND (CALL_EXPR_CHECK (NODE), 2)
#define CALL_EXPR_ARG(NODE, I) TREE_OPERAND (CALL_EXPR_CHECK (NODE), (I) + 3)
#define call_expr_nargs(NODE) (VL_EXP_OPERAND_LENGTH (NODE) - 3)
#define CALL_EXPR_IFN(NODE) (CALL_EXPR_CHECK (NODE)->base.u.ifn)

/* CALL_EXPR_ARGP returns a pointer to the argument vector for NODE.
   We can't use &CALL_EXPR_ARG (NODE, 0) because that will complain if
   the argument count is zero when checking is enabled.  Instead, do
   the pointer arithmetic to advance past the 3 fixed operands in a
   CALL_EXPR.  That produces a valid pointer to just past the end of the
   operand array, even if it's not valid to dereference it.  */
#define CALL_EXPR_ARGP(NODE) \
  (&(TREE_OPERAND (CALL_EXPR_CHECK (NODE), 0)) + 3)

/* TM directives and accessors.  */
#define TRANSACTION_EXPR_BODY(NODE) \
  TREE_OPERAND (TRANSACTION_EXPR_CHECK (NODE), 0)
#define TRANSACTION_EXPR_OUTER(NODE) \
  (TRANSACTION_EXPR_CHECK (NODE)->base.static_flag)
#define TRANSACTION_EXPR_RELAXED(NODE) \
  (TRANSACTION_EXPR_CHECK (NODE)->base.public_flag)

/* OpenMP and OpenACC directive and clause accessors.  */

/* Generic accessors for OMP nodes that keep the body as operand 0, and clauses
   as operand 1.  */
#define OMP_BODY(NODE) \
  TREE_OPERAND (TREE_RANGE_CHECK (NODE, OACC_PARALLEL, OMP_TASKGROUP), 0)
#define OMP_CLAUSES(NODE) \
  TREE_OPERAND (TREE_RANGE_CHECK (NODE, OACC_PARALLEL, OMP_SINGLE), 1)

/* Generic accessors for OMP nodes that keep clauses as operand 0.  */
#define OMP_STANDALONE_CLAUSES(NODE) \
  TREE_OPERAND (TREE_RANGE_CHECK (NODE, OACC_CACHE, OMP_TARGET_EXIT_DATA), 0)

#define OACC_PARALLEL_BODY(NODE) \
  TREE_OPERAND (OACC_PARALLEL_CHECK (NODE), 0)
#define OACC_PARALLEL_CLAUSES(NODE) \
  TREE_OPERAND (OACC_PARALLEL_CHECK (NODE), 1)

#define OACC_KERNELS_BODY(NODE) \
  TREE_OPERAND (OACC_KERNELS_CHECK(NODE), 0)
#define OACC_KERNELS_CLAUSES(NODE) \
  TREE_OPERAND (OACC_KERNELS_CHECK(NODE), 1)

#define OACC_DATA_BODY(NODE) \
  TREE_OPERAND (OACC_DATA_CHECK (NODE), 0)
#define OACC_DATA_CLAUSES(NODE) \
  TREE_OPERAND (OACC_DATA_CHECK (NODE), 1)

#define OACC_HOST_DATA_BODY(NODE) \
  TREE_OPERAND (OACC_HOST_DATA_CHECK (NODE), 0)
#define OACC_HOST_DATA_CLAUSES(NODE) \
  TREE_OPERAND (OACC_HOST_DATA_CHECK (NODE), 1)

#define OACC_CACHE_CLAUSES(NODE) \
  TREE_OPERAND (OACC_CACHE_CHECK (NODE), 0)

#define OACC_DECLARE_CLAUSES(NODE) \
  TREE_OPERAND (OACC_DECLARE_CHECK (NODE), 0)
#define OACC_DECLARE_RETURN_CLAUSES(NODE) \
  TREE_OPERAND (OACC_DECLARE_CHECK (NODE), 1)

#define OACC_ENTER_DATA_CLAUSES(NODE) \
  TREE_OPERAND (OACC_ENTER_DATA_CHECK (NODE), 0)

#define OACC_EXIT_DATA_CLAUSES(NODE) \
  TREE_OPERAND (OACC_EXIT_DATA_CHECK (NODE), 0)

#define OACC_UPDATE_CLAUSES(NODE) \
  TREE_OPERAND (OACC_UPDATE_CHECK (NODE), 0)

#define OMP_PARALLEL_BODY(NODE)    TREE_OPERAND (OMP_PARALLEL_CHECK (NODE), 0)
#define OMP_PARALLEL_CLAUSES(NODE) TREE_OPERAND (OMP_PARALLEL_CHECK (NODE), 1)

#define OMP_TASK_BODY(NODE)	   TREE_OPERAND (OMP_TASK_CHECK (NODE), 0)
#define OMP_TASK_CLAUSES(NODE)	   TREE_OPERAND (OMP_TASK_CHECK (NODE), 1)

#define OMP_TASKREG_CHECK(NODE)	  TREE_RANGE_CHECK (NODE, OMP_PARALLEL, OMP_TASK)
#define OMP_TASKREG_BODY(NODE)    TREE_OPERAND (OMP_TASKREG_CHECK (NODE), 0)
#define OMP_TASKREG_CLAUSES(NODE) TREE_OPERAND (OMP_TASKREG_CHECK (NODE), 1)

#define OMP_LOOP_CHECK(NODE) TREE_RANGE_CHECK (NODE, OMP_FOR, OACC_LOOP)
#define OMP_FOR_BODY(NODE)	   TREE_OPERAND (OMP_LOOP_CHECK (NODE), 0)
#define OMP_FOR_CLAUSES(NODE)	   TREE_OPERAND (OMP_LOOP_CHECK (NODE), 1)
#define OMP_FOR_INIT(NODE)	   TREE_OPERAND (OMP_LOOP_CHECK (NODE), 2)
#define OMP_FOR_COND(NODE)	   TREE_OPERAND (OMP_LOOP_CHECK (NODE), 3)
#define OMP_FOR_INCR(NODE)	   TREE_OPERAND (OMP_LOOP_CHECK (NODE), 4)
#define OMP_FOR_PRE_BODY(NODE)	   TREE_OPERAND (OMP_LOOP_CHECK (NODE), 5)

#define OMP_SECTIONS_BODY(NODE)    TREE_OPERAND (OMP_SECTIONS_CHECK (NODE), 0)
#define OMP_SECTIONS_CLAUSES(NODE) TREE_OPERAND (OMP_SECTIONS_CHECK (NODE), 1)

#define OMP_SECTION_BODY(NODE)	   TREE_OPERAND (OMP_SECTION_CHECK (NODE), 0)

#define OMP_SINGLE_BODY(NODE)	   TREE_OPERAND (OMP_SINGLE_CHECK (NODE), 0)
#define OMP_SINGLE_CLAUSES(NODE)   TREE_OPERAND (OMP_SINGLE_CHECK (NODE), 1)

#define OMP_MASTER_BODY(NODE)	   TREE_OPERAND (OMP_MASTER_CHECK (NODE), 0)

#define OMP_TASKGROUP_BODY(NODE)   TREE_OPERAND (OMP_TASKGROUP_CHECK (NODE), 0)

#define OMP_ORDERED_BODY(NODE)	   TREE_OPERAND (OMP_ORDERED_CHECK (NODE), 0)
#define OMP_ORDERED_CLAUSES(NODE)  TREE_OPERAND (OMP_ORDERED_CHECK (NODE), 1)

#define OMP_CRITICAL_BODY(NODE)    TREE_OPERAND (OMP_CRITICAL_CHECK (NODE), 0)
#define OMP_CRITICAL_CLAUSES(NODE) TREE_OPERAND (OMP_CRITICAL_CHECK (NODE), 1)
#define OMP_CRITICAL_NAME(NODE)    TREE_OPERAND (OMP_CRITICAL_CHECK (NODE), 2)

#define OMP_TEAMS_BODY(NODE)	   TREE_OPERAND (OMP_TEAMS_CHECK (NODE), 0)
#define OMP_TEAMS_CLAUSES(NODE)	   TREE_OPERAND (OMP_TEAMS_CHECK (NODE), 1)

#define OMP_TARGET_DATA_BODY(NODE) \
  TREE_OPERAND (OMP_TARGET_DATA_CHECK (NODE), 0)
#define OMP_TARGET_DATA_CLAUSES(NODE)\
  TREE_OPERAND (OMP_TARGET_DATA_CHECK (NODE), 1)

#define OMP_TARGET_BODY(NODE)	   TREE_OPERAND (OMP_TARGET_CHECK (NODE), 0)
#define OMP_TARGET_CLAUSES(NODE)   TREE_OPERAND (OMP_TARGET_CHECK (NODE), 1)

#define OMP_TARGET_UPDATE_CLAUSES(NODE)\
  TREE_OPERAND (OMP_TARGET_UPDATE_CHECK (NODE), 0)

#define OMP_TARGET_ENTER_DATA_CLAUSES(NODE)\
  TREE_OPERAND (OMP_TARGET_ENTER_DATA_CHECK (NODE), 0)

#define OMP_TARGET_EXIT_DATA_CLAUSES(NODE)\
  TREE_OPERAND (OMP_TARGET_EXIT_DATA_CHECK (NODE), 0)

#define OMP_CLAUSE_SIZE(NODE)						\
  OMP_CLAUSE_OPERAND (OMP_CLAUSE_RANGE_CHECK (OMP_CLAUSE_CHECK (NODE),	\
					      OMP_CLAUSE_FROM,		\
					      OMP_CLAUSE__CACHE_), 1)

#define OMP_CLAUSE_CHAIN(NODE)     TREE_CHAIN (OMP_CLAUSE_CHECK (NODE))
#define OMP_CLAUSE_DECL(NODE)      					\
  OMP_CLAUSE_OPERAND (OMP_CLAUSE_RANGE_CHECK (OMP_CLAUSE_CHECK (NODE),	\
					      OMP_CLAUSE_PRIVATE,	\
					      OMP_CLAUSE__LOOPTEMP_), 0)
#define OMP_CLAUSE_HAS_LOCATION(NODE) \
  (LOCATION_LOCUS ((OMP_CLAUSE_CHECK (NODE))->omp_clause.locus)		\
  != UNKNOWN_LOCATION)
#define OMP_CLAUSE_LOCATION(NODE)  (OMP_CLAUSE_CHECK (NODE))->omp_clause.locus

/* True on an OMP_SECTION statement that was the last lexical member.
   This status is meaningful in the implementation of lastprivate.  */
#define OMP_SECTION_LAST(NODE) \
  (OMP_SECTION_CHECK (NODE)->base.private_flag)

/* True on an OMP_PARALLEL statement if it represents an explicit
   combined parallel work-sharing constructs.  */
#define OMP_PARALLEL_COMBINED(NODE) \
  (OMP_PARALLEL_CHECK (NODE)->base.private_flag)

/* True on an OMP_TEAMS statement if it represents an explicit
   combined teams distribute constructs.  */
#define OMP_TEAMS_COMBINED(NODE) \
  (OMP_TEAMS_CHECK (NODE)->base.private_flag)

/* True if OMP_ATOMIC* is supposed to be sequentially consistent
   as opposed to relaxed.  */
#define OMP_ATOMIC_SEQ_CST(NODE) \
  (TREE_RANGE_CHECK (NODE, OMP_ATOMIC, \
		     OMP_ATOMIC_CAPTURE_NEW)->base.private_flag)

/* True on a PRIVATE clause if its decl is kept around for debugging
   information only and its DECL_VALUE_EXPR is supposed to point
   to what it has been remapped to.  */
#define OMP_CLAUSE_PRIVATE_DEBUG(NODE) \
  (OMP_CLAUSE_SUBCODE_CHECK (NODE, OMP_CLAUSE_PRIVATE)->base.public_flag)

/* True on a PRIVATE clause if ctor needs access to outer region's
   variable.  */
#define OMP_CLAUSE_PRIVATE_OUTER_REF(NODE) \
  TREE_PRIVATE (OMP_CLAUSE_SUBCODE_CHECK (NODE, OMP_CLAUSE_PRIVATE))

/* True if a PRIVATE clause is for a C++ class IV on taskloop construct
   (thus should be private on the outer taskloop and firstprivate on
   task).  */
#define OMP_CLAUSE_PRIVATE_TASKLOOP_IV(NODE) \
  TREE_PROTECTED (OMP_CLAUSE_SUBCODE_CHECK (NODE, OMP_CLAUSE_PRIVATE))

/* True on a LASTPRIVATE clause if a FIRSTPRIVATE clause for the same
   decl is present in the chain.  */
#define OMP_CLAUSE_LASTPRIVATE_FIRSTPRIVATE(NODE) \
  (OMP_CLAUSE_SUBCODE_CHECK (NODE, OMP_CLAUSE_LASTPRIVATE)->base.public_flag)
#define OMP_CLAUSE_LASTPRIVATE_STMT(NODE) \
  OMP_CLAUSE_OPERAND (OMP_CLAUSE_SUBCODE_CHECK (NODE,			\
						OMP_CLAUSE_LASTPRIVATE),\
		      1)
#define OMP_CLAUSE_LASTPRIVATE_GIMPLE_SEQ(NODE) \
  (OMP_CLAUSE_CHECK (NODE))->omp_clause.gimple_reduction_init

<<<<<<< HEAD
=======
/* True if a LASTPRIVATE clause is for a C++ class IV on taskloop construct
   (thus should be lastprivate on the outer taskloop and firstprivate on
   task).  */
#define OMP_CLAUSE_LASTPRIVATE_TASKLOOP_IV(NODE) \
  TREE_PROTECTED (OMP_CLAUSE_SUBCODE_CHECK (NODE, OMP_CLAUSE_LASTPRIVATE))

>>>>>>> 85aa63af
/* True on a SHARED clause if a FIRSTPRIVATE clause for the same
   decl is present in the chain (this can happen only for taskloop
   with FIRSTPRIVATE/LASTPRIVATE on it originally.  */
#define OMP_CLAUSE_SHARED_FIRSTPRIVATE(NODE) \
  (OMP_CLAUSE_SUBCODE_CHECK (NODE, OMP_CLAUSE_SHARED)->base.public_flag)

#define OMP_CLAUSE_FINAL_EXPR(NODE) \
  OMP_CLAUSE_OPERAND (OMP_CLAUSE_SUBCODE_CHECK (NODE, OMP_CLAUSE_FINAL), 0)
#define OMP_CLAUSE_IF_EXPR(NODE) \
  OMP_CLAUSE_OPERAND (OMP_CLAUSE_SUBCODE_CHECK (NODE, OMP_CLAUSE_IF), 0)
#define OMP_CLAUSE_NUM_THREADS_EXPR(NODE) \
  OMP_CLAUSE_OPERAND (OMP_CLAUSE_SUBCODE_CHECK (NODE, OMP_CLAUSE_NUM_THREADS),0)
#define OMP_CLAUSE_SCHEDULE_CHUNK_EXPR(NODE) \
  OMP_CLAUSE_OPERAND (OMP_CLAUSE_SUBCODE_CHECK (NODE, OMP_CLAUSE_SCHEDULE), 0)
#define OMP_CLAUSE_NUM_TASKS_EXPR(NODE) \
  OMP_CLAUSE_OPERAND (OMP_CLAUSE_SUBCODE_CHECK (NODE, OMP_CLAUSE_NUM_TASKS), 0)
#define OMP_CLAUSE_HINT_EXPR(NODE) \
  OMP_CLAUSE_OPERAND (OMP_CLAUSE_SUBCODE_CHECK (NODE, OMP_CLAUSE_HINT), 0)

#define OMP_CLAUSE_GRAINSIZE_EXPR(NODE) \
  OMP_CLAUSE_OPERAND (OMP_CLAUSE_SUBCODE_CHECK (NODE, OMP_CLAUSE_GRAINSIZE),0)

#define OMP_CLAUSE_PRIORITY_EXPR(NODE) \
  OMP_CLAUSE_OPERAND (OMP_CLAUSE_SUBCODE_CHECK (NODE, OMP_CLAUSE_PRIORITY),0)

/* OpenACC clause expressions  */
#define OMP_CLAUSE_EXPR(NODE, CLAUSE) \
  OMP_CLAUSE_OPERAND (OMP_CLAUSE_SUBCODE_CHECK (NODE, CLAUSE), 0)
#define OMP_CLAUSE_GANG_EXPR(NODE) \
  OMP_CLAUSE_OPERAND ( \
    OMP_CLAUSE_SUBCODE_CHECK (NODE, OMP_CLAUSE_GANG), 0)
#define OMP_CLAUSE_GANG_STATIC_EXPR(NODE) \
  OMP_CLAUSE_OPERAND ( \
    OMP_CLAUSE_SUBCODE_CHECK (NODE, OMP_CLAUSE_GANG), 1)
#define OMP_CLAUSE_ASYNC_EXPR(NODE) \
  OMP_CLAUSE_OPERAND ( \
    OMP_CLAUSE_SUBCODE_CHECK (NODE, OMP_CLAUSE_ASYNC), 0)
#define OMP_CLAUSE_WAIT_EXPR(NODE) \
  OMP_CLAUSE_OPERAND ( \
    OMP_CLAUSE_SUBCODE_CHECK (NODE, OMP_CLAUSE_WAIT), 0)
#define OMP_CLAUSE_VECTOR_EXPR(NODE) \
  OMP_CLAUSE_OPERAND ( \
    OMP_CLAUSE_SUBCODE_CHECK (NODE, OMP_CLAUSE_VECTOR), 0)
#define OMP_CLAUSE_WORKER_EXPR(NODE) \
  OMP_CLAUSE_OPERAND ( \
    OMP_CLAUSE_SUBCODE_CHECK (NODE, OMP_CLAUSE_WORKER), 0)
#define OMP_CLAUSE_NUM_GANGS_EXPR(NODE) \
  OMP_CLAUSE_OPERAND ( \
    OMP_CLAUSE_SUBCODE_CHECK (NODE, OMP_CLAUSE_NUM_GANGS), 0)
#define OMP_CLAUSE_NUM_WORKERS_EXPR(NODE) \
  OMP_CLAUSE_OPERAND ( \
    OMP_CLAUSE_SUBCODE_CHECK (NODE, OMP_CLAUSE_NUM_WORKERS), 0)
#define OMP_CLAUSE_VECTOR_LENGTH_EXPR(NODE) \
  OMP_CLAUSE_OPERAND ( \
    OMP_CLAUSE_SUBCODE_CHECK (NODE, OMP_CLAUSE_VECTOR_LENGTH), 0)
#define OMP_CLAUSE_BIND_NAME(NODE) \
  OMP_CLAUSE_OPERAND ( \
    OMP_CLAUSE_SUBCODE_CHECK (NODE, OMP_CLAUSE_BIND), 0)

#define OMP_CLAUSE_DEPEND_KIND(NODE) \
  (OMP_CLAUSE_SUBCODE_CHECK (NODE, OMP_CLAUSE_DEPEND)->omp_clause.subcode.depend_kind)

#define OMP_CLAUSE_MAP_KIND(NODE) \
  ((enum gomp_map_kind) OMP_CLAUSE_SUBCODE_CHECK (NODE, OMP_CLAUSE_MAP)->omp_clause.subcode.map_kind)
#define OMP_CLAUSE_SET_MAP_KIND(NODE, MAP_KIND) \
  (OMP_CLAUSE_SUBCODE_CHECK (NODE, OMP_CLAUSE_MAP)->omp_clause.subcode.map_kind \
   = (unsigned char) (MAP_KIND))

/* Nonzero if this map clause is for array (rather than pointer) based array
   section with zero bias.  Both the non-decl OMP_CLAUSE_MAP and corresponding
   OMP_CLAUSE_MAP with GOMP_MAP_POINTER are marked with this flag.  */
#define OMP_CLAUSE_MAP_ZERO_BIAS_ARRAY_SECTION(NODE) \
  (OMP_CLAUSE_SUBCODE_CHECK (NODE, OMP_CLAUSE_MAP)->base.public_flag)

#define OMP_CLAUSE_PROC_BIND_KIND(NODE) \
  (OMP_CLAUSE_SUBCODE_CHECK (NODE, OMP_CLAUSE_PROC_BIND)->omp_clause.subcode.proc_bind_kind)

#define OMP_CLAUSE_COLLAPSE_EXPR(NODE) \
  OMP_CLAUSE_OPERAND (OMP_CLAUSE_SUBCODE_CHECK (NODE, OMP_CLAUSE_COLLAPSE), 0)
#define OMP_CLAUSE_COLLAPSE_ITERVAR(NODE) \
  OMP_CLAUSE_OPERAND (OMP_CLAUSE_SUBCODE_CHECK (NODE, OMP_CLAUSE_COLLAPSE), 1)
#define OMP_CLAUSE_COLLAPSE_COUNT(NODE) \
  OMP_CLAUSE_OPERAND (OMP_CLAUSE_SUBCODE_CHECK (NODE, OMP_CLAUSE_COLLAPSE), 2)

#define OMP_CLAUSE_ORDERED_EXPR(NODE) \
  OMP_CLAUSE_OPERAND (OMP_CLAUSE_SUBCODE_CHECK (NODE, OMP_CLAUSE_ORDERED), 0)

#define OMP_CLAUSE_REDUCTION_CODE(NODE)	\
  (OMP_CLAUSE_SUBCODE_CHECK (NODE, OMP_CLAUSE_REDUCTION)->omp_clause.subcode.reduction_code)
#define OMP_CLAUSE_REDUCTION_INIT(NODE) \
  OMP_CLAUSE_OPERAND (OMP_CLAUSE_SUBCODE_CHECK (NODE, OMP_CLAUSE_REDUCTION), 1)
#define OMP_CLAUSE_REDUCTION_MERGE(NODE) \
  OMP_CLAUSE_OPERAND (OMP_CLAUSE_SUBCODE_CHECK (NODE, OMP_CLAUSE_REDUCTION), 2)
#define OMP_CLAUSE_REDUCTION_GIMPLE_INIT(NODE) \
  (OMP_CLAUSE_CHECK (NODE))->omp_clause.gimple_reduction_init
#define OMP_CLAUSE_REDUCTION_GIMPLE_MERGE(NODE) \
  (OMP_CLAUSE_CHECK (NODE))->omp_clause.gimple_reduction_merge
#define OMP_CLAUSE_REDUCTION_PLACEHOLDER(NODE) \
  OMP_CLAUSE_OPERAND (OMP_CLAUSE_SUBCODE_CHECK (NODE, OMP_CLAUSE_REDUCTION), 3)
#define OMP_CLAUSE_REDUCTION_DECL_PLACEHOLDER(NODE) \
  OMP_CLAUSE_OPERAND (OMP_CLAUSE_SUBCODE_CHECK (NODE, OMP_CLAUSE_REDUCTION), 4)
<<<<<<< HEAD
#define OMP_CLAUSE_REDUCTION_PRIVATE_DECL(NODE) \
  OMP_CLAUSE_OPERAND (OMP_CLAUSE_SUBCODE_CHECK (NODE, OMP_CLAUSE_REDUCTION), 5)
=======
>>>>>>> 85aa63af

/* True if a REDUCTION clause may reference the original list item (omp_orig)
   in its OMP_CLAUSE_REDUCTION_{,GIMPLE_}INIT.  */
#define OMP_CLAUSE_REDUCTION_OMP_ORIG_REF(NODE) \
  (OMP_CLAUSE_SUBCODE_CHECK (NODE, OMP_CLAUSE_REDUCTION)->base.public_flag)

/* True if a LINEAR clause doesn't need copy in.  True for iterator vars which
   are always initialized inside of the loop construct, false otherwise.  */
#define OMP_CLAUSE_LINEAR_NO_COPYIN(NODE) \
  (OMP_CLAUSE_SUBCODE_CHECK (NODE, OMP_CLAUSE_LINEAR)->base.public_flag)

/* True if a LINEAR clause doesn't need copy out.  True for iterator vars which
   are declared inside of the simd construct.  */
#define OMP_CLAUSE_LINEAR_NO_COPYOUT(NODE) \
  TREE_PRIVATE (OMP_CLAUSE_SUBCODE_CHECK (NODE, OMP_CLAUSE_LINEAR))

/* True if a LINEAR clause has a stride that is variable.  */
#define OMP_CLAUSE_LINEAR_VARIABLE_STRIDE(NODE) \
  TREE_PROTECTED (OMP_CLAUSE_SUBCODE_CHECK (NODE, OMP_CLAUSE_LINEAR))

/* True if a LINEAR clause is for an array or allocatable variable that
   needs special handling by the frontend.  */
#define OMP_CLAUSE_LINEAR_ARRAY(NODE) \
  (OMP_CLAUSE_SUBCODE_CHECK (NODE, OMP_CLAUSE_LINEAR)->base.deprecated_flag)

#define OMP_CLAUSE_LINEAR_STEP(NODE) \
  OMP_CLAUSE_OPERAND (OMP_CLAUSE_SUBCODE_CHECK (NODE, OMP_CLAUSE_LINEAR), 1)

#define OMP_CLAUSE_LINEAR_STMT(NODE) \
  OMP_CLAUSE_OPERAND (OMP_CLAUSE_SUBCODE_CHECK (NODE, OMP_CLAUSE_LINEAR), 2)

#define OMP_CLAUSE_LINEAR_GIMPLE_SEQ(NODE) \
  (OMP_CLAUSE_CHECK (NODE))->omp_clause.gimple_reduction_init

#define OMP_CLAUSE_LINEAR_KIND(NODE) \
  (OMP_CLAUSE_SUBCODE_CHECK (NODE, OMP_CLAUSE_LINEAR)->omp_clause.subcode.linear_kind)

#define OMP_CLAUSE_ALIGNED_ALIGNMENT(NODE) \
  OMP_CLAUSE_OPERAND (OMP_CLAUSE_SUBCODE_CHECK (NODE, OMP_CLAUSE_ALIGNED), 1)

#define OMP_CLAUSE_NUM_TEAMS_EXPR(NODE) \
  OMP_CLAUSE_OPERAND (OMP_CLAUSE_SUBCODE_CHECK (NODE, OMP_CLAUSE_NUM_TEAMS), 0)

#define OMP_CLAUSE_THREAD_LIMIT_EXPR(NODE) \
  OMP_CLAUSE_OPERAND (OMP_CLAUSE_SUBCODE_CHECK (NODE, \
						OMP_CLAUSE_THREAD_LIMIT), 0)

#define OMP_CLAUSE_DEVICE_ID(NODE) \
  OMP_CLAUSE_OPERAND (OMP_CLAUSE_SUBCODE_CHECK (NODE, OMP_CLAUSE_DEVICE), 0)

#define OMP_CLAUSE_DIST_SCHEDULE_CHUNK_EXPR(NODE) \
  OMP_CLAUSE_OPERAND (OMP_CLAUSE_SUBCODE_CHECK (NODE, \
						OMP_CLAUSE_DIST_SCHEDULE), 0)

#define OMP_CLAUSE_SAFELEN_EXPR(NODE) \
  OMP_CLAUSE_OPERAND (OMP_CLAUSE_SUBCODE_CHECK (NODE, OMP_CLAUSE_SAFELEN), 0)

#define OMP_CLAUSE_SIMDLEN_EXPR(NODE) \
  OMP_CLAUSE_OPERAND (OMP_CLAUSE_SUBCODE_CHECK (NODE, OMP_CLAUSE_SIMDLEN), 0)

#define OMP_CLAUSE__SIMDUID__DECL(NODE) \
  OMP_CLAUSE_OPERAND (OMP_CLAUSE_SUBCODE_CHECK (NODE, OMP_CLAUSE__SIMDUID_), 0)

#define OMP_CLAUSE_SCHEDULE_KIND(NODE) \
  (OMP_CLAUSE_SUBCODE_CHECK (NODE, OMP_CLAUSE_SCHEDULE)->omp_clause.subcode.schedule_kind)

/* True if a SCHEDULE clause has the simd modifier on it.  */
#define OMP_CLAUSE_SCHEDULE_SIMD(NODE) \
  (OMP_CLAUSE_SUBCODE_CHECK (NODE, OMP_CLAUSE_SCHEDULE)->base.public_flag)

#define OMP_CLAUSE_DEFAULT_KIND(NODE) \
  (OMP_CLAUSE_SUBCODE_CHECK (NODE, OMP_CLAUSE_DEFAULT)->omp_clause.subcode.default_kind)

#define OMP_CLAUSE_TILE_LIST(NODE) \
  OMP_CLAUSE_OPERAND (OMP_CLAUSE_SUBCODE_CHECK (NODE, OMP_CLAUSE_TILE), 0)

#define OMP_CLAUSE_DEVICE_TYPE_DEVICES(NODE) \
  OMP_CLAUSE_OPERAND (OMP_CLAUSE_SUBCODE_CHECK (NODE, OMP_CLAUSE_DEVICE_TYPE), 0)

#define OMP_CLAUSE_DEVICE_TYPE_CLAUSES(NODE) \
  OMP_CLAUSE_OPERAND (OMP_CLAUSE_SUBCODE_CHECK (NODE, OMP_CLAUSE_DEVICE_TYPE), 1)

/* SSA_NAME accessors.  */

/* Returns the IDENTIFIER_NODE giving the SSA name a name or NULL_TREE
   if there is no name associated with it.  */
#define SSA_NAME_IDENTIFIER(NODE)				\
  (SSA_NAME_CHECK (NODE)->ssa_name.var != NULL_TREE		\
   ? (TREE_CODE ((NODE)->ssa_name.var) == IDENTIFIER_NODE	\
      ? (NODE)->ssa_name.var					\
      : DECL_NAME ((NODE)->ssa_name.var))			\
   : NULL_TREE)

/* Returns the variable being referenced.  This can be NULL_TREE for
   temporaries not associated with any user variable.
   Once released, this is the only field that can be relied upon.  */
#define SSA_NAME_VAR(NODE)					\
  (SSA_NAME_CHECK (NODE)->ssa_name.var == NULL_TREE		\
   || TREE_CODE ((NODE)->ssa_name.var) == IDENTIFIER_NODE	\
   ? NULL_TREE : (NODE)->ssa_name.var)

#define SET_SSA_NAME_VAR_OR_IDENTIFIER(NODE,VAR) \
  do { SSA_NAME_CHECK (NODE)->ssa_name.var = (VAR); } while (0)

/* Returns the statement which defines this SSA name.  */
#define SSA_NAME_DEF_STMT(NODE)	SSA_NAME_CHECK (NODE)->ssa_name.def_stmt

/* Returns the SSA version number of this SSA name.  Note that in
   tree SSA, version numbers are not per variable and may be recycled.  */
#define SSA_NAME_VERSION(NODE)	SSA_NAME_CHECK (NODE)->base.u.version

/* Nonzero if this SSA name occurs in an abnormal PHI.  SSA_NAMES are
   never output, so we can safely use the ASM_WRITTEN_FLAG for this
   status bit.  */
#define SSA_NAME_OCCURS_IN_ABNORMAL_PHI(NODE) \
    SSA_NAME_CHECK (NODE)->base.asm_written_flag

/* Nonzero if this SSA_NAME expression is currently on the free list of
   SSA_NAMES.  Using NOTHROW_FLAG seems reasonably safe since throwing
   has no meaning for an SSA_NAME.  */
#define SSA_NAME_IN_FREE_LIST(NODE) \
    SSA_NAME_CHECK (NODE)->base.nothrow_flag

/* Nonzero if this SSA_NAME is the default definition for the
   underlying symbol.  A default SSA name is created for symbol S if
   the very first reference to S in the function is a read operation.
   Default definitions are always created by an empty statement and
   belong to no basic block.  */
#define SSA_NAME_IS_DEFAULT_DEF(NODE) \
    SSA_NAME_CHECK (NODE)->base.default_def_flag

/* Attributes for SSA_NAMEs for pointer-type variables.  */
#define SSA_NAME_PTR_INFO(N) \
   SSA_NAME_CHECK (N)->ssa_name.info.ptr_info

/* True if SSA_NAME_RANGE_INFO describes an anti-range.  */
#define SSA_NAME_ANTI_RANGE_P(N) \
    SSA_NAME_CHECK (N)->base.static_flag

/* The type of range described by SSA_NAME_RANGE_INFO.  */
#define SSA_NAME_RANGE_TYPE(N) \
    (SSA_NAME_ANTI_RANGE_P (N) ? VR_ANTI_RANGE : VR_RANGE)

/* Value range info attributes for SSA_NAMEs of non pointer-type variables.  */
#define SSA_NAME_RANGE_INFO(N) \
    SSA_NAME_CHECK (N)->ssa_name.info.range_info

/* Return the immediate_use information for an SSA_NAME. */
#define SSA_NAME_IMM_USE_NODE(NODE) SSA_NAME_CHECK (NODE)->ssa_name.imm_uses

#define OMP_CLAUSE_CODE(NODE)					\
	(OMP_CLAUSE_CHECK (NODE))->omp_clause.code

#define OMP_CLAUSE_SET_CODE(NODE, CODE)				\
	((OMP_CLAUSE_CHECK (NODE))->omp_clause.code = (CODE))

#define OMP_CLAUSE_OPERAND(NODE, I)				\
	OMP_CLAUSE_ELT_CHECK (NODE, I)

/* In a BLOCK node.  */
#define BLOCK_VARS(NODE) (BLOCK_CHECK (NODE)->block.vars)
#define BLOCK_NONLOCALIZED_VARS(NODE) \
  (BLOCK_CHECK (NODE)->block.nonlocalized_vars)
#define BLOCK_NUM_NONLOCALIZED_VARS(NODE) \
  vec_safe_length (BLOCK_NONLOCALIZED_VARS (NODE))
#define BLOCK_NONLOCALIZED_VAR(NODE,N) (*BLOCK_NONLOCALIZED_VARS (NODE))[N]
#define BLOCK_SUBBLOCKS(NODE) (BLOCK_CHECK (NODE)->block.subblocks)
#define BLOCK_SUPERCONTEXT(NODE) (BLOCK_CHECK (NODE)->block.supercontext)
#define BLOCK_CHAIN(NODE) (BLOCK_CHECK (NODE)->block.chain)
#define BLOCK_ABSTRACT_ORIGIN(NODE) (BLOCK_CHECK (NODE)->block.abstract_origin)
#define BLOCK_ABSTRACT(NODE) (BLOCK_CHECK (NODE)->block.abstract_flag)
#define BLOCK_DIE(NODE) (BLOCK_CHECK (NODE)->block.die)

/* True if BLOCK has the same ranges as its BLOCK_SUPERCONTEXT.  */
#define BLOCK_SAME_RANGE(NODE) (BLOCK_CHECK (NODE)->base.u.bits.nameless_flag)

/* An index number for this block.  These values are not guaranteed to
   be unique across functions -- whether or not they are depends on
   the debugging output format in use.  */
#define BLOCK_NUMBER(NODE) (BLOCK_CHECK (NODE)->block.block_num)

/* If block reordering splits a lexical block into discontiguous
   address ranges, we'll make a copy of the original block.

   Note that this is logically distinct from BLOCK_ABSTRACT_ORIGIN.
   In that case, we have one source block that has been replicated
   (through inlining or unrolling) into many logical blocks, and that
   these logical blocks have different physical variables in them.

   In this case, we have one logical block split into several
   non-contiguous address ranges.  Most debug formats can't actually
   represent this idea directly, so we fake it by creating multiple
   logical blocks with the same variables in them.  However, for those
   that do support non-contiguous regions, these allow the original
   logical block to be reconstructed, along with the set of address
   ranges.

   One of the logical block fragments is arbitrarily chosen to be
   the ORIGIN.  The other fragments will point to the origin via
   BLOCK_FRAGMENT_ORIGIN; the origin itself will have this pointer
   be null.  The list of fragments will be chained through
   BLOCK_FRAGMENT_CHAIN from the origin.  */

#define BLOCK_FRAGMENT_ORIGIN(NODE) (BLOCK_CHECK (NODE)->block.fragment_origin)
#define BLOCK_FRAGMENT_CHAIN(NODE) (BLOCK_CHECK (NODE)->block.fragment_chain)

/* For an inlined function, this gives the location where it was called
   from.  This is only set in the top level block, which corresponds to the
   inlined function scope.  This is used in the debug output routines.  */

#define BLOCK_SOURCE_LOCATION(NODE) (BLOCK_CHECK (NODE)->block.locus)

/* This gives the location of the end of the block, useful to attach
   code implicitly generated for outgoing paths.  */

#define BLOCK_SOURCE_END_LOCATION(NODE) (BLOCK_CHECK (NODE)->block.end_locus)

/* Define fields and accessors for nodes representing data types.  */

/* See tree.def for documentation of the use of these fields.
   Look at the documentation of the various ..._TYPE tree codes.

   Note that the type.values, type.minval, and type.maxval fields are
   overloaded and used for different macros in different kinds of types.
   Each macro must check to ensure the tree node is of the proper kind of
   type.  Note also that some of the front-ends also overload these fields,
   so they must be checked as well.  */

#define TYPE_UID(NODE) (TYPE_CHECK (NODE)->type_common.uid)
#define TYPE_SIZE(NODE) (TYPE_CHECK (NODE)->type_common.size)
#define TYPE_SIZE_UNIT(NODE) (TYPE_CHECK (NODE)->type_common.size_unit)
#define TYPE_POINTER_TO(NODE) (TYPE_CHECK (NODE)->type_common.pointer_to)
#define TYPE_REFERENCE_TO(NODE) (TYPE_CHECK (NODE)->type_common.reference_to)
#define TYPE_PRECISION(NODE) (TYPE_CHECK (NODE)->type_common.precision)
#define TYPE_NAME(NODE) (TYPE_CHECK (NODE)->type_common.name)
#define TYPE_NEXT_VARIANT(NODE) (TYPE_CHECK (NODE)->type_common.next_variant)
#define TYPE_MAIN_VARIANT(NODE) (TYPE_CHECK (NODE)->type_common.main_variant)
#define TYPE_CONTEXT(NODE) (TYPE_CHECK (NODE)->type_common.context)

#define TYPE_MODE(NODE) \
  (VECTOR_TYPE_P (TYPE_CHECK (NODE)) \
   ? vector_type_mode (NODE) : (NODE)->type_common.mode)
#define SET_TYPE_MODE(NODE, MODE) \
  (TYPE_CHECK (NODE)->type_common.mode = (MODE))

extern machine_mode element_mode (const_tree t);

/* The "canonical" type for this type node, which is used by frontends to
   compare the type for equality with another type.  If two types are
   equal (based on the semantics of the language), then they will have
   equivalent TYPE_CANONICAL entries.

   As a special case, if TYPE_CANONICAL is NULL_TREE, and thus
   TYPE_STRUCTURAL_EQUALITY_P is true, then it cannot
   be used for comparison against other types.  Instead, the type is
   said to require structural equality checks, described in
   TYPE_STRUCTURAL_EQUALITY_P.

   For unqualified aggregate and function types the middle-end relies on
   TYPE_CANONICAL to tell whether two variables can be assigned
   to each other without a conversion.  The middle-end also makes sure
   to assign the same alias-sets to the type partition with equal
   TYPE_CANONICAL of their unqualified variants.  */
#define TYPE_CANONICAL(NODE) (TYPE_CHECK (NODE)->type_common.canonical)
/* Indicates that the type node requires structural equality
   checks.  The compiler will need to look at the composition of the
   type to determine whether it is equal to another type, rather than
   just comparing canonical type pointers.  For instance, we would need
   to look at the return and parameter types of a FUNCTION_TYPE
   node.  */
#define TYPE_STRUCTURAL_EQUALITY_P(NODE) (TYPE_CANONICAL (NODE) == NULL_TREE)
/* Sets the TYPE_CANONICAL field to NULL_TREE, indicating that the
   type node requires structural equality.  */
#define SET_TYPE_STRUCTURAL_EQUALITY(NODE) (TYPE_CANONICAL (NODE) = NULL_TREE)

#define TYPE_IBIT(NODE) (GET_MODE_IBIT (TYPE_MODE (NODE)))
#define TYPE_FBIT(NODE) (GET_MODE_FBIT (TYPE_MODE (NODE)))

/* The (language-specific) typed-based alias set for this type.
   Objects whose TYPE_ALIAS_SETs are different cannot alias each
   other.  If the TYPE_ALIAS_SET is -1, no alias set has yet been
   assigned to this type.  If the TYPE_ALIAS_SET is 0, objects of this
   type can alias objects of any type.  */
#define TYPE_ALIAS_SET(NODE) (TYPE_CHECK (NODE)->type_common.alias_set)

/* Nonzero iff the typed-based alias set for this type has been
   calculated.  */
#define TYPE_ALIAS_SET_KNOWN_P(NODE) \
  (TYPE_CHECK (NODE)->type_common.alias_set != -1)

/* A TREE_LIST of IDENTIFIER nodes of the attributes that apply
   to this type.  */
#define TYPE_ATTRIBUTES(NODE) (TYPE_CHECK (NODE)->type_common.attributes)

/* The alignment necessary for objects of this type.
   The value is an int, measured in bits.  */
#define TYPE_ALIGN(NODE) (TYPE_CHECK (NODE)->type_common.align)

/* 1 if the alignment for this type was requested by "aligned" attribute,
   0 if it is the default for this type.  */
#define TYPE_USER_ALIGN(NODE) (TYPE_CHECK (NODE)->base.u.bits.user_align)

/* The alignment for NODE, in bytes.  */
#define TYPE_ALIGN_UNIT(NODE) (TYPE_ALIGN (NODE) / BITS_PER_UNIT)

/* If your language allows you to declare types, and you want debug info
   for them, then you need to generate corresponding TYPE_DECL nodes.
   These "stub" TYPE_DECL nodes have no name, and simply point at the
   type node.  You then set the TYPE_STUB_DECL field of the type node
   to point back at the TYPE_DECL node.  This allows the debug routines
   to know that the two nodes represent the same type, so that we only
   get one debug info record for them.  */
#define TYPE_STUB_DECL(NODE) (TREE_CHAIN (TYPE_CHECK (NODE)))

/* In a RECORD_TYPE, UNION_TYPE, QUAL_UNION_TYPE or ARRAY_TYPE, it means
   the type has BLKmode only because it lacks the alignment required for
   its size.  */
#define TYPE_NO_FORCE_BLK(NODE) \
  (TYPE_CHECK (NODE)->type_common.no_force_blk_flag)

/* Nonzero in a type considered volatile as a whole.  */
#define TYPE_VOLATILE(NODE) (TYPE_CHECK (NODE)->base.volatile_flag)

/* Nonzero in a type considered atomic as a whole.  */
#define TYPE_ATOMIC(NODE) (TYPE_CHECK (NODE)->base.u.bits.atomic_flag)

/* Means this type is const-qualified.  */
#define TYPE_READONLY(NODE) (TYPE_CHECK (NODE)->base.readonly_flag)

/* If nonzero, this type is `restrict'-qualified, in the C sense of
   the term.  */
#define TYPE_RESTRICT(NODE) (TYPE_CHECK (NODE)->type_common.restrict_flag)

/* If nonzero, type's name shouldn't be emitted into debug info.  */
#define TYPE_NAMELESS(NODE) (TYPE_CHECK (NODE)->base.u.bits.nameless_flag)

/* The address space the type is in.  */
#define TYPE_ADDR_SPACE(NODE) (TYPE_CHECK (NODE)->base.u.bits.address_space)

/* Encode/decode the named memory support as part of the qualifier.  If more
   than 8 qualifiers are added, these macros need to be adjusted.  */
#define ENCODE_QUAL_ADDR_SPACE(NUM) ((NUM & 0xFF) << 8)
#define DECODE_QUAL_ADDR_SPACE(X) (((X) >> 8) & 0xFF)

/* Return all qualifiers except for the address space qualifiers.  */
#define CLEAR_QUAL_ADDR_SPACE(X) ((X) & ~0xFF00)

/* Only keep the address space out of the qualifiers and discard the other
   qualifiers.  */
#define KEEP_QUAL_ADDR_SPACE(X) ((X) & 0xFF00)

/* The set of type qualifiers for this type.  */
#define TYPE_QUALS(NODE)					\
  ((int) ((TYPE_READONLY (NODE) * TYPE_QUAL_CONST)		\
	  | (TYPE_VOLATILE (NODE) * TYPE_QUAL_VOLATILE)		\
	  | (TYPE_ATOMIC (NODE) * TYPE_QUAL_ATOMIC)		\
	  | (TYPE_RESTRICT (NODE) * TYPE_QUAL_RESTRICT)		\
	  | (ENCODE_QUAL_ADDR_SPACE (TYPE_ADDR_SPACE (NODE)))))

/* The same as TYPE_QUALS without the address space qualifications.  */
#define TYPE_QUALS_NO_ADDR_SPACE(NODE)				\
  ((int) ((TYPE_READONLY (NODE) * TYPE_QUAL_CONST)		\
	  | (TYPE_VOLATILE (NODE) * TYPE_QUAL_VOLATILE)		\
	  | (TYPE_ATOMIC (NODE) * TYPE_QUAL_ATOMIC)		\
	  | (TYPE_RESTRICT (NODE) * TYPE_QUAL_RESTRICT)))

/* The same as TYPE_QUALS without the address space and atomic 
   qualifications.  */
#define TYPE_QUALS_NO_ADDR_SPACE_NO_ATOMIC(NODE)		\
  ((int) ((TYPE_READONLY (NODE) * TYPE_QUAL_CONST)		\
	  | (TYPE_VOLATILE (NODE) * TYPE_QUAL_VOLATILE)		\
	  | (TYPE_RESTRICT (NODE) * TYPE_QUAL_RESTRICT)))

/* These flags are available for each language front end to use internally.  */
#define TYPE_LANG_FLAG_0(NODE) (TYPE_CHECK (NODE)->type_common.lang_flag_0)
#define TYPE_LANG_FLAG_1(NODE) (TYPE_CHECK (NODE)->type_common.lang_flag_1)
#define TYPE_LANG_FLAG_2(NODE) (TYPE_CHECK (NODE)->type_common.lang_flag_2)
#define TYPE_LANG_FLAG_3(NODE) (TYPE_CHECK (NODE)->type_common.lang_flag_3)
#define TYPE_LANG_FLAG_4(NODE) (TYPE_CHECK (NODE)->type_common.lang_flag_4)
#define TYPE_LANG_FLAG_5(NODE) (TYPE_CHECK (NODE)->type_common.lang_flag_5)
#define TYPE_LANG_FLAG_6(NODE) (TYPE_CHECK (NODE)->type_common.lang_flag_6)

/* Used to keep track of visited nodes in tree traversals.  This is set to
   0 by copy_node and make_node.  */
#define TREE_VISITED(NODE) ((NODE)->base.visited)

/* If set in an ARRAY_TYPE, indicates a string type (for languages
   that distinguish string from array of char).
   If set in a INTEGER_TYPE, indicates a character type.  */
#define TYPE_STRING_FLAG(NODE) (TYPE_CHECK (NODE)->type_common.string_flag)

/* For a VECTOR_TYPE, this is the number of sub-parts of the vector.  */
#define TYPE_VECTOR_SUBPARTS(VECTOR_TYPE) \
  (((unsigned HOST_WIDE_INT) 1) \
   << VECTOR_TYPE_CHECK (VECTOR_TYPE)->type_common.precision)

/* Set precision to n when we have 2^n sub-parts of the vector.  */
#define SET_TYPE_VECTOR_SUBPARTS(VECTOR_TYPE, X) \
  (VECTOR_TYPE_CHECK (VECTOR_TYPE)->type_common.precision = exact_log2 (X))

/* Nonzero in a VECTOR_TYPE if the frontends should not emit warnings
   about missing conversions to other vector types of the same size.  */
#define TYPE_VECTOR_OPAQUE(NODE) \
  (VECTOR_TYPE_CHECK (NODE)->base.default_def_flag)

/* Indicates that objects of this type must be initialized by calling a
   function when they are created.  */
#define TYPE_NEEDS_CONSTRUCTING(NODE) \
  (TYPE_CHECK (NODE)->type_common.needs_constructing_flag)

/* Indicates that a UNION_TYPE object should be passed the same way that
   the first union alternative would be passed, or that a RECORD_TYPE
   object should be passed the same way that the first (and only) member
   would be passed.  */
#define TYPE_TRANSPARENT_AGGR(NODE) \
  (RECORD_OR_UNION_CHECK (NODE)->type_common.transparent_aggr_flag)

/* For an ARRAY_TYPE, indicates that it is not permitted to take the
   address of a component of the type.  This is the counterpart of
   DECL_NONADDRESSABLE_P for arrays, see the definition of this flag.  */
#define TYPE_NONALIASED_COMPONENT(NODE) \
  (ARRAY_TYPE_CHECK (NODE)->type_common.transparent_aggr_flag)

/* Indicated that objects of this type should be laid out in as
   compact a way as possible.  */
#define TYPE_PACKED(NODE) (TYPE_CHECK (NODE)->base.u.bits.packed_flag)

/* Used by type_contains_placeholder_p to avoid recomputation.
   Values are: 0 (unknown), 1 (false), 2 (true).  Never access
   this field directly.  */
#define TYPE_CONTAINS_PLACEHOLDER_INTERNAL(NODE) \
  (TYPE_CHECK (NODE)->type_common.contains_placeholder_bits)

/* Nonzero if RECORD_TYPE represents a final derivation of class.  */
#define TYPE_FINAL_P(NODE) \
  (RECORD_OR_UNION_CHECK (NODE)->base.default_def_flag)

/* The debug output functions use the symtab union field to store
   information specific to the debugging format.  The different debug
   output hooks store different types in the union field.  These three
   macros are used to access different fields in the union.  The debug
   hooks are responsible for consistently using only a specific
   macro.  */

/* Symtab field as an integer.  Used by stabs generator in dbxout.c to
   hold the type's number in the generated stabs.  */
#define TYPE_SYMTAB_ADDRESS(NODE) \
  (TYPE_CHECK (NODE)->type_common.symtab.address)

/* Symtab field as a string.  Used by COFF generator in sdbout.c to
   hold struct/union type tag names.  */
#define TYPE_SYMTAB_POINTER(NODE) \
  (TYPE_CHECK (NODE)->type_common.symtab.pointer)

/* Symtab field as a pointer to a DWARF DIE.  Used by DWARF generator
   in dwarf2out.c to point to the DIE generated for the type.  */
#define TYPE_SYMTAB_DIE(NODE) \
  (TYPE_CHECK (NODE)->type_common.symtab.die)

/* The garbage collector needs to know the interpretation of the
   symtab field.  These constants represent the different types in the
   union.  */

#define TYPE_SYMTAB_IS_ADDRESS (0)
#define TYPE_SYMTAB_IS_POINTER (1)
#define TYPE_SYMTAB_IS_DIE (2)

#define TYPE_LANG_SPECIFIC(NODE) \
  (TYPE_CHECK (NODE)->type_with_lang_specific.lang_specific)

#define TYPE_VALUES(NODE) (ENUMERAL_TYPE_CHECK (NODE)->type_non_common.values)
#define TYPE_DOMAIN(NODE) (ARRAY_TYPE_CHECK (NODE)->type_non_common.values)
#define TYPE_FIELDS(NODE) \
  (RECORD_OR_UNION_CHECK (NODE)->type_non_common.values)
#define TYPE_CACHED_VALUES(NODE) (TYPE_CHECK (NODE)->type_non_common.values)
#define TYPE_ARG_TYPES(NODE) \
  (FUNC_OR_METHOD_CHECK (NODE)->type_non_common.values)
#define TYPE_VALUES_RAW(NODE) (TYPE_CHECK (NODE)->type_non_common.values)

#define TYPE_METHODS(NODE) \
  (RECORD_OR_UNION_CHECK (NODE)->type_non_common.maxval)
#define TYPE_VFIELD(NODE) \
  (RECORD_OR_UNION_CHECK (NODE)->type_non_common.minval)
#define TYPE_METHOD_BASETYPE(NODE) \
  (FUNC_OR_METHOD_CHECK (NODE)->type_non_common.maxval)
#define TYPE_OFFSET_BASETYPE(NODE) \
  (OFFSET_TYPE_CHECK (NODE)->type_non_common.maxval)
#define TYPE_MAXVAL(NODE) (TYPE_CHECK (NODE)->type_non_common.maxval)
#define TYPE_MINVAL(NODE) (TYPE_CHECK (NODE)->type_non_common.minval)
#define TYPE_NEXT_PTR_TO(NODE) \
  (POINTER_TYPE_CHECK (NODE)->type_non_common.minval)
#define TYPE_NEXT_REF_TO(NODE) \
  (REFERENCE_TYPE_CHECK (NODE)->type_non_common.minval)
#define TYPE_MIN_VALUE(NODE) \
  (NUMERICAL_TYPE_CHECK (NODE)->type_non_common.minval)
#define TYPE_MAX_VALUE(NODE) \
  (NUMERICAL_TYPE_CHECK (NODE)->type_non_common.maxval)

/* If non-NULL, this is an upper bound of the size (in bytes) of an
   object of the given ARRAY_TYPE_NON_COMMON.  This allows temporaries to be
   allocated.  */
#define TYPE_ARRAY_MAX_SIZE(ARRAY_TYPE) \
  (ARRAY_TYPE_CHECK (ARRAY_TYPE)->type_non_common.maxval)

/* For record and union types, information about this type, as a base type
   for itself.  */
#define TYPE_BINFO(NODE) (RECORD_OR_UNION_CHECK (NODE)->type_non_common.binfo)

/* For non record and union types, used in a language-dependent way.  */
#define TYPE_LANG_SLOT_1(NODE) \
  (NOT_RECORD_OR_UNION_CHECK (NODE)->type_non_common.binfo)

/* Define accessor macros for information about type inheritance
   and basetypes.

   A "basetype" means a particular usage of a data type for inheritance
   in another type.  Each such basetype usage has its own "binfo"
   object to describe it.  The binfo object is a TREE_VEC node.

   Inheritance is represented by the binfo nodes allocated for a
   given type.  For example, given types C and D, such that D is
   inherited by C, 3 binfo nodes will be allocated: one for describing
   the binfo properties of C, similarly one for D, and one for
   describing the binfo properties of D as a base type for C.
   Thus, given a pointer to class C, one can get a pointer to the binfo
   of D acting as a basetype for C by looking at C's binfo's basetypes.  */

/* BINFO specific flags.  */

/* Nonzero means that the derivation chain is via a `virtual' declaration.  */
#define BINFO_VIRTUAL_P(NODE) (TREE_BINFO_CHECK (NODE)->base.static_flag)

/* Flags for language dependent use.  */
#define BINFO_MARKED(NODE) TREE_LANG_FLAG_0 (TREE_BINFO_CHECK (NODE))
#define BINFO_FLAG_1(NODE) TREE_LANG_FLAG_1 (TREE_BINFO_CHECK (NODE))
#define BINFO_FLAG_2(NODE) TREE_LANG_FLAG_2 (TREE_BINFO_CHECK (NODE))
#define BINFO_FLAG_3(NODE) TREE_LANG_FLAG_3 (TREE_BINFO_CHECK (NODE))
#define BINFO_FLAG_4(NODE) TREE_LANG_FLAG_4 (TREE_BINFO_CHECK (NODE))
#define BINFO_FLAG_5(NODE) TREE_LANG_FLAG_5 (TREE_BINFO_CHECK (NODE))
#define BINFO_FLAG_6(NODE) TREE_LANG_FLAG_6 (TREE_BINFO_CHECK (NODE))

/* The actual data type node being inherited in this basetype.  */
#define BINFO_TYPE(NODE) TREE_TYPE (TREE_BINFO_CHECK (NODE))

/* The offset where this basetype appears in its containing type.
   BINFO_OFFSET slot holds the offset (in bytes)
   from the base of the complete object to the base of the part of the
   object that is allocated on behalf of this `type'.
   This is always 0 except when there is multiple inheritance.  */

#define BINFO_OFFSET(NODE) (TREE_BINFO_CHECK (NODE)->binfo.offset)
#define BINFO_OFFSET_ZEROP(NODE) (integer_zerop (BINFO_OFFSET (NODE)))

/* The virtual function table belonging to this basetype.  Virtual
   function tables provide a mechanism for run-time method dispatching.
   The entries of a virtual function table are language-dependent.  */

#define BINFO_VTABLE(NODE) (TREE_BINFO_CHECK (NODE)->binfo.vtable)

/* The virtual functions in the virtual function table.  This is
   a TREE_LIST that is used as an initial approximation for building
   a virtual function table for this basetype.  */
#define BINFO_VIRTUALS(NODE) (TREE_BINFO_CHECK (NODE)->binfo.virtuals)

/* A vector of binfos for the direct basetypes inherited by this
   basetype.

   If this basetype describes type D as inherited in C, and if the
   basetypes of D are E and F, then this vector contains binfos for
   inheritance of E and F by C.  */
#define BINFO_BASE_BINFOS(NODE) (&TREE_BINFO_CHECK (NODE)->binfo.base_binfos)

/* The number of basetypes for NODE.  */
#define BINFO_N_BASE_BINFOS(NODE) (BINFO_BASE_BINFOS (NODE)->length ())

/* Accessor macro to get to the Nth base binfo of this binfo.  */
#define BINFO_BASE_BINFO(NODE,N) \
 ((*BINFO_BASE_BINFOS (NODE))[(N)])
#define BINFO_BASE_ITERATE(NODE,N,B) \
 (BINFO_BASE_BINFOS (NODE)->iterate ((N), &(B)))
#define BINFO_BASE_APPEND(NODE,T) \
 (BINFO_BASE_BINFOS (NODE)->quick_push ((T)))

/* For a BINFO record describing a virtual base class, i.e., one where
   TREE_VIA_VIRTUAL is set, this field assists in locating the virtual
   base.  The actual contents are language-dependent.  In the C++
   front-end this field is an INTEGER_CST giving an offset into the
   vtable where the offset to the virtual base can be found.  */
#define BINFO_VPTR_FIELD(NODE) (TREE_BINFO_CHECK (NODE)->binfo.vptr_field)

/* Indicates the accesses this binfo has to its bases. The values are
   access_public_node, access_protected_node or access_private_node.
   If this array is not present, public access is implied.  */
#define BINFO_BASE_ACCESSES(NODE) \
  (TREE_BINFO_CHECK (NODE)->binfo.base_accesses)

#define BINFO_BASE_ACCESS(NODE,N) \
  (*BINFO_BASE_ACCESSES (NODE))[(N)]
#define BINFO_BASE_ACCESS_APPEND(NODE,T) \
  BINFO_BASE_ACCESSES (NODE)->quick_push ((T))

/* The index in the VTT where this subobject's sub-VTT can be found.
   NULL_TREE if there is no sub-VTT.  */
#define BINFO_SUBVTT_INDEX(NODE) (TREE_BINFO_CHECK (NODE)->binfo.vtt_subvtt)

/* The index in the VTT where the vptr for this subobject can be
   found.  NULL_TREE if there is no secondary vptr in the VTT.  */
#define BINFO_VPTR_INDEX(NODE) (TREE_BINFO_CHECK (NODE)->binfo.vtt_vptr)

/* The BINFO_INHERITANCE_CHAIN points at the binfo for the base
   inheriting this base for non-virtual bases. For virtual bases it
   points either to the binfo for which this is a primary binfo, or to
   the binfo of the most derived type.  */
#define BINFO_INHERITANCE_CHAIN(NODE) \
	(TREE_BINFO_CHECK (NODE)->binfo.inheritance)


/* Define fields and accessors for nodes representing declared names.  */

/* Nonzero if DECL represents an SSA name or a variable that can possibly
   have an associated SSA name.  */
#define SSA_VAR_P(DECL)							\
	(TREE_CODE (DECL) == VAR_DECL					\
	 || TREE_CODE (DECL) == PARM_DECL				\
	 || TREE_CODE (DECL) == RESULT_DECL				\
	 || TREE_CODE (DECL) == SSA_NAME)


#define DECL_CHAIN(NODE) (TREE_CHAIN (DECL_MINIMAL_CHECK (NODE)))

/* This is the name of the object as written by the user.
   It is an IDENTIFIER_NODE.  */
#define DECL_NAME(NODE) (DECL_MINIMAL_CHECK (NODE)->decl_minimal.name)

/* The IDENTIFIER_NODE associated with the TYPE_NAME field.  */
#define TYPE_IDENTIFIER(NODE) \
  (TYPE_NAME (NODE) && DECL_P (TYPE_NAME (NODE)) \
   ? DECL_NAME (TYPE_NAME (NODE)) : TYPE_NAME (NODE))

/* Every ..._DECL node gets a unique number.  */
#define DECL_UID(NODE) (DECL_MINIMAL_CHECK (NODE)->decl_minimal.uid)

/* DEBUG_EXPR_DECLs get negative UID numbers, to catch erroneous
   uses.  */
#define DEBUG_TEMP_UID(NODE) (-DECL_UID (TREE_CHECK ((NODE), DEBUG_EXPR_DECL)))

/* Every ..._DECL node gets a unique number that stays the same even
   when the decl is copied by the inliner once it is set.  */
#define DECL_PT_UID(NODE) \
  (DECL_COMMON_CHECK (NODE)->decl_common.pt_uid == -1u \
   ? (NODE)->decl_minimal.uid : (NODE)->decl_common.pt_uid)
/* Initialize the ..._DECL node pt-uid to the decls uid.  */
#define SET_DECL_PT_UID(NODE, UID) \
  (DECL_COMMON_CHECK (NODE)->decl_common.pt_uid = (UID))
/* Whether the ..._DECL node pt-uid has been initialized and thus needs to
   be preserved when copyin the decl.  */
#define DECL_PT_UID_SET_P(NODE) \
  (DECL_COMMON_CHECK (NODE)->decl_common.pt_uid != -1u)

/* These two fields describe where in the source code the declaration
   was.  If the declaration appears in several places (as for a C
   function that is declared first and then defined later), this
   information should refer to the definition.  */
#define DECL_SOURCE_LOCATION(NODE) \
  (DECL_MINIMAL_CHECK (NODE)->decl_minimal.locus)
#define DECL_SOURCE_FILE(NODE) LOCATION_FILE (DECL_SOURCE_LOCATION (NODE))
#define DECL_SOURCE_LINE(NODE) LOCATION_LINE (DECL_SOURCE_LOCATION (NODE))
#define DECL_SOURCE_COLUMN(NODE) LOCATION_COLUMN (DECL_SOURCE_LOCATION (NODE))
/* This accessor returns TRUE if the decl it operates on was created
   by a front-end or back-end rather than by user code.  In this case
   builtin-ness is indicated by source location.  */
#define DECL_IS_BUILTIN(DECL) \
  (LOCATION_LOCUS (DECL_SOURCE_LOCATION (DECL)) <= BUILTINS_LOCATION)

/*  For FIELD_DECLs, this is the RECORD_TYPE, UNION_TYPE, or
    QUAL_UNION_TYPE node that the field is a member of.  For VAR_DECL,
    PARM_DECL, FUNCTION_DECL, LABEL_DECL, RESULT_DECL, and CONST_DECL
    nodes, this points to either the FUNCTION_DECL for the containing
    function, the RECORD_TYPE or UNION_TYPE for the containing type, or
    NULL_TREE or a TRANSLATION_UNIT_DECL if the given decl has "file
    scope".  In particular, for VAR_DECLs which are virtual table pointers
    (they have DECL_VIRTUAL set), we use DECL_CONTEXT to determine the type
    they belong to.  */
#define DECL_CONTEXT(NODE) (DECL_MINIMAL_CHECK (NODE)->decl_minimal.context)
#define DECL_FIELD_CONTEXT(NODE) \
  (FIELD_DECL_CHECK (NODE)->decl_minimal.context)

/* If nonzero, decl's name shouldn't be emitted into debug info.  */
#define DECL_NAMELESS(NODE) (DECL_MINIMAL_CHECK (NODE)->base.u.bits.nameless_flag)

/* For any sort of a ..._DECL node, this points to the original (abstract)
   decl node which this decl is an inlined/cloned instance of, or else it
   is NULL indicating that this decl is not an instance of some other decl.

   The C front-end also uses this in a nested declaration of an inline
   function, to point back to the definition.  */
#define DECL_ABSTRACT_ORIGIN(NODE) \
  (DECL_COMMON_CHECK (NODE)->decl_common.abstract_origin)

/* Like DECL_ABSTRACT_ORIGIN, but returns NODE if there's no abstract
   origin.  This is useful when setting the DECL_ABSTRACT_ORIGIN.  */
#define DECL_ORIGIN(NODE) \
  (DECL_ABSTRACT_ORIGIN (NODE) ? DECL_ABSTRACT_ORIGIN (NODE) : (NODE))

/* Nonzero for any sort of ..._DECL node means this decl node represents an
   inline instance of some original (abstract) decl from an inline function;
   suppress any warnings about shadowing some other variable.  FUNCTION_DECL
   nodes can also have their abstract origin set to themselves.  */
#define DECL_FROM_INLINE(NODE) \
  (DECL_ABSTRACT_ORIGIN (NODE) != NULL_TREE \
   && DECL_ABSTRACT_ORIGIN (NODE) != (NODE))

/* In a DECL this is the field where attributes are stored.  */
#define DECL_ATTRIBUTES(NODE) \
  (DECL_COMMON_CHECK (NODE)->decl_common.attributes)

/* For a FUNCTION_DECL, holds the tree of BINDINGs.
   For a TRANSLATION_UNIT_DECL, holds the namespace's BLOCK.
   For a VAR_DECL, holds the initial value.
   For a PARM_DECL, used for DECL_ARG_TYPE--default
   values for parameters are encoded in the type of the function,
   not in the PARM_DECL slot.
   For a FIELD_DECL, this is used for enumeration values and the C
   frontend uses it for temporarily storing bitwidth of bitfields.

   ??? Need to figure out some way to check this isn't a PARM_DECL.  */
#define DECL_INITIAL(NODE) (DECL_COMMON_CHECK (NODE)->decl_common.initial)

/* Holds the size of the datum, in bits, as a tree expression.
   Need not be constant.  */
#define DECL_SIZE(NODE) (DECL_COMMON_CHECK (NODE)->decl_common.size)
/* Likewise for the size in bytes.  */
#define DECL_SIZE_UNIT(NODE) (DECL_COMMON_CHECK (NODE)->decl_common.size_unit)
/* Holds the alignment required for the datum, in bits.  */
#define DECL_ALIGN(NODE) (DECL_COMMON_CHECK (NODE)->decl_common.align)
/* The alignment of NODE, in bytes.  */
#define DECL_ALIGN_UNIT(NODE) (DECL_ALIGN (NODE) / BITS_PER_UNIT)
/* Set if the alignment of this DECL has been set by the user, for
   example with an 'aligned' attribute.  */
#define DECL_USER_ALIGN(NODE) \
  (DECL_COMMON_CHECK (NODE)->base.u.bits.user_align)
/* Holds the machine mode corresponding to the declaration of a variable or
   field.  Always equal to TYPE_MODE (TREE_TYPE (decl)) except for a
   FIELD_DECL.  */
#define DECL_MODE(NODE) (DECL_COMMON_CHECK (NODE)->decl_common.mode)

/* For FUNCTION_DECL, if it is built-in, this identifies which built-in
   operation it is.  Note, however, that this field is overloaded, with
   DECL_BUILT_IN_CLASS as the discriminant, so the latter must always be
   checked before any access to the former.  */
#define DECL_FUNCTION_CODE(NODE) \
  (FUNCTION_DECL_CHECK (NODE)->function_decl.function_code)

#define DECL_FUNCTION_PERSONALITY(NODE) \
  (FUNCTION_DECL_CHECK (NODE)->function_decl.personality)

/* Nonzero for a given ..._DECL node means that the name of this node should
   be ignored for symbolic debug purposes.  For a TYPE_DECL, this means that
   the associated type should be ignored.  For a FUNCTION_DECL, the body of
   the function should also be ignored.  */
#define DECL_IGNORED_P(NODE) \
  (DECL_COMMON_CHECK (NODE)->decl_common.ignored_flag)

/* Nonzero for a given ..._DECL node means that this node represents an
   "abstract instance" of the given declaration (e.g. in the original
   declaration of an inline function).  When generating symbolic debugging
   information, we mustn't try to generate any address information for nodes
   marked as "abstract instances" because we don't actually generate
   any code or allocate any data space for such instances.  */
#define DECL_ABSTRACT_P(NODE) \
  (DECL_COMMON_CHECK (NODE)->decl_common.abstract_flag)

/* Language-specific decl information.  */
#define DECL_LANG_SPECIFIC(NODE) \
  (DECL_COMMON_CHECK (NODE)->decl_common.lang_specific)

/* In a VAR_DECL or FUNCTION_DECL, nonzero means external reference:
   do not allocate storage, and refer to a definition elsewhere.  Note that
   this does not necessarily imply the entity represented by NODE
   has no program source-level definition in this translation unit.  For
   example, for a FUNCTION_DECL, DECL_SAVED_TREE may be non-NULL and
   DECL_EXTERNAL may be true simultaneously; that can be the case for
   a C99 "extern inline" function.  */
#define DECL_EXTERNAL(NODE) (DECL_COMMON_CHECK (NODE)->decl_common.decl_flag_1)

/* Nonzero in a ..._DECL means this variable is ref'd from a nested function.
   For VAR_DECL nodes, PARM_DECL nodes, and FUNCTION_DECL nodes.

   For LABEL_DECL nodes, nonzero if nonlocal gotos to the label are permitted.

   Also set in some languages for variables, etc., outside the normal
   lexical scope, such as class instance variables.  */
#define DECL_NONLOCAL(NODE) \
  (DECL_COMMON_CHECK (NODE)->decl_common.nonlocal_flag)

/* Used in VAR_DECLs to indicate that the variable is a vtable.
   Used in FIELD_DECLs for vtable pointers.
   Used in FUNCTION_DECLs to indicate that the function is virtual.  */
#define DECL_VIRTUAL_P(NODE) \
  (DECL_COMMON_CHECK (NODE)->decl_common.virtual_flag)

/* Used to indicate that this DECL represents a compiler-generated entity.  */
#define DECL_ARTIFICIAL(NODE) \
  (DECL_COMMON_CHECK (NODE)->decl_common.artificial_flag)

/* Additional flags for language-specific uses.  */
#define DECL_LANG_FLAG_0(NODE) \
  (DECL_COMMON_CHECK (NODE)->decl_common.lang_flag_0)
#define DECL_LANG_FLAG_1(NODE) \
  (DECL_COMMON_CHECK (NODE)->decl_common.lang_flag_1)
#define DECL_LANG_FLAG_2(NODE) \
  (DECL_COMMON_CHECK (NODE)->decl_common.lang_flag_2)
#define DECL_LANG_FLAG_3(NODE) \
  (DECL_COMMON_CHECK (NODE)->decl_common.lang_flag_3)
#define DECL_LANG_FLAG_4(NODE) \
  (DECL_COMMON_CHECK (NODE)->decl_common.lang_flag_4)
#define DECL_LANG_FLAG_5(NODE) \
  (DECL_COMMON_CHECK (NODE)->decl_common.lang_flag_5)
#define DECL_LANG_FLAG_6(NODE) \
  (DECL_COMMON_CHECK (NODE)->decl_common.lang_flag_6)
#define DECL_LANG_FLAG_7(NODE) \
  (DECL_COMMON_CHECK (NODE)->decl_common.lang_flag_7)
#define DECL_LANG_FLAG_8(NODE) \
  (DECL_COMMON_CHECK (NODE)->decl_common.lang_flag_8)

/* Nonzero for a scope which is equal to file scope.  */
#define SCOPE_FILE_SCOPE_P(EXP)	\
  (! (EXP) || TREE_CODE (EXP) == TRANSLATION_UNIT_DECL)
/* Nonzero for a decl which is at file scope.  */
#define DECL_FILE_SCOPE_P(EXP) SCOPE_FILE_SCOPE_P (DECL_CONTEXT (EXP))
/* Nonzero for a type which is at file scope.  */
#define TYPE_FILE_SCOPE_P(EXP) SCOPE_FILE_SCOPE_P (TYPE_CONTEXT (EXP))

/* Nonzero for a decl that is decorated using attribute used.
   This indicates to compiler tools that this decl needs to be preserved.  */
#define DECL_PRESERVE_P(DECL) \
  DECL_COMMON_CHECK (DECL)->decl_common.preserve_flag

/* For function local variables of COMPLEX and VECTOR types,
   indicates that the variable is not aliased, and that all
   modifications to the variable have been adjusted so that
   they are killing assignments.  Thus the variable may now
   be treated as a GIMPLE register, and use real instead of
   virtual ops in SSA form.  */
#define DECL_GIMPLE_REG_P(DECL) \
  DECL_COMMON_CHECK (DECL)->decl_common.gimple_reg_flag

extern tree decl_value_expr_lookup (tree);
extern void decl_value_expr_insert (tree, tree);

/* In a VAR_DECL or PARM_DECL, the location at which the value may be found,
   if transformations have made this more complicated than evaluating the
   decl itself.  This should only be used for debugging; once this field has
   been set, the decl itself may not legitimately appear in the function.  */
#define DECL_HAS_VALUE_EXPR_P(NODE) \
  (TREE_CHECK3 (NODE, VAR_DECL, PARM_DECL, RESULT_DECL) \
   ->decl_common.decl_flag_2)
#define DECL_VALUE_EXPR(NODE) \
  (decl_value_expr_lookup (DECL_WRTL_CHECK (NODE)))
#define SET_DECL_VALUE_EXPR(NODE, VAL) \
  (decl_value_expr_insert (DECL_WRTL_CHECK (NODE), VAL))

/* Holds the RTL expression for the value of a variable or function.
   This value can be evaluated lazily for functions, variables with
   static storage duration, and labels.  */
#define DECL_RTL(NODE)					\
  (DECL_WRTL_CHECK (NODE)->decl_with_rtl.rtl		\
   ? (NODE)->decl_with_rtl.rtl					\
   : (make_decl_rtl (NODE), (NODE)->decl_with_rtl.rtl))

/* Set the DECL_RTL for NODE to RTL.  */
#define SET_DECL_RTL(NODE, RTL) set_decl_rtl (NODE, RTL)

/* Returns nonzero if NODE is a tree node that can contain RTL.  */
#define HAS_RTL_P(NODE) (CODE_CONTAINS_STRUCT (TREE_CODE (NODE), TS_DECL_WRTL))

/* Returns nonzero if the DECL_RTL for NODE has already been set.  */
#define DECL_RTL_SET_P(NODE) \
  (HAS_RTL_P (NODE) && DECL_WRTL_CHECK (NODE)->decl_with_rtl.rtl != NULL)

/* Copy the RTL from NODE1 to NODE2.  If the RTL was not set for
   NODE1, it will not be set for NODE2; this is a lazy copy.  */
#define COPY_DECL_RTL(NODE1, NODE2) \
  (DECL_WRTL_CHECK (NODE2)->decl_with_rtl.rtl \
   = DECL_WRTL_CHECK (NODE1)->decl_with_rtl.rtl)

/* The DECL_RTL for NODE, if it is set, or NULL, if it is not set.  */
#define DECL_RTL_IF_SET(NODE) (DECL_RTL_SET_P (NODE) ? DECL_RTL (NODE) : NULL)

#if (GCC_VERSION >= 2007)
#define DECL_RTL_KNOWN_SET(decl) __extension__				\
({  tree const __d = (decl);						\
    gcc_checking_assert (DECL_RTL_SET_P (__d));				\
    /* Dereference it so the compiler knows it can't be NULL even	\
       without assertion checking.  */					\
    &*DECL_RTL_IF_SET (__d); })
#else
#define DECL_RTL_KNOWN_SET(decl) (&*DECL_RTL_IF_SET (decl))
#endif

/* In VAR_DECL and PARM_DECL nodes, nonzero means declared `register'.  */
#define DECL_REGISTER(NODE) (DECL_WRTL_CHECK (NODE)->decl_common.decl_flag_0)

/* In a FIELD_DECL, this is the field position, counting in bytes, of the
   DECL_OFFSET_ALIGN-bit-sized word containing the bit closest to the beginning
   of the structure.  */
#define DECL_FIELD_OFFSET(NODE) (FIELD_DECL_CHECK (NODE)->field_decl.offset)

/* In a FIELD_DECL, this is the offset, in bits, of the first bit of the
   field from DECL_FIELD_OFFSET.  This field may be nonzero even for fields
   that are not bit fields (since DECL_OFFSET_ALIGN may be larger than the
   natural alignment of the field's type).  */
#define DECL_FIELD_BIT_OFFSET(NODE) \
  (FIELD_DECL_CHECK (NODE)->field_decl.bit_offset)

/* In a FIELD_DECL, this indicates whether the field was a bit-field and
   if so, the type that was originally specified for it.
   TREE_TYPE may have been modified (in finish_struct).  */
#define DECL_BIT_FIELD_TYPE(NODE) \
  (FIELD_DECL_CHECK (NODE)->field_decl.bit_field_type)

/* In a FIELD_DECL of a RECORD_TYPE, this is a pointer to the storage
   representative FIELD_DECL.  */
#define DECL_BIT_FIELD_REPRESENTATIVE(NODE) \
  (FIELD_DECL_CHECK (NODE)->field_decl.qualifier)

/* For a FIELD_DECL in a QUAL_UNION_TYPE, records the expression, which
   if nonzero, indicates that the field occupies the type.  */
#define DECL_QUALIFIER(NODE) (FIELD_DECL_CHECK (NODE)->field_decl.qualifier)

/* For FIELD_DECLs, off_align holds the number of low-order bits of
   DECL_FIELD_OFFSET which are known to be always zero.
   DECL_OFFSET_ALIGN thus returns the alignment that DECL_FIELD_OFFSET
   has.  */
#define DECL_OFFSET_ALIGN(NODE) \
  (((unsigned HOST_WIDE_INT)1) << FIELD_DECL_CHECK (NODE)->decl_common.off_align)

/* Specify that DECL_ALIGN(NODE) is a multiple of X.  */
#define SET_DECL_OFFSET_ALIGN(NODE, X) \
  (FIELD_DECL_CHECK (NODE)->decl_common.off_align = ffs_hwi (X) - 1)

/* For FIELD_DECLS, DECL_FCONTEXT is the *first* baseclass in
   which this FIELD_DECL is defined.  This information is needed when
   writing debugging information about vfield and vbase decls for C++.  */
#define DECL_FCONTEXT(NODE) (FIELD_DECL_CHECK (NODE)->field_decl.fcontext)

/* In a FIELD_DECL, indicates this field should be bit-packed.  */
#define DECL_PACKED(NODE) (FIELD_DECL_CHECK (NODE)->base.u.bits.packed_flag)

/* Nonzero in a FIELD_DECL means it is a bit field, and must be accessed
   specially.  */
#define DECL_BIT_FIELD(NODE) (FIELD_DECL_CHECK (NODE)->decl_common.decl_flag_1)

/* Used in a FIELD_DECL to indicate that we cannot form the address of
   this component.  This makes it possible for Type-Based Alias Analysis
   to disambiguate accesses to this field with indirect accesses using
   the field's type:

     struct S { int i; } s;
     int *p;

   If the flag is set on 'i', TBAA computes that s.i and *p never conflict.

   From the implementation's viewpoint, the alias set of the type of the
   field 'i' (int) will not be recorded as a subset of that of the type of
   's' (struct S) in record_component_aliases.  The counterpart is that
   accesses to s.i must not be given the alias set of the type of 'i'
   (int) but instead directly that of the type of 's' (struct S).  */
#define DECL_NONADDRESSABLE_P(NODE) \
  (FIELD_DECL_CHECK (NODE)->decl_common.decl_flag_2)

/* A numeric unique identifier for a LABEL_DECL.  The UID allocation is
   dense, unique within any one function, and may be used to index arrays.
   If the value is -1, then no UID has been assigned.  */
#define LABEL_DECL_UID(NODE) \
  (LABEL_DECL_CHECK (NODE)->label_decl.label_decl_uid)

/* In a LABEL_DECL, the EH region number for which the label is the
   post_landing_pad.  */
#define EH_LANDING_PAD_NR(NODE) \
  (LABEL_DECL_CHECK (NODE)->label_decl.eh_landing_pad_nr)

/* For a PARM_DECL, records the data type used to pass the argument,
   which may be different from the type seen in the program.  */
#define DECL_ARG_TYPE(NODE) (PARM_DECL_CHECK (NODE)->decl_common.initial)

/* For PARM_DECL, holds an RTL for the stack slot or register
   where the data was actually passed.  */
#define DECL_INCOMING_RTL(NODE) \
  (PARM_DECL_CHECK (NODE)->parm_decl.incoming_rtl)

/* Nonzero for a given ..._DECL node means that no warnings should be
   generated just because this node is unused.  */
#define DECL_IN_SYSTEM_HEADER(NODE) \
  (in_system_header_at (DECL_SOURCE_LOCATION (NODE)))

/* Used to indicate that the linkage status of this DECL is not yet known,
   so it should not be output now.  */
#define DECL_DEFER_OUTPUT(NODE) \
  (DECL_WITH_VIS_CHECK (NODE)->decl_with_vis.defer_output)

/* In a VAR_DECL that's static,
   nonzero if the space is in the text section.  */
#define DECL_IN_TEXT_SECTION(NODE) \
  (VAR_DECL_CHECK (NODE)->decl_with_vis.in_text_section)

/* In a VAR_DECL that's static,
   nonzero if it belongs to the global constant pool.  */
#define DECL_IN_CONSTANT_POOL(NODE) \
  (VAR_DECL_CHECK (NODE)->decl_with_vis.in_constant_pool)

/* Nonzero for a given ..._DECL node means that this node should be
   put in .common, if possible.  If a DECL_INITIAL is given, and it
   is not error_mark_node, then the decl cannot be put in .common.  */
#define DECL_COMMON(NODE) \
  (DECL_WITH_VIS_CHECK (NODE)->decl_with_vis.common_flag)

/* In a VAR_DECL, nonzero if the decl is a register variable with
   an explicit asm specification.  */
#define DECL_HARD_REGISTER(NODE)  \
  (VAR_DECL_CHECK (NODE)->decl_with_vis.hard_register)

  /* Used to indicate that this DECL has weak linkage.  */
#define DECL_WEAK(NODE) (DECL_WITH_VIS_CHECK (NODE)->decl_with_vis.weak_flag)

/* Used to indicate that the DECL is a dllimport.  */
#define DECL_DLLIMPORT_P(NODE) \
  (DECL_WITH_VIS_CHECK (NODE)->decl_with_vis.dllimport_flag)

/* Used in a DECL to indicate that, even if it TREE_PUBLIC, it need
   not be put out unless it is needed in this translation unit.
   Entities like this are shared across translation units (like weak
   entities), but are guaranteed to be generated by any translation
   unit that needs them, and therefore need not be put out anywhere
   where they are not needed.  DECL_COMDAT is just a hint to the
   back-end; it is up to front-ends which set this flag to ensure
   that there will never be any harm, other than bloat, in putting out
   something which is DECL_COMDAT.  */
#define DECL_COMDAT(NODE) \
  (DECL_WITH_VIS_CHECK (NODE)->decl_with_vis.comdat_flag)

#define DECL_COMDAT_GROUP(NODE) \
  decl_comdat_group (NODE)

/* Used in TREE_PUBLIC decls to indicate that copies of this DECL in
   multiple translation units should be merged.  */
#define DECL_ONE_ONLY(NODE) (DECL_COMDAT_GROUP (NODE) != NULL_TREE \
			     && (TREE_PUBLIC (NODE) || DECL_EXTERNAL (NODE)))

/* The name of the object as the assembler will see it (but before any
   translations made by ASM_OUTPUT_LABELREF).  Often this is the same
   as DECL_NAME.  It is an IDENTIFIER_NODE.

   ASSEMBLER_NAME of TYPE_DECLS may store global name of type used for
   One Definition Rule based type merging at LTO.  It is computed only for
   LTO compilation and C++.  */
#define DECL_ASSEMBLER_NAME(NODE) decl_assembler_name (NODE)

/* Return true if NODE is a NODE that can contain a DECL_ASSEMBLER_NAME.
   This is true of all DECL nodes except FIELD_DECL.  */
#define HAS_DECL_ASSEMBLER_NAME_P(NODE) \
  (CODE_CONTAINS_STRUCT (TREE_CODE (NODE), TS_DECL_WITH_VIS))

/* Returns nonzero if the DECL_ASSEMBLER_NAME for NODE has been set.  If zero,
   the NODE might still have a DECL_ASSEMBLER_NAME -- it just hasn't been set
   yet.  */
#define DECL_ASSEMBLER_NAME_SET_P(NODE) \
  (HAS_DECL_ASSEMBLER_NAME_P (NODE) \
   && DECL_WITH_VIS_CHECK (NODE)->decl_with_vis.assembler_name != NULL_TREE)

/* Set the DECL_ASSEMBLER_NAME for NODE to NAME.  */
#define SET_DECL_ASSEMBLER_NAME(NODE, NAME) \
  (DECL_WITH_VIS_CHECK (NODE)->decl_with_vis.assembler_name = (NAME))

/* Copy the DECL_ASSEMBLER_NAME from DECL1 to DECL2.  Note that if DECL1's
   DECL_ASSEMBLER_NAME has not yet been set, using this macro will not cause
   the DECL_ASSEMBLER_NAME of either DECL to be set.  In other words, the
   semantics of using this macro, are different than saying:

     SET_DECL_ASSEMBLER_NAME(DECL2, DECL_ASSEMBLER_NAME (DECL1))

   which will try to set the DECL_ASSEMBLER_NAME for DECL1.  */

#define COPY_DECL_ASSEMBLER_NAME(DECL1, DECL2)				\
  (DECL_ASSEMBLER_NAME_SET_P (DECL1)					\
   ? (void) SET_DECL_ASSEMBLER_NAME (DECL2,				\
				     DECL_ASSEMBLER_NAME (DECL1))	\
   : (void) 0)

/* Records the section name in a section attribute.  Used to pass
   the name from decl_attributes to make_function_rtl and make_decl_rtl.  */
#define DECL_SECTION_NAME(NODE) decl_section_name (NODE)

/* Nonzero in a decl means that the gimplifier has seen (or placed)
   this variable in a BIND_EXPR.  */
#define DECL_SEEN_IN_BIND_EXPR_P(NODE) \
  (DECL_WITH_VIS_CHECK (NODE)->decl_with_vis.seen_in_bind_expr)

/* Value of the decls's visibility attribute */
#define DECL_VISIBILITY(NODE) \
  (DECL_WITH_VIS_CHECK (NODE)->decl_with_vis.visibility)

/* Nonzero means that the decl had its visibility specified rather than
   being inferred.  */
#define DECL_VISIBILITY_SPECIFIED(NODE) \
  (DECL_WITH_VIS_CHECK (NODE)->decl_with_vis.visibility_specified)

/* In a VAR_DECL, the model to use if the data should be allocated from
   thread-local storage.  */
#define DECL_TLS_MODEL(NODE) decl_tls_model (NODE)

/* In a VAR_DECL, nonzero if the data should be allocated from
   thread-local storage.  */
#define DECL_THREAD_LOCAL_P(NODE) \
  ((TREE_STATIC (NODE) || DECL_EXTERNAL (NODE)) && decl_tls_model (NODE) >= TLS_MODEL_REAL)

/* In a non-local VAR_DECL with static storage duration, true if the
   variable has an initialization priority.  If false, the variable
   will be initialized at the DEFAULT_INIT_PRIORITY.  */
#define DECL_HAS_INIT_PRIORITY_P(NODE) \
  (VAR_DECL_CHECK (NODE)->decl_with_vis.init_priority_p)

extern tree decl_debug_expr_lookup (tree);
extern void decl_debug_expr_insert (tree, tree);

/* For VAR_DECL, this is set to an expression that it was split from.  */
#define DECL_HAS_DEBUG_EXPR_P(NODE) \
  (VAR_DECL_CHECK (NODE)->decl_common.debug_expr_is_from)
#define DECL_DEBUG_EXPR(NODE) \
  (decl_debug_expr_lookup (VAR_DECL_CHECK (NODE)))

#define SET_DECL_DEBUG_EXPR(NODE, VAL) \
  (decl_debug_expr_insert (VAR_DECL_CHECK (NODE), VAL))

extern priority_type decl_init_priority_lookup (tree);
extern priority_type decl_fini_priority_lookup (tree);
extern void decl_init_priority_insert (tree, priority_type);
extern void decl_fini_priority_insert (tree, priority_type);

/* For a VAR_DECL or FUNCTION_DECL the initialization priority of
   NODE.  */
#define DECL_INIT_PRIORITY(NODE) \
  (decl_init_priority_lookup (NODE))
/* Set the initialization priority for NODE to VAL.  */
#define SET_DECL_INIT_PRIORITY(NODE, VAL) \
  (decl_init_priority_insert (NODE, VAL))

/* For a FUNCTION_DECL the finalization priority of NODE.  */
#define DECL_FINI_PRIORITY(NODE) \
  (decl_fini_priority_lookup (NODE))
/* Set the finalization priority for NODE to VAL.  */
#define SET_DECL_FINI_PRIORITY(NODE, VAL) \
  (decl_fini_priority_insert (NODE, VAL))

/* The initialization priority for entities for which no explicit
   initialization priority has been specified.  */
#define DEFAULT_INIT_PRIORITY 65535

/* The maximum allowed initialization priority.  */
#define MAX_INIT_PRIORITY 65535

/* The largest priority value reserved for use by system runtime
   libraries.  */
#define MAX_RESERVED_INIT_PRIORITY 100

/* In a VAR_DECL, nonzero if this is a global variable for VOPs.  */
#define VAR_DECL_IS_VIRTUAL_OPERAND(NODE) \
  (VAR_DECL_CHECK (NODE)->base.u.bits.saturating_flag)

/* In a VAR_DECL, nonzero if this is a non-local frame structure.  */
#define DECL_NONLOCAL_FRAME(NODE)  \
  (VAR_DECL_CHECK (NODE)->base.default_def_flag)

/* In a VAR_DECL, nonzero if this variable is not aliased by any pointer.  */
#define DECL_NONALIASED(NODE) \
  (VAR_DECL_CHECK (NODE)->base.nothrow_flag)

/* This field is used to reference anything in decl.result and is meant only
   for use by the garbage collector.  */
#define DECL_RESULT_FLD(NODE) \
  (DECL_NON_COMMON_CHECK (NODE)->decl_non_common.result)

/* The DECL_VINDEX is used for FUNCTION_DECLS in two different ways.
   Before the struct containing the FUNCTION_DECL is laid out,
   DECL_VINDEX may point to a FUNCTION_DECL in a base class which
   is the FUNCTION_DECL which this FUNCTION_DECL will replace as a virtual
   function.  When the class is laid out, this pointer is changed
   to an INTEGER_CST node which is suitable for use as an index
   into the virtual function table. */
#define DECL_VINDEX(NODE) \
  (FUNCTION_DECL_CHECK (NODE)->function_decl.vindex)

/* In FUNCTION_DECL, holds the decl for the return value.  */
#define DECL_RESULT(NODE) (FUNCTION_DECL_CHECK (NODE)->decl_non_common.result)

/* In a FUNCTION_DECL, nonzero if the function cannot be inlined.  */
#define DECL_UNINLINABLE(NODE) \
  (FUNCTION_DECL_CHECK (NODE)->function_decl.uninlinable)

/* In a FUNCTION_DECL, the saved representation of the body of the
   entire function.  */
#define DECL_SAVED_TREE(NODE) \
  (FUNCTION_DECL_CHECK (NODE)->function_decl.saved_tree)

/* Nonzero in a FUNCTION_DECL means this function should be treated
   as if it were a malloc, meaning it returns a pointer that is
   not an alias.  */
#define DECL_IS_MALLOC(NODE) \
  (FUNCTION_DECL_CHECK (NODE)->function_decl.malloc_flag)

/* Nonzero in a FUNCTION_DECL means this function should be treated as
   C++ operator new, meaning that it returns a pointer for which we
   should not use type based aliasing.  */
#define DECL_IS_OPERATOR_NEW(NODE) \
  (FUNCTION_DECL_CHECK (NODE)->function_decl.operator_new_flag)

/* Nonzero in a FUNCTION_DECL means this function may return more
   than once.  */
#define DECL_IS_RETURNS_TWICE(NODE) \
  (FUNCTION_DECL_CHECK (NODE)->function_decl.returns_twice_flag)

/* Nonzero in a FUNCTION_DECL means this function should be treated
   as "pure" function (like const function, but may read global memory).  */
#define DECL_PURE_P(NODE) (FUNCTION_DECL_CHECK (NODE)->function_decl.pure_flag)

/* Nonzero only if one of TREE_READONLY or DECL_PURE_P is nonzero AND
   the const or pure function may not terminate.  When this is nonzero
   for a const or pure function, it can be dealt with by cse passes
   but cannot be removed by dce passes since you are not allowed to
   change an infinite looping program into one that terminates without
   error.  */
#define DECL_LOOPING_CONST_OR_PURE_P(NODE) \
  (FUNCTION_DECL_CHECK (NODE)->function_decl.looping_const_or_pure_flag)

/* Nonzero in a FUNCTION_DECL means this function should be treated
   as "novops" function (function that does not read global memory,
   but may have arbitrary side effects).  */
#define DECL_IS_NOVOPS(NODE) \
  (FUNCTION_DECL_CHECK (NODE)->function_decl.novops_flag)

/* Used in FUNCTION_DECLs to indicate that they should be run automatically
   at the beginning or end of execution.  */
#define DECL_STATIC_CONSTRUCTOR(NODE) \
  (FUNCTION_DECL_CHECK (NODE)->function_decl.static_ctor_flag)

#define DECL_STATIC_DESTRUCTOR(NODE) \
(FUNCTION_DECL_CHECK (NODE)->function_decl.static_dtor_flag)

/* Used in FUNCTION_DECLs to indicate that function entry and exit should
   be instrumented with calls to support routines.  */
#define DECL_NO_INSTRUMENT_FUNCTION_ENTRY_EXIT(NODE) \
  (FUNCTION_DECL_CHECK (NODE)->function_decl.no_instrument_function_entry_exit)

/* Used in FUNCTION_DECLs to indicate that limit-stack-* should be
   disabled in this function.  */
#define DECL_NO_LIMIT_STACK(NODE) \
  (FUNCTION_DECL_CHECK (NODE)->function_decl.no_limit_stack)

/* In a FUNCTION_DECL indicates that a static chain is needed.  */
#define DECL_STATIC_CHAIN(NODE) \
  (FUNCTION_DECL_CHECK (NODE)->decl_with_vis.regdecl_flag)

/* Nonzero for a decl that cgraph has decided should be inlined into
   at least one call site.  It is not meaningful to look at this
   directly; always use cgraph_function_possibly_inlined_p.  */
#define DECL_POSSIBLY_INLINED(DECL) \
  FUNCTION_DECL_CHECK (DECL)->function_decl.possibly_inlined

/* Nonzero in a FUNCTION_DECL means that this function was declared inline,
   such as via the `inline' keyword in C/C++.  This flag controls the linkage
   semantics of 'inline'  */
#define DECL_DECLARED_INLINE_P(NODE) \
  (FUNCTION_DECL_CHECK (NODE)->function_decl.declared_inline_flag)

/* Nonzero in a FUNCTION_DECL means this function should not get
   -Winline warnings.  */
#define DECL_NO_INLINE_WARNING_P(NODE) \
  (FUNCTION_DECL_CHECK (NODE)->function_decl.no_inline_warning_flag)

/* Nonzero if a FUNCTION_CODE is a TM load/store.  */
#define BUILTIN_TM_LOAD_STORE_P(FN) \
  ((FN) >= BUILT_IN_TM_STORE_1 && (FN) <= BUILT_IN_TM_LOAD_RFW_LDOUBLE)

/* Nonzero if a FUNCTION_CODE is a TM load.  */
#define BUILTIN_TM_LOAD_P(FN) \
  ((FN) >= BUILT_IN_TM_LOAD_1 && (FN) <= BUILT_IN_TM_LOAD_RFW_LDOUBLE)

/* Nonzero if a FUNCTION_CODE is a TM store.  */
#define BUILTIN_TM_STORE_P(FN) \
  ((FN) >= BUILT_IN_TM_STORE_1 && (FN) <= BUILT_IN_TM_STORE_WAW_LDOUBLE)

#define CASE_BUILT_IN_TM_LOAD(FN)	\
  case BUILT_IN_TM_LOAD_##FN:		\
  case BUILT_IN_TM_LOAD_RAR_##FN:	\
  case BUILT_IN_TM_LOAD_RAW_##FN:	\
  case BUILT_IN_TM_LOAD_RFW_##FN

#define CASE_BUILT_IN_TM_STORE(FN)	\
  case BUILT_IN_TM_STORE_##FN:		\
  case BUILT_IN_TM_STORE_WAR_##FN:	\
  case BUILT_IN_TM_STORE_WAW_##FN

/* Nonzero in a FUNCTION_DECL that should be always inlined by the inliner
   disregarding size and cost heuristics.  This is equivalent to using
   the always_inline attribute without the required diagnostics if the
   function cannot be inlined.  */
#define DECL_DISREGARD_INLINE_LIMITS(NODE) \
  (FUNCTION_DECL_CHECK (NODE)->function_decl.disregard_inline_limits)

extern vec<tree, va_gc> **decl_debug_args_lookup (tree);
extern vec<tree, va_gc> **decl_debug_args_insert (tree);

/* Nonzero if a FUNCTION_DECL has DEBUG arguments attached to it.  */
#define DECL_HAS_DEBUG_ARGS_P(NODE) \
  (FUNCTION_DECL_CHECK (NODE)->function_decl.has_debug_args_flag)

/* For FUNCTION_DECL, this holds a pointer to a structure ("struct function")
   that describes the status of this function.  */
#define DECL_STRUCT_FUNCTION(NODE) \
  (FUNCTION_DECL_CHECK (NODE)->function_decl.f)

/* In a FUNCTION_DECL, nonzero means a built in function of a
   standard library or more generally a built in function that is
   recognized by optimizers and expanders.

   Note that it is different from the DECL_IS_BUILTIN accessor.  For
   instance, user declared prototypes of C library functions are not
   DECL_IS_BUILTIN but may be DECL_BUILT_IN.  */
#define DECL_BUILT_IN(NODE) (DECL_BUILT_IN_CLASS (NODE) != NOT_BUILT_IN)

/* For a builtin function, identify which part of the compiler defined it.  */
#define DECL_BUILT_IN_CLASS(NODE) \
   (FUNCTION_DECL_CHECK (NODE)->function_decl.built_in_class)

/* In FUNCTION_DECL, a chain of ..._DECL nodes.  */
#define DECL_ARGUMENTS(NODE) \
   (FUNCTION_DECL_CHECK (NODE)->function_decl.arguments)

/* In FUNCTION_DECL, the function specific target options to use when compiling
   this function.  */
#define DECL_FUNCTION_SPECIFIC_TARGET(NODE) \
   (FUNCTION_DECL_CHECK (NODE)->function_decl.function_specific_target)

/* In FUNCTION_DECL, the function specific optimization options to use when
   compiling this function.  */
#define DECL_FUNCTION_SPECIFIC_OPTIMIZATION(NODE) \
   (FUNCTION_DECL_CHECK (NODE)->function_decl.function_specific_optimization)

/* In FUNCTION_DECL, this is set if this function has other versions generated
   using "target" attributes.  The default version is the one which does not
   have any "target" attribute set. */
#define DECL_FUNCTION_VERSIONED(NODE)\
   (FUNCTION_DECL_CHECK (NODE)->function_decl.versioned_function)

/* In FUNCTION_DECL, this is set if this function is a C++ constructor.
   Devirtualization machinery uses this knowledge for determing type of the
   object constructed.  Also we assume that constructor address is not
   important.  */
#define DECL_CXX_CONSTRUCTOR_P(NODE)\
   (FUNCTION_DECL_CHECK (NODE)->decl_with_vis.cxx_constructor)

/* In FUNCTION_DECL, this is set if this function is a C++ destructor.
   Devirtualization machinery uses this to track types in destruction.  */
#define DECL_CXX_DESTRUCTOR_P(NODE)\
   (FUNCTION_DECL_CHECK (NODE)->decl_with_vis.cxx_destructor)

/* In FUNCTION_DECL that represent an virtual method this is set when
   the method is final.  */
#define DECL_FINAL_P(NODE)\
   (FUNCTION_DECL_CHECK (NODE)->decl_with_vis.final)

/* The source language of the translation-unit.  */
#define TRANSLATION_UNIT_LANGUAGE(NODE) \
  (TRANSLATION_UNIT_DECL_CHECK (NODE)->translation_unit_decl.language)

/* TRANSLATION_UNIT_DECL inherits from DECL_MINIMAL.  */

/* For a TYPE_DECL, holds the "original" type.  (TREE_TYPE has the copy.) */
#define DECL_ORIGINAL_TYPE(NODE) \
  (TYPE_DECL_CHECK (NODE)->decl_non_common.result)

/* In a TYPE_DECL nonzero means the detail info about this type is not dumped
   into stabs.  Instead it will generate cross reference ('x') of names.
   This uses the same flag as DECL_EXTERNAL.  */
#define TYPE_DECL_SUPPRESS_DEBUG(NODE) \
  (TYPE_DECL_CHECK (NODE)->decl_common.decl_flag_1)

/* Getter of the imported declaration associated to the
   IMPORTED_DECL node.  */
#define IMPORTED_DECL_ASSOCIATED_DECL(NODE) \
(DECL_INITIAL (IMPORTED_DECL_CHECK (NODE)))

/* Getter of the symbol declaration associated with the
   NAMELIST_DECL node.  */
#define NAMELIST_DECL_ASSOCIATED_DECL(NODE) \
  (DECL_INITIAL (NODE))

/* A STATEMENT_LIST chains statements together in GENERIC and GIMPLE.
   To reduce overhead, the nodes containing the statements are not trees.
   This avoids the overhead of tree_common on all linked list elements.

   Use the interface in tree-iterator.h to access this node.  */

#define STATEMENT_LIST_HEAD(NODE) \
  (STATEMENT_LIST_CHECK (NODE)->stmt_list.head)
#define STATEMENT_LIST_TAIL(NODE) \
  (STATEMENT_LIST_CHECK (NODE)->stmt_list.tail)

#define TREE_OPTIMIZATION(NODE) \
  (OPTIMIZATION_NODE_CHECK (NODE)->optimization.opts)

#define TREE_OPTIMIZATION_OPTABS(NODE) \
  (OPTIMIZATION_NODE_CHECK (NODE)->optimization.optabs)

#define TREE_OPTIMIZATION_BASE_OPTABS(NODE) \
  (OPTIMIZATION_NODE_CHECK (NODE)->optimization.base_optabs)

/* Return a tree node that encapsulates the optimization options in OPTS.  */
extern tree build_optimization_node (struct gcc_options *opts);

#define TREE_TARGET_OPTION(NODE) \
  (TARGET_OPTION_NODE_CHECK (NODE)->target_option.opts)

#define TREE_TARGET_GLOBALS(NODE) \
  (TARGET_OPTION_NODE_CHECK (NODE)->target_option.globals)

/* Return a tree node that encapsulates the target options in OPTS.  */
extern tree build_target_option_node (struct gcc_options *opts);

extern void prepare_target_option_nodes_for_pch (void);

#if defined ENABLE_TREE_CHECKING && (GCC_VERSION >= 2007)

inline tree
tree_check (tree __t, const char *__f, int __l, const char *__g, tree_code __c)
{
  if (TREE_CODE (__t) != __c)
    tree_check_failed (__t, __f, __l, __g, __c, 0);
  return __t;
}

inline tree
tree_not_check (tree __t, const char *__f, int __l, const char *__g,
                enum tree_code __c)
{
  if (TREE_CODE (__t) == __c)
    tree_not_check_failed (__t, __f, __l, __g, __c, 0);
  return __t;
}

inline tree
tree_check2 (tree __t, const char *__f, int __l, const char *__g,
             enum tree_code __c1, enum tree_code __c2)
{
  if (TREE_CODE (__t) != __c1
      && TREE_CODE (__t) != __c2)
    tree_check_failed (__t, __f, __l, __g, __c1, __c2, 0);
  return __t;
}

inline tree
tree_not_check2 (tree __t, const char *__f, int __l, const char *__g,
                 enum tree_code __c1, enum tree_code __c2)
{
  if (TREE_CODE (__t) == __c1
      || TREE_CODE (__t) == __c2)
    tree_not_check_failed (__t, __f, __l, __g, __c1, __c2, 0);
  return __t;
}

inline tree
tree_check3 (tree __t, const char *__f, int __l, const char *__g,
             enum tree_code __c1, enum tree_code __c2, enum tree_code __c3)
{
  if (TREE_CODE (__t) != __c1
      && TREE_CODE (__t) != __c2
      && TREE_CODE (__t) != __c3)
    tree_check_failed (__t, __f, __l, __g, __c1, __c2, __c3, 0);
  return __t;
}

inline tree
tree_not_check3 (tree __t, const char *__f, int __l, const char *__g,
                 enum tree_code __c1, enum tree_code __c2, enum tree_code __c3)
{
  if (TREE_CODE (__t) == __c1
      || TREE_CODE (__t) == __c2
      || TREE_CODE (__t) == __c3)
    tree_not_check_failed (__t, __f, __l, __g, __c1, __c2, __c3, 0);
  return __t;
}

inline tree
tree_check4 (tree __t, const char *__f, int __l, const char *__g,
             enum tree_code __c1, enum tree_code __c2, enum tree_code __c3,
             enum tree_code __c4)
{
  if (TREE_CODE (__t) != __c1
      && TREE_CODE (__t) != __c2
      && TREE_CODE (__t) != __c3
      && TREE_CODE (__t) != __c4)
    tree_check_failed (__t, __f, __l, __g, __c1, __c2, __c3, __c4, 0);
  return __t;
}

inline tree
tree_not_check4 (tree __t, const char *__f, int __l, const char *__g,
                 enum tree_code __c1, enum tree_code __c2, enum tree_code __c3,
                 enum tree_code __c4)
{
  if (TREE_CODE (__t) == __c1
      || TREE_CODE (__t) == __c2
      || TREE_CODE (__t) == __c3
      || TREE_CODE (__t) == __c4)
    tree_not_check_failed (__t, __f, __l, __g, __c1, __c2, __c3, __c4, 0);
  return __t;
}

inline tree
tree_check5 (tree __t, const char *__f, int __l, const char *__g,
             enum tree_code __c1, enum tree_code __c2, enum tree_code __c3,
             enum tree_code __c4, enum tree_code __c5)
{
  if (TREE_CODE (__t) != __c1
      && TREE_CODE (__t) != __c2
      && TREE_CODE (__t) != __c3
      && TREE_CODE (__t) != __c4
      && TREE_CODE (__t) != __c5)
    tree_check_failed (__t, __f, __l, __g, __c1, __c2, __c3, __c4, __c5, 0);
  return __t;
}

inline tree
tree_not_check5 (tree __t, const char *__f, int __l, const char *__g,
                 enum tree_code __c1, enum tree_code __c2, enum tree_code __c3,
                 enum tree_code __c4, enum tree_code __c5)
{
  if (TREE_CODE (__t) == __c1
      || TREE_CODE (__t) == __c2
      || TREE_CODE (__t) == __c3
      || TREE_CODE (__t) == __c4
      || TREE_CODE (__t) == __c5)
    tree_not_check_failed (__t, __f, __l, __g, __c1, __c2, __c3, __c4, __c5, 0);
  return __t;
}

inline tree
contains_struct_check (tree __t, const enum tree_node_structure_enum __s,
                       const char *__f, int __l, const char *__g)
{
  if (tree_contains_struct[TREE_CODE (__t)][__s] != 1)
      tree_contains_struct_check_failed (__t, __s, __f, __l, __g);
  return __t;
}

inline tree
tree_class_check (tree __t, const enum tree_code_class __class,
                  const char *__f, int __l, const char *__g)
{
  if (TREE_CODE_CLASS (TREE_CODE (__t)) != __class)
    tree_class_check_failed (__t, __class, __f, __l, __g);
  return __t;
}

inline tree
tree_range_check (tree __t,
                  enum tree_code __code1, enum tree_code __code2,
                  const char *__f, int __l, const char *__g)
{
  if (TREE_CODE (__t) < __code1 || TREE_CODE (__t) > __code2)
    tree_range_check_failed (__t, __f, __l, __g, __code1, __code2);
  return __t;
}

inline tree
omp_clause_subcode_check (tree __t, enum omp_clause_code __code,
                          const char *__f, int __l, const char *__g)
{
  if (TREE_CODE (__t) != OMP_CLAUSE)
    tree_check_failed (__t, __f, __l, __g, OMP_CLAUSE, 0);
  if (__t->omp_clause.code != __code)
    omp_clause_check_failed (__t, __f, __l, __g, __code);
  return __t;
}

inline tree
omp_clause_range_check (tree __t,
                        enum omp_clause_code __code1,
                        enum omp_clause_code __code2,
                        const char *__f, int __l, const char *__g)
{
  if (TREE_CODE (__t) != OMP_CLAUSE)
    tree_check_failed (__t, __f, __l, __g, OMP_CLAUSE, 0);
  if ((int) __t->omp_clause.code < (int) __code1
      || (int) __t->omp_clause.code > (int) __code2)
    omp_clause_range_check_failed (__t, __f, __l, __g, __code1, __code2);
  return __t;
}

/* These checks have to be special cased.  */

inline tree
expr_check (tree __t, const char *__f, int __l, const char *__g)
{
  char const __c = TREE_CODE_CLASS (TREE_CODE (__t));
  if (!IS_EXPR_CODE_CLASS (__c))
    tree_class_check_failed (__t, tcc_expression, __f, __l, __g);
  return __t;
}

/* These checks have to be special cased.  */

inline tree
non_type_check (tree __t, const char *__f, int __l, const char *__g)
{
  if (TYPE_P (__t))
    tree_not_class_check_failed (__t, tcc_type, __f, __l, __g);
  return __t;
}

inline const HOST_WIDE_INT *
tree_int_cst_elt_check (const_tree __t, int __i,
			const char *__f, int __l, const char *__g)
{
  if (TREE_CODE (__t) != INTEGER_CST)
    tree_check_failed (__t, __f, __l, __g, INTEGER_CST, 0);
  if (__i < 0 || __i >= __t->base.u.int_length.extended)
    tree_int_cst_elt_check_failed (__i, __t->base.u.int_length.extended,
				   __f, __l, __g);
  return &CONST_CAST_TREE (__t)->int_cst.val[__i];
}

inline HOST_WIDE_INT *
tree_int_cst_elt_check (tree __t, int __i,
			const char *__f, int __l, const char *__g)
{
  if (TREE_CODE (__t) != INTEGER_CST)
    tree_check_failed (__t, __f, __l, __g, INTEGER_CST, 0);
  if (__i < 0 || __i >= __t->base.u.int_length.extended)
    tree_int_cst_elt_check_failed (__i, __t->base.u.int_length.extended,
				   __f, __l, __g);
  return &CONST_CAST_TREE (__t)->int_cst.val[__i];
}

/* Workaround -Wstrict-overflow false positive during profiledbootstrap.  */

# if GCC_VERSION >= 4006
#pragma GCC diagnostic push
#pragma GCC diagnostic ignored "-Wstrict-overflow"
#endif

inline tree *
tree_vec_elt_check (tree __t, int __i,
                    const char *__f, int __l, const char *__g)
{
  if (TREE_CODE (__t) != TREE_VEC)
    tree_check_failed (__t, __f, __l, __g, TREE_VEC, 0);
  if (__i < 0 || __i >= __t->base.u.length)
    tree_vec_elt_check_failed (__i, __t->base.u.length, __f, __l, __g);
  return &CONST_CAST_TREE (__t)->vec.a[__i];
}

# if GCC_VERSION >= 4006
#pragma GCC diagnostic pop
#endif

inline tree *
omp_clause_elt_check (tree __t, int __i,
                      const char *__f, int __l, const char *__g)
{
  if (TREE_CODE (__t) != OMP_CLAUSE)
    tree_check_failed (__t, __f, __l, __g, OMP_CLAUSE, 0);
  if (__i < 0 || __i >= omp_clause_num_ops [__t->omp_clause.code])
    omp_clause_operand_check_failed (__i, __t, __f, __l, __g);
  return &__t->omp_clause.ops[__i];
}

/* These checks have to be special cased.  */

inline tree
any_integral_type_check (tree __t, const char *__f, int __l, const char *__g)
{
  if (!ANY_INTEGRAL_TYPE_P (__t))
    tree_check_failed (__t, __f, __l, __g, BOOLEAN_TYPE, ENUMERAL_TYPE,
		       INTEGER_TYPE, 0);
  return __t;
}

inline const_tree
tree_check (const_tree __t, const char *__f, int __l, const char *__g,
	    tree_code __c)
{
  if (TREE_CODE (__t) != __c)
    tree_check_failed (__t, __f, __l, __g, __c, 0);
  return __t;
}

inline const_tree
tree_not_check (const_tree __t, const char *__f, int __l, const char *__g,
                enum tree_code __c)
{
  if (TREE_CODE (__t) == __c)
    tree_not_check_failed (__t, __f, __l, __g, __c, 0);
  return __t;
}

inline const_tree
tree_check2 (const_tree __t, const char *__f, int __l, const char *__g,
             enum tree_code __c1, enum tree_code __c2)
{
  if (TREE_CODE (__t) != __c1
      && TREE_CODE (__t) != __c2)
    tree_check_failed (__t, __f, __l, __g, __c1, __c2, 0);
  return __t;
}

inline const_tree
tree_not_check2 (const_tree __t, const char *__f, int __l, const char *__g,
                 enum tree_code __c1, enum tree_code __c2)
{
  if (TREE_CODE (__t) == __c1
      || TREE_CODE (__t) == __c2)
    tree_not_check_failed (__t, __f, __l, __g, __c1, __c2, 0);
  return __t;
}

inline const_tree
tree_check3 (const_tree __t, const char *__f, int __l, const char *__g,
             enum tree_code __c1, enum tree_code __c2, enum tree_code __c3)
{
  if (TREE_CODE (__t) != __c1
      && TREE_CODE (__t) != __c2
      && TREE_CODE (__t) != __c3)
    tree_check_failed (__t, __f, __l, __g, __c1, __c2, __c3, 0);
  return __t;
}

inline const_tree
tree_not_check3 (const_tree __t, const char *__f, int __l, const char *__g,
                 enum tree_code __c1, enum tree_code __c2, enum tree_code __c3)
{
  if (TREE_CODE (__t) == __c1
      || TREE_CODE (__t) == __c2
      || TREE_CODE (__t) == __c3)
    tree_not_check_failed (__t, __f, __l, __g, __c1, __c2, __c3, 0);
  return __t;
}

inline const_tree
tree_check4 (const_tree __t, const char *__f, int __l, const char *__g,
             enum tree_code __c1, enum tree_code __c2, enum tree_code __c3,
             enum tree_code __c4)
{
  if (TREE_CODE (__t) != __c1
      && TREE_CODE (__t) != __c2
      && TREE_CODE (__t) != __c3
      && TREE_CODE (__t) != __c4)
    tree_check_failed (__t, __f, __l, __g, __c1, __c2, __c3, __c4, 0);
  return __t;
}

inline const_tree
tree_not_check4 (const_tree __t, const char *__f, int __l, const char *__g,
                 enum tree_code __c1, enum tree_code __c2, enum tree_code __c3,
                 enum tree_code __c4)
{
  if (TREE_CODE (__t) == __c1
      || TREE_CODE (__t) == __c2
      || TREE_CODE (__t) == __c3
      || TREE_CODE (__t) == __c4)
    tree_not_check_failed (__t, __f, __l, __g, __c1, __c2, __c3, __c4, 0);
  return __t;
}

inline const_tree
tree_check5 (const_tree __t, const char *__f, int __l, const char *__g,
             enum tree_code __c1, enum tree_code __c2, enum tree_code __c3,
             enum tree_code __c4, enum tree_code __c5)
{
  if (TREE_CODE (__t) != __c1
      && TREE_CODE (__t) != __c2
      && TREE_CODE (__t) != __c3
      && TREE_CODE (__t) != __c4
      && TREE_CODE (__t) != __c5)
    tree_check_failed (__t, __f, __l, __g, __c1, __c2, __c3, __c4, __c5, 0);
  return __t;
}

inline const_tree
tree_not_check5 (const_tree __t, const char *__f, int __l, const char *__g,
                 enum tree_code __c1, enum tree_code __c2, enum tree_code __c3,
                 enum tree_code __c4, enum tree_code __c5)
{
  if (TREE_CODE (__t) == __c1
      || TREE_CODE (__t) == __c2
      || TREE_CODE (__t) == __c3
      || TREE_CODE (__t) == __c4
      || TREE_CODE (__t) == __c5)
    tree_not_check_failed (__t, __f, __l, __g, __c1, __c2, __c3, __c4, __c5, 0);
  return __t;
}

inline const_tree
contains_struct_check (const_tree __t, const enum tree_node_structure_enum __s,
                       const char *__f, int __l, const char *__g)
{
  if (tree_contains_struct[TREE_CODE (__t)][__s] != 1)
      tree_contains_struct_check_failed (__t, __s, __f, __l, __g);
  return __t;
}

inline const_tree
tree_class_check (const_tree __t, const enum tree_code_class __class,
                  const char *__f, int __l, const char *__g)
{
  if (TREE_CODE_CLASS (TREE_CODE (__t)) != __class)
    tree_class_check_failed (__t, __class, __f, __l, __g);
  return __t;
}

inline const_tree
tree_range_check (const_tree __t,
                  enum tree_code __code1, enum tree_code __code2,
                  const char *__f, int __l, const char *__g)
{
  if (TREE_CODE (__t) < __code1 || TREE_CODE (__t) > __code2)
    tree_range_check_failed (__t, __f, __l, __g, __code1, __code2);
  return __t;
}

inline const_tree
omp_clause_subcode_check (const_tree __t, enum omp_clause_code __code,
                          const char *__f, int __l, const char *__g)
{
  if (TREE_CODE (__t) != OMP_CLAUSE)
    tree_check_failed (__t, __f, __l, __g, OMP_CLAUSE, 0);
  if (__t->omp_clause.code != __code)
    omp_clause_check_failed (__t, __f, __l, __g, __code);
  return __t;
}

inline const_tree
omp_clause_range_check (const_tree __t,
                        enum omp_clause_code __code1,
                        enum omp_clause_code __code2,
                        const char *__f, int __l, const char *__g)
{
  if (TREE_CODE (__t) != OMP_CLAUSE)
    tree_check_failed (__t, __f, __l, __g, OMP_CLAUSE, 0);
  if ((int) __t->omp_clause.code < (int) __code1
      || (int) __t->omp_clause.code > (int) __code2)
    omp_clause_range_check_failed (__t, __f, __l, __g, __code1, __code2);
  return __t;
}

inline const_tree
expr_check (const_tree __t, const char *__f, int __l, const char *__g)
{
  char const __c = TREE_CODE_CLASS (TREE_CODE (__t));
  if (!IS_EXPR_CODE_CLASS (__c))
    tree_class_check_failed (__t, tcc_expression, __f, __l, __g);
  return __t;
}

inline const_tree
non_type_check (const_tree __t, const char *__f, int __l, const char *__g)
{
  if (TYPE_P (__t))
    tree_not_class_check_failed (__t, tcc_type, __f, __l, __g);
  return __t;
}

# if GCC_VERSION >= 4006
#pragma GCC diagnostic push
#pragma GCC diagnostic ignored "-Wstrict-overflow"
#endif

inline const_tree *
tree_vec_elt_check (const_tree __t, int __i,
                    const char *__f, int __l, const char *__g)
{
  if (TREE_CODE (__t) != TREE_VEC)
    tree_check_failed (__t, __f, __l, __g, TREE_VEC, 0);
  if (__i < 0 || __i >= __t->base.u.length)
    tree_vec_elt_check_failed (__i, __t->base.u.length, __f, __l, __g);
  return CONST_CAST (const_tree *, &__t->vec.a[__i]);
  //return &__t->vec.a[__i];
}

# if GCC_VERSION >= 4006
#pragma GCC diagnostic pop
#endif

inline const_tree *
omp_clause_elt_check (const_tree __t, int __i,
                      const char *__f, int __l, const char *__g)
{
  if (TREE_CODE (__t) != OMP_CLAUSE)
    tree_check_failed (__t, __f, __l, __g, OMP_CLAUSE, 0);
  if (__i < 0 || __i >= omp_clause_num_ops [__t->omp_clause.code])
    omp_clause_operand_check_failed (__i, __t, __f, __l, __g);
  return CONST_CAST (const_tree *, &__t->omp_clause.ops[__i]);
}

inline const_tree
any_integral_type_check (const_tree __t, const char *__f, int __l,
			 const char *__g)
{
  if (!ANY_INTEGRAL_TYPE_P (__t))
    tree_check_failed (__t, __f, __l, __g, BOOLEAN_TYPE, ENUMERAL_TYPE,
		       INTEGER_TYPE, 0);
  return __t;
}

#endif

/* Compute the number of operands in an expression node NODE.  For
   tcc_vl_exp nodes like CALL_EXPRs, this is stored in the node itself,
   otherwise it is looked up from the node's code.  */
static inline int
tree_operand_length (const_tree node)
{
  if (VL_EXP_CLASS_P (node))
    return VL_EXP_OPERAND_LENGTH (node);
  else
    return TREE_CODE_LENGTH (TREE_CODE (node));
}

#if defined ENABLE_TREE_CHECKING && (GCC_VERSION >= 2007)

/* Special checks for TREE_OPERANDs.  */
inline tree *
tree_operand_check (tree __t, int __i,
                    const char *__f, int __l, const char *__g)
{
  const_tree __u = EXPR_CHECK (__t);
  if (__i < 0 || __i >= TREE_OPERAND_LENGTH (__u))
    tree_operand_check_failed (__i, __u, __f, __l, __g);
  return &CONST_CAST_TREE (__u)->exp.operands[__i];
}

inline tree *
tree_operand_check_code (tree __t, enum tree_code __code, int __i,
                         const char *__f, int __l, const char *__g)
{
  if (TREE_CODE (__t) != __code)
    tree_check_failed (__t, __f, __l, __g, __code, 0);
  if (__i < 0 || __i >= TREE_OPERAND_LENGTH (__t))
    tree_operand_check_failed (__i, __t, __f, __l, __g);
  return &__t->exp.operands[__i];
}

inline const_tree *
tree_operand_check (const_tree __t, int __i,
                    const char *__f, int __l, const char *__g)
{
  const_tree __u = EXPR_CHECK (__t);
  if (__i < 0 || __i >= TREE_OPERAND_LENGTH (__u))
    tree_operand_check_failed (__i, __u, __f, __l, __g);
  return CONST_CAST (const_tree *, &__u->exp.operands[__i]);
}

inline const_tree *
tree_operand_check_code (const_tree __t, enum tree_code __code, int __i,
                         const char *__f, int __l, const char *__g)
{
  if (TREE_CODE (__t) != __code)
    tree_check_failed (__t, __f, __l, __g, __code, 0);
  if (__i < 0 || __i >= TREE_OPERAND_LENGTH (__t))
    tree_operand_check_failed (__i, __t, __f, __l, __g);
  return CONST_CAST (const_tree *, &__t->exp.operands[__i]);
}

#endif

#define error_mark_node			global_trees[TI_ERROR_MARK]

#define intQI_type_node			global_trees[TI_INTQI_TYPE]
#define intHI_type_node			global_trees[TI_INTHI_TYPE]
#define intSI_type_node			global_trees[TI_INTSI_TYPE]
#define intDI_type_node			global_trees[TI_INTDI_TYPE]
#define intTI_type_node			global_trees[TI_INTTI_TYPE]

#define unsigned_intQI_type_node	global_trees[TI_UINTQI_TYPE]
#define unsigned_intHI_type_node	global_trees[TI_UINTHI_TYPE]
#define unsigned_intSI_type_node	global_trees[TI_UINTSI_TYPE]
#define unsigned_intDI_type_node	global_trees[TI_UINTDI_TYPE]
#define unsigned_intTI_type_node	global_trees[TI_UINTTI_TYPE]

#define atomicQI_type_node	global_trees[TI_ATOMICQI_TYPE]
#define atomicHI_type_node	global_trees[TI_ATOMICHI_TYPE]
#define atomicSI_type_node	global_trees[TI_ATOMICSI_TYPE]
#define atomicDI_type_node	global_trees[TI_ATOMICDI_TYPE]
#define atomicTI_type_node	global_trees[TI_ATOMICTI_TYPE]

#define uint16_type_node		global_trees[TI_UINT16_TYPE]
#define uint32_type_node		global_trees[TI_UINT32_TYPE]
#define uint64_type_node		global_trees[TI_UINT64_TYPE]

#define void_node			global_trees[TI_VOID]

#define integer_zero_node		global_trees[TI_INTEGER_ZERO]
#define integer_one_node		global_trees[TI_INTEGER_ONE]
#define integer_three_node              global_trees[TI_INTEGER_THREE]
#define integer_minus_one_node		global_trees[TI_INTEGER_MINUS_ONE]
#define size_zero_node			global_trees[TI_SIZE_ZERO]
#define size_one_node			global_trees[TI_SIZE_ONE]
#define bitsize_zero_node		global_trees[TI_BITSIZE_ZERO]
#define bitsize_one_node		global_trees[TI_BITSIZE_ONE]
#define bitsize_unit_node		global_trees[TI_BITSIZE_UNIT]

/* Base access nodes.  */
#define access_public_node		global_trees[TI_PUBLIC]
#define access_protected_node	        global_trees[TI_PROTECTED]
#define access_private_node		global_trees[TI_PRIVATE]

#define null_pointer_node		global_trees[TI_NULL_POINTER]

#define float_type_node			global_trees[TI_FLOAT_TYPE]
#define double_type_node		global_trees[TI_DOUBLE_TYPE]
#define long_double_type_node		global_trees[TI_LONG_DOUBLE_TYPE]

#define float_ptr_type_node		global_trees[TI_FLOAT_PTR_TYPE]
#define double_ptr_type_node		global_trees[TI_DOUBLE_PTR_TYPE]
#define long_double_ptr_type_node	global_trees[TI_LONG_DOUBLE_PTR_TYPE]
#define integer_ptr_type_node		global_trees[TI_INTEGER_PTR_TYPE]

#define complex_integer_type_node	global_trees[TI_COMPLEX_INTEGER_TYPE]
#define complex_float_type_node		global_trees[TI_COMPLEX_FLOAT_TYPE]
#define complex_double_type_node	global_trees[TI_COMPLEX_DOUBLE_TYPE]
#define complex_long_double_type_node	global_trees[TI_COMPLEX_LONG_DOUBLE_TYPE]

#define pointer_bounds_type_node        global_trees[TI_POINTER_BOUNDS_TYPE]

#define void_type_node			global_trees[TI_VOID_TYPE]
/* The C type `void *'.  */
#define ptr_type_node			global_trees[TI_PTR_TYPE]
/* The C type `const void *'.  */
#define const_ptr_type_node		global_trees[TI_CONST_PTR_TYPE]
/* The C type `size_t'.  */
#define size_type_node                  global_trees[TI_SIZE_TYPE]
#define pid_type_node                   global_trees[TI_PID_TYPE]
#define ptrdiff_type_node		global_trees[TI_PTRDIFF_TYPE]
#define va_list_type_node		global_trees[TI_VA_LIST_TYPE]
#define va_list_gpr_counter_field	global_trees[TI_VA_LIST_GPR_COUNTER_FIELD]
#define va_list_fpr_counter_field	global_trees[TI_VA_LIST_FPR_COUNTER_FIELD]
/* The C type `FILE *'.  */
#define fileptr_type_node		global_trees[TI_FILEPTR_TYPE]
#define pointer_sized_int_node		global_trees[TI_POINTER_SIZED_TYPE]

#define boolean_type_node		global_trees[TI_BOOLEAN_TYPE]
#define boolean_false_node		global_trees[TI_BOOLEAN_FALSE]
#define boolean_true_node		global_trees[TI_BOOLEAN_TRUE]

/* The decimal floating point types. */
#define dfloat32_type_node              global_trees[TI_DFLOAT32_TYPE]
#define dfloat64_type_node              global_trees[TI_DFLOAT64_TYPE]
#define dfloat128_type_node             global_trees[TI_DFLOAT128_TYPE]
#define dfloat32_ptr_type_node          global_trees[TI_DFLOAT32_PTR_TYPE]
#define dfloat64_ptr_type_node          global_trees[TI_DFLOAT64_PTR_TYPE]
#define dfloat128_ptr_type_node         global_trees[TI_DFLOAT128_PTR_TYPE]

/* The fixed-point types.  */
#define sat_short_fract_type_node       global_trees[TI_SAT_SFRACT_TYPE]
#define sat_fract_type_node             global_trees[TI_SAT_FRACT_TYPE]
#define sat_long_fract_type_node        global_trees[TI_SAT_LFRACT_TYPE]
#define sat_long_long_fract_type_node   global_trees[TI_SAT_LLFRACT_TYPE]
#define sat_unsigned_short_fract_type_node \
					global_trees[TI_SAT_USFRACT_TYPE]
#define sat_unsigned_fract_type_node    global_trees[TI_SAT_UFRACT_TYPE]
#define sat_unsigned_long_fract_type_node \
					global_trees[TI_SAT_ULFRACT_TYPE]
#define sat_unsigned_long_long_fract_type_node \
					global_trees[TI_SAT_ULLFRACT_TYPE]
#define short_fract_type_node           global_trees[TI_SFRACT_TYPE]
#define fract_type_node                 global_trees[TI_FRACT_TYPE]
#define long_fract_type_node            global_trees[TI_LFRACT_TYPE]
#define long_long_fract_type_node       global_trees[TI_LLFRACT_TYPE]
#define unsigned_short_fract_type_node  global_trees[TI_USFRACT_TYPE]
#define unsigned_fract_type_node        global_trees[TI_UFRACT_TYPE]
#define unsigned_long_fract_type_node   global_trees[TI_ULFRACT_TYPE]
#define unsigned_long_long_fract_type_node \
					global_trees[TI_ULLFRACT_TYPE]
#define sat_short_accum_type_node       global_trees[TI_SAT_SACCUM_TYPE]
#define sat_accum_type_node             global_trees[TI_SAT_ACCUM_TYPE]
#define sat_long_accum_type_node        global_trees[TI_SAT_LACCUM_TYPE]
#define sat_long_long_accum_type_node   global_trees[TI_SAT_LLACCUM_TYPE]
#define sat_unsigned_short_accum_type_node \
					global_trees[TI_SAT_USACCUM_TYPE]
#define sat_unsigned_accum_type_node    global_trees[TI_SAT_UACCUM_TYPE]
#define sat_unsigned_long_accum_type_node \
					global_trees[TI_SAT_ULACCUM_TYPE]
#define sat_unsigned_long_long_accum_type_node \
					global_trees[TI_SAT_ULLACCUM_TYPE]
#define short_accum_type_node           global_trees[TI_SACCUM_TYPE]
#define accum_type_node                 global_trees[TI_ACCUM_TYPE]
#define long_accum_type_node            global_trees[TI_LACCUM_TYPE]
#define long_long_accum_type_node       global_trees[TI_LLACCUM_TYPE]
#define unsigned_short_accum_type_node  global_trees[TI_USACCUM_TYPE]
#define unsigned_accum_type_node        global_trees[TI_UACCUM_TYPE]
#define unsigned_long_accum_type_node   global_trees[TI_ULACCUM_TYPE]
#define unsigned_long_long_accum_type_node \
					global_trees[TI_ULLACCUM_TYPE]
#define qq_type_node                    global_trees[TI_QQ_TYPE]
#define hq_type_node                    global_trees[TI_HQ_TYPE]
#define sq_type_node                    global_trees[TI_SQ_TYPE]
#define dq_type_node                    global_trees[TI_DQ_TYPE]
#define tq_type_node                    global_trees[TI_TQ_TYPE]
#define uqq_type_node                   global_trees[TI_UQQ_TYPE]
#define uhq_type_node                   global_trees[TI_UHQ_TYPE]
#define usq_type_node                   global_trees[TI_USQ_TYPE]
#define udq_type_node                   global_trees[TI_UDQ_TYPE]
#define utq_type_node                   global_trees[TI_UTQ_TYPE]
#define sat_qq_type_node                global_trees[TI_SAT_QQ_TYPE]
#define sat_hq_type_node                global_trees[TI_SAT_HQ_TYPE]
#define sat_sq_type_node                global_trees[TI_SAT_SQ_TYPE]
#define sat_dq_type_node                global_trees[TI_SAT_DQ_TYPE]
#define sat_tq_type_node                global_trees[TI_SAT_TQ_TYPE]
#define sat_uqq_type_node               global_trees[TI_SAT_UQQ_TYPE]
#define sat_uhq_type_node               global_trees[TI_SAT_UHQ_TYPE]
#define sat_usq_type_node               global_trees[TI_SAT_USQ_TYPE]
#define sat_udq_type_node               global_trees[TI_SAT_UDQ_TYPE]
#define sat_utq_type_node               global_trees[TI_SAT_UTQ_TYPE]
#define ha_type_node                    global_trees[TI_HA_TYPE]
#define sa_type_node                    global_trees[TI_SA_TYPE]
#define da_type_node                    global_trees[TI_DA_TYPE]
#define ta_type_node                    global_trees[TI_TA_TYPE]
#define uha_type_node                   global_trees[TI_UHA_TYPE]
#define usa_type_node                   global_trees[TI_USA_TYPE]
#define uda_type_node                   global_trees[TI_UDA_TYPE]
#define uta_type_node                   global_trees[TI_UTA_TYPE]
#define sat_ha_type_node                global_trees[TI_SAT_HA_TYPE]
#define sat_sa_type_node                global_trees[TI_SAT_SA_TYPE]
#define sat_da_type_node                global_trees[TI_SAT_DA_TYPE]
#define sat_ta_type_node                global_trees[TI_SAT_TA_TYPE]
#define sat_uha_type_node               global_trees[TI_SAT_UHA_TYPE]
#define sat_usa_type_node               global_trees[TI_SAT_USA_TYPE]
#define sat_uda_type_node               global_trees[TI_SAT_UDA_TYPE]
#define sat_uta_type_node               global_trees[TI_SAT_UTA_TYPE]

/* The node that should be placed at the end of a parameter list to
   indicate that the function does not take a variable number of
   arguments.  The TREE_VALUE will be void_type_node and there will be
   no TREE_CHAIN.  Language-independent code should not assume
   anything else about this node.  */
#define void_list_node                  global_trees[TI_VOID_LIST_NODE]

#define main_identifier_node		global_trees[TI_MAIN_IDENTIFIER]
#define MAIN_NAME_P(NODE) \
  (IDENTIFIER_NODE_CHECK (NODE) == main_identifier_node)

/* Optimization options (OPTIMIZATION_NODE) to use for default and current
   functions.  */
#define optimization_default_node	global_trees[TI_OPTIMIZATION_DEFAULT]
#define optimization_current_node	global_trees[TI_OPTIMIZATION_CURRENT]

/* Default/current target options (TARGET_OPTION_NODE).  */
#define target_option_default_node	global_trees[TI_TARGET_OPTION_DEFAULT]
#define target_option_current_node	global_trees[TI_TARGET_OPTION_CURRENT]

/* Default tree list option(), optimize() pragmas to be linked into the
   attribute list.  */
#define current_target_pragma		global_trees[TI_CURRENT_TARGET_PRAGMA]
#define current_optimize_pragma		global_trees[TI_CURRENT_OPTIMIZE_PRAGMA]

#define char_type_node			integer_types[itk_char]
#define signed_char_type_node		integer_types[itk_signed_char]
#define unsigned_char_type_node		integer_types[itk_unsigned_char]
#define short_integer_type_node		integer_types[itk_short]
#define short_unsigned_type_node	integer_types[itk_unsigned_short]
#define integer_type_node		integer_types[itk_int]
#define unsigned_type_node		integer_types[itk_unsigned_int]
#define long_integer_type_node		integer_types[itk_long]
#define long_unsigned_type_node		integer_types[itk_unsigned_long]
#define long_long_integer_type_node	integer_types[itk_long_long]
#define long_long_unsigned_type_node	integer_types[itk_unsigned_long_long]

/* True if NODE is an erroneous expression.  */

#define error_operand_p(NODE)					\
  ((NODE) == error_mark_node					\
   || ((NODE) && TREE_TYPE ((NODE)) == error_mark_node))

extern tree decl_assembler_name (tree);
extern tree decl_comdat_group (const_tree);
extern tree decl_comdat_group_id (const_tree);
extern const char *decl_section_name (const_tree);
extern void set_decl_section_name (tree, const char *);
extern enum tls_model decl_tls_model (const_tree);
extern void set_decl_tls_model (tree, enum tls_model);

/* Compute the number of bytes occupied by 'node'.  This routine only
   looks at TREE_CODE and, if the code is TREE_VEC, TREE_VEC_LENGTH.  */

extern size_t tree_size (const_tree);

/* Compute the number of bytes occupied by a tree with code CODE.
   This function cannot be used for TREE_VEC or INTEGER_CST nodes,
   which are of variable length.  */
extern size_t tree_code_size (enum tree_code);

/* Allocate and return a new UID from the DECL_UID namespace.  */
extern int allocate_decl_uid (void);

/* Lowest level primitive for allocating a node.
   The TREE_CODE is the only argument.  Contents are initialized
   to zero except for a few of the common fields.  */

extern tree make_node_stat (enum tree_code MEM_STAT_DECL);
#define make_node(t) make_node_stat (t MEM_STAT_INFO)

/* Make a copy of a node, with all the same contents.  */

extern tree copy_node_stat (tree MEM_STAT_DECL);
#define copy_node(t) copy_node_stat (t MEM_STAT_INFO)

/* Make a copy of a chain of TREE_LIST nodes.  */

extern tree copy_list (tree);

/* Make a CASE_LABEL_EXPR.  */

extern tree build_case_label (tree, tree, tree);

/* Make a BINFO.  */
extern tree make_tree_binfo_stat (unsigned MEM_STAT_DECL);
#define make_tree_binfo(t) make_tree_binfo_stat (t MEM_STAT_INFO)

/* Make an INTEGER_CST.  */

extern tree make_int_cst_stat (int, int MEM_STAT_DECL);
#define make_int_cst(LEN, EXT_LEN) \
  make_int_cst_stat (LEN, EXT_LEN MEM_STAT_INFO)

/* Make a TREE_VEC.  */

extern tree make_tree_vec_stat (int MEM_STAT_DECL);
#define make_tree_vec(t) make_tree_vec_stat (t MEM_STAT_INFO)

/* Grow a TREE_VEC.  */

extern tree grow_tree_vec_stat (tree v, int MEM_STAT_DECL);
#define grow_tree_vec(v, t) grow_tree_vec_stat (v, t MEM_STAT_INFO)

/* Construct various types of nodes.  */

extern tree build_nt (enum tree_code, ...);
extern tree build_nt_call_vec (tree, vec<tree, va_gc> *);

extern tree build0_stat (enum tree_code, tree MEM_STAT_DECL);
#define build0(c,t) build0_stat (c,t MEM_STAT_INFO)
extern tree build1_stat (enum tree_code, tree, tree MEM_STAT_DECL);
#define build1(c,t1,t2) build1_stat (c,t1,t2 MEM_STAT_INFO)
extern tree build2_stat (enum tree_code, tree, tree, tree MEM_STAT_DECL);
#define build2(c,t1,t2,t3) build2_stat (c,t1,t2,t3 MEM_STAT_INFO)
extern tree build3_stat (enum tree_code, tree, tree, tree, tree MEM_STAT_DECL);
#define build3(c,t1,t2,t3,t4) build3_stat (c,t1,t2,t3,t4 MEM_STAT_INFO)
extern tree build4_stat (enum tree_code, tree, tree, tree, tree,
			 tree MEM_STAT_DECL);
#define build4(c,t1,t2,t3,t4,t5) build4_stat (c,t1,t2,t3,t4,t5 MEM_STAT_INFO)
extern tree build5_stat (enum tree_code, tree, tree, tree, tree, tree,
			 tree MEM_STAT_DECL);
#define build5(c,t1,t2,t3,t4,t5,t6) build5_stat (c,t1,t2,t3,t4,t5,t6 MEM_STAT_INFO)

/* _loc versions of build[1-5].  */

static inline tree
build1_stat_loc (location_t loc, enum tree_code code, tree type,
		 tree arg1 MEM_STAT_DECL)
{
  tree t = build1_stat (code, type, arg1 PASS_MEM_STAT);
  if (CAN_HAVE_LOCATION_P (t))
    SET_EXPR_LOCATION (t, loc);
  return t;
}
#define build1_loc(l,c,t1,t2) build1_stat_loc (l,c,t1,t2 MEM_STAT_INFO)

static inline tree
build2_stat_loc (location_t loc, enum tree_code code, tree type, tree arg0,
		 tree arg1 MEM_STAT_DECL)
{
  tree t = build2_stat (code, type, arg0, arg1 PASS_MEM_STAT);
  if (CAN_HAVE_LOCATION_P (t))
    SET_EXPR_LOCATION (t, loc);
  return t;
}
#define build2_loc(l,c,t1,t2,t3) build2_stat_loc (l,c,t1,t2,t3 MEM_STAT_INFO)

static inline tree
build3_stat_loc (location_t loc, enum tree_code code, tree type, tree arg0,
		 tree arg1, tree arg2 MEM_STAT_DECL)
{
  tree t = build3_stat (code, type, arg0, arg1, arg2 PASS_MEM_STAT);
  if (CAN_HAVE_LOCATION_P (t))
    SET_EXPR_LOCATION (t, loc);
  return t;
}
#define build3_loc(l,c,t1,t2,t3,t4) \
  build3_stat_loc (l,c,t1,t2,t3,t4 MEM_STAT_INFO)

static inline tree
build4_stat_loc (location_t loc, enum tree_code code, tree type, tree arg0,
		 tree arg1, tree arg2, tree arg3 MEM_STAT_DECL)
{
  tree t = build4_stat (code, type, arg0, arg1, arg2, arg3 PASS_MEM_STAT);
  if (CAN_HAVE_LOCATION_P (t))
    SET_EXPR_LOCATION (t, loc);
  return t;
}
#define build4_loc(l,c,t1,t2,t3,t4,t5) \
  build4_stat_loc (l,c,t1,t2,t3,t4,t5 MEM_STAT_INFO)

static inline tree
build5_stat_loc (location_t loc, enum tree_code code, tree type, tree arg0,
		 tree arg1, tree arg2, tree arg3, tree arg4 MEM_STAT_DECL)
{
  tree t = build5_stat (code, type, arg0, arg1, arg2, arg3,
			arg4 PASS_MEM_STAT);
  if (CAN_HAVE_LOCATION_P (t))
    SET_EXPR_LOCATION (t, loc);
  return t;
}
#define build5_loc(l,c,t1,t2,t3,t4,t5,t6) \
  build5_stat_loc (l,c,t1,t2,t3,t4,t5,t6 MEM_STAT_INFO)

extern tree build_var_debug_value_stat (tree, tree MEM_STAT_DECL);
#define build_var_debug_value(t1,t2) \
  build_var_debug_value_stat (t1,t2 MEM_STAT_INFO)

/* Constructs double_int from tree CST.  */

extern tree double_int_to_tree (tree, double_int);

extern tree wide_int_to_tree (tree type, const wide_int_ref &cst);
extern tree force_fit_type (tree, const wide_int_ref &, int, bool);

/* Create an INT_CST node with a CST value zero extended.  */

/* static inline */
extern tree build_int_cst (tree, HOST_WIDE_INT);
extern tree build_int_cstu (tree type, unsigned HOST_WIDE_INT cst);
extern tree build_int_cst_type (tree, HOST_WIDE_INT);
extern tree make_vector_stat (unsigned MEM_STAT_DECL);
#define make_vector(n) make_vector_stat (n MEM_STAT_INFO)
extern tree build_vector_stat (tree, tree * MEM_STAT_DECL);
#define build_vector(t,v) build_vector_stat (t, v MEM_STAT_INFO)
extern tree build_vector_from_ctor (tree, vec<constructor_elt, va_gc> *);
extern tree build_vector_from_val (tree, tree);
extern tree build_constructor (tree, vec<constructor_elt, va_gc> *);
extern tree build_constructor_single (tree, tree, tree);
extern tree build_constructor_from_list (tree, tree);
extern tree build_constructor_va (tree, int, ...);
extern tree build_real_from_int_cst (tree, const_tree);
extern tree build_complex (tree, tree, tree);
extern tree build_each_one_cst (tree);
extern tree build_one_cst (tree);
extern tree build_minus_one_cst (tree);
extern tree build_all_ones_cst (tree);
extern tree build_zero_cst (tree);
extern tree build_string (int, const char *);
extern tree build_tree_list_stat (tree, tree MEM_STAT_DECL);
#define build_tree_list(t, q) build_tree_list_stat (t, q MEM_STAT_INFO)
extern tree build_tree_list_vec_stat (const vec<tree, va_gc> *MEM_STAT_DECL);
#define build_tree_list_vec(v) build_tree_list_vec_stat (v MEM_STAT_INFO)
extern tree build_decl_stat (location_t, enum tree_code,
			     tree, tree MEM_STAT_DECL);
extern tree build_fn_decl (const char *, tree);
#define build_decl(l,c,t,q) build_decl_stat (l, c, t, q MEM_STAT_INFO)
extern tree build_translation_unit_decl (tree);
extern tree build_block (tree, tree, tree, tree);
extern tree build_empty_stmt (location_t);
extern tree build_omp_clause (location_t, enum omp_clause_code);

extern tree build_vl_exp_stat (enum tree_code, int MEM_STAT_DECL);
#define build_vl_exp(c, n) build_vl_exp_stat (c, n MEM_STAT_INFO)

extern tree build_call_nary (tree, tree, int, ...);
extern tree build_call_valist (tree, tree, int, va_list);
#define build_call_array(T1,T2,N,T3)\
   build_call_array_loc (UNKNOWN_LOCATION, T1, T2, N, T3)
extern tree build_call_array_loc (location_t, tree, tree, int, const tree *);
extern tree build_call_vec (tree, tree, vec<tree, va_gc> *);
extern tree build_call_expr_loc_array (location_t, tree, int, tree *);
extern tree build_call_expr_loc_vec (location_t, tree, vec<tree, va_gc> *);
extern tree build_call_expr_loc (location_t, tree, int, ...);
extern tree build_call_expr (tree, int, ...);
extern tree build_call_expr_internal_loc (location_t, enum internal_fn,
					  tree, int, ...);
extern tree build_string_literal (int, const char *);

/* Construct various nodes representing data types.  */

extern tree signed_or_unsigned_type_for (int, tree);
extern tree signed_type_for (tree);
extern tree unsigned_type_for (tree);
extern tree truth_type_for (tree);
extern tree build_pointer_type_for_mode (tree, machine_mode, bool);
extern tree build_pointer_type (tree);
extern tree build_reference_type_for_mode (tree, machine_mode, bool);
extern tree build_reference_type (tree);
extern tree build_vector_type_for_mode (tree, machine_mode);
extern tree build_vector_type (tree innertype, int nunits);
extern tree build_opaque_vector_type (tree innertype, int nunits);
extern tree build_index_type (tree);
extern tree build_array_type (tree, tree);
extern tree build_nonshared_array_type (tree, tree);
extern tree build_array_type_nelts (tree, unsigned HOST_WIDE_INT);
extern tree build_function_type (tree, tree);
extern tree build_function_type_list (tree, ...);
extern tree build_varargs_function_type_list (tree, ...);
extern tree build_function_type_array (tree, int, tree *);
extern tree build_varargs_function_type_array (tree, int, tree *);
#define build_function_type_vec(RET, V) \
  build_function_type_array (RET, vec_safe_length (V), vec_safe_address (V))
#define build_varargs_function_type_vec(RET, V) \
  build_varargs_function_type_array (RET, vec_safe_length (V), \
				     vec_safe_address (V))
extern tree build_method_type_directly (tree, tree, tree);
extern tree build_method_type (tree, tree);
extern tree build_offset_type (tree, tree);
extern tree build_complex_type (tree);
extern tree array_type_nelts (const_tree);

extern tree value_member (tree, tree);
extern tree purpose_member (const_tree, tree);
extern bool vec_member (const_tree, vec<tree, va_gc> *);
extern tree chain_index (int, tree);

extern int attribute_list_equal (const_tree, const_tree);
extern int attribute_list_contained (const_tree, const_tree);
extern int tree_int_cst_equal (const_tree, const_tree);

extern bool tree_fits_shwi_p (const_tree)
#ifndef ENABLE_TREE_CHECKING
  ATTRIBUTE_PURE /* tree_fits_shwi_p is pure only when checking is disabled.  */
#endif
  ;
extern bool tree_fits_uhwi_p (const_tree)
#ifndef ENABLE_TREE_CHECKING
  ATTRIBUTE_PURE /* tree_fits_uhwi_p is pure only when checking is disabled.  */
#endif
  ;
extern HOST_WIDE_INT tree_to_shwi (const_tree);
extern unsigned HOST_WIDE_INT tree_to_uhwi (const_tree);
#if !defined ENABLE_TREE_CHECKING && (GCC_VERSION >= 4003)
extern inline __attribute__ ((__gnu_inline__)) HOST_WIDE_INT
tree_to_shwi (const_tree t)
{
  gcc_assert (tree_fits_shwi_p (t));
  return TREE_INT_CST_LOW (t);
}

extern inline __attribute__ ((__gnu_inline__)) unsigned HOST_WIDE_INT
tree_to_uhwi (const_tree t)
{
  gcc_assert (tree_fits_uhwi_p (t));
  return TREE_INT_CST_LOW (t);
}
#endif
extern int tree_int_cst_sgn (const_tree);
extern int tree_int_cst_sign_bit (const_tree);
extern unsigned int tree_int_cst_min_precision (tree, signop);
extern tree strip_array_types (tree);
extern tree excess_precision_type (tree);
extern bool valid_constant_size_p (const_tree);


/* From expmed.c.  Since rtl.h is included after tree.h, we can't
   put the prototype here.  Rtl.h does declare the prototype if
   tree.h had been included.  */

extern tree make_tree (tree, rtx);

/* Return a type like TTYPE except that its TYPE_ATTRIBUTES
   is ATTRIBUTE.

   Such modified types already made are recorded so that duplicates
   are not made.  */

extern tree build_type_attribute_variant (tree, tree);
extern tree build_decl_attribute_variant (tree, tree);
extern tree build_type_attribute_qual_variant (tree, tree, int);

extern bool attribute_value_equal (const_tree, const_tree);

/* Return 0 if the attributes for two types are incompatible, 1 if they
   are compatible, and 2 if they are nearly compatible (which causes a
   warning to be generated).  */
extern int comp_type_attributes (const_tree, const_tree);

/* Default versions of target-overridable functions.  */
extern tree merge_decl_attributes (tree, tree);
extern tree merge_type_attributes (tree, tree);

/* This function is a private implementation detail of lookup_attribute()
   and you should never call it directly.  */
extern tree private_lookup_attribute (const char *, size_t, tree);

/* This function is a private implementation detail
   of lookup_attribute_by_prefix() and you should never call it directly.  */
extern tree private_lookup_attribute_by_prefix (const char *, size_t, tree);

/* Given an attribute name ATTR_NAME and a list of attributes LIST,
   return a pointer to the attribute's list element if the attribute
   is part of the list, or NULL_TREE if not found.  If the attribute
   appears more than once, this only returns the first occurrence; the
   TREE_CHAIN of the return value should be passed back in if further
   occurrences are wanted.  ATTR_NAME must be in the form 'text' (not
   '__text__').  */

static inline tree
lookup_attribute (const char *attr_name, tree list)
{
  gcc_checking_assert (attr_name[0] != '_');  
  /* In most cases, list is NULL_TREE.  */
  if (list == NULL_TREE)
    return NULL_TREE;
  else
    /* Do the strlen() before calling the out-of-line implementation.
       In most cases attr_name is a string constant, and the compiler
       will optimize the strlen() away.  */
    return private_lookup_attribute (attr_name, strlen (attr_name), list);
}

/* Given an attribute name ATTR_NAME and a list of attributes LIST,
   return a pointer to the attribute's list first element if the attribute
   starts with ATTR_NAME. ATTR_NAME must be in the form 'text' (not
   '__text__').  */

static inline tree
lookup_attribute_by_prefix (const char *attr_name, tree list)
{
  gcc_checking_assert (attr_name[0] != '_');
  /* In most cases, list is NULL_TREE.  */
  if (list == NULL_TREE)
    return NULL_TREE;
  else
    return private_lookup_attribute_by_prefix (attr_name, strlen (attr_name),
					       list);
}


/* This function is a private implementation detail of
   is_attribute_p() and you should never call it directly.  */
extern bool private_is_attribute_p (const char *, size_t, const_tree);

/* Given an identifier node IDENT and a string ATTR_NAME, return true
   if the identifier node is a valid attribute name for the string.
   ATTR_NAME must be in the form 'text' (not '__text__').  IDENT could
   be the identifier for 'text' or for '__text__'.  */

static inline bool
is_attribute_p (const char *attr_name, const_tree ident)
{
  gcc_checking_assert (attr_name[0] != '_');
  /* Do the strlen() before calling the out-of-line implementation.
     In most cases attr_name is a string constant, and the compiler
     will optimize the strlen() away.  */
  return private_is_attribute_p (attr_name, strlen (attr_name), ident);
}

/* Remove any instances of attribute ATTR_NAME in LIST and return the
   modified list.  ATTR_NAME must be in the form 'text' (not
   '__text__').  */

extern tree remove_attribute (const char *, tree);

/* Given two attributes lists, return a list of their union.  */

extern tree merge_attributes (tree, tree);

/* Given two Windows decl attributes lists, possibly including
   dllimport, return a list of their union .  */
extern tree merge_dllimport_decl_attributes (tree, tree);

/* Handle a "dllimport" or "dllexport" attribute.  */
extern tree handle_dll_attribute (tree *, tree, tree, int, bool *);

/* Returns true iff unqualified CAND and BASE are equivalent.  */

extern bool check_base_type (const_tree cand, const_tree base);

/* Check whether CAND is suitable to be returned from get_qualified_type
   (BASE, TYPE_QUALS).  */

extern bool check_qualified_type (const_tree, const_tree, int);

/* Return a version of the TYPE, qualified as indicated by the
   TYPE_QUALS, if one exists.  If no qualified version exists yet,
   return NULL_TREE.  */

extern tree get_qualified_type (tree, int);

/* Like get_qualified_type, but creates the type if it does not
   exist.  This function never returns NULL_TREE.  */

extern tree build_qualified_type (tree, int);

/* Create a variant of type T with alignment ALIGN.  */

extern tree build_aligned_type (tree, unsigned int);

/* Like build_qualified_type, but only deals with the `const' and
   `volatile' qualifiers.  This interface is retained for backwards
   compatibility with the various front-ends; new code should use
   build_qualified_type instead.  */

#define build_type_variant(TYPE, CONST_P, VOLATILE_P)			\
  build_qualified_type ((TYPE),						\
			((CONST_P) ? TYPE_QUAL_CONST : 0)		\
			| ((VOLATILE_P) ? TYPE_QUAL_VOLATILE : 0))

/* Make a copy of a type node.  */

extern tree build_distinct_type_copy (tree);
extern tree build_variant_type_copy (tree);

/* Given a hashcode and a ..._TYPE node (for which the hashcode was made),
   return a canonicalized ..._TYPE node, so that duplicates are not made.
   How the hash code is computed is up to the caller, as long as any two
   callers that could hash identical-looking type nodes agree.  */

extern tree type_hash_canon (unsigned int, tree);

extern tree convert (tree, tree);
extern unsigned int expr_align (const_tree);
extern tree size_in_bytes (const_tree);
extern HOST_WIDE_INT int_size_in_bytes (const_tree);
extern HOST_WIDE_INT max_int_size_in_bytes (const_tree);
extern tree bit_position (const_tree);
extern tree byte_position (const_tree);
extern HOST_WIDE_INT int_byte_position (const_tree);

#define sizetype sizetype_tab[(int) stk_sizetype]
#define bitsizetype sizetype_tab[(int) stk_bitsizetype]
#define ssizetype sizetype_tab[(int) stk_ssizetype]
#define sbitsizetype sizetype_tab[(int) stk_sbitsizetype]
#define size_int(L) size_int_kind (L, stk_sizetype)
#define ssize_int(L) size_int_kind (L, stk_ssizetype)
#define bitsize_int(L) size_int_kind (L, stk_bitsizetype)
#define sbitsize_int(L) size_int_kind (L, stk_sbitsizetype)

/* Type for sizes of data-type.  */

#define BITS_PER_UNIT_LOG \
  ((BITS_PER_UNIT > 1) + (BITS_PER_UNIT > 2) + (BITS_PER_UNIT > 4) \
   + (BITS_PER_UNIT > 8) + (BITS_PER_UNIT > 16) + (BITS_PER_UNIT > 32) \
   + (BITS_PER_UNIT > 64) + (BITS_PER_UNIT > 128) + (BITS_PER_UNIT > 256))

/* Concatenate two lists (chains of TREE_LIST nodes) X and Y
   by making the last node in X point to Y.
   Returns X, except if X is 0 returns Y.  */

extern tree chainon (tree, tree);

/* Make a new TREE_LIST node from specified PURPOSE, VALUE and CHAIN.  */

extern tree tree_cons_stat (tree, tree, tree MEM_STAT_DECL);
#define tree_cons(t,q,w) tree_cons_stat (t,q,w MEM_STAT_INFO)

/* Return the last tree node in a chain.  */

extern tree tree_last (tree);

/* Reverse the order of elements in a chain, and return the new head.  */

extern tree nreverse (tree);

/* Returns the length of a chain of nodes
   (number of chain pointers to follow before reaching a null pointer).  */

extern int list_length (const_tree);

/* Returns the first FIELD_DECL in a type.  */

extern tree first_field (const_tree);

/* Given an initializer INIT, return TRUE if INIT is zero or some
   aggregate of zeros.  Otherwise return FALSE.  */

extern bool initializer_zerop (const_tree);

/* Given a vector VEC, return its first element if all elements are
   the same.  Otherwise return NULL_TREE.  */

extern tree uniform_vector_p (const_tree);

/* Given a CONSTRUCTOR CTOR, return the element values as a vector.  */

extern vec<tree, va_gc> *ctor_to_vec (tree);

/* zerop (tree x) is nonzero if X is a constant of value 0.  */

extern int zerop (const_tree);

/* integer_zerop (tree x) is nonzero if X is an integer constant of value 0.  */

extern int integer_zerop (const_tree);

/* integer_onep (tree x) is nonzero if X is an integer constant of value 1.  */

extern int integer_onep (const_tree);

/* integer_onep (tree x) is nonzero if X is an integer constant of value 1, or
   a vector or complex where each part is 1.  */

extern int integer_each_onep (const_tree);

/* integer_all_onesp (tree x) is nonzero if X is an integer constant
   all of whose significant bits are 1.  */

extern int integer_all_onesp (const_tree);

/* integer_minus_onep (tree x) is nonzero if X is an integer constant of
   value -1.  */

extern int integer_minus_onep (const_tree);

/* integer_pow2p (tree x) is nonzero is X is an integer constant with
   exactly one bit 1.  */

extern int integer_pow2p (const_tree);

/* integer_nonzerop (tree x) is nonzero if X is an integer constant
   with a nonzero value.  */

extern int integer_nonzerop (const_tree);

/* integer_truep (tree x) is nonzero if X is an integer constant of value 1 or
   a vector where each element is an integer constant of value -1.  */

extern int integer_truep (const_tree);

extern bool cst_and_fits_in_hwi (const_tree);
extern tree num_ending_zeros (const_tree);

/* fixed_zerop (tree x) is nonzero if X is a fixed-point constant of
   value 0.  */

extern int fixed_zerop (const_tree);

/* staticp (tree x) is nonzero if X is a reference to data allocated
   at a fixed address in memory.  Returns the outermost data.  */

extern tree staticp (tree);

/* save_expr (EXP) returns an expression equivalent to EXP
   but it can be used multiple times within context CTX
   and only evaluate EXP once.  */

extern tree save_expr (tree);

/* Look inside EXPR into any simple arithmetic operations.  Return the
   outermost non-arithmetic or non-invariant node.  */

extern tree skip_simple_arithmetic (tree);

/* Look inside EXPR into simple arithmetic operations involving constants.
   Return the outermost non-arithmetic or non-constant node.  */

extern tree skip_simple_constant_arithmetic (tree);

/* Return which tree structure is used by T.  */

enum tree_node_structure_enum tree_node_structure (const_tree);

/* Return true if EXP contains a PLACEHOLDER_EXPR, i.e. if it represents a
   size or offset that depends on a field within a record.  */

extern bool contains_placeholder_p (const_tree);

/* This macro calls the above function but short-circuits the common
   case of a constant to save time.  Also check for null.  */

#define CONTAINS_PLACEHOLDER_P(EXP) \
  ((EXP) != 0 && ! TREE_CONSTANT (EXP) && contains_placeholder_p (EXP))

/* Return true if any part of the structure of TYPE involves a PLACEHOLDER_EXPR
   directly.  This includes size, bounds, qualifiers (for QUAL_UNION_TYPE) and
   field positions.  */

extern bool type_contains_placeholder_p (tree);

/* Given a tree EXP, find all occurrences of references to fields
   in a PLACEHOLDER_EXPR and place them in vector REFS without
   duplicates.  Also record VAR_DECLs and CONST_DECLs.  Note that
   we assume here that EXP contains only arithmetic expressions
   or CALL_EXPRs with PLACEHOLDER_EXPRs occurring only in their
   argument list.  */

extern void find_placeholder_in_expr (tree, vec<tree> *);

/* This macro calls the above function but short-circuits the common
   case of a constant to save time and also checks for NULL.  */

#define FIND_PLACEHOLDER_IN_EXPR(EXP, V) \
do {					 \
  if((EXP) && !TREE_CONSTANT (EXP))	 \
    find_placeholder_in_expr (EXP, V);	 \
} while (0)

/* Given a tree EXP, a FIELD_DECL F, and a replacement value R,
   return a tree with all occurrences of references to F in a
   PLACEHOLDER_EXPR replaced by R.  Also handle VAR_DECLs and
   CONST_DECLs.  Note that we assume here that EXP contains only
   arithmetic expressions or CALL_EXPRs with PLACEHOLDER_EXPRs
   occurring only in their argument list.  */

extern tree substitute_in_expr (tree, tree, tree);

/* This macro calls the above function but short-circuits the common
   case of a constant to save time and also checks for NULL.  */

#define SUBSTITUTE_IN_EXPR(EXP, F, R) \
  ((EXP) == 0 || TREE_CONSTANT (EXP) ? (EXP) : substitute_in_expr (EXP, F, R))

/* Similar, but look for a PLACEHOLDER_EXPR in EXP and find a replacement
   for it within OBJ, a tree that is an object or a chain of references.  */

extern tree substitute_placeholder_in_expr (tree, tree);

/* This macro calls the above function but short-circuits the common
   case of a constant to save time and also checks for NULL.  */

#define SUBSTITUTE_PLACEHOLDER_IN_EXPR(EXP, OBJ) \
  ((EXP) == 0 || TREE_CONSTANT (EXP) ? (EXP)	\
   : substitute_placeholder_in_expr (EXP, OBJ))


/* stabilize_reference (EXP) returns a reference equivalent to EXP
   but it can be used multiple times
   and only evaluate the subexpressions once.  */

extern tree stabilize_reference (tree);

/* Return EXP, stripped of any conversions to wider types
   in such a way that the result of converting to type FOR_TYPE
   is the same as if EXP were converted to FOR_TYPE.
   If FOR_TYPE is 0, it signifies EXP's type.  */

extern tree get_unwidened (tree, tree);

/* Return OP or a simpler expression for a narrower value
   which can be sign-extended or zero-extended to give back OP.
   Store in *UNSIGNEDP_PTR either 1 if the value should be zero-extended
   or 0 if the value should be sign-extended.  */

extern tree get_narrower (tree, int *);

/* Return true if T is an expression that get_inner_reference handles.  */

static inline bool
handled_component_p (const_tree t)
{
  switch (TREE_CODE (t))
    {
    case COMPONENT_REF:
    case BIT_FIELD_REF:
    case ARRAY_REF:
    case ARRAY_RANGE_REF:
    case REALPART_EXPR:
    case IMAGPART_EXPR:
    case VIEW_CONVERT_EXPR:
      return true;

    default:
      return false;
    }
}

/* Given a DECL or TYPE, return the scope in which it was declared, or
   NUL_TREE if there is no containing scope.  */

extern tree get_containing_scope (const_tree);

/* Return the FUNCTION_DECL which provides this _DECL with its context,
   or zero if none.  */
extern tree decl_function_context (const_tree);

/* Return the RECORD_TYPE, UNION_TYPE, or QUAL_UNION_TYPE which provides
   this _DECL with its context, or zero if none.  */
extern tree decl_type_context (const_tree);

/* Return 1 if EXPR is the real constant zero.  */
extern int real_zerop (const_tree);

/* Initialize the iterator I with arguments from function FNDECL  */

static inline void
function_args_iter_init (function_args_iterator *i, const_tree fntype)
{
  i->next = TYPE_ARG_TYPES (fntype);
}

/* Return a pointer that holds the next argument if there are more arguments to
   handle, otherwise return NULL.  */

static inline tree *
function_args_iter_cond_ptr (function_args_iterator *i)
{
  return (i->next) ? &TREE_VALUE (i->next) : NULL;
}

/* Return the next argument if there are more arguments to handle, otherwise
   return NULL.  */

static inline tree
function_args_iter_cond (function_args_iterator *i)
{
  return (i->next) ? TREE_VALUE (i->next) : NULL_TREE;
}

/* Advance to the next argument.  */
static inline void
function_args_iter_next (function_args_iterator *i)
{
  gcc_assert (i->next != NULL_TREE);
  i->next = TREE_CHAIN (i->next);
}

/* We set BLOCK_SOURCE_LOCATION only to inlined function entry points.  */

static inline bool
inlined_function_outer_scope_p (const_tree block)
{
 return LOCATION_LOCUS (BLOCK_SOURCE_LOCATION (block)) != UNKNOWN_LOCATION;
}

/* Loop over all function arguments of FNTYPE.  In each iteration, PTR is set
   to point to the next tree element.  ITER is an instance of
   function_args_iterator used to iterate the arguments.  */
#define FOREACH_FUNCTION_ARGS_PTR(FNTYPE, PTR, ITER)			\
  for (function_args_iter_init (&(ITER), (FNTYPE));			\
       (PTR = function_args_iter_cond_ptr (&(ITER))) != NULL;		\
       function_args_iter_next (&(ITER)))

/* Loop over all function arguments of FNTYPE.  In each iteration, TREE is set
   to the next tree element.  ITER is an instance of function_args_iterator
   used to iterate the arguments.  */
#define FOREACH_FUNCTION_ARGS(FNTYPE, TREE, ITER)			\
  for (function_args_iter_init (&(ITER), (FNTYPE));			\
       (TREE = function_args_iter_cond (&(ITER))) != NULL_TREE;		\
       function_args_iter_next (&(ITER)))

/* In tree.c */
extern unsigned crc32_string (unsigned, const char *);
extern unsigned crc32_byte (unsigned, char);
extern unsigned crc32_unsigned (unsigned, unsigned);
extern void clean_symbol_name (char *);
extern tree get_file_function_name (const char *);
extern tree get_callee_fndecl (const_tree);
extern int type_num_arguments (const_tree);
extern bool associative_tree_code (enum tree_code);
extern bool no_overflow_tree_code (enum tree_code, tree);
extern bool commutative_tree_code (enum tree_code);
extern bool commutative_ternary_tree_code (enum tree_code);
extern bool operation_can_overflow (enum tree_code);
extern bool operation_no_trapping_overflow (tree, enum tree_code);
extern tree upper_bound_in_type (tree, tree);
extern tree lower_bound_in_type (tree, tree);
extern int operand_equal_for_phi_arg_p (const_tree, const_tree);
extern tree create_artificial_label (location_t);
extern const char *get_name (tree);
extern bool stdarg_p (const_tree);
extern bool prototype_p (const_tree);
extern bool is_typedef_decl (const_tree x);
extern bool typedef_variant_p (const_tree);
extern bool auto_var_in_fn_p (const_tree, const_tree);
extern tree build_low_bits_mask (tree, unsigned);
extern bool tree_nop_conversion_p (const_tree, const_tree);
extern tree tree_strip_nop_conversions (tree);
extern tree tree_strip_sign_nop_conversions (tree);
extern const_tree strip_invariant_refs (const_tree);
extern tree lhd_gcc_personality (void);
extern void assign_assembler_name_if_neeeded (tree);
extern void warn_deprecated_use (tree, tree);
extern void cache_integer_cst (tree);

/* Return the memory model from a host integer.  */
static inline enum memmodel
memmodel_from_int (unsigned HOST_WIDE_INT val)
{
  return (enum memmodel) (val & MEMMODEL_MASK);
}

/* Return the base memory model from a host integer.  */
static inline enum memmodel
memmodel_base (unsigned HOST_WIDE_INT val)
{
  return (enum memmodel) (val & MEMMODEL_BASE_MASK);
}

/* Return TRUE if the memory model is RELAXED.  */
static inline bool
is_mm_relaxed (enum memmodel model)
{
  return (model & MEMMODEL_BASE_MASK) == MEMMODEL_RELAXED;
}

/* Return TRUE if the memory model is CONSUME.  */
static inline bool
is_mm_consume (enum memmodel model)
{
  return (model & MEMMODEL_BASE_MASK) == MEMMODEL_CONSUME;
}

/* Return TRUE if the memory model is ACQUIRE.  */
static inline bool
is_mm_acquire (enum memmodel model)
{
  return (model & MEMMODEL_BASE_MASK) == MEMMODEL_ACQUIRE;
}

/* Return TRUE if the memory model is RELEASE.  */
static inline bool
is_mm_release (enum memmodel model)
{
  return (model & MEMMODEL_BASE_MASK) == MEMMODEL_RELEASE;
}

/* Return TRUE if the memory model is ACQ_REL.  */
static inline bool
is_mm_acq_rel (enum memmodel model)
{
  return (model & MEMMODEL_BASE_MASK) == MEMMODEL_ACQ_REL;
}

/* Return TRUE if the memory model is SEQ_CST.  */
static inline bool
is_mm_seq_cst (enum memmodel model)
{
  return (model & MEMMODEL_BASE_MASK) == MEMMODEL_SEQ_CST;
}

/* Return TRUE if the memory model is a SYNC variant.  */
static inline bool
is_mm_sync (enum memmodel model)
{
  return (model & MEMMODEL_SYNC);
}

/* Compare and hash for any structure which begins with a canonical
   pointer.  Assumes all pointers are interchangeable, which is sort
   of already assumed by gcc elsewhere IIRC.  */

static inline int
struct_ptr_eq (const void *a, const void *b)
{
  const void * const * x = (const void * const *) a;
  const void * const * y = (const void * const *) b;
  return *x == *y;
}

static inline hashval_t
struct_ptr_hash (const void *a)
{
  const void * const * x = (const void * const *) a;
  return (intptr_t)*x >> 4;
}

/* Return nonzero if CODE is a tree code that represents a truth value.  */
static inline bool
truth_value_p (enum tree_code code)
{
  return (TREE_CODE_CLASS (code) == tcc_comparison
	  || code == TRUTH_AND_EXPR || code == TRUTH_ANDIF_EXPR
	  || code == TRUTH_OR_EXPR || code == TRUTH_ORIF_EXPR
	  || code == TRUTH_XOR_EXPR || code == TRUTH_NOT_EXPR);
}

/* Return whether TYPE is a type suitable for an offset for
   a POINTER_PLUS_EXPR.  */
static inline bool
ptrofftype_p (tree type)
{
  return (INTEGRAL_TYPE_P (type)
	  && TYPE_PRECISION (type) == TYPE_PRECISION (sizetype)
	  && TYPE_UNSIGNED (type) == TYPE_UNSIGNED (sizetype));
}

extern tree strip_float_extensions (tree);
extern int really_constant_p (const_tree);
extern bool decl_address_invariant_p (const_tree);
extern bool decl_address_ip_invariant_p (const_tree);
extern bool int_fits_type_p (const_tree, const_tree);
#ifndef GENERATOR_FILE
extern void get_type_static_bounds (const_tree, mpz_t, mpz_t);
#endif
extern bool variably_modified_type_p (tree, tree);
extern int tree_log2 (const_tree);
extern int tree_floor_log2 (const_tree);
extern unsigned int tree_ctz (const_tree);
extern int simple_cst_equal (const_tree, const_tree);

namespace inchash
{

extern void add_expr (const_tree, hash &);

}

/* Compat version until all callers are converted. Return hash for
   TREE with SEED.  */
static inline hashval_t iterative_hash_expr(const_tree tree, hashval_t seed)
{
  inchash::hash hstate (seed);
  inchash::add_expr (tree, hstate);
  return hstate.end ();
}

extern int compare_tree_int (const_tree, unsigned HOST_WIDE_INT);
extern int type_list_equal (const_tree, const_tree);
extern int chain_member (const_tree, const_tree);
extern void dump_tree_statistics (void);
extern void recompute_tree_invariant_for_addr_expr (tree);
extern bool needs_to_live_in_memory (const_tree);
extern tree reconstruct_complex_type (tree, tree);
extern int real_onep (const_tree);
extern int real_minus_onep (const_tree);
extern void init_ttree (void);
extern void build_common_tree_nodes (bool, bool);
extern void build_common_builtin_nodes (void);
extern tree build_nonstandard_integer_type (unsigned HOST_WIDE_INT, int);
extern tree build_range_type (tree, tree, tree);
extern tree build_nonshared_range_type (tree, tree, tree);
extern bool subrange_type_for_debug_p (const_tree, tree *, tree *);
extern HOST_WIDE_INT int_cst_value (const_tree);
extern tree tree_block (tree);
extern void tree_set_block (tree, tree);
extern location_t *block_nonartificial_location (tree);
extern location_t tree_nonartificial_location (tree);
extern tree block_ultimate_origin (const_tree);
extern tree get_binfo_at_offset (tree, HOST_WIDE_INT, tree);
extern bool virtual_method_call_p (const_tree);
extern tree obj_type_ref_class (const_tree ref);
extern bool types_same_for_odr (const_tree type1, const_tree type2,
				bool strict=false);
extern bool contains_bitfld_component_ref_p (const_tree);
extern bool block_may_fallthru (const_tree);
extern void using_eh_for_cleanups (void);
extern bool using_eh_for_cleanups_p (void);
extern const char *get_tree_code_name (enum tree_code);
extern void set_call_expr_flags (tree, int);
extern tree walk_tree_1 (tree*, walk_tree_fn, void*, hash_set<tree>*,
			 walk_tree_lh);
extern tree walk_tree_without_duplicates_1 (tree*, walk_tree_fn, void*,
					    walk_tree_lh);
#define walk_tree(a,b,c,d) \
	walk_tree_1 (a, b, c, d, NULL)
#define walk_tree_without_duplicates(a,b,c) \
	walk_tree_without_duplicates_1 (a, b, c, NULL)

extern tree drop_tree_overflow (tree);

/* Given a memory reference expression T, return its base address.
   The base address of a memory reference expression is the main
   object being referenced.  */
extern tree get_base_address (tree t);

/* Return a tree of sizetype representing the size, in bytes, of the element
   of EXP, an ARRAY_REF or an ARRAY_RANGE_REF.  */
extern tree array_ref_element_size (tree);

/* Return a tree representing the upper bound of the array mentioned in
   EXP, an ARRAY_REF or an ARRAY_RANGE_REF.  */
extern tree array_ref_up_bound (tree);

/* Return a tree representing the lower bound of the array mentioned in
   EXP, an ARRAY_REF or an ARRAY_RANGE_REF.  */
extern tree array_ref_low_bound (tree);

/* Returns true if REF is an array reference to an array at the end of
   a structure.  If this is the case, the array may be allocated larger
   than its upper bound implies.  */
extern bool array_at_struct_end_p (tree);

/* Return a tree representing the offset, in bytes, of the field referenced
   by EXP.  This does not include any offset in DECL_FIELD_BIT_OFFSET.  */
extern tree component_ref_field_offset (tree);

extern int tree_map_base_eq (const void *, const void *);
extern unsigned int tree_map_base_hash (const void *);
extern int tree_map_base_marked_p (const void *);
extern void DEBUG_FUNCTION verify_type (const_tree t);
extern bool gimple_canonical_types_compatible_p (const_tree, const_tree,
						 bool trust_type_canonical = true);
extern bool type_with_interoperable_signedness (const_tree);
/* Return simplified tree code of type that is used for canonical type merging.  */
inline enum tree_code
tree_code_for_canonical_type_merging (enum tree_code code)
{
  /* By C standard, each enumerated type shall be compatible with char,
     a signed integer, or an unsigned integer.  The choice of type is
     implementation defined (in our case it depends on -fshort-enum).

     For this reason we make no distinction between ENUMERAL_TYPE and INTEGER
     type and compare only by their signedness and precision.  */
  if (code == ENUMERAL_TYPE)
    return INTEGER_TYPE;
  /* To allow inter-operability between languages having references and
     C, we consider reference types and pointers alike.  Note that this is
     not strictly necessary for C-Fortran 2008 interoperability because
     Fortran define C_PTR type that needs to be compatible with C pointers
     and we handle this one as ptr_type_node.  */
  if (code == REFERENCE_TYPE)
    return POINTER_TYPE;
  return code;
}

#define tree_map_eq tree_map_base_eq
extern unsigned int tree_map_hash (const void *);
#define tree_map_marked_p tree_map_base_marked_p

#define tree_decl_map_eq tree_map_base_eq
extern unsigned int tree_decl_map_hash (const void *);
#define tree_decl_map_marked_p tree_map_base_marked_p

struct tree_decl_map_cache_hasher : ggc_cache_ptr_hash<tree_decl_map>
{
  static hashval_t hash (tree_decl_map *m) { return tree_decl_map_hash (m); }
  static bool
  equal (tree_decl_map *a, tree_decl_map *b)
  {
    return tree_decl_map_eq (a, b);
  }

  static int
  keep_cache_entry (tree_decl_map *&m)
  {
    return ggc_marked_p (m->base.from);
  }
};

#define tree_int_map_eq tree_map_base_eq
#define tree_int_map_hash tree_map_base_hash
#define tree_int_map_marked_p tree_map_base_marked_p

#define tree_vec_map_eq tree_map_base_eq
#define tree_vec_map_hash tree_decl_map_hash
#define tree_vec_map_marked_p tree_map_base_marked_p

/* Initialize the abstract argument list iterator object ITER with the
   arguments from CALL_EXPR node EXP.  */
static inline void
init_call_expr_arg_iterator (tree exp, call_expr_arg_iterator *iter)
{
  iter->t = exp;
  iter->n = call_expr_nargs (exp);
  iter->i = 0;
}

static inline void
init_const_call_expr_arg_iterator (const_tree exp, const_call_expr_arg_iterator *iter)
{
  iter->t = exp;
  iter->n = call_expr_nargs (exp);
  iter->i = 0;
}

/* Return the next argument from abstract argument list iterator object ITER,
   and advance its state.  Return NULL_TREE if there are no more arguments.  */
static inline tree
next_call_expr_arg (call_expr_arg_iterator *iter)
{
  tree result;
  if (iter->i >= iter->n)
    return NULL_TREE;
  result = CALL_EXPR_ARG (iter->t, iter->i);
  iter->i++;
  return result;
}

static inline const_tree
next_const_call_expr_arg (const_call_expr_arg_iterator *iter)
{
  const_tree result;
  if (iter->i >= iter->n)
    return NULL_TREE;
  result = CALL_EXPR_ARG (iter->t, iter->i);
  iter->i++;
  return result;
}

/* Initialize the abstract argument list iterator object ITER, then advance
   past and return the first argument.  Useful in for expressions, e.g.
     for (arg = first_call_expr_arg (exp, &iter); arg;
          arg = next_call_expr_arg (&iter))   */
static inline tree
first_call_expr_arg (tree exp, call_expr_arg_iterator *iter)
{
  init_call_expr_arg_iterator (exp, iter);
  return next_call_expr_arg (iter);
}

static inline const_tree
first_const_call_expr_arg (const_tree exp, const_call_expr_arg_iterator *iter)
{
  init_const_call_expr_arg_iterator (exp, iter);
  return next_const_call_expr_arg (iter);
}

/* Test whether there are more arguments in abstract argument list iterator
   ITER, without changing its state.  */
static inline bool
more_call_expr_args_p (const call_expr_arg_iterator *iter)
{
  return (iter->i < iter->n);
}

/* Iterate through each argument ARG of CALL_EXPR CALL, using variable ITER
   (of type call_expr_arg_iterator) to hold the iteration state.  */
#define FOR_EACH_CALL_EXPR_ARG(arg, iter, call)			\
  for ((arg) = first_call_expr_arg ((call), &(iter)); (arg);	\
       (arg) = next_call_expr_arg (&(iter)))

#define FOR_EACH_CONST_CALL_EXPR_ARG(arg, iter, call)			\
  for ((arg) = first_const_call_expr_arg ((call), &(iter)); (arg);	\
       (arg) = next_const_call_expr_arg (&(iter)))

/* Return true if tree node T is a language-specific node.  */
static inline bool
is_lang_specific (const_tree t)
{
  return TREE_CODE (t) == LANG_TYPE || TREE_CODE (t) >= NUM_TREE_CODES;
}

/* Valid builtin number.  */
#define BUILTIN_VALID_P(FNCODE) \
  (IN_RANGE ((int)FNCODE, ((int)BUILT_IN_NONE) + 1, ((int) END_BUILTINS) - 1))

/* Return the tree node for an explicit standard builtin function or NULL.  */
static inline tree
builtin_decl_explicit (enum built_in_function fncode)
{
  gcc_checking_assert (BUILTIN_VALID_P (fncode));

  return builtin_info[(size_t)fncode].decl;
}

/* Return the tree node for an implicit builtin function or NULL.  */
static inline tree
builtin_decl_implicit (enum built_in_function fncode)
{
  size_t uns_fncode = (size_t)fncode;
  gcc_checking_assert (BUILTIN_VALID_P (fncode));

  if (!builtin_info[uns_fncode].implicit_p)
    return NULL_TREE;

  return builtin_info[uns_fncode].decl;
}

/* Set explicit builtin function nodes and whether it is an implicit
   function.  */

static inline void
set_builtin_decl (enum built_in_function fncode, tree decl, bool implicit_p)
{
  size_t ufncode = (size_t)fncode;

  gcc_checking_assert (BUILTIN_VALID_P (fncode)
		       && (decl != NULL_TREE || !implicit_p));

  builtin_info[ufncode].decl = decl;
  builtin_info[ufncode].implicit_p = implicit_p;
  builtin_info[ufncode].declared_p = false;
}

/* Set the implicit flag for a builtin function.  */

static inline void
set_builtin_decl_implicit_p (enum built_in_function fncode, bool implicit_p)
{
  size_t uns_fncode = (size_t)fncode;

  gcc_checking_assert (BUILTIN_VALID_P (fncode)
		       && builtin_info[uns_fncode].decl != NULL_TREE);

  builtin_info[uns_fncode].implicit_p = implicit_p;
}

/* Set the declared flag for a builtin function.  */

static inline void
set_builtin_decl_declared_p (enum built_in_function fncode, bool declared_p)
{
  size_t uns_fncode = (size_t)fncode;

  gcc_checking_assert (BUILTIN_VALID_P (fncode)
		       && builtin_info[uns_fncode].decl != NULL_TREE);

  builtin_info[uns_fncode].declared_p = declared_p;
}

/* Return whether the standard builtin function can be used as an explicit
   function.  */

static inline bool
builtin_decl_explicit_p (enum built_in_function fncode)
{
  gcc_checking_assert (BUILTIN_VALID_P (fncode));
  return (builtin_info[(size_t)fncode].decl != NULL_TREE);
}

/* Return whether the standard builtin function can be used implicitly.  */

static inline bool
builtin_decl_implicit_p (enum built_in_function fncode)
{
  size_t uns_fncode = (size_t)fncode;

  gcc_checking_assert (BUILTIN_VALID_P (fncode));
  return (builtin_info[uns_fncode].decl != NULL_TREE
	  && builtin_info[uns_fncode].implicit_p);
}

/* Return whether the standard builtin function was declared.  */

static inline bool
builtin_decl_declared_p (enum built_in_function fncode)
{
  size_t uns_fncode = (size_t)fncode;

  gcc_checking_assert (BUILTIN_VALID_P (fncode));
  return (builtin_info[uns_fncode].decl != NULL_TREE
	  && builtin_info[uns_fncode].declared_p);
}

/* Return true if T (assumed to be a DECL) is a global variable.
   A variable is considered global if its storage is not automatic.  */

static inline bool
is_global_var (const_tree t)
{
  return (TREE_STATIC (t) || DECL_EXTERNAL (t));
}

/* Return true if VAR may be aliased.  A variable is considered as
   maybe aliased if it has its address taken by the local TU
   or possibly by another TU and might be modified through a pointer.  */

static inline bool
may_be_aliased (const_tree var)
{
  return (TREE_CODE (var) != CONST_DECL
	  && (TREE_PUBLIC (var)
	      || DECL_EXTERNAL (var)
	      || TREE_ADDRESSABLE (var))
	  && !((TREE_STATIC (var) || TREE_PUBLIC (var) || DECL_EXTERNAL (var))
	       && ((TREE_READONLY (var)
		    && !TYPE_NEEDS_CONSTRUCTING (TREE_TYPE (var)))
		   || (TREE_CODE (var) == VAR_DECL
		       && DECL_NONALIASED (var)))));
}

/* Return pointer to optimization flags of FNDECL.  */
static inline struct cl_optimization *
opts_for_fn (const_tree fndecl)
{
  tree fn_opts = DECL_FUNCTION_SPECIFIC_OPTIMIZATION (fndecl);
  if (fn_opts == NULL_TREE)
    fn_opts = optimization_default_node;
  return TREE_OPTIMIZATION (fn_opts);
}

/* Return pointer to target flags of FNDECL.  */
static inline cl_target_option *
target_opts_for_fn (const_tree fndecl)
{
  tree fn_opts = DECL_FUNCTION_SPECIFIC_TARGET (fndecl);
  if (fn_opts == NULL_TREE)
    fn_opts = target_option_default_node;
  return fn_opts == NULL_TREE ? NULL : TREE_TARGET_OPTION (fn_opts);
}

/* opt flag for function FNDECL, e.g. opts_for_fn (fndecl, optimize) is
   the optimization level of function fndecl.  */
#define opt_for_fn(fndecl, opt) (opts_for_fn (fndecl)->x_##opt)

/* For anonymous aggregate types, we need some sort of name to
   hold on to.  In practice, this should not appear, but it should
   not be harmful if it does.  */
extern const char *anon_aggrname_format();
extern bool anon_aggrname_p (const_tree);

/* The tree and const_tree overload templates.   */
namespace wi
{
  template <>
  struct int_traits <const_tree>
  {
    static const enum precision_type precision_type = VAR_PRECISION;
    static const bool host_dependent_precision = false;
    static const bool is_sign_extended = false;
    static unsigned int get_precision (const_tree);
    static wi::storage_ref decompose (HOST_WIDE_INT *, unsigned int,
				      const_tree);
  };

  template <>
  struct int_traits <tree> : public int_traits <const_tree> {};

  template <int N>
  class extended_tree
  {
  private:
    const_tree m_t;

  public:
    extended_tree (const_tree);

    unsigned int get_precision () const;
    const HOST_WIDE_INT *get_val () const;
    unsigned int get_len () const;
  };

  template <int N>
  struct int_traits <extended_tree <N> >
  {
    static const enum precision_type precision_type = CONST_PRECISION;
    static const bool host_dependent_precision = false;
    static const bool is_sign_extended = true;
    static const unsigned int precision = N;
  };

  generic_wide_int <extended_tree <WIDE_INT_MAX_PRECISION> >
  to_widest (const_tree);

  generic_wide_int <extended_tree <ADDR_MAX_PRECISION> > to_offset (const_tree);
}

inline unsigned int
wi::int_traits <const_tree>::get_precision (const_tree tcst)
{
  return TYPE_PRECISION (TREE_TYPE (tcst));
}

/* Convert the tree_cst X into a wide_int of PRECISION.  */
inline wi::storage_ref
wi::int_traits <const_tree>::decompose (HOST_WIDE_INT *,
					unsigned int precision, const_tree x)
{
  return wi::storage_ref (&TREE_INT_CST_ELT (x, 0), TREE_INT_CST_NUNITS (x),
			  precision);
}

inline generic_wide_int <wi::extended_tree <WIDE_INT_MAX_PRECISION> >
wi::to_widest (const_tree t)
{
  return t;
}

inline generic_wide_int <wi::extended_tree <ADDR_MAX_PRECISION> >
wi::to_offset (const_tree t)
{
  return t;
}

template <int N>
inline wi::extended_tree <N>::extended_tree (const_tree t)
  : m_t (t)
{
  gcc_checking_assert (TYPE_PRECISION (TREE_TYPE (t)) <= N);
}

template <int N>
inline unsigned int
wi::extended_tree <N>::get_precision () const
{
  return N;
}

template <int N>
inline const HOST_WIDE_INT *
wi::extended_tree <N>::get_val () const
{
  return &TREE_INT_CST_ELT (m_t, 0);
}

template <int N>
inline unsigned int
wi::extended_tree <N>::get_len () const
{
  if (N == ADDR_MAX_PRECISION)
    return TREE_INT_CST_OFFSET_NUNITS (m_t);
  else if (N >= WIDE_INT_MAX_PRECISION)
    return TREE_INT_CST_EXT_NUNITS (m_t);
  else
    /* This class is designed to be used for specific output precisions
       and needs to be as fast as possible, so there is no fallback for
       other casees.  */
    gcc_unreachable ();
}

namespace wi
{
  template <typename T>
  bool fits_to_tree_p (const T &x, const_tree);

  wide_int min_value (const_tree);
  wide_int max_value (const_tree);
  wide_int from_mpz (const_tree, mpz_t, bool);
}

template <typename T>
bool
wi::fits_to_tree_p (const T &x, const_tree type)
{
  if (TYPE_SIGN (type) == UNSIGNED)
    return eq_p (x, zext (x, TYPE_PRECISION (type)));
  else
    return eq_p (x, sext (x, TYPE_PRECISION (type)));
}

/* Produce the smallest number that is represented in TYPE.  The precision
   and sign are taken from TYPE.  */
inline wide_int
wi::min_value (const_tree type)
{
  return min_value (TYPE_PRECISION (type), TYPE_SIGN (type));
}

/* Produce the largest number that is represented in TYPE.  The precision
   and sign are taken from TYPE.  */
inline wide_int
wi::max_value (const_tree type)
{
  return max_value (TYPE_PRECISION (type), TYPE_SIGN (type));
}

/* Return true if INTEGER_CST T1 is less than INTEGER_CST T2,
   extending both according to their respective TYPE_SIGNs.  */

inline bool
tree_int_cst_lt (const_tree t1, const_tree t2)
{
  return wi::lts_p (wi::to_widest (t1), wi::to_widest (t2));
}

/* Return true if INTEGER_CST T1 is less than or equal to INTEGER_CST T2,
   extending both according to their respective TYPE_SIGNs.  */

inline bool
tree_int_cst_le (const_tree t1, const_tree t2)
{
  return wi::les_p (wi::to_widest (t1), wi::to_widest (t2));
}

/* Returns -1 if T1 < T2, 0 if T1 == T2, and 1 if T1 > T2.  T1 and T2
   are both INTEGER_CSTs and their values are extended according to their
   respective TYPE_SIGNs.  */

inline int
tree_int_cst_compare (const_tree t1, const_tree t2)
{
  return wi::cmps (wi::to_widest (t1), wi::to_widest (t2));
}

/* FIXME - These declarations belong in builtins.h, expr.h and emit-rtl.h,
   but none of these files are allowed to be included from front ends.
   They should be split in two. One suitable for the FEs, the other suitable
   for the BE.  */

/* Assign the RTX to declaration.  */
extern void set_decl_rtl (tree, rtx);
extern bool complete_ctor_at_level_p (const_tree, HOST_WIDE_INT, const_tree);

/* Given an expression EXP that is a handled_component_p,
   look for the ultimate containing object, which is returned and specify
   the access position and size.  */
extern tree get_inner_reference (tree, HOST_WIDE_INT *, HOST_WIDE_INT *,
				 tree *, machine_mode *, int *, int *,
				 bool);

extern tree build_personality_function (const char *);

struct GTY(()) int_n_trees_t {
  /* These parts are initialized at runtime */
  tree signed_type;
  tree unsigned_type;
};

/* This is also in machmode.h */
extern bool int_n_enabled_p[NUM_INT_N_ENTS];
extern GTY(()) struct int_n_trees_t int_n_trees[NUM_INT_N_ENTS];

/* Like bit_position, but return as an integer.  It must be representable in
   that way (since it could be a signed value, we don't have the
   option of returning -1 like int_size_in_byte can.  */

inline HOST_WIDE_INT
int_bit_position (const_tree field)
{ 
  return (wi::lshift (wi::to_offset (DECL_FIELD_OFFSET (field)), BITS_PER_UNIT_LOG)
	  + wi::to_offset (DECL_FIELD_BIT_OFFSET (field))).to_shwi ();
}

/* Return true if it makes sense to consider alias set for a type T.  */

inline bool
type_with_alias_set_p (const_tree t)
{
  /* Function and method types are never accessed as memory locations.  */
  if (TREE_CODE (t) == FUNCTION_TYPE || TREE_CODE (t) == METHOD_TYPE)
    return false;

  if (COMPLETE_TYPE_P (t))
    return true;

  /* Incomplete types can not be accessed in general except for arrays
     where we can fetch its element despite we have no array bounds.  */
  if (TREE_CODE (t) == ARRAY_TYPE && COMPLETE_TYPE_P (TREE_TYPE (t)))
    return true;

  return false;
}

extern void gt_ggc_mx (tree &);
extern void gt_pch_nx (tree &);
extern void gt_pch_nx (tree &, gt_pointer_operator, void *);

extern bool nonnull_arg_p (const_tree);

#endif  /* GCC_TREE_H  */<|MERGE_RESOLUTION|>--- conflicted
+++ resolved
@@ -1370,15 +1370,12 @@
 #define OMP_CLAUSE_LASTPRIVATE_GIMPLE_SEQ(NODE) \
   (OMP_CLAUSE_CHECK (NODE))->omp_clause.gimple_reduction_init
 
-<<<<<<< HEAD
-=======
 /* True if a LASTPRIVATE clause is for a C++ class IV on taskloop construct
    (thus should be lastprivate on the outer taskloop and firstprivate on
    task).  */
 #define OMP_CLAUSE_LASTPRIVATE_TASKLOOP_IV(NODE) \
   TREE_PROTECTED (OMP_CLAUSE_SUBCODE_CHECK (NODE, OMP_CLAUSE_LASTPRIVATE))
 
->>>>>>> 85aa63af
 /* True on a SHARED clause if a FIRSTPRIVATE clause for the same
    decl is present in the chain (this can happen only for taskloop
    with FIRSTPRIVATE/LASTPRIVATE on it originally.  */
@@ -1480,11 +1477,8 @@
   OMP_CLAUSE_OPERAND (OMP_CLAUSE_SUBCODE_CHECK (NODE, OMP_CLAUSE_REDUCTION), 3)
 #define OMP_CLAUSE_REDUCTION_DECL_PLACEHOLDER(NODE) \
   OMP_CLAUSE_OPERAND (OMP_CLAUSE_SUBCODE_CHECK (NODE, OMP_CLAUSE_REDUCTION), 4)
-<<<<<<< HEAD
 #define OMP_CLAUSE_REDUCTION_PRIVATE_DECL(NODE) \
   OMP_CLAUSE_OPERAND (OMP_CLAUSE_SUBCODE_CHECK (NODE, OMP_CLAUSE_REDUCTION), 5)
-=======
->>>>>>> 85aa63af
 
 /* True if a REDUCTION clause may reference the original list item (omp_orig)
    in its OMP_CLAUSE_REDUCTION_{,GIMPLE_}INIT.  */
