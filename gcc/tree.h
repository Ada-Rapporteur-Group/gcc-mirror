/* Definitions for the ubiquitous 'tree' type for GNU compilers.
   Copyright (C) 1989-2017 Free Software Foundation, Inc.

This file is part of GCC.

GCC is free software; you can redistribute it and/or modify it under
the terms of the GNU General Public License as published by the Free
Software Foundation; either version 3, or (at your option) any later
version.

GCC is distributed in the hope that it will be useful, but WITHOUT ANY
WARRANTY; without even the implied warranty of MERCHANTABILITY or
FITNESS FOR A PARTICULAR PURPOSE.  See the GNU General Public License
for more details.

You should have received a copy of the GNU General Public License
along with GCC; see the file COPYING3.  If not see
<http://www.gnu.org/licenses/>.  */

#ifndef GCC_TREE_H
#define GCC_TREE_H

#include "tree-core.h"

/* Convert a target-independent built-in function code to a combined_fn.  */

inline combined_fn
as_combined_fn (built_in_function fn)
{
  return combined_fn (int (fn));
}

/* Convert an internal function code to a combined_fn.  */

inline combined_fn
as_combined_fn (internal_fn fn)
{
  return combined_fn (int (fn) + int (END_BUILTINS));
}

/* Return true if CODE is a target-independent built-in function.  */

inline bool
builtin_fn_p (combined_fn code)
{
  return int (code) < int (END_BUILTINS);
}

/* Return the target-independent built-in function represented by CODE.
   Only valid if builtin_fn_p (CODE).  */

inline built_in_function
as_builtin_fn (combined_fn code)
{
  gcc_checking_assert (builtin_fn_p (code));
  return built_in_function (int (code));
}

/* Return true if CODE is an internal function.  */

inline bool
internal_fn_p (combined_fn code)
{
  return int (code) >= int (END_BUILTINS);
}

/* Return the internal function represented by CODE.  Only valid if
   internal_fn_p (CODE).  */

inline internal_fn
as_internal_fn (combined_fn code)
{
  gcc_checking_assert (internal_fn_p (code));
  return internal_fn (int (code) - int (END_BUILTINS));
}

/* Macros for initializing `tree_contains_struct'.  */
#define MARK_TS_BASE(C)					\
  do {							\
    tree_contains_struct[C][TS_BASE] = 1;		\
  } while (0)

#define MARK_TS_TYPED(C)				\
  do {							\
    MARK_TS_BASE (C);					\
    tree_contains_struct[C][TS_TYPED] = 1;		\
  } while (0)

#define MARK_TS_COMMON(C)				\
  do {							\
    MARK_TS_TYPED (C);					\
    tree_contains_struct[C][TS_COMMON] = 1;		\
  } while (0)

#define MARK_TS_TYPE_COMMON(C)				\
  do {							\
    MARK_TS_COMMON (C);					\
    tree_contains_struct[C][TS_TYPE_COMMON] = 1;	\
  } while (0)

#define MARK_TS_TYPE_WITH_LANG_SPECIFIC(C)		\
  do {							\
    MARK_TS_TYPE_COMMON (C);				\
    tree_contains_struct[C][TS_TYPE_WITH_LANG_SPECIFIC] = 1;	\
  } while (0)

#define MARK_TS_DECL_MINIMAL(C)				\
  do {							\
    MARK_TS_COMMON (C);					\
    tree_contains_struct[C][TS_DECL_MINIMAL] = 1;	\
  } while (0)

#define MARK_TS_DECL_COMMON(C)				\
  do {							\
    MARK_TS_DECL_MINIMAL (C);				\
    tree_contains_struct[C][TS_DECL_COMMON] = 1;	\
  } while (0)

#define MARK_TS_DECL_WRTL(C)				\
  do {							\
    MARK_TS_DECL_COMMON (C);				\
    tree_contains_struct[C][TS_DECL_WRTL] = 1;		\
  } while (0)

#define MARK_TS_DECL_WITH_VIS(C)			\
  do {							\
    MARK_TS_DECL_WRTL (C);				\
    tree_contains_struct[C][TS_DECL_WITH_VIS] = 1;	\
  } while (0)

#define MARK_TS_DECL_NON_COMMON(C)			\
  do {							\
    MARK_TS_DECL_WITH_VIS (C);				\
    tree_contains_struct[C][TS_DECL_NON_COMMON] = 1;	\
  } while (0)


/* Returns the string representing CLASS.  */

#define TREE_CODE_CLASS_STRING(CLASS)\
        tree_code_class_strings[(int) (CLASS)]

#define TREE_CODE_CLASS(CODE)	tree_code_type[(int) (CODE)]

/* Nonzero if NODE represents an exceptional code.  */

#define EXCEPTIONAL_CLASS_P(NODE)\
	(TREE_CODE_CLASS (TREE_CODE (NODE)) == tcc_exceptional)

/* Nonzero if NODE represents a constant.  */

#define CONSTANT_CLASS_P(NODE)\
	(TREE_CODE_CLASS (TREE_CODE (NODE)) == tcc_constant)

/* Nonzero if NODE represents a type.  */

#define TYPE_P(NODE)\
	(TREE_CODE_CLASS (TREE_CODE (NODE)) == tcc_type)

/* Nonzero if NODE represents a declaration.  */

#define DECL_P(NODE)\
        (TREE_CODE_CLASS (TREE_CODE (NODE)) == tcc_declaration)

/* True if NODE designates a variable declaration.  */
#define VAR_P(NODE) \
  (TREE_CODE (NODE) == VAR_DECL)

/* Nonzero if DECL represents a VAR_DECL or FUNCTION_DECL.  */

#define VAR_OR_FUNCTION_DECL_P(DECL)\
  (TREE_CODE (DECL) == VAR_DECL || TREE_CODE (DECL) == FUNCTION_DECL)

/* Nonzero if NODE represents a INDIRECT_REF.  Keep these checks in
   ascending code order.  */

#define INDIRECT_REF_P(NODE)\
  (TREE_CODE (NODE) == INDIRECT_REF)

/* Nonzero if NODE represents a reference.  */

#define REFERENCE_CLASS_P(NODE)\
	(TREE_CODE_CLASS (TREE_CODE (NODE)) == tcc_reference)

/* Nonzero if NODE represents a comparison.  */

#define COMPARISON_CLASS_P(NODE)\
	(TREE_CODE_CLASS (TREE_CODE (NODE)) == tcc_comparison)

/* Nonzero if NODE represents a unary arithmetic expression.  */

#define UNARY_CLASS_P(NODE)\
	(TREE_CODE_CLASS (TREE_CODE (NODE)) == tcc_unary)

/* Nonzero if NODE represents a binary arithmetic expression.  */

#define BINARY_CLASS_P(NODE)\
	(TREE_CODE_CLASS (TREE_CODE (NODE)) == tcc_binary)

/* Nonzero if NODE represents a statement expression.  */

#define STATEMENT_CLASS_P(NODE)\
	(TREE_CODE_CLASS (TREE_CODE (NODE)) == tcc_statement)

/* Nonzero if NODE represents a function call-like expression with a
   variable-length operand vector.  */

#define VL_EXP_CLASS_P(NODE)\
	(TREE_CODE_CLASS (TREE_CODE (NODE)) == tcc_vl_exp)

/* Nonzero if NODE represents any other expression.  */

#define EXPRESSION_CLASS_P(NODE)\
	(TREE_CODE_CLASS (TREE_CODE (NODE)) == tcc_expression)

/* Returns nonzero iff NODE represents a type or declaration.  */

#define IS_TYPE_OR_DECL_P(NODE)\
	(TYPE_P (NODE) || DECL_P (NODE))

/* Returns nonzero iff CLASS is the tree-code class of an
   expression.  */

#define IS_EXPR_CODE_CLASS(CLASS)\
	((CLASS) >= tcc_reference && (CLASS) <= tcc_expression)

/* Returns nonzero iff NODE is an expression of some kind.  */

#define EXPR_P(NODE) IS_EXPR_CODE_CLASS (TREE_CODE_CLASS (TREE_CODE (NODE)))

#define TREE_CODE_LENGTH(CODE)	tree_code_length[(int) (CODE)]


/* Helper macros for math builtins.  */

#define CASE_FLT_FN(FN) case FN: case FN##F: case FN##L
#define CASE_FLT_FN_FLOATN_NX(FN)			   \
  case FN##F16: case FN##F32: case FN##F64: case FN##F128: \
  case FN##F32X: case FN##F64X: case FN##F128X
#define CASE_FLT_FN_REENT(FN) case FN##_R: case FN##F_R: case FN##L_R
#define CASE_INT_FN(FN) case FN: case FN##L: case FN##LL: case FN##IMAX

#define NULL_TREE (tree) NULL

/* Define accessors for the fields that all tree nodes have
   (though some fields are not used for all kinds of nodes).  */

/* The tree-code says what kind of node it is.
   Codes are defined in tree.def.  */
#define TREE_CODE(NODE) ((enum tree_code) (NODE)->base.code)
#define TREE_SET_CODE(NODE, VALUE) ((NODE)->base.code = (VALUE))

/* When checking is enabled, errors will be generated if a tree node
   is accessed incorrectly. The macros die with a fatal error.  */
#if defined ENABLE_TREE_CHECKING && (GCC_VERSION >= 2007)

#define TREE_CHECK(T, CODE) \
(tree_check ((T), __FILE__, __LINE__, __FUNCTION__, (CODE)))

#define TREE_NOT_CHECK(T, CODE) \
(tree_not_check ((T), __FILE__, __LINE__, __FUNCTION__, (CODE)))

#define TREE_CHECK2(T, CODE1, CODE2) \
(tree_check2 ((T), __FILE__, __LINE__, __FUNCTION__, (CODE1), (CODE2)))

#define TREE_NOT_CHECK2(T, CODE1, CODE2) \
(tree_not_check2 ((T), __FILE__, __LINE__, __FUNCTION__, (CODE1), (CODE2)))

#define TREE_CHECK3(T, CODE1, CODE2, CODE3) \
(tree_check3 ((T), __FILE__, __LINE__, __FUNCTION__, (CODE1), (CODE2), (CODE3)))

#define TREE_NOT_CHECK3(T, CODE1, CODE2, CODE3) \
(tree_not_check3 ((T), __FILE__, __LINE__, __FUNCTION__, \
                               (CODE1), (CODE2), (CODE3)))

#define TREE_CHECK4(T, CODE1, CODE2, CODE3, CODE4) \
(tree_check4 ((T), __FILE__, __LINE__, __FUNCTION__, \
                           (CODE1), (CODE2), (CODE3), (CODE4)))

#define TREE_NOT_CHECK4(T, CODE1, CODE2, CODE3, CODE4) \
(tree_not_check4 ((T), __FILE__, __LINE__, __FUNCTION__, \
                               (CODE1), (CODE2), (CODE3), (CODE4)))

#define TREE_CHECK5(T, CODE1, CODE2, CODE3, CODE4, CODE5) \
(tree_check5 ((T), __FILE__, __LINE__, __FUNCTION__, \
                           (CODE1), (CODE2), (CODE3), (CODE4), (CODE5)))

#define TREE_NOT_CHECK5(T, CODE1, CODE2, CODE3, CODE4, CODE5) \
(tree_not_check5 ((T), __FILE__, __LINE__, __FUNCTION__, \
                               (CODE1), (CODE2), (CODE3), (CODE4), (CODE5)))

#define CONTAINS_STRUCT_CHECK(T, STRUCT) \
(contains_struct_check ((T), (STRUCT), __FILE__, __LINE__, __FUNCTION__))

#define TREE_CLASS_CHECK(T, CLASS) \
(tree_class_check ((T), (CLASS), __FILE__, __LINE__, __FUNCTION__))

#define TREE_RANGE_CHECK(T, CODE1, CODE2) \
(tree_range_check ((T), (CODE1), (CODE2), __FILE__, __LINE__, __FUNCTION__))

#define OMP_CLAUSE_SUBCODE_CHECK(T, CODE) \
(omp_clause_subcode_check ((T), (CODE), __FILE__, __LINE__, __FUNCTION__))

#define OMP_CLAUSE_RANGE_CHECK(T, CODE1, CODE2) \
(omp_clause_range_check ((T), (CODE1), (CODE2), \
                                      __FILE__, __LINE__, __FUNCTION__))

/* These checks have to be special cased.  */
#define EXPR_CHECK(T) \
(expr_check ((T), __FILE__, __LINE__, __FUNCTION__))

/* These checks have to be special cased.  */
#define NON_TYPE_CHECK(T) \
(non_type_check ((T), __FILE__, __LINE__, __FUNCTION__))

/* These checks have to be special cased.  */
#define ANY_INTEGRAL_TYPE_CHECK(T) \
(any_integral_type_check ((T), __FILE__, __LINE__, __FUNCTION__))

#define TREE_INT_CST_ELT_CHECK(T, I) \
(*tree_int_cst_elt_check ((T), (I), __FILE__, __LINE__, __FUNCTION__))

#define TREE_VEC_ELT_CHECK(T, I) \
(*(CONST_CAST2 (tree *, typeof (T)*, \
     tree_vec_elt_check ((T), (I), __FILE__, __LINE__, __FUNCTION__))))

#define OMP_CLAUSE_ELT_CHECK(T, I) \
(*(omp_clause_elt_check ((T), (I), __FILE__, __LINE__, __FUNCTION__)))

/* Special checks for TREE_OPERANDs.  */
#define TREE_OPERAND_CHECK(T, I) \
(*(CONST_CAST2 (tree*, typeof (T)*, \
     tree_operand_check ((T), (I), __FILE__, __LINE__, __FUNCTION__))))

#define TREE_OPERAND_CHECK_CODE(T, CODE, I) \
(*(tree_operand_check_code ((T), (CODE), (I), \
                                         __FILE__, __LINE__, __FUNCTION__)))

/* Nodes are chained together for many purposes.
   Types are chained together to record them for being output to the debugger
   (see the function `chain_type').
   Decls in the same scope are chained together to record the contents
   of the scope.
   Statement nodes for successive statements used to be chained together.
   Often lists of things are represented by TREE_LIST nodes that
   are chained together.  */

#define TREE_CHAIN(NODE) \
(CONTAINS_STRUCT_CHECK (NODE, TS_COMMON)->common.chain)

/* In all nodes that are expressions, this is the data type of the expression.
   In POINTER_TYPE nodes, this is the type that the pointer points to.
   In ARRAY_TYPE nodes, this is the type of the elements.
   In VECTOR_TYPE nodes, this is the type of the elements.  */
#define TREE_TYPE(NODE) \
(CONTAINS_STRUCT_CHECK (NODE, TS_TYPED)->typed.type)

extern void tree_contains_struct_check_failed (const_tree,
					       const enum tree_node_structure_enum,
					       const char *, int, const char *)
  ATTRIBUTE_NORETURN ATTRIBUTE_COLD;

extern void tree_check_failed (const_tree, const char *, int, const char *,
			       ...) ATTRIBUTE_NORETURN ATTRIBUTE_COLD;
extern void tree_not_check_failed (const_tree, const char *, int, const char *,
				   ...) ATTRIBUTE_NORETURN ATTRIBUTE_COLD;
extern void tree_class_check_failed (const_tree, const enum tree_code_class,
				     const char *, int, const char *)
    ATTRIBUTE_NORETURN ATTRIBUTE_COLD;
extern void tree_range_check_failed (const_tree, const char *, int,
				     const char *, enum tree_code,
				     enum tree_code)
    ATTRIBUTE_NORETURN ATTRIBUTE_COLD;
extern void tree_not_class_check_failed (const_tree,
					 const enum tree_code_class,
					 const char *, int, const char *)
    ATTRIBUTE_NORETURN ATTRIBUTE_COLD;
extern void tree_int_cst_elt_check_failed (int, int, const char *,
					   int, const char *)
    ATTRIBUTE_NORETURN ATTRIBUTE_COLD;
extern void tree_vec_elt_check_failed (int, int, const char *,
				       int, const char *)
    ATTRIBUTE_NORETURN ATTRIBUTE_COLD;
extern void phi_node_elt_check_failed (int, int, const char *,
				       int, const char *)
    ATTRIBUTE_NORETURN ATTRIBUTE_COLD;
extern void tree_operand_check_failed (int, const_tree,
				       const char *, int, const char *)
    ATTRIBUTE_NORETURN ATTRIBUTE_COLD;
extern void omp_clause_check_failed (const_tree, const char *, int,
				     const char *, enum omp_clause_code)
    ATTRIBUTE_NORETURN ATTRIBUTE_COLD;
extern void omp_clause_operand_check_failed (int, const_tree, const char *,
				             int, const char *)
    ATTRIBUTE_NORETURN ATTRIBUTE_COLD;
extern void omp_clause_range_check_failed (const_tree, const char *, int,
			       const char *, enum omp_clause_code,
			       enum omp_clause_code)
    ATTRIBUTE_NORETURN ATTRIBUTE_COLD;

#else /* not ENABLE_TREE_CHECKING, or not gcc */

#define CONTAINS_STRUCT_CHECK(T, ENUM)          (T)
#define TREE_CHECK(T, CODE)			(T)
#define TREE_NOT_CHECK(T, CODE)			(T)
#define TREE_CHECK2(T, CODE1, CODE2)		(T)
#define TREE_NOT_CHECK2(T, CODE1, CODE2)	(T)
#define TREE_CHECK3(T, CODE1, CODE2, CODE3)	(T)
#define TREE_NOT_CHECK3(T, CODE1, CODE2, CODE3)	(T)
#define TREE_CHECK4(T, CODE1, CODE2, CODE3, CODE4) (T)
#define TREE_NOT_CHECK4(T, CODE1, CODE2, CODE3, CODE4) (T)
#define TREE_CHECK5(T, CODE1, CODE2, CODE3, CODE4, CODE5) (T)
#define TREE_NOT_CHECK5(T, CODE1, CODE2, CODE3, CODE4, CODE5) (T)
#define TREE_CLASS_CHECK(T, CODE)		(T)
#define TREE_RANGE_CHECK(T, CODE1, CODE2)	(T)
#define EXPR_CHECK(T)				(T)
#define NON_TYPE_CHECK(T)			(T)
#define TREE_INT_CST_ELT_CHECK(T, I)		((T)->int_cst.val[I])
#define TREE_VEC_ELT_CHECK(T, I)		((T)->vec.a[I])
#define TREE_OPERAND_CHECK(T, I)		((T)->exp.operands[I])
#define TREE_OPERAND_CHECK_CODE(T, CODE, I)	((T)->exp.operands[I])
#define OMP_CLAUSE_ELT_CHECK(T, i)	        ((T)->omp_clause.ops[i])
#define OMP_CLAUSE_RANGE_CHECK(T, CODE1, CODE2)	(T)
#define OMP_CLAUSE_SUBCODE_CHECK(T, CODE)	(T)
#define ANY_INTEGRAL_TYPE_CHECK(T)		(T)

#define TREE_CHAIN(NODE) ((NODE)->common.chain)
#define TREE_TYPE(NODE) ((NODE)->typed.type)

#endif

#define TREE_BLOCK(NODE)		(tree_block (NODE))
#define TREE_SET_BLOCK(T, B)		(tree_set_block ((T), (B)))

#include "tree-check.h"

#define TYPE_CHECK(T)		TREE_CLASS_CHECK (T, tcc_type)
#define DECL_MINIMAL_CHECK(T)   CONTAINS_STRUCT_CHECK (T, TS_DECL_MINIMAL)
#define DECL_COMMON_CHECK(T)    CONTAINS_STRUCT_CHECK (T, TS_DECL_COMMON)
#define DECL_WRTL_CHECK(T)      CONTAINS_STRUCT_CHECK (T, TS_DECL_WRTL)
#define DECL_WITH_VIS_CHECK(T)  CONTAINS_STRUCT_CHECK (T, TS_DECL_WITH_VIS)
#define DECL_NON_COMMON_CHECK(T) CONTAINS_STRUCT_CHECK (T, TS_DECL_NON_COMMON)
#define CST_CHECK(T)		TREE_CLASS_CHECK (T, tcc_constant)
#define STMT_CHECK(T)		TREE_CLASS_CHECK (T, tcc_statement)
#define VL_EXP_CHECK(T)		TREE_CLASS_CHECK (T, tcc_vl_exp)
#define FUNC_OR_METHOD_CHECK(T)	TREE_CHECK2 (T, FUNCTION_TYPE, METHOD_TYPE)
#define PTR_OR_REF_CHECK(T)	TREE_CHECK2 (T, POINTER_TYPE, REFERENCE_TYPE)

#define RECORD_OR_UNION_CHECK(T)	\
  TREE_CHECK3 (T, RECORD_TYPE, UNION_TYPE, QUAL_UNION_TYPE)
#define NOT_RECORD_OR_UNION_CHECK(T) \
  TREE_NOT_CHECK3 (T, RECORD_TYPE, UNION_TYPE, QUAL_UNION_TYPE)

#define NUMERICAL_TYPE_CHECK(T)					\
  TREE_CHECK5 (T, INTEGER_TYPE, ENUMERAL_TYPE, BOOLEAN_TYPE, REAL_TYPE,	\
	       FIXED_POINT_TYPE)

/* Here is how primitive or already-canonicalized types' hash codes
   are made.  */
#define TYPE_HASH(TYPE) (TYPE_UID (TYPE))

/* A simple hash function for an arbitrary tree node.  This must not be
   used in hash tables which are saved to a PCH.  */
#define TREE_HASH(NODE) ((size_t) (NODE) & 0777777)

/* Tests if CODE is a conversion expr (NOP_EXPR or CONVERT_EXPR).  */
#define CONVERT_EXPR_CODE_P(CODE)				\
  ((CODE) == NOP_EXPR || (CODE) == CONVERT_EXPR)

/* Similarly, but accept an expression instead of a tree code.  */
#define CONVERT_EXPR_P(EXP)	CONVERT_EXPR_CODE_P (TREE_CODE (EXP))

/* Generate case for NOP_EXPR, CONVERT_EXPR.  */

#define CASE_CONVERT						\
  case NOP_EXPR:						\
  case CONVERT_EXPR

/* Given an expression as a tree, strip any conversion that generates
   no instruction.  Accepts both tree and const_tree arguments since
   we are not modifying the tree itself.  */

#define STRIP_NOPS(EXP) \
  (EXP) = tree_strip_nop_conversions (CONST_CAST_TREE (EXP))

/* Like STRIP_NOPS, but don't let the signedness change either.  */

#define STRIP_SIGN_NOPS(EXP) \
  (EXP) = tree_strip_sign_nop_conversions (CONST_CAST_TREE (EXP))

/* Like STRIP_NOPS, but don't alter the TREE_TYPE either.  */

#define STRIP_TYPE_NOPS(EXP) \
  while ((CONVERT_EXPR_P (EXP)					\
	  || TREE_CODE (EXP) == NON_LVALUE_EXPR)		\
	 && TREE_OPERAND (EXP, 0) != error_mark_node		\
	 && (TREE_TYPE (EXP)					\
	     == TREE_TYPE (TREE_OPERAND (EXP, 0))))		\
    (EXP) = TREE_OPERAND (EXP, 0)

/* Remove unnecessary type conversions according to
   tree_ssa_useless_type_conversion.  */

#define STRIP_USELESS_TYPE_CONVERSION(EXP) \
  (EXP) = tree_ssa_strip_useless_type_conversions (EXP)

/* Nonzero if TYPE represents a vector type.  */

#define VECTOR_TYPE_P(TYPE) (TREE_CODE (TYPE) == VECTOR_TYPE)

/* Nonzero if TYPE represents a vector of booleans.  */

#define VECTOR_BOOLEAN_TYPE_P(TYPE)				\
  (TREE_CODE (TYPE) == VECTOR_TYPE			\
   && TREE_CODE (TREE_TYPE (TYPE)) == BOOLEAN_TYPE)

/* Nonzero if TYPE represents an integral type.  Note that we do not
   include COMPLEX types here.  Keep these checks in ascending code
   order.  */

#define INTEGRAL_TYPE_P(TYPE)  \
  (TREE_CODE (TYPE) == ENUMERAL_TYPE  \
   || TREE_CODE (TYPE) == BOOLEAN_TYPE \
   || TREE_CODE (TYPE) == INTEGER_TYPE)

/* Nonzero if TYPE represents an integral type, including complex
   and vector integer types.  */

#define ANY_INTEGRAL_TYPE_P(TYPE)		\
  (INTEGRAL_TYPE_P (TYPE)			\
   || ((TREE_CODE (TYPE) == COMPLEX_TYPE 	\
        || VECTOR_TYPE_P (TYPE))		\
       && INTEGRAL_TYPE_P (TREE_TYPE (TYPE))))

/* Nonzero if TYPE represents a non-saturating fixed-point type.  */

#define NON_SAT_FIXED_POINT_TYPE_P(TYPE) \
  (TREE_CODE (TYPE) == FIXED_POINT_TYPE && !TYPE_SATURATING (TYPE))

/* Nonzero if TYPE represents a saturating fixed-point type.  */

#define SAT_FIXED_POINT_TYPE_P(TYPE) \
  (TREE_CODE (TYPE) == FIXED_POINT_TYPE && TYPE_SATURATING (TYPE))

/* Nonzero if TYPE represents a fixed-point type.  */

#define FIXED_POINT_TYPE_P(TYPE)	(TREE_CODE (TYPE) == FIXED_POINT_TYPE)

/* Nonzero if TYPE represents a scalar floating-point type.  */

#define SCALAR_FLOAT_TYPE_P(TYPE) (TREE_CODE (TYPE) == REAL_TYPE)

/* Nonzero if TYPE represents a complex floating-point type.  */

#define COMPLEX_FLOAT_TYPE_P(TYPE)	\
  (TREE_CODE (TYPE) == COMPLEX_TYPE	\
   && TREE_CODE (TREE_TYPE (TYPE)) == REAL_TYPE)

/* Nonzero if TYPE represents a vector integer type.  */
                
#define VECTOR_INTEGER_TYPE_P(TYPE)			\
  (VECTOR_TYPE_P (TYPE)					\
   && TREE_CODE (TREE_TYPE (TYPE)) == INTEGER_TYPE)


/* Nonzero if TYPE represents a vector floating-point type.  */

#define VECTOR_FLOAT_TYPE_P(TYPE)	\
  (VECTOR_TYPE_P (TYPE)			\
   && TREE_CODE (TREE_TYPE (TYPE)) == REAL_TYPE)

/* Nonzero if TYPE represents a floating-point type, including complex
   and vector floating-point types.  The vector and complex check does
   not use the previous two macros to enable early folding.  */

#define FLOAT_TYPE_P(TYPE)			\
  (SCALAR_FLOAT_TYPE_P (TYPE)			\
   || ((TREE_CODE (TYPE) == COMPLEX_TYPE 	\
        || VECTOR_TYPE_P (TYPE))		\
       && SCALAR_FLOAT_TYPE_P (TREE_TYPE (TYPE))))

/* Nonzero if TYPE represents a decimal floating-point type.  */
#define DECIMAL_FLOAT_TYPE_P(TYPE)		\
  (SCALAR_FLOAT_TYPE_P (TYPE)			\
   && DECIMAL_FLOAT_MODE_P (TYPE_MODE (TYPE)))

/* Nonzero if TYPE is a record or union type.  */
#define RECORD_OR_UNION_TYPE_P(TYPE)		\
  (TREE_CODE (TYPE) == RECORD_TYPE		\
   || TREE_CODE (TYPE) == UNION_TYPE		\
   || TREE_CODE (TYPE) == QUAL_UNION_TYPE)

/* Nonzero if TYPE represents an aggregate (multi-component) type.
   Keep these checks in ascending code order.  */

#define AGGREGATE_TYPE_P(TYPE) \
  (TREE_CODE (TYPE) == ARRAY_TYPE || RECORD_OR_UNION_TYPE_P (TYPE))

/* Nonzero if TYPE represents a pointer or reference type.
   (It should be renamed to INDIRECT_TYPE_P.)  Keep these checks in
   ascending code order.  */

#define POINTER_TYPE_P(TYPE) \
  (TREE_CODE (TYPE) == POINTER_TYPE || TREE_CODE (TYPE) == REFERENCE_TYPE)

/* Nonzero if TYPE represents a pointer to function.  */
#define FUNCTION_POINTER_TYPE_P(TYPE) \
  (POINTER_TYPE_P (TYPE) && TREE_CODE (TREE_TYPE (TYPE)) == FUNCTION_TYPE)

/* Nonzero if this type is a complete type.  */
#define COMPLETE_TYPE_P(NODE) (TYPE_SIZE (NODE) != NULL_TREE)

/* Nonzero if this type is a pointer bounds type.  */
#define POINTER_BOUNDS_TYPE_P(NODE) \
  (TREE_CODE (NODE) == POINTER_BOUNDS_TYPE)

/* Nonzero if this node has a pointer bounds type.  */
#define POINTER_BOUNDS_P(NODE) \
  (POINTER_BOUNDS_TYPE_P (TREE_TYPE (NODE)))

/* Nonzero if this type supposes bounds existence.  */
#define BOUNDED_TYPE_P(type) (POINTER_TYPE_P (type))

/* Nonzero for objects with bounded type.  */
#define BOUNDED_P(node) \
  BOUNDED_TYPE_P (TREE_TYPE (node))

/* Nonzero if this type is the (possibly qualified) void type.  */
#define VOID_TYPE_P(NODE) (TREE_CODE (NODE) == VOID_TYPE)

/* Nonzero if this type is complete or is cv void.  */
#define COMPLETE_OR_VOID_TYPE_P(NODE) \
  (COMPLETE_TYPE_P (NODE) || VOID_TYPE_P (NODE))

/* Nonzero if this type is complete or is an array with unspecified bound.  */
#define COMPLETE_OR_UNBOUND_ARRAY_TYPE_P(NODE) \
  (COMPLETE_TYPE_P (TREE_CODE (NODE) == ARRAY_TYPE ? TREE_TYPE (NODE) : (NODE)))

#define FUNC_OR_METHOD_TYPE_P(NODE) \
  (TREE_CODE (NODE) == FUNCTION_TYPE || TREE_CODE (NODE) == METHOD_TYPE)

/* Return TRUE if TYPE is a shared type.  For arrays,
   the element type must be queried, because array types
   are never qualified.  */
#define SHARED_TYPE_P(TYPE) \
  ((TYPE) && TYPE_P (TYPE) \
   && TYPE_SHARED ((TREE_CODE (TYPE) != ARRAY_TYPE \
                    ? (TYPE) : strip_array_types (TYPE))))

/* Return TRUE if EXP is a conversion operation involving
   pointers-to-shared.  If either of the types involved
   in the conversion is a pointer-to-shared type, return TRUE.  */
#define PTS_CVT_OP_P(EXP) \
  ((EXP) && ((POINTER_TYPE_P (TREE_TYPE (EXP)) \
              && POINTER_TYPE_P (TREE_TYPE (TREE_OPERAND (EXP, 0)))) \
              && (SHARED_TYPE_P (TREE_TYPE (TREE_TYPE (EXP))) \
                  || SHARED_TYPE_P (TREE_TYPE ( \
	                TREE_TYPE (TREE_OPERAND (EXP, 0)))))))

/* Define many boolean fields that all tree nodes have.  */

/* In VAR_DECL, PARM_DECL and RESULT_DECL nodes, nonzero means address
   of this is needed.  So it cannot be in a register.
   In a FUNCTION_DECL it has no meaning.
   In LABEL_DECL nodes, it means a goto for this label has been seen
   from a place outside all binding contours that restore stack levels.
   In an artificial SSA_NAME that points to a stack partition with at least
   two variables, it means that at least one variable has TREE_ADDRESSABLE.
   In ..._TYPE nodes, it means that objects of this type must be fully
   addressable.  This means that pieces of this object cannot go into
   register parameters, for example.  If this a function type, this
   means that the value must be returned in memory.
   In CONSTRUCTOR nodes, it means object constructed must be in memory.
   In IDENTIFIER_NODEs, this means that some extern decl for this name
   had its address taken.  That matters for inline functions.
   In a STMT_EXPR, it means we want the result of the enclosed expression.  */
#define TREE_ADDRESSABLE(NODE) ((NODE)->base.addressable_flag)

/* Set on a CALL_EXPR if the call is in a tail position, ie. just before the
   exit of a function.  Calls for which this is true are candidates for tail
   call optimizations.  */
#define CALL_EXPR_TAILCALL(NODE) \
  (CALL_EXPR_CHECK (NODE)->base.addressable_flag)

/* Set on a CALL_EXPR if the call has been marked as requiring tail call
   optimization for correctness.  */
#define CALL_EXPR_MUST_TAIL_CALL(NODE) \
  (CALL_EXPR_CHECK (NODE)->base.static_flag)

/* Used as a temporary field on a CASE_LABEL_EXPR to indicate that the
   CASE_LOW operand has been processed.  */
#define CASE_LOW_SEEN(NODE) \
  (CASE_LABEL_EXPR_CHECK (NODE)->base.addressable_flag)

#define PREDICT_EXPR_OUTCOME(NODE) \
  ((enum prediction) (PREDICT_EXPR_CHECK (NODE)->base.addressable_flag))
#define SET_PREDICT_EXPR_OUTCOME(NODE, OUTCOME) \
  (PREDICT_EXPR_CHECK (NODE)->base.addressable_flag = (int) OUTCOME)
#define PREDICT_EXPR_PREDICTOR(NODE) \
  ((enum br_predictor)tree_to_shwi (TREE_OPERAND (PREDICT_EXPR_CHECK (NODE), 0)))

/* In a VAR_DECL, nonzero means allocate static storage.
   In a FUNCTION_DECL, nonzero if function has been defined.
   In a CONSTRUCTOR, nonzero means allocate static storage.  */
#define TREE_STATIC(NODE) ((NODE)->base.static_flag)

/* In an ADDR_EXPR, nonzero means do not use a trampoline.  */
#define TREE_NO_TRAMPOLINE(NODE) (ADDR_EXPR_CHECK (NODE)->base.static_flag)

/* In a TARGET_EXPR or WITH_CLEANUP_EXPR, means that the pertinent cleanup
   should only be executed if an exception is thrown, not on normal exit
   of its scope.  */
#define CLEANUP_EH_ONLY(NODE) ((NODE)->base.static_flag)

/* In a TRY_CATCH_EXPR, means that the handler should be considered a
   separate cleanup in honor_protect_cleanup_actions.  */
#define TRY_CATCH_IS_CLEANUP(NODE) \
  (TRY_CATCH_EXPR_CHECK (NODE)->base.static_flag)

/* Used as a temporary field on a CASE_LABEL_EXPR to indicate that the
   CASE_HIGH operand has been processed.  */
#define CASE_HIGH_SEEN(NODE) \
  (CASE_LABEL_EXPR_CHECK (NODE)->base.static_flag)

/* Used to mark scoped enums.  */
#define ENUM_IS_SCOPED(NODE) (ENUMERAL_TYPE_CHECK (NODE)->base.static_flag)

/* Determines whether an ENUMERAL_TYPE has defined the list of constants. */
#define ENUM_IS_OPAQUE(NODE) (ENUMERAL_TYPE_CHECK (NODE)->base.private_flag)

/* In an expr node (usually a conversion) this means the node was made
   implicitly and should not lead to any sort of warning.  In a decl node,
   warnings concerning the decl should be suppressed.  This is used at
   least for used-before-set warnings, and it set after one warning is
   emitted.  */
#define TREE_NO_WARNING(NODE) ((NODE)->base.nowarning_flag)

/* Used to indicate that this TYPE represents a compiler-generated entity.  */
#define TYPE_ARTIFICIAL(NODE) (TYPE_CHECK (NODE)->base.nowarning_flag)

/* In an IDENTIFIER_NODE, this means that assemble_name was called with
   this string as an argument.  */
#define TREE_SYMBOL_REFERENCED(NODE) \
  (IDENTIFIER_NODE_CHECK (NODE)->base.static_flag)

/* Nonzero in a pointer or reference type means the data pointed to
   by this type can alias anything.  */
#define TYPE_REF_CAN_ALIAS_ALL(NODE) \
  (PTR_OR_REF_CHECK (NODE)->base.static_flag)

/* In an INTEGER_CST, REAL_CST, COMPLEX_CST, or VECTOR_CST, this means
   there was an overflow in folding.  */

#define TREE_OVERFLOW(NODE) (CST_CHECK (NODE)->base.public_flag)

/* TREE_OVERFLOW can only be true for EXPR of CONSTANT_CLASS_P.  */

#define TREE_OVERFLOW_P(EXPR) \
 (CONSTANT_CLASS_P (EXPR) && TREE_OVERFLOW (EXPR))

/* In a VAR_DECL, FUNCTION_DECL, NAMESPACE_DECL or TYPE_DECL,
   nonzero means name is to be accessible from outside this translation unit.
   In an IDENTIFIER_NODE, nonzero means an external declaration
   accessible from outside this translation unit was previously seen
   for this name in an inner scope.  */
#define TREE_PUBLIC(NODE) ((NODE)->base.public_flag)

/* In a _TYPE, indicates whether TYPE_CACHED_VALUES contains a vector
   of cached values, or is something else.  */
#define TYPE_CACHED_VALUES_P(NODE) (TYPE_CHECK (NODE)->base.public_flag)

/* In a SAVE_EXPR, indicates that the original expression has already
   been substituted with a VAR_DECL that contains the value.  */
#define SAVE_EXPR_RESOLVED_P(NODE) \
  (SAVE_EXPR_CHECK (NODE)->base.public_flag)

/* Set on a CALL_EXPR if this stdarg call should be passed the argument
   pack.  */
#define CALL_EXPR_VA_ARG_PACK(NODE) \
  (CALL_EXPR_CHECK (NODE)->base.public_flag)

/* In any expression, decl, or constant, nonzero means it has side effects or
   reevaluation of the whole expression could produce a different value.
   This is set if any subexpression is a function call, a side effect or a
   reference to a volatile variable.  In a ..._DECL, this is set only if the
   declaration said `volatile'.  This will never be set for a constant.  */
#define TREE_SIDE_EFFECTS(NODE) \
  (NON_TYPE_CHECK (NODE)->base.side_effects_flag)

/* In a LABEL_DECL, nonzero means this label had its address taken
   and therefore can never be deleted and is a jump target for
   computed gotos.  */
#define FORCED_LABEL(NODE) (LABEL_DECL_CHECK (NODE)->base.side_effects_flag)

/* Whether a case or a user-defined label is allowed to fall through to.
   This is used to implement -Wimplicit-fallthrough.  */
#define FALLTHROUGH_LABEL_P(NODE) \
  (LABEL_DECL_CHECK (NODE)->base.private_flag)

/* Nonzero means this expression is volatile in the C sense:
   its address should be of type `volatile WHATEVER *'.
   In other words, the declared item is volatile qualified.
   This is used in _DECL nodes and _REF nodes.
   On a FUNCTION_DECL node, this means the function does not
   return normally.  This is the same effect as setting
   the attribute noreturn on the function in C.

   In a ..._TYPE node, means this type is volatile-qualified.
   But use TYPE_VOLATILE instead of this macro when the node is a type,
   because eventually we may make that a different bit.

   If this bit is set in an expression, so is TREE_SIDE_EFFECTS.  */
#define TREE_THIS_VOLATILE(NODE) ((NODE)->base.volatile_flag)

/* Nonzero means this node will not trap.  In an INDIRECT_REF, means
   accessing the memory pointed to won't generate a trap.  However,
   this only applies to an object when used appropriately: it doesn't
   mean that writing a READONLY mem won't trap.

   In ARRAY_REF and ARRAY_RANGE_REF means that we know that the index
   (or slice of the array) always belongs to the range of the array.
   I.e. that the access will not trap, provided that the access to
   the base to the array will not trap.  */
#define TREE_THIS_NOTRAP(NODE) \
  (TREE_CHECK5 (NODE, INDIRECT_REF, MEM_REF, TARGET_MEM_REF, ARRAY_REF,	\
		ARRAY_RANGE_REF)->base.nothrow_flag)

/* In a VAR_DECL, PARM_DECL or FIELD_DECL, or any kind of ..._REF node,
   nonzero means it may not be the lhs of an assignment.
   Nonzero in a FUNCTION_DECL means this function should be treated
   as "const" function (can only read its arguments).  */
#define TREE_READONLY(NODE) (NON_TYPE_CHECK (NODE)->base.readonly_flag)

/* Value of expression is constant.  Always on in all ..._CST nodes.  May
   also appear in an expression or decl where the value is constant.  */
#define TREE_CONSTANT(NODE) (NON_TYPE_CHECK (NODE)->base.constant_flag)

/* Nonzero if NODE, a type, has had its sizes gimplified.  */
#define TYPE_SIZES_GIMPLIFIED(NODE) \
  (TYPE_CHECK (NODE)->base.constant_flag)

/* In a decl (most significantly a FIELD_DECL), means an unsigned field.  */
#define DECL_UNSIGNED(NODE) \
  (DECL_COMMON_CHECK (NODE)->base.u.bits.unsigned_flag)

/* Convert tree flags to type qualifiers.  */
#define TREE_QUALS(NODE)				\
  ((TREE_READONLY(NODE) * TYPE_QUAL_CONST) |		\
   (TREE_THIS_VOLATILE(NODE) * TYPE_QUAL_VOLATILE) |	\
   (TREE_SHARED(NODE) * TYPE_QUAL_SHARED) |		\
   (TREE_STRICT(NODE) * TYPE_QUAL_STRICT) |		\
   (TREE_RELAXED(NODE) * TYPE_QUAL_RELAXED))

/* In integral and pointer types, means an unsigned type.  */
#define TYPE_UNSIGNED(NODE) (TYPE_CHECK (NODE)->base.u.bits.unsigned_flag)

/* Same as TYPE_UNSIGNED but converted to SIGNOP.  */
#define TYPE_SIGN(NODE) ((signop) TYPE_UNSIGNED (NODE))

/* True if overflow wraps around for the given integral type.  That
   is, TYPE_MAX + 1 == TYPE_MIN.  */
#define TYPE_OVERFLOW_WRAPS(TYPE) \
  (ANY_INTEGRAL_TYPE_CHECK(TYPE)->base.u.bits.unsigned_flag || flag_wrapv)

/* True if overflow is undefined for the given integral type.  We may
   optimize on the assumption that values in the type never overflow.

   IMPORTANT NOTE: Any optimization based on TYPE_OVERFLOW_UNDEFINED
   must issue a warning based on warn_strict_overflow.  In some cases
   it will be appropriate to issue the warning immediately, and in
   other cases it will be appropriate to simply set a flag and let the
   caller decide whether a warning is appropriate or not.  */
#define TYPE_OVERFLOW_UNDEFINED(TYPE)				\
  (!ANY_INTEGRAL_TYPE_CHECK(TYPE)->base.u.bits.unsigned_flag	\
   && !flag_wrapv && !flag_trapv)

/* True if overflow for the given integral type should issue a
   trap.  */
#define TYPE_OVERFLOW_TRAPS(TYPE) \
  (!ANY_INTEGRAL_TYPE_CHECK(TYPE)->base.u.bits.unsigned_flag && flag_trapv)

/* True if an overflow is to be preserved for sanitization.  */
#define TYPE_OVERFLOW_SANITIZED(TYPE)			\
  (INTEGRAL_TYPE_P (TYPE)				\
   && !TYPE_OVERFLOW_WRAPS (TYPE)			\
   && (flag_sanitize & SANITIZE_SI_OVERFLOW))

/* Nonzero in a VAR_DECL or STRING_CST means assembler code has been written.
   Nonzero in a FUNCTION_DECL means that the function has been compiled.
   This is interesting in an inline function, since it might not need
   to be compiled separately.
   Nonzero in a RECORD_TYPE, UNION_TYPE, QUAL_UNION_TYPE, ENUMERAL_TYPE
   or TYPE_DECL if the debugging info for the type has been written.
   In a BLOCK node, nonzero if reorder_blocks has already seen this block.
   In an SSA_NAME node, nonzero if the SSA_NAME occurs in an abnormal
   PHI node.  */
#define TREE_ASM_WRITTEN(NODE) ((NODE)->base.asm_written_flag)

/* Nonzero in a _DECL if the name is used in its scope.
   Nonzero in an expr node means inhibit warning if value is unused.
   In IDENTIFIER_NODEs, this means that some extern decl for this name
   was used.
   In a BLOCK, this means that the block contains variables that are used.  */
#define TREE_USED(NODE) ((NODE)->base.used_flag)

/* In a FUNCTION_DECL, nonzero means a call to the function cannot
   throw an exception.  In a CALL_EXPR, nonzero means the call cannot
   throw.  We can't easily check the node type here as the C++
   frontend also uses this flag (for AGGR_INIT_EXPR).  */
#define TREE_NOTHROW(NODE) ((NODE)->base.nothrow_flag)

/* In a CALL_EXPR, means that it's safe to use the target of the call
   expansion as the return slot for a call that returns in memory.  */
#define CALL_EXPR_RETURN_SLOT_OPT(NODE) \
  (CALL_EXPR_CHECK (NODE)->base.private_flag)

/* Cilk keywords accessors.  */
#define CILK_SPAWN_FN(NODE) TREE_OPERAND (CILK_SPAWN_STMT_CHECK (NODE), 0)

/* If this is true, we should insert a __cilk_detach call just before
   this function call.  */
#define EXPR_CILK_SPAWN(NODE) \
  (TREE_CHECK2 (NODE, CALL_EXPR, \
                AGGR_INIT_EXPR)->base.u.bits.unsigned_flag)

/* In a RESULT_DECL, PARM_DECL and VAR_DECL, means that it is
   passed by invisible reference (and the TREE_TYPE is a pointer to the true
   type).  */
#define DECL_BY_REFERENCE(NODE) \
  (TREE_CHECK3 (NODE, VAR_DECL, PARM_DECL, \
		RESULT_DECL)->decl_common.decl_by_reference_flag)

/* In VAR_DECL and PARM_DECL, set when the decl has been used except for
   being set.  */
#define DECL_READ_P(NODE) \
  (TREE_CHECK2 (NODE, VAR_DECL, PARM_DECL)->decl_common.decl_read_flag)

/* In VAR_DECL or RESULT_DECL, set when significant code movement precludes
   attempting to share the stack slot with some other variable.  */
#define DECL_NONSHAREABLE(NODE) \
  (TREE_CHECK2 (NODE, VAR_DECL, \
		RESULT_DECL)->decl_common.decl_nonshareable_flag)

/* In a CALL_EXPR, means that the call is the jump from a thunk to the
   thunked-to function.  */
#define CALL_FROM_THUNK_P(NODE) (CALL_EXPR_CHECK (NODE)->base.protected_flag)

/* In a CALL_EXPR, if the function being called is BUILT_IN_ALLOCA, means that
   it has been built for the declaration of a variable-sized object.  */
#define CALL_ALLOCA_FOR_VAR_P(NODE) \
  (CALL_EXPR_CHECK (NODE)->base.protected_flag)

/* In a CALL_EXPR, means call was instrumented by Pointer Bounds Checker.  */
#define CALL_WITH_BOUNDS_P(NODE) (CALL_EXPR_CHECK (NODE)->base.deprecated_flag)

/* Used in classes in C++.  */
#define TREE_PRIVATE(NODE) ((NODE)->base.private_flag)
/* Used in classes in C++. */
#define TREE_PROTECTED(NODE) ((NODE)->base.protected_flag)

/* True if reference type NODE is a C++ rvalue reference.  */
#define TYPE_REF_IS_RVALUE(NODE) \
  (REFERENCE_TYPE_CHECK (NODE)->base.private_flag)

/* Nonzero in a _DECL if the use of the name is defined as a
   deprecated feature by __attribute__((deprecated)).  */
#define TREE_DEPRECATED(NODE) \
  ((NODE)->base.deprecated_flag)

/* Nonzero in an IDENTIFIER_NODE if the name is a local alias, whose
   uses are to be substituted for uses of the TREE_CHAINed identifier.  */
#define IDENTIFIER_TRANSPARENT_ALIAS(NODE) \
  (IDENTIFIER_NODE_CHECK (NODE)->base.deprecated_flag)

/* Shared, strict, and relaxed common tree flags */
#define TREE_SHARED(NODE) ((NODE)->base.u.bits.shared_flag)
#define TREE_STRICT(NODE) ((NODE)->base.u.bits.strict_flag)
#define TREE_RELAXED(NODE) ((NODE)->base.u.bits.relaxed_flag)

/* In an aggregate type, indicates that the scalar fields of the type are
   stored in reverse order from the target order.  This effectively
   toggles BYTES_BIG_ENDIAN and WORDS_BIG_ENDIAN within the type.  */
#define TYPE_REVERSE_STORAGE_ORDER(NODE) \
  (TREE_CHECK4 (NODE, RECORD_TYPE, UNION_TYPE, QUAL_UNION_TYPE, ARRAY_TYPE)->base.u.bits.saturating_flag)

/* In a non-aggregate type, indicates a saturating type.  */
#define TYPE_SATURATING(NODE) \
  (TREE_NOT_CHECK4 (NODE, RECORD_TYPE, UNION_TYPE, QUAL_UNION_TYPE, ARRAY_TYPE)->base.u.bits.saturating_flag)

/* In a BIT_FIELD_REF and MEM_REF, indicates that the reference is to a group
   of bits stored in reverse order from the target order.  This effectively
   toggles both BYTES_BIG_ENDIAN and WORDS_BIG_ENDIAN for the reference.

   The overall strategy is to preserve the invariant that every scalar in
   memory is associated with a single storage order, i.e. all accesses to
   this scalar are done with the same storage order.  This invariant makes
   it possible to factor out the storage order in most transformations, as
   only the address and/or the value (in target order) matter for them.
   But, of course, the storage order must be preserved when the accesses
   themselves are rewritten or transformed.  */
#define REF_REVERSE_STORAGE_ORDER(NODE) \
  (TREE_CHECK2 (NODE, BIT_FIELD_REF, MEM_REF)->base.default_def_flag)

  /* In an ADDR_EXPR, indicates that this is a pointer to nested function
   represented by a descriptor instead of a trampoline.  */
#define FUNC_ADDR_BY_DESCRIPTOR(NODE) \
  (TREE_CHECK (NODE, ADDR_EXPR)->base.default_def_flag)

/* In a CALL_EXPR, indicates that this is an indirect call for which
   pointers to nested function are descriptors instead of trampolines.  */
#define CALL_EXPR_BY_DESCRIPTOR(NODE) \
  (TREE_CHECK (NODE, CALL_EXPR)->base.default_def_flag)

/* These flags are available for each language front end to use internally.  */
#define TREE_LANG_FLAG_0(NODE) \
  (TREE_NOT_CHECK2 (NODE, TREE_VEC, SSA_NAME)->base.u.bits.lang_flag_0)
#define TREE_LANG_FLAG_1(NODE) \
  (TREE_NOT_CHECK2 (NODE, TREE_VEC, SSA_NAME)->base.u.bits.lang_flag_1)
#define TREE_LANG_FLAG_2(NODE) \
  (TREE_NOT_CHECK2 (NODE, TREE_VEC, SSA_NAME)->base.u.bits.lang_flag_2)
#define TREE_LANG_FLAG_3(NODE) \
  (TREE_NOT_CHECK2 (NODE, TREE_VEC, SSA_NAME)->base.u.bits.lang_flag_3)
#define TREE_LANG_FLAG_4(NODE) \
  (TREE_NOT_CHECK2 (NODE, TREE_VEC, SSA_NAME)->base.u.bits.lang_flag_4)
#define TREE_LANG_FLAG_5(NODE) \
  (TREE_NOT_CHECK2 (NODE, TREE_VEC, SSA_NAME)->base.u.bits.lang_flag_5)
#define TREE_LANG_FLAG_6(NODE) \
  (TREE_NOT_CHECK2 (NODE, TREE_VEC, SSA_NAME)->base.u.bits.lang_flag_6)

/* Define additional fields and accessors for nodes representing constants.  */

#define TREE_INT_CST_NUNITS(NODE) \
  (INTEGER_CST_CHECK (NODE)->base.u.int_length.unextended)
#define TREE_INT_CST_EXT_NUNITS(NODE) \
  (INTEGER_CST_CHECK (NODE)->base.u.int_length.extended)
#define TREE_INT_CST_OFFSET_NUNITS(NODE) \
  (INTEGER_CST_CHECK (NODE)->base.u.int_length.offset)
#define TREE_INT_CST_ELT(NODE, I) TREE_INT_CST_ELT_CHECK (NODE, I)
#define TREE_INT_CST_LOW(NODE) \
  ((unsigned HOST_WIDE_INT) TREE_INT_CST_ELT (NODE, 0))

#define TREE_REAL_CST_PTR(NODE) (REAL_CST_CHECK (NODE)->real_cst.real_cst_ptr)
#define TREE_REAL_CST(NODE) (*TREE_REAL_CST_PTR (NODE))

#define TREE_FIXED_CST_PTR(NODE) \
  (FIXED_CST_CHECK (NODE)->fixed_cst.fixed_cst_ptr)
#define TREE_FIXED_CST(NODE) (*TREE_FIXED_CST_PTR (NODE))

/* In a STRING_CST */
/* In C terms, this is sizeof, not strlen.  */
#define TREE_STRING_LENGTH(NODE) (STRING_CST_CHECK (NODE)->string.length)
#define TREE_STRING_POINTER(NODE) \
  ((const char *)(STRING_CST_CHECK (NODE)->string.str))

/* In a COMPLEX_CST node.  */
#define TREE_REALPART(NODE) (COMPLEX_CST_CHECK (NODE)->complex.real)
#define TREE_IMAGPART(NODE) (COMPLEX_CST_CHECK (NODE)->complex.imag)

/* In a VECTOR_CST node.  */
#define VECTOR_CST_NELTS(NODE) (TYPE_VECTOR_SUBPARTS (TREE_TYPE (NODE)))
#define VECTOR_CST_ELTS(NODE) (VECTOR_CST_CHECK (NODE)->vector.elts)
#define VECTOR_CST_ELT(NODE,IDX) (VECTOR_CST_CHECK (NODE)->vector.elts[IDX])

/* Define fields and accessors for some special-purpose tree nodes.  */

#define IDENTIFIER_LENGTH(NODE) \
  (IDENTIFIER_NODE_CHECK (NODE)->identifier.id.len)
#define IDENTIFIER_POINTER(NODE) \
  ((const char *) IDENTIFIER_NODE_CHECK (NODE)->identifier.id.str)
#define IDENTIFIER_HASH_VALUE(NODE) \
  (IDENTIFIER_NODE_CHECK (NODE)->identifier.id.hash_value)

/* Translate a hash table identifier pointer to a tree_identifier
   pointer, and vice versa.  */

#define HT_IDENT_TO_GCC_IDENT(NODE) \
  ((tree) ((char *) (NODE) - sizeof (struct tree_common)))
#define GCC_IDENT_TO_HT_IDENT(NODE) (&((struct tree_identifier *) (NODE))->id)

/* In a TREE_LIST node.  */
#define TREE_PURPOSE(NODE) (TREE_LIST_CHECK (NODE)->list.purpose)
#define TREE_VALUE(NODE) (TREE_LIST_CHECK (NODE)->list.value)

/* In a TREE_VEC node.  */
#define TREE_VEC_LENGTH(NODE) (TREE_VEC_CHECK (NODE)->base.u.length)
#define TREE_VEC_END(NODE) \
  ((void) TREE_VEC_CHECK (NODE), &((NODE)->vec.a[(NODE)->vec.base.u.length]))

#define TREE_VEC_ELT(NODE,I) TREE_VEC_ELT_CHECK (NODE, I)

/* In a CONSTRUCTOR node.  */
#define CONSTRUCTOR_ELTS(NODE) (CONSTRUCTOR_CHECK (NODE)->constructor.elts)
#define CONSTRUCTOR_ELT(NODE,IDX) \
  (&(*CONSTRUCTOR_ELTS (NODE))[IDX])
#define CONSTRUCTOR_NELTS(NODE) \
  (vec_safe_length (CONSTRUCTOR_ELTS (NODE)))
#define CONSTRUCTOR_NO_CLEARING(NODE) \
  (CONSTRUCTOR_CHECK (NODE)->base.public_flag)

/* Iterate through the vector V of CONSTRUCTOR_ELT elements, yielding the
   value of each element (stored within VAL). IX must be a scratch variable
   of unsigned integer type.  */
#define FOR_EACH_CONSTRUCTOR_VALUE(V, IX, VAL) \
  for (IX = 0; (IX >= vec_safe_length (V)) \
	       ? false \
	       : ((VAL = (*(V))[IX].value), \
	       true); \
       (IX)++)

/* Iterate through the vector V of CONSTRUCTOR_ELT elements, yielding both
   the value of each element (stored within VAL) and its index (stored
   within INDEX). IX must be a scratch variable of unsigned integer type.  */
#define FOR_EACH_CONSTRUCTOR_ELT(V, IX, INDEX, VAL) \
  for (IX = 0; (IX >= vec_safe_length (V)) \
	       ? false \
	       : (((void) (VAL = (*V)[IX].value)), \
		  (INDEX = (*V)[IX].index), \
		  true); \
       (IX)++)

/* Append a new constructor element to V, with the specified INDEX and VAL.  */
#define CONSTRUCTOR_APPEND_ELT(V, INDEX, VALUE) \
  do { \
    constructor_elt _ce___ = {INDEX, VALUE}; \
    vec_safe_push ((V), _ce___); \
  } while (0)

/* True if NODE, a FIELD_DECL, is to be processed as a bitfield for
   constructor output purposes.  */
#define CONSTRUCTOR_BITFIELD_P(NODE) \
  (DECL_BIT_FIELD (FIELD_DECL_CHECK (NODE)) && DECL_MODE (NODE) != BLKmode)

/* True if NODE is a clobber right hand side, an expression of indeterminate
   value that clobbers the LHS in a copy instruction.  We use a volatile
   empty CONSTRUCTOR for this, as it matches most of the necessary semantic.
   In particular the volatile flag causes us to not prematurely remove
   such clobber instructions.  */
#define TREE_CLOBBER_P(NODE) \
  (TREE_CODE (NODE) == CONSTRUCTOR && TREE_THIS_VOLATILE (NODE))

/* Define fields and accessors for some nodes that represent expressions.  */

/* Nonzero if NODE is an empty statement (NOP_EXPR <0>).  */
#define IS_EMPTY_STMT(NODE)	(TREE_CODE (NODE) == NOP_EXPR \
				 && VOID_TYPE_P (TREE_TYPE (NODE)) \
				 && integer_zerop (TREE_OPERAND (NODE, 0)))

/* In ordinary expression nodes.  */
#define TREE_OPERAND_LENGTH(NODE) tree_operand_length (NODE)
#define TREE_OPERAND(NODE, I) TREE_OPERAND_CHECK (NODE, I)

/* In a tcc_vl_exp node, operand 0 is an INT_CST node holding the operand
   length.  Its value includes the length operand itself; that is,
   the minimum valid length is 1.
   Note that we have to bypass the use of TREE_OPERAND to access
   that field to avoid infinite recursion in expanding the macros.  */
#define VL_EXP_OPERAND_LENGTH(NODE) \
  ((int)TREE_INT_CST_LOW (VL_EXP_CHECK (NODE)->exp.operands[0]))

/* Nonzero if is_gimple_debug() may possibly hold.  */
#define MAY_HAVE_DEBUG_STMTS    (flag_var_tracking_assignments)

/* In a LOOP_EXPR node.  */
#define LOOP_EXPR_BODY(NODE) TREE_OPERAND_CHECK_CODE (NODE, LOOP_EXPR, 0)

/* The source location of this expression.  Non-tree_exp nodes such as
   decls and constants can be shared among multiple locations, so
   return nothing.  */
#define EXPR_LOCATION(NODE) \
  (CAN_HAVE_LOCATION_P ((NODE)) ? (NODE)->exp.locus : UNKNOWN_LOCATION)
#define SET_EXPR_LOCATION(NODE, LOCUS) EXPR_CHECK ((NODE))->exp.locus = (LOCUS)
#define EXPR_HAS_LOCATION(NODE) (LOCATION_LOCUS (EXPR_LOCATION (NODE))	\
  != UNKNOWN_LOCATION)
/* The location to be used in a diagnostic about this expression.  Do not
   use this macro if the location will be assigned to other expressions.  */
#define EXPR_LOC_OR_LOC(NODE, LOCUS) (EXPR_HAS_LOCATION (NODE) \
				      ? (NODE)->exp.locus : (LOCUS))
#define EXPR_FILENAME(NODE) LOCATION_FILE (EXPR_CHECK ((NODE))->exp.locus)
#define EXPR_LINENO(NODE) LOCATION_LINE (EXPR_CHECK (NODE)->exp.locus)

#define CAN_HAVE_RANGE_P(NODE) (CAN_HAVE_LOCATION_P (NODE))
#define EXPR_LOCATION_RANGE(NODE) (get_expr_source_range (EXPR_CHECK ((NODE))))

#define EXPR_HAS_RANGE(NODE) \
    (CAN_HAVE_RANGE_P (NODE) \
     ? EXPR_LOCATION_RANGE (NODE).m_start != UNKNOWN_LOCATION \
     : false)

/* True if a tree is an expression or statement that can have a
   location.  */
#define CAN_HAVE_LOCATION_P(NODE) ((NODE) && EXPR_P (NODE))

static inline source_range
get_expr_source_range (tree expr)
{
  location_t loc = EXPR_LOCATION (expr);
  return get_range_from_loc (line_table, loc);
}

extern void protected_set_expr_location (tree, location_t);

/* In a TARGET_EXPR node.  */
#define TARGET_EXPR_SLOT(NODE) TREE_OPERAND_CHECK_CODE (NODE, TARGET_EXPR, 0)
#define TARGET_EXPR_INITIAL(NODE) TREE_OPERAND_CHECK_CODE (NODE, TARGET_EXPR, 1)
#define TARGET_EXPR_CLEANUP(NODE) TREE_OPERAND_CHECK_CODE (NODE, TARGET_EXPR, 2)

/* DECL_EXPR accessor. This gives access to the DECL associated with
   the given declaration statement.  */
#define DECL_EXPR_DECL(NODE)    TREE_OPERAND (DECL_EXPR_CHECK (NODE), 0)

#define EXIT_EXPR_COND(NODE)	     TREE_OPERAND (EXIT_EXPR_CHECK (NODE), 0)

/* COMPOUND_LITERAL_EXPR accessors.  */
#define COMPOUND_LITERAL_EXPR_DECL_EXPR(NODE)		\
  TREE_OPERAND (COMPOUND_LITERAL_EXPR_CHECK (NODE), 0)
#define COMPOUND_LITERAL_EXPR_DECL(NODE)			\
  DECL_EXPR_DECL (COMPOUND_LITERAL_EXPR_DECL_EXPR (NODE))

/* SWITCH_EXPR accessors. These give access to the condition, body and
   original condition type (before any compiler conversions)
   of the switch statement, respectively.  */
#define SWITCH_COND(NODE)       TREE_OPERAND (SWITCH_EXPR_CHECK (NODE), 0)
#define SWITCH_BODY(NODE)       TREE_OPERAND (SWITCH_EXPR_CHECK (NODE), 1)
#define SWITCH_LABELS(NODE)     TREE_OPERAND (SWITCH_EXPR_CHECK (NODE), 2)

/* CASE_LABEL_EXPR accessors. These give access to the high and low values
   of a case label, respectively.  */
#define CASE_LOW(NODE)          	TREE_OPERAND (CASE_LABEL_EXPR_CHECK (NODE), 0)
#define CASE_HIGH(NODE)         	TREE_OPERAND (CASE_LABEL_EXPR_CHECK (NODE), 1)
#define CASE_LABEL(NODE)		TREE_OPERAND (CASE_LABEL_EXPR_CHECK (NODE), 2)
#define CASE_CHAIN(NODE)		TREE_OPERAND (CASE_LABEL_EXPR_CHECK (NODE), 3)

/* The operands of a TARGET_MEM_REF.  Operands 0 and 1 have to match
   corresponding MEM_REF operands.  */
#define TMR_BASE(NODE) (TREE_OPERAND (TARGET_MEM_REF_CHECK (NODE), 0))
#define TMR_OFFSET(NODE) (TREE_OPERAND (TARGET_MEM_REF_CHECK (NODE), 1))
#define TMR_INDEX(NODE) (TREE_OPERAND (TARGET_MEM_REF_CHECK (NODE), 2))
#define TMR_STEP(NODE) (TREE_OPERAND (TARGET_MEM_REF_CHECK (NODE), 3))
#define TMR_INDEX2(NODE) (TREE_OPERAND (TARGET_MEM_REF_CHECK (NODE), 4))

#define MR_DEPENDENCE_CLIQUE(NODE) \
  (TREE_CHECK2 (NODE, MEM_REF, TARGET_MEM_REF)->base.u.dependence_info.clique)
#define MR_DEPENDENCE_BASE(NODE) \
  (TREE_CHECK2 (NODE, MEM_REF, TARGET_MEM_REF)->base.u.dependence_info.base)

/* The operands of a BIND_EXPR.  */
#define BIND_EXPR_VARS(NODE) (TREE_OPERAND (BIND_EXPR_CHECK (NODE), 0))
#define BIND_EXPR_BODY(NODE) (TREE_OPERAND (BIND_EXPR_CHECK (NODE), 1))
#define BIND_EXPR_BLOCK(NODE) (TREE_OPERAND (BIND_EXPR_CHECK (NODE), 2))

/* GOTO_EXPR accessor. This gives access to the label associated with
   a goto statement.  */
#define GOTO_DESTINATION(NODE)  TREE_OPERAND ((NODE), 0)

/* ASM_EXPR accessors. ASM_STRING returns a STRING_CST for the
   instruction (e.g., "mov x, y"). ASM_OUTPUTS, ASM_INPUTS, and
   ASM_CLOBBERS represent the outputs, inputs, and clobbers for the
   statement.  */
#define ASM_STRING(NODE)        TREE_OPERAND (ASM_EXPR_CHECK (NODE), 0)
#define ASM_OUTPUTS(NODE)       TREE_OPERAND (ASM_EXPR_CHECK (NODE), 1)
#define ASM_INPUTS(NODE)        TREE_OPERAND (ASM_EXPR_CHECK (NODE), 2)
#define ASM_CLOBBERS(NODE)      TREE_OPERAND (ASM_EXPR_CHECK (NODE), 3)
#define ASM_LABELS(NODE)	TREE_OPERAND (ASM_EXPR_CHECK (NODE), 4)
/* Nonzero if we want to create an ASM_INPUT instead of an
   ASM_OPERAND with no operands.  */
#define ASM_INPUT_P(NODE) (ASM_EXPR_CHECK (NODE)->base.static_flag)
#define ASM_VOLATILE_P(NODE) (ASM_EXPR_CHECK (NODE)->base.public_flag)

/* COND_EXPR accessors.  */
#define COND_EXPR_COND(NODE)	(TREE_OPERAND (COND_EXPR_CHECK (NODE), 0))
#define COND_EXPR_THEN(NODE)	(TREE_OPERAND (COND_EXPR_CHECK (NODE), 1))
#define COND_EXPR_ELSE(NODE)	(TREE_OPERAND (COND_EXPR_CHECK (NODE), 2))

/* Accessors for the chains of recurrences.  */
#define CHREC_VAR(NODE)           TREE_OPERAND (POLYNOMIAL_CHREC_CHECK (NODE), 0)
#define CHREC_LEFT(NODE)          TREE_OPERAND (POLYNOMIAL_CHREC_CHECK (NODE), 1)
#define CHREC_RIGHT(NODE)         TREE_OPERAND (POLYNOMIAL_CHREC_CHECK (NODE), 2)
#define CHREC_VARIABLE(NODE)      TREE_INT_CST_LOW (CHREC_VAR (NODE))

/* LABEL_EXPR accessor. This gives access to the label associated with
   the given label expression.  */
#define LABEL_EXPR_LABEL(NODE)  TREE_OPERAND (LABEL_EXPR_CHECK (NODE), 0)

/* CATCH_EXPR accessors.  */
#define CATCH_TYPES(NODE)	TREE_OPERAND (CATCH_EXPR_CHECK (NODE), 0)
#define CATCH_BODY(NODE)	TREE_OPERAND (CATCH_EXPR_CHECK (NODE), 1)

/* EH_FILTER_EXPR accessors.  */
#define EH_FILTER_TYPES(NODE)	TREE_OPERAND (EH_FILTER_EXPR_CHECK (NODE), 0)
#define EH_FILTER_FAILURE(NODE)	TREE_OPERAND (EH_FILTER_EXPR_CHECK (NODE), 1)

/* OBJ_TYPE_REF accessors.  */
#define OBJ_TYPE_REF_EXPR(NODE)	  TREE_OPERAND (OBJ_TYPE_REF_CHECK (NODE), 0)
#define OBJ_TYPE_REF_OBJECT(NODE) TREE_OPERAND (OBJ_TYPE_REF_CHECK (NODE), 1)
#define OBJ_TYPE_REF_TOKEN(NODE)  TREE_OPERAND (OBJ_TYPE_REF_CHECK (NODE), 2)

/* ASSERT_EXPR accessors.  */
#define ASSERT_EXPR_VAR(NODE)	TREE_OPERAND (ASSERT_EXPR_CHECK (NODE), 0)
#define ASSERT_EXPR_COND(NODE)	TREE_OPERAND (ASSERT_EXPR_CHECK (NODE), 1)

/* CALL_EXPR accessors.  */
#define CALL_EXPR_FN(NODE) TREE_OPERAND (CALL_EXPR_CHECK (NODE), 1)
#define CALL_EXPR_STATIC_CHAIN(NODE) TREE_OPERAND (CALL_EXPR_CHECK (NODE), 2)
#define CALL_EXPR_ARG(NODE, I) TREE_OPERAND (CALL_EXPR_CHECK (NODE), (I) + 3)
#define call_expr_nargs(NODE) (VL_EXP_OPERAND_LENGTH (NODE) - 3)
#define CALL_EXPR_IFN(NODE) (CALL_EXPR_CHECK (NODE)->base.u.ifn)

/* CALL_EXPR_ARGP returns a pointer to the argument vector for NODE.
   We can't use &CALL_EXPR_ARG (NODE, 0) because that will complain if
   the argument count is zero when checking is enabled.  Instead, do
   the pointer arithmetic to advance past the 3 fixed operands in a
   CALL_EXPR.  That produces a valid pointer to just past the end of the
   operand array, even if it's not valid to dereference it.  */
#define CALL_EXPR_ARGP(NODE) \
  (&(TREE_OPERAND (CALL_EXPR_CHECK (NODE), 0)) + 3)

/* TM directives and accessors.  */
#define TRANSACTION_EXPR_BODY(NODE) \
  TREE_OPERAND (TRANSACTION_EXPR_CHECK (NODE), 0)
#define TRANSACTION_EXPR_OUTER(NODE) \
  (TRANSACTION_EXPR_CHECK (NODE)->base.static_flag)
#define TRANSACTION_EXPR_RELAXED(NODE) \
  (TRANSACTION_EXPR_CHECK (NODE)->base.public_flag)

/* OpenMP and OpenACC directive and clause accessors.  */

/* Generic accessors for OMP nodes that keep the body as operand 0, and clauses
   as operand 1.  */
#define OMP_BODY(NODE) \
  TREE_OPERAND (TREE_RANGE_CHECK (NODE, OACC_PARALLEL, OMP_TASKGROUP), 0)
#define OMP_CLAUSES(NODE) \
  TREE_OPERAND (TREE_RANGE_CHECK (NODE, OACC_PARALLEL, OMP_SINGLE), 1)

/* Generic accessors for OMP nodes that keep clauses as operand 0.  */
#define OMP_STANDALONE_CLAUSES(NODE) \
  TREE_OPERAND (TREE_RANGE_CHECK (NODE, OACC_CACHE, OMP_TARGET_EXIT_DATA), 0)

#define OACC_DATA_BODY(NODE) \
  TREE_OPERAND (OACC_DATA_CHECK (NODE), 0)
#define OACC_DATA_CLAUSES(NODE) \
  TREE_OPERAND (OACC_DATA_CHECK (NODE), 1)

#define OACC_HOST_DATA_BODY(NODE) \
  TREE_OPERAND (OACC_HOST_DATA_CHECK (NODE), 0)
#define OACC_HOST_DATA_CLAUSES(NODE) \
  TREE_OPERAND (OACC_HOST_DATA_CHECK (NODE), 1)

#define OACC_CACHE_CLAUSES(NODE) \
  TREE_OPERAND (OACC_CACHE_CHECK (NODE), 0)

#define OACC_DECLARE_CLAUSES(NODE) \
  TREE_OPERAND (OACC_DECLARE_CHECK (NODE), 0)

#define OACC_ENTER_DATA_CLAUSES(NODE) \
  TREE_OPERAND (OACC_ENTER_DATA_CHECK (NODE), 0)

#define OACC_EXIT_DATA_CLAUSES(NODE) \
  TREE_OPERAND (OACC_EXIT_DATA_CHECK (NODE), 0)

#define OACC_UPDATE_CLAUSES(NODE) \
  TREE_OPERAND (OACC_UPDATE_CHECK (NODE), 0)

#define OMP_PARALLEL_BODY(NODE)    TREE_OPERAND (OMP_PARALLEL_CHECK (NODE), 0)
#define OMP_PARALLEL_CLAUSES(NODE) TREE_OPERAND (OMP_PARALLEL_CHECK (NODE), 1)

#define OMP_TASK_BODY(NODE)	   TREE_OPERAND (OMP_TASK_CHECK (NODE), 0)
#define OMP_TASK_CLAUSES(NODE)	   TREE_OPERAND (OMP_TASK_CHECK (NODE), 1)

#define OMP_TASKREG_CHECK(NODE)	  TREE_RANGE_CHECK (NODE, OMP_PARALLEL, OMP_TASK)
#define OMP_TASKREG_BODY(NODE)    TREE_OPERAND (OMP_TASKREG_CHECK (NODE), 0)
#define OMP_TASKREG_CLAUSES(NODE) TREE_OPERAND (OMP_TASKREG_CHECK (NODE), 1)

#define OMP_LOOP_CHECK(NODE) TREE_RANGE_CHECK (NODE, OMP_FOR, OACC_LOOP)
#define OMP_FOR_BODY(NODE)	   TREE_OPERAND (OMP_LOOP_CHECK (NODE), 0)
#define OMP_FOR_CLAUSES(NODE)	   TREE_OPERAND (OMP_LOOP_CHECK (NODE), 1)
#define OMP_FOR_INIT(NODE)	   TREE_OPERAND (OMP_LOOP_CHECK (NODE), 2)
#define OMP_FOR_COND(NODE)	   TREE_OPERAND (OMP_LOOP_CHECK (NODE), 3)
#define OMP_FOR_INCR(NODE)	   TREE_OPERAND (OMP_LOOP_CHECK (NODE), 4)
#define OMP_FOR_PRE_BODY(NODE)	   TREE_OPERAND (OMP_LOOP_CHECK (NODE), 5)
#define OMP_FOR_ORIG_DECLS(NODE)   TREE_OPERAND (OMP_LOOP_CHECK (NODE), 6)

#define OMP_SECTIONS_BODY(NODE)    TREE_OPERAND (OMP_SECTIONS_CHECK (NODE), 0)
#define OMP_SECTIONS_CLAUSES(NODE) TREE_OPERAND (OMP_SECTIONS_CHECK (NODE), 1)

#define OMP_SECTION_BODY(NODE)	   TREE_OPERAND (OMP_SECTION_CHECK (NODE), 0)

#define OMP_SINGLE_BODY(NODE)	   TREE_OPERAND (OMP_SINGLE_CHECK (NODE), 0)
#define OMP_SINGLE_CLAUSES(NODE)   TREE_OPERAND (OMP_SINGLE_CHECK (NODE), 1)

#define OMP_MASTER_BODY(NODE)	   TREE_OPERAND (OMP_MASTER_CHECK (NODE), 0)

#define OMP_TASKGROUP_BODY(NODE)   TREE_OPERAND (OMP_TASKGROUP_CHECK (NODE), 0)

#define OMP_ORDERED_BODY(NODE)	   TREE_OPERAND (OMP_ORDERED_CHECK (NODE), 0)
#define OMP_ORDERED_CLAUSES(NODE)  TREE_OPERAND (OMP_ORDERED_CHECK (NODE), 1)

#define OMP_CRITICAL_BODY(NODE)    TREE_OPERAND (OMP_CRITICAL_CHECK (NODE), 0)
#define OMP_CRITICAL_CLAUSES(NODE) TREE_OPERAND (OMP_CRITICAL_CHECK (NODE), 1)
#define OMP_CRITICAL_NAME(NODE)    TREE_OPERAND (OMP_CRITICAL_CHECK (NODE), 2)

#define OMP_TEAMS_BODY(NODE)	   TREE_OPERAND (OMP_TEAMS_CHECK (NODE), 0)
#define OMP_TEAMS_CLAUSES(NODE)	   TREE_OPERAND (OMP_TEAMS_CHECK (NODE), 1)

#define OMP_TARGET_DATA_BODY(NODE) \
  TREE_OPERAND (OMP_TARGET_DATA_CHECK (NODE), 0)
#define OMP_TARGET_DATA_CLAUSES(NODE)\
  TREE_OPERAND (OMP_TARGET_DATA_CHECK (NODE), 1)

#define OMP_TARGET_BODY(NODE)	   TREE_OPERAND (OMP_TARGET_CHECK (NODE), 0)
#define OMP_TARGET_CLAUSES(NODE)   TREE_OPERAND (OMP_TARGET_CHECK (NODE), 1)

#define OMP_TARGET_UPDATE_CLAUSES(NODE)\
  TREE_OPERAND (OMP_TARGET_UPDATE_CHECK (NODE), 0)

#define OMP_TARGET_ENTER_DATA_CLAUSES(NODE)\
  TREE_OPERAND (OMP_TARGET_ENTER_DATA_CHECK (NODE), 0)

#define OMP_TARGET_EXIT_DATA_CLAUSES(NODE)\
  TREE_OPERAND (OMP_TARGET_EXIT_DATA_CHECK (NODE), 0)

#define OMP_CLAUSE_SIZE(NODE)						\
  OMP_CLAUSE_OPERAND (OMP_CLAUSE_RANGE_CHECK (OMP_CLAUSE_CHECK (NODE),	\
					      OMP_CLAUSE_FROM,		\
					      OMP_CLAUSE__CACHE_), 1)

#define OMP_CLAUSE_CHAIN(NODE)     TREE_CHAIN (OMP_CLAUSE_CHECK (NODE))
#define OMP_CLAUSE_DECL(NODE)      					\
  OMP_CLAUSE_OPERAND (OMP_CLAUSE_RANGE_CHECK (OMP_CLAUSE_CHECK (NODE),	\
					      OMP_CLAUSE_PRIVATE,	\
					      OMP_CLAUSE__LOOPTEMP_), 0)
#define OMP_CLAUSE_HAS_LOCATION(NODE) \
  (LOCATION_LOCUS ((OMP_CLAUSE_CHECK (NODE))->omp_clause.locus)		\
  != UNKNOWN_LOCATION)
#define OMP_CLAUSE_LOCATION(NODE)  (OMP_CLAUSE_CHECK (NODE))->omp_clause.locus

/* True on an OMP_SECTION statement that was the last lexical member.
   This status is meaningful in the implementation of lastprivate.  */
#define OMP_SECTION_LAST(NODE) \
  (OMP_SECTION_CHECK (NODE)->base.private_flag)

/* True on an OMP_PARALLEL statement if it represents an explicit
   combined parallel work-sharing constructs.  */
#define OMP_PARALLEL_COMBINED(NODE) \
  (OMP_PARALLEL_CHECK (NODE)->base.private_flag)

/* True on an OMP_TEAMS statement if it represents an explicit
   combined teams distribute constructs.  */
#define OMP_TEAMS_COMBINED(NODE) \
  (OMP_TEAMS_CHECK (NODE)->base.private_flag)

/* True on an OMP_TARGET statement if it represents explicit
   combined target teams, target parallel or target simd constructs.  */
#define OMP_TARGET_COMBINED(NODE) \
  (OMP_TARGET_CHECK (NODE)->base.private_flag)

/* True if OMP_ATOMIC* is supposed to be sequentially consistent
   as opposed to relaxed.  */
#define OMP_ATOMIC_SEQ_CST(NODE) \
  (TREE_RANGE_CHECK (NODE, OMP_ATOMIC, \
		     OMP_ATOMIC_CAPTURE_NEW)->base.private_flag)

/* True on a PRIVATE clause if its decl is kept around for debugging
   information only and its DECL_VALUE_EXPR is supposed to point
   to what it has been remapped to.  */
#define OMP_CLAUSE_PRIVATE_DEBUG(NODE) \
  (OMP_CLAUSE_SUBCODE_CHECK (NODE, OMP_CLAUSE_PRIVATE)->base.public_flag)

/* True on a PRIVATE clause if ctor needs access to outer region's
   variable.  */
#define OMP_CLAUSE_PRIVATE_OUTER_REF(NODE) \
  TREE_PRIVATE (OMP_CLAUSE_SUBCODE_CHECK (NODE, OMP_CLAUSE_PRIVATE))

/* True if a PRIVATE clause is for a C++ class IV on taskloop construct
   (thus should be private on the outer taskloop and firstprivate on
   task).  */
#define OMP_CLAUSE_PRIVATE_TASKLOOP_IV(NODE) \
  TREE_PROTECTED (OMP_CLAUSE_SUBCODE_CHECK (NODE, OMP_CLAUSE_PRIVATE))

/* True on a FIRSTPRIVATE clause if it has been added implicitly.  */
#define OMP_CLAUSE_FIRSTPRIVATE_IMPLICIT(NODE) \
  (OMP_CLAUSE_SUBCODE_CHECK (NODE, OMP_CLAUSE_FIRSTPRIVATE)->base.public_flag)

/* True on a LASTPRIVATE clause if a FIRSTPRIVATE clause for the same
   decl is present in the chain.  */
#define OMP_CLAUSE_LASTPRIVATE_FIRSTPRIVATE(NODE) \
  (OMP_CLAUSE_SUBCODE_CHECK (NODE, OMP_CLAUSE_LASTPRIVATE)->base.public_flag)
#define OMP_CLAUSE_LASTPRIVATE_STMT(NODE) \
  OMP_CLAUSE_OPERAND (OMP_CLAUSE_SUBCODE_CHECK (NODE,			\
						OMP_CLAUSE_LASTPRIVATE),\
		      1)
#define OMP_CLAUSE_LASTPRIVATE_GIMPLE_SEQ(NODE) \
  (OMP_CLAUSE_CHECK (NODE))->omp_clause.gimple_reduction_init

/* True if a LASTPRIVATE clause is for a C++ class IV on taskloop construct
   (thus should be lastprivate on the outer taskloop and firstprivate on
   task).  */
#define OMP_CLAUSE_LASTPRIVATE_TASKLOOP_IV(NODE) \
  TREE_PROTECTED (OMP_CLAUSE_SUBCODE_CHECK (NODE, OMP_CLAUSE_LASTPRIVATE))

/* True on a SHARED clause if a FIRSTPRIVATE clause for the same
   decl is present in the chain (this can happen only for taskloop
   with FIRSTPRIVATE/LASTPRIVATE on it originally.  */
#define OMP_CLAUSE_SHARED_FIRSTPRIVATE(NODE) \
  (OMP_CLAUSE_SUBCODE_CHECK (NODE, OMP_CLAUSE_SHARED)->base.public_flag)

/* True on a SHARED clause if a scalar is not modified in the body and
   thus could be optimized as firstprivate.  */
#define OMP_CLAUSE_SHARED_READONLY(NODE) \
  TREE_PRIVATE (OMP_CLAUSE_SUBCODE_CHECK (NODE, OMP_CLAUSE_SHARED))

#define OMP_CLAUSE_IF_MODIFIER(NODE)	\
  (OMP_CLAUSE_SUBCODE_CHECK (NODE, OMP_CLAUSE_IF)->omp_clause.subcode.if_modifier)

#define OMP_CLAUSE_FINAL_EXPR(NODE) \
  OMP_CLAUSE_OPERAND (OMP_CLAUSE_SUBCODE_CHECK (NODE, OMP_CLAUSE_FINAL), 0)
#define OMP_CLAUSE_IF_EXPR(NODE) \
  OMP_CLAUSE_OPERAND (OMP_CLAUSE_SUBCODE_CHECK (NODE, OMP_CLAUSE_IF), 0)
#define OMP_CLAUSE_NUM_THREADS_EXPR(NODE) \
  OMP_CLAUSE_OPERAND (OMP_CLAUSE_SUBCODE_CHECK (NODE, OMP_CLAUSE_NUM_THREADS),0)
#define OMP_CLAUSE_SCHEDULE_CHUNK_EXPR(NODE) \
  OMP_CLAUSE_OPERAND (OMP_CLAUSE_SUBCODE_CHECK (NODE, OMP_CLAUSE_SCHEDULE), 0)
#define OMP_CLAUSE_NUM_TASKS_EXPR(NODE) \
  OMP_CLAUSE_OPERAND (OMP_CLAUSE_SUBCODE_CHECK (NODE, OMP_CLAUSE_NUM_TASKS), 0)
#define OMP_CLAUSE_HINT_EXPR(NODE) \
  OMP_CLAUSE_OPERAND (OMP_CLAUSE_SUBCODE_CHECK (NODE, OMP_CLAUSE_HINT), 0)

#define OMP_CLAUSE_GRAINSIZE_EXPR(NODE) \
  OMP_CLAUSE_OPERAND (OMP_CLAUSE_SUBCODE_CHECK (NODE, OMP_CLAUSE_GRAINSIZE),0)

#define OMP_CLAUSE_PRIORITY_EXPR(NODE) \
  OMP_CLAUSE_OPERAND (OMP_CLAUSE_SUBCODE_CHECK (NODE, OMP_CLAUSE_PRIORITY),0)

/* OpenACC clause expressions  */
#define OMP_CLAUSE_EXPR(NODE, CLAUSE) \
  OMP_CLAUSE_OPERAND (OMP_CLAUSE_SUBCODE_CHECK (NODE, CLAUSE), 0)
#define OMP_CLAUSE_GANG_EXPR(NODE) \
  OMP_CLAUSE_OPERAND ( \
    OMP_CLAUSE_SUBCODE_CHECK (NODE, OMP_CLAUSE_GANG), 0)
#define OMP_CLAUSE_GANG_STATIC_EXPR(NODE) \
  OMP_CLAUSE_OPERAND ( \
    OMP_CLAUSE_SUBCODE_CHECK (NODE, OMP_CLAUSE_GANG), 1)
#define OMP_CLAUSE_ASYNC_EXPR(NODE) \
  OMP_CLAUSE_OPERAND ( \
    OMP_CLAUSE_SUBCODE_CHECK (NODE, OMP_CLAUSE_ASYNC), 0)
#define OMP_CLAUSE_WAIT_EXPR(NODE) \
  OMP_CLAUSE_OPERAND ( \
    OMP_CLAUSE_SUBCODE_CHECK (NODE, OMP_CLAUSE_WAIT), 0)
#define OMP_CLAUSE_VECTOR_EXPR(NODE) \
  OMP_CLAUSE_OPERAND ( \
    OMP_CLAUSE_SUBCODE_CHECK (NODE, OMP_CLAUSE_VECTOR), 0)
#define OMP_CLAUSE_WORKER_EXPR(NODE) \
  OMP_CLAUSE_OPERAND ( \
    OMP_CLAUSE_SUBCODE_CHECK (NODE, OMP_CLAUSE_WORKER), 0)
#define OMP_CLAUSE_NUM_GANGS_EXPR(NODE) \
  OMP_CLAUSE_OPERAND ( \
    OMP_CLAUSE_SUBCODE_CHECK (NODE, OMP_CLAUSE_NUM_GANGS), 0)
#define OMP_CLAUSE_NUM_WORKERS_EXPR(NODE) \
  OMP_CLAUSE_OPERAND ( \
    OMP_CLAUSE_SUBCODE_CHECK (NODE, OMP_CLAUSE_NUM_WORKERS), 0)
#define OMP_CLAUSE_VECTOR_LENGTH_EXPR(NODE) \
  OMP_CLAUSE_OPERAND ( \
    OMP_CLAUSE_SUBCODE_CHECK (NODE, OMP_CLAUSE_VECTOR_LENGTH), 0)

#define OMP_CLAUSE_DEPEND_KIND(NODE) \
  (OMP_CLAUSE_SUBCODE_CHECK (NODE, OMP_CLAUSE_DEPEND)->omp_clause.subcode.depend_kind)

#define OMP_CLAUSE_DEPEND_SINK_NEGATIVE(NODE) \
  TREE_PUBLIC (TREE_LIST_CHECK (NODE))

#define OMP_CLAUSE_MAP_KIND(NODE) \
  ((enum gomp_map_kind) OMP_CLAUSE_SUBCODE_CHECK (NODE, OMP_CLAUSE_MAP)->omp_clause.subcode.map_kind)
#define OMP_CLAUSE_SET_MAP_KIND(NODE, MAP_KIND) \
  (OMP_CLAUSE_SUBCODE_CHECK (NODE, OMP_CLAUSE_MAP)->omp_clause.subcode.map_kind \
   = (unsigned int) (MAP_KIND))

/* Nonzero if this map clause is for array (rather than pointer) based array
   section with zero bias.  Both the non-decl OMP_CLAUSE_MAP and corresponding
   OMP_CLAUSE_MAP with GOMP_MAP_POINTER are marked with this flag.  */
#define OMP_CLAUSE_MAP_ZERO_BIAS_ARRAY_SECTION(NODE) \
  (OMP_CLAUSE_SUBCODE_CHECK (NODE, OMP_CLAUSE_MAP)->base.public_flag)
/* Nonzero if this is a mapped array section, that might need special
   treatment if OMP_CLAUSE_SIZE is zero.  */
#define OMP_CLAUSE_MAP_MAYBE_ZERO_LENGTH_ARRAY_SECTION(NODE) \
  TREE_PROTECTED (OMP_CLAUSE_SUBCODE_CHECK (NODE, OMP_CLAUSE_MAP))
/* Nonzero if this map clause is for an ACC parallel reduction variable.  */
#define OMP_CLAUSE_MAP_IN_REDUCTION(NODE) \
  TREE_PRIVATE (OMP_CLAUSE_SUBCODE_CHECK (NODE, OMP_CLAUSE_MAP))

#define OMP_CLAUSE_PROC_BIND_KIND(NODE) \
  (OMP_CLAUSE_SUBCODE_CHECK (NODE, OMP_CLAUSE_PROC_BIND)->omp_clause.subcode.proc_bind_kind)

#define OMP_CLAUSE_COLLAPSE_EXPR(NODE) \
  OMP_CLAUSE_OPERAND (OMP_CLAUSE_SUBCODE_CHECK (NODE, OMP_CLAUSE_COLLAPSE), 0)
#define OMP_CLAUSE_COLLAPSE_ITERVAR(NODE) \
  OMP_CLAUSE_OPERAND (OMP_CLAUSE_SUBCODE_CHECK (NODE, OMP_CLAUSE_COLLAPSE), 1)
#define OMP_CLAUSE_COLLAPSE_COUNT(NODE) \
  OMP_CLAUSE_OPERAND (OMP_CLAUSE_SUBCODE_CHECK (NODE, OMP_CLAUSE_COLLAPSE), 2)

#define OMP_CLAUSE_ORDERED_EXPR(NODE) \
  OMP_CLAUSE_OPERAND (OMP_CLAUSE_SUBCODE_CHECK (NODE, OMP_CLAUSE_ORDERED), 0)

#define OMP_CLAUSE_REDUCTION_CODE(NODE)	\
  (OMP_CLAUSE_SUBCODE_CHECK (NODE, OMP_CLAUSE_REDUCTION)->omp_clause.subcode.reduction_code)
#define OMP_CLAUSE_REDUCTION_INIT(NODE) \
  OMP_CLAUSE_OPERAND (OMP_CLAUSE_SUBCODE_CHECK (NODE, OMP_CLAUSE_REDUCTION), 1)
#define OMP_CLAUSE_REDUCTION_MERGE(NODE) \
  OMP_CLAUSE_OPERAND (OMP_CLAUSE_SUBCODE_CHECK (NODE, OMP_CLAUSE_REDUCTION), 2)
#define OMP_CLAUSE_REDUCTION_GIMPLE_INIT(NODE) \
  (OMP_CLAUSE_CHECK (NODE))->omp_clause.gimple_reduction_init
#define OMP_CLAUSE_REDUCTION_GIMPLE_MERGE(NODE) \
  (OMP_CLAUSE_CHECK (NODE))->omp_clause.gimple_reduction_merge
#define OMP_CLAUSE_REDUCTION_PLACEHOLDER(NODE) \
  OMP_CLAUSE_OPERAND (OMP_CLAUSE_SUBCODE_CHECK (NODE, OMP_CLAUSE_REDUCTION), 3)
#define OMP_CLAUSE_REDUCTION_DECL_PLACEHOLDER(NODE) \
  OMP_CLAUSE_OPERAND (OMP_CLAUSE_SUBCODE_CHECK (NODE, OMP_CLAUSE_REDUCTION), 4)

/* True if a REDUCTION clause may reference the original list item (omp_orig)
   in its OMP_CLAUSE_REDUCTION_{,GIMPLE_}INIT.  */
#define OMP_CLAUSE_REDUCTION_OMP_ORIG_REF(NODE) \
  (OMP_CLAUSE_SUBCODE_CHECK (NODE, OMP_CLAUSE_REDUCTION)->base.public_flag)

/* True if a LINEAR clause doesn't need copy in.  True for iterator vars which
   are always initialized inside of the loop construct, false otherwise.  */
#define OMP_CLAUSE_LINEAR_NO_COPYIN(NODE) \
  (OMP_CLAUSE_SUBCODE_CHECK (NODE, OMP_CLAUSE_LINEAR)->base.public_flag)

/* True if a LINEAR clause doesn't need copy out.  True for iterator vars which
   are declared inside of the simd construct.  */
#define OMP_CLAUSE_LINEAR_NO_COPYOUT(NODE) \
  TREE_PRIVATE (OMP_CLAUSE_SUBCODE_CHECK (NODE, OMP_CLAUSE_LINEAR))

/* True if a LINEAR clause has a stride that is variable.  */
#define OMP_CLAUSE_LINEAR_VARIABLE_STRIDE(NODE) \
  TREE_PROTECTED (OMP_CLAUSE_SUBCODE_CHECK (NODE, OMP_CLAUSE_LINEAR))

/* True if a LINEAR clause is for an array or allocatable variable that
   needs special handling by the frontend.  */
#define OMP_CLAUSE_LINEAR_ARRAY(NODE) \
  (OMP_CLAUSE_SUBCODE_CHECK (NODE, OMP_CLAUSE_LINEAR)->base.deprecated_flag)

#define OMP_CLAUSE_LINEAR_STEP(NODE) \
  OMP_CLAUSE_OPERAND (OMP_CLAUSE_SUBCODE_CHECK (NODE, OMP_CLAUSE_LINEAR), 1)

#define OMP_CLAUSE_LINEAR_STMT(NODE) \
  OMP_CLAUSE_OPERAND (OMP_CLAUSE_SUBCODE_CHECK (NODE, OMP_CLAUSE_LINEAR), 2)

#define OMP_CLAUSE_LINEAR_GIMPLE_SEQ(NODE) \
  (OMP_CLAUSE_CHECK (NODE))->omp_clause.gimple_reduction_init

#define OMP_CLAUSE_LINEAR_KIND(NODE) \
  (OMP_CLAUSE_SUBCODE_CHECK (NODE, OMP_CLAUSE_LINEAR)->omp_clause.subcode.linear_kind)

#define OMP_CLAUSE_ALIGNED_ALIGNMENT(NODE) \
  OMP_CLAUSE_OPERAND (OMP_CLAUSE_SUBCODE_CHECK (NODE, OMP_CLAUSE_ALIGNED), 1)

#define OMP_CLAUSE_NUM_TEAMS_EXPR(NODE) \
  OMP_CLAUSE_OPERAND (OMP_CLAUSE_SUBCODE_CHECK (NODE, OMP_CLAUSE_NUM_TEAMS), 0)

#define OMP_CLAUSE_THREAD_LIMIT_EXPR(NODE) \
  OMP_CLAUSE_OPERAND (OMP_CLAUSE_SUBCODE_CHECK (NODE, \
						OMP_CLAUSE_THREAD_LIMIT), 0)

#define OMP_CLAUSE_DEVICE_ID(NODE) \
  OMP_CLAUSE_OPERAND (OMP_CLAUSE_SUBCODE_CHECK (NODE, OMP_CLAUSE_DEVICE), 0)

#define OMP_CLAUSE_DIST_SCHEDULE_CHUNK_EXPR(NODE) \
  OMP_CLAUSE_OPERAND (OMP_CLAUSE_SUBCODE_CHECK (NODE, \
						OMP_CLAUSE_DIST_SCHEDULE), 0)

#define OMP_CLAUSE_SAFELEN_EXPR(NODE) \
  OMP_CLAUSE_OPERAND (OMP_CLAUSE_SUBCODE_CHECK (NODE, OMP_CLAUSE_SAFELEN), 0)

#define OMP_CLAUSE_SIMDLEN_EXPR(NODE) \
  OMP_CLAUSE_OPERAND (OMP_CLAUSE_SUBCODE_CHECK (NODE, OMP_CLAUSE_SIMDLEN), 0)

#define OMP_CLAUSE__SIMDUID__DECL(NODE) \
  OMP_CLAUSE_OPERAND (OMP_CLAUSE_SUBCODE_CHECK (NODE, OMP_CLAUSE__SIMDUID_), 0)

#define OMP_CLAUSE_SCHEDULE_KIND(NODE) \
  (OMP_CLAUSE_SUBCODE_CHECK (NODE, OMP_CLAUSE_SCHEDULE)->omp_clause.subcode.schedule_kind)

/* True if a SCHEDULE clause has the simd modifier on it.  */
#define OMP_CLAUSE_SCHEDULE_SIMD(NODE) \
  (OMP_CLAUSE_SUBCODE_CHECK (NODE, OMP_CLAUSE_SCHEDULE)->base.public_flag)

#define OMP_CLAUSE_DEFAULT_KIND(NODE) \
  (OMP_CLAUSE_SUBCODE_CHECK (NODE, OMP_CLAUSE_DEFAULT)->omp_clause.subcode.default_kind)

#define OMP_CLAUSE_TILE_LIST(NODE) \
  OMP_CLAUSE_OPERAND (OMP_CLAUSE_SUBCODE_CHECK (NODE, OMP_CLAUSE_TILE), 0)
#define OMP_CLAUSE_TILE_ITERVAR(NODE) \
  OMP_CLAUSE_OPERAND (OMP_CLAUSE_SUBCODE_CHECK (NODE, OMP_CLAUSE_TILE), 1)
#define OMP_CLAUSE_TILE_COUNT(NODE) \
  OMP_CLAUSE_OPERAND (OMP_CLAUSE_SUBCODE_CHECK (NODE, OMP_CLAUSE_TILE), 2)

#define OMP_CLAUSE__GRIDDIM__DIMENSION(NODE) \
  (OMP_CLAUSE_SUBCODE_CHECK (NODE, OMP_CLAUSE__GRIDDIM_)\
   ->omp_clause.subcode.dimension)
#define OMP_CLAUSE__GRIDDIM__SIZE(NODE) \
  OMP_CLAUSE_OPERAND (OMP_CLAUSE_SUBCODE_CHECK (NODE, OMP_CLAUSE__GRIDDIM_), 0)
#define OMP_CLAUSE__GRIDDIM__GROUP(NODE) \
  OMP_CLAUSE_OPERAND (OMP_CLAUSE_SUBCODE_CHECK (NODE, OMP_CLAUSE__GRIDDIM_), 1)

/* SSA_NAME accessors.  */

/* Whether SSA_NAME NODE is a virtual operand.  This simply caches the
   information in the underlying SSA_NAME_VAR for efficiency.  */
#define SSA_NAME_IS_VIRTUAL_OPERAND(NODE) \
  SSA_NAME_CHECK (NODE)->base.public_flag

/* Returns the IDENTIFIER_NODE giving the SSA name a name or NULL_TREE
   if there is no name associated with it.  */
#define SSA_NAME_IDENTIFIER(NODE)				\
  (SSA_NAME_CHECK (NODE)->ssa_name.var != NULL_TREE		\
   ? (TREE_CODE ((NODE)->ssa_name.var) == IDENTIFIER_NODE	\
      ? (NODE)->ssa_name.var					\
      : DECL_NAME ((NODE)->ssa_name.var))			\
   : NULL_TREE)

/* Returns the variable being referenced.  This can be NULL_TREE for
   temporaries not associated with any user variable.
   Once released, this is the only field that can be relied upon.  */
#define SSA_NAME_VAR(NODE)					\
  (SSA_NAME_CHECK (NODE)->ssa_name.var == NULL_TREE		\
   || TREE_CODE ((NODE)->ssa_name.var) == IDENTIFIER_NODE	\
   ? NULL_TREE : (NODE)->ssa_name.var)

#define SET_SSA_NAME_VAR_OR_IDENTIFIER(NODE,VAR) \
  do \
    { \
      tree var_ = (VAR); \
      SSA_NAME_CHECK (NODE)->ssa_name.var = var_; \
      SSA_NAME_IS_VIRTUAL_OPERAND (NODE) \
	= (var_ \
	   && TREE_CODE (var_) == VAR_DECL \
	   && VAR_DECL_IS_VIRTUAL_OPERAND (var_)); \
    } \
  while (0)

/* Returns the statement which defines this SSA name.  */
#define SSA_NAME_DEF_STMT(NODE)	SSA_NAME_CHECK (NODE)->ssa_name.def_stmt

/* Returns the SSA version number of this SSA name.  Note that in
   tree SSA, version numbers are not per variable and may be recycled.  */
#define SSA_NAME_VERSION(NODE)	SSA_NAME_CHECK (NODE)->base.u.version

/* Nonzero if this SSA name occurs in an abnormal PHI.  SSA_NAMES are
   never output, so we can safely use the ASM_WRITTEN_FLAG for this
   status bit.  */
#define SSA_NAME_OCCURS_IN_ABNORMAL_PHI(NODE) \
    SSA_NAME_CHECK (NODE)->base.asm_written_flag

/* Nonzero if this SSA_NAME expression is currently on the free list of
   SSA_NAMES.  Using NOTHROW_FLAG seems reasonably safe since throwing
   has no meaning for an SSA_NAME.  */
#define SSA_NAME_IN_FREE_LIST(NODE) \
    SSA_NAME_CHECK (NODE)->base.nothrow_flag

/* Nonzero if this SSA_NAME is the default definition for the
   underlying symbol.  A default SSA name is created for symbol S if
   the very first reference to S in the function is a read operation.
   Default definitions are always created by an empty statement and
   belong to no basic block.  */
#define SSA_NAME_IS_DEFAULT_DEF(NODE) \
    SSA_NAME_CHECK (NODE)->base.default_def_flag

/* Attributes for SSA_NAMEs for pointer-type variables.  */
#define SSA_NAME_PTR_INFO(N) \
   SSA_NAME_CHECK (N)->ssa_name.info.ptr_info

/* True if SSA_NAME_RANGE_INFO describes an anti-range.  */
#define SSA_NAME_ANTI_RANGE_P(N) \
    SSA_NAME_CHECK (N)->base.static_flag

/* The type of range described by SSA_NAME_RANGE_INFO.  */
#define SSA_NAME_RANGE_TYPE(N) \
    (SSA_NAME_ANTI_RANGE_P (N) ? VR_ANTI_RANGE : VR_RANGE)

/* Value range info attributes for SSA_NAMEs of non pointer-type variables.  */
#define SSA_NAME_RANGE_INFO(N) \
    SSA_NAME_CHECK (N)->ssa_name.info.range_info

/* Return the immediate_use information for an SSA_NAME. */
#define SSA_NAME_IMM_USE_NODE(NODE) SSA_NAME_CHECK (NODE)->ssa_name.imm_uses

#define OMP_CLAUSE_CODE(NODE)					\
	(OMP_CLAUSE_CHECK (NODE))->omp_clause.code

#define OMP_CLAUSE_SET_CODE(NODE, CODE)				\
	((OMP_CLAUSE_CHECK (NODE))->omp_clause.code = (CODE))

#define OMP_CLAUSE_OPERAND(NODE, I)				\
	OMP_CLAUSE_ELT_CHECK (NODE, I)

/* In a BLOCK node.  */
#define BLOCK_VARS(NODE) (BLOCK_CHECK (NODE)->block.vars)
#define BLOCK_NONLOCALIZED_VARS(NODE) \
  (BLOCK_CHECK (NODE)->block.nonlocalized_vars)
#define BLOCK_NUM_NONLOCALIZED_VARS(NODE) \
  vec_safe_length (BLOCK_NONLOCALIZED_VARS (NODE))
#define BLOCK_NONLOCALIZED_VAR(NODE,N) (*BLOCK_NONLOCALIZED_VARS (NODE))[N]
#define BLOCK_SUBBLOCKS(NODE) (BLOCK_CHECK (NODE)->block.subblocks)
#define BLOCK_SUPERCONTEXT(NODE) (BLOCK_CHECK (NODE)->block.supercontext)
#define BLOCK_CHAIN(NODE) (BLOCK_CHECK (NODE)->block.chain)
#define BLOCK_ABSTRACT_ORIGIN(NODE) (BLOCK_CHECK (NODE)->block.abstract_origin)
#define BLOCK_ABSTRACT(NODE) (BLOCK_CHECK (NODE)->block.abstract_flag)
#define BLOCK_DIE(NODE) (BLOCK_CHECK (NODE)->block.die)

/* True if BLOCK has the same ranges as its BLOCK_SUPERCONTEXT.  */
#define BLOCK_SAME_RANGE(NODE) (BLOCK_CHECK (NODE)->base.u.bits.nameless_flag)

/* True if BLOCK appears in cold section.  */
#define BLOCK_IN_COLD_SECTION_P(NODE) \
  (BLOCK_CHECK (NODE)->base.u.bits.atomic_flag)

/* An index number for this block.  These values are not guaranteed to
   be unique across functions -- whether or not they are depends on
   the debugging output format in use.  */
#define BLOCK_NUMBER(NODE) (BLOCK_CHECK (NODE)->block.block_num)

/* If block reordering splits a lexical block into discontiguous
   address ranges, we'll make a copy of the original block.

   Note that this is logically distinct from BLOCK_ABSTRACT_ORIGIN.
   In that case, we have one source block that has been replicated
   (through inlining or unrolling) into many logical blocks, and that
   these logical blocks have different physical variables in them.

   In this case, we have one logical block split into several
   non-contiguous address ranges.  Most debug formats can't actually
   represent this idea directly, so we fake it by creating multiple
   logical blocks with the same variables in them.  However, for those
   that do support non-contiguous regions, these allow the original
   logical block to be reconstructed, along with the set of address
   ranges.

   One of the logical block fragments is arbitrarily chosen to be
   the ORIGIN.  The other fragments will point to the origin via
   BLOCK_FRAGMENT_ORIGIN; the origin itself will have this pointer
   be null.  The list of fragments will be chained through
   BLOCK_FRAGMENT_CHAIN from the origin.  */

#define BLOCK_FRAGMENT_ORIGIN(NODE) (BLOCK_CHECK (NODE)->block.fragment_origin)
#define BLOCK_FRAGMENT_CHAIN(NODE) (BLOCK_CHECK (NODE)->block.fragment_chain)

/* For an inlined function, this gives the location where it was called
   from.  This is only set in the top level block, which corresponds to the
   inlined function scope.  This is used in the debug output routines.  */

#define BLOCK_SOURCE_LOCATION(NODE) (BLOCK_CHECK (NODE)->block.locus)

/* This gives the location of the end of the block, useful to attach
   code implicitly generated for outgoing paths.  */

#define BLOCK_SOURCE_END_LOCATION(NODE) (BLOCK_CHECK (NODE)->block.end_locus)

/* Define fields and accessors for nodes representing data types.  */

/* See tree.def for documentation of the use of these fields.
   Look at the documentation of the various ..._TYPE tree codes.

   Note that the type.values, type.minval, and type.maxval fields are
   overloaded and used for different macros in different kinds of types.
   Each macro must check to ensure the tree node is of the proper kind of
   type.  Note also that some of the front-ends also overload these fields,
   so they must be checked as well.  */

#define TYPE_UID(NODE) (TYPE_CHECK (NODE)->type_common.uid)
#define TYPE_SIZE(NODE) (TYPE_CHECK (NODE)->type_common.size)
#define TYPE_SIZE_UNIT(NODE) (TYPE_CHECK (NODE)->type_common.size_unit)
#define TYPE_POINTER_TO(NODE) (TYPE_CHECK (NODE)->type_common.pointer_to)
#define TYPE_REFERENCE_TO(NODE) (TYPE_CHECK (NODE)->type_common.reference_to)
#define TYPE_PRECISION(NODE) (TYPE_CHECK (NODE)->type_common.precision)
#define TYPE_NAME(NODE) (TYPE_CHECK (NODE)->type_common.name)
#define TYPE_NEXT_VARIANT(NODE) (TYPE_CHECK (NODE)->type_common.next_variant)
#define TYPE_MAIN_VARIANT(NODE) (TYPE_CHECK (NODE)->type_common.main_variant)
#define TYPE_CONTEXT(NODE) (TYPE_CHECK (NODE)->type_common.context)

#define TYPE_MODE_RAW(NODE) (TYPE_CHECK (NODE)->type_common.mode)
#define TYPE_MODE(NODE) \
  (VECTOR_TYPE_P (TYPE_CHECK (NODE)) \
   ? vector_type_mode (NODE) : (NODE)->type_common.mode)
#define SCALAR_TYPE_MODE(NODE) \
  (as_a <scalar_mode> (TYPE_CHECK (NODE)->type_common.mode))
#define SCALAR_INT_TYPE_MODE(NODE) \
  (as_a <scalar_int_mode> (TYPE_CHECK (NODE)->type_common.mode))
#define SCALAR_FLOAT_TYPE_MODE(NODE) \
  (as_a <scalar_float_mode> (TYPE_CHECK (NODE)->type_common.mode))
#define SET_TYPE_MODE(NODE, MODE) \
  (TYPE_CHECK (NODE)->type_common.mode = (MODE))

extern machine_mode element_mode (const_tree);
extern machine_mode vector_type_mode (const_tree);

/* The "canonical" type for this type node, which is used by frontends to
   compare the type for equality with another type.  If two types are
   equal (based on the semantics of the language), then they will have
   equivalent TYPE_CANONICAL entries.

   As a special case, if TYPE_CANONICAL is NULL_TREE, and thus
   TYPE_STRUCTURAL_EQUALITY_P is true, then it cannot
   be used for comparison against other types.  Instead, the type is
   said to require structural equality checks, described in
   TYPE_STRUCTURAL_EQUALITY_P.

   For unqualified aggregate and function types the middle-end relies on
   TYPE_CANONICAL to tell whether two variables can be assigned
   to each other without a conversion.  The middle-end also makes sure
   to assign the same alias-sets to the type partition with equal
   TYPE_CANONICAL of their unqualified variants.  */
#define TYPE_CANONICAL(NODE) (TYPE_CHECK (NODE)->type_common.canonical)
/* Indicates that the type node requires structural equality
   checks.  The compiler will need to look at the composition of the
   type to determine whether it is equal to another type, rather than
   just comparing canonical type pointers.  For instance, we would need
   to look at the return and parameter types of a FUNCTION_TYPE
   node.  */
#define TYPE_STRUCTURAL_EQUALITY_P(NODE) (TYPE_CANONICAL (NODE) == NULL_TREE)
/* Sets the TYPE_CANONICAL field to NULL_TREE, indicating that the
   type node requires structural equality.  */
#define SET_TYPE_STRUCTURAL_EQUALITY(NODE) (TYPE_CANONICAL (NODE) = NULL_TREE)

#define TYPE_IBIT(NODE) (GET_MODE_IBIT (TYPE_MODE (NODE)))
#define TYPE_FBIT(NODE) (GET_MODE_FBIT (TYPE_MODE (NODE)))

/* The (language-specific) typed-based alias set for this type.
   Objects whose TYPE_ALIAS_SETs are different cannot alias each
   other.  If the TYPE_ALIAS_SET is -1, no alias set has yet been
   assigned to this type.  If the TYPE_ALIAS_SET is 0, objects of this
   type can alias objects of any type.  */
#define TYPE_ALIAS_SET(NODE) (TYPE_CHECK (NODE)->type_common.alias_set)

/* Nonzero iff the typed-based alias set for this type has been
   calculated.  */
#define TYPE_ALIAS_SET_KNOWN_P(NODE) \
  (TYPE_CHECK (NODE)->type_common.alias_set != -1)

/* A TREE_LIST of IDENTIFIER nodes of the attributes that apply
   to this type.  */
#define TYPE_ATTRIBUTES(NODE) (TYPE_CHECK (NODE)->type_common.attributes)

/* The alignment necessary for objects of this type.
   The value is an int, measured in bits and must be a power of two.
   We support also an "alignment" of zero.  */
#define TYPE_ALIGN(NODE) \
    (TYPE_CHECK (NODE)->type_common.align \
     ? ((unsigned)1) << ((NODE)->type_common.align - 1) : 0)

/* Specify that TYPE_ALIGN(NODE) is X.  */
#define SET_TYPE_ALIGN(NODE, X) \
    (TYPE_CHECK (NODE)->type_common.align = ffs_hwi (X))

/* 1 if the alignment for this type was requested by "aligned" attribute,
   0 if it is the default for this type.  */
#define TYPE_USER_ALIGN(NODE) (TYPE_CHECK (NODE)->base.u.bits.user_align)

/* The alignment for NODE, in bytes.  */
#define TYPE_ALIGN_UNIT(NODE) (TYPE_ALIGN (NODE) / BITS_PER_UNIT)

/* The minimum alignment necessary for objects of this type without
   warning.  The value is an int, measured in bits.  */
#define TYPE_WARN_IF_NOT_ALIGN(NODE) \
    (TYPE_CHECK (NODE)->type_common.warn_if_not_align \
     ? ((unsigned)1) << ((NODE)->type_common.warn_if_not_align - 1) : 0)

/* Specify that TYPE_WARN_IF_NOT_ALIGN(NODE) is X.  */
#define SET_TYPE_WARN_IF_NOT_ALIGN(NODE, X) \
    (TYPE_CHECK (NODE)->type_common.warn_if_not_align = ffs_hwi (X))

/* If your language allows you to declare types, and you want debug info
   for them, then you need to generate corresponding TYPE_DECL nodes.
   These "stub" TYPE_DECL nodes have no name, and simply point at the
   type node.  You then set the TYPE_STUB_DECL field of the type node
   to point back at the TYPE_DECL node.  This allows the debug routines
   to know that the two nodes represent the same type, so that we only
   get one debug info record for them.  */
#define TYPE_STUB_DECL(NODE) (TREE_CHAIN (TYPE_CHECK (NODE)))

/* In a RECORD_TYPE, UNION_TYPE, QUAL_UNION_TYPE or ARRAY_TYPE, it means
   the type has BLKmode only because it lacks the alignment required for
   its size.  */
#define TYPE_NO_FORCE_BLK(NODE) \
  (TYPE_CHECK (NODE)->type_common.no_force_blk_flag)

/* Nonzero in a type considered volatile as a whole.  */
#define TYPE_VOLATILE(NODE) (TYPE_CHECK (NODE)->base.volatile_flag)

/* Nonzero in a type considered atomic as a whole.  */
#define TYPE_ATOMIC(NODE) (TYPE_CHECK (NODE)->base.u.bits.atomic_flag)

/* Means this type is const-qualified.  */
#define TYPE_READONLY(NODE) (TYPE_CHECK (NODE)->base.readonly_flag)

/* If nonzero, this type is `restrict'-qualified, in the C sense of
   the term.  */
#define TYPE_RESTRICT(NODE) (TYPE_CHECK (NODE)->type_common.restrict_flag)

/* If nonzero, this type is `shared'-qualified, in the UPC dialect */
#define TYPE_SHARED(NODE) (TYPE_CHECK (NODE)->base.u.bits.shared_flag)

/* If nonzero, this type is `strict'-qualified, in the UPC dialect  */
#define TYPE_STRICT(NODE) (TYPE_CHECK (NODE)->base.u.bits.strict_flag)

/* If nonzero, this type is `relaxed'-qualified, in the UPC dialect  */
#define TYPE_RELAXED(NODE) \
  (TYPE_CHECK (NODE)->base.u.bits.relaxed_flag)

/* Record that we are processing a UPC shared array declaration
   or type definition that refers to THREADS in its array dimension.*/
#define TYPE_HAS_THREADS_FACTOR(NODE) \
  (TYPE_CHECK (NODE)->base.u.bits.threads_factor_flag)

/* If nonzero, type's name shouldn't be emitted into debug info.  */
#define TYPE_NAMELESS(NODE) (TYPE_CHECK (NODE)->base.u.bits.nameless_flag)

/* The address space the type is in.  */
#define TYPE_ADDR_SPACE(NODE) (TYPE_CHECK (NODE)->base.u.bits.address_space)

/* Encode/decode the named memory support as part of the qualifier.  If more
   than 8 qualifiers are added, these macros need to be adjusted.  */
#define ENCODE_QUAL_ADDR_SPACE(NUM) ((NUM & 0xFF) << 8)
#define DECODE_QUAL_ADDR_SPACE(X) (((X) >> 8) & 0xFF)

/* Return all qualifiers except for the address space qualifiers.  */
#define CLEAR_QUAL_ADDR_SPACE(X) ((X) & ~0xFF00)

/* Only keep the address space out of the qualifiers and discard the other
   qualifiers.  */
#define KEEP_QUAL_ADDR_SPACE(X) ((X) & 0xFF00)

/* The set of type qualifiers for this type.  */
#define TYPE_QUALS(NODE)					\
  ((int) ((TYPE_READONLY (NODE) * TYPE_QUAL_CONST)		\
	  | (TYPE_VOLATILE (NODE) * TYPE_QUAL_VOLATILE)		\
	  | (TYPE_ATOMIC (NODE) * TYPE_QUAL_ATOMIC)		\
	  | (TYPE_RESTRICT (NODE) * TYPE_QUAL_RESTRICT)		\
	  | (TYPE_SHARED (NODE) * TYPE_QUAL_SHARED)		\
	  | (TYPE_STRICT (NODE) * TYPE_QUAL_STRICT)		\
	  | (TYPE_RELAXED (NODE) * TYPE_QUAL_RELAXED)		\
	  | (ENCODE_QUAL_ADDR_SPACE (TYPE_ADDR_SPACE (NODE)))))

/* The set of qualifiers pertinent to a FUNCTION_DECL node.  */
#define TREE_FUNC_QUALS(NODE)				\
  ((TREE_READONLY (NODE) * TYPE_QUAL_CONST)		\
   | (TREE_THIS_VOLATILE (NODE) * TYPE_QUAL_VOLATILE))

/* The same as TYPE_QUALS without the address space qualifications.  */
#define TYPE_QUALS_NO_ADDR_SPACE(NODE)				\
  ((int) ((TYPE_READONLY (NODE) * TYPE_QUAL_CONST)		\
	  | (TYPE_VOLATILE (NODE) * TYPE_QUAL_VOLATILE)		\
	  | (TYPE_ATOMIC (NODE) * TYPE_QUAL_ATOMIC)		\
	  | (TYPE_SHARED (NODE) * TYPE_QUAL_SHARED)		\
	  | (TYPE_STRICT (NODE) * TYPE_QUAL_STRICT)		\
	  | (TYPE_RELAXED (NODE) * TYPE_QUAL_RELAXED)		\
	  | (TYPE_RESTRICT (NODE) * TYPE_QUAL_RESTRICT)))

/* The same as TYPE_QUALS without the address space and atomic 
   qualifications.  */
#define TYPE_QUALS_NO_ADDR_SPACE_NO_ATOMIC(NODE)		\
  ((int) ((TYPE_READONLY (NODE) * TYPE_QUAL_CONST)		\
	  | (TYPE_VOLATILE (NODE) * TYPE_QUAL_VOLATILE)		\
          | (TYPE_SHARED (NODE) * TYPE_QUAL_SHARED)		\
          | (TYPE_STRICT (NODE) * TYPE_QUAL_STRICT)		\
          | (TYPE_RELAXED (NODE) * TYPE_QUAL_RELAXED)		\
	  | (TYPE_RESTRICT (NODE) * TYPE_QUAL_RESTRICT)))

/* Non-zero if the blocking factor is 0.  */
#define TYPE_HAS_BLOCK_FACTOR_0(NODE)  \
  TYPE_CHECK (NODE)->base.u.bits.block_factor_0

/* Non-zero if the blocking factor is greater than 1.
   In this case, the blocking factor value is stored in a hash table.  */
#define TYPE_HAS_BLOCK_FACTOR_X(NODE) \
  TYPE_CHECK (NODE)->base.u.bits.block_factor_x

/* Non-zero if the blocking factor is not equal to 1 (the default).  */
#define TYPE_HAS_BLOCK_FACTOR(NODE) \
  (TYPE_SHARED(NODE) \
   && (TYPE_HAS_BLOCK_FACTOR_0 (NODE) \
       || TYPE_HAS_BLOCK_FACTOR_X (NODE)))

/* Return the blocking factor of the type given by NODE..
   The default block factor is one.  The additional flag bits
   over-ride the default.  */
#define TYPE_BLOCK_FACTOR(NODE) \
  (TYPE_SHARED (NODE) \
    ? (TYPE_HAS_BLOCK_FACTOR_0 (NODE) ? size_zero_node \
      : TYPE_HAS_BLOCK_FACTOR_X (NODE) ? block_factor_lookup (NODE) \
      : NULL_TREE) \
    : NULL_TREE)

/* Set the block factor in the type described by NODE.
   For a zero blocking factor set TYPE_BLOCK_FACTOR_0 (NODE). 
   For a blocking factor greater than 1, insert the value
   into a hash table indexed by NODE, and then set the
   flag TYPE_BLOCK_FACTOR_X (NODE).  */
#define SET_TYPE_BLOCK_FACTOR(NODE, VAL) \
  do { \
    if (TYPE_SHARED (NODE)) \
      { \
	TYPE_HAS_BLOCK_FACTOR_0 (NODE) = 0; \
	TYPE_HAS_BLOCK_FACTOR_X (NODE) = 0; \
	if (VAL) \
	  { \
	    gcc_assert (INTEGRAL_TYPE_P (TREE_TYPE (VAL))); \
	    if (!integer_onep (VAL)) \
	      { \
		if (integer_zerop (VAL)) \
		  TYPE_HAS_BLOCK_FACTOR_0 (NODE) = 1; \
		else \
		  { \
		    TYPE_HAS_BLOCK_FACTOR_X (NODE) = 1; \
		    block_factor_insert (NODE, VAL); \
		  } \
	      } \
          } \
      } \
    else \
      gcc_assert (!VAL); \
  } while (0)

extern void block_factor_insert (tree, tree);
extern tree block_factor_lookup (const_tree);
extern tree build_unshared_type (tree);
extern void block_factor_lookup_init (void);
extern tree get_block_factor (const tree);

/* These flags are available for each language front end to use internally.  */
#define TYPE_LANG_FLAG_0(NODE) (TYPE_CHECK (NODE)->type_common.lang_flag_0)
#define TYPE_LANG_FLAG_1(NODE) (TYPE_CHECK (NODE)->type_common.lang_flag_1)
#define TYPE_LANG_FLAG_2(NODE) (TYPE_CHECK (NODE)->type_common.lang_flag_2)
#define TYPE_LANG_FLAG_3(NODE) (TYPE_CHECK (NODE)->type_common.lang_flag_3)
#define TYPE_LANG_FLAG_4(NODE) (TYPE_CHECK (NODE)->type_common.lang_flag_4)
#define TYPE_LANG_FLAG_5(NODE) (TYPE_CHECK (NODE)->type_common.lang_flag_5)
#define TYPE_LANG_FLAG_6(NODE) (TYPE_CHECK (NODE)->type_common.lang_flag_6)
#define TYPE_LANG_FLAG_7(NODE) (TYPE_CHECK (NODE)->type_common.lang_flag_7)

/* Used to keep track of visited nodes in tree traversals.  This is set to
   0 by copy_node and make_node.  */
#define TREE_VISITED(NODE) ((NODE)->base.visited)

/* If set in an ARRAY_TYPE, indicates a string type (for languages
   that distinguish string from array of char).
   If set in a INTEGER_TYPE, indicates a character type.  */
#define TYPE_STRING_FLAG(NODE) (TYPE_CHECK (NODE)->type_common.string_flag)

/* For a VECTOR_TYPE, this is the number of sub-parts of the vector.  */
#define TYPE_VECTOR_SUBPARTS(VECTOR_TYPE) \
  (HOST_WIDE_INT_1U \
   << VECTOR_TYPE_CHECK (VECTOR_TYPE)->type_common.precision)

/* Set precision to n when we have 2^n sub-parts of the vector.  */
#define SET_TYPE_VECTOR_SUBPARTS(VECTOR_TYPE, X) \
  (VECTOR_TYPE_CHECK (VECTOR_TYPE)->type_common.precision = exact_log2 (X))

/* Nonzero in a VECTOR_TYPE if the frontends should not emit warnings
   about missing conversions to other vector types of the same size.  */
#define TYPE_VECTOR_OPAQUE(NODE) \
  (VECTOR_TYPE_CHECK (NODE)->base.default_def_flag)

/* Indicates that objects of this type must be initialized by calling a
   function when they are created.  */
#define TYPE_NEEDS_CONSTRUCTING(NODE) \
  (TYPE_CHECK (NODE)->type_common.needs_constructing_flag)

/* Indicates that a UNION_TYPE object should be passed the same way that
   the first union alternative would be passed, or that a RECORD_TYPE
   object should be passed the same way that the first (and only) member
   would be passed.  */
#define TYPE_TRANSPARENT_AGGR(NODE) \
  (RECORD_OR_UNION_CHECK (NODE)->type_common.transparent_aggr_flag)

/* For an ARRAY_TYPE, indicates that it is not permitted to take the
   address of a component of the type.  This is the counterpart of
   DECL_NONADDRESSABLE_P for arrays, see the definition of this flag.  */
#define TYPE_NONALIASED_COMPONENT(NODE) \
  (ARRAY_TYPE_CHECK (NODE)->type_common.transparent_aggr_flag)

/* For an ARRAY_TYPE, a RECORD_TYPE, a UNION_TYPE or a QUAL_UNION_TYPE
   whether the array is typeless storage or the type contains a member
   with this flag set.  Such types are exempt from type-based alias
   analysis.  For ARRAY_TYPEs with AGGREGATE_TYPE_P element types
   the flag should be inherited from the element type, can change
   when type is finalized and because of that should not be used in
   type hashing.  For ARRAY_TYPEs with non-AGGREGATE_TYPE_P element types
   the flag should not be changed after the array is created and should
   be used in type hashing.  */
#define TYPE_TYPELESS_STORAGE(NODE) \
  (TREE_CHECK4 (NODE, RECORD_TYPE, UNION_TYPE, QUAL_UNION_TYPE, \
		ARRAY_TYPE)->type_common.typeless_storage)

/* Indicated that objects of this type should be laid out in as
   compact a way as possible.  */
#define TYPE_PACKED(NODE) (TYPE_CHECK (NODE)->base.u.bits.packed_flag)

/* Used by type_contains_placeholder_p to avoid recomputation.
   Values are: 0 (unknown), 1 (false), 2 (true).  Never access
   this field directly.  */
#define TYPE_CONTAINS_PLACEHOLDER_INTERNAL(NODE) \
  (TYPE_CHECK (NODE)->type_common.contains_placeholder_bits)

/* Nonzero if RECORD_TYPE represents a final derivation of class.  */
#define TYPE_FINAL_P(NODE) \
  (RECORD_OR_UNION_CHECK (NODE)->base.default_def_flag)

/* The debug output functions use the symtab union field to store
   information specific to the debugging format.  The different debug
   output hooks store different types in the union field.  These three
   macros are used to access different fields in the union.  The debug
   hooks are responsible for consistently using only a specific
   macro.  */

/* Symtab field as an integer.  Used by stabs generator in dbxout.c to
   hold the type's number in the generated stabs.  */
#define TYPE_SYMTAB_ADDRESS(NODE) \
  (TYPE_CHECK (NODE)->type_common.symtab.address)

/* Symtab field as a string.  Used by COFF generator in sdbout.c to
   hold struct/union type tag names.  */
#define TYPE_SYMTAB_POINTER(NODE) \
  (TYPE_CHECK (NODE)->type_common.symtab.pointer)

/* Symtab field as a pointer to a DWARF DIE.  Used by DWARF generator
   in dwarf2out.c to point to the DIE generated for the type.  */
#define TYPE_SYMTAB_DIE(NODE) \
  (TYPE_CHECK (NODE)->type_common.symtab.die)

/* The garbage collector needs to know the interpretation of the
   symtab field.  These constants represent the different types in the
   union.  */

#define TYPE_SYMTAB_IS_ADDRESS (0)
#define TYPE_SYMTAB_IS_POINTER (1)
#define TYPE_SYMTAB_IS_DIE (2)

#define TYPE_LANG_SPECIFIC(NODE) \
  (TYPE_CHECK (NODE)->type_with_lang_specific.lang_specific)

#define TYPE_VALUES(NODE) (ENUMERAL_TYPE_CHECK (NODE)->type_non_common.values)
#define TYPE_DOMAIN(NODE) (ARRAY_TYPE_CHECK (NODE)->type_non_common.values)
#define TYPE_FIELDS(NODE)				\
  (RECORD_OR_UNION_CHECK (NODE)->type_non_common.values)
#define TYPE_CACHED_VALUES(NODE) (TYPE_CHECK (NODE)->type_non_common.values)
#define TYPE_ARG_TYPES(NODE)				\
  (FUNC_OR_METHOD_CHECK (NODE)->type_non_common.values)
#define TYPE_VALUES_RAW(NODE) (TYPE_CHECK (NODE)->type_non_common.values)

#define TYPE_MIN_VALUE(NODE)				\
  (NUMERICAL_TYPE_CHECK (NODE)->type_non_common.minval)
#define TYPE_NEXT_PTR_TO(NODE)				\
  (POINTER_TYPE_CHECK (NODE)->type_non_common.minval)
#define TYPE_NEXT_REF_TO(NODE)				\
  (REFERENCE_TYPE_CHECK (NODE)->type_non_common.minval)
#define TYPE_VFIELD(NODE)				\
  (RECORD_OR_UNION_CHECK (NODE)->type_non_common.minval)
#define TYPE_MIN_VALUE_RAW(NODE) (TYPE_CHECK (NODE)->type_non_common.minval)

#define TYPE_MAX_VALUE(NODE) \
  (NUMERICAL_TYPE_CHECK (NODE)->type_non_common.maxval)
#define TYPE_METHOD_BASETYPE(NODE)			\
  (FUNC_OR_METHOD_CHECK (NODE)->type_non_common.maxval)
#define TYPE_OFFSET_BASETYPE(NODE)			\
  (OFFSET_TYPE_CHECK (NODE)->type_non_common.maxval)
/* If non-NULL, this is an upper bound of the size (in bytes) of an
   object of the given ARRAY_TYPE_NON_COMMON.  This allows temporaries to be
   allocated.  */
#define TYPE_ARRAY_MAX_SIZE(ARRAY_TYPE) \
  (ARRAY_TYPE_CHECK (ARRAY_TYPE)->type_non_common.maxval)
#define TYPE_MAX_VALUE_RAW(NODE) (TYPE_CHECK (NODE)->type_non_common.maxval)
/* For record and union types, information about this type, as a base type
   for itself.  */
#define TYPE_BINFO(NODE) (RECORD_OR_UNION_CHECK (NODE)->type_non_common.maxval)

/* For types, used in a language-dependent way.  */
#define TYPE_LANG_SLOT_1(NODE) \
  (TYPE_CHECK (NODE)->type_non_common.lang_1)

/* Define accessor macros for information about type inheritance
   and basetypes.

   A "basetype" means a particular usage of a data type for inheritance
   in another type.  Each such basetype usage has its own "binfo"
   object to describe it.  The binfo object is a TREE_VEC node.

   Inheritance is represented by the binfo nodes allocated for a
   given type.  For example, given types C and D, such that D is
   inherited by C, 3 binfo nodes will be allocated: one for describing
   the binfo properties of C, similarly one for D, and one for
   describing the binfo properties of D as a base type for C.
   Thus, given a pointer to class C, one can get a pointer to the binfo
   of D acting as a basetype for C by looking at C's binfo's basetypes.  */

/* BINFO specific flags.  */

/* Nonzero means that the derivation chain is via a `virtual' declaration.  */
#define BINFO_VIRTUAL_P(NODE) (TREE_BINFO_CHECK (NODE)->base.static_flag)

/* Flags for language dependent use.  */
#define BINFO_FLAG_0(NODE) TREE_LANG_FLAG_0 (TREE_BINFO_CHECK (NODE))
#define BINFO_FLAG_1(NODE) TREE_LANG_FLAG_1 (TREE_BINFO_CHECK (NODE))
#define BINFO_FLAG_2(NODE) TREE_LANG_FLAG_2 (TREE_BINFO_CHECK (NODE))
#define BINFO_FLAG_3(NODE) TREE_LANG_FLAG_3 (TREE_BINFO_CHECK (NODE))
#define BINFO_FLAG_4(NODE) TREE_LANG_FLAG_4 (TREE_BINFO_CHECK (NODE))
#define BINFO_FLAG_5(NODE) TREE_LANG_FLAG_5 (TREE_BINFO_CHECK (NODE))
#define BINFO_FLAG_6(NODE) TREE_LANG_FLAG_6 (TREE_BINFO_CHECK (NODE))

/* The actual data type node being inherited in this basetype.  */
#define BINFO_TYPE(NODE) TREE_TYPE (TREE_BINFO_CHECK (NODE))

/* The offset where this basetype appears in its containing type.
   BINFO_OFFSET slot holds the offset (in bytes)
   from the base of the complete object to the base of the part of the
   object that is allocated on behalf of this `type'.
   This is always 0 except when there is multiple inheritance.  */

#define BINFO_OFFSET(NODE) (TREE_BINFO_CHECK (NODE)->binfo.offset)
#define BINFO_OFFSET_ZEROP(NODE) (integer_zerop (BINFO_OFFSET (NODE)))

/* The virtual function table belonging to this basetype.  Virtual
   function tables provide a mechanism for run-time method dispatching.
   The entries of a virtual function table are language-dependent.  */

#define BINFO_VTABLE(NODE) (TREE_BINFO_CHECK (NODE)->binfo.vtable)

/* The virtual functions in the virtual function table.  This is
   a TREE_LIST that is used as an initial approximation for building
   a virtual function table for this basetype.  */
#define BINFO_VIRTUALS(NODE) (TREE_BINFO_CHECK (NODE)->binfo.virtuals)

/* A vector of binfos for the direct basetypes inherited by this
   basetype.

   If this basetype describes type D as inherited in C, and if the
   basetypes of D are E and F, then this vector contains binfos for
   inheritance of E and F by C.  */
#define BINFO_BASE_BINFOS(NODE) (&TREE_BINFO_CHECK (NODE)->binfo.base_binfos)

/* The number of basetypes for NODE.  */
#define BINFO_N_BASE_BINFOS(NODE) (BINFO_BASE_BINFOS (NODE)->length ())

/* Accessor macro to get to the Nth base binfo of this binfo.  */
#define BINFO_BASE_BINFO(NODE,N) \
 ((*BINFO_BASE_BINFOS (NODE))[(N)])
#define BINFO_BASE_ITERATE(NODE,N,B) \
 (BINFO_BASE_BINFOS (NODE)->iterate ((N), &(B)))
#define BINFO_BASE_APPEND(NODE,T) \
 (BINFO_BASE_BINFOS (NODE)->quick_push ((T)))

/* For a BINFO record describing a virtual base class, i.e., one where
   TREE_VIA_VIRTUAL is set, this field assists in locating the virtual
   base.  The actual contents are language-dependent.  In the C++
   front-end this field is an INTEGER_CST giving an offset into the
   vtable where the offset to the virtual base can be found.  */
#define BINFO_VPTR_FIELD(NODE) (TREE_BINFO_CHECK (NODE)->binfo.vptr_field)

/* Indicates the accesses this binfo has to its bases. The values are
   access_public_node, access_protected_node or access_private_node.
   If this array is not present, public access is implied.  */
#define BINFO_BASE_ACCESSES(NODE) \
  (TREE_BINFO_CHECK (NODE)->binfo.base_accesses)

#define BINFO_BASE_ACCESS(NODE,N) \
  (*BINFO_BASE_ACCESSES (NODE))[(N)]
#define BINFO_BASE_ACCESS_APPEND(NODE,T) \
  BINFO_BASE_ACCESSES (NODE)->quick_push ((T))

/* The index in the VTT where this subobject's sub-VTT can be found.
   NULL_TREE if there is no sub-VTT.  */
#define BINFO_SUBVTT_INDEX(NODE) (TREE_BINFO_CHECK (NODE)->binfo.vtt_subvtt)

/* The index in the VTT where the vptr for this subobject can be
   found.  NULL_TREE if there is no secondary vptr in the VTT.  */
#define BINFO_VPTR_INDEX(NODE) (TREE_BINFO_CHECK (NODE)->binfo.vtt_vptr)

/* The BINFO_INHERITANCE_CHAIN points at the binfo for the base
   inheriting this base for non-virtual bases. For virtual bases it
   points either to the binfo for which this is a primary binfo, or to
   the binfo of the most derived type.  */
#define BINFO_INHERITANCE_CHAIN(NODE) \
	(TREE_BINFO_CHECK (NODE)->binfo.inheritance)


/* Define fields and accessors for nodes representing declared names.  */

/* Nonzero if DECL represents an SSA name or a variable that can possibly
   have an associated SSA name.  */
#define SSA_VAR_P(DECL)							\
	((TREE_CODE (DECL) == VAR_DECL && !TREE_SHARED (DECL))          \
	 || TREE_CODE (DECL) == PARM_DECL				\
	 || TREE_CODE (DECL) == RESULT_DECL				\
	 || TREE_CODE (DECL) == SSA_NAME)


#define DECL_CHAIN(NODE) (TREE_CHAIN (DECL_MINIMAL_CHECK (NODE)))

/* This is the name of the object as written by the user.
   It is an IDENTIFIER_NODE.  */
#define DECL_NAME(NODE) (DECL_MINIMAL_CHECK (NODE)->decl_minimal.name)

/* The IDENTIFIER_NODE associated with the TYPE_NAME field.  */
#define TYPE_IDENTIFIER(NODE) \
  (TYPE_NAME (NODE) && DECL_P (TYPE_NAME (NODE)) \
   ? DECL_NAME (TYPE_NAME (NODE)) : TYPE_NAME (NODE))

/* Every ..._DECL node gets a unique number.  */
#define DECL_UID(NODE) (DECL_MINIMAL_CHECK (NODE)->decl_minimal.uid)

/* DEBUG_EXPR_DECLs get negative UID numbers, to catch erroneous
   uses.  */
#define DEBUG_TEMP_UID(NODE) (-DECL_UID (TREE_CHECK ((NODE), DEBUG_EXPR_DECL)))

/* Every ..._DECL node gets a unique number that stays the same even
   when the decl is copied by the inliner once it is set.  */
#define DECL_PT_UID(NODE) \
  (DECL_COMMON_CHECK (NODE)->decl_common.pt_uid == -1u \
   ? (NODE)->decl_minimal.uid : (NODE)->decl_common.pt_uid)
/* Initialize the ..._DECL node pt-uid to the decls uid.  */
#define SET_DECL_PT_UID(NODE, UID) \
  (DECL_COMMON_CHECK (NODE)->decl_common.pt_uid = (UID))
/* Whether the ..._DECL node pt-uid has been initialized and thus needs to
   be preserved when copyin the decl.  */
#define DECL_PT_UID_SET_P(NODE) \
  (DECL_COMMON_CHECK (NODE)->decl_common.pt_uid != -1u)

/* These two fields describe where in the source code the declaration
   was.  If the declaration appears in several places (as for a C
   function that is declared first and then defined later), this
   information should refer to the definition.  */
#define DECL_SOURCE_LOCATION(NODE) \
  (DECL_MINIMAL_CHECK (NODE)->decl_minimal.locus)
#define DECL_SOURCE_FILE(NODE) LOCATION_FILE (DECL_SOURCE_LOCATION (NODE))
#define DECL_SOURCE_LINE(NODE) LOCATION_LINE (DECL_SOURCE_LOCATION (NODE))
#define DECL_SOURCE_COLUMN(NODE) LOCATION_COLUMN (DECL_SOURCE_LOCATION (NODE))
/* This accessor returns TRUE if the decl it operates on was created
   by a front-end or back-end rather than by user code.  In this case
   builtin-ness is indicated by source location.  */
#define DECL_IS_BUILTIN(DECL) \
  (LOCATION_LOCUS (DECL_SOURCE_LOCATION (DECL)) <= BUILTINS_LOCATION)

#define DECL_LOCATION_RANGE(NODE) \
  (get_decl_source_range (DECL_MINIMAL_CHECK (NODE)))

/*  For FIELD_DECLs, this is the RECORD_TYPE, UNION_TYPE, or
    QUAL_UNION_TYPE node that the field is a member of.  For VAR_DECL,
    PARM_DECL, FUNCTION_DECL, LABEL_DECL, RESULT_DECL, and CONST_DECL
    nodes, this points to either the FUNCTION_DECL for the containing
    function, the RECORD_TYPE or UNION_TYPE for the containing type, or
    NULL_TREE or a TRANSLATION_UNIT_DECL if the given decl has "file
    scope".  In particular, for VAR_DECLs which are virtual table pointers
    (they have DECL_VIRTUAL set), we use DECL_CONTEXT to determine the type
    they belong to.  */
#define DECL_CONTEXT(NODE) (DECL_MINIMAL_CHECK (NODE)->decl_minimal.context)
#define DECL_FIELD_CONTEXT(NODE) \
  (FIELD_DECL_CHECK (NODE)->decl_minimal.context)

/* If nonzero, decl's name shouldn't be emitted into debug info.  */
#define DECL_NAMELESS(NODE) (DECL_MINIMAL_CHECK (NODE)->base.u.bits.nameless_flag)

/* For any sort of a ..._DECL node, this points to the original (abstract)
   decl node which this decl is an inlined/cloned instance of, or else it
   is NULL indicating that this decl is not an instance of some other decl.

   The C front-end also uses this in a nested declaration of an inline
   function, to point back to the definition.  */
#define DECL_ABSTRACT_ORIGIN(NODE) \
  (DECL_COMMON_CHECK (NODE)->decl_common.abstract_origin)

/* Like DECL_ABSTRACT_ORIGIN, but returns NODE if there's no abstract
   origin.  This is useful when setting the DECL_ABSTRACT_ORIGIN.  */
#define DECL_ORIGIN(NODE) \
  (DECL_ABSTRACT_ORIGIN (NODE) ? DECL_ABSTRACT_ORIGIN (NODE) : (NODE))

/* Nonzero for any sort of ..._DECL node means this decl node represents an
   inline instance of some original (abstract) decl from an inline function;
   suppress any warnings about shadowing some other variable.  FUNCTION_DECL
   nodes can also have their abstract origin set to themselves.  */
#define DECL_FROM_INLINE(NODE) \
  (DECL_ABSTRACT_ORIGIN (NODE) != NULL_TREE \
   && DECL_ABSTRACT_ORIGIN (NODE) != (NODE))

/* In a DECL this is the field where attributes are stored.  */
#define DECL_ATTRIBUTES(NODE) \
  (DECL_COMMON_CHECK (NODE)->decl_common.attributes)

/* For a FUNCTION_DECL, holds the tree of BINDINGs.
   For a TRANSLATION_UNIT_DECL, holds the namespace's BLOCK.
   For a VAR_DECL, holds the initial value.
   For a PARM_DECL, used for DECL_ARG_TYPE--default
   values for parameters are encoded in the type of the function,
   not in the PARM_DECL slot.
   For a FIELD_DECL, this is used for enumeration values and the C
   frontend uses it for temporarily storing bitwidth of bitfields.

   ??? Need to figure out some way to check this isn't a PARM_DECL.  */
#define DECL_INITIAL(NODE) (DECL_COMMON_CHECK (NODE)->decl_common.initial)

/* Holds the size of the datum, in bits, as a tree expression.
   Need not be constant.  */
#define DECL_SIZE(NODE) (DECL_COMMON_CHECK (NODE)->decl_common.size)
/* Likewise for the size in bytes.  */
#define DECL_SIZE_UNIT(NODE) (DECL_COMMON_CHECK (NODE)->decl_common.size_unit)
/* Returns the alignment required for the datum, in bits.  It must
   be a power of two, but an "alignment" of zero is supported
   (e.g. as "uninitialized" sentinel).  */
#define DECL_ALIGN(NODE) \
    (DECL_COMMON_CHECK (NODE)->decl_common.align \
     ? ((unsigned)1) << ((NODE)->decl_common.align - 1) : 0)
/* Specify that DECL_ALIGN(NODE) is X.  */
#define SET_DECL_ALIGN(NODE, X) \
    (DECL_COMMON_CHECK (NODE)->decl_common.align = ffs_hwi (X))

/* The minimum alignment necessary for the datum, in bits, without
   warning.  */
#define DECL_WARN_IF_NOT_ALIGN(NODE) \
    (DECL_COMMON_CHECK (NODE)->decl_common.warn_if_not_align \
     ? ((unsigned)1) << ((NODE)->decl_common.warn_if_not_align - 1) : 0)

/* Specify that DECL_WARN_IF_NOT_ALIGN(NODE) is X.  */
#define SET_DECL_WARN_IF_NOT_ALIGN(NODE, X) \
    (DECL_COMMON_CHECK (NODE)->decl_common.warn_if_not_align = ffs_hwi (X))

/* The alignment of NODE, in bytes.  */
#define DECL_ALIGN_UNIT(NODE) (DECL_ALIGN (NODE) / BITS_PER_UNIT)
/* Set if the alignment of this DECL has been set by the user, for
   example with an 'aligned' attribute.  */
#define DECL_USER_ALIGN(NODE) \
  (DECL_COMMON_CHECK (NODE)->base.u.bits.user_align)
/* Holds the machine mode corresponding to the declaration of a variable or
   field.  Always equal to TYPE_MODE (TREE_TYPE (decl)) except for a
   FIELD_DECL.  */
#define DECL_MODE(NODE) (DECL_COMMON_CHECK (NODE)->decl_common.mode)
#define SET_DECL_MODE(NODE, MODE) \
  (DECL_COMMON_CHECK (NODE)->decl_common.mode = (MODE))

/* For FUNCTION_DECL, if it is built-in, this identifies which built-in
   operation it is.  Note, however, that this field is overloaded, with
   DECL_BUILT_IN_CLASS as the discriminant, so the latter must always be
   checked before any access to the former.  */
#define DECL_FUNCTION_CODE(NODE) \
  (FUNCTION_DECL_CHECK (NODE)->function_decl.function_code)

#define DECL_FUNCTION_PERSONALITY(NODE) \
  (FUNCTION_DECL_CHECK (NODE)->function_decl.personality)

/* Nonzero for a given ..._DECL node means that the name of this node should
   be ignored for symbolic debug purposes.  For a TYPE_DECL, this means that
   the associated type should be ignored.  For a FUNCTION_DECL, the body of
   the function should also be ignored.  */
#define DECL_IGNORED_P(NODE) \
  (DECL_COMMON_CHECK (NODE)->decl_common.ignored_flag)

/* Nonzero for a given ..._DECL node means that this node represents an
   "abstract instance" of the given declaration (e.g. in the original
   declaration of an inline function).  When generating symbolic debugging
   information, we mustn't try to generate any address information for nodes
   marked as "abstract instances" because we don't actually generate
   any code or allocate any data space for such instances.  */
#define DECL_ABSTRACT_P(NODE) \
  (DECL_COMMON_CHECK (NODE)->decl_common.abstract_flag)

/* Language-specific decl information.  */
#define DECL_LANG_SPECIFIC(NODE) \
  (DECL_COMMON_CHECK (NODE)->decl_common.lang_specific)

/* In a VAR_DECL or FUNCTION_DECL, nonzero means external reference:
   do not allocate storage, and refer to a definition elsewhere.  Note that
   this does not necessarily imply the entity represented by NODE
   has no program source-level definition in this translation unit.  For
   example, for a FUNCTION_DECL, DECL_SAVED_TREE may be non-NULL and
   DECL_EXTERNAL may be true simultaneously; that can be the case for
   a C99 "extern inline" function.  */
#define DECL_EXTERNAL(NODE) (DECL_COMMON_CHECK (NODE)->decl_common.decl_flag_1)

/* Nonzero in a ..._DECL means this variable is ref'd from a nested function.
   For VAR_DECL nodes, PARM_DECL nodes, and FUNCTION_DECL nodes.

   For LABEL_DECL nodes, nonzero if nonlocal gotos to the label are permitted.

   Also set in some languages for variables, etc., outside the normal
   lexical scope, such as class instance variables.  */
#define DECL_NONLOCAL(NODE) \
  (DECL_COMMON_CHECK (NODE)->decl_common.nonlocal_flag)

/* Used in VAR_DECLs to indicate that the variable is a vtable.
   Used in FIELD_DECLs for vtable pointers.
   Used in FUNCTION_DECLs to indicate that the function is virtual.  */
#define DECL_VIRTUAL_P(NODE) \
  (DECL_COMMON_CHECK (NODE)->decl_common.virtual_flag)

/* Used to indicate that this DECL represents a compiler-generated entity.  */
#define DECL_ARTIFICIAL(NODE) \
  (DECL_COMMON_CHECK (NODE)->decl_common.artificial_flag)

/* Additional flags for language-specific uses.  */
#define DECL_LANG_FLAG_0(NODE) \
  (DECL_COMMON_CHECK (NODE)->decl_common.lang_flag_0)
#define DECL_LANG_FLAG_1(NODE) \
  (DECL_COMMON_CHECK (NODE)->decl_common.lang_flag_1)
#define DECL_LANG_FLAG_2(NODE) \
  (DECL_COMMON_CHECK (NODE)->decl_common.lang_flag_2)
#define DECL_LANG_FLAG_3(NODE) \
  (DECL_COMMON_CHECK (NODE)->decl_common.lang_flag_3)
#define DECL_LANG_FLAG_4(NODE) \
  (DECL_COMMON_CHECK (NODE)->decl_common.lang_flag_4)
#define DECL_LANG_FLAG_5(NODE) \
  (DECL_COMMON_CHECK (NODE)->decl_common.lang_flag_5)
#define DECL_LANG_FLAG_6(NODE) \
  (DECL_COMMON_CHECK (NODE)->decl_common.lang_flag_6)
#define DECL_LANG_FLAG_7(NODE) \
  (DECL_COMMON_CHECK (NODE)->decl_common.lang_flag_7)
#define DECL_LANG_FLAG_8(NODE) \
  (DECL_COMMON_CHECK (NODE)->decl_common.lang_flag_8)

/* Nonzero for a scope which is equal to file scope.  */
#define SCOPE_FILE_SCOPE_P(EXP)	\
  (! (EXP) || TREE_CODE (EXP) == TRANSLATION_UNIT_DECL)
/* Nonzero for a decl which is at file scope.  */
#define DECL_FILE_SCOPE_P(EXP) SCOPE_FILE_SCOPE_P (DECL_CONTEXT (EXP))
/* Nonzero for a type which is at file scope.  */
#define TYPE_FILE_SCOPE_P(EXP) SCOPE_FILE_SCOPE_P (TYPE_CONTEXT (EXP))

/* Nonzero for a decl that is decorated using attribute used.
   This indicates to compiler tools that this decl needs to be preserved.  */
#define DECL_PRESERVE_P(DECL) \
  DECL_COMMON_CHECK (DECL)->decl_common.preserve_flag

/* For function local variables of COMPLEX and VECTOR types,
   indicates that the variable is not aliased, and that all
   modifications to the variable have been adjusted so that
   they are killing assignments.  Thus the variable may now
   be treated as a GIMPLE register, and use real instead of
   virtual ops in SSA form.  */
#define DECL_GIMPLE_REG_P(DECL) \
  DECL_COMMON_CHECK (DECL)->decl_common.gimple_reg_flag

extern tree decl_value_expr_lookup (tree);
extern void decl_value_expr_insert (tree, tree);

/* In a VAR_DECL or PARM_DECL, the location at which the value may be found,
   if transformations have made this more complicated than evaluating the
   decl itself.  */
#define DECL_HAS_VALUE_EXPR_P(NODE) \
  (TREE_CHECK3 (NODE, VAR_DECL, PARM_DECL, RESULT_DECL) \
   ->decl_common.decl_flag_2)
#define DECL_VALUE_EXPR(NODE) \
  (decl_value_expr_lookup (DECL_WRTL_CHECK (NODE)))
#define SET_DECL_VALUE_EXPR(NODE, VAL) \
  (decl_value_expr_insert (DECL_WRTL_CHECK (NODE), VAL))

/* Holds the RTL expression for the value of a variable or function.
   This value can be evaluated lazily for functions, variables with
   static storage duration, and labels.  */
#define DECL_RTL(NODE)					\
  (DECL_WRTL_CHECK (NODE)->decl_with_rtl.rtl		\
   ? (NODE)->decl_with_rtl.rtl					\
   : (make_decl_rtl (NODE), (NODE)->decl_with_rtl.rtl))

/* Set the DECL_RTL for NODE to RTL.  */
#define SET_DECL_RTL(NODE, RTL) set_decl_rtl (NODE, RTL)

/* Returns nonzero if NODE is a tree node that can contain RTL.  */
#define HAS_RTL_P(NODE) (CODE_CONTAINS_STRUCT (TREE_CODE (NODE), TS_DECL_WRTL))

/* Returns nonzero if the DECL_RTL for NODE has already been set.  */
#define DECL_RTL_SET_P(NODE) \
  (HAS_RTL_P (NODE) && DECL_WRTL_CHECK (NODE)->decl_with_rtl.rtl != NULL)

/* Copy the RTL from NODE1 to NODE2.  If the RTL was not set for
   NODE1, it will not be set for NODE2; this is a lazy copy.  */
#define COPY_DECL_RTL(NODE1, NODE2) \
  (DECL_WRTL_CHECK (NODE2)->decl_with_rtl.rtl \
   = DECL_WRTL_CHECK (NODE1)->decl_with_rtl.rtl)

/* The DECL_RTL for NODE, if it is set, or NULL, if it is not set.  */
#define DECL_RTL_IF_SET(NODE) (DECL_RTL_SET_P (NODE) ? DECL_RTL (NODE) : NULL)

#if (GCC_VERSION >= 2007)
#define DECL_RTL_KNOWN_SET(decl) __extension__				\
({  tree const __d = (decl);						\
    gcc_checking_assert (DECL_RTL_SET_P (__d));				\
    /* Dereference it so the compiler knows it can't be NULL even	\
       without assertion checking.  */					\
    &*DECL_RTL_IF_SET (__d); })
#else
#define DECL_RTL_KNOWN_SET(decl) (&*DECL_RTL_IF_SET (decl))
#endif

/* In VAR_DECL and PARM_DECL nodes, nonzero means declared `register'.  */
#define DECL_REGISTER(NODE) (DECL_WRTL_CHECK (NODE)->decl_common.decl_flag_0)

/* In a FIELD_DECL, this is the field position, counting in bytes, of the
   DECL_OFFSET_ALIGN-bit-sized word containing the bit closest to the beginning
   of the structure.  */
#define DECL_FIELD_OFFSET(NODE) (FIELD_DECL_CHECK (NODE)->field_decl.offset)

/* In a FIELD_DECL, this is the offset, in bits, of the first bit of the
   field from DECL_FIELD_OFFSET.  This field may be nonzero even for fields
   that are not bit fields (since DECL_OFFSET_ALIGN may be larger than the
   natural alignment of the field's type).  */
#define DECL_FIELD_BIT_OFFSET(NODE) \
  (FIELD_DECL_CHECK (NODE)->field_decl.bit_offset)

/* In a FIELD_DECL, this indicates whether the field was a bit-field and
   if so, the type that was originally specified for it.
   TREE_TYPE may have been modified (in finish_struct).  */
#define DECL_BIT_FIELD_TYPE(NODE) \
  (FIELD_DECL_CHECK (NODE)->field_decl.bit_field_type)

/* In a FIELD_DECL of a RECORD_TYPE, this is a pointer to the storage
   representative FIELD_DECL.  */
#define DECL_BIT_FIELD_REPRESENTATIVE(NODE) \
  (FIELD_DECL_CHECK (NODE)->field_decl.qualifier)

/* For a FIELD_DECL in a QUAL_UNION_TYPE, records the expression, which
   if nonzero, indicates that the field occupies the type.  */
#define DECL_QUALIFIER(NODE) (FIELD_DECL_CHECK (NODE)->field_decl.qualifier)

/* For FIELD_DECLs, off_align holds the number of low-order bits of
   DECL_FIELD_OFFSET which are known to be always zero.
   DECL_OFFSET_ALIGN thus returns the alignment that DECL_FIELD_OFFSET
   has.  */
#define DECL_OFFSET_ALIGN(NODE) \
  (((unsigned HOST_WIDE_INT)1) << FIELD_DECL_CHECK (NODE)->decl_common.off_align)

/* Specify that DECL_OFFSET_ALIGN(NODE) is X.  */
#define SET_DECL_OFFSET_ALIGN(NODE, X) \
  (FIELD_DECL_CHECK (NODE)->decl_common.off_align = ffs_hwi (X) - 1)

/* For FIELD_DECLS, DECL_FCONTEXT is the *first* baseclass in
   which this FIELD_DECL is defined.  This information is needed when
   writing debugging information about vfield and vbase decls for C++.  */
#define DECL_FCONTEXT(NODE) (FIELD_DECL_CHECK (NODE)->field_decl.fcontext)

/* In a FIELD_DECL, indicates this field should be bit-packed.  */
#define DECL_PACKED(NODE) (FIELD_DECL_CHECK (NODE)->base.u.bits.packed_flag)

/* Nonzero in a FIELD_DECL means it is a bit field, and must be accessed
   specially.  */
#define DECL_BIT_FIELD(NODE) (FIELD_DECL_CHECK (NODE)->decl_common.decl_flag_1)

/* Used in a FIELD_DECL to indicate that we cannot form the address of
   this component.  This makes it possible for Type-Based Alias Analysis
   to disambiguate accesses to this field with indirect accesses using
   the field's type:

     struct S { int i; } s;
     int *p;

   If the flag is set on 'i', TBAA computes that s.i and *p never conflict.

   From the implementation's viewpoint, the alias set of the type of the
   field 'i' (int) will not be recorded as a subset of that of the type of
   's' (struct S) in record_component_aliases.  The counterpart is that
   accesses to s.i must not be given the alias set of the type of 'i'
   (int) but instead directly that of the type of 's' (struct S).  */
#define DECL_NONADDRESSABLE_P(NODE) \
  (FIELD_DECL_CHECK (NODE)->decl_common.decl_flag_2)

/* A numeric unique identifier for a LABEL_DECL.  The UID allocation is
   dense, unique within any one function, and may be used to index arrays.
   If the value is -1, then no UID has been assigned.  */
#define LABEL_DECL_UID(NODE) \
  (LABEL_DECL_CHECK (NODE)->label_decl.label_decl_uid)

/* In a LABEL_DECL, the EH region number for which the label is the
   post_landing_pad.  */
#define EH_LANDING_PAD_NR(NODE) \
  (LABEL_DECL_CHECK (NODE)->label_decl.eh_landing_pad_nr)

/* For a PARM_DECL, records the data type used to pass the argument,
   which may be different from the type seen in the program.  */
#define DECL_ARG_TYPE(NODE) (PARM_DECL_CHECK (NODE)->decl_common.initial)

/* For PARM_DECL, holds an RTL for the stack slot or register
   where the data was actually passed.  */
#define DECL_INCOMING_RTL(NODE) \
  (PARM_DECL_CHECK (NODE)->parm_decl.incoming_rtl)

/* Nonzero for a given ..._DECL node means that no warnings should be
   generated just because this node is unused.  */
#define DECL_IN_SYSTEM_HEADER(NODE) \
  (in_system_header_at (DECL_SOURCE_LOCATION (NODE)))

/* Used to indicate that the linkage status of this DECL is not yet known,
   so it should not be output now.  */
#define DECL_DEFER_OUTPUT(NODE) \
  (DECL_WITH_VIS_CHECK (NODE)->decl_with_vis.defer_output)

/* In a VAR_DECL that's static,
   nonzero if the space is in the text section.  */
#define DECL_IN_TEXT_SECTION(NODE) \
  (VAR_DECL_CHECK (NODE)->decl_with_vis.in_text_section)

/* In a VAR_DECL that's static,
   nonzero if it belongs to the global constant pool.  */
#define DECL_IN_CONSTANT_POOL(NODE) \
  (VAR_DECL_CHECK (NODE)->decl_with_vis.in_constant_pool)

/* Nonzero for a given ..._DECL node means that this node should be
   put in .common, if possible.  If a DECL_INITIAL is given, and it
   is not error_mark_node, then the decl cannot be put in .common.  */
#define DECL_COMMON(NODE) \
  (DECL_WITH_VIS_CHECK (NODE)->decl_with_vis.common_flag)

/* In a VAR_DECL, nonzero if the decl is a register variable with
   an explicit asm specification.  */
#define DECL_HARD_REGISTER(NODE)  \
  (VAR_DECL_CHECK (NODE)->decl_with_vis.hard_register)

  /* Used to indicate that this DECL has weak linkage.  */
#define DECL_WEAK(NODE) (DECL_WITH_VIS_CHECK (NODE)->decl_with_vis.weak_flag)

/* Used to indicate that the DECL is a dllimport.  */
#define DECL_DLLIMPORT_P(NODE) \
  (DECL_WITH_VIS_CHECK (NODE)->decl_with_vis.dllimport_flag)

/* Used in a DECL to indicate that, even if it TREE_PUBLIC, it need
   not be put out unless it is needed in this translation unit.
   Entities like this are shared across translation units (like weak
   entities), but are guaranteed to be generated by any translation
   unit that needs them, and therefore need not be put out anywhere
   where they are not needed.  DECL_COMDAT is just a hint to the
   back-end; it is up to front-ends which set this flag to ensure
   that there will never be any harm, other than bloat, in putting out
   something which is DECL_COMDAT.  */
#define DECL_COMDAT(NODE) \
  (DECL_WITH_VIS_CHECK (NODE)->decl_with_vis.comdat_flag)

#define DECL_COMDAT_GROUP(NODE) \
  decl_comdat_group (NODE)

/* Used in TREE_PUBLIC decls to indicate that copies of this DECL in
   multiple translation units should be merged.  */
#define DECL_ONE_ONLY(NODE) (DECL_COMDAT_GROUP (NODE) != NULL_TREE \
			     && (TREE_PUBLIC (NODE) || DECL_EXTERNAL (NODE)))

/* The name of the object as the assembler will see it (but before any
   translations made by ASM_OUTPUT_LABELREF).  Often this is the same
   as DECL_NAME.  It is an IDENTIFIER_NODE.

   ASSEMBLER_NAME of TYPE_DECLS may store global name of type used for
   One Definition Rule based type merging at LTO.  It is computed only for
   LTO compilation and C++.  */
#define DECL_ASSEMBLER_NAME(NODE) decl_assembler_name (NODE)

/* Return true if NODE is a NODE that can contain a DECL_ASSEMBLER_NAME.
   This is true of all DECL nodes except FIELD_DECL.  */
#define HAS_DECL_ASSEMBLER_NAME_P(NODE) \
  (CODE_CONTAINS_STRUCT (TREE_CODE (NODE), TS_DECL_WITH_VIS))

/* Returns nonzero if the DECL_ASSEMBLER_NAME for NODE has been set.  If zero,
   the NODE might still have a DECL_ASSEMBLER_NAME -- it just hasn't been set
   yet.  */
#define DECL_ASSEMBLER_NAME_SET_P(NODE) \
  (HAS_DECL_ASSEMBLER_NAME_P (NODE) \
   && DECL_WITH_VIS_CHECK (NODE)->decl_with_vis.assembler_name != NULL_TREE)

/* Set the DECL_ASSEMBLER_NAME for NODE to NAME.  */
#define SET_DECL_ASSEMBLER_NAME(NODE, NAME) \
  (DECL_WITH_VIS_CHECK (NODE)->decl_with_vis.assembler_name = (NAME))

/* Copy the DECL_ASSEMBLER_NAME from DECL1 to DECL2.  Note that if DECL1's
   DECL_ASSEMBLER_NAME has not yet been set, using this macro will not cause
   the DECL_ASSEMBLER_NAME of either DECL to be set.  In other words, the
   semantics of using this macro, are different than saying:

     SET_DECL_ASSEMBLER_NAME(DECL2, DECL_ASSEMBLER_NAME (DECL1))

   which will try to set the DECL_ASSEMBLER_NAME for DECL1.  */

#define COPY_DECL_ASSEMBLER_NAME(DECL1, DECL2)				\
  (DECL_ASSEMBLER_NAME_SET_P (DECL1)					\
   ? (void) SET_DECL_ASSEMBLER_NAME (DECL2,				\
				     DECL_ASSEMBLER_NAME (DECL1))	\
   : (void) 0)

/* Records the section name in a section attribute.  Used to pass
   the name from decl_attributes to make_function_rtl and make_decl_rtl.  */
#define DECL_SECTION_NAME(NODE) decl_section_name (NODE)

/* Nonzero in a decl means that the gimplifier has seen (or placed)
   this variable in a BIND_EXPR.  */
#define DECL_SEEN_IN_BIND_EXPR_P(NODE) \
  (DECL_WITH_VIS_CHECK (NODE)->decl_with_vis.seen_in_bind_expr)

/* Value of the decls's visibility attribute */
#define DECL_VISIBILITY(NODE) \
  (DECL_WITH_VIS_CHECK (NODE)->decl_with_vis.visibility)

/* Nonzero means that the decl had its visibility specified rather than
   being inferred.  */
#define DECL_VISIBILITY_SPECIFIED(NODE) \
  (DECL_WITH_VIS_CHECK (NODE)->decl_with_vis.visibility_specified)

/* In a VAR_DECL, the model to use if the data should be allocated from
   thread-local storage.  */
#define DECL_TLS_MODEL(NODE) decl_tls_model (NODE)

/* In a VAR_DECL, nonzero if the data should be allocated from
   thread-local storage.  */
#define DECL_THREAD_LOCAL_P(NODE) \
  ((TREE_STATIC (NODE) || DECL_EXTERNAL (NODE)) && decl_tls_model (NODE) >= TLS_MODEL_REAL)

/* In a non-local VAR_DECL with static storage duration, true if the
   variable has an initialization priority.  If false, the variable
   will be initialized at the DEFAULT_INIT_PRIORITY.  */
#define DECL_HAS_INIT_PRIORITY_P(NODE) \
  (VAR_DECL_CHECK (NODE)->decl_with_vis.init_priority_p)

extern tree decl_debug_expr_lookup (tree);
extern void decl_debug_expr_insert (tree, tree);

/* For VAR_DECL, this is set to an expression that it was split from.  */
#define DECL_HAS_DEBUG_EXPR_P(NODE) \
  (VAR_DECL_CHECK (NODE)->decl_common.debug_expr_is_from)
#define DECL_DEBUG_EXPR(NODE) \
  (decl_debug_expr_lookup (VAR_DECL_CHECK (NODE)))

#define SET_DECL_DEBUG_EXPR(NODE, VAL) \
  (decl_debug_expr_insert (VAR_DECL_CHECK (NODE), VAL))

extern priority_type decl_init_priority_lookup (tree);
extern priority_type decl_fini_priority_lookup (tree);
extern void decl_init_priority_insert (tree, priority_type);
extern void decl_fini_priority_insert (tree, priority_type);

/* For a VAR_DECL or FUNCTION_DECL the initialization priority of
   NODE.  */
#define DECL_INIT_PRIORITY(NODE) \
  (decl_init_priority_lookup (NODE))
/* Set the initialization priority for NODE to VAL.  */
#define SET_DECL_INIT_PRIORITY(NODE, VAL) \
  (decl_init_priority_insert (NODE, VAL))

/* For a FUNCTION_DECL the finalization priority of NODE.  */
#define DECL_FINI_PRIORITY(NODE) \
  (decl_fini_priority_lookup (NODE))
/* Set the finalization priority for NODE to VAL.  */
#define SET_DECL_FINI_PRIORITY(NODE, VAL) \
  (decl_fini_priority_insert (NODE, VAL))

/* The initialization priority for entities for which no explicit
   initialization priority has been specified.  */
#define DEFAULT_INIT_PRIORITY 65535

/* The maximum allowed initialization priority.  */
#define MAX_INIT_PRIORITY 65535

/* The largest priority value reserved for use by system runtime
   libraries.  */
#define MAX_RESERVED_INIT_PRIORITY 100

/* In a VAR_DECL, nonzero if this is a global variable for VOPs.  */
#define VAR_DECL_IS_VIRTUAL_OPERAND(NODE) \
  (VAR_DECL_CHECK (NODE)->base.u.bits.saturating_flag)

/* In a VAR_DECL, nonzero if this is a non-local frame structure.  */
#define DECL_NONLOCAL_FRAME(NODE)  \
  (VAR_DECL_CHECK (NODE)->base.default_def_flag)

/* In a VAR_DECL, nonzero if this variable is not aliased by any pointer.  */
#define DECL_NONALIASED(NODE) \
  (VAR_DECL_CHECK (NODE)->base.nothrow_flag)

/* This field is used to reference anything in decl.result and is meant only
   for use by the garbage collector.  */
#define DECL_RESULT_FLD(NODE) \
  (DECL_NON_COMMON_CHECK (NODE)->decl_non_common.result)

/* The DECL_VINDEX is used for FUNCTION_DECLS in two different ways.
   Before the struct containing the FUNCTION_DECL is laid out,
   DECL_VINDEX may point to a FUNCTION_DECL in a base class which
   is the FUNCTION_DECL which this FUNCTION_DECL will replace as a virtual
   function.  When the class is laid out, this pointer is changed
   to an INTEGER_CST node which is suitable for use as an index
   into the virtual function table. */
#define DECL_VINDEX(NODE) \
  (FUNCTION_DECL_CHECK (NODE)->function_decl.vindex)

/* In FUNCTION_DECL, holds the decl for the return value.  */
#define DECL_RESULT(NODE) (FUNCTION_DECL_CHECK (NODE)->decl_non_common.result)

/* In a FUNCTION_DECL, nonzero if the function cannot be inlined.  */
#define DECL_UNINLINABLE(NODE) \
  (FUNCTION_DECL_CHECK (NODE)->function_decl.uninlinable)

/* In a FUNCTION_DECL, the saved representation of the body of the
   entire function.  */
#define DECL_SAVED_TREE(NODE) \
  (FUNCTION_DECL_CHECK (NODE)->function_decl.saved_tree)

/* Nonzero in a FUNCTION_DECL means this function should be treated
   as if it were a malloc, meaning it returns a pointer that is
   not an alias.  */
#define DECL_IS_MALLOC(NODE) \
  (FUNCTION_DECL_CHECK (NODE)->function_decl.malloc_flag)

/* Nonzero in a FUNCTION_DECL means this function should be treated as
   C++ operator new, meaning that it returns a pointer for which we
   should not use type based aliasing.  */
#define DECL_IS_OPERATOR_NEW(NODE) \
  (FUNCTION_DECL_CHECK (NODE)->function_decl.operator_new_flag)

/* Nonzero in a FUNCTION_DECL means this function may return more
   than once.  */
#define DECL_IS_RETURNS_TWICE(NODE) \
  (FUNCTION_DECL_CHECK (NODE)->function_decl.returns_twice_flag)

/* Nonzero in a FUNCTION_DECL means this function should be treated
   as "pure" function (like const function, but may read global memory).  */
#define DECL_PURE_P(NODE) (FUNCTION_DECL_CHECK (NODE)->function_decl.pure_flag)

/* Nonzero only if one of TREE_READONLY or DECL_PURE_P is nonzero AND
   the const or pure function may not terminate.  When this is nonzero
   for a const or pure function, it can be dealt with by cse passes
   but cannot be removed by dce passes since you are not allowed to
   change an infinite looping program into one that terminates without
   error.  */
#define DECL_LOOPING_CONST_OR_PURE_P(NODE) \
  (FUNCTION_DECL_CHECK (NODE)->function_decl.looping_const_or_pure_flag)

/* Nonzero in a FUNCTION_DECL means this function should be treated
   as "novops" function (function that does not read global memory,
   but may have arbitrary side effects).  */
#define DECL_IS_NOVOPS(NODE) \
  (FUNCTION_DECL_CHECK (NODE)->function_decl.novops_flag)

/* Used in FUNCTION_DECLs to indicate that they should be run automatically
   at the beginning or end of execution.  */
#define DECL_STATIC_CONSTRUCTOR(NODE) \
  (FUNCTION_DECL_CHECK (NODE)->function_decl.static_ctor_flag)

#define DECL_STATIC_DESTRUCTOR(NODE) \
(FUNCTION_DECL_CHECK (NODE)->function_decl.static_dtor_flag)

/* Used in FUNCTION_DECLs to indicate that function entry and exit should
   be instrumented with calls to support routines.  */
#define DECL_NO_INSTRUMENT_FUNCTION_ENTRY_EXIT(NODE) \
  (FUNCTION_DECL_CHECK (NODE)->function_decl.no_instrument_function_entry_exit)

/* Used in FUNCTION_DECLs to indicate that limit-stack-* should be
   disabled in this function.  */
#define DECL_NO_LIMIT_STACK(NODE) \
  (FUNCTION_DECL_CHECK (NODE)->function_decl.no_limit_stack)

/* In a FUNCTION_DECL indicates that a static chain is needed.  */
#define DECL_STATIC_CHAIN(NODE) \
  (FUNCTION_DECL_CHECK (NODE)->decl_with_vis.regdecl_flag)

/* Nonzero for a decl that cgraph has decided should be inlined into
   at least one call site.  It is not meaningful to look at this
   directly; always use cgraph_function_possibly_inlined_p.  */
#define DECL_POSSIBLY_INLINED(DECL) \
  FUNCTION_DECL_CHECK (DECL)->function_decl.possibly_inlined

/* Nonzero in a FUNCTION_DECL means that this function was declared inline,
   such as via the `inline' keyword in C/C++.  This flag controls the linkage
   semantics of 'inline'  */
#define DECL_DECLARED_INLINE_P(NODE) \
  (FUNCTION_DECL_CHECK (NODE)->function_decl.declared_inline_flag)

/* Nonzero in a FUNCTION_DECL means this function should not get
   -Winline warnings.  */
#define DECL_NO_INLINE_WARNING_P(NODE) \
  (FUNCTION_DECL_CHECK (NODE)->function_decl.no_inline_warning_flag)

/* Nonzero if a FUNCTION_CODE is a TM load/store.  */
#define BUILTIN_TM_LOAD_STORE_P(FN) \
  ((FN) >= BUILT_IN_TM_STORE_1 && (FN) <= BUILT_IN_TM_LOAD_RFW_LDOUBLE)

/* Nonzero if a FUNCTION_CODE is a TM load.  */
#define BUILTIN_TM_LOAD_P(FN) \
  ((FN) >= BUILT_IN_TM_LOAD_1 && (FN) <= BUILT_IN_TM_LOAD_RFW_LDOUBLE)

/* Nonzero if a FUNCTION_CODE is a TM store.  */
#define BUILTIN_TM_STORE_P(FN) \
  ((FN) >= BUILT_IN_TM_STORE_1 && (FN) <= BUILT_IN_TM_STORE_WAW_LDOUBLE)

#define CASE_BUILT_IN_TM_LOAD(FN)	\
  case BUILT_IN_TM_LOAD_##FN:		\
  case BUILT_IN_TM_LOAD_RAR_##FN:	\
  case BUILT_IN_TM_LOAD_RAW_##FN:	\
  case BUILT_IN_TM_LOAD_RFW_##FN

#define CASE_BUILT_IN_TM_STORE(FN)	\
  case BUILT_IN_TM_STORE_##FN:		\
  case BUILT_IN_TM_STORE_WAR_##FN:	\
  case BUILT_IN_TM_STORE_WAW_##FN

/* Nonzero in a FUNCTION_DECL that should be always inlined by the inliner
   disregarding size and cost heuristics.  This is equivalent to using
   the always_inline attribute without the required diagnostics if the
   function cannot be inlined.  */
#define DECL_DISREGARD_INLINE_LIMITS(NODE) \
  (FUNCTION_DECL_CHECK (NODE)->function_decl.disregard_inline_limits)

extern vec<tree, va_gc> **decl_debug_args_lookup (tree);
extern vec<tree, va_gc> **decl_debug_args_insert (tree);

/* Nonzero if a FUNCTION_DECL has DEBUG arguments attached to it.  */
#define DECL_HAS_DEBUG_ARGS_P(NODE) \
  (FUNCTION_DECL_CHECK (NODE)->function_decl.has_debug_args_flag)

/* For FUNCTION_DECL, this holds a pointer to a structure ("struct function")
   that describes the status of this function.  */
#define DECL_STRUCT_FUNCTION(NODE) \
  (FUNCTION_DECL_CHECK (NODE)->function_decl.f)

/* In a FUNCTION_DECL, nonzero means a built in function of a
   standard library or more generally a built in function that is
   recognized by optimizers and expanders.

   Note that it is different from the DECL_IS_BUILTIN accessor.  For
   instance, user declared prototypes of C library functions are not
   DECL_IS_BUILTIN but may be DECL_BUILT_IN.  */
#define DECL_BUILT_IN(NODE) (DECL_BUILT_IN_CLASS (NODE) != NOT_BUILT_IN)

/* For a builtin function, identify which part of the compiler defined it.  */
#define DECL_BUILT_IN_CLASS(NODE) \
   (FUNCTION_DECL_CHECK (NODE)->function_decl.built_in_class)

/* In FUNCTION_DECL, a chain of ..._DECL nodes.  */
#define DECL_ARGUMENTS(NODE) \
   (FUNCTION_DECL_CHECK (NODE)->function_decl.arguments)

/* In FUNCTION_DECL, the function specific target options to use when compiling
   this function.  */
#define DECL_FUNCTION_SPECIFIC_TARGET(NODE) \
   (FUNCTION_DECL_CHECK (NODE)->function_decl.function_specific_target)

/* In FUNCTION_DECL, the function specific optimization options to use when
   compiling this function.  */
#define DECL_FUNCTION_SPECIFIC_OPTIMIZATION(NODE) \
   (FUNCTION_DECL_CHECK (NODE)->function_decl.function_specific_optimization)

/* In FUNCTION_DECL, this is set if this function has other versions generated
   using "target" attributes.  The default version is the one which does not
   have any "target" attribute set. */
#define DECL_FUNCTION_VERSIONED(NODE)\
   (FUNCTION_DECL_CHECK (NODE)->function_decl.versioned_function)

/* In FUNCTION_DECL, this is set if this function is a C++ constructor.
   Devirtualization machinery uses this knowledge for determing type of the
   object constructed.  Also we assume that constructor address is not
   important.  */
#define DECL_CXX_CONSTRUCTOR_P(NODE)\
   (FUNCTION_DECL_CHECK (NODE)->decl_with_vis.cxx_constructor)

/* In FUNCTION_DECL, this is set if this function is a C++ destructor.
   Devirtualization machinery uses this to track types in destruction.  */
#define DECL_CXX_DESTRUCTOR_P(NODE)\
   (FUNCTION_DECL_CHECK (NODE)->decl_with_vis.cxx_destructor)

/* In FUNCTION_DECL that represent an virtual method this is set when
   the method is final.  */
#define DECL_FINAL_P(NODE)\
   (FUNCTION_DECL_CHECK (NODE)->decl_with_vis.final)

/* The source language of the translation-unit.  */
#define TRANSLATION_UNIT_LANGUAGE(NODE) \
  (TRANSLATION_UNIT_DECL_CHECK (NODE)->translation_unit_decl.language)

/* TRANSLATION_UNIT_DECL inherits from DECL_MINIMAL.  */

/* For a TYPE_DECL, holds the "original" type.  (TREE_TYPE has the copy.) */
#define DECL_ORIGINAL_TYPE(NODE) \
  (TYPE_DECL_CHECK (NODE)->decl_non_common.result)

/* In a TYPE_DECL nonzero means the detail info about this type is not dumped
   into stabs.  Instead it will generate cross reference ('x') of names.
   This uses the same flag as DECL_EXTERNAL.  */
#define TYPE_DECL_SUPPRESS_DEBUG(NODE) \
  (TYPE_DECL_CHECK (NODE)->decl_common.decl_flag_1)

/* Getter of the imported declaration associated to the
   IMPORTED_DECL node.  */
#define IMPORTED_DECL_ASSOCIATED_DECL(NODE) \
(DECL_INITIAL (IMPORTED_DECL_CHECK (NODE)))

/* Getter of the symbol declaration associated with the
   NAMELIST_DECL node.  */
#define NAMELIST_DECL_ASSOCIATED_DECL(NODE) \
  (DECL_INITIAL (NODE))

/* A STATEMENT_LIST chains statements together in GENERIC and GIMPLE.
   To reduce overhead, the nodes containing the statements are not trees.
   This avoids the overhead of tree_common on all linked list elements.

   Use the interface in tree-iterator.h to access this node.  */

#define STATEMENT_LIST_HEAD(NODE) \
  (STATEMENT_LIST_CHECK (NODE)->stmt_list.head)
#define STATEMENT_LIST_TAIL(NODE) \
  (STATEMENT_LIST_CHECK (NODE)->stmt_list.tail)

#define TREE_OPTIMIZATION(NODE) \
  (OPTIMIZATION_NODE_CHECK (NODE)->optimization.opts)

#define TREE_OPTIMIZATION_OPTABS(NODE) \
  (OPTIMIZATION_NODE_CHECK (NODE)->optimization.optabs)

#define TREE_OPTIMIZATION_BASE_OPTABS(NODE) \
  (OPTIMIZATION_NODE_CHECK (NODE)->optimization.base_optabs)

/* Return a tree node that encapsulates the optimization options in OPTS.  */
extern tree build_optimization_node (struct gcc_options *opts);

#define TREE_TARGET_OPTION(NODE) \
  (TARGET_OPTION_NODE_CHECK (NODE)->target_option.opts)

#define TREE_TARGET_GLOBALS(NODE) \
  (TARGET_OPTION_NODE_CHECK (NODE)->target_option.globals)

/* Return a tree node that encapsulates the target options in OPTS.  */
extern tree build_target_option_node (struct gcc_options *opts);

extern void prepare_target_option_nodes_for_pch (void);

#if defined ENABLE_TREE_CHECKING && (GCC_VERSION >= 2007)

inline tree
tree_check (tree __t, const char *__f, int __l, const char *__g, tree_code __c)
{
  if (TREE_CODE (__t) != __c)
    tree_check_failed (__t, __f, __l, __g, __c, 0);
  return __t;
}

inline tree
tree_not_check (tree __t, const char *__f, int __l, const char *__g,
                enum tree_code __c)
{
  if (TREE_CODE (__t) == __c)
    tree_not_check_failed (__t, __f, __l, __g, __c, 0);
  return __t;
}

inline tree
tree_check2 (tree __t, const char *__f, int __l, const char *__g,
             enum tree_code __c1, enum tree_code __c2)
{
  if (TREE_CODE (__t) != __c1
      && TREE_CODE (__t) != __c2)
    tree_check_failed (__t, __f, __l, __g, __c1, __c2, 0);
  return __t;
}

inline tree
tree_not_check2 (tree __t, const char *__f, int __l, const char *__g,
                 enum tree_code __c1, enum tree_code __c2)
{
  if (TREE_CODE (__t) == __c1
      || TREE_CODE (__t) == __c2)
    tree_not_check_failed (__t, __f, __l, __g, __c1, __c2, 0);
  return __t;
}

inline tree
tree_check3 (tree __t, const char *__f, int __l, const char *__g,
             enum tree_code __c1, enum tree_code __c2, enum tree_code __c3)
{
  if (TREE_CODE (__t) != __c1
      && TREE_CODE (__t) != __c2
      && TREE_CODE (__t) != __c3)
    tree_check_failed (__t, __f, __l, __g, __c1, __c2, __c3, 0);
  return __t;
}

inline tree
tree_not_check3 (tree __t, const char *__f, int __l, const char *__g,
                 enum tree_code __c1, enum tree_code __c2, enum tree_code __c3)
{
  if (TREE_CODE (__t) == __c1
      || TREE_CODE (__t) == __c2
      || TREE_CODE (__t) == __c3)
    tree_not_check_failed (__t, __f, __l, __g, __c1, __c2, __c3, 0);
  return __t;
}

inline tree
tree_check4 (tree __t, const char *__f, int __l, const char *__g,
             enum tree_code __c1, enum tree_code __c2, enum tree_code __c3,
             enum tree_code __c4)
{
  if (TREE_CODE (__t) != __c1
      && TREE_CODE (__t) != __c2
      && TREE_CODE (__t) != __c3
      && TREE_CODE (__t) != __c4)
    tree_check_failed (__t, __f, __l, __g, __c1, __c2, __c3, __c4, 0);
  return __t;
}

inline tree
tree_not_check4 (tree __t, const char *__f, int __l, const char *__g,
                 enum tree_code __c1, enum tree_code __c2, enum tree_code __c3,
                 enum tree_code __c4)
{
  if (TREE_CODE (__t) == __c1
      || TREE_CODE (__t) == __c2
      || TREE_CODE (__t) == __c3
      || TREE_CODE (__t) == __c4)
    tree_not_check_failed (__t, __f, __l, __g, __c1, __c2, __c3, __c4, 0);
  return __t;
}

inline tree
tree_check5 (tree __t, const char *__f, int __l, const char *__g,
             enum tree_code __c1, enum tree_code __c2, enum tree_code __c3,
             enum tree_code __c4, enum tree_code __c5)
{
  if (TREE_CODE (__t) != __c1
      && TREE_CODE (__t) != __c2
      && TREE_CODE (__t) != __c3
      && TREE_CODE (__t) != __c4
      && TREE_CODE (__t) != __c5)
    tree_check_failed (__t, __f, __l, __g, __c1, __c2, __c3, __c4, __c5, 0);
  return __t;
}

inline tree
tree_not_check5 (tree __t, const char *__f, int __l, const char *__g,
                 enum tree_code __c1, enum tree_code __c2, enum tree_code __c3,
                 enum tree_code __c4, enum tree_code __c5)
{
  if (TREE_CODE (__t) == __c1
      || TREE_CODE (__t) == __c2
      || TREE_CODE (__t) == __c3
      || TREE_CODE (__t) == __c4
      || TREE_CODE (__t) == __c5)
    tree_not_check_failed (__t, __f, __l, __g, __c1, __c2, __c3, __c4, __c5, 0);
  return __t;
}

inline tree
contains_struct_check (tree __t, const enum tree_node_structure_enum __s,
                       const char *__f, int __l, const char *__g)
{
  if (tree_contains_struct[TREE_CODE (__t)][__s] != 1)
      tree_contains_struct_check_failed (__t, __s, __f, __l, __g);
  return __t;
}

inline tree
tree_class_check (tree __t, const enum tree_code_class __class,
                  const char *__f, int __l, const char *__g)
{
  if (TREE_CODE_CLASS (TREE_CODE (__t)) != __class)
    tree_class_check_failed (__t, __class, __f, __l, __g);
  return __t;
}

inline tree
tree_range_check (tree __t,
                  enum tree_code __code1, enum tree_code __code2,
                  const char *__f, int __l, const char *__g)
{
  if (TREE_CODE (__t) < __code1 || TREE_CODE (__t) > __code2)
    tree_range_check_failed (__t, __f, __l, __g, __code1, __code2);
  return __t;
}

inline tree
omp_clause_subcode_check (tree __t, enum omp_clause_code __code,
                          const char *__f, int __l, const char *__g)
{
  if (TREE_CODE (__t) != OMP_CLAUSE)
    tree_check_failed (__t, __f, __l, __g, OMP_CLAUSE, 0);
  if (__t->omp_clause.code != __code)
    omp_clause_check_failed (__t, __f, __l, __g, __code);
  return __t;
}

inline tree
omp_clause_range_check (tree __t,
                        enum omp_clause_code __code1,
                        enum omp_clause_code __code2,
                        const char *__f, int __l, const char *__g)
{
  if (TREE_CODE (__t) != OMP_CLAUSE)
    tree_check_failed (__t, __f, __l, __g, OMP_CLAUSE, 0);
  if ((int) __t->omp_clause.code < (int) __code1
      || (int) __t->omp_clause.code > (int) __code2)
    omp_clause_range_check_failed (__t, __f, __l, __g, __code1, __code2);
  return __t;
}

/* These checks have to be special cased.  */

inline tree
expr_check (tree __t, const char *__f, int __l, const char *__g)
{
  char const __c = TREE_CODE_CLASS (TREE_CODE (__t));
  if (!IS_EXPR_CODE_CLASS (__c))
    tree_class_check_failed (__t, tcc_expression, __f, __l, __g);
  return __t;
}

/* These checks have to be special cased.  */

inline tree
non_type_check (tree __t, const char *__f, int __l, const char *__g)
{
  if (TYPE_P (__t))
    tree_not_class_check_failed (__t, tcc_type, __f, __l, __g);
  return __t;
}

inline const HOST_WIDE_INT *
tree_int_cst_elt_check (const_tree __t, int __i,
			const char *__f, int __l, const char *__g)
{
  if (TREE_CODE (__t) != INTEGER_CST)
    tree_check_failed (__t, __f, __l, __g, INTEGER_CST, 0);
  if (__i < 0 || __i >= __t->base.u.int_length.extended)
    tree_int_cst_elt_check_failed (__i, __t->base.u.int_length.extended,
				   __f, __l, __g);
  return &CONST_CAST_TREE (__t)->int_cst.val[__i];
}

inline HOST_WIDE_INT *
tree_int_cst_elt_check (tree __t, int __i,
			const char *__f, int __l, const char *__g)
{
  if (TREE_CODE (__t) != INTEGER_CST)
    tree_check_failed (__t, __f, __l, __g, INTEGER_CST, 0);
  if (__i < 0 || __i >= __t->base.u.int_length.extended)
    tree_int_cst_elt_check_failed (__i, __t->base.u.int_length.extended,
				   __f, __l, __g);
  return &CONST_CAST_TREE (__t)->int_cst.val[__i];
}

/* Workaround -Wstrict-overflow false positive during profiledbootstrap.  */

# if GCC_VERSION >= 4006
#pragma GCC diagnostic push
#pragma GCC diagnostic ignored "-Wstrict-overflow"
#endif

inline tree *
tree_vec_elt_check (tree __t, int __i,
                    const char *__f, int __l, const char *__g)
{
  if (TREE_CODE (__t) != TREE_VEC)
    tree_check_failed (__t, __f, __l, __g, TREE_VEC, 0);
  if (__i < 0 || __i >= __t->base.u.length)
    tree_vec_elt_check_failed (__i, __t->base.u.length, __f, __l, __g);
  return &CONST_CAST_TREE (__t)->vec.a[__i];
}

# if GCC_VERSION >= 4006
#pragma GCC diagnostic pop
#endif

inline tree *
omp_clause_elt_check (tree __t, int __i,
                      const char *__f, int __l, const char *__g)
{
  if (TREE_CODE (__t) != OMP_CLAUSE)
    tree_check_failed (__t, __f, __l, __g, OMP_CLAUSE, 0);
  if (__i < 0 || __i >= omp_clause_num_ops [__t->omp_clause.code])
    omp_clause_operand_check_failed (__i, __t, __f, __l, __g);
  return &__t->omp_clause.ops[__i];
}

/* These checks have to be special cased.  */

inline tree
any_integral_type_check (tree __t, const char *__f, int __l, const char *__g)
{
  if (!ANY_INTEGRAL_TYPE_P (__t))
    tree_check_failed (__t, __f, __l, __g, BOOLEAN_TYPE, ENUMERAL_TYPE,
		       INTEGER_TYPE, 0);
  return __t;
}

inline const_tree
tree_check (const_tree __t, const char *__f, int __l, const char *__g,
	    tree_code __c)
{
  if (TREE_CODE (__t) != __c)
    tree_check_failed (__t, __f, __l, __g, __c, 0);
  return __t;
}

inline const_tree
tree_not_check (const_tree __t, const char *__f, int __l, const char *__g,
                enum tree_code __c)
{
  if (TREE_CODE (__t) == __c)
    tree_not_check_failed (__t, __f, __l, __g, __c, 0);
  return __t;
}

inline const_tree
tree_check2 (const_tree __t, const char *__f, int __l, const char *__g,
             enum tree_code __c1, enum tree_code __c2)
{
  if (TREE_CODE (__t) != __c1
      && TREE_CODE (__t) != __c2)
    tree_check_failed (__t, __f, __l, __g, __c1, __c2, 0);
  return __t;
}

inline const_tree
tree_not_check2 (const_tree __t, const char *__f, int __l, const char *__g,
                 enum tree_code __c1, enum tree_code __c2)
{
  if (TREE_CODE (__t) == __c1
      || TREE_CODE (__t) == __c2)
    tree_not_check_failed (__t, __f, __l, __g, __c1, __c2, 0);
  return __t;
}

inline const_tree
tree_check3 (const_tree __t, const char *__f, int __l, const char *__g,
             enum tree_code __c1, enum tree_code __c2, enum tree_code __c3)
{
  if (TREE_CODE (__t) != __c1
      && TREE_CODE (__t) != __c2
      && TREE_CODE (__t) != __c3)
    tree_check_failed (__t, __f, __l, __g, __c1, __c2, __c3, 0);
  return __t;
}

inline const_tree
tree_not_check3 (const_tree __t, const char *__f, int __l, const char *__g,
                 enum tree_code __c1, enum tree_code __c2, enum tree_code __c3)
{
  if (TREE_CODE (__t) == __c1
      || TREE_CODE (__t) == __c2
      || TREE_CODE (__t) == __c3)
    tree_not_check_failed (__t, __f, __l, __g, __c1, __c2, __c3, 0);
  return __t;
}

inline const_tree
tree_check4 (const_tree __t, const char *__f, int __l, const char *__g,
             enum tree_code __c1, enum tree_code __c2, enum tree_code __c3,
             enum tree_code __c4)
{
  if (TREE_CODE (__t) != __c1
      && TREE_CODE (__t) != __c2
      && TREE_CODE (__t) != __c3
      && TREE_CODE (__t) != __c4)
    tree_check_failed (__t, __f, __l, __g, __c1, __c2, __c3, __c4, 0);
  return __t;
}

inline const_tree
tree_not_check4 (const_tree __t, const char *__f, int __l, const char *__g,
                 enum tree_code __c1, enum tree_code __c2, enum tree_code __c3,
                 enum tree_code __c4)
{
  if (TREE_CODE (__t) == __c1
      || TREE_CODE (__t) == __c2
      || TREE_CODE (__t) == __c3
      || TREE_CODE (__t) == __c4)
    tree_not_check_failed (__t, __f, __l, __g, __c1, __c2, __c3, __c4, 0);
  return __t;
}

inline const_tree
tree_check5 (const_tree __t, const char *__f, int __l, const char *__g,
             enum tree_code __c1, enum tree_code __c2, enum tree_code __c3,
             enum tree_code __c4, enum tree_code __c5)
{
  if (TREE_CODE (__t) != __c1
      && TREE_CODE (__t) != __c2
      && TREE_CODE (__t) != __c3
      && TREE_CODE (__t) != __c4
      && TREE_CODE (__t) != __c5)
    tree_check_failed (__t, __f, __l, __g, __c1, __c2, __c3, __c4, __c5, 0);
  return __t;
}

inline const_tree
tree_not_check5 (const_tree __t, const char *__f, int __l, const char *__g,
                 enum tree_code __c1, enum tree_code __c2, enum tree_code __c3,
                 enum tree_code __c4, enum tree_code __c5)
{
  if (TREE_CODE (__t) == __c1
      || TREE_CODE (__t) == __c2
      || TREE_CODE (__t) == __c3
      || TREE_CODE (__t) == __c4
      || TREE_CODE (__t) == __c5)
    tree_not_check_failed (__t, __f, __l, __g, __c1, __c2, __c3, __c4, __c5, 0);
  return __t;
}

inline const_tree
contains_struct_check (const_tree __t, const enum tree_node_structure_enum __s,
                       const char *__f, int __l, const char *__g)
{
  if (tree_contains_struct[TREE_CODE (__t)][__s] != 1)
      tree_contains_struct_check_failed (__t, __s, __f, __l, __g);
  return __t;
}

inline const_tree
tree_class_check (const_tree __t, const enum tree_code_class __class,
                  const char *__f, int __l, const char *__g)
{
  if (TREE_CODE_CLASS (TREE_CODE (__t)) != __class)
    tree_class_check_failed (__t, __class, __f, __l, __g);
  return __t;
}

inline const_tree
tree_range_check (const_tree __t,
                  enum tree_code __code1, enum tree_code __code2,
                  const char *__f, int __l, const char *__g)
{
  if (TREE_CODE (__t) < __code1 || TREE_CODE (__t) > __code2)
    tree_range_check_failed (__t, __f, __l, __g, __code1, __code2);
  return __t;
}

inline const_tree
omp_clause_subcode_check (const_tree __t, enum omp_clause_code __code,
                          const char *__f, int __l, const char *__g)
{
  if (TREE_CODE (__t) != OMP_CLAUSE)
    tree_check_failed (__t, __f, __l, __g, OMP_CLAUSE, 0);
  if (__t->omp_clause.code != __code)
    omp_clause_check_failed (__t, __f, __l, __g, __code);
  return __t;
}

inline const_tree
omp_clause_range_check (const_tree __t,
                        enum omp_clause_code __code1,
                        enum omp_clause_code __code2,
                        const char *__f, int __l, const char *__g)
{
  if (TREE_CODE (__t) != OMP_CLAUSE)
    tree_check_failed (__t, __f, __l, __g, OMP_CLAUSE, 0);
  if ((int) __t->omp_clause.code < (int) __code1
      || (int) __t->omp_clause.code > (int) __code2)
    omp_clause_range_check_failed (__t, __f, __l, __g, __code1, __code2);
  return __t;
}

inline const_tree
expr_check (const_tree __t, const char *__f, int __l, const char *__g)
{
  char const __c = TREE_CODE_CLASS (TREE_CODE (__t));
  if (!IS_EXPR_CODE_CLASS (__c))
    tree_class_check_failed (__t, tcc_expression, __f, __l, __g);
  return __t;
}

inline const_tree
non_type_check (const_tree __t, const char *__f, int __l, const char *__g)
{
  if (TYPE_P (__t))
    tree_not_class_check_failed (__t, tcc_type, __f, __l, __g);
  return __t;
}

# if GCC_VERSION >= 4006
#pragma GCC diagnostic push
#pragma GCC diagnostic ignored "-Wstrict-overflow"
#endif

inline const_tree *
tree_vec_elt_check (const_tree __t, int __i,
                    const char *__f, int __l, const char *__g)
{
  if (TREE_CODE (__t) != TREE_VEC)
    tree_check_failed (__t, __f, __l, __g, TREE_VEC, 0);
  if (__i < 0 || __i >= __t->base.u.length)
    tree_vec_elt_check_failed (__i, __t->base.u.length, __f, __l, __g);
  return CONST_CAST (const_tree *, &__t->vec.a[__i]);
  //return &__t->vec.a[__i];
}

# if GCC_VERSION >= 4006
#pragma GCC diagnostic pop
#endif

inline const_tree *
omp_clause_elt_check (const_tree __t, int __i,
                      const char *__f, int __l, const char *__g)
{
  if (TREE_CODE (__t) != OMP_CLAUSE)
    tree_check_failed (__t, __f, __l, __g, OMP_CLAUSE, 0);
  if (__i < 0 || __i >= omp_clause_num_ops [__t->omp_clause.code])
    omp_clause_operand_check_failed (__i, __t, __f, __l, __g);
  return CONST_CAST (const_tree *, &__t->omp_clause.ops[__i]);
}

inline const_tree
any_integral_type_check (const_tree __t, const char *__f, int __l,
			 const char *__g)
{
  if (!ANY_INTEGRAL_TYPE_P (__t))
    tree_check_failed (__t, __f, __l, __g, BOOLEAN_TYPE, ENUMERAL_TYPE,
		       INTEGER_TYPE, 0);
  return __t;
}

#endif

/* Compute the number of operands in an expression node NODE.  For
   tcc_vl_exp nodes like CALL_EXPRs, this is stored in the node itself,
   otherwise it is looked up from the node's code.  */
static inline int
tree_operand_length (const_tree node)
{
  if (VL_EXP_CLASS_P (node))
    return VL_EXP_OPERAND_LENGTH (node);
  else
    return TREE_CODE_LENGTH (TREE_CODE (node));
}

#if defined ENABLE_TREE_CHECKING && (GCC_VERSION >= 2007)

/* Special checks for TREE_OPERANDs.  */
inline tree *
tree_operand_check (tree __t, int __i,
                    const char *__f, int __l, const char *__g)
{
  const_tree __u = EXPR_CHECK (__t);
  if (__i < 0 || __i >= TREE_OPERAND_LENGTH (__u))
    tree_operand_check_failed (__i, __u, __f, __l, __g);
  return &CONST_CAST_TREE (__u)->exp.operands[__i];
}

inline tree *
tree_operand_check_code (tree __t, enum tree_code __code, int __i,
                         const char *__f, int __l, const char *__g)
{
  if (TREE_CODE (__t) != __code)
    tree_check_failed (__t, __f, __l, __g, __code, 0);
  if (__i < 0 || __i >= TREE_OPERAND_LENGTH (__t))
    tree_operand_check_failed (__i, __t, __f, __l, __g);
  return &__t->exp.operands[__i];
}

inline const_tree *
tree_operand_check (const_tree __t, int __i,
                    const char *__f, int __l, const char *__g)
{
  const_tree __u = EXPR_CHECK (__t);
  if (__i < 0 || __i >= TREE_OPERAND_LENGTH (__u))
    tree_operand_check_failed (__i, __u, __f, __l, __g);
  return CONST_CAST (const_tree *, &__u->exp.operands[__i]);
}

inline const_tree *
tree_operand_check_code (const_tree __t, enum tree_code __code, int __i,
                         const char *__f, int __l, const char *__g)
{
  if (TREE_CODE (__t) != __code)
    tree_check_failed (__t, __f, __l, __g, __code, 0);
  if (__i < 0 || __i >= TREE_OPERAND_LENGTH (__t))
    tree_operand_check_failed (__i, __t, __f, __l, __g);
  return CONST_CAST (const_tree *, &__t->exp.operands[__i]);
}

#endif

/* True iff an identifier matches a C string.  */

inline bool
id_equal (const_tree id, const char *str)
{
  return !strcmp (IDENTIFIER_POINTER (id), str);
}

inline bool
id_equal (const char *str, const_tree id)
{
  return !strcmp (str, IDENTIFIER_POINTER (id));
}

#define error_mark_node			global_trees[TI_ERROR_MARK]

#define intQI_type_node			global_trees[TI_INTQI_TYPE]
#define intHI_type_node			global_trees[TI_INTHI_TYPE]
#define intSI_type_node			global_trees[TI_INTSI_TYPE]
#define intDI_type_node			global_trees[TI_INTDI_TYPE]
#define intTI_type_node			global_trees[TI_INTTI_TYPE]

#define unsigned_intQI_type_node	global_trees[TI_UINTQI_TYPE]
#define unsigned_intHI_type_node	global_trees[TI_UINTHI_TYPE]
#define unsigned_intSI_type_node	global_trees[TI_UINTSI_TYPE]
#define unsigned_intDI_type_node	global_trees[TI_UINTDI_TYPE]
#define unsigned_intTI_type_node	global_trees[TI_UINTTI_TYPE]

#define atomicQI_type_node	global_trees[TI_ATOMICQI_TYPE]
#define atomicHI_type_node	global_trees[TI_ATOMICHI_TYPE]
#define atomicSI_type_node	global_trees[TI_ATOMICSI_TYPE]
#define atomicDI_type_node	global_trees[TI_ATOMICDI_TYPE]
#define atomicTI_type_node	global_trees[TI_ATOMICTI_TYPE]

#define uint16_type_node		global_trees[TI_UINT16_TYPE]
#define uint32_type_node		global_trees[TI_UINT32_TYPE]
#define uint64_type_node		global_trees[TI_UINT64_TYPE]

#define void_node			global_trees[TI_VOID]

#define integer_zero_node		global_trees[TI_INTEGER_ZERO]
#define integer_one_node		global_trees[TI_INTEGER_ONE]
#define integer_three_node              global_trees[TI_INTEGER_THREE]
#define integer_minus_one_node		global_trees[TI_INTEGER_MINUS_ONE]
#define size_zero_node			global_trees[TI_SIZE_ZERO]
#define size_one_node			global_trees[TI_SIZE_ONE]
#define bitsize_zero_node		global_trees[TI_BITSIZE_ZERO]
#define bitsize_one_node		global_trees[TI_BITSIZE_ONE]
#define bitsize_unit_node		global_trees[TI_BITSIZE_UNIT]

/* Base access nodes.  */
#define access_public_node		global_trees[TI_PUBLIC]
#define access_protected_node	        global_trees[TI_PROTECTED]
#define access_private_node		global_trees[TI_PRIVATE]

#define null_pointer_node		global_trees[TI_NULL_POINTER]

#define float_type_node			global_trees[TI_FLOAT_TYPE]
#define double_type_node		global_trees[TI_DOUBLE_TYPE]
#define long_double_type_node		global_trees[TI_LONG_DOUBLE_TYPE]

/* Nodes for particular _FloatN and _FloatNx types in sequence.  */
#define FLOATN_TYPE_NODE(IDX)		global_trees[TI_FLOATN_TYPE_FIRST + (IDX)]
#define FLOATN_NX_TYPE_NODE(IDX)	global_trees[TI_FLOATN_NX_TYPE_FIRST + (IDX)]
#define FLOATNX_TYPE_NODE(IDX)		global_trees[TI_FLOATNX_TYPE_FIRST + (IDX)]

/* Names for individual types (code should normally iterate over all
   such types; these are only for back-end use, or in contexts such as
   *.def where iteration is not possible).  */
#define float16_type_node		global_trees[TI_FLOAT16_TYPE]
#define float32_type_node		global_trees[TI_FLOAT32_TYPE]
#define float64_type_node		global_trees[TI_FLOAT64_TYPE]
#define float128_type_node		global_trees[TI_FLOAT128_TYPE]
#define float32x_type_node		global_trees[TI_FLOAT32X_TYPE]
#define float64x_type_node		global_trees[TI_FLOAT64X_TYPE]
#define float128x_type_node		global_trees[TI_FLOAT128X_TYPE]

#define float_ptr_type_node		global_trees[TI_FLOAT_PTR_TYPE]
#define double_ptr_type_node		global_trees[TI_DOUBLE_PTR_TYPE]
#define long_double_ptr_type_node	global_trees[TI_LONG_DOUBLE_PTR_TYPE]
#define integer_ptr_type_node		global_trees[TI_INTEGER_PTR_TYPE]

#define complex_integer_type_node	global_trees[TI_COMPLEX_INTEGER_TYPE]
#define complex_float_type_node		global_trees[TI_COMPLEX_FLOAT_TYPE]
#define complex_double_type_node	global_trees[TI_COMPLEX_DOUBLE_TYPE]
#define complex_long_double_type_node	global_trees[TI_COMPLEX_LONG_DOUBLE_TYPE]

#define COMPLEX_FLOATN_NX_TYPE_NODE(IDX)	global_trees[TI_COMPLEX_FLOATN_NX_TYPE_FIRST + (IDX)]

#define pointer_bounds_type_node        global_trees[TI_POINTER_BOUNDS_TYPE]

#define void_type_node			global_trees[TI_VOID_TYPE]
/* The C type `void *'.  */
#define ptr_type_node			global_trees[TI_PTR_TYPE]
/* The C type `const void *'.  */
#define const_ptr_type_node		global_trees[TI_CONST_PTR_TYPE]
/* The C type `size_t'.  */
#define size_type_node                  global_trees[TI_SIZE_TYPE]
#define pid_type_node                   global_trees[TI_PID_TYPE]
#define ptrdiff_type_node		global_trees[TI_PTRDIFF_TYPE]
#define va_list_type_node		global_trees[TI_VA_LIST_TYPE]
#define va_list_gpr_counter_field	global_trees[TI_VA_LIST_GPR_COUNTER_FIELD]
#define va_list_fpr_counter_field	global_trees[TI_VA_LIST_FPR_COUNTER_FIELD]
/* The C type `FILE *'.  */
#define fileptr_type_node		global_trees[TI_FILEPTR_TYPE]
/* The C type `const struct tm *'.  */
#define const_tm_ptr_type_node		global_trees[TI_CONST_TM_PTR_TYPE]
/* The C type `fenv_t *'.  */
#define fenv_t_ptr_type_node		global_trees[TI_FENV_T_PTR_TYPE]
#define const_fenv_t_ptr_type_node	global_trees[TI_CONST_FENV_T_PTR_TYPE]
/* The C type `fexcept_t *'.  */
#define fexcept_t_ptr_type_node		global_trees[TI_FEXCEPT_T_PTR_TYPE]
#define const_fexcept_t_ptr_type_node	global_trees[TI_CONST_FEXCEPT_T_PTR_TYPE]
#define pointer_sized_int_node		global_trees[TI_POINTER_SIZED_TYPE]

#define boolean_type_node		global_trees[TI_BOOLEAN_TYPE]
#define boolean_false_node		global_trees[TI_BOOLEAN_FALSE]
#define boolean_true_node		global_trees[TI_BOOLEAN_TRUE]

/* The UPC type `void *'.  */
#define upc_pts_type_node	global_trees[TI_UPC_PTS_TYPE]

/* UPC pointer to shared qualified object representation */
#define upc_pts_rep_type_node	global_trees[TI_UPC_PTS_REP_TYPE]
#define upc_char_pts_type_node	global_trees[TI_UPC_CHAR_PTS_TYPE]
#define upc_phase_field_node	global_trees[TI_UPC_PHASE_FIELD]
#define upc_thread_field_node	global_trees[TI_UPC_THREAD_FIELD]
#define upc_vaddr_field_node	global_trees[TI_UPC_VADDR_FIELD]
#define upc_null_pts_node	global_trees[TI_UPC_NULL_PTS]

/* The decimal floating point types. */
#define dfloat32_type_node              global_trees[TI_DFLOAT32_TYPE]
#define dfloat64_type_node              global_trees[TI_DFLOAT64_TYPE]
#define dfloat128_type_node             global_trees[TI_DFLOAT128_TYPE]
#define dfloat32_ptr_type_node          global_trees[TI_DFLOAT32_PTR_TYPE]
#define dfloat64_ptr_type_node          global_trees[TI_DFLOAT64_PTR_TYPE]
#define dfloat128_ptr_type_node         global_trees[TI_DFLOAT128_PTR_TYPE]

/* The fixed-point types.  */
#define sat_short_fract_type_node       global_trees[TI_SAT_SFRACT_TYPE]
#define sat_fract_type_node             global_trees[TI_SAT_FRACT_TYPE]
#define sat_long_fract_type_node        global_trees[TI_SAT_LFRACT_TYPE]
#define sat_long_long_fract_type_node   global_trees[TI_SAT_LLFRACT_TYPE]
#define sat_unsigned_short_fract_type_node \
					global_trees[TI_SAT_USFRACT_TYPE]
#define sat_unsigned_fract_type_node    global_trees[TI_SAT_UFRACT_TYPE]
#define sat_unsigned_long_fract_type_node \
					global_trees[TI_SAT_ULFRACT_TYPE]
#define sat_unsigned_long_long_fract_type_node \
					global_trees[TI_SAT_ULLFRACT_TYPE]
#define short_fract_type_node           global_trees[TI_SFRACT_TYPE]
#define fract_type_node                 global_trees[TI_FRACT_TYPE]
#define long_fract_type_node            global_trees[TI_LFRACT_TYPE]
#define long_long_fract_type_node       global_trees[TI_LLFRACT_TYPE]
#define unsigned_short_fract_type_node  global_trees[TI_USFRACT_TYPE]
#define unsigned_fract_type_node        global_trees[TI_UFRACT_TYPE]
#define unsigned_long_fract_type_node   global_trees[TI_ULFRACT_TYPE]
#define unsigned_long_long_fract_type_node \
					global_trees[TI_ULLFRACT_TYPE]
#define sat_short_accum_type_node       global_trees[TI_SAT_SACCUM_TYPE]
#define sat_accum_type_node             global_trees[TI_SAT_ACCUM_TYPE]
#define sat_long_accum_type_node        global_trees[TI_SAT_LACCUM_TYPE]
#define sat_long_long_accum_type_node   global_trees[TI_SAT_LLACCUM_TYPE]
#define sat_unsigned_short_accum_type_node \
					global_trees[TI_SAT_USACCUM_TYPE]
#define sat_unsigned_accum_type_node    global_trees[TI_SAT_UACCUM_TYPE]
#define sat_unsigned_long_accum_type_node \
					global_trees[TI_SAT_ULACCUM_TYPE]
#define sat_unsigned_long_long_accum_type_node \
					global_trees[TI_SAT_ULLACCUM_TYPE]
#define short_accum_type_node           global_trees[TI_SACCUM_TYPE]
#define accum_type_node                 global_trees[TI_ACCUM_TYPE]
#define long_accum_type_node            global_trees[TI_LACCUM_TYPE]
#define long_long_accum_type_node       global_trees[TI_LLACCUM_TYPE]
#define unsigned_short_accum_type_node  global_trees[TI_USACCUM_TYPE]
#define unsigned_accum_type_node        global_trees[TI_UACCUM_TYPE]
#define unsigned_long_accum_type_node   global_trees[TI_ULACCUM_TYPE]
#define unsigned_long_long_accum_type_node \
					global_trees[TI_ULLACCUM_TYPE]
#define qq_type_node                    global_trees[TI_QQ_TYPE]
#define hq_type_node                    global_trees[TI_HQ_TYPE]
#define sq_type_node                    global_trees[TI_SQ_TYPE]
#define dq_type_node                    global_trees[TI_DQ_TYPE]
#define tq_type_node                    global_trees[TI_TQ_TYPE]
#define uqq_type_node                   global_trees[TI_UQQ_TYPE]
#define uhq_type_node                   global_trees[TI_UHQ_TYPE]
#define usq_type_node                   global_trees[TI_USQ_TYPE]
#define udq_type_node                   global_trees[TI_UDQ_TYPE]
#define utq_type_node                   global_trees[TI_UTQ_TYPE]
#define sat_qq_type_node                global_trees[TI_SAT_QQ_TYPE]
#define sat_hq_type_node                global_trees[TI_SAT_HQ_TYPE]
#define sat_sq_type_node                global_trees[TI_SAT_SQ_TYPE]
#define sat_dq_type_node                global_trees[TI_SAT_DQ_TYPE]
#define sat_tq_type_node                global_trees[TI_SAT_TQ_TYPE]
#define sat_uqq_type_node               global_trees[TI_SAT_UQQ_TYPE]
#define sat_uhq_type_node               global_trees[TI_SAT_UHQ_TYPE]
#define sat_usq_type_node               global_trees[TI_SAT_USQ_TYPE]
#define sat_udq_type_node               global_trees[TI_SAT_UDQ_TYPE]
#define sat_utq_type_node               global_trees[TI_SAT_UTQ_TYPE]
#define ha_type_node                    global_trees[TI_HA_TYPE]
#define sa_type_node                    global_trees[TI_SA_TYPE]
#define da_type_node                    global_trees[TI_DA_TYPE]
#define ta_type_node                    global_trees[TI_TA_TYPE]
#define uha_type_node                   global_trees[TI_UHA_TYPE]
#define usa_type_node                   global_trees[TI_USA_TYPE]
#define uda_type_node                   global_trees[TI_UDA_TYPE]
#define uta_type_node                   global_trees[TI_UTA_TYPE]
#define sat_ha_type_node                global_trees[TI_SAT_HA_TYPE]
#define sat_sa_type_node                global_trees[TI_SAT_SA_TYPE]
#define sat_da_type_node                global_trees[TI_SAT_DA_TYPE]
#define sat_ta_type_node                global_trees[TI_SAT_TA_TYPE]
#define sat_uha_type_node               global_trees[TI_SAT_UHA_TYPE]
#define sat_usa_type_node               global_trees[TI_SAT_USA_TYPE]
#define sat_uda_type_node               global_trees[TI_SAT_UDA_TYPE]
#define sat_uta_type_node               global_trees[TI_SAT_UTA_TYPE]

/* The node that should be placed at the end of a parameter list to
   indicate that the function does not take a variable number of
   arguments.  The TREE_VALUE will be void_type_node and there will be
   no TREE_CHAIN.  Language-independent code should not assume
   anything else about this node.  */
#define void_list_node                  global_trees[TI_VOID_LIST_NODE]

#define main_identifier_node		global_trees[TI_MAIN_IDENTIFIER]
#define MAIN_NAME_P(NODE) \
  (IDENTIFIER_NODE_CHECK (NODE) == main_identifier_node)

/* Optimization options (OPTIMIZATION_NODE) to use for default and current
   functions.  */
#define optimization_default_node	global_trees[TI_OPTIMIZATION_DEFAULT]
#define optimization_current_node	global_trees[TI_OPTIMIZATION_CURRENT]

/* Default/current target options (TARGET_OPTION_NODE).  */
#define target_option_default_node	global_trees[TI_TARGET_OPTION_DEFAULT]
#define target_option_current_node	global_trees[TI_TARGET_OPTION_CURRENT]

/* Default tree list option(), optimize() pragmas to be linked into the
   attribute list.  */
#define current_target_pragma		global_trees[TI_CURRENT_TARGET_PRAGMA]
#define current_optimize_pragma		global_trees[TI_CURRENT_OPTIMIZE_PRAGMA]

#define char_type_node			integer_types[itk_char]
#define signed_char_type_node		integer_types[itk_signed_char]
#define unsigned_char_type_node		integer_types[itk_unsigned_char]
#define short_integer_type_node		integer_types[itk_short]
#define short_unsigned_type_node	integer_types[itk_unsigned_short]
#define integer_type_node		integer_types[itk_int]
#define unsigned_type_node		integer_types[itk_unsigned_int]
#define long_integer_type_node		integer_types[itk_long]
#define long_unsigned_type_node		integer_types[itk_unsigned_long]
#define long_long_integer_type_node	integer_types[itk_long_long]
#define long_long_unsigned_type_node	integer_types[itk_unsigned_long_long]

/* True if NODE is an erroneous expression.  */

#define error_operand_p(NODE)					\
  ((NODE) == error_mark_node					\
   || ((NODE) && TREE_TYPE ((NODE)) == error_mark_node))

extern tree decl_assembler_name (tree);
extern tree decl_comdat_group (const_tree);
extern tree decl_comdat_group_id (const_tree);
extern const char *decl_section_name (const_tree);
extern void set_decl_section_name (tree, const char *);
extern enum tls_model decl_tls_model (const_tree);
extern void set_decl_tls_model (tree, enum tls_model);

/* Compute the number of bytes occupied by 'node'.  This routine only
   looks at TREE_CODE and, if the code is TREE_VEC, TREE_VEC_LENGTH.  */

extern size_t tree_size (const_tree);

/* Compute the number of bytes occupied by a tree with code CODE.
   This function cannot be used for TREE_VEC or INTEGER_CST nodes,
   which are of variable length.  */
extern size_t tree_code_size (enum tree_code);

/* Allocate and return a new UID from the DECL_UID namespace.  */
extern int allocate_decl_uid (void);

/* Lowest level primitive for allocating a node.
   The TREE_CODE is the only argument.  Contents are initialized
   to zero except for a few of the common fields.  */

extern tree make_node (enum tree_code CXX_MEM_STAT_INFO);

/* Free tree node.  */

extern void free_node (tree);

/* Make a copy of a node, with all the same contents.  */

extern tree copy_node (tree CXX_MEM_STAT_INFO);

/* Make a copy of a chain of TREE_LIST nodes.  */

extern tree copy_list (tree);

/* Make a CASE_LABEL_EXPR.  */

extern tree build_case_label (tree, tree, tree);

/* Make a BINFO.  */
extern tree make_tree_binfo (unsigned CXX_MEM_STAT_INFO);

/* Make an INTEGER_CST.  */

extern tree make_int_cst (int, int CXX_MEM_STAT_INFO);

/* Make a TREE_VEC.  */

extern tree make_tree_vec (int CXX_MEM_STAT_INFO);

/* Grow a TREE_VEC.  */

extern tree grow_tree_vec (tree v, int CXX_MEM_STAT_INFO);

/* Construct various types of nodes.  */

extern tree build_nt (enum tree_code, ...);
extern tree build_nt_call_vec (tree, vec<tree, va_gc> *);

extern tree build0 (enum tree_code, tree CXX_MEM_STAT_INFO);
extern tree build1 (enum tree_code, tree, tree CXX_MEM_STAT_INFO);
extern tree build2 (enum tree_code, tree, tree, tree CXX_MEM_STAT_INFO);
extern tree build3 (enum tree_code, tree, tree, tree, tree CXX_MEM_STAT_INFO);
extern tree build4 (enum tree_code, tree, tree, tree, tree,
		    tree CXX_MEM_STAT_INFO);
extern tree build5 (enum tree_code, tree, tree, tree, tree, tree,
		    tree CXX_MEM_STAT_INFO);

/* _loc versions of build[1-5].  */

static inline tree
build1_loc (location_t loc, enum tree_code code, tree type,
	    tree arg1 CXX_MEM_STAT_INFO)
{
  tree t = build1 (code, type, arg1 PASS_MEM_STAT);
  if (CAN_HAVE_LOCATION_P (t))
    SET_EXPR_LOCATION (t, loc);
  return t;
}

static inline tree
build2_loc (location_t loc, enum tree_code code, tree type, tree arg0,
	    tree arg1 CXX_MEM_STAT_INFO)
{
  tree t = build2 (code, type, arg0, arg1 PASS_MEM_STAT);
  if (CAN_HAVE_LOCATION_P (t))
    SET_EXPR_LOCATION (t, loc);
  return t;
}

static inline tree
build3_loc (location_t loc, enum tree_code code, tree type, tree arg0,
	    tree arg1, tree arg2 CXX_MEM_STAT_INFO)
{
  tree t = build3 (code, type, arg0, arg1, arg2 PASS_MEM_STAT);
  if (CAN_HAVE_LOCATION_P (t))
    SET_EXPR_LOCATION (t, loc);
  return t;
}

static inline tree
build4_loc (location_t loc, enum tree_code code, tree type, tree arg0,
	    tree arg1, tree arg2, tree arg3 CXX_MEM_STAT_INFO)
{
  tree t = build4 (code, type, arg0, arg1, arg2, arg3 PASS_MEM_STAT);
  if (CAN_HAVE_LOCATION_P (t))
    SET_EXPR_LOCATION (t, loc);
  return t;
}

static inline tree
build5_loc (location_t loc, enum tree_code code, tree type, tree arg0,
	    tree arg1, tree arg2, tree arg3, tree arg4 CXX_MEM_STAT_INFO)
{
  tree t = build5 (code, type, arg0, arg1, arg2, arg3,
			arg4 PASS_MEM_STAT);
  if (CAN_HAVE_LOCATION_P (t))
    SET_EXPR_LOCATION (t, loc);
  return t;
}

/* Constructs double_int from tree CST.  */

extern tree double_int_to_tree (tree, double_int);

extern tree wide_int_to_tree (tree type, const wide_int_ref &cst);
extern tree force_fit_type (tree, const wide_int_ref &, int, bool);

/* Create an INT_CST node with a CST value zero extended.  */

/* static inline */
extern tree build_int_cst (tree, HOST_WIDE_INT);
extern tree build_int_cstu (tree type, unsigned HOST_WIDE_INT cst);
extern tree build_int_cst_type (tree, HOST_WIDE_INT);
extern tree make_vector (unsigned CXX_MEM_STAT_INFO);
extern tree build_vector (tree, tree * CXX_MEM_STAT_INFO);
extern tree build_vector_from_ctor (tree, vec<constructor_elt, va_gc> *);
extern tree build_vector_from_val (tree, tree);
extern void recompute_constructor_flags (tree);
extern void verify_constructor_flags (tree);
extern tree build_constructor (tree, vec<constructor_elt, va_gc> *);
extern tree build_constructor_single (tree, tree, tree);
extern tree build_constructor_from_list (tree, tree);
extern tree build_constructor_va (tree, int, ...);
extern tree build_real_from_int_cst (tree, const_tree);
extern tree build_complex (tree, tree, tree);
extern tree build_complex_inf (tree, bool);
extern tree build_each_one_cst (tree);
extern tree build_one_cst (tree);
extern tree build_minus_one_cst (tree);
extern tree build_all_ones_cst (tree);
extern tree build_zero_cst (tree);
extern tree build_string (int, const char *);
extern tree build_tree_list (tree, tree CXX_MEM_STAT_INFO);
extern tree build_tree_list_vec (const vec<tree, va_gc> * CXX_MEM_STAT_INFO);
extern tree build_decl (location_t, enum tree_code,
			tree, tree CXX_MEM_STAT_INFO);
extern tree build_fn_decl (const char *, tree);
extern tree build_translation_unit_decl (tree);
extern tree build_block (tree, tree, tree, tree);
extern tree build_empty_stmt (location_t);
extern tree build_omp_clause (location_t, enum omp_clause_code);

extern tree build_vl_exp (enum tree_code, int CXX_MEM_STAT_INFO);

extern tree build_call_nary (tree, tree, int, ...);
extern tree build_call_valist (tree, tree, int, va_list);
#define build_call_array(T1,T2,N,T3)\
   build_call_array_loc (UNKNOWN_LOCATION, T1, T2, N, T3)
extern tree build_call_array_loc (location_t, tree, tree, int, const tree *);
extern tree build_call_vec (tree, tree, vec<tree, va_gc> *);
extern tree build_call_expr_loc_array (location_t, tree, int, tree *);
extern tree build_call_expr_loc_vec (location_t, tree, vec<tree, va_gc> *);
extern tree build_call_expr_loc (location_t, tree, int, ...);
extern tree build_call_expr (tree, int, ...);
extern tree build_call_expr_internal_loc (location_t, enum internal_fn,
					  tree, int, ...);
extern tree build_call_expr_internal_loc_array (location_t, enum internal_fn,
						tree, int, const tree *);
extern tree maybe_build_call_expr_loc (location_t, combined_fn, tree,
				       int, ...);
extern tree build_string_literal (int, const char *);

/* Construct various nodes representing data types.  */

extern tree signed_or_unsigned_type_for (int, tree);
extern tree signed_type_for (tree);
extern tree unsigned_type_for (tree);
extern tree truth_type_for (tree);
extern tree build_pointer_type_for_mode (tree, machine_mode, bool);
extern tree build_pointer_type (tree);
extern tree build_reference_type_for_mode (tree, machine_mode, bool);
extern tree build_reference_type (tree);
extern tree build_vector_type_for_mode (tree, machine_mode);
extern tree build_vector_type (tree innertype, int nunits);
extern tree build_truth_vector_type (unsigned, unsigned);
extern tree build_same_sized_truth_vector_type (tree vectype);
extern tree build_opaque_vector_type (tree innertype, int nunits);
extern tree build_index_type (tree);
extern tree build_array_type (tree, tree, bool = false);
extern tree build_nonshared_array_type (tree, tree);
extern tree build_array_type_nelts (tree, unsigned HOST_WIDE_INT);
extern tree build_function_type (tree, tree);
extern tree build_function_type_list (tree, ...);
extern tree build_varargs_function_type_list (tree, ...);
extern tree build_function_type_array (tree, int, tree *);
extern tree build_varargs_function_type_array (tree, int, tree *);
#define build_function_type_vec(RET, V) \
  build_function_type_array (RET, vec_safe_length (V), vec_safe_address (V))
#define build_varargs_function_type_vec(RET, V) \
  build_varargs_function_type_array (RET, vec_safe_length (V), \
				     vec_safe_address (V))
extern tree build_method_type_directly (tree, tree, tree);
extern tree build_method_type (tree, tree);
extern tree build_offset_type (tree, tree);
extern tree build_complex_type (tree, bool named = false);
extern tree array_type_nelts (const_tree);

extern tree value_member (tree, tree);
extern tree purpose_member (const_tree, tree);
extern bool vec_member (const_tree, vec<tree, va_gc> *);
extern tree chain_index (int, tree);

extern int tree_int_cst_equal (const_tree, const_tree);

extern bool tree_fits_shwi_p (const_tree)
  ATTRIBUTE_PURE;
extern bool tree_fits_uhwi_p (const_tree)
  ATTRIBUTE_PURE;
extern HOST_WIDE_INT tree_to_shwi (const_tree);
extern unsigned HOST_WIDE_INT tree_to_uhwi (const_tree);
#if !defined ENABLE_TREE_CHECKING && (GCC_VERSION >= 4003)
extern inline __attribute__ ((__gnu_inline__)) HOST_WIDE_INT
tree_to_shwi (const_tree t)
{
  gcc_assert (tree_fits_shwi_p (t));
  return TREE_INT_CST_LOW (t);
}

extern inline __attribute__ ((__gnu_inline__)) unsigned HOST_WIDE_INT
tree_to_uhwi (const_tree t)
{
  gcc_assert (tree_fits_uhwi_p (t));
  return TREE_INT_CST_LOW (t);
}
#endif
extern int tree_int_cst_sgn (const_tree);
extern int tree_int_cst_sign_bit (const_tree);
extern unsigned int tree_int_cst_min_precision (tree, signop);
extern tree strip_array_types (tree);
extern tree excess_precision_type (tree);
extern bool valid_constant_size_p (const_tree);


/* From expmed.c.  Since rtl.h is included after tree.h, we can't
   put the prototype here.  Rtl.h does declare the prototype if
   tree.h had been included.  */

extern tree make_tree (tree, rtx);

/* Returns true iff CAND and BASE have equivalent language-specific
   qualifiers.  */

extern bool check_lang_type (const_tree cand, const_tree base);

/* Returns true iff unqualified CAND and BASE are equivalent.  */

extern bool check_base_type (const_tree cand, const_tree base);

/* Check whether CAND is suitable to be returned from get_qualified_type
   (BASE, TYPE_QUALS, BLOCK_FACTOR).  */

extern bool check_qualified_type (const_tree cand, const_tree base,
				  int type_quals,
				  tree block_factor = NULL_TREE);

/* Return a version of the TYPE, qualified as indicated by the
   TYPE_QUALS, if one exists.
   If no qualified version exists yet, return NULL_TREE.
   BLOCK_FACTOR is null, unless compiling UPC.  */

extern tree get_qualified_type (tree type, int type_quals,
				tree block_factor = NULL_TREE);

/* Like get_qualified_type, but creates the type if it does not
   exist.  This function never returns NULL_TREE.
   BLOCK_FACTOR is null, unless compiling UPC.  */

<<<<<<< HEAD
extern tree build_qualified_type (tree type, int type_quals,
				  tree block_factor = NULL_TREE);
=======
extern tree build_qualified_type (tree, int CXX_MEM_STAT_INFO);
>>>>>>> 61abf964

/* Create a variant of type T with alignment ALIGN.  */

extern tree build_aligned_type (tree, unsigned int);

/* Like build_qualified_type, but only deals with the `const' and
   `volatile' qualifiers.  This interface is retained for backwards
   compatibility with the various front-ends; new code should use
   build_qualified_type instead.  */

#define build_type_variant(TYPE, CONST_P, VOLATILE_P)			\
  build_qualified_type ((TYPE),						\
			((CONST_P) ? TYPE_QUAL_CONST : 0)		\
			| ((VOLATILE_P) ? TYPE_QUAL_VOLATILE : 0))

/* Make a copy of a type node.  */

extern tree build_distinct_type_copy (tree CXX_MEM_STAT_INFO);
extern tree build_variant_type_copy (tree CXX_MEM_STAT_INFO);

/* Given a hashcode and a ..._TYPE node (for which the hashcode was made),
   return a canonicalized ..._TYPE node, so that duplicates are not made.
   How the hash code is computed is up to the caller, as long as any two
   callers that could hash identical-looking type nodes agree.  */

extern hashval_t type_hash_canon_hash (tree);
extern tree type_hash_canon (unsigned int, tree);

extern tree convert (tree, tree);
extern unsigned int expr_align (const_tree);
extern tree size_in_bytes_loc (location_t, const_tree);
inline tree
size_in_bytes (const_tree t)
{
  return size_in_bytes_loc (input_location, t);
}

extern tree tree_expr_size (const_tree);
extern HOST_WIDE_INT int_size_in_bytes (const_tree);
extern HOST_WIDE_INT max_int_size_in_bytes (const_tree);
extern tree bit_position (const_tree);
extern tree byte_position (const_tree);
extern HOST_WIDE_INT int_byte_position (const_tree);

/* Type for sizes of data-type.  */

#define sizetype sizetype_tab[(int) stk_sizetype]
#define bitsizetype sizetype_tab[(int) stk_bitsizetype]
#define ssizetype sizetype_tab[(int) stk_ssizetype]
#define sbitsizetype sizetype_tab[(int) stk_sbitsizetype]
#define size_int(L) size_int_kind (L, stk_sizetype)
#define ssize_int(L) size_int_kind (L, stk_ssizetype)
#define bitsize_int(L) size_int_kind (L, stk_bitsizetype)
#define sbitsize_int(L) size_int_kind (L, stk_sbitsizetype)

/* Log2 of BITS_PER_UNIT.  */

#if BITS_PER_UNIT == 8
#define LOG2_BITS_PER_UNIT 3
#elif BITS_PER_UNIT == 16
#define LOG2_BITS_PER_UNIT 4
#else
#error Unknown BITS_PER_UNIT
#endif

/* Concatenate two lists (chains of TREE_LIST nodes) X and Y
   by making the last node in X point to Y.
   Returns X, except if X is 0 returns Y.  */

extern tree chainon (tree, tree);

/* Make a new TREE_LIST node from specified PURPOSE, VALUE and CHAIN.  */

extern tree tree_cons (tree, tree, tree CXX_MEM_STAT_INFO);

/* Return the last tree node in a chain.  */

extern tree tree_last (tree);

/* Reverse the order of elements in a chain, and return the new head.  */

extern tree nreverse (tree);

/* Returns the length of a chain of nodes
   (number of chain pointers to follow before reaching a null pointer).  */

extern int list_length (const_tree);

/* Returns the first FIELD_DECL in a type.  */

extern tree first_field (const_tree);

/* Given an initializer INIT, return TRUE if INIT is zero or some
   aggregate of zeros.  Otherwise return FALSE.  */

extern bool initializer_zerop (const_tree);

/* Given a vector VEC, return its first element if all elements are
   the same.  Otherwise return NULL_TREE.  */

extern tree uniform_vector_p (const_tree);

/* Given a CONSTRUCTOR CTOR, return the element values as a vector.  */

extern vec<tree, va_gc> *ctor_to_vec (tree);

/* zerop (tree x) is nonzero if X is a constant of value 0.  */

extern int zerop (const_tree);

/* integer_zerop (tree x) is nonzero if X is an integer constant of value 0.  */

extern int integer_zerop (const_tree);

/* integer_onep (tree x) is nonzero if X is an integer constant of value 1.  */

extern int integer_onep (const_tree);

/* integer_onep (tree x) is nonzero if X is an integer constant of value 1, or
   a vector or complex where each part is 1.  */

extern int integer_each_onep (const_tree);

/* integer_all_onesp (tree x) is nonzero if X is an integer constant
   all of whose significant bits are 1.  */

extern int integer_all_onesp (const_tree);

/* integer_minus_onep (tree x) is nonzero if X is an integer constant of
   value -1.  */

extern int integer_minus_onep (const_tree);

/* integer_pow2p (tree x) is nonzero is X is an integer constant with
   exactly one bit 1.  */

extern int integer_pow2p (const_tree);

/* integer_nonzerop (tree x) is nonzero if X is an integer constant
   with a nonzero value.  */

extern int integer_nonzerop (const_tree);

/* integer_truep (tree x) is nonzero if X is an integer constant of value 1 or
   a vector where each element is an integer constant of value -1.  */

extern int integer_truep (const_tree);

extern bool cst_and_fits_in_hwi (const_tree);
extern tree num_ending_zeros (const_tree);

/* fixed_zerop (tree x) is nonzero if X is a fixed-point constant of
   value 0.  */

extern int fixed_zerop (const_tree);

/* staticp (tree x) is nonzero if X is a reference to data allocated
   at a fixed address in memory.  Returns the outermost data.  */

extern tree staticp (tree);

/* save_expr (EXP) returns an expression equivalent to EXP
   but it can be used multiple times within context CTX
   and only evaluate EXP once.  */

extern tree save_expr (tree);

/* Return true if T is function-invariant.  */

extern bool tree_invariant_p (tree);

/* Look inside EXPR into any simple arithmetic operations.  Return the
   outermost non-arithmetic or non-invariant node.  */

extern tree skip_simple_arithmetic (tree);

/* Look inside EXPR into simple arithmetic operations involving constants.
   Return the outermost non-arithmetic or non-constant node.  */

extern tree skip_simple_constant_arithmetic (tree);

/* Return which tree structure is used by T.  */

enum tree_node_structure_enum tree_node_structure (const_tree);

/* Return true if EXP contains a PLACEHOLDER_EXPR, i.e. if it represents a
   size or offset that depends on a field within a record.  */

extern bool contains_placeholder_p (const_tree);

/* This macro calls the above function but short-circuits the common
   case of a constant to save time.  Also check for null.  */

#define CONTAINS_PLACEHOLDER_P(EXP) \
  ((EXP) != 0 && ! TREE_CONSTANT (EXP) && contains_placeholder_p (EXP))

/* Return true if any part of the structure of TYPE involves a PLACEHOLDER_EXPR
   directly.  This includes size, bounds, qualifiers (for QUAL_UNION_TYPE) and
   field positions.  */

extern bool type_contains_placeholder_p (tree);

/* Given a tree EXP, find all occurrences of references to fields
   in a PLACEHOLDER_EXPR and place them in vector REFS without
   duplicates.  Also record VAR_DECLs and CONST_DECLs.  Note that
   we assume here that EXP contains only arithmetic expressions
   or CALL_EXPRs with PLACEHOLDER_EXPRs occurring only in their
   argument list.  */

extern void find_placeholder_in_expr (tree, vec<tree> *);

/* This macro calls the above function but short-circuits the common
   case of a constant to save time and also checks for NULL.  */

#define FIND_PLACEHOLDER_IN_EXPR(EXP, V) \
do {					 \
  if((EXP) && !TREE_CONSTANT (EXP))	 \
    find_placeholder_in_expr (EXP, V);	 \
} while (0)

/* Given a tree EXP, a FIELD_DECL F, and a replacement value R,
   return a tree with all occurrences of references to F in a
   PLACEHOLDER_EXPR replaced by R.  Also handle VAR_DECLs and
   CONST_DECLs.  Note that we assume here that EXP contains only
   arithmetic expressions or CALL_EXPRs with PLACEHOLDER_EXPRs
   occurring only in their argument list.  */

extern tree substitute_in_expr (tree, tree, tree);

/* This macro calls the above function but short-circuits the common
   case of a constant to save time and also checks for NULL.  */

#define SUBSTITUTE_IN_EXPR(EXP, F, R) \
  ((EXP) == 0 || TREE_CONSTANT (EXP) ? (EXP) : substitute_in_expr (EXP, F, R))

/* Similar, but look for a PLACEHOLDER_EXPR in EXP and find a replacement
   for it within OBJ, a tree that is an object or a chain of references.  */

extern tree substitute_placeholder_in_expr (tree, tree);

/* This macro calls the above function but short-circuits the common
   case of a constant to save time and also checks for NULL.  */

#define SUBSTITUTE_PLACEHOLDER_IN_EXPR(EXP, OBJ) \
  ((EXP) == 0 || TREE_CONSTANT (EXP) ? (EXP)	\
   : substitute_placeholder_in_expr (EXP, OBJ))


/* stabilize_reference (EXP) returns a reference equivalent to EXP
   but it can be used multiple times
   and only evaluate the subexpressions once.  */

extern tree stabilize_reference (tree);

/* Return EXP, stripped of any conversions to wider types
   in such a way that the result of converting to type FOR_TYPE
   is the same as if EXP were converted to FOR_TYPE.
   If FOR_TYPE is 0, it signifies EXP's type.  */

extern tree get_unwidened (tree, tree);

/* Return OP or a simpler expression for a narrower value
   which can be sign-extended or zero-extended to give back OP.
   Store in *UNSIGNEDP_PTR either 1 if the value should be zero-extended
   or 0 if the value should be sign-extended.  */

extern tree get_narrower (tree, int *);

/* Return true if T is an expression that get_inner_reference handles.  */

static inline bool
handled_component_p (const_tree t)
{
  switch (TREE_CODE (t))
    {
    case COMPONENT_REF:
    case BIT_FIELD_REF:
    case ARRAY_REF:
    case ARRAY_RANGE_REF:
    case REALPART_EXPR:
    case IMAGPART_EXPR:
    case VIEW_CONVERT_EXPR:
      return true;

    default:
      return false;
    }
}

/* Return true T is a component with reverse storage order.  */

static inline bool
reverse_storage_order_for_component_p (tree t)
{
  /* The storage order only applies to scalar components.  */
  if (AGGREGATE_TYPE_P (TREE_TYPE (t)) || VECTOR_TYPE_P (TREE_TYPE (t)))
    return false;

  if (TREE_CODE (t) == REALPART_EXPR || TREE_CODE (t) == IMAGPART_EXPR)
    t = TREE_OPERAND (t, 0);

  switch (TREE_CODE (t))
    {
    case ARRAY_REF:
    case COMPONENT_REF:
      /* ??? Fortran can take COMPONENT_REF of a VOID_TYPE.  */
      /* ??? UBSan can take COMPONENT_REF of a REFERENCE_TYPE.  */
      return AGGREGATE_TYPE_P (TREE_TYPE (TREE_OPERAND (t, 0)))
	     && TYPE_REVERSE_STORAGE_ORDER (TREE_TYPE (TREE_OPERAND (t, 0)));

    case BIT_FIELD_REF:
    case MEM_REF:
      return REF_REVERSE_STORAGE_ORDER (t);

    case ARRAY_RANGE_REF:
    case VIEW_CONVERT_EXPR:
    default:
      return false;
    }

  gcc_unreachable ();
}

/* Return true if T is a storage order barrier, i.e. a VIEW_CONVERT_EXPR
   that can modify the storage order of objects.  Note that, even if the
   TYPE_REVERSE_STORAGE_ORDER flag is set on both the inner type and the
   outer type, a VIEW_CONVERT_EXPR can modify the storage order because
   it can change the partition of the aggregate object into scalars.  */

static inline bool
storage_order_barrier_p (const_tree t)
{
  if (TREE_CODE (t) != VIEW_CONVERT_EXPR)
    return false;

  if (AGGREGATE_TYPE_P (TREE_TYPE (t))
      && TYPE_REVERSE_STORAGE_ORDER (TREE_TYPE (t)))
    return true;

  tree op = TREE_OPERAND (t, 0);

  if (AGGREGATE_TYPE_P (TREE_TYPE (op))
      && TYPE_REVERSE_STORAGE_ORDER (TREE_TYPE (op)))
    return true;

  return false;
}

/* Given a DECL or TYPE, return the scope in which it was declared, or
   NUL_TREE if there is no containing scope.  */

extern tree get_containing_scope (const_tree);

/* Return the FUNCTION_DECL which provides this _DECL with its context,
   or zero if none.  */
extern tree decl_function_context (const_tree);

/* Return the RECORD_TYPE, UNION_TYPE, or QUAL_UNION_TYPE which provides
   this _DECL with its context, or zero if none.  */
extern tree decl_type_context (const_tree);

/* Return 1 if EXPR is the real constant zero.  */
extern int real_zerop (const_tree);

/* Initialize the iterator I with arguments from function FNDECL  */

static inline void
function_args_iter_init (function_args_iterator *i, const_tree fntype)
{
  i->next = TYPE_ARG_TYPES (fntype);
}

/* Return a pointer that holds the next argument if there are more arguments to
   handle, otherwise return NULL.  */

static inline tree *
function_args_iter_cond_ptr (function_args_iterator *i)
{
  return (i->next) ? &TREE_VALUE (i->next) : NULL;
}

/* Return the next argument if there are more arguments to handle, otherwise
   return NULL.  */

static inline tree
function_args_iter_cond (function_args_iterator *i)
{
  return (i->next) ? TREE_VALUE (i->next) : NULL_TREE;
}

/* Advance to the next argument.  */
static inline void
function_args_iter_next (function_args_iterator *i)
{
  gcc_assert (i->next != NULL_TREE);
  i->next = TREE_CHAIN (i->next);
}

/* We set BLOCK_SOURCE_LOCATION only to inlined function entry points.  */

static inline bool
inlined_function_outer_scope_p (const_tree block)
{
 return LOCATION_LOCUS (BLOCK_SOURCE_LOCATION (block)) != UNKNOWN_LOCATION;
}

/* Loop over all function arguments of FNTYPE.  In each iteration, PTR is set
   to point to the next tree element.  ITER is an instance of
   function_args_iterator used to iterate the arguments.  */
#define FOREACH_FUNCTION_ARGS_PTR(FNTYPE, PTR, ITER)			\
  for (function_args_iter_init (&(ITER), (FNTYPE));			\
       (PTR = function_args_iter_cond_ptr (&(ITER))) != NULL;		\
       function_args_iter_next (&(ITER)))

/* Loop over all function arguments of FNTYPE.  In each iteration, TREE is set
   to the next tree element.  ITER is an instance of function_args_iterator
   used to iterate the arguments.  */
#define FOREACH_FUNCTION_ARGS(FNTYPE, TREE, ITER)			\
  for (function_args_iter_init (&(ITER), (FNTYPE));			\
       (TREE = function_args_iter_cond (&(ITER))) != NULL_TREE;		\
       function_args_iter_next (&(ITER)))

/* In tree.c */
extern unsigned crc32_unsigned_n (unsigned, unsigned, unsigned);
extern unsigned crc32_string (unsigned, const char *);
inline unsigned
crc32_unsigned (unsigned chksum, unsigned value)
{
  return crc32_unsigned_n (chksum, value, 4);
}
inline unsigned
crc32_byte (unsigned chksum, char byte)
{
  return crc32_unsigned_n (chksum, byte, 1);
}
extern void clean_symbol_name (char *);
extern tree get_file_function_name (const char *);
extern tree get_callee_fndecl (const_tree);
extern combined_fn get_call_combined_fn (const_tree);
extern int type_num_arguments (const_tree);
extern bool associative_tree_code (enum tree_code);
extern bool commutative_tree_code (enum tree_code);
extern bool commutative_ternary_tree_code (enum tree_code);
extern bool operation_can_overflow (enum tree_code);
extern bool operation_no_trapping_overflow (tree, enum tree_code);
extern tree upper_bound_in_type (tree, tree);
extern tree lower_bound_in_type (tree, tree);
extern int operand_equal_for_phi_arg_p (const_tree, const_tree);
extern tree create_artificial_label (location_t);
extern const char *get_name (tree);
extern bool stdarg_p (const_tree);
extern bool prototype_p (const_tree);
extern bool is_typedef_decl (const_tree x);
extern bool typedef_variant_p (const_tree);
extern bool auto_var_in_fn_p (const_tree, const_tree);
extern tree build_low_bits_mask (tree, unsigned);
extern bool tree_nop_conversion_p (const_tree, const_tree);
extern tree tree_strip_nop_conversions (tree);
extern tree tree_strip_sign_nop_conversions (tree);
extern const_tree strip_invariant_refs (const_tree);
extern tree lhd_gcc_personality (void);
extern void assign_assembler_name_if_needed (tree);
extern void warn_deprecated_use (tree, tree);
extern void cache_integer_cst (tree);
extern const char *combined_fn_name (combined_fn);

/* Compare and hash for any structure which begins with a canonical
   pointer.  Assumes all pointers are interchangeable, which is sort
   of already assumed by gcc elsewhere IIRC.  */

static inline int
struct_ptr_eq (const void *a, const void *b)
{
  const void * const * x = (const void * const *) a;
  const void * const * y = (const void * const *) b;
  return *x == *y;
}

static inline hashval_t
struct_ptr_hash (const void *a)
{
  const void * const * x = (const void * const *) a;
  return (intptr_t)*x >> 4;
}

/* Return nonzero if CODE is a tree code that represents a truth value.  */
static inline bool
truth_value_p (enum tree_code code)
{
  return (TREE_CODE_CLASS (code) == tcc_comparison
	  || code == TRUTH_AND_EXPR || code == TRUTH_ANDIF_EXPR
	  || code == TRUTH_OR_EXPR || code == TRUTH_ORIF_EXPR
	  || code == TRUTH_XOR_EXPR || code == TRUTH_NOT_EXPR);
}

/* Return whether TYPE is a type suitable for an offset for
   a POINTER_PLUS_EXPR.  */
static inline bool
ptrofftype_p (tree type)
{
  return (INTEGRAL_TYPE_P (type)
	  && TYPE_PRECISION (type) == TYPE_PRECISION (sizetype)
	  && TYPE_UNSIGNED (type) == TYPE_UNSIGNED (sizetype));
}

/* Return true if the argument is a complete type or an array
   of unknown bound (whose type is incomplete but) whose elements
   have complete type.  */
static inline bool
complete_or_array_type_p (const_tree type)
{
  return COMPLETE_TYPE_P (type)
         || (TREE_CODE (type) == ARRAY_TYPE
	     && COMPLETE_TYPE_P (TREE_TYPE (type)));
}

extern tree strip_float_extensions (tree);
extern int really_constant_p (const_tree);
extern bool decl_address_invariant_p (const_tree);
extern bool decl_address_ip_invariant_p (const_tree);
extern bool int_fits_type_p (const_tree, const_tree);
#ifndef GENERATOR_FILE
extern void get_type_static_bounds (const_tree, mpz_t, mpz_t);
#endif
extern bool variably_modified_type_p (tree, tree);
extern int tree_log2 (const_tree);
extern int tree_floor_log2 (const_tree);
extern unsigned int tree_ctz (const_tree);
extern int simple_cst_equal (const_tree, const_tree);

namespace inchash
{

extern void add_expr (const_tree, hash &, unsigned int = 0);

}

/* Compat version until all callers are converted. Return hash for
   TREE with SEED.  */
static inline hashval_t iterative_hash_expr(const_tree tree, hashval_t seed)
{
  inchash::hash hstate (seed);
  inchash::add_expr (tree, hstate);
  return hstate.end ();
}

extern int compare_tree_int (const_tree, unsigned HOST_WIDE_INT);
extern int type_list_equal (const_tree, const_tree);
extern int chain_member (const_tree, const_tree);
extern void dump_tree_statistics (void);
extern void recompute_tree_invariant_for_addr_expr (tree);
extern bool needs_to_live_in_memory (const_tree);
extern tree reconstruct_complex_type (tree, tree);
extern int real_onep (const_tree);
extern int real_minus_onep (const_tree);
extern void init_ttree (void);
extern void build_common_tree_nodes (bool);
extern void build_common_builtin_nodes (void);
extern tree build_nonstandard_integer_type (unsigned HOST_WIDE_INT, int);
extern tree build_nonstandard_boolean_type (unsigned HOST_WIDE_INT);
extern tree build_range_type (tree, tree, tree);
extern tree build_nonshared_range_type (tree, tree, tree);
extern bool subrange_type_for_debug_p (const_tree, tree *, tree *);
extern HOST_WIDE_INT int_cst_value (const_tree);
extern tree tree_block (tree);
extern void tree_set_block (tree, tree);
extern location_t *block_nonartificial_location (tree);
extern location_t tree_nonartificial_location (tree);
extern tree block_ultimate_origin (const_tree);
extern tree get_binfo_at_offset (tree, HOST_WIDE_INT, tree);
extern bool virtual_method_call_p (const_tree);
extern tree obj_type_ref_class (const_tree ref);
extern bool types_same_for_odr (const_tree type1, const_tree type2,
				bool strict=false);
extern bool contains_bitfld_component_ref_p (const_tree);
extern bool block_may_fallthru (const_tree);
extern void using_eh_for_cleanups (void);
extern bool using_eh_for_cleanups_p (void);
extern const char *get_tree_code_name (enum tree_code);
extern void set_call_expr_flags (tree, int);
extern tree walk_tree_1 (tree*, walk_tree_fn, void*, hash_set<tree>*,
			 walk_tree_lh);
extern tree walk_tree_without_duplicates_1 (tree*, walk_tree_fn, void*,
					    walk_tree_lh);
#define walk_tree(a,b,c,d) \
	walk_tree_1 (a, b, c, d, NULL)
#define walk_tree_without_duplicates(a,b,c) \
	walk_tree_without_duplicates_1 (a, b, c, NULL)

extern tree drop_tree_overflow (tree);

/* Given a memory reference expression T, return its base address.
   The base address of a memory reference expression is the main
   object being referenced.  */
extern tree get_base_address (tree t);

/* Return a tree of sizetype representing the size, in bytes, of the element
   of EXP, an ARRAY_REF or an ARRAY_RANGE_REF.  */
extern tree array_ref_element_size (tree);

/* Return a tree representing the upper bound of the array mentioned in
   EXP, an ARRAY_REF or an ARRAY_RANGE_REF.  */
extern tree array_ref_up_bound (tree);

/* Return a tree representing the lower bound of the array mentioned in
   EXP, an ARRAY_REF or an ARRAY_RANGE_REF.  */
extern tree array_ref_low_bound (tree);

/* Returns true if REF is an array reference or a component reference
   to an array at the end of a structure.  If this is the case, the array
   may be allocated larger than its upper bound implies.  */
extern bool array_at_struct_end_p (tree);

/* Return a tree representing the offset, in bytes, of the field referenced
   by EXP.  This does not include any offset in DECL_FIELD_BIT_OFFSET.  */
extern tree component_ref_field_offset (tree);

extern int tree_map_base_eq (const void *, const void *);
extern unsigned int tree_map_base_hash (const void *);
extern int tree_map_base_marked_p (const void *);
extern void DEBUG_FUNCTION verify_type (const_tree t);
extern bool gimple_canonical_types_compatible_p (const_tree, const_tree,
						 bool trust_type_canonical = true);
extern bool type_with_interoperable_signedness (const_tree);
extern bitmap get_nonnull_args (const_tree);
extern int get_range_pos_neg (tree);

/* Return simplified tree code of type that is used for canonical type
   merging.  */
inline enum tree_code
tree_code_for_canonical_type_merging (enum tree_code code)
{
  /* By C standard, each enumerated type shall be compatible with char,
     a signed integer, or an unsigned integer.  The choice of type is
     implementation defined (in our case it depends on -fshort-enum).

     For this reason we make no distinction between ENUMERAL_TYPE and INTEGER
     type and compare only by their signedness and precision.  */
  if (code == ENUMERAL_TYPE)
    return INTEGER_TYPE;
  /* To allow inter-operability between languages having references and
     C, we consider reference types and pointers alike.  Note that this is
     not strictly necessary for C-Fortran 2008 interoperability because
     Fortran define C_PTR type that needs to be compatible with C pointers
     and we handle this one as ptr_type_node.  */
  if (code == REFERENCE_TYPE)
    return POINTER_TYPE;
  return code;
}

/* Return ture if get_alias_set care about TYPE_CANONICAL of given type.
   We don't define the types for pointers, arrays and vectors.  The reason is
   that pointers are handled specially: ptr_type_node accesses conflict with
   accesses to all other pointers.  This is done by alias.c.
   Because alias sets of arrays and vectors are the same as types of their
   elements, we can't compute canonical type either.  Otherwise we could go
   form void *[10] to int *[10] (because they are equivalent for canonical type
   machinery) and get wrong TBAA.  */

inline bool
canonical_type_used_p (const_tree t)
{
  return !(POINTER_TYPE_P (t)
	   || TREE_CODE (t) == ARRAY_TYPE
	   || TREE_CODE (t) == VECTOR_TYPE);
}

#define tree_map_eq tree_map_base_eq
extern unsigned int tree_map_hash (const void *);
#define tree_map_marked_p tree_map_base_marked_p

#define tree_decl_map_eq tree_map_base_eq
extern unsigned int tree_decl_map_hash (const void *);
#define tree_decl_map_marked_p tree_map_base_marked_p

struct tree_decl_map_cache_hasher : ggc_cache_ptr_hash<tree_decl_map>
{
  static hashval_t hash (tree_decl_map *m) { return tree_decl_map_hash (m); }
  static bool
  equal (tree_decl_map *a, tree_decl_map *b)
  {
    return tree_decl_map_eq (a, b);
  }

  static int
  keep_cache_entry (tree_decl_map *&m)
  {
    return ggc_marked_p (m->base.from);
  }
};

#define tree_int_map_eq tree_map_base_eq
#define tree_int_map_hash tree_map_base_hash
#define tree_int_map_marked_p tree_map_base_marked_p

#define tree_vec_map_eq tree_map_base_eq
#define tree_vec_map_hash tree_decl_map_hash
#define tree_vec_map_marked_p tree_map_base_marked_p

/* Initialize the abstract argument list iterator object ITER with the
   arguments from CALL_EXPR node EXP.  */
static inline void
init_call_expr_arg_iterator (tree exp, call_expr_arg_iterator *iter)
{
  iter->t = exp;
  iter->n = call_expr_nargs (exp);
  iter->i = 0;
}

static inline void
init_const_call_expr_arg_iterator (const_tree exp, const_call_expr_arg_iterator *iter)
{
  iter->t = exp;
  iter->n = call_expr_nargs (exp);
  iter->i = 0;
}

/* Return the next argument from abstract argument list iterator object ITER,
   and advance its state.  Return NULL_TREE if there are no more arguments.  */
static inline tree
next_call_expr_arg (call_expr_arg_iterator *iter)
{
  tree result;
  if (iter->i >= iter->n)
    return NULL_TREE;
  result = CALL_EXPR_ARG (iter->t, iter->i);
  iter->i++;
  return result;
}

static inline const_tree
next_const_call_expr_arg (const_call_expr_arg_iterator *iter)
{
  const_tree result;
  if (iter->i >= iter->n)
    return NULL_TREE;
  result = CALL_EXPR_ARG (iter->t, iter->i);
  iter->i++;
  return result;
}

/* Initialize the abstract argument list iterator object ITER, then advance
   past and return the first argument.  Useful in for expressions, e.g.
     for (arg = first_call_expr_arg (exp, &iter); arg;
          arg = next_call_expr_arg (&iter))   */
static inline tree
first_call_expr_arg (tree exp, call_expr_arg_iterator *iter)
{
  init_call_expr_arg_iterator (exp, iter);
  return next_call_expr_arg (iter);
}

static inline const_tree
first_const_call_expr_arg (const_tree exp, const_call_expr_arg_iterator *iter)
{
  init_const_call_expr_arg_iterator (exp, iter);
  return next_const_call_expr_arg (iter);
}

/* Test whether there are more arguments in abstract argument list iterator
   ITER, without changing its state.  */
static inline bool
more_call_expr_args_p (const call_expr_arg_iterator *iter)
{
  return (iter->i < iter->n);
}

/* Iterate through each argument ARG of CALL_EXPR CALL, using variable ITER
   (of type call_expr_arg_iterator) to hold the iteration state.  */
#define FOR_EACH_CALL_EXPR_ARG(arg, iter, call)			\
  for ((arg) = first_call_expr_arg ((call), &(iter)); (arg);	\
       (arg) = next_call_expr_arg (&(iter)))

#define FOR_EACH_CONST_CALL_EXPR_ARG(arg, iter, call)			\
  for ((arg) = first_const_call_expr_arg ((call), &(iter)); (arg);	\
       (arg) = next_const_call_expr_arg (&(iter)))

/* Return true if tree node T is a language-specific node.  */
static inline bool
is_lang_specific (const_tree t)
{
  return TREE_CODE (t) == LANG_TYPE || TREE_CODE (t) >= NUM_TREE_CODES;
}

/* Valid builtin number.  */
#define BUILTIN_VALID_P(FNCODE) \
  (IN_RANGE ((int)FNCODE, ((int)BUILT_IN_NONE) + 1, ((int) END_BUILTINS) - 1))

/* Return the tree node for an explicit standard builtin function or NULL.  */
static inline tree
builtin_decl_explicit (enum built_in_function fncode)
{
  gcc_checking_assert (BUILTIN_VALID_P (fncode));

  return builtin_info[(size_t)fncode].decl;
}

/* Return the tree node for an implicit builtin function or NULL.  */
static inline tree
builtin_decl_implicit (enum built_in_function fncode)
{
  size_t uns_fncode = (size_t)fncode;
  gcc_checking_assert (BUILTIN_VALID_P (fncode));

  if (!builtin_info[uns_fncode].implicit_p)
    return NULL_TREE;

  return builtin_info[uns_fncode].decl;
}

/* Set explicit builtin function nodes and whether it is an implicit
   function.  */

static inline void
set_builtin_decl (enum built_in_function fncode, tree decl, bool implicit_p)
{
  size_t ufncode = (size_t)fncode;

  gcc_checking_assert (BUILTIN_VALID_P (fncode)
		       && (decl != NULL_TREE || !implicit_p));

  builtin_info[ufncode].decl = decl;
  builtin_info[ufncode].implicit_p = implicit_p;
  builtin_info[ufncode].declared_p = false;
}

/* Set the implicit flag for a builtin function.  */

static inline void
set_builtin_decl_implicit_p (enum built_in_function fncode, bool implicit_p)
{
  size_t uns_fncode = (size_t)fncode;

  gcc_checking_assert (BUILTIN_VALID_P (fncode)
		       && builtin_info[uns_fncode].decl != NULL_TREE);

  builtin_info[uns_fncode].implicit_p = implicit_p;
}

/* Set the declared flag for a builtin function.  */

static inline void
set_builtin_decl_declared_p (enum built_in_function fncode, bool declared_p)
{
  size_t uns_fncode = (size_t)fncode;

  gcc_checking_assert (BUILTIN_VALID_P (fncode)
		       && builtin_info[uns_fncode].decl != NULL_TREE);

  builtin_info[uns_fncode].declared_p = declared_p;
}

/* Return whether the standard builtin function can be used as an explicit
   function.  */

static inline bool
builtin_decl_explicit_p (enum built_in_function fncode)
{
  gcc_checking_assert (BUILTIN_VALID_P (fncode));
  return (builtin_info[(size_t)fncode].decl != NULL_TREE);
}

/* Return whether the standard builtin function can be used implicitly.  */

static inline bool
builtin_decl_implicit_p (enum built_in_function fncode)
{
  size_t uns_fncode = (size_t)fncode;

  gcc_checking_assert (BUILTIN_VALID_P (fncode));
  return (builtin_info[uns_fncode].decl != NULL_TREE
	  && builtin_info[uns_fncode].implicit_p);
}

/* Return whether the standard builtin function was declared.  */

static inline bool
builtin_decl_declared_p (enum built_in_function fncode)
{
  size_t uns_fncode = (size_t)fncode;

  gcc_checking_assert (BUILTIN_VALID_P (fncode));
  return (builtin_info[uns_fncode].decl != NULL_TREE
	  && builtin_info[uns_fncode].declared_p);
}

/* Return true if T (assumed to be a DECL) is a global variable.
   A variable is considered global if its storage is not automatic.  */

static inline bool
is_global_var (const_tree t)
{
  return (TREE_STATIC (t) || DECL_EXTERNAL (t));
}

/* Return true if VAR may be aliased.  A variable is considered as
   maybe aliased if it has its address taken by the local TU
   or possibly by another TU and might be modified through a pointer.  */

static inline bool
may_be_aliased (const_tree var)
{
  return (TREE_CODE (var) != CONST_DECL
	  && (TREE_PUBLIC (var)
	      || DECL_EXTERNAL (var)
	      || TREE_ADDRESSABLE (var))
	  && !((TREE_STATIC (var) || TREE_PUBLIC (var) || DECL_EXTERNAL (var))
	       && ((TREE_READONLY (var)
		    && !TYPE_NEEDS_CONSTRUCTING (TREE_TYPE (var)))
		   || (TREE_CODE (var) == VAR_DECL
		       && DECL_NONALIASED (var)))));
}

/* Return pointer to optimization flags of FNDECL.  */
static inline struct cl_optimization *
opts_for_fn (const_tree fndecl)
{
  tree fn_opts = DECL_FUNCTION_SPECIFIC_OPTIMIZATION (fndecl);
  if (fn_opts == NULL_TREE)
    fn_opts = optimization_default_node;
  return TREE_OPTIMIZATION (fn_opts);
}

/* Return pointer to target flags of FNDECL.  */
static inline cl_target_option *
target_opts_for_fn (const_tree fndecl)
{
  tree fn_opts = DECL_FUNCTION_SPECIFIC_TARGET (fndecl);
  if (fn_opts == NULL_TREE)
    fn_opts = target_option_default_node;
  return fn_opts == NULL_TREE ? NULL : TREE_TARGET_OPTION (fn_opts);
}

/* opt flag for function FNDECL, e.g. opts_for_fn (fndecl, optimize) is
   the optimization level of function fndecl.  */
#define opt_for_fn(fndecl, opt) (opts_for_fn (fndecl)->x_##opt)

/* For anonymous aggregate types, we need some sort of name to
   hold on to.  In practice, this should not appear, but it should
   not be harmful if it does.  */
extern const char *anon_aggrname_format();
extern bool anon_aggrname_p (const_tree);

/* The tree and const_tree overload templates.   */
namespace wi
{
  template <>
  struct int_traits <const_tree>
  {
    static const enum precision_type precision_type = VAR_PRECISION;
    static const bool host_dependent_precision = false;
    static const bool is_sign_extended = false;
    static unsigned int get_precision (const_tree);
    static wi::storage_ref decompose (HOST_WIDE_INT *, unsigned int,
				      const_tree);
  };

  template <>
  struct int_traits <tree> : public int_traits <const_tree> {};

  template <int N>
  class extended_tree
  {
  private:
    const_tree m_t;

  public:
    extended_tree (const_tree);

    unsigned int get_precision () const;
    const HOST_WIDE_INT *get_val () const;
    unsigned int get_len () const;
  };

  template <int N>
  struct int_traits <extended_tree <N> >
  {
    static const enum precision_type precision_type = CONST_PRECISION;
    static const bool host_dependent_precision = false;
    static const bool is_sign_extended = true;
    static const unsigned int precision = N;
  };

  generic_wide_int <extended_tree <WIDE_INT_MAX_PRECISION> >
  to_widest (const_tree);

  generic_wide_int <extended_tree <ADDR_MAX_PRECISION> > to_offset (const_tree);

  wide_int to_wide (const_tree, unsigned int);
}

inline unsigned int
wi::int_traits <const_tree>::get_precision (const_tree tcst)
{
  return TYPE_PRECISION (TREE_TYPE (tcst));
}

/* Convert the tree_cst X into a wide_int of PRECISION.  */
inline wi::storage_ref
wi::int_traits <const_tree>::decompose (HOST_WIDE_INT *,
					unsigned int precision, const_tree x)
{
  return wi::storage_ref (&TREE_INT_CST_ELT (x, 0), TREE_INT_CST_NUNITS (x),
			  precision);
}

inline generic_wide_int <wi::extended_tree <WIDE_INT_MAX_PRECISION> >
wi::to_widest (const_tree t)
{
  return t;
}

inline generic_wide_int <wi::extended_tree <ADDR_MAX_PRECISION> >
wi::to_offset (const_tree t)
{
  return t;
}

/* Convert INTEGER_CST T to a wide_int of precision PREC, extending or
   truncating as necessary.  When extending, use sign extension if T's
   type is signed and zero extension if T's type is unsigned.  */

inline wide_int
wi::to_wide (const_tree t, unsigned int prec)
{
  return wide_int::from (t, prec, TYPE_SIGN (TREE_TYPE (t)));
}

template <int N>
inline wi::extended_tree <N>::extended_tree (const_tree t)
  : m_t (t)
{
  gcc_checking_assert (TYPE_PRECISION (TREE_TYPE (t)) <= N);
}

template <int N>
inline unsigned int
wi::extended_tree <N>::get_precision () const
{
  return N;
}

template <int N>
inline const HOST_WIDE_INT *
wi::extended_tree <N>::get_val () const
{
  return &TREE_INT_CST_ELT (m_t, 0);
}

template <int N>
inline unsigned int
wi::extended_tree <N>::get_len () const
{
  if (N == ADDR_MAX_PRECISION)
    return TREE_INT_CST_OFFSET_NUNITS (m_t);
  else if (N >= WIDE_INT_MAX_PRECISION)
    return TREE_INT_CST_EXT_NUNITS (m_t);
  else
    /* This class is designed to be used for specific output precisions
       and needs to be as fast as possible, so there is no fallback for
       other casees.  */
    gcc_unreachable ();
}

namespace wi
{
  template <typename T>
  bool fits_to_boolean_p (const T &x, const_tree);

  template <typename T>
  bool fits_to_tree_p (const T &x, const_tree);

  wide_int min_value (const_tree);
  wide_int max_value (const_tree);
  wide_int from_mpz (const_tree, mpz_t, bool);
}

template <typename T>
bool
wi::fits_to_boolean_p (const T &x, const_tree type)
{
  return eq_p (x, 0) || eq_p (x, TYPE_UNSIGNED (type) ? 1 : -1);
}

template <typename T>
bool
wi::fits_to_tree_p (const T &x, const_tree type)
{
  /* Non-standard boolean types can have arbitrary precision but various
     transformations assume that they can only take values 0 and +/-1.  */
  if (TREE_CODE (type) == BOOLEAN_TYPE)
    return fits_to_boolean_p (x, type);

  if (TYPE_UNSIGNED (type))
    return eq_p (x, zext (x, TYPE_PRECISION (type)));
  else
    return eq_p (x, sext (x, TYPE_PRECISION (type)));
}

/* Produce the smallest number that is represented in TYPE.  The precision
   and sign are taken from TYPE.  */
inline wide_int
wi::min_value (const_tree type)
{
  return min_value (TYPE_PRECISION (type), TYPE_SIGN (type));
}

/* Produce the largest number that is represented in TYPE.  The precision
   and sign are taken from TYPE.  */
inline wide_int
wi::max_value (const_tree type)
{
  return max_value (TYPE_PRECISION (type), TYPE_SIGN (type));
}

/* Return true if INTEGER_CST T1 is less than INTEGER_CST T2,
   extending both according to their respective TYPE_SIGNs.  */

inline bool
tree_int_cst_lt (const_tree t1, const_tree t2)
{
  return wi::to_widest (t1) < wi::to_widest (t2);
}

/* Return true if INTEGER_CST T1 is less than or equal to INTEGER_CST T2,
   extending both according to their respective TYPE_SIGNs.  */

inline bool
tree_int_cst_le (const_tree t1, const_tree t2)
{
  return wi::to_widest (t1) <= wi::to_widest (t2);
}

/* Returns -1 if T1 < T2, 0 if T1 == T2, and 1 if T1 > T2.  T1 and T2
   are both INTEGER_CSTs and their values are extended according to their
   respective TYPE_SIGNs.  */

inline int
tree_int_cst_compare (const_tree t1, const_tree t2)
{
  return wi::cmps (wi::to_widest (t1), wi::to_widest (t2));
}

/* FIXME - These declarations belong in builtins.h, expr.h and emit-rtl.h,
   but none of these files are allowed to be included from front ends.
   They should be split in two. One suitable for the FEs, the other suitable
   for the BE.  */

/* Assign the RTX to declaration.  */
extern void set_decl_rtl (tree, rtx);
extern bool complete_ctor_at_level_p (const_tree, HOST_WIDE_INT, const_tree);

/* Given an expression EXP that is a handled_component_p,
   look for the ultimate containing object, which is returned and specify
   the access position and size.  */
extern tree get_inner_reference (tree, HOST_WIDE_INT *, HOST_WIDE_INT *,
				 tree *, machine_mode *, int *, int *, int *);

extern tree build_personality_function (const char *);

struct GTY(()) int_n_trees_t {
  /* These parts are initialized at runtime */
  tree signed_type;
  tree unsigned_type;
};

/* This is also in machmode.h */
extern bool int_n_enabled_p[NUM_INT_N_ENTS];
extern GTY(()) struct int_n_trees_t int_n_trees[NUM_INT_N_ENTS];

/* Like bit_position, but return as an integer.  It must be representable in
   that way (since it could be a signed value, we don't have the
   option of returning -1 like int_size_in_byte can.  */

inline HOST_WIDE_INT
int_bit_position (const_tree field)
{
  return ((wi::to_offset (DECL_FIELD_OFFSET (field)) << LOG2_BITS_PER_UNIT)
	  + wi::to_offset (DECL_FIELD_BIT_OFFSET (field))).to_shwi ();
}

/* Return true if it makes sense to consider alias set for a type T.  */

inline bool
type_with_alias_set_p (const_tree t)
{
  /* Function and method types are never accessed as memory locations.  */
  if (TREE_CODE (t) == FUNCTION_TYPE || TREE_CODE (t) == METHOD_TYPE)
    return false;

  if (COMPLETE_TYPE_P (t))
    return true;

  /* Incomplete types can not be accessed in general except for arrays
     where we can fetch its element despite we have no array bounds.  */
  if (TREE_CODE (t) == ARRAY_TYPE && COMPLETE_TYPE_P (TREE_TYPE (t)))
    return true;

  return false;
}

extern location_t set_block (location_t loc, tree block);

extern void gt_ggc_mx (tree &);
extern void gt_pch_nx (tree &);
extern void gt_pch_nx (tree &, gt_pointer_operator, void *);

extern bool nonnull_arg_p (const_tree);
extern bool is_redundant_typedef (const_tree);

extern location_t
set_source_range (tree expr, location_t start, location_t finish);

extern location_t
set_source_range (tree expr, source_range src_range);

static inline source_range
get_decl_source_range (tree decl)
{
  location_t loc = DECL_SOURCE_LOCATION (decl);
  return get_range_from_loc (line_table, loc);
}

/* Return true if it makes sense to promote/demote from_type to to_type. */
inline bool
desired_pro_or_demotion_p (const_tree to_type, const_tree from_type)
{
  unsigned int to_type_precision = TYPE_PRECISION (to_type);

  /* OK to promote if to_type is no bigger than word_mode. */
  if (to_type_precision <= GET_MODE_PRECISION (word_mode))
    return true;

  /* Otherwise, allow only if narrowing or same precision conversions. */
  return to_type_precision <= TYPE_PRECISION (from_type);
}

/* Pointer type used to declare builtins before we have seen its real
   declaration.  */
struct builtin_structptr_type
{
  tree& node;
  tree& base;
  const char *str;
};
extern const builtin_structptr_type builtin_structptr_types[6];

/* Return true if type T has the same precision as its underlying mode.  */

inline bool
type_has_mode_precision_p (const_tree t)
{
  return TYPE_PRECISION (t) == GET_MODE_PRECISION (TYPE_MODE (t));
}

#endif  /* GCC_TREE_H  */<|MERGE_RESOLUTION|>--- conflicted
+++ resolved
@@ -4311,12 +4311,9 @@
    exist.  This function never returns NULL_TREE.
    BLOCK_FACTOR is null, unless compiling UPC.  */
 
-<<<<<<< HEAD
 extern tree build_qualified_type (tree type, int type_quals,
-				  tree block_factor = NULL_TREE);
-=======
-extern tree build_qualified_type (tree, int CXX_MEM_STAT_INFO);
->>>>>>> 61abf964
+				  tree block_factor = NULL_TREE
+				  CXX_MEM_STAT_INFO);
 
 /* Create a variant of type T with alignment ALIGN.  */
 
