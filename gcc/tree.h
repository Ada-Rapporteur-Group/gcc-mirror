/* Definitions for the ubiquitous 'tree' type for GNU compilers.
   Copyright (C) 1989-2014 Free Software Foundation, Inc.

This file is part of GCC.

GCC is free software; you can redistribute it and/or modify it under
the terms of the GNU General Public License as published by the Free
Software Foundation; either version 3, or (at your option) any later
version.

GCC is distributed in the hope that it will be useful, but WITHOUT ANY
WARRANTY; without even the implied warranty of MERCHANTABILITY or
FITNESS FOR A PARTICULAR PURPOSE.  See the GNU General Public License
for more details.

You should have received a copy of the GNU General Public License
along with GCC; see the file COPYING3.  If not see
<http://www.gnu.org/licenses/>.  */

#ifndef GCC_TREE_H
#define GCC_TREE_H

#include "tree-core.h"
#include "wide-int.h"

/* These includes are required here because they provide declarations
   used by inline functions in this file.

   FIXME - Move these users elsewhere? */
#include "fold-const.h"

/* Macros for initializing `tree_contains_struct'.  */
#define MARK_TS_BASE(C)					\
  do {							\
    tree_contains_struct[C][TS_BASE] = 1;		\
  } while (0)

#define MARK_TS_TYPED(C)				\
  do {							\
    MARK_TS_BASE (C);					\
    tree_contains_struct[C][TS_TYPED] = 1;		\
  } while (0)

#define MARK_TS_COMMON(C)				\
  do {							\
    MARK_TS_TYPED (C);					\
    tree_contains_struct[C][TS_COMMON] = 1;		\
  } while (0)

#define MARK_TS_TYPE_COMMON(C)				\
  do {							\
    MARK_TS_COMMON (C);					\
    tree_contains_struct[C][TS_TYPE_COMMON] = 1;	\
  } while (0)

#define MARK_TS_TYPE_WITH_LANG_SPECIFIC(C)		\
  do {							\
    MARK_TS_TYPE_COMMON (C);				\
    tree_contains_struct[C][TS_TYPE_WITH_LANG_SPECIFIC] = 1;	\
  } while (0)

#define MARK_TS_DECL_MINIMAL(C)				\
  do {							\
    MARK_TS_COMMON (C);					\
    tree_contains_struct[C][TS_DECL_MINIMAL] = 1;	\
  } while (0)

#define MARK_TS_DECL_COMMON(C)				\
  do {							\
    MARK_TS_DECL_MINIMAL (C);				\
    tree_contains_struct[C][TS_DECL_COMMON] = 1;	\
  } while (0)

#define MARK_TS_DECL_WRTL(C)				\
  do {							\
    MARK_TS_DECL_COMMON (C);				\
    tree_contains_struct[C][TS_DECL_WRTL] = 1;		\
  } while (0)

#define MARK_TS_DECL_WITH_VIS(C)			\
  do {							\
    MARK_TS_DECL_WRTL (C);				\
    tree_contains_struct[C][TS_DECL_WITH_VIS] = 1;	\
  } while (0)

#define MARK_TS_DECL_NON_COMMON(C)			\
  do {							\
    MARK_TS_DECL_WITH_VIS (C);				\
    tree_contains_struct[C][TS_DECL_NON_COMMON] = 1;	\
  } while (0)


/* Returns the string representing CLASS.  */

#define TREE_CODE_CLASS_STRING(CLASS)\
        tree_code_class_strings[(int) (CLASS)]

#define TREE_CODE_CLASS(CODE)	tree_code_type[(int) (CODE)]

/* Nonzero if NODE represents an exceptional code.  */

#define EXCEPTIONAL_CLASS_P(NODE)\
	(TREE_CODE_CLASS (TREE_CODE (NODE)) == tcc_exceptional)

/* Nonzero if NODE represents a constant.  */

#define CONSTANT_CLASS_P(NODE)\
	(TREE_CODE_CLASS (TREE_CODE (NODE)) == tcc_constant)

/* Nonzero if NODE represents a type.  */

#define TYPE_P(NODE)\
	(TREE_CODE_CLASS (TREE_CODE (NODE)) == tcc_type)

/* Nonzero if NODE represents a declaration.  */

#define DECL_P(NODE)\
        (TREE_CODE_CLASS (TREE_CODE (NODE)) == tcc_declaration)

/* True if NODE designates a variable declaration.  */
#define VAR_P(NODE) \
  (TREE_CODE (NODE) == VAR_DECL)

/* Nonzero if DECL represents a VAR_DECL or FUNCTION_DECL.  */

#define VAR_OR_FUNCTION_DECL_P(DECL)\
  (TREE_CODE (DECL) == VAR_DECL || TREE_CODE (DECL) == FUNCTION_DECL)

/* Nonzero if NODE represents a INDIRECT_REF.  Keep these checks in
   ascending code order.  */

#define INDIRECT_REF_P(NODE)\
  (TREE_CODE (NODE) == INDIRECT_REF)

/* Nonzero if NODE represents a reference.  */

#define REFERENCE_CLASS_P(NODE)\
	(TREE_CODE_CLASS (TREE_CODE (NODE)) == tcc_reference)

/* Nonzero if NODE represents a comparison.  */

#define COMPARISON_CLASS_P(NODE)\
	(TREE_CODE_CLASS (TREE_CODE (NODE)) == tcc_comparison)

/* Nonzero if NODE represents a unary arithmetic expression.  */

#define UNARY_CLASS_P(NODE)\
	(TREE_CODE_CLASS (TREE_CODE (NODE)) == tcc_unary)

/* Nonzero if NODE represents a binary arithmetic expression.  */

#define BINARY_CLASS_P(NODE)\
	(TREE_CODE_CLASS (TREE_CODE (NODE)) == tcc_binary)

/* Nonzero if NODE represents a statement expression.  */

#define STATEMENT_CLASS_P(NODE)\
	(TREE_CODE_CLASS (TREE_CODE (NODE)) == tcc_statement)

/* Nonzero if NODE represents a function call-like expression with a
   variable-length operand vector.  */

#define VL_EXP_CLASS_P(NODE)\
	(TREE_CODE_CLASS (TREE_CODE (NODE)) == tcc_vl_exp)

/* Nonzero if NODE represents any other expression.  */

#define EXPRESSION_CLASS_P(NODE)\
	(TREE_CODE_CLASS (TREE_CODE (NODE)) == tcc_expression)

/* Returns nonzero iff NODE represents a type or declaration.  */

#define IS_TYPE_OR_DECL_P(NODE)\
	(TYPE_P (NODE) || DECL_P (NODE))

/* Returns nonzero iff CLASS is the tree-code class of an
   expression.  */

#define IS_EXPR_CODE_CLASS(CLASS)\
	((CLASS) >= tcc_reference && (CLASS) <= tcc_expression)

/* Returns nonzero iff NODE is an expression of some kind.  */

#define EXPR_P(NODE) IS_EXPR_CODE_CLASS (TREE_CODE_CLASS (TREE_CODE (NODE)))

#define TREE_CODE_LENGTH(CODE)	tree_code_length[(int) (CODE)]


/* Helper macros for math builtins.  */

#define BUILTIN_EXP10_P(FN) \
 ((FN) == BUILT_IN_EXP10 || (FN) == BUILT_IN_EXP10F || (FN) == BUILT_IN_EXP10L \
  || (FN) == BUILT_IN_POW10 || (FN) == BUILT_IN_POW10F || (FN) == BUILT_IN_POW10L)

#define BUILTIN_EXPONENT_P(FN) (BUILTIN_EXP10_P (FN) \
  || (FN) == BUILT_IN_EXP || (FN) == BUILT_IN_EXPF || (FN) == BUILT_IN_EXPL \
  || (FN) == BUILT_IN_EXP2 || (FN) == BUILT_IN_EXP2F || (FN) == BUILT_IN_EXP2L)

#define BUILTIN_SQRT_P(FN) \
 ((FN) == BUILT_IN_SQRT || (FN) == BUILT_IN_SQRTF || (FN) == BUILT_IN_SQRTL)

#define BUILTIN_CBRT_P(FN) \
 ((FN) == BUILT_IN_CBRT || (FN) == BUILT_IN_CBRTF || (FN) == BUILT_IN_CBRTL)

#define BUILTIN_ROOT_P(FN) (BUILTIN_SQRT_P (FN) || BUILTIN_CBRT_P (FN))

#define CASE_FLT_FN(FN) case FN: case FN##F: case FN##L
#define CASE_FLT_FN_REENT(FN) case FN##_R: case FN##F_R: case FN##L_R
#define CASE_INT_FN(FN) case FN: case FN##L: case FN##LL: case FN##IMAX

#define NULL_TREE (tree) NULL

/* Define accessors for the fields that all tree nodes have
   (though some fields are not used for all kinds of nodes).  */

/* The tree-code says what kind of node it is.
   Codes are defined in tree.def.  */
#define TREE_CODE(NODE) ((enum tree_code) (NODE)->base.code)
#define TREE_SET_CODE(NODE, VALUE) ((NODE)->base.code = (VALUE))

/* When checking is enabled, errors will be generated if a tree node
   is accessed incorrectly. The macros die with a fatal error.  */
#if defined ENABLE_TREE_CHECKING && (GCC_VERSION >= 2007)

#define TREE_CHECK(T, CODE) \
(tree_check ((T), __FILE__, __LINE__, __FUNCTION__, (CODE)))

#define TREE_NOT_CHECK(T, CODE) \
(tree_not_check ((T), __FILE__, __LINE__, __FUNCTION__, (CODE)))

#define TREE_CHECK2(T, CODE1, CODE2) \
(tree_check2 ((T), __FILE__, __LINE__, __FUNCTION__, (CODE1), (CODE2)))

#define TREE_NOT_CHECK2(T, CODE1, CODE2) \
(tree_not_check2 ((T), __FILE__, __LINE__, __FUNCTION__, (CODE1), (CODE2)))

#define TREE_CHECK3(T, CODE1, CODE2, CODE3) \
(tree_check3 ((T), __FILE__, __LINE__, __FUNCTION__, (CODE1), (CODE2), (CODE3)))

#define TREE_NOT_CHECK3(T, CODE1, CODE2, CODE3) \
(tree_not_check3 ((T), __FILE__, __LINE__, __FUNCTION__, \
                               (CODE1), (CODE2), (CODE3)))

#define TREE_CHECK4(T, CODE1, CODE2, CODE3, CODE4) \
(tree_check4 ((T), __FILE__, __LINE__, __FUNCTION__, \
                           (CODE1), (CODE2), (CODE3), (CODE4)))

#define TREE_NOT_CHECK4(T, CODE1, CODE2, CODE3, CODE4) \
(tree_not_check4 ((T), __FILE__, __LINE__, __FUNCTION__, \
                               (CODE1), (CODE2), (CODE3), (CODE4)))

#define TREE_CHECK5(T, CODE1, CODE2, CODE3, CODE4, CODE5) \
(tree_check5 ((T), __FILE__, __LINE__, __FUNCTION__, \
                           (CODE1), (CODE2), (CODE3), (CODE4), (CODE5)))

#define TREE_NOT_CHECK5(T, CODE1, CODE2, CODE3, CODE4, CODE5) \
(tree_not_check5 ((T), __FILE__, __LINE__, __FUNCTION__, \
                               (CODE1), (CODE2), (CODE3), (CODE4), (CODE5)))

#define CONTAINS_STRUCT_CHECK(T, STRUCT) \
(contains_struct_check ((T), (STRUCT), __FILE__, __LINE__, __FUNCTION__))

#define TREE_CLASS_CHECK(T, CLASS) \
(tree_class_check ((T), (CLASS), __FILE__, __LINE__, __FUNCTION__))

#define TREE_RANGE_CHECK(T, CODE1, CODE2) \
(tree_range_check ((T), (CODE1), (CODE2), __FILE__, __LINE__, __FUNCTION__))

#define OMP_CLAUSE_SUBCODE_CHECK(T, CODE) \
(omp_clause_subcode_check ((T), (CODE), __FILE__, __LINE__, __FUNCTION__))

#define OMP_CLAUSE_RANGE_CHECK(T, CODE1, CODE2) \
(omp_clause_range_check ((T), (CODE1), (CODE2), \
                                      __FILE__, __LINE__, __FUNCTION__))

/* These checks have to be special cased.  */
#define EXPR_CHECK(T) \
(expr_check ((T), __FILE__, __LINE__, __FUNCTION__))

/* These checks have to be special cased.  */
#define NON_TYPE_CHECK(T) \
(non_type_check ((T), __FILE__, __LINE__, __FUNCTION__))

#define TREE_INT_CST_ELT_CHECK(T, I) \
(*tree_int_cst_elt_check ((T), (I), __FILE__, __LINE__, __FUNCTION__))

#define TREE_VEC_ELT_CHECK(T, I) \
(*(CONST_CAST2 (tree *, typeof (T)*, \
     tree_vec_elt_check ((T), (I), __FILE__, __LINE__, __FUNCTION__))))

#define OMP_CLAUSE_ELT_CHECK(T, I) \
(*(omp_clause_elt_check ((T), (I), __FILE__, __LINE__, __FUNCTION__)))

/* Special checks for TREE_OPERANDs.  */
#define TREE_OPERAND_CHECK(T, I) \
(*(CONST_CAST2 (tree*, typeof (T)*, \
     tree_operand_check ((T), (I), __FILE__, __LINE__, __FUNCTION__))))

#define TREE_OPERAND_CHECK_CODE(T, CODE, I) \
(*(tree_operand_check_code ((T), (CODE), (I), \
                                         __FILE__, __LINE__, __FUNCTION__)))

/* Nodes are chained together for many purposes.
   Types are chained together to record them for being output to the debugger
   (see the function `chain_type').
   Decls in the same scope are chained together to record the contents
   of the scope.
   Statement nodes for successive statements used to be chained together.
   Often lists of things are represented by TREE_LIST nodes that
   are chained together.  */

#define TREE_CHAIN(NODE) \
(CONTAINS_STRUCT_CHECK (NODE, TS_COMMON)->common.chain)

/* In all nodes that are expressions, this is the data type of the expression.
   In POINTER_TYPE nodes, this is the type that the pointer points to.
   In ARRAY_TYPE nodes, this is the type of the elements.
   In VECTOR_TYPE nodes, this is the type of the elements.  */
#define TREE_TYPE(NODE) \
(CONTAINS_STRUCT_CHECK (NODE, TS_TYPED)->typed.type)

extern void tree_contains_struct_check_failed (const_tree,
					       const enum tree_node_structure_enum,
					       const char *, int, const char *)
  ATTRIBUTE_NORETURN;

extern void tree_check_failed (const_tree, const char *, int, const char *,
			       ...) ATTRIBUTE_NORETURN;
extern void tree_not_check_failed (const_tree, const char *, int, const char *,
				   ...) ATTRIBUTE_NORETURN;
extern void tree_class_check_failed (const_tree, const enum tree_code_class,
				     const char *, int, const char *)
    ATTRIBUTE_NORETURN;
extern void tree_range_check_failed (const_tree, const char *, int,
				     const char *, enum tree_code,
				     enum tree_code)
    ATTRIBUTE_NORETURN;
extern void tree_not_class_check_failed (const_tree,
					 const enum tree_code_class,
					 const char *, int, const char *)
    ATTRIBUTE_NORETURN;
extern void tree_int_cst_elt_check_failed (int, int, const char *,
					   int, const char *)
    ATTRIBUTE_NORETURN;
extern void tree_vec_elt_check_failed (int, int, const char *,
				       int, const char *)
    ATTRIBUTE_NORETURN;
extern void phi_node_elt_check_failed (int, int, const char *,
				       int, const char *)
    ATTRIBUTE_NORETURN;
extern void tree_operand_check_failed (int, const_tree,
				       const char *, int, const char *)
    ATTRIBUTE_NORETURN;
extern void omp_clause_check_failed (const_tree, const char *, int,
				     const char *, enum omp_clause_code)
    ATTRIBUTE_NORETURN;
extern void omp_clause_operand_check_failed (int, const_tree, const char *,
				             int, const char *)
    ATTRIBUTE_NORETURN;
extern void omp_clause_range_check_failed (const_tree, const char *, int,
			       const char *, enum omp_clause_code,
			       enum omp_clause_code)
    ATTRIBUTE_NORETURN;

#else /* not ENABLE_TREE_CHECKING, or not gcc */

#define CONTAINS_STRUCT_CHECK(T, ENUM)          (T)
#define TREE_CHECK(T, CODE)			(T)
#define TREE_NOT_CHECK(T, CODE)			(T)
#define TREE_CHECK2(T, CODE1, CODE2)		(T)
#define TREE_NOT_CHECK2(T, CODE1, CODE2)	(T)
#define TREE_CHECK3(T, CODE1, CODE2, CODE3)	(T)
#define TREE_NOT_CHECK3(T, CODE1, CODE2, CODE3)	(T)
#define TREE_CHECK4(T, CODE1, CODE2, CODE3, CODE4) (T)
#define TREE_NOT_CHECK4(T, CODE1, CODE2, CODE3, CODE4) (T)
#define TREE_CHECK5(T, CODE1, CODE2, CODE3, CODE4, CODE5) (T)
#define TREE_NOT_CHECK5(T, CODE1, CODE2, CODE3, CODE4, CODE5) (T)
#define TREE_CLASS_CHECK(T, CODE)		(T)
#define TREE_RANGE_CHECK(T, CODE1, CODE2)	(T)
#define EXPR_CHECK(T)				(T)
#define NON_TYPE_CHECK(T)			(T)
#define TREE_INT_CST_ELT_CHECK(T, I)		((T)->int_cst.val[I])
#define TREE_VEC_ELT_CHECK(T, I)		((T)->vec.a[I])
#define TREE_OPERAND_CHECK(T, I)		((T)->exp.operands[I])
#define TREE_OPERAND_CHECK_CODE(T, CODE, I)	((T)->exp.operands[I])
#define OMP_CLAUSE_ELT_CHECK(T, i)	        ((T)->omp_clause.ops[i])
#define OMP_CLAUSE_RANGE_CHECK(T, CODE1, CODE2)	(T)
#define OMP_CLAUSE_SUBCODE_CHECK(T, CODE)	(T)

#define TREE_CHAIN(NODE) ((NODE)->common.chain)
#define TREE_TYPE(NODE) ((NODE)->typed.type)

#endif

#define TREE_BLOCK(NODE)		(tree_block (NODE))
#define TREE_SET_BLOCK(T, B)		(tree_set_block ((T), (B)))

#include "tree-check.h"

#define TYPE_CHECK(T)		TREE_CLASS_CHECK (T, tcc_type)
#define DECL_MINIMAL_CHECK(T)   CONTAINS_STRUCT_CHECK (T, TS_DECL_MINIMAL)
#define DECL_COMMON_CHECK(T)    CONTAINS_STRUCT_CHECK (T, TS_DECL_COMMON)
#define DECL_WRTL_CHECK(T)      CONTAINS_STRUCT_CHECK (T, TS_DECL_WRTL)
#define DECL_WITH_VIS_CHECK(T)  CONTAINS_STRUCT_CHECK (T, TS_DECL_WITH_VIS)
#define DECL_NON_COMMON_CHECK(T) CONTAINS_STRUCT_CHECK (T, TS_DECL_NON_COMMON)
#define CST_CHECK(T)		TREE_CLASS_CHECK (T, tcc_constant)
#define STMT_CHECK(T)		TREE_CLASS_CHECK (T, tcc_statement)
#define VL_EXP_CHECK(T)		TREE_CLASS_CHECK (T, tcc_vl_exp)
#define FUNC_OR_METHOD_CHECK(T)	TREE_CHECK2 (T, FUNCTION_TYPE, METHOD_TYPE)
#define PTR_OR_REF_CHECK(T)	TREE_CHECK2 (T, POINTER_TYPE, REFERENCE_TYPE)

#define RECORD_OR_UNION_CHECK(T)	\
  TREE_CHECK3 (T, RECORD_TYPE, UNION_TYPE, QUAL_UNION_TYPE)
#define NOT_RECORD_OR_UNION_CHECK(T) \
  TREE_NOT_CHECK3 (T, RECORD_TYPE, UNION_TYPE, QUAL_UNION_TYPE)

#define NUMERICAL_TYPE_CHECK(T)					\
  TREE_CHECK5 (T, INTEGER_TYPE, ENUMERAL_TYPE, BOOLEAN_TYPE, REAL_TYPE,	\
	       FIXED_POINT_TYPE)

/* Here is how primitive or already-canonicalized types' hash codes
   are made.  */
#define TYPE_HASH(TYPE) (TYPE_UID (TYPE))

/* A simple hash function for an arbitrary tree node.  This must not be
   used in hash tables which are saved to a PCH.  */
#define TREE_HASH(NODE) ((size_t) (NODE) & 0777777)

/* Tests if CODE is a conversion expr (NOP_EXPR or CONVERT_EXPR).  */
#define CONVERT_EXPR_CODE_P(CODE)				\
  ((CODE) == NOP_EXPR || (CODE) == CONVERT_EXPR)

/* Similarly, but accept an expressions instead of a tree code.  */
#define CONVERT_EXPR_P(EXP)	CONVERT_EXPR_CODE_P (TREE_CODE (EXP))

/* Generate case for NOP_EXPR, CONVERT_EXPR.  */

#define CASE_CONVERT						\
  case NOP_EXPR:						\
  case CONVERT_EXPR

/* Given an expression as a tree, strip any conversion that generates
   no instruction.  Accepts both tree and const_tree arguments since
   we are not modifying the tree itself.  */

#define STRIP_NOPS(EXP) \
  (EXP) = tree_strip_nop_conversions (CONST_CAST_TREE (EXP))

/* Like STRIP_NOPS, but don't let the signedness change either.  */

#define STRIP_SIGN_NOPS(EXP) \
  (EXP) = tree_strip_sign_nop_conversions (CONST_CAST_TREE (EXP))

/* Like STRIP_NOPS, but don't alter the TREE_TYPE either.  */

#define STRIP_TYPE_NOPS(EXP) \
  while ((CONVERT_EXPR_P (EXP)					\
	  || TREE_CODE (EXP) == NON_LVALUE_EXPR)		\
	 && TREE_OPERAND (EXP, 0) != error_mark_node		\
	 && (TREE_TYPE (EXP)					\
	     == TREE_TYPE (TREE_OPERAND (EXP, 0))))		\
    (EXP) = TREE_OPERAND (EXP, 0)

/* Remove unnecessary type conversions according to
   tree_ssa_useless_type_conversion.  */

#define STRIP_USELESS_TYPE_CONVERSION(EXP) \
  (EXP) = tree_ssa_strip_useless_type_conversions (EXP)

/* Nonzero if TYPE represents a vector type.  */

#define VECTOR_TYPE_P(TYPE) (TREE_CODE (TYPE) == VECTOR_TYPE)

/* Nonzero if TYPE represents an integral type.  Note that we do not
   include COMPLEX types here.  Keep these checks in ascending code
   order.  */

#define INTEGRAL_TYPE_P(TYPE)  \
  (TREE_CODE (TYPE) == ENUMERAL_TYPE  \
   || TREE_CODE (TYPE) == BOOLEAN_TYPE \
   || TREE_CODE (TYPE) == INTEGER_TYPE)

/* Nonzero if TYPE represents a non-saturating fixed-point type.  */

#define NON_SAT_FIXED_POINT_TYPE_P(TYPE) \
  (TREE_CODE (TYPE) == FIXED_POINT_TYPE && !TYPE_SATURATING (TYPE))

/* Nonzero if TYPE represents a saturating fixed-point type.  */

#define SAT_FIXED_POINT_TYPE_P(TYPE) \
  (TREE_CODE (TYPE) == FIXED_POINT_TYPE && TYPE_SATURATING (TYPE))

/* Nonzero if TYPE represents a fixed-point type.  */

#define FIXED_POINT_TYPE_P(TYPE)	(TREE_CODE (TYPE) == FIXED_POINT_TYPE)

/* Nonzero if TYPE represents a scalar floating-point type.  */

#define SCALAR_FLOAT_TYPE_P(TYPE) (TREE_CODE (TYPE) == REAL_TYPE)

/* Nonzero if TYPE represents a complex floating-point type.  */

#define COMPLEX_FLOAT_TYPE_P(TYPE)	\
  (TREE_CODE (TYPE) == COMPLEX_TYPE	\
   && TREE_CODE (TREE_TYPE (TYPE)) == REAL_TYPE)

/* Nonzero if TYPE represents a vector integer type.  */
                
#define VECTOR_INTEGER_TYPE_P(TYPE)			\
  (VECTOR_TYPE_P (TYPE)					\
   && TREE_CODE (TREE_TYPE (TYPE)) == INTEGER_TYPE)


/* Nonzero if TYPE represents a vector floating-point type.  */

#define VECTOR_FLOAT_TYPE_P(TYPE)	\
  (VECTOR_TYPE_P (TYPE)			\
   && TREE_CODE (TREE_TYPE (TYPE)) == REAL_TYPE)

/* Nonzero if TYPE represents a floating-point type, including complex
   and vector floating-point types.  The vector and complex check does
   not use the previous two macros to enable early folding.  */

#define FLOAT_TYPE_P(TYPE)			\
  (SCALAR_FLOAT_TYPE_P (TYPE)			\
   || ((TREE_CODE (TYPE) == COMPLEX_TYPE 	\
        || VECTOR_TYPE_P (TYPE))		\
       && SCALAR_FLOAT_TYPE_P (TREE_TYPE (TYPE))))

/* Nonzero if TYPE represents a decimal floating-point type.  */
#define DECIMAL_FLOAT_TYPE_P(TYPE)		\
  (SCALAR_FLOAT_TYPE_P (TYPE)			\
   && DECIMAL_FLOAT_MODE_P (TYPE_MODE (TYPE)))

/* Nonzero if TYPE is a record or union type.  */
#define RECORD_OR_UNION_TYPE_P(TYPE)		\
  (TREE_CODE (TYPE) == RECORD_TYPE		\
   || TREE_CODE (TYPE) == UNION_TYPE		\
   || TREE_CODE (TYPE) == QUAL_UNION_TYPE)

/* Nonzero if TYPE represents an aggregate (multi-component) type.
   Keep these checks in ascending code order.  */

#define AGGREGATE_TYPE_P(TYPE) \
  (TREE_CODE (TYPE) == ARRAY_TYPE || RECORD_OR_UNION_TYPE_P (TYPE))

/* Nonzero if TYPE represents a pointer or reference type.
   (It should be renamed to INDIRECT_TYPE_P.)  Keep these checks in
   ascending code order.  */

#define POINTER_TYPE_P(TYPE) \
  (TREE_CODE (TYPE) == POINTER_TYPE || TREE_CODE (TYPE) == REFERENCE_TYPE)

/* Nonzero if TYPE represents a pointer to function.  */
#define FUNCTION_POINTER_TYPE_P(TYPE) \
  (POINTER_TYPE_P (TYPE) && TREE_CODE (TREE_TYPE (TYPE)) == FUNCTION_TYPE)

/* Nonzero if this type is a complete type.  */
#define COMPLETE_TYPE_P(NODE) (TYPE_SIZE (NODE) != NULL_TREE)

/* Nonzero if this type is the (possibly qualified) void type.  */
#define VOID_TYPE_P(NODE) (TREE_CODE (NODE) == VOID_TYPE)

/* Nonzero if this type is complete or is cv void.  */
#define COMPLETE_OR_VOID_TYPE_P(NODE) \
  (COMPLETE_TYPE_P (NODE) || VOID_TYPE_P (NODE))

/* Nonzero if this type is complete or is an array with unspecified bound.  */
#define COMPLETE_OR_UNBOUND_ARRAY_TYPE_P(NODE) \
  (COMPLETE_TYPE_P (TREE_CODE (NODE) == ARRAY_TYPE ? TREE_TYPE (NODE) : (NODE)))

/* Define many boolean fields that all tree nodes have.  */

/* In VAR_DECL, PARM_DECL and RESULT_DECL nodes, nonzero means address
   of this is needed.  So it cannot be in a register.
   In a FUNCTION_DECL it has no meaning.
   In LABEL_DECL nodes, it means a goto for this label has been seen
   from a place outside all binding contours that restore stack levels.
   In an artificial SSA_NAME that points to a stack partition with at least
   two variables, it means that at least one variable has TREE_ADDRESSABLE.
   In ..._TYPE nodes, it means that objects of this type must be fully
   addressable.  This means that pieces of this object cannot go into
   register parameters, for example.  If this a function type, this
   means that the value must be returned in memory.
   In CONSTRUCTOR nodes, it means object constructed must be in memory.
   In IDENTIFIER_NODEs, this means that some extern decl for this name
   had its address taken.  That matters for inline functions.
   In a STMT_EXPR, it means we want the result of the enclosed expression.  */
#define TREE_ADDRESSABLE(NODE) ((NODE)->base.addressable_flag)

/* Set on a CALL_EXPR if the call is in a tail position, ie. just before the
   exit of a function.  Calls for which this is true are candidates for tail
   call optimizations.  */
#define CALL_EXPR_TAILCALL(NODE) \
  (CALL_EXPR_CHECK (NODE)->base.addressable_flag)

/* Used as a temporary field on a CASE_LABEL_EXPR to indicate that the
   CASE_LOW operand has been processed.  */
#define CASE_LOW_SEEN(NODE) \
  (CASE_LABEL_EXPR_CHECK (NODE)->base.addressable_flag)

#define PREDICT_EXPR_OUTCOME(NODE) \
  ((enum prediction) (PREDICT_EXPR_CHECK (NODE)->base.addressable_flag))
#define SET_PREDICT_EXPR_OUTCOME(NODE, OUTCOME) \
  (PREDICT_EXPR_CHECK (NODE)->base.addressable_flag = (int) OUTCOME)
#define PREDICT_EXPR_PREDICTOR(NODE) \
  ((enum br_predictor)tree_to_shwi (TREE_OPERAND (PREDICT_EXPR_CHECK (NODE), 0)))

/* In a VAR_DECL, nonzero means allocate static storage.
   In a FUNCTION_DECL, nonzero if function has been defined.
   In a CONSTRUCTOR, nonzero means allocate static storage.  */
#define TREE_STATIC(NODE) ((NODE)->base.static_flag)

/* In an ADDR_EXPR, nonzero means do not use a trampoline.  */
#define TREE_NO_TRAMPOLINE(NODE) (ADDR_EXPR_CHECK (NODE)->base.static_flag)

/* In a TARGET_EXPR or WITH_CLEANUP_EXPR, means that the pertinent cleanup
   should only be executed if an exception is thrown, not on normal exit
   of its scope.  */
#define CLEANUP_EH_ONLY(NODE) ((NODE)->base.static_flag)

/* In a TRY_CATCH_EXPR, means that the handler should be considered a
   separate cleanup in honor_protect_cleanup_actions.  */
#define TRY_CATCH_IS_CLEANUP(NODE) \
  (TRY_CATCH_EXPR_CHECK (NODE)->base.static_flag)

/* Used as a temporary field on a CASE_LABEL_EXPR to indicate that the
   CASE_HIGH operand has been processed.  */
#define CASE_HIGH_SEEN(NODE) \
  (CASE_LABEL_EXPR_CHECK (NODE)->base.static_flag)

/* Used to mark scoped enums.  */
#define ENUM_IS_SCOPED(NODE) (ENUMERAL_TYPE_CHECK (NODE)->base.static_flag)

/* Determines whether an ENUMERAL_TYPE has defined the list of constants. */
#define ENUM_IS_OPAQUE(NODE) (ENUMERAL_TYPE_CHECK (NODE)->base.private_flag)

/* In an expr node (usually a conversion) this means the node was made
   implicitly and should not lead to any sort of warning.  In a decl node,
   warnings concerning the decl should be suppressed.  This is used at
   least for used-before-set warnings, and it set after one warning is
   emitted.  */
#define TREE_NO_WARNING(NODE) ((NODE)->base.nowarning_flag)

/* Used to indicate that this TYPE represents a compiler-generated entity.  */
#define TYPE_ARTIFICIAL(NODE) (TYPE_CHECK (NODE)->base.nowarning_flag)

/* In an IDENTIFIER_NODE, this means that assemble_name was called with
   this string as an argument.  */
#define TREE_SYMBOL_REFERENCED(NODE) \
  (IDENTIFIER_NODE_CHECK (NODE)->base.static_flag)

/* Nonzero in a pointer or reference type means the data pointed to
   by this type can alias anything.  */
#define TYPE_REF_CAN_ALIAS_ALL(NODE) \
  (PTR_OR_REF_CHECK (NODE)->base.static_flag)

/* In an INTEGER_CST, REAL_CST, COMPLEX_CST, or VECTOR_CST, this means
   there was an overflow in folding.  */

#define TREE_OVERFLOW(NODE) (CST_CHECK (NODE)->base.public_flag)

/* TREE_OVERFLOW can only be true for EXPR of CONSTANT_CLASS_P.  */

#define TREE_OVERFLOW_P(EXPR) \
 (CONSTANT_CLASS_P (EXPR) && TREE_OVERFLOW (EXPR))

/* In a VAR_DECL, FUNCTION_DECL, NAMESPACE_DECL or TYPE_DECL,
   nonzero means name is to be accessible from outside this translation unit.
   In an IDENTIFIER_NODE, nonzero means an external declaration
   accessible from outside this translation unit was previously seen
   for this name in an inner scope.  */
#define TREE_PUBLIC(NODE) ((NODE)->base.public_flag)

/* In a _TYPE, indicates whether TYPE_CACHED_VALUES contains a vector
   of cached values, or is something else.  */
#define TYPE_CACHED_VALUES_P(NODE) (TYPE_CHECK (NODE)->base.public_flag)

/* In a SAVE_EXPR, indicates that the original expression has already
   been substituted with a VAR_DECL that contains the value.  */
#define SAVE_EXPR_RESOLVED_P(NODE) \
  (SAVE_EXPR_CHECK (NODE)->base.public_flag)

/* Set on a CALL_EXPR if this stdarg call should be passed the argument
   pack.  */
#define CALL_EXPR_VA_ARG_PACK(NODE) \
  (CALL_EXPR_CHECK (NODE)->base.public_flag)

/* In any expression, decl, or constant, nonzero means it has side effects or
   reevaluation of the whole expression could produce a different value.
   This is set if any subexpression is a function call, a side effect or a
   reference to a volatile variable.  In a ..._DECL, this is set only if the
   declaration said `volatile'.  This will never be set for a constant.  */
#define TREE_SIDE_EFFECTS(NODE) \
  (NON_TYPE_CHECK (NODE)->base.side_effects_flag)

/* In a LABEL_DECL, nonzero means this label had its address taken
   and therefore can never be deleted and is a jump target for
   computed gotos.  */
#define FORCED_LABEL(NODE) (LABEL_DECL_CHECK (NODE)->base.side_effects_flag)

/* Nonzero means this expression is volatile in the C sense:
   its address should be of type `volatile WHATEVER *'.
   In other words, the declared item is volatile qualified.
   This is used in _DECL nodes and _REF nodes.
   On a FUNCTION_DECL node, this means the function does not
   return normally.  This is the same effect as setting
   the attribute noreturn on the function in C.

   In a ..._TYPE node, means this type is volatile-qualified.
   But use TYPE_VOLATILE instead of this macro when the node is a type,
   because eventually we may make that a different bit.

   If this bit is set in an expression, so is TREE_SIDE_EFFECTS.  */
#define TREE_THIS_VOLATILE(NODE) ((NODE)->base.volatile_flag)

/* Nonzero means this node will not trap.  In an INDIRECT_REF, means
   accessing the memory pointed to won't generate a trap.  However,
   this only applies to an object when used appropriately: it doesn't
   mean that writing a READONLY mem won't trap.

   In ARRAY_REF and ARRAY_RANGE_REF means that we know that the index
   (or slice of the array) always belongs to the range of the array.
   I.e. that the access will not trap, provided that the access to
   the base to the array will not trap.  */
#define TREE_THIS_NOTRAP(NODE) \
  (TREE_CHECK5 (NODE, INDIRECT_REF, MEM_REF, TARGET_MEM_REF, ARRAY_REF,	\
		ARRAY_RANGE_REF)->base.nothrow_flag)

/* In a VAR_DECL, PARM_DECL or FIELD_DECL, or any kind of ..._REF node,
   nonzero means it may not be the lhs of an assignment.
   Nonzero in a FUNCTION_DECL means this function should be treated
   as "const" function (can only read its arguments).  */
#define TREE_READONLY(NODE) (NON_TYPE_CHECK (NODE)->base.readonly_flag)

/* Value of expression is constant.  Always on in all ..._CST nodes.  May
   also appear in an expression or decl where the value is constant.  */
#define TREE_CONSTANT(NODE) (NON_TYPE_CHECK (NODE)->base.constant_flag)

/* Nonzero if NODE, a type, has had its sizes gimplified.  */
#define TYPE_SIZES_GIMPLIFIED(NODE) \
  (TYPE_CHECK (NODE)->base.constant_flag)

/* In a decl (most significantly a FIELD_DECL), means an unsigned field.  */
#define DECL_UNSIGNED(NODE) \
  (DECL_COMMON_CHECK (NODE)->base.u.bits.unsigned_flag)

/* In integral and pointer types, means an unsigned type.  */
#define TYPE_UNSIGNED(NODE) (TYPE_CHECK (NODE)->base.u.bits.unsigned_flag)

/* Same as TYPE_UNSIGNED but converted to SIGNOP.  */
#define TYPE_SIGN(NODE) ((signop) TYPE_UNSIGNED (NODE))

/* True if overflow wraps around for the given integral type.  That
   is, TYPE_MAX + 1 == TYPE_MIN.  */
#define TYPE_OVERFLOW_WRAPS(TYPE) \
  (TYPE_UNSIGNED (TYPE) || flag_wrapv)

/* True if overflow is undefined for the given integral type.  We may
   optimize on the assumption that values in the type never overflow.

   IMPORTANT NOTE: Any optimization based on TYPE_OVERFLOW_UNDEFINED
   must issue a warning based on warn_strict_overflow.  In some cases
   it will be appropriate to issue the warning immediately, and in
   other cases it will be appropriate to simply set a flag and let the
   caller decide whether a warning is appropriate or not.  */
#define TYPE_OVERFLOW_UNDEFINED(TYPE) \
  (!TYPE_UNSIGNED (TYPE) && !flag_wrapv && !flag_trapv && flag_strict_overflow)

/* True if overflow for the given integral type should issue a
   trap.  */
#define TYPE_OVERFLOW_TRAPS(TYPE) \
  (!TYPE_UNSIGNED (TYPE) && flag_trapv)

/* True if pointer types have undefined overflow.  */
#define POINTER_TYPE_OVERFLOW_UNDEFINED (flag_strict_overflow)

/* Nonzero in a VAR_DECL or STRING_CST means assembler code has been written.
   Nonzero in a FUNCTION_DECL means that the function has been compiled.
   This is interesting in an inline function, since it might not need
   to be compiled separately.
   Nonzero in a RECORD_TYPE, UNION_TYPE, QUAL_UNION_TYPE, ENUMERAL_TYPE
   or TYPE_DECL if the debugging info for the type has been written.
   In a BLOCK node, nonzero if reorder_blocks has already seen this block.
   In an SSA_NAME node, nonzero if the SSA_NAME occurs in an abnormal
   PHI node.  */
#define TREE_ASM_WRITTEN(NODE) ((NODE)->base.asm_written_flag)

/* Nonzero in a _DECL if the name is used in its scope.
   Nonzero in an expr node means inhibit warning if value is unused.
   In IDENTIFIER_NODEs, this means that some extern decl for this name
   was used.
   In a BLOCK, this means that the block contains variables that are used.  */
#define TREE_USED(NODE) ((NODE)->base.used_flag)

/* In a FUNCTION_DECL, nonzero means a call to the function cannot
   throw an exception.  In a CALL_EXPR, nonzero means the call cannot
   throw.  We can't easily check the node type here as the C++
   frontend also uses this flag (for AGGR_INIT_EXPR).  */
#define TREE_NOTHROW(NODE) ((NODE)->base.nothrow_flag)

/* In a CALL_EXPR, means that it's safe to use the target of the call
   expansion as the return slot for a call that returns in memory.  */
#define CALL_EXPR_RETURN_SLOT_OPT(NODE) \
  (CALL_EXPR_CHECK (NODE)->base.private_flag)

/* Cilk keywords accessors.  */
#define CILK_SPAWN_FN(NODE) TREE_OPERAND (CILK_SPAWN_STMT_CHECK (NODE), 0)

/* In a RESULT_DECL, PARM_DECL and VAR_DECL, means that it is
   passed by invisible reference (and the TREE_TYPE is a pointer to the true
   type).  */
#define DECL_BY_REFERENCE(NODE) \
  (TREE_CHECK3 (NODE, VAR_DECL, PARM_DECL, \
		RESULT_DECL)->decl_common.decl_by_reference_flag)

/* In VAR_DECL and PARM_DECL, set when the decl has been used except for
   being set.  */
#define DECL_READ_P(NODE) \
  (TREE_CHECK2 (NODE, VAR_DECL, PARM_DECL)->decl_common.decl_read_flag)

/* In VAR_DECL or RESULT_DECL, set when significant code movement precludes
   attempting to share the stack slot with some other variable.  */
#define DECL_NONSHAREABLE(NODE) \
  (TREE_CHECK2 (NODE, VAR_DECL, \
		RESULT_DECL)->decl_common.decl_nonshareable_flag)

/* In a CALL_EXPR, means that the call is the jump from a thunk to the
   thunked-to function.  */
#define CALL_FROM_THUNK_P(NODE) (CALL_EXPR_CHECK (NODE)->base.protected_flag)

/* In a CALL_EXPR, if the function being called is BUILT_IN_ALLOCA, means that
   it has been built for the declaration of a variable-sized object.  */
#define CALL_ALLOCA_FOR_VAR_P(NODE) \
  (CALL_EXPR_CHECK (NODE)->base.protected_flag)

/* In a type, nonzero means that all objects of the type are guaranteed by the
   language or front-end to be properly aligned, so we can indicate that a MEM
   of this type is aligned at least to the alignment of the type, even if it
   doesn't appear that it is.  We see this, for example, in object-oriented
   languages where a tag field may show this is an object of a more-aligned
   variant of the more generic type.

   In an SSA_NAME node, nonzero if the SSA_NAME node is on the SSA_NAME
   freelist.  */
#define TYPE_ALIGN_OK(NODE) (TYPE_CHECK (NODE)->base.nothrow_flag)

/* Used in classes in C++.  */
#define TREE_PRIVATE(NODE) ((NODE)->base.private_flag)
/* Used in classes in C++. */
#define TREE_PROTECTED(NODE) ((NODE)->base.protected_flag)

/* True if reference type NODE is a C++ rvalue reference.  */
#define TYPE_REF_IS_RVALUE(NODE) \
  (REFERENCE_TYPE_CHECK (NODE)->base.private_flag)

/* Nonzero in a _DECL if the use of the name is defined as a
   deprecated feature by __attribute__((deprecated)).  */
#define TREE_DEPRECATED(NODE) \
  ((NODE)->base.deprecated_flag)

/* Nonzero in an IDENTIFIER_NODE if the name is a local alias, whose
   uses are to be substituted for uses of the TREE_CHAINed identifier.  */
#define IDENTIFIER_TRANSPARENT_ALIAS(NODE) \
  (IDENTIFIER_NODE_CHECK (NODE)->base.deprecated_flag)

/* In fixed-point types, means a saturating type.  */
#define TYPE_SATURATING(NODE) (TYPE_CHECK (NODE)->base.u.bits.saturating_flag)

/* These flags are available for each language front end to use internally.  */
#define TREE_LANG_FLAG_0(NODE) \
  (TREE_NOT_CHECK2 (NODE, TREE_VEC, SSA_NAME)->base.u.bits.lang_flag_0)
#define TREE_LANG_FLAG_1(NODE) \
  (TREE_NOT_CHECK2 (NODE, TREE_VEC, SSA_NAME)->base.u.bits.lang_flag_1)
#define TREE_LANG_FLAG_2(NODE) \
  (TREE_NOT_CHECK2 (NODE, TREE_VEC, SSA_NAME)->base.u.bits.lang_flag_2)
#define TREE_LANG_FLAG_3(NODE) \
  (TREE_NOT_CHECK2 (NODE, TREE_VEC, SSA_NAME)->base.u.bits.lang_flag_3)
#define TREE_LANG_FLAG_4(NODE) \
  (TREE_NOT_CHECK2 (NODE, TREE_VEC, SSA_NAME)->base.u.bits.lang_flag_4)
#define TREE_LANG_FLAG_5(NODE) \
  (TREE_NOT_CHECK2 (NODE, TREE_VEC, SSA_NAME)->base.u.bits.lang_flag_5)
#define TREE_LANG_FLAG_6(NODE) \
  (TREE_NOT_CHECK2 (NODE, TREE_VEC, SSA_NAME)->base.u.bits.lang_flag_6)

/* Define additional fields and accessors for nodes representing constants.  */

#define TREE_INT_CST_NUNITS(NODE) \
  (INTEGER_CST_CHECK (NODE)->base.u.int_length.unextended)
#define TREE_INT_CST_EXT_NUNITS(NODE) \
  (INTEGER_CST_CHECK (NODE)->base.u.int_length.extended)
#define TREE_INT_CST_OFFSET_NUNITS(NODE) \
  (INTEGER_CST_CHECK (NODE)->base.u.int_length.offset)
#define TREE_INT_CST_ELT(NODE, I) TREE_INT_CST_ELT_CHECK (NODE, I)
#define TREE_INT_CST_LOW(NODE) \
  ((unsigned HOST_WIDE_INT) TREE_INT_CST_ELT (NODE, 0))

#define TREE_REAL_CST_PTR(NODE) (REAL_CST_CHECK (NODE)->real_cst.real_cst_ptr)
#define TREE_REAL_CST(NODE) (*TREE_REAL_CST_PTR (NODE))

#define TREE_FIXED_CST_PTR(NODE) \
  (FIXED_CST_CHECK (NODE)->fixed_cst.fixed_cst_ptr)
#define TREE_FIXED_CST(NODE) (*TREE_FIXED_CST_PTR (NODE))

/* In a STRING_CST */
/* In C terms, this is sizeof, not strlen.  */
#define TREE_STRING_LENGTH(NODE) (STRING_CST_CHECK (NODE)->string.length)
#define TREE_STRING_POINTER(NODE) \
  ((const char *)(STRING_CST_CHECK (NODE)->string.str))

/* In a COMPLEX_CST node.  */
#define TREE_REALPART(NODE) (COMPLEX_CST_CHECK (NODE)->complex.real)
#define TREE_IMAGPART(NODE) (COMPLEX_CST_CHECK (NODE)->complex.imag)

/* In a VECTOR_CST node.  */
#define VECTOR_CST_NELTS(NODE) (TYPE_VECTOR_SUBPARTS (TREE_TYPE (NODE)))
#define VECTOR_CST_ELTS(NODE) (VECTOR_CST_CHECK (NODE)->vector.elts)
#define VECTOR_CST_ELT(NODE,IDX) (VECTOR_CST_CHECK (NODE)->vector.elts[IDX])

/* Define fields and accessors for some special-purpose tree nodes.  */

#define IDENTIFIER_LENGTH(NODE) \
  (IDENTIFIER_NODE_CHECK (NODE)->identifier.id.len)
#define IDENTIFIER_POINTER(NODE) \
  ((const char *) IDENTIFIER_NODE_CHECK (NODE)->identifier.id.str)
#define IDENTIFIER_HASH_VALUE(NODE) \
  (IDENTIFIER_NODE_CHECK (NODE)->identifier.id.hash_value)

/* Translate a hash table identifier pointer to a tree_identifier
   pointer, and vice versa.  */

#define HT_IDENT_TO_GCC_IDENT(NODE) \
  ((tree) ((char *) (NODE) - sizeof (struct tree_common)))
#define GCC_IDENT_TO_HT_IDENT(NODE) (&((struct tree_identifier *) (NODE))->id)

/* In a TREE_LIST node.  */
#define TREE_PURPOSE(NODE) (TREE_LIST_CHECK (NODE)->list.purpose)
#define TREE_VALUE(NODE) (TREE_LIST_CHECK (NODE)->list.value)

/* In a TREE_VEC node.  */
#define TREE_VEC_LENGTH(NODE) (TREE_VEC_CHECK (NODE)->base.u.length)
#define TREE_VEC_END(NODE) \
  ((void) TREE_VEC_CHECK (NODE), &((NODE)->vec.a[(NODE)->vec.base.u.length]))

#define TREE_VEC_ELT(NODE,I) TREE_VEC_ELT_CHECK (NODE, I)

/* In a CONSTRUCTOR node.  */
#define CONSTRUCTOR_ELTS(NODE) (CONSTRUCTOR_CHECK (NODE)->constructor.elts)
#define CONSTRUCTOR_ELT(NODE,IDX) \
  (&(*CONSTRUCTOR_ELTS (NODE))[IDX])
#define CONSTRUCTOR_NELTS(NODE) \
  (vec_safe_length (CONSTRUCTOR_ELTS (NODE)))
#define CONSTRUCTOR_NO_CLEARING(NODE) \
  (CONSTRUCTOR_CHECK (NODE)->base.public_flag)

/* Iterate through the vector V of CONSTRUCTOR_ELT elements, yielding the
   value of each element (stored within VAL). IX must be a scratch variable
   of unsigned integer type.  */
#define FOR_EACH_CONSTRUCTOR_VALUE(V, IX, VAL) \
  for (IX = 0; (IX >= vec_safe_length (V)) \
	       ? false \
	       : ((VAL = (*(V))[IX].value), \
	       true); \
       (IX)++)

/* Iterate through the vector V of CONSTRUCTOR_ELT elements, yielding both
   the value of each element (stored within VAL) and its index (stored
   within INDEX). IX must be a scratch variable of unsigned integer type.  */
#define FOR_EACH_CONSTRUCTOR_ELT(V, IX, INDEX, VAL) \
  for (IX = 0; (IX >= vec_safe_length (V)) \
	       ? false \
	       : (((void) (VAL = (*V)[IX].value)), \
		  (INDEX = (*V)[IX].index), \
		  true); \
       (IX)++)

/* Append a new constructor element to V, with the specified INDEX and VAL.  */
#define CONSTRUCTOR_APPEND_ELT(V, INDEX, VALUE) \
  do { \
    constructor_elt _ce___ = {INDEX, VALUE}; \
    vec_safe_push ((V), _ce___); \
  } while (0)

/* True if NODE, a FIELD_DECL, is to be processed as a bitfield for
   constructor output purposes.  */
#define CONSTRUCTOR_BITFIELD_P(NODE) \
  (DECL_BIT_FIELD (FIELD_DECL_CHECK (NODE)) && DECL_MODE (NODE) != BLKmode)

/* True if NODE is a clobber right hand side, an expression of indeterminate
   value that clobbers the LHS in a copy instruction.  We use a volatile
   empty CONSTRUCTOR for this, as it matches most of the necessary semantic.
   In particular the volatile flag causes us to not prematurely remove
   such clobber instructions.  */
#define TREE_CLOBBER_P(NODE) \
  (TREE_CODE (NODE) == CONSTRUCTOR && TREE_THIS_VOLATILE (NODE))

/* Define fields and accessors for some nodes that represent expressions.  */

/* Nonzero if NODE is an empty statement (NOP_EXPR <0>).  */
#define IS_EMPTY_STMT(NODE)	(TREE_CODE (NODE) == NOP_EXPR \
				 && VOID_TYPE_P (TREE_TYPE (NODE)) \
				 && integer_zerop (TREE_OPERAND (NODE, 0)))

/* In ordinary expression nodes.  */
#define TREE_OPERAND_LENGTH(NODE) tree_operand_length (NODE)
#define TREE_OPERAND(NODE, I) TREE_OPERAND_CHECK (NODE, I)

/* In a tcc_vl_exp node, operand 0 is an INT_CST node holding the operand
   length.  Its value includes the length operand itself; that is,
   the minimum valid length is 1.
   Note that we have to bypass the use of TREE_OPERAND to access
   that field to avoid infinite recursion in expanding the macros.  */
#define VL_EXP_OPERAND_LENGTH(NODE) \
  ((int)TREE_INT_CST_LOW (VL_EXP_CHECK (NODE)->exp.operands[0]))

/* Nonzero if is_gimple_debug() may possibly hold.  */
#define MAY_HAVE_DEBUG_STMTS    (flag_var_tracking_assignments)

/* In a LOOP_EXPR node.  */
#define LOOP_EXPR_BODY(NODE) TREE_OPERAND_CHECK_CODE (NODE, LOOP_EXPR, 0)

/* The source location of this expression.  Non-tree_exp nodes such as
   decls and constants can be shared among multiple locations, so
   return nothing.  */
#define EXPR_LOCATION(NODE) \
  (CAN_HAVE_LOCATION_P ((NODE)) ? (NODE)->exp.locus : UNKNOWN_LOCATION)
#define SET_EXPR_LOCATION(NODE, LOCUS) EXPR_CHECK ((NODE))->exp.locus = (LOCUS)
#define EXPR_HAS_LOCATION(NODE) (LOCATION_LOCUS (EXPR_LOCATION (NODE))	\
  != UNKNOWN_LOCATION)
/* The location to be used in a diagnostic about this expression.  Do not
   use this macro if the location will be assigned to other expressions.  */
#define EXPR_LOC_OR_LOC(NODE, LOCUS) (EXPR_HAS_LOCATION (NODE) \
				      ? (NODE)->exp.locus : (LOCUS))
#define EXPR_FILENAME(NODE) LOCATION_FILE (EXPR_CHECK ((NODE))->exp.locus)
#define EXPR_LINENO(NODE) LOCATION_LINE (EXPR_CHECK (NODE)->exp.locus)

/* True if a tree is an expression or statement that can have a
   location.  */
#define CAN_HAVE_LOCATION_P(NODE) ((NODE) && EXPR_P (NODE))

extern void protected_set_expr_location (tree, location_t);

/* In a TARGET_EXPR node.  */
#define TARGET_EXPR_SLOT(NODE) TREE_OPERAND_CHECK_CODE (NODE, TARGET_EXPR, 0)
#define TARGET_EXPR_INITIAL(NODE) TREE_OPERAND_CHECK_CODE (NODE, TARGET_EXPR, 1)
#define TARGET_EXPR_CLEANUP(NODE) TREE_OPERAND_CHECK_CODE (NODE, TARGET_EXPR, 2)

/* DECL_EXPR accessor. This gives access to the DECL associated with
   the given declaration statement.  */
#define DECL_EXPR_DECL(NODE)    TREE_OPERAND (DECL_EXPR_CHECK (NODE), 0)

#define EXIT_EXPR_COND(NODE)	     TREE_OPERAND (EXIT_EXPR_CHECK (NODE), 0)

/* COMPOUND_LITERAL_EXPR accessors.  */
#define COMPOUND_LITERAL_EXPR_DECL_EXPR(NODE)		\
  TREE_OPERAND (COMPOUND_LITERAL_EXPR_CHECK (NODE), 0)
#define COMPOUND_LITERAL_EXPR_DECL(NODE)			\
  DECL_EXPR_DECL (COMPOUND_LITERAL_EXPR_DECL_EXPR (NODE))

/* SWITCH_EXPR accessors. These give access to the condition, body and
   original condition type (before any compiler conversions)
   of the switch statement, respectively.  */
#define SWITCH_COND(NODE)       TREE_OPERAND (SWITCH_EXPR_CHECK (NODE), 0)
#define SWITCH_BODY(NODE)       TREE_OPERAND (SWITCH_EXPR_CHECK (NODE), 1)
#define SWITCH_LABELS(NODE)     TREE_OPERAND (SWITCH_EXPR_CHECK (NODE), 2)

/* CASE_LABEL_EXPR accessors. These give access to the high and low values
   of a case label, respectively.  */
#define CASE_LOW(NODE)          	TREE_OPERAND (CASE_LABEL_EXPR_CHECK (NODE), 0)
#define CASE_HIGH(NODE)         	TREE_OPERAND (CASE_LABEL_EXPR_CHECK (NODE), 1)
#define CASE_LABEL(NODE)		TREE_OPERAND (CASE_LABEL_EXPR_CHECK (NODE), 2)
#define CASE_CHAIN(NODE)		TREE_OPERAND (CASE_LABEL_EXPR_CHECK (NODE), 3)

/* The operands of a TARGET_MEM_REF.  Operands 0 and 1 have to match
   corresponding MEM_REF operands.  */
#define TMR_BASE(NODE) (TREE_OPERAND (TARGET_MEM_REF_CHECK (NODE), 0))
#define TMR_OFFSET(NODE) (TREE_OPERAND (TARGET_MEM_REF_CHECK (NODE), 1))
#define TMR_INDEX(NODE) (TREE_OPERAND (TARGET_MEM_REF_CHECK (NODE), 2))
#define TMR_STEP(NODE) (TREE_OPERAND (TARGET_MEM_REF_CHECK (NODE), 3))
#define TMR_INDEX2(NODE) (TREE_OPERAND (TARGET_MEM_REF_CHECK (NODE), 4))

/* The operands of a BIND_EXPR.  */
#define BIND_EXPR_VARS(NODE) (TREE_OPERAND (BIND_EXPR_CHECK (NODE), 0))
#define BIND_EXPR_BODY(NODE) (TREE_OPERAND (BIND_EXPR_CHECK (NODE), 1))
#define BIND_EXPR_BLOCK(NODE) (TREE_OPERAND (BIND_EXPR_CHECK (NODE), 2))

/* GOTO_EXPR accessor. This gives access to the label associated with
   a goto statement.  */
#define GOTO_DESTINATION(NODE)  TREE_OPERAND ((NODE), 0)

/* ASM_EXPR accessors. ASM_STRING returns a STRING_CST for the
   instruction (e.g., "mov x, y"). ASM_OUTPUTS, ASM_INPUTS, and
   ASM_CLOBBERS represent the outputs, inputs, and clobbers for the
   statement.  */
#define ASM_STRING(NODE)        TREE_OPERAND (ASM_EXPR_CHECK (NODE), 0)
#define ASM_OUTPUTS(NODE)       TREE_OPERAND (ASM_EXPR_CHECK (NODE), 1)
#define ASM_INPUTS(NODE)        TREE_OPERAND (ASM_EXPR_CHECK (NODE), 2)
#define ASM_CLOBBERS(NODE)      TREE_OPERAND (ASM_EXPR_CHECK (NODE), 3)
#define ASM_LABELS(NODE)	TREE_OPERAND (ASM_EXPR_CHECK (NODE), 4)
/* Nonzero if we want to create an ASM_INPUT instead of an
   ASM_OPERAND with no operands.  */
#define ASM_INPUT_P(NODE) (ASM_EXPR_CHECK (NODE)->base.static_flag)
#define ASM_VOLATILE_P(NODE) (ASM_EXPR_CHECK (NODE)->base.public_flag)

/* COND_EXPR accessors.  */
#define COND_EXPR_COND(NODE)	(TREE_OPERAND (COND_EXPR_CHECK (NODE), 0))
#define COND_EXPR_THEN(NODE)	(TREE_OPERAND (COND_EXPR_CHECK (NODE), 1))
#define COND_EXPR_ELSE(NODE)	(TREE_OPERAND (COND_EXPR_CHECK (NODE), 2))

/* Accessors for the chains of recurrences.  */
#define CHREC_VAR(NODE)           TREE_OPERAND (POLYNOMIAL_CHREC_CHECK (NODE), 0)
#define CHREC_LEFT(NODE)          TREE_OPERAND (POLYNOMIAL_CHREC_CHECK (NODE), 1)
#define CHREC_RIGHT(NODE)         TREE_OPERAND (POLYNOMIAL_CHREC_CHECK (NODE), 2)
#define CHREC_VARIABLE(NODE)      TREE_INT_CST_LOW (CHREC_VAR (NODE))

/* LABEL_EXPR accessor. This gives access to the label associated with
   the given label expression.  */
#define LABEL_EXPR_LABEL(NODE)  TREE_OPERAND (LABEL_EXPR_CHECK (NODE), 0)

/* CATCH_EXPR accessors.  */
#define CATCH_TYPES(NODE)	TREE_OPERAND (CATCH_EXPR_CHECK (NODE), 0)
#define CATCH_BODY(NODE)	TREE_OPERAND (CATCH_EXPR_CHECK (NODE), 1)

/* EH_FILTER_EXPR accessors.  */
#define EH_FILTER_TYPES(NODE)	TREE_OPERAND (EH_FILTER_EXPR_CHECK (NODE), 0)
#define EH_FILTER_FAILURE(NODE)	TREE_OPERAND (EH_FILTER_EXPR_CHECK (NODE), 1)

/* OBJ_TYPE_REF accessors.  */
#define OBJ_TYPE_REF_EXPR(NODE)	  TREE_OPERAND (OBJ_TYPE_REF_CHECK (NODE), 0)
#define OBJ_TYPE_REF_OBJECT(NODE) TREE_OPERAND (OBJ_TYPE_REF_CHECK (NODE), 1)
#define OBJ_TYPE_REF_TOKEN(NODE)  TREE_OPERAND (OBJ_TYPE_REF_CHECK (NODE), 2)

/* ASSERT_EXPR accessors.  */
#define ASSERT_EXPR_VAR(NODE)	TREE_OPERAND (ASSERT_EXPR_CHECK (NODE), 0)
#define ASSERT_EXPR_COND(NODE)	TREE_OPERAND (ASSERT_EXPR_CHECK (NODE), 1)

/* CALL_EXPR accessors.
 */
#define CALL_EXPR_FN(NODE) TREE_OPERAND (CALL_EXPR_CHECK (NODE), 1)
#define CALL_EXPR_STATIC_CHAIN(NODE) TREE_OPERAND (CALL_EXPR_CHECK (NODE), 2)
#define CALL_EXPR_ARG(NODE, I) TREE_OPERAND (CALL_EXPR_CHECK (NODE), (I) + 3)
#define call_expr_nargs(NODE) (VL_EXP_OPERAND_LENGTH (NODE) - 3)

/* CALL_EXPR_ARGP returns a pointer to the argument vector for NODE.
   We can't use &CALL_EXPR_ARG (NODE, 0) because that will complain if
   the argument count is zero when checking is enabled.  Instead, do
   the pointer arithmetic to advance past the 3 fixed operands in a
   CALL_EXPR.  That produces a valid pointer to just past the end of the
   operand array, even if it's not valid to dereference it.  */
#define CALL_EXPR_ARGP(NODE) \
  (&(TREE_OPERAND (CALL_EXPR_CHECK (NODE), 0)) + 3)

/* TM directives and accessors.  */
#define TRANSACTION_EXPR_BODY(NODE) \
  TREE_OPERAND (TRANSACTION_EXPR_CHECK (NODE), 0)
#define TRANSACTION_EXPR_OUTER(NODE) \
  (TRANSACTION_EXPR_CHECK (NODE)->base.static_flag)
#define TRANSACTION_EXPR_RELAXED(NODE) \
  (TRANSACTION_EXPR_CHECK (NODE)->base.public_flag)

/* OpenMP directive and clause accessors.  */

#define OMP_BODY(NODE) \
  TREE_OPERAND (TREE_RANGE_CHECK (NODE, OMP_PARALLEL, OMP_CRITICAL), 0)
#define OMP_CLAUSES(NODE) \
  TREE_OPERAND (TREE_RANGE_CHECK (NODE, OMP_PARALLEL, OMP_SINGLE), 1)

#define OMP_PARALLEL_BODY(NODE)    TREE_OPERAND (OMP_PARALLEL_CHECK (NODE), 0)
#define OMP_PARALLEL_CLAUSES(NODE) TREE_OPERAND (OMP_PARALLEL_CHECK (NODE), 1)

#define OMP_TASK_BODY(NODE)	   TREE_OPERAND (OMP_TASK_CHECK (NODE), 0)
#define OMP_TASK_CLAUSES(NODE)	   TREE_OPERAND (OMP_TASK_CHECK (NODE), 1)

#define OMP_TASKREG_CHECK(NODE)	  TREE_RANGE_CHECK (NODE, OMP_PARALLEL, OMP_TASK)
#define OMP_TASKREG_BODY(NODE)    TREE_OPERAND (OMP_TASKREG_CHECK (NODE), 0)
#define OMP_TASKREG_CLAUSES(NODE) TREE_OPERAND (OMP_TASKREG_CHECK (NODE), 1)

#define OMP_LOOP_CHECK(NODE) TREE_RANGE_CHECK (NODE, OMP_FOR, OMP_DISTRIBUTE)
#define OMP_FOR_BODY(NODE)	   TREE_OPERAND (OMP_LOOP_CHECK (NODE), 0)
#define OMP_FOR_CLAUSES(NODE)	   TREE_OPERAND (OMP_LOOP_CHECK (NODE), 1)
#define OMP_FOR_INIT(NODE)	   TREE_OPERAND (OMP_LOOP_CHECK (NODE), 2)
#define OMP_FOR_COND(NODE)	   TREE_OPERAND (OMP_LOOP_CHECK (NODE), 3)
#define OMP_FOR_INCR(NODE)	   TREE_OPERAND (OMP_LOOP_CHECK (NODE), 4)
#define OMP_FOR_PRE_BODY(NODE)	   TREE_OPERAND (OMP_LOOP_CHECK (NODE), 5)

#define OMP_SECTIONS_BODY(NODE)    TREE_OPERAND (OMP_SECTIONS_CHECK (NODE), 0)
#define OMP_SECTIONS_CLAUSES(NODE) TREE_OPERAND (OMP_SECTIONS_CHECK (NODE), 1)

#define OMP_SECTION_BODY(NODE)	   TREE_OPERAND (OMP_SECTION_CHECK (NODE), 0)

#define OMP_SINGLE_BODY(NODE)	   TREE_OPERAND (OMP_SINGLE_CHECK (NODE), 0)
#define OMP_SINGLE_CLAUSES(NODE)   TREE_OPERAND (OMP_SINGLE_CHECK (NODE), 1)

#define OMP_MASTER_BODY(NODE)	   TREE_OPERAND (OMP_MASTER_CHECK (NODE), 0)

#define OMP_TASKGROUP_BODY(NODE)   TREE_OPERAND (OMP_TASKGROUP_CHECK (NODE), 0)

#define OMP_ORDERED_BODY(NODE)	   TREE_OPERAND (OMP_ORDERED_CHECK (NODE), 0)

#define OMP_CRITICAL_BODY(NODE)    TREE_OPERAND (OMP_CRITICAL_CHECK (NODE), 0)
#define OMP_CRITICAL_NAME(NODE)    TREE_OPERAND (OMP_CRITICAL_CHECK (NODE), 1)

#define OMP_TEAMS_BODY(NODE)	   TREE_OPERAND (OMP_TEAMS_CHECK (NODE), 0)
#define OMP_TEAMS_CLAUSES(NODE)	   TREE_OPERAND (OMP_TEAMS_CHECK (NODE), 1)

#define OMP_TARGET_DATA_BODY(NODE) \
  TREE_OPERAND (OMP_TARGET_DATA_CHECK (NODE), 0)
#define OMP_TARGET_DATA_CLAUSES(NODE)\
  TREE_OPERAND (OMP_TARGET_DATA_CHECK (NODE), 1)

#define OMP_TARGET_BODY(NODE)	   TREE_OPERAND (OMP_TARGET_CHECK (NODE), 0)
#define OMP_TARGET_CLAUSES(NODE)   TREE_OPERAND (OMP_TARGET_CHECK (NODE), 1)

#define OMP_TARGET_UPDATE_CLAUSES(NODE)\
  TREE_OPERAND (OMP_TARGET_UPDATE_CHECK (NODE), 0)

#define OMP_CLAUSE_SIZE(NODE)						\
  OMP_CLAUSE_OPERAND (OMP_CLAUSE_RANGE_CHECK (OMP_CLAUSE_CHECK (NODE),	\
					      OMP_CLAUSE_FROM,		\
					      OMP_CLAUSE_MAP), 1)

#define OMP_CLAUSE_CHAIN(NODE)     TREE_CHAIN (OMP_CLAUSE_CHECK (NODE))
#define OMP_CLAUSE_DECL(NODE)      					\
  OMP_CLAUSE_OPERAND (OMP_CLAUSE_RANGE_CHECK (OMP_CLAUSE_CHECK (NODE),	\
					      OMP_CLAUSE_PRIVATE,	\
					      OMP_CLAUSE__LOOPTEMP_), 0)
#define OMP_CLAUSE_HAS_LOCATION(NODE) \
  (LOCATION_LOCUS ((OMP_CLAUSE_CHECK (NODE))->omp_clause.locus)		\
  != UNKNOWN_LOCATION)
#define OMP_CLAUSE_LOCATION(NODE)  (OMP_CLAUSE_CHECK (NODE))->omp_clause.locus

/* True on an OMP_SECTION statement that was the last lexical member.
   This status is meaningful in the implementation of lastprivate.  */
#define OMP_SECTION_LAST(NODE) \
  (OMP_SECTION_CHECK (NODE)->base.private_flag)

/* True on an OMP_PARALLEL statement if it represents an explicit
   combined parallel work-sharing constructs.  */
#define OMP_PARALLEL_COMBINED(NODE) \
  (OMP_PARALLEL_CHECK (NODE)->base.private_flag)

/* True if OMP_ATOMIC* is supposed to be sequentially consistent
   as opposed to relaxed.  */
#define OMP_ATOMIC_SEQ_CST(NODE) \
  (TREE_RANGE_CHECK (NODE, OMP_ATOMIC, \
		     OMP_ATOMIC_CAPTURE_NEW)->base.private_flag)

/* True on a PRIVATE clause if its decl is kept around for debugging
   information only and its DECL_VALUE_EXPR is supposed to point
   to what it has been remapped to.  */
#define OMP_CLAUSE_PRIVATE_DEBUG(NODE) \
  (OMP_CLAUSE_SUBCODE_CHECK (NODE, OMP_CLAUSE_PRIVATE)->base.public_flag)

/* True on a PRIVATE clause if ctor needs access to outer region's
   variable.  */
#define OMP_CLAUSE_PRIVATE_OUTER_REF(NODE) \
  TREE_PRIVATE (OMP_CLAUSE_SUBCODE_CHECK (NODE, OMP_CLAUSE_PRIVATE))

/* True on a LASTPRIVATE clause if a FIRSTPRIVATE clause for the same
   decl is present in the chain.  */
#define OMP_CLAUSE_LASTPRIVATE_FIRSTPRIVATE(NODE) \
  (OMP_CLAUSE_SUBCODE_CHECK (NODE, OMP_CLAUSE_LASTPRIVATE)->base.public_flag)
#define OMP_CLAUSE_LASTPRIVATE_STMT(NODE) \
  OMP_CLAUSE_OPERAND (OMP_CLAUSE_SUBCODE_CHECK (NODE,			\
						OMP_CLAUSE_LASTPRIVATE),\
		      1)
#define OMP_CLAUSE_LASTPRIVATE_GIMPLE_SEQ(NODE) \
  (OMP_CLAUSE_CHECK (NODE))->omp_clause.gimple_reduction_init

#define OMP_CLAUSE_FINAL_EXPR(NODE) \
  OMP_CLAUSE_OPERAND (OMP_CLAUSE_SUBCODE_CHECK (NODE, OMP_CLAUSE_FINAL), 0)
#define OMP_CLAUSE_IF_EXPR(NODE) \
  OMP_CLAUSE_OPERAND (OMP_CLAUSE_SUBCODE_CHECK (NODE, OMP_CLAUSE_IF), 0)
#define OMP_CLAUSE_NUM_THREADS_EXPR(NODE) \
  OMP_CLAUSE_OPERAND (OMP_CLAUSE_SUBCODE_CHECK (NODE, OMP_CLAUSE_NUM_THREADS),0)
#define OMP_CLAUSE_SCHEDULE_CHUNK_EXPR(NODE) \
  OMP_CLAUSE_OPERAND (OMP_CLAUSE_SUBCODE_CHECK (NODE, OMP_CLAUSE_SCHEDULE), 0)

#define OMP_CLAUSE_DEPEND_KIND(NODE) \
  (OMP_CLAUSE_SUBCODE_CHECK (NODE, OMP_CLAUSE_DEPEND)->omp_clause.subcode.depend_kind)

#define OMP_CLAUSE_MAP_KIND(NODE) \
  (OMP_CLAUSE_SUBCODE_CHECK (NODE, OMP_CLAUSE_MAP)->omp_clause.subcode.map_kind)

/* Nonzero if this map clause is for array (rather than pointer) based array
   section with zero bias.  Both the non-decl OMP_CLAUSE_MAP and
   correspoidng OMP_CLAUSE_MAP_POINTER clause are marked with this flag.  */
#define OMP_CLAUSE_MAP_ZERO_BIAS_ARRAY_SECTION(NODE) \
  (OMP_CLAUSE_SUBCODE_CHECK (NODE, OMP_CLAUSE_MAP)->base.public_flag)

#define OMP_CLAUSE_PROC_BIND_KIND(NODE) \
  (OMP_CLAUSE_SUBCODE_CHECK (NODE, OMP_CLAUSE_PROC_BIND)->omp_clause.subcode.proc_bind_kind)

#define OMP_CLAUSE_COLLAPSE_EXPR(NODE) \
  OMP_CLAUSE_OPERAND (OMP_CLAUSE_SUBCODE_CHECK (NODE, OMP_CLAUSE_COLLAPSE), 0)
#define OMP_CLAUSE_COLLAPSE_ITERVAR(NODE) \
  OMP_CLAUSE_OPERAND (OMP_CLAUSE_SUBCODE_CHECK (NODE, OMP_CLAUSE_COLLAPSE), 1)
#define OMP_CLAUSE_COLLAPSE_COUNT(NODE) \
  OMP_CLAUSE_OPERAND (OMP_CLAUSE_SUBCODE_CHECK (NODE, OMP_CLAUSE_COLLAPSE), 2)

#define OMP_CLAUSE_REDUCTION_CODE(NODE)	\
  (OMP_CLAUSE_SUBCODE_CHECK (NODE, OMP_CLAUSE_REDUCTION)->omp_clause.subcode.reduction_code)
#define OMP_CLAUSE_REDUCTION_INIT(NODE) \
  OMP_CLAUSE_OPERAND (OMP_CLAUSE_SUBCODE_CHECK (NODE, OMP_CLAUSE_REDUCTION), 1)
#define OMP_CLAUSE_REDUCTION_MERGE(NODE) \
  OMP_CLAUSE_OPERAND (OMP_CLAUSE_SUBCODE_CHECK (NODE, OMP_CLAUSE_REDUCTION), 2)
#define OMP_CLAUSE_REDUCTION_GIMPLE_INIT(NODE) \
  (OMP_CLAUSE_CHECK (NODE))->omp_clause.gimple_reduction_init
#define OMP_CLAUSE_REDUCTION_GIMPLE_MERGE(NODE) \
  (OMP_CLAUSE_CHECK (NODE))->omp_clause.gimple_reduction_merge
#define OMP_CLAUSE_REDUCTION_PLACEHOLDER(NODE) \
  OMP_CLAUSE_OPERAND (OMP_CLAUSE_SUBCODE_CHECK (NODE, OMP_CLAUSE_REDUCTION), 3)

/* True if a REDUCTION clause may reference the original list item (omp_orig)
   in its OMP_CLAUSE_REDUCTION_{,GIMPLE_}INIT.  */
#define OMP_CLAUSE_REDUCTION_OMP_ORIG_REF(NODE) \
  (OMP_CLAUSE_SUBCODE_CHECK (NODE, OMP_CLAUSE_REDUCTION)->base.public_flag)

/* True if a LINEAR clause doesn't need copy in.  True for iterator vars which
   are always initialized inside of the loop construct, false otherwise.  */
#define OMP_CLAUSE_LINEAR_NO_COPYIN(NODE) \
  (OMP_CLAUSE_SUBCODE_CHECK (NODE, OMP_CLAUSE_LINEAR)->base.public_flag)

/* True if a LINEAR clause doesn't need copy out.  True for iterator vars which
   are declared inside of the simd construct.  */
#define OMP_CLAUSE_LINEAR_NO_COPYOUT(NODE) \
  TREE_PRIVATE (OMP_CLAUSE_SUBCODE_CHECK (NODE, OMP_CLAUSE_LINEAR))

/* True if a LINEAR clause has a stride that is variable.  */
#define OMP_CLAUSE_LINEAR_VARIABLE_STRIDE(NODE) \
  TREE_PROTECTED (OMP_CLAUSE_SUBCODE_CHECK (NODE, OMP_CLAUSE_LINEAR))

#define OMP_CLAUSE_LINEAR_STEP(NODE) \
  OMP_CLAUSE_OPERAND (OMP_CLAUSE_SUBCODE_CHECK (NODE, OMP_CLAUSE_LINEAR), 1)

#define OMP_CLAUSE_LINEAR_STMT(NODE) \
  OMP_CLAUSE_OPERAND (OMP_CLAUSE_SUBCODE_CHECK (NODE, OMP_CLAUSE_LINEAR), 2)

#define OMP_CLAUSE_LINEAR_GIMPLE_SEQ(NODE) \
  (OMP_CLAUSE_CHECK (NODE))->omp_clause.gimple_reduction_init

#define OMP_CLAUSE_ALIGNED_ALIGNMENT(NODE) \
  OMP_CLAUSE_OPERAND (OMP_CLAUSE_SUBCODE_CHECK (NODE, OMP_CLAUSE_ALIGNED), 1)

#define OMP_CLAUSE_NUM_TEAMS_EXPR(NODE) \
  OMP_CLAUSE_OPERAND (OMP_CLAUSE_SUBCODE_CHECK (NODE, OMP_CLAUSE_NUM_TEAMS), 0)

#define OMP_CLAUSE_THREAD_LIMIT_EXPR(NODE) \
  OMP_CLAUSE_OPERAND (OMP_CLAUSE_SUBCODE_CHECK (NODE, \
						OMP_CLAUSE_THREAD_LIMIT), 0)

#define OMP_CLAUSE_DEVICE_ID(NODE) \
  OMP_CLAUSE_OPERAND (OMP_CLAUSE_SUBCODE_CHECK (NODE, OMP_CLAUSE_DEVICE), 0)

#define OMP_CLAUSE_DIST_SCHEDULE_CHUNK_EXPR(NODE) \
  OMP_CLAUSE_OPERAND (OMP_CLAUSE_SUBCODE_CHECK (NODE, \
						OMP_CLAUSE_DIST_SCHEDULE), 0)

#define OMP_CLAUSE_SAFELEN_EXPR(NODE) \
  OMP_CLAUSE_OPERAND (OMP_CLAUSE_SUBCODE_CHECK (NODE, OMP_CLAUSE_SAFELEN), 0)

#define OMP_CLAUSE_SIMDLEN_EXPR(NODE) \
  OMP_CLAUSE_OPERAND (OMP_CLAUSE_SUBCODE_CHECK (NODE, OMP_CLAUSE_SIMDLEN), 0)

#define OMP_CLAUSE__SIMDUID__DECL(NODE) \
  OMP_CLAUSE_OPERAND (OMP_CLAUSE_SUBCODE_CHECK (NODE, OMP_CLAUSE__SIMDUID_), 0)

#define OMP_CLAUSE_SCHEDULE_KIND(NODE) \
  (OMP_CLAUSE_SUBCODE_CHECK (NODE, OMP_CLAUSE_SCHEDULE)->omp_clause.subcode.schedule_kind)

#define OMP_CLAUSE_DEFAULT_KIND(NODE) \
  (OMP_CLAUSE_SUBCODE_CHECK (NODE, OMP_CLAUSE_DEFAULT)->omp_clause.subcode.default_kind)

/* SSA_NAME accessors.  */

/* Returns the IDENTIFIER_NODE giving the SSA name a name or NULL_TREE
   if there is no name associated with it.  */
#define SSA_NAME_IDENTIFIER(NODE)				\
  (SSA_NAME_CHECK (NODE)->ssa_name.var != NULL_TREE		\
   ? (TREE_CODE ((NODE)->ssa_name.var) == IDENTIFIER_NODE	\
      ? (NODE)->ssa_name.var					\
      : DECL_NAME ((NODE)->ssa_name.var))			\
   : NULL_TREE)

/* Returns the variable being referenced.  This can be NULL_TREE for
   temporaries not associated with any user variable.
   Once released, this is the only field that can be relied upon.  */
#define SSA_NAME_VAR(NODE)					\
  (SSA_NAME_CHECK (NODE)->ssa_name.var == NULL_TREE		\
   || TREE_CODE ((NODE)->ssa_name.var) == IDENTIFIER_NODE	\
   ? NULL_TREE : (NODE)->ssa_name.var)

#define SET_SSA_NAME_VAR_OR_IDENTIFIER(NODE,VAR) \
  do { SSA_NAME_CHECK (NODE)->ssa_name.var = (VAR); } while (0)

/* Returns the statement which defines this SSA name.  */
#define SSA_NAME_DEF_STMT(NODE)	SSA_NAME_CHECK (NODE)->ssa_name.def_stmt

/* Returns the SSA version number of this SSA name.  Note that in
   tree SSA, version numbers are not per variable and may be recycled.  */
#define SSA_NAME_VERSION(NODE)	SSA_NAME_CHECK (NODE)->base.u.version

/* Nonzero if this SSA name occurs in an abnormal PHI.  SSA_NAMES are
   never output, so we can safely use the ASM_WRITTEN_FLAG for this
   status bit.  */
#define SSA_NAME_OCCURS_IN_ABNORMAL_PHI(NODE) \
    SSA_NAME_CHECK (NODE)->base.asm_written_flag

/* Nonzero if this SSA_NAME expression is currently on the free list of
   SSA_NAMES.  Using NOTHROW_FLAG seems reasonably safe since throwing
   has no meaning for an SSA_NAME.  */
#define SSA_NAME_IN_FREE_LIST(NODE) \
    SSA_NAME_CHECK (NODE)->base.nothrow_flag

/* Nonzero if this SSA_NAME is the default definition for the
   underlying symbol.  A default SSA name is created for symbol S if
   the very first reference to S in the function is a read operation.
   Default definitions are always created by an empty statement and
   belong to no basic block.  */
#define SSA_NAME_IS_DEFAULT_DEF(NODE) \
    SSA_NAME_CHECK (NODE)->base.default_def_flag

/* Attributes for SSA_NAMEs for pointer-type variables.  */
#define SSA_NAME_PTR_INFO(N) \
   SSA_NAME_CHECK (N)->ssa_name.info.ptr_info

/* True if SSA_NAME_RANGE_INFO describes an anti-range.  */
#define SSA_NAME_ANTI_RANGE_P(N) \
    SSA_NAME_CHECK (N)->base.static_flag

/* The type of range described by SSA_NAME_RANGE_INFO.  */
#define SSA_NAME_RANGE_TYPE(N) \
    (SSA_NAME_ANTI_RANGE_P (N) ? VR_ANTI_RANGE : VR_RANGE)

/* Value range info attributes for SSA_NAMEs of non pointer-type variables.  */
#define SSA_NAME_RANGE_INFO(N) \
    SSA_NAME_CHECK (N)->ssa_name.info.range_info

/* Return the immediate_use information for an SSA_NAME. */
#define SSA_NAME_IMM_USE_NODE(NODE) SSA_NAME_CHECK (NODE)->ssa_name.imm_uses

#define OMP_CLAUSE_CODE(NODE)					\
	(OMP_CLAUSE_CHECK (NODE))->omp_clause.code

#define OMP_CLAUSE_SET_CODE(NODE, CODE)				\
	((OMP_CLAUSE_CHECK (NODE))->omp_clause.code = (CODE))

#define OMP_CLAUSE_OPERAND(NODE, I)				\
	OMP_CLAUSE_ELT_CHECK (NODE, I)

/* In a BLOCK node.  */
#define BLOCK_VARS(NODE) (BLOCK_CHECK (NODE)->block.vars)
#define BLOCK_NONLOCALIZED_VARS(NODE) \
  (BLOCK_CHECK (NODE)->block.nonlocalized_vars)
#define BLOCK_NUM_NONLOCALIZED_VARS(NODE) \
  vec_safe_length (BLOCK_NONLOCALIZED_VARS (NODE))
#define BLOCK_NONLOCALIZED_VAR(NODE,N) (*BLOCK_NONLOCALIZED_VARS (NODE))[N]
#define BLOCK_SUBBLOCKS(NODE) (BLOCK_CHECK (NODE)->block.subblocks)
#define BLOCK_SUPERCONTEXT(NODE) (BLOCK_CHECK (NODE)->block.supercontext)
#define BLOCK_CHAIN(NODE) (BLOCK_CHECK (NODE)->block.chain)
#define BLOCK_ABSTRACT_ORIGIN(NODE) (BLOCK_CHECK (NODE)->block.abstract_origin)
#define BLOCK_ABSTRACT(NODE) (BLOCK_CHECK (NODE)->block.abstract_flag)

/* True if BLOCK has the same ranges as its BLOCK_SUPERCONTEXT.  */
#define BLOCK_SAME_RANGE(NODE) (BLOCK_CHECK (NODE)->base.u.bits.nameless_flag)

/* An index number for this block.  These values are not guaranteed to
   be unique across functions -- whether or not they are depends on
   the debugging output format in use.  */
#define BLOCK_NUMBER(NODE) (BLOCK_CHECK (NODE)->block.block_num)

/* If block reordering splits a lexical block into discontiguous
   address ranges, we'll make a copy of the original block.

   Note that this is logically distinct from BLOCK_ABSTRACT_ORIGIN.
   In that case, we have one source block that has been replicated
   (through inlining or unrolling) into many logical blocks, and that
   these logical blocks have different physical variables in them.

   In this case, we have one logical block split into several
   non-contiguous address ranges.  Most debug formats can't actually
   represent this idea directly, so we fake it by creating multiple
   logical blocks with the same variables in them.  However, for those
   that do support non-contiguous regions, these allow the original
   logical block to be reconstructed, along with the set of address
   ranges.

   One of the logical block fragments is arbitrarily chosen to be
   the ORIGIN.  The other fragments will point to the origin via
   BLOCK_FRAGMENT_ORIGIN; the origin itself will have this pointer
   be null.  The list of fragments will be chained through
   BLOCK_FRAGMENT_CHAIN from the origin.  */

#define BLOCK_FRAGMENT_ORIGIN(NODE) (BLOCK_CHECK (NODE)->block.fragment_origin)
#define BLOCK_FRAGMENT_CHAIN(NODE) (BLOCK_CHECK (NODE)->block.fragment_chain)

/* For an inlined function, this gives the location where it was called
   from.  This is only set in the top level block, which corresponds to the
   inlined function scope.  This is used in the debug output routines.  */

#define BLOCK_SOURCE_LOCATION(NODE) (BLOCK_CHECK (NODE)->block.locus)

/* Define fields and accessors for nodes representing data types.  */

/* See tree.def for documentation of the use of these fields.
   Look at the documentation of the various ..._TYPE tree codes.

   Note that the type.values, type.minval, and type.maxval fields are
   overloaded and used for different macros in different kinds of types.
   Each macro must check to ensure the tree node is of the proper kind of
   type.  Note also that some of the front-ends also overload these fields,
   so they must be checked as well.  */

#define TYPE_UID(NODE) (TYPE_CHECK (NODE)->type_common.uid)
#define TYPE_SIZE(NODE) (TYPE_CHECK (NODE)->type_common.size)
#define TYPE_SIZE_UNIT(NODE) (TYPE_CHECK (NODE)->type_common.size_unit)
#define TYPE_POINTER_TO(NODE) (TYPE_CHECK (NODE)->type_common.pointer_to)
#define TYPE_REFERENCE_TO(NODE) (TYPE_CHECK (NODE)->type_common.reference_to)
#define TYPE_PRECISION(NODE) (TYPE_CHECK (NODE)->type_common.precision)
#define TYPE_NAME(NODE) (TYPE_CHECK (NODE)->type_common.name)
#define TYPE_NEXT_VARIANT(NODE) (TYPE_CHECK (NODE)->type_common.next_variant)
#define TYPE_MAIN_VARIANT(NODE) (TYPE_CHECK (NODE)->type_common.main_variant)
#define TYPE_CONTEXT(NODE) (TYPE_CHECK (NODE)->type_common.context)

#define TYPE_MODE(NODE) \
  (VECTOR_TYPE_P (TYPE_CHECK (NODE)) \
   ? vector_type_mode (NODE) : (NODE)->type_common.mode)
#define SET_TYPE_MODE(NODE, MODE) \
  (TYPE_CHECK (NODE)->type_common.mode = (MODE))

/* The "canonical" type for this type node, which is used by frontends to
   compare the type for equality with another type.  If two types are
   equal (based on the semantics of the language), then they will have
   equivalent TYPE_CANONICAL entries.

   As a special case, if TYPE_CANONICAL is NULL_TREE, and thus
   TYPE_STRUCTURAL_EQUALITY_P is true, then it cannot
   be used for comparison against other types.  Instead, the type is
   said to require structural equality checks, described in
   TYPE_STRUCTURAL_EQUALITY_P.

   For unqualified aggregate and function types the middle-end relies on
   TYPE_CANONICAL to tell whether two variables can be assigned
   to each other without a conversion.  The middle-end also makes sure
   to assign the same alias-sets to the type partition with equal
   TYPE_CANONICAL of their unqualified variants.  */
#define TYPE_CANONICAL(NODE) (TYPE_CHECK (NODE)->type_common.canonical)
/* Indicates that the type node requires structural equality
   checks.  The compiler will need to look at the composition of the
   type to determine whether it is equal to another type, rather than
   just comparing canonical type pointers.  For instance, we would need
   to look at the return and parameter types of a FUNCTION_TYPE
   node.  */
#define TYPE_STRUCTURAL_EQUALITY_P(NODE) (TYPE_CANONICAL (NODE) == NULL_TREE)
/* Sets the TYPE_CANONICAL field to NULL_TREE, indicating that the
   type node requires structural equality.  */
#define SET_TYPE_STRUCTURAL_EQUALITY(NODE) (TYPE_CANONICAL (NODE) = NULL_TREE)

#define TYPE_IBIT(NODE) (GET_MODE_IBIT (TYPE_MODE (NODE)))
#define TYPE_FBIT(NODE) (GET_MODE_FBIT (TYPE_MODE (NODE)))

/* The (language-specific) typed-based alias set for this type.
   Objects whose TYPE_ALIAS_SETs are different cannot alias each
   other.  If the TYPE_ALIAS_SET is -1, no alias set has yet been
   assigned to this type.  If the TYPE_ALIAS_SET is 0, objects of this
   type can alias objects of any type.  */
#define TYPE_ALIAS_SET(NODE) (TYPE_CHECK (NODE)->type_common.alias_set)

/* Nonzero iff the typed-based alias set for this type has been
   calculated.  */
#define TYPE_ALIAS_SET_KNOWN_P(NODE) \
  (TYPE_CHECK (NODE)->type_common.alias_set != -1)

/* A TREE_LIST of IDENTIFIER nodes of the attributes that apply
   to this type.  */
#define TYPE_ATTRIBUTES(NODE) (TYPE_CHECK (NODE)->type_common.attributes)

/* The alignment necessary for objects of this type.
   The value is an int, measured in bits.  */
#define TYPE_ALIGN(NODE) (TYPE_CHECK (NODE)->type_common.align)

/* 1 if the alignment for this type was requested by "aligned" attribute,
   0 if it is the default for this type.  */
#define TYPE_USER_ALIGN(NODE) (TYPE_CHECK (NODE)->base.u.bits.user_align)

/* The alignment for NODE, in bytes.  */
#define TYPE_ALIGN_UNIT(NODE) (TYPE_ALIGN (NODE) / BITS_PER_UNIT)

/* If your language allows you to declare types, and you want debug info
   for them, then you need to generate corresponding TYPE_DECL nodes.
   These "stub" TYPE_DECL nodes have no name, and simply point at the
   type node.  You then set the TYPE_STUB_DECL field of the type node
   to point back at the TYPE_DECL node.  This allows the debug routines
   to know that the two nodes represent the same type, so that we only
   get one debug info record for them.  */
#define TYPE_STUB_DECL(NODE) (TREE_CHAIN (TYPE_CHECK (NODE)))

/* In a RECORD_TYPE, UNION_TYPE, QUAL_UNION_TYPE or ARRAY_TYPE, it means
   the type has BLKmode only because it lacks the alignment required for
   its size.  */
#define TYPE_NO_FORCE_BLK(NODE) \
  (TYPE_CHECK (NODE)->type_common.no_force_blk_flag)

/* Nonzero in a type considered volatile as a whole.  */
#define TYPE_VOLATILE(NODE) (TYPE_CHECK (NODE)->base.volatile_flag)

/* Nonzero in a type considered atomic as a whole.  */
#define TYPE_ATOMIC(NODE) (TYPE_CHECK (NODE)->base.u.bits.atomic_flag)

/* Means this type is const-qualified.  */
#define TYPE_READONLY(NODE) (TYPE_CHECK (NODE)->base.readonly_flag)

/* If nonzero, this type is `restrict'-qualified, in the C sense of
   the term.  */
#define TYPE_RESTRICT(NODE) (TYPE_CHECK (NODE)->type_common.restrict_flag)

/* If nonzero, type's name shouldn't be emitted into debug info.  */
#define TYPE_NAMELESS(NODE) (TYPE_CHECK (NODE)->base.u.bits.nameless_flag)

/* The address space the type is in.  */
#define TYPE_ADDR_SPACE(NODE) (TYPE_CHECK (NODE)->base.u.bits.address_space)

/* Encode/decode the named memory support as part of the qualifier.  If more
   than 8 qualifiers are added, these macros need to be adjusted.  */
#define ENCODE_QUAL_ADDR_SPACE(NUM) ((NUM & 0xFF) << 8)
#define DECODE_QUAL_ADDR_SPACE(X) (((X) >> 8) & 0xFF)

/* Return all qualifiers except for the address space qualifiers.  */
#define CLEAR_QUAL_ADDR_SPACE(X) ((X) & ~0xFF00)

/* Only keep the address space out of the qualifiers and discard the other
   qualifiers.  */
#define KEEP_QUAL_ADDR_SPACE(X) ((X) & 0xFF00)

/* The set of type qualifiers for this type.  */
#define TYPE_QUALS(NODE)					\
  ((int) ((TYPE_READONLY (NODE) * TYPE_QUAL_CONST)		\
	  | (TYPE_VOLATILE (NODE) * TYPE_QUAL_VOLATILE)		\
	  | (TYPE_ATOMIC (NODE) * TYPE_QUAL_ATOMIC)		\
	  | (TYPE_RESTRICT (NODE) * TYPE_QUAL_RESTRICT)		\
	  | (ENCODE_QUAL_ADDR_SPACE (TYPE_ADDR_SPACE (NODE)))))

/* The same as TYPE_QUALS without the address space qualifications.  */
#define TYPE_QUALS_NO_ADDR_SPACE(NODE)				\
  ((int) ((TYPE_READONLY (NODE) * TYPE_QUAL_CONST)		\
	  | (TYPE_VOLATILE (NODE) * TYPE_QUAL_VOLATILE)		\
	  | (TYPE_ATOMIC (NODE) * TYPE_QUAL_ATOMIC)		\
	  | (TYPE_RESTRICT (NODE) * TYPE_QUAL_RESTRICT)))

/* The same as TYPE_QUALS without the address space and atomic 
   qualifications.  */
#define TYPE_QUALS_NO_ADDR_SPACE_NO_ATOMIC(NODE)		\
  ((int) ((TYPE_READONLY (NODE) * TYPE_QUAL_CONST)		\
	  | (TYPE_VOLATILE (NODE) * TYPE_QUAL_VOLATILE)		\
	  | (TYPE_RESTRICT (NODE) * TYPE_QUAL_RESTRICT)))

/* These flags are available for each language front end to use internally.  */
#define TYPE_LANG_FLAG_0(NODE) (TYPE_CHECK (NODE)->type_common.lang_flag_0)
#define TYPE_LANG_FLAG_1(NODE) (TYPE_CHECK (NODE)->type_common.lang_flag_1)
#define TYPE_LANG_FLAG_2(NODE) (TYPE_CHECK (NODE)->type_common.lang_flag_2)
#define TYPE_LANG_FLAG_3(NODE) (TYPE_CHECK (NODE)->type_common.lang_flag_3)
#define TYPE_LANG_FLAG_4(NODE) (TYPE_CHECK (NODE)->type_common.lang_flag_4)
#define TYPE_LANG_FLAG_5(NODE) (TYPE_CHECK (NODE)->type_common.lang_flag_5)
#define TYPE_LANG_FLAG_6(NODE) (TYPE_CHECK (NODE)->type_common.lang_flag_6)

/* Used to keep track of visited nodes in tree traversals.  This is set to
   0 by copy_node and make_node.  */
#define TREE_VISITED(NODE) ((NODE)->base.visited)

/* If set in an ARRAY_TYPE, indicates a string type (for languages
   that distinguish string from array of char).
   If set in a INTEGER_TYPE, indicates a character type.  */
#define TYPE_STRING_FLAG(NODE) (TYPE_CHECK (NODE)->type_common.string_flag)

/* For a VECTOR_TYPE, this is the number of sub-parts of the vector.  */
#define TYPE_VECTOR_SUBPARTS(VECTOR_TYPE) \
  (((unsigned HOST_WIDE_INT) 1) \
   << VECTOR_TYPE_CHECK (VECTOR_TYPE)->type_common.precision)

/* Set precision to n when we have 2^n sub-parts of the vector.  */
#define SET_TYPE_VECTOR_SUBPARTS(VECTOR_TYPE, X) \
  (VECTOR_TYPE_CHECK (VECTOR_TYPE)->type_common.precision = exact_log2 (X))

/* Nonzero in a VECTOR_TYPE if the frontends should not emit warnings
   about missing conversions to other vector types of the same size.  */
#define TYPE_VECTOR_OPAQUE(NODE) \
  (VECTOR_TYPE_CHECK (NODE)->base.default_def_flag)

/* Indicates that objects of this type must be initialized by calling a
   function when they are created.  */
#define TYPE_NEEDS_CONSTRUCTING(NODE) \
  (TYPE_CHECK (NODE)->type_common.needs_constructing_flag)

/* Indicates that a UNION_TYPE object should be passed the same way that
   the first union alternative would be passed, or that a RECORD_TYPE
   object should be passed the same way that the first (and only) member
   would be passed.  */
#define TYPE_TRANSPARENT_AGGR(NODE) \
  (RECORD_OR_UNION_CHECK (NODE)->type_common.transparent_aggr_flag)

/* For an ARRAY_TYPE, indicates that it is not permitted to take the
   address of a component of the type.  This is the counterpart of
   DECL_NONADDRESSABLE_P for arrays, see the definition of this flag.  */
#define TYPE_NONALIASED_COMPONENT(NODE) \
  (ARRAY_TYPE_CHECK (NODE)->type_common.transparent_aggr_flag)

/* Indicated that objects of this type should be laid out in as
   compact a way as possible.  */
#define TYPE_PACKED(NODE) (TYPE_CHECK (NODE)->base.u.bits.packed_flag)

/* Used by type_contains_placeholder_p to avoid recomputation.
   Values are: 0 (unknown), 1 (false), 2 (true).  Never access
   this field directly.  */
#define TYPE_CONTAINS_PLACEHOLDER_INTERNAL(NODE) \
  (TYPE_CHECK (NODE)->type_common.contains_placeholder_bits)

/* Nonzero if RECORD_TYPE represents a final derivation of class.  */
#define TYPE_FINAL_P(NODE) \
  (RECORD_OR_UNION_CHECK (NODE)->base.default_def_flag)

/* The debug output functions use the symtab union field to store
   information specific to the debugging format.  The different debug
   output hooks store different types in the union field.  These three
   macros are used to access different fields in the union.  The debug
   hooks are responsible for consistently using only a specific
   macro.  */

/* Symtab field as an integer.  Used by stabs generator in dbxout.c to
   hold the type's number in the generated stabs.  */
#define TYPE_SYMTAB_ADDRESS(NODE) \
  (TYPE_CHECK (NODE)->type_common.symtab.address)

/* Symtab field as a string.  Used by COFF generator in sdbout.c to
   hold struct/union type tag names.  */
#define TYPE_SYMTAB_POINTER(NODE) \
  (TYPE_CHECK (NODE)->type_common.symtab.pointer)

/* Symtab field as a pointer to a DWARF DIE.  Used by DWARF generator
   in dwarf2out.c to point to the DIE generated for the type.  */
#define TYPE_SYMTAB_DIE(NODE) \
  (TYPE_CHECK (NODE)->type_common.symtab.die)

/* The garbage collector needs to know the interpretation of the
   symtab field.  These constants represent the different types in the
   union.  */

#define TYPE_SYMTAB_IS_ADDRESS (0)
#define TYPE_SYMTAB_IS_POINTER (1)
#define TYPE_SYMTAB_IS_DIE (2)

#define TYPE_LANG_SPECIFIC(NODE) \
  (TYPE_CHECK (NODE)->type_with_lang_specific.lang_specific)

#define TYPE_VALUES(NODE) (ENUMERAL_TYPE_CHECK (NODE)->type_non_common.values)
#define TYPE_DOMAIN(NODE) (ARRAY_TYPE_CHECK (NODE)->type_non_common.values)
#define TYPE_FIELDS(NODE) \
  (RECORD_OR_UNION_CHECK (NODE)->type_non_common.values)
#define TYPE_CACHED_VALUES(NODE) (TYPE_CHECK (NODE)->type_non_common.values)
#define TYPE_ARG_TYPES(NODE) \
  (FUNC_OR_METHOD_CHECK (NODE)->type_non_common.values)
#define TYPE_VALUES_RAW(NODE) (TYPE_CHECK (NODE)->type_non_common.values)

#define TYPE_METHODS(NODE) \
  (RECORD_OR_UNION_CHECK (NODE)->type_non_common.maxval)
#define TYPE_VFIELD(NODE) \
  (RECORD_OR_UNION_CHECK (NODE)->type_non_common.minval)
#define TYPE_METHOD_BASETYPE(NODE) \
  (FUNC_OR_METHOD_CHECK (NODE)->type_non_common.maxval)
#define TYPE_OFFSET_BASETYPE(NODE) \
  (OFFSET_TYPE_CHECK (NODE)->type_non_common.maxval)
#define TYPE_MAXVAL(NODE) (TYPE_CHECK (NODE)->type_non_common.maxval)
#define TYPE_MINVAL(NODE) (TYPE_CHECK (NODE)->type_non_common.minval)
#define TYPE_NEXT_PTR_TO(NODE) \
  (POINTER_TYPE_CHECK (NODE)->type_non_common.minval)
#define TYPE_NEXT_REF_TO(NODE) \
  (REFERENCE_TYPE_CHECK (NODE)->type_non_common.minval)
#define TYPE_MIN_VALUE(NODE) \
  (NUMERICAL_TYPE_CHECK (NODE)->type_non_common.minval)
#define TYPE_MAX_VALUE(NODE) \
  (NUMERICAL_TYPE_CHECK (NODE)->type_non_common.maxval)

/* If non-NULL, this is an upper bound of the size (in bytes) of an
   object of the given ARRAY_TYPE_NON_COMMON.  This allows temporaries to be
   allocated.  */
#define TYPE_ARRAY_MAX_SIZE(ARRAY_TYPE) \
  (ARRAY_TYPE_CHECK (ARRAY_TYPE)->type_non_common.maxval)

/* For record and union types, information about this type, as a base type
   for itself.  */
#define TYPE_BINFO(NODE) (RECORD_OR_UNION_CHECK (NODE)->type_non_common.binfo)

/* For non record and union types, used in a language-dependent way.  */
#define TYPE_LANG_SLOT_1(NODE) \
  (NOT_RECORD_OR_UNION_CHECK (NODE)->type_non_common.binfo)

/* Define accessor macros for information about type inheritance
   and basetypes.

   A "basetype" means a particular usage of a data type for inheritance
   in another type.  Each such basetype usage has its own "binfo"
   object to describe it.  The binfo object is a TREE_VEC node.

   Inheritance is represented by the binfo nodes allocated for a
   given type.  For example, given types C and D, such that D is
   inherited by C, 3 binfo nodes will be allocated: one for describing
   the binfo properties of C, similarly one for D, and one for
   describing the binfo properties of D as a base type for C.
   Thus, given a pointer to class C, one can get a pointer to the binfo
   of D acting as a basetype for C by looking at C's binfo's basetypes.  */

/* BINFO specific flags.  */

/* Nonzero means that the derivation chain is via a `virtual' declaration.  */
#define BINFO_VIRTUAL_P(NODE) (TREE_BINFO_CHECK (NODE)->base.static_flag)

/* Flags for language dependent use.  */
#define BINFO_MARKED(NODE) TREE_LANG_FLAG_0 (TREE_BINFO_CHECK (NODE))
#define BINFO_FLAG_1(NODE) TREE_LANG_FLAG_1 (TREE_BINFO_CHECK (NODE))
#define BINFO_FLAG_2(NODE) TREE_LANG_FLAG_2 (TREE_BINFO_CHECK (NODE))
#define BINFO_FLAG_3(NODE) TREE_LANG_FLAG_3 (TREE_BINFO_CHECK (NODE))
#define BINFO_FLAG_4(NODE) TREE_LANG_FLAG_4 (TREE_BINFO_CHECK (NODE))
#define BINFO_FLAG_5(NODE) TREE_LANG_FLAG_5 (TREE_BINFO_CHECK (NODE))
#define BINFO_FLAG_6(NODE) TREE_LANG_FLAG_6 (TREE_BINFO_CHECK (NODE))

/* The actual data type node being inherited in this basetype.  */
#define BINFO_TYPE(NODE) TREE_TYPE (TREE_BINFO_CHECK (NODE))

/* The offset where this basetype appears in its containing type.
   BINFO_OFFSET slot holds the offset (in bytes)
   from the base of the complete object to the base of the part of the
   object that is allocated on behalf of this `type'.
   This is always 0 except when there is multiple inheritance.  */

#define BINFO_OFFSET(NODE) (TREE_BINFO_CHECK (NODE)->binfo.offset)
#define BINFO_OFFSET_ZEROP(NODE) (integer_zerop (BINFO_OFFSET (NODE)))

/* The virtual function table belonging to this basetype.  Virtual
   function tables provide a mechanism for run-time method dispatching.
   The entries of a virtual function table are language-dependent.  */

#define BINFO_VTABLE(NODE) (TREE_BINFO_CHECK (NODE)->binfo.vtable)

/* The virtual functions in the virtual function table.  This is
   a TREE_LIST that is used as an initial approximation for building
   a virtual function table for this basetype.  */
#define BINFO_VIRTUALS(NODE) (TREE_BINFO_CHECK (NODE)->binfo.virtuals)

/* A vector of binfos for the direct basetypes inherited by this
   basetype.

   If this basetype describes type D as inherited in C, and if the
   basetypes of D are E and F, then this vector contains binfos for
   inheritance of E and F by C.  */
#define BINFO_BASE_BINFOS(NODE) (&TREE_BINFO_CHECK (NODE)->binfo.base_binfos)

/* The number of basetypes for NODE.  */
#define BINFO_N_BASE_BINFOS(NODE) (BINFO_BASE_BINFOS (NODE)->length ())

/* Accessor macro to get to the Nth base binfo of this binfo.  */
#define BINFO_BASE_BINFO(NODE,N) \
 ((*BINFO_BASE_BINFOS (NODE))[(N)])
#define BINFO_BASE_ITERATE(NODE,N,B) \
 (BINFO_BASE_BINFOS (NODE)->iterate ((N), &(B)))
#define BINFO_BASE_APPEND(NODE,T) \
 (BINFO_BASE_BINFOS (NODE)->quick_push ((T)))

/* For a BINFO record describing a virtual base class, i.e., one where
   TREE_VIA_VIRTUAL is set, this field assists in locating the virtual
   base.  The actual contents are language-dependent.  In the C++
   front-end this field is an INTEGER_CST giving an offset into the
   vtable where the offset to the virtual base can be found.  */
#define BINFO_VPTR_FIELD(NODE) (TREE_BINFO_CHECK (NODE)->binfo.vptr_field)

/* Indicates the accesses this binfo has to its bases. The values are
   access_public_node, access_protected_node or access_private_node.
   If this array is not present, public access is implied.  */
#define BINFO_BASE_ACCESSES(NODE) \
  (TREE_BINFO_CHECK (NODE)->binfo.base_accesses)

#define BINFO_BASE_ACCESS(NODE,N) \
  (*BINFO_BASE_ACCESSES (NODE))[(N)]
#define BINFO_BASE_ACCESS_APPEND(NODE,T) \
  BINFO_BASE_ACCESSES (NODE)->quick_push ((T))

/* The index in the VTT where this subobject's sub-VTT can be found.
   NULL_TREE if there is no sub-VTT.  */
#define BINFO_SUBVTT_INDEX(NODE) (TREE_BINFO_CHECK (NODE)->binfo.vtt_subvtt)

/* The index in the VTT where the vptr for this subobject can be
   found.  NULL_TREE if there is no secondary vptr in the VTT.  */
#define BINFO_VPTR_INDEX(NODE) (TREE_BINFO_CHECK (NODE)->binfo.vtt_vptr)

/* The BINFO_INHERITANCE_CHAIN points at the binfo for the base
   inheriting this base for non-virtual bases. For virtual bases it
   points either to the binfo for which this is a primary binfo, or to
   the binfo of the most derived type.  */
#define BINFO_INHERITANCE_CHAIN(NODE) \
	(TREE_BINFO_CHECK (NODE)->binfo.inheritance)


/* Define fields and accessors for nodes representing declared names.  */

/* Nonzero if DECL represents an SSA name or a variable that can possibly
   have an associated SSA name.  */
#define SSA_VAR_P(DECL)							\
	(TREE_CODE (DECL) == VAR_DECL					\
	 || TREE_CODE (DECL) == PARM_DECL				\
	 || TREE_CODE (DECL) == RESULT_DECL				\
	 || TREE_CODE (DECL) == SSA_NAME)


#define DECL_CHAIN(NODE) (TREE_CHAIN (DECL_MINIMAL_CHECK (NODE)))

/* This is the name of the object as written by the user.
   It is an IDENTIFIER_NODE.  */
#define DECL_NAME(NODE) (DECL_MINIMAL_CHECK (NODE)->decl_minimal.name)

/* The IDENTIFIER_NODE associated with the TYPE_NAME field.  */
#define TYPE_IDENTIFIER(NODE) \
  (TYPE_NAME (NODE) && DECL_P (TYPE_NAME (NODE)) \
   ? DECL_NAME (TYPE_NAME (NODE)) : TYPE_NAME (NODE))

/* Every ..._DECL node gets a unique number.  */
#define DECL_UID(NODE) (DECL_MINIMAL_CHECK (NODE)->decl_minimal.uid)

/* DEBUG_EXPR_DECLs get negative UID numbers, to catch erroneous
   uses.  */
#define DEBUG_TEMP_UID(NODE) (-DECL_UID (TREE_CHECK ((NODE), DEBUG_EXPR_DECL)))

/* Every ..._DECL node gets a unique number that stays the same even
   when the decl is copied by the inliner once it is set.  */
#define DECL_PT_UID(NODE) \
  (DECL_COMMON_CHECK (NODE)->decl_common.pt_uid == -1u \
   ? (NODE)->decl_minimal.uid : (NODE)->decl_common.pt_uid)
/* Initialize the ..._DECL node pt-uid to the decls uid.  */
#define SET_DECL_PT_UID(NODE, UID) \
  (DECL_COMMON_CHECK (NODE)->decl_common.pt_uid = (UID))
/* Whether the ..._DECL node pt-uid has been initialized and thus needs to
   be preserved when copyin the decl.  */
#define DECL_PT_UID_SET_P(NODE) \
  (DECL_COMMON_CHECK (NODE)->decl_common.pt_uid != -1u)

/* These two fields describe where in the source code the declaration
   was.  If the declaration appears in several places (as for a C
   function that is declared first and then defined later), this
   information should refer to the definition.  */
#define DECL_SOURCE_LOCATION(NODE) \
  (DECL_MINIMAL_CHECK (NODE)->decl_minimal.locus)
#define DECL_SOURCE_FILE(NODE) LOCATION_FILE (DECL_SOURCE_LOCATION (NODE))
#define DECL_SOURCE_LINE(NODE) LOCATION_LINE (DECL_SOURCE_LOCATION (NODE))
#define DECL_SOURCE_COLUMN(NODE) LOCATION_COLUMN (DECL_SOURCE_LOCATION (NODE))
/* This accessor returns TRUE if the decl it operates on was created
   by a front-end or back-end rather than by user code.  In this case
   builtin-ness is indicated by source location.  */
#define DECL_IS_BUILTIN(DECL) \
  (LOCATION_LOCUS (DECL_SOURCE_LOCATION (DECL)) <= BUILTINS_LOCATION)

/*  For FIELD_DECLs, this is the RECORD_TYPE, UNION_TYPE, or
    QUAL_UNION_TYPE node that the field is a member of.  For VAR_DECL,
    PARM_DECL, FUNCTION_DECL, LABEL_DECL, RESULT_DECL, and CONST_DECL
    nodes, this points to either the FUNCTION_DECL for the containing
    function, the RECORD_TYPE or UNION_TYPE for the containing type, or
    NULL_TREE or a TRANSLATION_UNIT_DECL if the given decl has "file
    scope".  In particular, for VAR_DECLs which are virtual table pointers
    (they have DECL_VIRTUAL set), we use DECL_CONTEXT to determine the type
    they belong to.  */
#define DECL_CONTEXT(NODE) (DECL_MINIMAL_CHECK (NODE)->decl_minimal.context)
#define DECL_FIELD_CONTEXT(NODE) \
  (FIELD_DECL_CHECK (NODE)->decl_minimal.context)

/* If nonzero, decl's name shouldn't be emitted into debug info.  */
#define DECL_NAMELESS(NODE) (DECL_MINIMAL_CHECK (NODE)->base.u.bits.nameless_flag)

/* For any sort of a ..._DECL node, this points to the original (abstract)
   decl node which this decl is an inlined/cloned instance of, or else it
   is NULL indicating that this decl is not an instance of some other decl.

   The C front-end also uses this in a nested declaration of an inline
   function, to point back to the definition.  */
#define DECL_ABSTRACT_ORIGIN(NODE) \
  (DECL_COMMON_CHECK (NODE)->decl_common.abstract_origin)

/* Like DECL_ABSTRACT_ORIGIN, but returns NODE if there's no abstract
   origin.  This is useful when setting the DECL_ABSTRACT_ORIGIN.  */
#define DECL_ORIGIN(NODE) \
  (DECL_ABSTRACT_ORIGIN (NODE) ? DECL_ABSTRACT_ORIGIN (NODE) : (NODE))

/* Nonzero for any sort of ..._DECL node means this decl node represents an
   inline instance of some original (abstract) decl from an inline function;
   suppress any warnings about shadowing some other variable.  FUNCTION_DECL
   nodes can also have their abstract origin set to themselves.  */
#define DECL_FROM_INLINE(NODE) \
  (DECL_ABSTRACT_ORIGIN (NODE) != NULL_TREE \
   && DECL_ABSTRACT_ORIGIN (NODE) != (NODE))

/* In a DECL this is the field where attributes are stored.  */
#define DECL_ATTRIBUTES(NODE) \
  (DECL_COMMON_CHECK (NODE)->decl_common.attributes)

/* For a FUNCTION_DECL, holds the tree of BINDINGs.
   For a TRANSLATION_UNIT_DECL, holds the namespace's BLOCK.
   For a VAR_DECL, holds the initial value.
   For a PARM_DECL, used for DECL_ARG_TYPE--default
   values for parameters are encoded in the type of the function,
   not in the PARM_DECL slot.
   For a FIELD_DECL, this is used for enumeration values and the C
   frontend uses it for temporarily storing bitwidth of bitfields.

   ??? Need to figure out some way to check this isn't a PARM_DECL.  */
#define DECL_INITIAL(NODE) (DECL_COMMON_CHECK (NODE)->decl_common.initial)

/* Holds the size of the datum, in bits, as a tree expression.
   Need not be constant.  */
#define DECL_SIZE(NODE) (DECL_COMMON_CHECK (NODE)->decl_common.size)
/* Likewise for the size in bytes.  */
#define DECL_SIZE_UNIT(NODE) (DECL_COMMON_CHECK (NODE)->decl_common.size_unit)
/* Holds the alignment required for the datum, in bits.  */
#define DECL_ALIGN(NODE) (DECL_COMMON_CHECK (NODE)->decl_common.align)
/* The alignment of NODE, in bytes.  */
#define DECL_ALIGN_UNIT(NODE) (DECL_ALIGN (NODE) / BITS_PER_UNIT)
/* Set if the alignment of this DECL has been set by the user, for
   example with an 'aligned' attribute.  */
#define DECL_USER_ALIGN(NODE) \
  (DECL_COMMON_CHECK (NODE)->base.u.bits.user_align)
/* Holds the machine mode corresponding to the declaration of a variable or
   field.  Always equal to TYPE_MODE (TREE_TYPE (decl)) except for a
   FIELD_DECL.  */
#define DECL_MODE(NODE) (DECL_COMMON_CHECK (NODE)->decl_common.mode)

/* For FUNCTION_DECL, if it is built-in, this identifies which built-in
   operation it is.  Note, however, that this field is overloaded, with
   DECL_BUILT_IN_CLASS as the discriminant, so the latter must always be
   checked before any access to the former.  */
#define DECL_FUNCTION_CODE(NODE) \
  (FUNCTION_DECL_CHECK (NODE)->function_decl.function_code)

#define DECL_FUNCTION_PERSONALITY(NODE) \
  (FUNCTION_DECL_CHECK (NODE)->function_decl.personality)

/* Nonzero for a given ..._DECL node means that the name of this node should
   be ignored for symbolic debug purposes.  For a TYPE_DECL, this means that
   the associated type should be ignored.  For a FUNCTION_DECL, the body of
   the function should also be ignored.  */
#define DECL_IGNORED_P(NODE) \
  (DECL_COMMON_CHECK (NODE)->decl_common.ignored_flag)

/* Nonzero for a given ..._DECL node means that this node represents an
   "abstract instance" of the given declaration (e.g. in the original
   declaration of an inline function).  When generating symbolic debugging
   information, we mustn't try to generate any address information for nodes
   marked as "abstract instances" because we don't actually generate
   any code or allocate any data space for such instances.  */
#define DECL_ABSTRACT(NODE) \
  (DECL_COMMON_CHECK (NODE)->decl_common.abstract_flag)

/* Language-specific decl information.  */
#define DECL_LANG_SPECIFIC(NODE) \
  (DECL_COMMON_CHECK (NODE)->decl_common.lang_specific)

/* In a VAR_DECL or FUNCTION_DECL, nonzero means external reference:
   do not allocate storage, and refer to a definition elsewhere.  Note that
   this does not necessarily imply the entity represented by NODE
   has no program source-level definition in this translation unit.  For
   example, for a FUNCTION_DECL, DECL_SAVED_TREE may be non-NULL and
   DECL_EXTERNAL may be true simultaneously; that can be the case for
   a C99 "extern inline" function.  */
#define DECL_EXTERNAL(NODE) (DECL_COMMON_CHECK (NODE)->decl_common.decl_flag_1)

/* Nonzero in a ..._DECL means this variable is ref'd from a nested function.
   For VAR_DECL nodes, PARM_DECL nodes, and FUNCTION_DECL nodes.

   For LABEL_DECL nodes, nonzero if nonlocal gotos to the label are permitted.

   Also set in some languages for variables, etc., outside the normal
   lexical scope, such as class instance variables.  */
#define DECL_NONLOCAL(NODE) \
  (DECL_COMMON_CHECK (NODE)->decl_common.nonlocal_flag)

/* Used in VAR_DECLs to indicate that the variable is a vtable.
   Used in FIELD_DECLs for vtable pointers.
   Used in FUNCTION_DECLs to indicate that the function is virtual.  */
#define DECL_VIRTUAL_P(NODE) \
  (DECL_COMMON_CHECK (NODE)->decl_common.virtual_flag)

/* Used to indicate that this DECL represents a compiler-generated entity.  */
#define DECL_ARTIFICIAL(NODE) \
  (DECL_COMMON_CHECK (NODE)->decl_common.artificial_flag)

/* Additional flags for language-specific uses.  */
#define DECL_LANG_FLAG_0(NODE) \
  (DECL_COMMON_CHECK (NODE)->decl_common.lang_flag_0)
#define DECL_LANG_FLAG_1(NODE) \
  (DECL_COMMON_CHECK (NODE)->decl_common.lang_flag_1)
#define DECL_LANG_FLAG_2(NODE) \
  (DECL_COMMON_CHECK (NODE)->decl_common.lang_flag_2)
#define DECL_LANG_FLAG_3(NODE) \
  (DECL_COMMON_CHECK (NODE)->decl_common.lang_flag_3)
#define DECL_LANG_FLAG_4(NODE) \
  (DECL_COMMON_CHECK (NODE)->decl_common.lang_flag_4)
#define DECL_LANG_FLAG_5(NODE) \
  (DECL_COMMON_CHECK (NODE)->decl_common.lang_flag_5)
#define DECL_LANG_FLAG_6(NODE) \
  (DECL_COMMON_CHECK (NODE)->decl_common.lang_flag_6)
#define DECL_LANG_FLAG_7(NODE) \
  (DECL_COMMON_CHECK (NODE)->decl_common.lang_flag_7)
#define DECL_LANG_FLAG_8(NODE) \
  (DECL_COMMON_CHECK (NODE)->decl_common.lang_flag_8)

/* Nonzero for a scope which is equal to file scope.  */
#define SCOPE_FILE_SCOPE_P(EXP)	\
  (! (EXP) || TREE_CODE (EXP) == TRANSLATION_UNIT_DECL)
/* Nonzero for a decl which is at file scope.  */
#define DECL_FILE_SCOPE_P(EXP) SCOPE_FILE_SCOPE_P (DECL_CONTEXT (EXP))
/* Nonzero for a type which is at file scope.  */
#define TYPE_FILE_SCOPE_P(EXP) SCOPE_FILE_SCOPE_P (TYPE_CONTEXT (EXP))

/* Nonzero for a decl that is decorated using attribute used.
   This indicates to compiler tools that this decl needs to be preserved.  */
#define DECL_PRESERVE_P(DECL) \
  DECL_COMMON_CHECK (DECL)->decl_common.preserve_flag

/* For function local variables of COMPLEX and VECTOR types,
   indicates that the variable is not aliased, and that all
   modifications to the variable have been adjusted so that
   they are killing assignments.  Thus the variable may now
   be treated as a GIMPLE register, and use real instead of
   virtual ops in SSA form.  */
#define DECL_GIMPLE_REG_P(DECL) \
  DECL_COMMON_CHECK (DECL)->decl_common.gimple_reg_flag

extern tree decl_value_expr_lookup (tree);
extern void decl_value_expr_insert (tree, tree);

/* In a VAR_DECL or PARM_DECL, the location at which the value may be found,
   if transformations have made this more complicated than evaluating the
   decl itself.  This should only be used for debugging; once this field has
   been set, the decl itself may not legitimately appear in the function.  */
#define DECL_HAS_VALUE_EXPR_P(NODE) \
  (TREE_CHECK3 (NODE, VAR_DECL, PARM_DECL, RESULT_DECL) \
   ->decl_common.decl_flag_2)
#define DECL_VALUE_EXPR(NODE) \
  (decl_value_expr_lookup (DECL_WRTL_CHECK (NODE)))
#define SET_DECL_VALUE_EXPR(NODE, VAL) \
  (decl_value_expr_insert (DECL_WRTL_CHECK (NODE), VAL))

/* Holds the RTL expression for the value of a variable or function.
   This value can be evaluated lazily for functions, variables with
   static storage duration, and labels.  */
#define DECL_RTL(NODE)					\
  (DECL_WRTL_CHECK (NODE)->decl_with_rtl.rtl		\
   ? (NODE)->decl_with_rtl.rtl					\
   : (make_decl_rtl (NODE), (NODE)->decl_with_rtl.rtl))

/* Set the DECL_RTL for NODE to RTL.  */
#define SET_DECL_RTL(NODE, RTL) set_decl_rtl (NODE, RTL)

/* Returns nonzero if NODE is a tree node that can contain RTL.  */
#define HAS_RTL_P(NODE) (CODE_CONTAINS_STRUCT (TREE_CODE (NODE), TS_DECL_WRTL))

/* Returns nonzero if the DECL_RTL for NODE has already been set.  */
#define DECL_RTL_SET_P(NODE) \
  (HAS_RTL_P (NODE) && DECL_WRTL_CHECK (NODE)->decl_with_rtl.rtl != NULL)

/* Copy the RTL from NODE1 to NODE2.  If the RTL was not set for
   NODE1, it will not be set for NODE2; this is a lazy copy.  */
#define COPY_DECL_RTL(NODE1, NODE2) \
  (DECL_WRTL_CHECK (NODE2)->decl_with_rtl.rtl \
   = DECL_WRTL_CHECK (NODE1)->decl_with_rtl.rtl)

/* The DECL_RTL for NODE, if it is set, or NULL, if it is not set.  */
#define DECL_RTL_IF_SET(NODE) (DECL_RTL_SET_P (NODE) ? DECL_RTL (NODE) : NULL)

#if (GCC_VERSION >= 2007)
#define DECL_RTL_KNOWN_SET(decl) __extension__				\
({  tree const __d = (decl);						\
    gcc_checking_assert (DECL_RTL_SET_P (__d));				\
    /* Dereference it so the compiler knows it can't be NULL even	\
       without assertion checking.  */					\
    &*DECL_RTL_IF_SET (__d); })
#else
#define DECL_RTL_KNOWN_SET(decl) (&*DECL_RTL_IF_SET (decl))
#endif

/* In VAR_DECL and PARM_DECL nodes, nonzero means declared `register'.  */
#define DECL_REGISTER(NODE) (DECL_WRTL_CHECK (NODE)->decl_common.decl_flag_0)

/* In a FIELD_DECL, this is the field position, counting in bytes, of the
   DECL_OFFSET_ALIGN-bit-sized word containing the bit closest to the beginning
   of the structure.  */
#define DECL_FIELD_OFFSET(NODE) (FIELD_DECL_CHECK (NODE)->field_decl.offset)

/* In a FIELD_DECL, this is the offset, in bits, of the first bit of the
   field from DECL_FIELD_OFFSET.  This field may be nonzero even for fields
   that are not bit fields (since DECL_OFFSET_ALIGN may be larger than the
   natural alignment of the field's type).  */
#define DECL_FIELD_BIT_OFFSET(NODE) \
  (FIELD_DECL_CHECK (NODE)->field_decl.bit_offset)

/* In a FIELD_DECL, this indicates whether the field was a bit-field and
   if so, the type that was originally specified for it.
   TREE_TYPE may have been modified (in finish_struct).  */
#define DECL_BIT_FIELD_TYPE(NODE) \
  (FIELD_DECL_CHECK (NODE)->field_decl.bit_field_type)

/* In a FIELD_DECL of a RECORD_TYPE, this is a pointer to the storage
   representative FIELD_DECL.  */
#define DECL_BIT_FIELD_REPRESENTATIVE(NODE) \
  (FIELD_DECL_CHECK (NODE)->field_decl.qualifier)

/* For a FIELD_DECL in a QUAL_UNION_TYPE, records the expression, which
   if nonzero, indicates that the field occupies the type.  */
#define DECL_QUALIFIER(NODE) (FIELD_DECL_CHECK (NODE)->field_decl.qualifier)

/* For FIELD_DECLs, off_align holds the number of low-order bits of
   DECL_FIELD_OFFSET which are known to be always zero.
   DECL_OFFSET_ALIGN thus returns the alignment that DECL_FIELD_OFFSET
   has.  */
#define DECL_OFFSET_ALIGN(NODE) \
  (((unsigned HOST_WIDE_INT)1) << FIELD_DECL_CHECK (NODE)->decl_common.off_align)

/* Specify that DECL_ALIGN(NODE) is a multiple of X.  */
#define SET_DECL_OFFSET_ALIGN(NODE, X) \
  (FIELD_DECL_CHECK (NODE)->decl_common.off_align = ffs_hwi (X) - 1)

/* For FIELD_DECLS, DECL_FCONTEXT is the *first* baseclass in
   which this FIELD_DECL is defined.  This information is needed when
   writing debugging information about vfield and vbase decls for C++.  */
#define DECL_FCONTEXT(NODE) (FIELD_DECL_CHECK (NODE)->field_decl.fcontext)

/* In a FIELD_DECL, indicates this field should be bit-packed.  */
#define DECL_PACKED(NODE) (FIELD_DECL_CHECK (NODE)->base.u.bits.packed_flag)

/* Nonzero in a FIELD_DECL means it is a bit field, and must be accessed
   specially.  */
#define DECL_BIT_FIELD(NODE) (FIELD_DECL_CHECK (NODE)->decl_common.decl_flag_1)

/* Used in a FIELD_DECL to indicate that we cannot form the address of
   this component.  This makes it possible for Type-Based Alias Analysis
   to disambiguate accesses to this field with indirect accesses using
   the field's type:

     struct S { int i; } s;
     int *p;

   If the flag is set on 'i', TBAA computes that s.i and *p never conflict.

   From the implementation's viewpoint, the alias set of the type of the
   field 'i' (int) will not be recorded as a subset of that of the type of
   's' (struct S) in record_component_aliases.  The counterpart is that
   accesses to s.i must not be given the alias set of the type of 'i'
   (int) but instead directly that of the type of 's' (struct S).  */
#define DECL_NONADDRESSABLE_P(NODE) \
  (FIELD_DECL_CHECK (NODE)->decl_common.decl_flag_2)

/* A numeric unique identifier for a LABEL_DECL.  The UID allocation is
   dense, unique within any one function, and may be used to index arrays.
   If the value is -1, then no UID has been assigned.  */
#define LABEL_DECL_UID(NODE) \
  (LABEL_DECL_CHECK (NODE)->label_decl.label_decl_uid)

/* In a LABEL_DECL, the EH region number for which the label is the
   post_landing_pad.  */
#define EH_LANDING_PAD_NR(NODE) \
  (LABEL_DECL_CHECK (NODE)->label_decl.eh_landing_pad_nr)

/* For a PARM_DECL, records the data type used to pass the argument,
   which may be different from the type seen in the program.  */
#define DECL_ARG_TYPE(NODE) (PARM_DECL_CHECK (NODE)->decl_common.initial)

/* For PARM_DECL, holds an RTL for the stack slot or register
   where the data was actually passed.  */
#define DECL_INCOMING_RTL(NODE) \
  (PARM_DECL_CHECK (NODE)->parm_decl.incoming_rtl)

/* Nonzero for a given ..._DECL node means that no warnings should be
   generated just because this node is unused.  */
#define DECL_IN_SYSTEM_HEADER(NODE) \
  (in_system_header_at (DECL_SOURCE_LOCATION (NODE)))

/* Used to indicate that the linkage status of this DECL is not yet known,
   so it should not be output now.  */
#define DECL_DEFER_OUTPUT(NODE) \
  (DECL_WITH_VIS_CHECK (NODE)->decl_with_vis.defer_output)

/* In a VAR_DECL that's static,
   nonzero if the space is in the text section.  */
#define DECL_IN_TEXT_SECTION(NODE) \
  (VAR_DECL_CHECK (NODE)->decl_with_vis.in_text_section)

/* In a VAR_DECL that's static,
   nonzero if it belongs to the global constant pool.  */
#define DECL_IN_CONSTANT_POOL(NODE) \
  (VAR_DECL_CHECK (NODE)->decl_with_vis.in_constant_pool)

/* Nonzero for a given ..._DECL node means that this node should be
   put in .common, if possible.  If a DECL_INITIAL is given, and it
   is not error_mark_node, then the decl cannot be put in .common.  */
#define DECL_COMMON(NODE) \
  (DECL_WITH_VIS_CHECK (NODE)->decl_with_vis.common_flag)

/* In a VAR_DECL, nonzero if the decl is a register variable with
   an explicit asm specification.  */
#define DECL_HARD_REGISTER(NODE)  \
  (VAR_DECL_CHECK (NODE)->decl_with_vis.hard_register)

  /* Used to indicate that this DECL has weak linkage.  */
#define DECL_WEAK(NODE) (DECL_WITH_VIS_CHECK (NODE)->decl_with_vis.weak_flag)

/* Used to indicate that the DECL is a dllimport.  */
#define DECL_DLLIMPORT_P(NODE) \
  (DECL_WITH_VIS_CHECK (NODE)->decl_with_vis.dllimport_flag)

/* Used in a DECL to indicate that, even if it TREE_PUBLIC, it need
   not be put out unless it is needed in this translation unit.
   Entities like this are shared across translation units (like weak
   entities), but are guaranteed to be generated by any translation
   unit that needs them, and therefore need not be put out anywhere
   where they are not needed.  DECL_COMDAT is just a hint to the
   back-end; it is up to front-ends which set this flag to ensure
   that there will never be any harm, other than bloat, in putting out
   something which is DECL_COMDAT.  */
#define DECL_COMDAT(NODE) \
  (DECL_WITH_VIS_CHECK (NODE)->decl_with_vis.comdat_flag)

#define DECL_COMDAT_GROUP(NODE) \
  decl_comdat_group (NODE)

/* Used in TREE_PUBLIC decls to indicate that copies of this DECL in
   multiple translation units should be merged.  */
#define DECL_ONE_ONLY(NODE) (DECL_COMDAT_GROUP (NODE) != NULL_TREE \
			     && (TREE_PUBLIC (NODE) || DECL_EXTERNAL (NODE)))

/* The name of the object as the assembler will see it (but before any
   translations made by ASM_OUTPUT_LABELREF).  Often this is the same
   as DECL_NAME.  It is an IDENTIFIER_NODE.  */
#define DECL_ASSEMBLER_NAME(NODE) decl_assembler_name (NODE)

/* Return true if NODE is a NODE that can contain a DECL_ASSEMBLER_NAME.
   This is true of all DECL nodes except FIELD_DECL.  */
#define HAS_DECL_ASSEMBLER_NAME_P(NODE) \
  (CODE_CONTAINS_STRUCT (TREE_CODE (NODE), TS_DECL_WITH_VIS))

/* Returns nonzero if the DECL_ASSEMBLER_NAME for NODE has been set.  If zero,
   the NODE might still have a DECL_ASSEMBLER_NAME -- it just hasn't been set
   yet.  */
#define DECL_ASSEMBLER_NAME_SET_P(NODE) \
  (HAS_DECL_ASSEMBLER_NAME_P (NODE) \
   && DECL_WITH_VIS_CHECK (NODE)->decl_with_vis.assembler_name != NULL_TREE)

/* Set the DECL_ASSEMBLER_NAME for NODE to NAME.  */
#define SET_DECL_ASSEMBLER_NAME(NODE, NAME) \
  (DECL_WITH_VIS_CHECK (NODE)->decl_with_vis.assembler_name = (NAME))

/* Copy the DECL_ASSEMBLER_NAME from DECL1 to DECL2.  Note that if DECL1's
   DECL_ASSEMBLER_NAME has not yet been set, using this macro will not cause
   the DECL_ASSEMBLER_NAME of either DECL to be set.  In other words, the
   semantics of using this macro, are different than saying:

     SET_DECL_ASSEMBLER_NAME(DECL2, DECL_ASSEMBLER_NAME (DECL1))

   which will try to set the DECL_ASSEMBLER_NAME for DECL1.  */

#define COPY_DECL_ASSEMBLER_NAME(DECL1, DECL2)				\
  (DECL_ASSEMBLER_NAME_SET_P (DECL1)					\
   ? (void) SET_DECL_ASSEMBLER_NAME (DECL2,				\
				     DECL_ASSEMBLER_NAME (DECL1))	\
   : (void) 0)

/* Records the section name in a section attribute.  Used to pass
   the name from decl_attributes to make_function_rtl and make_decl_rtl.  */
#define DECL_SECTION_NAME(NODE) decl_section_name (NODE)

/* Nonzero in a decl means that the gimplifier has seen (or placed)
   this variable in a BIND_EXPR.  */
#define DECL_SEEN_IN_BIND_EXPR_P(NODE) \
  (DECL_WITH_VIS_CHECK (NODE)->decl_with_vis.seen_in_bind_expr)

/* Value of the decls's visibility attribute */
#define DECL_VISIBILITY(NODE) \
  (DECL_WITH_VIS_CHECK (NODE)->decl_with_vis.visibility)

/* Nonzero means that the decl had its visibility specified rather than
   being inferred.  */
#define DECL_VISIBILITY_SPECIFIED(NODE) \
  (DECL_WITH_VIS_CHECK (NODE)->decl_with_vis.visibility_specified)

/* In a VAR_DECL, the model to use if the data should be allocated from
   thread-local storage.  */
#define DECL_TLS_MODEL(NODE) (VAR_DECL_CHECK (NODE)->decl_with_vis.tls_model)

/* In a VAR_DECL, nonzero if the data should be allocated from
   thread-local storage.  */
#define DECL_THREAD_LOCAL_P(NODE) \
  (VAR_DECL_CHECK (NODE)->decl_with_vis.tls_model >= TLS_MODEL_REAL)

/* In a non-local VAR_DECL with static storage duration, true if the
   variable has an initialization priority.  If false, the variable
   will be initialized at the DEFAULT_INIT_PRIORITY.  */
#define DECL_HAS_INIT_PRIORITY_P(NODE) \
  (VAR_DECL_CHECK (NODE)->decl_with_vis.init_priority_p)

extern tree decl_debug_expr_lookup (tree);
extern void decl_debug_expr_insert (tree, tree);

/* For VAR_DECL, this is set to an expression that it was split from.  */
#define DECL_HAS_DEBUG_EXPR_P(NODE) \
  (VAR_DECL_CHECK (NODE)->decl_common.debug_expr_is_from)
#define DECL_DEBUG_EXPR(NODE) \
  (decl_debug_expr_lookup (VAR_DECL_CHECK (NODE)))

#define SET_DECL_DEBUG_EXPR(NODE, VAL) \
  (decl_debug_expr_insert (VAR_DECL_CHECK (NODE), VAL))

extern priority_type decl_init_priority_lookup (tree);
extern priority_type decl_fini_priority_lookup (tree);
extern void decl_init_priority_insert (tree, priority_type);
extern void decl_fini_priority_insert (tree, priority_type);

/* For a VAR_DECL or FUNCTION_DECL the initialization priority of
   NODE.  */
#define DECL_INIT_PRIORITY(NODE) \
  (decl_init_priority_lookup (NODE))
/* Set the initialization priority for NODE to VAL.  */
#define SET_DECL_INIT_PRIORITY(NODE, VAL) \
  (decl_init_priority_insert (NODE, VAL))

/* For a FUNCTION_DECL the finalization priority of NODE.  */
#define DECL_FINI_PRIORITY(NODE) \
  (decl_fini_priority_lookup (NODE))
/* Set the finalization priority for NODE to VAL.  */
#define SET_DECL_FINI_PRIORITY(NODE, VAL) \
  (decl_fini_priority_insert (NODE, VAL))

/* The initialization priority for entities for which no explicit
   initialization priority has been specified.  */
#define DEFAULT_INIT_PRIORITY 65535

/* The maximum allowed initialization priority.  */
#define MAX_INIT_PRIORITY 65535

/* The largest priority value reserved for use by system runtime
   libraries.  */
#define MAX_RESERVED_INIT_PRIORITY 100

/* In a VAR_DECL, nonzero if this is a global variable for VOPs.  */
#define VAR_DECL_IS_VIRTUAL_OPERAND(NODE) \
  (VAR_DECL_CHECK (NODE)->base.u.bits.saturating_flag)

/* In a VAR_DECL, nonzero if this is a non-local frame structure.  */
#define DECL_NONLOCAL_FRAME(NODE)  \
  (VAR_DECL_CHECK (NODE)->base.default_def_flag)

/* In a VAR_DECL, nonzero if this variable is not aliased by any pointer.  */
#define DECL_NONALIASED(NODE) \
  (VAR_DECL_CHECK (NODE)->base.nothrow_flag)

/* This field is used to reference anything in decl.result and is meant only
   for use by the garbage collector.  */
#define DECL_RESULT_FLD(NODE) \
  (DECL_NON_COMMON_CHECK (NODE)->decl_non_common.result)

/* The DECL_VINDEX is used for FUNCTION_DECLS in two different ways.
   Before the struct containing the FUNCTION_DECL is laid out,
   DECL_VINDEX may point to a FUNCTION_DECL in a base class which
   is the FUNCTION_DECL which this FUNCTION_DECL will replace as a virtual
   function.  When the class is laid out, this pointer is changed
   to an INTEGER_CST node which is suitable for use as an index
   into the virtual function table.
   C++ also uses this field in namespaces, hence the DECL_NON_COMMON_CHECK.  */
#define DECL_VINDEX(NODE) \
  (DECL_NON_COMMON_CHECK (NODE)->decl_non_common.vindex)

/* In FUNCTION_DECL, holds the decl for the return value.  */
#define DECL_RESULT(NODE) (FUNCTION_DECL_CHECK (NODE)->decl_non_common.result)

/* In a FUNCTION_DECL, nonzero if the function cannot be inlined.  */
#define DECL_UNINLINABLE(NODE) \
  (FUNCTION_DECL_CHECK (NODE)->function_decl.uninlinable)

/* In a FUNCTION_DECL, the saved representation of the body of the
   entire function.  */
#define DECL_SAVED_TREE(NODE) \
  (FUNCTION_DECL_CHECK (NODE)->decl_non_common.saved_tree)

/* Nonzero in a FUNCTION_DECL means this function should be treated
   as if it were a malloc, meaning it returns a pointer that is
   not an alias.  */
#define DECL_IS_MALLOC(NODE) \
  (FUNCTION_DECL_CHECK (NODE)->function_decl.malloc_flag)

/* Nonzero in a FUNCTION_DECL means this function should be treated as
   C++ operator new, meaning that it returns a pointer for which we
   should not use type based aliasing.  */
#define DECL_IS_OPERATOR_NEW(NODE) \
  (FUNCTION_DECL_CHECK (NODE)->function_decl.operator_new_flag)

/* Nonzero in a FUNCTION_DECL means this function may return more
   than once.  */
#define DECL_IS_RETURNS_TWICE(NODE) \
  (FUNCTION_DECL_CHECK (NODE)->function_decl.returns_twice_flag)

/* Nonzero in a FUNCTION_DECL means this function should be treated
   as "pure" function (like const function, but may read global memory).  */
#define DECL_PURE_P(NODE) (FUNCTION_DECL_CHECK (NODE)->function_decl.pure_flag)

/* Nonzero only if one of TREE_READONLY or DECL_PURE_P is nonzero AND
   the const or pure function may not terminate.  When this is nonzero
   for a const or pure function, it can be dealt with by cse passes
   but cannot be removed by dce passes since you are not allowed to
   change an infinite looping program into one that terminates without
   error.  */
#define DECL_LOOPING_CONST_OR_PURE_P(NODE) \
  (FUNCTION_DECL_CHECK (NODE)->function_decl.looping_const_or_pure_flag)

/* Nonzero in a FUNCTION_DECL means this function should be treated
   as "novops" function (function that does not read global memory,
   but may have arbitrary side effects).  */
#define DECL_IS_NOVOPS(NODE) \
  (FUNCTION_DECL_CHECK (NODE)->function_decl.novops_flag)

/* Used in FUNCTION_DECLs to indicate that they should be run automatically
   at the beginning or end of execution.  */
#define DECL_STATIC_CONSTRUCTOR(NODE) \
  (FUNCTION_DECL_CHECK (NODE)->function_decl.static_ctor_flag)

#define DECL_STATIC_DESTRUCTOR(NODE) \
(FUNCTION_DECL_CHECK (NODE)->function_decl.static_dtor_flag)

/* Used in FUNCTION_DECLs to indicate that function entry and exit should
   be instrumented with calls to support routines.  */
#define DECL_NO_INSTRUMENT_FUNCTION_ENTRY_EXIT(NODE) \
  (FUNCTION_DECL_CHECK (NODE)->function_decl.no_instrument_function_entry_exit)

/* Used in FUNCTION_DECLs to indicate that limit-stack-* should be
   disabled in this function.  */
#define DECL_NO_LIMIT_STACK(NODE) \
  (FUNCTION_DECL_CHECK (NODE)->function_decl.no_limit_stack)

/* In a FUNCTION_DECL indicates that a static chain is needed.  */
#define DECL_STATIC_CHAIN(NODE) \
  (FUNCTION_DECL_CHECK (NODE)->function_decl.regdecl_flag)

/* Nonzero for a decl that cgraph has decided should be inlined into
   at least one call site.  It is not meaningful to look at this
   directly; always use cgraph_function_possibly_inlined_p.  */
#define DECL_POSSIBLY_INLINED(DECL) \
  FUNCTION_DECL_CHECK (DECL)->function_decl.possibly_inlined

/* Nonzero in a FUNCTION_DECL means that this function was declared inline,
   such as via the `inline' keyword in C/C++.  This flag controls the linkage
   semantics of 'inline'  */
#define DECL_DECLARED_INLINE_P(NODE) \
  (FUNCTION_DECL_CHECK (NODE)->function_decl.declared_inline_flag)

/* Nonzero in a FUNCTION_DECL means this function should not get
   -Winline warnings.  */
#define DECL_NO_INLINE_WARNING_P(NODE) \
  (FUNCTION_DECL_CHECK (NODE)->function_decl.no_inline_warning_flag)

/* Nonzero if a FUNCTION_CODE is a TM load/store.  */
#define BUILTIN_TM_LOAD_STORE_P(FN) \
  ((FN) >= BUILT_IN_TM_STORE_1 && (FN) <= BUILT_IN_TM_LOAD_RFW_LDOUBLE)

/* Nonzero if a FUNCTION_CODE is a TM load.  */
#define BUILTIN_TM_LOAD_P(FN) \
  ((FN) >= BUILT_IN_TM_LOAD_1 && (FN) <= BUILT_IN_TM_LOAD_RFW_LDOUBLE)

/* Nonzero if a FUNCTION_CODE is a TM store.  */
#define BUILTIN_TM_STORE_P(FN) \
  ((FN) >= BUILT_IN_TM_STORE_1 && (FN) <= BUILT_IN_TM_STORE_WAW_LDOUBLE)

#define CASE_BUILT_IN_TM_LOAD(FN)	\
  case BUILT_IN_TM_LOAD_##FN:		\
  case BUILT_IN_TM_LOAD_RAR_##FN:	\
  case BUILT_IN_TM_LOAD_RAW_##FN:	\
  case BUILT_IN_TM_LOAD_RFW_##FN

#define CASE_BUILT_IN_TM_STORE(FN)	\
  case BUILT_IN_TM_STORE_##FN:		\
  case BUILT_IN_TM_STORE_WAR_##FN:	\
  case BUILT_IN_TM_STORE_WAW_##FN

/* Nonzero in a FUNCTION_DECL that should be always inlined by the inliner
   disregarding size and cost heuristics.  This is equivalent to using
   the always_inline attribute without the required diagnostics if the
   function cannot be inlined.  */
#define DECL_DISREGARD_INLINE_LIMITS(NODE) \
  (FUNCTION_DECL_CHECK (NODE)->function_decl.disregard_inline_limits)

extern vec<tree, va_gc> **decl_debug_args_lookup (tree);
extern vec<tree, va_gc> **decl_debug_args_insert (tree);

/* Nonzero if a FUNCTION_DECL has DEBUG arguments attached to it.  */
#define DECL_HAS_DEBUG_ARGS_P(NODE) \
  (FUNCTION_DECL_CHECK (NODE)->function_decl.has_debug_args_flag)

/* For FUNCTION_DECL, this holds a pointer to a structure ("struct function")
   that describes the status of this function.  */
#define DECL_STRUCT_FUNCTION(NODE) \
  (FUNCTION_DECL_CHECK (NODE)->function_decl.f)

/* In a FUNCTION_DECL, nonzero means a built in function of a
   standard library or more generally a built in function that is
   recognized by optimizers and expanders.

   Note that it is different from the DECL_IS_BUILTIN accessor.  For
   instance, user declared prototypes of C library functions are not
   DECL_IS_BUILTIN but may be DECL_BUILT_IN.  */
#define DECL_BUILT_IN(NODE) (DECL_BUILT_IN_CLASS (NODE) != NOT_BUILT_IN)

/* For a builtin function, identify which part of the compiler defined it.  */
#define DECL_BUILT_IN_CLASS(NODE) \
   (FUNCTION_DECL_CHECK (NODE)->function_decl.built_in_class)

/* In FUNCTION_DECL, a chain of ..._DECL nodes.
   VAR_DECL and PARM_DECL reserve the arguments slot for language-specific
   uses.  */
#define DECL_ARGUMENTS(NODE) \
  (FUNCTION_DECL_CHECK (NODE)->decl_non_common.arguments)
#define DECL_ARGUMENT_FLD(NODE) \
  (DECL_NON_COMMON_CHECK (NODE)->decl_non_common.arguments)

/* In FUNCTION_DECL, the function specific target options to use when compiling
   this function.  */
#define DECL_FUNCTION_SPECIFIC_TARGET(NODE) \
   (FUNCTION_DECL_CHECK (NODE)->function_decl.function_specific_target)

/* In FUNCTION_DECL, the function specific optimization options to use when
   compiling this function.  */
#define DECL_FUNCTION_SPECIFIC_OPTIMIZATION(NODE) \
   (FUNCTION_DECL_CHECK (NODE)->function_decl.function_specific_optimization)

/* In FUNCTION_DECL, this is set if this function has other versions generated
   using "target" attributes.  The default version is the one which does not
   have any "target" attribute set. */
#define DECL_FUNCTION_VERSIONED(NODE)\
   (FUNCTION_DECL_CHECK (NODE)->function_decl.versioned_function)

/* In FUNCTION_DECL, this is set if this function is a C++ constructor.
   Devirtualization machinery uses this knowledge for determing type of the
   object constructed.  Also we assume that constructor address is not
   important.  */
#define DECL_CXX_CONSTRUCTOR_P(NODE)\
   (FUNCTION_DECL_CHECK (NODE)->decl_with_vis.cxx_constructor)

/* In FUNCTION_DECL, this is set if this function is a C++ destructor.
   Devirtualization machinery uses this to track types in destruction.  */
#define DECL_CXX_DESTRUCTOR_P(NODE)\
   (FUNCTION_DECL_CHECK (NODE)->decl_with_vis.cxx_destructor)

/* In FUNCTION_DECL that represent an virtual method this is set when
   the method is final.  */
#define DECL_FINAL_P(NODE)\
   (FUNCTION_DECL_CHECK (NODE)->decl_with_vis.final)

/* The source language of the translation-unit.  */
#define TRANSLATION_UNIT_LANGUAGE(NODE) \
  (TRANSLATION_UNIT_DECL_CHECK (NODE)->translation_unit_decl.language)

/* TRANSLATION_UNIT_DECL inherits from DECL_MINIMAL.  */

/* For a TYPE_DECL, holds the "original" type.  (TREE_TYPE has the copy.) */
#define DECL_ORIGINAL_TYPE(NODE) \
  (TYPE_DECL_CHECK (NODE)->decl_non_common.result)

/* In a TYPE_DECL nonzero means the detail info about this type is not dumped
   into stabs.  Instead it will generate cross reference ('x') of names.
   This uses the same flag as DECL_EXTERNAL.  */
#define TYPE_DECL_SUPPRESS_DEBUG(NODE) \
  (TYPE_DECL_CHECK (NODE)->decl_common.decl_flag_1)

/* Getter of the imported declaration associated to the
   IMPORTED_DECL node.  */
#define IMPORTED_DECL_ASSOCIATED_DECL(NODE) \
(DECL_INITIAL (IMPORTED_DECL_CHECK (NODE)))

/* Getter of the symbol declaration associated with the
   NAMELIST_DECL node.  */
#define NAMELIST_DECL_ASSOCIATED_DECL(NODE) \
  (DECL_INITIAL (NODE))

/* A STATEMENT_LIST chains statements together in GENERIC and GIMPLE.
   To reduce overhead, the nodes containing the statements are not trees.
   This avoids the overhead of tree_common on all linked list elements.

   Use the interface in tree-iterator.h to access this node.  */

#define STATEMENT_LIST_HEAD(NODE) \
  (STATEMENT_LIST_CHECK (NODE)->stmt_list.head)
#define STATEMENT_LIST_TAIL(NODE) \
  (STATEMENT_LIST_CHECK (NODE)->stmt_list.tail)

#define TREE_OPTIMIZATION(NODE) \
  (&OPTIMIZATION_NODE_CHECK (NODE)->optimization.opts)

#define TREE_OPTIMIZATION_OPTABS(NODE) \
  (OPTIMIZATION_NODE_CHECK (NODE)->optimization.optabs)

#define TREE_OPTIMIZATION_BASE_OPTABS(NODE) \
  (OPTIMIZATION_NODE_CHECK (NODE)->optimization.base_optabs)

/* Return a tree node that encapsulates the optimization options in OPTS.  */
extern tree build_optimization_node (struct gcc_options *opts);

#define TREE_TARGET_OPTION(NODE) \
  (&TARGET_OPTION_NODE_CHECK (NODE)->target_option.opts)

#define TREE_TARGET_GLOBALS(NODE) \
  (TARGET_OPTION_NODE_CHECK (NODE)->target_option.globals)

/* Return a tree node that encapsulates the target options in OPTS.  */
extern tree build_target_option_node (struct gcc_options *opts);

extern void prepare_target_option_nodes_for_pch (void);

#if defined ENABLE_TREE_CHECKING && (GCC_VERSION >= 2007)

inline tree
tree_check (tree __t, const char *__f, int __l, const char *__g, tree_code __c)
{
  if (TREE_CODE (__t) != __c)
    tree_check_failed (__t, __f, __l, __g, __c, 0);
  return __t;
}

inline tree
tree_not_check (tree __t, const char *__f, int __l, const char *__g,
                enum tree_code __c)
{
  if (TREE_CODE (__t) == __c)
    tree_not_check_failed (__t, __f, __l, __g, __c, 0);
  return __t;
}

inline tree
tree_check2 (tree __t, const char *__f, int __l, const char *__g,
             enum tree_code __c1, enum tree_code __c2)
{
  if (TREE_CODE (__t) != __c1
      && TREE_CODE (__t) != __c2)
    tree_check_failed (__t, __f, __l, __g, __c1, __c2, 0);
  return __t;
}

inline tree
tree_not_check2 (tree __t, const char *__f, int __l, const char *__g,
                 enum tree_code __c1, enum tree_code __c2)
{
  if (TREE_CODE (__t) == __c1
      || TREE_CODE (__t) == __c2)
    tree_not_check_failed (__t, __f, __l, __g, __c1, __c2, 0);
  return __t;
}

inline tree
tree_check3 (tree __t, const char *__f, int __l, const char *__g,
             enum tree_code __c1, enum tree_code __c2, enum tree_code __c3)
{
  if (TREE_CODE (__t) != __c1
      && TREE_CODE (__t) != __c2
      && TREE_CODE (__t) != __c3)
    tree_check_failed (__t, __f, __l, __g, __c1, __c2, __c3, 0);
  return __t;
}

inline tree
tree_not_check3 (tree __t, const char *__f, int __l, const char *__g,
                 enum tree_code __c1, enum tree_code __c2, enum tree_code __c3)
{
  if (TREE_CODE (__t) == __c1
      || TREE_CODE (__t) == __c2
      || TREE_CODE (__t) == __c3)
    tree_not_check_failed (__t, __f, __l, __g, __c1, __c2, __c3, 0);
  return __t;
}

inline tree
tree_check4 (tree __t, const char *__f, int __l, const char *__g,
             enum tree_code __c1, enum tree_code __c2, enum tree_code __c3,
             enum tree_code __c4)
{
  if (TREE_CODE (__t) != __c1
      && TREE_CODE (__t) != __c2
      && TREE_CODE (__t) != __c3
      && TREE_CODE (__t) != __c4)
    tree_check_failed (__t, __f, __l, __g, __c1, __c2, __c3, __c4, 0);
  return __t;
}

inline tree
tree_not_check4 (tree __t, const char *__f, int __l, const char *__g,
                 enum tree_code __c1, enum tree_code __c2, enum tree_code __c3,
                 enum tree_code __c4)
{
  if (TREE_CODE (__t) == __c1
      || TREE_CODE (__t) == __c2
      || TREE_CODE (__t) == __c3
      || TREE_CODE (__t) == __c4)
    tree_not_check_failed (__t, __f, __l, __g, __c1, __c2, __c3, __c4, 0);
  return __t;
}

inline tree
tree_check5 (tree __t, const char *__f, int __l, const char *__g,
             enum tree_code __c1, enum tree_code __c2, enum tree_code __c3,
             enum tree_code __c4, enum tree_code __c5)
{
  if (TREE_CODE (__t) != __c1
      && TREE_CODE (__t) != __c2
      && TREE_CODE (__t) != __c3
      && TREE_CODE (__t) != __c4
      && TREE_CODE (__t) != __c5)
    tree_check_failed (__t, __f, __l, __g, __c1, __c2, __c3, __c4, __c5, 0);
  return __t;
}

inline tree
tree_not_check5 (tree __t, const char *__f, int __l, const char *__g,
                 enum tree_code __c1, enum tree_code __c2, enum tree_code __c3,
                 enum tree_code __c4, enum tree_code __c5)
{
  if (TREE_CODE (__t) == __c1
      || TREE_CODE (__t) == __c2
      || TREE_CODE (__t) == __c3
      || TREE_CODE (__t) == __c4
      || TREE_CODE (__t) == __c5)
    tree_not_check_failed (__t, __f, __l, __g, __c1, __c2, __c3, __c4, __c5, 0);
  return __t;
}

inline tree
contains_struct_check (tree __t, const enum tree_node_structure_enum __s,
                       const char *__f, int __l, const char *__g)
{
  if (tree_contains_struct[TREE_CODE (__t)][__s] != 1)
      tree_contains_struct_check_failed (__t, __s, __f, __l, __g);
  return __t;
}

inline tree
tree_class_check (tree __t, const enum tree_code_class __class,
                  const char *__f, int __l, const char *__g)
{
  if (TREE_CODE_CLASS (TREE_CODE (__t)) != __class)
    tree_class_check_failed (__t, __class, __f, __l, __g);
  return __t;
}

inline tree
tree_range_check (tree __t,
                  enum tree_code __code1, enum tree_code __code2,
                  const char *__f, int __l, const char *__g)
{
  if (TREE_CODE (__t) < __code1 || TREE_CODE (__t) > __code2)
    tree_range_check_failed (__t, __f, __l, __g, __code1, __code2);
  return __t;
}

inline tree
omp_clause_subcode_check (tree __t, enum omp_clause_code __code,
                          const char *__f, int __l, const char *__g)
{
  if (TREE_CODE (__t) != OMP_CLAUSE)
    tree_check_failed (__t, __f, __l, __g, OMP_CLAUSE, 0);
  if (__t->omp_clause.code != __code)
    omp_clause_check_failed (__t, __f, __l, __g, __code);
  return __t;
}

inline tree
omp_clause_range_check (tree __t,
                        enum omp_clause_code __code1,
                        enum omp_clause_code __code2,
                        const char *__f, int __l, const char *__g)
{
  if (TREE_CODE (__t) != OMP_CLAUSE)
    tree_check_failed (__t, __f, __l, __g, OMP_CLAUSE, 0);
  if ((int) __t->omp_clause.code < (int) __code1
      || (int) __t->omp_clause.code > (int) __code2)
    omp_clause_range_check_failed (__t, __f, __l, __g, __code1, __code2);
  return __t;
}

/* These checks have to be special cased.  */

inline tree
expr_check (tree __t, const char *__f, int __l, const char *__g)
{
  char const __c = TREE_CODE_CLASS (TREE_CODE (__t));
  if (!IS_EXPR_CODE_CLASS (__c))
    tree_class_check_failed (__t, tcc_expression, __f, __l, __g);
  return __t;
}

/* These checks have to be special cased.  */

inline tree
non_type_check (tree __t, const char *__f, int __l, const char *__g)
{
  if (TYPE_P (__t))
    tree_not_class_check_failed (__t, tcc_type, __f, __l, __g);
  return __t;
}

inline const HOST_WIDE_INT *
tree_int_cst_elt_check (const_tree __t, int __i,
			const char *__f, int __l, const char *__g)
{
  if (TREE_CODE (__t) != INTEGER_CST)
    tree_check_failed (__t, __f, __l, __g, INTEGER_CST, 0);
  if (__i < 0 || __i >= __t->base.u.int_length.extended)
    tree_int_cst_elt_check_failed (__i, __t->base.u.int_length.extended,
				   __f, __l, __g);
  return &CONST_CAST_TREE (__t)->int_cst.val[__i];
}

inline HOST_WIDE_INT *
tree_int_cst_elt_check (tree __t, int __i,
			const char *__f, int __l, const char *__g)
{
  if (TREE_CODE (__t) != INTEGER_CST)
    tree_check_failed (__t, __f, __l, __g, INTEGER_CST, 0);
  if (__i < 0 || __i >= __t->base.u.int_length.extended)
    tree_int_cst_elt_check_failed (__i, __t->base.u.int_length.extended,
				   __f, __l, __g);
  return &CONST_CAST_TREE (__t)->int_cst.val[__i];
}

inline tree *
tree_vec_elt_check (tree __t, int __i,
                    const char *__f, int __l, const char *__g)
{
  if (TREE_CODE (__t) != TREE_VEC)
    tree_check_failed (__t, __f, __l, __g, TREE_VEC, 0);
  if (__i < 0 || __i >= __t->base.u.length)
    tree_vec_elt_check_failed (__i, __t->base.u.length, __f, __l, __g);
  return &CONST_CAST_TREE (__t)->vec.a[__i];
}

inline tree *
omp_clause_elt_check (tree __t, int __i,
                      const char *__f, int __l, const char *__g)
{
  if (TREE_CODE (__t) != OMP_CLAUSE)
    tree_check_failed (__t, __f, __l, __g, OMP_CLAUSE, 0);
  if (__i < 0 || __i >= omp_clause_num_ops [__t->omp_clause.code])
    omp_clause_operand_check_failed (__i, __t, __f, __l, __g);
  return &__t->omp_clause.ops[__i];
}

inline const_tree
tree_check (const_tree __t, const char *__f, int __l, const char *__g,
	    tree_code __c)
{
  if (TREE_CODE (__t) != __c)
    tree_check_failed (__t, __f, __l, __g, __c, 0);
  return __t;
}

inline const_tree
tree_not_check (const_tree __t, const char *__f, int __l, const char *__g,
                enum tree_code __c)
{
  if (TREE_CODE (__t) == __c)
    tree_not_check_failed (__t, __f, __l, __g, __c, 0);
  return __t;
}

inline const_tree
tree_check2 (const_tree __t, const char *__f, int __l, const char *__g,
             enum tree_code __c1, enum tree_code __c2)
{
  if (TREE_CODE (__t) != __c1
      && TREE_CODE (__t) != __c2)
    tree_check_failed (__t, __f, __l, __g, __c1, __c2, 0);
  return __t;
}

inline const_tree
tree_not_check2 (const_tree __t, const char *__f, int __l, const char *__g,
                 enum tree_code __c1, enum tree_code __c2)
{
  if (TREE_CODE (__t) == __c1
      || TREE_CODE (__t) == __c2)
    tree_not_check_failed (__t, __f, __l, __g, __c1, __c2, 0);
  return __t;
}

inline const_tree
tree_check3 (const_tree __t, const char *__f, int __l, const char *__g,
             enum tree_code __c1, enum tree_code __c2, enum tree_code __c3)
{
  if (TREE_CODE (__t) != __c1
      && TREE_CODE (__t) != __c2
      && TREE_CODE (__t) != __c3)
    tree_check_failed (__t, __f, __l, __g, __c1, __c2, __c3, 0);
  return __t;
}

inline const_tree
tree_not_check3 (const_tree __t, const char *__f, int __l, const char *__g,
                 enum tree_code __c1, enum tree_code __c2, enum tree_code __c3)
{
  if (TREE_CODE (__t) == __c1
      || TREE_CODE (__t) == __c2
      || TREE_CODE (__t) == __c3)
    tree_not_check_failed (__t, __f, __l, __g, __c1, __c2, __c3, 0);
  return __t;
}

inline const_tree
tree_check4 (const_tree __t, const char *__f, int __l, const char *__g,
             enum tree_code __c1, enum tree_code __c2, enum tree_code __c3,
             enum tree_code __c4)
{
  if (TREE_CODE (__t) != __c1
      && TREE_CODE (__t) != __c2
      && TREE_CODE (__t) != __c3
      && TREE_CODE (__t) != __c4)
    tree_check_failed (__t, __f, __l, __g, __c1, __c2, __c3, __c4, 0);
  return __t;
}

inline const_tree
tree_not_check4 (const_tree __t, const char *__f, int __l, const char *__g,
                 enum tree_code __c1, enum tree_code __c2, enum tree_code __c3,
                 enum tree_code __c4)
{
  if (TREE_CODE (__t) == __c1
      || TREE_CODE (__t) == __c2
      || TREE_CODE (__t) == __c3
      || TREE_CODE (__t) == __c4)
    tree_not_check_failed (__t, __f, __l, __g, __c1, __c2, __c3, __c4, 0);
  return __t;
}

inline const_tree
tree_check5 (const_tree __t, const char *__f, int __l, const char *__g,
             enum tree_code __c1, enum tree_code __c2, enum tree_code __c3,
             enum tree_code __c4, enum tree_code __c5)
{
  if (TREE_CODE (__t) != __c1
      && TREE_CODE (__t) != __c2
      && TREE_CODE (__t) != __c3
      && TREE_CODE (__t) != __c4
      && TREE_CODE (__t) != __c5)
    tree_check_failed (__t, __f, __l, __g, __c1, __c2, __c3, __c4, __c5, 0);
  return __t;
}

inline const_tree
tree_not_check5 (const_tree __t, const char *__f, int __l, const char *__g,
                 enum tree_code __c1, enum tree_code __c2, enum tree_code __c3,
                 enum tree_code __c4, enum tree_code __c5)
{
  if (TREE_CODE (__t) == __c1
      || TREE_CODE (__t) == __c2
      || TREE_CODE (__t) == __c3
      || TREE_CODE (__t) == __c4
      || TREE_CODE (__t) == __c5)
    tree_not_check_failed (__t, __f, __l, __g, __c1, __c2, __c3, __c4, __c5, 0);
  return __t;
}

inline const_tree
contains_struct_check (const_tree __t, const enum tree_node_structure_enum __s,
                       const char *__f, int __l, const char *__g)
{
  if (tree_contains_struct[TREE_CODE (__t)][__s] != 1)
      tree_contains_struct_check_failed (__t, __s, __f, __l, __g);
  return __t;
}

inline const_tree
tree_class_check (const_tree __t, const enum tree_code_class __class,
                  const char *__f, int __l, const char *__g)
{
  if (TREE_CODE_CLASS (TREE_CODE (__t)) != __class)
    tree_class_check_failed (__t, __class, __f, __l, __g);
  return __t;
}

inline const_tree
tree_range_check (const_tree __t,
                  enum tree_code __code1, enum tree_code __code2,
                  const char *__f, int __l, const char *__g)
{
  if (TREE_CODE (__t) < __code1 || TREE_CODE (__t) > __code2)
    tree_range_check_failed (__t, __f, __l, __g, __code1, __code2);
  return __t;
}

inline const_tree
omp_clause_subcode_check (const_tree __t, enum omp_clause_code __code,
                          const char *__f, int __l, const char *__g)
{
  if (TREE_CODE (__t) != OMP_CLAUSE)
    tree_check_failed (__t, __f, __l, __g, OMP_CLAUSE, 0);
  if (__t->omp_clause.code != __code)
    omp_clause_check_failed (__t, __f, __l, __g, __code);
  return __t;
}

inline const_tree
omp_clause_range_check (const_tree __t,
                        enum omp_clause_code __code1,
                        enum omp_clause_code __code2,
                        const char *__f, int __l, const char *__g)
{
  if (TREE_CODE (__t) != OMP_CLAUSE)
    tree_check_failed (__t, __f, __l, __g, OMP_CLAUSE, 0);
  if ((int) __t->omp_clause.code < (int) __code1
      || (int) __t->omp_clause.code > (int) __code2)
    omp_clause_range_check_failed (__t, __f, __l, __g, __code1, __code2);
  return __t;
}

inline const_tree
expr_check (const_tree __t, const char *__f, int __l, const char *__g)
{
  char const __c = TREE_CODE_CLASS (TREE_CODE (__t));
  if (!IS_EXPR_CODE_CLASS (__c))
    tree_class_check_failed (__t, tcc_expression, __f, __l, __g);
  return __t;
}

inline const_tree
non_type_check (const_tree __t, const char *__f, int __l, const char *__g)
{
  if (TYPE_P (__t))
    tree_not_class_check_failed (__t, tcc_type, __f, __l, __g);
  return __t;
}

inline const_tree *
tree_vec_elt_check (const_tree __t, int __i,
                    const char *__f, int __l, const char *__g)
{
  if (TREE_CODE (__t) != TREE_VEC)
    tree_check_failed (__t, __f, __l, __g, TREE_VEC, 0);
  if (__i < 0 || __i >= __t->base.u.length)
    tree_vec_elt_check_failed (__i, __t->base.u.length, __f, __l, __g);
  return CONST_CAST (const_tree *, &__t->vec.a[__i]);
  //return &__t->vec.a[__i];
}

inline const_tree *
omp_clause_elt_check (const_tree __t, int __i,
                      const char *__f, int __l, const char *__g)
{
  if (TREE_CODE (__t) != OMP_CLAUSE)
    tree_check_failed (__t, __f, __l, __g, OMP_CLAUSE, 0);
  if (__i < 0 || __i >= omp_clause_num_ops [__t->omp_clause.code])
    omp_clause_operand_check_failed (__i, __t, __f, __l, __g);
  return CONST_CAST (const_tree *, &__t->omp_clause.ops[__i]);
}

#endif

/* Compute the number of operands in an expression node NODE.  For
   tcc_vl_exp nodes like CALL_EXPRs, this is stored in the node itself,
   otherwise it is looked up from the node's code.  */
static inline int
tree_operand_length (const_tree node)
{
  if (VL_EXP_CLASS_P (node))
    return VL_EXP_OPERAND_LENGTH (node);
  else
    return TREE_CODE_LENGTH (TREE_CODE (node));
}

#if defined ENABLE_TREE_CHECKING && (GCC_VERSION >= 2007)

/* Special checks for TREE_OPERANDs.  */
inline tree *
tree_operand_check (tree __t, int __i,
                    const char *__f, int __l, const char *__g)
{
  const_tree __u = EXPR_CHECK (__t);
  if (__i < 0 || __i >= TREE_OPERAND_LENGTH (__u))
    tree_operand_check_failed (__i, __u, __f, __l, __g);
  return &CONST_CAST_TREE (__u)->exp.operands[__i];
}

inline tree *
tree_operand_check_code (tree __t, enum tree_code __code, int __i,
                         const char *__f, int __l, const char *__g)
{
  if (TREE_CODE (__t) != __code)
    tree_check_failed (__t, __f, __l, __g, __code, 0);
  if (__i < 0 || __i >= TREE_OPERAND_LENGTH (__t))
    tree_operand_check_failed (__i, __t, __f, __l, __g);
  return &__t->exp.operands[__i];
}

inline const_tree *
tree_operand_check (const_tree __t, int __i,
                    const char *__f, int __l, const char *__g)
{
  const_tree __u = EXPR_CHECK (__t);
  if (__i < 0 || __i >= TREE_OPERAND_LENGTH (__u))
    tree_operand_check_failed (__i, __u, __f, __l, __g);
  return CONST_CAST (const_tree *, &__u->exp.operands[__i]);
}

inline const_tree *
tree_operand_check_code (const_tree __t, enum tree_code __code, int __i,
                         const char *__f, int __l, const char *__g)
{
  if (TREE_CODE (__t) != __code)
    tree_check_failed (__t, __f, __l, __g, __code, 0);
  if (__i < 0 || __i >= TREE_OPERAND_LENGTH (__t))
    tree_operand_check_failed (__i, __t, __f, __l, __g);
  return CONST_CAST (const_tree *, &__t->exp.operands[__i]);
}

#endif

#define error_mark_node			global_trees[TI_ERROR_MARK]

#define intQI_type_node			global_trees[TI_INTQI_TYPE]
#define intHI_type_node			global_trees[TI_INTHI_TYPE]
#define intSI_type_node			global_trees[TI_INTSI_TYPE]
#define intDI_type_node			global_trees[TI_INTDI_TYPE]
#define intTI_type_node			global_trees[TI_INTTI_TYPE]

#define unsigned_intQI_type_node	global_trees[TI_UINTQI_TYPE]
#define unsigned_intHI_type_node	global_trees[TI_UINTHI_TYPE]
#define unsigned_intSI_type_node	global_trees[TI_UINTSI_TYPE]
#define unsigned_intDI_type_node	global_trees[TI_UINTDI_TYPE]
#define unsigned_intTI_type_node	global_trees[TI_UINTTI_TYPE]

#define atomicQI_type_node	global_trees[TI_ATOMICQI_TYPE]
#define atomicHI_type_node	global_trees[TI_ATOMICHI_TYPE]
#define atomicSI_type_node	global_trees[TI_ATOMICSI_TYPE]
#define atomicDI_type_node	global_trees[TI_ATOMICDI_TYPE]
#define atomicTI_type_node	global_trees[TI_ATOMICTI_TYPE]

#define uint16_type_node		global_trees[TI_UINT16_TYPE]
#define uint32_type_node		global_trees[TI_UINT32_TYPE]
#define uint64_type_node		global_trees[TI_UINT64_TYPE]

#define void_node			global_trees[TI_VOID]

#define integer_zero_node		global_trees[TI_INTEGER_ZERO]
#define integer_one_node		global_trees[TI_INTEGER_ONE]
#define integer_three_node              global_trees[TI_INTEGER_THREE]
#define integer_minus_one_node		global_trees[TI_INTEGER_MINUS_ONE]
#define size_zero_node			global_trees[TI_SIZE_ZERO]
#define size_one_node			global_trees[TI_SIZE_ONE]
#define bitsize_zero_node		global_trees[TI_BITSIZE_ZERO]
#define bitsize_one_node		global_trees[TI_BITSIZE_ONE]
#define bitsize_unit_node		global_trees[TI_BITSIZE_UNIT]

/* Base access nodes.  */
#define access_public_node		global_trees[TI_PUBLIC]
#define access_protected_node	        global_trees[TI_PROTECTED]
#define access_private_node		global_trees[TI_PRIVATE]

#define null_pointer_node		global_trees[TI_NULL_POINTER]

#define float_type_node			global_trees[TI_FLOAT_TYPE]
#define double_type_node		global_trees[TI_DOUBLE_TYPE]
#define long_double_type_node		global_trees[TI_LONG_DOUBLE_TYPE]

#define float_ptr_type_node		global_trees[TI_FLOAT_PTR_TYPE]
#define double_ptr_type_node		global_trees[TI_DOUBLE_PTR_TYPE]
#define long_double_ptr_type_node	global_trees[TI_LONG_DOUBLE_PTR_TYPE]
#define integer_ptr_type_node		global_trees[TI_INTEGER_PTR_TYPE]

#define complex_integer_type_node	global_trees[TI_COMPLEX_INTEGER_TYPE]
#define complex_float_type_node		global_trees[TI_COMPLEX_FLOAT_TYPE]
#define complex_double_type_node	global_trees[TI_COMPLEX_DOUBLE_TYPE]
#define complex_long_double_type_node	global_trees[TI_COMPLEX_LONG_DOUBLE_TYPE]

#define void_type_node			global_trees[TI_VOID_TYPE]
/* The C type `void *'.  */
#define ptr_type_node			global_trees[TI_PTR_TYPE]
/* The C type `const void *'.  */
#define const_ptr_type_node		global_trees[TI_CONST_PTR_TYPE]
/* The C type `size_t'.  */
#define size_type_node                  global_trees[TI_SIZE_TYPE]
#define pid_type_node                   global_trees[TI_PID_TYPE]
#define ptrdiff_type_node		global_trees[TI_PTRDIFF_TYPE]
#define va_list_type_node		global_trees[TI_VA_LIST_TYPE]
#define va_list_gpr_counter_field	global_trees[TI_VA_LIST_GPR_COUNTER_FIELD]
#define va_list_fpr_counter_field	global_trees[TI_VA_LIST_FPR_COUNTER_FIELD]
/* The C type `FILE *'.  */
#define fileptr_type_node		global_trees[TI_FILEPTR_TYPE]
#define pointer_sized_int_node		global_trees[TI_POINTER_SIZED_TYPE]

#define boolean_type_node		global_trees[TI_BOOLEAN_TYPE]
#define boolean_false_node		global_trees[TI_BOOLEAN_FALSE]
#define boolean_true_node		global_trees[TI_BOOLEAN_TRUE]

/* The decimal floating point types. */
#define dfloat32_type_node              global_trees[TI_DFLOAT32_TYPE]
#define dfloat64_type_node              global_trees[TI_DFLOAT64_TYPE]
#define dfloat128_type_node             global_trees[TI_DFLOAT128_TYPE]
#define dfloat32_ptr_type_node          global_trees[TI_DFLOAT32_PTR_TYPE]
#define dfloat64_ptr_type_node          global_trees[TI_DFLOAT64_PTR_TYPE]
#define dfloat128_ptr_type_node         global_trees[TI_DFLOAT128_PTR_TYPE]

/* The fixed-point types.  */
#define sat_short_fract_type_node       global_trees[TI_SAT_SFRACT_TYPE]
#define sat_fract_type_node             global_trees[TI_SAT_FRACT_TYPE]
#define sat_long_fract_type_node        global_trees[TI_SAT_LFRACT_TYPE]
#define sat_long_long_fract_type_node   global_trees[TI_SAT_LLFRACT_TYPE]
#define sat_unsigned_short_fract_type_node \
					global_trees[TI_SAT_USFRACT_TYPE]
#define sat_unsigned_fract_type_node    global_trees[TI_SAT_UFRACT_TYPE]
#define sat_unsigned_long_fract_type_node \
					global_trees[TI_SAT_ULFRACT_TYPE]
#define sat_unsigned_long_long_fract_type_node \
					global_trees[TI_SAT_ULLFRACT_TYPE]
#define short_fract_type_node           global_trees[TI_SFRACT_TYPE]
#define fract_type_node                 global_trees[TI_FRACT_TYPE]
#define long_fract_type_node            global_trees[TI_LFRACT_TYPE]
#define long_long_fract_type_node       global_trees[TI_LLFRACT_TYPE]
#define unsigned_short_fract_type_node  global_trees[TI_USFRACT_TYPE]
#define unsigned_fract_type_node        global_trees[TI_UFRACT_TYPE]
#define unsigned_long_fract_type_node   global_trees[TI_ULFRACT_TYPE]
#define unsigned_long_long_fract_type_node \
					global_trees[TI_ULLFRACT_TYPE]
#define sat_short_accum_type_node       global_trees[TI_SAT_SACCUM_TYPE]
#define sat_accum_type_node             global_trees[TI_SAT_ACCUM_TYPE]
#define sat_long_accum_type_node        global_trees[TI_SAT_LACCUM_TYPE]
#define sat_long_long_accum_type_node   global_trees[TI_SAT_LLACCUM_TYPE]
#define sat_unsigned_short_accum_type_node \
					global_trees[TI_SAT_USACCUM_TYPE]
#define sat_unsigned_accum_type_node    global_trees[TI_SAT_UACCUM_TYPE]
#define sat_unsigned_long_accum_type_node \
					global_trees[TI_SAT_ULACCUM_TYPE]
#define sat_unsigned_long_long_accum_type_node \
					global_trees[TI_SAT_ULLACCUM_TYPE]
#define short_accum_type_node           global_trees[TI_SACCUM_TYPE]
#define accum_type_node                 global_trees[TI_ACCUM_TYPE]
#define long_accum_type_node            global_trees[TI_LACCUM_TYPE]
#define long_long_accum_type_node       global_trees[TI_LLACCUM_TYPE]
#define unsigned_short_accum_type_node  global_trees[TI_USACCUM_TYPE]
#define unsigned_accum_type_node        global_trees[TI_UACCUM_TYPE]
#define unsigned_long_accum_type_node   global_trees[TI_ULACCUM_TYPE]
#define unsigned_long_long_accum_type_node \
					global_trees[TI_ULLACCUM_TYPE]
#define qq_type_node                    global_trees[TI_QQ_TYPE]
#define hq_type_node                    global_trees[TI_HQ_TYPE]
#define sq_type_node                    global_trees[TI_SQ_TYPE]
#define dq_type_node                    global_trees[TI_DQ_TYPE]
#define tq_type_node                    global_trees[TI_TQ_TYPE]
#define uqq_type_node                   global_trees[TI_UQQ_TYPE]
#define uhq_type_node                   global_trees[TI_UHQ_TYPE]
#define usq_type_node                   global_trees[TI_USQ_TYPE]
#define udq_type_node                   global_trees[TI_UDQ_TYPE]
#define utq_type_node                   global_trees[TI_UTQ_TYPE]
#define sat_qq_type_node                global_trees[TI_SAT_QQ_TYPE]
#define sat_hq_type_node                global_trees[TI_SAT_HQ_TYPE]
#define sat_sq_type_node                global_trees[TI_SAT_SQ_TYPE]
#define sat_dq_type_node                global_trees[TI_SAT_DQ_TYPE]
#define sat_tq_type_node                global_trees[TI_SAT_TQ_TYPE]
#define sat_uqq_type_node               global_trees[TI_SAT_UQQ_TYPE]
#define sat_uhq_type_node               global_trees[TI_SAT_UHQ_TYPE]
#define sat_usq_type_node               global_trees[TI_SAT_USQ_TYPE]
#define sat_udq_type_node               global_trees[TI_SAT_UDQ_TYPE]
#define sat_utq_type_node               global_trees[TI_SAT_UTQ_TYPE]
#define ha_type_node                    global_trees[TI_HA_TYPE]
#define sa_type_node                    global_trees[TI_SA_TYPE]
#define da_type_node                    global_trees[TI_DA_TYPE]
#define ta_type_node                    global_trees[TI_TA_TYPE]
#define uha_type_node                   global_trees[TI_UHA_TYPE]
#define usa_type_node                   global_trees[TI_USA_TYPE]
#define uda_type_node                   global_trees[TI_UDA_TYPE]
#define uta_type_node                   global_trees[TI_UTA_TYPE]
#define sat_ha_type_node                global_trees[TI_SAT_HA_TYPE]
#define sat_sa_type_node                global_trees[TI_SAT_SA_TYPE]
#define sat_da_type_node                global_trees[TI_SAT_DA_TYPE]
#define sat_ta_type_node                global_trees[TI_SAT_TA_TYPE]
#define sat_uha_type_node               global_trees[TI_SAT_UHA_TYPE]
#define sat_usa_type_node               global_trees[TI_SAT_USA_TYPE]
#define sat_uda_type_node               global_trees[TI_SAT_UDA_TYPE]
#define sat_uta_type_node               global_trees[TI_SAT_UTA_TYPE]

/* The node that should be placed at the end of a parameter list to
   indicate that the function does not take a variable number of
   arguments.  The TREE_VALUE will be void_type_node and there will be
   no TREE_CHAIN.  Language-independent code should not assume
   anything else about this node.  */
#define void_list_node                  global_trees[TI_VOID_LIST_NODE]

#define main_identifier_node		global_trees[TI_MAIN_IDENTIFIER]
#define MAIN_NAME_P(NODE) \
  (IDENTIFIER_NODE_CHECK (NODE) == main_identifier_node)

/* Optimization options (OPTIMIZATION_NODE) to use for default and current
   functions.  */
#define optimization_default_node	global_trees[TI_OPTIMIZATION_DEFAULT]
#define optimization_current_node	global_trees[TI_OPTIMIZATION_CURRENT]

/* Default/current target options (TARGET_OPTION_NODE).  */
#define target_option_default_node	global_trees[TI_TARGET_OPTION_DEFAULT]
#define target_option_current_node	global_trees[TI_TARGET_OPTION_CURRENT]

/* Default tree list option(), optimize() pragmas to be linked into the
   attribute list.  */
#define current_target_pragma		global_trees[TI_CURRENT_TARGET_PRAGMA]
#define current_optimize_pragma		global_trees[TI_CURRENT_OPTIMIZE_PRAGMA]

#define char_type_node			integer_types[itk_char]
#define signed_char_type_node		integer_types[itk_signed_char]
#define unsigned_char_type_node		integer_types[itk_unsigned_char]
#define short_integer_type_node		integer_types[itk_short]
#define short_unsigned_type_node	integer_types[itk_unsigned_short]
#define integer_type_node		integer_types[itk_int]
#define unsigned_type_node		integer_types[itk_unsigned_int]
#define long_integer_type_node		integer_types[itk_long]
#define long_unsigned_type_node		integer_types[itk_unsigned_long]
#define long_long_integer_type_node	integer_types[itk_long_long]
#define long_long_unsigned_type_node	integer_types[itk_unsigned_long_long]
#define int128_integer_type_node	integer_types[itk_int128]
#define int128_unsigned_type_node	integer_types[itk_unsigned_int128]

/* True if NODE is an erroneous expression.  */

#define error_operand_p(NODE)					\
  ((NODE) == error_mark_node					\
   || ((NODE) && TREE_TYPE ((NODE)) == error_mark_node))

extern tree decl_assembler_name (tree);
extern tree decl_comdat_group (const_tree);
extern tree decl_comdat_group_id (const_tree);
extern tree decl_section_name (const_tree);
extern void set_decl_section_name (tree, tree);

/* Compute the number of bytes occupied by 'node'.  This routine only
   looks at TREE_CODE and, if the code is TREE_VEC, TREE_VEC_LENGTH.  */

extern size_t tree_size (const_tree);

/* Compute the number of bytes occupied by a tree with code CODE.
   This function cannot be used for TREE_VEC or INTEGER_CST nodes,
   which are of variable length.  */
extern size_t tree_code_size (enum tree_code);

/* Allocate and return a new UID from the DECL_UID namespace.  */
extern int allocate_decl_uid (void);

/* Lowest level primitive for allocating a node.
   The TREE_CODE is the only argument.  Contents are initialized
   to zero except for a few of the common fields.  */

extern tree make_node_stat (enum tree_code MEM_STAT_DECL);
#define make_node(t) make_node_stat (t MEM_STAT_INFO)

/* Make a copy of a node, with all the same contents.  */

extern tree copy_node_stat (tree MEM_STAT_DECL);
#define copy_node(t) copy_node_stat (t MEM_STAT_INFO)

/* Make a copy of a chain of TREE_LIST nodes.  */

extern tree copy_list (tree);

/* Make a CASE_LABEL_EXPR.  */

extern tree build_case_label (tree, tree, tree);

/* Make a BINFO.  */
extern tree make_tree_binfo_stat (unsigned MEM_STAT_DECL);
#define make_tree_binfo(t) make_tree_binfo_stat (t MEM_STAT_INFO)

/* Make an INTEGER_CST.  */

extern tree make_int_cst_stat (int, int MEM_STAT_DECL);
#define make_int_cst(LEN, EXT_LEN) \
  make_int_cst_stat (LEN, EXT_LEN MEM_STAT_INFO)

/* Make a TREE_VEC.  */

extern tree make_tree_vec_stat (int MEM_STAT_DECL);
#define make_tree_vec(t) make_tree_vec_stat (t MEM_STAT_INFO)

/* Grow a TREE_VEC.  */

extern tree grow_tree_vec_stat (tree v, int MEM_STAT_DECL);
#define grow_tree_vec(v, t) grow_tree_vec_stat (v, t MEM_STAT_INFO)

/* Construct various types of nodes.  */

extern tree build_nt (enum tree_code, ...);
extern tree build_nt_call_vec (tree, vec<tree, va_gc> *);

extern tree build0_stat (enum tree_code, tree MEM_STAT_DECL);
#define build0(c,t) build0_stat (c,t MEM_STAT_INFO)
extern tree build1_stat (enum tree_code, tree, tree MEM_STAT_DECL);
#define build1(c,t1,t2) build1_stat (c,t1,t2 MEM_STAT_INFO)
extern tree build2_stat (enum tree_code, tree, tree, tree MEM_STAT_DECL);
#define build2(c,t1,t2,t3) build2_stat (c,t1,t2,t3 MEM_STAT_INFO)
extern tree build3_stat (enum tree_code, tree, tree, tree, tree MEM_STAT_DECL);
#define build3(c,t1,t2,t3,t4) build3_stat (c,t1,t2,t3,t4 MEM_STAT_INFO)
extern tree build4_stat (enum tree_code, tree, tree, tree, tree,
			 tree MEM_STAT_DECL);
#define build4(c,t1,t2,t3,t4,t5) build4_stat (c,t1,t2,t3,t4,t5 MEM_STAT_INFO)
extern tree build5_stat (enum tree_code, tree, tree, tree, tree, tree,
			 tree MEM_STAT_DECL);
#define build5(c,t1,t2,t3,t4,t5,t6) build5_stat (c,t1,t2,t3,t4,t5,t6 MEM_STAT_INFO)

/* _loc versions of build[1-5].  */

static inline tree
build1_stat_loc (location_t loc, enum tree_code code, tree type,
		 tree arg1 MEM_STAT_DECL)
{
  tree t = build1_stat (code, type, arg1 PASS_MEM_STAT);
  if (CAN_HAVE_LOCATION_P (t))
    SET_EXPR_LOCATION (t, loc);
  return t;
}
#define build1_loc(l,c,t1,t2) build1_stat_loc (l,c,t1,t2 MEM_STAT_INFO)

static inline tree
build2_stat_loc (location_t loc, enum tree_code code, tree type, tree arg0,
		 tree arg1 MEM_STAT_DECL)
{
  tree t = build2_stat (code, type, arg0, arg1 PASS_MEM_STAT);
  if (CAN_HAVE_LOCATION_P (t))
    SET_EXPR_LOCATION (t, loc);
  return t;
}
#define build2_loc(l,c,t1,t2,t3) build2_stat_loc (l,c,t1,t2,t3 MEM_STAT_INFO)

static inline tree
build3_stat_loc (location_t loc, enum tree_code code, tree type, tree arg0,
		 tree arg1, tree arg2 MEM_STAT_DECL)
{
  tree t = build3_stat (code, type, arg0, arg1, arg2 PASS_MEM_STAT);
  if (CAN_HAVE_LOCATION_P (t))
    SET_EXPR_LOCATION (t, loc);
  return t;
}
#define build3_loc(l,c,t1,t2,t3,t4) \
  build3_stat_loc (l,c,t1,t2,t3,t4 MEM_STAT_INFO)

static inline tree
build4_stat_loc (location_t loc, enum tree_code code, tree type, tree arg0,
		 tree arg1, tree arg2, tree arg3 MEM_STAT_DECL)
{
  tree t = build4_stat (code, type, arg0, arg1, arg2, arg3 PASS_MEM_STAT);
  if (CAN_HAVE_LOCATION_P (t))
    SET_EXPR_LOCATION (t, loc);
  return t;
}
#define build4_loc(l,c,t1,t2,t3,t4,t5) \
  build4_stat_loc (l,c,t1,t2,t3,t4,t5 MEM_STAT_INFO)

static inline tree
build5_stat_loc (location_t loc, enum tree_code code, tree type, tree arg0,
		 tree arg1, tree arg2, tree arg3, tree arg4 MEM_STAT_DECL)
{
  tree t = build5_stat (code, type, arg0, arg1, arg2, arg3,
			arg4 PASS_MEM_STAT);
  if (CAN_HAVE_LOCATION_P (t))
    SET_EXPR_LOCATION (t, loc);
  return t;
}
#define build5_loc(l,c,t1,t2,t3,t4,t5,t6) \
  build5_stat_loc (l,c,t1,t2,t3,t4,t5,t6 MEM_STAT_INFO)

extern tree build_var_debug_value_stat (tree, tree MEM_STAT_DECL);
#define build_var_debug_value(t1,t2) \
  build_var_debug_value_stat (t1,t2 MEM_STAT_INFO)

/* Constructs double_int from tree CST.  */

extern tree double_int_to_tree (tree, double_int);

extern tree wide_int_to_tree (tree type, const wide_int_ref &cst);
extern tree force_fit_type (tree, const wide_int_ref &, int, bool);

/* Create an INT_CST node with a CST value zero extended.  */

/* static inline */
extern tree build_int_cst (tree, HOST_WIDE_INT);
extern tree build_int_cstu (tree type, unsigned HOST_WIDE_INT cst);
extern tree build_int_cst_type (tree, HOST_WIDE_INT);
extern tree make_vector_stat (unsigned MEM_STAT_DECL);
#define make_vector(n) make_vector_stat (n MEM_STAT_INFO)
extern tree build_vector_stat (tree, tree * MEM_STAT_DECL);
#define build_vector(t,v) build_vector_stat (t, v MEM_STAT_INFO)
extern tree build_vector_from_ctor (tree, vec<constructor_elt, va_gc> *);
extern tree build_vector_from_val (tree, tree);
extern tree build_constructor (tree, vec<constructor_elt, va_gc> *);
extern tree build_constructor_single (tree, tree, tree);
extern tree build_constructor_from_list (tree, tree);
extern tree build_constructor_va (tree, int, ...);
extern tree build_real_from_int_cst (tree, const_tree);
extern tree build_complex (tree, tree, tree);
extern tree build_one_cst (tree);
extern tree build_minus_one_cst (tree);
extern tree build_all_ones_cst (tree);
extern tree build_zero_cst (tree);
extern tree build_string (int, const char *);
extern tree build_tree_list_stat (tree, tree MEM_STAT_DECL);
#define build_tree_list(t, q) build_tree_list_stat (t, q MEM_STAT_INFO)
extern tree build_tree_list_vec_stat (const vec<tree, va_gc> *MEM_STAT_DECL);
#define build_tree_list_vec(v) build_tree_list_vec_stat (v MEM_STAT_INFO)
extern tree build_decl_stat (location_t, enum tree_code,
			     tree, tree MEM_STAT_DECL);
extern tree build_fn_decl (const char *, tree);
#define build_decl(l,c,t,q) build_decl_stat (l, c, t, q MEM_STAT_INFO)
extern tree build_translation_unit_decl (tree);
extern tree build_block (tree, tree, tree, tree);
extern tree build_empty_stmt (location_t);
extern tree build_omp_clause (location_t, enum omp_clause_code);

extern tree build_vl_exp_stat (enum tree_code, int MEM_STAT_DECL);
#define build_vl_exp(c, n) build_vl_exp_stat (c, n MEM_STAT_INFO)

extern tree build_call_nary (tree, tree, int, ...);
extern tree build_call_valist (tree, tree, int, va_list);
#define build_call_array(T1,T2,N,T3)\
   build_call_array_loc (UNKNOWN_LOCATION, T1, T2, N, T3)
extern tree build_call_array_loc (location_t, tree, tree, int, const tree *);
extern tree build_call_vec (tree, tree, vec<tree, va_gc> *);
extern tree build_call_expr_loc_array (location_t, tree, int, tree *);
extern tree build_call_expr_loc_vec (location_t, tree, vec<tree, va_gc> *);
extern tree build_call_expr_loc (location_t, tree, int, ...);
extern tree build_call_expr (tree, int, ...);
extern tree build_string_literal (int, const char *);

/* Construct various nodes representing data types.  */

extern tree signed_or_unsigned_type_for (int, tree);
extern tree signed_type_for (tree);
extern tree unsigned_type_for (tree);
extern tree truth_type_for (tree);
extern tree build_pointer_type_for_mode (tree, enum machine_mode, bool);
extern tree build_pointer_type (tree);
extern tree build_reference_type_for_mode (tree, enum machine_mode, bool);
extern tree build_reference_type (tree);
extern tree build_vector_type_for_mode (tree, enum machine_mode);
extern tree build_vector_type (tree innertype, int nunits);
extern tree build_opaque_vector_type (tree innertype, int nunits);
extern tree build_index_type (tree);
extern tree build_array_type (tree, tree);
extern tree build_nonshared_array_type (tree, tree);
extern tree build_array_type_nelts (tree, unsigned HOST_WIDE_INT);
extern tree build_function_type (tree, tree);
extern tree build_function_type_list (tree, ...);
extern tree build_varargs_function_type_list (tree, ...);
extern tree build_function_type_array (tree, int, tree *);
extern tree build_varargs_function_type_array (tree, int, tree *);
#define build_function_type_vec(RET, V) \
  build_function_type_array (RET, vec_safe_length (V), vec_safe_address (V))
#define build_varargs_function_type_vec(RET, V) \
  build_varargs_function_type_array (RET, vec_safe_length (V), \
				     vec_safe_address (V))
extern tree build_method_type_directly (tree, tree, tree);
extern tree build_method_type (tree, tree);
extern tree build_offset_type (tree, tree);
extern tree build_complex_type (tree);
extern tree array_type_nelts (const_tree);

extern tree value_member (tree, tree);
extern tree purpose_member (const_tree, tree);
extern bool vec_member (const_tree, vec<tree, va_gc> *);
extern tree chain_index (int, tree);

extern int attribute_list_equal (const_tree, const_tree);
extern int attribute_list_contained (const_tree, const_tree);
extern int tree_int_cst_equal (const_tree, const_tree);

extern bool tree_fits_shwi_p (const_tree)
#ifndef ENABLE_TREE_CHECKING
  ATTRIBUTE_PURE /* tree_fits_shwi_p is pure only when checking is disabled.  */
#endif
  ;
extern bool tree_fits_uhwi_p (const_tree)
#ifndef ENABLE_TREE_CHECKING
  ATTRIBUTE_PURE /* tree_fits_uhwi_p is pure only when checking is disabled.  */
#endif
  ;
extern HOST_WIDE_INT tree_to_shwi (const_tree);
extern unsigned HOST_WIDE_INT tree_to_uhwi (const_tree);
#if !defined ENABLE_TREE_CHECKING && (GCC_VERSION >= 4003)
extern inline __attribute__ ((__gnu_inline__)) HOST_WIDE_INT
tree_to_shwi (const_tree t)
{
  gcc_assert (tree_fits_shwi_p (t));
  return TREE_INT_CST_LOW (t);
}

extern inline __attribute__ ((__gnu_inline__)) unsigned HOST_WIDE_INT
tree_to_uhwi (const_tree t)
{
  gcc_assert (tree_fits_uhwi_p (t));
  return TREE_INT_CST_LOW (t);
}
#endif
extern int tree_int_cst_sgn (const_tree);
extern int tree_int_cst_sign_bit (const_tree);
extern unsigned int tree_int_cst_min_precision (tree, signop);
extern tree strip_array_types (tree);
extern tree excess_precision_type (tree);
extern bool valid_constant_size_p (const_tree);


/* From expmed.c.  Since rtl.h is included after tree.h, we can't
   put the prototype here.  Rtl.h does declare the prototype if
   tree.h had been included.  */

extern tree make_tree (tree, rtx);

/* Return a type like TTYPE except that its TYPE_ATTRIBUTES
   is ATTRIBUTE.

   Such modified types already made are recorded so that duplicates
   are not made.  */

extern tree build_type_attribute_variant (tree, tree);
extern tree build_decl_attribute_variant (tree, tree);
extern tree build_type_attribute_qual_variant (tree, tree, int);

/* Return 0 if the attributes for two types are incompatible, 1 if they
   are compatible, and 2 if they are nearly compatible (which causes a
   warning to be generated).  */
extern int comp_type_attributes (const_tree, const_tree);

/* Default versions of target-overridable functions.  */
extern tree merge_decl_attributes (tree, tree);
extern tree merge_type_attributes (tree, tree);

/* This function is a private implementation detail of lookup_attribute()
   and you should never call it directly.  */
extern tree private_lookup_attribute (const char *, size_t, tree);

/* This function is a private implementation detail
   of lookup_attribute_by_prefix() and you should never call it directly.  */
extern tree private_lookup_attribute_by_prefix (const char *, size_t, tree);

/* Given an attribute name ATTR_NAME and a list of attributes LIST,
   return a pointer to the attribute's list element if the attribute
   is part of the list, or NULL_TREE if not found.  If the attribute
   appears more than once, this only returns the first occurrence; the
   TREE_CHAIN of the return value should be passed back in if further
   occurrences are wanted.  ATTR_NAME must be in the form 'text' (not
   '__text__').  */

static inline tree
lookup_attribute (const char *attr_name, tree list)
{
  gcc_checking_assert (attr_name[0] != '_');  
  /* In most cases, list is NULL_TREE.  */
  if (list == NULL_TREE)
    return NULL_TREE;
  else
    /* Do the strlen() before calling the out-of-line implementation.
       In most cases attr_name is a string constant, and the compiler
       will optimize the strlen() away.  */
    return private_lookup_attribute (attr_name, strlen (attr_name), list);
}

/* Given an attribute name ATTR_NAME and a list of attributes LIST,
   return a pointer to the attribute's list first element if the attribute
   starts with ATTR_NAME. ATTR_NAME must be in the form 'text' (not
   '__text__').  */

static inline tree
lookup_attribute_by_prefix (const char *attr_name, tree list)
{
  gcc_checking_assert (attr_name[0] != '_');
  /* In most cases, list is NULL_TREE.  */
  if (list == NULL_TREE)
    return NULL_TREE;
  else
    return private_lookup_attribute_by_prefix (attr_name, strlen (attr_name),
					       list);
}


/* This function is a private implementation detail of
   is_attribute_p() and you should never call it directly.  */
extern bool private_is_attribute_p (const char *, size_t, const_tree);

/* Given an identifier node IDENT and a string ATTR_NAME, return true
   if the identifier node is a valid attribute name for the string.
   ATTR_NAME must be in the form 'text' (not '__text__').  IDENT could
   be the identifier for 'text' or for '__text__'.  */

static inline bool
is_attribute_p (const char *attr_name, const_tree ident)
{
  gcc_checking_assert (attr_name[0] != '_');
  /* Do the strlen() before calling the out-of-line implementation.
     In most cases attr_name is a string constant, and the compiler
     will optimize the strlen() away.  */
  return private_is_attribute_p (attr_name, strlen (attr_name), ident);
}

/* Remove any instances of attribute ATTR_NAME in LIST and return the
   modified list.  ATTR_NAME must be in the form 'text' (not
   '__text__').  */

extern tree remove_attribute (const char *, tree);

/* Given two attributes lists, return a list of their union.  */

extern tree merge_attributes (tree, tree);

#if TARGET_DLLIMPORT_DECL_ATTRIBUTES
/* Given two Windows decl attributes lists, possibly including
   dllimport, return a list of their union .  */
extern tree merge_dllimport_decl_attributes (tree, tree);

/* Handle a "dllimport" or "dllexport" attribute.  */
extern tree handle_dll_attribute (tree *, tree, tree, int, bool *);
#endif

/* Check whether CAND is suitable to be returned from get_qualified_type
   (BASE, TYPE_QUALS).  */

extern bool check_qualified_type (const_tree, const_tree, int);

/* Return a version of the TYPE, qualified as indicated by the
   TYPE_QUALS, if one exists.  If no qualified version exists yet,
   return NULL_TREE.  */

extern tree get_qualified_type (tree, int);

/* Like get_qualified_type, but creates the type if it does not
   exist.  This function never returns NULL_TREE.  */

extern tree build_qualified_type (tree, int);

/* Create a variant of type T with alignment ALIGN.  */

extern tree build_aligned_type (tree, unsigned int);

/* Like build_qualified_type, but only deals with the `const' and
   `volatile' qualifiers.  This interface is retained for backwards
   compatibility with the various front-ends; new code should use
   build_qualified_type instead.  */

#define build_type_variant(TYPE, CONST_P, VOLATILE_P)			\
  build_qualified_type ((TYPE),						\
			((CONST_P) ? TYPE_QUAL_CONST : 0)		\
			| ((VOLATILE_P) ? TYPE_QUAL_VOLATILE : 0))

/* Make a copy of a type node.  */

extern tree build_distinct_type_copy (tree);
extern tree build_variant_type_copy (tree);

/* Given a hashcode and a ..._TYPE node (for which the hashcode was made),
   return a canonicalized ..._TYPE node, so that duplicates are not made.
   How the hash code is computed is up to the caller, as long as any two
   callers that could hash identical-looking type nodes agree.  */

extern tree type_hash_canon (unsigned int, tree);

extern tree convert (tree, tree);
extern unsigned int expr_align (const_tree);
extern tree size_in_bytes (const_tree);
extern HOST_WIDE_INT int_size_in_bytes (const_tree);
extern HOST_WIDE_INT max_int_size_in_bytes (const_tree);
extern tree bit_position (const_tree);
extern HOST_WIDE_INT int_bit_position (const_tree);
extern tree byte_position (const_tree);
extern HOST_WIDE_INT int_byte_position (const_tree);

#define sizetype sizetype_tab[(int) stk_sizetype]
#define bitsizetype sizetype_tab[(int) stk_bitsizetype]
#define ssizetype sizetype_tab[(int) stk_ssizetype]
#define sbitsizetype sizetype_tab[(int) stk_sbitsizetype]
#define size_int(L) size_int_kind (L, stk_sizetype)
#define ssize_int(L) size_int_kind (L, stk_ssizetype)
#define bitsize_int(L) size_int_kind (L, stk_bitsizetype)
#define sbitsize_int(L) size_int_kind (L, stk_sbitsizetype)

/* Type for sizes of data-type.  */

#define BITS_PER_UNIT_LOG \
  ((BITS_PER_UNIT > 1) + (BITS_PER_UNIT > 2) + (BITS_PER_UNIT > 4) \
   + (BITS_PER_UNIT > 8) + (BITS_PER_UNIT > 16) + (BITS_PER_UNIT > 32) \
   + (BITS_PER_UNIT > 64) + (BITS_PER_UNIT > 128) + (BITS_PER_UNIT > 256))

/* Concatenate two lists (chains of TREE_LIST nodes) X and Y
   by making the last node in X point to Y.
   Returns X, except if X is 0 returns Y.  */

extern tree chainon (tree, tree);

/* Make a new TREE_LIST node from specified PURPOSE, VALUE and CHAIN.  */

extern tree tree_cons_stat (tree, tree, tree MEM_STAT_DECL);
#define tree_cons(t,q,w) tree_cons_stat (t,q,w MEM_STAT_INFO)

/* Return the last tree node in a chain.  */

extern tree tree_last (tree);

/* Reverse the order of elements in a chain, and return the new head.  */

extern tree nreverse (tree);

/* Returns the length of a chain of nodes
   (number of chain pointers to follow before reaching a null pointer).  */

extern int list_length (const_tree);

/* Returns the first FIELD_DECL in a type.  */

extern tree first_field (const_tree);

/* Given an initializer INIT, return TRUE if INIT is zero or some
   aggregate of zeros.  Otherwise return FALSE.  */

extern bool initializer_zerop (const_tree);

/* Given a vector VEC, return its first element if all elements are
   the same.  Otherwise return NULL_TREE.  */

extern tree uniform_vector_p (const_tree);

/* Given a CONSTRUCTOR CTOR, return the element values as a vector.  */

extern vec<tree, va_gc> *ctor_to_vec (tree);

/* integer_zerop (tree x) is nonzero if X is an integer constant of value 0.  */

extern int integer_zerop (const_tree);

/* integer_onep (tree x) is nonzero if X is an integer constant of value 1.  */

extern int integer_onep (const_tree);

/* integer_all_onesp (tree x) is nonzero if X is an integer constant
   all of whose significant bits are 1.  */

extern int integer_all_onesp (const_tree);

/* integer_minus_onep (tree x) is nonzero if X is an integer constant of
   value -1.  */

extern int integer_minus_onep (const_tree);

/* integer_pow2p (tree x) is nonzero is X is an integer constant with
   exactly one bit 1.  */

extern int integer_pow2p (const_tree);

/* integer_nonzerop (tree x) is nonzero if X is an integer constant
   with a nonzero value.  */

extern int integer_nonzerop (const_tree);

extern bool cst_and_fits_in_hwi (const_tree);
extern tree num_ending_zeros (const_tree);

/* fixed_zerop (tree x) is nonzero if X is a fixed-point constant of
   value 0.  */

extern int fixed_zerop (const_tree);

/* staticp (tree x) is nonzero if X is a reference to data allocated
   at a fixed address in memory.  Returns the outermost data.  */

extern tree staticp (tree);

/* save_expr (EXP) returns an expression equivalent to EXP
   but it can be used multiple times within context CTX
   and only evaluate EXP once.  */

extern tree save_expr (tree);

/* Look inside EXPR into any simple arithmetic operations.  Return the
   outermost non-arithmetic or non-invariant node.  */

extern tree skip_simple_arithmetic (tree);

/* Look inside EXPR into simple arithmetic operations involving constants.
   Return the outermost non-arithmetic or non-constant node.  */

extern tree skip_simple_constant_arithmetic (tree);

/* Return which tree structure is used by T.  */

enum tree_node_structure_enum tree_node_structure (const_tree);

/* Return true if EXP contains a PLACEHOLDER_EXPR, i.e. if it represents a
   size or offset that depends on a field within a record.  */

extern bool contains_placeholder_p (const_tree);

/* This macro calls the above function but short-circuits the common
   case of a constant to save time.  Also check for null.  */

#define CONTAINS_PLACEHOLDER_P(EXP) \
  ((EXP) != 0 && ! TREE_CONSTANT (EXP) && contains_placeholder_p (EXP))

/* Return true if any part of the structure of TYPE involves a PLACEHOLDER_EXPR
   directly.  This includes size, bounds, qualifiers (for QUAL_UNION_TYPE) and
   field positions.  */

extern bool type_contains_placeholder_p (tree);

/* Given a tree EXP, find all occurrences of references to fields
   in a PLACEHOLDER_EXPR and place them in vector REFS without
   duplicates.  Also record VAR_DECLs and CONST_DECLs.  Note that
   we assume here that EXP contains only arithmetic expressions
   or CALL_EXPRs with PLACEHOLDER_EXPRs occurring only in their
   argument list.  */

extern void find_placeholder_in_expr (tree, vec<tree> *);

/* This macro calls the above function but short-circuits the common
   case of a constant to save time and also checks for NULL.  */

#define FIND_PLACEHOLDER_IN_EXPR(EXP, V) \
do {					 \
  if((EXP) && !TREE_CONSTANT (EXP))	 \
    find_placeholder_in_expr (EXP, V);	 \
} while (0)

/* Given a tree EXP, a FIELD_DECL F, and a replacement value R,
   return a tree with all occurrences of references to F in a
   PLACEHOLDER_EXPR replaced by R.  Also handle VAR_DECLs and
   CONST_DECLs.  Note that we assume here that EXP contains only
   arithmetic expressions or CALL_EXPRs with PLACEHOLDER_EXPRs
   occurring only in their argument list.  */

extern tree substitute_in_expr (tree, tree, tree);

/* This macro calls the above function but short-circuits the common
   case of a constant to save time and also checks for NULL.  */

#define SUBSTITUTE_IN_EXPR(EXP, F, R) \
  ((EXP) == 0 || TREE_CONSTANT (EXP) ? (EXP) : substitute_in_expr (EXP, F, R))

/* Similar, but look for a PLACEHOLDER_EXPR in EXP and find a replacement
   for it within OBJ, a tree that is an object or a chain of references.  */

extern tree substitute_placeholder_in_expr (tree, tree);

/* This macro calls the above function but short-circuits the common
   case of a constant to save time and also checks for NULL.  */

#define SUBSTITUTE_PLACEHOLDER_IN_EXPR(EXP, OBJ) \
  ((EXP) == 0 || TREE_CONSTANT (EXP) ? (EXP)	\
   : substitute_placeholder_in_expr (EXP, OBJ))


/* stabilize_reference (EXP) returns a reference equivalent to EXP
   but it can be used multiple times
   and only evaluate the subexpressions once.  */

extern tree stabilize_reference (tree);

/* Return EXP, stripped of any conversions to wider types
   in such a way that the result of converting to type FOR_TYPE
   is the same as if EXP were converted to FOR_TYPE.
   If FOR_TYPE is 0, it signifies EXP's type.  */

extern tree get_unwidened (tree, tree);

/* Return OP or a simpler expression for a narrower value
   which can be sign-extended or zero-extended to give back OP.
   Store in *UNSIGNEDP_PTR either 1 if the value should be zero-extended
   or 0 if the value should be sign-extended.  */

extern tree get_narrower (tree, int *);

/* Return true if T is an expression that get_inner_reference handles.  */

static inline bool
handled_component_p (const_tree t)
{
  switch (TREE_CODE (t))
    {
    case COMPONENT_REF:
    case BIT_FIELD_REF:
    case ARRAY_REF:
    case ARRAY_RANGE_REF:
    case REALPART_EXPR:
    case IMAGPART_EXPR:
    case VIEW_CONVERT_EXPR:
      return true;

    default:
      return false;
    }
}

/* Given a DECL or TYPE, return the scope in which it was declared, or
   NUL_TREE if there is no containing scope.  */

extern tree get_containing_scope (const_tree);

/* Return the FUNCTION_DECL which provides this _DECL with its context,
   or zero if none.  */
extern tree decl_function_context (const_tree);

/* Return the RECORD_TYPE, UNION_TYPE, or QUAL_UNION_TYPE which provides
   this _DECL with its context, or zero if none.  */
extern tree decl_type_context (const_tree);

/* Return 1 if EXPR is the real constant zero.  */
extern int real_zerop (const_tree);

/* Initialize the iterator I with arguments from function FNDECL  */

static inline void
function_args_iter_init (function_args_iterator *i, const_tree fntype)
{
  i->next = TYPE_ARG_TYPES (fntype);
}

/* Return a pointer that holds the next argument if there are more arguments to
   handle, otherwise return NULL.  */

static inline tree *
function_args_iter_cond_ptr (function_args_iterator *i)
{
  return (i->next) ? &TREE_VALUE (i->next) : NULL;
}

/* Return the next argument if there are more arguments to handle, otherwise
   return NULL.  */

static inline tree
function_args_iter_cond (function_args_iterator *i)
{
  return (i->next) ? TREE_VALUE (i->next) : NULL_TREE;
}

/* Advance to the next argument.  */
static inline void
function_args_iter_next (function_args_iterator *i)
{
  gcc_assert (i->next != NULL_TREE);
  i->next = TREE_CHAIN (i->next);
}

/* We set BLOCK_SOURCE_LOCATION only to inlined function entry points.  */

static inline bool
inlined_function_outer_scope_p (const_tree block)
{
 return LOCATION_LOCUS (BLOCK_SOURCE_LOCATION (block)) != UNKNOWN_LOCATION;
}

/* Loop over all function arguments of FNTYPE.  In each iteration, PTR is set
   to point to the next tree element.  ITER is an instance of
   function_args_iterator used to iterate the arguments.  */
#define FOREACH_FUNCTION_ARGS_PTR(FNTYPE, PTR, ITER)			\
  for (function_args_iter_init (&(ITER), (FNTYPE));			\
       (PTR = function_args_iter_cond_ptr (&(ITER))) != NULL;		\
       function_args_iter_next (&(ITER)))

/* Loop over all function arguments of FNTYPE.  In each iteration, TREE is set
   to the next tree element.  ITER is an instance of function_args_iterator
   used to iterate the arguments.  */
#define FOREACH_FUNCTION_ARGS(FNTYPE, TREE, ITER)			\
  for (function_args_iter_init (&(ITER), (FNTYPE));			\
       (TREE = function_args_iter_cond (&(ITER))) != NULL_TREE;		\
       function_args_iter_next (&(ITER)))

/* In tree.c */
extern unsigned crc32_string (unsigned, const char *);
extern unsigned crc32_byte (unsigned, char);
extern unsigned crc32_unsigned (unsigned, unsigned);
extern void clean_symbol_name (char *);
extern tree get_file_function_name (const char *);
extern tree get_callee_fndecl (const_tree);
extern int type_num_arguments (const_tree);
extern bool associative_tree_code (enum tree_code);
extern bool commutative_tree_code (enum tree_code);
extern bool commutative_ternary_tree_code (enum tree_code);
extern tree upper_bound_in_type (tree, tree);
extern tree lower_bound_in_type (tree, tree);
extern int operand_equal_for_phi_arg_p (const_tree, const_tree);
extern tree create_artificial_label (location_t);
extern const char *get_name (tree);
extern bool stdarg_p (const_tree);
extern bool prototype_p (tree);
extern bool is_typedef_decl (tree x);
extern bool typedef_variant_p (tree);
extern bool auto_var_in_fn_p (const_tree, const_tree);
extern tree build_low_bits_mask (tree, unsigned);
extern tree tree_strip_nop_conversions (tree);
extern tree tree_strip_sign_nop_conversions (tree);
extern const_tree strip_invariant_refs (const_tree);
extern tree lhd_gcc_personality (void);
extern void assign_assembler_name_if_neeeded (tree);
extern void warn_deprecated_use (tree, tree);
extern void cache_integer_cst (tree);

/* Compare and hash for any structure which begins with a canonical
   pointer.  Assumes all pointers are interchangeable, which is sort
   of already assumed by gcc elsewhere IIRC.  */

static inline int
struct_ptr_eq (const void *a, const void *b)
{
  const void * const * x = (const void * const *) a;
  const void * const * y = (const void * const *) b;
  return *x == *y;
}

static inline hashval_t
struct_ptr_hash (const void *a)
{
  const void * const * x = (const void * const *) a;
  return (intptr_t)*x >> 4;
}

/* Return nonzero if CODE is a tree code that represents a truth value.  */
static inline bool
truth_value_p (enum tree_code code)
{
  return (TREE_CODE_CLASS (code) == tcc_comparison
	  || code == TRUTH_AND_EXPR || code == TRUTH_ANDIF_EXPR
	  || code == TRUTH_OR_EXPR || code == TRUTH_ORIF_EXPR
	  || code == TRUTH_XOR_EXPR || code == TRUTH_NOT_EXPR);
}

/* Return whether TYPE is a type suitable for an offset for
   a POINTER_PLUS_EXPR.  */
static inline bool
ptrofftype_p (tree type)
{
  return (INTEGRAL_TYPE_P (type)
	  && TYPE_PRECISION (type) == TYPE_PRECISION (sizetype)
	  && TYPE_UNSIGNED (type) == TYPE_UNSIGNED (sizetype));
}

/* Return OFF converted to a pointer offset type suitable as offset for
   POINTER_PLUS_EXPR.  Use location LOC for this conversion.  */
static inline tree
convert_to_ptrofftype_loc (location_t loc, tree off)
{
  return fold_convert_loc (loc, sizetype, off);
}
#define convert_to_ptrofftype(t) convert_to_ptrofftype_loc (UNKNOWN_LOCATION, t)

/* Build and fold a POINTER_PLUS_EXPR at LOC offsetting PTR by OFF.  */
static inline tree
fold_build_pointer_plus_loc (location_t loc, tree ptr, tree off)
{
  return fold_build2_loc (loc, POINTER_PLUS_EXPR, TREE_TYPE (ptr),
			  ptr, convert_to_ptrofftype_loc (loc, off));
}
#define fold_build_pointer_plus(p,o) \
	fold_build_pointer_plus_loc (UNKNOWN_LOCATION, p, o)

/* Build and fold a POINTER_PLUS_EXPR at LOC offsetting PTR by OFF.  */
static inline tree
fold_build_pointer_plus_hwi_loc (location_t loc, tree ptr, HOST_WIDE_INT off)
{
  return fold_build2_loc (loc, POINTER_PLUS_EXPR, TREE_TYPE (ptr),
			  ptr, size_int (off));
}
#define fold_build_pointer_plus_hwi(p,o) \
	fold_build_pointer_plus_hwi_loc (UNKNOWN_LOCATION, p, o)

extern tree strip_float_extensions (tree);
extern int really_constant_p (const_tree);
extern bool decl_address_invariant_p (const_tree);
extern bool decl_address_ip_invariant_p (const_tree);
extern bool int_fits_type_p (const_tree, const_tree);
#ifndef GENERATOR_FILE
extern void get_type_static_bounds (const_tree, mpz_t, mpz_t);
#endif
extern bool variably_modified_type_p (tree, tree);
extern int tree_log2 (const_tree);
extern int tree_floor_log2 (const_tree);
extern unsigned int tree_ctz (const_tree);
extern int simple_cst_equal (const_tree, const_tree);
extern hashval_t iterative_hash_expr (const_tree, hashval_t);
extern hashval_t iterative_hash_host_wide_int (HOST_WIDE_INT, hashval_t);
extern hashval_t iterative_hash_hashval_t (hashval_t, hashval_t);
extern hashval_t iterative_hash_host_wide_int (HOST_WIDE_INT, hashval_t);
extern int compare_tree_int (const_tree, unsigned HOST_WIDE_INT);
extern int type_list_equal (const_tree, const_tree);
extern int chain_member (const_tree, const_tree);
extern void dump_tree_statistics (void);
extern void recompute_tree_invariant_for_addr_expr (tree);
extern bool needs_to_live_in_memory (const_tree);
extern tree reconstruct_complex_type (tree, tree);
extern int real_onep (const_tree);
extern int real_minus_onep (const_tree);
extern void init_ttree (void);
extern void build_common_tree_nodes (bool, bool);
extern void build_common_builtin_nodes (void);
extern tree build_nonstandard_integer_type (unsigned HOST_WIDE_INT, int);
extern tree build_range_type (tree, tree, tree);
extern tree build_nonshared_range_type (tree, tree, tree);
extern bool subrange_type_for_debug_p (const_tree, tree *, tree *);
extern HOST_WIDE_INT int_cst_value (const_tree);
extern tree tree_block (tree);
extern void tree_set_block (tree, tree);
extern location_t *block_nonartificial_location (tree);
extern location_t tree_nonartificial_location (tree);
extern tree block_ultimate_origin (const_tree);
extern tree get_binfo_at_offset (tree, HOST_WIDE_INT, tree);
extern bool virtual_method_call_p (tree);
extern tree obj_type_ref_class (tree ref);
extern bool types_same_for_odr (tree type1, tree type2);
extern bool contains_bitfld_component_ref_p (const_tree);
extern bool type_in_anonymous_namespace_p (tree);
extern bool block_may_fallthru (const_tree);
extern void using_eh_for_cleanups (void);
extern bool using_eh_for_cleanups_p (void);
extern const char *get_tree_code_name (enum tree_code);
extern void set_call_expr_flags (tree, int);
extern tree walk_tree_1 (tree*, walk_tree_fn, void*, struct pointer_set_t*,
			 walk_tree_lh);
extern tree walk_tree_without_duplicates_1 (tree*, walk_tree_fn, void*,
					    walk_tree_lh);
#define walk_tree(a,b,c,d) \
	walk_tree_1 (a, b, c, d, NULL)
#define walk_tree_without_duplicates(a,b,c) \
	walk_tree_without_duplicates_1 (a, b, c, NULL)

extern tree get_base_address (tree t);
extern tree drop_tree_overflow (tree);
extern int tree_map_base_eq (const void *, const void *);
extern unsigned int tree_map_base_hash (const void *);
extern int tree_map_base_marked_p (const void *);

#define tree_map_eq tree_map_base_eq
extern unsigned int tree_map_hash (const void *);
#define tree_map_marked_p tree_map_base_marked_p

#define tree_decl_map_eq tree_map_base_eq
extern unsigned int tree_decl_map_hash (const void *);
#define tree_decl_map_marked_p tree_map_base_marked_p

#define tree_int_map_eq tree_map_base_eq
#define tree_int_map_hash tree_map_base_hash
#define tree_int_map_marked_p tree_map_base_marked_p

#define tree_priority_map_eq tree_map_base_eq
#define tree_priority_map_hash tree_map_base_hash
#define tree_priority_map_marked_p tree_map_base_marked_p

#define tree_vec_map_eq tree_map_base_eq
#define tree_vec_map_hash tree_decl_map_hash
#define tree_vec_map_marked_p tree_map_base_marked_p

/* Initialize the abstract argument list iterator object ITER with the
   arguments from CALL_EXPR node EXP.  */
static inline void
init_call_expr_arg_iterator (tree exp, call_expr_arg_iterator *iter)
{
  iter->t = exp;
  iter->n = call_expr_nargs (exp);
  iter->i = 0;
}

static inline void
init_const_call_expr_arg_iterator (const_tree exp, const_call_expr_arg_iterator *iter)
{
  iter->t = exp;
  iter->n = call_expr_nargs (exp);
  iter->i = 0;
}

/* Return the next argument from abstract argument list iterator object ITER,
   and advance its state.  Return NULL_TREE if there are no more arguments.  */
static inline tree
next_call_expr_arg (call_expr_arg_iterator *iter)
{
  tree result;
  if (iter->i >= iter->n)
    return NULL_TREE;
  result = CALL_EXPR_ARG (iter->t, iter->i);
  iter->i++;
  return result;
}

static inline const_tree
next_const_call_expr_arg (const_call_expr_arg_iterator *iter)
{
  const_tree result;
  if (iter->i >= iter->n)
    return NULL_TREE;
  result = CALL_EXPR_ARG (iter->t, iter->i);
  iter->i++;
  return result;
}

/* Initialize the abstract argument list iterator object ITER, then advance
   past and return the first argument.  Useful in for expressions, e.g.
     for (arg = first_call_expr_arg (exp, &iter); arg;
          arg = next_call_expr_arg (&iter))   */
static inline tree
first_call_expr_arg (tree exp, call_expr_arg_iterator *iter)
{
  init_call_expr_arg_iterator (exp, iter);
  return next_call_expr_arg (iter);
}

static inline const_tree
first_const_call_expr_arg (const_tree exp, const_call_expr_arg_iterator *iter)
{
  init_const_call_expr_arg_iterator (exp, iter);
  return next_const_call_expr_arg (iter);
}

/* Test whether there are more arguments in abstract argument list iterator
   ITER, without changing its state.  */
static inline bool
more_call_expr_args_p (const call_expr_arg_iterator *iter)
{
  return (iter->i < iter->n);
}

/* Iterate through each argument ARG of CALL_EXPR CALL, using variable ITER
   (of type call_expr_arg_iterator) to hold the iteration state.  */
#define FOR_EACH_CALL_EXPR_ARG(arg, iter, call)			\
  for ((arg) = first_call_expr_arg ((call), &(iter)); (arg);	\
       (arg) = next_call_expr_arg (&(iter)))

#define FOR_EACH_CONST_CALL_EXPR_ARG(arg, iter, call)			\
  for ((arg) = first_const_call_expr_arg ((call), &(iter)); (arg);	\
       (arg) = next_const_call_expr_arg (&(iter)))

/* Return true if tree node T is a language-specific node.  */
static inline bool
is_lang_specific (tree t)
{
  return TREE_CODE (t) == LANG_TYPE || TREE_CODE (t) >= NUM_TREE_CODES;
}

/* Valid builtin number.  */
#define BUILTIN_VALID_P(FNCODE) \
  (IN_RANGE ((int)FNCODE, ((int)BUILT_IN_NONE) + 1, ((int) END_BUILTINS) - 1))

/* Return the tree node for an explicit standard builtin function or NULL.  */
static inline tree
builtin_decl_explicit (enum built_in_function fncode)
{
  gcc_checking_assert (BUILTIN_VALID_P (fncode));

  return builtin_info.decl[(size_t)fncode];
}

/* Return the tree node for an implicit builtin function or NULL.  */
static inline tree
builtin_decl_implicit (enum built_in_function fncode)
{
  size_t uns_fncode = (size_t)fncode;
  gcc_checking_assert (BUILTIN_VALID_P (fncode));

  if (!builtin_info.implicit_p[uns_fncode])
    return NULL_TREE;

  return builtin_info.decl[uns_fncode];
}

/* Set explicit builtin function nodes and whether it is an implicit
   function.  */

static inline void
set_builtin_decl (enum built_in_function fncode, tree decl, bool implicit_p)
{
  size_t ufncode = (size_t)fncode;

  gcc_checking_assert (BUILTIN_VALID_P (fncode)
		       && (decl != NULL_TREE || !implicit_p));

  builtin_info.decl[ufncode] = decl;
  builtin_info.implicit_p[ufncode] = implicit_p;
}

/* Set the implicit flag for a builtin function.  */

static inline void
set_builtin_decl_implicit_p (enum built_in_function fncode, bool implicit_p)
{
  size_t uns_fncode = (size_t)fncode;

  gcc_checking_assert (BUILTIN_VALID_P (fncode)
		       && builtin_info.decl[uns_fncode] != NULL_TREE);

  builtin_info.implicit_p[uns_fncode] = implicit_p;
}

/* Return whether the standard builtin function can be used as an explicit
   function.  */

static inline bool
builtin_decl_explicit_p (enum built_in_function fncode)
{
  gcc_checking_assert (BUILTIN_VALID_P (fncode));
  return (builtin_info.decl[(size_t)fncode] != NULL_TREE);
}

/* Return whether the standard builtin function can be used implicitly.  */

static inline bool
builtin_decl_implicit_p (enum built_in_function fncode)
{
  size_t uns_fncode = (size_t)fncode;

  gcc_checking_assert (BUILTIN_VALID_P (fncode));
  return (builtin_info.decl[uns_fncode] != NULL_TREE
	  && builtin_info.implicit_p[uns_fncode]);
}

/* Return true if T (assumed to be a DECL) is a global variable.
   A variable is considered global if its storage is not automatic.  */

static inline bool
is_global_var (const_tree t)
{
  return (TREE_STATIC (t) || DECL_EXTERNAL (t));
}

/* Return true if VAR may be aliased.  A variable is considered as
   maybe aliased if it has its address taken by the local TU
   or possibly by another TU and might be modified through a pointer.  */

static inline bool
may_be_aliased (const_tree var)
{
  return (TREE_CODE (var) != CONST_DECL
	  && (TREE_PUBLIC (var)
	      || DECL_EXTERNAL (var)
	      || TREE_ADDRESSABLE (var))
	  && !((TREE_STATIC (var) || TREE_PUBLIC (var) || DECL_EXTERNAL (var))
	       && ((TREE_READONLY (var)
		    && !TYPE_NEEDS_CONSTRUCTING (TREE_TYPE (var)))
		   || (TREE_CODE (var) == VAR_DECL
		       && DECL_NONALIASED (var)))));
}

/* Return pointer to optimization flags of FNDECL.  */
static inline struct cl_optimization *
opts_for_fn (const_tree fndecl)
{
  tree fn_opts = DECL_FUNCTION_SPECIFIC_OPTIMIZATION (fndecl);
  if (fn_opts == NULL_TREE)
    fn_opts = optimization_default_node;
  return TREE_OPTIMIZATION (fn_opts);
}

/* opt flag for function FNDECL, e.g. opts_for_fn (fndecl, optimize) is
   the optimization level of function fndecl.  */
#define opt_for_fn(fndecl, opt) (opts_for_fn (fndecl)->x_##opt)

/* For anonymous aggregate types, we need some sort of name to
   hold on to.  In practice, this should not appear, but it should
   not be harmful if it does.  */
#ifndef NO_DOT_IN_LABEL
#define ANON_AGGRNAME_FORMAT "._%d"
#define ANON_AGGRNAME_P(ID_NODE) (IDENTIFIER_POINTER (ID_NODE)[0] == '.' \
				  && IDENTIFIER_POINTER (ID_NODE)[1] == '_')
#else /* NO_DOT_IN_LABEL */
#ifndef NO_DOLLAR_IN_LABEL
#define ANON_AGGRNAME_FORMAT "$_%d"
#define ANON_AGGRNAME_P(ID_NODE) (IDENTIFIER_POINTER (ID_NODE)[0] == '$' \
				  && IDENTIFIER_POINTER (ID_NODE)[1] == '_')
#else /* NO_DOLLAR_IN_LABEL */
#define ANON_AGGRNAME_PREFIX "__anon_"
#define ANON_AGGRNAME_P(ID_NODE) \
  (!strncmp (IDENTIFIER_POINTER (ID_NODE), ANON_AGGRNAME_PREFIX, \
	     sizeof (ANON_AGGRNAME_PREFIX) - 1))
#define ANON_AGGRNAME_FORMAT "__anon_%d"
#endif	/* NO_DOLLAR_IN_LABEL */
#endif	/* NO_DOT_IN_LABEL */

/* The tree and const_tree overload templates.   */
namespace wi
{
  template <>
  struct int_traits <const_tree>
  {
    static const enum precision_type precision_type = VAR_PRECISION;
    static const bool host_dependent_precision = false;
    static const bool is_sign_extended = false;
    static unsigned int get_precision (const_tree);
    static wi::storage_ref decompose (HOST_WIDE_INT *, unsigned int,
				      const_tree);
  };

  template <>
  struct int_traits <tree> : public int_traits <const_tree> {};

  template <int N>
  class extended_tree
  {
  private:
    const_tree m_t;

  public:
    extended_tree (const_tree);

    unsigned int get_precision () const;
    const HOST_WIDE_INT *get_val () const;
    unsigned int get_len () const;
  };

  template <int N>
  struct int_traits <extended_tree <N> >
  {
    static const enum precision_type precision_type = CONST_PRECISION;
    static const bool host_dependent_precision = false;
    static const bool is_sign_extended = true;
    static const unsigned int precision = N;
  };

  generic_wide_int <extended_tree <WIDE_INT_MAX_PRECISION> >
  to_widest (const_tree);

  generic_wide_int <extended_tree <ADDR_MAX_PRECISION> > to_offset (const_tree);
}

inline unsigned int
wi::int_traits <const_tree>::get_precision (const_tree tcst)
{
  return TYPE_PRECISION (TREE_TYPE (tcst));
}

/* Convert the tree_cst X into a wide_int of PRECISION.  */
inline wi::storage_ref
wi::int_traits <const_tree>::decompose (HOST_WIDE_INT *,
					unsigned int precision, const_tree x)
{
  return wi::storage_ref (&TREE_INT_CST_ELT (x, 0), TREE_INT_CST_NUNITS (x),
			  precision);
}

inline generic_wide_int <wi::extended_tree <WIDE_INT_MAX_PRECISION> >
wi::to_widest (const_tree t)
{
  return t;
}

inline generic_wide_int <wi::extended_tree <ADDR_MAX_PRECISION> >
wi::to_offset (const_tree t)
{
  return t;
}

template <int N>
inline wi::extended_tree <N>::extended_tree (const_tree t)
  : m_t (t)
{
  gcc_checking_assert (TYPE_PRECISION (TREE_TYPE (t)) <= N);
}

template <int N>
inline unsigned int
wi::extended_tree <N>::get_precision () const
{
  return N;
}

template <int N>
inline const HOST_WIDE_INT *
wi::extended_tree <N>::get_val () const
{
  return &TREE_INT_CST_ELT (m_t, 0);
}

template <int N>
inline unsigned int
wi::extended_tree <N>::get_len () const
{
  if (N == ADDR_MAX_PRECISION)
    return TREE_INT_CST_OFFSET_NUNITS (m_t);
  else if (N >= WIDE_INT_MAX_PRECISION)
    return TREE_INT_CST_EXT_NUNITS (m_t);
  else
    /* This class is designed to be used for specific output precisions
       and needs to be as fast as possible, so there is no fallback for
       other casees.  */
    gcc_unreachable ();
}

namespace wi
{
  template <typename T>
  bool fits_to_tree_p (const T &x, const_tree);

  wide_int min_value (const_tree);
  wide_int max_value (const_tree);
  wide_int from_mpz (const_tree, mpz_t, bool);
}

template <typename T>
bool
wi::fits_to_tree_p (const T &x, const_tree type)
{
  if (TYPE_SIGN (type) == UNSIGNED)
    return eq_p (x, zext (x, TYPE_PRECISION (type)));
  else
    return eq_p (x, sext (x, TYPE_PRECISION (type)));
}

/* Produce the smallest number that is represented in TYPE.  The precision
   and sign are taken from TYPE.  */
inline wide_int
wi::min_value (const_tree type)
{
  return min_value (TYPE_PRECISION (type), TYPE_SIGN (type));
}

/* Produce the largest number that is represented in TYPE.  The precision
   and sign are taken from TYPE.  */
inline wide_int
wi::max_value (const_tree type)
{
  return max_value (TYPE_PRECISION (type), TYPE_SIGN (type));
}

/* Return true if INTEGER_CST T1 is less than INTEGER_CST T2,
   extending both according to their respective TYPE_SIGNs.  */

inline bool
tree_int_cst_lt (const_tree t1, const_tree t2)
{
  return wi::lts_p (wi::to_widest (t1), wi::to_widest (t2));
}

/* Return true if INTEGER_CST T1 is less than or equal to INTEGER_CST T2,
   extending both according to their respective TYPE_SIGNs.  */

inline bool
tree_int_cst_le (const_tree t1, const_tree t2)
{
  return wi::les_p (wi::to_widest (t1), wi::to_widest (t2));
}

/* Returns -1 if T1 < T2, 0 if T1 == T2, and 1 if T1 > T2.  T1 and T2
   are both INTEGER_CSTs and their values are extended according to their
   respective TYPE_SIGNs.  */

inline int
tree_int_cst_compare (const_tree t1, const_tree t2)
{
  return wi::cmps (wi::to_widest (t1), wi::to_widest (t2));
}

/* FIXME - These declarations belong in builtins.h, expr.h and emit-rtl.h,
   but none of these files are allowed to be included from front ends.
   They should be split in two. One suitable for the FEs, the other suitable
   for the BE.  */

/* Assign the RTX to declaration.  */
extern void set_decl_rtl (tree, rtx);
extern bool complete_ctor_at_level_p (const_tree, HOST_WIDE_INT, const_tree);

/* Return a tree representing the upper bound of the array mentioned in
   EXP, an ARRAY_REF or an ARRAY_RANGE_REF.  */
extern tree array_ref_up_bound (tree);

extern tree build_personality_function (const char *);

/* Given an expression EXP that is a handled_component_p,
   look for the ultimate containing object, which is returned and specify
   the access position and size.  */
extern tree get_inner_reference (tree, HOST_WIDE_INT *, HOST_WIDE_INT *,
				 tree *, enum machine_mode *, int *, int *,
				 bool);

/* Return a tree representing the lower bound of the array mentioned in
   EXP, an ARRAY_REF or an ARRAY_RANGE_REF.  */
extern tree array_ref_low_bound (tree);

<<<<<<< HEAD
/* In builtins.c.  */

/* Non-zero if __builtin_constant_p should be folded right away.  */
extern bool force_folding_builtin_constant_p;

extern bool avoid_folding_inline_builtin (tree);
extern tree fold_call_expr (location_t, tree, bool);
extern tree fold_builtin_fputs (location_t, tree, tree, bool, bool, tree);
extern tree fold_builtin_strcpy (location_t, tree, tree, tree, tree);
extern tree fold_builtin_strncpy (location_t, tree, tree, tree, tree, tree);
extern tree fold_builtin_strcat (location_t, tree, tree, tree);
extern tree fold_builtin_memory_chk (location_t, tree, tree, tree, tree, tree, tree, bool,
				     enum built_in_function);
extern tree fold_builtin_stxcpy_chk (location_t, tree, tree, tree, tree, tree, bool,
				     enum built_in_function);
extern tree fold_builtin_stxncpy_chk (location_t, tree, tree, tree, tree, tree, bool,
				      enum built_in_function);
extern tree fold_builtin_expect (location_t, tree, tree, tree);
extern bool fold_builtin_next_arg (tree, bool);
extern enum built_in_function builtin_mathfn_code (const_tree);
extern tree fold_builtin_call_array (location_t, tree, tree, int, tree *);
extern tree build_call_expr_loc_array (location_t, tree, int, tree *);
extern tree build_call_expr_loc_vec (location_t, tree, vec<tree, va_gc> *);
extern tree build_call_expr_loc (location_t, tree, int, ...);
extern tree build_call_expr (tree, int, ...);
extern tree mathfn_built_in (tree, enum built_in_function fn);
extern tree c_strlen (tree, int);
extern tree build_string_literal (int, const char *);
extern rtx builtin_memset_read_str (void *, HOST_WIDE_INT, enum machine_mode);
extern bool is_builtin_fn (tree);
extern bool get_object_alignment_1 (tree, unsigned int *,
				    unsigned HOST_WIDE_INT *);
extern unsigned int get_object_alignment (tree);
extern bool get_pointer_alignment_1 (tree, unsigned int *,
				     unsigned HOST_WIDE_INT *);
extern unsigned int get_pointer_alignment (tree);
extern tree fold_call_stmt (gimple, bool);
extern tree fold_builtin_n (location_t, tree, tree *, int, bool);
extern tree gimple_fold_builtin_snprintf_chk (gimple, tree, enum built_in_function);
extern void set_builtin_user_assembler_name (tree decl, const char *asmspec);
extern bool is_simple_builtin (tree);
extern bool is_inexpensive_builtin (tree);

=======
>>>>>>> 7101c0cf
#endif  /* GCC_TREE_H  */<|MERGE_RESOLUTION|>--- conflicted
+++ resolved
@@ -4768,50 +4768,4 @@
    EXP, an ARRAY_REF or an ARRAY_RANGE_REF.  */
 extern tree array_ref_low_bound (tree);
 
-<<<<<<< HEAD
-/* In builtins.c.  */
-
-/* Non-zero if __builtin_constant_p should be folded right away.  */
-extern bool force_folding_builtin_constant_p;
-
-extern bool avoid_folding_inline_builtin (tree);
-extern tree fold_call_expr (location_t, tree, bool);
-extern tree fold_builtin_fputs (location_t, tree, tree, bool, bool, tree);
-extern tree fold_builtin_strcpy (location_t, tree, tree, tree, tree);
-extern tree fold_builtin_strncpy (location_t, tree, tree, tree, tree, tree);
-extern tree fold_builtin_strcat (location_t, tree, tree, tree);
-extern tree fold_builtin_memory_chk (location_t, tree, tree, tree, tree, tree, tree, bool,
-				     enum built_in_function);
-extern tree fold_builtin_stxcpy_chk (location_t, tree, tree, tree, tree, tree, bool,
-				     enum built_in_function);
-extern tree fold_builtin_stxncpy_chk (location_t, tree, tree, tree, tree, tree, bool,
-				      enum built_in_function);
-extern tree fold_builtin_expect (location_t, tree, tree, tree);
-extern bool fold_builtin_next_arg (tree, bool);
-extern enum built_in_function builtin_mathfn_code (const_tree);
-extern tree fold_builtin_call_array (location_t, tree, tree, int, tree *);
-extern tree build_call_expr_loc_array (location_t, tree, int, tree *);
-extern tree build_call_expr_loc_vec (location_t, tree, vec<tree, va_gc> *);
-extern tree build_call_expr_loc (location_t, tree, int, ...);
-extern tree build_call_expr (tree, int, ...);
-extern tree mathfn_built_in (tree, enum built_in_function fn);
-extern tree c_strlen (tree, int);
-extern tree build_string_literal (int, const char *);
-extern rtx builtin_memset_read_str (void *, HOST_WIDE_INT, enum machine_mode);
-extern bool is_builtin_fn (tree);
-extern bool get_object_alignment_1 (tree, unsigned int *,
-				    unsigned HOST_WIDE_INT *);
-extern unsigned int get_object_alignment (tree);
-extern bool get_pointer_alignment_1 (tree, unsigned int *,
-				     unsigned HOST_WIDE_INT *);
-extern unsigned int get_pointer_alignment (tree);
-extern tree fold_call_stmt (gimple, bool);
-extern tree fold_builtin_n (location_t, tree, tree *, int, bool);
-extern tree gimple_fold_builtin_snprintf_chk (gimple, tree, enum built_in_function);
-extern void set_builtin_user_assembler_name (tree decl, const char *asmspec);
-extern bool is_simple_builtin (tree);
-extern bool is_inexpensive_builtin (tree);
-
-=======
->>>>>>> 7101c0cf
 #endif  /* GCC_TREE_H  */