/* Inlining decision heuristics.
   Copyright (C) 2003-2014 Free Software Foundation, Inc.
   Contributed by Jan Hubicka

This file is part of GCC.

GCC is free software; you can redistribute it and/or modify it under
the terms of the GNU General Public License as published by the Free
Software Foundation; either version 3, or (at your option) any later
version.

GCC is distributed in the hope that it will be useful, but WITHOUT ANY
WARRANTY; without even the implied warranty of MERCHANTABILITY or
FITNESS FOR A PARTICULAR PURPOSE.  See the GNU General Public License
for more details.

You should have received a copy of the GNU General Public License
along with GCC; see the file COPYING3.  If not see
<http://www.gnu.org/licenses/>.  */

/* Analysis used by the inliner and other passes limiting code size growth.

   We estimate for each function
     - function body size
     - average function execution time
     - inlining size benefit (that is how much of function body size
       and its call sequence is expected to disappear by inlining)
     - inlining time benefit
     - function frame size
   For each call
     - call statement size and time

   inlinie_summary datastructures store above information locally (i.e.
   parameters of the function itself) and globally (i.e. parameters of
   the function created by applying all the inline decisions already
   present in the callgraph).

   We provide accestor to the inline_summary datastructure and
   basic logic updating the parameters when inlining is performed. 

   The summaries are context sensitive.  Context means
     1) partial assignment of known constant values of operands
     2) whether function is inlined into the call or not.
   It is easy to add more variants.  To represent function size and time
   that depends on context (i.e. it is known to be optimized away when
   context is known either by inlining or from IP-CP and clonning),
   we use predicates. Predicates are logical formulas in
   conjunctive-disjunctive form consisting of clauses. Clauses are bitmaps
   specifying what conditions must be true. Conditions are simple test
   of the form described above.

   In order to make predicate (possibly) true, all of its clauses must
   be (possibly) true. To make clause (possibly) true, one of conditions
   it mentions must be (possibly) true.  There are fixed bounds on
   number of clauses and conditions and all the manipulation functions
   are conservative in positive direction. I.e. we may lose precision
   by thinking that predicate may be true even when it is not.

   estimate_edge_size and estimate_edge_growth can be used to query
   function size/time in the given context.  inline_merge_summary merges
   properties of caller and callee after inlining.

   Finally pass_inline_parameters is exported.  This is used to drive
   computation of function parameters used by the early inliner. IPA
   inlined performs analysis via its analyze_function method. */

#include "config.h"
#include "system.h"
#include "coretypes.h"
#include "tm.h"
#include "tree.h"
#include "stor-layout.h"
#include "stringpool.h"
#include "print-tree.h"
#include "tree-inline.h"
#include "langhooks.h"
#include "flags.h"
#include "diagnostic.h"
#include "gimple-pretty-print.h"
#include "params.h"
#include "tree-pass.h"
#include "coverage.h"
#include "basic-block.h"
#include "tree-ssa-alias.h"
#include "internal-fn.h"
#include "gimple-expr.h"
#include "is-a.h"
#include "gimple.h"
#include "gimple-iterator.h"
#include "gimple-ssa.h"
#include "tree-cfg.h"
#include "tree-phinodes.h"
#include "ssa-iterators.h"
#include "tree-ssanames.h"
#include "tree-ssa-loop-niter.h"
#include "tree-ssa-loop.h"
#include "ipa-prop.h"
#include "lto-streamer.h"
#include "data-streamer.h"
#include "tree-streamer.h"
#include "ipa-inline.h"
#include "alloc-pool.h"
#include "cfgloop.h"
#include "tree-scalar-evolution.h"
#include "ipa-utils.h"
#include "cilk.h"
#include "cfgexpand.h"

/* Estimate runtime of function can easilly run into huge numbers with many
   nested loops.  Be sure we can compute time * INLINE_SIZE_SCALE * 2 in an
   integer.  For anything larger we use gcov_type.  */
#define MAX_TIME 500000

/* Number of bits in integer, but we really want to be stable across different
   hosts.  */
#define NUM_CONDITIONS 32

enum predicate_conditions
{
  predicate_false_condition = 0,
  predicate_not_inlined_condition = 1,
  predicate_first_dynamic_condition = 2
};

/* Special condition code we use to represent test that operand is compile time
   constant.  */
#define IS_NOT_CONSTANT ERROR_MARK
/* Special condition code we use to represent test that operand is not changed
   across invocation of the function.  When operand IS_NOT_CONSTANT it is always
   CHANGED, however i.e. loop invariants can be NOT_CHANGED given percentage
   of executions even when they are not compile time constants.  */
#define CHANGED IDENTIFIER_NODE

/* Holders of ipa cgraph hooks: */
static struct cgraph_node_hook_list *function_insertion_hook_holder;
static struct cgraph_node_hook_list *node_removal_hook_holder;
static struct cgraph_2node_hook_list *node_duplication_hook_holder;
static struct cgraph_2edge_hook_list *edge_duplication_hook_holder;
static struct cgraph_edge_hook_list *edge_removal_hook_holder;
static void inline_node_removal_hook (struct cgraph_node *, void *);
static void inline_node_duplication_hook (struct cgraph_node *,
					  struct cgraph_node *, void *);
static void inline_edge_removal_hook (struct cgraph_edge *, void *);
static void inline_edge_duplication_hook (struct cgraph_edge *,
					  struct cgraph_edge *, void *);

/* VECtor holding inline summaries.  
   In GGC memory because conditions might point to constant trees.  */
vec<inline_summary_t, va_gc> *inline_summary_vec;
vec<inline_edge_summary_t> inline_edge_summary_vec;

/* Cached node/edge growths.  */
vec<int> node_growth_cache;
vec<edge_growth_cache_entry> edge_growth_cache;

/* Edge predicates goes here.  */
static alloc_pool edge_predicate_pool;

/* Return true predicate (tautology).
   We represent it by empty list of clauses.  */

static inline struct predicate
true_predicate (void)
{
  struct predicate p;
  p.clause[0] = 0;
  return p;
}


/* Return predicate testing single condition number COND.  */

static inline struct predicate
single_cond_predicate (int cond)
{
  struct predicate p;
  p.clause[0] = 1 << cond;
  p.clause[1] = 0;
  return p;
}


/* Return false predicate.  First clause require false condition.  */

static inline struct predicate
false_predicate (void)
{
  return single_cond_predicate (predicate_false_condition);
}


/* Return true if P is (true).  */

static inline bool
true_predicate_p (struct predicate *p)
{
  return !p->clause[0];
}


/* Return true if P is (false).  */

static inline bool
false_predicate_p (struct predicate *p)
{
  if (p->clause[0] == (1 << predicate_false_condition))
    {
      gcc_checking_assert (!p->clause[1]
			   && p->clause[0] == 1 << predicate_false_condition);
      return true;
    }
  return false;
}


/* Return predicate that is set true when function is not inlined.  */

static inline struct predicate
not_inlined_predicate (void)
{
  return single_cond_predicate (predicate_not_inlined_condition);
}

/* Simple description of whether a memory load or a condition refers to a load
   from an aggregate and if so, how and where from in the aggregate.
   Individual fields have the same meaning like fields with the same name in
   struct condition.  */

struct agg_position_info
{
  HOST_WIDE_INT offset;
  bool agg_contents;
  bool by_ref;
};

/* Add condition to condition list CONDS.  AGGPOS describes whether the used
   oprand is loaded from an aggregate and where in the aggregate it is.  It can
   be NULL, which means this not a load from an aggregate.  */

static struct predicate
add_condition (struct inline_summary *summary, int operand_num,
	       struct agg_position_info *aggpos,
	       enum tree_code code, tree val)
{
  int i;
  struct condition *c;
  struct condition new_cond;
  HOST_WIDE_INT offset;
  bool agg_contents, by_ref;

  if (aggpos)
    {
      offset = aggpos->offset;
      agg_contents = aggpos->agg_contents;
      by_ref = aggpos->by_ref;
    }
  else
    {
      offset = 0;
      agg_contents = false;
      by_ref = false;
    }

  gcc_checking_assert (operand_num >= 0);
  for (i = 0; vec_safe_iterate (summary->conds, i, &c); i++)
    {
      if (c->operand_num == operand_num
	  && c->code == code
	  && c->val == val
	  && c->agg_contents == agg_contents
	  && (!agg_contents || (c->offset == offset && c->by_ref == by_ref)))
	return single_cond_predicate (i + predicate_first_dynamic_condition);
    }
  /* Too many conditions.  Give up and return constant true.  */
  if (i == NUM_CONDITIONS - predicate_first_dynamic_condition)
    return true_predicate ();

  new_cond.operand_num = operand_num;
  new_cond.code = code;
  new_cond.val = val;
  new_cond.agg_contents = agg_contents;
  new_cond.by_ref = by_ref;
  new_cond.offset = offset;
  vec_safe_push (summary->conds, new_cond);
  return single_cond_predicate (i + predicate_first_dynamic_condition);
}


/* Add clause CLAUSE into the predicate P.  */

static inline void
add_clause (conditions conditions, struct predicate *p, clause_t clause)
{
  int i;
  int i2;
  int insert_here = -1;
  int c1, c2;

  /* True clause.  */
  if (!clause)
    return;

  /* False clause makes the whole predicate false.  Kill the other variants.  */
  if (clause == (1 << predicate_false_condition))
    {
      p->clause[0] = (1 << predicate_false_condition);
      p->clause[1] = 0;
      return;
    }
  if (false_predicate_p (p))
    return;

  /* No one should be silly enough to add false into nontrivial clauses.  */
  gcc_checking_assert (!(clause & (1 << predicate_false_condition)));

  /* Look where to insert the clause.  At the same time prune out
     clauses of P that are implied by the new clause and thus
     redundant.  */
  for (i = 0, i2 = 0; i <= MAX_CLAUSES; i++)
    {
      p->clause[i2] = p->clause[i];

      if (!p->clause[i])
	break;

      /* If p->clause[i] implies clause, there is nothing to add.  */
      if ((p->clause[i] & clause) == p->clause[i])
	{
	  /* We had nothing to add, none of clauses should've become
	     redundant.  */
	  gcc_checking_assert (i == i2);
	  return;
	}

      if (p->clause[i] < clause && insert_here < 0)
	insert_here = i2;

      /* If clause implies p->clause[i], then p->clause[i] becomes redundant.
         Otherwise the p->clause[i] has to stay.  */
      if ((p->clause[i] & clause) != clause)
	i2++;
    }

  /* Look for clauses that are obviously true.  I.e.
     op0 == 5 || op0 != 5.  */
  for (c1 = predicate_first_dynamic_condition; c1 < NUM_CONDITIONS; c1++)
    {
      condition *cc1;
      if (!(clause & (1 << c1)))
	continue;
      cc1 = &(*conditions)[c1 - predicate_first_dynamic_condition];
      /* We have no way to represent !CHANGED and !IS_NOT_CONSTANT
         and thus there is no point for looking for them.  */
      if (cc1->code == CHANGED || cc1->code == IS_NOT_CONSTANT)
	continue;
      for (c2 = c1 + 1; c2 < NUM_CONDITIONS; c2++)
	if (clause & (1 << c2))
	  {
	    condition *cc1 =
	      &(*conditions)[c1 - predicate_first_dynamic_condition];
	    condition *cc2 =
	      &(*conditions)[c2 - predicate_first_dynamic_condition];
	    if (cc1->operand_num == cc2->operand_num
		&& cc1->val == cc2->val
		&& cc2->code != IS_NOT_CONSTANT
		&& cc2->code != CHANGED
		&& cc1->code == invert_tree_comparison
				(cc2->code,
				 HONOR_NANS (TYPE_MODE (TREE_TYPE (cc1->val)))))
	      return;
	  }
    }


  /* We run out of variants.  Be conservative in positive direction.  */
  if (i2 == MAX_CLAUSES)
    return;
  /* Keep clauses in decreasing order. This makes equivalence testing easy.  */
  p->clause[i2 + 1] = 0;
  if (insert_here >= 0)
    for (; i2 > insert_here; i2--)
      p->clause[i2] = p->clause[i2 - 1];
  else
    insert_here = i2;
  p->clause[insert_here] = clause;
}


/* Return P & P2.  */

static struct predicate
and_predicates (conditions conditions,
		struct predicate *p, struct predicate *p2)
{
  struct predicate out = *p;
  int i;

  /* Avoid busy work.  */
  if (false_predicate_p (p2) || true_predicate_p (p))
    return *p2;
  if (false_predicate_p (p) || true_predicate_p (p2))
    return *p;

  /* See how far predicates match.  */
  for (i = 0; p->clause[i] && p->clause[i] == p2->clause[i]; i++)
    {
      gcc_checking_assert (i < MAX_CLAUSES);
    }

  /* Combine the predicates rest.  */
  for (; p2->clause[i]; i++)
    {
      gcc_checking_assert (i < MAX_CLAUSES);
      add_clause (conditions, &out, p2->clause[i]);
    }
  return out;
}


/* Return true if predicates are obviously equal.  */

static inline bool
predicates_equal_p (struct predicate *p, struct predicate *p2)
{
  int i;
  for (i = 0; p->clause[i]; i++)
    {
      gcc_checking_assert (i < MAX_CLAUSES);
      gcc_checking_assert (p->clause[i] > p->clause[i + 1]);
      gcc_checking_assert (!p2->clause[i]
			   || p2->clause[i] > p2->clause[i + 1]);
      if (p->clause[i] != p2->clause[i])
	return false;
    }
  return !p2->clause[i];
}


/* Return P | P2.  */

static struct predicate
or_predicates (conditions conditions,
	       struct predicate *p, struct predicate *p2)
{
  struct predicate out = true_predicate ();
  int i, j;

  /* Avoid busy work.  */
  if (false_predicate_p (p2) || true_predicate_p (p))
    return *p;
  if (false_predicate_p (p) || true_predicate_p (p2))
    return *p2;
  if (predicates_equal_p (p, p2))
    return *p;

  /* OK, combine the predicates.  */
  for (i = 0; p->clause[i]; i++)
    for (j = 0; p2->clause[j]; j++)
      {
	gcc_checking_assert (i < MAX_CLAUSES && j < MAX_CLAUSES);
	add_clause (conditions, &out, p->clause[i] | p2->clause[j]);
      }
  return out;
}


/* Having partial truth assignment in POSSIBLE_TRUTHS, return false
   if predicate P is known to be false.  */

static bool
evaluate_predicate (struct predicate *p, clause_t possible_truths)
{
  int i;

  /* True remains true.  */
  if (true_predicate_p (p))
    return true;

  gcc_assert (!(possible_truths & (1 << predicate_false_condition)));

  /* See if we can find clause we can disprove.  */
  for (i = 0; p->clause[i]; i++)
    {
      gcc_checking_assert (i < MAX_CLAUSES);
      if (!(p->clause[i] & possible_truths))
	return false;
    }
  return true;
}

/* Return the probability in range 0...REG_BR_PROB_BASE that the predicated
   instruction will be recomputed per invocation of the inlined call.  */

static int
predicate_probability (conditions conds,
		       struct predicate *p, clause_t possible_truths,
		       vec<inline_param_summary> inline_param_summary)
{
  int i;
  int combined_prob = REG_BR_PROB_BASE;

  /* True remains true.  */
  if (true_predicate_p (p))
    return REG_BR_PROB_BASE;

  if (false_predicate_p (p))
    return 0;

  gcc_assert (!(possible_truths & (1 << predicate_false_condition)));

  /* See if we can find clause we can disprove.  */
  for (i = 0; p->clause[i]; i++)
    {
      gcc_checking_assert (i < MAX_CLAUSES);
      if (!(p->clause[i] & possible_truths))
	return 0;
      else
	{
	  int this_prob = 0;
	  int i2;
	  if (!inline_param_summary.exists ())
	    return REG_BR_PROB_BASE;
	  for (i2 = 0; i2 < NUM_CONDITIONS; i2++)
	    if ((p->clause[i] & possible_truths) & (1 << i2))
	      {
		if (i2 >= predicate_first_dynamic_condition)
		  {
		    condition *c =
		      &(*conds)[i2 - predicate_first_dynamic_condition];
		    if (c->code == CHANGED
			&& (c->operand_num <
			    (int) inline_param_summary.length ()))
		      {
			int iprob =
			  inline_param_summary[c->operand_num].change_prob;
			this_prob = MAX (this_prob, iprob);
		      }
		    else
		      this_prob = REG_BR_PROB_BASE;
		  }
		else
		  this_prob = REG_BR_PROB_BASE;
	      }
	  combined_prob = MIN (this_prob, combined_prob);
	  if (!combined_prob)
	    return 0;
	}
    }
  return combined_prob;
}


/* Dump conditional COND.  */

static void
dump_condition (FILE *f, conditions conditions, int cond)
{
  condition *c;
  if (cond == predicate_false_condition)
    fprintf (f, "false");
  else if (cond == predicate_not_inlined_condition)
    fprintf (f, "not inlined");
  else
    {
      c = &(*conditions)[cond - predicate_first_dynamic_condition];
      fprintf (f, "op%i", c->operand_num);
      if (c->agg_contents)
	fprintf (f, "[%soffset: " HOST_WIDE_INT_PRINT_DEC "]",
		 c->by_ref ? "ref " : "", c->offset);
      if (c->code == IS_NOT_CONSTANT)
	{
	  fprintf (f, " not constant");
	  return;
	}
      if (c->code == CHANGED)
	{
	  fprintf (f, " changed");
	  return;
	}
      fprintf (f, " %s ", op_symbol_code (c->code));
      print_generic_expr (f, c->val, 1);
    }
}


/* Dump clause CLAUSE.  */

static void
dump_clause (FILE *f, conditions conds, clause_t clause)
{
  int i;
  bool found = false;
  fprintf (f, "(");
  if (!clause)
    fprintf (f, "true");
  for (i = 0; i < NUM_CONDITIONS; i++)
    if (clause & (1 << i))
      {
	if (found)
	  fprintf (f, " || ");
	found = true;
	dump_condition (f, conds, i);
      }
  fprintf (f, ")");
}


/* Dump predicate PREDICATE.  */

static void
dump_predicate (FILE *f, conditions conds, struct predicate *pred)
{
  int i;
  if (true_predicate_p (pred))
    dump_clause (f, conds, 0);
  else
    for (i = 0; pred->clause[i]; i++)
      {
	if (i)
	  fprintf (f, " && ");
	dump_clause (f, conds, pred->clause[i]);
      }
  fprintf (f, "\n");
}


/* Dump inline hints.  */
void
dump_inline_hints (FILE *f, inline_hints hints)
{
  if (!hints)
    return;
  fprintf (f, "inline hints:");
  if (hints & INLINE_HINT_indirect_call)
    {
      hints &= ~INLINE_HINT_indirect_call;
      fprintf (f, " indirect_call");
    }
  if (hints & INLINE_HINT_loop_iterations)
    {
      hints &= ~INLINE_HINT_loop_iterations;
      fprintf (f, " loop_iterations");
    }
  if (hints & INLINE_HINT_loop_stride)
    {
      hints &= ~INLINE_HINT_loop_stride;
      fprintf (f, " loop_stride");
    }
  if (hints & INLINE_HINT_same_scc)
    {
      hints &= ~INLINE_HINT_same_scc;
      fprintf (f, " same_scc");
    }
  if (hints & INLINE_HINT_in_scc)
    {
      hints &= ~INLINE_HINT_in_scc;
      fprintf (f, " in_scc");
    }
  if (hints & INLINE_HINT_cross_module)
    {
      hints &= ~INLINE_HINT_cross_module;
      fprintf (f, " cross_module");
    }
  if (hints & INLINE_HINT_declared_inline)
    {
      hints &= ~INLINE_HINT_declared_inline;
      fprintf (f, " declared_inline");
    }
  if (hints & INLINE_HINT_array_index)
    {
      hints &= ~INLINE_HINT_array_index;
      fprintf (f, " array_index");
    }
  if (hints & INLINE_HINT_known_hot)
    {
      hints &= ~INLINE_HINT_known_hot;
      fprintf (f, " known_hot");
    }
  gcc_assert (!hints);
}


/* Record SIZE and TIME under condition PRED into the inline summary.  */

static void
account_size_time (struct inline_summary *summary, int size, int time,
		   struct predicate *pred)
{
  size_time_entry *e;
  bool found = false;
  int i;

  if (false_predicate_p (pred))
    return;

  /* We need to create initial empty unconitional clause, but otherwie
     we don't need to account empty times and sizes.  */
  if (!size && !time && summary->entry)
    return;

  /* Watch overflow that might result from insane profiles.  */
  if (time > MAX_TIME * INLINE_TIME_SCALE)
    time = MAX_TIME * INLINE_TIME_SCALE;
  gcc_assert (time >= 0);

  for (i = 0; vec_safe_iterate (summary->entry, i, &e); i++)
    if (predicates_equal_p (&e->predicate, pred))
      {
	found = true;
	break;
      }
  if (i == 256)
    {
      i = 0;
      found = true;
      e = &(*summary->entry)[0];
      gcc_assert (!e->predicate.clause[0]);
      if (dump_file && (dump_flags & TDF_DETAILS))
	fprintf (dump_file,
		 "\t\tReached limit on number of entries, "
		 "ignoring the predicate.");
    }
  if (dump_file && (dump_flags & TDF_DETAILS) && (time || size))
    {
      fprintf (dump_file,
	       "\t\tAccounting size:%3.2f, time:%3.2f on %spredicate:",
	       ((double) size) / INLINE_SIZE_SCALE,
	       ((double) time) / INLINE_TIME_SCALE, found ? "" : "new ");
      dump_predicate (dump_file, summary->conds, pred);
    }
  if (!found)
    {
      struct size_time_entry new_entry;
      new_entry.size = size;
      new_entry.time = time;
      new_entry.predicate = *pred;
      vec_safe_push (summary->entry, new_entry);
    }
  else
    {
      e->size += size;
      e->time += time;
      if (e->time > MAX_TIME * INLINE_TIME_SCALE)
	e->time = MAX_TIME * INLINE_TIME_SCALE;
    }
}

/* Set predicate for edge E.  */

static void
edge_set_predicate (struct cgraph_edge *e, struct predicate *predicate)
{
  struct inline_edge_summary *es = inline_edge_summary (e);

  /* If the edge is determined to be never executed, redirect it
     to BUILTIN_UNREACHABLE to save inliner from inlining into it.  */
  if (predicate && false_predicate_p (predicate) && e->callee)
    {
      struct cgraph_node *callee = !e->inline_failed ? e->callee : NULL;

      cgraph_redirect_edge_callee (e,
				   cgraph_get_create_node
				     (builtin_decl_implicit (BUILT_IN_UNREACHABLE)));
      e->inline_failed = CIF_UNREACHABLE;
      if (callee)
	cgraph_remove_node_and_inline_clones (callee, NULL);
    }
  if (predicate && !true_predicate_p (predicate))
    {
      if (!es->predicate)
	es->predicate = (struct predicate *) pool_alloc (edge_predicate_pool);
      *es->predicate = *predicate;
    }
  else
    {
      if (es->predicate)
	pool_free (edge_predicate_pool, es->predicate);
      es->predicate = NULL;
    }
}

/* Set predicate for hint *P.  */

static void
set_hint_predicate (struct predicate **p, struct predicate new_predicate)
{
  if (false_predicate_p (&new_predicate) || true_predicate_p (&new_predicate))
    {
      if (*p)
	pool_free (edge_predicate_pool, *p);
      *p = NULL;
    }
  else
    {
      if (!*p)
	*p = (struct predicate *) pool_alloc (edge_predicate_pool);
      **p = new_predicate;
    }
}


/* KNOWN_VALS is partial mapping of parameters of NODE to constant values.
   KNOWN_AGGS is a vector of aggreggate jump functions for each parameter.
   Return clause of possible truths. When INLINE_P is true, assume that we are
   inlining.

   ERROR_MARK means compile time invariant.  */

static clause_t
evaluate_conditions_for_known_args (struct cgraph_node *node,
				    bool inline_p,
				    vec<tree> known_vals,
				    vec<ipa_agg_jump_function_p>
				    known_aggs)
{
  clause_t clause = inline_p ? 0 : 1 << predicate_not_inlined_condition;
  struct inline_summary *info = inline_summary (node);
  int i;
  struct condition *c;

  for (i = 0; vec_safe_iterate (info->conds, i, &c); i++)
    {
      tree val;
      tree res;

      /* We allow call stmt to have fewer arguments than the callee function
         (especially for K&R style programs).  So bound check here (we assume
         known_aggs vector, if non-NULL, has the same length as
         known_vals).  */
      gcc_checking_assert (!known_aggs.exists ()
			   || (known_vals.length () == known_aggs.length ()));
      if (c->operand_num >= (int) known_vals.length ())
	{
	  clause |= 1 << (i + predicate_first_dynamic_condition);
	  continue;
	}

      if (c->agg_contents)
	{
	  struct ipa_agg_jump_function *agg;

	  if (c->code == CHANGED
	      && !c->by_ref
	      && (known_vals[c->operand_num] == error_mark_node))
	    continue;

	  if (known_aggs.exists ())
	    {
	      agg = known_aggs[c->operand_num];
	      val = ipa_find_agg_cst_for_param (agg, c->offset, c->by_ref);
	    }
	  else
	    val = NULL_TREE;
	}
      else
	{
	  val = known_vals[c->operand_num];
	  if (val == error_mark_node && c->code != CHANGED)
	    val = NULL_TREE;
	}

      if (!val)
	{
	  clause |= 1 << (i + predicate_first_dynamic_condition);
	  continue;
	}
      if (c->code == IS_NOT_CONSTANT || c->code == CHANGED)
	continue;
      res = fold_binary_to_constant (c->code, boolean_type_node, val, c->val);
      if (res && integer_zerop (res))
	continue;
      clause |= 1 << (i + predicate_first_dynamic_condition);
    }
  return clause;
}


/* Work out what conditions might be true at invocation of E.  */

static void
evaluate_properties_for_edge (struct cgraph_edge *e, bool inline_p,
			      clause_t *clause_ptr,
			      vec<tree> *known_vals_ptr,
			      vec<tree> *known_binfos_ptr,
			      vec<ipa_agg_jump_function_p> *known_aggs_ptr)
{
  struct cgraph_node *callee =
    cgraph_function_or_thunk_node (e->callee, NULL);
  struct inline_summary *info = inline_summary (callee);
  vec<tree> known_vals = vNULL;
  vec<ipa_agg_jump_function_p> known_aggs = vNULL;

  if (clause_ptr)
    *clause_ptr = inline_p ? 0 : 1 << predicate_not_inlined_condition;
  if (known_vals_ptr)
    known_vals_ptr->create (0);
  if (known_binfos_ptr)
    known_binfos_ptr->create (0);

  if (ipa_node_params_vector.exists ()
      && !e->call_stmt_cannot_inline_p
      && ((clause_ptr && info->conds) || known_vals_ptr || known_binfos_ptr))
    {
      struct ipa_node_params *parms_info;
      struct ipa_edge_args *args = IPA_EDGE_REF (e);
      struct inline_edge_summary *es = inline_edge_summary (e);
      int i, count = ipa_get_cs_argument_count (args);

      if (e->caller->global.inlined_to)
	parms_info = IPA_NODE_REF (e->caller->global.inlined_to);
      else
	parms_info = IPA_NODE_REF (e->caller);

      if (count && (info->conds || known_vals_ptr))
	known_vals.safe_grow_cleared (count);
      if (count && (info->conds || known_aggs_ptr))
	known_aggs.safe_grow_cleared (count);
      if (count && known_binfos_ptr)
	known_binfos_ptr->safe_grow_cleared (count);

      for (i = 0; i < count; i++)
	{
	  struct ipa_jump_func *jf = ipa_get_ith_jump_func (args, i);
	  tree cst = ipa_value_from_jfunc (parms_info, jf);
	  if (cst)
	    {
	      if (known_vals.exists () && TREE_CODE (cst) != TREE_BINFO)
		known_vals[i] = cst;
	      else if (known_binfos_ptr != NULL
		       && TREE_CODE (cst) == TREE_BINFO)
		(*known_binfos_ptr)[i] = cst;
	    }
	  else if (inline_p && !es->param[i].change_prob)
	    known_vals[i] = error_mark_node;
	  /* TODO: When IPA-CP starts propagating and merging aggregate jump
	     functions, use its knowledge of the caller too, just like the
	     scalar case above.  */
	  known_aggs[i] = &jf->agg;
	}
    }

  if (clause_ptr)
    *clause_ptr = evaluate_conditions_for_known_args (callee, inline_p,
						      known_vals, known_aggs);

  if (known_vals_ptr)
    *known_vals_ptr = known_vals;
  else
    known_vals.release ();

  if (known_aggs_ptr)
    *known_aggs_ptr = known_aggs;
  else
    known_aggs.release ();
}


/* Allocate the inline summary vector or resize it to cover all cgraph nodes. */

static void
inline_summary_alloc (void)
{
  if (!node_removal_hook_holder)
    node_removal_hook_holder =
      cgraph_add_node_removal_hook (&inline_node_removal_hook, NULL);
  if (!edge_removal_hook_holder)
    edge_removal_hook_holder =
      cgraph_add_edge_removal_hook (&inline_edge_removal_hook, NULL);
  if (!node_duplication_hook_holder)
    node_duplication_hook_holder =
      cgraph_add_node_duplication_hook (&inline_node_duplication_hook, NULL);
  if (!edge_duplication_hook_holder)
    edge_duplication_hook_holder =
      cgraph_add_edge_duplication_hook (&inline_edge_duplication_hook, NULL);

  if (vec_safe_length (inline_summary_vec) <= (unsigned) cgraph_max_uid)
    vec_safe_grow_cleared (inline_summary_vec, cgraph_max_uid + 1);
  if (inline_edge_summary_vec.length () <= (unsigned) cgraph_edge_max_uid)
    inline_edge_summary_vec.safe_grow_cleared (cgraph_edge_max_uid + 1);
  if (!edge_predicate_pool)
    edge_predicate_pool = create_alloc_pool ("edge predicates",
					     sizeof (struct predicate), 10);
}

/* We are called multiple time for given function; clear
   data from previous run so they are not cumulated.  */

static void
reset_inline_edge_summary (struct cgraph_edge *e)
{
  if (e->uid < (int) inline_edge_summary_vec.length ())
    {
      struct inline_edge_summary *es = inline_edge_summary (e);

      es->call_stmt_size = es->call_stmt_time = 0;
      if (es->predicate)
	pool_free (edge_predicate_pool, es->predicate);
      es->predicate = NULL;
      es->param.release ();
    }
}

/* We are called multiple time for given function; clear
   data from previous run so they are not cumulated.  */

static void
reset_inline_summary (struct cgraph_node *node)
{
  struct inline_summary *info = inline_summary (node);
  struct cgraph_edge *e;

  info->self_size = info->self_time = 0;
  info->estimated_stack_size = 0;
  info->estimated_self_stack_size = 0;
  info->stack_frame_offset = 0;
  info->size = 0;
  info->time = 0;
  info->growth = 0;
  info->scc_no = 0;
  if (info->loop_iterations)
    {
      pool_free (edge_predicate_pool, info->loop_iterations);
      info->loop_iterations = NULL;
    }
  if (info->loop_stride)
    {
      pool_free (edge_predicate_pool, info->loop_stride);
      info->loop_stride = NULL;
    }
  if (info->array_index)
    {
      pool_free (edge_predicate_pool, info->array_index);
      info->array_index = NULL;
    }
  vec_free (info->conds);
  vec_free (info->entry);
  for (e = node->callees; e; e = e->next_callee)
    reset_inline_edge_summary (e);
  for (e = node->indirect_calls; e; e = e->next_callee)
    reset_inline_edge_summary (e);
}

/* Hook that is called by cgraph.c when a node is removed.  */

static void
inline_node_removal_hook (struct cgraph_node *node,
			  void *data ATTRIBUTE_UNUSED)
{
  struct inline_summary *info;
  if (vec_safe_length (inline_summary_vec) <= (unsigned) node->uid)
    return;
  info = inline_summary (node);
  reset_inline_summary (node);
  memset (info, 0, sizeof (inline_summary_t));
}

/* Remap predicate P of former function to be predicate of duplicated function.
   POSSIBLE_TRUTHS is clause of possible truths in the duplicated node,
   INFO is inline summary of the duplicated node.  */

static struct predicate
remap_predicate_after_duplication (struct predicate *p,
				   clause_t possible_truths,
				   struct inline_summary *info)
{
  struct predicate new_predicate = true_predicate ();
  int j;
  for (j = 0; p->clause[j]; j++)
    if (!(possible_truths & p->clause[j]))
      {
	new_predicate = false_predicate ();
	break;
      }
    else
      add_clause (info->conds, &new_predicate,
		  possible_truths & p->clause[j]);
  return new_predicate;
}

/* Same as remap_predicate_after_duplication but handle hint predicate *P.
   Additionally care about allocating new memory slot for updated predicate
   and set it to NULL when it becomes true or false (and thus uninteresting).
 */

static void
remap_hint_predicate_after_duplication (struct predicate **p,
					clause_t possible_truths,
					struct inline_summary *info)
{
  struct predicate new_predicate;

  if (!*p)
    return;

  new_predicate = remap_predicate_after_duplication (*p,
						     possible_truths, info);
  /* We do not want to free previous predicate; it is used by node origin.  */
  *p = NULL;
  set_hint_predicate (p, new_predicate);
}


/* Hook that is called by cgraph.c when a node is duplicated.  */

static void
inline_node_duplication_hook (struct cgraph_node *src,
			      struct cgraph_node *dst,
			      ATTRIBUTE_UNUSED void *data)
{
  struct inline_summary *info;
  inline_summary_alloc ();
  info = inline_summary (dst);
  memcpy (info, inline_summary (src), sizeof (struct inline_summary));
  /* TODO: as an optimization, we may avoid copying conditions
     that are known to be false or true.  */
  info->conds = vec_safe_copy (info->conds);

  /* When there are any replacements in the function body, see if we can figure
     out that something was optimized out.  */
  if (ipa_node_params_vector.exists () && dst->clone.tree_map)
    {
      vec<size_time_entry, va_gc> *entry = info->entry;
      /* Use SRC parm info since it may not be copied yet.  */
      struct ipa_node_params *parms_info = IPA_NODE_REF (src);
      vec<tree> known_vals = vNULL;
      int count = ipa_get_param_count (parms_info);
      int i, j;
      clause_t possible_truths;
      struct predicate true_pred = true_predicate ();
      size_time_entry *e;
      int optimized_out_size = 0;
      bool inlined_to_p = false;
      struct cgraph_edge *edge;

      info->entry = 0;
      known_vals.safe_grow_cleared (count);
      for (i = 0; i < count; i++)
	{
	  struct ipa_replace_map *r;

	  for (j = 0; vec_safe_iterate (dst->clone.tree_map, j, &r); j++)
	    {
	      if (((!r->old_tree && r->parm_num == i)
		   || (r->old_tree && r->old_tree == ipa_get_param (parms_info, i)))
		   && r->replace_p && !r->ref_p)
		{
		  known_vals[i] = r->new_tree;
		  break;
		}
	    }
	}
      possible_truths = evaluate_conditions_for_known_args (dst, false,
							    known_vals,
							    vNULL);
      known_vals.release ();

      account_size_time (info, 0, 0, &true_pred);

      /* Remap size_time vectors.
         Simplify the predicate by prunning out alternatives that are known
         to be false.
         TODO: as on optimization, we can also eliminate conditions known
         to be true.  */
      for (i = 0; vec_safe_iterate (entry, i, &e); i++)
	{
	  struct predicate new_predicate;
	  new_predicate = remap_predicate_after_duplication (&e->predicate,
							     possible_truths,
							     info);
	  if (false_predicate_p (&new_predicate))
	    optimized_out_size += e->size;
	  else
	    account_size_time (info, e->size, e->time, &new_predicate);
	}

      /* Remap edge predicates with the same simplification as above.
         Also copy constantness arrays.   */
      for (edge = dst->callees; edge; edge = edge->next_callee)
	{
	  struct predicate new_predicate;
	  struct inline_edge_summary *es = inline_edge_summary (edge);

	  if (!edge->inline_failed)
	    inlined_to_p = true;
	  if (!es->predicate)
	    continue;
	  new_predicate = remap_predicate_after_duplication (es->predicate,
							     possible_truths,
							     info);
	  if (false_predicate_p (&new_predicate)
	      && !false_predicate_p (es->predicate))
	    {
	      optimized_out_size += es->call_stmt_size * INLINE_SIZE_SCALE;
	      edge->frequency = 0;
	    }
	  edge_set_predicate (edge, &new_predicate);
	}

      /* Remap indirect edge predicates with the same simplificaiton as above. 
         Also copy constantness arrays.   */
      for (edge = dst->indirect_calls; edge; edge = edge->next_callee)
	{
	  struct predicate new_predicate;
	  struct inline_edge_summary *es = inline_edge_summary (edge);

	  gcc_checking_assert (edge->inline_failed);
	  if (!es->predicate)
	    continue;
	  new_predicate = remap_predicate_after_duplication (es->predicate,
							     possible_truths,
							     info);
	  if (false_predicate_p (&new_predicate)
	      && !false_predicate_p (es->predicate))
	    {
	      optimized_out_size += es->call_stmt_size * INLINE_SIZE_SCALE;
	      edge->frequency = 0;
	    }
	  edge_set_predicate (edge, &new_predicate);
	}
      remap_hint_predicate_after_duplication (&info->loop_iterations,
					      possible_truths, info);
      remap_hint_predicate_after_duplication (&info->loop_stride,
					      possible_truths, info);
      remap_hint_predicate_after_duplication (&info->array_index,
					      possible_truths, info);

      /* If inliner or someone after inliner will ever start producing
         non-trivial clones, we will get trouble with lack of information
         about updating self sizes, because size vectors already contains
         sizes of the calees.  */
      gcc_assert (!inlined_to_p || !optimized_out_size);
    }
  else
    {
      info->entry = vec_safe_copy (info->entry);
      if (info->loop_iterations)
	{
	  predicate p = *info->loop_iterations;
	  info->loop_iterations = NULL;
	  set_hint_predicate (&info->loop_iterations, p);
	}
      if (info->loop_stride)
	{
	  predicate p = *info->loop_stride;
	  info->loop_stride = NULL;
	  set_hint_predicate (&info->loop_stride, p);
	}
      if (info->array_index)
	{
	  predicate p = *info->array_index;
	  info->array_index = NULL;
	  set_hint_predicate (&info->array_index, p);
	}
    }
  inline_update_overall_summary (dst);
}


/* Hook that is called by cgraph.c when a node is duplicated.  */

static void
inline_edge_duplication_hook (struct cgraph_edge *src,
			      struct cgraph_edge *dst,
			      ATTRIBUTE_UNUSED void *data)
{
  struct inline_edge_summary *info;
  struct inline_edge_summary *srcinfo;
  inline_summary_alloc ();
  info = inline_edge_summary (dst);
  srcinfo = inline_edge_summary (src);
  memcpy (info, srcinfo, sizeof (struct inline_edge_summary));
  info->predicate = NULL;
  edge_set_predicate (dst, srcinfo->predicate);
  info->param = srcinfo->param.copy ();
}


/* Keep edge cache consistent across edge removal.  */

static void
inline_edge_removal_hook (struct cgraph_edge *edge,
			  void *data ATTRIBUTE_UNUSED)
{
  if (edge_growth_cache.exists ())
    reset_edge_growth_cache (edge);
  reset_inline_edge_summary (edge);
}


/* Initialize growth caches.  */

void
initialize_growth_caches (void)
{
  if (cgraph_edge_max_uid)
    edge_growth_cache.safe_grow_cleared (cgraph_edge_max_uid);
  if (cgraph_max_uid)
    node_growth_cache.safe_grow_cleared (cgraph_max_uid);
}


/* Free growth caches.  */

void
free_growth_caches (void)
{
  edge_growth_cache.release ();
  node_growth_cache.release ();
}


/* Dump edge summaries associated to NODE and recursively to all clones.
   Indent by INDENT.  */

static void
dump_inline_edge_summary (FILE *f, int indent, struct cgraph_node *node,
			  struct inline_summary *info)
{
  struct cgraph_edge *edge;
  for (edge = node->callees; edge; edge = edge->next_callee)
    {
      struct inline_edge_summary *es = inline_edge_summary (edge);
      struct cgraph_node *callee =
	cgraph_function_or_thunk_node (edge->callee, NULL);
      int i;

      fprintf (f,
	       "%*s%s/%i %s\n%*s  loop depth:%2i freq:%4i size:%2i"
	       " time: %2i callee size:%2i stack:%2i",
	       indent, "", callee->name (), callee->order,
	       !edge->inline_failed
	       ? "inlined" : cgraph_inline_failed_string (edge-> inline_failed),
	       indent, "", es->loop_depth, edge->frequency,
	       es->call_stmt_size, es->call_stmt_time,
	       (int) inline_summary (callee)->size / INLINE_SIZE_SCALE,
	       (int) inline_summary (callee)->estimated_stack_size);

      if (es->predicate)
	{
	  fprintf (f, " predicate: ");
	  dump_predicate (f, info->conds, es->predicate);
	}
      else
	fprintf (f, "\n");
      if (es->param.exists ())
	for (i = 0; i < (int) es->param.length (); i++)
	  {
	    int prob = es->param[i].change_prob;

	    if (!prob)
	      fprintf (f, "%*s op%i is compile time invariant\n",
		       indent + 2, "", i);
	    else if (prob != REG_BR_PROB_BASE)
	      fprintf (f, "%*s op%i change %f%% of time\n", indent + 2, "", i,
		       prob * 100.0 / REG_BR_PROB_BASE);
	  }
      if (!edge->inline_failed)
	{
	  fprintf (f, "%*sStack frame offset %i, callee self size %i,"
		   " callee size %i\n",
		   indent + 2, "",
		   (int) inline_summary (callee)->stack_frame_offset,
		   (int) inline_summary (callee)->estimated_self_stack_size,
		   (int) inline_summary (callee)->estimated_stack_size);
	  dump_inline_edge_summary (f, indent + 2, callee, info);
	}
    }
  for (edge = node->indirect_calls; edge; edge = edge->next_callee)
    {
      struct inline_edge_summary *es = inline_edge_summary (edge);
      fprintf (f, "%*sindirect call loop depth:%2i freq:%4i size:%2i"
	       " time: %2i",
	       indent, "",
	       es->loop_depth,
	       edge->frequency, es->call_stmt_size, es->call_stmt_time);
      if (es->predicate)
	{
	  fprintf (f, "predicate: ");
	  dump_predicate (f, info->conds, es->predicate);
	}
      else
	fprintf (f, "\n");
    }
}


void
dump_inline_summary (FILE *f, struct cgraph_node *node)
{
  if (node->definition)
    {
      struct inline_summary *s = inline_summary (node);
      size_time_entry *e;
      int i;
      fprintf (f, "Inline summary for %s/%i", node->name (),
	       node->order);
      if (DECL_DISREGARD_INLINE_LIMITS (node->decl))
	fprintf (f, " always_inline");
      if (s->inlinable)
	fprintf (f, " inlinable");
      fprintf (f, "\n  self time:       %i\n", s->self_time);
      fprintf (f, "  global time:     %i\n", s->time);
      fprintf (f, "  self size:       %i\n", s->self_size);
      fprintf (f, "  global size:     %i\n", s->size);
      fprintf (f, "  min size:       %i\n", s->min_size);
      fprintf (f, "  self stack:      %i\n",
	       (int) s->estimated_self_stack_size);
      fprintf (f, "  global stack:    %i\n", (int) s->estimated_stack_size);
      if (s->growth)
	fprintf (f, "  estimated growth:%i\n", (int) s->growth);
      if (s->scc_no)
	fprintf (f, "  In SCC:          %i\n", (int) s->scc_no);
      for (i = 0; vec_safe_iterate (s->entry, i, &e); i++)
	{
	  fprintf (f, "    size:%f, time:%f, predicate:",
		   (double) e->size / INLINE_SIZE_SCALE,
		   (double) e->time / INLINE_TIME_SCALE);
	  dump_predicate (f, s->conds, &e->predicate);
	}
      if (s->loop_iterations)
	{
	  fprintf (f, "  loop iterations:");
	  dump_predicate (f, s->conds, s->loop_iterations);
	}
      if (s->loop_stride)
	{
	  fprintf (f, "  loop stride:");
	  dump_predicate (f, s->conds, s->loop_stride);
	}
      if (s->array_index)
	{
	  fprintf (f, "  array index:");
	  dump_predicate (f, s->conds, s->array_index);
	}
      fprintf (f, "  calls:\n");
      dump_inline_edge_summary (f, 4, node, s);
      fprintf (f, "\n");
    }
}

DEBUG_FUNCTION void
debug_inline_summary (struct cgraph_node *node)
{
  dump_inline_summary (stderr, node);
}

void
dump_inline_summaries (FILE *f)
{
  struct cgraph_node *node;

  FOR_EACH_DEFINED_FUNCTION (node)
    if (!node->global.inlined_to)
      dump_inline_summary (f, node);
}

/* Give initial reasons why inlining would fail on EDGE.  This gets either
   nullified or usually overwritten by more precise reasons later.  */

void
initialize_inline_failed (struct cgraph_edge *e)
{
  struct cgraph_node *callee = e->callee;

  if (e->indirect_unknown_callee)
    e->inline_failed = CIF_INDIRECT_UNKNOWN_CALL;
  else if (!callee->definition)
    e->inline_failed = CIF_BODY_NOT_AVAILABLE;
  else if (callee->local.redefined_extern_inline)
    e->inline_failed = CIF_REDEFINED_EXTERN_INLINE;
  else if (e->call_stmt_cannot_inline_p)
    e->inline_failed = CIF_MISMATCHED_ARGUMENTS;
  else if (cfun && fn_contains_cilk_spawn_p (cfun))
    /* We can't inline if the function is spawing a function.  */
    e->inline_failed = CIF_FUNCTION_NOT_INLINABLE;
  else
    e->inline_failed = CIF_FUNCTION_NOT_CONSIDERED;
}

/* Callback of walk_aliased_vdefs.  Flags that it has been invoked to the
   boolean variable pointed to by DATA.  */

static bool
mark_modified (ao_ref *ao ATTRIBUTE_UNUSED, tree vdef ATTRIBUTE_UNUSED,
	       void *data)
{
  bool *b = (bool *) data;
  *b = true;
  return true;
}

/* If OP refers to value of function parameter, return the corresponding
   parameter.  */

static tree
unmodified_parm_1 (gimple stmt, tree op)
{
  /* SSA_NAME referring to parm default def?  */
  if (TREE_CODE (op) == SSA_NAME
      && SSA_NAME_IS_DEFAULT_DEF (op)
      && TREE_CODE (SSA_NAME_VAR (op)) == PARM_DECL)
    return SSA_NAME_VAR (op);
  /* Non-SSA parm reference?  */
  if (TREE_CODE (op) == PARM_DECL)
    {
      bool modified = false;

      ao_ref refd;
      ao_ref_init (&refd, op);
      walk_aliased_vdefs (&refd, gimple_vuse (stmt), mark_modified, &modified,
			  NULL);
      if (!modified)
	return op;
    }
  return NULL_TREE;
}

/* If OP refers to value of function parameter, return the corresponding
   parameter.  Also traverse chains of SSA register assignments.  */

static tree
unmodified_parm (gimple stmt, tree op)
{
  tree res = unmodified_parm_1 (stmt, op);
  if (res)
    return res;

  if (TREE_CODE (op) == SSA_NAME
      && !SSA_NAME_IS_DEFAULT_DEF (op)
      && gimple_assign_single_p (SSA_NAME_DEF_STMT (op)))
    return unmodified_parm (SSA_NAME_DEF_STMT (op),
			    gimple_assign_rhs1 (SSA_NAME_DEF_STMT (op)));
  return NULL_TREE;
}

/* If OP refers to a value of a function parameter or value loaded from an
   aggregate passed to a parameter (either by value or reference), return TRUE
   and store the number of the parameter to *INDEX_P and information whether
   and how it has been loaded from an aggregate into *AGGPOS.  INFO describes
   the function parameters, STMT is the statement in which OP is used or
   loaded.  */

static bool
unmodified_parm_or_parm_agg_item (struct ipa_node_params *info,
				  gimple stmt, tree op, int *index_p,
				  struct agg_position_info *aggpos)
{
  tree res = unmodified_parm_1 (stmt, op);

  gcc_checking_assert (aggpos);
  if (res)
    {
      *index_p = ipa_get_param_decl_index (info, res);
      if (*index_p < 0)
	return false;
      aggpos->agg_contents = false;
      aggpos->by_ref = false;
      return true;
    }

  if (TREE_CODE (op) == SSA_NAME)
    {
      if (SSA_NAME_IS_DEFAULT_DEF (op)
	  || !gimple_assign_single_p (SSA_NAME_DEF_STMT (op)))
	return false;
      stmt = SSA_NAME_DEF_STMT (op);
      op = gimple_assign_rhs1 (stmt);
      if (!REFERENCE_CLASS_P (op))
	return unmodified_parm_or_parm_agg_item (info, stmt, op, index_p,
						 aggpos);
    }

  aggpos->agg_contents = true;
  return ipa_load_from_parm_agg (info, stmt, op, index_p, &aggpos->offset,
				 &aggpos->by_ref);
}

/* See if statement might disappear after inlining.
   0 - means not eliminated
   1 - half of statements goes away
   2 - for sure it is eliminated.
   We are not terribly sophisticated, basically looking for simple abstraction
   penalty wrappers.  */

static int
eliminated_by_inlining_prob (gimple stmt)
{
  enum gimple_code code = gimple_code (stmt);
  enum tree_code rhs_code;

  if (!optimize)
    return 0;

  switch (code)
    {
    case GIMPLE_RETURN:
      return 2;
    case GIMPLE_ASSIGN:
      if (gimple_num_ops (stmt) != 2)
	return 0;

      rhs_code = gimple_assign_rhs_code (stmt);

      /* Casts of parameters, loads from parameters passed by reference
         and stores to return value or parameters are often free after
         inlining dua to SRA and further combining.
         Assume that half of statements goes away.  */
      if (rhs_code == CONVERT_EXPR
	  || rhs_code == NOP_EXPR
	  || rhs_code == VIEW_CONVERT_EXPR
	  || rhs_code == ADDR_EXPR
	  || gimple_assign_rhs_class (stmt) == GIMPLE_SINGLE_RHS)
	{
	  tree rhs = gimple_assign_rhs1 (stmt);
	  tree lhs = gimple_assign_lhs (stmt);
	  tree inner_rhs = get_base_address (rhs);
	  tree inner_lhs = get_base_address (lhs);
	  bool rhs_free = false;
	  bool lhs_free = false;

	  if (!inner_rhs)
	    inner_rhs = rhs;
	  if (!inner_lhs)
	    inner_lhs = lhs;

	  /* Reads of parameter are expected to be free.  */
	  if (unmodified_parm (stmt, inner_rhs))
	    rhs_free = true;
	  /* Match expressions of form &this->field. Those will most likely
	     combine with something upstream after inlining.  */
	  else if (TREE_CODE (inner_rhs) == ADDR_EXPR)
	    {
	      tree op = get_base_address (TREE_OPERAND (inner_rhs, 0));
	      if (TREE_CODE (op) == PARM_DECL)
		rhs_free = true;
	      else if (TREE_CODE (op) == MEM_REF
		       && unmodified_parm (stmt, TREE_OPERAND (op, 0)))
		rhs_free = true;
	    }

	  /* When parameter is not SSA register because its address is taken
	     and it is just copied into one, the statement will be completely
	     free after inlining (we will copy propagate backward).   */
	  if (rhs_free && is_gimple_reg (lhs))
	    return 2;

	  /* Reads of parameters passed by reference
	     expected to be free (i.e. optimized out after inlining).  */
	  if (TREE_CODE (inner_rhs) == MEM_REF
	      && unmodified_parm (stmt, TREE_OPERAND (inner_rhs, 0)))
	    rhs_free = true;

	  /* Copying parameter passed by reference into gimple register is
	     probably also going to copy propagate, but we can't be quite
	     sure.  */
	  if (rhs_free && is_gimple_reg (lhs))
	    lhs_free = true;

	  /* Writes to parameters, parameters passed by value and return value
	     (either dirrectly or passed via invisible reference) are free.  

	     TODO: We ought to handle testcase like
	     struct a {int a,b;};
	     struct a
	     retrurnsturct (void)
	     {
	     struct a a ={1,2};
	     return a;
	     }

	     This translate into:

	     retrurnsturct ()
	     {
	     int a$b;
	     int a$a;
	     struct a a;
	     struct a D.2739;

	     <bb 2>:
	     D.2739.a = 1;
	     D.2739.b = 2;
	     return D.2739;

	     }
	     For that we either need to copy ipa-split logic detecting writes
	     to return value.  */
	  if (TREE_CODE (inner_lhs) == PARM_DECL
	      || TREE_CODE (inner_lhs) == RESULT_DECL
	      || (TREE_CODE (inner_lhs) == MEM_REF
		  && (unmodified_parm (stmt, TREE_OPERAND (inner_lhs, 0))
		      || (TREE_CODE (TREE_OPERAND (inner_lhs, 0)) == SSA_NAME
			  && SSA_NAME_VAR (TREE_OPERAND (inner_lhs, 0))
			  && TREE_CODE (SSA_NAME_VAR (TREE_OPERAND
						      (inner_lhs,
						       0))) == RESULT_DECL))))
	    lhs_free = true;
	  if (lhs_free
	      && (is_gimple_reg (rhs) || is_gimple_min_invariant (rhs)))
	    rhs_free = true;
	  if (lhs_free && rhs_free)
	    return 1;
	}
      return 0;
    default:
      return 0;
    }
}


/* If BB ends by a conditional we can turn into predicates, attach corresponding
   predicates to the CFG edges.   */

static void
set_cond_stmt_execution_predicate (struct ipa_node_params *info,
				   struct inline_summary *summary,
				   basic_block bb)
{
  gimple last;
  tree op;
  int index;
  struct agg_position_info aggpos;
  enum tree_code code, inverted_code;
  edge e;
  edge_iterator ei;
  gimple set_stmt;
  tree op2;

  last = last_stmt (bb);
  if (!last || gimple_code (last) != GIMPLE_COND)
    return;
  if (!is_gimple_ip_invariant (gimple_cond_rhs (last)))
    return;
  op = gimple_cond_lhs (last);
  /* TODO: handle conditionals like
     var = op0 < 4;
     if (var != 0).  */
  if (unmodified_parm_or_parm_agg_item (info, last, op, &index, &aggpos))
    {
      code = gimple_cond_code (last);
      inverted_code
	= invert_tree_comparison (code,
				  HONOR_NANS (TYPE_MODE (TREE_TYPE (op))));

      FOR_EACH_EDGE (e, ei, bb->succs)
	{
	  enum tree_code this_code = (e->flags & EDGE_TRUE_VALUE
				      ? code : inverted_code);
	  /* invert_tree_comparison will return ERROR_MARK on FP
	     comparsions that are not EQ/NE instead of returning proper
	     unordered one.  Be sure it is not confused with NON_CONSTANT.  */
	  if (this_code != ERROR_MARK)
	    {
	      struct predicate p = add_condition (summary, index, &aggpos,
						  this_code,
						  gimple_cond_rhs (last));
	      e->aux = pool_alloc (edge_predicate_pool);
	      *(struct predicate *) e->aux = p;
	    }
	}
    }

  if (TREE_CODE (op) != SSA_NAME)
    return;
  /* Special case
     if (builtin_constant_p (op))
     constant_code
     else
     nonconstant_code.
     Here we can predicate nonconstant_code.  We can't
     really handle constant_code since we have no predicate
     for this and also the constant code is not known to be
     optimized away when inliner doen't see operand is constant.
     Other optimizers might think otherwise.  */
  if (gimple_cond_code (last) != NE_EXPR
      || !integer_zerop (gimple_cond_rhs (last)))
    return;
  set_stmt = SSA_NAME_DEF_STMT (op);
  if (!gimple_call_builtin_p (set_stmt, BUILT_IN_CONSTANT_P)
      || gimple_call_num_args (set_stmt) != 1)
    return;
  op2 = gimple_call_arg (set_stmt, 0);
  if (!unmodified_parm_or_parm_agg_item
      (info, set_stmt, op2, &index, &aggpos))
    return;
  FOR_EACH_EDGE (e, ei, bb->succs) if (e->flags & EDGE_FALSE_VALUE)
    {
      struct predicate p = add_condition (summary, index, &aggpos,
					  IS_NOT_CONSTANT, NULL_TREE);
      e->aux = pool_alloc (edge_predicate_pool);
      *(struct predicate *) e->aux = p;
    }
}


/* If BB ends by a switch we can turn into predicates, attach corresponding
   predicates to the CFG edges.   */

static void
set_switch_stmt_execution_predicate (struct ipa_node_params *info,
				     struct inline_summary *summary,
				     basic_block bb)
{
  gimple last;
  tree op;
  int index;
  struct agg_position_info aggpos;
  edge e;
  edge_iterator ei;
  size_t n;
  size_t case_idx;

  last = last_stmt (bb);
  if (!last || gimple_code (last) != GIMPLE_SWITCH)
    return;
  op = gimple_switch_index (last);
  if (!unmodified_parm_or_parm_agg_item (info, last, op, &index, &aggpos))
    return;

  FOR_EACH_EDGE (e, ei, bb->succs)
    {
      e->aux = pool_alloc (edge_predicate_pool);
      *(struct predicate *) e->aux = false_predicate ();
    }
  n = gimple_switch_num_labels (last);
  for (case_idx = 0; case_idx < n; ++case_idx)
    {
      tree cl = gimple_switch_label (last, case_idx);
      tree min, max;
      struct predicate p;

      e = find_edge (bb, label_to_block (CASE_LABEL (cl)));
      min = CASE_LOW (cl);
      max = CASE_HIGH (cl);

      /* For default we might want to construct predicate that none
         of cases is met, but it is bit hard to do not having negations
         of conditionals handy.  */
      if (!min && !max)
	p = true_predicate ();
      else if (!max)
	p = add_condition (summary, index, &aggpos, EQ_EXPR, min);
      else
	{
	  struct predicate p1, p2;
	  p1 = add_condition (summary, index, &aggpos, GE_EXPR, min);
	  p2 = add_condition (summary, index, &aggpos, LE_EXPR, max);
	  p = and_predicates (summary->conds, &p1, &p2);
	}
      *(struct predicate *) e->aux
	= or_predicates (summary->conds, &p, (struct predicate *) e->aux);
    }
}


/* For each BB in NODE attach to its AUX pointer predicate under
   which it is executable.  */

static void
compute_bb_predicates (struct cgraph_node *node,
		       struct ipa_node_params *parms_info,
		       struct inline_summary *summary)
{
  struct function *my_function = DECL_STRUCT_FUNCTION (node->decl);
  bool done = false;
  basic_block bb;

  FOR_EACH_BB_FN (bb, my_function)
    {
      set_cond_stmt_execution_predicate (parms_info, summary, bb);
      set_switch_stmt_execution_predicate (parms_info, summary, bb);
    }

  /* Entry block is always executable.  */
  ENTRY_BLOCK_PTR_FOR_FN (my_function)->aux
    = pool_alloc (edge_predicate_pool);
  *(struct predicate *) ENTRY_BLOCK_PTR_FOR_FN (my_function)->aux
    = true_predicate ();

  /* A simple dataflow propagation of predicates forward in the CFG.
     TODO: work in reverse postorder.  */
  while (!done)
    {
      done = true;
      FOR_EACH_BB_FN (bb, my_function)
	{
	  struct predicate p = false_predicate ();
	  edge e;
	  edge_iterator ei;
	  FOR_EACH_EDGE (e, ei, bb->preds)
	    {
	      if (e->src->aux)
		{
		  struct predicate this_bb_predicate
		    = *(struct predicate *) e->src->aux;
		  if (e->aux)
		    this_bb_predicate
		      = and_predicates (summary->conds, &this_bb_predicate,
					(struct predicate *) e->aux);
		  p = or_predicates (summary->conds, &p, &this_bb_predicate);
		  if (true_predicate_p (&p))
		    break;
		}
	    }
	  if (false_predicate_p (&p))
	    gcc_assert (!bb->aux);
	  else
	    {
	      if (!bb->aux)
		{
		  done = false;
		  bb->aux = pool_alloc (edge_predicate_pool);
		  *((struct predicate *) bb->aux) = p;
		}
	      else if (!predicates_equal_p (&p, (struct predicate *) bb->aux))
		{
		  /* This OR operation is needed to ensure monotonous data flow
		     in the case we hit the limit on number of clauses and the
		     and/or operations above give approximate answers.  */
		  p = or_predicates (summary->conds, &p, (struct predicate *)bb->aux);
	          if (!predicates_equal_p (&p, (struct predicate *) bb->aux))
		    {
		      done = false;
		      *((struct predicate *) bb->aux) = p;
		    }
		}
	    }
	}
    }
}


/* We keep info about constantness of SSA names.  */

typedef struct predicate predicate_t;
/* Return predicate specifying when the STMT might have result that is not
   a compile time constant.  */

static struct predicate
will_be_nonconstant_expr_predicate (struct ipa_node_params *info,
				    struct inline_summary *summary,
				    tree expr,
				    vec<predicate_t> nonconstant_names)
{
  tree parm;
  int index;

  while (UNARY_CLASS_P (expr))
    expr = TREE_OPERAND (expr, 0);

  parm = unmodified_parm (NULL, expr);
  if (parm && (index = ipa_get_param_decl_index (info, parm)) >= 0)
    return add_condition (summary, index, NULL, CHANGED, NULL_TREE);
  if (is_gimple_min_invariant (expr))
    return false_predicate ();
  if (TREE_CODE (expr) == SSA_NAME)
    return nonconstant_names[SSA_NAME_VERSION (expr)];
  if (BINARY_CLASS_P (expr) || COMPARISON_CLASS_P (expr))
    {
      struct predicate p1 = will_be_nonconstant_expr_predicate
	(info, summary, TREE_OPERAND (expr, 0),
	 nonconstant_names);
      struct predicate p2;
      if (true_predicate_p (&p1))
	return p1;
      p2 = will_be_nonconstant_expr_predicate (info, summary,
					       TREE_OPERAND (expr, 1),
					       nonconstant_names);
      return or_predicates (summary->conds, &p1, &p2);
    }
  else if (TREE_CODE (expr) == COND_EXPR)
    {
      struct predicate p1 = will_be_nonconstant_expr_predicate
	(info, summary, TREE_OPERAND (expr, 0),
	 nonconstant_names);
      struct predicate p2;
      if (true_predicate_p (&p1))
	return p1;
      p2 = will_be_nonconstant_expr_predicate (info, summary,
					       TREE_OPERAND (expr, 1),
					       nonconstant_names);
      if (true_predicate_p (&p2))
	return p2;
      p1 = or_predicates (summary->conds, &p1, &p2);
      p2 = will_be_nonconstant_expr_predicate (info, summary,
					       TREE_OPERAND (expr, 2),
					       nonconstant_names);
      return or_predicates (summary->conds, &p1, &p2);
    }
  else
    {
      debug_tree (expr);
      gcc_unreachable ();
    }
  return false_predicate ();
}


/* Return predicate specifying when the STMT might have result that is not
   a compile time constant.  */

static struct predicate
will_be_nonconstant_predicate (struct ipa_node_params *info,
			       struct inline_summary *summary,
			       gimple stmt,
			       vec<predicate_t> nonconstant_names)
{
  struct predicate p = true_predicate ();
  ssa_op_iter iter;
  tree use;
  struct predicate op_non_const;
  bool is_load;
  int base_index;
  struct agg_position_info aggpos;

  /* What statments might be optimized away
     when their arguments are constant
     TODO: also trivial builtins.
     builtin_constant_p is already handled later.  */
  if (gimple_code (stmt) != GIMPLE_ASSIGN
      && gimple_code (stmt) != GIMPLE_COND
      && gimple_code (stmt) != GIMPLE_SWITCH)
    return p;

  /* Stores will stay anyway.  */
  if (gimple_store_p (stmt))
    return p;

  is_load = gimple_assign_load_p (stmt);

  /* Loads can be optimized when the value is known.  */
  if (is_load)
    {
      tree op;
      gcc_assert (gimple_assign_single_p (stmt));
      op = gimple_assign_rhs1 (stmt);
      if (!unmodified_parm_or_parm_agg_item (info, stmt, op, &base_index,
					     &aggpos))
	return p;
    }
  else
    base_index = -1;

  /* See if we understand all operands before we start
     adding conditionals.  */
  FOR_EACH_SSA_TREE_OPERAND (use, stmt, iter, SSA_OP_USE)
    {
      tree parm = unmodified_parm (stmt, use);
      /* For arguments we can build a condition.  */
      if (parm && ipa_get_param_decl_index (info, parm) >= 0)
	continue;
      if (TREE_CODE (use) != SSA_NAME)
	return p;
      /* If we know when operand is constant,
	 we still can say something useful.  */
      if (!true_predicate_p (&nonconstant_names[SSA_NAME_VERSION (use)]))
	continue;
      return p;
    }

  if (is_load)
    op_non_const =
      add_condition (summary, base_index, &aggpos, CHANGED, NULL);
  else
    op_non_const = false_predicate ();
  FOR_EACH_SSA_TREE_OPERAND (use, stmt, iter, SSA_OP_USE)
    {
      tree parm = unmodified_parm (stmt, use);
      int index;

      if (parm && (index = ipa_get_param_decl_index (info, parm)) >= 0)
	{
	  if (index != base_index)
	    p = add_condition (summary, index, NULL, CHANGED, NULL_TREE);
	  else
	    continue;
	}
      else
	p = nonconstant_names[SSA_NAME_VERSION (use)];
      op_non_const = or_predicates (summary->conds, &p, &op_non_const);
    }
  if (gimple_code (stmt) == GIMPLE_ASSIGN
      && TREE_CODE (gimple_assign_lhs (stmt)) == SSA_NAME)
    nonconstant_names[SSA_NAME_VERSION (gimple_assign_lhs (stmt))]
      = op_non_const;
  return op_non_const;
}

struct record_modified_bb_info
{
  bitmap bb_set;
  gimple stmt;
};

/* Callback of walk_aliased_vdefs.  Records basic blocks where the value may be
   set except for info->stmt.  */

static bool
record_modified (ao_ref *ao ATTRIBUTE_UNUSED, tree vdef, void *data)
{
  struct record_modified_bb_info *info =
    (struct record_modified_bb_info *) data;
  if (SSA_NAME_DEF_STMT (vdef) == info->stmt)
    return false;
  bitmap_set_bit (info->bb_set,
		  SSA_NAME_IS_DEFAULT_DEF (vdef)
		  ? ENTRY_BLOCK_PTR_FOR_FN (cfun)->index
		  : gimple_bb (SSA_NAME_DEF_STMT (vdef))->index);
  return false;
}

/* Return probability (based on REG_BR_PROB_BASE) that I-th parameter of STMT
   will change since last invocation of STMT. 

   Value 0 is reserved for compile time invariants.
   For common parameters it is REG_BR_PROB_BASE.  For loop invariants it
   ought to be REG_BR_PROB_BASE / estimated_iters.  */

static int
param_change_prob (gimple stmt, int i)
{
  tree op = gimple_call_arg (stmt, i);
  basic_block bb = gimple_bb (stmt);
  tree base;

  /* Global invariants neve change.  */
  if (is_gimple_min_invariant (op))
    return 0;
  /* We would have to do non-trivial analysis to really work out what
     is the probability of value to change (i.e. when init statement
     is in a sibling loop of the call). 

     We do an conservative estimate: when call is executed N times more often
     than the statement defining value, we take the frequency 1/N.  */
  if (TREE_CODE (op) == SSA_NAME)
    {
      int init_freq;

      if (!bb->frequency)
	return REG_BR_PROB_BASE;

      if (SSA_NAME_IS_DEFAULT_DEF (op))
	init_freq = ENTRY_BLOCK_PTR_FOR_FN (cfun)->frequency;
      else
	init_freq = gimple_bb (SSA_NAME_DEF_STMT (op))->frequency;

      if (!init_freq)
	init_freq = 1;
      if (init_freq < bb->frequency)
	return MAX (GCOV_COMPUTE_SCALE (init_freq, bb->frequency), 1);
      else
	return REG_BR_PROB_BASE;
    }

  base = get_base_address (op);
  if (base)
    {
      ao_ref refd;
      int max;
      struct record_modified_bb_info info;
      bitmap_iterator bi;
      unsigned index;
      tree init = ctor_for_folding (base);

      if (init != error_mark_node)
	return 0;
      if (!bb->frequency)
	return REG_BR_PROB_BASE;
      ao_ref_init (&refd, op);
      info.stmt = stmt;
      info.bb_set = BITMAP_ALLOC (NULL);
      walk_aliased_vdefs (&refd, gimple_vuse (stmt), record_modified, &info,
			  NULL);
      if (bitmap_bit_p (info.bb_set, bb->index))
	{
	  BITMAP_FREE (info.bb_set);
	  return REG_BR_PROB_BASE;
	}

      /* Assume that every memory is initialized at entry.
         TODO: Can we easilly determine if value is always defined
         and thus we may skip entry block?  */
      if (ENTRY_BLOCK_PTR_FOR_FN (cfun)->frequency)
	max = ENTRY_BLOCK_PTR_FOR_FN (cfun)->frequency;
      else
	max = 1;

      EXECUTE_IF_SET_IN_BITMAP (info.bb_set, 0, index, bi)
	max = MIN (max, BASIC_BLOCK_FOR_FN (cfun, index)->frequency);

      BITMAP_FREE (info.bb_set);
      if (max < bb->frequency)
	return MAX (GCOV_COMPUTE_SCALE (max, bb->frequency), 1);
      else
	return REG_BR_PROB_BASE;
    }
  return REG_BR_PROB_BASE;
}

/* Find whether a basic block BB is the final block of a (half) diamond CFG
   sub-graph and if the predicate the condition depends on is known.  If so,
   return true and store the pointer the predicate in *P.  */

static bool
phi_result_unknown_predicate (struct ipa_node_params *info,
			      struct inline_summary *summary, basic_block bb,
			      struct predicate *p,
			      vec<predicate_t> nonconstant_names)
{
  edge e;
  edge_iterator ei;
  basic_block first_bb = NULL;
  gimple stmt;

  if (single_pred_p (bb))
    {
      *p = false_predicate ();
      return true;
    }

  FOR_EACH_EDGE (e, ei, bb->preds)
    {
      if (single_succ_p (e->src))
	{
	  if (!single_pred_p (e->src))
	    return false;
	  if (!first_bb)
	    first_bb = single_pred (e->src);
	  else if (single_pred (e->src) != first_bb)
	    return false;
	}
      else
	{
	  if (!first_bb)
	    first_bb = e->src;
	  else if (e->src != first_bb)
	    return false;
	}
    }

  if (!first_bb)
    return false;

  stmt = last_stmt (first_bb);
  if (!stmt
      || gimple_code (stmt) != GIMPLE_COND
      || !is_gimple_ip_invariant (gimple_cond_rhs (stmt)))
    return false;

  *p = will_be_nonconstant_expr_predicate (info, summary,
					   gimple_cond_lhs (stmt),
					   nonconstant_names);
  if (true_predicate_p (p))
    return false;
  else
    return true;
}

/* Given a PHI statement in a function described by inline properties SUMMARY
   and *P being the predicate describing whether the selected PHI argument is
   known, store a predicate for the result of the PHI statement into
   NONCONSTANT_NAMES, if possible.  */

static void
predicate_for_phi_result (struct inline_summary *summary, gimple phi,
			  struct predicate *p,
			  vec<predicate_t> nonconstant_names)
{
  unsigned i;

  for (i = 0; i < gimple_phi_num_args (phi); i++)
    {
      tree arg = gimple_phi_arg (phi, i)->def;
      if (!is_gimple_min_invariant (arg))
	{
	  gcc_assert (TREE_CODE (arg) == SSA_NAME);
	  *p = or_predicates (summary->conds, p,
			      &nonconstant_names[SSA_NAME_VERSION (arg)]);
	  if (true_predicate_p (p))
	    return;
	}
    }

  if (dump_file && (dump_flags & TDF_DETAILS))
    {
      fprintf (dump_file, "\t\tphi predicate: ");
      dump_predicate (dump_file, summary->conds, p);
    }
  nonconstant_names[SSA_NAME_VERSION (gimple_phi_result (phi))] = *p;
}

/* Return predicate specifying when array index in access OP becomes non-constant.  */

static struct predicate
array_index_predicate (struct inline_summary *info,
		       vec< predicate_t> nonconstant_names, tree op)
{
  struct predicate p = false_predicate ();
  while (handled_component_p (op))
    {
      if (TREE_CODE (op) == ARRAY_REF || TREE_CODE (op) == ARRAY_RANGE_REF)
	{
	  if (TREE_CODE (TREE_OPERAND (op, 1)) == SSA_NAME)
	    p = or_predicates (info->conds, &p,
			       &nonconstant_names[SSA_NAME_VERSION
						  (TREE_OPERAND (op, 1))]);
	}
      op = TREE_OPERAND (op, 0);
    }
  return p;
}

/* For a typical usage of __builtin_expect (a<b, 1), we
   may introduce an extra relation stmt:
   With the builtin, we have
     t1 = a <= b;
     t2 = (long int) t1;
     t3 = __builtin_expect (t2, 1);
     if (t3 != 0)
       goto ...
   Without the builtin, we have
     if (a<=b)
       goto...
   This affects the size/time estimation and may have
   an impact on the earlier inlining.
   Here find this pattern and fix it up later.  */

static gimple
find_foldable_builtin_expect (basic_block bb)
{
  gimple_stmt_iterator bsi;

  for (bsi = gsi_start_bb (bb); !gsi_end_p (bsi); gsi_next (&bsi))
    {
      gimple stmt = gsi_stmt (bsi);
      if (gimple_call_builtin_p (stmt, BUILT_IN_EXPECT)
	  || (is_gimple_call (stmt)
	      && gimple_call_internal_p (stmt)
	      && gimple_call_internal_fn (stmt) == IFN_BUILTIN_EXPECT))
        {
          tree var = gimple_call_lhs (stmt);
          tree arg = gimple_call_arg (stmt, 0);
          use_operand_p use_p;
          gimple use_stmt;
          bool match = false;
          bool done = false;

          if (!var || !arg)
            continue;
          gcc_assert (TREE_CODE (var) == SSA_NAME);

          while (TREE_CODE (arg) == SSA_NAME)
            {
              gimple stmt_tmp = SSA_NAME_DEF_STMT (arg);
              if (!is_gimple_assign (stmt_tmp))
                break;
              switch (gimple_assign_rhs_code (stmt_tmp))
                {
                  case LT_EXPR:
                  case LE_EXPR:
                  case GT_EXPR:
                  case GE_EXPR:
                  case EQ_EXPR:
                  case NE_EXPR:
                    match = true;
                    done = true;
                    break;
                  case NOP_EXPR:
                    break;
                  default:
                    done = true;
                    break;
                }
              if (done)
                break;
              arg = gimple_assign_rhs1 (stmt_tmp);
            }

          if (match && single_imm_use (var, &use_p, &use_stmt)
              && gimple_code (use_stmt) == GIMPLE_COND)
            return use_stmt;
        }
    }
  return NULL;
}

/* Return true when the basic blocks contains only clobbers followed by RESX.
   Such BBs are kept around to make removal of dead stores possible with
   presence of EH and will be optimized out by optimize_clobbers later in the
   game. 

   NEED_EH is used to recurse in case the clobber has non-EH predecestors
   that can be clobber only, too.. When it is false, the RESX is not necessary
   on the end of basic block.  */

static bool
clobber_only_eh_bb_p (basic_block bb, bool need_eh = true)
{
  gimple_stmt_iterator gsi = gsi_last_bb (bb);
  edge_iterator ei;
  edge e;

  if (need_eh)
    {
      if (gsi_end_p (gsi))
	return false;
      if (gimple_code (gsi_stmt (gsi)) != GIMPLE_RESX)
        return false;
      gsi_prev (&gsi);
    }
  else if (!single_succ_p (bb))
    return false;

  for (; !gsi_end_p (gsi); gsi_prev (&gsi))
    {
      gimple stmt = gsi_stmt (gsi);
      if (is_gimple_debug (stmt))
	continue;
      if (gimple_clobber_p (stmt))
	continue;
      if (gimple_code (stmt) == GIMPLE_LABEL)
	break;
      return false;
    }

  /* See if all predecestors are either throws or clobber only BBs.  */
  FOR_EACH_EDGE (e, ei, bb->preds)
    if (!(e->flags & EDGE_EH)
	&& !clobber_only_eh_bb_p (e->src, false))
      return false;

  return true;
}

/* Compute function body size parameters for NODE.
   When EARLY is true, we compute only simple summaries without
   non-trivial predicates to drive the early inliner.  */

static void
estimate_function_body_sizes (struct cgraph_node *node, bool early)
{
  gcov_type time = 0;
  /* Estimate static overhead for function prologue/epilogue and alignment. */
  int size = 2;
  /* Benefits are scaled by probability of elimination that is in range
     <0,2>.  */
  basic_block bb;
  gimple_stmt_iterator bsi;
  struct function *my_function = DECL_STRUCT_FUNCTION (node->decl);
  int freq;
  struct inline_summary *info = inline_summary (node);
  struct predicate bb_predicate;
  struct ipa_node_params *parms_info = NULL;
  vec<predicate_t> nonconstant_names = vNULL;
  int nblocks, n;
  int *order;
  predicate array_index = true_predicate ();
  gimple fix_builtin_expect_stmt;

  info->conds = NULL;
  info->entry = NULL;

  if (optimize && !early)
    {
      calculate_dominance_info (CDI_DOMINATORS);
      loop_optimizer_init (LOOPS_NORMAL | LOOPS_HAVE_RECORDED_EXITS);

      if (ipa_node_params_vector.exists ())
	{
	  parms_info = IPA_NODE_REF (node);
	  nonconstant_names.safe_grow_cleared
	    (SSANAMES (my_function)->length ());
	}
    }

  if (dump_file)
    fprintf (dump_file, "\nAnalyzing function body size: %s\n",
	     node->name ());

  /* When we run into maximal number of entries, we assign everything to the
     constant truth case.  Be sure to have it in list. */
  bb_predicate = true_predicate ();
  account_size_time (info, 0, 0, &bb_predicate);

  bb_predicate = not_inlined_predicate ();
  account_size_time (info, 2 * INLINE_SIZE_SCALE, 0, &bb_predicate);

  gcc_assert (my_function && my_function->cfg);
  if (parms_info)
    compute_bb_predicates (node, parms_info, info);
  gcc_assert (cfun == my_function);
  order = XNEWVEC (int, n_basic_blocks_for_fn (cfun));
  nblocks = pre_and_rev_post_order_compute (NULL, order, false);
  for (n = 0; n < nblocks; n++)
    {
      bb = BASIC_BLOCK_FOR_FN (cfun, order[n]);
      freq = compute_call_stmt_bb_frequency (node->decl, bb);
      if (clobber_only_eh_bb_p (bb))
	{
	  if (dump_file && (dump_flags & TDF_DETAILS))
	    fprintf (dump_file, "\n Ignoring BB %i;"
		     " it will be optimized away by cleanup_clobbers\n",
		     bb->index);
	  continue;
	}

      /* TODO: Obviously predicates can be propagated down across CFG.  */
      if (parms_info)
	{
	  if (bb->aux)
	    bb_predicate = *(struct predicate *) bb->aux;
	  else
	    bb_predicate = false_predicate ();
	}
      else
	bb_predicate = true_predicate ();

      if (dump_file && (dump_flags & TDF_DETAILS))
	{
	  fprintf (dump_file, "\n BB %i predicate:", bb->index);
	  dump_predicate (dump_file, info->conds, &bb_predicate);
	}

      if (parms_info && nonconstant_names.exists ())
	{
	  struct predicate phi_predicate;
	  bool first_phi = true;

	  for (bsi = gsi_start_phis (bb); !gsi_end_p (bsi); gsi_next (&bsi))
	    {
	      if (first_phi
		  && !phi_result_unknown_predicate (parms_info, info, bb,
						    &phi_predicate,
						    nonconstant_names))
		break;
	      first_phi = false;
	      if (dump_file && (dump_flags & TDF_DETAILS))
		{
		  fprintf (dump_file, "  ");
		  print_gimple_stmt (dump_file, gsi_stmt (bsi), 0, 0);
		}
	      predicate_for_phi_result (info, gsi_stmt (bsi), &phi_predicate,
					nonconstant_names);
	    }
	}

      fix_builtin_expect_stmt = find_foldable_builtin_expect (bb);

      for (bsi = gsi_start_bb (bb); !gsi_end_p (bsi); gsi_next (&bsi))
	{
	  gimple stmt = gsi_stmt (bsi);
	  int this_size = estimate_num_insns (stmt, &eni_size_weights);
	  int this_time = estimate_num_insns (stmt, &eni_time_weights);
	  int prob;
	  struct predicate will_be_nonconstant;

          /* This relation stmt should be folded after we remove
             buildin_expect call. Adjust the cost here.  */
	  if (stmt == fix_builtin_expect_stmt)
            {
              this_size--;
              this_time--;
            }

	  if (dump_file && (dump_flags & TDF_DETAILS))
	    {
	      fprintf (dump_file, "  ");
	      print_gimple_stmt (dump_file, stmt, 0, 0);
	      fprintf (dump_file, "\t\tfreq:%3.2f size:%3i time:%3i\n",
		       ((double) freq) / CGRAPH_FREQ_BASE, this_size,
		       this_time);
	    }

	  if (gimple_assign_load_p (stmt) && nonconstant_names.exists ())
	    {
	      struct predicate this_array_index;
	      this_array_index =
		array_index_predicate (info, nonconstant_names,
				       gimple_assign_rhs1 (stmt));
	      if (!false_predicate_p (&this_array_index))
		array_index =
		  and_predicates (info->conds, &array_index,
				  &this_array_index);
	    }
	  if (gimple_store_p (stmt) && nonconstant_names.exists ())
	    {
	      struct predicate this_array_index;
	      this_array_index =
		array_index_predicate (info, nonconstant_names,
				       gimple_get_lhs (stmt));
	      if (!false_predicate_p (&this_array_index))
		array_index =
		  and_predicates (info->conds, &array_index,
				  &this_array_index);
	    }


	  if (is_gimple_call (stmt)
	      && !gimple_call_internal_p (stmt))
	    {
	      struct cgraph_edge *edge = cgraph_edge (node, stmt);
	      struct inline_edge_summary *es = inline_edge_summary (edge);

	      /* Special case: results of BUILT_IN_CONSTANT_P will be always
	         resolved as constant.  We however don't want to optimize
	         out the cgraph edges.  */
	      if (nonconstant_names.exists ()
		  && gimple_call_builtin_p (stmt, BUILT_IN_CONSTANT_P)
		  && gimple_call_lhs (stmt)
		  && TREE_CODE (gimple_call_lhs (stmt)) == SSA_NAME)
		{
		  struct predicate false_p = false_predicate ();
		  nonconstant_names[SSA_NAME_VERSION (gimple_call_lhs (stmt))]
		    = false_p;
		}
	      if (ipa_node_params_vector.exists ())
		{
		  int count = gimple_call_num_args (stmt);
		  int i;

		  if (count)
		    es->param.safe_grow_cleared (count);
		  for (i = 0; i < count; i++)
		    {
		      int prob = param_change_prob (stmt, i);
		      gcc_assert (prob >= 0 && prob <= REG_BR_PROB_BASE);
		      es->param[i].change_prob = prob;
		    }
		}

	      es->call_stmt_size = this_size;
	      es->call_stmt_time = this_time;
	      es->loop_depth = bb_loop_depth (bb);
	      edge_set_predicate (edge, &bb_predicate);
	    }

	  /* TODO: When conditional jump or swithc is known to be constant, but
	     we did not translate it into the predicates, we really can account
	     just maximum of the possible paths.  */
	  if (parms_info)
	    will_be_nonconstant
	      = will_be_nonconstant_predicate (parms_info, info,
					       stmt, nonconstant_names);
	  if (this_time || this_size)
	    {
	      struct predicate p;

	      this_time *= freq;

	      prob = eliminated_by_inlining_prob (stmt);
	      if (prob == 1 && dump_file && (dump_flags & TDF_DETAILS))
		fprintf (dump_file,
			 "\t\t50%% will be eliminated by inlining\n");
	      if (prob == 2 && dump_file && (dump_flags & TDF_DETAILS))
		fprintf (dump_file, "\t\tWill be eliminated by inlining\n");

	      if (parms_info)
		p = and_predicates (info->conds, &bb_predicate,
				    &will_be_nonconstant);
	      else
		p = true_predicate ();

	      if (!false_predicate_p (&p))
		{
		  time += this_time;
		  size += this_size;
		  if (time > MAX_TIME * INLINE_TIME_SCALE)
		    time = MAX_TIME * INLINE_TIME_SCALE;
		}

	      /* We account everything but the calls.  Calls have their own
	         size/time info attached to cgraph edges.  This is necessary
	         in order to make the cost disappear after inlining.  */
	      if (!is_gimple_call (stmt))
		{
		  if (prob)
		    {
		      struct predicate ip = not_inlined_predicate ();
		      ip = and_predicates (info->conds, &ip, &p);
		      account_size_time (info, this_size * prob,
					 this_time * prob, &ip);
		    }
		  if (prob != 2)
		    account_size_time (info, this_size * (2 - prob),
				       this_time * (2 - prob), &p);
		}

	      gcc_assert (time >= 0);
	      gcc_assert (size >= 0);
	    }
	}
    }
  set_hint_predicate (&inline_summary (node)->array_index, array_index);
  time = (time + CGRAPH_FREQ_BASE / 2) / CGRAPH_FREQ_BASE;
  if (time > MAX_TIME)
    time = MAX_TIME;
  free (order);

  if (!early && nonconstant_names.exists ())
    {
      struct loop *loop;
      predicate loop_iterations = true_predicate ();
      predicate loop_stride = true_predicate ();

      if (dump_file && (dump_flags & TDF_DETAILS))
	flow_loops_dump (dump_file, NULL, 0);
      scev_initialize ();
      FOR_EACH_LOOP (loop, 0)
	{
	  vec<edge> exits;
	  edge ex;
	  unsigned int j, i;
	  struct tree_niter_desc niter_desc;
	  basic_block *body = get_loop_body (loop);
	  bb_predicate = *(struct predicate *) loop->header->aux;

	  exits = get_loop_exit_edges (loop);
	  FOR_EACH_VEC_ELT (exits, j, ex)
	    if (number_of_iterations_exit (loop, ex, &niter_desc, false)
		&& !is_gimple_min_invariant (niter_desc.niter))
	    {
	      predicate will_be_nonconstant
		= will_be_nonconstant_expr_predicate (parms_info, info,
						      niter_desc.niter,
						      nonconstant_names);
	      if (!true_predicate_p (&will_be_nonconstant))
		will_be_nonconstant = and_predicates (info->conds,
						      &bb_predicate,
						      &will_be_nonconstant);
	      if (!true_predicate_p (&will_be_nonconstant)
		  && !false_predicate_p (&will_be_nonconstant))
		/* This is slightly inprecise.  We may want to represent each
		   loop with independent predicate.  */
		loop_iterations =
		  and_predicates (info->conds, &loop_iterations,
				  &will_be_nonconstant);
	    }
	  exits.release ();

	  for (i = 0; i < loop->num_nodes; i++)
	    {
	      gimple_stmt_iterator gsi;
	      bb_predicate = *(struct predicate *) body[i]->aux;
	      for (gsi = gsi_start_bb (body[i]); !gsi_end_p (gsi);
		   gsi_next (&gsi))
		{
		  gimple stmt = gsi_stmt (gsi);
		  affine_iv iv;
		  ssa_op_iter iter;
		  tree use;

		  FOR_EACH_SSA_TREE_OPERAND (use, stmt, iter, SSA_OP_USE)
		  {
		    predicate will_be_nonconstant;

		    if (!simple_iv
			(loop, loop_containing_stmt (stmt), use, &iv, true)
			|| is_gimple_min_invariant (iv.step))
		      continue;
		    will_be_nonconstant
		      = will_be_nonconstant_expr_predicate (parms_info, info,
							    iv.step,
							    nonconstant_names);
		    if (!true_predicate_p (&will_be_nonconstant))
		      will_be_nonconstant
			 = and_predicates (info->conds,
					   &bb_predicate,
					   &will_be_nonconstant);
		    if (!true_predicate_p (&will_be_nonconstant)
			&& !false_predicate_p (&will_be_nonconstant))
		      /* This is slightly inprecise.  We may want to represent
			 each loop with independent predicate.  */
		      loop_stride =
			and_predicates (info->conds, &loop_stride,
					&will_be_nonconstant);
		  }
		}
	    }
	  free (body);
	}
      set_hint_predicate (&inline_summary (node)->loop_iterations,
			  loop_iterations);
      set_hint_predicate (&inline_summary (node)->loop_stride, loop_stride);
      scev_finalize ();
    }
  FOR_ALL_BB_FN (bb, my_function)
    {
      edge e;
      edge_iterator ei;

      if (bb->aux)
	pool_free (edge_predicate_pool, bb->aux);
      bb->aux = NULL;
      FOR_EACH_EDGE (e, ei, bb->succs)
	{
	  if (e->aux)
	    pool_free (edge_predicate_pool, e->aux);
	  e->aux = NULL;
	}
    }
  inline_summary (node)->self_time = time;
  inline_summary (node)->self_size = size;
  nonconstant_names.release ();
  if (optimize && !early)
    {
      loop_optimizer_finalize ();
      free_dominance_info (CDI_DOMINATORS);
    }
  if (dump_file)
    {
      fprintf (dump_file, "\n");
      dump_inline_summary (dump_file, node);
    }
}


/* Compute parameters of functions used by inliner.
   EARLY is true when we compute parameters for the early inliner  */

void
compute_inline_parameters (struct cgraph_node *node, bool early)
{
  HOST_WIDE_INT self_stack_size;
  struct cgraph_edge *e;
  struct inline_summary *info;

  gcc_assert (!node->global.inlined_to);

  inline_summary_alloc ();

  info = inline_summary (node);
  reset_inline_summary (node);

  /* FIXME: Thunks are inlinable, but tree-inline don't know how to do that.
     Once this happen, we will need to more curefully predict call
     statement size.  */
  if (node->thunk.thunk_p)
    {
      struct inline_edge_summary *es = inline_edge_summary (node->callees);
      struct predicate t = true_predicate ();

      info->inlinable = 0;
      node->callees->call_stmt_cannot_inline_p = true;
      node->local.can_change_signature = false;
      es->call_stmt_time = 1;
      es->call_stmt_size = 1;
      account_size_time (info, 0, 0, &t);
      return;
    }

  /* Even is_gimple_min_invariant rely on current_function_decl.  */
  push_cfun (DECL_STRUCT_FUNCTION (node->decl));

  /* Estimate the stack size for the function if we're optimizing.  */
  self_stack_size = optimize ? estimated_stack_frame_size (node) : 0;
  info->estimated_self_stack_size = self_stack_size;
  info->estimated_stack_size = self_stack_size;
  info->stack_frame_offset = 0;

  /* Can this function be inlined at all?  */
  if (!optimize && !lookup_attribute ("always_inline",
				      DECL_ATTRIBUTES (node->decl)))
    info->inlinable = false;
  else
    info->inlinable = tree_inlinable_function_p (node->decl);

  /* Type attributes can use parameter indices to describe them.  */
  if (TYPE_ATTRIBUTES (TREE_TYPE (node->decl)))
    node->local.can_change_signature = false;
  else
    {
      /* Otherwise, inlinable functions always can change signature.  */
      if (info->inlinable)
	node->local.can_change_signature = true;
      else
	{
	  /* Functions calling builtin_apply can not change signature.  */
	  for (e = node->callees; e; e = e->next_callee)
	    {
	      tree cdecl = e->callee->decl;
	      if (DECL_BUILT_IN (cdecl)
		  && DECL_BUILT_IN_CLASS (cdecl) == BUILT_IN_NORMAL
		  && (DECL_FUNCTION_CODE (cdecl) == BUILT_IN_APPLY_ARGS
		      || DECL_FUNCTION_CODE (cdecl) == BUILT_IN_VA_START))
		break;
	    }
	  node->local.can_change_signature = !e;
	}
    }
  estimate_function_body_sizes (node, early);

  for (e = node->callees; e; e = e->next_callee)
    if (symtab_comdat_local_p (e->callee))
      break;
  node->calls_comdat_local = (e != NULL);

  /* Inlining characteristics are maintained by the cgraph_mark_inline.  */
  info->time = info->self_time;
  info->size = info->self_size;
  info->stack_frame_offset = 0;
  info->estimated_stack_size = info->estimated_self_stack_size;
#ifdef ENABLE_CHECKING
  inline_update_overall_summary (node);
  gcc_assert (info->time == info->self_time && info->size == info->self_size);
#endif

  pop_cfun ();
}


/* Compute parameters of functions used by inliner using
   current_function_decl.  */

static unsigned int
compute_inline_parameters_for_current (void)
{
  compute_inline_parameters (cgraph_get_node (current_function_decl), true);
  return 0;
}

namespace {

const pass_data pass_data_inline_parameters =
{
  GIMPLE_PASS, /* type */
  "inline_param", /* name */
  OPTGROUP_INLINE, /* optinfo_flags */
  true, /* has_execute */
  TV_INLINE_PARAMETERS, /* tv_id */
  0, /* properties_required */
  0, /* properties_provided */
  0, /* properties_destroyed */
  0, /* todo_flags_start */
  0, /* todo_flags_finish */
};

class pass_inline_parameters : public gimple_opt_pass
{
public:
  pass_inline_parameters (gcc::context *ctxt)
    : gimple_opt_pass (pass_data_inline_parameters, ctxt)
  {}

  /* opt_pass methods: */
  opt_pass * clone () { return new pass_inline_parameters (m_ctxt); }
  virtual unsigned int execute (function *)
    {
      return compute_inline_parameters_for_current ();
    }

}; // class pass_inline_parameters

} // anon namespace

gimple_opt_pass *
make_pass_inline_parameters (gcc::context *ctxt)
{
  return new pass_inline_parameters (ctxt);
}


/* Estimate benefit devirtualizing indirect edge IE, provided KNOWN_VALS and
   KNOWN_BINFOS.  */

static bool
estimate_edge_devirt_benefit (struct cgraph_edge *ie,
			      int *size, int *time,
			      vec<tree> known_vals,
			      vec<tree> known_binfos,
			      vec<ipa_agg_jump_function_p> known_aggs)
{
  tree target;
  struct cgraph_node *callee;
  struct inline_summary *isummary;

  if (!known_vals.exists () && !known_binfos.exists ())
    return false;
  if (!flag_indirect_inlining)
    return false;

  target = ipa_get_indirect_edge_target (ie, known_vals, known_binfos,
					 known_aggs);
  if (!target)
    return false;

  /* Account for difference in cost between indirect and direct calls.  */
  *size -= (eni_size_weights.indirect_call_cost - eni_size_weights.call_cost);
  *time -= (eni_time_weights.indirect_call_cost - eni_time_weights.call_cost);
  gcc_checking_assert (*time >= 0);
  gcc_checking_assert (*size >= 0);

  callee = cgraph_get_node (target);
  if (!callee || !callee->definition)
    return false;
  isummary = inline_summary (callee);
  return isummary->inlinable;
}

/* Increase SIZE, MIN_SIZE (if non-NULL) and TIME for size and time needed to
   handle edge E with probability PROB.
   Set HINTS if edge may be devirtualized.
   KNOWN_VALS, KNOWN_AGGS and KNOWN_BINFOS describe context of the call
   site.  */

static inline void
estimate_edge_size_and_time (struct cgraph_edge *e, int *size, int *min_size,
			     int *time,
			     int prob,
			     vec<tree> known_vals,
			     vec<tree> known_binfos,
			     vec<ipa_agg_jump_function_p> known_aggs,
			     inline_hints *hints)
{
  struct inline_edge_summary *es = inline_edge_summary (e);
  int call_size = es->call_stmt_size;
  int call_time = es->call_stmt_time;
  int cur_size;
  if (!e->callee
      && estimate_edge_devirt_benefit (e, &call_size, &call_time,
				       known_vals, known_binfos, known_aggs)
      && hints && cgraph_maybe_hot_edge_p (e))
    *hints |= INLINE_HINT_indirect_call;
  cur_size = call_size * INLINE_SIZE_SCALE;
  *size += cur_size;
  if (min_size)
    *min_size += cur_size;
  *time += apply_probability ((gcov_type) call_time, prob)
    * e->frequency * (INLINE_TIME_SCALE / CGRAPH_FREQ_BASE);
  if (*time > MAX_TIME * INLINE_TIME_SCALE)
    *time = MAX_TIME * INLINE_TIME_SCALE;
}



/* Increase SIZE, MIN_SIZE and TIME for size and time needed to handle all
   calls in NODE.
   POSSIBLE_TRUTHS, KNOWN_VALS, KNOWN_AGGS and KNOWN_BINFOS describe context of
   the call site.  */

static void
estimate_calls_size_and_time (struct cgraph_node *node, int *size,
			      int *min_size, int *time,
			      inline_hints *hints,
			      clause_t possible_truths,
			      vec<tree> known_vals,
			      vec<tree> known_binfos,
			      vec<ipa_agg_jump_function_p> known_aggs)
{
  struct cgraph_edge *e;
  for (e = node->callees; e; e = e->next_callee)
    {
      struct inline_edge_summary *es = inline_edge_summary (e);
      if (!es->predicate
	  || evaluate_predicate (es->predicate, possible_truths))
	{
	  if (e->inline_failed)
	    {
	      /* Predicates of calls shall not use NOT_CHANGED codes,
	         sowe do not need to compute probabilities.  */
	      estimate_edge_size_and_time (e, size,
					   es->predicate ? NULL : min_size,
					   time, REG_BR_PROB_BASE,
					   known_vals, known_binfos,
					   known_aggs, hints);
	    }
	  else
	    estimate_calls_size_and_time (e->callee, size, min_size, time,
					  hints,
					  possible_truths,
					  known_vals, known_binfos,
					  known_aggs);
	}
    }
  for (e = node->indirect_calls; e; e = e->next_callee)
    {
      struct inline_edge_summary *es = inline_edge_summary (e);
      if (!es->predicate
	  || evaluate_predicate (es->predicate, possible_truths))
	estimate_edge_size_and_time (e, size,
				     es->predicate ? NULL : min_size,
				     time, REG_BR_PROB_BASE,
				     known_vals, known_binfos, known_aggs,
				     hints);
    }
}


/* Estimate size and time needed to execute NODE assuming
   POSSIBLE_TRUTHS clause, and KNOWN_VALS, KNOWN_AGGS and KNOWN_BINFOS
   information about NODE's arguments.  If non-NULL use also probability
   information present in INLINE_PARAM_SUMMARY vector.
   Additionally detemine hints determined by the context.  Finally compute
   minimal size needed for the call that is independent on the call context and
   can be used for fast estimates.  Return the values in RET_SIZE,
   RET_MIN_SIZE, RET_TIME and RET_HINTS.  */

static void
estimate_node_size_and_time (struct cgraph_node *node,
			     clause_t possible_truths,
			     vec<tree> known_vals,
			     vec<tree> known_binfos,
			     vec<ipa_agg_jump_function_p> known_aggs,
			     int *ret_size, int *ret_min_size, int *ret_time,
			     inline_hints *ret_hints,
			     vec<inline_param_summary>
			     inline_param_summary)
{
  struct inline_summary *info = inline_summary (node);
  size_time_entry *e;
  int size = 0;
  int time = 0;
  int min_size = 0;
  inline_hints hints = 0;
  int i;

  if (dump_file && (dump_flags & TDF_DETAILS))
    {
      bool found = false;
      fprintf (dump_file, "   Estimating body: %s/%i\n"
	       "   Known to be false: ", node->name (),
	       node->order);

      for (i = predicate_not_inlined_condition;
	   i < (predicate_first_dynamic_condition
		+ (int) vec_safe_length (info->conds)); i++)
	if (!(possible_truths & (1 << i)))
	  {
	    if (found)
	      fprintf (dump_file, ", ");
	    found = true;
	    dump_condition (dump_file, info->conds, i);
	  }
    }

  for (i = 0; vec_safe_iterate (info->entry, i, &e); i++)
    if (evaluate_predicate (&e->predicate, possible_truths))
      {
	size += e->size;
	gcc_checking_assert (e->time >= 0);
	gcc_checking_assert (time >= 0);
	if (!inline_param_summary.exists ())
	  time += e->time;
	else
	  {
	    int prob = predicate_probability (info->conds,
					      &e->predicate,
					      possible_truths,
					      inline_param_summary);
	    gcc_checking_assert (prob >= 0);
	    gcc_checking_assert (prob <= REG_BR_PROB_BASE);
	    time += apply_probability ((gcov_type) e->time, prob);
	  }
	if (time > MAX_TIME * INLINE_TIME_SCALE)
	  time = MAX_TIME * INLINE_TIME_SCALE;
	gcc_checking_assert (time >= 0);

      }
  gcc_checking_assert (true_predicate_p (&(*info->entry)[0].predicate));
  min_size = (*info->entry)[0].size;
  gcc_checking_assert (size >= 0);
  gcc_checking_assert (time >= 0);

  if (info->loop_iterations
      && !evaluate_predicate (info->loop_iterations, possible_truths))
    hints |= INLINE_HINT_loop_iterations;
  if (info->loop_stride
      && !evaluate_predicate (info->loop_stride, possible_truths))
    hints |= INLINE_HINT_loop_stride;
  if (info->array_index
      && !evaluate_predicate (info->array_index, possible_truths))
    hints |= INLINE_HINT_array_index;
  if (info->scc_no)
    hints |= INLINE_HINT_in_scc;
  if (DECL_DECLARED_INLINE_P (node->decl))
    hints |= INLINE_HINT_declared_inline;

  estimate_calls_size_and_time (node, &size, &min_size, &time, &hints, possible_truths,
				known_vals, known_binfos, known_aggs);
  gcc_checking_assert (size >= 0);
  gcc_checking_assert (time >= 0);
  time = RDIV (time, INLINE_TIME_SCALE);
  size = RDIV (size, INLINE_SIZE_SCALE);
  min_size = RDIV (min_size, INLINE_SIZE_SCALE);

  if (dump_file && (dump_flags & TDF_DETAILS))
    fprintf (dump_file, "\n   size:%i time:%i\n", (int) size, (int) time);
  if (ret_time)
    *ret_time = time;
  if (ret_size)
    *ret_size = size;
  if (ret_min_size)
    *ret_min_size = min_size;
  if (ret_hints)
    *ret_hints = hints;
  return;
}


/* Estimate size and time needed to execute callee of EDGE assuming that
   parameters known to be constant at caller of EDGE are propagated.
   KNOWN_VALS and KNOWN_BINFOS are vectors of assumed known constant values
   and types for parameters.  */

void
estimate_ipcp_clone_size_and_time (struct cgraph_node *node,
				   vec<tree> known_vals,
				   vec<tree> known_binfos,
				   vec<ipa_agg_jump_function_p> known_aggs,
				   int *ret_size, int *ret_time,
				   inline_hints *hints)
{
  clause_t clause;

  clause = evaluate_conditions_for_known_args (node, false, known_vals,
					       known_aggs);
  estimate_node_size_and_time (node, clause, known_vals, known_binfos,
			       known_aggs, ret_size, NULL, ret_time, hints, vNULL);
}

/* Translate all conditions from callee representation into caller
   representation and symbolically evaluate predicate P into new predicate.

   INFO is inline_summary of function we are adding predicate into, CALLEE_INFO
   is summary of function predicate P is from. OPERAND_MAP is array giving
   callee formal IDs the caller formal IDs. POSSSIBLE_TRUTHS is clausule of all
   callee conditions that may be true in caller context.  TOPLEV_PREDICATE is
   predicate under which callee is executed.  OFFSET_MAP is an array of of
   offsets that need to be added to conditions, negative offset means that
   conditions relying on values passed by reference have to be discarded
   because they might not be preserved (and should be considered offset zero
   for other purposes).  */

static struct predicate
remap_predicate (struct inline_summary *info,
		 struct inline_summary *callee_info,
		 struct predicate *p,
		 vec<int> operand_map,
		 vec<int> offset_map,
		 clause_t possible_truths, struct predicate *toplev_predicate)
{
  int i;
  struct predicate out = true_predicate ();

  /* True predicate is easy.  */
  if (true_predicate_p (p))
    return *toplev_predicate;
  for (i = 0; p->clause[i]; i++)
    {
      clause_t clause = p->clause[i];
      int cond;
      struct predicate clause_predicate = false_predicate ();

      gcc_assert (i < MAX_CLAUSES);

      for (cond = 0; cond < NUM_CONDITIONS; cond++)
	/* Do we have condition we can't disprove?   */
	if (clause & possible_truths & (1 << cond))
	  {
	    struct predicate cond_predicate;
	    /* Work out if the condition can translate to predicate in the
	       inlined function.  */
	    if (cond >= predicate_first_dynamic_condition)
	      {
		struct condition *c;

		c = &(*callee_info->conds)[cond
					   -
					   predicate_first_dynamic_condition];
		/* See if we can remap condition operand to caller's operand.
		   Otherwise give up.  */
		if (!operand_map.exists ()
		    || (int) operand_map.length () <= c->operand_num
		    || operand_map[c->operand_num] == -1
		    /* TODO: For non-aggregate conditions, adding an offset is
		       basically an arithmetic jump function processing which
		       we should support in future.  */
		    || ((!c->agg_contents || !c->by_ref)
			&& offset_map[c->operand_num] > 0)
		    || (c->agg_contents && c->by_ref
			&& offset_map[c->operand_num] < 0))
		  cond_predicate = true_predicate ();
		else
		  {
		    struct agg_position_info ap;
		    HOST_WIDE_INT offset_delta = offset_map[c->operand_num];
		    if (offset_delta < 0)
		      {
			gcc_checking_assert (!c->agg_contents || !c->by_ref);
			offset_delta = 0;
		      }
		    gcc_assert (!c->agg_contents
				|| c->by_ref || offset_delta == 0);
		    ap.offset = c->offset + offset_delta;
		    ap.agg_contents = c->agg_contents;
		    ap.by_ref = c->by_ref;
		    cond_predicate = add_condition (info,
						    operand_map[c->operand_num],
						    &ap, c->code, c->val);
		  }
	      }
	    /* Fixed conditions remains same, construct single
	       condition predicate.  */
	    else
	      {
		cond_predicate.clause[0] = 1 << cond;
		cond_predicate.clause[1] = 0;
	      }
	    clause_predicate = or_predicates (info->conds, &clause_predicate,
					      &cond_predicate);
	  }
      out = and_predicates (info->conds, &out, &clause_predicate);
    }
  return and_predicates (info->conds, &out, toplev_predicate);
}


/* Update summary information of inline clones after inlining.
   Compute peak stack usage.  */

static void
inline_update_callee_summaries (struct cgraph_node *node, int depth)
{
  struct cgraph_edge *e;
  struct inline_summary *callee_info = inline_summary (node);
  struct inline_summary *caller_info = inline_summary (node->callers->caller);
  HOST_WIDE_INT peak;

  callee_info->stack_frame_offset
    = caller_info->stack_frame_offset
    + caller_info->estimated_self_stack_size;
  peak = callee_info->stack_frame_offset
    + callee_info->estimated_self_stack_size;
  if (inline_summary (node->global.inlined_to)->estimated_stack_size < peak)
      inline_summary (node->global.inlined_to)->estimated_stack_size = peak;
  ipa_propagate_frequency (node);
  for (e = node->callees; e; e = e->next_callee)
    {
      if (!e->inline_failed)
	inline_update_callee_summaries (e->callee, depth);
      inline_edge_summary (e)->loop_depth += depth;
    }
  for (e = node->indirect_calls; e; e = e->next_callee)
    inline_edge_summary (e)->loop_depth += depth;
}

/* Update change_prob of EDGE after INLINED_EDGE has been inlined.
   When functoin A is inlined in B and A calls C with parameter that
   changes with probability PROB1 and C is known to be passthroug
   of argument if B that change with probability PROB2, the probability
   of change is now PROB1*PROB2.  */

static void
remap_edge_change_prob (struct cgraph_edge *inlined_edge,
			struct cgraph_edge *edge)
{
  if (ipa_node_params_vector.exists ())
    {
      int i;
      struct ipa_edge_args *args = IPA_EDGE_REF (edge);
      struct inline_edge_summary *es = inline_edge_summary (edge);
      struct inline_edge_summary *inlined_es
	= inline_edge_summary (inlined_edge);

      for (i = 0; i < ipa_get_cs_argument_count (args); i++)
	{
	  struct ipa_jump_func *jfunc = ipa_get_ith_jump_func (args, i);
	  if (jfunc->type == IPA_JF_PASS_THROUGH
	      && (ipa_get_jf_pass_through_formal_id (jfunc)
		  < (int) inlined_es->param.length ()))
	    {
	      int jf_formal_id = ipa_get_jf_pass_through_formal_id (jfunc);
	      int prob1 = es->param[i].change_prob;
	      int prob2 = inlined_es->param[jf_formal_id].change_prob;
	      int prob = combine_probabilities (prob1, prob2);

	      if (prob1 && prob2 && !prob)
		prob = 1;

	      es->param[i].change_prob = prob;
	    }
	}
    }
}

/* Update edge summaries of NODE after INLINED_EDGE has been inlined.

   Remap predicates of callees of NODE.  Rest of arguments match
   remap_predicate.

   Also update change probabilities.  */

static void
remap_edge_summaries (struct cgraph_edge *inlined_edge,
		      struct cgraph_node *node,
		      struct inline_summary *info,
		      struct inline_summary *callee_info,
		      vec<int> operand_map,
		      vec<int> offset_map,
		      clause_t possible_truths,
		      struct predicate *toplev_predicate)
{
  struct cgraph_edge *e;
  for (e = node->callees; e; e = e->next_callee)
    {
      struct inline_edge_summary *es = inline_edge_summary (e);
      struct predicate p;

      if (e->inline_failed)
	{
	  remap_edge_change_prob (inlined_edge, e);

	  if (es->predicate)
	    {
	      p = remap_predicate (info, callee_info,
				   es->predicate, operand_map, offset_map,
				   possible_truths, toplev_predicate);
	      edge_set_predicate (e, &p);
	      /* TODO: We should remove the edge for code that will be
	         optimized out, but we need to keep verifiers and tree-inline
	         happy.  Make it cold for now.  */
	      if (false_predicate_p (&p))
		{
		  e->count = 0;
		  e->frequency = 0;
		}
	    }
	  else
	    edge_set_predicate (e, toplev_predicate);
	}
      else
	remap_edge_summaries (inlined_edge, e->callee, info, callee_info,
			      operand_map, offset_map, possible_truths,
			      toplev_predicate);
    }
  for (e = node->indirect_calls; e; e = e->next_callee)
    {
      struct inline_edge_summary *es = inline_edge_summary (e);
      struct predicate p;

      remap_edge_change_prob (inlined_edge, e);
      if (es->predicate)
	{
	  p = remap_predicate (info, callee_info,
			       es->predicate, operand_map, offset_map,
			       possible_truths, toplev_predicate);
	  edge_set_predicate (e, &p);
	  /* TODO: We should remove the edge for code that will be optimized
	     out, but we need to keep verifiers and tree-inline happy.
	     Make it cold for now.  */
	  if (false_predicate_p (&p))
	    {
	      e->count = 0;
	      e->frequency = 0;
	    }
	}
      else
	edge_set_predicate (e, toplev_predicate);
    }
}

/* Same as remap_predicate, but set result into hint *HINT.  */

static void
remap_hint_predicate (struct inline_summary *info,
		      struct inline_summary *callee_info,
		      struct predicate **hint,
		      vec<int> operand_map,
		      vec<int> offset_map,
		      clause_t possible_truths,
		      struct predicate *toplev_predicate)
{
  predicate p;

  if (!*hint)
    return;
  p = remap_predicate (info, callee_info,
		       *hint,
		       operand_map, offset_map,
		       possible_truths, toplev_predicate);
  if (!false_predicate_p (&p) && !true_predicate_p (&p))
    {
      if (!*hint)
	set_hint_predicate (hint, p);
      else
	**hint = and_predicates (info->conds, *hint, &p);
    }
}

/* We inlined EDGE.  Update summary of the function we inlined into.  */

void
inline_merge_summary (struct cgraph_edge *edge)
{
  struct inline_summary *callee_info = inline_summary (edge->callee);
  struct cgraph_node *to = (edge->caller->global.inlined_to
			    ? edge->caller->global.inlined_to : edge->caller);
  struct inline_summary *info = inline_summary (to);
  clause_t clause = 0;		/* not_inline is known to be false.  */
  size_time_entry *e;
  vec<int> operand_map = vNULL;
  vec<int> offset_map = vNULL;
  int i;
  struct predicate toplev_predicate;
  struct predicate true_p = true_predicate ();
  struct inline_edge_summary *es = inline_edge_summary (edge);

  if (es->predicate)
    toplev_predicate = *es->predicate;
  else
    toplev_predicate = true_predicate ();

  if (ipa_node_params_vector.exists () && callee_info->conds)
    {
      struct ipa_edge_args *args = IPA_EDGE_REF (edge);
      int count = ipa_get_cs_argument_count (args);
      int i;

      evaluate_properties_for_edge (edge, true, &clause, NULL, NULL, NULL);
      if (count)
	{
	  operand_map.safe_grow_cleared (count);
	  offset_map.safe_grow_cleared (count);
	}
      for (i = 0; i < count; i++)
	{
	  struct ipa_jump_func *jfunc = ipa_get_ith_jump_func (args, i);
	  int map = -1;

	  /* TODO: handle non-NOPs when merging.  */
	  if (jfunc->type == IPA_JF_PASS_THROUGH)
	    {
	      if (ipa_get_jf_pass_through_operation (jfunc) == NOP_EXPR)
		map = ipa_get_jf_pass_through_formal_id (jfunc);
	      if (!ipa_get_jf_pass_through_agg_preserved (jfunc))
		offset_map[i] = -1;
	    }
	  else if (jfunc->type == IPA_JF_ANCESTOR)
	    {
	      HOST_WIDE_INT offset = ipa_get_jf_ancestor_offset (jfunc);
	      if (offset >= 0 && offset < INT_MAX)
		{
		  map = ipa_get_jf_ancestor_formal_id (jfunc);
		  if (!ipa_get_jf_ancestor_agg_preserved (jfunc))
		    offset = -1;
		  offset_map[i] = offset;
		}
	    }
	  operand_map[i] = map;
	  gcc_assert (map < ipa_get_param_count (IPA_NODE_REF (to)));
	}
    }
  for (i = 0; vec_safe_iterate (callee_info->entry, i, &e); i++)
    {
      struct predicate p = remap_predicate (info, callee_info,
					    &e->predicate, operand_map,
					    offset_map, clause,
					    &toplev_predicate);
      if (!false_predicate_p (&p))
	{
	  gcov_type add_time = ((gcov_type) e->time * edge->frequency
				+ CGRAPH_FREQ_BASE / 2) / CGRAPH_FREQ_BASE;
	  int prob = predicate_probability (callee_info->conds,
					    &e->predicate,
					    clause, es->param);
	  add_time = apply_probability ((gcov_type) add_time, prob);
	  if (add_time > MAX_TIME * INLINE_TIME_SCALE)
	    add_time = MAX_TIME * INLINE_TIME_SCALE;
	  if (prob != REG_BR_PROB_BASE
	      && dump_file && (dump_flags & TDF_DETAILS))
	    {
	      fprintf (dump_file, "\t\tScaling time by probability:%f\n",
		       (double) prob / REG_BR_PROB_BASE);
	    }
	  account_size_time (info, e->size, add_time, &p);
	}
    }
  remap_edge_summaries (edge, edge->callee, info, callee_info, operand_map,
			offset_map, clause, &toplev_predicate);
  remap_hint_predicate (info, callee_info,
			&callee_info->loop_iterations,
			operand_map, offset_map, clause, &toplev_predicate);
  remap_hint_predicate (info, callee_info,
			&callee_info->loop_stride,
			operand_map, offset_map, clause, &toplev_predicate);
  remap_hint_predicate (info, callee_info,
			&callee_info->array_index,
			operand_map, offset_map, clause, &toplev_predicate);

  inline_update_callee_summaries (edge->callee,
				  inline_edge_summary (edge)->loop_depth);

  /* We do not maintain predicates of inlined edges, free it.  */
  edge_set_predicate (edge, &true_p);
  /* Similarly remove param summaries.  */
  es->param.release ();
  operand_map.release ();
  offset_map.release ();
}

/* For performance reasons inline_merge_summary is not updating overall size
   and time.  Recompute it.  */

void
inline_update_overall_summary (struct cgraph_node *node)
{
  struct inline_summary *info = inline_summary (node);
  size_time_entry *e;
  int i;

  info->size = 0;
  info->time = 0;
  for (i = 0; vec_safe_iterate (info->entry, i, &e); i++)
    {
      info->size += e->size, info->time += e->time;
      if (info->time > MAX_TIME * INLINE_TIME_SCALE)
	info->time = MAX_TIME * INLINE_TIME_SCALE;
    }
  estimate_calls_size_and_time (node, &info->size, &info->min_size,
				&info->time, NULL,
				~(clause_t) (1 << predicate_false_condition),
				vNULL, vNULL, vNULL);
  info->time = (info->time + INLINE_TIME_SCALE / 2) / INLINE_TIME_SCALE;
  info->size = (info->size + INLINE_SIZE_SCALE / 2) / INLINE_SIZE_SCALE;
}

/* Return hints derrived from EDGE.   */
int
simple_edge_hints (struct cgraph_edge *edge)
{
  int hints = 0;
  struct cgraph_node *to = (edge->caller->global.inlined_to
			    ? edge->caller->global.inlined_to : edge->caller);
  if (inline_summary (to)->scc_no
      && inline_summary (to)->scc_no == inline_summary (edge->callee)->scc_no
      && !cgraph_edge_recursive_p (edge))
    hints |= INLINE_HINT_same_scc;

  if (to->lto_file_data && edge->callee->lto_file_data
      && to->lto_file_data != edge->callee->lto_file_data)
    hints |= INLINE_HINT_cross_module;

  return hints;
}

/* Estimate the time cost for the caller when inlining EDGE.
   Only to be called via estimate_edge_time, that handles the
   caching mechanism.

   When caching, also update the cache entry.  Compute both time and
   size, since we always need both metrics eventually.  */

int
do_estimate_edge_time (struct cgraph_edge *edge)
{
  int time;
  int size;
  inline_hints hints;
  struct cgraph_node *callee;
  clause_t clause;
  vec<tree> known_vals;
  vec<tree> known_binfos;
  vec<ipa_agg_jump_function_p> known_aggs;
  struct inline_edge_summary *es = inline_edge_summary (edge);
  int min_size;

  callee = cgraph_function_or_thunk_node (edge->callee, NULL);

  gcc_checking_assert (edge->inline_failed);
  evaluate_properties_for_edge (edge, true,
				&clause, &known_vals, &known_binfos,
				&known_aggs);
  estimate_node_size_and_time (callee, clause, known_vals, known_binfos,
			       known_aggs, &size, &min_size, &time, &hints, es->param);
<<<<<<< HEAD
=======

  /* When we have profile feedback, we can quite safely identify hot
     edges and for those we disable size limits.  Don't do that when
     probability that caller will call the callee is low however, since it
     may hurt optimization of the caller's hot path.  */
  if (edge->count && cgraph_maybe_hot_edge_p (edge)
      && (edge->count * 2
          > (edge->caller->global.inlined_to
	     ? edge->caller->global.inlined_to->count : edge->caller->count)))
    hints |= INLINE_HINT_known_hot;

>>>>>>> 9291e2e1
  known_vals.release ();
  known_binfos.release ();
  known_aggs.release ();
  gcc_checking_assert (size >= 0);
  gcc_checking_assert (time >= 0);

  /* When caching, update the cache entry.  */
  if (edge_growth_cache.exists ())
    {
      inline_summary (edge->callee)->min_size = min_size;
      if ((int) edge_growth_cache.length () <= edge->uid)
	edge_growth_cache.safe_grow_cleared (cgraph_edge_max_uid);
      edge_growth_cache[edge->uid].time = time + (time >= 0);

      edge_growth_cache[edge->uid].size = size + (size >= 0);
      hints |= simple_edge_hints (edge);
      edge_growth_cache[edge->uid].hints = hints + 1;
    }
  return time;
}


/* Return estimated callee growth after inlining EDGE.
   Only to be called via estimate_edge_size.  */

int
do_estimate_edge_size (struct cgraph_edge *edge)
{
  int size;
  struct cgraph_node *callee;
  clause_t clause;
  vec<tree> known_vals;
  vec<tree> known_binfos;
  vec<ipa_agg_jump_function_p> known_aggs;

  /* When we do caching, use do_estimate_edge_time to populate the entry.  */

  if (edge_growth_cache.exists ())
    {
      do_estimate_edge_time (edge);
      size = edge_growth_cache[edge->uid].size;
      gcc_checking_assert (size);
      return size - (size > 0);
    }

  callee = cgraph_function_or_thunk_node (edge->callee, NULL);

  /* Early inliner runs without caching, go ahead and do the dirty work.  */
  gcc_checking_assert (edge->inline_failed);
  evaluate_properties_for_edge (edge, true,
				&clause, &known_vals, &known_binfos,
				&known_aggs);
  estimate_node_size_and_time (callee, clause, known_vals, known_binfos,
			       known_aggs, &size, NULL, NULL, NULL, vNULL);
  known_vals.release ();
  known_binfos.release ();
  known_aggs.release ();
  return size;
}


/* Estimate the growth of the caller when inlining EDGE.
   Only to be called via estimate_edge_size.  */

inline_hints
do_estimate_edge_hints (struct cgraph_edge *edge)
{
  inline_hints hints;
  struct cgraph_node *callee;
  clause_t clause;
  vec<tree> known_vals;
  vec<tree> known_binfos;
  vec<ipa_agg_jump_function_p> known_aggs;

  /* When we do caching, use do_estimate_edge_time to populate the entry.  */

  if (edge_growth_cache.exists ())
    {
      do_estimate_edge_time (edge);
      hints = edge_growth_cache[edge->uid].hints;
      gcc_checking_assert (hints);
      return hints - 1;
    }

  callee = cgraph_function_or_thunk_node (edge->callee, NULL);

  /* Early inliner runs without caching, go ahead and do the dirty work.  */
  gcc_checking_assert (edge->inline_failed);
  evaluate_properties_for_edge (edge, true,
				&clause, &known_vals, &known_binfos,
				&known_aggs);
  estimate_node_size_and_time (callee, clause, known_vals, known_binfos,
			       known_aggs, NULL, NULL, NULL, &hints, vNULL);
  known_vals.release ();
  known_binfos.release ();
  known_aggs.release ();
  hints |= simple_edge_hints (edge);
  return hints;
}


/* Estimate self time of the function NODE after inlining EDGE.  */

int
estimate_time_after_inlining (struct cgraph_node *node,
			      struct cgraph_edge *edge)
{
  struct inline_edge_summary *es = inline_edge_summary (edge);
  if (!es->predicate || !false_predicate_p (es->predicate))
    {
      gcov_type time =
	inline_summary (node)->time + estimate_edge_time (edge);
      if (time < 0)
	time = 0;
      if (time > MAX_TIME)
	time = MAX_TIME;
      return time;
    }
  return inline_summary (node)->time;
}


/* Estimate the size of NODE after inlining EDGE which should be an
   edge to either NODE or a call inlined into NODE.  */

int
estimate_size_after_inlining (struct cgraph_node *node,
			      struct cgraph_edge *edge)
{
  struct inline_edge_summary *es = inline_edge_summary (edge);
  if (!es->predicate || !false_predicate_p (es->predicate))
    {
      int size = inline_summary (node)->size + estimate_edge_growth (edge);
      gcc_assert (size >= 0);
      return size;
    }
  return inline_summary (node)->size;
}


struct growth_data
{
  struct cgraph_node *node;
  bool self_recursive;
  int growth;
};


/* Worker for do_estimate_growth.  Collect growth for all callers.  */

static bool
do_estimate_growth_1 (struct cgraph_node *node, void *data)
{
  struct cgraph_edge *e;
  struct growth_data *d = (struct growth_data *) data;

  for (e = node->callers; e; e = e->next_caller)
    {
      gcc_checking_assert (e->inline_failed);

      if (e->caller == d->node
	  || (e->caller->global.inlined_to
	      && e->caller->global.inlined_to == d->node))
	d->self_recursive = true;
      d->growth += estimate_edge_growth (e);
    }
  return false;
}


/* Estimate the growth caused by inlining NODE into all callees.  */

int
do_estimate_growth (struct cgraph_node *node)
{
  struct growth_data d = { node, 0, false };
  struct inline_summary *info = inline_summary (node);

  cgraph_for_node_and_aliases (node, do_estimate_growth_1, &d, true);

  /* For self recursive functions the growth estimation really should be
     infinity.  We don't want to return very large values because the growth
     plays various roles in badness computation fractions.  Be sure to not
     return zero or negative growths. */
  if (d.self_recursive)
    d.growth = d.growth < info->size ? info->size : d.growth;
  else if (DECL_EXTERNAL (node->decl))
    ;
  else
    {
      if (cgraph_will_be_removed_from_program_if_no_direct_calls (node))
	d.growth -= info->size;
      /* COMDAT functions are very often not shared across multiple units
         since they come from various template instantiations.
         Take this into account.  */
      else if (DECL_COMDAT (node->decl)
	       && cgraph_can_remove_if_no_direct_calls_p (node))
	d.growth -= (info->size
		     * (100 - PARAM_VALUE (PARAM_COMDAT_SHARING_PROBABILITY))
		     + 50) / 100;
    }

  if (node_growth_cache.exists ())
    {
      if ((int) node_growth_cache.length () <= node->uid)
	node_growth_cache.safe_grow_cleared (cgraph_max_uid);
      node_growth_cache[node->uid] = d.growth + (d.growth >= 0);
    }
  return d.growth;
}


/* Make cheap estimation if growth of NODE is likely positive knowing
   EDGE_GROWTH of one particular edge. 
   We assume that most of other edges will have similar growth
   and skip computation if there are too many callers.  */

bool
growth_likely_positive (struct cgraph_node *node, int edge_growth ATTRIBUTE_UNUSED)
{
  int max_callers;
  int ret;
  struct cgraph_edge *e;
  gcc_checking_assert (edge_growth > 0);

  /* Unlike for functions called once, we play unsafe with
     COMDATs.  We can allow that since we know functions
     in consideration are small (and thus risk is small) and
     moreover grow estimates already accounts that COMDAT
     functions may or may not disappear when eliminated from
     current unit. With good probability making aggressive
     choice in all units is going to make overall program
     smaller.

     Consequently we ask cgraph_can_remove_if_no_direct_calls_p
     instead of
     cgraph_will_be_removed_from_program_if_no_direct_calls  */
  if (DECL_EXTERNAL (node->decl)
      || !cgraph_can_remove_if_no_direct_calls_p (node))
    return true;

  /* If there is cached value, just go ahead.  */
  if ((int)node_growth_cache.length () > node->uid
      && (ret = node_growth_cache[node->uid]))
    return ret > 0;
  if (!cgraph_will_be_removed_from_program_if_no_direct_calls (node)
      && (!DECL_COMDAT (node->decl)
	  || !cgraph_can_remove_if_no_direct_calls_p (node)))
    return true;
  max_callers = inline_summary (node)->size * 4 / edge_growth + 2;

  for (e = node->callers; e; e = e->next_caller)
    {
      max_callers--;
      if (!max_callers)
	return true;
    }
  return estimate_growth (node) > 0;
}


/* This function performs intraprocedural analysis in NODE that is required to
   inline indirect calls.  */

static void
inline_indirect_intraprocedural_analysis (struct cgraph_node *node)
{
  ipa_analyze_node (node);
  if (dump_file && (dump_flags & TDF_DETAILS))
    {
      ipa_print_node_params (dump_file, node);
      ipa_print_node_jump_functions (dump_file, node);
    }
}


/* Note function body size.  */

static void
inline_analyze_function (struct cgraph_node *node)
{
  push_cfun (DECL_STRUCT_FUNCTION (node->decl));

  if (dump_file)
    fprintf (dump_file, "\nAnalyzing function: %s/%u\n",
	     node->name (), node->order);
  if (optimize && !node->thunk.thunk_p)
    inline_indirect_intraprocedural_analysis (node);
  compute_inline_parameters (node, false);
  if (!optimize)
    {
      struct cgraph_edge *e;
      for (e = node->callees; e; e = e->next_callee)
	{
	  if (e->inline_failed == CIF_FUNCTION_NOT_CONSIDERED)
	    e->inline_failed = CIF_FUNCTION_NOT_OPTIMIZED;
	  e->call_stmt_cannot_inline_p = true;
	}
      for (e = node->indirect_calls; e; e = e->next_callee)
	{
	  if (e->inline_failed == CIF_FUNCTION_NOT_CONSIDERED)
	    e->inline_failed = CIF_FUNCTION_NOT_OPTIMIZED;
	  e->call_stmt_cannot_inline_p = true;
	}
    }

  pop_cfun ();
}


/* Called when new function is inserted to callgraph late.  */

static void
add_new_function (struct cgraph_node *node, void *data ATTRIBUTE_UNUSED)
{
  inline_analyze_function (node);
}


/* Note function body size.  */

void
inline_generate_summary (void)
{
  struct cgraph_node *node;

  /* When not optimizing, do not bother to analyze.  Inlining is still done
     because edge redirection needs to happen there.  */
  if (!optimize && !flag_lto && !flag_wpa)
    return;

  function_insertion_hook_holder =
    cgraph_add_function_insertion_hook (&add_new_function, NULL);

  ipa_register_cgraph_hooks ();
  inline_free_summary ();

  FOR_EACH_DEFINED_FUNCTION (node)
    if (!node->alias)
      inline_analyze_function (node);
}


/* Read predicate from IB.  */

static struct predicate
read_predicate (struct lto_input_block *ib)
{
  struct predicate out;
  clause_t clause;
  int k = 0;

  do
    {
      gcc_assert (k <= MAX_CLAUSES);
      clause = out.clause[k++] = streamer_read_uhwi (ib);
    }
  while (clause);

  /* Zero-initialize the remaining clauses in OUT.  */
  while (k <= MAX_CLAUSES)
    out.clause[k++] = 0;

  return out;
}


/* Write inline summary for edge E to OB.  */

static void
read_inline_edge_summary (struct lto_input_block *ib, struct cgraph_edge *e)
{
  struct inline_edge_summary *es = inline_edge_summary (e);
  struct predicate p;
  int length, i;

  es->call_stmt_size = streamer_read_uhwi (ib);
  es->call_stmt_time = streamer_read_uhwi (ib);
  es->loop_depth = streamer_read_uhwi (ib);
  p = read_predicate (ib);
  edge_set_predicate (e, &p);
  length = streamer_read_uhwi (ib);
  if (length)
    {
      es->param.safe_grow_cleared (length);
      for (i = 0; i < length; i++)
	es->param[i].change_prob = streamer_read_uhwi (ib);
    }
}


/* Stream in inline summaries from the section.  */

static void
inline_read_section (struct lto_file_decl_data *file_data, const char *data,
		     size_t len)
{
  const struct lto_function_header *header =
    (const struct lto_function_header *) data;
  const int cfg_offset = sizeof (struct lto_function_header);
  const int main_offset = cfg_offset + header->cfg_size;
  const int string_offset = main_offset + header->main_size;
  struct data_in *data_in;
  struct lto_input_block ib;
  unsigned int i, count2, j;
  unsigned int f_count;

  LTO_INIT_INPUT_BLOCK (ib, (const char *) data + main_offset, 0,
			header->main_size);

  data_in =
    lto_data_in_create (file_data, (const char *) data + string_offset,
			header->string_size, vNULL);
  f_count = streamer_read_uhwi (&ib);
  for (i = 0; i < f_count; i++)
    {
      unsigned int index;
      struct cgraph_node *node;
      struct inline_summary *info;
      lto_symtab_encoder_t encoder;
      struct bitpack_d bp;
      struct cgraph_edge *e;
      predicate p;

      index = streamer_read_uhwi (&ib);
      encoder = file_data->symtab_node_encoder;
      node = cgraph (lto_symtab_encoder_deref (encoder, index));
      info = inline_summary (node);

      info->estimated_stack_size
	= info->estimated_self_stack_size = streamer_read_uhwi (&ib);
      info->size = info->self_size = streamer_read_uhwi (&ib);
      info->time = info->self_time = streamer_read_uhwi (&ib);

      bp = streamer_read_bitpack (&ib);
      info->inlinable = bp_unpack_value (&bp, 1);

      count2 = streamer_read_uhwi (&ib);
      gcc_assert (!info->conds);
      for (j = 0; j < count2; j++)
	{
	  struct condition c;
	  c.operand_num = streamer_read_uhwi (&ib);
	  c.code = (enum tree_code) streamer_read_uhwi (&ib);
	  c.val = stream_read_tree (&ib, data_in);
	  bp = streamer_read_bitpack (&ib);
	  c.agg_contents = bp_unpack_value (&bp, 1);
	  c.by_ref = bp_unpack_value (&bp, 1);
	  if (c.agg_contents)
	    c.offset = streamer_read_uhwi (&ib);
	  vec_safe_push (info->conds, c);
	}
      count2 = streamer_read_uhwi (&ib);
      gcc_assert (!info->entry);
      for (j = 0; j < count2; j++)
	{
	  struct size_time_entry e;

	  e.size = streamer_read_uhwi (&ib);
	  e.time = streamer_read_uhwi (&ib);
	  e.predicate = read_predicate (&ib);

	  vec_safe_push (info->entry, e);
	}

      p = read_predicate (&ib);
      set_hint_predicate (&info->loop_iterations, p);
      p = read_predicate (&ib);
      set_hint_predicate (&info->loop_stride, p);
      p = read_predicate (&ib);
      set_hint_predicate (&info->array_index, p);
      for (e = node->callees; e; e = e->next_callee)
	read_inline_edge_summary (&ib, e);
      for (e = node->indirect_calls; e; e = e->next_callee)
	read_inline_edge_summary (&ib, e);
    }

  lto_free_section_data (file_data, LTO_section_inline_summary, NULL, data,
			 len);
  lto_data_in_delete (data_in);
}


/* Read inline summary.  Jump functions are shared among ipa-cp
   and inliner, so when ipa-cp is active, we don't need to write them
   twice.  */

void
inline_read_summary (void)
{
  struct lto_file_decl_data **file_data_vec = lto_get_file_decl_data ();
  struct lto_file_decl_data *file_data;
  unsigned int j = 0;

  inline_summary_alloc ();

  while ((file_data = file_data_vec[j++]))
    {
      size_t len;
      const char *data = lto_get_section_data (file_data,
					       LTO_section_inline_summary,
					       NULL, &len);
      if (data)
	inline_read_section (file_data, data, len);
      else
	/* Fatal error here.  We do not want to support compiling ltrans units
	   with different version of compiler or different flags than the WPA
	   unit, so this should never happen.  */
	fatal_error ("ipa inline summary is missing in input file");
    }
  if (optimize)
    {
      ipa_register_cgraph_hooks ();
      if (!flag_ipa_cp)
	ipa_prop_read_jump_functions ();
    }
  function_insertion_hook_holder =
    cgraph_add_function_insertion_hook (&add_new_function, NULL);
}


/* Write predicate P to OB.  */

static void
write_predicate (struct output_block *ob, struct predicate *p)
{
  int j;
  if (p)
    for (j = 0; p->clause[j]; j++)
      {
	gcc_assert (j < MAX_CLAUSES);
	streamer_write_uhwi (ob, p->clause[j]);
      }
  streamer_write_uhwi (ob, 0);
}


/* Write inline summary for edge E to OB.  */

static void
write_inline_edge_summary (struct output_block *ob, struct cgraph_edge *e)
{
  struct inline_edge_summary *es = inline_edge_summary (e);
  int i;

  streamer_write_uhwi (ob, es->call_stmt_size);
  streamer_write_uhwi (ob, es->call_stmt_time);
  streamer_write_uhwi (ob, es->loop_depth);
  write_predicate (ob, es->predicate);
  streamer_write_uhwi (ob, es->param.length ());
  for (i = 0; i < (int) es->param.length (); i++)
    streamer_write_uhwi (ob, es->param[i].change_prob);
}


/* Write inline summary for node in SET.
   Jump functions are shared among ipa-cp and inliner, so when ipa-cp is
   active, we don't need to write them twice.  */

void
inline_write_summary (void)
{
  struct cgraph_node *node;
  struct output_block *ob = create_output_block (LTO_section_inline_summary);
  lto_symtab_encoder_t encoder = ob->decl_state->symtab_node_encoder;
  unsigned int count = 0;
  int i;

  for (i = 0; i < lto_symtab_encoder_size (encoder); i++)
    {
      symtab_node *snode = lto_symtab_encoder_deref (encoder, i);
      cgraph_node *cnode = dyn_cast <cgraph_node *> (snode);
      if (cnode && cnode->definition && !cnode->alias)
	count++;
    }
  streamer_write_uhwi (ob, count);

  for (i = 0; i < lto_symtab_encoder_size (encoder); i++)
    {
      symtab_node *snode = lto_symtab_encoder_deref (encoder, i);
      cgraph_node *cnode = dyn_cast <cgraph_node *> (snode);
      if (cnode && (node = cnode)->definition && !node->alias)
	{
	  struct inline_summary *info = inline_summary (node);
	  struct bitpack_d bp;
	  struct cgraph_edge *edge;
	  int i;
	  size_time_entry *e;
	  struct condition *c;

	  streamer_write_uhwi (ob,
			       lto_symtab_encoder_encode (encoder,
							  
							  node));
	  streamer_write_hwi (ob, info->estimated_self_stack_size);
	  streamer_write_hwi (ob, info->self_size);
	  streamer_write_hwi (ob, info->self_time);
	  bp = bitpack_create (ob->main_stream);
	  bp_pack_value (&bp, info->inlinable, 1);
	  streamer_write_bitpack (&bp);
	  streamer_write_uhwi (ob, vec_safe_length (info->conds));
	  for (i = 0; vec_safe_iterate (info->conds, i, &c); i++)
	    {
	      streamer_write_uhwi (ob, c->operand_num);
	      streamer_write_uhwi (ob, c->code);
	      stream_write_tree (ob, c->val, true);
	      bp = bitpack_create (ob->main_stream);
	      bp_pack_value (&bp, c->agg_contents, 1);
	      bp_pack_value (&bp, c->by_ref, 1);
	      streamer_write_bitpack (&bp);
	      if (c->agg_contents)
		streamer_write_uhwi (ob, c->offset);
	    }
	  streamer_write_uhwi (ob, vec_safe_length (info->entry));
	  for (i = 0; vec_safe_iterate (info->entry, i, &e); i++)
	    {
	      streamer_write_uhwi (ob, e->size);
	      streamer_write_uhwi (ob, e->time);
	      write_predicate (ob, &e->predicate);
	    }
	  write_predicate (ob, info->loop_iterations);
	  write_predicate (ob, info->loop_stride);
	  write_predicate (ob, info->array_index);
	  for (edge = node->callees; edge; edge = edge->next_callee)
	    write_inline_edge_summary (ob, edge);
	  for (edge = node->indirect_calls; edge; edge = edge->next_callee)
	    write_inline_edge_summary (ob, edge);
	}
    }
  streamer_write_char_stream (ob->main_stream, 0);
  produce_asm (ob, NULL);
  destroy_output_block (ob);

  if (optimize && !flag_ipa_cp)
    ipa_prop_write_jump_functions ();
}


/* Release inline summary.  */

void
inline_free_summary (void)
{
  struct cgraph_node *node;
  if (!inline_edge_summary_vec.exists ())
    return;
  FOR_EACH_DEFINED_FUNCTION (node)
    if (!node->alias)
      reset_inline_summary (node);
  if (function_insertion_hook_holder)
    cgraph_remove_function_insertion_hook (function_insertion_hook_holder);
  function_insertion_hook_holder = NULL;
  if (node_removal_hook_holder)
    cgraph_remove_node_removal_hook (node_removal_hook_holder);
  node_removal_hook_holder = NULL;
  if (edge_removal_hook_holder)
    cgraph_remove_edge_removal_hook (edge_removal_hook_holder);
  edge_removal_hook_holder = NULL;
  if (node_duplication_hook_holder)
    cgraph_remove_node_duplication_hook (node_duplication_hook_holder);
  node_duplication_hook_holder = NULL;
  if (edge_duplication_hook_holder)
    cgraph_remove_edge_duplication_hook (edge_duplication_hook_holder);
  edge_duplication_hook_holder = NULL;
  vec_free (inline_summary_vec);
  inline_edge_summary_vec.release ();
  if (edge_predicate_pool)
    free_alloc_pool (edge_predicate_pool);
  edge_predicate_pool = 0;
}<|MERGE_RESOLUTION|>--- conflicted
+++ resolved
@@ -3671,8 +3671,6 @@
 				&known_aggs);
   estimate_node_size_and_time (callee, clause, known_vals, known_binfos,
 			       known_aggs, &size, &min_size, &time, &hints, es->param);
-<<<<<<< HEAD
-=======
 
   /* When we have profile feedback, we can quite safely identify hot
      edges and for those we disable size limits.  Don't do that when
@@ -3684,7 +3682,6 @@
 	     ? edge->caller->global.inlined_to->count : edge->caller->count)))
     hints |= INLINE_HINT_known_hot;
 
->>>>>>> 9291e2e1
   known_vals.release ();
   known_binfos.release ();
   known_aggs.release ();
