/* GIMPLE lowering pass.  Converts High GIMPLE into Low GIMPLE.

   Copyright (C) 2003, 2004, 2005, 2006, 2007, 2008 Free Software Foundation, Inc.

This file is part of GCC.

GCC is free software; you can redistribute it and/or modify it under
the terms of the GNU General Public License as published by the Free
Software Foundation; either version 3, or (at your option) any later
version.

GCC is distributed in the hope that it will be useful, but WITHOUT ANY
WARRANTY; without even the implied warranty of MERCHANTABILITY or
FITNESS FOR A PARTICULAR PURPOSE.  See the GNU General Public License
for more details.

You should have received a copy of the GNU General Public License
along with GCC; see the file COPYING3.  If not see
<http://www.gnu.org/licenses/>.  */

#include "config.h"
#include "system.h"
#include "coretypes.h"
#include "tm.h"
#include "tree.h"
#include "rtl.h"
#include "varray.h"
#include "tree-gimple.h"
#include "tree-inline.h"
#include "diagnostic.h"
#include "langhooks.h"
#include "langhooks-def.h"
#include "tree-flow.h"
#include "timevar.h"
#include "except.h"
#include "hashtab.h"
#include "flags.h"
#include "function.h"
#include "expr.h"
#include "toplev.h"
#include "tree-pass.h"

/* The differences between High GIMPLE and Low GIMPLE are the
   following:

   1- Lexical scopes are removed (i.e., GIMPLE_BIND disappears).

   2- GIMPLE_TRY and GIMPLE_CATCH are converted to abnormal control
      flow and exception regions are built as an on-the-side region
      hierarchy (See tree-eh.c:lower_eh_constructs).

   3- Multiple identical return statements are grouped into a single
      return and gotos to the unique return site.  */

/* Match a return statement with a label.  During lowering, we identify
   identical return statements and replace duplicates with a jump to
   the corresponding label.  */
struct return_statements_t
{
  tree label;
  gimple stmt;
};
typedef struct return_statements_t return_statements_t;

DEF_VEC_O(return_statements_t);
DEF_VEC_ALLOC_O(return_statements_t,heap);

struct lower_data
{
  /* Block the current statement belongs to.  */
  tree block;

  /* A vector of label and return statements to be moved to the end
     of the function.  */
  VEC(return_statements_t,heap) *return_statements;

  /* True if the function calls __builtin_setjmp.  */
  bool calls_builtin_setjmp;
};

static void lower_stmt (gimple_stmt_iterator *, struct lower_data *);
static void lower_gimple_bind (gimple_stmt_iterator *, struct lower_data *);
static void lower_gimple_return (gimple_stmt_iterator *, struct lower_data *);
static void lower_builtin_setjmp (gimple_stmt_iterator *);


/* Lower the body of current_function_decl from High GIMPLE into Low
   GIMPLE.  */

static unsigned int
lower_function_body (void)
{
  struct lower_data data;
  gimple_seq body = gimple_body (current_function_decl);
  gimple_seq lowered_body;
  gimple_stmt_iterator i;
  gimple bind;
  tree t;
  gimple x;

  /* The gimplifier should've left a body of exactly one statement,
     namely a GIMPLE_BIND.  */
  gcc_assert (gimple_seq_first (body) == gimple_seq_last (body)
	      && gimple_code (gimple_seq_first_stmt (body)) == GIMPLE_BIND);

  memset (&data, 0, sizeof (data));
  data.block = DECL_INITIAL (current_function_decl);
  BLOCK_SUBBLOCKS (data.block) = NULL_TREE;
  BLOCK_CHAIN (data.block) = NULL_TREE;
  TREE_ASM_WRITTEN (data.block) = 1;
  data.return_statements = VEC_alloc (return_statements_t, heap, 8);

  bind = gimple_seq_first_stmt (body);
  lowered_body = NULL;
  gimple_seq_add_stmt (&lowered_body, bind);
  i = gsi_start (lowered_body);
  lower_gimple_bind (&i, &data);

  /* Once the old body has been lowered, replace it with the new
     lowered sequence.  */
  gimple_set_body (current_function_decl, lowered_body);

  i = gsi_last (lowered_body);

  /* If the function falls off the end, we need a null return statement.
     If we've already got one in the return_statements vector, we don't
     need to do anything special.  Otherwise build one by hand.  */
  if (gimple_seq_may_fallthru (lowered_body)
      && (VEC_empty (return_statements_t, data.return_statements)
	  || gimple_return_retval (VEC_last (return_statements_t,
			           data.return_statements)->stmt) != NULL))
    {
      x = gimple_build_return (NULL);
      gimple_set_location (x, cfun->function_end_locus);
      gsi_insert_after (&i, x, GSI_CONTINUE_LINKING);
    }

  /* If we lowered any return statements, emit the representative
     at the end of the function.  */
  while (!VEC_empty (return_statements_t, data.return_statements))
    {
      return_statements_t t;

      /* Unfortunately, we can't use VEC_pop because it returns void for
	 objects.  */
      t = *VEC_last (return_statements_t, data.return_statements);
      VEC_truncate (return_statements_t,
	  	    data.return_statements,
	  	    VEC_length (return_statements_t,
		      		data.return_statements) - 1);

      x = gimple_build_label (t.label);
      gsi_insert_after (&i, x, GSI_CONTINUE_LINKING);

      /* Remove the line number from the representative return statement.
	 It now fills in for many such returns.  Failure to remove this
	 will result in incorrect results for coverage analysis.  */
      gimple_set_location (t.stmt, UNKNOWN_LOCATION);
      gsi_insert_after (&i, t.stmt, GSI_CONTINUE_LINKING);
    }

  /* If the function calls __builtin_setjmp, we need to emit the computed
     goto that will serve as the unique dispatcher for all the receivers.  */
  if (data.calls_builtin_setjmp)
    {
      tree disp_label, disp_var, arg;

      /* Build 'DISP_LABEL:' and insert.  */
      disp_label = create_artificial_label ();
      /* This mark will create forward edges from every call site.  */
      DECL_NONLOCAL (disp_label) = 1;
      current_function_has_nonlocal_label = 1;
      x = gimple_build_label (disp_label);
      gsi_insert_after (&i, x, GSI_CONTINUE_LINKING);

      /* Build 'DISP_VAR = __builtin_setjmp_dispatcher (DISP_LABEL);'
	 and insert.  */
      disp_var = create_tmp_var (ptr_type_node, "setjmpvar");
      arg = build_addr (disp_label, current_function_decl);
      t = implicit_built_in_decls[BUILT_IN_SETJMP_DISPATCHER];
      x = gimple_build_call (t, 1, arg);
      gimple_call_set_lhs (x, disp_var);

      /* Build 'goto DISP_VAR;' and insert.  */
      gsi_insert_after (&i, x, GSI_CONTINUE_LINKING);
      x = gimple_build_goto (disp_var);
      gsi_insert_after (&i, x, GSI_CONTINUE_LINKING);
    }

  gcc_assert (data.block == DECL_INITIAL (current_function_decl));
  BLOCK_SUBBLOCKS (data.block)
    = blocks_nreverse (BLOCK_SUBBLOCKS (data.block));

  clear_block_marks (data.block);
  VEC_free(return_statements_t, heap, data.return_statements);
  return 0;
}

struct tree_opt_pass pass_lower_cf = 
{
  "lower",				/* name */
  NULL,					/* gate */
  lower_function_body,			/* execute */
  NULL,					/* sub */
  NULL,					/* next */
  0,					/* static_pass_number */
  0,					/* tv_id */
  /* FIXME tuples: PROP_gimple_any is not available yet, because it
     gets set through todo_flags_start in remove_useless_stmts, which
     is still not converted.  */
#if 0
  PROP_gimple_any,			/* properties_required */
#else
  0,
#endif
  PROP_gimple_lcf,			/* properties_provided */
  0,					/* properties_destroyed */
  0,					/* todo_flags_start */
  TODO_dump_func,			/* todo_flags_finish */
  0					/* letter */
};


/* Lower sequence SEQ.  Unlike gimplification the statements are not relowered
   when they are changed -- if this has to be done, the lowering routine must
   do it explicitly.  DATA is passed through the recursion.  */

static void
lower_sequence (gimple_seq seq, struct lower_data *data)
{
  gimple_stmt_iterator gsi;

  for (gsi = gsi_start (seq); !gsi_end_p (gsi); )
    lower_stmt (&gsi, data);
}


/* Lower the OpenMP directive statement pointed by GSI.  DATA is
   passed through the recursion.  */

  /* FIXME tuples.  */
#if 0
static void
lower_omp_directive (gimple_stmt_iterator *gsi, struct lower_data *data)
{
  gimple stmt;
  
  stmt = gsi_stmt (gsi);

  lower_sequence (OMP_BODY (stmt), data);
  gsi_insert_before (gsi, stmt, GSI_SAME_STMT);
  gsi_insert_before (gsi, OMP_BODY (stmt), GSI_SAME_STMT);
  OMP_BODY (stmt) = NULL_TREE;
  gsi_remove (gsi, false);
}
#endif


/* Lower statement TSI.  DATA is passed through the recursion.  */

static void
lower_stmt (gimple_stmt_iterator *gsi, struct lower_data *data)
{
  gimple stmt = gsi_stmt (*gsi);

  gimple_set_block (stmt, data->block);

  switch (gimple_code (stmt))
    {
    case GIMPLE_BIND:
      lower_gimple_bind (gsi, data);
      return;
    case GIMPLE_COND:
      /* The high gimplifier has already lowered this into gotos.  */
      break;
    case GIMPLE_RETURN:
      lower_gimple_return (gsi, data);
      return;

    case GIMPLE_TRY:
      lower_sequence (gimple_try_eval (stmt), data);
      lower_sequence (gimple_try_cleanup (stmt), data);
      break;

    case GIMPLE_CATCH:
      lower_sequence (gimple_catch_handler (stmt), data);
      break;
<<<<<<< HEAD

    case GIMPLE_EH_FILTER:
      lower_sequence (gimple_eh_filter_failure (stmt), data);
=======
      
    case NOP_EXPR:
    case ASM_EXPR:
    case GOTO_EXPR:
    case PREDICT_EXPR:
    case LABEL_EXPR:
    case SWITCH_EXPR:
    case CHANGE_DYNAMIC_TYPE_EXPR:
    case OMP_FOR:
    case OMP_SECTIONS:
    case OMP_SECTIONS_SWITCH:
    case OMP_SECTION:
    case OMP_SINGLE:
    case OMP_MASTER:
    case OMP_ORDERED:
    case OMP_CRITICAL:
    case OMP_RETURN:
    case OMP_ATOMIC_LOAD:
    case OMP_ATOMIC_STORE:
    case OMP_CONTINUE:
>>>>>>> 2e28e797
      break;

    case GIMPLE_NOP:
    case GIMPLE_ASM:
    case GIMPLE_ASSIGN:
    case GIMPLE_GOTO:
    case GIMPLE_LABEL:
    case GIMPLE_SWITCH:
    case GIMPLE_CHANGE_DYNAMIC_TYPE:
    case GIMPLE_OMP_FOR:
    case GIMPLE_OMP_SECTIONS:
    case GIMPLE_OMP_SECTION:
    case GIMPLE_OMP_SINGLE:
    case GIMPLE_OMP_MASTER:
    case GIMPLE_OMP_ORDERED:
    case GIMPLE_OMP_CRITICAL:
    case GIMPLE_OMP_RETURN:
    /* FIXME tuples:  case OMP_ATOMIC_LOAD:  */
    /* FIXME tuples: case OMP_ATOMIC_STORE:  */
    case GIMPLE_OMP_CONTINUE:
      break;

    case GIMPLE_CALL:
      {
	tree decl = gimple_call_fndecl (stmt);

	if (decl
	    && DECL_BUILT_IN_CLASS (decl) == BUILT_IN_NORMAL
	    && DECL_FUNCTION_CODE (decl) == BUILT_IN_SETJMP)
	  {
	    data->calls_builtin_setjmp = true;
	    lower_builtin_setjmp (gsi);
	    return;
	  }
      }
      break;

    /* FIXME tuples.  */
#if 0
    case GIMPLE_OMP_PARALLEL:
      lower_omp_directive (gsi, data);
      return;
#endif

    default:
      gcc_unreachable ();
    }

  gsi_next (gsi);
}

/* Lower a bind_expr TSI.  DATA is passed through the recursion.  */

static void
lower_gimple_bind (gimple_stmt_iterator *gsi, struct lower_data *data)
{
  tree old_block = data->block;
  gimple stmt = gsi_stmt (*gsi);
  tree new_block = gimple_bind_block (stmt);

  if (new_block)
    {
      if (new_block == old_block)
	{
	  /* The outermost block of the original function may not be the
	     outermost statement chain of the gimplified function.  So we
	     may see the outermost block just inside the function.  */
	  gcc_assert (new_block == DECL_INITIAL (current_function_decl));
	  new_block = NULL;
	}
      else
	{
	  /* We do not expect to handle duplicate blocks.  */
	  gcc_assert (!TREE_ASM_WRITTEN (new_block));
	  TREE_ASM_WRITTEN (new_block) = 1;

	  /* Block tree may get clobbered by inlining.  Normally this would
	     be fixed in rest_of_decl_compilation using block notes, but
	     since we are not going to emit them, it is up to us.  */
	  BLOCK_CHAIN (new_block) = BLOCK_SUBBLOCKS (old_block);
	  BLOCK_SUBBLOCKS (old_block) = new_block;
	  BLOCK_SUBBLOCKS (new_block) = NULL_TREE;
	  BLOCK_SUPERCONTEXT (new_block) = old_block;

	  data->block = new_block;
	}
    }

  record_vars (gimple_bind_vars (stmt));
  lower_sequence (gimple_bind_body (stmt), data);

  if (new_block)
    {
      gcc_assert (data->block == new_block);

      BLOCK_SUBBLOCKS (new_block)
	= blocks_nreverse (BLOCK_SUBBLOCKS (new_block));
      data->block = old_block;
    }

  /* The GIMPLE_BIND no longer carries any useful information -- kill it.  */
  gsi_insert_seq_before (gsi, gimple_bind_body (stmt), GSI_SAME_STMT);
  gsi_remove (gsi, false);
}

/* Try to determine whether a TRY_CATCH expression can fall through.
   This is a subroutine of block_may_fallthru.  */

static bool
try_catch_may_fallthru (const_tree stmt)
{
  tree_stmt_iterator i;

  /* If the TRY block can fall through, the whole TRY_CATCH can
     fall through.  */
  if (block_may_fallthru (TREE_OPERAND (stmt, 0)))
    return true;

  i = tsi_start (TREE_OPERAND (stmt, 1));
  switch (TREE_CODE (tsi_stmt (i)))
    {
    case CATCH_EXPR:
      /* We expect to see a sequence of CATCH_EXPR trees, each with a
	 catch expression and a body.  The whole TRY_CATCH may fall
	 through iff any of the catch bodies falls through.  */
      for (; !tsi_end_p (i); tsi_next (&i))
	{
	  if (block_may_fallthru (CATCH_BODY (tsi_stmt (i))))
	    return true;
	}
      return false;

    case EH_FILTER_EXPR:
      /* The exception filter expression only matters if there is an
	 exception.  If the exception does not match EH_FILTER_TYPES,
	 we will execute EH_FILTER_FAILURE, and we will fall through
	 if that falls through.  If the exception does match
	 EH_FILTER_TYPES, the stack unwinder will continue up the
	 stack, so we will not fall through.  We don't know whether we
	 will throw an exception which matches EH_FILTER_TYPES or not,
	 so we just ignore EH_FILTER_TYPES and assume that we might
	 throw an exception which doesn't match.  */
      return block_may_fallthru (EH_FILTER_FAILURE (tsi_stmt (i)));

    default:
      /* This case represents statements to be executed when an
	 exception occurs.  Those statements are implicitly followed
	 by a RESX_EXPR to resume execution after the exception.  So
	 in this case the TRY_CATCH never falls through.  */
      return false;
    }
}


/* Same as above, but for a GIMPLE_TRY_CATCH.  */

static bool
gimple_try_catch_may_fallthru (gimple stmt)
{
  gimple_stmt_iterator i;

  /* We don't handle GIMPLE_TRY_FINALLY.  */
  gcc_assert (gimple_try_kind (stmt) == GIMPLE_TRY_CATCH);

  /* If the TRY block can fall through, the whole TRY_CATCH can
     fall through.  */
  if (gimple_seq_may_fallthru (gimple_try_eval (stmt)))
    return true;

  i = gsi_start (gimple_try_cleanup (stmt));
  switch (gimple_code (gsi_stmt (i)))
    {
    case GIMPLE_CATCH:
      /* We expect to see a sequence of GIMPLE_CATCH stmts, each with a
	 catch expression and a body.  The whole try/catch may fall
	 through iff any of the catch bodies falls through.  */
      for (; !gsi_end_p (i); gsi_next (&i))
	{
	  if (gimple_seq_may_fallthru (gimple_catch_handler (gsi_stmt (i))))
	    return true;
	}
      return false;

    case GIMPLE_EH_FILTER:
      /* The exception filter expression only matters if there is an
	 exception.  If the exception does not match EH_FILTER_TYPES,
	 we will execute EH_FILTER_FAILURE, and we will fall through
	 if that falls through.  If the exception does match
	 EH_FILTER_TYPES, the stack unwinder will continue up the
	 stack, so we will not fall through.  We don't know whether we
	 will throw an exception which matches EH_FILTER_TYPES or not,
	 so we just ignore EH_FILTER_TYPES and assume that we might
	 throw an exception which doesn't match.  */
      return gimple_seq_may_fallthru (gimple_eh_filter_failure (gsi_stmt (i)));

    default:
      /* This case represents statements to be executed when an
	 exception occurs.  Those statements are implicitly followed
	 by a GIMPLE_RESX to resume execution after the exception.  So
	 in this case the try/catch never falls through.  */
      return false;
    }
}


/* Try to determine if we can fall out of the bottom of BLOCK.  This guess
   need not be 100% accurate; simply be conservative and return true if we
   don't know.  This is used only to avoid stupidly generating extra code.
   If we're wrong, we'll just delete the extra code later.  */

bool
block_may_fallthru (const_tree block)
{
  /* This CONST_CAST is okay because expr_last returns it's argument
     unmodified and we assign it to a const_tree.  */
  const_tree stmt = expr_last (CONST_CAST_TREE(block));

  switch (stmt ? TREE_CODE (stmt) : ERROR_MARK)
    {
    case GOTO_EXPR:
    case RETURN_EXPR:
    case RESX_EXPR:
      /* Easy cases.  If the last statement of the block implies 
	 control transfer, then we can't fall through.  */
      return false;

    case SWITCH_EXPR:
      /* If SWITCH_LABELS is set, this is lowered, and represents a
	 branch to a selected label and hence can not fall through.
	 Otherwise SWITCH_BODY is set, and the switch can fall
	 through.  */
      return SWITCH_LABELS (stmt) == NULL_TREE;

    case COND_EXPR:
      if (block_may_fallthru (COND_EXPR_THEN (stmt)))
	return true;
      return block_may_fallthru (COND_EXPR_ELSE (stmt));

    case BIND_EXPR:
      return block_may_fallthru (BIND_EXPR_BODY (stmt));

    case TRY_CATCH_EXPR:
      return try_catch_may_fallthru (stmt);

    case TRY_FINALLY_EXPR:
      /* The finally clause is always executed after the try clause,
	 so if it does not fall through, then the try-finally will not
	 fall through.  Otherwise, if the try clause does not fall
	 through, then when the finally clause falls through it will
	 resume execution wherever the try clause was going.  So the
	 whole try-finally will only fall through if both the try
	 clause and the finally clause fall through.  */
      return (block_may_fallthru (TREE_OPERAND (stmt, 0))
	      && block_may_fallthru (TREE_OPERAND (stmt, 1)));

    case GIMPLE_MODIFY_STMT:
      if (TREE_CODE (GIMPLE_STMT_OPERAND (stmt, 1)) == CALL_EXPR)
	stmt = GIMPLE_STMT_OPERAND (stmt, 1);
      else
	return true;
      /* FALLTHRU */

    case CALL_EXPR:
      /* Functions that do not return do not fall through.  */
      return (call_expr_flags (stmt) & ECF_NORETURN) == 0;
    
    case CLEANUP_POINT_EXPR:
      return block_may_fallthru (TREE_OPERAND (stmt, 0));

    default:
      return true;
    }
}


/* Try to determine if we can continue executing the statement
   immediately following STMT.  This guess need not be 100% accurate;
   simply be conservative and return true if we don't know.  This is
   used only to avoid stupidly generating extra code. If we're wrong,
   we'll just delete the extra code later.  */

bool
gimple_stmt_may_fallthru (gimple stmt)
{
  if (!stmt)
    return true;

  switch (gimple_code (stmt))
    {
    case GIMPLE_GOTO:
    case GIMPLE_RETURN:
    case GIMPLE_RESX:
      /* Easy cases.  If the last statement of the seq implies 
	 control transfer, then we can't fall through.  */
      return false;

    case GIMPLE_SWITCH:
      /* Switch has already been lowered and represents a
	 branch to a selected label and hence can not fall through.  */
      return true;

    case GIMPLE_COND:
      /* GIMPLE_COND's are already lowered into a two-way branch.  They
	 can't fall through.  */
      return false;

    case GIMPLE_BIND:
      return gimple_seq_may_fallthru (gimple_bind_body (stmt));

    case GIMPLE_TRY:
      if (gimple_try_kind (stmt) == GIMPLE_TRY_CATCH)
        return gimple_try_catch_may_fallthru (stmt);

      /* It must be a GIMPLE_TRY_FINALLY.  */

      /* The finally clause is always executed after the try clause,
	 so if it does not fall through, then the try-finally will not
	 fall through.  Otherwise, if the try clause does not fall
	 through, then when the finally clause falls through it will
	 resume execution wherever the try clause was going.  So the
	 whole try-finally will only fall through if both the try
	 clause and the finally clause fall through.  */
      return (gimple_seq_may_fallthru (gimple_try_eval (stmt))
	      && gimple_seq_may_fallthru (gimple_try_cleanup (stmt)));

    case GIMPLE_ASSIGN:
      return true;

    case GIMPLE_CALL:
      /* Functions that do not return do not fall through.  */
      return (gimple_call_flags (stmt) & ECF_NORETURN) == 0;
    
    /* FIXME tuples.  No CLEANUP_POINT_EXPR in GIMPLE.  Needed?  */
#if 0
    case CLEANUP_POINT_EXPR:
      return block_may_fallthru (TREE_OPERAND (stmt, 0));
#endif

    default:
      return true;
    }
}


/* Same as gimple_stmt_may_fallthru, but for the gimple sequence SEQ.  */

bool
gimple_seq_may_fallthru (gimple_seq seq)
{
  return gimple_stmt_may_fallthru (gimple_seq_last_stmt (seq));
}


/* Lower a GIMPLE_RETURN GSI.  DATA is passed through the recursion.  */

static void
lower_gimple_return (gimple_stmt_iterator *gsi, struct lower_data *data)
{
  gimple stmt = gsi_stmt (*gsi);
  gimple t;
  int i;
  return_statements_t tmp_rs;

  /* Match this up with an existing return statement that's been created.  */
  for (i = VEC_length (return_statements_t, data->return_statements) - 1;
       i >= 0; i--)
    {
      tmp_rs = *VEC_index (return_statements_t, data->return_statements, i);

      if (gimple_return_retval (stmt) == gimple_return_retval (tmp_rs.stmt))
	goto found;
    }

  /* Not found.  Create a new label and record the return statement.  */
  tmp_rs.label = create_artificial_label ();
  tmp_rs.stmt = stmt;
  VEC_safe_push (return_statements_t, heap, data->return_statements, &tmp_rs);

  /* Generate a goto statement and remove the return statement.  */
 found:
  t = gimple_build_goto (tmp_rs.label);
  gimple_set_location (t, gimple_location (stmt));
  gsi_insert_before (gsi, t, GSI_SAME_STMT);
  gsi_remove (gsi, false);
}

/* Lower a __builtin_setjmp TSI.

   __builtin_setjmp is passed a pointer to an array of five words (not
   all will be used on all machines).  It operates similarly to the C
   library function of the same name, but is more efficient.

   It is lowered into 3 other builtins, namely __builtin_setjmp_setup,
   __builtin_setjmp_dispatcher and __builtin_setjmp_receiver, but with
   __builtin_setjmp_dispatcher shared among all the instances; that's
   why it is only emitted at the end by lower_function_body.

   After full lowering, the body of the function should look like:

    {
      void * setjmpvar.0;
      int D.1844;
      int D.2844;

      [...]

      __builtin_setjmp_setup (&buf, &<D1847>);
      D.1844 = 0;
      goto <D1846>;
      <D1847>:;
      __builtin_setjmp_receiver (&<D1847>);
      D.1844 = 1;
      <D1846>:;
      if (D.1844 == 0) goto <D1848>; else goto <D1849>;

      [...]

      __builtin_setjmp_setup (&buf, &<D2847>);
      D.2844 = 0;
      goto <D2846>;
      <D2847>:;
      __builtin_setjmp_receiver (&<D2847>);
      D.2844 = 1;
      <D2846>:;
      if (D.2844 == 0) goto <D2848>; else goto <D2849>;

      [...]

      <D3850>:;
      return;
      <D3853>: [non-local];
      setjmpvar.0 = __builtin_setjmp_dispatcher (&<D3853>);
      goto setjmpvar.0;
    }

   The dispatcher block will be both the unique destination of all the
   abnormal call edges and the unique source of all the abnormal edges
   to the receivers, thus keeping the complexity explosion localized.  */

static void
lower_builtin_setjmp (gimple_stmt_iterator *gsi)
{
  gimple stmt = gsi_stmt (*gsi);
  tree cont_label = create_artificial_label ();
  tree next_label = create_artificial_label ();
  tree dest, t, arg;
  gimple g;

  /* NEXT_LABEL is the label __builtin_longjmp will jump to.  Its address is
     passed to both __builtin_setjmp_setup and __builtin_setjmp_receiver.  */
  FORCED_LABEL (next_label) = 1;

  dest = gimple_call_lhs (stmt);

  /* Build '__builtin_setjmp_setup (BUF, NEXT_LABEL)' and insert.  */
  arg = build_addr (next_label, current_function_decl);
  t = implicit_built_in_decls[BUILT_IN_SETJMP_SETUP];
  g = gimple_build_call (t, 2, gimple_call_arg (stmt, 0), arg);
  gimple_set_location (g, gimple_location (stmt));
  gsi_insert_before (gsi, g, GSI_SAME_STMT);

  /* Build 'DEST = 0' and insert.  */
  if (dest)
    {
      g = gimple_build_assign (dest, fold_convert (TREE_TYPE (dest),
						   integer_zero_node));
      gimple_set_location (g, gimple_location (stmt));
      gsi_insert_before (gsi, g, GSI_SAME_STMT);
    }

  /* Build 'goto CONT_LABEL' and insert.  */
  g = gimple_build_goto (cont_label);
  gsi_insert_before (gsi, g, TSI_SAME_STMT);

  /* Build 'NEXT_LABEL:' and insert.  */
  g = gimple_build_label (next_label);
  gsi_insert_before (gsi, g, GSI_SAME_STMT);

  /* Build '__builtin_setjmp_receiver (NEXT_LABEL)' and insert.  */
  arg = build_addr (next_label, current_function_decl);
  t = implicit_built_in_decls[BUILT_IN_SETJMP_RECEIVER];
  g = gimple_build_call (t, 1, arg);
  gimple_set_location (g, gimple_location (stmt));
  gsi_insert_before (gsi, g, GSI_SAME_STMT);

  /* Build 'DEST = 1' and insert.  */
  if (dest)
    {
      g = gimple_build_assign (dest, fold_convert (TREE_TYPE (dest),
						   integer_one_node));
      gimple_set_location (g, gimple_location (stmt));
      gsi_insert_before (gsi, g, GSI_SAME_STMT);
    }

  /* Build 'CONT_LABEL:' and insert.  */
  g = gimple_build_label (cont_label);
  gsi_insert_before (gsi, g, GSI_SAME_STMT);

  /* Remove the call to __builtin_setjmp.  */
  gsi_remove (gsi, false);
}


/* Record the variables in VARS into function FN.  */

void
record_vars_into (tree vars, tree fn)
{
  if (fn != current_function_decl)
    push_cfun (DECL_STRUCT_FUNCTION (fn));

  for (; vars; vars = TREE_CHAIN (vars))
    {
      tree var = vars;

      /* BIND_EXPRs contains also function/type/constant declarations
         we don't need to care about.  */
      if (TREE_CODE (var) != VAR_DECL)
	continue;

      /* Nothing to do in this case.  */
      if (DECL_EXTERNAL (var))
	continue;

      /* Record the variable.  */
      cfun->unexpanded_var_list = tree_cons (NULL_TREE, var,
					     cfun->unexpanded_var_list);
    }

  if (fn != current_function_decl)
    pop_cfun ();
}


/* Record the variables in VARS into current_function_decl.  */

void
record_vars (tree vars)
{
  record_vars_into (vars, current_function_decl);
}


/* Mark BLOCK used if it has a used variable in it, then recurse over its
   subblocks.  */

static void
mark_blocks_with_used_vars (tree block)
{
  tree var;
  tree subblock;

  if (!TREE_USED (block))
    {
      for (var = BLOCK_VARS (block);
	   var;
	   var = TREE_CHAIN (var))
	{
	  if (TREE_USED (var))
	    {
	      TREE_USED (block) = true;
	      break;
	    }
	}
    }
  for (subblock = BLOCK_SUBBLOCKS (block);
       subblock;
       subblock = BLOCK_CHAIN (subblock))
    mark_blocks_with_used_vars (subblock);
}

/* Mark the used attribute on blocks correctly.  */
  
static unsigned int
mark_used_blocks (void)
{  
  mark_blocks_with_used_vars (DECL_INITIAL (current_function_decl));
  return 0;
}


struct tree_opt_pass pass_mark_used_blocks = 
{
  "blocks",				/* name */
  NULL,					/* gate */
  mark_used_blocks,			/* execute */
  NULL,					/* sub */
  NULL,					/* next */
  0,					/* static_pass_number */
  0,					/* tv_id */
  0,					/* properties_required */
  0,					/* properties_provided */
  0,					/* properties_destroyed */
  0,					/* todo_flags_start */
  TODO_dump_func,			/* todo_flags_finish */
  0					/* letter */
};<|MERGE_RESOLUTION|>--- conflicted
+++ resolved
@@ -285,38 +285,16 @@
     case GIMPLE_CATCH:
       lower_sequence (gimple_catch_handler (stmt), data);
       break;
-<<<<<<< HEAD
 
     case GIMPLE_EH_FILTER:
       lower_sequence (gimple_eh_filter_failure (stmt), data);
-=======
-      
-    case NOP_EXPR:
-    case ASM_EXPR:
-    case GOTO_EXPR:
-    case PREDICT_EXPR:
-    case LABEL_EXPR:
-    case SWITCH_EXPR:
-    case CHANGE_DYNAMIC_TYPE_EXPR:
-    case OMP_FOR:
-    case OMP_SECTIONS:
-    case OMP_SECTIONS_SWITCH:
-    case OMP_SECTION:
-    case OMP_SINGLE:
-    case OMP_MASTER:
-    case OMP_ORDERED:
-    case OMP_CRITICAL:
-    case OMP_RETURN:
-    case OMP_ATOMIC_LOAD:
-    case OMP_ATOMIC_STORE:
-    case OMP_CONTINUE:
->>>>>>> 2e28e797
       break;
 
     case GIMPLE_NOP:
     case GIMPLE_ASM:
     case GIMPLE_ASSIGN:
     case GIMPLE_GOTO:
+    /* FIXME tuples: case PREDICT_EXPR: */
     case GIMPLE_LABEL:
     case GIMPLE_SWITCH:
     case GIMPLE_CHANGE_DYNAMIC_TYPE:
