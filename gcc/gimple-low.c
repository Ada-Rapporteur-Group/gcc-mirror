--- conflicted
+++ resolved
@@ -34,20 +34,13 @@
 #include "gimple-iterator.h"
 #include "tree-iterator.h"
 #include "tree-inline.h"
-<<<<<<< HEAD
-#include "tree-ssa.h"
-=======
->>>>>>> 66c14933
 #include "flags.h"
 #include "function.h"
 #include "diagnostic-core.h"
 #include "tree-pass.h"
 #include "langhooks.h"
 #include "gimple-low.h"
-<<<<<<< HEAD
-=======
 #include "tree-nested.h"
->>>>>>> 66c14933
 
 /* The differences between High GIMPLE and Low GIMPLE are the
    following:
