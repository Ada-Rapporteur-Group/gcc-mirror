--- conflicted
+++ resolved
@@ -813,26 +813,16 @@
   arg = build_addr (next_label, current_function_decl);
   t = implicit_built_in_decls[BUILT_IN_SETJMP_SETUP];
   g = gimple_build_call (t, 2, gimple_call_arg (stmt, 0), arg);
-<<<<<<< HEAD
-  gimple_set_location (g, gimple_location (stmt));
-=======
   gimple_set_location (g, loc);
->>>>>>> 42a9ba1d
   gimple_set_block (g, gimple_block (stmt));
   gsi_insert_before (gsi, g, GSI_SAME_STMT);
 
   /* Build 'DEST = 0' and insert.  */
   if (dest)
     {
-<<<<<<< HEAD
-      g = gimple_build_assign (dest, fold_convert (TREE_TYPE (dest),
-						   integer_zero_node));
-      gimple_set_location (g, gimple_location (stmt));
-=======
       g = gimple_build_assign (dest, fold_convert_loc (loc, TREE_TYPE (dest),
 						       integer_zero_node));
       gimple_set_location (g, loc);
->>>>>>> 42a9ba1d
       gimple_set_block (g, gimple_block (stmt));
       gsi_insert_before (gsi, g, GSI_SAME_STMT);
     }
@@ -849,26 +839,16 @@
   arg = build_addr (next_label, current_function_decl);
   t = implicit_built_in_decls[BUILT_IN_SETJMP_RECEIVER];
   g = gimple_build_call (t, 1, arg);
-<<<<<<< HEAD
-  gimple_set_location (g, gimple_location (stmt));
-=======
   gimple_set_location (g, loc);
->>>>>>> 42a9ba1d
   gimple_set_block (g, gimple_block (stmt));
   gsi_insert_before (gsi, g, GSI_SAME_STMT);
 
   /* Build 'DEST = 1' and insert.  */
   if (dest)
     {
-<<<<<<< HEAD
-      g = gimple_build_assign (dest, fold_convert (TREE_TYPE (dest),
-						   integer_one_node));
-      gimple_set_location (g, gimple_location (stmt));
-=======
       g = gimple_build_assign (dest, fold_convert_loc (loc, TREE_TYPE (dest),
 						       integer_one_node));
       gimple_set_location (g, loc);
->>>>>>> 42a9ba1d
       gimple_set_block (g, gimple_block (stmt));
       gsi_insert_before (gsi, g, GSI_SAME_STMT);
     }
@@ -920,66 +900,4 @@
 record_vars (tree vars)
 {
   record_vars_into (vars, current_function_decl);
-<<<<<<< HEAD
-}
-
-
-/* Mark BLOCK used if it has a used variable in it, then recurse over its
-   subblocks.  */
-
-static void
-mark_blocks_with_used_vars (tree block)
-{
-  tree var;
-  tree subblock;
-
-  if (!TREE_USED (block))
-    {
-      for (var = BLOCK_VARS (block);
-	   var;
-	   var = TREE_CHAIN (var))
-	{
-	  if (TREE_USED (var))
-	    {
-	      TREE_USED (block) = true;
-	      break;
-	    }
-	}
-    }
-  for (subblock = BLOCK_SUBBLOCKS (block);
-       subblock;
-       subblock = BLOCK_CHAIN (subblock))
-    mark_blocks_with_used_vars (subblock);
-}
-
-/* Mark the used attribute on blocks correctly.  */
-  
-static unsigned int
-mark_used_blocks (void)
-{  
-  mark_blocks_with_used_vars (DECL_INITIAL (current_function_decl));
-  return 0;
-}
-
-
-struct gimple_opt_pass pass_mark_used_blocks = 
-{
- {
-  GIMPLE_PASS,
-  "blocks",				/* name */
-  NULL,					/* gate */
-  mark_used_blocks,			/* execute */
-  NULL,					/* sub */
-  NULL,					/* next */
-  0,					/* static_pass_number */
-  TV_NONE,				/* tv_id */
-  0,					/* properties_required */
-  0,					/* properties_provided */
-  0,					/* properties_destroyed */
-  0,					/* todo_flags_start */
-  TODO_dump_func			/* todo_flags_finish */
- }
-};
-=======
-}
->>>>>>> 42a9ba1d
+}