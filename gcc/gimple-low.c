--- conflicted
+++ resolved
@@ -1,10 +1,6 @@
 /* GIMPLE lowering pass.  Converts High GIMPLE into Low GIMPLE.
 
-<<<<<<< HEAD
-   Copyright (C) 2003, 2004, 2005, 2006, 2007, 2008, 2009
-=======
    Copyright (C) 2003, 2004, 2005, 2006, 2007, 2008, 2009, 2010
->>>>>>> 03d20231
    Free Software Foundation, Inc.
 
 This file is part of GCC.
@@ -34,11 +30,7 @@
 #include "tree-flow.h"
 #include "flags.h"
 #include "function.h"
-<<<<<<< HEAD
-#include "toplev.h"
-=======
 #include "diagnostic-core.h"
->>>>>>> 03d20231
 #include "tree-pass.h"
 
 /* The differences between High GIMPLE and Low GIMPLE are the
@@ -243,11 +235,7 @@
     {
       for (i = 0, p = DECL_ARGUMENTS (fndecl);
 	   i < nargs;
-<<<<<<< HEAD
-	   i++, p = TREE_CHAIN (p))
-=======
 	   i++, p = DECL_CHAIN (p))
->>>>>>> 03d20231
 	{
 	  /* We cannot distinguish a varargs function from the case
 	     of excess parameters, still deferring the inlining decision
@@ -857,12 +845,7 @@
   /* Build 'DEST = 0' and insert.  */
   if (dest)
     {
-<<<<<<< HEAD
-      g = gimple_build_assign (dest, fold_convert_loc (loc, TREE_TYPE (dest),
-						       integer_zero_node));
-=======
       g = gimple_build_assign (dest, build_zero_cst (TREE_TYPE (dest)));
->>>>>>> 03d20231
       gimple_set_location (g, loc);
       gimple_set_block (g, gimple_block (stmt));
       gsi_insert_before (gsi, g, GSI_SAME_STMT);
