--- conflicted
+++ resolved
@@ -282,7 +282,6 @@
 /* Return true if there is an entry to given loop not from its parent
    (or grandparent) block.  For example, it is possible for two
    adjacent loops inside another loop.  */
-<<<<<<< HEAD
 static bool
 entered_from_non_parent_p (ira_loop_tree_node_t loop_node)
 {
@@ -324,7 +323,7 @@
   unsigned int i;
   loop_p loop;
 
-  for (i = 0; VEC_iterate (loop_p, ira_loops.larray, i, loop); i++)
+  FOR_EACH_VEC_ELT (loop_p, ira_loops.larray, i, loop)
     if (ira_loop_nodes[i].regno_allocno_map != NULL)
       ira_loop_nodes[i].entered_from_non_parent_p
 	= entered_from_non_parent_p (&ira_loop_nodes[i]);
@@ -336,61 +335,6 @@
    is the situation when SRC_ALLOCNO is not modified in the
    corresponding loop.  */
 static bool
-=======
-static bool
-entered_from_non_parent_p (ira_loop_tree_node_t loop_node)
-{
-  ira_loop_tree_node_t bb_node, src_loop_node, parent;
-  edge e;
-  edge_iterator ei;
-
-  for (bb_node = loop_node->children; bb_node != NULL; bb_node = bb_node->next)
-    if (bb_node->bb != NULL)
-      {
-	FOR_EACH_EDGE (e, ei, bb_node->bb->preds)
-	  if (e->src != ENTRY_BLOCK_PTR
-	      && (src_loop_node = IRA_BB_NODE (e->src)->parent) != loop_node)
-	    {
-	      for (parent = src_loop_node->parent;
-		   parent != NULL;
-		   parent = parent->parent)
-		if (parent == loop_node)
-		  break;
-	      if (parent != NULL)
-		/* That is an exit from a nested loop -- skip it.  */
-		continue;
-	      for (parent = loop_node->parent;
-		   parent != NULL;
-		   parent = parent->parent)
-		if (src_loop_node == parent)
-		  break;
-	      if (parent == NULL)
-		return true;
-	    }
-      }
-  return false;
-}
-
-/* Set up ENTERED_FROM_NON_PARENT_P for each loop region.  */
-static void
-setup_entered_from_non_parent_p (void)
-{
-  unsigned int i;
-  loop_p loop;
-
-  FOR_EACH_VEC_ELT (loop_p, ira_loops.larray, i, loop)
-    if (ira_loop_nodes[i].regno_allocno_map != NULL)
-      ira_loop_nodes[i].entered_from_non_parent_p
-	= entered_from_non_parent_p (&ira_loop_nodes[i]);
-}
-
-/* Return TRUE if move of SRC_ALLOCNO (assigned to hard register) to
-   DEST_ALLOCNO (assigned to memory) can be removed beacuse it does
-   not change value of the destination.  One possible reason for this
-   is the situation when SRC_ALLOCNO is not modified in the
-   corresponding loop.  */
-static bool
->>>>>>> 03d20231
 store_can_be_removed_p (ira_allocno_t src_allocno, ira_allocno_t dest_allocno)
 {
   int regno, orig_regno;
@@ -423,12 +367,8 @@
 	   prohibit removal of the store in such complicated case.  */
 	return false;
     }
-<<<<<<< HEAD
-  gcc_unreachable ();
-=======
   /* It is actually a loop entry -- do not remove the store.  */
   return false;
->>>>>>> 03d20231
 }
 
 /* Generate and attach moves to the edge E.  This looks at the final
@@ -1056,18 +996,6 @@
 			 REGNO (ALLOCNO_REG (from)));
 	    }
 	}
-<<<<<<< HEAD
-      else
-	{
-	  r->finish = ira_max_point;
-	  if (internal_flag_ira_verbose > 2 && ira_dump_file != NULL)
-	    fprintf (ira_dump_file,
-		     "    Adding range [%d..%d] to allocno a%dr%d\n",
-		     r->start, ira_max_point, ALLOCNO_NUM (from),
-		     REGNO (ALLOCNO_REG (from)));
-	}
-=======
->>>>>>> 03d20231
       ira_max_point++;
       nr = ALLOCNO_NUM_OBJECTS (to);
       for (i = 0; i < nr; i++)
@@ -1104,18 +1032,12 @@
       a = node->regno_allocno_map[regno];
       if ((to = ALLOCNO_MEM_OPTIMIZED_DEST (a)) != NULL)
 	a = to;
-<<<<<<< HEAD
-      ALLOCNO_LIVE_RANGES (a)
-	= ira_create_allocno_live_range (a, start, ira_max_point - 1,
-					 ALLOCNO_LIVE_RANGES (a));
-=======
       nr = ALLOCNO_NUM_OBJECTS (a);
       for (i = 0; i < nr; i++)
 	{
 	  ira_object_t obj = ALLOCNO_OBJECT (a, i);
 	  ira_add_live_range_to_object (obj, start, ira_max_point - 1);
 	}
->>>>>>> 03d20231
       if (internal_flag_ira_verbose > 2 && ira_dump_file != NULL)
 	fprintf
 	  (ira_dump_file,
