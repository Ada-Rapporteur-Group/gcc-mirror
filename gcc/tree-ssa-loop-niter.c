/* Functions to determine/estimate number of iterations of a loop.
   Copyright (C) 2004, 2005, 2006, 2007 Free Software Foundation, Inc.
   
This file is part of GCC.
   
GCC is free software; you can redistribute it and/or modify it
under the terms of the GNU General Public License as published by the
Free Software Foundation; either version 2, or (at your option) any
later version.
   
GCC is distributed in the hope that it will be useful, but WITHOUT
ANY WARRANTY; without even the implied warranty of MERCHANTABILITY or
FITNESS FOR A PARTICULAR PURPOSE.  See the GNU General Public License
for more details.
   
You should have received a copy of the GNU General Public License
along with GCC; see the file COPYING.  If not, write to the Free
Software Foundation, 51 Franklin Street, Fifth Floor, Boston, MA
02110-1301, USA.  */

#include "config.h"
#include "system.h"
#include "coretypes.h"
#include "tm.h"
#include "tree.h"
#include "rtl.h"
#include "tm_p.h"
#include "hard-reg-set.h"
#include "basic-block.h"
#include "output.h"
#include "diagnostic.h"
#include "intl.h"
#include "tree-flow.h"
#include "tree-dump.h"
#include "cfgloop.h"
#include "tree-pass.h"
#include "ggc.h"
#include "tree-chrec.h"
#include "tree-scalar-evolution.h"
#include "tree-data-ref.h"
#include "params.h"
#include "flags.h"
#include "toplev.h"
#include "tree-inline.h"

#define SWAP(X, Y) do { void *tmp = (X); (X) = (Y); (Y) = tmp; } while (0)


/*

   Analysis of number of iterations of an affine exit test.

*/

/* Returns inverse of X modulo 2^s, where MASK = 2^s-1.  */

static tree
inverse (tree x, tree mask)
{
  tree type = TREE_TYPE (x);
  tree rslt;
  unsigned ctr = tree_floor_log2 (mask);

  if (TYPE_PRECISION (type) <= HOST_BITS_PER_WIDE_INT)
    {
      unsigned HOST_WIDE_INT ix;
      unsigned HOST_WIDE_INT imask;
      unsigned HOST_WIDE_INT irslt = 1;

      gcc_assert (cst_and_fits_in_hwi (x));
      gcc_assert (cst_and_fits_in_hwi (mask));

      ix = int_cst_value (x);
      imask = int_cst_value (mask);

      for (; ctr; ctr--)
	{
	  irslt *= ix;
	  ix *= ix;
	}
      irslt &= imask;

      rslt = build_int_cst_type (type, irslt);
    }
  else
    {
      rslt = build_int_cst (type, 1);
      for (; ctr; ctr--)
	{
	  rslt = int_const_binop (MULT_EXPR, rslt, x, 0);
	  x = int_const_binop (MULT_EXPR, x, x, 0);
	}
      rslt = int_const_binop (BIT_AND_EXPR, rslt, mask, 0);
    }

  return rslt;
}

/* Determines number of iterations of loop whose ending condition
   is IV <> FINAL.  TYPE is the type of the iv.  The number of
   iterations is stored to NITER.  NEVER_INFINITE is true if
   we know that the exit must be taken eventually, i.e., that the IV
   ever reaches the value FINAL (we derived this earlier, and possibly set
   NITER->assumptions to make sure this is the case).  */

static bool
number_of_iterations_ne (tree type, affine_iv *iv, tree final,
			 struct tree_niter_desc *niter, bool never_infinite)
{
  tree niter_type = unsigned_type_for (type);
  tree s, c, d, bits, assumption, tmp, bound;

  niter->control = *iv;
  niter->bound = final;
  niter->cmp = NE_EXPR;

  /* Rearrange the terms so that we get inequality s * i <> c, with s
     positive.  Also cast everything to the unsigned type.  */
  if (tree_int_cst_sign_bit (iv->step))
    {
      s = fold_convert (niter_type,
			fold_build1 (NEGATE_EXPR, type, iv->step));
      c = fold_build2 (MINUS_EXPR, niter_type,
		       fold_convert (niter_type, iv->base),
		       fold_convert (niter_type, final));
    }
  else
    {
      s = fold_convert (niter_type, iv->step);
      c = fold_build2 (MINUS_EXPR, niter_type,
		       fold_convert (niter_type, final),
		       fold_convert (niter_type, iv->base));
    }

  /* First the trivial cases -- when the step is 1.  */
  if (integer_onep (s))
    {
      niter->niter = c;
      return true;
    }

  /* Let nsd (step, size of mode) = d.  If d does not divide c, the loop
     is infinite.  Otherwise, the number of iterations is
     (inverse(s/d) * (c/d)) mod (size of mode/d).  */
  bits = num_ending_zeros (s);
  bound = build_low_bits_mask (niter_type,
			       (TYPE_PRECISION (niter_type)
				- tree_low_cst (bits, 1)));

  d = fold_binary_to_constant (LSHIFT_EXPR, niter_type,
			       build_int_cst (niter_type, 1), bits);
  s = fold_binary_to_constant (RSHIFT_EXPR, niter_type, s, bits);

  if (!never_infinite)
    {
      /* If we cannot assume that the loop is not infinite, record the
	 assumptions for divisibility of c.  */
      assumption = fold_build2 (FLOOR_MOD_EXPR, niter_type, c, d);
      assumption = fold_build2 (EQ_EXPR, boolean_type_node,
				assumption, build_int_cst (niter_type, 0));
      if (!integer_nonzerop (assumption))
	niter->assumptions = fold_build2 (TRUTH_AND_EXPR, boolean_type_node,
					  niter->assumptions, assumption);
    }
      
  c = fold_build2 (EXACT_DIV_EXPR, niter_type, c, d);
  tmp = fold_build2 (MULT_EXPR, niter_type, c, inverse (s, bound));
  niter->niter = fold_build2 (BIT_AND_EXPR, niter_type, tmp, bound);
  return true;
}

/* Checks whether we can determine the final value of the control variable
   of the loop with ending condition IV0 < IV1 (computed in TYPE).
   DELTA is the difference IV1->base - IV0->base, STEP is the absolute value
   of the step.  The assumptions necessary to ensure that the computation
   of the final value does not overflow are recorded in NITER.  If we
   find the final value, we adjust DELTA and return TRUE.  Otherwise
   we return false.  */

static bool
number_of_iterations_lt_to_ne (tree type, affine_iv *iv0, affine_iv *iv1,
			       struct tree_niter_desc *niter,
			       tree *delta, tree step)
{
  tree niter_type = TREE_TYPE (step);
  tree mod = fold_build2 (FLOOR_MOD_EXPR, niter_type, *delta, step);
  tree tmod;
  tree assumption = boolean_true_node, bound, noloop;

  if (TREE_CODE (mod) != INTEGER_CST)
    return false;
  if (integer_nonzerop (mod))
    mod = fold_build2 (MINUS_EXPR, niter_type, step, mod);
  tmod = fold_convert (type, mod);

  if (integer_nonzerop (iv0->step))
    {
      /* The final value of the iv is iv1->base + MOD, assuming that this
	 computation does not overflow, and that
	 iv0->base <= iv1->base + MOD.  */
      if (!iv1->no_overflow && !integer_zerop (mod))
	{
	  bound = fold_build2 (MINUS_EXPR, type,
			       TYPE_MAX_VALUE (type), tmod);
	  assumption = fold_build2 (LE_EXPR, boolean_type_node,
				    iv1->base, bound);
	  if (integer_zerop (assumption))
	    return false;
	}
      noloop = fold_build2 (GT_EXPR, boolean_type_node,
			    iv0->base,
			    fold_build2 (PLUS_EXPR, type,
					 iv1->base, tmod));
    }
  else
    {
      /* The final value of the iv is iv0->base - MOD, assuming that this
	 computation does not overflow, and that
	 iv0->base - MOD <= iv1->base. */
      if (!iv0->no_overflow && !integer_zerop (mod))
	{
	  bound = fold_build2 (PLUS_EXPR, type,
			       TYPE_MIN_VALUE (type), tmod);
	  assumption = fold_build2 (GE_EXPR, boolean_type_node,
				    iv0->base, bound);
	  if (integer_zerop (assumption))
	    return false;
	}
      noloop = fold_build2 (GT_EXPR, boolean_type_node,
			    fold_build2 (MINUS_EXPR, type,
					 iv0->base, tmod),
			    iv1->base);
    }

  if (!integer_nonzerop (assumption))
    niter->assumptions = fold_build2 (TRUTH_AND_EXPR, boolean_type_node,
				      niter->assumptions,
				      assumption);
  if (!integer_zerop (noloop))
    niter->may_be_zero = fold_build2 (TRUTH_OR_EXPR, boolean_type_node,
				      niter->may_be_zero,
				      noloop);
  *delta = fold_build2 (PLUS_EXPR, niter_type, *delta, mod);
  return true;
}

/* Add assertions to NITER that ensure that the control variable of the loop
   with ending condition IV0 < IV1 does not overflow.  Types of IV0 and IV1
   are TYPE.  Returns false if we can prove that there is an overflow, true
   otherwise.  STEP is the absolute value of the step.  */

static bool
assert_no_overflow_lt (tree type, affine_iv *iv0, affine_iv *iv1,
		       struct tree_niter_desc *niter, tree step)
{
  tree bound, d, assumption, diff;
  tree niter_type = TREE_TYPE (step);

  if (integer_nonzerop (iv0->step))
    {
      /* for (i = iv0->base; i < iv1->base; i += iv0->step) */
      if (iv0->no_overflow)
	return true;

      /* If iv0->base is a constant, we can determine the last value before
	 overflow precisely; otherwise we conservatively assume
	 MAX - STEP + 1.  */

      if (TREE_CODE (iv0->base) == INTEGER_CST)
	{
	  d = fold_build2 (MINUS_EXPR, niter_type,
			   fold_convert (niter_type, TYPE_MAX_VALUE (type)),
			   fold_convert (niter_type, iv0->base));
	  diff = fold_build2 (FLOOR_MOD_EXPR, niter_type, d, step);
	}
      else
	diff = fold_build2 (MINUS_EXPR, niter_type, step,
			    build_int_cst (niter_type, 1));
      bound = fold_build2 (MINUS_EXPR, type,
			   TYPE_MAX_VALUE (type), fold_convert (type, diff));
      assumption = fold_build2 (LE_EXPR, boolean_type_node,
				iv1->base, bound);
    }
  else
    {
      /* for (i = iv1->base; i > iv0->base; i += iv1->step) */
      if (iv1->no_overflow)
	return true;

      if (TREE_CODE (iv1->base) == INTEGER_CST)
	{
	  d = fold_build2 (MINUS_EXPR, niter_type,
			   fold_convert (niter_type, iv1->base),
			   fold_convert (niter_type, TYPE_MIN_VALUE (type)));
	  diff = fold_build2 (FLOOR_MOD_EXPR, niter_type, d, step);
	}
      else
	diff = fold_build2 (MINUS_EXPR, niter_type, step,
			    build_int_cst (niter_type, 1));
      bound = fold_build2 (PLUS_EXPR, type,
			   TYPE_MIN_VALUE (type), fold_convert (type, diff));
      assumption = fold_build2 (GE_EXPR, boolean_type_node,
				iv0->base, bound);
    }

  if (integer_zerop (assumption))
    return false;
  if (!integer_nonzerop (assumption))
    niter->assumptions = fold_build2 (TRUTH_AND_EXPR, boolean_type_node,
				      niter->assumptions, assumption);
    
  iv0->no_overflow = true;
  iv1->no_overflow = true;
  return true;
}

/* Add an assumption to NITER that a loop whose ending condition
   is IV0 < IV1 rolls.  TYPE is the type of the control iv.  */

static void
assert_loop_rolls_lt (tree type, affine_iv *iv0, affine_iv *iv1,
		      struct tree_niter_desc *niter)
{
  tree assumption = boolean_true_node, bound, diff;
  tree mbz, mbzl, mbzr;

  if (integer_nonzerop (iv0->step))
    {
      diff = fold_build2 (MINUS_EXPR, type,
			  iv0->step, build_int_cst (type, 1));

      /* We need to know that iv0->base >= MIN + iv0->step - 1.  Since
	 0 address never belongs to any object, we can assume this for
	 pointers.  */
      if (!POINTER_TYPE_P (type))
	{
	  bound = fold_build2 (PLUS_EXPR, type,
			       TYPE_MIN_VALUE (type), diff);
	  assumption = fold_build2 (GE_EXPR, boolean_type_node,
				    iv0->base, bound);
	}

      /* And then we can compute iv0->base - diff, and compare it with
	 iv1->base.  */      
      mbzl = fold_build2 (MINUS_EXPR, type, iv0->base, diff);
      mbzr = iv1->base;
    }
  else
    {
      diff = fold_build2 (PLUS_EXPR, type,
			  iv1->step, build_int_cst (type, 1));

      if (!POINTER_TYPE_P (type))
	{
	  bound = fold_build2 (PLUS_EXPR, type,
			       TYPE_MAX_VALUE (type), diff);
	  assumption = fold_build2 (LE_EXPR, boolean_type_node,
				    iv1->base, bound);
	}

      mbzl = iv0->base;
      mbzr = fold_build2 (MINUS_EXPR, type, iv1->base, diff);
    }

  mbz = fold_build2 (GT_EXPR, boolean_type_node, mbzl, mbzr);

  if (!integer_nonzerop (assumption))
    niter->assumptions = fold_build2 (TRUTH_AND_EXPR, boolean_type_node,
				      niter->assumptions, assumption);
  if (!integer_zerop (mbz))
    niter->may_be_zero = fold_build2 (TRUTH_OR_EXPR, boolean_type_node,
				      niter->may_be_zero, mbz);
}

/* Determines number of iterations of loop whose ending condition
   is IV0 < IV1.  TYPE is the type of the iv.  The number of
   iterations is stored to NITER.  */

static bool
number_of_iterations_lt (tree type, affine_iv *iv0, affine_iv *iv1,
			 struct tree_niter_desc *niter,
			 bool never_infinite ATTRIBUTE_UNUSED)
{
  tree niter_type = unsigned_type_for (type);
  tree delta, step, s;

  if (integer_nonzerop (iv0->step))
    {
      niter->control = *iv0;
      niter->cmp = LT_EXPR;
      niter->bound = iv1->base;
    }
  else
    {
      niter->control = *iv1;
      niter->cmp = GT_EXPR;
      niter->bound = iv0->base;
    }

  delta = fold_build2 (MINUS_EXPR, niter_type,
		       fold_convert (niter_type, iv1->base),
		       fold_convert (niter_type, iv0->base));

  /* First handle the special case that the step is +-1.  */
  if ((integer_onep (iv0->step) && integer_zerop (iv1->step))
      || (integer_all_onesp (iv1->step) && integer_zerop (iv0->step)))
    {
      /* for (i = iv0->base; i < iv1->base; i++)

	 or

	 for (i = iv1->base; i > iv0->base; i--).
	     
	 In both cases # of iterations is iv1->base - iv0->base, assuming that
	 iv1->base >= iv0->base.  */
      niter->may_be_zero = fold_build2 (LT_EXPR, boolean_type_node,
					iv1->base, iv0->base);
      niter->niter = delta;
      return true;
    }

  if (integer_nonzerop (iv0->step))
    step = fold_convert (niter_type, iv0->step);
  else
    step = fold_convert (niter_type,
			 fold_build1 (NEGATE_EXPR, type, iv1->step));

  /* If we can determine the final value of the control iv exactly, we can
     transform the condition to != comparison.  In particular, this will be
     the case if DELTA is constant.  */
  if (number_of_iterations_lt_to_ne (type, iv0, iv1, niter, &delta, step))
    {
      affine_iv zps;

      zps.base = build_int_cst (niter_type, 0);
      zps.step = step;
      /* number_of_iterations_lt_to_ne will add assumptions that ensure that
	 zps does not overflow.  */
      zps.no_overflow = true;

      return number_of_iterations_ne (type, &zps, delta, niter, true);
    }

  /* Make sure that the control iv does not overflow.  */
  if (!assert_no_overflow_lt (type, iv0, iv1, niter, step))
    return false;

  /* We determine the number of iterations as (delta + step - 1) / step.  For
     this to work, we must know that iv1->base >= iv0->base - step + 1,
     otherwise the loop does not roll.  */
  assert_loop_rolls_lt (type, iv0, iv1, niter);

  s = fold_build2 (MINUS_EXPR, niter_type,
		   step, build_int_cst (niter_type, 1));
  delta = fold_build2 (PLUS_EXPR, niter_type, delta, s);
  niter->niter = fold_build2 (FLOOR_DIV_EXPR, niter_type, delta, step);
  return true;
}

/* Determines number of iterations of loop whose ending condition
   is IV0 <= IV1.  TYPE is the type of the iv.  The number of
   iterations is stored to NITER.  NEVER_INFINITE is true if
   we know that this condition must eventually become false (we derived this
   earlier, and possibly set NITER->assumptions to make sure this
   is the case).  */

static bool
number_of_iterations_le (tree type, affine_iv *iv0, affine_iv *iv1,
			 struct tree_niter_desc *niter, bool never_infinite)
{
  tree assumption;

  /* Say that IV0 is the control variable.  Then IV0 <= IV1 iff
     IV0 < IV1 + 1, assuming that IV1 is not equal to the greatest
     value of the type.  This we must know anyway, since if it is
     equal to this value, the loop rolls forever.  */

  if (!never_infinite)
    {
      if (integer_nonzerop (iv0->step))
	assumption = fold_build2 (NE_EXPR, boolean_type_node,
				  iv1->base, TYPE_MAX_VALUE (type));
      else
	assumption = fold_build2 (NE_EXPR, boolean_type_node,
				  iv0->base, TYPE_MIN_VALUE (type));

      if (integer_zerop (assumption))
	return false;
      if (!integer_nonzerop (assumption))
	niter->assumptions = fold_build2 (TRUTH_AND_EXPR, boolean_type_node,
					  niter->assumptions, assumption);
    }

  if (integer_nonzerop (iv0->step))
    iv1->base = fold_build2 (PLUS_EXPR, type,
			     iv1->base, build_int_cst (type, 1));
  else
    iv0->base = fold_build2 (MINUS_EXPR, type,
			     iv0->base, build_int_cst (type, 1));
  return number_of_iterations_lt (type, iv0, iv1, niter, never_infinite);
}

/* Determine the number of iterations according to condition (for staying
   inside loop) which compares two induction variables using comparison
   operator CODE.  The induction variable on left side of the comparison
   is IV0, the right-hand side is IV1.  Both induction variables must have
   type TYPE, which must be an integer or pointer type.  The steps of the
   ivs must be constants (or NULL_TREE, which is interpreted as constant zero).

   ONLY_EXIT is true if we are sure this is the only way the loop could be
   exited (including possibly non-returning function calls, exceptions, etc.)
   -- in this case we can use the information whether the control induction
   variables can overflow or not in a more efficient way.
   
   The results (number of iterations and assumptions as described in
   comments at struct tree_niter_desc in tree-flow.h) are stored to NITER.
   Returns false if it fails to determine number of iterations, true if it
   was determined (possibly with some assumptions).  */

static bool
number_of_iterations_cond (tree type, affine_iv *iv0, enum tree_code code,
			   affine_iv *iv1, struct tree_niter_desc *niter,
			   bool only_exit)
{
  bool never_infinite;

  /* The meaning of these assumptions is this:
     if !assumptions
       then the rest of information does not have to be valid
     if may_be_zero then the loop does not roll, even if
       niter != 0.  */
  niter->assumptions = boolean_true_node;
  niter->may_be_zero = boolean_false_node;
  niter->niter = NULL_TREE;
  niter->additional_info = boolean_true_node;

  niter->bound = NULL_TREE;
  niter->cmp = ERROR_MARK;

  /* Make < comparison from > ones, and for NE_EXPR comparisons, ensure that
     the control variable is on lhs.  */
  if (code == GE_EXPR || code == GT_EXPR
      || (code == NE_EXPR && integer_zerop (iv0->step)))
    {
      SWAP (iv0, iv1);
      code = swap_tree_comparison (code);
    }

  if (!only_exit)
    {
      /* If this is not the only possible exit from the loop, the information
	 that the induction variables cannot overflow as derived from
	 signedness analysis cannot be relied upon.  We use them e.g. in the
	 following way:  given loop for (i = 0; i <= n; i++), if i is
	 signed, it cannot overflow, thus this loop is equivalent to
	 for (i = 0; i < n + 1; i++);  however, if n == MAX, but the loop
	 is exited in some other way before i overflows, this transformation
	 is incorrect (the new loop exits immediately).  */
      iv0->no_overflow = false;
      iv1->no_overflow = false;
    }

  if (POINTER_TYPE_P (type))
    {
      /* Comparison of pointers is undefined unless both iv0 and iv1 point
	 to the same object.  If they do, the control variable cannot wrap
	 (as wrap around the bounds of memory will never return a pointer
	 that would be guaranteed to point to the same object, even if we
	 avoid undefined behavior by casting to size_t and back).  The
	 restrictions on pointer arithmetics and comparisons of pointers
	 ensure that using the no-overflow assumptions is correct in this
	 case even if ONLY_EXIT is false.  */
      iv0->no_overflow = true;
      iv1->no_overflow = true;
    }

  /* If the control induction variable does not overflow, the loop obviously
     cannot be infinite.  */
  if (!integer_zerop (iv0->step) && iv0->no_overflow)
    never_infinite = true;
  else if (!integer_zerop (iv1->step) && iv1->no_overflow)
    never_infinite = true;
  else
    never_infinite = false;

  /* We can handle the case when neither of the sides of the comparison is
     invariant, provided that the test is NE_EXPR.  This rarely occurs in
     practice, but it is simple enough to manage.  */
  if (!integer_zerop (iv0->step) && !integer_zerop (iv1->step))
    {
      if (code != NE_EXPR)
	return false;

      iv0->step = fold_binary_to_constant (MINUS_EXPR, type,
					   iv0->step, iv1->step);
      iv0->no_overflow = false;
      iv1->step = build_int_cst (type, 0);
      iv1->no_overflow = true;
    }

  /* If the result of the comparison is a constant,  the loop is weird.  More
     precise handling would be possible, but the situation is not common enough
     to waste time on it.  */
  if (integer_zerop (iv0->step) && integer_zerop (iv1->step))
    return false;

  /* Ignore loops of while (i-- < 10) type.  */
  if (code != NE_EXPR)
    {
      if (iv0->step && tree_int_cst_sign_bit (iv0->step))
	return false;

      if (!integer_zerop (iv1->step) && !tree_int_cst_sign_bit (iv1->step))
	return false;
    }

  /* If the loop exits immediately, there is nothing to do.  */
  if (integer_zerop (fold_build2 (code, boolean_type_node, iv0->base, iv1->base)))
    {
      niter->niter = build_int_cst (unsigned_type_for (type), 0);
      return true;
    }

  /* OK, now we know we have a senseful loop.  Handle several cases, depending
     on what comparison operator is used.  */
  switch (code)
    {
    case NE_EXPR:
      gcc_assert (integer_zerop (iv1->step));
      return number_of_iterations_ne (type, iv0, iv1->base, niter, never_infinite);
    case LT_EXPR:
      return number_of_iterations_lt (type, iv0, iv1, niter, never_infinite);
    case LE_EXPR:
      return number_of_iterations_le (type, iv0, iv1, niter, never_infinite);
    default:
      gcc_unreachable ();
    }
}

/* Substitute NEW for OLD in EXPR and fold the result.  */

static tree
simplify_replace_tree (tree expr, tree old, tree new)
{
  unsigned i, n;
  tree ret = NULL_TREE, e, se;

  if (!expr)
    return NULL_TREE;

  if (expr == old
      || operand_equal_p (expr, old, 0))
    return unshare_expr (new);

  if (!EXPR_P (expr) && !GIMPLE_STMT_P (expr))
    return expr;

  n = TREE_OPERAND_LENGTH (expr);
  for (i = 0; i < n; i++)
    {
      e = TREE_OPERAND (expr, i);
      se = simplify_replace_tree (e, old, new);
      if (e == se)
	continue;

      if (!ret)
	ret = copy_node (expr);

      TREE_OPERAND (ret, i) = se;
    }

  return (ret ? fold (ret) : expr);
}

/* Expand definitions of ssa names in EXPR as long as they are simple
   enough, and return the new expression.  */

tree
expand_simple_operations (tree expr)
{
  unsigned i, n;
  tree ret = NULL_TREE, e, ee, stmt;
  enum tree_code code;

  if (expr == NULL_TREE)
    return expr;

  if (is_gimple_min_invariant (expr))
    return expr;

  code = TREE_CODE (expr);
  if (IS_EXPR_CODE_CLASS (TREE_CODE_CLASS (code)))
    {
      n = TREE_OPERAND_LENGTH (expr);
      for (i = 0; i < n; i++)
	{
	  e = TREE_OPERAND (expr, i);
	  ee = expand_simple_operations (e);
	  if (e == ee)
	    continue;

	  if (!ret)
	    ret = copy_node (expr);

	  TREE_OPERAND (ret, i) = ee;
	}

      if (!ret)
	return expr;

      fold_defer_overflow_warnings ();
      ret = fold (ret);
      fold_undefer_and_ignore_overflow_warnings ();
      return ret;
    }

  if (TREE_CODE (expr) != SSA_NAME)
    return expr;

  stmt = SSA_NAME_DEF_STMT (expr);
  if (TREE_CODE (stmt) != GIMPLE_MODIFY_STMT)
    return expr;

  e = GIMPLE_STMT_OPERAND (stmt, 1);
  if (/* Casts are simple.  */
      TREE_CODE (e) != NOP_EXPR
      && TREE_CODE (e) != CONVERT_EXPR
      /* Copies are simple.  */
      && TREE_CODE (e) != SSA_NAME
      /* Assignments of invariants are simple.  */
      && !is_gimple_min_invariant (e)
      /* And increments and decrements by a constant are simple.  */
      && !((TREE_CODE (e) == PLUS_EXPR
	    || TREE_CODE (e) == MINUS_EXPR)
	   && is_gimple_min_invariant (TREE_OPERAND (e, 1))))
    return expr;

  return expand_simple_operations (e);
}

/* Tries to simplify EXPR using the condition COND.  Returns the simplified
   expression (or EXPR unchanged, if no simplification was possible).  */

static tree
tree_simplify_using_condition_1 (tree cond, tree expr)
{
  bool changed;
  tree e, te, e0, e1, e2, notcond;
  enum tree_code code = TREE_CODE (expr);

  if (code == INTEGER_CST)
    return expr;

  if (code == TRUTH_OR_EXPR
      || code == TRUTH_AND_EXPR
      || code == COND_EXPR)
    {
      changed = false;

      e0 = tree_simplify_using_condition_1 (cond, TREE_OPERAND (expr, 0));
      if (TREE_OPERAND (expr, 0) != e0)
	changed = true;

      e1 = tree_simplify_using_condition_1 (cond, TREE_OPERAND (expr, 1));
      if (TREE_OPERAND (expr, 1) != e1)
	changed = true;

      if (code == COND_EXPR)
	{
	  e2 = tree_simplify_using_condition_1 (cond, TREE_OPERAND (expr, 2));
	  if (TREE_OPERAND (expr, 2) != e2)
	    changed = true;
	}
      else
	e2 = NULL_TREE;

      if (changed)
	{
	  if (code == COND_EXPR)
	    expr = fold_build3 (code, boolean_type_node, e0, e1, e2);
	  else
	    expr = fold_build2 (code, boolean_type_node, e0, e1);
	}

      return expr;
    }

  /* In case COND is equality, we may be able to simplify EXPR by copy/constant
     propagation, and vice versa.  Fold does not handle this, since it is
     considered too expensive.  */
  if (TREE_CODE (cond) == EQ_EXPR)
    {
      e0 = TREE_OPERAND (cond, 0);
      e1 = TREE_OPERAND (cond, 1);

      /* We know that e0 == e1.  Check whether we cannot simplify expr
	 using this fact.  */
      e = simplify_replace_tree (expr, e0, e1);
      if (integer_zerop (e) || integer_nonzerop (e))
	return e;

      e = simplify_replace_tree (expr, e1, e0);
      if (integer_zerop (e) || integer_nonzerop (e))
	return e;
    }
  if (TREE_CODE (expr) == EQ_EXPR)
    {
      e0 = TREE_OPERAND (expr, 0);
      e1 = TREE_OPERAND (expr, 1);

      /* If e0 == e1 (EXPR) implies !COND, then EXPR cannot be true.  */
      e = simplify_replace_tree (cond, e0, e1);
      if (integer_zerop (e))
	return e;
      e = simplify_replace_tree (cond, e1, e0);
      if (integer_zerop (e))
	return e;
    }
  if (TREE_CODE (expr) == NE_EXPR)
    {
      e0 = TREE_OPERAND (expr, 0);
      e1 = TREE_OPERAND (expr, 1);

      /* If e0 == e1 (!EXPR) implies !COND, then EXPR must be true.  */
      e = simplify_replace_tree (cond, e0, e1);
      if (integer_zerop (e))
	return boolean_true_node;
      e = simplify_replace_tree (cond, e1, e0);
      if (integer_zerop (e))
	return boolean_true_node;
    }

  te = expand_simple_operations (expr);

  /* Check whether COND ==> EXPR.  */
  notcond = invert_truthvalue (cond);
  e = fold_binary (TRUTH_OR_EXPR, boolean_type_node, notcond, te);
  if (e && integer_nonzerop (e))
    return e;

  /* Check whether COND ==> not EXPR.  */
  e = fold_binary (TRUTH_AND_EXPR, boolean_type_node, cond, te);
  if (e && integer_zerop (e))
    return e;

  return expr;
}

/* Tries to simplify EXPR using the condition COND.  Returns the simplified
   expression (or EXPR unchanged, if no simplification was possible).
   Wrapper around tree_simplify_using_condition_1 that ensures that chains
   of simple operations in definitions of ssa names in COND are expanded,
   so that things like casts or incrementing the value of the bound before
   the loop do not cause us to fail.  */

static tree
tree_simplify_using_condition (tree cond, tree expr)
{
  cond = expand_simple_operations (cond);

  return tree_simplify_using_condition_1 (cond, expr);
}

/* The maximum number of dominator BBs we search for conditions
   of loop header copies we use for simplifying a conditional
   expression.  */
#define MAX_DOMINATORS_TO_WALK 8

/* Tries to simplify EXPR using the conditions on entry to LOOP.
   Record the conditions used for simplification to CONDS_USED.
   Returns the simplified expression (or EXPR unchanged, if no
   simplification was possible).*/

static tree
simplify_using_initial_conditions (struct loop *loop, tree expr,
				   tree *conds_used)
{
  edge e;
  basic_block bb;
  tree exp, cond;
  int cnt = 0;

  if (TREE_CODE (expr) == INTEGER_CST)
    return expr;

  /* Limit walking the dominators to avoid quadraticness in
     the number of BBs times the number of loops in degenerate
     cases.  */
  for (bb = loop->header;
       bb != ENTRY_BLOCK_PTR && cnt < MAX_DOMINATORS_TO_WALK;
       bb = get_immediate_dominator (CDI_DOMINATORS, bb))
    {
      if (!single_pred_p (bb))
	continue;
      e = single_pred_edge (bb);

      if (!(e->flags & (EDGE_TRUE_VALUE | EDGE_FALSE_VALUE)))
	continue;

      cond = COND_EXPR_COND (last_stmt (e->src));
      if (e->flags & EDGE_FALSE_VALUE)
	cond = invert_truthvalue (cond);
      exp = tree_simplify_using_condition (cond, expr);

      if (exp != expr)
	*conds_used = fold_build2 (TRUTH_AND_EXPR,
				   boolean_type_node,
				   *conds_used,
				   cond);

      expr = exp;
      ++cnt;
    }

  return expr;
}

/* Tries to simplify EXPR using the evolutions of the loop invariants
   in the superloops of LOOP.  Returns the simplified expression
   (or EXPR unchanged, if no simplification was possible).  */

static tree
simplify_using_outer_evolutions (struct loop *loop, tree expr)
{
  enum tree_code code = TREE_CODE (expr);
  bool changed;
  tree e, e0, e1, e2;

  if (is_gimple_min_invariant (expr))
    return expr;

  if (code == TRUTH_OR_EXPR
      || code == TRUTH_AND_EXPR
      || code == COND_EXPR)
    {
      changed = false;

      e0 = simplify_using_outer_evolutions (loop, TREE_OPERAND (expr, 0));
      if (TREE_OPERAND (expr, 0) != e0)
	changed = true;

      e1 = simplify_using_outer_evolutions (loop, TREE_OPERAND (expr, 1));
      if (TREE_OPERAND (expr, 1) != e1)
	changed = true;

      if (code == COND_EXPR)
	{
	  e2 = simplify_using_outer_evolutions (loop, TREE_OPERAND (expr, 2));
	  if (TREE_OPERAND (expr, 2) != e2)
	    changed = true;
	}
      else
	e2 = NULL_TREE;

      if (changed)
	{
	  if (code == COND_EXPR)
	    expr = fold_build3 (code, boolean_type_node, e0, e1, e2);
	  else
	    expr = fold_build2 (code, boolean_type_node, e0, e1);
	}

      return expr;
    }

  e = instantiate_parameters (loop, expr);
  if (is_gimple_min_invariant (e))
    return e;

  return expr;
}

/* Returns true if EXIT is the only possible exit from LOOP.  */

static bool
loop_only_exit_p (struct loop *loop, edge exit)
{
  basic_block *body;
  block_stmt_iterator bsi;
  unsigned i;
  tree call;

  if (exit != single_exit (loop))
    return false;

  body = get_loop_body (loop);
  for (i = 0; i < loop->num_nodes; i++)
    {
      for (bsi = bsi_start (body[0]); !bsi_end_p (bsi); bsi_next (&bsi))
	{
	  call = get_call_expr_in (bsi_stmt (bsi));
	  if (call && TREE_SIDE_EFFECTS (call))
	    {
	      free (body);
	      return false;
	    }
	}
    }

  free (body);
  return true;
}

/* Stores description of number of iterations of LOOP derived from
   EXIT (an exit edge of the LOOP) in NITER.  Returns true if some
   useful information could be derived (and fields of NITER has
   meaning described in comments at struct tree_niter_desc
   declaration), false otherwise.  If WARN is true and
   -Wunsafe-loop-optimizations was given, warn if the optimizer is going to use
   potentially unsafe assumptions.  */

bool
number_of_iterations_exit (struct loop *loop, edge exit,
			   struct tree_niter_desc *niter,
			   bool warn)
{
  tree stmt, cond, type;
  tree op0, op1;
  enum tree_code code;
  affine_iv iv0, iv1;

  if (!dominated_by_p (CDI_DOMINATORS, loop->latch, exit->src))
    return false;

  niter->assumptions = boolean_false_node;
  stmt = last_stmt (exit->src);
  if (!stmt || TREE_CODE (stmt) != COND_EXPR)
    return false;

  /* We want the condition for staying inside loop.  */
  cond = COND_EXPR_COND (stmt);
  if (exit->flags & EDGE_TRUE_VALUE)
    cond = invert_truthvalue (cond);

  code = TREE_CODE (cond);
  switch (code)
    {
    case GT_EXPR:
    case GE_EXPR:
    case NE_EXPR:
    case LT_EXPR:
    case LE_EXPR:
      break;

    default:
      return false;
    }
  
  op0 = TREE_OPERAND (cond, 0);
  op1 = TREE_OPERAND (cond, 1);
  type = TREE_TYPE (op0);

  if (TREE_CODE (type) != INTEGER_TYPE
      && !POINTER_TYPE_P (type))
    return false;
     
  if (!simple_iv (loop, stmt, op0, &iv0, false))
    return false;
  if (!simple_iv (loop, stmt, op1, &iv1, false))
    return false;

  /* We don't want to see undefined signed overflow warnings while
     computing the number of iterations.  */
  fold_defer_overflow_warnings ();

  iv0.base = expand_simple_operations (iv0.base);
  iv1.base = expand_simple_operations (iv1.base);
  if (!number_of_iterations_cond (type, &iv0, code, &iv1, niter,
				  loop_only_exit_p (loop, exit)))
<<<<<<< HEAD
    return false;
=======
    {
      fold_undefer_and_ignore_overflow_warnings ();
      return false;
    }
>>>>>>> 29c07800

  if (optimize >= 3)
    {
      niter->assumptions = simplify_using_outer_evolutions (loop,
							    niter->assumptions);
      niter->may_be_zero = simplify_using_outer_evolutions (loop,
							    niter->may_be_zero);
      niter->niter = simplify_using_outer_evolutions (loop, niter->niter);
    }

  niter->additional_info = boolean_true_node;
  niter->assumptions
	  = simplify_using_initial_conditions (loop,
					       niter->assumptions,
					       &niter->additional_info);
  niter->may_be_zero
	  = simplify_using_initial_conditions (loop,
					       niter->may_be_zero,
					       &niter->additional_info);

  fold_undefer_and_ignore_overflow_warnings ();

  if (integer_onep (niter->assumptions))
    return true;

  /* With -funsafe-loop-optimizations we assume that nothing bad can happen.
     But if we can prove that there is overflow or some other source of weird
     behavior, ignore the loop even with -funsafe-loop-optimizations.  */
  if (integer_zerop (niter->assumptions))
    return false;

  if (flag_unsafe_loop_optimizations)
    niter->assumptions = boolean_true_node;

  if (warn)
    {
      const char *wording;
      location_t loc = EXPR_LOCATION (stmt);
  
      /* We can provide a more specific warning if one of the operator is
	 constant and the other advances by +1 or -1.  */
      if (!integer_zerop (iv1.step)
	  ? (integer_zerop (iv0.step)
	     && (integer_onep (iv1.step) || integer_all_onesp (iv1.step)))
	  : (integer_onep (iv0.step) || integer_all_onesp (iv0.step)))
        wording =
          flag_unsafe_loop_optimizations
          ? N_("assuming that the loop is not infinite")
          : N_("cannot optimize possibly infinite loops");
      else
	wording = 
	  flag_unsafe_loop_optimizations
	  ? N_("assuming that the loop counter does not overflow")
	  : N_("cannot optimize loop, the loop counter may overflow");

      if (LOCATION_LINE (loc) > 0)
	warning (OPT_Wunsafe_loop_optimizations, "%H%s", &loc, gettext (wording));
      else
	warning (OPT_Wunsafe_loop_optimizations, "%s", gettext (wording));
    }

  return flag_unsafe_loop_optimizations;
}

/* Try to determine the number of iterations of LOOP.  If we succeed,
   expression giving number of iterations is returned and *EXIT is
   set to the edge from that the information is obtained.  Otherwise
   chrec_dont_know is returned.  */

tree
find_loop_niter (struct loop *loop, edge *exit)
{
  unsigned i;
  VEC (edge, heap) *exits = get_loop_exit_edges (loop);
  edge ex;
  tree niter = NULL_TREE, aniter;
  struct tree_niter_desc desc;

  *exit = NULL;
  for (i = 0; VEC_iterate (edge, exits, i, ex); i++)
    {
      if (!just_once_each_iteration_p (loop, ex->src))
	continue;

      if (!number_of_iterations_exit (loop, ex, &desc, false))
	continue;

      if (integer_nonzerop (desc.may_be_zero))
	{
	  /* We exit in the first iteration through this exit.
	     We won't find anything better.  */
	  niter = build_int_cst (unsigned_type_node, 0);
	  *exit = ex;
	  break;
	}

      if (!integer_zerop (desc.may_be_zero))
	continue;

      aniter = desc.niter;

      if (!niter)
	{
	  /* Nothing recorded yet.  */
	  niter = aniter;
	  *exit = ex;
	  continue;
	}

      /* Prefer constants, the lower the better.  */
      if (TREE_CODE (aniter) != INTEGER_CST)
	continue;

      if (TREE_CODE (niter) != INTEGER_CST)
	{
	  niter = aniter;
	  *exit = ex;
	  continue;
	}

      if (tree_int_cst_lt (aniter, niter))
	{
	  niter = aniter;
	  *exit = ex;
	  continue;
	}
    }
  VEC_free (edge, heap, exits);

  return niter ? niter : chrec_dont_know;
}

/*

   Analysis of a number of iterations of a loop by a brute-force evaluation.

*/

/* Bound on the number of iterations we try to evaluate.  */

#define MAX_ITERATIONS_TO_TRACK \
  ((unsigned) PARAM_VALUE (PARAM_MAX_ITERATIONS_TO_TRACK))

/* Returns the loop phi node of LOOP such that ssa name X is derived from its
   result by a chain of operations such that all but exactly one of their
   operands are constants.  */

static tree
chain_of_csts_start (struct loop *loop, tree x)
{
  tree stmt = SSA_NAME_DEF_STMT (x);
  tree use;
  basic_block bb = bb_for_stmt (stmt);

  if (!bb
      || !flow_bb_inside_loop_p (loop, bb))
    return NULL_TREE;
  
  if (TREE_CODE (stmt) == PHI_NODE)
    {
      if (bb == loop->header)
	return stmt;

      return NULL_TREE;
    }

  if (TREE_CODE (stmt) != GIMPLE_MODIFY_STMT)
    return NULL_TREE;

  if (!ZERO_SSA_OPERANDS (stmt, SSA_OP_ALL_VIRTUALS))
    return NULL_TREE;
  if (SINGLE_SSA_DEF_OPERAND (stmt, SSA_OP_DEF) == NULL_DEF_OPERAND_P)
    return NULL_TREE;

  use = SINGLE_SSA_TREE_OPERAND (stmt, SSA_OP_USE);
  if (use == NULL_USE_OPERAND_P)
    return NULL_TREE;

  return chain_of_csts_start (loop, use);
}

/* Determines whether the expression X is derived from a result of a phi node
   in header of LOOP such that

   * the derivation of X consists only from operations with constants
   * the initial value of the phi node is constant
   * the value of the phi node in the next iteration can be derived from the
     value in the current iteration by a chain of operations with constants.
   
   If such phi node exists, it is returned.  If X is a constant, X is returned
   unchanged.  Otherwise NULL_TREE is returned.  */

static tree
get_base_for (struct loop *loop, tree x)
{
  tree phi, init, next;

  if (is_gimple_min_invariant (x))
    return x;

  phi = chain_of_csts_start (loop, x);
  if (!phi)
    return NULL_TREE;

  init = PHI_ARG_DEF_FROM_EDGE (phi, loop_preheader_edge (loop));
  next = PHI_ARG_DEF_FROM_EDGE (phi, loop_latch_edge (loop));

  if (TREE_CODE (next) != SSA_NAME)
    return NULL_TREE;

  if (!is_gimple_min_invariant (init))
    return NULL_TREE;

  if (chain_of_csts_start (loop, next) != phi)
    return NULL_TREE;

  return phi;
}

/* Given an expression X, then 
 
   * if X is NULL_TREE, we return the constant BASE.
   * otherwise X is a SSA name, whose value in the considered loop is derived
     by a chain of operations with constant from a result of a phi node in
     the header of the loop.  Then we return value of X when the value of the
     result of this phi node is given by the constant BASE.  */

static tree
get_val_for (tree x, tree base)
{
  tree stmt, nx, val;
  use_operand_p op;
  ssa_op_iter iter;

  gcc_assert (is_gimple_min_invariant (base));

  if (!x)
    return base;

  stmt = SSA_NAME_DEF_STMT (x);
  if (TREE_CODE (stmt) == PHI_NODE)
    return base;

  FOR_EACH_SSA_USE_OPERAND (op, stmt, iter, SSA_OP_USE)
    {
      nx = USE_FROM_PTR (op);
      val = get_val_for (nx, base);
      SET_USE (op, val);
      val = fold (GIMPLE_STMT_OPERAND (stmt, 1));
      SET_USE (op, nx);
      /* only iterate loop once.  */
      return val;
    }

  /* Should never reach here.  */
  gcc_unreachable ();
}

/* Tries to count the number of iterations of LOOP till it exits by EXIT
   by brute force -- i.e. by determining the value of the operands of the
   condition at EXIT in first few iterations of the loop (assuming that
   these values are constant) and determining the first one in that the
   condition is not satisfied.  Returns the constant giving the number
   of the iterations of LOOP if successful, chrec_dont_know otherwise.  */

tree
loop_niter_by_eval (struct loop *loop, edge exit)
{
  tree cond, cnd, acnd;
  tree op[2], val[2], next[2], aval[2], phi[2];
  unsigned i, j;
  enum tree_code cmp;

  cond = last_stmt (exit->src);
  if (!cond || TREE_CODE (cond) != COND_EXPR)
    return chrec_dont_know;

  cnd = COND_EXPR_COND (cond);
  if (exit->flags & EDGE_TRUE_VALUE)
    cnd = invert_truthvalue (cnd);

  cmp = TREE_CODE (cnd);
  switch (cmp)
    {
    case EQ_EXPR:
    case NE_EXPR:
    case GT_EXPR:
    case GE_EXPR:
    case LT_EXPR:
    case LE_EXPR:
      for (j = 0; j < 2; j++)
	op[j] = TREE_OPERAND (cnd, j);
      break;

    default:
      return chrec_dont_know;
    }

  for (j = 0; j < 2; j++)
    {
      phi[j] = get_base_for (loop, op[j]);
      if (!phi[j])
	return chrec_dont_know;
    }

  for (j = 0; j < 2; j++)
    {
      if (TREE_CODE (phi[j]) == PHI_NODE)
	{
	  val[j] = PHI_ARG_DEF_FROM_EDGE (phi[j], loop_preheader_edge (loop));
	  next[j] = PHI_ARG_DEF_FROM_EDGE (phi[j], loop_latch_edge (loop));
	}
      else
	{
	  val[j] = phi[j];
	  next[j] = NULL_TREE;
	  op[j] = NULL_TREE;
	}
    }

  /* Don't issue signed overflow warnings.  */
  fold_defer_overflow_warnings ();

  for (i = 0; i < MAX_ITERATIONS_TO_TRACK; i++)
    {
      for (j = 0; j < 2; j++)
	aval[j] = get_val_for (op[j], val[j]);

      acnd = fold_binary (cmp, boolean_type_node, aval[0], aval[1]);
      if (acnd && integer_zerop (acnd))
	{
	  fold_undefer_and_ignore_overflow_warnings ();
	  if (dump_file && (dump_flags & TDF_DETAILS))
	    fprintf (dump_file,
		     "Proved that loop %d iterates %d times using brute force.\n",
		     loop->num, i);
	  return build_int_cst (unsigned_type_node, i);
	}

      for (j = 0; j < 2; j++)
	{
	  val[j] = get_val_for (next[j], val[j]);
	  if (!is_gimple_min_invariant (val[j]))
<<<<<<< HEAD
	    return chrec_dont_know;
=======
	    {
	      fold_undefer_and_ignore_overflow_warnings ();
	      return chrec_dont_know;
	    }
>>>>>>> 29c07800
	}
    }

  fold_undefer_and_ignore_overflow_warnings ();

  return chrec_dont_know;
}

/* Finds the exit of the LOOP by that the loop exits after a constant
   number of iterations and stores the exit edge to *EXIT.  The constant
   giving the number of iterations of LOOP is returned.  The number of
   iterations is determined using loop_niter_by_eval (i.e. by brute force
   evaluation).  If we are unable to find the exit for that loop_niter_by_eval
   determines the number of iterations, chrec_dont_know is returned.  */

tree
find_loop_niter_by_eval (struct loop *loop, edge *exit)
{
  unsigned i;
  VEC (edge, heap) *exits = get_loop_exit_edges (loop);
  edge ex;
  tree niter = NULL_TREE, aniter;

  *exit = NULL;
  for (i = 0; VEC_iterate (edge, exits, i, ex); i++)
    {
      if (!just_once_each_iteration_p (loop, ex->src))
	continue;

      aniter = loop_niter_by_eval (loop, ex);
      if (chrec_contains_undetermined (aniter))
	continue;

      if (niter
	  && !tree_int_cst_lt (aniter, niter))
	continue;

      niter = aniter;
      *exit = ex;
    }
  VEC_free (edge, heap, exits);

  return niter ? niter : chrec_dont_know;
}

/*

   Analysis of upper bounds on number of iterations of a loop.

*/

/* Returns true if we can prove that COND ==> VAL >= 0.  */

static bool
implies_nonnegative_p (tree cond, tree val)
{
  tree type = TREE_TYPE (val);
  tree compare;

  if (tree_expr_nonnegative_p (val))
    return true;

  if (integer_nonzerop (cond))
    return false;

  compare = fold_build2 (GE_EXPR,
			 boolean_type_node, val, build_int_cst (type, 0));
  compare = tree_simplify_using_condition_1 (cond, compare);

  return integer_nonzerop (compare);
}

/* Returns true if we can prove that COND ==> A >= B.  */

static bool
implies_ge_p (tree cond, tree a, tree b)
{
  tree compare = fold_build2 (GE_EXPR, boolean_type_node, a, b);

  if (integer_nonzerop (compare))
    return true;

  if (integer_nonzerop (cond))
    return false;

  compare = tree_simplify_using_condition_1 (cond, compare);

  return integer_nonzerop (compare);
}

/* Returns a constant upper bound on the value of expression VAL.  VAL
   is considered to be unsigned.  If its type is signed, its value must
   be nonnegative.
   
   The condition ADDITIONAL must be satisfied (for example, if VAL is
   "(unsigned) n" and ADDITIONAL is "n > 0", then we can derive that
   VAL is at most (unsigned) MAX_INT).  */
 
static double_int
derive_constant_upper_bound (tree val, tree additional)
{
  tree type = TREE_TYPE (val);
  tree op0, op1, subtype, maxt;
  double_int bnd, max, mmax, cst;
  tree stmt;

  if (INTEGRAL_TYPE_P (type))
    maxt = TYPE_MAX_VALUE (type);
  else
    maxt = upper_bound_in_type (type, type);

  max = tree_to_double_int (maxt);

  switch (TREE_CODE (val))
    {
    case INTEGER_CST:
      return tree_to_double_int (val);

    case NOP_EXPR:
    case CONVERT_EXPR:
      op0 = TREE_OPERAND (val, 0);
      subtype = TREE_TYPE (op0);
      if (!TYPE_UNSIGNED (subtype)
	  /* If TYPE is also signed, the fact that VAL is nonnegative implies
	     that OP0 is nonnegative.  */
	  && TYPE_UNSIGNED (type)
	  && !implies_nonnegative_p (additional, op0))
	{
	  /* If we cannot prove that the casted expression is nonnegative,
	     we cannot establish more useful upper bound than the precision
	     of the type gives us.  */
	  return max;
	}

      /* We now know that op0 is an nonnegative value.  Try deriving an upper
	 bound for it.  */
      bnd = derive_constant_upper_bound (op0, additional);

      /* If the bound does not fit in TYPE, max. value of TYPE could be
	 attained.  */
      if (double_int_ucmp (max, bnd) < 0)
	return max;

      return bnd;

    case PLUS_EXPR:
    case MINUS_EXPR:
      op0 = TREE_OPERAND (val, 0);
      op1 = TREE_OPERAND (val, 1);

      if (TREE_CODE (op1) != INTEGER_CST
	  || !implies_nonnegative_p (additional, op0))
	return max;

      /* Canonicalize to OP0 - CST.  Consider CST to be signed, in order to
	 choose the most logical way how to treat this constant regardless
	 of the signedness of the type.  */
      cst = tree_to_double_int (op1);
      cst = double_int_sext (cst, TYPE_PRECISION (type));
      if (TREE_CODE (val) == PLUS_EXPR)
	cst = double_int_neg (cst);

      bnd = derive_constant_upper_bound (op0, additional);

      if (double_int_negative_p (cst))
	{
	  cst = double_int_neg (cst);
	  /* Avoid CST == 0x80000...  */
	  if (double_int_negative_p (cst))
	    return max;;

	  /* OP0 + CST.  We need to check that
	     BND <= MAX (type) - CST.  */

	  mmax = double_int_add (max, double_int_neg (cst));
	  if (double_int_ucmp (bnd, mmax) > 0)
	    return max;

	  return double_int_add (bnd, cst);
	}
      else
	{
	  /* OP0 - CST, where CST >= 0.

	     If TYPE is signed, we have already verified that OP0 >= 0, and we
	     know that the result is nonnegative.  This implies that
	     VAL <= BND - CST.

	     If TYPE is unsigned, we must additionally know that OP0 >= CST,
	     otherwise the operation underflows.
	   */

	  /* This should only happen if the type is unsigned; however, for
	     programs that use overflowing signed arithmetics even with
	     -fno-wrapv, this condition may also be true for signed values.  */
	  if (double_int_ucmp (bnd, cst) < 0)
	    return max;

	  if (TYPE_UNSIGNED (type)
	      && !implies_ge_p (additional,
				op0, double_int_to_tree (type, cst)))
	    return max;

	  bnd = double_int_add (bnd, double_int_neg (cst));
	}

      return bnd;

    case FLOOR_DIV_EXPR:
    case EXACT_DIV_EXPR:
      op0 = TREE_OPERAND (val, 0);
      op1 = TREE_OPERAND (val, 1);
      if (TREE_CODE (op1) != INTEGER_CST
	  || tree_int_cst_sign_bit (op1))
	return max;

      bnd = derive_constant_upper_bound (op0, additional);
      return double_int_udiv (bnd, tree_to_double_int (op1), FLOOR_DIV_EXPR);

    case BIT_AND_EXPR:
      op1 = TREE_OPERAND (val, 1);
      if (TREE_CODE (op1) != INTEGER_CST
	  || tree_int_cst_sign_bit (op1))
	return max;
      return tree_to_double_int (op1);

    case SSA_NAME:
      stmt = SSA_NAME_DEF_STMT (val);
      if (TREE_CODE (stmt) != GIMPLE_MODIFY_STMT
	  || GIMPLE_STMT_OPERAND (stmt, 0) != val)
	return max;
      return derive_constant_upper_bound (GIMPLE_STMT_OPERAND (stmt, 1),
	  				  additional);

    default: 
      return max;
    }
}

/* Records that AT_STMT is executed at most BOUND + 1 times in LOOP.  The
   additional condition ADDITIONAL is recorded with the bound.  IS_EXIT
   is true if the loop is exited immediately after STMT, and this exit
   is taken at last when the STMT is executed BOUND + 1 times.
   REALISTIC is true if the estimate comes from a reliable source
   (number of iterations analysis, or size of data accessed in the loop).  */

static void
record_estimate (struct loop *loop, tree bound, tree additional, tree at_stmt,
		 bool is_exit, bool realistic)
{
  struct nb_iter_bound *elt = xmalloc (sizeof (struct nb_iter_bound));
  double_int i_bound = derive_constant_upper_bound (bound, additional);

  if (dump_file && (dump_flags & TDF_DETAILS))
    {
      fprintf (dump_file, "Statement %s", is_exit ? "(exit)" : "");
      print_generic_expr (dump_file, at_stmt, TDF_SLIM);
      fprintf (dump_file, " is executed at most ");
      print_generic_expr (dump_file, bound, TDF_SLIM);
      fprintf (dump_file, " (bounded by ");
      dump_double_int (dump_file, i_bound, true);
      fprintf (dump_file, ") + 1 times in loop %d.\n", loop->num);
    }

  elt->bound = i_bound;
  elt->stmt = at_stmt;
  elt->is_exit = is_exit;
  elt->realistic = realistic && TREE_CODE (bound) == INTEGER_CST;
  elt->next = loop->bounds;
  loop->bounds = elt;
}

/* Record the estimate on number of iterations of LOOP based on the fact that
   the induction variable BASE + STEP * i evaluated in STMT does not wrap and
   its values belong to the range <LOW, HIGH>.  DATA_SIZE_BOUNDS_P is true if
   LOW and HIGH are derived from the size of data.  */

static void
record_nonwrapping_iv (struct loop *loop, tree base, tree step, tree stmt,
		       tree low, tree high, bool data_size_bounds_p)
{
  tree niter_bound, extreme, delta;
  tree type = TREE_TYPE (base), unsigned_type;

  if (TREE_CODE (step) != INTEGER_CST || integer_zerop (step))
    return;

  if (dump_file && (dump_flags & TDF_DETAILS))
    {
      fprintf (dump_file, "Induction variable (");
      print_generic_expr (dump_file, TREE_TYPE (base), TDF_SLIM);
      fprintf (dump_file, ") ");
      print_generic_expr (dump_file, base, TDF_SLIM);
      fprintf (dump_file, " + ");
      print_generic_expr (dump_file, step, TDF_SLIM);
      fprintf (dump_file, " * iteration does not wrap in statement ");
      print_generic_expr (dump_file, stmt, TDF_SLIM);
      fprintf (dump_file, " in loop %d.\n", loop->num);
    }

  unsigned_type = unsigned_type_for (type);
  base = fold_convert (unsigned_type, base);
  step = fold_convert (unsigned_type, step);

  if (tree_int_cst_sign_bit (step))
    {
      extreme = fold_convert (unsigned_type, low);
      if (TREE_CODE (base) != INTEGER_CST)
	base = fold_convert (unsigned_type, high);
      delta = fold_build2 (MINUS_EXPR, unsigned_type, base, extreme);
      step = fold_build1 (NEGATE_EXPR, unsigned_type, step);
    }
  else
    {
      extreme = fold_convert (unsigned_type, high);
      if (TREE_CODE (base) != INTEGER_CST)
	base = fold_convert (unsigned_type, low);
      delta = fold_build2 (MINUS_EXPR, unsigned_type, extreme, base);
    }

  /* STMT is executed at most NITER_BOUND + 1 times, since otherwise the value
     would get out of the range.  */
  niter_bound = fold_build2 (FLOOR_DIV_EXPR, unsigned_type, delta, step);
  record_estimate (loop, niter_bound, boolean_true_node, stmt,
		   false, data_size_bounds_p);
}

/* Initialize LOOP->ESTIMATED_NB_ITERATIONS with the lowest safe
   approximation of the number of iterations for LOOP.  */

static void
compute_estimated_nb_iterations (struct loop *loop)
{
  struct nb_iter_bound *bound;
 
  gcc_assert (loop->estimate_state == EST_NOT_AVAILABLE);

  for (bound = loop->bounds; bound; bound = bound->next)
    {
      if (!bound->realistic)
	continue;

      /* Update only when there is no previous estimation, or when the current
	 estimation is smaller.  */
      if (loop->estimate_state == EST_NOT_AVAILABLE
	  || double_int_ucmp (bound->bound, loop->estimated_nb_iterations) < 0)
	{
	  loop->estimate_state = EST_AVAILABLE;
	  loop->estimated_nb_iterations = bound->bound;
	}
    }
}

/* Determine information about number of iterations a LOOP from the index
   IDX of a data reference accessed in STMT.  Callback for for_each_index.  */

struct ilb_data
{
  struct loop *loop;
  tree stmt;
};

static bool
idx_infer_loop_bounds (tree base, tree *idx, void *dta)
{
  struct ilb_data *data = dta;
  tree ev, init, step;
  tree low, high, type, next;
  bool sign;
  struct loop *loop = data->loop;

  if (TREE_CODE (base) != ARRAY_REF)
    return true;

  ev = instantiate_parameters (loop, analyze_scalar_evolution (loop, *idx));
  init = initial_condition (ev);
  step = evolution_part_in_loop_num (ev, loop->num);

  if (!init
      || !step
      || TREE_CODE (step) != INTEGER_CST
      || integer_zerop (step)
      || tree_contains_chrecs (init, NULL)
      || chrec_contains_symbols_defined_in_loop (init, loop->num))
    return true;

  low = array_ref_low_bound (base);
  high = array_ref_up_bound (base);
  
  /* The case of nonconstant bounds could be handled, but it would be
     complicated.  */
  if (TREE_CODE (low) != INTEGER_CST
      || !high
      || TREE_CODE (high) != INTEGER_CST)
    return true;
  sign = tree_int_cst_sign_bit (step);
  type = TREE_TYPE (step);
  
  /* In case the relevant bound of the array does not fit in type, or
     it does, but bound + step (in type) still belongs into the range of the
     array, the index may wrap and still stay within the range of the array
     (consider e.g. if the array is indexed by the full range of
     unsigned char).

     To make things simpler, we require both bounds to fit into type, although
     there are cases where this would not be strictly necessary.  */
  if (!int_fits_type_p (high, type)
      || !int_fits_type_p (low, type))
    return true;
  low = fold_convert (type, low);
  high = fold_convert (type, high);

  if (sign)
    next = fold_binary (PLUS_EXPR, type, low, step);
  else
    next = fold_binary (PLUS_EXPR, type, high, step);
  
  if (tree_int_cst_compare (low, next) <= 0
      && tree_int_cst_compare (next, high) <= 0)
    return true;

  record_nonwrapping_iv (loop, init, step, data->stmt, low, high, true);
  return true;
}

/* Determine information about number of iterations a LOOP from the bounds
   of arrays in the data reference REF accessed in STMT.  */

static void
infer_loop_bounds_from_ref (struct loop *loop, tree stmt, tree ref)
{
  struct ilb_data data;

  data.loop = loop;
  data.stmt = stmt;
  for_each_index (&ref, idx_infer_loop_bounds, &data);
}

/* Determine information about number of iterations of a LOOP from the way
   arrays are used in STMT.  */

static void
infer_loop_bounds_from_array (struct loop *loop, tree stmt)
{
  tree call;

  if (TREE_CODE (stmt) == GIMPLE_MODIFY_STMT)
    {
      tree op0 = GIMPLE_STMT_OPERAND (stmt, 0);
      tree op1 = GIMPLE_STMT_OPERAND (stmt, 1);

      /* For each memory access, analyze its access function
	 and record a bound on the loop iteration domain.  */
      if (REFERENCE_CLASS_P (op0))
	infer_loop_bounds_from_ref (loop, stmt, op0);

      if (REFERENCE_CLASS_P (op1))
	infer_loop_bounds_from_ref (loop, stmt, op1);
    }
  
  
  call = get_call_expr_in (stmt);
  if (call)
    {
<<<<<<< HEAD
      tree args;

      for (args = TREE_OPERAND (call, 1); args; args = TREE_CHAIN (args))
	if (REFERENCE_CLASS_P (TREE_VALUE (args)))
	  infer_loop_bounds_from_ref (loop, stmt, TREE_VALUE (args));
=======
      tree arg;
      call_expr_arg_iterator iter;

      FOR_EACH_CALL_EXPR_ARG (arg, iter, call)
	if (REFERENCE_CLASS_P (arg))
	  infer_loop_bounds_from_ref (loop, stmt, arg);
>>>>>>> 29c07800
    }
}

/* Determine information about number of iterations of a LOOP from the fact
   that signed arithmetics in STMT does not overflow.  */

static void
infer_loop_bounds_from_signedness (struct loop *loop, tree stmt)
{
  tree def, base, step, scev, type, low, high;

  if (TREE_CODE (stmt) != GIMPLE_MODIFY_STMT)
    return;

  def = GIMPLE_STMT_OPERAND (stmt, 0);

  if (TREE_CODE (def) != SSA_NAME)
    return;

  type = TREE_TYPE (def);
  if (!INTEGRAL_TYPE_P (type)
      || !TYPE_OVERFLOW_UNDEFINED (type))
    return;

  scev = instantiate_parameters (loop, analyze_scalar_evolution (loop, def));
  if (chrec_contains_undetermined (scev))
    return;

  base = initial_condition_in_loop_num (scev, loop->num);
  step = evolution_part_in_loop_num (scev, loop->num);

  if (!base || !step
      || TREE_CODE (step) != INTEGER_CST
      || tree_contains_chrecs (base, NULL)
      || chrec_contains_symbols_defined_in_loop (base, loop->num))
    return;

  low = lower_bound_in_type (type, type);
  high = upper_bound_in_type (type, type);

  record_nonwrapping_iv (loop, base, step, stmt, low, high, false);
}

/* The following analyzers are extracting informations on the bounds
   of LOOP from the following undefined behaviors:

   - data references should not access elements over the statically
     allocated size,

   - signed variables should not overflow when flag_wrapv is not set.
*/

static void
infer_loop_bounds_from_undefined (struct loop *loop)
{
  unsigned i;
  basic_block *bbs;
  block_stmt_iterator bsi;
  basic_block bb;
  
  bbs = get_loop_body (loop);

  for (i = 0; i < loop->num_nodes; i++)
    {
      bb = bbs[i];

      /* If BB is not executed in each iteration of the loop, we cannot
	 use it to infer any information about # of iterations of the loop.  */
      if (!dominated_by_p (CDI_DOMINATORS, loop->latch, bb))
	continue;

      for (bsi = bsi_start (bb); !bsi_end_p (bsi); bsi_next (&bsi))
	{
	  tree stmt = bsi_stmt (bsi);

	  infer_loop_bounds_from_array (loop, stmt);
	  infer_loop_bounds_from_signedness (loop, stmt);
  	}

    }

  free (bbs);
}

/* Records estimates on numbers of iterations of LOOP.  */

static void
estimate_numbers_of_iterations_loop (struct loop *loop)
{
  VEC (edge, heap) *exits;
  tree niter, type;
  unsigned i;
  struct tree_niter_desc niter_desc;
  edge ex;

  /* Give up if we already have tried to compute an estimation.  */
  if (loop->estimate_state != EST_NOT_COMPUTED)
    return;
  loop->estimate_state = EST_NOT_AVAILABLE;

  exits = get_loop_exit_edges (loop);
  for (i = 0; VEC_iterate (edge, exits, i, ex); i++)
    {
      if (!number_of_iterations_exit (loop, ex, &niter_desc, false))
	continue;

      niter = niter_desc.niter;
      type = TREE_TYPE (niter);
      if (TREE_CODE (niter_desc.may_be_zero) != INTEGER_CST)
	niter = build3 (COND_EXPR, type, niter_desc.may_be_zero,
			build_int_cst (type, 0),
			niter);
      record_estimate (loop, niter,
		       niter_desc.additional_info,
		       last_stmt (ex->src),
		       true, true);
    }
  VEC_free (edge, heap, exits);
  
  infer_loop_bounds_from_undefined (loop);
  compute_estimated_nb_iterations (loop);
}

/* Records estimates on numbers of iterations of loops.  */

void
estimate_numbers_of_iterations (void)
{
  loop_iterator li;
  struct loop *loop;

<<<<<<< HEAD
=======
  /* We don't want to issue signed overflow warnings while getting
     loop iteration estimates.  */
  fold_defer_overflow_warnings ();

>>>>>>> 29c07800
  FOR_EACH_LOOP (li, loop, 0)
    {
      estimate_numbers_of_iterations_loop (loop);
    }
<<<<<<< HEAD
=======

  fold_undefer_and_ignore_overflow_warnings ();
>>>>>>> 29c07800
}

/* Returns true if statement S1 dominates statement S2.  */

static bool
stmt_dominates_stmt_p (tree s1, tree s2)
{
  basic_block bb1 = bb_for_stmt (s1), bb2 = bb_for_stmt (s2);

  if (!bb1
      || s1 == s2)
    return true;

  if (bb1 == bb2)
    {
      block_stmt_iterator bsi;

      for (bsi = bsi_start (bb1); bsi_stmt (bsi) != s2; bsi_next (&bsi))
	if (bsi_stmt (bsi) == s1)
	  return true;

      return false;
    }

  return dominated_by_p (CDI_DOMINATORS, bb2, bb1);
}

/* Returns true when we can prove that the number of executions of
   STMT in the loop is at most NITER, according to the bound on
   the number of executions of the statement NITER_BOUND->stmt recorded in
   NITER_BOUND.  If STMT is NULL, we must prove this bound for all
   statements in the loop.  */

static bool
n_of_executions_at_most (tree stmt,
			 struct nb_iter_bound *niter_bound, 
			 tree niter)
{
  double_int bound = niter_bound->bound;
  tree nit_type = TREE_TYPE (niter), e;
  enum tree_code cmp;

  gcc_assert (TYPE_UNSIGNED (nit_type));

  /* If the bound does not even fit into NIT_TYPE, it cannot tell us that
     the number of iterations is small.  */
  if (!double_int_fits_to_tree_p (nit_type, bound))
    return false;

  /* We know that NITER_BOUND->stmt is executed at most NITER_BOUND->bound + 1
     times.  This means that:
     
     -- if NITER_BOUND->is_exit is true, then everything before
        NITER_BOUND->stmt is executed at most NITER_BOUND->bound + 1
	times, and everything after it at most NITER_BOUND->bound times.

     -- If NITER_BOUND->is_exit is false, then if we can prove that when STMT
	is executed, then NITER_BOUND->stmt is executed as well in the same
	iteration (we conclude that if both statements belong to the same
	basic block, or if STMT is after NITER_BOUND->stmt), then STMT
	is executed at most NITER_BOUND->bound + 1 times.  Otherwise STMT is
	executed at most NITER_BOUND->bound + 2 times.  */

  if (niter_bound->is_exit)
    {
      if (stmt
	  && stmt != niter_bound->stmt
	  && stmt_dominates_stmt_p (niter_bound->stmt, stmt))
	cmp = GE_EXPR;
      else
	cmp = GT_EXPR;
    }
  else
    {
      if (!stmt
	  || (bb_for_stmt (stmt) != bb_for_stmt (niter_bound->stmt)
	      && !stmt_dominates_stmt_p (niter_bound->stmt, stmt)))
	{
	  bound = double_int_add (bound, double_int_one);
	  if (double_int_zero_p (bound)
	      || !double_int_fits_to_tree_p (nit_type, bound))
	    return false;
	}
      cmp = GT_EXPR;
    }

  e = fold_binary (cmp, boolean_type_node,
		   niter, double_int_to_tree (nit_type, bound));
  return e && integer_nonzerop (e);
}

/* Returns true if the arithmetics in TYPE can be assumed not to wrap.  */

bool
nowrap_type_p (tree type)
{
  if (INTEGRAL_TYPE_P (type)
      && TYPE_OVERFLOW_UNDEFINED (type))
    return true;

  if (POINTER_TYPE_P (type))
    return true;

  return false;
}

/* Return false only when the induction variable BASE + STEP * I is
   known to not overflow: i.e. when the number of iterations is small
   enough with respect to the step and initial condition in order to
   keep the evolution confined in TYPEs bounds.  Return true when the
   iv is known to overflow or when the property is not computable.
 
   USE_OVERFLOW_SEMANTICS is true if this function should assume that
   the rules for overflow of the given language apply (e.g., that signed
   arithmetics in C does not overflow).  */

bool
scev_probably_wraps_p (tree base, tree step, 
		       tree at_stmt, struct loop *loop,
		       bool use_overflow_semantics)
{
  struct nb_iter_bound *bound;
  tree delta, step_abs;
  tree unsigned_type, valid_niter;
  tree type = TREE_TYPE (step);

  /* FIXME: We really need something like
     http://gcc.gnu.org/ml/gcc-patches/2005-06/msg02025.html.

     We used to test for the following situation that frequently appears
     during address arithmetics:
	 
       D.1621_13 = (long unsigned intD.4) D.1620_12;
       D.1622_14 = D.1621_13 * 8;
       D.1623_15 = (doubleD.29 *) D.1622_14;

     And derived that the sequence corresponding to D_14
     can be proved to not wrap because it is used for computing a
     memory access; however, this is not really the case -- for example,
     if D_12 = (unsigned char) [254,+,1], then D_14 has values
     2032, 2040, 0, 8, ..., but the code is still legal.  */

  if (chrec_contains_undetermined (base)
      || chrec_contains_undetermined (step)
      || TREE_CODE (step) != INTEGER_CST)
    return true;
<<<<<<< HEAD

  if (integer_zerop (step))
    return false;

  /* If we can use the fact that signed and pointer arithmetics does not
     wrap, we are done.  */
  if (use_overflow_semantics && nowrap_type_p (type))
    return false;

=======

  if (integer_zerop (step))
    return false;

  /* If we can use the fact that signed and pointer arithmetics does not
     wrap, we are done.  */
  if (use_overflow_semantics && nowrap_type_p (type))
    return false;

  /* Don't issue signed overflow warnings.  */
  fold_defer_overflow_warnings ();

>>>>>>> 29c07800
  /* Otherwise, compute the number of iterations before we reach the
     bound of the type, and verify that the loop is exited before this
     occurs.  */
  unsigned_type = unsigned_type_for (type);
  base = fold_convert (unsigned_type, base);

  if (tree_int_cst_sign_bit (step))
<<<<<<< HEAD
    {
      tree extreme = fold_convert (unsigned_type,
				   lower_bound_in_type (type, type));
      delta = fold_build2 (MINUS_EXPR, unsigned_type, base, extreme);
      step_abs = fold_build1 (NEGATE_EXPR, unsigned_type,
			      fold_convert (unsigned_type, step));
    }
  else
    {
      tree extreme = fold_convert (unsigned_type,
=======
    {
      tree extreme = fold_convert (unsigned_type,
				   lower_bound_in_type (type, type));
      delta = fold_build2 (MINUS_EXPR, unsigned_type, base, extreme);
      step_abs = fold_build1 (NEGATE_EXPR, unsigned_type,
			      fold_convert (unsigned_type, step));
    }
  else
    {
      tree extreme = fold_convert (unsigned_type,
>>>>>>> 29c07800
				   upper_bound_in_type (type, type));
      delta = fold_build2 (MINUS_EXPR, unsigned_type, extreme, base);
      step_abs = fold_convert (unsigned_type, step);
    }

  valid_niter = fold_build2 (FLOOR_DIV_EXPR, unsigned_type, delta, step_abs);

  estimate_numbers_of_iterations_loop (loop);
  for (bound = loop->bounds; bound; bound = bound->next)
<<<<<<< HEAD
    if (n_of_executions_at_most (at_stmt, bound, valid_niter))
      return false;
=======
    {
      if (n_of_executions_at_most (at_stmt, bound, valid_niter))
	{
	  fold_undefer_and_ignore_overflow_warnings ();
	  return false;
	}
    }

  fold_undefer_and_ignore_overflow_warnings ();
>>>>>>> 29c07800

  /* At this point we still don't have a proof that the iv does not
     overflow: give up.  */
  return true;
}

/* Frees the information on upper bounds on numbers of iterations of LOOP.  */

void
free_numbers_of_iterations_estimates_loop (struct loop *loop)
{
  struct nb_iter_bound *bound, *next;

  loop->nb_iterations = NULL;
  loop->estimate_state = EST_NOT_COMPUTED;
  for (bound = loop->bounds; bound; bound = next)
    {
      next = bound->next;
      free (bound);
    }

  loop->bounds = NULL;
}

/* Frees the information on upper bounds on numbers of iterations of loops.  */

void
free_numbers_of_iterations_estimates (void)
{
  loop_iterator li;
  struct loop *loop;

  FOR_EACH_LOOP (li, loop, 0)
    {
      free_numbers_of_iterations_estimates_loop (loop);
    }
}

/* Substitute value VAL for ssa name NAME inside expressions held
   at LOOP.  */

void
substitute_in_loop_info (struct loop *loop, tree name, tree val)
{
  loop->nb_iterations = simplify_replace_tree (loop->nb_iterations, name, val);
}<|MERGE_RESOLUTION|>--- conflicted
+++ resolved
@@ -1067,14 +1067,10 @@
   iv1.base = expand_simple_operations (iv1.base);
   if (!number_of_iterations_cond (type, &iv0, code, &iv1, niter,
 				  loop_only_exit_p (loop, exit)))
-<<<<<<< HEAD
-    return false;
-=======
     {
       fold_undefer_and_ignore_overflow_warnings ();
       return false;
     }
->>>>>>> 29c07800
 
   if (optimize >= 3)
     {
@@ -1418,14 +1414,10 @@
 	{
 	  val[j] = get_val_for (next[j], val[j]);
 	  if (!is_gimple_min_invariant (val[j]))
-<<<<<<< HEAD
-	    return chrec_dont_know;
-=======
 	    {
 	      fold_undefer_and_ignore_overflow_warnings ();
 	      return chrec_dont_know;
 	    }
->>>>>>> 29c07800
 	}
     }
 
@@ -1890,20 +1882,12 @@
   call = get_call_expr_in (stmt);
   if (call)
     {
-<<<<<<< HEAD
-      tree args;
-
-      for (args = TREE_OPERAND (call, 1); args; args = TREE_CHAIN (args))
-	if (REFERENCE_CLASS_P (TREE_VALUE (args)))
-	  infer_loop_bounds_from_ref (loop, stmt, TREE_VALUE (args));
-=======
       tree arg;
       call_expr_arg_iterator iter;
 
       FOR_EACH_CALL_EXPR_ARG (arg, iter, call)
 	if (REFERENCE_CLASS_P (arg))
 	  infer_loop_bounds_from_ref (loop, stmt, arg);
->>>>>>> 29c07800
     }
 }
 
@@ -2035,22 +2019,16 @@
   loop_iterator li;
   struct loop *loop;
 
-<<<<<<< HEAD
-=======
   /* We don't want to issue signed overflow warnings while getting
      loop iteration estimates.  */
   fold_defer_overflow_warnings ();
 
->>>>>>> 29c07800
   FOR_EACH_LOOP (li, loop, 0)
     {
       estimate_numbers_of_iterations_loop (loop);
     }
-<<<<<<< HEAD
-=======
 
   fold_undefer_and_ignore_overflow_warnings ();
->>>>>>> 29c07800
 }
 
 /* Returns true if statement S1 dominates statement S2.  */
@@ -2197,7 +2175,6 @@
       || chrec_contains_undetermined (step)
       || TREE_CODE (step) != INTEGER_CST)
     return true;
-<<<<<<< HEAD
 
   if (integer_zerop (step))
     return false;
@@ -2207,20 +2184,9 @@
   if (use_overflow_semantics && nowrap_type_p (type))
     return false;
 
-=======
-
-  if (integer_zerop (step))
-    return false;
-
-  /* If we can use the fact that signed and pointer arithmetics does not
-     wrap, we are done.  */
-  if (use_overflow_semantics && nowrap_type_p (type))
-    return false;
-
   /* Don't issue signed overflow warnings.  */
   fold_defer_overflow_warnings ();
 
->>>>>>> 29c07800
   /* Otherwise, compute the number of iterations before we reach the
      bound of the type, and verify that the loop is exited before this
      occurs.  */
@@ -2228,7 +2194,6 @@
   base = fold_convert (unsigned_type, base);
 
   if (tree_int_cst_sign_bit (step))
-<<<<<<< HEAD
     {
       tree extreme = fold_convert (unsigned_type,
 				   lower_bound_in_type (type, type));
@@ -2239,18 +2204,6 @@
   else
     {
       tree extreme = fold_convert (unsigned_type,
-=======
-    {
-      tree extreme = fold_convert (unsigned_type,
-				   lower_bound_in_type (type, type));
-      delta = fold_build2 (MINUS_EXPR, unsigned_type, base, extreme);
-      step_abs = fold_build1 (NEGATE_EXPR, unsigned_type,
-			      fold_convert (unsigned_type, step));
-    }
-  else
-    {
-      tree extreme = fold_convert (unsigned_type,
->>>>>>> 29c07800
 				   upper_bound_in_type (type, type));
       delta = fold_build2 (MINUS_EXPR, unsigned_type, extreme, base);
       step_abs = fold_convert (unsigned_type, step);
@@ -2260,10 +2213,6 @@
 
   estimate_numbers_of_iterations_loop (loop);
   for (bound = loop->bounds; bound; bound = bound->next)
-<<<<<<< HEAD
-    if (n_of_executions_at_most (at_stmt, bound, valid_niter))
-      return false;
-=======
     {
       if (n_of_executions_at_most (at_stmt, bound, valid_niter))
 	{
@@ -2273,7 +2222,6 @@
     }
 
   fold_undefer_and_ignore_overflow_warnings ();
->>>>>>> 29c07800
 
   /* At this point we still don't have a proof that the iv does not
      overflow: give up.  */
