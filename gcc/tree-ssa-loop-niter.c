/* Functions to determine/estimate number of iterations of a loop.
   Copyright (C) 2004, 2005, 2006, 2007 Free Software Foundation, Inc.
   
This file is part of GCC.
   
GCC is free software; you can redistribute it and/or modify it
under the terms of the GNU General Public License as published by the
Free Software Foundation; either version 3, or (at your option) any
later version.
   
GCC is distributed in the hope that it will be useful, but WITHOUT
ANY WARRANTY; without even the implied warranty of MERCHANTABILITY or
FITNESS FOR A PARTICULAR PURPOSE.  See the GNU General Public License
for more details.
   
You should have received a copy of the GNU General Public License
along with GCC; see the file COPYING3.  If not see
<http://www.gnu.org/licenses/>.  */

#include "config.h"
#include "system.h"
#include "coretypes.h"
#include "tm.h"
#include "tree.h"
#include "rtl.h"
#include "tm_p.h"
#include "hard-reg-set.h"
#include "basic-block.h"
#include "output.h"
#include "diagnostic.h"
#include "intl.h"
#include "tree-flow.h"
#include "tree-dump.h"
#include "cfgloop.h"
#include "tree-pass.h"
#include "ggc.h"
#include "tree-chrec.h"
#include "tree-scalar-evolution.h"
#include "tree-data-ref.h"
#include "params.h"
#include "flags.h"
#include "toplev.h"
#include "tree-inline.h"
#include "gmp.h"

#define SWAP(X, Y) do { affine_iv *tmp = (X); (X) = (Y); (Y) = tmp; } while (0)

/* The maximum number of dominator BBs we search for conditions
   of loop header copies we use for simplifying a conditional
   expression.  */
#define MAX_DOMINATORS_TO_WALK 8

/*

   Analysis of number of iterations of an affine exit test.

*/

/* Bounds on some value, BELOW <= X <= UP.  */

typedef struct
{
  mpz_t below, up;
} bounds;


/* Splits expression EXPR to a variable part VAR and constant OFFSET.  */

static void
split_to_var_and_offset (tree expr, tree *var, mpz_t offset)
{
  tree type = TREE_TYPE (expr);
  tree op0, op1;
  double_int off;
  bool negate = false;

  *var = expr;
  mpz_set_ui (offset, 0);

  switch (TREE_CODE (expr))
    {
    case MINUS_EXPR:
      negate = true;
      /* Fallthru.  */

    case PLUS_EXPR:
    case POINTER_PLUS_EXPR:
      op0 = TREE_OPERAND (expr, 0);
      op1 = TREE_OPERAND (expr, 1);

      if (TREE_CODE (op1) != INTEGER_CST)
	break;

      *var = op0;
      /* Always sign extend the offset.  */
      off = double_int_sext (tree_to_double_int (op1),
			     TYPE_PRECISION (type));
      mpz_set_double_int (offset, off, false);
      break;

    case INTEGER_CST:
      *var = build_int_cst_type (type, 0);
      off = tree_to_double_int (expr);
      mpz_set_double_int (offset, off, TYPE_UNSIGNED (type));
      break;

    default:
      break;
    }
}

/* Stores estimate on the minimum/maximum value of the expression VAR + OFF
   in TYPE to MIN and MAX.  */

static void
determine_value_range (tree type, tree var, mpz_t off,
		       mpz_t min, mpz_t max)
{
  /* If the expression is a constant, we know its value exactly.  */
  if (integer_zerop (var))
    {
      mpz_set (min, off);
      mpz_set (max, off);
      return;
    }

  /* If the computation may wrap, we know nothing about the value, except for
     the range of the type.  */
  get_type_static_bounds (type, min, max);
  if (!nowrap_type_p (type))
    return;

  /* Since the addition of OFF does not wrap, if OFF is positive, then we may
     add it to MIN, otherwise to MAX.  */
  if (mpz_sgn (off) < 0)
    mpz_add (max, max, off);
  else
    mpz_add (min, min, off);
}

/* Stores the bounds on the difference of the values of the expressions
   (var + X) and (var + Y), computed in TYPE, to BNDS.  */

static void
bound_difference_of_offsetted_base (tree type, mpz_t x, mpz_t y,
				    bounds *bnds)
{
  int rel = mpz_cmp (x, y);
  bool may_wrap = !nowrap_type_p (type);
  mpz_t m;

  /* If X == Y, then the expressions are always equal.
     If X > Y, there are the following possibilities:
       a) neither of var + X and var + Y overflow or underflow, or both of
	  them do.  Then their difference is X - Y.
       b) var + X overflows, and var + Y does not.  Then the values of the
	  expressions are var + X - M and var + Y, where M is the range of
	  the type, and their difference is X - Y - M.
       c) var + Y underflows and var + X does not.  Their difference again
	  is M - X + Y.
       Therefore, if the arithmetics in type does not overflow, then the
       bounds are (X - Y, X - Y), otherwise they are (X - Y - M, X - Y)
     Similarly, if X < Y, the bounds are either (X - Y, X - Y) or
     (X - Y, X - Y + M).  */

  if (rel == 0)
    {
      mpz_set_ui (bnds->below, 0);
      mpz_set_ui (bnds->up, 0);
      return;
    }

  mpz_init (m);
  mpz_set_double_int (m, double_int_mask (TYPE_PRECISION (type)), true);
  mpz_add_ui (m, m, 1);
  mpz_sub (bnds->up, x, y);
  mpz_set (bnds->below, bnds->up);

  if (may_wrap)
    {
      if (rel > 0)
	mpz_sub (bnds->below, bnds->below, m);
      else
	mpz_add (bnds->up, bnds->up, m);
    }

  mpz_clear (m);
}

/* From condition C0 CMP C1 derives information regarding the
   difference of values of VARX + OFFX and VARY + OFFY, computed in TYPE,
   and stores it to BNDS.  */

static void
refine_bounds_using_guard (tree type, tree varx, mpz_t offx,
			   tree vary, mpz_t offy,
			   tree c0, enum tree_code cmp, tree c1,
			   bounds *bnds)
{
  tree varc0, varc1, tmp, ctype;
  mpz_t offc0, offc1, loffx, loffy, bnd;
  bool lbound = false;
  bool no_wrap = nowrap_type_p (type);
  bool x_ok, y_ok;

  switch (cmp)
    {
    case LT_EXPR:
    case LE_EXPR:
    case GT_EXPR:
    case GE_EXPR:
      STRIP_SIGN_NOPS (c0);
      STRIP_SIGN_NOPS (c1);
      ctype = TREE_TYPE (c0);
      if (!useless_type_conversion_p (ctype, type))
	return;

      break;

    case EQ_EXPR:
      /* We could derive quite precise information from EQ_EXPR, however, such
	 a guard is unlikely to appear, so we do not bother with handling
	 it.  */
      return;

    case NE_EXPR:
      /* NE_EXPR comparisons do not contain much of useful information, except for
	 special case of comparing with the bounds of the type.  */
      if (TREE_CODE (c1) != INTEGER_CST
	  || !INTEGRAL_TYPE_P (type))
	return;

      /* Ensure that the condition speaks about an expression in the same type
	 as X and Y.  */
      ctype = TREE_TYPE (c0);
      if (TYPE_PRECISION (ctype) != TYPE_PRECISION (type))
	return;
      c0 = fold_convert (type, c0);
      c1 = fold_convert (type, c1);

      if (TYPE_MIN_VALUE (type)
	  && operand_equal_p (c1, TYPE_MIN_VALUE (type), 0))
	{
	  cmp = GT_EXPR;
	  break;
	}
      if (TYPE_MAX_VALUE (type)
	  && operand_equal_p (c1, TYPE_MAX_VALUE (type), 0))
	{
	  cmp = LT_EXPR;
	  break;
	}

      return;
    default:
      return;
    } 

  mpz_init (offc0);
  mpz_init (offc1);
  split_to_var_and_offset (expand_simple_operations (c0), &varc0, offc0);
  split_to_var_and_offset (expand_simple_operations (c1), &varc1, offc1);

  /* We are only interested in comparisons of expressions based on VARX and
     VARY.  TODO -- we might also be able to derive some bounds from
     expressions containing just one of the variables.  */

  if (operand_equal_p (varx, varc1, 0))
    {
      tmp = varc0; varc0 = varc1; varc1 = tmp;
      mpz_swap (offc0, offc1);
      cmp = swap_tree_comparison (cmp);
    }

  if (!operand_equal_p (varx, varc0, 0)
      || !operand_equal_p (vary, varc1, 0))
    goto end;

  mpz_init_set (loffx, offx);
  mpz_init_set (loffy, offy);

  if (cmp == GT_EXPR || cmp == GE_EXPR)
    {
      tmp = varx; varx = vary; vary = tmp;
      mpz_swap (offc0, offc1);
      mpz_swap (loffx, loffy);
      cmp = swap_tree_comparison (cmp);
      lbound = true;
    }

  /* If there is no overflow, the condition implies that

     (VARX + OFFX) cmp (VARY + OFFY) + (OFFX - OFFY + OFFC1 - OFFC0).

     The overflows and underflows may complicate things a bit; each
     overflow decreases the appropriate offset by M, and underflow
     increases it by M.  The above inequality would not necessarily be
     true if
   
     -- VARX + OFFX underflows and VARX + OFFC0 does not, or
	VARX + OFFC0 overflows, but VARX + OFFX does not.
	This may only happen if OFFX < OFFC0.
     -- VARY + OFFY overflows and VARY + OFFC1 does not, or
	VARY + OFFC1 underflows and VARY + OFFY does not.
	This may only happen if OFFY > OFFC1.  */

  if (no_wrap)
    {
      x_ok = true;
      y_ok = true;
    }
  else
    {
      x_ok = (integer_zerop (varx)
	      || mpz_cmp (loffx, offc0) >= 0);
      y_ok = (integer_zerop (vary)
	      || mpz_cmp (loffy, offc1) <= 0);
    }

  if (x_ok && y_ok)
    {
      mpz_init (bnd);
      mpz_sub (bnd, loffx, loffy);
      mpz_add (bnd, bnd, offc1);
      mpz_sub (bnd, bnd, offc0);

      if (cmp == LT_EXPR)
	mpz_sub_ui (bnd, bnd, 1);

      if (lbound)
	{
	  mpz_neg (bnd, bnd);
	  if (mpz_cmp (bnds->below, bnd) < 0)
	    mpz_set (bnds->below, bnd);
	}
      else
	{
	  if (mpz_cmp (bnd, bnds->up) < 0)
	    mpz_set (bnds->up, bnd);
	}
      mpz_clear (bnd);
    }

  mpz_clear (loffx);
  mpz_clear (loffy);
end:
  mpz_clear (offc0);
  mpz_clear (offc1);
}

/* Stores the bounds on the value of the expression X - Y in LOOP to BNDS.
   The subtraction is considered to be performed in arbitrary precision,
   without overflows.
 
   We do not attempt to be too clever regarding the value ranges of X and
   Y; most of the time, they are just integers or ssa names offsetted by
   integer.  However, we try to use the information contained in the
   comparisons before the loop (usually created by loop header copying).  */

static void
bound_difference (struct loop *loop, tree x, tree y, bounds *bnds)
{
  tree type = TREE_TYPE (x);
  tree varx, vary;
  mpz_t offx, offy;
  mpz_t minx, maxx, miny, maxy;
  int cnt = 0;
  edge e;
  basic_block bb;
  tree c0, c1;
  gimple cond;
  enum tree_code cmp;

  /* Get rid of unnecessary casts, but preserve the value of
     the expressions.  */
  STRIP_SIGN_NOPS (x);
  STRIP_SIGN_NOPS (y);

  mpz_init (bnds->below);
  mpz_init (bnds->up);
  mpz_init (offx);
  mpz_init (offy);
  split_to_var_and_offset (x, &varx, offx);
  split_to_var_and_offset (y, &vary, offy);

  if (!integer_zerop (varx)
      && operand_equal_p (varx, vary, 0))
    {
      /* Special case VARX == VARY -- we just need to compare the
         offsets.  The matters are a bit more complicated in the
	 case addition of offsets may wrap.  */
      bound_difference_of_offsetted_base (type, offx, offy, bnds);
    }
  else
    {
      /* Otherwise, use the value ranges to determine the initial
	 estimates on below and up.  */
      mpz_init (minx);
      mpz_init (maxx);
      mpz_init (miny);
      mpz_init (maxy);
      determine_value_range (type, varx, offx, minx, maxx);
      determine_value_range (type, vary, offy, miny, maxy);

      mpz_sub (bnds->below, minx, maxy);
      mpz_sub (bnds->up, maxx, miny);
      mpz_clear (minx);
      mpz_clear (maxx);
      mpz_clear (miny);
      mpz_clear (maxy);
    }

  /* If both X and Y are constants, we cannot get any more precise.  */
  if (integer_zerop (varx) && integer_zerop (vary))
    goto end;

  /* Now walk the dominators of the loop header and use the entry
     guards to refine the estimates.  */
  for (bb = loop->header;
       bb != ENTRY_BLOCK_PTR && cnt < MAX_DOMINATORS_TO_WALK;
       bb = get_immediate_dominator (CDI_DOMINATORS, bb))
    {
      if (!single_pred_p (bb))
	continue;
      e = single_pred_edge (bb);

      if (!(e->flags & (EDGE_TRUE_VALUE | EDGE_FALSE_VALUE)))
	continue;

      cond = last_stmt (e->src);
      c0 = gimple_cond_lhs (cond);
      cmp = gimple_cond_code (cond);
      c1 = gimple_cond_rhs (cond);

      if (e->flags & EDGE_FALSE_VALUE)
	cmp = invert_tree_comparison (cmp, false);

      refine_bounds_using_guard (type, varx, offx, vary, offy,
				 c0, cmp, c1, bnds);
      ++cnt;
    }

end:
  mpz_clear (offx);
  mpz_clear (offy);
}

/* Update the bounds in BNDS that restrict the value of X to the bounds
   that restrict the value of X + DELTA.  X can be obtained as a
   difference of two values in TYPE.  */

static void
bounds_add (bounds *bnds, double_int delta, tree type)
{
  mpz_t mdelta, max;

  mpz_init (mdelta);
  mpz_set_double_int (mdelta, delta, false);

  mpz_init (max);
  mpz_set_double_int (max, double_int_mask (TYPE_PRECISION (type)), true);

  mpz_add (bnds->up, bnds->up, mdelta);
  mpz_add (bnds->below, bnds->below, mdelta);

  if (mpz_cmp (bnds->up, max) > 0)
    mpz_set (bnds->up, max);

  mpz_neg (max, max);
  if (mpz_cmp (bnds->below, max) < 0)
    mpz_set (bnds->below, max);

  mpz_clear (mdelta);
  mpz_clear (max);
}

/* Update the bounds in BNDS that restrict the value of X to the bounds
   that restrict the value of -X.  */

static void
bounds_negate (bounds *bnds)
{
  mpz_t tmp;

  mpz_init_set (tmp, bnds->up);
  mpz_neg (bnds->up, bnds->below);
  mpz_neg (bnds->below, tmp);
  mpz_clear (tmp);
}

/* Returns inverse of X modulo 2^s, where MASK = 2^s-1.  */

static tree
inverse (tree x, tree mask)
{
  tree type = TREE_TYPE (x);
  tree rslt;
  unsigned ctr = tree_floor_log2 (mask);

  if (TYPE_PRECISION (type) <= HOST_BITS_PER_WIDE_INT)
    {
      unsigned HOST_WIDE_INT ix;
      unsigned HOST_WIDE_INT imask;
      unsigned HOST_WIDE_INT irslt = 1;

      gcc_assert (cst_and_fits_in_hwi (x));
      gcc_assert (cst_and_fits_in_hwi (mask));

      ix = int_cst_value (x);
      imask = int_cst_value (mask);

      for (; ctr; ctr--)
	{
	  irslt *= ix;
	  ix *= ix;
	}
      irslt &= imask;

      rslt = build_int_cst_type (type, irslt);
    }
  else
    {
      rslt = build_int_cst (type, 1);
      for (; ctr; ctr--)
	{
	  rslt = int_const_binop (MULT_EXPR, rslt, x, 0);
	  x = int_const_binop (MULT_EXPR, x, x, 0);
	}
      rslt = int_const_binop (BIT_AND_EXPR, rslt, mask, 0);
    }

  return rslt;
}

/* Derives the upper bound BND on the number of executions of loop with exit
   condition S * i <> C, assuming that the loop is not infinite.  If
   NO_OVERFLOW is true, then the control variable of the loop does not
   overflow.  If NO_OVERFLOW is true or BNDS.below >= 0, then BNDS.up
   contains the upper bound on the value of C.  */

static void
number_of_iterations_ne_max (mpz_t bnd, bool no_overflow, tree c, tree s,
			     bounds *bnds)
{
  double_int max;
  mpz_t d;

  /* If the control variable does not overflow, the number of iterations is
     at most c / s.  Otherwise it is at most the period of the control
     variable.  */
  if (!no_overflow && !multiple_of_p (TREE_TYPE (c), c, s))
    {
      max = double_int_mask (TYPE_PRECISION (TREE_TYPE (c))
			     - tree_low_cst (num_ending_zeros (s), 1));
      mpz_set_double_int (bnd, max, true);
      return;
    }

  /* Determine the upper bound on C.  */
  if (no_overflow || mpz_sgn (bnds->below) >= 0)
    mpz_set (bnd, bnds->up);
  else if (TREE_CODE (c) == INTEGER_CST)
    mpz_set_double_int (bnd, tree_to_double_int (c), true);
  else
    mpz_set_double_int (bnd, double_int_mask (TYPE_PRECISION (TREE_TYPE (c))),
			true);

  mpz_init (d);
  mpz_set_double_int (d, tree_to_double_int (s), true);
  mpz_fdiv_q (bnd, bnd, d);
  mpz_clear (d);
}

/* Determines number of iterations of loop whose ending condition
   is IV <> FINAL.  TYPE is the type of the iv.  The number of
   iterations is stored to NITER.  NEVER_INFINITE is true if
   we know that the exit must be taken eventually, i.e., that the IV
   ever reaches the value FINAL (we derived this earlier, and possibly set
   NITER->assumptions to make sure this is the case).  BNDS contains the
   bounds on the difference FINAL - IV->base.  */

static bool
number_of_iterations_ne (tree type, affine_iv *iv, tree final,
			 struct tree_niter_desc *niter, bool never_infinite,
			 bounds *bnds)
{
  tree niter_type = unsigned_type_for (type);
  tree s, c, d, bits, assumption, tmp, bound;
  mpz_t max;

  niter->control = *iv;
  niter->bound = final;
  niter->cmp = NE_EXPR;

  /* Rearrange the terms so that we get inequality S * i <> C, with S
     positive.  Also cast everything to the unsigned type.  If IV does
     not overflow, BNDS bounds the value of C.  Also, this is the
     case if the computation |FINAL - IV->base| does not overflow, i.e.,
     if BNDS->below in the result is nonnegative.  */
  if (tree_int_cst_sign_bit (iv->step))
    {
      s = fold_convert (niter_type,
			fold_build1 (NEGATE_EXPR, type, iv->step));
      c = fold_build2 (MINUS_EXPR, niter_type,
		       fold_convert (niter_type, iv->base),
		       fold_convert (niter_type, final));
      bounds_negate (bnds);
    }
  else
    {
      s = fold_convert (niter_type, iv->step);
      c = fold_build2 (MINUS_EXPR, niter_type,
		       fold_convert (niter_type, final),
		       fold_convert (niter_type, iv->base));
    }

  mpz_init (max);
  number_of_iterations_ne_max (max, iv->no_overflow, c, s, bnds);
  niter->max = mpz_get_double_int (niter_type, max, false);
  mpz_clear (max);

  /* First the trivial cases -- when the step is 1.  */
  if (integer_onep (s))
    {
      niter->niter = c;
      return true;
    }

  /* Let nsd (step, size of mode) = d.  If d does not divide c, the loop
     is infinite.  Otherwise, the number of iterations is
     (inverse(s/d) * (c/d)) mod (size of mode/d).  */
  bits = num_ending_zeros (s);
  bound = build_low_bits_mask (niter_type,
			       (TYPE_PRECISION (niter_type)
				- tree_low_cst (bits, 1)));

  d = fold_binary_to_constant (LSHIFT_EXPR, niter_type,
			       build_int_cst (niter_type, 1), bits);
  s = fold_binary_to_constant (RSHIFT_EXPR, niter_type, s, bits);

  if (!never_infinite)
    {
      /* If we cannot assume that the loop is not infinite, record the
	 assumptions for divisibility of c.  */
      assumption = fold_build2 (FLOOR_MOD_EXPR, niter_type, c, d);
      assumption = fold_build2 (EQ_EXPR, boolean_type_node,
				assumption, build_int_cst (niter_type, 0));
      if (!integer_nonzerop (assumption))
	niter->assumptions = fold_build2 (TRUTH_AND_EXPR, boolean_type_node,
					  niter->assumptions, assumption);
    }
      
  c = fold_build2 (EXACT_DIV_EXPR, niter_type, c, d);
  tmp = fold_build2 (MULT_EXPR, niter_type, c, inverse (s, bound));
  niter->niter = fold_build2 (BIT_AND_EXPR, niter_type, tmp, bound);
  return true;
}

/* Checks whether we can determine the final value of the control variable
   of the loop with ending condition IV0 < IV1 (computed in TYPE).
   DELTA is the difference IV1->base - IV0->base, STEP is the absolute value
   of the step.  The assumptions necessary to ensure that the computation
   of the final value does not overflow are recorded in NITER.  If we
   find the final value, we adjust DELTA and return TRUE.  Otherwise
   we return false.  BNDS bounds the value of IV1->base - IV0->base,
   and will be updated by the same amount as DELTA.  */

static bool
number_of_iterations_lt_to_ne (tree type, affine_iv *iv0, affine_iv *iv1,
			       struct tree_niter_desc *niter,
			       tree *delta, tree step,
			       bounds *bnds)
{
  tree niter_type = TREE_TYPE (step);
  tree mod = fold_build2 (FLOOR_MOD_EXPR, niter_type, *delta, step);
  tree tmod;
  mpz_t mmod;
  tree assumption = boolean_true_node, bound, noloop;
  bool ret = false;
  tree type1 = type;
  if (POINTER_TYPE_P (type))
    type1 = sizetype;

  if (TREE_CODE (mod) != INTEGER_CST)
    return false;
  if (integer_nonzerop (mod))
    mod = fold_build2 (MINUS_EXPR, niter_type, step, mod);
  tmod = fold_convert (type1, mod);

  mpz_init (mmod);
  mpz_set_double_int (mmod, tree_to_double_int (mod), true);
  mpz_neg (mmod, mmod);

  if (integer_nonzerop (iv0->step))
    {
      /* The final value of the iv is iv1->base + MOD, assuming that this
	 computation does not overflow, and that
	 iv0->base <= iv1->base + MOD.  */
      if (!iv1->no_overflow && !integer_zerop (mod))
	{
	  bound = fold_build2 (MINUS_EXPR, type,
			       TYPE_MAX_VALUE (type1), tmod);
	  assumption = fold_build2 (LE_EXPR, boolean_type_node,
				    iv1->base, bound);
	  if (integer_zerop (assumption))
	    goto end;
	}
      if (mpz_cmp (mmod, bnds->below) < 0)
	noloop = boolean_false_node;
      else
	noloop = fold_build2 (GT_EXPR, boolean_type_node,
			      iv0->base,
			      fold_build2 (PLUS_EXPR, type1,
					   iv1->base, tmod));
    }
  else
    {
      /* The final value of the iv is iv0->base - MOD, assuming that this
	 computation does not overflow, and that
	 iv0->base - MOD <= iv1->base. */
      if (!iv0->no_overflow && !integer_zerop (mod))
	{
	  bound = fold_build2 (PLUS_EXPR, type1,
			       TYPE_MIN_VALUE (type1), tmod);
	  assumption = fold_build2 (GE_EXPR, boolean_type_node,
				    iv0->base, bound);
	  if (integer_zerop (assumption))
	    goto end;
	}
      if (mpz_cmp (mmod, bnds->below) < 0)
	noloop = boolean_false_node;
      else
	noloop = fold_build2 (GT_EXPR, boolean_type_node,
			      fold_build2 (MINUS_EXPR, type1,
					   iv0->base, tmod),
			      iv1->base);
    }

  if (!integer_nonzerop (assumption))
    niter->assumptions = fold_build2 (TRUTH_AND_EXPR, boolean_type_node,
				      niter->assumptions,
				      assumption);
  if (!integer_zerop (noloop))
    niter->may_be_zero = fold_build2 (TRUTH_OR_EXPR, boolean_type_node,
				      niter->may_be_zero,
				      noloop);
  bounds_add (bnds, tree_to_double_int (mod), type);
  *delta = fold_build2 (PLUS_EXPR, niter_type, *delta, mod);

  ret = true;
end:
  mpz_clear (mmod);
  return ret;
}

/* Add assertions to NITER that ensure that the control variable of the loop
   with ending condition IV0 < IV1 does not overflow.  Types of IV0 and IV1
   are TYPE.  Returns false if we can prove that there is an overflow, true
   otherwise.  STEP is the absolute value of the step.  */

static bool
assert_no_overflow_lt (tree type, affine_iv *iv0, affine_iv *iv1,
		       struct tree_niter_desc *niter, tree step)
{
  tree bound, d, assumption, diff;
  tree niter_type = TREE_TYPE (step);

  if (integer_nonzerop (iv0->step))
    {
      /* for (i = iv0->base; i < iv1->base; i += iv0->step) */
      if (iv0->no_overflow)
	return true;

      /* If iv0->base is a constant, we can determine the last value before
	 overflow precisely; otherwise we conservatively assume
	 MAX - STEP + 1.  */

      if (TREE_CODE (iv0->base) == INTEGER_CST)
	{
	  d = fold_build2 (MINUS_EXPR, niter_type,
			   fold_convert (niter_type, TYPE_MAX_VALUE (type)),
			   fold_convert (niter_type, iv0->base));
	  diff = fold_build2 (FLOOR_MOD_EXPR, niter_type, d, step);
	}
      else
	diff = fold_build2 (MINUS_EXPR, niter_type, step,
			    build_int_cst (niter_type, 1));
      bound = fold_build2 (MINUS_EXPR, type,
			   TYPE_MAX_VALUE (type), fold_convert (type, diff));
      assumption = fold_build2 (LE_EXPR, boolean_type_node,
				iv1->base, bound);
    }
  else
    {
      /* for (i = iv1->base; i > iv0->base; i += iv1->step) */
      if (iv1->no_overflow)
	return true;

      if (TREE_CODE (iv1->base) == INTEGER_CST)
	{
	  d = fold_build2 (MINUS_EXPR, niter_type,
			   fold_convert (niter_type, iv1->base),
			   fold_convert (niter_type, TYPE_MIN_VALUE (type)));
	  diff = fold_build2 (FLOOR_MOD_EXPR, niter_type, d, step);
	}
      else
	diff = fold_build2 (MINUS_EXPR, niter_type, step,
			    build_int_cst (niter_type, 1));
      bound = fold_build2 (PLUS_EXPR, type,
			   TYPE_MIN_VALUE (type), fold_convert (type, diff));
      assumption = fold_build2 (GE_EXPR, boolean_type_node,
				iv0->base, bound);
    }

  if (integer_zerop (assumption))
    return false;
  if (!integer_nonzerop (assumption))
    niter->assumptions = fold_build2 (TRUTH_AND_EXPR, boolean_type_node,
				      niter->assumptions, assumption);
    
  iv0->no_overflow = true;
  iv1->no_overflow = true;
  return true;
}

/* Add an assumption to NITER that a loop whose ending condition
   is IV0 < IV1 rolls.  TYPE is the type of the control iv.  BNDS
   bounds the value of IV1->base - IV0->base.  */

static void
assert_loop_rolls_lt (tree type, affine_iv *iv0, affine_iv *iv1,
		      struct tree_niter_desc *niter, bounds *bnds)
{
  tree assumption = boolean_true_node, bound, diff;
  tree mbz, mbzl, mbzr, type1;
  bool rolls_p, no_overflow_p;
  double_int dstep;
  mpz_t mstep, max;

  /* We are going to compute the number of iterations as
     (iv1->base - iv0->base + step - 1) / step, computed in the unsigned
     variant of TYPE.  This formula only works if 
     
     -step + 1 <= (iv1->base - iv0->base) <= MAX - step + 1
   
     (where MAX is the maximum value of the unsigned variant of TYPE, and
     the computations in this formula are performed in full precision
     (without overflows).

     Usually, for loops with exit condition iv0->base + step * i < iv1->base,
     we have a condition of form iv0->base - step < iv1->base before the loop,
     and for loops iv0->base < iv1->base - step * i the condition
     iv0->base < iv1->base + step, due to loop header copying, which enable us
     to prove the lower bound.
     
     The upper bound is more complicated.  Unless the expressions for initial
     and final value themselves contain enough information, we usually cannot
     derive it from the context.  */

  /* First check whether the answer does not follow from the bounds we gathered
     before.  */
  if (integer_nonzerop (iv0->step))
    dstep = tree_to_double_int (iv0->step);
  else
    {
      dstep = double_int_sext (tree_to_double_int (iv1->step),
			       TYPE_PRECISION (type));
      dstep = double_int_neg (dstep);
    }

  mpz_init (mstep);
  mpz_set_double_int (mstep, dstep, true);
  mpz_neg (mstep, mstep);
  mpz_add_ui (mstep, mstep, 1);

  rolls_p = mpz_cmp (mstep, bnds->below) <= 0;

  mpz_init (max);
  mpz_set_double_int (max, double_int_mask (TYPE_PRECISION (type)), true);
  mpz_add (max, max, mstep);
  no_overflow_p = (mpz_cmp (bnds->up, max) <= 0
		   /* For pointers, only values lying inside a single object
		      can be compared or manipulated by pointer arithmetics.
		      Gcc in general does not allow or handle objects larger
		      than half of the address space, hence the upper bound
		      is satisfied for pointers.  */
		   || POINTER_TYPE_P (type));
  mpz_clear (mstep);
  mpz_clear (max);

  if (rolls_p && no_overflow_p)
    return;
  
  type1 = type;
  if (POINTER_TYPE_P (type))
    type1 = sizetype;

  /* Now the hard part; we must formulate the assumption(s) as expressions, and
     we must be careful not to introduce overflow.  */

  if (integer_nonzerop (iv0->step))
    {
      diff = fold_build2 (MINUS_EXPR, type1,
			  iv0->step, build_int_cst (type1, 1));

      /* We need to know that iv0->base >= MIN + iv0->step - 1.  Since
	 0 address never belongs to any object, we can assume this for
	 pointers.  */
      if (!POINTER_TYPE_P (type))
	{
	  bound = fold_build2 (PLUS_EXPR, type1,
			       TYPE_MIN_VALUE (type), diff);
	  assumption = fold_build2 (GE_EXPR, boolean_type_node,
				    iv0->base, bound);
	}

      /* And then we can compute iv0->base - diff, and compare it with
	 iv1->base.  */      
      mbzl = fold_build2 (MINUS_EXPR, type1, 
			  fold_convert (type1, iv0->base), diff);
      mbzr = fold_convert (type1, iv1->base);
    }
  else
    {
      diff = fold_build2 (PLUS_EXPR, type1,
			  iv1->step, build_int_cst (type1, 1));

      if (!POINTER_TYPE_P (type))
	{
	  bound = fold_build2 (PLUS_EXPR, type1,
			       TYPE_MAX_VALUE (type), diff);
	  assumption = fold_build2 (LE_EXPR, boolean_type_node,
				    iv1->base, bound);
	}

      mbzl = fold_convert (type1, iv0->base);
      mbzr = fold_build2 (MINUS_EXPR, type1,
			  fold_convert (type1, iv1->base), diff);
    }

  if (!integer_nonzerop (assumption))
    niter->assumptions = fold_build2 (TRUTH_AND_EXPR, boolean_type_node,
				      niter->assumptions, assumption);
  if (!rolls_p)
    {
      mbz = fold_build2 (GT_EXPR, boolean_type_node, mbzl, mbzr);
      niter->may_be_zero = fold_build2 (TRUTH_OR_EXPR, boolean_type_node,
					niter->may_be_zero, mbz);
    }
}

/* Determines number of iterations of loop whose ending condition
   is IV0 < IV1.  TYPE is the type of the iv.  The number of
   iterations is stored to NITER.  BNDS bounds the difference
   IV1->base - IV0->base.  */

static bool
number_of_iterations_lt (tree type, affine_iv *iv0, affine_iv *iv1,
			 struct tree_niter_desc *niter,
			 bool never_infinite ATTRIBUTE_UNUSED,
			 bounds *bnds)
{
  tree niter_type = unsigned_type_for (type);
  tree delta, step, s;
  mpz_t mstep, tmp;

  if (integer_nonzerop (iv0->step))
    {
      niter->control = *iv0;
      niter->cmp = LT_EXPR;
      niter->bound = iv1->base;
    }
  else
    {
      niter->control = *iv1;
      niter->cmp = GT_EXPR;
      niter->bound = iv0->base;
    }

  delta = fold_build2 (MINUS_EXPR, niter_type,
		       fold_convert (niter_type, iv1->base),
		       fold_convert (niter_type, iv0->base));

  /* First handle the special case that the step is +-1.  */
  if ((integer_onep (iv0->step) && integer_zerop (iv1->step))
      || (integer_all_onesp (iv1->step) && integer_zerop (iv0->step)))
    {
      /* for (i = iv0->base; i < iv1->base; i++)

	 or

	 for (i = iv1->base; i > iv0->base; i--).
	     
	 In both cases # of iterations is iv1->base - iv0->base, assuming that
	 iv1->base >= iv0->base.

         First try to derive a lower bound on the value of
	 iv1->base - iv0->base, computed in full precision.  If the difference
	 is nonnegative, we are done, otherwise we must record the
	 condition.  */

      if (mpz_sgn (bnds->below) < 0)
	niter->may_be_zero = fold_build2 (LT_EXPR, boolean_type_node,
					  iv1->base, iv0->base);
      niter->niter = delta;
      niter->max = mpz_get_double_int (niter_type, bnds->up, false);
      return true;
    }

  if (integer_nonzerop (iv0->step))
    step = fold_convert (niter_type, iv0->step);
  else
    step = fold_convert (niter_type,
			 fold_build1 (NEGATE_EXPR, type, iv1->step));

  /* If we can determine the final value of the control iv exactly, we can
     transform the condition to != comparison.  In particular, this will be
     the case if DELTA is constant.  */
  if (number_of_iterations_lt_to_ne (type, iv0, iv1, niter, &delta, step,
				     bnds))
    {
      affine_iv zps;

      zps.base = build_int_cst (niter_type, 0);
      zps.step = step;
      /* number_of_iterations_lt_to_ne will add assumptions that ensure that
	 zps does not overflow.  */
      zps.no_overflow = true;

      return number_of_iterations_ne (type, &zps, delta, niter, true, bnds);
    }

  /* Make sure that the control iv does not overflow.  */
  if (!assert_no_overflow_lt (type, iv0, iv1, niter, step))
    return false;

  /* We determine the number of iterations as (delta + step - 1) / step.  For
     this to work, we must know that iv1->base >= iv0->base - step + 1,
     otherwise the loop does not roll.  */
  assert_loop_rolls_lt (type, iv0, iv1, niter, bnds);

  s = fold_build2 (MINUS_EXPR, niter_type,
		   step, build_int_cst (niter_type, 1));
  delta = fold_build2 (PLUS_EXPR, niter_type, delta, s);
  niter->niter = fold_build2 (FLOOR_DIV_EXPR, niter_type, delta, step);

  mpz_init (mstep);
  mpz_init (tmp);
  mpz_set_double_int (mstep, tree_to_double_int (step), true);
  mpz_add (tmp, bnds->up, mstep);
  mpz_sub_ui (tmp, tmp, 1);
  mpz_fdiv_q (tmp, tmp, mstep);
  niter->max = mpz_get_double_int (niter_type, tmp, false);
  mpz_clear (mstep);
  mpz_clear (tmp);

  return true;
}

/* Determines number of iterations of loop whose ending condition
   is IV0 <= IV1.  TYPE is the type of the iv.  The number of
   iterations is stored to NITER.  NEVER_INFINITE is true if
   we know that this condition must eventually become false (we derived this
   earlier, and possibly set NITER->assumptions to make sure this
   is the case).  BNDS bounds the difference IV1->base - IV0->base.  */

static bool
number_of_iterations_le (tree type, affine_iv *iv0, affine_iv *iv1,
			 struct tree_niter_desc *niter, bool never_infinite,
			 bounds *bnds)
{
  tree assumption;
  tree type1 = type;
  if (POINTER_TYPE_P (type))
    type1 = sizetype;

  /* Say that IV0 is the control variable.  Then IV0 <= IV1 iff
     IV0 < IV1 + 1, assuming that IV1 is not equal to the greatest
     value of the type.  This we must know anyway, since if it is
     equal to this value, the loop rolls forever.  */

  if (!never_infinite)
    {
      if (integer_nonzerop (iv0->step))
	assumption = fold_build2 (NE_EXPR, boolean_type_node,
				  iv1->base, TYPE_MAX_VALUE (type1));
      else
	assumption = fold_build2 (NE_EXPR, boolean_type_node,
				  iv0->base, TYPE_MIN_VALUE (type1));

      if (integer_zerop (assumption))
	return false;
      if (!integer_nonzerop (assumption))
	niter->assumptions = fold_build2 (TRUTH_AND_EXPR, boolean_type_node,
					  niter->assumptions, assumption);
    }

  if (integer_nonzerop (iv0->step))
    iv1->base = fold_build2 (PLUS_EXPR, type1,
			     iv1->base, build_int_cst (type1, 1));
  else
    iv0->base = fold_build2 (MINUS_EXPR, type1,
			     iv0->base, build_int_cst (type1, 1));

  bounds_add (bnds, double_int_one, type1);

  return number_of_iterations_lt (type, iv0, iv1, niter, never_infinite, bnds);
}

/* Dumps description of affine induction variable IV to FILE.  */

static void
dump_affine_iv (FILE *file, affine_iv *iv)
{
  if (!integer_zerop (iv->step))
    fprintf (file, "[");

  print_generic_expr (dump_file, iv->base, TDF_SLIM);

  if (!integer_zerop (iv->step))
    {
      fprintf (file, ", + , ");
      print_generic_expr (dump_file, iv->step, TDF_SLIM);
      fprintf (file, "]%s", iv->no_overflow ? "(no_overflow)" : "");
    }
}

/* Determine the number of iterations according to condition (for staying
   inside loop) which compares two induction variables using comparison
   operator CODE.  The induction variable on left side of the comparison
   is IV0, the right-hand side is IV1.  Both induction variables must have
   type TYPE, which must be an integer or pointer type.  The steps of the
   ivs must be constants (or NULL_TREE, which is interpreted as constant zero).

   LOOP is the loop whose number of iterations we are determining.

   ONLY_EXIT is true if we are sure this is the only way the loop could be
   exited (including possibly non-returning function calls, exceptions, etc.)
   -- in this case we can use the information whether the control induction
   variables can overflow or not in a more efficient way.
   
   The results (number of iterations and assumptions as described in
   comments at struct tree_niter_desc in tree-flow.h) are stored to NITER.
   Returns false if it fails to determine number of iterations, true if it
   was determined (possibly with some assumptions).  */

static bool
number_of_iterations_cond (struct loop *loop,
			   tree type, affine_iv *iv0, enum tree_code code,
			   affine_iv *iv1, struct tree_niter_desc *niter,
			   bool only_exit)
{
  bool never_infinite, ret;
  bounds bnds;

  /* The meaning of these assumptions is this:
     if !assumptions
       then the rest of information does not have to be valid
     if may_be_zero then the loop does not roll, even if
       niter != 0.  */
  niter->assumptions = boolean_true_node;
  niter->may_be_zero = boolean_false_node;
  niter->niter = NULL_TREE;
  niter->max = double_int_zero;

  niter->bound = NULL_TREE;
  niter->cmp = ERROR_MARK;

  /* Make < comparison from > ones, and for NE_EXPR comparisons, ensure that
     the control variable is on lhs.  */
  if (code == GE_EXPR || code == GT_EXPR
      || (code == NE_EXPR && integer_zerop (iv0->step)))
    {
      SWAP (iv0, iv1);
      code = swap_tree_comparison (code);
    }

  if (!only_exit)
    {
      /* If this is not the only possible exit from the loop, the information
	 that the induction variables cannot overflow as derived from
	 signedness analysis cannot be relied upon.  We use them e.g. in the
	 following way:  given loop for (i = 0; i <= n; i++), if i is
	 signed, it cannot overflow, thus this loop is equivalent to
	 for (i = 0; i < n + 1; i++);  however, if n == MAX, but the loop
	 is exited in some other way before i overflows, this transformation
	 is incorrect (the new loop exits immediately).  */
      iv0->no_overflow = false;
      iv1->no_overflow = false;
    }

  if (POINTER_TYPE_P (type))
    {
      /* Comparison of pointers is undefined unless both iv0 and iv1 point
	 to the same object.  If they do, the control variable cannot wrap
	 (as wrap around the bounds of memory will never return a pointer
	 that would be guaranteed to point to the same object, even if we
	 avoid undefined behavior by casting to size_t and back).  The
	 restrictions on pointer arithmetics and comparisons of pointers
	 ensure that using the no-overflow assumptions is correct in this
	 case even if ONLY_EXIT is false.  */
      iv0->no_overflow = true;
      iv1->no_overflow = true;
    }

  /* If the control induction variable does not overflow, the loop obviously
     cannot be infinite.  */
  if (!integer_zerop (iv0->step) && iv0->no_overflow)
    never_infinite = true;
  else if (!integer_zerop (iv1->step) && iv1->no_overflow)
    never_infinite = true;
  else
    never_infinite = false;

  /* We can handle the case when neither of the sides of the comparison is
     invariant, provided that the test is NE_EXPR.  This rarely occurs in
     practice, but it is simple enough to manage.  */
  if (!integer_zerop (iv0->step) && !integer_zerop (iv1->step))
    {
      if (code != NE_EXPR)
	return false;

      iv0->step = fold_binary_to_constant (MINUS_EXPR, type,
					   iv0->step, iv1->step);
      iv0->no_overflow = false;
      iv1->step = build_int_cst (type, 0);
      iv1->no_overflow = true;
    }

  /* If the result of the comparison is a constant,  the loop is weird.  More
     precise handling would be possible, but the situation is not common enough
     to waste time on it.  */
  if (integer_zerop (iv0->step) && integer_zerop (iv1->step))
    return false;

  /* Ignore loops of while (i-- < 10) type.  */
  if (code != NE_EXPR)
    {
      if (iv0->step && tree_int_cst_sign_bit (iv0->step))
	return false;

      if (!integer_zerop (iv1->step) && !tree_int_cst_sign_bit (iv1->step))
	return false;
    }

  /* If the loop exits immediately, there is nothing to do.  */
  if (integer_zerop (fold_build2 (code, boolean_type_node, iv0->base, iv1->base)))
    {
      niter->niter = build_int_cst (unsigned_type_for (type), 0);
      niter->max = double_int_zero;
      return true;
    }
	  
  /* OK, now we know we have a senseful loop.  Handle several cases, depending
     on what comparison operator is used.  */
  bound_difference (loop, iv1->base, iv0->base, &bnds);

  if (dump_file && (dump_flags & TDF_DETAILS))
    {
      fprintf (dump_file,
	       "Analyzing # of iterations of loop %d\n", loop->num);

      fprintf (dump_file, "  exit condition ");
      dump_affine_iv (dump_file, iv0);
      fprintf (dump_file, " %s ",
	       code == NE_EXPR ? "!="
	       : code == LT_EXPR ? "<"
	       : "<=");
      dump_affine_iv (dump_file, iv1);
      fprintf (dump_file, "\n");

      fprintf (dump_file, "  bounds on difference of bases: ");
      mpz_out_str (dump_file, 10, bnds.below);
      fprintf (dump_file, " ... ");
      mpz_out_str (dump_file, 10, bnds.up);
      fprintf (dump_file, "\n");
    }

  switch (code)
    {
    case NE_EXPR:
      gcc_assert (integer_zerop (iv1->step));
      ret = number_of_iterations_ne (type, iv0, iv1->base, niter,
				     never_infinite, &bnds);
      break;

    case LT_EXPR:
      ret = number_of_iterations_lt (type, iv0, iv1, niter, never_infinite,
				     &bnds);
      break;

    case LE_EXPR:
      ret = number_of_iterations_le (type, iv0, iv1, niter, never_infinite,
				     &bnds);
      break;

    default:
      gcc_unreachable ();
    }

  mpz_clear (bnds.up);
  mpz_clear (bnds.below);

  if (dump_file && (dump_flags & TDF_DETAILS))
    {
      if (ret)
	{
	  fprintf (dump_file, "  result:\n");
	  if (!integer_nonzerop (niter->assumptions))
	    {
	      fprintf (dump_file, "    under assumptions ");
	      print_generic_expr (dump_file, niter->assumptions, TDF_SLIM);
	      fprintf (dump_file, "\n");
	    }

	  if (!integer_zerop (niter->may_be_zero))
	    {
	      fprintf (dump_file, "    zero if ");
	      print_generic_expr (dump_file, niter->may_be_zero, TDF_SLIM);
	      fprintf (dump_file, "\n");
	    }

	  fprintf (dump_file, "    # of iterations ");
	  print_generic_expr (dump_file, niter->niter, TDF_SLIM);
	  fprintf (dump_file, ", bounded by ");
	  dump_double_int (dump_file, niter->max, true);
	  fprintf (dump_file, "\n");
	}
      else
	fprintf (dump_file, "  failed\n\n");
    }
  return ret;
}

/* Substitute NEW for OLD in EXPR and fold the result.  */

static tree
simplify_replace_tree (tree expr, tree old, tree new_tree)
{
  unsigned i, n;
  tree ret = NULL_TREE, e, se;

  if (!expr)
    return NULL_TREE;

  if (expr == old
      || operand_equal_p (expr, old, 0))
    return unshare_expr (new_tree);

  if (!EXPR_P (expr) && !GIMPLE_STMT_P (expr))
    return expr;

  n = TREE_OPERAND_LENGTH (expr);
  for (i = 0; i < n; i++)
    {
      e = TREE_OPERAND (expr, i);
      se = simplify_replace_tree (e, old, new_tree);
      if (e == se)
	continue;

      if (!ret)
	ret = copy_node (expr);

      TREE_OPERAND (ret, i) = se;
    }

  return (ret ? fold (ret) : expr);
}

/* Expand definitions of ssa names in EXPR as long as they are simple
   enough, and return the new expression.  */

tree
expand_simple_operations (tree expr)
{
  unsigned i, n;
  tree ret = NULL_TREE, e, ee, e1;
  enum tree_code code;
  gimple stmt;

  if (expr == NULL_TREE)
    return expr;

  if (is_gimple_min_invariant (expr))
    return expr;

  code = TREE_CODE (expr);
  if (IS_EXPR_CODE_CLASS (TREE_CODE_CLASS (code)))
    {
      n = TREE_OPERAND_LENGTH (expr);
      for (i = 0; i < n; i++)
	{
	  e = TREE_OPERAND (expr, i);
	  ee = expand_simple_operations (e);
	  if (e == ee)
	    continue;

	  if (!ret)
	    ret = copy_node (expr);

	  TREE_OPERAND (ret, i) = ee;
	}

      if (!ret)
	return expr;

      fold_defer_overflow_warnings ();
      ret = fold (ret);
      fold_undefer_and_ignore_overflow_warnings ();
      return ret;
    }

  if (TREE_CODE (expr) != SSA_NAME)
    return expr;

  stmt = SSA_NAME_DEF_STMT (expr);
  if (gimple_code (stmt) == GIMPLE_PHI)
    {
      basic_block src, dest;

      if (gimple_phi_num_args (stmt) != 1)
	return expr;
      e = PHI_ARG_DEF (stmt, 0);

      /* Avoid propagating through loop exit phi nodes, which
	 could break loop-closed SSA form restrictions.  */
      dest = gimple_bb (stmt);
      src = single_pred (dest);
      if (TREE_CODE (e) == SSA_NAME
	  && src->loop_father != dest->loop_father)
	return expr;

      return expand_simple_operations (e);
    }
  if (gimple_code (stmt) != GIMPLE_ASSIGN)
    return expr;

<<<<<<< HEAD
  e = gimple_assign_rhs1 (stmt);
  code = gimple_assign_rhs_code (stmt);
  if (get_gimple_rhs_class (code) == GIMPLE_SINGLE_RHS)
    {
      if (is_gimple_min_invariant (e))
	return e;

      if (code == SSA_NAME)
	return expand_simple_operations (e);
=======
  e = GIMPLE_STMT_OPERAND (stmt, 1);
  if (/* Casts are simple.  */
      !CONVERT_EXPR_P (e)
      /* Copies are simple.  */
      && TREE_CODE (e) != SSA_NAME
      /* Assignments of invariants are simple.  */
      && !is_gimple_min_invariant (e)
      /* And increments and decrements by a constant are simple.  */
      && !((TREE_CODE (e) == PLUS_EXPR
	    || TREE_CODE (e) == MINUS_EXPR
	    || TREE_CODE (e) == POINTER_PLUS_EXPR)
	   && is_gimple_min_invariant (TREE_OPERAND (e, 1))))
    return expr;
>>>>>>> cc7f489c

      return expr;
    }

  switch (code)
    {
    case NOP_EXPR:
    case CONVERT_EXPR:
      /* Casts are simple.  */
      ee = expand_simple_operations (e);
      if (e == ee)
	return expr;
      return fold_build1 (code, TREE_TYPE (expr), ee);

    case PLUS_EXPR:
    case MINUS_EXPR:
    case POINTER_PLUS_EXPR:
      /* And increments and decrements of a constant are simple.  */

      e1 = gimple_assign_rhs2 (stmt);
      if (!is_gimple_min_invariant (e1))
	return expr;

      ee = expand_simple_operations (e);
      if (e == ee)
	return expr;
      return fold_build2 (code, TREE_TYPE (expr), ee, e1);

    default:
      return expr;
    }
}

/* Tries to simplify EXPR using the condition COND.  Returns the simplified
   expression (or EXPR unchanged, if no simplification was possible).  */

static tree
tree_simplify_using_condition_1 (tree cond, tree expr)
{
  bool changed;
  tree e, te, e0, e1, e2, notcond;
  enum tree_code code = TREE_CODE (expr);

  if (code == INTEGER_CST)
    return expr;

  if (code == TRUTH_OR_EXPR
      || code == TRUTH_AND_EXPR
      || code == COND_EXPR)
    {
      changed = false;

      e0 = tree_simplify_using_condition_1 (cond, TREE_OPERAND (expr, 0));
      if (TREE_OPERAND (expr, 0) != e0)
	changed = true;

      e1 = tree_simplify_using_condition_1 (cond, TREE_OPERAND (expr, 1));
      if (TREE_OPERAND (expr, 1) != e1)
	changed = true;

      if (code == COND_EXPR)
	{
	  e2 = tree_simplify_using_condition_1 (cond, TREE_OPERAND (expr, 2));
	  if (TREE_OPERAND (expr, 2) != e2)
	    changed = true;
	}
      else
	e2 = NULL_TREE;

      if (changed)
	{
	  if (code == COND_EXPR)
	    expr = fold_build3 (code, boolean_type_node, e0, e1, e2);
	  else
	    expr = fold_build2 (code, boolean_type_node, e0, e1);
	}

      return expr;
    }

  /* In case COND is equality, we may be able to simplify EXPR by copy/constant
     propagation, and vice versa.  Fold does not handle this, since it is
     considered too expensive.  */
  if (TREE_CODE (cond) == EQ_EXPR)
    {
      e0 = TREE_OPERAND (cond, 0);
      e1 = TREE_OPERAND (cond, 1);

      /* We know that e0 == e1.  Check whether we cannot simplify expr
	 using this fact.  */
      e = simplify_replace_tree (expr, e0, e1);
      if (integer_zerop (e) || integer_nonzerop (e))
	return e;

      e = simplify_replace_tree (expr, e1, e0);
      if (integer_zerop (e) || integer_nonzerop (e))
	return e;
    }
  if (TREE_CODE (expr) == EQ_EXPR)
    {
      e0 = TREE_OPERAND (expr, 0);
      e1 = TREE_OPERAND (expr, 1);

      /* If e0 == e1 (EXPR) implies !COND, then EXPR cannot be true.  */
      e = simplify_replace_tree (cond, e0, e1);
      if (integer_zerop (e))
	return e;
      e = simplify_replace_tree (cond, e1, e0);
      if (integer_zerop (e))
	return e;
    }
  if (TREE_CODE (expr) == NE_EXPR)
    {
      e0 = TREE_OPERAND (expr, 0);
      e1 = TREE_OPERAND (expr, 1);

      /* If e0 == e1 (!EXPR) implies !COND, then EXPR must be true.  */
      e = simplify_replace_tree (cond, e0, e1);
      if (integer_zerop (e))
	return boolean_true_node;
      e = simplify_replace_tree (cond, e1, e0);
      if (integer_zerop (e))
	return boolean_true_node;
    }

  te = expand_simple_operations (expr);

  /* Check whether COND ==> EXPR.  */
  notcond = invert_truthvalue (cond);
  e = fold_binary (TRUTH_OR_EXPR, boolean_type_node, notcond, te);
  if (e && integer_nonzerop (e))
    return e;

  /* Check whether COND ==> not EXPR.  */
  e = fold_binary (TRUTH_AND_EXPR, boolean_type_node, cond, te);
  if (e && integer_zerop (e))
    return e;

  return expr;
}

/* Tries to simplify EXPR using the condition COND.  Returns the simplified
   expression (or EXPR unchanged, if no simplification was possible).
   Wrapper around tree_simplify_using_condition_1 that ensures that chains
   of simple operations in definitions of ssa names in COND are expanded,
   so that things like casts or incrementing the value of the bound before
   the loop do not cause us to fail.  */

static tree
tree_simplify_using_condition (tree cond, tree expr)
{
  cond = expand_simple_operations (cond);

  return tree_simplify_using_condition_1 (cond, expr);
}

/* Tries to simplify EXPR using the conditions on entry to LOOP.
   Returns the simplified expression (or EXPR unchanged, if no
   simplification was possible).*/

static tree
simplify_using_initial_conditions (struct loop *loop, tree expr)
{
  edge e;
  basic_block bb;
  gimple stmt;
  tree cond;
  int cnt = 0;

  if (TREE_CODE (expr) == INTEGER_CST)
    return expr;

  /* Limit walking the dominators to avoid quadraticness in
     the number of BBs times the number of loops in degenerate
     cases.  */
  for (bb = loop->header;
       bb != ENTRY_BLOCK_PTR && cnt < MAX_DOMINATORS_TO_WALK;
       bb = get_immediate_dominator (CDI_DOMINATORS, bb))
    {
      if (!single_pred_p (bb))
	continue;
      e = single_pred_edge (bb);

      if (!(e->flags & (EDGE_TRUE_VALUE | EDGE_FALSE_VALUE)))
	continue;

      stmt = last_stmt (e->src);
      cond = fold_build2 (gimple_cond_code (stmt),
			  boolean_type_node,
			  gimple_cond_lhs (stmt),
			  gimple_cond_rhs (stmt));
      if (e->flags & EDGE_FALSE_VALUE)
	cond = invert_truthvalue (cond);
      expr = tree_simplify_using_condition (cond, expr);
      ++cnt;
    }

  return expr;
}

/* Tries to simplify EXPR using the evolutions of the loop invariants
   in the superloops of LOOP.  Returns the simplified expression
   (or EXPR unchanged, if no simplification was possible).  */

static tree
simplify_using_outer_evolutions (struct loop *loop, tree expr)
{
  enum tree_code code = TREE_CODE (expr);
  bool changed;
  tree e, e0, e1, e2;

  if (is_gimple_min_invariant (expr))
    return expr;

  if (code == TRUTH_OR_EXPR
      || code == TRUTH_AND_EXPR
      || code == COND_EXPR)
    {
      changed = false;

      e0 = simplify_using_outer_evolutions (loop, TREE_OPERAND (expr, 0));
      if (TREE_OPERAND (expr, 0) != e0)
	changed = true;

      e1 = simplify_using_outer_evolutions (loop, TREE_OPERAND (expr, 1));
      if (TREE_OPERAND (expr, 1) != e1)
	changed = true;

      if (code == COND_EXPR)
	{
	  e2 = simplify_using_outer_evolutions (loop, TREE_OPERAND (expr, 2));
	  if (TREE_OPERAND (expr, 2) != e2)
	    changed = true;
	}
      else
	e2 = NULL_TREE;

      if (changed)
	{
	  if (code == COND_EXPR)
	    expr = fold_build3 (code, boolean_type_node, e0, e1, e2);
	  else
	    expr = fold_build2 (code, boolean_type_node, e0, e1);
	}

      return expr;
    }

  e = instantiate_parameters (loop, expr);
  if (is_gimple_min_invariant (e))
    return e;

  return expr;
}

/* Returns true if EXIT is the only possible exit from LOOP.  */

static bool
loop_only_exit_p (const struct loop *loop, const_edge exit)
{
  basic_block *body;
  gimple_stmt_iterator bsi;
  unsigned i;
  gimple call;

  if (exit != single_exit (loop))
    return false;

  body = get_loop_body (loop);
  for (i = 0; i < loop->num_nodes; i++)
    {
      for (bsi = gsi_start_bb (body[i]); !gsi_end_p (bsi); gsi_next (&bsi))
	{
	  call = gsi_stmt (bsi);
	  if (gimple_code (call) != GIMPLE_CALL)
	    continue;

	  if (gimple_has_side_effects (call))
	    {
	      free (body);
	      return false;
	    }
	}
    }

  free (body);
  return true;
}

/* Stores description of number of iterations of LOOP derived from
   EXIT (an exit edge of the LOOP) in NITER.  Returns true if some
   useful information could be derived (and fields of NITER has
   meaning described in comments at struct tree_niter_desc
   declaration), false otherwise.  If WARN is true and
   -Wunsafe-loop-optimizations was given, warn if the optimizer is going to use
   potentially unsafe assumptions.  */

bool
number_of_iterations_exit (struct loop *loop, edge exit,
			   struct tree_niter_desc *niter,
			   bool warn)
{
  gimple stmt;
  tree type;
  tree op0, op1;
  enum tree_code code;
  affine_iv iv0, iv1;

  if (!dominated_by_p (CDI_DOMINATORS, loop->latch, exit->src))
    return false;

  niter->assumptions = boolean_false_node;
  stmt = last_stmt (exit->src);
  if (!stmt || gimple_code (stmt) != GIMPLE_COND)
    return false;

  /* We want the condition for staying inside loop.  */
  code = gimple_cond_code (stmt);
  if (exit->flags & EDGE_TRUE_VALUE)
    code = invert_tree_comparison (code, false);

  switch (code)
    {
    case GT_EXPR:
    case GE_EXPR:
    case NE_EXPR:
    case LT_EXPR:
    case LE_EXPR:
      break;

    default:
      return false;
    }
  
  op0 = gimple_cond_lhs (stmt);
  op1 = gimple_cond_rhs (stmt);
  type = TREE_TYPE (op0);

  if (TREE_CODE (type) != INTEGER_TYPE
      && !POINTER_TYPE_P (type))
    return false;
     
  if (!simple_iv (loop, stmt, op0, &iv0, false))
    return false;
  if (!simple_iv (loop, stmt, op1, &iv1, false))
    return false;

  /* We don't want to see undefined signed overflow warnings while
     computing the number of iterations.  */
  fold_defer_overflow_warnings ();

  iv0.base = expand_simple_operations (iv0.base);
  iv1.base = expand_simple_operations (iv1.base);
  if (!number_of_iterations_cond (loop, type, &iv0, code, &iv1, niter,
				  loop_only_exit_p (loop, exit)))
    {
      fold_undefer_and_ignore_overflow_warnings ();
      return false;
    }

  if (optimize >= 3)
    {
      niter->assumptions = simplify_using_outer_evolutions (loop,
							    niter->assumptions);
      niter->may_be_zero = simplify_using_outer_evolutions (loop,
							    niter->may_be_zero);
      niter->niter = simplify_using_outer_evolutions (loop, niter->niter);
    }

  niter->assumptions
	  = simplify_using_initial_conditions (loop,
					       niter->assumptions);
  niter->may_be_zero
	  = simplify_using_initial_conditions (loop,
					       niter->may_be_zero);

  fold_undefer_and_ignore_overflow_warnings ();

  if (integer_onep (niter->assumptions))
    return true;

  /* With -funsafe-loop-optimizations we assume that nothing bad can happen.
     But if we can prove that there is overflow or some other source of weird
     behavior, ignore the loop even with -funsafe-loop-optimizations.  */
  if (integer_zerop (niter->assumptions))
    return false;

  if (flag_unsafe_loop_optimizations)
    niter->assumptions = boolean_true_node;

  if (warn)
    {
      const char *wording;
      location_t loc = gimple_location (stmt);
  
      /* We can provide a more specific warning if one of the operator is
	 constant and the other advances by +1 or -1.  */
      if (!integer_zerop (iv1.step)
	  ? (integer_zerop (iv0.step)
	     && (integer_onep (iv1.step) || integer_all_onesp (iv1.step)))
	  : (integer_onep (iv0.step) || integer_all_onesp (iv0.step)))
        wording =
          flag_unsafe_loop_optimizations
          ? N_("assuming that the loop is not infinite")
          : N_("cannot optimize possibly infinite loops");
      else
	wording = 
	  flag_unsafe_loop_optimizations
	  ? N_("assuming that the loop counter does not overflow")
	  : N_("cannot optimize loop, the loop counter may overflow");

      if (LOCATION_LINE (loc) > 0)
	warning (OPT_Wunsafe_loop_optimizations, "%H%s", &loc, gettext (wording));
      else
	warning (OPT_Wunsafe_loop_optimizations, "%s", gettext (wording));
    }

  return flag_unsafe_loop_optimizations;
}

/* Try to determine the number of iterations of LOOP.  If we succeed,
   expression giving number of iterations is returned and *EXIT is
   set to the edge from that the information is obtained.  Otherwise
   chrec_dont_know is returned.  */

tree
find_loop_niter (struct loop *loop, edge *exit)
{
  unsigned i;
  VEC (edge, heap) *exits = get_loop_exit_edges (loop);
  edge ex;
  tree niter = NULL_TREE, aniter;
  struct tree_niter_desc desc;

  *exit = NULL;
  for (i = 0; VEC_iterate (edge, exits, i, ex); i++)
    {
      if (!just_once_each_iteration_p (loop, ex->src))
	continue;

      if (!number_of_iterations_exit (loop, ex, &desc, false))
	continue;

      if (integer_nonzerop (desc.may_be_zero))
	{
	  /* We exit in the first iteration through this exit.
	     We won't find anything better.  */
	  niter = build_int_cst (unsigned_type_node, 0);
	  *exit = ex;
	  break;
	}

      if (!integer_zerop (desc.may_be_zero))
	continue;

      aniter = desc.niter;

      if (!niter)
	{
	  /* Nothing recorded yet.  */
	  niter = aniter;
	  *exit = ex;
	  continue;
	}

      /* Prefer constants, the lower the better.  */
      if (TREE_CODE (aniter) != INTEGER_CST)
	continue;

      if (TREE_CODE (niter) != INTEGER_CST)
	{
	  niter = aniter;
	  *exit = ex;
	  continue;
	}

      if (tree_int_cst_lt (aniter, niter))
	{
	  niter = aniter;
	  *exit = ex;
	  continue;
	}
    }
  VEC_free (edge, heap, exits);

  return niter ? niter : chrec_dont_know;
}

/*

   Analysis of a number of iterations of a loop by a brute-force evaluation.

*/

/* Bound on the number of iterations we try to evaluate.  */

#define MAX_ITERATIONS_TO_TRACK \
  ((unsigned) PARAM_VALUE (PARAM_MAX_ITERATIONS_TO_TRACK))

/* Returns the loop phi node of LOOP such that ssa name X is derived from its
   result by a chain of operations such that all but exactly one of their
   operands are constants.  */

static gimple
chain_of_csts_start (struct loop *loop, tree x)
{
  gimple stmt = SSA_NAME_DEF_STMT (x);
  tree use;
  basic_block bb = gimple_bb (stmt);
  enum tree_code code;

  if (!bb
      || !flow_bb_inside_loop_p (loop, bb))
    return NULL;
  
  if (gimple_code (stmt) == GIMPLE_PHI)
    {
      if (bb == loop->header)
	return stmt;

      return NULL;
    }

  if (gimple_code (stmt) != GIMPLE_ASSIGN)
    return NULL;

  code = gimple_assign_rhs_code (stmt);
  if (gimple_references_memory_p (stmt)
      /* Before alias information is computed, operand scanning marks
	 statements that write memory volatile.  However, the statements
	 that only read memory are not marked, thus gimple_references_memory_p
	 returns false for them.  */
      || TREE_CODE_CLASS (code) == tcc_reference
      || TREE_CODE_CLASS (code) == tcc_declaration
      || SINGLE_SSA_DEF_OPERAND (stmt, SSA_OP_DEF) == NULL_DEF_OPERAND_P)
    return NULL;

  use = SINGLE_SSA_TREE_OPERAND (stmt, SSA_OP_USE);
  if (use == NULL_USE_OPERAND_P)
    return NULL;

  return chain_of_csts_start (loop, use);
}

/* Determines whether the expression X is derived from a result of a phi node
   in header of LOOP such that

   * the derivation of X consists only from operations with constants
   * the initial value of the phi node is constant
   * the value of the phi node in the next iteration can be derived from the
     value in the current iteration by a chain of operations with constants.
   
   If such phi node exists, it is returned, otherwise NULL is returned.  */

static gimple
get_base_for (struct loop *loop, tree x)
{
  gimple phi;
  tree init, next;

  if (is_gimple_min_invariant (x))
    return NULL;

  phi = chain_of_csts_start (loop, x);
  if (!phi)
    return NULL;

  init = PHI_ARG_DEF_FROM_EDGE (phi, loop_preheader_edge (loop));
  next = PHI_ARG_DEF_FROM_EDGE (phi, loop_latch_edge (loop));

  if (TREE_CODE (next) != SSA_NAME)
    return NULL;

  if (!is_gimple_min_invariant (init))
    return NULL;

  if (chain_of_csts_start (loop, next) != phi)
    return NULL;

  return phi;
}

/* Given an expression X, then 
 
   * if X is NULL_TREE, we return the constant BASE.
   * otherwise X is a SSA name, whose value in the considered loop is derived
     by a chain of operations with constant from a result of a phi node in
     the header of the loop.  Then we return value of X when the value of the
     result of this phi node is given by the constant BASE.  */

static tree
get_val_for (tree x, tree base)
{
  gimple stmt;
  tree nx, val;
  use_operand_p op;
  ssa_op_iter iter;

  gcc_assert (is_gimple_min_invariant (base));

  if (!x)
    return base;

  stmt = SSA_NAME_DEF_STMT (x);
  if (gimple_code (stmt) == GIMPLE_PHI)
    return base;

  gcc_assert (gimple_code (stmt) == GIMPLE_ASSIGN);

  FOR_EACH_SSA_USE_OPERAND (op, stmt, iter, SSA_OP_USE)
    {
      /* FIXME -- rewriting the statement this way in order to fold its rhs
	 is an ugly hack.  */
      nx = USE_FROM_PTR (op);
      val = get_val_for (nx, base);
      SET_USE (op, val);
      val = gimple_fold (stmt);
      SET_USE (op, nx);
      /* only iterate loop once.  */
      return val;
    }

  /* Should never reach here.  */
  gcc_unreachable ();
}

/* Tries to count the number of iterations of LOOP till it exits by EXIT
   by brute force -- i.e. by determining the value of the operands of the
   condition at EXIT in first few iterations of the loop (assuming that
   these values are constant) and determining the first one in that the
   condition is not satisfied.  Returns the constant giving the number
   of the iterations of LOOP if successful, chrec_dont_know otherwise.  */

tree
loop_niter_by_eval (struct loop *loop, edge exit)
{
  tree acnd;
  tree op[2], val[2], next[2], aval[2];
  gimple phi, cond;
  unsigned i, j;
  enum tree_code cmp;

  cond = last_stmt (exit->src);
  if (!cond || gimple_code (cond) != GIMPLE_COND)
    return chrec_dont_know;

  cmp = gimple_cond_code (cond);
  if (exit->flags & EDGE_TRUE_VALUE)
    cmp = invert_tree_comparison (cmp, false);

  switch (cmp)
    {
    case EQ_EXPR:
    case NE_EXPR:
    case GT_EXPR:
    case GE_EXPR:
    case LT_EXPR:
    case LE_EXPR:
      op[0] = gimple_cond_lhs (cond);
      op[1] = gimple_cond_rhs (cond);
      break;

    default:
      return chrec_dont_know;
    }

  for (j = 0; j < 2; j++)
    {
      if (is_gimple_min_invariant (op[j]))
	{
	  val[j] = op[j];
	  next[j] = NULL_TREE;
	  op[j] = NULL_TREE;
	}
      else
	{
	  phi = get_base_for (loop, op[j]);
	  if (!phi)
	    return chrec_dont_know;
	  val[j] = PHI_ARG_DEF_FROM_EDGE (phi, loop_preheader_edge (loop));
	  next[j] = PHI_ARG_DEF_FROM_EDGE (phi, loop_latch_edge (loop));
	}
    }

  /* Don't issue signed overflow warnings.  */
  fold_defer_overflow_warnings ();

  for (i = 0; i < MAX_ITERATIONS_TO_TRACK; i++)
    {
      for (j = 0; j < 2; j++)
	aval[j] = get_val_for (op[j], val[j]);

      acnd = fold_binary (cmp, boolean_type_node, aval[0], aval[1]);
      if (acnd && integer_zerop (acnd))
	{
	  fold_undefer_and_ignore_overflow_warnings ();
	  if (dump_file && (dump_flags & TDF_DETAILS))
	    fprintf (dump_file,
		     "Proved that loop %d iterates %d times using brute force.\n",
		     loop->num, i);
	  return build_int_cst (unsigned_type_node, i);
	}

      for (j = 0; j < 2; j++)
	{
	  val[j] = get_val_for (next[j], val[j]);
	  if (!is_gimple_min_invariant (val[j]))
	    {
	      fold_undefer_and_ignore_overflow_warnings ();
	      return chrec_dont_know;
	    }
	}
    }

  fold_undefer_and_ignore_overflow_warnings ();

  return chrec_dont_know;
}

/* Finds the exit of the LOOP by that the loop exits after a constant
   number of iterations and stores the exit edge to *EXIT.  The constant
   giving the number of iterations of LOOP is returned.  The number of
   iterations is determined using loop_niter_by_eval (i.e. by brute force
   evaluation).  If we are unable to find the exit for that loop_niter_by_eval
   determines the number of iterations, chrec_dont_know is returned.  */

tree
find_loop_niter_by_eval (struct loop *loop, edge *exit)
{
  unsigned i;
  VEC (edge, heap) *exits = get_loop_exit_edges (loop);
  edge ex;
  tree niter = NULL_TREE, aniter;

  *exit = NULL;
  for (i = 0; VEC_iterate (edge, exits, i, ex); i++)
    {
      if (!just_once_each_iteration_p (loop, ex->src))
	continue;

      aniter = loop_niter_by_eval (loop, ex);
      if (chrec_contains_undetermined (aniter))
	continue;

      if (niter
	  && !tree_int_cst_lt (aniter, niter))
	continue;

      niter = aniter;
      *exit = ex;
    }
  VEC_free (edge, heap, exits);

  return niter ? niter : chrec_dont_know;
}

/*

   Analysis of upper bounds on number of iterations of a loop.

*/

static double_int derive_constant_upper_bound_ops (tree, tree,
						   enum tree_code, tree);

/* Returns a constant upper bound on the value of the right-hand side of
   an assignment statement STMT.  */

static double_int
derive_constant_upper_bound_assign (gimple stmt)
{
  enum tree_code code = gimple_assign_rhs_code (stmt);
  tree op0 = gimple_assign_rhs1 (stmt);
  tree op1 = gimple_assign_rhs2 (stmt);

  return derive_constant_upper_bound_ops (TREE_TYPE (gimple_assign_lhs (stmt)),
					  op0, code, op1);
}

/* Returns a constant upper bound on the value of expression VAL.  VAL
   is considered to be unsigned.  If its type is signed, its value must
   be nonnegative.  */
 
static double_int
derive_constant_upper_bound (tree val)
{
  enum tree_code code;
  tree op0, op1;

  extract_ops_from_tree (val, &code, &op0, &op1);
  return derive_constant_upper_bound_ops (TREE_TYPE (val), op0, code, op1);
}

/* Returns a constant upper bound on the value of expression OP0 CODE OP1,
   whose type is TYPE.  The expression is considered to be unsigned.  If
   its type is signed, its value must be nonnegative.  */
 
static double_int
derive_constant_upper_bound_ops (tree type, tree op0,
				 enum tree_code code, tree op1)
{
  tree subtype, maxt;
  double_int bnd, max, mmax, cst;
  gimple stmt;

  if (INTEGRAL_TYPE_P (type))
    maxt = TYPE_MAX_VALUE (type);
  else
    maxt = upper_bound_in_type (type, type);

  max = tree_to_double_int (maxt);

  switch (code)
    {
    case INTEGER_CST:
      return tree_to_double_int (op0);

<<<<<<< HEAD
    case NOP_EXPR:
    case CONVERT_EXPR:
=======
    CASE_CONVERT:
      op0 = TREE_OPERAND (val, 0);
>>>>>>> cc7f489c
      subtype = TREE_TYPE (op0);
      if (!TYPE_UNSIGNED (subtype)
	  /* If TYPE is also signed, the fact that VAL is nonnegative implies
	     that OP0 is nonnegative.  */
	  && TYPE_UNSIGNED (type)
	  && !tree_expr_nonnegative_p (op0))
	{
	  /* If we cannot prove that the casted expression is nonnegative,
	     we cannot establish more useful upper bound than the precision
	     of the type gives us.  */
	  return max;
	}

      /* We now know that op0 is an nonnegative value.  Try deriving an upper
	 bound for it.  */
      bnd = derive_constant_upper_bound (op0);

      /* If the bound does not fit in TYPE, max. value of TYPE could be
	 attained.  */
      if (double_int_ucmp (max, bnd) < 0)
	return max;

      return bnd;

    case PLUS_EXPR:
    case POINTER_PLUS_EXPR:
    case MINUS_EXPR:
      if (TREE_CODE (op1) != INTEGER_CST
	  || !tree_expr_nonnegative_p (op0))
	return max;

      /* Canonicalize to OP0 - CST.  Consider CST to be signed, in order to
	 choose the most logical way how to treat this constant regardless
	 of the signedness of the type.  */
      cst = tree_to_double_int (op1);
      cst = double_int_sext (cst, TYPE_PRECISION (type));
      if (code != MINUS_EXPR)
	cst = double_int_neg (cst);

      bnd = derive_constant_upper_bound (op0);

      if (double_int_negative_p (cst))
	{
	  cst = double_int_neg (cst);
	  /* Avoid CST == 0x80000...  */
	  if (double_int_negative_p (cst))
	    return max;;

	  /* OP0 + CST.  We need to check that
	     BND <= MAX (type) - CST.  */

	  mmax = double_int_add (max, double_int_neg (cst));
	  if (double_int_ucmp (bnd, mmax) > 0)
	    return max;

	  return double_int_add (bnd, cst);
	}
      else
	{
	  /* OP0 - CST, where CST >= 0.

	     If TYPE is signed, we have already verified that OP0 >= 0, and we
	     know that the result is nonnegative.  This implies that
	     VAL <= BND - CST.

	     If TYPE is unsigned, we must additionally know that OP0 >= CST,
	     otherwise the operation underflows.
	   */

	  /* This should only happen if the type is unsigned; however, for
	     buggy programs that use overflowing signed arithmetics even with
	     -fno-wrapv, this condition may also be true for signed values.  */
	  if (double_int_ucmp (bnd, cst) < 0)
	    return max;

	  if (TYPE_UNSIGNED (type))
	    {
	      tree tem = fold_binary (GE_EXPR, boolean_type_node, op0,
				      double_int_to_tree (type, cst));
	      if (!tem || integer_nonzerop (tem))
		return max;
	    }

	  bnd = double_int_add (bnd, double_int_neg (cst));
	}

      return bnd;

    case FLOOR_DIV_EXPR:
    case EXACT_DIV_EXPR:
      if (TREE_CODE (op1) != INTEGER_CST
	  || tree_int_cst_sign_bit (op1))
	return max;

      bnd = derive_constant_upper_bound (op0);
      return double_int_udiv (bnd, tree_to_double_int (op1), FLOOR_DIV_EXPR);

    case BIT_AND_EXPR:
      if (TREE_CODE (op1) != INTEGER_CST
	  || tree_int_cst_sign_bit (op1))
	return max;
      return tree_to_double_int (op1);

    case SSA_NAME:
      stmt = SSA_NAME_DEF_STMT (op0);
      if (gimple_code (stmt) != GIMPLE_ASSIGN
	  || gimple_assign_lhs (stmt) != op0)
	return max;
      return derive_constant_upper_bound_assign (stmt);

    default: 
      return max;
    }
}

/* Records that every statement in LOOP is executed I_BOUND times.
   REALISTIC is true if I_BOUND is expected to be close the the real number
   of iterations.  UPPER is true if we are sure the loop iterates at most
   I_BOUND times.  */

static void
record_niter_bound (struct loop *loop, double_int i_bound, bool realistic,
		    bool upper)
{
  /* Update the bounds only when there is no previous estimation, or when the current
     estimation is smaller.  */
  if (upper
      && (!loop->any_upper_bound
	  || double_int_ucmp (i_bound, loop->nb_iterations_upper_bound) < 0))
    {
      loop->any_upper_bound = true;
      loop->nb_iterations_upper_bound = i_bound;
    }
  if (realistic
      && (!loop->any_estimate
	  || double_int_ucmp (i_bound, loop->nb_iterations_estimate) < 0))
    {
      loop->any_estimate = true;
      loop->nb_iterations_estimate = i_bound;
    }
}

/* Records that AT_STMT is executed at most BOUND + 1 times in LOOP.  IS_EXIT
   is true if the loop is exited immediately after STMT, and this exit
   is taken at last when the STMT is executed BOUND + 1 times.
   REALISTIC is true if BOUND is expected to be close the the real number
   of iterations.  UPPER is true if we are sure the loop iterates at most
   BOUND times.  I_BOUND is an unsigned double_int upper estimate on BOUND.  */

static void
record_estimate (struct loop *loop, tree bound, double_int i_bound,
		 gimple at_stmt, bool is_exit, bool realistic, bool upper)
{
  double_int delta;
  edge exit;

  if (dump_file && (dump_flags & TDF_DETAILS))
    {
      fprintf (dump_file, "Statement %s", is_exit ? "(exit)" : "");
      print_gimple_stmt (dump_file, at_stmt, 0, TDF_SLIM);
      fprintf (dump_file, " is %sexecuted at most ",
	       upper ? "" : "probably ");
      print_generic_expr (dump_file, bound, TDF_SLIM);
      fprintf (dump_file, " (bounded by ");
      dump_double_int (dump_file, i_bound, true);
      fprintf (dump_file, ") + 1 times in loop %d.\n", loop->num);
    }

  /* If the I_BOUND is just an estimate of BOUND, it rarely is close to the
     real number of iterations.  */
  if (TREE_CODE (bound) != INTEGER_CST)
    realistic = false;
  if (!upper && !realistic)
    return;

  /* If we have a guaranteed upper bound, record it in the appropriate
     list.  */
  if (upper)
    {
      struct nb_iter_bound *elt = GGC_NEW (struct nb_iter_bound);

      elt->bound = i_bound;
      elt->stmt = at_stmt;
      elt->is_exit = is_exit;
      elt->next = loop->bounds;
      loop->bounds = elt;
    }

  /* Update the number of iteration estimates according to the bound.
     If at_stmt is an exit, then every statement in the loop is
     executed at most BOUND + 1 times.  If it is not an exit, then
     some of the statements before it could be executed BOUND + 2
     times, if an exit of LOOP is before stmt.  */
  exit = single_exit (loop);
  if (is_exit
      || (exit != NULL
	  && dominated_by_p (CDI_DOMINATORS,
			     exit->src, gimple_bb (at_stmt))))
    delta = double_int_one;
  else
    delta = double_int_two;
  i_bound = double_int_add (i_bound, delta);

  /* If an overflow occurred, ignore the result.  */
  if (double_int_ucmp (i_bound, delta) < 0)
    return;

  record_niter_bound (loop, i_bound, realistic, upper);
}

/* Record the estimate on number of iterations of LOOP based on the fact that
   the induction variable BASE + STEP * i evaluated in STMT does not wrap and
   its values belong to the range <LOW, HIGH>.  REALISTIC is true if the
   estimated number of iterations is expected to be close to the real one.
   UPPER is true if we are sure the induction variable does not wrap.  */

static void
record_nonwrapping_iv (struct loop *loop, tree base, tree step, gimple stmt,
		       tree low, tree high, bool realistic, bool upper)
{
  tree niter_bound, extreme, delta;
  tree type = TREE_TYPE (base), unsigned_type;
  double_int max;

  if (TREE_CODE (step) != INTEGER_CST || integer_zerop (step))
    return;

  if (dump_file && (dump_flags & TDF_DETAILS))
    {
      fprintf (dump_file, "Induction variable (");
      print_generic_expr (dump_file, TREE_TYPE (base), TDF_SLIM);
      fprintf (dump_file, ") ");
      print_generic_expr (dump_file, base, TDF_SLIM);
      fprintf (dump_file, " + ");
      print_generic_expr (dump_file, step, TDF_SLIM);
      fprintf (dump_file, " * iteration does not wrap in statement ");
      print_gimple_stmt (dump_file, stmt, 0, TDF_SLIM);
      fprintf (dump_file, " in loop %d.\n", loop->num);
    }

  unsigned_type = unsigned_type_for (type);
  base = fold_convert (unsigned_type, base);
  step = fold_convert (unsigned_type, step);

  if (tree_int_cst_sign_bit (step))
    {
      extreme = fold_convert (unsigned_type, low);
      if (TREE_CODE (base) != INTEGER_CST)
	base = fold_convert (unsigned_type, high);
      delta = fold_build2 (MINUS_EXPR, unsigned_type, base, extreme);
      step = fold_build1 (NEGATE_EXPR, unsigned_type, step);
    }
  else
    {
      extreme = fold_convert (unsigned_type, high);
      if (TREE_CODE (base) != INTEGER_CST)
	base = fold_convert (unsigned_type, low);
      delta = fold_build2 (MINUS_EXPR, unsigned_type, extreme, base);
    }

  /* STMT is executed at most NITER_BOUND + 1 times, since otherwise the value
     would get out of the range.  */
  niter_bound = fold_build2 (FLOOR_DIV_EXPR, unsigned_type, delta, step);
  max = derive_constant_upper_bound (niter_bound);
  record_estimate (loop, niter_bound, max, stmt, false, realistic, upper);
}

/* Returns true if REF is a reference to an array at the end of a dynamically
   allocated structure.  If this is the case, the array may be allocated larger
   than its upper bound implies.  */

static bool
array_at_struct_end_p (tree ref)
{
  tree base = get_base_address (ref);
  tree parent, field;

  /* Unless the reference is through a pointer, the size of the array matches
     its declaration.  */
  if (!base || !INDIRECT_REF_P (base))
    return false;
  
  for (;handled_component_p (ref); ref = parent)
    {
      parent = TREE_OPERAND (ref, 0);

      if (TREE_CODE (ref) == COMPONENT_REF)
	{
	  /* All fields of a union are at its end.  */
	  if (TREE_CODE (TREE_TYPE (parent)) == UNION_TYPE)
	    continue;

	  /* Unless the field is at the end of the struct, we are done.  */
	  field = TREE_OPERAND (ref, 1);
	  if (TREE_CHAIN (field))
	    return false;
	}

      /* The other options are ARRAY_REF, ARRAY_RANGE_REF, VIEW_CONVERT_EXPR.
	 In all these cases, we might be accessing the last element, and
	 although in practice this will probably never happen, it is legal for
	 the indices of this last element to exceed the bounds of the array.
	 Therefore, continue checking.  */
    }

  gcc_assert (INDIRECT_REF_P (ref));
  return true;
}

/* Determine information about number of iterations a LOOP from the index
   IDX of a data reference accessed in STMT.  RELIABLE is true if STMT is
   guaranteed to be executed in every iteration of LOOP.  Callback for
   for_each_index.  */

struct ilb_data
{
  struct loop *loop;
  gimple stmt;
  bool reliable;
};

static bool
idx_infer_loop_bounds (tree base, tree *idx, void *dta)
{
  struct ilb_data *data = (struct ilb_data *) dta;
  tree ev, init, step;
  tree low, high, type, next;
  bool sign, upper = data->reliable, at_end = false;
  struct loop *loop = data->loop;

  if (TREE_CODE (base) != ARRAY_REF)
    return true;

  /* For arrays at the end of the structure, we are not guaranteed that they
     do not really extend over their declared size.  However, for arrays of
     size greater than one, this is unlikely to be intended.  */
  if (array_at_struct_end_p (base))
    {
      at_end = true;
      upper = false;
    }

  ev = instantiate_parameters (loop, analyze_scalar_evolution (loop, *idx));
  init = initial_condition (ev);
  step = evolution_part_in_loop_num (ev, loop->num);

  if (!init
      || !step
      || TREE_CODE (step) != INTEGER_CST
      || integer_zerop (step)
      || tree_contains_chrecs (init, NULL)
      || chrec_contains_symbols_defined_in_loop (init, loop->num))
    return true;

  low = array_ref_low_bound (base);
  high = array_ref_up_bound (base);
  
  /* The case of nonconstant bounds could be handled, but it would be
     complicated.  */
  if (TREE_CODE (low) != INTEGER_CST
      || !high
      || TREE_CODE (high) != INTEGER_CST)
    return true;
  sign = tree_int_cst_sign_bit (step);
  type = TREE_TYPE (step);

  /* The array of length 1 at the end of a structure most likely extends
     beyond its bounds.  */
  if (at_end
      && operand_equal_p (low, high, 0))
    return true;

  /* In case the relevant bound of the array does not fit in type, or
     it does, but bound + step (in type) still belongs into the range of the
     array, the index may wrap and still stay within the range of the array
     (consider e.g. if the array is indexed by the full range of
     unsigned char).

     To make things simpler, we require both bounds to fit into type, although
     there are cases where this would not be strictly necessary.  */
  if (!int_fits_type_p (high, type)
      || !int_fits_type_p (low, type))
    return true;
  low = fold_convert (type, low);
  high = fold_convert (type, high);

  if (sign)
    next = fold_binary (PLUS_EXPR, type, low, step);
  else
    next = fold_binary (PLUS_EXPR, type, high, step);
  
  if (tree_int_cst_compare (low, next) <= 0
      && tree_int_cst_compare (next, high) <= 0)
    return true;

  record_nonwrapping_iv (loop, init, step, data->stmt, low, high, true, upper);
  return true;
}

/* Determine information about number of iterations a LOOP from the bounds
   of arrays in the data reference REF accessed in STMT.  RELIABLE is true if
   STMT is guaranteed to be executed in every iteration of LOOP.*/

static void
infer_loop_bounds_from_ref (struct loop *loop, gimple stmt, tree ref,
			    bool reliable)
{
  struct ilb_data data;

  data.loop = loop;
  data.stmt = stmt;
  data.reliable = reliable;
  for_each_index (&ref, idx_infer_loop_bounds, &data);
}

/* Determine information about number of iterations of a LOOP from the way
   arrays are used in STMT.  RELIABLE is true if STMT is guaranteed to be
   executed in every iteration of LOOP.  */

static void
infer_loop_bounds_from_array (struct loop *loop, gimple stmt, bool reliable)
{
  if (gimple_code (stmt) == GIMPLE_ASSIGN)
    {
      tree op0 = gimple_assign_lhs (stmt);
      tree op1 = gimple_assign_rhs1 (stmt);

      /* For each memory access, analyze its access function
	 and record a bound on the loop iteration domain.  */
      if (REFERENCE_CLASS_P (op0))
	infer_loop_bounds_from_ref (loop, stmt, op0, reliable);

      if (REFERENCE_CLASS_P (op1))
	infer_loop_bounds_from_ref (loop, stmt, op1, reliable);
    }
  else if (gimple_code (stmt) == GIMPLE_CALL)
    {
      tree arg, lhs;
      unsigned i, n = gimple_call_num_args (stmt);

      lhs = gimple_call_lhs (stmt);
      if (lhs && REFERENCE_CLASS_P (lhs))
	infer_loop_bounds_from_ref (loop, stmt, lhs, reliable);

      for (i = 0; i < n; i++)
	{
	  arg = gimple_call_arg (stmt, i);
	  if (REFERENCE_CLASS_P (arg))
	    infer_loop_bounds_from_ref (loop, stmt, arg, reliable);
	}
    }
}

/* Determine information about number of iterations of a LOOP from the fact
   that signed arithmetics in STMT does not overflow.  */

static void
infer_loop_bounds_from_signedness (struct loop *loop, gimple stmt)
{
  tree def, base, step, scev, type, low, high;

  if (gimple_code (stmt) != GIMPLE_ASSIGN)
    return;

  def = gimple_assign_lhs (stmt);

  if (TREE_CODE (def) != SSA_NAME)
    return;

  type = TREE_TYPE (def);
  if (!INTEGRAL_TYPE_P (type)
      || !TYPE_OVERFLOW_UNDEFINED (type))
    return;

  scev = instantiate_parameters (loop, analyze_scalar_evolution (loop, def));
  if (chrec_contains_undetermined (scev))
    return;

  base = initial_condition_in_loop_num (scev, loop->num);
  step = evolution_part_in_loop_num (scev, loop->num);

  if (!base || !step
      || TREE_CODE (step) != INTEGER_CST
      || tree_contains_chrecs (base, NULL)
      || chrec_contains_symbols_defined_in_loop (base, loop->num))
    return;

  low = lower_bound_in_type (type, type);
  high = upper_bound_in_type (type, type);

  record_nonwrapping_iv (loop, base, step, stmt, low, high, false, true);
}

/* The following analyzers are extracting informations on the bounds
   of LOOP from the following undefined behaviors:

   - data references should not access elements over the statically
     allocated size,

   - signed variables should not overflow when flag_wrapv is not set.
*/

static void
infer_loop_bounds_from_undefined (struct loop *loop)
{
  unsigned i;
  basic_block *bbs;
  gimple_stmt_iterator bsi;
  basic_block bb;
  bool reliable;
  
  bbs = get_loop_body (loop);

  for (i = 0; i < loop->num_nodes; i++)
    {
      bb = bbs[i];

      /* If BB is not executed in each iteration of the loop, we cannot
	 use the operations in it to infer reliable upper bound on the
	 # of iterations of the loop.  However, we can use it as a guess.  */
      reliable = dominated_by_p (CDI_DOMINATORS, loop->latch, bb);

      for (bsi = gsi_start_bb (bb); !gsi_end_p (bsi); gsi_next (&bsi))
	{
	  gimple stmt = gsi_stmt (bsi);

	  infer_loop_bounds_from_array (loop, stmt, reliable);

	  if (reliable)
	    infer_loop_bounds_from_signedness (loop, stmt);
  	}

    }

  free (bbs);
}

/* Converts VAL to double_int.  */

static double_int
gcov_type_to_double_int (gcov_type val)
{
  double_int ret;

  ret.low = (unsigned HOST_WIDE_INT) val;
  /* If HOST_BITS_PER_WIDE_INT == HOST_BITS_PER_WIDEST_INT, avoid shifting by
     the size of type.  */
  val >>= HOST_BITS_PER_WIDE_INT - 1;
  val >>= 1;
  ret.high = (unsigned HOST_WIDE_INT) val;

  return ret;
}

/* Records estimates on numbers of iterations of LOOP.  */

void
estimate_numbers_of_iterations_loop (struct loop *loop)
{
  VEC (edge, heap) *exits;
  tree niter, type;
  unsigned i;
  struct tree_niter_desc niter_desc;
  edge ex;
  double_int bound;

  /* Give up if we already have tried to compute an estimation.  */
  if (loop->estimate_state != EST_NOT_COMPUTED)
    return;
  loop->estimate_state = EST_AVAILABLE;
  loop->any_upper_bound = false;
  loop->any_estimate = false;

  exits = get_loop_exit_edges (loop);
  for (i = 0; VEC_iterate (edge, exits, i, ex); i++)
    {
      if (!number_of_iterations_exit (loop, ex, &niter_desc, false))
	continue;

      niter = niter_desc.niter;
      type = TREE_TYPE (niter);
      if (TREE_CODE (niter_desc.may_be_zero) != INTEGER_CST)
	niter = build3 (COND_EXPR, type, niter_desc.may_be_zero,
			build_int_cst (type, 0),
			niter);
      record_estimate (loop, niter, niter_desc.max,
		       last_stmt (ex->src),
		       true, true, true);
    }
  VEC_free (edge, heap, exits);
  
  infer_loop_bounds_from_undefined (loop);

  /* If we have a measured profile, use it to estimate the number of
     iterations.  */
  if (loop->header->count != 0)
    {
      gcov_type nit = expected_loop_iterations_unbounded (loop) + 1;
      bound = gcov_type_to_double_int (nit);
      record_niter_bound (loop, bound, true, false);
    }

  /* If an upper bound is smaller than the realistic estimate of the
     number of iterations, use the upper bound instead.  */
  if (loop->any_upper_bound
      && loop->any_estimate
      && double_int_ucmp (loop->nb_iterations_upper_bound,
			  loop->nb_iterations_estimate) < 0)
    loop->nb_iterations_estimate = loop->nb_iterations_upper_bound;
}

/* Records estimates on numbers of iterations of loops.  */

void
estimate_numbers_of_iterations (void)
{
  loop_iterator li;
  struct loop *loop;

  /* We don't want to issue signed overflow warnings while getting
     loop iteration estimates.  */
  fold_defer_overflow_warnings ();

  FOR_EACH_LOOP (li, loop, 0)
    {
      estimate_numbers_of_iterations_loop (loop);
    }

  fold_undefer_and_ignore_overflow_warnings ();
}

/* Returns true if statement S1 dominates statement S2.  */

bool
stmt_dominates_stmt_p (gimple s1, gimple s2)
{
  basic_block bb1 = gimple_bb (s1), bb2 = gimple_bb (s2);

  if (!bb1
      || s1 == s2)
    return true;

  if (bb1 == bb2)
    {
      gimple_stmt_iterator bsi;

      for (bsi = gsi_start_bb (bb1); gsi_stmt (bsi) != s2; gsi_next (&bsi))
	if (gsi_stmt (bsi) == s1)
	  return true;

      return false;
    }

  return dominated_by_p (CDI_DOMINATORS, bb2, bb1);
}

/* Returns true when we can prove that the number of executions of
   STMT in the loop is at most NITER, according to the bound on
   the number of executions of the statement NITER_BOUND->stmt recorded in
   NITER_BOUND.  If STMT is NULL, we must prove this bound for all
   statements in the loop.  */

static bool
n_of_executions_at_most (gimple stmt,
			 struct nb_iter_bound *niter_bound, 
			 tree niter)
{
  double_int bound = niter_bound->bound;
  tree nit_type = TREE_TYPE (niter), e;
  enum tree_code cmp;

  gcc_assert (TYPE_UNSIGNED (nit_type));

  /* If the bound does not even fit into NIT_TYPE, it cannot tell us that
     the number of iterations is small.  */
  if (!double_int_fits_to_tree_p (nit_type, bound))
    return false;

  /* We know that NITER_BOUND->stmt is executed at most NITER_BOUND->bound + 1
     times.  This means that:
     
     -- if NITER_BOUND->is_exit is true, then everything before
        NITER_BOUND->stmt is executed at most NITER_BOUND->bound + 1
	times, and everything after it at most NITER_BOUND->bound times.

     -- If NITER_BOUND->is_exit is false, then if we can prove that when STMT
	is executed, then NITER_BOUND->stmt is executed as well in the same
	iteration (we conclude that if both statements belong to the same
	basic block, or if STMT is after NITER_BOUND->stmt), then STMT
	is executed at most NITER_BOUND->bound + 1 times.  Otherwise STMT is
	executed at most NITER_BOUND->bound + 2 times.  */

  if (niter_bound->is_exit)
    {
      if (stmt
	  && stmt != niter_bound->stmt
	  && stmt_dominates_stmt_p (niter_bound->stmt, stmt))
	cmp = GE_EXPR;
      else
	cmp = GT_EXPR;
    }
  else
    {
      if (!stmt
	  || (gimple_bb (stmt) != gimple_bb (niter_bound->stmt)
	      && !stmt_dominates_stmt_p (niter_bound->stmt, stmt)))
	{
	  bound = double_int_add (bound, double_int_one);
	  if (double_int_zero_p (bound)
	      || !double_int_fits_to_tree_p (nit_type, bound))
	    return false;
	}
      cmp = GT_EXPR;
    }

  e = fold_binary (cmp, boolean_type_node,
		   niter, double_int_to_tree (nit_type, bound));
  return e && integer_nonzerop (e);
}

/* Returns true if the arithmetics in TYPE can be assumed not to wrap.  */

bool
nowrap_type_p (tree type)
{
  if (INTEGRAL_TYPE_P (type)
      && TYPE_OVERFLOW_UNDEFINED (type))
    return true;

  if (POINTER_TYPE_P (type))
    return true;

  return false;
}

/* Return false only when the induction variable BASE + STEP * I is
   known to not overflow: i.e. when the number of iterations is small
   enough with respect to the step and initial condition in order to
   keep the evolution confined in TYPEs bounds.  Return true when the
   iv is known to overflow or when the property is not computable.
 
   USE_OVERFLOW_SEMANTICS is true if this function should assume that
   the rules for overflow of the given language apply (e.g., that signed
   arithmetics in C does not overflow).  */

bool
scev_probably_wraps_p (tree base, tree step, 
		       gimple at_stmt, struct loop *loop,
		       bool use_overflow_semantics)
{
  struct nb_iter_bound *bound;
  tree delta, step_abs;
  tree unsigned_type, valid_niter;
  tree type = TREE_TYPE (step);

  /* FIXME: We really need something like
     http://gcc.gnu.org/ml/gcc-patches/2005-06/msg02025.html.

     We used to test for the following situation that frequently appears
     during address arithmetics:
	 
       D.1621_13 = (long unsigned intD.4) D.1620_12;
       D.1622_14 = D.1621_13 * 8;
       D.1623_15 = (doubleD.29 *) D.1622_14;

     And derived that the sequence corresponding to D_14
     can be proved to not wrap because it is used for computing a
     memory access; however, this is not really the case -- for example,
     if D_12 = (unsigned char) [254,+,1], then D_14 has values
     2032, 2040, 0, 8, ..., but the code is still legal.  */

  if (chrec_contains_undetermined (base)
      || chrec_contains_undetermined (step))
    return true;

  if (integer_zerop (step))
    return false;

  /* If we can use the fact that signed and pointer arithmetics does not
     wrap, we are done.  */
  if (use_overflow_semantics && nowrap_type_p (type))
    return false;

  /* To be able to use estimates on number of iterations of the loop,
     we must have an upper bound on the absolute value of the step.  */
  if (TREE_CODE (step) != INTEGER_CST)
    return true;

  /* Don't issue signed overflow warnings.  */
  fold_defer_overflow_warnings ();

  /* Otherwise, compute the number of iterations before we reach the
     bound of the type, and verify that the loop is exited before this
     occurs.  */
  unsigned_type = unsigned_type_for (type);
  base = fold_convert (unsigned_type, base);

  if (tree_int_cst_sign_bit (step))
    {
      tree extreme = fold_convert (unsigned_type,
				   lower_bound_in_type (type, type));
      delta = fold_build2 (MINUS_EXPR, unsigned_type, base, extreme);
      step_abs = fold_build1 (NEGATE_EXPR, unsigned_type,
			      fold_convert (unsigned_type, step));
    }
  else
    {
      tree extreme = fold_convert (unsigned_type,
				   upper_bound_in_type (type, type));
      delta = fold_build2 (MINUS_EXPR, unsigned_type, extreme, base);
      step_abs = fold_convert (unsigned_type, step);
    }

  valid_niter = fold_build2 (FLOOR_DIV_EXPR, unsigned_type, delta, step_abs);

  estimate_numbers_of_iterations_loop (loop);
  for (bound = loop->bounds; bound; bound = bound->next)
    {
      if (n_of_executions_at_most (at_stmt, bound, valid_niter))
	{
	  fold_undefer_and_ignore_overflow_warnings ();
	  return false;
	}
    }

  fold_undefer_and_ignore_overflow_warnings ();

  /* At this point we still don't have a proof that the iv does not
     overflow: give up.  */
  return true;
}

/* Frees the information on upper bounds on numbers of iterations of LOOP.  */

void
free_numbers_of_iterations_estimates_loop (struct loop *loop)
{
  struct nb_iter_bound *bound, *next;

  loop->nb_iterations = NULL;
  loop->estimate_state = EST_NOT_COMPUTED;
  for (bound = loop->bounds; bound; bound = next)
    {
      next = bound->next;
      ggc_free (bound);
    }

  loop->bounds = NULL;
}

/* Frees the information on upper bounds on numbers of iterations of loops.  */

void
free_numbers_of_iterations_estimates (void)
{
  loop_iterator li;
  struct loop *loop;

  FOR_EACH_LOOP (li, loop, 0)
    {
      free_numbers_of_iterations_estimates_loop (loop);
    }
}

/* Substitute value VAL for ssa name NAME inside expressions held
   at LOOP.  */

void
substitute_in_loop_info (struct loop *loop, tree name, tree val)
{
  loop->nb_iterations = simplify_replace_tree (loop->nb_iterations, name, val);
}<|MERGE_RESOLUTION|>--- conflicted
+++ resolved
@@ -1435,7 +1435,6 @@
   if (gimple_code (stmt) != GIMPLE_ASSIGN)
     return expr;
 
-<<<<<<< HEAD
   e = gimple_assign_rhs1 (stmt);
   code = gimple_assign_rhs_code (stmt);
   if (get_gimple_rhs_class (code) == GIMPLE_SINGLE_RHS)
@@ -1445,21 +1444,6 @@
 
       if (code == SSA_NAME)
 	return expand_simple_operations (e);
-=======
-  e = GIMPLE_STMT_OPERAND (stmt, 1);
-  if (/* Casts are simple.  */
-      !CONVERT_EXPR_P (e)
-      /* Copies are simple.  */
-      && TREE_CODE (e) != SSA_NAME
-      /* Assignments of invariants are simple.  */
-      && !is_gimple_min_invariant (e)
-      /* And increments and decrements by a constant are simple.  */
-      && !((TREE_CODE (e) == PLUS_EXPR
-	    || TREE_CODE (e) == MINUS_EXPR
-	    || TREE_CODE (e) == POINTER_PLUS_EXPR)
-	   && is_gimple_min_invariant (TREE_OPERAND (e, 1))))
-    return expr;
->>>>>>> cc7f489c
 
       return expr;
     }
@@ -2277,13 +2261,7 @@
     case INTEGER_CST:
       return tree_to_double_int (op0);
 
-<<<<<<< HEAD
-    case NOP_EXPR:
-    case CONVERT_EXPR:
-=======
     CASE_CONVERT:
-      op0 = TREE_OPERAND (val, 0);
->>>>>>> cc7f489c
       subtype = TREE_TYPE (op0);
       if (!TYPE_UNSIGNED (subtype)
 	  /* If TYPE is also signed, the fact that VAL is nonnegative implies
