--- conflicted
+++ resolved
@@ -45,11 +45,8 @@
 #include "diagnostic-core.h"
 #include "tree-inline.h"
 #include "tree-pass.h"
-<<<<<<< HEAD
+#include "tree-ssanames.h"
 #include "wide-int-print.h"
-=======
-#include "tree-ssanames.h"
->>>>>>> 1d0216c8
 
 
 #define SWAP(X, Y) do { affine_iv *tmp = (X); (X) = (Y); (Y) = tmp; } while (0)
@@ -123,7 +120,7 @@
 determine_value_range (struct loop *loop, tree type, tree var, mpz_t off,
 		       mpz_t min, mpz_t max)
 {
-  double_int minv, maxv;
+  widest_int minv, maxv;
   enum value_range_type rtype = VR_VARYING;
 
   /* If the expression is a constant, we know its value exactly.  */
@@ -149,7 +146,7 @@
       for (gsi = gsi_start_phis (loop->header); !gsi_end_p (gsi); gsi_next (&gsi))
 	{
 	  gimple phi = gsi_stmt (gsi);
-	  double_int minc, maxc;
+	  widest_int minc, maxc;
 	  if (PHI_ARG_DEF_FROM_EDGE (phi, e) == var
 	      && (get_range_info (gimple_phi_result (phi), &minc, &maxc)
 		  == VR_RANGE))
@@ -162,20 +159,20 @@
 		}
 	      else
 		{
-		  minv = minv.max (minc, TYPE_UNSIGNED (type));
-		  maxv = maxv.min (maxc, TYPE_UNSIGNED (type));
-		  gcc_assert (minv.cmp (maxv, TYPE_UNSIGNED (type)) <= 0);
+		  minv = wi::smax (minv, minc);
+		  maxv = wi::smin (maxv, maxc);
+		  gcc_assert (wi::les_p (minv, maxv));
 		}
 	    }
 	}
       if (rtype == VR_RANGE)
 	{
 	  mpz_t minm, maxm;
-	  gcc_assert (minv.cmp (maxv, TYPE_UNSIGNED (type)) <= 0);
+	  gcc_assert (wi::les_p (minv, maxv));
 	  mpz_init (minm);
 	  mpz_init (maxm);
-	  mpz_set_double_int (minm, minv, TYPE_UNSIGNED (type));
-	  mpz_set_double_int (maxm, maxv, TYPE_UNSIGNED (type));
+	  wi::to_mpz (minv, minm, SIGNED);
+	  wi::to_mpz (maxv, maxm, SIGNED);
 	  mpz_add (minm, minm, off);
 	  mpz_add (maxm, maxm, off);
 	  /* If the computation may not wrap or off is zero, then this
