/* Functions to determine/estimate number of iterations of a loop.
   Copyright (C) 2004, 2005, 2006, 2007 Free Software Foundation, Inc.
   
This file is part of GCC.
   
GCC is free software; you can redistribute it and/or modify it
under the terms of the GNU General Public License as published by the
Free Software Foundation; either version 2, or (at your option) any
later version.
   
GCC is distributed in the hope that it will be useful, but WITHOUT
ANY WARRANTY; without even the implied warranty of MERCHANTABILITY or
FITNESS FOR A PARTICULAR PURPOSE.  See the GNU General Public License
for more details.
   
You should have received a copy of the GNU General Public License
along with GCC; see the file COPYING.  If not, write to the Free
Software Foundation, 51 Franklin Street, Fifth Floor, Boston, MA
02110-1301, USA.  */

#include "config.h"
#include "system.h"
#include "coretypes.h"
#include "tm.h"
#include "tree.h"
#include "rtl.h"
#include "tm_p.h"
#include "hard-reg-set.h"
#include "basic-block.h"
#include "output.h"
#include "diagnostic.h"
#include "intl.h"
#include "tree-flow.h"
#include "tree-dump.h"
#include "cfgloop.h"
#include "tree-pass.h"
#include "ggc.h"
#include "tree-chrec.h"
#include "tree-scalar-evolution.h"
#include "tree-data-ref.h"
#include "params.h"
#include "flags.h"
#include "toplev.h"
#include "tree-inline.h"
#include "gmp.h"

#define SWAP(X, Y) do { affine_iv *tmp = (X); (X) = (Y); (Y) = tmp; } while (0)

/* The maximum number of dominator BBs we search for conditions
   of loop header copies we use for simplifying a conditional
   expression.  */
#define MAX_DOMINATORS_TO_WALK 8

/*

   Analysis of number of iterations of an affine exit test.

*/

/* Bounds on some value, BELOW <= X <= UP.  */

typedef struct
{
  mpz_t below, up;
} bounds;


/* Splits expression EXPR to a variable part VAR and constant OFFSET.  */

static void
split_to_var_and_offset (tree expr, tree *var, mpz_t offset)
{
  tree type = TREE_TYPE (expr);
  tree op0, op1;
  double_int off;
  bool negate = false;

  *var = expr;
  mpz_set_ui (offset, 0);

  switch (TREE_CODE (expr))
    {
    case MINUS_EXPR:
      negate = true;
      /* Fallthru.  */

    case PLUS_EXPR:
      op0 = TREE_OPERAND (expr, 0);
      op1 = TREE_OPERAND (expr, 1);

      if (TREE_CODE (op1) != INTEGER_CST)
	break;

      *var = op0;
      /* Always sign extend the offset.  */
      off = double_int_sext (tree_to_double_int (op1),
			     TYPE_PRECISION (type));
      mpz_set_double_int (offset, off, false);
      break;

    case INTEGER_CST:
      *var = build_int_cst_type (type, 0);
      off = tree_to_double_int (expr);
      mpz_set_double_int (offset, off, TYPE_UNSIGNED (type));
      break;

    default:
      break;
    }
}

/* Stores estimate on the minimum/maximum value of the expression VAR + OFF
   in TYPE to MIN and MAX.  */

static void
determine_value_range (tree type, tree var, mpz_t off,
		       mpz_t min, mpz_t max)
{
  /* If the expression is a constant, we know its value exactly.  */
  if (integer_zerop (var))
    {
      mpz_set (min, off);
      mpz_set (max, off);
      return;
    }

  /* If the computation may wrap, we know nothing about the value, except for
     the range of the type.  */
  get_type_static_bounds (type, min, max);
  if (!nowrap_type_p (type))
    return;

  /* Since the addition of OFF does not wrap, if OFF is positive, then we may
     add it to MIN, otherwise to MAX.  */
  if (mpz_sgn (off) < 0)
    mpz_add (max, max, off);
  else
    mpz_add (min, min, off);
}

/* Stores the bounds on the difference of the values of the expressions
   (var + X) and (var + Y), computed in TYPE, to BNDS.  */

static void
bound_difference_of_offsetted_base (tree type, mpz_t x, mpz_t y,
				    bounds *bnds)
{
  int rel = mpz_cmp (x, y);
  bool may_wrap = !nowrap_type_p (type);
  mpz_t m;

  /* If X == Y, then the expressions are always equal.
     If X > Y, there are the following possibilities:
       a) neither of var + X and var + Y overflow or underflow, or both of
	  them do.  Then their difference is X - Y.
       b) var + X overflows, and var + Y does not.  Then the values of the
	  expressions are var + X - M and var + Y, where M is the range of
	  the type, and their difference is X - Y - M.
       c) var + Y underflows and var + X does not.  Their difference again
	  is M - X + Y.
       Therefore, if the arithmetics in type does not overflow, then the
       bounds are (X - Y, X - Y), otherwise they are (X - Y - M, X - Y)
     Similarly, if X < Y, the bounds are either (X - Y, X - Y) or
     (X - Y, X - Y + M).  */

  if (rel == 0)
    {
      mpz_set_ui (bnds->below, 0);
      mpz_set_ui (bnds->up, 0);
      return;
    }

  mpz_init (m);
  mpz_set_double_int (m, double_int_mask (TYPE_PRECISION (type)), true);
  mpz_add_ui (m, m, 1);
  mpz_sub (bnds->up, x, y);
  mpz_set (bnds->below, bnds->up);

  if (may_wrap)
    {
      if (rel > 0)
	mpz_sub (bnds->below, bnds->below, m);
      else
	mpz_add (bnds->up, bnds->up, m);
    }

  mpz_clear (m);
}

/* From condition C0 CMP C1 derives information regarding the
   difference of values of VARX + OFFX and VARY + OFFY, computed in TYPE,
   and stores it to BNDS.  */

static void
refine_bounds_using_guard (tree type, tree varx, mpz_t offx,
			   tree vary, mpz_t offy,
			   tree c0, enum tree_code cmp, tree c1,
			   bounds *bnds)
{
  tree varc0, varc1, tmp, ctype;
  mpz_t offc0, offc1, loffx, loffy, bnd;
  bool lbound = false;
  bool no_wrap = nowrap_type_p (type);
  bool x_ok, y_ok;

  switch (cmp)
    {
    case LT_EXPR:
    case LE_EXPR:
    case GT_EXPR:
    case GE_EXPR:
      STRIP_SIGN_NOPS (c0);
      STRIP_SIGN_NOPS (c1);
      ctype = TREE_TYPE (c0);
      if (!tree_ssa_useless_type_conversion_1 (ctype, type))
	return;

      break;

    case EQ_EXPR:
      /* We could derive quite precise information from EQ_EXPR, however, such
	 a guard is unlikely to appear, so we do not bother with handling
	 it.  */
      return;

    case NE_EXPR:
      /* NE_EXPR comparisons do not contain much of useful information, except for
	 special case of comparing with the bounds of the type.  */
      if (TREE_CODE (c1) != INTEGER_CST
	  || !INTEGRAL_TYPE_P (type))
	return;

      /* Ensure that the condition speaks about an expression in the same type
	 as X and Y.  */
      ctype = TREE_TYPE (c0);
      if (TYPE_PRECISION (ctype) != TYPE_PRECISION (type))
	return;
      c0 = fold_convert (type, c0);
      c1 = fold_convert (type, c1);

      if (TYPE_MIN_VALUE (type)
	  && operand_equal_p (c1, TYPE_MIN_VALUE (type), 0))
	{
	  cmp = GT_EXPR;
	  break;
	}
      if (TYPE_MAX_VALUE (type)
	  && operand_equal_p (c1, TYPE_MAX_VALUE (type), 0))
	{
	  cmp = LT_EXPR;
	  break;
	}

      return;
    default:
      return;
    } 

  mpz_init (offc0);
  mpz_init (offc1);
  split_to_var_and_offset (expand_simple_operations (c0), &varc0, offc0);
  split_to_var_and_offset (expand_simple_operations (c1), &varc1, offc1);

  /* We are only interested in comparisons of expressions based on VARX and
     VARY.  TODO -- we might also be able to derive some bounds from
     expressions containing just one of the variables.  */

  if (operand_equal_p (varx, varc1, 0))
    {
      tmp = varc0; varc0 = varc1; varc1 = tmp;
      mpz_swap (offc0, offc1);
      cmp = swap_tree_comparison (cmp);
    }

  if (!operand_equal_p (varx, varc0, 0)
      || !operand_equal_p (vary, varc1, 0))
    goto end;

  mpz_init_set (loffx, offx);
  mpz_init_set (loffy, offy);

  if (cmp == GT_EXPR || cmp == GE_EXPR)
    {
      tmp = varx; varx = vary; vary = tmp;
      mpz_swap (offc0, offc1);
      mpz_swap (loffx, loffy);
      cmp = swap_tree_comparison (cmp);
      lbound = true;
    }

  /* If there is no overflow, the condition implies that

     (VARX + OFFX) cmp (VARY + OFFY) + (OFFX - OFFY + OFFC1 - OFFC0).

     The overflows and underflows may complicate things a bit; each
     overflow decreases the appropriate offset by M, and underflow
     increases it by M.  The above inequality would not necessarily be
     true if
   
     -- VARX + OFFX underflows and VARX + OFFC0 does not, or
	VARX + OFFC0 overflows, but VARX + OFFX does not.
	This may only happen if OFFX < OFFC0.
     -- VARY + OFFY overflows and VARY + OFFC1 does not, or
	VARY + OFFC1 underflows and VARY + OFFY does not.
	This may only happen if OFFY > OFFC1.  */

  if (no_wrap)
    {
      x_ok = true;
      y_ok = true;
    }
  else
    {
      x_ok = (integer_zerop (varx)
	      || mpz_cmp (loffx, offc0) >= 0);
      y_ok = (integer_zerop (vary)
	      || mpz_cmp (loffy, offc1) <= 0);
    }

  if (x_ok && y_ok)
    {
      mpz_init (bnd);
      mpz_sub (bnd, loffx, loffy);
      mpz_add (bnd, bnd, offc1);
      mpz_sub (bnd, bnd, offc0);

      if (cmp == LT_EXPR)
	mpz_sub_ui (bnd, bnd, 1);

      if (lbound)
	{
	  mpz_neg (bnd, bnd);
	  if (mpz_cmp (bnds->below, bnd) < 0)
	    mpz_set (bnds->below, bnd);
	}
      else
	{
	  if (mpz_cmp (bnd, bnds->up) < 0)
	    mpz_set (bnds->up, bnd);
	}
      mpz_clear (bnd);
    }

  mpz_clear (loffx);
  mpz_clear (loffy);
end:
  mpz_clear (offc0);
  mpz_clear (offc1);
}

/* Stores the bounds on the value of the expression X - Y in LOOP to BNDS.
   The subtraction is considered to be performed in arbitrary precision,
   without overflows.
 
   We do not attempt to be too clever regarding the value ranges of X and
   Y; most of the time, they are just integers or ssa names offsetted by
   integer.  However, we try to use the information contained in the
   comparisons before the loop (usually created by loop header copying).  */

static void
bound_difference (struct loop *loop, tree x, tree y, bounds *bnds)
{
  tree type = TREE_TYPE (x);
  tree varx, vary;
  mpz_t offx, offy;
  mpz_t minx, maxx, miny, maxy;
  int cnt = 0;
  edge e;
  basic_block bb;
  tree cond, c0, c1;
  enum tree_code cmp;

  /* Get rid of unnecessary casts, but preserve the value of
     the expressions.  */
  STRIP_SIGN_NOPS (x);
  STRIP_SIGN_NOPS (y);

  mpz_init (bnds->below);
  mpz_init (bnds->up);
  mpz_init (offx);
  mpz_init (offy);
  split_to_var_and_offset (x, &varx, offx);
  split_to_var_and_offset (y, &vary, offy);

  if (!integer_zerop (varx)
      && operand_equal_p (varx, vary, 0))
    {
      /* Special case VARX == VARY -- we just need to compare the
         offsets.  The matters are a bit more complicated in the
	 case addition of offsets may wrap.  */
      bound_difference_of_offsetted_base (type, offx, offy, bnds);
    }
  else
    {
      /* Otherwise, use the value ranges to determine the initial
	 estimates on below and up.  */
      mpz_init (minx);
      mpz_init (maxx);
      mpz_init (miny);
      mpz_init (maxy);
      determine_value_range (type, varx, offx, minx, maxx);
      determine_value_range (type, vary, offy, miny, maxy);

      mpz_sub (bnds->below, minx, maxy);
      mpz_sub (bnds->up, maxx, miny);
      mpz_clear (minx);
      mpz_clear (maxx);
      mpz_clear (miny);
      mpz_clear (maxy);
    }

  /* If both X and Y are constants, we cannot get any more precise.  */
  if (integer_zerop (varx) && integer_zerop (vary))
    goto end;

  /* Now walk the dominators of the loop header and use the entry
     guards to refine the estimates.  */
  for (bb = loop->header;
       bb != ENTRY_BLOCK_PTR && cnt < MAX_DOMINATORS_TO_WALK;
       bb = get_immediate_dominator (CDI_DOMINATORS, bb))
    {
      if (!single_pred_p (bb))
	continue;
      e = single_pred_edge (bb);

      if (!(e->flags & (EDGE_TRUE_VALUE | EDGE_FALSE_VALUE)))
	continue;

      cond = COND_EXPR_COND (last_stmt (e->src));
      if (!COMPARISON_CLASS_P (cond))
	continue;
      c0 = TREE_OPERAND (cond, 0);
      cmp = TREE_CODE (cond);
      c1 = TREE_OPERAND (cond, 1);

      if (e->flags & EDGE_FALSE_VALUE)
	cmp = invert_tree_comparison (cmp, false);

      refine_bounds_using_guard (type, varx, offx, vary, offy,
				 c0, cmp, c1, bnds);
      ++cnt;
    }

end:
  mpz_clear (offx);
  mpz_clear (offy);
}

/* Update the bounds in BNDS that restrict the value of X to the bounds
   that restrict the value of X + DELTA.  X can be obtained as a
   difference of two values in TYPE.  */

static void
bounds_add (bounds *bnds, double_int delta, tree type)
{
  mpz_t mdelta, max;

  mpz_init (mdelta);
  mpz_set_double_int (mdelta, delta, false);

  mpz_init (max);
  mpz_set_double_int (max, double_int_mask (TYPE_PRECISION (type)), true);

  mpz_add (bnds->up, bnds->up, mdelta);
  mpz_add (bnds->below, bnds->below, mdelta);

  if (mpz_cmp (bnds->up, max) > 0)
    mpz_set (bnds->up, max);

  mpz_neg (max, max);
  if (mpz_cmp (bnds->below, max) < 0)
    mpz_set (bnds->below, max);

  mpz_clear (mdelta);
  mpz_clear (max);
}

/* Update the bounds in BNDS that restrict the value of X to the bounds
   that restrict the value of -X.  */

static void
bounds_negate (bounds *bnds)
{
  mpz_t tmp;

  mpz_init_set (tmp, bnds->up);
  mpz_neg (bnds->up, bnds->below);
  mpz_neg (bnds->below, tmp);
  mpz_clear (tmp);
}

/* Returns inverse of X modulo 2^s, where MASK = 2^s-1.  */

static tree
inverse (tree x, tree mask)
{
  tree type = TREE_TYPE (x);
  tree rslt;
  unsigned ctr = tree_floor_log2 (mask);

  if (TYPE_PRECISION (type) <= HOST_BITS_PER_WIDE_INT)
    {
      unsigned HOST_WIDE_INT ix;
      unsigned HOST_WIDE_INT imask;
      unsigned HOST_WIDE_INT irslt = 1;

      gcc_assert (cst_and_fits_in_hwi (x));
      gcc_assert (cst_and_fits_in_hwi (mask));

      ix = int_cst_value (x);
      imask = int_cst_value (mask);

      for (; ctr; ctr--)
	{
	  irslt *= ix;
	  ix *= ix;
	}
      irslt &= imask;

      rslt = build_int_cst_type (type, irslt);
    }
  else
    {
      rslt = build_int_cst (type, 1);
      for (; ctr; ctr--)
	{
	  rslt = int_const_binop (MULT_EXPR, rslt, x, 0);
	  x = int_const_binop (MULT_EXPR, x, x, 0);
	}
      rslt = int_const_binop (BIT_AND_EXPR, rslt, mask, 0);
    }

  return rslt;
}

/* Derives the upper bound BND on the number of executions of loop with exit
   condition S * i <> C, assuming that the loop is not infinite.  If
   NO_OVERFLOW is true, then the control variable of the loop does not
   overflow.  If NO_OVERFLOW is true or BNDS.below >= 0, then BNDS.up
   contains the upper bound on the value of C.  */

static void
number_of_iterations_ne_max (mpz_t bnd, bool no_overflow, tree c, tree s,
			     bounds *bnds)
{
  double_int max;
  mpz_t d;

  /* If the control variable does not overflow, the number of iterations is
     at most c / s.  Otherwise it is at most the period of the control
     variable.  */
  if (!no_overflow && !multiple_of_p (TREE_TYPE (c), c, s))
    {
      max = double_int_mask (TYPE_PRECISION (TREE_TYPE (c))
			     - tree_low_cst (num_ending_zeros (s), 1));
      mpz_set_double_int (bnd, max, true);
      return;
    }

  /* Determine the upper bound on C.  */
  if (no_overflow || mpz_sgn (bnds->below) >= 0)
    mpz_set (bnd, bnds->up);
  else if (TREE_CODE (c) == INTEGER_CST)
    mpz_set_double_int (bnd, tree_to_double_int (c), true);
  else
    mpz_set_double_int (bnd, double_int_mask (TYPE_PRECISION (TREE_TYPE (c))),
			true);

  mpz_init (d);
  mpz_set_double_int (d, tree_to_double_int (s), true);
  mpz_fdiv_q (bnd, bnd, d);
  mpz_clear (d);
}

/* Determines number of iterations of loop whose ending condition
   is IV <> FINAL.  TYPE is the type of the iv.  The number of
   iterations is stored to NITER.  NEVER_INFINITE is true if
   we know that the exit must be taken eventually, i.e., that the IV
   ever reaches the value FINAL (we derived this earlier, and possibly set
   NITER->assumptions to make sure this is the case).  BNDS contains the
   bounds on the difference FINAL - IV->base.  */

static bool
number_of_iterations_ne (tree type, affine_iv *iv, tree final,
			 struct tree_niter_desc *niter, bool never_infinite,
			 bounds *bnds)
{
  tree niter_type = unsigned_type_for (type);
  tree s, c, d, bits, assumption, tmp, bound;
  mpz_t max;

  niter->control = *iv;
  niter->bound = final;
  niter->cmp = NE_EXPR;

  /* Rearrange the terms so that we get inequality S * i <> C, with S
     positive.  Also cast everything to the unsigned type.  If IV does
     not overflow, BNDS bounds the value of C.  Also, this is the
     case if the computation |FINAL - IV->base| does not overflow, i.e.,
     if BNDS->below in the result is nonnegative.  */
  if (tree_int_cst_sign_bit (iv->step))
    {
      s = fold_convert (niter_type,
			fold_build1 (NEGATE_EXPR, type, iv->step));
      c = fold_build2 (MINUS_EXPR, niter_type,
		       fold_convert (niter_type, iv->base),
		       fold_convert (niter_type, final));
      bounds_negate (bnds);
    }
  else
    {
      s = fold_convert (niter_type, iv->step);
      c = fold_build2 (MINUS_EXPR, niter_type,
		       fold_convert (niter_type, final),
		       fold_convert (niter_type, iv->base));
    }

  mpz_init (max);
  number_of_iterations_ne_max (max, iv->no_overflow, c, s, bnds);
  niter->max = mpz_get_double_int (niter_type, max, false);
  mpz_clear (max);

  /* First the trivial cases -- when the step is 1.  */
  if (integer_onep (s))
    {
      niter->niter = c;
      return true;
    }

  /* Let nsd (step, size of mode) = d.  If d does not divide c, the loop
     is infinite.  Otherwise, the number of iterations is
     (inverse(s/d) * (c/d)) mod (size of mode/d).  */
  bits = num_ending_zeros (s);
  bound = build_low_bits_mask (niter_type,
			       (TYPE_PRECISION (niter_type)
				- tree_low_cst (bits, 1)));

  d = fold_binary_to_constant (LSHIFT_EXPR, niter_type,
			       build_int_cst (niter_type, 1), bits);
  s = fold_binary_to_constant (RSHIFT_EXPR, niter_type, s, bits);

  if (!never_infinite)
    {
      /* If we cannot assume that the loop is not infinite, record the
	 assumptions for divisibility of c.  */
      assumption = fold_build2 (FLOOR_MOD_EXPR, niter_type, c, d);
      assumption = fold_build2 (EQ_EXPR, boolean_type_node,
				assumption, build_int_cst (niter_type, 0));
      if (!integer_nonzerop (assumption))
	niter->assumptions = fold_build2 (TRUTH_AND_EXPR, boolean_type_node,
					  niter->assumptions, assumption);
    }
      
  c = fold_build2 (EXACT_DIV_EXPR, niter_type, c, d);
  tmp = fold_build2 (MULT_EXPR, niter_type, c, inverse (s, bound));
  niter->niter = fold_build2 (BIT_AND_EXPR, niter_type, tmp, bound);
  return true;
}

/* Checks whether we can determine the final value of the control variable
   of the loop with ending condition IV0 < IV1 (computed in TYPE).
   DELTA is the difference IV1->base - IV0->base, STEP is the absolute value
   of the step.  The assumptions necessary to ensure that the computation
   of the final value does not overflow are recorded in NITER.  If we
   find the final value, we adjust DELTA and return TRUE.  Otherwise
   we return false.  BNDS bounds the value of IV1->base - IV0->base,
   and will be updated by the same amount as DELTA.  */

static bool
number_of_iterations_lt_to_ne (tree type, affine_iv *iv0, affine_iv *iv1,
			       struct tree_niter_desc *niter,
			       tree *delta, tree step,
			       bounds *bnds)
{
  tree niter_type = TREE_TYPE (step);
  tree mod = fold_build2 (FLOOR_MOD_EXPR, niter_type, *delta, step);
  tree tmod;
  mpz_t mmod;
  tree assumption = boolean_true_node, bound, noloop;
  bool ret = false;

  if (TREE_CODE (mod) != INTEGER_CST)
    return false;
  if (integer_nonzerop (mod))
    mod = fold_build2 (MINUS_EXPR, niter_type, step, mod);
  tmod = fold_convert (type, mod);

  mpz_init (mmod);
  mpz_set_double_int (mmod, tree_to_double_int (mod), true);
  mpz_neg (mmod, mmod);

  if (integer_nonzerop (iv0->step))
    {
      /* The final value of the iv is iv1->base + MOD, assuming that this
	 computation does not overflow, and that
	 iv0->base <= iv1->base + MOD.  */
      if (!iv1->no_overflow && !integer_zerop (mod))
	{
	  bound = fold_build2 (MINUS_EXPR, type,
			       TYPE_MAX_VALUE (type), tmod);
	  assumption = fold_build2 (LE_EXPR, boolean_type_node,
				    iv1->base, bound);
	  if (integer_zerop (assumption))
	    goto end;
	}
      if (mpz_cmp (mmod, bnds->below) < 0)
	noloop = boolean_false_node;
      else
	noloop = fold_build2 (GT_EXPR, boolean_type_node,
			      iv0->base,
			      fold_build2 (PLUS_EXPR, type,
					   iv1->base, tmod));
    }
  else
    {
      /* The final value of the iv is iv0->base - MOD, assuming that this
	 computation does not overflow, and that
	 iv0->base - MOD <= iv1->base. */
      if (!iv0->no_overflow && !integer_zerop (mod))
	{
	  bound = fold_build2 (PLUS_EXPR, type,
			       TYPE_MIN_VALUE (type), tmod);
	  assumption = fold_build2 (GE_EXPR, boolean_type_node,
				    iv0->base, bound);
	  if (integer_zerop (assumption))
	    goto end;
	}
      if (mpz_cmp (mmod, bnds->below) < 0)
	noloop = boolean_false_node;
      else
	noloop = fold_build2 (GT_EXPR, boolean_type_node,
			      fold_build2 (MINUS_EXPR, type,
					   iv0->base, tmod),
			      iv1->base);
    }

  if (!integer_nonzerop (assumption))
    niter->assumptions = fold_build2 (TRUTH_AND_EXPR, boolean_type_node,
				      niter->assumptions,
				      assumption);
  if (!integer_zerop (noloop))
    niter->may_be_zero = fold_build2 (TRUTH_OR_EXPR, boolean_type_node,
				      niter->may_be_zero,
				      noloop);
  bounds_add (bnds, tree_to_double_int (mod), type);
  *delta = fold_build2 (PLUS_EXPR, niter_type, *delta, mod);

  ret = true;
end:
  mpz_clear (mmod);
  return ret;
}

/* Add assertions to NITER that ensure that the control variable of the loop
   with ending condition IV0 < IV1 does not overflow.  Types of IV0 and IV1
   are TYPE.  Returns false if we can prove that there is an overflow, true
   otherwise.  STEP is the absolute value of the step.  */

static bool
assert_no_overflow_lt (tree type, affine_iv *iv0, affine_iv *iv1,
		       struct tree_niter_desc *niter, tree step)
{
  tree bound, d, assumption, diff;
  tree niter_type = TREE_TYPE (step);

  if (integer_nonzerop (iv0->step))
    {
      /* for (i = iv0->base; i < iv1->base; i += iv0->step) */
      if (iv0->no_overflow)
	return true;

      /* If iv0->base is a constant, we can determine the last value before
	 overflow precisely; otherwise we conservatively assume
	 MAX - STEP + 1.  */

      if (TREE_CODE (iv0->base) == INTEGER_CST)
	{
	  d = fold_build2 (MINUS_EXPR, niter_type,
			   fold_convert (niter_type, TYPE_MAX_VALUE (type)),
			   fold_convert (niter_type, iv0->base));
	  diff = fold_build2 (FLOOR_MOD_EXPR, niter_type, d, step);
	}
      else
	diff = fold_build2 (MINUS_EXPR, niter_type, step,
			    build_int_cst (niter_type, 1));
      bound = fold_build2 (MINUS_EXPR, type,
			   TYPE_MAX_VALUE (type), fold_convert (type, diff));
      assumption = fold_build2 (LE_EXPR, boolean_type_node,
				iv1->base, bound);
    }
  else
    {
      /* for (i = iv1->base; i > iv0->base; i += iv1->step) */
      if (iv1->no_overflow)
	return true;

      if (TREE_CODE (iv1->base) == INTEGER_CST)
	{
	  d = fold_build2 (MINUS_EXPR, niter_type,
			   fold_convert (niter_type, iv1->base),
			   fold_convert (niter_type, TYPE_MIN_VALUE (type)));
	  diff = fold_build2 (FLOOR_MOD_EXPR, niter_type, d, step);
	}
      else
	diff = fold_build2 (MINUS_EXPR, niter_type, step,
			    build_int_cst (niter_type, 1));
      bound = fold_build2 (PLUS_EXPR, type,
			   TYPE_MIN_VALUE (type), fold_convert (type, diff));
      assumption = fold_build2 (GE_EXPR, boolean_type_node,
				iv0->base, bound);
    }

  if (integer_zerop (assumption))
    return false;
  if (!integer_nonzerop (assumption))
    niter->assumptions = fold_build2 (TRUTH_AND_EXPR, boolean_type_node,
				      niter->assumptions, assumption);
    
  iv0->no_overflow = true;
  iv1->no_overflow = true;
  return true;
}

/* Add an assumption to NITER that a loop whose ending condition
   is IV0 < IV1 rolls.  TYPE is the type of the control iv.  BNDS
   bounds the value of IV1->base - IV0->base.  */

static void
assert_loop_rolls_lt (tree type, affine_iv *iv0, affine_iv *iv1,
		      struct tree_niter_desc *niter, bounds *bnds)
{
  tree assumption = boolean_true_node, bound, diff;
  tree mbz, mbzl, mbzr;
  bool rolls_p, no_overflow_p;
  double_int dstep;
  mpz_t mstep, max;

  /* We are going to compute the number of iterations as
     (iv1->base - iv0->base + step - 1) / step, computed in the unsigned
     variant of TYPE.  This formula only works if 
     
     -step + 1 <= (iv1->base - iv0->base) <= MAX - step + 1
   
     (where MAX is the maximum value of the unsigned variant of TYPE, and
     the computations in this formula are performed in full precision
     (without overflows).

     Usually, for loops with exit condition iv0->base + step * i < iv1->base,
     we have a condition of form iv0->base - step < iv1->base before the loop,
     and for loops iv0->base < iv1->base - step * i the condition
     iv0->base < iv1->base + step, due to loop header copying, which enable us
     to prove the lower bound.
     
     The upper bound is more complicated.  Unless the expressions for initial
     and final value themselves contain enough information, we usually cannot
     derive it from the context.  */

  /* First check whether the answer does not follow from the bounds we gathered
     before.  */
  if (integer_nonzerop (iv0->step))
    dstep = tree_to_double_int (iv0->step);
  else
    {
      dstep = double_int_sext (tree_to_double_int (iv1->step),
			       TYPE_PRECISION (type));
      dstep = double_int_neg (dstep);
    }

  mpz_init (mstep);
  mpz_set_double_int (mstep, dstep, true);
  mpz_neg (mstep, mstep);
  mpz_add_ui (mstep, mstep, 1);

  rolls_p = mpz_cmp (mstep, bnds->below) <= 0;

  mpz_init (max);
  mpz_set_double_int (max, double_int_mask (TYPE_PRECISION (type)), true);
  mpz_add (max, max, mstep);
  no_overflow_p = (mpz_cmp (bnds->up, max) <= 0
		   /* For pointers, only values lying inside a single object
		      can be compared or manipulated by pointer arithmetics.
		      Gcc in general does not allow or handle objects larger
		      than half of the address space, hence the upper bound
		      is satisfied for pointers.  */
		   || POINTER_TYPE_P (type));
  mpz_clear (mstep);
  mpz_clear (max);

  if (rolls_p && no_overflow_p)
    return;

  /* Now the hard part; we must formulate the assumption(s) as expressions, and
     we must be careful not to introduce overflow.  */

  if (integer_nonzerop (iv0->step))
    {
      diff = fold_build2 (MINUS_EXPR, type,
			  iv0->step, build_int_cst (type, 1));

      /* We need to know that iv0->base >= MIN + iv0->step - 1.  Since
	 0 address never belongs to any object, we can assume this for
	 pointers.  */
      if (!POINTER_TYPE_P (type))
	{
	  bound = fold_build2 (PLUS_EXPR, type,
			       TYPE_MIN_VALUE (type), diff);
	  assumption = fold_build2 (GE_EXPR, boolean_type_node,
				    iv0->base, bound);
	}

      /* And then we can compute iv0->base - diff, and compare it with
	 iv1->base.  */      
      mbzl = fold_build2 (MINUS_EXPR, type, iv0->base, diff);
      mbzr = iv1->base;
    }
  else
    {
      diff = fold_build2 (PLUS_EXPR, type,
			  iv1->step, build_int_cst (type, 1));

      if (!POINTER_TYPE_P (type))
	{
	  bound = fold_build2 (PLUS_EXPR, type,
			       TYPE_MAX_VALUE (type), diff);
	  assumption = fold_build2 (LE_EXPR, boolean_type_node,
				    iv1->base, bound);
	}

      mbzl = iv0->base;
      mbzr = fold_build2 (MINUS_EXPR, type, iv1->base, diff);
    }

  if (!integer_nonzerop (assumption))
    niter->assumptions = fold_build2 (TRUTH_AND_EXPR, boolean_type_node,
				      niter->assumptions, assumption);
  if (!rolls_p)
    {
      mbz = fold_build2 (GT_EXPR, boolean_type_node, mbzl, mbzr);
      niter->may_be_zero = fold_build2 (TRUTH_OR_EXPR, boolean_type_node,
					niter->may_be_zero, mbz);
    }
}

/* Determines number of iterations of loop whose ending condition
   is IV0 < IV1.  TYPE is the type of the iv.  The number of
   iterations is stored to NITER.  BNDS bounds the difference
   IV1->base - IV0->base.  */

static bool
number_of_iterations_lt (tree type, affine_iv *iv0, affine_iv *iv1,
			 struct tree_niter_desc *niter,
			 bool never_infinite ATTRIBUTE_UNUSED,
			 bounds *bnds)
{
  tree niter_type = unsigned_type_for (type);
  tree delta, step, s;
  mpz_t mstep, tmp;

  if (integer_nonzerop (iv0->step))
    {
      niter->control = *iv0;
      niter->cmp = LT_EXPR;
      niter->bound = iv1->base;
    }
  else
    {
      niter->control = *iv1;
      niter->cmp = GT_EXPR;
      niter->bound = iv0->base;
    }

  delta = fold_build2 (MINUS_EXPR, niter_type,
		       fold_convert (niter_type, iv1->base),
		       fold_convert (niter_type, iv0->base));

  /* First handle the special case that the step is +-1.  */
  if ((integer_onep (iv0->step) && integer_zerop (iv1->step))
      || (integer_all_onesp (iv1->step) && integer_zerop (iv0->step)))
    {
      /* for (i = iv0->base; i < iv1->base; i++)

	 or

	 for (i = iv1->base; i > iv0->base; i--).
	     
	 In both cases # of iterations is iv1->base - iv0->base, assuming that
	 iv1->base >= iv0->base.

         First try to derive a lower bound on the value of
	 iv1->base - iv0->base, computed in full precision.  If the difference
	 is nonnegative, we are done, otherwise we must record the
	 condition.  */

      if (mpz_sgn (bnds->below) < 0)
	niter->may_be_zero = fold_build2 (LT_EXPR, boolean_type_node,
					  iv1->base, iv0->base);
      niter->niter = delta;
      niter->max = mpz_get_double_int (niter_type, bnds->up, false);
      return true;
    }

  if (integer_nonzerop (iv0->step))
    step = fold_convert (niter_type, iv0->step);
  else
    step = fold_convert (niter_type,
			 fold_build1 (NEGATE_EXPR, type, iv1->step));

  /* If we can determine the final value of the control iv exactly, we can
     transform the condition to != comparison.  In particular, this will be
     the case if DELTA is constant.  */
  if (number_of_iterations_lt_to_ne (type, iv0, iv1, niter, &delta, step,
				     bnds))
    {
      affine_iv zps;

      zps.base = build_int_cst (niter_type, 0);
      zps.step = step;
      /* number_of_iterations_lt_to_ne will add assumptions that ensure that
	 zps does not overflow.  */
      zps.no_overflow = true;

      return number_of_iterations_ne (type, &zps, delta, niter, true, bnds);
    }

  /* Make sure that the control iv does not overflow.  */
  if (!assert_no_overflow_lt (type, iv0, iv1, niter, step))
    return false;

  /* We determine the number of iterations as (delta + step - 1) / step.  For
     this to work, we must know that iv1->base >= iv0->base - step + 1,
     otherwise the loop does not roll.  */
  assert_loop_rolls_lt (type, iv0, iv1, niter, bnds);

  s = fold_build2 (MINUS_EXPR, niter_type,
		   step, build_int_cst (niter_type, 1));
  delta = fold_build2 (PLUS_EXPR, niter_type, delta, s);
  niter->niter = fold_build2 (FLOOR_DIV_EXPR, niter_type, delta, step);

  mpz_init (mstep);
  mpz_init (tmp);
  mpz_set_double_int (mstep, tree_to_double_int (step), true);
  mpz_add (tmp, bnds->up, mstep);
  mpz_sub_ui (tmp, tmp, 1);
  mpz_fdiv_q (tmp, tmp, mstep);
  niter->max = mpz_get_double_int (niter_type, tmp, false);
  mpz_clear (mstep);
  mpz_clear (tmp);

  return true;
}

/* Determines number of iterations of loop whose ending condition
   is IV0 <= IV1.  TYPE is the type of the iv.  The number of
   iterations is stored to NITER.  NEVER_INFINITE is true if
   we know that this condition must eventually become false (we derived this
   earlier, and possibly set NITER->assumptions to make sure this
   is the case).  BNDS bounds the difference IV1->base - IV0->base.  */

static bool
number_of_iterations_le (tree type, affine_iv *iv0, affine_iv *iv1,
			 struct tree_niter_desc *niter, bool never_infinite,
			 bounds *bnds)
{
  tree assumption;

  /* Say that IV0 is the control variable.  Then IV0 <= IV1 iff
     IV0 < IV1 + 1, assuming that IV1 is not equal to the greatest
     value of the type.  This we must know anyway, since if it is
     equal to this value, the loop rolls forever.  */

  if (!never_infinite)
    {
      if (integer_nonzerop (iv0->step))
	assumption = fold_build2 (NE_EXPR, boolean_type_node,
				  iv1->base, TYPE_MAX_VALUE (type));
      else
	assumption = fold_build2 (NE_EXPR, boolean_type_node,
				  iv0->base, TYPE_MIN_VALUE (type));

      if (integer_zerop (assumption))
	return false;
      if (!integer_nonzerop (assumption))
	niter->assumptions = fold_build2 (TRUTH_AND_EXPR, boolean_type_node,
					  niter->assumptions, assumption);
    }

  if (integer_nonzerop (iv0->step))
    iv1->base = fold_build2 (PLUS_EXPR, type,
			     iv1->base, build_int_cst (type, 1));
  else
    iv0->base = fold_build2 (MINUS_EXPR, type,
			     iv0->base, build_int_cst (type, 1));

  bounds_add (bnds, double_int_one, type);

  return number_of_iterations_lt (type, iv0, iv1, niter, never_infinite, bnds);
}

/* Dumps description of affine induction variable IV to FILE.  */

static void
dump_affine_iv (FILE *file, affine_iv *iv)
{
  if (!integer_zerop (iv->step))
    fprintf (file, "[");

  print_generic_expr (dump_file, iv->base, TDF_SLIM);

  if (!integer_zerop (iv->step))
    {
      fprintf (file, ", + , ");
      print_generic_expr (dump_file, iv->step, TDF_SLIM);
      fprintf (file, "]%s", iv->no_overflow ? "(no_overflow)" : "");
    }
}

/* Determine the number of iterations according to condition (for staying
   inside loop) which compares two induction variables using comparison
   operator CODE.  The induction variable on left side of the comparison
   is IV0, the right-hand side is IV1.  Both induction variables must have
   type TYPE, which must be an integer or pointer type.  The steps of the
   ivs must be constants (or NULL_TREE, which is interpreted as constant zero).

   LOOP is the loop whose number of iterations we are determining.

   ONLY_EXIT is true if we are sure this is the only way the loop could be
   exited (including possibly non-returning function calls, exceptions, etc.)
   -- in this case we can use the information whether the control induction
   variables can overflow or not in a more efficient way.
   
   The results (number of iterations and assumptions as described in
   comments at struct tree_niter_desc in tree-flow.h) are stored to NITER.
   Returns false if it fails to determine number of iterations, true if it
   was determined (possibly with some assumptions).  */

static bool
number_of_iterations_cond (struct loop *loop,
			   tree type, affine_iv *iv0, enum tree_code code,
			   affine_iv *iv1, struct tree_niter_desc *niter,
			   bool only_exit)
{
  bool never_infinite, ret;
  bounds bnds;

  /* The meaning of these assumptions is this:
     if !assumptions
       then the rest of information does not have to be valid
     if may_be_zero then the loop does not roll, even if
       niter != 0.  */
  niter->assumptions = boolean_true_node;
  niter->may_be_zero = boolean_false_node;
  niter->niter = NULL_TREE;
  niter->max = double_int_zero;

  niter->bound = NULL_TREE;
  niter->cmp = ERROR_MARK;

  /* Make < comparison from > ones, and for NE_EXPR comparisons, ensure that
     the control variable is on lhs.  */
  if (code == GE_EXPR || code == GT_EXPR
      || (code == NE_EXPR && integer_zerop (iv0->step)))
    {
      SWAP (iv0, iv1);
      code = swap_tree_comparison (code);
    }

  if (!only_exit)
    {
      /* If this is not the only possible exit from the loop, the information
	 that the induction variables cannot overflow as derived from
	 signedness analysis cannot be relied upon.  We use them e.g. in the
	 following way:  given loop for (i = 0; i <= n; i++), if i is
	 signed, it cannot overflow, thus this loop is equivalent to
	 for (i = 0; i < n + 1; i++);  however, if n == MAX, but the loop
	 is exited in some other way before i overflows, this transformation
	 is incorrect (the new loop exits immediately).  */
      iv0->no_overflow = false;
      iv1->no_overflow = false;
    }

  if (POINTER_TYPE_P (type))
    {
      /* Comparison of pointers is undefined unless both iv0 and iv1 point
	 to the same object.  If they do, the control variable cannot wrap
	 (as wrap around the bounds of memory will never return a pointer
	 that would be guaranteed to point to the same object, even if we
	 avoid undefined behavior by casting to size_t and back).  The
	 restrictions on pointer arithmetics and comparisons of pointers
	 ensure that using the no-overflow assumptions is correct in this
	 case even if ONLY_EXIT is false.  */
      iv0->no_overflow = true;
      iv1->no_overflow = true;
    }

  /* If the control induction variable does not overflow, the loop obviously
     cannot be infinite.  */
  if (!integer_zerop (iv0->step) && iv0->no_overflow)
    never_infinite = true;
  else if (!integer_zerop (iv1->step) && iv1->no_overflow)
    never_infinite = true;
  else
    never_infinite = false;

  /* We can handle the case when neither of the sides of the comparison is
     invariant, provided that the test is NE_EXPR.  This rarely occurs in
     practice, but it is simple enough to manage.  */
  if (!integer_zerop (iv0->step) && !integer_zerop (iv1->step))
    {
      if (code != NE_EXPR)
	return false;

      iv0->step = fold_binary_to_constant (MINUS_EXPR, type,
					   iv0->step, iv1->step);
      iv0->no_overflow = false;
      iv1->step = build_int_cst (type, 0);
      iv1->no_overflow = true;
    }

  /* If the result of the comparison is a constant,  the loop is weird.  More
     precise handling would be possible, but the situation is not common enough
     to waste time on it.  */
  if (integer_zerop (iv0->step) && integer_zerop (iv1->step))
    return false;

  /* Ignore loops of while (i-- < 10) type.  */
  if (code != NE_EXPR)
    {
      if (iv0->step && tree_int_cst_sign_bit (iv0->step))
	return false;

      if (!integer_zerop (iv1->step) && !tree_int_cst_sign_bit (iv1->step))
	return false;
    }

  /* If the loop exits immediately, there is nothing to do.  */
  if (integer_zerop (fold_build2 (code, boolean_type_node, iv0->base, iv1->base)))
    {
      niter->niter = build_int_cst (unsigned_type_for (type), 0);
      niter->max = double_int_zero;
      return true;
    }
	  
  /* OK, now we know we have a senseful loop.  Handle several cases, depending
     on what comparison operator is used.  */
  bound_difference (loop, iv1->base, iv0->base, &bnds);

  if (dump_file && (dump_flags & TDF_DETAILS))
    {
      fprintf (dump_file,
	       "Analyzing # of iterations of loop %d\n", loop->num);

      fprintf (dump_file, "  exit condition ");
      dump_affine_iv (dump_file, iv0);
      fprintf (dump_file, " %s ",
	       code == NE_EXPR ? "!="
	       : code == LT_EXPR ? "<"
	       : "<=");
      dump_affine_iv (dump_file, iv1);
      fprintf (dump_file, "\n");

      fprintf (dump_file, "  bounds on difference of bases: ");
      mpz_out_str (dump_file, 10, bnds.below);
      fprintf (dump_file, " ... ");
      mpz_out_str (dump_file, 10, bnds.up);
      fprintf (dump_file, "\n");
    }

  switch (code)
    {
    case NE_EXPR:
      gcc_assert (integer_zerop (iv1->step));
      ret = number_of_iterations_ne (type, iv0, iv1->base, niter,
				     never_infinite, &bnds);
      break;

    case LT_EXPR:
      ret = number_of_iterations_lt (type, iv0, iv1, niter, never_infinite,
				     &bnds);
      break;

    case LE_EXPR:
      ret = number_of_iterations_le (type, iv0, iv1, niter, never_infinite,
				     &bnds);
      break;

    default:
      gcc_unreachable ();
    }

  mpz_clear (bnds.up);
  mpz_clear (bnds.below);

  if (dump_file && (dump_flags & TDF_DETAILS))
    {
      if (ret)
	{
	  fprintf (dump_file, "  result:\n");
	  if (!integer_nonzerop (niter->assumptions))
	    {
	      fprintf (dump_file, "    under assumptions ");
	      print_generic_expr (dump_file, niter->assumptions, TDF_SLIM);
	      fprintf (dump_file, "\n");
	    }

	  if (!integer_zerop (niter->may_be_zero))
	    {
	      fprintf (dump_file, "    zero if ");
	      print_generic_expr (dump_file, niter->may_be_zero, TDF_SLIM);
	      fprintf (dump_file, "\n");
	    }

	  fprintf (dump_file, "    # of iterations ");
	  print_generic_expr (dump_file, niter->niter, TDF_SLIM);
	  fprintf (dump_file, ", bounded by ");
	  dump_double_int (dump_file, niter->max, true);
	  fprintf (dump_file, "\n");
	}
      else
	fprintf (dump_file, "  failed\n\n");
    }
  return ret;
}

/* Substitute NEW for OLD in EXPR and fold the result.  */

static tree
simplify_replace_tree (tree expr, tree old, tree new_tree)
{
  unsigned i, n;
  tree ret = NULL_TREE, e, se;

  if (!expr)
    return NULL_TREE;

  if (expr == old
      || operand_equal_p (expr, old, 0))
    return unshare_expr (new_tree);

  if (!EXPR_P (expr) && !GIMPLE_STMT_P (expr))
    return expr;

  n = TREE_OPERAND_LENGTH (expr);
  for (i = 0; i < n; i++)
    {
      e = TREE_OPERAND (expr, i);
      se = simplify_replace_tree (e, old, new_tree);
      if (e == se)
	continue;

      if (!ret)
	ret = copy_node (expr);

      TREE_OPERAND (ret, i) = se;
    }

  return (ret ? fold (ret) : expr);
}

/* Expand definitions of ssa names in EXPR as long as they are simple
   enough, and return the new expression.  */

tree
expand_simple_operations (tree expr)
{
  unsigned i, n;
  tree ret = NULL_TREE, e, ee, stmt;
  enum tree_code code;

  if (expr == NULL_TREE)
    return expr;

  if (is_gimple_min_invariant (expr))
    return expr;

  code = TREE_CODE (expr);
  if (IS_EXPR_CODE_CLASS (TREE_CODE_CLASS (code)))
    {
      n = TREE_OPERAND_LENGTH (expr);
      for (i = 0; i < n; i++)
	{
	  e = TREE_OPERAND (expr, i);
	  ee = expand_simple_operations (e);
	  if (e == ee)
	    continue;

	  if (!ret)
	    ret = copy_node (expr);

	  TREE_OPERAND (ret, i) = ee;
	}

      if (!ret)
	return expr;

      fold_defer_overflow_warnings ();
      ret = fold (ret);
      fold_undefer_and_ignore_overflow_warnings ();
      return ret;
    }

  if (TREE_CODE (expr) != SSA_NAME)
    return expr;

  stmt = SSA_NAME_DEF_STMT (expr);
  if (TREE_CODE (stmt) == PHI_NODE)
    {
      basic_block src, dest;

      if (PHI_NUM_ARGS (stmt) != 1)
	return expr;
      e = PHI_ARG_DEF (stmt, 0);

      /* Avoid propagating through loop exit phi nodes, which
	 could break loop-closed SSA form restrictions.  */
      dest = bb_for_stmt (stmt);
      src = single_pred (dest);
      if (TREE_CODE (e) == SSA_NAME
	  && src->loop_father != dest->loop_father)
	return expr;

      return expand_simple_operations (e);
    }
  if (TREE_CODE (stmt) != GIMPLE_MODIFY_STMT)
    return expr;

  e = GIMPLE_STMT_OPERAND (stmt, 1);
  if (/* Casts are simple.  */
      TREE_CODE (e) != NOP_EXPR
      && TREE_CODE (e) != CONVERT_EXPR
      /* Copies are simple.  */
      && TREE_CODE (e) != SSA_NAME
      /* Assignments of invariants are simple.  */
      && !is_gimple_min_invariant (e)
      /* And increments and decrements by a constant are simple.  */
      && !((TREE_CODE (e) == PLUS_EXPR
	    || TREE_CODE (e) == MINUS_EXPR)
	   && is_gimple_min_invariant (TREE_OPERAND (e, 1))))
    return expr;

  return expand_simple_operations (e);
}

/* Tries to simplify EXPR using the condition COND.  Returns the simplified
   expression (or EXPR unchanged, if no simplification was possible).  */

static tree
tree_simplify_using_condition_1 (tree cond, tree expr)
{
  bool changed;
  tree e, te, e0, e1, e2, notcond;
  enum tree_code code = TREE_CODE (expr);

  if (code == INTEGER_CST)
    return expr;

  if (code == TRUTH_OR_EXPR
      || code == TRUTH_AND_EXPR
      || code == COND_EXPR)
    {
      changed = false;

      e0 = tree_simplify_using_condition_1 (cond, TREE_OPERAND (expr, 0));
      if (TREE_OPERAND (expr, 0) != e0)
	changed = true;

      e1 = tree_simplify_using_condition_1 (cond, TREE_OPERAND (expr, 1));
      if (TREE_OPERAND (expr, 1) != e1)
	changed = true;

      if (code == COND_EXPR)
	{
	  e2 = tree_simplify_using_condition_1 (cond, TREE_OPERAND (expr, 2));
	  if (TREE_OPERAND (expr, 2) != e2)
	    changed = true;
	}
      else
	e2 = NULL_TREE;

      if (changed)
	{
	  if (code == COND_EXPR)
	    expr = fold_build3 (code, boolean_type_node, e0, e1, e2);
	  else
	    expr = fold_build2 (code, boolean_type_node, e0, e1);
	}

      return expr;
    }

  /* In case COND is equality, we may be able to simplify EXPR by copy/constant
     propagation, and vice versa.  Fold does not handle this, since it is
     considered too expensive.  */
  if (TREE_CODE (cond) == EQ_EXPR)
    {
      e0 = TREE_OPERAND (cond, 0);
      e1 = TREE_OPERAND (cond, 1);

      /* We know that e0 == e1.  Check whether we cannot simplify expr
	 using this fact.  */
      e = simplify_replace_tree (expr, e0, e1);
      if (integer_zerop (e) || integer_nonzerop (e))
	return e;

      e = simplify_replace_tree (expr, e1, e0);
      if (integer_zerop (e) || integer_nonzerop (e))
	return e;
    }
  if (TREE_CODE (expr) == EQ_EXPR)
    {
      e0 = TREE_OPERAND (expr, 0);
      e1 = TREE_OPERAND (expr, 1);

      /* If e0 == e1 (EXPR) implies !COND, then EXPR cannot be true.  */
      e = simplify_replace_tree (cond, e0, e1);
      if (integer_zerop (e))
	return e;
      e = simplify_replace_tree (cond, e1, e0);
      if (integer_zerop (e))
	return e;
    }
  if (TREE_CODE (expr) == NE_EXPR)
    {
      e0 = TREE_OPERAND (expr, 0);
      e1 = TREE_OPERAND (expr, 1);

      /* If e0 == e1 (!EXPR) implies !COND, then EXPR must be true.  */
      e = simplify_replace_tree (cond, e0, e1);
      if (integer_zerop (e))
	return boolean_true_node;
      e = simplify_replace_tree (cond, e1, e0);
      if (integer_zerop (e))
	return boolean_true_node;
    }

  te = expand_simple_operations (expr);

  /* Check whether COND ==> EXPR.  */
  notcond = invert_truthvalue (cond);
  e = fold_binary (TRUTH_OR_EXPR, boolean_type_node, notcond, te);
  if (e && integer_nonzerop (e))
    return e;

  /* Check whether COND ==> not EXPR.  */
  e = fold_binary (TRUTH_AND_EXPR, boolean_type_node, cond, te);
  if (e && integer_zerop (e))
    return e;

  return expr;
}

/* Tries to simplify EXPR using the condition COND.  Returns the simplified
   expression (or EXPR unchanged, if no simplification was possible).
   Wrapper around tree_simplify_using_condition_1 that ensures that chains
   of simple operations in definitions of ssa names in COND are expanded,
   so that things like casts or incrementing the value of the bound before
   the loop do not cause us to fail.  */

static tree
tree_simplify_using_condition (tree cond, tree expr)
{
  cond = expand_simple_operations (cond);

  return tree_simplify_using_condition_1 (cond, expr);
}

/* Tries to simplify EXPR using the conditions on entry to LOOP.
   Returns the simplified expression (or EXPR unchanged, if no
   simplification was possible).*/

static tree
simplify_using_initial_conditions (struct loop *loop, tree expr)
{
  edge e;
  basic_block bb;
  tree cond;
  int cnt = 0;

  if (TREE_CODE (expr) == INTEGER_CST)
    return expr;

  /* Limit walking the dominators to avoid quadraticness in
     the number of BBs times the number of loops in degenerate
     cases.  */
  for (bb = loop->header;
       bb != ENTRY_BLOCK_PTR && cnt < MAX_DOMINATORS_TO_WALK;
       bb = get_immediate_dominator (CDI_DOMINATORS, bb))
    {
      if (!single_pred_p (bb))
	continue;
      e = single_pred_edge (bb);

      if (!(e->flags & (EDGE_TRUE_VALUE | EDGE_FALSE_VALUE)))
	continue;

      cond = COND_EXPR_COND (last_stmt (e->src));
      if (e->flags & EDGE_FALSE_VALUE)
	cond = invert_truthvalue (cond);
      expr = tree_simplify_using_condition (cond, expr);
      ++cnt;
    }

  return expr;
}

/* Tries to simplify EXPR using the evolutions of the loop invariants
   in the superloops of LOOP.  Returns the simplified expression
   (or EXPR unchanged, if no simplification was possible).  */

static tree
simplify_using_outer_evolutions (struct loop *loop, tree expr)
{
  enum tree_code code = TREE_CODE (expr);
  bool changed;
  tree e, e0, e1, e2;

  if (is_gimple_min_invariant (expr))
    return expr;

  if (code == TRUTH_OR_EXPR
      || code == TRUTH_AND_EXPR
      || code == COND_EXPR)
    {
      changed = false;

      e0 = simplify_using_outer_evolutions (loop, TREE_OPERAND (expr, 0));
      if (TREE_OPERAND (expr, 0) != e0)
	changed = true;

      e1 = simplify_using_outer_evolutions (loop, TREE_OPERAND (expr, 1));
      if (TREE_OPERAND (expr, 1) != e1)
	changed = true;

      if (code == COND_EXPR)
	{
	  e2 = simplify_using_outer_evolutions (loop, TREE_OPERAND (expr, 2));
	  if (TREE_OPERAND (expr, 2) != e2)
	    changed = true;
	}
      else
	e2 = NULL_TREE;

      if (changed)
	{
	  if (code == COND_EXPR)
	    expr = fold_build3 (code, boolean_type_node, e0, e1, e2);
	  else
	    expr = fold_build2 (code, boolean_type_node, e0, e1);
	}

      return expr;
    }

  e = instantiate_parameters (loop, expr);
  if (is_gimple_min_invariant (e))
    return e;

  return expr;
}

/* Returns true if EXIT is the only possible exit from LOOP.  */

static bool
loop_only_exit_p (struct loop *loop, edge exit)
{
  basic_block *body;
  block_stmt_iterator bsi;
  unsigned i;
  tree call;

  if (exit != single_exit (loop))
    return false;

  body = get_loop_body (loop);
  for (i = 0; i < loop->num_nodes; i++)
    {
      for (bsi = bsi_start (body[0]); !bsi_end_p (bsi); bsi_next (&bsi))
	{
	  call = get_call_expr_in (bsi_stmt (bsi));
	  if (call && TREE_SIDE_EFFECTS (call))
	    {
	      free (body);
	      return false;
	    }
	}
    }

  free (body);
  return true;
}

/* Stores description of number of iterations of LOOP derived from
   EXIT (an exit edge of the LOOP) in NITER.  Returns true if some
   useful information could be derived (and fields of NITER has
   meaning described in comments at struct tree_niter_desc
   declaration), false otherwise.  If WARN is true and
   -Wunsafe-loop-optimizations was given, warn if the optimizer is going to use
   potentially unsafe assumptions.  */

bool
number_of_iterations_exit (struct loop *loop, edge exit,
			   struct tree_niter_desc *niter,
			   bool warn)
{
  tree stmt, cond, type;
  tree op0, op1;
  enum tree_code code;
  affine_iv iv0, iv1;

  if (!dominated_by_p (CDI_DOMINATORS, loop->latch, exit->src))
    return false;

  niter->assumptions = boolean_false_node;
  stmt = last_stmt (exit->src);
  if (!stmt || TREE_CODE (stmt) != COND_EXPR)
    return false;

  /* We want the condition for staying inside loop.  */
  cond = COND_EXPR_COND (stmt);
  if (exit->flags & EDGE_TRUE_VALUE)
    cond = invert_truthvalue (cond);

  code = TREE_CODE (cond);
  switch (code)
    {
    case GT_EXPR:
    case GE_EXPR:
    case NE_EXPR:
    case LT_EXPR:
    case LE_EXPR:
      break;

    default:
      return false;
    }
  
  op0 = TREE_OPERAND (cond, 0);
  op1 = TREE_OPERAND (cond, 1);
  type = TREE_TYPE (op0);

  if (TREE_CODE (type) != INTEGER_TYPE
      && !POINTER_TYPE_P (type))
    return false;
     
  if (!simple_iv (loop, stmt, op0, &iv0, false))
    return false;
  if (!simple_iv (loop, stmt, op1, &iv1, false))
    return false;

  /* We don't want to see undefined signed overflow warnings while
     computing the number of iterations.  */
  fold_defer_overflow_warnings ();

  iv0.base = expand_simple_operations (iv0.base);
  iv1.base = expand_simple_operations (iv1.base);
  if (!number_of_iterations_cond (loop, type, &iv0, code, &iv1, niter,
				  loop_only_exit_p (loop, exit)))
    {
      fold_undefer_and_ignore_overflow_warnings ();
      return false;
    }

  if (optimize >= 3)
    {
      niter->assumptions = simplify_using_outer_evolutions (loop,
							    niter->assumptions);
      niter->may_be_zero = simplify_using_outer_evolutions (loop,
							    niter->may_be_zero);
      niter->niter = simplify_using_outer_evolutions (loop, niter->niter);
    }

  niter->assumptions
	  = simplify_using_initial_conditions (loop,
					       niter->assumptions);
  niter->may_be_zero
	  = simplify_using_initial_conditions (loop,
					       niter->may_be_zero);

  fold_undefer_and_ignore_overflow_warnings ();

  if (integer_onep (niter->assumptions))
    return true;

  /* With -funsafe-loop-optimizations we assume that nothing bad can happen.
     But if we can prove that there is overflow or some other source of weird
     behavior, ignore the loop even with -funsafe-loop-optimizations.  */
  if (integer_zerop (niter->assumptions))
    return false;

  if (flag_unsafe_loop_optimizations)
    niter->assumptions = boolean_true_node;

  if (warn)
    {
      const char *wording;
      location_t loc = EXPR_LOCATION (stmt);
  
      /* We can provide a more specific warning if one of the operator is
	 constant and the other advances by +1 or -1.  */
      if (!integer_zerop (iv1.step)
	  ? (integer_zerop (iv0.step)
	     && (integer_onep (iv1.step) || integer_all_onesp (iv1.step)))
	  : (integer_onep (iv0.step) || integer_all_onesp (iv0.step)))
        wording =
          flag_unsafe_loop_optimizations
          ? N_("assuming that the loop is not infinite")
          : N_("cannot optimize possibly infinite loops");
      else
	wording = 
	  flag_unsafe_loop_optimizations
	  ? N_("assuming that the loop counter does not overflow")
	  : N_("cannot optimize loop, the loop counter may overflow");

      if (LOCATION_LINE (loc) > 0)
	warning (OPT_Wunsafe_loop_optimizations, "%H%s", &loc, gettext (wording));
      else
	warning (OPT_Wunsafe_loop_optimizations, "%s", gettext (wording));
    }

  return flag_unsafe_loop_optimizations;
}

/* Try to determine the number of iterations of LOOP.  If we succeed,
   expression giving number of iterations is returned and *EXIT is
   set to the edge from that the information is obtained.  Otherwise
   chrec_dont_know is returned.  */

tree
find_loop_niter (struct loop *loop, edge *exit)
{
  unsigned i;
  VEC (edge, heap) *exits = get_loop_exit_edges (loop);
  edge ex;
  tree niter = NULL_TREE, aniter;
  struct tree_niter_desc desc;

  *exit = NULL;
  for (i = 0; VEC_iterate (edge, exits, i, ex); i++)
    {
      if (!just_once_each_iteration_p (loop, ex->src))
	continue;

      if (!number_of_iterations_exit (loop, ex, &desc, false))
	continue;

      if (integer_nonzerop (desc.may_be_zero))
	{
	  /* We exit in the first iteration through this exit.
	     We won't find anything better.  */
	  niter = build_int_cst (unsigned_type_node, 0);
	  *exit = ex;
	  break;
	}

      if (!integer_zerop (desc.may_be_zero))
	continue;

      aniter = desc.niter;

      if (!niter)
	{
	  /* Nothing recorded yet.  */
	  niter = aniter;
	  *exit = ex;
	  continue;
	}

      /* Prefer constants, the lower the better.  */
      if (TREE_CODE (aniter) != INTEGER_CST)
	continue;

      if (TREE_CODE (niter) != INTEGER_CST)
	{
	  niter = aniter;
	  *exit = ex;
	  continue;
	}

      if (tree_int_cst_lt (aniter, niter))
	{
	  niter = aniter;
	  *exit = ex;
	  continue;
	}
    }
  VEC_free (edge, heap, exits);

  return niter ? niter : chrec_dont_know;
}

/*

   Analysis of a number of iterations of a loop by a brute-force evaluation.

*/

/* Bound on the number of iterations we try to evaluate.  */

#define MAX_ITERATIONS_TO_TRACK \
  ((unsigned) PARAM_VALUE (PARAM_MAX_ITERATIONS_TO_TRACK))

/* Returns the loop phi node of LOOP such that ssa name X is derived from its
   result by a chain of operations such that all but exactly one of their
   operands are constants.  */

static tree
chain_of_csts_start (struct loop *loop, tree x)
{
  tree stmt = SSA_NAME_DEF_STMT (x);
  tree use;
  basic_block bb = bb_for_stmt (stmt);

  if (!bb
      || !flow_bb_inside_loop_p (loop, bb))
    return NULL_TREE;
  
  if (TREE_CODE (stmt) == PHI_NODE)
    {
      if (bb == loop->header)
	return stmt;

      return NULL_TREE;
    }

  if (TREE_CODE (stmt) != GIMPLE_MODIFY_STMT)
    return NULL_TREE;

  if (!ZERO_SSA_OPERANDS (stmt, SSA_OP_ALL_VIRTUALS))
    return NULL_TREE;
  if (SINGLE_SSA_DEF_OPERAND (stmt, SSA_OP_DEF) == NULL_DEF_OPERAND_P)
    return NULL_TREE;

  use = SINGLE_SSA_TREE_OPERAND (stmt, SSA_OP_USE);
  if (use == NULL_USE_OPERAND_P)
    return NULL_TREE;

  return chain_of_csts_start (loop, use);
}

/* Determines whether the expression X is derived from a result of a phi node
   in header of LOOP such that

   * the derivation of X consists only from operations with constants
   * the initial value of the phi node is constant
   * the value of the phi node in the next iteration can be derived from the
     value in the current iteration by a chain of operations with constants.
   
   If such phi node exists, it is returned.  If X is a constant, X is returned
   unchanged.  Otherwise NULL_TREE is returned.  */

static tree
get_base_for (struct loop *loop, tree x)
{
  tree phi, init, next;

  if (is_gimple_min_invariant (x))
    return x;

  phi = chain_of_csts_start (loop, x);
  if (!phi)
    return NULL_TREE;

  init = PHI_ARG_DEF_FROM_EDGE (phi, loop_preheader_edge (loop));
  next = PHI_ARG_DEF_FROM_EDGE (phi, loop_latch_edge (loop));

  if (TREE_CODE (next) != SSA_NAME)
    return NULL_TREE;

  if (!is_gimple_min_invariant (init))
    return NULL_TREE;

  if (chain_of_csts_start (loop, next) != phi)
    return NULL_TREE;

  return phi;
}

/* Given an expression X, then 
 
   * if X is NULL_TREE, we return the constant BASE.
   * otherwise X is a SSA name, whose value in the considered loop is derived
     by a chain of operations with constant from a result of a phi node in
     the header of the loop.  Then we return value of X when the value of the
     result of this phi node is given by the constant BASE.  */

static tree
get_val_for (tree x, tree base)
{
  tree stmt, nx, val;
  use_operand_p op;
  ssa_op_iter iter;

  gcc_assert (is_gimple_min_invariant (base));

  if (!x)
    return base;

  stmt = SSA_NAME_DEF_STMT (x);
  if (TREE_CODE (stmt) == PHI_NODE)
    return base;

  FOR_EACH_SSA_USE_OPERAND (op, stmt, iter, SSA_OP_USE)
    {
      nx = USE_FROM_PTR (op);
      val = get_val_for (nx, base);
      SET_USE (op, val);
      val = fold (GIMPLE_STMT_OPERAND (stmt, 1));
      SET_USE (op, nx);
      /* only iterate loop once.  */
      return val;
    }

  /* Should never reach here.  */
  gcc_unreachable ();
}

/* Tries to count the number of iterations of LOOP till it exits by EXIT
   by brute force -- i.e. by determining the value of the operands of the
   condition at EXIT in first few iterations of the loop (assuming that
   these values are constant) and determining the first one in that the
   condition is not satisfied.  Returns the constant giving the number
   of the iterations of LOOP if successful, chrec_dont_know otherwise.  */

tree
loop_niter_by_eval (struct loop *loop, edge exit)
{
  tree cond, cnd, acnd;
  tree op[2], val[2], next[2], aval[2], phi[2];
  unsigned i, j;
  enum tree_code cmp;

  cond = last_stmt (exit->src);
  if (!cond || TREE_CODE (cond) != COND_EXPR)
    return chrec_dont_know;

  cnd = COND_EXPR_COND (cond);
  if (exit->flags & EDGE_TRUE_VALUE)
    cnd = invert_truthvalue (cnd);

  cmp = TREE_CODE (cnd);
  switch (cmp)
    {
    case EQ_EXPR:
    case NE_EXPR:
    case GT_EXPR:
    case GE_EXPR:
    case LT_EXPR:
    case LE_EXPR:
      for (j = 0; j < 2; j++)
	op[j] = TREE_OPERAND (cnd, j);
      break;

    default:
      return chrec_dont_know;
    }

  for (j = 0; j < 2; j++)
    {
      phi[j] = get_base_for (loop, op[j]);
      if (!phi[j])
	return chrec_dont_know;
    }

  for (j = 0; j < 2; j++)
    {
      if (TREE_CODE (phi[j]) == PHI_NODE)
	{
	  val[j] = PHI_ARG_DEF_FROM_EDGE (phi[j], loop_preheader_edge (loop));
	  next[j] = PHI_ARG_DEF_FROM_EDGE (phi[j], loop_latch_edge (loop));
	}
      else
	{
	  val[j] = phi[j];
	  next[j] = NULL_TREE;
	  op[j] = NULL_TREE;
	}
    }

  /* Don't issue signed overflow warnings.  */
  fold_defer_overflow_warnings ();

  for (i = 0; i < MAX_ITERATIONS_TO_TRACK; i++)
    {
      for (j = 0; j < 2; j++)
	aval[j] = get_val_for (op[j], val[j]);

      acnd = fold_binary (cmp, boolean_type_node, aval[0], aval[1]);
      if (acnd && integer_zerop (acnd))
	{
	  fold_undefer_and_ignore_overflow_warnings ();
	  if (dump_file && (dump_flags & TDF_DETAILS))
	    fprintf (dump_file,
		     "Proved that loop %d iterates %d times using brute force.\n",
		     loop->num, i);
	  return build_int_cst (unsigned_type_node, i);
	}

      for (j = 0; j < 2; j++)
	{
	  val[j] = get_val_for (next[j], val[j]);
	  if (!is_gimple_min_invariant (val[j]))
	    {
	      fold_undefer_and_ignore_overflow_warnings ();
	      return chrec_dont_know;
	    }
	}
    }

  fold_undefer_and_ignore_overflow_warnings ();

  return chrec_dont_know;
}

/* Finds the exit of the LOOP by that the loop exits after a constant
   number of iterations and stores the exit edge to *EXIT.  The constant
   giving the number of iterations of LOOP is returned.  The number of
   iterations is determined using loop_niter_by_eval (i.e. by brute force
   evaluation).  If we are unable to find the exit for that loop_niter_by_eval
   determines the number of iterations, chrec_dont_know is returned.  */

tree
find_loop_niter_by_eval (struct loop *loop, edge *exit)
{
  unsigned i;
  VEC (edge, heap) *exits = get_loop_exit_edges (loop);
  edge ex;
  tree niter = NULL_TREE, aniter;

  *exit = NULL;
  for (i = 0; VEC_iterate (edge, exits, i, ex); i++)
    {
      if (!just_once_each_iteration_p (loop, ex->src))
	continue;

      aniter = loop_niter_by_eval (loop, ex);
      if (chrec_contains_undetermined (aniter))
	continue;

      if (niter
	  && !tree_int_cst_lt (aniter, niter))
	continue;

      niter = aniter;
      *exit = ex;
    }
  VEC_free (edge, heap, exits);

  return niter ? niter : chrec_dont_know;
}

/*

   Analysis of upper bounds on number of iterations of a loop.

*/

/* Returns a constant upper bound on the value of expression VAL.  VAL
   is considered to be unsigned.  If its type is signed, its value must
   be nonnegative.  */
 
static double_int
derive_constant_upper_bound (tree val)
{
  tree type = TREE_TYPE (val);
  tree op0, op1, subtype, maxt;
  double_int bnd, max, mmax, cst;
  tree stmt;

  if (INTEGRAL_TYPE_P (type))
    maxt = TYPE_MAX_VALUE (type);
  else
    maxt = upper_bound_in_type (type, type);

  max = tree_to_double_int (maxt);

  switch (TREE_CODE (val))
    {
    case INTEGER_CST:
      return tree_to_double_int (val);

    case NOP_EXPR:
    case CONVERT_EXPR:
      op0 = TREE_OPERAND (val, 0);
      subtype = TREE_TYPE (op0);
      if (!TYPE_UNSIGNED (subtype)
	  /* If TYPE is also signed, the fact that VAL is nonnegative implies
	     that OP0 is nonnegative.  */
	  && TYPE_UNSIGNED (type)
	  && !tree_expr_nonnegative_p (op0))
	{
	  /* If we cannot prove that the casted expression is nonnegative,
	     we cannot establish more useful upper bound than the precision
	     of the type gives us.  */
	  return max;
	}

      /* We now know that op0 is an nonnegative value.  Try deriving an upper
	 bound for it.  */
      bnd = derive_constant_upper_bound (op0);

      /* If the bound does not fit in TYPE, max. value of TYPE could be
	 attained.  */
      if (double_int_ucmp (max, bnd) < 0)
	return max;

      return bnd;

    case PLUS_EXPR:
    case MINUS_EXPR:
      op0 = TREE_OPERAND (val, 0);
      op1 = TREE_OPERAND (val, 1);

      if (TREE_CODE (op1) != INTEGER_CST
	  || !tree_expr_nonnegative_p (op0))
	return max;

      /* Canonicalize to OP0 - CST.  Consider CST to be signed, in order to
	 choose the most logical way how to treat this constant regardless
	 of the signedness of the type.  */
      cst = tree_to_double_int (op1);
      cst = double_int_sext (cst, TYPE_PRECISION (type));
      if (TREE_CODE (val) == PLUS_EXPR)
	cst = double_int_neg (cst);

      bnd = derive_constant_upper_bound (op0);

      if (double_int_negative_p (cst))
	{
	  cst = double_int_neg (cst);
	  /* Avoid CST == 0x80000...  */
	  if (double_int_negative_p (cst))
	    return max;;

	  /* OP0 + CST.  We need to check that
	     BND <= MAX (type) - CST.  */

	  mmax = double_int_add (max, double_int_neg (cst));
	  if (double_int_ucmp (bnd, mmax) > 0)
	    return max;

	  return double_int_add (bnd, cst);
	}
      else
	{
	  /* OP0 - CST, where CST >= 0.

	     If TYPE is signed, we have already verified that OP0 >= 0, and we
	     know that the result is nonnegative.  This implies that
	     VAL <= BND - CST.

	     If TYPE is unsigned, we must additionally know that OP0 >= CST,
	     otherwise the operation underflows.
	   */

	  /* This should only happen if the type is unsigned; however, for
	     buggy programs that use overflowing signed arithmetics even with
	     -fno-wrapv, this condition may also be true for signed values.  */
	  if (double_int_ucmp (bnd, cst) < 0)
	    return max;

	  if (TYPE_UNSIGNED (type))
	    {
	      tree tem = fold_binary (GE_EXPR, boolean_type_node, op0,
				      double_int_to_tree (type, cst));
	      if (!tem || integer_nonzerop (tem))
		return max;
	    }

	  bnd = double_int_add (bnd, double_int_neg (cst));
	}

      return bnd;

    case FLOOR_DIV_EXPR:
    case EXACT_DIV_EXPR:
      op0 = TREE_OPERAND (val, 0);
      op1 = TREE_OPERAND (val, 1);
      if (TREE_CODE (op1) != INTEGER_CST
	  || tree_int_cst_sign_bit (op1))
	return max;

      bnd = derive_constant_upper_bound (op0);
      return double_int_udiv (bnd, tree_to_double_int (op1), FLOOR_DIV_EXPR);

    case BIT_AND_EXPR:
      op1 = TREE_OPERAND (val, 1);
      if (TREE_CODE (op1) != INTEGER_CST
	  || tree_int_cst_sign_bit (op1))
	return max;
      return tree_to_double_int (op1);

    case SSA_NAME:
      stmt = SSA_NAME_DEF_STMT (val);
      if (TREE_CODE (stmt) != GIMPLE_MODIFY_STMT
	  || GIMPLE_STMT_OPERAND (stmt, 0) != val)
	return max;
      return derive_constant_upper_bound (GIMPLE_STMT_OPERAND (stmt, 1));

    default: 
      return max;
    }
}

/* Records that every statement in LOOP is executed I_BOUND times.
   REALISTIC is true if I_BOUND is expected to be close the the real number
   of iterations.  UPPER is true if we are sure the loop iterates at most
   I_BOUND times.  */

static void
record_niter_bound (struct loop *loop, double_int i_bound, bool realistic,
		    bool upper)
{
  /* Update the bounds only when there is no previous estimation, or when the current
     estimation is smaller.  */
  if (upper
      && (!loop->any_upper_bound
	  || double_int_ucmp (i_bound, loop->nb_iterations_upper_bound) < 0))
    {
      loop->any_upper_bound = true;
      loop->nb_iterations_upper_bound = i_bound;
    }
  if (realistic
      && (!loop->any_estimate
	  || double_int_ucmp (i_bound, loop->nb_iterations_estimate) < 0))
    {
      loop->any_estimate = true;
      loop->nb_iterations_estimate = i_bound;
    }
}

/* Records that AT_STMT is executed at most BOUND + 1 times in LOOP.  IS_EXIT
   is true if the loop is exited immediately after STMT, and this exit
   is taken at last when the STMT is executed BOUND + 1 times.
   REALISTIC is true if BOUND is expected to be close the the real number
   of iterations.  UPPER is true if we are sure the loop iterates at most
   BOUND times.  I_BOUND is an unsigned double_int upper estimate on BOUND.  */

static void
record_estimate (struct loop *loop, tree bound, double_int i_bound,
		 tree at_stmt, bool is_exit, bool realistic, bool upper)
{
  double_int delta;
  edge exit;

  if (dump_file && (dump_flags & TDF_DETAILS))
    {
      fprintf (dump_file, "Statement %s", is_exit ? "(exit)" : "");
      print_generic_expr (dump_file, at_stmt, TDF_SLIM);
      fprintf (dump_file, " is %sexecuted at most ",
	       upper ? "" : "probably ");
      print_generic_expr (dump_file, bound, TDF_SLIM);
      fprintf (dump_file, " (bounded by ");
      dump_double_int (dump_file, i_bound, true);
      fprintf (dump_file, ") + 1 times in loop %d.\n", loop->num);
    }

  /* If the I_BOUND is just an estimate of BOUND, it rarely is close to the
     real number of iterations.  */
  if (TREE_CODE (bound) != INTEGER_CST)
    realistic = false;
  if (!upper && !realistic)
    return;

  /* If we have a guaranteed upper bound, record it in the appropriate
     list.  */
  if (upper)
    {
      struct nb_iter_bound *elt = GGC_NEW (struct nb_iter_bound);

      elt->bound = i_bound;
      elt->stmt = at_stmt;
      elt->is_exit = is_exit;
      elt->next = loop->bounds;
      loop->bounds = elt;
    }

  /* Update the number of iteration estimates according to the bound.
     If at_stmt is an exit, then every statement in the loop is
     executed at most BOUND + 1 times.  If it is not an exit, then
     some of the statements before it could be executed BOUND + 2
     times, if an exit of LOOP is before stmt.  */
  exit = single_exit (loop);
  if (is_exit
      || (exit != NULL
	  && dominated_by_p (CDI_DOMINATORS,
			     exit->src, bb_for_stmt (at_stmt))))
    delta = double_int_one;
  else
    delta = double_int_two;
  i_bound = double_int_add (i_bound, delta);

  /* If an overflow occurred, ignore the result.  */
  if (double_int_ucmp (i_bound, delta) < 0)
    return;

  record_niter_bound (loop, i_bound, realistic, upper);
}

/* Record the estimate on number of iterations of LOOP based on the fact that
   the induction variable BASE + STEP * i evaluated in STMT does not wrap and
   its values belong to the range <LOW, HIGH>.  REALISTIC is true if the
   estimated number of iterations is expected to be close to the real one.
   UPPER is true if we are sure the induction variable does not wrap.  */

static void
record_nonwrapping_iv (struct loop *loop, tree base, tree step, tree stmt,
		       tree low, tree high, bool realistic, bool upper)
{
  tree niter_bound, extreme, delta;
  tree type = TREE_TYPE (base), unsigned_type;
  double_int max;

  if (TREE_CODE (step) != INTEGER_CST || integer_zerop (step))
    return;

  if (dump_file && (dump_flags & TDF_DETAILS))
    {
      fprintf (dump_file, "Induction variable (");
      print_generic_expr (dump_file, TREE_TYPE (base), TDF_SLIM);
      fprintf (dump_file, ") ");
      print_generic_expr (dump_file, base, TDF_SLIM);
      fprintf (dump_file, " + ");
      print_generic_expr (dump_file, step, TDF_SLIM);
      fprintf (dump_file, " * iteration does not wrap in statement ");
      print_generic_expr (dump_file, stmt, TDF_SLIM);
      fprintf (dump_file, " in loop %d.\n", loop->num);
    }

  unsigned_type = unsigned_type_for (type);
  base = fold_convert (unsigned_type, base);
  step = fold_convert (unsigned_type, step);

  if (tree_int_cst_sign_bit (step))
    {
      extreme = fold_convert (unsigned_type, low);
      if (TREE_CODE (base) != INTEGER_CST)
	base = fold_convert (unsigned_type, high);
      delta = fold_build2 (MINUS_EXPR, unsigned_type, base, extreme);
      step = fold_build1 (NEGATE_EXPR, unsigned_type, step);
    }
  else
    {
      extreme = fold_convert (unsigned_type, high);
      if (TREE_CODE (base) != INTEGER_CST)
	base = fold_convert (unsigned_type, low);
      delta = fold_build2 (MINUS_EXPR, unsigned_type, extreme, base);
    }

  /* STMT is executed at most NITER_BOUND + 1 times, since otherwise the value
     would get out of the range.  */
  niter_bound = fold_build2 (FLOOR_DIV_EXPR, unsigned_type, delta, step);
  max = derive_constant_upper_bound (niter_bound);
  record_estimate (loop, niter_bound, max, stmt, false, realistic, upper);
}

/* Returns true if REF is a reference to an array at the end of a dynamically
   allocated structure.  If this is the case, the array may be allocated larger
   than its upper bound implies.  */

static bool
array_at_struct_end_p (tree ref)
{
  tree base = get_base_address (ref);
  tree parent, field;

  /* Unless the reference is through a pointer, the size of the array matches
     its declaration.  */
  if (!base || !INDIRECT_REF_P (base))
    return false;
  
  for (;handled_component_p (ref); ref = parent)
    {
      parent = TREE_OPERAND (ref, 0);

      if (TREE_CODE (ref) == COMPONENT_REF)
	{
	  /* All fields of a union are at its end.  */
	  if (TREE_CODE (TREE_TYPE (parent)) == UNION_TYPE)
	    continue;

	  /* Unless the field is at the end of the struct, we are done.  */
	  field = TREE_OPERAND (ref, 1);
	  if (TREE_CHAIN (field))
	    return false;
	}

      /* The other options are ARRAY_REF, ARRAY_RANGE_REF, VIEW_CONVERT_EXPR.
	 In all these cases, we might be accessing the last element, and
	 although in practice this will probably never happen, it is legal for
	 the indices of this last element to exceed the bounds of the array.
	 Therefore, continue checking.  */
    }

  gcc_assert (INDIRECT_REF_P (ref));
  return true;
}

/* Determine information about number of iterations a LOOP from the index
   IDX of a data reference accessed in STMT.  RELIABLE is true if STMT is
   guaranteed to be executed in every iteration of LOOP.  Callback for
   for_each_index.  */

struct ilb_data
{
  struct loop *loop;
  tree stmt;
  bool reliable;
};

static bool
idx_infer_loop_bounds (tree base, tree *idx, void *dta)
{
  struct ilb_data *data = (struct ilb_data *) dta;
  tree ev, init, step;
  tree low, high, type, next;
  bool sign, upper = data->reliable, at_end = false;
  struct loop *loop = data->loop;

  if (TREE_CODE (base) != ARRAY_REF)
    return true;

  /* For arrays at the end of the structure, we are not guaranteed that they
     do not really extend over their declared size.  However, for arrays of
     size greater than one, this is unlikely to be intended.  */
  if (array_at_struct_end_p (base))
    {
      at_end = true;
      upper = false;
    }

  ev = instantiate_parameters (loop, analyze_scalar_evolution (loop, *idx));
  init = initial_condition (ev);
  step = evolution_part_in_loop_num (ev, loop->num);

  if (!init
      || !step
      || TREE_CODE (step) != INTEGER_CST
      || integer_zerop (step)
      || tree_contains_chrecs (init, NULL)
      || chrec_contains_symbols_defined_in_loop (init, loop->num))
    return true;

  low = array_ref_low_bound (base);
  high = array_ref_up_bound (base);
  
  /* The case of nonconstant bounds could be handled, but it would be
     complicated.  */
  if (TREE_CODE (low) != INTEGER_CST
      || !high
      || TREE_CODE (high) != INTEGER_CST)
    return true;
  sign = tree_int_cst_sign_bit (step);
  type = TREE_TYPE (step);

  /* The array of length 1 at the end of a structure most likely extends
     beyond its bounds.  */
  if (at_end
      && operand_equal_p (low, high, 0))
    return true;

  /* In case the relevant bound of the array does not fit in type, or
     it does, but bound + step (in type) still belongs into the range of the
     array, the index may wrap and still stay within the range of the array
     (consider e.g. if the array is indexed by the full range of
     unsigned char).

     To make things simpler, we require both bounds to fit into type, although
     there are cases where this would not be strictly necessary.  */
  if (!int_fits_type_p (high, type)
      || !int_fits_type_p (low, type))
    return true;
  low = fold_convert (type, low);
  high = fold_convert (type, high);

  if (sign)
    next = fold_binary (PLUS_EXPR, type, low, step);
  else
    next = fold_binary (PLUS_EXPR, type, high, step);
  
  if (tree_int_cst_compare (low, next) <= 0
      && tree_int_cst_compare (next, high) <= 0)
    return true;

  record_nonwrapping_iv (loop, init, step, data->stmt, low, high, true, upper);
  return true;
}

/* Determine information about number of iterations a LOOP from the bounds
   of arrays in the data reference REF accessed in STMT.  RELIABLE is true if
   STMT is guaranteed to be executed in every iteration of LOOP.*/

static void
infer_loop_bounds_from_ref (struct loop *loop, tree stmt, tree ref,
			    bool reliable)
{
  struct ilb_data data;

  data.loop = loop;
  data.stmt = stmt;
  data.reliable = reliable;
  for_each_index (&ref, idx_infer_loop_bounds, &data);
}

/* Determine information about number of iterations of a LOOP from the way
   arrays are used in STMT.  RELIABLE is true if STMT is guaranteed to be
   executed in every iteration of LOOP.  */

static void
infer_loop_bounds_from_array (struct loop *loop, tree stmt, bool reliable)
{
  tree call;

  if (TREE_CODE (stmt) == GIMPLE_MODIFY_STMT)
    {
      tree op0 = GIMPLE_STMT_OPERAND (stmt, 0);
      tree op1 = GIMPLE_STMT_OPERAND (stmt, 1);

      /* For each memory access, analyze its access function
	 and record a bound on the loop iteration domain.  */
      if (REFERENCE_CLASS_P (op0))
	infer_loop_bounds_from_ref (loop, stmt, op0, reliable);

      if (REFERENCE_CLASS_P (op1))
	infer_loop_bounds_from_ref (loop, stmt, op1, reliable);
    }
  
  
  call = get_call_expr_in (stmt);
  if (call)
    {
      tree arg;
      call_expr_arg_iterator iter;

      FOR_EACH_CALL_EXPR_ARG (arg, iter, call)
	if (REFERENCE_CLASS_P (arg))
	  infer_loop_bounds_from_ref (loop, stmt, arg, reliable);
    }
}

/* Determine information about number of iterations of a LOOP from the fact
   that signed arithmetics in STMT does not overflow.  */

static void
infer_loop_bounds_from_signedness (struct loop *loop, tree stmt)
{
  tree def, base, step, scev, type, low, high;

  if (TREE_CODE (stmt) != GIMPLE_MODIFY_STMT)
    return;

  def = GIMPLE_STMT_OPERAND (stmt, 0);

  if (TREE_CODE (def) != SSA_NAME)
    return;

  type = TREE_TYPE (def);
  if (!INTEGRAL_TYPE_P (type)
      || !TYPE_OVERFLOW_UNDEFINED (type))
    return;

  scev = instantiate_parameters (loop, analyze_scalar_evolution (loop, def));
  if (chrec_contains_undetermined (scev))
    return;

  base = initial_condition_in_loop_num (scev, loop->num);
  step = evolution_part_in_loop_num (scev, loop->num);

  if (!base || !step
      || TREE_CODE (step) != INTEGER_CST
      || tree_contains_chrecs (base, NULL)
      || chrec_contains_symbols_defined_in_loop (base, loop->num))
    return;

  low = lower_bound_in_type (type, type);
  high = upper_bound_in_type (type, type);

  record_nonwrapping_iv (loop, base, step, stmt, low, high, false, true);
}

/* The following analyzers are extracting informations on the bounds
   of LOOP from the following undefined behaviors:

   - data references should not access elements over the statically
     allocated size,

   - signed variables should not overflow when flag_wrapv is not set.
*/

static void
infer_loop_bounds_from_undefined (struct loop *loop)
{
  unsigned i;
  basic_block *bbs;
  block_stmt_iterator bsi;
  basic_block bb;
  bool reliable;
  
  bbs = get_loop_body (loop);

  for (i = 0; i < loop->num_nodes; i++)
    {
      bb = bbs[i];

      /* If BB is not executed in each iteration of the loop, we cannot
	 use the operations in it to infer reliable upper bound on the
	 # of iterations of the loop.  However, we can use it as a guess.  */
      reliable = dominated_by_p (CDI_DOMINATORS, loop->latch, bb);

      for (bsi = bsi_start (bb); !bsi_end_p (bsi); bsi_next (&bsi))
	{
	  tree stmt = bsi_stmt (bsi);

<<<<<<< HEAD
	  switch (TREE_CODE (stmt))
	    {
	    case MODIFY_EXPR:
	      {
		tree op0 = TREE_OPERAND (stmt, 0);
		tree op1 = TREE_OPERAND (stmt, 1);

		/* For each array access, analyze its access function
		   and record a bound on the loop iteration domain.  */
		if (TREE_CODE (op1) == ARRAY_REF 
		    && !array_ref_contains_indirect_ref (op1))
		  estimate_iters_using_array (stmt, op1);

		if (TREE_CODE (op0) == ARRAY_REF 
		    && !array_ref_contains_indirect_ref (op0))
		  estimate_iters_using_array (stmt, op0);

		/* For each signed type variable in LOOP, analyze its
		   scalar evolution and record a bound of the loop
		   based on the type's ranges.  */
		else if (!flag_wrapv && TREE_CODE (op0) == SSA_NAME)
		  {
		    tree init, step, diff, estimation;
		    tree scev = instantiate_parameters 
		      (loop, analyze_scalar_evolution (loop, op0));
		    tree type = chrec_type (scev);

		    if (chrec_contains_undetermined (scev)
			|| TYPE_UNSIGNED (type))
		      break;

		    init = initial_condition_in_loop_num (scev, loop->num);
		    step = evolution_part_in_loop_num (scev, loop->num);

		    if (init == NULL_TREE
			|| step == NULL_TREE
			|| TREE_CODE (init) != INTEGER_CST
			|| TREE_CODE (step) != INTEGER_CST
			|| TYPE_MIN_VALUE (type) == NULL_TREE
			|| TYPE_MAX_VALUE (type) == NULL_TREE)
		      break;

		    if (integer_nonzerop (step))
		      {
			tree utype;

			if (tree_int_cst_lt (step, integer_zero_node))
			  diff = fold_build2 (MINUS_EXPR, type, init,
					      TYPE_MIN_VALUE (type));
			else
			  diff = fold_build2 (MINUS_EXPR, type,
					      TYPE_MAX_VALUE (type), init);

			utype = unsigned_type_for (type);
			estimation = fold_build2 (CEIL_DIV_EXPR, type, diff,
						  step);
			record_estimate (loop,
					 fold_convert (utype, estimation),
					 boolean_true_node, stmt);
		      }
		  }

		break;
	      }

	    case CALL_EXPR:
	      {
		tree arg;
		call_expr_arg_iterator iter;
		FOR_EACH_CALL_EXPR_ARG (arg, iter, stmt)
		  if (TREE_CODE (arg) == ARRAY_REF
		      && !array_ref_contains_indirect_ref (arg))
		    estimate_iters_using_array (stmt, arg);

		break;
	      }

	    default:
	      break;
	    }
	}
=======
	  infer_loop_bounds_from_array (loop, stmt, reliable);

	  if (reliable)
	    infer_loop_bounds_from_signedness (loop, stmt);
  	}

>>>>>>> 867c03eb
    }

  free (bbs);
}

/* Converts VAL to double_int.  */

static double_int
gcov_type_to_double_int (gcov_type val)
{
  double_int ret;

  ret.low = (unsigned HOST_WIDE_INT) val;
  /* If HOST_BITS_PER_WIDE_INT == HOST_BITS_PER_WIDEST_INT, avoid shifting by
     the size of type.  */
  val >>= HOST_BITS_PER_WIDE_INT - 1;
  val >>= 1;
  ret.high = (unsigned HOST_WIDE_INT) val;

  return ret;
}

/* Records estimates on numbers of iterations of LOOP.  */

void
estimate_numbers_of_iterations_loop (struct loop *loop)
{
  VEC (edge, heap) *exits;
  tree niter, type;
  unsigned i;
  struct tree_niter_desc niter_desc;
  edge ex;
  double_int bound;

  /* Give up if we already have tried to compute an estimation.  */
  if (loop->estimate_state != EST_NOT_COMPUTED)
    return;
  loop->estimate_state = EST_AVAILABLE;
  loop->any_upper_bound = false;
  loop->any_estimate = false;

  exits = get_loop_exit_edges (loop);
  for (i = 0; VEC_iterate (edge, exits, i, ex); i++)
    {
      if (!number_of_iterations_exit (loop, ex, &niter_desc, false))
	continue;

      niter = niter_desc.niter;
      type = TREE_TYPE (niter);
      if (TREE_CODE (niter_desc.may_be_zero) != INTEGER_CST)
	niter = build3 (COND_EXPR, type, niter_desc.may_be_zero,
			build_int_cst (type, 0),
			niter);
      record_estimate (loop, niter, niter_desc.max,
		       last_stmt (ex->src),
		       true, true, true);
    }
  VEC_free (edge, heap, exits);
  
  infer_loop_bounds_from_undefined (loop);

  /* If we have a measured profile, use it to estimate the number of
     iterations.  */
  if (loop->header->count != 0)
    {
      gcov_type nit = expected_loop_iterations_unbounded (loop) + 1;
      bound = gcov_type_to_double_int (nit);
      record_niter_bound (loop, bound, true, false);
    }

  /* If an upper bound is smaller than the realistic estimate of the
     number of iterations, use the upper bound instead.  */
  if (loop->any_upper_bound
      && loop->any_estimate
      && double_int_ucmp (loop->nb_iterations_upper_bound,
			  loop->nb_iterations_estimate) < 0)
    loop->nb_iterations_estimate = loop->nb_iterations_upper_bound;
}

/* Records estimates on numbers of iterations of loops.  */

void
estimate_numbers_of_iterations (void)
{
  loop_iterator li;
  struct loop *loop;

  /* We don't want to issue signed overflow warnings while getting
     loop iteration estimates.  */
  fold_defer_overflow_warnings ();

  FOR_EACH_LOOP (li, loop, 0)
    {
      estimate_numbers_of_iterations_loop (loop);
    }

  fold_undefer_and_ignore_overflow_warnings ();
}

/* Returns true if statement S1 dominates statement S2.  */

bool
stmt_dominates_stmt_p (tree s1, tree s2)
{
  basic_block bb1 = bb_for_stmt (s1), bb2 = bb_for_stmt (s2);

  if (!bb1
      || s1 == s2)
    return true;

  if (bb1 == bb2)
    {
      block_stmt_iterator bsi;

      for (bsi = bsi_start (bb1); bsi_stmt (bsi) != s2; bsi_next (&bsi))
	if (bsi_stmt (bsi) == s1)
	  return true;

      return false;
    }

  return dominated_by_p (CDI_DOMINATORS, bb2, bb1);
}

/* Returns true when we can prove that the number of executions of
   STMT in the loop is at most NITER, according to the bound on
   the number of executions of the statement NITER_BOUND->stmt recorded in
   NITER_BOUND.  If STMT is NULL, we must prove this bound for all
   statements in the loop.  */

static bool
n_of_executions_at_most (tree stmt,
			 struct nb_iter_bound *niter_bound, 
			 tree niter)
{
  double_int bound = niter_bound->bound;
  tree nit_type = TREE_TYPE (niter), e;
  enum tree_code cmp;

  gcc_assert (TYPE_UNSIGNED (nit_type));

  /* If the bound does not even fit into NIT_TYPE, it cannot tell us that
     the number of iterations is small.  */
  if (!double_int_fits_to_tree_p (nit_type, bound))
    return false;

  /* We know that NITER_BOUND->stmt is executed at most NITER_BOUND->bound + 1
     times.  This means that:
     
     -- if NITER_BOUND->is_exit is true, then everything before
        NITER_BOUND->stmt is executed at most NITER_BOUND->bound + 1
	times, and everything after it at most NITER_BOUND->bound times.

     -- If NITER_BOUND->is_exit is false, then if we can prove that when STMT
	is executed, then NITER_BOUND->stmt is executed as well in the same
	iteration (we conclude that if both statements belong to the same
	basic block, or if STMT is after NITER_BOUND->stmt), then STMT
	is executed at most NITER_BOUND->bound + 1 times.  Otherwise STMT is
	executed at most NITER_BOUND->bound + 2 times.  */

  if (niter_bound->is_exit)
    {
      if (stmt
	  && stmt != niter_bound->stmt
	  && stmt_dominates_stmt_p (niter_bound->stmt, stmt))
	cmp = GE_EXPR;
      else
	cmp = GT_EXPR;
    }
  else
    {
      if (!stmt
	  || (bb_for_stmt (stmt) != bb_for_stmt (niter_bound->stmt)
	      && !stmt_dominates_stmt_p (niter_bound->stmt, stmt)))
	{
	  bound = double_int_add (bound, double_int_one);
	  if (double_int_zero_p (bound)
	      || !double_int_fits_to_tree_p (nit_type, bound))
	    return false;
	}
      cmp = GT_EXPR;
    }

  e = fold_binary (cmp, boolean_type_node,
		   niter, double_int_to_tree (nit_type, bound));
  return e && integer_nonzerop (e);
}

/* Returns true if the arithmetics in TYPE can be assumed not to wrap.  */

bool
nowrap_type_p (tree type)
{
  if (INTEGRAL_TYPE_P (type)
      && TYPE_OVERFLOW_UNDEFINED (type))
    return true;

  if (POINTER_TYPE_P (type))
    return true;

  return false;
}

/* Return false only when the induction variable BASE + STEP * I is
   known to not overflow: i.e. when the number of iterations is small
   enough with respect to the step and initial condition in order to
   keep the evolution confined in TYPEs bounds.  Return true when the
   iv is known to overflow or when the property is not computable.
 
   USE_OVERFLOW_SEMANTICS is true if this function should assume that
   the rules for overflow of the given language apply (e.g., that signed
   arithmetics in C does not overflow).  */

bool
scev_probably_wraps_p (tree base, tree step, 
		       tree at_stmt, struct loop *loop,
		       bool use_overflow_semantics)
{
  struct nb_iter_bound *bound;
  tree delta, step_abs;
  tree unsigned_type, valid_niter;
  tree type = TREE_TYPE (step);

  /* FIXME: We really need something like
     http://gcc.gnu.org/ml/gcc-patches/2005-06/msg02025.html.

     We used to test for the following situation that frequently appears
     during address arithmetics:
	 
       D.1621_13 = (long unsigned intD.4) D.1620_12;
       D.1622_14 = D.1621_13 * 8;
       D.1623_15 = (doubleD.29 *) D.1622_14;

     And derived that the sequence corresponding to D_14
     can be proved to not wrap because it is used for computing a
     memory access; however, this is not really the case -- for example,
     if D_12 = (unsigned char) [254,+,1], then D_14 has values
     2032, 2040, 0, 8, ..., but the code is still legal.  */

  if (chrec_contains_undetermined (base)
      || chrec_contains_undetermined (step)
      || TREE_CODE (step) != INTEGER_CST)
    return true;

  if (integer_zerop (step))
    return false;

  /* If we can use the fact that signed and pointer arithmetics does not
     wrap, we are done.  */
  if (use_overflow_semantics && nowrap_type_p (type))
    return false;

  /* Don't issue signed overflow warnings.  */
  fold_defer_overflow_warnings ();

  /* Otherwise, compute the number of iterations before we reach the
     bound of the type, and verify that the loop is exited before this
     occurs.  */
  unsigned_type = unsigned_type_for (type);
  base = fold_convert (unsigned_type, base);

  if (tree_int_cst_sign_bit (step))
    {
      tree extreme = fold_convert (unsigned_type,
				   lower_bound_in_type (type, type));
      delta = fold_build2 (MINUS_EXPR, unsigned_type, base, extreme);
      step_abs = fold_build1 (NEGATE_EXPR, unsigned_type,
			      fold_convert (unsigned_type, step));
    }
  else
    {
      tree extreme = fold_convert (unsigned_type,
				   upper_bound_in_type (type, type));
      delta = fold_build2 (MINUS_EXPR, unsigned_type, extreme, base);
      step_abs = fold_convert (unsigned_type, step);
    }

  valid_niter = fold_build2 (FLOOR_DIV_EXPR, unsigned_type, delta, step_abs);

  estimate_numbers_of_iterations_loop (loop);
  for (bound = loop->bounds; bound; bound = bound->next)
    {
      if (n_of_executions_at_most (at_stmt, bound, valid_niter))
	{
	  fold_undefer_and_ignore_overflow_warnings ();
	  return false;
	}
    }

  fold_undefer_and_ignore_overflow_warnings ();

  /* At this point we still don't have a proof that the iv does not
     overflow: give up.  */
  return true;
}

/* Frees the information on upper bounds on numbers of iterations of LOOP.  */

void
free_numbers_of_iterations_estimates_loop (struct loop *loop)
{
  struct nb_iter_bound *bound, *next;

  loop->nb_iterations = NULL;
  loop->estimate_state = EST_NOT_COMPUTED;
  for (bound = loop->bounds; bound; bound = next)
    {
      next = bound->next;
      ggc_free (bound);
    }

  loop->bounds = NULL;
}

/* Frees the information on upper bounds on numbers of iterations of loops.  */

void
free_numbers_of_iterations_estimates (void)
{
  loop_iterator li;
  struct loop *loop;

  FOR_EACH_LOOP (li, loop, 0)
    {
      free_numbers_of_iterations_estimates_loop (loop);
    }
}

/* Substitute value VAL for ssa name NAME inside expressions held
   at LOOP.  */

void
substitute_in_loop_info (struct loop *loop, tree name, tree val)
{
  loop->nb_iterations = simplify_replace_tree (loop->nb_iterations, name, val);
}<|MERGE_RESOLUTION|>--- conflicted
+++ resolved
@@ -2709,96 +2709,12 @@
 	{
 	  tree stmt = bsi_stmt (bsi);
 
-<<<<<<< HEAD
-	  switch (TREE_CODE (stmt))
-	    {
-	    case MODIFY_EXPR:
-	      {
-		tree op0 = TREE_OPERAND (stmt, 0);
-		tree op1 = TREE_OPERAND (stmt, 1);
-
-		/* For each array access, analyze its access function
-		   and record a bound on the loop iteration domain.  */
-		if (TREE_CODE (op1) == ARRAY_REF 
-		    && !array_ref_contains_indirect_ref (op1))
-		  estimate_iters_using_array (stmt, op1);
-
-		if (TREE_CODE (op0) == ARRAY_REF 
-		    && !array_ref_contains_indirect_ref (op0))
-		  estimate_iters_using_array (stmt, op0);
-
-		/* For each signed type variable in LOOP, analyze its
-		   scalar evolution and record a bound of the loop
-		   based on the type's ranges.  */
-		else if (!flag_wrapv && TREE_CODE (op0) == SSA_NAME)
-		  {
-		    tree init, step, diff, estimation;
-		    tree scev = instantiate_parameters 
-		      (loop, analyze_scalar_evolution (loop, op0));
-		    tree type = chrec_type (scev);
-
-		    if (chrec_contains_undetermined (scev)
-			|| TYPE_UNSIGNED (type))
-		      break;
-
-		    init = initial_condition_in_loop_num (scev, loop->num);
-		    step = evolution_part_in_loop_num (scev, loop->num);
-
-		    if (init == NULL_TREE
-			|| step == NULL_TREE
-			|| TREE_CODE (init) != INTEGER_CST
-			|| TREE_CODE (step) != INTEGER_CST
-			|| TYPE_MIN_VALUE (type) == NULL_TREE
-			|| TYPE_MAX_VALUE (type) == NULL_TREE)
-		      break;
-
-		    if (integer_nonzerop (step))
-		      {
-			tree utype;
-
-			if (tree_int_cst_lt (step, integer_zero_node))
-			  diff = fold_build2 (MINUS_EXPR, type, init,
-					      TYPE_MIN_VALUE (type));
-			else
-			  diff = fold_build2 (MINUS_EXPR, type,
-					      TYPE_MAX_VALUE (type), init);
-
-			utype = unsigned_type_for (type);
-			estimation = fold_build2 (CEIL_DIV_EXPR, type, diff,
-						  step);
-			record_estimate (loop,
-					 fold_convert (utype, estimation),
-					 boolean_true_node, stmt);
-		      }
-		  }
-
-		break;
-	      }
-
-	    case CALL_EXPR:
-	      {
-		tree arg;
-		call_expr_arg_iterator iter;
-		FOR_EACH_CALL_EXPR_ARG (arg, iter, stmt)
-		  if (TREE_CODE (arg) == ARRAY_REF
-		      && !array_ref_contains_indirect_ref (arg))
-		    estimate_iters_using_array (stmt, arg);
-
-		break;
-	      }
-
-	    default:
-	      break;
-	    }
-	}
-=======
 	  infer_loop_bounds_from_array (loop, stmt, reliable);
 
 	  if (reliable)
 	    infer_loop_bounds_from_signedness (loop, stmt);
   	}
 
->>>>>>> 867c03eb
     }
 
   free (bbs);
