/* Output variables, constants and external declarations, for GNU compiler.
   Copyright (C) 1987, 1988, 1989, 1992, 1993, 1994, 1995, 1996, 1997,
   1998, 1999, 2000, 2001, 2002, 2003, 2004, 2005, 2006, 2007, 2008, 2009
   Free Software Foundation, Inc.

This file is part of GCC.

GCC is free software; you can redistribute it and/or modify it under
the terms of the GNU General Public License as published by the Free
Software Foundation; either version 3, or (at your option) any later
version.

GCC is distributed in the hope that it will be useful, but WITHOUT ANY
WARRANTY; without even the implied warranty of MERCHANTABILITY or
FITNESS FOR A PARTICULAR PURPOSE.  See the GNU General Public License
for more details.

You should have received a copy of the GNU General Public License
along with GCC; see the file COPYING3.  If not see
<http://www.gnu.org/licenses/>.  */


/* This file handles generation of all the assembler code
   *except* the instructions of a function.
   This includes declarations of variables and their initial values.

   We also output the assembler code for constants stored in memory
   and are responsible for combining constants with the same value.  */

#include "config.h"
#include "system.h"
#include "coretypes.h"
#include "tm.h"
#include "rtl.h"
#include "tree.h"
#include "flags.h"
#include "function.h"
#include "expr.h"
#include "hard-reg-set.h"
#include "regs.h"
#include "real.h"
#include "output.h"
#include "toplev.h"
#include "hashtab.h"
#include "c-pragma.h"
#include "ggc.h"
#include "langhooks.h"
#include "tm_p.h"
#include "debug.h"
#include "target.h"
#include "targhooks.h"
#include "tree-mudflap.h"
#include "cgraph.h"
#include "cfglayout.h"
#include "basic-block.h"
#include "tree-iterator.h"
#include "lto-utils.h"

#ifdef XCOFF_DEBUGGING_INFO
#include "xcoffout.h"		/* Needed for external data
				   declarations for e.g. AIX 4.x.  */
#endif

/* The (assembler) name of the first globally-visible object output.  */
extern GTY(()) const char *first_global_object_name;
extern GTY(()) const char *weak_global_object_name;

const char *first_global_object_name;
const char *weak_global_object_name;

struct addr_const;
struct constant_descriptor_rtx;
struct rtx_constant_pool;

#define n_deferred_constants (crtl->varasm.deferred_constants)

/* Number for making the label on the next
   constant that is stored in memory.  */

static GTY(()) int const_labelno;

/* Carry information from ASM_DECLARE_OBJECT_NAME
   to ASM_FINISH_DECLARE_OBJECT.  */

int size_directive_output;

/* The last decl for which assemble_variable was called,
   if it did ASM_DECLARE_OBJECT_NAME.
   If the last call to assemble_variable didn't do that,
   this holds 0.  */

tree last_assemble_variable_decl;

/* The following global variable indicates if the first basic block
   in a function belongs to the cold partition or not.  */

bool first_function_block_is_cold;

/* We give all constants their own alias set.  Perhaps redundant with
   MEM_READONLY_P, but pre-dates it.  */

static alias_set_type const_alias_set;

static const char *strip_reg_name (const char *);
static int contains_pointers_p (tree);
static void decode_addr_const (tree, struct addr_const *);
static hashval_t const_desc_hash (const void *);
static int const_desc_eq (const void *, const void *);
static hashval_t const_hash_1 (const tree);
static int compare_constant (const tree, const tree);
static tree copy_constant (tree);
static void output_constant_def_contents (rtx);
static void output_addressed_constants (tree);
static unsigned HOST_WIDE_INT array_size_for_constructor (tree);
static unsigned min_align (unsigned, unsigned);
static void output_constructor (tree, unsigned HOST_WIDE_INT, unsigned int);
static void globalize_decl (tree);
#ifdef BSS_SECTION_ASM_OP
#ifdef ASM_OUTPUT_BSS
static void asm_output_bss (FILE *, tree, const char *,
			    unsigned HOST_WIDE_INT, unsigned HOST_WIDE_INT);
#endif
#ifdef ASM_OUTPUT_ALIGNED_BSS
static void asm_output_aligned_bss (FILE *, tree, const char *,
				    unsigned HOST_WIDE_INT, int)
     ATTRIBUTE_UNUSED;
#endif
#endif /* BSS_SECTION_ASM_OP */
static void mark_weak (tree);
static void output_constant_pool (const char *, tree);

/* Well-known sections, each one associated with some sort of *_ASM_OP.  */
section *text_section;
section *data_section;
section *readonly_data_section;
section *sdata_section;
section *ctors_section;
section *dtors_section;
section *bss_section;
section *sbss_section;

/* Various forms of common section.  All are guaranteed to be nonnull.  */
section *tls_comm_section;
section *comm_section;
section *lcomm_section;

/* A SECTION_NOSWITCH section used for declaring global BSS variables.
   May be null.  */
section *bss_noswitch_section;

/* The section that holds the main exception table, when known.  The section
   is set either by the target's init_sections hook or by the first call to
   switch_to_exception_section.  */
section *exception_section;

/* The section that holds the DWARF2 frame unwind information, when known.
   The section is set either by the target's init_sections hook or by the
   first call to switch_to_eh_frame_section.  */
section *eh_frame_section;

/* asm_out_file's current section.  This is NULL if no section has yet
   been selected or if we lose track of what the current section is.  */
section *in_section;

/* True if code for the current function is currently being directed
   at the cold section.  */
bool in_cold_section_p;

/* A linked list of all the unnamed sections.  */
static GTY(()) section *unnamed_sections;

/* Return a nonzero value if DECL has a section attribute.  */
#ifndef IN_NAMED_SECTION
#define IN_NAMED_SECTION(DECL) \
  ((TREE_CODE (DECL) == FUNCTION_DECL || TREE_CODE (DECL) == VAR_DECL) \
   && DECL_SECTION_NAME (DECL) != NULL_TREE)
#endif

/* Hash table of named sections.  */
static GTY((param_is (section))) htab_t section_htab;

/* A table of object_blocks, indexed by section.  */
static GTY((param_is (struct object_block))) htab_t object_block_htab;

/* The next number to use for internal anchor labels.  */
static GTY(()) int anchor_labelno;

/* A pool of constants that can be shared between functions.  */
static GTY(()) struct rtx_constant_pool *shared_constant_pool;

/* TLS emulation.  */

static GTY ((if_marked ("tree_map_marked_p"), param_is (struct tree_map)))
     htab_t emutls_htab;
static GTY (()) tree emutls_object_type;
/* Emulated TLS objects have the TLS model TLS_MODEL_EMULATED.  This
   macro can be used on them to distinguish the control variable from
   the initialization template.  */
#define DECL_EMUTLS_VAR_P(D)  (TREE_TYPE (D) == emutls_object_type)

#if !defined (NO_DOT_IN_LABEL)
# define EMUTLS_SEPARATOR	"."
#elif !defined (NO_DOLLAR_IN_LABEL)
# define EMUTLS_SEPARATOR	"$"
#else
# define EMUTLS_SEPARATOR	"_"
#endif

/* Create an IDENTIFIER_NODE by prefixing PREFIX to the
   IDENTIFIER_NODE NAME's name.  */

static tree
prefix_name (const char *prefix, tree name)
{
  unsigned plen = strlen (prefix);
  unsigned nlen = strlen (IDENTIFIER_POINTER (name));
  char *toname = (char *) alloca (plen + nlen + 1);
  
  memcpy (toname, prefix, plen);
  memcpy (toname + plen, IDENTIFIER_POINTER (name), nlen + 1);

  return get_identifier (toname);
}

/* Create an identifier for the struct __emutls_object, given an identifier
   of the DECL_ASSEMBLY_NAME of the original object.  */

static tree
get_emutls_object_name (tree name)
{
  const char *prefix = (targetm.emutls.var_prefix
			? targetm.emutls.var_prefix
			: "__emutls_v" EMUTLS_SEPARATOR);
  return prefix_name (prefix, name);
}

tree
default_emutls_var_fields (tree type, tree *name ATTRIBUTE_UNUSED)
{
  tree word_type_node, field, next_field;
  
  field = build_decl (FIELD_DECL, get_identifier ("__templ"), ptr_type_node);
  DECL_CONTEXT (field) = type;
  next_field = field;
    
  field = build_decl (FIELD_DECL, get_identifier ("__offset"),
		      ptr_type_node);
  DECL_CONTEXT (field) = type;
  TREE_CHAIN (field) = next_field;
  next_field = field;
  
  word_type_node = lang_hooks.types.type_for_mode (word_mode, 1);
  field = build_decl (FIELD_DECL, get_identifier ("__align"),
		      word_type_node);
  DECL_CONTEXT (field) = type;
  TREE_CHAIN (field) = next_field;
  next_field = field;
  
  field = build_decl (FIELD_DECL, get_identifier ("__size"), word_type_node);
  DECL_CONTEXT (field) = type;
  TREE_CHAIN (field) = next_field;

  return field;
}

/* Create the structure for struct __emutls_object.  This should match the
   structure at the top of emutls.c, modulo the union there.  */

static tree
get_emutls_object_type (void)
{
  tree type, type_name, field;

  type = emutls_object_type;
  if (type)
    return type;

  emutls_object_type = type = lang_hooks.types.make_type (RECORD_TYPE);
  type_name = NULL;
  field = targetm.emutls.var_fields (type, &type_name);
  if (!type_name)
    type_name = get_identifier ("__emutls_object");
  type_name = build_decl (TYPE_DECL, type_name, type);
  TYPE_NAME (type) = type_name;
  TYPE_FIELDS (type) = field;
  layout_type (type);

  return type;
}

/* Create a read-only variable like DECL, with the same DECL_INITIAL.
   This will be used for initializing the emulated tls data area.  */

static tree
get_emutls_init_templ_addr (tree decl)
{
  tree name, to;
  
  if (targetm.emutls.register_common && !DECL_INITIAL (decl)
      && !DECL_SECTION_NAME (decl))
    return null_pointer_node;

  name = DECL_ASSEMBLER_NAME (decl);
  if (!targetm.emutls.tmpl_prefix || targetm.emutls.tmpl_prefix[0])
    {
      const char *prefix = (targetm.emutls.tmpl_prefix
			    ? targetm.emutls.tmpl_prefix
			    : "__emutls_t" EMUTLS_SEPARATOR);
      name = prefix_name (prefix, name);
    }

  to = build_decl (VAR_DECL, name, TREE_TYPE (decl));
  SET_DECL_ASSEMBLER_NAME (to, DECL_NAME (to));
  DECL_TLS_MODEL (to) = TLS_MODEL_EMULATED;
  DECL_ARTIFICIAL (to) = 1;
  TREE_USED (to) = TREE_USED (decl);
  TREE_READONLY (to) = 1;
  DECL_IGNORED_P (to) = 1;
  DECL_CONTEXT (to) = DECL_CONTEXT (decl);
  DECL_SECTION_NAME (to) = DECL_SECTION_NAME (decl);
  
  DECL_WEAK (to) = DECL_WEAK (decl);
  if (DECL_ONE_ONLY (decl))
    {
      make_decl_one_only (to, DECL_ASSEMBLER_NAME (to));
      TREE_STATIC (to) = TREE_STATIC (decl);
      TREE_PUBLIC (to) = TREE_PUBLIC (decl);
      DECL_VISIBILITY (to) = DECL_VISIBILITY (decl);
    }
  else
    TREE_STATIC (to) = 1;

  DECL_INITIAL (to) = DECL_INITIAL (decl);
  DECL_INITIAL (decl) = NULL;

  varpool_finalize_decl (to);
  return build_fold_addr_expr (to);
}

/* When emulating tls, we use a control structure for use by the runtime.
   Create and return this structure.  */

tree
emutls_decl (tree decl)
{
  tree name, to;
  struct tree_map *h, in;
  void **loc;

  if (targetm.have_tls || decl == NULL || decl == error_mark_node
      || TREE_CODE (decl) != VAR_DECL || ! DECL_THREAD_LOCAL_P (decl))
    return decl;

  /* Look up the object in the hash; return the control structure if
     it has already been created.  */
  if (! emutls_htab)
    emutls_htab = htab_create_ggc (512, tree_map_hash, tree_map_eq, 0);

  name = DECL_ASSEMBLER_NAME (decl);

  /* Note that we use the hash of the decl's name, rather than a hash
     of the decl's pointer.  In emutls_finish we iterate through the
     hash table, and we want this traversal to be predictable.  */
  in.hash = htab_hash_string (IDENTIFIER_POINTER (name));
  in.base.from = decl;
  loc = htab_find_slot_with_hash (emutls_htab, &in, in.hash, INSERT);
  h = (struct tree_map *) *loc;
  if (h != NULL)
    to = h->to;
  else
    {
      to = build_decl (VAR_DECL, get_emutls_object_name (name),
		       get_emutls_object_type ());

      h = GGC_NEW (struct tree_map);
      h->hash = in.hash;
      h->base.from = decl;
      h->to = to;
      *(struct tree_map **) loc = h;

      DECL_TLS_MODEL (to) = TLS_MODEL_EMULATED;
      DECL_ARTIFICIAL (to) = 1;
      DECL_IGNORED_P (to) = 1;
      TREE_READONLY (to) = 0;
      SET_DECL_ASSEMBLER_NAME (to, DECL_NAME (to));
      if (DECL_ONE_ONLY (decl))
	make_decl_one_only (to, DECL_ASSEMBLER_NAME (to));
      DECL_CONTEXT (to) = DECL_CONTEXT (decl);
      if (targetm.emutls.var_align_fixed)
	/* If we're not allowed to change the proxy object's
	   alignment, pretend it's been set by the user.  */
	DECL_USER_ALIGN (to) = 1;
    }

  /* Note that these fields may need to be updated from time to time from
     the original decl.  Consider:
	extern __thread int i;
	int foo() { return i; }
	__thread int i = 1;
     in which I goes from external to locally defined and initialized.  */

  TREE_STATIC (to) = TREE_STATIC (decl);
  TREE_USED (to) = TREE_USED (decl);
  TREE_PUBLIC (to) = TREE_PUBLIC (decl);
  DECL_EXTERNAL (to) = DECL_EXTERNAL (decl);
  DECL_COMMON (to) = DECL_COMMON (decl);
  DECL_WEAK (to) = DECL_WEAK (decl);
  DECL_VISIBILITY (to) = DECL_VISIBILITY (decl);

  return to;
}

static int
emutls_common_1 (void **loc, void *xstmts)
{
  struct tree_map *h = *(struct tree_map **) loc;
  tree args, x, *pstmts = (tree *) xstmts;
  tree word_type_node;

  if (! DECL_COMMON (h->base.from)
      || (DECL_INITIAL (h->base.from)
	  && DECL_INITIAL (h->base.from) != error_mark_node))
    return 1;

  word_type_node = lang_hooks.types.type_for_mode (word_mode, 1);

  /* The idea was to call get_emutls_init_templ_addr here, but if we
     do this and there is an initializer, -fanchor_section loses,
     because it would be too late to ensure the template is
     output.  */
  x = null_pointer_node;
  args = tree_cons (NULL, x, NULL);
  x = build_int_cst (word_type_node, DECL_ALIGN_UNIT (h->base.from));
  args = tree_cons (NULL, x, args);
  x = fold_convert (word_type_node, DECL_SIZE_UNIT (h->base.from));
  args = tree_cons (NULL, x, args);
  x = build_fold_addr_expr (h->to);
  args = tree_cons (NULL, x, args);

  x = built_in_decls[BUILT_IN_EMUTLS_REGISTER_COMMON];
  x = build_function_call_expr (x, args);

  append_to_statement_list (x, pstmts);
  return 1;
}

void
emutls_finish (void)
{
  if (targetm.emutls.register_common)
    {
      tree body = NULL_TREE;

      if (emutls_htab == NULL)
	return;

      htab_traverse_noresize (emutls_htab, emutls_common_1, &body);
      if (body == NULL_TREE)
	return;
      
      cgraph_build_static_cdtor ('I', body, DEFAULT_INIT_PRIORITY);
    }
}

/* Helper routines for maintaining section_htab.  */

static int
section_entry_eq (const void *p1, const void *p2)
{
  const section *old = (const section *) p1;
  const char *new_name = (const char *) p2;

  return strcmp (old->named.name, new_name) == 0;
}

static hashval_t
section_entry_hash (const void *p)
{
  const section *old = (const section *) p;
  return htab_hash_string (old->named.name);
}

/* Return a hash value for section SECT.  */

static hashval_t
hash_section (section *sect)
{
  if (sect->common.flags & SECTION_NAMED)
    return htab_hash_string (sect->named.name);
  return sect->common.flags;
}

/* Helper routines for maintaining object_block_htab.  */

static int
object_block_entry_eq (const void *p1, const void *p2)
{
  const struct object_block *old = (const struct object_block *) p1;
  const section *new_section = (const section *) p2;

  return old->sect == new_section;
}

static hashval_t
object_block_entry_hash (const void *p)
{
  const struct object_block *old = (const struct object_block *) p;
  return hash_section (old->sect);
}

/* Return a new unnamed section with the given fields.  */

section *
get_unnamed_section (unsigned int flags, void (*callback) (const void *),
		     const void *data)
{
  section *sect;

  sect = GGC_NEW (section);
  sect->unnamed.common.flags = flags | SECTION_UNNAMED;
  sect->unnamed.callback = callback;
  sect->unnamed.data = data;
  sect->unnamed.next = unnamed_sections;

  unnamed_sections = sect;
  return sect;
}

/* Return a SECTION_NOSWITCH section with the given fields.  */

static section *
get_noswitch_section (unsigned int flags, noswitch_section_callback callback)
{
  section *sect;

  sect = GGC_NEW (section);
  sect->noswitch.common.flags = flags | SECTION_NOSWITCH;
  sect->noswitch.callback = callback;

  return sect;
}

/* Return the named section structure associated with NAME.  Create
   a new section with the given fields if no such structure exists.  */

section *
get_section (const char *name, unsigned int flags, tree decl)
{
  section *sect, **slot;

  slot = (section **)
    htab_find_slot_with_hash (section_htab, name,
			      htab_hash_string (name), INSERT);
  flags |= SECTION_NAMED;
  if (*slot == NULL)
    {
      sect = GGC_NEW (section);
      sect->named.common.flags = flags;
      sect->named.name = ggc_strdup (name);
      sect->named.decl = decl;
      *slot = sect;
    }
  else
    {
      sect = *slot;
      if ((sect->common.flags & ~SECTION_DECLARED) != flags
	  && ((sect->common.flags | flags) & SECTION_OVERRIDE) == 0)
	{
	  /* Sanity check user variables for flag changes.  */
	  if (decl == 0)
	    decl = sect->named.decl;
	  gcc_assert (decl);
	  error ("%+D causes a section type conflict", decl);
	}
    }
  return sect;
}

/* Return true if the current compilation mode benefits from having
   objects grouped into blocks.  */

static bool
use_object_blocks_p (void)
{
  return flag_section_anchors;
}

/* Return the object_block structure for section SECT.  Create a new
   structure if we haven't created one already.  Return null if SECT
   itself is null.  */

static struct object_block *
get_block_for_section (section *sect)
{
  struct object_block *block;
  void **slot;

  if (sect == NULL)
    return NULL;

  slot = htab_find_slot_with_hash (object_block_htab, sect,
				   hash_section (sect), INSERT);
  block = (struct object_block *) *slot;
  if (block == NULL)
    {
      block = (struct object_block *)
	ggc_alloc_cleared (sizeof (struct object_block));
      block->sect = sect;
      *slot = block;
    }
  return block;
}

/* Create a symbol with label LABEL and place it at byte offset
   OFFSET in BLOCK.  OFFSET can be negative if the symbol's offset
   is not yet known.  LABEL must be a garbage-collected string.  */

static rtx
create_block_symbol (const char *label, struct object_block *block,
		     HOST_WIDE_INT offset)
{
  rtx symbol;
  unsigned int size;

  /* Create the extended SYMBOL_REF.  */
  size = RTX_HDR_SIZE + sizeof (struct block_symbol);
  symbol = (rtx) ggc_alloc_zone (size, &rtl_zone);

  /* Initialize the normal SYMBOL_REF fields.  */
  memset (symbol, 0, size);
  PUT_CODE (symbol, SYMBOL_REF);
  PUT_MODE (symbol, Pmode);
  XSTR (symbol, 0) = label;
  SYMBOL_REF_FLAGS (symbol) = SYMBOL_FLAG_HAS_BLOCK_INFO;

  /* Initialize the block_symbol stuff.  */
  SYMBOL_REF_BLOCK (symbol) = block;
  SYMBOL_REF_BLOCK_OFFSET (symbol) = offset;

  return symbol;
}

static void
initialize_cold_section_name (void)
{
  const char *stripped_name;
  char *name, *buffer;
  tree dsn;

  gcc_assert (cfun && current_function_decl);
  if (crtl->subsections.unlikely_text_section_name)
    return;

  dsn = DECL_SECTION_NAME (current_function_decl);
  if (flag_function_sections && dsn)
    {
      name = (char *) alloca (TREE_STRING_LENGTH (dsn) + 1);
      memcpy (name, TREE_STRING_POINTER (dsn), TREE_STRING_LENGTH (dsn) + 1);

      stripped_name = targetm.strip_name_encoding (name);

      buffer = ACONCAT ((stripped_name, "_unlikely", NULL));
      crtl->subsections.unlikely_text_section_name = ggc_strdup (buffer);
    }
  else
    crtl->subsections.unlikely_text_section_name =  UNLIKELY_EXECUTED_TEXT_SECTION_NAME;
}

/* Tell assembler to switch to unlikely-to-be-executed text section.  */

section *
unlikely_text_section (void)
{
  if (cfun)
    {
      if (!crtl->subsections.unlikely_text_section_name)
	initialize_cold_section_name ();

      return get_named_section (NULL, crtl->subsections.unlikely_text_section_name, 0);
    }
  else
    return get_named_section (NULL, UNLIKELY_EXECUTED_TEXT_SECTION_NAME, 0);
}

/* When called within a function context, return true if the function
   has been assigned a cold text section and if SECT is that section.
   When called outside a function context, return true if SECT is the
   default cold section.  */

bool
unlikely_text_section_p (section *sect)
{
  const char *name;

  if (cfun)
    name = crtl->subsections.unlikely_text_section_name;
  else
    name = UNLIKELY_EXECUTED_TEXT_SECTION_NAME;

  return (name
	  && sect
	  && SECTION_STYLE (sect) == SECTION_NAMED
	  && strcmp (name, sect->named.name) == 0);
}

/* Return a section with a particular name and with whatever SECTION_*
   flags section_type_flags deems appropriate.  The name of the section
   is taken from NAME if nonnull, otherwise it is taken from DECL's
   DECL_SECTION_NAME.  DECL is the decl associated with the section
   (see the section comment for details) and RELOC is as for
   section_type_flags.  */

section *
get_named_section (tree decl, const char *name, int reloc)
{
  unsigned int flags;

  gcc_assert (!decl || DECL_P (decl));
  if (name == NULL)
    name = TREE_STRING_POINTER (DECL_SECTION_NAME (decl));

  flags = targetm.section_type_flags (decl, name, reloc);

  return get_section (name, flags, decl);
}

/* If required, set DECL_SECTION_NAME to a unique name.  */

void
resolve_unique_section (tree decl, int reloc ATTRIBUTE_UNUSED,
			int flag_function_or_data_sections)
{
  if (DECL_SECTION_NAME (decl) == NULL_TREE
      && targetm.have_named_sections
      && (flag_function_or_data_sections
	  || DECL_ONE_ONLY (decl)))
    targetm.asm_out.unique_section (decl, reloc);
}

#ifdef BSS_SECTION_ASM_OP

#ifdef ASM_OUTPUT_BSS

/* Utility function for ASM_OUTPUT_BSS for targets to use if
   they don't support alignments in .bss.
   ??? It is believed that this function will work in most cases so such
   support is localized here.  */

static void
asm_output_bss (FILE *file, tree decl ATTRIBUTE_UNUSED,
		const char *name,
		unsigned HOST_WIDE_INT size ATTRIBUTE_UNUSED,
		unsigned HOST_WIDE_INT rounded)
{
  gcc_assert (strcmp (XSTR (XEXP (DECL_RTL (decl), 0), 0), name) == 0);
  targetm.asm_out.globalize_decl_name (file, decl);
  switch_to_section (bss_section);
#ifdef ASM_DECLARE_OBJECT_NAME
  last_assemble_variable_decl = decl;
  ASM_DECLARE_OBJECT_NAME (file, name, decl);
#else
  /* Standard thing is just output label for the object.  */
  ASM_OUTPUT_LABEL (file, name);
#endif /* ASM_DECLARE_OBJECT_NAME */
  ASM_OUTPUT_SKIP (file, rounded ? rounded : 1);
}

#endif

#ifdef ASM_OUTPUT_ALIGNED_BSS

/* Utility function for targets to use in implementing
   ASM_OUTPUT_ALIGNED_BSS.
   ??? It is believed that this function will work in most cases so such
   support is localized here.  */

static void
asm_output_aligned_bss (FILE *file, tree decl ATTRIBUTE_UNUSED,
			const char *name, unsigned HOST_WIDE_INT size,
			int align)
{
  switch_to_section (bss_section);
  ASM_OUTPUT_ALIGN (file, floor_log2 (align / BITS_PER_UNIT));
#ifdef ASM_DECLARE_OBJECT_NAME
  last_assemble_variable_decl = decl;
  ASM_DECLARE_OBJECT_NAME (file, name, decl);
#else
  /* Standard thing is just output label for the object.  */
  ASM_OUTPUT_LABEL (file, name);
#endif /* ASM_DECLARE_OBJECT_NAME */
  ASM_OUTPUT_SKIP (file, size ? size : 1);
}

#endif

#endif /* BSS_SECTION_ASM_OP */

#ifndef USE_SELECT_SECTION_FOR_FUNCTIONS
/* Return the hot section for function DECL.  Return text_section for
   null DECLs.  */

static section *
hot_function_section (tree decl)
{
  if (decl != NULL_TREE
      && DECL_SECTION_NAME (decl) != NULL_TREE
      && targetm.have_named_sections)
    return get_named_section (decl, NULL, 0);
  else
    return text_section;
}
#endif

/* Return the section for function DECL.

   If DECL is NULL_TREE, return the text section.  We can be passed
   NULL_TREE under some circumstances by dbxout.c at least.  */

section *
function_section (tree decl)
{
  int reloc = 0;

  if (first_function_block_is_cold)
    reloc = 1;

#ifdef USE_SELECT_SECTION_FOR_FUNCTIONS
  if (decl != NULL_TREE
      && DECL_SECTION_NAME (decl) != NULL_TREE)
    return reloc ? unlikely_text_section ()
		 : get_named_section (decl, NULL, 0);
  else
    return targetm.asm_out.select_section (decl, reloc, DECL_ALIGN (decl));
#else
  return reloc ? unlikely_text_section () : hot_function_section (decl);
#endif
}

section *
current_function_section (void)
{
#ifdef USE_SELECT_SECTION_FOR_FUNCTIONS
  if (current_function_decl != NULL_TREE
      && DECL_SECTION_NAME (current_function_decl) != NULL_TREE)
    return in_cold_section_p ? unlikely_text_section ()
			     : get_named_section (current_function_decl,
						  NULL, 0);
  else
    return targetm.asm_out.select_section (current_function_decl,
					   in_cold_section_p,
					   DECL_ALIGN (current_function_decl));
#else
  return (in_cold_section_p
	  ? unlikely_text_section ()
	  : hot_function_section (current_function_decl));
#endif
}

/* Return the read-only data section associated with function DECL.  */

section *
default_function_rodata_section (tree decl)
{
  if (decl != NULL_TREE && DECL_SECTION_NAME (decl))
    {
      const char *name = TREE_STRING_POINTER (DECL_SECTION_NAME (decl));

      if (DECL_ONE_ONLY (decl) && HAVE_COMDAT_GROUP)
        {
	  const char *dot;
	  size_t len;
	  char* rname;

	  dot = strchr (name + 1, '.');
	  if (!dot)
	    dot = name;
	  len = strlen (dot) + 8;
	  rname = (char *) alloca (len);

	  strcpy (rname, ".rodata");
	  strcat (rname, dot);
	  return get_section (rname, SECTION_LINKONCE, decl);
	}
      /* For .gnu.linkonce.t.foo we want to use .gnu.linkonce.r.foo.  */
      else if (DECL_ONE_ONLY (decl)
	       && strncmp (name, ".gnu.linkonce.t.", 16) == 0)
	{
	  size_t len = strlen (name) + 1;
	  char *rname = (char *) alloca (len);

	  memcpy (rname, name, len);
	  rname[14] = 'r';
	  return get_section (rname, SECTION_LINKONCE, decl);
	}
      /* For .text.foo we want to use .rodata.foo.  */
      else if (flag_function_sections && flag_data_sections
	       && strncmp (name, ".text.", 6) == 0)
	{
	  size_t len = strlen (name) + 1;
	  char *rname = (char *) alloca (len + 2);

	  memcpy (rname, ".rodata", 7);
	  memcpy (rname + 7, name + 5, len - 5);
	  return get_section (rname, 0, decl);
	}
    }

  return readonly_data_section;
}

/* Return the read-only data section associated with function DECL
   for targets where that section should be always the single
   readonly data section.  */

section *
default_no_function_rodata_section (tree decl ATTRIBUTE_UNUSED)
{
  return readonly_data_section;
}

/* Return the section to use for string merging.  */

static section *
mergeable_string_section (tree decl ATTRIBUTE_UNUSED,
			  unsigned HOST_WIDE_INT align ATTRIBUTE_UNUSED,
			  unsigned int flags ATTRIBUTE_UNUSED)
{
  HOST_WIDE_INT len;

  if (HAVE_GAS_SHF_MERGE && flag_merge_constants
      && TREE_CODE (decl) == STRING_CST
      && TREE_CODE (TREE_TYPE (decl)) == ARRAY_TYPE
      && align <= 256
      && (len = int_size_in_bytes (TREE_TYPE (decl))) > 0
      && TREE_STRING_LENGTH (decl) >= len)
    {
      enum machine_mode mode;
      unsigned int modesize;
      const char *str;
      HOST_WIDE_INT i;
      int j, unit;
      char name[30];

      mode = TYPE_MODE (TREE_TYPE (TREE_TYPE (decl)));
      modesize = GET_MODE_BITSIZE (mode);
      if (modesize >= 8 && modesize <= 256
	  && (modesize & (modesize - 1)) == 0)
	{
	  if (align < modesize)
	    align = modesize;

	  str = TREE_STRING_POINTER (decl);
	  unit = GET_MODE_SIZE (mode);

	  /* Check for embedded NUL characters.  */
	  for (i = 0; i < len; i += unit)
	    {
	      for (j = 0; j < unit; j++)
		if (str[i + j] != '\0')
		  break;
	      if (j == unit)
		break;
	    }
	  if (i == len - unit)
	    {
	      sprintf (name, ".rodata.str%d.%d", modesize / 8,
		       (int) (align / 8));
	      flags |= (modesize / 8) | SECTION_MERGE | SECTION_STRINGS;
	      return get_section (name, flags, NULL);
	    }
	}
    }

  return readonly_data_section;
}

/* Return the section to use for constant merging.  */

section *
mergeable_constant_section (enum machine_mode mode ATTRIBUTE_UNUSED,
			    unsigned HOST_WIDE_INT align ATTRIBUTE_UNUSED,
			    unsigned int flags ATTRIBUTE_UNUSED)
{
  unsigned int modesize = GET_MODE_BITSIZE (mode);

  if (HAVE_GAS_SHF_MERGE && flag_merge_constants
      && mode != VOIDmode
      && mode != BLKmode
      && modesize <= align
      && align >= 8
      && align <= 256
      && (align & (align - 1)) == 0)
    {
      char name[24];

      sprintf (name, ".rodata.cst%d", (int) (align / 8));
      flags |= (align / 8) | SECTION_MERGE;
      return get_section (name, flags, NULL);
    }
  return readonly_data_section;
}

/* Given NAME, a putative register name, discard any customary prefixes.  */

static const char *
strip_reg_name (const char *name)
{
#ifdef REGISTER_PREFIX
  if (!strncmp (name, REGISTER_PREFIX, strlen (REGISTER_PREFIX)))
    name += strlen (REGISTER_PREFIX);
#endif
  if (name[0] == '%' || name[0] == '#')
    name++;
  return name;
}

/* The user has asked for a DECL to have a particular name.  Set (or
   change) it in such a way that we don't prefix an underscore to
   it.  */
void
set_user_assembler_name (tree decl, const char *name)
{
  char *starred = (char *) alloca (strlen (name) + 2);
  starred[0] = '*';
  strcpy (starred + 1, name);
  change_decl_assembler_name (decl, get_identifier (starred));
  SET_DECL_RTL (decl, NULL_RTX);
}

/* Decode an `asm' spec for a declaration as a register name.
   Return the register number, or -1 if nothing specified,
   or -2 if the ASMSPEC is not `cc' or `memory' and is not recognized,
   or -3 if ASMSPEC is `cc' and is not recognized,
   or -4 if ASMSPEC is `memory' and is not recognized.
   Accept an exact spelling or a decimal number.
   Prefixes such as % are optional.  */

int
decode_reg_name (const char *asmspec)
{
  if (asmspec != 0)
    {
      int i;

      /* Get rid of confusing prefixes.  */
      asmspec = strip_reg_name (asmspec);

      /* Allow a decimal number as a "register name".  */
      for (i = strlen (asmspec) - 1; i >= 0; i--)
	if (! ISDIGIT (asmspec[i]))
	  break;
      if (asmspec[0] != 0 && i < 0)
	{
	  i = atoi (asmspec);
	  if (i < FIRST_PSEUDO_REGISTER && i >= 0)
	    return i;
	  else
	    return -2;
	}

      for (i = 0; i < FIRST_PSEUDO_REGISTER; i++)
	if (reg_names[i][0]
	    && ! strcmp (asmspec, strip_reg_name (reg_names[i])))
	  return i;

#ifdef ADDITIONAL_REGISTER_NAMES
      {
	static const struct { const char *const name; const int number; } table[]
	  = ADDITIONAL_REGISTER_NAMES;

	for (i = 0; i < (int) ARRAY_SIZE (table); i++)
	  if (table[i].name[0]
	      && ! strcmp (asmspec, table[i].name))
	    return table[i].number;
      }
#endif /* ADDITIONAL_REGISTER_NAMES */

      if (!strcmp (asmspec, "memory"))
	return -4;

      if (!strcmp (asmspec, "cc"))
	return -3;

      return -2;
    }

  return -1;
}

/* Return true if DECL's initializer is suitable for a BSS section.  */

static bool
bss_initializer_p (const_tree decl)
{
  return (DECL_INITIAL (decl) == NULL
	  || DECL_INITIAL (decl) == error_mark_node
	  || (flag_zero_initialized_in_bss
	      /* Leave constant zeroes in .rodata so they
		 can be shared.  */
	      && !TREE_READONLY (decl)
	      && initializer_zerop (DECL_INITIAL (decl))));
}

/* Compute the alignment of variable specified by DECL.
   DONT_OUTPUT_DATA is from assemble_variable.  */

void
align_variable (tree decl, bool dont_output_data)
{
  unsigned int align = DECL_ALIGN (decl);

  /* In the case for initialing an array whose length isn't specified,
     where we have not yet been able to do the layout,
     figure out the proper alignment now.  */
  if (dont_output_data && DECL_SIZE (decl) == 0
      && TREE_CODE (TREE_TYPE (decl)) == ARRAY_TYPE)
    align = MAX (align, TYPE_ALIGN (TREE_TYPE (TREE_TYPE (decl))));

  /* Some object file formats have a maximum alignment which they support.
     In particular, a.out format supports a maximum alignment of 4.  */
  if (align > MAX_OFILE_ALIGNMENT)
    {
      warning (0, "alignment of %q+D is greater than maximum object "
               "file alignment.  Using %d", decl,
	       MAX_OFILE_ALIGNMENT/BITS_PER_UNIT);
      align = MAX_OFILE_ALIGNMENT;
    }

  /* On some machines, it is good to increase alignment sometimes.  */
  if (! DECL_USER_ALIGN (decl))
    {
#ifdef DATA_ALIGNMENT
      unsigned int data_align = DATA_ALIGNMENT (TREE_TYPE (decl), align);
      /* Don't increase alignment too much for TLS variables - TLS space
	 is too precious.  */
      if (! DECL_THREAD_LOCAL_P (decl) || data_align <= BITS_PER_WORD)
	align = data_align;
#endif
#ifdef CONSTANT_ALIGNMENT
      if (DECL_INITIAL (decl) != 0 && DECL_INITIAL (decl) != error_mark_node)
	{
	  unsigned int const_align = CONSTANT_ALIGNMENT (DECL_INITIAL (decl),
							 align);
	  /* Don't increase alignment too much for TLS variables - TLS space
	     is too precious.  */
	  if (! DECL_THREAD_LOCAL_P (decl) || const_align <= BITS_PER_WORD)
	    align = const_align;
	}
#endif
    }

  /* Reset the alignment in case we have made it tighter, so we can benefit
     from it in get_pointer_alignment.  */
  DECL_ALIGN (decl) = align;
}

/* Return the section into which the given VAR_DECL or CONST_DECL
   should be placed.  PREFER_NOSWITCH_P is true if a noswitch
   section should be used wherever possible.  */

static section *
get_variable_section (tree decl, bool prefer_noswitch_p)
{
  int reloc;

  /* If the decl has been given an explicit section name, then it
     isn't common, and shouldn't be handled as such.  */
  if (DECL_COMMON (decl) && DECL_SECTION_NAME (decl) == NULL)
    {
      if (DECL_THREAD_LOCAL_P (decl))
	return tls_comm_section;
      /* This cannot be common bss for an emulated TLS object without
	 a register_common hook.  */
      else if (DECL_TLS_MODEL (decl) == TLS_MODEL_EMULATED
	       && !targetm.emutls.register_common)
	;
      else if (TREE_PUBLIC (decl) && bss_initializer_p (decl))
	return comm_section;
    }

  if (DECL_INITIAL (decl) == error_mark_node)
    reloc = contains_pointers_p (TREE_TYPE (decl)) ? 3 : 0;
  else if (DECL_INITIAL (decl))
    reloc = compute_reloc_for_constant (DECL_INITIAL (decl));
  else
    reloc = 0;

  resolve_unique_section (decl, reloc, flag_data_sections);
  if (IN_NAMED_SECTION (decl))
    return get_named_section (decl, NULL, reloc);

  if (!DECL_THREAD_LOCAL_P (decl)
      && !(prefer_noswitch_p && targetm.have_switchable_bss_sections)
      && bss_initializer_p (decl))
    {
      if (!TREE_PUBLIC (decl))
	return lcomm_section;
      if (bss_noswitch_section)
	return bss_noswitch_section;
    }

  return targetm.asm_out.select_section (decl, reloc, DECL_ALIGN (decl));
}

/* Return the block into which object_block DECL should be placed.  */

static struct object_block *
get_block_for_decl (tree decl)
{
  section *sect;

  if (TREE_CODE (decl) == VAR_DECL)
    {
      /* The object must be defined in this translation unit.  */
      if (DECL_EXTERNAL (decl))
	return NULL;

      /* There's no point using object blocks for something that is
	 isolated by definition.  */
      if (DECL_ONE_ONLY (decl))
	return NULL;
    }

  /* We can only calculate block offsets if the decl has a known
     constant size.  */
  if (DECL_SIZE_UNIT (decl) == NULL)
    return NULL;
  if (!host_integerp (DECL_SIZE_UNIT (decl), 1))
    return NULL;

  /* Find out which section should contain DECL.  We cannot put it into
     an object block if it requires a standalone definition.  */
  if (TREE_CODE (decl) == VAR_DECL)
      align_variable (decl, 0);
  sect = get_variable_section (decl, true);
  if (SECTION_STYLE (sect) == SECTION_NOSWITCH)
    return NULL;

  return get_block_for_section (sect);
}

/* Make sure block symbol SYMBOL is in block BLOCK.  */

static void
change_symbol_block (rtx symbol, struct object_block *block)
{
  if (block != SYMBOL_REF_BLOCK (symbol))
    {
      gcc_assert (SYMBOL_REF_BLOCK_OFFSET (symbol) < 0);
      SYMBOL_REF_BLOCK (symbol) = block;
    }
}

/* Return true if it is possible to put DECL in an object_block.  */

static bool
use_blocks_for_decl_p (tree decl)
{
  /* Only data DECLs can be placed into object blocks.  */
  if (TREE_CODE (decl) != VAR_DECL && TREE_CODE (decl) != CONST_DECL)
    return false;

  /* Detect decls created by dw2_force_const_mem.  Such decls are
     special because DECL_INITIAL doesn't specify the decl's true value.
     dw2_output_indirect_constants will instead call assemble_variable
     with dont_output_data set to 1 and then print the contents itself.  */
  if (DECL_INITIAL (decl) == decl)
    return false;

  /* If this decl is an alias, then we don't want to emit a definition.  */
  if (lookup_attribute ("alias", DECL_ATTRIBUTES (decl)))
    return false;

  return true;
}

/* Create the DECL_RTL for a VAR_DECL or FUNCTION_DECL.  DECL should
   have static storage duration.  In other words, it should not be an
   automatic variable, including PARM_DECLs.

   There is, however, one exception: this function handles variables
   explicitly placed in a particular register by the user.

   This is never called for PARM_DECL nodes.  */

void
make_decl_rtl (tree decl)
{
  const char *name = 0;
  int reg_number;
  rtx x;

  /* Check that we are not being given an automatic variable.  */
  gcc_assert (TREE_CODE (decl) != PARM_DECL
	      && TREE_CODE (decl) != RESULT_DECL);

  /* A weak alias has TREE_PUBLIC set but not the other bits.  */
  gcc_assert (TREE_CODE (decl) != VAR_DECL
	      || TREE_STATIC (decl)
	      || TREE_PUBLIC (decl)
	      || DECL_EXTERNAL (decl)
	      || DECL_REGISTER (decl));

  /* And that we were not given a type or a label.  */
  gcc_assert (TREE_CODE (decl) != TYPE_DECL
	      && TREE_CODE (decl) != LABEL_DECL);

  /* For a duplicate declaration, we can be called twice on the
     same DECL node.  Don't discard the RTL already made.  */
  if (DECL_RTL_SET_P (decl))
    {
      /* If the old RTL had the wrong mode, fix the mode.  */
      x = DECL_RTL (decl);
      if (GET_MODE (x) != DECL_MODE (decl))
	SET_DECL_RTL (decl, adjust_address_nv (x, DECL_MODE (decl), 0));

      if (TREE_CODE (decl) != FUNCTION_DECL && DECL_REGISTER (decl))
	return;

      /* ??? Another way to do this would be to maintain a hashed
	 table of such critters.  Instead of adding stuff to a DECL
	 to give certain attributes to it, we could use an external
	 hash map from DECL to set of attributes.  */

      /* Let the target reassign the RTL if it wants.
	 This is necessary, for example, when one machine specific
	 decl attribute overrides another.  */
      targetm.encode_section_info (decl, DECL_RTL (decl), false);

      /* If the symbol has a SYMBOL_REF_BLOCK field, update it based
	 on the new decl information.  */
      if (MEM_P (x)
	  && GET_CODE (XEXP (x, 0)) == SYMBOL_REF
	  && SYMBOL_REF_HAS_BLOCK_INFO_P (XEXP (x, 0)))
	change_symbol_block (XEXP (x, 0), get_block_for_decl (decl));

      /* Make this function static known to the mudflap runtime.  */
      if (flag_mudflap && TREE_CODE (decl) == VAR_DECL)
	mudflap_enqueue_decl (decl);

      return;
    }

  name = IDENTIFIER_POINTER (DECL_ASSEMBLER_NAME (decl));

  if (name[0] != '*' && TREE_CODE (decl) != FUNCTION_DECL
      && DECL_REGISTER (decl))
    {
      error ("register name not specified for %q+D", decl);
    }
  else if (TREE_CODE (decl) != FUNCTION_DECL && DECL_REGISTER (decl))
    {
      const char *asmspec = name+1;
      reg_number = decode_reg_name (asmspec);
      /* First detect errors in declaring global registers.  */
      if (reg_number == -1)
	error ("register name not specified for %q+D", decl);
      else if (reg_number < 0)
	error ("invalid register name for %q+D", decl);
      else if (TYPE_MODE (TREE_TYPE (decl)) == BLKmode)
	error ("data type of %q+D isn%'t suitable for a register",
	       decl);
      else if (! HARD_REGNO_MODE_OK (reg_number, TYPE_MODE (TREE_TYPE (decl))))
	error ("register specified for %q+D isn%'t suitable for data type",
               decl);
      /* Now handle properly declared static register variables.  */
      else
	{
	  int nregs;

	  if (DECL_INITIAL (decl) != 0 && TREE_STATIC (decl))
	    {
	      DECL_INITIAL (decl) = 0;
	      error ("global register variable has initial value");
	    }
	  if (TREE_THIS_VOLATILE (decl))
	    warning (OPT_Wvolatile_register_var,
		     "optimization may eliminate reads and/or "
		     "writes to register variables");

	  /* If the user specified one of the eliminables registers here,
	     e.g., FRAME_POINTER_REGNUM, we don't want to get this variable
	     confused with that register and be eliminated.  This usage is
	     somewhat suspect...  */

	  SET_DECL_RTL (decl, gen_rtx_raw_REG (DECL_MODE (decl), reg_number));
	  ORIGINAL_REGNO (DECL_RTL (decl)) = reg_number;
	  REG_USERVAR_P (DECL_RTL (decl)) = 1;

	  if (TREE_STATIC (decl))
	    {
	      /* Make this register global, so not usable for anything
		 else.  */
#ifdef ASM_DECLARE_REGISTER_GLOBAL
	      name = IDENTIFIER_POINTER (DECL_NAME (decl));
	      ASM_DECLARE_REGISTER_GLOBAL (asm_out_file, decl, reg_number, name);
#endif
	      nregs = hard_regno_nregs[reg_number][DECL_MODE (decl)];
	      while (nregs > 0)
		globalize_reg (reg_number + --nregs);
	    }

	  /* As a register variable, it has no section.  */
	  return;
	}
    }
  /* Now handle ordinary static variables and functions (in memory).
     Also handle vars declared register invalidly.  */
  else if (name[0] == '*')
  {
#ifdef REGISTER_PREFIX
    if (strlen (REGISTER_PREFIX) != 0)
      {
	reg_number = decode_reg_name (name);
	if (reg_number >= 0 || reg_number == -3)
	  error ("register name given for non-register variable %q+D", decl);
      }
#endif
  }

  /* Specifying a section attribute on a variable forces it into a
     non-.bss section, and thus it cannot be common.  */
  if (TREE_CODE (decl) == VAR_DECL
      && DECL_SECTION_NAME (decl) != NULL_TREE
      && DECL_INITIAL (decl) == NULL_TREE
      && DECL_COMMON (decl))
    DECL_COMMON (decl) = 0;

  /* Variables can't be both common and weak.  */
  if (TREE_CODE (decl) == VAR_DECL && DECL_WEAK (decl))
    DECL_COMMON (decl) = 0;

  if (use_object_blocks_p () && use_blocks_for_decl_p (decl))
    x = create_block_symbol (name, get_block_for_decl (decl), -1);
  else
    x = gen_rtx_SYMBOL_REF (Pmode, name);
  SYMBOL_REF_WEAK (x) = DECL_WEAK (decl);
  SET_SYMBOL_REF_DECL (x, decl);

  x = gen_rtx_MEM (DECL_MODE (decl), x);
  if (TREE_CODE (decl) != FUNCTION_DECL)
    set_mem_attributes (x, decl, 1);
  SET_DECL_RTL (decl, x);

  /* Optionally set flags or add text to the name to record information
     such as that it is a function name.
     If the name is changed, the macro ASM_OUTPUT_LABELREF
     will have to know how to strip this information.  */
  targetm.encode_section_info (decl, DECL_RTL (decl), true);

  /* Make this function static known to the mudflap runtime.  */
  if (flag_mudflap && TREE_CODE (decl) == VAR_DECL)
    mudflap_enqueue_decl (decl);
}

/* Output a string of literal assembler code
   for an `asm' keyword used between functions.  */

void
assemble_asm (tree string)
{
  app_enable ();

  if (TREE_CODE (string) == ADDR_EXPR)
    string = TREE_OPERAND (string, 0);

  fprintf (asm_out_file, "\t%s\n", TREE_STRING_POINTER (string));
}

/* Record an element in the table of global destructors.  SYMBOL is
   a SYMBOL_REF of the function to be called; PRIORITY is a number
   between 0 and MAX_INIT_PRIORITY.  */

void
default_stabs_asm_out_destructor (rtx symbol ATTRIBUTE_UNUSED,
				  int priority ATTRIBUTE_UNUSED)
{
#if defined DBX_DEBUGGING_INFO || defined XCOFF_DEBUGGING_INFO
  /* Tell GNU LD that this is part of the static destructor set.
     This will work for any system that uses stabs, most usefully
     aout systems.  */
  dbxout_begin_simple_stabs ("___DTOR_LIST__", 22 /* N_SETT */);
  dbxout_stab_value_label (XSTR (symbol, 0));
#else
  sorry ("global destructors not supported on this target");
#endif
}

/* Write the address of the entity given by SYMBOL to SEC.  */
void 
assemble_addr_to_section (rtx symbol, section *sec)
{
  switch_to_section (sec);
  assemble_align (POINTER_SIZE);
  assemble_integer (symbol, POINTER_SIZE / BITS_PER_UNIT, POINTER_SIZE, 1);
}

/* Return the numbered .ctors.N (if CONSTRUCTOR_P) or .dtors.N (if
   not) section for PRIORITY.  */
section *
get_cdtor_priority_section (int priority, bool constructor_p)
{
  char buf[16];

  /* ??? This only works reliably with the GNU linker.  */
  sprintf (buf, "%s.%.5u",
	   constructor_p ? ".ctors" : ".dtors",
	   /* Invert the numbering so the linker puts us in the proper
	      order; constructors are run from right to left, and the
	      linker sorts in increasing order.  */
	   MAX_INIT_PRIORITY - priority);
  return get_section (buf, SECTION_WRITE, NULL);
}

void
default_named_section_asm_out_destructor (rtx symbol, int priority)
{
  section *sec;

  if (priority != DEFAULT_INIT_PRIORITY)
    sec = get_cdtor_priority_section (priority, 
				      /*constructor_p=*/false);
  else
    sec = get_section (".dtors", SECTION_WRITE, NULL);

  assemble_addr_to_section (symbol, sec);
}

#ifdef DTORS_SECTION_ASM_OP
void
default_dtor_section_asm_out_destructor (rtx symbol,
					 int priority ATTRIBUTE_UNUSED)
{
  assemble_addr_to_section (symbol, dtors_section);
}
#endif

/* Likewise for global constructors.  */

void
default_stabs_asm_out_constructor (rtx symbol ATTRIBUTE_UNUSED,
				   int priority ATTRIBUTE_UNUSED)
{
#if defined DBX_DEBUGGING_INFO || defined XCOFF_DEBUGGING_INFO
  /* Tell GNU LD that this is part of the static destructor set.
     This will work for any system that uses stabs, most usefully
     aout systems.  */
  dbxout_begin_simple_stabs ("___CTOR_LIST__", 22 /* N_SETT */);
  dbxout_stab_value_label (XSTR (symbol, 0));
#else
  sorry ("global constructors not supported on this target");
#endif
}

void
default_named_section_asm_out_constructor (rtx symbol, int priority)
{
  section *sec;

  if (priority != DEFAULT_INIT_PRIORITY)
    sec = get_cdtor_priority_section (priority, 
				      /*constructor_p=*/true);
  else
    sec = get_section (".ctors", SECTION_WRITE, NULL);

  assemble_addr_to_section (symbol, sec);
}

#ifdef CTORS_SECTION_ASM_OP
void
default_ctor_section_asm_out_constructor (rtx symbol,
					  int priority ATTRIBUTE_UNUSED)
{
  assemble_addr_to_section (symbol, ctors_section);
}
#endif

/* CONSTANT_POOL_BEFORE_FUNCTION may be defined as an expression with
   a nonzero value if the constant pool should be output before the
   start of the function, or a zero value if the pool should output
   after the end of the function.  The default is to put it before the
   start.  */

#ifndef CONSTANT_POOL_BEFORE_FUNCTION
#define CONSTANT_POOL_BEFORE_FUNCTION 1
#endif

/* DECL is an object (either VAR_DECL or FUNCTION_DECL) which is going
   to be output to assembler.
   Set first_global_object_name and weak_global_object_name as appropriate.  */

void
notice_global_symbol (tree decl)
{
  const char **type = &first_global_object_name;

  if (first_global_object_name
      || !TREE_PUBLIC (decl)
      || DECL_EXTERNAL (decl)
      || !DECL_NAME (decl)
      || (TREE_CODE (decl) != FUNCTION_DECL
	  && (TREE_CODE (decl) != VAR_DECL
	      || (DECL_COMMON (decl)
		  && (DECL_INITIAL (decl) == 0
		      || DECL_INITIAL (decl) == error_mark_node))))
      || !MEM_P (DECL_RTL (decl)))
    return;

  /* We win when global object is found, but it is useful to know about weak
     symbol as well so we can produce nicer unique names.  */
  if (DECL_WEAK (decl) || DECL_ONE_ONLY (decl) || flag_shlib)
    type = &weak_global_object_name;

  if (!*type)
    {
      const char *p;
      const char *name;
      rtx decl_rtl = DECL_RTL (decl);

      p = targetm.strip_name_encoding (XSTR (XEXP (decl_rtl, 0), 0));
      name = ggc_strdup (p);

      *type = name;
    }
}

/* Output assembler code for the constant pool of a function and associated
   with defining the name of the function.  DECL describes the function.
   NAME is the function's name.  For the constant pool, we use the current
   constant pool data.  */

void
assemble_start_function (tree decl, const char *fnname)
{
  int align;
  char tmp_label[100];
  bool hot_label_written = false;

  crtl->subsections.unlikely_text_section_name = NULL;

  first_function_block_is_cold = false;
  if (flag_reorder_blocks_and_partition)
    {
      ASM_GENERATE_INTERNAL_LABEL (tmp_label, "LHOTB", const_labelno);
      crtl->subsections.hot_section_label = ggc_strdup (tmp_label);
      ASM_GENERATE_INTERNAL_LABEL (tmp_label, "LCOLDB", const_labelno);
      crtl->subsections.cold_section_label = ggc_strdup (tmp_label);
      ASM_GENERATE_INTERNAL_LABEL (tmp_label, "LHOTE", const_labelno);
      crtl->subsections.hot_section_end_label = ggc_strdup (tmp_label);
      ASM_GENERATE_INTERNAL_LABEL (tmp_label, "LCOLDE", const_labelno);
      crtl->subsections.cold_section_end_label = ggc_strdup (tmp_label);
      const_labelno++;
    }
  else
    {
      crtl->subsections.hot_section_label = NULL;
      crtl->subsections.cold_section_label = NULL;
      crtl->subsections.hot_section_end_label = NULL;
      crtl->subsections.cold_section_end_label = NULL;
    }

  /* The following code does not need preprocessing in the assembler.  */

  app_disable ();

  if (CONSTANT_POOL_BEFORE_FUNCTION)
    output_constant_pool (fnname, decl);

  resolve_unique_section (decl, 0, flag_function_sections);

  /* Make sure the not and cold text (code) sections are properly
     aligned.  This is necessary here in the case where the function
     has both hot and cold sections, because we don't want to re-set
     the alignment when the section switch happens mid-function.  */

  if (flag_reorder_blocks_and_partition)
    {
      switch_to_section (unlikely_text_section ());
      assemble_align (DECL_ALIGN (decl));
      ASM_OUTPUT_LABEL (asm_out_file, crtl->subsections.cold_section_label);

      /* When the function starts with a cold section, we need to explicitly
	 align the hot section and write out the hot section label.
	 But if the current function is a thunk, we do not have a CFG.  */
      if (!cfun->is_thunk
	  && BB_PARTITION (ENTRY_BLOCK_PTR->next_bb) == BB_COLD_PARTITION)
	{
	  switch_to_section (text_section);
	  assemble_align (DECL_ALIGN (decl));
	  ASM_OUTPUT_LABEL (asm_out_file, crtl->subsections.hot_section_label);
	  hot_label_written = true;
	  first_function_block_is_cold = true;
	}
    }
  else if (DECL_SECTION_NAME (decl))
    {
      /* Calls to function_section rely on first_function_block_is_cold
	 being accurate.  The first block may be cold even if we aren't
	 doing partitioning, if the entire function was decided by
	 choose_function_section (predict.c) to be cold.  */

      initialize_cold_section_name ();

      if (crtl->subsections.unlikely_text_section_name
	  && strcmp (TREE_STRING_POINTER (DECL_SECTION_NAME (decl)),
		     crtl->subsections.unlikely_text_section_name) == 0)
	first_function_block_is_cold = true;
    }

  in_cold_section_p = first_function_block_is_cold;

  /* Switch to the correct text section for the start of the function.  */

  switch_to_section (function_section (decl));
  if (flag_reorder_blocks_and_partition
      && !hot_label_written)
    ASM_OUTPUT_LABEL (asm_out_file, crtl->subsections.hot_section_label);

  /* Tell assembler to move to target machine's alignment for functions.  */
  align = floor_log2 (DECL_ALIGN (decl) / BITS_PER_UNIT);
  if (align > 0)
    {
      ASM_OUTPUT_ALIGN (asm_out_file, align);
    }

  /* Handle a user-specified function alignment.
     Note that we still need to align to DECL_ALIGN, as above,
     because ASM_OUTPUT_MAX_SKIP_ALIGN might not do any alignment at all.  */
  if (! DECL_USER_ALIGN (decl)
      && align_functions_log > align
      && optimize_function_for_speed_p (cfun))
    {
#ifdef ASM_OUTPUT_MAX_SKIP_ALIGN
      ASM_OUTPUT_MAX_SKIP_ALIGN (asm_out_file,
				 align_functions_log, align_functions - 1);
#else
      ASM_OUTPUT_ALIGN (asm_out_file, align_functions_log);
#endif
    }

#ifdef ASM_OUTPUT_FUNCTION_PREFIX
  ASM_OUTPUT_FUNCTION_PREFIX (asm_out_file, fnname);
#endif

  (*debug_hooks->begin_function) (decl);

  /* Make function name accessible from other files, if appropriate.  */

  if (TREE_PUBLIC (decl))
    {
      notice_global_symbol (decl);

      globalize_decl (decl);

      maybe_assemble_visibility (decl);
    }

  if (DECL_PRESERVE_P (decl))
    targetm.asm_out.mark_decl_preserved (fnname);

  /* Do any machine/system dependent processing of the function name.  */
#ifdef ASM_DECLARE_FUNCTION_NAME
  ASM_DECLARE_FUNCTION_NAME (asm_out_file, fnname, current_function_decl);
#else
  /* Standard thing is just output label for the function.  */
  ASM_OUTPUT_LABEL (asm_out_file, fnname);
#endif /* ASM_DECLARE_FUNCTION_NAME */
}

/* Output assembler code associated with defining the size of the
   function.  DECL describes the function.  NAME is the function's name.  */

void
assemble_end_function (tree decl, const char *fnname ATTRIBUTE_UNUSED)
{
#ifdef ASM_DECLARE_FUNCTION_SIZE
  /* We could have switched section in the middle of the function.  */
  if (flag_reorder_blocks_and_partition)
    switch_to_section (function_section (decl));
  ASM_DECLARE_FUNCTION_SIZE (asm_out_file, fnname, decl);
#endif
  if (! CONSTANT_POOL_BEFORE_FUNCTION)
    {
      output_constant_pool (fnname, decl);
      switch_to_section (function_section (decl)); /* need to switch back */
    }
  /* Output labels for end of hot/cold text sections (to be used by
     debug info.)  */
  if (flag_reorder_blocks_and_partition)
    {
      section *save_text_section;

      save_text_section = in_section;
      switch_to_section (unlikely_text_section ());
      ASM_OUTPUT_LABEL (asm_out_file, crtl->subsections.cold_section_end_label);
      if (first_function_block_is_cold)
	switch_to_section (text_section);
      else
	switch_to_section (function_section (decl));
      ASM_OUTPUT_LABEL (asm_out_file, crtl->subsections.hot_section_end_label);
      switch_to_section (save_text_section);
    }
}

/* Assemble code to leave SIZE bytes of zeros.  */

void
assemble_zeros (unsigned HOST_WIDE_INT size)
{
  /* Do no output if -fsyntax-only.  */
  if (flag_syntax_only)
    return;

#ifdef ASM_NO_SKIP_IN_TEXT
  /* The `space' pseudo in the text section outputs nop insns rather than 0s,
     so we must output 0s explicitly in the text section.  */
  if (ASM_NO_SKIP_IN_TEXT && (in_section->common.flags & SECTION_CODE) != 0)
    {
      unsigned HOST_WIDE_INT i;
      for (i = 0; i < size; i++)
	assemble_integer (const0_rtx, 1, BITS_PER_UNIT, 1);
    }
  else
#endif
    if (size > 0)
      ASM_OUTPUT_SKIP (asm_out_file, size);
}

/* Assemble an alignment pseudo op for an ALIGN-bit boundary.  */

void
assemble_align (int align)
{
  if (align > BITS_PER_UNIT)
    {
      ASM_OUTPUT_ALIGN (asm_out_file, floor_log2 (align / BITS_PER_UNIT));
    }
}

/* Assemble a string constant with the specified C string as contents.  */

void
assemble_string (const char *p, int size)
{
  int pos = 0;
  int maximum = 2000;

  /* If the string is very long, split it up.  */

  while (pos < size)
    {
      int thissize = size - pos;
      if (thissize > maximum)
	thissize = maximum;

      ASM_OUTPUT_ASCII (asm_out_file, p, thissize);

      pos += thissize;
      p += thissize;
    }
}


/* A noswitch_section_callback for lcomm_section.  */

static bool
emit_local (tree decl ATTRIBUTE_UNUSED,
	    const char *name ATTRIBUTE_UNUSED,
	    unsigned HOST_WIDE_INT size ATTRIBUTE_UNUSED,
	    unsigned HOST_WIDE_INT rounded ATTRIBUTE_UNUSED)
{
#if defined ASM_OUTPUT_ALIGNED_DECL_LOCAL
  ASM_OUTPUT_ALIGNED_DECL_LOCAL (asm_out_file, decl, name,
				 size, DECL_ALIGN (decl));
  return true;
#elif defined ASM_OUTPUT_ALIGNED_LOCAL
  ASM_OUTPUT_ALIGNED_LOCAL (asm_out_file, name, size, DECL_ALIGN (decl));
  return true;
#else
  ASM_OUTPUT_LOCAL (asm_out_file, name, size, rounded);
  return false;
#endif
}

/* A noswitch_section_callback for bss_noswitch_section.  */

#if defined ASM_OUTPUT_ALIGNED_BSS || defined ASM_OUTPUT_BSS
static bool
emit_bss (tree decl ATTRIBUTE_UNUSED,
	  const char *name ATTRIBUTE_UNUSED,
	  unsigned HOST_WIDE_INT size ATTRIBUTE_UNUSED,
	  unsigned HOST_WIDE_INT rounded ATTRIBUTE_UNUSED)
{
#if defined ASM_OUTPUT_ALIGNED_BSS
  ASM_OUTPUT_ALIGNED_BSS (asm_out_file, decl, name, size, DECL_ALIGN (decl));
  return true;
#else
  ASM_OUTPUT_BSS (asm_out_file, decl, name, size, rounded);
  return false;
#endif
}
#endif

/* A noswitch_section_callback for comm_section.  */

static bool
emit_common (tree decl ATTRIBUTE_UNUSED,
	     const char *name ATTRIBUTE_UNUSED,
	     unsigned HOST_WIDE_INT size ATTRIBUTE_UNUSED,
	     unsigned HOST_WIDE_INT rounded ATTRIBUTE_UNUSED)
{
#if defined ASM_OUTPUT_ALIGNED_DECL_COMMON
  ASM_OUTPUT_ALIGNED_DECL_COMMON (asm_out_file, decl, name,
				  size, DECL_ALIGN (decl));
  return true;
#elif defined ASM_OUTPUT_ALIGNED_COMMON
  ASM_OUTPUT_ALIGNED_COMMON (asm_out_file, name, size, DECL_ALIGN (decl));
  return true;
#else
  ASM_OUTPUT_COMMON (asm_out_file, name, size, rounded);
  return false;
#endif
}

/* A noswitch_section_callback for tls_comm_section.  */

static bool
emit_tls_common (tree decl ATTRIBUTE_UNUSED,
		 const char *name ATTRIBUTE_UNUSED,
		 unsigned HOST_WIDE_INT size ATTRIBUTE_UNUSED,
		 unsigned HOST_WIDE_INT rounded ATTRIBUTE_UNUSED)
{
#ifdef ASM_OUTPUT_TLS_COMMON
  ASM_OUTPUT_TLS_COMMON (asm_out_file, decl, name, size);
  return true;
#else
  sorry ("thread-local COMMON data not implemented");
  return true;
#endif
}

/* Assemble DECL given that it belongs in SECTION_NOSWITCH section SECT.
   NAME is the name of DECL's SYMBOL_REF.  */

static void
assemble_noswitch_variable (tree decl, const char *name, section *sect)
{
  unsigned HOST_WIDE_INT size, rounded;

  size = tree_low_cst (DECL_SIZE_UNIT (decl), 1);
  rounded = size;

  /* Don't allocate zero bytes of common,
     since that means "undefined external" in the linker.  */
  if (size == 0)
    rounded = 1;

  /* Round size up to multiple of BIGGEST_ALIGNMENT bits
     so that each uninitialized object starts on such a boundary.  */
  rounded += (BIGGEST_ALIGNMENT / BITS_PER_UNIT) - 1;
  rounded = (rounded / (BIGGEST_ALIGNMENT / BITS_PER_UNIT)
	     * (BIGGEST_ALIGNMENT / BITS_PER_UNIT));

  if (!sect->noswitch.callback (decl, name, size, rounded)
      && (unsigned HOST_WIDE_INT) DECL_ALIGN_UNIT (decl) > rounded)
    warning (0, "requested alignment for %q+D is greater than "
	     "implemented alignment of %wu", decl, rounded);
}

/* A subroutine of assemble_variable.  Output the label and contents of
   DECL, whose address is a SYMBOL_REF with name NAME.  DONT_OUTPUT_DATA
   is as for assemble_variable.  */

static void
assemble_variable_contents (tree decl, const char *name,
			    bool dont_output_data)
{
  /* Do any machine/system dependent processing of the object.  */
#ifdef ASM_DECLARE_OBJECT_NAME
  last_assemble_variable_decl = decl;
  ASM_DECLARE_OBJECT_NAME (asm_out_file, name, decl);
#else
  /* Standard thing is just output label for the object.  */
  ASM_OUTPUT_LABEL (asm_out_file, name);
#endif /* ASM_DECLARE_OBJECT_NAME */

  if (!dont_output_data)
    {
      if (DECL_INITIAL (decl)
	  && DECL_INITIAL (decl) != error_mark_node
	  && !initializer_zerop (DECL_INITIAL (decl)))
	/* Output the actual data.  */
	output_constant (DECL_INITIAL (decl),
			 tree_low_cst (DECL_SIZE_UNIT (decl), 1),
			 DECL_ALIGN (decl));
      else
	/* Leave space for it.  */
	assemble_zeros (tree_low_cst (DECL_SIZE_UNIT (decl), 1));
    }
}

/* Initialize emulated tls object TO, which refers to TLS variable
   DECL and is initialized by PROXY.  */

tree
default_emutls_var_init (tree to, tree decl, tree proxy)
{
  VEC(constructor_elt,gc) *v = VEC_alloc (constructor_elt, gc, 4);
  constructor_elt *elt;
  tree type = TREE_TYPE (to);
  tree field = TYPE_FIELDS (type);
  
  elt = VEC_quick_push (constructor_elt, v, NULL);
  elt->index = field;
  elt->value = fold_convert (TREE_TYPE (field), DECL_SIZE_UNIT (decl));
  
  elt = VEC_quick_push (constructor_elt, v, NULL);
  field = TREE_CHAIN (field);
  elt->index = field;
  elt->value = build_int_cst (TREE_TYPE (field),
			      DECL_ALIGN_UNIT (decl));
  
  elt = VEC_quick_push (constructor_elt, v, NULL);
  field = TREE_CHAIN (field);
  elt->index = field;
  elt->value = null_pointer_node;
  
  elt = VEC_quick_push (constructor_elt, v, NULL);
  field = TREE_CHAIN (field);
  elt->index = field;
  elt->value = proxy;
  
  return build_constructor (type, v);
}

/* Assemble everything that is needed for a variable or function declaration.
   Not used for automatic variables, and not used for function definitions.
   Should not be called for variables of incomplete structure type.

   TOP_LEVEL is nonzero if this variable has file scope.
   AT_END is nonzero if this is the special handling, at end of compilation,
   to define things that have had only tentative definitions.
   DONT_OUTPUT_DATA if nonzero means don't actually output the
   initial value (that will be done by the caller).  */

void
assemble_variable (tree decl, int top_level ATTRIBUTE_UNUSED,
		   int at_end ATTRIBUTE_UNUSED, int dont_output_data)
{
  const char *name;
  rtx decl_rtl, symbol;
  section *sect;

  if (! targetm.have_tls
      && TREE_CODE (decl) == VAR_DECL
      && DECL_THREAD_LOCAL_P (decl))
    {
      tree to = emutls_decl (decl);

      /* If this variable is defined locally, then we need to initialize the
         control structure with size and alignment information.  We do this
	 at the last moment because tentative definitions can take a locally
	 defined but uninitialized variable and initialize it later, which
	 would result in incorrect contents.  */
      if (! DECL_EXTERNAL (to)
	  && (! DECL_COMMON (to)
	      || (DECL_INITIAL (decl)
		  && DECL_INITIAL (decl) != error_mark_node)))
	{
	  DECL_INITIAL (to) = targetm.emutls.var_init
	    (to, decl, get_emutls_init_templ_addr (decl));

	  /* Make sure the template is marked as needed early enough.
	     Without this, if the variable is placed in a
	     section-anchored block, the template will only be marked
	     when it's too late.  */
	  record_references_in_initializer (to);
	}

      decl = to;
    }

  last_assemble_variable_decl = 0;

  /* Normally no need to say anything here for external references,
     since assemble_external is called by the language-specific code
     when a declaration is first seen.  */

  if (DECL_EXTERNAL (decl))
    return;

  /* Output no assembler code for a function declaration.
     Only definitions of functions output anything.  */

  if (TREE_CODE (decl) == FUNCTION_DECL)
    return;

  /* Do nothing for global register variables.  */
  if (DECL_RTL_SET_P (decl) && REG_P (DECL_RTL (decl)))
    {
      TREE_ASM_WRITTEN (decl) = 1;
      return;
    }

  /* Do nothing if we are running in LTRANS mode and we are told to
     suppress output.  */
  if (flag_ltrans
      && (lto_get_decl_flags (decl) & LTO_DECL_FLAG_SUPPRESS_OUTPUT))
    {
      TREE_ASM_WRITTEN (decl) = 1;
      return;
    }

  /* If type was incomplete when the variable was declared,
     see if it is complete now.  */

  if (DECL_SIZE (decl) == 0)
    layout_decl (decl, 0);

  /* Still incomplete => don't allocate it; treat the tentative defn
     (which is what it must have been) as an `extern' reference.  */

  if (!dont_output_data && DECL_SIZE (decl) == 0)
    {
      error ("storage size of %q+D isn%'t known", decl);
      TREE_ASM_WRITTEN (decl) = 1;
      return;
    }

  /* The first declaration of a variable that comes through this function
     decides whether it is global (in C, has external linkage)
     or local (in C, has internal linkage).  So do nothing more
     if this function has already run.  */

  if (TREE_ASM_WRITTEN (decl))
    return;

  /* Make sure targetm.encode_section_info is invoked before we set
     ASM_WRITTEN.  */
  decl_rtl = DECL_RTL (decl);

  TREE_ASM_WRITTEN (decl) = 1;

  /* Do no output if -fsyntax-only.  */
  if (flag_syntax_only)
    return;

  app_disable ();

  if (! dont_output_data
      && ! host_integerp (DECL_SIZE_UNIT (decl), 1))
    {
      error ("size of variable %q+D is too large", decl);
      return;
    }

  gcc_assert (MEM_P (decl_rtl));
  gcc_assert (GET_CODE (XEXP (decl_rtl, 0)) == SYMBOL_REF);
  symbol = XEXP (decl_rtl, 0);
  name = XSTR (symbol, 0);
  if (TREE_PUBLIC (decl) && DECL_NAME (decl))
    notice_global_symbol (decl);

  /* Compute the alignment of this data.  */

  align_variable (decl, dont_output_data);
  set_mem_align (decl_rtl, DECL_ALIGN (decl));

  if (TREE_PUBLIC (decl))
    maybe_assemble_visibility (decl);

  if (DECL_PRESERVE_P (decl))
    targetm.asm_out.mark_decl_preserved (name);

  /* First make the assembler name(s) global if appropriate.  */
  sect = get_variable_section (decl, false);
  if (TREE_PUBLIC (decl)
      && (sect->common.flags & SECTION_COMMON) == 0)
    globalize_decl (decl);

  /* Output any data that we will need to use the address of.  */
  if (DECL_INITIAL (decl) && DECL_INITIAL (decl) != error_mark_node)
    output_addressed_constants (DECL_INITIAL (decl));

  /* dbxout.c needs to know this.  */
  if (sect && (sect->common.flags & SECTION_CODE) != 0)
    DECL_IN_TEXT_SECTION (decl) = 1;

  /* If the decl is part of an object_block, make sure that the decl
     has been positioned within its block, but do not write out its
     definition yet.  output_object_blocks will do that later.  */
  if (SYMBOL_REF_HAS_BLOCK_INFO_P (symbol) && SYMBOL_REF_BLOCK (symbol))
    {
      gcc_assert (!dont_output_data);
      place_block_symbol (symbol);
    }
  else if (SECTION_STYLE (sect) == SECTION_NOSWITCH)
    assemble_noswitch_variable (decl, name, sect);
  else
    {
      switch_to_section (sect);
      if (DECL_ALIGN (decl) > BITS_PER_UNIT)
	ASM_OUTPUT_ALIGN (asm_out_file, floor_log2 (DECL_ALIGN_UNIT (decl)));
      assemble_variable_contents (decl, name, dont_output_data);
    }
}

/* Return 1 if type TYPE contains any pointers.  */

static int
contains_pointers_p (tree type)
{
  switch (TREE_CODE (type))
    {
    case POINTER_TYPE:
    case REFERENCE_TYPE:
      /* I'm not sure whether OFFSET_TYPE needs this treatment,
	 so I'll play safe and return 1.  */
    case OFFSET_TYPE:
      return 1;

    case RECORD_TYPE:
    case UNION_TYPE:
    case QUAL_UNION_TYPE:
      {
	tree fields;
	/* For a type that has fields, see if the fields have pointers.  */
	for (fields = TYPE_FIELDS (type); fields; fields = TREE_CHAIN (fields))
	  if (TREE_CODE (fields) == FIELD_DECL
	      && contains_pointers_p (TREE_TYPE (fields)))
	    return 1;
	return 0;
      }

    case ARRAY_TYPE:
      /* An array type contains pointers if its element type does.  */
      return contains_pointers_p (TREE_TYPE (type));

    default:
      return 0;
    }
}

/* We delay assemble_external processing until
   the compilation unit is finalized.  This is the best we can do for
   right now (i.e. stage 3 of GCC 4.0) - the right thing is to delay
   it all the way to final.  See PR 17982 for further discussion.  */
static GTY(()) tree pending_assemble_externals;

/* True if DECL is a function decl for which no out-of-line copy exists.
   It is assumed that DECL's assembler name has been set.  */

bool
incorporeal_function_p (tree decl)
{
  if (TREE_CODE (decl) == FUNCTION_DECL && DECL_BUILT_IN (decl))
    {
      const char *name;

      if (DECL_BUILT_IN_CLASS (decl) == BUILT_IN_NORMAL
	  && DECL_FUNCTION_CODE (decl) == BUILT_IN_ALLOCA)
	return true;

      gcc_assert (DECL_ASSEMBLER_NAME_SET_P (decl));
      name = IDENTIFIER_POINTER (DECL_ASSEMBLER_NAME (decl));
<<<<<<< HEAD

=======
>>>>>>> 34f42a49
      if (is_builtin_name (name))
	return true;
    }
  return false;
}

#ifdef ASM_OUTPUT_EXTERNAL

/* Actually do the tests to determine if this is necessary, and invoke
   ASM_OUTPUT_EXTERNAL.  */
static void
assemble_external_real (tree decl)
{
  rtx rtl = DECL_RTL (decl);

  if (MEM_P (rtl) && GET_CODE (XEXP (rtl, 0)) == SYMBOL_REF
      && !SYMBOL_REF_USED (XEXP (rtl, 0))
      && !incorporeal_function_p (decl))
    {
      /* Some systems do require some output.  */
      SYMBOL_REF_USED (XEXP (rtl, 0)) = 1;
      ASM_OUTPUT_EXTERNAL (asm_out_file, decl, XSTR (XEXP (rtl, 0), 0));
    }
}
#endif

void
process_pending_assemble_externals (void)
{
#ifdef ASM_OUTPUT_EXTERNAL
  tree list;
  for (list = pending_assemble_externals; list; list = TREE_CHAIN (list))
    assemble_external_real (TREE_VALUE (list));

  pending_assemble_externals = 0;
#endif
}

/* This TREE_LIST contains any weak symbol declarations waiting
   to be emitted.  */
static GTY(()) tree weak_decls;

/* Output something to declare an external symbol to the assembler,
   and qualifiers such as weakness.  (Most assemblers don't need
   extern declaration, so we normally output nothing.)  Do nothing if
   DECL is not external.  */

void
assemble_external (tree decl ATTRIBUTE_UNUSED)
{
  /* Because most platforms do not define ASM_OUTPUT_EXTERNAL, the
     main body of this code is only rarely exercised.  To provide some
     testing, on all platforms, we make sure that the ASM_OUT_FILE is
     open.  If it's not, we should not be calling this function.  */
  gcc_assert (asm_out_file);

  if (!DECL_P (decl) || !DECL_EXTERNAL (decl) || !TREE_PUBLIC (decl))
    return;

  /* We want to output annotation for weak and external symbols at
     very last to check if they are references or not.  */

  if (SUPPORTS_WEAK && DECL_WEAK (decl)
      /* TREE_STATIC is a weird and abused creature which is not
	 generally the right test for whether an entity has been
	 locally emitted, inlined or otherwise not-really-extern, but
	 for declarations that can be weak, it happens to be
	 match.  */
      && !TREE_STATIC (decl)
      && tree_find_value (weak_decls, decl) == NULL_TREE)
      weak_decls = tree_cons (NULL, decl, weak_decls);

#ifdef ASM_OUTPUT_EXTERNAL
  if (tree_find_value (pending_assemble_externals, decl) == NULL_TREE)
    pending_assemble_externals = tree_cons (NULL, decl,
					    pending_assemble_externals);
#endif
}

/* Similar, for calling a library function FUN.  */

void
assemble_external_libcall (rtx fun)
{
  /* Declare library function name external when first used, if nec.  */
  if (! SYMBOL_REF_USED (fun))
    {
      SYMBOL_REF_USED (fun) = 1;
      targetm.asm_out.external_libcall (fun);
    }
}

/* Assemble a label named NAME.  */

void
assemble_label (const char *name)
{
  ASM_OUTPUT_LABEL (asm_out_file, name);
}

/* Set the symbol_referenced flag for ID.  */
void
mark_referenced (tree id)
{
  TREE_SYMBOL_REFERENCED (id) = 1;
}

/* Set the symbol_referenced flag for DECL and notify callgraph.  */
void
mark_decl_referenced (tree decl)
{
  if (TREE_CODE (decl) == FUNCTION_DECL)
    {
      /* Extern inline functions don't become needed when referenced.
	 If we know a method will be emitted in other TU and no new
	 functions can be marked reachable, just use the external
	 definition.  */
      struct cgraph_node *node = cgraph_node (decl);
      if (!DECL_EXTERNAL (decl)
	  && (!node->local.vtable_method || !cgraph_global_info_ready
	      || !node->local.finalized))
	cgraph_mark_needed_node (node);
    }
  else if (TREE_CODE (decl) == VAR_DECL)
    {
      struct varpool_node *node = varpool_node (decl);
      varpool_mark_needed_node (node);
      /* C++ frontend use mark_decl_references to force COMDAT variables
         to be output that might appear dead otherwise.  */
      node->force_output = true;
    }
  /* else do nothing - we can get various sorts of CST nodes here,
     which do not need to be marked.  */
}


/* Follow the IDENTIFIER_TRANSPARENT_ALIAS chain starting at *ALIAS
   until we find an identifier that is not itself a transparent alias.
   Modify the alias passed to it by reference (and all aliases on the
   way to the ultimate target), such that they do not have to be
   followed again, and return the ultimate target of the alias
   chain.  */

static inline tree
ultimate_transparent_alias_target (tree *alias)
{
  tree target = *alias;

  if (IDENTIFIER_TRANSPARENT_ALIAS (target))
    {
      gcc_assert (TREE_CHAIN (target));
      target = ultimate_transparent_alias_target (&TREE_CHAIN (target));
      gcc_assert (! IDENTIFIER_TRANSPARENT_ALIAS (target)
		  && ! TREE_CHAIN (target));
      *alias = target;
    }

  return target;
}

/* Output to FILE (an assembly file) a reference to NAME.  If NAME
   starts with a *, the rest of NAME is output verbatim.  Otherwise
   NAME is transformed in a target-specific way (usually by the
   addition of an underscore).  */

void
assemble_name_raw (FILE *file, const char *name)
{
  if (name[0] == '*')
    fputs (&name[1], file);
  else
    ASM_OUTPUT_LABELREF (file, name);
}

/* Like assemble_name_raw, but should be used when NAME might refer to
   an entity that is also represented as a tree (like a function or
   variable).  If NAME does refer to such an entity, that entity will
   be marked as referenced.  */

void
assemble_name (FILE *file, const char *name)
{
  const char *real_name;
  tree id;

  real_name = targetm.strip_name_encoding (name);

  id = maybe_get_identifier (real_name);
  if (id)
    {
      tree id_orig = id;

      mark_referenced (id);
      ultimate_transparent_alias_target (&id);
      if (id != id_orig)
	name = IDENTIFIER_POINTER (id);
      gcc_assert (! TREE_CHAIN (id));
    }

  assemble_name_raw (file, name);
}

/* Allocate SIZE bytes writable static space with a gensym name
   and return an RTX to refer to its address.  */

rtx
assemble_static_space (unsigned HOST_WIDE_INT size)
{
  char name[12];
  const char *namestring;
  rtx x;

  ASM_GENERATE_INTERNAL_LABEL (name, "LF", const_labelno);
  ++const_labelno;
  namestring = ggc_strdup (name);

  x = gen_rtx_SYMBOL_REF (Pmode, namestring);
  SYMBOL_REF_FLAGS (x) = SYMBOL_FLAG_LOCAL;

#ifdef ASM_OUTPUT_ALIGNED_DECL_LOCAL
  ASM_OUTPUT_ALIGNED_DECL_LOCAL (asm_out_file, NULL_TREE, name, size,
				 BIGGEST_ALIGNMENT);
#else
#ifdef ASM_OUTPUT_ALIGNED_LOCAL
  ASM_OUTPUT_ALIGNED_LOCAL (asm_out_file, name, size, BIGGEST_ALIGNMENT);
#else
  {
    /* Round size up to multiple of BIGGEST_ALIGNMENT bits
       so that each uninitialized object starts on such a boundary.  */
    /* Variable `rounded' might or might not be used in ASM_OUTPUT_LOCAL.  */
    unsigned HOST_WIDE_INT rounded ATTRIBUTE_UNUSED
      = ((size + (BIGGEST_ALIGNMENT / BITS_PER_UNIT) - 1)
	 / (BIGGEST_ALIGNMENT / BITS_PER_UNIT)
	 * (BIGGEST_ALIGNMENT / BITS_PER_UNIT));
    ASM_OUTPUT_LOCAL (asm_out_file, name, size, rounded);
  }
#endif
#endif
  return x;
}

/* Assemble the static constant template for function entry trampolines.
   This is done at most once per compilation.
   Returns an RTX for the address of the template.  */

static GTY(()) rtx initial_trampoline;

#ifdef TRAMPOLINE_TEMPLATE
rtx
assemble_trampoline_template (void)
{
  char label[256];
  const char *name;
  int align;
  rtx symbol;

  if (initial_trampoline)
    return initial_trampoline;

  /* By default, put trampoline templates in read-only data section.  */

#ifdef TRAMPOLINE_SECTION
  switch_to_section (TRAMPOLINE_SECTION);
#else
  switch_to_section (readonly_data_section);
#endif

  /* Write the assembler code to define one.  */
  align = floor_log2 (TRAMPOLINE_ALIGNMENT / BITS_PER_UNIT);
  if (align > 0)
    {
      ASM_OUTPUT_ALIGN (asm_out_file, align);
    }

  targetm.asm_out.internal_label (asm_out_file, "LTRAMP", 0);
  TRAMPOLINE_TEMPLATE (asm_out_file);

  /* Record the rtl to refer to it.  */
  ASM_GENERATE_INTERNAL_LABEL (label, "LTRAMP", 0);
  name = ggc_strdup (label);
  symbol = gen_rtx_SYMBOL_REF (Pmode, name);
  SYMBOL_REF_FLAGS (symbol) = SYMBOL_FLAG_LOCAL;

  initial_trampoline = gen_rtx_MEM (BLKmode, symbol);
  set_mem_align (initial_trampoline, TRAMPOLINE_ALIGNMENT);

  return initial_trampoline;
}
#endif

/* A and B are either alignments or offsets.  Return the minimum alignment
   that may be assumed after adding the two together.  */

static inline unsigned
min_align (unsigned int a, unsigned int b)
{
  return (a | b) & -(a | b);
}

/* Return the assembler directive for creating a given kind of integer
   object.  SIZE is the number of bytes in the object and ALIGNED_P
   indicates whether it is known to be aligned.  Return NULL if the
   assembly dialect has no such directive.

   The returned string should be printed at the start of a new line and
   be followed immediately by the object's initial value.  */

const char *
integer_asm_op (int size, int aligned_p)
{
  struct asm_int_op *ops;

  if (aligned_p)
    ops = &targetm.asm_out.aligned_op;
  else
    ops = &targetm.asm_out.unaligned_op;

  switch (size)
    {
    case 1:
      return targetm.asm_out.byte_op;
    case 2:
      return ops->hi;
    case 4:
      return ops->si;
    case 8:
      return ops->di;
    case 16:
      return ops->ti;
    default:
      return NULL;
    }
}

/* Use directive OP to assemble an integer object X.  Print OP at the
   start of the line, followed immediately by the value of X.  */

void
assemble_integer_with_op (const char *op, rtx x)
{
  fputs (op, asm_out_file);
  output_addr_const (asm_out_file, x);
  fputc ('\n', asm_out_file);
}

/* The default implementation of the asm_out.integer target hook.  */

bool
default_assemble_integer (rtx x ATTRIBUTE_UNUSED,
			  unsigned int size ATTRIBUTE_UNUSED,
			  int aligned_p ATTRIBUTE_UNUSED)
{
  const char *op = integer_asm_op (size, aligned_p);
  /* Avoid GAS bugs for large values.  Specifically negative values whose
     absolute value fits in a bfd_vma, but not in a bfd_signed_vma.  */
  if (size > UNITS_PER_WORD && size > POINTER_SIZE / BITS_PER_UNIT)
    return false;
  return op && (assemble_integer_with_op (op, x), true);
}

/* Assemble the integer constant X into an object of SIZE bytes.  ALIGN is
   the alignment of the integer in bits.  Return 1 if we were able to output
   the constant, otherwise 0.  We must be able to output the constant,
   if FORCE is nonzero.  */

bool
assemble_integer (rtx x, unsigned int size, unsigned int align, int force)
{
  int aligned_p;

  aligned_p = (align >= MIN (size * BITS_PER_UNIT, BIGGEST_ALIGNMENT));

  /* See if the target hook can handle this kind of object.  */
  if (targetm.asm_out.integer (x, size, aligned_p))
    return true;

  /* If the object is a multi-byte one, try splitting it up.  Split
     it into words it if is multi-word, otherwise split it into bytes.  */
  if (size > 1)
    {
      enum machine_mode omode, imode;
      unsigned int subalign;
      unsigned int subsize, i;
      unsigned char mclass;

      subsize = size > UNITS_PER_WORD? UNITS_PER_WORD : 1;
      subalign = MIN (align, subsize * BITS_PER_UNIT);
      if (GET_CODE (x) == CONST_FIXED)
	mclass = GET_MODE_CLASS (GET_MODE (x));
      else
	mclass = MODE_INT;

      omode = mode_for_size (subsize * BITS_PER_UNIT, mclass, 0);
      imode = mode_for_size (size * BITS_PER_UNIT, mclass, 0);

      for (i = 0; i < size; i += subsize)
	{
	  rtx partial = simplify_subreg (omode, x, imode, i);
	  if (!partial || !assemble_integer (partial, subsize, subalign, 0))
	    break;
	}
      if (i == size)
	return true;

      /* If we've printed some of it, but not all of it, there's no going
	 back now.  */
      gcc_assert (!i);
    }

  gcc_assert (!force);

  return false;
}

void
assemble_real (REAL_VALUE_TYPE d, enum machine_mode mode, unsigned int align)
{
  long data[4] = {0, 0, 0, 0};
  int i;
  int bitsize, nelts, nunits, units_per;

  /* This is hairy.  We have a quantity of known size.  real_to_target
     will put it into an array of *host* longs, 32 bits per element
     (even if long is more than 32 bits).  We need to determine the
     number of array elements that are occupied (nelts) and the number
     of *target* min-addressable units that will be occupied in the
     object file (nunits).  We cannot assume that 32 divides the
     mode's bitsize (size * BITS_PER_UNIT) evenly.

     size * BITS_PER_UNIT is used here to make sure that padding bits
     (which might appear at either end of the value; real_to_target
     will include the padding bits in its output array) are included.  */

  nunits = GET_MODE_SIZE (mode);
  bitsize = nunits * BITS_PER_UNIT;
  nelts = CEIL (bitsize, 32);
  units_per = 32 / BITS_PER_UNIT;

  real_to_target (data, &d, mode);

  /* Put out the first word with the specified alignment.  */
  assemble_integer (GEN_INT (data[0]), MIN (nunits, units_per), align, 1);
  nunits -= units_per;

  /* Subsequent words need only 32-bit alignment.  */
  align = min_align (align, 32);

  for (i = 1; i < nelts; i++)
    {
      assemble_integer (GEN_INT (data[i]), MIN (nunits, units_per), align, 1);
      nunits -= units_per;
    }
}

/* Given an expression EXP with a constant value,
   reduce it to the sum of an assembler symbol and an integer.
   Store them both in the structure *VALUE.
   EXP must be reducible.  */

struct addr_const GTY(())
{
  rtx base;
  HOST_WIDE_INT offset;
};

static void
decode_addr_const (tree exp, struct addr_const *value)
{
  tree target = TREE_OPERAND (exp, 0);
  int offset = 0;
  rtx x;

  while (1)
    {
      if (TREE_CODE (target) == COMPONENT_REF
	  && host_integerp (byte_position (TREE_OPERAND (target, 1)), 0))

	{
	  offset += int_byte_position (TREE_OPERAND (target, 1));
	  target = TREE_OPERAND (target, 0);
	}
      else if (TREE_CODE (target) == ARRAY_REF
	       || TREE_CODE (target) == ARRAY_RANGE_REF)
	{
	  offset += (tree_low_cst (TYPE_SIZE_UNIT (TREE_TYPE (target)), 1)
		     * tree_low_cst (TREE_OPERAND (target, 1), 0));
	  target = TREE_OPERAND (target, 0);
	}
      else
	break;
    }

  switch (TREE_CODE (target))
    {
    case VAR_DECL:
    case FUNCTION_DECL:
      x = DECL_RTL (target);
      break;

    case LABEL_DECL:
      x = gen_rtx_MEM (FUNCTION_MODE,
		       gen_rtx_LABEL_REF (Pmode, force_label_rtx (target)));
      break;

    case REAL_CST:
    case FIXED_CST:
    case STRING_CST:
    case COMPLEX_CST:
    case CONSTRUCTOR:
    case INTEGER_CST:
      x = output_constant_def (target, 1);
      break;

    default:
      gcc_unreachable ();
    }

  gcc_assert (MEM_P (x));
  x = XEXP (x, 0);

  value->base = x;
  value->offset = offset;
}

/* Uniquize all constants that appear in memory.
   Each constant in memory thus far output is recorded
   in `const_desc_table'.  */

struct constant_descriptor_tree GTY(())
{
  /* A MEM for the constant.  */
  rtx rtl;

  /* The value of the constant.  */
  tree value;

  /* Hash of value.  Computing the hash from value each time
     hashfn is called can't work properly, as that means recursive
     use of the hash table during hash table expansion.  */
  hashval_t hash;
};

static GTY((param_is (struct constant_descriptor_tree)))
     htab_t const_desc_htab;

static struct constant_descriptor_tree * build_constant_desc (tree);
static void maybe_output_constant_def_contents (struct constant_descriptor_tree *, int);

/* Compute a hash code for a constant expression.  */

static hashval_t
const_desc_hash (const void *ptr)
{
  return ((const struct constant_descriptor_tree *)ptr)->hash;
}

static hashval_t
const_hash_1 (const tree exp)
{
  const char *p;
  hashval_t hi;
  int len, i;
  enum tree_code code = TREE_CODE (exp);

  /* Either set P and LEN to the address and len of something to hash and
     exit the switch or return a value.  */

  switch (code)
    {
    case INTEGER_CST:
      p = (char *) &TREE_INT_CST (exp);
      len = sizeof TREE_INT_CST (exp);
      break;

    case REAL_CST:
      return real_hash (TREE_REAL_CST_PTR (exp));

    case FIXED_CST:
      return fixed_hash (TREE_FIXED_CST_PTR (exp));

    case STRING_CST:
      p = TREE_STRING_POINTER (exp);
      len = TREE_STRING_LENGTH (exp);
      break;

    case COMPLEX_CST:
      return (const_hash_1 (TREE_REALPART (exp)) * 5
	      + const_hash_1 (TREE_IMAGPART (exp)));

    case CONSTRUCTOR:
      {
	unsigned HOST_WIDE_INT idx;
	tree value;

	hi = 5 + int_size_in_bytes (TREE_TYPE (exp));

	FOR_EACH_CONSTRUCTOR_VALUE (CONSTRUCTOR_ELTS (exp), idx, value)
	  if (value)
	    hi = hi * 603 + const_hash_1 (value);

	return hi;
      }

    case ADDR_EXPR:
    case FDESC_EXPR:
      {
	struct addr_const value;

	decode_addr_const (exp, &value);
	switch (GET_CODE (value.base))
	  {
	  case SYMBOL_REF:
	    /* Don't hash the address of the SYMBOL_REF;
	       only use the offset and the symbol name.  */
	    hi = value.offset;
	    p = XSTR (value.base, 0);
	    for (i = 0; p[i] != 0; i++)
	      hi = ((hi * 613) + (unsigned) (p[i]));
	    break;

	  case LABEL_REF:
	    hi = value.offset + CODE_LABEL_NUMBER (XEXP (value.base, 0)) * 13;
	    break;

	  default:
	    gcc_unreachable ();
	  }
      }
      return hi;

    case PLUS_EXPR:
    case POINTER_PLUS_EXPR:
    case MINUS_EXPR:
      return (const_hash_1 (TREE_OPERAND (exp, 0)) * 9
	      + const_hash_1 (TREE_OPERAND (exp, 1)));

    CASE_CONVERT:
      return const_hash_1 (TREE_OPERAND (exp, 0)) * 7 + 2;

    default:
      /* A language specific constant. Just hash the code.  */
      return code;
    }

  /* Compute hashing function.  */
  hi = len;
  for (i = 0; i < len; i++)
    hi = ((hi * 613) + (unsigned) (p[i]));

  return hi;
}

/* Wrapper of compare_constant, for the htab interface.  */
static int
const_desc_eq (const void *p1, const void *p2)
{
  const struct constant_descriptor_tree *const c1
    = (const struct constant_descriptor_tree *) p1;
  const struct constant_descriptor_tree *const c2
    = (const struct constant_descriptor_tree *) p2;
  if (c1->hash != c2->hash)
    return 0;
  return compare_constant (c1->value, c2->value);
}

/* Compare t1 and t2, and return 1 only if they are known to result in
   the same bit pattern on output.  */

static int
compare_constant (const tree t1, const tree t2)
{
  enum tree_code typecode;

  if (t1 == NULL_TREE)
    return t2 == NULL_TREE;
  if (t2 == NULL_TREE)
    return 0;

  if (TREE_CODE (t1) != TREE_CODE (t2))
    return 0;

  switch (TREE_CODE (t1))
    {
    case INTEGER_CST:
      /* Integer constants are the same only if the same width of type.  */
      if (TYPE_PRECISION (TREE_TYPE (t1)) != TYPE_PRECISION (TREE_TYPE (t2)))
	return 0;
      if (TYPE_MODE (TREE_TYPE (t1)) != TYPE_MODE (TREE_TYPE (t2)))
	return 0;
      return tree_int_cst_equal (t1, t2);

    case REAL_CST:
      /* Real constants are the same only if the same width of type.  */
      if (TYPE_PRECISION (TREE_TYPE (t1)) != TYPE_PRECISION (TREE_TYPE (t2)))
	return 0;

      return REAL_VALUES_IDENTICAL (TREE_REAL_CST (t1), TREE_REAL_CST (t2));

    case FIXED_CST:
      /* Fixed constants are the same only if the same width of type.  */
      if (TYPE_PRECISION (TREE_TYPE (t1)) != TYPE_PRECISION (TREE_TYPE (t2)))
	return 0;

      return FIXED_VALUES_IDENTICAL (TREE_FIXED_CST (t1), TREE_FIXED_CST (t2));

    case STRING_CST:
      if (TYPE_MODE (TREE_TYPE (t1)) != TYPE_MODE (TREE_TYPE (t2)))
	return 0;

      return (TREE_STRING_LENGTH (t1) == TREE_STRING_LENGTH (t2)
	      && ! memcmp (TREE_STRING_POINTER (t1), TREE_STRING_POINTER (t2),
			 TREE_STRING_LENGTH (t1)));

    case COMPLEX_CST:
      return (compare_constant (TREE_REALPART (t1), TREE_REALPART (t2))
	      && compare_constant (TREE_IMAGPART (t1), TREE_IMAGPART (t2)));

    case CONSTRUCTOR:
      {
	VEC(constructor_elt, gc) *v1, *v2;
	unsigned HOST_WIDE_INT idx;

	typecode = TREE_CODE (TREE_TYPE (t1));
	if (typecode != TREE_CODE (TREE_TYPE (t2)))
	  return 0;

	if (typecode == ARRAY_TYPE)
	  {
	    HOST_WIDE_INT size_1 = int_size_in_bytes (TREE_TYPE (t1));
	    /* For arrays, check that the sizes all match.  */
	    if (TYPE_MODE (TREE_TYPE (t1)) != TYPE_MODE (TREE_TYPE (t2))
		|| size_1 == -1
		|| size_1 != int_size_in_bytes (TREE_TYPE (t2)))
	      return 0;
	  }
	else
	  {
	    /* For record and union constructors, require exact type
               equality.  */
	    if (TREE_TYPE (t1) != TREE_TYPE (t2))
	      return 0;
	  }

	v1 = CONSTRUCTOR_ELTS (t1);
	v2 = CONSTRUCTOR_ELTS (t2);
	if (VEC_length (constructor_elt, v1)
	    != VEC_length (constructor_elt, v2))
	    return 0;

	for (idx = 0; idx < VEC_length (constructor_elt, v1); ++idx)
	  {
	    constructor_elt *c1 = VEC_index (constructor_elt, v1, idx);
	    constructor_elt *c2 = VEC_index (constructor_elt, v2, idx);

	    /* Check that each value is the same...  */
	    if (!compare_constant (c1->value, c2->value))
	      return 0;
	    /* ... and that they apply to the same fields!  */
	    if (typecode == ARRAY_TYPE)
	      {
		if (!compare_constant (c1->index, c2->index))
		  return 0;
	      }
	    else
	      {
		if (c1->index != c2->index)
		  return 0;
	      }
	  }

	return 1;
      }

    case ADDR_EXPR:
    case FDESC_EXPR:
      {
	struct addr_const value1, value2;

	decode_addr_const (t1, &value1);
	decode_addr_const (t2, &value2);
	return (value1.offset == value2.offset
		&& strcmp (XSTR (value1.base, 0), XSTR (value2.base, 0)) == 0);
      }

    case PLUS_EXPR:
    case POINTER_PLUS_EXPR:
    case MINUS_EXPR:
    case RANGE_EXPR:
      return (compare_constant (TREE_OPERAND (t1, 0), TREE_OPERAND (t2, 0))
	      && compare_constant(TREE_OPERAND (t1, 1), TREE_OPERAND (t2, 1)));

    CASE_CONVERT:
    case VIEW_CONVERT_EXPR:
      return compare_constant (TREE_OPERAND (t1, 0), TREE_OPERAND (t2, 0));

    default:
      return 0;
    }

  gcc_unreachable ();
}

/* Make a copy of the whole tree structure for a constant.  This
   handles the same types of nodes that compare_constant handles.  */

static tree
copy_constant (tree exp)
{
  switch (TREE_CODE (exp))
    {
    case ADDR_EXPR:
      /* For ADDR_EXPR, we do not want to copy the decl whose address
	 is requested.  We do want to copy constants though.  */
      if (CONSTANT_CLASS_P (TREE_OPERAND (exp, 0)))
	return build1 (TREE_CODE (exp), TREE_TYPE (exp),
		       copy_constant (TREE_OPERAND (exp, 0)));
      else
	return copy_node (exp);

    case INTEGER_CST:
    case REAL_CST:
    case FIXED_CST:
    case STRING_CST:
      return copy_node (exp);

    case COMPLEX_CST:
      return build_complex (TREE_TYPE (exp),
			    copy_constant (TREE_REALPART (exp)),
			    copy_constant (TREE_IMAGPART (exp)));

    case PLUS_EXPR:
    case POINTER_PLUS_EXPR:
    case MINUS_EXPR:
      return build2 (TREE_CODE (exp), TREE_TYPE (exp),
		     copy_constant (TREE_OPERAND (exp, 0)),
		     copy_constant (TREE_OPERAND (exp, 1)));

    CASE_CONVERT:
    case VIEW_CONVERT_EXPR:
      return build1 (TREE_CODE (exp), TREE_TYPE (exp),
		     copy_constant (TREE_OPERAND (exp, 0)));

    case CONSTRUCTOR:
      {
	tree copy = copy_node (exp);
	VEC(constructor_elt, gc) *v;
	unsigned HOST_WIDE_INT idx;
	tree purpose, value;

	v = VEC_alloc(constructor_elt, gc, VEC_length(constructor_elt,
						      CONSTRUCTOR_ELTS (exp)));
	FOR_EACH_CONSTRUCTOR_ELT (CONSTRUCTOR_ELTS (exp), idx, purpose, value)
	  {
	    constructor_elt *ce = VEC_quick_push (constructor_elt, v, NULL);
	    ce->index = purpose;
	    ce->value = copy_constant (value);
	  }
	CONSTRUCTOR_ELTS (copy) = v;
	return copy;
      }

    default:
      gcc_unreachable ();
    }
}

/* Return the alignment of constant EXP in bits.  */

static unsigned int
get_constant_alignment (tree exp)
{
  unsigned int align;

  align = TYPE_ALIGN (TREE_TYPE (exp));
#ifdef CONSTANT_ALIGNMENT
  align = CONSTANT_ALIGNMENT (exp, align);
#endif
  return align;
}

/* Return the section into which constant EXP should be placed.  */

static section *
get_constant_section (tree exp)
{
  if (IN_NAMED_SECTION (exp))
    return get_named_section (exp, NULL, compute_reloc_for_constant (exp));
  else
    return targetm.asm_out.select_section (exp,
					   compute_reloc_for_constant (exp),
					   get_constant_alignment (exp));
}

/* Return the size of constant EXP in bytes.  */

static HOST_WIDE_INT
get_constant_size (tree exp)
{
  HOST_WIDE_INT size;

  size = int_size_in_bytes (TREE_TYPE (exp));
  if (TREE_CODE (exp) == STRING_CST)
    size = MAX (TREE_STRING_LENGTH (exp), size);
  return size;
}

/* Subroutine of output_constant_def:
   No constant equal to EXP is known to have been output.
   Make a constant descriptor to enter EXP in the hash table.
   Assign the label number and construct RTL to refer to the
   constant's location in memory.
   Caller is responsible for updating the hash table.  */

static struct constant_descriptor_tree *
build_constant_desc (tree exp)
{
  rtx symbol;
  rtx rtl;
  char label[256];
  int labelno;
  struct constant_descriptor_tree *desc;

  desc = GGC_NEW (struct constant_descriptor_tree);
  desc->value = copy_constant (exp);

  /* Propagate marked-ness to copied constant.  */
  if (flag_mudflap && mf_marked_p (exp))
    mf_mark (desc->value);

  /* Create a string containing the label name, in LABEL.  */
  labelno = const_labelno++;
  ASM_GENERATE_INTERNAL_LABEL (label, "LC", labelno);

  /* We have a symbol name; construct the SYMBOL_REF and the MEM.  */
  if (use_object_blocks_p ())
    {
      section *sect = get_constant_section (exp);
      symbol = create_block_symbol (ggc_strdup (label),
				    get_block_for_section (sect), -1);
    }
  else
    symbol = gen_rtx_SYMBOL_REF (Pmode, ggc_strdup (label));
  SYMBOL_REF_FLAGS (symbol) |= SYMBOL_FLAG_LOCAL;
  SET_SYMBOL_REF_DECL (symbol, desc->value);
  TREE_CONSTANT_POOL_ADDRESS_P (symbol) = 1;

  rtl = gen_rtx_MEM (TYPE_MODE (TREE_TYPE (exp)), symbol);
  set_mem_attributes (rtl, exp, 1);
  set_mem_alias_set (rtl, 0);
  set_mem_alias_set (rtl, const_alias_set);

  /* Set flags or add text to the name to record information, such as
     that it is a local symbol.  If the name is changed, the macro
     ASM_OUTPUT_LABELREF will have to know how to strip this
     information.  This call might invalidate our local variable
     SYMBOL; we can't use it afterward.  */

  targetm.encode_section_info (exp, rtl, true);

  desc->rtl = rtl;

  return desc;
}

/* Return an rtx representing a reference to constant data in memory
   for the constant expression EXP.

   If assembler code for such a constant has already been output,
   return an rtx to refer to it.
   Otherwise, output such a constant in memory
   and generate an rtx for it.

   If DEFER is nonzero, this constant can be deferred and output only
   if referenced in the function after all optimizations.

   `const_desc_table' records which constants already have label strings.  */

rtx
output_constant_def (tree exp, int defer)
{
  struct constant_descriptor_tree *desc;
  struct constant_descriptor_tree key;
  void **loc;

  /* Look up EXP in the table of constant descriptors.  If we didn't find
     it, create a new one.  */
  key.value = exp;
  key.hash = const_hash_1 (exp);
  loc = htab_find_slot_with_hash (const_desc_htab, &key, key.hash, INSERT);

  desc = (struct constant_descriptor_tree *) *loc;
  if (desc == 0)
    {
      desc = build_constant_desc (exp);
      desc->hash = key.hash;
      *loc = desc;
    }

  maybe_output_constant_def_contents (desc, defer);
  return desc->rtl;
}

/* Subroutine of output_constant_def: Decide whether or not we need to
   output the constant DESC now, and if so, do it.  */
static void
maybe_output_constant_def_contents (struct constant_descriptor_tree *desc,
				    int defer)
{
  rtx symbol = XEXP (desc->rtl, 0);
  tree exp = desc->value;

  if (flag_syntax_only)
    return;

  if (TREE_ASM_WRITTEN (exp))
    /* Already output; don't do it again.  */
    return;

  /* We can always defer constants as long as the context allows
     doing so.  */
  if (defer)
    {
      /* Increment n_deferred_constants if it exists.  It needs to be at
	 least as large as the number of constants actually referred to
	 by the function.  If it's too small we'll stop looking too early
	 and fail to emit constants; if it's too large we'll only look
	 through the entire function when we could have stopped earlier.  */
      if (cfun)
	n_deferred_constants++;
      return;
    }

  output_constant_def_contents (symbol);
}

/* Subroutine of output_constant_def_contents.  Output the definition
   of constant EXP, which is pointed to by label LABEL.  ALIGN is the
   constant's alignment in bits.  */

static void
assemble_constant_contents (tree exp, const char *label, unsigned int align)
{
  HOST_WIDE_INT size;

  size = get_constant_size (exp);

  /* Do any machine/system dependent processing of the constant.  */
#ifdef ASM_DECLARE_CONSTANT_NAME
  ASM_DECLARE_CONSTANT_NAME (asm_out_file, label, exp, size);
#else
  /* Standard thing is just output label for the constant.  */
  ASM_OUTPUT_LABEL (asm_out_file, label);
#endif /* ASM_DECLARE_CONSTANT_NAME */

  /* Output the value of EXP.  */
  output_constant (exp, size, align);
}

/* We must output the constant data referred to by SYMBOL; do so.  */

static void
output_constant_def_contents (rtx symbol)
{
  tree exp = SYMBOL_REF_DECL (symbol);
  unsigned int align;

  /* Make sure any other constants whose addresses appear in EXP
     are assigned label numbers.  */
  output_addressed_constants (exp);

  /* We are no longer deferring this constant.  */
  TREE_ASM_WRITTEN (exp) = 1;

  /* If the constant is part of an object block, make sure that the
     decl has been positioned within its block, but do not write out
     its definition yet.  output_object_blocks will do that later.  */
  if (SYMBOL_REF_HAS_BLOCK_INFO_P (symbol) && SYMBOL_REF_BLOCK (symbol))
    place_block_symbol (symbol);
  else
    {
      switch_to_section (get_constant_section (exp));
      align = get_constant_alignment (exp);
      if (align > BITS_PER_UNIT)
	ASM_OUTPUT_ALIGN (asm_out_file, floor_log2 (align / BITS_PER_UNIT));
      assemble_constant_contents (exp, XSTR (symbol, 0), align);
    }
  if (flag_mudflap)
    mudflap_enqueue_constant (exp);
}

/* Look up EXP in the table of constant descriptors.  Return the rtl
   if it has been emitted, else null.  */

rtx
lookup_constant_def (tree exp)
{
  struct constant_descriptor_tree *desc;
  struct constant_descriptor_tree key;

  key.value = exp;
  key.hash = const_hash_1 (exp);
  desc = (struct constant_descriptor_tree *)
    htab_find_with_hash (const_desc_htab, &key, key.hash);

  return (desc ? desc->rtl : NULL_RTX);
}

/* Used in the hash tables to avoid outputting the same constant
   twice.  Unlike 'struct constant_descriptor_tree', RTX constants
   are output once per function, not once per file.  */
/* ??? Only a few targets need per-function constant pools.  Most
   can use one per-file pool.  Should add a targetm bit to tell the
   difference.  */

struct rtx_constant_pool GTY(())
{
  /* Pointers to first and last constant in pool, as ordered by offset.  */
  struct constant_descriptor_rtx *first;
  struct constant_descriptor_rtx *last;

  /* Hash facility for making memory-constants from constant rtl-expressions.
     It is used on RISC machines where immediate integer arguments and
     constant addresses are restricted so that such constants must be stored
     in memory.  */
  htab_t GTY((param_is (struct constant_descriptor_rtx))) const_rtx_htab;

  /* Current offset in constant pool (does not include any
     machine-specific header).  */
  HOST_WIDE_INT offset;
};

struct constant_descriptor_rtx GTY((chain_next ("%h.next")))
{
  struct constant_descriptor_rtx *next;
  rtx mem;
  rtx sym;
  rtx constant;
  HOST_WIDE_INT offset;
  hashval_t hash;
  enum machine_mode mode;
  unsigned int align;
  int labelno;
  int mark;
};

/* Hash and compare functions for const_rtx_htab.  */

static hashval_t
const_desc_rtx_hash (const void *ptr)
{
  const struct constant_descriptor_rtx *const desc
    = (const struct constant_descriptor_rtx *) ptr;
  return desc->hash;
}

static int
const_desc_rtx_eq (const void *a, const void *b)
{
  const struct constant_descriptor_rtx *const x
    = (const struct constant_descriptor_rtx *) a;
  const struct constant_descriptor_rtx *const y
    = (const struct constant_descriptor_rtx *) b;

  if (x->mode != y->mode)
    return 0;
  return rtx_equal_p (x->constant, y->constant);
}

/* This is the worker function for const_rtx_hash, called via for_each_rtx.  */

static int
const_rtx_hash_1 (rtx *xp, void *data)
{
  unsigned HOST_WIDE_INT hwi;
  enum machine_mode mode;
  enum rtx_code code;
  hashval_t h, *hp;
  rtx x;

  x = *xp;
  code = GET_CODE (x);
  mode = GET_MODE (x);
  h = (hashval_t) code * 1048573 + mode;

  switch (code)
    {
    case CONST_INT:
      hwi = INTVAL (x);
    fold_hwi:
      {
	const int shift = sizeof (hashval_t) * CHAR_BIT;
	const int n = sizeof (HOST_WIDE_INT) / sizeof (hashval_t);
	int i;

	h ^= (hashval_t) hwi;
	for (i = 1; i < n; ++i)
	  {
	    hwi >>= shift;
	    h ^= (hashval_t) hwi;
	  }
      }
      break;

    case CONST_DOUBLE:
      if (mode == VOIDmode)
	{
	  hwi = CONST_DOUBLE_LOW (x) ^ CONST_DOUBLE_HIGH (x);
	  goto fold_hwi;
	}
      else
	h ^= real_hash (CONST_DOUBLE_REAL_VALUE (x));
      break;

    case CONST_FIXED:
      h ^= fixed_hash (CONST_FIXED_VALUE (x));
      break;

    case CONST_VECTOR:
      {
	int i;
	for (i = XVECLEN (x, 0); i-- > 0; )
	  h = h * 251 + const_rtx_hash_1 (&XVECEXP (x, 0, i), data);
      }
      break;

    case SYMBOL_REF:
      h ^= htab_hash_string (XSTR (x, 0));
      break;

    case LABEL_REF:
      h = h * 251 + CODE_LABEL_NUMBER (XEXP (x, 0));
      break;

    case UNSPEC:
    case UNSPEC_VOLATILE:
      h = h * 251 + XINT (x, 1);
      break;

    default:
      break;
    }

  hp = (hashval_t *) data;
  *hp = *hp * 509 + h;
  return 0;
}

/* Compute a hash value for X, which should be a constant.  */

static hashval_t
const_rtx_hash (rtx x)
{
  hashval_t h = 0;
  for_each_rtx (&x, const_rtx_hash_1, &h);
  return h;
}


/* Create and return a new rtx constant pool.  */

static struct rtx_constant_pool *
create_constant_pool (void)
{
  struct rtx_constant_pool *pool;

  pool = GGC_NEW (struct rtx_constant_pool);
  pool->const_rtx_htab = htab_create_ggc (31, const_desc_rtx_hash,
					  const_desc_rtx_eq, NULL);
  pool->first = NULL;
  pool->last = NULL;
  pool->offset = 0;
  return pool;
}

/* Initialize constant pool hashing for a new function.  */

void
init_varasm_status (void)
{
  crtl->varasm.pool = create_constant_pool ();
  crtl->varasm.deferred_constants = 0;
}

/* Given a MINUS expression, simplify it if both sides
   include the same symbol.  */

rtx
simplify_subtraction (rtx x)
{
  rtx r = simplify_rtx (x);
  return r ? r : x;
}

/* Given a constant rtx X, make (or find) a memory constant for its value
   and return a MEM rtx to refer to it in memory.  */

rtx
force_const_mem (enum machine_mode mode, rtx x)
{
  struct constant_descriptor_rtx *desc, tmp;
  struct rtx_constant_pool *pool;
  char label[256];
  rtx def, symbol;
  hashval_t hash;
  unsigned int align;
  void **slot;

  /* If we're not allowed to drop X into the constant pool, don't.  */
  if (targetm.cannot_force_const_mem (x))
    return NULL_RTX;

  /* Record that this function has used a constant pool entry.  */
  crtl->uses_const_pool = 1;

  /* Decide which pool to use.  */
  pool = (targetm.use_blocks_for_constant_p (mode, x)
	  ? shared_constant_pool
	  : crtl->varasm.pool);

  /* Lookup the value in the hashtable.  */
  tmp.constant = x;
  tmp.mode = mode;
  hash = const_rtx_hash (x);
  slot = htab_find_slot_with_hash (pool->const_rtx_htab, &tmp, hash, INSERT);
  desc = (struct constant_descriptor_rtx *) *slot;

  /* If the constant was already present, return its memory.  */
  if (desc)
    return copy_rtx (desc->mem);

  /* Otherwise, create a new descriptor.  */
  desc = GGC_NEW (struct constant_descriptor_rtx);
  *slot = desc;

  /* Align the location counter as required by EXP's data type.  */
  align = GET_MODE_ALIGNMENT (mode == VOIDmode ? word_mode : mode);
#ifdef CONSTANT_ALIGNMENT
  {
    tree type = lang_hooks.types.type_for_mode (mode, 0);
    if (type != NULL_TREE)
      align = CONSTANT_ALIGNMENT (make_tree (type, x), align);
  }
#endif

  pool->offset += (align / BITS_PER_UNIT) - 1;
  pool->offset &= ~ ((align / BITS_PER_UNIT) - 1);

  desc->next = NULL;
  desc->constant = tmp.constant;
  desc->offset = pool->offset;
  desc->hash = hash;
  desc->mode = mode;
  desc->align = align;
  desc->labelno = const_labelno;
  desc->mark = 0;

  pool->offset += GET_MODE_SIZE (mode);
  if (pool->last)
    pool->last->next = desc;
  else
    pool->first = pool->last = desc;
  pool->last = desc;

  /* Create a string containing the label name, in LABEL.  */
  ASM_GENERATE_INTERNAL_LABEL (label, "LC", const_labelno);
  ++const_labelno;

  /* Construct the SYMBOL_REF.  Make sure to mark it as belonging to
     the constants pool.  */
  if (use_object_blocks_p () && targetm.use_blocks_for_constant_p (mode, x))
    {
      section *sect = targetm.asm_out.select_rtx_section (mode, x, align);
      symbol = create_block_symbol (ggc_strdup (label),
				    get_block_for_section (sect), -1);
    }
  else
    symbol = gen_rtx_SYMBOL_REF (Pmode, ggc_strdup (label));
  desc->sym = symbol;
  SYMBOL_REF_FLAGS (symbol) |= SYMBOL_FLAG_LOCAL;
  CONSTANT_POOL_ADDRESS_P (symbol) = 1;
  SET_SYMBOL_REF_CONSTANT (symbol, desc);

  /* Construct the MEM.  */
  desc->mem = def = gen_const_mem (mode, symbol);
  set_mem_attributes (def, lang_hooks.types.type_for_mode (mode, 0), 1);
  set_mem_align (def, align);

  /* If we're dropping a label to the constant pool, make sure we
     don't delete it.  */
  if (GET_CODE (x) == LABEL_REF)
    LABEL_PRESERVE_P (XEXP (x, 0)) = 1;

  return copy_rtx (def);
}

/* Given a constant pool SYMBOL_REF, return the corresponding constant.  */

rtx
get_pool_constant (rtx addr)
{
  return SYMBOL_REF_CONSTANT (addr)->constant;
}

/* Given a constant pool SYMBOL_REF, return the corresponding constant
   and whether it has been output or not.  */

rtx
get_pool_constant_mark (rtx addr, bool *pmarked)
{
  struct constant_descriptor_rtx *desc;

  desc = SYMBOL_REF_CONSTANT (addr);
  *pmarked = (desc->mark != 0);
  return desc->constant;
}

/* Similar, return the mode.  */

enum machine_mode
get_pool_mode (const_rtx addr)
{
  return SYMBOL_REF_CONSTANT (addr)->mode;
}

/* Return the size of the constant pool.  */

int
get_pool_size (void)
{
  return crtl->varasm.pool->offset;
}

/* Worker function for output_constant_pool_1.  Emit assembly for X
   in MODE with known alignment ALIGN.  */

static void
output_constant_pool_2 (enum machine_mode mode, rtx x, unsigned int align)
{
  switch (GET_MODE_CLASS (mode))
    {
    case MODE_FLOAT:
    case MODE_DECIMAL_FLOAT:
      {
	REAL_VALUE_TYPE r;

	gcc_assert (GET_CODE (x) == CONST_DOUBLE);
	REAL_VALUE_FROM_CONST_DOUBLE (r, x);
	assemble_real (r, mode, align);
	break;
      }

    case MODE_INT:
    case MODE_PARTIAL_INT:
    case MODE_FRACT:
    case MODE_UFRACT:
    case MODE_ACCUM:
    case MODE_UACCUM:
      assemble_integer (x, GET_MODE_SIZE (mode), align, 1);
      break;

    case MODE_VECTOR_FLOAT:
    case MODE_VECTOR_INT:
    case MODE_VECTOR_FRACT:
    case MODE_VECTOR_UFRACT:
    case MODE_VECTOR_ACCUM:
    case MODE_VECTOR_UACCUM:
      {
	int i, units;
        enum machine_mode submode = GET_MODE_INNER (mode);
	unsigned int subalign = MIN (align, GET_MODE_BITSIZE (submode));

	gcc_assert (GET_CODE (x) == CONST_VECTOR);
	units = CONST_VECTOR_NUNITS (x);

	for (i = 0; i < units; i++)
	  {
	    rtx elt = CONST_VECTOR_ELT (x, i);
	    output_constant_pool_2 (submode, elt, i ? subalign : align);
	  }
      }
      break;

    default:
      gcc_unreachable ();
    }
}

/* Worker function for output_constant_pool.  Emit constant DESC,
   giving it ALIGN bits of alignment.  */

static void
output_constant_pool_1 (struct constant_descriptor_rtx *desc,
			unsigned int align)
{
  rtx x, tmp;

  x = desc->constant;

  /* See if X is a LABEL_REF (or a CONST referring to a LABEL_REF)
     whose CODE_LABEL has been deleted.  This can occur if a jump table
     is eliminated by optimization.  If so, write a constant of zero
     instead.  Note that this can also happen by turning the
     CODE_LABEL into a NOTE.  */
  /* ??? This seems completely and utterly wrong.  Certainly it's
     not true for NOTE_INSN_DELETED_LABEL, but I disbelieve proper
     functioning even with INSN_DELETED_P and friends.  */

  tmp = x;
  switch (GET_CODE (tmp))
    {
    case CONST:
      if (GET_CODE (XEXP (tmp, 0)) != PLUS
	  || GET_CODE (XEXP (XEXP (tmp, 0), 0)) != LABEL_REF)
	break;
      tmp = XEXP (XEXP (tmp, 0), 0);
      /* FALLTHRU  */

    case LABEL_REF:
      tmp = XEXP (tmp, 0);
      gcc_assert (!INSN_DELETED_P (tmp));
      gcc_assert (!NOTE_P (tmp)
		  || NOTE_KIND (tmp) != NOTE_INSN_DELETED);
      break;

    default:
      break;
    }

#ifdef ASM_OUTPUT_SPECIAL_POOL_ENTRY
  ASM_OUTPUT_SPECIAL_POOL_ENTRY (asm_out_file, x, desc->mode,
				 align, desc->labelno, done);
#endif

  assemble_align (align);

  /* Output the label.  */
  targetm.asm_out.internal_label (asm_out_file, "LC", desc->labelno);

  /* Output the data.  */
  output_constant_pool_2 (desc->mode, x, align);

  /* Make sure all constants in SECTION_MERGE and not SECTION_STRINGS
     sections have proper size.  */
  if (align > GET_MODE_BITSIZE (desc->mode)
      && in_section
      && (in_section->common.flags & SECTION_MERGE))
    assemble_align (align);

#ifdef ASM_OUTPUT_SPECIAL_POOL_ENTRY
 done:
#endif
  return;
}

/* Given a SYMBOL_REF CURRENT_RTX, mark it and all constants it refers
   to as used.  Emit referenced deferred strings.  This function can
   be used with for_each_rtx to mark all SYMBOL_REFs in an rtx.  */

static int
mark_constant (rtx *current_rtx, void *data ATTRIBUTE_UNUSED)
{
  rtx x = *current_rtx;

  if (x == NULL_RTX || GET_CODE (x) != SYMBOL_REF)
    return 0;

  if (CONSTANT_POOL_ADDRESS_P (x))
    {
      struct constant_descriptor_rtx *desc = SYMBOL_REF_CONSTANT (x);
      if (desc->mark == 0)
	{
	  desc->mark = 1;
	  for_each_rtx (&desc->constant, mark_constant, NULL);
	}
    }
  else if (TREE_CONSTANT_POOL_ADDRESS_P (x))
    {
      tree exp = SYMBOL_REF_DECL (x);
      if (!TREE_ASM_WRITTEN (exp))
	{
	  n_deferred_constants--;
	  output_constant_def_contents (x);
	}
    }

  return -1;
}

/* Look through appropriate parts of INSN, marking all entries in the
   constant pool which are actually being used.  Entries that are only
   referenced by other constants are also marked as used.  Emit
   deferred strings that are used.  */

static void
mark_constants (rtx insn)
{
  if (!INSN_P (insn))
    return;

  /* Insns may appear inside a SEQUENCE.  Only check the patterns of
     insns, not any notes that may be attached.  We don't want to mark
     a constant just because it happens to appear in a REG_EQUIV note.  */
  if (GET_CODE (PATTERN (insn)) == SEQUENCE)
    {
      rtx seq = PATTERN (insn);
      int i, n = XVECLEN (seq, 0);
      for (i = 0; i < n; ++i)
	{
	  rtx subinsn = XVECEXP (seq, 0, i);
	  if (INSN_P (subinsn))
	    for_each_rtx (&PATTERN (subinsn), mark_constant, NULL);
	}
    }
  else
    for_each_rtx (&PATTERN (insn), mark_constant, NULL);
}

/* Look through the instructions for this function, and mark all the
   entries in POOL which are actually being used.  Emit deferred constants
   which have indeed been used.  */

static void
mark_constant_pool (void)
{
  rtx insn, link;

  if (!crtl->uses_const_pool && n_deferred_constants == 0)
    return;

  for (insn = get_insns (); insn; insn = NEXT_INSN (insn))
    mark_constants (insn);

  for (link = crtl->epilogue_delay_list;
       link;
       link = XEXP (link, 1))
    mark_constants (XEXP (link, 0));
}

/* Write all the constants in POOL.  */

static void
output_constant_pool_contents (struct rtx_constant_pool *pool)
{
  struct constant_descriptor_rtx *desc;

  for (desc = pool->first; desc ; desc = desc->next)
    if (desc->mark)
      {
	/* If the constant is part of an object_block, make sure that
	   the constant has been positioned within its block, but do not
	   write out its definition yet.  output_object_blocks will do
	   that later.  */
	if (SYMBOL_REF_HAS_BLOCK_INFO_P (desc->sym)
	    && SYMBOL_REF_BLOCK (desc->sym))
	  place_block_symbol (desc->sym);
	else
	  {
	    switch_to_section (targetm.asm_out.select_rtx_section
			       (desc->mode, desc->constant, desc->align));
	    output_constant_pool_1 (desc, desc->align);
	  }
      }
}

/* Mark all constants that are used in the current function, then write
   out the function's private constant pool.  */

static void
output_constant_pool (const char *fnname ATTRIBUTE_UNUSED,
		      tree fndecl ATTRIBUTE_UNUSED)
{
  struct rtx_constant_pool *pool = crtl->varasm.pool;

  /* It is possible for gcc to call force_const_mem and then to later
     discard the instructions which refer to the constant.  In such a
     case we do not need to output the constant.  */
  mark_constant_pool ();

#ifdef ASM_OUTPUT_POOL_PROLOGUE
  ASM_OUTPUT_POOL_PROLOGUE (asm_out_file, fnname, fndecl, pool->offset);
#endif

  output_constant_pool_contents (pool);

#ifdef ASM_OUTPUT_POOL_EPILOGUE
  ASM_OUTPUT_POOL_EPILOGUE (asm_out_file, fnname, fndecl, pool->offset);
#endif
}

/* Write the contents of the shared constant pool.  */

void
output_shared_constant_pool (void)
{
  output_constant_pool_contents (shared_constant_pool);
}

/* Determine what kind of relocations EXP may need.  */

int
compute_reloc_for_constant (tree exp)
{
  int reloc = 0, reloc2;
  tree tem;

  switch (TREE_CODE (exp))
    {
    case ADDR_EXPR:
    case FDESC_EXPR:
      /* Go inside any operations that get_inner_reference can handle and see
	 if what's inside is a constant: no need to do anything here for
	 addresses of variables or functions.  */
      for (tem = TREE_OPERAND (exp, 0); handled_component_p (tem);
	   tem = TREE_OPERAND (tem, 0))
	;

      if (TREE_PUBLIC (tem))
	reloc |= 2;
      else
	reloc |= 1;
      break;

    case PLUS_EXPR:
    case POINTER_PLUS_EXPR:
      reloc = compute_reloc_for_constant (TREE_OPERAND (exp, 0));
      reloc |= compute_reloc_for_constant (TREE_OPERAND (exp, 1));
      break;

    case MINUS_EXPR:
      reloc = compute_reloc_for_constant (TREE_OPERAND (exp, 0));
      reloc2 = compute_reloc_for_constant (TREE_OPERAND (exp, 1));
      /* The difference of two local labels is computable at link time.  */
      if (reloc == 1 && reloc2 == 1)
	reloc = 0;
      else
	reloc |= reloc2;
      break;

    CASE_CONVERT:
    case VIEW_CONVERT_EXPR:
      reloc = compute_reloc_for_constant (TREE_OPERAND (exp, 0));
      break;

    case CONSTRUCTOR:
      {
	unsigned HOST_WIDE_INT idx;
	FOR_EACH_CONSTRUCTOR_VALUE (CONSTRUCTOR_ELTS (exp), idx, tem)
	  if (tem != 0)
	    reloc |= compute_reloc_for_constant (tem);
      }
      break;

    default:
      break;
    }
  return reloc;
}

/* Find all the constants whose addresses are referenced inside of EXP,
   and make sure assembler code with a label has been output for each one.
   Indicate whether an ADDR_EXPR has been encountered.  */

static void
output_addressed_constants (tree exp)
{
  tree tem;

  switch (TREE_CODE (exp))
    {
    case ADDR_EXPR:
    case FDESC_EXPR:
      /* Go inside any operations that get_inner_reference can handle and see
	 if what's inside is a constant: no need to do anything here for
	 addresses of variables or functions.  */
      for (tem = TREE_OPERAND (exp, 0); handled_component_p (tem);
	   tem = TREE_OPERAND (tem, 0))
	;

      /* If we have an initialized CONST_DECL, retrieve the initializer.  */
      if (TREE_CODE (tem) == CONST_DECL && DECL_INITIAL (tem))
	tem = DECL_INITIAL (tem);

      if (CONSTANT_CLASS_P (tem) || TREE_CODE (tem) == CONSTRUCTOR)
	output_constant_def (tem, 0);
      break;

    case PLUS_EXPR:
    case POINTER_PLUS_EXPR:
    case MINUS_EXPR:
      output_addressed_constants (TREE_OPERAND (exp, 1));
      /* Fall through.  */

    CASE_CONVERT:
    case VIEW_CONVERT_EXPR:
      output_addressed_constants (TREE_OPERAND (exp, 0));
      break;

    case CONSTRUCTOR:
      {
	unsigned HOST_WIDE_INT idx;
	FOR_EACH_CONSTRUCTOR_VALUE (CONSTRUCTOR_ELTS (exp), idx, tem)
	  if (tem != 0)
	    output_addressed_constants (tem);
      }
      break;

    default:
      break;
    }
}

/* Whether a constructor CTOR is a valid static constant initializer if all
   its elements are.  This used to be internal to initializer_constant_valid_p
   and has been exposed to let other functions like categorize_ctor_elements
   evaluate the property while walking a constructor for other purposes.  */

bool
constructor_static_from_elts_p (const_tree ctor)
{
  return (TREE_CONSTANT (ctor)
	  && (TREE_CODE (TREE_TYPE (ctor)) == UNION_TYPE
	      || TREE_CODE (TREE_TYPE (ctor)) == RECORD_TYPE)
	  && !VEC_empty (constructor_elt, CONSTRUCTOR_ELTS (ctor)));
}

/* A subroutine of initializer_constant_valid_p.  VALUE is a MINUS_EXPR,
   PLUS_EXPR or POINTER_PLUS_EXPR.  This looks for cases of VALUE
   which are valid when ENDTYPE is an integer of any size; in
   particular, this does not accept a pointer minus a constant.  This
   returns null_pointer_node if the VALUE is an absolute constant
   which can be used to initialize a static variable.  Otherwise it
   returns NULL.  */

static tree
narrowing_initializer_constant_valid_p (tree value, tree endtype)
{
  tree op0, op1;

  if (!INTEGRAL_TYPE_P (endtype))
    return NULL_TREE;

  op0 = TREE_OPERAND (value, 0);
  op1 = TREE_OPERAND (value, 1);

  /* Like STRIP_NOPS except allow the operand mode to widen.  This
     works around a feature of fold that simplifies (int)(p1 - p2) to
     ((int)p1 - (int)p2) under the theory that the narrower operation
     is cheaper.  */

  while (CONVERT_EXPR_P (op0)
	 || TREE_CODE (op0) == NON_LVALUE_EXPR)
    {
      tree inner = TREE_OPERAND (op0, 0);
      if (inner == error_mark_node
	  || ! INTEGRAL_MODE_P (TYPE_MODE (TREE_TYPE (inner)))
	  || (GET_MODE_SIZE (TYPE_MODE (TREE_TYPE (op0)))
	      > GET_MODE_SIZE (TYPE_MODE (TREE_TYPE (inner)))))
	break;
      op0 = inner;
    }

  while (CONVERT_EXPR_P (op1)
	 || TREE_CODE (op1) == NON_LVALUE_EXPR)
    {
      tree inner = TREE_OPERAND (op1, 0);
      if (inner == error_mark_node
	  || ! INTEGRAL_MODE_P (TYPE_MODE (TREE_TYPE (inner)))
	  || (GET_MODE_SIZE (TYPE_MODE (TREE_TYPE (op1)))
	      > GET_MODE_SIZE (TYPE_MODE (TREE_TYPE (inner)))))
	break;
      op1 = inner;
    }

  op0 = initializer_constant_valid_p (op0, endtype);
  op1 = initializer_constant_valid_p (op1, endtype);

  /* Both initializers must be known.  */
  if (op0 && op1)
    {
      if (op0 == op1
	  && (op0 == null_pointer_node
	      || TREE_CODE (value) == MINUS_EXPR))
	return null_pointer_node;

      /* Support differences between labels.  */
      if (TREE_CODE (op0) == LABEL_DECL
	  && TREE_CODE (op1) == LABEL_DECL)
	return null_pointer_node;

      if (TREE_CODE (op0) == STRING_CST
	  && TREE_CODE (op1) == STRING_CST
	  && operand_equal_p (op0, op1, 1))
	return null_pointer_node;
    }

  return NULL_TREE;
}

/* Return nonzero if VALUE is a valid constant-valued expression
   for use in initializing a static variable; one that can be an
   element of a "constant" initializer.

   Return null_pointer_node if the value is absolute;
   if it is relocatable, return the variable that determines the relocation.
   We assume that VALUE has been folded as much as possible;
   therefore, we do not need to check for such things as
   arithmetic-combinations of integers.  */

tree
initializer_constant_valid_p (tree value, tree endtype)
{
  tree ret;

  switch (TREE_CODE (value))
    {
    case CONSTRUCTOR:
      if (constructor_static_from_elts_p (value))
	{
	  unsigned HOST_WIDE_INT idx;
	  tree elt;
	  bool absolute = true;

	  FOR_EACH_CONSTRUCTOR_VALUE (CONSTRUCTOR_ELTS (value), idx, elt)
	    {
	      tree reloc;
	      reloc = initializer_constant_valid_p (elt, TREE_TYPE (elt));
	      if (!reloc)
		return NULL_TREE;
	      if (reloc != null_pointer_node)
		absolute = false;
	    }
	  /* For a non-absolute relocation, there is no single
	     variable that can be "the variable that determines the
	     relocation."  */
	  return absolute ? null_pointer_node : error_mark_node;
	}

      return TREE_STATIC (value) ? null_pointer_node : NULL_TREE;

    case INTEGER_CST:
    case VECTOR_CST:
    case REAL_CST:
    case FIXED_CST:
    case STRING_CST:
    case COMPLEX_CST:
      return null_pointer_node;

    case ADDR_EXPR:
    case FDESC_EXPR:
      {
	tree op0 = staticp (TREE_OPERAND (value, 0));
	if (op0)
	  {
	    /* "&(*a).f" is like unto pointer arithmetic.  If "a" turns out
	       to be a constant, this is old-skool offsetof-like nonsense.  */
	    if (TREE_CODE (op0) == INDIRECT_REF
		&& TREE_CONSTANT (TREE_OPERAND (op0, 0)))
	      return null_pointer_node;
	    /* Taking the address of a nested function involves a trampoline,
	       unless we don't need or want one.  */
	    if (TREE_CODE (op0) == FUNCTION_DECL
		&& decl_function_context (op0)
		&& !DECL_NO_STATIC_CHAIN (op0)
		&& !TREE_NO_TRAMPOLINE (value))
	      return NULL_TREE;
	    /* "&{...}" requires a temporary to hold the constructed
	       object.  */
	    if (TREE_CODE (op0) == CONSTRUCTOR)
	      return NULL_TREE;
	  }
	return op0;
      }

    case NON_LVALUE_EXPR:
      return initializer_constant_valid_p (TREE_OPERAND (value, 0), endtype);

    case VIEW_CONVERT_EXPR:
      {
	tree src = TREE_OPERAND (value, 0);
	tree src_type = TREE_TYPE (src);
	tree dest_type = TREE_TYPE (value);

	/* Allow view-conversions from aggregate to non-aggregate type only
	   if the bit pattern is fully preserved afterwards; otherwise, the
	   RTL expander won't be able to apply a subsequent transformation
	   to the underlying constructor.  */
	if (AGGREGATE_TYPE_P (src_type) && !AGGREGATE_TYPE_P (dest_type))
	  {
	    if (TYPE_MODE (endtype) == TYPE_MODE (dest_type))
	      return initializer_constant_valid_p (src, endtype);
	    else
	      return NULL_TREE;
	  }

	/* Allow all other kinds of view-conversion.  */
	return initializer_constant_valid_p (src, endtype);
      }

    CASE_CONVERT:
      {
	tree src = TREE_OPERAND (value, 0);
	tree src_type = TREE_TYPE (src);
	tree dest_type = TREE_TYPE (value);

	/* Allow conversions between pointer types, floating-point
	   types, and offset types.  */
	if ((POINTER_TYPE_P (dest_type) && POINTER_TYPE_P (src_type))
	    || (FLOAT_TYPE_P (dest_type) && FLOAT_TYPE_P (src_type))
	    || (TREE_CODE (dest_type) == OFFSET_TYPE
		&& TREE_CODE (src_type) == OFFSET_TYPE))
	  return initializer_constant_valid_p (src, endtype);

	/* Allow length-preserving conversions between integer types.  */
	if (INTEGRAL_TYPE_P (dest_type) && INTEGRAL_TYPE_P (src_type)
	    && (TYPE_PRECISION (dest_type) == TYPE_PRECISION (src_type)))
	  return initializer_constant_valid_p (src, endtype);

	/* Allow conversions between other integer types only if
	   explicit value.  */
	if (INTEGRAL_TYPE_P (dest_type) && INTEGRAL_TYPE_P (src_type))
	  {
	    tree inner = initializer_constant_valid_p (src, endtype);
	    if (inner == null_pointer_node)
	      return null_pointer_node;
	    break;
	  }

	/* Allow (int) &foo provided int is as wide as a pointer.  */
	if (INTEGRAL_TYPE_P (dest_type) && POINTER_TYPE_P (src_type)
	    && (TYPE_PRECISION (dest_type) >= TYPE_PRECISION (src_type)))
	  return initializer_constant_valid_p (src, endtype);

	/* Likewise conversions from int to pointers, but also allow
	   conversions from 0.  */
	if ((POINTER_TYPE_P (dest_type)
	     || TREE_CODE (dest_type) == OFFSET_TYPE)
	    && INTEGRAL_TYPE_P (src_type))
	  {
	    if (TREE_CODE (src) == INTEGER_CST
		&& TYPE_PRECISION (dest_type) >= TYPE_PRECISION (src_type))
	      return null_pointer_node;
	    if (integer_zerop (src))
	      return null_pointer_node;
	    else if (TYPE_PRECISION (dest_type) <= TYPE_PRECISION (src_type))
	      return initializer_constant_valid_p (src, endtype);
	  }

	/* Allow conversions to struct or union types if the value
	   inside is okay.  */
	if (TREE_CODE (dest_type) == RECORD_TYPE
	    || TREE_CODE (dest_type) == UNION_TYPE)
	  return initializer_constant_valid_p (src, endtype);
      }
      break;

    case POINTER_PLUS_EXPR:
    case PLUS_EXPR:
      if (! INTEGRAL_TYPE_P (endtype)
	  || TYPE_PRECISION (endtype) >= POINTER_SIZE)
	{
	  tree valid0 = initializer_constant_valid_p (TREE_OPERAND (value, 0),
						      endtype);
	  tree valid1 = initializer_constant_valid_p (TREE_OPERAND (value, 1),
						      endtype);
	  /* If either term is absolute, use the other term's relocation.  */
	  if (valid0 == null_pointer_node)
	    return valid1;
	  if (valid1 == null_pointer_node)
	    return valid0;
	}

      /* Support narrowing pointer differences.  */
      ret = narrowing_initializer_constant_valid_p (value, endtype);
      if (ret != NULL_TREE)
	return ret;

      break;

    case MINUS_EXPR:
      if (! INTEGRAL_TYPE_P (endtype)
	  || TYPE_PRECISION (endtype) >= POINTER_SIZE)
	{
	  tree valid0 = initializer_constant_valid_p (TREE_OPERAND (value, 0),
						      endtype);
	  tree valid1 = initializer_constant_valid_p (TREE_OPERAND (value, 1),
						      endtype);
	  /* Win if second argument is absolute.  */
	  if (valid1 == null_pointer_node)
	    return valid0;
	  /* Win if both arguments have the same relocation.
	     Then the value is absolute.  */
	  if (valid0 == valid1 && valid0 != 0)
	    return null_pointer_node;

	  /* Since GCC guarantees that string constants are unique in the
	     generated code, a subtraction between two copies of the same
	     constant string is absolute.  */
	  if (valid0 && TREE_CODE (valid0) == STRING_CST
	      && valid1 && TREE_CODE (valid1) == STRING_CST
	      && operand_equal_p (valid0, valid1, 1))
	    return null_pointer_node;
	}

      /* Support narrowing differences.  */
      ret = narrowing_initializer_constant_valid_p (value, endtype);
      if (ret != NULL_TREE)
	return ret;

      break;

    default:
      break;
    }

  return 0;
}

/* Output assembler code for constant EXP to FILE, with no label.
   This includes the pseudo-op such as ".int" or ".byte", and a newline.
   Assumes output_addressed_constants has been done on EXP already.

   Generate exactly SIZE bytes of assembler data, padding at the end
   with zeros if necessary.  SIZE must always be specified.

   SIZE is important for structure constructors,
   since trailing members may have been omitted from the constructor.
   It is also important for initialization of arrays from string constants
   since the full length of the string constant might not be wanted.
   It is also needed for initialization of unions, where the initializer's
   type is just one member, and that may not be as long as the union.

   There a case in which we would fail to output exactly SIZE bytes:
   for a structure constructor that wants to produce more than SIZE bytes.
   But such constructors will never be generated for any possible input.

   ALIGN is the alignment of the data in bits.  */

void
output_constant (tree exp, unsigned HOST_WIDE_INT size, unsigned int align)
{
  enum tree_code code;
  unsigned HOST_WIDE_INT thissize;

  if (size == 0 || flag_syntax_only)
    return;

  /* See if we're trying to initialize a pointer in a non-default mode
     to the address of some declaration somewhere.  If the target says
     the mode is valid for pointers, assume the target has a way of
     resolving it.  */
  if (TREE_CODE (exp) == NOP_EXPR
      && POINTER_TYPE_P (TREE_TYPE (exp))
      && targetm.valid_pointer_mode (TYPE_MODE (TREE_TYPE (exp))))
    {
      tree saved_type = TREE_TYPE (exp);

      /* Peel off any intermediate conversions-to-pointer for valid
	 pointer modes.  */
      while (TREE_CODE (exp) == NOP_EXPR
	     && POINTER_TYPE_P (TREE_TYPE (exp))
	     && targetm.valid_pointer_mode (TYPE_MODE (TREE_TYPE (exp))))
	exp = TREE_OPERAND (exp, 0);

      /* If what we're left with is the address of something, we can
	 convert the address to the final type and output it that
	 way.  */
      if (TREE_CODE (exp) == ADDR_EXPR)
	exp = build1 (ADDR_EXPR, saved_type, TREE_OPERAND (exp, 0));
      /* Likewise for constant ints.  */
      else if (TREE_CODE (exp) == INTEGER_CST)
	exp = build_int_cst_wide (saved_type, TREE_INT_CST_LOW (exp),
				  TREE_INT_CST_HIGH (exp));
      
    }

  /* Eliminate any conversions since we'll be outputting the underlying
     constant.  */
  while (CONVERT_EXPR_P (exp)
	 || TREE_CODE (exp) == NON_LVALUE_EXPR
	 || TREE_CODE (exp) == VIEW_CONVERT_EXPR)
    {
      HOST_WIDE_INT type_size = int_size_in_bytes (TREE_TYPE (exp));
      HOST_WIDE_INT op_size = int_size_in_bytes (TREE_TYPE (TREE_OPERAND (exp, 0)));

      /* Make sure eliminating the conversion is really a no-op, except with
	 VIEW_CONVERT_EXPRs to allow for wild Ada unchecked conversions and
	 union types to allow for Ada unchecked unions.  */
      if (type_size > op_size
	  && TREE_CODE (exp) != VIEW_CONVERT_EXPR
	  && TREE_CODE (TREE_TYPE (exp)) != UNION_TYPE)
	/* Keep the conversion. */
	break;
      else
	exp = TREE_OPERAND (exp, 0);
    }

  code = TREE_CODE (TREE_TYPE (exp));
  thissize = int_size_in_bytes (TREE_TYPE (exp));

  /* Allow a constructor with no elements for any data type.
     This means to fill the space with zeros.  */
  if (TREE_CODE (exp) == CONSTRUCTOR
      && VEC_empty (constructor_elt, CONSTRUCTOR_ELTS (exp)))
    {
      assemble_zeros (size);
      return;
    }

  if (TREE_CODE (exp) == FDESC_EXPR)
    {
#ifdef ASM_OUTPUT_FDESC
      HOST_WIDE_INT part = tree_low_cst (TREE_OPERAND (exp, 1), 0);
      tree decl = TREE_OPERAND (exp, 0);
      ASM_OUTPUT_FDESC (asm_out_file, decl, part);
#else
      gcc_unreachable ();
#endif
      return;
    }

  /* Now output the underlying data.  If we've handling the padding, return.
     Otherwise, break and ensure SIZE is the size written.  */
  switch (code)
    {
    case BOOLEAN_TYPE:
    case INTEGER_TYPE:
    case ENUMERAL_TYPE:
    case POINTER_TYPE:
    case REFERENCE_TYPE:
    case OFFSET_TYPE:
    case FIXED_POINT_TYPE:
      if (! assemble_integer (expand_expr (exp, NULL_RTX, VOIDmode,
					   EXPAND_INITIALIZER),
			      MIN (size, thissize), align, 0))
	error ("initializer for integer/fixed-point value is too complicated");
      break;

    case REAL_TYPE:
      if (TREE_CODE (exp) != REAL_CST)
	error ("initializer for floating value is not a floating constant");

      assemble_real (TREE_REAL_CST (exp), TYPE_MODE (TREE_TYPE (exp)), align);
      break;

    case COMPLEX_TYPE:
      output_constant (TREE_REALPART (exp), thissize / 2, align);
      output_constant (TREE_IMAGPART (exp), thissize / 2,
		       min_align (align, BITS_PER_UNIT * (thissize / 2)));
      break;

    case ARRAY_TYPE:
    case VECTOR_TYPE:
      switch (TREE_CODE (exp))
	{
	case CONSTRUCTOR:
	  output_constructor (exp, size, align);
	  return;
	case STRING_CST:
	  thissize = MIN ((unsigned HOST_WIDE_INT)TREE_STRING_LENGTH (exp),
			  size);
	  assemble_string (TREE_STRING_POINTER (exp), thissize);
	  break;

	case VECTOR_CST:
	  {
	    int elt_size;
	    tree link;
	    unsigned int nalign;
	    enum machine_mode inner;

	    inner = TYPE_MODE (TREE_TYPE (TREE_TYPE (exp)));
	    nalign = MIN (align, GET_MODE_ALIGNMENT (inner));

	    elt_size = GET_MODE_SIZE (inner);

	    link = TREE_VECTOR_CST_ELTS (exp);
	    output_constant (TREE_VALUE (link), elt_size, align);
	    thissize = elt_size;
	    while ((link = TREE_CHAIN (link)) != NULL)
	      {
		output_constant (TREE_VALUE (link), elt_size, nalign);
		thissize += elt_size;
	      }
	    break;
	  }
	default:
	  gcc_unreachable ();
	}
      break;

    case RECORD_TYPE:
    case UNION_TYPE:
      gcc_assert (TREE_CODE (exp) == CONSTRUCTOR);
      output_constructor (exp, size, align);
      return;

    case ERROR_MARK:
      return;

    default:
      gcc_unreachable ();
    }

  if (size > thissize)
    assemble_zeros (size - thissize);
}


/* Subroutine of output_constructor, used for computing the size of
   arrays of unspecified length.  VAL must be a CONSTRUCTOR of an array
   type with an unspecified upper bound.  */

static unsigned HOST_WIDE_INT
array_size_for_constructor (tree val)
{
  tree max_index, i;
  unsigned HOST_WIDE_INT cnt;
  tree index, value, tmp;

  /* This code used to attempt to handle string constants that are not
     arrays of single-bytes, but nothing else does, so there's no point in
     doing it here.  */
  if (TREE_CODE (val) == STRING_CST)
    return TREE_STRING_LENGTH (val);

  max_index = NULL_TREE;
  FOR_EACH_CONSTRUCTOR_ELT (CONSTRUCTOR_ELTS (val), cnt, index, value)
    {
      if (TREE_CODE (index) == RANGE_EXPR)
	index = TREE_OPERAND (index, 1);
      if (max_index == NULL_TREE || tree_int_cst_lt (max_index, index))
	max_index = index;
    }

  if (max_index == NULL_TREE)
    return 0;

  /* Compute the total number of array elements.  */
  tmp = TYPE_MIN_VALUE (TYPE_DOMAIN (TREE_TYPE (val)));
  i = size_binop (MINUS_EXPR, fold_convert (sizetype, max_index),
		  fold_convert (sizetype, tmp));
  i = size_binop (PLUS_EXPR, i, build_int_cst (sizetype, 1));

  /* Multiply by the array element unit size to find number of bytes.  */
  i = size_binop (MULT_EXPR, i, TYPE_SIZE_UNIT (TREE_TYPE (TREE_TYPE (val))));

  return tree_low_cst (i, 1);
}

/* Subroutine of output_constant, used for CONSTRUCTORs (aggregate constants).
   Generate at least SIZE bytes, padding if necessary.  */

static void
output_constructor (tree exp, unsigned HOST_WIDE_INT size,
		    unsigned int align)
{
  tree type = TREE_TYPE (exp);
  tree field = 0;
  tree min_index = 0;
  /* Number of bytes output or skipped so far.
     In other words, current position within the constructor.  */
  HOST_WIDE_INT total_bytes = 0;
  /* Nonzero means BYTE contains part of a byte, to be output.  */
  int byte_buffer_in_use = 0;
  int byte = 0;
  unsigned HOST_WIDE_INT cnt;
  constructor_elt *ce;

  gcc_assert (HOST_BITS_PER_WIDE_INT >= BITS_PER_UNIT);

  if (TREE_CODE (type) == RECORD_TYPE)
    field = TYPE_FIELDS (type);

  if (TREE_CODE (type) == ARRAY_TYPE
      && TYPE_DOMAIN (type) != 0)
    min_index = TYPE_MIN_VALUE (TYPE_DOMAIN (type));

  /* As LINK goes through the elements of the constant,
     FIELD goes through the structure fields, if the constant is a structure.
     if the constant is a union, then we override this,
     by getting the field from the TREE_LIST element.
     But the constant could also be an array.  Then FIELD is zero.

     There is always a maximum of one element in the chain LINK for unions
     (even if the initializer in a source program incorrectly contains
     more one).  */
  for (cnt = 0;
       VEC_iterate (constructor_elt, CONSTRUCTOR_ELTS (exp), cnt, ce);
       cnt++, field = field ? TREE_CHAIN (field) : 0)
    {
      tree val = ce->value;
      tree index = 0;

      /* The element in a union constructor specifies the proper field
	 or index.  */
      if ((TREE_CODE (type) == RECORD_TYPE || TREE_CODE (type) == UNION_TYPE
	   || TREE_CODE (type) == QUAL_UNION_TYPE)
	  && ce->index != 0)
	field = ce->index;

      else if (TREE_CODE (type) == ARRAY_TYPE)
	index = ce->index;

#ifdef ASM_COMMENT_START
      if (field && flag_verbose_asm)
	fprintf (asm_out_file, "%s %s:\n",
		 ASM_COMMENT_START,
		 DECL_NAME (field)
		 ? IDENTIFIER_POINTER (DECL_NAME (field))
		 : "<anonymous>");
#endif

      /* Eliminate the marker that makes a cast not be an lvalue.  */
      if (val != 0)
	STRIP_NOPS (val);

      if (index && TREE_CODE (index) == RANGE_EXPR)
	{
	  unsigned HOST_WIDE_INT fieldsize
	    = int_size_in_bytes (TREE_TYPE (type));
	  HOST_WIDE_INT lo_index = tree_low_cst (TREE_OPERAND (index, 0), 0);
	  HOST_WIDE_INT hi_index = tree_low_cst (TREE_OPERAND (index, 1), 0);
	  HOST_WIDE_INT index;
	  unsigned int align2 = min_align (align, fieldsize * BITS_PER_UNIT);

	  for (index = lo_index; index <= hi_index; index++)
	    {
	      /* Output the element's initial value.  */
	      if (val == 0)
		assemble_zeros (fieldsize);
	      else
		output_constant (val, fieldsize, align2);

	      /* Count its size.  */
	      total_bytes += fieldsize;
	    }
	}
      else if (field == 0 || !DECL_BIT_FIELD (field))
	{
	  /* An element that is not a bit-field.  */

	  unsigned HOST_WIDE_INT fieldsize;
	  /* Since this structure is static,
	     we know the positions are constant.  */
	  HOST_WIDE_INT pos = field ? int_byte_position (field) : 0;
	  unsigned int align2;

	  if (index != 0)
	    pos = (tree_low_cst (TYPE_SIZE_UNIT (TREE_TYPE (val)), 1)
		   * (tree_low_cst (index, 0) - tree_low_cst (min_index, 0)));

	  /* Output any buffered-up bit-fields preceding this element.  */
	  if (byte_buffer_in_use)
	    {
	      assemble_integer (GEN_INT (byte), 1, BITS_PER_UNIT, 1);
	      total_bytes++;
	      byte_buffer_in_use = 0;
	    }

	  /* Advance to offset of this element.
	     Note no alignment needed in an array, since that is guaranteed
	     if each element has the proper size.  */
	  if ((field != 0 || index != 0) && pos != total_bytes)
	    {
	      gcc_assert (pos >= total_bytes);
	      assemble_zeros (pos - total_bytes);
	      total_bytes = pos;
	    }

	  /* Find the alignment of this element.  */
	  align2 = min_align (align, BITS_PER_UNIT * pos);

	  /* Determine size this element should occupy.  */
	  if (field)
	    {
	      fieldsize = 0;

	      /* If this is an array with an unspecified upper bound,
		 the initializer determines the size.  */
	      /* ??? This ought to only checked if DECL_SIZE_UNIT is NULL,
		 but we cannot do this until the deprecated support for
		 initializing zero-length array members is removed.  */
	      if (TREE_CODE (TREE_TYPE (field)) == ARRAY_TYPE
		  && TYPE_DOMAIN (TREE_TYPE (field))
		  && ! TYPE_MAX_VALUE (TYPE_DOMAIN (TREE_TYPE (field))))
		{
		  fieldsize = array_size_for_constructor (val);
		  /* Given a non-empty initialization, this field had
		     better be last.  */
		  gcc_assert (!fieldsize || !TREE_CHAIN (field));
		}
	      else if (DECL_SIZE_UNIT (field))
		{
		  /* ??? This can't be right.  If the decl size overflows
		     a host integer we will silently emit no data.  */
		  if (host_integerp (DECL_SIZE_UNIT (field), 1))
		    fieldsize = tree_low_cst (DECL_SIZE_UNIT (field), 1);
		}
	    }
	  else
	    fieldsize = int_size_in_bytes (TREE_TYPE (type));

	  /* Output the element's initial value.  */
	  if (val == 0)
	    assemble_zeros (fieldsize);
	  else
	    output_constant (val, fieldsize, align2);

	  /* Count its size.  */
	  total_bytes += fieldsize;
	}
      else if (val != 0 && TREE_CODE (val) != INTEGER_CST)
	error ("invalid initial value for member %qs",
	       IDENTIFIER_POINTER (DECL_NAME (field)));
      else
	{
	  /* Element that is a bit-field.  */

	  HOST_WIDE_INT next_offset = int_bit_position (field);
	  HOST_WIDE_INT end_offset
	    = (next_offset + tree_low_cst (DECL_SIZE (field), 1));

	  if (val == 0)
	    val = integer_zero_node;

	  /* If this field does not start in this (or, next) byte,
	     skip some bytes.  */
	  if (next_offset / BITS_PER_UNIT != total_bytes)
	    {
	      /* Output remnant of any bit field in previous bytes.  */
	      if (byte_buffer_in_use)
		{
		  assemble_integer (GEN_INT (byte), 1, BITS_PER_UNIT, 1);
		  total_bytes++;
		  byte_buffer_in_use = 0;
		}

	      /* If still not at proper byte, advance to there.  */
	      if (next_offset / BITS_PER_UNIT != total_bytes)
		{
		  gcc_assert (next_offset / BITS_PER_UNIT >= total_bytes);
		  assemble_zeros (next_offset / BITS_PER_UNIT - total_bytes);
		  total_bytes = next_offset / BITS_PER_UNIT;
		}
	    }

	  if (! byte_buffer_in_use)
	    byte = 0;

	  /* We must split the element into pieces that fall within
	     separate bytes, and combine each byte with previous or
	     following bit-fields.  */

	  /* next_offset is the offset n fbits from the beginning of
	     the structure to the next bit of this element to be processed.
	     end_offset is the offset of the first bit past the end of
	     this element.  */
	  while (next_offset < end_offset)
	    {
	      int this_time;
	      int shift;
	      HOST_WIDE_INT value;
	      HOST_WIDE_INT next_byte = next_offset / BITS_PER_UNIT;
	      HOST_WIDE_INT next_bit = next_offset % BITS_PER_UNIT;

	      /* Advance from byte to byte
		 within this element when necessary.  */
	      while (next_byte != total_bytes)
		{
		  assemble_integer (GEN_INT (byte), 1, BITS_PER_UNIT, 1);
		  total_bytes++;
		  byte = 0;
		}

	      /* Number of bits we can process at once
		 (all part of the same byte).  */
	      this_time = MIN (end_offset - next_offset,
			       BITS_PER_UNIT - next_bit);
	      if (BYTES_BIG_ENDIAN)
		{
		  /* On big-endian machine, take the most significant bits
		     first (of the bits that are significant)
		     and put them into bytes from the most significant end.  */
		  shift = end_offset - next_offset - this_time;

		  /* Don't try to take a bunch of bits that cross
		     the word boundary in the INTEGER_CST. We can
		     only select bits from the LOW or HIGH part
		     not from both.  */
		  if (shift < HOST_BITS_PER_WIDE_INT
		      && shift + this_time > HOST_BITS_PER_WIDE_INT)
		    {
		      this_time = shift + this_time - HOST_BITS_PER_WIDE_INT;
		      shift = HOST_BITS_PER_WIDE_INT;
		    }

		  /* Now get the bits from the appropriate constant word.  */
		  if (shift < HOST_BITS_PER_WIDE_INT)
		    value = TREE_INT_CST_LOW (val);
		  else
		    {
		      gcc_assert (shift < 2 * HOST_BITS_PER_WIDE_INT);
		      value = TREE_INT_CST_HIGH (val);
		      shift -= HOST_BITS_PER_WIDE_INT;
		    }

		  /* Get the result. This works only when:
		     1 <= this_time <= HOST_BITS_PER_WIDE_INT.  */
		  byte |= (((value >> shift)
			    & (((HOST_WIDE_INT) 2 << (this_time - 1)) - 1))
			   << (BITS_PER_UNIT - this_time - next_bit));
		}
	      else
		{
		  /* On little-endian machines,
		     take first the least significant bits of the value
		     and pack them starting at the least significant
		     bits of the bytes.  */
		  shift = next_offset - int_bit_position (field);

		  /* Don't try to take a bunch of bits that cross
		     the word boundary in the INTEGER_CST. We can
		     only select bits from the LOW or HIGH part
		     not from both.  */
		  if (shift < HOST_BITS_PER_WIDE_INT
		      && shift + this_time > HOST_BITS_PER_WIDE_INT)
		    this_time = (HOST_BITS_PER_WIDE_INT - shift);

		  /* Now get the bits from the appropriate constant word.  */
		  if (shift < HOST_BITS_PER_WIDE_INT)
		    value = TREE_INT_CST_LOW (val);
		  else
		    {
		      gcc_assert (shift < 2 * HOST_BITS_PER_WIDE_INT);
		      value = TREE_INT_CST_HIGH (val);
		      shift -= HOST_BITS_PER_WIDE_INT;
		    }

		  /* Get the result. This works only when:
		     1 <= this_time <= HOST_BITS_PER_WIDE_INT.  */
		  byte |= (((value >> shift)
			    & (((HOST_WIDE_INT) 2 << (this_time - 1)) - 1))
			   << next_bit);
		}

	      next_offset += this_time;
	      byte_buffer_in_use = 1;
	    }
	}
    }

  if (byte_buffer_in_use)
    {
      assemble_integer (GEN_INT (byte), 1, BITS_PER_UNIT, 1);
      total_bytes++;
    }

  if ((unsigned HOST_WIDE_INT)total_bytes < size)
    assemble_zeros (size - total_bytes);
}

/* Mark DECL as weak.  */

static void
mark_weak (tree decl)
{
  DECL_WEAK (decl) = 1;

  if (DECL_RTL_SET_P (decl)
      && MEM_P (DECL_RTL (decl))
      && XEXP (DECL_RTL (decl), 0)
      && GET_CODE (XEXP (DECL_RTL (decl), 0)) == SYMBOL_REF)
    SYMBOL_REF_WEAK (XEXP (DECL_RTL (decl), 0)) = 1;
}

/* Merge weak status between NEWDECL and OLDDECL.  */

void
merge_weak (tree newdecl, tree olddecl)
{
  if (DECL_WEAK (newdecl) == DECL_WEAK (olddecl))
    {
      if (DECL_WEAK (newdecl) && SUPPORTS_WEAK)
        {
          tree *pwd;
          /* We put the NEWDECL on the weak_decls list at some point
             and OLDDECL as well.  Keep just OLDDECL on the list.  */
	  for (pwd = &weak_decls; *pwd; pwd = &TREE_CHAIN (*pwd))
	    if (TREE_VALUE (*pwd) == newdecl)
	      {
	        *pwd = TREE_CHAIN (*pwd);
		break;
	      }
        }
      return;
    }

  if (DECL_WEAK (newdecl))
    {
      tree wd;

      /* NEWDECL is weak, but OLDDECL is not.  */

      /* If we already output the OLDDECL, we're in trouble; we can't
	 go back and make it weak.  This error cannot be caught in
	 declare_weak because the NEWDECL and OLDDECL was not yet
	 been merged; therefore, TREE_ASM_WRITTEN was not set.  */
      if (TREE_ASM_WRITTEN (olddecl))
	error ("weak declaration of %q+D must precede definition",
	       newdecl);

      /* If we've already generated rtl referencing OLDDECL, we may
	 have done so in a way that will not function properly with
	 a weak symbol.  */
      else if (TREE_USED (olddecl)
	       && TREE_SYMBOL_REFERENCED (DECL_ASSEMBLER_NAME (olddecl)))
	warning (0, "weak declaration of %q+D after first use results "
                 "in unspecified behavior", newdecl);

      if (SUPPORTS_WEAK)
	{
	  /* We put the NEWDECL on the weak_decls list at some point.
	     Replace it with the OLDDECL.  */
	  for (wd = weak_decls; wd; wd = TREE_CHAIN (wd))
	    if (TREE_VALUE (wd) == newdecl)
	      {
		TREE_VALUE (wd) = olddecl;
		break;
	      }
	  /* We may not find the entry on the list.  If NEWDECL is a
	     weak alias, then we will have already called
	     globalize_decl to remove the entry; in that case, we do
	     not need to do anything.  */
	}

      /* Make the OLDDECL weak; it's OLDDECL that we'll be keeping.  */
      mark_weak (olddecl);
    }
  else
    /* OLDDECL was weak, but NEWDECL was not explicitly marked as
       weak.  Just update NEWDECL to indicate that it's weak too.  */
    mark_weak (newdecl);
}

/* Declare DECL to be a weak symbol.  */

void
declare_weak (tree decl)
{
  if (! TREE_PUBLIC (decl))
    error ("weak declaration of %q+D must be public", decl);
  else if (TREE_CODE (decl) == FUNCTION_DECL && TREE_ASM_WRITTEN (decl))
    error ("weak declaration of %q+D must precede definition", decl);
  else if (!SUPPORTS_WEAK)
    warning (0, "weak declaration of %q+D not supported", decl);

  mark_weak (decl);
}

static void
weak_finish_1 (tree decl)
{
#if defined (ASM_WEAKEN_DECL) || defined (ASM_WEAKEN_LABEL)
  const char *const name = IDENTIFIER_POINTER (DECL_ASSEMBLER_NAME (decl));
#endif

  if (! TREE_USED (decl))
    return;

#ifdef ASM_WEAKEN_DECL
  ASM_WEAKEN_DECL (asm_out_file, decl, name, NULL);
#else
#ifdef ASM_WEAKEN_LABEL
  ASM_WEAKEN_LABEL (asm_out_file, name);
#else
#ifdef ASM_OUTPUT_WEAK_ALIAS
  {
    static bool warn_once = 0;
    if (! warn_once)
      {
	warning (0, "only weak aliases are supported in this configuration");
	warn_once = 1;
      }
    return;
  }
#endif
#endif
#endif
}

/* This TREE_LIST contains weakref targets.  */

static GTY(()) tree weakref_targets;

/* Forward declaration.  */
static tree find_decl_and_mark_needed (tree decl, tree target);

/* Emit any pending weak declarations.  */

void
weak_finish (void)
{
  tree t;

  for (t = weakref_targets; t; t = TREE_CHAIN (t))
    {
      tree alias_decl = TREE_PURPOSE (t);
      tree target = ultimate_transparent_alias_target (&TREE_VALUE (t));

      if (! TREE_SYMBOL_REFERENCED (DECL_ASSEMBLER_NAME (alias_decl)))
	/* Remove alias_decl from the weak list, but leave entries for
	   the target alone.  */
	target = NULL_TREE;
#ifndef ASM_OUTPUT_WEAKREF
      else if (! TREE_SYMBOL_REFERENCED (target))
	{
	  /* Use ASM_WEAKEN_LABEL only if ASM_WEAKEN_DECL is not
	     defined, otherwise we and weak_finish_1 would use
	     different macros.  */
# if defined ASM_WEAKEN_LABEL && ! defined ASM_WEAKEN_DECL
	  ASM_WEAKEN_LABEL (asm_out_file, IDENTIFIER_POINTER (target));
# else
	  tree decl = find_decl_and_mark_needed (alias_decl, target);

	  if (! decl)
	    {
	      decl = build_decl (TREE_CODE (alias_decl), target,
				 TREE_TYPE (alias_decl));

	      DECL_EXTERNAL (decl) = 1;
	      TREE_PUBLIC (decl) = 1;
	      DECL_ARTIFICIAL (decl) = 1;
	      TREE_NOTHROW (decl) = TREE_NOTHROW (alias_decl);
	      TREE_USED (decl) = 1;
	    }

	  weak_finish_1 (decl);
# endif
	}
#endif

      {
	tree *p;
	tree t2;

	/* Remove the alias and the target from the pending weak list
	   so that we do not emit any .weak directives for the former,
	   nor multiple .weak directives for the latter.  */
	for (p = &weak_decls; (t2 = *p) ; )
	  {
	    if (TREE_VALUE (t2) == alias_decl
		|| target == DECL_ASSEMBLER_NAME (TREE_VALUE (t2)))
	      *p = TREE_CHAIN (t2);
	    else
	      p = &TREE_CHAIN (t2);
	  }

	/* Remove other weakrefs to the same target, to speed things up.  */
	for (p = &TREE_CHAIN (t); (t2 = *p) ; )
	  {
	    if (target == ultimate_transparent_alias_target (&TREE_VALUE (t2)))
	      *p = TREE_CHAIN (t2);
	    else
	      p = &TREE_CHAIN (t2);
	  }
      }
    }

  for (t = weak_decls; t; t = TREE_CHAIN (t))
    {
      tree decl = TREE_VALUE (t);

      weak_finish_1 (decl);
    }
}

/* Emit the assembly bits to indicate that DECL is globally visible.  */

static void
globalize_decl (tree decl)
{

#if defined (ASM_WEAKEN_LABEL) || defined (ASM_WEAKEN_DECL)
  if (DECL_WEAK (decl))
    {
      const char *name = XSTR (XEXP (DECL_RTL (decl), 0), 0);
      tree *p, t;

#ifdef ASM_WEAKEN_DECL
      ASM_WEAKEN_DECL (asm_out_file, decl, name, 0);
#else
      ASM_WEAKEN_LABEL (asm_out_file, name);
#endif

      /* Remove this function from the pending weak list so that
	 we do not emit multiple .weak directives for it.  */
      for (p = &weak_decls; (t = *p) ; )
	{
	  if (DECL_ASSEMBLER_NAME (decl) == DECL_ASSEMBLER_NAME (TREE_VALUE (t)))
	    *p = TREE_CHAIN (t);
	  else
	    p = &TREE_CHAIN (t);
	}

      /* Remove weakrefs to the same target from the pending weakref
	 list, for the same reason.  */
      for (p = &weakref_targets; (t = *p) ; )
	{
	  if (DECL_ASSEMBLER_NAME (decl)
	      == ultimate_transparent_alias_target (&TREE_VALUE (t)))
	    *p = TREE_CHAIN (t);
	  else
	    p = &TREE_CHAIN (t);
	}

      return;
    }
#endif

  targetm.asm_out.globalize_decl_name (asm_out_file, decl);
}

VEC(alias_pair,gc) *alias_pairs;

/* Given an assembly name, find the decl it is associated with.  At the
   same time, mark it needed for cgraph.  */

static tree
find_decl_and_mark_needed (tree decl, tree target)
{
  struct cgraph_node *fnode = NULL;
  struct varpool_node *vnode = NULL;

  if (TREE_CODE (decl) == FUNCTION_DECL)
    {
      fnode = cgraph_node_for_asm (target);
      if (fnode == NULL)
	vnode = varpool_node_for_asm (target);
    }
  else
    {
      vnode = varpool_node_for_asm (target);
      if (vnode == NULL)
	fnode = cgraph_node_for_asm (target);
    }

  if (fnode)
    {
      /* We can't mark function nodes as used after cgraph global info
	 is finished.  This wouldn't generally be necessary, but C++
	 virtual table thunks are introduced late in the game and
	 might seem like they need marking, although in fact they
	 don't.  */
      if (! cgraph_global_info_ready)
	cgraph_mark_needed_node (fnode);
      return fnode->decl;
    }
  else if (vnode)
    {
      varpool_mark_needed_node (vnode);
      return vnode->decl;
    }
  else
    return NULL_TREE;
}

/* Output the assembler code for a define (equate) using ASM_OUTPUT_DEF
   or ASM_OUTPUT_DEF_FROM_DECLS.  The function defines the symbol whose
   tree node is DECL to have the value of the tree node TARGET.  */

static void
do_assemble_alias (tree decl, tree target)
{
  if (TREE_ASM_WRITTEN (decl))
    return;

  TREE_ASM_WRITTEN (decl) = 1;
  TREE_ASM_WRITTEN (DECL_ASSEMBLER_NAME (decl)) = 1;

  if (lookup_attribute ("weakref", DECL_ATTRIBUTES (decl)))
    {
      ultimate_transparent_alias_target (&target);

      if (!targetm.have_tls
	  && TREE_CODE (decl) == VAR_DECL
	  && DECL_THREAD_LOCAL_P (decl))
	{
	  decl = emutls_decl (decl);
	  target = get_emutls_object_name (target);
	}

      if (!TREE_SYMBOL_REFERENCED (target))
	weakref_targets = tree_cons (decl, target, weakref_targets);

#ifdef ASM_OUTPUT_WEAKREF
      ASM_OUTPUT_WEAKREF (asm_out_file, decl,
			  IDENTIFIER_POINTER (DECL_ASSEMBLER_NAME (decl)),
			  IDENTIFIER_POINTER (target));
#else
      if (!SUPPORTS_WEAK)
	{
	  error ("%Jweakref is not supported in this configuration", decl);
	  return;
	}
#endif
      return;
    }

  if (!targetm.have_tls
      && TREE_CODE (decl) == VAR_DECL
      && DECL_THREAD_LOCAL_P (decl))
    {
      decl = emutls_decl (decl);
      target = get_emutls_object_name (target);
    }

#ifdef ASM_OUTPUT_DEF
  /* Make name accessible from other files, if appropriate.  */

  if (TREE_PUBLIC (decl))
    {
      globalize_decl (decl);
      maybe_assemble_visibility (decl);
    }

# ifdef ASM_OUTPUT_DEF_FROM_DECLS
  ASM_OUTPUT_DEF_FROM_DECLS (asm_out_file, decl, target);
# else
  ASM_OUTPUT_DEF (asm_out_file,
		  IDENTIFIER_POINTER (DECL_ASSEMBLER_NAME (decl)),
		  IDENTIFIER_POINTER (target));
# endif
#elif defined (ASM_OUTPUT_WEAK_ALIAS) || defined (ASM_WEAKEN_DECL)
  {
    const char *name;
    tree *p, t;

    name = IDENTIFIER_POINTER (DECL_ASSEMBLER_NAME (decl));
# ifdef ASM_WEAKEN_DECL
    ASM_WEAKEN_DECL (asm_out_file, decl, name, IDENTIFIER_POINTER (target));
# else
    ASM_OUTPUT_WEAK_ALIAS (asm_out_file, name, IDENTIFIER_POINTER (target));
# endif
    /* Remove this function from the pending weak list so that
       we do not emit multiple .weak directives for it.  */
    for (p = &weak_decls; (t = *p) ; )
      if (DECL_ASSEMBLER_NAME (decl) == DECL_ASSEMBLER_NAME (TREE_VALUE (t)))
	*p = TREE_CHAIN (t);
      else
	p = &TREE_CHAIN (t);

    /* Remove weakrefs to the same target from the pending weakref
       list, for the same reason.  */
    for (p = &weakref_targets; (t = *p) ; )
      {
	if (DECL_ASSEMBLER_NAME (decl)
	    == ultimate_transparent_alias_target (&TREE_VALUE (t)))
	  *p = TREE_CHAIN (t);
	else
	  p = &TREE_CHAIN (t);
      }
  }
#endif
}


/* Remove the alias pairing for functions that are no longer in the call
   graph.  */

void
remove_unreachable_alias_pairs (void)
{
  unsigned i;
  alias_pair *p;

  if (alias_pairs == NULL)
    return;

  for (i = 0; VEC_iterate (alias_pair, alias_pairs, i, p); )
    {
      if (!DECL_EXTERNAL (p->decl))
	{
	  struct cgraph_node *fnode = NULL;
	  struct varpool_node *vnode = NULL;
	  fnode = cgraph_node_for_asm (p->target);
	  vnode = (fnode == NULL) ? varpool_node_for_asm (p->target) : NULL;
	  if (fnode == NULL && vnode == NULL)
	    {
	      VEC_unordered_remove (alias_pair, alias_pairs, i);
	      continue;
	    }
	}

      i++;
    }
}


/* First pass of completing pending aliases.  Make sure that cgraph knows
   which symbols will be required.  */

void
finish_aliases_1 (void)
{
  unsigned i;
  alias_pair *p;

  for (i = 0; VEC_iterate (alias_pair, alias_pairs, i, p); i++)
    {
      tree target_decl;

      target_decl = find_decl_and_mark_needed (p->decl, p->target);
      if (target_decl == NULL)
	{
	  if (! lookup_attribute ("weakref", DECL_ATTRIBUTES (p->decl)))
	    error ("%q+D aliased to undefined symbol %qs",
		   p->decl, IDENTIFIER_POINTER (p->target));
	}
      else if (DECL_EXTERNAL (target_decl)
	       && ! lookup_attribute ("weakref", DECL_ATTRIBUTES (p->decl)))
	error ("%q+D aliased to external symbol %qs",
	       p->decl, IDENTIFIER_POINTER (p->target));
    }
}

/* Second pass of completing pending aliases.  Emit the actual assembly.
   This happens at the end of compilation and thus it is assured that the
   target symbol has been emitted.  */

void
finish_aliases_2 (void)
{
  unsigned i;
  alias_pair *p;

  for (i = 0; VEC_iterate (alias_pair, alias_pairs, i, p); i++)
    do_assemble_alias (p->decl, p->target);

  VEC_truncate (alias_pair, alias_pairs, 0);
}

/* Emit an assembler directive to make the symbol for DECL an alias to
   the symbol for TARGET.  */

void
assemble_alias (tree decl, tree target)
{
  tree target_decl;
  bool is_weakref = false;

  if (lookup_attribute ("weakref", DECL_ATTRIBUTES (decl)))
    {
      tree alias = DECL_ASSEMBLER_NAME (decl);

      is_weakref = true;

      ultimate_transparent_alias_target (&target);

      if (alias == target)
	error ("weakref %q+D ultimately targets itself", decl);
      else
	{
#ifndef ASM_OUTPUT_WEAKREF
	  IDENTIFIER_TRANSPARENT_ALIAS (alias) = 1;
	  TREE_CHAIN (alias) = target;
#endif
	}
      if (TREE_PUBLIC (decl))
	error ("weakref %q+D must have static linkage", decl);
    }
  else
    {
#if !defined (ASM_OUTPUT_DEF)
# if !defined(ASM_OUTPUT_WEAK_ALIAS) && !defined (ASM_WEAKEN_DECL)
      error ("%Jalias definitions not supported in this configuration", decl);
      return;
# else
      if (!DECL_WEAK (decl))
	{
	  error ("%Jonly weak aliases are supported in this configuration", decl);
	  return;
	}
# endif
#endif
    }

  /* We must force creation of DECL_RTL for debug info generation, even though
     we don't use it here.  */
  make_decl_rtl (decl);
  TREE_USED (decl) = 1;

  /* A quirk of the initial implementation of aliases required that the user
     add "extern" to all of them.  Which is silly, but now historical.  Do
     note that the symbol is in fact locally defined.  */
  if (! is_weakref)
    DECL_EXTERNAL (decl) = 0;

  /* Allow aliases to aliases.  */
  if (TREE_CODE (decl) == FUNCTION_DECL)
    cgraph_node (decl)->alias = true;
  else
    varpool_node (decl)->alias = true;

  /* If the target has already been emitted, we don't have to queue the
     alias.  This saves a tad of memory.  */
  if (cgraph_global_info_ready)
    target_decl = find_decl_and_mark_needed (decl, target);
  else
    target_decl= NULL;
  if (target_decl && TREE_ASM_WRITTEN (target_decl))
    do_assemble_alias (decl, target);
  else
    {
      alias_pair *p = VEC_safe_push (alias_pair, gc, alias_pairs, NULL);
      p->decl = decl;
      p->target = target;
    }
}

/* Emit an assembler directive to set symbol for DECL visibility to
   the visibility type VIS, which must not be VISIBILITY_DEFAULT.  */

void
default_assemble_visibility (tree decl, int vis)
{
  static const char * const visibility_types[] = {
    NULL, "protected", "hidden", "internal"
  };

  const char *name, *type;

  name = IDENTIFIER_POINTER (DECL_ASSEMBLER_NAME (decl));
  type = visibility_types[vis];

#ifdef HAVE_GAS_HIDDEN
  fprintf (asm_out_file, "\t.%s\t", type);
  assemble_name (asm_out_file, name);
  fprintf (asm_out_file, "\n");
#else
  warning (OPT_Wattributes, "visibility attribute not supported "
	   "in this configuration; ignored");
#endif
}

/* A helper function to call assemble_visibility when needed for a decl.  */

int
maybe_assemble_visibility (tree decl)
{
  enum symbol_visibility vis = DECL_VISIBILITY (decl);

  if (vis != VISIBILITY_DEFAULT)
    {
      targetm.asm_out.visibility (decl, vis);
      return 1;
    }
  else
    return 0;
}

/* Returns 1 if the target configuration supports defining public symbols
   so that one of them will be chosen at link time instead of generating a
   multiply-defined symbol error, whether through the use of weak symbols or
   a target-specific mechanism for having duplicates discarded.  */

int
supports_one_only (void)
{
  if (SUPPORTS_ONE_ONLY)
    return 1;
  return SUPPORTS_WEAK;
}

/* Set up DECL as a public symbol that can be defined in multiple
   translation units without generating a linker error.  */

void
make_decl_one_only (tree decl, tree comdat_group)
{
  gcc_assert (TREE_CODE (decl) == VAR_DECL
	      || TREE_CODE (decl) == FUNCTION_DECL);

  TREE_PUBLIC (decl) = 1;

  if (SUPPORTS_ONE_ONLY)
    {
#ifdef MAKE_DECL_ONE_ONLY
      MAKE_DECL_ONE_ONLY (decl);
#endif
      DECL_COMDAT_GROUP (decl) = comdat_group;
    }
  else if (TREE_CODE (decl) == VAR_DECL
      && (DECL_INITIAL (decl) == 0 || DECL_INITIAL (decl) == error_mark_node))
    DECL_COMMON (decl) = 1;
  else
    {
      gcc_assert (SUPPORTS_WEAK);
      DECL_WEAK (decl) = 1;
    }
}

void
init_varasm_once (void)
{
  section_htab = htab_create_ggc (31, section_entry_hash,
				  section_entry_eq, NULL);
  object_block_htab = htab_create_ggc (31, object_block_entry_hash,
				       object_block_entry_eq, NULL);
  const_desc_htab = htab_create_ggc (1009, const_desc_hash,
				     const_desc_eq, NULL);

  const_alias_set = new_alias_set ();
  shared_constant_pool = create_constant_pool ();

#ifdef TEXT_SECTION_ASM_OP
  text_section = get_unnamed_section (SECTION_CODE, output_section_asm_op,
				      TEXT_SECTION_ASM_OP);
#endif

#ifdef DATA_SECTION_ASM_OP
  data_section = get_unnamed_section (SECTION_WRITE, output_section_asm_op,
				      DATA_SECTION_ASM_OP);
#endif

#ifdef SDATA_SECTION_ASM_OP
  sdata_section = get_unnamed_section (SECTION_WRITE, output_section_asm_op,
				       SDATA_SECTION_ASM_OP);
#endif

#ifdef READONLY_DATA_SECTION_ASM_OP
  readonly_data_section = get_unnamed_section (0, output_section_asm_op,
					       READONLY_DATA_SECTION_ASM_OP);
#endif

#ifdef CTORS_SECTION_ASM_OP
  ctors_section = get_unnamed_section (0, output_section_asm_op,
				       CTORS_SECTION_ASM_OP);
#endif

#ifdef DTORS_SECTION_ASM_OP
  dtors_section = get_unnamed_section (0, output_section_asm_op,
				       DTORS_SECTION_ASM_OP);
#endif

#ifdef BSS_SECTION_ASM_OP
  bss_section = get_unnamed_section (SECTION_WRITE | SECTION_BSS,
				     output_section_asm_op,
				     BSS_SECTION_ASM_OP);
#endif

#ifdef SBSS_SECTION_ASM_OP
  sbss_section = get_unnamed_section (SECTION_WRITE | SECTION_BSS,
				      output_section_asm_op,
				      SBSS_SECTION_ASM_OP);
#endif

  tls_comm_section = get_noswitch_section (SECTION_WRITE | SECTION_BSS
					   | SECTION_COMMON, emit_tls_common);
  lcomm_section = get_noswitch_section (SECTION_WRITE | SECTION_BSS
					| SECTION_COMMON, emit_local);
  comm_section = get_noswitch_section (SECTION_WRITE | SECTION_BSS
				       | SECTION_COMMON, emit_common);

#if defined ASM_OUTPUT_ALIGNED_BSS || defined ASM_OUTPUT_BSS
  bss_noswitch_section = get_noswitch_section (SECTION_WRITE | SECTION_BSS,
					       emit_bss);
#endif

  targetm.asm_out.init_sections ();

  if (readonly_data_section == NULL)
    readonly_data_section = text_section;
}

enum tls_model
decl_default_tls_model (const_tree decl)
{
  enum tls_model kind;
  bool is_local;

  is_local = targetm.binds_local_p (decl);
  if (!flag_shlib)
    {
      if (is_local)
	kind = TLS_MODEL_LOCAL_EXEC;
      else
	kind = TLS_MODEL_INITIAL_EXEC;
    }

  /* Local dynamic is inefficient when we're not combining the
     parts of the address.  */
  else if (optimize && is_local)
    kind = TLS_MODEL_LOCAL_DYNAMIC;
  else
    kind = TLS_MODEL_GLOBAL_DYNAMIC;
  if (kind < flag_tls_default)
    kind = flag_tls_default;

  return kind;
}

/* Select a set of attributes for section NAME based on the properties
   of DECL and whether or not RELOC indicates that DECL's initializer
   might contain runtime relocations.

   We make the section read-only and executable for a function decl,
   read-only for a const data decl, and writable for a non-const data decl.  */

unsigned int
default_section_type_flags (tree decl, const char *name, int reloc)
{
  unsigned int flags;

  if (decl && TREE_CODE (decl) == FUNCTION_DECL)
    flags = SECTION_CODE;
  else if (decl && decl_readonly_section (decl, reloc))
    flags = 0;
  else if (current_function_decl
	   && cfun
	   && crtl->subsections.unlikely_text_section_name
	   && strcmp (name, crtl->subsections.unlikely_text_section_name) == 0)
    flags = SECTION_CODE;
  else if (!decl
	   && (!current_function_decl || !cfun)
	   && strcmp (name, UNLIKELY_EXECUTED_TEXT_SECTION_NAME) == 0)
    flags = SECTION_CODE;
  else
    flags = SECTION_WRITE;

  if (decl && DECL_ONE_ONLY (decl))
    flags |= SECTION_LINKONCE;

  if (decl && TREE_CODE (decl) == VAR_DECL && DECL_THREAD_LOCAL_P (decl))
    flags |= SECTION_TLS | SECTION_WRITE;

  if (strcmp (name, ".bss") == 0
      || strncmp (name, ".bss.", 5) == 0
      || strncmp (name, ".gnu.linkonce.b.", 16) == 0
      || strcmp (name, ".sbss") == 0
      || strncmp (name, ".sbss.", 6) == 0
      || strncmp (name, ".gnu.linkonce.sb.", 17) == 0)
    flags |= SECTION_BSS;

  if (strcmp (name, ".tdata") == 0
      || strncmp (name, ".tdata.", 7) == 0
      || strncmp (name, ".gnu.linkonce.td.", 17) == 0)
    flags |= SECTION_TLS;

  if (strcmp (name, ".tbss") == 0
      || strncmp (name, ".tbss.", 6) == 0
      || strncmp (name, ".gnu.linkonce.tb.", 17) == 0)
    flags |= SECTION_TLS | SECTION_BSS;

  /* These three sections have special ELF types.  They are neither
     SHT_PROGBITS nor SHT_NOBITS, so when changing sections we don't
     want to print a section type (@progbits or @nobits).  If someone
     is silly enough to emit code or TLS variables to one of these
     sections, then don't handle them specially.  */
  if (!(flags & (SECTION_CODE | SECTION_BSS | SECTION_TLS))
      && (strcmp (name, ".init_array") == 0
	  || strcmp (name, ".fini_array") == 0
	  || strcmp (name, ".preinit_array") == 0))
    flags |= SECTION_NOTYPE;

  return flags;
}

/* Return true if the target supports some form of global BSS,
   either through bss_noswitch_section, or by selecting a BSS
   section in TARGET_ASM_SELECT_SECTION.  */

bool
have_global_bss_p (void)
{
  return bss_noswitch_section || targetm.have_switchable_bss_sections;
}

/* Output assembly to switch to section NAME with attribute FLAGS.
   Four variants for common object file formats.  */

void
default_no_named_section (const char *name ATTRIBUTE_UNUSED,
			  unsigned int flags ATTRIBUTE_UNUSED,
			  tree decl ATTRIBUTE_UNUSED)
{
  /* Some object formats don't support named sections at all.  The
     front-end should already have flagged this as an error.  */
  gcc_unreachable ();
}

void
default_elf_asm_named_section (const char *name, unsigned int flags,
			       tree decl ATTRIBUTE_UNUSED)
{
  char flagchars[10], *f = flagchars;

  /* If we have already declared this section, we can use an
     abbreviated form to switch back to it -- unless this section is
     part of a COMDAT groups, in which case GAS requires the full
     declaration every time.  */
  if (!(HAVE_COMDAT_GROUP && (flags & SECTION_LINKONCE))
      && (flags & SECTION_DECLARED))
    {
      fprintf (asm_out_file, "\t.section\t%s\n", name);
      return;
    }

  if (!(flags & SECTION_DEBUG))
    *f++ = 'a';
  if (flags & SECTION_WRITE)
    *f++ = 'w';
  if (flags & SECTION_CODE)
    *f++ = 'x';
  if (flags & SECTION_SMALL)
    *f++ = 's';
  if (flags & SECTION_MERGE)
    *f++ = 'M';
  if (flags & SECTION_STRINGS)
    *f++ = 'S';
  if (flags & SECTION_TLS)
    *f++ = 'T';
  if (HAVE_COMDAT_GROUP && (flags & SECTION_LINKONCE))
    *f++ = 'G';
  *f = '\0';

  fprintf (asm_out_file, "\t.section\t%s,\"%s\"", name, flagchars);

  if (!(flags & SECTION_NOTYPE))
    {
      const char *type;
      const char *format;

      if (flags & SECTION_BSS)
	type = "nobits";
      else
	type = "progbits";

      format = ",@%s";
#ifdef ASM_COMMENT_START
      /* On platforms that use "@" as the assembly comment character,
	 use "%" instead.  */
      if (strcmp (ASM_COMMENT_START, "@") == 0)
	format = ",%%%s";
#endif
      fprintf (asm_out_file, format, type);

      if (flags & SECTION_ENTSIZE)
	fprintf (asm_out_file, ",%d", flags & SECTION_ENTSIZE);
      if (HAVE_COMDAT_GROUP && (flags & SECTION_LINKONCE))
	fprintf (asm_out_file, ",%s,comdat",
		 IDENTIFIER_POINTER (DECL_COMDAT_GROUP (decl)));
    }

  putc ('\n', asm_out_file);
}

void
default_coff_asm_named_section (const char *name, unsigned int flags,
				tree decl ATTRIBUTE_UNUSED)
{
  char flagchars[8], *f = flagchars;

  if (flags & SECTION_WRITE)
    *f++ = 'w';
  if (flags & SECTION_CODE)
    *f++ = 'x';
  *f = '\0';

  fprintf (asm_out_file, "\t.section\t%s,\"%s\"\n", name, flagchars);
}

void
default_pe_asm_named_section (const char *name, unsigned int flags,
			      tree decl)
{
  default_coff_asm_named_section (name, flags, decl);

  if (flags & SECTION_LINKONCE)
    {
      /* Functions may have been compiled at various levels of
         optimization so we can't use `same_size' here.
         Instead, have the linker pick one.  */
      fprintf (asm_out_file, "\t.linkonce %s\n",
	       (flags & SECTION_CODE ? "discard" : "same_size"));
    }
}

/* The lame default section selector.  */

section *
default_select_section (tree decl, int reloc,
			unsigned HOST_WIDE_INT align ATTRIBUTE_UNUSED)
{
  if (DECL_P (decl))
    {
      if (decl_readonly_section (decl, reloc))
	return readonly_data_section;
    }
  else if (TREE_CODE (decl) == CONSTRUCTOR)
    {
      if (! ((flag_pic && reloc)
	     || !TREE_READONLY (decl)
	     || TREE_SIDE_EFFECTS (decl)
	     || !TREE_CONSTANT (decl)))
	return readonly_data_section;
    }
  else if (TREE_CODE (decl) == STRING_CST)
    return readonly_data_section;
  else if (! (flag_pic && reloc))
    return readonly_data_section;

  return data_section;
}

enum section_category
categorize_decl_for_section (const_tree decl, int reloc)
{
  enum section_category ret;

  if (TREE_CODE (decl) == FUNCTION_DECL)
    return SECCAT_TEXT;
  else if (TREE_CODE (decl) == STRING_CST)
    {
      if (flag_mudflap) /* or !flag_merge_constants */
        return SECCAT_RODATA;
      else
	return SECCAT_RODATA_MERGE_STR;
    }
  else if (TREE_CODE (decl) == VAR_DECL)
    {
      if (bss_initializer_p (decl))
	ret = SECCAT_BSS;
      else if (! TREE_READONLY (decl)
	       || TREE_SIDE_EFFECTS (decl)
	       || ! TREE_CONSTANT (DECL_INITIAL (decl)))
	{
	  /* Here the reloc_rw_mask is not testing whether the section should
	     be read-only or not, but whether the dynamic link will have to
	     do something.  If so, we wish to segregate the data in order to
	     minimize cache misses inside the dynamic linker.  */
	  if (reloc & targetm.asm_out.reloc_rw_mask ())
	    ret = reloc == 1 ? SECCAT_DATA_REL_LOCAL : SECCAT_DATA_REL;
	  else
	    ret = SECCAT_DATA;
	}
      else if (reloc & targetm.asm_out.reloc_rw_mask ())
	ret = reloc == 1 ? SECCAT_DATA_REL_RO_LOCAL : SECCAT_DATA_REL_RO;
      else if (reloc || flag_merge_constants < 2)
	/* C and C++ don't allow different variables to share the same
	   location.  -fmerge-all-constants allows even that (at the
	   expense of not conforming).  */
	ret = SECCAT_RODATA;
      else if (TREE_CODE (DECL_INITIAL (decl)) == STRING_CST)
	ret = SECCAT_RODATA_MERGE_STR_INIT;
      else
	ret = SECCAT_RODATA_MERGE_CONST;
    }
  else if (TREE_CODE (decl) == CONSTRUCTOR)
    {
      if ((reloc & targetm.asm_out.reloc_rw_mask ())
	  || TREE_SIDE_EFFECTS (decl)
	  || ! TREE_CONSTANT (decl))
	ret = SECCAT_DATA;
      else
	ret = SECCAT_RODATA;
    }
  else
    ret = SECCAT_RODATA;

  /* There are no read-only thread-local sections.  */
  if (TREE_CODE (decl) == VAR_DECL && DECL_TLS_MODEL (decl))
    {
      if (DECL_TLS_MODEL (decl) == TLS_MODEL_EMULATED)
	{
	  if (DECL_EMUTLS_VAR_P (decl))
	    {
	      if (targetm.emutls.var_section)
		ret = SECCAT_EMUTLS_VAR;
	    }
	  else
	    {
	      if (targetm.emutls.tmpl_prefix)
		ret = SECCAT_EMUTLS_TMPL;
	    }
	}
      /* Note that this would be *just* SECCAT_BSS, except that there's
	 no concept of a read-only thread-local-data section.  */
      else if (ret == SECCAT_BSS
	       || (flag_zero_initialized_in_bss
		   && initializer_zerop (DECL_INITIAL (decl))))
	ret = SECCAT_TBSS;
      else
	ret = SECCAT_TDATA;
    }

  /* If the target uses small data sections, select it.  */
  else if (targetm.in_small_data_p (decl))
    {
      if (ret == SECCAT_BSS)
	ret = SECCAT_SBSS;
      else if (targetm.have_srodata_section && ret == SECCAT_RODATA)
	ret = SECCAT_SRODATA;
      else
	ret = SECCAT_SDATA;
    }

  return ret;
}

bool
decl_readonly_section (const_tree decl, int reloc)
{
  switch (categorize_decl_for_section (decl, reloc))
    {
    case SECCAT_RODATA:
    case SECCAT_RODATA_MERGE_STR:
    case SECCAT_RODATA_MERGE_STR_INIT:
    case SECCAT_RODATA_MERGE_CONST:
    case SECCAT_SRODATA:
      return true;
      break;
    default:
      return false;
      break;
    }
}

/* Select a section based on the above categorization.  */

section *
default_elf_select_section (tree decl, int reloc,
			    unsigned HOST_WIDE_INT align)
{
  const char *sname;
  switch (categorize_decl_for_section (decl, reloc))
    {
    case SECCAT_TEXT:
      /* We're not supposed to be called on FUNCTION_DECLs.  */
      gcc_unreachable ();
    case SECCAT_RODATA:
      return readonly_data_section;
    case SECCAT_RODATA_MERGE_STR:
      return mergeable_string_section (decl, align, 0);
    case SECCAT_RODATA_MERGE_STR_INIT:
      return mergeable_string_section (DECL_INITIAL (decl), align, 0);
    case SECCAT_RODATA_MERGE_CONST:
      return mergeable_constant_section (DECL_MODE (decl), align, 0);
    case SECCAT_SRODATA:
      sname = ".sdata2";
      break;
    case SECCAT_DATA:
      return data_section;
    case SECCAT_DATA_REL:
      sname = ".data.rel";
      break;
    case SECCAT_DATA_REL_LOCAL:
      sname = ".data.rel.local";
      break;
    case SECCAT_DATA_REL_RO:
      sname = ".data.rel.ro";
      break;
    case SECCAT_DATA_REL_RO_LOCAL:
      sname = ".data.rel.ro.local";
      break;
    case SECCAT_SDATA:
      sname = ".sdata";
      break;
    case SECCAT_TDATA:
      sname = ".tdata";
      break;
    case SECCAT_BSS:
      if (bss_section)
	return bss_section;
      sname = ".bss";
      break;
    case SECCAT_SBSS:
      sname = ".sbss";
      break;
    case SECCAT_TBSS:
      sname = ".tbss";
      break;
    case SECCAT_EMUTLS_VAR:
      sname = targetm.emutls.var_section;
      break;
    case SECCAT_EMUTLS_TMPL:
      sname = targetm.emutls.tmpl_section;
      break;
    default:
      gcc_unreachable ();
    }

  if (!DECL_P (decl))
    decl = NULL_TREE;
  return get_named_section (decl, sname, reloc);
}

/* Construct a unique section name based on the decl name and the
   categorization performed above.  */

void
default_unique_section (tree decl, int reloc)
{
  /* We only need to use .gnu.linkonce if we don't have COMDAT groups.  */
  bool one_only = DECL_ONE_ONLY (decl) && !HAVE_COMDAT_GROUP;
  const char *prefix, *name, *linkonce;
  char *string;

  switch (categorize_decl_for_section (decl, reloc))
    {
    case SECCAT_TEXT:
      prefix = one_only ? ".t" : ".text";
      break;
    case SECCAT_RODATA:
    case SECCAT_RODATA_MERGE_STR:
    case SECCAT_RODATA_MERGE_STR_INIT:
    case SECCAT_RODATA_MERGE_CONST:
      prefix = one_only ? ".r" : ".rodata";
      break;
    case SECCAT_SRODATA:
      prefix = one_only ? ".s2" : ".sdata2";
      break;
    case SECCAT_DATA:
      prefix = one_only ? ".d" : ".data";
      break;
    case SECCAT_DATA_REL:
      prefix = one_only ? ".d.rel" : ".data.rel";
      break;
    case SECCAT_DATA_REL_LOCAL:
      prefix = one_only ? ".d.rel.local" : ".data.rel.local";
      break;
    case SECCAT_DATA_REL_RO:
      prefix = one_only ? ".d.rel.ro" : ".data.rel.ro";
      break;
    case SECCAT_DATA_REL_RO_LOCAL:
      prefix = one_only ? ".d.rel.ro.local" : ".data.rel.ro.local";
      break;
    case SECCAT_SDATA:
      prefix = one_only ? ".s" : ".sdata";
      break;
    case SECCAT_BSS:
      prefix = one_only ? ".b" : ".bss";
      break;
    case SECCAT_SBSS:
      prefix = one_only ? ".sb" : ".sbss";
      break;
    case SECCAT_TDATA:
      prefix = one_only ? ".td" : ".tdata";
      break;
    case SECCAT_TBSS:
      prefix = one_only ? ".tb" : ".tbss";
      break;
    case SECCAT_EMUTLS_VAR:
      prefix = targetm.emutls.var_section;
      break;
    case SECCAT_EMUTLS_TMPL:
      prefix = targetm.emutls.tmpl_section;
      break;
    default:
      gcc_unreachable ();
    }

  name = IDENTIFIER_POINTER (DECL_ASSEMBLER_NAME (decl));
  name = targetm.strip_name_encoding (name);

  /* If we're using one_only, then there needs to be a .gnu.linkonce
     prefix to the section name.  */
  linkonce = one_only ? ".gnu.linkonce" : "";
  
  string = ACONCAT ((linkonce, prefix, ".", name, NULL));

  DECL_SECTION_NAME (decl) = build_string (strlen (string), string);
}

/* Like compute_reloc_for_constant, except for an RTX.  The return value
   is a mask for which bit 1 indicates a global relocation, and bit 0
   indicates a local relocation.  */

static int
compute_reloc_for_rtx_1 (rtx *xp, void *data)
{
  int *preloc = (int *) data;
  rtx x = *xp;

  switch (GET_CODE (x))
    {
    case SYMBOL_REF:
      *preloc |= SYMBOL_REF_LOCAL_P (x) ? 1 : 2;
      break;
    case LABEL_REF:
      *preloc |= 1;
      break;
    default:
      break;
    }

  return 0;
}

static int
compute_reloc_for_rtx (rtx x)
{
  int reloc;

  switch (GET_CODE (x))
    {
    case CONST:
    case SYMBOL_REF:
    case LABEL_REF:
      reloc = 0;
      for_each_rtx (&x, compute_reloc_for_rtx_1, &reloc);
      return reloc;

    default:
      return 0;
    }
}

section *
default_select_rtx_section (enum machine_mode mode ATTRIBUTE_UNUSED,
			    rtx x,
			    unsigned HOST_WIDE_INT align ATTRIBUTE_UNUSED)
{
  if (compute_reloc_for_rtx (x) & targetm.asm_out.reloc_rw_mask ())
    return data_section;
  else
    return readonly_data_section;
}

section *
default_elf_select_rtx_section (enum machine_mode mode, rtx x,
				unsigned HOST_WIDE_INT align)
{
  int reloc = compute_reloc_for_rtx (x);

  /* ??? Handle small data here somehow.  */

  if (reloc & targetm.asm_out.reloc_rw_mask ())
    {
      if (reloc == 1)
	return get_named_section (NULL, ".data.rel.ro.local", 1);
      else
	return get_named_section (NULL, ".data.rel.ro", 3);
    }

  return mergeable_constant_section (mode, align, 0);
}

/* Set the generally applicable flags on the SYMBOL_REF for EXP.  */

void
default_encode_section_info (tree decl, rtx rtl, int first ATTRIBUTE_UNUSED)
{
  rtx symbol;
  int flags;

  /* Careful not to prod global register variables.  */
  if (!MEM_P (rtl))
    return;
  symbol = XEXP (rtl, 0);
  if (GET_CODE (symbol) != SYMBOL_REF)
    return;

  flags = SYMBOL_REF_FLAGS (symbol) & SYMBOL_FLAG_HAS_BLOCK_INFO;
  if (TREE_CODE (decl) == FUNCTION_DECL)
    flags |= SYMBOL_FLAG_FUNCTION;
  if (targetm.binds_local_p (decl))
    flags |= SYMBOL_FLAG_LOCAL;
  if (targetm.have_tls && TREE_CODE (decl) == VAR_DECL
      && DECL_THREAD_LOCAL_P (decl))
    flags |= DECL_TLS_MODEL (decl) << SYMBOL_FLAG_TLS_SHIFT;
  else if (targetm.in_small_data_p (decl))
    flags |= SYMBOL_FLAG_SMALL;
  /* ??? Why is DECL_EXTERNAL ever set for non-PUBLIC names?  Without
     being PUBLIC, the thing *must* be defined in this translation unit.
     Prevent this buglet from being propagated into rtl code as well.  */
  if (DECL_P (decl) && DECL_EXTERNAL (decl) && TREE_PUBLIC (decl))
    flags |= SYMBOL_FLAG_EXTERNAL;

  SYMBOL_REF_FLAGS (symbol) = flags;
}

/* By default, we do nothing for encode_section_info, so we need not
   do anything but discard the '*' marker.  */

const char *
default_strip_name_encoding (const char *str)
{
  return str + (*str == '*');
}

#ifdef ASM_OUTPUT_DEF
/* The default implementation of TARGET_ASM_OUTPUT_ANCHOR.  Define the
   anchor relative to ".", the current section position.  */

void
default_asm_output_anchor (rtx symbol)
{
  char buffer[100];

  sprintf (buffer, "*. + " HOST_WIDE_INT_PRINT_DEC,
	   SYMBOL_REF_BLOCK_OFFSET (symbol));
  ASM_OUTPUT_DEF (asm_out_file, XSTR (symbol, 0), buffer);
}
#endif

/* The default implementation of TARGET_USE_ANCHORS_FOR_SYMBOL_P.  */

bool
default_use_anchors_for_symbol_p (const_rtx symbol)
{
  section *sect;
  tree decl;

  /* Don't use anchors for mergeable sections.  The linker might move
     the objects around.  */
  sect = SYMBOL_REF_BLOCK (symbol)->sect;
  if (sect->common.flags & SECTION_MERGE)
    return false;

  /* Don't use anchors for small data sections.  The small data register
     acts as an anchor for such sections.  */
  if (sect->common.flags & SECTION_SMALL)
    return false;

  decl = SYMBOL_REF_DECL (symbol);
  if (decl && DECL_P (decl))
    {
      /* Don't use section anchors for decls that might be defined by
	 other modules.  */
      if (!targetm.binds_local_p (decl))
	return false;

      /* Don't use section anchors for decls that will be placed in a
	 small data section.  */
      /* ??? Ideally, this check would be redundant with the SECTION_SMALL
	 one above.  The problem is that we only use SECTION_SMALL for
	 sections that should be marked as small in the section directive.  */
      if (targetm.in_small_data_p (decl))
	return false;
    }
  return true;
}

/* Assume ELF-ish defaults, since that's pretty much the most liberal
   wrt cross-module name binding.  */

bool
default_binds_local_p (const_tree exp)
{
  return default_binds_local_p_1 (exp, flag_shlib);
}

bool
default_binds_local_p_1 (const_tree exp, int shlib)
{
  bool local_p;

  /* A non-decl is an entry in the constant pool.  */
  if (!DECL_P (exp))
    local_p = true;
  /* Weakrefs may not bind locally, even though the weakref itself is
     always static and therefore local.  */
  else if (lookup_attribute ("weakref", DECL_ATTRIBUTES (exp)))
    local_p = false;
  /* Static variables are always local.  */
  else if (! TREE_PUBLIC (exp))
    local_p = true;
  /* A variable is local if the user has said explicitly that it will
     be.  */
  else if (DECL_VISIBILITY_SPECIFIED (exp)
	   && DECL_VISIBILITY (exp) != VISIBILITY_DEFAULT)
    local_p = true;
  /* Variables defined outside this object might not be local.  */
  else if (DECL_EXTERNAL (exp))
    local_p = false;
  /* If defined in this object and visibility is not default, must be
     local.  */
  else if (DECL_VISIBILITY (exp) != VISIBILITY_DEFAULT)
    local_p = true;
  /* Default visibility weak data can be overridden by a strong symbol
     in another module and so are not local.  */
  else if (DECL_WEAK (exp))
    local_p = false;
  /* If PIC, then assume that any global name can be overridden by
     symbols resolved from other modules, unless we are compiling with
     -fwhole-program, which assumes that names are local.  */
  else if (shlib)
    local_p = flag_whole_program;
  /* Uninitialized COMMON variable may be unified with symbols
     resolved from other modules.  */
  else if (DECL_COMMON (exp)
	   && (DECL_INITIAL (exp) == NULL
	       || DECL_INITIAL (exp) == error_mark_node))
    local_p = false;
  /* Otherwise we're left with initialized (or non-common) global data
     which is of necessity defined locally.  */
  else
    local_p = true;

  return local_p;
}

/* Determine whether or not a pointer mode is valid. Assume defaults
   of ptr_mode or Pmode - can be overridden.  */
bool
default_valid_pointer_mode (enum machine_mode mode)
{
  return (mode == ptr_mode || mode == Pmode);
}

/* Default function to output code that will globalize a label.  A
   target must define GLOBAL_ASM_OP or provide its own function to
   globalize a label.  */
#ifdef GLOBAL_ASM_OP
void
default_globalize_label (FILE * stream, const char *name)
{
  fputs (GLOBAL_ASM_OP, stream);
  assemble_name (stream, name);
  putc ('\n', stream);
}
#endif /* GLOBAL_ASM_OP */

/* Default function to output code that will globalize a declaration.  */
void
default_globalize_decl_name (FILE * stream, tree decl)
{
  const char *name = XSTR (XEXP (DECL_RTL (decl), 0), 0);
  targetm.asm_out.globalize_label (stream, name);
}

/* Default function to output a label for unwind information.  The
   default is to do nothing.  A target that needs nonlocal labels for
   unwind information must provide its own function to do this.  */
void
default_emit_unwind_label (FILE * stream ATTRIBUTE_UNUSED,
			   tree decl ATTRIBUTE_UNUSED,
			   int for_eh ATTRIBUTE_UNUSED,
			   int empty ATTRIBUTE_UNUSED)
{
}

/* Default function to output a label to divide up the exception table.
   The default is to do nothing.  A target that needs/wants to divide
   up the table must provide it's own function to do this.  */
void
default_emit_except_table_label (FILE * stream ATTRIBUTE_UNUSED)
{
}

/* This is how to output an internal numbered label where PREFIX is
   the class of label and LABELNO is the number within the class.  */

void
default_internal_label (FILE *stream, const char *prefix,
			unsigned long labelno)
{
  char *const buf = (char *) alloca (40 + strlen (prefix));
  ASM_GENERATE_INTERNAL_LABEL (buf, prefix, labelno);
  ASM_OUTPUT_INTERNAL_LABEL (stream, buf);
}

/* This is the default behavior at the beginning of a file.  It's
   controlled by two other target-hook toggles.  */
void
default_file_start (void)
{
  if (targetm.file_start_app_off
      && !(flag_verbose_asm || flag_debug_asm || flag_dump_rtl_in_asm))
    fputs (ASM_APP_OFF, asm_out_file);

  if (targetm.file_start_file_directive)
    output_file_directive (asm_out_file, main_input_filename);
}

/* This is a generic routine suitable for use as TARGET_ASM_FILE_END
   which emits a special section directive used to indicate whether or
   not this object file needs an executable stack.  This is primarily
   a GNU extension to ELF but could be used on other targets.  */

int trampolines_created;

void
file_end_indicate_exec_stack (void)
{
  unsigned int flags = SECTION_DEBUG;
  if (trampolines_created)
    flags |= SECTION_CODE;

  switch_to_section (get_section (".note.GNU-stack", flags, NULL));
}

/* Output DIRECTIVE (a C string) followed by a newline.  This is used as
   a get_unnamed_section callback.  */

void
output_section_asm_op (const void *directive)
{
  fprintf (asm_out_file, "%s\n", (const char *) directive);
}

/* Emit assembly code to switch to section NEW_SECTION.  Do nothing if
   the current section is NEW_SECTION.  */

void
switch_to_section (section *new_section)
{
  if (in_section == new_section)
    return;

  if (new_section->common.flags & SECTION_FORGET)
    in_section = NULL;
  else
    in_section = new_section;

  switch (SECTION_STYLE (new_section))
    {
    case SECTION_NAMED:
      if (cfun
	  && !crtl->subsections.unlikely_text_section_name
	  && strcmp (new_section->named.name,
		     UNLIKELY_EXECUTED_TEXT_SECTION_NAME) == 0)
	crtl->subsections.unlikely_text_section_name = UNLIKELY_EXECUTED_TEXT_SECTION_NAME;

      targetm.asm_out.named_section (new_section->named.name,
				     new_section->named.common.flags,
				     new_section->named.decl);
      break;

    case SECTION_UNNAMED:
      new_section->unnamed.callback (new_section->unnamed.data);
      break;

    case SECTION_NOSWITCH:
      gcc_unreachable ();
      break;
    }

  new_section->common.flags |= SECTION_DECLARED;
}

/* If block symbol SYMBOL has not yet been assigned an offset, place
   it at the end of its block.  */

void
place_block_symbol (rtx symbol)
{
  unsigned HOST_WIDE_INT size, mask, offset;
  struct constant_descriptor_rtx *desc;
  unsigned int alignment;
  struct object_block *block;
  tree decl;

  gcc_assert (SYMBOL_REF_BLOCK (symbol));
  if (SYMBOL_REF_BLOCK_OFFSET (symbol) >= 0)
    return;

  /* Work out the symbol's size and alignment.  */
  if (CONSTANT_POOL_ADDRESS_P (symbol))
    {
      desc = SYMBOL_REF_CONSTANT (symbol);
      alignment = desc->align;
      size = GET_MODE_SIZE (desc->mode);
    }
  else if (TREE_CONSTANT_POOL_ADDRESS_P (symbol))
    {
      decl = SYMBOL_REF_DECL (symbol);
      alignment = get_constant_alignment (decl);
      size = get_constant_size (decl);
    }
  else
    {
      decl = SYMBOL_REF_DECL (symbol);
      alignment = DECL_ALIGN (decl);
      size = tree_low_cst (DECL_SIZE_UNIT (decl), 1);
    }

  /* Calculate the object's offset from the start of the block.  */
  block = SYMBOL_REF_BLOCK (symbol);
  mask = alignment / BITS_PER_UNIT - 1;
  offset = (block->size + mask) & ~mask;
  SYMBOL_REF_BLOCK_OFFSET (symbol) = offset;

  /* Record the block's new alignment and size.  */
  block->alignment = MAX (block->alignment, alignment);
  block->size = offset + size;

  VEC_safe_push (rtx, gc, block->objects, symbol);
}

/* Return the anchor that should be used to address byte offset OFFSET
   from the first object in BLOCK.  MODEL is the TLS model used
   to access it.  */

rtx
get_section_anchor (struct object_block *block, HOST_WIDE_INT offset,
		    enum tls_model model)
{
  char label[100];
  unsigned int begin, middle, end;
  unsigned HOST_WIDE_INT min_offset, max_offset, range, bias, delta;
  rtx anchor;

  /* Work out the anchor's offset.  Use an offset of 0 for the first
     anchor so that we don't pessimize the case where we take the address
     of a variable at the beginning of the block.  This is particularly
     useful when a block has only one variable assigned to it.

     We try to place anchors RANGE bytes apart, so there can then be
     anchors at +/-RANGE, +/-2 * RANGE, and so on, up to the limits of
     a ptr_mode offset.  With some target settings, the lowest such
     anchor might be out of range for the lowest ptr_mode offset;
     likewise the highest anchor for the highest offset.  Use anchors
     at the extreme ends of the ptr_mode range in such cases.

     All arithmetic uses unsigned integers in order to avoid
     signed overflow.  */
  max_offset = (unsigned HOST_WIDE_INT) targetm.max_anchor_offset;
  min_offset = (unsigned HOST_WIDE_INT) targetm.min_anchor_offset;
  range = max_offset - min_offset + 1;
  if (range == 0)
    offset = 0;
  else
    {
      bias = 1 << (GET_MODE_BITSIZE (ptr_mode) - 1);
      if (offset < 0)
	{
	  delta = -(unsigned HOST_WIDE_INT) offset + max_offset;
	  delta -= delta % range;
	  if (delta > bias)
	    delta = bias;
	  offset = (HOST_WIDE_INT) (-delta);
	}
      else
	{
	  delta = (unsigned HOST_WIDE_INT) offset - min_offset;
	  delta -= delta % range;
	  if (delta > bias - 1)
	    delta = bias - 1;
	  offset = (HOST_WIDE_INT) delta;
	}
    }

  /* Do a binary search to see if there's already an anchor we can use.
     Set BEGIN to the new anchor's index if not.  */
  begin = 0;
  end = VEC_length (rtx, block->anchors);
  while (begin != end)
    {
      middle = (end + begin) / 2;
      anchor = VEC_index (rtx, block->anchors, middle);
      if (SYMBOL_REF_BLOCK_OFFSET (anchor) > offset)
	end = middle;
      else if (SYMBOL_REF_BLOCK_OFFSET (anchor) < offset)
	begin = middle + 1;
      else if (SYMBOL_REF_TLS_MODEL (anchor) > model)
	end = middle;
      else if (SYMBOL_REF_TLS_MODEL (anchor) < model)
	begin = middle + 1;
      else
	return anchor;
    }

  /* Create a new anchor with a unique label.  */
  ASM_GENERATE_INTERNAL_LABEL (label, "LANCHOR", anchor_labelno++);
  anchor = create_block_symbol (ggc_strdup (label), block, offset);
  SYMBOL_REF_FLAGS (anchor) |= SYMBOL_FLAG_LOCAL | SYMBOL_FLAG_ANCHOR;
  SYMBOL_REF_FLAGS (anchor) |= model << SYMBOL_FLAG_TLS_SHIFT;

  /* Insert it at index BEGIN.  */
  VEC_safe_insert (rtx, gc, block->anchors, begin, anchor);
  return anchor;
}

/* Output the objects in BLOCK.  */

static void
output_object_block (struct object_block *block)
{
  struct constant_descriptor_rtx *desc;
  unsigned int i;
  HOST_WIDE_INT offset;
  tree decl;
  rtx symbol;

  if (block->objects == NULL)
    return;

  /* Switch to the section and make sure that the first byte is
     suitably aligned.  */
  switch_to_section (block->sect);
  assemble_align (block->alignment);

  /* Define the values of all anchors relative to the current section
     position.  */
  for (i = 0; VEC_iterate (rtx, block->anchors, i, symbol); i++)
    targetm.asm_out.output_anchor (symbol);

  /* Output the objects themselves.  */
  offset = 0;
  for (i = 0; VEC_iterate (rtx, block->objects, i, symbol); i++)
    {
      /* Move to the object's offset, padding with zeros if necessary.  */
      assemble_zeros (SYMBOL_REF_BLOCK_OFFSET (symbol) - offset);
      offset = SYMBOL_REF_BLOCK_OFFSET (symbol);
      if (CONSTANT_POOL_ADDRESS_P (symbol))
	{
	  desc = SYMBOL_REF_CONSTANT (symbol);
	  output_constant_pool_1 (desc, 1);
	  offset += GET_MODE_SIZE (desc->mode);
	}
      else if (TREE_CONSTANT_POOL_ADDRESS_P (symbol))
	{
	  decl = SYMBOL_REF_DECL (symbol);
	  assemble_constant_contents (decl, XSTR (symbol, 0),
				      get_constant_alignment (decl));
	  offset += get_constant_size (decl);
	}
      else
	{
	  decl = SYMBOL_REF_DECL (symbol);
	  assemble_variable_contents (decl, XSTR (symbol, 0), false);
	  offset += tree_low_cst (DECL_SIZE_UNIT (decl), 1);
	}
    }
}

/* A htab_traverse callback used to call output_object_block for
   each member of object_block_htab.  */

static int
output_object_block_htab (void **slot, void *data ATTRIBUTE_UNUSED)
{
  output_object_block ((struct object_block *) (*slot));
  return 1;
}

/* Output the definitions of all object_blocks.  */

void
output_object_blocks (void)
{
  htab_traverse (object_block_htab, output_object_block_htab, NULL);
}

/* This function provides a possible implementation of the
   TARGET_ASM_RECORD_GCC_SWITCHES target hook for ELF targets.  When triggered
   by -frecord-gcc-switches it creates a new mergeable, string section in the
   assembler output file called TARGET_ASM_RECORD_GCC_SWITCHES_SECTION which
   contains the switches in ASCII format.

   FIXME: This code does not correctly handle double quote characters
   that appear inside strings, (it strips them rather than preserving them).
   FIXME: ASM_OUTPUT_ASCII, as defined in config/elfos.h will not emit NUL
   characters - instead it treats them as sub-string separators.  Since
   we want to emit NUL strings terminators into the object file we have to use
   ASM_OUTPUT_SKIP.  */

int
elf_record_gcc_switches (print_switch_type type, const char * name)
{
  static char buffer[1024];

  /* This variable is used as part of a simplistic heuristic to detect
     command line switches which take an argument:

       "If a command line option does not start with a dash then
        it is an argument for the previous command line option."

     This fails in the case of the command line option which is the name
     of the file to compile, but otherwise it is pretty reasonable.  */
  static bool previous_name_held_back = FALSE;

  switch (type)
    {
    case SWITCH_TYPE_PASSED:
      if (* name != '-')
	{
	  if (previous_name_held_back)
	    {
	      unsigned int len = strlen (buffer);

	      snprintf (buffer + len, sizeof buffer - len, " %s", name);
	      ASM_OUTPUT_ASCII (asm_out_file, buffer, strlen (buffer));
	      ASM_OUTPUT_SKIP (asm_out_file, (unsigned HOST_WIDE_INT) 1);
	      previous_name_held_back = FALSE;
	    }
	  else
	    {
	      strncpy (buffer, name, sizeof buffer);
	      ASM_OUTPUT_ASCII (asm_out_file, buffer, strlen (buffer));
	      ASM_OUTPUT_SKIP (asm_out_file, (unsigned HOST_WIDE_INT) 1);
	    }
	}
      else
	{
	  if (previous_name_held_back)
	    {
	      ASM_OUTPUT_ASCII (asm_out_file, buffer, strlen (buffer));
	      ASM_OUTPUT_SKIP (asm_out_file, (unsigned HOST_WIDE_INT) 1);
	    }

	  strncpy (buffer, name, sizeof buffer);
	  previous_name_held_back = TRUE;
	}
      break;

    case SWITCH_TYPE_DESCRIPTIVE:
      if (name == NULL)
	{
	  /* Distinguish between invocations where name is NULL.  */
	  static bool started = false;

	  if (started)
	    {
	      if (previous_name_held_back)
		{
		  ASM_OUTPUT_ASCII (asm_out_file, buffer, strlen (buffer));
		  ASM_OUTPUT_SKIP (asm_out_file, (unsigned HOST_WIDE_INT) 1);
		}
	    }
	  else
	    {
	      section * sec;

	      sec = get_section (targetm.asm_out.record_gcc_switches_section,
				 SECTION_DEBUG
				 | SECTION_MERGE
				 | SECTION_STRINGS
				 | (SECTION_ENTSIZE & 1),
				 NULL);
	      switch_to_section (sec);
	      started = true;
	    }
	}

    default:
      break;
    }

  /* The return value is currently ignored by the caller, but must be 0.
     For -fverbose-asm the return value would be the number of characters
     emitted into the assembler file.  */
  return 0;
}

/* Emit text to declare externally defined symbols. It is needed to
   properly support non-default visibility.  */
void
default_elf_asm_output_external (FILE *file ATTRIBUTE_UNUSED,
				 tree decl,
				 const char *name ATTRIBUTE_UNUSED)
{
  /* We output the name if and only if TREE_SYMBOL_REFERENCED is
     set in order to avoid putting out names that are never really
     used. */
  if (TREE_SYMBOL_REFERENCED (DECL_ASSEMBLER_NAME (decl))
      && targetm.binds_local_p (decl))
    maybe_assemble_visibility (decl);
}

#include "gt-varasm.h"<|MERGE_RESOLUTION|>--- conflicted
+++ resolved
@@ -2272,10 +2272,6 @@
 
       gcc_assert (DECL_ASSEMBLER_NAME_SET_P (decl));
       name = IDENTIFIER_POINTER (DECL_ASSEMBLER_NAME (decl));
-<<<<<<< HEAD
-
-=======
->>>>>>> 34f42a49
       if (is_builtin_name (name))
 	return true;
     }
