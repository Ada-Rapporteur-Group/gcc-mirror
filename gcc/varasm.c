/* Output variables, constants and external declarations, for GNU compiler.
   Copyright (C) 1987-2015 Free Software Foundation, Inc.

This file is part of GCC.

GCC is free software; you can redistribute it and/or modify it under
the terms of the GNU General Public License as published by the Free
Software Foundation; either version 3, or (at your option) any later
version.

GCC is distributed in the hope that it will be useful, but WITHOUT ANY
WARRANTY; without even the implied warranty of MERCHANTABILITY or
FITNESS FOR A PARTICULAR PURPOSE.  See the GNU General Public License
for more details.

You should have received a copy of the GNU General Public License
along with GCC; see the file COPYING3.  If not see
<http://www.gnu.org/licenses/>.  */


/* This file handles generation of all the assembler code
   *except* the instructions of a function.
   This includes declarations of variables and their initial values.

   We also output the assembler code for constants stored in memory
   and are responsible for combining constants with the same value.  */

#include "config.h"
#include "system.h"
#include "coretypes.h"
#include "backend.h"
#include "predict.h"
#include "rtl.h"
#include "alias.h"
#include "tree.h"
#include "fold-const.h"
#include "stor-layout.h"
#include "stringpool.h"
#include "varasm.h"
#include "flags.h"
#include "insn-config.h"
#include "expmed.h"
#include "dojump.h"
#include "explow.h"
#include "calls.h"
#include "emit-rtl.h"
#include "stmt.h"
#include "expr.h"
#include "regs.h"
#include "output.h"
#include "diagnostic-core.h"
#include "langhooks.h"
#include "tm_p.h"
#include "debug.h"
#include "target.h"
#include "common/common-target.h"
#include "targhooks.h"
#include "cgraph.h"
#include "asan.h"
#include "rtl-iter.h"
#include "tree-chkp.h"

#ifdef XCOFF_DEBUGGING_INFO
#include "xcoffout.h"		/* Needed for external data
				   declarations for e.g. AIX 4.x.  */
#endif

/* The (assembler) name of the first globally-visible object output.  */
extern GTY(()) const char *first_global_object_name;
extern GTY(()) const char *weak_global_object_name;

const char *first_global_object_name;
const char *weak_global_object_name;

struct addr_const;
struct constant_descriptor_rtx;
struct rtx_constant_pool;

#define n_deferred_constants (crtl->varasm.deferred_constants)

/* Number for making the label on the next
   constant that is stored in memory.  */

static GTY(()) int const_labelno;

/* Carry information from ASM_DECLARE_OBJECT_NAME
   to ASM_FINISH_DECLARE_OBJECT.  */

int size_directive_output;

/* The last decl for which assemble_variable was called,
   if it did ASM_DECLARE_OBJECT_NAME.
   If the last call to assemble_variable didn't do that,
   this holds 0.  */

tree last_assemble_variable_decl;

/* The following global variable indicates if the first basic block
   in a function belongs to the cold partition or not.  */

bool first_function_block_is_cold;

/* Whether we saw any functions with no_split_stack.  */

static bool saw_no_split_stack;

static const char *strip_reg_name (const char *);
static int contains_pointers_p (tree);
#ifdef ASM_OUTPUT_EXTERNAL
static bool incorporeal_function_p (tree);
#endif
static void decode_addr_const (tree, struct addr_const *);
static hashval_t const_hash_1 (const tree);
static int compare_constant (const tree, const tree);
static void output_constant_def_contents (rtx);
static void output_addressed_constants (tree);
static unsigned HOST_WIDE_INT output_constant (tree, unsigned HOST_WIDE_INT,
					       unsigned int, bool);
static void globalize_decl (tree);
static bool decl_readonly_section_1 (enum section_category);
#ifdef BSS_SECTION_ASM_OP
#ifdef ASM_OUTPUT_ALIGNED_BSS
static void asm_output_aligned_bss (FILE *, tree, const char *,
				    unsigned HOST_WIDE_INT, int)
     ATTRIBUTE_UNUSED;
#endif
#endif /* BSS_SECTION_ASM_OP */
static void mark_weak (tree);
static void output_constant_pool (const char *, tree);
static void handle_vtv_comdat_section (section *, const_tree);

/* Well-known sections, each one associated with some sort of *_ASM_OP.  */
section *text_section;
section *data_section;
section *readonly_data_section;
section *sdata_section;
section *ctors_section;
section *dtors_section;
section *bss_section;
section *sbss_section;

/* Various forms of common section.  All are guaranteed to be nonnull.  */
section *tls_comm_section;
section *comm_section;
section *lcomm_section;

/* A SECTION_NOSWITCH section used for declaring global BSS variables.
   May be null.  */
section *bss_noswitch_section;

/* The section that holds the main exception table, when known.  The section
   is set either by the target's init_sections hook or by the first call to
   switch_to_exception_section.  */
section *exception_section;

/* The section that holds the DWARF2 frame unwind information, when known.
   The section is set either by the target's init_sections hook or by the
   first call to switch_to_eh_frame_section.  */
section *eh_frame_section;

/* asm_out_file's current section.  This is NULL if no section has yet
   been selected or if we lose track of what the current section is.  */
section *in_section;

/* True if code for the current function is currently being directed
   at the cold section.  */
bool in_cold_section_p;

/* The following global holds the "function name" for the code in the
   cold section of a function, if hot/cold function splitting is enabled
   and there was actually code that went into the cold section.  A
   pseudo function name is needed for the cold section of code for some
   debugging tools that perform symbolization. */
tree cold_function_name = NULL_TREE;

/* A linked list of all the unnamed sections.  */
static GTY(()) section *unnamed_sections;

/* Return a nonzero value if DECL has a section attribute.  */
#define IN_NAMED_SECTION(DECL) \
  ((TREE_CODE (DECL) == FUNCTION_DECL || TREE_CODE (DECL) == VAR_DECL) \
   && DECL_SECTION_NAME (DECL) != NULL)

struct section_hasher : ggc_ptr_hash<section>
{
  typedef const char *compare_type;

  static hashval_t hash (section *);
  static bool equal (section *, const char *);
};

/* Hash table of named sections.  */
static GTY(()) hash_table<section_hasher> *section_htab;

struct object_block_hasher : ggc_ptr_hash<object_block>
{
  typedef const section *compare_type;

  static hashval_t hash (object_block *);
  static bool equal (object_block *, const section *);
};

/* A table of object_blocks, indexed by section.  */
static GTY(()) hash_table<object_block_hasher> *object_block_htab;

/* The next number to use for internal anchor labels.  */
static GTY(()) int anchor_labelno;

/* A pool of constants that can be shared between functions.  */
static GTY(()) struct rtx_constant_pool *shared_constant_pool;

/* Helper routines for maintaining section_htab.  */

bool
section_hasher::equal (section *old, const char *new_name)
{
  return strcmp (old->named.name, new_name) == 0;
}

hashval_t
section_hasher::hash (section *old)
{
  return htab_hash_string (old->named.name);
}

/* Return a hash value for section SECT.  */

static hashval_t
hash_section (section *sect)
{
  if (sect->common.flags & SECTION_NAMED)
    return htab_hash_string (sect->named.name);
  return sect->common.flags;
}

/* Helper routines for maintaining object_block_htab.  */

inline bool
object_block_hasher::equal (object_block *old, const section *new_section)
{
  return old->sect == new_section;
}

hashval_t
object_block_hasher::hash (object_block *old)
{
  return hash_section (old->sect);
}

/* Return a new unnamed section with the given fields.  */

section *
get_unnamed_section (unsigned int flags, void (*callback) (const void *),
		     const void *data)
{
  section *sect;

  sect = ggc_alloc<section> ();
  sect->unnamed.common.flags = flags | SECTION_UNNAMED;
  sect->unnamed.callback = callback;
  sect->unnamed.data = data;
  sect->unnamed.next = unnamed_sections;

  unnamed_sections = sect;
  return sect;
}

/* Return a SECTION_NOSWITCH section with the given fields.  */

static section *
get_noswitch_section (unsigned int flags, noswitch_section_callback callback)
{
  section *sect;

  sect = ggc_alloc<section> ();
  sect->noswitch.common.flags = flags | SECTION_NOSWITCH;
  sect->noswitch.callback = callback;

  return sect;
}

/* Return the named section structure associated with NAME.  Create
   a new section with the given fields if no such structure exists.  */

section *
get_section (const char *name, unsigned int flags, tree decl)
{
  section *sect, **slot;

  slot = section_htab->find_slot_with_hash (name, htab_hash_string (name),
					    INSERT);
  flags |= SECTION_NAMED;
  if (*slot == NULL)
    {
      sect = ggc_alloc<section> ();
      sect->named.common.flags = flags;
      sect->named.name = ggc_strdup (name);
      sect->named.decl = decl;
      *slot = sect;
    }
  else
    {
      sect = *slot;
      if ((sect->common.flags & ~SECTION_DECLARED) != flags
	  && ((sect->common.flags | flags) & SECTION_OVERRIDE) == 0)
	{
	  /* It is fine if one of the section flags is
	     SECTION_WRITE | SECTION_RELRO and the other has none of these
	     flags (i.e. read-only) in named sections and either the
	     section hasn't been declared yet or has been declared as writable.
	     In that case just make sure the resulting flags are
	     SECTION_WRITE | SECTION_RELRO, ie. writable only because of
	     relocations.  */
	  if (((sect->common.flags ^ flags) & (SECTION_WRITE | SECTION_RELRO))
	      == (SECTION_WRITE | SECTION_RELRO)
	      && (sect->common.flags
		  & ~(SECTION_DECLARED | SECTION_WRITE | SECTION_RELRO))
		 == (flags & ~(SECTION_WRITE | SECTION_RELRO))
	      && ((sect->common.flags & SECTION_DECLARED) == 0
		  || (sect->common.flags & SECTION_WRITE)))
	    {
	      sect->common.flags |= (SECTION_WRITE | SECTION_RELRO);
	      return sect;
	    }
	  /* Sanity check user variables for flag changes.  */
	  if (sect->named.decl != NULL
	      && DECL_P (sect->named.decl)
	      && decl != sect->named.decl)
	    {
	      if (decl != NULL && DECL_P (decl))
		error ("%+D causes a section type conflict with %D",
		       decl, sect->named.decl);
	      else
		error ("section type conflict with %D", sect->named.decl);
	      inform (DECL_SOURCE_LOCATION (sect->named.decl),
		      "%qD was declared here", sect->named.decl);
	    }
	  else if (decl != NULL && DECL_P (decl))
	    error ("%+D causes a section type conflict", decl);
	  else
	    error ("section type conflict");
	  /* Make sure we don't error about one section multiple times.  */
	  sect->common.flags |= SECTION_OVERRIDE;
	}
    }
  return sect;
}

/* Return true if the current compilation mode benefits from having
   objects grouped into blocks.  */

static bool
use_object_blocks_p (void)
{
  return flag_section_anchors;
}

/* Return the object_block structure for section SECT.  Create a new
   structure if we haven't created one already.  Return null if SECT
   itself is null.  */

static struct object_block *
get_block_for_section (section *sect)
{
  struct object_block *block;

  if (sect == NULL)
    return NULL;

  object_block **slot
    = object_block_htab->find_slot_with_hash (sect, hash_section (sect),
					      INSERT);
  block = *slot;
  if (block == NULL)
    {
      block = ggc_cleared_alloc<object_block> ();
      block->sect = sect;
      *slot = block;
    }
  return block;
}

/* Create a symbol with label LABEL and place it at byte offset
   OFFSET in BLOCK.  OFFSET can be negative if the symbol's offset
   is not yet known.  LABEL must be a garbage-collected string.  */

static rtx
create_block_symbol (const char *label, struct object_block *block,
		     HOST_WIDE_INT offset)
{
  rtx symbol;
  unsigned int size;

  /* Create the extended SYMBOL_REF.  */
  size = RTX_HDR_SIZE + sizeof (struct block_symbol);
  symbol = (rtx) ggc_internal_alloc (size);

  /* Initialize the normal SYMBOL_REF fields.  */
  memset (symbol, 0, size);
  PUT_CODE (symbol, SYMBOL_REF);
  PUT_MODE (symbol, Pmode);
  XSTR (symbol, 0) = label;
  SYMBOL_REF_FLAGS (symbol) = SYMBOL_FLAG_HAS_BLOCK_INFO;

  /* Initialize the block_symbol stuff.  */
  SYMBOL_REF_BLOCK (symbol) = block;
  SYMBOL_REF_BLOCK_OFFSET (symbol) = offset;

  return symbol;
}

/* Return a section with a particular name and with whatever SECTION_*
   flags section_type_flags deems appropriate.  The name of the section
   is taken from NAME if nonnull, otherwise it is taken from DECL's
   DECL_SECTION_NAME.  DECL is the decl associated with the section
   (see the section comment for details) and RELOC is as for
   section_type_flags.  */

section *
get_named_section (tree decl, const char *name, int reloc)
{
  unsigned int flags;

  if (name == NULL)
    {
      gcc_assert (decl && DECL_P (decl) && DECL_SECTION_NAME (decl));
      name = DECL_SECTION_NAME (decl);
    }

  flags = targetm.section_type_flags (decl, name, reloc);
  return get_section (name, flags, decl);
}

/* Worker for resolve_unique_section.  */

static bool
set_implicit_section (struct symtab_node *n, void *data ATTRIBUTE_UNUSED)
{
  n->implicit_section = true;
  return false;
}

/* If required, set DECL_SECTION_NAME to a unique name.  */

void
resolve_unique_section (tree decl, int reloc ATTRIBUTE_UNUSED,
			int flag_function_or_data_sections)
{
  if (DECL_SECTION_NAME (decl) == NULL
      && targetm_common.have_named_sections
      && (flag_function_or_data_sections
	  || DECL_COMDAT_GROUP (decl)))
    {
      targetm.asm_out.unique_section (decl, reloc);
      if (DECL_SECTION_NAME (decl))
	symtab_node::get (decl)->call_for_symbol_and_aliases
	  (set_implicit_section, NULL, true);
    }
}

#ifdef BSS_SECTION_ASM_OP

#ifdef ASM_OUTPUT_ALIGNED_BSS

/* Utility function for targets to use in implementing
   ASM_OUTPUT_ALIGNED_BSS.
   ??? It is believed that this function will work in most cases so such
   support is localized here.  */

static void
asm_output_aligned_bss (FILE *file, tree decl ATTRIBUTE_UNUSED,
			const char *name, unsigned HOST_WIDE_INT size,
			int align)
{
  switch_to_section (bss_section);
  ASM_OUTPUT_ALIGN (file, floor_log2 (align / BITS_PER_UNIT));
#ifdef ASM_DECLARE_OBJECT_NAME
  last_assemble_variable_decl = decl;
  ASM_DECLARE_OBJECT_NAME (file, name, decl);
#else
  /* Standard thing is just output label for the object.  */
  ASM_OUTPUT_LABEL (file, name);
#endif /* ASM_DECLARE_OBJECT_NAME */
  ASM_OUTPUT_SKIP (file, size ? size : 1);
}

#endif

#endif /* BSS_SECTION_ASM_OP */

#ifndef USE_SELECT_SECTION_FOR_FUNCTIONS
/* Return the hot section for function DECL.  Return text_section for
   null DECLs.  */

static section *
hot_function_section (tree decl)
{
  if (decl != NULL_TREE
      && DECL_SECTION_NAME (decl) != NULL
      && targetm_common.have_named_sections)
    return get_named_section (decl, NULL, 0);
  else
    return text_section;
}
#endif

/* Return section for TEXT_SECTION_NAME if DECL or DECL_SECTION_NAME (DECL)
   is NULL.

   When DECL_SECTION_NAME is non-NULL and it is implicit section and
   NAMED_SECTION_SUFFIX is non-NULL, then produce section called
   concatenate the name with NAMED_SECTION_SUFFIX.
   Otherwise produce "TEXT_SECTION_NAME.IMPLICIT_NAME".  */

section *
get_named_text_section (tree decl,
		        const char *text_section_name,
		        const char *named_section_suffix)
{
  if (decl && DECL_SECTION_NAME (decl))
    {
      if (named_section_suffix)
	{
	  const char *dsn = DECL_SECTION_NAME (decl);
	  const char *stripped_name;
	  char *name, *buffer;

	  name = (char *) alloca (strlen (dsn) + 1);
	  memcpy (name, dsn,
		  strlen (dsn) + 1);

	  stripped_name = targetm.strip_name_encoding (name);

	  buffer = ACONCAT ((stripped_name, named_section_suffix, NULL));
	  return get_named_section (decl, buffer, 0);
	}
      else if (symtab_node::get (decl)->implicit_section)
	{
	  const char *name;

	  /* Do not try to split gnu_linkonce functions.  This gets somewhat
	     slipperly.  */
	  if (DECL_COMDAT_GROUP (decl) && !HAVE_COMDAT_GROUP)
	    return NULL;
	  name = IDENTIFIER_POINTER (DECL_ASSEMBLER_NAME (decl));
	  name = targetm.strip_name_encoding (name);
	  return get_named_section (decl, ACONCAT ((text_section_name, ".",
				                   name, NULL)), 0);
	}
      else
	return NULL;
    }
  return get_named_section (decl, text_section_name, 0);
}

/* Choose named function section based on its frequency.  */

section *
default_function_section (tree decl, enum node_frequency freq,
			  bool startup, bool exit)
{
#if defined HAVE_LD_EH_GC_SECTIONS && defined HAVE_LD_EH_GC_SECTIONS_BUG
  /* Old GNU linkers have buggy --gc-section support, which sometimes
     results in .gcc_except_table* sections being garbage collected.  */
  if (decl
      && symtab_node::get (decl)->implicit_section)
    return NULL;
#endif

  if (!flag_reorder_functions
      || !targetm_common.have_named_sections)
    return NULL;
  /* Startup code should go to startup subsection unless it is
     unlikely executed (this happens especially with function splitting
     where we can split away unnecessary parts of static constructors.  */
  if (startup && freq != NODE_FREQUENCY_UNLIKELY_EXECUTED)
  {
    /* If we do have a profile or(and) LTO phase is executed, we do not need
       these ELF section.  */
    if (!in_lto_p || !flag_profile_values)
      return get_named_text_section (decl, ".text.startup", NULL);
    else
      return NULL;
  }

  /* Similarly for exit.  */
  if (exit && freq != NODE_FREQUENCY_UNLIKELY_EXECUTED)
    return get_named_text_section (decl, ".text.exit", NULL);

  /* Group cold functions together, similarly for hot code.  */
  switch (freq)
    {
      case NODE_FREQUENCY_UNLIKELY_EXECUTED:
	return get_named_text_section (decl, ".text.unlikely", NULL);
      case NODE_FREQUENCY_HOT:
        /* If we do have a profile or(and) LTO phase is executed, we do not need
           these ELF section.  */
        if (!in_lto_p || !flag_profile_values)
          return get_named_text_section (decl, ".text.hot", NULL);
      default:
	return NULL;
    }
}

/* Return the section for function DECL.

   If DECL is NULL_TREE, return the text section.  We can be passed
   NULL_TREE under some circumstances by dbxout.c at least.

   If FORCE_COLD is true, return cold function section ignoring
   the frequency info of cgraph_node.  */

static section *
function_section_1 (tree decl, bool force_cold)
{
  section *section = NULL;
  enum node_frequency freq = NODE_FREQUENCY_NORMAL;
  bool startup = false, exit = false;

  if (decl)
    {
      struct cgraph_node *node = cgraph_node::get (decl);

      if (node)
	{
	  freq = node->frequency;
	  startup = node->only_called_at_startup;
	  exit = node->only_called_at_exit;
	}
    }
  if (force_cold)
    freq = NODE_FREQUENCY_UNLIKELY_EXECUTED;

#ifdef USE_SELECT_SECTION_FOR_FUNCTIONS
  if (decl != NULL_TREE
      && DECL_SECTION_NAME (decl) != NULL)
    {
      if (targetm.asm_out.function_section)
	section = targetm.asm_out.function_section (decl, freq,
						    startup, exit);
      if (section)
	return section;
      return get_named_section (decl, NULL, 0);
    }
  else
    return targetm.asm_out.select_section
	    (decl, freq == NODE_FREQUENCY_UNLIKELY_EXECUTED,
	     symtab_node::get (decl)->definition_alignment ());
#else
  if (targetm.asm_out.function_section)
    section = targetm.asm_out.function_section (decl, freq, startup, exit);
  if (section)
    return section;
  return hot_function_section (decl);
#endif
}

/* Return the section for function DECL.

   If DECL is NULL_TREE, return the text section.  We can be passed
   NULL_TREE under some circumstances by dbxout.c at least.  */

section *
function_section (tree decl)
{
  /* Handle cases where function splitting code decides
     to put function entry point into unlikely executed section
     despite the fact that the function itself is not cold
     (i.e. it is called rarely but contains a hot loop that is
     better to live in hot subsection for the code locality).  */
  return function_section_1 (decl,
			     first_function_block_is_cold);
}

/* Return the section for the current function, take IN_COLD_SECTION_P
   into account.  */

section *
current_function_section (void)
{
  return function_section_1 (current_function_decl, in_cold_section_p);
}

/* Tell assembler to switch to unlikely-to-be-executed text section.  */

section *
unlikely_text_section (void)
{
  return function_section_1 (current_function_decl, true);
}

/* When called within a function context, return true if the function
   has been assigned a cold text section and if SECT is that section.
   When called outside a function context, return true if SECT is the
   default cold section.  */

bool
unlikely_text_section_p (section *sect)
{
  return sect == function_section_1 (current_function_decl, true);
}

/* Return the read-only data section associated with function DECL.  */

section *
default_function_rodata_section (tree decl)
{
  if (decl != NULL_TREE && DECL_SECTION_NAME (decl))
    {
      const char *name = DECL_SECTION_NAME (decl);

      if (DECL_COMDAT_GROUP (decl) && HAVE_COMDAT_GROUP)
        {
	  const char *dot;
	  size_t len;
	  char* rname;

	  dot = strchr (name + 1, '.');
	  if (!dot)
	    dot = name;
	  len = strlen (dot) + 8;
	  rname = (char *) alloca (len);

	  strcpy (rname, ".rodata");
	  strcat (rname, dot);
	  return get_section (rname, SECTION_LINKONCE, decl);
	}
      /* For .gnu.linkonce.t.foo we want to use .gnu.linkonce.r.foo.  */
      else if (DECL_COMDAT_GROUP (decl)
	       && strncmp (name, ".gnu.linkonce.t.", 16) == 0)
	{
	  size_t len = strlen (name) + 1;
	  char *rname = (char *) alloca (len);

	  memcpy (rname, name, len);
	  rname[14] = 'r';
	  return get_section (rname, SECTION_LINKONCE, decl);
	}
      /* For .text.foo we want to use .rodata.foo.  */
      else if (flag_function_sections && flag_data_sections
	       && strncmp (name, ".text.", 6) == 0)
	{
	  size_t len = strlen (name) + 1;
	  char *rname = (char *) alloca (len + 2);

	  memcpy (rname, ".rodata", 7);
	  memcpy (rname + 7, name + 5, len - 5);
	  return get_section (rname, 0, decl);
	}
    }

  return readonly_data_section;
}

/* Return the read-only data section associated with function DECL
   for targets where that section should be always the single
   readonly data section.  */

section *
default_no_function_rodata_section (tree decl ATTRIBUTE_UNUSED)
{
  return readonly_data_section;
}

/* A subroutine of mergeable_string_section and mergeable_constant_section.  */

static const char *
function_mergeable_rodata_prefix (void)
{
  section *s = targetm.asm_out.function_rodata_section (current_function_decl);
  if (SECTION_STYLE (s) == SECTION_NAMED)
    return s->named.name;
  else
    return targetm.asm_out.mergeable_rodata_prefix;
}

/* Return the section to use for string merging.  */

static section *
mergeable_string_section (tree decl ATTRIBUTE_UNUSED,
			  unsigned HOST_WIDE_INT align ATTRIBUTE_UNUSED,
			  unsigned int flags ATTRIBUTE_UNUSED)
{
  HOST_WIDE_INT len;

  if (HAVE_GAS_SHF_MERGE && flag_merge_constants
      && TREE_CODE (decl) == STRING_CST
      && TREE_CODE (TREE_TYPE (decl)) == ARRAY_TYPE
      && align <= 256
      && (len = int_size_in_bytes (TREE_TYPE (decl))) > 0
      && TREE_STRING_LENGTH (decl) >= len)
    {
      machine_mode mode;
      unsigned int modesize;
      const char *str;
      HOST_WIDE_INT i;
      int j, unit;
      const char *prefix = function_mergeable_rodata_prefix ();
      char *name = (char *) alloca (strlen (prefix) + 30);

      mode = TYPE_MODE (TREE_TYPE (TREE_TYPE (decl)));
      modesize = GET_MODE_BITSIZE (mode);
      if (modesize >= 8 && modesize <= 256
	  && (modesize & (modesize - 1)) == 0)
	{
	  if (align < modesize)
	    align = modesize;

	  str = TREE_STRING_POINTER (decl);
	  unit = GET_MODE_SIZE (mode);

	  /* Check for embedded NUL characters.  */
	  for (i = 0; i < len; i += unit)
	    {
	      for (j = 0; j < unit; j++)
		if (str[i + j] != '\0')
		  break;
	      if (j == unit)
		break;
	    }
	  if (i == len - unit)
	    {
	      sprintf (name, "%s.str%d.%d", prefix,
		       modesize / 8, (int) (align / 8));
	      flags |= (modesize / 8) | SECTION_MERGE | SECTION_STRINGS;
	      return get_section (name, flags, NULL);
	    }
	}
    }

  return readonly_data_section;
}

/* Return the section to use for constant merging.  */

section *
mergeable_constant_section (machine_mode mode ATTRIBUTE_UNUSED,
			    unsigned HOST_WIDE_INT align ATTRIBUTE_UNUSED,
			    unsigned int flags ATTRIBUTE_UNUSED)
{
  unsigned int modesize = GET_MODE_BITSIZE (mode);

  if (HAVE_GAS_SHF_MERGE && flag_merge_constants
      && mode != VOIDmode
      && mode != BLKmode
      && modesize <= align
      && align >= 8
      && align <= 256
      && (align & (align - 1)) == 0)
    {
      const char *prefix = function_mergeable_rodata_prefix ();
      char *name = (char *) alloca (strlen (prefix) + 30);

      sprintf (name, "%s.cst%d", prefix, (int) (align / 8));
      flags |= (align / 8) | SECTION_MERGE;
      return get_section (name, flags, NULL);
    }
  return readonly_data_section;
}

/* Given NAME, a putative register name, discard any customary prefixes.  */

static const char *
strip_reg_name (const char *name)
{
#ifdef REGISTER_PREFIX
  if (!strncmp (name, REGISTER_PREFIX, strlen (REGISTER_PREFIX)))
    name += strlen (REGISTER_PREFIX);
#endif
  if (name[0] == '%' || name[0] == '#')
    name++;
  return name;
}

/* The user has asked for a DECL to have a particular name.  Set (or
   change) it in such a way that we don't prefix an underscore to
   it.  */
void
set_user_assembler_name (tree decl, const char *name)
{
  char *starred = (char *) alloca (strlen (name) + 2);
  starred[0] = '*';
  strcpy (starred + 1, name);
  symtab->change_decl_assembler_name (decl, get_identifier (starred));
  SET_DECL_RTL (decl, NULL_RTX);
}

/* Decode an `asm' spec for a declaration as a register name.
   Return the register number, or -1 if nothing specified,
   or -2 if the ASMSPEC is not `cc' or `memory' and is not recognized,
   or -3 if ASMSPEC is `cc' and is not recognized,
   or -4 if ASMSPEC is `memory' and is not recognized.
   Accept an exact spelling or a decimal number.
   Prefixes such as % are optional.  */

int
decode_reg_name_and_count (const char *asmspec, int *pnregs)
{
  /* Presume just one register is clobbered.  */
  *pnregs = 1;

  if (asmspec != 0)
    {
      int i;

      /* Get rid of confusing prefixes.  */
      asmspec = strip_reg_name (asmspec);

      /* Allow a decimal number as a "register name".  */
      for (i = strlen (asmspec) - 1; i >= 0; i--)
	if (! ISDIGIT (asmspec[i]))
	  break;
      if (asmspec[0] != 0 && i < 0)
	{
	  i = atoi (asmspec);
	  if (i < FIRST_PSEUDO_REGISTER && i >= 0 && reg_names[i][0])
	    return i;
	  else
	    return -2;
	}

      for (i = 0; i < FIRST_PSEUDO_REGISTER; i++)
	if (reg_names[i][0]
	    && ! strcmp (asmspec, strip_reg_name (reg_names[i])))
	  return i;

#ifdef OVERLAPPING_REGISTER_NAMES
      {
	static const struct
	{
	  const char *const name;
	  const int number;
	  const int nregs;
	} table[] = OVERLAPPING_REGISTER_NAMES;

	for (i = 0; i < (int) ARRAY_SIZE (table); i++)
	  if (table[i].name[0]
	      && ! strcmp (asmspec, table[i].name))
	    {
	      *pnregs = table[i].nregs;
	      return table[i].number;
	    }
      }
#endif /* OVERLAPPING_REGISTER_NAMES */

#ifdef ADDITIONAL_REGISTER_NAMES
      {
	static const struct { const char *const name; const int number; } table[]
	  = ADDITIONAL_REGISTER_NAMES;

	for (i = 0; i < (int) ARRAY_SIZE (table); i++)
	  if (table[i].name[0]
	      && ! strcmp (asmspec, table[i].name)
	      && reg_names[table[i].number][0])
	    return table[i].number;
      }
#endif /* ADDITIONAL_REGISTER_NAMES */

      if (!strcmp (asmspec, "memory"))
	return -4;

      if (!strcmp (asmspec, "cc"))
	return -3;

      return -2;
    }

  return -1;
}

int
decode_reg_name (const char *name)
{
  int count;
  return decode_reg_name_and_count (name, &count);
}


/* Return true if DECL's initializer is suitable for a BSS section.  */

bool
bss_initializer_p (const_tree decl)
{
  return (DECL_INITIAL (decl) == NULL
	  /* In LTO we have no errors in program; error_mark_node is used
	     to mark offlined constructors.  */
	  || (DECL_INITIAL (decl) == error_mark_node
	      && !in_lto_p)
	  || (flag_zero_initialized_in_bss
	      /* Leave constant zeroes in .rodata so they
		 can be shared.  */
	      && !TREE_READONLY (decl)
	      && initializer_zerop (DECL_INITIAL (decl))));
}

/* Compute the alignment of variable specified by DECL.
   DONT_OUTPUT_DATA is from assemble_variable.  */

void
align_variable (tree decl, bool dont_output_data)
{
  unsigned int align = DECL_ALIGN (decl);

  /* In the case for initialing an array whose length isn't specified,
     where we have not yet been able to do the layout,
     figure out the proper alignment now.  */
  if (dont_output_data && DECL_SIZE (decl) == 0
      && TREE_CODE (TREE_TYPE (decl)) == ARRAY_TYPE)
    align = MAX (align, TYPE_ALIGN (TREE_TYPE (TREE_TYPE (decl))));

  /* Some object file formats have a maximum alignment which they support.
     In particular, a.out format supports a maximum alignment of 4.  */
  if (align > MAX_OFILE_ALIGNMENT)
    {
      error ("alignment of %q+D is greater than maximum object "
	     "file alignment %d", decl,
	     MAX_OFILE_ALIGNMENT/BITS_PER_UNIT);
      align = MAX_OFILE_ALIGNMENT;
    }

  if (! DECL_USER_ALIGN (decl))
    {
#ifdef DATA_ABI_ALIGNMENT
      unsigned int data_abi_align
	= DATA_ABI_ALIGNMENT (TREE_TYPE (decl), align);
      /* For backwards compatibility, don't assume the ABI alignment for
	 TLS variables.  */
      if (! DECL_THREAD_LOCAL_P (decl) || data_abi_align <= BITS_PER_WORD)
	align = data_abi_align;
#endif

      /* On some machines, it is good to increase alignment sometimes.
	 But as DECL_ALIGN is used both for actually emitting the variable
	 and for code accessing the variable as guaranteed alignment, we
	 can only increase the alignment if it is a performance optimization
	 if the references to it must bind to the current definition.  */
      if (decl_binds_to_current_def_p (decl)
	  && !DECL_VIRTUAL_P (decl))
	{
#ifdef DATA_ALIGNMENT
	  unsigned int data_align = DATA_ALIGNMENT (TREE_TYPE (decl), align);
	  /* Don't increase alignment too much for TLS variables - TLS space
	     is too precious.  */
	  if (! DECL_THREAD_LOCAL_P (decl) || data_align <= BITS_PER_WORD)
	    align = data_align;
#endif
	  if (DECL_INITIAL (decl) != 0
	      /* In LTO we have no errors in program; error_mark_node is used
		 to mark offlined constructors.  */
	      && (in_lto_p || DECL_INITIAL (decl) != error_mark_node))
	    {
	      unsigned int const_align
		= CONSTANT_ALIGNMENT (DECL_INITIAL (decl), align);
	      /* Don't increase alignment too much for TLS variables - TLS
		 space is too precious.  */
	      if (! DECL_THREAD_LOCAL_P (decl) || const_align <= BITS_PER_WORD)
		align = const_align;
	    }
	}
    }

  /* Reset the alignment in case we have made it tighter, so we can benefit
     from it in get_pointer_alignment.  */
  DECL_ALIGN (decl) = align;
}

/* Return DECL_ALIGN (decl), possibly increased for optimization purposes
   beyond what align_variable returned.  */

static unsigned int
get_variable_align (tree decl)
{
  unsigned int align = DECL_ALIGN (decl);

  /* For user aligned vars or static vars align_variable already did
     everything.  */
  if (DECL_USER_ALIGN (decl) || !TREE_PUBLIC (decl))
    return align;

#ifdef DATA_ABI_ALIGNMENT
  if (DECL_THREAD_LOCAL_P (decl))
    align = DATA_ABI_ALIGNMENT (TREE_TYPE (decl), align);
#endif

  /* For decls that bind to the current definition, align_variable
     did also everything, except for not assuming ABI required alignment
     of TLS variables.  For other vars, increase the alignment here
     as an optimization.  */
  if (!decl_binds_to_current_def_p (decl))
    {
      /* On some machines, it is good to increase alignment sometimes.  */
#ifdef DATA_ALIGNMENT
      unsigned int data_align = DATA_ALIGNMENT (TREE_TYPE (decl), align);
      /* Don't increase alignment too much for TLS variables - TLS space
         is too precious.  */
      if (! DECL_THREAD_LOCAL_P (decl) || data_align <= BITS_PER_WORD)
	align = data_align;
#endif
      if (DECL_INITIAL (decl) != 0
	  /* In LTO we have no errors in program; error_mark_node is used
	     to mark offlined constructors.  */
	  && (in_lto_p || DECL_INITIAL (decl) != error_mark_node))
	{
	  unsigned int const_align = CONSTANT_ALIGNMENT (DECL_INITIAL (decl),
							 align);
	  /* Don't increase alignment too much for TLS variables - TLS space
	     is too precious.  */
	  if (! DECL_THREAD_LOCAL_P (decl) || const_align <= BITS_PER_WORD)
	    align = const_align;
	}
    }

  return align;
}

/* Return the section into which the given VAR_DECL or CONST_DECL
   should be placed.  PREFER_NOSWITCH_P is true if a noswitch
   section should be used wherever possible.  */

section *
get_variable_section (tree decl, bool prefer_noswitch_p)
{
  addr_space_t as = ADDR_SPACE_GENERIC;
  int reloc;
  varpool_node *vnode = varpool_node::get (decl);
  if (vnode)
    {
      vnode = vnode->ultimate_alias_target ();
      decl = vnode->decl;
    }

  if (TREE_TYPE (decl) != error_mark_node)
    as = TYPE_ADDR_SPACE (TREE_TYPE (decl));

  /* We need the constructor to figure out reloc flag.  */
  if (vnode)
    vnode->get_constructor ();

  if (DECL_COMMON (decl))
    {
      /* If the decl has been given an explicit section name, or it resides
	 in a non-generic address space, then it isn't common, and shouldn't
	 be handled as such.  */
      gcc_assert (DECL_SECTION_NAME (decl) == NULL
		  && ADDR_SPACE_GENERIC_P (as));
      if (DECL_THREAD_LOCAL_P (decl))
	return tls_comm_section;
      else if (TREE_PUBLIC (decl) && bss_initializer_p (decl))
	return comm_section;
    }

  if (DECL_INITIAL (decl) == error_mark_node)
    reloc = contains_pointers_p (TREE_TYPE (decl)) ? 3 : 0;
  else if (DECL_INITIAL (decl))
    reloc = compute_reloc_for_constant (DECL_INITIAL (decl));
  else
    reloc = 0;

  resolve_unique_section (decl, reloc, flag_data_sections);
  if (IN_NAMED_SECTION (decl))
    return get_named_section (decl, NULL, reloc);

  if (ADDR_SPACE_GENERIC_P (as)
      && !DECL_THREAD_LOCAL_P (decl)
      && !(prefer_noswitch_p && targetm.have_switchable_bss_sections)
      && bss_initializer_p (decl))
    {
      if (!TREE_PUBLIC (decl)
	  && !((flag_sanitize & SANITIZE_ADDRESS)
	       && asan_protect_global (decl)))
	return lcomm_section;
      if (bss_noswitch_section)
	return bss_noswitch_section;
    }

  return targetm.asm_out.select_section (decl, reloc,
					 get_variable_align (decl));
}

/* Return the block into which object_block DECL should be placed.  */

static struct object_block *
get_block_for_decl (tree decl)
{
  section *sect;

  if (TREE_CODE (decl) == VAR_DECL)
    {
      /* The object must be defined in this translation unit.  */
      if (DECL_EXTERNAL (decl))
	return NULL;

      /* There's no point using object blocks for something that is
	 isolated by definition.  */
      if (DECL_COMDAT_GROUP (decl))
	return NULL;
    }

  /* We can only calculate block offsets if the decl has a known
     constant size.  */
  if (DECL_SIZE_UNIT (decl) == NULL)
    return NULL;
  if (!tree_fits_uhwi_p (DECL_SIZE_UNIT (decl)))
    return NULL;

  /* Find out which section should contain DECL.  We cannot put it into
     an object block if it requires a standalone definition.  */
  if (TREE_CODE (decl) == VAR_DECL)
      align_variable (decl, 0);
  sect = get_variable_section (decl, true);
  if (SECTION_STYLE (sect) == SECTION_NOSWITCH)
    return NULL;

  return get_block_for_section (sect);
}

/* Make sure block symbol SYMBOL is in block BLOCK.  */

static void
change_symbol_block (rtx symbol, struct object_block *block)
{
  if (block != SYMBOL_REF_BLOCK (symbol))
    {
      gcc_assert (SYMBOL_REF_BLOCK_OFFSET (symbol) < 0);
      SYMBOL_REF_BLOCK (symbol) = block;
    }
}

/* Return true if it is possible to put DECL in an object_block.  */

static bool
use_blocks_for_decl_p (tree decl)
{
  struct symtab_node *snode;

  /* Only data DECLs can be placed into object blocks.  */
  if (TREE_CODE (decl) != VAR_DECL && TREE_CODE (decl) != CONST_DECL)
    return false;

  /* Detect decls created by dw2_force_const_mem.  Such decls are
     special because DECL_INITIAL doesn't specify the decl's true value.
     dw2_output_indirect_constants will instead call assemble_variable
     with dont_output_data set to 1 and then print the contents itself.  */
  if (DECL_INITIAL (decl) == decl)
    return false;

  /* If this decl is an alias, then we don't want to emit a
     definition.  */
  if (TREE_CODE (decl) == VAR_DECL
      && (snode = symtab_node::get (decl)) != NULL
      && snode->alias)
    return false;

  return targetm.use_blocks_for_decl_p (decl);
}

/* Follow the IDENTIFIER_TRANSPARENT_ALIAS chain starting at *ALIAS
   until we find an identifier that is not itself a transparent alias.
   Modify the alias passed to it by reference (and all aliases on the
   way to the ultimate target), such that they do not have to be
   followed again, and return the ultimate target of the alias
   chain.  */

static inline tree
ultimate_transparent_alias_target (tree *alias)
{
  tree target = *alias;

  if (IDENTIFIER_TRANSPARENT_ALIAS (target))
    {
      gcc_assert (TREE_CHAIN (target));
      target = ultimate_transparent_alias_target (&TREE_CHAIN (target));
      gcc_assert (! IDENTIFIER_TRANSPARENT_ALIAS (target)
		  && ! TREE_CHAIN (target));
      *alias = target;
    }

  return target;
}

/* Create the DECL_RTL for a VAR_DECL or FUNCTION_DECL.  DECL should
   have static storage duration.  In other words, it should not be an
   automatic variable, including PARM_DECLs.

   There is, however, one exception: this function handles variables
   explicitly placed in a particular register by the user.

   This is never called for PARM_DECL nodes.  */

void
make_decl_rtl (tree decl)
{
  const char *name = 0;
  int reg_number;
  tree id;
  rtx x;

  /* Check that we are not being given an automatic variable.  */
  gcc_assert (TREE_CODE (decl) != PARM_DECL
	      && TREE_CODE (decl) != RESULT_DECL);

  /* A weak alias has TREE_PUBLIC set but not the other bits.  */
  gcc_assert (TREE_CODE (decl) != VAR_DECL
	      || TREE_STATIC (decl)
	      || TREE_PUBLIC (decl)
	      || DECL_EXTERNAL (decl)
	      || DECL_REGISTER (decl));

  /* And that we were not given a type or a label.  */
  gcc_assert (TREE_CODE (decl) != TYPE_DECL
	      && TREE_CODE (decl) != LABEL_DECL);

  /* For a duplicate declaration, we can be called twice on the
     same DECL node.  Don't discard the RTL already made.  */
  if (DECL_RTL_SET_P (decl))
    {
      /* If the old RTL had the wrong mode, fix the mode.  */
      x = DECL_RTL (decl);
      if (GET_MODE (x) != DECL_MODE (decl))
	SET_DECL_RTL (decl, adjust_address_nv (x, DECL_MODE (decl), 0));

      if (TREE_CODE (decl) != FUNCTION_DECL && DECL_REGISTER (decl))
	return;

      /* ??? Another way to do this would be to maintain a hashed
	 table of such critters.  Instead of adding stuff to a DECL
	 to give certain attributes to it, we could use an external
	 hash map from DECL to set of attributes.  */

      /* Let the target reassign the RTL if it wants.
	 This is necessary, for example, when one machine specific
	 decl attribute overrides another.  */
      targetm.encode_section_info (decl, DECL_RTL (decl), false);

      /* If the symbol has a SYMBOL_REF_BLOCK field, update it based
	 on the new decl information.  */
      if (MEM_P (x)
	  && GET_CODE (XEXP (x, 0)) == SYMBOL_REF
	  && SYMBOL_REF_HAS_BLOCK_INFO_P (XEXP (x, 0)))
	change_symbol_block (XEXP (x, 0), get_block_for_decl (decl));

      return;
    }

  /* If this variable belongs to the global constant pool, retrieve the
     pre-computed RTL or recompute it in LTO mode.  */
  if (TREE_CODE (decl) == VAR_DECL && DECL_IN_CONSTANT_POOL (decl))
    {
      SET_DECL_RTL (decl, output_constant_def (DECL_INITIAL (decl), 1));
      return;
    }

  id = DECL_ASSEMBLER_NAME (decl);
  if (TREE_CODE (decl) == FUNCTION_DECL
      && cgraph_node::get (decl)
      && cgraph_node::get (decl)->instrumentation_clone)
    ultimate_transparent_alias_target (&id);
  name = IDENTIFIER_POINTER (id);

  if (name[0] != '*' && TREE_CODE (decl) != FUNCTION_DECL
      && DECL_REGISTER (decl))
    {
      error ("register name not specified for %q+D", decl);
    }
  else if (TREE_CODE (decl) != FUNCTION_DECL && DECL_REGISTER (decl))
    {
      const char *asmspec = name+1;
      machine_mode mode = DECL_MODE (decl);
      reg_number = decode_reg_name (asmspec);
      /* First detect errors in declaring global registers.  */
      if (reg_number == -1)
	error ("register name not specified for %q+D", decl);
      else if (reg_number < 0)
	error ("invalid register name for %q+D", decl);
      else if (mode == BLKmode)
	error ("data type of %q+D isn%'t suitable for a register",
	       decl);
      else if (!in_hard_reg_set_p (accessible_reg_set, mode, reg_number))
	error ("the register specified for %q+D cannot be accessed"
	       " by the current target", decl);
      else if (!in_hard_reg_set_p (operand_reg_set, mode, reg_number))
	error ("the register specified for %q+D is not general enough"
	       " to be used as a register variable", decl);
      else if (!HARD_REGNO_MODE_OK (reg_number, mode))
	error ("register specified for %q+D isn%'t suitable for data type",
               decl);
      /* Now handle properly declared static register variables.  */
      else
	{
	  int nregs;

	  if (DECL_INITIAL (decl) != 0 && TREE_STATIC (decl))
	    {
	      DECL_INITIAL (decl) = 0;
	      error ("global register variable has initial value");
	    }
	  if (TREE_THIS_VOLATILE (decl))
	    warning (OPT_Wvolatile_register_var,
		     "optimization may eliminate reads and/or "
		     "writes to register variables");

	  /* If the user specified one of the eliminables registers here,
	     e.g., FRAME_POINTER_REGNUM, we don't want to get this variable
	     confused with that register and be eliminated.  This usage is
	     somewhat suspect...  */

	  SET_DECL_RTL (decl, gen_raw_REG (mode, reg_number));
	  ORIGINAL_REGNO (DECL_RTL (decl)) = reg_number;
	  REG_USERVAR_P (DECL_RTL (decl)) = 1;

	  if (TREE_STATIC (decl))
	    {
	      /* Make this register global, so not usable for anything
		 else.  */
#ifdef ASM_DECLARE_REGISTER_GLOBAL
	      name = IDENTIFIER_POINTER (DECL_NAME (decl));
	      ASM_DECLARE_REGISTER_GLOBAL (asm_out_file, decl, reg_number, name);
#endif
	      nregs = hard_regno_nregs[reg_number][mode];
	      while (nregs > 0)
		globalize_reg (decl, reg_number + --nregs);
	    }

	  /* As a register variable, it has no section.  */
	  return;
	}
      /* Avoid internal errors from invalid register
	 specifications.  */
      SET_DECL_ASSEMBLER_NAME (decl, NULL_TREE);
      DECL_HARD_REGISTER (decl) = 0;
      return;
    }
  /* Now handle ordinary static variables and functions (in memory).
     Also handle vars declared register invalidly.  */
  else if (name[0] == '*')
  {
#ifdef REGISTER_PREFIX
    if (strlen (REGISTER_PREFIX) != 0)
      {
	reg_number = decode_reg_name (name);
	if (reg_number >= 0 || reg_number == -3)
	  error ("register name given for non-register variable %q+D", decl);
      }
#endif
  }

  /* Specifying a section attribute on a variable forces it into a
     non-.bss section, and thus it cannot be common.  */
  /* FIXME: In general this code should not be necessary because
     visibility pass is doing the same work.  But notice_global_symbol
     is called early and it needs to make DECL_RTL to get the name.
     we take care of recomputing the DECL_RTL after visibility is changed.  */
  if (TREE_CODE (decl) == VAR_DECL
      && (TREE_STATIC (decl) || DECL_EXTERNAL (decl))
      && DECL_SECTION_NAME (decl) != NULL
      && DECL_INITIAL (decl) == NULL_TREE
      && DECL_COMMON (decl))
    DECL_COMMON (decl) = 0;

  /* Variables can't be both common and weak.  */
  if (TREE_CODE (decl) == VAR_DECL && DECL_WEAK (decl))
    DECL_COMMON (decl) = 0;

  if (use_object_blocks_p () && use_blocks_for_decl_p (decl))
    x = create_block_symbol (name, get_block_for_decl (decl), -1);
  else
    {
      machine_mode address_mode = Pmode;
      if (TREE_TYPE (decl) != error_mark_node)
	{
	  addr_space_t as = TYPE_ADDR_SPACE (TREE_TYPE (decl));
	  address_mode = targetm.addr_space.address_mode (as);
	}
      x = gen_rtx_SYMBOL_REF (address_mode, name);
    }
  SYMBOL_REF_WEAK (x) = DECL_WEAK (decl);
  SET_SYMBOL_REF_DECL (x, decl);

  x = gen_rtx_MEM (DECL_MODE (decl), x);
  if (TREE_CODE (decl) != FUNCTION_DECL)
    set_mem_attributes (x, decl, 1);
  SET_DECL_RTL (decl, x);

  /* Optionally set flags or add text to the name to record information
     such as that it is a function name.
     If the name is changed, the macro ASM_OUTPUT_LABELREF
     will have to know how to strip this information.  */
  targetm.encode_section_info (decl, DECL_RTL (decl), true);
}

/* Like make_decl_rtl, but inhibit creation of new alias sets when
   calling make_decl_rtl.  Also, reset DECL_RTL before returning the
   rtl.  */

rtx
make_decl_rtl_for_debug (tree decl)
{
  unsigned int save_aliasing_flag;
  rtx rtl;

  if (DECL_RTL_SET_P (decl))
    return DECL_RTL (decl);

  /* Kludge alert!  Somewhere down the call chain, make_decl_rtl will
     call new_alias_set.  If running with -fcompare-debug, sometimes
     we do not want to create alias sets that will throw the alias
     numbers off in the comparison dumps.  So... clearing
     flag_strict_aliasing will keep new_alias_set() from creating a
     new set.  */
  save_aliasing_flag = flag_strict_aliasing;
  flag_strict_aliasing = 0;

  rtl = DECL_RTL (decl);
  /* Reset DECL_RTL back, as various parts of the compiler expects
     DECL_RTL set meaning it is actually going to be output.  */
  SET_DECL_RTL (decl, NULL);

  flag_strict_aliasing = save_aliasing_flag;
  return rtl;
}

/* Output a string of literal assembler code
   for an `asm' keyword used between functions.  */

void
assemble_asm (tree string)
{
  const char *p;
  app_enable ();

  if (TREE_CODE (string) == ADDR_EXPR)
    string = TREE_OPERAND (string, 0);

  p = TREE_STRING_POINTER (string);
  fprintf (asm_out_file, "%s%s\n", p[0] == '\t' ? "" : "\t", p);
}

/* Write the address of the entity given by SYMBOL to SEC.  */
void
assemble_addr_to_section (rtx symbol, section *sec)
{
  switch_to_section (sec);
  assemble_align (POINTER_SIZE);
  assemble_integer (symbol, POINTER_SIZE_UNITS, POINTER_SIZE, 1);
}

/* Return the numbered .ctors.N (if CONSTRUCTOR_P) or .dtors.N (if
   not) section for PRIORITY.  */
section *
get_cdtor_priority_section (int priority, bool constructor_p)
{
  char buf[16];

  /* ??? This only works reliably with the GNU linker.  */
  sprintf (buf, "%s.%.5u",
	   constructor_p ? ".ctors" : ".dtors",
	   /* Invert the numbering so the linker puts us in the proper
	      order; constructors are run from right to left, and the
	      linker sorts in increasing order.  */
	   MAX_INIT_PRIORITY - priority);
  return get_section (buf, SECTION_WRITE, NULL);
}

void
default_named_section_asm_out_destructor (rtx symbol, int priority)
{
  section *sec;

  if (priority != DEFAULT_INIT_PRIORITY)
    sec = get_cdtor_priority_section (priority,
				      /*constructor_p=*/false);
  else
    sec = get_section (".dtors", SECTION_WRITE, NULL);

  assemble_addr_to_section (symbol, sec);
}

#ifdef DTORS_SECTION_ASM_OP
void
default_dtor_section_asm_out_destructor (rtx symbol,
					 int priority ATTRIBUTE_UNUSED)
{
  assemble_addr_to_section (symbol, dtors_section);
}
#endif

void
default_named_section_asm_out_constructor (rtx symbol, int priority)
{
  section *sec;

  if (priority != DEFAULT_INIT_PRIORITY)
    sec = get_cdtor_priority_section (priority,
				      /*constructor_p=*/true);
  else
    sec = get_section (".ctors", SECTION_WRITE, NULL);

  assemble_addr_to_section (symbol, sec);
}

#ifdef CTORS_SECTION_ASM_OP
void
default_ctor_section_asm_out_constructor (rtx symbol,
					  int priority ATTRIBUTE_UNUSED)
{
  assemble_addr_to_section (symbol, ctors_section);
}
#endif

/* CONSTANT_POOL_BEFORE_FUNCTION may be defined as an expression with
   a nonzero value if the constant pool should be output before the
   start of the function, or a zero value if the pool should output
   after the end of the function.  The default is to put it before the
   start.  */

#ifndef CONSTANT_POOL_BEFORE_FUNCTION
#define CONSTANT_POOL_BEFORE_FUNCTION 1
#endif

/* DECL is an object (either VAR_DECL or FUNCTION_DECL) which is going
   to be output to assembler.
   Set first_global_object_name and weak_global_object_name as appropriate.  */

void
notice_global_symbol (tree decl)
{
  const char **t = &first_global_object_name;

  if (first_global_object_name
      || !TREE_PUBLIC (decl)
      || DECL_EXTERNAL (decl)
      || !DECL_NAME (decl)
      || (TREE_CODE (decl) == VAR_DECL && DECL_HARD_REGISTER (decl))
      || (TREE_CODE (decl) != FUNCTION_DECL
	  && (TREE_CODE (decl) != VAR_DECL
	      || (DECL_COMMON (decl)
		  && (DECL_INITIAL (decl) == 0
		      || DECL_INITIAL (decl) == error_mark_node)))))
    return;

  /* We win when global object is found, but it is useful to know about weak
     symbol as well so we can produce nicer unique names.  */
  if (DECL_WEAK (decl) || DECL_ONE_ONLY (decl) || flag_shlib)
    t = &weak_global_object_name;

  if (!*t)
    {
      tree id = DECL_ASSEMBLER_NAME (decl);
      ultimate_transparent_alias_target (&id);
      *t = ggc_strdup (targetm.strip_name_encoding (IDENTIFIER_POINTER (id)));
    }
}

/* If not using flag_reorder_blocks_and_partition, decide early whether the
   current function goes into the cold section, so that targets can use
   current_function_section during RTL expansion.  DECL describes the
   function.  */

void
decide_function_section (tree decl)
{
  first_function_block_is_cold = false;

  if (flag_reorder_blocks_and_partition)
    /* We will decide in assemble_start_function.  */
    return;

 if (DECL_SECTION_NAME (decl))
    {
      struct cgraph_node *node = cgraph_node::get (current_function_decl);
      /* Calls to function_section rely on first_function_block_is_cold
	 being accurate.  */
      first_function_block_is_cold = (node
				      && node->frequency
				      == NODE_FREQUENCY_UNLIKELY_EXECUTED);
    }

  in_cold_section_p = first_function_block_is_cold;
}

/* Get the function's name, as described by its RTL.  This may be
   different from the DECL_NAME name used in the source file.  */
const char *
get_fnname_from_decl (tree decl)
{
  rtx x = DECL_RTL (decl);
  gcc_assert (MEM_P (x));
  x = XEXP (x, 0);
  gcc_assert (GET_CODE (x) == SYMBOL_REF);
  return XSTR (x, 0);
}

/* Output assembler code for the constant pool of a function and associated
   with defining the name of the function.  DECL describes the function.
   NAME is the function's name.  For the constant pool, we use the current
   constant pool data.  */

void
assemble_start_function (tree decl, const char *fnname)
{
  int align;
  char tmp_label[100];
  bool hot_label_written = false;

  if (flag_reorder_blocks_and_partition)
    {
      ASM_GENERATE_INTERNAL_LABEL (tmp_label, "LHOTB", const_labelno);
      crtl->subsections.hot_section_label = ggc_strdup (tmp_label);
      ASM_GENERATE_INTERNAL_LABEL (tmp_label, "LCOLDB", const_labelno);
      crtl->subsections.cold_section_label = ggc_strdup (tmp_label);
      ASM_GENERATE_INTERNAL_LABEL (tmp_label, "LHOTE", const_labelno);
      crtl->subsections.hot_section_end_label = ggc_strdup (tmp_label);
      ASM_GENERATE_INTERNAL_LABEL (tmp_label, "LCOLDE", const_labelno);
      crtl->subsections.cold_section_end_label = ggc_strdup (tmp_label);
      const_labelno++;
      cold_function_name = NULL_TREE;
    }
  else
    {
      crtl->subsections.hot_section_label = NULL;
      crtl->subsections.cold_section_label = NULL;
      crtl->subsections.hot_section_end_label = NULL;
      crtl->subsections.cold_section_end_label = NULL;
    }

  /* The following code does not need preprocessing in the assembler.  */

  app_disable ();

  if (CONSTANT_POOL_BEFORE_FUNCTION)
    output_constant_pool (fnname, decl);

  align = symtab_node::get (decl)->definition_alignment ();

  /* Make sure the not and cold text (code) sections are properly
     aligned.  This is necessary here in the case where the function
     has both hot and cold sections, because we don't want to re-set
     the alignment when the section switch happens mid-function.  */

  if (flag_reorder_blocks_and_partition)
    {
      first_function_block_is_cold = false;

      switch_to_section (unlikely_text_section ());
      assemble_align (align);
      ASM_OUTPUT_LABEL (asm_out_file, crtl->subsections.cold_section_label);

      /* When the function starts with a cold section, we need to explicitly
	 align the hot section and write out the hot section label.
	 But if the current function is a thunk, we do not have a CFG.  */
      if (!cfun->is_thunk
	  && BB_PARTITION (ENTRY_BLOCK_PTR_FOR_FN (cfun)->next_bb) == BB_COLD_PARTITION)
	{
	  switch_to_section (text_section);
	  assemble_align (align);
	  ASM_OUTPUT_LABEL (asm_out_file, crtl->subsections.hot_section_label);
	  hot_label_written = true;
	  first_function_block_is_cold = true;
	}
      in_cold_section_p = first_function_block_is_cold;
    }


  /* Switch to the correct text section for the start of the function.  */

  switch_to_section (function_section (decl));
  if (flag_reorder_blocks_and_partition
      && !hot_label_written)
    ASM_OUTPUT_LABEL (asm_out_file, crtl->subsections.hot_section_label);

  /* Tell assembler to move to target machine's alignment for functions.  */
  align = floor_log2 (align / BITS_PER_UNIT);
  if (align > 0)
    {
      ASM_OUTPUT_ALIGN (asm_out_file, align);
    }

  /* Handle a user-specified function alignment.
     Note that we still need to align to DECL_ALIGN, as above,
     because ASM_OUTPUT_MAX_SKIP_ALIGN might not do any alignment at all.  */
  if (! DECL_USER_ALIGN (decl)
      && align_functions_log > align
      && optimize_function_for_speed_p (cfun))
    {
#ifdef ASM_OUTPUT_MAX_SKIP_ALIGN
      ASM_OUTPUT_MAX_SKIP_ALIGN (asm_out_file,
				 align_functions_log, align_functions - 1);
#else
      ASM_OUTPUT_ALIGN (asm_out_file, align_functions_log);
#endif
    }

#ifdef ASM_OUTPUT_FUNCTION_PREFIX
  ASM_OUTPUT_FUNCTION_PREFIX (asm_out_file, fnname);
#endif

  if (!DECL_IGNORED_P (decl))
    (*debug_hooks->begin_function) (decl);

  /* Make function name accessible from other files, if appropriate.  */

  if (TREE_PUBLIC (decl)
      || (cgraph_node::get (decl)->instrumentation_clone
	  && cgraph_node::get (decl)->instrumented_version
	  && TREE_PUBLIC (cgraph_node::get (decl)->instrumented_version->decl)))
    {
      notice_global_symbol (decl);

      globalize_decl (decl);

      maybe_assemble_visibility (decl);
    }

  if (DECL_PRESERVE_P (decl))
    targetm.asm_out.mark_decl_preserved (fnname);

  /* Do any machine/system dependent processing of the function name.  */
#ifdef ASM_DECLARE_FUNCTION_NAME
  ASM_DECLARE_FUNCTION_NAME (asm_out_file, fnname, current_function_decl);
#else
  /* Standard thing is just output label for the function.  */
  ASM_OUTPUT_FUNCTION_LABEL (asm_out_file, fnname, current_function_decl);
#endif /* ASM_DECLARE_FUNCTION_NAME */

  if (lookup_attribute ("no_split_stack", DECL_ATTRIBUTES (decl)))
    saw_no_split_stack = true;
}

/* Output assembler code associated with defining the size of the
   function.  DECL describes the function.  NAME is the function's name.  */

void
assemble_end_function (tree decl, const char *fnname ATTRIBUTE_UNUSED)
{
#ifdef ASM_DECLARE_FUNCTION_SIZE
  /* We could have switched section in the middle of the function.  */
  if (flag_reorder_blocks_and_partition)
    switch_to_section (function_section (decl));
  ASM_DECLARE_FUNCTION_SIZE (asm_out_file, fnname, decl);
#endif
  if (! CONSTANT_POOL_BEFORE_FUNCTION)
    {
      output_constant_pool (fnname, decl);
      switch_to_section (function_section (decl)); /* need to switch back */
    }
  /* Output labels for end of hot/cold text sections (to be used by
     debug info.)  */
  if (flag_reorder_blocks_and_partition)
    {
      section *save_text_section;

      save_text_section = in_section;
      switch_to_section (unlikely_text_section ());
#ifdef ASM_DECLARE_COLD_FUNCTION_SIZE
      if (cold_function_name != NULL_TREE)
	ASM_DECLARE_COLD_FUNCTION_SIZE (asm_out_file,
					IDENTIFIER_POINTER (cold_function_name),
					decl);
#endif
      ASM_OUTPUT_LABEL (asm_out_file, crtl->subsections.cold_section_end_label);
      if (first_function_block_is_cold)
	switch_to_section (text_section);
      else
	switch_to_section (function_section (decl));
      ASM_OUTPUT_LABEL (asm_out_file, crtl->subsections.hot_section_end_label);
      switch_to_section (save_text_section);
    }
}

/* Assemble code to leave SIZE bytes of zeros.  */

void
assemble_zeros (unsigned HOST_WIDE_INT size)
{
  /* Do no output if -fsyntax-only.  */
  if (flag_syntax_only)
    return;

#ifdef ASM_NO_SKIP_IN_TEXT
  /* The `space' pseudo in the text section outputs nop insns rather than 0s,
     so we must output 0s explicitly in the text section.  */
  if (ASM_NO_SKIP_IN_TEXT && (in_section->common.flags & SECTION_CODE) != 0)
    {
      unsigned HOST_WIDE_INT i;
      for (i = 0; i < size; i++)
	assemble_integer (const0_rtx, 1, BITS_PER_UNIT, 1);
    }
  else
#endif
    if (size > 0)
      ASM_OUTPUT_SKIP (asm_out_file, size);
}

/* Assemble an alignment pseudo op for an ALIGN-bit boundary.  */

void
assemble_align (int align)
{
  if (align > BITS_PER_UNIT)
    {
      ASM_OUTPUT_ALIGN (asm_out_file, floor_log2 (align / BITS_PER_UNIT));
    }
}

/* Assemble a string constant with the specified C string as contents.  */

void
assemble_string (const char *p, int size)
{
  int pos = 0;
  int maximum = 2000;

  /* If the string is very long, split it up.  */

  while (pos < size)
    {
      int thissize = size - pos;
      if (thissize > maximum)
	thissize = maximum;

      ASM_OUTPUT_ASCII (asm_out_file, p, thissize);

      pos += thissize;
      p += thissize;
    }
}


/* A noswitch_section_callback for lcomm_section.  */

static bool
emit_local (tree decl ATTRIBUTE_UNUSED,
	    const char *name ATTRIBUTE_UNUSED,
	    unsigned HOST_WIDE_INT size ATTRIBUTE_UNUSED,
	    unsigned HOST_WIDE_INT rounded ATTRIBUTE_UNUSED)
{
#if defined ASM_OUTPUT_ALIGNED_DECL_LOCAL
  unsigned int align = symtab_node::get (decl)->definition_alignment ();
  ASM_OUTPUT_ALIGNED_DECL_LOCAL (asm_out_file, decl, name,
				 size, align);
  return true;
#elif defined ASM_OUTPUT_ALIGNED_LOCAL
  unsigned int align = symtab_node::get (decl)->definition_alignment ();
  ASM_OUTPUT_ALIGNED_LOCAL (asm_out_file, name, size, align);
  return true;
#else
  ASM_OUTPUT_LOCAL (asm_out_file, name, size, rounded);
  return false;
#endif
}

/* A noswitch_section_callback for bss_noswitch_section.  */

#if defined ASM_OUTPUT_ALIGNED_BSS
static bool
emit_bss (tree decl ATTRIBUTE_UNUSED,
	  const char *name ATTRIBUTE_UNUSED,
	  unsigned HOST_WIDE_INT size ATTRIBUTE_UNUSED,
	  unsigned HOST_WIDE_INT rounded ATTRIBUTE_UNUSED)
{
  ASM_OUTPUT_ALIGNED_BSS (asm_out_file, decl, name, size,
			  get_variable_align (decl));
  return true;
}
#endif

/* A noswitch_section_callback for comm_section.  */

static bool
emit_common (tree decl ATTRIBUTE_UNUSED,
	     const char *name ATTRIBUTE_UNUSED,
	     unsigned HOST_WIDE_INT size ATTRIBUTE_UNUSED,
	     unsigned HOST_WIDE_INT rounded ATTRIBUTE_UNUSED)
{
#if defined ASM_OUTPUT_ALIGNED_DECL_COMMON
  ASM_OUTPUT_ALIGNED_DECL_COMMON (asm_out_file, decl, name,
				  size, get_variable_align (decl));
  return true;
#elif defined ASM_OUTPUT_ALIGNED_COMMON
  ASM_OUTPUT_ALIGNED_COMMON (asm_out_file, name, size,
			     get_variable_align (decl));
  return true;
#else
  ASM_OUTPUT_COMMON (asm_out_file, name, size, rounded);
  return false;
#endif
}

/* A noswitch_section_callback for tls_comm_section.  */

static bool
emit_tls_common (tree decl ATTRIBUTE_UNUSED,
		 const char *name ATTRIBUTE_UNUSED,
		 unsigned HOST_WIDE_INT size ATTRIBUTE_UNUSED,
		 unsigned HOST_WIDE_INT rounded ATTRIBUTE_UNUSED)
{
#ifdef ASM_OUTPUT_TLS_COMMON
  ASM_OUTPUT_TLS_COMMON (asm_out_file, decl, name, size);
  return true;
#else
  sorry ("thread-local COMMON data not implemented");
  return true;
#endif
}

/* Assemble DECL given that it belongs in SECTION_NOSWITCH section SECT.
   NAME is the name of DECL's SYMBOL_REF.  */

static void
assemble_noswitch_variable (tree decl, const char *name, section *sect,
			    unsigned int align)
{
  unsigned HOST_WIDE_INT size, rounded;

  size = tree_to_uhwi (DECL_SIZE_UNIT (decl));
  rounded = size;

  if ((flag_sanitize & SANITIZE_ADDRESS) && asan_protect_global (decl))
    size += asan_red_zone_size (size);

  /* Don't allocate zero bytes of common,
     since that means "undefined external" in the linker.  */
  if (size == 0)
    rounded = 1;

  /* Round size up to multiple of BIGGEST_ALIGNMENT bits
     so that each uninitialized object starts on such a boundary.  */
  rounded += (BIGGEST_ALIGNMENT / BITS_PER_UNIT) - 1;
  rounded = (rounded / (BIGGEST_ALIGNMENT / BITS_PER_UNIT)
	     * (BIGGEST_ALIGNMENT / BITS_PER_UNIT));

  if (!sect->noswitch.callback (decl, name, size, rounded)
      && (unsigned HOST_WIDE_INT) (align / BITS_PER_UNIT) > rounded)
    error ("requested alignment for %q+D is greater than "
	   "implemented alignment of %wu", decl, rounded);
}

/* A subroutine of assemble_variable.  Output the label and contents of
   DECL, whose address is a SYMBOL_REF with name NAME.  DONT_OUTPUT_DATA
   is as for assemble_variable.  */

static void
assemble_variable_contents (tree decl, const char *name,
			    bool dont_output_data)
{
  /* Do any machine/system dependent processing of the object.  */
#ifdef ASM_DECLARE_OBJECT_NAME
  last_assemble_variable_decl = decl;
  ASM_DECLARE_OBJECT_NAME (asm_out_file, name, decl);
#else
  /* Standard thing is just output label for the object.  */
  ASM_OUTPUT_LABEL (asm_out_file, name);
#endif /* ASM_DECLARE_OBJECT_NAME */

  if (!dont_output_data)
    {
      /* Caller is supposed to use varpool_get_constructor when it wants
	 to output the body.  */
      gcc_assert (!in_lto_p || DECL_INITIAL (decl) != error_mark_node);
      if (DECL_INITIAL (decl)
	  && DECL_INITIAL (decl) != error_mark_node
	  && !initializer_zerop (DECL_INITIAL (decl)))
	/* Output the actual data.  */
	output_constant (DECL_INITIAL (decl),
			 tree_to_uhwi (DECL_SIZE_UNIT (decl)),
			 get_variable_align (decl),
			 false);
      else
	/* Leave space for it.  */
	assemble_zeros (tree_to_uhwi (DECL_SIZE_UNIT (decl)));
      targetm.asm_out.decl_end ();
    }
}

/* Write out assembly for the variable DECL, which is not defined in
   the current translation unit.  */
void
assemble_undefined_decl (tree decl)
{
  const char *name = XSTR (XEXP (DECL_RTL (decl), 0), 0);
  targetm.asm_out.assemble_undefined_decl (asm_out_file, name, decl);
}

/* Assemble everything that is needed for a variable or function declaration.
   Not used for automatic variables, and not used for function definitions.
   Should not be called for variables of incomplete structure type.

   TOP_LEVEL is nonzero if this variable has file scope.
   AT_END is nonzero if this is the special handling, at end of compilation,
   to define things that have had only tentative definitions.
   DONT_OUTPUT_DATA if nonzero means don't actually output the
   initial value (that will be done by the caller).  */

void
assemble_variable (tree decl, int top_level ATTRIBUTE_UNUSED,
		   int at_end ATTRIBUTE_UNUSED, int dont_output_data)
{
  const char *name;
  rtx decl_rtl, symbol;
  section *sect;
  unsigned int align;
  bool asan_protected = false;

  /* This function is supposed to handle VARIABLES.  Ensure we have one.  */
  gcc_assert (TREE_CODE (decl) == VAR_DECL);

  /* Emulated TLS had better not get this far.  */
  gcc_checking_assert (targetm.have_tls || !DECL_THREAD_LOCAL_P (decl));

  last_assemble_variable_decl = 0;

  /* Normally no need to say anything here for external references,
     since assemble_external is called by the language-specific code
     when a declaration is first seen.  */

  if (DECL_EXTERNAL (decl))
    return;

  /* Do nothing for global register variables.  */
  if (DECL_RTL_SET_P (decl) && REG_P (DECL_RTL (decl)))
    {
      TREE_ASM_WRITTEN (decl) = 1;
      return;
    }

  /* If type was incomplete when the variable was declared,
     see if it is complete now.  */

  if (DECL_SIZE (decl) == 0)
    layout_decl (decl, 0);

  /* Still incomplete => don't allocate it; treat the tentative defn
     (which is what it must have been) as an `extern' reference.  */

  if (!dont_output_data && DECL_SIZE (decl) == 0)
    {
      error ("storage size of %q+D isn%'t known", decl);
      TREE_ASM_WRITTEN (decl) = 1;
      return;
    }

  /* The first declaration of a variable that comes through this function
     decides whether it is global (in C, has external linkage)
     or local (in C, has internal linkage).  So do nothing more
     if this function has already run.  */

  if (TREE_ASM_WRITTEN (decl))
    return;

  /* Make sure targetm.encode_section_info is invoked before we set
     ASM_WRITTEN.  */
  decl_rtl = DECL_RTL (decl);

  TREE_ASM_WRITTEN (decl) = 1;

  /* Do no output if -fsyntax-only.  */
  if (flag_syntax_only)
    return;

  if (! dont_output_data
      && ! valid_constant_size_p (DECL_SIZE_UNIT (decl)))
    {
      error ("size of variable %q+D is too large", decl);
      return;
    }

  gcc_assert (MEM_P (decl_rtl));
  gcc_assert (GET_CODE (XEXP (decl_rtl, 0)) == SYMBOL_REF);
  symbol = XEXP (decl_rtl, 0);

  /* If this symbol belongs to the tree constant pool, output the constant
     if it hasn't already been written.  */
  if (TREE_CONSTANT_POOL_ADDRESS_P (symbol))
    {
      tree decl = SYMBOL_REF_DECL (symbol);
      if (!TREE_ASM_WRITTEN (DECL_INITIAL (decl)))
	output_constant_def_contents (symbol);
      return;
    }

  app_disable ();

  name = XSTR (symbol, 0);
  if (TREE_PUBLIC (decl) && DECL_NAME (decl))
    notice_global_symbol (decl);

  /* Compute the alignment of this data.  */

  align_variable (decl, dont_output_data);

  if ((flag_sanitize & SANITIZE_ADDRESS)
      && asan_protect_global (decl))
    {
      asan_protected = true;
      DECL_ALIGN (decl) = MAX (DECL_ALIGN (decl), 
                               ASAN_RED_ZONE_SIZE * BITS_PER_UNIT);
    }

  set_mem_align (decl_rtl, DECL_ALIGN (decl));

  align = get_variable_align (decl);

  if (TREE_PUBLIC (decl))
    maybe_assemble_visibility (decl);

  if (DECL_PRESERVE_P (decl))
    targetm.asm_out.mark_decl_preserved (name);

  /* First make the assembler name(s) global if appropriate.  */
  sect = get_variable_section (decl, false);
  if (TREE_PUBLIC (decl)
      && (sect->common.flags & SECTION_COMMON) == 0)
    globalize_decl (decl);

  /* Output any data that we will need to use the address of.  */
  if (DECL_INITIAL (decl) && DECL_INITIAL (decl) != error_mark_node)
    output_addressed_constants (DECL_INITIAL (decl));

  /* dbxout.c needs to know this.  */
  if (sect && (sect->common.flags & SECTION_CODE) != 0)
    DECL_IN_TEXT_SECTION (decl) = 1;

  /* If the decl is part of an object_block, make sure that the decl
     has been positioned within its block, but do not write out its
     definition yet.  output_object_blocks will do that later.  */
  if (SYMBOL_REF_HAS_BLOCK_INFO_P (symbol) && SYMBOL_REF_BLOCK (symbol))
    {
      gcc_assert (!dont_output_data);
      place_block_symbol (symbol);
    }
  else if (SECTION_STYLE (sect) == SECTION_NOSWITCH)
    assemble_noswitch_variable (decl, name, sect, align);
  else
    {
      /* Special-case handling of vtv comdat sections.  */
      if (sect->named.name
	  && (strcmp (sect->named.name, ".vtable_map_vars") == 0))
	handle_vtv_comdat_section (sect, decl);
      else
	switch_to_section (sect);
      if (align > BITS_PER_UNIT)
	ASM_OUTPUT_ALIGN (asm_out_file, floor_log2 (align / BITS_PER_UNIT));
      assemble_variable_contents (decl, name, dont_output_data);
      if (asan_protected)
	{
	  unsigned HOST_WIDE_INT int size
	    = tree_to_uhwi (DECL_SIZE_UNIT (decl));
	  assemble_zeros (asan_red_zone_size (size));
	}
    }
}


/* Given a function declaration (FN_DECL), this function assembles the
   function into the .preinit_array section.  */

void
assemble_vtv_preinit_initializer (tree fn_decl)
{
  section *sect;
  unsigned flags = SECTION_WRITE;
  rtx symbol = XEXP (DECL_RTL (fn_decl), 0);

  flags |= SECTION_NOTYPE;
  sect = get_section (".preinit_array", flags, fn_decl);
  switch_to_section (sect);
  assemble_addr_to_section (symbol, sect);
}

/* Return 1 if type TYPE contains any pointers.  */

static int
contains_pointers_p (tree type)
{
  switch (TREE_CODE (type))
    {
    case POINTER_TYPE:
    case REFERENCE_TYPE:
      /* I'm not sure whether OFFSET_TYPE needs this treatment,
	 so I'll play safe and return 1.  */
    case OFFSET_TYPE:
      return 1;

    case RECORD_TYPE:
    case UNION_TYPE:
    case QUAL_UNION_TYPE:
      {
	tree fields;
	/* For a type that has fields, see if the fields have pointers.  */
	for (fields = TYPE_FIELDS (type); fields; fields = DECL_CHAIN (fields))
	  if (TREE_CODE (fields) == FIELD_DECL
	      && contains_pointers_p (TREE_TYPE (fields)))
	    return 1;
	return 0;
      }

    case ARRAY_TYPE:
      /* An array type contains pointers if its element type does.  */
      return contains_pointers_p (TREE_TYPE (type));

    default:
      return 0;
    }
}

/* We delay assemble_external processing until
   the compilation unit is finalized.  This is the best we can do for
   right now (i.e. stage 3 of GCC 4.0) - the right thing is to delay
   it all the way to final.  See PR 17982 for further discussion.  */
static GTY(()) tree pending_assemble_externals;

#ifdef ASM_OUTPUT_EXTERNAL
/* Some targets delay some output to final using TARGET_ASM_FILE_END.
   As a result, assemble_external can be called after the list of externals
   is processed and the pointer set destroyed.  */
static bool pending_assemble_externals_processed;

/* Avoid O(external_decls**2) lookups in the pending_assemble_externals
   TREE_LIST in assemble_external.  */
static hash_set<tree> *pending_assemble_externals_set;

/* True if DECL is a function decl for which no out-of-line copy exists.
   It is assumed that DECL's assembler name has been set.  */

static bool
incorporeal_function_p (tree decl)
{
  if (TREE_CODE (decl) == FUNCTION_DECL && DECL_BUILT_IN (decl))
    {
      const char *name;

      if (DECL_BUILT_IN_CLASS (decl) == BUILT_IN_NORMAL
	  && (DECL_FUNCTION_CODE (decl) == BUILT_IN_ALLOCA
	      || DECL_FUNCTION_CODE (decl) == BUILT_IN_ALLOCA_WITH_ALIGN))
	return true;

      name = IDENTIFIER_POINTER (DECL_ASSEMBLER_NAME (decl));
      /* Atomic or sync builtins which have survived this far will be
	 resolved externally and therefore are not incorporeal.  */
      if (strncmp (name, "__builtin_", 10) == 0)
	return true;
    }
  return false;
}

/* Actually do the tests to determine if this is necessary, and invoke
   ASM_OUTPUT_EXTERNAL.  */
static void
assemble_external_real (tree decl)
{
  rtx rtl = DECL_RTL (decl);

  if (MEM_P (rtl) && GET_CODE (XEXP (rtl, 0)) == SYMBOL_REF
      && !SYMBOL_REF_USED (XEXP (rtl, 0))
      && !incorporeal_function_p (decl))
    {
      /* Some systems do require some output.  */
      SYMBOL_REF_USED (XEXP (rtl, 0)) = 1;
      ASM_OUTPUT_EXTERNAL (asm_out_file, decl, XSTR (XEXP (rtl, 0), 0));
    }
}
#endif

void
process_pending_assemble_externals (void)
{
#ifdef ASM_OUTPUT_EXTERNAL
  tree list;
  for (list = pending_assemble_externals; list; list = TREE_CHAIN (list))
    assemble_external_real (TREE_VALUE (list));

  pending_assemble_externals = 0;
  pending_assemble_externals_processed = true;
  delete pending_assemble_externals_set;
#endif
}

/* This TREE_LIST contains any weak symbol declarations waiting
   to be emitted.  */
static GTY(()) tree weak_decls;

/* Output something to declare an external symbol to the assembler,
   and qualifiers such as weakness.  (Most assemblers don't need
   extern declaration, so we normally output nothing.)  Do nothing if
   DECL is not external.  */

void
assemble_external (tree decl ATTRIBUTE_UNUSED)
{
  /*  Make sure that the ASM_OUT_FILE is open.
      If it's not, we should not be calling this function.  */
  gcc_assert (asm_out_file);

  /* In a perfect world, the following condition would be true.
     Sadly, the Java and Go front ends emit assembly *from the front end*,
     bypassing the call graph.  See PR52739.  Fix before GCC 4.8.  */
#if 0
  /* This function should only be called if we are expanding, or have
     expanded, to RTL.
     Ideally, only final.c would be calling this function, but it is
     not clear whether that would break things somehow.  See PR 17982
     for further discussion.  */
  gcc_assert (state == EXPANSION
	      || state == FINISHED);
#endif

  if (!DECL_P (decl) || !DECL_EXTERNAL (decl) || !TREE_PUBLIC (decl))
    return;

  /* We want to output annotation for weak and external symbols at
     very last to check if they are references or not.  */

  if (TARGET_SUPPORTS_WEAK
      && DECL_WEAK (decl)
      /* TREE_STATIC is a weird and abused creature which is not
	 generally the right test for whether an entity has been
	 locally emitted, inlined or otherwise not-really-extern, but
	 for declarations that can be weak, it happens to be
	 match.  */
      && !TREE_STATIC (decl)
      && lookup_attribute ("weak", DECL_ATTRIBUTES (decl))
      && value_member (decl, weak_decls) == NULL_TREE)
    weak_decls = tree_cons (NULL, decl, weak_decls);

#ifdef ASM_OUTPUT_EXTERNAL
  if (pending_assemble_externals_processed)
    {
      assemble_external_real (decl);
      return;
    }

  if (! pending_assemble_externals_set->add (decl))
    pending_assemble_externals = tree_cons (NULL, decl,
					    pending_assemble_externals);
#endif
}

/* Similar, for calling a library function FUN.  */

void
assemble_external_libcall (rtx fun)
{
  /* Declare library function name external when first used, if nec.  */
  if (! SYMBOL_REF_USED (fun))
    {
      SYMBOL_REF_USED (fun) = 1;
      targetm.asm_out.external_libcall (fun);
    }
}

/* Assemble a label named NAME.  */

void
assemble_label (FILE *file, const char *name)
{
  ASM_OUTPUT_LABEL (file, name);
}

/* Set the symbol_referenced flag for ID.  */
void
mark_referenced (tree id)
{
  TREE_SYMBOL_REFERENCED (id) = 1;
}

/* Set the symbol_referenced flag for DECL and notify callgraph.  */
void
mark_decl_referenced (tree decl)
{
  if (TREE_CODE (decl) == FUNCTION_DECL)
    {
      /* Extern inline functions don't become needed when referenced.
	 If we know a method will be emitted in other TU and no new
	 functions can be marked reachable, just use the external
	 definition.  */
      struct cgraph_node *node = cgraph_node::get_create (decl);
      if (!DECL_EXTERNAL (decl)
	  && !node->definition)
	node->mark_force_output ();
    }
  else if (TREE_CODE (decl) == VAR_DECL)
    {
      varpool_node *node = varpool_node::get_create (decl);
      /* C++ frontend use mark_decl_references to force COMDAT variables
         to be output that might appear dead otherwise.  */
      node->force_output = true;
    }
  /* else do nothing - we can get various sorts of CST nodes here,
     which do not need to be marked.  */
}


/* Output to FILE (an assembly file) a reference to NAME.  If NAME
   starts with a *, the rest of NAME is output verbatim.  Otherwise
   NAME is transformed in a target-specific way (usually by the
   addition of an underscore).  */

void
assemble_name_raw (FILE *file, const char *name)
{
  if (name[0] == '*')
    fputs (&name[1], file);
  else
    ASM_OUTPUT_LABELREF (file, name);
}

/* Like assemble_name_raw, but should be used when NAME might refer to
   an entity that is also represented as a tree (like a function or
   variable).  If NAME does refer to such an entity, that entity will
   be marked as referenced.  */

void
assemble_name (FILE *file, const char *name)
{
  const char *real_name;
  tree id;

  real_name = targetm.strip_name_encoding (name);

  id = maybe_get_identifier (real_name);
  if (id)
    {
      tree id_orig = id;

      mark_referenced (id);
      ultimate_transparent_alias_target (&id);
      if (id != id_orig)
	name = IDENTIFIER_POINTER (id);
      gcc_assert (! TREE_CHAIN (id));
    }

  assemble_name_raw (file, name);
}

/* Allocate SIZE bytes writable static space with a gensym name
   and return an RTX to refer to its address.  */

rtx
assemble_static_space (unsigned HOST_WIDE_INT size)
{
  char name[12];
  const char *namestring;
  rtx x;

  ASM_GENERATE_INTERNAL_LABEL (name, "LF", const_labelno);
  ++const_labelno;
  namestring = ggc_strdup (name);

  x = gen_rtx_SYMBOL_REF (Pmode, namestring);
  SYMBOL_REF_FLAGS (x) = SYMBOL_FLAG_LOCAL;

#ifdef ASM_OUTPUT_ALIGNED_DECL_LOCAL
  ASM_OUTPUT_ALIGNED_DECL_LOCAL (asm_out_file, NULL_TREE, name, size,
				 BIGGEST_ALIGNMENT);
#else
#ifdef ASM_OUTPUT_ALIGNED_LOCAL
  ASM_OUTPUT_ALIGNED_LOCAL (asm_out_file, name, size, BIGGEST_ALIGNMENT);
#else
  {
    /* Round size up to multiple of BIGGEST_ALIGNMENT bits
       so that each uninitialized object starts on such a boundary.  */
    /* Variable `rounded' might or might not be used in ASM_OUTPUT_LOCAL.  */
    unsigned HOST_WIDE_INT rounded ATTRIBUTE_UNUSED
      = ((size + (BIGGEST_ALIGNMENT / BITS_PER_UNIT) - 1)
	 / (BIGGEST_ALIGNMENT / BITS_PER_UNIT)
	 * (BIGGEST_ALIGNMENT / BITS_PER_UNIT));
    ASM_OUTPUT_LOCAL (asm_out_file, name, size, rounded);
  }
#endif
#endif
  return x;
}

/* Assemble the static constant template for function entry trampolines.
   This is done at most once per compilation.
   Returns an RTX for the address of the template.  */

static GTY(()) rtx initial_trampoline;

rtx
assemble_trampoline_template (void)
{
  char label[256];
  const char *name;
  int align;
  rtx symbol;

  gcc_assert (targetm.asm_out.trampoline_template != NULL);

  if (initial_trampoline)
    return initial_trampoline;

  /* By default, put trampoline templates in read-only data section.  */

#ifdef TRAMPOLINE_SECTION
  switch_to_section (TRAMPOLINE_SECTION);
#else
  switch_to_section (readonly_data_section);
#endif

  /* Write the assembler code to define one.  */
  align = floor_log2 (TRAMPOLINE_ALIGNMENT / BITS_PER_UNIT);
  if (align > 0)
    ASM_OUTPUT_ALIGN (asm_out_file, align);

  targetm.asm_out.internal_label (asm_out_file, "LTRAMP", 0);
  targetm.asm_out.trampoline_template (asm_out_file);

  /* Record the rtl to refer to it.  */
  ASM_GENERATE_INTERNAL_LABEL (label, "LTRAMP", 0);
  name = ggc_strdup (label);
  symbol = gen_rtx_SYMBOL_REF (Pmode, name);
  SYMBOL_REF_FLAGS (symbol) = SYMBOL_FLAG_LOCAL;

  initial_trampoline = gen_const_mem (BLKmode, symbol);
  set_mem_align (initial_trampoline, TRAMPOLINE_ALIGNMENT);
  set_mem_size (initial_trampoline, TRAMPOLINE_SIZE);

  return initial_trampoline;
}

/* A and B are either alignments or offsets.  Return the minimum alignment
   that may be assumed after adding the two together.  */

static inline unsigned
min_align (unsigned int a, unsigned int b)
{
  return (a | b) & -(a | b);
}

/* Return the assembler directive for creating a given kind of integer
   object.  SIZE is the number of bytes in the object and ALIGNED_P
   indicates whether it is known to be aligned.  Return NULL if the
   assembly dialect has no such directive.

   The returned string should be printed at the start of a new line and
   be followed immediately by the object's initial value.  */

const char *
integer_asm_op (int size, int aligned_p)
{
  struct asm_int_op *ops;

  if (aligned_p)
    ops = &targetm.asm_out.aligned_op;
  else
    ops = &targetm.asm_out.unaligned_op;

  switch (size)
    {
    case 1:
      return targetm.asm_out.byte_op;
    case 2:
      return ops->hi;
    case 4:
      return ops->si;
    case 8:
      return ops->di;
    case 16:
      return ops->ti;
    default:
      return NULL;
    }
}

/* Use directive OP to assemble an integer object X.  Print OP at the
   start of the line, followed immediately by the value of X.  */

void
assemble_integer_with_op (const char *op, rtx x)
{
  fputs (op, asm_out_file);
  output_addr_const (asm_out_file, x);
  fputc ('\n', asm_out_file);
}

/* The default implementation of the asm_out.integer target hook.  */

bool
default_assemble_integer (rtx x ATTRIBUTE_UNUSED,
			  unsigned int size ATTRIBUTE_UNUSED,
			  int aligned_p ATTRIBUTE_UNUSED)
{
  const char *op = integer_asm_op (size, aligned_p);
  /* Avoid GAS bugs for large values.  Specifically negative values whose
     absolute value fits in a bfd_vma, but not in a bfd_signed_vma.  */
  if (size > UNITS_PER_WORD && size > POINTER_SIZE_UNITS)
    return false;
  return op && (assemble_integer_with_op (op, x), true);
}

/* Assemble the integer constant X into an object of SIZE bytes.  ALIGN is
   the alignment of the integer in bits.  Return 1 if we were able to output
   the constant, otherwise 0.  We must be able to output the constant,
   if FORCE is nonzero.  */

bool
assemble_integer (rtx x, unsigned int size, unsigned int align, int force)
{
  int aligned_p;

  aligned_p = (align >= MIN (size * BITS_PER_UNIT, BIGGEST_ALIGNMENT));

  /* See if the target hook can handle this kind of object.  */
  if (targetm.asm_out.integer (x, size, aligned_p))
    return true;

  /* If the object is a multi-byte one, try splitting it up.  Split
     it into words it if is multi-word, otherwise split it into bytes.  */
  if (size > 1)
    {
      machine_mode omode, imode;
      unsigned int subalign;
      unsigned int subsize, i;
      enum mode_class mclass;

      subsize = size > UNITS_PER_WORD? UNITS_PER_WORD : 1;
      subalign = MIN (align, subsize * BITS_PER_UNIT);
      if (GET_CODE (x) == CONST_FIXED)
	mclass = GET_MODE_CLASS (GET_MODE (x));
      else
	mclass = MODE_INT;

      omode = mode_for_size (subsize * BITS_PER_UNIT, mclass, 0);
      imode = mode_for_size (size * BITS_PER_UNIT, mclass, 0);

      for (i = 0; i < size; i += subsize)
	{
	  rtx partial = simplify_subreg (omode, x, imode, i);
	  if (!partial || !assemble_integer (partial, subsize, subalign, 0))
	    break;
	}
      if (i == size)
	return true;

      /* If we've printed some of it, but not all of it, there's no going
	 back now.  */
      gcc_assert (!i);
    }

  gcc_assert (!force);

  return false;
}

void
assemble_real (REAL_VALUE_TYPE d, machine_mode mode, unsigned int align,
	       bool reverse)
{
  long data[4] = {0, 0, 0, 0};
  int bitsize, nelts, nunits, units_per;
  rtx elt;

  /* This is hairy.  We have a quantity of known size.  real_to_target
     will put it into an array of *host* longs, 32 bits per element
     (even if long is more than 32 bits).  We need to determine the
     number of array elements that are occupied (nelts) and the number
     of *target* min-addressable units that will be occupied in the
     object file (nunits).  We cannot assume that 32 divides the
     mode's bitsize (size * BITS_PER_UNIT) evenly.

     size * BITS_PER_UNIT is used here to make sure that padding bits
     (which might appear at either end of the value; real_to_target
     will include the padding bits in its output array) are included.  */

  nunits = GET_MODE_SIZE (mode);
  bitsize = nunits * BITS_PER_UNIT;
  nelts = CEIL (bitsize, 32);
  units_per = 32 / BITS_PER_UNIT;

  real_to_target (data, &d, mode);

  /* Put out the first word with the specified alignment.  */
  if (reverse)
    elt = flip_storage_order (SImode, gen_int_mode (data[nelts - 1], SImode));
  else
    elt = GEN_INT (data[0]);
  assemble_integer (elt, MIN (nunits, units_per), align, 1);
  nunits -= units_per;

  /* Subsequent words need only 32-bit alignment.  */
  align = min_align (align, 32);

  for (int i = 1; i < nelts; i++)
    {
      if (reverse)
	elt = flip_storage_order (SImode,
				  gen_int_mode (data[nelts - 1 - i], SImode));
      else
	elt = GEN_INT (data[i]);
      assemble_integer (elt, MIN (nunits, units_per), align, 1);
      nunits -= units_per;
    }
}

/* Given an expression EXP with a constant value,
   reduce it to the sum of an assembler symbol and an integer.
   Store them both in the structure *VALUE.
   EXP must be reducible.  */

struct addr_const {
  rtx base;
  HOST_WIDE_INT offset;
};

static void
decode_addr_const (tree exp, struct addr_const *value)
{
  tree target = TREE_OPERAND (exp, 0);
  int offset = 0;
  rtx x;

  while (1)
    {
      if (TREE_CODE (target) == COMPONENT_REF
	  && tree_fits_shwi_p (byte_position (TREE_OPERAND (target, 1))))
	{
	  offset += int_byte_position (TREE_OPERAND (target, 1));
	  target = TREE_OPERAND (target, 0);
	}
      else if (TREE_CODE (target) == ARRAY_REF
	       || TREE_CODE (target) == ARRAY_RANGE_REF)
	{
	  offset += (tree_to_uhwi (TYPE_SIZE_UNIT (TREE_TYPE (target)))
		     * tree_to_shwi (TREE_OPERAND (target, 1)));
	  target = TREE_OPERAND (target, 0);
	}
      else if (TREE_CODE (target) == MEM_REF
	       && TREE_CODE (TREE_OPERAND (target, 0)) == ADDR_EXPR)
	{
	  offset += mem_ref_offset (target).to_short_addr ();
	  target = TREE_OPERAND (TREE_OPERAND (target, 0), 0);
	}
      else if (TREE_CODE (target) == INDIRECT_REF
	       && TREE_CODE (TREE_OPERAND (target, 0)) == NOP_EXPR
	       && TREE_CODE (TREE_OPERAND (TREE_OPERAND (target, 0), 0))
		  == ADDR_EXPR)
	target = TREE_OPERAND (TREE_OPERAND (TREE_OPERAND (target, 0), 0), 0);
      else
	break;
    }

  switch (TREE_CODE (target))
    {
    case VAR_DECL:
    case FUNCTION_DECL:
      x = DECL_RTL (target);
      break;

    case LABEL_DECL:
      x = gen_rtx_MEM (FUNCTION_MODE,
		       gen_rtx_LABEL_REF (Pmode, force_label_rtx (target)));
      break;

    case REAL_CST:
    case FIXED_CST:
    case STRING_CST:
    case COMPLEX_CST:
    case CONSTRUCTOR:
    case INTEGER_CST:
      x = output_constant_def (target, 1);
      break;

    default:
      gcc_unreachable ();
    }

  gcc_assert (MEM_P (x));
  x = XEXP (x, 0);

  value->base = x;
  value->offset = offset;
}

static GTY(()) hash_table<tree_descriptor_hasher> *const_desc_htab;

static void maybe_output_constant_def_contents (struct constant_descriptor_tree *, int);

/* Constant pool accessor function.  */

hash_table<tree_descriptor_hasher> *
constant_pool_htab (void)
{
  return const_desc_htab;
}

/* Compute a hash code for a constant expression.  */

hashval_t
tree_descriptor_hasher::hash (constant_descriptor_tree *ptr)
{
  return ptr->hash;
}

static hashval_t
const_hash_1 (const tree exp)
{
  const char *p;
  hashval_t hi;
  int len, i;
  enum tree_code code = TREE_CODE (exp);

  /* Either set P and LEN to the address and len of something to hash and
     exit the switch or return a value.  */

  switch (code)
    {
    case INTEGER_CST:
      p = (char *) &TREE_INT_CST_ELT (exp, 0);
      len = TREE_INT_CST_NUNITS (exp) * sizeof (HOST_WIDE_INT);
      break;

    case REAL_CST:
      return real_hash (TREE_REAL_CST_PTR (exp));

    case FIXED_CST:
      return fixed_hash (TREE_FIXED_CST_PTR (exp));

    case STRING_CST:
      p = TREE_STRING_POINTER (exp);
      len = TREE_STRING_LENGTH (exp);
      break;

    case COMPLEX_CST:
      return (const_hash_1 (TREE_REALPART (exp)) * 5
	      + const_hash_1 (TREE_IMAGPART (exp)));

    case VECTOR_CST:
      {
	unsigned i;

	hi = 7 + VECTOR_CST_NELTS (exp);

	for (i = 0; i < VECTOR_CST_NELTS (exp); ++i)
	  hi = hi * 563 + const_hash_1 (VECTOR_CST_ELT (exp, i));

	return hi;
      }

    case CONSTRUCTOR:
      {
	unsigned HOST_WIDE_INT idx;
	tree value;

	hi = 5 + int_size_in_bytes (TREE_TYPE (exp));

	FOR_EACH_CONSTRUCTOR_VALUE (CONSTRUCTOR_ELTS (exp), idx, value)
	  if (value)
	    hi = hi * 603 + const_hash_1 (value);

	return hi;
      }

    case ADDR_EXPR:
    case FDESC_EXPR:
      {
	struct addr_const value;

	decode_addr_const (exp, &value);
	switch (GET_CODE (value.base))
	  {
	  case SYMBOL_REF:
	    /* Don't hash the address of the SYMBOL_REF;
	       only use the offset and the symbol name.  */
	    hi = value.offset;
	    p = XSTR (value.base, 0);
	    for (i = 0; p[i] != 0; i++)
	      hi = ((hi * 613) + (unsigned) (p[i]));
	    break;

	  case LABEL_REF:
	    hi = (value.offset
		  + CODE_LABEL_NUMBER (LABEL_REF_LABEL (value.base)) * 13);
	    break;

	  default:
	    gcc_unreachable ();
	  }
      }
      return hi;

    case PLUS_EXPR:
    case POINTER_PLUS_EXPR:
    case MINUS_EXPR:
      return (const_hash_1 (TREE_OPERAND (exp, 0)) * 9
	      + const_hash_1 (TREE_OPERAND (exp, 1)));

    CASE_CONVERT:
      return const_hash_1 (TREE_OPERAND (exp, 0)) * 7 + 2;

    default:
      /* A language specific constant. Just hash the code.  */
      return code;
    }

  /* Compute hashing function.  */
  hi = len;
  for (i = 0; i < len; i++)
    hi = ((hi * 613) + (unsigned) (p[i]));

  return hi;
}

/* Wrapper of compare_constant, for the htab interface.  */
bool
tree_descriptor_hasher::equal (constant_descriptor_tree *c1,
			       constant_descriptor_tree *c2)
{
  if (c1->hash != c2->hash)
    return 0;
  return compare_constant (c1->value, c2->value);
}

/* Compare t1 and t2, and return 1 only if they are known to result in
   the same bit pattern on output.  */

static int
compare_constant (const tree t1, const tree t2)
{
  enum tree_code typecode;

  if (t1 == NULL_TREE)
    return t2 == NULL_TREE;
  if (t2 == NULL_TREE)
    return 0;

  if (TREE_CODE (t1) != TREE_CODE (t2))
    return 0;

  switch (TREE_CODE (t1))
    {
    case INTEGER_CST:
      /* Integer constants are the same only if the same width of type.  */
      if (TYPE_PRECISION (TREE_TYPE (t1)) != TYPE_PRECISION (TREE_TYPE (t2)))
	return 0;
      if (TYPE_MODE (TREE_TYPE (t1)) != TYPE_MODE (TREE_TYPE (t2)))
	return 0;
      return tree_int_cst_equal (t1, t2);

    case REAL_CST:
      /* Real constants are the same only if the same width of type.  */
      if (TYPE_PRECISION (TREE_TYPE (t1)) != TYPE_PRECISION (TREE_TYPE (t2)))
	return 0;

      return real_identical (&TREE_REAL_CST (t1), &TREE_REAL_CST (t2));

    case FIXED_CST:
      /* Fixed constants are the same only if the same width of type.  */
      if (TYPE_PRECISION (TREE_TYPE (t1)) != TYPE_PRECISION (TREE_TYPE (t2)))
	return 0;

      return FIXED_VALUES_IDENTICAL (TREE_FIXED_CST (t1), TREE_FIXED_CST (t2));

    case STRING_CST:
      if (TYPE_MODE (TREE_TYPE (t1)) != TYPE_MODE (TREE_TYPE (t2)))
	return 0;

      return (TREE_STRING_LENGTH (t1) == TREE_STRING_LENGTH (t2)
	      && ! memcmp (TREE_STRING_POINTER (t1), TREE_STRING_POINTER (t2),
			 TREE_STRING_LENGTH (t1)));

    case COMPLEX_CST:
      return (compare_constant (TREE_REALPART (t1), TREE_REALPART (t2))
	      && compare_constant (TREE_IMAGPART (t1), TREE_IMAGPART (t2)));

    case VECTOR_CST:
      {
	unsigned i;

        if (VECTOR_CST_NELTS (t1) != VECTOR_CST_NELTS (t2))
	  return 0;

	for (i = 0; i < VECTOR_CST_NELTS (t1); ++i)
	  if (!compare_constant (VECTOR_CST_ELT (t1, i),
				 VECTOR_CST_ELT (t2, i)))
	    return 0;

	return 1;
      }

    case CONSTRUCTOR:
      {
	vec<constructor_elt, va_gc> *v1, *v2;
	unsigned HOST_WIDE_INT idx;

	typecode = TREE_CODE (TREE_TYPE (t1));
	if (typecode != TREE_CODE (TREE_TYPE (t2)))
	  return 0;

	if (typecode == ARRAY_TYPE)
	  {
	    HOST_WIDE_INT size_1 = int_size_in_bytes (TREE_TYPE (t1));
	    /* For arrays, check that mode, size and storage order match.  */
	    if (TYPE_MODE (TREE_TYPE (t1)) != TYPE_MODE (TREE_TYPE (t2))
		|| size_1 == -1
		|| size_1 != int_size_in_bytes (TREE_TYPE (t2))
		|| TYPE_REVERSE_STORAGE_ORDER (TREE_TYPE (t1))
		   != TYPE_REVERSE_STORAGE_ORDER (TREE_TYPE (t2)))
	      return 0;
	  }
	else
	  {
	    /* For record and union constructors, require exact type
               equality.  */
	    if (TREE_TYPE (t1) != TREE_TYPE (t2))
	      return 0;
	  }

	v1 = CONSTRUCTOR_ELTS (t1);
	v2 = CONSTRUCTOR_ELTS (t2);
	if (vec_safe_length (v1) != vec_safe_length (v2))
	  return 0;

	for (idx = 0; idx < vec_safe_length (v1); ++idx)
	  {
	    constructor_elt *c1 = &(*v1)[idx];
	    constructor_elt *c2 = &(*v2)[idx];

	    /* Check that each value is the same...  */
	    if (!compare_constant (c1->value, c2->value))
	      return 0;
	    /* ... and that they apply to the same fields!  */
	    if (typecode == ARRAY_TYPE)
	      {
		if (!compare_constant (c1->index, c2->index))
		  return 0;
	      }
	    else
	      {
		if (c1->index != c2->index)
		  return 0;
	      }
	  }

	return 1;
      }

    case ADDR_EXPR:
    case FDESC_EXPR:
      {
	struct addr_const value1, value2;
	enum rtx_code code;
	int ret;

	decode_addr_const (t1, &value1);
	decode_addr_const (t2, &value2);

	if (value1.offset != value2.offset)
	  return 0;

	code = GET_CODE (value1.base);
	if (code != GET_CODE (value2.base))
	  return 0;

	switch (code)
	  {
	  case SYMBOL_REF:
	    ret = (strcmp (XSTR (value1.base, 0), XSTR (value2.base, 0)) == 0);
	    break;

	  case LABEL_REF:
	    ret = (CODE_LABEL_NUMBER (LABEL_REF_LABEL (value1.base))
	           == CODE_LABEL_NUMBER (LABEL_REF_LABEL (value2.base)));
	    break;

	  default:
	    gcc_unreachable ();
	  }
	return ret;
      }

    case PLUS_EXPR:
    case POINTER_PLUS_EXPR:
    case MINUS_EXPR:
    case RANGE_EXPR:
      return (compare_constant (TREE_OPERAND (t1, 0), TREE_OPERAND (t2, 0))
	      && compare_constant (TREE_OPERAND (t1, 1), TREE_OPERAND (t2, 1)));

    CASE_CONVERT:
    case VIEW_CONVERT_EXPR:
      return compare_constant (TREE_OPERAND (t1, 0), TREE_OPERAND (t2, 0));

    default:
      return 0;
    }

  gcc_unreachable ();
}

/* Return the section into which constant EXP should be placed.  */

static section *
get_constant_section (tree exp, unsigned int align)
{
  return targetm.asm_out.select_section (exp,
					 compute_reloc_for_constant (exp),
					 align);
}

/* Return the size of constant EXP in bytes.  */

static HOST_WIDE_INT
get_constant_size (tree exp)
{
  HOST_WIDE_INT size;

  size = int_size_in_bytes (TREE_TYPE (exp));
  if (TREE_CODE (exp) == STRING_CST)
    size = MAX (TREE_STRING_LENGTH (exp), size);
  return size;
}

/* Subroutine of output_constant_def:
   No constant equal to EXP is known to have been output.
   Make a constant descriptor to enter EXP in the hash table.
   Assign the label number and construct RTL to refer to the
   constant's location in memory.
   Caller is responsible for updating the hash table.  */

static struct constant_descriptor_tree *
build_constant_desc (tree exp)
{
  struct constant_descriptor_tree *desc;
  rtx symbol, rtl;
  char label[256];
  int labelno;
  tree decl;

  desc = ggc_alloc<constant_descriptor_tree> ();
  desc->value = exp;

  /* Create a string containing the label name, in LABEL.  */
  labelno = const_labelno++;
  ASM_GENERATE_INTERNAL_LABEL (label, "LC", labelno);

  /* Construct the VAR_DECL associated with the constant.  */
  decl = build_decl (UNKNOWN_LOCATION, VAR_DECL, get_identifier (label),
		     TREE_TYPE (exp));
  DECL_ARTIFICIAL (decl) = 1;
  DECL_IGNORED_P (decl) = 1;
  TREE_READONLY (decl) = 1;
  TREE_STATIC (decl) = 1;
  TREE_ADDRESSABLE (decl) = 1;
  /* We don't set the RTL yet as this would cause varpool to assume that the
     variable is referenced.  Moreover, it would just be dropped in LTO mode.
     Instead we set the flag that will be recognized in make_decl_rtl.  */
  DECL_IN_CONSTANT_POOL (decl) = 1;
  DECL_INITIAL (decl) = desc->value;
  /* ??? CONSTANT_ALIGNMENT hasn't been updated for vector types on most
     architectures so use DATA_ALIGNMENT as well, except for strings.  */
  if (TREE_CODE (exp) == STRING_CST)
    {
      DECL_ALIGN (decl) = CONSTANT_ALIGNMENT (exp, DECL_ALIGN (decl));
    }
  else
    align_variable (decl, 0);

  /* Now construct the SYMBOL_REF and the MEM.  */
  if (use_object_blocks_p ())
    {
      int align = (TREE_CODE (decl) == CONST_DECL
		   || (TREE_CODE (decl) == VAR_DECL
		       && DECL_IN_CONSTANT_POOL (decl))
		   ? DECL_ALIGN (decl)
		   : symtab_node::get (decl)->definition_alignment ());
      section *sect = get_constant_section (exp, align);
      symbol = create_block_symbol (ggc_strdup (label),
				    get_block_for_section (sect), -1);
    }
  else
    symbol = gen_rtx_SYMBOL_REF (Pmode, ggc_strdup (label));
  SYMBOL_REF_FLAGS (symbol) |= SYMBOL_FLAG_LOCAL;
  SET_SYMBOL_REF_DECL (symbol, decl);
  TREE_CONSTANT_POOL_ADDRESS_P (symbol) = 1;

  rtl = gen_const_mem (TYPE_MODE (TREE_TYPE (exp)), symbol);
  set_mem_attributes (rtl, exp, 1);
  set_mem_alias_set (rtl, 0);

  /* We cannot share RTX'es in pool entries.
     Mark this piece of RTL as required for unsharing.  */
  RTX_FLAG (rtl, used) = 1;

  /* Set flags or add text to the name to record information, such as
     that it is a local symbol.  If the name is changed, the macro
     ASM_OUTPUT_LABELREF will have to know how to strip this
     information.  This call might invalidate our local variable
     SYMBOL; we can't use it afterward.  */
  targetm.encode_section_info (exp, rtl, true);

  desc->rtl = rtl;

  return desc;
}

/* Return an rtx representing a reference to constant data in memory
   for the constant expression EXP.

   If assembler code for such a constant has already been output,
   return an rtx to refer to it.
   Otherwise, output such a constant in memory
   and generate an rtx for it.

   If DEFER is nonzero, this constant can be deferred and output only
   if referenced in the function after all optimizations.

   `const_desc_table' records which constants already have label strings.  */

rtx
output_constant_def (tree exp, int defer)
{
  struct constant_descriptor_tree *desc;
  struct constant_descriptor_tree key;

  /* Look up EXP in the table of constant descriptors.  If we didn't find
     it, create a new one.  */
  key.value = exp;
  key.hash = const_hash_1 (exp);
  constant_descriptor_tree **loc
    = const_desc_htab->find_slot_with_hash (&key, key.hash, INSERT);

  desc = *loc;
  if (desc == 0)
    {
      desc = build_constant_desc (exp);
      desc->hash = key.hash;
      *loc = desc;
    }

  maybe_output_constant_def_contents (desc, defer);
  return desc->rtl;
}

/* Subroutine of output_constant_def: Decide whether or not we need to
   output the constant DESC now, and if so, do it.  */
static void
maybe_output_constant_def_contents (struct constant_descriptor_tree *desc,
				    int defer)
{
  rtx symbol = XEXP (desc->rtl, 0);
  tree exp = desc->value;

  if (flag_syntax_only)
    return;

  if (TREE_ASM_WRITTEN (exp))
    /* Already output; don't do it again.  */
    return;

  /* We can always defer constants as long as the context allows
     doing so.  */
  if (defer)
    {
      /* Increment n_deferred_constants if it exists.  It needs to be at
	 least as large as the number of constants actually referred to
	 by the function.  If it's too small we'll stop looking too early
	 and fail to emit constants; if it's too large we'll only look
	 through the entire function when we could have stopped earlier.  */
      if (cfun)
	n_deferred_constants++;
      return;
    }

  output_constant_def_contents (symbol);
}

/* Subroutine of output_constant_def_contents.  Output the definition
   of constant EXP, which is pointed to by label LABEL.  ALIGN is the
   constant's alignment in bits.  */

static void
assemble_constant_contents (tree exp, const char *label, unsigned int align)
{
  HOST_WIDE_INT size;

  size = get_constant_size (exp);

  /* Do any machine/system dependent processing of the constant.  */
  targetm.asm_out.declare_constant_name (asm_out_file, label, exp, size);

  /* Output the value of EXP.  */
  output_constant (exp, size, align, false);

  targetm.asm_out.decl_end ();
}

/* We must output the constant data referred to by SYMBOL; do so.  */

static void
output_constant_def_contents (rtx symbol)
{
  tree decl = SYMBOL_REF_DECL (symbol);
  tree exp = DECL_INITIAL (decl);
  bool asan_protected = false;

  /* Make sure any other constants whose addresses appear in EXP
     are assigned label numbers.  */
  output_addressed_constants (exp);

  /* We are no longer deferring this constant.  */
  TREE_ASM_WRITTEN (decl) = TREE_ASM_WRITTEN (exp) = 1;

  if ((flag_sanitize & SANITIZE_ADDRESS)
      && TREE_CODE (exp) == STRING_CST
      && asan_protect_global (exp))
    {
      asan_protected = true;
      DECL_ALIGN (decl) = MAX (DECL_ALIGN (decl),
			       ASAN_RED_ZONE_SIZE * BITS_PER_UNIT);
    }

  /* If the constant is part of an object block, make sure that the
     decl has been positioned within its block, but do not write out
     its definition yet.  output_object_blocks will do that later.  */
  if (SYMBOL_REF_HAS_BLOCK_INFO_P (symbol) && SYMBOL_REF_BLOCK (symbol))
    place_block_symbol (symbol);
  else
    {
      int align = (TREE_CODE (decl) == CONST_DECL
		   || (TREE_CODE (decl) == VAR_DECL
		       && DECL_IN_CONSTANT_POOL (decl))
		   ? DECL_ALIGN (decl)
		   : symtab_node::get (decl)->definition_alignment ());
      switch_to_section (get_constant_section (exp, align));
      if (align > BITS_PER_UNIT)
	ASM_OUTPUT_ALIGN (asm_out_file, floor_log2 (align / BITS_PER_UNIT));
      assemble_constant_contents (exp, XSTR (symbol, 0), align);
      if (asan_protected)
	{
	  HOST_WIDE_INT size = get_constant_size (exp);
	  assemble_zeros (asan_red_zone_size (size));
	}
    }
}

/* Look up EXP in the table of constant descriptors.  Return the rtl
   if it has been emitted, else null.  */

rtx
lookup_constant_def (tree exp)
{
  struct constant_descriptor_tree key;

  key.value = exp;
  key.hash = const_hash_1 (exp);
  constant_descriptor_tree *desc
    = const_desc_htab->find_with_hash (&key, key.hash);

  return (desc ? desc->rtl : NULL_RTX);
}

/* Return a tree representing a reference to constant data in memory
   for the constant expression EXP.

   This is the counterpart of output_constant_def at the Tree level.  */

tree
tree_output_constant_def (tree exp)
{
  struct constant_descriptor_tree *desc, key;
  tree decl;

  /* Look up EXP in the table of constant descriptors.  If we didn't find
     it, create a new one.  */
  key.value = exp;
  key.hash = const_hash_1 (exp);
  constant_descriptor_tree **loc
    = const_desc_htab->find_slot_with_hash (&key, key.hash, INSERT);

  desc = *loc;
  if (desc == 0)
    {
      desc = build_constant_desc (exp);
      desc->hash = key.hash;
      *loc = desc;
    }

  decl = SYMBOL_REF_DECL (XEXP (desc->rtl, 0));
  varpool_node::finalize_decl (decl);
  return decl;
}

struct GTY((chain_next ("%h.next"), for_user)) constant_descriptor_rtx {
  struct constant_descriptor_rtx *next;
  rtx mem;
  rtx sym;
  rtx constant;
  HOST_WIDE_INT offset;
  hashval_t hash;
  machine_mode mode;
  unsigned int align;
  int labelno;
  int mark;
};

struct const_rtx_desc_hasher : ggc_ptr_hash<constant_descriptor_rtx>
{
  static hashval_t hash (constant_descriptor_rtx *);
  static bool equal (constant_descriptor_rtx *, constant_descriptor_rtx *);
};

/* Used in the hash tables to avoid outputting the same constant
   twice.  Unlike 'struct constant_descriptor_tree', RTX constants
   are output once per function, not once per file.  */
/* ??? Only a few targets need per-function constant pools.  Most
   can use one per-file pool.  Should add a targetm bit to tell the
   difference.  */

struct GTY(()) rtx_constant_pool {
  /* Pointers to first and last constant in pool, as ordered by offset.  */
  struct constant_descriptor_rtx *first;
  struct constant_descriptor_rtx *last;

  /* Hash facility for making memory-constants from constant rtl-expressions.
     It is used on RISC machines where immediate integer arguments and
     constant addresses are restricted so that such constants must be stored
     in memory.  */
  hash_table<const_rtx_desc_hasher> *const_rtx_htab;

  /* Current offset in constant pool (does not include any
     machine-specific header).  */
  HOST_WIDE_INT offset;
};

/* Hash and compare functions for const_rtx_htab.  */

hashval_t
const_rtx_desc_hasher::hash (constant_descriptor_rtx *desc)
{
  return desc->hash;
}

bool
const_rtx_desc_hasher::equal (constant_descriptor_rtx *x,
			      constant_descriptor_rtx *y)
{
  if (x->mode != y->mode)
    return 0;
  return rtx_equal_p (x->constant, y->constant);
}

/* Hash one component of a constant.  */

static hashval_t
const_rtx_hash_1 (const_rtx x)
{
  unsigned HOST_WIDE_INT hwi;
  machine_mode mode;
  enum rtx_code code;
  hashval_t h;
  int i;

  code = GET_CODE (x);
  mode = GET_MODE (x);
  h = (hashval_t) code * 1048573 + mode;

  switch (code)
    {
    case CONST_INT:
      hwi = INTVAL (x);

    fold_hwi:
      {
	int shift = sizeof (hashval_t) * CHAR_BIT;
	const int n = sizeof (HOST_WIDE_INT) / sizeof (hashval_t);

	h ^= (hashval_t) hwi;
	for (i = 1; i < n; ++i)
	  {
	    hwi >>= shift;
	    h ^= (hashval_t) hwi;
	  }
      }
      break;

    case CONST_WIDE_INT:
      hwi = GET_MODE_PRECISION (mode);
      {
	for (i = 0; i < CONST_WIDE_INT_NUNITS (x); i++)
	  hwi ^= CONST_WIDE_INT_ELT (x, i);
	goto fold_hwi;
      }

    case CONST_DOUBLE:
      if (TARGET_SUPPORTS_WIDE_INT == 0 && mode == VOIDmode)
	{
	  hwi = CONST_DOUBLE_LOW (x) ^ CONST_DOUBLE_HIGH (x);
	  goto fold_hwi;
	}
      else
	h ^= real_hash (CONST_DOUBLE_REAL_VALUE (x));
      break;

    case CONST_FIXED:
      h ^= fixed_hash (CONST_FIXED_VALUE (x));
      break;

    case SYMBOL_REF:
      h ^= htab_hash_string (XSTR (x, 0));
      break;

    case LABEL_REF:
      h = h * 251 + CODE_LABEL_NUMBER (LABEL_REF_LABEL (x));
      break;

    case UNSPEC:
    case UNSPEC_VOLATILE:
      h = h * 251 + XINT (x, 1);
      break;

    default:
      break;
    }

  return h;
}

/* Compute a hash value for X, which should be a constant.  */

static hashval_t
const_rtx_hash (rtx x)
{
  hashval_t h = 0;
  subrtx_iterator::array_type array;
  FOR_EACH_SUBRTX (iter, array, x, ALL)
    h = h * 509 + const_rtx_hash_1 (*iter);
  return h;
}


/* Create and return a new rtx constant pool.  */

static struct rtx_constant_pool *
create_constant_pool (void)
{
  struct rtx_constant_pool *pool;

  pool = ggc_alloc<rtx_constant_pool> ();
  pool->const_rtx_htab = hash_table<const_rtx_desc_hasher>::create_ggc (31);
  pool->first = NULL;
  pool->last = NULL;
  pool->offset = 0;
  return pool;
}

/* Initialize constant pool hashing for a new function.  */

void
init_varasm_status (void)
{
  crtl->varasm.pool = create_constant_pool ();
  crtl->varasm.deferred_constants = 0;
}

/* Given a MINUS expression, simplify it if both sides
   include the same symbol.  */

rtx
simplify_subtraction (rtx x)
{
  rtx r = simplify_rtx (x);
  return r ? r : x;
}

/* Given a constant rtx X, make (or find) a memory constant for its value
   and return a MEM rtx to refer to it in memory.  */

rtx
force_const_mem (machine_mode mode, rtx x)
{
  struct constant_descriptor_rtx *desc, tmp;
  struct rtx_constant_pool *pool;
  char label[256];
  rtx def, symbol;
  hashval_t hash;
  unsigned int align;
  constant_descriptor_rtx **slot;

  /* If we're not allowed to drop X into the constant pool, don't.  */
  if (targetm.cannot_force_const_mem (mode, x))
    return NULL_RTX;

  /* Record that this function has used a constant pool entry.  */
  crtl->uses_const_pool = 1;

  /* Decide which pool to use.  */
  pool = (targetm.use_blocks_for_constant_p (mode, x)
	  ? shared_constant_pool
	  : crtl->varasm.pool);

  /* Lookup the value in the hashtable.  */
  tmp.constant = x;
  tmp.mode = mode;
  hash = const_rtx_hash (x);
  slot = pool->const_rtx_htab->find_slot_with_hash (&tmp, hash, INSERT);
  desc = *slot;

  /* If the constant was already present, return its memory.  */
  if (desc)
    return copy_rtx (desc->mem);

  /* Otherwise, create a new descriptor.  */
  desc = ggc_alloc<constant_descriptor_rtx> ();
  *slot = desc;

  /* Align the location counter as required by EXP's data type.  */
  align = GET_MODE_ALIGNMENT (mode == VOIDmode ? word_mode : mode);

  tree type = lang_hooks.types.type_for_mode (mode, 0);
  if (type != NULL_TREE)
    align = CONSTANT_ALIGNMENT (make_tree (type, x), align);

  pool->offset += (align / BITS_PER_UNIT) - 1;
  pool->offset &= ~ ((align / BITS_PER_UNIT) - 1);

  desc->next = NULL;
  desc->constant = copy_rtx (tmp.constant);
  desc->offset = pool->offset;
  desc->hash = hash;
  desc->mode = mode;
  desc->align = align;
  desc->labelno = const_labelno;
  desc->mark = 0;

  pool->offset += GET_MODE_SIZE (mode);
  if (pool->last)
    pool->last->next = desc;
  else
    pool->first = pool->last = desc;
  pool->last = desc;

  /* Create a string containing the label name, in LABEL.  */
  ASM_GENERATE_INTERNAL_LABEL (label, "LC", const_labelno);
  ++const_labelno;

  /* Construct the SYMBOL_REF.  Make sure to mark it as belonging to
     the constants pool.  */
  if (use_object_blocks_p () && targetm.use_blocks_for_constant_p (mode, x))
    {
      section *sect = targetm.asm_out.select_rtx_section (mode, x, align);
      symbol = create_block_symbol (ggc_strdup (label),
				    get_block_for_section (sect), -1);
    }
  else
    symbol = gen_rtx_SYMBOL_REF (Pmode, ggc_strdup (label));
  desc->sym = symbol;
  SYMBOL_REF_FLAGS (symbol) |= SYMBOL_FLAG_LOCAL;
  CONSTANT_POOL_ADDRESS_P (symbol) = 1;
  SET_SYMBOL_REF_CONSTANT (symbol, desc);

  /* Construct the MEM.  */
  desc->mem = def = gen_const_mem (mode, symbol);
  set_mem_attributes (def, lang_hooks.types.type_for_mode (mode, 0), 1);
  set_mem_align (def, align);

  /* If we're dropping a label to the constant pool, make sure we
     don't delete it.  */
  if (GET_CODE (x) == LABEL_REF)
    LABEL_PRESERVE_P (XEXP (x, 0)) = 1;

  return copy_rtx (def);
}

/* Given a constant pool SYMBOL_REF, return the corresponding constant.  */

rtx
get_pool_constant (const_rtx addr)
{
  return SYMBOL_REF_CONSTANT (addr)->constant;
}

/* Given a constant pool SYMBOL_REF, return the corresponding constant
   and whether it has been output or not.  */

rtx
get_pool_constant_mark (rtx addr, bool *pmarked)
{
  struct constant_descriptor_rtx *desc;

  desc = SYMBOL_REF_CONSTANT (addr);
  *pmarked = (desc->mark != 0);
  return desc->constant;
}

/* Similar, return the mode.  */

machine_mode
get_pool_mode (const_rtx addr)
{
  return SYMBOL_REF_CONSTANT (addr)->mode;
}

/* Return the size of the constant pool.  */

int
get_pool_size (void)
{
  return crtl->varasm.pool->offset;
}

/* Worker function for output_constant_pool_1.  Emit assembly for X
   in MODE with known alignment ALIGN.  */

static void
output_constant_pool_2 (machine_mode mode, rtx x, unsigned int align)
{
  switch (GET_MODE_CLASS (mode))
    {
    case MODE_FLOAT:
    case MODE_DECIMAL_FLOAT:
      {
	gcc_assert (CONST_DOUBLE_AS_FLOAT_P (x));
<<<<<<< HEAD
	REAL_VALUE_FROM_CONST_DOUBLE (r, x);
	assemble_real (r, mode, align, false);
=======
	assemble_real (*CONST_DOUBLE_REAL_VALUE (x), mode, align);
>>>>>>> 526b93ba
	break;
      }

    case MODE_INT:
    case MODE_PARTIAL_INT:
    case MODE_FRACT:
    case MODE_UFRACT:
    case MODE_ACCUM:
    case MODE_UACCUM:
    case MODE_POINTER_BOUNDS:
      assemble_integer (x, GET_MODE_SIZE (mode), align, 1);
      break;

    case MODE_VECTOR_FLOAT:
    case MODE_VECTOR_INT:
    case MODE_VECTOR_FRACT:
    case MODE_VECTOR_UFRACT:
    case MODE_VECTOR_ACCUM:
    case MODE_VECTOR_UACCUM:
      {
	int i, units;
        machine_mode submode = GET_MODE_INNER (mode);
	unsigned int subalign = MIN (align, GET_MODE_BITSIZE (submode));

	gcc_assert (GET_CODE (x) == CONST_VECTOR);
	units = CONST_VECTOR_NUNITS (x);

	for (i = 0; i < units; i++)
	  {
	    rtx elt = CONST_VECTOR_ELT (x, i);
	    output_constant_pool_2 (submode, elt, i ? subalign : align);
	  }
      }
      break;

    default:
      gcc_unreachable ();
    }
}

/* Worker function for output_constant_pool.  Emit constant DESC,
   giving it ALIGN bits of alignment.  */

static void
output_constant_pool_1 (struct constant_descriptor_rtx *desc,
			unsigned int align)
{
  rtx x, tmp;

  x = desc->constant;

  /* See if X is a LABEL_REF (or a CONST referring to a LABEL_REF)
     whose CODE_LABEL has been deleted.  This can occur if a jump table
     is eliminated by optimization.  If so, write a constant of zero
     instead.  Note that this can also happen by turning the
     CODE_LABEL into a NOTE.  */
  /* ??? This seems completely and utterly wrong.  Certainly it's
     not true for NOTE_INSN_DELETED_LABEL, but I disbelieve proper
     functioning even with rtx_insn::deleted and friends.  */

  tmp = x;
  switch (GET_CODE (tmp))
    {
    case CONST:
      if (GET_CODE (XEXP (tmp, 0)) != PLUS
	  || GET_CODE (XEXP (XEXP (tmp, 0), 0)) != LABEL_REF)
	break;
      tmp = XEXP (XEXP (tmp, 0), 0);
      /* FALLTHRU  */

    case LABEL_REF:
      tmp = LABEL_REF_LABEL (tmp);
      gcc_assert (!as_a<rtx_insn *> (tmp)->deleted ());
      gcc_assert (!NOTE_P (tmp)
		  || NOTE_KIND (tmp) != NOTE_INSN_DELETED);
      break;

    default:
      break;
    }

#ifdef ASM_OUTPUT_SPECIAL_POOL_ENTRY
  ASM_OUTPUT_SPECIAL_POOL_ENTRY (asm_out_file, x, desc->mode,
				 align, desc->labelno, done);
#endif

  assemble_align (align);

  /* Output the label.  */
  targetm.asm_out.internal_label (asm_out_file, "LC", desc->labelno);

  /* Output the data.
     Pass actual alignment value while emitting string constant to asm code
     as function 'output_constant_pool_1' explicitly passes the alignment as 1
     assuming that the data is already aligned which prevents the generation 
     of fix-up table entries.  */
  output_constant_pool_2 (desc->mode, x, desc->align);

  /* Make sure all constants in SECTION_MERGE and not SECTION_STRINGS
     sections have proper size.  */
  if (align > GET_MODE_BITSIZE (desc->mode)
      && in_section
      && (in_section->common.flags & SECTION_MERGE))
    assemble_align (align);

#ifdef ASM_OUTPUT_SPECIAL_POOL_ENTRY
 done:
#endif
  return;
}

/* Mark all constants that are referenced by SYMBOL_REFs in X.
   Emit referenced deferred strings.  */

static void
mark_constants_in_pattern (rtx insn)
{
  subrtx_iterator::array_type array;
  FOR_EACH_SUBRTX (iter, array, PATTERN (insn), ALL)
    {
      const_rtx x = *iter;
      if (GET_CODE (x) == SYMBOL_REF)
	{
	  if (CONSTANT_POOL_ADDRESS_P (x))
	    {
	      struct constant_descriptor_rtx *desc = SYMBOL_REF_CONSTANT (x);
	      if (desc->mark == 0)
		{
		  desc->mark = 1;
		  iter.substitute (desc->constant);
		}
	    }
	  else if (TREE_CONSTANT_POOL_ADDRESS_P (x))
	    {
	      tree decl = SYMBOL_REF_DECL (x);
	      if (!TREE_ASM_WRITTEN (DECL_INITIAL (decl)))
		{
		  n_deferred_constants--;
		  output_constant_def_contents (CONST_CAST_RTX (x));
		}
	    }
	}
    }
}

/* Look through appropriate parts of INSN, marking all entries in the
   constant pool which are actually being used.  Entries that are only
   referenced by other constants are also marked as used.  Emit
   deferred strings that are used.  */

static void
mark_constants (rtx_insn *insn)
{
  if (!INSN_P (insn))
    return;

  /* Insns may appear inside a SEQUENCE.  Only check the patterns of
     insns, not any notes that may be attached.  We don't want to mark
     a constant just because it happens to appear in a REG_EQUIV note.  */
  if (rtx_sequence *seq = dyn_cast <rtx_sequence *> (PATTERN (insn)))
    {
      int i, n = seq->len ();
      for (i = 0; i < n; ++i)
	{
	  rtx subinsn = seq->element (i);
	  if (INSN_P (subinsn))
	    mark_constants_in_pattern (subinsn);
	}
    }
  else
    mark_constants_in_pattern (insn);
}

/* Look through the instructions for this function, and mark all the
   entries in POOL which are actually being used.  Emit deferred constants
   which have indeed been used.  */

static void
mark_constant_pool (void)
{
  rtx_insn *insn;

  if (!crtl->uses_const_pool && n_deferred_constants == 0)
    return;

  for (insn = get_insns (); insn; insn = NEXT_INSN (insn))
    mark_constants (insn);
}

/* Write all the constants in POOL.  */

static void
output_constant_pool_contents (struct rtx_constant_pool *pool)
{
  struct constant_descriptor_rtx *desc;

  for (desc = pool->first; desc ; desc = desc->next)
    if (desc->mark)
      {
	/* If the constant is part of an object_block, make sure that
	   the constant has been positioned within its block, but do not
	   write out its definition yet.  output_object_blocks will do
	   that later.  */
	if (SYMBOL_REF_HAS_BLOCK_INFO_P (desc->sym)
	    && SYMBOL_REF_BLOCK (desc->sym))
	  place_block_symbol (desc->sym);
	else
	  {
	    switch_to_section (targetm.asm_out.select_rtx_section
			       (desc->mode, desc->constant, desc->align));
	    output_constant_pool_1 (desc, desc->align);
	  }
      }
}

/* Mark all constants that are used in the current function, then write
   out the function's private constant pool.  */

static void
output_constant_pool (const char *fnname ATTRIBUTE_UNUSED,
		      tree fndecl ATTRIBUTE_UNUSED)
{
  struct rtx_constant_pool *pool = crtl->varasm.pool;

  /* It is possible for gcc to call force_const_mem and then to later
     discard the instructions which refer to the constant.  In such a
     case we do not need to output the constant.  */
  mark_constant_pool ();

#ifdef ASM_OUTPUT_POOL_PROLOGUE
  ASM_OUTPUT_POOL_PROLOGUE (asm_out_file, fnname, fndecl, pool->offset);
#endif

  output_constant_pool_contents (pool);

#ifdef ASM_OUTPUT_POOL_EPILOGUE
  ASM_OUTPUT_POOL_EPILOGUE (asm_out_file, fnname, fndecl, pool->offset);
#endif
}

/* Write the contents of the shared constant pool.  */

void
output_shared_constant_pool (void)
{
  output_constant_pool_contents (shared_constant_pool);
}

/* Determine what kind of relocations EXP may need.  */

int
compute_reloc_for_constant (tree exp)
{
  int reloc = 0, reloc2;
  tree tem;

  switch (TREE_CODE (exp))
    {
    case ADDR_EXPR:
    case FDESC_EXPR:
      /* Go inside any operations that get_inner_reference can handle and see
	 if what's inside is a constant: no need to do anything here for
	 addresses of variables or functions.  */
      for (tem = TREE_OPERAND (exp, 0); handled_component_p (tem);
	   tem = TREE_OPERAND (tem, 0))
	;

      if (TREE_CODE (tem) == MEM_REF
	  && TREE_CODE (TREE_OPERAND (tem, 0)) == ADDR_EXPR)
	{
	  reloc = compute_reloc_for_constant (TREE_OPERAND (tem, 0));
	  break;
	}

      if (!targetm.binds_local_p (tem))
	reloc |= 2;
      else
	reloc |= 1;
      break;

    case PLUS_EXPR:
    case POINTER_PLUS_EXPR:
      reloc = compute_reloc_for_constant (TREE_OPERAND (exp, 0));
      reloc |= compute_reloc_for_constant (TREE_OPERAND (exp, 1));
      break;

    case MINUS_EXPR:
      reloc = compute_reloc_for_constant (TREE_OPERAND (exp, 0));
      reloc2 = compute_reloc_for_constant (TREE_OPERAND (exp, 1));
      /* The difference of two local labels is computable at link time.  */
      if (reloc == 1 && reloc2 == 1)
	reloc = 0;
      else
	reloc |= reloc2;
      break;

    CASE_CONVERT:
    case VIEW_CONVERT_EXPR:
      reloc = compute_reloc_for_constant (TREE_OPERAND (exp, 0));
      break;

    case CONSTRUCTOR:
      {
	unsigned HOST_WIDE_INT idx;
	FOR_EACH_CONSTRUCTOR_VALUE (CONSTRUCTOR_ELTS (exp), idx, tem)
	  if (tem != 0)
	    reloc |= compute_reloc_for_constant (tem);
      }
      break;

    default:
      break;
    }
  return reloc;
}

/* Find all the constants whose addresses are referenced inside of EXP,
   and make sure assembler code with a label has been output for each one.
   Indicate whether an ADDR_EXPR has been encountered.  */

static void
output_addressed_constants (tree exp)
{
  tree tem;

  switch (TREE_CODE (exp))
    {
    case ADDR_EXPR:
    case FDESC_EXPR:
      /* Go inside any operations that get_inner_reference can handle and see
	 if what's inside is a constant: no need to do anything here for
	 addresses of variables or functions.  */
      for (tem = TREE_OPERAND (exp, 0); handled_component_p (tem);
	   tem = TREE_OPERAND (tem, 0))
	;

      /* If we have an initialized CONST_DECL, retrieve the initializer.  */
      if (TREE_CODE (tem) == CONST_DECL && DECL_INITIAL (tem))
	tem = DECL_INITIAL (tem);

      if (CONSTANT_CLASS_P (tem) || TREE_CODE (tem) == CONSTRUCTOR)
	output_constant_def (tem, 0);

      if (TREE_CODE (tem) == MEM_REF)
	output_addressed_constants (TREE_OPERAND (tem, 0));
      break;

    case PLUS_EXPR:
    case POINTER_PLUS_EXPR:
    case MINUS_EXPR:
      output_addressed_constants (TREE_OPERAND (exp, 1));
      /* Fall through.  */

    CASE_CONVERT:
    case VIEW_CONVERT_EXPR:
      output_addressed_constants (TREE_OPERAND (exp, 0));
      break;

    case CONSTRUCTOR:
      {
	unsigned HOST_WIDE_INT idx;
	FOR_EACH_CONSTRUCTOR_VALUE (CONSTRUCTOR_ELTS (exp), idx, tem)
	  if (tem != 0)
	    output_addressed_constants (tem);
      }
      break;

    default:
      break;
    }
}

/* Whether a constructor CTOR is a valid static constant initializer if all
   its elements are.  This used to be internal to initializer_constant_valid_p
   and has been exposed to let other functions like categorize_ctor_elements
   evaluate the property while walking a constructor for other purposes.  */

bool
constructor_static_from_elts_p (const_tree ctor)
{
  return (TREE_CONSTANT (ctor)
	  && (TREE_CODE (TREE_TYPE (ctor)) == UNION_TYPE
	      || TREE_CODE (TREE_TYPE (ctor)) == RECORD_TYPE
	      || TREE_CODE (TREE_TYPE (ctor)) == ARRAY_TYPE));
}

static tree initializer_constant_valid_p_1 (tree value, tree endtype,
					    tree *cache);

/* A subroutine of initializer_constant_valid_p.  VALUE is a MINUS_EXPR,
   PLUS_EXPR or POINTER_PLUS_EXPR.  This looks for cases of VALUE
   which are valid when ENDTYPE is an integer of any size; in
   particular, this does not accept a pointer minus a constant.  This
   returns null_pointer_node if the VALUE is an absolute constant
   which can be used to initialize a static variable.  Otherwise it
   returns NULL.  */

static tree
narrowing_initializer_constant_valid_p (tree value, tree endtype, tree *cache)
{
  tree op0, op1;

  if (!INTEGRAL_TYPE_P (endtype))
    return NULL_TREE;

  op0 = TREE_OPERAND (value, 0);
  op1 = TREE_OPERAND (value, 1);

  /* Like STRIP_NOPS except allow the operand mode to widen.  This
     works around a feature of fold that simplifies (int)(p1 - p2) to
     ((int)p1 - (int)p2) under the theory that the narrower operation
     is cheaper.  */

  while (CONVERT_EXPR_P (op0)
	 || TREE_CODE (op0) == NON_LVALUE_EXPR)
    {
      tree inner = TREE_OPERAND (op0, 0);
      if (inner == error_mark_node
	  || ! INTEGRAL_MODE_P (TYPE_MODE (TREE_TYPE (inner)))
	  || (GET_MODE_SIZE (TYPE_MODE (TREE_TYPE (op0)))
	      > GET_MODE_SIZE (TYPE_MODE (TREE_TYPE (inner)))))
	break;
      op0 = inner;
    }

  while (CONVERT_EXPR_P (op1)
	 || TREE_CODE (op1) == NON_LVALUE_EXPR)
    {
      tree inner = TREE_OPERAND (op1, 0);
      if (inner == error_mark_node
	  || ! INTEGRAL_MODE_P (TYPE_MODE (TREE_TYPE (inner)))
	  || (GET_MODE_SIZE (TYPE_MODE (TREE_TYPE (op1)))
	      > GET_MODE_SIZE (TYPE_MODE (TREE_TYPE (inner)))))
	break;
      op1 = inner;
    }

  op0 = initializer_constant_valid_p_1 (op0, endtype, cache);
  if (!op0)
    return NULL_TREE;

  op1 = initializer_constant_valid_p_1 (op1, endtype,
					cache ? cache + 2 : NULL);
  /* Both initializers must be known.  */
  if (op1)
    {
      if (op0 == op1
	  && (op0 == null_pointer_node
	      || TREE_CODE (value) == MINUS_EXPR))
	return null_pointer_node;

      /* Support differences between labels.  */
      if (TREE_CODE (op0) == LABEL_DECL
	  && TREE_CODE (op1) == LABEL_DECL)
	return null_pointer_node;

      if (TREE_CODE (op0) == STRING_CST
	  && TREE_CODE (op1) == STRING_CST
	  && operand_equal_p (op0, op1, 1))
	return null_pointer_node;
    }

  return NULL_TREE;
}

/* Helper function of initializer_constant_valid_p.
   Return nonzero if VALUE is a valid constant-valued expression
   for use in initializing a static variable; one that can be an
   element of a "constant" initializer.

   Return null_pointer_node if the value is absolute;
   if it is relocatable, return the variable that determines the relocation.
   We assume that VALUE has been folded as much as possible;
   therefore, we do not need to check for such things as
   arithmetic-combinations of integers.

   Use CACHE (pointer to 2 tree values) for caching if non-NULL.  */

static tree
initializer_constant_valid_p_1 (tree value, tree endtype, tree *cache)
{
  tree ret;

  switch (TREE_CODE (value))
    {
    case CONSTRUCTOR:
      if (constructor_static_from_elts_p (value))
	{
	  unsigned HOST_WIDE_INT idx;
	  tree elt;
	  bool absolute = true;

	  if (cache && cache[0] == value)
	    return cache[1];
	  FOR_EACH_CONSTRUCTOR_VALUE (CONSTRUCTOR_ELTS (value), idx, elt)
	    {
	      tree reloc;
	      reloc = initializer_constant_valid_p_1 (elt, TREE_TYPE (elt),
						      NULL);
	      if (!reloc
		  /* An absolute value is required with reverse SSO.  */
		  || (reloc != null_pointer_node
		      && TYPE_REVERSE_STORAGE_ORDER (TREE_TYPE (value))
		      && !AGGREGATE_TYPE_P (TREE_TYPE (elt))))
		{
		  if (cache)
		    {
		      cache[0] = value;
		      cache[1] = NULL_TREE;
		    }
		  return NULL_TREE;
		}
	      if (reloc != null_pointer_node)
		absolute = false;
	    }
	  /* For a non-absolute relocation, there is no single
	     variable that can be "the variable that determines the
	     relocation."  */
	  if (cache)
	    {
	      cache[0] = value;
	      cache[1] = absolute ? null_pointer_node : error_mark_node;
	    }
	  return absolute ? null_pointer_node : error_mark_node;
	}

      return TREE_STATIC (value) ? null_pointer_node : NULL_TREE;

    case INTEGER_CST:
    case VECTOR_CST:
    case REAL_CST:
    case FIXED_CST:
    case STRING_CST:
    case COMPLEX_CST:
      return null_pointer_node;

    case ADDR_EXPR:
    case FDESC_EXPR:
      {
	tree op0 = staticp (TREE_OPERAND (value, 0));
	if (op0)
	  {
	    /* "&(*a).f" is like unto pointer arithmetic.  If "a" turns out
	       to be a constant, this is old-skool offsetof-like nonsense.  */
	    if (TREE_CODE (op0) == INDIRECT_REF
		&& TREE_CONSTANT (TREE_OPERAND (op0, 0)))
	      return null_pointer_node;
	    /* Taking the address of a nested function involves a trampoline,
	       unless we don't need or want one.  */
	    if (TREE_CODE (op0) == FUNCTION_DECL
		&& DECL_STATIC_CHAIN (op0)
		&& !TREE_NO_TRAMPOLINE (value))
	      return NULL_TREE;
	    /* "&{...}" requires a temporary to hold the constructed
	       object.  */
	    if (TREE_CODE (op0) == CONSTRUCTOR)
	      return NULL_TREE;
	  }
	return op0;
      }

    case NON_LVALUE_EXPR:
      return initializer_constant_valid_p_1 (TREE_OPERAND (value, 0),
					     endtype, cache);

    case VIEW_CONVERT_EXPR:
      {
	tree src = TREE_OPERAND (value, 0);
	tree src_type = TREE_TYPE (src);
	tree dest_type = TREE_TYPE (value);

	/* Allow view-conversions from aggregate to non-aggregate type only
	   if the bit pattern is fully preserved afterwards; otherwise, the
	   RTL expander won't be able to apply a subsequent transformation
	   to the underlying constructor.  */
	if (AGGREGATE_TYPE_P (src_type) && !AGGREGATE_TYPE_P (dest_type))
	  {
	    if (TYPE_MODE (endtype) == TYPE_MODE (dest_type))
	      return initializer_constant_valid_p_1 (src, endtype, cache);
	    else
	      return NULL_TREE;
	  }

	/* Allow all other kinds of view-conversion.  */
	return initializer_constant_valid_p_1 (src, endtype, cache);
      }

    CASE_CONVERT:
      {
	tree src = TREE_OPERAND (value, 0);
	tree src_type = TREE_TYPE (src);
	tree dest_type = TREE_TYPE (value);

	/* Allow conversions between pointer types, floating-point
	   types, and offset types.  */
	if ((POINTER_TYPE_P (dest_type) && POINTER_TYPE_P (src_type))
	    || (FLOAT_TYPE_P (dest_type) && FLOAT_TYPE_P (src_type))
	    || (TREE_CODE (dest_type) == OFFSET_TYPE
		&& TREE_CODE (src_type) == OFFSET_TYPE))
	  return initializer_constant_valid_p_1 (src, endtype, cache);

	/* Allow length-preserving conversions between integer types.  */
	if (INTEGRAL_TYPE_P (dest_type) && INTEGRAL_TYPE_P (src_type)
	    && (TYPE_PRECISION (dest_type) == TYPE_PRECISION (src_type)))
	  return initializer_constant_valid_p_1 (src, endtype, cache);

	/* Allow conversions between other integer types only if
	   explicit value.  */
	if (INTEGRAL_TYPE_P (dest_type) && INTEGRAL_TYPE_P (src_type))
	  {
	    tree inner = initializer_constant_valid_p_1 (src, endtype, cache);
	    if (inner == null_pointer_node)
	      return null_pointer_node;
	    break;
	  }

	/* Allow (int) &foo provided int is as wide as a pointer.  */
	if (INTEGRAL_TYPE_P (dest_type) && POINTER_TYPE_P (src_type)
	    && (TYPE_PRECISION (dest_type) >= TYPE_PRECISION (src_type)))
	  return initializer_constant_valid_p_1 (src, endtype, cache);

	/* Likewise conversions from int to pointers, but also allow
	   conversions from 0.  */
	if ((POINTER_TYPE_P (dest_type)
	     || TREE_CODE (dest_type) == OFFSET_TYPE)
	    && INTEGRAL_TYPE_P (src_type))
	  {
	    if (TREE_CODE (src) == INTEGER_CST
		&& TYPE_PRECISION (dest_type) >= TYPE_PRECISION (src_type))
	      return null_pointer_node;
	    if (integer_zerop (src))
	      return null_pointer_node;
	    else if (TYPE_PRECISION (dest_type) <= TYPE_PRECISION (src_type))
	      return initializer_constant_valid_p_1 (src, endtype, cache);
	  }

	/* Allow conversions to struct or union types if the value
	   inside is okay.  */
	if (TREE_CODE (dest_type) == RECORD_TYPE
	    || TREE_CODE (dest_type) == UNION_TYPE)
	  return initializer_constant_valid_p_1 (src, endtype, cache);
      }
      break;

    case POINTER_PLUS_EXPR:
    case PLUS_EXPR:
      /* Any valid floating-point constants will have been folded by now;
	 with -frounding-math we hit this with addition of two constants.  */
      if (TREE_CODE (endtype) == REAL_TYPE)
	return NULL_TREE;
      if (cache && cache[0] == value)
	return cache[1];
      if (! INTEGRAL_TYPE_P (endtype)
	  || TYPE_PRECISION (endtype) >= TYPE_PRECISION (TREE_TYPE (value)))
	{
	  tree ncache[4] = { NULL_TREE, NULL_TREE, NULL_TREE, NULL_TREE };
	  tree valid0
	    = initializer_constant_valid_p_1 (TREE_OPERAND (value, 0),
					      endtype, ncache);
	  tree valid1
	    = initializer_constant_valid_p_1 (TREE_OPERAND (value, 1),
					      endtype, ncache + 2);
	  /* If either term is absolute, use the other term's relocation.  */
	  if (valid0 == null_pointer_node)
	    ret = valid1;
	  else if (valid1 == null_pointer_node)
	    ret = valid0;
	  /* Support narrowing pointer differences.  */
	  else
	    ret = narrowing_initializer_constant_valid_p (value, endtype,
							  ncache);
	}
      else
      /* Support narrowing pointer differences.  */
	ret = narrowing_initializer_constant_valid_p (value, endtype, NULL);
      if (cache)
	{
	  cache[0] = value;
	  cache[1] = ret;
	}
      return ret;

    case MINUS_EXPR:
      if (TREE_CODE (endtype) == REAL_TYPE)
	return NULL_TREE;
      if (cache && cache[0] == value)
	return cache[1];
      if (! INTEGRAL_TYPE_P (endtype)
	  || TYPE_PRECISION (endtype) >= TYPE_PRECISION (TREE_TYPE (value)))
	{
	  tree ncache[4] = { NULL_TREE, NULL_TREE, NULL_TREE, NULL_TREE };
	  tree valid0
	    = initializer_constant_valid_p_1 (TREE_OPERAND (value, 0),
					      endtype, ncache);
	  tree valid1
	    = initializer_constant_valid_p_1 (TREE_OPERAND (value, 1),
					      endtype, ncache + 2);
	  /* Win if second argument is absolute.  */
	  if (valid1 == null_pointer_node)
	    ret = valid0;
	  /* Win if both arguments have the same relocation.
	     Then the value is absolute.  */
	  else if (valid0 == valid1 && valid0 != 0)
	    ret = null_pointer_node;
	  /* Since GCC guarantees that string constants are unique in the
	     generated code, a subtraction between two copies of the same
	     constant string is absolute.  */
	  else if (valid0 && TREE_CODE (valid0) == STRING_CST
		   && valid1 && TREE_CODE (valid1) == STRING_CST
		   && operand_equal_p (valid0, valid1, 1))
	    ret = null_pointer_node;
	  /* Support narrowing differences.  */
	  else
	    ret = narrowing_initializer_constant_valid_p (value, endtype,
							  ncache);
	}
      else
	/* Support narrowing differences.  */
	ret = narrowing_initializer_constant_valid_p (value, endtype, NULL);
      if (cache)
	{
	  cache[0] = value;
	  cache[1] = ret;
	}
      return ret;

    default:
      break;
    }

  return NULL_TREE;
}

/* Return nonzero if VALUE is a valid constant-valued expression
   for use in initializing a static variable; one that can be an
   element of a "constant" initializer.

   Return null_pointer_node if the value is absolute;
   if it is relocatable, return the variable that determines the relocation.
   We assume that VALUE has been folded as much as possible;
   therefore, we do not need to check for such things as
   arithmetic-combinations of integers.  */
tree
initializer_constant_valid_p (tree value, tree endtype, bool reverse)
{
  tree reloc = initializer_constant_valid_p_1 (value, endtype, NULL);

  /* An absolute value is required with reverse storage order.  */
  if (reloc
      && reloc != null_pointer_node
      && reverse
      && !AGGREGATE_TYPE_P (endtype)
      && !VECTOR_TYPE_P (endtype))
    reloc = NULL_TREE;

  return reloc;
}

/* Return true if VALUE is a valid constant-valued expression
   for use in initializing a static bit-field; one that can be
   an element of a "constant" initializer.  */

bool
initializer_constant_valid_for_bitfield_p (tree value)
{
  /* For bitfields we support integer constants or possibly nested aggregates
     of such.  */
  switch (TREE_CODE (value))
    {
    case CONSTRUCTOR:
      {
	unsigned HOST_WIDE_INT idx;
	tree elt;

	FOR_EACH_CONSTRUCTOR_VALUE (CONSTRUCTOR_ELTS (value), idx, elt)
	  if (!initializer_constant_valid_for_bitfield_p (elt))
	    return false;
	return true;
      }

    case INTEGER_CST:
    case REAL_CST:
      return true;

    case VIEW_CONVERT_EXPR:
    case NON_LVALUE_EXPR:
      return
	initializer_constant_valid_for_bitfield_p (TREE_OPERAND (value, 0));

    default:
      break;
    }

  return false;
}

/* output_constructor outer state of relevance in recursive calls, typically
   for nested aggregate bitfields.  */

struct oc_outer_state {
  unsigned int bit_offset;  /* current position in ...  */
  int byte;                 /* ... the outer byte buffer.  */
};

static unsigned HOST_WIDE_INT
output_constructor (tree, unsigned HOST_WIDE_INT, unsigned int, bool,
		    oc_outer_state *);

/* Output assembler code for constant EXP, with no label.
   This includes the pseudo-op such as ".int" or ".byte", and a newline.
   Assumes output_addressed_constants has been done on EXP already.

   Generate at least SIZE bytes of assembler data, padding at the end
   with zeros if necessary.  SIZE must always be specified.  The returned
   value is the actual number of bytes of assembler data generated, which
   may be bigger than SIZE if the object contains a variable length field.

   SIZE is important for structure constructors,
   since trailing members may have been omitted from the constructor.
   It is also important for initialization of arrays from string constants
   since the full length of the string constant might not be wanted.
   It is also needed for initialization of unions, where the initializer's
   type is just one member, and that may not be as long as the union.

   There a case in which we would fail to output exactly SIZE bytes:
   for a structure constructor that wants to produce more than SIZE bytes.
   But such constructors will never be generated for any possible input.

   ALIGN is the alignment of the data in bits.

   If REVERSE is true, EXP is interpreted in reverse storage order wrt the
   target order.  */

static unsigned HOST_WIDE_INT
output_constant (tree exp, unsigned HOST_WIDE_INT size, unsigned int align,
		 bool reverse)
{
  enum tree_code code;
  unsigned HOST_WIDE_INT thissize;
  rtx cst;

  if (size == 0 || flag_syntax_only)
    return size;

  /* See if we're trying to initialize a pointer in a non-default mode
     to the address of some declaration somewhere.  If the target says
     the mode is valid for pointers, assume the target has a way of
     resolving it.  */
  if (TREE_CODE (exp) == NOP_EXPR
      && POINTER_TYPE_P (TREE_TYPE (exp))
      && targetm.addr_space.valid_pointer_mode
	   (TYPE_MODE (TREE_TYPE (exp)),
	    TYPE_ADDR_SPACE (TREE_TYPE (TREE_TYPE (exp)))))
    {
      tree saved_type = TREE_TYPE (exp);

      /* Peel off any intermediate conversions-to-pointer for valid
	 pointer modes.  */
      while (TREE_CODE (exp) == NOP_EXPR
	     && POINTER_TYPE_P (TREE_TYPE (exp))
	     && targetm.addr_space.valid_pointer_mode
		  (TYPE_MODE (TREE_TYPE (exp)),
		   TYPE_ADDR_SPACE (TREE_TYPE (TREE_TYPE (exp)))))
	exp = TREE_OPERAND (exp, 0);

      /* If what we're left with is the address of something, we can
	 convert the address to the final type and output it that
	 way.  */
      if (TREE_CODE (exp) == ADDR_EXPR)
	exp = build1 (ADDR_EXPR, saved_type, TREE_OPERAND (exp, 0));
      /* Likewise for constant ints.  */
      else if (TREE_CODE (exp) == INTEGER_CST)
	exp = fold_convert (saved_type, exp);

    }

  /* Eliminate any conversions since we'll be outputting the underlying
     constant.  */
  while (CONVERT_EXPR_P (exp)
	 || TREE_CODE (exp) == NON_LVALUE_EXPR
	 || TREE_CODE (exp) == VIEW_CONVERT_EXPR)
    {
      HOST_WIDE_INT type_size = int_size_in_bytes (TREE_TYPE (exp));
      HOST_WIDE_INT op_size = int_size_in_bytes (TREE_TYPE (TREE_OPERAND (exp, 0)));

      /* Make sure eliminating the conversion is really a no-op, except with
	 VIEW_CONVERT_EXPRs to allow for wild Ada unchecked conversions and
	 union types to allow for Ada unchecked unions.  */
      if (type_size > op_size
	  && TREE_CODE (exp) != VIEW_CONVERT_EXPR
	  && TREE_CODE (TREE_TYPE (exp)) != UNION_TYPE)
	/* Keep the conversion. */
	break;
      else
	exp = TREE_OPERAND (exp, 0);
    }

  code = TREE_CODE (TREE_TYPE (exp));
  thissize = int_size_in_bytes (TREE_TYPE (exp));

  /* Allow a constructor with no elements for any data type.
     This means to fill the space with zeros.  */
  if (TREE_CODE (exp) == CONSTRUCTOR
      && vec_safe_is_empty (CONSTRUCTOR_ELTS (exp)))
    {
      assemble_zeros (size);
      return size;
    }

  if (TREE_CODE (exp) == FDESC_EXPR)
    {
#ifdef ASM_OUTPUT_FDESC
      HOST_WIDE_INT part = tree_to_shwi (TREE_OPERAND (exp, 1));
      tree decl = TREE_OPERAND (exp, 0);
      ASM_OUTPUT_FDESC (asm_out_file, decl, part);
#else
      gcc_unreachable ();
#endif
      return size;
    }

  /* Now output the underlying data.  If we've handling the padding, return.
     Otherwise, break and ensure SIZE is the size written.  */
  switch (code)
    {
    case BOOLEAN_TYPE:
    case INTEGER_TYPE:
    case ENUMERAL_TYPE:
    case POINTER_TYPE:
    case REFERENCE_TYPE:
    case OFFSET_TYPE:
    case FIXED_POINT_TYPE:
    case POINTER_BOUNDS_TYPE:
    case NULLPTR_TYPE:
      cst = expand_expr (exp, NULL_RTX, VOIDmode, EXPAND_INITIALIZER);
      if (reverse)
	cst = flip_storage_order (TYPE_MODE (TREE_TYPE (exp)), cst);
      if (!assemble_integer (cst, MIN (size, thissize), align, 0))
	error ("initializer for integer/fixed-point value is too complicated");
      break;

    case REAL_TYPE:
      if (TREE_CODE (exp) != REAL_CST)
	error ("initializer for floating value is not a floating constant");
      else
	{
	  assemble_real (TREE_REAL_CST (exp), TYPE_MODE (TREE_TYPE (exp)),
			 align, reverse);
	}
      break;

    case COMPLEX_TYPE:
      output_constant (TREE_REALPART (exp), thissize / 2, align, reverse);
      output_constant (TREE_IMAGPART (exp), thissize / 2,
		       min_align (align, BITS_PER_UNIT * (thissize / 2)),
		       reverse);
      break;

    case ARRAY_TYPE:
    case VECTOR_TYPE:
      switch (TREE_CODE (exp))
	{
	case CONSTRUCTOR:
	  return output_constructor (exp, size, align, reverse, NULL);
	case STRING_CST:
	  thissize
	    = MIN ((unsigned HOST_WIDE_INT)TREE_STRING_LENGTH (exp), size);
	  assemble_string (TREE_STRING_POINTER (exp), thissize);
	  break;
	case VECTOR_CST:
	  {
	    machine_mode inner = TYPE_MODE (TREE_TYPE (TREE_TYPE (exp)));
	    unsigned int nalign = MIN (align, GET_MODE_ALIGNMENT (inner));
	    int elt_size = GET_MODE_SIZE (inner);
	    output_constant (VECTOR_CST_ELT (exp, 0), elt_size, align,
			     reverse);
	    thissize = elt_size;
	    for (unsigned int i = 1; i < VECTOR_CST_NELTS (exp); i++)
	      {
		output_constant (VECTOR_CST_ELT (exp, i), elt_size, nalign,
				 reverse);
		thissize += elt_size;
	      }
	    break;
	  }
	default:
	  gcc_unreachable ();
	}
      break;

    case RECORD_TYPE:
    case UNION_TYPE:
      gcc_assert (TREE_CODE (exp) == CONSTRUCTOR);
      return output_constructor (exp, size, align, reverse, NULL);

    case ERROR_MARK:
      return 0;

    default:
      gcc_unreachable ();
    }

  if (size > thissize)
    assemble_zeros (size - thissize);

  return size;
}

/* Subroutine of output_constructor, used for computing the size of
   arrays of unspecified length.  VAL must be a CONSTRUCTOR of an array
   type with an unspecified upper bound.  */

static unsigned HOST_WIDE_INT
array_size_for_constructor (tree val)
{
  tree max_index;
  unsigned HOST_WIDE_INT cnt;
  tree index, value, tmp;
  offset_int i;

  /* This code used to attempt to handle string constants that are not
     arrays of single-bytes, but nothing else does, so there's no point in
     doing it here.  */
  if (TREE_CODE (val) == STRING_CST)
    return TREE_STRING_LENGTH (val);

  max_index = NULL_TREE;
  FOR_EACH_CONSTRUCTOR_ELT (CONSTRUCTOR_ELTS (val), cnt, index, value)
    {
      if (TREE_CODE (index) == RANGE_EXPR)
	index = TREE_OPERAND (index, 1);
      if (max_index == NULL_TREE || tree_int_cst_lt (max_index, index))
	max_index = index;
    }

  if (max_index == NULL_TREE)
    return 0;

  /* Compute the total number of array elements.  */
  tmp = TYPE_MIN_VALUE (TYPE_DOMAIN (TREE_TYPE (val)));
  i = wi::to_offset (max_index) - wi::to_offset (tmp) + 1;

  /* Multiply by the array element unit size to find number of bytes.  */
  i *= wi::to_offset (TYPE_SIZE_UNIT (TREE_TYPE (TREE_TYPE (val))));

  gcc_assert (wi::fits_uhwi_p (i));
  return i.to_uhwi ();
}

/* Other datastructures + helpers for output_constructor.  */

/* output_constructor local state to support interaction with helpers.  */

struct oc_local_state {

  /* Received arguments.  */
  tree exp;                     /* Constructor expression.  */
  tree type;                    /* Type of constructor expression.  */
  unsigned HOST_WIDE_INT size;  /* # bytes to output - pad if necessary.  */
  unsigned int align;           /* Known initial alignment.  */
  tree min_index;               /* Lower bound if specified for an array.  */

  /* Output processing state.  */
  HOST_WIDE_INT total_bytes;  /* # bytes output so far / current position.  */
  int byte;                   /* Part of a bitfield byte yet to be output.  */
  int last_relative_index;    /* Implicit or explicit index of the last
				 array element output within a bitfield.  */
  bool byte_buffer_in_use;    /* Whether BYTE is in use.  */
  bool reverse;               /* Whether reverse storage order is in use.  */

  /* Current element.  */
  tree field;      /* Current field decl in a record.  */
  tree val;        /* Current element value.  */
  tree index;      /* Current element index.  */

};

/* Helper for output_constructor.  From the current LOCAL state, output a
   RANGE_EXPR element.  */

static void
output_constructor_array_range (oc_local_state *local)
{
  unsigned HOST_WIDE_INT fieldsize
    = int_size_in_bytes (TREE_TYPE (local->type));

  HOST_WIDE_INT lo_index
    = tree_to_shwi (TREE_OPERAND (local->index, 0));
  HOST_WIDE_INT hi_index
    = tree_to_shwi (TREE_OPERAND (local->index, 1));
  HOST_WIDE_INT index;

  unsigned int align2
    = min_align (local->align, fieldsize * BITS_PER_UNIT);

  for (index = lo_index; index <= hi_index; index++)
    {
      /* Output the element's initial value.  */
      if (local->val == NULL_TREE)
	assemble_zeros (fieldsize);
      else
	fieldsize
	  = output_constant (local->val, fieldsize, align2, local->reverse);

      /* Count its size.  */
      local->total_bytes += fieldsize;
    }
}

/* Helper for output_constructor.  From the current LOCAL state, output a
   field element that is not true bitfield or part of an outer one.  */

static void
output_constructor_regular_field (oc_local_state *local)
{
  /* Field size and position.  Since this structure is static, we know the
     positions are constant.  */
  unsigned HOST_WIDE_INT fieldsize;
  HOST_WIDE_INT fieldpos;

  unsigned int align2;

  if (local->index != NULL_TREE)
    {
      /* Perform the index calculation in modulo arithmetic but
	 sign-extend the result because Ada has negative DECL_FIELD_OFFSETs
	 but we are using an unsigned sizetype.  */
      unsigned prec = TYPE_PRECISION (sizetype);
      offset_int idx = wi::sext (wi::to_offset (local->index)
				 - wi::to_offset (local->min_index), prec);
      fieldpos = (idx * wi::to_offset (TYPE_SIZE_UNIT (TREE_TYPE (local->val))))
	.to_short_addr ();
    }
  else if (local->field != NULL_TREE)
    fieldpos = int_byte_position (local->field);
  else
    fieldpos = 0;

  /* Output any buffered-up bit-fields preceding this element.  */
  if (local->byte_buffer_in_use)
    {
      assemble_integer (GEN_INT (local->byte), 1, BITS_PER_UNIT, 1);
      local->total_bytes++;
      local->byte_buffer_in_use = false;
    }

  /* Advance to offset of this element.
     Note no alignment needed in an array, since that is guaranteed
     if each element has the proper size.  */
  if ((local->field != NULL_TREE || local->index != NULL_TREE)
      && fieldpos > local->total_bytes)
    {
      assemble_zeros (fieldpos - local->total_bytes);
      local->total_bytes = fieldpos;
    }

  /* Find the alignment of this element.  */
  align2 = min_align (local->align, BITS_PER_UNIT * fieldpos);

  /* Determine size this element should occupy.  */
  if (local->field)
    {
      fieldsize = 0;

      /* If this is an array with an unspecified upper bound,
	 the initializer determines the size.  */
      /* ??? This ought to only checked if DECL_SIZE_UNIT is NULL,
	 but we cannot do this until the deprecated support for
	 initializing zero-length array members is removed.  */
      if (TREE_CODE (TREE_TYPE (local->field)) == ARRAY_TYPE
	  && TYPE_DOMAIN (TREE_TYPE (local->field))
	  && ! TYPE_MAX_VALUE (TYPE_DOMAIN (TREE_TYPE (local->field))))
	{
	  fieldsize = array_size_for_constructor (local->val);
	  /* Given a non-empty initialization, this field had
	     better be last.  */
	  gcc_assert (!fieldsize || !DECL_CHAIN (local->field));
	}
      else
	fieldsize = tree_to_uhwi (DECL_SIZE_UNIT (local->field));
    }
  else
    fieldsize = int_size_in_bytes (TREE_TYPE (local->type));

  /* Output the element's initial value.  */
  if (local->val == NULL_TREE)
    assemble_zeros (fieldsize);
  else
    fieldsize
      = output_constant (local->val, fieldsize, align2, local->reverse);

  /* Count its size.  */
  local->total_bytes += fieldsize;
}

/* Helper for output_constructor.  From the LOCAL state, output an element
   that is a true bitfield or part of an outer one.  BIT_OFFSET is the offset
   from the start of a possibly ongoing outer byte buffer.  */

static void
output_constructor_bitfield (oc_local_state *local, unsigned int bit_offset)
{
  /* Bit size of this element.  */
  HOST_WIDE_INT ebitsize
    = (local->field
       ? tree_to_uhwi (DECL_SIZE (local->field))
       : tree_to_uhwi (TYPE_SIZE (TREE_TYPE (local->type))));

  /* Relative index of this element if this is an array component.  */
  HOST_WIDE_INT relative_index
    = (!local->field
       ? (local->index
	  ? (tree_to_shwi (local->index)
	     - tree_to_shwi (local->min_index))
	  : local->last_relative_index + 1)
       : 0);

  /* Bit position of this element from the start of the containing
     constructor.  */
  HOST_WIDE_INT constructor_relative_ebitpos
      = (local->field
	 ? int_bit_position (local->field)
	 : ebitsize * relative_index);

  /* Bit position of this element from the start of a possibly ongoing
     outer byte buffer.  */
  HOST_WIDE_INT byte_relative_ebitpos
    = bit_offset + constructor_relative_ebitpos;

  /* From the start of a possibly ongoing outer byte buffer, offsets to
     the first bit of this element and to the first bit past the end of
     this element.  */
  HOST_WIDE_INT next_offset = byte_relative_ebitpos;
  HOST_WIDE_INT end_offset = byte_relative_ebitpos + ebitsize;

  local->last_relative_index = relative_index;

  if (local->val == NULL_TREE)
    local->val = integer_zero_node;

  while (TREE_CODE (local->val) == VIEW_CONVERT_EXPR
	 || TREE_CODE (local->val) == NON_LVALUE_EXPR)
    local->val = TREE_OPERAND (local->val, 0);

  if (TREE_CODE (local->val) != INTEGER_CST
      && TREE_CODE (local->val) != CONSTRUCTOR)
    {
      error ("invalid initial value for member %qE", DECL_NAME (local->field));
      return;
    }

  /* If this field does not start in this (or next) byte, skip some bytes.  */
  if (next_offset / BITS_PER_UNIT != local->total_bytes)
    {
      /* Output remnant of any bit field in previous bytes.  */
      if (local->byte_buffer_in_use)
	{
	  assemble_integer (GEN_INT (local->byte), 1, BITS_PER_UNIT, 1);
	  local->total_bytes++;
	  local->byte_buffer_in_use = false;
	}

      /* If still not at proper byte, advance to there.  */
      if (next_offset / BITS_PER_UNIT != local->total_bytes)
	{
	  gcc_assert (next_offset / BITS_PER_UNIT >= local->total_bytes);
	  assemble_zeros (next_offset / BITS_PER_UNIT - local->total_bytes);
	  local->total_bytes = next_offset / BITS_PER_UNIT;
	}
    }

  /* Set up the buffer if necessary.  */
  if (!local->byte_buffer_in_use)
    {
      local->byte = 0;
      if (ebitsize > 0)
	local->byte_buffer_in_use = true;
    }

  /* If this is nested constructor, recurse passing the bit offset and the
     pending data, then retrieve the new pending data afterwards.  */
  if (TREE_CODE (local->val) == CONSTRUCTOR)
    {
      oc_outer_state temp_state;
      temp_state.bit_offset = next_offset % BITS_PER_UNIT;
      temp_state.byte = local->byte;
      local->total_bytes
	+= output_constructor (local->val, 0, 0, local->reverse, &temp_state);
      local->byte = temp_state.byte;
      return;
    }

  /* Otherwise, we must split the element into pieces that fall within
     separate bytes, and combine each byte with previous or following
     bit-fields.  */
  while (next_offset < end_offset)
    {
      int this_time;
      int shift;
      HOST_WIDE_INT value;
      HOST_WIDE_INT next_byte = next_offset / BITS_PER_UNIT;
      HOST_WIDE_INT next_bit = next_offset % BITS_PER_UNIT;

      /* Advance from byte to byte within this element when necessary.  */
      while (next_byte != local->total_bytes)
	{
	  assemble_integer (GEN_INT (local->byte), 1, BITS_PER_UNIT, 1);
	  local->total_bytes++;
	  local->byte = 0;
	}

      /* Number of bits we can process at once (all part of the same byte).  */
      this_time = MIN (end_offset - next_offset, BITS_PER_UNIT - next_bit);
      if (local->reverse ? !BYTES_BIG_ENDIAN : BYTES_BIG_ENDIAN)
	{
	  /* For big-endian data, take the most significant bits (of the
	     bits that are significant) first and put them into bytes from
	     the most significant end.  */
	  shift = end_offset - next_offset - this_time;

	  /* Don't try to take a bunch of bits that cross
	     the word boundary in the INTEGER_CST.  We can
	     only select bits from one element.  */
	  if ((shift / HOST_BITS_PER_WIDE_INT)
	      != ((shift + this_time - 1) / HOST_BITS_PER_WIDE_INT))
	    {
	      const int end = shift + this_time - 1;
	      shift = end & -HOST_BITS_PER_WIDE_INT;
	      this_time = end - shift + 1;
	    }

	  /* Now get the bits from the appropriate constant word.  */
	  value = TREE_INT_CST_ELT (local->val, shift / HOST_BITS_PER_WIDE_INT);
	  shift = shift & (HOST_BITS_PER_WIDE_INT - 1);

	  /* Get the result.  This works only when:
	     1 <= this_time <= HOST_BITS_PER_WIDE_INT.  */
	  local->byte |= (((value >> shift)
			   & (((HOST_WIDE_INT) 2 << (this_time - 1)) - 1))
			  << (BITS_PER_UNIT - this_time - next_bit));
	}
      else
	{
	  /* On little-endian machines, take the least significant bits of
	     the value first and pack them starting at the least significant
	     bits of the bytes.  */
	  shift = next_offset - byte_relative_ebitpos;

	  /* Don't try to take a bunch of bits that cross
	     the word boundary in the INTEGER_CST.  We can
	     only select bits from one element.  */
	  if ((shift / HOST_BITS_PER_WIDE_INT)
	      != ((shift + this_time - 1) / HOST_BITS_PER_WIDE_INT))
	    this_time
	      = HOST_BITS_PER_WIDE_INT - (shift & (HOST_BITS_PER_WIDE_INT - 1));

	  /* Now get the bits from the appropriate constant word.  */
	  value = TREE_INT_CST_ELT (local->val, shift / HOST_BITS_PER_WIDE_INT);
	  shift = shift & (HOST_BITS_PER_WIDE_INT - 1);

	  /* Get the result.  This works only when:
	     1 <= this_time <= HOST_BITS_PER_WIDE_INT.  */
	  local->byte |= (((value >> shift)
			   & (((HOST_WIDE_INT) 2 << (this_time - 1)) - 1))
			  << next_bit);
	}

      next_offset += this_time;
      local->byte_buffer_in_use = true;
    }
}

/* Subroutine of output_constant, used for CONSTRUCTORs (aggregate constants).
   Generate at least SIZE bytes, padding if necessary.  OUTER designates the
   caller output state of relevance in recursive invocations.  */

static unsigned HOST_WIDE_INT
output_constructor (tree exp, unsigned HOST_WIDE_INT size, unsigned int align,
		    bool reverse, oc_outer_state *outer)
{
  unsigned HOST_WIDE_INT cnt;
  constructor_elt *ce;
  oc_local_state local;

  /* Setup our local state to communicate with helpers.  */
  local.exp = exp;
  local.type = TREE_TYPE (exp);
  local.size = size;
  local.align = align;
  if (TREE_CODE (local.type) == ARRAY_TYPE && TYPE_DOMAIN (local.type))
    local.min_index = TYPE_MIN_VALUE (TYPE_DOMAIN (local.type));
  else
    local.min_index = NULL_TREE;

  local.total_bytes = 0;
  local.byte_buffer_in_use = outer != NULL;
  local.byte = outer ? outer->byte : 0;
  local.last_relative_index = -1;
  /* The storage order is specified for every aggregate type.  */
  if (AGGREGATE_TYPE_P (local.type))
    local.reverse = TYPE_REVERSE_STORAGE_ORDER (local.type);
  else
    local.reverse = reverse;

  gcc_assert (HOST_BITS_PER_WIDE_INT >= BITS_PER_UNIT);

  /* As CE goes through the elements of the constant, FIELD goes through the
     structure fields if the constant is a structure.  If the constant is a
     union, we override this by getting the field from the TREE_LIST element.
     But the constant could also be an array.  Then FIELD is zero.

     There is always a maximum of one element in the chain LINK for unions
     (even if the initializer in a source program incorrectly contains
     more one).  */

  if (TREE_CODE (local.type) == RECORD_TYPE)
    local.field = TYPE_FIELDS (local.type);
  else
    local.field = NULL_TREE;

  for (cnt = 0;
       vec_safe_iterate (CONSTRUCTOR_ELTS (exp), cnt, &ce);
       cnt++, local.field = local.field ? DECL_CHAIN (local.field) : 0)
    {
      local.val = ce->value;
      local.index = NULL_TREE;

      /* The element in a union constructor specifies the proper field
	 or index.  */
      if (RECORD_OR_UNION_TYPE_P (local.type) && ce->index != NULL_TREE)
	local.field = ce->index;

      else if (TREE_CODE (local.type) == ARRAY_TYPE)
	local.index = ce->index;

      if (local.field && flag_verbose_asm)
	fprintf (asm_out_file, "%s %s:\n",
		 ASM_COMMENT_START,
		 DECL_NAME (local.field)
		 ? IDENTIFIER_POINTER (DECL_NAME (local.field))
		 : "<anonymous>");

      /* Eliminate the marker that makes a cast not be an lvalue.  */
      if (local.val != NULL_TREE)
	STRIP_NOPS (local.val);

      /* Output the current element, using the appropriate helper ...  */

      /* For an array slice not part of an outer bitfield.  */
      if (!outer
	  && local.index != NULL_TREE
	  && TREE_CODE (local.index) == RANGE_EXPR)
	output_constructor_array_range (&local);

      /* For a field that is neither a true bitfield nor part of an outer one,
	 known to be at least byte aligned and multiple-of-bytes long.  */
      else if (!outer
	       && (local.field == NULL_TREE
		   || !CONSTRUCTOR_BITFIELD_P (local.field)))
	output_constructor_regular_field (&local);

      /* For a true bitfield or part of an outer one.  Only INTEGER_CSTs are
	 supported for scalar fields, so we may need to convert first.  */
      else
        {
	  if (TREE_CODE (local.val) == REAL_CST)
	    local.val
	      = fold_unary (VIEW_CONVERT_EXPR,
			    build_nonstandard_integer_type
			    (TYPE_PRECISION (TREE_TYPE (local.val)), 0),
			    local.val);
	  output_constructor_bitfield (&local, outer ? outer->bit_offset : 0);
	}
    }

  /* If we are not at toplevel, save the pending data for our caller.
     Otherwise output the pending data and padding zeros as needed. */
  if (outer)
    outer->byte = local.byte;
  else
    {
      if (local.byte_buffer_in_use)
	{
	  assemble_integer (GEN_INT (local.byte), 1, BITS_PER_UNIT, 1);
	  local.total_bytes++;
	}

      if ((unsigned HOST_WIDE_INT)local.total_bytes < local.size)
	{
	  assemble_zeros (local.size - local.total_bytes);
	  local.total_bytes = local.size;
	}
    }

  return local.total_bytes;
}

/* Mark DECL as weak.  */

static void
mark_weak (tree decl)
{
  if (DECL_WEAK (decl))
    return;

  struct symtab_node *n = symtab_node::get (decl);
  if (n && n->refuse_visibility_changes)
    error ("%+D declared weak after being used", decl);
  DECL_WEAK (decl) = 1;

  if (DECL_RTL_SET_P (decl)
      && MEM_P (DECL_RTL (decl))
      && XEXP (DECL_RTL (decl), 0)
      && GET_CODE (XEXP (DECL_RTL (decl), 0)) == SYMBOL_REF)
    SYMBOL_REF_WEAK (XEXP (DECL_RTL (decl), 0)) = 1;
}

/* Merge weak status between NEWDECL and OLDDECL.  */

void
merge_weak (tree newdecl, tree olddecl)
{
  if (DECL_WEAK (newdecl) == DECL_WEAK (olddecl))
    {
      if (DECL_WEAK (newdecl) && TARGET_SUPPORTS_WEAK)
        {
          tree *pwd;
          /* We put the NEWDECL on the weak_decls list at some point
             and OLDDECL as well.  Keep just OLDDECL on the list.  */
	  for (pwd = &weak_decls; *pwd; pwd = &TREE_CHAIN (*pwd))
	    if (TREE_VALUE (*pwd) == newdecl)
	      {
	        *pwd = TREE_CHAIN (*pwd);
		break;
	      }
        }
      return;
    }

  if (DECL_WEAK (newdecl))
    {
      tree wd;

      /* NEWDECL is weak, but OLDDECL is not.  */

      /* If we already output the OLDDECL, we're in trouble; we can't
	 go back and make it weak.  This should never happen in
	 unit-at-a-time compilation.  */
      gcc_assert (!TREE_ASM_WRITTEN (olddecl));

      /* If we've already generated rtl referencing OLDDECL, we may
	 have done so in a way that will not function properly with
	 a weak symbol.  Again in unit-at-a-time this should be
	 impossible.  */
      gcc_assert (!TREE_USED (olddecl)
	          || !TREE_SYMBOL_REFERENCED (DECL_ASSEMBLER_NAME (olddecl)));

      if (TARGET_SUPPORTS_WEAK)
	{
	  /* We put the NEWDECL on the weak_decls list at some point.
	     Replace it with the OLDDECL.  */
	  for (wd = weak_decls; wd; wd = TREE_CHAIN (wd))
	    if (TREE_VALUE (wd) == newdecl)
	      {
		TREE_VALUE (wd) = olddecl;
		break;
	      }
	  /* We may not find the entry on the list.  If NEWDECL is a
	     weak alias, then we will have already called
	     globalize_decl to remove the entry; in that case, we do
	     not need to do anything.  */
	}

      /* Make the OLDDECL weak; it's OLDDECL that we'll be keeping.  */
      mark_weak (olddecl);
    }
  else
    /* OLDDECL was weak, but NEWDECL was not explicitly marked as
       weak.  Just update NEWDECL to indicate that it's weak too.  */
    mark_weak (newdecl);
}

/* Declare DECL to be a weak symbol.  */

void
declare_weak (tree decl)
{
  gcc_assert (TREE_CODE (decl) != FUNCTION_DECL || !TREE_ASM_WRITTEN (decl));
  if (! TREE_PUBLIC (decl))
    {
      error ("weak declaration of %q+D must be public", decl);
      return;
    }
  else if (!TARGET_SUPPORTS_WEAK)
    warning (0, "weak declaration of %q+D not supported", decl);

  mark_weak (decl);
  if (!lookup_attribute ("weak", DECL_ATTRIBUTES (decl)))
    DECL_ATTRIBUTES (decl)
      = tree_cons (get_identifier ("weak"), NULL, DECL_ATTRIBUTES (decl));
}

static void
weak_finish_1 (tree decl)
{
#if defined (ASM_WEAKEN_DECL) || defined (ASM_WEAKEN_LABEL)
  const char *const name = IDENTIFIER_POINTER (DECL_ASSEMBLER_NAME (decl));
#endif

  if (! TREE_USED (decl))
    return;

#ifdef ASM_WEAKEN_DECL
  ASM_WEAKEN_DECL (asm_out_file, decl, name, NULL);
#else
#ifdef ASM_WEAKEN_LABEL
  ASM_WEAKEN_LABEL (asm_out_file, name);
#else
#ifdef ASM_OUTPUT_WEAK_ALIAS
  {
    static bool warn_once = 0;
    if (! warn_once)
      {
	warning (0, "only weak aliases are supported in this configuration");
	warn_once = 1;
      }
    return;
  }
#endif
#endif
#endif
}

/* Fiven an assembly name, find the decl it is associated with.  */
static tree
find_decl (tree target)
{
  symtab_node *node = symtab_node::get_for_asmname (target);
  if (node)
    return node->decl;
  return NULL_TREE;
}

/* This TREE_LIST contains weakref targets.  */

static GTY(()) tree weakref_targets;

/* Emit any pending weak declarations.  */

void
weak_finish (void)
{
  tree t;

  for (t = weakref_targets; t; t = TREE_CHAIN (t))
    {
      tree alias_decl = TREE_PURPOSE (t);
      tree target = ultimate_transparent_alias_target (&TREE_VALUE (t));

      if (! TREE_SYMBOL_REFERENCED (DECL_ASSEMBLER_NAME (alias_decl)))
	/* Remove alias_decl from the weak list, but leave entries for
	   the target alone.  */
	target = NULL_TREE;
#ifndef ASM_OUTPUT_WEAKREF
      else if (! TREE_SYMBOL_REFERENCED (target))
	{
	  /* Use ASM_WEAKEN_LABEL only if ASM_WEAKEN_DECL is not
	     defined, otherwise we and weak_finish_1 would use
	     different macros.  */
# if defined ASM_WEAKEN_LABEL && ! defined ASM_WEAKEN_DECL
	  ASM_WEAKEN_LABEL (asm_out_file, IDENTIFIER_POINTER (target));
# else
	  tree decl = find_decl (target);

	  if (! decl)
	    {
	      decl = build_decl (DECL_SOURCE_LOCATION (alias_decl),
				 TREE_CODE (alias_decl), target,
				 TREE_TYPE (alias_decl));

	      DECL_EXTERNAL (decl) = 1;
	      TREE_PUBLIC (decl) = 1;
	      DECL_ARTIFICIAL (decl) = 1;
	      TREE_NOTHROW (decl) = TREE_NOTHROW (alias_decl);
	      TREE_USED (decl) = 1;
	    }

	  weak_finish_1 (decl);
# endif
	}
#endif

      {
	tree *p;
	tree t2;

	/* Remove the alias and the target from the pending weak list
	   so that we do not emit any .weak directives for the former,
	   nor multiple .weak directives for the latter.  */
	for (p = &weak_decls; (t2 = *p) ; )
	  {
	    if (TREE_VALUE (t2) == alias_decl
		|| target == DECL_ASSEMBLER_NAME (TREE_VALUE (t2)))
	      *p = TREE_CHAIN (t2);
	    else
	      p = &TREE_CHAIN (t2);
	  }

	/* Remove other weakrefs to the same target, to speed things up.  */
	for (p = &TREE_CHAIN (t); (t2 = *p) ; )
	  {
	    if (target == ultimate_transparent_alias_target (&TREE_VALUE (t2)))
	      *p = TREE_CHAIN (t2);
	    else
	      p = &TREE_CHAIN (t2);
	  }
      }
    }

  for (t = weak_decls; t; t = TREE_CHAIN (t))
    {
      tree decl = TREE_VALUE (t);

      weak_finish_1 (decl);
    }
}

/* Emit the assembly bits to indicate that DECL is globally visible.  */

static void
globalize_decl (tree decl)
{

#if defined (ASM_WEAKEN_LABEL) || defined (ASM_WEAKEN_DECL)
  if (DECL_WEAK (decl))
    {
      const char *name = XSTR (XEXP (DECL_RTL (decl), 0), 0);
      tree *p, t;

#ifdef ASM_WEAKEN_DECL
      ASM_WEAKEN_DECL (asm_out_file, decl, name, 0);
#else
      ASM_WEAKEN_LABEL (asm_out_file, name);
#endif

      /* Remove this function from the pending weak list so that
	 we do not emit multiple .weak directives for it.  */
      for (p = &weak_decls; (t = *p) ; )
	{
	  if (DECL_ASSEMBLER_NAME (decl) == DECL_ASSEMBLER_NAME (TREE_VALUE (t)))
	    *p = TREE_CHAIN (t);
	  else
	    p = &TREE_CHAIN (t);
	}

      /* Remove weakrefs to the same target from the pending weakref
	 list, for the same reason.  */
      for (p = &weakref_targets; (t = *p) ; )
	{
	  if (DECL_ASSEMBLER_NAME (decl)
	      == ultimate_transparent_alias_target (&TREE_VALUE (t)))
	    *p = TREE_CHAIN (t);
	  else
	    p = &TREE_CHAIN (t);
	}

      return;
    }
#endif

  targetm.asm_out.globalize_decl_name (asm_out_file, decl);
}

vec<alias_pair, va_gc> *alias_pairs;

/* Output the assembler code for a define (equate) using ASM_OUTPUT_DEF
   or ASM_OUTPUT_DEF_FROM_DECLS.  The function defines the symbol whose
   tree node is DECL to have the value of the tree node TARGET.  */

void
do_assemble_alias (tree decl, tree target)
{
  tree id;

  /* Emulated TLS had better not get this var.  */
  gcc_assert (!(!targetm.have_tls
		&& TREE_CODE (decl) == VAR_DECL
		&& DECL_THREAD_LOCAL_P (decl)));

  if (TREE_ASM_WRITTEN (decl))
    return;

  id = DECL_ASSEMBLER_NAME (decl);
  ultimate_transparent_alias_target (&id);
  ultimate_transparent_alias_target (&target);

  /* We must force creation of DECL_RTL for debug info generation, even though
     we don't use it here.  */
  make_decl_rtl (decl);

  TREE_ASM_WRITTEN (decl) = 1;
  TREE_ASM_WRITTEN (DECL_ASSEMBLER_NAME (decl)) = 1;
  TREE_ASM_WRITTEN (id) = 1;

  if (lookup_attribute ("weakref", DECL_ATTRIBUTES (decl)))
    {
      if (!TREE_SYMBOL_REFERENCED (target))
	weakref_targets = tree_cons (decl, target, weakref_targets);

#ifdef ASM_OUTPUT_WEAKREF
      ASM_OUTPUT_WEAKREF (asm_out_file, decl,
			  IDENTIFIER_POINTER (id),
			  IDENTIFIER_POINTER (target));
#else
      if (!TARGET_SUPPORTS_WEAK)
	{
	  error_at (DECL_SOURCE_LOCATION (decl),
		    "weakref is not supported in this configuration");
	  return;
	}
#endif
      return;
    }

#ifdef ASM_OUTPUT_DEF
  tree orig_decl = decl;

  if (TREE_CODE (decl) == FUNCTION_DECL
      && cgraph_node::get (decl)->instrumentation_clone
      && cgraph_node::get (decl)->instrumented_version)
    orig_decl = cgraph_node::get (decl)->instrumented_version->decl;

  /* Make name accessible from other files, if appropriate.  */

  if (TREE_PUBLIC (decl) || TREE_PUBLIC (orig_decl))
    {
      globalize_decl (decl);
      maybe_assemble_visibility (decl);
    }
  if (lookup_attribute ("ifunc", DECL_ATTRIBUTES (decl)))
    {
#if defined (ASM_OUTPUT_TYPE_DIRECTIVE)
      if (targetm.has_ifunc_p ())
	ASM_OUTPUT_TYPE_DIRECTIVE
	  (asm_out_file, IDENTIFIER_POINTER (id),
	   IFUNC_ASM_TYPE);
      else
#endif
	error_at (DECL_SOURCE_LOCATION (decl),
		  "ifunc is not supported on this target");
    }

# ifdef ASM_OUTPUT_DEF_FROM_DECLS
  ASM_OUTPUT_DEF_FROM_DECLS (asm_out_file, decl, target);
# else
  ASM_OUTPUT_DEF (asm_out_file,
		  IDENTIFIER_POINTER (id),
		  IDENTIFIER_POINTER (target));
# endif
#elif defined (ASM_OUTPUT_WEAK_ALIAS) || defined (ASM_WEAKEN_DECL)
  {
    const char *name;
    tree *p, t;

    name = IDENTIFIER_POINTER (id);
# ifdef ASM_WEAKEN_DECL
    ASM_WEAKEN_DECL (asm_out_file, decl, name, IDENTIFIER_POINTER (target));
# else
    ASM_OUTPUT_WEAK_ALIAS (asm_out_file, name, IDENTIFIER_POINTER (target));
# endif
    /* Remove this function from the pending weak list so that
       we do not emit multiple .weak directives for it.  */
    for (p = &weak_decls; (t = *p) ; )
      if (DECL_ASSEMBLER_NAME (decl) == DECL_ASSEMBLER_NAME (TREE_VALUE (t))
	  || id == DECL_ASSEMBLER_NAME (TREE_VALUE (t)))
	*p = TREE_CHAIN (t);
      else
	p = &TREE_CHAIN (t);

    /* Remove weakrefs to the same target from the pending weakref
       list, for the same reason.  */
    for (p = &weakref_targets; (t = *p) ; )
      {
	if (id == ultimate_transparent_alias_target (&TREE_VALUE (t)))
	  *p = TREE_CHAIN (t);
	else
	  p = &TREE_CHAIN (t);
      }
  }
#endif
}

/* Emit an assembler directive to make the symbol for DECL an alias to
   the symbol for TARGET.  */

void
assemble_alias (tree decl, tree target)
{
  tree target_decl;

  if (lookup_attribute ("weakref", DECL_ATTRIBUTES (decl)))
    {
      tree alias = DECL_ASSEMBLER_NAME (decl);

      ultimate_transparent_alias_target (&target);

      if (alias == target)
	error ("weakref %q+D ultimately targets itself", decl);
      if (TREE_PUBLIC (decl))
	error ("weakref %q+D must have static linkage", decl);
    }
  else
    {
#if !defined (ASM_OUTPUT_DEF)
# if !defined(ASM_OUTPUT_WEAK_ALIAS) && !defined (ASM_WEAKEN_DECL)
      error_at (DECL_SOURCE_LOCATION (decl),
		"alias definitions not supported in this configuration");
      TREE_ASM_WRITTEN (decl) = 1;
      return;
# else
      if (!DECL_WEAK (decl))
	{
	  if (lookup_attribute ("ifunc", DECL_ATTRIBUTES (decl)))
	    error_at (DECL_SOURCE_LOCATION (decl),
		      "ifunc is not supported in this configuration");
	  else
	    error_at (DECL_SOURCE_LOCATION (decl),
		      "only weak aliases are supported in this configuration");
	  TREE_ASM_WRITTEN (decl) = 1;
	  return;
	}
# endif
#endif
    }
  TREE_USED (decl) = 1;

  /* Allow aliases to aliases.  */
  if (TREE_CODE (decl) == FUNCTION_DECL)
    cgraph_node::get_create (decl)->alias = true;
  else
    varpool_node::get_create (decl)->alias = true;

  /* If the target has already been emitted, we don't have to queue the
     alias.  This saves a tad of memory.  */
  if (symtab->global_info_ready)
    target_decl = find_decl (target);
  else
    target_decl= NULL;
  if ((target_decl && TREE_ASM_WRITTEN (target_decl))
      || symtab->state >= EXPANSION)
    do_assemble_alias (decl, target);
  else
    {
      alias_pair p = {decl, target};
      vec_safe_push (alias_pairs, p);
    }
}

/* Record and output a table of translations from original function
   to its transaction aware clone.  Note that tm_pure functions are
   considered to be their own clone.  */

struct tm_clone_hasher : ggc_cache_ptr_hash<tree_map>
{
  static hashval_t hash (tree_map *m) { return tree_map_hash (m); }
  static bool equal (tree_map *a, tree_map *b) { return tree_map_eq (a, b); }

  static int
  keep_cache_entry (tree_map *&e)
  {
    return ggc_marked_p (e->base.from);
  }
};

static GTY((cache)) hash_table<tm_clone_hasher> *tm_clone_hash;

void
record_tm_clone_pair (tree o, tree n)
{
  struct tree_map **slot, *h;

  if (tm_clone_hash == NULL)
    tm_clone_hash = hash_table<tm_clone_hasher>::create_ggc (32);

  h = ggc_alloc<tree_map> ();
  h->hash = htab_hash_pointer (o);
  h->base.from = o;
  h->to = n;

  slot = tm_clone_hash->find_slot_with_hash (h, h->hash, INSERT);
  *slot = h;
}

tree
get_tm_clone_pair (tree o)
{
  if (tm_clone_hash)
    {
      struct tree_map *h, in;

      in.base.from = o;
      in.hash = htab_hash_pointer (o);
      h = tm_clone_hash->find_with_hash (&in, in.hash);
      if (h)
	return h->to;
    }
  return NULL_TREE;
}

struct tm_alias_pair
{
  unsigned int uid;
  tree from;
  tree to;
};


/* Dump the actual pairs to the .tm_clone_table section.  */

static void
dump_tm_clone_pairs (vec<tm_alias_pair> tm_alias_pairs)
{
  unsigned i;
  tm_alias_pair *p;
  bool switched = false;

  FOR_EACH_VEC_ELT (tm_alias_pairs, i, p)
    {
      tree src = p->from;
      tree dst = p->to;
      struct cgraph_node *src_n = cgraph_node::get (src);
      struct cgraph_node *dst_n = cgraph_node::get (dst);

      /* The function ipa_tm_create_version() marks the clone as needed if
	 the original function was needed.  But we also mark the clone as
	 needed if we ever called the clone indirectly through
	 TM_GETTMCLONE.  If neither of these are true, we didn't generate
	 a clone, and we didn't call it indirectly... no sense keeping it
	 in the clone table.  */
      if (!dst_n || !dst_n->definition)
	continue;

      /* This covers the case where we have optimized the original
	 function away, and only access the transactional clone.  */
      if (!src_n || !src_n->definition)
	continue;

      if (!switched)
	{
	  switch_to_section (targetm.asm_out.tm_clone_table_section ());
	  assemble_align (POINTER_SIZE);
	  switched = true;
	}

      assemble_integer (XEXP (DECL_RTL (src), 0),
			POINTER_SIZE_UNITS, POINTER_SIZE, 1);
      assemble_integer (XEXP (DECL_RTL (dst), 0),
			POINTER_SIZE_UNITS, POINTER_SIZE, 1);
    }
}

/* Provide a default for the tm_clone_table section.  */

section *
default_clone_table_section (void)
{
  return get_named_section (NULL, ".tm_clone_table", 3);
}

/* Helper comparison function for qsorting by the DECL_UID stored in
   alias_pair->emitted_diags.  */

static int
tm_alias_pair_cmp (const void *x, const void *y)
{
  const tm_alias_pair *p1 = (const tm_alias_pair *) x;
  const tm_alias_pair *p2 = (const tm_alias_pair *) y;
  if (p1->uid < p2->uid)
    return -1;
  if (p1->uid > p2->uid)
    return 1;
  return 0;
}

void
finish_tm_clone_pairs (void)
{
  vec<tm_alias_pair> tm_alias_pairs = vNULL;

  if (tm_clone_hash == NULL)
    return;

  /* We need a determenistic order for the .tm_clone_table, otherwise
     we will get bootstrap comparison failures, so dump the hash table
     to a vector, sort it, and dump the vector.  */

  /* Dump the hashtable to a vector.  */
  tree_map *map;
  hash_table<tm_clone_hasher>::iterator iter;
  FOR_EACH_HASH_TABLE_ELEMENT (*tm_clone_hash, map, tree_map *, iter)
    {
      tm_alias_pair p = {DECL_UID (map->base.from), map->base.from, map->to};
      tm_alias_pairs.safe_push (p);
    }
  /* Sort it.  */
  tm_alias_pairs.qsort (tm_alias_pair_cmp);

  /* Dump it.  */
  dump_tm_clone_pairs (tm_alias_pairs);

  tm_clone_hash->empty ();
  tm_clone_hash = NULL;
  tm_alias_pairs.release ();
}


/* Emit an assembler directive to set symbol for DECL visibility to
   the visibility type VIS, which must not be VISIBILITY_DEFAULT.  */

void
default_assemble_visibility (tree decl ATTRIBUTE_UNUSED,
			     int vis ATTRIBUTE_UNUSED)
{
#ifdef HAVE_GAS_HIDDEN
  static const char * const visibility_types[] = {
    NULL, "protected", "hidden", "internal"
  };

  const char *name, *type;
  tree id;

  id = DECL_ASSEMBLER_NAME (decl);
  ultimate_transparent_alias_target (&id);
  name = IDENTIFIER_POINTER (id);

  type = visibility_types[vis];

  fprintf (asm_out_file, "\t.%s\t", type);
  assemble_name (asm_out_file, name);
  fprintf (asm_out_file, "\n");
#else
  if (!DECL_ARTIFICIAL (decl))
    warning (OPT_Wattributes, "visibility attribute not supported "
	     "in this configuration; ignored");
#endif
}

/* A helper function to call assemble_visibility when needed for a decl.  */

int
maybe_assemble_visibility (tree decl)
{
  enum symbol_visibility vis = DECL_VISIBILITY (decl);

  if (TREE_CODE (decl) == FUNCTION_DECL
      && cgraph_node::get (decl)
      && cgraph_node::get (decl)->instrumentation_clone
      && cgraph_node::get (decl)->instrumented_version)
    vis = DECL_VISIBILITY (cgraph_node::get (decl)->instrumented_version->decl);

  if (vis != VISIBILITY_DEFAULT)
    {
      targetm.asm_out.assemble_visibility (decl, vis);
      return 1;
    }
  else
    return 0;
}

/* Returns 1 if the target configuration supports defining public symbols
   so that one of them will be chosen at link time instead of generating a
   multiply-defined symbol error, whether through the use of weak symbols or
   a target-specific mechanism for having duplicates discarded.  */

int
supports_one_only (void)
{
  if (SUPPORTS_ONE_ONLY)
    return 1;
  return TARGET_SUPPORTS_WEAK;
}

/* Set up DECL as a public symbol that can be defined in multiple
   translation units without generating a linker error.  */

void
make_decl_one_only (tree decl, tree comdat_group)
{
  struct symtab_node *symbol;
  gcc_assert (TREE_CODE (decl) == VAR_DECL
	      || TREE_CODE (decl) == FUNCTION_DECL);

  TREE_PUBLIC (decl) = 1;

  if (TREE_CODE (decl) == VAR_DECL)
    symbol = varpool_node::get_create (decl);
  else
    symbol = cgraph_node::get_create (decl);

  if (SUPPORTS_ONE_ONLY)
    {
#ifdef MAKE_DECL_ONE_ONLY
      MAKE_DECL_ONE_ONLY (decl);
#endif
      symbol->set_comdat_group (comdat_group);
    }
  else if (TREE_CODE (decl) == VAR_DECL
           && (DECL_INITIAL (decl) == 0
	       || (!in_lto_p && DECL_INITIAL (decl) == error_mark_node)))
    DECL_COMMON (decl) = 1;
  else
    {
      gcc_assert (TARGET_SUPPORTS_WEAK);
      DECL_WEAK (decl) = 1;
    }
}

void
init_varasm_once (void)
{
  section_htab = hash_table<section_hasher>::create_ggc (31);
  object_block_htab = hash_table<object_block_hasher>::create_ggc (31);
  const_desc_htab = hash_table<tree_descriptor_hasher>::create_ggc (1009);

  shared_constant_pool = create_constant_pool ();

#ifdef TEXT_SECTION_ASM_OP
  text_section = get_unnamed_section (SECTION_CODE, output_section_asm_op,
				      TEXT_SECTION_ASM_OP);
#endif

#ifdef DATA_SECTION_ASM_OP
  data_section = get_unnamed_section (SECTION_WRITE, output_section_asm_op,
				      DATA_SECTION_ASM_OP);
#endif

#ifdef SDATA_SECTION_ASM_OP
  sdata_section = get_unnamed_section (SECTION_WRITE, output_section_asm_op,
				       SDATA_SECTION_ASM_OP);
#endif

#ifdef READONLY_DATA_SECTION_ASM_OP
  readonly_data_section = get_unnamed_section (0, output_section_asm_op,
					       READONLY_DATA_SECTION_ASM_OP);
#endif

#ifdef CTORS_SECTION_ASM_OP
  ctors_section = get_unnamed_section (0, output_section_asm_op,
				       CTORS_SECTION_ASM_OP);
#endif

#ifdef DTORS_SECTION_ASM_OP
  dtors_section = get_unnamed_section (0, output_section_asm_op,
				       DTORS_SECTION_ASM_OP);
#endif

#ifdef BSS_SECTION_ASM_OP
  bss_section = get_unnamed_section (SECTION_WRITE | SECTION_BSS,
				     output_section_asm_op,
				     BSS_SECTION_ASM_OP);
#endif

#ifdef SBSS_SECTION_ASM_OP
  sbss_section = get_unnamed_section (SECTION_WRITE | SECTION_BSS,
				      output_section_asm_op,
				      SBSS_SECTION_ASM_OP);
#endif

  tls_comm_section = get_noswitch_section (SECTION_WRITE | SECTION_BSS
					   | SECTION_COMMON, emit_tls_common);
  lcomm_section = get_noswitch_section (SECTION_WRITE | SECTION_BSS
					| SECTION_COMMON, emit_local);
  comm_section = get_noswitch_section (SECTION_WRITE | SECTION_BSS
				       | SECTION_COMMON, emit_common);

#if defined ASM_OUTPUT_ALIGNED_BSS
  bss_noswitch_section = get_noswitch_section (SECTION_WRITE | SECTION_BSS,
					       emit_bss);
#endif

  targetm.asm_out.init_sections ();

  if (readonly_data_section == NULL)
    readonly_data_section = text_section;

#ifdef ASM_OUTPUT_EXTERNAL
  pending_assemble_externals_set = new hash_set<tree>;
#endif
}

enum tls_model
decl_default_tls_model (const_tree decl)
{
  enum tls_model kind;
  bool is_local;

  is_local = targetm.binds_local_p (decl);
  if (!flag_shlib)
    {
      if (is_local)
	kind = TLS_MODEL_LOCAL_EXEC;
      else
	kind = TLS_MODEL_INITIAL_EXEC;
    }

  /* Local dynamic is inefficient when we're not combining the
     parts of the address.  */
  else if (optimize && is_local)
    kind = TLS_MODEL_LOCAL_DYNAMIC;
  else
    kind = TLS_MODEL_GLOBAL_DYNAMIC;
  if (kind < flag_tls_default)
    kind = flag_tls_default;

  return kind;
}

/* Select a set of attributes for section NAME based on the properties
   of DECL and whether or not RELOC indicates that DECL's initializer
   might contain runtime relocations.

   We make the section read-only and executable for a function decl,
   read-only for a const data decl, and writable for a non-const data decl.  */

unsigned int
default_section_type_flags (tree decl, const char *name, int reloc)
{
  unsigned int flags;

  if (decl && TREE_CODE (decl) == FUNCTION_DECL)
    flags = SECTION_CODE;
  else if (decl)
    {
      enum section_category category
	= categorize_decl_for_section (decl, reloc);
      if (decl_readonly_section_1 (category))
	flags = 0;
      else if (category == SECCAT_DATA_REL_RO
	       || category == SECCAT_DATA_REL_RO_LOCAL)
	flags = SECTION_WRITE | SECTION_RELRO;
      else
	flags = SECTION_WRITE;
    }
  else
    {
      flags = SECTION_WRITE;
      if (strcmp (name, ".data.rel.ro") == 0
	  || strcmp (name, ".data.rel.ro.local") == 0)
	flags |= SECTION_RELRO;
    }

  if (decl && DECL_P (decl) && DECL_COMDAT_GROUP (decl))
    flags |= SECTION_LINKONCE;

  if (strcmp (name, ".vtable_map_vars") == 0)
    flags |= SECTION_LINKONCE;

  if (decl && TREE_CODE (decl) == VAR_DECL && DECL_THREAD_LOCAL_P (decl))
    flags |= SECTION_TLS | SECTION_WRITE;

  if (strcmp (name, ".bss") == 0
      || strncmp (name, ".bss.", 5) == 0
      || strncmp (name, ".gnu.linkonce.b.", 16) == 0
      || strcmp (name, ".persistent.bss") == 0
      || strcmp (name, ".sbss") == 0
      || strncmp (name, ".sbss.", 6) == 0
      || strncmp (name, ".gnu.linkonce.sb.", 17) == 0)
    flags |= SECTION_BSS;

  if (strcmp (name, ".tdata") == 0
      || strncmp (name, ".tdata.", 7) == 0
      || strncmp (name, ".gnu.linkonce.td.", 17) == 0)
    flags |= SECTION_TLS;

  if (strcmp (name, ".tbss") == 0
      || strncmp (name, ".tbss.", 6) == 0
      || strncmp (name, ".gnu.linkonce.tb.", 17) == 0)
    flags |= SECTION_TLS | SECTION_BSS;

  /* These three sections have special ELF types.  They are neither
     SHT_PROGBITS nor SHT_NOBITS, so when changing sections we don't
     want to print a section type (@progbits or @nobits).  If someone
     is silly enough to emit code or TLS variables to one of these
     sections, then don't handle them specially.  */
  if (!(flags & (SECTION_CODE | SECTION_BSS | SECTION_TLS))
      && (strcmp (name, ".init_array") == 0
	  || strcmp (name, ".fini_array") == 0
	  || strcmp (name, ".preinit_array") == 0))
    flags |= SECTION_NOTYPE;

  return flags;
}

/* Return true if the target supports some form of global BSS,
   either through bss_noswitch_section, or by selecting a BSS
   section in TARGET_ASM_SELECT_SECTION.  */

bool
have_global_bss_p (void)
{
  return bss_noswitch_section || targetm.have_switchable_bss_sections;
}

/* Output assembly to switch to section NAME with attribute FLAGS.
   Four variants for common object file formats.  */

void
default_no_named_section (const char *name ATTRIBUTE_UNUSED,
			  unsigned int flags ATTRIBUTE_UNUSED,
			  tree decl ATTRIBUTE_UNUSED)
{
  /* Some object formats don't support named sections at all.  The
     front-end should already have flagged this as an error.  */
  gcc_unreachable ();
}

#ifndef TLS_SECTION_ASM_FLAG
#define TLS_SECTION_ASM_FLAG 'T'
#endif

void
default_elf_asm_named_section (const char *name, unsigned int flags,
			       tree decl)
{
  char flagchars[10], *f = flagchars;

  /* If we have already declared this section, we can use an
     abbreviated form to switch back to it -- unless this section is
     part of a COMDAT groups, in which case GAS requires the full
     declaration every time.  */
  if (!(HAVE_COMDAT_GROUP && (flags & SECTION_LINKONCE))
      && (flags & SECTION_DECLARED))
    {
      fprintf (asm_out_file, "\t.section\t%s\n", name);
      return;
    }

  if (!(flags & SECTION_DEBUG))
    *f++ = 'a';
#if defined (HAVE_GAS_SECTION_EXCLUDE) && HAVE_GAS_SECTION_EXCLUDE == 1
  if (flags & SECTION_EXCLUDE)
    *f++ = 'e';
#endif
  if (flags & SECTION_WRITE)
    *f++ = 'w';
  if (flags & SECTION_CODE)
    *f++ = 'x';
  if (flags & SECTION_SMALL)
    *f++ = 's';
  if (flags & SECTION_MERGE)
    *f++ = 'M';
  if (flags & SECTION_STRINGS)
    *f++ = 'S';
  if (flags & SECTION_TLS)
    *f++ = TLS_SECTION_ASM_FLAG;
  if (HAVE_COMDAT_GROUP && (flags & SECTION_LINKONCE))
    *f++ = 'G';
  *f = '\0';

  fprintf (asm_out_file, "\t.section\t%s,\"%s\"", name, flagchars);

  if (!(flags & SECTION_NOTYPE))
    {
      const char *type;
      const char *format;

      if (flags & SECTION_BSS)
	type = "nobits";
      else
	type = "progbits";

      format = ",@%s";
      /* On platforms that use "@" as the assembly comment character,
	 use "%" instead.  */
      if (strcmp (ASM_COMMENT_START, "@") == 0)
	format = ",%%%s";
      fprintf (asm_out_file, format, type);

      if (flags & SECTION_ENTSIZE)
	fprintf (asm_out_file, ",%d", flags & SECTION_ENTSIZE);
      if (HAVE_COMDAT_GROUP && (flags & SECTION_LINKONCE))
	{
	  if (TREE_CODE (decl) == IDENTIFIER_NODE)
	    fprintf (asm_out_file, ",%s,comdat", IDENTIFIER_POINTER (decl));
	  else
	    fprintf (asm_out_file, ",%s,comdat",
		     IDENTIFIER_POINTER (DECL_COMDAT_GROUP (decl)));
	}
    }

  putc ('\n', asm_out_file);
}

void
default_coff_asm_named_section (const char *name, unsigned int flags,
				tree decl ATTRIBUTE_UNUSED)
{
  char flagchars[8], *f = flagchars;

  if (flags & SECTION_WRITE)
    *f++ = 'w';
  if (flags & SECTION_CODE)
    *f++ = 'x';
  *f = '\0';

  fprintf (asm_out_file, "\t.section\t%s,\"%s\"\n", name, flagchars);
}

void
default_pe_asm_named_section (const char *name, unsigned int flags,
			      tree decl)
{
  default_coff_asm_named_section (name, flags, decl);

  if (flags & SECTION_LINKONCE)
    {
      /* Functions may have been compiled at various levels of
         optimization so we can't use `same_size' here.
         Instead, have the linker pick one.  */
      fprintf (asm_out_file, "\t.linkonce %s\n",
	       (flags & SECTION_CODE ? "discard" : "same_size"));
    }
}

/* The lame default section selector.  */

section *
default_select_section (tree decl, int reloc,
			unsigned HOST_WIDE_INT align ATTRIBUTE_UNUSED)
{
  if (DECL_P (decl))
    {
      if (decl_readonly_section (decl, reloc))
	return readonly_data_section;
    }
  else if (TREE_CODE (decl) == CONSTRUCTOR)
    {
      if (! ((flag_pic && reloc)
	     || !TREE_READONLY (decl)
	     || TREE_SIDE_EFFECTS (decl)
	     || !TREE_CONSTANT (decl)))
	return readonly_data_section;
    }
  else if (TREE_CODE (decl) == STRING_CST)
    return readonly_data_section;
  else if (! (flag_pic && reloc))
    return readonly_data_section;

  return data_section;
}

enum section_category
categorize_decl_for_section (const_tree decl, int reloc)
{
  enum section_category ret;

  if (TREE_CODE (decl) == FUNCTION_DECL)
    return SECCAT_TEXT;
  else if (TREE_CODE (decl) == STRING_CST)
    {
      if ((flag_sanitize & SANITIZE_ADDRESS)
	  && asan_protect_global (CONST_CAST_TREE (decl)))
      /* or !flag_merge_constants */
        return SECCAT_RODATA;
      else
	return SECCAT_RODATA_MERGE_STR;
    }
  else if (TREE_CODE (decl) == VAR_DECL)
    {
      if (bss_initializer_p (decl))
	ret = SECCAT_BSS;
      else if (! TREE_READONLY (decl)
	       || TREE_SIDE_EFFECTS (decl)
	       || ! TREE_CONSTANT (DECL_INITIAL (decl)))
	{
	  /* Here the reloc_rw_mask is not testing whether the section should
	     be read-only or not, but whether the dynamic link will have to
	     do something.  If so, we wish to segregate the data in order to
	     minimize cache misses inside the dynamic linker.  */
	  if (reloc & targetm.asm_out.reloc_rw_mask ())
	    ret = reloc == 1 ? SECCAT_DATA_REL_LOCAL : SECCAT_DATA_REL;
	  else
	    ret = SECCAT_DATA;
	}
      else if (reloc & targetm.asm_out.reloc_rw_mask ())
	ret = reloc == 1 ? SECCAT_DATA_REL_RO_LOCAL : SECCAT_DATA_REL_RO;
      else if (reloc || flag_merge_constants < 2
	       || ((flag_sanitize & SANITIZE_ADDRESS)
		   && asan_protect_global (CONST_CAST_TREE (decl))))
	/* C and C++ don't allow different variables to share the same
	   location.  -fmerge-all-constants allows even that (at the
	   expense of not conforming).  */
	ret = SECCAT_RODATA;
      else if (TREE_CODE (DECL_INITIAL (decl)) == STRING_CST)
	ret = SECCAT_RODATA_MERGE_STR_INIT;
      else
	ret = SECCAT_RODATA_MERGE_CONST;
    }
  else if (TREE_CODE (decl) == CONSTRUCTOR)
    {
      if ((reloc & targetm.asm_out.reloc_rw_mask ())
	  || TREE_SIDE_EFFECTS (decl)
	  || ! TREE_CONSTANT (decl))
	ret = SECCAT_DATA;
      else
	ret = SECCAT_RODATA;
    }
  else
    ret = SECCAT_RODATA;

  /* There are no read-only thread-local sections.  */
  if (TREE_CODE (decl) == VAR_DECL && DECL_THREAD_LOCAL_P (decl))
    {
      /* Note that this would be *just* SECCAT_BSS, except that there's
	 no concept of a read-only thread-local-data section.  */
      if (ret == SECCAT_BSS
	       || (flag_zero_initialized_in_bss
		   && initializer_zerop (DECL_INITIAL (decl))))
	ret = SECCAT_TBSS;
      else
	ret = SECCAT_TDATA;
    }

  /* If the target uses small data sections, select it.  */
  else if (targetm.in_small_data_p (decl))
    {
      if (ret == SECCAT_BSS)
	ret = SECCAT_SBSS;
      else if (targetm.have_srodata_section && ret == SECCAT_RODATA)
	ret = SECCAT_SRODATA;
      else
	ret = SECCAT_SDATA;
    }

  return ret;
}

static bool
decl_readonly_section_1 (enum section_category category)
{
  switch (category)
    {
    case SECCAT_RODATA:
    case SECCAT_RODATA_MERGE_STR:
    case SECCAT_RODATA_MERGE_STR_INIT:
    case SECCAT_RODATA_MERGE_CONST:
    case SECCAT_SRODATA:
      return true;
    default:
      return false;
    }
}

bool
decl_readonly_section (const_tree decl, int reloc)
{
  return decl_readonly_section_1 (categorize_decl_for_section (decl, reloc));
}

/* Select a section based on the above categorization.  */

section *
default_elf_select_section (tree decl, int reloc,
			    unsigned HOST_WIDE_INT align)
{
  const char *sname;
  switch (categorize_decl_for_section (decl, reloc))
    {
    case SECCAT_TEXT:
      /* We're not supposed to be called on FUNCTION_DECLs.  */
      gcc_unreachable ();
    case SECCAT_RODATA:
      return readonly_data_section;
    case SECCAT_RODATA_MERGE_STR:
      return mergeable_string_section (decl, align, 0);
    case SECCAT_RODATA_MERGE_STR_INIT:
      return mergeable_string_section (DECL_INITIAL (decl), align, 0);
    case SECCAT_RODATA_MERGE_CONST:
      return mergeable_constant_section (DECL_MODE (decl), align, 0);
    case SECCAT_SRODATA:
      sname = ".sdata2";
      break;
    case SECCAT_DATA:
      return data_section;
    case SECCAT_DATA_REL:
      sname = ".data.rel";
      break;
    case SECCAT_DATA_REL_LOCAL:
      sname = ".data.rel.local";
      break;
    case SECCAT_DATA_REL_RO:
      sname = ".data.rel.ro";
      break;
    case SECCAT_DATA_REL_RO_LOCAL:
      sname = ".data.rel.ro.local";
      break;
    case SECCAT_SDATA:
      sname = ".sdata";
      break;
    case SECCAT_TDATA:
      sname = ".tdata";
      break;
    case SECCAT_BSS:
      if (bss_section)
	return bss_section;
      sname = ".bss";
      break;
    case SECCAT_SBSS:
      sname = ".sbss";
      break;
    case SECCAT_TBSS:
      sname = ".tbss";
      break;
    default:
      gcc_unreachable ();
    }

  return get_named_section (decl, sname, reloc);
}

/* Construct a unique section name based on the decl name and the
   categorization performed above.  */

void
default_unique_section (tree decl, int reloc)
{
  /* We only need to use .gnu.linkonce if we don't have COMDAT groups.  */
  bool one_only = DECL_ONE_ONLY (decl) && !HAVE_COMDAT_GROUP;
  const char *prefix, *name, *linkonce;
  char *string;
  tree id;

  switch (categorize_decl_for_section (decl, reloc))
    {
    case SECCAT_TEXT:
      prefix = one_only ? ".t" : ".text";
      break;
    case SECCAT_RODATA:
    case SECCAT_RODATA_MERGE_STR:
    case SECCAT_RODATA_MERGE_STR_INIT:
    case SECCAT_RODATA_MERGE_CONST:
      prefix = one_only ? ".r" : ".rodata";
      break;
    case SECCAT_SRODATA:
      prefix = one_only ? ".s2" : ".sdata2";
      break;
    case SECCAT_DATA:
      prefix = one_only ? ".d" : ".data";
      break;
    case SECCAT_DATA_REL:
      prefix = one_only ? ".d.rel" : ".data.rel";
      break;
    case SECCAT_DATA_REL_LOCAL:
      prefix = one_only ? ".d.rel.local" : ".data.rel.local";
      break;
    case SECCAT_DATA_REL_RO:
      prefix = one_only ? ".d.rel.ro" : ".data.rel.ro";
      break;
    case SECCAT_DATA_REL_RO_LOCAL:
      prefix = one_only ? ".d.rel.ro.local" : ".data.rel.ro.local";
      break;
    case SECCAT_SDATA:
      prefix = one_only ? ".s" : ".sdata";
      break;
    case SECCAT_BSS:
      prefix = one_only ? ".b" : ".bss";
      break;
    case SECCAT_SBSS:
      prefix = one_only ? ".sb" : ".sbss";
      break;
    case SECCAT_TDATA:
      prefix = one_only ? ".td" : ".tdata";
      break;
    case SECCAT_TBSS:
      prefix = one_only ? ".tb" : ".tbss";
      break;
    default:
      gcc_unreachable ();
    }

  id = DECL_ASSEMBLER_NAME (decl);
  ultimate_transparent_alias_target (&id);
  name = IDENTIFIER_POINTER (id);
  name = targetm.strip_name_encoding (name);

  /* If we're using one_only, then there needs to be a .gnu.linkonce
     prefix to the section name.  */
  linkonce = one_only ? ".gnu.linkonce" : "";

  string = ACONCAT ((linkonce, prefix, ".", name, NULL));

  set_decl_section_name (decl, string);
}

/* Subroutine of compute_reloc_for_rtx for leaf rtxes.  */

static int
compute_reloc_for_rtx_1 (const_rtx x)
{
  switch (GET_CODE (x))
    {
    case SYMBOL_REF:
      return SYMBOL_REF_LOCAL_P (x) ? 1 : 2;
    case LABEL_REF:
      return 1;
    default:
      return 0;
    }
}

/* Like compute_reloc_for_constant, except for an RTX.  The return value
   is a mask for which bit 1 indicates a global relocation, and bit 0
   indicates a local relocation.  */

static int
compute_reloc_for_rtx (const_rtx x)
{
  switch (GET_CODE (x))
    {
    case SYMBOL_REF:
    case LABEL_REF:
      return compute_reloc_for_rtx_1 (x);

    case CONST:
      {
	int reloc = 0;
	subrtx_iterator::array_type array;
	FOR_EACH_SUBRTX (iter, array, x, ALL)
	  reloc |= compute_reloc_for_rtx_1 (*iter);
	return reloc;
      }

    default:
      return 0;
    }
}

section *
default_select_rtx_section (machine_mode mode ATTRIBUTE_UNUSED,
			    rtx x,
			    unsigned HOST_WIDE_INT align ATTRIBUTE_UNUSED)
{
  if (compute_reloc_for_rtx (x) & targetm.asm_out.reloc_rw_mask ())
    return data_section;
  else
    return readonly_data_section;
}

section *
default_elf_select_rtx_section (machine_mode mode, rtx x,
				unsigned HOST_WIDE_INT align)
{
  int reloc = compute_reloc_for_rtx (x);

  /* ??? Handle small data here somehow.  */

  if (reloc & targetm.asm_out.reloc_rw_mask ())
    {
      if (reloc == 1)
	return get_named_section (NULL, ".data.rel.ro.local", 1);
      else
	return get_named_section (NULL, ".data.rel.ro", 3);
    }

  return mergeable_constant_section (mode, align, 0);
}

/* Set the generally applicable flags on the SYMBOL_REF for EXP.  */

void
default_encode_section_info (tree decl, rtx rtl, int first ATTRIBUTE_UNUSED)
{
  rtx symbol;
  int flags;

  /* Careful not to prod global register variables.  */
  if (!MEM_P (rtl))
    return;
  symbol = XEXP (rtl, 0);
  if (GET_CODE (symbol) != SYMBOL_REF)
    return;

  flags = SYMBOL_REF_FLAGS (symbol) & SYMBOL_FLAG_HAS_BLOCK_INFO;
  if (TREE_CODE (decl) == FUNCTION_DECL)
    flags |= SYMBOL_FLAG_FUNCTION;
  if (targetm.binds_local_p (decl))
    flags |= SYMBOL_FLAG_LOCAL;
  if (TREE_CODE (decl) == VAR_DECL && DECL_THREAD_LOCAL_P (decl))
    flags |= DECL_TLS_MODEL (decl) << SYMBOL_FLAG_TLS_SHIFT;
  else if (targetm.in_small_data_p (decl))
    flags |= SYMBOL_FLAG_SMALL;
  /* ??? Why is DECL_EXTERNAL ever set for non-PUBLIC names?  Without
     being PUBLIC, the thing *must* be defined in this translation unit.
     Prevent this buglet from being propagated into rtl code as well.  */
  if (DECL_P (decl) && DECL_EXTERNAL (decl) && TREE_PUBLIC (decl))
    flags |= SYMBOL_FLAG_EXTERNAL;

  SYMBOL_REF_FLAGS (symbol) = flags;
}

/* By default, we do nothing for encode_section_info, so we need not
   do anything but discard the '*' marker.  */

const char *
default_strip_name_encoding (const char *str)
{
  return str + (*str == '*');
}

#ifdef ASM_OUTPUT_DEF
/* The default implementation of TARGET_ASM_OUTPUT_ANCHOR.  Define the
   anchor relative to ".", the current section position.  */

void
default_asm_output_anchor (rtx symbol)
{
  char buffer[100];

  sprintf (buffer, "*. + " HOST_WIDE_INT_PRINT_DEC,
	   SYMBOL_REF_BLOCK_OFFSET (symbol));
  ASM_OUTPUT_DEF (asm_out_file, XSTR (symbol, 0), buffer);
}
#endif

/* The default implementation of TARGET_USE_ANCHORS_FOR_SYMBOL_P.  */

bool
default_use_anchors_for_symbol_p (const_rtx symbol)
{
  section *sect;
  tree decl;

  /* Don't use anchors for mergeable sections.  The linker might move
     the objects around.  */
  sect = SYMBOL_REF_BLOCK (symbol)->sect;
  if (sect->common.flags & SECTION_MERGE)
    return false;

  /* Don't use anchors for small data sections.  The small data register
     acts as an anchor for such sections.  */
  if (sect->common.flags & SECTION_SMALL)
    return false;

  decl = SYMBOL_REF_DECL (symbol);
  if (decl && DECL_P (decl))
    {
      /* Don't use section anchors for decls that might be defined or
	 usurped by other modules.  */
      if (TREE_PUBLIC (decl) && !decl_binds_to_current_def_p (decl))
	return false;

      /* Don't use section anchors for decls that will be placed in a
	 small data section.  */
      /* ??? Ideally, this check would be redundant with the SECTION_SMALL
	 one above.  The problem is that we only use SECTION_SMALL for
	 sections that should be marked as small in the section directive.  */
      if (targetm.in_small_data_p (decl))
	return false;
    }
  return true;
}

/* Return true when RESOLUTION indicate that symbol will be bound to the
   definition provided by current .o file.  */

static bool
resolution_to_local_definition_p (enum ld_plugin_symbol_resolution resolution)
{
  return (resolution == LDPR_PREVAILING_DEF
	  || resolution == LDPR_PREVAILING_DEF_IRONLY_EXP
	  || resolution == LDPR_PREVAILING_DEF_IRONLY);
}

/* Return true when RESOLUTION indicate that symbol will be bound locally
   within current executable or DSO.  */

static bool
resolution_local_p (enum ld_plugin_symbol_resolution resolution)
{
  return (resolution == LDPR_PREVAILING_DEF
	  || resolution == LDPR_PREVAILING_DEF_IRONLY
	  || resolution == LDPR_PREVAILING_DEF_IRONLY_EXP
	  || resolution == LDPR_PREEMPTED_REG
	  || resolution == LDPR_PREEMPTED_IR
	  || resolution == LDPR_RESOLVED_IR
	  || resolution == LDPR_RESOLVED_EXEC);
}

/* COMMON_LOCAL_P is true means that the linker can guarantee that an
   uninitialized common symbol in the executable will still be defined
   (through COPY relocation) in the executable.  */

bool
default_binds_local_p_3 (const_tree exp, bool shlib, bool weak_dominate,
			 bool extern_protected_data, bool common_local_p)
{
  /* A non-decl is an entry in the constant pool.  */
  if (!DECL_P (exp))
    return true;

  /* Weakrefs may not bind locally, even though the weakref itself is always
     static and therefore local.  Similarly, the resolver for ifunc functions
     might resolve to a non-local function.
     FIXME: We can resolve the weakref case more curefuly by looking at the
     weakref alias.  */
  if (lookup_attribute ("weakref", DECL_ATTRIBUTES (exp))
	   || (TREE_CODE (exp) == FUNCTION_DECL
	       && lookup_attribute ("ifunc", DECL_ATTRIBUTES (exp))))
    return false;

  /* Static variables are always local.  */
  if (! TREE_PUBLIC (exp))
    return true;

  /* With resolution file in hand, take look into resolutions.
     We can't just return true for resolved_locally symbols,
     because dynamic linking might overwrite symbols
     in shared libraries.  */
  bool resolved_locally = false;

  bool uninited_common = (DECL_COMMON (exp)
			  && (DECL_INITIAL (exp) == NULL
			      || (!in_lto_p
				  && DECL_INITIAL (exp) == error_mark_node)));

  /* A non-external variable is defined locally only if it isn't
     uninitialized COMMON variable or common_local_p is true.  */
  bool defined_locally = (!DECL_EXTERNAL (exp)
			  && (!uninited_common || common_local_p));
  if (symtab_node *node = symtab_node::get (exp))
    {
      if (node->in_other_partition)
	defined_locally = true;
      if (resolution_to_local_definition_p (node->resolution))
	defined_locally = resolved_locally = true;
      else if (resolution_local_p (node->resolution))
	resolved_locally = true;
    }
  if (defined_locally && weak_dominate && !shlib)
    resolved_locally = true;

  /* Undefined weak symbols are never defined locally.  */
  if (DECL_WEAK (exp) && !defined_locally)
    return false;

  /* A symbol is local if the user has said explicitly that it will be,
     or if we have a definition for the symbol.  We cannot infer visibility
     for undefined symbols.  */
  if (DECL_VISIBILITY (exp) != VISIBILITY_DEFAULT
      && (TREE_CODE (exp) == FUNCTION_DECL
	  || !extern_protected_data
	  || DECL_VISIBILITY (exp) != VISIBILITY_PROTECTED)
      && (DECL_VISIBILITY_SPECIFIED (exp) || defined_locally))
    return true;

  /* If PIC, then assume that any global name can be overridden by
     symbols resolved from other modules.  */
  if (shlib)
    return false;

  /* Variables defined outside this object might not be local.  */
  if (DECL_EXTERNAL (exp) && !resolved_locally)
    return false;

  /* Non-dominant weak symbols are not defined locally.  */
  if (DECL_WEAK (exp) && !resolved_locally)
    return false;

  /* Uninitialized COMMON variable may be unified with symbols
     resolved from other modules.  */
  if (uninited_common && !resolved_locally)
    return false;

  /* Otherwise we're left with initialized (or non-common) global data
     which is of necessity defined locally.  */
  return true;
}

/* Assume ELF-ish defaults, since that's pretty much the most liberal
   wrt cross-module name binding.  */

bool
default_binds_local_p (const_tree exp)
{
  return default_binds_local_p_3 (exp, flag_shlib != 0, true, false, false);
}

/* Similar to default_binds_local_p, but common symbol may be local and
   extern protected data is non-local.  */

bool
default_binds_local_p_2 (const_tree exp)
{
  return default_binds_local_p_3 (exp, flag_shlib != 0, true, true,
				  !flag_pic);
}

bool
default_binds_local_p_1 (const_tree exp, int shlib)
{
  return default_binds_local_p_3 (exp, shlib != 0, false, false, false);
}

/* Return true when references to DECL must bind to current definition in
   final executable.

   The condition is usually equivalent to whether the function binds to the
   current module (shared library or executable), that is to binds_local_p.
   We use this fact to avoid need for another target hook and implement
   the logic using binds_local_p and just special cases where
   decl_binds_to_current_def_p is stronger than binds_local_p.  In particular
   the weak definitions (that can be overwritten at linktime by other
   definition from different object file) and when resolution info is available
   we simply use the knowledge passed to us by linker plugin.  */
bool
decl_binds_to_current_def_p (const_tree decl)
{
  gcc_assert (DECL_P (decl));
  if (!targetm.binds_local_p (decl))
    return false;
  if (!TREE_PUBLIC (decl))
    return true;

  /* When resolution is available, just use it.  */
  if (symtab_node *node = symtab_node::get (decl))
    {
      if (node->resolution != LDPR_UNKNOWN)
	return resolution_to_local_definition_p (node->resolution);
    }

  /* Otherwise we have to assume the worst for DECL_WEAK (hidden weaks
     binds locally but still can be overwritten), DECL_COMMON (can be merged
     with a non-common definition somewhere in the same module) or
     DECL_EXTERNAL.
     This rely on fact that binds_local_p behave as decl_replaceable_p
     for all other declaration types.  */
  if (DECL_WEAK (decl))
    return false;
  if (DECL_COMMON (decl)
      && (DECL_INITIAL (decl) == NULL
	  || (!in_lto_p && DECL_INITIAL (decl) == error_mark_node)))
    return false;
  if (DECL_EXTERNAL (decl))
    return false;
  return true;
}

/* A replaceable function or variable is one which may be replaced
   at link-time with an entirely different definition, provided that the
   replacement has the same type.  For example, functions declared
   with __attribute__((weak)) on most systems are replaceable.

   COMDAT functions are not replaceable, since all definitions of the
   function must be equivalent.  It is important that COMDAT functions
   not be treated as replaceable so that use of C++ template
   instantiations is not penalized.  */

bool
decl_replaceable_p (tree decl)
{
  gcc_assert (DECL_P (decl));
  if (!TREE_PUBLIC (decl) || DECL_COMDAT (decl))
    return false;
  if (!flag_semantic_interposition
      && !DECL_WEAK (decl))
    return false;
  return !decl_binds_to_current_def_p (decl);
}

/* Default function to output code that will globalize a label.  A
   target must define GLOBAL_ASM_OP or provide its own function to
   globalize a label.  */
#ifdef GLOBAL_ASM_OP
void
default_globalize_label (FILE * stream, const char *name)
{
  fputs (GLOBAL_ASM_OP, stream);
  assemble_name (stream, name);
  putc ('\n', stream);
}
#endif /* GLOBAL_ASM_OP */

/* Default function to output code that will globalize a declaration.  */
void
default_globalize_decl_name (FILE * stream, tree decl)
{
  const char *name = XSTR (XEXP (DECL_RTL (decl), 0), 0);
  targetm.asm_out.globalize_label (stream, name);
}

/* Default function to output a label for unwind information.  The
   default is to do nothing.  A target that needs nonlocal labels for
   unwind information must provide its own function to do this.  */
void
default_emit_unwind_label (FILE * stream ATTRIBUTE_UNUSED,
			   tree decl ATTRIBUTE_UNUSED,
			   int for_eh ATTRIBUTE_UNUSED,
			   int empty ATTRIBUTE_UNUSED)
{
}

/* Default function to output a label to divide up the exception table.
   The default is to do nothing.  A target that needs/wants to divide
   up the table must provide it's own function to do this.  */
void
default_emit_except_table_label (FILE * stream ATTRIBUTE_UNUSED)
{
}

/* This is how to output an internal numbered label where PREFIX is
   the class of label and LABELNO is the number within the class.  */

void
default_generate_internal_label (char *buf, const char *prefix,
				 unsigned long labelno)
{
  ASM_GENERATE_INTERNAL_LABEL (buf, prefix, labelno);
}

/* This is how to output an internal numbered label where PREFIX is
   the class of label and LABELNO is the number within the class.  */

void
default_internal_label (FILE *stream, const char *prefix,
			unsigned long labelno)
{
  char *const buf = (char *) alloca (40 + strlen (prefix));
  ASM_GENERATE_INTERNAL_LABEL (buf, prefix, labelno);
  ASM_OUTPUT_INTERNAL_LABEL (stream, buf);
}


/* The default implementation of ASM_DECLARE_CONSTANT_NAME.  */

void
default_asm_declare_constant_name (FILE *file, const char *name,
				   const_tree exp ATTRIBUTE_UNUSED,
				   HOST_WIDE_INT size ATTRIBUTE_UNUSED)
{
  assemble_label (file, name);
}

/* This is the default behavior at the beginning of a file.  It's
   controlled by two other target-hook toggles.  */
void
default_file_start (void)
{
  if (targetm.asm_file_start_app_off
      && !(flag_verbose_asm || flag_debug_asm || flag_dump_rtl_in_asm))
    fputs (ASM_APP_OFF, asm_out_file);

  if (targetm.asm_file_start_file_directive)
    {
      /* LTO produced units have no meaningful main_input_filename.  */
      if (in_lto_p)
	output_file_directive (asm_out_file, "<artificial>");
      else
	output_file_directive (asm_out_file, main_input_filename);
    }
}

/* This is a generic routine suitable for use as TARGET_ASM_FILE_END
   which emits a special section directive used to indicate whether or
   not this object file needs an executable stack.  This is primarily
   a GNU extension to ELF but could be used on other targets.  */

int trampolines_created;

void
file_end_indicate_exec_stack (void)
{
  unsigned int flags = SECTION_DEBUG;
  if (trampolines_created)
    flags |= SECTION_CODE;

  switch_to_section (get_section (".note.GNU-stack", flags, NULL));
}

/* Emit a special section directive to indicate that this object file
   was compiled with -fsplit-stack.  This is used to let the linker
   detect calls between split-stack code and non-split-stack code, so
   that it can modify the split-stack code to allocate a sufficiently
   large stack.  We emit another special section if there are any
   functions in this file which have the no_split_stack attribute, to
   prevent the linker from warning about being unable to convert the
   functions if they call non-split-stack code.  */

void
file_end_indicate_split_stack (void)
{
  if (flag_split_stack)
    {
      switch_to_section (get_section (".note.GNU-split-stack", SECTION_DEBUG,
				      NULL));
      if (saw_no_split_stack)
	switch_to_section (get_section (".note.GNU-no-split-stack",
					SECTION_DEBUG, NULL));
    }
}

/* Output DIRECTIVE (a C string) followed by a newline.  This is used as
   a get_unnamed_section callback.  */

void
output_section_asm_op (const void *directive)
{
  fprintf (asm_out_file, "%s\n", (const char *) directive);
}

/* Emit assembly code to switch to section NEW_SECTION.  Do nothing if
   the current section is NEW_SECTION.  */

void
switch_to_section (section *new_section)
{
  if (in_section == new_section)
    return;

  if (new_section->common.flags & SECTION_FORGET)
    in_section = NULL;
  else
    in_section = new_section;

  switch (SECTION_STYLE (new_section))
    {
    case SECTION_NAMED:
      targetm.asm_out.named_section (new_section->named.name,
				     new_section->named.common.flags,
				     new_section->named.decl);
      break;

    case SECTION_UNNAMED:
      new_section->unnamed.callback (new_section->unnamed.data);
      break;

    case SECTION_NOSWITCH:
      gcc_unreachable ();
      break;
    }

  new_section->common.flags |= SECTION_DECLARED;
}

/* If block symbol SYMBOL has not yet been assigned an offset, place
   it at the end of its block.  */

void
place_block_symbol (rtx symbol)
{
  unsigned HOST_WIDE_INT size, mask, offset;
  struct constant_descriptor_rtx *desc;
  unsigned int alignment;
  struct object_block *block;
  tree decl;

  gcc_assert (SYMBOL_REF_BLOCK (symbol));
  if (SYMBOL_REF_BLOCK_OFFSET (symbol) >= 0)
    return;

  /* Work out the symbol's size and alignment.  */
  if (CONSTANT_POOL_ADDRESS_P (symbol))
    {
      desc = SYMBOL_REF_CONSTANT (symbol);
      alignment = desc->align;
      size = GET_MODE_SIZE (desc->mode);
    }
  else if (TREE_CONSTANT_POOL_ADDRESS_P (symbol))
    {
      decl = SYMBOL_REF_DECL (symbol);
      gcc_checking_assert (DECL_IN_CONSTANT_POOL (decl));
      alignment = DECL_ALIGN (decl);
      size = get_constant_size (DECL_INITIAL (decl));
      if ((flag_sanitize & SANITIZE_ADDRESS)
	  && TREE_CODE (DECL_INITIAL (decl)) == STRING_CST
	  && asan_protect_global (DECL_INITIAL (decl)))
	size += asan_red_zone_size (size);
    }
  else
    {
      struct symtab_node *snode;
      decl = SYMBOL_REF_DECL (symbol);

      snode = symtab_node::get (decl);
      if (snode->alias)
	{
	  rtx target = DECL_RTL (snode->ultimate_alias_target ()->decl);

	  gcc_assert (MEM_P (target)
		      && GET_CODE (XEXP (target, 0)) == SYMBOL_REF
		      && SYMBOL_REF_HAS_BLOCK_INFO_P (XEXP (target, 0)));
	  target = XEXP (target, 0);
	  place_block_symbol (target);
	  SYMBOL_REF_BLOCK_OFFSET (symbol) = SYMBOL_REF_BLOCK_OFFSET (target);
	  return;
	}
      alignment = get_variable_align (decl);
      size = tree_to_uhwi (DECL_SIZE_UNIT (decl));
      if ((flag_sanitize & SANITIZE_ADDRESS)
	  && asan_protect_global (decl))
	{
	  size += asan_red_zone_size (size);
	  alignment = MAX (alignment,
			   ASAN_RED_ZONE_SIZE * BITS_PER_UNIT);
	}
    }

  /* Calculate the object's offset from the start of the block.  */
  block = SYMBOL_REF_BLOCK (symbol);
  mask = alignment / BITS_PER_UNIT - 1;
  offset = (block->size + mask) & ~mask;
  SYMBOL_REF_BLOCK_OFFSET (symbol) = offset;

  /* Record the block's new alignment and size.  */
  block->alignment = MAX (block->alignment, alignment);
  block->size = offset + size;

  vec_safe_push (block->objects, symbol);
}

/* Return the anchor that should be used to address byte offset OFFSET
   from the first object in BLOCK.  MODEL is the TLS model used
   to access it.  */

rtx
get_section_anchor (struct object_block *block, HOST_WIDE_INT offset,
		    enum tls_model model)
{
  char label[100];
  unsigned int begin, middle, end;
  unsigned HOST_WIDE_INT min_offset, max_offset, range, bias, delta;
  rtx anchor;

  /* Work out the anchor's offset.  Use an offset of 0 for the first
     anchor so that we don't pessimize the case where we take the address
     of a variable at the beginning of the block.  This is particularly
     useful when a block has only one variable assigned to it.

     We try to place anchors RANGE bytes apart, so there can then be
     anchors at +/-RANGE, +/-2 * RANGE, and so on, up to the limits of
     a ptr_mode offset.  With some target settings, the lowest such
     anchor might be out of range for the lowest ptr_mode offset;
     likewise the highest anchor for the highest offset.  Use anchors
     at the extreme ends of the ptr_mode range in such cases.

     All arithmetic uses unsigned integers in order to avoid
     signed overflow.  */
  max_offset = (unsigned HOST_WIDE_INT) targetm.max_anchor_offset;
  min_offset = (unsigned HOST_WIDE_INT) targetm.min_anchor_offset;
  range = max_offset - min_offset + 1;
  if (range == 0)
    offset = 0;
  else
    {
      bias = HOST_WIDE_INT_1U << (GET_MODE_BITSIZE (ptr_mode) - 1);
      if (offset < 0)
	{
	  delta = -(unsigned HOST_WIDE_INT) offset + max_offset;
	  delta -= delta % range;
	  if (delta > bias)
	    delta = bias;
	  offset = (HOST_WIDE_INT) (-delta);
	}
      else
	{
	  delta = (unsigned HOST_WIDE_INT) offset - min_offset;
	  delta -= delta % range;
	  if (delta > bias - 1)
	    delta = bias - 1;
	  offset = (HOST_WIDE_INT) delta;
	}
    }

  /* Do a binary search to see if there's already an anchor we can use.
     Set BEGIN to the new anchor's index if not.  */
  begin = 0;
  end = vec_safe_length (block->anchors);
  while (begin != end)
    {
      middle = (end + begin) / 2;
      anchor = (*block->anchors)[middle];
      if (SYMBOL_REF_BLOCK_OFFSET (anchor) > offset)
	end = middle;
      else if (SYMBOL_REF_BLOCK_OFFSET (anchor) < offset)
	begin = middle + 1;
      else if (SYMBOL_REF_TLS_MODEL (anchor) > model)
	end = middle;
      else if (SYMBOL_REF_TLS_MODEL (anchor) < model)
	begin = middle + 1;
      else
	return anchor;
    }

  /* Create a new anchor with a unique label.  */
  ASM_GENERATE_INTERNAL_LABEL (label, "LANCHOR", anchor_labelno++);
  anchor = create_block_symbol (ggc_strdup (label), block, offset);
  SYMBOL_REF_FLAGS (anchor) |= SYMBOL_FLAG_LOCAL | SYMBOL_FLAG_ANCHOR;
  SYMBOL_REF_FLAGS (anchor) |= model << SYMBOL_FLAG_TLS_SHIFT;

  /* Insert it at index BEGIN.  */
  vec_safe_insert (block->anchors, begin, anchor);
  return anchor;
}

/* Output the objects in BLOCK.  */

static void
output_object_block (struct object_block *block)
{
  struct constant_descriptor_rtx *desc;
  unsigned int i;
  HOST_WIDE_INT offset;
  tree decl;
  rtx symbol;

  if (!block->objects)
    return;

  /* Switch to the section and make sure that the first byte is
     suitably aligned.  */
  /* Special case VTV comdat sections similar to assemble_variable.  */
  if (SECTION_STYLE (block->sect) == SECTION_NAMED
      && block->sect->named.name
      && (strcmp (block->sect->named.name, ".vtable_map_vars") == 0))
    handle_vtv_comdat_section (block->sect, block->sect->named.decl);
  else
    switch_to_section (block->sect);

  assemble_align (block->alignment);

  /* Define the values of all anchors relative to the current section
     position.  */
  FOR_EACH_VEC_SAFE_ELT (block->anchors, i, symbol)
    targetm.asm_out.output_anchor (symbol);

  /* Output the objects themselves.  */
  offset = 0;
  FOR_EACH_VEC_ELT (*block->objects, i, symbol)
    {
      /* Move to the object's offset, padding with zeros if necessary.  */
      assemble_zeros (SYMBOL_REF_BLOCK_OFFSET (symbol) - offset);
      offset = SYMBOL_REF_BLOCK_OFFSET (symbol);
      if (CONSTANT_POOL_ADDRESS_P (symbol))
	{
	  desc = SYMBOL_REF_CONSTANT (symbol);
	  /* Pass 1 for align as we have already laid out everything in the block.
	     So aligning shouldn't be necessary.  */
	  output_constant_pool_1 (desc, 1);
	  offset += GET_MODE_SIZE (desc->mode);
	}
      else if (TREE_CONSTANT_POOL_ADDRESS_P (symbol))
	{
	  HOST_WIDE_INT size;
	  decl = SYMBOL_REF_DECL (symbol);
	  assemble_constant_contents
	       (DECL_INITIAL (decl), XSTR (symbol, 0), DECL_ALIGN (decl));

	  size = get_constant_size (DECL_INITIAL (decl));
	  offset += size;
	  if ((flag_sanitize & SANITIZE_ADDRESS)
	      && TREE_CODE (DECL_INITIAL (decl)) == STRING_CST
	      && asan_protect_global (DECL_INITIAL (decl)))
	    {
	      size = asan_red_zone_size (size);
	      assemble_zeros (size);
	      offset += size;
	    }
	}
      else
	{
	  HOST_WIDE_INT size;
	  decl = SYMBOL_REF_DECL (symbol);
	  assemble_variable_contents (decl, XSTR (symbol, 0), false);
	  size = tree_to_uhwi (DECL_SIZE_UNIT (decl));
	  offset += size;
	  if ((flag_sanitize & SANITIZE_ADDRESS)
	      && asan_protect_global (decl))
	    {
	      size = asan_red_zone_size (size);
	      assemble_zeros (size);
	      offset += size;
	    }
	}
    }
}

/* A callback for qsort to compare object_blocks.  */

static int
output_object_block_compare (const void *x, const void *y)
{
  object_block *p1 = *(object_block * const*)x;
  object_block *p2 = *(object_block * const*)y;

  if (p1->sect->common.flags & SECTION_NAMED
      && !(p2->sect->common.flags & SECTION_NAMED))
    return 1;

  if (!(p1->sect->common.flags & SECTION_NAMED)
      && p2->sect->common.flags & SECTION_NAMED)
    return -1;

  if (p1->sect->common.flags & SECTION_NAMED
      && p2->sect->common.flags & SECTION_NAMED)
    return strcmp (p1->sect->named.name, p2->sect->named.name);

  unsigned f1 = p1->sect->common.flags;
  unsigned f2 = p2->sect->common.flags;
  if (f1 == f2)
    return 0;
  return f1 < f2 ? -1 : 1;
}

/* Output the definitions of all object_blocks.  */

void
output_object_blocks (void)
{
  vec<object_block *, va_heap> v;
  v.create (object_block_htab->elements ());
  object_block *obj;
  hash_table<object_block_hasher>::iterator hi;

  FOR_EACH_HASH_TABLE_ELEMENT (*object_block_htab, obj, object_block *, hi)
    v.quick_push (obj);

  /* Sort them in order to output them in a deterministic manner,
     otherwise we may get .rodata sections in different orders with
     and without -g.  */
  v.qsort (output_object_block_compare);
  unsigned i;
  FOR_EACH_VEC_ELT (v, i, obj)
    output_object_block (obj);

  v.release ();
}

/* This function provides a possible implementation of the
   TARGET_ASM_RECORD_GCC_SWITCHES target hook for ELF targets.  When triggered
   by -frecord-gcc-switches it creates a new mergeable, string section in the
   assembler output file called TARGET_ASM_RECORD_GCC_SWITCHES_SECTION which
   contains the switches in ASCII format.

   FIXME: This code does not correctly handle double quote characters
   that appear inside strings, (it strips them rather than preserving them).
   FIXME: ASM_OUTPUT_ASCII, as defined in config/elfos.h will not emit NUL
   characters - instead it treats them as sub-string separators.  Since
   we want to emit NUL strings terminators into the object file we have to use
   ASM_OUTPUT_SKIP.  */

int
elf_record_gcc_switches (print_switch_type type, const char * name)
{
  switch (type)
    {
    case SWITCH_TYPE_PASSED:
      ASM_OUTPUT_ASCII (asm_out_file, name, strlen (name));
      ASM_OUTPUT_SKIP (asm_out_file, (unsigned HOST_WIDE_INT) 1);
      break;

    case SWITCH_TYPE_DESCRIPTIVE:
      if (name == NULL)
	{
	  /* Distinguish between invocations where name is NULL.  */
	  static bool started = false;

	  if (!started)
	    {
	      section * sec;

	      sec = get_section (targetm.asm_out.record_gcc_switches_section,
				 SECTION_DEBUG
				 | SECTION_MERGE
				 | SECTION_STRINGS
				 | (SECTION_ENTSIZE & 1),
				 NULL);
	      switch_to_section (sec);
	      started = true;
	    }
	}

    default:
      break;
    }

  /* The return value is currently ignored by the caller, but must be 0.
     For -fverbose-asm the return value would be the number of characters
     emitted into the assembler file.  */
  return 0;
}

/* Emit text to declare externally defined symbols. It is needed to
   properly support non-default visibility.  */
void
default_elf_asm_output_external (FILE *file ATTRIBUTE_UNUSED,
				 tree decl,
				 const char *name ATTRIBUTE_UNUSED)
{
  /* We output the name if and only if TREE_SYMBOL_REFERENCED is
     set in order to avoid putting out names that are never really
     used.  Always output visibility specified in the source.  */
  if (TREE_SYMBOL_REFERENCED (DECL_ASSEMBLER_NAME (decl))
      && (DECL_VISIBILITY_SPECIFIED (decl)
	  || targetm.binds_local_p (decl)))
    maybe_assemble_visibility (decl);
}

/* The default hook for TARGET_ASM_OUTPUT_SOURCE_FILENAME.  */

void
default_asm_output_source_filename (FILE *file, const char *name)
{
#ifdef ASM_OUTPUT_SOURCE_FILENAME
  ASM_OUTPUT_SOURCE_FILENAME (file, name);
#else
  fprintf (file, "\t.file\t");
  output_quoted_string (file, name);
  putc ('\n', file);
#endif
}

/* Output a file name in the form wanted by System V.  */

void
output_file_directive (FILE *asm_file, const char *input_name)
{
  int len;
  const char *na;

  if (input_name == NULL)
    input_name = "<stdin>";
  else
    input_name = remap_debug_filename (input_name);

  len = strlen (input_name);
  na = input_name + len;

  /* NA gets INPUT_NAME sans directory names.  */
  while (na > input_name)
    {
      if (IS_DIR_SEPARATOR (na[-1]))
	break;
      na--;
    }

  targetm.asm_out.output_source_filename (asm_file, na);
}

/* Create a DEBUG_EXPR_DECL / DEBUG_EXPR pair from RTL expression
   EXP.  */
rtx
make_debug_expr_from_rtl (const_rtx exp)
{
  tree ddecl = make_node (DEBUG_EXPR_DECL), type;
  machine_mode mode = GET_MODE (exp);
  rtx dval;

  DECL_ARTIFICIAL (ddecl) = 1;
  if (REG_P (exp) && REG_EXPR (exp))
    type = TREE_TYPE (REG_EXPR (exp));
  else if (MEM_P (exp) && MEM_EXPR (exp))
    type = TREE_TYPE (MEM_EXPR (exp));
  else
    type = NULL_TREE;
  if (type && TYPE_MODE (type) == mode)
    TREE_TYPE (ddecl) = type;
  else
    TREE_TYPE (ddecl) = lang_hooks.types.type_for_mode (mode, 1);
  DECL_MODE (ddecl) = mode;
  dval = gen_rtx_DEBUG_EXPR (mode);
  DEBUG_EXPR_TREE_DECL (dval) = ddecl;
  SET_DECL_RTL (ddecl, dval);
  return dval;
}

#ifdef ELF_ASCII_ESCAPES
/* Default ASM_OUTPUT_LIMITED_STRING for ELF targets.  */

void
default_elf_asm_output_limited_string (FILE *f, const char *s)
{
  int escape;
  unsigned char c;

  fputs (STRING_ASM_OP, f);
  putc ('"', f);
  while (*s != '\0')
    {
      c = *s;
      escape = ELF_ASCII_ESCAPES[c];
      switch (escape)
	{
	case 0:
	  putc (c, f);
	  break;
	case 1:
	  /* TODO: Print in hex with fast function, important for -flto. */
	  fprintf (f, "\\%03o", c);
	  break;
	default:
	  putc ('\\', f);
	  putc (escape, f);
	  break;
	}
      s++;
    }
  putc ('\"', f);
  putc ('\n', f);
}

/* Default ASM_OUTPUT_ASCII for ELF targets.  */

void
default_elf_asm_output_ascii (FILE *f, const char *s, unsigned int len)
{
  const char *limit = s + len;
  const char *last_null = NULL;
  unsigned bytes_in_chunk = 0;
  unsigned char c;
  int escape;

  for (; s < limit; s++)
    {
      const char *p;

      if (bytes_in_chunk >= 60)
	{
	  putc ('\"', f);
	  putc ('\n', f);
	  bytes_in_chunk = 0;
	}

      if (s > last_null)
	{
	  for (p = s; p < limit && *p != '\0'; p++)
	    continue;
	  last_null = p;
	}
      else
	p = last_null;

      if (p < limit && (p - s) <= (long) ELF_STRING_LIMIT)
	{
	  if (bytes_in_chunk > 0)
	    {
	      putc ('\"', f);
	      putc ('\n', f);
	      bytes_in_chunk = 0;
	    }

	  default_elf_asm_output_limited_string (f, s);
	  s = p;
	}
      else
	{
	  if (bytes_in_chunk == 0)
	    fputs (ASCII_DATA_ASM_OP "\"", f);

	  c = *s;
	  escape = ELF_ASCII_ESCAPES[c];
	  switch (escape)
	    {
	    case 0:
	      putc (c, f);
	      bytes_in_chunk++;
	      break;
	    case 1:
	      /* TODO: Print in hex with fast function, important for -flto. */
	      fprintf (f, "\\%03o", c);
	      bytes_in_chunk += 4;
	      break;
	    default:
	      putc ('\\', f);
	      putc (escape, f);
	      bytes_in_chunk += 2;
	      break;
	    }

	}
    }

  if (bytes_in_chunk > 0)
    {
      putc ('\"', f);
      putc ('\n', f);
    }
}
#endif

static GTY(()) section *elf_init_array_section;
static GTY(()) section *elf_fini_array_section;

static section *
get_elf_initfini_array_priority_section (int priority,
					 bool constructor_p)
{
  section *sec;
  if (priority != DEFAULT_INIT_PRIORITY)
    {
      char buf[18];
      sprintf (buf, "%s.%.5u", 
	       constructor_p ? ".init_array" : ".fini_array",
	       priority);
      sec = get_section (buf, SECTION_WRITE | SECTION_NOTYPE, NULL_TREE);
    }
  else
    {
      if (constructor_p)
	{
	  if (elf_init_array_section == NULL)
	    elf_init_array_section
	      = get_section (".init_array",
			     SECTION_WRITE | SECTION_NOTYPE, NULL_TREE);
	  sec = elf_init_array_section;
	}
      else
	{
	  if (elf_fini_array_section == NULL)
	    elf_fini_array_section
	      = get_section (".fini_array",
			     SECTION_WRITE | SECTION_NOTYPE, NULL_TREE);
	  sec = elf_fini_array_section;
	}
    }
  return sec;
}

/* Use .init_array section for constructors. */

void
default_elf_init_array_asm_out_constructor (rtx symbol, int priority)
{
  section *sec = get_elf_initfini_array_priority_section (priority,
							  true);
  assemble_addr_to_section (symbol, sec);
}

/* Use .fini_array section for destructors. */

void
default_elf_fini_array_asm_out_destructor (rtx symbol, int priority)
{
  section *sec = get_elf_initfini_array_priority_section (priority,
							  false);
  assemble_addr_to_section (symbol, sec);
}

/* Default TARGET_ASM_OUTPUT_IDENT hook.

   This is a bit of a cheat.  The real default is a no-op, but this
   hook is the default for all targets with a .ident directive.  */

void
default_asm_output_ident_directive (const char *ident_str)
{
  const char *ident_asm_op = "\t.ident\t";

  /* If we are still in the front end, do not write out the string
     to asm_out_file.  Instead, add a fake top-level asm statement.
     This allows the front ends to use this hook without actually
     writing to asm_out_file, to handle #ident or Pragma Ident.  */
  if (symtab->state == PARSING)
    {
      char *buf = ACONCAT ((ident_asm_op, "\"", ident_str, "\"\n", NULL));
      symtab->finalize_toplevel_asm (build_string (strlen (buf), buf));
    }
  else
    fprintf (asm_out_file, "%s\"%s\"\n", ident_asm_op, ident_str);
}


/* This function ensures that vtable_map variables are not only
   in the comdat section, but that each variable has its own unique
   comdat name.  Without this the variables end up in the same section
   with a single comdat name.

   FIXME:  resolve_unique_section needs to deal better with
   decls with both DECL_SECTION_NAME and DECL_ONE_ONLY.  Once
   that is fixed, this if-else statement can be replaced with
   a single call to "switch_to_section (sect)".  */

static void
handle_vtv_comdat_section (section *sect, const_tree decl ATTRIBUTE_UNUSED)
{
#if defined (OBJECT_FORMAT_ELF)
  targetm.asm_out.named_section (sect->named.name,
				 sect->named.common.flags
				 | SECTION_LINKONCE,
				 DECL_NAME (decl));
  in_section = sect;
#elif defined (TARGET_PECOFF)
  /* Neither OBJECT_FORMAT_PE, nor OBJECT_FORMAT_COFF is set here.
     Therefore the following check is used.
     In case a the target is PE or COFF a comdat group section
     is created, e.g. .vtable_map_vars$foo. The linker places
     everything in .vtable_map_vars at the end.

     A fix could be made in
     gcc/config/i386/winnt.c: i386_pe_unique_section.  */
  if (TARGET_PECOFF)
    {
      char *name;

      if (TREE_CODE (DECL_NAME (decl)) == IDENTIFIER_NODE)
	name = ACONCAT ((sect->named.name, "$",
			 IDENTIFIER_POINTER (DECL_NAME (decl)), NULL));
      else
	name = ACONCAT ((sect->named.name, "$",
			 IDENTIFIER_POINTER (DECL_COMDAT_GROUP (DECL_NAME (decl))),
			 NULL));

      targetm.asm_out.named_section (name,
				     sect->named.common.flags
				     | SECTION_LINKONCE,
				     DECL_NAME (decl));
      in_section = sect;
    }
#else
  switch_to_section (sect);
#endif
}

#include "gt-varasm.h"<|MERGE_RESOLUTION|>--- conflicted
+++ resolved
@@ -2754,6 +2754,10 @@
 }
  
+/* Assemble the floating-point constant D into an object of size MODE.  ALIGN
+   is the alignment of the constant in bits.  If REVERSE is true, D is output
+   in reverse storage order.  */
+
 void
 assemble_real (REAL_VALUE_TYPE d, machine_mode mode, unsigned int align,
 	       bool reverse)
@@ -3830,12 +3834,7 @@
     case MODE_DECIMAL_FLOAT:
       {
 	gcc_assert (CONST_DOUBLE_AS_FLOAT_P (x));
-<<<<<<< HEAD
-	REAL_VALUE_FROM_CONST_DOUBLE (r, x);
-	assemble_real (r, mode, align, false);
-=======
-	assemble_real (*CONST_DOUBLE_REAL_VALUE (x), mode, align);
->>>>>>> 526b93ba
+	assemble_real (*CONST_DOUBLE_REAL_VALUE (x), mode, align, false);
 	break;
       }
 
@@ -4670,8 +4669,7 @@
 
    ALIGN is the alignment of the data in bits.
 
-   If REVERSE is true, EXP is interpreted in reverse storage order wrt the
-   target order.  */
+   If REVERSE is true, EXP is output in reverse storage order.  */
 
 static unsigned HOST_WIDE_INT
 output_constant (tree exp, unsigned HOST_WIDE_INT size, unsigned int align,
@@ -4785,10 +4783,8 @@
       if (TREE_CODE (exp) != REAL_CST)
 	error ("initializer for floating value is not a floating constant");
       else
-	{
-	  assemble_real (TREE_REAL_CST (exp), TYPE_MODE (TREE_TYPE (exp)),
-			 align, reverse);
-	}
+	assemble_real (TREE_REAL_CST (exp), TYPE_MODE (TREE_TYPE (exp)),
+		       align, reverse);
       break;
 
     case COMPLEX_TYPE:
