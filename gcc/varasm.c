/* Output variables, constants and external declarations, for GNU compiler.
   Copyright (C) 1987-2018 Free Software Foundation, Inc.

This file is part of GCC.

GCC is free software; you can redistribute it and/or modify it under
the terms of the GNU General Public License as published by the Free
Software Foundation; either version 3, or (at your option) any later
version.

GCC is distributed in the hope that it will be useful, but WITHOUT ANY
WARRANTY; without even the implied warranty of MERCHANTABILITY or
FITNESS FOR A PARTICULAR PURPOSE.  See the GNU General Public License
for more details.

You should have received a copy of the GNU General Public License
along with GCC; see the file COPYING3.  If not see
<http://www.gnu.org/licenses/>.  */


/* This file handles generation of all the assembler code
   *except* the instructions of a function.
   This includes declarations of variables and their initial values.

   We also output the assembler code for constants stored in memory
   and are responsible for combining constants with the same value.  */

#include "config.h"
#include "system.h"
#include "coretypes.h"
#include "backend.h"
#include "target.h"
#include "rtl.h"
#include "tree.h"
#include "predict.h"
#include "memmodel.h"
#include "tm_p.h"
#include "stringpool.h"
#include "regs.h"
#include "emit-rtl.h"
#include "cgraph.h"
#include "diagnostic-core.h"
#include "fold-const.h"
#include "stor-layout.h"
#include "varasm.h"
#include "flags.h"
#include "stmt.h"
#include "expr.h"
#include "expmed.h"
#include "output.h"
#include "langhooks.h"
#include "debug.h"
#include "common/common-target.h"
#include "stringpool.h"
#include "attribs.h"
#include "asan.h"
#include "rtl-iter.h"
#include "file-prefix-map.h" /* remap_debug_filename()  */

#ifdef XCOFF_DEBUGGING_INFO
#include "xcoffout.h"		/* Needed for external data declarations.  */
#endif

/* The (assembler) name of the first globally-visible object output.  */
extern GTY(()) const char *first_global_object_name;
extern GTY(()) const char *weak_global_object_name;

const char *first_global_object_name;
const char *weak_global_object_name;

struct addr_const;
struct constant_descriptor_rtx;
struct rtx_constant_pool;

#define n_deferred_constants (crtl->varasm.deferred_constants)

/* Number for making the label on the next
   constant that is stored in memory.  */

static GTY(()) int const_labelno;

/* Carry information from ASM_DECLARE_OBJECT_NAME
   to ASM_FINISH_DECLARE_OBJECT.  */

int size_directive_output;

/* The last decl for which assemble_variable was called,
   if it did ASM_DECLARE_OBJECT_NAME.
   If the last call to assemble_variable didn't do that,
   this holds 0.  */

tree last_assemble_variable_decl;

/* The following global variable indicates if the first basic block
   in a function belongs to the cold partition or not.  */

bool first_function_block_is_cold;

/* Whether we saw any functions with no_split_stack.  */

static bool saw_no_split_stack;

static const char *strip_reg_name (const char *);
static int contains_pointers_p (tree);
#ifdef ASM_OUTPUT_EXTERNAL
static bool incorporeal_function_p (tree);
#endif
static void decode_addr_const (tree, struct addr_const *);
static hashval_t const_hash_1 (const tree);
static int compare_constant (const tree, const tree);
static void output_constant_def_contents (rtx);
static void output_addressed_constants (tree);
static unsigned HOST_WIDE_INT output_constant (tree, unsigned HOST_WIDE_INT,
					       unsigned int, bool);
static void globalize_decl (tree);
static bool decl_readonly_section_1 (enum section_category);
#ifdef BSS_SECTION_ASM_OP
#ifdef ASM_OUTPUT_ALIGNED_BSS
static void asm_output_aligned_bss (FILE *, tree, const char *,
				    unsigned HOST_WIDE_INT, int)
     ATTRIBUTE_UNUSED;
#endif
#endif /* BSS_SECTION_ASM_OP */
static void mark_weak (tree);
static void output_constant_pool (const char *, tree);
static void handle_vtv_comdat_section (section *, const_tree);

/* Well-known sections, each one associated with some sort of *_ASM_OP.  */
section *text_section;
section *data_section;
section *readonly_data_section;
section *sdata_section;
section *ctors_section;
section *dtors_section;
section *bss_section;
section *sbss_section;

/* Various forms of common section.  All are guaranteed to be nonnull.  */
section *tls_comm_section;
section *comm_section;
section *lcomm_section;

/* A SECTION_NOSWITCH section used for declaring global BSS variables.
   May be null.  */
section *bss_noswitch_section;

/* The section that holds the main exception table, when known.  The section
   is set either by the target's init_sections hook or by the first call to
   switch_to_exception_section.  */
section *exception_section;

/* The section that holds the DWARF2 frame unwind information, when known.
   The section is set either by the target's init_sections hook or by the
   first call to switch_to_eh_frame_section.  */
section *eh_frame_section;

/* asm_out_file's current section.  This is NULL if no section has yet
   been selected or if we lose track of what the current section is.  */
section *in_section;

/* True if code for the current function is currently being directed
   at the cold section.  */
bool in_cold_section_p;

/* The following global holds the "function name" for the code in the
   cold section of a function, if hot/cold function splitting is enabled
   and there was actually code that went into the cold section.  A
   pseudo function name is needed for the cold section of code for some
   debugging tools that perform symbolization. */
tree cold_function_name = NULL_TREE;

/* A linked list of all the unnamed sections.  */
static GTY(()) section *unnamed_sections;

/* Return a nonzero value if DECL has a section attribute.  */
#define IN_NAMED_SECTION(DECL) \
  (VAR_OR_FUNCTION_DECL_P (DECL) && DECL_SECTION_NAME (DECL) != NULL)

struct section_hasher : ggc_ptr_hash<section>
{
  typedef const char *compare_type;

  static hashval_t hash (section *);
  static bool equal (section *, const char *);
};

/* Hash table of named sections.  */
static GTY(()) hash_table<section_hasher> *section_htab;

struct object_block_hasher : ggc_ptr_hash<object_block>
{
  typedef const section *compare_type;

  static hashval_t hash (object_block *);
  static bool equal (object_block *, const section *);
};

/* A table of object_blocks, indexed by section.  */
static GTY(()) hash_table<object_block_hasher> *object_block_htab;

/* The next number to use for internal anchor labels.  */
static GTY(()) int anchor_labelno;

/* A pool of constants that can be shared between functions.  */
static GTY(()) struct rtx_constant_pool *shared_constant_pool;

/* Helper routines for maintaining section_htab.  */

bool
section_hasher::equal (section *old, const char *new_name)
{
  return strcmp (old->named.name, new_name) == 0;
}

hashval_t
section_hasher::hash (section *old)
{
  return htab_hash_string (old->named.name);
}

/* Return a hash value for section SECT.  */

static hashval_t
hash_section (section *sect)
{
  if (sect->common.flags & SECTION_NAMED)
    return htab_hash_string (sect->named.name);
  return sect->common.flags & ~SECTION_DECLARED;
}

/* Helper routines for maintaining object_block_htab.  */

inline bool
object_block_hasher::equal (object_block *old, const section *new_section)
{
  return old->sect == new_section;
}

hashval_t
object_block_hasher::hash (object_block *old)
{
  return hash_section (old->sect);
}

/* Return a new unnamed section with the given fields.  */

section *
get_unnamed_section (unsigned int flags, void (*callback) (const void *),
		     const void *data)
{
  section *sect;

  sect = ggc_alloc<section> ();
  sect->unnamed.common.flags = flags | SECTION_UNNAMED;
  sect->unnamed.callback = callback;
  sect->unnamed.data = data;
  sect->unnamed.next = unnamed_sections;

  unnamed_sections = sect;
  return sect;
}

/* Return a SECTION_NOSWITCH section with the given fields.  */

static section *
get_noswitch_section (unsigned int flags, noswitch_section_callback callback)
{
  section *sect;

  sect = ggc_alloc<section> ();
  sect->noswitch.common.flags = flags | SECTION_NOSWITCH;
  sect->noswitch.callback = callback;

  return sect;
}

/* Return the named section structure associated with NAME.  Create
   a new section with the given fields if no such structure exists.  */

section *
get_section (const char *name, unsigned int flags, tree decl)
{
  section *sect, **slot;

  slot = section_htab->find_slot_with_hash (name, htab_hash_string (name),
					    INSERT);
  flags |= SECTION_NAMED;
  if (*slot == NULL)
    {
      sect = ggc_alloc<section> ();
      sect->named.common.flags = flags;
      sect->named.name = ggc_strdup (name);
      sect->named.decl = decl;
      *slot = sect;
    }
  else
    {
      sect = *slot;
      /* It is fine if one of the sections has SECTION_NOTYPE as long as
         the other has none of the contrary flags (see the logic at the end
         of default_section_type_flags, below).  */
      if (((sect->common.flags ^ flags) & SECTION_NOTYPE)
          && !((sect->common.flags | flags)
               & (SECTION_CODE | SECTION_BSS | SECTION_TLS | SECTION_ENTSIZE
                  | (HAVE_COMDAT_GROUP ? SECTION_LINKONCE : 0))))
        {
          sect->common.flags |= SECTION_NOTYPE;
          flags |= SECTION_NOTYPE;
        }
      if ((sect->common.flags & ~SECTION_DECLARED) != flags
	  && ((sect->common.flags | flags) & SECTION_OVERRIDE) == 0)
	{
	  /* It is fine if one of the section flags is
	     SECTION_WRITE | SECTION_RELRO and the other has none of these
	     flags (i.e. read-only) in named sections and either the
	     section hasn't been declared yet or has been declared as writable.
	     In that case just make sure the resulting flags are
	     SECTION_WRITE | SECTION_RELRO, ie. writable only because of
	     relocations.  */
	  if (((sect->common.flags ^ flags) & (SECTION_WRITE | SECTION_RELRO))
	      == (SECTION_WRITE | SECTION_RELRO)
	      && (sect->common.flags
		  & ~(SECTION_DECLARED | SECTION_WRITE | SECTION_RELRO))
		 == (flags & ~(SECTION_WRITE | SECTION_RELRO))
	      && ((sect->common.flags & SECTION_DECLARED) == 0
		  || (sect->common.flags & SECTION_WRITE)))
	    {
	      sect->common.flags |= (SECTION_WRITE | SECTION_RELRO);
	      return sect;
	    }
	  /* Sanity check user variables for flag changes.  */
	  if (sect->named.decl != NULL
	      && DECL_P (sect->named.decl)
	      && decl != sect->named.decl)
	    {
	      if (decl != NULL && DECL_P (decl))
		error ("%+qD causes a section type conflict with %qD",
		       decl, sect->named.decl);
	      else
		error ("section type conflict with %qD", sect->named.decl);
	      inform (DECL_SOURCE_LOCATION (sect->named.decl),
		      "%qD was declared here", sect->named.decl);
	    }
	  else if (decl != NULL && DECL_P (decl))
	    error ("%+qD causes a section type conflict", decl);
	  else
	    error ("section type conflict");
	  /* Make sure we don't error about one section multiple times.  */
	  sect->common.flags |= SECTION_OVERRIDE;
	}
    }
  return sect;
}

/* Return true if the current compilation mode benefits from having
   objects grouped into blocks.  */

static bool
use_object_blocks_p (void)
{
  return flag_section_anchors;
}

/* Return the object_block structure for section SECT.  Create a new
   structure if we haven't created one already.  Return null if SECT
   itself is null.  */

static struct object_block *
get_block_for_section (section *sect)
{
  struct object_block *block;

  if (sect == NULL)
    return NULL;

  object_block **slot
    = object_block_htab->find_slot_with_hash (sect, hash_section (sect),
					      INSERT);
  block = *slot;
  if (block == NULL)
    {
      block = ggc_cleared_alloc<object_block> ();
      block->sect = sect;
      *slot = block;
    }
  return block;
}

/* Create a symbol with label LABEL and place it at byte offset
   OFFSET in BLOCK.  OFFSET can be negative if the symbol's offset
   is not yet known.  LABEL must be a garbage-collected string.  */

static rtx
create_block_symbol (const char *label, struct object_block *block,
		     HOST_WIDE_INT offset)
{
  rtx symbol;
  unsigned int size;

  /* Create the extended SYMBOL_REF.  */
  size = RTX_HDR_SIZE + sizeof (struct block_symbol);
  symbol = (rtx) ggc_internal_alloc (size);

  /* Initialize the normal SYMBOL_REF fields.  */
  memset (symbol, 0, size);
  PUT_CODE (symbol, SYMBOL_REF);
  PUT_MODE (symbol, Pmode);
  XSTR (symbol, 0) = label;
  SYMBOL_REF_FLAGS (symbol) = SYMBOL_FLAG_HAS_BLOCK_INFO;

  /* Initialize the block_symbol stuff.  */
  SYMBOL_REF_BLOCK (symbol) = block;
  SYMBOL_REF_BLOCK_OFFSET (symbol) = offset;

  return symbol;
}

/* Return a section with a particular name and with whatever SECTION_*
   flags section_type_flags deems appropriate.  The name of the section
   is taken from NAME if nonnull, otherwise it is taken from DECL's
   DECL_SECTION_NAME.  DECL is the decl associated with the section
   (see the section comment for details) and RELOC is as for
   section_type_flags.  */

section *
get_named_section (tree decl, const char *name, int reloc)
{
  unsigned int flags;

  if (name == NULL)
    {
      gcc_assert (decl && DECL_P (decl) && DECL_SECTION_NAME (decl));
      name = DECL_SECTION_NAME (decl);
    }

  flags = targetm.section_type_flags (decl, name, reloc);
  return get_section (name, flags, decl);
}

/* Worker for resolve_unique_section.  */

static bool
set_implicit_section (struct symtab_node *n, void *data ATTRIBUTE_UNUSED)
{
  n->implicit_section = true;
  return false;
}

/* If required, set DECL_SECTION_NAME to a unique name.  */

void
resolve_unique_section (tree decl, int reloc ATTRIBUTE_UNUSED,
			int flag_function_or_data_sections)
{
  if (DECL_SECTION_NAME (decl) == NULL
      && targetm_common.have_named_sections
      && (flag_function_or_data_sections
	  || DECL_COMDAT_GROUP (decl)))
    {
      targetm.asm_out.unique_section (decl, reloc);
      if (DECL_SECTION_NAME (decl))
	symtab_node::get (decl)->call_for_symbol_and_aliases
	  (set_implicit_section, NULL, true);
    }
}

#ifdef BSS_SECTION_ASM_OP

#ifdef ASM_OUTPUT_ALIGNED_BSS

/* Utility function for targets to use in implementing
   ASM_OUTPUT_ALIGNED_BSS.
   ??? It is believed that this function will work in most cases so such
   support is localized here.  */

static void
asm_output_aligned_bss (FILE *file, tree decl ATTRIBUTE_UNUSED,
			const char *name, unsigned HOST_WIDE_INT size,
			int align)
{
  switch_to_section (bss_section);
  ASM_OUTPUT_ALIGN (file, floor_log2 (align / BITS_PER_UNIT));
#ifdef ASM_DECLARE_OBJECT_NAME
  last_assemble_variable_decl = decl;
  ASM_DECLARE_OBJECT_NAME (file, name, decl);
#else
  /* Standard thing is just output label for the object.  */
  ASM_OUTPUT_LABEL (file, name);
#endif /* ASM_DECLARE_OBJECT_NAME */
  ASM_OUTPUT_SKIP (file, size ? size : 1);
}

#endif

#endif /* BSS_SECTION_ASM_OP */

#ifndef USE_SELECT_SECTION_FOR_FUNCTIONS
/* Return the hot section for function DECL.  Return text_section for
   null DECLs.  */

static section *
hot_function_section (tree decl)
{
  if (decl != NULL_TREE
      && DECL_SECTION_NAME (decl) != NULL
      && targetm_common.have_named_sections)
    return get_named_section (decl, NULL, 0);
  else
    return text_section;
}
#endif

/* Return section for TEXT_SECTION_NAME if DECL or DECL_SECTION_NAME (DECL)
   is NULL.

   When DECL_SECTION_NAME is non-NULL and it is implicit section and
   NAMED_SECTION_SUFFIX is non-NULL, then produce section called
   concatenate the name with NAMED_SECTION_SUFFIX.
   Otherwise produce "TEXT_SECTION_NAME.IMPLICIT_NAME".  */

section *
get_named_text_section (tree decl,
		        const char *text_section_name,
		        const char *named_section_suffix)
{
  if (decl && DECL_SECTION_NAME (decl))
    {
      if (named_section_suffix)
	{
	  const char *dsn = DECL_SECTION_NAME (decl);
	  const char *stripped_name;
	  char *name, *buffer;

	  name = (char *) alloca (strlen (dsn) + 1);
	  memcpy (name, dsn,
		  strlen (dsn) + 1);

	  stripped_name = targetm.strip_name_encoding (name);

	  buffer = ACONCAT ((stripped_name, named_section_suffix, NULL));
	  return get_named_section (decl, buffer, 0);
	}
      else if (symtab_node::get (decl)->implicit_section)
	{
	  const char *name;

	  /* Do not try to split gnu_linkonce functions.  This gets somewhat
	     slipperly.  */
	  if (DECL_COMDAT_GROUP (decl) && !HAVE_COMDAT_GROUP)
	    return NULL;
	  name = IDENTIFIER_POINTER (DECL_ASSEMBLER_NAME (decl));
	  name = targetm.strip_name_encoding (name);
	  return get_named_section (decl, ACONCAT ((text_section_name, ".",
				                   name, NULL)), 0);
	}
      else
	return NULL;
    }
  return get_named_section (decl, text_section_name, 0);
}

/* Choose named function section based on its frequency.  */

section *
default_function_section (tree decl, enum node_frequency freq,
			  bool startup, bool exit)
{
#if defined HAVE_LD_EH_GC_SECTIONS && defined HAVE_LD_EH_GC_SECTIONS_BUG
  /* Old GNU linkers have buggy --gc-section support, which sometimes
     results in .gcc_except_table* sections being garbage collected.  */
  if (decl
      && symtab_node::get (decl)->implicit_section)
    return NULL;
#endif

  if (!flag_reorder_functions
      || !targetm_common.have_named_sections)
    return NULL;
  /* Startup code should go to startup subsection unless it is
     unlikely executed (this happens especially with function splitting
     where we can split away unnecessary parts of static constructors.  */
  if (startup && freq != NODE_FREQUENCY_UNLIKELY_EXECUTED)
  {
    /* If we do have a profile or(and) LTO phase is executed, we do not need
       these ELF section.  */
    if (!in_lto_p || !flag_profile_values)
      return get_named_text_section (decl, ".text.startup", NULL);
    else
      return NULL;
  }

  /* Similarly for exit.  */
  if (exit && freq != NODE_FREQUENCY_UNLIKELY_EXECUTED)
    return get_named_text_section (decl, ".text.exit", NULL);

  /* Group cold functions together, similarly for hot code.  */
  switch (freq)
    {
      case NODE_FREQUENCY_UNLIKELY_EXECUTED:
	return get_named_text_section (decl, ".text.unlikely", NULL);
      case NODE_FREQUENCY_HOT:
        /* If we do have a profile or(and) LTO phase is executed, we do not need
           these ELF section.  */
        if (!in_lto_p || !flag_profile_values)
          return get_named_text_section (decl, ".text.hot", NULL);
	/* FALLTHRU */
      default:
	return NULL;
    }
}

/* Return the section for function DECL.

   If DECL is NULL_TREE, return the text section.  We can be passed
   NULL_TREE under some circumstances by dbxout.c at least.

   If FORCE_COLD is true, return cold function section ignoring
   the frequency info of cgraph_node.  */

static section *
function_section_1 (tree decl, bool force_cold)
{
  section *section = NULL;
  enum node_frequency freq = NODE_FREQUENCY_NORMAL;
  bool startup = false, exit = false;

  if (decl)
    {
      struct cgraph_node *node = cgraph_node::get (decl);

      if (node)
	{
	  freq = node->frequency;
	  startup = node->only_called_at_startup;
	  exit = node->only_called_at_exit;
	}
    }
  if (force_cold)
    freq = NODE_FREQUENCY_UNLIKELY_EXECUTED;

#ifdef USE_SELECT_SECTION_FOR_FUNCTIONS
  if (decl != NULL_TREE
      && DECL_SECTION_NAME (decl) != NULL)
    {
      if (targetm.asm_out.function_section)
	section = targetm.asm_out.function_section (decl, freq,
						    startup, exit);
      if (section)
	return section;
      return get_named_section (decl, NULL, 0);
    }
  else
    return targetm.asm_out.select_section
	    (decl, freq == NODE_FREQUENCY_UNLIKELY_EXECUTED,
	     symtab_node::get (decl)->definition_alignment ());
#else
  if (targetm.asm_out.function_section)
    section = targetm.asm_out.function_section (decl, freq, startup, exit);
  if (section)
    return section;
  return hot_function_section (decl);
#endif
}

/* Return the section for function DECL.

   If DECL is NULL_TREE, return the text section.  We can be passed
   NULL_TREE under some circumstances by dbxout.c at least.  */

section *
function_section (tree decl)
{
  /* Handle cases where function splitting code decides
     to put function entry point into unlikely executed section
     despite the fact that the function itself is not cold
     (i.e. it is called rarely but contains a hot loop that is
     better to live in hot subsection for the code locality).  */
  return function_section_1 (decl,
			     first_function_block_is_cold);
}

/* Return the section for the current function, take IN_COLD_SECTION_P
   into account.  */

section *
current_function_section (void)
{
  return function_section_1 (current_function_decl, in_cold_section_p);
}

/* Tell assembler to switch to unlikely-to-be-executed text section.  */

section *
unlikely_text_section (void)
{
  return function_section_1 (current_function_decl, true);
}

/* When called within a function context, return true if the function
   has been assigned a cold text section and if SECT is that section.
   When called outside a function context, return true if SECT is the
   default cold section.  */

bool
unlikely_text_section_p (section *sect)
{
  return sect == function_section_1 (current_function_decl, true);
}

/* Switch to the other function partition (if inside of hot section
   into cold section, otherwise into the hot section).  */

void
switch_to_other_text_partition (void)
{
  in_cold_section_p = !in_cold_section_p;
  switch_to_section (current_function_section ());
}

/* Return the read-only data section associated with function DECL.  */

section *
default_function_rodata_section (tree decl)
{
  if (decl != NULL_TREE && DECL_SECTION_NAME (decl))
    {
      const char *name = DECL_SECTION_NAME (decl);

      if (DECL_COMDAT_GROUP (decl) && HAVE_COMDAT_GROUP)
        {
	  const char *dot;
	  size_t len;
	  char* rname;

	  dot = strchr (name + 1, '.');
	  if (!dot)
	    dot = name;
	  len = strlen (dot) + 8;
	  rname = (char *) alloca (len);

	  strcpy (rname, ".rodata");
	  strcat (rname, dot);
	  return get_section (rname, SECTION_LINKONCE, decl);
	}
      /* For .gnu.linkonce.t.foo we want to use .gnu.linkonce.r.foo.  */
      else if (DECL_COMDAT_GROUP (decl)
	       && strncmp (name, ".gnu.linkonce.t.", 16) == 0)
	{
	  size_t len = strlen (name) + 1;
	  char *rname = (char *) alloca (len);

	  memcpy (rname, name, len);
	  rname[14] = 'r';
	  return get_section (rname, SECTION_LINKONCE, decl);
	}
      /* For .text.foo we want to use .rodata.foo.  */
      else if (flag_function_sections && flag_data_sections
	       && strncmp (name, ".text.", 6) == 0)
	{
	  size_t len = strlen (name) + 1;
	  char *rname = (char *) alloca (len + 2);

	  memcpy (rname, ".rodata", 7);
	  memcpy (rname + 7, name + 5, len - 5);
	  return get_section (rname, 0, decl);
	}
    }

  return readonly_data_section;
}

/* Return the read-only data section associated with function DECL
   for targets where that section should be always the single
   readonly data section.  */

section *
default_no_function_rodata_section (tree decl ATTRIBUTE_UNUSED)
{
  return readonly_data_section;
}

/* A subroutine of mergeable_string_section and mergeable_constant_section.  */

static const char *
function_mergeable_rodata_prefix (void)
{
  section *s = targetm.asm_out.function_rodata_section (current_function_decl);
  if (SECTION_STYLE (s) == SECTION_NAMED)
    return s->named.name;
  else
    return targetm.asm_out.mergeable_rodata_prefix;
}

/* Return the section to use for string merging.  */

static section *
mergeable_string_section (tree decl ATTRIBUTE_UNUSED,
			  unsigned HOST_WIDE_INT align ATTRIBUTE_UNUSED,
			  unsigned int flags ATTRIBUTE_UNUSED)
{
  HOST_WIDE_INT len;

  if (HAVE_GAS_SHF_MERGE && flag_merge_constants
      && TREE_CODE (decl) == STRING_CST
      && TREE_CODE (TREE_TYPE (decl)) == ARRAY_TYPE
      && align <= 256
      && (len = int_size_in_bytes (TREE_TYPE (decl))) > 0
      && TREE_STRING_LENGTH (decl) >= len)
    {
      scalar_int_mode mode;
      unsigned int modesize;
      const char *str;
      HOST_WIDE_INT i;
      int j, unit;
      const char *prefix = function_mergeable_rodata_prefix ();
      char *name = (char *) alloca (strlen (prefix) + 30);

      mode = SCALAR_INT_TYPE_MODE (TREE_TYPE (TREE_TYPE (decl)));
      modesize = GET_MODE_BITSIZE (mode);
      if (modesize >= 8 && modesize <= 256
	  && (modesize & (modesize - 1)) == 0)
	{
	  if (align < modesize)
	    align = modesize;

	  str = TREE_STRING_POINTER (decl);
	  unit = GET_MODE_SIZE (mode);

	  /* Check for embedded NUL characters.  */
	  for (i = 0; i < len; i += unit)
	    {
	      for (j = 0; j < unit; j++)
		if (str[i + j] != '\0')
		  break;
	      if (j == unit)
		break;
	    }
	  if (i == len - unit)
	    {
	      sprintf (name, "%s.str%d.%d", prefix,
		       modesize / 8, (int) (align / 8));
	      flags |= (modesize / 8) | SECTION_MERGE | SECTION_STRINGS;
	      return get_section (name, flags, NULL);
	    }
	}
    }

  return readonly_data_section;
}

/* Return the section to use for constant merging.  */

section *
mergeable_constant_section (machine_mode mode ATTRIBUTE_UNUSED,
			    unsigned HOST_WIDE_INT align ATTRIBUTE_UNUSED,
			    unsigned int flags ATTRIBUTE_UNUSED)
{
  if (HAVE_GAS_SHF_MERGE && flag_merge_constants
      && mode != VOIDmode
      && mode != BLKmode
<<<<<<< HEAD
      && must_le (GET_MODE_BITSIZE (mode), align)
=======
      && known_le (GET_MODE_BITSIZE (mode), align)
>>>>>>> 70783a86
      && align >= 8
      && align <= 256
      && (align & (align - 1)) == 0)
    {
      const char *prefix = function_mergeable_rodata_prefix ();
      char *name = (char *) alloca (strlen (prefix) + 30);

      sprintf (name, "%s.cst%d", prefix, (int) (align / 8));
      flags |= (align / 8) | SECTION_MERGE;
      return get_section (name, flags, NULL);
    }
  return readonly_data_section;
}

/* Given NAME, a putative register name, discard any customary prefixes.  */

static const char *
strip_reg_name (const char *name)
{
#ifdef REGISTER_PREFIX
  if (!strncmp (name, REGISTER_PREFIX, strlen (REGISTER_PREFIX)))
    name += strlen (REGISTER_PREFIX);
#endif
  if (name[0] == '%' || name[0] == '#')
    name++;
  return name;
}

/* The user has asked for a DECL to have a particular name.  Set (or
   change) it in such a way that we don't prefix an underscore to
   it.  */
void
set_user_assembler_name (tree decl, const char *name)
{
  char *starred = (char *) alloca (strlen (name) + 2);
  starred[0] = '*';
  strcpy (starred + 1, name);
  symtab->change_decl_assembler_name (decl, get_identifier (starred));
  SET_DECL_RTL (decl, NULL_RTX);
}

/* Decode an `asm' spec for a declaration as a register name.
   Return the register number, or -1 if nothing specified,
   or -2 if the ASMSPEC is not `cc' or `memory' and is not recognized,
   or -3 if ASMSPEC is `cc' and is not recognized,
   or -4 if ASMSPEC is `memory' and is not recognized.
   Accept an exact spelling or a decimal number.
   Prefixes such as % are optional.  */

int
decode_reg_name_and_count (const char *asmspec, int *pnregs)
{
  /* Presume just one register is clobbered.  */
  *pnregs = 1;

  if (asmspec != 0)
    {
      int i;

      /* Get rid of confusing prefixes.  */
      asmspec = strip_reg_name (asmspec);

      /* Allow a decimal number as a "register name".  */
      for (i = strlen (asmspec) - 1; i >= 0; i--)
	if (! ISDIGIT (asmspec[i]))
	  break;
      if (asmspec[0] != 0 && i < 0)
	{
	  i = atoi (asmspec);
	  if (i < FIRST_PSEUDO_REGISTER && i >= 0 && reg_names[i][0])
	    return i;
	  else
	    return -2;
	}

      for (i = 0; i < FIRST_PSEUDO_REGISTER; i++)
	if (reg_names[i][0]
	    && ! strcmp (asmspec, strip_reg_name (reg_names[i])))
	  return i;

#ifdef OVERLAPPING_REGISTER_NAMES
      {
	static const struct
	{
	  const char *const name;
	  const int number;
	  const int nregs;
	} table[] = OVERLAPPING_REGISTER_NAMES;

	for (i = 0; i < (int) ARRAY_SIZE (table); i++)
	  if (table[i].name[0]
	      && ! strcmp (asmspec, table[i].name))
	    {
	      *pnregs = table[i].nregs;
	      return table[i].number;
	    }
      }
#endif /* OVERLAPPING_REGISTER_NAMES */

#ifdef ADDITIONAL_REGISTER_NAMES
      {
	static const struct { const char *const name; const int number; } table[]
	  = ADDITIONAL_REGISTER_NAMES;

	for (i = 0; i < (int) ARRAY_SIZE (table); i++)
	  if (table[i].name[0]
	      && ! strcmp (asmspec, table[i].name)
	      && reg_names[table[i].number][0])
	    return table[i].number;
      }
#endif /* ADDITIONAL_REGISTER_NAMES */

      if (!strcmp (asmspec, "memory"))
	return -4;

      if (!strcmp (asmspec, "cc"))
	return -3;

      return -2;
    }

  return -1;
}

int
decode_reg_name (const char *name)
{
  int count;
  return decode_reg_name_and_count (name, &count);
}


/* Return true if DECL's initializer is suitable for a BSS section.  */

bool
bss_initializer_p (const_tree decl, bool named)
{
  /* Do not put non-common constants into the .bss section, they belong in
     a readonly section, except when NAMED is true.  */
  return ((!TREE_READONLY (decl) || DECL_COMMON (decl) || named)
	  && (DECL_INITIAL (decl) == NULL
	      /* In LTO we have no errors in program; error_mark_node is used
	         to mark offlined constructors.  */
	      || (DECL_INITIAL (decl) == error_mark_node
	          && !in_lto_p)
	      || (flag_zero_initialized_in_bss
	          && initializer_zerop (DECL_INITIAL (decl)))));
}

/* Compute the alignment of variable specified by DECL.
   DONT_OUTPUT_DATA is from assemble_variable.  */

void
align_variable (tree decl, bool dont_output_data)
{
  unsigned int align = DECL_ALIGN (decl);

  /* In the case for initialing an array whose length isn't specified,
     where we have not yet been able to do the layout,
     figure out the proper alignment now.  */
  if (dont_output_data && DECL_SIZE (decl) == 0
      && TREE_CODE (TREE_TYPE (decl)) == ARRAY_TYPE)
    align = MAX (align, TYPE_ALIGN (TREE_TYPE (TREE_TYPE (decl))));

  /* Some object file formats have a maximum alignment which they support.
     In particular, a.out format supports a maximum alignment of 4.  */
  if (align > MAX_OFILE_ALIGNMENT)
    {
      error ("alignment of %q+D is greater than maximum object "
	     "file alignment %d", decl,
	     MAX_OFILE_ALIGNMENT/BITS_PER_UNIT);
      align = MAX_OFILE_ALIGNMENT;
    }

  if (! DECL_USER_ALIGN (decl))
    {
#ifdef DATA_ABI_ALIGNMENT
      unsigned int data_abi_align
	= DATA_ABI_ALIGNMENT (TREE_TYPE (decl), align);
      /* For backwards compatibility, don't assume the ABI alignment for
	 TLS variables.  */
      if (! DECL_THREAD_LOCAL_P (decl) || data_abi_align <= BITS_PER_WORD)
	align = data_abi_align;
#endif

      /* On some machines, it is good to increase alignment sometimes.
	 But as DECL_ALIGN is used both for actually emitting the variable
	 and for code accessing the variable as guaranteed alignment, we
	 can only increase the alignment if it is a performance optimization
	 if the references to it must bind to the current definition.  */
      if (decl_binds_to_current_def_p (decl)
	  && !DECL_VIRTUAL_P (decl))
	{
#ifdef DATA_ALIGNMENT
	  unsigned int data_align = DATA_ALIGNMENT (TREE_TYPE (decl), align);
	  /* Don't increase alignment too much for TLS variables - TLS space
	     is too precious.  */
	  if (! DECL_THREAD_LOCAL_P (decl) || data_align <= BITS_PER_WORD)
	    align = data_align;
#endif
	  if (DECL_INITIAL (decl) != 0
	      /* In LTO we have no errors in program; error_mark_node is used
		 to mark offlined constructors.  */
	      && (in_lto_p || DECL_INITIAL (decl) != error_mark_node))
	    {
	      unsigned int const_align
		= targetm.constant_alignment (DECL_INITIAL (decl), align);
	      /* Don't increase alignment too much for TLS variables - TLS
		 space is too precious.  */
	      if (! DECL_THREAD_LOCAL_P (decl) || const_align <= BITS_PER_WORD)
		align = const_align;
	    }
	}
    }

  /* Reset the alignment in case we have made it tighter, so we can benefit
     from it in get_pointer_alignment.  */
  SET_DECL_ALIGN (decl, align);
}

/* Return DECL_ALIGN (decl), possibly increased for optimization purposes
   beyond what align_variable returned.  */

static unsigned int
get_variable_align (tree decl)
{
  unsigned int align = DECL_ALIGN (decl);

  /* For user aligned vars or static vars align_variable already did
     everything.  */
  if (DECL_USER_ALIGN (decl) || !TREE_PUBLIC (decl))
    return align;

#ifdef DATA_ABI_ALIGNMENT
  if (DECL_THREAD_LOCAL_P (decl))
    align = DATA_ABI_ALIGNMENT (TREE_TYPE (decl), align);
#endif

  /* For decls that bind to the current definition, align_variable
     did also everything, except for not assuming ABI required alignment
     of TLS variables.  For other vars, increase the alignment here
     as an optimization.  */
  if (!decl_binds_to_current_def_p (decl))
    {
      /* On some machines, it is good to increase alignment sometimes.  */
#ifdef DATA_ALIGNMENT
      unsigned int data_align = DATA_ALIGNMENT (TREE_TYPE (decl), align);
      /* Don't increase alignment too much for TLS variables - TLS space
         is too precious.  */
      if (! DECL_THREAD_LOCAL_P (decl) || data_align <= BITS_PER_WORD)
	align = data_align;
#endif
      if (DECL_INITIAL (decl) != 0
	  /* In LTO we have no errors in program; error_mark_node is used
	     to mark offlined constructors.  */
	  && (in_lto_p || DECL_INITIAL (decl) != error_mark_node))
	{
	  unsigned int const_align
	    = targetm.constant_alignment (DECL_INITIAL (decl), align);
	  /* Don't increase alignment too much for TLS variables - TLS space
	     is too precious.  */
	  if (! DECL_THREAD_LOCAL_P (decl) || const_align <= BITS_PER_WORD)
	    align = const_align;
	}
    }

  return align;
}

/* Return the section into which the given VAR_DECL or CONST_DECL
   should be placed.  PREFER_NOSWITCH_P is true if a noswitch
   section should be used wherever possible.  */

section *
get_variable_section (tree decl, bool prefer_noswitch_p)
{
  addr_space_t as = ADDR_SPACE_GENERIC;
  int reloc;
  varpool_node *vnode = varpool_node::get (decl);
  if (vnode)
    {
      vnode = vnode->ultimate_alias_target ();
      decl = vnode->decl;
    }

  if (TREE_TYPE (decl) != error_mark_node)
    as = TYPE_ADDR_SPACE (TREE_TYPE (decl));

  /* We need the constructor to figure out reloc flag.  */
  if (vnode)
    vnode->get_constructor ();

  if (DECL_COMMON (decl))
    {
      /* If the decl has been given an explicit section name, or it resides
	 in a non-generic address space, then it isn't common, and shouldn't
	 be handled as such.  */
      gcc_assert (DECL_SECTION_NAME (decl) == NULL
		  && ADDR_SPACE_GENERIC_P (as));
      if (DECL_THREAD_LOCAL_P (decl))
	return tls_comm_section;
      else if (TREE_PUBLIC (decl) && bss_initializer_p (decl))
	return comm_section;
    }

  if (DECL_INITIAL (decl) == error_mark_node)
    reloc = contains_pointers_p (TREE_TYPE (decl)) ? 3 : 0;
  else if (DECL_INITIAL (decl))
    reloc = compute_reloc_for_constant (DECL_INITIAL (decl));
  else
    reloc = 0;

  resolve_unique_section (decl, reloc, flag_data_sections);
  if (IN_NAMED_SECTION (decl))
    {
      section *sect = get_named_section (decl, NULL, reloc);

      if ((sect->common.flags & SECTION_BSS)
	  && !bss_initializer_p (decl, true))
	{
	  error_at (DECL_SOURCE_LOCATION (decl),
		    "only zero initializers are allowed in section %qs",
		    sect->named.name);
	  DECL_INITIAL (decl) = error_mark_node;
	}
      return sect;
    }

  if (ADDR_SPACE_GENERIC_P (as)
      && !DECL_THREAD_LOCAL_P (decl)
      && !(prefer_noswitch_p && targetm.have_switchable_bss_sections)
      && bss_initializer_p (decl))
    {
      if (!TREE_PUBLIC (decl)
	  && !((flag_sanitize & SANITIZE_ADDRESS)
	       && asan_protect_global (decl)))
	return lcomm_section;
      if (bss_noswitch_section)
	return bss_noswitch_section;
    }

  return targetm.asm_out.select_section (decl, reloc,
					 get_variable_align (decl));
}

/* Return the block into which object_block DECL should be placed.  */

static struct object_block *
get_block_for_decl (tree decl)
{
  section *sect;

  if (VAR_P (decl))
    {
      /* The object must be defined in this translation unit.  */
      if (DECL_EXTERNAL (decl))
	return NULL;

      /* There's no point using object blocks for something that is
	 isolated by definition.  */
      if (DECL_COMDAT_GROUP (decl))
	return NULL;
    }

  /* We can only calculate block offsets if the decl has a known
     constant size.  */
  if (DECL_SIZE_UNIT (decl) == NULL)
    return NULL;
  if (!tree_fits_uhwi_p (DECL_SIZE_UNIT (decl)))
    return NULL;

  /* Find out which section should contain DECL.  We cannot put it into
     an object block if it requires a standalone definition.  */
  if (VAR_P (decl))
      align_variable (decl, 0);
  sect = get_variable_section (decl, true);
  if (SECTION_STYLE (sect) == SECTION_NOSWITCH)
    return NULL;

  return get_block_for_section (sect);
}

/* Make sure block symbol SYMBOL is in block BLOCK.  */

static void
change_symbol_block (rtx symbol, struct object_block *block)
{
  if (block != SYMBOL_REF_BLOCK (symbol))
    {
      gcc_assert (SYMBOL_REF_BLOCK_OFFSET (symbol) < 0);
      SYMBOL_REF_BLOCK (symbol) = block;
    }
}

/* Return true if it is possible to put DECL in an object_block.  */

static bool
use_blocks_for_decl_p (tree decl)
{
  struct symtab_node *snode;

  /* Only data DECLs can be placed into object blocks.  */
  if (!VAR_P (decl) && TREE_CODE (decl) != CONST_DECL)
    return false;

  /* DECL_INITIAL (decl) set to decl is a hack used for some decls that
     are never used from code directly and we never want object block handling
     for those.  */
  if (DECL_INITIAL (decl) == decl)
    return false;

  /* If this decl is an alias, then we don't want to emit a
     definition.  */
  if (VAR_P (decl)
      && (snode = symtab_node::get (decl)) != NULL
      && snode->alias)
    return false;

  return targetm.use_blocks_for_decl_p (decl);
}

/* Follow the IDENTIFIER_TRANSPARENT_ALIAS chain starting at *ALIAS
   until we find an identifier that is not itself a transparent alias.
   Modify the alias passed to it by reference (and all aliases on the
   way to the ultimate target), such that they do not have to be
   followed again, and return the ultimate target of the alias
   chain.  */

static inline tree
ultimate_transparent_alias_target (tree *alias)
{
  tree target = *alias;

  if (IDENTIFIER_TRANSPARENT_ALIAS (target))
    {
      gcc_assert (TREE_CHAIN (target));
      target = ultimate_transparent_alias_target (&TREE_CHAIN (target));
      gcc_assert (! IDENTIFIER_TRANSPARENT_ALIAS (target)
		  && ! TREE_CHAIN (target));
      *alias = target;
    }

  return target;
}

/* Create the DECL_RTL for a VAR_DECL or FUNCTION_DECL.  DECL should
   have static storage duration.  In other words, it should not be an
   automatic variable, including PARM_DECLs.

   There is, however, one exception: this function handles variables
   explicitly placed in a particular register by the user.

   This is never called for PARM_DECL nodes.  */

void
make_decl_rtl (tree decl)
{
  const char *name = 0;
  int reg_number;
  tree id;
  rtx x;

  /* Check that we are not being given an automatic variable.  */
  gcc_assert (TREE_CODE (decl) != PARM_DECL
	      && TREE_CODE (decl) != RESULT_DECL);

  /* A weak alias has TREE_PUBLIC set but not the other bits.  */
  gcc_assert (!VAR_P (decl)
	      || TREE_STATIC (decl)
	      || TREE_PUBLIC (decl)
	      || DECL_EXTERNAL (decl)
	      || DECL_REGISTER (decl));

  /* And that we were not given a type or a label.  */
  gcc_assert (TREE_CODE (decl) != TYPE_DECL
	      && TREE_CODE (decl) != LABEL_DECL);

  /* For a duplicate declaration, we can be called twice on the
     same DECL node.  Don't discard the RTL already made.  */
  if (DECL_RTL_SET_P (decl))
    {
      /* If the old RTL had the wrong mode, fix the mode.  */
      x = DECL_RTL (decl);
      if (GET_MODE (x) != DECL_MODE (decl))
	SET_DECL_RTL (decl, adjust_address_nv (x, DECL_MODE (decl), 0));

      if (TREE_CODE (decl) != FUNCTION_DECL && DECL_REGISTER (decl))
	return;

      /* ??? Another way to do this would be to maintain a hashed
	 table of such critters.  Instead of adding stuff to a DECL
	 to give certain attributes to it, we could use an external
	 hash map from DECL to set of attributes.  */

      /* Let the target reassign the RTL if it wants.
	 This is necessary, for example, when one machine specific
	 decl attribute overrides another.  */
      targetm.encode_section_info (decl, DECL_RTL (decl), false);

      /* If the symbol has a SYMBOL_REF_BLOCK field, update it based
	 on the new decl information.  */
      if (MEM_P (x)
	  && GET_CODE (XEXP (x, 0)) == SYMBOL_REF
	  && SYMBOL_REF_HAS_BLOCK_INFO_P (XEXP (x, 0)))
	change_symbol_block (XEXP (x, 0), get_block_for_decl (decl));

      return;
    }

  /* If this variable belongs to the global constant pool, retrieve the
     pre-computed RTL or recompute it in LTO mode.  */
  if (VAR_P (decl) && DECL_IN_CONSTANT_POOL (decl))
    {
      SET_DECL_RTL (decl, output_constant_def (DECL_INITIAL (decl), 1));
      return;
    }

  id = DECL_ASSEMBLER_NAME (decl);
  if (TREE_CODE (decl) == FUNCTION_DECL
      && cgraph_node::get (decl)
      && cgraph_node::get (decl)->instrumentation_clone)
    ultimate_transparent_alias_target (&id);
  name = IDENTIFIER_POINTER (id);

  if (name[0] != '*' && TREE_CODE (decl) != FUNCTION_DECL
      && DECL_REGISTER (decl))
    {
      error ("register name not specified for %q+D", decl);
    }
  else if (TREE_CODE (decl) != FUNCTION_DECL && DECL_REGISTER (decl))
    {
      const char *asmspec = name+1;
      machine_mode mode = DECL_MODE (decl);
      reg_number = decode_reg_name (asmspec);
      /* First detect errors in declaring global registers.  */
      if (reg_number == -1)
	error ("register name not specified for %q+D", decl);
      else if (reg_number < 0)
	error ("invalid register name for %q+D", decl);
      else if (mode == BLKmode)
	error ("data type of %q+D isn%'t suitable for a register",
	       decl);
      else if (!in_hard_reg_set_p (accessible_reg_set, mode, reg_number))
	error ("the register specified for %q+D cannot be accessed"
	       " by the current target", decl);
      else if (!in_hard_reg_set_p (operand_reg_set, mode, reg_number))
	error ("the register specified for %q+D is not general enough"
	       " to be used as a register variable", decl);
      else if (!targetm.hard_regno_mode_ok (reg_number, mode))
	error ("register specified for %q+D isn%'t suitable for data type",
               decl);
      /* Now handle properly declared static register variables.  */
      else
	{
	  int nregs;

	  if (DECL_INITIAL (decl) != 0 && TREE_STATIC (decl))
	    {
	      DECL_INITIAL (decl) = 0;
	      error ("global register variable has initial value");
	    }
	  if (TREE_THIS_VOLATILE (decl))
	    warning (OPT_Wvolatile_register_var,
		     "optimization may eliminate reads and/or "
		     "writes to register variables");

	  /* If the user specified one of the eliminables registers here,
	     e.g., FRAME_POINTER_REGNUM, we don't want to get this variable
	     confused with that register and be eliminated.  This usage is
	     somewhat suspect...  */

	  SET_DECL_RTL (decl, gen_raw_REG (mode, reg_number));
	  ORIGINAL_REGNO (DECL_RTL (decl)) = reg_number;
	  REG_USERVAR_P (DECL_RTL (decl)) = 1;

	  if (TREE_STATIC (decl))
	    {
	      /* Make this register global, so not usable for anything
		 else.  */
#ifdef ASM_DECLARE_REGISTER_GLOBAL
	      name = IDENTIFIER_POINTER (DECL_NAME (decl));
	      ASM_DECLARE_REGISTER_GLOBAL (asm_out_file, decl, reg_number, name);
#endif
	      nregs = hard_regno_nregs (reg_number, mode);
	      while (nregs > 0)
		globalize_reg (decl, reg_number + --nregs);
	    }

	  /* As a register variable, it has no section.  */
	  return;
	}
      /* Avoid internal errors from invalid register
	 specifications.  */
      SET_DECL_ASSEMBLER_NAME (decl, NULL_TREE);
      DECL_HARD_REGISTER (decl) = 0;
      /* Also avoid SSA inconsistencies by pretending this is an external
	 decl now.  */
      DECL_EXTERNAL (decl) = 1;
      return;
    }
  /* Now handle ordinary static variables and functions (in memory).
     Also handle vars declared register invalidly.  */
  else if (name[0] == '*')
  {
#ifdef REGISTER_PREFIX
    if (strlen (REGISTER_PREFIX) != 0)
      {
	reg_number = decode_reg_name (name);
	if (reg_number >= 0 || reg_number == -3)
	  error ("register name given for non-register variable %q+D", decl);
      }
#endif
  }

  /* Specifying a section attribute on a variable forces it into a
     non-.bss section, and thus it cannot be common.  */
  /* FIXME: In general this code should not be necessary because
     visibility pass is doing the same work.  But notice_global_symbol
     is called early and it needs to make DECL_RTL to get the name.
     we take care of recomputing the DECL_RTL after visibility is changed.  */
  if (VAR_P (decl)
      && (TREE_STATIC (decl) || DECL_EXTERNAL (decl))
      && DECL_SECTION_NAME (decl) != NULL
      && DECL_INITIAL (decl) == NULL_TREE
      && DECL_COMMON (decl))
    DECL_COMMON (decl) = 0;

  /* Variables can't be both common and weak.  */
  if (VAR_P (decl) && DECL_WEAK (decl))
    DECL_COMMON (decl) = 0;

  if (use_object_blocks_p () && use_blocks_for_decl_p (decl))
    x = create_block_symbol (name, get_block_for_decl (decl), -1);
  else
    {
      machine_mode address_mode = Pmode;
      if (TREE_TYPE (decl) != error_mark_node)
	{
	  addr_space_t as = TYPE_ADDR_SPACE (TREE_TYPE (decl));
	  address_mode = targetm.addr_space.address_mode (as);
	}
      x = gen_rtx_SYMBOL_REF (address_mode, name);
    }
  SYMBOL_REF_WEAK (x) = DECL_WEAK (decl);
  SET_SYMBOL_REF_DECL (x, decl);

  x = gen_rtx_MEM (DECL_MODE (decl), x);
  if (TREE_CODE (decl) != FUNCTION_DECL)
    set_mem_attributes (x, decl, 1);
  SET_DECL_RTL (decl, x);

  /* Optionally set flags or add text to the name to record information
     such as that it is a function name.
     If the name is changed, the macro ASM_OUTPUT_LABELREF
     will have to know how to strip this information.  */
  targetm.encode_section_info (decl, DECL_RTL (decl), true);
}

/* Like make_decl_rtl, but inhibit creation of new alias sets when
   calling make_decl_rtl.  Also, reset DECL_RTL before returning the
   rtl.  */

rtx
make_decl_rtl_for_debug (tree decl)
{
  unsigned int save_aliasing_flag;
  rtx rtl;

  if (DECL_RTL_SET_P (decl))
    return DECL_RTL (decl);

  /* Kludge alert!  Somewhere down the call chain, make_decl_rtl will
     call new_alias_set.  If running with -fcompare-debug, sometimes
     we do not want to create alias sets that will throw the alias
     numbers off in the comparison dumps.  So... clearing
     flag_strict_aliasing will keep new_alias_set() from creating a
     new set.  */
  save_aliasing_flag = flag_strict_aliasing;
  flag_strict_aliasing = 0;

  rtl = DECL_RTL (decl);
  /* Reset DECL_RTL back, as various parts of the compiler expects
     DECL_RTL set meaning it is actually going to be output.  */
  SET_DECL_RTL (decl, NULL);

  flag_strict_aliasing = save_aliasing_flag;
  return rtl;
}

/* Output a string of literal assembler code
   for an `asm' keyword used between functions.  */

void
assemble_asm (tree string)
{
  const char *p;
  app_enable ();

  if (TREE_CODE (string) == ADDR_EXPR)
    string = TREE_OPERAND (string, 0);

  p = TREE_STRING_POINTER (string);
  fprintf (asm_out_file, "%s%s\n", p[0] == '\t' ? "" : "\t", p);
}

/* Write the address of the entity given by SYMBOL to SEC.  */
void
assemble_addr_to_section (rtx symbol, section *sec)
{
  switch_to_section (sec);
  assemble_align (POINTER_SIZE);
  assemble_integer (symbol, POINTER_SIZE_UNITS, POINTER_SIZE, 1);
}

/* Return the numbered .ctors.N (if CONSTRUCTOR_P) or .dtors.N (if
   not) section for PRIORITY.  */
section *
get_cdtor_priority_section (int priority, bool constructor_p)
{
  /* Buffer conservatively large enough for the full range of a 32-bit
     int plus the text below.  */
  char buf[18];

  /* ??? This only works reliably with the GNU linker.  */
  sprintf (buf, "%s.%.5u",
	   constructor_p ? ".ctors" : ".dtors",
	   /* Invert the numbering so the linker puts us in the proper
	      order; constructors are run from right to left, and the
	      linker sorts in increasing order.  */
	   MAX_INIT_PRIORITY - priority);
  return get_section (buf, SECTION_WRITE, NULL);
}

void
default_named_section_asm_out_destructor (rtx symbol, int priority)
{
  section *sec;

  if (priority != DEFAULT_INIT_PRIORITY)
    sec = get_cdtor_priority_section (priority,
				      /*constructor_p=*/false);
  else
    sec = get_section (".dtors", SECTION_WRITE, NULL);

  assemble_addr_to_section (symbol, sec);
}

#ifdef DTORS_SECTION_ASM_OP
void
default_dtor_section_asm_out_destructor (rtx symbol,
					 int priority ATTRIBUTE_UNUSED)
{
  assemble_addr_to_section (symbol, dtors_section);
}
#endif

void
default_named_section_asm_out_constructor (rtx symbol, int priority)
{
  section *sec;

  if (priority != DEFAULT_INIT_PRIORITY)
    sec = get_cdtor_priority_section (priority,
				      /*constructor_p=*/true);
  else
    sec = get_section (".ctors", SECTION_WRITE, NULL);

  assemble_addr_to_section (symbol, sec);
}

#ifdef CTORS_SECTION_ASM_OP
void
default_ctor_section_asm_out_constructor (rtx symbol,
					  int priority ATTRIBUTE_UNUSED)
{
  assemble_addr_to_section (symbol, ctors_section);
}
#endif

/* CONSTANT_POOL_BEFORE_FUNCTION may be defined as an expression with
   a nonzero value if the constant pool should be output before the
   start of the function, or a zero value if the pool should output
   after the end of the function.  The default is to put it before the
   start.  */

#ifndef CONSTANT_POOL_BEFORE_FUNCTION
#define CONSTANT_POOL_BEFORE_FUNCTION 1
#endif

/* DECL is an object (either VAR_DECL or FUNCTION_DECL) which is going
   to be output to assembler.
   Set first_global_object_name and weak_global_object_name as appropriate.  */

void
notice_global_symbol (tree decl)
{
  const char **t = &first_global_object_name;

  if (first_global_object_name
      || !TREE_PUBLIC (decl)
      || DECL_EXTERNAL (decl)
      || !DECL_NAME (decl)
      || (VAR_P (decl) && DECL_HARD_REGISTER (decl))
      || (TREE_CODE (decl) != FUNCTION_DECL
	  && (!VAR_P (decl)
	      || (DECL_COMMON (decl)
		  && (DECL_INITIAL (decl) == 0
		      || DECL_INITIAL (decl) == error_mark_node)))))
    return;

  /* We win when global object is found, but it is useful to know about weak
     symbol as well so we can produce nicer unique names.  */
  if (DECL_WEAK (decl) || DECL_ONE_ONLY (decl) || flag_shlib)
    t = &weak_global_object_name;

  if (!*t)
    {
      tree id = DECL_ASSEMBLER_NAME (decl);
      ultimate_transparent_alias_target (&id);
      *t = ggc_strdup (targetm.strip_name_encoding (IDENTIFIER_POINTER (id)));
    }
}

/* If not using flag_reorder_blocks_and_partition, decide early whether the
   current function goes into the cold section, so that targets can use
   current_function_section during RTL expansion.  DECL describes the
   function.  */

void
decide_function_section (tree decl)
{
  first_function_block_is_cold = false;

 if (DECL_SECTION_NAME (decl))
    {
      struct cgraph_node *node = cgraph_node::get (current_function_decl);
      /* Calls to function_section rely on first_function_block_is_cold
	 being accurate.  */
      first_function_block_is_cold = (node
				      && node->frequency
				      == NODE_FREQUENCY_UNLIKELY_EXECUTED);
    }

  in_cold_section_p = first_function_block_is_cold;
}

/* Get the function's name, as described by its RTL.  This may be
   different from the DECL_NAME name used in the source file.  */
const char *
get_fnname_from_decl (tree decl)
{
  rtx x = DECL_RTL (decl);
  gcc_assert (MEM_P (x));
  x = XEXP (x, 0);
  gcc_assert (GET_CODE (x) == SYMBOL_REF);
  return XSTR (x, 0);
}

/* Output assembler code for the constant pool of a function and associated
   with defining the name of the function.  DECL describes the function.
   NAME is the function's name.  For the constant pool, we use the current
   constant pool data.  */

void
assemble_start_function (tree decl, const char *fnname)
{
  int align;
  char tmp_label[100];
  bool hot_label_written = false;

  if (crtl->has_bb_partition)
    {
      ASM_GENERATE_INTERNAL_LABEL (tmp_label, "LHOTB", const_labelno);
      crtl->subsections.hot_section_label = ggc_strdup (tmp_label);
      ASM_GENERATE_INTERNAL_LABEL (tmp_label, "LCOLDB", const_labelno);
      crtl->subsections.cold_section_label = ggc_strdup (tmp_label);
      ASM_GENERATE_INTERNAL_LABEL (tmp_label, "LHOTE", const_labelno);
      crtl->subsections.hot_section_end_label = ggc_strdup (tmp_label);
      ASM_GENERATE_INTERNAL_LABEL (tmp_label, "LCOLDE", const_labelno);
      crtl->subsections.cold_section_end_label = ggc_strdup (tmp_label);
      const_labelno++;
      cold_function_name = NULL_TREE;
    }
  else
    {
      crtl->subsections.hot_section_label = NULL;
      crtl->subsections.cold_section_label = NULL;
      crtl->subsections.hot_section_end_label = NULL;
      crtl->subsections.cold_section_end_label = NULL;
    }

  /* The following code does not need preprocessing in the assembler.  */

  app_disable ();

  if (CONSTANT_POOL_BEFORE_FUNCTION)
    output_constant_pool (fnname, decl);

  align = symtab_node::get (decl)->definition_alignment ();

  /* Make sure the not and cold text (code) sections are properly
     aligned.  This is necessary here in the case where the function
     has both hot and cold sections, because we don't want to re-set
     the alignment when the section switch happens mid-function.  */

  if (crtl->has_bb_partition)
    {
      first_function_block_is_cold = false;

      switch_to_section (unlikely_text_section ());
      assemble_align (align);
      ASM_OUTPUT_LABEL (asm_out_file, crtl->subsections.cold_section_label);

      /* When the function starts with a cold section, we need to explicitly
	 align the hot section and write out the hot section label.
	 But if the current function is a thunk, we do not have a CFG.  */
      if (!cfun->is_thunk
	  && BB_PARTITION (ENTRY_BLOCK_PTR_FOR_FN (cfun)->next_bb) == BB_COLD_PARTITION)
	{
	  switch_to_section (text_section);
	  assemble_align (align);
	  ASM_OUTPUT_LABEL (asm_out_file, crtl->subsections.hot_section_label);
	  hot_label_written = true;
	  first_function_block_is_cold = true;
	}
      in_cold_section_p = first_function_block_is_cold;
    }


  /* Switch to the correct text section for the start of the function.  */

  switch_to_section (function_section (decl));
  if (crtl->has_bb_partition && !hot_label_written)
    ASM_OUTPUT_LABEL (asm_out_file, crtl->subsections.hot_section_label);

  /* Tell assembler to move to target machine's alignment for functions.  */
  align = floor_log2 (align / BITS_PER_UNIT);
  if (align > 0)
    {
      ASM_OUTPUT_ALIGN (asm_out_file, align);
    }

  /* Handle a user-specified function alignment.
     Note that we still need to align to DECL_ALIGN, as above,
     because ASM_OUTPUT_MAX_SKIP_ALIGN might not do any alignment at all.  */
  if (! DECL_USER_ALIGN (decl)
      && align_functions_log > align
      && optimize_function_for_speed_p (cfun))
    {
#ifdef ASM_OUTPUT_MAX_SKIP_ALIGN
      int align_log = align_functions_log;
#endif
      int max_skip = align_functions - 1;
      if (flag_limit_function_alignment && crtl->max_insn_address > 0
	  && max_skip >= crtl->max_insn_address)
	max_skip = crtl->max_insn_address - 1;

#ifdef ASM_OUTPUT_MAX_SKIP_ALIGN
      ASM_OUTPUT_MAX_SKIP_ALIGN (asm_out_file, align_log, max_skip);
#else
      ASM_OUTPUT_ALIGN (asm_out_file, align_functions_log);
#endif
    }

#ifdef ASM_OUTPUT_FUNCTION_PREFIX
  ASM_OUTPUT_FUNCTION_PREFIX (asm_out_file, fnname);
#endif

  if (!DECL_IGNORED_P (decl))
    (*debug_hooks->begin_function) (decl);

  /* Make function name accessible from other files, if appropriate.  */

  if (TREE_PUBLIC (decl)
      || (cgraph_node::get (decl)->instrumentation_clone
	  && cgraph_node::get (decl)->instrumented_version
	  && TREE_PUBLIC (cgraph_node::get (decl)->instrumented_version->decl)))
    {
      notice_global_symbol (decl);

      globalize_decl (decl);

      maybe_assemble_visibility (decl);
    }

  if (DECL_PRESERVE_P (decl))
    targetm.asm_out.mark_decl_preserved (fnname);

  unsigned HOST_WIDE_INT patch_area_size = function_entry_patch_area_size;
  unsigned HOST_WIDE_INT patch_area_entry = function_entry_patch_area_start;

  tree patchable_function_entry_attr
    = lookup_attribute ("patchable_function_entry", DECL_ATTRIBUTES (decl));
  if (patchable_function_entry_attr)
    {
      tree pp_val = TREE_VALUE (patchable_function_entry_attr);
      tree patchable_function_entry_value1 = TREE_VALUE (pp_val);

      if (tree_fits_uhwi_p (patchable_function_entry_value1))
	patch_area_size = tree_to_uhwi (patchable_function_entry_value1);
      else
	gcc_unreachable ();

      patch_area_entry = 0;
      if (list_length (pp_val) > 1)
	{
	  tree patchable_function_entry_value2 =
	    TREE_VALUE (TREE_CHAIN (pp_val));

	  if (tree_fits_uhwi_p (patchable_function_entry_value2))
	    patch_area_entry = tree_to_uhwi (patchable_function_entry_value2);
	  else
	    gcc_unreachable ();
	}
    }

  if (patch_area_entry > patch_area_size)
    {
      if (patch_area_size > 0)
	warning (OPT_Wattributes, "Patchable function entry > size");
      patch_area_entry = 0;
    }

  /* Emit the patching area before the entry label, if any.  */
  if (patch_area_entry > 0)
    targetm.asm_out.print_patchable_function_entry (asm_out_file,
						    patch_area_entry, true);

  /* Do any machine/system dependent processing of the function name.  */
#ifdef ASM_DECLARE_FUNCTION_NAME
  ASM_DECLARE_FUNCTION_NAME (asm_out_file, fnname, current_function_decl);
#else
  /* Standard thing is just output label for the function.  */
  ASM_OUTPUT_FUNCTION_LABEL (asm_out_file, fnname, current_function_decl);
#endif /* ASM_DECLARE_FUNCTION_NAME */

  /* And the area after the label.  Record it if we haven't done so yet.  */
  if (patch_area_size > patch_area_entry)
    targetm.asm_out.print_patchable_function_entry (asm_out_file,
					     patch_area_size-patch_area_entry,
						    patch_area_entry == 0);

  if (lookup_attribute ("no_split_stack", DECL_ATTRIBUTES (decl)))
    saw_no_split_stack = true;
}

/* Output assembler code associated with defining the size of the
   function.  DECL describes the function.  NAME is the function's name.  */

void
assemble_end_function (tree decl, const char *fnname ATTRIBUTE_UNUSED)
{
#ifdef ASM_DECLARE_FUNCTION_SIZE
  /* We could have switched section in the middle of the function.  */
  if (crtl->has_bb_partition)
    switch_to_section (function_section (decl));
  ASM_DECLARE_FUNCTION_SIZE (asm_out_file, fnname, decl);
#endif
  if (! CONSTANT_POOL_BEFORE_FUNCTION)
    {
      output_constant_pool (fnname, decl);
      switch_to_section (function_section (decl)); /* need to switch back */
    }
  /* Output labels for end of hot/cold text sections (to be used by
     debug info.)  */
  if (crtl->has_bb_partition)
    {
      section *save_text_section;

      save_text_section = in_section;
      switch_to_section (unlikely_text_section ());
#ifdef ASM_DECLARE_COLD_FUNCTION_SIZE
      if (cold_function_name != NULL_TREE)
	ASM_DECLARE_COLD_FUNCTION_SIZE (asm_out_file,
					IDENTIFIER_POINTER (cold_function_name),
					decl);
#endif
      ASM_OUTPUT_LABEL (asm_out_file, crtl->subsections.cold_section_end_label);
      if (first_function_block_is_cold)
	switch_to_section (text_section);
      else
	switch_to_section (function_section (decl));
      ASM_OUTPUT_LABEL (asm_out_file, crtl->subsections.hot_section_end_label);
      switch_to_section (save_text_section);
    }
}

/* Assemble code to leave SIZE bytes of zeros.  */

void
assemble_zeros (unsigned HOST_WIDE_INT size)
{
  /* Do no output if -fsyntax-only.  */
  if (flag_syntax_only)
    return;

#ifdef ASM_NO_SKIP_IN_TEXT
  /* The `space' pseudo in the text section outputs nop insns rather than 0s,
     so we must output 0s explicitly in the text section.  */
  if (ASM_NO_SKIP_IN_TEXT && (in_section->common.flags & SECTION_CODE) != 0)
    {
      unsigned HOST_WIDE_INT i;
      for (i = 0; i < size; i++)
	assemble_integer (const0_rtx, 1, BITS_PER_UNIT, 1);
    }
  else
#endif
    if (size > 0)
      ASM_OUTPUT_SKIP (asm_out_file, size);
}

/* Assemble an alignment pseudo op for an ALIGN-bit boundary.  */

void
assemble_align (int align)
{
  if (align > BITS_PER_UNIT)
    {
      ASM_OUTPUT_ALIGN (asm_out_file, floor_log2 (align / BITS_PER_UNIT));
    }
}

/* Assemble a string constant with the specified C string as contents.  */

void
assemble_string (const char *p, int size)
{
  int pos = 0;
  int maximum = 2000;

  /* If the string is very long, split it up.  */

  while (pos < size)
    {
      int thissize = size - pos;
      if (thissize > maximum)
	thissize = maximum;

      ASM_OUTPUT_ASCII (asm_out_file, p, thissize);

      pos += thissize;
      p += thissize;
    }
}


/* A noswitch_section_callback for lcomm_section.  */

static bool
emit_local (tree decl ATTRIBUTE_UNUSED,
	    const char *name ATTRIBUTE_UNUSED,
	    unsigned HOST_WIDE_INT size ATTRIBUTE_UNUSED,
	    unsigned HOST_WIDE_INT rounded ATTRIBUTE_UNUSED)
{
#if defined ASM_OUTPUT_ALIGNED_DECL_LOCAL
  unsigned int align = symtab_node::get (decl)->definition_alignment ();
  ASM_OUTPUT_ALIGNED_DECL_LOCAL (asm_out_file, decl, name,
				 size, align);
  return true;
#elif defined ASM_OUTPUT_ALIGNED_LOCAL
  unsigned int align = symtab_node::get (decl)->definition_alignment ();
  ASM_OUTPUT_ALIGNED_LOCAL (asm_out_file, name, size, align);
  return true;
#else
  ASM_OUTPUT_LOCAL (asm_out_file, name, size, rounded);
  return false;
#endif
}

/* A noswitch_section_callback for bss_noswitch_section.  */

#if defined ASM_OUTPUT_ALIGNED_BSS
static bool
emit_bss (tree decl ATTRIBUTE_UNUSED,
	  const char *name ATTRIBUTE_UNUSED,
	  unsigned HOST_WIDE_INT size ATTRIBUTE_UNUSED,
	  unsigned HOST_WIDE_INT rounded ATTRIBUTE_UNUSED)
{
  ASM_OUTPUT_ALIGNED_BSS (asm_out_file, decl, name, size,
			  get_variable_align (decl));
  return true;
}
#endif

/* A noswitch_section_callback for comm_section.  */

static bool
emit_common (tree decl ATTRIBUTE_UNUSED,
	     const char *name ATTRIBUTE_UNUSED,
	     unsigned HOST_WIDE_INT size ATTRIBUTE_UNUSED,
	     unsigned HOST_WIDE_INT rounded ATTRIBUTE_UNUSED)
{
#if defined ASM_OUTPUT_ALIGNED_DECL_COMMON
  ASM_OUTPUT_ALIGNED_DECL_COMMON (asm_out_file, decl, name,
				  size, get_variable_align (decl));
  return true;
#elif defined ASM_OUTPUT_ALIGNED_COMMON
  ASM_OUTPUT_ALIGNED_COMMON (asm_out_file, name, size,
			     get_variable_align (decl));
  return true;
#else
  ASM_OUTPUT_COMMON (asm_out_file, name, size, rounded);
  return false;
#endif
}

/* A noswitch_section_callback for tls_comm_section.  */

static bool
emit_tls_common (tree decl ATTRIBUTE_UNUSED,
		 const char *name ATTRIBUTE_UNUSED,
		 unsigned HOST_WIDE_INT size ATTRIBUTE_UNUSED,
		 unsigned HOST_WIDE_INT rounded ATTRIBUTE_UNUSED)
{
#ifdef ASM_OUTPUT_TLS_COMMON
  ASM_OUTPUT_TLS_COMMON (asm_out_file, decl, name, size);
  return true;
#else
  sorry ("thread-local COMMON data not implemented");
  return true;
#endif
}

/* Assemble DECL given that it belongs in SECTION_NOSWITCH section SECT.
   NAME is the name of DECL's SYMBOL_REF.  */

static void
assemble_noswitch_variable (tree decl, const char *name, section *sect,
			    unsigned int align)
{
  unsigned HOST_WIDE_INT size, rounded;

  size = tree_to_uhwi (DECL_SIZE_UNIT (decl));
  rounded = size;

  if ((flag_sanitize & SANITIZE_ADDRESS) && asan_protect_global (decl))
    size += asan_red_zone_size (size);

  /* Don't allocate zero bytes of common,
     since that means "undefined external" in the linker.  */
  if (size == 0)
    rounded = 1;

  /* Round size up to multiple of BIGGEST_ALIGNMENT bits
     so that each uninitialized object starts on such a boundary.  */
  rounded += (BIGGEST_ALIGNMENT / BITS_PER_UNIT) - 1;
  rounded = (rounded / (BIGGEST_ALIGNMENT / BITS_PER_UNIT)
	     * (BIGGEST_ALIGNMENT / BITS_PER_UNIT));

  if (!sect->noswitch.callback (decl, name, size, rounded)
      && (unsigned HOST_WIDE_INT) (align / BITS_PER_UNIT) > rounded)
    error ("requested alignment for %q+D is greater than "
	   "implemented alignment of %wu", decl, rounded);
}

/* A subroutine of assemble_variable.  Output the label and contents of
   DECL, whose address is a SYMBOL_REF with name NAME.  DONT_OUTPUT_DATA
   is as for assemble_variable.  */

static void
assemble_variable_contents (tree decl, const char *name,
			    bool dont_output_data)
{
  /* Do any machine/system dependent processing of the object.  */
#ifdef ASM_DECLARE_OBJECT_NAME
  last_assemble_variable_decl = decl;
  ASM_DECLARE_OBJECT_NAME (asm_out_file, name, decl);
#else
  /* Standard thing is just output label for the object.  */
  ASM_OUTPUT_LABEL (asm_out_file, name);
#endif /* ASM_DECLARE_OBJECT_NAME */

  if (!dont_output_data)
    {
      /* Caller is supposed to use varpool_get_constructor when it wants
	 to output the body.  */
      gcc_assert (!in_lto_p || DECL_INITIAL (decl) != error_mark_node);
      if (DECL_INITIAL (decl)
	  && DECL_INITIAL (decl) != error_mark_node
	  && !initializer_zerop (DECL_INITIAL (decl)))
	/* Output the actual data.  */
	output_constant (DECL_INITIAL (decl),
			 tree_to_uhwi (DECL_SIZE_UNIT (decl)),
			 get_variable_align (decl),
			 false);
      else
	/* Leave space for it.  */
	assemble_zeros (tree_to_uhwi (DECL_SIZE_UNIT (decl)));
      targetm.asm_out.decl_end ();
    }
}

/* Write out assembly for the variable DECL, which is not defined in
   the current translation unit.  */
void
assemble_undefined_decl (tree decl)
{
  const char *name = XSTR (XEXP (DECL_RTL (decl), 0), 0);
  targetm.asm_out.assemble_undefined_decl (asm_out_file, name, decl);
}

/* Assemble everything that is needed for a variable or function declaration.
   Not used for automatic variables, and not used for function definitions.
   Should not be called for variables of incomplete structure type.

   TOP_LEVEL is nonzero if this variable has file scope.
   AT_END is nonzero if this is the special handling, at end of compilation,
   to define things that have had only tentative definitions.
   DONT_OUTPUT_DATA if nonzero means don't actually output the
   initial value (that will be done by the caller).  */

void
assemble_variable (tree decl, int top_level ATTRIBUTE_UNUSED,
		   int at_end ATTRIBUTE_UNUSED, int dont_output_data)
{
  const char *name;
  rtx decl_rtl, symbol;
  section *sect;
  unsigned int align;
  bool asan_protected = false;

  /* This function is supposed to handle VARIABLES.  Ensure we have one.  */
  gcc_assert (VAR_P (decl));

  /* Emulated TLS had better not get this far.  */
  gcc_checking_assert (targetm.have_tls || !DECL_THREAD_LOCAL_P (decl));

  last_assemble_variable_decl = 0;

  /* Normally no need to say anything here for external references,
     since assemble_external is called by the language-specific code
     when a declaration is first seen.  */

  if (DECL_EXTERNAL (decl))
    return;

  /* Do nothing for global register variables.  */
  if (DECL_RTL_SET_P (decl) && REG_P (DECL_RTL (decl)))
    {
      TREE_ASM_WRITTEN (decl) = 1;
      return;
    }

  /* If type was incomplete when the variable was declared,
     see if it is complete now.  */

  if (DECL_SIZE (decl) == 0)
    layout_decl (decl, 0);

  /* Still incomplete => don't allocate it; treat the tentative defn
     (which is what it must have been) as an `extern' reference.  */

  if (!dont_output_data && DECL_SIZE (decl) == 0)
    {
      error ("storage size of %q+D isn%'t known", decl);
      TREE_ASM_WRITTEN (decl) = 1;
      return;
    }

  /* The first declaration of a variable that comes through this function
     decides whether it is global (in C, has external linkage)
     or local (in C, has internal linkage).  So do nothing more
     if this function has already run.  */

  if (TREE_ASM_WRITTEN (decl))
    return;

  /* Make sure targetm.encode_section_info is invoked before we set
     ASM_WRITTEN.  */
  decl_rtl = DECL_RTL (decl);

  TREE_ASM_WRITTEN (decl) = 1;

  /* Do no output if -fsyntax-only.  */
  if (flag_syntax_only)
    return;

  if (! dont_output_data
      && ! valid_constant_size_p (DECL_SIZE_UNIT (decl)))
    {
      error ("size of variable %q+D is too large", decl);
      return;
    }

  gcc_assert (MEM_P (decl_rtl));
  gcc_assert (GET_CODE (XEXP (decl_rtl, 0)) == SYMBOL_REF);
  symbol = XEXP (decl_rtl, 0);

  /* If this symbol belongs to the tree constant pool, output the constant
     if it hasn't already been written.  */
  if (TREE_CONSTANT_POOL_ADDRESS_P (symbol))
    {
      tree decl = SYMBOL_REF_DECL (symbol);
      if (!TREE_ASM_WRITTEN (DECL_INITIAL (decl)))
	output_constant_def_contents (symbol);
      return;
    }

  app_disable ();

  name = XSTR (symbol, 0);
  if (TREE_PUBLIC (decl) && DECL_NAME (decl))
    notice_global_symbol (decl);

  /* Compute the alignment of this data.  */

  align_variable (decl, dont_output_data);

  if ((flag_sanitize & SANITIZE_ADDRESS)
      && asan_protect_global (decl))
    {
      asan_protected = true;
      SET_DECL_ALIGN (decl, MAX (DECL_ALIGN (decl),
				 ASAN_RED_ZONE_SIZE * BITS_PER_UNIT));
    }

  set_mem_align (decl_rtl, DECL_ALIGN (decl));

  align = get_variable_align (decl);

  if (TREE_PUBLIC (decl))
    maybe_assemble_visibility (decl);

  if (DECL_PRESERVE_P (decl))
    targetm.asm_out.mark_decl_preserved (name);

  /* First make the assembler name(s) global if appropriate.  */
  sect = get_variable_section (decl, false);
  if (TREE_PUBLIC (decl)
      && (sect->common.flags & SECTION_COMMON) == 0)
    globalize_decl (decl);

  /* Output any data that we will need to use the address of.  */
  if (DECL_INITIAL (decl) && DECL_INITIAL (decl) != error_mark_node)
    output_addressed_constants (DECL_INITIAL (decl));

  /* dbxout.c needs to know this.  */
  if (sect && (sect->common.flags & SECTION_CODE) != 0)
    DECL_IN_TEXT_SECTION (decl) = 1;

  /* If the decl is part of an object_block, make sure that the decl
     has been positioned within its block, but do not write out its
     definition yet.  output_object_blocks will do that later.  */
  if (SYMBOL_REF_HAS_BLOCK_INFO_P (symbol) && SYMBOL_REF_BLOCK (symbol))
    {
      gcc_assert (!dont_output_data);
      place_block_symbol (symbol);
    }
  else if (SECTION_STYLE (sect) == SECTION_NOSWITCH)
    assemble_noswitch_variable (decl, name, sect, align);
  else
    {
      /* Special-case handling of vtv comdat sections.  */
      if (sect->named.name
	  && (strcmp (sect->named.name, ".vtable_map_vars") == 0))
	handle_vtv_comdat_section (sect, decl);
      else
	switch_to_section (sect);
      if (align > BITS_PER_UNIT)
	ASM_OUTPUT_ALIGN (asm_out_file, floor_log2 (align / BITS_PER_UNIT));
      assemble_variable_contents (decl, name, dont_output_data);
      if (asan_protected)
	{
	  unsigned HOST_WIDE_INT int size
	    = tree_to_uhwi (DECL_SIZE_UNIT (decl));
	  assemble_zeros (asan_red_zone_size (size));
	}
    }
}


/* Given a function declaration (FN_DECL), this function assembles the
   function into the .preinit_array section.  */

void
assemble_vtv_preinit_initializer (tree fn_decl)
{
  section *sect;
  unsigned flags = SECTION_WRITE;
  rtx symbol = XEXP (DECL_RTL (fn_decl), 0);

  flags |= SECTION_NOTYPE;
  sect = get_section (".preinit_array", flags, fn_decl);
  switch_to_section (sect);
  assemble_addr_to_section (symbol, sect);
}

/* Return 1 if type TYPE contains any pointers.  */

static int
contains_pointers_p (tree type)
{
  switch (TREE_CODE (type))
    {
    case POINTER_TYPE:
    case REFERENCE_TYPE:
      /* I'm not sure whether OFFSET_TYPE needs this treatment,
	 so I'll play safe and return 1.  */
    case OFFSET_TYPE:
      return 1;

    case RECORD_TYPE:
    case UNION_TYPE:
    case QUAL_UNION_TYPE:
      {
	tree fields;
	/* For a type that has fields, see if the fields have pointers.  */
	for (fields = TYPE_FIELDS (type); fields; fields = DECL_CHAIN (fields))
	  if (TREE_CODE (fields) == FIELD_DECL
	      && contains_pointers_p (TREE_TYPE (fields)))
	    return 1;
	return 0;
      }

    case ARRAY_TYPE:
      /* An array type contains pointers if its element type does.  */
      return contains_pointers_p (TREE_TYPE (type));

    default:
      return 0;
    }
}

/* We delay assemble_external processing until
   the compilation unit is finalized.  This is the best we can do for
   right now (i.e. stage 3 of GCC 4.0) - the right thing is to delay
   it all the way to final.  See PR 17982 for further discussion.  */
static GTY(()) tree pending_assemble_externals;

#ifdef ASM_OUTPUT_EXTERNAL
/* Some targets delay some output to final using TARGET_ASM_FILE_END.
   As a result, assemble_external can be called after the list of externals
   is processed and the pointer set destroyed.  */
static bool pending_assemble_externals_processed;

/* Avoid O(external_decls**2) lookups in the pending_assemble_externals
   TREE_LIST in assemble_external.  */
static hash_set<tree> *pending_assemble_externals_set;

/* True if DECL is a function decl for which no out-of-line copy exists.
   It is assumed that DECL's assembler name has been set.  */

static bool
incorporeal_function_p (tree decl)
{
  if (TREE_CODE (decl) == FUNCTION_DECL && DECL_BUILT_IN (decl))
    {
      const char *name;

      if (DECL_BUILT_IN_CLASS (decl) == BUILT_IN_NORMAL
	  && ALLOCA_FUNCTION_CODE_P (DECL_FUNCTION_CODE (decl)))
	return true;

      name = IDENTIFIER_POINTER (DECL_ASSEMBLER_NAME (decl));
      /* Atomic or sync builtins which have survived this far will be
	 resolved externally and therefore are not incorporeal.  */
      if (strncmp (name, "__builtin_", 10) == 0)
	return true;
    }
  return false;
}

/* Actually do the tests to determine if this is necessary, and invoke
   ASM_OUTPUT_EXTERNAL.  */
static void
assemble_external_real (tree decl)
{
  rtx rtl = DECL_RTL (decl);

  if (MEM_P (rtl) && GET_CODE (XEXP (rtl, 0)) == SYMBOL_REF
      && !SYMBOL_REF_USED (XEXP (rtl, 0))
      && !incorporeal_function_p (decl))
    {
      /* Some systems do require some output.  */
      SYMBOL_REF_USED (XEXP (rtl, 0)) = 1;
      ASM_OUTPUT_EXTERNAL (asm_out_file, decl, XSTR (XEXP (rtl, 0), 0));
    }
}
#endif

void
process_pending_assemble_externals (void)
{
#ifdef ASM_OUTPUT_EXTERNAL
  tree list;
  for (list = pending_assemble_externals; list; list = TREE_CHAIN (list))
    assemble_external_real (TREE_VALUE (list));

  pending_assemble_externals = 0;
  pending_assemble_externals_processed = true;
  delete pending_assemble_externals_set;
#endif
}

/* This TREE_LIST contains any weak symbol declarations waiting
   to be emitted.  */
static GTY(()) tree weak_decls;

/* Output something to declare an external symbol to the assembler,
   and qualifiers such as weakness.  (Most assemblers don't need
   extern declaration, so we normally output nothing.)  Do nothing if
   DECL is not external.  */

void
assemble_external (tree decl ATTRIBUTE_UNUSED)
{
  /*  Make sure that the ASM_OUT_FILE is open.
      If it's not, we should not be calling this function.  */
  gcc_assert (asm_out_file);

  /* In a perfect world, the following condition would be true.
     Sadly, the Go front end emit assembly *from the front end*,
     bypassing the call graph.  See PR52739.  Fix before GCC 4.8.  */
#if 0
  /* This function should only be called if we are expanding, or have
     expanded, to RTL.
     Ideally, only final.c would be calling this function, but it is
     not clear whether that would break things somehow.  See PR 17982
     for further discussion.  */
  gcc_assert (state == EXPANSION
	      || state == FINISHED);
#endif

  if (!DECL_P (decl) || !DECL_EXTERNAL (decl) || !TREE_PUBLIC (decl))
    return;

  /* We want to output annotation for weak and external symbols at
     very last to check if they are references or not.  */

  if (TARGET_SUPPORTS_WEAK
      && DECL_WEAK (decl)
      /* TREE_STATIC is a weird and abused creature which is not
	 generally the right test for whether an entity has been
	 locally emitted, inlined or otherwise not-really-extern, but
	 for declarations that can be weak, it happens to be
	 match.  */
      && !TREE_STATIC (decl)
      && lookup_attribute ("weak", DECL_ATTRIBUTES (decl))
      && value_member (decl, weak_decls) == NULL_TREE)
    weak_decls = tree_cons (NULL, decl, weak_decls);

#ifdef ASM_OUTPUT_EXTERNAL
  if (pending_assemble_externals_processed)
    {
      assemble_external_real (decl);
      return;
    }

  if (! pending_assemble_externals_set->add (decl))
    pending_assemble_externals = tree_cons (NULL, decl,
					    pending_assemble_externals);
#endif
}

/* Similar, for calling a library function FUN.  */

void
assemble_external_libcall (rtx fun)
{
  /* Declare library function name external when first used, if nec.  */
  if (! SYMBOL_REF_USED (fun))
    {
      SYMBOL_REF_USED (fun) = 1;
      targetm.asm_out.external_libcall (fun);
    }
}

/* Assemble a label named NAME.  */

void
assemble_label (FILE *file, const char *name)
{
  ASM_OUTPUT_LABEL (file, name);
}

/* Set the symbol_referenced flag for ID.  */
void
mark_referenced (tree id)
{
  TREE_SYMBOL_REFERENCED (id) = 1;
}

/* Set the symbol_referenced flag for DECL and notify callgraph.  */
void
mark_decl_referenced (tree decl)
{
  if (TREE_CODE (decl) == FUNCTION_DECL)
    {
      /* Extern inline functions don't become needed when referenced.
	 If we know a method will be emitted in other TU and no new
	 functions can be marked reachable, just use the external
	 definition.  */
      struct cgraph_node *node = cgraph_node::get_create (decl);
      if (!DECL_EXTERNAL (decl)
	  && !node->definition)
	node->mark_force_output ();
    }
  else if (VAR_P (decl))
    {
      varpool_node *node = varpool_node::get_create (decl);
      /* C++ frontend use mark_decl_references to force COMDAT variables
         to be output that might appear dead otherwise.  */
      node->force_output = true;
    }
  /* else do nothing - we can get various sorts of CST nodes here,
     which do not need to be marked.  */
}


/* Output to FILE (an assembly file) a reference to NAME.  If NAME
   starts with a *, the rest of NAME is output verbatim.  Otherwise
   NAME is transformed in a target-specific way (usually by the
   addition of an underscore).  */

void
assemble_name_raw (FILE *file, const char *name)
{
  if (name[0] == '*')
    fputs (&name[1], file);
  else
    ASM_OUTPUT_LABELREF (file, name);
}

/* Like assemble_name_raw, but should be used when NAME might refer to
   an entity that is also represented as a tree (like a function or
   variable).  If NAME does refer to such an entity, that entity will
   be marked as referenced.  */

void
assemble_name (FILE *file, const char *name)
{
  const char *real_name;
  tree id;

  real_name = targetm.strip_name_encoding (name);

  id = maybe_get_identifier (real_name);
  if (id)
    {
      tree id_orig = id;

      mark_referenced (id);
      ultimate_transparent_alias_target (&id);
      if (id != id_orig)
	name = IDENTIFIER_POINTER (id);
      gcc_assert (! TREE_CHAIN (id));
    }

  assemble_name_raw (file, name);
}

/* Allocate SIZE bytes writable static space with a gensym name
   and return an RTX to refer to its address.  */

rtx
assemble_static_space (unsigned HOST_WIDE_INT size)
{
  char name[17];
  const char *namestring;
  rtx x;

  ASM_GENERATE_INTERNAL_LABEL (name, "LF", const_labelno);
  ++const_labelno;
  namestring = ggc_strdup (name);

  x = gen_rtx_SYMBOL_REF (Pmode, namestring);
  SYMBOL_REF_FLAGS (x) = SYMBOL_FLAG_LOCAL;

#ifdef ASM_OUTPUT_ALIGNED_DECL_LOCAL
  ASM_OUTPUT_ALIGNED_DECL_LOCAL (asm_out_file, NULL_TREE, name, size,
				 BIGGEST_ALIGNMENT);
#else
#ifdef ASM_OUTPUT_ALIGNED_LOCAL
  ASM_OUTPUT_ALIGNED_LOCAL (asm_out_file, name, size, BIGGEST_ALIGNMENT);
#else
  {
    /* Round size up to multiple of BIGGEST_ALIGNMENT bits
       so that each uninitialized object starts on such a boundary.  */
    /* Variable `rounded' might or might not be used in ASM_OUTPUT_LOCAL.  */
    unsigned HOST_WIDE_INT rounded ATTRIBUTE_UNUSED
      = ((size + (BIGGEST_ALIGNMENT / BITS_PER_UNIT) - 1)
	 / (BIGGEST_ALIGNMENT / BITS_PER_UNIT)
	 * (BIGGEST_ALIGNMENT / BITS_PER_UNIT));
    ASM_OUTPUT_LOCAL (asm_out_file, name, size, rounded);
  }
#endif
#endif
  return x;
}

/* Assemble the static constant template for function entry trampolines.
   This is done at most once per compilation.
   Returns an RTX for the address of the template.  */

static GTY(()) rtx initial_trampoline;

rtx
assemble_trampoline_template (void)
{
  char label[256];
  const char *name;
  int align;
  rtx symbol;

  gcc_assert (targetm.asm_out.trampoline_template != NULL);

  if (initial_trampoline)
    return initial_trampoline;

  /* By default, put trampoline templates in read-only data section.  */

#ifdef TRAMPOLINE_SECTION
  switch_to_section (TRAMPOLINE_SECTION);
#else
  switch_to_section (readonly_data_section);
#endif

  /* Write the assembler code to define one.  */
  align = floor_log2 (TRAMPOLINE_ALIGNMENT / BITS_PER_UNIT);
  if (align > 0)
    ASM_OUTPUT_ALIGN (asm_out_file, align);

  targetm.asm_out.internal_label (asm_out_file, "LTRAMP", 0);
  targetm.asm_out.trampoline_template (asm_out_file);

  /* Record the rtl to refer to it.  */
  ASM_GENERATE_INTERNAL_LABEL (label, "LTRAMP", 0);
  name = ggc_strdup (label);
  symbol = gen_rtx_SYMBOL_REF (Pmode, name);
  SYMBOL_REF_FLAGS (symbol) = SYMBOL_FLAG_LOCAL;

  initial_trampoline = gen_const_mem (BLKmode, symbol);
  set_mem_align (initial_trampoline, TRAMPOLINE_ALIGNMENT);
  set_mem_size (initial_trampoline, TRAMPOLINE_SIZE);

  return initial_trampoline;
}

/* A and B are either alignments or offsets.  Return the minimum alignment
   that may be assumed after adding the two together.  */

static inline unsigned
min_align (unsigned int a, unsigned int b)
{
  return least_bit_hwi (a | b);
}

/* Return the assembler directive for creating a given kind of integer
   object.  SIZE is the number of bytes in the object and ALIGNED_P
   indicates whether it is known to be aligned.  Return NULL if the
   assembly dialect has no such directive.

   The returned string should be printed at the start of a new line and
   be followed immediately by the object's initial value.  */

const char *
integer_asm_op (int size, int aligned_p)
{
  struct asm_int_op *ops;

  if (aligned_p)
    ops = &targetm.asm_out.aligned_op;
  else
    ops = &targetm.asm_out.unaligned_op;

  switch (size)
    {
    case 1:
      return targetm.asm_out.byte_op;
    case 2:
      return ops->hi;
    case 4:
      return ops->si;
    case 8:
      return ops->di;
    case 16:
      return ops->ti;
    default:
      return NULL;
    }
}

/* Use directive OP to assemble an integer object X.  Print OP at the
   start of the line, followed immediately by the value of X.  */

void
assemble_integer_with_op (const char *op, rtx x)
{
  fputs (op, asm_out_file);
  output_addr_const (asm_out_file, x);
  fputc ('\n', asm_out_file);
}

/* The default implementation of the asm_out.integer target hook.  */

bool
default_assemble_integer (rtx x ATTRIBUTE_UNUSED,
			  unsigned int size ATTRIBUTE_UNUSED,
			  int aligned_p ATTRIBUTE_UNUSED)
{
  const char *op = integer_asm_op (size, aligned_p);
  /* Avoid GAS bugs for large values.  Specifically negative values whose
     absolute value fits in a bfd_vma, but not in a bfd_signed_vma.  */
  if (size > UNITS_PER_WORD && size > POINTER_SIZE_UNITS)
    return false;
  return op && (assemble_integer_with_op (op, x), true);
}

/* Assemble the integer constant X into an object of SIZE bytes.  ALIGN is
   the alignment of the integer in bits.  Return 1 if we were able to output
   the constant, otherwise 0.  We must be able to output the constant,
   if FORCE is nonzero.  */

bool
assemble_integer (rtx x, unsigned int size, unsigned int align, int force)
{
  int aligned_p;

  aligned_p = (align >= MIN (size * BITS_PER_UNIT, BIGGEST_ALIGNMENT));

  /* See if the target hook can handle this kind of object.  */
  if (targetm.asm_out.integer (x, size, aligned_p))
    return true;

  /* If the object is a multi-byte one, try splitting it up.  Split
     it into words it if is multi-word, otherwise split it into bytes.  */
  if (size > 1)
    {
      machine_mode omode, imode;
      unsigned int subalign;
      unsigned int subsize, i;
      enum mode_class mclass;

      subsize = size > UNITS_PER_WORD? UNITS_PER_WORD : 1;
      subalign = MIN (align, subsize * BITS_PER_UNIT);
      if (GET_CODE (x) == CONST_FIXED)
	mclass = GET_MODE_CLASS (GET_MODE (x));
      else
	mclass = MODE_INT;

      omode = mode_for_size (subsize * BITS_PER_UNIT, mclass, 0).require ();
      imode = mode_for_size (size * BITS_PER_UNIT, mclass, 0).require ();

      for (i = 0; i < size; i += subsize)
	{
	  rtx partial = simplify_subreg (omode, x, imode, i);
	  if (!partial || !assemble_integer (partial, subsize, subalign, 0))
	    break;
	}
      if (i == size)
	return true;

      /* If we've printed some of it, but not all of it, there's no going
	 back now.  */
      gcc_assert (!i);
    }

  gcc_assert (!force);

  return false;
}

/* Assemble the floating-point constant D into an object of size MODE.  ALIGN
   is the alignment of the constant in bits.  If REVERSE is true, D is output
   in reverse storage order.  */

void
assemble_real (REAL_VALUE_TYPE d, scalar_float_mode mode, unsigned int align,
	       bool reverse)
{
  long data[4] = {0, 0, 0, 0};
  int bitsize, nelts, nunits, units_per;
  rtx elt;

  /* This is hairy.  We have a quantity of known size.  real_to_target
     will put it into an array of *host* longs, 32 bits per element
     (even if long is more than 32 bits).  We need to determine the
     number of array elements that are occupied (nelts) and the number
     of *target* min-addressable units that will be occupied in the
     object file (nunits).  We cannot assume that 32 divides the
     mode's bitsize (size * BITS_PER_UNIT) evenly.

     size * BITS_PER_UNIT is used here to make sure that padding bits
     (which might appear at either end of the value; real_to_target
     will include the padding bits in its output array) are included.  */

  nunits = GET_MODE_SIZE (mode);
  bitsize = nunits * BITS_PER_UNIT;
  nelts = CEIL (bitsize, 32);
  units_per = 32 / BITS_PER_UNIT;

  real_to_target (data, &d, mode);

  /* Put out the first word with the specified alignment.  */
  if (reverse)
    elt = flip_storage_order (SImode, gen_int_mode (data[nelts - 1], SImode));
  else
    elt = GEN_INT (data[0]);
  assemble_integer (elt, MIN (nunits, units_per), align, 1);
  nunits -= units_per;

  /* Subsequent words need only 32-bit alignment.  */
  align = min_align (align, 32);

  for (int i = 1; i < nelts; i++)
    {
      if (reverse)
	elt = flip_storage_order (SImode,
				  gen_int_mode (data[nelts - 1 - i], SImode));
      else
	elt = GEN_INT (data[i]);
      assemble_integer (elt, MIN (nunits, units_per), align, 1);
      nunits -= units_per;
    }
}

/* Given an expression EXP with a constant value,
   reduce it to the sum of an assembler symbol and an integer.
   Store them both in the structure *VALUE.
   EXP must be reducible.  */

struct addr_const {
  rtx base;
  poly_int64 offset;
};

static void
decode_addr_const (tree exp, struct addr_const *value)
{
  tree target = TREE_OPERAND (exp, 0);
  poly_int64 offset = 0;
  rtx x;

  while (1)
    {
      poly_int64 bytepos;
      if (TREE_CODE (target) == COMPONENT_REF
	  && poly_int_tree_p (byte_position (TREE_OPERAND (target, 1)),
			      &bytepos))
	{
	  offset += bytepos;
	  target = TREE_OPERAND (target, 0);
	}
      else if (TREE_CODE (target) == ARRAY_REF
	       || TREE_CODE (target) == ARRAY_RANGE_REF)
	{
	  /* Truncate big offset.  */
	  offset
	    += (TREE_INT_CST_LOW (TYPE_SIZE_UNIT (TREE_TYPE (target)))
		* wi::to_poly_widest (TREE_OPERAND (target, 1)).force_shwi ());
	  target = TREE_OPERAND (target, 0);
	}
      else if (TREE_CODE (target) == MEM_REF
	       && TREE_CODE (TREE_OPERAND (target, 0)) == ADDR_EXPR)
	{
	  offset += mem_ref_offset (target).force_shwi ();
	  target = TREE_OPERAND (TREE_OPERAND (target, 0), 0);
	}
      else if (TREE_CODE (target) == INDIRECT_REF
	       && TREE_CODE (TREE_OPERAND (target, 0)) == NOP_EXPR
	       && TREE_CODE (TREE_OPERAND (TREE_OPERAND (target, 0), 0))
		  == ADDR_EXPR)
	target = TREE_OPERAND (TREE_OPERAND (TREE_OPERAND (target, 0), 0), 0);
      else
	break;
    }

  switch (TREE_CODE (target))
    {
    case VAR_DECL:
    case FUNCTION_DECL:
      x = DECL_RTL (target);
      break;

    case LABEL_DECL:
      x = gen_rtx_MEM (FUNCTION_MODE,
		       gen_rtx_LABEL_REF (Pmode, force_label_rtx (target)));
      break;

    case REAL_CST:
    case FIXED_CST:
    case STRING_CST:
    case COMPLEX_CST:
    case CONSTRUCTOR:
    case INTEGER_CST:
      x = output_constant_def (target, 1);
      break;

    case INDIRECT_REF:
      /* This deals with absolute addresses.  */
      offset += tree_to_shwi (TREE_OPERAND (target, 0));
      x = gen_rtx_MEM (QImode,
		       gen_rtx_SYMBOL_REF (Pmode, "origin of addresses"));
      break;

    default:
      gcc_unreachable ();
    }

  gcc_assert (MEM_P (x));
  x = XEXP (x, 0);

  value->base = x;
  value->offset = offset;
}

static GTY(()) hash_table<tree_descriptor_hasher> *const_desc_htab;

static void maybe_output_constant_def_contents (struct constant_descriptor_tree *, int);

/* Constant pool accessor function.  */

hash_table<tree_descriptor_hasher> *
constant_pool_htab (void)
{
  return const_desc_htab;
}

/* Compute a hash code for a constant expression.  */

hashval_t
tree_descriptor_hasher::hash (constant_descriptor_tree *ptr)
{
  return ptr->hash;
}

static hashval_t
const_hash_1 (const tree exp)
{
  const char *p;
  hashval_t hi;
  int len, i;
  enum tree_code code = TREE_CODE (exp);

  /* Either set P and LEN to the address and len of something to hash and
     exit the switch or return a value.  */

  switch (code)
    {
    case INTEGER_CST:
      p = (char *) &TREE_INT_CST_ELT (exp, 0);
      len = TREE_INT_CST_NUNITS (exp) * sizeof (HOST_WIDE_INT);
      break;

    case REAL_CST:
      return real_hash (TREE_REAL_CST_PTR (exp));

    case FIXED_CST:
      return fixed_hash (TREE_FIXED_CST_PTR (exp));

    case STRING_CST:
      p = TREE_STRING_POINTER (exp);
      len = TREE_STRING_LENGTH (exp);
      break;

    case COMPLEX_CST:
      return (const_hash_1 (TREE_REALPART (exp)) * 5
	      + const_hash_1 (TREE_IMAGPART (exp)));

    case VECTOR_CST:
      {
	hi = 7 + VECTOR_CST_NPATTERNS (exp);
	hi = hi * 563 + VECTOR_CST_NELTS_PER_PATTERN (exp);
	unsigned int count = vector_cst_encoded_nelts (exp);
	for (unsigned int i = 0; i < count; ++i)
	  hi = hi * 563 + const_hash_1 (VECTOR_CST_ENCODED_ELT (exp, i));
	return hi;
      }

    case CONSTRUCTOR:
      {
	unsigned HOST_WIDE_INT idx;
	tree value;

	hi = 5 + int_size_in_bytes (TREE_TYPE (exp));

	FOR_EACH_CONSTRUCTOR_VALUE (CONSTRUCTOR_ELTS (exp), idx, value)
	  if (value)
	    hi = hi * 603 + const_hash_1 (value);

	return hi;
      }

    case ADDR_EXPR:
    case FDESC_EXPR:
      {
	struct addr_const value;

	decode_addr_const (exp, &value);
	switch (GET_CODE (value.base))
	  {
	  case SYMBOL_REF:
	    /* Don't hash the address of the SYMBOL_REF;
	       only use the offset and the symbol name.  */
	    hi = value.offset.coeffs[0];
	    p = XSTR (value.base, 0);
	    for (i = 0; p[i] != 0; i++)
	      hi = ((hi * 613) + (unsigned) (p[i]));
	    break;

	  case LABEL_REF:
	    hi = (value.offset.coeffs[0]
		  + CODE_LABEL_NUMBER (label_ref_label (value.base)) * 13);
	    break;

	  default:
	    gcc_unreachable ();
	  }
      }
      return hi;

    case PLUS_EXPR:
    case POINTER_PLUS_EXPR:
    case MINUS_EXPR:
      return (const_hash_1 (TREE_OPERAND (exp, 0)) * 9
	      + const_hash_1 (TREE_OPERAND (exp, 1)));

    case VEC_SERIES_CST:
      return (const_hash_1 (VEC_SERIES_CST_BASE (exp)) * 11
	      + const_hash_1 (VEC_SERIES_CST_STEP (exp)));

    CASE_CONVERT:
      return const_hash_1 (TREE_OPERAND (exp, 0)) * 7 + 2;

    case VEC_DUPLICATE_CST:
      return const_hash_1 (VEC_DUPLICATE_CST_ELT (exp)) * 7 + 3;

    default:
      /* A language specific constant. Just hash the code.  */
      return code;
    }

  /* Compute hashing function.  */
  hi = len;
  for (i = 0; i < len; i++)
    hi = ((hi * 613) + (unsigned) (p[i]));

  return hi;
}

/* Wrapper of compare_constant, for the htab interface.  */
bool
tree_descriptor_hasher::equal (constant_descriptor_tree *c1,
			       constant_descriptor_tree *c2)
{
  if (c1->hash != c2->hash)
    return 0;
  return compare_constant (c1->value, c2->value);
}

/* Compare t1 and t2, and return 1 only if they are known to result in
   the same bit pattern on output.  */

static int
compare_constant (const tree t1, const tree t2)
{
  enum tree_code typecode;

  if (t1 == NULL_TREE)
    return t2 == NULL_TREE;
  if (t2 == NULL_TREE)
    return 0;

  if (TREE_CODE (t1) != TREE_CODE (t2))
    return 0;

  switch (TREE_CODE (t1))
    {
    case INTEGER_CST:
      /* Integer constants are the same only if the same width of type.  */
      if (TYPE_PRECISION (TREE_TYPE (t1)) != TYPE_PRECISION (TREE_TYPE (t2)))
	return 0;
      if (TYPE_MODE (TREE_TYPE (t1)) != TYPE_MODE (TREE_TYPE (t2)))
	return 0;
      return tree_int_cst_equal (t1, t2);

    case REAL_CST:
      /* Real constants are the same only if the same width of type.  In
	 addition to the same width, we need to check whether the modes are the
	 same.  There might be two floating point modes that are the same size
	 but have different representations, such as the PowerPC that has 2
	 different 128-bit floating point types (IBM extended double and IEEE
	 128-bit floating point).  */
      if (TYPE_PRECISION (TREE_TYPE (t1)) != TYPE_PRECISION (TREE_TYPE (t2)))
	return 0;
      if (TYPE_MODE (TREE_TYPE (t1)) != TYPE_MODE (TREE_TYPE (t2)))
	return 0;
      return real_identical (&TREE_REAL_CST (t1), &TREE_REAL_CST (t2));

    case FIXED_CST:
      /* Fixed constants are the same only if the same width of type.  */
      if (TYPE_PRECISION (TREE_TYPE (t1)) != TYPE_PRECISION (TREE_TYPE (t2)))
	return 0;

      return FIXED_VALUES_IDENTICAL (TREE_FIXED_CST (t1), TREE_FIXED_CST (t2));

    case STRING_CST:
      if (TYPE_MODE (TREE_TYPE (t1)) != TYPE_MODE (TREE_TYPE (t2)))
	return 0;

      return (TREE_STRING_LENGTH (t1) == TREE_STRING_LENGTH (t2)
	      && ! memcmp (TREE_STRING_POINTER (t1), TREE_STRING_POINTER (t2),
			 TREE_STRING_LENGTH (t1)));

    case COMPLEX_CST:
      return (compare_constant (TREE_REALPART (t1), TREE_REALPART (t2))
	      && compare_constant (TREE_IMAGPART (t1), TREE_IMAGPART (t2)));

    case VECTOR_CST:
      {
	if (VECTOR_CST_NPATTERNS (t1)
	    != VECTOR_CST_NPATTERNS (t2))
	  return 0;

	if (VECTOR_CST_NELTS_PER_PATTERN (t1)
	    != VECTOR_CST_NELTS_PER_PATTERN (t2))
	  return 0;

	unsigned int count = vector_cst_encoded_nelts (t1);
	for (unsigned int i = 0; i < count; ++i)
	  if (!compare_constant (VECTOR_CST_ENCODED_ELT (t1, i),
				 VECTOR_CST_ENCODED_ELT (t2, i)))
	    return 0;

	return 1;
      }

    case VEC_DUPLICATE_CST:
      return compare_constant (VEC_DUPLICATE_CST_ELT (t1),
			       VEC_DUPLICATE_CST_ELT (t2));

    case VEC_SERIES_CST:
      return (compare_constant (VEC_SERIES_CST_BASE (t1),
				VEC_SERIES_CST_BASE (t2))
	      && compare_constant (VEC_SERIES_CST_STEP (t1),
				   VEC_SERIES_CST_STEP (t2)));

    case CONSTRUCTOR:
      {
	vec<constructor_elt, va_gc> *v1, *v2;
	unsigned HOST_WIDE_INT idx;

	typecode = TREE_CODE (TREE_TYPE (t1));
	if (typecode != TREE_CODE (TREE_TYPE (t2)))
	  return 0;

	if (typecode == ARRAY_TYPE)
	  {
	    HOST_WIDE_INT size_1 = int_size_in_bytes (TREE_TYPE (t1));
	    /* For arrays, check that mode, size and storage order match.  */
	    if (TYPE_MODE (TREE_TYPE (t1)) != TYPE_MODE (TREE_TYPE (t2))
		|| size_1 == -1
		|| size_1 != int_size_in_bytes (TREE_TYPE (t2))
		|| TYPE_REVERSE_STORAGE_ORDER (TREE_TYPE (t1))
		   != TYPE_REVERSE_STORAGE_ORDER (TREE_TYPE (t2)))
	      return 0;
	  }
	else
	  {
	    /* For record and union constructors, require exact type
               equality.  */
	    if (TREE_TYPE (t1) != TREE_TYPE (t2))
	      return 0;
	  }

	v1 = CONSTRUCTOR_ELTS (t1);
	v2 = CONSTRUCTOR_ELTS (t2);
	if (vec_safe_length (v1) != vec_safe_length (v2))
	  return 0;

	for (idx = 0; idx < vec_safe_length (v1); ++idx)
	  {
	    constructor_elt *c1 = &(*v1)[idx];
	    constructor_elt *c2 = &(*v2)[idx];

	    /* Check that each value is the same...  */
	    if (!compare_constant (c1->value, c2->value))
	      return 0;
	    /* ... and that they apply to the same fields!  */
	    if (typecode == ARRAY_TYPE)
	      {
		if (!compare_constant (c1->index, c2->index))
		  return 0;
	      }
	    else
	      {
		if (c1->index != c2->index)
		  return 0;
	      }
	  }

	return 1;
      }

    case ADDR_EXPR:
    case FDESC_EXPR:
      {
	struct addr_const value1, value2;
	enum rtx_code code;
	int ret;

	decode_addr_const (t1, &value1);
	decode_addr_const (t2, &value2);

<<<<<<< HEAD
	if (may_ne (value1.offset, value2.offset))
=======
	if (maybe_ne (value1.offset, value2.offset))
>>>>>>> 70783a86
	  return 0;

	code = GET_CODE (value1.base);
	if (code != GET_CODE (value2.base))
	  return 0;

	switch (code)
	  {
	  case SYMBOL_REF:
	    ret = (strcmp (XSTR (value1.base, 0), XSTR (value2.base, 0)) == 0);
	    break;

	  case LABEL_REF:
	    ret = (CODE_LABEL_NUMBER (label_ref_label (value1.base))
		   == CODE_LABEL_NUMBER (label_ref_label (value2.base)));
	    break;

	  default:
	    gcc_unreachable ();
	  }
	return ret;
      }

    case PLUS_EXPR:
    case POINTER_PLUS_EXPR:
    case MINUS_EXPR:
    case RANGE_EXPR:
      return (compare_constant (TREE_OPERAND (t1, 0), TREE_OPERAND (t2, 0))
	      && compare_constant (TREE_OPERAND (t1, 1), TREE_OPERAND (t2, 1)));

    CASE_CONVERT:
    case VIEW_CONVERT_EXPR:
      return compare_constant (TREE_OPERAND (t1, 0), TREE_OPERAND (t2, 0));

    default:
      return 0;
    }

  gcc_unreachable ();
}

/* Return the section into which constant EXP should be placed.  */

static section *
get_constant_section (tree exp, unsigned int align)
{
  return targetm.asm_out.select_section (exp,
					 compute_reloc_for_constant (exp),
					 align);
}

/* Return the size of constant EXP in bytes.  */

static HOST_WIDE_INT
get_constant_size (tree exp)
{
  HOST_WIDE_INT size;

  size = int_size_in_bytes (TREE_TYPE (exp));
  if (TREE_CODE (exp) == STRING_CST)
    size = MAX (TREE_STRING_LENGTH (exp), size);
  return size;
}

/* Subroutine of output_constant_def:
   No constant equal to EXP is known to have been output.
   Make a constant descriptor to enter EXP in the hash table.
   Assign the label number and construct RTL to refer to the
   constant's location in memory.
   Caller is responsible for updating the hash table.  */

static struct constant_descriptor_tree *
build_constant_desc (tree exp)
{
  struct constant_descriptor_tree *desc;
  rtx symbol, rtl;
  char label[256];
  int labelno;
  tree decl;

  desc = ggc_alloc<constant_descriptor_tree> ();
  desc->value = exp;

  /* Create a string containing the label name, in LABEL.  */
  labelno = const_labelno++;
  ASM_GENERATE_INTERNAL_LABEL (label, "LC", labelno);

  /* Construct the VAR_DECL associated with the constant.  */
  decl = build_decl (UNKNOWN_LOCATION, VAR_DECL, get_identifier (label),
		     TREE_TYPE (exp));
  DECL_ARTIFICIAL (decl) = 1;
  DECL_IGNORED_P (decl) = 1;
  TREE_READONLY (decl) = 1;
  TREE_STATIC (decl) = 1;
  TREE_ADDRESSABLE (decl) = 1;
  /* We don't set the RTL yet as this would cause varpool to assume that the
     variable is referenced.  Moreover, it would just be dropped in LTO mode.
     Instead we set the flag that will be recognized in make_decl_rtl.  */
  DECL_IN_CONSTANT_POOL (decl) = 1;
  DECL_INITIAL (decl) = desc->value;
  /* ??? targetm.constant_alignment hasn't been updated for vector types on
     most architectures so use DATA_ALIGNMENT as well, except for strings.  */
  if (TREE_CODE (exp) == STRING_CST)
    SET_DECL_ALIGN (decl, targetm.constant_alignment (exp, DECL_ALIGN (decl)));
  else
    align_variable (decl, 0);

  /* Now construct the SYMBOL_REF and the MEM.  */
  if (use_object_blocks_p ())
    {
      int align = (TREE_CODE (decl) == CONST_DECL
		   || (VAR_P (decl) && DECL_IN_CONSTANT_POOL (decl))
		   ? DECL_ALIGN (decl)
		   : symtab_node::get (decl)->definition_alignment ());
      section *sect = get_constant_section (exp, align);
      symbol = create_block_symbol (ggc_strdup (label),
				    get_block_for_section (sect), -1);
    }
  else
    symbol = gen_rtx_SYMBOL_REF (Pmode, ggc_strdup (label));
  SYMBOL_REF_FLAGS (symbol) |= SYMBOL_FLAG_LOCAL;
  SET_SYMBOL_REF_DECL (symbol, decl);
  TREE_CONSTANT_POOL_ADDRESS_P (symbol) = 1;

  rtl = gen_const_mem (TYPE_MODE (TREE_TYPE (exp)), symbol);
  set_mem_attributes (rtl, exp, 1);
  set_mem_alias_set (rtl, 0);

  /* Putting EXP into the literal pool might have imposed a different
     alignment which should be visible in the RTX as well.  */
  set_mem_align (rtl, DECL_ALIGN (decl));

  /* We cannot share RTX'es in pool entries.
     Mark this piece of RTL as required for unsharing.  */
  RTX_FLAG (rtl, used) = 1;

  /* Set flags or add text to the name to record information, such as
     that it is a local symbol.  If the name is changed, the macro
     ASM_OUTPUT_LABELREF will have to know how to strip this
     information.  This call might invalidate our local variable
     SYMBOL; we can't use it afterward.  */
  targetm.encode_section_info (exp, rtl, true);

  desc->rtl = rtl;

  return desc;
}

/* Return an rtx representing a reference to constant data in memory
   for the constant expression EXP.

   If assembler code for such a constant has already been output,
   return an rtx to refer to it.
   Otherwise, output such a constant in memory
   and generate an rtx for it.

   If DEFER is nonzero, this constant can be deferred and output only
   if referenced in the function after all optimizations.

   `const_desc_table' records which constants already have label strings.  */

rtx
output_constant_def (tree exp, int defer)
{
  struct constant_descriptor_tree *desc;
  struct constant_descriptor_tree key;

  /* Look up EXP in the table of constant descriptors.  If we didn't find
     it, create a new one.  */
  key.value = exp;
  key.hash = const_hash_1 (exp);
  constant_descriptor_tree **loc
    = const_desc_htab->find_slot_with_hash (&key, key.hash, INSERT);

  desc = *loc;
  if (desc == 0)
    {
      desc = build_constant_desc (exp);
      desc->hash = key.hash;
      *loc = desc;
    }

  maybe_output_constant_def_contents (desc, defer);
  return desc->rtl;
}

/* Subroutine of output_constant_def: Decide whether or not we need to
   output the constant DESC now, and if so, do it.  */
static void
maybe_output_constant_def_contents (struct constant_descriptor_tree *desc,
				    int defer)
{
  rtx symbol = XEXP (desc->rtl, 0);
  tree exp = desc->value;

  if (flag_syntax_only)
    return;

  if (TREE_ASM_WRITTEN (exp))
    /* Already output; don't do it again.  */
    return;

  /* We can always defer constants as long as the context allows
     doing so.  */
  if (defer)
    {
      /* Increment n_deferred_constants if it exists.  It needs to be at
	 least as large as the number of constants actually referred to
	 by the function.  If it's too small we'll stop looking too early
	 and fail to emit constants; if it's too large we'll only look
	 through the entire function when we could have stopped earlier.  */
      if (cfun)
	n_deferred_constants++;
      return;
    }

  output_constant_def_contents (symbol);
}

/* Subroutine of output_constant_def_contents.  Output the definition
   of constant EXP, which is pointed to by label LABEL.  ALIGN is the
   constant's alignment in bits.  */

static void
assemble_constant_contents (tree exp, const char *label, unsigned int align)
{
  HOST_WIDE_INT size;

  size = get_constant_size (exp);

  /* Do any machine/system dependent processing of the constant.  */
  targetm.asm_out.declare_constant_name (asm_out_file, label, exp, size);

  /* Output the value of EXP.  */
  output_constant (exp, size, align, false);

  targetm.asm_out.decl_end ();
}

/* We must output the constant data referred to by SYMBOL; do so.  */

static void
output_constant_def_contents (rtx symbol)
{
  tree decl = SYMBOL_REF_DECL (symbol);
  tree exp = DECL_INITIAL (decl);
  bool asan_protected = false;

  /* Make sure any other constants whose addresses appear in EXP
     are assigned label numbers.  */
  output_addressed_constants (exp);

  /* We are no longer deferring this constant.  */
  TREE_ASM_WRITTEN (decl) = TREE_ASM_WRITTEN (exp) = 1;

  if ((flag_sanitize & SANITIZE_ADDRESS)
      && TREE_CODE (exp) == STRING_CST
      && asan_protect_global (exp))
    {
      asan_protected = true;
      SET_DECL_ALIGN (decl, MAX (DECL_ALIGN (decl),
				 ASAN_RED_ZONE_SIZE * BITS_PER_UNIT));
    }

  /* If the constant is part of an object block, make sure that the
     decl has been positioned within its block, but do not write out
     its definition yet.  output_object_blocks will do that later.  */
  if (SYMBOL_REF_HAS_BLOCK_INFO_P (symbol) && SYMBOL_REF_BLOCK (symbol))
    place_block_symbol (symbol);
  else
    {
      int align = (TREE_CODE (decl) == CONST_DECL
		   || (VAR_P (decl) && DECL_IN_CONSTANT_POOL (decl))
		   ? DECL_ALIGN (decl)
		   : symtab_node::get (decl)->definition_alignment ());
      switch_to_section (get_constant_section (exp, align));
      if (align > BITS_PER_UNIT)
	ASM_OUTPUT_ALIGN (asm_out_file, floor_log2 (align / BITS_PER_UNIT));
      assemble_constant_contents (exp, XSTR (symbol, 0), align);
      if (asan_protected)
	{
	  HOST_WIDE_INT size = get_constant_size (exp);
	  assemble_zeros (asan_red_zone_size (size));
	}
    }
}

/* Look up EXP in the table of constant descriptors.  Return the rtl
   if it has been emitted, else null.  */

rtx
lookup_constant_def (tree exp)
{
  struct constant_descriptor_tree key;

  key.value = exp;
  key.hash = const_hash_1 (exp);
  constant_descriptor_tree *desc
    = const_desc_htab->find_with_hash (&key, key.hash);

  return (desc ? desc->rtl : NULL_RTX);
}

/* Return a tree representing a reference to constant data in memory
   for the constant expression EXP.

   This is the counterpart of output_constant_def at the Tree level.  */

tree
tree_output_constant_def (tree exp)
{
  struct constant_descriptor_tree *desc, key;
  tree decl;

  /* Look up EXP in the table of constant descriptors.  If we didn't find
     it, create a new one.  */
  key.value = exp;
  key.hash = const_hash_1 (exp);
  constant_descriptor_tree **loc
    = const_desc_htab->find_slot_with_hash (&key, key.hash, INSERT);

  desc = *loc;
  if (desc == 0)
    {
      desc = build_constant_desc (exp);
      desc->hash = key.hash;
      *loc = desc;
    }

  decl = SYMBOL_REF_DECL (XEXP (desc->rtl, 0));
  varpool_node::finalize_decl (decl);
  return decl;
}

struct GTY((chain_next ("%h.next"), for_user)) constant_descriptor_rtx {
  struct constant_descriptor_rtx *next;
  rtx mem;
  rtx sym;
  rtx constant;
  HOST_WIDE_INT offset;
  hashval_t hash;
  fixed_size_mode mode;
  unsigned int align;
  int labelno;
  int mark;
};

struct const_rtx_desc_hasher : ggc_ptr_hash<constant_descriptor_rtx>
{
  static hashval_t hash (constant_descriptor_rtx *);
  static bool equal (constant_descriptor_rtx *, constant_descriptor_rtx *);
};

/* Used in the hash tables to avoid outputting the same constant
   twice.  Unlike 'struct constant_descriptor_tree', RTX constants
   are output once per function, not once per file.  */
/* ??? Only a few targets need per-function constant pools.  Most
   can use one per-file pool.  Should add a targetm bit to tell the
   difference.  */

struct GTY(()) rtx_constant_pool {
  /* Pointers to first and last constant in pool, as ordered by offset.  */
  struct constant_descriptor_rtx *first;
  struct constant_descriptor_rtx *last;

  /* Hash facility for making memory-constants from constant rtl-expressions.
     It is used on RISC machines where immediate integer arguments and
     constant addresses are restricted so that such constants must be stored
     in memory.  */
  hash_table<const_rtx_desc_hasher> *const_rtx_htab;

  /* Current offset in constant pool (does not include any
     machine-specific header).  */
  HOST_WIDE_INT offset;
};

/* Hash and compare functions for const_rtx_htab.  */

hashval_t
const_rtx_desc_hasher::hash (constant_descriptor_rtx *desc)
{
  return desc->hash;
}

bool
const_rtx_desc_hasher::equal (constant_descriptor_rtx *x,
			      constant_descriptor_rtx *y)
{
  if (x->mode != y->mode)
    return 0;
  return rtx_equal_p (x->constant, y->constant);
}

/* Hash one component of a constant.  */

static hashval_t
const_rtx_hash_1 (const_rtx x)
{
  unsigned HOST_WIDE_INT hwi;
  machine_mode mode;
  enum rtx_code code;
  hashval_t h;
  int i;

  code = GET_CODE (x);
  mode = GET_MODE (x);
  h = (hashval_t) code * 1048573 + mode;

  switch (code)
    {
    case CONST_INT:
      hwi = INTVAL (x);

    fold_hwi:
      {
	int shift = sizeof (hashval_t) * CHAR_BIT;
	const int n = sizeof (HOST_WIDE_INT) / sizeof (hashval_t);

	h ^= (hashval_t) hwi;
	for (i = 1; i < n; ++i)
	  {
	    hwi >>= shift;
	    h ^= (hashval_t) hwi;
	  }
      }
      break;

    case CONST_WIDE_INT:
      hwi = 0;
      {
	for (i = 0; i < CONST_WIDE_INT_NUNITS (x); i++)
	  hwi ^= CONST_WIDE_INT_ELT (x, i);
	goto fold_hwi;
      }

    case CONST_DOUBLE:
      if (TARGET_SUPPORTS_WIDE_INT == 0 && mode == VOIDmode)
	{
	  hwi = CONST_DOUBLE_LOW (x) ^ CONST_DOUBLE_HIGH (x);
	  goto fold_hwi;
	}
      else
	h ^= real_hash (CONST_DOUBLE_REAL_VALUE (x));
      break;

    case CONST_FIXED:
      h ^= fixed_hash (CONST_FIXED_VALUE (x));
      break;

    case SYMBOL_REF:
      h ^= htab_hash_string (XSTR (x, 0));
      break;

    case LABEL_REF:
      h = h * 251 + CODE_LABEL_NUMBER (label_ref_label (x));
      break;

    case UNSPEC:
    case UNSPEC_VOLATILE:
      h = h * 251 + XINT (x, 1);
      break;

    default:
      break;
    }

  return h;
}

/* Compute a hash value for X, which should be a constant.  */

static hashval_t
const_rtx_hash (rtx x)
{
  hashval_t h = 0;
  subrtx_iterator::array_type array;
  FOR_EACH_SUBRTX (iter, array, x, ALL)
    h = h * 509 + const_rtx_hash_1 (*iter);
  return h;
}


/* Create and return a new rtx constant pool.  */

static struct rtx_constant_pool *
create_constant_pool (void)
{
  struct rtx_constant_pool *pool;

  pool = ggc_alloc<rtx_constant_pool> ();
  pool->const_rtx_htab = hash_table<const_rtx_desc_hasher>::create_ggc (31);
  pool->first = NULL;
  pool->last = NULL;
  pool->offset = 0;
  return pool;
}

/* Initialize constant pool hashing for a new function.  */

void
init_varasm_status (void)
{
  crtl->varasm.pool = create_constant_pool ();
  crtl->varasm.deferred_constants = 0;
}

/* Given a MINUS expression, simplify it if both sides
   include the same symbol.  */

rtx
simplify_subtraction (rtx x)
{
  rtx r = simplify_rtx (x);
  return r ? r : x;
}

/* Given a constant rtx X, make (or find) a memory constant for its value
   and return a MEM rtx to refer to it in memory.  IN_MODE is the mode
   of X.  */

rtx
force_const_mem (machine_mode in_mode, rtx x)
{
  struct constant_descriptor_rtx *desc, tmp;
  struct rtx_constant_pool *pool;
  char label[256];
  rtx def, symbol;
  hashval_t hash;
  unsigned int align;
  constant_descriptor_rtx **slot;
  fixed_size_mode mode;

  /* We can't force variable-sized objects to memory.  */
  if (!is_a <fixed_size_mode> (in_mode, &mode))
    return NULL_RTX;

  /* If we're not allowed to drop X into the constant pool, don't.  */
  if (targetm.cannot_force_const_mem (mode, x))
    return NULL_RTX;

  /* Record that this function has used a constant pool entry.  */
  crtl->uses_const_pool = 1;

  /* Decide which pool to use.  */
  pool = (targetm.use_blocks_for_constant_p (mode, x)
	  ? shared_constant_pool
	  : crtl->varasm.pool);

  /* Lookup the value in the hashtable.  */
  tmp.constant = x;
  tmp.mode = mode;
  hash = const_rtx_hash (x);
  slot = pool->const_rtx_htab->find_slot_with_hash (&tmp, hash, INSERT);
  desc = *slot;

  /* If the constant was already present, return its memory.  */
  if (desc)
    return copy_rtx (desc->mem);

  /* Otherwise, create a new descriptor.  */
  desc = ggc_alloc<constant_descriptor_rtx> ();
  *slot = desc;

  /* Align the location counter as required by EXP's data type.  */
  machine_mode align_mode = (mode == VOIDmode ? word_mode : mode);
  align = targetm.static_rtx_alignment (align_mode);

  pool->offset += (align / BITS_PER_UNIT) - 1;
  pool->offset &= ~ ((align / BITS_PER_UNIT) - 1);

  desc->next = NULL;
  desc->constant = copy_rtx (tmp.constant);
  desc->offset = pool->offset;
  desc->hash = hash;
  desc->mode = mode;
  desc->align = align;
  desc->labelno = const_labelno;
  desc->mark = 0;

  pool->offset += GET_MODE_SIZE (mode);
  if (pool->last)
    pool->last->next = desc;
  else
    pool->first = pool->last = desc;
  pool->last = desc;

  /* Create a string containing the label name, in LABEL.  */
  ASM_GENERATE_INTERNAL_LABEL (label, "LC", const_labelno);
  ++const_labelno;

  /* Construct the SYMBOL_REF.  Make sure to mark it as belonging to
     the constants pool.  */
  if (use_object_blocks_p () && targetm.use_blocks_for_constant_p (mode, x))
    {
      section *sect = targetm.asm_out.select_rtx_section (mode, x, align);
      symbol = create_block_symbol (ggc_strdup (label),
				    get_block_for_section (sect), -1);
    }
  else
    symbol = gen_rtx_SYMBOL_REF (Pmode, ggc_strdup (label));
  desc->sym = symbol;
  SYMBOL_REF_FLAGS (symbol) |= SYMBOL_FLAG_LOCAL;
  CONSTANT_POOL_ADDRESS_P (symbol) = 1;
  SET_SYMBOL_REF_CONSTANT (symbol, desc);

  /* Construct the MEM.  */
  desc->mem = def = gen_const_mem (mode, symbol);
  set_mem_align (def, align);

  /* If we're dropping a label to the constant pool, make sure we
     don't delete it.  */
  if (GET_CODE (x) == LABEL_REF)
    LABEL_PRESERVE_P (XEXP (x, 0)) = 1;

  return copy_rtx (def);
}

/* Given a constant pool SYMBOL_REF, return the corresponding constant.  */

rtx
get_pool_constant (const_rtx addr)
{
  return SYMBOL_REF_CONSTANT (addr)->constant;
}

/* Given a constant pool SYMBOL_REF, return the corresponding constant
   and whether it has been output or not.  */

rtx
get_pool_constant_mark (rtx addr, bool *pmarked)
{
  struct constant_descriptor_rtx *desc;

  desc = SYMBOL_REF_CONSTANT (addr);
  *pmarked = (desc->mark != 0);
  return desc->constant;
}

/* Similar, return the mode.  */

fixed_size_mode
get_pool_mode (const_rtx addr)
{
  return SYMBOL_REF_CONSTANT (addr)->mode;
}

/* Return TRUE if and only if the constant pool has no entries.  Note
   that even entries we might end up choosing not to emit are counted
   here, so there is the potential for missed optimizations.  */

bool
constant_pool_empty_p (void)
{
  return crtl->varasm.pool->first == NULL;
}

/* Worker function for output_constant_pool_1.  Emit assembly for X
   in MODE with known alignment ALIGN.  */

static void
output_constant_pool_2 (fixed_size_mode mode, rtx x, unsigned int align)
{
  switch (GET_MODE_CLASS (mode))
    {
    case MODE_FLOAT:
    case MODE_DECIMAL_FLOAT:
      {
	gcc_assert (CONST_DOUBLE_AS_FLOAT_P (x));
	assemble_real (*CONST_DOUBLE_REAL_VALUE (x),
		       as_a <scalar_float_mode> (mode), align, false);
	break;
      }

    case MODE_INT:
    case MODE_PARTIAL_INT:
    case MODE_FRACT:
    case MODE_UFRACT:
    case MODE_ACCUM:
    case MODE_UACCUM:
    case MODE_POINTER_BOUNDS:
      assemble_integer (x, GET_MODE_SIZE (mode), align, 1);
      break;

    case MODE_VECTOR_BOOL:
      {
	gcc_assert (GET_CODE (x) == CONST_VECTOR);

	/* Pick the smallest integer mode that contains at least one
	   whole element.  Often this is byte_mode and contains more
	   than one element.  */
<<<<<<< HEAD
	unsigned int nelts = CONST_VECTOR_NUNITS (x);
=======
	unsigned int nelts = GET_MODE_NUNITS (mode);
>>>>>>> 70783a86
	unsigned int elt_bits = GET_MODE_BITSIZE (mode) / nelts;
	unsigned int int_bits = MAX (elt_bits, BITS_PER_UNIT);
	scalar_int_mode int_mode = int_mode_for_size (int_bits, 0).require ();

	/* Build the constant up one integer at a time.  */
	unsigned int elts_per_int = int_bits / elt_bits;
	for (unsigned int i = 0; i < nelts; i += elts_per_int)
	  {
	    unsigned HOST_WIDE_INT value = 0;
	    unsigned int limit = MIN (nelts - i, elts_per_int);
	    for (unsigned int j = 0; j < limit; ++j)
	      if (INTVAL (CONST_VECTOR_ELT (x, i + j)) != 0)
		value |= 1 << (j * elt_bits);
	    output_constant_pool_2 (int_mode, gen_int_mode (value, int_mode),
				    i != 0 ? MIN (align, int_bits) : align);
	  }
	break;
      }
    case MODE_VECTOR_FLOAT:
    case MODE_VECTOR_INT:
    case MODE_VECTOR_FRACT:
    case MODE_VECTOR_UFRACT:
    case MODE_VECTOR_ACCUM:
    case MODE_VECTOR_UACCUM:
      {
	int i, units;
	scalar_mode submode = GET_MODE_INNER (mode);
	unsigned int subalign = MIN (align, GET_MODE_BITSIZE (submode));

	gcc_assert (GET_CODE (x) == CONST_VECTOR);
	units = GET_MODE_NUNITS (mode);

	for (i = 0; i < units; i++)
	  {
	    rtx elt = CONST_VECTOR_ELT (x, i);
	    output_constant_pool_2 (submode, elt, i ? subalign : align);
	  }
      }
      break;

    default:
      gcc_unreachable ();
    }
}

/* Worker function for output_constant_pool.  Emit constant DESC,
   giving it ALIGN bits of alignment.  */

static void
output_constant_pool_1 (struct constant_descriptor_rtx *desc,
			unsigned int align)
{
  rtx x, tmp;

  x = desc->constant;

  /* See if X is a LABEL_REF (or a CONST referring to a LABEL_REF)
     whose CODE_LABEL has been deleted.  This can occur if a jump table
     is eliminated by optimization.  If so, write a constant of zero
     instead.  Note that this can also happen by turning the
     CODE_LABEL into a NOTE.  */
  /* ??? This seems completely and utterly wrong.  Certainly it's
     not true for NOTE_INSN_DELETED_LABEL, but I disbelieve proper
     functioning even with rtx_insn::deleted and friends.  */

  tmp = x;
  switch (GET_CODE (tmp))
    {
    case CONST:
      if (GET_CODE (XEXP (tmp, 0)) != PLUS
	  || GET_CODE (XEXP (XEXP (tmp, 0), 0)) != LABEL_REF)
	break;
      tmp = XEXP (XEXP (tmp, 0), 0);
      /* FALLTHRU  */

    case LABEL_REF:
      {
	rtx_insn *insn = label_ref_label (tmp);
	gcc_assert (!insn->deleted ());
	gcc_assert (!NOTE_P (insn)
		    || NOTE_KIND (insn) != NOTE_INSN_DELETED);
	break;
      }

    default:
      break;
    }

#ifdef ASM_OUTPUT_SPECIAL_POOL_ENTRY
  ASM_OUTPUT_SPECIAL_POOL_ENTRY (asm_out_file, x, desc->mode,
				 align, desc->labelno, done);
#endif

  assemble_align (align);

  /* Output the label.  */
  targetm.asm_out.internal_label (asm_out_file, "LC", desc->labelno);

  /* Output the data.
     Pass actual alignment value while emitting string constant to asm code
     as function 'output_constant_pool_1' explicitly passes the alignment as 1
     assuming that the data is already aligned which prevents the generation 
     of fix-up table entries.  */
  output_constant_pool_2 (desc->mode, x, desc->align);

  /* Make sure all constants in SECTION_MERGE and not SECTION_STRINGS
     sections have proper size.  */
  if (align > GET_MODE_BITSIZE (desc->mode)
      && in_section
      && (in_section->common.flags & SECTION_MERGE))
    assemble_align (align);

#ifdef ASM_OUTPUT_SPECIAL_POOL_ENTRY
 done:
#endif
  return;
}

/* Recompute the offsets of entries in POOL, and the overall size of
   POOL.  Do this after calling mark_constant_pool to ensure that we
   are computing the offset values for the pool which we will actually
   emit.  */

static void
recompute_pool_offsets (struct rtx_constant_pool *pool)
{
  struct constant_descriptor_rtx *desc;
  pool->offset = 0;

  for (desc = pool->first; desc ; desc = desc->next)
    if (desc->mark)
      {
	  /* Recalculate offset.  */
	unsigned int align = desc->align;
	pool->offset += (align / BITS_PER_UNIT) - 1;
	pool->offset &= ~ ((align / BITS_PER_UNIT) - 1);
	desc->offset = pool->offset;
	pool->offset += GET_MODE_SIZE (desc->mode);
      }
}

/* Mark all constants that are referenced by SYMBOL_REFs in X.
   Emit referenced deferred strings.  */

static void
mark_constants_in_pattern (rtx insn)
{
  subrtx_iterator::array_type array;
  FOR_EACH_SUBRTX (iter, array, PATTERN (insn), ALL)
    {
      const_rtx x = *iter;
      if (GET_CODE (x) == SYMBOL_REF)
	{
	  if (CONSTANT_POOL_ADDRESS_P (x))
	    {
	      struct constant_descriptor_rtx *desc = SYMBOL_REF_CONSTANT (x);
	      if (desc->mark == 0)
		{
		  desc->mark = 1;
		  iter.substitute (desc->constant);
		}
	    }
	  else if (TREE_CONSTANT_POOL_ADDRESS_P (x))
	    {
	      tree decl = SYMBOL_REF_DECL (x);
	      if (!TREE_ASM_WRITTEN (DECL_INITIAL (decl)))
		{
		  n_deferred_constants--;
		  output_constant_def_contents (CONST_CAST_RTX (x));
		}
	    }
	}
    }
}

/* Look through appropriate parts of INSN, marking all entries in the
   constant pool which are actually being used.  Entries that are only
   referenced by other constants are also marked as used.  Emit
   deferred strings that are used.  */

static void
mark_constants (rtx_insn *insn)
{
  if (!INSN_P (insn))
    return;

  /* Insns may appear inside a SEQUENCE.  Only check the patterns of
     insns, not any notes that may be attached.  We don't want to mark
     a constant just because it happens to appear in a REG_EQUIV note.  */
  if (rtx_sequence *seq = dyn_cast <rtx_sequence *> (PATTERN (insn)))
    {
      int i, n = seq->len ();
      for (i = 0; i < n; ++i)
	{
	  rtx subinsn = seq->element (i);
	  if (INSN_P (subinsn))
	    mark_constants_in_pattern (subinsn);
	}
    }
  else
    mark_constants_in_pattern (insn);
}

/* Look through the instructions for this function, and mark all the
   entries in POOL which are actually being used.  Emit deferred constants
   which have indeed been used.  */

static void
mark_constant_pool (void)
{
  rtx_insn *insn;

  if (!crtl->uses_const_pool && n_deferred_constants == 0)
    return;

  for (insn = get_insns (); insn; insn = NEXT_INSN (insn))
    mark_constants (insn);
}

/* Write all the constants in POOL.  */

static void
output_constant_pool_contents (struct rtx_constant_pool *pool)
{
  struct constant_descriptor_rtx *desc;

  for (desc = pool->first; desc ; desc = desc->next)
    if (desc->mark)
      {
	/* If the constant is part of an object_block, make sure that
	   the constant has been positioned within its block, but do not
	   write out its definition yet.  output_object_blocks will do
	   that later.  */
	if (SYMBOL_REF_HAS_BLOCK_INFO_P (desc->sym)
	    && SYMBOL_REF_BLOCK (desc->sym))
	  place_block_symbol (desc->sym);
	else
	  {
	    switch_to_section (targetm.asm_out.select_rtx_section
			       (desc->mode, desc->constant, desc->align));
	    output_constant_pool_1 (desc, desc->align);
	  }
      }
}

/* Mark all constants that are used in the current function, then write
   out the function's private constant pool.  */

static void
output_constant_pool (const char *fnname ATTRIBUTE_UNUSED,
		      tree fndecl ATTRIBUTE_UNUSED)
{
  struct rtx_constant_pool *pool = crtl->varasm.pool;

  /* It is possible for gcc to call force_const_mem and then to later
     discard the instructions which refer to the constant.  In such a
     case we do not need to output the constant.  */
  mark_constant_pool ();

  /* Having marked the constant pool entries we'll actually emit, we
     now need to rebuild the offset information, which may have become
     stale.  */
  recompute_pool_offsets (pool);

#ifdef ASM_OUTPUT_POOL_PROLOGUE
  ASM_OUTPUT_POOL_PROLOGUE (asm_out_file, fnname, fndecl, pool->offset);
#endif

  output_constant_pool_contents (pool);

#ifdef ASM_OUTPUT_POOL_EPILOGUE
  ASM_OUTPUT_POOL_EPILOGUE (asm_out_file, fnname, fndecl, pool->offset);
#endif
}

/* Write the contents of the shared constant pool.  */

void
output_shared_constant_pool (void)
{
  output_constant_pool_contents (shared_constant_pool);
}

/* Determine what kind of relocations EXP may need.  */

int
compute_reloc_for_constant (tree exp)
{
  int reloc = 0, reloc2;
  tree tem;

  switch (TREE_CODE (exp))
    {
    case ADDR_EXPR:
    case FDESC_EXPR:
      /* Go inside any operations that get_inner_reference can handle and see
	 if what's inside is a constant: no need to do anything here for
	 addresses of variables or functions.  */
      for (tem = TREE_OPERAND (exp, 0); handled_component_p (tem);
	   tem = TREE_OPERAND (tem, 0))
	;

      if (TREE_CODE (tem) == MEM_REF
	  && TREE_CODE (TREE_OPERAND (tem, 0)) == ADDR_EXPR)
	{
	  reloc = compute_reloc_for_constant (TREE_OPERAND (tem, 0));
	  break;
	}

      if (!targetm.binds_local_p (tem))
	reloc |= 2;
      else
	reloc |= 1;
      break;

    case PLUS_EXPR:
    case POINTER_PLUS_EXPR:
      reloc = compute_reloc_for_constant (TREE_OPERAND (exp, 0));
      reloc |= compute_reloc_for_constant (TREE_OPERAND (exp, 1));
      break;

    case MINUS_EXPR:
      reloc = compute_reloc_for_constant (TREE_OPERAND (exp, 0));
      reloc2 = compute_reloc_for_constant (TREE_OPERAND (exp, 1));
      /* The difference of two local labels is computable at link time.  */
      if (reloc == 1 && reloc2 == 1)
	reloc = 0;
      else
	reloc |= reloc2;
      break;

    CASE_CONVERT:
    case VIEW_CONVERT_EXPR:
      reloc = compute_reloc_for_constant (TREE_OPERAND (exp, 0));
      break;

    case CONSTRUCTOR:
      {
	unsigned HOST_WIDE_INT idx;
	FOR_EACH_CONSTRUCTOR_VALUE (CONSTRUCTOR_ELTS (exp), idx, tem)
	  if (tem != 0)
	    reloc |= compute_reloc_for_constant (tem);
      }
      break;

    default:
      break;
    }
  return reloc;
}

/* Find all the constants whose addresses are referenced inside of EXP,
   and make sure assembler code with a label has been output for each one.
   Indicate whether an ADDR_EXPR has been encountered.  */

static void
output_addressed_constants (tree exp)
{
  tree tem;

  switch (TREE_CODE (exp))
    {
    case ADDR_EXPR:
    case FDESC_EXPR:
      /* Go inside any operations that get_inner_reference can handle and see
	 if what's inside is a constant: no need to do anything here for
	 addresses of variables or functions.  */
      for (tem = TREE_OPERAND (exp, 0); handled_component_p (tem);
	   tem = TREE_OPERAND (tem, 0))
	;

      /* If we have an initialized CONST_DECL, retrieve the initializer.  */
      if (TREE_CODE (tem) == CONST_DECL && DECL_INITIAL (tem))
	tem = DECL_INITIAL (tem);

      if (CONSTANT_CLASS_P (tem) || TREE_CODE (tem) == CONSTRUCTOR)
	output_constant_def (tem, 0);

      if (TREE_CODE (tem) == MEM_REF)
	output_addressed_constants (TREE_OPERAND (tem, 0));
      break;

    case PLUS_EXPR:
    case POINTER_PLUS_EXPR:
    case MINUS_EXPR:
      output_addressed_constants (TREE_OPERAND (exp, 1));
      gcc_fallthrough ();

    CASE_CONVERT:
    case VIEW_CONVERT_EXPR:
      output_addressed_constants (TREE_OPERAND (exp, 0));
      break;

    case CONSTRUCTOR:
      {
	unsigned HOST_WIDE_INT idx;
	FOR_EACH_CONSTRUCTOR_VALUE (CONSTRUCTOR_ELTS (exp), idx, tem)
	  if (tem != 0)
	    output_addressed_constants (tem);
      }
      break;

    default:
      break;
    }
}

/* Whether a constructor CTOR is a valid static constant initializer if all
   its elements are.  This used to be internal to initializer_constant_valid_p
   and has been exposed to let other functions like categorize_ctor_elements
   evaluate the property while walking a constructor for other purposes.  */

bool
constructor_static_from_elts_p (const_tree ctor)
{
  return (TREE_CONSTANT (ctor)
	  && (TREE_CODE (TREE_TYPE (ctor)) == UNION_TYPE
	      || TREE_CODE (TREE_TYPE (ctor)) == RECORD_TYPE
	      || TREE_CODE (TREE_TYPE (ctor)) == ARRAY_TYPE));
}

static tree initializer_constant_valid_p_1 (tree value, tree endtype,
					    tree *cache);

/* A subroutine of initializer_constant_valid_p.  VALUE is a MINUS_EXPR,
   PLUS_EXPR or POINTER_PLUS_EXPR.  This looks for cases of VALUE
   which are valid when ENDTYPE is an integer of any size; in
   particular, this does not accept a pointer minus a constant.  This
   returns null_pointer_node if the VALUE is an absolute constant
   which can be used to initialize a static variable.  Otherwise it
   returns NULL.  */

static tree
narrowing_initializer_constant_valid_p (tree value, tree endtype, tree *cache)
{
  tree op0, op1;

  if (!INTEGRAL_TYPE_P (endtype))
    return NULL_TREE;

  op0 = TREE_OPERAND (value, 0);
  op1 = TREE_OPERAND (value, 1);

  /* Like STRIP_NOPS except allow the operand mode to widen.  This
     works around a feature of fold that simplifies (int)(p1 - p2) to
     ((int)p1 - (int)p2) under the theory that the narrower operation
     is cheaper.  */

  while (CONVERT_EXPR_P (op0)
	 || TREE_CODE (op0) == NON_LVALUE_EXPR)
    {
      tree inner = TREE_OPERAND (op0, 0);
      if (inner == error_mark_node
	  || ! INTEGRAL_MODE_P (TYPE_MODE (TREE_TYPE (inner)))
	  || (GET_MODE_SIZE (SCALAR_INT_TYPE_MODE (TREE_TYPE (op0)))
	      > GET_MODE_SIZE (SCALAR_INT_TYPE_MODE (TREE_TYPE (inner)))))
	break;
      op0 = inner;
    }

  while (CONVERT_EXPR_P (op1)
	 || TREE_CODE (op1) == NON_LVALUE_EXPR)
    {
      tree inner = TREE_OPERAND (op1, 0);
      if (inner == error_mark_node
	  || ! INTEGRAL_MODE_P (TYPE_MODE (TREE_TYPE (inner)))
	  || (GET_MODE_SIZE (SCALAR_INT_TYPE_MODE (TREE_TYPE (op1)))
	      > GET_MODE_SIZE (SCALAR_INT_TYPE_MODE (TREE_TYPE (inner)))))
	break;
      op1 = inner;
    }

  op0 = initializer_constant_valid_p_1 (op0, endtype, cache);
  if (!op0)
    return NULL_TREE;

  op1 = initializer_constant_valid_p_1 (op1, endtype,
					cache ? cache + 2 : NULL);
  /* Both initializers must be known.  */
  if (op1)
    {
      if (op0 == op1
	  && (op0 == null_pointer_node
	      || TREE_CODE (value) == MINUS_EXPR))
	return null_pointer_node;

      /* Support differences between labels.  */
      if (TREE_CODE (op0) == LABEL_DECL
	  && TREE_CODE (op1) == LABEL_DECL)
	return null_pointer_node;

      if (TREE_CODE (op0) == STRING_CST
	  && TREE_CODE (op1) == STRING_CST
	  && operand_equal_p (op0, op1, 1))
	return null_pointer_node;
    }

  return NULL_TREE;
}

/* Helper function of initializer_constant_valid_p.
   Return nonzero if VALUE is a valid constant-valued expression
   for use in initializing a static variable; one that can be an
   element of a "constant" initializer.

   Return null_pointer_node if the value is absolute;
   if it is relocatable, return the variable that determines the relocation.
   We assume that VALUE has been folded as much as possible;
   therefore, we do not need to check for such things as
   arithmetic-combinations of integers.

   Use CACHE (pointer to 2 tree values) for caching if non-NULL.  */

static tree
initializer_constant_valid_p_1 (tree value, tree endtype, tree *cache)
{
  tree ret;

  switch (TREE_CODE (value))
    {
    case CONSTRUCTOR:
      if (constructor_static_from_elts_p (value))
	{
	  unsigned HOST_WIDE_INT idx;
	  tree elt;
	  bool absolute = true;

	  if (cache && cache[0] == value)
	    return cache[1];
	  FOR_EACH_CONSTRUCTOR_VALUE (CONSTRUCTOR_ELTS (value), idx, elt)
	    {
	      tree reloc;
	      reloc = initializer_constant_valid_p_1 (elt, TREE_TYPE (elt),
						      NULL);
	      if (!reloc
		  /* An absolute value is required with reverse SSO.  */
		  || (reloc != null_pointer_node
		      && TYPE_REVERSE_STORAGE_ORDER (TREE_TYPE (value))
		      && !AGGREGATE_TYPE_P (TREE_TYPE (elt))))
		{
		  if (cache)
		    {
		      cache[0] = value;
		      cache[1] = NULL_TREE;
		    }
		  return NULL_TREE;
		}
	      if (reloc != null_pointer_node)
		absolute = false;
	    }
	  /* For a non-absolute relocation, there is no single
	     variable that can be "the variable that determines the
	     relocation."  */
	  if (cache)
	    {
	      cache[0] = value;
	      cache[1] = absolute ? null_pointer_node : error_mark_node;
	    }
	  return absolute ? null_pointer_node : error_mark_node;
	}

      return TREE_STATIC (value) ? null_pointer_node : NULL_TREE;

    case INTEGER_CST:
    case VECTOR_CST:
    case REAL_CST:
    case FIXED_CST:
    case STRING_CST:
    case COMPLEX_CST:
      return null_pointer_node;

    case ADDR_EXPR:
    case FDESC_EXPR:
      {
	tree op0 = staticp (TREE_OPERAND (value, 0));
	if (op0)
	  {
	    /* "&(*a).f" is like unto pointer arithmetic.  If "a" turns out
	       to be a constant, this is old-skool offsetof-like nonsense.  */
	    if (TREE_CODE (op0) == INDIRECT_REF
		&& TREE_CONSTANT (TREE_OPERAND (op0, 0)))
	      return null_pointer_node;
	    /* Taking the address of a nested function involves a trampoline,
	       unless we don't need or want one.  */
	    if (TREE_CODE (op0) == FUNCTION_DECL
		&& DECL_STATIC_CHAIN (op0)
		&& !TREE_NO_TRAMPOLINE (value))
	      return NULL_TREE;
	    /* "&{...}" requires a temporary to hold the constructed
	       object.  */
	    if (TREE_CODE (op0) == CONSTRUCTOR)
	      return NULL_TREE;
	  }
	return op0;
      }

    case NON_LVALUE_EXPR:
      return initializer_constant_valid_p_1 (TREE_OPERAND (value, 0),
					     endtype, cache);

    case VIEW_CONVERT_EXPR:
      {
	tree src = TREE_OPERAND (value, 0);
	tree src_type = TREE_TYPE (src);
	tree dest_type = TREE_TYPE (value);

	/* Allow view-conversions from aggregate to non-aggregate type only
	   if the bit pattern is fully preserved afterwards; otherwise, the
	   RTL expander won't be able to apply a subsequent transformation
	   to the underlying constructor.  */
	if (AGGREGATE_TYPE_P (src_type) && !AGGREGATE_TYPE_P (dest_type))
	  {
	    if (TYPE_MODE (endtype) == TYPE_MODE (dest_type))
	      return initializer_constant_valid_p_1 (src, endtype, cache);
	    else
	      return NULL_TREE;
	  }

	/* Allow all other kinds of view-conversion.  */
	return initializer_constant_valid_p_1 (src, endtype, cache);
      }

    CASE_CONVERT:
      {
	tree src = TREE_OPERAND (value, 0);
	tree src_type = TREE_TYPE (src);
	tree dest_type = TREE_TYPE (value);

	/* Allow conversions between pointer types, floating-point
	   types, and offset types.  */
	if ((POINTER_TYPE_P (dest_type) && POINTER_TYPE_P (src_type))
	    || (FLOAT_TYPE_P (dest_type) && FLOAT_TYPE_P (src_type))
	    || (TREE_CODE (dest_type) == OFFSET_TYPE
		&& TREE_CODE (src_type) == OFFSET_TYPE))
	  return initializer_constant_valid_p_1 (src, endtype, cache);

	/* Allow length-preserving conversions between integer types.  */
	if (INTEGRAL_TYPE_P (dest_type) && INTEGRAL_TYPE_P (src_type)
	    && (TYPE_PRECISION (dest_type) == TYPE_PRECISION (src_type)))
	  return initializer_constant_valid_p_1 (src, endtype, cache);

	/* Allow conversions between other integer types only if
	   explicit value.  Don't allow sign-extension to a type larger
	   than word and pointer, there aren't relocations that would
	   allow to sign extend it to a wider type.  */
	if (INTEGRAL_TYPE_P (dest_type)
	    && INTEGRAL_TYPE_P (src_type)
	    && (TYPE_UNSIGNED (src_type)
		|| TYPE_PRECISION (dest_type) <= TYPE_PRECISION (src_type)
		|| TYPE_PRECISION (dest_type) <= BITS_PER_WORD
		|| TYPE_PRECISION (dest_type) <= POINTER_SIZE))
	  {
	    tree inner = initializer_constant_valid_p_1 (src, endtype, cache);
	    if (inner == null_pointer_node)
	      return null_pointer_node;
	    break;
	  }

	/* Allow (int) &foo provided int is as wide as a pointer.  */
	if (INTEGRAL_TYPE_P (dest_type) && POINTER_TYPE_P (src_type)
	    && (TYPE_PRECISION (dest_type) >= TYPE_PRECISION (src_type)))
	  return initializer_constant_valid_p_1 (src, endtype, cache);

	/* Likewise conversions from int to pointers, but also allow
	   conversions from 0.  */
	if ((POINTER_TYPE_P (dest_type)
	     || TREE_CODE (dest_type) == OFFSET_TYPE)
	    && INTEGRAL_TYPE_P (src_type))
	  {
	    if (TREE_CODE (src) == INTEGER_CST
		&& TYPE_PRECISION (dest_type) >= TYPE_PRECISION (src_type))
	      return null_pointer_node;
	    if (integer_zerop (src))
	      return null_pointer_node;
	    else if (TYPE_PRECISION (dest_type) <= TYPE_PRECISION (src_type))
	      return initializer_constant_valid_p_1 (src, endtype, cache);
	  }

	/* Allow conversions to struct or union types if the value
	   inside is okay.  */
	if (TREE_CODE (dest_type) == RECORD_TYPE
	    || TREE_CODE (dest_type) == UNION_TYPE)
	  return initializer_constant_valid_p_1 (src, endtype, cache);
      }
      break;

    case POINTER_PLUS_EXPR:
    case PLUS_EXPR:
      /* Any valid floating-point constants will have been folded by now;
	 with -frounding-math we hit this with addition of two constants.  */
      if (TREE_CODE (endtype) == REAL_TYPE)
	return NULL_TREE;
      if (cache && cache[0] == value)
	return cache[1];
      if (! INTEGRAL_TYPE_P (endtype)
	  || TYPE_PRECISION (endtype) >= TYPE_PRECISION (TREE_TYPE (value)))
	{
	  tree ncache[4] = { NULL_TREE, NULL_TREE, NULL_TREE, NULL_TREE };
	  tree valid0
	    = initializer_constant_valid_p_1 (TREE_OPERAND (value, 0),
					      endtype, ncache);
	  tree valid1
	    = initializer_constant_valid_p_1 (TREE_OPERAND (value, 1),
					      endtype, ncache + 2);
	  /* If either term is absolute, use the other term's relocation.  */
	  if (valid0 == null_pointer_node)
	    ret = valid1;
	  else if (valid1 == null_pointer_node)
	    ret = valid0;
	  /* Support narrowing pointer differences.  */
	  else
	    ret = narrowing_initializer_constant_valid_p (value, endtype,
							  ncache);
	}
      else
      /* Support narrowing pointer differences.  */
	ret = narrowing_initializer_constant_valid_p (value, endtype, NULL);
      if (cache)
	{
	  cache[0] = value;
	  cache[1] = ret;
	}
      return ret;

    case POINTER_DIFF_EXPR:
    case MINUS_EXPR:
      if (TREE_CODE (endtype) == REAL_TYPE)
	return NULL_TREE;
      if (cache && cache[0] == value)
	return cache[1];
      if (! INTEGRAL_TYPE_P (endtype)
	  || TYPE_PRECISION (endtype) >= TYPE_PRECISION (TREE_TYPE (value)))
	{
	  tree ncache[4] = { NULL_TREE, NULL_TREE, NULL_TREE, NULL_TREE };
	  tree valid0
	    = initializer_constant_valid_p_1 (TREE_OPERAND (value, 0),
					      endtype, ncache);
	  tree valid1
	    = initializer_constant_valid_p_1 (TREE_OPERAND (value, 1),
					      endtype, ncache + 2);
	  /* Win if second argument is absolute.  */
	  if (valid1 == null_pointer_node)
	    ret = valid0;
	  /* Win if both arguments have the same relocation.
	     Then the value is absolute.  */
	  else if (valid0 == valid1 && valid0 != 0)
	    ret = null_pointer_node;
	  /* Since GCC guarantees that string constants are unique in the
	     generated code, a subtraction between two copies of the same
	     constant string is absolute.  */
	  else if (valid0 && TREE_CODE (valid0) == STRING_CST
		   && valid1 && TREE_CODE (valid1) == STRING_CST
		   && operand_equal_p (valid0, valid1, 1))
	    ret = null_pointer_node;
	  /* Support narrowing differences.  */
	  else
	    ret = narrowing_initializer_constant_valid_p (value, endtype,
							  ncache);
	}
      else
	/* Support narrowing differences.  */
	ret = narrowing_initializer_constant_valid_p (value, endtype, NULL);
      if (cache)
	{
	  cache[0] = value;
	  cache[1] = ret;
	}
      return ret;

    default:
      break;
    }

  return NULL_TREE;
}

/* Return nonzero if VALUE is a valid constant-valued expression
   for use in initializing a static variable; one that can be an
   element of a "constant" initializer.

   Return null_pointer_node if the value is absolute;
   if it is relocatable, return the variable that determines the relocation.
   We assume that VALUE has been folded as much as possible;
   therefore, we do not need to check for such things as
   arithmetic-combinations of integers.  */
tree
initializer_constant_valid_p (tree value, tree endtype, bool reverse)
{
  tree reloc = initializer_constant_valid_p_1 (value, endtype, NULL);

  /* An absolute value is required with reverse storage order.  */
  if (reloc
      && reloc != null_pointer_node
      && reverse
      && !AGGREGATE_TYPE_P (endtype)
      && !VECTOR_TYPE_P (endtype))
    reloc = NULL_TREE;

  return reloc;
}

/* Return true if VALUE is a valid constant-valued expression
   for use in initializing a static bit-field; one that can be
   an element of a "constant" initializer.  */

bool
initializer_constant_valid_for_bitfield_p (tree value)
{
  /* For bitfields we support integer constants or possibly nested aggregates
     of such.  */
  switch (TREE_CODE (value))
    {
    case CONSTRUCTOR:
      {
	unsigned HOST_WIDE_INT idx;
	tree elt;

	FOR_EACH_CONSTRUCTOR_VALUE (CONSTRUCTOR_ELTS (value), idx, elt)
	  if (!initializer_constant_valid_for_bitfield_p (elt))
	    return false;
	return true;
      }

    case INTEGER_CST:
    case REAL_CST:
      return true;

    case VIEW_CONVERT_EXPR:
    case NON_LVALUE_EXPR:
      return
	initializer_constant_valid_for_bitfield_p (TREE_OPERAND (value, 0));

    default:
      break;
    }

  return false;
}

/* output_constructor outer state of relevance in recursive calls, typically
   for nested aggregate bitfields.  */

struct oc_outer_state {
  unsigned int bit_offset;  /* current position in ...  */
  int byte;                 /* ... the outer byte buffer.  */
};

static unsigned HOST_WIDE_INT
output_constructor (tree, unsigned HOST_WIDE_INT, unsigned int, bool,
		    oc_outer_state *);

/* Output assembler code for constant EXP, with no label.
   This includes the pseudo-op such as ".int" or ".byte", and a newline.
   Assumes output_addressed_constants has been done on EXP already.

   Generate at least SIZE bytes of assembler data, padding at the end
   with zeros if necessary.  SIZE must always be specified.  The returned
   value is the actual number of bytes of assembler data generated, which
   may be bigger than SIZE if the object contains a variable length field.

   SIZE is important for structure constructors,
   since trailing members may have been omitted from the constructor.
   It is also important for initialization of arrays from string constants
   since the full length of the string constant might not be wanted.
   It is also needed for initialization of unions, where the initializer's
   type is just one member, and that may not be as long as the union.

   There a case in which we would fail to output exactly SIZE bytes:
   for a structure constructor that wants to produce more than SIZE bytes.
   But such constructors will never be generated for any possible input.

   ALIGN is the alignment of the data in bits.

   If REVERSE is true, EXP is output in reverse storage order.  */

static unsigned HOST_WIDE_INT
output_constant (tree exp, unsigned HOST_WIDE_INT size, unsigned int align,
		 bool reverse)
{
  enum tree_code code;
  unsigned HOST_WIDE_INT thissize;
  rtx cst;

  if (size == 0 || flag_syntax_only)
    return size;

  /* See if we're trying to initialize a pointer in a non-default mode
     to the address of some declaration somewhere.  If the target says
     the mode is valid for pointers, assume the target has a way of
     resolving it.  */
  if (TREE_CODE (exp) == NOP_EXPR
      && POINTER_TYPE_P (TREE_TYPE (exp))
      && targetm.addr_space.valid_pointer_mode
	   (SCALAR_INT_TYPE_MODE (TREE_TYPE (exp)),
	    TYPE_ADDR_SPACE (TREE_TYPE (TREE_TYPE (exp)))))
    {
      tree saved_type = TREE_TYPE (exp);

      /* Peel off any intermediate conversions-to-pointer for valid
	 pointer modes.  */
      while (TREE_CODE (exp) == NOP_EXPR
	     && POINTER_TYPE_P (TREE_TYPE (exp))
	     && targetm.addr_space.valid_pointer_mode
		  (SCALAR_INT_TYPE_MODE (TREE_TYPE (exp)),
		   TYPE_ADDR_SPACE (TREE_TYPE (TREE_TYPE (exp)))))
	exp = TREE_OPERAND (exp, 0);

      /* If what we're left with is the address of something, we can
	 convert the address to the final type and output it that
	 way.  */
      if (TREE_CODE (exp) == ADDR_EXPR)
	exp = build1 (ADDR_EXPR, saved_type, TREE_OPERAND (exp, 0));
      /* Likewise for constant ints.  */
      else if (TREE_CODE (exp) == INTEGER_CST)
	exp = fold_convert (saved_type, exp);

    }

  /* Eliminate any conversions since we'll be outputting the underlying
     constant.  */
  while (CONVERT_EXPR_P (exp)
	 || TREE_CODE (exp) == NON_LVALUE_EXPR
	 || TREE_CODE (exp) == VIEW_CONVERT_EXPR)
    {
      HOST_WIDE_INT type_size = int_size_in_bytes (TREE_TYPE (exp));
      HOST_WIDE_INT op_size = int_size_in_bytes (TREE_TYPE (TREE_OPERAND (exp, 0)));

      /* Make sure eliminating the conversion is really a no-op, except with
	 VIEW_CONVERT_EXPRs to allow for wild Ada unchecked conversions and
	 union types to allow for Ada unchecked unions.  */
      if (type_size > op_size
	  && TREE_CODE (exp) != VIEW_CONVERT_EXPR
	  && TREE_CODE (TREE_TYPE (exp)) != UNION_TYPE)
	/* Keep the conversion. */
	break;
      else
	exp = TREE_OPERAND (exp, 0);
    }

  code = TREE_CODE (TREE_TYPE (exp));
  thissize = int_size_in_bytes (TREE_TYPE (exp));

  /* Allow a constructor with no elements for any data type.
     This means to fill the space with zeros.  */
  if (TREE_CODE (exp) == CONSTRUCTOR
      && vec_safe_is_empty (CONSTRUCTOR_ELTS (exp)))
    {
      assemble_zeros (size);
      return size;
    }

  if (TREE_CODE (exp) == FDESC_EXPR)
    {
#ifdef ASM_OUTPUT_FDESC
      HOST_WIDE_INT part = tree_to_shwi (TREE_OPERAND (exp, 1));
      tree decl = TREE_OPERAND (exp, 0);
      ASM_OUTPUT_FDESC (asm_out_file, decl, part);
#else
      gcc_unreachable ();
#endif
      return size;
    }

  /* Now output the underlying data.  If we've handling the padding, return.
     Otherwise, break and ensure SIZE is the size written.  */
  switch (code)
    {
    case BOOLEAN_TYPE:
    case INTEGER_TYPE:
    case ENUMERAL_TYPE:
    case POINTER_TYPE:
    case REFERENCE_TYPE:
    case OFFSET_TYPE:
    case FIXED_POINT_TYPE:
    case POINTER_BOUNDS_TYPE:
    case NULLPTR_TYPE:
      cst = expand_expr (exp, NULL_RTX, VOIDmode, EXPAND_INITIALIZER);
      if (reverse)
	cst = flip_storage_order (TYPE_MODE (TREE_TYPE (exp)), cst);
      if (!assemble_integer (cst, MIN (size, thissize), align, 0))
	error ("initializer for integer/fixed-point value is too complicated");
      break;

    case REAL_TYPE:
      if (TREE_CODE (exp) != REAL_CST)
	error ("initializer for floating value is not a floating constant");
      else
	assemble_real (TREE_REAL_CST (exp),
		       SCALAR_FLOAT_TYPE_MODE (TREE_TYPE (exp)),
		       align, reverse);
      break;

    case COMPLEX_TYPE:
      output_constant (TREE_REALPART (exp), thissize / 2, align, reverse);
      output_constant (TREE_IMAGPART (exp), thissize / 2,
		       min_align (align, BITS_PER_UNIT * (thissize / 2)),
		       reverse);
      break;

    case ARRAY_TYPE:
    case VECTOR_TYPE:
      switch (TREE_CODE (exp))
	{
	case CONSTRUCTOR:
	  return output_constructor (exp, size, align, reverse, NULL);
	case STRING_CST:
	  thissize
	    = MIN ((unsigned HOST_WIDE_INT)TREE_STRING_LENGTH (exp), size);
	  assemble_string (TREE_STRING_POINTER (exp), thissize);
	  break;
	case VECTOR_CST:
	  {
	    scalar_mode inner = SCALAR_TYPE_MODE (TREE_TYPE (TREE_TYPE (exp)));
	    unsigned int nalign = MIN (align, GET_MODE_ALIGNMENT (inner));
	    int elt_size = GET_MODE_SIZE (inner);
	    output_constant (VECTOR_CST_ELT (exp, 0), elt_size, align,
			     reverse);
	    thissize = elt_size;
	    /* Static constants must have a fixed size.  */
	    unsigned int nunits = VECTOR_CST_NELTS (exp).to_constant ();
	    for (unsigned int i = 1; i < nunits; i++)
	      {
		output_constant (VECTOR_CST_ELT (exp, i), elt_size, nalign,
				 reverse);
		thissize += elt_size;
	      }
	    break;
	  }
	default:
	  gcc_unreachable ();
	}
      break;

    case RECORD_TYPE:
    case UNION_TYPE:
      gcc_assert (TREE_CODE (exp) == CONSTRUCTOR);
      return output_constructor (exp, size, align, reverse, NULL);

    case ERROR_MARK:
      return 0;

    default:
      gcc_unreachable ();
    }

  if (size > thissize)
    assemble_zeros (size - thissize);

  return size;
}

/* Subroutine of output_constructor, used for computing the size of
   arrays of unspecified length.  VAL must be a CONSTRUCTOR of an array
   type with an unspecified upper bound.  */

static unsigned HOST_WIDE_INT
array_size_for_constructor (tree val)
{
  tree max_index;
  unsigned HOST_WIDE_INT cnt;
  tree index, value, tmp;
  offset_int i;

  /* This code used to attempt to handle string constants that are not
     arrays of single-bytes, but nothing else does, so there's no point in
     doing it here.  */
  if (TREE_CODE (val) == STRING_CST)
    return TREE_STRING_LENGTH (val);

  max_index = NULL_TREE;
  FOR_EACH_CONSTRUCTOR_ELT (CONSTRUCTOR_ELTS (val), cnt, index, value)
    {
      if (TREE_CODE (index) == RANGE_EXPR)
	index = TREE_OPERAND (index, 1);
      if (max_index == NULL_TREE || tree_int_cst_lt (max_index, index))
	max_index = index;
    }

  if (max_index == NULL_TREE)
    return 0;

  /* Compute the total number of array elements.  */
  tmp = TYPE_MIN_VALUE (TYPE_DOMAIN (TREE_TYPE (val)));
  i = wi::to_offset (max_index) - wi::to_offset (tmp) + 1;

  /* Multiply by the array element unit size to find number of bytes.  */
  i *= wi::to_offset (TYPE_SIZE_UNIT (TREE_TYPE (TREE_TYPE (val))));

  gcc_assert (wi::fits_uhwi_p (i));
  return i.to_uhwi ();
}

/* Other datastructures + helpers for output_constructor.  */

/* output_constructor local state to support interaction with helpers.  */

struct oc_local_state {

  /* Received arguments.  */
  tree exp;                     /* Constructor expression.  */
  tree type;                    /* Type of constructor expression.  */
  unsigned HOST_WIDE_INT size;  /* # bytes to output - pad if necessary.  */
  unsigned int align;           /* Known initial alignment.  */
  tree min_index;               /* Lower bound if specified for an array.  */

  /* Output processing state.  */
  HOST_WIDE_INT total_bytes;  /* # bytes output so far / current position.  */
  int byte;                   /* Part of a bitfield byte yet to be output.  */
  int last_relative_index;    /* Implicit or explicit index of the last
				 array element output within a bitfield.  */
  bool byte_buffer_in_use;    /* Whether BYTE is in use.  */
  bool reverse;               /* Whether reverse storage order is in use.  */

  /* Current element.  */
  tree field;      /* Current field decl in a record.  */
  tree val;        /* Current element value.  */
  tree index;      /* Current element index.  */

};

/* Helper for output_constructor.  From the current LOCAL state, output a
   RANGE_EXPR element.  */

static void
output_constructor_array_range (oc_local_state *local)
{
  unsigned HOST_WIDE_INT fieldsize
    = int_size_in_bytes (TREE_TYPE (local->type));

  HOST_WIDE_INT lo_index
    = tree_to_shwi (TREE_OPERAND (local->index, 0));
  HOST_WIDE_INT hi_index
    = tree_to_shwi (TREE_OPERAND (local->index, 1));
  HOST_WIDE_INT index;

  unsigned int align2
    = min_align (local->align, fieldsize * BITS_PER_UNIT);

  for (index = lo_index; index <= hi_index; index++)
    {
      /* Output the element's initial value.  */
      if (local->val == NULL_TREE)
	assemble_zeros (fieldsize);
      else
	fieldsize
	  = output_constant (local->val, fieldsize, align2, local->reverse);

      /* Count its size.  */
      local->total_bytes += fieldsize;
    }
}

/* Helper for output_constructor.  From the current LOCAL state, output a
   field element that is not true bitfield or part of an outer one.  */

static void
output_constructor_regular_field (oc_local_state *local)
{
  /* Field size and position.  Since this structure is static, we know the
     positions are constant.  */
  unsigned HOST_WIDE_INT fieldsize;
  HOST_WIDE_INT fieldpos;

  unsigned int align2;

  /* Output any buffered-up bit-fields preceding this element.  */
  if (local->byte_buffer_in_use)
    {
      assemble_integer (GEN_INT (local->byte), 1, BITS_PER_UNIT, 1);
      local->total_bytes++;
      local->byte_buffer_in_use = false;
    }

  if (local->index != NULL_TREE)
    {
      /* Perform the index calculation in modulo arithmetic but
	 sign-extend the result because Ada has negative DECL_FIELD_OFFSETs
	 but we are using an unsigned sizetype.  */
      unsigned prec = TYPE_PRECISION (sizetype);
      offset_int idx = wi::sext (wi::to_offset (local->index)
				 - wi::to_offset (local->min_index), prec);
      fieldpos = (idx * wi::to_offset (TYPE_SIZE_UNIT (TREE_TYPE (local->val))))
	.to_short_addr ();
    }
  else if (local->field != NULL_TREE)
    fieldpos = int_byte_position (local->field);
  else
    fieldpos = 0;

  /* Advance to offset of this element.
     Note no alignment needed in an array, since that is guaranteed
     if each element has the proper size.  */
  if (local->field != NULL_TREE || local->index != NULL_TREE)
    {
      if (fieldpos > local->total_bytes)
	{
	  assemble_zeros (fieldpos - local->total_bytes);
	  local->total_bytes = fieldpos;
	}
      else
	/* Must not go backwards.  */
	gcc_assert (fieldpos == local->total_bytes);
    }

  /* Find the alignment of this element.  */
  align2 = min_align (local->align, BITS_PER_UNIT * fieldpos);

  /* Determine size this element should occupy.  */
  if (local->field)
    {
      fieldsize = 0;

      /* If this is an array with an unspecified upper bound,
	 the initializer determines the size.  */
      /* ??? This ought to only checked if DECL_SIZE_UNIT is NULL,
	 but we cannot do this until the deprecated support for
	 initializing zero-length array members is removed.  */
      if (TREE_CODE (TREE_TYPE (local->field)) == ARRAY_TYPE
	  && (!TYPE_DOMAIN (TREE_TYPE (local->field))
	      || !TYPE_MAX_VALUE (TYPE_DOMAIN (TREE_TYPE (local->field)))))
	{
	  fieldsize = array_size_for_constructor (local->val);
	  /* Given a non-empty initialization, this field had better
	     be last.  Given a flexible array member, the next field
	     on the chain is a TYPE_DECL of the enclosing struct.  */
	  const_tree next = DECL_CHAIN (local->field);
	  gcc_assert (!fieldsize || !next || TREE_CODE (next) != FIELD_DECL);
	}
      else
	fieldsize = tree_to_uhwi (DECL_SIZE_UNIT (local->field));
    }
  else
    fieldsize = int_size_in_bytes (TREE_TYPE (local->type));

  /* Output the element's initial value.  */
  if (local->val == NULL_TREE)
    assemble_zeros (fieldsize);
  else
    fieldsize
      = output_constant (local->val, fieldsize, align2, local->reverse);

  /* Count its size.  */
  local->total_bytes += fieldsize;
}

/* Helper for output_constructor.  From the LOCAL state, output an element
   that is a true bitfield or part of an outer one.  BIT_OFFSET is the offset
   from the start of a possibly ongoing outer byte buffer.  */

static void
output_constructor_bitfield (oc_local_state *local, unsigned int bit_offset)
{
  /* Bit size of this element.  */
  HOST_WIDE_INT ebitsize
    = (local->field
       ? tree_to_uhwi (DECL_SIZE (local->field))
       : tree_to_uhwi (TYPE_SIZE (TREE_TYPE (local->type))));

  /* Relative index of this element if this is an array component.  */
  HOST_WIDE_INT relative_index
    = (!local->field
       ? (local->index
	  ? (tree_to_shwi (local->index)
	     - tree_to_shwi (local->min_index))
	  : local->last_relative_index + 1)
       : 0);

  /* Bit position of this element from the start of the containing
     constructor.  */
  HOST_WIDE_INT constructor_relative_ebitpos
      = (local->field
	 ? int_bit_position (local->field)
	 : ebitsize * relative_index);

  /* Bit position of this element from the start of a possibly ongoing
     outer byte buffer.  */
  HOST_WIDE_INT byte_relative_ebitpos
    = bit_offset + constructor_relative_ebitpos;

  /* From the start of a possibly ongoing outer byte buffer, offsets to
     the first bit of this element and to the first bit past the end of
     this element.  */
  HOST_WIDE_INT next_offset = byte_relative_ebitpos;
  HOST_WIDE_INT end_offset = byte_relative_ebitpos + ebitsize;

  local->last_relative_index = relative_index;

  if (local->val == NULL_TREE)
    local->val = integer_zero_node;

  while (TREE_CODE (local->val) == VIEW_CONVERT_EXPR
	 || TREE_CODE (local->val) == NON_LVALUE_EXPR)
    local->val = TREE_OPERAND (local->val, 0);

  if (TREE_CODE (local->val) != INTEGER_CST
      && TREE_CODE (local->val) != CONSTRUCTOR)
    {
      error ("invalid initial value for member %qE", DECL_NAME (local->field));
      return;
    }

  /* If this field does not start in this (or next) byte, skip some bytes.  */
  if (next_offset / BITS_PER_UNIT != local->total_bytes)
    {
      /* Output remnant of any bit field in previous bytes.  */
      if (local->byte_buffer_in_use)
	{
	  assemble_integer (GEN_INT (local->byte), 1, BITS_PER_UNIT, 1);
	  local->total_bytes++;
	  local->byte_buffer_in_use = false;
	}

      /* If still not at proper byte, advance to there.  */
      if (next_offset / BITS_PER_UNIT != local->total_bytes)
	{
	  gcc_assert (next_offset / BITS_PER_UNIT >= local->total_bytes);
	  assemble_zeros (next_offset / BITS_PER_UNIT - local->total_bytes);
	  local->total_bytes = next_offset / BITS_PER_UNIT;
	}
    }

  /* Set up the buffer if necessary.  */
  if (!local->byte_buffer_in_use)
    {
      local->byte = 0;
      if (ebitsize > 0)
	local->byte_buffer_in_use = true;
    }

  /* If this is nested constructor, recurse passing the bit offset and the
     pending data, then retrieve the new pending data afterwards.  */
  if (TREE_CODE (local->val) == CONSTRUCTOR)
    {
      oc_outer_state temp_state;
      temp_state.bit_offset = next_offset % BITS_PER_UNIT;
      temp_state.byte = local->byte;
      local->total_bytes
	+= output_constructor (local->val, 0, 0, local->reverse, &temp_state);
      local->byte = temp_state.byte;
      return;
    }

  /* Otherwise, we must split the element into pieces that fall within
     separate bytes, and combine each byte with previous or following
     bit-fields.  */
  while (next_offset < end_offset)
    {
      int this_time;
      int shift;
      HOST_WIDE_INT value;
      HOST_WIDE_INT next_byte = next_offset / BITS_PER_UNIT;
      HOST_WIDE_INT next_bit = next_offset % BITS_PER_UNIT;

      /* Advance from byte to byte within this element when necessary.  */
      while (next_byte != local->total_bytes)
	{
	  assemble_integer (GEN_INT (local->byte), 1, BITS_PER_UNIT, 1);
	  local->total_bytes++;
	  local->byte = 0;
	}

      /* Number of bits we can process at once (all part of the same byte).  */
      this_time = MIN (end_offset - next_offset, BITS_PER_UNIT - next_bit);
      if (local->reverse ? !BYTES_BIG_ENDIAN : BYTES_BIG_ENDIAN)
	{
	  /* For big-endian data, take the most significant bits (of the
	     bits that are significant) first and put them into bytes from
	     the most significant end.  */
	  shift = end_offset - next_offset - this_time;

	  /* Don't try to take a bunch of bits that cross
	     the word boundary in the INTEGER_CST.  We can
	     only select bits from one element.  */
	  if ((shift / HOST_BITS_PER_WIDE_INT)
	      != ((shift + this_time - 1) / HOST_BITS_PER_WIDE_INT))
	    {
	      const int end = shift + this_time - 1;
	      shift = end & -HOST_BITS_PER_WIDE_INT;
	      this_time = end - shift + 1;
	    }

	  /* Now get the bits from the appropriate constant word.  */
	  value = TREE_INT_CST_ELT (local->val, shift / HOST_BITS_PER_WIDE_INT);
	  shift = shift & (HOST_BITS_PER_WIDE_INT - 1);

	  /* Get the result.  This works only when:
	     1 <= this_time <= HOST_BITS_PER_WIDE_INT.  */
	  local->byte |= (((value >> shift)
			   & (((HOST_WIDE_INT) 2 << (this_time - 1)) - 1))
			  << (BITS_PER_UNIT - this_time - next_bit));
	}
      else
	{
	  /* On little-endian machines, take the least significant bits of
	     the value first and pack them starting at the least significant
	     bits of the bytes.  */
	  shift = next_offset - byte_relative_ebitpos;

	  /* Don't try to take a bunch of bits that cross
	     the word boundary in the INTEGER_CST.  We can
	     only select bits from one element.  */
	  if ((shift / HOST_BITS_PER_WIDE_INT)
	      != ((shift + this_time - 1) / HOST_BITS_PER_WIDE_INT))
	    this_time
	      = HOST_BITS_PER_WIDE_INT - (shift & (HOST_BITS_PER_WIDE_INT - 1));

	  /* Now get the bits from the appropriate constant word.  */
	  value = TREE_INT_CST_ELT (local->val, shift / HOST_BITS_PER_WIDE_INT);
	  shift = shift & (HOST_BITS_PER_WIDE_INT - 1);

	  /* Get the result.  This works only when:
	     1 <= this_time <= HOST_BITS_PER_WIDE_INT.  */
	  local->byte |= (((value >> shift)
			   & (((HOST_WIDE_INT) 2 << (this_time - 1)) - 1))
			  << next_bit);
	}

      next_offset += this_time;
      local->byte_buffer_in_use = true;
    }
}

/* Subroutine of output_constant, used for CONSTRUCTORs (aggregate constants).
   Generate at least SIZE bytes, padding if necessary.  OUTER designates the
   caller output state of relevance in recursive invocations.  */

static unsigned HOST_WIDE_INT
output_constructor (tree exp, unsigned HOST_WIDE_INT size, unsigned int align,
		    bool reverse, oc_outer_state *outer)
{
  unsigned HOST_WIDE_INT cnt;
  constructor_elt *ce;
  oc_local_state local;

  /* Setup our local state to communicate with helpers.  */
  local.exp = exp;
  local.type = TREE_TYPE (exp);
  local.size = size;
  local.align = align;
  if (TREE_CODE (local.type) == ARRAY_TYPE && TYPE_DOMAIN (local.type))
    local.min_index = TYPE_MIN_VALUE (TYPE_DOMAIN (local.type));
  else
    local.min_index = integer_zero_node;

  local.total_bytes = 0;
  local.byte_buffer_in_use = outer != NULL;
  local.byte = outer ? outer->byte : 0;
  local.last_relative_index = -1;
  /* The storage order is specified for every aggregate type.  */
  if (AGGREGATE_TYPE_P (local.type))
    local.reverse = TYPE_REVERSE_STORAGE_ORDER (local.type);
  else
    local.reverse = reverse;

  gcc_assert (HOST_BITS_PER_WIDE_INT >= BITS_PER_UNIT);

  /* As CE goes through the elements of the constant, FIELD goes through the
     structure fields if the constant is a structure.  If the constant is a
     union, we override this by getting the field from the TREE_LIST element.
     But the constant could also be an array.  Then FIELD is zero.

     There is always a maximum of one element in the chain LINK for unions
     (even if the initializer in a source program incorrectly contains
     more one).  */

  if (TREE_CODE (local.type) == RECORD_TYPE)
    local.field = TYPE_FIELDS (local.type);
  else
    local.field = NULL_TREE;

  for (cnt = 0;
       vec_safe_iterate (CONSTRUCTOR_ELTS (exp), cnt, &ce);
       cnt++, local.field = local.field ? DECL_CHAIN (local.field) : 0)
    {
      local.val = ce->value;
      local.index = NULL_TREE;

      /* The element in a union constructor specifies the proper field
	 or index.  */
      if (RECORD_OR_UNION_TYPE_P (local.type) && ce->index != NULL_TREE)
	local.field = ce->index;

      else if (TREE_CODE (local.type) == ARRAY_TYPE)
	local.index = ce->index;

      if (local.field && flag_verbose_asm)
	fprintf (asm_out_file, "%s %s:\n",
		 ASM_COMMENT_START,
		 DECL_NAME (local.field)
		 ? IDENTIFIER_POINTER (DECL_NAME (local.field))
		 : "<anonymous>");

      /* Eliminate the marker that makes a cast not be an lvalue.  */
      if (local.val != NULL_TREE)
	STRIP_NOPS (local.val);

      /* Output the current element, using the appropriate helper ...  */

      /* For an array slice not part of an outer bitfield.  */
      if (!outer
	  && local.index != NULL_TREE
	  && TREE_CODE (local.index) == RANGE_EXPR)
	output_constructor_array_range (&local);

      /* For a field that is neither a true bitfield nor part of an outer one,
	 known to be at least byte aligned and multiple-of-bytes long.  */
      else if (!outer
	       && (local.field == NULL_TREE
		   || !CONSTRUCTOR_BITFIELD_P (local.field)))
	output_constructor_regular_field (&local);

      /* For a true bitfield or part of an outer one.  Only INTEGER_CSTs are
	 supported for scalar fields, so we may need to convert first.  */
      else
        {
	  if (TREE_CODE (local.val) == REAL_CST)
	    local.val
	      = fold_unary (VIEW_CONVERT_EXPR,
			    build_nonstandard_integer_type
			    (TYPE_PRECISION (TREE_TYPE (local.val)), 0),
			    local.val);
	  output_constructor_bitfield (&local, outer ? outer->bit_offset : 0);
	}
    }

  /* If we are not at toplevel, save the pending data for our caller.
     Otherwise output the pending data and padding zeros as needed. */
  if (outer)
    outer->byte = local.byte;
  else
    {
      if (local.byte_buffer_in_use)
	{
	  assemble_integer (GEN_INT (local.byte), 1, BITS_PER_UNIT, 1);
	  local.total_bytes++;
	}

      if ((unsigned HOST_WIDE_INT)local.total_bytes < local.size)
	{
	  assemble_zeros (local.size - local.total_bytes);
	  local.total_bytes = local.size;
	}
    }

  return local.total_bytes;
}

/* Mark DECL as weak.  */

static void
mark_weak (tree decl)
{
  if (DECL_WEAK (decl))
    return;

  struct symtab_node *n = symtab_node::get (decl);
  if (n && n->refuse_visibility_changes)
    error ("%+qD declared weak after being used", decl);
  DECL_WEAK (decl) = 1;

  if (DECL_RTL_SET_P (decl)
      && MEM_P (DECL_RTL (decl))
      && XEXP (DECL_RTL (decl), 0)
      && GET_CODE (XEXP (DECL_RTL (decl), 0)) == SYMBOL_REF)
    SYMBOL_REF_WEAK (XEXP (DECL_RTL (decl), 0)) = 1;
}

/* Merge weak status between NEWDECL and OLDDECL.  */

void
merge_weak (tree newdecl, tree olddecl)
{
  if (DECL_WEAK (newdecl) == DECL_WEAK (olddecl))
    {
      if (DECL_WEAK (newdecl) && TARGET_SUPPORTS_WEAK)
        {
          tree *pwd;
          /* We put the NEWDECL on the weak_decls list at some point
             and OLDDECL as well.  Keep just OLDDECL on the list.  */
	  for (pwd = &weak_decls; *pwd; pwd = &TREE_CHAIN (*pwd))
	    if (TREE_VALUE (*pwd) == newdecl)
	      {
	        *pwd = TREE_CHAIN (*pwd);
		break;
	      }
        }
      return;
    }

  if (DECL_WEAK (newdecl))
    {
      tree wd;

      /* NEWDECL is weak, but OLDDECL is not.  */

      /* If we already output the OLDDECL, we're in trouble; we can't
	 go back and make it weak.  This should never happen in
	 unit-at-a-time compilation.  */
      gcc_assert (!TREE_ASM_WRITTEN (olddecl));

      /* If we've already generated rtl referencing OLDDECL, we may
	 have done so in a way that will not function properly with
	 a weak symbol.  Again in unit-at-a-time this should be
	 impossible.  */
      gcc_assert (!TREE_USED (olddecl)
	          || !TREE_SYMBOL_REFERENCED (DECL_ASSEMBLER_NAME (olddecl)));

      /* PR 49899: You cannot convert a static function into a weak, public function.  */
      if (! TREE_PUBLIC (olddecl) && TREE_PUBLIC (newdecl))
	error ("weak declaration of %q+D being applied to a already "
	       "existing, static definition", newdecl);

      if (TARGET_SUPPORTS_WEAK)
	{
	  /* We put the NEWDECL on the weak_decls list at some point.
	     Replace it with the OLDDECL.  */
	  for (wd = weak_decls; wd; wd = TREE_CHAIN (wd))
	    if (TREE_VALUE (wd) == newdecl)
	      {
		TREE_VALUE (wd) = olddecl;
		break;
	      }
	  /* We may not find the entry on the list.  If NEWDECL is a
	     weak alias, then we will have already called
	     globalize_decl to remove the entry; in that case, we do
	     not need to do anything.  */
	}

      /* Make the OLDDECL weak; it's OLDDECL that we'll be keeping.  */
      mark_weak (olddecl);
    }
  else
    /* OLDDECL was weak, but NEWDECL was not explicitly marked as
       weak.  Just update NEWDECL to indicate that it's weak too.  */
    mark_weak (newdecl);
}

/* Declare DECL to be a weak symbol.  */

void
declare_weak (tree decl)
{
  gcc_assert (TREE_CODE (decl) != FUNCTION_DECL || !TREE_ASM_WRITTEN (decl));
  if (! TREE_PUBLIC (decl))
    {
      error ("weak declaration of %q+D must be public", decl);
      return;
    }
  else if (!TARGET_SUPPORTS_WEAK)
    warning (0, "weak declaration of %q+D not supported", decl);

  mark_weak (decl);
  if (!lookup_attribute ("weak", DECL_ATTRIBUTES (decl)))
    DECL_ATTRIBUTES (decl)
      = tree_cons (get_identifier ("weak"), NULL, DECL_ATTRIBUTES (decl));
}

static void
weak_finish_1 (tree decl)
{
#if defined (ASM_WEAKEN_DECL) || defined (ASM_WEAKEN_LABEL)
  const char *const name = IDENTIFIER_POINTER (DECL_ASSEMBLER_NAME (decl));
#endif

  if (! TREE_USED (decl))
    return;

#ifdef ASM_WEAKEN_DECL
  ASM_WEAKEN_DECL (asm_out_file, decl, name, NULL);
#else
#ifdef ASM_WEAKEN_LABEL
  ASM_WEAKEN_LABEL (asm_out_file, name);
#else
#ifdef ASM_OUTPUT_WEAK_ALIAS
  {
    static bool warn_once = 0;
    if (! warn_once)
      {
	warning (0, "only weak aliases are supported in this configuration");
	warn_once = 1;
      }
    return;
  }
#endif
#endif
#endif
}

/* Fiven an assembly name, find the decl it is associated with.  */
static tree
find_decl (tree target)
{
  symtab_node *node = symtab_node::get_for_asmname (target);
  if (node)
    return node->decl;
  return NULL_TREE;
}

/* This TREE_LIST contains weakref targets.  */

static GTY(()) tree weakref_targets;

/* Emit any pending weak declarations.  */

void
weak_finish (void)
{
  tree t;

  for (t = weakref_targets; t; t = TREE_CHAIN (t))
    {
      tree alias_decl = TREE_PURPOSE (t);
      tree target = ultimate_transparent_alias_target (&TREE_VALUE (t));

      if (! TREE_SYMBOL_REFERENCED (DECL_ASSEMBLER_NAME (alias_decl)))
	/* Remove alias_decl from the weak list, but leave entries for
	   the target alone.  */
	target = NULL_TREE;
#ifndef ASM_OUTPUT_WEAKREF
      else if (! TREE_SYMBOL_REFERENCED (target))
	{
	  /* Use ASM_WEAKEN_LABEL only if ASM_WEAKEN_DECL is not
	     defined, otherwise we and weak_finish_1 would use
	     different macros.  */
# if defined ASM_WEAKEN_LABEL && ! defined ASM_WEAKEN_DECL
	  ASM_WEAKEN_LABEL (asm_out_file, IDENTIFIER_POINTER (target));
# else
	  tree decl = find_decl (target);

	  if (! decl)
	    {
	      decl = build_decl (DECL_SOURCE_LOCATION (alias_decl),
				 TREE_CODE (alias_decl), target,
				 TREE_TYPE (alias_decl));

	      DECL_EXTERNAL (decl) = 1;
	      TREE_PUBLIC (decl) = 1;
	      DECL_ARTIFICIAL (decl) = 1;
	      TREE_NOTHROW (decl) = TREE_NOTHROW (alias_decl);
	      TREE_USED (decl) = 1;
	    }

	  weak_finish_1 (decl);
# endif
	}
#endif

      {
	tree *p;
	tree t2;

	/* Remove the alias and the target from the pending weak list
	   so that we do not emit any .weak directives for the former,
	   nor multiple .weak directives for the latter.  */
	for (p = &weak_decls; (t2 = *p) ; )
	  {
	    if (TREE_VALUE (t2) == alias_decl
		|| target == DECL_ASSEMBLER_NAME (TREE_VALUE (t2)))
	      *p = TREE_CHAIN (t2);
	    else
	      p = &TREE_CHAIN (t2);
	  }

	/* Remove other weakrefs to the same target, to speed things up.  */
	for (p = &TREE_CHAIN (t); (t2 = *p) ; )
	  {
	    if (target == ultimate_transparent_alias_target (&TREE_VALUE (t2)))
	      *p = TREE_CHAIN (t2);
	    else
	      p = &TREE_CHAIN (t2);
	  }
      }
    }

  for (t = weak_decls; t; t = TREE_CHAIN (t))
    {
      tree decl = TREE_VALUE (t);

      weak_finish_1 (decl);
    }
}

/* Emit the assembly bits to indicate that DECL is globally visible.  */

static void
globalize_decl (tree decl)
{

#if defined (ASM_WEAKEN_LABEL) || defined (ASM_WEAKEN_DECL)
  if (DECL_WEAK (decl))
    {
      const char *name = XSTR (XEXP (DECL_RTL (decl), 0), 0);
      tree *p, t;

#ifdef ASM_WEAKEN_DECL
      ASM_WEAKEN_DECL (asm_out_file, decl, name, 0);
#else
      ASM_WEAKEN_LABEL (asm_out_file, name);
#endif

      /* Remove this function from the pending weak list so that
	 we do not emit multiple .weak directives for it.  */
      for (p = &weak_decls; (t = *p) ; )
	{
	  if (DECL_ASSEMBLER_NAME (decl) == DECL_ASSEMBLER_NAME (TREE_VALUE (t)))
	    *p = TREE_CHAIN (t);
	  else
	    p = &TREE_CHAIN (t);
	}

      /* Remove weakrefs to the same target from the pending weakref
	 list, for the same reason.  */
      for (p = &weakref_targets; (t = *p) ; )
	{
	  if (DECL_ASSEMBLER_NAME (decl)
	      == ultimate_transparent_alias_target (&TREE_VALUE (t)))
	    *p = TREE_CHAIN (t);
	  else
	    p = &TREE_CHAIN (t);
	}

      return;
    }
#endif

  targetm.asm_out.globalize_decl_name (asm_out_file, decl);
}

vec<alias_pair, va_gc> *alias_pairs;

/* Output the assembler code for a define (equate) using ASM_OUTPUT_DEF
   or ASM_OUTPUT_DEF_FROM_DECLS.  The function defines the symbol whose
   tree node is DECL to have the value of the tree node TARGET.  */

void
do_assemble_alias (tree decl, tree target)
{
  tree id;

  /* Emulated TLS had better not get this var.  */
  gcc_assert (!(!targetm.have_tls
		&& VAR_P (decl)
		&& DECL_THREAD_LOCAL_P (decl)));

  if (TREE_ASM_WRITTEN (decl))
    return;

  id = DECL_ASSEMBLER_NAME (decl);
  ultimate_transparent_alias_target (&id);
  ultimate_transparent_alias_target (&target);

  /* We must force creation of DECL_RTL for debug info generation, even though
     we don't use it here.  */
  make_decl_rtl (decl);

  TREE_ASM_WRITTEN (decl) = 1;
  TREE_ASM_WRITTEN (DECL_ASSEMBLER_NAME (decl)) = 1;
  TREE_ASM_WRITTEN (id) = 1;

  if (lookup_attribute ("weakref", DECL_ATTRIBUTES (decl)))
    {
      if (!TREE_SYMBOL_REFERENCED (target))
	weakref_targets = tree_cons (decl, target, weakref_targets);

#ifdef ASM_OUTPUT_WEAKREF
      ASM_OUTPUT_WEAKREF (asm_out_file, decl,
			  IDENTIFIER_POINTER (id),
			  IDENTIFIER_POINTER (target));
#else
      if (!TARGET_SUPPORTS_WEAK)
	{
	  error_at (DECL_SOURCE_LOCATION (decl),
		    "weakref is not supported in this configuration");
	  return;
	}
#endif
      return;
    }

#ifdef ASM_OUTPUT_DEF
  tree orig_decl = decl;

  if (TREE_CODE (decl) == FUNCTION_DECL
      && cgraph_node::get (decl)->instrumentation_clone
      && cgraph_node::get (decl)->instrumented_version)
    orig_decl = cgraph_node::get (decl)->instrumented_version->decl;

  /* Make name accessible from other files, if appropriate.  */

  if (TREE_PUBLIC (decl) || TREE_PUBLIC (orig_decl))
    {
      globalize_decl (decl);
      maybe_assemble_visibility (decl);
    }
  if (lookup_attribute ("ifunc", DECL_ATTRIBUTES (decl)))
    {
#if defined (ASM_OUTPUT_TYPE_DIRECTIVE)
      if (targetm.has_ifunc_p ())
	ASM_OUTPUT_TYPE_DIRECTIVE
	  (asm_out_file, IDENTIFIER_POINTER (id),
	   IFUNC_ASM_TYPE);
      else
#endif
	error_at (DECL_SOURCE_LOCATION (decl),
		  "ifunc is not supported on this target");
    }

# ifdef ASM_OUTPUT_DEF_FROM_DECLS
  ASM_OUTPUT_DEF_FROM_DECLS (asm_out_file, decl, target);
# else
  ASM_OUTPUT_DEF (asm_out_file,
		  IDENTIFIER_POINTER (id),
		  IDENTIFIER_POINTER (target));
# endif
#elif defined (ASM_OUTPUT_WEAK_ALIAS) || defined (ASM_WEAKEN_DECL)
  {
    const char *name;
    tree *p, t;

    name = IDENTIFIER_POINTER (id);
# ifdef ASM_WEAKEN_DECL
    ASM_WEAKEN_DECL (asm_out_file, decl, name, IDENTIFIER_POINTER (target));
# else
    ASM_OUTPUT_WEAK_ALIAS (asm_out_file, name, IDENTIFIER_POINTER (target));
# endif
    /* Remove this function from the pending weak list so that
       we do not emit multiple .weak directives for it.  */
    for (p = &weak_decls; (t = *p) ; )
      if (DECL_ASSEMBLER_NAME (decl) == DECL_ASSEMBLER_NAME (TREE_VALUE (t))
	  || id == DECL_ASSEMBLER_NAME (TREE_VALUE (t)))
	*p = TREE_CHAIN (t);
      else
	p = &TREE_CHAIN (t);

    /* Remove weakrefs to the same target from the pending weakref
       list, for the same reason.  */
    for (p = &weakref_targets; (t = *p) ; )
      {
	if (id == ultimate_transparent_alias_target (&TREE_VALUE (t)))
	  *p = TREE_CHAIN (t);
	else
	  p = &TREE_CHAIN (t);
      }
  }
#endif
}

/* Emit an assembler directive to make the symbol for DECL an alias to
   the symbol for TARGET.  */

void
assemble_alias (tree decl, tree target)
{
  tree target_decl;

  if (lookup_attribute ("weakref", DECL_ATTRIBUTES (decl)))
    {
      tree alias = DECL_ASSEMBLER_NAME (decl);

      ultimate_transparent_alias_target (&target);

      if (alias == target)
	error ("weakref %q+D ultimately targets itself", decl);
      if (TREE_PUBLIC (decl))
	error ("weakref %q+D must have static linkage", decl);
    }
  else
    {
#if !defined (ASM_OUTPUT_DEF)
# if !defined(ASM_OUTPUT_WEAK_ALIAS) && !defined (ASM_WEAKEN_DECL)
      error_at (DECL_SOURCE_LOCATION (decl),
		"alias definitions not supported in this configuration");
      TREE_ASM_WRITTEN (decl) = 1;
      return;
# else
      if (!DECL_WEAK (decl))
	{
	  if (lookup_attribute ("ifunc", DECL_ATTRIBUTES (decl)))
	    error_at (DECL_SOURCE_LOCATION (decl),
		      "ifunc is not supported in this configuration");
	  else
	    error_at (DECL_SOURCE_LOCATION (decl),
		      "only weak aliases are supported in this configuration");
	  TREE_ASM_WRITTEN (decl) = 1;
	  return;
	}
# endif
#endif
    }
  TREE_USED (decl) = 1;

  /* Allow aliases to aliases.  */
  if (TREE_CODE (decl) == FUNCTION_DECL)
    cgraph_node::get_create (decl)->alias = true;
  else
    varpool_node::get_create (decl)->alias = true;

  /* If the target has already been emitted, we don't have to queue the
     alias.  This saves a tad of memory.  */
  if (symtab->global_info_ready)
    target_decl = find_decl (target);
  else
    target_decl= NULL;
  if ((target_decl && TREE_ASM_WRITTEN (target_decl))
      || symtab->state >= EXPANSION)
    do_assemble_alias (decl, target);
  else
    {
      alias_pair p = {decl, target};
      vec_safe_push (alias_pairs, p);
    }
}

/* Record and output a table of translations from original function
   to its transaction aware clone.  Note that tm_pure functions are
   considered to be their own clone.  */

struct tm_clone_hasher : ggc_cache_ptr_hash<tree_map>
{
  static hashval_t hash (tree_map *m) { return tree_map_hash (m); }
  static bool equal (tree_map *a, tree_map *b) { return tree_map_eq (a, b); }

  static int
  keep_cache_entry (tree_map *&e)
  {
    return ggc_marked_p (e->base.from);
  }
};

static GTY((cache)) hash_table<tm_clone_hasher> *tm_clone_hash;

void
record_tm_clone_pair (tree o, tree n)
{
  struct tree_map **slot, *h;

  if (tm_clone_hash == NULL)
    tm_clone_hash = hash_table<tm_clone_hasher>::create_ggc (32);

  h = ggc_alloc<tree_map> ();
  h->hash = htab_hash_pointer (o);
  h->base.from = o;
  h->to = n;

  slot = tm_clone_hash->find_slot_with_hash (h, h->hash, INSERT);
  *slot = h;
}

tree
get_tm_clone_pair (tree o)
{
  if (tm_clone_hash)
    {
      struct tree_map *h, in;

      in.base.from = o;
      in.hash = htab_hash_pointer (o);
      h = tm_clone_hash->find_with_hash (&in, in.hash);
      if (h)
	return h->to;
    }
  return NULL_TREE;
}

struct tm_alias_pair
{
  unsigned int uid;
  tree from;
  tree to;
};


/* Dump the actual pairs to the .tm_clone_table section.  */

static void
dump_tm_clone_pairs (vec<tm_alias_pair> tm_alias_pairs)
{
  unsigned i;
  tm_alias_pair *p;
  bool switched = false;

  FOR_EACH_VEC_ELT (tm_alias_pairs, i, p)
    {
      tree src = p->from;
      tree dst = p->to;
      struct cgraph_node *src_n = cgraph_node::get (src);
      struct cgraph_node *dst_n = cgraph_node::get (dst);

      /* The function ipa_tm_create_version() marks the clone as needed if
	 the original function was needed.  But we also mark the clone as
	 needed if we ever called the clone indirectly through
	 TM_GETTMCLONE.  If neither of these are true, we didn't generate
	 a clone, and we didn't call it indirectly... no sense keeping it
	 in the clone table.  */
      if (!dst_n || !dst_n->definition)
	continue;

      /* This covers the case where we have optimized the original
	 function away, and only access the transactional clone.  */
      if (!src_n || !src_n->definition)
	continue;

      if (!switched)
	{
	  switch_to_section (targetm.asm_out.tm_clone_table_section ());
	  assemble_align (POINTER_SIZE);
	  switched = true;
	}

      assemble_integer (XEXP (DECL_RTL (src), 0),
			POINTER_SIZE_UNITS, POINTER_SIZE, 1);
      assemble_integer (XEXP (DECL_RTL (dst), 0),
			POINTER_SIZE_UNITS, POINTER_SIZE, 1);
    }
}

/* Provide a default for the tm_clone_table section.  */

section *
default_clone_table_section (void)
{
  return get_named_section (NULL, ".tm_clone_table", 3);
}

/* Helper comparison function for qsorting by the DECL_UID stored in
   alias_pair->emitted_diags.  */

static int
tm_alias_pair_cmp (const void *x, const void *y)
{
  const tm_alias_pair *p1 = (const tm_alias_pair *) x;
  const tm_alias_pair *p2 = (const tm_alias_pair *) y;
  if (p1->uid < p2->uid)
    return -1;
  if (p1->uid > p2->uid)
    return 1;
  return 0;
}

void
finish_tm_clone_pairs (void)
{
  vec<tm_alias_pair> tm_alias_pairs = vNULL;

  if (tm_clone_hash == NULL)
    return;

  /* We need a determenistic order for the .tm_clone_table, otherwise
     we will get bootstrap comparison failures, so dump the hash table
     to a vector, sort it, and dump the vector.  */

  /* Dump the hashtable to a vector.  */
  tree_map *map;
  hash_table<tm_clone_hasher>::iterator iter;
  FOR_EACH_HASH_TABLE_ELEMENT (*tm_clone_hash, map, tree_map *, iter)
    {
      tm_alias_pair p = {DECL_UID (map->base.from), map->base.from, map->to};
      tm_alias_pairs.safe_push (p);
    }
  /* Sort it.  */
  tm_alias_pairs.qsort (tm_alias_pair_cmp);

  /* Dump it.  */
  dump_tm_clone_pairs (tm_alias_pairs);

  tm_clone_hash->empty ();
  tm_clone_hash = NULL;
  tm_alias_pairs.release ();
}


/* Emit an assembler directive to set symbol for DECL visibility to
   the visibility type VIS, which must not be VISIBILITY_DEFAULT.  */

void
default_assemble_visibility (tree decl ATTRIBUTE_UNUSED,
			     int vis ATTRIBUTE_UNUSED)
{
#ifdef HAVE_GAS_HIDDEN
  static const char * const visibility_types[] = {
    NULL, "protected", "hidden", "internal"
  };

  const char *name, *type;
  tree id;

  id = DECL_ASSEMBLER_NAME (decl);
  ultimate_transparent_alias_target (&id);
  name = IDENTIFIER_POINTER (id);

  type = visibility_types[vis];

  fprintf (asm_out_file, "\t.%s\t", type);
  assemble_name (asm_out_file, name);
  fprintf (asm_out_file, "\n");
#else
  if (!DECL_ARTIFICIAL (decl))
    warning (OPT_Wattributes, "visibility attribute not supported "
	     "in this configuration; ignored");
#endif
}

/* A helper function to call assemble_visibility when needed for a decl.  */

int
maybe_assemble_visibility (tree decl)
{
  enum symbol_visibility vis = DECL_VISIBILITY (decl);

  if (TREE_CODE (decl) == FUNCTION_DECL
      && cgraph_node::get (decl)
      && cgraph_node::get (decl)->instrumentation_clone
      && cgraph_node::get (decl)->instrumented_version)
    vis = DECL_VISIBILITY (cgraph_node::get (decl)->instrumented_version->decl);

  if (vis != VISIBILITY_DEFAULT)
    {
      targetm.asm_out.assemble_visibility (decl, vis);
      return 1;
    }
  else
    return 0;
}

/* Returns 1 if the target configuration supports defining public symbols
   so that one of them will be chosen at link time instead of generating a
   multiply-defined symbol error, whether through the use of weak symbols or
   a target-specific mechanism for having duplicates discarded.  */

int
supports_one_only (void)
{
  if (SUPPORTS_ONE_ONLY)
    return 1;
  return TARGET_SUPPORTS_WEAK;
}

/* Set up DECL as a public symbol that can be defined in multiple
   translation units without generating a linker error.  */

void
make_decl_one_only (tree decl, tree comdat_group)
{
  struct symtab_node *symbol;
  gcc_assert (VAR_OR_FUNCTION_DECL_P (decl));

  TREE_PUBLIC (decl) = 1;

  if (VAR_P (decl))
    symbol = varpool_node::get_create (decl);
  else
    symbol = cgraph_node::get_create (decl);

  if (SUPPORTS_ONE_ONLY)
    {
#ifdef MAKE_DECL_ONE_ONLY
      MAKE_DECL_ONE_ONLY (decl);
#endif
      symbol->set_comdat_group (comdat_group);
    }
  else if (VAR_P (decl)
           && (DECL_INITIAL (decl) == 0
	       || (!in_lto_p && DECL_INITIAL (decl) == error_mark_node)))
    DECL_COMMON (decl) = 1;
  else
    {
      gcc_assert (TARGET_SUPPORTS_WEAK);
      DECL_WEAK (decl) = 1;
    }
}

void
init_varasm_once (void)
{
  section_htab = hash_table<section_hasher>::create_ggc (31);
  object_block_htab = hash_table<object_block_hasher>::create_ggc (31);
  const_desc_htab = hash_table<tree_descriptor_hasher>::create_ggc (1009);

  shared_constant_pool = create_constant_pool ();

#ifdef TEXT_SECTION_ASM_OP
  text_section = get_unnamed_section (SECTION_CODE, output_section_asm_op,
				      TEXT_SECTION_ASM_OP);
#endif

#ifdef DATA_SECTION_ASM_OP
  data_section = get_unnamed_section (SECTION_WRITE, output_section_asm_op,
				      DATA_SECTION_ASM_OP);
#endif

#ifdef SDATA_SECTION_ASM_OP
  sdata_section = get_unnamed_section (SECTION_WRITE, output_section_asm_op,
				       SDATA_SECTION_ASM_OP);
#endif

#ifdef READONLY_DATA_SECTION_ASM_OP
  readonly_data_section = get_unnamed_section (0, output_section_asm_op,
					       READONLY_DATA_SECTION_ASM_OP);
#endif

#ifdef CTORS_SECTION_ASM_OP
  ctors_section = get_unnamed_section (0, output_section_asm_op,
				       CTORS_SECTION_ASM_OP);
#endif

#ifdef DTORS_SECTION_ASM_OP
  dtors_section = get_unnamed_section (0, output_section_asm_op,
				       DTORS_SECTION_ASM_OP);
#endif

#ifdef BSS_SECTION_ASM_OP
  bss_section = get_unnamed_section (SECTION_WRITE | SECTION_BSS,
				     output_section_asm_op,
				     BSS_SECTION_ASM_OP);
#endif

#ifdef SBSS_SECTION_ASM_OP
  sbss_section = get_unnamed_section (SECTION_WRITE | SECTION_BSS,
				      output_section_asm_op,
				      SBSS_SECTION_ASM_OP);
#endif

  tls_comm_section = get_noswitch_section (SECTION_WRITE | SECTION_BSS
					   | SECTION_COMMON, emit_tls_common);
  lcomm_section = get_noswitch_section (SECTION_WRITE | SECTION_BSS
					| SECTION_COMMON, emit_local);
  comm_section = get_noswitch_section (SECTION_WRITE | SECTION_BSS
				       | SECTION_COMMON, emit_common);

#if defined ASM_OUTPUT_ALIGNED_BSS
  bss_noswitch_section = get_noswitch_section (SECTION_WRITE | SECTION_BSS,
					       emit_bss);
#endif

  targetm.asm_out.init_sections ();

  if (readonly_data_section == NULL)
    readonly_data_section = text_section;

#ifdef ASM_OUTPUT_EXTERNAL
  pending_assemble_externals_set = new hash_set<tree>;
#endif
}

enum tls_model
decl_default_tls_model (const_tree decl)
{
  enum tls_model kind;
  bool is_local;

  is_local = targetm.binds_local_p (decl);
  if (!flag_shlib)
    {
      if (is_local)
	kind = TLS_MODEL_LOCAL_EXEC;
      else
	kind = TLS_MODEL_INITIAL_EXEC;
    }

  /* Local dynamic is inefficient when we're not combining the
     parts of the address.  */
  else if (optimize && is_local)
    kind = TLS_MODEL_LOCAL_DYNAMIC;
  else
    kind = TLS_MODEL_GLOBAL_DYNAMIC;
  if (kind < flag_tls_default)
    kind = flag_tls_default;

  return kind;
}

/* Select a set of attributes for section NAME based on the properties
   of DECL and whether or not RELOC indicates that DECL's initializer
   might contain runtime relocations.

   We make the section read-only and executable for a function decl,
   read-only for a const data decl, and writable for a non-const data decl.  */

unsigned int
default_section_type_flags (tree decl, const char *name, int reloc)
{
  unsigned int flags;

  if (decl && TREE_CODE (decl) == FUNCTION_DECL)
    flags = SECTION_CODE;
  else if (decl)
    {
      enum section_category category
	= categorize_decl_for_section (decl, reloc);
      if (decl_readonly_section_1 (category))
	flags = 0;
      else if (category == SECCAT_DATA_REL_RO
	       || category == SECCAT_DATA_REL_RO_LOCAL)
	flags = SECTION_WRITE | SECTION_RELRO;
      else
	flags = SECTION_WRITE;
    }
  else
    {
      flags = SECTION_WRITE;
      if (strcmp (name, ".data.rel.ro") == 0
	  || strcmp (name, ".data.rel.ro.local") == 0)
	flags |= SECTION_RELRO;
    }

  if (decl && DECL_P (decl) && DECL_COMDAT_GROUP (decl))
    flags |= SECTION_LINKONCE;

  if (strcmp (name, ".vtable_map_vars") == 0)
    flags |= SECTION_LINKONCE;

  if (decl && VAR_P (decl) && DECL_THREAD_LOCAL_P (decl))
    flags |= SECTION_TLS | SECTION_WRITE;

  if (strcmp (name, ".bss") == 0
      || strncmp (name, ".bss.", 5) == 0
      || strncmp (name, ".gnu.linkonce.b.", 16) == 0
      || strcmp (name, ".persistent.bss") == 0
      || strcmp (name, ".sbss") == 0
      || strncmp (name, ".sbss.", 6) == 0
      || strncmp (name, ".gnu.linkonce.sb.", 17) == 0)
    flags |= SECTION_BSS;

  if (strcmp (name, ".tdata") == 0
      || strncmp (name, ".tdata.", 7) == 0
      || strncmp (name, ".gnu.linkonce.td.", 17) == 0)
    flags |= SECTION_TLS;

  if (strcmp (name, ".tbss") == 0
      || strncmp (name, ".tbss.", 6) == 0
      || strncmp (name, ".gnu.linkonce.tb.", 17) == 0)
    flags |= SECTION_TLS | SECTION_BSS;

  /* Various sections have special ELF types that the assembler will
     assign by default based on the name.  They are neither SHT_PROGBITS
     nor SHT_NOBITS, so when changing sections we don't want to print a
     section type (@progbits or @nobits).  Rather than duplicating the
     assembler's knowledge of what those special name patterns are, just
     let the assembler choose the type if we don't know a specific
     reason to set it to something other than the default.  SHT_PROGBITS
     is the default for sections whose name is not specially known to
     the assembler, so it does no harm to leave the choice to the
     assembler when @progbits is the best thing we know to use.  If
     someone is silly enough to emit code or TLS variables to one of
     these sections, then don't handle them specially.

     default_elf_asm_named_section (below) handles the BSS, TLS, ENTSIZE, and
     LINKONCE cases when NOTYPE is not set, so leave those to its logic.  */
  if (!(flags & (SECTION_CODE | SECTION_BSS | SECTION_TLS | SECTION_ENTSIZE))
      && !(HAVE_COMDAT_GROUP && (flags & SECTION_LINKONCE)))
    flags |= SECTION_NOTYPE;

  return flags;
}

/* Return true if the target supports some form of global BSS,
   either through bss_noswitch_section, or by selecting a BSS
   section in TARGET_ASM_SELECT_SECTION.  */

bool
have_global_bss_p (void)
{
  return bss_noswitch_section || targetm.have_switchable_bss_sections;
}

/* Output assembly to switch to section NAME with attribute FLAGS.
   Four variants for common object file formats.  */

void
default_no_named_section (const char *name ATTRIBUTE_UNUSED,
			  unsigned int flags ATTRIBUTE_UNUSED,
			  tree decl ATTRIBUTE_UNUSED)
{
  /* Some object formats don't support named sections at all.  The
     front-end should already have flagged this as an error.  */
  gcc_unreachable ();
}

#ifndef TLS_SECTION_ASM_FLAG
#define TLS_SECTION_ASM_FLAG 'T'
#endif

void
default_elf_asm_named_section (const char *name, unsigned int flags,
			       tree decl)
{
  char flagchars[11], *f = flagchars;
  unsigned int numeric_value = 0;

  /* If we have already declared this section, we can use an
     abbreviated form to switch back to it -- unless this section is
     part of a COMDAT groups, in which case GAS requires the full
     declaration every time.  */
  if (!(HAVE_COMDAT_GROUP && (flags & SECTION_LINKONCE))
      && (flags & SECTION_DECLARED))
    {
      fprintf (asm_out_file, "\t.section\t%s\n", name);
      return;
    }

  /* If we have a machine specific flag, then use the numeric value to pass
     this on to GAS.  */
  if (targetm.asm_out.elf_flags_numeric (flags, &numeric_value))
      snprintf (f, sizeof (flagchars), "0x%08x", numeric_value);
  else
    {
      if (!(flags & SECTION_DEBUG))
	*f++ = 'a';
#if defined (HAVE_GAS_SECTION_EXCLUDE) && HAVE_GAS_SECTION_EXCLUDE == 1
      if (flags & SECTION_EXCLUDE)
	*f++ = 'e';
#endif
      if (flags & SECTION_WRITE)
	*f++ = 'w';
      if (flags & SECTION_CODE)
	*f++ = 'x';
      if (flags & SECTION_SMALL)
	*f++ = 's';
      if (flags & SECTION_MERGE)
	*f++ = 'M';
      if (flags & SECTION_STRINGS)
	*f++ = 'S';
      if (flags & SECTION_TLS)
	*f++ = TLS_SECTION_ASM_FLAG;
      if (HAVE_COMDAT_GROUP && (flags & SECTION_LINKONCE))
	*f++ = 'G';
#ifdef MACH_DEP_SECTION_ASM_FLAG
      if (flags & SECTION_MACH_DEP)
	*f++ = MACH_DEP_SECTION_ASM_FLAG;
#endif
      *f = '\0';
    }

  fprintf (asm_out_file, "\t.section\t%s,\"%s\"", name, flagchars);

  /* default_section_type_flags (above) knows which flags need special
     handling here, and sets NOTYPE when none of these apply so that the
     assembler's logic for default types can apply to user-chosen
     section names.  */
  if (!(flags & SECTION_NOTYPE))
    {
      const char *type;
      const char *format;

      if (flags & SECTION_BSS)
	type = "nobits";
      else
	type = "progbits";

      format = ",@%s";
      /* On platforms that use "@" as the assembly comment character,
	 use "%" instead.  */
      if (strcmp (ASM_COMMENT_START, "@") == 0)
	format = ",%%%s";
      fprintf (asm_out_file, format, type);

      if (flags & SECTION_ENTSIZE)
	fprintf (asm_out_file, ",%d", flags & SECTION_ENTSIZE);
      if (HAVE_COMDAT_GROUP && (flags & SECTION_LINKONCE))
	{
	  if (TREE_CODE (decl) == IDENTIFIER_NODE)
	    fprintf (asm_out_file, ",%s,comdat", IDENTIFIER_POINTER (decl));
	  else
	    fprintf (asm_out_file, ",%s,comdat",
		     IDENTIFIER_POINTER (DECL_COMDAT_GROUP (decl)));
	}
    }

  putc ('\n', asm_out_file);
}

void
default_coff_asm_named_section (const char *name, unsigned int flags,
				tree decl ATTRIBUTE_UNUSED)
{
  char flagchars[8], *f = flagchars;

  if (flags & SECTION_WRITE)
    *f++ = 'w';
  if (flags & SECTION_CODE)
    *f++ = 'x';
  *f = '\0';

  fprintf (asm_out_file, "\t.section\t%s,\"%s\"\n", name, flagchars);
}

void
default_pe_asm_named_section (const char *name, unsigned int flags,
			      tree decl)
{
  default_coff_asm_named_section (name, flags, decl);

  if (flags & SECTION_LINKONCE)
    {
      /* Functions may have been compiled at various levels of
         optimization so we can't use `same_size' here.
         Instead, have the linker pick one.  */
      fprintf (asm_out_file, "\t.linkonce %s\n",
	       (flags & SECTION_CODE ? "discard" : "same_size"));
    }
}

/* The lame default section selector.  */

section *
default_select_section (tree decl, int reloc,
			unsigned HOST_WIDE_INT align ATTRIBUTE_UNUSED)
{
  if (DECL_P (decl))
    {
      if (decl_readonly_section (decl, reloc))
	return readonly_data_section;
    }
  else if (TREE_CODE (decl) == CONSTRUCTOR)
    {
      if (! ((flag_pic && reloc)
	     || !TREE_READONLY (decl)
	     || TREE_SIDE_EFFECTS (decl)
	     || !TREE_CONSTANT (decl)))
	return readonly_data_section;
    }
  else if (TREE_CODE (decl) == STRING_CST)
    return readonly_data_section;
  else if (! (flag_pic && reloc))
    return readonly_data_section;

  return data_section;
}

enum section_category
categorize_decl_for_section (const_tree decl, int reloc)
{
  enum section_category ret;

  if (TREE_CODE (decl) == FUNCTION_DECL)
    return SECCAT_TEXT;
  else if (TREE_CODE (decl) == STRING_CST)
    {
      if ((flag_sanitize & SANITIZE_ADDRESS)
	  && asan_protect_global (CONST_CAST_TREE (decl)))
      /* or !flag_merge_constants */
        return SECCAT_RODATA;
      else
	return SECCAT_RODATA_MERGE_STR;
    }
  else if (VAR_P (decl))
    {
      tree d = CONST_CAST_TREE (decl);
      if (bss_initializer_p (decl))
	ret = SECCAT_BSS;
      else if (! TREE_READONLY (decl)
	       || TREE_SIDE_EFFECTS (decl)
	       || (DECL_INITIAL (decl)
		   && ! TREE_CONSTANT (DECL_INITIAL (decl))))
	{
	  /* Here the reloc_rw_mask is not testing whether the section should
	     be read-only or not, but whether the dynamic link will have to
	     do something.  If so, we wish to segregate the data in order to
	     minimize cache misses inside the dynamic linker.  */
	  if (reloc & targetm.asm_out.reloc_rw_mask ())
	    ret = reloc == 1 ? SECCAT_DATA_REL_LOCAL : SECCAT_DATA_REL;
	  else
	    ret = SECCAT_DATA;
	}
      else if (reloc & targetm.asm_out.reloc_rw_mask ())
	ret = reloc == 1 ? SECCAT_DATA_REL_RO_LOCAL : SECCAT_DATA_REL_RO;
      else if (reloc || flag_merge_constants < 2
	       || ((flag_sanitize & SANITIZE_ADDRESS)
		   /* PR 81697: for architectures that use section anchors we
		      need to ignore DECL_RTL_SET_P (decl) for string constants
		      inside this asan_protect_global call because otherwise
		      we'll wrongly put them into SECCAT_RODATA_MERGE_CONST
		      section, set DECL_RTL (decl) later on and add DECL to
		      protected globals via successive asan_protect_global
		      calls.  In this scenario we'll end up with wrong
		      alignment of these strings at runtime and possible ASan
		      false positives.  */
		   && asan_protect_global (d, use_object_blocks_p ()
					      && use_blocks_for_decl_p (d))))
	/* C and C++ don't allow different variables to share the same
	   location.  -fmerge-all-constants allows even that (at the
	   expense of not conforming).  */
	ret = SECCAT_RODATA;
      else if (DECL_INITIAL (decl)
	       && TREE_CODE (DECL_INITIAL (decl)) == STRING_CST)
	ret = SECCAT_RODATA_MERGE_STR_INIT;
      else
	ret = SECCAT_RODATA_MERGE_CONST;
    }
  else if (TREE_CODE (decl) == CONSTRUCTOR)
    {
      if ((reloc & targetm.asm_out.reloc_rw_mask ())
	  || TREE_SIDE_EFFECTS (decl)
	  || ! TREE_CONSTANT (decl))
	ret = SECCAT_DATA;
      else
	ret = SECCAT_RODATA;
    }
  else
    ret = SECCAT_RODATA;

  /* There are no read-only thread-local sections.  */
  if (VAR_P (decl) && DECL_THREAD_LOCAL_P (decl))
    {
      /* Note that this would be *just* SECCAT_BSS, except that there's
	 no concept of a read-only thread-local-data section.  */
      if (ret == SECCAT_BSS
	  || DECL_INITIAL (decl) == NULL
	  || (flag_zero_initialized_in_bss
	      && initializer_zerop (DECL_INITIAL (decl))))
	ret = SECCAT_TBSS;
      else
	ret = SECCAT_TDATA;
    }

  /* If the target uses small data sections, select it.  */
  else if (targetm.in_small_data_p (decl))
    {
      if (ret == SECCAT_BSS)
	ret = SECCAT_SBSS;
      else if (targetm.have_srodata_section && ret == SECCAT_RODATA)
	ret = SECCAT_SRODATA;
      else
	ret = SECCAT_SDATA;
    }

  return ret;
}

static bool
decl_readonly_section_1 (enum section_category category)
{
  switch (category)
    {
    case SECCAT_RODATA:
    case SECCAT_RODATA_MERGE_STR:
    case SECCAT_RODATA_MERGE_STR_INIT:
    case SECCAT_RODATA_MERGE_CONST:
    case SECCAT_SRODATA:
      return true;
    default:
      return false;
    }
}

bool
decl_readonly_section (const_tree decl, int reloc)
{
  return decl_readonly_section_1 (categorize_decl_for_section (decl, reloc));
}

/* Select a section based on the above categorization.  */

section *
default_elf_select_section (tree decl, int reloc,
			    unsigned HOST_WIDE_INT align)
{
  const char *sname;
  switch (categorize_decl_for_section (decl, reloc))
    {
    case SECCAT_TEXT:
      /* We're not supposed to be called on FUNCTION_DECLs.  */
      gcc_unreachable ();
    case SECCAT_RODATA:
      return readonly_data_section;
    case SECCAT_RODATA_MERGE_STR:
      return mergeable_string_section (decl, align, 0);
    case SECCAT_RODATA_MERGE_STR_INIT:
      return mergeable_string_section (DECL_INITIAL (decl), align, 0);
    case SECCAT_RODATA_MERGE_CONST:
      return mergeable_constant_section (DECL_MODE (decl), align, 0);
    case SECCAT_SRODATA:
      sname = ".sdata2";
      break;
    case SECCAT_DATA:
      return data_section;
    case SECCAT_DATA_REL:
      sname = ".data.rel";
      break;
    case SECCAT_DATA_REL_LOCAL:
      sname = ".data.rel.local";
      break;
    case SECCAT_DATA_REL_RO:
      sname = ".data.rel.ro";
      break;
    case SECCAT_DATA_REL_RO_LOCAL:
      sname = ".data.rel.ro.local";
      break;
    case SECCAT_SDATA:
      sname = ".sdata";
      break;
    case SECCAT_TDATA:
      sname = ".tdata";
      break;
    case SECCAT_BSS:
      if (bss_section)
	return bss_section;
      sname = ".bss";
      break;
    case SECCAT_SBSS:
      sname = ".sbss";
      break;
    case SECCAT_TBSS:
      sname = ".tbss";
      break;
    default:
      gcc_unreachable ();
    }

  return get_named_section (decl, sname, reloc);
}

/* Construct a unique section name based on the decl name and the
   categorization performed above.  */

void
default_unique_section (tree decl, int reloc)
{
  /* We only need to use .gnu.linkonce if we don't have COMDAT groups.  */
  bool one_only = DECL_ONE_ONLY (decl) && !HAVE_COMDAT_GROUP;
  const char *prefix, *name, *linkonce;
  char *string;
  tree id;

  switch (categorize_decl_for_section (decl, reloc))
    {
    case SECCAT_TEXT:
      prefix = one_only ? ".t" : ".text";
      break;
    case SECCAT_RODATA:
    case SECCAT_RODATA_MERGE_STR:
    case SECCAT_RODATA_MERGE_STR_INIT:
    case SECCAT_RODATA_MERGE_CONST:
      prefix = one_only ? ".r" : ".rodata";
      break;
    case SECCAT_SRODATA:
      prefix = one_only ? ".s2" : ".sdata2";
      break;
    case SECCAT_DATA:
      prefix = one_only ? ".d" : ".data";
      break;
    case SECCAT_DATA_REL:
      prefix = one_only ? ".d.rel" : ".data.rel";
      break;
    case SECCAT_DATA_REL_LOCAL:
      prefix = one_only ? ".d.rel.local" : ".data.rel.local";
      break;
    case SECCAT_DATA_REL_RO:
      prefix = one_only ? ".d.rel.ro" : ".data.rel.ro";
      break;
    case SECCAT_DATA_REL_RO_LOCAL:
      prefix = one_only ? ".d.rel.ro.local" : ".data.rel.ro.local";
      break;
    case SECCAT_SDATA:
      prefix = one_only ? ".s" : ".sdata";
      break;
    case SECCAT_BSS:
      prefix = one_only ? ".b" : ".bss";
      break;
    case SECCAT_SBSS:
      prefix = one_only ? ".sb" : ".sbss";
      break;
    case SECCAT_TDATA:
      prefix = one_only ? ".td" : ".tdata";
      break;
    case SECCAT_TBSS:
      prefix = one_only ? ".tb" : ".tbss";
      break;
    default:
      gcc_unreachable ();
    }

  id = DECL_ASSEMBLER_NAME (decl);
  ultimate_transparent_alias_target (&id);
  name = IDENTIFIER_POINTER (id);
  name = targetm.strip_name_encoding (name);

  /* If we're using one_only, then there needs to be a .gnu.linkonce
     prefix to the section name.  */
  linkonce = one_only ? ".gnu.linkonce" : "";

  string = ACONCAT ((linkonce, prefix, ".", name, NULL));

  set_decl_section_name (decl, string);
}

/* Subroutine of compute_reloc_for_rtx for leaf rtxes.  */

static int
compute_reloc_for_rtx_1 (const_rtx x)
{
  switch (GET_CODE (x))
    {
    case SYMBOL_REF:
      return SYMBOL_REF_LOCAL_P (x) ? 1 : 2;
    case LABEL_REF:
      return 1;
    default:
      return 0;
    }
}

/* Like compute_reloc_for_constant, except for an RTX.  The return value
   is a mask for which bit 1 indicates a global relocation, and bit 0
   indicates a local relocation.  */

static int
compute_reloc_for_rtx (const_rtx x)
{
  switch (GET_CODE (x))
    {
    case SYMBOL_REF:
    case LABEL_REF:
      return compute_reloc_for_rtx_1 (x);

    case CONST:
      {
	int reloc = 0;
	subrtx_iterator::array_type array;
	FOR_EACH_SUBRTX (iter, array, x, ALL)
	  reloc |= compute_reloc_for_rtx_1 (*iter);
	return reloc;
      }

    default:
      return 0;
    }
}

section *
default_select_rtx_section (machine_mode mode ATTRIBUTE_UNUSED,
			    rtx x,
			    unsigned HOST_WIDE_INT align ATTRIBUTE_UNUSED)
{
  if (compute_reloc_for_rtx (x) & targetm.asm_out.reloc_rw_mask ())
    return data_section;
  else
    return readonly_data_section;
}

section *
default_elf_select_rtx_section (machine_mode mode, rtx x,
				unsigned HOST_WIDE_INT align)
{
  int reloc = compute_reloc_for_rtx (x);

  /* ??? Handle small data here somehow.  */

  if (reloc & targetm.asm_out.reloc_rw_mask ())
    {
      if (reloc == 1)
	return get_named_section (NULL, ".data.rel.ro.local", 1);
      else
	return get_named_section (NULL, ".data.rel.ro", 3);
    }

  return mergeable_constant_section (mode, align, 0);
}

/* Set the generally applicable flags on the SYMBOL_REF for EXP.  */

void
default_encode_section_info (tree decl, rtx rtl, int first ATTRIBUTE_UNUSED)
{
  rtx symbol;
  int flags;

  /* Careful not to prod global register variables.  */
  if (!MEM_P (rtl))
    return;
  symbol = XEXP (rtl, 0);
  if (GET_CODE (symbol) != SYMBOL_REF)
    return;

  flags = SYMBOL_REF_FLAGS (symbol) & SYMBOL_FLAG_HAS_BLOCK_INFO;
  if (TREE_CODE (decl) == FUNCTION_DECL)
    flags |= SYMBOL_FLAG_FUNCTION;
  if (targetm.binds_local_p (decl))
    flags |= SYMBOL_FLAG_LOCAL;
  if (VAR_P (decl) && DECL_THREAD_LOCAL_P (decl))
    flags |= DECL_TLS_MODEL (decl) << SYMBOL_FLAG_TLS_SHIFT;
  else if (targetm.in_small_data_p (decl))
    flags |= SYMBOL_FLAG_SMALL;
  /* ??? Why is DECL_EXTERNAL ever set for non-PUBLIC names?  Without
     being PUBLIC, the thing *must* be defined in this translation unit.
     Prevent this buglet from being propagated into rtl code as well.  */
  if (DECL_P (decl) && DECL_EXTERNAL (decl) && TREE_PUBLIC (decl))
    flags |= SYMBOL_FLAG_EXTERNAL;

  SYMBOL_REF_FLAGS (symbol) = flags;
}

/* By default, we do nothing for encode_section_info, so we need not
   do anything but discard the '*' marker.  */

const char *
default_strip_name_encoding (const char *str)
{
  return str + (*str == '*');
}

#ifdef ASM_OUTPUT_DEF
/* The default implementation of TARGET_ASM_OUTPUT_ANCHOR.  Define the
   anchor relative to ".", the current section position.  */

void
default_asm_output_anchor (rtx symbol)
{
  char buffer[100];

  sprintf (buffer, "*. + " HOST_WIDE_INT_PRINT_DEC,
	   SYMBOL_REF_BLOCK_OFFSET (symbol));
  ASM_OUTPUT_DEF (asm_out_file, XSTR (symbol, 0), buffer);
}
#endif

/* The default implementation of TARGET_USE_ANCHORS_FOR_SYMBOL_P.  */

bool
default_use_anchors_for_symbol_p (const_rtx symbol)
{
  section *sect;
  tree decl;

  /* Don't use anchors for mergeable sections.  The linker might move
     the objects around.  */
  sect = SYMBOL_REF_BLOCK (symbol)->sect;
  if (sect->common.flags & SECTION_MERGE)
    return false;

  /* Don't use anchors for small data sections.  The small data register
     acts as an anchor for such sections.  */
  if (sect->common.flags & SECTION_SMALL)
    return false;

  decl = SYMBOL_REF_DECL (symbol);
  if (decl && DECL_P (decl))
    {
      /* Don't use section anchors for decls that might be defined or
	 usurped by other modules.  */
      if (TREE_PUBLIC (decl) && !decl_binds_to_current_def_p (decl))
	return false;

      /* Don't use section anchors for decls that will be placed in a
	 small data section.  */
      /* ??? Ideally, this check would be redundant with the SECTION_SMALL
	 one above.  The problem is that we only use SECTION_SMALL for
	 sections that should be marked as small in the section directive.  */
      if (targetm.in_small_data_p (decl))
	return false;

      /* Don't use section anchors for decls that won't fit inside a single
	 anchor range to reduce the amount of instructions required to refer
	 to the entire declaration.  */
      if (DECL_SIZE_UNIT (decl) == NULL_TREE
	  || !tree_fits_uhwi_p (DECL_SIZE_UNIT (decl))
	  || (tree_to_uhwi (DECL_SIZE_UNIT (decl))
	      >= (unsigned HOST_WIDE_INT) targetm.max_anchor_offset))
	return false;

    }
  return true;
}

/* Return true when RESOLUTION indicate that symbol will be bound to the
   definition provided by current .o file.  */

static bool
resolution_to_local_definition_p (enum ld_plugin_symbol_resolution resolution)
{
  return (resolution == LDPR_PREVAILING_DEF
	  || resolution == LDPR_PREVAILING_DEF_IRONLY_EXP
	  || resolution == LDPR_PREVAILING_DEF_IRONLY);
}

/* Return true when RESOLUTION indicate that symbol will be bound locally
   within current executable or DSO.  */

static bool
resolution_local_p (enum ld_plugin_symbol_resolution resolution)
{
  return (resolution == LDPR_PREVAILING_DEF
	  || resolution == LDPR_PREVAILING_DEF_IRONLY
	  || resolution == LDPR_PREVAILING_DEF_IRONLY_EXP
	  || resolution == LDPR_PREEMPTED_REG
	  || resolution == LDPR_PREEMPTED_IR
	  || resolution == LDPR_RESOLVED_IR
	  || resolution == LDPR_RESOLVED_EXEC);
}

/* COMMON_LOCAL_P is true means that the linker can guarantee that an
   uninitialized common symbol in the executable will still be defined
   (through COPY relocation) in the executable.  */

bool
default_binds_local_p_3 (const_tree exp, bool shlib, bool weak_dominate,
			 bool extern_protected_data, bool common_local_p)
{
  /* A non-decl is an entry in the constant pool.  */
  if (!DECL_P (exp))
    return true;

  /* Weakrefs may not bind locally, even though the weakref itself is always
     static and therefore local.  Similarly, the resolver for ifunc functions
     might resolve to a non-local function.
     FIXME: We can resolve the weakref case more curefuly by looking at the
     weakref alias.  */
  if (lookup_attribute ("weakref", DECL_ATTRIBUTES (exp))
      || (TREE_CODE (exp) == FUNCTION_DECL
	  && lookup_attribute ("ifunc", DECL_ATTRIBUTES (exp))))
    return false;

  /* Static variables are always local.  */
  if (! TREE_PUBLIC (exp))
    return true;

  /* With resolution file in hand, take look into resolutions.
     We can't just return true for resolved_locally symbols,
     because dynamic linking might overwrite symbols
     in shared libraries.  */
  bool resolved_locally = false;

  bool uninited_common = (DECL_COMMON (exp)
			  && (DECL_INITIAL (exp) == NULL
			      || (!in_lto_p
				  && DECL_INITIAL (exp) == error_mark_node)));

  /* A non-external variable is defined locally only if it isn't
     uninitialized COMMON variable or common_local_p is true.  */
  bool defined_locally = (!DECL_EXTERNAL (exp)
			  && (!uninited_common || common_local_p));
  if (symtab_node *node = symtab_node::get (exp))
    {
      if (node->in_other_partition)
	defined_locally = true;
      if (node->can_be_discarded_p ())
	;
      else if (resolution_to_local_definition_p (node->resolution))
	defined_locally = resolved_locally = true;
      else if (resolution_local_p (node->resolution))
	resolved_locally = true;
    }
  if (defined_locally && weak_dominate && !shlib)
    resolved_locally = true;

  /* Undefined weak symbols are never defined locally.  */
  if (DECL_WEAK (exp) && !defined_locally)
    return false;

  /* A symbol is local if the user has said explicitly that it will be,
     or if we have a definition for the symbol.  We cannot infer visibility
     for undefined symbols.  */
  if (DECL_VISIBILITY (exp) != VISIBILITY_DEFAULT
      && (TREE_CODE (exp) == FUNCTION_DECL
	  || !extern_protected_data
	  || DECL_VISIBILITY (exp) != VISIBILITY_PROTECTED)
      && (DECL_VISIBILITY_SPECIFIED (exp) || defined_locally))
    return true;

  /* If PIC, then assume that any global name can be overridden by
     symbols resolved from other modules.  */
  if (shlib)
    return false;

  /* Variables defined outside this object might not be local.  */
  if (DECL_EXTERNAL (exp) && !resolved_locally)
    return false;

  /* Non-dominant weak symbols are not defined locally.  */
  if (DECL_WEAK (exp) && !resolved_locally)
    return false;

  /* Uninitialized COMMON variable may be unified with symbols
     resolved from other modules.  */
  if (uninited_common && !resolved_locally)
    return false;

  /* Otherwise we're left with initialized (or non-common) global data
     which is of necessity defined locally.  */
  return true;
}

/* Assume ELF-ish defaults, since that's pretty much the most liberal
   wrt cross-module name binding.  */

bool
default_binds_local_p (const_tree exp)
{
  return default_binds_local_p_3 (exp, flag_shlib != 0, true, false, false);
}

/* Similar to default_binds_local_p, but common symbol may be local and
   extern protected data is non-local.  */

bool
default_binds_local_p_2 (const_tree exp)
{
  return default_binds_local_p_3 (exp, flag_shlib != 0, true, true,
				  !flag_pic);
}

bool
default_binds_local_p_1 (const_tree exp, int shlib)
{
  return default_binds_local_p_3 (exp, shlib != 0, false, false, false);
}

/* Return true when references to DECL must bind to current definition in
   final executable.

   The condition is usually equivalent to whether the function binds to the
   current module (shared library or executable), that is to binds_local_p.
   We use this fact to avoid need for another target hook and implement
   the logic using binds_local_p and just special cases where
   decl_binds_to_current_def_p is stronger than binds_local_p.  In particular
   the weak definitions (that can be overwritten at linktime by other
   definition from different object file) and when resolution info is available
   we simply use the knowledge passed to us by linker plugin.  */
bool
decl_binds_to_current_def_p (const_tree decl)
{
  gcc_assert (DECL_P (decl));
  if (!targetm.binds_local_p (decl))
    return false;
  if (!TREE_PUBLIC (decl))
    return true;

  /* When resolution is available, just use it.  */
  if (symtab_node *node = symtab_node::get (decl))
    {
      if (node->resolution != LDPR_UNKNOWN
	  && !node->can_be_discarded_p ())
	return resolution_to_local_definition_p (node->resolution);
    }

  /* Otherwise we have to assume the worst for DECL_WEAK (hidden weaks
     binds locally but still can be overwritten), DECL_COMMON (can be merged
     with a non-common definition somewhere in the same module) or
     DECL_EXTERNAL.
     This rely on fact that binds_local_p behave as decl_replaceable_p
     for all other declaration types.  */
  if (DECL_WEAK (decl))
    return false;
  if (DECL_COMMON (decl)
      && (DECL_INITIAL (decl) == NULL
	  || (!in_lto_p && DECL_INITIAL (decl) == error_mark_node)))
    return false;
  if (DECL_EXTERNAL (decl))
    return false;
  return true;
}

/* A replaceable function or variable is one which may be replaced
   at link-time with an entirely different definition, provided that the
   replacement has the same type.  For example, functions declared
   with __attribute__((weak)) on most systems are replaceable.

   COMDAT functions are not replaceable, since all definitions of the
   function must be equivalent.  It is important that COMDAT functions
   not be treated as replaceable so that use of C++ template
   instantiations is not penalized.  */

bool
decl_replaceable_p (tree decl)
{
  gcc_assert (DECL_P (decl));
  if (!TREE_PUBLIC (decl) || DECL_COMDAT (decl))
    return false;
  if (!flag_semantic_interposition
      && !DECL_WEAK (decl))
    return false;
  return !decl_binds_to_current_def_p (decl);
}

/* Default function to output code that will globalize a label.  A
   target must define GLOBAL_ASM_OP or provide its own function to
   globalize a label.  */
#ifdef GLOBAL_ASM_OP
void
default_globalize_label (FILE * stream, const char *name)
{
  fputs (GLOBAL_ASM_OP, stream);
  assemble_name (stream, name);
  putc ('\n', stream);
}
#endif /* GLOBAL_ASM_OP */

/* Default function to output code that will globalize a declaration.  */
void
default_globalize_decl_name (FILE * stream, tree decl)
{
  const char *name = XSTR (XEXP (DECL_RTL (decl), 0), 0);
  targetm.asm_out.globalize_label (stream, name);
}

/* Default function to output a label for unwind information.  The
   default is to do nothing.  A target that needs nonlocal labels for
   unwind information must provide its own function to do this.  */
void
default_emit_unwind_label (FILE * stream ATTRIBUTE_UNUSED,
			   tree decl ATTRIBUTE_UNUSED,
			   int for_eh ATTRIBUTE_UNUSED,
			   int empty ATTRIBUTE_UNUSED)
{
}

/* Default function to output a label to divide up the exception table.
   The default is to do nothing.  A target that needs/wants to divide
   up the table must provide it's own function to do this.  */
void
default_emit_except_table_label (FILE * stream ATTRIBUTE_UNUSED)
{
}

/* This is how to output an internal numbered label where PREFIX is
   the class of label and LABELNO is the number within the class.  */

void
default_generate_internal_label (char *buf, const char *prefix,
				 unsigned long labelno)
{
  ASM_GENERATE_INTERNAL_LABEL (buf, prefix, labelno);
}

/* This is how to output an internal numbered label where PREFIX is
   the class of label and LABELNO is the number within the class.  */

void
default_internal_label (FILE *stream, const char *prefix,
			unsigned long labelno)
{
  char *const buf = (char *) alloca (40 + strlen (prefix));
  ASM_GENERATE_INTERNAL_LABEL (buf, prefix, labelno);
  ASM_OUTPUT_INTERNAL_LABEL (stream, buf);
}


/* The default implementation of ASM_DECLARE_CONSTANT_NAME.  */

void
default_asm_declare_constant_name (FILE *file, const char *name,
				   const_tree exp ATTRIBUTE_UNUSED,
				   HOST_WIDE_INT size ATTRIBUTE_UNUSED)
{
  assemble_label (file, name);
}

/* This is the default behavior at the beginning of a file.  It's
   controlled by two other target-hook toggles.  */
void
default_file_start (void)
{
  if (targetm.asm_file_start_app_off
      && !(flag_verbose_asm || flag_debug_asm || flag_dump_rtl_in_asm))
    fputs (ASM_APP_OFF, asm_out_file);

  if (targetm.asm_file_start_file_directive)
    {
      /* LTO produced units have no meaningful main_input_filename.  */
      if (in_lto_p)
	output_file_directive (asm_out_file, "<artificial>");
      else
	output_file_directive (asm_out_file, main_input_filename);
    }
}

/* This is a generic routine suitable for use as TARGET_ASM_FILE_END
   which emits a special section directive used to indicate whether or
   not this object file needs an executable stack.  This is primarily
   a GNU extension to ELF but could be used on other targets.  */

int trampolines_created;

void
file_end_indicate_exec_stack (void)
{
  unsigned int flags = SECTION_DEBUG;
  if (trampolines_created)
    flags |= SECTION_CODE;

  switch_to_section (get_section (".note.GNU-stack", flags, NULL));
}

/* Emit a special section directive to indicate that this object file
   was compiled with -fsplit-stack.  This is used to let the linker
   detect calls between split-stack code and non-split-stack code, so
   that it can modify the split-stack code to allocate a sufficiently
   large stack.  We emit another special section if there are any
   functions in this file which have the no_split_stack attribute, to
   prevent the linker from warning about being unable to convert the
   functions if they call non-split-stack code.  */

void
file_end_indicate_split_stack (void)
{
  if (flag_split_stack)
    {
      switch_to_section (get_section (".note.GNU-split-stack", SECTION_DEBUG,
				      NULL));
      if (saw_no_split_stack)
	switch_to_section (get_section (".note.GNU-no-split-stack",
					SECTION_DEBUG, NULL));
    }
}

/* Output DIRECTIVE (a C string) followed by a newline.  This is used as
   a get_unnamed_section callback.  */

void
output_section_asm_op (const void *directive)
{
  fprintf (asm_out_file, "%s\n", (const char *) directive);
}

/* Emit assembly code to switch to section NEW_SECTION.  Do nothing if
   the current section is NEW_SECTION.  */

void
switch_to_section (section *new_section)
{
  if (in_section == new_section)
    return;

  if (new_section->common.flags & SECTION_FORGET)
    in_section = NULL;
  else
    in_section = new_section;

  switch (SECTION_STYLE (new_section))
    {
    case SECTION_NAMED:
      targetm.asm_out.named_section (new_section->named.name,
				     new_section->named.common.flags,
				     new_section->named.decl);
      break;

    case SECTION_UNNAMED:
      new_section->unnamed.callback (new_section->unnamed.data);
      break;

    case SECTION_NOSWITCH:
      gcc_unreachable ();
      break;
    }

  new_section->common.flags |= SECTION_DECLARED;
}

/* If block symbol SYMBOL has not yet been assigned an offset, place
   it at the end of its block.  */

void
place_block_symbol (rtx symbol)
{
  unsigned HOST_WIDE_INT size, mask, offset;
  struct constant_descriptor_rtx *desc;
  unsigned int alignment;
  struct object_block *block;
  tree decl;

  gcc_assert (SYMBOL_REF_BLOCK (symbol));
  if (SYMBOL_REF_BLOCK_OFFSET (symbol) >= 0)
    return;

  /* Work out the symbol's size and alignment.  */
  if (CONSTANT_POOL_ADDRESS_P (symbol))
    {
      desc = SYMBOL_REF_CONSTANT (symbol);
      alignment = desc->align;
      size = GET_MODE_SIZE (desc->mode);
    }
  else if (TREE_CONSTANT_POOL_ADDRESS_P (symbol))
    {
      decl = SYMBOL_REF_DECL (symbol);
      gcc_checking_assert (DECL_IN_CONSTANT_POOL (decl));
      alignment = DECL_ALIGN (decl);
      size = get_constant_size (DECL_INITIAL (decl));
      if ((flag_sanitize & SANITIZE_ADDRESS)
	  && TREE_CODE (DECL_INITIAL (decl)) == STRING_CST
	  && asan_protect_global (DECL_INITIAL (decl)))
	{
	  size += asan_red_zone_size (size);
	  alignment = MAX (alignment,
			   ASAN_RED_ZONE_SIZE * BITS_PER_UNIT);
	}
    }
  else
    {
      struct symtab_node *snode;
      decl = SYMBOL_REF_DECL (symbol);

      snode = symtab_node::get (decl);
      if (snode->alias)
	{
	  rtx target = DECL_RTL (snode->ultimate_alias_target ()->decl);

	  gcc_assert (MEM_P (target)
		      && GET_CODE (XEXP (target, 0)) == SYMBOL_REF
		      && SYMBOL_REF_HAS_BLOCK_INFO_P (XEXP (target, 0)));
	  target = XEXP (target, 0);
	  place_block_symbol (target);
	  SYMBOL_REF_BLOCK_OFFSET (symbol) = SYMBOL_REF_BLOCK_OFFSET (target);
	  return;
	}
      alignment = get_variable_align (decl);
      size = tree_to_uhwi (DECL_SIZE_UNIT (decl));
      if ((flag_sanitize & SANITIZE_ADDRESS)
	  && asan_protect_global (decl))
	{
	  size += asan_red_zone_size (size);
	  alignment = MAX (alignment,
			   ASAN_RED_ZONE_SIZE * BITS_PER_UNIT);
	}
    }

  /* Calculate the object's offset from the start of the block.  */
  block = SYMBOL_REF_BLOCK (symbol);
  mask = alignment / BITS_PER_UNIT - 1;
  offset = (block->size + mask) & ~mask;
  SYMBOL_REF_BLOCK_OFFSET (symbol) = offset;

  /* Record the block's new alignment and size.  */
  block->alignment = MAX (block->alignment, alignment);
  block->size = offset + size;

  vec_safe_push (block->objects, symbol);
}

/* Return the anchor that should be used to address byte offset OFFSET
   from the first object in BLOCK.  MODEL is the TLS model used
   to access it.  */

rtx
get_section_anchor (struct object_block *block, HOST_WIDE_INT offset,
		    enum tls_model model)
{
  char label[100];
  unsigned int begin, middle, end;
  unsigned HOST_WIDE_INT min_offset, max_offset, range, bias, delta;
  rtx anchor;

  /* Work out the anchor's offset.  Use an offset of 0 for the first
     anchor so that we don't pessimize the case where we take the address
     of a variable at the beginning of the block.  This is particularly
     useful when a block has only one variable assigned to it.

     We try to place anchors RANGE bytes apart, so there can then be
     anchors at +/-RANGE, +/-2 * RANGE, and so on, up to the limits of
     a ptr_mode offset.  With some target settings, the lowest such
     anchor might be out of range for the lowest ptr_mode offset;
     likewise the highest anchor for the highest offset.  Use anchors
     at the extreme ends of the ptr_mode range in such cases.

     All arithmetic uses unsigned integers in order to avoid
     signed overflow.  */
  max_offset = (unsigned HOST_WIDE_INT) targetm.max_anchor_offset;
  min_offset = (unsigned HOST_WIDE_INT) targetm.min_anchor_offset;
  range = max_offset - min_offset + 1;
  if (range == 0)
    offset = 0;
  else
    {
      bias = HOST_WIDE_INT_1U << (GET_MODE_BITSIZE (ptr_mode) - 1);
      if (offset < 0)
	{
	  delta = -(unsigned HOST_WIDE_INT) offset + max_offset;
	  delta -= delta % range;
	  if (delta > bias)
	    delta = bias;
	  offset = (HOST_WIDE_INT) (-delta);
	}
      else
	{
	  delta = (unsigned HOST_WIDE_INT) offset - min_offset;
	  delta -= delta % range;
	  if (delta > bias - 1)
	    delta = bias - 1;
	  offset = (HOST_WIDE_INT) delta;
	}
    }

  /* Do a binary search to see if there's already an anchor we can use.
     Set BEGIN to the new anchor's index if not.  */
  begin = 0;
  end = vec_safe_length (block->anchors);
  while (begin != end)
    {
      middle = (end + begin) / 2;
      anchor = (*block->anchors)[middle];
      if (SYMBOL_REF_BLOCK_OFFSET (anchor) > offset)
	end = middle;
      else if (SYMBOL_REF_BLOCK_OFFSET (anchor) < offset)
	begin = middle + 1;
      else if (SYMBOL_REF_TLS_MODEL (anchor) > model)
	end = middle;
      else if (SYMBOL_REF_TLS_MODEL (anchor) < model)
	begin = middle + 1;
      else
	return anchor;
    }

  /* Create a new anchor with a unique label.  */
  ASM_GENERATE_INTERNAL_LABEL (label, "LANCHOR", anchor_labelno++);
  anchor = create_block_symbol (ggc_strdup (label), block, offset);
  SYMBOL_REF_FLAGS (anchor) |= SYMBOL_FLAG_LOCAL | SYMBOL_FLAG_ANCHOR;
  SYMBOL_REF_FLAGS (anchor) |= model << SYMBOL_FLAG_TLS_SHIFT;

  /* Insert it at index BEGIN.  */
  vec_safe_insert (block->anchors, begin, anchor);
  return anchor;
}

/* Output the objects in BLOCK.  */

static void
output_object_block (struct object_block *block)
{
  struct constant_descriptor_rtx *desc;
  unsigned int i;
  HOST_WIDE_INT offset;
  tree decl;
  rtx symbol;

  if (!block->objects)
    return;

  /* Switch to the section and make sure that the first byte is
     suitably aligned.  */
  /* Special case VTV comdat sections similar to assemble_variable.  */
  if (SECTION_STYLE (block->sect) == SECTION_NAMED
      && block->sect->named.name
      && (strcmp (block->sect->named.name, ".vtable_map_vars") == 0))
    handle_vtv_comdat_section (block->sect, block->sect->named.decl);
  else
    switch_to_section (block->sect);

  assemble_align (block->alignment);

  /* Define the values of all anchors relative to the current section
     position.  */
  FOR_EACH_VEC_SAFE_ELT (block->anchors, i, symbol)
    targetm.asm_out.output_anchor (symbol);

  /* Output the objects themselves.  */
  offset = 0;
  FOR_EACH_VEC_ELT (*block->objects, i, symbol)
    {
      /* Move to the object's offset, padding with zeros if necessary.  */
      assemble_zeros (SYMBOL_REF_BLOCK_OFFSET (symbol) - offset);
      offset = SYMBOL_REF_BLOCK_OFFSET (symbol);
      if (CONSTANT_POOL_ADDRESS_P (symbol))
	{
	  desc = SYMBOL_REF_CONSTANT (symbol);
	  /* Pass 1 for align as we have already laid out everything in the block.
	     So aligning shouldn't be necessary.  */
	  output_constant_pool_1 (desc, 1);
	  offset += GET_MODE_SIZE (desc->mode);
	}
      else if (TREE_CONSTANT_POOL_ADDRESS_P (symbol))
	{
	  HOST_WIDE_INT size;
	  decl = SYMBOL_REF_DECL (symbol);
	  assemble_constant_contents
	       (DECL_INITIAL (decl), XSTR (symbol, 0), DECL_ALIGN (decl));

	  size = get_constant_size (DECL_INITIAL (decl));
	  offset += size;
	  if ((flag_sanitize & SANITIZE_ADDRESS)
	      && TREE_CODE (DECL_INITIAL (decl)) == STRING_CST
	      && asan_protect_global (DECL_INITIAL (decl)))
	    {
	      size = asan_red_zone_size (size);
	      assemble_zeros (size);
	      offset += size;
	    }
	}
      else
	{
	  HOST_WIDE_INT size;
	  decl = SYMBOL_REF_DECL (symbol);
	  assemble_variable_contents (decl, XSTR (symbol, 0), false);
	  size = tree_to_uhwi (DECL_SIZE_UNIT (decl));
	  offset += size;
	  if ((flag_sanitize & SANITIZE_ADDRESS)
	      && asan_protect_global (decl))
	    {
	      size = asan_red_zone_size (size);
	      assemble_zeros (size);
	      offset += size;
	    }
	}
    }
}

/* A callback for qsort to compare object_blocks.  */

static int
output_object_block_compare (const void *x, const void *y)
{
  object_block *p1 = *(object_block * const*)x;
  object_block *p2 = *(object_block * const*)y;

  if (p1->sect->common.flags & SECTION_NAMED
      && !(p2->sect->common.flags & SECTION_NAMED))
    return 1;

  if (!(p1->sect->common.flags & SECTION_NAMED)
      && p2->sect->common.flags & SECTION_NAMED)
    return -1;

  if (p1->sect->common.flags & SECTION_NAMED
      && p2->sect->common.flags & SECTION_NAMED)
    return strcmp (p1->sect->named.name, p2->sect->named.name);

  unsigned f1 = p1->sect->common.flags;
  unsigned f2 = p2->sect->common.flags;
  if (f1 == f2)
    return 0;
  return f1 < f2 ? -1 : 1;
}

/* Output the definitions of all object_blocks.  */

void
output_object_blocks (void)
{
  vec<object_block *, va_heap> v;
  v.create (object_block_htab->elements ());
  object_block *obj;
  hash_table<object_block_hasher>::iterator hi;

  FOR_EACH_HASH_TABLE_ELEMENT (*object_block_htab, obj, object_block *, hi)
    v.quick_push (obj);

  /* Sort them in order to output them in a deterministic manner,
     otherwise we may get .rodata sections in different orders with
     and without -g.  */
  v.qsort (output_object_block_compare);
  unsigned i;
  FOR_EACH_VEC_ELT (v, i, obj)
    output_object_block (obj);

  v.release ();
}

/* This function provides a possible implementation of the
   TARGET_ASM_RECORD_GCC_SWITCHES target hook for ELF targets.  When triggered
   by -frecord-gcc-switches it creates a new mergeable, string section in the
   assembler output file called TARGET_ASM_RECORD_GCC_SWITCHES_SECTION which
   contains the switches in ASCII format.

   FIXME: This code does not correctly handle double quote characters
   that appear inside strings, (it strips them rather than preserving them).
   FIXME: ASM_OUTPUT_ASCII, as defined in config/elfos.h will not emit NUL
   characters - instead it treats them as sub-string separators.  Since
   we want to emit NUL strings terminators into the object file we have to use
   ASM_OUTPUT_SKIP.  */

int
elf_record_gcc_switches (print_switch_type type, const char * name)
{
  switch (type)
    {
    case SWITCH_TYPE_PASSED:
      ASM_OUTPUT_ASCII (asm_out_file, name, strlen (name));
      ASM_OUTPUT_SKIP (asm_out_file, HOST_WIDE_INT_1U);
      break;

    case SWITCH_TYPE_DESCRIPTIVE:
      if (name == NULL)
	{
	  /* Distinguish between invocations where name is NULL.  */
	  static bool started = false;

	  if (!started)
	    {
	      section * sec;

	      sec = get_section (targetm.asm_out.record_gcc_switches_section,
				 SECTION_DEBUG
				 | SECTION_MERGE
				 | SECTION_STRINGS
				 | (SECTION_ENTSIZE & 1),
				 NULL);
	      switch_to_section (sec);
	      started = true;
	    }
	}

    default:
      break;
    }

  /* The return value is currently ignored by the caller, but must be 0.
     For -fverbose-asm the return value would be the number of characters
     emitted into the assembler file.  */
  return 0;
}

/* Emit text to declare externally defined symbols. It is needed to
   properly support non-default visibility.  */
void
default_elf_asm_output_external (FILE *file ATTRIBUTE_UNUSED,
				 tree decl,
				 const char *name ATTRIBUTE_UNUSED)
{
  /* We output the name if and only if TREE_SYMBOL_REFERENCED is
     set in order to avoid putting out names that are never really
     used.  Always output visibility specified in the source.  */
  if (TREE_SYMBOL_REFERENCED (DECL_ASSEMBLER_NAME (decl))
      && (DECL_VISIBILITY_SPECIFIED (decl)
	  || targetm.binds_local_p (decl)))
    maybe_assemble_visibility (decl);
}

/* The default hook for TARGET_ASM_OUTPUT_SOURCE_FILENAME.  */

void
default_asm_output_source_filename (FILE *file, const char *name)
{
#ifdef ASM_OUTPUT_SOURCE_FILENAME
  ASM_OUTPUT_SOURCE_FILENAME (file, name);
#else
  fprintf (file, "\t.file\t");
  output_quoted_string (file, name);
  putc ('\n', file);
#endif
}

/* Output a file name in the form wanted by System V.  */

void
output_file_directive (FILE *asm_file, const char *input_name)
{
  int len;
  const char *na;

  if (input_name == NULL)
    input_name = "<stdin>";
  else
    input_name = remap_debug_filename (input_name);

  len = strlen (input_name);
  na = input_name + len;

  /* NA gets INPUT_NAME sans directory names.  */
  while (na > input_name)
    {
      if (IS_DIR_SEPARATOR (na[-1]))
	break;
      na--;
    }

  targetm.asm_out.output_source_filename (asm_file, na);
}

/* Create a DEBUG_EXPR_DECL / DEBUG_EXPR pair from RTL expression
   EXP.  */
rtx
make_debug_expr_from_rtl (const_rtx exp)
{
  tree ddecl = make_node (DEBUG_EXPR_DECL), type;
  machine_mode mode = GET_MODE (exp);
  rtx dval;

  DECL_ARTIFICIAL (ddecl) = 1;
  if (REG_P (exp) && REG_EXPR (exp))
    type = TREE_TYPE (REG_EXPR (exp));
  else if (MEM_P (exp) && MEM_EXPR (exp))
    type = TREE_TYPE (MEM_EXPR (exp));
  else
    type = NULL_TREE;
  if (type && TYPE_MODE (type) == mode)
    TREE_TYPE (ddecl) = type;
  else
    TREE_TYPE (ddecl) = lang_hooks.types.type_for_mode (mode, 1);
  SET_DECL_MODE (ddecl, mode);
  dval = gen_rtx_DEBUG_EXPR (mode);
  DEBUG_EXPR_TREE_DECL (dval) = ddecl;
  SET_DECL_RTL (ddecl, dval);
  return dval;
}

#ifdef ELF_ASCII_ESCAPES
/* Default ASM_OUTPUT_LIMITED_STRING for ELF targets.  */

void
default_elf_asm_output_limited_string (FILE *f, const char *s)
{
  int escape;
  unsigned char c;

  fputs (STRING_ASM_OP, f);
  putc ('"', f);
  while (*s != '\0')
    {
      c = *s;
      escape = ELF_ASCII_ESCAPES[c];
      switch (escape)
	{
	case 0:
	  putc (c, f);
	  break;
	case 1:
	  putc ('\\', f);
	  putc ('0'+((c>>6)&7), f);
	  putc ('0'+((c>>3)&7), f);
	  putc ('0'+(c&7), f);
	  break;
	default:
	  putc ('\\', f);
	  putc (escape, f);
	  break;
	}
      s++;
    }
  putc ('\"', f);
  putc ('\n', f);
}

/* Default ASM_OUTPUT_ASCII for ELF targets.  */

void
default_elf_asm_output_ascii (FILE *f, const char *s, unsigned int len)
{
  const char *limit = s + len;
  const char *last_null = NULL;
  unsigned bytes_in_chunk = 0;
  unsigned char c;
  int escape;

  for (; s < limit; s++)
    {
      const char *p;

      if (bytes_in_chunk >= 60)
	{
	  putc ('\"', f);
	  putc ('\n', f);
	  bytes_in_chunk = 0;
	}

      if (s > last_null)
	{
	  for (p = s; p < limit && *p != '\0'; p++)
	    continue;
	  last_null = p;
	}
      else
	p = last_null;

      if (p < limit && (p - s) <= (long) ELF_STRING_LIMIT)
	{
	  if (bytes_in_chunk > 0)
	    {
	      putc ('\"', f);
	      putc ('\n', f);
	      bytes_in_chunk = 0;
	    }

	  default_elf_asm_output_limited_string (f, s);
	  s = p;
	}
      else
	{
	  if (bytes_in_chunk == 0)
	    fputs (ASCII_DATA_ASM_OP "\"", f);

	  c = *s;
	  escape = ELF_ASCII_ESCAPES[c];
	  switch (escape)
	    {
	    case 0:
	      putc (c, f);
	      bytes_in_chunk++;
	      break;
	    case 1:
	      putc ('\\', f);
	      putc ('0'+((c>>6)&7), f);
	      putc ('0'+((c>>3)&7), f);
	      putc ('0'+(c&7), f);
	      bytes_in_chunk += 4;
	      break;
	    default:
	      putc ('\\', f);
	      putc (escape, f);
	      bytes_in_chunk += 2;
	      break;
	    }

	}
    }

  if (bytes_in_chunk > 0)
    {
      putc ('\"', f);
      putc ('\n', f);
    }
}
#endif

static GTY(()) section *elf_init_array_section;
static GTY(()) section *elf_fini_array_section;

static section *
get_elf_initfini_array_priority_section (int priority,
					 bool constructor_p)
{
  section *sec;
  if (priority != DEFAULT_INIT_PRIORITY)
    {
      char buf[18];
      sprintf (buf, "%s.%.5u", 
	       constructor_p ? ".init_array" : ".fini_array",
	       priority);
      sec = get_section (buf, SECTION_WRITE | SECTION_NOTYPE, NULL_TREE);
    }
  else
    {
      if (constructor_p)
	{
	  if (elf_init_array_section == NULL)
	    elf_init_array_section
	      = get_section (".init_array",
			     SECTION_WRITE | SECTION_NOTYPE, NULL_TREE);
	  sec = elf_init_array_section;
	}
      else
	{
	  if (elf_fini_array_section == NULL)
	    elf_fini_array_section
	      = get_section (".fini_array",
			     SECTION_WRITE | SECTION_NOTYPE, NULL_TREE);
	  sec = elf_fini_array_section;
	}
    }
  return sec;
}

/* Use .init_array section for constructors. */

void
default_elf_init_array_asm_out_constructor (rtx symbol, int priority)
{
  section *sec = get_elf_initfini_array_priority_section (priority,
							  true);
  assemble_addr_to_section (symbol, sec);
}

/* Use .fini_array section for destructors. */

void
default_elf_fini_array_asm_out_destructor (rtx symbol, int priority)
{
  section *sec = get_elf_initfini_array_priority_section (priority,
							  false);
  assemble_addr_to_section (symbol, sec);
}

/* Default TARGET_ASM_OUTPUT_IDENT hook.

   This is a bit of a cheat.  The real default is a no-op, but this
   hook is the default for all targets with a .ident directive.  */

void
default_asm_output_ident_directive (const char *ident_str)
{
  const char *ident_asm_op = "\t.ident\t";

  /* If we are still in the front end, do not write out the string
     to asm_out_file.  Instead, add a fake top-level asm statement.
     This allows the front ends to use this hook without actually
     writing to asm_out_file, to handle #ident or Pragma Ident.  */
  if (symtab->state == PARSING)
    {
      char *buf = ACONCAT ((ident_asm_op, "\"", ident_str, "\"\n", NULL));
      symtab->finalize_toplevel_asm (build_string (strlen (buf), buf));
    }
  else
    fprintf (asm_out_file, "%s\"%s\"\n", ident_asm_op, ident_str);
}


/* This function ensures that vtable_map variables are not only
   in the comdat section, but that each variable has its own unique
   comdat name.  Without this the variables end up in the same section
   with a single comdat name.

   FIXME:  resolve_unique_section needs to deal better with
   decls with both DECL_SECTION_NAME and DECL_ONE_ONLY.  Once
   that is fixed, this if-else statement can be replaced with
   a single call to "switch_to_section (sect)".  */

static void
handle_vtv_comdat_section (section *sect, const_tree decl ATTRIBUTE_UNUSED)
{
#if defined (OBJECT_FORMAT_ELF)
  targetm.asm_out.named_section (sect->named.name,
				 sect->named.common.flags
				 | SECTION_LINKONCE,
				 DECL_NAME (decl));
  in_section = sect;
#else
  /* Neither OBJECT_FORMAT_PE, nor OBJECT_FORMAT_COFF is set here.
     Therefore the following check is used.
     In case a the target is PE or COFF a comdat group section
     is created, e.g. .vtable_map_vars$foo. The linker places
     everything in .vtable_map_vars at the end.

     A fix could be made in
     gcc/config/i386/winnt.c: i386_pe_unique_section.  */
  if (TARGET_PECOFF)
    {
      char *name;

      if (TREE_CODE (DECL_NAME (decl)) == IDENTIFIER_NODE)
	name = ACONCAT ((sect->named.name, "$",
			 IDENTIFIER_POINTER (DECL_NAME (decl)), NULL));
      else
	name = ACONCAT ((sect->named.name, "$",
			 IDENTIFIER_POINTER (DECL_COMDAT_GROUP (DECL_NAME (decl))),
			 NULL));

      targetm.asm_out.named_section (name,
				     sect->named.common.flags
				     | SECTION_LINKONCE,
				     DECL_NAME (decl));
      in_section = sect;
    }
  else
    switch_to_section (sect);
#endif
}

#include "gt-varasm.h"<|MERGE_RESOLUTION|>--- conflicted
+++ resolved
@@ -859,11 +859,7 @@
   if (HAVE_GAS_SHF_MERGE && flag_merge_constants
       && mode != VOIDmode
       && mode != BLKmode
-<<<<<<< HEAD
-      && must_le (GET_MODE_BITSIZE (mode), align)
-=======
       && known_le (GET_MODE_BITSIZE (mode), align)
->>>>>>> 70783a86
       && align >= 8
       && align <= 256
       && (align & (align - 1)) == 0)
@@ -3093,15 +3089,8 @@
       return (const_hash_1 (TREE_OPERAND (exp, 0)) * 9
 	      + const_hash_1 (TREE_OPERAND (exp, 1)));
 
-    case VEC_SERIES_CST:
-      return (const_hash_1 (VEC_SERIES_CST_BASE (exp)) * 11
-	      + const_hash_1 (VEC_SERIES_CST_STEP (exp)));
-
     CASE_CONVERT:
       return const_hash_1 (TREE_OPERAND (exp, 0)) * 7 + 2;
-
-    case VEC_DUPLICATE_CST:
-      return const_hash_1 (VEC_DUPLICATE_CST_ELT (exp)) * 7 + 3;
 
     default:
       /* A language specific constant. Just hash the code.  */
@@ -3202,16 +3191,6 @@
 
 	return 1;
       }
-
-    case VEC_DUPLICATE_CST:
-      return compare_constant (VEC_DUPLICATE_CST_ELT (t1),
-			       VEC_DUPLICATE_CST_ELT (t2));
-
-    case VEC_SERIES_CST:
-      return (compare_constant (VEC_SERIES_CST_BASE (t1),
-				VEC_SERIES_CST_BASE (t2))
-	      && compare_constant (VEC_SERIES_CST_STEP (t1),
-				   VEC_SERIES_CST_STEP (t2)));
 
     case CONSTRUCTOR:
       {
@@ -3280,11 +3259,7 @@
 	decode_addr_const (t1, &value1);
 	decode_addr_const (t2, &value2);
 
-<<<<<<< HEAD
-	if (may_ne (value1.offset, value2.offset))
-=======
 	if (maybe_ne (value1.offset, value2.offset))
->>>>>>> 70783a86
 	  return 0;
 
 	code = GET_CODE (value1.base);
@@ -3982,11 +3957,7 @@
 	/* Pick the smallest integer mode that contains at least one
 	   whole element.  Often this is byte_mode and contains more
 	   than one element.  */
-<<<<<<< HEAD
-	unsigned int nelts = CONST_VECTOR_NUNITS (x);
-=======
 	unsigned int nelts = GET_MODE_NUNITS (mode);
->>>>>>> 70783a86
 	unsigned int elt_bits = GET_MODE_BITSIZE (mode) / nelts;
 	unsigned int int_bits = MAX (elt_bits, BITS_PER_UNIT);
 	scalar_int_mode int_mode = int_mode_for_size (int_bits, 0).require ();
