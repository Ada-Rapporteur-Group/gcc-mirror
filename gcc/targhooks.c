/* Default target hook functions.
   Copyright (C) 2003-2017 Free Software Foundation, Inc.

This file is part of GCC.

GCC is free software; you can redistribute it and/or modify it under
the terms of the GNU General Public License as published by the Free
Software Foundation; either version 3, or (at your option) any later
version.

GCC is distributed in the hope that it will be useful, but WITHOUT ANY
WARRANTY; without even the implied warranty of MERCHANTABILITY or
FITNESS FOR A PARTICULAR PURPOSE.  See the GNU General Public License
for more details.

You should have received a copy of the GNU General Public License
along with GCC; see the file COPYING3.  If not see
<http://www.gnu.org/licenses/>.  */

/* The migration of target macros to target hooks works as follows:

   1. Create a target hook that uses the existing target macros to
      implement the same functionality.

   2. Convert all the MI files to use the hook instead of the macro.

   3. Repeat for a majority of the remaining target macros.  This will
      take some time.

   4. Tell target maintainers to start migrating.

   5. Eventually convert the backends to override the hook instead of
      defining the macros.  This will take some time too.

   6. TBD when, poison the macros.  Unmigrated targets will break at
      this point.

   Note that we expect steps 1-3 to be done by the people that
   understand what the MI does with each macro, and step 5 to be done
   by the target maintainers for their respective targets.

   Note that steps 1 and 2 don't have to be done together, but no
   target can override the new hook until step 2 is complete for it.

   Once the macros are poisoned, we will revert to the old migration
   rules - migrate the macro, callers, and targets all at once.  This
   comment can thus be removed at that point.  */

#include "config.h"
#include "system.h"
#include "coretypes.h"
#include "target.h"
#include "function.h"
#include "rtl.h"
#include "tree.h"
#include "tree-ssa-alias.h"
#include "gimple-expr.h"
#include "memmodel.h"
#include "tm_p.h"
#include "stringpool.h"
#include "tree-vrp.h"
#include "tree-ssanames.h"
#include "profile-count.h"
#include "optabs.h"
#include "regs.h"
#include "recog.h"
#include "diagnostic-core.h"
#include "fold-const.h"
#include "stor-layout.h"
#include "varasm.h"
#include "flags.h"
#include "explow.h"
#include "calls.h"
#include "expr.h"
#include "output.h"
#include "common/common-target.h"
#include "reload.h"
#include "intl.h"
#include "opts.h"
#include "gimplify.h"
#include "predict.h"
#include "params.h"
#include "real.h"


bool
default_legitimate_address_p (machine_mode mode ATTRIBUTE_UNUSED,
			      rtx addr ATTRIBUTE_UNUSED,
			      bool strict ATTRIBUTE_UNUSED)
{
#ifdef GO_IF_LEGITIMATE_ADDRESS
  /* Defer to the old implementation using a goto.  */
  if (strict)
    return strict_memory_address_p (mode, addr);
  else
    return memory_address_p (mode, addr);
#else
  gcc_unreachable ();
#endif
}

void
default_external_libcall (rtx fun ATTRIBUTE_UNUSED)
{
#ifdef ASM_OUTPUT_EXTERNAL_LIBCALL
  ASM_OUTPUT_EXTERNAL_LIBCALL (asm_out_file, fun);
#endif
}

int
default_unspec_may_trap_p (const_rtx x, unsigned flags)
{
  int i;

  /* Any floating arithmetic may trap.  */
  if ((SCALAR_FLOAT_MODE_P (GET_MODE (x)) && flag_trapping_math))
    return 1;

  for (i = 0; i < XVECLEN (x, 0); ++i)
    {
      if (may_trap_p_1 (XVECEXP (x, 0, i), flags))
	return 1;
    }

  return 0;
}

machine_mode
default_promote_function_mode (const_tree type ATTRIBUTE_UNUSED,
			       machine_mode mode,
			       int *punsignedp ATTRIBUTE_UNUSED,
			       const_tree funtype ATTRIBUTE_UNUSED,
			       int for_return ATTRIBUTE_UNUSED)
{
  if (type != NULL_TREE && for_return == 2)
    return promote_mode (type, mode, punsignedp);
  return mode;
}

machine_mode
default_promote_function_mode_always_promote (const_tree type,
					      machine_mode mode,
					      int *punsignedp,
					      const_tree funtype ATTRIBUTE_UNUSED,
					      int for_return ATTRIBUTE_UNUSED)
{
  return promote_mode (type, mode, punsignedp);
}

machine_mode
default_cc_modes_compatible (machine_mode m1, machine_mode m2)
{
  if (m1 == m2)
    return m1;
  return VOIDmode;
}

bool
default_return_in_memory (const_tree type,
			  const_tree fntype ATTRIBUTE_UNUSED)
{
  return (TYPE_MODE (type) == BLKmode);
}

rtx
default_legitimize_address (rtx x, rtx orig_x ATTRIBUTE_UNUSED,
			    machine_mode mode ATTRIBUTE_UNUSED)
{
  return x;
}

bool
default_legitimize_address_displacement (rtx *, rtx *, poly_int64,
					 machine_mode)
{
  return false;
}

rtx
default_expand_builtin_saveregs (void)
{
  error ("__builtin_saveregs not supported by this target");
  return const0_rtx;
}

void
default_setup_incoming_varargs (cumulative_args_t ca ATTRIBUTE_UNUSED,
				machine_mode mode ATTRIBUTE_UNUSED,
				tree type ATTRIBUTE_UNUSED,
				int *pretend_arg_size ATTRIBUTE_UNUSED,
				int second_time ATTRIBUTE_UNUSED)
{
}

/* The default implementation of TARGET_BUILTIN_SETJMP_FRAME_VALUE.  */

rtx
default_builtin_setjmp_frame_value (void)
{
  return virtual_stack_vars_rtx;
}

/* Generic hook that takes a CUMULATIVE_ARGS pointer and returns false.  */

bool
hook_bool_CUMULATIVE_ARGS_false (cumulative_args_t ca ATTRIBUTE_UNUSED)
{
  return false;
}

bool
default_pretend_outgoing_varargs_named (cumulative_args_t ca ATTRIBUTE_UNUSED)
{
  return (targetm.calls.setup_incoming_varargs
	  != default_setup_incoming_varargs);
}

scalar_int_mode
default_eh_return_filter_mode (void)
{
  return targetm.unwind_word_mode ();
}

scalar_int_mode
default_libgcc_cmp_return_mode (void)
{
  return word_mode;
}

scalar_int_mode
default_libgcc_shift_count_mode (void)
{
  return word_mode;
}

scalar_int_mode
default_unwind_word_mode (void)
{
  return word_mode;
}

/* The default implementation of TARGET_SHIFT_TRUNCATION_MASK.  */

unsigned HOST_WIDE_INT
default_shift_truncation_mask (machine_mode mode)
{
  return SHIFT_COUNT_TRUNCATED ? GET_MODE_UNIT_BITSIZE (mode) - 1 : 0;
}

/* The default implementation of TARGET_MIN_DIVISIONS_FOR_RECIP_MUL.  */

unsigned int
default_min_divisions_for_recip_mul (machine_mode mode ATTRIBUTE_UNUSED)
{
  return have_insn_for (DIV, mode) ? 3 : 2;
}

/* The default implementation of TARGET_MODE_REP_EXTENDED.  */

int
default_mode_rep_extended (scalar_int_mode, scalar_int_mode)
{
  return UNKNOWN;
}

/* Generic hook that takes a CUMULATIVE_ARGS pointer and returns true.  */

bool
hook_bool_CUMULATIVE_ARGS_true (cumulative_args_t a ATTRIBUTE_UNUSED)
{
  return true;
}

/* Return machine mode for non-standard suffix
   or VOIDmode if non-standard suffixes are unsupported.  */
machine_mode
default_mode_for_suffix (char suffix ATTRIBUTE_UNUSED)
{
  return VOIDmode;
}

/* The generic C++ ABI specifies this is a 64-bit value.  */
tree
default_cxx_guard_type (void)
{
  return long_long_integer_type_node;
}

/* Returns the size of the cookie to use when allocating an array
   whose elements have the indicated TYPE.  Assumes that it is already
   known that a cookie is needed.  */

tree
default_cxx_get_cookie_size (tree type)
{
  tree cookie_size;

  /* We need to allocate an additional max (sizeof (size_t), alignof
     (true_type)) bytes.  */
  tree sizetype_size;
  tree type_align;

  sizetype_size = size_in_bytes (sizetype);
  type_align = size_int (TYPE_ALIGN_UNIT (type));
  if (tree_int_cst_lt (type_align, sizetype_size))
    cookie_size = sizetype_size;
  else
    cookie_size = type_align;

  return cookie_size;
}

/* Return true if a parameter must be passed by reference.  This version
   of the TARGET_PASS_BY_REFERENCE hook uses just MUST_PASS_IN_STACK.  */

bool
hook_pass_by_reference_must_pass_in_stack (cumulative_args_t c ATTRIBUTE_UNUSED,
	machine_mode mode ATTRIBUTE_UNUSED, const_tree type ATTRIBUTE_UNUSED,
	bool named_arg ATTRIBUTE_UNUSED)
{
  return targetm.calls.must_pass_in_stack (mode, type);
}

/* Return true if a parameter follows callee copies conventions.  This
   version of the hook is true for all named arguments.  */

bool
hook_callee_copies_named (cumulative_args_t ca ATTRIBUTE_UNUSED,
			  machine_mode mode ATTRIBUTE_UNUSED,
			  const_tree type ATTRIBUTE_UNUSED, bool named)
{
  return named;
}

/* Emit to STREAM the assembler syntax for insn operand X.  */

void
default_print_operand (FILE *stream ATTRIBUTE_UNUSED, rtx x ATTRIBUTE_UNUSED,
		       int code ATTRIBUTE_UNUSED)
{
#ifdef PRINT_OPERAND
  PRINT_OPERAND (stream, x, code);
#else
  gcc_unreachable ();
#endif
}

/* Emit to STREAM the assembler syntax for an insn operand whose memory
   address is X.  */

void
default_print_operand_address (FILE *stream ATTRIBUTE_UNUSED,
			       machine_mode /*mode*/,
			       rtx x ATTRIBUTE_UNUSED)
{
#ifdef PRINT_OPERAND_ADDRESS
  PRINT_OPERAND_ADDRESS (stream, x);
#else
  gcc_unreachable ();
#endif
}

/* Return true if CODE is a valid punctuation character for the
   `print_operand' hook.  */

bool
default_print_operand_punct_valid_p (unsigned char code ATTRIBUTE_UNUSED)
{
#ifdef PRINT_OPERAND_PUNCT_VALID_P
  return PRINT_OPERAND_PUNCT_VALID_P (code);
#else
  return false;
#endif
}

/* The default implementation of TARGET_MANGLE_ASSEMBLER_NAME.  */
tree
default_mangle_assembler_name (const char *name ATTRIBUTE_UNUSED)
{
  const char *skipped = name + (*name == '*' ? 1 : 0);
  const char *stripped = targetm.strip_name_encoding (skipped);
  if (*name != '*' && user_label_prefix[0])
    stripped = ACONCAT ((user_label_prefix, stripped, NULL));
  return get_identifier (stripped);
}

/* True if MODE is valid for the target.  By "valid", we mean able to
   be manipulated in non-trivial ways.  In particular, this means all
   the arithmetic is supported.

   By default we guess this means that any C type is supported.  If
   we can't map the mode back to a type that would be available in C,
   then reject it.  Special case, here, is the double-word arithmetic
   supported by optabs.c.  */

bool
default_scalar_mode_supported_p (scalar_mode mode)
{
  int precision = GET_MODE_PRECISION (mode);

  switch (GET_MODE_CLASS (mode))
    {
    case MODE_PARTIAL_INT:
    case MODE_INT:
      if (precision == CHAR_TYPE_SIZE)
	return true;
      if (precision == SHORT_TYPE_SIZE)
	return true;
      if (precision == INT_TYPE_SIZE)
	return true;
      if (precision == LONG_TYPE_SIZE)
	return true;
      if (precision == LONG_LONG_TYPE_SIZE)
	return true;
      if (precision == 2 * BITS_PER_WORD)
	return true;
      return false;

    case MODE_FLOAT:
      if (precision == FLOAT_TYPE_SIZE)
	return true;
      if (precision == DOUBLE_TYPE_SIZE)
	return true;
      if (precision == LONG_DOUBLE_TYPE_SIZE)
	return true;
      return false;

    case MODE_DECIMAL_FLOAT:
    case MODE_FRACT:
    case MODE_UFRACT:
    case MODE_ACCUM:
    case MODE_UACCUM:
      return false;

    default:
      gcc_unreachable ();
    }
}

/* Return true if libgcc supports floating-point mode MODE (known to
   be supported as a scalar mode).  */

bool
default_libgcc_floating_mode_supported_p (scalar_float_mode mode)
{
  switch (mode)
    {
#ifdef HAVE_SFmode
    case E_SFmode:
#endif
#ifdef HAVE_DFmode
    case E_DFmode:
#endif
#ifdef HAVE_XFmode
    case E_XFmode:
#endif
#ifdef HAVE_TFmode
    case E_TFmode:
#endif
      return true;

    default:
      return false;
    }
}

/* Return the machine mode to use for the type _FloatN, if EXTENDED is
   false, or _FloatNx, if EXTENDED is true, or VOIDmode if not
   supported.  */
opt_scalar_float_mode
default_floatn_mode (int n, bool extended)
{
  if (extended)
    {
      opt_scalar_float_mode cand1, cand2;
<<<<<<< HEAD
=======
      scalar_float_mode mode;
>>>>>>> 5a462df3
      switch (n)
	{
	case 32:
#ifdef HAVE_DFmode
	  cand1 = DFmode;
#endif
	  break;

	case 64:
#ifdef HAVE_XFmode
	  cand1 = XFmode;
#endif
#ifdef HAVE_TFmode
	  cand2 = TFmode;
#endif
	  break;

	case 128:
	  break;

	default:
	  /* Those are the only valid _FloatNx types.  */
	  gcc_unreachable ();
	}
<<<<<<< HEAD
      if (cand1.exists ()
	  && REAL_MODE_FORMAT (*cand1)->ieee_bits > n
	  && targetm.scalar_mode_supported_p (*cand1)
	  && targetm.libgcc_floating_mode_supported_p (*cand1))
	return cand1;
      if (cand2.exists ()
	  && REAL_MODE_FORMAT (*cand2)->ieee_bits > n
	  && targetm.scalar_mode_supported_p (*cand2)
	  && targetm.libgcc_floating_mode_supported_p (*cand2))
=======
      if (cand1.exists (&mode)
	  && REAL_MODE_FORMAT (mode)->ieee_bits > n
	  && targetm.scalar_mode_supported_p (mode)
	  && targetm.libgcc_floating_mode_supported_p (mode))
	return cand1;
      if (cand2.exists (&mode)
	  && REAL_MODE_FORMAT (mode)->ieee_bits > n
	  && targetm.scalar_mode_supported_p (mode)
	  && targetm.libgcc_floating_mode_supported_p (mode))
>>>>>>> 5a462df3
	return cand2;
    }
  else
    {
      opt_scalar_float_mode cand;
<<<<<<< HEAD
=======
      scalar_float_mode mode;
>>>>>>> 5a462df3
      switch (n)
	{
	case 16:
	  /* Always enable _Float16 if we have basic support for the mode.
	     Targets can control the range and precision of operations on
	     the _Float16 type using TARGET_C_EXCESS_PRECISION.  */
#ifdef HAVE_HFmode
	  cand = HFmode;
#endif
	  break;

	case 32:
#ifdef HAVE_SFmode
	  cand = SFmode;
#endif
	  break;

	case 64:
#ifdef HAVE_DFmode
	  cand = DFmode;
#endif
	  break;

	case 128:
#ifdef HAVE_TFmode
	  cand = TFmode;
#endif
	  break;

	default:
	  break;
	}
<<<<<<< HEAD
      if (cand.exists ()
	  && REAL_MODE_FORMAT (*cand)->ieee_bits == n
	  && targetm.scalar_mode_supported_p (*cand)
	  && targetm.libgcc_floating_mode_supported_p (*cand))
=======
      if (cand.exists (&mode)
	  && REAL_MODE_FORMAT (mode)->ieee_bits == n
	  && targetm.scalar_mode_supported_p (mode)
	  && targetm.libgcc_floating_mode_supported_p (mode))
>>>>>>> 5a462df3
	return cand;
    }
  return opt_scalar_float_mode ();
}

/* Make some target macros useable by target-independent code.  */
bool
targhook_words_big_endian (void)
{
  return !!WORDS_BIG_ENDIAN;
}

bool
targhook_float_words_big_endian (void)
{
  return !!FLOAT_WORDS_BIG_ENDIAN;
}

/* True if the target supports floating-point exceptions and rounding
   modes.  */

bool
default_float_exceptions_rounding_supported_p (void)
{
#ifdef HAVE_adddf3
  return HAVE_adddf3;
#else
  return false;
#endif
}

/* True if the target supports decimal floating point.  */

bool
default_decimal_float_supported_p (void)
{
  return ENABLE_DECIMAL_FLOAT;
}

/* True if the target supports fixed-point arithmetic.  */

bool
default_fixed_point_supported_p (void)
{
  return ENABLE_FIXED_POINT;
}

/* True if the target supports GNU indirect functions.  */

bool
default_has_ifunc_p (void)
{
  return HAVE_GNU_INDIRECT_FUNCTION;
}

/* NULL if INSN insn is valid within a low-overhead loop, otherwise returns
   an error message.

   This function checks whether a given INSN is valid within a low-overhead
   loop.  If INSN is invalid it returns the reason for that, otherwise it
   returns NULL. A called function may clobber any special registers required
   for low-overhead looping. Additionally, some targets (eg, PPC) use the count
   register for branch on table instructions. We reject the doloop pattern in
   these cases.  */

const char *
default_invalid_within_doloop (const rtx_insn *insn)
{
  if (CALL_P (insn))
    return "Function call in loop.";

  if (tablejump_p (insn, NULL, NULL) || computed_jump_p (insn))
    return "Computed branch in the loop.";

  return NULL;
}

/* Mapping of builtin functions to vectorized variants.  */

tree
default_builtin_vectorized_function (unsigned int, tree, tree)
{
  return NULL_TREE;
}

/* Mapping of target builtin functions to vectorized variants.  */

tree
default_builtin_md_vectorized_function (tree, tree, tree)
{
  return NULL_TREE;
}

/* Vectorized conversion.  */

tree
default_builtin_vectorized_conversion (unsigned int code ATTRIBUTE_UNUSED,
				       tree dest_type ATTRIBUTE_UNUSED,
				       tree src_type ATTRIBUTE_UNUSED)
{
  return NULL_TREE;
}

/* Default vectorizer cost model values.  */

int
default_builtin_vectorization_cost (enum vect_cost_for_stmt type_of_cost,
                                    tree vectype,
                                    int misalign ATTRIBUTE_UNUSED)
{
  switch (type_of_cost)
    {
      case scalar_stmt:
      case scalar_load:
      case scalar_store:
      case vector_stmt:
      case vector_load:
      case vector_store:
      case vec_to_scalar:
      case scalar_to_vec:
      case cond_branch_not_taken:
      case vec_perm:
      case vec_promote_demote:
        return 1;

      case unaligned_load:
      case unaligned_store:
        return 2;

      case cond_branch_taken:
        return 3;

      case vec_construct:
	return estimated_poly_value (TYPE_VECTOR_SUBPARTS (vectype)) - 1;

      default:
        gcc_unreachable ();
    }
}

/* Reciprocal.  */

tree
default_builtin_reciprocal (tree)
{
  return NULL_TREE;
}

bool
hook_bool_CUMULATIVE_ARGS_mode_tree_bool_false (
	cumulative_args_t ca ATTRIBUTE_UNUSED,
	machine_mode mode ATTRIBUTE_UNUSED,
	const_tree type ATTRIBUTE_UNUSED, bool named ATTRIBUTE_UNUSED)
{
  return false;
}

bool
hook_bool_CUMULATIVE_ARGS_mode_tree_bool_true (
	cumulative_args_t ca ATTRIBUTE_UNUSED,
	machine_mode mode ATTRIBUTE_UNUSED,
	const_tree type ATTRIBUTE_UNUSED, bool named ATTRIBUTE_UNUSED)
{
  return true;
}

int
hook_int_CUMULATIVE_ARGS_mode_tree_bool_0 (
	cumulative_args_t ca ATTRIBUTE_UNUSED,
	machine_mode mode ATTRIBUTE_UNUSED,
	tree type ATTRIBUTE_UNUSED, bool named ATTRIBUTE_UNUSED)
{
  return 0;
}

void
default_function_arg_advance (cumulative_args_t ca ATTRIBUTE_UNUSED,
			      machine_mode mode ATTRIBUTE_UNUSED,
			      const_tree type ATTRIBUTE_UNUSED,
			      bool named ATTRIBUTE_UNUSED)
{
  gcc_unreachable ();
}

/* Default implementation of TARGET_FUNCTION_ARG_PADDING.  */

pad_direction
default_function_arg_padding (machine_mode mode ATTRIBUTE_UNUSED,
			      const_tree type ATTRIBUTE_UNUSED)
{
  return FUNCTION_ARG_PADDING (MACRO_MODE (mode), type);
}

rtx
default_function_arg (cumulative_args_t ca ATTRIBUTE_UNUSED,
		      machine_mode mode ATTRIBUTE_UNUSED,
		      const_tree type ATTRIBUTE_UNUSED,
		      bool named ATTRIBUTE_UNUSED)
{
  gcc_unreachable ();
}

rtx
default_function_incoming_arg (cumulative_args_t ca ATTRIBUTE_UNUSED,
			       machine_mode mode ATTRIBUTE_UNUSED,
			       const_tree type ATTRIBUTE_UNUSED,
			       bool named ATTRIBUTE_UNUSED)
{
  gcc_unreachable ();
}

unsigned int
default_function_arg_boundary (machine_mode mode ATTRIBUTE_UNUSED,
			       const_tree type ATTRIBUTE_UNUSED)
{
  return PARM_BOUNDARY;
}

unsigned int
default_function_arg_round_boundary (machine_mode mode ATTRIBUTE_UNUSED,
				     const_tree type ATTRIBUTE_UNUSED)
{
  return PARM_BOUNDARY;
}

void
hook_void_bitmap (bitmap regs ATTRIBUTE_UNUSED)
{
}

const char *
hook_invalid_arg_for_unprototyped_fn (
	const_tree typelist ATTRIBUTE_UNUSED,
	const_tree funcdecl ATTRIBUTE_UNUSED,
	const_tree val ATTRIBUTE_UNUSED)
{
  return NULL;
}

/* Initialize the stack protection decls.  */

/* Stack protection related decls living in libgcc.  */
static GTY(()) tree stack_chk_guard_decl;

tree
default_stack_protect_guard (void)
{
  tree t = stack_chk_guard_decl;

  if (t == NULL)
    {
      rtx x;

      t = build_decl (UNKNOWN_LOCATION,
		      VAR_DECL, get_identifier ("__stack_chk_guard"),
		      ptr_type_node);
      TREE_STATIC (t) = 1;
      TREE_PUBLIC (t) = 1;
      DECL_EXTERNAL (t) = 1;
      TREE_USED (t) = 1;
      TREE_THIS_VOLATILE (t) = 1;
      DECL_ARTIFICIAL (t) = 1;
      DECL_IGNORED_P (t) = 1;

      /* Do not share RTL as the declaration is visible outside of
	 current function.  */
      x = DECL_RTL (t);
      RTX_FLAG (x, used) = 1;

      stack_chk_guard_decl = t;
    }

  return t;
}

static GTY(()) tree stack_chk_fail_decl;

tree
default_external_stack_protect_fail (void)
{
  tree t = stack_chk_fail_decl;

  if (t == NULL_TREE)
    {
      t = build_function_type_list (void_type_node, NULL_TREE);
      t = build_decl (UNKNOWN_LOCATION,
		      FUNCTION_DECL, get_identifier ("__stack_chk_fail"), t);
      TREE_STATIC (t) = 1;
      TREE_PUBLIC (t) = 1;
      DECL_EXTERNAL (t) = 1;
      TREE_USED (t) = 1;
      TREE_THIS_VOLATILE (t) = 1;
      TREE_NOTHROW (t) = 1;
      DECL_ARTIFICIAL (t) = 1;
      DECL_IGNORED_P (t) = 1;
      DECL_VISIBILITY (t) = VISIBILITY_DEFAULT;
      DECL_VISIBILITY_SPECIFIED (t) = 1;

      stack_chk_fail_decl = t;
    }

  return build_call_expr (t, 0);
}

tree
default_hidden_stack_protect_fail (void)
{
#ifndef HAVE_GAS_HIDDEN
  return default_external_stack_protect_fail ();
#else
  tree t = stack_chk_fail_decl;

  if (!flag_pic)
    return default_external_stack_protect_fail ();

  if (t == NULL_TREE)
    {
      t = build_function_type_list (void_type_node, NULL_TREE);
      t = build_decl (UNKNOWN_LOCATION, FUNCTION_DECL,
		      get_identifier ("__stack_chk_fail_local"), t);
      TREE_STATIC (t) = 1;
      TREE_PUBLIC (t) = 1;
      DECL_EXTERNAL (t) = 1;
      TREE_USED (t) = 1;
      TREE_THIS_VOLATILE (t) = 1;
      TREE_NOTHROW (t) = 1;
      DECL_ARTIFICIAL (t) = 1;
      DECL_IGNORED_P (t) = 1;
      DECL_VISIBILITY_SPECIFIED (t) = 1;
      DECL_VISIBILITY (t) = VISIBILITY_HIDDEN;

      stack_chk_fail_decl = t;
    }

  return build_call_expr (t, 0);
#endif
}

bool
hook_bool_const_rtx_commutative_p (const_rtx x,
				   int outer_code ATTRIBUTE_UNUSED)
{
  return COMMUTATIVE_P (x);
}

rtx
default_function_value (const_tree ret_type ATTRIBUTE_UNUSED,
			const_tree fn_decl_or_type,
			bool outgoing ATTRIBUTE_UNUSED)
{
  /* The old interface doesn't handle receiving the function type.  */
  if (fn_decl_or_type
      && !DECL_P (fn_decl_or_type))
    fn_decl_or_type = NULL;

#ifdef FUNCTION_VALUE
  return FUNCTION_VALUE (ret_type, fn_decl_or_type);
#else
  gcc_unreachable ();
#endif
}

rtx
default_libcall_value (machine_mode mode ATTRIBUTE_UNUSED,
		       const_rtx fun ATTRIBUTE_UNUSED)
{
#ifdef LIBCALL_VALUE
  return LIBCALL_VALUE (MACRO_MODE (mode));
#else
  gcc_unreachable ();
#endif
}

/* The default hook for TARGET_FUNCTION_VALUE_REGNO_P.  */

bool
default_function_value_regno_p (const unsigned int regno ATTRIBUTE_UNUSED)
{
#ifdef FUNCTION_VALUE_REGNO_P
  return FUNCTION_VALUE_REGNO_P (regno);
#else
  gcc_unreachable ();
#endif
}

rtx
default_internal_arg_pointer (void)
{
  /* If the reg that the virtual arg pointer will be translated into is
     not a fixed reg or is the stack pointer, make a copy of the virtual
     arg pointer, and address parms via the copy.  The frame pointer is
     considered fixed even though it is not marked as such.  */
  if ((ARG_POINTER_REGNUM == STACK_POINTER_REGNUM
       || ! (fixed_regs[ARG_POINTER_REGNUM]
	     || ARG_POINTER_REGNUM == FRAME_POINTER_REGNUM)))
    return copy_to_reg (virtual_incoming_args_rtx);
  else
    return virtual_incoming_args_rtx;
}

rtx
default_static_chain (const_tree ARG_UNUSED (fndecl_or_type), bool incoming_p)
{
  if (incoming_p)
    {
#ifdef STATIC_CHAIN_INCOMING_REGNUM
      return gen_rtx_REG (Pmode, STATIC_CHAIN_INCOMING_REGNUM);
#endif
    }

#ifdef STATIC_CHAIN_REGNUM
  return gen_rtx_REG (Pmode, STATIC_CHAIN_REGNUM);
#endif

  {
    static bool issued_error;
    if (!issued_error)
      {
	issued_error = true;
	sorry ("nested functions not supported on this target");
      }

    /* It really doesn't matter what we return here, so long at it
       doesn't cause the rest of the compiler to crash.  */
    return gen_rtx_MEM (Pmode, stack_pointer_rtx);
  }
}

void
default_trampoline_init (rtx ARG_UNUSED (m_tramp), tree ARG_UNUSED (t_func),
			 rtx ARG_UNUSED (r_chain))
{
  sorry ("nested function trampolines not supported on this target");
}

poly_int64
default_return_pops_args (tree, tree, poly_int64)
{
  return 0;
}

reg_class_t
default_branch_target_register_class (void)
{
  return NO_REGS;
}

reg_class_t
default_ira_change_pseudo_allocno_class (int regno ATTRIBUTE_UNUSED,
					 reg_class_t cl,
					 reg_class_t best_cl ATTRIBUTE_UNUSED)
{
  return cl;
}

extern bool
default_lra_p (void)
{
  return true;
}

int
default_register_priority (int hard_regno ATTRIBUTE_UNUSED)
{
  return 0;
}

extern bool
default_register_usage_leveling_p (void)
{
  return false;
}

extern bool
default_different_addr_displacement_p (void)
{
  return false;
}

reg_class_t
default_secondary_reload (bool in_p ATTRIBUTE_UNUSED, rtx x ATTRIBUTE_UNUSED,
			  reg_class_t reload_class_i ATTRIBUTE_UNUSED,
			  machine_mode reload_mode ATTRIBUTE_UNUSED,
			  secondary_reload_info *sri)
{
  enum reg_class rclass = NO_REGS;
  enum reg_class reload_class = (enum reg_class) reload_class_i;

  if (sri->prev_sri && sri->prev_sri->t_icode != CODE_FOR_nothing)
    {
      sri->icode = sri->prev_sri->t_icode;
      return NO_REGS;
    }
#ifdef SECONDARY_INPUT_RELOAD_CLASS
  if (in_p)
    rclass = SECONDARY_INPUT_RELOAD_CLASS (reload_class,
					   MACRO_MODE (reload_mode), x);
#endif
#ifdef SECONDARY_OUTPUT_RELOAD_CLASS
  if (! in_p)
    rclass = SECONDARY_OUTPUT_RELOAD_CLASS (reload_class,
					    MACRO_MODE (reload_mode), x);
#endif
  if (rclass != NO_REGS)
    {
      enum insn_code icode
	= direct_optab_handler (in_p ? reload_in_optab : reload_out_optab,
				reload_mode);

      if (icode != CODE_FOR_nothing
	  && !insn_operand_matches (icode, in_p, x))
	icode = CODE_FOR_nothing;
      else if (icode != CODE_FOR_nothing)
	{
	  const char *insn_constraint, *scratch_constraint;
	  enum reg_class insn_class, scratch_class;

	  gcc_assert (insn_data[(int) icode].n_operands == 3);
	  insn_constraint = insn_data[(int) icode].operand[!in_p].constraint;
	  if (!*insn_constraint)
	    insn_class = ALL_REGS;
	  else
	    {
	      if (in_p)
		{
		  gcc_assert (*insn_constraint == '=');
		  insn_constraint++;
		}
	      insn_class = (reg_class_for_constraint
			    (lookup_constraint (insn_constraint)));
	      gcc_assert (insn_class != NO_REGS);
	    }

	  scratch_constraint = insn_data[(int) icode].operand[2].constraint;
	  /* The scratch register's constraint must start with "=&",
	     except for an input reload, where only "=" is necessary,
	     and where it might be beneficial to re-use registers from
	     the input.  */
	  gcc_assert (scratch_constraint[0] == '='
		      && (in_p || scratch_constraint[1] == '&'));
	  scratch_constraint++;
	  if (*scratch_constraint == '&')
	    scratch_constraint++;
	  scratch_class = (reg_class_for_constraint
			   (lookup_constraint (scratch_constraint)));

	  if (reg_class_subset_p (reload_class, insn_class))
	    {
	      gcc_assert (scratch_class == rclass);
	      rclass = NO_REGS;
	    }
	  else
	    rclass = insn_class;

        }
      if (rclass == NO_REGS)
	sri->icode = icode;
      else
	sri->t_icode = icode;
    }
  return rclass;
}

/* By default, if flag_pic is true, then neither local nor global relocs
   should be placed in readonly memory.  */

int
default_reloc_rw_mask (void)
{
  return flag_pic ? 3 : 0;
}

/* By default, do no modification. */
tree default_mangle_decl_assembler_name (tree decl ATTRIBUTE_UNUSED,
					 tree id)
{
   return id;
}

/* Default to natural alignment for vector types.  */
HOST_WIDE_INT
default_vector_alignment (const_tree type)
{
  HOST_WIDE_INT align = tree_to_shwi (TYPE_SIZE (type));
  if (align > MAX_OFILE_ALIGNMENT)
    align = MAX_OFILE_ALIGNMENT;
  return align;
}

/* The default implementation of TARGET_PREFERRED_VECTOR_ALIGNMENT.  */

HOST_WIDE_INT
default_preferred_vector_alignment (const_tree type)
{
  return TYPE_ALIGN (type);
}

/* By default assume vectors of element TYPE require a multiple of the natural
   alignment of TYPE.  TYPE is naturally aligned if IS_PACKED is false.  */
bool
default_builtin_vector_alignment_reachable (const_tree /*type*/, bool is_packed)
{
  return ! is_packed;
}

/* By default, assume that a target supports any factor of misalignment
   memory access if it supports movmisalign patten.
   is_packed is true if the memory access is defined in a packed struct.  */
bool
default_builtin_support_vector_misalignment (machine_mode mode,
					     const_tree type
					     ATTRIBUTE_UNUSED,
					     int misalignment
					     ATTRIBUTE_UNUSED,
					     bool is_packed
					     ATTRIBUTE_UNUSED)
{
  if (optab_handler (movmisalign_optab, mode) != CODE_FOR_nothing)
    return true;
  return false;
}

/* By default, only attempt to parallelize bitwise operations, and
   possibly adds/subtracts using bit-twiddling.  */

machine_mode
default_preferred_simd_mode (scalar_mode)
{
  return word_mode;
}

/* By default only the size derived from the preferred vector mode
   is tried.  */

void
default_autovectorize_vector_sizes (vec<poly_uint64> &)
{
}

/* By default a vector of integers is used as a mask.  */

machine_mode
default_get_mask_mode (poly_uint64 nunits, poly_uint64 vector_size)
{
<<<<<<< HEAD
  unsigned int elem_size = vector_element_size (vector_size, nunits);
  scalar_int_mode elem_mode
    = smallest_int_mode_for_size (elem_size * BITS_PER_UNIT);
  machine_mode vector_mode = mode_for_vector (elem_mode, nunits);
=======
  unsigned elem_size = vector_size / nunits;
  scalar_int_mode elem_mode
    = smallest_int_mode_for_size (elem_size * BITS_PER_UNIT);
  machine_mode vector_mode;

  gcc_assert (elem_size * nunits == vector_size);

  vector_mode = mode_for_vector (elem_mode, nunits);
>>>>>>> 5a462df3
  if (!VECTOR_MODE_P (vector_mode)
      || !targetm.vector_mode_supported_p (vector_mode))
    vector_mode = BLKmode;

  return vector_mode;
}

/* By default consider masked stores to be expensive.  */

bool
default_empty_mask_is_expensive (unsigned ifn)
{
  return ifn == IFN_MASK_STORE;
}

/* By default, the cost model accumulates three separate costs (prologue,
   loop body, and epilogue) for a vectorized loop or block.  So allocate an
   array of three unsigned ints, set it to zero, and return its address.  */

void *
default_init_cost (struct loop *loop_info ATTRIBUTE_UNUSED)
{
  unsigned *cost = XNEWVEC (unsigned, 3);
  cost[vect_prologue] = cost[vect_body] = cost[vect_epilogue] = 0;
  return cost;
}

/* By default, the cost model looks up the cost of the given statement
   kind and mode, multiplies it by the occurrence count, accumulates
   it into the cost specified by WHERE, and returns the cost added.  */

unsigned
default_add_stmt_cost (void *data, int count, enum vect_cost_for_stmt kind,
		       struct _stmt_vec_info *stmt_info, int misalign,
		       enum vect_cost_model_location where)
{
  unsigned *cost = (unsigned *) data;
  unsigned retval = 0;

  tree vectype = stmt_info ? stmt_vectype (stmt_info) : NULL_TREE;
  int stmt_cost = targetm.vectorize.builtin_vectorization_cost (kind, vectype,
								misalign);
   /* Statements in an inner loop relative to the loop being
      vectorized are weighted more heavily.  The value here is
      arbitrary and could potentially be improved with analysis.  */
  if (where == vect_body && stmt_info && stmt_in_inner_loop_p (stmt_info))
    count *= 50;  /* FIXME.  */

  retval = (unsigned) (count * stmt_cost);
  cost[where] += retval;

  return retval;
}

/* By default, the cost model just returns the accumulated costs.  */

void
default_finish_cost (void *data, unsigned *prologue_cost,
		     unsigned *body_cost, unsigned *epilogue_cost)
{
  unsigned *cost = (unsigned *) data;
  *prologue_cost = cost[vect_prologue];
  *body_cost     = cost[vect_body];
  *epilogue_cost = cost[vect_epilogue];
}

/* Free the cost data.  */

void
default_destroy_cost_data (void *data)
{
  free (data);
}

/* Determine whether or not a pointer mode is valid. Assume defaults
   of ptr_mode or Pmode - can be overridden.  */
bool
default_valid_pointer_mode (scalar_int_mode mode)
{
  return (mode == ptr_mode || mode == Pmode);
}

/* Determine whether the memory reference specified by REF may alias
   the C libraries errno location.  */
bool
default_ref_may_alias_errno (ao_ref *ref)
{
  tree base = ao_ref_base (ref);
  /* The default implementation assumes the errno location is
     a declaration of type int or is always accessed via a
     pointer to int.  We assume that accesses to errno are
     not deliberately obfuscated (even in conforming ways).  */
  if (TYPE_UNSIGNED (TREE_TYPE (base))
      || TYPE_MODE (TREE_TYPE (base)) != TYPE_MODE (integer_type_node))
    return false;
  /* The default implementation assumes an errno location
     declaration is never defined in the current compilation unit.  */
  if (DECL_P (base)
      && !TREE_STATIC (base))
    return true;
  else if (TREE_CODE (base) == MEM_REF
	   && TREE_CODE (TREE_OPERAND (base, 0)) == SSA_NAME)
    {
      struct ptr_info_def *pi = SSA_NAME_PTR_INFO (TREE_OPERAND (base, 0));
      return !pi || pi->pt.anything || pi->pt.nonlocal;
    }
  return false;
}

/* Return the mode for a pointer to a given ADDRSPACE,
   defaulting to ptr_mode for all address spaces.  */

scalar_int_mode
default_addr_space_pointer_mode (addr_space_t addrspace ATTRIBUTE_UNUSED)
{
  return ptr_mode;
}

/* Return the mode for an address in a given ADDRSPACE,
   defaulting to Pmode for all address spaces.  */

scalar_int_mode
default_addr_space_address_mode (addr_space_t addrspace ATTRIBUTE_UNUSED)
{
  return Pmode;
}

/* Named address space version of valid_pointer_mode.
   To match the above, the same modes apply to all address spaces.  */

bool
default_addr_space_valid_pointer_mode (scalar_int_mode mode,
				       addr_space_t as ATTRIBUTE_UNUSED)
{
  return targetm.valid_pointer_mode (mode);
}

/* Some places still assume that all pointer or address modes are the
   standard Pmode and ptr_mode.  These optimizations become invalid if
   the target actually supports multiple different modes.  For now,
   we disable such optimizations on such targets, using this function.  */

bool
target_default_pointer_address_modes_p (void)
{
  if (targetm.addr_space.address_mode != default_addr_space_address_mode)
    return false;
  if (targetm.addr_space.pointer_mode != default_addr_space_pointer_mode)
    return false;

  return true;
}

/* Named address space version of legitimate_address_p.
   By default, all address spaces have the same form.  */

bool
default_addr_space_legitimate_address_p (machine_mode mode, rtx mem,
					 bool strict,
					 addr_space_t as ATTRIBUTE_UNUSED)
{
  return targetm.legitimate_address_p (mode, mem, strict);
}

/* Named address space version of LEGITIMIZE_ADDRESS.
   By default, all address spaces have the same form.  */

rtx
default_addr_space_legitimize_address (rtx x, rtx oldx, machine_mode mode,
				       addr_space_t as ATTRIBUTE_UNUSED)
{
  return targetm.legitimize_address (x, oldx, mode);
}

/* The default hook for determining if one named address space is a subset of
   another and to return which address space to use as the common address
   space.  */

bool
default_addr_space_subset_p (addr_space_t subset, addr_space_t superset)
{
  return (subset == superset);
}

/* The default hook for determining if 0 within a named address
   space is a valid address.  */

bool
default_addr_space_zero_address_valid (addr_space_t as ATTRIBUTE_UNUSED)
{
  return false;
}

/* The default hook for debugging the address space is to return the
   address space number to indicate DW_AT_address_class.  */
int
default_addr_space_debug (addr_space_t as)
{
  return as;
}

/* The default hook implementation for TARGET_ADDR_SPACE_DIAGNOSE_USAGE.
   Don't complain about any address space.  */

void
default_addr_space_diagnose_usage (addr_space_t, location_t)
{
}
	 

/* The default hook for TARGET_ADDR_SPACE_CONVERT. This hook should never be
   called for targets with only a generic address space.  */

rtx
default_addr_space_convert (rtx op ATTRIBUTE_UNUSED,
			    tree from_type ATTRIBUTE_UNUSED,
			    tree to_type ATTRIBUTE_UNUSED)
{
  gcc_unreachable ();
}

/* The default implementation of TARGET_HARD_REGNO_MODE_OK.  */

bool
default_hard_regno_mode_ok (unsigned int regno ATTRIBUTE_UNUSED,
			    machine_mode mode ATTRIBUTE_UNUSED)
{
  return HARD_REGNO_MODE_OK (regno, MACRO_MODE (mode));
}

/* The default implementation of TARGET_MODES_TIEABLE_P.  */

bool
default_modes_tieable_p (machine_mode mode1 ATTRIBUTE_UNUSED,
			 machine_mode mode2 ATTRIBUTE_UNUSED)
{
  return MODES_TIEABLE_P (MACRO_MODE (mode1), MACRO_MODE (mode2));
}

bool
default_hard_regno_scratch_ok (unsigned int regno ATTRIBUTE_UNUSED)
{
  return true;
}

/* The default implementation of TARGET_HARD_REGNO_CALL_PART_CLOBBERED.  */

bool
default_hard_regno_call_part_clobbered (unsigned int regno ATTRIBUTE_UNUSED,
					machine_mode mode ATTRIBUTE_UNUSED)
{
#ifdef HARD_REGNO_CALL_PART_CLOBBERED
  return HARD_REGNO_CALL_PART_CLOBBERED (regno, MACRO_MODE (mode));
#else
  return false;
#endif
}

/* The default implementation of TARGET_MODE_DEPENDENT_ADDRESS_P.  */

bool
default_mode_dependent_address_p (const_rtx addr ATTRIBUTE_UNUSED,
				  addr_space_t addrspace ATTRIBUTE_UNUSED)
{
  return false;
}

bool
default_target_option_valid_attribute_p (tree ARG_UNUSED (fndecl),
					 tree ARG_UNUSED (name),
					 tree ARG_UNUSED (args),
					 int ARG_UNUSED (flags))
{
  warning (OPT_Wattributes,
	   "target attribute is not supported on this machine");

  return false;
}

bool
default_target_option_pragma_parse (tree ARG_UNUSED (args),
				    tree ARG_UNUSED (pop_target))
{
  /* If args is NULL the caller is handle_pragma_pop_options ().  In that case,
     emit no warning because "#pragma GCC pop_target" is valid on targets that
     do not have the "target" pragma.  */
  if (args)
    warning (OPT_Wpragmas,
	     "#pragma GCC target is not supported for this machine");

  return false;
}

bool
default_target_can_inline_p (tree caller, tree callee)
{
  tree callee_opts = DECL_FUNCTION_SPECIFIC_TARGET (callee);
  tree caller_opts = DECL_FUNCTION_SPECIFIC_TARGET (caller);
  if (! callee_opts)
    callee_opts = target_option_default_node;
  if (! caller_opts)
    caller_opts = target_option_default_node;

  /* If both caller and callee have attributes, assume that if the
     pointer is different, the two functions have different target
     options since build_target_option_node uses a hash table for the
     options.  */
  return callee_opts == caller_opts;
}

/* If the machine does not have a case insn that compares the bounds,
   this means extra overhead for dispatch tables, which raises the
   threshold for using them.  */

unsigned int
default_case_values_threshold (void)
{
  return (targetm.have_casesi () ? 4 : 5);
}

bool
default_have_conditional_execution (void)
{
  return HAVE_conditional_execution;
}

/* By default we assume that c99 functions are present at the runtime,
   but sincos is not.  */
bool
default_libc_has_function (enum function_class fn_class)
{
  if (fn_class == function_c94
      || fn_class == function_c99_misc
      || fn_class == function_c99_math_complex)
    return true;

  return false;
}

bool
gnu_libc_has_function (enum function_class fn_class ATTRIBUTE_UNUSED)
{
  return true;
}

bool
no_c99_libc_has_function (enum function_class fn_class ATTRIBUTE_UNUSED)
{
  return false;
}

tree
default_builtin_tm_load_store (tree ARG_UNUSED (type))
{
  return NULL_TREE;
}

/* Compute cost of moving registers to/from memory.  */

int
default_memory_move_cost (machine_mode mode ATTRIBUTE_UNUSED,
			  reg_class_t rclass ATTRIBUTE_UNUSED,
			  bool in ATTRIBUTE_UNUSED)
{
#ifndef MEMORY_MOVE_COST
    return (4 + memory_move_secondary_cost (mode, (enum reg_class) rclass, in));
#else
    return MEMORY_MOVE_COST (MACRO_MODE (mode), (enum reg_class) rclass, in);
#endif
}

/* Compute cost of moving data from a register of class FROM to one of
   TO, using MODE.  */

int
default_register_move_cost (machine_mode mode ATTRIBUTE_UNUSED,
                            reg_class_t from ATTRIBUTE_UNUSED,
                            reg_class_t to ATTRIBUTE_UNUSED)
{
#ifndef REGISTER_MOVE_COST
  return 2;
#else
  return REGISTER_MOVE_COST (MACRO_MODE (mode),
			     (enum reg_class) from, (enum reg_class) to);
#endif
}

/* The default implementation of TARGET_SLOW_UNALIGNED_ACCESS.  */

bool
default_slow_unaligned_access (machine_mode mode ATTRIBUTE_UNUSED,
			       unsigned int align ATTRIBUTE_UNUSED)
{
  return SLOW_UNALIGNED_ACCESS (MACRO_MODE (mode), align);
}

/* The default implementation of TARGET_ESTIMATED_POLY_VALUE.  */

HOST_WIDE_INT
default_estimated_poly_value (poly_int64 x)
{
  return x.coeffs[0];
}

/* For hooks which use the MOVE_RATIO macro, this gives the legacy default
   behavior.  SPEED_P is true if we are compiling for speed.  */

unsigned int
get_move_ratio (bool speed_p ATTRIBUTE_UNUSED)
{
  unsigned int move_ratio;
#ifdef MOVE_RATIO
  move_ratio = (unsigned int) MOVE_RATIO (speed_p);
#else
#if defined (HAVE_movmemqi) || defined (HAVE_movmemhi) || defined (HAVE_movmemsi) || defined (HAVE_movmemdi) || defined (HAVE_movmemti)
  move_ratio = 2;
#else /* No movmem patterns, pick a default.  */
  move_ratio = ((speed_p) ? 15 : 3);
#endif
#endif
  return move_ratio;
}

/* Return TRUE if the move_by_pieces/set_by_pieces infrastructure should be
   used; return FALSE if the movmem/setmem optab should be expanded, or
   a call to memcpy emitted.  */

bool
default_use_by_pieces_infrastructure_p (unsigned HOST_WIDE_INT size,
					unsigned int alignment,
					enum by_pieces_operation op,
					bool speed_p)
{
  unsigned int max_size = 0;
  unsigned int ratio = 0;

  switch (op)
    {
    case CLEAR_BY_PIECES:
      max_size = STORE_MAX_PIECES;
      ratio = CLEAR_RATIO (speed_p);
      break;
    case MOVE_BY_PIECES:
      max_size = MOVE_MAX_PIECES;
      ratio = get_move_ratio (speed_p);
      break;
    case SET_BY_PIECES:
      max_size = STORE_MAX_PIECES;
      ratio = SET_RATIO (speed_p);
      break;
    case STORE_BY_PIECES:
      max_size = STORE_MAX_PIECES;
      ratio = get_move_ratio (speed_p);
      break;
    case COMPARE_BY_PIECES:
      max_size = COMPARE_MAX_PIECES;
      /* Pick a likely default, just as in get_move_ratio.  */
      ratio = speed_p ? 15 : 3;
      break;
    }

  return by_pieces_ninsns (size, alignment, max_size + 1, op) < ratio;
}

/* This hook controls code generation for expanding a memcmp operation by
   pieces.  Return 1 for the normal pattern of compare/jump after each pair
   of loads, or a higher number to reduce the number of branches.  */

int
default_compare_by_pieces_branch_ratio (machine_mode)
{
  return 1;
}

/* Write PATCH_AREA_SIZE NOPs into the asm outfile FILE around a function
   entry.  If RECORD_P is true and the target supports named sections,
   the location of the NOPs will be recorded in a special object section
   called "__patchable_function_entries".  This routine may be called
   twice per function to put NOPs before and after the function
   entry.  */

void
default_print_patchable_function_entry (FILE *file,
					unsigned HOST_WIDE_INT patch_area_size,
					bool record_p)
{
  const char *nop_templ = 0;
  int code_num;
  rtx_insn *my_nop = make_insn_raw (gen_nop ());

  /* We use the template alone, relying on the (currently sane) assumption
     that the NOP template does not have variable operands.  */
  code_num = recog_memoized (my_nop);
  nop_templ = get_insn_template (code_num, my_nop);

  if (record_p && targetm_common.have_named_sections)
    {
      char buf[256];
      static int patch_area_number;
      section *previous_section = in_section;

      patch_area_number++;
      ASM_GENERATE_INTERNAL_LABEL (buf, "LPFE", patch_area_number);

      switch_to_section (get_section ("__patchable_function_entries",
				      0, NULL));
      fputs (integer_asm_op (POINTER_SIZE_UNITS, false), file);
      assemble_name_raw (file, buf);
      fputc ('\n', file);

      switch_to_section (previous_section);
      ASM_OUTPUT_LABEL (file, buf);
    }

  unsigned i;
  for (i = 0; i < patch_area_size; ++i)
    fprintf (file, "\t%s\n", nop_templ);
}

bool
default_profile_before_prologue (void)
{
#ifdef PROFILE_BEFORE_PROLOGUE
  return true;
#else
  return false;
#endif
}

/* The default implementation of TARGET_PREFERRED_RELOAD_CLASS.  */

reg_class_t
default_preferred_reload_class (rtx x ATTRIBUTE_UNUSED,
			        reg_class_t rclass)
{
#ifdef PREFERRED_RELOAD_CLASS 
  return (reg_class_t) PREFERRED_RELOAD_CLASS (x, (enum reg_class) rclass);
#else
  return rclass;
#endif
}

/* The default implementation of TARGET_OUTPUT_PREFERRED_RELOAD_CLASS.  */

reg_class_t
default_preferred_output_reload_class (rtx x ATTRIBUTE_UNUSED,
				       reg_class_t rclass)
{
  return rclass;
}

/* The default implementation of TARGET_PREFERRED_RENAME_CLASS.  */
reg_class_t
default_preferred_rename_class (reg_class_t rclass ATTRIBUTE_UNUSED)
{
  return NO_REGS;
}

/* The default implementation of TARGET_CLASS_LIKELY_SPILLED_P.  */

bool
default_class_likely_spilled_p (reg_class_t rclass)
{
  return (reg_class_size[(int) rclass] == 1);
}

/* The default implementation of TARGET_CLASS_MAX_NREGS.  */

unsigned char
default_class_max_nregs (reg_class_t rclass ATTRIBUTE_UNUSED,
			 machine_mode mode ATTRIBUTE_UNUSED)
{
#ifdef CLASS_MAX_NREGS
  return (unsigned char) CLASS_MAX_NREGS ((enum reg_class) rclass,
					  MACRO_MODE (mode));
#else
  /* The target must override this if some modes have nonconstant size.  */
  unsigned int size = GET_MODE_SIZE (mode).to_constant ();
  return (size + UNITS_PER_WORD - 1) / UNITS_PER_WORD;
#endif
}

/* Determine the debugging unwind mechanism for the target.  */

enum unwind_info_type
default_debug_unwind_info (void)
{
  /* If the target wants to force the use of dwarf2 unwind info, let it.  */
  /* ??? Change all users to the hook, then poison this.  */
#ifdef DWARF2_FRAME_INFO
  if (DWARF2_FRAME_INFO)
    return UI_DWARF2;
#endif

  /* Otherwise, only turn it on if dwarf2 debugging is enabled.  */
#ifdef DWARF2_DEBUGGING_INFO
  if (write_symbols == DWARF2_DEBUG || write_symbols == VMS_AND_DWARF2_DEBUG)
    return UI_DWARF2;
#endif

  return UI_NONE;
}

/* Targets that set NUM_POLY_INT_COEFFS to something greater than 1
   must define this hook.  */

unsigned int
default_dwarf_poly_indeterminate_value (unsigned int, unsigned int *, int *)
{
  gcc_unreachable ();
}

/* Determine the correct mode for a Dwarf frame register that represents
   register REGNO.  */

machine_mode
default_dwarf_frame_reg_mode (int regno)
{
  machine_mode save_mode = reg_raw_mode[regno];

  if (targetm.hard_regno_call_part_clobbered (regno, save_mode))
    save_mode = choose_hard_reg_mode (regno, 1, true);
  return save_mode;
}

/* To be used by targets where reg_raw_mode doesn't return the right
   mode for registers used in apply_builtin_return and apply_builtin_arg.  */

fixed_size_mode
default_get_reg_raw_mode (int regno)
{
  /* Targets must override this hook if the underlying register is
     variable-sized.  */
  return as_a <fixed_size_mode> (reg_raw_mode[regno]);
}

/* Return true if a leaf function should stay leaf even with profiling
   enabled.  */

bool
default_keep_leaf_when_profiled ()
{
  return false;
}

/* Return true if the state of option OPTION should be stored in PCH files
   and checked by default_pch_valid_p.  Store the option's current state
   in STATE if so.  */

static inline bool
option_affects_pch_p (int option, struct cl_option_state *state)
{
  if ((cl_options[option].flags & CL_TARGET) == 0)
    return false;
  if ((cl_options[option].flags & CL_PCH_IGNORE) != 0)
    return false;
  if (option_flag_var (option, &global_options) == &target_flags)
    if (targetm.check_pch_target_flags)
      return false;
  return get_option_state (&global_options, option, state);
}

/* Default version of get_pch_validity.
   By default, every flag difference is fatal; that will be mostly right for
   most targets, but completely right for very few.  */

void *
default_get_pch_validity (size_t *sz)
{
  struct cl_option_state state;
  size_t i;
  char *result, *r;

  *sz = 2;
  if (targetm.check_pch_target_flags)
    *sz += sizeof (target_flags);
  for (i = 0; i < cl_options_count; i++)
    if (option_affects_pch_p (i, &state))
      *sz += state.size;

  result = r = XNEWVEC (char, *sz);
  r[0] = flag_pic;
  r[1] = flag_pie;
  r += 2;
  if (targetm.check_pch_target_flags)
    {
      memcpy (r, &target_flags, sizeof (target_flags));
      r += sizeof (target_flags);
    }

  for (i = 0; i < cl_options_count; i++)
    if (option_affects_pch_p (i, &state))
      {
	memcpy (r, state.data, state.size);
	r += state.size;
      }

  return result;
}

/* Return a message which says that a PCH file was created with a different
   setting of OPTION.  */

static const char *
pch_option_mismatch (const char *option)
{
  return xasprintf (_("created and used with differing settings of '%s'"),
		    option);
}

/* Default version of pch_valid_p.  */

const char *
default_pch_valid_p (const void *data_p, size_t len)
{
  struct cl_option_state state;
  const char *data = (const char *)data_p;
  size_t i;

  /* -fpic and -fpie also usually make a PCH invalid.  */
  if (data[0] != flag_pic)
    return _("created and used with different settings of -fpic");
  if (data[1] != flag_pie)
    return _("created and used with different settings of -fpie");
  data += 2;

  /* Check target_flags.  */
  if (targetm.check_pch_target_flags)
    {
      int tf;
      const char *r;

      memcpy (&tf, data, sizeof (target_flags));
      data += sizeof (target_flags);
      len -= sizeof (target_flags);
      r = targetm.check_pch_target_flags (tf);
      if (r != NULL)
	return r;
    }

  for (i = 0; i < cl_options_count; i++)
    if (option_affects_pch_p (i, &state))
      {
	if (memcmp (data, state.data, state.size) != 0)
	  return pch_option_mismatch (cl_options[i].opt_text);
	data += state.size;
	len -= state.size;
      }

  return NULL;
}

/* Default version of cstore_mode.  */

scalar_int_mode
default_cstore_mode (enum insn_code icode)
{
  return as_a <scalar_int_mode> (insn_data[(int) icode].operand[0].mode);
}

/* Default version of member_type_forces_blk.  */

bool
default_member_type_forces_blk (const_tree, machine_mode)
{
  return false;
}

rtx
default_load_bounds_for_arg (rtx addr ATTRIBUTE_UNUSED,
			     rtx ptr ATTRIBUTE_UNUSED,
			     rtx bnd ATTRIBUTE_UNUSED)
{
  gcc_unreachable ();
}

void
default_store_bounds_for_arg (rtx val ATTRIBUTE_UNUSED,
			      rtx addr ATTRIBUTE_UNUSED,
			      rtx bounds ATTRIBUTE_UNUSED,
			      rtx to ATTRIBUTE_UNUSED)
{
  gcc_unreachable ();
}

rtx
default_load_returned_bounds (rtx slot ATTRIBUTE_UNUSED)
{
  gcc_unreachable ();
}

void
default_store_returned_bounds (rtx slot ATTRIBUTE_UNUSED,
			       rtx bounds ATTRIBUTE_UNUSED)
{
  gcc_unreachable ();
}

/* Default version of canonicalize_comparison.  */

void
default_canonicalize_comparison (int *, rtx *, rtx *, bool)
{
}

/* Default implementation of TARGET_ATOMIC_ASSIGN_EXPAND_FENV.  */

void
default_atomic_assign_expand_fenv (tree *, tree *, tree *)
{
}

#ifndef PAD_VARARGS_DOWN
#define PAD_VARARGS_DOWN BYTES_BIG_ENDIAN
#endif

/* Build an indirect-ref expression over the given TREE, which represents a
   piece of a va_arg() expansion.  */
tree
build_va_arg_indirect_ref (tree addr)
{
  addr = build_simple_mem_ref_loc (EXPR_LOCATION (addr), addr);
  return addr;
}

/* The "standard" implementation of va_arg: read the value from the
   current (padded) address and increment by the (padded) size.  */

tree
std_gimplify_va_arg_expr (tree valist, tree type, gimple_seq *pre_p,
			  gimple_seq *post_p)
{
  tree addr, t, type_size, rounded_size, valist_tmp;
  unsigned HOST_WIDE_INT align, boundary;
  bool indirect;

  /* All of the alignment and movement below is for args-grow-up machines.
     As of 2004, there are only 3 ARGS_GROW_DOWNWARD targets, and they all
     implement their own specialized gimplify_va_arg_expr routines.  */
  if (ARGS_GROW_DOWNWARD)
    gcc_unreachable ();

  indirect = pass_by_reference (NULL, TYPE_MODE (type), type, false);
  if (indirect)
    type = build_pointer_type (type);

  align = PARM_BOUNDARY / BITS_PER_UNIT;
  boundary = targetm.calls.function_arg_boundary (TYPE_MODE (type), type);

  /* When we align parameter on stack for caller, if the parameter
     alignment is beyond MAX_SUPPORTED_STACK_ALIGNMENT, it will be
     aligned at MAX_SUPPORTED_STACK_ALIGNMENT.  We will match callee
     here with caller.  */
  if (boundary > MAX_SUPPORTED_STACK_ALIGNMENT)
    boundary = MAX_SUPPORTED_STACK_ALIGNMENT;

  boundary /= BITS_PER_UNIT;

  /* Hoist the valist value into a temporary for the moment.  */
  valist_tmp = get_initialized_tmp_var (valist, pre_p, NULL);

  /* va_list pointer is aligned to PARM_BOUNDARY.  If argument actually
     requires greater alignment, we must perform dynamic alignment.  */
  if (boundary > align
      && !integer_zerop (TYPE_SIZE (type)))
    {
      t = build2 (MODIFY_EXPR, TREE_TYPE (valist), valist_tmp,
		  fold_build_pointer_plus_hwi (valist_tmp, boundary - 1));
      gimplify_and_add (t, pre_p);

      t = build2 (MODIFY_EXPR, TREE_TYPE (valist), valist_tmp,
		  fold_build2 (BIT_AND_EXPR, TREE_TYPE (valist),
			       valist_tmp,
			       build_int_cst (TREE_TYPE (valist), -boundary)));
      gimplify_and_add (t, pre_p);
    }
  else
    boundary = align;

  /* If the actual alignment is less than the alignment of the type,
     adjust the type accordingly so that we don't assume strict alignment
     when dereferencing the pointer.  */
  boundary *= BITS_PER_UNIT;
  if (boundary < TYPE_ALIGN (type))
    {
      type = build_variant_type_copy (type);
      SET_TYPE_ALIGN (type, boundary);
    }

  /* Compute the rounded size of the type.  */
  type_size = size_in_bytes (type);
  rounded_size = round_up (type_size, align);

  /* Reduce rounded_size so it's sharable with the postqueue.  */
  gimplify_expr (&rounded_size, pre_p, post_p, is_gimple_val, fb_rvalue);

  /* Get AP.  */
  addr = valist_tmp;
  if (PAD_VARARGS_DOWN && !integer_zerop (rounded_size))
    {
      /* Small args are padded downward.  */
      t = fold_build2_loc (input_location, GT_EXPR, sizetype,
		       rounded_size, size_int (align));
      t = fold_build3 (COND_EXPR, sizetype, t, size_zero_node,
		       size_binop (MINUS_EXPR, rounded_size, type_size));
      addr = fold_build_pointer_plus (addr, t);
    }

  /* Compute new value for AP.  */
  t = fold_build_pointer_plus (valist_tmp, rounded_size);
  t = build2 (MODIFY_EXPR, TREE_TYPE (valist), valist, t);
  gimplify_and_add (t, pre_p);

  addr = fold_convert (build_pointer_type (type), addr);

  if (indirect)
    addr = build_va_arg_indirect_ref (addr);

  return build_va_arg_indirect_ref (addr);
}

tree
default_chkp_bound_type (void)
{
  tree res = make_node (POINTER_BOUNDS_TYPE);
  TYPE_PRECISION (res) = TYPE_PRECISION (size_type_node) * 2;
  TYPE_NAME (res) = get_identifier ("__bounds_type");
  SET_TYPE_MODE (res, targetm.chkp_bound_mode ());
  layout_type (res);
  return res;
}

machine_mode
default_chkp_bound_mode (void)
{
  return VOIDmode;
}

tree
default_builtin_chkp_function (unsigned int fcode ATTRIBUTE_UNUSED)
{
  return NULL_TREE;
}

rtx
default_chkp_function_value_bounds (const_tree ret_type ATTRIBUTE_UNUSED,
				    const_tree fn_decl_or_type ATTRIBUTE_UNUSED,
				    bool outgoing ATTRIBUTE_UNUSED)
{
  gcc_unreachable ();
}

tree
default_chkp_make_bounds_constant (HOST_WIDE_INT lb ATTRIBUTE_UNUSED,
				   HOST_WIDE_INT ub ATTRIBUTE_UNUSED)
{
  return NULL_TREE;
}

int
default_chkp_initialize_bounds (tree var ATTRIBUTE_UNUSED,
				tree lb ATTRIBUTE_UNUSED,
				tree ub ATTRIBUTE_UNUSED,
				tree *stmts ATTRIBUTE_UNUSED)
{
  return 0;
}

void
default_setup_incoming_vararg_bounds (cumulative_args_t ca ATTRIBUTE_UNUSED,
				      machine_mode mode ATTRIBUTE_UNUSED,
				      tree type ATTRIBUTE_UNUSED,
				      int *pretend_arg_size ATTRIBUTE_UNUSED,
				      int second_time ATTRIBUTE_UNUSED)
{
}

/* An implementation of TARGET_CAN_USE_DOLOOP_P for targets that do
   not support nested low-overhead loops.  */

bool
can_use_doloop_if_innermost (const widest_int &, const widest_int &,
			     unsigned int loop_depth, bool)
{
  return loop_depth == 1;
}

/* Default implementation of TARGET_OPTAB_SUPPORTED_P.  */

bool
default_optab_supported_p (int, machine_mode, machine_mode, optimization_type)
{
  return true;
}

/* Default implementation of TARGET_MAX_NOCE_IFCVT_SEQ_COST.  */

unsigned int
default_max_noce_ifcvt_seq_cost (edge e)
{
  bool predictable_p = predictable_edge_p (e);

  enum compiler_param param
    = (predictable_p
       ? PARAM_MAX_RTL_IF_CONVERSION_PREDICTABLE_COST
       : PARAM_MAX_RTL_IF_CONVERSION_UNPREDICTABLE_COST);

  /* If we have a parameter set, use that, otherwise take a guess using
     BRANCH_COST.  */
  if (global_options_set.x_param_values[param])
    return PARAM_VALUE (param);
  else
    return BRANCH_COST (true, predictable_p) * COSTS_N_INSNS (3);
}

/* Default implementation of TARGET_MIN_ARITHMETIC_PRECISION.  */

unsigned int
default_min_arithmetic_precision (void)
{
  return WORD_REGISTER_OPERATIONS ? BITS_PER_WORD : BITS_PER_UNIT;
}

/* Default implementation of TARGET_C_EXCESS_PRECISION.  */

enum flt_eval_method
default_excess_precision (enum excess_precision_type ATTRIBUTE_UNUSED)
{
  return FLT_EVAL_METHOD_PROMOTE_TO_FLOAT;
}

#include "gt-targhooks.h"<|MERGE_RESOLUTION|>--- conflicted
+++ resolved
@@ -473,10 +473,7 @@
   if (extended)
     {
       opt_scalar_float_mode cand1, cand2;
-<<<<<<< HEAD
-=======
       scalar_float_mode mode;
->>>>>>> 5a462df3
       switch (n)
 	{
 	case 32:
@@ -501,17 +498,6 @@
 	  /* Those are the only valid _FloatNx types.  */
 	  gcc_unreachable ();
 	}
-<<<<<<< HEAD
-      if (cand1.exists ()
-	  && REAL_MODE_FORMAT (*cand1)->ieee_bits > n
-	  && targetm.scalar_mode_supported_p (*cand1)
-	  && targetm.libgcc_floating_mode_supported_p (*cand1))
-	return cand1;
-      if (cand2.exists ()
-	  && REAL_MODE_FORMAT (*cand2)->ieee_bits > n
-	  && targetm.scalar_mode_supported_p (*cand2)
-	  && targetm.libgcc_floating_mode_supported_p (*cand2))
-=======
       if (cand1.exists (&mode)
 	  && REAL_MODE_FORMAT (mode)->ieee_bits > n
 	  && targetm.scalar_mode_supported_p (mode)
@@ -521,16 +507,12 @@
 	  && REAL_MODE_FORMAT (mode)->ieee_bits > n
 	  && targetm.scalar_mode_supported_p (mode)
 	  && targetm.libgcc_floating_mode_supported_p (mode))
->>>>>>> 5a462df3
 	return cand2;
     }
   else
     {
       opt_scalar_float_mode cand;
-<<<<<<< HEAD
-=======
       scalar_float_mode mode;
->>>>>>> 5a462df3
       switch (n)
 	{
 	case 16:
@@ -563,17 +545,10 @@
 	default:
 	  break;
 	}
-<<<<<<< HEAD
-      if (cand.exists ()
-	  && REAL_MODE_FORMAT (*cand)->ieee_bits == n
-	  && targetm.scalar_mode_supported_p (*cand)
-	  && targetm.libgcc_floating_mode_supported_p (*cand))
-=======
       if (cand.exists (&mode)
 	  && REAL_MODE_FORMAT (mode)->ieee_bits == n
 	  && targetm.scalar_mode_supported_p (mode)
 	  && targetm.libgcc_floating_mode_supported_p (mode))
->>>>>>> 5a462df3
 	return cand;
     }
   return opt_scalar_float_mode ();
@@ -758,13 +733,29 @@
   gcc_unreachable ();
 }
 
-/* Default implementation of TARGET_FUNCTION_ARG_PADDING.  */
+/* Default implementation of TARGET_FUNCTION_ARG_PADDING: usually pad
+   upward, but pad short args downward on big-endian machines.  */
 
 pad_direction
-default_function_arg_padding (machine_mode mode ATTRIBUTE_UNUSED,
-			      const_tree type ATTRIBUTE_UNUSED)
-{
-  return FUNCTION_ARG_PADDING (MACRO_MODE (mode), type);
+default_function_arg_padding (machine_mode mode, const_tree type)
+{
+  if (!BYTES_BIG_ENDIAN)
+    return PAD_UPWARD;
+
+  poly_uint64 size;
+  if (mode == BLKmode)
+    {
+      if (!type || TREE_CODE (TYPE_SIZE (type)) != INTEGER_CST)
+	return PAD_UPWARD;
+      size = int_size_in_bytes (type);
+    }
+  else
+    size = GET_MODE_SIZE (mode);
+
+  if (must_lt (size, (unsigned int) PARM_BOUNDARY / BITS_PER_UNIT))
+    return PAD_DOWNWARD;
+
+  return PAD_UPWARD;
 }
 
 rtx
@@ -1218,21 +1209,10 @@
 machine_mode
 default_get_mask_mode (poly_uint64 nunits, poly_uint64 vector_size)
 {
-<<<<<<< HEAD
   unsigned int elem_size = vector_element_size (vector_size, nunits);
   scalar_int_mode elem_mode
     = smallest_int_mode_for_size (elem_size * BITS_PER_UNIT);
   machine_mode vector_mode = mode_for_vector (elem_mode, nunits);
-=======
-  unsigned elem_size = vector_size / nunits;
-  scalar_int_mode elem_mode
-    = smallest_int_mode_for_size (elem_size * BITS_PER_UNIT);
-  machine_mode vector_mode;
-
-  gcc_assert (elem_size * nunits == vector_size);
-
-  vector_mode = mode_for_vector (elem_mode, nunits);
->>>>>>> 5a462df3
   if (!VECTOR_MODE_P (vector_mode)
       || !targetm.vector_mode_supported_p (vector_mode))
     vector_mode = BLKmode;
@@ -1454,41 +1434,10 @@
   gcc_unreachable ();
 }
 
-/* The default implementation of TARGET_HARD_REGNO_MODE_OK.  */
-
-bool
-default_hard_regno_mode_ok (unsigned int regno ATTRIBUTE_UNUSED,
-			    machine_mode mode ATTRIBUTE_UNUSED)
-{
-  return HARD_REGNO_MODE_OK (regno, MACRO_MODE (mode));
-}
-
-/* The default implementation of TARGET_MODES_TIEABLE_P.  */
-
-bool
-default_modes_tieable_p (machine_mode mode1 ATTRIBUTE_UNUSED,
-			 machine_mode mode2 ATTRIBUTE_UNUSED)
-{
-  return MODES_TIEABLE_P (MACRO_MODE (mode1), MACRO_MODE (mode2));
-}
-
 bool
 default_hard_regno_scratch_ok (unsigned int regno ATTRIBUTE_UNUSED)
 {
   return true;
-}
-
-/* The default implementation of TARGET_HARD_REGNO_CALL_PART_CLOBBERED.  */
-
-bool
-default_hard_regno_call_part_clobbered (unsigned int regno ATTRIBUTE_UNUSED,
-					machine_mode mode ATTRIBUTE_UNUSED)
-{
-#ifdef HARD_REGNO_CALL_PART_CLOBBERED
-  return HARD_REGNO_CALL_PART_CLOBBERED (regno, MACRO_MODE (mode));
-#else
-  return false;
-#endif
 }
 
 /* The default implementation of TARGET_MODE_DEPENDENT_ADDRESS_P.  */
