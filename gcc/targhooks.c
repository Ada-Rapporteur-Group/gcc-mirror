/* Default target hook functions.
   Copyright (C) 2003, 2004, 2005, 2007, 2008, 2009, 2010
   Free Software Foundation, Inc.

This file is part of GCC.

GCC is free software; you can redistribute it and/or modify it under
the terms of the GNU General Public License as published by the Free
Software Foundation; either version 3, or (at your option) any later
version.

GCC is distributed in the hope that it will be useful, but WITHOUT ANY
WARRANTY; without even the implied warranty of MERCHANTABILITY or
FITNESS FOR A PARTICULAR PURPOSE.  See the GNU General Public License
for more details.

You should have received a copy of the GNU General Public License
along with GCC; see the file COPYING3.  If not see
<http://www.gnu.org/licenses/>.  */

/* The migration of target macros to target hooks works as follows:

   1. Create a target hook that uses the existing target macros to
      implement the same functionality.

   2. Convert all the MI files to use the hook instead of the macro.

   3. Repeat for a majority of the remaining target macros.  This will
      take some time.

   4. Tell target maintainers to start migrating.

   5. Eventually convert the backends to override the hook instead of
      defining the macros.  This will take some time too.

   6. TBD when, poison the macros.  Unmigrated targets will break at
      this point.

   Note that we expect steps 1-3 to be done by the people that
   understand what the MI does with each macro, and step 5 to be done
   by the target maintainers for their respective targets.

   Note that steps 1 and 2 don't have to be done together, but no
   target can override the new hook until step 2 is complete for it.

   Once the macros are poisoned, we will revert to the old migration
   rules - migrate the macro, callers, and targets all at once.  This
   comment can thus be removed at that point.  */

#include "config.h"
#include "system.h"
#include "coretypes.h"
#include "tm.h"
#include "machmode.h"
#include "rtl.h"
#include "tree.h"
#include "expr.h"
#include "output.h"
#include "toplev.h"
#include "function.h"
#include "target.h"
#include "tm_p.h"
#include "target-def.h"
#include "ggc.h"
#include "hard-reg-set.h"
#include "reload.h"
#include "optabs.h"
#include "recog.h"


bool
default_legitimate_address_p (enum machine_mode mode ATTRIBUTE_UNUSED,
			      rtx addr ATTRIBUTE_UNUSED,
			      bool strict ATTRIBUTE_UNUSED)
{
#ifdef GO_IF_LEGITIMATE_ADDRESS
  /* Defer to the old implementation using a goto.  */
  if (strict)
    return strict_memory_address_p (mode, addr);
  else
    return memory_address_p (mode, addr);
#else
  gcc_unreachable ();
#endif
}

void
default_external_libcall (rtx fun ATTRIBUTE_UNUSED)
{
#ifdef ASM_OUTPUT_EXTERNAL_LIBCALL
  ASM_OUTPUT_EXTERNAL_LIBCALL(asm_out_file, fun);
#endif
}

int
default_unspec_may_trap_p (const_rtx x, unsigned flags)
{
  int i;

  if (GET_CODE (x) == UNSPEC_VOLATILE
      /* Any floating arithmetic may trap.  */
      || (SCALAR_FLOAT_MODE_P (GET_MODE (x))
	  && flag_trapping_math))
    return 1;

  for (i = 0; i < XVECLEN (x, 0); ++i)
    {
      if (may_trap_p_1 (XVECEXP (x, 0, i), flags))
	return 1;
    }

  return 0;
}

enum machine_mode
default_promote_function_mode (const_tree type ATTRIBUTE_UNUSED,
			       enum machine_mode mode,
			       int *punsignedp ATTRIBUTE_UNUSED,
			       const_tree funtype ATTRIBUTE_UNUSED,
			       int for_return ATTRIBUTE_UNUSED)
{
  if (for_return == 2)
    return promote_mode (type, mode, punsignedp);
  return mode;
}

enum machine_mode
default_promote_function_mode_always_promote (const_tree type,
					      enum machine_mode mode,
					      int *punsignedp,
					      const_tree funtype ATTRIBUTE_UNUSED,
					      int for_return ATTRIBUTE_UNUSED)
{
  return promote_mode (type, mode, punsignedp);
}


enum machine_mode
default_cc_modes_compatible (enum machine_mode m1, enum machine_mode m2)
{
  if (m1 == m2)
    return m1;
  return VOIDmode;
}

bool
default_return_in_memory (const_tree type,
			  const_tree fntype ATTRIBUTE_UNUSED)
{
  return (TYPE_MODE (type) == BLKmode);
}

rtx
default_legitimize_address (rtx x, rtx orig_x ATTRIBUTE_UNUSED,
			    enum machine_mode mode ATTRIBUTE_UNUSED)
{
  return x;
}

rtx
default_expand_builtin_saveregs (void)
{
  error ("__builtin_saveregs not supported by this target");
  return const0_rtx;
}

void
default_setup_incoming_varargs (CUMULATIVE_ARGS *ca ATTRIBUTE_UNUSED,
				enum machine_mode mode ATTRIBUTE_UNUSED,
				tree type ATTRIBUTE_UNUSED,
				int *pretend_arg_size ATTRIBUTE_UNUSED,
				int second_time ATTRIBUTE_UNUSED)
{
}

/* The default implementation of TARGET_BUILTIN_SETJMP_FRAME_VALUE.  */

rtx
default_builtin_setjmp_frame_value (void)
{
  return virtual_stack_vars_rtx;
}

/* Generic hook that takes a CUMULATIVE_ARGS pointer and returns false.  */

bool
hook_bool_CUMULATIVE_ARGS_false (CUMULATIVE_ARGS *ca ATTRIBUTE_UNUSED)
{
  return false;
}

bool
default_pretend_outgoing_varargs_named (CUMULATIVE_ARGS *ca ATTRIBUTE_UNUSED)
{
  return (targetm.calls.setup_incoming_varargs
	  != default_setup_incoming_varargs);
}

enum machine_mode
default_eh_return_filter_mode (void)
{
  return targetm.unwind_word_mode ();
}

enum machine_mode
default_libgcc_cmp_return_mode (void)
{
  return word_mode;
}

enum machine_mode
default_libgcc_shift_count_mode (void)
{
  return word_mode;
}

enum machine_mode
default_unwind_word_mode (void)
{
  return word_mode;
}

/* The default implementation of TARGET_SHIFT_TRUNCATION_MASK.  */

unsigned HOST_WIDE_INT
default_shift_truncation_mask (enum machine_mode mode)
{
  return SHIFT_COUNT_TRUNCATED ? GET_MODE_BITSIZE (mode) - 1 : 0;
}

/* The default implementation of TARGET_MIN_DIVISIONS_FOR_RECIP_MUL.  */

unsigned int
default_min_divisions_for_recip_mul (enum machine_mode mode ATTRIBUTE_UNUSED)
{
  return have_insn_for (DIV, mode) ? 3 : 2;
}

/* The default implementation of TARGET_MODE_REP_EXTENDED.  */

int
default_mode_rep_extended (enum machine_mode mode ATTRIBUTE_UNUSED,
			   enum machine_mode mode_rep ATTRIBUTE_UNUSED)
{
  return UNKNOWN;
}

/* Generic hook that takes a CUMULATIVE_ARGS pointer and returns true.  */

bool
hook_bool_CUMULATIVE_ARGS_true (CUMULATIVE_ARGS * a ATTRIBUTE_UNUSED)
{
  return true;
}

/* Return machine mode for non-standard suffix
   or VOIDmode if non-standard suffixes are unsupported.  */
enum machine_mode
default_mode_for_suffix (char suffix ATTRIBUTE_UNUSED)
{
  return VOIDmode;
}

/* The generic C++ ABI specifies this is a 64-bit value.  */
tree
default_cxx_guard_type (void)
{
  return long_long_integer_type_node;
}


/* Returns the size of the cookie to use when allocating an array
   whose elements have the indicated TYPE.  Assumes that it is already
   known that a cookie is needed.  */

tree
default_cxx_get_cookie_size (tree type)
{
  tree cookie_size;

  /* We need to allocate an additional max (sizeof (size_t), alignof
     (true_type)) bytes.  */
  tree sizetype_size;
  tree type_align;

  sizetype_size = size_in_bytes (sizetype);
  type_align = size_int (TYPE_ALIGN_UNIT (type));
  if (INT_CST_LT_UNSIGNED (type_align, sizetype_size))
    cookie_size = sizetype_size;
  else
    cookie_size = type_align;

  return cookie_size;
}

/* Return true if a parameter must be passed by reference.  This version
   of the TARGET_PASS_BY_REFERENCE hook uses just MUST_PASS_IN_STACK.  */

bool
hook_pass_by_reference_must_pass_in_stack (CUMULATIVE_ARGS *c ATTRIBUTE_UNUSED,
	enum machine_mode mode ATTRIBUTE_UNUSED, const_tree type ATTRIBUTE_UNUSED,
	bool named_arg ATTRIBUTE_UNUSED)
{
  return targetm.calls.must_pass_in_stack (mode, type);
}

/* Return true if a parameter follows callee copies conventions.  This
   version of the hook is true for all named arguments.  */

bool
hook_callee_copies_named (CUMULATIVE_ARGS *ca ATTRIBUTE_UNUSED,
			  enum machine_mode mode ATTRIBUTE_UNUSED,
			  const_tree type ATTRIBUTE_UNUSED, bool named)
{
  return named;
}

/* Emit any directives required to unwind this instruction.  */

void
default_unwind_emit (FILE * stream ATTRIBUTE_UNUSED,
		     rtx insn ATTRIBUTE_UNUSED)
{
  /* Should never happen.  */
  gcc_unreachable ();
}

/* Emit to STREAM the assembler syntax for insn operand X.  */

void
default_print_operand (FILE *stream ATTRIBUTE_UNUSED, rtx x ATTRIBUTE_UNUSED,
		       int code ATTRIBUTE_UNUSED)
{
#ifdef PRINT_OPERAND
  PRINT_OPERAND (stream, x, code);
#else
  gcc_unreachable ();
#endif
}

/* Emit to STREAM the assembler syntax for an insn operand whose memory
   address is X.  */

void
default_print_operand_address (FILE *stream ATTRIBUTE_UNUSED,
			       rtx x ATTRIBUTE_UNUSED)
{
#ifdef PRINT_OPERAND_ADDRESS
  PRINT_OPERAND_ADDRESS (stream, x);
#else
  gcc_unreachable ();
#endif
}

/* Return true if CODE is a valid punctuation character for the
   `print_operand' hook.  */

bool
default_print_operand_punct_valid_p (unsigned char code ATTRIBUTE_UNUSED)
{
#ifdef PRINT_OPERAND_PUNCT_VALID_P
  return PRINT_OPERAND_PUNCT_VALID_P (code);
#else
  return false;
#endif
}

/* True if MODE is valid for the target.  By "valid", we mean able to
   be manipulated in non-trivial ways.  In particular, this means all
   the arithmetic is supported.

   By default we guess this means that any C type is supported.  If
   we can't map the mode back to a type that would be available in C,
   then reject it.  Special case, here, is the double-word arithmetic
   supported by optabs.c.  */

bool
default_scalar_mode_supported_p (enum machine_mode mode)
{
  int precision = GET_MODE_PRECISION (mode);

  switch (GET_MODE_CLASS (mode))
    {
    case MODE_PARTIAL_INT:
    case MODE_INT:
      if (precision == CHAR_TYPE_SIZE)
	return true;
      if (precision == SHORT_TYPE_SIZE)
	return true;
      if (precision == INT_TYPE_SIZE)
	return true;
      if (precision == LONG_TYPE_SIZE)
	return true;
      if (precision == LONG_LONG_TYPE_SIZE)
	return true;
      if (precision == 2 * BITS_PER_WORD)
	return true;
      return false;

    case MODE_FLOAT:
      if (precision == FLOAT_TYPE_SIZE)
	return true;
      if (precision == DOUBLE_TYPE_SIZE)
	return true;
      if (precision == LONG_DOUBLE_TYPE_SIZE)
	return true;
      return false;

    case MODE_DECIMAL_FLOAT:
    case MODE_FRACT:
    case MODE_UFRACT:
    case MODE_ACCUM:
    case MODE_UACCUM:
      return false;

    default:
      gcc_unreachable ();
    }
}

/* True if the target supports decimal floating point.  */

bool
default_decimal_float_supported_p (void)
{
  return ENABLE_DECIMAL_FLOAT;
}

/* True if the target supports fixed-point arithmetic.  */

bool
default_fixed_point_supported_p (void)
{
  return ENABLE_FIXED_POINT;
}

/* NULL if INSN insn is valid within a low-overhead loop, otherwise returns
   an error message.

   This function checks whether a given INSN is valid within a low-overhead
   loop.  If INSN is invalid it returns the reason for that, otherwise it
   returns NULL. A called function may clobber any special registers required
   for low-overhead looping. Additionally, some targets (eg, PPC) use the count
   register for branch on table instructions. We reject the doloop pattern in
   these cases.  */

const char *
default_invalid_within_doloop (const_rtx insn)
{
  if (CALL_P (insn))
    return "Function call in loop.";

  if (JUMP_TABLE_DATA_P (insn))
    return "Computed branch in the loop.";

  return NULL;
}

/* Mapping of builtin functions to vectorized variants.  */

tree
default_builtin_vectorized_function (tree fndecl ATTRIBUTE_UNUSED,
				     tree type_out ATTRIBUTE_UNUSED,
				     tree type_in ATTRIBUTE_UNUSED)
{
  return NULL_TREE;
}

/* Vectorized conversion.  */

tree
default_builtin_vectorized_conversion (unsigned int code ATTRIBUTE_UNUSED,
				       tree dest_type ATTRIBUTE_UNUSED,
				       tree src_type ATTRIBUTE_UNUSED)
{
  return NULL_TREE;
}

/* Default vectorizer cost model values.  */

int
default_builtin_vectorization_cost (enum vect_cost_for_stmt type_of_cost)
{
  switch (type_of_cost)
    {
      case scalar_stmt:
      case scalar_load:
      case scalar_store:
      case vector_stmt:
      case vector_load:
      case vector_store:
      case vec_to_scalar:
      case scalar_to_vec:
      case cond_branch_not_taken:
      case vec_perm:
        return 1;

      case unaligned_load:
        return 2;

      case cond_branch_taken:
        return 3;

      default:
        gcc_unreachable ();
    }
}

/* Reciprocal.  */

tree
default_builtin_reciprocal (unsigned int fn ATTRIBUTE_UNUSED,
			    bool md_fn ATTRIBUTE_UNUSED,
			    bool sqrt ATTRIBUTE_UNUSED)
{
  return NULL_TREE;
}

bool
hook_bool_CUMULATIVE_ARGS_mode_tree_bool_false (
	CUMULATIVE_ARGS *ca ATTRIBUTE_UNUSED,
	enum machine_mode mode ATTRIBUTE_UNUSED,
	const_tree type ATTRIBUTE_UNUSED, bool named ATTRIBUTE_UNUSED)
{
  return false;
}

bool
hook_bool_CUMULATIVE_ARGS_mode_tree_bool_true (
	CUMULATIVE_ARGS *ca ATTRIBUTE_UNUSED,
	enum machine_mode mode ATTRIBUTE_UNUSED,
	const_tree type ATTRIBUTE_UNUSED, bool named ATTRIBUTE_UNUSED)
{
  return true;
}

int
hook_int_CUMULATIVE_ARGS_mode_tree_bool_0 (
	CUMULATIVE_ARGS *ca ATTRIBUTE_UNUSED,
	enum machine_mode mode ATTRIBUTE_UNUSED,
	tree type ATTRIBUTE_UNUSED, bool named ATTRIBUTE_UNUSED)
{
  return 0;
}

void
default_function_arg_advance (CUMULATIVE_ARGS *ca ATTRIBUTE_UNUSED,
			      enum machine_mode mode ATTRIBUTE_UNUSED,
			      const_tree type ATTRIBUTE_UNUSED,
			      bool named ATTRIBUTE_UNUSED)
{
#ifdef FUNCTION_ARG_ADVANCE
  CUMULATIVE_ARGS args = *ca;
  FUNCTION_ARG_ADVANCE (args, mode, CONST_CAST_TREE (type), named);
  *ca = args;
#else
  gcc_unreachable ();
#endif
}

rtx
default_function_arg (const CUMULATIVE_ARGS *ca ATTRIBUTE_UNUSED,
		      enum machine_mode mode ATTRIBUTE_UNUSED,
		      const_tree type ATTRIBUTE_UNUSED,
		      bool named ATTRIBUTE_UNUSED)
{
#ifdef FUNCTION_ARG
  return FUNCTION_ARG (*(CONST_CAST (CUMULATIVE_ARGS *, ca)), mode,
		       CONST_CAST_TREE (type), named);
#else
  gcc_unreachable ();
#endif
}

rtx
default_function_incoming_arg (const CUMULATIVE_ARGS *ca ATTRIBUTE_UNUSED,
			       enum machine_mode mode ATTRIBUTE_UNUSED,
			       const_tree type ATTRIBUTE_UNUSED,
			       bool named ATTRIBUTE_UNUSED)
{
#ifdef FUNCTION_INCOMING_ARG
  return FUNCTION_INCOMING_ARG (*(CONST_CAST (CUMULATIVE_ARGS *, ca)), mode,
				CONST_CAST_TREE (type), named);
#else
  gcc_unreachable ();
#endif
}

void
hook_void_bitmap (bitmap regs ATTRIBUTE_UNUSED)
{
}

const char *
hook_invalid_arg_for_unprototyped_fn (
	const_tree typelist ATTRIBUTE_UNUSED,
	const_tree funcdecl ATTRIBUTE_UNUSED,
	const_tree val ATTRIBUTE_UNUSED)
{
  return NULL;
}

/* Initialize the stack protection decls.  */

/* Stack protection related decls living in libgcc.  */
static GTY(()) tree stack_chk_guard_decl;

tree
default_stack_protect_guard (void)
{
  tree t = stack_chk_guard_decl;

  if (t == NULL)
    {
      rtx x;

      t = build_decl (UNKNOWN_LOCATION,
		      VAR_DECL, get_identifier ("__stack_chk_guard"),
		      ptr_type_node);
      TREE_STATIC (t) = 1;
      TREE_PUBLIC (t) = 1;
      DECL_EXTERNAL (t) = 1;
      TREE_USED (t) = 1;
      TREE_THIS_VOLATILE (t) = 1;
      DECL_ARTIFICIAL (t) = 1;
      DECL_IGNORED_P (t) = 1;

      /* Do not share RTL as the declaration is visible outside of
	 current function.  */
      x = DECL_RTL (t);
      RTX_FLAG (x, used) = 1;

      stack_chk_guard_decl = t;
    }

  return t;
}

static GTY(()) tree stack_chk_fail_decl;

tree
default_external_stack_protect_fail (void)
{
  tree t = stack_chk_fail_decl;

  if (t == NULL_TREE)
    {
      t = build_function_type_list (void_type_node, NULL_TREE);
      t = build_decl (UNKNOWN_LOCATION,
		      FUNCTION_DECL, get_identifier ("__stack_chk_fail"), t);
      TREE_STATIC (t) = 1;
      TREE_PUBLIC (t) = 1;
      DECL_EXTERNAL (t) = 1;
      TREE_USED (t) = 1;
      TREE_THIS_VOLATILE (t) = 1;
      TREE_NOTHROW (t) = 1;
      DECL_ARTIFICIAL (t) = 1;
      DECL_IGNORED_P (t) = 1;
      DECL_VISIBILITY (t) = VISIBILITY_DEFAULT;
      DECL_VISIBILITY_SPECIFIED (t) = 1;

      stack_chk_fail_decl = t;
    }

  return build_call_expr (t, 0);
}

tree
default_hidden_stack_protect_fail (void)
{
#ifndef HAVE_GAS_HIDDEN
  return default_external_stack_protect_fail ();
#else
  tree t = stack_chk_fail_decl;

  if (!flag_pic)
    return default_external_stack_protect_fail ();

  if (t == NULL_TREE)
    {
      t = build_function_type_list (void_type_node, NULL_TREE);
      t = build_decl (UNKNOWN_LOCATION, FUNCTION_DECL,
		      get_identifier ("__stack_chk_fail_local"), t);
      TREE_STATIC (t) = 1;
      TREE_PUBLIC (t) = 1;
      DECL_EXTERNAL (t) = 1;
      TREE_USED (t) = 1;
      TREE_THIS_VOLATILE (t) = 1;
      TREE_NOTHROW (t) = 1;
      DECL_ARTIFICIAL (t) = 1;
      DECL_IGNORED_P (t) = 1;
      DECL_VISIBILITY_SPECIFIED (t) = 1;
      DECL_VISIBILITY (t) = VISIBILITY_HIDDEN;

      stack_chk_fail_decl = t;
    }

  return build_call_expr (t, 0);
#endif
}

bool
hook_bool_const_rtx_commutative_p (const_rtx x,
				   int outer_code ATTRIBUTE_UNUSED)
{
  return COMMUTATIVE_P (x);
}

rtx
default_function_value (const_tree ret_type ATTRIBUTE_UNUSED,
			const_tree fn_decl_or_type,
			bool outgoing ATTRIBUTE_UNUSED)
{
  /* The old interface doesn't handle receiving the function type.  */
  if (fn_decl_or_type
      && !DECL_P (fn_decl_or_type))
    fn_decl_or_type = NULL;

#ifdef FUNCTION_VALUE
  return FUNCTION_VALUE (ret_type, fn_decl_or_type);
#else
  gcc_unreachable ();
#endif
}

rtx
default_libcall_value (enum machine_mode mode ATTRIBUTE_UNUSED,
		       const_rtx fun ATTRIBUTE_UNUSED)
{
#ifdef LIBCALL_VALUE
  return LIBCALL_VALUE (mode);
#else
  gcc_unreachable ();
#endif
}

/* The default hook for TARGET_FUNCTION_VALUE_REGNO_P.  */

bool
default_function_value_regno_p (const unsigned int regno ATTRIBUTE_UNUSED)
{
#ifdef FUNCTION_VALUE_REGNO_P
  return FUNCTION_VALUE_REGNO_P (regno);
#else
  gcc_unreachable ();
#endif
}

rtx
default_internal_arg_pointer (void)
{
  /* If the reg that the virtual arg pointer will be translated into is
     not a fixed reg or is the stack pointer, make a copy of the virtual
     arg pointer, and address parms via the copy.  The frame pointer is
     considered fixed even though it is not marked as such.  */
  if ((ARG_POINTER_REGNUM == STACK_POINTER_REGNUM
       || ! (fixed_regs[ARG_POINTER_REGNUM]
	     || ARG_POINTER_REGNUM == FRAME_POINTER_REGNUM)))
    return copy_to_reg (virtual_incoming_args_rtx);
  else
    return virtual_incoming_args_rtx;
}

rtx
default_static_chain (const_tree fndecl, bool incoming_p)
{
  if (!DECL_STATIC_CHAIN (fndecl))
    return NULL;

  if (incoming_p)
    {
#ifdef STATIC_CHAIN_INCOMING_REGNUM
      return gen_rtx_REG (Pmode, STATIC_CHAIN_INCOMING_REGNUM);
#endif
    }

#ifdef STATIC_CHAIN_REGNUM
  return gen_rtx_REG (Pmode, STATIC_CHAIN_REGNUM);
#endif

  {
    static bool issued_error;
    if (!issued_error)
      {
	issued_error = true;
	sorry ("nested functions not supported on this target");
      }

    /* It really doesn't matter what we return here, so long at it
       doesn't cause the rest of the compiler to crash.  */
    return gen_rtx_MEM (Pmode, stack_pointer_rtx);
  }
}

void
default_trampoline_init (rtx ARG_UNUSED (m_tramp), tree ARG_UNUSED (t_func),
			 rtx ARG_UNUSED (r_chain))
{
  sorry ("nested function trampolines not supported on this target");
}

int
default_return_pops_args (tree fundecl ATTRIBUTE_UNUSED,
			  tree funtype ATTRIBUTE_UNUSED,
			  int size ATTRIBUTE_UNUSED)
{
  return 0;
}

reg_class_t
default_branch_target_register_class (void)
{
  return NO_REGS;
}

<<<<<<< HEAD
enum reg_class
=======
#ifdef IRA_COVER_CLASSES
const reg_class_t *
default_ira_cover_classes (void)
{
  static reg_class_t classes[] = IRA_COVER_CLASSES;
  return classes;
}
#endif

reg_class_t
>>>>>>> cba58ef4
default_secondary_reload (bool in_p ATTRIBUTE_UNUSED, rtx x ATTRIBUTE_UNUSED,
			  reg_class_t reload_class_i ATTRIBUTE_UNUSED,
			  enum machine_mode reload_mode ATTRIBUTE_UNUSED,
			  secondary_reload_info *sri)
{
  enum reg_class rclass = NO_REGS;
  enum reg_class reload_class = (enum reg_class) reload_class_i;

  if (sri->prev_sri && sri->prev_sri->t_icode != CODE_FOR_nothing)
    {
      sri->icode = sri->prev_sri->t_icode;
      return NO_REGS;
    }
#ifdef SECONDARY_INPUT_RELOAD_CLASS
  if (in_p)
    rclass = SECONDARY_INPUT_RELOAD_CLASS (reload_class, reload_mode, x);
#endif
#ifdef SECONDARY_OUTPUT_RELOAD_CLASS
  if (! in_p)
    rclass = SECONDARY_OUTPUT_RELOAD_CLASS (reload_class, reload_mode, x);
#endif
  if (rclass != NO_REGS)
    {
      enum insn_code icode = (in_p ? reload_in_optab[(int) reload_mode]
			      : reload_out_optab[(int) reload_mode]);

      if (icode != CODE_FOR_nothing
	  && insn_data[(int) icode].operand[in_p].predicate
	  && ! insn_data[(int) icode].operand[in_p].predicate (x, reload_mode))
	icode = CODE_FOR_nothing;
      else if (icode != CODE_FOR_nothing)
	{
	  const char *insn_constraint, *scratch_constraint;
	  char insn_letter, scratch_letter;
	  enum reg_class insn_class, scratch_class;

	  gcc_assert (insn_data[(int) icode].n_operands == 3);
	  insn_constraint = insn_data[(int) icode].operand[!in_p].constraint;
	  if (!*insn_constraint)
	    insn_class = ALL_REGS;
	  else
	    {
	      if (in_p)
		{
		  gcc_assert (*insn_constraint == '=');
		  insn_constraint++;
		}
	      insn_letter = *insn_constraint;
	      insn_class
		= (insn_letter == 'r' ? GENERAL_REGS
		   : REG_CLASS_FROM_CONSTRAINT ((unsigned char) insn_letter,
						insn_constraint));
	      gcc_assert (insn_class != NO_REGS);
	    }

	  scratch_constraint = insn_data[(int) icode].operand[2].constraint;
	  /* The scratch register's constraint must start with "=&",
	     except for an input reload, where only "=" is necessary,
	     and where it might be beneficial to re-use registers from
	     the input.  */
	  gcc_assert (scratch_constraint[0] == '='
		      && (in_p || scratch_constraint[1] == '&'));
	  scratch_constraint++;
	  if (*scratch_constraint == '&')
	    scratch_constraint++;
	  scratch_letter = *scratch_constraint;
	  scratch_class
	    = (scratch_letter == 'r' ? GENERAL_REGS
	       : REG_CLASS_FROM_CONSTRAINT ((unsigned char) scratch_letter,
					    scratch_constraint));

	  if (reg_class_subset_p (reload_class, insn_class))
	    {
	      gcc_assert (scratch_class == rclass);
	      rclass = NO_REGS;
	    }
	  else
	    rclass = insn_class;

        }
      if (rclass == NO_REGS)
	sri->icode = icode;
      else
	sri->t_icode = icode;
    }
  return rclass;
}

void
default_target_option_override (void)
{
#ifdef OVERRIDE_OPTIONS
  OVERRIDE_OPTIONS;
#endif
}

bool
default_handle_c_option (size_t code ATTRIBUTE_UNUSED,
			 const char *arg ATTRIBUTE_UNUSED,
			 int value ATTRIBUTE_UNUSED)
{
  return false;
}

/* By default, if flag_pic is true, then neither local nor global relocs
   should be placed in readonly memory.  */

int
default_reloc_rw_mask (void)
{
  return flag_pic ? 3 : 0;
}

/* By default, do no modification. */
tree default_mangle_decl_assembler_name (tree decl ATTRIBUTE_UNUSED,
					 tree id)
{
   return id;
}

bool
default_builtin_vector_alignment_reachable (const_tree type, bool is_packed)
{
  if (is_packed)
    return false;

  /* Assuming that types whose size is > pointer-size are not guaranteed to be
     naturally aligned.  */
  if (tree_int_cst_compare (TYPE_SIZE (type), bitsize_int (POINTER_SIZE)) > 0)
    return false;

  /* Assuming that types whose size is <= pointer-size
     are naturally aligned.  */
  return true;
}

/* By default, assume that a target supports any factor of misalignment
   memory access if it supports movmisalign patten.
   is_packed is true if the memory access is defined in a packed struct.  */
bool
default_builtin_support_vector_misalignment (enum machine_mode mode,
					     const_tree type
					     ATTRIBUTE_UNUSED,
					     int misalignment
					     ATTRIBUTE_UNUSED,
					     bool is_packed
					     ATTRIBUTE_UNUSED)
{
  if (optab_handler (movmisalign_optab, mode)->insn_code != CODE_FOR_nothing)
    return true;
  return false;
}

/* Determine whether or not a pointer mode is valid. Assume defaults
   of ptr_mode or Pmode - can be overridden.  */
bool
default_valid_pointer_mode (enum machine_mode mode)
{
  return (mode == ptr_mode || mode == Pmode);
}

/* Return the mode for a pointer to a given ADDRSPACE, defaulting to ptr_mode
   for the generic address space only.  */

enum machine_mode
default_addr_space_pointer_mode (addr_space_t addrspace ATTRIBUTE_UNUSED)
{
  gcc_assert (ADDR_SPACE_GENERIC_P (addrspace));
  return ptr_mode;
}

/* Return the mode for an address in a given ADDRSPACE, defaulting to Pmode
   for the generic address space only.  */

enum machine_mode
default_addr_space_address_mode (addr_space_t addrspace ATTRIBUTE_UNUSED)
{
  gcc_assert (ADDR_SPACE_GENERIC_P (addrspace));
  return Pmode;
}

/* Named address space version of valid_pointer_mode.  */

bool
default_addr_space_valid_pointer_mode (enum machine_mode mode, addr_space_t as)
{
  if (!ADDR_SPACE_GENERIC_P (as))
    return (mode == targetm.addr_space.pointer_mode (as)
	    || mode == targetm.addr_space.address_mode (as));

  return targetm.valid_pointer_mode (mode);
}

/* Some places still assume that all pointer or address modes are the
   standard Pmode and ptr_mode.  These optimizations become invalid if
   the target actually supports multiple different modes.  For now,
   we disable such optimizations on such targets, using this function.  */

bool
target_default_pointer_address_modes_p (void)
{
  if (targetm.addr_space.address_mode != default_addr_space_address_mode)
    return false;
  if (targetm.addr_space.pointer_mode != default_addr_space_pointer_mode)
    return false;

  return true;
}

/* Named address space version of legitimate_address_p.  */

bool
default_addr_space_legitimate_address_p (enum machine_mode mode, rtx mem,
					 bool strict, addr_space_t as)
{
  if (!ADDR_SPACE_GENERIC_P (as))
    gcc_unreachable ();

  return targetm.legitimate_address_p (mode, mem, strict);
}

/* Named address space version of LEGITIMIZE_ADDRESS.  */

rtx
default_addr_space_legitimize_address (rtx x, rtx oldx,
				       enum machine_mode mode, addr_space_t as)
{
  if (!ADDR_SPACE_GENERIC_P (as))
    return x;

  return targetm.legitimize_address (x, oldx, mode);
}

/* The default hook for determining if one named address space is a subset of
   another and to return which address space to use as the common address
   space.  */

bool
default_addr_space_subset_p (addr_space_t subset, addr_space_t superset)
{
  return (subset == superset);
}

/* The default hook for TARGET_ADDR_SPACE_CONVERT. This hook should never be
   called for targets with only a generic address space.  */

rtx
default_addr_space_convert (rtx op ATTRIBUTE_UNUSED,
			    tree from_type ATTRIBUTE_UNUSED,
			    tree to_type ATTRIBUTE_UNUSED)
{
  gcc_unreachable ();
}

bool
default_hard_regno_scratch_ok (unsigned int regno ATTRIBUTE_UNUSED)
{
  return true;
}

/* The default implementation of TARGET_MODE_DEPENDENT_ADDRESS_P.  */

bool
default_mode_dependent_address_p (const_rtx addr ATTRIBUTE_UNUSED)
{
#ifdef GO_IF_MODE_DEPENDENT_ADDRESS

  GO_IF_MODE_DEPENDENT_ADDRESS (CONST_CAST_RTX (addr), win);
  return false;
  /* Label `win' might (not) be used via GO_IF_MODE_DEPENDENT_ADDRESS.  */
 win: ATTRIBUTE_UNUSED_LABEL
  return true;

#else

  return false;

#endif
}

bool
default_target_option_valid_attribute_p (tree ARG_UNUSED (fndecl),
					 tree ARG_UNUSED (name),
					 tree ARG_UNUSED (args),
					 int ARG_UNUSED (flags))
{
  warning (OPT_Wattributes,
	   "target attribute is not supported on this machine");

  return false;
}

bool
default_target_option_pragma_parse (tree ARG_UNUSED (args),
				    tree ARG_UNUSED (pop_target))
{
  warning (OPT_Wpragmas,
	   "#pragma GCC target is not supported for this machine");

  return false;
}

bool
default_target_can_inline_p (tree caller, tree callee)
{
  bool ret = false;
  tree callee_opts = DECL_FUNCTION_SPECIFIC_TARGET (callee);
  tree caller_opts = DECL_FUNCTION_SPECIFIC_TARGET (caller);

  /* If callee has no option attributes, then it is ok to inline */
  if (!callee_opts)
    ret = true;

  /* If caller has no option attributes, but callee does then it is not ok to
     inline */
  else if (!caller_opts)
    ret = false;

  /* If both caller and callee have attributes, assume that if the pointer is
     different, the the two functions have different target options since
     build_target_option_node uses a hash table for the options.  */
  else
    ret = (callee_opts == caller_opts);

  return ret;
}

#ifndef HAVE_casesi
# define HAVE_casesi 0
#endif

/* If the machine does not have a case insn that compares the bounds,
   this means extra overhead for dispatch tables, which raises the
   threshold for using them.  */

unsigned int default_case_values_threshold (void)
{
  return (HAVE_casesi ? 4 : 5);
}

bool
default_have_conditional_execution (void)
{
#ifdef HAVE_conditional_execution
  return HAVE_conditional_execution;
#else
  return false;
#endif
}

/* Compute cost of moving registers to/from memory.  */

int
default_memory_move_cost (enum machine_mode mode ATTRIBUTE_UNUSED,
			  reg_class_t rclass ATTRIBUTE_UNUSED,
			  bool in ATTRIBUTE_UNUSED)
{
#ifndef MEMORY_MOVE_COST
    return (4 + memory_move_secondary_cost (mode, (enum reg_class) rclass, in));
#else
    return MEMORY_MOVE_COST (mode, (enum reg_class) rclass, in);
#endif
}

/* Compute cost of moving data from a register of class FROM to one of
   TO, using MODE.  */

int
default_register_move_cost (enum machine_mode mode ATTRIBUTE_UNUSED,
                            reg_class_t from ATTRIBUTE_UNUSED,
                            reg_class_t to ATTRIBUTE_UNUSED)
{
#ifndef REGISTER_MOVE_COST
  return 2;
#else
  return REGISTER_MOVE_COST (mode, (enum reg_class) from, (enum reg_class) to);
#endif
}

#include "gt-targhooks.h"<|MERGE_RESOLUTION|>--- conflicted
+++ resolved
@@ -813,20 +813,7 @@
   return NO_REGS;
 }
 
-<<<<<<< HEAD
-enum reg_class
-=======
-#ifdef IRA_COVER_CLASSES
-const reg_class_t *
-default_ira_cover_classes (void)
-{
-  static reg_class_t classes[] = IRA_COVER_CLASSES;
-  return classes;
-}
-#endif
-
 reg_class_t
->>>>>>> cba58ef4
 default_secondary_reload (bool in_p ATTRIBUTE_UNUSED, rtx x ATTRIBUTE_UNUSED,
 			  reg_class_t reload_class_i ATTRIBUTE_UNUSED,
 			  enum machine_mode reload_mode ATTRIBUTE_UNUSED,
