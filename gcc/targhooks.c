--- conflicted
+++ resolved
@@ -733,6 +733,14 @@
   gcc_unreachable ();
 }
 
+/* Default implementation of TARGET_FUNCTION_ARG_OFFSET.  */
+
+HOST_WIDE_INT
+default_function_arg_offset (machine_mode, const_tree)
+{
+  return 0;
+}
+
 /* Default implementation of TARGET_FUNCTION_ARG_PADDING: usually pad
    upward, but pad short args downward on big-endian machines.  */
 
@@ -1134,7 +1142,7 @@
 default_secondary_memory_needed_mode (machine_mode mode)
 {
   if (!targetm.lra_p ()
-      && GET_MODE_BITSIZE (mode) < BITS_PER_WORD
+      && must_lt (GET_MODE_BITSIZE (mode), BITS_PER_WORD)
       && INTEGRAL_MODE_P (mode))
     return mode_for_size (BITS_PER_WORD, GET_MODE_CLASS (mode), 0).require ();
   return mode;
@@ -1455,7 +1463,9 @@
 unsigned int
 default_hard_regno_nregs (unsigned int, machine_mode mode)
 {
-  return CEIL (GET_MODE_SIZE (mode), UNITS_PER_WORD);
+  /* Targets with variable-sized modes must provide their own definition
+     of this hook.  */
+  return CEIL (GET_MODE_SIZE (mode).to_constant (), UNITS_PER_WORD);
 }
 
 bool
@@ -1593,30 +1603,20 @@
 #endif
 }
 
-<<<<<<< HEAD
+/* The default implementation of TARGET_SLOW_UNALIGNED_ACCESS.  */
+
+bool
+default_slow_unaligned_access (machine_mode, unsigned int)
+{
+  return STRICT_ALIGNMENT;
+}
+
 /* The default implementation of TARGET_ESTIMATED_POLY_VALUE.  */
 
 HOST_WIDE_INT
 default_estimated_poly_value (poly_int64 x)
 {
   return x.coeffs[0];
-}
-
-/* The default implementation of TARGET_SLOW_UNALIGNED_ACCESS.  */
-
-bool
-default_slow_unaligned_access (machine_mode mode ATTRIBUTE_UNUSED,
-			       unsigned int align ATTRIBUTE_UNUSED)
-{
-  return SLOW_UNALIGNED_ACCESS (MACRO_MODE (mode), align);
-=======
-/* The default implementation of TARGET_SLOW_UNALIGNED_ACCESS.  */
-
-bool
-default_slow_unaligned_access (machine_mode, unsigned int)
-{
-  return STRICT_ALIGNMENT;
->>>>>>> 4a85c0b1
 }
 
 /* For hooks which use the MOVE_RATIO macro, this gives the legacy default
