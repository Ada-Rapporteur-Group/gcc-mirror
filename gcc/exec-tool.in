--- conflicted
+++ resolved
@@ -1,10 +1,6 @@
 #! /bin/sh
 
-<<<<<<< HEAD
-# Copyright (C) 2007, 2008 Free Software Foundation, Inc.
-=======
 # Copyright (C) 2007, 2008, 2010 Free Software Foundation, Inc.
->>>>>>> 03d20231
 # This file is part of GCC.
 
 # GCC is free software; you can redistribute it and/or modify
@@ -41,13 +37,8 @@
     ;;
   collect-ld)
     # when using a linker plugin, gcc will always pass '-plugin' as the
-<<<<<<< HEAD
-    # first option to the linker.
-    if test x"$1" = "x-plugin"; then
-=======
     # first or second option to the linker.
     if test x"$1" = "x-plugin" || test x"$2" = "x-plugin"; then
->>>>>>> 03d20231
       original=$ORIGINAL_PLUGIN_LD_FOR_TARGET
     else
       original=$ORIGINAL_LD_FOR_TARGET
