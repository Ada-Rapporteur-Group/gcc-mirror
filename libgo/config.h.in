--- conflicted
+++ resolved
@@ -43,13 +43,10 @@
    function for uint32 */
 #undef HAVE_SYNC_BOOL_COMPARE_AND_SWAP_4
 
-<<<<<<< HEAD
-=======
 /* Define to 1 if the compiler provides the __sync_fetch_and_add function for
    uint32 */
 #undef HAVE_SYNC_FETCH_AND_ADD_4
 
->>>>>>> 67b73e13
 /* Define to 1 if you have the <syscall.h> header file. */
 #undef HAVE_SYSCALL_H
 
