// Copyright 2009 The Go Authors. All rights reserved.
// Use of this source code is governed by a BSD-style
// license that can be found in the LICENSE file.

// See malloc.h for overview.
//
// TODO(rsc): double-check stats.

package runtime
#include <stddef.h>
#include <errno.h>
#include <stdlib.h>
#include "go-alloc.h"
#include "runtime.h"
#include "arch.h"
#include "malloc.h"
#include "interface.h"
#include "go-type.h"
#include "race.h"

// Map gccgo field names to gc field names.
// Eface aka __go_empty_interface.
#define type __type_descriptor
// Type aka __go_type_descriptor
#define kind __code
#define string __reflection
#define KindPtr GO_PTR
#define KindNoPointers GO_NO_POINTERS

// GCCGO SPECIFIC CHANGE
//
// There is a long comment in runtime_mallocinit about where to put the heap
// on a 64-bit system.  It makes assumptions that are not valid on linux/arm64
// -- it assumes user space can choose the lower 47 bits of a pointer, but on
// linux/arm64 we can only choose the lower 39 bits.  This means the heap is
// roughly a quarter of the available address space and we cannot choose a bit
// pattern that all pointers will have -- luckily the GC is mostly precise
// these days so this doesn't matter all that much.  The kernel (as of 3.13)
// will allocate address space starting either down from 0x7fffffffff or up
// from 0x2000000000, so we put the heap roughly in the middle of these two
// addresses to minimize the chance that a non-heap allocation will get in the
// way of the heap.
//
// This all means that there isn't much point in trying 256 different
// locations for the heap on such systems.
#ifdef __aarch64__
#define HeapBase(i) ((void*)(uintptr)(0x40ULL<<32))
#define HeapBaseOptions 1
#else
#define HeapBase(i) ((void*)(uintptr)(i<<40|0x00c0ULL<<32))
#define HeapBaseOptions 0x80
#endif
// END GCCGO SPECIFIC CHANGE

// Mark mheap as 'no pointers', it does not contain interesting pointers but occupies ~45K.
MHeap runtime_mheap;
MStats mstats;

int32	runtime_checking;

extern MStats mstats;	// defined in zruntime_def_$GOOS_$GOARCH.go

extern volatile intgo runtime_MemProfileRate
  __asm__ (GOSYM_PREFIX "runtime.MemProfileRate");

static void* largealloc(uint32, uintptr*);
static void profilealloc(void *v, uintptr size, uintptr typ);

// Allocate an object of at least size bytes.
// Small objects are allocated from the per-thread cache's free lists.
// Large objects (> 32 kB) are allocated straight from the heap.
// If the block will be freed with runtime_free(), typ must be 0.
void*
runtime_mallocgc(uintptr size, uintptr typ, uint32 flag)
{
	M *m;
	G *g;
	int32 sizeclass;
	uintptr tinysize, size1;
	intgo rate;
	MCache *c;
	MCacheList *l;
	MLink *v, *next;
	byte *tiny;
	bool incallback;

	if(size == 0) {
		// All 0-length allocations use this pointer.
		// The language does not require the allocations to
		// have distinct values.
		return &runtime_zerobase;
	}

	m = runtime_m();
	g = runtime_g();

	incallback = false;
	if(m->mcache == nil && g->ncgo > 0) {
		// For gccgo this case can occur when a cgo or SWIG function
		// has an interface return type and the function
		// returns a non-pointer, so memory allocation occurs
		// after syscall.Cgocall but before syscall.CgocallDone.
		// We treat it as a callback.
		runtime_exitsyscall();
		m = runtime_m();
		incallback = true;
		flag |= FlagNoInvokeGC;
	}

	if(runtime_gcwaiting() && g != m->g0 && m->locks == 0 && !(flag & FlagNoInvokeGC)) {
		runtime_gosched();
		m = runtime_m();
	}
	if(m->mallocing)
		runtime_throw("malloc/free - deadlock");
	// Disable preemption during settype_flush.
	// We can not use m->mallocing for this, because settype_flush calls mallocgc.
	m->locks++;
	m->mallocing = 1;

	if(DebugTypeAtBlockEnd)
		size += sizeof(uintptr);

	c = m->mcache;
	if(!runtime_debug.efence && size <= MaxSmallSize) {
		if((flag&(FlagNoScan|FlagNoGC)) == FlagNoScan && size < TinySize) {
			// Tiny allocator.
			//
			// Tiny allocator combines several tiny allocation requests
			// into a single memory block. The resulting memory block
			// is freed when all subobjects are unreachable. The subobjects
			// must be FlagNoScan (don't have pointers), this ensures that
			// the amount of potentially wasted memory is bounded.
			//
			// Size of the memory block used for combining (TinySize) is tunable.
			// Current setting is 16 bytes, which relates to 2x worst case memory
			// wastage (when all but one subobjects are unreachable).
			// 8 bytes would result in no wastage at all, but provides less
			// opportunities for combining.
			// 32 bytes provides more opportunities for combining,
			// but can lead to 4x worst case wastage.
			// The best case winning is 8x regardless of block size.
			//
			// Objects obtained from tiny allocator must not be freed explicitly.
			// So when an object will be freed explicitly, we ensure that
			// its size >= TinySize.
			//
			// SetFinalizer has a special case for objects potentially coming
			// from tiny allocator, it such case it allows to set finalizers
			// for an inner byte of a memory block.
			//
			// The main targets of tiny allocator are small strings and
			// standalone escaping variables. On a json benchmark
			// the allocator reduces number of allocations by ~12% and
			// reduces heap size by ~20%.

			tinysize = c->tinysize;
			if(size <= tinysize) {
				tiny = c->tiny;
				// Align tiny pointer for required (conservative) alignment.
				if((size&7) == 0)
					tiny = (byte*)ROUND((uintptr)tiny, 8);
				else if((size&3) == 0)
					tiny = (byte*)ROUND((uintptr)tiny, 4);
				else if((size&1) == 0)
					tiny = (byte*)ROUND((uintptr)tiny, 2);
				size1 = size + (tiny - c->tiny);
				if(size1 <= tinysize) {
					// The object fits into existing tiny block.
					v = (MLink*)tiny;
					c->tiny += size1;
					c->tinysize -= size1;
					m->mallocing = 0;
					m->locks--;
					if(incallback)
						runtime_entersyscall();
					return v;
				}
			}
			// Allocate a new TinySize block.
			l = &c->list[TinySizeClass];
			if(l->list == nil)
				runtime_MCache_Refill(c, TinySizeClass);
			v = l->list;
			next = v->next;
			if(next != nil)  // prefetching nil leads to a DTLB miss
				PREFETCH(next);
			l->list = next;
			l->nlist--;
			((uint64*)v)[0] = 0;
			((uint64*)v)[1] = 0;
			// See if we need to replace the existing tiny block with the new one
			// based on amount of remaining free space.
			if(TinySize-size > tinysize) {
				c->tiny = (byte*)v + size;
				c->tinysize = TinySize - size;
			}
			size = TinySize;
			goto done;
		}
		// Allocate from mcache free lists.
		// Inlined version of SizeToClass().
		if(size <= 1024-8)
			sizeclass = runtime_size_to_class8[(size+7)>>3];
		else
			sizeclass = runtime_size_to_class128[(size-1024+127) >> 7];
		size = runtime_class_to_size[sizeclass];
		l = &c->list[sizeclass];
		if(l->list == nil)
			runtime_MCache_Refill(c, sizeclass);
		v = l->list;
		next = v->next;
		if(next != nil)  // prefetching nil leads to a DTLB miss
			PREFETCH(next);
		l->list = next;
		l->nlist--;
		if(!(flag & FlagNoZero)) {
			v->next = nil;
			// block is zeroed iff second word is zero ...
			if(size > 2*sizeof(uintptr) && ((uintptr*)v)[1] != 0)
				runtime_memclr((byte*)v, size);
		}
	done:
		c->local_cachealloc += size;
	} else {
		// Allocate directly from heap.
		v = largealloc(flag, &size);
	}

	if(flag & FlagNoGC)
		runtime_marknogc(v);
	else if(!(flag & FlagNoScan))
		runtime_markscan(v);

	if(DebugTypeAtBlockEnd)
		*(uintptr*)((uintptr)v+size-sizeof(uintptr)) = typ;

	// TODO: save type even if FlagNoScan?  Potentially expensive but might help
	// heap profiling/tracing.
	if(UseSpanType && !(flag & FlagNoScan) && typ != 0) {
		uintptr *buf, i;

		buf = m->settype_buf;
		i = m->settype_bufsize;
		buf[i++] = (uintptr)v;
		buf[i++] = typ;
		m->settype_bufsize = i;
	}

	m->mallocing = 0;
	if(UseSpanType && !(flag & FlagNoScan) && typ != 0 && m->settype_bufsize == nelem(m->settype_buf))
		runtime_settype_flush(m);
	if(raceenabled)
		runtime_racemalloc(v, size);

	if(runtime_debug.allocfreetrace)
		goto profile;

	if(!(flag & FlagNoProfiling) && (rate = runtime_MemProfileRate) > 0) {
		if(size < (uintptr)rate && size < (uintptr)(uint32)c->next_sample)
			c->next_sample -= size;
		else {
		profile:
			profilealloc(v, size, typ);
		}
	}

	m->locks--;

	if(!(flag & FlagNoInvokeGC) && mstats.heap_alloc >= mstats.next_gc)
		runtime_gc(0);

	if(incallback)
		runtime_entersyscall();

	return v;
}

static void*
largealloc(uint32 flag, uintptr *sizep)
{
	uintptr npages, size;
	MSpan *s;
	void *v;

	// Allocate directly from heap.
	size = *sizep;
	if(size + PageSize < size)
		runtime_throw("out of memory");
	npages = size >> PageShift;
	if((size & PageMask) != 0)
		npages++;
	s = runtime_MHeap_Alloc(&runtime_mheap, npages, 0, 1, !(flag & FlagNoZero));
	if(s == nil)
		runtime_throw("out of memory");
	s->limit = (byte*)(s->start<<PageShift) + size;
	*sizep = npages<<PageShift;
	v = (void*)(s->start << PageShift);
	// setup for mark sweep
	runtime_markspan(v, 0, 0, true);
	return v;
}

static void
profilealloc(void *v, uintptr size, uintptr typ)
{
	uintptr rate;
	int32 next;
	MCache *c;

	c = runtime_m()->mcache;
	rate = runtime_MemProfileRate;
	if(size < rate) {
		// pick next profile time
		// If you change this, also change allocmcache.
		if(rate > 0x3fffffff)	// make 2*rate not overflow
			rate = 0x3fffffff;
		next = runtime_fastrand1() % (2*rate);
		// Subtract the "remainder" of the current allocation.
		// Otherwise objects that are close in size to sampling rate
		// will be under-sampled, because we consistently discard this remainder.
		next -= (size - c->next_sample);
		if(next < 0)
			next = 0;
		c->next_sample = next;
	}
	runtime_MProf_Malloc(v, size, typ);
}

void*
__go_alloc(uintptr size)
{
	return runtime_mallocgc(size, 0, FlagNoInvokeGC);
}

// Free the object whose base pointer is v.
void
__go_free(void *v)
{
	M *m;
	int32 sizeclass;
	MSpan *s;
	MCache *c;
	uintptr size;

	if(v == nil)
		return;
	
	// If you change this also change mgc0.c:/^sweep,
	// which has a copy of the guts of free.

	m = runtime_m();
	if(m->mallocing)
		runtime_throw("malloc/free - deadlock");
	m->mallocing = 1;

	if(!runtime_mlookup(v, nil, nil, &s)) {
		runtime_printf("free %p: not an allocated block\n", v);
		runtime_throw("free runtime_mlookup");
	}
	size = s->elemsize;
	sizeclass = s->sizeclass;
	// Objects that are smaller than TinySize can be allocated using tiny alloc,
	// if then such object is combined with an object with finalizer, we will crash.
	if(size < TinySize)
		runtime_throw("freeing too small block");

	if(raceenabled)
		runtime_racefree(v);

	// Ensure that the span is swept.
	// If we free into an unswept span, we will corrupt GC bitmaps.
	runtime_MSpan_EnsureSwept(s);

	if(s->specials != nil)
		runtime_freeallspecials(s, v, size);

	c = m->mcache;
	if(sizeclass == 0) {
		// Large object.
		s->needzero = 1;
		// Must mark v freed before calling unmarkspan and MHeap_Free:
		// they might coalesce v into other spans and change the bitmap further.
		runtime_markfreed(v, size);
		runtime_unmarkspan(v, 1<<PageShift);
		if(runtime_debug.efence)
			runtime_SysFree((void*)(s->start<<PageShift), size, &mstats.heap_sys);
		else
			runtime_MHeap_Free(&runtime_mheap, s, 1);
		c->local_nlargefree++;
		c->local_largefree += size;
	} else {
		// Small object.
		if(size > 2*sizeof(uintptr))
			((uintptr*)v)[1] = (uintptr)0xfeedfeedfeedfeedll;	// mark as "needs to be zeroed"
		else if(size > sizeof(uintptr))
			((uintptr*)v)[1] = 0;
		// Must mark v freed before calling MCache_Free:
		// it might coalesce v and other blocks into a bigger span
		// and change the bitmap further.
		runtime_markfreed(v, size);
		c->local_nsmallfree[sizeclass]++;
		runtime_MCache_Free(c, v, sizeclass, size);
	}
	m->mallocing = 0;
}

int32
runtime_mlookup(void *v, byte **base, uintptr *size, MSpan **sp)
{
	M *m;
	uintptr n, i;
	byte *p;
	MSpan *s;

	m = runtime_m();

	m->mcache->local_nlookup++;
	if (sizeof(void*) == 4 && m->mcache->local_nlookup >= (1<<30)) {
		// purge cache stats to prevent overflow
		runtime_lock(&runtime_mheap);
		runtime_purgecachedstats(m->mcache);
		runtime_unlock(&runtime_mheap);
	}

	s = runtime_MHeap_LookupMaybe(&runtime_mheap, v);
	if(sp)
		*sp = s;
	if(s == nil) {
		runtime_checkfreed(v, 1);
		if(base)
			*base = nil;
		if(size)
			*size = 0;
		return 0;
	}

	p = (byte*)((uintptr)s->start<<PageShift);
	if(s->sizeclass == 0) {
		// Large object.
		if(base)
			*base = p;
		if(size)
			*size = s->npages<<PageShift;
		return 1;
	}

	n = s->elemsize;
	if(base) {
		i = ((byte*)v - p)/n;
		*base = p + i*n;
	}
	if(size)
		*size = n;

	return 1;
}

MCache*
runtime_allocmcache(void)
{
	intgo rate;
	MCache *c;

	runtime_lock(&runtime_mheap);
	c = runtime_FixAlloc_Alloc(&runtime_mheap.cachealloc);
	runtime_unlock(&runtime_mheap);
	runtime_memclr((byte*)c, sizeof(*c));

	// Set first allocation sample size.
	rate = runtime_MemProfileRate;
	if(rate > 0x3fffffff)	// make 2*rate not overflow
		rate = 0x3fffffff;
	if(rate != 0)
		c->next_sample = runtime_fastrand1() % (2*rate);

	return c;
}

void
runtime_freemcache(MCache *c)
{
	runtime_MCache_ReleaseAll(c);
	runtime_lock(&runtime_mheap);
	runtime_purgecachedstats(c);
	runtime_FixAlloc_Free(&runtime_mheap.cachealloc, c);
	runtime_unlock(&runtime_mheap);
}

void
runtime_purgecachedstats(MCache *c)
{
	MHeap *h;
	int32 i;

	// Protected by either heap or GC lock.
	h = &runtime_mheap;
	mstats.heap_alloc += c->local_cachealloc;
	c->local_cachealloc = 0;
	mstats.nlookup += c->local_nlookup;
	c->local_nlookup = 0;
	h->largefree += c->local_largefree;
	c->local_largefree = 0;
	h->nlargefree += c->local_nlargefree;
	c->local_nlargefree = 0;
	for(i=0; i<(int32)nelem(c->local_nsmallfree); i++) {
		h->nsmallfree[i] += c->local_nsmallfree[i];
		c->local_nsmallfree[i] = 0;
	}
}

extern uintptr runtime_sizeof_C_MStats
  __asm__ (GOSYM_PREFIX "runtime.Sizeof_C_MStats");

// Size of the trailing by_size array differs between Go and C,
// NumSizeClasses was changed, but we can not change Go struct because of backward compatibility.
// sizeof_C_MStats is what C thinks about size of Go struct.

// Initialized in mallocinit because it's defined in go/runtime/mem.go.

#define MaxArena32 (2U<<30)

void
runtime_mallocinit(void)
{
<<<<<<< HEAD
	runtime_initfintab();
	runtime_Mprof_Init();
=======
	byte *p;
	uintptr arena_size, bitmap_size, spans_size;
	extern byte _end[];
	uintptr limit;
	uint64 i;

	runtime_sizeof_C_MStats = sizeof(MStats) - (NumSizeClasses - 61) * sizeof(mstats.by_size[0]);

	p = nil;
	arena_size = 0;
	bitmap_size = 0;
	spans_size = 0;

	// for 64-bit build
	USED(p);
	USED(arena_size);
	USED(bitmap_size);
	USED(spans_size);
>>>>>>> a3365171

	runtime_SysMemInit();
	runtime_InitSizes();

	if(runtime_class_to_size[TinySizeClass] != TinySize)
		runtime_throw("bad TinySizeClass");

	// limit = runtime_memlimit();
	// See https://code.google.com/p/go/issues/detail?id=5049
	// TODO(rsc): Fix after 1.1.
	limit = 0;

	// Set up the allocation arena, a contiguous area of memory where
	// allocated data will be found.  The arena begins with a bitmap large
	// enough to hold 4 bits per allocated word.
	if(sizeof(void*) == 8 && (limit == 0 || limit > (1<<30))) {
		// On a 64-bit machine, allocate from a single contiguous reservation.
		// 128 GB (MaxMem) should be big enough for now.
		//
		// The code will work with the reservation at any address, but ask
		// SysReserve to use 0x0000XXc000000000 if possible (XX=00...7f).
		// Allocating a 128 GB region takes away 37 bits, and the amd64
		// doesn't let us choose the top 17 bits, so that leaves the 11 bits
		// in the middle of 0x00c0 for us to choose.  Choosing 0x00c0 means
		// that the valid memory addresses will begin 0x00c0, 0x00c1, ..., 0x00df.
		// In little-endian, that's c0 00, c1 00, ..., df 00. None of those are valid
		// UTF-8 sequences, and they are otherwise as far away from 
		// ff (likely a common byte) as possible.  If that fails, we try other 0xXXc0
		// addresses.  An earlier attempt to use 0x11f8 caused out of memory errors
		// on OS X during thread allocations.  0x00c0 causes conflicts with
		// AddressSanitizer which reserves all memory up to 0x0100.
		// These choices are both for debuggability and to reduce the
		// odds of the conservative garbage collector not collecting memory
		// because some non-pointer block of memory had a bit pattern
		// that matched a memory address.
		//
		// Actually we reserve 136 GB (because the bitmap ends up being 8 GB)
		// but it hardly matters: e0 00 is not valid UTF-8 either.
		//
		// If this fails we fall back to the 32 bit memory mechanism
		arena_size = MaxMem;
		bitmap_size = arena_size / (sizeof(void*)*8/4);
		spans_size = arena_size / PageSize * sizeof(runtime_mheap.spans[0]);
		spans_size = ROUND(spans_size, PageSize);
		for(i = 0; i < HeapBaseOptions; i++) {
			p = runtime_SysReserve(HeapBase(i), bitmap_size + spans_size + arena_size + PageSize);
			if(p != nil)
				break;
		}
	}
	if (p == nil) {
		// On a 32-bit machine, we can't typically get away
		// with a giant virtual address space reservation.
		// Instead we map the memory information bitmap
		// immediately after the data segment, large enough
		// to handle another 2GB of mappings (256 MB),
		// along with a reservation for another 512 MB of memory.
		// When that gets used up, we'll start asking the kernel
		// for any memory anywhere and hope it's in the 2GB
		// following the bitmap (presumably the executable begins
		// near the bottom of memory, so we'll have to use up
		// most of memory before the kernel resorts to giving out
		// memory before the beginning of the text segment).
		//
		// Alternatively we could reserve 512 MB bitmap, enough
		// for 4GB of mappings, and then accept any memory the
		// kernel threw at us, but normally that's a waste of 512 MB
		// of address space, which is probably too much in a 32-bit world.
		bitmap_size = MaxArena32 / (sizeof(void*)*8/4);
		arena_size = 512<<20;
		spans_size = MaxArena32 / PageSize * sizeof(runtime_mheap.spans[0]);
		if(limit > 0 && arena_size+bitmap_size+spans_size > limit) {
			bitmap_size = (limit / 9) & ~((1<<PageShift) - 1);
			arena_size = bitmap_size * 8;
			spans_size = arena_size / PageSize * sizeof(runtime_mheap.spans[0]);
		}
		spans_size = ROUND(spans_size, PageSize);

		// SysReserve treats the address we ask for, end, as a hint,
		// not as an absolute requirement.  If we ask for the end
		// of the data segment but the operating system requires
		// a little more space before we can start allocating, it will
		// give out a slightly higher pointer.  Except QEMU, which
		// is buggy, as usual: it won't adjust the pointer upward.
		// So adjust it upward a little bit ourselves: 1/4 MB to get
		// away from the running binary image and then round up
		// to a MB boundary.
		p = (byte*)ROUND((uintptr)_end + (1<<18), 1<<20);
		p = runtime_SysReserve(p, bitmap_size + spans_size + arena_size + PageSize);
		if(p == nil)
			runtime_throw("runtime: cannot reserve arena virtual address space");
	}

	// PageSize can be larger than OS definition of page size,
	// so SysReserve can give us a PageSize-unaligned pointer.
	// To overcome this we ask for PageSize more and round up the pointer.
	p = (byte*)ROUND((uintptr)p, PageSize);

	runtime_mheap.spans = (MSpan**)p;
	runtime_mheap.bitmap = p + spans_size;
	runtime_mheap.arena_start = p + spans_size + bitmap_size;
	runtime_mheap.arena_used = runtime_mheap.arena_start;
	runtime_mheap.arena_end = runtime_mheap.arena_start + arena_size;

	// Initialize the rest of the allocator.	
	runtime_MHeap_Init(&runtime_mheap);
	runtime_m()->mcache = runtime_allocmcache();

	// See if it works.
	runtime_free(runtime_malloc(TinySize));
}

void*
runtime_MHeap_SysAlloc(MHeap *h, uintptr n)
{
	byte *p;


	if(n > (uintptr)(h->arena_end - h->arena_used)) {
		// We are in 32-bit mode, maybe we didn't use all possible address space yet.
		// Reserve some more space.
		byte *new_end;
		uintptr needed;

		needed = (uintptr)h->arena_used + n - (uintptr)h->arena_end;
		needed = ROUND(needed, 256<<20);
		new_end = h->arena_end + needed;
		if(new_end <= h->arena_start + MaxArena32) {
			p = runtime_SysReserve(h->arena_end, new_end - h->arena_end);
			if(p == h->arena_end)
				h->arena_end = new_end;
		}
	}
	if(n <= (uintptr)(h->arena_end - h->arena_used)) {
		// Keep taking from our reservation.
		p = h->arena_used;
		runtime_SysMap(p, n, &mstats.heap_sys);
		h->arena_used += n;
		runtime_MHeap_MapBits(h);
		runtime_MHeap_MapSpans(h);
		if(raceenabled)
			runtime_racemapshadow(p, n);
		return p;
	}
	
	// If using 64-bit, our reservation is all we have.
	if(sizeof(void*) == 8 && (uintptr)h->bitmap >= 0xffffffffU)
		return nil;

	// On 32-bit, once the reservation is gone we can
	// try to get memory at a location chosen by the OS
	// and hope that it is in the range we allocated bitmap for.
	p = runtime_SysAlloc(n, &mstats.heap_sys);
	if(p == nil)
		return nil;

	if(p < h->arena_start || (uintptr)(p+n - h->arena_start) >= MaxArena32) {
		runtime_printf("runtime: memory allocated by OS (%p) not in usable range [%p,%p)\n",
			p, h->arena_start, h->arena_start+MaxArena32);
		runtime_SysFree(p, n, &mstats.heap_sys);
		return nil;
	}

	if(p+n > h->arena_used) {
		h->arena_used = p+n;
		if(h->arena_used > h->arena_end)
			h->arena_end = h->arena_used;
		runtime_MHeap_MapBits(h);
		runtime_MHeap_MapSpans(h);
		if(raceenabled)
			runtime_racemapshadow(p, n);
	}
	
	return p;
}

static struct
{
	Lock;
	byte*	pos;
	byte*	end;
} persistent;

enum
{
	PersistentAllocChunk	= 256<<10,
	PersistentAllocMaxBlock	= 64<<10,  // VM reservation granularity is 64K on windows
};

// Wrapper around SysAlloc that can allocate small chunks.
// There is no associated free operation.
// Intended for things like function/type/debug-related persistent data.
// If align is 0, uses default align (currently 8).
void*
runtime_persistentalloc(uintptr size, uintptr align, uint64 *stat)
{
	byte *p;

	if(align != 0) {
		if(align&(align-1))
			runtime_throw("persistentalloc: align is now a power of 2");
		if(align > PageSize)
			runtime_throw("persistentalloc: align is too large");
	} else
		align = 8;
	if(size >= PersistentAllocMaxBlock)
		return runtime_SysAlloc(size, stat);
	runtime_lock(&persistent);
	persistent.pos = (byte*)ROUND((uintptr)persistent.pos, align);
	if(persistent.pos + size > persistent.end) {
		persistent.pos = runtime_SysAlloc(PersistentAllocChunk, &mstats.other_sys);
		if(persistent.pos == nil) {
			runtime_unlock(&persistent);
			runtime_throw("runtime: cannot allocate memory");
		}
		persistent.end = persistent.pos + PersistentAllocChunk;
	}
	p = persistent.pos;
	persistent.pos += size;
	runtime_unlock(&persistent);
	if(stat != &mstats.other_sys) {
		// reaccount the allocation against provided stat
		runtime_xadd64(stat, size);
		runtime_xadd64(&mstats.other_sys, -(uint64)size);
	}
	return p;
}

static Lock settype_lock;

void
runtime_settype_flush(M *mp)
{
	uintptr *buf, *endbuf;
	uintptr size, ofs, j, t;
	uintptr ntypes, nbytes2, nbytes3;
	uintptr *data2;
	byte *data3;
	void *v;
	uintptr typ, p;
	MSpan *s;

	buf = mp->settype_buf;
	endbuf = buf + mp->settype_bufsize;

	runtime_lock(&settype_lock);
	while(buf < endbuf) {
		v = (void*)*buf;
		*buf = 0;
		buf++;
		typ = *buf;
		buf++;

		// (Manually inlined copy of runtime_MHeap_Lookup)
		p = (uintptr)v>>PageShift;
		p -= (uintptr)runtime_mheap.arena_start >> PageShift;
		s = runtime_mheap.spans[p];

		if(s->sizeclass == 0) {
			s->types.compression = MTypes_Single;
			s->types.data = typ;
			continue;
		}

		size = s->elemsize;
		ofs = ((uintptr)v - (s->start<<PageShift)) / size;

		switch(s->types.compression) {
		case MTypes_Empty:
			ntypes = (s->npages << PageShift) / size;
			nbytes3 = 8*sizeof(uintptr) + 1*ntypes;
			data3 = runtime_mallocgc(nbytes3, 0, FlagNoProfiling|FlagNoScan|FlagNoInvokeGC);
			s->types.compression = MTypes_Bytes;
			s->types.data = (uintptr)data3;
			((uintptr*)data3)[1] = typ;
			data3[8*sizeof(uintptr) + ofs] = 1;
			break;

		case MTypes_Words:
			((uintptr*)s->types.data)[ofs] = typ;
			break;

		case MTypes_Bytes:
			data3 = (byte*)s->types.data;
			for(j=1; j<8; j++) {
				if(((uintptr*)data3)[j] == typ) {
					break;
				}
				if(((uintptr*)data3)[j] == 0) {
					((uintptr*)data3)[j] = typ;
					break;
				}
			}
			if(j < 8) {
				data3[8*sizeof(uintptr) + ofs] = j;
			} else {
				ntypes = (s->npages << PageShift) / size;
				nbytes2 = ntypes * sizeof(uintptr);
				data2 = runtime_mallocgc(nbytes2, 0, FlagNoProfiling|FlagNoScan|FlagNoInvokeGC);
				s->types.compression = MTypes_Words;
				s->types.data = (uintptr)data2;

				// Move the contents of data3 to data2. Then deallocate data3.
				for(j=0; j<ntypes; j++) {
					t = data3[8*sizeof(uintptr) + j];
					t = ((uintptr*)data3)[t];
					data2[j] = t;
				}
				data2[ofs] = typ;
			}
			break;
		}
	}
	runtime_unlock(&settype_lock);

	mp->settype_bufsize = 0;
}

uintptr
runtime_gettype(void *v)
{
	MSpan *s;
	uintptr t, ofs;
	byte *data;

	s = runtime_MHeap_LookupMaybe(&runtime_mheap, v);
	if(s != nil) {
		t = 0;
		switch(s->types.compression) {
		case MTypes_Empty:
			break;
		case MTypes_Single:
			t = s->types.data;
			break;
		case MTypes_Words:
			ofs = (uintptr)v - (s->start<<PageShift);
			t = ((uintptr*)s->types.data)[ofs/s->elemsize];
			break;
		case MTypes_Bytes:
			ofs = (uintptr)v - (s->start<<PageShift);
			data = (byte*)s->types.data;
			t = data[8*sizeof(uintptr) + ofs/s->elemsize];
			t = ((uintptr*)data)[t];
			break;
		default:
			runtime_throw("runtime_gettype: invalid compression kind");
		}
		if(0) {
			runtime_lock(&settype_lock);
			runtime_printf("%p -> %d,%X\n", v, (int32)s->types.compression, (int64)t);
			runtime_unlock(&settype_lock);
		}
		return t;
	}
	return 0;
}

// Runtime stubs.

void*
runtime_mal(uintptr n)
{
	return runtime_mallocgc(n, 0, 0);
}

void *
runtime_new(const Type *typ)
{
	return runtime_mallocgc(typ->__size, (uintptr)typ | TypeInfo_SingleObject, typ->kind&KindNoPointers ? FlagNoScan : 0);
}

static void*
cnew(const Type *typ, intgo n, int32 objtyp)
{
	if((objtyp&(PtrSize-1)) != objtyp)
		runtime_throw("runtime: invalid objtyp");
	if(n < 0 || (typ->__size > 0 && (uintptr)n > (MaxMem/typ->__size)))
		runtime_panicstring("runtime: allocation size out of range");
	return runtime_mallocgc(typ->__size*n, (uintptr)typ | objtyp, typ->kind&KindNoPointers ? FlagNoScan : 0);
}

// same as runtime_new, but callable from C
void*
runtime_cnew(const Type *typ)
{
	return cnew(typ, 1, TypeInfo_SingleObject);
}

void*
runtime_cnewarray(const Type *typ, intgo n)
{
	return cnew(typ, n, TypeInfo_Array);
}

func GC() {
	runtime_gc(1);
}

func SetFinalizer(obj Eface, finalizer Eface) {
	byte *base;
	uintptr size;
	const FuncType *ft;
	const Type *fint;
	const PtrType *ot;

	if(obj.__type_descriptor == nil) {
		runtime_printf("runtime.SetFinalizer: first argument is nil interface\n");
		goto throw;
	}
	if(obj.__type_descriptor->__code != GO_PTR) {
		runtime_printf("runtime.SetFinalizer: first argument is %S, not pointer\n", *obj.__type_descriptor->__reflection);
		goto throw;
	}
	ot = (const PtrType*)obj.type;
	// As an implementation detail we do not run finalizers for zero-sized objects,
	// because we use &runtime_zerobase for all such allocations.
	if(ot->__element_type != nil && ot->__element_type->__size == 0)
		return;
	if(!runtime_mlookup(obj.__object, &base, &size, nil) || obj.__object != base) {
		// As an implementation detail we allow to set finalizers for an inner byte
		// of an object if it could come from tiny alloc (see mallocgc for details).
		if(ot->__element_type == nil || (ot->__element_type->__code&GO_NO_POINTERS) == 0 || ot->__element_type->__size >= TinySize) {
			runtime_printf("runtime.SetFinalizer: pointer not at beginning of allocated block\n");
			goto throw;
		}
	}
	if(finalizer.__type_descriptor != nil) {
		if(finalizer.__type_descriptor->__code != GO_FUNC)
			goto badfunc;
		ft = (const FuncType*)finalizer.__type_descriptor;
		if(ft->__dotdotdot || ft->__in.__count != 1)
			goto badfunc;
		fint = *(Type**)ft->__in.__values;
		if(__go_type_descriptors_equal(fint, obj.__type_descriptor)) {
			// ok - same type
		} else if(fint->__code == GO_PTR && (fint->__uncommon == nil || fint->__uncommon->__name == nil || obj.type->__uncommon == nil || obj.type->__uncommon->__name == nil) && __go_type_descriptors_equal(((const PtrType*)fint)->__element_type, ((const PtrType*)obj.type)->__element_type)) {
			// ok - not same type, but both pointers,
			// one or the other is unnamed, and same element type, so assignable.
		} else if(fint->kind == GO_INTERFACE && ((const InterfaceType*)fint)->__methods.__count == 0) {
			// ok - satisfies empty interface
		} else if(fint->kind == GO_INTERFACE && __go_convert_interface_2(fint, obj.__type_descriptor, 1) != nil) {
			// ok - satisfies non-empty interface
		} else
			goto badfunc;

		ot = (const PtrType*)obj.__type_descriptor;
		if(!runtime_addfinalizer(obj.__object, *(FuncVal**)finalizer.__object, ft, ot)) {
			runtime_printf("runtime.SetFinalizer: finalizer already set\n");
			goto throw;
		}
	} else {
		// NOTE: asking to remove a finalizer when there currently isn't one set is OK.
		runtime_removefinalizer(obj.__object);
	}
	return;

badfunc:
	runtime_printf("runtime.SetFinalizer: cannot pass %S to finalizer %S\n", *obj.__type_descriptor->__reflection, *finalizer.__type_descriptor->__reflection);
throw:
	runtime_throw("runtime.SetFinalizer");
}<|MERGE_RESOLUTION|>--- conflicted
+++ resolved
@@ -523,10 +523,6 @@
 void
 runtime_mallocinit(void)
 {
-<<<<<<< HEAD
-	runtime_initfintab();
-	runtime_Mprof_Init();
-=======
 	byte *p;
 	uintptr arena_size, bitmap_size, spans_size;
 	extern byte _end[];
@@ -545,9 +541,7 @@
 	USED(arena_size);
 	USED(bitmap_size);
 	USED(spans_size);
->>>>>>> a3365171
-
-	runtime_SysMemInit();
+
 	runtime_InitSizes();
 
 	if(runtime_class_to_size[TinySizeClass] != TinySize)
