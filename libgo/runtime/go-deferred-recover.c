/* go-deferred-recover.c -- support for a deferred recover function.

   Copyright 2010 The Go Authors. All rights reserved.
   Use of this source code is governed by a BSD-style
   license that can be found in the LICENSE file.  */

#include <stddef.h>

#include "runtime.h"
#include "go-panic.h"
#include "go-defer.h"

/* This is called when a call to recover is deferred.  That is,
   something like
     defer recover()

   We need to handle this specially.  In 6g/8g, the recover function
   looks up the stack frame.  In particular, that means that a
   deferred recover will not recover a panic thrown in the same
   function that defers the recover.  It will only recover a panic
   thrown in a function that defers the deferred call to recover.

   In other words:

   func f1() {
	defer recover()	// does not stop panic
	panic(0)
   }

   func f2() {
	defer func() {
		defer recover()	// stops panic(0)
	}()
	panic(0)
   }

   func f3() {
	defer func() {
		defer recover()	// does not stop panic
		panic(0)
	}()
	panic(1)
   }

   func f4() {
	defer func() {
		defer func() {
			defer recover()	// stops panic(0)
		}()
		panic(0)
	}()
	panic(1)
   }

   The interesting case here is f3.  As can be seen from f2, the
   deferred recover could pick up panic(1).  However, this does not
   happen because it is blocked by the panic(0).

   When a function calls recover, then when we invoke it we pass a
   hidden parameter indicating whether it should recover something.
   This parameter is set based on whether the function is being
   invoked directly from defer.  The parameter winds up determining
   whether __go_recover or __go_deferred_recover is called at all.

   In the case of a deferred recover, the hidden parameter which
   controls the call is actually the one set up for the function which
   runs the defer recover() statement.  That is the right thing in all
   the cases above except for f3.  In f3 the function is permitted to
   call recover, but the deferred recover call is not.  We address
   that here by checking for that specific case before calling
   recover.  If this function was deferred when there is already a
   panic on the panic stack, then we can only recover that panic, not
   any other.

   Note that we can get away with using a special function here
   because you are not permitted to take the address of a predeclared
   function like recover.  */

struct __go_empty_interface
__go_deferred_recover ()
{
<<<<<<< HEAD
=======
  G *g;

  g = runtime_g ();
>>>>>>> c3b0c721
  if (g->defer == NULL || g->defer->__panic != g->panic)
    {
      struct __go_empty_interface ret;

      ret.__type_descriptor = NULL;
      ret.__object = NULL;
      return ret;
    }
  return __go_recover ();
}<|MERGE_RESOLUTION|>--- conflicted
+++ resolved
@@ -79,12 +79,9 @@
 struct __go_empty_interface
 __go_deferred_recover ()
 {
-<<<<<<< HEAD
-=======
   G *g;
 
   g = runtime_g ();
->>>>>>> c3b0c721
   if (g->defer == NULL || g->defer->__panic != g->panic)
     {
       struct __go_empty_interface ret;
