--- conflicted
+++ resolved
@@ -18,11 +18,7 @@
 }
 
 String
-<<<<<<< HEAD
-runtime_gostringnocopy(byte *str)
-=======
 runtime_gostringnocopy(const byte *str)
->>>>>>> 6c4f0f01
 {
 	String s;
 	
