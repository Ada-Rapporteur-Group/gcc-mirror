--- conflicted
+++ resolved
@@ -237,13 +237,6 @@
 #undef SIZE
 };
 
-<<<<<<< HEAD
-static bool finstarted;
-static pthread_mutex_t finqlock = PTHREAD_MUTEX_INITIALIZER;
-static pthread_cond_t finqcond = PTHREAD_COND_INITIALIZER;
-static Finalizer *finq;
-static int32 fingwait;
-=======
 typedef struct Finalizer Finalizer;
 struct Finalizer
 {
@@ -269,7 +262,6 @@
 static FinBlock	*allfin; // list of all blocks
 static int32	fingwait;
 static Lock	gclock;
->>>>>>> a3365171
 
 static void	runfinq(void*);
 static void	bgsweep(void*);
@@ -2253,9 +2245,6 @@
 	if(work.markfor == nil)
 		work.markfor = runtime_parforalloc(MaxGcproc);
 	m->locks--;
-<<<<<<< HEAD
-	pthread_mutex_unlock(&finqlock);
-=======
 
 	if(itabtype == nil) {
 		// get C pointer to the Go type "itab"
@@ -2385,7 +2374,6 @@
 	}
 
 	runtime_MProf_GC();
->>>>>>> a3365171
 }
 
 extern uintptr runtime_sizeof_C_MStats
@@ -2495,20 +2483,6 @@
 	Iface iface;
 
 	for(;;) {
-<<<<<<< HEAD
-		pthread_mutex_lock(&finqlock);
-		f = finq;
-		finq = nil;
-		if(fb == nil) {
-			fingwait = 1;
-			pthread_cond_wait(&finqcond, &finqlock);
-			pthread_mutex_unlock(&finqlock);
-			continue;
-		}
-		pthread_mutex_unlock(&finqlock);
-		for(; f; f=next) {
-			void *params[1];
-=======
 		runtime_lock(&gclock);
 		fb = finq;
 		finq = nil;
@@ -2525,7 +2499,6 @@
 			for(i=0; i<(uint32)fb->cnt; i++) {
 				const Type *fint;
 				void *param;
->>>>>>> a3365171
 
 				f = &fb->fin[i];
 				fint = ((const Type**)f->ft->__in.array)[0];
