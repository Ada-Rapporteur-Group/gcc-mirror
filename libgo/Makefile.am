# Makefile.am -- Go library Makefile.

# Copyright 2009 The Go Authors. All rights reserved.
# Use of this source code is governed by a BSD-style
# license that can be found in the LICENSE file.

# Process this file with autoreconf to produce Makefile.in.

# Go support.
SUFFIXES = .c .go .gox .o .obj .lo .a

if LIBGO_IS_RTEMS
subdirs = testsuite
endif

SUBDIRS = ${subdirs}

gcc_version := $(shell $(GOC) -dumpversion)

MAINT_CHARSET = latin1

mkinstalldirs = $(SHELL) $(toplevel_srcdir)/mkinstalldirs
PWD_COMMAND = $${PWDCMD-pwd}
STAMP = echo timestamp >

toolexecdir = $(glibgo_toolexecdir)
toolexeclibdir = $(glibgo_toolexeclibdir)
toolexeclibgodir = $(nover_glibgo_toolexeclibdir)/go/$(gcc_version)/$(target_alias)
libexecsubdir = $(libexecdir)/gcc/$(target_alias)/$(gcc_version)

LIBFFI = @LIBFFI@
LIBFFIINCS = @LIBFFIINCS@

LIBATOMIC = @LIBATOMIC@

WARN_CFLAGS = $(WARN_FLAGS) $(WERROR)

# -I/-D flags to pass when compiling.
AM_CPPFLAGS = -I $(srcdir)/runtime $(LIBFFIINCS) $(PTHREAD_CFLAGS)

ACLOCAL_AMFLAGS = -I ./config -I ../config

AM_CFLAGS = -fexceptions -fnon-call-exceptions -fplan9-extensions \
	$(SPLIT_STACK) $(WARN_CFLAGS) \
	$(STRINGOPS_FLAG) $(OSCFLAGS) \
	-I $(srcdir)/../libgcc -I $(srcdir)/../libbacktrace \
	-I $(MULTIBUILDTOP)../../gcc/include

if USING_SPLIT_STACK
AM_LDFLAGS = -XCClinker $(SPLIT_STACK)
endif

# Multilib support.
MAKEOVERRIDES=

# Work around what appears to be a GNU make  handling MAKEFLAGS
# values defined in terms of make variables, as is the case for CC and
# friends when we are called from the top level Makefile.
AM_MAKEFLAGS = \
	"AR_FLAGS=$(AR_FLAGS)" \
	"CC_FOR_BUILD=$(CC_FOR_BUILD)" \
	"CC_FOR_TARGET=$(CC_FOR_TARGET)" \
	"CFLAGS=$(CFLAGS)" \
	"CXXFLAGS=$(CXXFLAGS)" \
	"CFLAGS_FOR_BUILD=$(CFLAGS_FOR_BUILD)" \
	"CFLAGS_FOR_TARGET=$(CFLAGS_FOR_TARGET)" \
	"GOC_FOR_TARGET=$(GOC_FOR_TARGET)" \
	"GOC=$(GOC)" \
	"GOCFLAGS=$(GOCFLAGS)" \
	"INSTALL=$(INSTALL)" \
	"INSTALL_DATA=$(INSTALL_DATA)" \
	"INSTALL_PROGRAM=$(INSTALL_PROGRAM)" \
	"INSTALL_SCRIPT=$(INSTALL_SCRIPT)" \
	"LDFLAGS=$(LDFLAGS)" \
	"LIBCFLAGS=$(LIBCFLAGS)" \
	"LIBCFLAGS_FOR_TARGET=$(LIBCFLAGS_FOR_TARGET)" \
	"MAKE=$(MAKE)" \
	"MAKEINFO=$(MAKEINFO) $(MAKEINFOFLAGS)" \
	"PICFLAG=$(PICFLAG)" \
	"PICFLAG_FOR_TARGET=$(PICFLAG_FOR_TARGET)" \
	"SHELL=$(SHELL)" \
	"RUNTESTFLAGS=$(RUNTESTFLAGS)" \
	"exec_prefix=$(exec_prefix)" \
	"infodir=$(infodir)" \
	"libdir=$(libdir)" \
	"includedir=$(includedir)" \
	"prefix=$(prefix)" \
	"tooldir=$(tooldir)" \
	"gxx_include_dir=$(gxx_include_dir)" \
	"AR=$(AR)" \
	"AS=$(AS)" \
	"LD=$(LD)" \
	"RANLIB=$(RANLIB)" \
	"NM=$(NM)" \
	"NM_FOR_BUILD=$(NM_FOR_BUILD)" \
	"NM_FOR_TARGET=$(NM_FOR_TARGET)" \
	"DESTDIR=$(DESTDIR)" \
	"WERROR=$(WERROR)"

# Subdir rules rely on $(FLAGS_TO_PASS)
FLAGS_TO_PASS = $(AM_MAKEFLAGS)

if GOC_IS_LLGO
toolexeclib_LTLIBRARIES = libgo-llgo.la
toolexeclib_LIBRARIES = libgobegin-llgo.a
else
toolexeclib_LTLIBRARIES = libgo.la
toolexeclib_LIBRARIES = libgobegin.a libnetgo.a
endif

toolexeclibgodir = $(toolexeclibdir)/go/$(gcc_version)/$(target_alias)

toolexeclibgo_DATA = \
	asn1.gox \
	big.gox \
	bufio.gox \
	bytes.gox \
	crypto.gox \
	encoding.gox \
	errors.gox \
	expvar.gox \
	flag.gox \
	fmt.gox \
	hash.gox \
	html.gox \
	image.gox \
	io.gox \
	log.gox \
	math.gox \
	mime.gox \
	net.gox \
	os.gox \
	path.gox \
	reflect.gox \
	regexp.gox \
	runtime.gox \
	sort.gox \
	strconv.gox \
	strings.gox \
	sync.gox \
	syscall.gox \
	testing.gox \
	time.gox \
	unicode.gox

toolexeclibgoarchivedir = $(toolexeclibgodir)/archive

toolexeclibgoarchive_DATA = \
	archive/tar.gox \
	archive/zip.gox

toolexeclibgocompressdir = $(toolexeclibgodir)/compress

toolexeclibgocompress_DATA = \
	compress/flate.gox \
	compress/gzip.gox \
	compress/lzw.gox \
	compress/zlib.gox

toolexeclibgocontainerdir = $(toolexeclibgodir)/container

toolexeclibgocontainer_DATA = \
	container/heap.gox \
	container/list.gox \
	container/ring.gox

toolexeclibgocryptodir = $(toolexeclibgodir)/crypto

toolexeclibgocrypto_DATA = \
	crypto/aes.gox \
	crypto/cipher.gox \
	crypto/des.gox \
	crypto/dsa.gox \
	crypto/ecdsa.gox \
	crypto/elliptic.gox \
	crypto/hmac.gox \
	crypto/md5.gox \
	crypto/rand.gox \
	crypto/rc4.gox \
	crypto/rsa.gox \
	crypto/sha1.gox \
	crypto/sha256.gox \
	crypto/sha512.gox \
	crypto/subtle.gox \
	crypto/tls.gox \
	crypto/x509.gox

toolexeclibgodebugdir = $(toolexeclibgodir)/debug

toolexeclibgodebug_DATA = \
	debug/dwarf.gox \
	debug/elf.gox \
	debug/gosym.gox \
	debug/macho.gox \
	debug/pe.gox \
	debug/plan9obj.gox

toolexeclibgoencodingdir = $(toolexeclibgodir)/encoding

toolexeclibgoencoding_DATA = \
	encoding/ascii85.gox \
	encoding/asn1.gox \
	encoding/base32.gox \
	encoding/base64.gox \
	encoding/binary.gox \
	encoding/csv.gox \
	encoding/gob.gox \
	encoding/hex.gox \
	encoding/json.gox \
	encoding/pem.gox \
	encoding/xml.gox

toolexeclibgoexpdir = $(toolexeclibgodir)/exp

toolexeclibgoexp_DATA = \
	exp/datafmt.gox \
	exp/draw.gox \
	exp/eval.gox

toolexeclibgogodir = $(toolexeclibgodir)/go

toolexeclibgogo_DATA = \
	go/ast.gox \
	go/build.gox \
	go/doc.gox \
	go/format.gox \
	go/parser.gox \
	go/printer.gox \
	go/scanner.gox \
	go/token.gox

toolexeclibgohashdir = $(toolexeclibgodir)/hash

toolexeclibgohash_DATA = \
	hash/adler32.gox \
	hash/crc32.gox \
	hash/crc64.gox \
	hash/fnv.gox

toolexeclibgohttpdir = $(toolexeclibgodir)/http

toolexeclibgohttp_DATA = \
	http/pprof.gox

toolexeclibgoimagedir = $(toolexeclibgodir)/image

toolexeclibgoimage_DATA = \
	image/jpeg.gox \
	image/png.gox

toolexeclibgoindexdir = $(toolexeclibgodir)/index

toolexeclibgoindex_DATA = \
	index/suffixarray.gox

toolexeclibgoiodir = $(toolexeclibgodir)/io

toolexeclibgoio_DATA = \
	io/ioutil.gox

toolexeclibgomimedir = $(toolexeclibgodir)/mime

toolexeclibgomime_DATA = \
	mime/multipart.gox

toolexeclibgonetdir = $(toolexeclibgodir)/net

toolexeclibgonet_DATA = \
	net/dict.gox \
	net/textproto.gox

toolexeclibgoosdir = $(toolexeclibgodir)/os

toolexeclibgoos_DATA = \
	os/signal.gox

toolexeclibgorpcdir = $(toolexeclibgodir)/rpc

toolexeclibgorpc_DATA = \
	rpc/jsonrpc.gox

toolexeclibgoruntimedir = $(toolexeclibgodir)/runtime

toolexeclibgoruntime_DATA = \
	runtime/pprof.gox

toolexeclibgotestingdir = $(toolexeclibgodir)/testing

toolexeclibgotesting_DATA = \
	testing/iotest.gox \
	testing/quick.gox

toolexeclibgotextdir = $(toolexeclibgodir)/text

toolexeclibgotext_DATA = \
	text/scanner.gox \
	text/tabwriter.gox \
	text/template.gox

toolexeclibgotexttemplatedir = $(toolexeclibgotextdir)/template

toolexeclibgotexttemplate_DATA = \
	text/template/parse.gox

toolexeclibgounicodedir = $(toolexeclibgodir)/unicode

toolexeclibgounicode_DATA = \
	unicode/utf16.gox \
	unicode/utf8.gox

if HAVE_SYS_MMAN_H
runtime_mem_file = runtime/mem.c
else
runtime_mem_file = runtime/mem_posix_memalign.c
endif

if LIBGO_IS_RTEMS
rtems_task_variable_add_file = runtime/rtems-task-variable-add.c
else
rtems_task_variable_add_file =
endif

if LIBGO_IS_LINUX
runtime_lock_files = runtime/lock_futex.c runtime/thread-linux.c
else
runtime_lock_files = runtime/lock_sema.c runtime/thread-sema.c
endif

if LIBGO_IS_LINUX
runtime_getncpu_file = runtime/getncpu-linux.c
else
if LIBGO_IS_DARWIN
runtime_getncpu_file = runtime/getncpu-bsd.c
else
if LIBGO_IS_IRIX
runtime_getncpu_file = runtime/getncpu-irix.c
else
if LIBGO_IS_SOLARIS
runtime_getncpu_file = runtime/getncpu-solaris.c
else
if LIBGO_IS_FREEBSD
runtime_getncpu_file = runtime/getncpu-bsd.c
else
if LIBGO_IS_NETBSD
runtime_getncpu_file = runtime/getncpu-bsd.c
else
runtime_getncpu_file = runtime/getncpu-none.c
endif
endif
endif
endif
endif
endif

if LIBGO_IS_LINUX
runtime_netpoll_files = runtime/netpoll_epoll.c
else
if LIBGO_IS_SOLARIS
runtime_netpoll_files = runtime/netpoll_select.c
else
runtime_netpoll_files = runtime/netpoll_kqueue.c
endif
endif

runtime_files = \
	runtime/go-append.c \
	runtime/go-assert.c \
	runtime/go-assert-interface.c \
	runtime/go-byte-array-to-string.c \
	runtime/go-breakpoint.c \
	runtime/go-caller.c \
	runtime/go-callers.c \
	runtime/go-can-convert-interface.c \
	runtime/go-cdiv.c \
	runtime/go-cgo.c \
	runtime/go-check-interface.c \
	runtime/go-construct-map.c \
	runtime/go-convert-interface.c \
	runtime/go-copy.c \
	runtime/go-defer.c \
	runtime/go-deferred-recover.c \
	runtime/go-eface-compare.c \
	runtime/go-eface-val-compare.c \
	runtime/go-ffi.c \
	runtime/go-fieldtrack.c \
	runtime/go-int-array-to-string.c \
	runtime/go-int-to-string.c \
	runtime/go-interface-compare.c \
	runtime/go-interface-eface-compare.c \
	runtime/go-interface-val-compare.c \
	runtime/go-make-slice.c \
	runtime/go-map-delete.c \
	runtime/go-map-index.c \
	runtime/go-map-len.c \
	runtime/go-map-range.c \
	runtime/go-matherr.c \
	runtime/go-memcmp.c \
	runtime/go-nanotime.c \
	runtime/go-now.c \
	runtime/go-new-map.c \
	runtime/go-new.c \
	runtime/go-nosys.c \
	runtime/go-panic.c \
	runtime/go-print.c \
	runtime/go-recover.c \
	runtime/go-reflect-call.c \
	runtime/go-reflect-map.c \
	runtime/go-rune.c \
	runtime/go-runtime-error.c \
	runtime/go-setenv.c \
	runtime/go-signal.c \
	runtime/go-strcmp.c \
	runtime/go-string-to-byte-array.c \
	runtime/go-string-to-int-array.c \
	runtime/go-strplus.c \
	runtime/go-strslice.c \
	runtime/go-traceback.c \
	runtime/go-type-complex.c \
	runtime/go-type-eface.c \
	runtime/go-type-error.c \
	runtime/go-type-float.c \
	runtime/go-type-identity.c \
	runtime/go-type-interface.c \
	runtime/go-type-string.c \
	runtime/go-typedesc-equal.c \
	runtime/go-unsafe-new.c \
	runtime/go-unsafe-newarray.c \
	runtime/go-unsafe-pointer.c \
	runtime/go-unsetenv.c \
	runtime/go-unwind.c \
	runtime/go-varargs.c \
	runtime/env_posix.c \
	runtime/heapdump.c \
	$(runtime_lock_files) \
	runtime/mcache.c \
	runtime/mcentral.c \
	$(runtime_mem_file) \
	runtime/mfixalloc.c \
	runtime/mgc0.c \
	runtime/mheap.c \
	runtime/msize.c \
	$(runtime_netpoll_files) \
	runtime/panic.c \
	runtime/parfor.c \
	runtime/print.c \
	runtime/proc.c \
	runtime/runtime.c \
	runtime/signal_unix.c \
	runtime/thread.c \
	runtime/yield.c \
	$(rtems_task_variable_add_file) \
	chan.c \
	cpuprof.c \
	go-iface.c \
	lfstack.c \
	malloc.c \
	map.c \
	mprof.c \
	netpoll.c \
	rdebug.c \
	reflect.c \
	runtime1.c \
	sema.c \
	sigqueue.c \
	string.c \
	time.c \
	$(runtime_getncpu_file)

goc2c.$(OBJEXT): runtime/goc2c.c
	$(CC_FOR_BUILD) -c $(CFLAGS_FOR_BUILD) $<

goc2c: goc2c.$(OBJEXT)
	$(CC_FOR_BUILD) $(CFLAGS_FOR_BUILD) $(LDFLAGS_FOR_BUILD) -o $@ $<

malloc.c: $(srcdir)/runtime/malloc.goc goc2c
	./goc2c $< > $@.tmp
	mv -f $@.tmp $@

mprof.c: $(srcdir)/runtime/mprof.goc goc2c
	./goc2c $< > $@.tmp
	mv -f $@.tmp $@

netpoll.c: $(srcdir)/runtime/netpoll.goc goc2c
	./goc2c $< > $@.tmp
	mv -f $@.tmp $@

reflect.c: $(srcdir)/runtime/reflect.goc goc2c
	./goc2c $< > $@.tmp
	mv -f $@.tmp $@

runtime1.c: $(srcdir)/runtime/runtime1.goc goc2c
	./goc2c $< > $@.tmp
	mv -f $@.tmp $@

sema.c: $(srcdir)/runtime/sema.goc goc2c
	./goc2c $< > $@.tmp
	mv -f $@.tmp $@

sigqueue.c: $(srcdir)/runtime/sigqueue.goc goc2c
	./goc2c --go-pkgpath os_signal $< > $@.tmp
	mv -f $@.tmp $@

time.c: $(srcdir)/runtime/time.goc goc2c
	./goc2c $< > $@.tmp
	mv -f $@.tmp $@

%.c: $(srcdir)/runtime/%.goc goc2c
	./goc2c $< > $@.tmp
	mv -f $@.tmp $@

go_bufio_files = \
	go/bufio/bufio.go \
	go/bufio/scan.go

go_bytes_files = \
	go/bytes/buffer.go \
	go/bytes/bytes.go \
	go/bytes/bytes_decl.go \
	go/bytes/reader.go
go_bytes_c_files = \
	go/bytes/indexbyte.c

go_crypto_files = \
	go/crypto/crypto.go

go_encoding_files = \
	go/encoding/encoding.go

go_errors_files = \
	go/errors/errors.go

go_expvar_files = \
	go/expvar/expvar.go

go_flag_files = \
	go/flag/flag.go

go_fmt_files = \
	go/fmt/doc.go \
	go/fmt/format.go \
	go/fmt/print.go \
	go/fmt/scan.go

go_hash_files = \
	go/hash/hash.go

go_html_files = \
	go/html/entity.go \
	go/html/escape.go

go_image_files = \
	go/image/format.go \
	go/image/geom.go \
	go/image/image.go \
	go/image/names.go \
	go/image/ycbcr.go

go_io_files = \
	go/io/multi.go \
	go/io/io.go \
	go/io/pipe.go

go_log_files = \
	go/log/log.go

go_math_files = \
	go/math/abs.go \
	go/math/acosh.go \
	go/math/asin.go \
	go/math/asinh.go \
	go/math/atan.go \
	go/math/atanh.go \
	go/math/atan2.go \
	go/math/bits.go \
	go/math/cbrt.go \
	go/math/const.go \
	go/math/copysign.go \
	go/math/dim.go \
	go/math/erf.go \
	go/math/exp.go \
	go/math/expm1.go \
	go/math/floor.go \
	go/math/frexp.go \
	go/math/gamma.go \
	go/math/hypot.go \
	go/math/j0.go \
	go/math/j1.go \
	go/math/jn.go \
	go/math/ldexp.go \
	go/math/lgamma.go \
	go/math/log.go \
	go/math/log1p.go \
	go/math/log10.go \
	go/math/logb.go \
	go/math/mod.go \
	go/math/modf.go \
	go/math/nextafter.go \
	go/math/pow.go \
	go/math/pow10.go \
	go/math/remainder.go \
	go/math/signbit.go \
	go/math/sin.go \
	go/math/sincos.go \
	go/math/sinh.go \
	go/math/sqrt.go \
	go/math/tan.go \
	go/math/tanh.go \
	go/math/unsafe.go

go_mime_files = \
	go/mime/grammar.go \
	go/mime/mediatype.go \
	go/mime/type.go \
	go/mime/type_unix.go

if LIBGO_IS_LINUX
go_net_cgo_file = go/net/cgo_linux.go
go_net_sock_file = go/net/sock_linux.go
go_net_sockopt_file = go/net/sockopt_linux.go
go_net_sockoptip_file = go/net/sockoptip_linux.go go/net/sockoptip_posix.go
else
if LIBGO_IS_IRIX
go_net_cgo_file = go/net/cgo_linux.go
go_net_sock_file = go/net/sock_linux.go
go_net_sockopt_file = go/net/sockopt_linux.go
go_net_sockoptip_file = go/net/sockoptip_linux.go go/net/sockoptip_posix.go
else
if LIBGO_IS_SOLARIS
go_net_cgo_file = go/net/cgo_linux.go
go_net_sock_file = go/net/sock_stub.go
go_net_sockopt_file = go/net/sockopt_solaris.go
go_net_sockoptip_file = go/net/sockoptip_stub.go
else
if LIBGO_IS_FREEBSD
go_net_cgo_file = go/net/cgo_bsd.go
go_net_sock_file = go/net/sock_bsd.go
go_net_sockopt_file = go/net/sockopt_bsd.go
go_net_sockoptip_file = go/net/sockoptip_bsd.go go/net/sockoptip_posix.go
else
if LIBGO_IS_NETBSD
go_net_cgo_file = go/net/cgo_netbsd.go
go_net_sock_file = go/net/sock_bsd.go
go_net_sockopt_file = go/net/sockopt_bsd.go
go_net_sockoptip_file = go/net/sockoptip_bsd.go go/net/sockoptip_posix.go
else
go_net_cgo_file = go/net/cgo_bsd.go
go_net_sock_file = go/net/sock_bsd.go
go_net_sockopt_file = go/net/sockopt_bsd.go
go_net_sockoptip_file = go/net/sockoptip_bsd.go go/net/sockoptip_posix.go
endif
endif
endif
endif
endif

if LIBGO_IS_LINUX
go_net_sendfile_file = go/net/sendfile_linux.go
else
if LIBGO_IS_FREEBSD
go_net_sendfile_file = go/net/sendfile_freebsd.go
else
if LIBGO_IS_DRAGONFLY
go_net_sendfile_file = go/net/sendfile_dragonfly.go
else
go_net_sendfile_file = go/net/sendfile_stub.go
endif
endif
endif

if LIBGO_IS_LINUX
go_net_interface_file = go/net/interface_linux.go
else
if LIBGO_IS_NETBSD
go_net_interface_file = go/net/interface_netbsd.go
else
if LIBGO_IS_DRAGONFLY
go_net_interface_file = go/net/interface_dragonfly.go
else
go_net_interface_file = go/net/interface_stub.go
endif
endif
endif

if LIBGO_IS_LINUX
go_net_cloexec_file = go/net/sock_cloexec.go
else
go_net_cloexec_file = go/net/sys_cloexec.go
endif

if LIBGO_IS_OPENBSD
go_net_tcpsockopt_file = go/net/tcpsockopt_openbsd.go
else
if LIBGO_IS_DARWIN
go_net_tcpsockopt_file = go/net/tcpsockopt_darwin.go
else
if LIBGO_IS_SOLARIS
go_net_tcpsockopt_file = go/net/tcpsockopt_solaris.go
else
if LIBGO_IS_DRAGONFLY
go_net_tcpsockopt_file = go/net/tcpsockopt_dragonfly.go
else
go_net_tcpsockopt_file = go/net/tcpsockopt_unix.go
endif
endif
endif
endif

go_net_common_files = \
	$(go_net_cloexec_file) \
	go/net/dial.go \
	go/net/dnsclient.go \
	go/net/dnsclient_unix.go \
	go/net/dnsconfig_unix.go \
	go/net/dnsmsg.go \
	go/net/fd_mutex.go \
	go/net/fd_unix.go \
	go/net/file_unix.go \
	go/net/hosts.go \
	go/net/interface.go \
	$(go_net_interface_file) \
	go/net/ip.go \
	go/net/iprawsock.go \
	go/net/iprawsock_posix.go \
	go/net/ipsock.go \
	go/net/ipsock_posix.go \
	go/net/lookup.go \
	go/net/lookup_unix.go \
	go/net/mac.go \
	go/net/net.go \
	go/net/parse.go \
	go/net/pipe.go \
	go/net/fd_poll_runtime.go \
	go/net/port.go \
	go/net/port_unix.go \
	go/net/race0.go \
	$(go_net_sendfile_file) \
	go/net/singleflight.go \
	go/net/sock_posix.go \
	$(go_net_sock_file) \
	go/net/sockopt_posix.go \
	$(go_net_sockopt_file) \
	$(go_net_sockoptip_file) \
	go/net/tcpsock.go \
	go/net/tcpsock_posix.go \
	go/net/tcpsockopt_posix.go \
	$(go_net_tcpsockopt_file) \
	go/net/udpsock.go \
	go/net/udpsock_posix.go \
	go/net/unixsock.go \
	go/net/unixsock_posix.go

go_net_files = \
	go/net/cgo_unix.go \
	$(go_net_cgo_file) \
	$(go_net_common_files)

go_netgo_files = \
	go/net/cgo_stub.go \
	$(go_net_common_files)

if LIBGO_IS_SOLARIS
if LIBGO_IS_386
go_os_dir_file = go/os/dir_largefile.go
else
if LIBGO_IS_SPARC
go_os_dir_file = go/os/dir_largefile.go
else
go_os_dir_file = go/os/dir_regfile.go
endif
endif
else
if LIBGO_IS_LINUX
go_os_dir_file = go/os/dir_largefile.go
else
go_os_dir_file = go/os/dir_regfile.go
endif
endif

if LIBGO_IS_DARWIN
go_os_getwd_file = go/os/getwd_darwin.go
else
go_os_getwd_file =
endif

if LIBGO_IS_LINUX
go_os_sys_file = go/os/sys_linux.go
else
if LIBGO_IS_SOLARIS
go_os_sys_file = go/os/sys_uname.go
else
if LIBGO_IS_IRIX
go_os_sys_file = go/os/sys_uname.go
else
if LIBGO_IS_RTEMS
go_os_sys_file = go/os/sys_uname.go
else
go_os_sys_file = go/os/sys_bsd.go
endif
endif
endif
endif

if LIBGO_IS_FREEBSD
go_os_cloexec_file = go/os/sys_freebsd.go
else
if LIBGO_IS_DARWIN
go_os_cloexec_file = go/os/sys_darwin.go
else
go_os_cloexec_file = go/os/sys_unix.go
endif
endif

if LIBGO_IS_SOLARIS
go_os_stat_file = go/os/stat_solaris.go
else
if LIBGO_IS_LINUX
go_os_stat_file = go/os/stat_atim.go
else
if LIBGO_IS_OPENBSD
go_os_stat_file = go/os/stat_atim.go
else
if LIBGO_IS_DARWIN
go_os_stat_file = go/os/stat_atimespec.go
else
if LIBGO_IS_FREEBSD
go_os_stat_file = go/os/stat_atimespec.go
else
if LIBGO_IS_NETBSD
go_os_stat_file = go/os/stat_atimespec.go
else
if LIBGO_IS_DRAGONFLY
go_os_stat_file = go/os/stat_dragonfly.go
else
go_os_stat_file = go/os/stat.go
endif
endif
endif
endif
endif
endif
endif

if LIBGO_IS_LINUX
go_os_pipe_file = go/os/pipe_linux.go
else
go_os_pipe_file = go/os/pipe_bsd.go
endif

go_os_files = \
	$(go_os_dir_file) \
	go/os/dir.go \
	go/os/doc.go \
	go/os/env.go \
	go/os/error.go \
	go/os/error_unix.go \
	go/os/exec.go \
	go/os/exec_posix.go \
	go/os/exec_unix.go \
	go/os/file.go \
	go/os/file_posix.go \
	go/os/file_unix.go \
	go/os/getwd.go \
	$(go_os_getwd_file) \
	go/os/path.go \
	go/os/path_unix.go \
	$(go_os_pipe_file) \
	go/os/proc.go \
	$(go_os_stat_file) \
	go/os/str.go \
	$(go_os_sys_file) \
	$(go_os_cloexec_file) \
	go/os/types.go \
	go/os/types_notwin.go

go_path_files = \
	go/path/match.go \
	go/path/path.go

go_reflect_files = \
	go/reflect/deepequal.go \
	go/reflect/makefunc.go \
	go/reflect/makefunc_ffi.go \
	go/reflect/type.go \
	go/reflect/value.go
go_reflect_makefunc_c_file = \
	go/reflect/makefunc_ffi_c.c

go_regexp_files = \
	go/regexp/exec.go \
	go/regexp/onepass.go \
	go/regexp/regexp.go

go_net_rpc_files = \
	go/net/rpc/client.go \
	go/net/rpc/debug.go \
	go/net/rpc/server.go

go_runtime_files = \
	go/runtime/compiler.go \
	go/runtime/debug.go \
	go/runtime/error.go \
	go/runtime/extern.go \
	go/runtime/mem.go \
	go/runtime/softfloat64.go \
	version.go

version.go: s-version; @true
s-version: Makefile
	rm -f version.go.tmp
	echo "package runtime" > version.go.tmp
	echo 'const defaultGoroot = "$(prefix)"' >> version.go.tmp
	echo 'const theVersion = "'`cat $(srcdir)/VERSION | sed 1q`' '`$(GOC) --version | sed 1q`'"' >> version.go.tmp
	echo 'const theGoarch = "'$(GOARCH)'"' >> version.go.tmp
	echo 'const theGoos = "'$(GOOS)'"' >> version.go.tmp
	echo 'const theGccgoToolDir = "$(libexecsubdir)"' >> version.go.tmp
	$(SHELL) $(srcdir)/mvifdiff.sh version.go.tmp version.go
	$(STAMP) $@

noinst_DATA = zstdpkglist.go

# Generate the list of go std packages that were included in libgo
zstdpkglist.go: s-zstdpkglist; @true
s-zstdpkglist: Makefile
	rm -f zstdpkglist.go.tmp
	echo 'package main' > zstdpkglist.go.tmp
	echo "" >> zstdpkglist.go.tmp
	echo 'var stdpkg = map[string]bool{' >> zstdpkglist.go.tmp
	echo $(libgo_go_objs) 'unsafe.lo' 'runtime/cgo.lo' | sed 's/\.lo /\": true,\n/g' | sed 's/\.lo/\": true,/' | sed 's/-go//' | grep -v _c | sed 's/^/\t\"/' | sort | uniq >> zstdpkglist.go.tmp
	echo '}' >> zstdpkglist.go.tmp
	$(SHELL) $(srcdir)/mvifdiff.sh zstdpkglist.go.tmp zstdpkglist.go
	$(STAMP) $@

go_sort_files = \
	go/sort/search.go \
	go/sort/sort.go

go_strconv_files = \
	go/strconv/atob.go \
	go/strconv/atof.go \
	go/strconv/atoi.go \
	go/strconv/decimal.go \
	go/strconv/extfloat.go \
	go/strconv/ftoa.go \
	go/strconv/isprint.go \
	go/strconv/itoa.go \
	go/strconv/quote.go

go_strings_files = \
	go/strings/reader.go \
	go/strings/replace.go \
	go/strings/search.go \
	go/strings/strings.go \
	go/strings/strings_decl.go
go_strings_c_files = \
	go/strings/indexbyte.c

go_sync_files = \
	go/sync/cond.go \
	go/sync/mutex.go \
	go/sync/once.go \
	go/sync/pool.go \
	go/sync/race0.go \
	go/sync/runtime.go \
	go/sync/rwmutex.go \
	go/sync/waitgroup.go

if LIBGO_IS_SOLARIS
go_syslog_file = go/log/syslog/syslog_libc.go
else
if LIBGO_IS_IRIX
go_syslog_file = go/log/syslog/syslog_libc.go
else
go_syslog_file = go/log/syslog/syslog_unix.go
endif
endif

go_log_syslog_files = \
	go/log/syslog/syslog.go \
	$(go_syslog_file)
go_syslog_c_files = \
	go/log/syslog/syslog_c.c

go_testing_files = \
	go/testing/allocs.go \
	go/testing/benchmark.go \
	go/testing/cover.go \
	go/testing/example.go \
	go/testing/testing.go

go_time_files = \
	go/time/format.go \
	go/time/sleep.go \
	go/time/sys_unix.go \
	go/time/tick.go \
	go/time/time.go \
	go/time/zoneinfo.go \
	go/time/zoneinfo_read.go \
	go/time/zoneinfo_unix.go

go_unicode_files = \
	go/unicode/casetables.go \
	go/unicode/digit.go \
	go/unicode/graphic.go \
	go/unicode/letter.go \
	go/unicode/tables.go

if LIBGO_IS_LINUX
archive_tar_atim_file = go/archive/tar/stat_atim.go
endif
if LIBGO_IS_OPENBSD
archive_tar_atim_file = go/archive/tar/stat_atim.go
endif
if LIBGO_IS_SOLARIS
archive_tar_atim_file = go/archive/tar/stat_atim.go
endif
if LIBGO_IS_DARWIN
archive_tar_atim_file = go/archive/tar/stat_atimespec.go
endif
if LIBGO_IS_FREEBSD
archive_tar_atim_file = go/archive/tar/stat_atimespec.go
endif
if LIBGO_IS_NETBSD
archive_tar_atim_file = go/archive/tar/stat_atimespec.go
endif

go_archive_tar_files = \
	go/archive/tar/common.go \
	go/archive/tar/reader.go \
	go/archive/tar/stat_unix.go \
	go/archive/tar/writer.go \
	$(archive_tar_atim_file)

go_archive_zip_files = \
	go/archive/zip/reader.go \
	go/archive/zip/register.go \
	go/archive/zip/struct.go \
	go/archive/zip/writer.go

go_compress_bzip2_files = \
	go/compress/bzip2/bit_reader.go \
	go/compress/bzip2/bzip2.go \
	go/compress/bzip2/huffman.go \
	go/compress/bzip2/move_to_front.go

go_compress_flate_files = \
	go/compress/flate/copy.go \
	go/compress/flate/deflate.go \
	go/compress/flate/fixedhuff.go \
	go/compress/flate/huffman_bit_writer.go \
	go/compress/flate/huffman_code.go \
	go/compress/flate/inflate.go \
	go/compress/flate/reverse_bits.go \
	go/compress/flate/token.go

go_compress_gzip_files = \
	go/compress/gzip/gzip.go \
	go/compress/gzip/gunzip.go

go_compress_lzw_files = \
	go/compress/lzw/reader.go \
	go/compress/lzw/writer.go

go_compress_zlib_files = \
	go/compress/zlib/reader.go \
	go/compress/zlib/writer.go

go_container_heap_files = \
	go/container/heap/heap.go

go_container_list_files = \
	go/container/list/list.go

go_container_ring_files = \
	go/container/ring/ring.go

go_crypto_aes_files = \
	go/crypto/aes/block.go \
	go/crypto/aes/cipher.go \
	go/crypto/aes/cipher_generic.go \
	go/crypto/aes/const.go
go_crypto_cipher_files = \
	go/crypto/cipher/cbc.go \
	go/crypto/cipher/cfb.go \
	go/crypto/cipher/cipher.go \
	go/crypto/cipher/ctr.go \
	go/crypto/cipher/gcm.go \
	go/crypto/cipher/io.go \
	go/crypto/cipher/ofb.go \
	go/crypto/cipher/xor.go
go_crypto_des_files = \
	go/crypto/des/block.go \
	go/crypto/des/cipher.go \
	go/crypto/des/const.go
go_crypto_dsa_files = \
	go/crypto/dsa/dsa.go
go_crypto_ecdsa_files = \
	go/crypto/ecdsa/ecdsa.go
go_crypto_elliptic_files = \
	go/crypto/elliptic/elliptic.go \
	go/crypto/elliptic/p224.go \
	go/crypto/elliptic/p256.go
go_crypto_hmac_files = \
	go/crypto/hmac/hmac.go
go_crypto_md5_files = \
	go/crypto/md5/md5.go \
	go/crypto/md5/md5block.go \
	go/crypto/md5/md5block_generic.go

if LIBGO_IS_LINUX
crypto_rand_file = go/crypto/rand/rand_linux.go
else
crypto_rand_file =
endif

go_crypto_rand_files = \
	go/crypto/rand/rand.go \
	go/crypto/rand/rand_unix.go \
	$(crypto_rand_file) \
	go/crypto/rand/util.go

go_crypto_rc4_files = \
	go/crypto/rc4/rc4.go \
	go/crypto/rc4/rc4_ref.go
go_crypto_rsa_files = \
	go/crypto/rsa/pkcs1v15.go \
	go/crypto/rsa/pss.go \
	go/crypto/rsa/rsa.go
go_crypto_sha1_files = \
	go/crypto/sha1/sha1.go \
	go/crypto/sha1/sha1block.go \
	go/crypto/sha1/sha1block_generic.go
go_crypto_sha256_files = \
	go/crypto/sha256/sha256.go \
	go/crypto/sha256/sha256block.go
go_crypto_sha512_files = \
	go/crypto/sha512/sha512.go \
	go/crypto/sha512/sha512block.go
go_crypto_subtle_files = \
	go/crypto/subtle/constant_time.go
go_crypto_tls_files = \
	go/crypto/tls/alert.go \
	go/crypto/tls/cipher_suites.go \
	go/crypto/tls/common.go \
	go/crypto/tls/conn.go \
	go/crypto/tls/handshake_client.go \
	go/crypto/tls/handshake_messages.go \
	go/crypto/tls/handshake_server.go \
	go/crypto/tls/key_agreement.go \
	go/crypto/tls/prf.go \
	go/crypto/tls/ticket.go \
	go/crypto/tls/tls.go
go_crypto_x509_files = \
	go/crypto/x509/cert_pool.go \
	go/crypto/x509/pem_decrypt.go \
	go/crypto/x509/pkcs1.go \
	go/crypto/x509/pkcs8.go \
	go/crypto/x509/root.go \
	go/crypto/x509/root_unix.go \
	go/crypto/x509/sec1.go \
	go/crypto/x509/verify.go \
	go/crypto/x509/x509.go

go_crypto_x509_pkix_files = \
	go/crypto/x509/pkix/pkix.go

go_database_sql_files = \
	go/database/sql/convert.go \
	go/database/sql/sql.go

go_database_sql_driver_files = \
	go/database/sql/driver/driver.go \
	go/database/sql/driver/types.go

go_debug_dwarf_files = \
	go/debug/dwarf/buf.go \
	go/debug/dwarf/const.go \
	go/debug/dwarf/entry.go \
	go/debug/dwarf/line.go \
	go/debug/dwarf/open.go \
	go/debug/dwarf/type.go \
	go/debug/dwarf/typeunit.go \
	go/debug/dwarf/unit.go
go_debug_elf_files = \
	go/debug/elf/elf.go \
	go/debug/elf/file.go
go_debug_gosym_files = \
	go/debug/gosym/pclntab.go \
	go/debug/gosym/symtab.go
go_debug_macho_files = \
	go/debug/macho/fat.go \
	go/debug/macho/file.go \
	go/debug/macho/macho.go
go_debug_pe_files = \
	go/debug/pe/file.go \
	go/debug/pe/pe.go
go_debug_plan9obj_files = \
	go/debug/plan9obj/file.go \
	go/debug/plan9obj/plan9obj.go

go_encoding_ascii85_files = \
	go/encoding/ascii85/ascii85.go
go_encoding_asn1_files = \
	go/encoding/asn1/asn1.go \
	go/encoding/asn1/common.go \
	go/encoding/asn1/marshal.go
go_encoding_base32_files = \
	go/encoding/base32/base32.go
go_encoding_base64_files = \
	go/encoding/base64/base64.go
go_encoding_binary_files = \
	go/encoding/binary/binary.go \
	go/encoding/binary/varint.go
go_encoding_csv_files = \
	go/encoding/csv/reader.go \
	go/encoding/csv/writer.go
go_encoding_gob_files = \
	go/encoding/gob/decode.go \
	go/encoding/gob/decoder.go \
	go/encoding/gob/dec_helpers.go \
	go/encoding/gob/doc.go \
	go/encoding/gob/encode.go \
	go/encoding/gob/encoder.go \
	go/encoding/gob/enc_helpers.go \
	go/encoding/gob/error.go \
	go/encoding/gob/type.go
go_encoding_hex_files = \
	go/encoding/hex/hex.go
go_encoding_json_files = \
	go/encoding/json/decode.go \
	go/encoding/json/encode.go \
	go/encoding/json/fold.go \
	go/encoding/json/indent.go \
	go/encoding/json/scanner.go \
	go/encoding/json/stream.go \
	go/encoding/json/tags.go
go_encoding_pem_files = \
	go/encoding/pem/pem.go
go_encoding_xml_files = \
	go/encoding/xml/marshal.go \
	go/encoding/xml/read.go \
	go/encoding/xml/typeinfo.go \
	go/encoding/xml/xml.go

go_exp_proxy_files = \
	go/exp/proxy/direct.go \
	go/exp/proxy/per_host.go \
	go/exp/proxy/proxy.go \
	go/exp/proxy/socks5.go
go_exp_terminal_files = \
	go/exp/terminal/terminal.go \
	go/exp/terminal/util.go

go_go_ast_files = \
	go/go/ast/ast.go \
	go/go/ast/commentmap.go \
	go/go/ast/filter.go \
	go/go/ast/import.go \
	go/go/ast/print.go \
	go/go/ast/resolve.go \
	go/go/ast/scope.go \
	go/go/ast/walk.go
go_go_build_files = \
	go/go/build/build.go \
	go/go/build/doc.go \
	go/go/build/read.go \
	go/go/build/syslist.go
go_go_doc_files = \
	go/go/doc/comment.go \
	go/go/doc/doc.go \
	go/go/doc/example.go \
	go/go/doc/exports.go \
	go/go/doc/filter.go \
	go/go/doc/reader.go \
	go/go/doc/synopsis.go
go_go_format_files = \
	go/go/format/format.go
go_go_parser_files = \
	go/go/parser/interface.go \
	go/go/parser/parser.go
go_go_printer_files = \
	go/go/printer/nodes.go \
	go/go/printer/printer.go
go_go_scanner_files = \
	go/go/scanner/errors.go \
	go/go/scanner/scanner.go
go_go_token_files = \
	go/go/token/position.go \
	go/go/token/serialize.go \
	go/go/token/token.go

go_hash_adler32_files = \
	go/hash/adler32/adler32.go
go_hash_crc32_files = \
	go/hash/crc32/crc32.go \
	go/hash/crc32/crc32_generic.go
go_hash_crc64_files = \
	go/hash/crc64/crc64.go
go_hash_fnv_files = \
	go/hash/fnv/fnv.go

go_html_template_files = \
	go/html/template/attr.go \
	go/html/template/content.go \
	go/html/template/context.go \
	go/html/template/css.go \
	go/html/template/doc.go \
	go/html/template/error.go \
	go/html/template/escape.go \
	go/html/template/html.go \
	go/html/template/js.go \
	go/html/template/template.go \
	go/html/template/transition.go \
	go/html/template/url.go

go_image_color_files = \
	go/image/color/color.go \
	go/image/color/ycbcr.go

go_image_color_palette_files = \
	go/image/color/palette/palette.go

go_image_draw_files = \
	go/image/draw/draw.go

go_image_gif_files = \
	go/image/gif/reader.go \
	go/image/gif/writer.go

go_image_jpeg_files = \
	go/image/jpeg/fdct.go \
	go/image/jpeg/huffman.go \
	go/image/jpeg/idct.go \
	go/image/jpeg/reader.go \
	go/image/jpeg/scan.go \
	go/image/jpeg/writer.go

go_image_png_files = \
	go/image/png/paeth.go \
	go/image/png/reader.go \
	go/image/png/writer.go

go_index_suffixarray_files = \
	go/index/suffixarray/qsufsort.go \
	go/index/suffixarray/suffixarray.go

go_io_ioutil_files = \
	go/io/ioutil/ioutil.go \
	go/io/ioutil/tempfile.go

go_math_big_files = \
	go/math/big/arith.go \
	go/math/big/int.go \
	go/math/big/nat.go \
	go/math/big/rat.go
go_math_cmplx_files = \
	go/math/cmplx/abs.go \
	go/math/cmplx/asin.go \
	go/math/cmplx/conj.go \
	go/math/cmplx/exp.go \
	go/math/cmplx/isinf.go \
	go/math/cmplx/isnan.go \
	go/math/cmplx/log.go \
	go/math/cmplx/phase.go \
	go/math/cmplx/polar.go \
	go/math/cmplx/pow.go \
	go/math/cmplx/rect.go \
	go/math/cmplx/sin.go \
	go/math/cmplx/sqrt.go \
	go/math/cmplx/tan.go
go_math_rand_files = \
	go/math/rand/exp.go \
	go/math/rand/normal.go \
	go/math/rand/rand.go \
	go/math/rand/rng.go \
	go/math/rand/zipf.go

go_mime_multipart_files = \
	go/mime/multipart/formdata.go \
	go/mime/multipart/multipart.go \
	go/mime/multipart/quotedprintable.go \
	go/mime/multipart/writer.go

go_net_http_files = \
	go/net/http/client.go \
	go/net/http/cookie.go \
	go/net/http/filetransport.go \
	go/net/http/fs.go \
	go/net/http/header.go \
	go/net/http/jar.go \
	go/net/http/lex.go \
	go/net/http/request.go \
	go/net/http/response.go \
	go/net/http/server.go \
	go/net/http/sniff.go \
	go/net/http/status.go \
	go/net/http/transfer.go \
	go/net/http/transport.go
go_net_mail_files = \
	go/net/mail/message.go
go_net_smtp_files = \
	go/net/smtp/auth.go \
	go/net/smtp/smtp.go
go_net_textproto_files = \
	go/net/textproto/header.go \
	go/net/textproto/pipeline.go \
	go/net/textproto/reader.go \
	go/net/textproto/textproto.go \
	go/net/textproto/writer.go
go_net_url_files = \
	go/net/url/url.go

go_net_http_cgi_files = \
	go/net/http/cgi/child.go \
	go/net/http/cgi/host.go
go_net_http_cookiejar_files = \
	go/net/http/cookiejar/jar.go \
	go/net/http/cookiejar/punycode.go
go_net_http_fcgi_files = \
	go/net/http/fcgi/child.go \
	go/net/http/fcgi/fcgi.go
go_net_http_httptest_files = \
	go/net/http/httptest/recorder.go \
	go/net/http/httptest/server.go
go_net_http_pprof_files = \
	go/net/http/pprof/pprof.go
go_net_http_httputil_files = \
	go/net/http/httputil/dump.go \
	go/net/http/httputil/httputil.go \
	go/net/http/httputil/persist.go \
	go/net/http/httputil/reverseproxy.go
go_net_http_internal_files = \
	go/net/http/internal/chunked.go

go_old_regexp_files = \
	go/old/regexp/regexp.go
go_old_template_files = \
	go/old/template/doc.go \
	go/old/template/execute.go \
	go/old/template/format.go \
	go/old/template/parse.go

go_os_exec_files = \
	go/os/exec/exec.go \
	go/os/exec/lp_unix.go

go_os_signal_files = \
	go/os/signal/signal.go \
	go/os/signal/signal_unix.go

if LIBGO_IS_SOLARIS
os_user_decls_file = go/os/user/decls_solaris.go
else
os_user_decls_file = go/os/user/decls_unix.go
endif

go_os_user_files = \
	go/os/user/lookup.go \
	go/os/user/lookup_unix.go \
	go/os/user/user.go \
	$(os_user_decls_file)

go_path_filepath_files = \
	go/path/filepath/match.go \
	go/path/filepath/path.go \
	go/path/filepath/path_unix.go \
	go/path/filepath/symlink.go \
	go/path/filepath/symlink_unix.go

go_regexp_syntax_files = \
	go/regexp/syntax/compile.go \
	go/regexp/syntax/doc.go \
	go/regexp/syntax/parse.go \
	go/regexp/syntax/perl_groups.go \
	go/regexp/syntax/prog.go \
	go/regexp/syntax/regexp.go \
	go/regexp/syntax/simplify.go

go_net_rpc_jsonrpc_files = \
	go/net/rpc/jsonrpc/client.go \
	go/net/rpc/jsonrpc/server.go

go_runtime_debug_files = \
	go/runtime/debug/garbage.go \
	go/runtime/debug/stack.go
go_runtime_pprof_files = \
	go/runtime/pprof/pprof.go

go_text_tabwriter_files = \
	go/text/tabwriter/tabwriter.go
go_text_template_files = \
	go/text/template/doc.go \
	go/text/template/exec.go \
	go/text/template/funcs.go \
	go/text/template/helper.go \
	go/text/template/template.go
go_text_template_parse_files = \
	go/text/template/parse/lex.go \
	go/text/template/parse/node.go \
	go/text/template/parse/parse.go

go_sync_atomic_files = \
	go/sync/atomic/doc.go \
	go/sync/atomic/value.go
go_sync_atomic_c_files = \
	go/sync/atomic/atomic.c

go_testing_iotest_files = \
	go/testing/iotest/logger.go \
	go/testing/iotest/reader.go \
	go/testing/iotest/writer.go
go_testing_quick_files = \
	go/testing/quick/quick.go

go_text_scanner_files = \
	go/text/scanner/scanner.go

go_unicode_utf16_files = \
	go/unicode/utf16/utf16.go
go_unicode_utf8_files = \
	go/unicode/utf8/utf8.go

# Define Syscall and Syscall6.
if LIBGO_IS_RTEMS
syscall_syscall_file = go/syscall/syscall_stubs.go
else
syscall_syscall_file = go/syscall/syscall_unix.go
endif

# Define ForkExec and Exec.
if LIBGO_IS_RTEMS
syscall_exec_file = go/syscall/exec_stubs.go
syscall_exec_os_file =
else
if LIBGO_IS_LINUX
syscall_exec_file = go/syscall/exec_unix.go
syscall_exec_os_file = go/syscall/exec_linux.go
else
syscall_exec_file = go/syscall/exec_unix.go
syscall_exec_os_file = go/syscall/exec_bsd.go
endif
endif

# Define Wait4.
if LIBGO_IS_RTEMS
syscall_wait_file =
else
if HAVE_WAIT4
syscall_wait_file = go/syscall/libcall_wait4.go
else
syscall_wait_file = go/syscall/libcall_waitpid.go
endif
endif

# Support for pulling apart wait status.
if LIBGO_IS_RTEMS
syscall_wait_c_file =
else
syscall_wait_c_file = go/syscall/wait.c
endif

# Define Sleep.
if LIBGO_IS_RTEMS
syscall_sleep_file = go/syscall/sleep_rtems.go
else
syscall_sleep_file = go/syscall/sleep_select.go
endif

# Define Errstr.
if LIBGO_IS_LINUX
syscall_errstr_file = go/syscall/errstr_linux.go
else
if LIBGO_IS_RTEMS
syscall_errstr_file = go/syscall/errstr_linux.go
else
if HAVE_STRERROR_R
syscall_errstr_file = go/syscall/errstr.go
else
syscall_errstr_file = go/syscall/errstr_nor.go
endif
endif
endif

# Declare libc functions that vary for largefile systems.
if LIBGO_IS_LINUX
# Always use lseek64 on GNU/Linux.
syscall_size_file = go/syscall/libcall_posix_largefile.go
else # !LIBGO_IS_LINUX
if LIBGO_IS_SOLARIS
if LIBGO_IS_386
# Use lseek64 on 32-bit Solaris/x86.
syscall_size_file = go/syscall/libcall_posix_largefile.go
else # !LIBGO_IS_386
if LIBGO_IS_SPARC
# Use lseek64 on 32-bit Solaris/SPARC.
syscall_size_file = go/syscall/libcall_posix_largefile.go
else # !LIBGO_IS_386 && !LIBGO_IS_SPARC
# Use lseek on 64-bit Solaris.
syscall_size_file = go/syscall/libcall_posix_regfile.go
endif # !LIBGO_IS_386 && !LIBGO_IS_SPARC
endif # !LIBGO_IS_SOLARIS
else # !LIBGO_IS_LINUX && !LIBGO_IS_SOLARIS
# Use lseek by default.
syscall_size_file = go/syscall/libcall_posix_regfile.go
endif # !LIBGO_IS_SOLARIS
endif # !LIBGO_IS_LINUX

# Define socket sizes and types.
if LIBGO_IS_LINUX
syscall_socket_file = go/syscall/socket_linux.go epoll.go
else
if LIBGO_IS_SOLARIS
syscall_socket_file = go/syscall/socket_solaris.go
else
if LIBGO_IS_IRIX
syscall_socket_file = go/syscall/socket_irix.go
else
syscall_socket_file = go/syscall/socket_bsd.go
endif
endif
endif

# Define socket functions.
if LIBGO_IS_SOLARIS
syscall_socket_os_file = go/syscall/socket_xnet.go
else
syscall_socket_os_file = go/syscall/socket_posix.go
endif

# Support for uname.
if LIBGO_IS_SOLARIS
if LIBGO_IS_386
# 32-bit Solaris 2/x86 needs _nuname, handled in libcall_solaris_386.go.
syscall_uname_file =
else # !LIBGO_IS_386 && LIBGO_IS_SOLARIS
syscall_uname_file = go/syscall/libcall_uname.go
endif
else # !LIBGO_IS_SOLARIS
syscall_uname_file = go/syscall/libcall_uname.go
endif

# GNU/Linux specific socket control messages.
if LIBGO_IS_LINUX
syscall_sockcmsg_file = go/syscall/sockcmsg_linux.go
else
syscall_sockcmsg_file =
endif

# Support for netlink sockets and messages.
if LIBGO_IS_LINUX
syscall_netlink_file = go/syscall/netlink_linux.go
else
syscall_netlink_file =
endif

# GNU/Linux specific socket filters.
if LIBGO_IS_LINUX
syscall_lsf_file = go/syscall/lsf_linux.go
else
syscall_lsf_file =
endif

# GNU/Linux specific utimesnano support.
if LIBGO_IS_LINUX
syscall_utimesnano_file = go/syscall/libcall_linux_utimesnano.go
else
syscall_utimesnano_file = go/syscall/libcall_posix_utimesnano.go
endif

# Test files.
if LIBGO_IS_LINUX
syscall_creds_test_file = go/syscall/creds_test.go
else
syscall_creds_test_file =
endif

go_base_syscall_files = \
	go/syscall/env_unix.go \
	go/syscall/syscall_errno.go \
	go/syscall/libcall_support.go \
	go/syscall/libcall_posix.go \
	go/syscall/race0.go \
	go/syscall/socket.go \
	go/syscall/sockcmsg_unix.go \
	go/syscall/str.go \
	go/syscall/syscall.go \
	$(syscall_sockcmsg_file) \
	$(syscall_syscall_file) \
	$(syscall_exec_file) \
	$(syscall_exec_os_file) \
	$(syscall_wait_file) \
	$(syscall_sleep_file) \
	$(syscall_errstr_file) \
	$(syscall_size_file) \
	$(syscall_socket_file) \
	$(syscall_socket_os_file) \
	$(syscall_uname_file) \
	$(syscall_netlink_file) \
	$(syscall_lsf_file) \
	$(syscall_utimesnano_file) \
	$(GO_LIBCALL_OS_FILE) \
	$(GO_LIBCALL_OS_ARCH_FILE) \
	$(GO_SYSCALL_OS_FILE) \
	$(GO_SYSCALL_OS_ARCH_FILE)

go_syscall_files = \
	$(go_base_syscall_files) \
	libcalls.go \
	sysinfo.go \
	syscall_arch.go
go_syscall_c_files = \
	go/syscall/errno.c \
	go/syscall/signame.c \
	$(syscall_wait_c_file)

go_syscall_test_files = \
	$(syscall_creds_test_file) \
	go/syscall/export_test.go \
	go/syscall/mmap_unix_test.go \
	go/syscall/syscall_test.go \
	go/syscall/syscall_unix_test.go

if LIBGO_IS_LINUX
internal_syscall_getrandom_file = go/internal/syscall/getrandom_linux.go
else
internal_syscall_getrandom_file =
endif

go_internal_syscall_files = \
	go/internal/syscall/dummy.go \
	$(internal_syscall_getrandom_file)

libcalls.go: s-libcalls; @true
s-libcalls: libcalls-list go/syscall/mksyscall.awk $(go_base_syscall_files)
	rm -f libcalls.go.tmp
	files=`echo $^ | sed -e 's/libcalls-list//' -e 's|[^ ]*go/syscall/mksyscall.awk||'`; \
	$(AWK) -f $(srcdir)/go/syscall/mksyscall.awk $${files} > libcalls.go.tmp
	$(SHELL) $(srcdir)/mvifdiff.sh libcalls.go.tmp libcalls.go
	$(STAMP) $@

libcalls-list: s-libcalls-list; @true
s-libcalls-list: Makefile
	rm -f libcalls-list.tmp
	echo $(go_base_syscall_files) > libcalls-list.tmp
	$(SHELL) $(srcdir)/mvifdiff.sh libcalls-list.tmp libcalls-list
	$(STAMP) $@

syscall_arch.go: s-syscall_arch; @true
s-syscall_arch: Makefile
	rm -f syscall_arch.go.tmp
	echo "package syscall" > syscall_arch.go.tmp
	echo 'const ARCH = "'$(GOARCH)'"' >> syscall_arch.go.tmp
	echo 'const OS = "'$(GOOS)'"' >> syscall_arch.go.tmp
	$(SHELL) $(srcdir)/mvifdiff.sh syscall_arch.go.tmp syscall_arch.go
	$(STAMP) $@

sysinfo.go: s-sysinfo; @true
s-sysinfo: $(srcdir)/mksysinfo.sh config.h
	CC="$(CC) $(DEFS) $(DEFAULT_INCLUDES) $(INCLUDES) $(AM_CPPFLAGS) $(CPPFLAGS) $(OSCFLAGS) -O" $(SHELL) $(srcdir)/mksysinfo.sh
	$(SHELL) $(srcdir)/mvifdiff.sh tmp-sysinfo.go sysinfo.go
	$(STAMP) $@

# The epoll struct has an embedded union and is packed on x86_64,
# which is too complicated for mksysinfo.sh.  We find the offset of
# the only field we care about in configure.ac, and generate the
# struct here.
epoll.go: s-epoll; @true
s-epoll: Makefile
	rm -f epoll.go.tmp
	echo 'package syscall' > epoll.go.tmp
	echo 'type EpollEvent struct {' >> epoll.go.tmp
	echo '	Events uint32' >> epoll.go.tmp
	case "$(SIZEOF_STRUCT_EPOLL_EVENT),$(STRUCT_EPOLL_EVENT_FD_OFFSET)" in \
	0,0) echo 1>&2 "*** struct epoll_event data.fd offset unknown"; \
	   exit 1; ;; \
	8,4) echo '	Fd int32' >> epoll.go.tmp; ;; \
	12,4) echo '	Fd int32' >> epoll.go.tmp; \
	   echo '	Pad [4]byte' >> epoll.go.tmp; ;; \
	12,8) echo '	Pad [4]byte' >> epoll.go.tmp; \
	   echo '	Fd int32' >> epoll.go.tmp; ;; \
	16,8) echo '	Pad [4]byte' >> epoll.go.tmp; \
	   echo '	Fd int32' >> epoll.go.tmp; \
	   echo '	Pad2 [4]byte' >> epoll.go.tmp; ;; \
	*) echo 1>&2 "*** struct epoll_event unsupported"; \
	   exit 1; ;; \
	esac
	echo '}' >> epoll.go.tmp
	$(SHELL) $(srcdir)/mvifdiff.sh epoll.go.tmp epoll.go
	$(STAMP) $@

if LIBGO_IS_LINUX
# os_lib_inotify_lo = os/inotify.lo
os_lib_inotify_lo =
else
os_lib_inotify_lo =
endif

libgo_go_objs = \
	bufio.lo \
	bytes.lo \
	bytes/index.lo \
	crypto.lo \
	encoding.lo \
	errors.lo \
	expvar.lo \
	flag.lo \
	fmt.lo \
	hash.lo \
	html.lo \
	image.lo \
	io.lo \
	log.lo \
	math.lo \
	mime.lo \
	net.lo \
	os.lo \
	path.lo \
	reflect-go.lo \
	reflect/makefunc_ffi_c.lo \
	regexp.lo \
	runtime-go.lo \
	sort.lo \
	strconv.lo \
	strings.lo \
	strings/index.lo \
	sync.lo \
	syscall.lo \
	syscall/errno.lo \
	syscall/signame.lo \
	syscall/wait.lo \
	testing.lo \
	time-go.lo \
	unicode.lo \
	archive/tar.lo \
	archive/zip.lo \
	compress/bzip2.lo \
	compress/flate.lo \
	compress/gzip.lo \
	compress/lzw.lo \
	compress/zlib.lo \
	container/heap.lo \
	container/list.lo \
	container/ring.lo \
	crypto/aes.lo \
	crypto/cipher.lo \
	crypto/des.lo \
	crypto/dsa.lo \
	crypto/ecdsa.lo \
	crypto/elliptic.lo \
	crypto/hmac.lo \
	crypto/md5.lo \
	crypto/rand.lo \
	crypto/rc4.lo \
	crypto/rsa.lo \
	crypto/sha1.lo \
	crypto/sha256.lo \
	crypto/sha512.lo \
	crypto/subtle.lo \
	crypto/tls.lo \
	crypto/x509.lo \
	crypto/x509/pkix.lo \
	database/sql.lo \
	database/sql/driver.lo \
	debug/dwarf.lo \
	debug/elf.lo \
	debug/gosym.lo \
	debug/macho.lo \
	debug/pe.lo \
	debug/plan9obj.lo \
	encoding/ascii85.lo \
	encoding/asn1.lo \
	encoding/base32.lo \
	encoding/base64.lo \
	encoding/binary.lo \
	encoding/csv.lo \
	encoding/gob.lo \
	encoding/hex.lo \
	encoding/json.lo \
	encoding/pem.lo \
	encoding/xml.lo \
	exp/proxy.lo \
	exp/terminal.lo \
	html/template.lo \
	go/ast.lo \
	go/build.lo \
	go/doc.lo \
	go/format.lo \
	go/parser.lo \
	go/printer.lo \
	go/scanner.lo \
	go/token.lo \
	hash/adler32.lo \
	hash/crc32.lo \
	hash/crc64.lo \
	hash/fnv.lo \
	net/http/cgi.lo \
	net/http/cookiejar.lo \
	net/http/fcgi.lo \
	net/http/httptest.lo \
	net/http/httputil.lo \
	net/http/internal.lo \
	net/http/pprof.lo \
	image/color.lo \
	image/color/palette.lo \
	image/draw.lo \
	image/gif.lo \
	image/jpeg.lo \
	image/png.lo \
	index/suffixarray.lo \
	internal/syscall.lo \
	io/ioutil.lo \
	log/syslog.lo \
	log/syslog/syslog_c.lo \
	math/big.lo \
	math/cmplx.lo \
	math/rand.lo \
	mime/multipart.lo \
	net/http.lo \
	net/mail.lo \
	net/rpc.lo \
	net/smtp.lo \
	net/textproto.lo \
	net/url.lo \
	old/regexp.lo \
	old/template.lo \
	os/exec.lo \
	$(os_lib_inotify_lo) \
	os/signal.lo \
	os/user.lo \
	path/filepath.lo \
	regexp/syntax.lo \
	net/rpc/jsonrpc.lo \
	runtime/debug.lo \
	runtime/pprof.lo \
	sync/atomic.lo \
	sync/atomic_c.lo \
	text/scanner.lo \
	text/tabwriter.lo \
	text/template.lo \
	text/template/parse.lo \
	testing/iotest.lo \
	testing/quick.lo \
	unicode/utf16.lo \
	unicode/utf8.lo

<<<<<<< HEAD
libgo_la_SOURCES = $(runtime_files)

libgo_la_LIBADD = $(libgo_go_objs) $(LIBFFI) $(PTHREAD_LIBS) $(MATH_LIBS)
=======
libgo_ldflags = \
	-version-info $(libtool_VERSION) $(PTHREAD_CFLAGS) $(AM_LDFLAGS)
>>>>>>> 2aa84d43

libgo_libadd = \
	$(libgo_go_objs) ../libbacktrace/libbacktrace.la \
	$(LIBATOMIC) $(LIBFFI) $(PTHREAD_LIBS) $(MATH_LIBS) $(NET_LIBS)

libgo_la_SOURCES = $(runtime_files)
libgo_la_LDFLAGS = $(libgo_ldflags)
libgo_la_LIBADD = $(libgo_libadd)

libgo_llgo_la_SOURCES = $(runtime_files)
libgo_llgo_la_LDFLAGS = $(libgo_ldflags)
libgo_llgo_la_LIBADD = $(libgo_libadd)

libgobegin_a_SOURCES = \
	runtime/go-main.c

libgobegin_llgo_a_SOURCES = \
	runtime/go-main.c

libnetgo_a_SOURCES = $(go_netgo_files)
libnetgo_a_LIBADD = netgo.o

LTLDFLAGS = $(shell $(SHELL) $(top_srcdir)/../libtool-ldflags $(LDFLAGS))

GOCFLAGS = $(CFLAGS)
AM_GOCFLAGS = $(STRINGOPS_FLAG)
GOCOMPILE = $(GOC) $(DEFAULT_INCLUDES) $(INCLUDES) $(AM_GOCFLAGS) $(GOCFLAGS)

LTGOCOMPILE = $(LIBTOOL) --tag GO --mode=compile $(GOC) $(INCLUDES) \
	$(AM_GOCFLAGS) $(GOCFLAGS)

GOLINK = $(LIBTOOL) --tag GO --mode-link $(GOC) \
	$(OPT_LDFLAGS) $(SECTION_LDFLAGS) $(AM_GOCFLAGS) $(LTLDFLAGS) \
	$(PTHREAD_LIBS) $(MATH_LIBS) -o $@

# Build the dependencies for a Go package.
BUILDDEPS = \
	$(MKDIR_P) $(@D); \
	$(SHELL) $(srcdir)/godeps.sh `echo $@ | sed -e 's/.dep$$//'` $^ > $@.tmp; \
	mv -f $@.tmp $@

# Build the .go files for a package, generating a .lo file.
BUILDPACKAGE = \
	$(MKDIR_P) $(@D); \
	files=`echo $^ | sed -e 's/[^ ]*\.gox//g'`; \
	if $(LTGOCOMPILE) -I . -c -fgo-prefix="libgo_$(@D)" -o $@.$(OBJEXT) $$files; then \
	  $(AR) rc $@ $@.$(OBJEXT); \
	else exit 1; fi

# Build netgo.o.
BUILDNETGO = \
	$(MKDIR_P) $(@D); \
	files=`echo $^ | sed -e 's/[^ ]*\.gox//g'`; \
	$(GOCOMPILE) -I . -c -fgo-pkgpath=net -o $@ $$files

GOTESTFLAGS =
GOBENCH = 

# Check a package.
CHECK = \
	GC="$(GOC) $(GOCFLAGS) $($(subst /,_,$@)_GOCFLAGS) -L `${PWD_COMMAND}` -L `${PWD_COMMAND}`/.libs"; \
	export GC; \
	GOLIBS="$(MATH_LIBS) $(NET_LIBS) $(LIBS)"; \
	export GOLIBS; \
	RUNTESTFLAGS="$(RUNTESTFLAGS)"; \
	export RUNTESTFLAGS; \
	MAKE="$(MAKE)"; \
	export MAKE; \
	libgccdir=`${GOC} -print-libgcc-file-name | sed -e 's|/[^/]*$$||'`; \
	LD_LIBRARY_PATH="`${PWD_COMMAND}`/.libs:$${libgccdir}:${LD_LIBRARY_PATH}"; \
	LD_LIBRARY_PATH=`echo $${LD_LIBRARY_PATH} | sed 's,::*,:,g;s,^:*,,;s,:*$$,,'`; \
	export LD_LIBRARY_PATH; \
	$(MKDIR_P) $(@D); \
	rm -f $@-testsum $@-testlog; \
	if test "$(USE_DEJAGNU)" = "yes"; then \
	  $(SHELL) $(srcdir)/testsuite/gotest --dejagnu=yes --basedir=$(srcdir) --srcdir=$(srcdir)/go/$(@D) --pkgpath="$(@D)" --pkgfiles="$(go_$(subst /,_,$(@D))_files)" --testname="$(@D)" --goarch="$(GOARCH)" $(GOTESTFLAGS) $(go_$(subst /,_,$(@D))_test_files); \
	elif test "$(GOBENCH)" != ""; then \
	  $(SHELL) $(srcdir)/testsuite/gotest --basedir=$(srcdir) --srcdir=$(srcdir)/go/$(@D) --pkgpath="$(@D)" --pkgfiles="$(go_$(subst /,_,$(@D))_files)" --goarch="$(GOARCH)" --bench="$(GOBENCH)" $(GOTESTFLAGS) $(go_$(subst /,_,$(@D))_test_files); \
	else \
	  if $(SHELL) $(srcdir)/testsuite/gotest --basedir=$(srcdir) --srcdir=$(srcdir)/go/$(@D) --pkgpath="$(@D)" --pkgfiles="$(go_$(subst /,_,$(@D))_files)" --goarch="$(GOARCH)" $(GOTESTFLAGS) $(go_$(subst /,_,$(@D))_test_files) >>$@-testlog 2>&1; then \
	    echo "PASS: $(@D)" >> $@-testlog; \
	    echo "PASS: $(@D)"; \
	    echo "PASS: $(@D)" > $@-testsum; \
	  else \
	    echo "FAIL: $(@D)" >> $@-testlog; \
	    cat $@-testlog; \
	    echo "FAIL: $(@D)" > $@-testsum; \
	    exit 1; \
	  fi; \
	fi

# Build all packages before checking any.
CHECK_DEPS = \
	$(toolexeclibgo_DATA) \
	$(toolexeclibgoarchive_DATA) \
	$(toolexeclibgocompress_DATA) \
	$(toolexeclibgocontainer_DATA) \
	$(toolexeclibgocrypto_DATA) \
	$(toolexeclibgodebug_DATA) \
	$(toolexeclibgoencoding_DATA) \
	$(toolexeclibgoexp_DATA) \
	$(toolexeclibgogo_DATA) \
	$(toolexeclibgohash_DATA) \
	$(toolexeclibgoimage_DATA) \
	$(toolexeclibgoindex_DATA) \
	$(toolexeclibgoio_DATA) \
	$(toolexeclibgolog_DATA) \
	$(toolexeclibgomath_DATA) \
	$(toolexeclibgomime_DATA) \
	$(toolexeclibgonet_DATA) \
	$(toolexeclibgonethttp_DATA) \
	$(toolexeclibgoos_DATA) \
	$(toolexeclibgopath_DATA) \
	$(toolexeclibgorpc_DATA) \
	$(toolexeclibgoruntime_DATA) \
	$(toolexeclibgosync_DATA) \
	$(toolexeclibgotesting_DATA) \
	$(toolexeclibgotext_DATA) \
	$(toolexeclibgotexttemplate_DATA) \
	$(toolexeclibgounicode_DATA)

if GOC_IS_LLGO
CHECK_DEPS += libgo-llgo.la libgobegin-llgo.a
else
CHECK_DEPS += libgo.la libgobegin.a
endif

@go_include@ bufio.lo.dep
bufio.lo.dep: $(go_bufio_files)
	$(BUILDDEPS)
bufio.lo: $(go_bufio_files)
	$(BUILDPACKAGE)
bufio/check: $(CHECK_DEPS)
	@$(CHECK)
.PHONY: bufio/check

@go_include@ bytes.lo.dep
bytes.lo.dep: $(go_bytes_files)
	$(BUILDDEPS)
bytes.lo: $(go_bytes_files)
	$(BUILDPACKAGE)
bytes/index.lo: $(go_bytes_c_files)
	@$(MKDIR_P) bytes
	$(LTCOMPILE) -c -o bytes/index.lo $(srcdir)/go/bytes/indexbyte.c
bytes/check: $(CHECK_DEPS)
	@$(CHECK)
.PHONY: bytes/check

@go_include@ crypto.lo.dep
crypto.lo.dep: $(go_crypto_files)
	$(BUILDDEPS)
crypto.lo: $(go_crypto_files)
	$(BUILDPACKAGE)
crypto/check: $(CHECK_DEPS)
	@$(CHECK)
.PHONY: crypto/check

@go_include@ encoding.lo.dep
encoding.lo.dep: $(go_encoding_files)
	$(BUILDDEPS)
encoding.lo: $(go_encoding_files)
	$(BUILDPACKAGE)
encoding/check: $(CHECK_DEPS)
	@$(CHECK)
.PHONY: encoding/check

@go_include@ errors.lo.dep
errors.lo.dep: $(go_errors_files)
	$(BUILDDEPS)
errors.lo: $(go_errors_files)
	$(BUILDPACKAGE)
errors/check: $(CHECK_DEPS)
	@$(CHECK)
.PHONY: errors/check

@go_include@ expvar.lo.dep
expvar.lo.dep: $(go_expvar_files)
	$(BUILDDEPS)
expvar.lo: $(go_expvar_files)
	$(BUILDPACKAGE)
expvar/check: $(CHECK_DEPS)
	@$(CHECK)
.PHONY: expvar/check

@go_include@ flag.lo.dep
flag.lo.dep: $(go_flag_files)
	$(BUILDDEPS)
flag.lo: $(go_flag_files)
	$(BUILDPACKAGE)
flag/check: $(CHECK_DEPS)
	@$(CHECK)
.PHONY: flag/check

@go_include@ fmt.lo.dep
fmt.lo.dep: $(go_fmt_files)
	$(BUILDDEPS)
fmt.lo: $(go_fmt_files)
	$(BUILDPACKAGE)
fmt/check: $(CHECK_DEPS)
	@$(CHECK)
.PHONY: fmt/check

@go_include@ hash.lo.dep
hash.lo.dep: $(go_hash_files)
	$(BUILDDEPS)
hash.lo: $(go_hash_files)
	$(BUILDPACKAGE)
hash/check: $(CHECK_DEPS)
	@$(CHECK)
.PHONY: hash/check

@go_include@ html.lo.dep
html.lo.dep: $(go_html_files)
	$(BUILDDEPS)
html.lo: $(go_html_files)
	$(BUILDPACKAGE)
html/check: $(CHECK_DEPS)
	@$(CHECK)
.PHONY: html/check

@go_include@ image.lo.dep
image.lo.dep: $(go_image_files)
	$(BUILDDEPS)
image.lo: $(go_image_files)
	$(BUILDPACKAGE)
image/check: $(CHECK_DEPS)
	@$(CHECK)
.PHONY: image/check

@go_include@ io.lo.dep
io.lo.dep: $(go_io_files)
	$(BUILDDEPS)
io.lo: $(go_io_files)
	$(BUILDPACKAGE)
io/check: $(CHECK_DEPS)
	@$(CHECK)
.PHONY: io/check

@go_include@ log.lo.dep
log.lo.dep: $(go_log_files)
	$(BUILDDEPS)
log.lo: $(go_log_files)
	$(BUILDPACKAGE)
log/check: $(CHECK_DEPS)
	@$(CHECK)
.PHONY: log/check

@go_include@ math.lo.dep
math.lo.dep: $(go_math_files)
	$(BUILDDEPS)
math.lo: $(go_math_files)
	$(MKDIR_P) $(@D)
	files=`echo $^ | sed -e 's/[^ ]*\.gox//g'`; \
	$(LTGOCOMPILE) $(MATH_FLAG) -I . -c -fgo-pkgpath=math -o $@ $$files
math/check: $(CHECK_DEPS)
	@$(CHECK)
.PHONY: math/check

@go_include@ mime.lo.dep
mime.lo.dep: $(go_mime_files)
	$(BUILDDEPS)
mime.lo: $(go_mime_files)
	$(BUILDPACKAGE)
mime/check: $(CHECK_DEPS)
	@$(CHECK)
.PHONY: mime/check

@go_include@ net.lo.dep
net.lo.dep: $(go_net_files)
	$(BUILDDEPS)
net.lo: $(go_net_files)
	$(BUILDPACKAGE)
net/check: $(CHECK_DEPS)
	@$(CHECK)
.PHONY: net/check

@go_include@ netgo.o.dep
netgo.o.dep: $(go_netgo_files)
	$(BUILDDEPS)
netgo.o: $(go_netgo_files)
	$(BUILDNETGO)

@go_include@ os.lo.dep
os.lo.dep: $(go_os_files)
	$(BUILDDEPS)
os.lo: $(go_os_files)
	$(BUILDPACKAGE)
os/check: $(CHECK_DEPS)
	@$(CHECK)
.PHONY: os/check

@go_include@ path.lo.dep
path.lo.dep: $(go_path_files)
	$(BUILDDEPS)
path.lo: $(go_path_files)
	$(BUILDPACKAGE)
path/check: $(CHECK_DEPS)
	@$(CHECK)
.PHONY: path/check

@go_include@ reflect-go.lo.dep
reflect-go.lo.dep: $(go_reflect_files)
	$(BUILDDEPS)
reflect-go.lo: $(go_reflect_files)
	$(BUILDPACKAGE)
reflect/check: $(CHECK_DEPS)
	@$(CHECK)
reflect/makefunc_ffi_c.lo: $(go_reflect_makefunc_c_file)
	@$(MKDIR_P) reflect
	$(LTCOMPILE) -c -o $@ $<
.PHONY: reflect/check

@go_include@ regexp.lo.dep
regexp.lo.dep: $(go_regexp_files)
	$(BUILDDEPS)
regexp.lo: $(go_regexp_files)
	$(BUILDPACKAGE)
regexp/check: $(CHECK_DEPS)
	@$(CHECK)
.PHONY: regexp/check

@go_include@ runtime-go.lo.dep
runtime-go.lo.dep: $(go_runtime_files)
	$(BUILDDEPS)
runtime-go.lo: $(go_runtime_files)
	$(BUILDPACKAGE)
runtime/check: $(CHECK_DEPS)
	@$(CHECK)
.PHONY: runtime/check

@go_include@ sort.lo.dep
sort.lo.dep: $(go_sort_files)
	$(BUILDDEPS)
sort.lo: $(go_sort_files)
	$(BUILDPACKAGE)
sort/check: $(CHECK_DEPS)
	@$(CHECK)
.PHONY: sort/check

@go_include@ strconv.lo.dep
strconv.lo.dep: $(go_strconv_files)
	$(BUILDDEPS)
strconv.lo: $(go_strconv_files)
	$(BUILDPACKAGE)
strconv/check: $(CHECK_DEPS)
	@$(CHECK)
.PHONY: strconv/check

@go_include@ strings.lo.dep
strings.lo.dep: $(go_strings_files)
	$(BUILDDEPS)
strings.lo: $(go_strings_files)
	$(BUILDPACKAGE)
strings/index.lo: $(go_strings_c_files)
	@$(MKDIR_P) strings
	$(LTCOMPILE) -c -o strings/index.lo $(srcdir)/go/strings/indexbyte.c
strings/check: $(CHECK_DEPS)
	@$(CHECK)
.PHONY: strings/check

@go_include@ sync.lo.dep
sync.lo.dep: $(go_sync_files)
	$(BUILDDEPS)
sync.lo: $(go_sync_files)
	$(BUILDPACKAGE)
sync/check: $(CHECK_DEPS)
	@$(CHECK)
.PHONY: sync/check

@go_include@ testing.lo.dep
testing.lo.dep: $(go_testing_files)
	$(BUILDDEPS)
testing.lo: $(go_testing_files)
	$(BUILDPACKAGE)
testing/check: $(CHECK_DEPS)
	@$(CHECK)
.PHONY: testing/check

@go_include@ time-go.lo.dep
time-go.lo.dep: $(go_time_files)
	$(BUILDDEPS)
time-go.lo: $(go_time_files)
	$(BUILDPACKAGE)
time/check: $(CHECK_DEPS)
	@$(CHECK)
.PHONY: time/check

@go_include@ unicode.lo.dep
unicode.lo.dep: $(go_unicode_files)
	$(BUILDDEPS)
unicode.lo: $(go_unicode_files)
	$(BUILDPACKAGE)
unicode/check: $(CHECK_DEPS)
	@$(CHECK)
.PHONY: unicode/check

@go_include@ archive/tar.lo.dep
archive/tar.lo.dep: $(go_archive_tar_files)
	$(BUILDDEPS)
archive/tar.lo: $(go_archive_tar_files)
	$(BUILDPACKAGE)
archive/tar/check: $(CHECK_DEPS)
	@$(CHECK)
.PHONY: archive/tar/check

@go_include@ archive/zip.lo.dep
archive/zip.lo.dep: $(go_archive_zip_files)
	$(BUILDDEPS)
archive/zip.lo: $(go_archive_zip_files)
	$(BUILDPACKAGE)
archive/zip/check: $(CHECK_DEPS)
	@$(CHECK)
.PHONY: archive/zip/check

@go_include@ compress/bzip2.lo.dep
compress/bzip2.lo.dep: $(go_compress_bzip2_files)
	$(BUILDDEPS)
compress/bzip2.lo: $(go_compress_bzip2_files)
	$(BUILDPACKAGE)
compress/bzip2/check: $(CHECK_DEPS)
	@$(CHECK)
.PHONY: compress/bzip2/check

@go_include@ compress/flate.lo.dep
compress/flate.lo.dep: $(go_compress_flate_files)
	$(BUILDDEPS)
compress/flate.lo: $(go_compress_flate_files)
	$(BUILDPACKAGE)
compress/flate/check: $(CHECK_DEPS)
	@$(CHECK)
.PHONY: compress/flate/check

@go_include@ compress/gzip.lo.dep
compress/gzip.lo.dep: $(go_compress_gzip_files)
	$(BUILDDEPS)
compress/gzip.lo: $(go_compress_gzip_files)
	$(BUILDPACKAGE)
compress/gzip/check: $(CHECK_DEPS)
	@$(CHECK)
.PHONY: compress/gzip/check

@go_include@ compress/lzw.lo.dep
compress/lzw.lo.dep: $(go_compress_lzw_files)
	$(BUILDDEPS)
compress/lzw.lo: $(go_compress_lzw_files)
	$(BUILDPACKAGE)
compress/lzw/check: $(CHECK_DEPS)
	@$(CHECK)
.PHONY: compress/lzw/check

@go_include@ compress/zlib.lo.dep
compress/zlib.lo.dep: $(go_compress_zlib_files)
	$(BUILDDEPS)
compress/zlib.lo: $(go_compress_zlib_files)
	$(BUILDPACKAGE)
compress/zlib/check: $(CHECK_DEPS)
	@$(CHECK)
.PHONY: compress/zlib/check

@go_include@ container/heap.lo.dep
container/heap.lo.dep: $(go_container_heap_files)
	$(BUILDDEPS)
container/heap.lo: $(go_container_heap_files)
	$(BUILDPACKAGE)
container/heap/check: $(CHECK_DEPS)
	@$(CHECK)
.PHONY: container/heap/check

@go_include@ container/list.lo.dep
container/list.lo.dep: $(go_container_list_files)
	$(BUILDDEPS)
container/list.lo: $(go_container_list_files)
	$(BUILDPACKAGE)
container/list/check: $(CHECK_DEPS)
	@$(CHECK)
.PHONY: container/list/check

@go_include@ container/ring.lo.dep
container/ring.lo.dep: $(go_container_ring_files)
	$(BUILDDEPS)
container/ring.lo: $(go_container_ring_files)
	$(BUILDPACKAGE)
container/ring/check: $(CHECK_DEPS)
	@$(CHECK)
.PHONY: container/ring/check

@go_include@ crypto/aes.lo.dep
crypto/aes.lo.dep: $(go_crypto_aes_files)
	$(BUILDDEPS)
crypto/aes.lo: $(go_crypto_aes_files)
	$(BUILDPACKAGE)
crypto/aes/check: $(CHECK_DEPS)
	@$(CHECK)
.PHONY: crypto/aes/check

@go_include@ crypto/cipher.lo.dep
crypto/cipher.lo.dep: $(go_crypto_cipher_files)
	$(BUILDDEPS)
crypto/cipher.lo: $(go_crypto_cipher_files)
	$(BUILDPACKAGE)
crypto/cipher/check: $(CHECK_DEPS)
	@$(CHECK)
.PHONY: crypto/cipher/check

@go_include@ crypto/des.lo.dep
crypto/des.lo.dep: $(go_crypto_des_files)
	$(BUILDDEPS)
crypto/des.lo: $(go_crypto_des_files)
	$(BUILDPACKAGE)
crypto/des/check: $(CHECK_DEPS)
	@$(CHECK)
.PHONY: crypto/des/check

@go_include@ crypto/dsa.lo.dep
crypto/dsa.lo.dep: $(go_crypto_dsa_files)
	$(BUILDDEPS)
crypto/dsa.lo: $(go_crypto_dsa_files)
	$(BUILDPACKAGE)
crypto/dsa/check: $(CHECK_DEPS)
	@$(CHECK)
.PHONY: crypto/dsa/check

@go_include@ crypto/ecdsa.lo.dep
crypto/ecdsa.lo.dep: $(go_crypto_ecdsa_files)
	$(BUILDDEPS)
crypto/ecdsa.lo: $(go_crypto_ecdsa_files)
	$(BUILDPACKAGE)
crypto/ecdsa/check: $(CHECK_DEPS)
	@$(CHECK)
.PHONY: crypto/ecdsa/check

@go_include@ crypto/elliptic.lo.dep
crypto/elliptic.lo.dep: $(go_crypto_elliptic_files)
	$(BUILDDEPS)
crypto/elliptic.lo: $(go_crypto_elliptic_files)
	$(BUILDPACKAGE)
crypto/elliptic/check: $(CHECK_DEPS)
	@$(CHECK)
.PHONY: crypto/elliptic/check

@go_include@ crypto/hmac.lo.dep
crypto/hmac.lo.dep: $(go_crypto_hmac_files)
	$(BUILDDEPS)
crypto/hmac.lo: $(go_crypto_hmac_files)
	$(BUILDPACKAGE)
crypto/hmac/check: $(CHECK_DEPS)
	@$(CHECK)
.PHONY: crypto/hmac/check

@go_include@ crypto/md5.lo.dep
crypto/md5.lo.dep: $(go_crypto_md5_files)
	$(BUILDDEPS)
crypto/md5.lo: $(go_crypto_md5_files)
	$(BUILDPACKAGE)
crypto/md5/check: $(CHECK_DEPS)
	@$(CHECK)
.PHONY: crypto/md5/check

@go_include@ crypto/rand.lo.dep
crypto/rand.lo.dep: $(go_crypto_rand_files)
	$(BUILDDEPS)
crypto/rand.lo: $(go_crypto_rand_files)
	$(BUILDPACKAGE)
crypto/rand/check: $(CHECK_DEPS)
	@$(CHECK)
.PHONY: crypto/rand/check

@go_include@ crypto/rc4.lo.dep
crypto/rc4.lo.dep: $(go_crypto_rc4_files)
	$(BUILDDEPS)
crypto/rc4.lo: $(go_crypto_rc4_files)
	$(BUILDPACKAGE)
crypto/rc4/check: $(CHECK_DEPS)
	@$(CHECK)
.PHONY: crypto/rc4/check

@go_include@ crypto/rsa.lo.dep
crypto/rsa.lo.dep: $(go_crypto_rsa_files)
	$(BUILDDEPS)
crypto/rsa.lo: $(go_crypto_rsa_files)
	$(BUILDPACKAGE)
crypto/rsa/check: $(CHECK_DEPS)
	@$(CHECK)
.PHONY: crypto/rsa/check

@go_include@ crypto/sha1.lo.dep
crypto/sha1.lo.dep: $(go_crypto_sha1_files)
	$(BUILDDEPS)
crypto/sha1.lo: $(go_crypto_sha1_files)
	$(BUILDPACKAGE)
crypto/sha1/check: $(CHECK_DEPS)
	@$(CHECK)
.PHONY: crypto/sha1/check

@go_include@ crypto/sha256.lo.dep
crypto/sha256.lo.dep: $(go_crypto_sha256_files)
	$(BUILDDEPS)
crypto/sha256.lo: $(go_crypto_sha256_files)
	$(BUILDPACKAGE)
crypto/sha256/check: $(CHECK_DEPS)
	@$(CHECK)
.PHONY: crypto/sha256/check

@go_include@ crypto/sha512.lo.dep
crypto/sha512.lo.dep: $(go_crypto_sha512_files)
	$(BUILDDEPS)
crypto/sha512.lo: $(go_crypto_sha512_files)
	$(BUILDPACKAGE)
crypto/sha512/check: $(CHECK_DEPS)
	@$(CHECK)
.PHONY: crypto/sha512/check

@go_include@ crypto/subtle.lo.dep
crypto/subtle.lo.dep: $(go_crypto_subtle_files)
	$(BUILDDEPS)
crypto/subtle.lo: $(go_crypto_subtle_files)
	$(BUILDPACKAGE)
crypto/subtle/check: $(CHECK_DEPS)
	@$(CHECK)
.PHONY: crypto/subtle/check

@go_include@ crypto/tls.lo.dep
crypto/tls.lo.dep: $(go_crypto_tls_files)
	$(BUILDDEPS)
crypto/tls.lo: $(go_crypto_tls_files)
	$(BUILDPACKAGE)
crypto/tls/check: $(CHECK_DEPS)
	@$(CHECK)
.PHONY: crypto/tls/check

@go_include@ crypto/x509.lo.dep
crypto/x509.lo.dep: $(go_crypto_x509_files)
	$(BUILDDEPS)
crypto/x509.lo: $(go_crypto_x509_files)
	$(BUILDPACKAGE)
crypto/x509/check: $(CHECK_DEPS)
	@$(CHECK)
.PHONY: crypto/x509/check

@go_include@ crypto/x509/pkix.lo.dep
crypto/x509/pkix.lo.dep: $(go_crypto_x509_pkix_files)
	$(BUILDDEPS)
crypto/x509/pkix.lo: $(go_crypto_x509_pkix_files)
	$(BUILDPACKAGE)
crypto/x509/pkix/check: $(CHECK_DEPS)
	@$(CHECK)
.PHONY: crypto/x509/pkix/check

@go_include@ database/sql.lo.dep
database/sql.lo.dep: $(go_database_sql_files)
	$(BUILDDEPS)
database/sql.lo: $(go_database_sql_files)
	$(BUILDPACKAGE)
database/sql/check: $(CHECK_DEPS)
	@$(CHECK)
.PHONY: database/sql/check

@go_include@ database/sql/driver.lo.dep
database/sql/driver.lo.dep: $(go_database_sql_driver_files)
	$(BUILDDEPS)
database/sql/driver.lo: $(go_database_sql_driver_files)
	$(BUILDPACKAGE)
database/sql/driver/check: $(CHECK_DEPS)
	@$(CHECK)
.PHONY: database/sql/driver/check

@go_include@ debug/dwarf.lo.dep
debug/dwarf.lo.dep: $(go_debug_dwarf_files)
	$(BUILDDEPS)
debug/dwarf.lo: $(go_debug_dwarf_files)
	$(BUILDPACKAGE)
debug/dwarf/check: $(CHECK_DEPS)
	@$(CHECK)
.PHONY: debug/dwarf/check

@go_include@ debug/elf.lo.dep
debug/elf.lo.dep: $(go_debug_elf_files)
	$(BUILDDEPS)
debug/elf.lo: $(go_debug_elf_files)
	$(BUILDPACKAGE)
debug/elf/check: $(CHECK_DEPS)
	@$(CHECK)
.PHONY: debug/elf/check

@go_include@ debug/gosym.lo.dep
debug/gosym.lo.dep: $(go_debug_gosym_files)
	$(BUILDDEPS)
debug/gosym.lo: $(go_debug_gosym_files)
	$(BUILDPACKAGE)
debug/gosym/check: $(CHECK_DEPS)
	@$(CHECK)
.PHONY: debug/gosym/check

@go_include@ debug/macho.lo.dep
debug/macho.lo.dep: $(go_debug_macho_files)
	$(BUILDDEPS)
debug/macho.lo: $(go_debug_macho_files)
	$(BUILDPACKAGE)
debug/macho/check: $(CHECK_DEPS)
	@$(CHECK)
.PHONY: debug/macho/check

@go_include@ debug/pe.lo.dep
debug/pe.lo.dep: $(go_debug_pe_files)
	$(BUILDDEPS)
debug/pe.lo: $(go_debug_pe_files)
	$(BUILDPACKAGE)
debug/pe/check: $(CHECK_DEPS)
	@$(CHECK)
.PHONY: debug/pe/check

@go_include@ debug/plan9obj.lo.dep
debug/plan9obj.lo.dep: $(go_debug_plan9obj_files)
	$(BUILDDEPS)
debug/plan9obj.lo: $(go_debug_plan9obj_files)
	$(BUILDPACKAGE)
debug/plan9obj/check: $(CHECK_DEPS)
	@$(CHECK)
.PHONY: debug/plan9obj/check

@go_include@ encoding/asn1.lo.dep
encoding/asn1.lo.dep: $(go_encoding_asn1_files)
	$(BUILDDEPS)
encoding/asn1.lo: $(go_encoding_asn1_files)
	$(BUILDPACKAGE)
encoding/asn1/check: $(CHECK_DEPS)
	@$(CHECK)
.PHONY: encoding/asn1/check

@go_include@ encoding/ascii85.lo.dep
encoding/ascii85.lo.dep: $(go_encoding_ascii85_files)
	$(BUILDDEPS)
encoding/ascii85.lo: $(go_encoding_ascii85_files)
	$(BUILDPACKAGE)
encoding/ascii85/check: $(CHECK_DEPS)
	@$(CHECK)
.PHONY: encoding/ascii85/check

@go_include@ encoding/base32.lo.dep
encoding/base32.lo.dep: $(go_encoding_base32_files)
	$(BUILDDEPS)
encoding/base32.lo: $(go_encoding_base32_files)
	$(BUILDPACKAGE)
encoding/base32/check: $(CHECK_DEPS)
	@$(CHECK)
.PHONY: encoding/base32/check

@go_include@ encoding/base64.lo.dep
encoding/base64.lo.dep: $(go_encoding_base64_files)
	$(BUILDDEPS)
encoding/base64.lo: $(go_encoding_base64_files)
	$(BUILDPACKAGE)
encoding/base64/check: $(CHECK_DEPS)
	@$(CHECK)
.PHONY: encoding/base64/check

@go_include@ encoding/binary.lo.dep
encoding/binary.lo.dep: $(go_encoding_binary_files)
	$(BUILDDEPS)
encoding/binary.lo: $(go_encoding_binary_files)
	$(BUILDPACKAGE)
encoding/binary/check: $(CHECK_DEPS)
	@$(CHECK)
.PHONY: encoding/binary/check

@go_include@ encoding/csv.lo.dep
encoding/csv.lo.dep: $(go_encoding_csv_files)
	$(BUILDDEPS)
encoding/csv.lo: $(go_encoding_csv_files)
	$(BUILDPACKAGE)
encoding/csv/check: $(CHECK_DEPS)
	@$(CHECK)
.PHONY: encoding/csv/check

@go_include@ encoding/gob.lo.dep
encoding/gob.lo.dep: $(go_encoding_gob_files)
	$(BUILDDEPS)
encoding/gob.lo: $(go_encoding_gob_files)
	$(BUILDPACKAGE)
encoding/gob/check: $(CHECK_DEPS)
	@$(CHECK)
.PHONY: encoding/gob/check

@go_include@ encoding/hex.lo.dep
encoding/hex.lo.dep: $(go_encoding_hex_files)
	$(BUILDDEPS)
encoding/hex.lo: $(go_encoding_hex_files)
	$(BUILDPACKAGE)
encoding/hex/check: $(CHECK_DEPS)
	@$(CHECK)
.PHONY: encoding/hex/check

@go_include@ encoding/json.lo.dep
encoding/json.lo.dep: $(go_encoding_json_files)
	$(BUILDDEPS)
encoding/json.lo: $(go_encoding_json_files)
	$(BUILDPACKAGE)
encoding/json/check: $(CHECK_DEPS)
	@$(CHECK)
.PHONY: encoding/json/check

@go_include@ encoding/pem.lo.dep
encoding/pem.lo.dep: $(go_encoding_pem_files)
	$(BUILDDEPS)
encoding/pem.lo: $(go_encoding_pem_files)
	$(BUILDPACKAGE)
encoding/pem/check: $(CHECK_DEPS)
	@$(CHECK)
.PHONY: encoding/pem/check

@go_include@ encoding/xml.lo.dep
encoding/xml.lo.dep: $(go_encoding_xml_files)
	$(BUILDDEPS)
encoding/xml.lo: $(go_encoding_xml_files)
	$(BUILDPACKAGE)
encoding/xml/check: $(CHECK_DEPS)
	@$(CHECK)
.PHONY: encoding/xml/check

@go_include@ exp/proxy.lo.dep
exp/proxy.lo.dep: $(go_exp_proxy_files)
	$(BUILDDEPS)
exp/proxy.lo: $(go_exp_proxy_files)
	$(BUILDPACKAGE)
exp/proxy/check: $(CHECK_DEPS)
	@$(CHECK)
.PHONY: exp/proxy/check

@go_include@ exp/terminal.lo.dep
exp/terminal.lo.dep: $(go_exp_terminal_files)
	$(BUILDDEPS)
exp/terminal.lo: $(go_exp_terminal_files)
	$(BUILDPACKAGE)
exp/terminal/check: $(CHECK_DEPS)
	@$(CHECK)
.PHONY: exp/terminal/check

@go_include@ html/template.lo.dep
html/template.lo.dep: $(go_html_template_files)
	$(BUILDDEPS)
html/template.lo: $(go_html_template_files)
	$(BUILDPACKAGE)
html/template/check: $(CHECK_DEPS)
	@$(CHECK)
.PHONY: html/template/check

@go_include@ go/ast.lo.dep
go/ast.lo.dep: $(go_go_ast_files)
	$(BUILDDEPS)
go/ast.lo: $(go_go_ast_files)
	$(BUILDPACKAGE)
go/ast/check: $(CHECK_DEPS)
	@$(CHECK)
.PHONY: go/ast/check

@go_include@ go/build.lo.dep
go/build.lo.dep: $(go_go_build_files)
	$(BUILDDEPS)
go/build.lo: $(go_go_build_files)
	$(BUILDPACKAGE)
go/build/check: $(CHECK_DEPS)
	@$(CHECK)
.PHONY: go/build/check

@go_include@ go/doc.lo.dep
go/doc.lo.dep: $(go_go_doc_files)
	$(BUILDDEPS)
go/doc.lo: $(go_go_doc_files)
	$(BUILDPACKAGE)
go/doc/check: $(CHECK_DEPS)
	@$(CHECK)
.PHONY: go/doc/check

@go_include@ go/format.lo.dep
go/format.lo.dep: $(go_go_format_files)
	$(BUILDDEPS)
go/format.lo: $(go_go_format_files)
	$(BUILDPACKAGE)
go/format/check: $(CHECK_DEPS)
	@$(CHECK)
.PHONY: go/format/check

@go_include@ go/parser.lo.dep
go/parser.lo.dep: $(go_go_parser_files)
	$(BUILDDEPS)
go/parser.lo: $(go_go_parser_files)
	$(BUILDPACKAGE)
go/parser/check: $(CHECK_DEPS)
	@$(CHECK)
.PHONY: go/parser/check

@go_include@ go/printer.lo.dep
go/printer.lo.dep: $(go_go_printer_files)
	$(BUILDDEPS)
go/printer.lo: $(go_go_printer_files)
	$(BUILDPACKAGE)
go/printer/check: $(CHECK_DEPS)
	@$(CHECK)
.PHONY: go/printer/check

@go_include@ go/scanner.lo.dep
go/scanner.lo.dep: $(go_go_scanner_files)
	$(BUILDDEPS)
go/scanner.lo: $(go_go_scanner_files)
	$(BUILDPACKAGE)
go/scanner/check: $(CHECK_DEPS)
	@$(CHECK)
.PHONY: go/scanner/check

@go_include@ go/token.lo.dep
go/token.lo.dep: $(go_go_token_files)
	$(BUILDDEPS)
go/token.lo: $(go_go_token_files)
	$(BUILDPACKAGE)
go/token/check: $(CHECK_DEPS)
	@$(CHECK)
.PHONY: go/token/check

@go_include@ hash/adler32.lo.dep
hash/adler32.lo.dep: $(go_hash_adler32_files)
	$(BUILDDEPS)
hash/adler32.lo: $(go_hash_adler32_files)
	$(BUILDPACKAGE)
hash/adler32/check: $(CHECK_DEPS)
	@$(CHECK)
.PHONY: hash/adler32/check

@go_include@ hash/crc32.lo.dep
hash/crc32.lo.dep: $(go_hash_crc32_files)
	$(BUILDDEPS)
hash/crc32.lo: $(go_hash_crc32_files)
	$(BUILDPACKAGE)
hash/crc32/check: $(CHECK_DEPS)
	@$(CHECK)
.PHONY: hash/crc32/check

@go_include@ hash/crc64.lo.dep
hash/crc64.lo.dep: $(go_hash_crc64_files)
	$(BUILDDEPS)
hash/crc64.lo: $(go_hash_crc64_files)
	$(BUILDPACKAGE)
hash/crc64/check: $(CHECK_DEPS)
	@$(CHECK)
.PHONY: hash/crc64/check

@go_include@ hash/fnv.lo.dep
hash/fnv.lo.dep: $(go_hash_fnv_files)
	$(BUILDDEPS)
hash/fnv.lo: $(go_hash_fnv_files)
	$(BUILDPACKAGE)
hash/fnv/check: $(CHECK_DEPS)
	@$(CHECK)
.PHONY: hash/fnv/check

@go_include@ image/color.lo.dep
image/color.lo.dep: $(go_image_color_files)
	$(BUILDDEPS)
image/color.lo: $(go_image_color_files)
	$(BUILDPACKAGE)
image/color/check: $(CHECK_DEPS)
	@$(CHECK)
.PHONY: image/color/check

@go_include@ image/color/palette.lo.dep
image/color/palette.lo.dep: $(go_image_color_palette_files)
	$(BUILDDEPS)
image/color/palette.lo: $(go_image_color_palette_files)
	$(BUILDPACKAGE)
image/color/palette/check: $(CHECK_DEPS)
	@$(CHECK)
.PHONY: image/color/palette/check

@go_include@ image/draw.lo.dep
image/draw.lo.dep: $(go_image_draw_files)
	$(BUILDDEPS)
image/draw.lo: $(go_image_draw_files)
	$(BUILDPACKAGE)
image/draw/check: $(CHECK_DEPS)
	@$(CHECK)
.PHONY: image/draw/check

@go_include@ image/gif.lo.dep
image/gif.lo.dep: $(go_image_gif_files)
	$(BUILDDEPS)
image/gif.lo: $(go_image_gif_files)
	$(BUILDPACKAGE)
image/gif/check: $(CHECK_DEPS)
	@$(CHECK)
.PHONY: image/gif/check

@go_include@ image/jpeg.lo.dep
image/jpeg.lo.dep: $(go_image_jpeg_files)
	$(BUILDDEPS)
image/jpeg.lo: $(go_image_jpeg_files)
	$(BUILDPACKAGE)
image/jpeg/check: $(CHECK_DEPS)
	@$(CHECK)
.PHONY: image/jpeg/check

@go_include@ image/png.lo.dep
image/png.lo.dep: $(go_image_png_files)
	$(BUILDDEPS)
image/png.lo: $(go_image_png_files)
	$(BUILDPACKAGE)
image/png/check: $(CHECK_DEPS)
	@$(CHECK)
.PHONY: image/png/check

@go_include@ index/suffixarray.lo.dep
index/suffixarray.lo.dep: $(go_index_suffixarray_files)
	$(BUILDDEPS)
index/suffixarray.lo: $(go_index_suffixarray_files)
	$(BUILDPACKAGE)
index/suffixarray/check: $(CHECK_DEPS)
	@$(CHECK)
.PHONY: index/suffixarray/check

@go_include@ io/ioutil.lo.dep
io/ioutil.lo.dep: $(go_io_ioutil_files)
	$(BUILDDEPS)
io/ioutil.lo: $(go_io_ioutil_files)
	$(BUILDPACKAGE)
io/ioutil/check: $(CHECK_DEPS)
	@$(CHECK)
.PHONY: io/ioutil/check

@go_include@ log/syslog.lo.dep
log/syslog.lo.dep: $(go_log_syslog_files)
	$(BUILDDEPS)
log/syslog.lo: $(go_log_syslog_files)
	$(BUILDPACKAGE)
log/syslog/syslog_c.lo: $(go_syslog_c_files) log/syslog.lo
	@$(MKDIR_P) log/syslog
	$(LTCOMPILE) -c -o $@ $(srcdir)/go/log/syslog/syslog_c.c
log/syslog/check: $(CHECK_DEPS)
	@$(CHECK)
.PHONY: log/syslog/check

@go_include@ math/big.lo.dep
math/big.lo.dep: $(go_math_big_files)
	$(BUILDDEPS)
math/big.lo: $(go_math_big_files)
	$(BUILDPACKAGE)
math/big/check: $(CHECK_DEPS)
	@$(CHECK)
.PHONY: math/big/check

@go_include@ math/cmplx.lo.dep
math/cmplx.lo.dep: $(go_math_cmplx_files)
	$(BUILDDEPS)
math/cmplx.lo: $(go_math_cmplx_files)
	$(BUILDPACKAGE)
math/cmplx/check: $(CHECK_DEPS)
	@$(CHECK)
.PHONY: math/cmplx/check

@go_include@ math/rand.lo.dep
math/rand.lo.dep: $(go_math_rand_files)
	$(BUILDDEPS)
math/rand.lo: $(go_math_rand_files)
	$(BUILDPACKAGE)
math/rand/check: $(CHECK_DEPS)
	@$(CHECK)
.PHONY: math/rand/check

@go_include@ mime/multipart.lo.dep
mime/multipart.lo.dep: $(go_mime_multipart_files)
	$(BUILDDEPS)
mime/multipart.lo: $(go_mime_multipart_files)
	$(BUILDPACKAGE)
mime/multipart/check: $(CHECK_DEPS)
	@$(CHECK)
.PHONY: mime/multipart/check

@go_include@ net/http.lo.dep
net/http.lo.dep: $(go_net_http_files)
	$(BUILDDEPS)
net/http.lo: $(go_net_http_files)
	$(BUILDPACKAGE)
net/http/check: $(CHECK_DEPS)
	@$(CHECK)
.PHONY: net/http/check

@go_include@ net/mail.lo.dep
net/mail.lo.dep: $(go_net_mail_files)
	$(BUILDDEPS)
net/mail.lo: $(go_net_mail_files)
	$(BUILDPACKAGE)
net/mail/check: $(CHECK_DEPS)
	@$(CHECK)
.PHONY: net/mail/check

@go_include@ net/rpc.lo.dep
net/rpc.lo.dep: $(go_net_rpc_files)
	$(BUILDDEPS)
net/rpc.lo: $(go_net_rpc_files)
	$(BUILDPACKAGE)
net/rpc/check: $(CHECK_DEPS)
	@$(CHECK)
.PHONY: net/rpc/check

@go_include@ net/smtp.lo.dep
net/smtp.lo.dep: $(go_net_smtp_files)
	$(BUILDDEPS)
net/smtp.lo: $(go_net_smtp_files)
	$(BUILDPACKAGE)
net/smtp/check: $(CHECK_DEPS)
	@$(CHECK)
.PHONY: net/smtp/check

@go_include@ net/url.lo.dep
net/url.lo.dep: $(go_net_url_files)
	$(BUILDDEPS)
net/url.lo: $(go_net_url_files)
	$(BUILDPACKAGE)
net/url/check: $(CHECK_DEPS)
	@$(CHECK)
.PHONY: net/url/check

@go_include@ net/textproto.lo.dep
net/textproto.lo.dep: $(go_net_textproto_files)
	$(BUILDDEPS)
net/textproto.lo: $(go_net_textproto_files)
	$(BUILDPACKAGE)
net/textproto/check: $(CHECK_DEPS)
	@$(CHECK)
.PHONY: net/textproto/check

@go_include@ net/http/cgi.lo.dep
net/http/cgi.lo.dep: $(go_net_http_cgi_files)
	$(BUILDDEPS)
net/http/cgi.lo: $(go_net_http_cgi_files)
	$(BUILDPACKAGE)
net/http/cgi/check: $(CHECK_DEPS)
	@$(CHECK)
.PHONY: net/http/cgi/check

@go_include@ net/http/cookiejar.lo.dep
net/http/cookiejar.lo.dep: $(go_net_http_cookiejar_files)
	$(BUILDDEPS)
net/http/cookiejar.lo: $(go_net_http_cookiejar_files)
	$(BUILDPACKAGE)
net/http/cookiejar/check: $(CHECK_DEPS)
	@$(CHECK)
.PHONY: net/http/cookiejar/check

@go_include@ net/http/fcgi.lo.dep
net/http/fcgi.lo.dep: $(go_net_http_fcgi_files)
	$(BUILDDEPS)
net/http/fcgi.lo: $(go_net_http_fcgi_files)
	$(BUILDPACKAGE)
net/http/fcgi/check: $(CHECK_DEPS)
	@$(CHECK)
.PHONY: net/http/fcgi/check

@go_include@ net/http/httptest.lo.dep
net/http/httptest.lo.dep: $(go_net_http_httptest_files)
	$(BUILDDEPS)
net/http/httptest.lo: $(go_net_http_httptest_files)
	$(BUILDPACKAGE)
net/http/httptest/check: $(check_deps)
	@$(CHECK)
.PHONY: net/http/httptest/check

@go_include@ net/http/httputil.lo.dep
net/http/httputil.lo.dep: $(go_net_http_httputil_files)
	$(BUILDDEPS)
net/http/httputil.lo: $(go_net_http_httputil_files)
	$(BUILDPACKAGE)
net/http/httputil/check: $(check_deps)
	@$(CHECK)
.PHONY: net/http/httputil/check

@go_include@ net/http/internal.lo.dep
net/http/internal.lo.dep: $(go_net_http_internal_files)
	$(BUILDDEPS)
net/http/internal.lo: $(go_net_http_internal_files)
	$(BUILDPACKAGE)
net/http/internal/check: $(CHECK_DEPS)
	@$(CHECK)
.PHONY: net/http/internal/check

@go_include@ net/http/pprof.lo.dep
net/http/pprof.lo.dep: $(go_net_http_pprof_files)
	$(BUILDDEPS)
net/http/pprof.lo: $(go_net_http_pprof_files)
	$(BUILDPACKAGE)
net/http/pprof/check: $(CHECK_DEPS)
	@$(CHECK)
.PHONY: net/http/pprof/check

@go_include@ net/rpc/jsonrpc.lo.dep
net/rpc/jsonrpc.lo.dep: $(go_net_rpc_jsonrpc_files)
	$(BUILDDEPS)
net/rpc/jsonrpc.lo: $(go_net_rpc_jsonrpc_files)
	$(BUILDPACKAGE)
net/rpc/jsonrpc/check: $(CHECK_DEPS)
	@$(CHECK)
.PHONY: net/rpc/jsonrpc/check

@go_include@ old/regexp.lo.dep
old/regexp.lo.dep: $(go_old_regexp_files)
	$(BUILDDEPS)
old/regexp.lo: $(go_old_regexp_files)
	$(BUILDPACKAGE)
old/regexp/check: $(CHECK_DEPS)
	@$(CHECK)
.PHONY: old/regexp/check

@go_include@ old/template.lo.dep
old/template.lo.dep: $(go_old_template_files)
	$(BUILDDEPS)
old/template.lo: $(go_old_template_files)
	$(BUILDPACKAGE)
old/template/check: $(CHECK_DEPS)
	@$(CHECK)
.PHONY: old/template/check

@go_include@ os/exec.lo.dep
os/exec.lo.dep: $(go_os_exec_files)
	$(BUILDDEPS)
os/exec.lo: $(go_os_exec_files)
	$(BUILDPACKAGE)
os/exec/check: $(CHECK_DEPS)
	@$(CHECK)
.PHONY: os/exec/check

@go_include@ os/signal.lo.dep
os/signal.lo.dep: $(go_os_signal_files)
	$(BUILDDEPS)
os/signal.lo: $(go_os_signal_files)
	$(BUILDPACKAGE)
os/signal/check: $(CHECK_DEPS)
	@$(CHECK)
.PHONY: os/signal/check

@go_include@ os/user.lo.dep
os/user.lo.dep: $(go_os_user_files)
	$(BUILDDEPS)
os/user.lo: $(go_os_user_files)
	$(BUILDPACKAGE)
os/user/check: $(CHECK_DEPS)
	@$(CHECK)
.PHONY: os/user/check

@go_include@ path/filepath.lo.dep
path/filepath.lo.dep: $(go_path_filepath_files)
	$(BUILDDEPS)
path/filepath.lo: $(go_path_filepath_files)
	$(BUILDPACKAGE)
path/filepath/check: $(CHECK_DEPS)
	@$(CHECK)
.PHONY: path/filepath/check

@go_include@ regexp/syntax.lo.dep
regexp/syntax.lo.dep: $(go_regexp_syntax_files)
	$(BUILDDEPS)
regexp/syntax.lo: $(go_regexp_syntax_files)
	$(BUILDPACKAGE)
regexp/syntax/check: $(CHECK_DEPS)
	@$(CHECK)
.PHONY: regexp/syntax/check

@go_include@ runtime/debug.lo.dep
runtime/debug.lo.dep: $(go_runtime_debug_files)
	$(BUILDDEPS)
runtime/debug.lo: $(go_runtime_debug_files)
	$(BUILDPACKAGE)
runtime/debug/check: $(CHECK_DEPS)
	@$(CHECK)
.PHONY: runtime/debug/check

@go_include@ runtime/pprof.lo.dep
runtime/pprof.lo.dep: $(go_runtime_pprof_files)
	$(BUILDDEPS)
runtime/pprof.lo: $(go_runtime_pprof_files)
	$(BUILDPACKAGE)
runtime/pprof/check: $(CHECK_DEPS)
	@$(CHECK)
.PHONY: runtime/pprof/check
# At least for now, we need -static-libgo for this test, because
# otherwise we can't get the line numbers.
# Also use -fno-inline to get better results from the memory profiler.
runtime_pprof_check_GOCFLAGS = -static-libgo -fno-inline

@go_include@ sync/atomic.lo.dep
sync/atomic.lo.dep: $(go_sync_atomic_files)
	$(BUILDDEPS)
sync/atomic.lo: $(go_sync_atomic_files)
	$(BUILDPACKAGE)
sync/atomic_c.lo: $(go_sync_atomic_c_files) sync/atomic.lo
	$(LTCOMPILE) -c -o $@ $(srcdir)/go/sync/atomic/atomic.c
sync/atomic/check: $(CHECK_DEPS)
	@$(CHECK)
.PHONY: sync/atomic/check

@go_include@ text/scanner.lo.dep
text/scanner.lo.dep: $(go_text_scanner_files)
	$(BUILDDEPS)
text/scanner.lo: $(go_text_scanner_files)
	$(BUILDPACKAGE)
text/scanner/check: $(CHECK_DEPS)
	@$(CHECK)
.PHONY: text/scanner/check

@go_include@ text/tabwriter.lo.dep
text/tabwriter.lo.dep: $(go_text_tabwriter_files)
	$(BUILDDEPS)
text/tabwriter.lo: $(go_text_tabwriter_files)
	$(BUILDPACKAGE)
text/tabwriter/check: $(CHECK_DEPS)
	@$(CHECK)
.PHONY: text/tabwriter/check

@go_include@ text/template.lo.dep
text/template.lo.dep: $(go_text_template_files)
	$(BUILDDEPS)
text/template.lo: $(go_text_template_files)
	$(BUILDPACKAGE)
text/template/check: $(CHECK_DEPS)
	@$(CHECK)
.PHONY: text/template/check

@go_include@ text/template/parse.lo.dep
text/template/parse.lo.dep: $(go_text_template_parse_files)
	$(BUILDDEPS)
text/template/parse.lo: $(go_text_template_parse_files)
	$(BUILDPACKAGE)
text/template/parse/check: $(CHECK_DEPS)
	@$(CHECK)
.PHONY: text/template/parse/check

@go_include@ testing/iotest.lo.dep
testing/iotest.lo.dep: $(go_testing_iotest_files)
	$(BUILDDEPS)
testing/iotest.lo: $(go_testing_iotest_files)
	$(BUILDPACKAGE)
testing/iotest/check: $(CHECK_DEPS)
	@$(CHECK)
.PHONY: testing/iotest/check

@go_include@ testing/quick.lo.dep
testing/quick.lo.dep: $(go_testing_quick_files)
	$(BUILDDEPS)
testing/quick.lo: $(go_testing_quick_files)
	$(BUILDPACKAGE)
testing/quick/check: $(CHECK_DEPS)
	@$(CHECK)
.PHONY: testing/quick/check

@go_include@ unicode/utf16.lo.dep
unicode/utf16.lo.dep: $(go_unicode_utf16_files)
	$(BUILDDEPS)
unicode/utf16.lo: $(go_unicode_utf16_files)
	$(BUILDPACKAGE)
unicode/utf16/check: $(CHECK_DEPS)
	@$(CHECK)
.PHONY: unicode/utf16/check

@go_include@ unicode/utf8.lo.dep
unicode/utf8.lo.dep: $(go_unicode_utf8_files)
	$(BUILDDEPS)
unicode/utf8.lo: $(go_unicode_utf8_files)
	$(BUILDPACKAGE)
unicode/utf8/check: $(CHECK_DEPS)
	@$(CHECK)
.PHONY: unicode/utf8/check

@go_include@ syscall.lo.dep
syscall.lo.dep: $(go_syscall_files)
	$(BUILDDEPS)
syscall.lo: $(go_syscall_files)
	$(BUILDPACKAGE)
syscall/errno.lo: go/syscall/errno.c
	@$(MKDIR_P) syscall
	$(LTCOMPILE) -c -o $@ $<
syscall/signame.lo: go/syscall/signame.c
	@$(MKDIR_P) syscall
	$(LTCOMPILE) -c -o $@ $<
syscall/wait.lo: go/syscall/wait.c
	@$(MKDIR_P) syscall
	$(LTCOMPILE) -c -o $@ $<
syscall/check: $(CHECK_DEPS)
	@$(CHECK)
.PHONY: syscall/check

@go_include@ internal/syscall.lo.dep
internal/syscall.lo.dep: $(go_internal_syscall_files)
	$(BUILDDEPS)
internal/syscall.lo: $(go_internal_syscall_files)
	$(BUILDPACKAGE)
internal/syscall/check: $(CHECK_DEPS)
	@$(CHECK)
.PHONY: internal/syscall/check

# How to build a .gox file from a .lo file.
BUILDGOX = \
	f=`echo $< | sed -e 's/.lo$$/.o/'`; \
	$(OBJCOPY) -j .go_export $$f $@.tmp && mv -f $@.tmp $@

bufio.gox: bufio.lo
	$(BUILDGOX)
bytes.gox: bytes.lo
	$(BUILDGOX)
crypto.gox: crypto.lo
	$(BUILDGOX)
encoding.gox: encoding.lo
	$(BUILDGOX)
errors.gox: errors.lo
	$(BUILDGOX)
expvar.gox: expvar.lo
	$(BUILDGOX)
flag.gox: flag.lo
	$(BUILDGOX)
fmt.gox: fmt.lo
	$(BUILDGOX)
hash.gox: hash.lo
	$(BUILDGOX)
html.gox: html.lo
	$(BUILDGOX)
image.gox: image.lo
	$(BUILDGOX)
io.gox: io.lo
	$(BUILDGOX)
log.gox: log.lo
	$(BUILDGOX)
math.gox: math.lo
	$(BUILDGOX)
mime.gox: mime.lo
	$(BUILDGOX)
net.gox: net.lo
	$(BUILDGOX)
os.gox: os.lo
	$(BUILDGOX)
path.gox: path.lo
	$(BUILDGOX)
reflect.gox: reflect-go.lo
	$(BUILDGOX)
regexp.gox: regexp.lo
	$(BUILDGOX)
runtime.gox: runtime-go.lo
	$(BUILDGOX)
sort.gox: sort.lo
	$(BUILDGOX)
strconv.gox: strconv.lo
	$(BUILDGOX)
strings.gox: strings.lo
	$(BUILDGOX)
sync.gox: sync.lo
	$(BUILDGOX)
syscall.gox: syscall.lo
	$(BUILDGOX)
testing.gox: testing.lo
	$(BUILDGOX)
time.gox: time-go.lo
	$(BUILDGOX)
unicode.gox: unicode.lo
	$(BUILDGOX)

archive/tar.gox: archive/tar.lo
	$(BUILDGOX)
archive/zip.gox: archive/zip.lo
	$(BUILDGOX)

compress/bzip2.gox: compress/bzip2.lo
	$(BUILDGOX)
compress/flate.gox: compress/flate.lo
	$(BUILDGOX)
compress/gzip.gox: compress/gzip.lo
	$(BUILDGOX)
compress/lzw.gox: compress/lzw.lo
	$(BUILDGOX)
compress/zlib.gox: compress/zlib.lo
	$(BUILDGOX)

container/heap.gox: container/heap.lo
	$(BUILDGOX)
container/list.gox: container/list.lo
	$(BUILDGOX)
container/ring.gox: container/ring.lo
	$(BUILDGOX)

crypto/aes.gox: crypto/aes.lo
	$(BUILDGOX)
crypto/cipher.gox: crypto/cipher.lo
	$(BUILDGOX)
crypto/des.gox: crypto/des.lo
	$(BUILDGOX)
crypto/dsa.gox: crypto/dsa.lo
	$(BUILDGOX)
crypto/ecdsa.gox: crypto/ecdsa.lo	
	$(BUILDGOX)
crypto/elliptic.gox: crypto/elliptic.lo
	$(BUILDGOX)
crypto/hmac.gox: crypto/hmac.lo
	$(BUILDGOX)
crypto/md5.gox: crypto/md5.lo
	$(BUILDGOX)
crypto/rand.gox: crypto/rand.lo
	$(BUILDGOX)
crypto/rc4.gox: crypto/rc4.lo
	$(BUILDGOX)
crypto/rsa.gox: crypto/rsa.lo
	$(BUILDGOX)
crypto/sha1.gox: crypto/sha1.lo
	$(BUILDGOX)
crypto/sha256.gox: crypto/sha256.lo
	$(BUILDGOX)
crypto/sha512.gox: crypto/sha512.lo
	$(BUILDGOX)
crypto/subtle.gox: crypto/subtle.lo
	$(BUILDGOX)
crypto/tls.gox: crypto/tls.lo
	$(BUILDGOX)
crypto/x509.gox: crypto/x509.lo
	$(BUILDGOX)

crypto/x509/pkix.gox: crypto/x509/pkix.lo
	$(BUILDGOX)

database/sql.gox: database/sql.lo
	$(BUILDGOX)

database/sql/driver.gox: database/sql/driver.lo
	$(BUILDGOX)

debug/dwarf.gox: debug/dwarf.lo
	$(BUILDGOX)
debug/elf.gox: debug/elf.lo
	$(BUILDGOX)
debug/gosym.gox: debug/gosym.lo
	$(BUILDGOX)
debug/macho.gox: debug/macho.lo
	$(BUILDGOX)
debug/pe.gox: debug/pe.lo
	$(BUILDGOX)
debug/plan9obj.gox: debug/plan9obj.lo
	$(BUILDGOX)

encoding/ascii85.gox: encoding/ascii85.lo
	$(BUILDGOX)
encoding/asn1.gox: encoding/asn1.lo
	$(BUILDGOX)
encoding/base32.gox: encoding/base32.lo
	$(BUILDGOX)
encoding/base64.gox: encoding/base64.lo
	$(BUILDGOX)
encoding/binary.gox: encoding/binary.lo
	$(BUILDGOX)
encoding/csv.gox: encoding/csv.lo
	$(BUILDGOX)
encoding/gob.gox: encoding/gob.lo
	$(BUILDGOX)
encoding/hex.gox: encoding/hex.lo
	$(BUILDGOX)
encoding/json.gox: encoding/json.lo
	$(BUILDGOX)
encoding/pem.gox: encoding/pem.lo
	$(BUILDGOX)
encoding/xml.gox: encoding/xml.lo
	$(BUILDGOX)

exp/proxy.gox: exp/proxy.lo
	$(BUILDGOX)
exp/terminal.gox: exp/terminal.lo
	$(BUILDGOX)

html/template.gox: html/template.lo
	$(BUILDGOX)

go/ast.gox: go/ast.lo
	$(BUILDGOX)
go/build.gox: go/build.lo
	$(BUILDGOX)
go/doc.gox: go/doc.lo
	$(BUILDGOX)
go/format.gox: go/format.lo
	$(BUILDGOX)
go/parser.gox: go/parser.lo
	$(BUILDGOX)
go/printer.gox: go/printer.lo
	$(BUILDGOX)
go/scanner.gox: go/scanner.lo
	$(BUILDGOX)
go/token.gox: go/token.lo
	$(BUILDGOX)

hash/adler32.gox: hash/adler32.lo
	$(BUILDGOX)
hash/crc32.gox: hash/crc32.lo
	$(BUILDGOX)
hash/crc64.gox: hash/crc64.lo
	$(BUILDGOX)
hash/fnv.gox: hash/fnv.lo
	$(BUILDGOX)

image/color.gox: image/color.lo
	$(BUILDGOX)
image/draw.gox: image/draw.lo
	$(BUILDGOX)
image/gif.gox: image/gif.lo
	$(BUILDGOX)
image/jpeg.gox: image/jpeg.lo
	$(BUILDGOX)
image/png.gox: image/png.lo
	$(BUILDGOX)

image/color/palette.gox: image/color/palette.lo
	$(BUILDGOX)

index/suffixarray.gox: index/suffixarray.lo
	$(BUILDGOX)

io/ioutil.gox: io/ioutil.lo
	$(BUILDGOX)

log/syslog.gox: log/syslog.lo
	$(BUILDGOX)

math/big.gox: math/big.lo
	$(BUILDGOX)
math/cmplx.gox: math/cmplx.lo
	$(BUILDGOX)
math/rand.gox: math/rand.lo
	$(BUILDGOX)

mime/multipart.gox: mime/multipart.lo
	$(BUILDGOX)

net/http.gox: net/http.lo
	$(BUILDGOX)
net/mail.gox: net/mail.lo
	$(BUILDGOX)
net/rpc.gox: net/rpc.lo
	$(BUILDGOX)
net/smtp.gox: net/smtp.lo
	$(BUILDGOX)
net/textproto.gox: net/textproto.lo
	$(BUILDGOX)
net/url.gox: net/url.lo
	$(BUILDGOX)

net/http/cgi.gox: net/http/cgi.lo
	$(BUILDGOX)
net/http/cookiejar.gox: net/http/cookiejar.lo
	$(BUILDGOX)
net/http/fcgi.gox: net/http/fcgi.lo
	$(BUILDGOX)
net/http/httptest.gox: net/http/httptest.lo
	$(BUILDGOX)
net/http/httputil.gox: net/http/httputil.lo
	$(BUILDGOX)
net/http/pprof.gox: net/http/pprof.lo
	$(BUILDGOX)

net/http/internal.gox: net/http/internal.lo
	$(BUILDGOX)

net/rpc/jsonrpc.gox: net/rpc/jsonrpc.lo
	$(BUILDGOX)

old/regexp.gox: old/regexp.lo
	$(BUILDGOX)
old/template.gox: old/template.lo
	$(BUILDGOX)

os/exec.gox: os/exec.lo
	$(BUILDGOX)
os/signal.gox: os/signal.lo
	$(BUILDGOX)
os/user.gox: os/user.lo
	$(BUILDGOX)

path/filepath.gox: path/filepath.lo
	$(BUILDGOX)

regexp/syntax.gox: regexp/syntax.lo
	$(BUILDGOX)

runtime/debug.gox: runtime/debug.lo
	$(BUILDGOX)
runtime/pprof.gox: runtime/pprof.lo
	$(BUILDGOX)

sync/atomic.gox: sync/atomic.lo
	$(BUILDGOX)

internal/syscall.gox: internal/syscall.lo
	$(BUILDGOX)

text/scanner.gox: text/scanner.lo
	$(BUILDGOX)
text/tabwriter.gox: text/tabwriter.lo
	$(BUILDGOX)
text/template.gox: text/template.lo
	$(BUILDGOX)
text/template/parse.gox: text/template/parse.lo
	$(BUILDGOX)

testing/iotest.gox: testing/iotest.lo
	$(BUILDGOX)
testing/quick.gox: testing/quick.lo
	$(BUILDGOX)

unicode/utf16.gox: unicode/utf16.lo
	$(BUILDGOX)
unicode/utf8.gox: unicode/utf8.lo
	$(BUILDGOX)

TEST_PACKAGES = \
	bufio/check \
	bytes/check \
	errors/check \
	expvar/check \
	flag/check \
	fmt/check \
	html/check \
	image/check \
	io/check \
	log/check \
	math/check \
	mime/check \
	net/check \
	os/check \
	path/check \
	reflect/check \
	regexp/check \
	runtime/check \
	sort/check \
	strconv/check \
	strings/check \
	sync/check \
	syscall/check \
	time/check \
	unicode/check \
	archive/tar/check \
	archive/zip/check \
	compress/bzip2/check \
	compress/flate/check \
	compress/gzip/check \
	compress/lzw/check \
	compress/zlib/check \
	container/heap/check \
	container/list/check \
	container/ring/check \
	crypto/aes/check \
	crypto/cipher/check \
	crypto/des/check \
	crypto/dsa/check \
	crypto/ecdsa/check \
	crypto/elliptic/check \
	crypto/hmac/check \
	crypto/md5/check \
	crypto/rand/check \
	crypto/rc4/check \
	crypto/rsa/check \
	crypto/sha1/check \
	crypto/sha256/check \
	crypto/sha512/check \
	crypto/subtle/check \
	crypto/tls/check \
	crypto/x509/check \
	database/sql/check \
	database/sql/driver/check \
	debug/dwarf/check \
	debug/elf/check \
	debug/macho/check \
	debug/pe/check \
	debug/plan9obj/check \
	encoding/ascii85/check \
	encoding/asn1/check \
	encoding/base32/check \
	encoding/base64/check \
	encoding/binary/check \
	encoding/csv/check \
	encoding/gob/check \
	encoding/hex/check \
	encoding/json/check \
	encoding/pem/check \
	encoding/xml/check \
	exp/proxy/check \
	exp/terminal/check \
	html/template/check \
	go/ast/check \
	$(go_build_check_omitted_since_it_calls_6g) \
	go/doc/check \
	go/format/check \
	go/parser/check \
	go/printer/check \
	go/scanner/check \
	go/token/check \
	hash/adler32/check \
	hash/crc32/check \
	hash/crc64/check \
	hash/fnv/check \
	image/color/check \
	image/draw/check \
	image/jpeg/check \
	image/png/check \
	index/suffixarray/check \
	io/ioutil/check \
	log/syslog/check \
	math/big/check \
	math/cmplx/check \
	math/rand/check \
	mime/multipart/check \
	net/http/check \
	net/http/cgi/check \
	net/http/cookiejar/check \
	net/http/fcgi/check \
	net/http/httptest/check \
	net/http/httputil/check \
	net/http/internal/check \
	net/mail/check \
	net/rpc/check \
	net/smtp/check \
	net/textproto/check \
	net/url/check \
	net/rpc/jsonrpc/check \
	old/regexp/check \
	old/template/check \
	os/exec/check \
	os/signal/check \
	os/user/check \
	path/filepath/check \
	regexp/syntax/check \
	runtime/pprof/check \
	sync/atomic/check \
	text/scanner/check \
	text/tabwriter/check \
	text/template/check \
	text/template/parse/check \
	testing/quick/check \
	unicode/utf16/check \
	unicode/utf8/check

check: check-tail
check-recursive: check-head

check-head:
	@echo "Test Run By $${USER} on `date`" > libgo.head
	@echo "Native configuration is $(host_triplet)" >> libgo.head
	@echo >> libgo.head
	@echo "		=== libgo tests ===" >> libgo.head
	@echo >> libgo.head

check-tail: check-recursive check-multi
	@if test "$(USE_DEJAGNU)" = "yes"; then \
	  exit 0; \
	fi; \
	lib=`${PWD_COMMAND} | sed -e 's,^.*/\([^/][^/]*\)$$,\1,'`; \
	for dir in . $(MULTIDIRS); do \
	  mv ../$${dir}/$${lib}/libgo.sum ../$${dir}/$${lib}/libgo.sum.sep; \
	  mv ../$${dir}/$${lib}/libgo.log ../$${dir}/$${lib}/libgo.log.sep; \
	done; \
	mv libgo.head libgo.sum; \
	cp libgo.sum libgo.log; \
	echo "Schedule of variations:" >> libgo.sum; \
	for dir in . $(MULTIDIRS); do \
	  multidir=../$${dir}/$${lib}; \
	  multivar=`cat $${multidir}/libgo.var`; \
	  echo "    $${multivar}" >> libgo.sum; \
	done; \
	echo >> libgo.sum; \
	pass=0; fail=0; untested=0; \
	for dir in . $(MULTIDIRS); do \
	  multidir=../$${dir}/$${lib}; \
	  multivar=`cat $${multidir}/libgo.var`; \
	  echo "Running target $${multivar}" >> libgo.sum; \
	  echo "Running $(srcdir)/libgo.exp ..." >> libgo.sum; \
	  cat $${multidir}/libgo.sum.sep >> libgo.sum; \
	  cat $${multidir}/libgo.log.sep >> libgo.log; \
	  if test -n "${MULTIDIRS}"; then \
	    echo "		=== libgo Summary for $${multivar} ===" >> libgo.sum; \
	    echo >> libgo.sum; \
	  fi; \
	  p=`grep -c PASS $${multidir}/libgo.sum.sep`; \
	  pass=`expr $$pass + $$p`; \
	  if test "$$p" -ne "0" && test -n "${MULTIDIRS}"; then \
	    echo "# of expected passes		$$p" >> libgo.sum; \
	  fi; \
	  p=`grep -c FAIL $${multidir}/libgo.sum.sep`; \
	  fail=`expr $$fail + $$p`; \
	  if test "$$p" -ne "0" && test -n "${MULTIDIRS}"; then \
	    echo "# of unexpected failures	$$p" >> libgo.sum; \
	  fi; \
	  p=`grep -c UNTESTED $${multidir}/libgo.sum.sep`; \
	  untested=`expr $$untested + $$p`; \
	  if test "$$p" -ne "0" && test -n "${MULTIDIRS}"; then \
	    echo "# of untested testcases		$$p" >> libgo.sum; \
	  fi; \
	done; \
	echo >> libgo.sum; \
	echo "		=== libgo Summary ===" >> libgo.sum; \
	echo >> libgo.sum; \
	if test "$$pass" -ne "0"; then \
	  echo "# of expected passes		$$pass" >> libgo.sum; \
	fi; \
	if test "$$fail" -ne "0"; then \
	  echo "# of unexpected failures	$$fail" >> libgo.sum; \
	fi; \
	if test "$$untested" -ne "0"; then \
	  echo "# of untested testcases		$$untested" >> libgo.sum; \
	fi; \
	echo `echo $(GOC) | sed -e 's/ .*//'`  `$(GOC) -v 2>&1 | grep " version" | sed -n -e 's/.* \(version.*$$\)/\1/p'` >> libgo.sum; \
	echo >> libgo.log; \
	echo "runtest completed at `date`" >> libgo.log; \
	if test "$$fail" -ne "0"; then \
	  status=1; \
	else \
	  status=0; \
	fi; \
	exit $$status

check-am:
	@rm -f libgo.sum libgo.log libgo.tail
	@multivar="unix"; \
	[ -z "$(MULTIFLAGS)" ] || multivar="$${multivar}/$(MULTIFLAGS)"; \
	echo "$${multivar}" > libgo.var
	@for f in $(TEST_PACKAGES); do \
	   rm -f $$f-testsum $$f-testlog; \
	 done
	-@$(MAKE) -k $(TEST_PACKAGES)
	@for f in $(TEST_PACKAGES); do \
	  if test -f $$f-testsum; then \
	    cat $$f-testsum >> libgo.sum; \
	  fi; \
	  if test -f $$f-testlog; then \
	    cat $$f-testlog >> libgo.log; \
	  fi; \
	done

check-multi:
	$(MULTIDO) $(AM_MAKEFLAGS) DO=check-am multi-do # $(MAKE)

bench:
	-@$(MAKE) -k $(TEST_PACKAGES) GOBENCH=.

MOSTLYCLEAN_FILES = libgo.head libgo.sum.sep libgo.log.sep

mostlyclean-local:
	find . -name '*.lo' -print | xargs $(LIBTOOL) --mode=clean rm -f
	find . -name '*.$(OBJEXT)' -print | xargs rm -f
	find . -name '*-testsum' -print | xargs rm -f
	find . -name '*-testlog' -print | xargs rm -f

CLEANFILES = *.go *.gox goc2c *.c s-version libgo.sum libgo.log

clean-local:
	find . -name '*.la' -print | xargs $(LIBTOOL) --mode=clean rm -f
	find . -name '*.a' -print | xargs rm -f<|MERGE_RESOLUTION|>--- conflicted
+++ resolved
@@ -1942,14 +1942,8 @@
 	unicode/utf16.lo \
 	unicode/utf8.lo
 
-<<<<<<< HEAD
-libgo_la_SOURCES = $(runtime_files)
-
-libgo_la_LIBADD = $(libgo_go_objs) $(LIBFFI) $(PTHREAD_LIBS) $(MATH_LIBS)
-=======
 libgo_ldflags = \
 	-version-info $(libtool_VERSION) $(PTHREAD_CFLAGS) $(AM_LDFLAGS)
->>>>>>> 2aa84d43
 
 libgo_libadd = \
 	$(libgo_go_objs) ../libbacktrace/libbacktrace.la \
