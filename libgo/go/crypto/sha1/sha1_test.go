--- conflicted
+++ resolved
@@ -54,13 +54,10 @@
 func TestGolden(t *testing.T) {
 	for i := 0; i < len(golden); i++ {
 		g := golden[i]
-<<<<<<< HEAD
-=======
 		s := fmt.Sprintf("%x", Sum([]byte(g.in)))
 		if s != g.out {
 			t.Fatalf("Sum function: sha1(%s) = %s want %s", g.in, s, g.out)
 		}
->>>>>>> 4d0aec87
 		c := New()
 		for j := 0; j < 3; j++ {
 			if j < 2 {
@@ -79,16 +76,6 @@
 	}
 }
 
-<<<<<<< HEAD
-func ExampleNew() {
-	h := New()
-	io.WriteString(h, "His money is twice tainted: 'taint yours and 'taint mine.")
-	fmt.Printf("% x", h.Sum(nil))
-	// Output: 59 7f 6a 54 00 10 f9 4c 15 d7 18 06 a9 9a 2c 87 10 e7 47 bd
-}
-
-=======
->>>>>>> 4d0aec87
 var bench = New()
 var buf = make([]byte, 8192)
 
