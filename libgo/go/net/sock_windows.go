// Copyright 2009 The Go Authors.  All rights reserved.
// Use of this source code is governed by a BSD-style
// license that can be found in the LICENSE file.

package net

import "syscall"

func maxListenerBacklog() int {
	// TODO: Implement this
	// NOTE: Never return a number bigger than 1<<16 - 1. See issue 5030.
	return syscall.SOMAXCONN
}

<<<<<<< HEAD
func listenerSockaddr(s syscall.Handle, f int, la syscall.Sockaddr, toAddr func(syscall.Sockaddr) Addr) (syscall.Sockaddr, error) {
	a := toAddr(la)
	if a == nil {
		return la, nil
	}
	switch a := a.(type) {
	case *TCPAddr, *UnixAddr:
		if err := setDefaultListenerSockopts(s); err != nil {
			return nil, err
		}
	case *UDPAddr:
		if a.IP.IsMulticast() {
			if err := setDefaultMulticastSockopts(s); err != nil {
				return nil, err
			}
			switch f {
			case syscall.AF_INET:
				a.IP = IPv4zero
			case syscall.AF_INET6:
				a.IP = IPv6unspecified
			}
			return a.sockaddr(f)
		}
	}
	return la, nil
}

=======
>>>>>>> 4d0aec87
func sysSocket(f, t, p int) (syscall.Handle, error) {
	// See ../syscall/exec_unix.go for description of ForkLock.
	syscall.ForkLock.RLock()
	s, err := syscall.Socket(f, t, p)
	if err == nil {
		syscall.CloseOnExec(s)
	}
	syscall.ForkLock.RUnlock()
	return s, err
}<|MERGE_RESOLUTION|>--- conflicted
+++ resolved
@@ -12,36 +12,6 @@
 	return syscall.SOMAXCONN
 }
 
-<<<<<<< HEAD
-func listenerSockaddr(s syscall.Handle, f int, la syscall.Sockaddr, toAddr func(syscall.Sockaddr) Addr) (syscall.Sockaddr, error) {
-	a := toAddr(la)
-	if a == nil {
-		return la, nil
-	}
-	switch a := a.(type) {
-	case *TCPAddr, *UnixAddr:
-		if err := setDefaultListenerSockopts(s); err != nil {
-			return nil, err
-		}
-	case *UDPAddr:
-		if a.IP.IsMulticast() {
-			if err := setDefaultMulticastSockopts(s); err != nil {
-				return nil, err
-			}
-			switch f {
-			case syscall.AF_INET:
-				a.IP = IPv4zero
-			case syscall.AF_INET6:
-				a.IP = IPv6unspecified
-			}
-			return a.sockaddr(f)
-		}
-	}
-	return la, nil
-}
-
-=======
->>>>>>> 4d0aec87
 func sysSocket(f, t, p int) (syscall.Handle, error) {
 	// See ../syscall/exec_unix.go for description of ForkLock.
 	syscall.ForkLock.RLock()
