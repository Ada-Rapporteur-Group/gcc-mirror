--- conflicted
+++ resolved
@@ -9,62 +9,30 @@
 import (
 	"io"
 	"os"
-<<<<<<< HEAD
-	"sync"
-=======
 	"runtime"
 	"sync/atomic"
->>>>>>> 4d0aec87
 	"syscall"
 	"time"
 )
 
 // Network file descriptor.
 type netFD struct {
-<<<<<<< HEAD
-	// locking/lifetime of sysfd
-	sysmu  sync.Mutex
-	sysref int
-
-	// must lock both sysmu and pollDesc to write
-	// can lock either to read
-	closing bool
-=======
 	// locking/lifetime of sysfd + serialize access to Read and Write methods
 	fdmu fdMutex
->>>>>>> 4d0aec87
 
 	// immutable until Close
 	sysfd       int
 	family      int
 	sotype      int
 	isConnected bool
-<<<<<<< HEAD
-	sysfile     *os.File
-=======
->>>>>>> 4d0aec87
 	net         string
 	laddr       Addr
 	raddr       Addr
 
-<<<<<<< HEAD
-	// serialize access to Read and Write methods
-	rio, wio sync.Mutex
-
-=======
->>>>>>> 4d0aec87
 	// wait server
 	pd pollDesc
 }
 
-<<<<<<< HEAD
-func resolveAndDial(net, addr string, localAddr Addr, deadline time.Time) (Conn, error) {
-	ra, err := resolveAddr("dial", net, addr, deadline)
-	if err != nil {
-		return nil, err
-	}
-	return dial(net, addr, localAddr, ra, deadline)
-=======
 func sysInit() {
 }
 
@@ -138,7 +106,6 @@
 		return errClosing
 	}
 	return nil
->>>>>>> 4d0aec87
 }
 
 // Remove a reference to this FD and close if we've been asked to do so
@@ -147,19 +114,6 @@
 	if fd.fdmu.Decref() {
 		fd.destroy()
 	}
-<<<<<<< HEAD
-	if err := netfd.pd.Init(netfd); err != nil {
-		return nil, err
-	}
-	return netfd, nil
-}
-
-func (fd *netFD) setAddr(laddr, raddr Addr) {
-	fd.laddr = laddr
-	fd.raddr = raddr
-	fd.sysfile = os.NewFile(uintptr(fd.sysfd), fd.net)
-=======
->>>>>>> 4d0aec87
 }
 
 // Add a reference to this fd and lock for reading.
@@ -171,31 +125,6 @@
 	return nil
 }
 
-<<<<<<< HEAD
-func (fd *netFD) connect(la, ra syscall.Sockaddr) error {
-	fd.wio.Lock()
-	defer fd.wio.Unlock()
-	if err := fd.pd.PrepareWrite(); err != nil {
-		return err
-	}
-	for {
-		err := syscall.Connect(fd.sysfd, ra)
-		if err == nil || err == syscall.EISCONN {
-			break
-		}
-		if err != syscall.EINPROGRESS && err != syscall.EALREADY && err != syscall.EINTR {
-			return err
-		}
-		if err = fd.pd.WaitWrite(); err != nil {
-			return err
-		}
-	}
-	return nil
-}
-
-// Add a reference to this fd.
-// If closing==true, pollDesc must be locked; mark the fd as closing.
-=======
 // Unlock for reading and remove a reference to this FD.
 func (fd *netFD) readUnlock() {
 	if fd.fdmu.RWUnlock(true) {
@@ -204,7 +133,6 @@
 }
 
 // Add a reference to this fd and lock for writing.
->>>>>>> 4d0aec87
 // Returns an error if the fd cannot be used.
 func (fd *netFD) writeLock() error {
 	if !fd.fdmu.RWLock(false) {
@@ -213,45 +141,18 @@
 	return nil
 }
 
-<<<<<<< HEAD
-// Remove a reference to this FD and close if we've been asked to do so (and
-// there are no references left.
-func (fd *netFD) decref() {
-	fd.sysmu.Lock()
-	fd.sysref--
-	if fd.closing && fd.sysref == 0 {
-		// Poller may want to unregister fd in readiness notification mechanism,
-		// so this must be executed before sysfile.Close().
-		fd.pd.Close()
-		if fd.sysfile != nil {
-			fd.sysfile.Close()
-			fd.sysfile = nil
-		} else {
-			closesocket(fd.sysfd)
-		}
-		fd.sysfd = -1
-	}
-	fd.sysmu.Unlock()
-=======
 // Unlock for writing and remove a reference to this FD.
 func (fd *netFD) writeUnlock() {
 	if fd.fdmu.RWUnlock(false) {
 		fd.destroy()
 	}
->>>>>>> 4d0aec87
 }
 
 func (fd *netFD) Close() error {
 	fd.pd.Lock() // needed for both fd.incref(true) and pollDesc.Evict
-<<<<<<< HEAD
-	if err := fd.incref(true); err != nil {
-		fd.pd.Unlock()
-		return err
-=======
 	if !fd.fdmu.IncrefAndClose() {
 		fd.pd.Unlock()
 		return errClosing
->>>>>>> 4d0aec87
 	}
 	// Unblock any I/O.  Once it all unblocks and returns,
 	// so that it cannot be referring to fd.sysfd anymore,
@@ -291,11 +192,7 @@
 	if err := fd.readLock(); err != nil {
 		return 0, err
 	}
-<<<<<<< HEAD
-	defer fd.decref()
-=======
 	defer fd.readUnlock()
->>>>>>> 4d0aec87
 	if err := fd.pd.PrepareRead(); err != nil {
 		return 0, &OpError{"read", fd.net, fd.raddr, err}
 	}
@@ -322,11 +219,7 @@
 	if err := fd.readLock(); err != nil {
 		return 0, nil, err
 	}
-<<<<<<< HEAD
-	defer fd.decref()
-=======
 	defer fd.readUnlock()
->>>>>>> 4d0aec87
 	if err := fd.pd.PrepareRead(); err != nil {
 		return 0, nil, &OpError{"read", fd.net, fd.laddr, err}
 	}
@@ -353,11 +246,7 @@
 	if err := fd.readLock(); err != nil {
 		return 0, 0, 0, nil, err
 	}
-<<<<<<< HEAD
-	defer fd.decref()
-=======
 	defer fd.readUnlock()
->>>>>>> 4d0aec87
 	if err := fd.pd.PrepareRead(); err != nil {
 		return 0, 0, 0, nil, &OpError{"read", fd.net, fd.laddr, err}
 	}
@@ -391,11 +280,7 @@
 	if err := fd.writeLock(); err != nil {
 		return 0, err
 	}
-<<<<<<< HEAD
-	defer fd.decref()
-=======
 	defer fd.writeUnlock()
->>>>>>> 4d0aec87
 	if err := fd.pd.PrepareWrite(); err != nil {
 		return 0, &OpError{"write", fd.net, fd.raddr, err}
 	}
@@ -432,11 +317,7 @@
 	if err := fd.writeLock(); err != nil {
 		return 0, err
 	}
-<<<<<<< HEAD
-	defer fd.decref()
-=======
 	defer fd.writeUnlock()
->>>>>>> 4d0aec87
 	if err := fd.pd.PrepareWrite(); err != nil {
 		return 0, &OpError{"write", fd.net, fd.raddr, err}
 	}
@@ -461,11 +342,7 @@
 	if err := fd.writeLock(); err != nil {
 		return 0, 0, err
 	}
-<<<<<<< HEAD
-	defer fd.decref()
-=======
 	defer fd.writeUnlock()
->>>>>>> 4d0aec87
 	if err := fd.pd.PrepareWrite(); err != nil {
 		return 0, 0, &OpError{"write", fd.net, fd.raddr, err}
 	}
@@ -488,13 +365,7 @@
 }
 
 func (fd *netFD) accept(toAddr func(syscall.Sockaddr) Addr) (netfd *netFD, err error) {
-<<<<<<< HEAD
-	fd.rio.Lock()
-	defer fd.rio.Unlock()
-	if err := fd.incref(false); err != nil {
-=======
 	if err := fd.readLock(); err != nil {
->>>>>>> 4d0aec87
 		return nil, err
 	}
 	defer fd.readUnlock()
