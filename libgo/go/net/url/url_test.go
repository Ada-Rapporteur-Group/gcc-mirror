--- conflicted
+++ resolved
@@ -260,8 +260,6 @@
 		},
 		"mailto:webmaster@golang.org",
 	},
-<<<<<<< HEAD
-=======
 	// Relative path
 	{
 		"a/b/c",
@@ -270,7 +268,6 @@
 		},
 		"a/b/c",
 	},
->>>>>>> 4d0aec87
 }
 
 // more useful string for debugging than fmt's struct printer
