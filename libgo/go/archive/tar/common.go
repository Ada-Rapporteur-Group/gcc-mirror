--- conflicted
+++ resolved
@@ -83,15 +83,9 @@
 // Name returns the base name of the file.
 func (fi headerFileInfo) Name() string {
 	if fi.IsDir() {
-<<<<<<< HEAD
-		return path.Clean(fi.h.Name)
-	}
-	return fi.h.Name
-=======
 		return path.Base(path.Clean(fi.h.Name))
 	}
 	return path.Base(fi.h.Name)
->>>>>>> 4d0aec87
 }
 
 // Mode returns the permission and mode bits for the headerFileInfo.
@@ -179,8 +173,6 @@
 	c_ISBLK  = 060000  // Block special file
 	c_ISCHR  = 020000  // Character special file
 	c_ISSOCK = 0140000 // Socket
-<<<<<<< HEAD
-=======
 )
 
 // Keywords for the PAX Extended Header
@@ -198,18 +190,14 @@
 	paxUid      = "uid"
 	paxUname    = "uname"
 	paxNone     = ""
->>>>>>> 4d0aec87
 )
 
 // FileInfoHeader creates a partially-populated Header from fi.
 // If fi describes a symlink, FileInfoHeader records link as the link target.
 // If fi describes a directory, a slash is appended to the name.
-<<<<<<< HEAD
-=======
 // Because os.FileInfo's Name method returns only the base name of
 // the file it describes, it may be necessary to modify the Name field
 // of the returned header to provide the full path name of the file.
->>>>>>> 4d0aec87
 func FileInfoHeader(fi os.FileInfo, link string) (*Header, error) {
 	if fi == nil {
 		return nil, errors.New("tar: FileInfo is nil")
