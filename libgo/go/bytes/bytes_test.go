--- conflicted
+++ resolved
@@ -86,11 +86,7 @@
 	}
 }
 
-<<<<<<< HEAD
-func TestEqual(t *testing.T) {
-=======
 func TestEqualExhaustive(t *testing.T) {
->>>>>>> 4d0aec87
 	var size = 128
 	if testing.Short() {
 		size = 32
