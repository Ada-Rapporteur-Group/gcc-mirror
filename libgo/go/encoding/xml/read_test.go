// Copyright 2009 The Go Authors. All rights reserved.
// Use of this source code is governed by a BSD-style
// license that can be found in the LICENSE file.

package xml

import (
	"io"
	"reflect"
	"strings"
	"testing"
	"time"
)

// Stripped down Atom feed data structures.

func TestUnmarshalFeed(t *testing.T) {
	var f Feed
	if err := Unmarshal([]byte(atomFeedString), &f); err != nil {
		t.Fatalf("Unmarshal: %s", err)
	}
	if !reflect.DeepEqual(f, atomFeed) {
		t.Fatalf("have %#v\nwant %#v", f, atomFeed)
	}
}

// hget http://codereview.appspot.com/rss/mine/rsc
const atomFeedString = `
<?xml version="1.0" encoding="utf-8"?>
<feed xmlns="http://www.w3.org/2005/Atom" xml:lang="en-us" updated="2009-10-04T01:35:58+00:00"><title>Code Review - My issues</title><link href="http://codereview.appspot.com/" rel="alternate"></link><link href="http://codereview.appspot.com/rss/mine/rsc" rel="self"></link><id>http://codereview.appspot.com/</id><author><name>rietveld&lt;&gt;</name></author><entry><title>rietveld: an attempt at pubsubhubbub
</title><link href="http://codereview.appspot.com/126085" rel="alternate"></link><updated>2009-10-04T01:35:58+00:00</updated><author><name>email-address-removed</name></author><id>urn:md5:134d9179c41f806be79b3a5f7877d19a</id><summary type="html">
  An attempt at adding pubsubhubbub support to Rietveld.
http://code.google.com/p/pubsubhubbub
http://code.google.com/p/rietveld/issues/detail?id=155

The server side of the protocol is trivial:
  1. add a &amp;lt;link rel=&amp;quot;hub&amp;quot; href=&amp;quot;hub-server&amp;quot;&amp;gt; tag to all
     feeds that will be pubsubhubbubbed.
  2. every time one of those feeds changes, tell the hub
     with a simple POST request.

I have tested this by adding debug prints to a local hub
server and checking that the server got the right publish
requests.

I can&amp;#39;t quite get the server to work, but I think the bug
is not in my code.  I think that the server expects to be
able to grab the feed and see the feed&amp;#39;s actual URL in
the link rel=&amp;quot;self&amp;quot;, but the default value for that drops
the :port from the URL, and I cannot for the life of me
figure out how to get the Atom generator deep inside
django not to do that, or even where it is doing that,
or even what code is running to generate the Atom feed.
(I thought I knew but I added some assert False statements
and it kept running!)

Ignoring that particular problem, I would appreciate
feedback on the right way to get the two values at
the top of feeds.py marked NOTE(rsc).


</summary></entry><entry><title>rietveld: correct tab handling
</title><link href="http://codereview.appspot.com/124106" rel="alternate"></link><updated>2009-10-03T23:02:17+00:00</updated><author><name>email-address-removed</name></author><id>urn:md5:0a2a4f19bb815101f0ba2904aed7c35a</id><summary type="html">
  This fixes the buggy tab rendering that can be seen at
http://codereview.appspot.com/116075/diff/1/2

The fundamental problem was that the tab code was
not being told what column the text began in, so it
didn&amp;#39;t know where to put the tab stops.  Another problem
was that some of the code assumed that string byte
offsets were the same as column offsets, which is only
true if there are no tabs.

In the process of fixing this, I cleaned up the arguments
to Fold and ExpandTabs and renamed them Break and
_ExpandTabs so that I could be sure that I found all the
call sites.  I also wanted to verify that ExpandTabs was
not being used from outside intra_region_diff.py.


</summary></entry></feed> 	   `

type Feed struct {
	XMLName Name      `xml:"http://www.w3.org/2005/Atom feed"`
	Title   string    `xml:"title"`
	Id      string    `xml:"id"`
	Link    []Link    `xml:"link"`
	Updated time.Time `xml:"updated,attr"`
	Author  Person    `xml:"author"`
	Entry   []Entry   `xml:"entry"`
}

type Entry struct {
	Title   string    `xml:"title"`
	Id      string    `xml:"id"`
	Link    []Link    `xml:"link"`
	Updated time.Time `xml:"updated"`
	Author  Person    `xml:"author"`
	Summary Text      `xml:"summary"`
}

type Link struct {
	Rel  string `xml:"rel,attr,omitempty"`
	Href string `xml:"href,attr"`
}

type Person struct {
	Name     string `xml:"name"`
	URI      string `xml:"uri"`
	Email    string `xml:"email"`
	InnerXML string `xml:",innerxml"`
}

type Text struct {
	Type string `xml:"type,attr,omitempty"`
	Body string `xml:",chardata"`
}

var atomFeed = Feed{
	XMLName: Name{"http://www.w3.org/2005/Atom", "feed"},
	Title:   "Code Review - My issues",
	Link: []Link{
		{Rel: "alternate", Href: "http://codereview.appspot.com/"},
		{Rel: "self", Href: "http://codereview.appspot.com/rss/mine/rsc"},
	},
	Id:      "http://codereview.appspot.com/",
	Updated: ParseTime("2009-10-04T01:35:58+00:00"),
	Author: Person{
		Name:     "rietveld<>",
		InnerXML: "<name>rietveld&lt;&gt;</name>",
	},
	Entry: []Entry{
		{
			Title: "rietveld: an attempt at pubsubhubbub\n",
			Link: []Link{
				{Rel: "alternate", Href: "http://codereview.appspot.com/126085"},
			},
			Updated: ParseTime("2009-10-04T01:35:58+00:00"),
			Author: Person{
				Name:     "email-address-removed",
				InnerXML: "<name>email-address-removed</name>",
			},
			Id: "urn:md5:134d9179c41f806be79b3a5f7877d19a",
			Summary: Text{
				Type: "html",
				Body: `
  An attempt at adding pubsubhubbub support to Rietveld.
http://code.google.com/p/pubsubhubbub
http://code.google.com/p/rietveld/issues/detail?id=155

The server side of the protocol is trivial:
  1. add a &lt;link rel=&quot;hub&quot; href=&quot;hub-server&quot;&gt; tag to all
     feeds that will be pubsubhubbubbed.
  2. every time one of those feeds changes, tell the hub
     with a simple POST request.

I have tested this by adding debug prints to a local hub
server and checking that the server got the right publish
requests.

I can&#39;t quite get the server to work, but I think the bug
is not in my code.  I think that the server expects to be
able to grab the feed and see the feed&#39;s actual URL in
the link rel=&quot;self&quot;, but the default value for that drops
the :port from the URL, and I cannot for the life of me
figure out how to get the Atom generator deep inside
django not to do that, or even where it is doing that,
or even what code is running to generate the Atom feed.
(I thought I knew but I added some assert False statements
and it kept running!)

Ignoring that particular problem, I would appreciate
feedback on the right way to get the two values at
the top of feeds.py marked NOTE(rsc).


`,
			},
		},
		{
			Title: "rietveld: correct tab handling\n",
			Link: []Link{
				{Rel: "alternate", Href: "http://codereview.appspot.com/124106"},
			},
			Updated: ParseTime("2009-10-03T23:02:17+00:00"),
			Author: Person{
				Name:     "email-address-removed",
				InnerXML: "<name>email-address-removed</name>",
			},
			Id: "urn:md5:0a2a4f19bb815101f0ba2904aed7c35a",
			Summary: Text{
				Type: "html",
				Body: `
  This fixes the buggy tab rendering that can be seen at
http://codereview.appspot.com/116075/diff/1/2

The fundamental problem was that the tab code was
not being told what column the text began in, so it
didn&#39;t know where to put the tab stops.  Another problem
was that some of the code assumed that string byte
offsets were the same as column offsets, which is only
true if there are no tabs.

In the process of fixing this, I cleaned up the arguments
to Fold and ExpandTabs and renamed them Break and
_ExpandTabs so that I could be sure that I found all the
call sites.  I also wanted to verify that ExpandTabs was
not being used from outside intra_region_diff.py.


`,
			},
		},
	},
}

const pathTestString = `
<Result>
    <Before>1</Before>
    <Items>
        <Item1>
            <Value>A</Value>
        </Item1>
        <Item2>
            <Value>B</Value>
        </Item2>
        <Item1>
            <Value>C</Value>
            <Value>D</Value>
        </Item1>
        <_>
            <Value>E</Value>
        </_>
    </Items>
    <After>2</After>
</Result>
`

type PathTestItem struct {
	Value string
}

type PathTestA struct {
	Items         []PathTestItem `xml:">Item1"`
	Before, After string
}

type PathTestB struct {
	Other         []PathTestItem `xml:"Items>Item1"`
	Before, After string
}

type PathTestC struct {
	Values1       []string `xml:"Items>Item1>Value"`
	Values2       []string `xml:"Items>Item2>Value"`
	Before, After string
}

type PathTestSet struct {
	Item1 []PathTestItem
}

type PathTestD struct {
	Other         PathTestSet `xml:"Items"`
	Before, After string
}

type PathTestE struct {
	Underline     string `xml:"Items>_>Value"`
	Before, After string
}

var pathTests = []interface{}{
	&PathTestA{Items: []PathTestItem{{"A"}, {"D"}}, Before: "1", After: "2"},
	&PathTestB{Other: []PathTestItem{{"A"}, {"D"}}, Before: "1", After: "2"},
	&PathTestC{Values1: []string{"A", "C", "D"}, Values2: []string{"B"}, Before: "1", After: "2"},
	&PathTestD{Other: PathTestSet{Item1: []PathTestItem{{"A"}, {"D"}}}, Before: "1", After: "2"},
	&PathTestE{Underline: "E", Before: "1", After: "2"},
}

func TestUnmarshalPaths(t *testing.T) {
	for _, pt := range pathTests {
		v := reflect.New(reflect.TypeOf(pt).Elem()).Interface()
		if err := Unmarshal([]byte(pathTestString), v); err != nil {
			t.Fatalf("Unmarshal: %s", err)
		}
		if !reflect.DeepEqual(v, pt) {
			t.Fatalf("have %#v\nwant %#v", v, pt)
		}
	}
}

type BadPathTestA struct {
	First  string `xml:"items>item1"`
	Other  string `xml:"items>item2"`
	Second string `xml:"items"`
}

type BadPathTestB struct {
	Other  string `xml:"items>item2>value"`
	First  string `xml:"items>item1"`
	Second string `xml:"items>item1>value"`
}

type BadPathTestC struct {
	First  string
	Second string `xml:"First"`
}

type BadPathTestD struct {
	BadPathEmbeddedA
	BadPathEmbeddedB
}

type BadPathEmbeddedA struct {
	First string
}

type BadPathEmbeddedB struct {
	Second string `xml:"First"`
}

var badPathTests = []struct {
	v, e interface{}
}{
	{&BadPathTestA{}, &TagPathError{reflect.TypeOf(BadPathTestA{}), "First", "items>item1", "Second", "items"}},
	{&BadPathTestB{}, &TagPathError{reflect.TypeOf(BadPathTestB{}), "First", "items>item1", "Second", "items>item1>value"}},
	{&BadPathTestC{}, &TagPathError{reflect.TypeOf(BadPathTestC{}), "First", "", "Second", "First"}},
	{&BadPathTestD{}, &TagPathError{reflect.TypeOf(BadPathTestD{}), "First", "", "Second", "First"}},
}

func TestUnmarshalBadPaths(t *testing.T) {
	for _, tt := range badPathTests {
		err := Unmarshal([]byte(pathTestString), tt.v)
		if !reflect.DeepEqual(err, tt.e) {
			t.Fatalf("Unmarshal with %#v didn't fail properly:\nhave %#v,\nwant %#v", tt.v, err, tt.e)
		}
	}
}

const OK = "OK"
const withoutNameTypeData = `
<?xml version="1.0" charset="utf-8"?>
<Test3 Attr="OK" />`

type TestThree struct {
	XMLName Name   `xml:"Test3"`
	Attr    string `xml:",attr"`
}

func TestUnmarshalWithoutNameType(t *testing.T) {
	var x TestThree
	if err := Unmarshal([]byte(withoutNameTypeData), &x); err != nil {
		t.Fatalf("Unmarshal: %s", err)
	}
	if x.Attr != OK {
		t.Fatalf("have %v\nwant %v", x.Attr, OK)
	}
}

func TestUnmarshalAttr(t *testing.T) {
	type ParamVal struct {
		Int int `xml:"int,attr"`
	}

	type ParamPtr struct {
		Int *int `xml:"int,attr"`
	}

	type ParamStringPtr struct {
		Int *string `xml:"int,attr"`
	}

	x := []byte(`<Param int="1" />`)

	p1 := &ParamPtr{}
	if err := Unmarshal(x, p1); err != nil {
		t.Fatalf("Unmarshal: %s", err)
	}
	if p1.Int == nil {
		t.Fatalf("Unmarshal failed in to *int field")
	} else if *p1.Int != 1 {
		t.Fatalf("Unmarshal with %s failed:\nhave %#v,\n want %#v", x, p1.Int, 1)
	}

	p2 := &ParamVal{}
	if err := Unmarshal(x, p2); err != nil {
		t.Fatalf("Unmarshal: %s", err)
	}
	if p2.Int != 1 {
		t.Fatalf("Unmarshal with %s failed:\nhave %#v,\n want %#v", x, p2.Int, 1)
	}

	p3 := &ParamStringPtr{}
	if err := Unmarshal(x, p3); err != nil {
		t.Fatalf("Unmarshal: %s", err)
	}
	if p3.Int == nil {
		t.Fatalf("Unmarshal failed in to *string field")
	} else if *p3.Int != "1" {
		t.Fatalf("Unmarshal with %s failed:\nhave %#v,\n want %#v", x, p3.Int, 1)
	}
}

type Tables struct {
	HTable string `xml:"http://www.w3.org/TR/html4/ table"`
	FTable string `xml:"http://www.w3schools.com/furniture table"`
}

var tables = []struct {
	xml string
	tab Tables
	ns  string
}{
	{
		xml: `<Tables>` +
			`<table xmlns="http://www.w3.org/TR/html4/">hello</table>` +
			`<table xmlns="http://www.w3schools.com/furniture">world</table>` +
			`</Tables>`,
		tab: Tables{"hello", "world"},
	},
	{
		xml: `<Tables>` +
			`<table xmlns="http://www.w3schools.com/furniture">world</table>` +
			`<table xmlns="http://www.w3.org/TR/html4/">hello</table>` +
			`</Tables>`,
		tab: Tables{"hello", "world"},
	},
	{
		xml: `<Tables xmlns:f="http://www.w3schools.com/furniture" xmlns:h="http://www.w3.org/TR/html4/">` +
			`<f:table>world</f:table>` +
			`<h:table>hello</h:table>` +
			`</Tables>`,
		tab: Tables{"hello", "world"},
	},
	{
		xml: `<Tables>` +
			`<table>bogus</table>` +
			`</Tables>`,
		tab: Tables{},
	},
	{
		xml: `<Tables>` +
			`<table>only</table>` +
			`</Tables>`,
		tab: Tables{HTable: "only"},
		ns:  "http://www.w3.org/TR/html4/",
	},
	{
		xml: `<Tables>` +
			`<table>only</table>` +
			`</Tables>`,
		tab: Tables{FTable: "only"},
		ns:  "http://www.w3schools.com/furniture",
	},
	{
		xml: `<Tables>` +
			`<table>only</table>` +
			`</Tables>`,
		tab: Tables{},
		ns:  "something else entirely",
	},
}

func TestUnmarshalNS(t *testing.T) {
	for i, tt := range tables {
		var dst Tables
		var err error
		if tt.ns != "" {
			d := NewDecoder(strings.NewReader(tt.xml))
			d.DefaultSpace = tt.ns
			err = d.Decode(&dst)
		} else {
			err = Unmarshal([]byte(tt.xml), &dst)
		}
		if err != nil {
			t.Errorf("#%d: Unmarshal: %v", i, err)
			continue
		}
		want := tt.tab
		if dst != want {
			t.Errorf("#%d: dst=%+v, want %+v", i, dst, want)
		}
	}
}

func TestMarshalNS(t *testing.T) {
	dst := Tables{"hello", "world"}
	data, err := Marshal(&dst)
	if err != nil {
		t.Fatalf("Marshal: %v", err)
	}
	want := `<Tables><table xmlns="http://www.w3.org/TR/html4/">hello</table><table xmlns="http://www.w3schools.com/furniture">world</table></Tables>`
	str := string(data)
	if str != want {
		t.Errorf("have: %q\nwant: %q\n", str, want)
	}
}

type TableAttrs struct {
	TAttr TAttr
}

type TAttr struct {
	HTable string `xml:"http://www.w3.org/TR/html4/ table,attr"`
	FTable string `xml:"http://www.w3schools.com/furniture table,attr"`
	Lang   string `xml:"http://www.w3.org/XML/1998/namespace lang,attr,omitempty"`
	Other1 string `xml:"http://golang.org/xml/ other,attr,omitempty"`
	Other2 string `xml:"http://golang.org/xmlfoo/ other,attr,omitempty"`
	Other3 string `xml:"http://golang.org/json/ other,attr,omitempty"`
	Other4 string `xml:"http://golang.org/2/json/ other,attr,omitempty"`
}

var tableAttrs = []struct {
	xml string
	tab TableAttrs
	ns  string
}{
	{
		xml: `<TableAttrs xmlns:f="http://www.w3schools.com/furniture" xmlns:h="http://www.w3.org/TR/html4/"><TAttr ` +
			`h:table="hello" f:table="world" ` +
			`/></TableAttrs>`,
		tab: TableAttrs{TAttr{HTable: "hello", FTable: "world"}},
	},
	{
		xml: `<TableAttrs><TAttr xmlns:f="http://www.w3schools.com/furniture" xmlns:h="http://www.w3.org/TR/html4/" ` +
			`h:table="hello" f:table="world" ` +
			`/></TableAttrs>`,
		tab: TableAttrs{TAttr{HTable: "hello", FTable: "world"}},
	},
	{
		xml: `<TableAttrs><TAttr ` +
			`h:table="hello" f:table="world" xmlns:f="http://www.w3schools.com/furniture" xmlns:h="http://www.w3.org/TR/html4/" ` +
			`/></TableAttrs>`,
		tab: TableAttrs{TAttr{HTable: "hello", FTable: "world"}},
	},
	{
		// Default space does not apply to attribute names.
		xml: `<TableAttrs xmlns="http://www.w3schools.com/furniture" xmlns:h="http://www.w3.org/TR/html4/"><TAttr ` +
			`h:table="hello" table="world" ` +
			`/></TableAttrs>`,
		tab: TableAttrs{TAttr{HTable: "hello", FTable: ""}},
	},
	{
		// Default space does not apply to attribute names.
		xml: `<TableAttrs xmlns:f="http://www.w3schools.com/furniture"><TAttr xmlns="http://www.w3.org/TR/html4/" ` +
			`table="hello" f:table="world" ` +
			`/></TableAttrs>`,
		tab: TableAttrs{TAttr{HTable: "", FTable: "world"}},
	},
	{
		xml: `<TableAttrs><TAttr ` +
			`table="bogus" ` +
			`/></TableAttrs>`,
		tab: TableAttrs{},
	},
	{
		// Default space does not apply to attribute names.
		xml: `<TableAttrs xmlns:h="http://www.w3.org/TR/html4/"><TAttr ` +
			`h:table="hello" table="world" ` +
			`/></TableAttrs>`,
		tab: TableAttrs{TAttr{HTable: "hello", FTable: ""}},
		ns:  "http://www.w3schools.com/furniture",
	},
	{
		// Default space does not apply to attribute names.
		xml: `<TableAttrs xmlns:f="http://www.w3schools.com/furniture"><TAttr ` +
			`table="hello" f:table="world" ` +
			`/></TableAttrs>`,
		tab: TableAttrs{TAttr{HTable: "", FTable: "world"}},
		ns:  "http://www.w3.org/TR/html4/",
	},
	{
		xml: `<TableAttrs><TAttr ` +
			`table="bogus" ` +
			`/></TableAttrs>`,
		tab: TableAttrs{},
		ns:  "something else entirely",
	},
}

func TestUnmarshalNSAttr(t *testing.T) {
	for i, tt := range tableAttrs {
		var dst TableAttrs
		var err error
		if tt.ns != "" {
			d := NewDecoder(strings.NewReader(tt.xml))
			d.DefaultSpace = tt.ns
			err = d.Decode(&dst)
		} else {
			err = Unmarshal([]byte(tt.xml), &dst)
		}
		if err != nil {
			t.Errorf("#%d: Unmarshal: %v", i, err)
			continue
		}
		want := tt.tab
		if dst != want {
			t.Errorf("#%d: dst=%+v, want %+v", i, dst, want)
		}
	}
}

func TestMarshalNSAttr(t *testing.T) {
	src := TableAttrs{TAttr{"hello", "world", "en_US", "other1", "other2", "other3", "other4"}}
	data, err := Marshal(&src)
	if err != nil {
		t.Fatalf("Marshal: %v", err)
	}
	want := `<TableAttrs><TAttr xmlns:html4="http://www.w3.org/TR/html4/" html4:table="hello" xmlns:furniture="http://www.w3schools.com/furniture" furniture:table="world" xml:lang="en_US" xmlns:_xml="http://golang.org/xml/" _xml:other="other1" xmlns:_xmlfoo="http://golang.org/xmlfoo/" _xmlfoo:other="other2" xmlns:json="http://golang.org/json/" json:other="other3" xmlns:json_1="http://golang.org/2/json/" json_1:other="other4"></TAttr></TableAttrs>`
	str := string(data)
	if str != want {
		t.Errorf("Marshal:\nhave: %#q\nwant: %#q\n", str, want)
	}

	var dst TableAttrs
	if err := Unmarshal(data, &dst); err != nil {
		t.Errorf("Unmarshal: %v", err)
	}

	if dst != src {
		t.Errorf("Unmarshal = %q, want %q", dst, src)
	}
<<<<<<< HEAD
=======
}

type MyCharData struct {
	body string
}

func (m *MyCharData) UnmarshalXML(d *Decoder, start StartElement) error {
	for {
		t, err := d.Token()
		if err == io.EOF { // found end of element
			break
		}
		if err != nil {
			return err
		}
		if char, ok := t.(CharData); ok {
			m.body += string(char)
		}
	}
	return nil
}

var _ Unmarshaler = (*MyCharData)(nil)

func (m *MyCharData) UnmarshalXMLAttr(attr Attr) error {
	panic("must not call")
}

type MyAttr struct {
	attr string
}

func (m *MyAttr) UnmarshalXMLAttr(attr Attr) error {
	m.attr = attr.Value
	return nil
}

var _ UnmarshalerAttr = (*MyAttr)(nil)

type MyStruct struct {
	Data *MyCharData
	Attr *MyAttr `xml:",attr"`

	Data2 MyCharData
	Attr2 MyAttr `xml:",attr"`
}

func TestUnmarshaler(t *testing.T) {
	xml := `<?xml version="1.0" encoding="utf-8"?>
		<MyStruct Attr="attr1" Attr2="attr2">
		<Data>hello <!-- comment -->world</Data>
		<Data2>howdy <!-- comment -->world</Data2>
		</MyStruct>
	`

	var m MyStruct
	if err := Unmarshal([]byte(xml), &m); err != nil {
		t.Fatal(err)
	}

	if m.Data == nil || m.Attr == nil || m.Data.body != "hello world" || m.Attr.attr != "attr1" || m.Data2.body != "howdy world" || m.Attr2.attr != "attr2" {
		t.Errorf("m=%#+v\n", m)
	}
>>>>>>> 4d0aec87
}<|MERGE_RESOLUTION|>--- conflicted
+++ resolved
@@ -621,8 +621,6 @@
 	if dst != src {
 		t.Errorf("Unmarshal = %q, want %q", dst, src)
 	}
-<<<<<<< HEAD
-=======
 }
 
 type MyCharData struct {
@@ -686,5 +684,4 @@
 	if m.Data == nil || m.Attr == nil || m.Data.body != "hello world" || m.Attr.attr != "attr1" || m.Data2.body != "howdy world" || m.Attr2.attr != "attr2" {
 		t.Errorf("m=%#+v\n", m)
 	}
->>>>>>> 4d0aec87
 }