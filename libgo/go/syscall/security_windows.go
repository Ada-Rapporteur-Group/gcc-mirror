--- conflicted
+++ resolved
@@ -37,11 +37,7 @@
 // TranslateAccountName converts a directory service
 // object name from one format to another.
 func TranslateAccountName(username string, from, to uint32, initSize int) (string, error) {
-<<<<<<< HEAD
-	u, e := utf16PtrFromString(username)
-=======
 	u, e := UTF16PtrFromString(username)
->>>>>>> 747e4b8f
 	if e != nil {
 		return "", e
 	}
@@ -101,11 +97,7 @@
 // sid into a valid, functional sid.
 func StringToSid(s string) (*SID, error) {
 	var sid *SID
-<<<<<<< HEAD
-	p, e := utf16PtrFromString(s)
-=======
 	p, e := UTF16PtrFromString(s)
->>>>>>> 747e4b8f
 	if e != nil {
 		return nil, e
 	}
@@ -124,21 +116,13 @@
 	if len(account) == 0 {
 		return nil, "", 0, EINVAL
 	}
-<<<<<<< HEAD
-	acc, e := utf16PtrFromString(account)
-=======
 	acc, e := UTF16PtrFromString(account)
->>>>>>> 747e4b8f
 	if e != nil {
 		return nil, "", 0, e
 	}
 	var sys *uint16
 	if len(system) > 0 {
-<<<<<<< HEAD
-		sys, e = utf16PtrFromString(system)
-=======
 		sys, e = UTF16PtrFromString(system)
->>>>>>> 747e4b8f
 		if e != nil {
 			return nil, "", 0, e
 		}
@@ -199,11 +183,7 @@
 func (sid *SID) LookupAccount(system string) (account, domain string, accType uint32, err error) {
 	var sys *uint16
 	if len(system) > 0 {
-<<<<<<< HEAD
-		sys, err = utf16PtrFromString(system)
-=======
 		sys, err = UTF16PtrFromString(system)
->>>>>>> 747e4b8f
 		if err != nil {
 			return "", "", 0, err
 		}
