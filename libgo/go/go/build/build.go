--- conflicted
+++ resolved
@@ -146,17 +146,10 @@
 
 	if rel, ok = hasSubdir(rootSym, dir); ok {
 		return
-<<<<<<< HEAD
 	}
 	if rel, ok = hasSubdir(root, dirSym); ok {
 		return
 	}
-=======
-	}
-	if rel, ok = hasSubdir(root, dirSym); ok {
-		return
-	}
->>>>>>> 4d0aec87
 	return hasSubdir(rootSym, dirSym)
 }
 
@@ -265,23 +258,6 @@
 var Default Context = defaultContext()
 
 var cgoEnabled = map[string]bool{
-<<<<<<< HEAD
-	"darwin/386":    true,
-	"darwin/amd64":  true,
-	"freebsd/386":   true,
-	"freebsd/amd64": true,
-	"freebsd/arm":   true,
-	"linux/386":     true,
-	"linux/amd64":   true,
-	"linux/arm":     true,
-	"netbsd/386":    true,
-	"netbsd/amd64":  true,
-	"netbsd/arm":    true,
-	"openbsd/386":   true,
-	"openbsd/amd64": true,
-	"windows/386":   true,
-	"windows/amd64": true,
-=======
 	"darwin/386":      true,
 	"darwin/amd64":    true,
 	"dragonfly/386":   true,
@@ -299,7 +275,6 @@
 	"openbsd/amd64":   true,
 	"windows/386":     true,
 	"windows/amd64":   true,
->>>>>>> 4d0aec87
 }
 
 func defaultContext() Context {
@@ -320,11 +295,7 @@
 	// When we reach Go 1.3 the line will read
 	//	c.ReleaseTags = []string{"go1.1", "go1.2", "go1.3"}
 	// and so on.
-<<<<<<< HEAD
-	c.ReleaseTags = []string{"go1.1"}
-=======
 	c.ReleaseTags = []string{"go1.1", "go1.2"}
->>>>>>> 4d0aec87
 
 	switch os.Getenv("CGO_ENABLED") {
 	case "1":
@@ -386,20 +357,12 @@
 	CgoFiles       []string // .go source files that import "C"
 	IgnoredGoFiles []string // .go source files ignored for this build
 	CFiles         []string // .c source files
-<<<<<<< HEAD
-	HFiles         []string // .h source files
-	SFiles         []string // .s source files
-	SysoFiles      []string // .syso system object files to add to archive
-	SwigFiles      []string // .swig files
-	SwigCXXFiles   []string // .swigcxx files
-=======
 	CXXFiles       []string // .cc, .cpp and .cxx source files
 	HFiles         []string // .h, .hh, .hpp and .hxx source files
 	SFiles         []string // .s source files
 	SwigFiles      []string // .swig files
 	SwigCXXFiles   []string // .swigcxx files
 	SysoFiles      []string // .syso system object files to add to archive
->>>>>>> 4d0aec87
 
 	// Cgo directives
 	CgoCFLAGS    []string // Cgo CFLAGS directives
@@ -636,67 +599,15 @@
 		if d.IsDir() {
 			continue
 		}
-<<<<<<< HEAD
-		name := d.Name()
-		if strings.HasPrefix(name, "_") ||
-			strings.HasPrefix(name, ".") {
-			continue
-		}
-
-		i := strings.LastIndex(name, ".")
-		if i < 0 {
-			i = len(name)
-		}
-		ext := name[i:]
-
-		if !ctxt.UseAllFiles && !ctxt.goodOSArchFile(name) {
-			if ext == ".go" {
-				p.IgnoredGoFiles = append(p.IgnoredGoFiles, name)
-			}
-			continue
-		}
-
-		switch ext {
-		case ".go", ".c", ".s", ".h", ".S", ".swig", ".swigcxx":
-			// tentatively okay - read to make sure
-		case ".syso":
-			// binary objects to add to package archive
-			// Likely of the form foo_windows.syso, but
-			// the name was vetted above with goodOSArchFile.
-			p.SysoFiles = append(p.SysoFiles, name)
-			continue
-		default:
-			// skip
-			continue
-		}
-=======
 
 		name := d.Name()
 		ext := nameExt(name)
->>>>>>> 4d0aec87
 
 		match, data, filename, err := ctxt.matchFile(p.Dir, name, true, allTags)
 		if err != nil {
 			return p, err
 		}
-<<<<<<< HEAD
-
-		var data []byte
-		if strings.HasSuffix(filename, ".go") {
-			data, err = readImports(f, false)
-		} else {
-			data, err = readComments(f)
-		}
-		f.Close()
-		if err != nil {
-			return p, fmt.Errorf("read %s: %v", filename, err)
-		}
-
-		// Look for +build comments to accept or reject the file.
-		if !ctxt.UseAllFiles && !ctxt.shouldBuild(data) {
-=======
 		if !match {
->>>>>>> 4d0aec87
 			if ext == ".go" {
 				p.IgnoredGoFiles = append(p.IgnoredGoFiles, name)
 			}
