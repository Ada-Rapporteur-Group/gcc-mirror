<<<<<<< HEAD
2009-06-14  Michael Meissner  <meissner@linux.vnet.ibm.com>

	* include/private/gc_locks.h (GC_test_and_set): If GCC 4.4, use
	the __sync_lock_test_and _set and __sync_lock_release builtins on
	the powerpc.  If not GCC 4.4, fix up the constraints so that it
	builds without error.
	(GC_clear): Ditto.
=======
2009-07-17  Kai Tietz  <kai.tietz@onevision.com>

	* configure.ac: Add rule for mingw targets to add -DGC_BUILD=1 to
	cflags.
	* configure: Regenerated.
>>>>>>> 217c4f53

2009-05-17  Dave Korn  <dave.korn.cygwin@gmail.com>

	* win32_threads.c (GC_get_thread_stack_base):  Implement for Cygwin.

2009-03-01  Ralf Wildenhues  <Ralf.Wildenhues@gmx.de>

	* configure: Regenerate.

2009-02-09  Mark Mitchell  <mark@codesourcery.com>

	* Makefile.am (LTLDFLAGS): New variable.
	(LINK): Use it.
	* Makefile.in: Regenerated.

2008-12-18  Ralf Wildenhues  <Ralf.Wildenhues@gmx.de>

	* configure: Regenerate.

2008-09-26  Peter O'Gorman  <pogma@thewrittenword.com>
            Steve Ellcey  <sje@cup.hp.com>

	* configure: Regenerate for new libtool.
	* Makefile.in: Ditto.
	* include/Makefile.in: Ditto.
	* aclocal.m4: Ditto.

2008-07-18  Matthias Klose  <doko@ubuntu.com> 
 
	* configure.ac (AC_CONFIG_FILES): Add threads.mk. 
	* threads.mk.in: New. 
	* Makefile.in, configure: Regenerate. 

2008-06-17  Ralf Wildenhues  <Ralf.Wildenhues@gmx.de>

	* Makefile.in: Regenerate.
	* configure: Regenerate.
	* include/Makefile.in: Regenerate.
	* include/gc_config.h.in: Regenerate.

2008-04-18  Paolo Bonzini  <bonzini@gnu.org>

	PR bootstrap/35457
	* aclocal.m4: Regenerate.
	* configure: Regenerate.

2008-03-16  Ralf Wildenhues  <Ralf.Wildenhues@gmx.de>

	* aclocal.m4: Regenerate.
	* configure: Likewise.
	* Makefile.in: Likewise.
	* include/Makefile.in: Likewise.

2007-02-19  Andreas Tobler  <a.tobler@schweiz.org>

	* dyn_load.c (GC_dyld_image_add): Remove ifdef clause and use the macro
	GC_GETSECTBYNAME instead.
	* include/private/gc_priv.h: Define GC_GETSECTBYNAME according to the
	architecture (Darwin).

2008-01-26  Richard Sandiford  <rsandifo@nildram.co.uk>

	* include/private/gcconfig.h (HBLKSIZE): Define for MIPS.

2008-01-24  David Edelsohn  <edelsohn@gnu.org>

	* configure: Regenerate.

2007-10-10  John David Anglin  <dave.anglin@nrc-cnrc.gc.ca>

	PR boehm-gc/33442
	* pthread_support.c (GC_PTR GC_get_thread_stack_base): If stack grows
	up, return stack_addr instead of stack_addr - stack_size.

2007-08-14  David Daney  <ddaney@avtrex.com>

	* include/private/gcconfig.h: Handle mips64-linux n64 ABI.

2007-07-05  H.J. Lu  <hongjiu.lu@intel.com>

	* aclocal.m4: Regenerated.

2007-07-02  Rainer Orth  <ro@TechFak.Uni-Bielefeld.DE>

	PR boehm-gc/21940
	PR boehm-gc/21942
	* configure.ac (GC_SOLARIS_THREADS): Don't define on *-*-solaris*.
	Use alternate thread library in /usr/lib/lwp.
	* configure: Regenerate.
	* dyn_load.c: Use GC_SOLARIS_PTHREADS.
	* include/gc_config_macros.h (GC_SOLARIS_THREADS): Don't define.
	* include/private/gcconfig.h: Handle 64-bit Solaris 2/x86.
	(GC_SOLARIS_THREADS): Don't define.
	* include/private/solaris_threads.h: Remove.
	* pthread_support.c (GC_thr_init) [GC_SOLARIS_PTHREADS]: Determine
	GC_nprocs via sysconf().
	* Makefile.am (libgcjgc_la_SOURCES): Remove solaris_pthreads.c and
	solaris_threads.c.
	(gctest_LDADD): Use THREADLIBS instead of THREADDLLIBS.
	* Makefile.in: Regenerate.	 
	* solaris_pthreads.c: Remove.
	* solaris_threads.c: Remove.

2007-06-22  Jakub Jelinek  <jakub@redhat.com>

	* pthread_support.c (GC_get_thread_stack_base): Handle
	pthread_getattr_np failures.

2007-06-02  Paolo Bonzini  <bonzini@gnu.org>

	* configure: Regenerate.

2007-05-23  Steve Ellcey  <sje@cup.hp.com>

	* Makefile.in: Regenerate.
	* configure: Regenerate.
	* aclocal.m4: Regenerate.
	* include/Makefile.in: Regenerate.

2007-05-20  Andreas Tobler  <a.tobler@schweiz.org>

	* configure.ac: Introduce extra_ldflags_libgc. Use it for Darwin.
	* configure: Regenerate.
	* Makefile.am (libgc_la_LDFLAGS): Use extra_ldflags_libgc.
	* Makefile.in: Regenerate.
	* include/Makefile.in: Regenerate.
	* include/private/gcconfig.h: Enable MPROTECT_VDB for all Darwin
	targets. Remove comments. Prepare ppc64 support for Darwin.

2007-04-23  Keith Seitz  <keiths@redhat.com>

	* include/gc.h (GC_is_thread_suspended): Declare.
	* pthread_stop_world.c (GC_is_thread_suspended): New function.

2007-04-03  Jakub Jelinek  <jakub@redhat.com>

	* configure.ac (NO_EXECUTE_PERMISSION): Set by default.
	* configure: Rebuilt.

2007-03-07  Alexandre Oliva  <aoliva@redhat.com>

	* include/gc.h (GC_REGISTER_FINALIZER_UNREACHABLE): New.
	(GC_register_finalizer_unreachable): Declare.
	(GC_debug_register_finalizer_unreachable): Declare.
	* finalize.c (GC_unreachable_finalize_mark_proc): New.
	(GC_register_finalizer_unreachable): New.
	(GC_finalize): Handle it.
	* dbg_mlc.c (GC_debug_register_finalizer_unreachable): New.
	(GC_debug_register_finalizer_no_order): Fix whitespace.

2007-03-01  Brooks Moses  <brooks.moses@codesourcery.com>

	* Makefile.am: Add dummy install-pdf target.
	* Makefile.in: Regenerate

2007-02-05  Roman Zippel <zippel@linux-m68k.org>

	* boehm-gc/include/private/gcconfig.h: use LINUX_STACKBOTTOM so
	it works with Linux 2.6, reactivate MPROTECT_VDB
	* boehm-gc/pthread_stop_world.c: save all register
	on signal entry

2007-01-24  Andreas Tobler  <a.tobler@schweiz.org>

	* os_dep.c (defined(MPROTECT_VDB) && defined(DARWIN)): Moved recently
	added defines to include/private/gc_priv.h
	(catch_exception_raise): Added THREAD_FLD in exc_state for POWERPC too.
	* darwin_stop_world.c: Removed the above defines.
	* include/private/gc_priv.h: Moved definitions from darwin_stop_world.c
	and os_dep.c to here. Fixed THREAD definition fixes for ppc64.

2007-01-17  David Daney  <ddaney@avtrex.com>

	* configure.ac: Don't define NO_SIGSET and NO_DEBUGGING while
	cross-compiling.
	* configure: Regenerated.
	* include/gc_config.h.in: Regenerated.

2007-01-17  Mike Stump  <mrs@apple.com>

	* os_dep.c: Fix i686-apple-darwin9 builds.

2007-01-16  Jack Howarth  <howarth@bromo.med.uc.edu>

	* aclocal.m4: Regenerate to use multi.m4.
	* configure: Regenerate.
	* Makefile.in: Regenerate.

2007-01-17  Andreas Tobler  <a.tobler@schweiz.org>

	* include/gc_config.h.in: Regenerate.

2007-01-16  Petr Salinger  <Petr.Salinger@seznam.cz>

	* include/private/gcconfig.h: Handle amd64/x86-64 cpu under
	 GNU/kFreeBSD.
	* os_dep.c: Likewise.

2007-01-15  Andreas Tobler  <a.tobler@schweiz.org>

	* os_dep.c (defined(MPROTECT_VDB) && defined(DARWIN)): Adjust mail
	reference.
	(catch_exception_raise): Fix typo in the I386 exc_state.

2007-01-11  Andreas Tobler  <a.tobler@schweiz.org>

	* configure.ac: Replaced HAS_I386_THREAD_STATE_* with
	HAS_X86_THREAD_STATE32_* and HAS_X86_THREAD_STATE64_* respectively.
	* configure: Regenerated.
	* include/private/gcconfig.h (DARWIN): Added X86_64 define for Darwin.
	Added base definitions for the X86_64 Darwin port.
	* include/private/gc_priv.h: Added definitions for Darwin MACH thread
	operations. Moved existing THREAD_STATE info from darwin_stop_world.c.
	* darwin_stop_world.c: Removed THREAD_STATE info. Added
	HAS_X86_THREAD_STATE64___RAX. And replaced HAS_I386_THREAD_STATE___EAX
	with HAS_X86_THREAD_STATE32___EAX.
	(GC_push_all_stacks): Use GC_MACH_THREAD_STATE_COUNT. Add code for
	X86_64 Darwin.
	* dyn_load.c (GC_dyld_name_for_hdr): Use GC_MACH_HEADER.
	(GC_dyld_image_add): Use GC_MACH_HEADER and GC_MACH_SECTION.
	Distinguish between getsectbynamefromheader_64 and
	getsectbynamefromheader.
	(GC_dyld_image_remove): Likewise.
	* os_dep.c (GC_dirty_init): Use GC_MACH_THREAD_STATE.
	(catch_exception_raise): Introduce exception information for I386 and
	X86_64 Darwin. Add X86_64 for exc_state.faultvaddr.

2006-12-08  Mike Stump  <mrs@apple.com>

	* configure.ac: Fix x86 darwin builds.
	* darwin_stop_world.c: Likewise.
	* include/private/gcconfig.h: Likewise.
	* connfigure: Regenerate.
	
2006-09-26  Jack Howarth  <howarth@bromo.med.uc.edu>

	PR target/29180
	* darwin_stop_world.c: Make stack_start unsigned long.

2006-09-21  Sandro Tolaini  <tolaini@libero.it>

	* os_dep.c: Port to Darwin/i386
	* darwin_stop_world.c: Likewise
	* include/private/gcconfig.h: Likewise
	
2006-06-07  Petr Salinger  <Petr.Salinger@seznam.cz>

	* configure.ac: add support for GNU/kFreeBSD, accepted by upstream
	for gc 6.8.
	* dyn_load.c: Likewise.
	* include/gc.h: Likewise.
	* private/gcconfig.h: Likewise.
	* configure: Regenerate.
	* include/gc_config.h.in: Regenerate.

2006-09-14  Tom Tromey  <tromey@redhat.com>

	PR boehm-gc/29068.
	* misc.c (GC_init_inner): Don't use GC_get_thread_stack_base on
	Solaris.

2006-08-21  Bryce McKinlay  <mckinlay@redhat.com>
	
	PR libgcj/13212:
	* configure.ac: Check for pthread_getattr_np(). Remove
	GC_PTHREAD_SYM_VERSION detection.
	* include/gc.h (GC_register_my_thread, GC_unregister_my_thread,
	GC_get_thread_stack_base): New declarations.
	* pthread_support.c (GC_register_my_thread, GC_unregister_my_thread,
	GC_get_thread_stack_base): New functions.
	(GC_delete_thread): Don't try to free the first_thread.
	* misc.c (GC_init_inner): Use GC_get_thread_stack_base() if possible.
	(pthread_create_, constr): Removed.
	(pthread_create): Don't rename.
	* include/gc_ext_config.h.in: Rebuilt.
	* include/gc_pthread_redirects.h (pthread_create): Define 
	unconditionally.
	* include/gc_config.h.in: Rebuilt.
	* configure: Rebuilt.

2006-06-21  Keith Seitz  <keiths@redhat.com>

	* pthread_stop_world.c (GC_suspend_handler): Redirect to suspension
	routine if signal is received and thread is flagged SUSPENDED.
	(suspend_self): New function.
	(GC_suspend_thread): New function.
	(GC_resume_thread): New function.
	* include/gc.h (GC_suspend_thread): Declare.
	(GC_resumet_thread): Declare.
	* include/private/pthread_support.h (SUSPENDED): New GC_thread
	flag.

2006-06-20  Ranjit Mathew  <rmathew@gcc.gnu.org>
	
	Backport Windows 9x/ME VirtualQuery() fix from GC 6.7.
	* os_dep.c (GC_wnt): Define.
	(GC_init_win32): Set GC_wnt.
	* dyn_load.c (GC_register_dynamic_libraries): Consider MEM_PRIVATE
	sections also on Windows 9x/ME.

2006-06-02  Geoffrey Keating  <geoffk@apple.com>

	* configure.ac: Define HAS_PPC_THREAD_STATE_R0,
	HAS_PPC_THREAD_STATE___R0, HAS_PPC_THREAD_STATE64_R0,
	HAS_PPC_THREAD_STATE64___R0, HAS_I386_THREAD_STATE_EAX,
	HAS_I386_THREAD_STATE___EAX.
	* configure: Regenerate.
	* include/gc_config.h.in: Regenerate.
	* darwin_stop_world.c (PPC_RED_ZONE_SIZE): Use standard Darwin
	macro names to determine value.
	(THREAD_STATE): New.
	(THREAD_FLD): New.
	(GC_push_all_stacks): Use THREAD_STATE and THREAD_FLD in both versions.

2006-05-24  Carlos O'Donell  <carlos@codesourcery.com>

	* Makefile.am: Add install-html target. 
	* Makefile.in: Regenerate.
	* aclocal.m4: Regenerate.
	* include/Makefile.in: Regenerate.

2006-03-07  Andrew Haley  <aph@redhat.com>

	* dyn_load.c (GC_has_static_roots): Declare.
	(GC_register_dynlib_callback): Call GC_has_static_roots.

2006-04-11  Bryce McKinlay  <mckinlay@redhat.com>

	* darwin_stop_world.c (GC_push_all_stacks, GC_stop_world,
	GC_start_world): Call vm_deallocate to free act_list. Fix from
	Bruce Mitchener.

2006-03-24  Andreas Tobler  <a.tobler@schweiz.ch>
	John David Anglin  <dave.anglin@nrc-cnrc.gc.ca>

	* configure.ac (THREADS): Add REENTRANT for *-*-hpux11*.
	Warn about POSIX threads not being supported for *-*-hpux10*.
	* configure: Regenerate.

2006-02-09  Tom Tromey  <tromey@redhat.com>

	* pthread_support.c: Conditionally include dlfcn.h.

2006-02-06  Jakub Jelinek  <jakub@redhat.com>
	    Anthony Green  <green@redhat.com>
	    Tom Tromey  <tromey@redhat.com>

	* include/gc_ext_config.h.in: Added GC_PTHREAD_SYM_VERSION.
	* include/gc_config.h.in: Rebuilt.
	* include/gc_pthread_redirects.h (pthread_create): Conditionally
	define.
	* pthread_support.c (pthread_create_): New global.
	(constr): New function.
	(pthread_create): Conditionally renamed.
	* configure: Rebuilt.
	* configure.ac (GC_PTHREAD_SYM_VERSION): Define.

2006-02-04  Alan Modra  <amodra@bigpond.net.au>

	* include/private/gc_locks.h (GC_test_and_set <POWERPC>): Don't
	use broken 64-bit version.

2006-01-25  Andreas Tobler  <a.tobler@schweiz.ch>

	* darwin_stop_world.c: Change inline asm instruction to ld as ldz
	is wrong.

	* Makefile.am (asm_libgcjgc_sources): Rename to asm_libgcjgc_sources.
	* Makefile.in: Regenerate.

2006-01-25  Bryce McKinlay  <mckinlay@redhat.com>

	* include/private/gcconfig.h: Revert to GC 6.6 version, removing
	all local changes.

2006-01-24  Bryce McKinlay  <mckinlay@redhat.com>

	Import Boehm GC version 6.6.

2006-01-24  David Ayers  <d.ayers@inode.at>

	PR libobjc/13946
	* include/gc.h: Fix prototype declarations for bootstrap.

2005-11-01  Bryce McKinlay  <mckinlay@redhat.com>

	* include/private/gc_priv.h: Increase MAX_ROOT_SETS to 1024.

2005-09-15  Kazu Hirata  <kazu@codesourcery.com>

	* include/private/gc_locks.h (GC_test_and_set): Change the
	constraint of the first operand to '0'.

2005-09-06  Tom Tromey  <tromey@redhat.com>

	PR libgcj/23662:
	* include/private/gcconfig.h (LINUX_STACKBOTTOM): Use instead of
	HEURISTIC1 on ARM.

2005-07-17  SUGIOKA Toshinobu  <sugioka@itonet.co.jp>

	* include/private/gcconfig.h (sh-linux): Use LINUX_STACKBOTTOM.

2005-06-15  Andreas Tobler  <a.tobler@schweiz.ch>

	* os_dep.c: Add FreeBSD/PowerPC bits.
	(GC_SysVGetDataStart): Likewise.
	* include/private/gcconfig.h: Likewise.

2005-05-25  Andrew Haley  <aph@redhat.com>

	* include/private/gcconfig.h (HBLKSIZE): Define to 4096 on
	powerpc64-linux.

2005-05-09  Mike Stump  <mrs@apple.com>

	* configure: Regenerate.

2005-04-19  Hans-Peter Nilsson  <hp@axis.com>

	* os_dep.c, include/private/gc_locks.h: Import CRIS port by
	Simon Posnjak from gc6.4.
	* include/private/gcconfig.h: Ditto.  Add M32R note from gc6.4.

2005-04-17  David S. Miller  <davem@davemloft.net>

	* include/private/gcconfig.h (sparc-linux): Use LINUX_STACKBOTTOM.
	* os_dep.c (GC_linux_stack_base): Check for bug present in some
	Sparc glibc variants where __libc_stack_end is erroneously set
	to "1".  Fallback to procfs code in that case.

2005-04-12  Mike Stump  <mrs@apple.com>

	* configure: Regenerate.

2005-04-12  Richard Henderson  <rth@redhat.com>

	* include/private/gcconfig.h (alpha-linux): Use LINUX_STACKBOTTOM.

2005-03-23  Mike Stump  <mrs@apple.com>

	* darwin_stop_world.c: Update for -m64 multilib.
	* include/private/gcconfig.h: Likewise.
	* powerpc_darwin_mach_dep.s: Likewise.

2005-03-01  Kelley Cook  <kcook@gcc.gnu.org>

	* Makefile.in, include/Makefile.in: Regenerate.

2005-02-26  Richard Earnshaw  <rearnsha@arm.com>

	* dyn_load.c: On NetBSD, include machine/elf_machdep.h and define
	ELFSIZE in terms of ARCH_ELFSIZE (back-ported from gc7.0alpha1).

2005-02-15  Bryce McKinlay  <mckinlay@redhat.com>

	PR libgcj/19823
	* configure.host: Set gc_use_mmap on *-linux*.
	* configure.ac: Define USE_MMAP if gc_use_mmap is set.
	* include/private/gc_priv.h: Include gc_config.h.
	* configure, include/gc_config.h.in: Rebuilt.

2005-02-07  Hans Boehm  <Hans.Boehm@hp.com>

	* allchblk.c (GC_allochblk_nth): Dont overlook available space if
	  GC disabled, correctly convert GC_finalizer_mem_freed to byte,
	  total_size to words.
	* dyn_load.c (win32 GC_register_dynamic_libraries): Consider only
	  MEM_IMAGE regions.
	* mach_dep.c (GC_with_callee_saves_pushed): separate into new function,
	  and indent appropriately.
	* mark_rts.c (GC_approx_sp): Access stack.
	* pthread_stop_world.c: (GC_suspend_handler): Explicitly push
	  callee-saves registers when appropriate.
	  (GC_stop_world): Handle EINTR from sem_wait (sync with Mono GC).

2005-01-01  Bryce McKinlay  <mckinlay@redhat.com>

	* configure.ac (AC_CONFIG_HEADERS): Build both include/gc_config.h 
	and include/gc_ext_config.h.
	* include/gc_ext_config.h: New file. Define only THREAD_LOCAL_ALLOC.
	* include/gc.h: Undef PACKAGE_* before including gc_config.h.

2004-12-13  Kelley Cook  <kcook@gcc.gnu.org>

	* configure: Regenerate.

2004-11-29  Bryce McKinlay  <mckinlay@redhat.com>

	PR libgcj/18699
	Revert patches of 2004-11-26 and 2004-11-27.

2004-11-29  Kelley Cook  <kcook@gcc.gnu.org>

	* configure: Regenerate for libtool change.

2004-11-27  Bryce McKinlay  <mckinlay@redhat.com>

	* include/gc_config.h.in: Add comment. Define only THREAD_LOCAL_ALLOC.

2004-11-26  Bryce McKinlay  <mckinlay@redhat.com>

	Fix "PACKAGE_NAME redefined" errors.
	* configure.ac (AC_CONFIG_HEADERS): Build both include/config.h 
	and include/gc_config.h.
	* configure: Regenerated.
	* include/gc_config.h.in: No longer auto-generated. Define only the
	macros needed by libjava.
	* include/config.h.in: Generated by autoheader.
	* include/gc.h: Include config.h, not gc_config.h.

2004-11-25  Kelley Cook  <kcook@gcc.gnu.org>

	* configure: Regenerate for libtool reversion.

2004-11-24  Kelley Cook  <kcook@gcc.gnu.org>

	* configure: Regenerate for libtool change.

2004-11-22  Eric Botcazou  <ebotcazou@libertysurf.fr>

	* configure.ac (machdep): Use sparc_mach_dep.lo on
	sparc64-sun-solaris2.* too.
	(Solaris gcc optimization fix): Disable on sparc*-sun-solaris2.*.
	* configure: Regenerate.

2004-11-22  Eric Botcazou  <ebotcazou@libertysurf.fr>

	PR target/18444
	* configure.ac (threading): Accept 'posix95'.
	* configure: Regenerate.

2004-11-04  Kelley Cook  <kcook@gcc.gnu.org>

	* Makefile.am: Define ACLOCAL_AMFLAGS.
	* configure.ac: Remove redundant sinclude.
	* acinclude.m4: Delete file.
	* aclocal.m4: Regenerate.
	* Makefile.in, include/Makefile.in: Regenerate.
	* configure: Regenerate.

2004-10-19  Ulrich Weigand  <uweigand@de.ibm.com>

	* include/private/gc_priv.h (GC_generic_malloc_words_small_inner):
	Add prototype.

2004-10-13  Kazuhiro Inaoka <inaoka.kazuhiro@renesas.com>

	* include/private/gcconfig.h: Add m32r-linux target.

2004-09-27  Kelley Cook  <kcook@gcc.gnu.org>

	* configure.ac: Update all AC_DEFINEs to newer style.
	* configure: Regenerate.
	* include/gc_config.h.in: Regenerate.

2004-08-27  Hans Boehm  <Hans.Boehm@hp.com>

	* backgraph.c, gc_priv.h (GC_traverse_back_graph,
	GC_print_back_graph_stats): split GC_traverse_back_graph.
	* backgraph.c: Dynamically grow in_progress_space.
	* finalize.c (GC_notify_or_invoke_finalizers): also call
	GC_print_back_graph_stats.
	* alloc.c, finalize.c, gc_priv.h (GC_generate_random_backtrace_no_gc,
	GC_print_back_height): Move delarations to header file.
	* configure.ac: rename --enable-full-debug to --enable-gc-debug.
	* configure: Regenerate.
	
2004-08-23  Hans Boehm  <Hans.Boehm@hp.com>

	* aix_irix_threads.c: Move _THREADS checks after gc_priv.h include.
	* backgraph.c, include/private/gc_pmark.h: Always include gc.h.

2004-08-23  Bryce McKinlay  <mckinlay@redhat.com>

	* win32_threads.c: Move GC_WIN32_THREADS check after gc_priv.h include.
	Reported by Danny Smith.

2004-08-21  Danny Smith  <dannysmith@users.sourceforge.net>

	* misc.c (GC_init): Replace lhs cast with rhs cast.

2004-08-16  Bryce McKinlay  <mckinlay@redhat.com>

	* specific.c: Check GC_LINUX_THREADS before including 
	private/specific.h. From Richard Earnshaw.

2004-08-16  Nathanael Nerode  <neroden@gcc.gnu.org>

	* aclocal.m4: Remove obsolete construct for old automake.
	* acinclude.m4: Regenerate with aclocal 1.9.1.
	* configure.ac:  Remove duplicate AC_WITH calls.  Replace
	AC_CANONICAL_SYSTEM with AC_CANONICAL_HOST, AC_CANONICAL_TARGET.
	Replace _GCC_TOPLEV_NONCANONICAL calls with ACX_NONCANONICAL_TARGET.
	Remove now-redundant subst of target_noncanonical.  Remove
	now-gratuitous m4 quoting around $.  Replace AM_PROG_LIBTOOL with
	AC_PROG_LIBTOOL and remove second, redundant AC_PROG_LIBTOOL.
	Use slightly more modern form of AC_INIT.
	* configure: Rebuild with autoconf 2.59.
	* Makefile.in, include/Makefile.in: Rebuild with automake 1.9.1.

2004-08-16  Andreas Tobler  <a.tobler@schweiz.ch>

	* solaris_threads.c: Remove ifdef around #include "private/gc_priv.h"
	since they're not known at this time.
	* solaris_pthreads.c: Likewise.

2004-08-15  Andreas Tobler  <a.tobler@schweiz.ch>

	PR target/14931
	* powerpc_darwin_mach_dep.s (_GC_push_regs): Change to new stub style.

2004-08-13  Bryce McKinlay  <mckinlay@redhat.com>

	* configure.ac (gc_cflags): Add -Iinclude.
	(AC_CONFIG_HEADERS): New. Configure gc_config.h header.
	Don't write DEFS to boehm-cflags file.
	* configure: Rebuilt.
	* gcj_mlc.c: Check #ifdef GC_GCJ_SUPPORT after including headers.
	* specific.c: Check #ifdef GC_LINUX_THREADS after including headers.
	* include/gc_config_macros.h: Remove backward-compatibility 
	redefinitions of GC_ names.
	* include/gc.h: Include <gc_config.h>.

2004-08-13  Bryce McKinlay  <mckinlay@redhat.com>

	Import Boehm GC version 6.3.

2004-08-12  Kelley Cook  <kcook@gcc.gnu.org>

	* include/Makefile.in: Regenerate

2004-07-06  Andrew Pinski  <apinski@apple.com>

	* os-dep.c (GC_task_self): Declare as static
	and remove the second declaration.

2004-06-20  Andreas Tobler  <a.tobler@schweiz.ch>

	* Makefile.am: Add rule for .S files to fix bootstrap on
	solaris and alpha.
	* Makefile.in: Regenerate.

2004-06-16  Paolo Bonzini  <bonzini@gnu.org>

	* boehm-gc/configure.ac: New name of configure.in.
	Remove useless multilib stuff.  Change uses of
	INCLUDES and CXXINCLUDES to AM_CPPFLAGS.
	* boehm-gc/configure.in: New name of configure.in.
	* boehm-gc/Makefile.am: Update for automake 1.8.5.
	* boehm-gc/acinclude.m4: Include ../config/acx.m4.
	* boehm-gc/aclocal.m4: Regenerate.
	* boehm-gc/configure: Regenerate.
	* boehm-gc/Makefile.in: Regenerate.

2004-06-15  Paolo Bonzini  <bonzini@gnu.org>

	* .cvsignore: New file.

2004-04-25  Andreas Jaeger  <aj@suse.de>

        * mark.c (GC_mark_from): Use pointer as prefetch argument.

2004-04-06  H.J. Lu  <hongjiu.lu@intel.com>

	* include/private/gcconfig.h (PREFETCH): Use __builtin_prefetch
	for gcc >= 3.0.
	(PREFETCH_FOR_WRITE): Likewise.

2004-03-10  Kelley Cook  <kcook@gcc.gnu.org>

	* configure.ac: Bump AC_PREREQ to 2.59.
	* configure: Regenerate.
	* config.in: Regenerate.

2004-02-26  Nathanael Nerode  <neroden@gcc.gnu.org>

	* ltconfig, ltmain.sh: Remove unused files.
	* configure.in: Remove bogus extra early invocation of
	AC_CONFIG_AUX_DIR.
	* configure: Regenerate.
	* mkinstalldirs, install-sh, config.sub, config.guess:
	Remove (now) unused files.
	* Makefile.in: Regenerate (losing references to vanished
	files).

	* configure.in: Add CCAS, CCASFLAGS for future automakes.
	* configure, Makefile.in, include/Makefile.in: Regenerate.

	* Makefile.am: Remove bogus duplicate setting of AM_CFLAGS.
	* Makefile.in: Regenerate.

	* configure.in: Remove bogus duplicate invocation of
	AM_MAINTAINER_MODE.  Remove obsolete comment.
	* configure: Regenerate.

	* acinclude.m4: Remove GC_CONFIGURE macro; move contents
	to configure.in.
	* aclocal.m4: Regenerate.
	* configure.in: Receive contents of GC_CONFIGURE macro.
	* configure: Regenerate.

	* configure.in: Remove more obsolete, bogus code.
	* configure: Regenerate.

	* acinclude.m4: Remove obsolete and bogus constructs.
	* aclocal.m4: Regenerate.
	* configure: Regnerate.

2004-02-23  Nathanael Nerode  <neroden@gcc.gnu.org>

	* acinclude.m4: De-precious CC and CXX so that the right flags
	are passed down to multilibs.
	* aclocal.m4: Regenerate.
	* configure: Regenerate.

2004-02-22  Zack Weinberg <zack@codesourcery.com>
	    Nathanael Nerode <neroden@twcny.rr.com>
	    Alexandre Oliva <aoliva@redhat.com>

	* config.sub, config.guess: Replace with forwarding scripts
	which invoke the master copies in the top level.

2004-02-23  Nathanael Nerode  <neroden@gcc.gnu.org>

	* acinclude.m4: Remove old no-executables workaround;
	add new no-executables workaround.
	* aclocal.m4: Regenerate.
	* configure.in: Change prereqs to autoconf 2.57.
	* configure: Regenerate with autoconf 2.57.

	* configure.in: Use NCN_TARGET_NONCANONICAL and friends.
	* configure: Regenerate.
	* Makefile.am: Use target_noncanonical variable from configure.
	* Makefile.in: Regenerate.
	* include/Makefile.in: Regenerate.

2004-02-20  Andrew Cagney  <cagney@redhat.com>

	* config.guess: Update from version 2002-01-10 to 2004-02-16.
	* config.sub: Update from version 2002-01-02 to 2004-02-16.

2004-02-19  Nathanael Nerode  <neroden@gcc.gnu.org>

	* acinclude.m4: Remove bogus duplicate call to AC_CANONICAL_BUILD.
	* aclocal.m4: Rebuild.
	* configure: Regenerate.

	* acinclude.m4: Move certain code to configure.in.
	* configure.in: Receive code from acinclude.m4.
	* aclocal.m4: Rebuild.
	* configure: Regenerate.

	* Makefile.direct, alloc.c: Resync to upstream 6.3 alpha 1.

2004-01-20  Andrew Haley  <aph@redhat.com>

	* include/private/gcconfig.h (USE_MMAP): Define for all Linux.

	* configure.in: Comment change.

2004-01-16  Andrew Haley  <aph@redhat.com>

	* configure.in (NO_EXECUTE_PERMISSION): Remove global declaration;
	add for ia64; remove for MIPS.
	* configure: Regnerated.

2004-01-14  Kelley Cook  <kcook@gcc.gnu.org>

	* configure.in: Add in AC_PREREQ(2.13)

2004-01-07  Dave Jones <davej@redhat.com>

	* malloc.c (GC_generic_malloc): Correct initialization typo.
	* mallocx.c (GC_generic_malloc_ignore_off_page): Ditto.

2003-10-31  Richard Earnshaw  <rearnsha@arm.com>

	* include/private/gcconfig.h: Re-install change of 2003-04-16.

2003-10-20  Rainer Orth  <ro@TechFak.Uni-Bielefeld.DE>

	* mips_sgi_mach_dep.s: Use _ABIO32 instead of external
	_MIPS_SIM_ABI32.

2003-10-18  Alan Modra  <amodra@bigpond.net.au>

	* include/private/gcconfig.h (ALIGNMENT <powerpc linux>): Remove
	unsure comment.

2003-10-03  Jeff Sturm  <jsturm@one-point.com>

	* configure: Rebuild.

2003-10-03  Hans Boehm  <Hans.Boehm@hp.com>

	* configure.in: Remove NO_GETENV definition for win32.
	* mach_dep.c (GC_generic_push_regs): Prevent tail call optimization.
	* misc.c (GC_init_inner): Call GC_thr_init for win32.
	  (GC_set_warn_proc): Add assertion.
	* win32_threads.c: Import 6.3alpha2 version.
	* include/private/gc_priv.h: Add support for EMPTY_GETENV_RESULTS.

2003-09-29  Rainer Orth  <ro@TechFak.Uni-Bielefeld.DE>

	* configure.in: Remove wildcard from Solaris 8-9/Intel and Solaris
	2.3/SPARC, there are no micro versions.
	Treat Solaris 10 and up alike.
	* configure: Regenerate.

2003-09-22  Anthony Green  <green@redhat.com>

	* os_dep.c: Fix GC_get_stack_base build problem for vanilla elf
	"NOSYS" targets.

2003-09-20    <green@redhat.com>

	* include/private/gcconfig.h: Don't check for __XSCALE__.  Instead
	check for __arm__ or __thumb__.

2003-09-09  Alan Modra  <amodra@bigpond.net.au>

	* configure: Regenerate.

2003-08-07  Rainer Orth  <ro@TechFak.Uni-Bielefeld.DE>
	    Roger Sayle <roger@eyesopen.com>

	* configure.in: Set INCLUDES to absolute path.
	Save $INCLUDES in boehm-cflags, too.
	Set INCLUDES so it's available to config.status.
	* configure: Regenerate.

2003-07-31  Danny Smith  <dannysmith@users.sourceforge.net>

	* include/gc.h (GC_CreateThread): Declare with WINAPI
	attribute.
	* win32_threads.c (GC_CreateThread): Make definitions consistent
	with declaration.  Cast &thread_table[i].handle to PHANDLE
	in call to DuplicateHandle
	(thread_start): Declare as static.

2003-07-30  Andreas Tobler  <a.tobler@schweiz.ch>

	* dyn_load.c: Define __private_extern__ to match Apple's system
	header.

2003-07-28  Loren J. Rittle  <ljrittle@acm.org>

	* os_dep.c: Remove redundancy introduced in last merge.

2003-07-28  Jeff Sturm  <jsturm@one-point.com>

	Import GC 6.3alpha1.
	* BCC_MAKEFILE: Merge with GC 6.3alpha1 release.
	* ChangeLog: Likewise.
	* Makefile.am: Likewise.
	* Makefile.direct: Likewise.
	* Makefile.dj: Likewise.
	* allchblk.c: Likewise.
	* alloc.c: Likewise.
	* backgraph.c: Likewise.
	* configure.host: Likewise.
	* configure.in: Likewise.
	* dbg_mlc.c: Likewise.
	* dyn_load.c: Likewise.
	* finalize.c: Likewise.
	* gc_cpp.cc: Likewise.
	* gc_dlopen.c: Likewise.
	* gcj_mlc.c: Likewise.
	* if_mach.c: Likewise.
	* mach_dep.c: Likewise.
	* malloc.c: Likewise.
	* mallocx.c: Likewise.
	* mark.c: Likewise.
	* mark_rts.c: Likewise.
	* misc.c: Likewise.
	* os_dep.c: Likewise.
	* ptr_chck.c: Likewise.
	* reclaim.c: Likewise.
	* solaris_pthreads.c: Likewise.
	* solaris_threads.c: Likewise.
	* sparc_mach_dep.S: Likewise.
	* threadlibs.c: Likewise.
	* typd_mlc.c: Likewise.
	* version.h: Likewise.
	* win32_threads.c: Likewise.
	* Mac_files/MacOS_Test_config.h: Likewise.
	* Mac_files/MacOS_config.h: Likewise.
	* cord/cordbscs.c: Likewise.
	* cord/cordprnt.c: Likewise.
	* cord/de_win.c: Likewise.
	* doc/README: Likewise.
	* doc/README.MacOSX: Likewise.
	* doc/README.changes: Likewise.
	* doc/README.environment: Likewise.
	* doc/README.ews4800: Likewise.
	* doc/README.linux: Likewise.
	* doc/README.macros: Likewise.
	* doc/README.win32: Likewise.
	* doc/debugging.html: Likewise.
	* doc/gcdescr.html: Likewise.
	* doc/tree.html: Likewise.
	* include/Makefile.in: Likewise.
	* include/gc.h: Likewise.
	* include/gc_cpp.h: Likewise.
	* include/gc_local_alloc.h: Likewise.
	* include/gc_mark.h: Likewise.
	* include/gc_pthread_redirects.h: Likewise.
	* include/gc_typed.h: Likewise.
	* include/new_gc_alloc.h: Likewise.
	* include/private/dbg_mlc.h: Likewise.
	* include/private/gc_hdrs.h: Likewise.
	* include/private/gc_locks.h: Likewise.
	* include/private/gc_pmark.h: Likewise.
	* include/private/gc_priv.h: Likewise.
	* include/private/gcconfig.h: Likewise.
	* include/private/solaris_threads.h: Likewise.
	* include/private/specific.h: Likewise.
	* tests/test.c: Likewise.
	* tests/test_cpp.cc: Likewise.

	* configure: Rebuild.
	* Makefile.in: Rebuild.

	* mips_sgi_mach_dep.s: Add.

	* alpha_mach_dep.s: Remove.
	* irix_threads.c: Remove.
	* linux_threads.c: Remove.
	* mips_sgi_mach_dep.S: Remove.
	* missing: Remove.
	* powerpc_macosx_mach_dep.s: Remove.
	* doc/Makefile.am: Remove.
	* doc/Makefile.in: Remove.

2003-07-25  Roger Sayle  <roger@eyesopen.com>

	* configure.host: Only use +ESdbgasm when using the HPUX native
	compiler on PA-Risc.  It isn't recognized by GCC and is silently
	ignored by HP's compilers on ia64.

2003-04-28  Mohan Embar  <gnustuff@thisiscool.com>

	* configure.in: define GC_DLL under mingw if --enable-shared
	* configure: rebuilt
	* win32_threads.c: add #ifdef GC_DLL around DllMain

2003-04-16  Richard Earnshaw  <rearnsha@arm.com>

	* include/private/gcconfig.h: Add support for arm-netbsdelf.

2003-04-09  Tom Tromey  <tromey@redhat.com>

	* include/private/gcconfig.h (LINUX_STACKBOTTOM): Define for
	POWERPC.
	(STACK_GRAN, HEURISTIC1): Don't define for POWERPC.

2003-03-22  Richard Henderson  <rth@redhat.com>

	* include/private/gc_locks.h [IA64]: Include ia64intrin.h.
	(GC_test_and_set): Use __sync_lock_test_and_set.
	(GC_clear): Use volatile assignment.
	(GC_compare_and_exchange): Use __sync_bool_compare_and_swap.
	(GC_memory_write_barrier): Use __sync_synchronize.

2003-03-12  Andreas Schwab  <schwab@suse.de>

	* configure.in: Avoid trailing /. in toolexeclibdir.
	* configure: Rebuilt.

2003-03-04  Hans Boehm <Hans.Boehm@hp.com>
	* include/private/gcconfig.h (GC_data_start): declare when needed.
	* include/private/gc_priv.h: Include gcconfig.h after ptr_t
	declaration.
	* dyn_load.c (GC_register_dynamic_libraries_dl_iterate_phdr,
	GC_register_dynlib_callback): Register main data for static
	executable if dl_iterate_phdr() didn't.
	* misc.c (GC_init_inner): Call GC_init_linux_data_start() even
	if we don't expect to register main static data.

2003-03-03  Hans Boehm  <Hans.Boehm@hp.com>
	* mark_rts.c (GC_cond_register_dynamic_libraries): add.
	(GC_push_roots): explicitly mark free list headers, register
	dynamic libraries only if !REGISTER_LIBRARIES_EARLY.
	* alloc.c (GC_stopped_mark): Conditionally call
	GC_cond_register_dynamic_libraries().
	(GC_collect_a_little_inner, GC_try_to_collect_inner): Check GC_dont_gc.
	* dyn_load.c (GC_register_main_static_data): define.
	(GC_register_dyn_libraries (Linux /proc, Linux ELF versions)):
	no longer skip main data.
	* misc.c (GC_REGISTER_MAIN_STATIC_DATA): define.
	(GC_init_inner): Make main data registration conditional.
	* include/private/gc_priv.h (GC_register_main_static_data): declare.
	* include/private/gcconfig.h (REGISTER_LIBRARIES_EARLY): define
	for LINUX.

2003-02-20  Alexandre Oliva  <aoliva@redhat.com>

	* configure.in: Propagate ORIGINAL_LD_FOR_MULTILIBS to
	config.status.
	* configure: Rebuilt.

2003-02-11  Andreas Tobler  <a.tobler@schweiz.ch>

	* include/private/gcconfig.h: undefine MPROTECT_VDB for MACOSX

2003-01-27  Alexandre Oliva  <aoliva@redhat.com>

	* configure.in (toolexecdir, toolexeclibdir): Set and AC_SUBST.
	Remove USE_LIBDIR conditional.
	* Makefile.am (toolexecdir, toolexeclibdir): Don't override.
	* Makefile.in, configure: Rebuilt.

2002-12-31  Tom Tromey  <tromey@redhat.com>

	For PR libgcj/8933:
	* include/Makefile.in: Rebuilt.
	* include/Makefile.am (noinst_HEADERS): Renamed from
	include_HEADERS.

2002-11-19  Rainer Orth  <ro@TechFak.Uni-Bielefeld.DE>

	* ltconfig (osf[345]): Append $major to soname_spec.
	Reflect this in library_names_spec.
	* ltmain.sh (osf): Prefix $major with . for use as extension.

2002-10-02  Andreas Jaeger  <aj@suse.de>

	* include/private/gcconfig.h (HBLKSIZE): Define for x86-64.

2002-09-28  Richard Earnshaw  <rearnsha@arm.com>

	* include/private/gcconfig.h: Don't check for __XSCALE__.  Instead
	check for __arm__ or __thumb__.

2002-09-27  Ulrich Weigand  <uweigand@de.ibm.com>

	* include/private/gcconfig: Add machine type S390.  Add s390x support.
	* include/private/gc_locks.h (GC_test_and_set): Implement for s390.
	(GC_compare_and_exchange): Likewise.

2002-09-24  Jason Thorpe  <thorpej@wasabisystems.com>

	* include/private/gcconfig.h: Fix NetBSD/mips parameters.

2002-08-23  Adam Megacz <adam@xwt.org>

	* win32_threads.cc: Removed extraneous ABORT()

2002-09-22  Kaveh R. Ghazi  <ghazi@caip.rutgers.edu>

	* Makefile.am (all-multi): Fix multilib parallel build.

2002-07-18  Bo Thorsen  <bo@suse.de>

	* include/private/gcconfig.h: Add x86-64 definitions.
	* os_dep.c: Add x86-64 support.
	* configure.in: Likewise.
	* configure: Regenerate.

2002-07-18  H.J. Lu <hjl@gnu.org>

	* mach_dep.c (GC_push_regs): Remove the unused Linux/mips code.

2002-07-18  H.J. Lu  (hjl@gnu.org)

	* configure.in (machdep): Don't add mips_sgi_mach_dep.lo for
	Linux/mips.

2002-06-28  Hans Boehm <Hans_Boehm@hp.com>
	    Jonathan Clark

	* win32_threads.c (GC_push_all_stacks): Tolerate bad sp.

2002-06-09  H.J. Lu  (hjl@gnu.org)

	* include/private/gc_locks.h (GC_test_and_set): Support
	Linux/mips.
	(GC_TEST_AND_SET_DEFINED): Likewise.

	* include/private/gcconfig.h (DYNAMIC_LOADING): Defined for
	Linux/mips.
	(DATAEND): Likewise.
	(LINUX_STACKBOTTOM): Likewise.
	(STACKBOTTOM): Removed for Linux/mips.

Sun May 19 11:32:03 2002  Mark P Mitchell  <mark@codesourcery.com>

	* irix_threads.cc (GC_pthread_detach): Do not use REAL_FUNC.
	(GC_pthread_create): Fix typo.
	(GC_TRY_LOCK): Likewise.
	* include/private/gc_locks.h (GC_test_and_set): Only take one
	one argument.
	(LOCK): Adjust appropriately.
	* include/private/gc_priv.h (SIG_SUSPEND): Use SIGRTMIN if
	_SIGRTMIN is unavailable.

2002-05-16  Rainer Orth  <ro@TechFak.Uni-Bielefeld.DE>

	* acinclude.m4: Allow for PWDCMD to override hardcoded pwd.
	* aclocal.m4: Regenerate.
	* configure: Regenerate.

2002-05-08  Alexandre Oliva  <aoliva@redhat.com>

	* configure.in (ORIGINAL_LD_FOR_MULTILIBS): Preserve LD at
	script entry, and set LD to it when configuring multilibs.
	* configure: Rebuilt.

2002-04-22  Jeff Sturm  <jsturm@one-point.com>

	* Makefile.am (toolexeclib_LTLIBRARIES): Remove.
	(noinst_LTLIBRARIES): Add libgcjgc.la.

	* Makefile.in: Rebuild.

2002-04-22  David S. Miller  <davem@redhat.com>

	* include/private/gcconfig.h: Hard-code STACKBOTTOM on
	64-bit SPARC Linux, the __libc_stack_end technique does
	not work in this case.

2002-04-22  Jeff Sturm  <jsturm@one-point.com>

	* gcconfig.h: Enable DYNAMIC_LOADING for all sparc-solaris ABIs.

2002-04-17  Hans Boehm  <Hans_Boehm@hp.com>

	* include/private/gcconfig.h: Use LINUX_STACKBOTTOM for
	SPARC Linux.

2002-04-09  Loren J. Rittle  <ljrittle@acm.org>

	* include/private/gcconfig.h (DATAEND): Update comment example
	to match reality.

2002-04-08  Loren J. Rittle  <ljrittle@acm.org>

	* include/private/gcconfig.h (DATAEND): Clarify comment.

2002-04-08  Hans Boehm  <Hans_Boehm@hp.com>

	* include/private/gc_priv.h (WARN macro): Add "GC warning:" prefix.
	(GC_large_alloc_warn_interval, GC_large_alloc_warn_suppressed):
	declare.
	* allchblk.c (GC_allchblk_nth): Change text and support reduced
	frequency for blacklist warning message.
	* misc.c (GC_large_alloc_warn_interval,
	GC_large_alloc_warn_suppressed): define.
	(GC_init_inner): Check GC_NO_BLACKLIST_WARNING and
	GC_LARGE_ALLOC_WARN_INTERVAL environment variables.
	* doc/README.environment (GC_NO_BLACKLIST_WARNING): Deprecate.
	(GC_LARGE_ALLOC_WARN_INTERVAL): Add documentation.

	* dyn_load.c (_DYNAMIC): Move declaration to file scope.

2002-04-04  Loren J. Rittle  <ljrittle@acm.org>

	* include/private/gcconfig.h: Add support for an unmapped
	memory hole between the end of the initialized data segment
	and the start of the BSS on FreeBSD/i386.

2002-03-30  Krister Walfridsson  <cato@df.lth.se>

	* include/private/gcconfig.h: define DYNAMIC_LOADING for ELF
	NetBSD/i386.

2002-03-29  Hans Boehm  <Hans_Boehm@hp.com>

	* linux_threads.c (return_free_lists): Clear fl[i] unconditionally.
	(GC_local_gcj_malloc): Add assertion.
	(start_mark_threads): Fix abort message.
	* mark.c (GC_mark_from): Generalize assertion.
	* reclaim.c (GC_clear_fl_links): New function.
	(GC_start_reclaim): Must clear some freelist links.
	* include/private/specific.h, specific.c: Add assertions.
	Safer definition for INVALID_QTID, quick_thread_id.  Fix/add comments.
	Rearrange tse fields.

2002-03-27  Richard Henderson  <rth@redhat.com>

	* os_dep.c (GC_init_linux_data_start): Fix references to
	__data_start and _end.

2002-03-25  Loren J. Rittle  <ljrittle@acm.org>

	* include/private/gcconfig.h: Change all likely references
	to linker script synthesized symbols to use this idiom:
	extern int etext[]; etext

2002-03-25  Jeff Sturm  <jsturm@one-point.com>

	* linux_threads.c (GC_get_nprocs): Close file descriptor.

2002-03-21  Loren J. Rittle  <ljrittle@acm.org>

	* include/private/gcconfig.h: Add unified test for FreeBSD.
	Support FreeBSD/alpha.
	* os_dep.c: Do not include <machine/trap.h> unless available.
	(GC_freebsd_stack_base): Fix types.

2002-03-17  Bryce McKinlay  <bryce@waitaki.otago.ac.nz>

	* Makefile.am: Make a convenience library.
	* Makefile.in: Rebuilt.

2002-03-15  Anthony Green  <green@redhat.com>

	* misc.c (GC_init_inner): Initialize GC_write_cs before use.
	* configure.in: Disable use of getenv for win32 targets (some of
	which have broken implementations).
	* configure: Rebuilt.

2002-03-12  Adam Megacz  <adam@xwt.org>

	* dyn_load.c: Renamed GC_win32s to GC_no_win32_dlls.
	* misc.c: Renamed GC_is_win32s() to GC_no_win32_dlls
	* os_dep.c: Renamed GC_win32s to GC_no_win32_dlls and
	statically initialized it to TRUE if compiling with GCC.
	* win32_threads.c (thread_start): We no longer use SEH if
	compiling with GCC.
	* mark.c (GC_mark_some): We no longer use SEH if
	compiling with GCC.

2002-03-09  Bryce McKinlay  <bryce@waitaki.otago.ac.nz>

	* include/gc_priv.h: Define ALIGN_DOUBLE on 32 bit targets if GCJ
	support is enabled, for hash synchronization.

2002-02-24  Adam Megacz  <adam@xwt.org>

	* Makefile.am: Added win32_threads.c to sources list.
	* win32_threads.c: Added two */'s which I had neglected.

2002-02-20  Bryce McKinlay  <bryce@waitaki.otago.ac.nz>

	* Makefile.am: Re-add SUBDIRS parameter which was lost in merge.
	* Makefile.in: Rebuilt.

2002-02-13  Bryce McKinlay  <bryce@waitaki.otago.ac.nz>

	* dbg_mlc.c (GC_debug_generic_malloc): Removed.

	* sparc_mach_dep.S: Rename from sparc_mach_dep.s as it is a
	preprocessor file.
	* mips_sgi_mach_dep.S: Likewise.
	* Makefile.am: Update for above changes.
	* Makefile.in: Rebuilt.

2002-02-12  Richard Henderson  <rth@redhat.com>

	* configure.in: Re-apply 2001-06-26 configure change.
	* configure: Rebuild.

2002-02-12  Bryce McKinlay  <bryce@waitaki.otago.ac.nz>

	Imported GC 6.1 Alpha 3.

	* sparc_mach_dep.S: Delete incorrectly named file.

2001-02-11  Adam Megacz <adam@xwt.org

	* configure.in: support for win32, saner
	cross-compile options

2001-02-08  Anthony Green  <green@redhat.com>

	* include/private/gcconfig.h: Add XSCALE NOSYS support for bare
	  board embedded targets.
	* os_dep.c: Avoid signal handling code for NOSYS/ECOS targets.
	  Use GC_get_stack_base for NOSYS/ECOS targets.  Clean up some
	  redundant uses of ECOS.
	* misc.c: Use NOSYS where ECOS is being used.
	  Don't define GC_write twice for ECOS systems.
	  (GC_write): New function for NOSYS targets.

2002-02-06  Adam Megacz <adam@xwt.org>

	* boehm-gc/include/gc.h: (GC_CreateThread) This function is
	now exposed on all Win32 platforms.
	* boehm-gc/win32_threads.c: (GC_CreateThread) This now
	compiles on Win32; it invokes CreateThread() if GC is built
	as a DLL; otherwise it registers the thread.
	* boehm-gc/misc.c (GC_init): Initialize GC_allocate_ml in case
	libgcjgc was not built as a DLL.

2002-02-01  Adam Megacz <adam@xwt.org>

	* boehm-gc on win32 now automatically detects if it is being built
	as a DLL; see http://gcc.gnu.org/ml/java/2001-12/msg00240.html

2002-01-25  David Edelsohn  <edelsohn@gnu.org>

	* include/gc.h (GC_INIT): Add DATASTART and DATAEND roots on AIX.
	* include/private/gcconfig.h (RS6000): Add 64-bit AIX support.
	Define USE_GENERIC_PUSH_REGS.  Use AIX _data and _end symbols for
	DATASTART and DATAEND roots.
	* rs6000_mach_dep.s: Add function descriptor and traceback table.

2001-12-16  Jeff Sturm  <jsturm@one-point.com>

	* dyn_load.c: Define ElfW (if needed) for all targets,
	not just GNU/Linux.
	(GC_FirstDLOpenedLinkMap): Use it.
	(GC_register_dynamic_libraries_dl): Use it.
	* include/private/gcconfig.h: Define CPP_WORDSZ, ELF_CLASS
	for sparcv9.

2001-12-16  Craig Rodrigues  <rodrigc@gcc.gnu.org>

	PR other/3725
	* configure.in: Add AC_SUBST(target_alias).
	* configure: Regenerated.

2001-11-26  Loren J. Rittle  <ljrittle@acm.org>

	* linux_threads.c (WRAP_FUNC(pthread_join)): Remove special
	case for GC_FREEBSD_THREADS.
	* configure.in (*-*-freebsd*): Clarify warning.
	* configure: Rebuilt.

2001-10-23  Loren J. Rittle  <ljrittle@acm.org>
	    Andreas Tobler <toa@pop.agri.ch>

	* include/private/solaris_threads.h: Update to use GC_SOLARIS_THREADS.

2001-10-22  Bryce McKinlay  <bryce@waitaki.otago.ac.nz>

	* linux_threads.c (GC_init_parallel): Do not declare as a static
	constructor.
	* include/gc.h (GC_init): Declare here. Add description.
	* include/private/gc_priv.h (GC_init): Remove declaration.

2001-10-16  Loren J. Rittle  <ljrittle@acm.org>

	* include/gc_pthread_redirects.h: Generalize test to use GC_PTHREADS.
	* linux_threads.c (WRAP_FUNC(pthread_join)): Conditionalized on
	GC_FREEBSD_THREADS, handle strange interaction between system
	pthread implementation and boehm-gc signal-handler architecture.
	* tests/test.c (main): Conditionalized on GC_FREEBSD_THREADS,
	set stack.
	* include/private/gcconfig.h (configuration keyed off FREEBSD):
	Define SIG_SUSPEND, SIG_THR_RESTART.  Do not define
	MPROTECT_VDB when GC_FREEBSD_THREADS is defined.

2001-10-16  Loren J. Rittle  <ljrittle@acm.org>

	* Makefile.am (test.o): Find tests/test.c in $(srcdir).
	* Makefile.in: Rebuilt.

2001-10-16  Bryce McKinlay  <bryce@waitaki.otago.ac.nz>

	* Makefile.am, acinclude.m4, configure.in: Imported GC 6.1 Alpha 1 and
	merged local changes.

2001-09-26  Rainer Orth  <ro@TechFak.Uni-Bielefeld.DE>

	* solaris_threads.c (MAX_ORIG_STACK_SIZE) [I386]: Provide special
	Solaris 2/Intel definition.

	* configure.in (i?86-*-solaris2.[89]*): Define
	SOLARIS25_PROC_VDB_BUG_FIXED.
	* include/private/gcconfig.h [I386 && SUNOS5]: Use it.
	* configure: Regenerate.

	* include/private/gcconfig.h [I386 && SUNOS5] (DATASTART): Use _etext.
	(DATAEND): Define using _end.

2001-09-11  Per Bothner  <per@bothner.com>

	* include/Makefile.am:  New file.  It defines include_HEADERS.
	* Makefile.am (SUBDIRS):  New macro, set to include.
	* configure.in (AC_OUTPUT):  Add include/Makefile.

2001-08-20  Tom Tromey  <tromey@redhat.com>

	* configure: Rebuilt.
	* configure.in: Always ask gcc for threads package.

2001-08-17  Tom Tromey  <tromey@redhat.com>

	* Makefile.am, acinclude.m4, configure.in: Imported GC 6.0 and
	merged local changes.

2001-08-02  David Billinghurst <David.Billinghurst>

	* configure: Rebuilt.
	* configure.in:  POSIX threads on cygwin does not link with
	-lpthreads.

2001-07-03  Tom Tromey  <tromey@redhat.com>

	Fix for PR bootstrap/3281:
	* aclocal.m4, configure, Makefile.in: Rebuilt.
	* acinclude.m4: Set mkinstalldirs for in-tree build.

2001-06-26  Richard Henderson  <rth@redhat.com>

	* alpha_mach_dep.s: Mark call-saved FP registers.
	* include/private/gcconfig.h (ALPHA): Remove USE_GENERIC_PUSH_REGS.
	* configure.in (alpha*): Re-enable alpha_mach_dep.s
	* configure: Rebuild.

2001-06-12  Tom Tromey  <tromey@redhat.com>

	* aclocal.m4, configure: Rebuilt.
	* acinclude.m4: Find configure.host in srcdir.

2001-06-09  Alexandre Oliva  <aoliva@redhat.com>, Stephen L Moshier  <moshier@mediaone.net>

	* configure.in (AC_EXEEXT): Work around in case it expands to
	nothing, as in autoconf 2.50.
	* acinclude.m4: Likewise.
	* aclocal.m4, configure: Rebuilt.

2001-06-07  Tom Tromey  <tromey@redhat.com>

	For PR bootstrap/3075:
	* configure, aclocal.m4, Makefile.in: Rebuilt.
	* configure.in: Don't call AC_CONFIG_AUX_DIR or
	AC_CANONICAL_SYSTEM.
	* acinclude.m4 (BOEHM_CONFIGURE): Call AC_CONFIG_AUX_DIR and
	AC_CANONICAL_SYSTEM here.
	* Makefile.am (CONFIG_STATUS_DEPENDENCIES): Use srcdir, not
	boehm_gc_basedir.

2001-05-24  Bryce McKinlay  <bryce@waitaki.otago.ac.nz>

	* Makefile.am: Override gctest_OBJECTS so tests/test.c can be built.
	(libgcjgc_la_SOURCES): Remove typo.
	* tests/test.c: Fix struct names and includes for GC_GCJ_SUPPORT case.
	* Makefile.in: Rebuilt.

2001-05-21  Bryce McKinlay  <bryce@waitaki.otago.ac.nz>

	Imported version version 6.0alpha7.

	* README, README.Mac, README.OS2, README.QUICK, README.alpha,
	README.amiga, README.debugging, README.dj, README.hp, README.linux,
	README.rs6000, README.sgi, README.solaris2, README.uts,
	README.win32, SCoptions.amiga, backptr.h, barrett_diagram,
	dbg_mlc.h, gc.h, gc.man, gc_alloc.h, gc_cpp.h, gc_hdrs.h, gc_mark.h,
	gc_priv.h, gc_private.h, gc_typed.h, gcconfig.h,
	hpux_irix_threads.c, makefile.depend, nursery.c,
	solaris_threads.h, test.c, test_cpp.cc, weakpointer.h, cord/README,
	cord/SCOPTIONS.amiga, cord/SMakefile.amiga, cord/cord.h,
	cord/ec.h, cord/gc.h, cord/private/cord_pos.h, include/backptr.h,
	include/gc_copy_descr.h, include/gc_nursery.h: Remove obsolete/moved
	files.

2001-05-19  Hans Boehm  <hans_boehm@hp.com>

	* configure.host: Build with -fexceptions.
	* linux_threads.c: Remember which thread stopped world for

2001-05-04  Loren J. Rittle  <ljrittle@acm.org>
	    with final tuning by Bryce McKinlay

	* configure.in: Add support for --enable-threads=posix on FreeBSD.
	* configure: Rebuilt.

2001-05-01  Jeffrey Oldham  <oldham@codesourcery.com>

	* gc_priv.h (UNLOCK): Change type of GC_noop1 argument.
	(GC_noop1): Change declaration to take one argument.

2001-04-26  Alexandre Oliva  <aoliva@redhat.com>

	* configure.in: Obtain THREADS with `gcc -v'.
	* configure: Rebuilt.

2001-04-05  Hans Boehm  <hans_boehm@hp.com>

	* misc.c: Back out buggy changes to stack clearing code.
	Reduce CLEAR_SIZE to 1/4 of original value to reduce time
	spent clearing memory.

2001-04-04  Hans Boehm  <hans_boehm@hp.com>

	* finalize.c:
	- Accomodate finalization requests for static objects.
	  (Will be required by hash synchronization.  May be needed
	  in some configurations now.)

	* gc_priv.h:
	- Define MIN_WORDS.  All allocation requests are rounded
	  up to at least this size.  Removes a subtle assumption that
	  Java objects have a 2 word header.

	* gcconfig.h:
	- Adjust Linux/IA64 configuration for non-ancient kernels.
	  (Necessary fix for IA64.)

	* linux_threads.c:
	- Fix syntax error in currently unused code.  Will be needed
	  for Linux/PA-RISC.

	* malloc.c:
	- Handle MIN_WORDS.

	* misc.c:
	- Handle MIN_WORDS.
	- Change stack cleaning code to typically clear about one tenth
	  the memory it used to in the threads configuration.  Occasionally
	  still clear more.  (This is really a fix for a long-standing
	  and fairly significant performance bug with threads.)

	* os_dep.c:
	- Fix the code for finding the beginning of the data segment under
	  Linux.  I believe this is necessary for some IA64 Linux
	  distributions.  It will also helo other platforms, though those
	  may additionally require a gcconfig.h adjustment.  (This basically
	  works around the absence of a data_start or __data_start
	  definition in glibc.)

	* test.c:
	- Handle rounding due to MIN_WORDS.

2001-03-22  Tom Tromey  <tromey@redhat.com>

	* Makefile.am (gctest_LDFLAGS): Use -shared-libgcc.

2001-03-19  Tom Tromey  <tromey@redhat.com>

	* Makefile.in: Rebuilt.
	* Makefile.am (gctest_LDFLAGS): new macro.

2001-03-16  Tom Tromey  <tromey@redhat.com>

	* Makefile.in: Rebuilt.
	* Makefile.am (TESTS_ENVIRONMENT): New macro.

2001-01-23  Rod Stewart <stewart@lab43.org>

	* gcconfig.h: Check for `__arm__', not `arm'.

2000-12-30  Bryce McKinlay  <bryce@albatross.co.nz>

	* configure.in: Rename THREADLIB to THREADLIBS.
	* Makefile.am (LINK): Add $(THREADLIBS) to libtool command line. This
	ensures that we link the correct version of the linuxthreads semaphore
	functions.
	* Makefile.in: Rebuilt.
	* configure: Rebuilt.

	* linux_thread.c (GC_thr_init, GC_suspend_handler): Add SIGABRT to the
	list of signals which are not blocked during suspend in the NO_SIGNALS
	case.

2000-12-23  Hans Boehm  <Hans_Boehm@hp.com>

	* gcj_mlc.c (GC_gcj_malloc): Don't release allocation lock twice.

2000-12-15  Bryce McKinlay  <bryce@albatross.co.nz>

	* Makefile.dist: Renamed from Makefile.orig.

2000-12-11  Alexandre Petit-Bianco  <apbianco@cygnus.com>

	* Makefile.am (gctest_LDADD): Added EXTRA_TEST_LIBS.
	* configure.in (EXTRA_TEST_LIBS): Check for `dlopen' in -ldl and
	set accordingly.
	* Makefile.in: Rebuilt.
	* configure: Likewise.

2000-12-10  Geoffrey Keating  <geoffk@redhat.com>

	* gcconfig.h: Add new case for powerpc EABI.
	[PPC]: Handle embedded OS for powerpc simulator.

2000-09-30  Bryce McKinlay  <bryce@albatross.co.nz>

	* configure.in: Define GC_GCJ_SUPPORT. Define NO_DEBUGGING in
	cross-compile configuration only.
	* Makefile.am: Build gcj_mlc.c.
	* configure, Makefile.in: Rebuilt.

2000-09-10  Alexandre Oliva  <aoliva@redhat.com>

	* acinclude.m4: Include libtool macros from the top level.
	* aclocal.m4, configure: Rebuilt.

2000-09-04  Anthony Green  <green@redhat.com>

	Fix for PR libgcj/230:
	* mark.c (GC_mark_from_mark_stack): Remove call to
	GC_debug_object_start.
	* gc_priv.h (GC_debug_object_start): Remove prototype.

2000-08-16  Alexandre Oliva  <aoliva@redhat.com>

	* gcconfig.h [OSF1] (_end): Declare as `int'.

2000-08-02  Tom Tromey  <tromey@cygnus.com>

	* gc_priv.h (GC_generic_malloc_inner): Prototype.
	(GC_generic_malloc): Likewise.
	(GC_add_to_black_list_normal): Likewise.
	(GC_find_header): Likewise.
	(GC_ADD_TO_BLACK_LIST_NORMAL): Cast bits argument to word.
	* gc_mark.h (GC_find_start): Prototype.
	(GC_signal_mark_stack_overflow): Likewise.

2000-07-24  Alexandre Oliva  <aoliva@redhat.com>

	* configure.in (THREADS): Don't --enable-threads on IRIX <= 5.*.
	* configure: Rebuilt.

	* dyn_load.c (GC_scratch_last_end_ptr): Don't declare a #define.

2000-06-20  Bryce McKinlay  <bryce@albatross.co.nz>

	Imported version 5.1.
	* acinclude.m4: Push version to 5.1.

2000-06-19  Andrew Haley  <aph@cygnus.com>

	* os_dep.c (read): Pass two dummy args to syscall().

2000-05-11  Bryce McKinlay  <bryce@albatross.co.nz>

	Imported 5.0 release version.
	* acinclude.m4: Increment version to 5.0.

2000-05-07  Bryce McKinlay  <bryce@albatross.co.nz>

	Imported version 5.0alpha7.
	* acinclude.m4: Update version to 5.0a7.

2000-04-26  Jakub Jelinek  <jakub@redhat.com>

	* gcconfig.h (SPARC): Define ALIGNMENT to 8 for 64bit SPARC.
	(SPARC/LINUX): Use GC_SysVGetDataStart instead of LINUX_DATA_START
	- sparc glibc does not provide it.
	(SAVE_CALL_CHAIN, ASM_CLEAR_CODE): Define on sparc*-linux*.
	Make STACKBOTTOM depend on the wordsize.
	* os_dep.c (GC_SysVGetDataStart): Compile in on sparc*-linux*.
	(struct frame): Declare on sparc*-linux*.
	(GC_save_callers): Bias the frame pointers if needed (sparc64).
	* mach_dep.c (GC_save_regs_in_stack): Optimize on sparc32.
	Implement on sparc64.
	(GC_clear_stack_inner): Implement on sparc64.
	* gc_priv.h (GC_test_and_set): Implement for sparc.
	* linux_threads.c (GC_suspend_handler, GC_push_all_stacks): Use
	GC_save_regs_in_stack on sparc.

2000-04-23  Tom Tromey  <tromey@cygnus.com>

	* gcconfig.h (DYNAMIC_LOADING): Define for PPC Linux.

2000-04-19  Bryce McKinlay  <bryce@albatross.co.nz>

	Imported version version 5.0alpha6.
	* acinclude.m4: Bump version to 5.0a6.
	* configure.in: Don't use alpha_mach_dep.s.
	* include/private/config.h, irix_threads.c gc_watcom.asm: Delete
	obsolete files.
	* Makefile.am, Makefile.in: irix_threads.c is now
	hpux_irix_threads.c.
	* Makefile.orig: Updated from gc distribution Makefile.

2000-03-26  Anthony Green  <green@redhat.com>

	* misc.c (GC_enable): Always define GC_enable and GC_disable.

2000-02-14  Tom Tromey  <tromey@cygnus.com>

	* gc.h (dlopen): Define as GC_dlopen on Linux.
	(GC_dlopen): Declare on Linux.
	* dyn_load.c (GC_dlopen): Define for Linux.

Fri Jan 28 17:13:20 2000  Anthony Green  <green@cygnus.com>

	* gcconfig.h (DATASTART): Add missing extern declaration
	for data_start on powerpc.

1999-12-22  Bryce McKinlay  <bryce@albatross.co.nz>

	* linux_threads.c: Don't block SIGINT, SIGQUIT, SIGTERM in the
	NO_SIGNALS case.

1999-12-19  Jeff Sturm  <jsturm@sigma6.com>

	* gcconfig.h: Define DATASTART for Alpha Linux.

1999-12-19  Anthony Green  <green@cygnus.com>

	* gcconfig.h: Use libgcj hack for Alpha Linux.
	Undefine MPROTEXT_VDB (from Jeff Sturm).
	* os_dep.c: Remove Alpha Linux hacks.
	* misc.c: Ditto.

1999-12-13  Tom Tromey  <tromey@cygnus.com>

	* aclocal.m4, configure: Rebuilt.
	* acinclude.m4: Changed version to 5.0a4.
	* Makefile.in: Rebuilt.
	* Makefile.am (libgcjgc_la_LDFLAGS): Changed version to 1:1:0.

1999-12-12  Anthony Green  <green@cygnus.com>

	* gcconfig.h (DATASTART): Define as (&data_start) for PowerPC
	Linux.
	(DYNAMIC_LOADING): Define for PowerPC Linux.
	* os_dep.c: Remove some special cases for PowerPC Linux.
	* misc.c (GC_init_inner): Don't call GC_init_linux_data_start
	for PowerPC Linux.

1999-11-04  Tom Tromey  <tromey@cygnus.com>

	* Makefile.in: Rebuilt.
	* Makefile.am (libgcjgc_la_SOURCES): Removed quick_threads.c.

	* misc.c (GC_init_inner): Don't call GC_init_linuxppc().
	(GC_thr_init): Don't declare.

	* configure: Rebuilt.
	* configure.in: Removed qt threads case.
	* dyn_load.c: Don't mention QUICK_THREADS.
	* os_dep.c: Don't mention QUICK_THREADS.
	* misc.c: Don't mention QUICK_THREADS.
	* gcconfig.h: Don't mention QUICK_THREADS.
	* gc_priv.h: Removed QUICK_THREADS code.
	* quick_threads.c: Removed.

1999-11-03  Tom Tromey  <tromey@cygnus.com>

	* gcconfig.h: Merged in local changes from old config.h.

1999-11-02  Bryce McKinlay  <bryce@albatross.co.nz>

	* gcconfig.h: Don't define MPROTECT_VDB on Linux/i386.

1999-11-02  Tom Tromey  <tromey@cygnus.com>

	* quick_threads.c: Include gcconfig.h, not boehm-config.h.

	* configure: Rebuilt.
	* configure.in: Don't create boehm-config.h.
	* Makefile.in: Rebuilt.
	* Makefile.am (libgcjgc_la_SOURCES): Reference gcconfig.h, not
	config.h.
	($(all_objs)): Depend on gcconfig.h.
	* gc_priv.h: Reference GCCONFIG_H, not CONFIG_H.
	* gcconfig.h: Define GCCONFIG_H, not CONFIG_H.
	* config.h: Removed.

1999-11-01  Tom Tromey  <tromey@cygnus.com>

	* Makefile.in: Rebuilt.
	* Makefile.am (gctest_LDADD): Added THREADLIB.
	(TESTS): New macro.
	* configure: Rebuilt.
	* configure.in (INCLUDES): New subst.

1999-09-29  Steve Chamberlain  <sac@pobox.com>

	* config.h: Added picoJava target.
	* mach_dep.h (GC_push_regs):  New code for picoJava.

1999-09-28  Tom Tromey  <tromey@cygnus.com>

	* aclocal.m4, configure: Rebuilt.
	* acinclude.m4 (LIB_AC_PROG_CC, LIB_AC_PROG_CXX): Provide
	appropriate AC_PROG_ symbol.

Tue Aug 10 00:08:29 1999  Rainer Orth  <ro@TechFak.Uni-Bielefeld.DE>

	* gc_priv.h:  IRIX thread changes from
	include/private/gc_priv.h.

Mon Aug  9 18:33:38 1999  Rainer Orth  <ro@TechFak.Uni-Bielefeld.DE>

	* Makefile.in: Rebuilt.
	* Makefile.am (toolexeclibdir): Add $(MULTISUBDIR) even for native
	builds.

	* configure: Rebuilt.
	* configure.in: Properly align --help output, fix capitalization
	and punctuation.
	* acinclude.m4: Likewise.

1999-08-04  Tom Tromey  <tromey@cygnus.com>

	* configure.in: Added missing `;;'.  From Anthony Green.

Mon Aug  2 23:09:41 1999  Rainer Orth  <ro@TechFak.Uni-Bielefeld.DE>

	* configure.in (machdep): Use mips_ultrix_mach_dep.s on Ultrix V4.

1999-08-03  Tom Tromey  <tromey@cygnus.com>

	* gc_priv.h (GC_test_and_set): Implementation for Linux PPC from
	Franz Sirl <Franz.Sirl-kernel@lauterbach.com>.

1999-08-02  Tom Tromey  <tromey@cygnus.com>

	* aclocal.m4, configure: Rebuilt for new libtool.

1999-07-31  Alexandre Oliva  <oliva@dcc.unicamp.br>

	* mips_sgi_mach_dep.s: Enable PIC option.

1999-07-19  Tom Tromey  <tromey@cygnus.com>

	* config.h (MPROTECT_VDB): Don't define on Linux.

1999-07-19  Alexandre Oliva  <oliva@dcc.unicamp.br>

	* Makefile.am (.s.lo): Avoid `#line' directives.
	* Makefile.in: Rebuilt.

1999-07-19  Alexandre Oliva  <oliva@dcc.unicamp.br>

	* Makefile.am (*-recursive, *-am, *-multi): Automake does not
	generate *-recursive for this Makefile, use *-am instead.
	* Makefile.in: Rebuilt.

1999-06-30  Alexandre Oliva  <oliva@dcc.unicamp.br>

	* Makefile.am (.s.lo): Renamed from `.s.o'.
	* Makefile.in: Rebuilt.

1999-06-21  Tom Tromey  <tromey@cygnus.com>

	Alpha patch from Jeff Sturm:
	* os_dep.c (GC_init_linuxalpha): New function.
	* misc.c: Initialize for alpha linux.
	* gc_priv.h (GC_test_and_set): Define for alpha.
	* config.h: Don't assume __data_start on alpha.

	* Makefile.in: Rebuilt.
	* Makefile.am (libgcjgc_la_LDFLAGS): Use -version-info, not
	-release.

	* Makefile.in: Rebuilt.
	* Makefile.am (toolexeclibdir): Define as libdir when
	appropriate.
	* configure: Rebuilt.
	* configure.in (USE_LIBDIR): New conditional.

	* configure: Rebuilt.
	* configure.in: Recognize all forms of alpha.

1999-06-17  Anthony Green  <green@cygnus.com>

	* mach_dep.c (GC_push_regs): FreeBSD-elf support (from
	Carlo Dapor <carlo@vis.ethz.ch>).

1999-05-05  Gilles Zunino  <Gilles.Zunino@hei.fr>

	* configure.in: Switch from irix threads to posix threads
	Defined IRIX_THREADS. Put mips_sgi_mach_dep.lo into machdep
	for mips architecture.
	* configure: Regenerate.

1999-04-30  Tom Tromey  <tromey@cygnus.com>

	* linux_threads.c: Don't reference __pthread_initial_thread_bos.

1999-04-26  Tom Tromey  <tromey@cygnus.com>

	* dyn_load.c (GC_FirstDLOpenedLinkMap): Declare _DYNAMIC as
	`weak'.

1999-04-23  Tom Tromey  <tromey@cygnus.com>

	* Makefile.in, configure: Rebuilt.
	* Makefile.am (EXTRA_LIBRARIES): Mention libgcjgc.la.
	(libgcjgc_la_SOURCES): Renamed.
	(libgcjgc_la_LIBADD): Likewise.
	(libgcjgc_la_DEPENDENCIES): Likewise.
	(EXTRA_libgcjgc_la_SOURCES): Likewise.
	(gctest_LDADD): Use libgcjgc.la.
	(all_objs): Mention libgcj_la_OBJECTS.
	(EXTRA_LTLIBRARIES): Renamed.
	(toollib_LTLIBRARIES): Likewise.
	(libgcjgc_la_LDFLAGS): New macro
	(toolexecdir): Renamed.
	(toolexeclibdir): Likewise.
	(toolexeclib_LTLIBRARIES): Likewise.
	(LTCOMPILE): Renamed; added libtool invocation.
	(LINK): Added libtool invocation.
	(.s.o): use LTCOMPILE.
	* configure.in: Call AM_PROG_LIBTOOL.
	(target_all): Set to libgcjgc.la.
	Mention `.lo' forms of object files.

1999-04-21  Tom Tromey  <tromey@cygnus.com>

	* misc.c (GC_init_inner): If QUICK_THREADS defined, compute
	GC_stackbottom.

	* os_dep.c: glibc 2.1 requires asm/sigcontext.h, not
	sigcontext.h.  From Matthias Klose <doko@itso.de>.

1999-04-16  Tom Tromey  <tromey@cygnus.com>

	* config.h (__start): Declare as `int' in alpha/OSF1 case.  From
	David Pettersson <dapet@mai.liu.se>

1999-04-14  Tom Tromey  <tromey@cygnus.com>

	* configure: Rebuilt.
	* configure.in: Don't use sparc_mach_dep.o for Solaris.  Reverts
	incorrect patch of 199-04-09.

	* configure: Rebuilt.
	* configure.in: Added support for alpha.
	From David Pettersson <dapet@mai.liu.se>.

1999-04-13  Tom Tromey  <tromey@cygnus.com>

	* Makefile.in: Rebuilt.
	* Makefile.am (libgcjgc_a_SOURCES): Added solaris-threads.c and
	solaris-threads.h.

1999-04-09  Tom Tromey  <tromey@cygnus.com>

	* configure: Rebuilt.
	* configure.in: Use sparc_mach_dep.s when building on Solaris.

1999-02-23  Tom Tromey  <tromey@cygnus.com>

	* configure: Rebuilt.
	* configure.in: For Linux, define _REENTRANT.  For Solaris, define
	SOLARIS_THREADS and _SOLARIS_PTHREADS.

1999-02-18  Tom Tromey  <tromey@cygnus.com>

	* quick_threads.c (GC_push_all_stacks): Change order of arguments
	to GC_push_all_stacks depending on STACK_GROWS_DOWN define.  Check
	for case where LO is NULL.

1999-02-10  Tom Tromey  <tromey@cygnus.com>

	* aclocal.m4, configure, Makefile.in: Rebuilt.
	* acinclude.m4: Updated to be used with automake 1.4.
	* configure.in: Renamed libgc to libgcjgc.  Updated to be used
	with automake 1.4.
	* Makefile.am (EXTRA_LIBRARIES): Renamed libgc to libgcjgc.
	(libgcjgc_a_SOURCES): Likewise.
	(libgcjgc_a_LIBADD): Likewise.
	(libgcjgc_a_DEPENDENCIES): Likewise.
	(EXTRA_libgcjgc_a_SOURCES): Likewise.
	(gctest_LDADD): Likewise.
	(all_objs): Likewise.

1999-01-08  Tom Tromey  <tromey@cygnus.com>

	* configure: Rebuilt.
	* configure.in: Define LINUX_THREADS if using POSIX threads on
	Linux.

	* gc_priv.h (GC_test_and_set): Put return type into definition.

1998-11-24  Andrew Haley  <aph@viagra.cygnus.co.uk>

	* Makefile.am: add support for eCos.  In particular, add C++
	support for compiling the file ecos.cc.
	* ecos.cc: new file.
	* acinclude.m4: add C++ support.
	* aclocal.m4: likewise
	* config.h: add eCos support.
	* configure: likewise
	* configure.in: likewise
	* misc.c (GC_write): add eCos support.
	* os_dep.c (tiny_sbrk): add eCos support.

Thu Dec 10 18:24:34 1998  Warren Levy  <warrenl@cygnus.com>

	* misc.c (GC_init_inner): Moved STACKBASE code to os_dep.c.
	* os_dep.c (GC_get_stack_base): Moved STACKBASE code from misc.c.

1998-11-23  Tom Tromey  <tromey@cygnus.com>

	* configure.host (boehm_gc_cflags): Don't add `-O2'.

1998-11-20  Andrew Haley  <aph@viagra.cygnus.co.uk>

	* Makefile.am, Makefile.in, configure.host: tx39 build option
	"-G 0" added.

1998-11-17  Tom Tromey  <tromey@cygnus.com>

	* configure: Rebuilt.
	* configure.in: Switch on host, not target.

1998-11-16  Tom Tromey  <tromey@cygnus.com>

	* gc_priv.h (GC_debug_object_start): Declare.
	* mark.c (GC_mark_from_mark_stack): Call GC_debug_object_start.
	* gc.h (GC_debug_register_finalizer_no_order,
	GC_register_finalizer_no_order): Declare.
	(GC_REGISTER_FINALIZER_NO_ORDER): New macro.
	* dbg_mlc.c (GC_debug_register_finalizer_no_order): New function.
	(GC_debug_generic_malloc): Likewise.
	(GC_debug_object_start): new function.

1998-11-11  Tom Tromey  <tromey@cygnus.com>

	* configure: Rebuilt.
	* configure.in: Recognize --enable-java-gc, not --enable-gc.

Tue Nov  3 18:01:12 1998  Tom Tromey  <tromey@sanguine.cygnus.com>

	* dyn_load.c: Handle QUICK_THREADS case.

1998-10-21  Tom Tromey  <tromey@cygnus.com>

	* configure: Rebuilt.
	* configure.in: Put cpp defines here, not in config.h.  Recognize
	--enable-threads.  Set INCLUDES.  Create boehm-cflags file.  Don't
	define PACKAGE or VERSION.
	* config.h (SILENT, NO_SIGNALS, NO_DEBUGGING, JAVA_FINALIZATION):
	Don't define.

	* os_dep.c (GC_default_push_other_roots): Define when
	QUICK_THREADS defined.
	* misc.c: Added QUICK_THREADS case.
	* gc_priv.h: Added QUICK_THREADS case to define LOCK and UNLOCK.
	* config.h (THREADS): Define if QUICK_THREADS defined.
	* Makefile.in: Rebuilt.
	* Makefile.am (libgc_a_SOURCES): Added linux_threads.c,
	quick_threads.c.
	* quick_threads.c: New file.

1998-10-20  Tom Tromey  <tromey@cygnus.com>

	* aclocal.m4, configure: Rebuilt.
	* acinclude.m4: Don't subst machine_dir or sys_dir.
	* configure.host: Removed unused code.

Sun Oct 11 08:18:02 1998  Anthony Green  <green@cygnus.com>

	* configure: Rebuilt.
	* configure.in: Fix typo in previous patch.

Sun Oct 11 08:06:11 1998  Anthony Green  <green@cygnus.com>

	* Makefile.in, aclocal.m4, configure: Rebuilt.
	* Makefile.am, acinclude.m4, configure.in: Add multilib support.
	* configure.host: Created.

Tue Sep  1 10:58:15 1998  Tom Tromey  <tromey@cygnus.com>

	* Makefile.in: Rebuilt.
	* Makefile.am (lib_LIBRARIES): Use target_all.
	(EXTRA_LIBRARIES): New macro.
	* configure: Rebuilt.
	* configure.in: Recognize --enable-gc.

Thu Aug 13 10:52:45 1998  Tom Tromey  <tromey@cygnus.com>

	* Makefile.in: Rebuilt.
	* Makefile.am (COMPILE): Define.
	(LINK): Likewise.
	(.s.o): Use MY_CFLAGS.
	* configure: Rebuilt.
	* configure.in (MY_CFLAGS): Define and subst.

Wed Aug 12 11:41:43 1998  Tom Tromey  <tromey@cygnus.com>

	* configure: Rebuilt.
	* configure.in: Added --with-cross-host argument.  Use
	$with_cross_host to determine when cross-compiling.

	* config.h (SMALL_CONFIG): Don't define.
	* configure: Rebuilt.
	* configure.in: Define SMALL_CONFIG when cross-compiling.

Tue Aug 11 11:41:25 1998  Tom Tromey  <tromey@cygnus.com>

	* solaris_pthreads.c, misc.c, gc_priv.h, config.h, alloc.c,
	allchblk.c: Merged with 4.13a2 while preserving local changes.

	* Makefile.orig: Updated from Makefile in 4.13a2.

	* configure: Rebuilt.
	* configure.in: Updated version number to 4.13a2.  On Solaris,
	don't build with -O when using gcc.

	Merged in version 4.13alpha2:
	* config.h (USE_MMAP): Re-enable on Solaris.
	* solaris_pthreads.c: Removed RCS Id line.
	* alpha_mach_dep.s: Removed RCS Id line.

Wed Jul 22 15:38:12 1998  Tom Tromey  <tromey@cygnus.com>

	* config.h (USE_MMAP): Don't define for Solaris.

Wed Jun 10 12:51:41 1998  Tom Tromey  <tromey@cygnus.com>

	* Makefile.in: Rebuilt.
	* Makefile.am (libgc_a_SOURCES): Removed setjmp_t.c.

	* Makefile.in: Rebuilt.
	* Makefile.am (libgc_a_SOURCES): Removed add_gc_prefix.c.

Thu May 14 15:32:58 1998  Tom Tromey  <tromey@cygnus.com>

	* Makefile.in: Rebuilt.
	* Makefile.am ($(all_objs)): Depend on config.h.

	* config.h: [MIPS] If DATASTART_IS_ETEXT defined then define
	DATASTART as &_etext.
	* misc.c (GC_init_inner): If STACKBASE defined, then use it.
	* configure: Rebuilt.
	* configure.in: Define STACKBASE and DATASTART_IS_ETEXT for the
	tx39.

Tue May 12 13:15:45 1998  Tom Tromey  <tromey@cygnus.com>

	* alloc.c: Don't call GET_TIME if NO_CLOCK defined.
	(GC_maybe_gc): Likewise.
	* os_dep.c: If NO_SIGSET defined, then have empty
	GC_disable_signals and GC_enable_signals.
	* configure: Rebuilt.
	* configure.in: Added --with-target-subdir option.  If
	cross-compiling, define NO_SIGSET and NO_CLOCK.

Wed May  6 16:40:28 1998  Tom Tromey  <tromey@cygnus.com>

	* Makefile.in: Rebuilt.
	* Makefile.am (.s.o): Directly use CC -x assembler-with-cpp.
	(AS): Removed.
	* aclocal.m4, configure: Rebuilt.
	* acinclude.m4: New file.
	* configure.in: Don't run AM_EXEEXT.  Use LIB_AC_PROG_CC.

Thu Apr 30 14:51:12 1998  Tom Tromey  <tromey@cygnus.com>

	* configure: Rebuilt.
	* configure.in: Link boehm-config.h to config.h.
	* Makefile.in: Rebuilt.
	* Makefile.am (INCLUDES): Removed.
	* config.h (SILENT, SMALL_CONFIG, NO_SIGNALS, NO_DEBUGGING,
	JAVA_FINALIZATION): Define

Wed Apr 29 11:03:14 1998  Tom Tromey  <tromey@cygnus.com>

	* Many files: Use GC_bool, not bool.
	* gc_priv.h: Define GC_bool, not bool.

	* misc.c (GC_dont_gc): Define as int.
	(GC_quiet): Likewise.
	* gc_priv.h (GC_never_stop_func): Declare as returning bool.
	* alloc.c (GC_dont_expand): Define as int.
	* gc_priv.h: For gcc, define bool as char.

Tue Apr 28 22:44:16 1998  Tom Tromey  <tromey@cygnus.com>

	* Makefile.in: Rebuilt.
	* Makefile.am (check_PROGRAMS): New macro.
	(gctest_SOURCES): Likewise.
	(gctest_LDADD): Likewise.

Mon Apr 27 23:53:24 1998  Tom Tromey  <tromey@cygnus.com>

	* Makefile.in: Rebuilt.
	* Makefile.am (libgc_a_SOURCES): Added dyn_load.c.
	* configure: Rebuilt.
	* configure.in: Define SUNOS53_SHARED_LIB on Solaris 2.3.

Wed Apr 15 11:40:56 1998  Tom Tromey  <tromey@sanguine.cygnus.com>

	* Makefile.am, Makefile.in, configure.in, configure, aclocal.m4:
	New files.
	* Makefile.orig: Renamed from Makefile.<|MERGE_RESOLUTION|>--- conflicted
+++ resolved
@@ -1,4 +1,3 @@
-<<<<<<< HEAD
 2009-06-14  Michael Meissner  <meissner@linux.vnet.ibm.com>
 
 	* include/private/gc_locks.h (GC_test_and_set): If GCC 4.4, use
@@ -6,13 +5,12 @@
 	the powerpc.  If not GCC 4.4, fix up the constraints so that it
 	builds without error.
 	(GC_clear): Ditto.
-=======
+
 2009-07-17  Kai Tietz  <kai.tietz@onevision.com>
 
 	* configure.ac: Add rule for mingw targets to add -DGC_BUILD=1 to
 	cflags.
 	* configure: Regenerated.
->>>>>>> 217c4f53
 
 2009-05-17  Dave Korn  <dave.korn.cygwin@gmail.com>
 
