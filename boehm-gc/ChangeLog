<<<<<<< HEAD
2013-03-16  Yvan Roux <yvan.roux@linaro.org>

        * include/private/gcconfig.h (AARCH64): New macro (defined only if
        __aarch64__).
        (CPP_WORDSZ): Define for AArch64.
        (MACH_TYPE): Likewise.
        (ALIGNMENT): Likewise.
        (HBLKSIZE): Likewise.
        (OS_TYPE): Likewise.
        (LINUX_STACKBOTTOM): Likewise.
        (USE_GENERIC_PUSH_REGS): Likewise.
        (DYNAMIC_LOADING): Likewise.
        (DATASTART): Likewise.
        (DATAEND): Likewise.
        (STACKBOTTOM): Likewise.
        (NOSYS): Likewise.
        (mach_type_known): Define for AArch64 and comment update.
=======
2013-12-29  Andreas Tobler  <andreast@gcc.gnu.org>

	Merge from trunk:
	* include/private/gcconfig.h: Add FreeBSD powerpc64 defines.
>>>>>>> 95fcd0f6

2013-10-16  Release Manager

	* GCC 4.8.2 released.

2013-09-04  Matthias Klose  <doko@ubuntu.com>

	* Makefile.am (libgcjgc_la_LIBADD): Add EXTRA_TEST_LIBS.
	* Makefile.in: Regenerate.

2013-05-31  Release Manager

	* GCC 4.8.1 released.

2013-03-22  Jakub Jelinek  <jakub@redhat.com>

	PR other/43620
	* Makefile.am (AUTOMAKE_OPTIONS): Add no-dist.
	* include/Makefile.am (AUTOMAKE_OPTIONS): Add no-dist.
	* testsuite/Makefile.am (AUTOMAKE_OPTIONS): Add no-dist.
	* Makefile.in: Regenerated.
	* include/Makefile.in: Regenerated.
	* testsuite/Makefile.in: Regenerated.

2013-03-22  Release Manager

	* GCC 4.8.0 released.

2013-03-06  Rainer Orth  <ro@CeBiTec.Uni-Bielefeld.DE>

	* os_dep.c [SOLARIS_STACKBOTTOM] (GC_solaris_stack_base): New
	function.
	[!BEOS && !AMIGA && !MSWIN32 && !MSWINCE && !OS2 && !NOSYS &&
	!ECOS] (GC_get_stack_base): Use it.
	* include/private/gcconfig.h [SPARC && SUNOS5]
	(SOLARIS_STACKBOTTOM): Define.
	(STACKBOTTOM, HEURISTIC2): Remove.
	[I386 && SUNOS5]
	(SOLARIS_STACKBOTTOM): Define.
	(STACKBOTTOM): Remove.

2010-06-30  Jakub Jelinek  <jakub@redhat.com>

	* ia64_save_regs_in_stack.s: Moved to...
	* ia64_save_regs_in_stack.S: ... this.  Add .note.GNU-stack
	on Linux.

2012-11-04  Samuel Thibault  <samuel.thibault@gnu.org>

	* configure.ac: Add stanza for *-*-gnu* threads configuration.
	* configure: Regenerate.
	* include/gc_config.h.in: Likewise.
	* dyn_load.c (_GNU_SOURCE): Define for __GNU__.
	* include/gc_config_macros.h (_REENTRANT, GC_PTHREADS): Define for
	GC_GNU_THREADS.
	* include/private/gcconfig.h (DATASTART): Don't define for I386 &&
	HURD.
	(SIG_SUSPEND, SIG_THR_RESTART, SEARCH_FOR_DATA_START): Define for
	I386 && HURD.
	(UNIX_LIKE, REGISTER_LIBRARIES_EARLY): Define for HURD.
	* os_dep.c (GC_init_linux_data_start): Handle for HURD.
	* pthread_support.c (GC_thr_init): Add case for GC_GNU_THREADS.
	* specific.c: Use for GC_GNU_THREADS.
	* threadlibs.c: Add case for GC_GNU_THREADS.

2012-09-14  David Edelsohn  <dje.gcc@gmail.com>

	* configure: Regenerated.

2012-05-16  H.J. Lu  <hongjiu.lu@intel.com>

	* configure: Regenerated.

2012-05-11  H.J. Lu  <hongjiu.lu@intel.com>

	Merge upstream changes
	* include/private/gcconfig.h: (ALIGNMENT): Set to 4 for x32.
	(CPP_WORDSZ): Set to 32 for x32.

2012-02-27  Jack Howarth  <howarth@bromo.med.uc.edu>
	    Patrick Marlier  <patrick.marlier@gmail.com>

	PR boehm-gc/48299
	* testsuite/boehm-gc.c/thread_leak_test.c: Merge upstream changes.

2012-02-23  Patrick Marlier  <patrick.marlier@gmail.com>
	    Jack Howarth  <howarth@bromo.med.uc.edu>

	PR boehm-gc/52179
	* include/gc_config.h.in: Undefine HAVE_PTHREAD_GET_STACKADDR_NP.
	* include/private/gcconfig.h (DARWIN): Define STACKBOTTOM with
	pthread_get_stackaddr_np when available.
	* configure.ac (THREADS): Check availability of pthread_get_stackaddr_np.
	* configure: Regenerate.

2012-02-10  Kai Tietz  <ktietz@redhat.com>

	PR boehm-gc/48514
	* include/gc_config_macros.h (GC_DLL): Define it for mingw-targets
	only, if we are actual in boehm-gc's build and DLL_EXPORT
	is defined.

2011-11-21  Andreas Tobler  <andreast@fgznet.ch>

	* configure: Regenerate.

2011-08-08  Rainer Orth  <ro@CeBiTec.Uni-Bielefeld.DE>

	* configure.ac (THREADS): Remove posix95.
	* configure: Regenerate.

2011-07-07  Rainer Orth  <ro@CeBiTec.Uni-Bielefeld.DE>

	PR target/39150
	* configure.ac (i?86-*-solaris2.[89]): Also accept
	x86_64-*-solaris2.1?.
	* configure: Regenerate.

2011-06-29  Rainer Orth  <ro@CeBiTec.Uni-Bielefeld.DE>

	PR libgcj/49451
	* include/private/gcconfig.h [IRIX5 && _MIPS_SZPTR == 64]
	(ELF_CLASS): Define.
	* dyn_load.c [IRIX5]: Include <elf.h>.
	Include <obj.h> for O32, <objlist.h> for N32, N64.
	[SUNOS5DL && USE_PROC_FOR_LIBRARIES] (obj_offset): Define.
	[SUNOS4 && USE_PROC_FOR_LIBRARIES] (obj_offset): Define.
	[IRIX5 && !USE_PROC_FOR_LIBRARIES] (struct link_map): Define.
	(__rld_obj_head): Declare.
	(l_next, l_addr, obj_offset): Define.
	(GC_FirstDLOpenedLinkMap): New function.
	[SUNOS4 || SUNOS5DL] (GC_register_dynamic_libraries): Also use on
	IRIX5.
	Use obj_offset.
	[IRIX5 || (USE_PROC_FOR_LIBRARIES && !LINUX]
	(GC_register_dynamic_libraries): Don't use /proc version on IRIX5.

2011-04-19  Rainer Orth  <ro@CeBiTec.Uni-Bielefeld.DE>

	* configure.ac (THREADS): Remove decosf1, irix, mach, os2.
	* configure: Regenerate

2011-04-06  Rainer Orth  <ro@CeBiTec.Uni-Bielefeld.DE>

	PR testsuite/48480
	* testsuite/lib/boehm-gc.exp (boehm-gc-dg-prune): Allow for path
	to ranlib.

2011-03-25  Rainer Orth  <ro@CeBiTec.Uni-Bielefeld.DE>

	PR boehm-gc/11412
	* configure.ac (THREADCFLAGS): New variable.
	Use it instead of INCLUDES, AM_CPPFLAGS.
	<*-*-kfreebsd*-gnu> (THREADDLLIBS): Rename to THREADLIBS.
	Remove DG/UX support.
	(AC_CONFIG_FILES): Add testsuite/Makefile.
	* Makefile.am (AUTOMAKE_OPTIONS): Use foreign instead of cygnus.
	(SUBDIRS): Add testsuite.
	(libgcjgc_la_LIBADD): Remove $(UNWINDLIBS).
	(AM_CXXFLAGS): Add $(THREADCFLAGS).
	(AM_CFLAGS): Likewise.
	Remove TESTS related variables.
	* Makefile.in: Regenerate.
	* configure: Regenerate.
	* testsuite/Makefile.am: New file.
	* testsuite/Makefile.in: New file.
	* testsuite/lib/boehm-gc.exp: New file.
	* testsuite/config/default.exp: New file.
	* testsuite/boehm-gc.c/c.exp: New file.
	* testsuite/boehm-gc.lib/lib.exp: New file.
	* tests/test.c: Move ...
	* testsuite/boehm-gc.c/gctest.c: ... here.
	* tests/leak_test.c, tests/middle.c, tests/thread_leak_test.c,
	tests/trace_test.c: Move ...
	* testsuite/boehm-gc.c: ... here.
	* testsuite/boehm-gc.c/trace_test.c: Skip everywhere.
	* tests/staticrootslib.c, tests/staticrootstest.c: Move ...
	* testsuite/boehm-gc.lib: ... here.
	* testsuite/boehm-gc.lib/staticrootstest.c: Use dg-add-shlib
	staticrootslib.c.
	* tests/test_cpp.cc: Move ...
	* testsuite/boehm-gc.c++: ... here.

2011-03-21  Rainer Orth  <ro@CeBiTec.Uni-Bielefeld.DE>

	* configure.ac (THREADS): Remove solaris.
	* configure: Regenerate.

2011-02-13  Ralf Wildenhues  <Ralf.Wildenhues@gmx.de>

	* configure: Regenerate.

2011-02-02  Rainer Orth  <ro@CeBiTec.Uni-Bielefeld.DE>

	* configure.ac: Don't use libdl on mips-sgi-irix6*.
	* configure: Regenerate.

2011-01-31  Rainer Orth  <ro@CeBiTec.Uni-Bielefeld.DE>

	* configure.ac (*-*-solaris2*): Add -lrt to THREADLIBS.
	* configure: Regenerate.

2010-12-10  Iain Sandoe  <iains@gcc.gnu.org>

	* powerpc_darwin_mach_dep.s:  Update for m64.  Add eh frames.
	Do not build or use the picsymbol stub for Darwin >= 9.
	* tests/test.c (reverse_test):  Modify count for ppc64-darwin.
	* pthread_support.c (GC_get_thread_stack_base): Correct a debug
	statement.

2010-11-29  Iain Sandoe  <iains@gcc.gnu.org>
	    Mike Stump  <mrs@gcc.gnu.org>

	PR target/26427
	PR target/33120
	PR testsuite/35710
	* dyn_load.c (GC_register_dynamic_libraries/DARWIN):  Add new writable
	data section names.
	(GC_dyld_name_for_hdr): Adjust layout.
	(GC_dyld_image_add): Adjust layout, add new Darwin sections, adjust
	debug to name the sections.
	(GC_dyld_image_remove): Adjust layout, remove new Darwin sections,
	adjust debug to name the sections.
	(GC_register_dynamic_libraries): Adjust layout.
	(GC_init_dyld): Likewise.
	(GC_register_main_static_data): Likewise.

2010-10-29  Paolo Bonzini  <bonzini@gnu.org>

	* configure: Regenerate.

2010-10-28  Paolo Bonzini  <bonzini@gnu.org>

	* configure.ac: Rewrite DGUX check to use GC_CFLAGS, and -O0 check
	to remove the need for MY_CFLAGS.
	* Makefile.am: Do not use @...@ substitutions.  Use AM_CXXFLAGS,
	AM_CFLAGS and AM_LDFLAGS instead of redefining LTCOMPILE and LINK.
	Use "override" to disable -O2 when required.
	* configure: Regenerate.
	* Makefile.in: Regenerate.
	* include/Makefile.in: Regenerate.

2010-10-11  Rainer Orth  <ro@CeBiTec.Uni-Bielefeld.DE>

	* dyn_load.c: Fix typo.
	* pthread_support.c (GC_get_thread_stack_base) [DEBUG_THREADS]:
	Use GC_printf0.

2010-06-15  Rainer Orth  <ro@CeBiTec.Uni-Bielefeld.DE>

	* configure.ac (*-*-solaris2.8*): Only usr alternate thread
	library on Solaris 8.
	(*-*-solaris2*): Use regular thread library otherwise.
	* configure: Regenerate.

2010-05-13  Uros Bizjak  <ubizjak@gmail.com>

	* tests/leak_test.c (main): Declare as int.  Return 0.
	* tests/thread_leak_test.c (main): Ditto.
	* tests/trace_test.c (main): Ditto.

2010-05-06  Dave Korn  <dave.korn.cygwin@gmail.com>

	PR target/42811
	* tests/staticrootstest.c: New test source file.
	* tests/staticrootslib.c: New test library source file.
	* Makefile.am (test_ldadd): New variable.
	(gctest_LDADD): Use it.
	(TESTS): Add leaktest, middletest and staticrootstest.
	(check_PROGRAMS): Likewise.
	(leaktest_SOURCES): New libtool variable definition.
	(leaktest_LDADD): Likewise.
	(leaktest_LDFLAGS): Likewise.
	(leaktest_LINK): Likewise.
	(middletest_SOURCES): Likewise.
	(middletest_LDADD): Likewise.
	(middletest_LDFLAGS): Likewise.
	(middletest_LINK): Likewise.
	(staticrootstest_SOURCES): Likewise.
	(staticrootstest_LDADD): Likewise.
	(staticrootstest_LDFLAGS): Likewise.
	(staticrootstest_LINK): Likewise.
	(check_LTLIBRARIES): Likewise.
	(libstaticrootslib_la_SOURCES): Likewise.
	(libstaticrootslib_la_LIBADD): Likewise.
	(libstaticrootslib_la_LDFLAGS): Likewise.
	(libstaticrootslib_la_DEPENDENCIES): Likewise.
	* Makefile.in: Regenerate.

2010-04-02  Ralf Wildenhues  <Ralf.Wildenhues@gmx.de>

	* Makefile.in: Regenerate.
	* aclocal.m4: Regenerate.
	* include/Makefile.in: Regenerate.

2010-03-21  Dave Korn  <dave.korn.cygwin@gmail.com>

	PR target/42811 (prerequisite)
	* include/private/gc_priv.h (struct roots) [CYGWIN32]: Don't
	declare r_next member on Cygwin as on other windows hosts.
	(LOG_RT_SIZE) [CYGWIN32]: Don't define likewise.
	(RT_SIZE) [CYGWIN32]: Likewise.
	(struct _GC_arrays) [CYGWIN32]: Do declare _heap_bases[] member
	likewise.
	(GC_heap_bases) [CYGWIN32]: Do define likewise.
	(struct _SYSTEM_INFO) [CYGWIN32]: Do forward-declare likewise.
	(GC_sysinfo) [CYGWIN32]: Do declare extern likewise.
	(GC_n_heap_bases) [CYGWIN32]: Likewise.
	(GC_is_tmp_root) [CYGWIN32]: Do prototype likewise.
	* include/private/gcconfig.h (GC_win32_get_mem) [CYGWIN32]: Likewise.
	(GET_MEM) [CYGWIN32]: Do define likewise.
	* boehm-gc/ptr_chck.c (GC_is_visible) [CYGWIN32]: Do handle dynamic
	registration likewise.
	* boehm-gc/os_dep.c (GC_setpagesize) [CYGWIN32]: Do define likewise.
	(GC_no_win32_dlls) [CYGWIN32]: Define as constant false, unlike
	other windows hosts.
	(GC_sysinfo) [CYGWIN32]: Define as on other windows hosts.
	(GC_n_heap_bases) [CYGWIN32]: Likewise.
	(GLOBAL_ALLOC_TEST) [CYGWIN32]: Likewise.
	(GC_win32_get_mem) [CYGWIN32]: Likewise, but wrapping GC_unix_get_mem
	rather than GlobalAlloc/VirtualAlloc.
	(GC_win32_free_heap) [CYGWIN32]: Likewise, but wrapping free instead
	of GlobalFree (even though the function body is optimised away).
	* boehm-gc/mark_rts.c (add_roots_to_index) [CYGWIN32]: Define as on
	other windows hosts.
	(GC_add_roots_inner) [CYGWIN32]: Avoid overlapping or adjacent
	intervals likewise.
	(GC_clear_roots) [CYGWIN32]: Clear GC_root_index[] likewise.
	(GC_rebuild_root_index) [CYGWIN32]: Define as on other windows hosts.
	(GC_remove_tmp_roots) [CYGWIN32]: Call it likewise.
	(GC_remove_roots) [CYGWIN32]: Don't define, as on other windows hosts.
	(GC_is_tmp_root) [CYGWIN32]: Define, as on other windows hosts.
	(GC_cond_register_dynamic_libraries) [CYGWIN32]: Handle temporary
	roots and dynamic registration likewise.
	* boehm-gc/dyn_load.c (GC_has_static_roots) [CYGWIN32]: Define as on
	other windows hosts.
	(GC_register_has_static_roots_callback) [CYGWIN32]: Likewise.
	(GC_cond_add_roots) [CYGWIN32]: Likewise.
	(GC_register_main_static_data) [CYGWIN32]: Define to always return
	false, as on MSWINCE
	(HAVE_REGISTER_MAIN_STATIC_DATA) [CYGWIN32]: Define as on other
	windows hosts.
	(GC_warn_fb) [CYGWIN32]: Likewise.
	(GC_disallow_ignore_fb) [CYGWIN32]: Likewise.
	(GC_ignore_fb_mb) [CYGWIN32]: Likewise.
	(GC_ignore_fb) [CYGWIN32]: Likewise.
	(is_frame_buffer) [CYGWIN32]: Likewise.
	(GC_dump_meminfo) [CYGWIN32]: Likewise.
	(GC_wnt) [CYGWIN32]: Define to constant true.
	(GC_register_dynamic_libraries) [CYGWIN32]: Define as on other
	windows hosts.

2009-12-09  Matthias Klose  <doko@ubuntu.com> 

	* include/private/gc_locks.h: For __ARM_EABI__ define
	GC_test_and_set  GC_clear to use the atomic builtins.

2009-12-05  Ralf Wildenhues  <Ralf.Wildenhues@gmx.de>

	* Makefile.in: Regenerate.
	* configure: Regenerate.
	* include/Makefile.in: Regenerate.

2009-11-30  Ben Elliston  <bje@au.ibm.com>

	* mark_rts.c (GC_approx_sp): Use __builtin_frame_address when
	compiling with GCC rather than taking the address of a local
	variable.

2009-11-30  Ben Elliston  <bje@au.ibm.com>

	* os_dep.c: Use the POSIX signal API in preference to the BSD API.
	Generate a compilation error if neither the POSIX nor BSD APIs can
	be detected.

2009-09-11  Ralf Wildenhues  <Ralf.Wildenhues@gmx.de>

	* Makefile.am (libgcjgc_la_LINK, gctest_LINK): New.
	(gctest_LDADD): Depend on libgcjgc.la instead of ./libgcjgc.la,
	so that library dependency resolution works with portable make.
	* Makefile.in: Regenerate.

2009-09-08  Alexandre Oliva  <aoliva@redhat.com>

	* configure: Rebuilt with modified libtool.m4.

2009-09-03  Loren J. Rittle  <ljrittle@acm.org>

	* dyn_load.c (HAVE_DL_ITERATE_PHDR): Break definition from use.
	Define for FreeBSD 7.0+.

2009-08-24  Ralf Wildenhues  <Ralf.Wildenhues@gmx.de>

	* configure.ac (AC_PREREQ): Bump to 2.64.

2009-08-22  Ralf Wildenhues  <Ralf.Wildenhues@gmx.de>

	* Makefile.am (install-html, install-pdf): Remove.
	* Makefile.in: Regenerate.

	* Makefile.in: Regenerate.
	* aclocal.m4: Regenerate.
	* configure: Regenerate.
	* include/Makefile.in: Regenerate.
	* include/gc_config.h.in: Regenerate.

2009-08-22  Ralf Wildenhues  <Ralf.Wildenhues@gmx.de>

	* Makefile.am (LTCOMPILE, LTLINK): Add $(AM_LIBTOOLFLAGS)
	and $(LIBTOOLFLAGS).
	* Makefile.in: Regenerate.

2009-07-30  Ralf Wildenhues  <Ralf.Wildenhues@gmx.de>

	* configure.ac (_AC_ARG_VAR_PRECIOUS): Use m4_rename_force.

2009-07-17  Michael Meissner  <meissner@linux.vnet.ibm.com>

	PR boehm-gc/40785
	* include/private/gc_locks.h (GC_test_and_set): If GCC 4.4, use
	the __sync_lock_test_and _set and __sync_lock_release builtins on
	the powerpc.  If not GCC 4.4, fix up the constraints so that it
	builds without error.
	(GC_clear): Ditto.

2009-07-17  Kai Tietz  <kai.tietz@onevision.com>

	* configure.ac: Add rule for mingw targets to add -DGC_BUILD=1 to
	cflags.
	* configure: Regenerated.

2009-05-17  Dave Korn  <dave.korn.cygwin@gmail.com>

	* win32_threads.c (GC_get_thread_stack_base):  Implement for Cygwin.

2009-03-01  Ralf Wildenhues  <Ralf.Wildenhues@gmx.de>

	* configure: Regenerate.

2009-02-09  Mark Mitchell  <mark@codesourcery.com>

	* Makefile.am (LTLDFLAGS): New variable.
	(LINK): Use it.
	* Makefile.in: Regenerated.

2008-12-18  Ralf Wildenhues  <Ralf.Wildenhues@gmx.de>

	* configure: Regenerate.

2008-09-26  Peter O'Gorman  <pogma@thewrittenword.com>
            Steve Ellcey  <sje@cup.hp.com>

	* configure: Regenerate for new libtool.
	* Makefile.in: Ditto.
	* include/Makefile.in: Ditto.
	* aclocal.m4: Ditto.

2008-07-18  Matthias Klose  <doko@ubuntu.com> 
 
	* configure.ac (AC_CONFIG_FILES): Add threads.mk. 
	* threads.mk.in: New. 
	* Makefile.in, configure: Regenerate. 

2008-06-17  Ralf Wildenhues  <Ralf.Wildenhues@gmx.de>

	* Makefile.in: Regenerate.
	* configure: Regenerate.
	* include/Makefile.in: Regenerate.
	* include/gc_config.h.in: Regenerate.

2008-04-18  Paolo Bonzini  <bonzini@gnu.org>

	PR bootstrap/35457
	* aclocal.m4: Regenerate.
	* configure: Regenerate.

2008-03-16  Ralf Wildenhues  <Ralf.Wildenhues@gmx.de>

	* aclocal.m4: Regenerate.
	* configure: Likewise.
	* Makefile.in: Likewise.
	* include/Makefile.in: Likewise.

2007-02-19  Andreas Tobler  <a.tobler@schweiz.org>

	* dyn_load.c (GC_dyld_image_add): Remove ifdef clause and use the macro
	GC_GETSECTBYNAME instead.
	* include/private/gc_priv.h: Define GC_GETSECTBYNAME according to the
	architecture (Darwin).

2008-01-26  Richard Sandiford  <rsandifo@nildram.co.uk>

	* include/private/gcconfig.h (HBLKSIZE): Define for MIPS.

2008-01-24  David Edelsohn  <edelsohn@gnu.org>

	* configure: Regenerate.

2007-10-10  John David Anglin  <dave.anglin@nrc-cnrc.gc.ca>

	PR boehm-gc/33442
	* pthread_support.c (GC_PTR GC_get_thread_stack_base): If stack grows
	up, return stack_addr instead of stack_addr - stack_size.

2007-08-14  David Daney  <ddaney@avtrex.com>

	* include/private/gcconfig.h: Handle mips64-linux n64 ABI.

2007-07-05  H.J. Lu  <hongjiu.lu@intel.com>

	* aclocal.m4: Regenerated.

2007-07-02  Rainer Orth  <ro@TechFak.Uni-Bielefeld.DE>

	PR boehm-gc/21940
	PR boehm-gc/21942
	* configure.ac (GC_SOLARIS_THREADS): Don't define on *-*-solaris*.
	Use alternate thread library in /usr/lib/lwp.
	* configure: Regenerate.
	* dyn_load.c: Use GC_SOLARIS_PTHREADS.
	* include/gc_config_macros.h (GC_SOLARIS_THREADS): Don't define.
	* include/private/gcconfig.h: Handle 64-bit Solaris 2/x86.
	(GC_SOLARIS_THREADS): Don't define.
	* include/private/solaris_threads.h: Remove.
	* pthread_support.c (GC_thr_init) [GC_SOLARIS_PTHREADS]: Determine
	GC_nprocs via sysconf().
	* Makefile.am (libgcjgc_la_SOURCES): Remove solaris_pthreads.c and
	solaris_threads.c.
	(gctest_LDADD): Use THREADLIBS instead of THREADDLLIBS.
	* Makefile.in: Regenerate.	 
	* solaris_pthreads.c: Remove.
	* solaris_threads.c: Remove.

2007-06-22  Jakub Jelinek  <jakub@redhat.com>

	* pthread_support.c (GC_get_thread_stack_base): Handle
	pthread_getattr_np failures.

2007-06-02  Paolo Bonzini  <bonzini@gnu.org>

	* configure: Regenerate.

2007-05-23  Steve Ellcey  <sje@cup.hp.com>

	* Makefile.in: Regenerate.
	* configure: Regenerate.
	* aclocal.m4: Regenerate.
	* include/Makefile.in: Regenerate.

2007-05-20  Andreas Tobler  <a.tobler@schweiz.org>

	* configure.ac: Introduce extra_ldflags_libgc. Use it for Darwin.
	* configure: Regenerate.
	* Makefile.am (libgc_la_LDFLAGS): Use extra_ldflags_libgc.
	* Makefile.in: Regenerate.
	* include/Makefile.in: Regenerate.
	* include/private/gcconfig.h: Enable MPROTECT_VDB for all Darwin
	targets. Remove comments. Prepare ppc64 support for Darwin.

2007-04-23  Keith Seitz  <keiths@redhat.com>

	* include/gc.h (GC_is_thread_suspended): Declare.
	* pthread_stop_world.c (GC_is_thread_suspended): New function.

2007-04-03  Jakub Jelinek  <jakub@redhat.com>

	* configure.ac (NO_EXECUTE_PERMISSION): Set by default.
	* configure: Rebuilt.

2007-03-07  Alexandre Oliva  <aoliva@redhat.com>

	* include/gc.h (GC_REGISTER_FINALIZER_UNREACHABLE): New.
	(GC_register_finalizer_unreachable): Declare.
	(GC_debug_register_finalizer_unreachable): Declare.
	* finalize.c (GC_unreachable_finalize_mark_proc): New.
	(GC_register_finalizer_unreachable): New.
	(GC_finalize): Handle it.
	* dbg_mlc.c (GC_debug_register_finalizer_unreachable): New.
	(GC_debug_register_finalizer_no_order): Fix whitespace.

2007-03-01  Brooks Moses  <brooks.moses@codesourcery.com>

	* Makefile.am: Add dummy install-pdf target.
	* Makefile.in: Regenerate

2007-02-05  Roman Zippel <zippel@linux-m68k.org>

	* boehm-gc/include/private/gcconfig.h: use LINUX_STACKBOTTOM so
	it works with Linux 2.6, reactivate MPROTECT_VDB
	* boehm-gc/pthread_stop_world.c: save all register
	on signal entry

2007-01-24  Andreas Tobler  <a.tobler@schweiz.org>

	* os_dep.c (defined(MPROTECT_VDB) && defined(DARWIN)): Moved recently
	added defines to include/private/gc_priv.h
	(catch_exception_raise): Added THREAD_FLD in exc_state for POWERPC too.
	* darwin_stop_world.c: Removed the above defines.
	* include/private/gc_priv.h: Moved definitions from darwin_stop_world.c
	and os_dep.c to here. Fixed THREAD definition fixes for ppc64.

2007-01-17  David Daney  <ddaney@avtrex.com>

	* configure.ac: Don't define NO_SIGSET and NO_DEBUGGING while
	cross-compiling.
	* configure: Regenerated.
	* include/gc_config.h.in: Regenerated.

2007-01-17  Mike Stump  <mrs@apple.com>

	* os_dep.c: Fix i686-apple-darwin9 builds.

2007-01-16  Jack Howarth  <howarth@bromo.med.uc.edu>

	* aclocal.m4: Regenerate to use multi.m4.
	* configure: Regenerate.
	* Makefile.in: Regenerate.

2007-01-17  Andreas Tobler  <a.tobler@schweiz.org>

	* include/gc_config.h.in: Regenerate.

2007-01-16  Petr Salinger  <Petr.Salinger@seznam.cz>

	* include/private/gcconfig.h: Handle amd64/x86-64 cpu under
	 GNU/kFreeBSD.
	* os_dep.c: Likewise.

2007-01-15  Andreas Tobler  <a.tobler@schweiz.org>

	* os_dep.c (defined(MPROTECT_VDB) && defined(DARWIN)): Adjust mail
	reference.
	(catch_exception_raise): Fix typo in the I386 exc_state.

2007-01-11  Andreas Tobler  <a.tobler@schweiz.org>

	* configure.ac: Replaced HAS_I386_THREAD_STATE_* with
	HAS_X86_THREAD_STATE32_* and HAS_X86_THREAD_STATE64_* respectively.
	* configure: Regenerated.
	* include/private/gcconfig.h (DARWIN): Added X86_64 define for Darwin.
	Added base definitions for the X86_64 Darwin port.
	* include/private/gc_priv.h: Added definitions for Darwin MACH thread
	operations. Moved existing THREAD_STATE info from darwin_stop_world.c.
	* darwin_stop_world.c: Removed THREAD_STATE info. Added
	HAS_X86_THREAD_STATE64___RAX. And replaced HAS_I386_THREAD_STATE___EAX
	with HAS_X86_THREAD_STATE32___EAX.
	(GC_push_all_stacks): Use GC_MACH_THREAD_STATE_COUNT. Add code for
	X86_64 Darwin.
	* dyn_load.c (GC_dyld_name_for_hdr): Use GC_MACH_HEADER.
	(GC_dyld_image_add): Use GC_MACH_HEADER and GC_MACH_SECTION.
	Distinguish between getsectbynamefromheader_64 and
	getsectbynamefromheader.
	(GC_dyld_image_remove): Likewise.
	* os_dep.c (GC_dirty_init): Use GC_MACH_THREAD_STATE.
	(catch_exception_raise): Introduce exception information for I386 and
	X86_64 Darwin. Add X86_64 for exc_state.faultvaddr.

2006-12-08  Mike Stump  <mrs@apple.com>

	* configure.ac: Fix x86 darwin builds.
	* darwin_stop_world.c: Likewise.
	* include/private/gcconfig.h: Likewise.
	* connfigure: Regenerate.
	
2006-09-26  Jack Howarth  <howarth@bromo.med.uc.edu>

	PR target/29180
	* darwin_stop_world.c: Make stack_start unsigned long.

2006-09-21  Sandro Tolaini  <tolaini@libero.it>

	* os_dep.c: Port to Darwin/i386
	* darwin_stop_world.c: Likewise
	* include/private/gcconfig.h: Likewise
	
2006-06-07  Petr Salinger  <Petr.Salinger@seznam.cz>

	* configure.ac: add support for GNU/kFreeBSD, accepted by upstream
	for gc 6.8.
	* dyn_load.c: Likewise.
	* include/gc.h: Likewise.
	* private/gcconfig.h: Likewise.
	* configure: Regenerate.
	* include/gc_config.h.in: Regenerate.

2006-09-14  Tom Tromey  <tromey@redhat.com>

	PR boehm-gc/29068.
	* misc.c (GC_init_inner): Don't use GC_get_thread_stack_base on
	Solaris.

2006-08-21  Bryce McKinlay  <mckinlay@redhat.com>
	
	PR libgcj/13212:
	* configure.ac: Check for pthread_getattr_np(). Remove
	GC_PTHREAD_SYM_VERSION detection.
	* include/gc.h (GC_register_my_thread, GC_unregister_my_thread,
	GC_get_thread_stack_base): New declarations.
	* pthread_support.c (GC_register_my_thread, GC_unregister_my_thread,
	GC_get_thread_stack_base): New functions.
	(GC_delete_thread): Don't try to free the first_thread.
	* misc.c (GC_init_inner): Use GC_get_thread_stack_base() if possible.
	(pthread_create_, constr): Removed.
	(pthread_create): Don't rename.
	* include/gc_ext_config.h.in: Rebuilt.
	* include/gc_pthread_redirects.h (pthread_create): Define 
	unconditionally.
	* include/gc_config.h.in: Rebuilt.
	* configure: Rebuilt.

2006-06-21  Keith Seitz  <keiths@redhat.com>

	* pthread_stop_world.c (GC_suspend_handler): Redirect to suspension
	routine if signal is received and thread is flagged SUSPENDED.
	(suspend_self): New function.
	(GC_suspend_thread): New function.
	(GC_resume_thread): New function.
	* include/gc.h (GC_suspend_thread): Declare.
	(GC_resumet_thread): Declare.
	* include/private/pthread_support.h (SUSPENDED): New GC_thread
	flag.

2006-06-20  Ranjit Mathew  <rmathew@gcc.gnu.org>
	
	Backport Windows 9x/ME VirtualQuery() fix from GC 6.7.
	* os_dep.c (GC_wnt): Define.
	(GC_init_win32): Set GC_wnt.
	* dyn_load.c (GC_register_dynamic_libraries): Consider MEM_PRIVATE
	sections also on Windows 9x/ME.

2006-06-02  Geoffrey Keating  <geoffk@apple.com>

	* configure.ac: Define HAS_PPC_THREAD_STATE_R0,
	HAS_PPC_THREAD_STATE___R0, HAS_PPC_THREAD_STATE64_R0,
	HAS_PPC_THREAD_STATE64___R0, HAS_I386_THREAD_STATE_EAX,
	HAS_I386_THREAD_STATE___EAX.
	* configure: Regenerate.
	* include/gc_config.h.in: Regenerate.
	* darwin_stop_world.c (PPC_RED_ZONE_SIZE): Use standard Darwin
	macro names to determine value.
	(THREAD_STATE): New.
	(THREAD_FLD): New.
	(GC_push_all_stacks): Use THREAD_STATE and THREAD_FLD in both versions.

2006-05-24  Carlos O'Donell  <carlos@codesourcery.com>

	* Makefile.am: Add install-html target. 
	* Makefile.in: Regenerate.
	* aclocal.m4: Regenerate.
	* include/Makefile.in: Regenerate.

2006-03-07  Andrew Haley  <aph@redhat.com>

	* dyn_load.c (GC_has_static_roots): Declare.
	(GC_register_dynlib_callback): Call GC_has_static_roots.

2006-04-11  Bryce McKinlay  <mckinlay@redhat.com>

	* darwin_stop_world.c (GC_push_all_stacks, GC_stop_world,
	GC_start_world): Call vm_deallocate to free act_list. Fix from
	Bruce Mitchener.

2006-03-24  Andreas Tobler  <a.tobler@schweiz.ch>
	John David Anglin  <dave.anglin@nrc-cnrc.gc.ca>

	* configure.ac (THREADS): Add REENTRANT for *-*-hpux11*.
	Warn about POSIX threads not being supported for *-*-hpux10*.
	* configure: Regenerate.

2006-02-09  Tom Tromey  <tromey@redhat.com>

	* pthread_support.c: Conditionally include dlfcn.h.

2006-02-06  Jakub Jelinek  <jakub@redhat.com>
	    Anthony Green  <green@redhat.com>
	    Tom Tromey  <tromey@redhat.com>

	* include/gc_ext_config.h.in: Added GC_PTHREAD_SYM_VERSION.
	* include/gc_config.h.in: Rebuilt.
	* include/gc_pthread_redirects.h (pthread_create): Conditionally
	define.
	* pthread_support.c (pthread_create_): New global.
	(constr): New function.
	(pthread_create): Conditionally renamed.
	* configure: Rebuilt.
	* configure.ac (GC_PTHREAD_SYM_VERSION): Define.

2006-02-04  Alan Modra  <amodra@bigpond.net.au>

	* include/private/gc_locks.h (GC_test_and_set <POWERPC>): Don't
	use broken 64-bit version.

2006-01-25  Andreas Tobler  <a.tobler@schweiz.ch>

	* darwin_stop_world.c: Change inline asm instruction to ld as ldz
	is wrong.

	* Makefile.am (asm_libgcjgc_sources): Rename to asm_libgcjgc_sources.
	* Makefile.in: Regenerate.

2006-01-25  Bryce McKinlay  <mckinlay@redhat.com>

	* include/private/gcconfig.h: Revert to GC 6.6 version, removing
	all local changes.

2006-01-24  Bryce McKinlay  <mckinlay@redhat.com>

	Import Boehm GC version 6.6.

2006-01-24  David Ayers  <d.ayers@inode.at>

	PR libobjc/13946
	* include/gc.h: Fix prototype declarations for bootstrap.

2005-11-01  Bryce McKinlay  <mckinlay@redhat.com>

	* include/private/gc_priv.h: Increase MAX_ROOT_SETS to 1024.

2005-09-15  Kazu Hirata  <kazu@codesourcery.com>

	* include/private/gc_locks.h (GC_test_and_set): Change the
	constraint of the first operand to '0'.

2005-09-06  Tom Tromey  <tromey@redhat.com>

	PR libgcj/23662:
	* include/private/gcconfig.h (LINUX_STACKBOTTOM): Use instead of
	HEURISTIC1 on ARM.

2005-07-17  SUGIOKA Toshinobu  <sugioka@itonet.co.jp>

	* include/private/gcconfig.h (sh-linux): Use LINUX_STACKBOTTOM.

2005-06-15  Andreas Tobler  <a.tobler@schweiz.ch>

	* os_dep.c: Add FreeBSD/PowerPC bits.
	(GC_SysVGetDataStart): Likewise.
	* include/private/gcconfig.h: Likewise.

2005-05-25  Andrew Haley  <aph@redhat.com>

	* include/private/gcconfig.h (HBLKSIZE): Define to 4096 on
	powerpc64-linux.

2005-05-09  Mike Stump  <mrs@apple.com>

	* configure: Regenerate.

2005-04-19  Hans-Peter Nilsson  <hp@axis.com>

	* os_dep.c, include/private/gc_locks.h: Import CRIS port by
	Simon Posnjak from gc6.4.
	* include/private/gcconfig.h: Ditto.  Add M32R note from gc6.4.

2005-04-17  David S. Miller  <davem@davemloft.net>

	* include/private/gcconfig.h (sparc-linux): Use LINUX_STACKBOTTOM.
	* os_dep.c (GC_linux_stack_base): Check for bug present in some
	Sparc glibc variants where __libc_stack_end is erroneously set
	to "1".  Fallback to procfs code in that case.

2005-04-12  Mike Stump  <mrs@apple.com>

	* configure: Regenerate.

2005-04-12  Richard Henderson  <rth@redhat.com>

	* include/private/gcconfig.h (alpha-linux): Use LINUX_STACKBOTTOM.

2005-03-23  Mike Stump  <mrs@apple.com>

	* darwin_stop_world.c: Update for -m64 multilib.
	* include/private/gcconfig.h: Likewise.
	* powerpc_darwin_mach_dep.s: Likewise.

2005-03-01  Kelley Cook  <kcook@gcc.gnu.org>

	* Makefile.in, include/Makefile.in: Regenerate.

2005-02-26  Richard Earnshaw  <rearnsha@arm.com>

	* dyn_load.c: On NetBSD, include machine/elf_machdep.h and define
	ELFSIZE in terms of ARCH_ELFSIZE (back-ported from gc7.0alpha1).

2005-02-15  Bryce McKinlay  <mckinlay@redhat.com>

	PR libgcj/19823
	* configure.host: Set gc_use_mmap on *-linux*.
	* configure.ac: Define USE_MMAP if gc_use_mmap is set.
	* include/private/gc_priv.h: Include gc_config.h.
	* configure, include/gc_config.h.in: Rebuilt.

2005-02-07  Hans Boehm  <Hans.Boehm@hp.com>

	* allchblk.c (GC_allochblk_nth): Dont overlook available space if
	  GC disabled, correctly convert GC_finalizer_mem_freed to byte,
	  total_size to words.
	* dyn_load.c (win32 GC_register_dynamic_libraries): Consider only
	  MEM_IMAGE regions.
	* mach_dep.c (GC_with_callee_saves_pushed): separate into new function,
	  and indent appropriately.
	* mark_rts.c (GC_approx_sp): Access stack.
	* pthread_stop_world.c: (GC_suspend_handler): Explicitly push
	  callee-saves registers when appropriate.
	  (GC_stop_world): Handle EINTR from sem_wait (sync with Mono GC).

2005-01-01  Bryce McKinlay  <mckinlay@redhat.com>

	* configure.ac (AC_CONFIG_HEADERS): Build both include/gc_config.h 
	and include/gc_ext_config.h.
	* include/gc_ext_config.h: New file. Define only THREAD_LOCAL_ALLOC.
	* include/gc.h: Undef PACKAGE_* before including gc_config.h.

2004-12-13  Kelley Cook  <kcook@gcc.gnu.org>

	* configure: Regenerate.

2004-11-29  Bryce McKinlay  <mckinlay@redhat.com>

	PR libgcj/18699
	Revert patches of 2004-11-26 and 2004-11-27.

2004-11-29  Kelley Cook  <kcook@gcc.gnu.org>

	* configure: Regenerate for libtool change.

2004-11-27  Bryce McKinlay  <mckinlay@redhat.com>

	* include/gc_config.h.in: Add comment. Define only THREAD_LOCAL_ALLOC.

2004-11-26  Bryce McKinlay  <mckinlay@redhat.com>

	Fix "PACKAGE_NAME redefined" errors.
	* configure.ac (AC_CONFIG_HEADERS): Build both include/config.h 
	and include/gc_config.h.
	* configure: Regenerated.
	* include/gc_config.h.in: No longer auto-generated. Define only the
	macros needed by libjava.
	* include/config.h.in: Generated by autoheader.
	* include/gc.h: Include config.h, not gc_config.h.

2004-11-25  Kelley Cook  <kcook@gcc.gnu.org>

	* configure: Regenerate for libtool reversion.

2004-11-24  Kelley Cook  <kcook@gcc.gnu.org>

	* configure: Regenerate for libtool change.

2004-11-22  Eric Botcazou  <ebotcazou@libertysurf.fr>

	* configure.ac (machdep): Use sparc_mach_dep.lo on
	sparc64-sun-solaris2.* too.
	(Solaris gcc optimization fix): Disable on sparc*-sun-solaris2.*.
	* configure: Regenerate.

2004-11-22  Eric Botcazou  <ebotcazou@libertysurf.fr>

	PR target/18444
	* configure.ac (threading): Accept 'posix95'.
	* configure: Regenerate.

2004-11-04  Kelley Cook  <kcook@gcc.gnu.org>

	* Makefile.am: Define ACLOCAL_AMFLAGS.
	* configure.ac: Remove redundant sinclude.
	* acinclude.m4: Delete file.
	* aclocal.m4: Regenerate.
	* Makefile.in, include/Makefile.in: Regenerate.
	* configure: Regenerate.

2004-10-19  Ulrich Weigand  <uweigand@de.ibm.com>

	* include/private/gc_priv.h (GC_generic_malloc_words_small_inner):
	Add prototype.

2004-10-13  Kazuhiro Inaoka <inaoka.kazuhiro@renesas.com>

	* include/private/gcconfig.h: Add m32r-linux target.

2004-09-27  Kelley Cook  <kcook@gcc.gnu.org>

	* configure.ac: Update all AC_DEFINEs to newer style.
	* configure: Regenerate.
	* include/gc_config.h.in: Regenerate.

2004-08-27  Hans Boehm  <Hans.Boehm@hp.com>

	* backgraph.c, gc_priv.h (GC_traverse_back_graph,
	GC_print_back_graph_stats): split GC_traverse_back_graph.
	* backgraph.c: Dynamically grow in_progress_space.
	* finalize.c (GC_notify_or_invoke_finalizers): also call
	GC_print_back_graph_stats.
	* alloc.c, finalize.c, gc_priv.h (GC_generate_random_backtrace_no_gc,
	GC_print_back_height): Move delarations to header file.
	* configure.ac: rename --enable-full-debug to --enable-gc-debug.
	* configure: Regenerate.
	
2004-08-23  Hans Boehm  <Hans.Boehm@hp.com>

	* aix_irix_threads.c: Move _THREADS checks after gc_priv.h include.
	* backgraph.c, include/private/gc_pmark.h: Always include gc.h.

2004-08-23  Bryce McKinlay  <mckinlay@redhat.com>

	* win32_threads.c: Move GC_WIN32_THREADS check after gc_priv.h include.
	Reported by Danny Smith.

2004-08-21  Danny Smith  <dannysmith@users.sourceforge.net>

	* misc.c (GC_init): Replace lhs cast with rhs cast.

2004-08-16  Bryce McKinlay  <mckinlay@redhat.com>

	* specific.c: Check GC_LINUX_THREADS before including 
	private/specific.h. From Richard Earnshaw.

2004-08-16  Nathanael Nerode  <neroden@gcc.gnu.org>

	* aclocal.m4: Remove obsolete construct for old automake.
	* acinclude.m4: Regenerate with aclocal 1.9.1.
	* configure.ac:  Remove duplicate AC_WITH calls.  Replace
	AC_CANONICAL_SYSTEM with AC_CANONICAL_HOST, AC_CANONICAL_TARGET.
	Replace _GCC_TOPLEV_NONCANONICAL calls with ACX_NONCANONICAL_TARGET.
	Remove now-redundant subst of target_noncanonical.  Remove
	now-gratuitous m4 quoting around $.  Replace AM_PROG_LIBTOOL with
	AC_PROG_LIBTOOL and remove second, redundant AC_PROG_LIBTOOL.
	Use slightly more modern form of AC_INIT.
	* configure: Rebuild with autoconf 2.59.
	* Makefile.in, include/Makefile.in: Rebuild with automake 1.9.1.

2004-08-16  Andreas Tobler  <a.tobler@schweiz.ch>

	* solaris_threads.c: Remove ifdef around #include "private/gc_priv.h"
	since they're not known at this time.
	* solaris_pthreads.c: Likewise.

2004-08-15  Andreas Tobler  <a.tobler@schweiz.ch>

	PR target/14931
	* powerpc_darwin_mach_dep.s (_GC_push_regs): Change to new stub style.

2004-08-13  Bryce McKinlay  <mckinlay@redhat.com>

	* configure.ac (gc_cflags): Add -Iinclude.
	(AC_CONFIG_HEADERS): New. Configure gc_config.h header.
	Don't write DEFS to boehm-cflags file.
	* configure: Rebuilt.
	* gcj_mlc.c: Check #ifdef GC_GCJ_SUPPORT after including headers.
	* specific.c: Check #ifdef GC_LINUX_THREADS after including headers.
	* include/gc_config_macros.h: Remove backward-compatibility 
	redefinitions of GC_ names.
	* include/gc.h: Include <gc_config.h>.

2004-08-13  Bryce McKinlay  <mckinlay@redhat.com>

	Import Boehm GC version 6.3.

2004-08-12  Kelley Cook  <kcook@gcc.gnu.org>

	* include/Makefile.in: Regenerate

2004-07-06  Andrew Pinski  <apinski@apple.com>

	* os-dep.c (GC_task_self): Declare as static
	and remove the second declaration.

2004-06-20  Andreas Tobler  <a.tobler@schweiz.ch>

	* Makefile.am: Add rule for .S files to fix bootstrap on
	solaris and alpha.
	* Makefile.in: Regenerate.

2004-06-16  Paolo Bonzini  <bonzini@gnu.org>

	* boehm-gc/configure.ac: New name of configure.in.
	Remove useless multilib stuff.  Change uses of
	INCLUDES and CXXINCLUDES to AM_CPPFLAGS.
	* boehm-gc/configure.in: New name of configure.in.
	* boehm-gc/Makefile.am: Update for automake 1.8.5.
	* boehm-gc/acinclude.m4: Include ../config/acx.m4.
	* boehm-gc/aclocal.m4: Regenerate.
	* boehm-gc/configure: Regenerate.
	* boehm-gc/Makefile.in: Regenerate.

2004-06-15  Paolo Bonzini  <bonzini@gnu.org>

	* .cvsignore: New file.

2004-04-25  Andreas Jaeger  <aj@suse.de>

        * mark.c (GC_mark_from): Use pointer as prefetch argument.

2004-04-06  H.J. Lu  <hongjiu.lu@intel.com>

	* include/private/gcconfig.h (PREFETCH): Use __builtin_prefetch
	for gcc >= 3.0.
	(PREFETCH_FOR_WRITE): Likewise.

2004-03-10  Kelley Cook  <kcook@gcc.gnu.org>

	* configure.ac: Bump AC_PREREQ to 2.59.
	* configure: Regenerate.
	* config.in: Regenerate.

2004-02-26  Nathanael Nerode  <neroden@gcc.gnu.org>

	* ltconfig, ltmain.sh: Remove unused files.
	* configure.in: Remove bogus extra early invocation of
	AC_CONFIG_AUX_DIR.
	* configure: Regenerate.
	* mkinstalldirs, install-sh, config.sub, config.guess:
	Remove (now) unused files.
	* Makefile.in: Regenerate (losing references to vanished
	files).

	* configure.in: Add CCAS, CCASFLAGS for future automakes.
	* configure, Makefile.in, include/Makefile.in: Regenerate.

	* Makefile.am: Remove bogus duplicate setting of AM_CFLAGS.
	* Makefile.in: Regenerate.

	* configure.in: Remove bogus duplicate invocation of
	AM_MAINTAINER_MODE.  Remove obsolete comment.
	* configure: Regenerate.

	* acinclude.m4: Remove GC_CONFIGURE macro; move contents
	to configure.in.
	* aclocal.m4: Regenerate.
	* configure.in: Receive contents of GC_CONFIGURE macro.
	* configure: Regenerate.

	* configure.in: Remove more obsolete, bogus code.
	* configure: Regenerate.

	* acinclude.m4: Remove obsolete and bogus constructs.
	* aclocal.m4: Regenerate.
	* configure: Regnerate.

2004-02-23  Nathanael Nerode  <neroden@gcc.gnu.org>

	* acinclude.m4: De-precious CC and CXX so that the right flags
	are passed down to multilibs.
	* aclocal.m4: Regenerate.
	* configure: Regenerate.

2004-02-22  Zack Weinberg <zack@codesourcery.com>
	    Nathanael Nerode <neroden@twcny.rr.com>
	    Alexandre Oliva <aoliva@redhat.com>

	* config.sub, config.guess: Replace with forwarding scripts
	which invoke the master copies in the top level.

2004-02-23  Nathanael Nerode  <neroden@gcc.gnu.org>

	* acinclude.m4: Remove old no-executables workaround;
	add new no-executables workaround.
	* aclocal.m4: Regenerate.
	* configure.in: Change prereqs to autoconf 2.57.
	* configure: Regenerate with autoconf 2.57.

	* configure.in: Use NCN_TARGET_NONCANONICAL and friends.
	* configure: Regenerate.
	* Makefile.am: Use target_noncanonical variable from configure.
	* Makefile.in: Regenerate.
	* include/Makefile.in: Regenerate.

2004-02-20  Andrew Cagney  <cagney@redhat.com>

	* config.guess: Update from version 2002-01-10 to 2004-02-16.
	* config.sub: Update from version 2002-01-02 to 2004-02-16.

2004-02-19  Nathanael Nerode  <neroden@gcc.gnu.org>

	* acinclude.m4: Remove bogus duplicate call to AC_CANONICAL_BUILD.
	* aclocal.m4: Rebuild.
	* configure: Regenerate.

	* acinclude.m4: Move certain code to configure.in.
	* configure.in: Receive code from acinclude.m4.
	* aclocal.m4: Rebuild.
	* configure: Regenerate.

	* Makefile.direct, alloc.c: Resync to upstream 6.3 alpha 1.

2004-01-20  Andrew Haley  <aph@redhat.com>

	* include/private/gcconfig.h (USE_MMAP): Define for all Linux.

	* configure.in: Comment change.

2004-01-16  Andrew Haley  <aph@redhat.com>

	* configure.in (NO_EXECUTE_PERMISSION): Remove global declaration;
	add for ia64; remove for MIPS.
	* configure: Regnerated.

2004-01-14  Kelley Cook  <kcook@gcc.gnu.org>

	* configure.in: Add in AC_PREREQ(2.13)

2004-01-07  Dave Jones <davej@redhat.com>

	* malloc.c (GC_generic_malloc): Correct initialization typo.
	* mallocx.c (GC_generic_malloc_ignore_off_page): Ditto.

2003-10-31  Richard Earnshaw  <rearnsha@arm.com>

	* include/private/gcconfig.h: Re-install change of 2003-04-16.

2003-10-20  Rainer Orth  <ro@TechFak.Uni-Bielefeld.DE>

	* mips_sgi_mach_dep.s: Use _ABIO32 instead of external
	_MIPS_SIM_ABI32.

2003-10-18  Alan Modra  <amodra@bigpond.net.au>

	* include/private/gcconfig.h (ALIGNMENT <powerpc linux>): Remove
	unsure comment.

2003-10-03  Jeff Sturm  <jsturm@one-point.com>

	* configure: Rebuild.

2003-10-03  Hans Boehm  <Hans.Boehm@hp.com>

	* configure.in: Remove NO_GETENV definition for win32.
	* mach_dep.c (GC_generic_push_regs): Prevent tail call optimization.
	* misc.c (GC_init_inner): Call GC_thr_init for win32.
	  (GC_set_warn_proc): Add assertion.
	* win32_threads.c: Import 6.3alpha2 version.
	* include/private/gc_priv.h: Add support for EMPTY_GETENV_RESULTS.

2003-09-29  Rainer Orth  <ro@TechFak.Uni-Bielefeld.DE>

	* configure.in: Remove wildcard from Solaris 8-9/Intel and Solaris
	2.3/SPARC, there are no micro versions.
	Treat Solaris 10 and up alike.
	* configure: Regenerate.

2003-09-22  Anthony Green  <green@redhat.com>

	* os_dep.c: Fix GC_get_stack_base build problem for vanilla elf
	"NOSYS" targets.

2003-09-20    <green@redhat.com>

	* include/private/gcconfig.h: Don't check for __XSCALE__.  Instead
	check for __arm__ or __thumb__.

2003-09-09  Alan Modra  <amodra@bigpond.net.au>

	* configure: Regenerate.

2003-08-07  Rainer Orth  <ro@TechFak.Uni-Bielefeld.DE>
	    Roger Sayle <roger@eyesopen.com>

	* configure.in: Set INCLUDES to absolute path.
	Save $INCLUDES in boehm-cflags, too.
	Set INCLUDES so it's available to config.status.
	* configure: Regenerate.

2003-07-31  Danny Smith  <dannysmith@users.sourceforge.net>

	* include/gc.h (GC_CreateThread): Declare with WINAPI
	attribute.
	* win32_threads.c (GC_CreateThread): Make definitions consistent
	with declaration.  Cast &thread_table[i].handle to PHANDLE
	in call to DuplicateHandle
	(thread_start): Declare as static.

2003-07-30  Andreas Tobler  <a.tobler@schweiz.ch>

	* dyn_load.c: Define __private_extern__ to match Apple's system
	header.

2003-07-28  Loren J. Rittle  <ljrittle@acm.org>

	* os_dep.c: Remove redundancy introduced in last merge.

2003-07-28  Jeff Sturm  <jsturm@one-point.com>

	Import GC 6.3alpha1.
	* BCC_MAKEFILE: Merge with GC 6.3alpha1 release.
	* ChangeLog: Likewise.
	* Makefile.am: Likewise.
	* Makefile.direct: Likewise.
	* Makefile.dj: Likewise.
	* allchblk.c: Likewise.
	* alloc.c: Likewise.
	* backgraph.c: Likewise.
	* configure.host: Likewise.
	* configure.in: Likewise.
	* dbg_mlc.c: Likewise.
	* dyn_load.c: Likewise.
	* finalize.c: Likewise.
	* gc_cpp.cc: Likewise.
	* gc_dlopen.c: Likewise.
	* gcj_mlc.c: Likewise.
	* if_mach.c: Likewise.
	* mach_dep.c: Likewise.
	* malloc.c: Likewise.
	* mallocx.c: Likewise.
	* mark.c: Likewise.
	* mark_rts.c: Likewise.
	* misc.c: Likewise.
	* os_dep.c: Likewise.
	* ptr_chck.c: Likewise.
	* reclaim.c: Likewise.
	* solaris_pthreads.c: Likewise.
	* solaris_threads.c: Likewise.
	* sparc_mach_dep.S: Likewise.
	* threadlibs.c: Likewise.
	* typd_mlc.c: Likewise.
	* version.h: Likewise.
	* win32_threads.c: Likewise.
	* Mac_files/MacOS_Test_config.h: Likewise.
	* Mac_files/MacOS_config.h: Likewise.
	* cord/cordbscs.c: Likewise.
	* cord/cordprnt.c: Likewise.
	* cord/de_win.c: Likewise.
	* doc/README: Likewise.
	* doc/README.MacOSX: Likewise.
	* doc/README.changes: Likewise.
	* doc/README.environment: Likewise.
	* doc/README.ews4800: Likewise.
	* doc/README.linux: Likewise.
	* doc/README.macros: Likewise.
	* doc/README.win32: Likewise.
	* doc/debugging.html: Likewise.
	* doc/gcdescr.html: Likewise.
	* doc/tree.html: Likewise.
	* include/Makefile.in: Likewise.
	* include/gc.h: Likewise.
	* include/gc_cpp.h: Likewise.
	* include/gc_local_alloc.h: Likewise.
	* include/gc_mark.h: Likewise.
	* include/gc_pthread_redirects.h: Likewise.
	* include/gc_typed.h: Likewise.
	* include/new_gc_alloc.h: Likewise.
	* include/private/dbg_mlc.h: Likewise.
	* include/private/gc_hdrs.h: Likewise.
	* include/private/gc_locks.h: Likewise.
	* include/private/gc_pmark.h: Likewise.
	* include/private/gc_priv.h: Likewise.
	* include/private/gcconfig.h: Likewise.
	* include/private/solaris_threads.h: Likewise.
	* include/private/specific.h: Likewise.
	* tests/test.c: Likewise.
	* tests/test_cpp.cc: Likewise.

	* configure: Rebuild.
	* Makefile.in: Rebuild.

	* mips_sgi_mach_dep.s: Add.

	* alpha_mach_dep.s: Remove.
	* irix_threads.c: Remove.
	* linux_threads.c: Remove.
	* mips_sgi_mach_dep.S: Remove.
	* missing: Remove.
	* powerpc_macosx_mach_dep.s: Remove.
	* doc/Makefile.am: Remove.
	* doc/Makefile.in: Remove.

2003-07-25  Roger Sayle  <roger@eyesopen.com>

	* configure.host: Only use +ESdbgasm when using the HPUX native
	compiler on PA-Risc.  It isn't recognized by GCC and is silently
	ignored by HP's compilers on ia64.

2003-04-28  Mohan Embar  <gnustuff@thisiscool.com>

	* configure.in: define GC_DLL under mingw if --enable-shared
	* configure: rebuilt
	* win32_threads.c: add #ifdef GC_DLL around DllMain

2003-04-16  Richard Earnshaw  <rearnsha@arm.com>

	* include/private/gcconfig.h: Add support for arm-netbsdelf.

2003-04-09  Tom Tromey  <tromey@redhat.com>

	* include/private/gcconfig.h (LINUX_STACKBOTTOM): Define for
	POWERPC.
	(STACK_GRAN, HEURISTIC1): Don't define for POWERPC.

2003-03-22  Richard Henderson  <rth@redhat.com>

	* include/private/gc_locks.h [IA64]: Include ia64intrin.h.
	(GC_test_and_set): Use __sync_lock_test_and_set.
	(GC_clear): Use volatile assignment.
	(GC_compare_and_exchange): Use __sync_bool_compare_and_swap.
	(GC_memory_write_barrier): Use __sync_synchronize.

2003-03-12  Andreas Schwab  <schwab@suse.de>

	* configure.in: Avoid trailing /. in toolexeclibdir.
	* configure: Rebuilt.

2003-03-04  Hans Boehm <Hans.Boehm@hp.com>
	* include/private/gcconfig.h (GC_data_start): declare when needed.
	* include/private/gc_priv.h: Include gcconfig.h after ptr_t
	declaration.
	* dyn_load.c (GC_register_dynamic_libraries_dl_iterate_phdr,
	GC_register_dynlib_callback): Register main data for static
	executable if dl_iterate_phdr() didn't.
	* misc.c (GC_init_inner): Call GC_init_linux_data_start() even
	if we don't expect to register main static data.

2003-03-03  Hans Boehm  <Hans.Boehm@hp.com>
	* mark_rts.c (GC_cond_register_dynamic_libraries): add.
	(GC_push_roots): explicitly mark free list headers, register
	dynamic libraries only if !REGISTER_LIBRARIES_EARLY.
	* alloc.c (GC_stopped_mark): Conditionally call
	GC_cond_register_dynamic_libraries().
	(GC_collect_a_little_inner, GC_try_to_collect_inner): Check GC_dont_gc.
	* dyn_load.c (GC_register_main_static_data): define.
	(GC_register_dyn_libraries (Linux /proc, Linux ELF versions)):
	no longer skip main data.
	* misc.c (GC_REGISTER_MAIN_STATIC_DATA): define.
	(GC_init_inner): Make main data registration conditional.
	* include/private/gc_priv.h (GC_register_main_static_data): declare.
	* include/private/gcconfig.h (REGISTER_LIBRARIES_EARLY): define
	for LINUX.

2003-02-20  Alexandre Oliva  <aoliva@redhat.com>

	* configure.in: Propagate ORIGINAL_LD_FOR_MULTILIBS to
	config.status.
	* configure: Rebuilt.

2003-02-11  Andreas Tobler  <a.tobler@schweiz.ch>

	* include/private/gcconfig.h: undefine MPROTECT_VDB for MACOSX

2003-01-27  Alexandre Oliva  <aoliva@redhat.com>

	* configure.in (toolexecdir, toolexeclibdir): Set and AC_SUBST.
	Remove USE_LIBDIR conditional.
	* Makefile.am (toolexecdir, toolexeclibdir): Don't override.
	* Makefile.in, configure: Rebuilt.

2002-12-31  Tom Tromey  <tromey@redhat.com>

	For PR libgcj/8933:
	* include/Makefile.in: Rebuilt.
	* include/Makefile.am (noinst_HEADERS): Renamed from
	include_HEADERS.

2002-11-19  Rainer Orth  <ro@TechFak.Uni-Bielefeld.DE>

	* ltconfig (osf[345]): Append $major to soname_spec.
	Reflect this in library_names_spec.
	* ltmain.sh (osf): Prefix $major with . for use as extension.

2002-10-02  Andreas Jaeger  <aj@suse.de>

	* include/private/gcconfig.h (HBLKSIZE): Define for x86-64.

2002-09-28  Richard Earnshaw  <rearnsha@arm.com>

	* include/private/gcconfig.h: Don't check for __XSCALE__.  Instead
	check for __arm__ or __thumb__.

2002-09-27  Ulrich Weigand  <uweigand@de.ibm.com>

	* include/private/gcconfig: Add machine type S390.  Add s390x support.
	* include/private/gc_locks.h (GC_test_and_set): Implement for s390.
	(GC_compare_and_exchange): Likewise.

2002-09-24  Jason Thorpe  <thorpej@wasabisystems.com>

	* include/private/gcconfig.h: Fix NetBSD/mips parameters.

2002-08-23  Adam Megacz <adam@xwt.org>

	* win32_threads.cc: Removed extraneous ABORT()

2002-09-22  Kaveh R. Ghazi  <ghazi@caip.rutgers.edu>

	* Makefile.am (all-multi): Fix multilib parallel build.

2002-07-18  Bo Thorsen  <bo@suse.de>

	* include/private/gcconfig.h: Add x86-64 definitions.
	* os_dep.c: Add x86-64 support.
	* configure.in: Likewise.
	* configure: Regenerate.

2002-07-18  H.J. Lu <hjl@gnu.org>

	* mach_dep.c (GC_push_regs): Remove the unused Linux/mips code.

2002-07-18  H.J. Lu  (hjl@gnu.org)

	* configure.in (machdep): Don't add mips_sgi_mach_dep.lo for
	Linux/mips.

2002-06-28  Hans Boehm <Hans_Boehm@hp.com>
	    Jonathan Clark

	* win32_threads.c (GC_push_all_stacks): Tolerate bad sp.

2002-06-09  H.J. Lu  (hjl@gnu.org)

	* include/private/gc_locks.h (GC_test_and_set): Support
	Linux/mips.
	(GC_TEST_AND_SET_DEFINED): Likewise.

	* include/private/gcconfig.h (DYNAMIC_LOADING): Defined for
	Linux/mips.
	(DATAEND): Likewise.
	(LINUX_STACKBOTTOM): Likewise.
	(STACKBOTTOM): Removed for Linux/mips.

Sun May 19 11:32:03 2002  Mark P Mitchell  <mark@codesourcery.com>

	* irix_threads.cc (GC_pthread_detach): Do not use REAL_FUNC.
	(GC_pthread_create): Fix typo.
	(GC_TRY_LOCK): Likewise.
	* include/private/gc_locks.h (GC_test_and_set): Only take one
	one argument.
	(LOCK): Adjust appropriately.
	* include/private/gc_priv.h (SIG_SUSPEND): Use SIGRTMIN if
	_SIGRTMIN is unavailable.

2002-05-16  Rainer Orth  <ro@TechFak.Uni-Bielefeld.DE>

	* acinclude.m4: Allow for PWDCMD to override hardcoded pwd.
	* aclocal.m4: Regenerate.
	* configure: Regenerate.

2002-05-08  Alexandre Oliva  <aoliva@redhat.com>

	* configure.in (ORIGINAL_LD_FOR_MULTILIBS): Preserve LD at
	script entry, and set LD to it when configuring multilibs.
	* configure: Rebuilt.

2002-04-22  Jeff Sturm  <jsturm@one-point.com>

	* Makefile.am (toolexeclib_LTLIBRARIES): Remove.
	(noinst_LTLIBRARIES): Add libgcjgc.la.

	* Makefile.in: Rebuild.

2002-04-22  David S. Miller  <davem@redhat.com>

	* include/private/gcconfig.h: Hard-code STACKBOTTOM on
	64-bit SPARC Linux, the __libc_stack_end technique does
	not work in this case.

2002-04-22  Jeff Sturm  <jsturm@one-point.com>

	* gcconfig.h: Enable DYNAMIC_LOADING for all sparc-solaris ABIs.

2002-04-17  Hans Boehm  <Hans_Boehm@hp.com>

	* include/private/gcconfig.h: Use LINUX_STACKBOTTOM for
	SPARC Linux.

2002-04-09  Loren J. Rittle  <ljrittle@acm.org>

	* include/private/gcconfig.h (DATAEND): Update comment example
	to match reality.

2002-04-08  Loren J. Rittle  <ljrittle@acm.org>

	* include/private/gcconfig.h (DATAEND): Clarify comment.

2002-04-08  Hans Boehm  <Hans_Boehm@hp.com>

	* include/private/gc_priv.h (WARN macro): Add "GC warning:" prefix.
	(GC_large_alloc_warn_interval, GC_large_alloc_warn_suppressed):
	declare.
	* allchblk.c (GC_allchblk_nth): Change text and support reduced
	frequency for blacklist warning message.
	* misc.c (GC_large_alloc_warn_interval,
	GC_large_alloc_warn_suppressed): define.
	(GC_init_inner): Check GC_NO_BLACKLIST_WARNING and
	GC_LARGE_ALLOC_WARN_INTERVAL environment variables.
	* doc/README.environment (GC_NO_BLACKLIST_WARNING): Deprecate.
	(GC_LARGE_ALLOC_WARN_INTERVAL): Add documentation.

	* dyn_load.c (_DYNAMIC): Move declaration to file scope.

2002-04-04  Loren J. Rittle  <ljrittle@acm.org>

	* include/private/gcconfig.h: Add support for an unmapped
	memory hole between the end of the initialized data segment
	and the start of the BSS on FreeBSD/i386.

2002-03-30  Krister Walfridsson  <cato@df.lth.se>

	* include/private/gcconfig.h: define DYNAMIC_LOADING for ELF
	NetBSD/i386.

2002-03-29  Hans Boehm  <Hans_Boehm@hp.com>

	* linux_threads.c (return_free_lists): Clear fl[i] unconditionally.
	(GC_local_gcj_malloc): Add assertion.
	(start_mark_threads): Fix abort message.
	* mark.c (GC_mark_from): Generalize assertion.
	* reclaim.c (GC_clear_fl_links): New function.
	(GC_start_reclaim): Must clear some freelist links.
	* include/private/specific.h, specific.c: Add assertions.
	Safer definition for INVALID_QTID, quick_thread_id.  Fix/add comments.
	Rearrange tse fields.

2002-03-27  Richard Henderson  <rth@redhat.com>

	* os_dep.c (GC_init_linux_data_start): Fix references to
	__data_start and _end.

2002-03-25  Loren J. Rittle  <ljrittle@acm.org>

	* include/private/gcconfig.h: Change all likely references
	to linker script synthesized symbols to use this idiom:
	extern int etext[]; etext

2002-03-25  Jeff Sturm  <jsturm@one-point.com>

	* linux_threads.c (GC_get_nprocs): Close file descriptor.

2002-03-21  Loren J. Rittle  <ljrittle@acm.org>

	* include/private/gcconfig.h: Add unified test for FreeBSD.
	Support FreeBSD/alpha.
	* os_dep.c: Do not include <machine/trap.h> unless available.
	(GC_freebsd_stack_base): Fix types.

2002-03-17  Bryce McKinlay  <bryce@waitaki.otago.ac.nz>

	* Makefile.am: Make a convenience library.
	* Makefile.in: Rebuilt.

2002-03-15  Anthony Green  <green@redhat.com>

	* misc.c (GC_init_inner): Initialize GC_write_cs before use.
	* configure.in: Disable use of getenv for win32 targets (some of
	which have broken implementations).
	* configure: Rebuilt.

2002-03-12  Adam Megacz  <adam@xwt.org>

	* dyn_load.c: Renamed GC_win32s to GC_no_win32_dlls.
	* misc.c: Renamed GC_is_win32s() to GC_no_win32_dlls
	* os_dep.c: Renamed GC_win32s to GC_no_win32_dlls and
	statically initialized it to TRUE if compiling with GCC.
	* win32_threads.c (thread_start): We no longer use SEH if
	compiling with GCC.
	* mark.c (GC_mark_some): We no longer use SEH if
	compiling with GCC.

2002-03-09  Bryce McKinlay  <bryce@waitaki.otago.ac.nz>

	* include/gc_priv.h: Define ALIGN_DOUBLE on 32 bit targets if GCJ
	support is enabled, for hash synchronization.

2002-02-24  Adam Megacz  <adam@xwt.org>

	* Makefile.am: Added win32_threads.c to sources list.
	* win32_threads.c: Added two */'s which I had neglected.

2002-02-20  Bryce McKinlay  <bryce@waitaki.otago.ac.nz>

	* Makefile.am: Re-add SUBDIRS parameter which was lost in merge.
	* Makefile.in: Rebuilt.

2002-02-13  Bryce McKinlay  <bryce@waitaki.otago.ac.nz>

	* dbg_mlc.c (GC_debug_generic_malloc): Removed.

	* sparc_mach_dep.S: Rename from sparc_mach_dep.s as it is a
	preprocessor file.
	* mips_sgi_mach_dep.S: Likewise.
	* Makefile.am: Update for above changes.
	* Makefile.in: Rebuilt.

2002-02-12  Richard Henderson  <rth@redhat.com>

	* configure.in: Re-apply 2001-06-26 configure change.
	* configure: Rebuild.

2002-02-12  Bryce McKinlay  <bryce@waitaki.otago.ac.nz>

	Imported GC 6.1 Alpha 3.

	* sparc_mach_dep.S: Delete incorrectly named file.

2001-02-11  Adam Megacz <adam@xwt.org

	* configure.in: support for win32, saner
	cross-compile options

2001-02-08  Anthony Green  <green@redhat.com>

	* include/private/gcconfig.h: Add XSCALE NOSYS support for bare
	  board embedded targets.
	* os_dep.c: Avoid signal handling code for NOSYS/ECOS targets.
	  Use GC_get_stack_base for NOSYS/ECOS targets.  Clean up some
	  redundant uses of ECOS.
	* misc.c: Use NOSYS where ECOS is being used.
	  Don't define GC_write twice for ECOS systems.
	  (GC_write): New function for NOSYS targets.

2002-02-06  Adam Megacz <adam@xwt.org>

	* boehm-gc/include/gc.h: (GC_CreateThread) This function is
	now exposed on all Win32 platforms.
	* boehm-gc/win32_threads.c: (GC_CreateThread) This now
	compiles on Win32; it invokes CreateThread() if GC is built
	as a DLL; otherwise it registers the thread.
	* boehm-gc/misc.c (GC_init): Initialize GC_allocate_ml in case
	libgcjgc was not built as a DLL.

2002-02-01  Adam Megacz <adam@xwt.org>

	* boehm-gc on win32 now automatically detects if it is being built
	as a DLL; see http://gcc.gnu.org/ml/java/2001-12/msg00240.html

2002-01-25  David Edelsohn  <edelsohn@gnu.org>

	* include/gc.h (GC_INIT): Add DATASTART and DATAEND roots on AIX.
	* include/private/gcconfig.h (RS6000): Add 64-bit AIX support.
	Define USE_GENERIC_PUSH_REGS.  Use AIX _data and _end symbols for
	DATASTART and DATAEND roots.
	* rs6000_mach_dep.s: Add function descriptor and traceback table.

2001-12-16  Jeff Sturm  <jsturm@one-point.com>

	* dyn_load.c: Define ElfW (if needed) for all targets,
	not just GNU/Linux.
	(GC_FirstDLOpenedLinkMap): Use it.
	(GC_register_dynamic_libraries_dl): Use it.
	* include/private/gcconfig.h: Define CPP_WORDSZ, ELF_CLASS
	for sparcv9.

2001-12-16  Craig Rodrigues  <rodrigc@gcc.gnu.org>

	PR other/3725
	* configure.in: Add AC_SUBST(target_alias).
	* configure: Regenerated.

2001-11-26  Loren J. Rittle  <ljrittle@acm.org>

	* linux_threads.c (WRAP_FUNC(pthread_join)): Remove special
	case for GC_FREEBSD_THREADS.
	* configure.in (*-*-freebsd*): Clarify warning.
	* configure: Rebuilt.

2001-10-23  Loren J. Rittle  <ljrittle@acm.org>
	    Andreas Tobler <toa@pop.agri.ch>

	* include/private/solaris_threads.h: Update to use GC_SOLARIS_THREADS.

2001-10-22  Bryce McKinlay  <bryce@waitaki.otago.ac.nz>

	* linux_threads.c (GC_init_parallel): Do not declare as a static
	constructor.
	* include/gc.h (GC_init): Declare here. Add description.
	* include/private/gc_priv.h (GC_init): Remove declaration.

2001-10-16  Loren J. Rittle  <ljrittle@acm.org>

	* include/gc_pthread_redirects.h: Generalize test to use GC_PTHREADS.
	* linux_threads.c (WRAP_FUNC(pthread_join)): Conditionalized on
	GC_FREEBSD_THREADS, handle strange interaction between system
	pthread implementation and boehm-gc signal-handler architecture.
	* tests/test.c (main): Conditionalized on GC_FREEBSD_THREADS,
	set stack.
	* include/private/gcconfig.h (configuration keyed off FREEBSD):
	Define SIG_SUSPEND, SIG_THR_RESTART.  Do not define
	MPROTECT_VDB when GC_FREEBSD_THREADS is defined.

2001-10-16  Loren J. Rittle  <ljrittle@acm.org>

	* Makefile.am (test.o): Find tests/test.c in $(srcdir).
	* Makefile.in: Rebuilt.

2001-10-16  Bryce McKinlay  <bryce@waitaki.otago.ac.nz>

	* Makefile.am, acinclude.m4, configure.in: Imported GC 6.1 Alpha 1 and
	merged local changes.

2001-09-26  Rainer Orth  <ro@TechFak.Uni-Bielefeld.DE>

	* solaris_threads.c (MAX_ORIG_STACK_SIZE) [I386]: Provide special
	Solaris 2/Intel definition.

	* configure.in (i?86-*-solaris2.[89]*): Define
	SOLARIS25_PROC_VDB_BUG_FIXED.
	* include/private/gcconfig.h [I386 && SUNOS5]: Use it.
	* configure: Regenerate.

	* include/private/gcconfig.h [I386 && SUNOS5] (DATASTART): Use _etext.
	(DATAEND): Define using _end.

2001-09-11  Per Bothner  <per@bothner.com>

	* include/Makefile.am:  New file.  It defines include_HEADERS.
	* Makefile.am (SUBDIRS):  New macro, set to include.
	* configure.in (AC_OUTPUT):  Add include/Makefile.

2001-08-20  Tom Tromey  <tromey@redhat.com>

	* configure: Rebuilt.
	* configure.in: Always ask gcc for threads package.

2001-08-17  Tom Tromey  <tromey@redhat.com>

	* Makefile.am, acinclude.m4, configure.in: Imported GC 6.0 and
	merged local changes.

2001-08-02  David Billinghurst <David.Billinghurst>

	* configure: Rebuilt.
	* configure.in:  POSIX threads on cygwin does not link with
	-lpthreads.

2001-07-03  Tom Tromey  <tromey@redhat.com>

	Fix for PR bootstrap/3281:
	* aclocal.m4, configure, Makefile.in: Rebuilt.
	* acinclude.m4: Set mkinstalldirs for in-tree build.

2001-06-26  Richard Henderson  <rth@redhat.com>

	* alpha_mach_dep.s: Mark call-saved FP registers.
	* include/private/gcconfig.h (ALPHA): Remove USE_GENERIC_PUSH_REGS.
	* configure.in (alpha*): Re-enable alpha_mach_dep.s
	* configure: Rebuild.

2001-06-12  Tom Tromey  <tromey@redhat.com>

	* aclocal.m4, configure: Rebuilt.
	* acinclude.m4: Find configure.host in srcdir.

2001-06-09  Alexandre Oliva  <aoliva@redhat.com>, Stephen L Moshier  <moshier@mediaone.net>

	* configure.in (AC_EXEEXT): Work around in case it expands to
	nothing, as in autoconf 2.50.
	* acinclude.m4: Likewise.
	* aclocal.m4, configure: Rebuilt.

2001-06-07  Tom Tromey  <tromey@redhat.com>

	For PR bootstrap/3075:
	* configure, aclocal.m4, Makefile.in: Rebuilt.
	* configure.in: Don't call AC_CONFIG_AUX_DIR or
	AC_CANONICAL_SYSTEM.
	* acinclude.m4 (BOEHM_CONFIGURE): Call AC_CONFIG_AUX_DIR and
	AC_CANONICAL_SYSTEM here.
	* Makefile.am (CONFIG_STATUS_DEPENDENCIES): Use srcdir, not
	boehm_gc_basedir.

2001-05-24  Bryce McKinlay  <bryce@waitaki.otago.ac.nz>

	* Makefile.am: Override gctest_OBJECTS so tests/test.c can be built.
	(libgcjgc_la_SOURCES): Remove typo.
	* tests/test.c: Fix struct names and includes for GC_GCJ_SUPPORT case.
	* Makefile.in: Rebuilt.

2001-05-21  Bryce McKinlay  <bryce@waitaki.otago.ac.nz>

	Imported version version 6.0alpha7.

	* README, README.Mac, README.OS2, README.QUICK, README.alpha,
	README.amiga, README.debugging, README.dj, README.hp, README.linux,
	README.rs6000, README.sgi, README.solaris2, README.uts,
	README.win32, SCoptions.amiga, backptr.h, barrett_diagram,
	dbg_mlc.h, gc.h, gc.man, gc_alloc.h, gc_cpp.h, gc_hdrs.h, gc_mark.h,
	gc_priv.h, gc_private.h, gc_typed.h, gcconfig.h,
	hpux_irix_threads.c, makefile.depend, nursery.c,
	solaris_threads.h, test.c, test_cpp.cc, weakpointer.h, cord/README,
	cord/SCOPTIONS.amiga, cord/SMakefile.amiga, cord/cord.h,
	cord/ec.h, cord/gc.h, cord/private/cord_pos.h, include/backptr.h,
	include/gc_copy_descr.h, include/gc_nursery.h: Remove obsolete/moved
	files.

2001-05-19  Hans Boehm  <hans_boehm@hp.com>

	* configure.host: Build with -fexceptions.
	* linux_threads.c: Remember which thread stopped world for

2001-05-04  Loren J. Rittle  <ljrittle@acm.org>
	    with final tuning by Bryce McKinlay

	* configure.in: Add support for --enable-threads=posix on FreeBSD.
	* configure: Rebuilt.

2001-05-01  Jeffrey Oldham  <oldham@codesourcery.com>

	* gc_priv.h (UNLOCK): Change type of GC_noop1 argument.
	(GC_noop1): Change declaration to take one argument.

2001-04-26  Alexandre Oliva  <aoliva@redhat.com>

	* configure.in: Obtain THREADS with `gcc -v'.
	* configure: Rebuilt.

2001-04-05  Hans Boehm  <hans_boehm@hp.com>

	* misc.c: Back out buggy changes to stack clearing code.
	Reduce CLEAR_SIZE to 1/4 of original value to reduce time
	spent clearing memory.

2001-04-04  Hans Boehm  <hans_boehm@hp.com>

	* finalize.c:
	- Accomodate finalization requests for static objects.
	  (Will be required by hash synchronization.  May be needed
	  in some configurations now.)

	* gc_priv.h:
	- Define MIN_WORDS.  All allocation requests are rounded
	  up to at least this size.  Removes a subtle assumption that
	  Java objects have a 2 word header.

	* gcconfig.h:
	- Adjust Linux/IA64 configuration for non-ancient kernels.
	  (Necessary fix for IA64.)

	* linux_threads.c:
	- Fix syntax error in currently unused code.  Will be needed
	  for Linux/PA-RISC.

	* malloc.c:
	- Handle MIN_WORDS.

	* misc.c:
	- Handle MIN_WORDS.
	- Change stack cleaning code to typically clear about one tenth
	  the memory it used to in the threads configuration.  Occasionally
	  still clear more.  (This is really a fix for a long-standing
	  and fairly significant performance bug with threads.)

	* os_dep.c:
	- Fix the code for finding the beginning of the data segment under
	  Linux.  I believe this is necessary for some IA64 Linux
	  distributions.  It will also helo other platforms, though those
	  may additionally require a gcconfig.h adjustment.  (This basically
	  works around the absence of a data_start or __data_start
	  definition in glibc.)

	* test.c:
	- Handle rounding due to MIN_WORDS.

2001-03-22  Tom Tromey  <tromey@redhat.com>

	* Makefile.am (gctest_LDFLAGS): Use -shared-libgcc.

2001-03-19  Tom Tromey  <tromey@redhat.com>

	* Makefile.in: Rebuilt.
	* Makefile.am (gctest_LDFLAGS): new macro.

2001-03-16  Tom Tromey  <tromey@redhat.com>

	* Makefile.in: Rebuilt.
	* Makefile.am (TESTS_ENVIRONMENT): New macro.

2001-01-23  Rod Stewart <stewart@lab43.org>

	* gcconfig.h: Check for `__arm__', not `arm'.

2000-12-30  Bryce McKinlay  <bryce@albatross.co.nz>

	* configure.in: Rename THREADLIB to THREADLIBS.
	* Makefile.am (LINK): Add $(THREADLIBS) to libtool command line. This
	ensures that we link the correct version of the linuxthreads semaphore
	functions.
	* Makefile.in: Rebuilt.
	* configure: Rebuilt.

	* linux_thread.c (GC_thr_init, GC_suspend_handler): Add SIGABRT to the
	list of signals which are not blocked during suspend in the NO_SIGNALS
	case.

2000-12-23  Hans Boehm  <Hans_Boehm@hp.com>

	* gcj_mlc.c (GC_gcj_malloc): Don't release allocation lock twice.

2000-12-15  Bryce McKinlay  <bryce@albatross.co.nz>

	* Makefile.dist: Renamed from Makefile.orig.

2000-12-11  Alexandre Petit-Bianco  <apbianco@cygnus.com>

	* Makefile.am (gctest_LDADD): Added EXTRA_TEST_LIBS.
	* configure.in (EXTRA_TEST_LIBS): Check for `dlopen' in -ldl and
	set accordingly.
	* Makefile.in: Rebuilt.
	* configure: Likewise.

2000-12-10  Geoffrey Keating  <geoffk@redhat.com>

	* gcconfig.h: Add new case for powerpc EABI.
	[PPC]: Handle embedded OS for powerpc simulator.

2000-09-30  Bryce McKinlay  <bryce@albatross.co.nz>

	* configure.in: Define GC_GCJ_SUPPORT. Define NO_DEBUGGING in
	cross-compile configuration only.
	* Makefile.am: Build gcj_mlc.c.
	* configure, Makefile.in: Rebuilt.

2000-09-10  Alexandre Oliva  <aoliva@redhat.com>

	* acinclude.m4: Include libtool macros from the top level.
	* aclocal.m4, configure: Rebuilt.

2000-09-04  Anthony Green  <green@redhat.com>

	Fix for PR libgcj/230:
	* mark.c (GC_mark_from_mark_stack): Remove call to
	GC_debug_object_start.
	* gc_priv.h (GC_debug_object_start): Remove prototype.

2000-08-16  Alexandre Oliva  <aoliva@redhat.com>

	* gcconfig.h [OSF1] (_end): Declare as `int'.

2000-08-02  Tom Tromey  <tromey@cygnus.com>

	* gc_priv.h (GC_generic_malloc_inner): Prototype.
	(GC_generic_malloc): Likewise.
	(GC_add_to_black_list_normal): Likewise.
	(GC_find_header): Likewise.
	(GC_ADD_TO_BLACK_LIST_NORMAL): Cast bits argument to word.
	* gc_mark.h (GC_find_start): Prototype.
	(GC_signal_mark_stack_overflow): Likewise.

2000-07-24  Alexandre Oliva  <aoliva@redhat.com>

	* configure.in (THREADS): Don't --enable-threads on IRIX <= 5.*.
	* configure: Rebuilt.

	* dyn_load.c (GC_scratch_last_end_ptr): Don't declare a #define.

2000-06-20  Bryce McKinlay  <bryce@albatross.co.nz>

	Imported version 5.1.
	* acinclude.m4: Push version to 5.1.

2000-06-19  Andrew Haley  <aph@cygnus.com>

	* os_dep.c (read): Pass two dummy args to syscall().

2000-05-11  Bryce McKinlay  <bryce@albatross.co.nz>

	Imported 5.0 release version.
	* acinclude.m4: Increment version to 5.0.

2000-05-07  Bryce McKinlay  <bryce@albatross.co.nz>

	Imported version 5.0alpha7.
	* acinclude.m4: Update version to 5.0a7.

2000-04-26  Jakub Jelinek  <jakub@redhat.com>

	* gcconfig.h (SPARC): Define ALIGNMENT to 8 for 64bit SPARC.
	(SPARC/LINUX): Use GC_SysVGetDataStart instead of LINUX_DATA_START
	- sparc glibc does not provide it.
	(SAVE_CALL_CHAIN, ASM_CLEAR_CODE): Define on sparc*-linux*.
	Make STACKBOTTOM depend on the wordsize.
	* os_dep.c (GC_SysVGetDataStart): Compile in on sparc*-linux*.
	(struct frame): Declare on sparc*-linux*.
	(GC_save_callers): Bias the frame pointers if needed (sparc64).
	* mach_dep.c (GC_save_regs_in_stack): Optimize on sparc32.
	Implement on sparc64.
	(GC_clear_stack_inner): Implement on sparc64.
	* gc_priv.h (GC_test_and_set): Implement for sparc.
	* linux_threads.c (GC_suspend_handler, GC_push_all_stacks): Use
	GC_save_regs_in_stack on sparc.

2000-04-23  Tom Tromey  <tromey@cygnus.com>

	* gcconfig.h (DYNAMIC_LOADING): Define for PPC Linux.

2000-04-19  Bryce McKinlay  <bryce@albatross.co.nz>

	Imported version version 5.0alpha6.
	* acinclude.m4: Bump version to 5.0a6.
	* configure.in: Don't use alpha_mach_dep.s.
	* include/private/config.h, irix_threads.c gc_watcom.asm: Delete
	obsolete files.
	* Makefile.am, Makefile.in: irix_threads.c is now
	hpux_irix_threads.c.
	* Makefile.orig: Updated from gc distribution Makefile.

2000-03-26  Anthony Green  <green@redhat.com>

	* misc.c (GC_enable): Always define GC_enable and GC_disable.

2000-02-14  Tom Tromey  <tromey@cygnus.com>

	* gc.h (dlopen): Define as GC_dlopen on Linux.
	(GC_dlopen): Declare on Linux.
	* dyn_load.c (GC_dlopen): Define for Linux.

Fri Jan 28 17:13:20 2000  Anthony Green  <green@cygnus.com>

	* gcconfig.h (DATASTART): Add missing extern declaration
	for data_start on powerpc.

1999-12-22  Bryce McKinlay  <bryce@albatross.co.nz>

	* linux_threads.c: Don't block SIGINT, SIGQUIT, SIGTERM in the
	NO_SIGNALS case.

1999-12-19  Jeff Sturm  <jsturm@sigma6.com>

	* gcconfig.h: Define DATASTART for Alpha Linux.

1999-12-19  Anthony Green  <green@cygnus.com>

	* gcconfig.h: Use libgcj hack for Alpha Linux.
	Undefine MPROTEXT_VDB (from Jeff Sturm).
	* os_dep.c: Remove Alpha Linux hacks.
	* misc.c: Ditto.

1999-12-13  Tom Tromey  <tromey@cygnus.com>

	* aclocal.m4, configure: Rebuilt.
	* acinclude.m4: Changed version to 5.0a4.
	* Makefile.in: Rebuilt.
	* Makefile.am (libgcjgc_la_LDFLAGS): Changed version to 1:1:0.

1999-12-12  Anthony Green  <green@cygnus.com>

	* gcconfig.h (DATASTART): Define as (&data_start) for PowerPC
	Linux.
	(DYNAMIC_LOADING): Define for PowerPC Linux.
	* os_dep.c: Remove some special cases for PowerPC Linux.
	* misc.c (GC_init_inner): Don't call GC_init_linux_data_start
	for PowerPC Linux.

1999-11-04  Tom Tromey  <tromey@cygnus.com>

	* Makefile.in: Rebuilt.
	* Makefile.am (libgcjgc_la_SOURCES): Removed quick_threads.c.

	* misc.c (GC_init_inner): Don't call GC_init_linuxppc().
	(GC_thr_init): Don't declare.

	* configure: Rebuilt.
	* configure.in: Removed qt threads case.
	* dyn_load.c: Don't mention QUICK_THREADS.
	* os_dep.c: Don't mention QUICK_THREADS.
	* misc.c: Don't mention QUICK_THREADS.
	* gcconfig.h: Don't mention QUICK_THREADS.
	* gc_priv.h: Removed QUICK_THREADS code.
	* quick_threads.c: Removed.

1999-11-03  Tom Tromey  <tromey@cygnus.com>

	* gcconfig.h: Merged in local changes from old config.h.

1999-11-02  Bryce McKinlay  <bryce@albatross.co.nz>

	* gcconfig.h: Don't define MPROTECT_VDB on Linux/i386.

1999-11-02  Tom Tromey  <tromey@cygnus.com>

	* quick_threads.c: Include gcconfig.h, not boehm-config.h.

	* configure: Rebuilt.
	* configure.in: Don't create boehm-config.h.
	* Makefile.in: Rebuilt.
	* Makefile.am (libgcjgc_la_SOURCES): Reference gcconfig.h, not
	config.h.
	($(all_objs)): Depend on gcconfig.h.
	* gc_priv.h: Reference GCCONFIG_H, not CONFIG_H.
	* gcconfig.h: Define GCCONFIG_H, not CONFIG_H.
	* config.h: Removed.

1999-11-01  Tom Tromey  <tromey@cygnus.com>

	* Makefile.in: Rebuilt.
	* Makefile.am (gctest_LDADD): Added THREADLIB.
	(TESTS): New macro.
	* configure: Rebuilt.
	* configure.in (INCLUDES): New subst.

1999-09-29  Steve Chamberlain  <sac@pobox.com>

	* config.h: Added picoJava target.
	* mach_dep.h (GC_push_regs):  New code for picoJava.

1999-09-28  Tom Tromey  <tromey@cygnus.com>

	* aclocal.m4, configure: Rebuilt.
	* acinclude.m4 (LIB_AC_PROG_CC, LIB_AC_PROG_CXX): Provide
	appropriate AC_PROG_ symbol.

Tue Aug 10 00:08:29 1999  Rainer Orth  <ro@TechFak.Uni-Bielefeld.DE>

	* gc_priv.h:  IRIX thread changes from
	include/private/gc_priv.h.

Mon Aug  9 18:33:38 1999  Rainer Orth  <ro@TechFak.Uni-Bielefeld.DE>

	* Makefile.in: Rebuilt.
	* Makefile.am (toolexeclibdir): Add $(MULTISUBDIR) even for native
	builds.

	* configure: Rebuilt.
	* configure.in: Properly align --help output, fix capitalization
	and punctuation.
	* acinclude.m4: Likewise.

1999-08-04  Tom Tromey  <tromey@cygnus.com>

	* configure.in: Added missing `;;'.  From Anthony Green.

Mon Aug  2 23:09:41 1999  Rainer Orth  <ro@TechFak.Uni-Bielefeld.DE>

	* configure.in (machdep): Use mips_ultrix_mach_dep.s on Ultrix V4.

1999-08-03  Tom Tromey  <tromey@cygnus.com>

	* gc_priv.h (GC_test_and_set): Implementation for Linux PPC from
	Franz Sirl <Franz.Sirl-kernel@lauterbach.com>.

1999-08-02  Tom Tromey  <tromey@cygnus.com>

	* aclocal.m4, configure: Rebuilt for new libtool.

1999-07-31  Alexandre Oliva  <oliva@dcc.unicamp.br>

	* mips_sgi_mach_dep.s: Enable PIC option.

1999-07-19  Tom Tromey  <tromey@cygnus.com>

	* config.h (MPROTECT_VDB): Don't define on Linux.

1999-07-19  Alexandre Oliva  <oliva@dcc.unicamp.br>

	* Makefile.am (.s.lo): Avoid `#line' directives.
	* Makefile.in: Rebuilt.

1999-07-19  Alexandre Oliva  <oliva@dcc.unicamp.br>

	* Makefile.am (*-recursive, *-am, *-multi): Automake does not
	generate *-recursive for this Makefile, use *-am instead.
	* Makefile.in: Rebuilt.

1999-06-30  Alexandre Oliva  <oliva@dcc.unicamp.br>

	* Makefile.am (.s.lo): Renamed from `.s.o'.
	* Makefile.in: Rebuilt.

1999-06-21  Tom Tromey  <tromey@cygnus.com>

	Alpha patch from Jeff Sturm:
	* os_dep.c (GC_init_linuxalpha): New function.
	* misc.c: Initialize for alpha linux.
	* gc_priv.h (GC_test_and_set): Define for alpha.
	* config.h: Don't assume __data_start on alpha.

	* Makefile.in: Rebuilt.
	* Makefile.am (libgcjgc_la_LDFLAGS): Use -version-info, not
	-release.

	* Makefile.in: Rebuilt.
	* Makefile.am (toolexeclibdir): Define as libdir when
	appropriate.
	* configure: Rebuilt.
	* configure.in (USE_LIBDIR): New conditional.

	* configure: Rebuilt.
	* configure.in: Recognize all forms of alpha.

1999-06-17  Anthony Green  <green@cygnus.com>

	* mach_dep.c (GC_push_regs): FreeBSD-elf support (from
	Carlo Dapor <carlo@vis.ethz.ch>).

1999-05-05  Gilles Zunino  <Gilles.Zunino@hei.fr>

	* configure.in: Switch from irix threads to posix threads
	Defined IRIX_THREADS. Put mips_sgi_mach_dep.lo into machdep
	for mips architecture.
	* configure: Regenerate.

1999-04-30  Tom Tromey  <tromey@cygnus.com>

	* linux_threads.c: Don't reference __pthread_initial_thread_bos.

1999-04-26  Tom Tromey  <tromey@cygnus.com>

	* dyn_load.c (GC_FirstDLOpenedLinkMap): Declare _DYNAMIC as
	`weak'.

1999-04-23  Tom Tromey  <tromey@cygnus.com>

	* Makefile.in, configure: Rebuilt.
	* Makefile.am (EXTRA_LIBRARIES): Mention libgcjgc.la.
	(libgcjgc_la_SOURCES): Renamed.
	(libgcjgc_la_LIBADD): Likewise.
	(libgcjgc_la_DEPENDENCIES): Likewise.
	(EXTRA_libgcjgc_la_SOURCES): Likewise.
	(gctest_LDADD): Use libgcjgc.la.
	(all_objs): Mention libgcj_la_OBJECTS.
	(EXTRA_LTLIBRARIES): Renamed.
	(toollib_LTLIBRARIES): Likewise.
	(libgcjgc_la_LDFLAGS): New macro
	(toolexecdir): Renamed.
	(toolexeclibdir): Likewise.
	(toolexeclib_LTLIBRARIES): Likewise.
	(LTCOMPILE): Renamed; added libtool invocation.
	(LINK): Added libtool invocation.
	(.s.o): use LTCOMPILE.
	* configure.in: Call AM_PROG_LIBTOOL.
	(target_all): Set to libgcjgc.la.
	Mention `.lo' forms of object files.

1999-04-21  Tom Tromey  <tromey@cygnus.com>

	* misc.c (GC_init_inner): If QUICK_THREADS defined, compute
	GC_stackbottom.

	* os_dep.c: glibc 2.1 requires asm/sigcontext.h, not
	sigcontext.h.  From Matthias Klose <doko@itso.de>.

1999-04-16  Tom Tromey  <tromey@cygnus.com>

	* config.h (__start): Declare as `int' in alpha/OSF1 case.  From
	David Pettersson <dapet@mai.liu.se>

1999-04-14  Tom Tromey  <tromey@cygnus.com>

	* configure: Rebuilt.
	* configure.in: Don't use sparc_mach_dep.o for Solaris.  Reverts
	incorrect patch of 199-04-09.

	* configure: Rebuilt.
	* configure.in: Added support for alpha.
	From David Pettersson <dapet@mai.liu.se>.

1999-04-13  Tom Tromey  <tromey@cygnus.com>

	* Makefile.in: Rebuilt.
	* Makefile.am (libgcjgc_a_SOURCES): Added solaris-threads.c and
	solaris-threads.h.

1999-04-09  Tom Tromey  <tromey@cygnus.com>

	* configure: Rebuilt.
	* configure.in: Use sparc_mach_dep.s when building on Solaris.

1999-02-23  Tom Tromey  <tromey@cygnus.com>

	* configure: Rebuilt.
	* configure.in: For Linux, define _REENTRANT.  For Solaris, define
	SOLARIS_THREADS and _SOLARIS_PTHREADS.

1999-02-18  Tom Tromey  <tromey@cygnus.com>

	* quick_threads.c (GC_push_all_stacks): Change order of arguments
	to GC_push_all_stacks depending on STACK_GROWS_DOWN define.  Check
	for case where LO is NULL.

1999-02-10  Tom Tromey  <tromey@cygnus.com>

	* aclocal.m4, configure, Makefile.in: Rebuilt.
	* acinclude.m4: Updated to be used with automake 1.4.
	* configure.in: Renamed libgc to libgcjgc.  Updated to be used
	with automake 1.4.
	* Makefile.am (EXTRA_LIBRARIES): Renamed libgc to libgcjgc.
	(libgcjgc_a_SOURCES): Likewise.
	(libgcjgc_a_LIBADD): Likewise.
	(libgcjgc_a_DEPENDENCIES): Likewise.
	(EXTRA_libgcjgc_a_SOURCES): Likewise.
	(gctest_LDADD): Likewise.
	(all_objs): Likewise.

1999-01-08  Tom Tromey  <tromey@cygnus.com>

	* configure: Rebuilt.
	* configure.in: Define LINUX_THREADS if using POSIX threads on
	Linux.

	* gc_priv.h (GC_test_and_set): Put return type into definition.

1998-11-24  Andrew Haley  <aph@viagra.cygnus.co.uk>

	* Makefile.am: add support for eCos.  In particular, add C++
	support for compiling the file ecos.cc.
	* ecos.cc: new file.
	* acinclude.m4: add C++ support.
	* aclocal.m4: likewise
	* config.h: add eCos support.
	* configure: likewise
	* configure.in: likewise
	* misc.c (GC_write): add eCos support.
	* os_dep.c (tiny_sbrk): add eCos support.

Thu Dec 10 18:24:34 1998  Warren Levy  <warrenl@cygnus.com>

	* misc.c (GC_init_inner): Moved STACKBASE code to os_dep.c.
	* os_dep.c (GC_get_stack_base): Moved STACKBASE code from misc.c.

1998-11-23  Tom Tromey  <tromey@cygnus.com>

	* configure.host (boehm_gc_cflags): Don't add `-O2'.

1998-11-20  Andrew Haley  <aph@viagra.cygnus.co.uk>

	* Makefile.am, Makefile.in, configure.host: tx39 build option
	"-G 0" added.

1998-11-17  Tom Tromey  <tromey@cygnus.com>

	* configure: Rebuilt.
	* configure.in: Switch on host, not target.

1998-11-16  Tom Tromey  <tromey@cygnus.com>

	* gc_priv.h (GC_debug_object_start): Declare.
	* mark.c (GC_mark_from_mark_stack): Call GC_debug_object_start.
	* gc.h (GC_debug_register_finalizer_no_order,
	GC_register_finalizer_no_order): Declare.
	(GC_REGISTER_FINALIZER_NO_ORDER): New macro.
	* dbg_mlc.c (GC_debug_register_finalizer_no_order): New function.
	(GC_debug_generic_malloc): Likewise.
	(GC_debug_object_start): new function.

1998-11-11  Tom Tromey  <tromey@cygnus.com>

	* configure: Rebuilt.
	* configure.in: Recognize --enable-java-gc, not --enable-gc.

Tue Nov  3 18:01:12 1998  Tom Tromey  <tromey@sanguine.cygnus.com>

	* dyn_load.c: Handle QUICK_THREADS case.

1998-10-21  Tom Tromey  <tromey@cygnus.com>

	* configure: Rebuilt.
	* configure.in: Put cpp defines here, not in config.h.  Recognize
	--enable-threads.  Set INCLUDES.  Create boehm-cflags file.  Don't
	define PACKAGE or VERSION.
	* config.h (SILENT, NO_SIGNALS, NO_DEBUGGING, JAVA_FINALIZATION):
	Don't define.

	* os_dep.c (GC_default_push_other_roots): Define when
	QUICK_THREADS defined.
	* misc.c: Added QUICK_THREADS case.
	* gc_priv.h: Added QUICK_THREADS case to define LOCK and UNLOCK.
	* config.h (THREADS): Define if QUICK_THREADS defined.
	* Makefile.in: Rebuilt.
	* Makefile.am (libgc_a_SOURCES): Added linux_threads.c,
	quick_threads.c.
	* quick_threads.c: New file.

1998-10-20  Tom Tromey  <tromey@cygnus.com>

	* aclocal.m4, configure: Rebuilt.
	* acinclude.m4: Don't subst machine_dir or sys_dir.
	* configure.host: Removed unused code.

Sun Oct 11 08:18:02 1998  Anthony Green  <green@cygnus.com>

	* configure: Rebuilt.
	* configure.in: Fix typo in previous patch.

Sun Oct 11 08:06:11 1998  Anthony Green  <green@cygnus.com>

	* Makefile.in, aclocal.m4, configure: Rebuilt.
	* Makefile.am, acinclude.m4, configure.in: Add multilib support.
	* configure.host: Created.

Tue Sep  1 10:58:15 1998  Tom Tromey  <tromey@cygnus.com>

	* Makefile.in: Rebuilt.
	* Makefile.am (lib_LIBRARIES): Use target_all.
	(EXTRA_LIBRARIES): New macro.
	* configure: Rebuilt.
	* configure.in: Recognize --enable-gc.

Thu Aug 13 10:52:45 1998  Tom Tromey  <tromey@cygnus.com>

	* Makefile.in: Rebuilt.
	* Makefile.am (COMPILE): Define.
	(LINK): Likewise.
	(.s.o): Use MY_CFLAGS.
	* configure: Rebuilt.
	* configure.in (MY_CFLAGS): Define and subst.

Wed Aug 12 11:41:43 1998  Tom Tromey  <tromey@cygnus.com>

	* configure: Rebuilt.
	* configure.in: Added --with-cross-host argument.  Use
	$with_cross_host to determine when cross-compiling.

	* config.h (SMALL_CONFIG): Don't define.
	* configure: Rebuilt.
	* configure.in: Define SMALL_CONFIG when cross-compiling.

Tue Aug 11 11:41:25 1998  Tom Tromey  <tromey@cygnus.com>

	* solaris_pthreads.c, misc.c, gc_priv.h, config.h, alloc.c,
	allchblk.c: Merged with 4.13a2 while preserving local changes.

	* Makefile.orig: Updated from Makefile in 4.13a2.

	* configure: Rebuilt.
	* configure.in: Updated version number to 4.13a2.  On Solaris,
	don't build with -O when using gcc.

	Merged in version 4.13alpha2:
	* config.h (USE_MMAP): Re-enable on Solaris.
	* solaris_pthreads.c: Removed RCS Id line.
	* alpha_mach_dep.s: Removed RCS Id line.

Wed Jul 22 15:38:12 1998  Tom Tromey  <tromey@cygnus.com>

	* config.h (USE_MMAP): Don't define for Solaris.

Wed Jun 10 12:51:41 1998  Tom Tromey  <tromey@cygnus.com>

	* Makefile.in: Rebuilt.
	* Makefile.am (libgc_a_SOURCES): Removed setjmp_t.c.

	* Makefile.in: Rebuilt.
	* Makefile.am (libgc_a_SOURCES): Removed add_gc_prefix.c.

Thu May 14 15:32:58 1998  Tom Tromey  <tromey@cygnus.com>

	* Makefile.in: Rebuilt.
	* Makefile.am ($(all_objs)): Depend on config.h.

	* config.h: [MIPS] If DATASTART_IS_ETEXT defined then define
	DATASTART as &_etext.
	* misc.c (GC_init_inner): If STACKBASE defined, then use it.
	* configure: Rebuilt.
	* configure.in: Define STACKBASE and DATASTART_IS_ETEXT for the
	tx39.

Tue May 12 13:15:45 1998  Tom Tromey  <tromey@cygnus.com>

	* alloc.c: Don't call GET_TIME if NO_CLOCK defined.
	(GC_maybe_gc): Likewise.
	* os_dep.c: If NO_SIGSET defined, then have empty
	GC_disable_signals and GC_enable_signals.
	* configure: Rebuilt.
	* configure.in: Added --with-target-subdir option.  If
	cross-compiling, define NO_SIGSET and NO_CLOCK.

Wed May  6 16:40:28 1998  Tom Tromey  <tromey@cygnus.com>

	* Makefile.in: Rebuilt.
	* Makefile.am (.s.o): Directly use CC -x assembler-with-cpp.
	(AS): Removed.
	* aclocal.m4, configure: Rebuilt.
	* acinclude.m4: New file.
	* configure.in: Don't run AM_EXEEXT.  Use LIB_AC_PROG_CC.

Thu Apr 30 14:51:12 1998  Tom Tromey  <tromey@cygnus.com>

	* configure: Rebuilt.
	* configure.in: Link boehm-config.h to config.h.
	* Makefile.in: Rebuilt.
	* Makefile.am (INCLUDES): Removed.
	* config.h (SILENT, SMALL_CONFIG, NO_SIGNALS, NO_DEBUGGING,
	JAVA_FINALIZATION): Define

Wed Apr 29 11:03:14 1998  Tom Tromey  <tromey@cygnus.com>

	* Many files: Use GC_bool, not bool.
	* gc_priv.h: Define GC_bool, not bool.

	* misc.c (GC_dont_gc): Define as int.
	(GC_quiet): Likewise.
	* gc_priv.h (GC_never_stop_func): Declare as returning bool.
	* alloc.c (GC_dont_expand): Define as int.
	* gc_priv.h: For gcc, define bool as char.

Tue Apr 28 22:44:16 1998  Tom Tromey  <tromey@cygnus.com>

	* Makefile.in: Rebuilt.
	* Makefile.am (check_PROGRAMS): New macro.
	(gctest_SOURCES): Likewise.
	(gctest_LDADD): Likewise.

Mon Apr 27 23:53:24 1998  Tom Tromey  <tromey@cygnus.com>

	* Makefile.in: Rebuilt.
	* Makefile.am (libgc_a_SOURCES): Added dyn_load.c.
	* configure: Rebuilt.
	* configure.in: Define SUNOS53_SHARED_LIB on Solaris 2.3.

Wed Apr 15 11:40:56 1998  Tom Tromey  <tromey@sanguine.cygnus.com>

	* Makefile.am, Makefile.in, configure.in, configure, aclocal.m4:
	New files.
	* Makefile.orig: Renamed from Makefile.<|MERGE_RESOLUTION|>--- conflicted
+++ resolved
@@ -1,4 +1,8 @@
-<<<<<<< HEAD
+2013-12-29  Andreas Tobler  <andreast@gcc.gnu.org>
+
+	Merge from trunk:
+	* include/private/gcconfig.h: Add FreeBSD powerpc64 defines.
+
 2013-03-16  Yvan Roux <yvan.roux@linaro.org>
 
         * include/private/gcconfig.h (AARCH64): New macro (defined only if
@@ -16,12 +20,6 @@
         (STACKBOTTOM): Likewise.
         (NOSYS): Likewise.
         (mach_type_known): Define for AArch64 and comment update.
-=======
-2013-12-29  Andreas Tobler  <andreast@gcc.gnu.org>
-
-	Merge from trunk:
-	* include/private/gcconfig.h: Add FreeBSD powerpc64 defines.
->>>>>>> 95fcd0f6
 
 2013-10-16  Release Manager
 
