--- conflicted
+++ resolved
@@ -1,8 +1,3 @@
-<<<<<<< HEAD
-2014-04-22  Release Manager
-
-	* GCC 4.9.0 released.
-=======
 2014-05-13  Bernd Edlinger  <bernd.edlinger@hotmail.de>
 
 	Fix current cygwin-64 build problems.
@@ -10,7 +5,6 @@
 	of __CYGWIN32__ here.
 	* win32_threads.c (GC_push_all_stacks): Push all X86_64 registers.
 	(GC_get_thread_stack_base): Get the stack base for X86_64.
->>>>>>> 02d42640
 
 2014-04-22  Jakub Jelinek  <jakub@redhat.com>
 
