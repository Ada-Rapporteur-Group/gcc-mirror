--- conflicted
+++ resolved
@@ -117,19 +117,10 @@
       gcov_prefix = ".";
       prefix_length = 1;
     }
-<<<<<<< HEAD
-  /* Allocate and initialize the filename scratch space plus one.  */
-  gi_filename = (char *) xmalloc (prefix_length + gcov_max_filename + 2
-				  + GCOV_TARGET_SUFFIX_LENGTH);
-  if (prefix_length)
-    memcpy (gi_filename, gcov_prefix, prefix_length);
-  gi_filename_up = gi_filename + prefix_length;
-=======
   gf->prefix = prefix_length;
->>>>>>> 2e9b5471
 
   /* Allocate and initialize the filename scratch space.  */
-  gf->filename = (char *) xmalloc (gf->max_length + prefix_length + 2);
+  gf->filename = (char *) xmalloc (gf->max_length + prefix_length + 2 + GCOV_TARGET_SUFFIX_LENGTH);
   if (prefix_length)
     memcpy (gf->filename, gcov_prefix, prefix_length);
 }
@@ -179,15 +170,11 @@
     }
   strcpy (dst, fname);
 
-<<<<<<< HEAD
 #ifdef ADD_GCOV_TARGET_SUFFIX
       /* Give a chance to target to change the name.  */
-      ADD_GCOV_TARGET_SUFFIX (gi_filename_up);
+      ADD_GCOV_TARGET_SUFFIX (gf->filename);
 #endif
-  if (!gcov_open (gi_filename))
-=======
   if (!gcov_open (gf->filename))
->>>>>>> 2e9b5471
     {
       /* Open failed likely due to missed directory.
          Create directory and retry to open file. */
