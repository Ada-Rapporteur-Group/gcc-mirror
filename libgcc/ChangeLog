--- conflicted
+++ resolved
@@ -1,4 +1,10 @@
-<<<<<<< HEAD
+2018-01-13  Richard Sandiford  <richard.sandiford@linaro.org>
+
+	* config/aarch64/value-unwind.h (aarch64_vg): New function.
+	(DWARF_LAZY_REGISTER_VALUE): Define.
+	* unwind-dw2.c (_Unwind_GetGR): Use DWARF_LAZY_REGISTER_VALUE
+	to provide a fallback register value.
+
 2010-06-30  Jakub Jelinek  <jakub@redhat.com>
 
 	* config/ia64/lib1funcs.S: Add .note.GNU-stack section on
@@ -7,14 +13,6 @@
 	* config/ia64/crtend.S: Likewise.
 	* config/ia64/crti.S: Likewise.
 	* config/ia64/crtn.S: Likewise.
-=======
-2018-01-13  Richard Sandiford  <richard.sandiford@linaro.org>
-
-	* config/aarch64/value-unwind.h (aarch64_vg): New function.
-	(DWARF_LAZY_REGISTER_VALUE): Define.
-	* unwind-dw2.c (_Unwind_GetGR): Use DWARF_LAZY_REGISTER_VALUE
-	to provide a fallback register value.
->>>>>>> b0e63d94
 
 2018-01-08  Michael Meissner  <meissner@linux.vnet.ibm.com>
 
