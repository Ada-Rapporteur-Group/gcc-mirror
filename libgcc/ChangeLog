--- conflicted
+++ resolved
@@ -1,5 +1,3 @@
-<<<<<<< HEAD
-=======
 2016-07-12  Bill Schmidt  <wschmidt@linux.vnet.ibm.com>
 
 	* config/rs6000/_divkc3.c: New.
@@ -106,7 +104,6 @@
 	* config/pa/fptr.c (__canonicalize_funcptr_for_compare): Don't set
 	least-significant bit in function pointer for fixup.
 
->>>>>>> 661af228
 2016-06-05  Aaron Conole  <aconole@redhat.com>
 	    Nathan Sidwell  <nathan@acm.org>
 
@@ -139,7 +136,7 @@
 
 2016-05-19  Sandra Loosemore  <sandra@codesourcery.com>
 
-	* config.host [x86_64-*-cygwin*]: Handle tmake_eh_file for mixed 
+	* config.host [x86_64-*-cygwin*]: Handle tmake_eh_file for mixed
 	dw2/seh configuration.
 	[x86_64-*-mingw*]: Likewise.
 
@@ -213,7 +210,7 @@
 
 2016-03-28  James Bowman  <james.bowman@ftdichip.com>
 
-        * libgcc/config/ft32/lib1funcs.S (*divsi3, *modsi3): New.
+	* libgcc/config/ft32/lib1funcs.S (*divsi3, *modsi3): New.
 
 2016-03-22  Michael Meissner  <meissner@linux.vnet.ibm.com>
 
@@ -628,7 +625,7 @@
 
 2015-10-02  Kirill Yukhin  <kirill.yukhin@intel.com>
 
-        * config/i386/cpuinfo.c (processor_features): Add
+	* config/i386/cpuinfo.c (processor_features): Add
 	FEATURE_AVX512VBMI and FEATURE_AVX512VBMI.
 
 2015-09-28  Joseph Myers  <joseph@codesourcery.com>
@@ -993,10 +990,10 @@
 
 2015-05-15  Martin Galvan  <martin.galvan@tallertechnologies.com>
 
-        * config/arm/lib1funcs.S (CFI_START_FUNCTION, CFI_END_FUNCTION):
-        New macros.
-        * config/arm/ieee754-df.S: Add CFI directives.
-        * config/arm/ieee754-sf.S: Add CFI directives.
+	* config/arm/lib1funcs.S (CFI_START_FUNCTION, CFI_END_FUNCTION):
+	New macros.
+	* config/arm/ieee754-df.S: Add CFI directives.
+	* config/arm/ieee754-sf.S: Add CFI directives.
 
 2015-05-13  Eric Botcazou  <ebotcazou@adacore.com>
 
