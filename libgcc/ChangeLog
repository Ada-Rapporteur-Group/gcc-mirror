<<<<<<< HEAD
=======
2011-01-26  Dave Korn  <dave.korn.cygwin@gmail.com>

	PR target/40125
	* configure.ac: Call ACX_NONCANONICAL_TARGET.
	(toolexecdir): Calculate and AC_SUBST.
	(toolexeclibdir): Likewise.
	* Makefile.in (target_noncanonical): Import.
	(toolexecdir): Likewise.
	(toolexeclibdir): Likewise.
	* configure: Regenerate.

2010-12-13  Nathan Froyd  <froydnj@codesourcery.com>

	PR target/46040
	* config/arm/bpabi.h: Rename to...
	* config/arm/bpabi-lib.h: ...this.

2010-12-10  Rainer Orth  <ro@CeBiTec.Uni-Bielefeld.DE>

	* configure.ac: Use i386/t-crtstuff on i?86-*-solaris2* if
	appropriate.
	* configure: Regenerate.

2010-11-24  Nathan Froyd  <froydnj@codesourcery.com>

	* config/libbid/bid_conf.h (BID_BIG_ENDIAN): Define in terms of
	__FLOAT_WORD_ORDER__.
	* config/libbid/bid_gcc_intrinsics.h (LIBGCC2_FLOAT_WORDS_BIG_ENDIAN):
	Delete.

2010-11-20  Ralf Wildenhues  <Ralf.Wildenhues@gmx.de>

	PR other/46202
	* Makefile.in (install-strip): New phony target.

2010-11-07  Ian Lance Taylor  <iant@google.com>

	PR target/46089
	* config/i386/morestack.S (__morestack_large_model): New
	function.

2010-10-23  Nathan Froyd  <froydnj@codesourcery.com>

	* config/libbid/bid_gcc_intrinsics.h (LIBGCC2_WORDS_BIG_ENDIAN):
	Delete.
	(LIBGCC2_FLOAT_WORDS_BIG_ENDIAN): Test __BYTE_ORDER__.

2010-10-14  Nathan Froyd  <froydnj@codesourcery.com>

	* config/arm/bpabi.h: New file.
	* config/frv/frv-abi.h: New file.

2010-10-01  Ian Lance Taylor  <iant@google.com>

	* config/t-stack(LIB2ADD_ST): Set instead of LIB2ADD.
	* config/i386/t-stack-i386 (LIB2ADD_ST): Likewise.

2010-10-01  H.J. Lu  <hongjiu.lu@intel.com>

	PR target/45858
	* config.host: Add the missing `$'.

2010-09-30  Michael Eager  <eager@eagercon.com>

	* config.host: Add microblaze*-*-*.
	* config/microblaze/{divsi3.asm,divsi3_table.c,moddi3.asm,modsi3.asm,
	muldi3_hard.asm,mulsi3.asm,stack_overflow_exit.asm,t-microblaze,
	udivsi3.asm,umodsi3.asm}:  New.

2010-09-28  Ian Lance Taylor  <iant@google.com>

	* configure.ac: Adjust CFI test to test assembler directly rather
	than checking gcc preprocessor macro.
	* configure: Rebuild.

2010-09-27  Ian Lance Taylor  <iant@google.com>

	* configure.ac: Test whether assembler supports CFI directives.
	* config.host: Only add t-stack and i386/t-stack-i386 to
	tmake_file if libgcc_cv_cfi is "yes".
	* configure: Rebuild.

2010-09-27  Ian Lance Taylor  <iant@google.com>

	* generic-morestack.h: New file.
	* generic-morestack.c: New file.
	* generic-morestack-thread.c: New file.
	* config/i386/morestack.S: New file.
	* config/t-stack: New file.
	* config/i386/t-stack-i386: New file.
	* config.host (i[34567]86-*-linux* and friends): Add t-stack and
	i386/t-stack-i386 to tmake_file.

2010-09-21  Iain Sandoe  <iains@gcc.gnu.org>

	* Makefile.in (libgcc-extra-parts):  Check for static archives and
	invoke ranlib after installing them.
	(gcc-extra-parts): Likewise.
	(install-leaf): Likewise.

2010-09-14  H.J. Lu  <hongjiu.lu@intel.com>

	* configure: Regenerated.

2010-09-10  Kai Tietz  <kai.tietz@onevision.com>

	* configure: Regenerated.

2010-09-09  Gerald Pfeifer  <gerald@pfeifer.com>
	    Andrew Pinski  <pinskia@gmail.com>

	PR target/40959	
	* config.host (ia64*-*-freebsd*): Set extra_parts.  Set tmake_file.

2010-09-06  H.J. Lu  <hongjiu.lu@intel.com>

	PR target/45524
	* configure: Regenerated.

2010-09-06  Andreas Schwab  <schwab@redhat.com>

	* configure: Regenerate.

2010-09-03  Uros Bizjak  <ubizjak@gmail.com>

	* config/i386/t-sol2 (__copysigntf3, __fabstf3): Disable for
	64bit targets.
	(__fixtfti, __fixunstfti, __floattitf, __floatuntitf): Enable only
	for 64bit targets.

2010-09-03  Uros Bizjak  <ubizjak@gmail.com>
	    Iain Sandoe  <iains@gcc.gnu.org>

	PR target/45476
	* Makefile.in (sifuncs, difuncs, tifuncs): Filter out
	LIB2FUNCS_EXCLUDE functions.

2010-09-03  Andreas Krebbel  <Andreas.Krebbel@de.ibm.com>

	* configure.ac: Use the GCC_AC_ENABLE_DECIMAL_FLOAT macro.
	Include dfp.m4.
	* configure: Regenerate.

2010-09-01  Uros Bizjak  <ubizjak@gmail.com>

	* config.host (i[34567]86-*-freebsd*, x86_64-*-freebsd*): Add
	i386/t-freebsd to tmake_file.
	* config/i386/t-freebsd: New file.
	* config/i386/libgcc-bsd.ver: New file.

2010-07-23  Nathan Froyd  <froydnj@codesourcery.com>

	* config.host (powerpc*-eabispe*): Set tmake_file.
	(powerpc*-eabi*): Likewise.
	* config/rs6000/t-ppccomm (EXTRA_PARTS): Add crtbegin, crtend,
	crtbeginS, crtendS, crtbeginT.

>>>>>>> 03d20231
2010-06-12  Kazu Hirata  <kazu@codesourcery.com>

	* config.host (mips64*-*-linux*, mips*-*-linux*): Add mips/t-crtfm
	to tmake_file.  Add crtfastmath.o to extra_parts.
	* config/mips/t-crtfm: New.

2010-05-19  Joel Sherrill <joel.sherrill@oarcorp.com>

	* config.host (sparc64-*-rtems*): New target.

2010-05-19  Rainer Orth  <ro@CeBiTec.Uni-Bielefeld.DE>

	* config/i386/32/sfp-machine.h (FP_HANDLE_EXCEPTIONS): Support Sun
	assembler syntax.

2010-04-15  Thomas Schwinge  <tschwinge@gnu.org>

	* config.host <i[34567]86-*-gnu*>: Handle softfp as for Linux.

2010-04-12  Rainer Orth  <ro@CeBiTec.Uni-Bielefeld.DE>

	* config.host (alpha*-dec-osf[45]*): Removed alpha*-dec-osf4*,
	alpha-dec-osf5.0* support.

2010-04-01  Ralf Corsépius <ralf.corsepius@rtems.org>

	* config.host: Add lm32-*-rtems*.

2010-03-31  Rainer Orth  <ro@CeBiTec.Uni-Bielefeld.DE>
	    Uros Bizjak <ubizjak@gmail.com>

	PR target/39048
	* config.host (i[34567]86-*-solaris2): Handle 32-bit Solaris 2/x86
	like other remaining 32-bit x86 OSes.
	* config/i386/32/sfp-machine.h (FP_HANDLE_EXCEPTIONS): Support Sun
	assembler syntax.
	* config/i386/libgcc-sol2.ver: New file.
	* config/i386/t-sol2 (SHLIB_MAPFILES): Add it.

2010-03-30  Jack Howarth <howarth@bromo.med.uc.edu>

	PR c/43553
	* Makefile.in (INTERNAL_CFLAGS): Add @set_use_emutls@.
	* configure.ac: Use GCC_CHECK_EMUTLS to see if emulated TLS
	is used and substitute set_use_emutls.
	* configure: Regenerated.

2010-03-30  Tarik Graba  <tarik.graba@telecom-paristech.fr>

	* config/lm32/t-lm32: Remove misplaced MULTILIB_OPTIONS.

2010-03-22  Rainer Orth  <ro@CeBiTec.Uni-Bielefeld.DE>

	PR target/38085
	* config/i386/t-sol2 ($(T)gmon.o): Use CFLAGS instead of
	MULTILIB_CFLAGS.
	($(T)gcrt1.o): Likewise.
	($(T)crt1.o): Likewise.
	($(T)crti.o): Likewise.
	($(T)crtn.o): Likewise.

2010-03-01  Ralf Wildenhues  <Ralf.Wildenhues@gmx.de>

	PR other/42980
	* Makefile.in (install): Use $(MAKE) string in rule, for
	parallel make.

2010-02-22  Hans-Peter Nilsson  <hp@bitrange.com>

	Migrate from broken pre-libgcc legacy support to libgcc-centric rules.
	* config/mmix/t-mmix: New file.
	* config.host <mmix-knuth-mmixware> (extra_parts, tmake_file): Set.

2010-02-02  Jack Howarth  <howarth@bromo.med.uc.edu>

	PR java/41991
	* config/t-slibgcc-darwin: Add libgcc-libsystem.ver to
	SHLIB_MAPFILES.

2010-01-04  Anthony Green  <green@moxielogic.com>

	* config/moxie/crti.asm, config/moxie/crtn.asm,
	config/moxie/t-moxie-softfp, config/moxie/sfp-machine.h,
	config/moxie/t-moxie: New files.
	* config.host: Add t-moxie-softfp reference.

2009-11-18  Iain Sandoe <iain.sandoe@sandoe-acoustics.co.uk>

	PR other/39888
	* config/t-slibgcc-darwin: Fix embedded rpaths for
	--enable-version-specific-runtime-libs, build extension stub
	libs exposing features available from current libgcc_s.

2009-11-11  Jon Beniston <jon@beniston.com>

<<<<<<< HEAD
        * config.host: Add lm32 targets.
        * config/lm32: New directory.
        * config/lm32/libgcc_lm32.h: New file.
        * config/lm32/_mulsi3.c: New file.
        * config/lm32/_udivmodsi4.c: New file.
        * config/lm32/_divsi3.c: New file.
        * config/lm32/_modsi3.c: New file.
        * config/lm32/_udivsi3.c: New file.
        * config/lm32/_umodsi3.c: New file.
        * config/lm32/_lshrsi3.S: New file.
        * config/lm32/_ashrsi3.S: New file.
        * config/lm32/_ashlsi3.S: New file.
        * config/lm32/crti.S: New file.
        * config/lm32/crtn.S: New file.
        * config/lm32/t-lm32: New file.
        * config/lm32/t-elf: New file.
        * config/lm32/t-uclinux: New file.
=======
	* config.host: Add lm32 targets.
	* config/lm32: New directory.
	* config/lm32/libgcc_lm32.h: New file.
	* config/lm32/_mulsi3.c: New file.
	* config/lm32/_udivmodsi4.c: New file.
	* config/lm32/_divsi3.c: New file.
	* config/lm32/_modsi3.c: New file.
	* config/lm32/_udivsi3.c: New file.
	* config/lm32/_umodsi3.c: New file.
	* config/lm32/_lshrsi3.S: New file.
	* config/lm32/_ashrsi3.S: New file.
	* config/lm32/_ashlsi3.S: New file.
	* config/lm32/crti.S: New file.
	* config/lm32/crtn.S: New file.
	* config/lm32/t-lm32: New file.
	* config/lm32/t-elf: New file.
	* config/lm32/t-uclinux: New file.
>>>>>>> 03d20231

2009-10-26  Nick Clifton  <nickc@redhat.com>

	* config.host: Add support for RX target.
	* config/rx: New directory.
	* config/rx/rx-abi-functions.c: New file. Supplementary
	functions for libgcc to support the RX ABI.
	* config/rx/rx-abi.h: New file.  Supplementary header file for
	libgcc RX ABI functions.
	* config/rx/t-rx: New file: Makefile fragment for building
	libgcc for the RX.

2009-10-09  Uros Bizjak  <ubizjak@gmail.com>

	* config/i386/32/sfp-machine.h (__FP_FRAC_SUB_4): Change operand
	constraint of y0 to "g".

2009-10-07  Andreas Krebbel  <Andreas.Krebbel@de.ibm.com>

	* config.host: Include the s390 makefile fragments.
	* config/s390/32/_fixdfdi.c: New file.
	* config/s390/32/_fixsfdi.c: New file.
	* config/s390/32/_fixtfdi.c: New file.
	* config/s390/32/_fixunsdfdi.c: New file.
	* config/s390/32/_fixunssfdi.c: New file.
	* config/s390/32/_fixunstfdi.c: New file.
	* config/s390/32/t-floattodi: New file.
	* config/s390/libgcc-glibc.ver: New file.
	* config/s390/t-crtstuff: New file.
	* config/s390/t-linux: New file.
	* config/s390/t-tpf: New file.

2009-08-24  Ralf Wildenhues  <Ralf.Wildenhues@gmx.de>

	* configure.ac (AC_PREREQ): Bump to 2.64.

2009-08-22  Kaz Kojima  <kkojima@gcc.gnu.org>

	* config/sh/t-linux (HOST_LIBGCC2_CFLAGS): Add -mieee.

2009-08-22  Ralf Wildenhues  <Ralf.Wildenhues@gmx.de>

	* configure: Regenerate.

2009-08-09  Douglas B Rupp  <rupp@gnat.com>

	* config.host (ia64-hp-*vms*): New target.
	(alpha64-dec-*vms*,alpha*-dec-*vms*): Fix for config/vms and unify
	with ia64-hp-*vms*.

2009-07-30  Ralf Wildenhues  <Ralf.Wildenhues@gmx.de>

	* configure.ac: Add snippet for maintainer-mode.
	* configure: Regenerate.
	* Makefile.in (AUTOCONF, configure_deps): New variables.
	($(srcdir)/configure)): New rule, active only with maintainer
	mode turned on.

2009-06-23  DJ Delorie  <dj@redhat.com>

	Add MeP port.
	* config.host: Add mep support.

2009-06-22  Kai Tietz  <kai.tietz@onevision.com>

	* config.host: Add i386/${host_address}/t-fprules-softfp and
	t-softfp to tmake_file for i[34567]86-*-mingw*, x86_64-*-mingw*.

	* config/i386/64/_divtc3.c: Disable usage of .symver assembly symbol
	for mingw targets.
	* config/i386/64/_multc3.c: Likewise.
	* config/i386/64/_powitf2.c: Likewise.
	* config/i386/64/eqtf2.c: Likewise.
	* config/i386/64/getf2.c: Likewise.
	* config/i386/64/letf2.c: Likewise.
	* config/i386/64/letf2.c: Likewise.
	* config/i386/64/sfp-machine.h (_FP_W_TYPE): Define as
	unsigned long long for x64 mingw targets.
	(_FP_WS_TYPE): Define as signed long long for x64 mingw target.
	(_FP_I_TYPE): Define as long long for x64 mingw target.

2009-06-10  Maciej W. Rozycki  <macro@linux-mips.org>

	* config.host (vax-*-linux*): New.

2009-05-31  Anthony Green  <green@moxielogic.com>

	* config.host: Add moxie support.
	* config/moxie/t-moxie: New file.

2009-05-29  David Billinghurst <billingd@gcc.gnu.org>

	* config.host: Add i386/${host_address}/t-fprules-softfp and
	t-softfp to tmake_file for i[34567]86-*-cygwin*.

2009-04-17  Aurelien Jarno  <aurelien@aurel32.net>

	* config.host: Add i386/${host_address}/t-fprules-softfp to
	tmake_file for i[34567]86-*-kfreebsd*-gnu, x86_64-*-kfreebsd*-gnu*.

2009-04-09  Nick Clifton  <nickc@redhat.com>

	* config/ia64/tf-signs.c: Change copyright header to refer to
	version 3 of the GNU General Public License with version 3.1
	of the GCC Runtime Library Exception and to point readers at
	the COPYING3 and COPYING3.RUNTIME files and the FSF's license
	web page.
	* config/i386/32/tf-signs.c: Likewise.
	* config/libbid/_addsub_dd.c: Likewise.
	* config/libbid/_addsub_sd.c: Likewise.
	* config/libbid/_addsub_td.c: Likewise.
	* config/libbid/_dd_to_df.c: Likewise.
	* config/libbid/_dd_to_di.c: Likewise.
	* config/libbid/_dd_to_sd.c: Likewise.
	* config/libbid/_dd_to_sf.c: Likewise.
	* config/libbid/_dd_to_si.c: Likewise.
	* config/libbid/_dd_to_td.c: Likewise.
	* config/libbid/_dd_to_tf.c: Likewise.
	* config/libbid/_dd_to_udi.c: Likewise.
	* config/libbid/_dd_to_usi.c: Likewise.
	* config/libbid/_dd_to_xf.c: Likewise.
	* config/libbid/_df_to_dd.c: Likewise.
	* config/libbid/_df_to_sd.c: Likewise.
	* config/libbid/_df_to_td.c: Likewise.
	* config/libbid/_di_to_dd.c: Likewise.
	* config/libbid/_di_to_sd.c: Likewise.
	* config/libbid/_di_to_td.c: Likewise.
	* config/libbid/_div_dd.c: Likewise.
	* config/libbid/_div_sd.c: Likewise.
	* config/libbid/_div_td.c: Likewise.
	* config/libbid/_eq_dd.c: Likewise.
	* config/libbid/_eq_sd.c: Likewise.
	* config/libbid/_eq_td.c: Likewise.
	* config/libbid/_ge_dd.c: Likewise.
	* config/libbid/_ge_sd.c: Likewise.
	* config/libbid/_ge_td.c: Likewise.
	* config/libbid/_gt_dd.c: Likewise.
	* config/libbid/_gt_sd.c: Likewise.
	* config/libbid/_gt_td.c: Likewise.
	* config/libbid/_isinfd128.c: Likewise.
	* config/libbid/_isinfd32.c: Likewise.
	* config/libbid/_isinfd64.c: Likewise.
	* config/libbid/_le_dd.c: Likewise.
	* config/libbid/_le_sd.c: Likewise.
	* config/libbid/_le_td.c: Likewise.
	* config/libbid/_lt_dd.c: Likewise.
	* config/libbid/_lt_sd.c: Likewise.
	* config/libbid/_lt_td.c: Likewise.
	* config/libbid/_mul_dd.c: Likewise.
	* config/libbid/_mul_sd.c: Likewise.
	* config/libbid/_mul_td.c: Likewise.
	* config/libbid/_ne_dd.c: Likewise.
	* config/libbid/_ne_sd.c: Likewise.
	* config/libbid/_ne_td.c: Likewise.
	* config/libbid/_sd_to_dd.c: Likewise.
	* config/libbid/_sd_to_df.c: Likewise.
	* config/libbid/_sd_to_di.c: Likewise.
	* config/libbid/_sd_to_sf.c: Likewise.
	* config/libbid/_sd_to_si.c: Likewise.
	* config/libbid/_sd_to_td.c: Likewise.
	* config/libbid/_sd_to_tf.c: Likewise.
	* config/libbid/_sd_to_udi.c: Likewise.
	* config/libbid/_sd_to_usi.c: Likewise.
	* config/libbid/_sd_to_xf.c: Likewise.
	* config/libbid/_sf_to_dd.c: Likewise.
	* config/libbid/_sf_to_sd.c: Likewise.
	* config/libbid/_sf_to_td.c: Likewise.
	* config/libbid/_si_to_dd.c: Likewise.
	* config/libbid/_si_to_sd.c: Likewise.
	* config/libbid/_si_to_td.c: Likewise.
	* config/libbid/_td_to_dd.c: Likewise.
	* config/libbid/_td_to_df.c: Likewise.
	* config/libbid/_td_to_di.c: Likewise.
	* config/libbid/_td_to_sd.c: Likewise.
	* config/libbid/_td_to_sf.c: Likewise.
	* config/libbid/_td_to_si.c: Likewise.
	* config/libbid/_td_to_tf.c: Likewise.
	* config/libbid/_td_to_udi.c: Likewise.
	* config/libbid/_td_to_usi.c: Likewise.
	* config/libbid/_td_to_xf.c: Likewise.
	* config/libbid/_tf_to_dd.c: Likewise.
	* config/libbid/_tf_to_sd.c: Likewise.
	* config/libbid/_tf_to_td.c: Likewise.
	* config/libbid/_udi_to_dd.c: Likewise.
	* config/libbid/_udi_to_sd.c: Likewise.
	* config/libbid/_udi_to_td.c: Likewise.
	* config/libbid/_unord_dd.c: Likewise.
	* config/libbid/_unord_sd.c: Likewise.
	* config/libbid/_unord_td.c: Likewise.
	* config/libbid/_usi_to_dd.c: Likewise.
	* config/libbid/_usi_to_sd.c: Likewise.
	* config/libbid/_usi_to_td.c: Likewise.
	* config/libbid/_xf_to_dd.c: Likewise.
	* config/libbid/_xf_to_sd.c: Likewise.
	* config/libbid/_xf_to_td.c: Likewise.
	* config/libbid/bid128.c: Likewise.
	* config/libbid/bid128_2_str.h: Likewise.
	* config/libbid/bid128_2_str_macros.h: Likewise.
	* config/libbid/bid128_2_str_tables.c: Likewise.
	* config/libbid/bid128_add.c: Likewise.
	* config/libbid/bid128_compare.c: Likewise.
	* config/libbid/bid128_div.c: Likewise.
	* config/libbid/bid128_fma.c: Likewise.
	* config/libbid/bid128_logb.c: Likewise.
	* config/libbid/bid128_minmax.c: Likewise.
	* config/libbid/bid128_mul.c: Likewise.
	* config/libbid/bid128_next.c: Likewise.
	* config/libbid/bid128_noncomp.c: Likewise.
	* config/libbid/bid128_quantize.c: Likewise.
	* config/libbid/bid128_rem.c: Likewise.
	* config/libbid/bid128_round_integral.c: Likewise.
	* config/libbid/bid128_scalb.c: Likewise.
	* config/libbid/bid128_sqrt.c: Likewise.
	* config/libbid/bid128_string.c: Likewise.
	* config/libbid/bid128_to_int16.c: Likewise.
	* config/libbid/bid128_to_int32.c: Likewise.
	* config/libbid/bid128_to_int64.c: Likewise.
	* config/libbid/bid128_to_int8.c: Likewise.
	* config/libbid/bid128_to_uint16.c: Likewise.
	* config/libbid/bid128_to_uint32.c: Likewise.
	* config/libbid/bid128_to_uint64.c: Likewise.
	* config/libbid/bid128_to_uint8.c: Likewise.
	* config/libbid/bid32_to_bid128.c: Likewise.
	* config/libbid/bid32_to_bid64.c: Likewise.
	* config/libbid/bid64_add.c: Likewise.
	* config/libbid/bid64_compare.c: Likewise.
	* config/libbid/bid64_div.c: Likewise.
	* config/libbid/bid64_fma.c: Likewise.
	* config/libbid/bid64_logb.c: Likewise.
	* config/libbid/bid64_minmax.c: Likewise.
	* config/libbid/bid64_mul.c: Likewise.
	* config/libbid/bid64_next.c: Likewise.
	* config/libbid/bid64_noncomp.c: Likewise.
	* config/libbid/bid64_quantize.c: Likewise.
	* config/libbid/bid64_rem.c: Likewise.
	* config/libbid/bid64_round_integral.c: Likewise.
	* config/libbid/bid64_scalb.c: Likewise.
	* config/libbid/bid64_sqrt.c: Likewise.
	* config/libbid/bid64_string.c: Likewise.
	* config/libbid/bid64_to_bid128.c: Likewise.
	* config/libbid/bid64_to_int16.c: Likewise.
	* config/libbid/bid64_to_int32.c: Likewise.
	* config/libbid/bid64_to_int64.c: Likewise.
	* config/libbid/bid64_to_int8.c: Likewise.
	* config/libbid/bid64_to_uint16.c: Likewise.
	* config/libbid/bid64_to_uint32.c: Likewise.
	* config/libbid/bid64_to_uint64.c: Likewise.
	* config/libbid/bid64_to_uint8.c: Likewise.
	* config/libbid/bid_b2d.h: Likewise.
	* config/libbid/bid_binarydecimal.c: Likewise.
	* config/libbid/bid_conf.h: Likewise.
	* config/libbid/bid_convert_data.c: Likewise.
	* config/libbid/bid_decimal_data.c: Likewise.
	* config/libbid/bid_decimal_globals.c: Likewise.
	* config/libbid/bid_div_macros.h: Likewise.
	* config/libbid/bid_dpd.c: Likewise.
	* config/libbid/bid_flag_operations.c: Likewise.
	* config/libbid/bid_from_int.c: Likewise.
	* config/libbid/bid_functions.h: Likewise.
	* config/libbid/bid_gcc_intrinsics.h: Likewise.
	* config/libbid/bid_inline_add.h: Likewise.
	* config/libbid/bid_internal.h: Likewise.
	* config/libbid/bid_round.c: Likewise.
	* config/libbid/bid_sqrt_macros.h: Likewise.

2009-04-09  Jakub Jelinek  <jakub@redhat.com>

	* Makefile.in: Change copyright header to refer to version
	3 of the GNU General Public License and to point readers at the
	COPYING3 file and the FSF's license web page.
	* config.host: Likewise.

2009-04-07  Alan Modra  <amodra@bigpond.net.au>

	* config.host: Reorder and merge to match config.gcc change.

2009-04-03  Alan Modra  <amodra@bigpond.net.au>

	* config.host (powerpc-*-linux*altivec*, powerpc-*-linux*spe): Delete.

2009-03-28  Joseph Myers  <joseph@codesourcery.com>

	* config.host (arm-*-coff*, armel-*-coff*, arm-semi-aof,
	armel-semi-aof, h8300-*-*, i[34567]86-*-aout*, i[34567]86-*-coff*,
	m68k-*-aout*, m68k-*-coff*, pdp11-*-bsd, rs6000-ibm-aix4.[12]*,
	powerpc-ibm-aix4.[12]*, sh-*-*): Remove.

2009-02-12  Uros Bizjak  <ubizjak@gmail.com>

	* config.host (ia64*-*-linux*): Add t-softfp to tmake_file.
	* config/ia64/tf-signs.c (__copysigntf3, __fabstf2): Prototype.

2009-02-12  H.J. Lu  <hongjiu.lu@intel.com>

	* config.host (ia64*-*-linux*): Add ia64/t-fprules-softfp and
	ia64/t-softfp-compat to tmake_file.

	* Makefile.in (gen-hide-list): Ignore .*_compat and .*@.*.

	* config/ia64/__divxf3.asm: New.
	* config/ia64/_fixtfdi.asm: Likewise.
	* config/ia64/_fixunstfdi.asm: Likewise.
	* config/ia64/_floatditf.asm: Likewise.
	* config/ia64/t-fprules-softfp: Likewise.
	* config/ia64/t-softfp-compat: Likewise.
	* config/ia64/tf-signs.c: Likewise.

2009-01-18  Ben Elliston  <bje@au.ibm.com>

	* config/i386/32/tf-signs.c (__copysigntf3, __fabstf2): Prototype.

2009-01-16  Ben Elliston  <bje@au.ibm.com>

	* config.host (i[34567]86-*-linux*, x86_64-*-linux*): Add t-softfp
	to tmake_file.

2009-01-13  Ben Elliston  <bje@au.ibm.com>

	* config/t-softfp: New file.
	* config.host (powerpc64-*-linux*, powerpc64-*-gnu*): Add t-softfp.
	(powerpc-*-linux*spe*, powerpc-*-linux*): Likewise.

2009-01-05  Joel Sherrill <joel.sherrill@oarcorp.com>

	* config.host: Add m32r*-*-rtems*.

2008-12-01  Joel Sherrill <joel.sherrill@oarcorp.com>

	* config.host: Add m32c*-*-rtems*.

2008-11-20  Rainer Orth  <ro@TechFak.Uni-Bielefeld.DE>

	PR bootstrap/33100
	* configure.ac (i?86-*-solaris2.1[0-9]*): Only include
	i386/t-crtstuff if linker supports ZERO terminator unwind entries.
	* configure: Regenerate.
	* config.host (i[34567]86-*-solaris2*): Move i386/t-sol2 in
	tmake_file here from gcc/config.gcc.
	Move extra_parts here from gcc/config.gcc.
	* config/i386/t-sol2: Move here from gcc/config/i386.
	Use gcc_srcdir instead of srcdir.

2008-11-18  Adam Nemet  <anemet@caviumnetworks.com>

	* config.host (mipsisa64r2-*-elf* | mipsisa64r2el-*-elf*): New
	case.

2008-11-09  Thomas Schwinge  <tschwinge@gnu.org>

	* config.host <t-tls>: Also enable for GNU/kFreeBSD and GNU/kNetBSD.

2008-10-08  Thomas Schwinge  <tschwinge@gnu.org>

	* config.host: Fold `*-*-gnu*' cases into the Linux ones.

2008-09-03  Hari Sandanagobalane  <hariharan@picochip.com>

	Add picoChip port.
	* config.host: Add picochip-*-*.

2008-08-06  Bob Wilson  <bob.wilson@acm.org>

	* config.host: Match more processor names for Xtensa.

2008-07-08  H.J. Lu  <hongjiu.lu@intel.com>

	* config/i386/64/t-softfp-compat: Update comments.

2008-07-07  H.J. Lu  <hongjiu.lu@intel.com>

	* config/i386/64/_divtc3-compat.c: Moved to ...
	* config/i386/64/_divtc3.c: Here.

	* config/i386/64/_multc3-compat.c: Moved to ...
	* config/i386/64/_multc3.c: Here.

	* config/i386/64/_powitf2-compat.c: Moved to ...
	* config/i386/64/_powitf2.c: Here.

	* config/i386/64/t-softfp-compat (libgcc2-tf-compats): Add
	.c suffix instead of -compat.c.

2008-07-05  Uros Bizjak  <ubizjak@gmail.com>

	* config/i386/32/sfp-machine.h (_FP_MUL_MEAT_S): Remove.
	(_FP_MUL_MEAT_D): Ditto.
	(_FP_DIV_MEAT_S): Ditto.
	(_FP_DIV_MEAT_D): Ditto.

2008-07-03  Richard Sandiford  <rdsandiford@googlemail.com>

	* Makefile.in: Add support for __sync_* libgcc functions.

2008-07-03  H.J. Lu  <hongjiu.lu@intel.com>

	* shared-object.mk ($(base)_s$(objext)): Remove -DSHARED.

2008-07-02  H.J. Lu  <hongjiu.lu@intel.com>

	PR boostrap/36702
	* config.host: Only include 32bit t-fprules-softfp for Darwin/x86
	and Linux/x86.  Include 64bit t-softfp-compat for Linux/x86.

	* config/i386/64/t-fprules-softfp: Moved to ...
	* config/i386/64/t-softfp-compat: This.  New.

2008-07-02  Uros Bizjak  <ubizjak@gmail.com>

	* config/i386/32/sfp-machine.h (FP_HANDLE_EXCEPTIONS) [FP_EX_INVALID]:
	Initialize f with 0.0.

2008-07-02  H.J. Lu  <hongjiu.lu@intel.com>

	PR target/36669
	* shared-object.mk ($(base)_s$(objext)): Add -DSHARED.

	* config/i386/64/_divtc3-compat.c: New.
	* config/i386/64/_multc3-compat.c: Likewise.
	* config/i386/64/_powitf2-compat.c: Likewise.
	* config/i386/64/eqtf2.c: Likewise.
	* config/i386/64/getf2.c: Likewise.
	* config/i386/64/letf2.c: Likewise.
	* config/i386/64/t-fprules-softfp: Likewise.

2008-07-02  H.J. Lu  <hongjiu.lu@intel.com>

	* config.host: Add i386/${host_address}/t-fprules-softfp to
	tmake_file for i[34567]86-*-darwin*, x86_64-*-darwin*,
	i[34567]86-*-linux*, x86_64-*-linux*.

	* configure.ac: Set host_address to 64 or 32 for x86.
	* configure: Regenerated.

	* Makefile.in (config.status): Also depend on
	$(srcdir)/config.host.

	* config/i386/32/t-fprules-softfp: New.
	* config/i386/32/tf-signs.c: Likewise.

	* config/i386/64/sfp-machine.h: New. Moved from gcc.

2008-07-02  H.J. Lu  <hongjiu.lu@intel.com>
	    Uros Bizjak  <ubizjak@gmail.com>

	* config/i386/32/sfp-machine.h: New.

2008-06-26  Nathan Froyd  <froydnj@codesourcery.com>

	* config/rs6000/t-ppccomm: Remove rules that conflict with
	auto-generated rules.

2008-06-17  Ralf Wildenhues  <Ralf.Wildenhues@gmx.de>

	* configure.ac: sinclude override.m4.
	* configure: Regenerate.

2008-06-11  Bernhard Fischer  <aldot@gcc.gnu.org>

	* configure: Regenerate.

2008-06-10  Joseph Myers  <joseph@codesourcery.com>

	* Makefile.in (DECNUMINC): Remove
	-I$(MULTIBUILDTOP)../../libdecnumber.
	* gstdint.h: New.

2008-06-07  Joseph Myers  <joseph@codesourcery.com>

	* config.host (strongarm*-*-*, ep9312*-*-*, xscale-*-*,
	parisc*-*-*, m680[012]0-*-*, *-*-linux*libc1*, *-*-linux*aout*,
	alpha*-*-unicosmk*, strongarm*-*-freebsd*, ep9312-*-elf,
	arm*-*-kaos*, cris-*-aout, parisc*64*-*-linux*, parisc*-*-linux*,
	hppa1.1-*-pro*, hppa1.1-*-osf*, hppa1.1-*-bsd*,
	i[34567]86-sequent-ptx4*, i[34567]86-sequent-sysv4*,
	i[34567]86-*-beoself*, i[34567]86-*-beos*, i[34567]86-*-sco3.2v5*,
	i[34567]86-*-sysv5*, i[34567]86-*-sysv4*, i[34567]86-*-uwin*,
	i[34567]86-*-kaos*, m68020-*-elf*, m68010-*-netbsdelf*,
	mips-wrs-windiss, mt-*-elf, powerpc-*-beos*, powerpc-*-chorusos*,
	powerpc-wrs-windiss*, powerpcle-*-sysv*, powerpc-*-kaos*,
	powerpcle-*-kaos*, sh*-*-kaos*, sparc-*-sysv4*, strongarm-*-elf*,
	strongarm-*-pe, strongarm-*-kaos*, vax-*-bsd*, vax-*-sysv*,
	vax-*-ultrix*, xscale-*-elf, xscale-*-coff): Remove.

2008-05-25  Arthur Loiret  <arthur.loiret@u-psud.fr>

	* config.host (sh2[lbe]*-*-linux*): Allow target.

2008-04-30  Nathan Froyd  <froydnj@codesourcery.com>

	* config/rs6000/t-ppccomm: Add build rules for new files.
	(LIB2ADD_ST): New variable.

2008-04-07  Andy Hutchinson  <hutchinsonandy@aim.com>

	PR target/34210
	PR target/35508
	* config.host (avr-*-*): Add avr cpu_type and avr tmake_file.
	* config/t-avr: New file. Build 16bit libgcc functions.

2008-03-02  Jakub Jelinek  <jakub@redhat.com>

	PR target/35401
	* config/t-slibgcc-darwin: Make install-leaf dependent on
	install-darwin-libgcc-stubs instead of install.

2008-01-25  Joseph Myers  <joseph@codesourcery.com>

	* config.host (tic4x-*-*, c4x-*-rtems*, tic4x-*-rtems*, c4x-*,
	tic4x-*, h8300-*-rtemscoff*, ns32k-*-netbsdelf*, ns32k-*-netbsd*,
	sh-*-rtemscoff*): Remove cases.

2007-12-27  Richard Sandiford  <rsandifo@nildram.co.uk>

	* Makefile.in (all): Use install-leaf rather than install.
	(install): Split most of the rule into...
	(install-leaf): ...this new one.

2007-12-19  Etsushi Kato  <ek.kato@gmail.com>
	    Paolo Bonzini  <bonzini@gnu.org>

	PR target/30572
	* Makefile.in: Use @shlib_slibdir@ substitution to get
	correct install name on darwin.
	* config/t-slibgcc-darwin: Use @shlib_slibdir@ for -install_name.

2007-12-15  Hans-Peter Nilsson  <hp@axis.com>

	* config.host (crisv32-*-elf, crisv32-*-none): New, same as
	cris-*-elf and cris-*-none.
	(crisv32-*-linux*): Similar, as cris-*-linux*.

2007-11-20  Rask Ingemann Lambertsen  <rask@sygehus.dk>

	* config.host (ia64*-*-elf*): Build ia64 specific libgcc parts.

2007-10-27  H.J. Lu  <hongjiu.lu@intel.com>

	PR regression/33926
	* configure.ac: Replace have_cc_tls with gcc_cv_have_cc_tls.
	* configure: Regenerated.

2007-09-27  H.J. Lu  <hongjiu.lu@intel.com>

	* Makefile.in (dfp-filenames): Replace decimal_globals,
	decimal_data, binarydecimal and convert_data with
	bid_decimal_globals, bid_decimal_data, bid_binarydecimal
	and bid_convert_data, respectively.

2007-09-17  Chao-ying Fu  <fu@mips.com>
	    Nigel Stephens  <nigel@mips.com>

	* fixed-obj.mk: New file to support fine-grain fixed-point functions.
	* Makefile.in (fixed_point): Define.
	Check if fixed_point is yes to build support functions.
	* configure.ac: Check for fixed_point support.
	* configure: Regenerated.
	* gen-fixed.sh: New file to generate lists of fixed-point labels,
	funcs, modes, from, to.

2007-09-11  Janis Johnson  <janis187@us.ibm.com

	* Makefile.in (dfp-filenames): Add bid128_noncomp.

2007-09-10  Janis Johnson  <janis187@us.ibm.com>

	* Makefile.in (dfp-filenames): Remove decUtility, add
	decDouble, decPacked, decQuad, decSingle.

2007-08-27  Hans Kester  <hans.kester@ellips.nl>

	* config.host : Add x86_64-elf target.

2007-07-06  H.J. Lu  <hongjiu.lu@intel.com>

	* configure.ac (set_have_cc_tls): Add a missing =.
	* configure: Regenerated.

2007-07-06  H.J. Lu  <hongjiu.lu@intel.com>

	* config.host (tmake_file): Add t-tls for i[34567]86-*-linux*
	and x86_64-*-linux*.

	* config/t-tls: New file.

	* Makefile.in (INTERNAL_CFLAGS): Add @set_have_cc_tls@.

	* configure.ac: Include ../config/enable.m4 and
	../config/tls.m4.  Use GCC_CHECK_CC_TLS to check if assembler
	supports TLS and substitute set_have_cc_tls.
	* configure: Regenerated.

2007-07-04  H.J. Lu  <hongjiu.lu@intel.com>

	* Makefile.in: Use libbid for DFP when BID is enabled.

2007-06-14  Danny Smith  <dannysmith@users.sourceforge.net>

	* config.host(*-cygwin* |*-mingw* ): Add crtbegin.o, crtend.o to
	extra_parts. Add config/i386/t-cygming to tmake_file.
	* config/i386/t-cygming: New file with rules for crtbegin.o, crtend.o.

2007-05-29  Zuxy Meng  <zuxy.meng@gmail.com>
	    Danny Smith  <dannysmith@users.sourceforge.net>

	PR target/29498
	* config.host (i[34567]86-*-cygwin* | i[34567]86-*-mingw*) Add
	crtfastmath.o to extra_parts.  Add i386/t-crtfm to tmake_file.
	* config/i386/t-crtfm: Compile crtfastmath.o with
	-minline-all-stringops.

2007-05-10  Richard Sandiford  <richard@codesourcery.com>

	* config.host (sparc-wrs-vxworks): New target.

2007-04-14  Kazu Hirata  <kazu@codesourcery.com>

	* config.host: Recognize fido.

2007-04-04  Janis Johnson  <janis187@us.ibm.com>

	* configure: Check host, not target, for decimal float support.

2007-04-03  Uros Bizjak  <ubizjak@gmail.com>

	* config/i386/t-crtpc: New file.
	* config.host (i[34567]86-*-linux*): Add i386/t-crtpc to tm-file.
	(x86_64-*-linux*): Ditto.

2007-02-30  Kai Tietz  <kai.tietz@onevision.com>

	* config.host (x86_64-*-mingw*): New target.

2007-03-23  Michael Meissner  <michael.meissner@amd.com>
	    H.J. Lu  <hongjiu.lu@intel.com>

	* Makefile.in (enable_decimal_float): New.
	(DECNUMINC): Add
	-I$(srcdir)/../libdecnumber/$(enable_decimal_float).
	(dec-objects): Move decimal32, decimal64 and decimal128 to ...
	(decbits-filenames): This.
	(decbits-objects): New.
	(libgcc-objects): Add $(decbits-objects).

	* configure.ac: Support * --enable-decimal-float={no,yes,bid,dpd}.
	Substitute enable_decimal_float.
	* configure: Regenerated.

2007-03-19  Hans-Peter Nilsson  <hp@axis.com>

	* config.host (cris-*-elf | cris-*-none): Set extra_parts.

2007-03-12  Brooks Moses  <brooks.moses@codesourcery.com>

	* Makefile.in (install-info): New dummy target.

2007-03-05  Bernd Schmidt  <bernd.schmidt@analog.com>

	* config.host (bfin*-linux-uclibc*): Set extra_parts.

2007-03-01  Brooks Moses  <brooks.moses@codesourcery.com>

	* Makefile.in: Add install-html and install-pdf dummy
	targets.

2007-02-05  Roger Sayle  <roger@eyesopen.com>
	    Daniel Jacobowitz  <dan@codesourcery.com>

	* Makefile.in <LIBUNWIND>: Make libgcc_s.so depend on libunwind.so.
	(libgcc_s.so): Append -B./ to CFLAGS for $(SHLIB_LINK).
	(libunwind.so): Likewise for $(SHLIBUNWIND_LINK).

2007-01-29  Janis Johnson  <janis187@us.ibm.com>

	* Makefile.in (dec-filenames): Add decExcept.

2007-01-28  Daniel Jacobowitz  <dan@codesourcery.com>

	PR bootstrap/30469
	* Makefile.in (CFLAGS): Forcibly remove -fprofile-generate and
	-fprofile-use.

2007-01-25  Daniel Jacobowitz  <dan@codesourcery.com>

	* configure.ac: Add --enable-version-specific-runtime-libs.
	Correct $slibdir default.
	* configure: Regenerated.

2007-01-23  Joseph Myers  <joseph@codesourcery.com>

	* config/rs6000/t-ldbl128: Always use -mlong-double-128.

2007-01-21  Andrew Pinski  <pinskia@gmail.com>

	PR target/30519
	* config.host (alpha*-*-linux*): Set extra_parts.

2007-01-09  Kaz Kojima  <kkojima@gcc.gnu.org>

	* config/sh/t-linux: New.
	* config.host (sh*-*-linux*): Set tmake_file.

2007-01-05  Daniel Jacobowitz  <dan@codesourcery.com>

	* Makefile.in (install): Handle multilibs.

2007-01-04  Brooks Moses  <brooks.moses@codesourcery.com>

	* Makefile.in: Added .PHONY entry for documentation targets.

2007-01-04  Brooks Moses  <brooks.moses@codesourcery.com>

	* Makefile.in: Add empty info, html, dvi, pdf targets.

2007-01-04  Mike Stump  <mrs@apple.com>

	* Makefile.in (MAKEINFO): Remove.
	(PERL): Likewise.

2007-01-04  Paolo Bonzini  <bonzini@gnu.org>

	* configure.ac: Add GCC_TOPLEV_SUBDIRS.
	* configure: Regenerate.
	* Makefile.in (host_subdir): Substitute it.
	(gcc_objdir): Use it.

2007-01-04  Daniel Jacobowitz  <dan@codesourcery.com>

	* config.host (ia64*-*-linux*): Set tmake_file.

2007-01-04  Daniel Jacobowitz  <dan@codesourcery.com>

	* Makefile.in (version): Define.

2007-01-03  Daniel Jacobowitz  <dan@codesourcery.com>
	    Paolo Bonzini  <bonzini@gnu.org>

	* Makefile.in, config/i386/t-darwin, config/i386/t-darwin64,
	config/i386/t-nwld, config/rs6000/t-darwin, config/rs6000/t-ldbl128,
	config/i386/t-crtfm, config/alpha/t-crtfm, config/ia64/t-ia64,
	config/sparc/t-crtfm, config/t-slibgcc-darwin,
	config/rs6000/t-ppccomm, config.host, configure.ac, empty.mk,
	shared-object.mk, siditi-object.mk, static-object.mk: New files.
	* configure: Generated.<|MERGE_RESOLUTION|>--- conflicted
+++ resolved
@@ -1,5 +1,3 @@
-<<<<<<< HEAD
-=======
 2011-01-26  Dave Korn  <dave.korn.cygwin@gmail.com>
 
 	PR target/40125
@@ -157,7 +155,6 @@
 	* config/rs6000/t-ppccomm (EXTRA_PARTS): Add crtbegin, crtend,
 	crtbeginS, crtendS, crtbeginT.
 
->>>>>>> 03d20231
 2010-06-12  Kazu Hirata  <kazu@codesourcery.com>
 
 	* config.host (mips64*-*-linux*, mips*-*-linux*): Add mips/t-crtfm
@@ -253,25 +250,6 @@
 
 2009-11-11  Jon Beniston <jon@beniston.com>
 
-<<<<<<< HEAD
-        * config.host: Add lm32 targets.
-        * config/lm32: New directory.
-        * config/lm32/libgcc_lm32.h: New file.
-        * config/lm32/_mulsi3.c: New file.
-        * config/lm32/_udivmodsi4.c: New file.
-        * config/lm32/_divsi3.c: New file.
-        * config/lm32/_modsi3.c: New file.
-        * config/lm32/_udivsi3.c: New file.
-        * config/lm32/_umodsi3.c: New file.
-        * config/lm32/_lshrsi3.S: New file.
-        * config/lm32/_ashrsi3.S: New file.
-        * config/lm32/_ashlsi3.S: New file.
-        * config/lm32/crti.S: New file.
-        * config/lm32/crtn.S: New file.
-        * config/lm32/t-lm32: New file.
-        * config/lm32/t-elf: New file.
-        * config/lm32/t-uclinux: New file.
-=======
 	* config.host: Add lm32 targets.
 	* config/lm32: New directory.
 	* config/lm32/libgcc_lm32.h: New file.
@@ -289,7 +267,6 @@
 	* config/lm32/t-lm32: New file.
 	* config/lm32/t-elf: New file.
 	* config/lm32/t-uclinux: New file.
->>>>>>> 03d20231
 
 2009-10-26  Nick Clifton  <nickc@redhat.com>
 
