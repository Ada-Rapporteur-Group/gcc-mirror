<<<<<<< HEAD
=======
2007-05-29  Zuxy Meng  <zuxy.meng@gmail.com>
            Danny Smith  <dannysmith@users.sourceforge.net>

	PR target/29498
	* config.host (i[34567]86-*-cygwin* | i[34567]86-*-mingw*) Add
	crtfastmath.o to extra_parts.  Add i386/t-crtfm to tmake_file.
	* config/i386/t-crtfm: Compile crtfastmath.o with
	-minline-all-stringops.

>>>>>>> 0428bbe5
2007-05-10  Richard Sandiford  <richard@codesourcery.com>

	* config.host (sparc-wrs-vxworks): New target.

2007-04-14  Kazu Hirata  <kazu@codesourcery.com>

	* config.host: Recognize fido.

2007-04-04  Janis Johnson  <janis187@us.ibm.com>

	* configure: Check host, not target, for decimal float support.

2007-04-03  Uros Bizjak  <ubizjak@gmail.com>

	* config/i386/t-crtpc: New file.
	* config.host (i[34567]86-*-linux*): Add i386/t-crtpc to tm-file.
        (x86_64-*-linux*): Ditto.

2007-02-30  Kai Tietz  <kai.tietz@onevision.com>

	* config.host (x86_64-*-mingw*): New target.

2007-03-23  Michael Meissner  <michael.meissner@amd.com>
	    H.J. Lu  <hongjiu.lu@intel.com>

	* Makefile.in (enable_decimal_float): New.
	(DECNUMINC): Add
	-I$(srcdir)/../libdecnumber/$(enable_decimal_float).
	(dec-objects): Move decimal32, decimal64 and decimal128 to ...
	(decbits-filenames): This.
	(decbits-objects): New.
	(libgcc-objects): Add $(decbits-objects).

	* configure.ac: Support * --enable-decimal-float={no,yes,bid,dpd}.
	Substitute enable_decimal_float.
	* configure: Regenerated.

2007-03-19  Hans-Peter Nilsson  <hp@axis.com>

	* config.host (cris-*-elf | cris-*-none): Set extra_parts.

2007-03-12  Brooks Moses  <brooks.moses@codesourcery.com>

	* Makefile.in (install-info): New dummy target.

2007-03-05  Bernd Schmidt  <bernd.schmidt@analog.com>

	* config.host (bfin*-linux-uclibc*): Set extra_parts.

2007-03-01  Brooks Moses  <brooks.moses@codesourcery.com>

	* Makefile.in: Add install-html and install-pdf dummy
	targets.

2007-02-05  Roger Sayle  <roger@eyesopen.com>
	    Daniel Jacobowitz  <dan@codesourcery.com>

	* Makefile.in <LIBUNWIND>: Make libgcc_s.so depend on libunwind.so.
	(libgcc_s.so): Append -B./ to CFLAGS for $(SHLIB_LINK).
	(libunwind.so): Likewise for $(SHLIBUNWIND_LINK).

2007-01-29  Janis Johnson  <janis187@us.ibm.com>

	* Makefile.in (dec-filenames): Add decExcept.

2007-01-28  Daniel Jacobowitz  <dan@codesourcery.com>

	PR bootstrap/30469
	* Makefile.in (CFLAGS): Forcibly remove -fprofile-generate and
	-fprofile-use.

2007-01-25  Daniel Jacobowitz  <dan@codesourcery.com>

	* configure.ac: Add --enable-version-specific-runtime-libs.
	Correct $slibdir default.
	* configure: Regenerated.

2007-01-23  Joseph Myers  <joseph@codesourcery.com>

	* config/rs6000/t-ldbl128: Always use -mlong-double-128.

2007-01-21  Andrew Pinski  <pinskia@gmail.com>

	PR target/30519
	* config.host (alpha*-*-linux*): Set extra_parts.

2007-01-09  Kaz Kojima  <kkojima@gcc.gnu.org>

	* config/sh/t-linux: New.
	* config.host (sh*-*-linux*): Set tmake_file.

2007-01-05  Daniel Jacobowitz  <dan@codesourcery.com>

	* Makefile.in (install): Handle multilibs.

2007-01-04  Brooks Moses  <brooks.moses@codesourcery.com>

	* Makefile.in: Added .PHONY entry for documentation targets.

2007-01-04  Brooks Moses  <brooks.moses@codesourcery.com>

	* Makefile.in: Add empty info, html, dvi, pdf targets.

2007-01-04  Mike Stump  <mrs@apple.com>

	* Makefile.in (MAKEINFO): Remove.
	(PERL): Likewise.

2007-01-04  Paolo Bonzini  <bonzini@gnu.org>

	* configure.ac: Add GCC_TOPLEV_SUBDIRS.
	* configure: Regenerate.
	* Makefile.in (host_subdir): Substitute it.
	(gcc_objdir): Use it. 

2007-01-04  Daniel Jacobowitz  <dan@codesourcery.com>

	* config.host (ia64*-*-linux*): Set tmake_file.

2007-01-04  Daniel Jacobowitz  <dan@codesourcery.com>

	* Makefile.in (version): Define.

2007-01-03  Daniel Jacobowitz  <dan@codesourcery.com>
	    Paolo Bonzini  <bonzini@gnu.org>

	* Makefile.in, config/i386/t-darwin, config/i386/t-darwin64,
	config/i386/t-nwld, config/rs6000/t-darwin, config/rs6000/t-ldbl128,
	config/i386/t-crtfm, config/alpha/t-crtfm, config/ia64/t-ia64,
	config/sparc/t-crtfm, config/t-slibgcc-darwin,
	config/rs6000/t-ppccomm, config.host, configure.ac, empty.mk,
	shared-object.mk, siditi-object.mk, static-object.mk: New files.
	* configure: Generated.<|MERGE_RESOLUTION|>--- conflicted
+++ resolved
@@ -1,5 +1,3 @@
-<<<<<<< HEAD
-=======
 2007-05-29  Zuxy Meng  <zuxy.meng@gmail.com>
             Danny Smith  <dannysmith@users.sourceforge.net>
 
@@ -9,7 +7,6 @@
 	* config/i386/t-crtfm: Compile crtfastmath.o with
 	-minline-all-stringops.
 
->>>>>>> 0428bbe5
 2007-05-10  Richard Sandiford  <richard@codesourcery.com>
 
 	* config.host (sparc-wrs-vxworks): New target.
