<<<<<<< HEAD
2010-06-30  Jakub Jelinek  <jakub@redhat.com>

	* config/ia64/lib1funcs.S: Add .note.GNU-stack section on
	ia64-linux.
	* config/ia64/crtbegin.S: Likewise.
	* config/ia64/crtend.S: Likewise.
	* config/ia64/crti.S: Likewise.
	* config/ia64/crtn.S: Likewise.
=======
2014-02-07  Andreas Krebbel  <Andreas.Krebbel@de.ibm.com>

	* config/s390/32/_fixdfdi.c: Throw invalid exception if number
	cannot be represented.
	* config/s390/32/_fixsfdi.c: Likewise.
	* config/s390/32/_fixtfdi.c: Likewise.
	* config/s390/32/_fixunsdfdi.c: Likewise.
	* config/s390/32/_fixunssfdi.c: Likewise.
	* config/s390/32/_fixunstfdi.c: Likewise.

2014-02-07  Richard Sandiford  <rdsandiford@googlemail.com>

	* configure.ac (libgcc_cv_mips_hard_float): New.
	* configure: Regenerate.
	* config.host (mips*-*-*): Use t-hardfp-sfdf rather than
	t-softfp-sfdf for hard-float targets.
	* config/mips/t-mips (LIB2_SIDITI_CONV_FUNCS): Reinstate.
	(softfp_float_modes, softfp_int_modes, softfp_extensions)
	(softfp_truncations, softfp_exclude_libgcc2): New.
	* config/t-hardfp: New file.
	* config/t-hardfp-sfdf: Likewise.
	* config/hardfp.c: Likewise.

2014-02-05  Andreas Krebbel  <Andreas.Krebbel@de.ibm.com>

	* config.host: Include t-floattodi also for s390x.
	* config/s390/32/_fixdfdi.c: Omit in 64 bit mode.
	* config/s390/32/_fixsfdi.c: Likewise.
	* config/s390/32/_fixtfdi.c: Likewise.
	* config/s390/32/_fixunsdfdi.c: Likewise.
	* config/s390/32/_fixunssfdi.c: Likewise.
	* config/s390/32/_fixunstfdi.c: Likewise.
>>>>>>> cddddfff

2014-02-04  Rainer Orth  <ro@CeBiTec.Uni-Bielefeld.DE>

	PR target/59788
	* config/t-slibgcc-sld (libgcc-unwind.map): New target.
	(install-libgcc-unwind-map-forbuild): New target.
	(all): Depend on install-libgcc-unwind-map-forbuild.
	(install-libgcc-unwind-map): New target.
	(install): Depend on install-libgcc-unwind-map.

2014-02-02  Sandra Loosemore  <sandra@codesourcery.com>

	* config/nios2/crti.S (_init): Initialize GOT pointer from
	_gp_got instead of _GLOBAL_OFFSET_TABLE_.

2014-02-02  Richard Sandiford  <rdsandiford@googlemail.com>

	* configure.ac: Check __mips64 when setting host_address.
	* configure: Regenerate.
	* config.host (mips*-*-*): Add t-softfp-sfdf, mips/t-softfp-tf,
	mips/t-mips64 and t-softfp.
	(mips*-*-linux*): Don't add mips/t-tpbit.
	* config/mips/t-mips (LIB2_SIDITI_CONV_FUNCS, FPBIT, FPBIT_CFLAGS)
	(DPBIT, DPBIT_CFLAGS): Delete.
	* config/mips/sfp-machine.h: New file.
	* config/mips/t-mips64: Likewise.
	* config/mips/t-softfp-tf: Likewise.
	* config/mips/t-tpbit: Delete.

2014-01-29  Marcus Shawcroft  <marcus.shawcroft@arm.com>

	* config/aarch64/sfp-machine.h (_FP_I_TYPE): Define
	as long long.

2014-01-25  Walter Lee  <walt@tilera.com>

	* config/tilepro/atomic.c: Include tconfig.h.  Don't include
	config.h or system.h.
	(bool) Define.

2014-01-25  Walter Lee  <walt@tilera.com>

	* config/tilepro/atomic.c (pre_atomic_barrier): Mark inline.
	(post_atomic_barrier): Ditto.
	(__fetch_and_do): New macro.
	(__atomic_fetch_and_do): Use __fetch_and_do.
	(__sync_fetch_and_do): New macro.
	(__sync_fetch_and_add_4): New function.
	(__sync_fetch_and_sub_4): New function.
	(__sync_fetch_and_or_4): New function.
	(__sync_fetch_and_and_4): New function.
	(__sync_fetch_and_xor_4): New function.
	(__sync_fetch_and_nand_4): New function.
	(__sync_fetch_and_add_8): New function.
	(__sync_fetch_and_sub_8): New function.
	(__sync_fetch_and_or_8): New function.
	(__sync_fetch_and_and_8): New function.
	(__sync_fetch_and_xor_8): New function.
	(__sync_fetch_and_nand_8): New function.
	(__do_and_fetch): New macro.
	(__atomic_do_and_fetch): Use __do_and_fetch.
	(__sync_do_and_fetch): New macro.
	(__sync_add_and_fetch_4): New function.
	(__sync_sub_and_fetch_4): New function.
	(__sync_or_and_fetch_4): New function.
	(__sync_and_and_fetch_4): New function.
	(__sync_xor_and_fetch_4): New function.
	(__sync_nand_and_fetch_4): New function.
	(__sync_add_and_fetch_8): New function.
	(__sync_sub_and_fetch_8): New function.
	(__sync_or_and_fetch_8): New function.
	(__sync_and_and_fetch_8): New function.
	(__sync_xor_and_fetch_8): New function.
	(__sync_nand_and_fetch_8): New function.
	(__sync_exchange_methods): New macro.
	(__sync_val_compare_and_swap_4): New function.
	(__sync_bool_compare_and_swap_4): New function.
	(__sync_lock_test_and_test_4): New function.
	(__sync_val_compare_and_swap_8): New function.
	(__sync_bool_compare_and_swap_8): New function.
	(__sync_lock_test_and_test_8): New function.
	(__subword_cmpxchg_body): New macro.
	(__atomic_compare_exchange_1): Use __subword_cmpxchg_body.
	(__atomic_compare_exchange_2): Ditto.
	(__sync_subword_cmpxchg): New macro.
	(__sync_val_compare_and_swap_1): New function.
	(__sync_bool_compare_and_swap_1): New function.
	(__sync_val_compare_and_swap_2): New function.
	(__sync_bool_compare_and_swap_2): New function.
	(__atomic_subword): Rename to ...
	(__subword): ... New name.
	(__atomic_subword_fetch): Use __subword.
	(__sync_subword_fetch): New macro.
	(__sync_fetch_and_add_1): New function.
	(__sync_fetch_and_sub_1): New function.
	(__sync_fetch_and_or_1): New function.
	(__sync_fetch_and_and_1): New function.
	(__sync_fetch_and_xor_1): New function.
	(__sync_fetch_and_nand_1): New function.
	(__sync_fetch_and_add_2): New function.
	(__sync_fetch_and_sub_2): New function.
	(__sync_fetch_and_or_2): New function.
	(__sync_fetch_and_and_2): New function.
	(__sync_fetch_and_xor_2): New function.
	(__sync_fetch_and_nand_2): New function.
	(__sync_add_and_fetch_1): New function.
	(__sync_sub_and_fetch_1): New function.
	(__sync_or_and_fetch_1): New function.
	(__sync_and_and_fetch_1): New function.
	(__sync_xor_and_fetch_1): New function.
	(__sync_nand_and_fetch_1): New function.
	(__sync_add_and_fetch_2): New function.
	(__sync_sub_and_fetch_2): New function.
	(__sync_or_and_fetch_2): New function.
	(__sync_and_and_fetch_2): New function.
	(__sync_xor_and_fetch_2): New function.
	(__sync_nand_and_fetch_2): New function.
	(__atomic_subword_lock): Use __subword.
	(__sync_subword_lock): New macro.
	(__sync_lock_test_and_set_1): New function.
	(__sync_lock_test_and_set_2): New function.

2014-01-25  Walter Lee  <walt@tilera.com>

	* config/tilepro/atomic.c (BIT_OFFSET): Define.
	(__atomic_subword_cmpxchg): Use BIT_OFFSET.
	(__atomic_subword): Ditto.

2014-01-25  Walter Lee  <walt@tilera.com>

	* config/tilepro/atomic.c (__atomic_do_and_fetch): Add
	a prefix op argument.
	(__atomic_nand_fetch_4): Add prefix op.
	(__atomic_nand_fetch_8): Ditto.

2014-01-21  Baruch Siach <barch@tkos.co.il>

	* config.host (tmake_file): add t-slibgcc-libgcc for xtensa*-*-linux*.

2014-01-09  Rong Xu  <xur@google.com>

	* libgcov-driver.c (this_prg): make it local to save
	bss space.
	(gcov_exit_compute_summary): Ditto.
	(gcov_exit_merge_gcda): Ditto.
	(gcov_exit_merge_summary): Ditto.
	(gcov_exit_dump_gcov): Ditto.

2014-01-08  Rong Xu  <xur@google.com> 

	* libgcov-driver.c: Use libgcov.h.
	(buffer_fn_data): Use xmalloc instead of malloc.
	(gcov_exit_merge_gcda): Ditto.
	* libgcov-driver-system.c (allocate_filename_struct): Ditto.
	* libgcov.h: New common header files for libgcov-*.h.
	* libgcov-interface.c: Use libgcov.h
	* libgcov-merge.c: Ditto.
	* libgcov-profiler.c: Ditto.
	* Makefile.in: Add dependence to libgcov.h

2014-01-02  Joseph Myers  <joseph@codesourcery.com>

	* config/rs6000/ibm-ldouble.c (__gcc_qdiv): Scale up arguments in
	case of small numerator and finite nonzero result.

2014-01-02  Richard Sandiford  <rdsandiford@googlemail.com>

	Update copyright years

2014-01-02  Richard Sandiford  <rdsandiford@googlemail.com>

	* config/arc/asm.h, config/arc/crtg.S, config/arc/crtgend.S,
	config/arc/crti.S, config/arc/crtn.S, config/arc/divtab-arc700.c,
	config/arc/dp-hack.h, config/arc/fp-hack.h,
	config/arc/ieee-754/adddf3.S, config/arc/ieee-754/addsf3.S,
	config/arc/ieee-754/arc600-dsp/divdf3.S,
	config/arc/ieee-754/arc600-dsp/divsf3.S,
	config/arc/ieee-754/arc600-dsp/muldf3.S,
	config/arc/ieee-754/arc600-dsp/mulsf3.S,
	config/arc/ieee-754/arc600-mul64/divdf3.S,
	config/arc/ieee-754/arc600-mul64/divsf3.S,
	config/arc/ieee-754/arc600-mul64/muldf3.S,
	config/arc/ieee-754/arc600-mul64/mulsf3.S,
	config/arc/ieee-754/arc600/divsf3.S,
	config/arc/ieee-754/arc600/mulsf3.S,
	config/arc/ieee-754/divdf3.S, config/arc/ieee-754/divsf3-stdmul.S,
	config/arc/ieee-754/divsf3.S, config/arc/ieee-754/divtab-arc-df.c,
	config/arc/ieee-754/divtab-arc-sf.c, config/arc/ieee-754/eqdf2.S,
	config/arc/ieee-754/eqsf2.S, config/arc/ieee-754/extendsfdf2.S,
	config/arc/ieee-754/fixdfsi.S, config/arc/ieee-754/fixsfsi.S,
	config/arc/ieee-754/fixunsdfsi.S, config/arc/ieee-754/floatsidf.S,
	config/arc/ieee-754/floatsisf.S, config/arc/ieee-754/floatunsidf.S,
	config/arc/ieee-754/gedf2.S, config/arc/ieee-754/gesf2.S,
	config/arc/ieee-754/gtdf2.S, config/arc/ieee-754/gtsf2.S,
	config/arc/ieee-754/muldf3.S, config/arc/ieee-754/mulsf3.S,
	config/arc/ieee-754/orddf2.S, config/arc/ieee-754/ordsf2.S,
	config/arc/ieee-754/truncdfsf2.S, config/arc/ieee-754/uneqdf2.S,
	config/arc/ieee-754/uneqsf2.S, config/arc/initfini.c,
	config/arc/lib1funcs.S, config/arc/t-arc, config/arc/t-arc-newlib,
	config/cris/umulsidi3.S, config/msp430/cmpsi2.S,
	config/msp430/epilogue.S, config/msp430/lib2bitcountHI.c,
	config/msp430/lib2divHI.c, config/msp430/lib2divQI.c,
	config/msp430/lib2divSI.c, config/msp430/lib2mul.c,
	config/msp430/msp430-divmod.h, config/msp430/msp430-mul.h,
	config/msp430/slli.S, config/msp430/srai.S, config/msp430/srli.S,
	config/rl78/divmodhi.S, config/rl78/divmodqi.S, config/rl78/divmodsi.S,
	config/rl78/signbit.S, vtv_end.c, vtv_end_preinit.c, vtv_start.c,
	vtv_start_preinit.c: Use the standard form for the copyright notice.

2013-12-31  Sandra Loosemore  <sandra@codesourcery.com>
	    Chung-Lin Tang  <cltang@codesourcery.com>
	    Based on patches from Altera Corporation

	* config.host (nios2-*-*,nios2-*-linux*): Add nios2 host cases.
	* config/nios2/lib2-nios2.h: New file.
	* config/nios2/lib2-divmod-hi.c: New file.
	* config/nios2/linux-unwind.h: New file.
	* config/nios2/lib2-divmod.c: New file.
	* config/nios2/linux-atomic.c: New file.
	* config/nios2/t-nios2: New file.
	* config/nios2/crti.asm: New file.
	* config/nios2/t-linux: New file.
	* config/nios2/lib2-divtable.c: New file.
	* config/nios2/lib2-mul.c: New file.
	* config/nios2/tramp.c: New file.
	* config/nios2/crtn.asm: New file.

2013-12-26  Uros Bizjak  <ubizjak@gmail.com>

	* config/i386/cpuinfo.c (enum vendor_signatures): Remove.
	(__cpu_indicator_init): Use signature_INTEL_ebx and signature_AMD_ebx
	from cpuid.h to check vendor signatures.

2013-12-26  Ganesh Gopalasubramanian  <Ganesh.Gopalasubramanian@amd.com>

        * config/i386/cpuinfo.c (processor_types): Rename AMD cpu names
	AMD_BOBCAT to AMD_BTVER1 and AMD_JAGUAR to AMD_BTVER2.
	(get_amd_cpu): Likewise.

2013-12-25   H.J. Lu  <hongjiu.lu@intel.com>

	* config/i386/cpuinfo.c (get_intel_cpu): Remove model 0x3f from
	Haswell.

2013-12-25  Allan Sandfeld Jensen  <sandfeld@kde.org>
	    H.J. Lu  <hongjiu.lu@intel.com>

	PR target/59422
	* config/i386/cpuinfo.c (enum processor_types):  Add AMD_BOBCAT
	and AMD_JAGUAR.
	(enum processor_subtypes): Add AMDFAM15H_BDVER3, AMDFAM15H_BDVER4,
	INTEL_COREI7_IVYBRIDGE and INTEL_COREI7_HASWELL.
	(enum processor_features): Add  FEATURE_SSE4_A, FEATURE_FMA4,
	FEATURE_XOP and FEATURE_FMA.
	(get_amd_cpu): Handle AMD_BOBCAT, AMD_JAGUAR, AMDFAM15H_BDVER2 and
	AMDFAM15H_BDVER3.
	(get_intel_cpu): Handle INTEL_COREI7 and INTEL_COREI7_HASWELL.
	(get_available_features): Handle FEATURE_FMA, FEATURE_SSE4_A,
	FEATURE_FMA4 and FEATURE_XOP.

2013-12-23   H.J. Lu  <hongjiu.lu@intel.com>

	* config/i386/cpuinfo.c (processor_subtypes): Replace INTEL_ATOM,
	INTEL_SLM with INTEL_BONNELL, INTEL_SILVERMONT.
	(get_intel_cpu): Updated.

2013-12-12  Zhenqiang Chen  <zhenqiang.chen@arm.com>

	* config.host (arm*-*-uclinux*): Move t-arm before t-bpabi.

2013-12-09  Uros Bizjak  <ubizjak@gmail.com>

	* config/i386/sfp-exceptions.c (__sfp_handle_exceptions): Emit SSE
	instructions when __SSE_MATH__ is defined.

2013-12-06  Ralf Corsépius  <ralf.corsepius@rtems.org>

	* config.host (microblaze-*-rtems*): New.

2013-12-04  Kugan Vivekanandarajah  <kuganv@linaro.org>

	* config/arm/bpapi-lib.h (TARGET_HAS_NO_HW_DIVIDE): Define for
	architectures that do not have hardware divide instruction.
	i.e. architectures that do not define __ARM_ARCH_EXT_IDIV__.

2013-12-04  Richard Sandiford  <rdsandiford@googlemail.com>

	* longlong.h: Delete (moved to include/).

2013-12-03  Adhemerval Zanella  <azanella@linux.vnet.ibm.com>

	* config/rs6000/ibm-ldouble.c (__gcc_qadd): Fix add
	of normal number and qNaN to not raise an inexact exception.

2013-11-28  Uros Bizjak  <ubizjak@gmail.com>

	* config/i386/32/sfp-machine.h (__FP_FRAC_ADDI_4): New macro.

2013-11-28  Matthew Leach  <matthew.leach@arm.com>

	* config/aarch64/linux-unwind.h (aarch64_fallback_frame_state):	Check
	for correct opcodes on BE.

2013-11-27  Uros Bizjak  <ubizjak@gmail.com>

	* soft-fp/op-4.h: Update from glibc.

2013-11-27  Kugan Vivekanandarajah  <kuganv@linaro.org>

	* libgcc2.c (__udivmoddi4): Define new implementation when
	TARGET_HAS_NO_HW_DIVIDE is defined, for processors without any
	divide instructions.

2013-11-25  Oleg Endo  <olegendo@gcc.gnu.org>

	* config/sh/crt1.S (start): Don't do VBR_SETUP for SH2E.

2013-11-25  Rainer Orth  <ro@CeBiTec.Uni-Bielefeld.DE>

	* config/t-softfp (soft-fp-objects-base): New variable.
	(soft-fp-objects): Use it.

2013-11-23  David Edelson  <dje.gcc@gmail.com>
	    Andrew Dixie  <andrewd@gentrack.com>

	PR target/33704
	* config/rs6000/aixinitfini.c: New file.
	* config/rs6000/t-aix-cxa (LIB2ADD_ST): Add aixinitfini.c.
	* config/rs6000/libgcc-aix-cxa.ver (GCC_4.9): Add libgcc initfini
	symbols.

2013-11-22  Yuri Rumyantsev  <ysrumyan@gmail.com>

	* config/i386/cpuinfo.c (get_intel_cpu): Add Silvermont cases.

2013-11-18  Jan Hubicka  <jh@suse.cz>

	* libgcov-driver.c (run_accounted): Make global level static.
	(gcov_exit_merge_summary): Silence warning; do not clear
	run_accounted here.
	(gcov_exit): Clear it here.

	* libgcov-driver.c (gcov_exit_merge_summary): Fix setting
	run_accounted.

	* libgcov-driver.c (get_gcov_dump_complete): Update comments.
	(all_prg, crc32): Remove static vars.
	(gcov_exit_compute_summary): Rewrite to return crc32; do not clear
	all_prg.
	(gcov_exit_merge_gcda): Add crc32 parameter.
	(gcov_exit_merge_summary): Add crc32 and all_prg parameter;
	do not account run if it was already accounted.
	(gcov_exit_dump_gcov): Add crc32 and all_prg parameters.
	(gcov_exit): Initialize all_prg; update.

2013-11-15  Andreas Schwab  <schwab@linux-m68k.org>

	* configure: Regenerate.

2013-11-14  Ulrich Weigand  <Ulrich.Weigand@de.ibm.com>
	    Alan Modra  <amodra@gmail.com>

	* config/rs6000/linux-unwind.h (TOC_SAVE_SLOT): Define.
	(frob_update_context): Use it.

2013-11-14  Ulrich Weigand  <Ulrich.Weigand@de.ibm.com>
	    Alan Modra  <amodra@gmail.com>

	* config/rs6000/tramp.S [__powerpc64__ && _CALL_ELF == 2]:
	(trampoline_initial): Provide ELFv2 variant.
	(__trampoline_setup): Likewise.

	* config/rs6000/linux-unwind.h (frob_update_context): Do not
	check for AIX indirect function call sequence if _CALL_ELF == 2.

2013-11-14  Ulrich Weigand  <Ulrich.Weigand@de.ibm.com>
	    Alan Modra  <amodra@gmail.com>

	* config/rs6000/linux-unwind.h (get_regs): Do not support
	old kernel versions if _CALL_ELF == 2.
	(frob_update_context): Do not support PLT stub variants only
	generated by old linkers if _CALL_ELF == 2.

2013-11-14  Ulrich Weigand  <Ulrich.Weigand@de.ibm.com>
	    Alan Modra  <amodra@gmail.com>

	* config/rs6000/linux-unwind.h (ppc_fallback_frame_state): Correct
	location of CR save area for 64-bit little-endian systems.

2013-11-11  Eric Botcazou  <ebotcazou@adacore.com>

	* config.host (arm-wrs-vxworks): Replace arm/t-vxworks with arm/t-elf
	in tmake_file.
	* config/arm/t-vxworks: Delete.

2013-11-10  Kai Tietz  <ktietz@redhat.com>

	* config/i386/cygming-crtbegin.c (__gcc_register_frame):
	Increment load-count on use of LIBGCC_SONAME DLL.
	(hmod_libgcc): New static variable to hold handle of
	LIBGCC_SONAME DLL.
	(__gcc_deregister_frame): Decrement load-count of
	LIBGCC_SONAME DLL.

2013-11-08  Bernhard Reutner-Fischer  <aldot@gcc.gnu.org>

	* configure.ac (libgcc_cv_dfp): Extend check to probe fenv.h
	availability.
	* configure: Regenerate

2013-11-07  Uros Bizjak  <ubizjak@gmail.com>

	* config/i386/sfp-exceptions.c (__sfp_handle_exceptions): Handle
	FP_EX_DENORM.  Store result to volatile location after SSE division
	to close interrupt window.  Remove unneeded fwait after x87
	division since interrupt window will be closed by emitted fstp.
	Rewrite FP_EX_INEXACT handling.

2013-11-06  Joseph Myers  <joseph@codesourcery.com>

	* soft-fp/README: Update.
	* soft-fp/adddf3.c: Update from glibc.
	* soft-fp/addsf3.c: Likewise.
	* soft-fp/addtf3.c: Likewise.
	* soft-fp/divdf3.c: Likewise.
	* soft-fp/divsf3.c: Likewise.
	* soft-fp/divtf3.c: Likewise.
	* soft-fp/double.h: Likewise.
	* soft-fp/eqdf2.c: Likewise.
	* soft-fp/eqsf2.c: Likewise.
	* soft-fp/eqtf2.c: Likewise.
	* soft-fp/extenddftf2.c: Likewise.
	* soft-fp/extended.h: Likewise.
	* soft-fp/extendsfdf2.c: Likewise.
	* soft-fp/extendsftf2.c: Likewise.
	* soft-fp/extendxftf2.c: Likewise.
	* soft-fp/fixdfdi.c: Likewise.
	* soft-fp/fixdfsi.c: Likewise.
	* soft-fp/fixdfti.c: Likewise.
	* soft-fp/fixsfdi.c: Likewise.
	* soft-fp/fixsfsi.c: Likewise.
	* soft-fp/fixsfti.c: Likewise.
	* soft-fp/fixtfdi.c: Likewise.
	* soft-fp/fixtfsi.c: Likewise.
	* soft-fp/fixtfti.c: Likewise.
	* soft-fp/fixunsdfdi.c: Likewise.
	* soft-fp/fixunsdfsi.c: Likewise.
	* soft-fp/fixunsdfti.c: Likewise.
	* soft-fp/fixunssfdi.c: Likewise.
	* soft-fp/fixunssfsi.c: Likewise.
	* soft-fp/fixunssfti.c: Likewise.
	* soft-fp/fixunstfdi.c: Likewise.
	* soft-fp/fixunstfsi.c: Likewise.
	* soft-fp/fixunstfti.c: Likewise.
	* soft-fp/floatdidf.c: Likewise.
	* soft-fp/floatdisf.c: Likewise.
	* soft-fp/floatditf.c: Likewise.
	* soft-fp/floatsidf.c: Likewise.
	* soft-fp/floatsisf.c: Likewise.
	* soft-fp/floatsitf.c: Likewise.
	* soft-fp/floattidf.c: Likewise.
	* soft-fp/floattisf.c: Likewise.
	* soft-fp/floattitf.c: Likewise.
	* soft-fp/floatundidf.c: Likewise.
	* soft-fp/floatundisf.c: Likewise.
	* soft-fp/floatunditf.c: Likewise.
	* soft-fp/floatunsidf.c: Likewise.
	* soft-fp/floatunsisf.c: Likewise.
	* soft-fp/floatunsitf.c: Likewise.
	* soft-fp/floatuntidf.c: Likewise.
	* soft-fp/floatuntisf.c: Likewise.
	* soft-fp/floatuntitf.c: Likewise.
	* soft-fp/gedf2.c: Likewise.
	* soft-fp/gesf2.c: Likewise.
	* soft-fp/getf2.c: Likewise.
	* soft-fp/ledf2.c: Likewise.
	* soft-fp/lesf2.c: Likewise.
	* soft-fp/letf2.c: Likewise.
	* soft-fp/muldf3.c: Likewise.
	* soft-fp/mulsf3.c: Likewise.
	* soft-fp/multf3.c: Likewise.
	* soft-fp/negdf2.c: Likewise.
	* soft-fp/negsf2.c: Likewise.
	* soft-fp/negtf2.c: Likewise.
	* soft-fp/op-1.h: Likewise.
	* soft-fp/op-2.h: Likewise.
	* soft-fp/op-4.h: Likewise.
	* soft-fp/op-8.h: Likewise.
	* soft-fp/op-common.h: Likewise.
	* soft-fp/quad.h: Likewise.
	* soft-fp/single.h: Likewise.
	* soft-fp/soft-fp.h: Likewise.
	* soft-fp/subdf3.c: Likewise.
	* soft-fp/subsf3.c: Likewise.
	* soft-fp/subtf3.c: Likewise.
	* soft-fp/truncdfsf2.c: Likewise.
	* soft-fp/trunctfdf2.c: Likewise.
	* soft-fp/trunctfsf2.c: Likewise.
	* soft-fp/trunctfxf2.c: Likewise.
	* soft-fp/unorddf2.c: Likewise.
	* soft-fp/unordsf2.c: Likewise.
	* soft-fp/unordtf2.c: Likewise.

2013-11-05  Uros Bizjak  <ubizjak@gmail.com>

	* config/i386/32/sfp-machine.h (_FP_MUL_MEAT_S): Define.
	(_FP_MUL_MEAT_D): Ditto.
	(_FP_DIV_MEAT_S): Ditto.
	(_FP_DIV_MEAT_D): Ditto.
	* config.host (i[34567]86-*-rtems*): Remove i386/t-softfp, add
	t-softfp-sfdf and t-softfp to tmake_file.

2013-11-03  Uros Bizjak  <ubizjak@gmail.com>

	* config/i386/crtfastmath.c: Compile only for !_SOFT_FLOAT.
	* config/i386/crtprec.c: Ditto.

2013-10-31  Chung-Ju Wu  <jasonwucj@gmail.com>
	    Shiva Chen  <shiva0217@gmail.com>

	* config.host (nds32*-elf*): Add nds32 target.
	* config/nds32 : New directory and files.

2013-10-16  Hans-Peter Nilsson  <hp@axis.com>

	For CRIS ports, switch to soft-fp.  Improve arit.c and longlong.h.
	* config.host (cpu_type) <Setting default>: Add entry for
	crisv32-*-*.
	(tmake_file) <crisv32-*-elf, cris-*-elf, cris-*-linux*>
	<crisv32-*-linux*>: Adjust.
	* longlong.h: Wrap the whole CRIS section in a single
	defined(__CRIS__) conditional.  Add comment about add_ssaaaa
	and sub_ddmmss.
	(COUNT_LEADING_ZEROS_0): Define when count_leading_zeros is
	defined.
	[__CRIS__] (__umulsidi3): Define.
	[__CRIS__] (umul_ppmm): Define in terms of __umulsidi3.
	* config/cris/sfp-machine.h: New file.
	* config/cris/umulsidi3.S: New file.
	* config/cris/t-elfmulti (LIB2ADD_ST): Add umulsidi3.S.
	* config/cris/arit.c (SIGNMULT): New macro.
	(__Div, __Mod): Use SIGNMULT instead of naked multiplication.
	* config/cris/mulsi3.S: Tweak to avoid redundant register-copying;
	saving 3 out of originally 33 cycles from the fastest
	path, 3 out of 54 from the medium path and one from the longest
	path.  Improve comments.

2013-10-15  Richard Sandiford  <rdsandiford@googlemail.com>

	* sync.c: Remove static aliases and define each function directly
	under its real name.

2013-10-02  John David Anglin  <danglin@gcc.gnu.org>

	* config.host (hppa*64*-*-linux*): Define extra_parts.
	(hppa*-*-linux*): Likewise.

2013-10-02  Joern Rennecke  <joern.rennecke@embecosm.com>

	* config/arc/crtgend.S: Add 2013 to Copyright years.
	* config/arc/gmon/atomic.h: Likewise.
	* config/arc/gmon/auxreg.h: Likewise.
	* config/arc/gmon/sys/gmon_out.h: Likewise.
	* config/arc/gmon/sys/gmon.h: Likewise.
	* config/arc/gmon/prof-freq.c: Likewise.
	* config/arc/gmon/mcount.c: Likewise.
	* config/arc/gmon/prof-freq-stub.S: Likewise.
	* config/arc/gmon/gmon.c: Likewise.
	* config/arc/gmon/machine-gmon.h: Likewise.
	* config/arc/gmon/profil.S: Likewise.
	* config/arc/gmon/dcache_linesz.S: Likewise.
	* config/arc/crtg.S: Likewise.
	* config/arc/ieee-754/arc600-mul64/divsf3.S: Likewise.
	* config/arc/ieee-754/arc600-mul64/divdf3.S: Likewise.
	* config/arc/ieee-754/adddf3.S: Likewise.
	* config/arc/ieee-754/truncdfsf2.S: Likewise.
	* config/arc/ieee-754/fixsfsi.S: Likewise.
	* config/arc/ieee-754/gtsf2.S: Likewise.
	* config/arc/ieee-754/floatsisf.S: Likewise.
	* config/arc/ieee-754/arc600-dsp/divsf3.S: Likewise.
	* config/arc/ieee-754/arc600-dsp/divdf3.S: Likewise.
	* config/arc/ieee-754/arc600-dsp/mulsf3.S: Likewise.
	* config/arc/ieee-754/fixdfsi.S: Likewise.
	* config/arc/ieee-754/addsf3.S: Likewise.
	* config/arc/ieee-754/gesf2.S: Likewise.
	* config/arc/ieee-754/floatsidf.S: Likewise.
	* config/arc/ieee-754/extendsfdf2.S: Likewise.
	* config/arc/ieee-754/divtab-arc-df.c: Likewise.
	* config/arc/ieee-754/gtdf2.S: Likewise.
	* config/arc/ieee-754/fixunsdfsi.S: Likewise.
	* config/arc/ieee-754/uneqdf2.S: Likewise.
	* config/arc/ieee-754/divsf3-stdmul.S: Likewise.
	* config/arc/ieee-754/uneqsf2.S: Likewise.
	* config/arc/ieee-754/arc-ieee-754.h: Likewise.
	* config/arc/ieee-754/divtab-arc-sf.c: Likewise.
	* config/arc/ieee-754/eqdf2.S: Likewise.
	* config/arc/ieee-754/ordsf2.S: Likewise.
	* config/arc/ieee-754/divsf3.S: Likewise.
	* config/arc/ieee-754/divdf3.S: Likewise.
	* config/arc/ieee-754/floatunsidf.S: Likewise.
	* config/arc/ieee-754/orddf2.S: Likewise.
	* config/arc/ieee-754/eqsf2.S: Likewise.
	* config/arc/ieee-754/gedf2.S: Likewise.
	* config/arc/crtn.S: Likewise.
	* config/arc/crti.S: Likewise.
	* config/arc/t-arc700-uClibc: Likewise.
	* config/arc/asm.h: Likewise.
	* config/arc/libgcc-excl.ver: Likewise.
	* config/arc/t-arc-newlib: Likewise.
	* config/arc/divtab-arc700.c: Likewise.
	* config/arc/initfini.c: Likewise.
	* config/arc/fp-hack.h: Likewise.

2013-10-01  Joern Rennecke  <joern.rennecke@embecosm.com>
	    Diego Novillo  <dnovillo@google.com>

	* config/arc/gmon/mcount.c (_MCOUNT_DECL): Comment typo fix.
	* config/arc/ieee-754/arc600-dsp/muldf3.S (.Linf_denorm): Likewise.
	* config/arc/ieee-754/arc600-mul64/muldf3.S (.Linf_denorm): Likewise.
	* config/arc/ieee-754/muldf3.S (.Linf_denorm): Likewise.

2013-10-01  Joern Rennecke  <joern.rennecke@embecosm.com>
	    Brendan Kehoe  <brendan@zen.org>
	    Simon Cook  <simon.cook@embecosm.com>

	* config.host (arc*-*-elf*, arc*-*-linux-uclibc*): New configurations.
	* config/arc: New directory.
	* longlong.h [__arc__] (umul_ppmm): Remove.
	[__arc__] (__umulsidi3): Define.
	[__arc__ && __ARC_NORM__] (count_leading_zeroes): Define.
	[__arc__ && __ARC_NORM__] (COUNT_LEADING_ZEROS_0): Likewise.

2013-09-17  Jacek Caban  <jacek@codeweavers.com>

	* config/i386/gthr-win32.c: CreateSemaphoreW instead of
	CreateSemaphoreA.
	* config/i386/gthr-win32.h: Likewise.

2013-09-16  DJ Delorie  <dj@redhat.com>

	* config/rl78/vregs.h: Add G10 register definitions.
	* config/rl78/lib2mul.c: Enable for RL78/G10.
	* config/rl78/lib2div.c: Likewise.
	* config/rl78/lshrsi3.S: Use vregs.h.
	* config/rl78/cmpsi2.S: Likewise.
	* config/rl78/trampoline.S: Likewise.
	* config/rl78/mulsi2.S: Likewise.  Disable for RL78/G10.

2013-09-14  DJ Delorie  <dj@redhat.com>
	    Nick Clifton  <nickc@redhat.com>

	* config/rl78/mulsi3.S: Remove a few unneeded moves and branches.
	* config/rl78/vregs.h: New.
	* config/rl78/signbit.S: New file.  Implements signbit function.
	* config/rl78/divmodsi.S: New.
	* config/rl78/divmodhi.S: New.
	* config/rl78/divmodqi.S: New.
	* config/rl78/t-rl78: Build them here...
	* config/rl78/lib2div.c: ...but not here.

2013-09-12  DJ Delorie  <dj@redhat.com>

	* config.host (msp*-*-elf): New.
	* config/msp430/: New port.

2013-08-18  Iain Sandoe  <iain@codesourcery.com>

	PR gcov-profile/58127
	* libgcov.c (__gcov_indirect_call_callee): Don't make this a
	__thread var for emulated TLS.
	(__gcov_indirect_call_counters): Likewise.

2013-08-16  Maciej W. Rozycki  <macro@codesourcery.com>
	    Catherine Moore  <clm@codesourcery.com>
	    Richard Sandiford <rdsandiford@googlemail.com>

	* config/mips/mips16.S (CE_STARTFN, CE_ENDFN): New macros.
	(RET_FUNCTION): Use them in place of STARTFN and ENDFN.
	(CALL_STUB_NO_RET): Likewise.
	(CALL_STUB_RET): Likewise.
	* config/mips/libgcc-mips16.ver: Remove __mips16_call_stub and
	__mips16_ret call/return stub symbols.
	* config.host <mips*-*-linux>: For non-R5900 add t-slibgcc-libgcc
	to tmake_file.

2013-08-13  Maciej W. Rozycki  <macro@codesourcery.com>

	* config.host <mips*-*-linux*>: Remove a stray comment.

2013-08-10  Jan Hubicka  <jh@suse.cz>

	Work around binutils PR14342
	* Makefile.in: Add _gcov_indirect_call_profiler_v2 symbol.
	* libgcov.c (L_gcov_indirect_call_profiler): Restore original API.
	(L_gcov_indirect_call_profiler_v2): New.

2013-08-06  Jan Hubicka  <jh@suse.cz>

	* libgcov.c (__gcov_indirect_call_callee,
	__gcov_indirect_call_counters): New global vars.
	(__gcov_indirect_call_profiler): replace by ...
	(__gcov_indirect_call_profiler_v2) ... this one.

2013-08-06  Caroline Tice  <cmtice@google.com>

	* config.host (extra_parts): Add vtv_start.o, vtv_end.o
	vtv_start_preinit.o and vtv_end_preinit.o.
	* configure.ac: Add code to check/set enable_vtable_verify.
	* Makefile.in: Add rules to build vtv_*.o, if enable_vtable_verify is
	true.
	* vtv_start_preinit.c: New file.
	* vtv_end_preinit.c: New file.
	* vtv_start.c: New file.
	* vtv_end.c: New file.
	* configure: Regenerated.

2013-08-01  Maxim Kuvyrkov  <maxim@kugelworks.com>

	* config/aarch64/sfp-machine.h, config/aarch64/sync-cache.c,
	* config/i386/cpuinfo.c, config/ia64/unwind-ia64.h,
	* config/mips/vr4120-div.S: Fix license from GPL-3.0+ to
	GPL-3.0-with-GCC-exception.

2013-07-30  Maciej W. Rozycki  <macro@codesourcery.com>

	* config/mips/mips16.S (DELAYf): Alias to DELAYt for the MIPS IV
	ISA and up.

2013-07-23  Andreas Krebbel  <Andreas.Krebbel@de.ibm.com>

	* config/s390/linux-unwind.h: Use the proper dwarf to hard reg
	mapping for FPRs when creating the fallback framestate.

2013-07-19  Georg-Johann Lay  <avr@gjlay.de>

	PR target/57516
	* config/avr/lib1funcs-fixed.S (__roundqq3, __rounduqq3)
	(__round_s2_const, __round_u2_const)
	(__round_s4_const, __round_u4_const, __round_x8):
	Saturate result if addition result cannot be represented.

2013-07-15  Matthias Klose  <doko@ubuntu.com>

	* libgcc2.c: Don't include <limits.h>.

2013-07-09  Janis Johnson  <janisjo@codesourcery.com>

	* config.host (powerpc-*-eabispe*): Add t-fdpbit to tmake_file.

2013-07-06  Jakub Jelinek  <jakub@redhat.com>

	PR target/29776
	* libgcc2.c (__floattisf): Avoid undefined signed overflow.

2013-06-28  Jakub Jelinek  <jakub@redhat.com>

	PR middle-end/36041
	* libgcc2.c (POPCOUNTCST2, POPCOUNTCST4, POPCOUNTCST8, POPCOUNTCST):
	Define.
	(__popcountSI2): For __SIZEOF_INT__ > 2 targets use arithmetics
	instead of table lookups.
	(__popcountDI2): Likewise.

2013-06-25  Chung-Ju Wu  <jasonwucj@gmail.com>

	* Makefile.in (clean, distclean): Remove auto-target.h and stamp-h
	correctly.

2013-06-21  Joseph Myers  <joseph@codesourcery.com>

	PR other/53317
	* soft-fp/adddf3.c: Update from glibc.
	* soft-fp/addsf3.c: Likewise.
	* soft-fp/addtf3.c: Likewise.
	* soft-fp/divdf3.c: Likewise.
	* soft-fp/divsf3.c: Likewise.
	* soft-fp/divtf3.c: Likewise.
	* soft-fp/double.h: Likewise.
	* soft-fp/eqdf2.c: Likewise.
	* soft-fp/eqsf2.c: Likewise.
	* soft-fp/eqtf2.c: Likewise.
	* soft-fp/extenddftf2.c: Likewise.
	* soft-fp/extended.h: Likewise.
	* soft-fp/extendsfdf2.c: Likewise.
	* soft-fp/extendsftf2.c: Likewise.
	* soft-fp/fixdfdi.c: Likewise.
	* soft-fp/fixdfsi.c: Likewise.
	* soft-fp/fixsfdi.c: Likewise.
	* soft-fp/fixsfsi.c: Likewise.
	* soft-fp/fixtfdi.c: Likewise.
	* soft-fp/fixtfsi.c: Likewise.
	* soft-fp/fixunsdfdi.c: Likewise.
	* soft-fp/fixunsdfsi.c: Likewise.
	* soft-fp/fixunssfdi.c: Likewise.
	* soft-fp/fixunssfsi.c: Likewise.
	* soft-fp/fixunstfdi.c: Likewise.
	* soft-fp/fixunstfsi.c: Likewise.
	* soft-fp/floatdidf.c: Likewise.
	* soft-fp/floatdisf.c: Likewise.
	* soft-fp/floatditf.c: Likewise.
	* soft-fp/floatsidf.c: Likewise.
	* soft-fp/floatsisf.c: Likewise.
	* soft-fp/floatsitf.c: Likewise.
	* soft-fp/floatundidf.c: Likewise.
	* soft-fp/floatundisf.c: Likewise.
	* soft-fp/floatunditf.c: Likewise.
	* soft-fp/floatunsidf.c: Likewise.
	* soft-fp/floatunsisf.c: Likewise.
	* soft-fp/floatunsitf.c: Likewise.
	* soft-fp/gedf2.c: Likewise.
	* soft-fp/gesf2.c: Likewise.
	* soft-fp/getf2.c: Likewise.
	* soft-fp/ledf2.c: Likewise.
	* soft-fp/lesf2.c: Likewise.
	* soft-fp/letf2.c: Likewise.
	* soft-fp/muldf3.c: Likewise.
	* soft-fp/mulsf3.c: Likewise.
	* soft-fp/multf3.c: Likewise.
	* soft-fp/negdf2.c: Likewise.
	* soft-fp/negsf2.c: Likewise.
	* soft-fp/negtf2.c: Likewise.
	* soft-fp/op-1.h: Likewise.
	* soft-fp/op-2.h: Likewise.
	* soft-fp/op-4.h: Likewise.
	* soft-fp/op-8.h: Likewise.
	* soft-fp/op-common.h: Likewise.
	* soft-fp/quad.h: Likewise.
	* soft-fp/single.h: Likewise.
	* soft-fp/soft-fp.h: Likewise.
	* soft-fp/subdf3.c: Likewise.
	* soft-fp/subsf3.c: Likewise.
	* soft-fp/subtf3.c: Likewise.
	* soft-fp/truncdfsf2.c: Likewise.
	* soft-fp/trunctfdf2.c: Likewise.
	* soft-fp/trunctfsf2.c: Likewise.
	* soft-fp/unorddf2.c: Likewise.
	* soft-fp/unordsf2.c: Likewise.
	* soft-fp/unordtf2.c: Likewise.
	* config/aarch64/sfp-machine.h (_FP_QNANNEGATEDP): Define to 0.
	* config/arm/sfp-machine.h (_FP_QNANNEGATEDP): Likewise.
	* config/c6x/sfp-machine.h (_FP_QNANNEGATEDP): Likewise.
	* config/i386/sfp-machine.h (_FP_QNANNEGATEDP): Likewise.
	* config/ia64/sfp-machine.h (_FP_QNANNEGATEDP): Likewise.
	* config/lm32/sfp-machine.h (_FP_QNANNEGATEDP): Likewise.
	* config/moxie/sfp-machine.h (_FP_QNANNEGATEDP): Likewise.
	* config/rs6000/sfp-machine.h (_FP_QNANNEGATEDP): Likewise.
	* config/score/sfp-machine.h (_FP_QNANNEGATEDP): Likewise.
	* config/tilegx/sfp-machine32.h (_FP_QNANNEGATEDP): Likewise.
	* config/tilegx/sfp-machine64.h (_FP_QNANNEGATEDP): Likewise.
	* config/tilepro/sfp-machine.h (_FP_QNANNEGATEDP): Likewise.

2013-06-16  Jürgen Urban  <JuergenUrban@gmx.de>

	* config/mips/lib2funcs.c: New file.
	* config/mips/t-mips (LIB2ADD_ST): Add it.

2013-06-09  Oleg Endo  <olegendo@gcc.gnu.org>

	PR target/6526
	* config/sh/lib1funcs.S (sdivsi3_i4, udivsi3_i4): Do not change bits
	other than FPSCR.PR and FPSCR.SZ.  Add SH4A implementation.

2013-06-08  Walter Lee  <walt@tilera.com>

	* config/tilepro/atomic.h: Don't include stdint.h or features.h.
	Replace int64_t with long long.  Add __extension__ where
	appropriate.
	* config/tilepro/atomic.c: Include config.h.

2013-06-06  Douglas B Rupp  <rupp@adacore.com>

	* config.host (arm-wrs-vxworks): Configure with other soft float.

2013-06-04  Jürgen Urban  <JuergenUrban@gmx.de>

	* config.host (mipsr5900-*-elf*, mipsr5900el-*-elf*, mips64r5900-*-elf*)
	(mips64r5900el-*-elf*): New configurations.

2013-06-04  Alan Modra  <amodra@gmail.com>

	* config/rs6000/ibm-ldouble.c: Enable for little-endian.

2013-06-03  Yuri Rumyantsev  <yuri.s.rumyantsev@intel.com>

	* config/i386/cpuinfo.c (INTEL_SLM): New enum value.

2013-05-28  Eric Botcazou  <ebotcazou@adacore.com>

	* config/sparc/sol2-unwind.h (MD_FALLBACK_FRAME_STATE_FOR): Do not set
	fs->signal_frame for SIGFPE raised for IEEE-754 exceptions.
	* config/i386/sol2-unwind.h (x86_fallback_frame_state): Likewise.

2013-05-22  Eric Botcazou  <ebotcazou@adacore.com>

	* config.host (powerpc-*-elf*): Add rs6000/t-savresfgpr to tmake_file.
	(powerpc-wrs-vxworks): Likewise.

2013-05-22  Eric Botcazou  <ebotcazou@adacore.com>

	* config/sparc/sol2-unwind.h (sparc64_frob_update_context): Do it for
	signal frames as well.
	(MD_FALLBACK_FRAME_STATE_FOR): Do minor cleanups throughout and add the
	STACK_BIAS to the CFA offset.

2013-05-17  Richard Henderson  <rth@redhat.com>

	PR target/49146
	* unwind-dw2.c (UNWIND_COLUMN_IN_RANGE): New macro.
	(execute_cfa_program): Use it when storing to fs->regs.

2013-05-08  Kai Tietz  <ktietz@redhat.com>

	* config/i386/cygming-crtbegin.c (__register_frame_info): Make weak.
	(__deregister_frame_info): Likewise.

2013-05-06  Thomas Schwinge  <thomas@codesourcery.com>

	* fp-bit.c (unpack_d, pack_d): Properly preserve and restore a
	NaN's payload.

	* fp-bit.h [FLOAT] (QUIET_NAN): Correct value.

2013-04-25  Alan Modra  <amodra@gmail.com>

	* config.host: Match little-endian powerpc-linux.

2013-04-19  Yufeng Zhang  <yufeng.zhang@arm.com>

	* config/aarch64/sfp-machine.h (_FP_W_TYPE): Change to define
	as 'unsigned long long' instead of 'unsigned long'.
	(_FP_WS_TYPE): Change to define as 'signed long long' instead of
	'signed long'.

2013-04-10  Julian Brown  <julian@codesourcery.com>

	* config/arm/linux-atomic.c (SUBWORD_SYNC_OP, SUBWORD_VAL_CAS)
	(SUBWORD_TEST_AND_SET): Use signed char/short types instead of
	unsigned char/unsigned short.
	(__sync_val_compare_and_swap_{1,2}): Handle signed argument.

2013-04-06  John David Anglin  <dave.anglin@nrc-cnrc.gc.ca>

	PR other/55274
	* config/t-slibgcc-hpux (SHLIB_MAPFILES): Define.

2013-04-04  Meador Inge  <meadori@codesourcery.com>

	* config/arm/bpabi.S (aeabi_ldivmod): Add DWARF information for
	computing the location of the link register.
	(aeabi_uldivmod): Ditto.

2013-03-27  Kai Tietz  <ktietz@redhat.com>

	* config.host: Add support for cygwin x64 target.
	* configure: Regenerated.

2013-03-26  Walter Lee  <walt@tilera.com>

	* config/tilegx/t-crtstuff: Add -fno-asynchronous-unwind-tables
	-mcmodel=large to CRTSTUFF_T_CFLAGS_S variable.

2013-03-25  Kai Tietz  <ktietz@redhat.com>

	* config/i386/cygwin.S: Replace use of _WIN64 by __x86_64__.

2013-03-20  Robert Mason  <rbmj@verizon.net>

	* config/vxlib-tls.c (__gthread_get_tsd_data,)
	(__gthread_set_tsd_data, __gthread_enter_tsd_dtor_context,)
	(__gthread_leave_tsd_dtor_context): Add prototypes.
	(tls_delete_hook): Update.

2013-03-20  Catherine Moore  <clm@codesourcery.com>
	    Joseph Myers  <joseph@codesourcery.com>
	    Chao-ying Fu  <fu@mips.com>

	* config/mips/mips16.S:  Don't build for microMIPS.
	* config/mips/linux-unwind.h: Handle microMIPS frame.
	* config/mips/crtn.S (fini, init): New labels.

2013-03-14  Jakub Jelinek  <jakub@redhat.com>

	PR tree-optimization/53265
	* unwind-dw2.c (execute_cfa_program): Avoid
	-Waggressive-array-optimizations warnings for DW_CFA_GNU_window_save
	on targets with DWARF_FRAME_REGISTERS < 32.

2013-03-13  Oleg Endo  <olegendo@gcc.gnu.org>

	PR target/49880
	* config/sh/lib1funcs.S (sdivsi3_i4, udivsi3_i4): Enable for SH2A.
	(sdivsi3, udivsi3): Remove SH4 check and always compile these functions.

2013-03-07  Sriraman Tallam  <tmsriram@google.com>

	* config/i386/cpuinfo.c (get_intel_cpu): Fix cpuid codes for
	sandybridge processors.

2013-03-06  Oleg Endo  <olegendo@gcc.gnu.org>

	PR target/56529
	* config/sh/lib1funcs.S (udivsi3_i4i, sdivsi3_i4i): Add __SH2A__ to
	inclusion list.

2013-03-04  Edgar E. Iglesias  <edgar.iglesias@gmail.com>

	* config/microblaze/crti.S: Setup stack protection at entry

2013-03-04  Georg-Johann Lay  <avr@gjlay.de>

	* config/avr/lib1funcs.S (__ashrdi3, __lshrdi3, __ashldi3)
	(__rotldi3): Shift bytewise if applicable.

2013-03-01  James Greenhalgh  <james.greenhalgh@arm.com>

	* config/aarch64/sync-cache.c
	(__aarch64_sync_cache_range): Silence warnings.

2013-02-25  Catherine Moore  <clm@codesourcery.com>

	Revert:
	2013-02-24  Catherine Moore  <clm@codesourcery.com>
	    Joseph Myers  <joseph@codesourcery.com>
	    Chao-ying Fu  <fu@mips.com>

	* config/mips/mips16.S:  Don't build for microMIPS.
	* config/mips/linux-unwind.h: Handle microMIPS frame.
	* config/mips/crtn.S (fini, init): New labels.

2013-02-24  Catherine Moore  <clm@codesourcery.com>
	    Joseph Myers  <joseph@codesourcery.com>
	    Chao-ying Fu  <fu@mips.com>

	* config/mips/mips16.S:  Don't build for microMIPS.
	* config/mips/linux-unwind.h: Handle microMIPS frame.
	* config/mips/crtn.S (fini, init): New labels.

2012-02-19  Edgar E. Iglesias  <edgar.iglesias@gmail.com>
	* config/microblaze/modsi3.S (modsi3): Fix case with 0x80000000 
	as dividend.

2013-02-16  Alan Modra  <amodra@gmail.com>

	PR target/55431
	* config/rs6000/linux-unwind.h (ppc_linux_aux_vector): Delete.
	(ppc_fallback_frame_state): Always set up save locations for fp
	and altivec.  Don't bother with non-callee-saved regs, r0-r13
	except for r2 on ppc64, fr0-fr13, v0-v19, vscr.

2013-02-12  Georg-Johann Lay  <avr@gjlay.de>

	PR target/54222
	* config/avr/t-avr (LIB2FUNCS_EXCLUDE): Add: _usmulUHA, _usmulUSA,
	_ssmulHA, _ssmulSA.
	(LIB1ASMFUNCS): Add: _muldi3_6, _mulsidi3, _umulsidi3, _usmuluha3,
	_ssmulha3, _usmulusa3, _ssmulsa3.
	* config/avr/lib1funcs.S (__muldi3_6): Break out of __muldi3.
	(__muldi3): XCALL __muldi3_6 instead of rcall.
	(__umulsidi3, __mulsidi3): New functions.
	(do_prologue_saves, do_epilogue_restores): New .macros.
	(__divdi3_moddi3): Use them.
	* config/avr/lib1funcs-fixed.S (__usmuluha3, __ssmulha3)
	(__usmulusa3, __ssmulsa3): New functions.

2013-02-11  Iain Sandoe  <iain@codesourcery.com>
	    Jack Howarth  <howarth@bromo.med.uc.edu>
	    Patrick Marlier  <patrick.marlier@gmail.com>

	PR libitm/55693
	* config/darwin-crt-tm.c: Remove dummy functions hack.

2013-02-08  Georg-Johann Lay  <avr@gjlay.de>

	PR target/54222
	* config/avr/lib2funcs.c: New C sources for modules for libgcc.a.
	* config/avr/lib2-object.mk: New iterator to build objects from it.
	* config/avr/t-avr: Iterate lib2-object.mk to build objects from
	lib2funcs.c.
	(LIB2FUNCS_EXCLUDE): Add _clrsbdi2.
	(LIB1ASMFUNCS): Add: _ssabs_1, _mask1, _ret, _roundqq3, _rounduqq3,
	_round_s2, _round_u2, _round_2_const, _addmask_2, _round_s4,
	_round_u4, _round_4_const, _addmask_4, _round_x8, _rounddq3
	_roundudq3, _roundda3 _rounduda3, _roundta3 _rounduta3.
	* config/avr/lib1funcs-fixed.S: Implement them.

2013-02-04  Richard Sandiford  <rdsandiford@googlemail.com>

	Update copyright years.

2013-02-01  David Edelsohn  <dje.gcc@gmail.com>

	PR target/54601
	* config.host (powerpc-ibm-aix[56789]): Add t-aix-cxa to tmake_file.
	Add crtcxa to extra_parts.
	* config/rs6000/exit.h: New file.
	* config/rs6000/cxa_atexit.c: New file.
	* config/rs6000/cxa_finalize.c: New file.
	* config/rs6000/crtcxa.c: New file.
	* config/rs6000/t-aix-cxa: New file.
	* config/rs6000/libgcc-aix-cxa.ver: New file.

2013-01-31  Nick Clifton  <nickc@redhat.com>

	* config/v850/lib1funcs.S: Add support for e3v5 architecture
	variant.

2013-01-29  Georg-Johann Lay  <avr@gjlay.de>

	PR target/54222
	* config/avr/t-avr (LIB2FUNCS_EXCLUDE): Add:
	_mulQQ,  _mulHQ,  _mulHA,  _mulSA,
	_mulUQQ, _mulUHQ, _mulUHA, _mulUSA,
	_divQQ,  _divHQ,  _divHA,  _divSA,
	_divUQQ, _divUHQ, _divUHA, _divUSA.

2013-01-26  David Holsgrove  <david.holsgrove@xilinx.com>

	* config.host(microblaze*-linux*): tmake_file: Remove
	t-slibgcc-nolc-override, add t-slibgcc-libgcc.
	* config/microblaze/t-microblaze: Set LIB2FUNCS_EXCLUDE
	to exclude functions from being built with libgcc.c and use
	the microblaze assembly.

2013-01-26  Edgar E. Iglesias  <edgar.iglesias@gmail.com>

	* config.host (microblaze*-*-*): Rename microblaze*-*-elf, update
	extra_parts.

2013-01-17  Yufeng Zhang  <yufeng.zhang@arm.com>

	* config/aarch64/sync-cache.c (__aarch64_sync_cache_range): Cast the
	results of (dcache_lsize - 1) and (icache_lsize - 1) to the type
	__UINTPTR_TYPE__; also cast 'base' to the same type before the
	alignment operation.

2013-01-15  Sofiane Naci  <sofiane.naci@arm.com>

	* config/aarch64/sync-cache.c (__aarch64_sync_cache_range): Update
	loop start address for cache clearing.

2013-01-14  Georg-Johann Lay  <avr@gjlay.de>

	* config/avr/lib1funcs.S: Remove trailing blanks.
	* config/avr/lib1funcs-fixed.S: Ditto.

2013-01-14  Georg-Johann Lay  <avr@gjlay.de>

	* config/avr/avr-lib.h: Add GPL copyright notice.

2013-01-14  Georg-Johann Lay  <avr@gjlay.de>

	* fixed-bit.c (SATFRACT) <FROM_TYPE=1, TO_TYPE=4>: Only
	declare / set min_low, min_high if TO_MODE_UNSIGNED == 0.
	(SATFRACT) <FROM_TYPE=TO_TYPE=4>: Only declare / set min_low,
	min_high if FROM_MODE_UNSIGNED == 0 and TO_MODE_UNSIGNED == 0.

2013-01-07  Mark Kettenis  <kettenis@openbsd.org>

	* config.host (i[34567]86-*-openbsd* and x86_64-*-openbsd*):
	Add to lists of i[34567]86-*-* and x86_64-*-* soft-fp targets.

2013-01-04  Nick Clifton  <nickc@redhat.com>

	* config/v850/lib1funcs.S: Only provide CALLT support functions if
	the CALLT instruction is supported.

2012-12-20  Jonathan Wakely  <jwakely.gcc@gmail.com>

	* gthr.h (__gthread_cond_timedwait_recursive): Do not require.
	* gthr-posix.h (__gthread_cond_timedwait_recursive): Remove.

2012-12-13  John Tytgat  <John@bass-software.com>

	* config/arm/fp16.c (__gnu_f2h_internal): Fix inaccuracy when aexp
	is 25.

2012-12-12  Jakub Jelinek  <jakub@redhat.com>

	PR libgcc/55451
	* fixed-bit.c (FIXED_SSADD, FIXED_SSSUB, FIXED_SSNEG): Avoid
	undefined signed overflows.

2012-12-09  Uros Bizjak  <ubizjak@gmail.com>

	PR target/55344
	* config/alpha/linux-unwind.h: Disable when inhibit_libc is defined.

2012-12-06  Uros Bizjak  <ubizjak@gmail.com>

	* config/i386/sfp-machine.h (FP_EX_ALL): Define.
	(FP_TRAPPING_EXCEPTIONS): Define.
	* config/i386/32/sfp-machine.h (FP_EX_SHIFT): Define.
	* config/i386/64/sfp-machine.h (FP_EX_SHIFT): Ditto.

2012-12-04  Richard Henderson  <rth@redhat.com>

	PR bootstrap/55571
	* Makefile.in (libgcc_s.so): Depend on and link with libgcc.a.

2012-12-04  Marcus Shawcroft <marcus.shawcroft@arm.com>

	* config/aarch64/sfp-machine.h (FP_EX_ALL): Define.
	(FP_EX_SHIFT): Define.
	(FP_TRAPPING_EXCEPTIONS): Define.

2012-12-04  Marcus Shawcroft <marcus.shawcroft@arm.com>

	* config/aarch64/sfp-machine.h (FP_RND_MASK): Define.
	(FP_ROUNDMODE): Use FP_RND_MASK.
	* config/aarch64/sfp-exceptions.c: New.
	* config/aarch64/sfp-machine.h (FP_HANDLE_EXCEPTIONS):
	Use __sfp_handle_exceptions.

2012-12-04  Richard Earnshaw  <rearnsha@arm.com>

	* config.host: (arm*-*-freebsd*): Remove.
	(arm*-*-linux*, arm*-*-uclinux*): Simplify logic.
	(arm*-*-elf*): Remove.
	(arm*-*-wince-pe*): Remove.
	* arm/unwind-arm.c (struct fpa_reg): Delete.
	(struct fpa_regs): Delete.
	(phase1_vrs): Remove fpa element.
	(_Unwind_VRS_Get): Remove _UVRSC_FPA.
	(_Unwind_VRS_Set, _Unwind_VRS_Pop): Likewise.
	* arm/pr-support.c (__gnu_unwind_execute): Remove FPA support.
	* ieee754-sf.S (floatundisf): Remove FPA support.
	(floatdisf): Likewise.
	* ieee75f-df.S (floatundidf): Likewise.
	(floatdidf): Likewise.

2012-11-29  Kai Tietz  <ktietz@redhat.com>

	PR target/55445
	* unwind-c.c (__SEH__): Make sure SjLj isn't active.
	* unwind-generic.h: Likewise.
	* unwind-seh.c: Likewise.

2012-11-28  Richard Henderson  <rth@redhat.com>

	PR libgcc/48076
	* emutls.c (__emutls_get_address): Avoid race condition between
	obj->loc.offset read and emutls_key initialization.

2012-11-22  Georg-Johann Lay  <avr@gjlay.de>

	Adjust decimal point of signed accum mode to GCC default.

	PR target/54222
	* config/avr/t-avr (LIB1ASMFUNCS): Add _fractsfsq _fractsfusq,
	_divqq_helper.
	* config/avr/lib1funcs-fixed.S (__fractqqsf, __fracthqsf)
	(__fractsasf, __fractsfha, __fractusqsf, __fractsfsa)
	(__mulha3, __mulsa3)
	(__divqq3, __divha3, __divsa3): Adjust to new position of
	decimal point of signed accum types.

	(__mulusa3_round): New function.
	(__mulusa3): Use it.
	(__divqq_helper): New function.
	(__udivuqq3): Use it.

2012-11-20  Jakub Jelinek  <jakub@redhat.com>

	PR bootstrap/55370
	* libgcc-std.ver.in: Add GCC_4.8.0 and %inherit for it.

2012-11-18  Teresa Johnson  <tejohnson@google.com>

	PR bootstrap/55051
	* libgcov.c (gcov_exit): Remove merged program summary
	comparison unless !GCOV_LOCKED.

2012-11-15  Marcus Shawcroft <marcus.shawcroft@arm.com>

	* soft-fp: Updated from glibc upstream.

2012-11-06  Ian Lance Taylor  <iant@google.com>

	* generic-morestack.c (__generic_morestack): Align the returned
	stack pointer to a 32 byte boundary.
	* config/i386/morestack.S (__morestack_non_split) [32-bit]: Don't
	increment the return address until we have decided that we don't
	have a varargs function.
	(__morestack) [32-bit]: Align stack correctly when calling C
	functions.
	(__morestack) [64-bit]: Likewise.

2012-11-04  Thomas Schwinge  <thomas@codesourcery.com>

	* configure: Regenerate.

2012-11-02  Uros Bizjak  <ubizjak@gmail.com>

	PR target/55175
	* config/i386/sfp-exceptions.c: Guard with _SOFT_FLOAT.
	* config/i386/sfp-machine.h: Guard exception handling
	code with _SOFT_FLOAT.
	* config/i386/32/sfp-machine.h: Guard rounding handling
	code with _SOFT_FLOAT.
	* config/i386/64/sfp-machine.h: Ditto.

2012-10-31  Joel Sherrill  <joel.sherrill@oarcorp.com>

	* config.host (m32r-*-rtems*): Include crtinit.o and crtfinit.o
	as extra_parts.

2012-10-26  Uros Bizjak  <ubizjak@gmail.com>

	* config/i386/crtfastmath.c (set_fast_math): Use __builtin_ia32_fxsave.
	Clear only fxsave.mxcsr_mask.  Use saved mxcsr from fxsave structure
	when appropriate.  Correct structure element types.
	* config/i386/t-crtfm (crtfastmath.o): Compile with -mfxsr, remove
	-minline-all-stringops from compile flags.

2012-10-25  Ralf Corsépius <ralf.corsepius@rtems.org>

	* config.host (sparc64-*-rtems*): Remove sparc/t-elf.

2012-10-25  Ralf Corsépius <ralf.corsepius@rtems.org>

	* config.host (sh*-*-rtems*): Add sh*-*-elf*'s extra_parts.

2012-10-25  Sebastian Huber  <sebastian.huber@embedded-brains.de>

	* config.host (powerpc-*-rtems*): Add rs6000/t-savresfgpr to
	tmake_file.

2012-10-23  Ian Bolton  <ian.bolton@arm.com>
	    Jim MacArthur  <jim.macarthur@arm.com>
	    Marcus Shawcroft  <marcus.shawcroft@arm.com>
	    Nigel Stephens  <nigel.stephens@arm.com>
	    Ramana Radhakrishnan  <ramana.radhakrishnan@arm.com>
	    Richard Earnshaw  <rearnsha@arm.com>
	    Sofiane Naci  <sofiane.naci@arm.com>
	    Stephen Thomas  <stephen.thomas@arm.com>
	    Tejas Belagod  <tejas.belagod@arm.com>
	    Yufeng Zhang  <yufeng.zhang@arm.com>

	* config.host (aarch64*-*-elf, aarch64*-*-linux*): New.
	* config/aarch64/crti.S: New file.
	* config/aarch64/crtn.S: New file.
	* config/aarch64/linux-unwind.h: New file.
	* config/aarch64/sfp-machine.h: New file.
	* config/aarch64/sync-cache.c: New file.
	* config/aarch64/t-aarch64: New file.
	* config/aarch64/t-softfp: New file.

2012-10-21  Hans-Peter Nilsson  <hp@bitrange.com>

	* config/mmix/crti.S: Mark program and data addresses using PRELD.
	Remove typo'd and unnecessary alignment-LOC for .data.  Remove
	no-longer-needed LDBU insns.

2012-10-18  Sebastian Huber <sebastian.huber@embedded-brains.de>

	* config.host
	(arm*-*-eabi* | arm*-*-symbianelf* | arm*-*-rtemseabi*): Rename
	"arm*-*-rtemseabi*" to "arm*-*-rtems*".

2012-10-17  Matthew Gretton-Dann  <matthew.gretton-dann@arm.com>

	* config/arm/lib1funcs.S (__ARM_ARCH__): Define for ARMv8-A.

2012-10-15  Matthias Klose  <doko@ubuntu.com>

	* config.host: Match arm*-*-linux-* for ARM Linux/GNU.

2012-10-15  Pavel Chupin  <pavel.v.chupin@intel.com>

	* configure: Regenerate.
	* configure.ac: Replace code with GCC_AC_THREAD_HEADER use.

2012-10-10  Uros Bizjak  <ubizjak@gmail.com>

	* config/i386/sfp-exceptions.c (__sfp_handle_exceptions): Emit SSE
	instructions for 64bit targets only.

2012-10-10  Uros Bizjak  <ubizjak@gmail.com>

	* config/i386/sfp-machine.h (FP_RND_NEAREST, FP_RND_ZERO, FP_RND_PINF,
	FP_RND_MINF, FP_RND_MASK, FP_INIT_ROUNDMODE, _FP_DECL_EX): Move to ...
	* config/i386/32/sfp-machine.h: ... here.
	* config/i386/64/sfp-machine.h (FP_RND_NEAREST, FP_RND_ZERO,
	FP_RND_PINF, FP_RND_MINF, FP_RND_MASK, FP_INIT_ROUNDMODE, _FP_DECL_EX):
	New defines.

2012-10-07  Matthias Klose  <doko@ubuntu.com>

	* config/arm/unwind-arm.h (__gnu_unwind_24bit): Mark parameters
	as unused.
	(_Unwind_decode_typeinfo_ptr): Mark base as unused.

2012-10-06  Mark Kettenis  <kettenis@openbsd.org>

	* config.host (*-*-openbsd*): Add t-eh-dw2-dip to tmake_file.
	* unwind-dw2-fde-dip.c: Don't include <elf.h> on OpenBSD.
	(USE_PT_GNU_EH_FRAME): Define for OpenBSD.
	(ElfW): Likewise.

2012-10-05  Jonathan Wakely  <jwakely.gcc@gmail.com>

	PR other/53889
	* config/i386/gthr-win32.h (__gthread_recursive_mutex_destroy):
	Fix parameter names.

2012-10-04  Oleg Endo  <olegendo@gcc.gnu.org>

	PR target/33135
	* config/sh/t-sh (HOST_LIBGCC2_CFLAGS): Delete.
	* config/sh/t-netbsd (HOST_LIBGCC2_CFLAGS): Delete.
	* config/sh/t-linux (HOST_LIBGCC2_CFLAGS): Remove mieee option.

2012-10-03  Oleg Endo  <olegendo@gcc.gnu.org>

	PR target/50457
	* config/sh/linux-atomic.S: Delete.
	* config/sh/linux-atomic.c: New.
	* config/sh/t-linux (LIB2ADD): Replace linux-atomic.S with
	linux-atomic.c.  Add cflags to disable warnings.

2012-10-02  Jonathan Wakely  <jwakely.gcc@gmail.com>

	PR other/53889
	* gthr.h (__gthread_recursive_mutex_destroy): Document new required
	function.
	* gthr-posix.h (__gthread_recursive_mutex_destroy): Define.
	* gthr-single.h (__gthread_recursive_mutex_destroy): Likewise.
	* config/gthr-rtems.h (__gthread_recursive_mutex_destroy): Likewise.
	* config/gthr-vxworks.h (__gthread_recursive_mutex_destroy): Likewise.
	* config/i386/gthr-win32.c (__gthread_win32_recursive_mutex_destroy):
	Likewise.
	* config/i386/gthr-win32.h (__gthread_recursive_mutex_destroy):
	Likewise.
	* config/mips/gthr-mipssde.h (__gthread_recursive_mutex_destroy):
	Likewise.
	* config/pa/gthr-dce.h (__gthread_recursive_mutex_destroy): Likewise.
	* config/s390/gthr-tpf.h (__gthread_recursive_mutex_destroy): Likewise.

2012-09-19  Mark Kettenis  <kettenis@openbsd.org>

	* config.host (hppa-*-openbsd*): New target.
	* config/pa/t-openbsd: New file.

2012-09-15  Georg-Johann Lay  <avr@gjlay.de>

	PR target/54222
	* config/avr/lib1funcs-fixed.S (__ssneg_2, __ssabs_2, __ssneg_4,
	__ssabs_4, __clr_8, __ssneg_8, __ssabs_8,
	__usadd_8, __ussub_8, __ssadd_8, __sssub_8): New functions.
	(__divsa3): Use __negsi2 to negate r_quoL.
	* config/avr/lib1funcs.S (FALIAS): New macro.
	(__divmodsi4): Break out and use __divmodsi4_neg1 as...
	(__negsi2): ...this new function.
	* config/avr/t-avr (LIB1ASMFUNCS): Add _negsi2, _clr_8,
	_ssneg_2, _ssneg_4, _ssneg_8, _ssabs_2, _ssabs_4,
	_ssabs_8, _ssadd_8, _sssub_8, _usadd_8, _ussub_8.
	(LIB2FUNCS_EXCLUDE): Fix typo for _add _sub.
	Add: _ssadd*, _sssub*, _ssneg*, _ssabs* for signed fixed modes.
	Add: _usadd*, _ussub*, _usneg* for unsigned fixed modes.

2012-09-10  Oleg Endo  <olegendo@gcc.gnu.org>

	PR target/54089
	* config/sh/lib1funcs.S (ashlsi3): Reimplement as ashlsi3_r0.
	(lshrsi3): Reimplement as lshrsi3_r0.

2012-09-10  Andreas Schwab  <schwab@linux-m68k.org>

	PR target/46191
	* config/t-slibgcc-libgcc (SHLIB_MAKE_SOLINK): Use -lgcc instead
	of libgcc.a.

2012-09-07  Teresa Johnson  <tejohnson@google.com>

	PR gcov-profile/54487
	* libgcc/libgcov.c (gcov_exit): Avoid warning on histogram
	differences.

2012-09-05  Georg-Johann Lay  <avr@gjlay.de>

	PR target/54461
	* config.host (tmake_file,host=avr-*-*): Add avr/t-avrlibc if
	not configured --with-avrlibc=no.
	* config/avr/t-avrlibc: New file.
	* Makefile.in (FPBIT_FUNCS): filter-out LIB2FUNCS_EXCLUDE.
	(DPBIT_FUNCS): Ditto.
	(TPBIT_FUNCS): Ditto.

2012-09-04  Teresa Johnson  <tejohnson@google.com>

	* libgcov.c (struct gcov_summary_buffer): New structure.
	(gcov_histogram_insert): New function.
	(gcov_compute_histogram): Ditto.
	(gcov_exit): Invoke gcov_compute_histogram, and perform merging of
	histograms during summary merging.

2012-09-01  Mark Kettenis  <kettenis@openbsd.org>

	* config.host (x86_64-*-openbsd*): New target.

2012-08-29  Chung-Lin Tang  <cltang@codesourcery.com>

	* config/mips/crtfastmath.c (set_fast_math): Add 'nomips16'
	attribute.

2012-08-24  Georg-Johann Lay  <avr@gjlay.de>

	PR target/54222
	* config/avr/t-avr (conv_X): Rename to func_X.

2012-08-24  Georg-Johann Lay  <avr@gjlay.de>

	PR target/54222
	* config/avr/lib1funcs-fixed.S: New file.
	* config/avr/lib1funcs.S: Include it.  Undefine some divmodsi
	after they are used.
	(neg2, neg4): New macros.
	(__mulqihi3,__umulqihi3,__mulhi3): Rewrite non-MUL variants.
	(__mulhisi3,__umulhisi3,__mulsi3): Rewrite non-MUL variants.
	(__umulhisi3): Speed up MUL variant if there is enough flash.
	* config/avr/avr-lib.h (TA, UTA): Adjust according to gcc's
	avr-modes.def.
	* config/avr/t-avr (LIB1ASMFUNCS): Add: _fractqqsf, _fractuqqsf,
	_fracthqsf, _fractuhqsf, _fracthasf, _fractuhasf, _fractsasf,
	_fractusasf, _fractsfqq, _fractsfuqq, _fractsfhq, _fractsfuhq,
	_fractsfha, _fractsfsa, _mulqq3, _muluqq3, _mulhq3, _muluhq3,
	_mulha3, _muluha3, _mulsa3, _mulusa3, _divqq3, _udivuqq3, _divhq3,
	_udivuhq3, _divha3, _udivuha3, _divsa3, _udivusa3.
	(LIB2FUNCS_EXCLUDE): Add supported functions.

2012-08-22  Georg-Johann Lay  <avr@gjlay.de>

	* Makefile.in (fixed-funcs,fixed-conv-funcs): filter-out
	LIB2FUNCS_EXCLUDE before adding them to libgcc-objects,
	libgcc-s-objects.
	* fixed-obj.mk: Only expand dependency if $o is not in
	LIB2FUNCS_EXCLUDE.

2012-08-22  H.J. Lu  <hongjiu.lu@intel.com>

	* config/i386/t-linux (HOST_LIBGCC2_CFLAGS): New.

2012-08-22  Joseph Myers  <joseph@codesourcery.com>

	* Makefile.in (vis_hide, gen-hide-list): Do not make definitions
	depend on --enable-shared.
	($(lib1asmfuncs-o)): Use %.vis files independent of
	--enable-shared.
	* static-object.mk ($(base)$(objext), $(base).vis)
	($(base)_s$(objext)): Use same rules for visibility handling as in
	shared-object.mk.

2012-08-21  Ian Lance Taylor  <iant@google.com>

	* config/i386/morestack.S (__morestack_non_split): Increase amount
	of space allocated for non-split code stack.

2012-08-19  Joseph Myers  <joseph@codesourcery.com>

	* crtstuff.c (USE_PT_GNU_EH_FRAME): Define for systems using glibc
	even if inhibit_libc.

2012-08-17  Julian Brown  <julian@codesourcery.com>

	* Makefile.in (LIB2_DIVMOD_EXCEPTION_FLAGS): Default to
	-fexceptions -fnon-call-exceptions if not defined.
	($(lib2-divmod-o), $(lib2-divmod-s-o)): Use above.
	* config/arm/t-bpabi (LIB2_DIVMOD_EXCEPTION_FLAGS): Define.

2012-08-17  Andreas Schwab  <schwab@linux-m68k.org>

	* config/m68k/linux-atomic.c (__sync_lock_test_and_set_1): Fix
	type.

2012-08-16  David Edelsohn  <dje.gcc@gmail.com>

	* config.host (*-*-aix*): Move rs6000/t-ibm-ldouble after
	rs6000/t-slibgcc-aix.

2012-08-15  Segher Boessenkool  <segher@kernel.crashing.org>

	* longlong.h: (powerpc): Delete _ARCH_PWR and _ARCH_COM handling.

2012-08-15  Segher Boessenkool  <segher@kernel.crashing.org>

	* longlong.h: (whole file, powerpc): Adjust to single assembler syntax.

2012-08-03  H.J. Lu  <hongjiu.lu@intel.com>

	PR driver/54171
	* Makefile.in (version): Replace top_srcdir with srcdir.

2012-08-03  Jonathan Yong  <jon_y@users.sourceforge.net>

	* Makefile.in (version): set to BASE-VER file from gcc directory.

2012-08-01  Nick Clifton  <nickc@redhat.com>

	* config/m32c/lib2funcs.c (__clrsbhi2): New function.
	Implements __clrsb for an HImode argument.

2012-07-31  Nick Clifton  <nickc@redhat.com>

	* config/stormy16/lib2funcs.c (__clrsbhi2): New function.
	Implements __clrsb for an HImode argument.
	* config/stormy16/clrsbhi2.c: New file:
	* config/stormy16/t-stormy16 (LIB2ADD): Add clrsbhi2.c.

2012-07-22  Steven Bosscher  <steven@gcc.gnu.org>

	* libgcov.c (__gcov_ior_profiler): Benign comment fix.

2012-07-19  Tristan Gingold  <gingold@adacore.com>
	    Richard Henderson  <rth@redhat.com>

	* unwind-seh.c: New file.
	* unwind-generic.h: Include windows.h for SEH.
	(_Unwind_Exception): Use 6 private fields for SEH.
	(_GCC_specific_handler): Declare.
	* unwind-c.c (__gcc_personality_seh0): New function.
	Adjust for SEH.
	* config/i386/libgcc-cygming.ver: New file.
	* config/i386/t-seh-eh: New file.
	* config.host (x86_64-*-mingw*): Default to seh.

2012-07-14  Steven Bosscher  <steven@gcc.gnu.org>

	* config/t-darwin (crt3.0): Remove work-around for fixed PR26840.

2012-06-17  Uros Bizjak  <ubizjak@gmail.com>

	* config/i386/sfp-machine.h (FP_HANDLE_EXCEPTIONS): Use
	__builtin_expect when checking for exceptions.
	* config/ia64/sfp-machine.h (FP_HANDLE_EXCEPTIONS): Ditto.

2012-06-13  Uros Bizjak  <ubizjak@gmail.com>

	* config/ia64/sfp-machine.h (__sfp_handle_exceptions): New
	function declaration.
	(FP_HANDLE_EXCEPTIONS): Use __sfp_handle_exceptions.
	(FP_RND_MASK): New.
	* config/ia64/sfp-exceptions.c: New.
	* config/ia64/t-softfp (LIB2ADD): Add sfp-exceptions.c.

2012-06-13  Uros Bizjak  <ubizjak@gmail.com>

	* config/i386/32/sfp-machine.h (_FP_NANSIGN_S, _FP_NANSIGN_D,
	_FP_NANSIGN_E, _FP_NANSIGN_Q): Move ...
	* config/i386/64/sfp-machine: ... (delete here) ...
	* config/i386/sfp-machine.h: ... to here.
	(FP_EX_MASK): Remove.
	(FP_RND_MASK): New.
	(FP_INIT_ROUNDMODE): Declare asm as volatile.

2012-06-11  Sriraman Tallam  <tmsriram@google.com>

	* config/i386/libgcc-bsd.ver: Version symbol __cpu_indicator_init.
	* config/i386/libgcc-sol2.ver: Ditto.
	* config/i386/libgcc-glibc.ver: Ditto.

2012-06-11  Roland McGrath  <mcgrathr@google.com>

	* gthr-posix.h [neither FreeBSD nor Solaris] (__gthread_active_p):
	If __GLIBC__ is defined, refer to __pthread_key_create instead of
	pthread_cancel.

2012-06-09  Uros Bizjak  <ubizjak@gmail.com>

	* config/i386/32/sfp-machine.h (__gcc_CMPtype, CMPtype,
	_FP_KEEPNANFRACP, _FP_CHOOSENAN, FP_EX_INVALID, FP_EX_DENORM,
	FP_EX_DIVZERO, FP_EX_OVERFLOW, FP_EX_UNDERFLOW, FP_EX_INEXACT,
	FP_HANDLE_EXCEPTIONS, FP_RND_NEAREST, FP_RND_ZERO, FP_RND_PINF,
	FP_RND_MINF, _FP_DEXL_EX, FP_INIT_ROUNDMODE, FP_ROUNDMODE,
	__LITTLE_ENDIAN, __BIG_ENDIAN, strong_alias): Move ...
	* config/i386/64/sfp-machine: ... (delete here) ...
	* config/i386/sfp-machine.h: ... to here.
	(FP_EX_MASK): New.
	(__sfp_handle_exceptions): New function declaration.
	(FP_HANDLE_EXCEPTIONS): Use __sfp_handle_exceptions.
	* config/i386/sfp-exceptions.c: New.
	* config/i386/t-softfp: New.
	* config.host (i[34567]86-*-* and x86_64-*-* soft-fp targets): Add
	i386/t-softfp to tmake_file.

2012-06-03  David S. Miller  <davem@davemloft.net>

	* longlong.h [SPARC] (sub_ddmmss): Fix thinko in previous 64-bit
	change.

2012-05-31  David S. Miller  <davem@davemloft.net>

	* longlong.h [SPARC] (umul_ppmm, udiv_qrnnd): Use hardware integer
	multiply and divide instructions on 32-bit when V9.
	(add_ssaaaa, sub_ddmmss): Convert to branchless code on 64-bit.

2012-05-29  Joseph Myers  <joseph@codesourcery.com>

	* config/arm/ieee754-df.S: Fix typos.
	* config/arm/ieee754-sf.S: Fix typos.
	* config/c6x/libunwind.S: Fix typos.
	* config/epiphany/udivsi3-float.c: Fix typos.
	* config/microblaze/muldi3_hard.S: Fix typos.
	* config/picochip/adddi3.S: Fix typos.
	* config/picochip/ashlsi3.S: Fix typos.
	* config/picochip/ashrsi3.S: Fix typos.
	* config/picochip/clzsi2.S: Fix typos.
	* config/picochip/cmpsi2.S: Fix typos.
	* config/picochip/divmod15.S: Fix typos.
	* config/picochip/divmodhi4.S: Fix typos.
	* config/picochip/divmodsi4.S: Fix typos.
	* config/picochip/longjmp.S: Fix typos.
	* config/picochip/lshrsi3.S: Fix typos.
	* config/picochip/parityhi2.S: Fix typos.
	* config/picochip/popcounthi2.S: Fix typos.
	* config/picochip/setjmp.S: Fix typos.
	* config/picochip/subdi3.S: Fix typos.
	* config/picochip/ucmpsi2.S: Fix typos.
	* config/picochip/udivmodhi4.S: Fix typos.
	* config/picochip/udivmodsi4.S: Fix typos.
	* config/spu/divv2df3.c: Fix typos.
	* config/spu/mfc_multi_tag_release.c: Fix typos.
	* config/spu/mfc_tag_release.c: Fix typos.
	* configure.ac: Fix typos.
	* configure: Regenerate.

2012-05-25  Ian Lance Taylor  <iant@google.com>

	* config/i386/morestack.S (__morestack_non_split): Check whether
	caller is varargs and needs %bp to hold the stack frame on return.

2012-05-25  Olivier Hainque  <hainque@adacore.com>

	* config/rs6000/vxworks/tramp.S (trampoline_setup): Use a longcall
	sequence in the non pic case on VxWorks.

2012-05-24  Olivier Hainque  <hainque@adacore.com>

	* Makefile.in: Move dependency on install-unwind_h from
	"install-leaf" to "install".

2012-05-24  Olivier Hainque  <hainque@adacore.com>

	* Makefile.in (clean): Remove libgcc_tm.stamp as well.
	Use a separate command for stamp removals.

2012-05-21  Andrew Pinski  <apinski@cavium.com>

	PR bootstrap/53183
	* configure.ac: Define the default includes to being none.
	* configure: Regenerate.

2012-05-16  Olivier Hainque  <hainque@adacore.com>

	* Makefile.in (install-unwind_h): Rename into ...
	(install-unwind_h-forbuild): New target.
	(all): Use it instead of the former install-unwind_h.
	(install-unwind_h): Reinstate, copy to user install destination
	for include files, not to the internal gcc object directory one.
	(install-leaf): Depend on it.

2012-05-15  Olivier Hainque  <hainque@adacore.com>

	* config/rs6000/aix-unwind.h (*_REGNO): New, set of useful
	register numbers. LR_REGNO replaces R_LR.
	(ucontext_for): New, helper for ...
	(ppc_aix_fallback_frame_state): New, implementation for aix 5.2
	and 5.3 of ...
	(MD_FALLBACK_FRAME_STATE_FOR): Define for 32bit configurations.

2012-05-10  Rainer Orth  <ro@CeBiTec.Uni-Bielefeld.DE>

	* config.host (i[34567]86-*-linux*, x86_64-*-linux*)
	(i[34567]86-*-kfreebsd*-gnu, x86_64-*-kfreebsd*-gnu)
	(i[34567]86-*-knetbsd*-gnu, i[34567]86-*-gnu*): Move
	i386/t-cpuinfo ...
	(i[34567]86-*-*, x86_64-*-*): ... here.

	* config/i386/libgcc-bsd.ver (GCC_4.8.0): New version.
	* config/i386/libgcc-sol2.ver (GCC_4.8.0): New version.

	* config/i386/i386-cpuinfo.c: Rename to ...
	* config/i386/cpuinfo.c: ... this.
	* config/i386/t-cpuinfo (LIB2ADD): Reflect this.

	* configure.ac (AC_CONFIG_HEADER): Call for auto-target.h.
	(libgcc_cv_init_priority): New test.
	* configure: Regenerate.
	* config.in: New file.
	* Makefile.in (clean): Rename config.h to auto-target.h.
	(config.h): Likewise.
	(stamp-h): Likewise.

	* config/i386/cpuinfo.c (auto-target.h): Include.
	(CONSTRUCTOR_PRIORITY): Define.
	(__cpu_indicator_init): Use it.

2012-05-09  H.J. Lu  <hongjiu.lu@intel.com>

	* longlong.h: Use a URL instead of an FSF postal address.
	Replace spaces with tab.

2012-05-08  Teresa Johnson  <tejohnson@google.com>

	* libgcov.c (gcov_clear, __gcov_reset): New functions.
	(__gcov_dump): Ditto.
	(gcov_dump_complete): New global variable.
	(gcov_exit): Export hidden to enable use in L_gcov_dump.
	(__gcov_flush): Outline functionality now in gcov_clear.
	* Makefile.in (L_gcov_reset, L_gcov_dump): Define.

2012-04-28  Aurelien Jarno  <aurelien@aurel32.net>

	* config.host (mips64*-*-linux*, mipsisa64*-*-linux*): Remove.
	(mips*-*-linux*): Include mips/t-tpbit when long double is
	16 bytes long.

2012-04-25  Sriraman Tallam  <tmsriram@google.com>

	* config/i386/i386-cpuinfo.c (FEATURE_AVX2): New enum value.
	(get_available_features): New argument. Check for AVX2.
	(__cpu_indicator_init): Modify call to get_available_features.

2012-04-25  Alan Modra  <amodra@gmail.com>

	* config/rs6000/crtsavevr.S: New file.
	* config/rs6000/crtrestvr.S: New file.
	* config/rs6000/t-savresfgpr: Build the above.
	* config/rs6000/t-netbsd: Likewise.

2012-04-24  Sriraman Tallam  <tmsriram@google.com>

	* libgcc/config/i386/i386-cpuinfo.c: Set __cpu_vendor always.

2012-04-24  Sriraman Tallam  <tmsriram@google.com>

	* libgcc/config/i386/i386-cpuinfo.c: New file.
	* libgcc/config/i386/t-cpuinfo: New file.
	* libgcc/config.host: Include t-cpuinfo.
	* libgcc/config/i386/libgcc-glibc.ver: Version symbol __cpu_model.

2012-04-24  Chao-ying Fu  <fu@mips.com>

	* unwind-dw2-fde-dip.c: Define USE_PT_GNU_EH_FRAME for BIONIC.

2012-04-20  Thomas Schwinge  <thomas@codesourcery.com>

	struct siginfo vs. siginfo_t

	* config/alpha/linux-unwind.h (alpha_fallback_frame_state): Use
	siginfo_t instead of struct siginfo.
	* config/bfin/linux-unwind.h (bfin_fallback_frame_state): Likewise.
	* config/i386/linux-unwind.h (x86_fallback_frame_state): Likewise.
	* config/ia64/linux-unwind.h (ia64_fallback_frame_state)
	(ia64_handle_unwabi): Likewise.
	* config/mips/linux-unwind.h (mips_fallback_frame_state): Likewise.
	* config/pa/linux-unwind.h (pa32_fallback_frame_state): Likewise.
	* config/sh/linux-unwind.h (shmedia_fallback_frame_state)
	(sh_fallback_frame_state): Likewise.
	* config/tilepro/linux-unwind.h (tile_fallback_frame_state): Likewise.
	* config/xtensa/linux-unwind.h (xtensa_fallback_frame_state): Likewise.

2012-04-02  H.J. Lu  <hongjiu.lu@intel.com>

	* config/i386/linux-unwind.h (RT_SIGRETURN_SYSCALL): Update x32
	system call number.

2012-03-31  Eric Botcazou  <ebotcazou@adacore.com>

	* config/ia64/unwind-ia64.c (uw_install_context): Manually save LC
	if it hasn't been previously saved.

2012-03-29  H.J. Lu  <hongjiu.lu@intel.com>

	* config/i386/linux-unwind.h (x86_64_fallback_frame_state): Define
	only for glibc.

2012-03-28  Georg-Johann Lay  <avr@gjlay.de>

	PR target/52737
	* config/avr/lib1funcs.S: Use __AVR_HAVE_SPH__ for SP_H checks
	instead of __AVR_HAVE_8BIT_SP__.

2012-03-26  Tristan Gingold  <gingold@adacore.com>

	* config/ia64/unwind-ia64.h: Declare unw_word and unw_sword.
	(unw_table_entry): Use unw_word instead of unsigned long.
	(_Unwind_FindTableEntry): Likewise.
	* config/ia64/fde-glibc.c (_Unwind_FindTableEntry): Likewise.
	* config/ia64/fde-vms.c (vms_unwtable_entry): Likewise.
	(_Unwind_FindTableEntry): Likewise.
	* config/ia64/unwind-ia64.c (unw_reg_info, unw_reg_state)
	(unw_labeled_state, unw_state_record, unw_stack, _Uwind_Context)
	(set_reg, alloc_spill_area, finish_prologue, ia64_rse_slot_num)
	(ia64_rse_is_rnat_slot, ia64_rse_rnat_addr, ia64_rse_num_regs)
	(ia64_rse_skip_regs, ia64_copy_rbs, unw_access_gr)
	(uw_frame_state_for, uw_update_reg_address, uw_update_context)
	(uw_init_context_1, uw_install_context): Likewise.
	(unw_word): Move to unwind-ia64.h

2012-03-26  Tristan Gingold  <gingold@adacore.com>

	* config/vms/vms-ucrt0.c: Update copyright years.
	Add a sanity check.
	(___gcc_main_flags): Declare.
	(__main): Check flags to remap argv and exit code.
	* config.host (*-*-*vms*): Adjust extra_parts.
	* config/vms/t-vms (vcrt0.o, pcrt0.o): Remove.
	(crt0.o): Add.

2012-03-22  Richard Earnshaw  <rearnsha@arm.com>

	* arm/lib1funcs.asm (ctzsi2): New function.
	* arm/t-elf (LIB1ASMFUNCS): Add _ctzsi2.
	* arm/t-linux (LIB1ASMFUNCS): Likewise.
	* arm/t-strongarm-elf (LIB1ASMFUNCS): Likewise.
	* arm/t-symbian (LIB1ASMFUNCS): Likewise.
	* arm/t-vxworks (LIB1ASMFUNCS): Likewise.
	* arm/t-wince-pe (LIB1ASMFUNCS): Likewise.

2012-03-21  Andreas Tobler  <andreast@fgznet.ch>

	* config.host: Add bits to support powerpc64-*-freebsd*.
	* config/rs6000/freebsd-unwind.h: New file.
	* config/rs6000/t-freebsd64: New file.

2012-03-20  Richard Guenther  <rguenther@suse.de>

	PR gcov-profile/52627
	* libgcov.c (init_mx): Fix mutex name.

2012-03-16  Tristan Gingold  <gingold@adacore.com>

	* config/ia64/vms-unwind.h: Remove ulong (and replace
	it by unw_reg where used).  Define unw_reg with __int64.

2012-03-14  Rainer Orth  <ro@CeBiTec.Uni-Bielefeld.DE>

	* config/i386/sol2-unwind.h (x86_fallback_frame_state): Remove
	Solaris 8 handling.
	* config/sparc/sol2-unwind.h (sparc64_is_sighandler): Remove
	Solaris 8 handling.
	(sparc_is_sighandler): Likewise.

2012-03-13  H.J. Lu  <hongjiu.lu@intel.com>

	* unwind-dw2.c (_Unwind_SetGRValue): Assert DWARF register size
	<= saved reg size.

2012-03-13  Rainer Orth  <ro@CeBiTec.Uni-Bielefeld.DE>

	* config/arm/crtn.S: Fix typo.

2012-03-13  Richard Guenther  <rguenther@suse.de>

	* libgcov.c: Remove stdio.h include and NULL un-define.

2012-03-13  Richard Guenther  <rguenther@suse.de>

	PR target/52569
	* unwind-dw2-fde.c: Make avoid-include-gthr.h hacks work again.

2012-03-13  Richard Guenther  <rguenther@suse.de>

	* gthr-single.h (__GTHREAD_MUTEX_INIT_FUNCTION): Fix definition.

2012-03-13  Richard Guenther  <rguenther@suse.de>

	* gthr-posix.h: Remove duplicate __GTHREAD_MUTEX_INIT_FUNCTION
	and __gthread_mutex_init_function definitions.

2012-03-12  Rainer Orth  <ro@CeBiTec.Uni-Bielefeld.DE>

	* config.host (mips*-*-openbsd*): Remove.

2012-03-12  Rainer Orth  <ro@CeBiTec.Uni-Bielefeld.DE>

	* config.host: Remove alpha*-dec-osf5.1* handling.
	* config/alpha/gthr-posix.c: Remove.
	* config/alpha/libgcc-osf5.ver: Remove.
	* config/alpha/osf5-unwind.h: Remove.
	* config/alpha/t-osf-pthread: Remove.
	* config/alpha/t-slibgcc-osf: Remove.
	* config/t-crtfm (crtfastmath.o): Remove -frandom-seed.
	* gthr-posix.h [!_REENTRANT && __osf__] (_REENTRANT): Don't define.
	[__osf__ && _PTHREAD_USE_MANGLED_NAMES_]: Remove.
	* mkmap-flat.awk: Remove osf_export handling.

2012-03-12  Richard Guenther  <rguenther@suse.de>

	* gthr.h (__GTHREAD_MUTEX_INIT_FUNCTION): Adjust specification.
	* gthr-posix.h (__GTHREAD_MUTEX_INIT_FUNCTION): Define.
	(__gthread_mutex_init_function): New function.
	* gthr-single.h (__GTHREAD_MUTEX_INIT_FUNCTION): Define.

	PR gcov/49484
	* libgcov.c: Include gthr.h.
	(__gcov_flush_mx): New global variable.
	(init_mx, init_mx_once): New functions.
	(__gcov_flush): Protect self with a mutex.
	(__gcov_fork): Re-initialize mutex after forking.
	* unwind-dw2-fde.c: Change condition under which to use
	__GTHREAD_MUTEX_INIT_FUNCTION.

2012-03-12  Tristan Gingold  <gingold@adacore.com>

	* config/alpha/t-vms: Define HOST_LIBGCC2_CFLAGS.
	* config/ia64/t-vms: Likewise.

2012-03-11  Michael Hope  <michael.hope@linaro.org>

	* longlong.h [ARM] (add_ssaaaa, sub_ddmmss, umul_ppmm): Enable
	for Thumb-2.

2012-03-07  Walter Lee  <walt@tilera.com>

	* config/tilepro/atomic.c: Rename "atomic_" prefix to
	"arch_atomic_".
	(atomic_xor): Rename and move definition to
	config/tilepro/atomic.h.
	(atomic_nand): Ditto.
	* config/tilepro/atomic.h: Rename "atomic_" prefix to
	"arch_atomic_".
	(arch_atomic_xor): Move from config/tilepro/atomic.c.
	(arch_atomic_nand): Ditto.

2012-03-07  Georg-Johann Lay  <avr@gjlay.de>

	PR target/52507
	* config/avr/lib1funcs.S (__movmemx_hi): Fix loop label in RAM-part.

2012-03-07  Georg-Johann Lay  <avr@gjlay.de>

	PR target/52505
	* config/avr/lib1funcs.S (__xload_1): Don't read unintentionally
	from RAM.

2012-03-07  Georg-Johann Lay  <avr@gjlay.de>

	PR target/52461
	PR target/52508
	* config/avr/lib1funcs.S (__do_copy_data): Clear RAMPZ after usage
	if RAMPZ affects reading from RAM.
	(__tablejump_elpm__): Ditto.
	(.xload): Ditto.
	(__movmemx_hi): Ditto.
	(__do_global_ctors): Right condition for RAMPZ usage is "have ELPM".
	(__do_global_dtors): Ditto.
	(__xload_1, __xload_2, __xload_3, __xload_4): Ditto.
	(__movmemx_hi): Ditto.

2012-03-05  Richard Henderson  <rth@redhat.com>

	* longlong.h [ARM] (umul_ppmm): Use umull for arm3m and later.
	[ARM] (count_trailing_zeros): Use the builtin.

2012-03-01  Kai Tietz  <ktietz@redhat.com>

	* soft-fp: Imported from glibc upstream.

2012-02-28  Kai Tietz  <ktietz@redhat.com>

	* config/i386/sfp-machine.h (_FP_STRUCT_LAYOUT): Define it
	for mingw-targets as attribute gcc_struct.

2012-02-28  Ian Lance Taylor  <iant@google.com>

	* generic-morestack.c (__splitstack_releasecontext): Correct call
	to __morestack_release_segments.

2012-02-27  Samuel Thibault  <samuel.thibault@ens-lyon.org>

	PR target/52390
	* generic-morestack.c (__generic_morestack_set_initial_sp): Test
	for __linux__ when removing signals from __morestack_fullmask.

2012-02-23  Georg-Johann Lay  <avr@gjlay.de>

	PR target/52261
	* config/avr/lib1funcs.S (__AVR__XMEGA__): Fix tippo to __AVR_XMEGA__.

2012-02-23  Ulrich Weigand  <Ulrich.Weigand@de.ibm.com>

	* config/ia64/crtbegin.S: Use HAVE_INITFINI_ARRAY_SUPPORT
	instead of HAVE_INITFINI_ARRAY.
	* config/ia64/crtend.S: Likewise.

2012-02-20  Kai Tietz  <ktietz@redhat.com>

	PR libstdc++/52300
	* gthr.h (GTHREAD_USE_WEAK): Define as zero for mingw.

	* config.host (i686-*-mingw*): Set md_unwind_header only for dw2-mode
	to w32-unwind.h header.

2012-02-19  Richard Sandiford  <rdsandiford@googlemail.com>

	* config.host (mips64*-*-linux*, mipsisa64*-*-linux*)
	(mips*-*-linux*): Remove t-slibgcc-libgcc.
	* config/mips/t-mips16 (LIB1ASMFUNCS): Remove __mips16_rdhwr.
	* config/mips/mips16.S (__mips16_rdhwr): Delete.

2012-02-19  Richard Sandiford  <rdsandiford@googlemail.com>

	* config/mips/mips16.S (CALL_STUB_RET): Add CFI information.

2012-02-15  Iain Sandoe  <iains@gcc.gnu.org>

	PR libitm/52220
	* config/darwin-crt-tm.c: Correct typo.

2012-02-15  Iain Sandoe  <iains@gcc.gnu.org>
	    Patrick Marlier  <patrick.marlier@gmail.com>

	PR libitm/52220
	* config/darwin-crt-tm.c: Generate dummy functions.

2012-02-15  Iain Sandoe  <iains@gcc.gnu.org>
	    Patrick Marlier  <patrick.marlier@gmail.com>

	PR libitm/52042
	* config/darwin-crt-tm.c (getTMCloneTable): New function.
	(__doTMRegistrations): Call it.
	(__doTMdeRegistrations): Likewise.

2012-01-15  Georg-Johann Lay  <avr@gjlay.de>
	    Anatoly Sokolov <aesok@post.ru>
	    Eric Weddington <eric.weddington@atmel.com>

	PR target/52261
	* config/avr/lib1funcs.S (__prologue_saves__): Handle AVR_XMEGA
	(__epilogue_restores__): Ditto.

2012-02-15  Eric Botcazou  <ebotcazou@adacore.com>

	PR target/51921
	PR target/52205
	* config/sparc/sol2-unwind.h (sparc64_is_sighandler): Add support for
	Solaris 11 and slightly reformat.
	(sparc_is_sighandler): Likewise.

2012-02-14  Walter Lee  <walt@tilera.com>

	* config.host: Handle tilegx and tilepro.
	* config/tilegx/sfp-machine.h: New file.
	* config/tilegx/sfp-machine32.h: New file.
	* config/tilegx/sfp-machine64.h: New file.
	* config/tilegx/t-crtstuff: New file.
	* config/tilegx/t-softfp: New file.
	* config/tilegx/t-tilegx: New file.
	* config/tilepro/atomic.c: New file.
	* config/tilepro/atomic.h: New file.
	* config/tilepro/linux-unwind.h: New file.
	* config/tilepro/sfp-machine.h: New file.
	* config/tilepro/softdivide.c: New file.
	* config/tilepro/softmpy.S: New file.
	* config/tilepro/t-crtstuff: New file.
	* config/tilepro/t-tilepro: New file.

2012-02-07  Jonathan Wakely  <jwakely.gcc@gmail.com>

	PR libstdc++/51296
	PR libstdc++/51906
	* gthr-posix.h: Allow static initializer macros to be disabled.
	(__gthrw_pthread_cond_init): Define weak reference unconditionally.

2012-02-05  Chung-Lin Tang  <cltang@codesourcery.com>

	* config.host (mips64*-*-linux*, mipsisa64*-*-linux*, mips*-*-linux*):
	Add t-slibgcc-libgcc to tmake_file.
	* config/mips/libgcc-mips16.ver: Revert previous patch.
	* config/mips/mips16.S (__mips16_rdhwr): Hide.

2012-02-02  Sumanth G <sumanth.gundapaneni@kpitcummins.com>
	    Jayant R Sonar <jayant.sonar@kpitcummins.com>

	* config.host: Add National Semiconductor CR16 target (cr16-*-*).
	* config/cr16/crti.S: New file.
	* config/cr16/crtlibid.S: New file.
	* config/cr16/crtn.S: New file.
	* config/cr16/lib1funcs.S: New file.
	* config/cr16/t-cr16: New file.
	* config/cr16/t-crtlibid: New file.
	* config/cr16/unwind-dw2.h: New file.
	* config/cr16/unwind-cr16.c: New file.
	* config/cr16/divmodhi3.c: New file.

2012-01-25  Alan Modra  <amodra@gmail.com>

	* config/rs6000/t-linux64: Delete.  Move..
	* config/rs6000/t-ppc64-fp: ..softfp_wrap defines to here..
	* config/rs6000/t-linux: ..and libgcc flags to here.

2012-01-22  Douglas B Rupp  <rupp@gnat.com>

	* config.host (i[34567]86-*-interix3*):
	Change triplet to i[34567]86-*-interix[3-9]*.
	* configure: Regenerate.

2012-01-15  Chung-Lin Tang  <cltang@codesourcery.com>
	    Richard Sandiford  <rdsandiford@googlemail.com>

	* config/mips/libgcc-mips16.ver (__mips16_rdhwr): Add.
	* config/mips/mips16.S (__mips16_rdhwr): New function.
	* config/mips/t-mips16 (LIB1ASMFUNCS): Add _m16rdhwr.

2012-01-11  Nathan Sidwell  <nathan@acm.org>

	* libgcov.c (__gcov_init): Ignore objects with no functions.

2012-01-10  Georg-Johann Lay  <avr@gjlay.de>

	PR target/49868
	Extend __pgmx semantics to linearize memory.
	* config/avr/t-avr (LIB1ASMFUNCS): Add _xload_1, _movmemx.
	* config/avr/lib1funcs.S (__xload_1): New function.
	(__movmemx_qi, __movmemx_hi): New functions.
	(__xload_2, __xload_3, __xload_4): Rewrite to fit new __pgmx
	semantics.

2012-01-09  Eric Botcazou  <ebotcazou@adacore.com>

	* config/sparc/sol2-unwind.h (sparc64_is_sighandler): Check that the
	purported sigacthandler address isn't null before dereferencing it.
	(sparc_is_sighandler): Likewise.

2012-01-09  Eric Botcazou  <ebotcazou@adacore.com>

	PR ada/41929
	* config/sparc/sol2-unwind.h (sparc64_is_sighandler): Remove SAVPC and
	add CFA.  Revert back to old code for Solaris 8+ multi-threaded.
	(sparc_is_sighandler): Likewise.
	(MD_FALLBACK_FRAME_STATE_FOR): Adjust call to IS_SIGHANDLER.

2012-01-06  Tristan Gingold  <gingold@adacore.com>

	* config/ia64/t-ia64 (LIB1ASMFUNCS): Move backward
	compatibility thunks...
	(CUSTOM_CRTSTUFF, crtbegin.o, crtend.o)
	(crtbeginS.o, crtendS.o): ... and these to ...
	* config/ia64/t-ia64-elf: ... this new file.
	* config.host (ia64*-*-elf*, ia64*-*-freebsd*, ia64*-*-linux*)
	(ia64*-*-hpux*): Add ia64/t-ia64-elf in tmake_file.

2012-01-04  Andreas Krebbel  <Andreas.Krebbel@de.ibm.com>

	* configure: Regenerate.
	* config/s390/t-crtstuff: Remove -fPIC.

2012-01-02  Jonathan Wakely  <jwakely.gcc@gmail.com>

	PR bootstrap/51006
	* enable-execute-stack-mprotect.c (getpagesize): Do not define
	for NetBSD.

2012-01-02  Georg-Johann Lay  <avr@gjlay.de>

	PR target/51345
	* config/avr/lib1funcs.S: Remove FIXME comments.
	(SPEED_DIV): Depend on __AVR_HAVE_8BIT_SP__.

2012-01-02  Georg-Johann Lay  <avr@gjlay.de>

	Implement light-weight DImode support.
	* config/avr/t-avr (LIB1ASMFUNCS): Add _adddi3, _adddi3_s8,
	_subdi3, _cmpdi2, _cmpdi2_s8, _rotldi3.
	* config/avr/lib1funcs.S (__adddi3, __adddi3_s8, __subdi3,
	__cmpdi2, __cmpdi2_s8, __rotldi3): New functions.

2011-12-30  Nathan Sidwell  <nathan@acm.org>

	* libgcov.c (gcov_crc32): Remove global var.
	(free_fn_data): New function.
	(buffer_fn_data): Pass in filename, more robust error recovery.
	(crc32_unsigned): New function.
	(gcov_exit): More robust detection of new program. More robust
	error recovery.
	(__gcov_init): Do not update program's crc here.

2011-12-21  Tristan Gingold  <gingold@adacore.com>

	* config/ia64/fde-vms.c (UNW_IVMS_MODE): Define.

2011-12-21  Ian Lance Taylor  <iant@google.com>

	* config/i386/morestack.S: Simplify CFI opcodes throughout.

2011-12-20  Ian Lance Taylor  <iant@google.com>

	* config/i386/morestack.S (__morestack_non_split): If there is
	enough stack space already, don't split.  Ask for more stack space
	than we required.

2011-12-20  Sergio Durigan Junior  <sergiodj@redhat.com>

	* unwind-arm-common.inc: Include `tconfig.h', `tsystem.h' and
	`sys/sdt.h'.
	(_Unwind_DebugHook): New function.
	(uw_restore_core_regs): New define.
	(unwind_phase2): Use uw_restore_core_regs instead of
	restore_core_regs.
	(unwind_phase2_forced): Likewise.
	(__gnu_Unwind_Resume): Likewise.

2011-12-20  Uros Bizjak  <ubizjak@gmail.com>

	* config/alpha/linux-unwind.h: Update copyright years.
	(MD_FROB_UPDATE_CONTEXT): New define.
	(alpha_frob_update_context): New function.

2011-12-17  Richard Sandiford  <rdsandiford@googlemail.com>

	* config.host (mips*-sde-elf*, mipsisa64sr71k-*-elf*): Add to
	tmake_file rather replacing it.

2011-12-15  Iain Sandoe  <iains@gcc.gnu.org>

	* config/rs6000/darwin-world.S (toplevel): Make it clear that this
	function is not used for PPC64.
	(save_world): Amend comments.  Update the VRsave mask to reflect the
	saved regs.
	(rest_world): Update comments, do not  clobber r10, do not use r8.
	(eh_rest_world_r10): Amend comments, do not use r8.
	(rest_world_eh_r7r8): Rename as local Lrest_world_eh_r7, since r8 is
	no longer used, move restore of CR and target address to the end of
	the routine.

2011-12-14  H.J. Lu  <hongjiu.lu@intel.com>

	* generic-morestack.c (__generic_morestack_set_initial_sp): Check
	__GLIBC__ instead of __linux__ when using __SIGRTMIN.

2011-12-14  Georg-Johann Lay  <avr@gjlay.de>

	PR target/49313
	* config/avr/t-avr (LIB1ASMSRC): Add _mulpsi3, _mulsqipsi3.
	* config/avr/lib1funcs.S (__mulpsi3, __mulsqipsi3): New functions.

2011-12-11  Eric Botcazou  <ebotcazou@adacore.com>

	* config/sparc/sol2-unwind.h: Use #ifdef directive consistently.

2011-12-09  Georg-Johann Lay  <avr@gjlay.de>

	PR target/49313
	* config/avr/t-avr (LIB1ASMFUNCS): Add _muldi3.
	* config/avr/lib1funcs.S (__muldi3): New function.

2011-12-06  Andrew Pinski  <apinski@cavium.com>

	* crtstuff.c (__do_global_dtors_aux_fini_array_entry): Align to the
	size of func_ptr.
	(__frame_dummy_init_array_entry): Likewise.

2011-12-06  Georg-Johann Lay  <avr@gjlay.de>

	Forward-port from gcc-4_6-branch r181936 2011-12-02.

	PR target/51345
	PR target/51002
	* config/avr/lib1funcs.S (__prologue_saves__,
	__epilogue_restores__, __divdi3_moddi3): Enclose parts using
	__SP_H__ in !defined (__AVR_HAVE_8BIT_SP__).  Add FIXME comments.

2011-12-04  Iain Sandoe  <iains@gcc.gnu.org>

	* config/rs6000/t-darwin64 (LIB2ADD): Add fp and gp save routines.

2011-11-30  John David Anglin  <dave.anglin@nrc-cnrc.gc.ca>

	PR other/51272
	* config/pa/stublib.c (_ITM_registerTMCloneTable): New stub.
	(_ITM_deregisterTMCloneTable): Likewise.
	(__register_frame_info): Fix unused warning.
	(__deregister_frame_info, __cxa_finalize, _Jv_RegisterClasses,
	pthread_default_stacksize_np): Likewise.
	* config/pa/t-stublib (LIBGCCSTUB_OBJS): Add new objects and rules.

2011-11-29  DJ Delorie  <dj@redhat.com>

	* config.host (rl78-*-elf): New case.
	* config/rl78: New directory for the Renesas RL78.

2011-11-29  Bernd Schmidt  <bernds@codesourcery.com>

	* config.host (tic6x-*-uclinux): Append to extra_parts.  Fix
	formatting.

2011-11-28  Rainer Orth  <ro@CeBiTec.Uni-Bielefeld.DE>

	PR other/51022
	* config/rs6000/t-savresfgpr: New file.
	* config/rs6000/t-ppccomm (LIB2ADD_ST): Remove all but
	$(srcdir)/config/rs6000/eabi.S.
	* config/rs6000/t-ppccomm-ldbl: Remove.
	* config.host (powerpc-*-freebsd*): Add rs6000/t-savresfgpr to
	tmake_file.
	(powerpc-*-eabispe*): Likewise.
	(powerpc-*-eabi*): Likewise.
	(powerpc-*-linux*, powerpc64-*-linux*): Likewise.
	(powerpc-wrs-vxworks, powerpc-wrs-vxworksae): Add rs6000/t-ppccomm
	to tmake_file, remove rs6000/t-ppccomm-ldbl.
	(powerpc-*-eabisimaltivec*): Remove rs6000/t-ppccomm-ldbl from
	tmake_file.
	(powerpc-*-eabisim*): Likewise.
	(powerpc-*-elf*): Likewise.
	(powerpc-*-eabialtivec*): Likewise.
	(powerpc-xilinx-eabi*): Likewise.
	(powerpc-*-rtems*): Likewise.
	(powerpcle-*-elf*): Likewise.
	(powerpcle-*-eabisim*): Likewise.
	(powerpcle-*-eabi*): Likewise.

2011-11-27  Ian Lance Taylor  <iant@google.com>

	* generic-morestack.c (__splitstack_find): Check for NULL old
	stack value.
	(__splitstack_resetcontext): New function.
	(__splitstack_releasecontext): New function.
	* libgcc-std.ver.in: Add new functions to GCC_4.7.0.

2011-11-27  Iain Sandoe  <iains@gcc.gnu.org>

	* config/darwin-crt-tm.c: Correct comments, use correct licence.

2011-11-27  Iain Sandoe  <iains@gcc.gnu.org>

	* config/darwin-crt-tm.c: Remove dummy _ITM_ functions.

2011-11-26  Richard Henderson  <rth@redhat.com>

	* config/m68k/linux-atomic.c: New file.
	* config/m68k/t-linux: New file.
	* config.host (m68k-uclinux, m68k-linux): Use it.

2011-11-26  Richard Henderson  <rth@redhat.com>

	* crtstuff.c (__TMC_LIST__): Mark used not unused.
	(__TMC_END__): Only declare if hidden is available; in the definition,
	if hidden is unavailable add a null record.
	(deregister_tm_clones, register_tm_clones): New.
	(__do_global_dtors_aux, frame_dummy): Use them.
	(__do_global_dtors, __do_global_ctors_1): Likewise.

2011-11-22  Iain Sandoe  <iains@gcc.gnu.org>

	* config/darwin-crt-tm.c: New file.
	* config.host (darwin): Build crttms.o crttme.o to provide
	startup and shutdown for tm clones.
	* config/t-darwin (crttms.o): New build rule.
	(crttme.o): Likewise.

2011-11-21  Hans-Peter Nilsson  <hp@axis.com>

	* Makefile.in ($(srcdir)/emutls.c): Explain why it's in LIB2ADDEH
	et al.

2011-11-21  Richard Henderson  <rth@redhat.com>

	* crtstuff.c (USE_TM_CLONE_REGISTRY): Default to 1 on ELF.
	(__TMC_LIST__, __TMC_END__): New.
	(__do_global_dtors_aux): Call _ITM_deregisterTMCloneTable.
	(__do_global_dtors): Likewise.
	(frame_dummy): Call _ITM_registerTMCloneTable.
	(__do_global_ctors_1): Likewise.

2011-11-21  Rainer Orth  <ro@CeBiTec.Uni-Bielefeld.DE>

	* config.host (iq2000*-*-elf*): Add iq2000/t-iq2000 to tmake_file.
	(powerpc-*-netbsd*): Add rs6000/t-netbsd to tmake_file.
	(powerpc-wrs-vxworks, powerpc-wrs-vxworksae): Add to tmake_file.
	(powerpc-*-lynxos*): Add rs6000/t-lynx to tmake_file.
	* config/i386/t-darwin64: Remove.
	* config/sh/t-netbsd (LIB2ADD): Remove.

2011-11-21  Georg-Johann Lay  <avr@gjlay.de>

	PR target/49313
	* config/avr/t-avr (LIB2FUNCS_EXCLUDE): Add _moddi3, _umoddi3.
	(LIB1ASMFUNCS): Add _divdi3, _udivdi3, _udivmod64, _negdi2.
	* config/avr/lib1funcs.S (wmov): New assembler macro.
	(__umoddi3, __udivdi3, __udivdi3_umoddi3): New functions.
	(__moddi3, __divdi3, __divdi3_moddi3): New functions.
	(__udivmod64): New function.
	(__negdi2): New function.

2011-11-21  Gerald Pfeifer  <gerald@pfeifer.com>

	* config.host (*-*-freebsd[12], *-*-freebsd[12].*,
	*-*-freebsd*aout*): Remove.

2011-11-20  Hans-Peter Nilsson  <hp@axis.com>

	* static-object.mk (c_flags-$o): Save c_flags.
	($(base)$(objext)): Use it.

2011-11-18  Steve Ellcey  <sje@cup.hp.com>

	* Makefile.in (c_flags): Set to -fno-exceptions to build libunwind.

2011-11-18  Georg-Johann Lay  <avr@gjlay.de>

	PR target/49868
	* config/avr/t-avr (LIB1ASMFUNCS): Add _xload_2 _xload_3 _xload_4.
	* config/avr/lib1funcs.S (__xload_2, __xload_3, __xload_4):
	New functions.

2011-11-16  Matthew Gretton-Dann  <matthew.gretton-dann@arm.com>

	* config/arm/lib1funcs.asm (udivsi3): Add support for divide
	functions.
	(aeabi_uidivmod): Likewise.
	(umodsi3): Likewise.
	(divsi3): Likewise.
	(aeabi_idivmod): Likewise.
	(modsi3): Likewise.

2011-11-16  Tristan Gingold  <gingold@adacore.com>

	* config/alpha/qrnnd.S: Use specific pseudos for VMS.

2011-11-15  Georg-Johann Lay  <avr@gjlay.de>

	PR target/49868
	* config/avr/t-avr (LIB1ASMFUNCS): Add _load_3,  _load_4.
	* config/avr/lib1funcs.S (__load_3, __load_4, __xload_2): New functions.

2011-11-13  John David Anglin  <dave.anglin@nrc-cnrc.gc.ca>

	* config.host (hppa*64*-*-hpux11*): Remove pa/t-stublib64 from
	tmake_file list.
	* config/pa/t-stublib: Merge rules from config/pa/t-stublib64.
	* config/pa/t-stublib64: Delete.

2011-11-12  Richard Henderson  <rth@redhat.com>

	* config/rs6000/linux-unwind.h (frob_update_context): Properly
	cast the pointer argument to _Unwind_SetGRPtr.

2011-11-11  Rainer Orth  <ro@CeBiTec.Uni-Bielefeld.DE>

	* config/spu/t-elf (LIB2ADD): Use LIB2FUNCS_EXCLUDE instead.

2011-11-09  Ian Lance Taylor  <iant@google.com>

	* generic-morestack.c: Include <string.h>.
	(uintptr_type): Define.
	(struct initial_sp): Add dont_block_signals field.  Reduce size of
	extra array by 1.
	(allocate_segment): Set prev field to NULL.  Don't set
	__morestack_current_segment or __morestack_segments.
	(__generic_morestack): Update current->prev and *pp after calling
	allocate_segment.
	(__morestack_block_signals): Don't do anything if
	dont_block_signals is set.
	(__morestack_unblock_signals): Likewise.
	(__generic_findstack): Check for initial_sp == NULL.  Add casts to
	uintptr_type.
	(__splitstack_block_signals): New function.
	(enum __splitstack_content_offsets): Define.
	(__splitstack_getcontext, __splitstack_setcontext): New functions.
	(__splitstack_makecontext): New function.
	(__splitstack_block_signals_context): New function.
	(__splitstack_find_context): New function.
	* config/i386/morestack.S (__morestack_get_guard): New function.
	(__morestack_set_guard, __morestack_make_guard): New functions.
	* libgcc-std.ver.in: Add new functions to GCC_4.7.0.

2011-11-09  Rainer Orth  <ro@CeBiTec.Uni-Bielefeld.DE>

	* config.host (i[34567]86-*-cygwin*): Move i386/t-mingw-pthread ...
	(i[34567]86-*-mingw*): ... here.
	(x86_64-*-mingw*): ... here.

2011-11-08  Rainer Orth  <ro@CeBiTec.Uni-Bielefeld.DE>

	* config/c6x/t-elf (LIB2ADD): Add instead of assigning.

2011-11-07  Nathan Sidwell  <nathan@acm.org>

	* libgcov.c (struct gcov_fn_buffer): New struct.
	(buffer_fn_data): New helper.
	(gcov_exit): Rework for new gcov data structures.

2011-11-07  Georg-Johann Lay  <avr@gjlay.de>

	PR target/49313
	* config/avr/lib1funcs.S (__divmodhi4, __divmodsi4): Tweak speed.

2011-11-07  Rainer Orth  <ro@CeBiTec.Uni-Bielefeld.DE>

	* config.host (tmake_file): Correct comment.
	(bfin*-elf*): Remove bfin/t-elf from tmake_file, add
	t-libgcc-pic.
	(bfin*-uclinux*): Likewise.
	(bfin*-linux-uclibc*): Likewise.
	(xstormy16-*-elf): Add stormy16/t-stormy16 to tmake_file.

	* config/arm/t-elf (HOST_LIBGCC2_CFLAGS): Append instead of
	assigning.
	* config/arm/t-strongarm-elf (HOST_LIBGCC2_CFLAGS): Likewise.
	* config/avr/t-avr (HOST_LIBGCC2_CFLAGS): Likewise.
	* config/c6x/t-elf (HOST_LIBGCC2_CFLAGS): Likewise.
	* config/h8300/t-h8300 (HOST_LIBGCC2_CFLAGS): Likewise.
	* config/lm32/t-elf (HOST_LIBGCC2_CFLAGS): Likewise.
	* config/m32r/t-m32r (HOST_LIBGCC2_CFLAGS): Likewise.
	* config/mcore/t-mcore (HOST_LIBGCC2_CFLAGS): Likewise.
	* config/mips/t-elf (HOST_LIBGCC2_CFLAGS): Likewise.
	* config/mmix/t-mmix (HOST_LIBGCC2_CFLAGS): Likewise.
	* config/pdp11/t-pdp11 (HOST_LIBGCC2_CFLAGS): Likewise.
	* config/picochip/t-picochip (HOST_LIBGCC2_CFLAGS): Likewise.
	* config/stormy16/t-stormy16 (HOST_LIBGCC2_CFLAGS): Likewise.
	* config/t-openbsd-thread (HOST_LIBGCC2_CFLAGS): Likewise.

	* config/bfin/t-elf: Remove.
	* config/t-vxworks (HOST_LIBGCC2_CFLAGS): Remove.

2011-11-07  Rainer Orth  <ro@CeBiTec.Uni-Bielefeld.DE>

	* config.host (*-*-rtems*): Add t-rtems to tmake_file.
	(i[34567]86-*-rtems*): Remove t-rtems from tmake_file.
	(lm32-*-elf*, lm32-*-rtems*): Split into ...
	(lm32-*-elf*): ... this.
	(lm32-*-rtems*): ... and this.
	Add to tmake_file.
	(m32r-*-rtems*): Add to tmake_file.
	(moxie-*-rtems*): Likewise.
	(sparc-*-rtems*): Likewise.
	Remove t-rtems from tmake_file.
	(sparc64-*-rtems*): Likewise.
	* config/t-rtems (HOST_LIBGCC2_CFLAGS): Use LIBGCC2_INCLUDES
	instead.

2011-11-07  Rainer Orth  <ro@CeBiTec.Uni-Bielefeld.DE>

	PR bootstrap/50982
	* config/gthr-posix.h: Move ...
	* gthr-posix.h: ... here.
	* config/gthr-lynx.h: Reflect this.
	* config/gthr-vxworks.h: Likewise.
	* config/rs6000/gthr-aix.h: Likewise.
	* configure.ac (target_thread_file): Likewise.
	* configure: Regenerate.

2011-11-06  Sebastian Huber  <sebastian.huber@embedded-brains.de>

	* config.host (arm*-*-rtemseabi*): New target.

2011-11-06  John David Anglin  <dave.anglin@nrc-cnrc.gc.ca>

	PR other/50991
	* Makefile.in: Make EXTRA_PARTS depend on libgcc_tm.h instead of
	extra-parts.

2011-11-05  Joern Rennecke  <joern.rennecke@embecosm.com>

	* config.host (epiphany-*-elf*): New configuration.
	* config/epiphany: New Directory.

2011-11-05  Ralf Corsépius  <ralf.corsepius@rtems.org>

	* config.host (avr-*-rtems*): Add config/avr/t-rtems.
	* config/avr/t-rtems: New.
	Filter out _exit from LIB1ASMFUNCS.

2011-11-04  David S. Miller  <davem@davemloft.net>

	* configure.ac: Test for 64-bit addresses on !x86 using __LP64__.
	* configure: Rebuild.

2011-11-04  Andreas Krebbel  <Andreas.Krebbel@de.ibm.com>

	* config/s390/t-crtstuff: Add -fPIC to CRTSTUFF_T_CFLAGS_S
	variable.

2011-11-04  Georg-Johann Lay  <avr@gjlay.de>

	PR target/50931
	* config/t-avr (LIB1ASMFUNCS): Add _divmodpsi4, _udivmodpsi4.
	* config/lib1funcs.S (__udivmodpsi4, __divmodpsi4): New functions.

2011-11-04  Joel Sherrill  <joel.sherrill@oarcorp.com>

	PR target/50989
	* config.host (sparc-*-rtems*): Add sparc/t-softmul.

2011-11-04  Rainer Orth  <ro@CeBiTec.Uni-Bielefeld.DE>

	* config/c6x/t-elf (LIB2ADDEH): Set.
	* config/c6x/t-c6x-elf: Remove.

2011-11-04  Rainer Orth  <ro@CeBiTec.Uni-Bielefeld.DE>

	* config/i386/sol2-ci.S: Rename to ...
	* config/i386/crti.S: ... this.
	* config/i386/sol2-cn.S: Rename to ...
	* config/i386/crtn.S: ... this.
	* config/sparc/sol2-ci.S: Rename to ...
	* config/sparc/crti.S: ... this.
	* config/sparc/sol2-cn.S: Rename to ...
	* config/sparc/crtn.S: ... this.
	* config/t-sol2 (CUSTOM_CRTIN): Remove.
	(crti.o, crtn.o): Remove.

2011-11-04  Tristan Gingold  <gingold@adacore.com>

	* config/ia64/fde-vms.c: Do not include md-unwind-support.h

2011-11-04  Kaz Kojima  <kkojima@gcc.gnu.org>

	* config/sh/t-sh: Use $(gcc_compile) instead of $(compile).

2011-11-03  Hans-Peter Nilsson  <hp@axis.com>

	* config.host (crisv32-*-none, cris-*-none): Remove.
	(crisv32-*-elf): Append to tmake_file, don't just set it.
	(cris-*-elf): Add missing t-fdpbit to tmake_file.

2011-11-03  Rainer Orth  <ro@CeBiTec.Uni-Bielefeld.DE>

	* config/rs6000/t-ppccomm (ecrti$(objext)): Use $<.
	(ecrtn$(objext)): Likewise.
	(ncrti$(objext)): Likewise.
	(ncrtn$(objext)): Likewise.

2011-11-03  Andreas Schwab  <schwab@redhat.com>

	* config/ia64/t-ia64 (crtbeginS.o): Fix whitespace damage.

2011-11-02  David S. Miller  <davem@davemloft.net>

	* configure.ac: Set host_address on sparc too.
	* configure: Regenerate.
	* config.host: Add sparc/t-linux64 and sparc/t-softmul conditionally
	based upon host_address.
	* config/sparc/t-linux64: Set CRTSTUFF_T_CFLAGS unconditionally.

2011-11-02  Jason Merrill  <jason@redhat.com>

	* config/rs6000/t-ppccomm: Add missing \.

2011-11-02  Rainer Orth  <ro@CeBiTec.Uni-Bielefeld.DE>

	* gthr-single.h, gthr.h: New files.
	* config/gthr-lynx.h, config/gthr-posix.h., config/gthr-rtems.h,
	config/gthr-vxworks.h, config/i386/gthr-win32.h,
	config/mips/gthr-mipssde.h, config/pa/gthr-dce.h,
	config/rs6000/gthr-aix.h, config/s390/gthr-tpf.h: New files.
	* config/i386/gthr-win32.c: Include "gthr-win32.h".
	* configure.ac (thread_header): New variable.
	Set it depending on target_thread_file.
	(gthr-default.h): Link from $thread_header.
	* configure: Regenerate.
	* Makefile.in (LIBGCC2_CFLAGS): Remove $(GTHREAD_FLAGS).

2011-11-02  Rainer Orth  <ro@CeBiTec.Uni-Bielefeld.DE>

	* configure.ac (tm_file_): New variable.
	Determine from tm_file.
	(tm_file, tm_defines): Substitute.
	* configure: Regenerate.
	* mkheader.sh: New file.
	* Makefile.in (clean): Remove libgcc_tm.h.
	($(objects)): Depend on libgcc_tm.h.
	(libgcc_tm_defines, libgcc_tm_file): New variables.
	(libgcc_tm.h, libgcc_tm.stamp): New targets.
	($(libgcc-objects), $(libgcc-s-objects), $(libgcc-eh-objects))
	($(libgcov-objects), $(libunwind-objects), $(libunwind-s-objects))
	($(extra-parts)): Depend on libgcc_tm.h.
	* config.host (tm_defines, tm_file): New variable.
	(arm*-*-linux*): Set tm_file for arm*-*-linux-*eabi.
	(arm*-*-uclinux*): Set tm_file for arm*-*-uclinux*eabi.
	(arm*-*-eabi*, arm*-*-symbianelf*): Set tm_file.
	(avr-*-rtems*): Likewise.
	(avr-*-*): Likewise.
	(frv-*-elf): Likewise.
	(frv-*-*linux*): Likewise.
	(h8300-*-rtems*): Likewise.
	(h8300-*-elf*): Likewise.
	(i[34567]86-*-darwin*): Likewise.
	(x86_64-*-darwin*): Likewise.
	(rx-*-elf): Likewise.
	(tic6x-*-uclinux): Likewise.
	(tic6x-*-elf): Likewise.
	(i[34567]86-*-linux*, x86_64-*-linux*): Likewise.
	* config/alpha/gthr-posix.c: Include libgcc_tm.h.
	* config/i386/cygming-crtbegin.c: Likewise.
	* config/i386/cygming-crtend.c: Likewise.
	* config/ia64/fde-vms.c: Likewise.
	* config/ia64/unwind-ia64.c: Likewise.
	* config/libbid/bid_gcc_intrinsics.h: Likewise.
	* config/rs6000/darwin-fallback.c: Likewise.
	* config/stormy16/lib2funcs.c: Likewise.
	* config/xtensa/unwind-dw2-xtensa.c: Likewise.
	* crtstuff.c: Likewise.
	* dfp-bit.h: Likewise.
	* emutls.c: Likewise.
	* fixed-bit.c: Likewise.
	* fp-bit.c: Likewise.
	* generic-morestack-thread.c: Likewise.
	* generic-morestack.c: Likewise.
	* libgcc2.c: Likewise.
	* libgcov.c: Likewise.
	* unwind-dw2-fde-dip.c: Likewise.
	* unwind-dw2-fde.c: Likewise.
	* unwind-dw2.c: Likewise.
	* unwind-sjlj.c: Likewise.

2011-11-02  Rainer Orth  <ro@CeBiTec.Uni-Bielefeld.DE>

	* configure.ac: Include ../config/picflag.m4.
	(GCC_PICFLAG): Call it.
	Substitute.
	* configure: Regenerate.
	* Makefile.in (gcc_srcdir): Remove.
	(LIBGCC2_DEBUG_CFLAGS, LIBGCC2_CFLAGS, LIBGCC2_INCLUDES)
	(HOST_LIBGCC2_CFLAGS, PICFLAG, LIB2FUNCS_ST, LIB2FUNCS_EXCLUDE)
	(LIB2_DIVMOD_FUNCS, LIB2ADD, LIB2ADD_ST): Set.
	($(lib2funcs-o), $(lib2funcs-s-o), $(lib2-divmod-o))
	($(lib2-divmod-s-o)): Use $(srcdir) to refer to libgcc2.c.
	Use $<.
	Remove comment.
	* libgcc2.c, libgcc2.h, gbl-ctors.h, longlong.h: New files.
	* siditi-object.mk ($o$(objext), $(o)_s$(objext)): Use $(srcdir)
	to refer to libgcc2.c.
	Use $<.
	* config/darwin-64.c: New file.
	* config/darwin-crt3.c: Remove comment.
	* config/divmod.c, config/floatunsidf.c, config/floatunsisf.c,
	config/floatunsitf.c, config/floatunsixf.c, config/udivmod.c,
	config/udivmodsi4.c: New files.
	* config/memcmp.c, config/memcpy.c, config/memmove.c,
	config/memset.c: New files.
	* config/t-crtstuff-pic (CRTSTUFF_T_CFLAGS_S): Use $(PICFLAG).
	* config/t-darwin (HOST_LIBGCC2_CFLAGS): Set.
	* config/t-freebsd-thread, config/t-libgcc-pic: New files.
	* config/t-libunwind (HOST_LIBGCC2_CFLAGS): Set.
	* config/t-openbsd-thread: New file.
	* config/t-sol2 (HOST_LIBGCC2_CFLAGS): Remove.
	* config/t-vxworks, config/vxlib-tls.c, config/vxlib.c: New files.
	* config/alpha/gthr-posix.c, config/alpha/qrnnd.S: New files.
	* config/alpha/t-alpha (LIB2ADD): Use $(srcdir) to refer to
	qrnnd.S.
	Adapt filename.
	* config/alpha/t-osf-pthread (LIB2ADD): Use $(srcdir)/config/alpha
	to refer to gthr-posix.c.
	* config/alpha/t-vms (LIB2ADD): Set.
	* config/alpha/vms-gcc_shell_handler.c: New file.
	* config/arm/bpabi.c, config/arm/fp16.c,
	config/arm/linux-atomic.c, config/arm/linux-atomic-64bit.c,
	config/arm/unaligned-funcs.c: New files.
	* config/arm/t-bpabi (LIB2ADD, LIB2ADD_ST): Set.
	* config/arm/t-elf (HOST_LIBGCC2_CFLAGS): Set.
	* config/arm/t-linux: Likewise.
	* config/arm/t-linux-eabi (LIB2ADD_ST): Add.
	* config/arm/t-netbsd: New file.
	* config/arm/t-strongarm-elf (HOST_LIBGCC2_CFLAGS): Set.
	* config/arm/t-symbian (LIB2ADD_ST): Set.
	* config/avr/t-avr (LIB2FUNCS_EXCLUDE, HOST_LIBGCC2_CFLAGS): Set.
	* config/bfin/t-crtstuff (CRTSTUFF_T_CFLAGS): Use $(PICFLAG).
	* config/bfin/t-elf: New file.
	* config/c6x/eqd.c, config/c6x/eqf.c, config/c6x/ged.c,
	config/c6x/gef.c, config/c6x/gtd.c, config/c6x/gtf.c,
	config/c6x/led.c, config/c6x/lef.c, config/c6x/ltd.c,
	config/c6x/ltf.c: New files.
	* config/c6x/t-elf (LIB2FUNCS_EXCLUDE, LIB2ADD)
	(HOST_LIBGCC2_CFLAGS): Set.
	* config/c6x/t-uclinux (HOST_LIBGCC2_CFLAGS): Set.
	(CRTSTUFF_T_CFLAGS): Use $(PICFLAG).
	* config/cris/arit.c, config/cris/mulsi3.S, config/cris/t-cris:
	New files.
	* config/cris/t-elfmulti (LIB2ADD_ST): Set.
	* config/cris/t-linux (HOST_LIBGCC2_CFLAGS): Remove.
	* config/frv/cmovd.c, config/frv/cmovh.c, config/frv/cmovw.c,
	config/frv/modi.c, config/frv/uitod.c, config/frv/uitof.c,
	config/frv/ulltod.c, config/frv/ulltof.c, config/frv/umodi.c: New
	files.
	* config/frv/t-frv (LIB2ADD): Set.
	* config/frv/t-linux (CRTSTUFF_T_CFLAGS): Use $(PICFLAG).
	* config/h8300/clzhi2.c, config/h8300/ctzhi2.c,
	config/h8300/fixunssfsi.c, config/h8300/parityhi2.c,
	config/h8300/popcounthi2.c: New files.
	* config/h8300/t-h8300 (LIB2ADD, HOST_LIBGCC2_CFLAGS): Set.
	* config/i386/gthr-win32.c: New file.
	* config/i386/t-cygming (LIBGCC2_INCLUDES): Set.
	* config/i386/t-cygwin: Likewise.
	* config/i386/t-darwin, config/i386/t-darwin64,
	config/i386/t-gthr-win32, config/i386/t-interix: New files.
	* config/i386/t-nto (HOST_LIBGCC2_CFLAGS): Set.
	(CRTSTUFF_T_CFLAGS): Use $(PICFLAG).
	* config/i386/t-sol2 (CRTSTUFF_T_CFLAGS): Use $(PICFLAG).
	* config/ia64/quadlib.c: New file.
	* config/ia64/t-hpux (LIB2ADD): Set.
	* config/ia64/t-ia64: Add comment.
	* config/iq2000/lib2funcs.c, config/iq2000/t-iq2000: New files.
	* config/lm32/t-uclinux (CRTSTUFF_T_CFLAGS): Use $(PICFLAG).
	(HOST_LIBGCC2_CFLAGS): Append, remove -fPIC.
	* config/m32c/lib2funcs.c, config/m32c/trapv.c: New files.
	* config/m32c/t-m32c (LIB2ADD): Set.
	* config/m32r/t-linux (HOST_LIBGCC2_CFLAGS): Set.
	* config/m32r/t-m32r: Likewise.
	* config/m68k/fpgnulib.c: New file.
	* config/m68k/t-floatlib (LIB2ADD): Set.
	(xfgnulib.c): New target.
	* config/mcore/t-mcore (HOST_LIBGCC2_CFLAGS): Set.
	* config/mep/lib2funcs.c, config/mep/tramp.c: New files.
	* config/mep/t-mep (LIB2ADD): Set.
	* config/microblaze/divsi3.asm: Rename to divsi3.S.
	* config/microblaze/moddi3.asm: Rename to moddi3.S.
	* config/microblaze/modsi3.asm: Rename to modsi3.S.
	* config/microblaze/muldi3_hard.asm: Rename to hard.S.
	* config/microblaze/mulsi3.asm: Rename to mulsi3.S.
	* config/microblaze/stack_overflow_exit.asm: Rename to exit.S.
	* config/microblaze/udivsi3.asm: Rename to udivsi3.S.
	* config/microblaze/umodsi3.asm: Rename to umodsi3.S.
	* config/microblaze/t-microblaze (LIB2ADD): Reflect this.
	* config/mips/t-elf, config/mips/t-vr, config/mips/vr4120-div.S:
	New files.
	* config/mips/t-mips (LIB2_SIDITI_CONV_FUNCS): Set.
	* config/mmix/t-mmix (HOST_LIBGCC2_CFLAGS): Set.
	* config/pa/fptr.c, config/pa/lib2funcs.S,
	config/pa/linux-atomic.c, config/pa/quadlib.c: New files.
	* config/pa/t-linux (HOST_LIBGCC2_CFLAGS): Set.
	(LIB2ADD, LIB2ADD_ST): Set.
	* config/pa/t-hpux, config/pa/t-hpux10, config/pa/t-pa64: New files.
	* config/pa/t-linux (HOST_LIBGCC2_CFLAGS, LIB2ADD, LIB2ADD_ST):
	Set.
	* config/pa/t-linux64 (LIB2ADD_ST, HOST_LIBGCC2_CFLAGS): Set.
	* config/pdp11/t-pdp11: New file.
	* config/picochip/libgccExtras/adddi3.S,
	config/picochip/libgccExtras/ashlsi3.S,
	config/picochip/libgccExtras/ashrsi3.S,
	config/picochip/libgccExtras/clzsi2.S,
	config/picochip/libgccExtras/cmpsi2.S,
	config/picochip/libgccExtras/divmod15.S,
	config/picochip/libgccExtras/divmodhi4.S,
	config/picochip/libgccExtras/divmodsi4.S,
	config/picochip/libgccExtras/lshrsi3.S,
	config/picochip/libgccExtras/parityhi2.S,
	config/picochip/libgccExtras/popcounthi2.S,
	config/picochip/libgccExtras/subdi3.S,
	config/picochip/libgccExtras/ucmpsi2.S,
	config/picochip/libgccExtras/udivmodhi4.S,
	config/picochip/libgccExtras/udivmodsi4.S: New files.
	* config/picochip/t-picochip (LIB2ADD, HOST_LIBGCC2_CFLAGS)
	(LIBGCC2_DEBUG_CFLAGS, RANLIB_FOR_TARGET): Set.
	* config/rs6000/crtresfpr.S, config/rs6000/crtresgpr.S,
	config/rs6000/crtresxfpr.S, config/rs6000/crtresxgpr.S,
	config/rs6000/crtsavfpr.S, config/rs6000/crtsavgpr.S)
	config/rs6000/darwin-asm.h, config/rs6000/darwin-fpsave.S,
	config/rs6000/darwin-gpsave.S, 	config/rs6000/darwin-tramp.S,
	config/rs6000/darwin-vecsave.S, config/rs6000/darwin-world.S: New
	files.
	* config/rs6000/t-darwin (LIB2ADD, LIB2ADD_ST)
	(HOST_LIBGCC2_CFLAGS): Set.
	* config/rs6000/t-darwin64: New file.
	* config/rs6000/t-linux64 (HOST_LIBGCC2_CFLAGS): Set.
	* config/rs6000/t-lynx, config/rs6000/t-netbsd: New files.
	* config/rs6000/t-ppccomm (LIB2ADD): Add
	$(srcdir)/config/rs6000/tramp.S.
	(LIB2ADD_ST): Use $(srcdir)/config/rs6000 to refer to sources.
	Add  $(srcdir)/config/rs6000/eabi.S.
	(crtsavfpr.S, crtresfpr.S, crtsavgpr.S, crtresgpr.S, crtresxfpr.S)
	(crtresxgpr.S, e500crtres32gpr.S, e500crtres64gpr.S)
	(e500crtres64gprctr.S, e500crtrest32gpr.S, e500crtrest64gpr.S)
	(e500crtresx32gpr.S, e500crtresx64gpr.S, e500crtsav32gpr.S)
	(e500crtsav64gpr.S, e500crtsav64gprctr.S, e500crtsavg32gpr.S)
	(e500crtsavg64gpr.S, e500crtsavg64gprctr.S): Remove.
	* config/rs6000/tramp.S: New file.
	* config/s390/t-tpf: Remove.
	* config/sh/linux-atomic.S: New file.
	* config/sh/t-linux (LIB2ADD): Set.
	(HOST_LIBGCC2_CFLAGS): Append, remove -fpic.
	* config/sh/t-netbsd (LIB2ADD, HOST_LIBGCC2_CFLAGS): Set.
	* config/sh/t-sh (unwind-dw2-Os-4-200.o): Use $(srcdir) to refer
	to unwind-dw2.c.
	(HOST_LIBGCC2_CFLAGS): Set.
	* config/sparc/t-sol2 (CRTSTUFF_T_CFLAGS): Use $(PICFLAG).
	* config/spu/divmodti4.c, config/spu/divv2df3.c,
	config/spu/float_disf.c, config/spu/float_unsdidf.c,
	config/spu/float_unsdisf.c, config/spu/float_unssidf.c,
	config/spu/mfc_multi_tag_release.c,
	config/spu/mfc_multi_tag_reserve.c, config/spu/mfc_tag_release.c,
	config/spu/mfc_tag_reserve.c, config/spu/mfc_tag_table.c,
	config/spu/multi3.c: New files.
	* config/spu/t-elf (LIB2ADD, LIB2ADD_ST, LIB2_SIDITI_CONV_FUNCS)
	(HOST_LIBGCC2_CFLAGS): Set.
	* config/stormy16/ashlsi3.c, config/stormy16/ashrsi3.c,
	config/stormy16/clzhi2.c, config/stormy16/cmpsi2.c,
	config/stormy16/ctzhi2.c, config/stormy16/divsi3.c,
	config/stormy16/ffshi2.c, config/stormy16/lib2.c,
	config/stormy16/lshrsi3.c, config/stormy16/modsi3.c,
	config/stormy16/parityhi2.c, config/stormy16/popcounthi2.c,
	config/stormy16/t-stormy16, config/stormy16/ucmpsi2.c,
	config/stormy16/udivmodsi4.c, config/stormy16/udivsi3.c,
	config/stormy16/umodsi3.c: New files.
	* config/xtensa/lib2funcs.S: New file.
	* config/xtensa/t-elf (HOST_LIBGCC2_CFLAGS): Set.
	* config/xtensa/t-xtensa (LIB2ADD): Set.
	* config.host (*-*-darwin*): Add t-libgcc-pic to tmake_file.
	(*-*-freebsd*): Add t-freebsd, t-libgcc-pic to tmake_file.
	Add t-freebsd-thread to tmake_file for posix threads.
	(*-*-linux*, frv-*-*linux*, *-*-kfreebsd*-gnu, *-*-knetbsd*-gnu)
	(*-*-gnu*, *-*-kopensolaris*-gnu): Add t-libgcc-pic to tmake_file.
	(*-*-lynxos*): Likewise.
	(*-*-netbsd*): Likewise.
	(*-*-openbsd*): Likewise.
	Add t-openbsd-thread to tmake_file for posix threads.
	(*-*-solaris2*): Add t-libgcc-pic to tmake_file.
	(*-*-vxworks*): Set tmake_file.
	(alpha*-*-linux*): Add alpha/t-alpha, alpha/t-ieee to tmake_file.
	(alpha*-*-freebsd*): Likewise.
	(alpha*-*-netbsd*): Likewise.
	(alpha*-*-openbsd*): Likewise.
	(alpha*-dec-osf5.1*): Remove qrnnd.o, gthr-posix.o from extra_parts.
	(alpha64-dec-*vms*): Add alpha/t-alpha, alpha/t-ieee to tmake_file.
	(alpha*-dec-*vms*): Likewise.
	(arm*-*-netbsdelf*): Add arm/t-netbsd to tmake_file.
	(bfin*-elf*): Add bfin/t-elf to tmake_file.
	(bfin*-uclinux*): Likewise.
	(bfin*-linux-uclibc*): Likewise.
	(crisv32-*-elf): Add cris/t-cris to tmake_file.
	(crisv32-*-none): Likewise.
	(cris-*-elf): Likewise.
	(cris-*-none): Likewise.
	(cris-*-linux*, crisv32-*-linux*): Likewise.
	(hppa[12]*-*-hpux10*): Add pa/t-hpux pa/t-hpux10, t-libgcc-pic to
	tmake_file.
	(hppa*64*-*-hpux11*): Add pa/t-hpux, pa/t-pa64, t-libgcc-pic to
	tmake_file.
	(hppa[12]*-*-hpux11*): Add pa/t-hpux, t-libgcc-pic to tmake_file.
	(i[34567]86-*-elf*): Add t-libgcc-pic to tmake_file.
	(x86_64-*-elf*): Likewise.
	(i[34567]86-*-nto-qnx*): Likewise.
	(i[34567]86-*-mingw*): Add i386/t-gthr-win32 to tmake_file for
	win32 threads.
	(x86_64-*-mingw*): Likewise.
	(i[34567]86-*-interix3*): Add i386/t-interix to tmake_file.
	(lm32-*-uclinux*): Add t-libgcc-pic to tmake_file.
	(mipsisa32-*-elf*, mipsisa32el-*-elf*, mipsisa32r2-*-elf*)
	(mipsisa32r2el-*-elf*, mipsisa64-*-elf*, mipsisa64el-*-elf*)
	(mipsisa64r2-*-elf*, mipsisa64r2el-*-elf*): Add mips/t-elf to
	tmake_file.
	(mipsisa64sr71k-*-elf*): Likewise.
	(mipsisa64sb1-*-elf*, mipsisa64sb1el-*-elf*): Likewise.
	(mips-*-elf*, mipsel-*-elf*): Likewise.
	(mips64-*-elf*, mips64el-*-elf*): Likewise.
	(mips64orion-*-elf*, mips64orionel-*-elf*): Likewise.
	(mips*-*-rtems*): Likewise.
	(mips64vr-*-elf*, mips64vrel-*-elf*): Add mips/t-elf, mips/t-vr
	to tmake_file.
	(pdp11-*-*): Add pdp11/t-pdp11 to tmake_file.
	(powerpc64-*-darwin*): Add rs6000/t-darwin64 to tmake_file.
	(s390x-ibm-tpf*): Add t-libgcc-pic to tmake_file.
	(spu-*-elf*): Likewise.
	(tic6x-*-uclinux): Add t-libgcc-pic to tmake_file.

2011-11-02  Rainer Orth  <ro@CeBiTec.Uni-Bielefeld.DE>

	* Makefile.in ($(lib1asmfuncs-o), $(lib1asmfuncs-s-o)): Use
	$(srcdir) to refer to $(LIB1ASMSRC).
	Use $<.
	* config/arm/bpabi-v6m.S, config/arm/bpabi.S,
	config/arm/ieee754-df.S, config/arm/ieee754-sf.S,
	config/arm/lib1funcs.S: New files.
	* config/arm/libunwind.S [!__symbian__]: Use lib1funcs.S.
	* config/arm/t-arm: New file.
	* config/arm/t-bpabi (LIB1ASMFUNCS): Set.
	* config/arm/t-elf, config/arm/t-linux, config/arm/t-linux-eabi,
	config/arm/t-strongarm-elf: New files.
	* config/arm/t-symbian (LIB1ASMFUNCS): Set.
	* config/arm/t-vxworks, config/arm/t-wince-pe: New files.
	* config/avr/lib1funcs.S: New file.
	* config/avr/t-avr (LIB1ASMSRC, LIB1ASMFUNCS): Set.
	* config/bfin/lib1funcs.S, config/bfin/t-bfin: New files.
	* config/c6x/lib1funcs.S: New file.
	* config/c6x/t-elf (LIB1ASMSRC, LIB1ASMFUNCS): Set.
	* config/fr30/lib1funcs.S, config/fr30/t-fr30: New files.
	* config/frv/lib1funcs.S: New file.
	* config/frv/t-frv (LIB1ASMSRC, LIB1ASMFUNCS): Set.
	* config/h8300/lib1funcs.S, config/h8300/t-h8300: New files.
	* config/i386/cygwin.S, config/i386/t-chkstk: New files.
	* config/ia64/__divxf3.asm: Rename to ...
	* config/ia64/__divxf3.S: ... this.
	Adapt lib1funcs.asm filename.
	* config/ia64/_fixtfdi.asm: Rename to ...
	* config/ia64/_fixtfdi.S: ... this.
	Adapt lib1funcs.asm filename.
	* config/ia64/_fixunstfdi.asm: Rename to ...
	* config/ia64/_fixunstfdi.S: ... this.
	Adapt lib1funcs.asm filename.
	* config/ia64/_floatditf.asm: Rename to ...
	* config/ia64/_floatditf.S: ... this.
	Adapt lib1funcs.asm filename.
	* config/ia64/lib1funcs.S: New file.
	* config/ia64/t-hpux (LIB1ASMFUNCS): Set.
	* config/ia64/t-ia64 (LIB1ASMSRC, LIB1ASMFUNCS): Set.
	* config/ia64/t-softfp-compat (libgcc1-tf-compats): Adapt suffix.
	* config/m32c/lib1funcs.S, config/m32c/t-m32c: New files.
	* config/m68k/lb1sf68.S, config/m68k/t-floatlib: New files.
	* config/mcore/lib1funcs.S, config/mcore/t-mcore: New files.
	* config/mep/lib1funcs.S: New file.
	* config/mep/t-mep (LIB1ASMSRC, LIB1ASMFUNCS): Set.
	* config/mips/mips16.S: New file.
	* config/mips/t-mips16 (LIB1ASMSRC, LIB1ASMFUNCS): Set.
	* config/pa/milli64.S: New file.
	* config/pa/t-linux, config/pa/t-linux64: New files.
	* config/picochip/lib1funcs.S: New file.
	* config/picochip/t-picochip (LIB1ASMSRC, LIB1ASMFUNCS): Set.
	* config/sh/lib1funcs.S, config/sh/lib1funcs.h: New files.
	* config/sh/t-linux (LIB1ASMFUNCS_CACHE): Set.
	* config/sh/t-netbsd: New file.
	* config/sh/t-sh (LIB1ASMSRC, LIB1ASMFUNCS, LIB1ASMFUNCS_CACHE): Set.
	Use $(srcdir) to refer to lib1funcs.S, adapt filename.
	* config/sh/t-sh64: New file.
	* config/sparc/lb1spc.S: New file.
	* config/sparc/t-softmul (LIB1ASMSRC): Adapt sparc/lb1spc.asm
	filename.
	* config/v850/lib1funcs.S, config/v850/t-v850: New files.
	* config/vax/lib1funcs.S, config/vax/t-linux: New files.
	* config/xtensa/ieee754-df.S, config/xtensa/ieee754-sf.S,
	config/xtensa/lib1funcs.S: New files.
	* config/xtensa/t-xtensa (LIB1ASMSRC, LIB1ASMFUNCS): Set.
	* config.host (arm-wrs-vxworks): Add arm/t-arm, arm/t-vxworks to
	tmake_file.
	(arm*-*-freebsd*): Add arm/t-arm, arm/t-strongarm-elf to tmake_file.
	(arm*-*-netbsdelf*): Add arm/t-arm to tmake_file.
	(arm*-*-linux*): Likewise.
	Add arm/t-elf, arm/t-bpabi, arm/t-linux-eabi to tmake_file for
	arm*-*-linux-*eabi, add arm/t-linux otherwise.
	(arm*-*-uclinux*): Add arm/t-arm, arm/t-elf to tmake_file.
	(arm*-*-ecos-elf): Likewise.
	(arm*-*-eabi*, arm*-*-symbianelf*): Likewise.
	(arm*-*-rtems*): Likewise.
	(arm*-*-elf): Likewise.
	(arm*-wince-pe*): Add arm/t-arm, arm/t-wince-pe to tmake_file.
	(avr-*-rtems*): Add to tmake_file, add avr/t-avr.
	(bfin*-elf*): Add bfin/t-bfin to tmake_file.
	(bfin*-uclinux*): Likewise.
	(bfin*-linux-uclibc*): Likewise.
	(bfin*-rtems*): Likewise.
	(bfin*-*): Likewise.
	(fido-*-elf): Merge into m68k-*-elf*.
	(fr30-*-elf)): Add fr30/t-fr30 to tmake_file.
	(frv-*-*linux*): Add frv/t-frv to tmake_file.
	(h8300-*-rtems*): Add h8300/t-h8300 to tmake_file.
	(h8300-*-elf*): Likewise.
	(hppa*64*-*-linux*): Add pa/t-linux, pa/t-linux64 to tmake_file.
	(hppa*-*-linux*): Add pa/t-linux to tmake_file.
	(i[34567]86-*-cygwin*): Add i386/t-chkstk to tmake_file.
	(i[34567]86-*-mingw*): Likewise.
	(x86_64-*-mingw*): Likewise.
	(i[34567]86-*-interix3*): Likewise.
	(ia64*-*-hpux*): Add ia64/t-ia64, ia64/t-hpux to tmake_file.
	(ia64-hp-*vms*): Add ia64/t-ia64 to tmake_file.
	(m68k-*-elf*): Also handle fido-*-elf.
	Add m68k/t-floatlib to tmake_file.
	(m68k-*-uclinux*): Add m68k/t-floatlib to tmake_file.
	(m68k-*-linux*): Likewise.
	(m68k-*-rtems*): Likewise.
	(mcore-*-elf): Add mcore/t-mcore to tmake_file.
	(sh-*-elf*, sh[12346l]*-*-elf*): Add sh/t-sh64 to tmake_file for
	sh64*-*-*.
	(sh-*-linux*, sh[2346lbe]*-*-linux*): Add sh/t-sh to tmake_file.
	Add sh/t-sh64 to tmake_file for sh64*-*-linux*.
	(sh-*-netbsdelf*, shl*-*-netbsdelf*, sh5-*-netbsd*)
	(sh5l*-*-netbsd*, sh64-*-netbsd*, sh64l*-*-netbsd*): Add sh/t-sh,
	sh/t-netbsd to tmake_file.
	Add sh/t-sh64 to tmake_file for sh5*-*-netbsd*, sh64*-netbsd*.
	(sh-*-rtems*): Add sh/t-sh to tmake_file.
	(sh-wrs-vxworks): Likewise.
	(sparc-*-linux*): Add sparc/t-softmul to tmake_file except for
	*-leon[3-9]*.
	(v850*-*-*): Add v850/t-v850 to tmake_file.
	(vax-*-linux*): Add vax/t-linux to tmake_file.
	(m32c-*-elf*, m32c-*-rtems*): Add m32c/t-m32c to tmake_file.

2011-11-02  Rainer Orth  <ro@CeBiTec.Uni-Bielefeld.DE>

	* crtstuff.c: New file.
	* Makefile.in (CRTSTUFF_CFLAGS): Define.
	(CRTSTUFF_T_CFLAGS): Define.
	(extra-parts, INSTALL_PARTS): Remove conditional assignments.
	(crtbegin$(objext), crtend$(objext), crtbeginS$(objext))
	(crtendS$(objext), crtbeginT.o): Use $(srcdir) to refer to
	crtstuff.c.
	Use $<.
	(crtbeginT.o): Use $(objext).
	[!CUSTOM_CRTIN] (crti$(objext), crtn$(objext)): New rules.
	(libgcc-extra-parts): Don't compare EXTRA_PARTS, GCC_EXTRA_PARTS.
	(gcc-extra-parts): Remove.
	* config.host (*-*-freebsd*): Add t-crtstuff-pic to tmake_file.
	Set extra_parts.
	(*-*-linux*, frv-*-*linux*, *-*-kfreebsd*-gnu, *-*-knetbsd*-gnu,
	*-*-gnu*): Also handle *-*-kopensolaris*-gnu.
	Add t-crtstuff-pic to tmake_file.
	(*-*-lynxos*): New case.
	Set tmake_file, extra_parts.
	(*-*-netbsd*): Add t-crtstuff-pic to tmake_file.
	Set extra_parts for *-*-netbsd*1.[7-9]*, *-*-netbsd[2-9]*,
	*-*-netbsdelf[2-9]*.
	(*-*-openbsd*): Add t-crtstuff-pic to tmake_file.
	(*-*-rtems*): Set extra_parts.
	(*-*-solaris2*): Remove t-crtin from tmake_file for Solaris < 10.
	(*-*-uclinux*): New case.
	Set extra_parts.
	(*-*-vms*): New case.
	Set tmake_file, extra_parts.
	(*-*-elf): Set extra_parts.
	(alpha*-*-freebsd*): Add crtbeginT.o to extra_parts.
	(alpha64-dec-*vms*): Append to tmake_file, remove vms/t-vms,
	vms/t-vms64.
	Set extra_parts.
	(alpha*-dec-*vms*): Append to tmake_file, remove vms/t-vms.
	Set extra_parts.
	(arm*-*-freebsd*): Add t-crtin to tmake_file.
	Add crtbegin.o, crtend.o, crti.o, crtn.o to extra_parts.
	(arm-wrs-vxworks): Append to tmake_file.
	Set extra_parts.
	(arm*-*-uclinux*): Set extra_parts.
	(arm*-*-ecos-elf): Likewise.
	(arm*-*-eabi*, arm*-*-symbianelf*): Set extra_parts for
	arm*-*-eabi*.
	(arm*-*-rtems*): Set extra_parts.
	(arm*-*-elf): Likewise.
	(avr-*-rtems*): Clear extra_parts.
	(bfin*-elf*): Add bfin/t-crtlibid, bfin/t-crtstuff to extra_parts.
	Set extra_parts.
	(bfin*-uclinux*): Likewise.
	(bfin*-linux-uclibc*): Add bfin/t-crtstuff to tmake_file.
	(bfin*-rtems*): Append to tmake_file.
	Set extra_parts.
	(bfin*-*): Likewise.
	(crisv32-*-elf, crisv32-*-none, cris-*-elf, cris-*-none): Split into ...
	(crisv32-*-elf): ... this.
	(crisv32-*-none): ... this.
	(cris-*-elf, cris-*-none): New cases.
	Add cris/t-elfmulti to tmake_file.
	(fr30-*-elf): Append to tmake_file.
	Set extra_parts.
	(frv-*-elf): Append to tmake_file, add frv/t-frv.
	Set extra_parts.
	(h8300-*-rtems*): Append to tmake_file.
	Set extra_parts.
	(h8300-*-elf*): Likewise.
	(hppa*64*-*-hpux11*): Add pa/t-stublib, pa/t-stublib64 to tmake_file.
	Set extra_parts.
	(hppa[12]*-*-hpux11*): Add pa/t-stublib to tmake_file.
	Set extra_parts.
	(i[34567]86-*-elf*): Add i386/t-crtstuff, t-crtstuff-pic to tmake_file.
	(x86_64-*-elf*): Likewise.
	(i[34567]86-*-freebsd*): Add i386/t-crtstuff to tmake_file.
	(x86_64-*-freebsd*): Likewise.
	(x86_64-*-netbsd*): Likewise.
	(i[34567]86-*-linux*): Likewise.
	(i[34567]86-*-kfreebsd*-gnu, i[34567]86-*-knetbsd*-gnu)
	(i[34567]86-*-gnu*, i[34567]86-*-kopensolaris*-gnu): Likewise.
	(x86_64-*-linux*): Likewise.
	(x86_64-*-kfreebsd*-gnu, x86_64-*-knetbsd*-gnu): Likewise.
	(i[34567]86-*-lynxos*): Add t-crtstuff-pic, i386/t-crtstuff to
	tmake_file.
	Set extra_parts.
	(i[34567]86-*-nto-qnx*): Set tmake_file, extra_parts.
	(i[34567]86-*-rtems*): Append to tmake_file, remove t-crtin.
	Append to extra_parts, remove crtbegin.o, crtend.o.
	(ia64*-*-elf*): Append to extra_parts, remove crtbegin.o, crtend.o.
	(ia64*-*-freebsd*): Append to extra_parts, remove crtbegin.o,
	crtend.o, crtbeginS.o, crtendS.o.
	(ia64*-*-linux*): Comment extra_parts.
	(ia64-hp-*vms*): Append to tmake_file, remove vms/t-vms, vms/t-vms64.
	Set extra_parts.
	(iq2000*-*-elf*): Clear extra_parts.
	(lm32-*-elf*, lm32-*-rtems*): Add t-crtin to tmake_file.
	(lm32-*-uclinux*): Add to extra_parts, remove crtbegin.o, crtend.o
	(m32r-*-elf*, m32r-*-rtems*): Split off ...
	(m32r-*-rtems*): ... this.
	Add m32r/t-m32r to tmake_file.
	(m68k-*-elf*): Add t-crtin to tmake_file.
	(m68k-*-rtems*): Add crti.o, crtn.o to extra_parts.
	(mcore-*-elf): Likewise.
	(microblaze*-*-*): Set extra_parts.
	(mips*-sde-elf*): New case.
	Set tmake_file, extra_parts.
	(mipsisa32-*-elf*, mipsisa32el-*-elf*, mipsisa32r2-*-elf*)
	(mipsisa32r2el-*-elf*, mipsisa64-*-elf*, mipsisa64el-*-elf*)
	(mipsisa64r2-*-elf*, mipsisa64r2el-*-elf*): Add mips/t-crtstuff to
	tmake_file.
	Set extra_parts.
	(mipsisa64sr71k-*-elf*): Likewise.
	(mipsisa64sb1-*-elf*, mipsisa64sb1el-*-elf*): Likewise.
	(mips-*-elf*, mipsel-*-elf*): Likewise.
	(mips64-*-elf*, mips64el-*-elf*): Likewise.
	(mips64vr-*-elf*, mips64vrel-*-elf*): Likewise.
	(mips64orion-*-elf*,  mips64orionel-*-elf*): Likewise.
	(mips*-*-rtems*): Likewise.
	(mipstx39-*-elf*, mipstx39el-*-elf*): Likewise.
	(moxie-*-*): Split into ...
	(moxie-*-elf, moxie-*-uclinux*): ... this.
	Add to extra_parts, remove crtbegin.o, crtend.o.
	(moxie-*-rtems*): New case.
	Set tmake_file.
	Clear extra_parts.
	(powerpc-*-freebsd*): Add rs6000/t-crtstuff to tmake_file.
	Set extra_parts.
	(powerpc-*-netbsd*): Add rs6000/t-netbsd to tmake_file.
	(powerpc-*-eabispe*): Add rs6000/t-crtstuff, t-crtstuff-pic to
	tmake_file.
	Set extra_parts.
	(powerpc-*-eabisimaltivec*): Add to tmake_file, add rs6000/t-ppccomm,
	rs6000/t-crtstuff, t-crtstuff-pic to tmake_file.
	Set extra_parts.
	(powerpc-*-eabisim*): Likewise.
	(powerpc-*-elf*): Likewise.
	(powerpc-*-eabialtivec*): Likewise.
	(powerpc-xilinx-eabi*): Likewise.
	(powerpc-*-eabi*): Likewise.
	(powerpc-*-rtems*): Likewise.
	(powerpc-*-linux*, powerpc64-*-linux*): Add rs6000/t-crtstuff to
	tmake_file.
	Set extra_parts.
	(powerpc-*-lynxos*): Add to tmake_file.
	(powerpcle-*-elf*): Add to tmake_file, add rs6000/t-ppccomm,
	rs6000/t-crtstuff, t-crtstuff-pic.
	Set extra_parts.
	(powerpcle-*-eabisim*): Likewise.
	(powerpcle-*-eabi*): Likewise.
	(rx-*-elf): Remove extra_parts.
	(s390x-ibm-tpf*): Set extra_parts.
	(score-*-elf): Set extra_parts.
	(sh-*-elf*, sh[12346l]*-*-elf*, sh-*-linux*)
	(sh[2346lbe]*-*-linux*, sh-*-netbsdelf*, shl*-*-netbsdelf*)
	(sh5-*-netbsd*, sh5l*-*-netbsd*, sh64-*-netbsd*)
	(sh64l*-*-netbsd*): Split into ...
	(sh-*-elf*, sh[12346l]*-*-elf*): ... this.
	Add t-crtstuff-pic to tmake_file.
	Set extra_parts.
	(sh-*-rtems*): Add to tmake_file, add t-crtstuff-pic.
	Set extra_parts.
	(sh-wrs-vxworks): Add to tmake_file, add t-crtstuff-pic.
	(sparc-*-elf*): Remove t-crtin from tmake_file.
	Add to extra_parts, remove crtbegin.o, crtend.o.
	(sparc-*-linux*): Add sparc/t-linux64 to tmake_file.
	(sparc64-*-linux*): Likewise.
	(sparc-*-rtems*): Remove sparc/t-elf from tmake_file.
	Add to extra_parts, remove crtbegin.o, crtend.o.
	(sparc64-*-elf*): Remove t-crtin from tmake_file.
	Add to extra_parts, remove crtbegin.o, crtend.o.
	(sparc64-*-rtems*): Remove t-crtin from tmake_file.
	Add to extra_parts, remove crtbegin.o, crtend.o.
	(sparc64-*-freebsd*, ultrasparc-*-freebsd*): Add to extra_parts.
	(sparc64-*-linux*): Add sparc/t-linux64 to tmake_file.
	(spu-*-elf*): Add to tmake_file, add spu/t-elf.
	Set extra_parts.
	(tic6x-*-uclinux): Add c6x/t-uxlinux, t-crtstuff-pic to tmake_file.
	Set extra_parts.
	(tic6x-*-*): Change to ...
	(tic6x-*-elf): ... this.
	Set extra_parts.
	(xtensa*-*-elf*): Add to tmake_file, add xtensa/t-elf.
	Set extra_parts.
	(am33_2.0-*-linux*): Add comment.
	(mep*-*-*): Add mep/t-mep to tmake_file.
	Set extra_parts.
	* config/alpha/t-vms: New file.
	* config/alpha/vms-dwarf2.S, config/alpha/vms-dwarf2eh.S: New files.
	* config/arm/crti.S, config/arm/crtn.S: New files.
	* config/bfin/crti.S, config/bfin/crtn.S: New files.
	* config/bfin/crtlibid.S: New file.
	* config/bfin/t-crtlibid, config/bfin/t-crtstuff: New files.
	* config/c6x/crti.S, config/c6x/crtn.S: New files.
	* config/c6x/t-elf (CUSTOM_CRTIN): Set.
	(crti.o, crtin.o): New rules.
	(CRTSTUFF_T_CFLAGS, CRTSTUFF_T_CFLAGS_S): Set.
	* config/c6x/t-uclinux: New file.
	* config/cris/t-elfmulti: New file.
	* config/cris/t-linux (CRTSTUFF_T_CFLAGS_S): Set.
	* config/fr30/crti.S, config/fr30/crtn.S: New files.
	* config/frv/frvbegin.c, config/frv/frvend.c: New files.
	* config/frv/t-frv: New file.
	* config/frv/t-linux (CRTSTUFF_T_CFLAGS): Set.
	* config/h8300/crti.S, config/h8300/crtn.S: New files.
	* config/i386/cygming-crtbegin.c, config/i386/cygming-crtend.c:
	New files.
	* config/i386/t-cygming (crtbegin.o, crtend.o): Use $(srcdir) to
	refer to cygming-crtbegin.c, cygming-crtend.c.
	Use $<.
	* config/i386/t-nto: New file.
	* config/ia64/crtbegin.S, config/ia64/crtend.S: New files.
	* config/ia64/crti.S, config/ia64/crtn.S: New files.
	* config/ia64/t-ia64 (crtbegin.o, crtend.o, crtbeginS.o,
	crtendS.o): Use $(srcdir) to refer to crtbegin.S, crtend.S.
	Use .S extension.
	Use $<.
	* config/ia64/t-vms (CRTSTUFF_T_CFLAGS, CRTSTUFF_T_CFLAGS_S): Set.
	(crtinitS.o): New rule.
	* config/ia64/vms-crtinit.S: New file.
	* config/lm32/t-elf ($(T)crti.o, $(T)crtn.o): Remove.
	* config/m32r/initfini.c: New file.
	* config/m32r/t-linux, config/m32r/t-m32r: New files.
	* config/m68k/crti.S, config/m68k/crtn.S: New files.
	* config/mcore/crti.S, config/mcore/crtn.S: New files.
	* config/mep/t-mep: New file.
	* config/microblaze/crti.S, config/microblaze/crtn.S: New files.
	* config/microblaze/t-microblaze (MULTILIB_OPTIONS): Remove.
	* config/mips/crti.S, config/mips/crtn.S: New files.
	* config/mips/t-crtstuff: New file.
	* config/mmix/crti.S, config/mmix/crtn.S: New files.
	* config/mmix/t-mmix (CRTSTUFF_T_CFLAGS): Set.
	(CUSTOM_CRTIN): Set.
	($(T)crti.o, $(T)crtn.o): Remove $(T),
	dependencies.
	Use $(srcdir) to refer to crti.S, crtn.S.
	Use .S extension, $<.
	* config/moxie/crti.asm: Rename to ...
	* config/moxie/crti.S: ... this.
	* config/moxie/crtn.asm: Rename to ...
	* config/moxie/crtn.S: ... this.
	* config/moxie/t-moxie: Remove.
	* config/pa/stublib.c: New file.
	* config/pa/t-stublib, config/pa/t-stublib64: New files.
	* config/rs6000/eabi-ci.S, config/rs6000/eabi-cn.S: New files.
	* config/rs6000/sol-ci.S, config/rs6000/sol-cn.S: New files.
	* config/rs6000/t-crtstuff: New file.
	* config/rs6000/t-ppccomm (EXTRA_PARTS): Remove.
	(ecrti.S, ecrtn.S, ncrti.S, ncrtn.S): Remove.
	(ecrti$(objext)): Depend on $(srcdir)/config/rs6000/eabi-ci.S.
	Make output file explicit.
	(ecrtn$(objext)): Depend on $(srcdir)/config/rs6000/eabi-cn.S.
	Make output file explicit.
	(ncrti$(objext): Depend on $(srcdir)/config/rs6000/sol-ci.S.
	Make output file explicit.
	(ncrtn$(objext)): Depend on $(srcdir)/config/rs6000/sol-cn.S.
	Make output file explicit.
	* config/score/crti.S, config/score/crtn.S: New files.
	* config/sh/crt1.S, config/sh/crti.S, config/sh/crtn.S: New files.
	* config/sh/lib1funcs-4-300.S, config/sh/lib1funcs-Os-4-200.S: New
	files.
	* config/sh/t-sh, config/sh/t-superh: New files.
	* config/sparc/t-linux64: New file.
	* config/spu/cache.S, config/spu/cachemgr.c: New files.
	* config/spu/t-elf (CRTSTUFF_T_CFLAGS): Set.
	(cachemgr.o, cachemgr_nonatomic.o, libgcc_%.a, cache8k.o)
	(cache16k.o, cache32k.o, cache64k.o, cache128k.o): New rules.
	* config/t-crtin: Remove.
	* config/t-crtstuff-pic: New file.
	* config/t-sol2 (CUSTOM_CRTIN): Set.
	(crti.o, crtn.o): New rules.
	* config/vms/t-vms: New file.
	* config/vms/vms-ucrt0.c: New file.
	* config/xtensa/t-elf: New file.

2011-11-02  Rainer Orth  <ro@CeBiTec.Uni-Bielefeld.DE>

	* Makefile.in (SHLIB_NM_FLAGS): Set.
	* mkmap-flat.awk, mkmap-symver.awk: New files.
	* configure.ac (libgcc_cv_lib_sjlj_exceptions): Check for SjLj
	exceptions.
	* configure: Regenerate.
	* config/libgcc-glibc.ver: New file.
	* config/libgcc-libsystem.ver: New file.
	* config/t-libunwind (SHLIB_LC): Set.
	* config/t-linux: New file.
	* config/t-slibgcc (INSTALL_SHLIB): New.
	(SHLIB_INSTALL): Use it.
	* config/t-slibgcc-darwin (SHLIB_MKMAP): Use $(srcdir) to refer
	to mkmap-symver.awk.
	(SHLIB_MAPFILES): Don't append, adapt pathname.
	(SHLIB_VERPFX): Set.
	* config/t-slibgcc-elf-ver (SHLIB_MKMAP): Use $(srcdir) to refer
	to mkmap-symver.awk.
	* config/t-slibgcc-gld-nover, config/t-slibgcc-hpux,
	config/t-slibgcc-libgcc, config/t-slibgcc-vms: New files.
	* config/alpha/libgcc-alpha-ldbl.ver, config/alpha/t-linux: New files.
	* config/alpha/t-slibgcc-osf (SHLIB_MKMAP): Use $(srcdir) to refer
	to mkmap-flat.awk.
	* config/arm/t-bpabi (SHLIB_MAPFILES): Set.
	* config/bfin/libgcc-glibc.ver, config/bfin/t-linux: New files.
	* config/c6x/libgcc-eabi.ver, config/c6x/t-elf: New files.
	* config/cris/libgcc-glibc.ver, config/cris/t-linux: New files.
	* config/frv/libgcc-frv.ver, config/frv/t-linux: New files.
	* config/i386/libgcc-darwin.10.4.ver,
	config/i386/libgcc-darwin.10.5.ver, config/i386/libgcc-glibc.ver:
	New files.
	* config/i386/t-darwin: Remove.
	* config/i386/t-darwin64: Likewise.
	* config/i386/t-dw2-eh, config/i386/t-sjlj-eh: New files.
	* config/i386/t-slibgcc-cygming, config/i386/t-cygwin,
	config/i386/t-dlldir, config/i386/t-dlldir-x: New files.
	* config/i386/t-linux: New file.
	* config/i386/t-mingw32: New file.
	* config/ia64/libgcc-glibc.ver, config/ia64/libgcc-ia64.ver: New files.
	* config/ia64/t-glibc: Rename to ...
	* config/ia64/t-linux: ... this.
	(SHLIB_MAPFILES): Set.
	* config/ia64/t-glibc-libunwind: Rename to ...
	* config/ia64/t-linux-libunwind: ... this.
	* config/ia64/t-ia64 (SHLIB_MAPFILES): Set.
	* config/ia64/t-slibgcc-hpux: New file.
	* config/m32r/libgcc-glibc.ver, config/m32r/t-linux: New files.
	* config/m68k/t-slibgcc-elf-ver: New file.
	* config/mips/t-mips16 (SHLIB_MAPFILES): Set.
	* config/mips/t-slibgcc-irix (SHLIB_MKMAP): Use $(srcdir) to refer
	to mkmap-flat.awk.
	* config/pa/t-slibgcc-hpux: New file.
	* config/pa/t-slibgcc-dwarf-ver, config/pa/t-slibgcc-sjsj-ver: New
	files.
	* config/rs6000/libgcc-darwin.10.4.ver,
	config/rs6000/libgcc-darwin.10.5.ver: New files.
	* config/rs6000/libgcc-ppc-glibc.ver: Rename to
	config/rs6000/libgcc-glibc.ver.
	* config/rs6000/libgcc-ppc64.ver: Rename to
	config/rs6000/libgcc-ibm-ldouble.ver.
	* config/rs6000/t-darwin (SHLIB_VERPFX): Remove.
	* config/rs6000/t-ibm-ldouble (SHLIB_MAPFILES): Adapt filename.
	* config/rs6000/t-ldbl128: Rename to ...
	* config/rs6000/t-linux: ... this.
	(SHLIB_MAPFILES): Adapt filename.
	* config/rs6000/t-slibgcc-aix: New file.
	* config/sh/libgcc-excl.ver, config/sh/libgcc-glibc.ver: New files.
	* config/sh/t-linux (SHLIB_MAPFILES): Use $(srcdir) to refer to
	libgcc-excl.ver, libgcc-glibc.ver.
	(SHLIB_LINK, SHLIB_INSTALL): Remove.
	* config/sparc/libgcc-glibc.ver: New file.
	* config/sparc/t-linux: New file.
	* config/xtensa/libgcc-glibc.ver, config/xtensa/t-linux: New files.
	* config.host (*-*-freebsd*): Add t-slibgcc, t-slibgcc-gld,
	t-slibgcc-elf-ver to tmake_file.
	Add t-slibgcc-nolc-override to tmake_file for posix threads on
	*-*-freebsd[34].
	(*-*-linux*, frv-*-*linux*, *-*-kfreebsd*-gnu, *-*-knetbsd*-gnu,
	*-*-gnu*, *-*-kopensolaris*-gnu): Add t-slibgcc, t-slibgcc-gld,
	t-slibgcc-elf-ver, t-linux to tmake_file.
	(*-*-netbsd*): Add t-slibgcc, t-slibgcc-gld, t-slibgcc-elf-ver to
	tmake_file.
	(alpha*-*-linux*): Add alpha/t-linux to tmake_file.
	(alpha64-dec-*vms*): Add t-slibgcc-vms to tmake_file.
	(alpha*-dec-*vms*): Likewise.
	(arm*-*-freebsd*): Append to tmake_file.
	(arm*-*-netbsdelf*): Add t-slibgcc-gld-nover to tmake_file.
	(arm*-*-linux*): Add t-slibgcc-libgcc to tmake_file for
	arm*-*-linux-*eabi.
	(arm*-*-eabi*, arm*-*-symbianelf*): Add t-slibgcc-nolc-override to
	tmake_file for arm*-*-symbianelf*.
	(bfin*-linux-uclibc*): Append to tmake_file, add bfin/t-linux.
	(cris-*-linux*, crisv32-*-linux*): Append to tmake_file, add
	cris/t-linux.
	(frv-*-*linux*): Append to tmake_file, add frv/t-linux.
	(hppa*-*-linux*): Add t-slibgcc-libgcc, pa/t-slibgcc-sjlj-ver,
	pa/t-slibgcc-dwarf-ver to tmake_file.
	(hppa[12]*-*-hpux10*): Add t-slibgcc, pa/t-slibgcc-sjlj-ver,
	pa/t-slibgcc-dwarf-ver, t-slibgcc-hpux, pa/t-slibgcc-hpux to tmake_file.
	(hppa*64*-*-hpux11*): Likewise.
	(hppa[12]*-*-hpux11*): Likewise.
	(x86_64-*-darwin*): Don't override tmake_file, but only keep
	i386/t-crtpc, i386/t-crtfm.
	(i[34567]86-*-cygwin*): Set tmake_eh_file, tmake_dlldir_file.
	Prepend $tmake_eh_file, $tmake_dlldir_file, i386/t-slibgcc-cygming
	to tmake_file.
	Add i386/t-cygwin to tmake_file.
	Prepent i386/t-mingw-pthread to tmake_file for posix threads.
	(i[34567]86-*-mingw*): Set tmake_eh_file, tmake_dlldir_file.
	Prepend $tmake_eh_file, $tmake_dlldir_file, i386/t-slibgcc-cygming
	to tmake_file.
	Add i386/t-mingw32 to tmake_file.
	(x86_64-*-mingw*): Likewise.
	(ia64*-*-freebsd*): Append to tmake_file.
	(ia64*-*-linux*): Append to tmake_file.
	Replace ia64/t-glibc by ia64/t-linux.
	Replace ia64/t-glibc-libunwind by ia64/t-linux-libunwind if using
	system libunwind.
	(ia64*-*-hpux*): Add t-slibgcc, ia64/t-slibgcc-hpux,
	t-slibgcc-hpux to tmake_file.
	(ia64-hp-*vms*): Add t-slibgcc-vms to tmake_file.
	(m32r-*-linux*): Append to tmake_file, add m32r/t-linux.
	(m32rle-*-linux*): Likewise.
	(m68k-*-linux*)): Add m68k/t-slibgcc-elf-ver to tmake_file unless
	sjlj exceptions.
	(microblaze*-linux*): New case.
	Append to tmake_file, add t-slibgcc-nolc-override.
	(powerpc-*-freebsd*): Add t-slibgcc-libgcc to tmake_file.
	(powerpc-*-linux*, powerpc64-*-linux*): Likewise.
	Replace rs6000/t-ldbl128 by rs6000/t-linux in tmake_file.
	(rs6000-ibm-aix4.[3456789]*, powerpc-ibm-aix4.[3456789]*): Add
	rs6000/t-slibgcc-aix to tmake_file.
	(rs6000-ibm-aix5.1.*, powerpc-ibm-aix5.1.*): Likewise.
	(rs6000-ibm-aix[56789].*, powerpc-ibm-aix[56789].*): Likewise.
	(sh-*-elf*, sh[12346l]*-*-elf*, sh-*-linux*)
	(sh[2346lbe]*-*-linux*, sh-*-netbsdelf*, shl*-*-netbsdelf*)
	(sh5-*-netbsd*, sh5l*-*-netbsd*, sh64-*-netbsd*)
	(sh64l*-*-netbsd*): Add t-slibgcc-libgcc to tmake_file for
	sh*-*-linux*.
	(sparc-*-linux*): Append to tmake_file for *-leon*.
	Add sparc/t-linux to tmake_file for non-Leon targets.
	(sparc64-*-linux*): Add sparc/t-linux to tmake_file.
	(tic6x-*-uclinux): New case.
	Add t-slibgcc, t-slibgcc-gld, t-slibgcc-elf-ver to tmake_file.
	(tic6x-*-*): Add c6x/t-elf to tmake_file.
	(xtensa*-*-linux*): Append to tmake_file, add xtensa/t-linux.
	(am33_2.0-*-linux*): Append to tmake_file.
	(i[34567]86-*-linux*, x86_64-*-linux*, i[34567]86-*-kfreebsd*-gnu)
	(i[34567]86-*-knetbsd*-gnu, i[34567]86-*-gnu*): Also handle
	x86_64-*-kfreebsd*-gnu.
	Add i386/t-linux to tmake_file.

2011-10-28  Ian Lance Taylor  <iant@google.com>

	* config/i386/morestack.S: Correct CFI information to do proper
	returns throughout function.  In 32-bit mode, save %ebx so that it
	is restored on unwind.

2011-10-25  Bernd Schmidt  <bernds@codesourcery.com>

	* config/c6x/pr-support.c (__gnu_unwind_24bit): Correct logic for the
	case where B3 isn't the return register.

	* config/c6x/pr-support.c (pop_compact_frame, pop_frame): Correct
	logic for doubleword pops.

2011-10-25  Andreas Tobler  <andreast@fgznet.ch>

	* config/rs6000/t-freebsd: Add wildcard.

2011-10-21  Paul Brook  <paul@codesourcery.com>

	* unwind-arm-common.inc: Handle ID3/4 unwinding data.

2011-10-16  Uros Bizjak  <ubizjak@gmail.com>
	    Eric Botcazou  <ebotcazou@adacore.com>

	PR target/50737
	* config/alpha/linux-unwind.h (alpha_fallback_frame_state): Set
	fs->signal_frame to 1.

2011-10-07  Ian Lance Taylor  <iant@google.com>

	* generic-morestack-thread.c: #include <errno.h>.

2011-10-07  Ian Lance Taylor  <iant@google.com>

	PR target/46093
	* generic-morestack.c (__generic_morestack): Make sure the segment
	is large enough for both the stack frame and the copied
	parameters.

2011-10-06  Rainer Orth  <ro@CeBiTec.Uni-Bielefeld.DE>

	PR bootstrap/49804
	* config.host: Add crtbegin.o, crtbeginS.o, crtend.o, crtendS.o to
	extra_parts.

2011-09-28  Nick Clifton  <nickc@redhat.com>

	* config/rx/rx-lib.h: Always restrict doubles to the SF type when
	64-bit doubles are not enabled.
	* config/rx/rx-abi.h: Fix extraneous renaming of the floatsisf
	and floatunsisf functions.

2011-09-13  Paul Brook  <paul@codesourcery.com>

	* config.host (tic6x-*-*): Add c6x/t-c6x-elf.  Set unwind_header.
	* unwind-c.c (PERSONALITY_FUNCTION): Use UNWIND_POINTER_REG.
	* unwind-arm-common.inc: New file.
	* config/arm/unwind-arm.c: Use unwind-arm-common.inc.
	* config/arm/unwind-arm.h: Use unwind-arm-common.h.
	(_GLIBCXX_OVERRIDE_TTYPE_ENCODING): Define.
	* config/c6x/libunwind.S: New file.
	* config/c6x/pr-support.c: New file.
	* config/c6x/unwind-c6x.c: New file.
	* config/c6x/unwind-c6x.h: New file.
	* config/c6x/t-c6x-elf: New file.

2011-08-23  Uros Bizjak  <ubizjak@gmail.com>

	* config/i386/64/sfp-machine.h (ASM_INVALID): New define.
	(ASM_DIVZERO): Ditto.
	(FP_HANLDE_EXCEPTIONS): Use ASM_INVALID and ASM_DIVZERO.

2011-08-18  Richard Sandiford  <richard.sandiford@linaro.org>

	* config/arm/bpabi-lib.h (RENAME_LIBRARY_SET): Delete.

2011-08-17  Richard Sandiford  <richard.sandiford@linaro.org>

	PR target/50090
	* config/arm/bpabi-lib.h (RENAME_LIBRARY): Use a C-level alias
	instead of an assembly one.

2011-08-12  Paolo Bonzini  <bonzini@gnu.org>

	PR bootstrap/50047
	* Makefile.in (install-unwind_h): Create
	$(gcc_objdir)/include/unwind.h atomically.

2011-08-11  Rainer Orth  <ro@CeBiTec.Uni-Bielefeld.DE>

	* Makefile.in (install-unwind_h): Remove destination file first.

2011-08-09  Rainer Orth  <ro@CeBiTec.Uni-Bielefeld.DE>

	* sync.c: New file.
	* config/mips/t-mips16: New file.
	* config.host (mips64*-*-linux*): Add mips/t-mips16 to tmake_file.
	(mips*-*-linux*): Likewise.
	(mips*-sde-elf*): Likewise.
	(mipsisa32-*-elf*): Join with mipsisa32r2-*-elf*,
	mipsisa64-*-elf*, mipsisa64r2-*-elf*.
	Add mips/t-mips16 to tmake_file.
	(mipsisa64sb1-*-elf*): Add mips/t-mips16 to tmake_file.
	(mips-*-elf*): Likewise.
	(mips64-*-elf*): Likewise.
	(mips64orion-*-elf*): Likewise.
	(mips*-*-rtems*): Likewise.
	(mipstx39-*-elf*): Likewise.
	* Makefile.in: Use SYNC instead of LIBGCC_SYNC.
	($(libgcc-sync-size-funcs-o)): Use SYNC_CFLAGS instead of
	LIBGCC_SYNC_CFLAGS.
	Use $(srcdir) to refer to sync.c.
	Use $<.
	($(libgcc-sync-funcs-o)): Likewise.
	($(libgcc-sync-size-funcs-s-o)): Likewise.
	($(libgcc-sync-funcs-s-o)): Likewise.

2011-08-09  Andreas Schwab  <schwab@linux-m68k.org>

	* config.host (ia64*-*-linux*): Move ia64/t-glibc after
	t-libunwind.

2011-08-08  H.J. Lu  <hongjiu.lu@intel.com>

	PR other/48007
	* config/i386/value-unwind.h: New.

2011-08-06  Richard Sandiford  <rdsandiford@googlemail.com>

	* config.host (*-*-darwin*, *-*-freebsd*, *-*-linux*, frv-*-*linux*)
	(*-*-kfreebsd*-gnu, *-*-knetbsd*-gnu, *-*-gnu*, *-*-kopensolaris*-gnu):
	Add to tmake_file rather than overriding it.

2011-08-05  Rainer Orth  <ro@CeBiTec.Uni-Bielefeld.DE>

	* config/t-softfp: Remove.
	* soft-fp: Moved from ../gcc/config.
	* soft-fp/README: Remove t-softfp reference.
	* soft-fp/t-softfp: Move to config/t-softfp.
	(softfp_machine_header): Remove.
	(softfp_file_list): Remove config subdir.
	(soft-fp-objects): New variable.
	($(soft-fp-objects)): Set INTERNAL_CFLAGS.
	(LIB2FUNCS_EXTRA): Add to LIB2ADD instead.
	(SFP_MACHINE, $(SFP_MACHINE)): Remove.
	* config/t-softfp-excl: New file.
	* config/t-softfp-sfdf: New file.
	* config/t-softfp-tf: New file.
	* config/no-sfp-machine.h: New file.
	* config/arm/sfp-machine.h: New file.
	* config/arm/t-softfp: New file.
	* config/c6x/sfp-machine.h: New file.
	* config/i386/32/t-fprules-softfp: Rename to ...
	* config/i386/32/t-softfp: ... this.
	(tifunctions, LIB2ADD): Remove.
	(softfp_int_modes): Override.
	* config/i386/64/t-softfp-compat (tf-functions): Remove config
	subdir.
	* config/i386/64/eqtf2.c: Likewise.
	* config/i386/64/getf2.c: Likewise.
	* config/i386/64/letf2.c: Likewise.
	* config/ia64/sft-machine.h: New file.
	* config/ia64/t-fprules-softfp: Rename to ...
	* config/ia64/t-softfp: ... this.
	* config/lm32/sfp-machine.h: New file.
	* config/moxie/t-moxie-softfp: Remove.
	* config/rs6000/ibm-ldouble-format: New file.
	* config/rs6000/ibm-ldouble.c: New file.
	* config/rs6000/libgcc-ppc-glibc.ver: New file
	* config/rs6000/libgcc-ppc64.ver: New file
	* config/rs6000/sfp-machine.h: New file.
	* config/rs6000/t-freebsd: New file.
	* config/rs6000/t-ibm-ldouble: New file.
	* config/rs6000/t-ldbl128: Use $(srcdir) to refer to
	libgcc-ppc-glibc.ver.
	* config/rs6000/t-linux64: New file.
	* config/rs6000/t-ppccomm (LIB2ADD): Add
	$(srcdir)/config/rs6000/ibm-ldouble.c.
	* config/rs6000/t-ppccomm-ldbl: New file.
	* config/score/sfp-machine.h: New file.
	* config.host (sfp_machine_header): Explain.
	(arm*-*-linux*): Add t-softfp-sfdf, t-softfp-excl, arm/t-softfp,
	t-softfp to tmake_file.
	(arm*-*-uclinux*): Likewise.
	(arm*-*-ecos-elf): Likewise.
	(arm*-*-eabi*, arm*-*-symbianelf*): Likewise.
	(arm*-*-rtems*): Likewise.
	(arm*-*-elf): Likewise.
	(ia64*-*-linux*): Replace ia64/t-fprules-softfp by ia64/t-softfp
	in tmake_file.
	Add t-softfp-tf, t-softfp-excl, t-softfp to tmake_file.
	(lm32-*-elf*, lm32-*-rtems*): Add t-softfp-sfdf, t-softfp to tmake_file.
	(lm32-*-uclinux*): Likewise.
	(moxie-*-*): Replace moxie/t-moxie-softfp by t-softfp-sfdf,
	t-softfp-excl, t-softfp.
	(powerpc-*-darwin*): Add rs6000/t-ibm-ldouble to tmake_file.
	(powerpc64-*-darwin*): Likewise.
	(powerpc-*-freebsd*): Add t-softfp-sfdf, t-softfp-excl, t-softfp
	to tmake_file.
	(powerpc-*-eabisimaltivec*): Add rs6000/t-ppccomm-ldbl to
	tmake_file.
	(powerpc-*-eabisim*): Likewise.
	(powerpc-*-elf*): Likewise.
	(powerpc-*-eabialtivec*): Likewise.
	(powerpc-xilinx-eabi*): Likewise.
	(powerpc-*-rtems*): Likewise.
	(powerpc-*-linux*, powerpc64-*-linux*): Add t-softfp-sfdf,
	t-softfp-excl, t-softfp to tmake_file.
	(powerpc-wrs-vxworks, powerpc-wrs-vxworksae): Add
	rs6000/t-ppccomm-ldbl to tmake_file.
	(powerpcle-*-elf*): Likewise.
	(powerpcle-*-eabisim*): Likewise.
	(powerpcle-*-eabi*): Likewise.
	(rs6000-ibm-aix4.[3456789]*, powerpc-ibm-aix4.[3456789]*): Add
	rs6000/t-ibm-ldouble to tmake_file.
	(rs6000-ibm-aix5.1.*, powerpc-ibm-aix5.1.*): Likewise.
	(rs6000-ibm-aix[56789].*, powerpc-ibm-aix[56789].*): Likewise.
	(score-*-elf): Add t-softfp-sfdf, t-softfp-excl, t-softfp to tmake_file.
	(tic6x-*-*): Likewise.
	(i[34567]86-*-darwin*, x86_64-*-darwin*,
	i[34567]86-*-kfreebsd*-gnu, x86_64-*-kfreebsd*-gnu,
	i[34567]86-*-linux*, x86_64-*-linux*, i[34567]86-*-gnu*,
	i[34567]86-*-solaris2*, x86_64-*-solaris2.1[0-9]*,
	i[34567]86-*-cygwin*, i[34567]86-*-mingw*, x86_64-*-mingw*,
	i[34567]86-*-freebsd*, x86_64-*-freebsd*): Add t-softfp-tf,
	t-softfp to tmake_file.
	* configure.ac (sfp_machine_header): Provide default if unset.
	Substitute.
	Link sfp-machine.h to config/$sfp_machine_header.
	* configure: Regenerate.

2011-08-05  Rainer Orth  <ro@CeBiTec.Uni-Bielefeld.DE>

	* Makefile.in (double_type_size, long_double_type_size): Set.
	Remove $(fpbit-in-libgcc) support.
	(FPBIT_FUNCS, DPBIT_FUNCS, TPBIT_FUNCS): New variables.
	(fpbit-src): New variable.
	($(fpbit-o), $(fpbit-s-o)): Use $(fpbit-src) instead of $(FPBIT).
	Compile with -DFLOAT $(FPBIT_CFLAGS).
	Use $<.
	($(dpbit-o), $(dpbit-s-o)): Use $(fpbit-src) instead of $(DPBIT).
	Compile with $(FPBIT_CFLAGS).
	Use $<.
	($(tpbit-o), $(tpbit-s-o): Use $(fpbit-src) instead of $(TPBIT).
	Compile with -DFLOAT $(TPBIT_CFLAGS).
	Use $<.
	* configure.ac (double_type_size, long_double_type_size):
	Determine and substitute.
	* configure: Regenerate.
	* fp-bit.c, fp-bit.h: New files.
	* config/avr/avr-lib.h, config/h8300/h8300-lib.h: New files.
	* config/mips/t-irix6 (TPBIT, $(gcc_objdir)/tp-bit.c): Remove.
	* config/mips/t-mips: New file.
	* config/mips/t-sdemtk: New file.
	* config/rs6000/ppc64-fp.c: New file.
	* config/rs6000/t-darwin (LIB2ADD): Add
	$(srcdir)/config/rs6000/ppc64-fp.c.
	* config/rs6000/t-ppc64-fp: New file.
	* config/rx/rx-lib.h: New file.
	* config/rx/t-rx (FPBIT): Set to true.
	($(gcc_objdir)/fp-bit.c): Remove.
	(DPBIT): Set to true only with -m64bit-doubles.
	($(gcc_objdir)/dp-bit.c): Remove.
	* config/sparc/t-softfp: Remove.
	* config/spu/t-elf: New file.
	* config/t-fdpbit, config/t-fpbit: New files.
	* config.host (m32c*-*-*): Add t-fdpbit to tmake_file.
	(mips*-*-*): Likewise.
	(arm-wrs-vxworks): Likewise.
	(arm*-*-freebsd*): Likewise.
	(avr-*-rtems*): Add t-fpbit to tmake_file.
	(avr-*-*): Likewise.
	(bfin*-elf*): Add t-fdpbit to tmake_file.
	(bfin*-uclinux*): Likewise.
	(bfin*-linux-uclibc*): Likewise.
	(bfin*-rtems*): New case.
	Add t-fdpbit to tmake_file.
	(bfin*-*): Add t-fdpbit to tmake_file.
	(crisv32-*-elf): Likewise.
	(cris-*-linux*): Likewise.
	(fr30-*-elf): Likewise.
	(frv-*-elf, frv-*-*linux*): Likewise.
	(h8300-*-rtems*, h8300-*-elf*): Add t-fpbit to tmake_file.
	(iq2000*-*-elf*): Add t-fdpbit to tmake_file.
	(m32r-*-elf*): Likewise.
	(m32rle-*-elf*): Likewise.
	(m32r-*-linux*): Likewise.
	(m32rle-*-linux*): Likewise.
	(mcore-*-elf): Add t-fdpbit to tmake_file.
	(microblaze*-*-*): Likewise.
	(mips-sgi-irix6.5*): Add t-tpbit to tmake_file.
	(mips*-*-netbsd*): Add mips/t-mips to tmake_file.
	(mips64*-*-linux*): Also handle mipsisa64*-*-linux*.
	Fix typo.
	Add mips/t-tpbit to tmake-file.
	(mips*-*-linux*): Fix typo.
	(mips*-sde-elf*): New case
	Add mips/t-sdemtk unless using newlib.
	(mipsisa64sr71k-*-elf*): Add t-fdpbit to tmake_file.
	(mipsisa64sb1-*-elf*): Add mips/t-mips to tmake_file.
	(mn10300-*-*): Likewise.
	(pdp11-*-*): Likewise.
	(picochip-*-*): Add t-fpbit to tmake_file.
	(powerpc-*-eabisimaltivec*): Likewise.
	(powerpc-*-eabisim*): Likewise.
	(powerpc-*-elf*): Likewise.
	(powerpc-*-eabialtivec*): Likewise.
	(powerpc-xilinx-eabi*): New case.
	Add t-fdpbit to tmake_file.
	(powerpc-*-eabi*):  Add t-fdpbit to tmake_file.
	(powerpc-*-rtems*): Likewise.
	(powerpc-*-linux*, powerpc64-*-linux*): Add rs6000/t-ppc64-fp to
	tmake_file.
	(powerpc-wrs-vxworks, powerpc-wrs-vxworksae): Add t-fdpbit to
	tmake_file.
	(powerpc-*-lynxos*): Likewise.
	(powerpcle-*-elf*): Likewise.
	(powerpcle-*-eabisim*): Likewise.
	(powerpcle-*-eabi*): Likewise.
	(rs6000-ibm-aix4.[3456789]*, powerpc-ibm-aix4.[3456789]*): Add
	t-fdpbit, rs6000/t-ppc64-fp to tmake_file.
	(rs6000-ibm-aix5.1.*, powerpc-ibm-aix5.1.*): Likewise.
	(rs6000-ibm-aix[56789].*, powerpc-ibm-aix[56789].*): Likewise.
	(rx-*-elf): Add t-fdpbit to tmake_file.
	(sh-*-elf*, sh[12346l]*-*-elf*, sh-*-linux*)
	(sh[2346lbe]*-*-linux*, sh-*-netbsdelf*, shl*-*-netbsdelf*)
	(sh5-*-netbsd*, sh5l*-*-netbsd*, sh64-*-netbsd*)
	(sh64l*-*-netbsd*): Add t-fdpbit to tmake_file except on
	sh*-*-netbsd*.
	(sh-*-rtems*): Add t-fdpbit to tmake_file.
	(sh-wrs-vxworks): Likewise.
	(sparc-*-elf*): Replace sparc/t-softfp by t-fdpbit in tmake_file.
	(sparc-*-linux*): Add t-fdpbit to tmake_file for *-leon*.
	(sparc-*-rtems*, sparc64-*-rtems*): Split off ...
	(sparc64-*-rtems*): ... new case.
	(sparc-*-rtems*): Add t-fdpbit to tmake_file.
	(spu-*-elf*): Likewise.
	Add spu/t-elf to tmake_file.
	(v850*-*-*): Add t-fdpbit to tmake_file.
	(xstormy16-*-elf): Likewise.
	(am33_2.0-*-linux*): Add t-fdpbit to tmake_file.
	(mep*-*-*): Likewise.

2011-08-05  Rainer Orth  <ro@CeBiTec.Uni-Bielefeld.DE>

	* Makefile.in (LIB2ADDEH, LIB2ADDEHSTATIC, LIB2ADDEHSHARED): New
	variables.
	(LIBUNWIND, SHLIBUNWIND_LINK, SHLIBUNWIND_INSTALL): New variables.
	(LIB2ADDEH, LIB2ADDEHSTATIC, LIB2ADDEHSHARED): Add $(srcdir)/emutls.c.
	(install-unwind_h): New target.
	(all): Depend on it.
	* config.host (unwind_header): New variable.
	(*-*-freebsd*): Set tmake_file to t-eh-dw2-dip.
	(*-*-linux*, frv-*-*linux*, *-*-kfreebsd*-gnu, *-*-knetbsd*-gnu,
	*-*-gnu*): Likewise, also for *-*-kopensolaris*-gnu.
	(*-*-solaris2*): Add t-eh-dw2-dip to tmake_file.
	(arm*-*-linux*): Add arm/t-bpabi for arm*-*-linux-*eabi.
	Set unwind_header.
	(arm*-*-uclinux*): Add arm/t-bpabi for arm*-*-uclinux*eabi.
	Set unwind_header.
	(arm*-*-eabi*, arm*-*-symbianelf*): Add arm/t-bpabi for
	arm*-*-eabi*.
	Add arm/t-symbian to tmake_file for arm*-*-symbianelf*.
	Set unwind_header.
	(ia64*-*-elf*): Add ia64/t-eh-ia64 to tmake_file.
	(ia64*-*-freebsd*): Likewise.
	(ia64*-*-linux*): Add ia64/t-glibc, ia64/t-eh-ia64, t-libunwind to
	tmake_file.
	Add t-libunwind-elf, ia64/t-glibc-libunwind unless
	$with_system_libunwind.
	(ia64*-*-hpux*): Set tmake_file.
	(ia64-hp-*vms*): Add ia64/t-eh-ia64 to tmake_file.
	(picochip-*-*): Set tmake_file.
	(rs6000-ibm-aix4.[3456789]*, powerpc-ibm-aix4.[3456789]*): Set
	md_unwind_header.
	(rs6000-ibm-aix5.1.*, powerpc-ibm-aix5.1.*): Likewise.
	(rs6000-ibm-aix[56789].*, powerpc-ibm-aix[56789].*): Likewise.
	(s390x-ibm-tpf*): Add t-eh-dw2-dip to tmake_file.
	(xtensa*-*-elf*): Set tmake_file.
	(xtensa*-*-linux*): Likewise.
	* configure.ac: Include ../config/unwind_ipinfo.m4.
	Call GCC_CHECK_UNWIND_GETIPINFO.
	Link unwind.h to $unwind_header.
	* configure: Regenerate.
	* emutls.c, unwind-c.c, unwind-compat.c, unwind-compat.h,
	unwind-dw2-fde-compat.c, unwind-dw2-fde-dip.c, unwind-dw2-fde.c,
	unwind-dw2-fde.h, unwind-dw2.c, unwind-dw2.h, unwind-generic.h,
	unwind-pe.h, unwind-sjlj.c, unwind.inc: New files.
	* config/unwind-dw2-fde-darwin.c: New file.
	* config/arm/libunwind.S, config/arm/pr-support.c,
	config/arm/t-bpabi, config/arm/t-symbian, config/arm/unwind-arm.c,
	config/arm/unwind-arm.h,: New files.
	* config/ia64/fde-glibc.c, config/ia64/fde-vms.c,
	config/ia64/t-eh-ia64, config/ia64/t-glibc,
	config/ia64/t-glibc-libunwind, config/ia64/t-hpux,
	config/ia64/t-vms, config/ia64/unwind-ia64.c,
	config/ia64/unwind-ia64.h: New files.
	* config/picochip/t-picochip: New file.
	* config/rs6000/aix-unwind.h, config/rs6000/darwin-fallback.c: New
	files.
	* config/rs6000/t-darwin (LIB2ADDEH): Set.
	* config/s390/t-tpf (LIB2ADDEH): Remove.
	* config/t-darwin (LIB2ADDEH): Set.
	* config/t-eh-dw2-dip: New file.
	* config/t-libunwind, config/t-libunwind-elf: New files.
	* config/t-sol2 (LIB2ADDEH): Remove.
	* config/xtensa/t-xtensa: New file.

2011-08-02  H.J. Lu  <hongjiu.lu@intel.com>

	* config/i386/linux-unwind.h (RT_SIGRETURN_SYSCALL): New.
	(x86_64_fallback_frame_state): Use RT_SIGRETURN_SYSCALL and
	long long to check rt_sigreturn syscall.

2011-08-02  Alan Modra  <amodra@gmail.com>

	* config/rs6000/linux-unwind.h (frob_update_context <__powerpc64__>):
	Restore for indirect call bcrtl from correct stack slot, and only
	if cfa+40 isn't valid.

2011-08-01  Julian Brown  <julian@codesourcery.com>

	* config.host (arm*-*-linux*, arm*-*-uclinux*, arm*-*-eabi*)
	(arm*-*-symbianelf*): Add t-fixedpoint-gnu-prefix makefile fragment.
	* config/arm/bpabi-lib.h (LIBGCC2_FIXEDBIT_GNU_PREFIX): Define.

2011-08-01  Julian Brown  <julian@codesourcery.com>

	* Makefile.in (LIBGCC_VER_FIXEDPOINT_GNU_PREFIX): New.
	(libgcc-std.ver.in): Use above.
	* fixed-bit.h (LIBGCC2_FIXEDBIT_GNU_PREFIX): Define, if
	LIBGCC2_GNU_PREFIX is defined.  Use instead of LIBGCC2_GNU_PREFIX
	throughout file.
	* config/t-fixedpoint-gnu-prefix: New file.
	* config/t-gnu-prefix (LIBGCC_VER_FIXEDPOINT_GNU_PREFIX): Set.
	* libgcc-std.ver.in (fixed-point routines): Use __FIXPTPFX__
	instead of __PFX__.

2011-07-28  H.J. Lu  <hongjiu.lu@intel.com>

	* config/i386/morestack.S (X86_64_SAVE_NEW_STACK_BOUNDARY): New.
	Use X86_64_SAVE_NEW_STACK_BOUNDARY to save the new stack boundary
	for x86-64.  Properly check __x86_64__ and __LP64__.

2010-07-28  H.J. Lu  <hongjiu.lu@intel.com>

	* config/i386/64/sfp-machine.h (_FP_W_TYPE): Always use _WIN64
	version.
	(_FP_WS_TYPE): Likewise.
	(_FP_I_TYPE): Likewise.

2011-07-28  Alan Modra  <amodra@gmail.com>

	* config/rs6000/linux-unwind.h (frob_update_context <__powerpc64__>):
	Leave r2 REG_UNSAVED if stopped on the instruction that saves r2
	in a plt call stub.  Do restore r2 if stopped on bctrl.

2011-07-18  Rainer Orth  <ro@CeBiTec.Uni-Bielefeld.DE>

	* config.host (i[3456x]86-*-netware*): Remove.
	* config/i386/netware-crt0.c, config/i386/t-nwld,
	config/i386/t-slibgcc-nwld: Remove.

2011-07-15  Bernd Schmidt  <bernds@codesourcery.com>

	* config.host: Handle tic6x-*-*.
	* config/c6x/c6x-abi.h: New file.

2011-07-13  Rainer Orth  <ro@CeBiTec.Uni-Bielefeld.DE>

	* config/i386/crtprec.c: New file.
	* config/i386/t-crtpc: Use $(srcdir) to refer to crtprec.c.
	* config.host (i[34567]86-*-darwin*): Add i386/t-crtpc to tmake_file.
	Add crtprec32.o, crtprec64.o, crtprec80.o to extra_parts.
	(x86_64-*-darwin*): Likewise.
	(i[34567]86-*-solaris2*: Likewise.

2011-07-13  Rainer Orth  <ro@CeBiTec.Uni-Bielefeld.DE>

	* config/alpha/crtfastmath.c: New file.
	* config/i386/crtfastmath.c: New file.
	* config/ia64/crtfastmath.c: New file.
	* config/mips/crtfastmath.c: New file.
	* config/sparc/crtfastmath.c: New file.

	* config/t-crtfm (crtfastmath.o): Use $(srcdir) to refer to
	crtfastmath.c.
	Add -frandom-seed=gcc-crtfastmath.
	* config/alpha/t-crtfm: Remove.
	* config/i386/t-crtfm: Use $(srcdir) to refer to crtfastmath.c.
	* config/ia64/t-ia64 (crtfastmath.o): Remove.

	* config.host (alpha*-*-linux*): Replace alpha/t-crtfm by t-crtfm.
	(alpha*-dec-osf5.1*): Likewise.
	(alpha*-*-freebsd*): Add t-crtfm to tmake_file.
	Add crtfastmath.o to extra_parts.
	(i[34567]86-*-darwin*): Add i386/t-crtfm to tmake_file.
	Add crtfastmath.o to extra_parts.
	(x86_64-*-darwin*): Likewise.
	(x86_64-*-mingw*): Likewise.
	(ia64*-*-elf*): Add t-crtfm to tmake_file.
	(ia64*-*-freebsd*): Likewise.
	(ia64*-*-linux*): Likewise.
	(sparc64-*-freebsd*): Add t-crtfm to tmake_file.
	Add crtfastmath.o to extra_parts.

2011-07-13  Rainer Orth  <ro@CeBiTec.Uni-Bielefeld.DE>

	* config/darwin-crt3.o: New file.
	* config/rs6000/darwin-crt2.c: New file.
	* config/t-darwin: New file.
	* config/rs6000/t-darwin (DARWIN_EXTRA_CRT_BUILD_CFLAGS): New variable.
	(crt2.o): New rule.
	* config.host (*-*-darwin*): Add crt3.o to extra_parts.
	(powerpc-*-darwin*): Add crt2.o to extra_parts.
	(powerpc64-*-darwin*): Likewise.

2011-07-13  Rainer Orth  <ro@CeBiTec.Uni-Bielefeld.DE>

	* config/i386/netware-crt0.c: New file.
	* config/i386/t-nwld: Rename to ...
	* config/i386/t-slibgcc-nwld: ... this.
	* config/i386/t-nwld: New file.
	* config.host (i[3456x]86-*-netware*): Add i386/t-slibgcc-nwld to
	tmake_file.
	Add crt0.o, libgcc.def, libc.def, libcpre.def, posixpre.def to
	extra_parts.

2011-07-11  Rainer Orth  <ro@CeBiTec.Uni-Bielefeld.DE>

	* configure.ac (i?86-*-solaris2*): Use libgcc copy of
	i386/t-crtstuff.
	* configure: Regenerate.

2011-07-11  Rainer Orth  <ro@CeBiTec.Uni-Bielefeld.DE>

	* dfp-bit.c, dfp-bit.h: New files.
	* Makefile.in (D32PBIT_FUNCS, D64PBIT_FUNCS, D128PBIT_FUNCS): New
	variables.
	($(d32pbit-o)): Use $(srcdir) to refer to dfp-bit.c
	($(d64pbit-o)): Likewise.
	($(d128pbit-o)): Likewise.
	* config/t-dfprules: New file.
	* config.host (i[34567]86-*-linux*): Add t-dfprules to tmake_file.
	(i[34567]86-*-kfreebsd*-gnu, i[34567]86-*-knetbsd*-gnu,
	i[34567]86-*-gnu*, i[34567]86-*-kopensolaris*-gnu): Likewise.
	(x86_64-*-linux*): Likewise.
	(x86_64-*-kfreebsd*-gnu, x86_64-*-knetbsd*-gnu): Likewise.
	(i[34567]86-*-cygwin*): Likewise.
	(i[34567]86-*-mingw*,  x86_64-*-mingw*): Likewise.
	(powerpc-*-linux*, powerpc64-*-linux*): Likewise.

2011-07-08  Rainer Orth  <ro@CeBiTec.Uni-Bielefeld.DE>

	* Makfile.in (LIBGCOV): New variable.
	($(libgcov-objects)): Use $(srcdir) to refer to libgcov.c.
	* libgcov.c: New file.

2011-07-08  Rainer Orth  <ro@CeBiTec.Uni-Bielefeld.DE>

	* fixed-bit.c, fixed-bit.h: New files.
	* fixed-obj.mk ($o$(objext), $(o)_s$(objext)): Use $(srcdir) to
	refer to fixed-bit.c.

2011-07-07  Joseph Myers  <joseph@codesourcery.com>

	* config.host (*local*): Remove.

2011-07-07  Rainer Orth  <ro@CeBiTec.Uni-Bielefeld.DE>

	PR target/39150
	* config.host (*-*-solaris2*): Handle x86_64-*-solaris2.1[0-9]*
	like i?86-*-solaris2.1[0-9]*.
	(i[34567]86-*-solaris2*): Also handle x86_64-*-solaris2.1[0-9]*.
	* configure.ac (i?86-*-solaris2*): Likewise.
	* configure: Regenerate.

2011-07-06  Thomas Schwinge  <thomas@schwinge.name>

	* config.host (i[34567]86-*-kfreebsd*-gnu, i[34567]86-*-knetbsd*-gnu)
	(i[34567]86-*-gnu*, i[34567]86-*-kopensolaris*-gnu): Remove
	md_unwind_header by splitting out of...
	(i[34567]86-*-linux*): ... this.
	* config.host (x86_64-*-kfreebsd*-gnu, x86_64-*-knetbsd*-gnu):
	Remove md_unwind_header by splitting out of...
	(x86_64-*-linux*): ... this.

2011-07-04  Georg-Johann Lay  <avr@gjlay.de>

	* config/avr/t-avr (intfuncs16): Add _clrsbXX2.

2011-06-28  Nick Clifton  <nickc@redhat.com>

	* config.host: Recognize all V850 variants.

2011-06-22  Uros Bizjak  <ubizjak@gmail.com>

	* enable-execute-stack-empty.c (__enable_execute_stack): Add prototype.

2011-06-21  Rainer Orth  <ro@CeBiTec.Uni-Bielefeld.DE>

	* shared-object.mk (c_flags-$o): Save c_flags.
	($(base)$(objext)): Use it.
	($(base)_s$(objext)): Likewise.

2011-06-21  Bernd Schmidt  <bernds@codesourcery.com>

	* Makefile.in (lib2funcs): Add _clrsbsi2 and _clrsbdi2.
	* libgcc-std.ver.in (GCC_4.7.0): New section.

2011-06-16  Georg-Johann Lay  <avr@gjlay.de>

	PR target/49313
	PR target/29524
	* config/avr/t-avr: Fix line endings.
	(intfuncs16): Remove _ffsXX2,  _clzXX2, _ctzXX2, _popcountXX2,
	_parityXX2.

2011-06-14  Olivier Hainque  <hainque@adacore.com>
	    Rainer Orth  <ro@CeBiTec.Uni-Bielefeld.DE>

	* config/mips/irix6-unwind.h: New file.
	* config.host (mips-sgi-irix6.5*): Set md_unwind_header.

2011-06-10  Eric Botcazou  <ebotcazou@adacore.com>

	* config/sparc/linux-unwind.h (STACK_BIAS): Define.
	(sparc64_fallback_frame_state): Use it.
	(sparc64_frob_update_context): Further adjust context.
	* config/sparc/sol2-unwind.h (sparc64_frob_update_context): Likewise.
	* config/sparc/sol2-ci.S: Add TARGET_FLAT handling.
	* config/sparc/sol2-cn.S: Likewise.

2011-06-09  Rainer Orth  <ro@CeBiTec.Uni-Bielefeld.DE>

	* enable-execute-stack-empty.c: New file.
	* enable-execute-stack-mprotect.c: New file.
	* config/i386/enable-execute-stack-mingw32.c: New file.
	* config.host (enable_execute_stack): New variable.
	Select appropriate variants.
	* configure.ac: Link enable-execute-stack.c to
	$enable_execute_stack.
	* configure: Regenerate.
	* Makefile.in (LIB2ADD): Add enable-execute-stack.c.
	(lib2funcs): Remove _enable_execute_stack.

2011-06-09  David S. Miller  <davem@davemloft.net>
	    Rainer Orth  <ro@CeBiTec.Uni-Bielefeld.DE>

	* config.host (sparc-*-linux*): Correct md_unwind_header
	filename.
	(s390x-ibm-tpf*): Fix typo.

2011-06-06  Rainer Orth  <ro@CeBiTec.Uni-Bielefeld.DE>

	* config.host (mips-sgi-irix6.5*): Add t-crtfm to tmake_file.
	Add crtfastmath.o to extra_parts.
	(mips64*-*-linux*, mips*-*-linux*): Use t-crtfm instead of
	mips/t-crtfm.
	* config/mips/t-crtfm: Remove.

2011-06-04  John David Anglin  <dave.anglin@nrc-cnrc.gc.ca>

	* config.host (hppa*-*-linux*): Correct md_unwind_header name.

2011-06-04  Kaz Kojima  <kkojima@gcc.gnu.org>

	* config.host (sh*-*-linux*): Fix typo.

2011-06-03  Rainer Orth  <ro@CeBiTec.Uni-Bielefeld.DE>

	* config/alpha/linux-unwind.h: Move from ../gcc/config/alpha.
	* config/alpha/osf5-unwind.h: Move from ../gcc/config/alpha.
	* config/alpha/vms-unwind.h: Move from ../gcc/config/alpha.
	* config/bfin/linux-unwind.h: Move from ../gcc/config/bfin.
	* config/i386/linux-unwind.h: Move from ../gcc/config/i386.
	* config/i386/sol2-unwind.h: Move from ../gcc/config/i386.
	* config/i386/w32-unwind.h: Move from ../gcc/config/i386.
	Wrap in !__MINGW64__.
	* config/ia64/linux-unwind.h: Move from ../gcc/config/ia64.
	* config/ia64/vms-unwind.h: Move from ../gcc/config/ia64.
	* config/m68k/linux-unwind.h: Move from ../gcc/config/m68k.
	* config/mips/linux-unwind.h: Move from ../gcc/config/mips.
	* config/pa/hpux-unwind.h: Move from ../gcc/config/pa.
	* config/pa/linux-unwind.h: Move from ../gcc/config/pa.
	* config/rs6000/darwin-unwind.h: Move from ../gcc/config/rs6000.
	Wrap in !__LP64__.
	* config/rs6000/linux-unwind.h: Move from ../gcc/config/rs6000.
	* config/s390/linux-unwind.h: Move from ../gcc/config/s390.
	* config/s390/tpf-unwind.h: Move from ../gcc/config/s390.
	* config/sh/linux-unwind.h: Move from ../gcc/config/sh.
	* config/sparc/linux-unwind.h: Move from ../gcc/config/sparc.
	* config/sparc/sol2-unwind.h: Move from ../gcc/config/sparc.
	* config/xtensa/linux-unwind.h: Move from ../gcc/config/xtensa.
	* config/no-unwind.h: New file.
	* config.host (md_unwind_header): Document.
	Define.
	(alpha*-*-linux*, alpha*-dec-osf5.1*, alpha64-dec-*vms*,
	alpha*-dec-*vms*, bfin*-uclinux*, bfin*-linux-uclibc*,
	hppa*-*-linux*, hppa[12]*-*-hpux10*, hppa*64*-*-hpux11*,
	hppa[12]*-*-hpux11*): Set md_unwind_header.
	(i[34567]86-*-linux*): Handle i[34567]86-*-kopensolaris*-gnu.
	Set md_unwind_header.
	(x86_64-*-linux*, i[34567]86-*-solaris2*): Set md_unwind_header.
	(i[34567]86-*-cygwin*): Split from i[34567]86-*-mingw*.
	(i[34567]86-*-mingw*, ia64*-*-linux*, ia64-hp-*vms*,
	m68k-*-uclinux*, m68k-*-linux*, mips64*-*-linux*, mips*-*-linux*,
	powerpc-*-darwin*, powerpc-*-linux*, s390-*-linux*,
	s390x-*-linux*,  s390x-ibm-tpf*, sh*-*-linux*, sparc-*-linux*,
	sparc*-*-solaris2*, sparc64-*-linux*, xtensa*-*-linux*): Set
	md_unwind_header.
	* configure.ac: Link md-unwind-support.h to $md_unwind_header.
	* configure: Regenerate.

2011-06-03  Rainer Orth  <ro@CeBiTec.Uni-Bielefeld.DE>

	* config.host (mips-sgi-irix[56]*): Restrict to mips-sgi-irix6.5*.
	Set tmake_file, extra_parts.
	* config/mips/irix-crti.S: Move from ../gcc/config/mips/irix-crti.asm.
	Remove O32 support.
	* config/mips/irix-crtn.S: Move from ../gcc/config/mips/irix-crtn.asm.
	Remove O32 support.
	* config/mips/t-irix6: New file.
	* config/mips/t-slibgcc-irix: New file.

2011-06-03  Rainer Orth  <ro@CeBiTec.Uni-Bielefeld.DE>

	* config/s390/t-tpf (LIB2ADDEHDEP): Remove.
	* config/t-sol2 (LIB2ADDEH): Use gcc_srcdir, add emutls.c.

2011-06-03  Rainer Orth  <ro@CeBiTec.Uni-Bielefeld.DE>

	* configure.ac (target_thread_file): Determine thread model.
	* configure: Regenerate.
	* config.host (alpha*-dec-osf5.1*): Set tmake_file, extra_parts.
	* config/alpha/t-alpha: New file.
	* config/alpha/t-crtfm: Use $<.
	* config/alpha/t-ieee: New file.
	* config/alpha/t-osf-pthread: New file.
	* config/alpha/t-slibgcc-osf: New file.
	* config/alpha/libgcc-osf5.ver: New file.

2011-06-01  Rainer Orth  <ro@CeBiTec.Uni-Bielefeld.DE>

	* config.host (i[34567]86-*-solaris2*): Add i386/t-crtfm to
	tmake_file.
	Add crtfastmath.o to extra_parts.

2011-06-01  Rainer Orth  <ro@CeBiTec.Uni-Bielefeld.DE>

	* config/gmon-sol2.c: Reindent.
	Cleanup comments.
	Remove, correct casts.
	Use STDERR_FILENO, NULL.
	(BASEADDRESS): Remove.
	(minbrk): Remove.
	(errno, sbrk): Remove declarations.
	(monstartup) [hp300]: Remove.
	(mcount): Remove.

2011-06-01  Rainer Orth  <ro@CeBiTec.Uni-Bielefeld.DE>

	* Makefile.in (cpu_type): Define.
	* config.host (i[34567]86-*-rtems*): Handle it.
	(i[34567]86-*-solaris2*): Move body ...
	(*-*-solaris2*): ... here.
	New case, generalize.
	(sparc-*-elf*): Handle it.
	(sparc-*-linux*, sparc64-*-linux*): Replace sparc/t-crtfm by t-crtfm.
	(sparc-*-rtems*, sparc64-*-rtems*); Handle it.
	(sparc64-*-solaris2*, sparcv9-*-solaris2*, sparc-*-solaris2*):
	Fold into ...
	(sparc*-*-solaris2*): ... this.
	New case.
	(sparc64-*-elf*): Handle it.
	* config/gmon-sol2.c: Move from ../gcc/config/sparc.
	Merge ../gcc/config/i386/gmon-sol2.c.
	* config/i386/sol2-c1.S: Move from ../gcc/config/i386/sol2-c1.asm.
	Use C comments.
	Merge ../gcc/config/i386/sol2-gc1.asm.
	* config/i386/sol2-ci.S: Move from ../gcc/config/i386/sol2-ci.asm.
	Use C comments.
	* config/i386/sol2-cn.S: Move from ../gcc/config/i386/sol2-cn.asm.
	Use C comments.
	* config/i386/t-crtfm (crtfastmath.o): Use $<.
	* config/i386/t-crtstuff: New file.
	* config/i386/t-softfp: New file.
	* config/i386/t-sol2 ($(T)gmon.o, $(T)gcrt1.o, $(T)crt1.o),
	$(T)crti.o, $(T)crtn.o): Remove.
	(gcrt1.o): New rule.
	(TARGET_LIBGCC2_CFLAGS): Remove.
	* config/sparc/sol2-c1.S: Move from ../gcc/config/sparc/sol2-c1.asm.
	* config/sparc/sol2-ci.S: Move from ../gcc/config/sparc/sol2-ci.asm.
	* config/sparc/sol2-cn.S: Move from ../gcc/config/sparc/sol2-cn.asm.
	* config/sparc/t-sol2: New file.
	* config/sparc/t-crtfm: Move to ...
	* config/t-crtfm: ... this.
	Use $(cpu_type), $<.
	* config/t-crtin: New file.
	* config/sparc/t-softfp: New file.
	* config/sparc/t-softmul: New file.
	* config/t-rtems: New file.
	* config/t-slibgcc: New file.
	* config/t-slibgcc-elf-ver: New file.
	* config/t-slibgcc-gld: New file.
	* config/t-slibgcc-sld: New file.
	* config/t-sol2: New file.
	* configure.ac: Include ../config/lib-ld.m4.
	Call AC_LIB_PROG_LD_GNU.
	Substitute cpu_type.
	* configure: Regenerate.

2011-05-27  Bernd Schmidt  <bernds@codesourcery.com>

	PR bootstrap/49173
	* config/t-slibgcc-darwin (SHLIB_MAPFILES): Look for
	libgcc-std.ver in the build directory.
	* config/s390/t-linux (SHLIB_MAPFILES): Likewise.
	* config/sh/t-linux (SHLIB_MAPFILES): Likewise.

2011-05-25  Bernd Schmidt  <bernds@codesourcery.com>

	* libgcc-std.ver.in: New file.
	* Makefile.in (LIBGCC_VER_GNU_PREFIX, LIBGCC_VER_SYMBOLS_PREFIX): New
	variables.
	(libgcc-std.ver): New rule.
	* config/t-gnu-prefix: New file.

2011-05-23  Rainer Orth  <ro@CeBiTec.Uni-Bielefeld.DE>

	* config/s390/t-tpf (LIB2ADDEH): Remove $(gcc_srcdir)/gthr-gnat.c.

2011-05-10  Joseph Myers  <joseph@codesourcery.com>

	* config/i386/darwin-lib.h: New file.

2011-05-10  Joseph Myers  <joseph@codesourcery.com>

	* config/arm/symbian-lib.h: New.

2011-05-04  Chris Demetriou  <cgd@google.com>

	* config/i386/morestack.S (__i686.get_pc_thunk.bx): Rename to...
	(__x86.get_pc_thunk.bx): ...this.
	(__morestack): Adjust for rename, remove undef of __i686.

2011-05-03  Chris Demetriou  <cgd@google.com>

	* config/i386/morestack.S (__i686.get_pc_thunk.bx): New.

2011-03-22  Joseph Myers  <joseph@codesourcery.com>

	* config.host (alpha*-*-gnu*, arc-*-elf*, arm*-*-netbsd*,
	arm-*-pe*, crx-*-elf, i[34567]86-*-netbsd*, i[34567]86-*-pe,
	m68hc11-*-*|m6811-*-*, m68hc12-*-*|m6812-*-*, mcore-*-pe*,
	powerpc64-*-gnu*, powerpc-*-gnu-gnualtivec*, powerpc-*-gnu*,
	sh-*-symbianelf* | sh[12346l]*-*-symbianelf*, vax-*-netbsd*):
	Remove cases.

2011-03-14  Andreas Tobler  <andreast@fgznet.ch>

	* config.host (cpu_type): Add FreeBSD PowerPC specific parts.
	Adjust copyright year.

2011-03-07  Ian Lance Taylor  <iant@google.com>

	* generic-morestack.c (__splitstack_find): Adjust returned stack
	pointer to include all registers pushed by __morestack.

2011-01-26  Dave Korn  <dave.korn.cygwin@gmail.com>

	PR target/40125
	* configure.ac: Call ACX_NONCANONICAL_TARGET.
	(toolexecdir): Calculate and AC_SUBST.
	(toolexeclibdir): Likewise.
	* Makefile.in (target_noncanonical): Import.
	(toolexecdir): Likewise.
	(toolexeclibdir): Likewise.
	* configure: Regenerate.

2010-12-13  Nathan Froyd  <froydnj@codesourcery.com>

	PR target/46040
	* config/arm/bpabi.h: Rename to...
	* config/arm/bpabi-lib.h: ...this.

2010-12-10  Rainer Orth  <ro@CeBiTec.Uni-Bielefeld.DE>

	* configure.ac: Use i386/t-crtstuff on i?86-*-solaris2* if
	appropriate.
	* configure: Regenerate.

2010-11-24  Nathan Froyd  <froydnj@codesourcery.com>

	* config/libbid/bid_conf.h (BID_BIG_ENDIAN): Define in terms of
	__FLOAT_WORD_ORDER__.
	* config/libbid/bid_gcc_intrinsics.h (LIBGCC2_FLOAT_WORDS_BIG_ENDIAN):
	Delete.

2010-11-20  Ralf Wildenhues  <Ralf.Wildenhues@gmx.de>

	PR other/46202
	* Makefile.in (install-strip): New phony target.

2010-11-07  Ian Lance Taylor  <iant@google.com>

	PR target/46089
	* config/i386/morestack.S (__morestack_large_model): New
	function.

2010-10-23  Nathan Froyd  <froydnj@codesourcery.com>

	* config/libbid/bid_gcc_intrinsics.h (LIBGCC2_WORDS_BIG_ENDIAN):
	Delete.
	(LIBGCC2_FLOAT_WORDS_BIG_ENDIAN): Test __BYTE_ORDER__.

2010-10-14  Nathan Froyd  <froydnj@codesourcery.com>

	* config/arm/bpabi.h: New file.
	* config/frv/frv-abi.h: New file.

2010-10-01  Ian Lance Taylor  <iant@google.com>

	* config/t-stack(LIB2ADD_ST): Set instead of LIB2ADD.
	* config/i386/t-stack-i386 (LIB2ADD_ST): Likewise.

2010-10-01  H.J. Lu  <hongjiu.lu@intel.com>

	PR target/45858
	* config.host: Add the missing `$'.

2010-09-30  Michael Eager  <eager@eagercon.com>

	* config.host: Add microblaze*-*-*.
	* config/microblaze/{divsi3.asm,divsi3_table.c,moddi3.asm,modsi3.asm,
	muldi3_hard.asm,mulsi3.asm,stack_overflow_exit.asm,t-microblaze,
	udivsi3.asm,umodsi3.asm}:  New.

2010-09-28  Ian Lance Taylor  <iant@google.com>

	* configure.ac: Adjust CFI test to test assembler directly rather
	than checking gcc preprocessor macro.
	* configure: Rebuild.

2010-09-27  Ian Lance Taylor  <iant@google.com>

	* configure.ac: Test whether assembler supports CFI directives.
	* config.host: Only add t-stack and i386/t-stack-i386 to
	tmake_file if libgcc_cv_cfi is "yes".
	* configure: Rebuild.

2010-09-27  Ian Lance Taylor  <iant@google.com>

	* generic-morestack.h: New file.
	* generic-morestack.c: New file.
	* generic-morestack-thread.c: New file.
	* config/i386/morestack.S: New file.
	* config/t-stack: New file.
	* config/i386/t-stack-i386: New file.
	* config.host (i[34567]86-*-linux* and friends): Add t-stack and
	i386/t-stack-i386 to tmake_file.

2010-09-21  Iain Sandoe  <iains@gcc.gnu.org>

	* Makefile.in (libgcc-extra-parts):  Check for static archives and
	invoke ranlib after installing them.
	(gcc-extra-parts): Likewise.
	(install-leaf): Likewise.

2010-09-14  H.J. Lu  <hongjiu.lu@intel.com>

	* configure: Regenerated.

2010-09-10  Kai Tietz  <kai.tietz@onevision.com>

	* configure: Regenerated.

2010-09-09  Gerald Pfeifer  <gerald@pfeifer.com>
	    Andrew Pinski  <pinskia@gmail.com>

	PR target/40959
	* config.host (ia64*-*-freebsd*): Set extra_parts.  Set tmake_file.

2010-09-06  H.J. Lu  <hongjiu.lu@intel.com>

	PR target/45524
	* configure: Regenerated.

2010-09-06  Andreas Schwab  <schwab@redhat.com>

	* configure: Regenerate.

2010-09-03  Uros Bizjak  <ubizjak@gmail.com>

	* config/i386/t-sol2 (__copysigntf3, __fabstf3): Disable for
	64bit targets.
	(__fixtfti, __fixunstfti, __floattitf, __floatuntitf): Enable only
	for 64bit targets.

2010-09-03  Uros Bizjak  <ubizjak@gmail.com>
	    Iain Sandoe  <iains@gcc.gnu.org>

	PR target/45476
	* Makefile.in (sifuncs, difuncs, tifuncs): Filter out
	LIB2FUNCS_EXCLUDE functions.

2010-09-03  Andreas Krebbel  <Andreas.Krebbel@de.ibm.com>

	* configure.ac: Use the GCC_AC_ENABLE_DECIMAL_FLOAT macro.
	Include dfp.m4.
	* configure: Regenerate.

2010-09-01  Uros Bizjak  <ubizjak@gmail.com>

	* config.host (i[34567]86-*-freebsd*, x86_64-*-freebsd*): Add
	i386/t-freebsd to tmake_file.
	* config/i386/t-freebsd: New file.
	* config/i386/libgcc-bsd.ver: New file.

2010-07-23  Nathan Froyd  <froydnj@codesourcery.com>

	* config.host (powerpc*-eabispe*): Set tmake_file.
	(powerpc*-eabi*): Likewise.
	* config/rs6000/t-ppccomm (EXTRA_PARTS): Add crtbegin, crtend,
	crtbeginS, crtendS, crtbeginT.

2010-06-12  Kazu Hirata  <kazu@codesourcery.com>

	* config.host (mips64*-*-linux*, mips*-*-linux*): Add mips/t-crtfm
	to tmake_file.  Add crtfastmath.o to extra_parts.
	* config/mips/t-crtfm: New.

2010-05-19  Joel Sherrill <joel.sherrill@oarcorp.com>

	* config.host (sparc64-*-rtems*): New target.

2010-05-19  Rainer Orth  <ro@CeBiTec.Uni-Bielefeld.DE>

	* config/i386/32/sfp-machine.h (FP_HANDLE_EXCEPTIONS): Support Sun
	assembler syntax.

2010-04-15  Thomas Schwinge  <tschwinge@gnu.org>

	* config.host <i[34567]86-*-gnu*>: Handle softfp as for Linux.

2010-04-12  Rainer Orth  <ro@CeBiTec.Uni-Bielefeld.DE>

	* config.host (alpha*-dec-osf[45]*): Removed alpha*-dec-osf4*,
	alpha-dec-osf5.0* support.

2010-04-01  Ralf Corsépius <ralf.corsepius@rtems.org>

	* config.host: Add lm32-*-rtems*.

2010-03-31  Rainer Orth  <ro@CeBiTec.Uni-Bielefeld.DE>
	    Uros Bizjak <ubizjak@gmail.com>

	PR target/39048
	* config.host (i[34567]86-*-solaris2): Handle 32-bit Solaris 2/x86
	like other remaining 32-bit x86 OSes.
	* config/i386/32/sfp-machine.h (FP_HANDLE_EXCEPTIONS): Support Sun
	assembler syntax.
	* config/i386/libgcc-sol2.ver: New file.
	* config/i386/t-sol2 (SHLIB_MAPFILES): Add it.

2010-03-30  Jack Howarth <howarth@bromo.med.uc.edu>

	PR c/43553
	* Makefile.in (INTERNAL_CFLAGS): Add @set_use_emutls@.
	* configure.ac: Use GCC_CHECK_EMUTLS to see if emulated TLS
	is used and substitute set_use_emutls.
	* configure: Regenerated.

2010-03-30  Tarik Graba  <tarik.graba@telecom-paristech.fr>

	* config/lm32/t-lm32: Remove misplaced MULTILIB_OPTIONS.

2010-03-22  Rainer Orth  <ro@CeBiTec.Uni-Bielefeld.DE>

	PR target/38085
	* config/i386/t-sol2 ($(T)gmon.o): Use CFLAGS instead of
	MULTILIB_CFLAGS.
	($(T)gcrt1.o): Likewise.
	($(T)crt1.o): Likewise.
	($(T)crti.o): Likewise.
	($(T)crtn.o): Likewise.

2010-03-01  Ralf Wildenhues  <Ralf.Wildenhues@gmx.de>

	PR other/42980
	* Makefile.in (install): Use $(MAKE) string in rule, for
	parallel make.

2010-02-22  Hans-Peter Nilsson  <hp@bitrange.com>

	Migrate from broken pre-libgcc legacy support to libgcc-centric rules.
	* config/mmix/t-mmix: New file.
	* config.host <mmix-knuth-mmixware> (extra_parts, tmake_file): Set.

2010-02-02  Jack Howarth  <howarth@bromo.med.uc.edu>

	PR java/41991
	* config/t-slibgcc-darwin: Add libgcc-libsystem.ver to
	SHLIB_MAPFILES.

2010-01-04  Anthony Green  <green@moxielogic.com>

	* config/moxie/crti.asm, config/moxie/crtn.asm,
	config/moxie/t-moxie-softfp, config/moxie/sfp-machine.h,
	config/moxie/t-moxie: New files.
	* config.host: Add t-moxie-softfp reference.

2009-11-18  Iain Sandoe <iain.sandoe@sandoe-acoustics.co.uk>

	PR other/39888
	* config/t-slibgcc-darwin: Fix embedded rpaths for
	--enable-version-specific-runtime-libs, build extension stub
	libs exposing features available from current libgcc_s.

2009-11-11  Jon Beniston <jon@beniston.com>

	* config.host: Add lm32 targets.
	* config/lm32: New directory.
	* config/lm32/libgcc_lm32.h: New file.
	* config/lm32/_mulsi3.c: New file.
	* config/lm32/_udivmodsi4.c: New file.
	* config/lm32/_divsi3.c: New file.
	* config/lm32/_modsi3.c: New file.
	* config/lm32/_udivsi3.c: New file.
	* config/lm32/_umodsi3.c: New file.
	* config/lm32/_lshrsi3.S: New file.
	* config/lm32/_ashrsi3.S: New file.
	* config/lm32/_ashlsi3.S: New file.
	* config/lm32/crti.S: New file.
	* config/lm32/crtn.S: New file.
	* config/lm32/t-lm32: New file.
	* config/lm32/t-elf: New file.
	* config/lm32/t-uclinux: New file.

2009-10-26  Nick Clifton  <nickc@redhat.com>

	* config.host: Add support for RX target.
	* config/rx: New directory.
	* config/rx/rx-abi-functions.c: New file. Supplementary
	functions for libgcc to support the RX ABI.
	* config/rx/rx-abi.h: New file.  Supplementary header file for
	libgcc RX ABI functions.
	* config/rx/t-rx: New file: Makefile fragment for building
	libgcc for the RX.

2009-10-09  Uros Bizjak  <ubizjak@gmail.com>

	* config/i386/32/sfp-machine.h (__FP_FRAC_SUB_4): Change operand
	constraint of y0 to "g".

2009-10-07  Andreas Krebbel  <Andreas.Krebbel@de.ibm.com>

	* config.host: Include the s390 makefile fragments.
	* config/s390/32/_fixdfdi.c: New file.
	* config/s390/32/_fixsfdi.c: New file.
	* config/s390/32/_fixtfdi.c: New file.
	* config/s390/32/_fixunsdfdi.c: New file.
	* config/s390/32/_fixunssfdi.c: New file.
	* config/s390/32/_fixunstfdi.c: New file.
	* config/s390/32/t-floattodi: New file.
	* config/s390/libgcc-glibc.ver: New file.
	* config/s390/t-crtstuff: New file.
	* config/s390/t-linux: New file.
	* config/s390/t-tpf: New file.

2009-08-24  Ralf Wildenhues  <Ralf.Wildenhues@gmx.de>

	* configure.ac (AC_PREREQ): Bump to 2.64.

2009-08-22  Kaz Kojima  <kkojima@gcc.gnu.org>

	* config/sh/t-linux (HOST_LIBGCC2_CFLAGS): Add -mieee.

2009-08-22  Ralf Wildenhues  <Ralf.Wildenhues@gmx.de>

	* configure: Regenerate.

2009-08-09  Douglas B Rupp  <rupp@gnat.com>

	* config.host (ia64-hp-*vms*): New target.
	(alpha64-dec-*vms*,alpha*-dec-*vms*): Fix for config/vms and unify
	with ia64-hp-*vms*.

2009-07-30  Ralf Wildenhues  <Ralf.Wildenhues@gmx.de>

	* configure.ac: Add snippet for maintainer-mode.
	* configure: Regenerate.
	* Makefile.in (AUTOCONF, configure_deps): New variables.
	($(srcdir)/configure)): New rule, active only with maintainer
	mode turned on.

2009-06-23  DJ Delorie  <dj@redhat.com>

	Add MeP port.
	* config.host: Add mep support.

2009-06-22  Kai Tietz  <kai.tietz@onevision.com>

	* config.host: Add i386/${host_address}/t-fprules-softfp and
	t-softfp to tmake_file for i[34567]86-*-mingw*, x86_64-*-mingw*.

	* config/i386/64/_divtc3.c: Disable usage of .symver assembly symbol
	for mingw targets.
	* config/i386/64/_multc3.c: Likewise.
	* config/i386/64/_powitf2.c: Likewise.
	* config/i386/64/eqtf2.c: Likewise.
	* config/i386/64/getf2.c: Likewise.
	* config/i386/64/letf2.c: Likewise.
	* config/i386/64/letf2.c: Likewise.
	* config/i386/64/sfp-machine.h (_FP_W_TYPE): Define as
	unsigned long long for x64 mingw targets.
	(_FP_WS_TYPE): Define as signed long long for x64 mingw target.
	(_FP_I_TYPE): Define as long long for x64 mingw target.

2009-06-10  Maciej W. Rozycki  <macro@linux-mips.org>

	* config.host (vax-*-linux*): New.

2009-05-31  Anthony Green  <green@moxielogic.com>

	* config.host: Add moxie support.
	* config/moxie/t-moxie: New file.

2009-05-29  David Billinghurst <billingd@gcc.gnu.org>

	* config.host: Add i386/${host_address}/t-fprules-softfp and
	t-softfp to tmake_file for i[34567]86-*-cygwin*.

2009-04-17  Aurelien Jarno  <aurelien@aurel32.net>

	* config.host: Add i386/${host_address}/t-fprules-softfp to
	tmake_file for i[34567]86-*-kfreebsd*-gnu, x86_64-*-kfreebsd*-gnu*.

2009-04-09  Nick Clifton  <nickc@redhat.com>

	* config/ia64/tf-signs.c: Change copyright header to refer to
	version 3 of the GNU General Public License with version 3.1
	of the GCC Runtime Library Exception and to point readers at
	the COPYING3 and COPYING3.RUNTIME files and the FSF's license
	web page.
	* config/i386/32/tf-signs.c: Likewise.
	* config/libbid/_addsub_dd.c: Likewise.
	* config/libbid/_addsub_sd.c: Likewise.
	* config/libbid/_addsub_td.c: Likewise.
	* config/libbid/_dd_to_df.c: Likewise.
	* config/libbid/_dd_to_di.c: Likewise.
	* config/libbid/_dd_to_sd.c: Likewise.
	* config/libbid/_dd_to_sf.c: Likewise.
	* config/libbid/_dd_to_si.c: Likewise.
	* config/libbid/_dd_to_td.c: Likewise.
	* config/libbid/_dd_to_tf.c: Likewise.
	* config/libbid/_dd_to_udi.c: Likewise.
	* config/libbid/_dd_to_usi.c: Likewise.
	* config/libbid/_dd_to_xf.c: Likewise.
	* config/libbid/_df_to_dd.c: Likewise.
	* config/libbid/_df_to_sd.c: Likewise.
	* config/libbid/_df_to_td.c: Likewise.
	* config/libbid/_di_to_dd.c: Likewise.
	* config/libbid/_di_to_sd.c: Likewise.
	* config/libbid/_di_to_td.c: Likewise.
	* config/libbid/_div_dd.c: Likewise.
	* config/libbid/_div_sd.c: Likewise.
	* config/libbid/_div_td.c: Likewise.
	* config/libbid/_eq_dd.c: Likewise.
	* config/libbid/_eq_sd.c: Likewise.
	* config/libbid/_eq_td.c: Likewise.
	* config/libbid/_ge_dd.c: Likewise.
	* config/libbid/_ge_sd.c: Likewise.
	* config/libbid/_ge_td.c: Likewise.
	* config/libbid/_gt_dd.c: Likewise.
	* config/libbid/_gt_sd.c: Likewise.
	* config/libbid/_gt_td.c: Likewise.
	* config/libbid/_isinfd128.c: Likewise.
	* config/libbid/_isinfd32.c: Likewise.
	* config/libbid/_isinfd64.c: Likewise.
	* config/libbid/_le_dd.c: Likewise.
	* config/libbid/_le_sd.c: Likewise.
	* config/libbid/_le_td.c: Likewise.
	* config/libbid/_lt_dd.c: Likewise.
	* config/libbid/_lt_sd.c: Likewise.
	* config/libbid/_lt_td.c: Likewise.
	* config/libbid/_mul_dd.c: Likewise.
	* config/libbid/_mul_sd.c: Likewise.
	* config/libbid/_mul_td.c: Likewise.
	* config/libbid/_ne_dd.c: Likewise.
	* config/libbid/_ne_sd.c: Likewise.
	* config/libbid/_ne_td.c: Likewise.
	* config/libbid/_sd_to_dd.c: Likewise.
	* config/libbid/_sd_to_df.c: Likewise.
	* config/libbid/_sd_to_di.c: Likewise.
	* config/libbid/_sd_to_sf.c: Likewise.
	* config/libbid/_sd_to_si.c: Likewise.
	* config/libbid/_sd_to_td.c: Likewise.
	* config/libbid/_sd_to_tf.c: Likewise.
	* config/libbid/_sd_to_udi.c: Likewise.
	* config/libbid/_sd_to_usi.c: Likewise.
	* config/libbid/_sd_to_xf.c: Likewise.
	* config/libbid/_sf_to_dd.c: Likewise.
	* config/libbid/_sf_to_sd.c: Likewise.
	* config/libbid/_sf_to_td.c: Likewise.
	* config/libbid/_si_to_dd.c: Likewise.
	* config/libbid/_si_to_sd.c: Likewise.
	* config/libbid/_si_to_td.c: Likewise.
	* config/libbid/_td_to_dd.c: Likewise.
	* config/libbid/_td_to_df.c: Likewise.
	* config/libbid/_td_to_di.c: Likewise.
	* config/libbid/_td_to_sd.c: Likewise.
	* config/libbid/_td_to_sf.c: Likewise.
	* config/libbid/_td_to_si.c: Likewise.
	* config/libbid/_td_to_tf.c: Likewise.
	* config/libbid/_td_to_udi.c: Likewise.
	* config/libbid/_td_to_usi.c: Likewise.
	* config/libbid/_td_to_xf.c: Likewise.
	* config/libbid/_tf_to_dd.c: Likewise.
	* config/libbid/_tf_to_sd.c: Likewise.
	* config/libbid/_tf_to_td.c: Likewise.
	* config/libbid/_udi_to_dd.c: Likewise.
	* config/libbid/_udi_to_sd.c: Likewise.
	* config/libbid/_udi_to_td.c: Likewise.
	* config/libbid/_unord_dd.c: Likewise.
	* config/libbid/_unord_sd.c: Likewise.
	* config/libbid/_unord_td.c: Likewise.
	* config/libbid/_usi_to_dd.c: Likewise.
	* config/libbid/_usi_to_sd.c: Likewise.
	* config/libbid/_usi_to_td.c: Likewise.
	* config/libbid/_xf_to_dd.c: Likewise.
	* config/libbid/_xf_to_sd.c: Likewise.
	* config/libbid/_xf_to_td.c: Likewise.
	* config/libbid/bid128.c: Likewise.
	* config/libbid/bid128_2_str.h: Likewise.
	* config/libbid/bid128_2_str_macros.h: Likewise.
	* config/libbid/bid128_2_str_tables.c: Likewise.
	* config/libbid/bid128_add.c: Likewise.
	* config/libbid/bid128_compare.c: Likewise.
	* config/libbid/bid128_div.c: Likewise.
	* config/libbid/bid128_fma.c: Likewise.
	* config/libbid/bid128_logb.c: Likewise.
	* config/libbid/bid128_minmax.c: Likewise.
	* config/libbid/bid128_mul.c: Likewise.
	* config/libbid/bid128_next.c: Likewise.
	* config/libbid/bid128_noncomp.c: Likewise.
	* config/libbid/bid128_quantize.c: Likewise.
	* config/libbid/bid128_rem.c: Likewise.
	* config/libbid/bid128_round_integral.c: Likewise.
	* config/libbid/bid128_scalb.c: Likewise.
	* config/libbid/bid128_sqrt.c: Likewise.
	* config/libbid/bid128_string.c: Likewise.
	* config/libbid/bid128_to_int16.c: Likewise.
	* config/libbid/bid128_to_int32.c: Likewise.
	* config/libbid/bid128_to_int64.c: Likewise.
	* config/libbid/bid128_to_int8.c: Likewise.
	* config/libbid/bid128_to_uint16.c: Likewise.
	* config/libbid/bid128_to_uint32.c: Likewise.
	* config/libbid/bid128_to_uint64.c: Likewise.
	* config/libbid/bid128_to_uint8.c: Likewise.
	* config/libbid/bid32_to_bid128.c: Likewise.
	* config/libbid/bid32_to_bid64.c: Likewise.
	* config/libbid/bid64_add.c: Likewise.
	* config/libbid/bid64_compare.c: Likewise.
	* config/libbid/bid64_div.c: Likewise.
	* config/libbid/bid64_fma.c: Likewise.
	* config/libbid/bid64_logb.c: Likewise.
	* config/libbid/bid64_minmax.c: Likewise.
	* config/libbid/bid64_mul.c: Likewise.
	* config/libbid/bid64_next.c: Likewise.
	* config/libbid/bid64_noncomp.c: Likewise.
	* config/libbid/bid64_quantize.c: Likewise.
	* config/libbid/bid64_rem.c: Likewise.
	* config/libbid/bid64_round_integral.c: Likewise.
	* config/libbid/bid64_scalb.c: Likewise.
	* config/libbid/bid64_sqrt.c: Likewise.
	* config/libbid/bid64_string.c: Likewise.
	* config/libbid/bid64_to_bid128.c: Likewise.
	* config/libbid/bid64_to_int16.c: Likewise.
	* config/libbid/bid64_to_int32.c: Likewise.
	* config/libbid/bid64_to_int64.c: Likewise.
	* config/libbid/bid64_to_int8.c: Likewise.
	* config/libbid/bid64_to_uint16.c: Likewise.
	* config/libbid/bid64_to_uint32.c: Likewise.
	* config/libbid/bid64_to_uint64.c: Likewise.
	* config/libbid/bid64_to_uint8.c: Likewise.
	* config/libbid/bid_b2d.h: Likewise.
	* config/libbid/bid_binarydecimal.c: Likewise.
	* config/libbid/bid_conf.h: Likewise.
	* config/libbid/bid_convert_data.c: Likewise.
	* config/libbid/bid_decimal_data.c: Likewise.
	* config/libbid/bid_decimal_globals.c: Likewise.
	* config/libbid/bid_div_macros.h: Likewise.
	* config/libbid/bid_dpd.c: Likewise.
	* config/libbid/bid_flag_operations.c: Likewise.
	* config/libbid/bid_from_int.c: Likewise.
	* config/libbid/bid_functions.h: Likewise.
	* config/libbid/bid_gcc_intrinsics.h: Likewise.
	* config/libbid/bid_inline_add.h: Likewise.
	* config/libbid/bid_internal.h: Likewise.
	* config/libbid/bid_round.c: Likewise.
	* config/libbid/bid_sqrt_macros.h: Likewise.

2009-04-09  Jakub Jelinek  <jakub@redhat.com>

	* Makefile.in: Change copyright header to refer to version
	3 of the GNU General Public License and to point readers at the
	COPYING3 file and the FSF's license web page.
	* config.host: Likewise.

2009-04-07  Alan Modra  <amodra@bigpond.net.au>

	* config.host: Reorder and merge to match config.gcc change.

2009-04-03  Alan Modra  <amodra@bigpond.net.au>

	* config.host (powerpc-*-linux*altivec*, powerpc-*-linux*spe): Delete.

2009-03-28  Joseph Myers  <joseph@codesourcery.com>

	* config.host (arm-*-coff*, armel-*-coff*, arm-semi-aof,
	armel-semi-aof, h8300-*-*, i[34567]86-*-aout*, i[34567]86-*-coff*,
	m68k-*-aout*, m68k-*-coff*, pdp11-*-bsd, rs6000-ibm-aix4.[12]*,
	powerpc-ibm-aix4.[12]*, sh-*-*): Remove.

2009-02-12  Uros Bizjak  <ubizjak@gmail.com>

	* config.host (ia64*-*-linux*): Add t-softfp to tmake_file.
	* config/ia64/tf-signs.c (__copysigntf3, __fabstf2): Prototype.

2009-02-12  H.J. Lu  <hongjiu.lu@intel.com>

	* config.host (ia64*-*-linux*): Add ia64/t-fprules-softfp and
	ia64/t-softfp-compat to tmake_file.

	* Makefile.in (gen-hide-list): Ignore .*_compat and .*@.*.

	* config/ia64/__divxf3.asm: New.
	* config/ia64/_fixtfdi.asm: Likewise.
	* config/ia64/_fixunstfdi.asm: Likewise.
	* config/ia64/_floatditf.asm: Likewise.
	* config/ia64/t-fprules-softfp: Likewise.
	* config/ia64/t-softfp-compat: Likewise.
	* config/ia64/tf-signs.c: Likewise.

2009-01-18  Ben Elliston  <bje@au.ibm.com>

	* config/i386/32/tf-signs.c (__copysigntf3, __fabstf2): Prototype.

2009-01-16  Ben Elliston  <bje@au.ibm.com>

	* config.host (i[34567]86-*-linux*, x86_64-*-linux*): Add t-softfp
	to tmake_file.

2009-01-13  Ben Elliston  <bje@au.ibm.com>

	* config/t-softfp: New file.
	* config.host (powerpc64-*-linux*, powerpc64-*-gnu*): Add t-softfp.
	(powerpc-*-linux*spe*, powerpc-*-linux*): Likewise.

2009-01-05  Joel Sherrill <joel.sherrill@oarcorp.com>

	* config.host: Add m32r*-*-rtems*.

2008-12-01  Joel Sherrill <joel.sherrill@oarcorp.com>

	* config.host: Add m32c*-*-rtems*.

2008-11-20  Rainer Orth  <ro@TechFak.Uni-Bielefeld.DE>

	PR bootstrap/33100
	* configure.ac (i?86-*-solaris2.1[0-9]*): Only include
	i386/t-crtstuff if linker supports ZERO terminator unwind entries.
	* configure: Regenerate.
	* config.host (i[34567]86-*-solaris2*): Move i386/t-sol2 in
	tmake_file here from gcc/config.gcc.
	Move extra_parts here from gcc/config.gcc.
	* config/i386/t-sol2: Move here from gcc/config/i386.
	Use gcc_srcdir instead of srcdir.

2008-11-18  Adam Nemet  <anemet@caviumnetworks.com>

	* config.host (mipsisa64r2-*-elf* | mipsisa64r2el-*-elf*): New
	case.

2008-11-09  Thomas Schwinge  <tschwinge@gnu.org>

	* config.host <t-tls>: Also enable for GNU/kFreeBSD and GNU/kNetBSD.

2008-10-08  Thomas Schwinge  <tschwinge@gnu.org>

	* config.host: Fold `*-*-gnu*' cases into the Linux ones.

2008-09-03  Hari Sandanagobalane  <hariharan@picochip.com>

	Add picoChip port.
	* config.host: Add picochip-*-*.

2008-08-06  Bob Wilson  <bob.wilson@acm.org>

	* config.host: Match more processor names for Xtensa.

2008-07-08  H.J. Lu  <hongjiu.lu@intel.com>

	* config/i386/64/t-softfp-compat: Update comments.

2008-07-07  H.J. Lu  <hongjiu.lu@intel.com>

	* config/i386/64/_divtc3-compat.c: Moved to ...
	* config/i386/64/_divtc3.c: Here.

	* config/i386/64/_multc3-compat.c: Moved to ...
	* config/i386/64/_multc3.c: Here.

	* config/i386/64/_powitf2-compat.c: Moved to ...
	* config/i386/64/_powitf2.c: Here.

	* config/i386/64/t-softfp-compat (libgcc2-tf-compats): Add
	.c suffix instead of -compat.c.

2008-07-05  Uros Bizjak  <ubizjak@gmail.com>

	* config/i386/32/sfp-machine.h (_FP_MUL_MEAT_S): Remove.
	(_FP_MUL_MEAT_D): Ditto.
	(_FP_DIV_MEAT_S): Ditto.
	(_FP_DIV_MEAT_D): Ditto.

2008-07-03  Richard Sandiford  <rdsandiford@googlemail.com>

	* Makefile.in: Add support for __sync_* libgcc functions.

2008-07-03  H.J. Lu  <hongjiu.lu@intel.com>

	* shared-object.mk ($(base)_s$(objext)): Remove -DSHARED.

2008-07-02  H.J. Lu  <hongjiu.lu@intel.com>

	PR boostrap/36702
	* config.host: Only include 32bit t-fprules-softfp for Darwin/x86
	and Linux/x86.  Include 64bit t-softfp-compat for Linux/x86.

	* config/i386/64/t-fprules-softfp: Moved to ...
	* config/i386/64/t-softfp-compat: This.  New.

2008-07-02  Uros Bizjak  <ubizjak@gmail.com>

	* config/i386/32/sfp-machine.h (FP_HANDLE_EXCEPTIONS) [FP_EX_INVALID]:
	Initialize f with 0.0.

2008-07-02  H.J. Lu  <hongjiu.lu@intel.com>

	PR target/36669
	* shared-object.mk ($(base)_s$(objext)): Add -DSHARED.

	* config/i386/64/_divtc3-compat.c: New.
	* config/i386/64/_multc3-compat.c: Likewise.
	* config/i386/64/_powitf2-compat.c: Likewise.
	* config/i386/64/eqtf2.c: Likewise.
	* config/i386/64/getf2.c: Likewise.
	* config/i386/64/letf2.c: Likewise.
	* config/i386/64/t-fprules-softfp: Likewise.

2008-07-02  H.J. Lu  <hongjiu.lu@intel.com>

	* config.host: Add i386/${host_address}/t-fprules-softfp to
	tmake_file for i[34567]86-*-darwin*, x86_64-*-darwin*,
	i[34567]86-*-linux*, x86_64-*-linux*.

	* configure.ac: Set host_address to 64 or 32 for x86.
	* configure: Regenerated.

	* Makefile.in (config.status): Also depend on
	$(srcdir)/config.host.

	* config/i386/32/t-fprules-softfp: New.
	* config/i386/32/tf-signs.c: Likewise.

	* config/i386/64/sfp-machine.h: New. Moved from gcc.

2008-07-02  H.J. Lu  <hongjiu.lu@intel.com>
	    Uros Bizjak  <ubizjak@gmail.com>

	* config/i386/32/sfp-machine.h: New.

2008-06-26  Nathan Froyd  <froydnj@codesourcery.com>

	* config/rs6000/t-ppccomm: Remove rules that conflict with
	auto-generated rules.

2008-06-17  Ralf Wildenhues  <Ralf.Wildenhues@gmx.de>

	* configure.ac: sinclude override.m4.
	* configure: Regenerate.

2008-06-11  Bernhard Fischer  <aldot@gcc.gnu.org>

	* configure: Regenerate.

2008-06-10  Joseph Myers  <joseph@codesourcery.com>

	* Makefile.in (DECNUMINC): Remove
	-I$(MULTIBUILDTOP)../../libdecnumber.
	* gstdint.h: New.

2008-06-07  Joseph Myers  <joseph@codesourcery.com>

	* config.host (strongarm*-*-*, ep9312*-*-*, xscale-*-*,
	parisc*-*-*, m680[012]0-*-*, *-*-linux*libc1*, *-*-linux*aout*,
	alpha*-*-unicosmk*, strongarm*-*-freebsd*, ep9312-*-elf,
	arm*-*-kaos*, cris-*-aout, parisc*64*-*-linux*, parisc*-*-linux*,
	hppa1.1-*-pro*, hppa1.1-*-osf*, hppa1.1-*-bsd*,
	i[34567]86-sequent-ptx4*, i[34567]86-sequent-sysv4*,
	i[34567]86-*-beoself*, i[34567]86-*-beos*, i[34567]86-*-sco3.2v5*,
	i[34567]86-*-sysv5*, i[34567]86-*-sysv4*, i[34567]86-*-uwin*,
	i[34567]86-*-kaos*, m68020-*-elf*, m68010-*-netbsdelf*,
	mips-wrs-windiss, mt-*-elf, powerpc-*-beos*, powerpc-*-chorusos*,
	powerpc-wrs-windiss*, powerpcle-*-sysv*, powerpc-*-kaos*,
	powerpcle-*-kaos*, sh*-*-kaos*, sparc-*-sysv4*, strongarm-*-elf*,
	strongarm-*-pe, strongarm-*-kaos*, vax-*-bsd*, vax-*-sysv*,
	vax-*-ultrix*, xscale-*-elf, xscale-*-coff): Remove.

2008-05-25  Arthur Loiret  <arthur.loiret@u-psud.fr>

	* config.host (sh2[lbe]*-*-linux*): Allow target.

2008-04-30  Nathan Froyd  <froydnj@codesourcery.com>

	* config/rs6000/t-ppccomm: Add build rules for new files.
	(LIB2ADD_ST): New variable.

2008-04-07  Andy Hutchinson  <hutchinsonandy@aim.com>

	PR target/34210
	PR target/35508
	* config.host (avr-*-*): Add avr cpu_type and avr tmake_file.
	* config/t-avr: New file. Build 16bit libgcc functions.

2008-03-02  Jakub Jelinek  <jakub@redhat.com>

	PR target/35401
	* config/t-slibgcc-darwin: Make install-leaf dependent on
	install-darwin-libgcc-stubs instead of install.

2008-01-25  Joseph Myers  <joseph@codesourcery.com>

	* config.host (tic4x-*-*, c4x-*-rtems*, tic4x-*-rtems*, c4x-*,
	tic4x-*, h8300-*-rtemscoff*, ns32k-*-netbsdelf*, ns32k-*-netbsd*,
	sh-*-rtemscoff*): Remove cases.

2007-12-27  Richard Sandiford  <rsandifo@nildram.co.uk>

	* Makefile.in (all): Use install-leaf rather than install.
	(install): Split most of the rule into...
	(install-leaf): ...this new one.

2007-12-19  Etsushi Kato  <ek.kato@gmail.com>
	    Paolo Bonzini  <bonzini@gnu.org>

	PR target/30572
	* Makefile.in: Use @shlib_slibdir@ substitution to get
	correct install name on darwin.
	* config/t-slibgcc-darwin: Use @shlib_slibdir@ for -install_name.

2007-12-15  Hans-Peter Nilsson  <hp@axis.com>

	* config.host (crisv32-*-elf, crisv32-*-none): New, same as
	cris-*-elf and cris-*-none.
	(crisv32-*-linux*): Similar, as cris-*-linux*.

2007-11-20  Rask Ingemann Lambertsen  <rask@sygehus.dk>

	* config.host (ia64*-*-elf*): Build ia64 specific libgcc parts.

2007-10-27  H.J. Lu  <hongjiu.lu@intel.com>

	PR regression/33926
	* configure.ac: Replace have_cc_tls with gcc_cv_have_cc_tls.
	* configure: Regenerated.

2007-09-27  H.J. Lu  <hongjiu.lu@intel.com>

	* Makefile.in (dfp-filenames): Replace decimal_globals,
	decimal_data, binarydecimal and convert_data with
	bid_decimal_globals, bid_decimal_data, bid_binarydecimal
	and bid_convert_data, respectively.

2007-09-17  Chao-ying Fu  <fu@mips.com>
	    Nigel Stephens  <nigel@mips.com>

	* fixed-obj.mk: New file to support fine-grain fixed-point functions.
	* Makefile.in (fixed_point): Define.
	Check if fixed_point is yes to build support functions.
	* configure.ac: Check for fixed_point support.
	* configure: Regenerated.
	* gen-fixed.sh: New file to generate lists of fixed-point labels,
	funcs, modes, from, to.

2007-09-11  Janis Johnson  <janis187@us.ibm.com

	* Makefile.in (dfp-filenames): Add bid128_noncomp.

2007-09-10  Janis Johnson  <janis187@us.ibm.com>

	* Makefile.in (dfp-filenames): Remove decUtility, add
	decDouble, decPacked, decQuad, decSingle.

2007-08-27  Hans Kester  <hans.kester@ellips.nl>

	* config.host : Add x86_64-elf target.

2007-07-06  H.J. Lu  <hongjiu.lu@intel.com>

	* configure.ac (set_have_cc_tls): Add a missing =.
	* configure: Regenerated.

2007-07-06  H.J. Lu  <hongjiu.lu@intel.com>

	* config.host (tmake_file): Add t-tls for i[34567]86-*-linux*
	and x86_64-*-linux*.

	* config/t-tls: New file.

	* Makefile.in (INTERNAL_CFLAGS): Add @set_have_cc_tls@.

	* configure.ac: Include ../config/enable.m4 and
	../config/tls.m4.  Use GCC_CHECK_CC_TLS to check if assembler
	supports TLS and substitute set_have_cc_tls.
	* configure: Regenerated.

2007-07-04  H.J. Lu  <hongjiu.lu@intel.com>

	* Makefile.in: Use libbid for DFP when BID is enabled.

2007-06-14  Danny Smith  <dannysmith@users.sourceforge.net>

	* config.host(*-cygwin* |*-mingw* ): Add crtbegin.o, crtend.o to
	extra_parts. Add config/i386/t-cygming to tmake_file.
	* config/i386/t-cygming: New file with rules for crtbegin.o, crtend.o.

2007-05-29  Zuxy Meng  <zuxy.meng@gmail.com>
	    Danny Smith  <dannysmith@users.sourceforge.net>

	PR target/29498
	* config.host (i[34567]86-*-cygwin* | i[34567]86-*-mingw*) Add
	crtfastmath.o to extra_parts.  Add i386/t-crtfm to tmake_file.
	* config/i386/t-crtfm: Compile crtfastmath.o with
	-minline-all-stringops.

2007-05-10  Richard Sandiford  <richard@codesourcery.com>

	* config.host (sparc-wrs-vxworks): New target.

2007-04-14  Kazu Hirata  <kazu@codesourcery.com>

	* config.host: Recognize fido.

2007-04-04  Janis Johnson  <janis187@us.ibm.com>

	* configure: Check host, not target, for decimal float support.

2007-04-03  Uros Bizjak  <ubizjak@gmail.com>

	* config/i386/t-crtpc: New file.
	* config.host (i[34567]86-*-linux*): Add i386/t-crtpc to tm-file.
	(x86_64-*-linux*): Ditto.

2007-02-30  Kai Tietz  <kai.tietz@onevision.com>

	* config.host (x86_64-*-mingw*): New target.

2007-03-23  Michael Meissner  <michael.meissner@amd.com>
	    H.J. Lu  <hongjiu.lu@intel.com>

	* Makefile.in (enable_decimal_float): New.
	(DECNUMINC): Add
	-I$(srcdir)/../libdecnumber/$(enable_decimal_float).
	(dec-objects): Move decimal32, decimal64 and decimal128 to ...
	(decbits-filenames): This.
	(decbits-objects): New.
	(libgcc-objects): Add $(decbits-objects).

	* configure.ac: Support * --enable-decimal-float={no,yes,bid,dpd}.
	Substitute enable_decimal_float.
	* configure: Regenerated.

2007-03-19  Hans-Peter Nilsson  <hp@axis.com>

	* config.host (cris-*-elf | cris-*-none): Set extra_parts.

2007-03-12  Brooks Moses  <brooks.moses@codesourcery.com>

	* Makefile.in (install-info): New dummy target.

2007-03-05  Bernd Schmidt  <bernd.schmidt@analog.com>

	* config.host (bfin*-linux-uclibc*): Set extra_parts.

2007-03-01  Brooks Moses  <brooks.moses@codesourcery.com>

	* Makefile.in: Add install-html and install-pdf dummy
	targets.

2007-02-05  Roger Sayle  <roger@eyesopen.com>
	    Daniel Jacobowitz  <dan@codesourcery.com>

	* Makefile.in <LIBUNWIND>: Make libgcc_s.so depend on libunwind.so.
	(libgcc_s.so): Append -B./ to CFLAGS for $(SHLIB_LINK).
	(libunwind.so): Likewise for $(SHLIBUNWIND_LINK).

2007-01-29  Janis Johnson  <janis187@us.ibm.com>

	* Makefile.in (dec-filenames): Add decExcept.

2007-01-28  Daniel Jacobowitz  <dan@codesourcery.com>

	PR bootstrap/30469
	* Makefile.in (CFLAGS): Forcibly remove -fprofile-generate and
	-fprofile-use.

2007-01-25  Daniel Jacobowitz  <dan@codesourcery.com>

	* configure.ac: Add --enable-version-specific-runtime-libs.
	Correct $slibdir default.
	* configure: Regenerated.

2007-01-23  Joseph Myers  <joseph@codesourcery.com>

	* config/rs6000/t-ldbl128: Always use -mlong-double-128.

2007-01-21  Andrew Pinski  <pinskia@gmail.com>

	PR target/30519
	* config.host (alpha*-*-linux*): Set extra_parts.

2007-01-09  Kaz Kojima  <kkojima@gcc.gnu.org>

	* config/sh/t-linux: New.
	* config.host (sh*-*-linux*): Set tmake_file.

2007-01-05  Daniel Jacobowitz  <dan@codesourcery.com>

	* Makefile.in (install): Handle multilibs.

2007-01-04  Brooks Moses  <brooks.moses@codesourcery.com>

	* Makefile.in: Added .PHONY entry for documentation targets.

2007-01-04  Brooks Moses  <brooks.moses@codesourcery.com>

	* Makefile.in: Add empty info, html, dvi, pdf targets.

2007-01-04  Mike Stump  <mrs@apple.com>

	* Makefile.in (MAKEINFO): Remove.
	(PERL): Likewise.

2007-01-04  Paolo Bonzini  <bonzini@gnu.org>

	* configure.ac: Add GCC_TOPLEV_SUBDIRS.
	* configure: Regenerate.
	* Makefile.in (host_subdir): Substitute it.
	(gcc_objdir): Use it.

2007-01-04  Daniel Jacobowitz  <dan@codesourcery.com>

	* config.host (ia64*-*-linux*): Set tmake_file.

2007-01-04  Daniel Jacobowitz  <dan@codesourcery.com>

	* Makefile.in (version): Define.

2007-01-03  Daniel Jacobowitz  <dan@codesourcery.com>
	    Paolo Bonzini  <bonzini@gnu.org>

	* Makefile.in, config/i386/t-darwin, config/i386/t-darwin64,
	config/i386/t-nwld, config/rs6000/t-darwin, config/rs6000/t-ldbl128,
	config/i386/t-crtfm, config/alpha/t-crtfm, config/ia64/t-ia64,
	config/sparc/t-crtfm, config/t-slibgcc-darwin,
	config/rs6000/t-ppccomm, config.host, configure.ac, empty.mk,
	shared-object.mk, siditi-object.mk, static-object.mk: New files.
	* configure: Generated.<|MERGE_RESOLUTION|>--- conflicted
+++ resolved
@@ -1,13 +1,3 @@
-<<<<<<< HEAD
-2010-06-30  Jakub Jelinek  <jakub@redhat.com>
-
-	* config/ia64/lib1funcs.S: Add .note.GNU-stack section on
-	ia64-linux.
-	* config/ia64/crtbegin.S: Likewise.
-	* config/ia64/crtend.S: Likewise.
-	* config/ia64/crti.S: Likewise.
-	* config/ia64/crtn.S: Likewise.
-=======
 2014-02-07  Andreas Krebbel  <Andreas.Krebbel@de.ibm.com>
 
 	* config/s390/32/_fixdfdi.c: Throw invalid exception if number
@@ -40,7 +30,15 @@
 	* config/s390/32/_fixunsdfdi.c: Likewise.
 	* config/s390/32/_fixunssfdi.c: Likewise.
 	* config/s390/32/_fixunstfdi.c: Likewise.
->>>>>>> cddddfff
+
+2010-06-30  Jakub Jelinek  <jakub@redhat.com>
+
+	* config/ia64/lib1funcs.S: Add .note.GNU-stack section on
+	ia64-linux.
+	* config/ia64/crtbegin.S: Likewise.
+	* config/ia64/crtend.S: Likewise.
+	* config/ia64/crti.S: Likewise.
+	* config/ia64/crtn.S: Likewise.
 
 2014-02-04  Rainer Orth  <ro@CeBiTec.Uni-Bielefeld.DE>
 
