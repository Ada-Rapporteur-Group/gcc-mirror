--- conflicted
+++ resolved
@@ -1,4 +1,12 @@
-<<<<<<< HEAD
+2010-06-30  Jakub Jelinek  <jakub@redhat.com>
+
+	* config/ia64/lib1funcs.S: Add .note.GNU-stack section on
+	ia64-linux.
+	* config/ia64/crtbegin.S: Likewise.
+	* config/ia64/crtend.S: Likewise.
+	* config/ia64/crti.S: Likewise.
+	* config/ia64/crtn.S: Likewise.
+
 2018-01-08  Michael Meissner  <meissner@linux.vnet.ibm.com>
 
 	* config/rs6000/quad-float128.h (IBM128_TYPE): Explicitly use
@@ -638,16 +646,6 @@
 
 	* config/msp430/t-msp430 (libmul_none.a, libmul_16.a, libmul_32.a,
 	libmul_f5.a): Filter archived prerequisites.
-=======
-2010-06-30  Jakub Jelinek  <jakub@redhat.com>
-
-	* config/ia64/lib1funcs.S: Add .note.GNU-stack section on
-	ia64-linux.
-	* config/ia64/crtbegin.S: Likewise.
-	* config/ia64/crtend.S: Likewise.
-	* config/ia64/crti.S: Likewise.
-	* config/ia64/crtn.S: Likewise.
->>>>>>> 366cf7ed
 
 2017-01-10  Andrew Senkevich  <andrew.senkevich@intel.com>
 
