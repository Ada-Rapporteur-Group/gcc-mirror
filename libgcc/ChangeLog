--- conflicted
+++ resolved
@@ -1,13 +1,3 @@
-<<<<<<< HEAD
-2010-06-30  Jakub Jelinek  <jakub@redhat.com>
-
-	* config/ia64/lib1funcs.S: Add .note.GNU-stack section on
-	ia64-linux.
-	* config/ia64/crtbegin.S: Likewise.
-	* config/ia64/crtend.S: Likewise.
-	* config/ia64/crti.S: Likewise.
-	* config/ia64/crtn.S: Likewise.
-=======
 2020-10-16  Rasmus Villemoes  <rv@rasmusvillemoes.dk>
 
 	* config/gthr-vxworks.h: Condition the ___GTHREADS_CXX0X
@@ -65,7 +55,15 @@
 	* config/t-vxworks: Add include-fixed to include search
 	paths for libgcc on VxWorks.
 	* config/t-vxworks7: Likewise.
->>>>>>> 5abe05b4
+
+2010-06-30  Jakub Jelinek  <jakub@redhat.com>
+
+	* config/ia64/lib1funcs.S: Add .note.GNU-stack section on
+	ia64-linux.
+	* config/ia64/crtbegin.S: Likewise.
+	* config/ia64/crtend.S: Likewise.
+	* config/ia64/crti.S: Likewise.
+	* config/ia64/crtn.S: Likewise.
 
 2020-10-09  H.J. Lu  <hjl.tools@gmail.com>
 
