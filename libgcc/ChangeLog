--- conflicted
+++ resolved
@@ -1,5 +1,3 @@
-<<<<<<< HEAD
-=======
 2010-07-23  Nathan Froyd  <froydnj@codesourcery.com>
 
 	* config.host (powerpc*-eabispe*): Set tmake_file.
@@ -7,7 +5,6 @@
 	* config/rs6000/t-ppccomm (EXTRA_PARTS): Add crtbegin, crtend,
 	crtbeginS, crtendS, crtbeginT.
 
->>>>>>> e8da5f64
 2010-06-12  Kazu Hirata  <kazu@codesourcery.com>
 
 	* config.host (mips64*-*-linux*, mips*-*-linux*): Add mips/t-crtfm
