--- conflicted
+++ resolved
@@ -1,4 +1,8 @@
-<<<<<<< HEAD
+2012-12-13  John Tytgat  <John@bass-software.com>
+
+	* config/arm/fp16.c (__gnu_f2h_internal): Fix inaccuracy when aexp
+	is 25.
+
 2010-06-30  Jakub Jelinek  <jakub@redhat.com>
 
 	* config/ia64/lib1funcs.S: Add .note.GNU-stack section on
@@ -7,12 +11,6 @@
 	* config/ia64/crtend.S: Likewise.
 	* config/ia64/crti.S: Likewise.
 	* config/ia64/crtn.S: Likewise.
-=======
-2012-12-13  John Tytgat  <John@bass-software.com>
-
-	* config/arm/fp16.c (__gnu_f2h_internal): Fix inaccuracy when aexp
-	is 25.
->>>>>>> 3deafb32
 
 2012-12-12  Jakub Jelinek  <jakub@redhat.com>
 
