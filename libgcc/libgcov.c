--- conflicted
+++ resolved
@@ -1751,7 +1751,6 @@
     __gcov_one_value_profiler_body (counter, value);
 }
 
-<<<<<<< HEAD
 /* Atomic update version of __gcov_indirect_call_profiler().  */
 void
 __gcov_indirect_call_profiler_atomic (gcov_type* counter, gcov_type value,
@@ -1762,47 +1761,16 @@
           && *(void **) cur_func == *(void **) callee_func))
     __gcov_one_value_profiler_body_atomic (counter, value);
 }
-#endif
-
+
+#endif
 
 #ifdef L_gcov_indirect_call_topn_profiler
 extern THREAD_PREFIX gcov_type *__gcov_indirect_call_topn_counters ATTRIBUTE_HIDDEN;
 extern THREAD_PREFIX void *__gcov_indirect_call_topn_callee ATTRIBUTE_HIDDEN;
-=======
-#endif
-#ifdef L_gcov_indirect_call_profiler_v2
-
-/* These two variables are used to actually track caller and callee.  Keep
-   them in TLS memory so races are not common (they are written to often).
-   The variables are set directly by GCC instrumented code, so declaration
-   here must match one in tree-profile.c  */
-
-#if defined(HAVE_CC_TLS) && !defined (USE_EMUTLS)
-__thread 
-#endif
-void * __gcov_indirect_call_callee;
-#if defined(HAVE_CC_TLS) && !defined (USE_EMUTLS) 
-__thread 
-#endif
-gcov_type * __gcov_indirect_call_counters;
-
-/* By default, the C++ compiler will use function addresses in the
-   vtable entries.  Setting TARGET_VTABLE_USES_DESCRIPTORS to nonzero
-   tells the compiler to use function descriptors instead.  The value
-   of this macro says how many words wide the descriptor is (normally 2),
-   but it may be dependent on target flags.  Since we do not have access
-   to the target flags here we just check to see if it is set and use
-   that to set VTABLE_USES_DESCRIPTORS to 0 or 1.
-
-   It is assumed that the address of a function descriptor may be treated
-   as a pointer to a function.  */
-
->>>>>>> 1fed20f1
 #ifdef TARGET_VTABLE_USES_DESCRIPTORS
 #define VTABLE_USES_DESCRIPTORS 1
 #else
 #define VTABLE_USES_DESCRIPTORS 0
-<<<<<<< HEAD
 #endif
 void
 __gcov_indirect_call_topn_profiler (void *cur_func,
@@ -1847,8 +1815,39 @@
       __gcov_direct_call_callee = 0;
     }
 }
-=======
->>>>>>> 1fed20f1
+#endif
+
+
+#ifdef L_gcov_indirect_call_profiler_v2
+
+/* These two variables are used to actually track caller and callee.  Keep
+   them in TLS memory so races are not common (they are written to often).
+   The variables are set directly by GCC instrumented code, so declaration
+   here must match one in tree-profile.c  */
+#if defined(HAVE_CC_TLS) && !defined (USE_EMUTLS)
+__thread 
+#endif
+void * __gcov_indirect_call_callee;
+#if defined(HAVE_CC_TLS) && !defined (USE_EMUTLS) 
+__thread 
+#endif
+gcov_type * __gcov_indirect_call_counters;
+
+/* By default, the C++ compiler will use function addresses in the
+   vtable entries.  Setting TARGET_VTABLE_USES_DESCRIPTORS to nonzero
+   tells the compiler to use function descriptors instead.  The value
+   of this macro says how many words wide the descriptor is (normally 2),
+   but it may be dependent on target flags.  Since we do not have access
+   to the target flags here we just check to see if it is set and use
+   that to set VTABLE_USES_DESCRIPTORS to 0 or 1.
+
+   It is assumed that the address of a function descriptor may be treated
+   as a pointer to a function.  */
+
+#ifdef TARGET_VTABLE_USES_DESCRIPTORS
+#define VTABLE_USES_DESCRIPTORS 1
+#else
+#define VTABLE_USES_DESCRIPTORS 0
 #endif
 
 /* Tries to determine the most common value among its inputs. */
@@ -1863,6 +1862,19 @@
 	  && *(void **) cur_func == *(void **) __gcov_indirect_call_callee))
     __gcov_one_value_profiler_body (__gcov_indirect_call_counters, value);
 }
+
+void
+__gcov_indirect_call_profiler_atomic_v2 (gcov_type value, void* cur_func)
+{
+  /* If the C++ virtual tables contain function descriptors then one
+     function may have multiple descriptors and we need to dereference
+     the descriptors to see if they point to the same function.  */
+  if (cur_func == __gcov_indirect_call_callee
+      || (VTABLE_USES_DESCRIPTORS && __gcov_indirect_call_callee
+	  && *(void **) cur_func == *(void **) __gcov_indirect_call_callee))
+    __gcov_one_value_profiler_body_atomic (__gcov_indirect_call_counters, value);
+}
+
 #endif
 
 #ifdef L_gcov_average_profiler
