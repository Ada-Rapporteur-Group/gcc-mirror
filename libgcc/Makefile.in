--- conflicted
+++ resolved
@@ -233,11 +233,7 @@
 		 $(INHIBIT_LIBC_CFLAGS)
 
 ifeq ($(enable_mpx),yes)
-<<<<<<< HEAD
-LIBGCC2_CFLAGS += -fcheck-pointers -mmpx
-=======
 LIBGCC2_CFLAGS += -fcheck-pointer-bounds -mmpx -fno-chkp-use-static-bounds -fno-chkp-check-incomplete-type
->>>>>>> aeece40d
 endif
 
 # Additional options to use when compiling libgcc2.a.
