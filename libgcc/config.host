# libgcc host-specific configuration file.
# Copyright 1997, 1998, 1999, 2000, 2001, 2002, 2003, 2004, 2005, 2006, 2007,
# 2008, 2009 Free Software Foundation, Inc.

#This file is part of GCC.

#GCC is free software; you can redistribute it and/or modify it under
#the terms of the GNU General Public License as published by the Free
#Software Foundation; either version 3, or (at your option) any later
#version.

#GCC is distributed in the hope that it will be useful, but WITHOUT
#ANY WARRANTY; without even the implied warranty of MERCHANTABILITY or
#FITNESS FOR A PARTICULAR PURPOSE.  See the GNU General Public License
#for more details.

#You should have received a copy of the GNU General Public License
#along with GCC; see the file COPYING3.  If not see
#<http://www.gnu.org/licenses/>.

# This is the libgcc host-specific configuration file
# where a configuration type is mapped to different system-specific
# definitions and files.  This is invoked by the autoconf-generated
# configure script.  Putting it in a separate shell file lets us skip
# running autoconf when modifying host-specific information.

# This file bears an obvious resemblance to gcc/config.gcc.  The cases
# should be kept similar, to ease moving library-specific settings
# from config.gcc to this file.  That is also why tmake_file is
# left as tmake_file, rather than hmake_file, even though this library
# switches on ${host}.

# This file switches on the shell variable ${host}, and also uses the
# following shell variables:
#
#  with_*		Various variables as set by configure.

# This file sets the following shell variables for use by the
# autoconf-generated configure script:
#
#  asm_hidden_op	The assembler pseudo-op to use for hide
#			lists for object files implemented in
#			assembly (with -fvisibility=hidden for C).
#			The default is ".hidden".
#  cpu_type		The name of the cpu, if different from the first
#			chunk of the canonical host name.
#  extra_parts		List of extra object files that should be compiled
#			for this target machine.  This may be overridden
#			by setting EXTRA_PARTS in a tmake_file fragment.
#			If either is set, EXTRA_PARTS and
#			EXTRA_MULTILIB_PARTS inherited from the GCC
#			subdirectory will be ignored.
#  tmake_file		A list of machine-description-specific
#			makefile-fragments, if different from
#			"$cpu_type/t-$cpu_type".

asm_hidden_op=.hidden
extra_parts=
tmake_file=

# Set default cpu_type so it can be updated in each machine entry.
cpu_type=`echo ${host} | sed 's/-.*$//'`
case ${host} in
m32c*-*-*)
        cpu_type=m32c
        ;;
alpha*-*-*)
	cpu_type=alpha
	;;
am33_2.0-*-linux*)
	cpu_type=mn10300
	;;
arm*-*-*)
	cpu_type=arm
	;;
avr-*-*)
	cpu_type=avr
	;;    
bfin*-*)
	cpu_type=bfin
	;;
fido-*-*)
	cpu_type=m68k
	;;
frv*)	cpu_type=frv
	;;
moxie*)	cpu_type=moxie
	;;
i[34567]86-*-*)
	cpu_type=i386
	;;
x86_64-*-*)
	cpu_type=i386
	;;
ia64-*-*)
	;;
hppa*-*-*)
	cpu_type=pa
	;;
m32r*-*-*)
        cpu_type=m32r
        ;;
m68k-*-*)
	;;
mep*-*-*)
	;;
mips*-*-*)
	cpu_type=mips
	;;
powerpc*-*-*)
	cpu_type=rs6000
	;;
rs6000*-*-*)
	;;
score*-*-*)
	cpu_type=score
	;;
sparc64*-*-*)
	cpu_type=sparc
	;;
sparc*-*-*)
	cpu_type=sparc
	;;
spu*-*-*)
	cpu_type=spu
	;;
s390*-*-*)
	cpu_type=s390
	;;
# Note the 'l'; we need to be able to match e.g. "shle" or "shl".
sh[123456789lbe]*-*-*)
	cpu_type=sh
	;;
esac

# Common parts for widely ported systems.
case ${host} in
*-*-darwin*)
  asm_hidden_op=.private_extern
  tmake_file="t-darwin ${cpu_type}/t-darwin t-slibgcc-darwin"
  ;;
*-*-freebsd[12] | *-*-freebsd[12].* | *-*-freebsd*aout*)
  # This is the place-holder for the generic a.out configuration
  # of FreeBSD.  No actual configuration resides here since
  # there was only ever a bare-bones ix86 configuration for
  # a.out and it exists solely in the machine-specific section.
  # This place-holder must exist to avoid dropping into
  # the generic ELF configuration of FreeBSD (i.e. it must be
  # ordered before that section).
  ;;
*-*-freebsd*)
  # This is the generic ELF configuration of FreeBSD.  Later
  # machine-specific sections may refine and add to this
  # configuration.
  ;;
*-*-linux* | frv-*-*linux* | *-*-kfreebsd*-gnu | *-*-knetbsd*-gnu | *-*-gnu*)
  extra_parts="crtbegin.o crtbeginS.o crtbeginT.o crtend.o crtendS.o"
  ;;
*-*-netbsd*)
  ;;
*-*-openbsd*)
  ;;
*-*-rtems*)
  ;;
*-*-vxworks*)
  ;;
*-*-elf)
  ;;
esac

case ${host} in
# Support site-specific machine types.
*local*)
	rest=`echo ${host} | sed -e "s/$cpu_type-//"`
	if test -f $srcdir/config/${cpu_type}/t-$rest
	then tmake_file=${cpu_type}/t-$rest
	fi
	;;
alpha*-*-linux* | alpha*-*-gnu*)
	tmake_file="${tmake_file} alpha/t-crtfm"
	extra_parts="$extra_parts crtfastmath.o"
	;;
alpha*-*-freebsd*)
	;;
alpha*-*-netbsd*)
	;;
alpha*-*-openbsd*)
	;;
alpha*-dec-osf[45]*)
	;;
alpha64-dec-*vms*)
	;;
alpha*-dec-*vms*)
	;;
arc-*-elf*)
	;;
arm-wrs-vxworks)
	;;
arm*-*-freebsd*)
	;;
arm*-*-netbsdelf*)
	;;
arm*-*-netbsd*)
	;;
arm*-*-linux*)			# ARM GNU/Linux with ELF
	;;
arm*-*-uclinux*)		# ARM ucLinux
	;;
arm*-*-ecos-elf)
	;;
arm*-*-eabi* | arm*-*-symbianelf* )
	;;
arm*-*-rtems*)
	;;
arm*-*-elf)
	;;
arm*-wince-pe*)
	;;
arm-*-pe*)
	;;
avr-*-rtems*)
	;;
avr-*-*)
    # Make HImode functions for AVR
    tmake_file=${cpu_type}/t-avr
	;;
bfin*-elf*)
        ;;
bfin*-uclinux*)
        ;;
bfin*-linux-uclibc*)
	# No need to build crtbeginT.o on uClibc systems.  Should probably
	# be moved to the OS specific section above.
	extra_parts="crtbegin.o crtbeginS.o crtend.o crtendS.o"
	;;
bfin*-*)
        ;;
crisv32-*-elf | crisv32-*-none | cris-*-elf | cris-*-none)
	extra_parts="crtbegin.o crtend.o"
	;;
cris-*-linux* | crisv32-*-linux*)
	;;
crx-*-elf)
	;;
fido-*-elf)
	;;
fr30-*-elf)
	;;
frv-*-elf)
	;;
frv-*-*linux*)
	;;
h8300-*-rtems*)
	;;
h8300-*-elf*)
	;;
hppa*64*-*-linux*)
	;;
hppa*-*-linux*)
	;;
hppa[12]*-*-hpux10*)
	;;
hppa*64*-*-hpux11*)
	;;
hppa[12]*-*-hpux11*)
	;;
i[34567]86-*-darwin*)
	;;
x86_64-*-darwin*)
	tmake_file="t-darwin ${cpu_type}/t-darwin64 t-slibgcc-darwin"
	;;
i[34567]86-*-elf*)
	;;
x86_64-*-elf*)
	;;
i[34567]86-*-freebsd*)
	;;
x86_64-*-freebsd*)
	;;
i[34567]86-*-netbsdelf*)
	;;
i[34567]86-*-netbsd*)
	;;
x86_64-*-netbsd*)
	;;
i[34567]86-*-openbsd2.*|i[34567]86-*openbsd3.[0123])
	;;
i[34567]86-*-openbsd*)
	;;
i[34567]86-*-linux* | i[34567]86-*-kfreebsd*-gnu | i[34567]86-*-knetbsd*-gnu | i[34567]86-*-gnu*)
	extra_parts="$extra_parts crtprec32.o crtprec64.o crtprec80.o crtfastmath.o"
	tmake_file="${tmake_file} i386/t-crtpc i386/t-crtfm"
	;;
x86_64-*-linux* | x86_64-*-kfreebsd*-gnu | x86_64-*-knetbsd*-gnu)
	extra_parts="$extra_parts crtprec32.o crtprec64.o crtprec80.o crtfastmath.o"
	tmake_file="${tmake_file} i386/t-crtpc i386/t-crtfm"
	;;
i[34567]86-pc-msdosdjgpp*)
	;;
i[34567]86-*-lynxos*)
	;;
i[3456x]86-*-netware*)
	case /${with_ld} in
	*/nwld)
	 	tmake_file="${tmake_file} i386/t-nwld"
		;;
	esac
	;;
i[34567]86-*-nto-qnx*)
	;;
i[34567]86-*-rtems*)
	;;
i[34567]86-*-solaris2*)
	tmake_file="${tmake_file} i386/t-sol2"
	case ${host} in
	*-*-solaris2.1[0-9]*)
		# Solaris 2.10 provides crt1.o, crti.o, crtn.o, and gcrt1.o as
		# part of the base system.
		extra_parts="gmon.o crtbegin.o crtend.o"
		;;
	*)
		extra_parts="crt1.o crti.o crtn.o gcrt1.o gmon.o crtbegin.o crtend.o"
		;;
	esac
	;;
i[4567]86-wrs-vxworks|i[4567]86-wrs-vxworksae)
	;;
i[34567]86-*-pe)
	;;
i[34567]86-*-cygwin* | i[34567]86-*-mingw*)
	extra_parts="crtbegin.o crtend.o crtfastmath.o"
	tmake_file="i386/t-cygming i386/t-crtfm"
	;;
x86_64-*-mingw*)
	;;
i[34567]86-*-interix3*)
	;;
ia64*-*-elf*)
	extra_parts="crtbegin.o crtend.o crtbeginS.o crtendS.o crtfastmath.o"
	tmake_file="ia64/t-ia64"
	;;
ia64*-*-freebsd*)
	;;
ia64*-*-linux*)
	extra_parts="crtbegin.o crtend.o crtbeginS.o crtendS.o crtfastmath.o"
	tmake_file="ia64/t-ia64 t-softfp ia64/t-fprules-softfp ia64/t-softfp-compat"
	;;
ia64*-*-hpux*)
	;;
iq2000*-*-elf*)
        ;;
m32r-*-elf*|m32r-*-rtems*)
 	;;
m32rle-*-elf*)
	;;
m32r-*-linux*)
 	;;
m32rle-*-linux*)
	;;
m68hc11-*-*|m6811-*-*)
        ;;
m68hc12-*-*|m6812-*-*)
        ;;
m68k-*-elf*)
	;;
m68k*-*-netbsdelf*)
	;;
m68k*-*-openbsd*)
	;;
m68k-*-uclinux*)		# Motorola m68k/ColdFire running uClinux with uClibc
	;;
m68k-*-linux*)		# Motorola m68k's running GNU/Linux
				# with ELF format using glibc 2
				# aka the GNU/Linux C library 6.
	;;
m68k-*-rtems*)
	;;
mcore-*-elf)
	;;
mcore-*-pe*)
	;;
mips-sgi-irix[56]*)
	;;
mips*-*-netbsd*)			# NetBSD/mips, either endian.
	;;
mips64*-*-linux*)
	;;
mips*-*-linux*)				# Linux MIPS, either endian.
	;;
mips*-*-openbsd*)
	;;
mipsisa32-*-elf* | mipsisa32el-*-elf*)
	;;
mipsisa32r2-*-elf* | mipsisa32r2el-*-elf*)
	;;
mipsisa64-*-elf* | mipsisa64el-*-elf*)
	;;
mipsisa64r2-*-elf* | mipsisa64r2el-*-elf*)
	;;
mipsisa64sr71k-*-elf*)
        ;;
mipsisa64sb1-*-elf* | mipsisa64sb1el-*-elf*)
	;;
mips-*-elf* | mipsel-*-elf*)
	;;
mips64-*-elf* | mips64el-*-elf*)
	;;
mips64vr-*-elf* | mips64vrel-*-elf*)
        ;;
mips64orion-*-elf* | mips64orionel-*-elf*)
	;;
mips*-*-rtems*)
	;;
mips-wrs-vxworks)
	;;
mipstx39-*-elf* | mipstx39el-*-elf*)
	;;
mmix-knuth-mmixware)
	;;
mn10300-*-*)
	;;
<<<<<<< HEAD
=======
moxie-*-*)
	tmake_file=${cpu_type}/t-moxie
	extra_parts="crtbegin.o crtend.o crti.o crtn.o"
	;;
>>>>>>> 42a9ba1d
pdp11-*-*)
	;;
picochip-*-*)
        ;;
powerpc-*-darwin*)
	;;
powerpc64-*-darwin*)
	;;
powerpc*-*-freebsd*)
	;;
powerpc-*-netbsd*)
	;;
powerpc-*-eabispe*)
	;;
powerpc-*-eabisimaltivec*)
	;;
powerpc-*-eabisim*)
	;;
powerpc-*-elf*)
	;;
powerpc-*-eabialtivec*)
	;;
powerpc-*-eabi*)
	;;
powerpc-*-rtems*)
	;;
powerpc-*-linux* | powerpc64-*-linux*)
	tmake_file="${tmake_file} rs6000/t-ppccomm rs6000/t-ldbl128 t-softfp"
	;;
powerpc64-*-gnu*)
	tmake_file="${tmake_file} rs6000/t-ldbl128 t-softfp"
	;;
powerpc-*-gnu-gnualtivec*)
	tmake_file="${tmake_file} rs6000/t-ldbl128"
	;;
powerpc-*-gnu*)
	tmake_file="${tmake_file} rs6000/t-ldbl128"
	;;
powerpc-wrs-vxworks|powerpc-wrs-vxworksae)
	;;
powerpc-*-lynxos*)
	;;
powerpcle-*-elf*)
	;;
powerpcle-*-eabisim*)
	;;
powerpcle-*-eabi*)
	;;
rs6000-ibm-aix4.[3456789]* | powerpc-ibm-aix4.[3456789]*)
	;;
rs6000-ibm-aix5.1.* | powerpc-ibm-aix5.1.*)
	;;
rs6000-ibm-aix[56789].* | powerpc-ibm-aix[56789].*)
	;;
s390-*-linux*)
	;;
s390x-*-linux*)
	;;
s390x-ibm-tpf*)
	;;
score-*-elf)
        ;;
sh-*-elf* | sh[12346l]*-*-elf* | \
sh-*-symbianelf* | sh[12346l]*-*-symbianelf* | \
  sh-*-linux* | sh[2346lbe]*-*-linux* | \
  sh-*-netbsdelf* | shl*-*-netbsdelf* | sh5-*-netbsd* | sh5l*-*-netbsd* | \
   sh64-*-netbsd* | sh64l*-*-netbsd*)
	case ${host} in
	sh*-*-linux*)
		tmake_file="${tmake_file} sh/t-linux"
		;;
	esac
	;;
sh-*-rtems*)
	;;
sh-wrs-vxworks)
	;;
sparc-*-netbsdelf*)
	;;
sparc64-*-openbsd*)
	;;
sparc-*-elf*)
	;;
sparc-*-linux*)		# SPARC's running GNU/Linux, libc6
	extra_parts="$extra_parts crtfastmath.o"
	tmake_file="${tmake_file} sparc/t-crtfm"
	;;
sparc-*-rtems*)
	;;
sparc64-*-solaris2* | sparcv9-*-solaris2*)
	;;
sparc-*-solaris2*)
	;;
sparc64-*-elf*)
	;;
sparc-wrs-vxworks)
	;;
sparc64-*-freebsd*|ultrasparc-*-freebsd*)
	;;
sparc64-*-linux*)		# 64-bit SPARC's running GNU/Linux
	extra_parts="$extra_parts crtfastmath.o"
	tmake_file="${tmake_file} sparc/t-crtfm"
	;;
sparc64-*-netbsd*)
	;;
spu-*-elf*)
	;;
v850e1-*-*)
	;;
v850e-*-*)
	;;
v850-*-*)
	;;
vax-*-linux*)
	;;
vax-*-netbsdelf*)
	;;
vax-*-netbsd*)
	;;
vax-*-openbsd*)
	;;
xstormy16-*-elf)
	;;
xtensa*-*-elf*)
	;;
xtensa*-*-linux*)
	;;
am33_2.0-*-linux*)
	extra_parts="crtbegin.o crtend.o crtbeginS.o crtendS.o"
	;;
m32c-*-elf*|m32c-*-rtems*)
 	;;
mep*-*-*)
	;;
*)
	echo "*** Configuration ${host} not supported" 1>&2
	exit 1
	;;
esac

case ${host} in
i[34567]86-*-linux* | x86_64-*-linux* | \
  i[34567]86-*-kfreebsd*-gnu | i[34567]86-*-knetbsd*-gnu | \
  i[34567]86-*-gnu*)
	tmake_file="${tmake_file} t-tls"
	;;
esac

case ${host} in
i[34567]86-*-darwin* | x86_64-*-darwin* | \
  i[34567]86-*-kfreebsd*-gnu | x86_64-*-kfreebsd*-gnu | \
<<<<<<< HEAD
  i[34567]86-*-linux* | x86_64-*-linux*)
=======
  i[34567]86-*-linux* | x86_64-*-linux* | \
  i[34567]86-*-cygwin* | i[34567]86-*-mingw* | x86_64-*-mingw*)
>>>>>>> 42a9ba1d
	if test "${host_address}" = 32; then
		tmake_file="${tmake_file} t-softfp i386/${host_address}/t-fprules-softfp"
	fi
	;;
esac

case ${host} in
i[34567]86-*-linux* | x86_64-*-linux*)
	# Provide backward binary compatibility for 64bit Linux/x86.
	if test "${host_address}" = 64; then
		tmake_file="${tmake_file} i386/${host_address}/t-softfp-compat"
	fi
	;;
esac<|MERGE_RESOLUTION|>--- conflicted
+++ resolved
@@ -419,13 +419,10 @@
 	;;
 mn10300-*-*)
 	;;
-<<<<<<< HEAD
-=======
 moxie-*-*)
 	tmake_file=${cpu_type}/t-moxie
 	extra_parts="crtbegin.o crtend.o crti.o crtn.o"
 	;;
->>>>>>> 42a9ba1d
 pdp11-*-*)
 	;;
 picochip-*-*)
@@ -577,12 +574,8 @@
 case ${host} in
 i[34567]86-*-darwin* | x86_64-*-darwin* | \
   i[34567]86-*-kfreebsd*-gnu | x86_64-*-kfreebsd*-gnu | \
-<<<<<<< HEAD
-  i[34567]86-*-linux* | x86_64-*-linux*)
-=======
   i[34567]86-*-linux* | x86_64-*-linux* | \
   i[34567]86-*-cygwin* | i[34567]86-*-mingw* | x86_64-*-mingw*)
->>>>>>> 42a9ba1d
 	if test "${host_address}" = 32; then
 		tmake_file="${tmake_file} t-softfp i386/${host_address}/t-fprules-softfp"
 	fi
