--- conflicted
+++ resolved
@@ -147,10 +147,6 @@
       ++__lo;
     return __lo;
   }
-<<<<<<< HEAD
-#endif
-=======
 #endif
 
-_GLIBCXX_END_NAMESPACE
->>>>>>> c355071f
+_GLIBCXX_END_NAMESPACE