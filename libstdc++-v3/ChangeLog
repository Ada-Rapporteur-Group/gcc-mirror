--- conflicted
+++ resolved
@@ -1,5 +1,3 @@
-<<<<<<< HEAD
-=======
 2015-07-16  Release Manager
 
 	* GCC 5.2.0 released.
@@ -400,7 +398,6 @@
 	* config/abi/post/s390-linux-gnu/baseline_symbols.txt: Update.
 	* config/abi/post/powerpc64-linux-gnu/baseline_symbols.txt: Update.
 
->>>>>>> 7b26e389
 2015-03-30  Jonathan Wakely  <jwakely@redhat.com>
 
 	PR libstdc++/65630
