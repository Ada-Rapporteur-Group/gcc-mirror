<<<<<<< HEAD
=======
2011-09-02  Paolo Carlini  <paolo.carlini@oracle.com>

	* include/bits/hashtable.h (_Hashtable<>::_Hashtable(_Hashtable&&)):
	rearrange to consistently update __ht._M_rehash_policy before using
	_M_next_bkt on it.

2011-09-02  Paolo Carlini  <paolo.carlini@oracle.com>
	    Marc Glisse  <marc.glisse@normalesup.org>

	PR libstdc++/50268
	* include/std/bitset (struct _Sanitize_val): Add.
	(bitset<>::bitset(unsigned long long)): Fix.
	* testsuite/23_containers/bitset/cons/50268.cc: New.

2011-07-31  Paolo Carlini  <paolo.carlini@oracle.com>

	* include/parallel/algo.h: Trivial uglification fixes.

2011-07-31  Paolo Carlini  <paolo.carlini@oracle.com>

	PR libstdc++/49925
	* include/bits/shared_ptr.h (make_shared): Qualify allocate_shared
	with std::.
	* include/bits/shared_ptr_base.h (__make_shared): Likewise.

>>>>>>> f4474fd3
2011-07-27  Jeffrey Yasskin  <jyasskin@google.com>

	* testsuite/20_util/weak_ptr/comparison/cmp_neg.cc: Updated.

<<<<<<< HEAD
=======
2011-07-22  Uros Bizjak  <ubizjak@gmail.com>

	Backport from mainline
	2011-06-07  Paolo Carlini  <paolo.carlini@oracle.com>

	PR libstdc++/49293
	* testsuite/22_locale/time_get/get_weekday/char/38081-1.cc: Tweak
	for glibc 2.14.
	* testsuite/22_locale/time_get/get_weekday/char/38081-2.cc: Likewise.

>>>>>>> f4474fd3
2011-06-27  Release Manager

	* GCC 4.6.1 released.

2011-05-25  Paolo Carlini  <paolo.carlini@oracle.com>

	* config/abi/pre/gnu.ver: Correct last change, export instead
	at the existing @3.4.16.
	* configure.ac: Revert last change.
	* testsuite/util/testsuite_abi.cc: Likewise.
	* configure: Regenerate.

2011-05-25  Paolo Carlini  <paolo.carlini@oracle.com>

	* config/abi/pre/gnu.ver: Export recently added  basic_streambuf
	and basic_stringbuf symbols @3.4.17.
	* configure.ac: Update.
	* testsuite/util/testsuite_abi.cc: Likewise.
	* configure: Regenerate.

2011-05-24  Paolo Carlini  <paolo.carlini@oracle.com>

	PR libstdc++/49141
	* testsuite/26_numerics/complex/cons/48760.cc: Use dg-require-c-std.
	* testsuite/26_numerics/headers/cmath/19322.cc: Likewise.

2011-05-22  Jonathan Wakely  <jwakely.gcc@gmail.com>

	* testsuite/20_util/bind/cv_quals_2.cc: New.

2011-05-22  Paolo Carlini  <paolo.carlini@oracle.com>

	PR libstdc++/49058
	* include/std/functional (_Bind<_Functor(_Bound_args...)>::
	operator()(_Args&&...)): Don't cv qualify _Functor directly
	in the default template argument, SFINAE doesn't apply when
	the functor has no arguments.
	* testsuite/20_util/bind/49058_1.cc: New.
	* testsuite/20_util/bind/49058_2.cc: Likewise.

2011-05-06  Jonathan Wakely  <jwakely.gcc@gmail.com>

	* doc/xml/manual/status_cxx200x.xml: Update to reflect current status
	and FDIS content.
	* doc/xml/manual/documentation_hacking.xml: Fix typo.
	* doc/html/*: Regenerate.

2011-05-03  Ollie Wild  <aaw@google.com>

	* include/ext/sso_string_base.h (__sso_string_base<>::_M_construct):
	Fix unqualified lookup.
	(__sso_string_base<>::_M_construct): Likewise.
	(__sso_string_base<>::_M_construct): Likewise.
	(__sso_string_base<>::_M_assign): Likewise.
	(__sso_string_base<>::_M_reserve): Likewise.
	(__sso_string_base<>::_M_mutate): Likewise.
	(__sso_string_base<>::_M_erase): Likewise.
	* include/ext/vstring.h (__versa_string<>::replace): Likewise.
	(__versa_string<>::compare): Likewise.
	* include/ext/vstring.tcc (__versa_string<>::compare): Likewise.
	(__versa_string<>::compare): Likewise.
	(__versa_string<>::compare): Likewise.
	(__versa_string<>::compare): Likewise.
	(__versa_string<>::compare): Likewise.

2011-05-03  Paolo Carlini  <paolo.carlini@oracle.com>

	PR libstdc++/48750
	* include/parallel/multiway_merge.h: Run _ValueType destructors.
	* include/parallel/multiway_mergesort.h: Likewise.
	* include/parallel/quicksort.h: Likewise.
	* include/parallel/random_shuffle.h: Likewise.
	* include/parallel/partial_sum.h: Likewise.
	* include/parallel/losertree.h: Run destructors; minor tweaks.
	* include/parallel/par_loop.h: Run destructors, fix memory
	allocations and deallocations.
	* testsuite/26_numerics/accumulate/48750.cc: New.

	* testsuite/ext/profile/mutex_extensions_neg.cc: Do not run in
	parallel-mode to avoid spurious multiple errors.

2011-04-30  Doug Kwan  <dougkwan@google.com>

	* include/Makefile.am (install-freestanding-headers): Also install
	cxxabi_tweaks.h.
	* include/Makefile.in: Regenerate.

2011-04-29  Paolo Carlini  <paolo.carlini@oracle.com>

	PR libstdc++/48760
	* include/std/complex (complex<float>::complex(float, float),
	complex<double>::complex(double, double),
	complex<long double>::complex(long double, long double)): Initialize
	in the body in C++03 mode (no fix in C++0x mode).
	* testsuite/26_numerics/complex/cons/48760.cc: New.

2011-04-23  Jonathan Wakely  <jwakely.gcc@gmail.com>

	PR libstdc++/48521
	* include/std/type_traits (result_of): Handle pointer to member.
	* include/std/functional (__invoke): Likewise.
	(_Function_to_function_pointer): Remove.
	(_Reference_wrapper_base): Provide nested types independent of
	unary_function and binary_function.
	(reference_wrapper::operator()): DR 2017.
	(ref(const A&&), cref(const A&&): Define as deleted.
	* include/std/future (async): Simplify SFINAE and use result_of to
	support pointer to member.
	* testsuite/20_util/reference_wrapper/invoke.cc: Test pointer to
	member.
	* testsuite/20_util/reference_wrapper/24803.cc: Likewise.
	* testsuite/20_util/reference_wrapper/typedefs.cc: Test for types
	instead of derivation from unary_function and binary_function.
	* testsuite/20_util/reference_wrapper/invoke-2.cc: New.
	* testsuite/20_util/reference_wrapper/ref_neg.c: New.
	* testsuite/20_util/reference_wrapper/typedefs-3.c: New.

2011-04-19  Hans-Peter Nilsson  <hp@axis.com>

	PR testsuite/48675
	* testsuite/20_util/hash/chi2_quality.cc (test_document_words): Stub
	this part if SAMPLES < 100000.

2011-04-17  Daniel Krugler  <daniel.kruegler@googlemail.com>
	    Paolo Carlini  <paolo.carlini@oracle.com>

	PR libstdc++/48635 (again)
	* include/bits/unique_ptr.h (unique_ptr<>::unique_ptr(unique_ptr<>&&),
	unique_ptr<_Tp[]>::unique_ptr(unique_ptr<>&&),
	unique_ptr<>::operator=(unique_ptr<>&&),
	unique_ptr<_Tp[]>::operator=(unique_ptr<>&&)): Use forward<_Ep>, not
	forward<_Dp>, to forward the deleter.
	* testsuite/20_util/unique_ptr/assign/48635_neg.cc: New.

2011-04-15  Daniel Krugler  <daniel.kruegler@googlemail.com>
	    Paolo Carlini  <paolo.carlini@oracle.com>

	PR libstdc++/48631
	* include/bits/unique_ptr.h (default_delete<_Tp[]>): Add deleted
	function call operator.
	* testsuite/20_util/default_delete/48631_neg.cc: New.
	* testsuite/20_util/weak_ptr/comparison/cmp_neg.cc: Adjust dg-error
	line numbers.

2011-04-15  Daniel Krugler  <daniel.kruegler@googlemail.com>
	    Paolo Carlini  <paolo.carlini@oracle.com>

	PR libstdc++/48635
	* include/bits/unique_ptr.h (unique_ptr<>::operator=(unique_ptr&&),
	unique_ptr<>::operator=(unique_ptr<>&&),
	unique_ptr<_Tp[],>::operator=(unique_ptr&&),
	unique_ptr<_Tp[],>::operator=(unique_ptr<>&&)): Forward the deleter
	instead of moving it.
	* testsuite/20_util/unique_ptr/assign/48635.cc: New.

2011-04-15  Paolo Carlini  <paolo.carlini@oracle.com>

	* include/std/istream: Fix comments in the light of DR60 + N3168.

2011-04-15  Takaya Saito  <gintensubaru@gmail.com>

	PR libstdc++/48476
	* include/std/tuple (_Tuple_impl<>::_Tuple_impl(_Tuple_impl<>&&),
	_Tuple_impl<>::operator=(_Tuple_impl&&), _Tuple_impl<>::operator=
	(_Tuple_impl<>&&), tuple_cat): Use std::forward where appropriate.
	* testsuite/20_util/tuple/cons/48476.cc: New.
	* testsuite/20_util/tuple/48476.cc: Likewise.
	* testsuite/20_util/tuple/creation_functions/48476.cc: Likewise.

2011-04-12  Allan McRae  <allan@archlinux.org>

	PR libstdc++/48566
	* testsuite/tr1/6_containers/unordered_map/requirements/
	iterator_null_neg.cc: Include <cstddef>.
	* testsuite/tr1/6_containers/unordered_set/requirements/
	iterator_null_neg.cc: Likewise.
	* testsuite/27_io/basic_filebuf/seekoff/wchar_t/4.cc: Include
	<cstring>.
	* testsuite/util/testsuite_common_types.h: Include <limits>.
	* testsuite/29_atomics/atomic_integral/cons/assign_neg.cc:
	Adjust dg-error line numbers.
	* testsuite/29_atomics/atomic_integral/cons/copy_neg.cc: Likewise.
	* testsuite/29_atomics/atomic_integral/operators/increment_neg.cc:
	Likewise.
	* testsuite/29_atomics/atomic_integral/operators/bitwise_neg.cc:
	Likewise.
	* testsuite/29_atomics/atomic_integral/operators/decrement_neg.cc:
	Likewise.
	* testsuite/29_atomics/atomic/cons/assign_neg.cc: Likewise.
	* testsuite/29_atomics/atomic/cons/copy_neg.cc: Likewise.

2011-04-10  Jonathan Wakely  <jwakely.gcc@gmail.com>

	* testsuite/20_util/function/48451.cc: Rename to...
	* testsuite/20_util/function/48541.cc: This.

2011-04-10  Jonathan Wakely  <jwakely.gcc@gmail.com>

	PR libstdc++/48541
	* include/std/functional (_Base_manager::_M_get_pointer): Use
	addressof.
	* testsuite/20_util/function/48451.cc: New.

2011-04-10  Jonathan Wakely  <jwakely.gcc@gmail.com>

	PR libstdc++/48465
	* configure.ac (libtool_VERSION): Bump library version to 6:16:0.
	* configure: Regenerate.
	* config/abi/pre/gnu.ver (GLIBCXX_3.4.16): Export missing symbols.
	* testsuite/util/testsuite_abi.cc: Add GLIBCXX_3.4.16.

2011-04-06  Jeffrey Yasskin  <jyasskin@google.com>

	* include/ext/algorithm (is_sorted): In C++0x mode import from
	namespace std.
	* include/ext/numeric (iota): In C++0x mode import from
	namespace std.
	* testsuite/ext/is_sorted/cxx0x.cc: New.
	* testsuite/ext/iota/cxx0x.cc: New.

2011-04-02  Jonathan Wakely  <redi@gcc.gnu.org>

	PR libstdc++/48398
	* include/bits/unique_ptr.h (__tuple_type): Store pointer type.
	* testsuite/20_util/unique_ptr/modifiers/48398.cc: New.
	* testsuite/20_util/unique_ptr/requirements/pointer_type.cc: Remove
	unused parameter name.

2011-03-31  Jeffrey Yasskin  <jyasskin@google.com>

	* libsupc++/exception_ptr.h: Forward-declare std::type_info.
	* libsupc++/nested_exception.h (__throw_with_nested): Remove a
	redundant default argument from std::__throw_with_nested.

2011-03-26  Paolo Carlini  <paolo.carlini@oracle.com>

	* include/bits/random.h (negative_binomial_distribution<>::
	negative_binomial_distribution(_IntType, double),
	negative_binomial_distribution<>::
	negative_binomial_distribution(const param_type&)): Fix thinko
	p / (1 - p) for (1 - p) / p.
	* include/bits/random.tcc (negative_binomial_distribution<>::
	operator()): Fix.

2011-03-25  Release Manager

	* GCC 4.6.0 released.

2011-03-24  Rainer Orth  <ro@CeBiTec.Uni-Bielefeld.DE>

	* config/abi/post/solaris2.8/baseline_symbols.txt: Regenerate.
	* config/abi/post/solaris2.8/sparcv9/baseline_symbols.txt: Likewise.
	* config/abi/post/solaris2.10/baseline_symbols.txt: Likewise.
	* config/abi/post/solaris2.10/amd64/baseline_symbols.txt: Likewise.
	* config/abi/post/solaris2.10/sparcv9/baseline_symbols.txt: Likewise.

2011-03-23  Matthias Klose  <doko@ubuntu.com>

	* config/abi/post/sparc-linux-gnu/baseline_symbols.txt: Regenerated.

2011-03-23  Uros Bizjak  <ubizjak@gmail.com>

	* config/abi/post/alpha-linux-gnu/baseline_symbols.txt: Regenerated.

2011-03-22  Jakub Jelinek  <jakub@redhat.com>

	* config/abi/pre/gnu.ver (GLIBCXX_3.4.15): Export _ZNSsC2EOSs
	and _ZNSbIwSt11char_traitsIwESaIwEEC2EOS2_.
	* config/abi/post/solaris2.8/baseline_symbols.txt: Regenerated.
	* config/abi/post/solaris2.8/sparcv9/baseline_symbols.txt: Likewise.
	* config/abi/post/s390x-linux-gnu/baseline_symbols.txt: Likewise.
	* config/abi/post/x86_64-linux-gnu/baseline_symbols.txt: Likewise.
	* config/abi/post/x86_64-linux-gnu/32/baseline_symbols.txt: Likewise.
	* config/abi/post/powerpc-linux-gnu/baseline_symbols.txt: Likewise.
	* config/abi/post/powerpc64-linux-gnu/baseline_symbols.txt: Likewise.
	* config/abi/post/powerpc64-linux-gnu/32/baseline_symbols.txt:
	Likewise.
	* config/abi/post/solaris2.10/baseline_symbols.txt: Likewise.
	* config/abi/post/solaris2.10/amd64/baseline_symbols.txt: Likewise.
	* config/abi/post/solaris2.10/sparcv9/baseline_symbols.txt: Likewise.
	* config/abi/post/i486-linux-gnu/baseline_symbols.txt: Likewise.
	* config/abi/post/i386-linux-gnu/baseline_symbols.txt: Likewise.
	* config/abi/post/s390-linux-gnu/baseline_symbols.txt: Likewise.
	* testsuite/21_strings/basic_string/cons/char/moveable2.cc: New test.
	* testsuite/21_strings/basic_string/cons/wchar_t/moveable2.cc: New
	test.

2011-03-21  Jakub Jelinek  <jakub@redhat.com>

	* config/abi/post/i386-linux-gnu/baseline_symbols.txt: Update.
	* config/abi/post/i486-linux-gnu/baseline_symbols.txt: Likewise.
	* config/abi/post/powerpc64-linux-gnu/32/baseline_symbols.txt:
	Likewise.
	* config/abi/post/powerpc64-linux-gnu/baseline_symbols.txt: Likewise.
	* config/abi/post/powerpc-linux-gnu/baseline_symbols.txt: Likewise.
	* config/abi/post/s390-linux-gnu/baseline_symbols.txt: Likewise.
	* config/abi/post/s390x-linux-gnu/baseline_symbols.txt: Likewise.
	* config/abi/post/x86_64-linux-gnu/32/baseline_symbols.txt: Likewise.
	* config/abi/post/x86_64-linux-gnu/baseline_symbols.txt: Likewise.
	* config/abi/post/solaris2.8/sparcv9/baseline_symbols.txt: Likewise.
	* config/abi/post/solaris2.10/amd64/baseline_symbols.txt: Likewise.
	* config/abi/post/solaris2.10/sparcv9/baseline_symbols.txt: Likewise.

	* testsuite/util/testsuite_abi.cc (check_version): Set incompatible
	even when adding symbols to CXXABI_1.3, GLIBCXX_LDBL_3.4 and
	CXXABI_LDBL_1.3 versions.

2011-03-21  Benjamin Kosnik  <bkoz@redhat.com>

	* config/abi/pre/gnu.ver: Remove typeinfo name exports for C++0x types.

2011-03-21  Jakub Jelinek  <jakub@redhat.com>

	* config/abi/pre/gnu.ver (CXXABI_1.3): Don't export _ZT[IS][PK]*[no].
	(CXXABI_1.3.5): Export _ZTI[PK]*[no].

2011-03-21  Rainer Orth  <ro@CeBiTec.Uni-Bielefeld.DE>

	* testsuite/22_locale/num_put/put/char/14220.cc: Don't xfail on
	sparc*-sun-solaris2.10 && lp64.

2011-03-16  Benjamin Kosnik  <bkoz@redhat.com>

        * src/Makefile.am: Add functional.cc, shared_ptr.cc.
        * src/Makefile.in: Regenerate.
        * libsupc++/Makefile.am: Add nested_exception.cc.
        * libsupc++/Makefile.in: Regenerate.
        * src/system_error.cc: Add ctor and dtor definitions for error_category.
        * src/functional.cc: New. Add dtor definition for bad_function_call.
        * src/stdexcept.cc: Add dtor definitions for domain_error,
        invalid_argument, length_error, out_of_range, range_error,
        overflow_error, underflow_error.
        * src/future.cc: Add dtor definition for __future_base::_Result_base.
        * src/shared_ptr.cc: New. Add dtor definition for bad_weak_ptr.
        * include/std/system_error: Adjust.
        * include/std/stdexcept: Same.
        * include/std/future: Same.
        * include/std/functional: Same.
        * include/bits/shared_ptr_base.h: Same.
        * libsupc++/nested_exception.cc: New. Add dtor for nested_exception.
        * libsupc++/nested_exception.h: Adjust.
        * testsuite/20_util/shared_ptr/cons/43820_neg.cc: Adjust line numbers.
        * testsuite/20_util/weak_ptr/comparison/cmp_neg.cc: Same.
        * config/abi/pre/gnu.ver: Add new exports.

	* src/future.cc: Guard definitions.
        * libsupc++/nested_exception.cc: Same.

        * config/abi/pre/gnu.ver: Make nested_exception exports super clear.
        Move bad_function_call exports from CXXABI_1.3.5 to GLIBCXX_3.4.15.
	Add base destructors for stdexcept classes.

	* testsuite/19_diagnostics/stdexcept.cc: New.

2011-03-15  Doug Kwan  <dougkwan@google.com>

	PR libstdc++/48123
	* include/Makefile.am (install-freestanding-headers): Install
	cpu_defines.h
	* include/Makefile.in: Regenerate.

2011-03-14  Rainer Orth  <ro@CeBiTec.Uni-Bielefeld.DE>

	* doc/xml/manual/abi.xml: Replace docs.sun.com URLs by their OTN
	equivalents.
	* doc/html/manual/abi.html: Regenerate.

2011-03-14  Andrey Zholos  <aaz@althenia.net>

	PR libstdc++/48114
	* include/bits/random.h (geometric_distribution): Correct formula
	in comment, per C++0x.
	(geometric_distribution<>::param_type::param_type(double)): Fix check.
	(geometric_distribution<>::param_type::_M_initialize):
	Store log(1 - p).
	* include/bits/random.tcc (geometric_distribution<>::operator()):
	Fix computation.
	(binomial_distribution<>::operator()): Likewise.

2011-03-09  Paolo Carlini  <paolo.carlini@oracle.com>

	* testsuite/util/testsuite_rvalref.h: Minor tweaks.

2011-03-09  Jonathan Wakely  <redi@gcc.gnu.org>
	    Chris Jefferson  <chris@bubblescope.net>
	    Paolo Carlini  <paolo.carlini@oracle.com>

	* testsuite/util/testsuite_rvalref.h (rvalstruct_compare_by_value):
	New.
	* testsuite/25_algorithms/sort_heap/check_compare_by_value.cc:
	Likewise.
	* testsuite/25_algorithms/partial_sort/check_compare_by_value:
	Likewise.
	* testsuite/25_algorithms/stable_sort/check_compare_by_value.cc:
	Likewise.
	* testsuite/25_algorithms/sort/check_compare_by_value: Likewise.

2011-03-09  Chris Jefferson  <chris@bubblescope.net>

	PR libstdc++/48038
	* include/bits/stl_algo.h (__merge_backward): Rename to
	__move_merge_backward and change to always move rather than copy.
	(__move_merge): New function similar to std::merge except values
	are moved instead of copied.
	(__merge_adaptive, __merge_sort_loop): Change from using std::merge
	and __merge_backward to __move_merge and __move_merge_backward.

2011-03-07  Jason Merrill  <jason@redhat.com>

	* testsuite/20_util/ratio/cons/cons_overflow_neg.cc: Adjust
	expected errors.

2011-03-07  Benjamin Kosnik  <bkoz@redhat.com>
	    Matthias Klose  <doko@ubuntu.com>
	    Jonathan Wakely  <redi@gcc.gnu.org>

	PR libstdc++/47145
	* acinclude.m4 (GLIBCXX_CONFIGURE_DOCBOOK): Define.
	* configure.ac: Use it.
	* doc/Makefile.am (XSL_STYLE_DIR): Set at configure time.
	* configure: Regenerate.
	* doc/Makefile.in: Regenerate.

2011-03-04  Benjamin Kosnik  <bkoz@chula>

	* src/Makefile.am (inst_sources): Make source instantion files
	conditional.
	(XTEMPLATE_FLAGS): Make -fno-implicit-templates conditional.
	* src/Makefile.in: Regenerate.
	* src/valarray-inst.cc: Move to..
	* src/valarray.cc: ...this.
	* acinclude.m4 (GLIBCXX_ENABLE_EXTERN_TEMPLATE]): Define.
	* configure.ac (GLIBCXX_ENABLE_EXTERN_TEMPLATE): Use it.
	* configure: Regenerate.
	* include/Makefile.am (stamp-extern-template): Add.
	* include/Makefile.in: Regenerate.

	* doc/xml/manual/configure.xml: Document --enable-extern-template.

	* include/bits/locale_classes.tcc: Adjust comment.
	* include/bits/locale_facets.tcc: Same.
	* include/bits/basic_ios.tcc: Same.
	* include/bits/istream.tcc: Same.
	* include/bits/codecvt.h: Same.
	* include/bits/ostream.tcc: Same.
	* include/bits/sstream.tcc: Same.
	* include/bits/c++config: Same.
	* include/bits/basic_string.tcc: Same.
	* include/bits/ostream_insert.h: Same.
	* include/bits/locale_facets_nonio.tcc: Same.
	* include/bits/streambuf.tcc: Same.
	* include/bits/allocator.h: Same.
	* include/bits/fstream.tcc: Same.

	* testsuite/ext/profile/mutex_extensions_neg.cc: Adjust line numbers.

2011-03-02  Benjamin Kosnik  <bkoz@redhat.com>

	* testsuite/Makefile.am: Make clean fixups.
	* testsuite/Makefile.in: Regenerate.

2011-03-02  Marc Glisse  <marc.glisse@normalesup.org>

	* include/std/ratio (ratio_less): Add comments.

2011-03-02  Marc Glisse  <marc.glisse@normalesup.org>

	PR libstdc++/47913
	* include/std/ratio (ratio_add): Avoid denominator overflow.
	* testsuite/20_util/ratio/operations/47913.cc: New.

2011-02-28  Benjamin Kosnik  <bkoz@redhat.com>

	* testsuite/20_util/hash/chi2_quality.cc: Use C++0x mode on simulators.
	* testsuite/20_util/hash/quality.cc: Same.

2011-02-28  Paolo Carlini  <paolo.carlini@oracle.com>

	PR libstdc++/47921
	* include/std/streambuf (basic_streambuf<>::__safe_gbump,
	__safe_pbump): Add.
	* include/bits/streambuf.tcc (basic_streambuf<>::xgetn,
	xputn): Use the latter.
	* include/bits/streambuf_iterator.h: Likewise.
	* src/strstream.cc: Likewise.
	* src/streambuf.cc: Likewise.
	* src/compatibility.cc: Likewise.
	* src/istream.cc: Likewise.
	* include/bits/fstream.tcc (basic_filebuf<>::xsgetn): Use setg
	instead of gbump.
	* include/std/sstream (basic_stringbuf<>::_M_pbump): Add.
	* include/bits/sstream.tcc (basic_stringbuf<>::seekoff,
	seekpos, _M_sync): Use setg, setp, and _M_pbump.
	* config/abi/pre/gnu.ver: Tweak.

2011-02-28  Paolo Carlini  <paolo.carlini@oracle.com>

	* testsuite/20_util/ratio/comparisons/comp3.cc: New.

2011-02-28  Marc Glisse  <marc.glisse@normalesup.org>

	PR libstdc++/42622
	* include/std/ratio (ratio_less): Reimplement to never overflow.
	* testsuite/20_util/ratio/comparisons/comp2.cc: Extend.

2011-02-24  Benjamin Kosnik  <bkoz@redhat.com>

	* testsuite/18_support/type_info/fundamental.cc: New.

	* testsuite/Makefile.am: Make clean fixups.
	* testsuite/Makefile.in: Regenerate.

2011-02-19  François Dumont  <francois.cppdevs@free.fr>

	* include/debug/string (basic_string::insert): Add iterator check and
	pass normal iterator to normal insert.
	* include/debug/macros.h (__glibcxx_check_heap,
	__glibcxx_check_heap_pred): Remove __glibcxx_check_valid_range,
	already done.

2011-02-17  Paolo Carlini  <paolo.carlini@oracle.com>

	PR libstdc++/47776
	* testsuite/ext/vstring/hash/char/1.cc: Fix.
	* testsuite/ext/vstring/hash/wchar_t/1.cc: Likewise.

2011-02-17  Jonathan Wakely  <jwakely.gcc@gmail.com>

	* include/bits/regex.h (basic_regex::traits_type): Add typedef.
	(basic_regex::basic_regex(basic_regex&&)): Add noexcept.
	(basic_regex::operator=(basic_regex&&)): Likewise.
	(basic_regex::assign(basic_regex&&)): Likewise.
	(operator==(sub_match,...)): Implement DR 1181.
	(match_results::match_results(match_results&&)): Define.
	(match_results::operator=(const match_results&)): Fix parameter type.
	(match_results::operator=(match_results&&)): Define.

2011-02-17  Jonathan Wakely  <jwakely.gcc@gmail.com>

	PR libstdc++/47724
	* include/bits/regex_compiler.h (_Scanner::_M_advance): Do not treat
	line anchors as metacharacters.
	* testsuite/28_regex/basic_regex/ctors/47724.cc: New.

2011-02-16  Paolo Carlini  <paolo.carlini@oracle.com>

	PR libstdc++/47773
	* include/ext/vstring.h (hash<__gnu_cxx::__vstring>,
	hash<__gnu_cxx::__wvstring>, hash<__gnu_cxx::__u16vstring>,
	hash<__gnu_cxx::__u32vstring>): Add.
	* testsuite/ext/vstring/hash/char/1.cc: New.
	* testsuite/ext/vstring/hash/wchar_t/1.cc: Likewise.

2011-02-16  Jonathan Wakely  <jwakely.gcc@gmail.com>

	* include/bits/regex.h (match_results::format): Use char_traits.

2011-02-16  Benjamin Kosnik  <bkoz@redhat.com>

	* include/std/atomic: Remove atomic_address, uplift to N3225.
	* include/bits/atomic_0.h: Same.
	* include/bits/atomic_2.h: Same.
	* include/bits/atomic_base.h: Same.
	* testsuite/29_atomics/atomic_address/*: Delete.

2011-02-14  Jonathan Wakely  <jwakely.gcc@gmail.com>

	* include/bits/regex.h (sub_match::sub_match): Add.
	(match_results::ready): Add.
	(match_results::empty): Adjust.
	(match_results::length): Add missing dereference.
	(match_results::operator[],prefix,suffix): Add debug mode checks.
	(match_results::cend): Re-use end().
	(match_results::format): Adjust signatures.
	(operator==(match_results,match_results)): Implement.
	* include/bits/regex_compiler.h (_Scanner_base): Use constexpr.
	* include/bits/regex_constants.h (syntax_option_type): Likewise.
	* include/bits/regex_grep_matcher.h: Fix comment typo.
	(_SpecializedResults::_SpecializedResults): Simplify.
	* include/bits/regex_cursor.h: Fix comment typo.
	* include/bits/regex_nfa.h: Likewise.
	* testsuite/28_regex/basic_regex/ctors/basic/string_range_01_02_03.cc:
	Fix error code, remove xfail.
	* testsuite/28_regex/basic_regex/ctors/extended/
	string_range_01_02_03.cc: Likewise.

2011-02-14  Jonathan Wakely  <jwakely.gcc@gmail.com>

	* include/bits/regex_compiler.h: Remove unnecessary bind() calls.
	* include/bits/regex_nfa.h: Remove unnecessary base classes.

2011-02-13  Ralf Wildenhues  <Ralf.Wildenhues@gmx.de>

	* configure: Regenerate.

2011-02-12  Paolo Carlini  <paolo.carlini@oracle.com>

	PR libstdc++/47709
	* include/ext/algorithm (is_heap): In C++0x mode import from
	namespace std.
	* testsuite/ext/is_heap/47709.cc: New.

2011-02-12  Jakub Jelinek  <jakub@redhat.com>
	    Jonathan Wakely  <jwakely.gcc@gmail.com>

	PR libstdc++/47662
	* testsuite/17_intro/headers/c++200x/operator_names.cc: New.
	* testsuite/17_intro/headers/c++1998/operator_names.cc: Add comment.

2011-02-12  Paolo Carlini  <paolo.carlini@oracle.com>

	* include/tr1/cmath (fabs): Define.
	* include/tr1/complex (acos, asin, atan): Avoid duplicate definitions
	in C++0x mode.

2011-02-12  Jonathan Wakely  <jwakely.gcc@gmail.com>

	* testsuite/tr1/headers/c++200x/complex.cc: New.

2011-02-11  Johannes Singler  <singler@kit.edu>

	PR libstdc++/47433
	* include/parallel/losertree.h
	(_LoserTreeUnguarded<>::__delete_min_insert):
	Add missing "using std::swap;", as for other variants.

2011-02-10  Benjamin Kosnik  <bkoz@redhat.com>

	* src/Makefile.am (sources): Add regex.cc.
	* src/Makefile.in: Regenerate.
	* src/regex.cc: New.
	* include/bits/regex_error.h (error_type): Use constexpr.
	(regex_error): Move ctor and dtor out of line.

	* testsuite/28_regex/03_requirements: To...
	* testsuite/28_regex/requirements: ... this.
	* testsuite/28_regex/04_header: To...
	* testsuite/28_regex/headers: ... this.
	* testsuite/28_regex/05_constants: To...
	* testsuite/28_regex/constants: ... this.
	* testsuite/28_regex/06_exception_type: To...
	* testsuite/28_regex/regex_error: ... this.
	* testsuite/28_regex/07_traits: To...
	* testsuite/28_regex/traits: ... this.
	* testsuite/28_regex/08_basic_regex: To...
	* testsuite/28_regex/basic_regex: ... this.
	* testsuite/28_regex/09_sub_match: To...
	* testsuite/28_regex/sub_match: ... this.
	* testsuite/28_regex/10_match_results: To...
	* testsuite/28_regex/match_results: ... this.
	* testsuite/28_regex/11_algorithms: To...
	* testsuite/28_regex/algorithms: ... this.
	* testsuite/28_regex/12_iterators: To...
	* testsuite/28_regex/iterators: ... this.

2011-02-10  Jonathan Wakely  <jwakely.gcc@gmail.com>

	PR libstdc++/47662
	* include/bits/c++config: Do not use alternative token.
	* testsuite/17_intro/headers/c++1998/operator_names.cc: New.

2011-02-10  Jonathan Wakely  <jwakely.gcc@gmail.com>

	* src/future.cc (future_error_category::message): Handle no_state.

2011-02-10  Paolo Carlini  <paolo.carlini@oracle.com>

	* testsuite/23_containers/multimap/modifiers/erase/47628.cc: Do
	not test in C++0x mode.
	* testsuite/23_containers/map/modifiers/erase/47628.cc: Likewise.
	* testsuite/20_util/headers/utility/synopsis.cc: Tweak to work
	in C++0x mode too.

2011-02-10  Jonathan Wakely  <jwakely.gcc@gmail.com>

	* doc/xml/manual/status_cxx200x.xml: Update.
	* doc/html/*: Regenerate.

2011-02-10  Jonathan Wakely  <jwakely.gcc@gmail.com>

	* doc/xml/manual/debug.xml: Improve data race docs.

2011-02-09  Paolo Carlini  <paolo.carlini@oracle.com>

	PR libstdc++/47668
	* include/debug/map.h (map): Remove unnecessary using-declaration.
	* include/debug/multimap.h (multimap): Likewise.
	* include/profile/map.h (map): Likewise.
	* include/profile/multimap.h (multimap): Likewise.

2011-02-09  Jonathan Wakely  <jwakely.gcc@gmail.com>

	PR libstdc++/43863
	* libsupc++/guard.cc (recursive_init_error::~recursive_init_error):
	Move to ...
	* libsupc++/guard_error.cc: ... new file.
	* libsupc++/Makefile.am: Update.
	* libsupc++/Makefile.in: Regenerate.

2011-02-09  Jonathan Wakely  <jwakely.gcc@gmail.com>

	* include/std/future (packaged_task::operator bool): Rename to...
	(packaged_task::valid): ...this.
	* testsuite/30_threads/packaged_task/cons/1.cc: Adjust.
	* testsuite/30_threads/packaged_task/cons/2.cc: Adjust.
	* testsuite/30_threads/packaged_task/cons/move.cc: Adjust.
	* testsuite/30_threads/packaged_task/cons/move_assign.cc: Adjust.
	* testsuite/30_threads/packaged_task/cons/alloc.cc: Adjust.
	* testsuite/30_threads/packaged_task/members/invoke.cc: Adjust.
	* testsuite/30_threads/packaged_task/members/reset.cc: Adjust.
	* testsuite/30_threads/packaged_task/members/reset2.cc: Adjust.
	* testsuite/30_threads/packaged_task/members/swap.cc: Adjust.
	* testsuite/30_threads/packaged_task/members/boolconv.cc: Remove.
	* testsuite/30_threads/packaged_task/members/valid.cc: Add.

2011-02-09  Paolo Carlini  <paolo.carlini@oracle.com>

	* doc/xml/manual/io.xml: Fix typo.
	* doc/html/manual/streambufs.html: Likewise.

2011-02-09  Paolo Carlini  <paolo.carlini@oracle.com>

	* config/abi/pre/gnu.ver: Fix.

2011-02-08  Benjamin Kosnik  <bkoz@redhat.com>

	* doc/xml/manual/appendix_porting.xml: Add doc section.
	* doc/xml/manual/appendix_contributing.xml: Split out doc bits to...
	* doc/xml/manual/documentation_hacking.xml: ...here.

	* doc/xml/manual/debug_mode.xml: Adjust.
	* doc/xml/manual/prerequisites.xml: Adjust.
	* doc/Makefile.am (xml_sources): Add dot files,
	documentation_hacking.xml.
	* doc/Makefile.in: Regenerate.

	* doc/xml/manual/build_hacking.xml: Use absolute paths for images.
	* doc/xml/images/confdeps.pdf: Add.

	* doc/html/*: Regenerate.

2011-02-08  Jonathan Wakely  <jwakely.gcc@gmail.com>

	* doc/xml/gnu/fdl-1.2.xml: Remove.
	* doc/xml/gnu/gpl-2.0.xml: Remove.
	* doc/Makefile.am: Update.
	* doc/Makefile.in: Regenerate.

2011-02-07  Paolo Carlini  <paolo.carlini@oracle.com>

	PR libstdc++/47628
	* include/bits/stl_tree.h (_Rb_tree::erase(iterator), erase(iterator,
	iterator)): Add back in C++03 mode.
	* testsuite/23_containers/map/modifiers/erase/47628.cc: New.
	* testsuite/23_containers/multimap/modifiers/erase/47628.cc: Likewise.

2011-02-07  Benjamin Kosnik  <bkoz@redhat.com>

	PR libstdc++/47560 try two
	* config/os/hpux/os_defines.h: Guard for C++.

2011-02-07  Gerald Pfeifer  <gerald@pfeifer.com>

	* doc/xml/faq.xml: Adjust link to bug database.
	Remove old item on broken header files.

2011-02-04  Benjamin Kosnik  <bkoz@redhat.com>

	* include/bits/regex_error.h (__throw_regex_error): Not inline.
	* src/functexcept.cc: Add definition.
	* config/abi/pre/gnu.ver: Export.

2011-02-04  Ralf Corsépius <ralf.corsepius@rtems.org>

	* crossconfig.m4 (GLIBCXX_CROSSCONFIG): Add *-rtems*.
	* configure: Regenerate.

2011-02-01  Paolo Carlini  <paolo.carlini@oracle.com>

	PR libstdc++/46914
	* include/bits/atomic_0.h (_ATOMIC_STORE_, _ATOMIC_MODIFY_,
	_ATOMIC_CMPEXCHNG_): Rename __v -> __w, and __m -> __n, to
	avoid name conflicts.

2011-02-01  Benjamin Kosnik  <bkoz@redhat.com>

	PR libstdc++/47560
	* config/os/hpux/os_defines.h: Remove use of macros on namespace.

2011-02-01  Benjamin Kosnik  <bkoz@redhat.com>

	* scripts/run_doxygen: Allow doxygen 1.7.0 again.
	* doc/doxygen/user.cfg.in (PDF_HYPERLINKS): Re-enable.
	(COMPACT_LATEX): Enable.

	* include/profile/impl/profiler_container_size.h: Adjust doxygen markup.
	* include/profile/impl/profiler_hash_func.h: Same.
	* include/bits/hashtable.h: Same.
	* include/backward/auto_ptr.h: Same.
	* include/backward/strstream: Same.
	* include/backward/backward_warning.h: Same.
	* include/backward/binders.h: Same.

2011-02-01  Gerald Pfeifer  <gerald@pfeifer.com>

	* doc/xml/manual/debug.xml: Use GDB instead of gdb.
	Adjust link to GDB manual.

2011-01-31  Benjamin Kosnik  <bkoz@redhat.com>

	* include/bits/c++config (_GLIBCXX_DEPRECATED): To
	_GLIBCXX_USE_DEPRECATED.
	(_GLIBCXX_DEPRECATED_ATTR): To _GLIBCXX_DEPRECATED.
	* doc/xml/manual/using.xml: Same.
	* include/std/memory: Same.
	* include/std/streambuf: Same.
	* include/bits/shared_ptr.h: Same.
	* include/bits/unique_ptr.h: Same.
	* include/bits/shared_ptr_base.h: Same.
	* include/bits/stl_function.h: Same.
	* include/tr1/shared_ptr.h: Same.
	* include/backward/auto_ptr.h: Same.
	* include/backward/binders.h: Same.

2011-01-31  Paolo Carlini  <paolo.carlini@oracle.com>

	* doc/html/ext/lwg-active.html: Update to Revision D73.
	* doc/html/ext/lwg-closed.html: Likewise.
	* doc/html/ext/lwg-defects.html: Likewise.
	* doc/xml/manual/intro.xml: Update status of issues 408, 539, 865.

2011-01-30  Benjamin Kosnik  <bkoz@redhat.com>

	PR libstdc++/36104 part four
	* include/bits/c++config (_GLIBCXX_STD): Remove.
	(_GLIBCXX_STD_D, _GLIBCXX_PR): Now _GLIBCXX_STD_C.
	(_GLIBCXX_P): Now _GLIBCXX_STD_A.
	(_GLIBCXX_NAMESPACE_DEBUG, _GLIBCXX_NAMESPACE_PARALLEL,
	 _GLIBCXX_NAMESPACE_PROFILE, _GLIBCXX_NAMESPACE_VERSION): Remove.
	(_GLIBCXX_INLINE_DEBUG, _GLIBCXX_INLINE_PARALLEL,
	 _GLIBCXX_INLINE_PROFILE): Remove.
	(_GLIBCXX_BEGIN_NAMESPACE(X)): Remove.
	(_GLIBCXX_END_NAMESPACE): Remove.
	(_GLIBCXX_BEGIN_NESTED_NAMESPACE(X, Y)): Remove.
	(_GLIBCXX_END_NESTED_NAMESPACE): Remove.
	(_GLIBCXX_BEGIN_NAMESPACE_ALGO): Add.
	(_GLIBCXX_END_NAMESPACE_ALGO): Add.
	(_GLIBCXX_BEGIN_NAMESPACE_CONTAINER): Add.
	(_GLIBCXX_END_NAMESPACE_CONTAINER): Add.
	(_GLIBCXX_BEGIN_NAMESPACE_VERSION): Add.
	(_GLIBCXX_END_NAMESPACE_VERSION): Add.
	(_GLIBCXX_BEGIN_LDBL_NAMESPACE): To _GLIBCXX_BEGIN_NAMESPACE_LDBL.
	(_GLIBCXX_END_LDBL_NAMESPACE): To _GLIBCXX_END_NAMESPACE_LDBL.
	(_GLIBCXX_VISIBILITY_ATTR): Revert to _GLIBCXX_VISIBILITY.
	* include/*: Use new macros for namespace scope.
	* config/*: Same.
	* src/*: Same.

	* src/Makefile.am (sources): Remove debug_list.cc, add
	compatibility-debug_list-2.cc.
	(parallel_sources): Remove parallel_list.cc, add
	compatibility-parallel_list-2.cc.
	(compatibility-parallel_list-2.[o,lo]): New rule.
	* src/Makefile.in: Regenerate.
	* src/debug_list.cc: Remove.
	* src/parallel_list.cc: Remove.
	* src/compatibility-list-2.cc: New.
	* src/compatibility-debug_list-2.cc: New.
	* src/compatibility-parallel_list-2.cc: New.

	* doc/doxygen/user.cfg.in: Adjust macros.

	* testsuite/20_util/auto_ptr/assign_neg.cc: Adjust line numbers, macros.
	* testsuite/20_util/declval/requirements/1_neg.cc: Same.
	* testsuite/20_util/duration/requirements/typedefs_neg1.cc: Same.
	* testsuite/20_util/duration/requirements/typedefs_neg2.cc: Same.
	* testsuite/20_util/duration/requirements/typedefs_neg3.cc: Same.
	* testsuite/20_util/forward/c_neg.cc: Same.
	* testsuite/20_util/forward/f_neg.cc: Same.
	* testsuite/20_util/make_signed/requirements/typedefs_neg.cc: Same.
	* testsuite/20_util/make_unsigned/requirements/typedefs_neg.cc: Same.
	* testsuite/20_util/ratio/cons/cons_overflow_neg.cc: Same.
	* testsuite/20_util/ratio/operations/ops_overflow_neg.cc: Same.
	* testsuite/20_util/shared_ptr/cons/43820_neg.cc: Same.
	* testsuite/20_util/weak_ptr/comparison/cmp_neg.cc: Same.
	* testsuite/23_containers/deque/requirements/dr438/assign_neg.cc: Same.
	* testsuite/23_containers/deque/requirements/dr438/
	constructor_1_neg.cc: Same.
	* testsuite/23_containers/deque/requirements/dr438/
	constructor_2_neg.cc: Same.
	* testsuite/23_containers/deque/requirements/dr438/insert_neg.cc: Same.
	* testsuite/23_containers/forward_list/capacity/1.cc: Same.
	* testsuite/23_containers/forward_list/requirements/dr438/
	assign_neg.cc: Same.
	* testsuite/23_containers/forward_list/requirements/dr438/
	constructor_1_neg.cc: Same.
	* testsuite/23_containers/forward_list/requirements/dr438/
	constructor_2_neg.cc: Same.
	* testsuite/23_containers/forward_list/requirements/dr438/
	insert_neg.cc: Same.
	* testsuite/23_containers/list/capacity/29134.cc: Same.
	* testsuite/23_containers/list/requirements/dr438/assign_neg.cc: Same.
	* testsuite/23_containers/list/requirements/dr438/
	constructor_1_neg.cc: Same.
	* testsuite/23_containers/list/requirements/dr438/
	constructor_2_neg.cc: Same.
	* testsuite/23_containers/list/requirements/dr438/insert_neg.cc: Same.
	* testsuite/23_containers/vector/bool/capacity/29134.cc: Same.
	* testsuite/23_containers/vector/bool/modifiers/insert/31370.cc: Same.
	* testsuite/23_containers/vector/requirements/dr438/assign_neg.cc: Same.
	* testsuite/23_containers/vector/requirements/dr438/
	constructor_1_neg.cc: Same.
	* testsuite/23_containers/vector/requirements/dr438/
	constructor_2_neg.cc: Same.
	* testsuite/23_containers/vector/requirements/dr438/insert_neg.cc: Same.
	* testsuite/25_algorithms/sort/35588.cc: Same.
	* testsuite/27_io/ios_base/cons/assign_neg.cc: Same.
	* testsuite/27_io/ios_base/cons/copy_neg.cc: Same.
	* testsuite/ext/profile/mutex_extensions_neg.cc: Same.
	* testsuite/ext/profile/profiler_algos.cc: Same.
	* testsuite/ext/type_traits/add_unsigned_floating_neg.cc: Same.
	* testsuite/ext/type_traits/add_unsigned_integer_neg.cc: Same.
	* testsuite/ext/type_traits/remove_unsigned_floating_neg.cc: Same.
	* testsuite/ext/type_traits/remove_unsigned_integer_neg.cc: Same.
	* testsuite/tr1/2_general_utilities/shared_ptr/cons/43820_neg.cc: Same.

2011-01-30  Gerald Pfeifer  <gerald@pfeifer.com>

	* doc/xml/manual/abi.xml: Adjust link to C++ ABI specification.
	Improve description of one such reference.

2011-01-30  Gerald Pfeifer  <gerald@pfeifer.com>

	* doc/xml/manual/codecvt.xml: Fix link to The Austin Common
	Standards Revision Group.
	* doc/xml/manual/locale.xml: Ditto.
	* doc/xml/manual/messages.xml: Ditto.
	* doc/xml/manual/using_exceptions.xml: Ditto.

2011-01-28  Paolo Carlini  <paolo.carlini@oracle.com>

	* include/bits/atomic_base.h: Do not include <stddef.h>.
	(kill_dependency): Uglify ret.

2011-01-26  Johannes Singler  <singler@kit.edu>

	* include/parallel/numeric (inner_product, partial_sum):
	Qualify subsequent call with __gnu_parallel instead of
	_GLIBCXX_STD_P to reenable parallel execution without ambiguity.
	* include/parallel/algobase.h (equal): Likewise.
	* include/parallel/algo.h (find_first_of, search_n, merge,
	nth_element, partial_sort, max_element, min_element): Likewise.
	* testsuite/25_algorithms/headers/algorithm/
	parallel_algorithm_mixed1.cc (main): Add respective test cases.
	* testsuite/25_algorithms/headers/algorithm/
	parallel_algorithm_mixed2.cc (main): Likewise.
	* testsuite/26_numerics/headers/numeric/
	parallel_numeric_mixed1.cc (main): Likewise.
	* testsuite/26_numerics/headers/numeric/
	parallel_numeric_mixed2.cc (main): Likewise.

2011-01-24  Graham Reed  <greed@pobox.com>

	PR libstdc++/47387
	* config/os/aix/ctype_inline.h (ctype<char>::is): Use _M_table if
	provided.

2011-01-24  Johannes Singler  <singler@kit.edu>

	PR libstdc++/47433
	* include/parallel/losertree.h
	(_LoserTree<>::__delete_min_insert):
	Do not qualify swap with std:: for value type,
	but include a using directive instead.
	(_LoserTreeUnguarded<>::__delete_min_insert): Likewise.
	* include/parallel/balanced_quicksort.h (__qsb_divide):
	Use std::iter_swap instead of std::swap.
	(__qsb_local_sort_with_helping): Likewise.
	* include/parallel/partition.h (__parallel_partition):
	Likewise. (__parallel_nth_element): Likewise.

2011-01-24  Johannes Singler  <singler@kit.edu>

	PR libstdc++/47437
	* include/parallel/multiway_merge.h (_UnguardedIterator):
	Remove useless "mutable" from reference declaration.

2011-01-21  Benjamin Kosnik  <bkoz@redhat.com>

	* include/bits/c++config (_GLIBCXX_EXPORT_TEMPLATE): Remove.
	* include/debug/safe_sequence.h: Same.
	* include/debug/safe_iterator.h: Same.
	* include/std/forward_list: Same.
	* include/std/deque: Same.
	* include/std/list: Same.
	* include/std/random: Same.
	* include/std/streambuf: Same.
	* include/std/fstream: Same.
	* include/std/istream: Same.
	* include/std/string: Same.
	* include/std/ostream: Same.
	* include/std/sstream: Same.
	* include/ext/vstring.h: Same.
	* include/bits/basic_ios.h: Same.
	* include/bits/locale_classes.h: Same.
	* include/bits/locale_facets.h: Same.
	* include/bits/valarray_array.h: Same.
	* include/bits/locale_facets_nonio.h: Same.
	* include/tr1/random: Same.

2011-01-20  Jonathan Wakely  <jwakely.gcc@gmail.com>

	* doc/xml/manual/diagnostics.xml: Replace note about C++0x concepts.

2011-01-20  Benjamin Kosnik  <bkoz@redhat.com>

	PR libstdc++/36104 part three
	* src/hashtable_c++0x.cc: Adjust namespace macros.
	* testsuite/util/testsuite_rvalref.h: Don't forward declare hash.
	* config/abi/pre/gnu-versioned-namespace.ver: Update.

2011-01-20  Benjamin Kosnik  <bkoz@redhat.com>

	* include/ext/pb_ds/detail/resize_policy/
	hash_load_check_resize_trigger_imp.hpp: Adjust assert condition.
	* include/ext/pb_ds/detail/pat_trie_/
	constructors_destructor_fn_imps.hpp: Same.
	* include/ext/pb_ds/detail/binary_heap_/erase_fn_imps.hpp: Format.
	* include/ext/pb_ds/detail/ov_tree_map_/debug_fn_imps.hpp: Same.
	* include/ext/pb_ds/detail/debug_map_base.hpp: Use never_adjustor.

	* testsuite/ext/pb_ds/regression/hash_data_map_rand.cc: Adjust
	iterations downward when testing in debug mode.
	* testsuite/ext/pb_ds/regression/trie_data_map_rand.cc: Same.
	* testsuite/ext/pb_ds/regression/tree_no_data_map_rand.cc: Same.
	* testsuite/ext/pb_ds/regression/hash_no_data_map_rand.cc: Same.
	* testsuite/ext/pb_ds/regression/tree_data_map_rand.cc: Same.
	* testsuite/ext/pb_ds/regression/trie_no_data_map_rand.cc: Same.
	* testsuite/ext/pb_ds/example/hash_illegal_resize.cc: Use SIZE,
	reduce in debug mode.

2011-01-19  Benjamin Kosnik  <bkoz@redhat.com>

	PR libstdc++/36104 part two
	* include/bits/hashtable.h: Revert to non-nested macro usage.
	* include/bits/hashtable_policy.h: Same.

2011-01-19  Graham Reed  <greed@pobox.com>

	PR libstdc++/47354
	* src/bitmap_allocator.cc (free_list::_M_get): Lock mutex.

2011-01-18  Benjamin Kosnik  <bkoz@redhat.com>

	* doc/xml/images/confdeps.png: Regenerate.

	* include/std/chrono (duration): Mark copy constructor constexpr.
	* testsuite/20_util/duration/cons/constexpr.cc: Add test.

2011-01-18  Paolo Carlini  <paolo.carlini@oracle.com>

	* include/bits/unique_ptr.h (default_delete<>::default_delete()):
	Declare defaulted per DR 1517.
	* testsuite/util/testsuite_common_types.h
	(constexpr_defaulted_default_constructible): Add.
	* testsuite/20_util/default_delete/cons/constexpr.cc: Use it.

2011-01-17  Paolo Carlini  <paolo.carlini@oracle.com>

	* include/bits/stl_queue.h (queue<>::swap, priority_queue<>::swap):
	Implement DR 1198.
	* include/bits/stl_stack.h (stack<>::swap): Likewise.

2011-01-16  Paolo Carlini  <paolo.carlini@oracle.com>

	PR libstdc++/47323
	* testsuite/28_regex/08_basic_regex/requirements/constexpr_data.cc:
	Only test wregex when _GLIBCXX_USE_WCHAR_T is defined.

2011-01-16  Paolo Carlini  <paolo.carlini@oracle.com>

	PR libstdc++/47320
	* testsuite/18_support/numeric_limits/lowest.cc:
	Only test wchar_t when _GLIBCXX_USE_WCHAR_T is defined.

2011-01-16  Paolo Carlini  <paolo.carlini@oracle.com>

	PR libstdc++/47321
	* testsuite/21_strings/basic_string/requirements/typedefs.cc:
	Only test std::wstring when _GLIBCXX_USE_WCHAR_T is defined.

2011-01-16  François Dumont  <francois.cppdevs@free.fr>

	* testsuite/23_containers/forward_list/debug/erase_after1_neg.cc: Move
	to this. Use _neg suffix.
	* testsuite/23_containers/forward_list/debug/erase_after1.cc: ...from
	this.
	* testsuite/23_containers/forward_list/debug/erase_after2_neg.cc:
	Same.
	* testsuite/23_containers/forward_list/debug/erase_after2.cc: Same.
	* testsuite/23_containers/forward_list/debug/erase_after3_neg.cc:
	Same.
	* testsuite/23_containers/forward_list/debug/erase_after3.cc: Same.
	* testsuite/23_containers/forward_list/debug/erase_after4_neg.cc:
	Same.
	* testsuite/23_containers/forward_list/debug/erase_after4.cc: Same.
	* testsuite/23_containers/forward_list/debug/erase_after5_neg.cc:
	Same.
	* testsuite/23_containers/forward_list/debug/erase_after5.cc: Same.
	* testsuite/23_containers/forward_list/debug/erase_after6_neg.cc:
	Same.
	* testsuite/23_containers/forward_list/debug/erase_after6.cc: Same.
	* testsuite/23_containers/forward_list/debug/erase_after7_neg.cc:
	Same.
	* testsuite/23_containers/forward_list/debug/erase_after7.cc: Same.
	* testsuite/23_containers/forward_list/debug/erase_after8_neg.cc:
	Same.
	* testsuite/23_containers/forward_list/debug/erase_after8.cc: Same.
	* testsuite/23_containers/forward_list/debug/erase_after9_neg.cc:
	Same.
	* testsuite/23_containers/forward_list/debug/erase_after9.cc: Same.
	* testsuite/23_containers/forward_list/debug/insert_after1_neg.cc:
	Same.
	* testsuite/23_containers/forward_list/debug/insert_after1.cc: Same.
	* testsuite/23_containers/forward_list/debug/insert_after2_neg.cc:
	Same.
	* testsuite/23_containers/forward_list/debug/insert_after2.cc: Same.
	* testsuite/23_containers/forward_list/debug/insert_after3_neg.cc:
	Same.
	* testsuite/23_containers/forward_list/debug/insert_after3.cc: Same.
	* testsuite/23_containers/forward_list/debug/splice_after1_neg.cc:
	Same.
	* testsuite/23_containers/forward_list/debug/splice_after1.cc: Same.
	* testsuite/23_containers/forward_list/debug/splice_after2_neg.cc:
	Same.
	* testsuite/23_containers/forward_list/debug/splice_after2.cc: Same.
	* testsuite/23_containers/forward_list/debug/splice_after3_neg.cc:
	Same.
	* testsuite/23_containers/forward_list/debug/splice_after3.cc: Same.
	* testsuite/23_containers/forward_list/debug/splice_after4_neg.cc:
	Same.
	* testsuite/23_containers/forward_list/debug/splice_after4.cc: Same.

2011-01-14  Benjamin Kosnik  <bkoz@redhat.com>

	PR libstdc++/36104
	* include/Makefile.am (bits_sup_headers, stamp-bits-sup): New.
	* include/Makefile.in: Regenerate.
	* libsupc++/Makefile.am (std_HEADERS, bits_HEADERS): New.
	(install-stdHEADERS, install-bitsHEADERS): New.
	* libsupc++/Makefile.in: Regenerate.

	* include/bits/c++config: Update for inline namespaces.
	* libsupc++/cxxabi-forced.h: To...
	* libsupc++/cxxabi_forced.h: ...this.
	* libsupc++/hash_bytes.h: Separate file.
	* libsupc++/typeinfo: Use it.
	* libsupc++/exception: Adjust for bits subdirectory.
	* libsupc++/eh_aux_runtime.cc: Same.
	* libsupc++/eh_ptr.cc: Same.
	* libsupc++/new_op.cc: Same.
	* libsupc++/exception_defines.h: Same.
	* libsupc++/nested_exception.h: Same.
	* libsupc++/eh_terminate.cc: Same.
	* libsupc++/vec.cc: Same.
	* libsupc++/vterminate.cc: Same.
	* libsupc++/exception_ptr.h: Same.
	* libsupc++/eh_personality.cc: Same.
	* libsupc++/eh_call.cc: Same.
	* libsupc++/new_opnt.cc: Same.
	* libsupc++/hash_bytes.cc: Same.
	* config/cpu/arm/cxxabi_tweaks.h: Same.
	* config/cpu/generic/cxxabi_tweaks.h: Same.
	* libsupc++/cxxabi.h: Same. Consolidate _GLIBCXX_NOTHROW defines.
	* include/std/bitset: Same.
	* include/ext/vstring.tcc: Same.
	* include/bits/hashtable.h: Same.
	* include/bits/functional_hash.h: Same.
	* include/bits/hashtable_policy.h: Same.
	* include/bits/basic_string.h: Same.
	* include/bits/istream.tcc: Same.
	* include/bits/ostream.tcc: Same.
	* include/bits/algorithmfwd.h: Same.
	* include/bits/basic_string.tcc: Same.
	* include/bits/ostream_insert.h: Same.
	* include/bits/fstream.tcc: Same.
	* include/bits/functexcept.h: Same.

	* doc/doxygen/user.cfg.in: Adjust names.

	* testsuite/ext/profile/mutex_extensions_neg.cc: Adjust line numbers.

2011-01-14  Paolo Carlini  <paolo.carlini@oracle.com>

	* testsuite/25_algorithms/is_permutation/check_type.cc: Minor
	tweaks.
	* testsuite/25_algorithms/is_permutation/1.cc: Cosmetic changes.

2011-01-13  Paolo Carlini  <paolo.carlini@oracle.com>

	* testsuite/25_algorithms/is_permutation/check_type.cc: New.
	* testsuite/25_algorithms/is_permutation/requirements/
	explicit_instantiation/2.cc: Likewise.
	* testsuite/25_algorithms/is_permutation/requirements/
	explicit_instantiation/pod.cc: Likewise.
	* testsuite/25_algorithms/is_permutation/1.cc: Likewise.

2011-01-13  John Lakos  <jlakos@bloomberg.net>
	    Pablo Halpern  <phalpern@halpernwightsoftware.com>
	    Paolo Carlini  <paolo.carlini@oracle.com>

	* include/bits/stl_algo.h (is_permutation): Add, per N3068.
	* include/bits/algorithmfwd.h: Add.

2011-01-13  Jonathan Wakely  <jwakely.gcc@gmail.com>

	PR libstdc++/47045
	* config/os/bsd/netbsd/ctype_base.h: Use new macros based on version.

2011-01-11  Paolo Carlini  <paolo.carlini@oracle.com>

	* aclocal.m4: Regenerate.

2011-01-06  Paolo Carlini  <paolo.carlini@oracle.com>

	PR libstdc++/47185
	* src/placeholders.cc: New.
	* src/Makefile.am: Adjust.
	* src/Makefile.in: Regenerate.
	* include/std/functional (placeholders::_1, _2, ..., _29): Declare
	extern.
	* config/abi/pre/gnu.ver: Export.

2011-01-05  François Dumont  <francois.cppdevs@free.fr>

	* include/debug/safe_base.h (_Safe_iterator_base::_M_unlink): New.
	* include/src/debug.cc: Use latter
	* include/debug/forward_list (forward_list<>::_M_swap):  Fix to
	correctly handle before_begin iterators.
	* testsuite/23_containers/forward_list/debug/swap.cc: Remove now
	useless _GLIBCXX_DEBUG checks.

2011-01-04  Kai Tietz  <kai.tietz@onevision.com>

	PR libstdc++/47145
	* configure.ac (AC_CHECK_FILE): Replaced by test -f.
	* configure: Regenerated.

2011-01-03  Paolo Carlini  <paolo.carlini@oracle.com>

	PR libstdc++/46922
	* config/abi/pre/gnu.ver: Export std::bad_function_call symbols.


Copyright (C) 2011 Free Software Foundation, Inc.

Copying and distribution of this file, with or without modification,
are permitted in any medium without royalty provided the copyright
notice and this notice are preserved.<|MERGE_RESOLUTION|>--- conflicted
+++ resolved
@@ -1,5 +1,3 @@
-<<<<<<< HEAD
-=======
 2011-09-02  Paolo Carlini  <paolo.carlini@oracle.com>
 
 	* include/bits/hashtable.h (_Hashtable<>::_Hashtable(_Hashtable&&)):
@@ -25,13 +23,10 @@
 	with std::.
 	* include/bits/shared_ptr_base.h (__make_shared): Likewise.
 
->>>>>>> f4474fd3
 2011-07-27  Jeffrey Yasskin  <jyasskin@google.com>
 
 	* testsuite/20_util/weak_ptr/comparison/cmp_neg.cc: Updated.
 
-<<<<<<< HEAD
-=======
 2011-07-22  Uros Bizjak  <ubizjak@gmail.com>
 
 	Backport from mainline
@@ -42,7 +37,6 @@
 	for glibc 2.14.
 	* testsuite/22_locale/time_get/get_weekday/char/38081-2.cc: Likewise.
 
->>>>>>> f4474fd3
 2011-06-27  Release Manager
 
 	* GCC 4.6.1 released.
