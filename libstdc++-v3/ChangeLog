<<<<<<< HEAD
=======
2020-01-18  Iain Sandoe  <iain@sandoe.co.uk>

	* include/Makefile.am: Add coroutine to the std set.
	* include/Makefile.in: Regenerated.
	* include/std/coroutine: New file.

>>>>>>> 463f6499
2020-01-17  Jonathan Wakely  <jwakely@redhat.com>

	PR libstdc++/92376
	* include/bits/c++config: Only do PSTL config when the header is
	present, to fix freestanding.
	* libsupc++/new_opa.cc [!_GLIBCXX_HOSTED]: Declare allocation
	functions if they were detected by configure.

2020-01-16  Kai-Uwe Eckhardt  <kuehro@gmx.de>
	    Matthew Bauer  <mjbauer95@gmail.com>
	    Jonathan Wakely  <jwakely@redhat.com>

	PR bootstrap/64271 (partial)
	* config/os/bsd/netbsd/ctype_base.h (ctype_base::mask): Change type
	to unsigned short.
	(ctype_base::alpha, ctype_base::digit, ctype_base::xdigit)
	(ctype_base::print, ctype_base::graph, ctype_base::alnum): Sync
	definitions with NetBSD upstream.
	(ctype_base::blank): Use _CTYPE_BL.
	* config/os/bsd/netbsd/ctype_configure_char.cc (_C_ctype_): Remove
	Declaration.
	(ctype<char>::classic_table): Use _C_ctype_tab_ instead of _C_ctype_.
	(ctype<char>::do_toupper, ctype<char>::do_tolower): Cast char
	parameters to unsigned char.
	* config/os/bsd/netbsd/ctype_inline.h (ctype<char>::is): Likewise.

2020-01-16  François Dumont  <fdumont@gcc.gnu.org>

	PR libstdc++/91263
	* include/bits/hashtable.h (_Hashtable<>): Make _Equality<> friend.
	* include/bits/hashtable_policy.h: Include <bits/stl_algo.h>.
	(_Equality_base): Remove.
	(_Equality<>::_M_equal): Review implementation. Use
	std::is_permutation.
	* testsuite/23_containers/unordered_multiset/operators/1.cc
	(Hash, Equal, test02, test03): New.
	* testsuite/23_containers/unordered_set/operators/1.cc
	(Hash, Equal, test02, test03): New.

2020-01-15  Jonathan Wakely  <jwakely@redhat.com>

	PR libstdc++/93267
	* include/bits/iterator_concepts.h (__max_diff_type, __max_size_type):
	Move here from <bits/range_access.h> and define using __int128 when
	available.
	(__is_integer_like, __is_signed_integer_like): Move here from
	<bits/range_access.h>.
	(weakly_incrementable): Use __is_signed_integer_like.
	* include/bits/range_access.h (__max_diff_type, __max_size_type)
	(__is_integer_like, __is_signed_integer_like): Move to
	<bits/iterator_concepts.h>.
	(__make_unsigned_like_t): Move here from <ranges>.
	* include/std/ranges (__make_unsigned_like_t): Move to
	<bits/range_access.h>.
	(iota_view): Replace using-directive with using-declarations.
	* testsuite/std/ranges/iota/93267.cc: New test.
	* testsuite/std/ranges/iota_view.cc: Move to new 'iota' sub-directory.

2020-01-13  Jonathan Wakely  <jwakely@redhat.com>

	PR libstdc++/93244
	* include/bits/fs_path.h (path::generic_string<C,A>)
	[_GLIBCXX_FILESYSTEM_IS_WINDOWS]: Convert root-dir to forward-slash.
	* testsuite/27_io/filesystem/path/generic/generic_string.cc: Check
	root-dir is converted to forward slash in generic pathname.
	* testsuite/27_io/filesystem/path/generic/utf.cc: New test.
	* testsuite/27_io/filesystem/path/generic/wchar_t.cc: New test.

	PR libstdc++/58605
	* include/bits/atomic_base.h (__cpp_lib_atomic_value_initialization):
	Define.
	(__atomic_flag_base, __atomic_base, __atomic_base<_PTp*>)
	(__atomic_float): Add default member initializer for C++20.
	* include/std/atomic (atomic): Likewise.
	(atomic::atomic()): Remove noexcept-specifier on default constructor.
	* include/std/version (__cpp_lib_atomic_value_initialization): Define.
	* testsuite/29_atomics/atomic/cons/assign_neg.cc: Adjust dg-error line
	number.
	* testsuite/29_atomics/atomic/cons/copy_neg.cc: Likewise.
	* testsuite/29_atomics/atomic/cons/value_init.cc: New test.
	* testsuite/29_atomics/atomic_flag/cons/value_init.cc: New test.
	* testsuite/29_atomics/atomic_flag/requirements/trivial.cc: Adjust
	expected result for is_trivially_default_constructible.
	* testsuite/29_atomics/atomic_float/requirements.cc: Likewise.
	* testsuite/29_atomics/atomic_float/value_init.cc: New test.
	* testsuite/29_atomics/atomic_integral/cons/assign_neg.cc: Likewise.
	* testsuite/29_atomics/atomic_integral/cons/copy_neg.cc: Likewise.
	* testsuite/29_atomics/atomic_integral/cons/value_init.cc
	* testsuite/29_atomics/atomic_integral/requirements/trivial.cc: Adjust
	expected results for is_trivially_default_constructible.
	* testsuite/util/testsuite_common_types.h (has_trivial_dtor): Add
	new test generator.

2020-01-10  Jonathan Wakely  <jwakely@redhat.com>

	* testsuite/util/testsuite_iterators.h: Improve comment.

	* testsuite/25_algorithms/equal/deque_iterators/1.cc: Don't use C++11
	initialization syntax.

	PR libstdc++/92285
	* include/bits/streambuf_iterator.h (istreambuf_iterator): Make type
	of base class independent of __cplusplus value.
	[__cplusplus < 201103L] (istreambuf_iterator::reference): Override the
	type defined in the base class
	* testsuite/24_iterators/istreambuf_iterator/92285.cc: New test.
	* testsuite/24_iterators/istreambuf_iterator/requirements/
	base_classes.cc: Adjust expected base class for C++98.

2020-01-09  Olivier Hainque  <hainque@adacore.com>

	* doc/xml/manual/appendix_contributing.xml: Document _C2
	as a reserved identifier, by VxWorks.
	* include/bits/stl_map.h: Rename _C2 template typenames	as _Cmp2.
	* include/bits/stl_multimap.h: Likewise.

2020-01-09  Jonathan Wakely  <jwakely@redhat.com>

	* include/ext/extptr_allocator.h (_ExtPtr_allocator::operator==)
	(_ExtPtr_allocator::operator!=): Add missing const qualifiers.
	* include/ext/pointer.h (readable_traits<_Pointer_adapter<S>>): Add
	partial specialization to disambiguate the two constrained
	specializations.

	* include/experimental/type_traits (experimental::is_pod_v): Disable
	-Wdeprecated-declarations warnings around reference to std::is_pod.
	* include/std/type_traits (is_pod_v): Likewise.
	* testsuite/18_support/max_align_t/requirements/2.cc: Also check
	is_standard_layout and is_trivial. Do not check is_pod for C++20.
	* testsuite/20_util/is_pod/requirements/explicit_instantiation.cc:
	Add -Wno-deprecated for C++20.
	* testsuite/20_util/is_pod/requirements/typedefs.cc: Likewise.
	* testsuite/20_util/is_pod/value.cc: Likewise.
	* testsuite/experimental/type_traits/value.cc: Likewise.

2020-01-09  JeanHeyd "ThePhD" Meneide  <phdofthehouse@gmail.com>

	* include/bits/c++config (_GLIBCXX20_DEPRECATED): Add new macro.
	* include/std/type_traits (is_pod, is_pod_v): Deprecate for C++20.
	* testuite/20_util/is_pod/deprecated-2a.cc: New test.

2020-01-09  Jonathan Wakely  <jwakely@redhat.com>

	PR libstdc++/93205
	* include/bits/random.h (operator>>): Check stream operation succeeds.
	* include/bits/random.tcc (operator<<): Remove redundant __ostream_type
	typedefs.
	(operator>>): Remove redundant __istream_type typedefs. Check stream
	operations succeed.
	(__extract_params): New function to fill a vector from a stream.
	* testsuite/26_numerics/random/pr60037-neg.cc: Adjust dg-error line.

	PR libstdc++/93208
	* config/abi/pre/gnu.ver: Add new exports.
	* include/std/memory_resource (memory_resource::~memory_resource()):
	Do not define inline.
	(monotonic_buffer_resource::~monotonic_buffer_resource()): Likewise.
	* src/c++17/memory_resource.cc (memory_resource::~memory_resource()):
	Define.
	(monotonic_buffer_resource::~monotonic_buffer_resource()): Define.
	* testsuite/20_util/monotonic_buffer_resource/93208.cc: New test.

2020-01-09  François Dumont  <fdumont@gcc.gnu.org>

	PR libstdc++/92124
	* include/bits/hashtable.h (_Hashtable<>::__alloc_node_gen_t): New
	template alias.
	(_Hashtable<>::__fwd_value_for): New.
	(_Hashtable<>::_M_assign_elements<>): Remove _NodeGenerator template
	parameter.
	(_Hashtable<>::_M_assign<>): Add _Ht template parameter.
	(_Hashtable<>::operator=(const _Hashtable<>&)): Adapt.
	(_Hashtable<>::_M_move_assign): Adapt. Replace std::move_if_noexcept
	with std::move.
	(_Hashtable<>::_Hashtable(const _Hashtable&)): Adapt.
	(_Hashtable<>::_Hashtable(const _Hashtable&, const allocator_type&)):
	Adapt.
	(_Hashtable<>::_Hashtable(_Hashtable&&, const allocator_type&)):
	Adapt.
	* testsuite/23_containers/unordered_set/92124.cc: New.

2020-01-08  Jonathan Wakely  <jwakely@redhat.com>

	PR libstdc++/93201
	* src/c++17/fs_ops.cc (do_remove_all): New function implementing more
	detailed error reporting for remove_all. Check result of recursive
	call before incrementing iterator.
	(remove_all(const path&), remove_all(const path&, error_code&)): Use
	do_remove_all.
	* src/filesystem/ops.cc (remove_all(const path&, error_code&)): Check
	result of recursive call before incrementing iterator.
	* testsuite/27_io/filesystem/operations/remove_all.cc: Check errors
	are reported correctly.
	* testsuite/experimental/filesystem/operations/remove_all.cc: Likewise.

2020-01-07  Thomas Rodgers  <trodgers@redhat.com>

	* include/std/condition_variable
	(condition_variable_any::wait_on): Rename to match current draft
	standard.
	(condition_variable_any::wait_on_until): Likewise.
	(condition_variable_any::wait_on_for): Likewise.
	* testsuite/30_threads/condition_variable_any/stop_token/wait_on.cc:
	Adjust tests to account for renamed methods.

2020-01-07  François Dumont  <fdumont@gcc.gnu.org>

	PR libstdc++/92124
	* include/bits/stl_tree.h
	(_Rb_tree<>::_M_move_assign(_Rb_tree&, false_type)): Replace
	std::move_if_noexcept by std::move.
	* testsuite/23_containers/map/92124.cc: New.
	* testsuite/23_containers/set/92124.cc: New.

2020-01-06  Jonathan Wakely  <jwakely@redhat.com>

	* include/std/stop_token (stop_token): Remove operator!= (LWG 3254).
	(stop_source): Likewise (LWG 3362).
	* testsuite/30_threads/stop_token/stop_source.cc: Test equality
	comparisons.

	* include/bits/stl_algobase.h (__is_byte_iter, __min_cmp)
	(lexicographical_compare_three_way): Do not depend on
	__cpp_lib_concepts.
	* include/std/version (__cpp_lib_three_way_comparison): Only define
	when __cpp_lib_concepts is defined.
	* libsupc++/compare (__cpp_lib_three_way_comparison): Likewise.

2020-01-03  Jonathan Wakely  <jwakely@redhat.com>

	* include/bits/stl_algobase.h (lexicographical_compare_three_way):
	Only define four-argument overload when __cpp_lib_concepts is defined.

2020-01-01  John David Anglin  <danglin@gcc.gnu.org>

	* config/abi/post/hppa-linux-gnu/baseline_symbols.txt: Update.

2020-01-01  Jakub Jelinek  <jakub@redhat.com>

	Update copyright years.

Copyright (C) 2020 Free Software Foundation, Inc.

Copying and distribution of this file, with or without modification,
are permitted in any medium without royalty provided the copyright
notice and this notice are preserved.<|MERGE_RESOLUTION|>--- conflicted
+++ resolved
@@ -1,12 +1,17 @@
-<<<<<<< HEAD
-=======
 2020-01-18  Iain Sandoe  <iain@sandoe.co.uk>
 
 	* include/Makefile.am: Add coroutine to the std set.
 	* include/Makefile.in: Regenerated.
 	* include/std/coroutine: New file.
 
->>>>>>> 463f6499
+2020-01-17  Jonathan Wakely  <jwakely@redhat.com>
+
+	PR libstdc++/92376
+	* include/bits/c++config: Only do PSTL config when the header is
+	present, to fix freestanding.
+	* libsupc++/new_opa.cc [!_GLIBCXX_HOSTED]: Declare allocation
+	functions if they were detected by configure.
+
 2020-01-17  Jonathan Wakely  <jwakely@redhat.com>
 
 	PR libstdc++/92376
