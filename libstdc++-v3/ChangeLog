<<<<<<< HEAD
2013-09-25  Andrew MacLeod  <amacleod@redhat.com>

	* include/bits/atomic_base.h (struct __atomic_base): Add
	__attribute__((atomic) to member data element.
	(struct __atomic_base<_PTp*>): Add __attribute__((atomic)) to member
	data element.
	* include/std/atomic (struct atomic): Add __attribute__((atomic)) to
	member data element.
=======
2013-11-08  François Dumont  <fdumont@gcc.gnu.org>

	* include/debug/safe_iterator.h (_BeforeBeginHelper<>::_S_Is):
	Take only a const safe iterator reference.
	(_BeforeBeginHelper<>::_S_Is_beginnest): Likewise.
	(__get_distance): Take only one type of iterator.
	(_Safe_iterator<>::_M_valid_range<>): Not template anymore.
	(_Safe_iterator<>::_M_get_sequence()): Return pointer to const
	sequence from a const_iterator and a pointer to sequence from an
	iterator.
	* include/debug/safe_iterator.tcc: Adapt.
	* include/debug/safe_local_iterator.h
	(_Safe_local_iterator<>::_M_valid_range<>): Not template anymore.
	(_Safe_local_iterator<>::_M_get_sequence()): Return pointer to
	const sequence from a const_iterator and a pointer to sequence
	from an iterator.
	* include/debug/safe_local_iterator.tcc: Adapt.
	* include/debug/forward_list
	(_BeforeBeginHelper<std::__debug::forward_list<>>): Adapt.

2013-11-08  Jonathan Wakely  <jwakely.gcc@gmail.com>

	* include/bits/regex_automaton.h (__detail::_State): Split
	non-dependent parts into new _State_base.
	(__detail::_NFA): Likewise for _NFA_base. Use std::move() to avoid
	copies when inserting _MatcherT and _StateT objects.
	* include/bits/regex_automaton.tcc: Move member definitions to base
	class. Qualify dependent names.
	* include/bits/regex_compiler.h (__detail::_Compiler::_M_get_nfa): Make
	non-const and use std::move to avoid copying.
	* include/bits/regex_compiler.tcc: Likewise.
	* include/bits/regex_executor.h (__detail::_Executor::_M_is_word): Use
	array, so past-the-end iterator is valid.

	* include/bits/regex_automaton.h (__detail::_State, __detail::_NFA,
	__detail::_StateSeq): Remove redundant _CharT template parameters.
	* include/bits/regex_automaton.tcc: Likewise.
	* include/bits/regex_compiler.h (__detail::_Compiler): Likewise.
	(__compile_nfa): Add object generator for _Compiler.
	* include/bits/regex_compiler.tcc: Remove _CharT template parameters.
	* include/bits/regex_executor.h: Likewise.
	* include/bits/regex_executor.tcc: Likewise.
	* include/bits/regex.h (basic_regex): Assert char_type matches. Use
	__compile_nfa object generator. Remove _CharT template parameter.

	* include/bits/regex_compiler.h (__detail::_AnyMatcher,
	__detail::_CharMatcher, __detail::_BracketMatcher): Remove redundant
	_CharT template parameters.
	* include/bits/regex_compiler.tcc: Likewise.

	* include/bits/regex_compiler.h (__detail::__compile_nfa): Overload
	so that std::basic_string<C> and std::vector<C> iterators dispatch to
	the const C* compiler.

	* include/bits/regex_compiler.h (__detail::__has_contiguous_iter):
	vector<bool> storage is not contiguous.
>>>>>>> 8d0b865d

2013-11-06  Jonathan Wakely  <jwakely.gcc@gmail.com>

	* include/bits/regex_automaton.h (_S_opcode_word_boundry): Rename to
	_S_opcode_word_boundary.
	* include/bits/regex_automaton.tcc: Likewise.
	* include/bits/regex_executor.h (__detail::_Executor::_M_word_boundry):
	Rename to _M_word_boundary.
	* include/bits/regex_executor.tcc: Likewise.

2013-11-05  Jonathan Wakely  <jwakely.gcc@gmail.com>

	N3655 C++1y TransformationTraits Redux
	* include/std/type_traits (remove_const_t, remove_volatile_t,
	remove_cv_t, add_const_t, add_volatile_t, add_cv_t, remove_reference_t,
	add_lvalue_reference_t, add_rvalue_reference_t, make_signed_t,
	make_unsigned_t, remove_extent_t, remove_all_extents_t,
	remove_pointer_t, add_pointer_t, aligned_storage_t, decay_t,
	enable_if_t, conditional_t, common_type_t, underlying_type_t,
	result_of_t): Define.
	* doc/xml/manual/status_cxx2014.xml: Update.
	* testsuite/20_util/add_lvalue_reference/requirements/typedefs-3.cc:
	New.
	* testsuite/20_util/add_rvalue_reference/requirements/typedefs-3.cc:
	New.
	* testsuite/20_util/common_type/requirements/typedefs-3.cc: New.
	* testsuite/20_util/conditional/requirements/typedefs-2.cc: New.
	* testsuite/20_util/decay/requirements/typedefs-2.cc: New.
	* testsuite/20_util/enable_if/requirements/typedefs-2.cc: New.
	* testsuite/20_util/make_signed/requirements/typedefs-3.cc: New.
	* testsuite/20_util/make_unsigned/requirements/typedefs-3.cc: New.
	* testsuite/20_util/remove_reference/requirements/typedefs.cc: New.
	* testsuite/20_util/result_of/requirements/typedefs.cc: New.
	* testsuite/20_util/underlying_type/requirements/typedefs-3.cc: New.
	* testsuite/20_util/common_type/requirements/typedefs-2.cc: Change to
	compile-only test.
	* testsuite/20_util/decay/requirements/typedefs.cc: Likewise.
	* testsuite/20_util/make_signed/requirements/typedefs-1.cc: Likewise.
	* testsuite/20_util/declval/requirements/1_neg.cc: Adjust dg-error
	line number.
	* testsuite/20_util/make_signed/requirements/typedefs_neg.cc:
	Likewise.
	* testsuite/20_util/make_unsigned/requirements/typedefs_neg.cc:
	Likewise.

2013-11-05  Jonathan Wakely  <jwakely.gcc@gmail.com>

	* doc/xml/manual/status_cxx2011.xml: Document aligned_union as
	missing.

2013-11-05  Jonathan Wakely  <jwakely.gcc@gmail.com>
	    Paolo Carlini  <paolo.carlini@oracle.com>

	* include/experimental/optional: Use __and_<> and __not_<> in
	conditions. Style fixes.
	(__constexpr_addressof, swap): Make inline.
	* testsuite/experimental/optional/cons/copy.cc: Adjust constants for
	32-bit targets.
	* testsuite/experimental/optional/cons/move.cc: Likewise.
	* testsuite/experimental/optional/cons/value.cc: Likewise.
	* testsuite/experimental/optional/constexpr/cons/value.cc: Likewise.

2013-11-01  Michael Brune  <lucdanton@free.fr>

	* include/bits/enable_special_members.h: New.
	* include/experimental/optional: New.
	* include/Makefile.am: Handle include/experimental.
	* include/Makefile.in: Regenerate.
	* testsuite/libstdc++-dg/conformance.exp: Run tests from
	testsuite/experimental sub-directory.
	* testsuite/experimental/optional/assignment/1.cc: New.
	* testsuite/experimental/optional/assignment/2.cc: New.
	* testsuite/experimental/optional/assignment/3.cc: New.
	* testsuite/experimental/optional/assignment/4.cc: New.
	* testsuite/experimental/optional/assignment/5.cc: New.
	* testsuite/experimental/optional/assignment/6.cc: New.
	* testsuite/experimental/optional/cons/copy.cc: New.
	* testsuite/experimental/optional/cons/default.cc: New.
	* testsuite/experimental/optional/cons/move.cc: New.
	* testsuite/experimental/optional/cons/value.cc: New.
	* testsuite/experimental/optional/constexpr/cons/default.cc: New.
	* testsuite/experimental/optional/constexpr/cons/value.cc: New.
	* testsuite/experimental/optional/constexpr/in_place.cc: New.
	* testsuite/experimental/optional/constexpr/make_optional.cc: New.
	* testsuite/experimental/optional/constexpr/nullopt.cc: New.
	* testsuite/experimental/optional/constexpr/observers/1.cc: New.
	* testsuite/experimental/optional/constexpr/observers/2.cc: New.
	* testsuite/experimental/optional/constexpr/observers/3.cc: New.
	* testsuite/experimental/optional/constexpr/observers/4.cc: New.
	* testsuite/experimental/optional/constexpr/observers/5.cc: New.
	* testsuite/experimental/optional/constexpr/relops/1.cc: New.
	* testsuite/experimental/optional/constexpr/relops/2.cc: New.
	* testsuite/experimental/optional/constexpr/relops/3.cc: New.
	* testsuite/experimental/optional/constexpr/relops/4.cc: New.
	* testsuite/experimental/optional/constexpr/relops/5.cc: New.
	* testsuite/experimental/optional/constexpr/relops/6.cc: New.
	* testsuite/experimental/optional/in_place.cc: New.
	* testsuite/experimental/optional/make_optional.cc: New.
	* testsuite/experimental/optional/nullopt.cc: New.
	* testsuite/experimental/optional/observers/1.cc: New.
	* testsuite/experimental/optional/observers/2.cc: New.
	* testsuite/experimental/optional/observers/3.cc: New.
	* testsuite/experimental/optional/observers/4.cc: New.
	* testsuite/experimental/optional/observers/5.cc: New.
	* testsuite/experimental/optional/relops/1.cc: New.
	* testsuite/experimental/optional/relops/2.cc: New.
	* testsuite/experimental/optional/relops/3.cc: New.
	* testsuite/experimental/optional/relops/4.cc: New.
	* testsuite/experimental/optional/relops/5.cc: New.
	* testsuite/experimental/optional/relops/6.cc: New.
	* testsuite/experimental/optional/requirements.cc: New.
	* testsuite/experimental/optional/swap/1.cc: New.

2013-11-01  Jonathan Wakely  <jwakely.gcc@gmail.com>

	* include/bits/stl_function.h (logical_not<void>): Add noexcept.

2013-11-01  Paolo Carlini  <paolo.carlini@oracle.com>

	PR libstdc++/58952
	* include/c_global/cstdio: Undef getchar.

2013-11-01  Jonathan Wakely  <jwakely.gcc@gmail.com>

	N3421 C++1y Transparent functors
	* include/bits/stl_function.h (plus<void>, minus<void>,
	multiplies<void>, divides<void>, modulus<void>, negate<void>,
	equal_to<void>, not_equal_to<void>, greater<void>, less<void>,
	greater_equal<void>, less_equal<void>, logical_and<void>,
	logical_or<void>, logical_not<void>, bit_and<void>, bit_or<void>,
	bit_xor<void>, bit_not<void>): Define.
	* doc/xml/manual/status_cxx2014.xml: Update.
	* testsuite/20_util/function_objects/comparisons_void.cc: New.

2013-10-31  Jonathan Wakely  <jwakely.gcc@gmail.com>

	* include/std/tuple (_Index_tuple, _Build_index_tuple): Move to
	<utility>.
	* include/std/utility (integer_sequence, make_integer_sequence,
	index_sequence, make_index_sequence, index_sequence_for): Define.
	* doc/xml/manual/status_cxx2014.xml: Update.
	* testsuite/20_util/integer_sequence/intseq.cc: New.
	* testsuite/20_util/integer_sequence/requirements/typedefs.cc: New.

2013-10-31  Steve Ellcey  <sellcey@mips.com>

	* configure.ac: Add header checks for fenv.h and complex.h.
	* configure: Regenerate.

2013-10-31  Edward Smith-Rowland  <3dw4rd@verizon.net>

        Implement C++14 digit separators.
	* include/include/bits/parse_numbers.h: Change struct _Digit<_Base, '`'>
	to struct _Digit<_Base, '\''>.

2013-10-31  Paolo Carlini  <paolo.carlini@oracle.com>

	* testsuite/20_util/default_delete/48631_neg.cc: Tweak dg-prune.

2013-10-30  Jonathan Wakely  <jwakely.gcc@gmail.com>

	* testsuite/29_atomics/atomic/operators/pointer_partial_void.cc: Fix
	and enable VERIFY tests.

2013-10-30  Jonathan Wakely  <jwakely.gcc@gmail.com>

	* include/bits/shared_ptr (__shared_ptr): Assert non-void pointer.
	* include/bits/shared_ptr (default_delete): Likewise.
	* testsuite/20_util/shared_ptr/cons/58839.cc: Do not use
	default_delete<void>.
	* testsuite/20_util/shared_ptr/cons/void_neg.cc: New.
	* testsuite/20_util/default_delete/void_neg.cc: New.
	* testsuite/20_util/shared_ptr/cons/43820_neg.cc: Adjust line numbers.
	* testsuite/20_util/unique_ptr/assign/48635_neg.cc: Likewise.

2013-10-29  Jonathan Wakely  <jwakely.gcc@gmail.com>

	PR libstdc++/58839
	* include/bits/shared_ptr_base.h
	(__shared_ptr<T>::__shared_ptr(unique_ptr<U,D>&&)): Only use addressof
	when unique_ptr<U,D>::pointer is not a built-in pointer type.
	* testsuite/20_util/shared_ptr/cons/58839.cc: New.
	* testsuite/20_util/enable_shared_from_this/members/assign.cc: New.
	* testsuite/20_util/enable_shared_from_this/members/unique_ptr.cc: New.

2013-10-29  Jonathan Wakely  <jwakely.gcc@gmail.com>

	* include/bits/hashtable.cc (__access_protected_ctor): Define and use
	new type instead of _Hashtable_ebo_helper.
	* testsuite/23_containers/unordered_set/
	not_default_constructible_hash_neg.cc: Adjust line number.

2013-10-28  Tim Shen  <timshen91@gmail.com>

	* regex_executor.tcc: Add comments.

2013-10-26  Tim Shen  <timshen91@gmail.com>

	* include/bits/regex.h: Remove unnecessary friends.
	* include/bits/regex.tcc (__regex_algo_impl<>): Move __get_executor
	to here.
	* include/bits/regex_executor.h: Remove _DFSExecutor and _BFSExecutor;
	they are merged into _Executor. Eliminate quantifier tracking part, so
	it's faster.
	* include/bits/regex_executor.tcc: Implement _Executor.
	* testsuite/28_regex/algorithms/regex_match/ecma/char/ungreedy.cc: New.
	* testsuite/28_regex/algorithms/regex_search/ecma/greedy.cc: Adjust
	duplicate testcases.
	* testsuite/performance/28_regex/split.h: New.
	* testsuite/performance/28_regex/split_bfs.cc: New.
	* testsuite/util/testsuite_regex.h: Adjust behavior of two-executors
	agreement judger: do not compare match_results when executor return
	false.

2013-10-25  François Dumont  <fdumont@gcc.gnu.org>

	* include/debug/formatter.h (__check_singular): Add const on
	iterator reference.
	* include/debug/functions.h (__check_singular): Likewise.
	(__check_singular(const _Safe_iterator<_Ite, _Seq>&)): Delete.
	(__check_dereferenceable(const _Ite&)): Add const on iterator
	reference.
	(__check_dereferenceable(const _Safe_local_iterator<>&)): New.
	* include/debug/safe_iterator.h (__check_singular_aux): Review
	comment.
	* testsuite/23_containers/vector/debug/debug_functions.cc: New.
	* testsuite/23_containers/unordered_set/debug/debug_functions.cc:
	New.

2013-10-23  Chris Jefferson  <chris@bubblescope.net>
	    Paolo Carlini  <paolo.carlini@oracle.com>

	* testsuite/util/testsuite_containergen.h: New.
	* testsuite/util/testsuite_iterators.h (test_container<>::val): Add.
	* testsuite/25_algorithms/nth_element/random_test.cc: New, use the
	above.
	* testsuite/25_algorithms/partial_sort/random_test.cc: Likewise.
	* testsuite/25_algorithms/partial_sort_copy/random_test.cc: Likewise.
	* testsuite/25_algorithms/sort/random_test.cc: Likewise.

2013-10-23  Jason Merrill  <jason@redhat.com>

	* include/bits/hashtable.h (_Hashtable): Force EBO for _Hash_code_base.

2013-10-23  Paolo Carlini  <paolo.carlini@oracle.com>

	PR libstdc++/58850
	* include/std/chrono (minutes, hours): Change typedefs to uniformly
	use int64_t.
	* testsuite/20_util/duration/arithmetic/58850.cc: New.

2013-10-23  Paolo Carlini  <paolo.carlini@oracle.com>

	* testsuite/decimal/pr58815.cc: Fix thinko.

2013-10-23  Paolo Carlini  <paolo.carlini@oracle.com>

	PR libstdc++/58815
	* include/decimal/decimal (decimal32::operator long long(),
	decimal64::operator long long(), decimal128::operator long long()):
	Add in c++11 mode per n3407.
	* testsuite/decimal/pr58815.cc: New.

2013-10-22  Edward Smith-Rowland  <3dw4rd@verizon.net>

	* include/bits/basic_string.h (operator""s): Remove space between quotes
	and literal identifier.
	* include/std/chrono (operator""h, operator""min, operator""s,
	operator""ms, operator""us, operator""ns): Ditto.

2013-10-22  Ed Smith-Rowland  <3dw4rd@verizon.net>

	Implement N3779 - User-defined Literals for std::complex,
	part 2 of UDL for Standard Library Types
	* include/std/complex: Add complex literal operators.
	* testsuite/26_numerics/complex/literals/types.cc: New.
	* testsuite/26_numerics/complex/literals/values.cc: New.

2013-10-21  Edward Smith-Rowland  <3dw4rd@verizon.net>

	PR libstdc++/58804
	PR libstdc++/58729
	* include/tr2/dynamic_bitset
	(__dynamic_bitset_base<_WordT, _Alloc>::_M_are_all_aux,
	__dynamic_bitset_base<_WordT, _Alloc>::_M_do_count):
	Use __builtin_popcountll() instead of __builtin_popcountl().
	* include/tr2/dynamic_bitset.tcc
	(__dynamic_bitset_base<_WordT, _Alloc>::_M_do_find_first,
	__dynamic_bitset_base<_WordT, _Alloc>::_M_do_find_next):
	Use __builtin_ctzll() instead of __builtin_ctzl().

2013-10-20  Tim Shen  <timshen91@gmail.com>

	* include/bits/regex.h: Remove virtual class _Automaton.
	* include/bits/regex_automaton.h: Likewise.
	* include/bits/regex.tcc: Adjust comment for policy changing.
	* include/bits/regex_executor.h: Update comments of complexity.
	* include/bits/regex_executor.tcc: Adjust executor choosing
	policy. Now DFS executor is the default one.
	* testsuite/util/testsuite_regex.h (regex_match_debug,
	regex_search_debug): Adjust for policy changing.

2013-10-20  Chris Jefferson  <chris@bubblescope.net>
	    Paolo Carlini  <paolo.carlini@oracle.com>

	PR libstdc++/58800
	* include/bits/stl_algo.h (__unguarded_partition_pivot): Change
	__last - 2 to __last - 1.
	* testsuite/25_algorithms/nth_element/58800.cc: New

2013-10-18  Edward Smith-Rowland  <3dw4rd@verizon.net>

	PR libstdc++/58729
	* include/tr2/dynamic_bitset (_M_resize, resize): Use input value
	to set bits; (_M_do_left_shift, _M_do_right_shift, _M_do_to_ulong,
	_M_do_to_ullong, _M_do_find_first, _M_do_find_next, _M_copy_from_ptr,
	operator>>): Move long methods outline to...
	* include/tr2/dynamic_bitset.tcc: New.
	* include/Makefile.am: Add dynamic_bitset.tcc.
	* include/Makefile.in: Add dynamic_bitset.tcc.
	* testsuite/tr2/dynamic_bitset/pr58729.cc: New.

2013-10-18  Tim Shen  <timshen91@gmail.com>

	* include/bits/regex_scanner.tcc: (_Scanner<>::_M_scan_normal,
	_Scanner<>::_M_eat_escape_ecma, _Scanner<>::_M_eat_escape_posix,
	_Scanner<>::_M_eat_escape_awk): Narrow character before finding in maps.
	* testsuite/28_regex/algorithms/regex_match/ecma/wchar_t/cjk_match.cc:
	New.

2013-10-17  Tim Shen  <timshen91@gmail.com>

	* include/bits/regex.h (regex_token_iterator<>::regex_token_iterator):
	Fix initialization orders in initialization list and add explicit braces
	for potentially ambiguous(actually not) `else` branch to eliminate
	warnings.
	* include/bits/regex_automaton.h (_NFA<>::_NFA): Likewise.
	* include/bits/regex_compiler.h (_CharMatcher<>::_CharMatcher,
	_BracketMatcher<>::_BracketMatcher): Likewise.
	* include/bits/regex_compiler.tcc (_Compiler<>::_Compiler,
	_Compiler<>::_M_atom): Likewise.
	* include/bits/regex_executor.h (_Executor<>::_Executor): Likewise.
	* include/bits/regex_executor.tcc (_DFSExecutor<>::_M_dfs,
	_Executor<>::_M_word_boundry): Likewise.
	* include/bits/regex_scanner.tcc (_Scanner<>::_Scanner,
	_Scanner<>::_M_eat_class): Likewise.
	* include/bits/regex.tcc (__regex_algo_impl<>,
	regex_iterator<>::operator++): Likewise, and remove unused typedef.

2013-10-16  Tim Shen  <timshen91@gmail.com>

	* include/bits/regex.h (regex_token_iterator<>::regex_token_iterator):
	Add initialization for _M_has_m1.
	* include/bits/regex.tcc (regex_token_iterator<>::operator=): Add return
	statment.

2013-10-15  Diego Novillo  <dnovillo@google.com>

	* testsuite/20_util/exchange/1.cc: Add missing function
	bodies.

2013-10-15  Tim Shen  <timshen91@gmail.com>

	PR libstdc++/58737
	* include/bits/regex_automaton.h (_Automaton<>::~_Automaton): Fix memory
	leak by adding it.
	* include/bits/regex_executor.h (_Executor<>::~_Executor): Likewise.

2013-10-11  H.J. Lu  <hongjiu.lu@intel.com>

	* config/abi/post/x86_64-linux-gnu/x32/baseline_symbols.txt: Update.

2013-10-10  Marcus Shawcroft  <marcus.shawcroft@arm.com>

	* testsuite/29_atomics/atomic/cons/49445.cc
	(dg-require-atomic-builtins): Add.

2013-10-09  Jonathan Wakely  <jwakely.gcc@gmail.com>

	* testsuite/20_util/shared_ptr/cons/58659.cc: Use VERIFY instead of
	aborting.

2013-10-09  Marcus Shawcroft  <marcus.shawcroft@arm.com>

	* testsuite/20_util/shared_ptr/cons/58659.cc: Use __builtin_abort().

2013-10-08  Jonathan Wakely  <jwakely.gcc@gmail.com>

	* testsuite/*: Remove stray semi-colons after function definitions.

2013-10-08  Jonathan Wakely  <jwakely.gcc@gmail.com>

	PR libstdc++/58659
	* include/bits/shared_ptr_base.h (__shared_count::__shared_count(P,D)):
	Delegate to constructor taking allocator.
	(__shared_count::_S_create_from_up): Inline into ...
	(__shared_count::__shared_count(unique_ptr<Y,D>&&): Here. Use
	std::conditional instead of constrained overloads. Allocate memory
	using the allocator type that will be used for deallocation.
	* testsuite/20_util/shared_ptr/cons/58659.cc: New.
	* testsuite/20_util/shared_ptr/cons/43820_neg.cc: Adjust.

2013-10-08  Tim Shen  <timshen91@gmail.com>

	* include/bits/regex_executor.h: Add _TodoList class.
	* include/bits/regex_executor.tcc (_BFSExecutor<>::_M_main): Add
	_M_match_stack and _M_stack to make everything faster. Break if
	_M_stack is empty, to reduce unnecessary idling.
	* testsuite/performance/28_regex/split.cc: New.

2013-10-06  Tim Shen  <timshen91@gmail.com>

	* include/bits/regex.h: (regex_token_iterator<>::regex_token_iterator):
	Fix compile error.
	* include/bits/regex.tcc: (regex_replace<>): Remove default parameter.

2013-10-06  Tim Shen  <timshen91@gmail.com>

	* include/bits/regex.h (__regex_algo_impl<>, regex_match<>,
	regex_search<>): New abstract function for regex_match and regex_search.
	* include/bits/regex.tcc (__regex_algo_impl<>): Implement.
	* include/bits/regex_executor.h
	(_Executor<>::_M_lookahead,
	 _DFSExecutor<>::_M_clone,
	 _BFSExecutor<>::_M_clone): Let _M_clone to choose which executor to
	use.
	* include/bits/regex_executor.tcc (__get_executor<>): Update the
	definition to support __policy.
	* testsuite/28_regex/algorithms/regex_match/awk/cstring_01.cc: Use
	*_debug.
	* testsuite/28_regex/algorithms/regex_match/basic/empty_range.cc: Same.
	* testsuite/28_regex/algorithms/regex_match/basic/string_01.cc: Same.
	* testsuite/28_regex/algorithms/regex_match/basic/string_range_00_03.cc:
	Same.
	* testsuite/28_regex/algorithms/regex_match/basic/string_range_01_03.cc:
	Same.
	* testsuite/28_regex/algorithms/regex_match/basic/string_range_02_03.cc:
	Same.
	* testsuite/28_regex/algorithms/regex_match/ecma/char/53622.cc: Same.
	* testsuite/28_regex/algorithms/regex_match/ecma/char/57173.cc: Same.
	* testsuite/28_regex/algorithms/regex_match/ecma/char/58576.cc: Same.
	* testsuite/28_regex/algorithms/regex_match/ecma/char/anymatcher.cc:
	Same.
	* testsuite/28_regex/algorithms/regex_match/ecma/char/backref.cc: Same.
	* testsuite/28_regex/algorithms/regex_match/ecma/char/empty_range.cc:
	Same.
	* testsuite/28_regex/algorithms/regex_match/ecma/char/emptygroup.cc:
	Same.
	* testsuite/28_regex/algorithms/regex_match/ecma/char/hex.cc: Same.
	* testsuite/28_regex/algorithms/regex_match/ecma/char/quoted_char.cc:
	Same.
	* testsuite/28_regex/algorithms/regex_match/ecma/wchar_t/anymatcher.cc:
	Same.
	* testsuite/28_regex/algorithms/regex_match/ecma/wchar_t/hex.cc: Same.
	* testsuite/28_regex/algorithms/regex_match/extended/
	string_bracket_01.cc: Same.
	* testsuite/28_regex/algorithms/regex_match/extended/cstring_plus.cc:
	Same.
	* testsuite/28_regex/algorithms/regex_match/extended/
	string_questionmark.cc: Same.
	* testsuite/28_regex/algorithms/regex_match/extended/cstring_range.cc:
	Same.
	* testsuite/28_regex/algorithms/regex_match/extended/string_any.cc:
	Same.
	* testsuite/28_regex/algorithms/regex_match/extended/
	string_dispatch_01.cc: Same.
	* testsuite/28_regex/algorithms/regex_match/extended/
	string_range_00_03.cc: Same.
	* testsuite/28_regex/algorithms/regex_match/extended/
	string_range_01_03.cc: Same.
	* testsuite/28_regex/algorithms/regex_match/extended/
	string_range_02_03.cc: Same.
	* testsuite/28_regex/algorithms/regex_match/extended/wstring_locale.cc:
	Same.
	* testsuite/28_regex/algorithms/regex_search/basic/string_01.cc: Same.
	* testsuite/28_regex/algorithms/regex_search/ecma/assertion.cc: Same.
	* testsuite/28_regex/algorithms/regex_search/ecma/flags.cc: Same.
	* testsuite/28_regex/algorithms/regex_search/ecma/greedy.cc: Same.
	* testsuite/28_regex/algorithms/regex_search/ecma/string_01.cc: Same.
	* testsuite/28_regex/match_results/format.cc: Same.
	* testsuite/util/testsuite_regex.h
	(regex_match_debug<>, regex_search_debug<>): Implement.

2013-10-06  Oleg Endo  <olegendo@gcc.gnu.org>
	    Paolo Carlini  <paolo.carlini@oracle.com>

	PR libstdc++/58625
	* include/c_global/cmath (signbit): Use __builtin_signbitf and
	__builtin_signbitl.

2013-10-03  Tim Shen  <timshen91@gmail.com>

	* include/bits/regex_executor.tcc (_DFSExecutor<>::_M_dfs): Fix wrong
	backup variable initialization.

2013-10-03  John Woolverton  <jdwoolverton@gmail.com>

	PR libstdc++/58604
	* include/std/vector: Fix garbled line in HP Copyright.

2013-10-03  Marc Glisse  <marc.glisse@inria.fr>

	* libsupc++/del_op.cc (operator delete): Don't test for 0 before free.
	* libsupc++/del_opnt.cc (free): Only declare if freestanding.
	(operator delete): Qualify free with std::.

2013-10-02  Jonathan Wakely  <jwakely.gcc@gmail.com>
	    Daniel Krugler  <daniel.kruegler@gmail.com>

	PR libstdc++/58569
	* include/std/functional (function::_CheckResult): Move to namespace
	scope and rename to __check_func_return_type.
	* testsuite/20_util/function/58569.cc: New.

2013-10-02  Jonathan Wakely  <jwakely.gcc@gmail.com>

	PR libstdc++/58594
	* include/bits/shared_ptr_base.h
	(_Sp_counted_ptr_inplace::_M_get_deleter()): Cast away cv-quals.
	* testsuite/20_util/shared_ptr/creation/58594.cc: New.

2013-10-02  Tim Shen  <timshen91@gmail.com>

	* include/bits/regex_compiler.h
	(_BracketMatcher<>::_M_add_equivalence_class): Implement it correctly.
	* include/bits/regex_compiler.tcc (_BracketMatcher<>::operator()):
	Add _M_equiv_set support.
	* testsuite/28_regex/algorithms/regex_match/extended/
	cstring_bracket_01.cc: Add new "[[=a=]]" testcase.

2013-10-01  Tim Shen  <timshen91@gmail.com>

	* doc/xml/manual/status_cxx2011.xml: Change "is not implemented" to
	"is not correctly implemented".

2013-10-01  Tim Shen  <timshen91@gmail.com>

	* doc/xml/manual/status_cxx2011.xml: Update regex status.
	* include/bits/regex.h (match_results<>::begin,
	match_results<>::cbegin, match_results<>::end, match_results<>::cend):
	[28.10.3.13], [28.10.3.14] Always iterate the range [0, size()-2).

2013-10-01  François Dumont  <fdumont@gcc.gnu.org>

	* include/parallel/algobase.h (mismatch, equal): Provide parallel
	version for N3671 overloads.

2013-10-01  Paul Pluzhnikov  <ppluzhnikov@google.com>

	* src/c++11/snprintf_lite.cc: Add missing
	_GLIBCXX_{BEGIN,END}_NAMESPACE_VERSION

2013-10-01  Joern Rennecke  <joern.rennecke@embecosm.com>

	* acinclude.m4 (GLIBCXX_ENABLE_SJLJ_EXCEPTIONS): Also check for
	_Unwind_SjLj_Register when deciding if to set enable_sjlj_exceptions.
	* configure: Regenerate.

2013-10-01  Tim Shen  <timshen91@gmail.com>

	PR libstdc++/58576
	* include/bits/regex_automaton.tcc (_NFA<>::_M_eliminate_dummy)
	(_StateSeq<>::_M_clone): Add _S_opcode_subexpr_lookahead branch.
	* testsuite/28_regex/algorithms/regex_match/ecma/char/58576.cc: New.

2013-09-30  Paolo Carlini  <paolo.carlini@oracle.com>

	* include/parallel/algo.h (__find_switch): Use __binder2nd.

2013-09-30  Chris Jefferson  <chris@bubblescope.net>

	PR libstdc++/58437
	* include/bits/stl_algo.h (__move_median_first): Rename to
	__move_median_to_first, change to take an addition argument.
	(__unguarded_partition_pivot): Adjust.
	* testsuite/performance/25_algorithms/sort.cc: New.
	* testsuite/performance/25_algorithms/sort_heap.cc: Likewise.
	* testsuite/performance/25_algorithms/stable_sort.cc: Likewise.

2013-09-28  François Dumont  <fdumont@gcc.gnu.org>

	* include/bits/stl_algo.h (remove_copy, remove_copy_if): Declare
	inline.
	(rotate_copy, stable_partition, partial_sort_copy): Likewise.
	(lower_bound, upper_bound, equal_range, inplace_merge): Likewise.
	(includes, next_permutation, prev_permutation): Likewise.
	(replace_copy, replace_copy_if, is_sorted_until): Likewise.
	(minmax_element, is_permutation, adjacent_find): Likewise.
	(count, count_if, search, search_n, merge): Likewise.
	(set_intersection, set_difference): Likewise.
	(set_symmetric_difference, min_element, max_element): Likewise.
	* include/bits/stl_algobase.h (lower_bound): Likewise.
	(lexicographical_compare, mismatch): Likewise.

2013-09-28  Tim Shen <timshen91@gmail.com>

	* include/bits/regex_scanner.tcc (_Scanner<>::_M_eat_escape_posix):
	Let ordinary char escaping in POSIX be valid.
	* testsuite/28_regex/basic_regex/ctors/basic/raw_string.cc: Test this
	change.

2013-09-27  François Dumont  <fdumont@gcc.gnu.org>

	* include/bits/predefined_ops.h: New.
	* include/bits/stl_heap.h: Include <bits/predefined_ops.h>.
	(__is_heap_until, __push_heap, __adjust_heap, __pop_heap): Remove
	algo duplication.
	(__is_heap): Adapt.
	(__make_heap): New.
	(make_heap): Adapt to use latter.
	(__sort_heap): New.
	(sort_heap): Adapt to use latter.
	* include/bits/algobase.h: Include <bits/predefined_ops.h>.
	(__lexicographical_compare_impl): New.
	(__lexicographical_compare<false>::__lc): Adapt to use latter.
	(lexicographical_compare): Likewise.
	(__lower_bound): New.
	(lower_bound): Adapt to use latter.
	(equal): Use _GLIBCXX_STD_A::equal in N3671 overloads.
	(__mismatch): New.
	(mismatch): Use latter.
	* include/bits/algo.h: Include <bits/predefined_ops.h>. Remove
	<functional> include.
	(__move_median_first, __find, __find_if, __find_if_not): Remove
	algo duplication.
	(__find_end): Likewise.
	(__search_n): Rename into ...
	(__search_n_aux): ... this.
	(__search_n): Renew, use latter.
	(search_n): Use latter.
	(__search): New.
	(search): Use latter.
	(__find_end): Likewise.
	(__remove_copy_if): New.
	(remove_copy): Use latter.
	(__adjacent_find): New.
	(adjacent_find): Use latter.
	(__unique): New.
	(unique): Use latter.
	(__unique_copy): Remove algo duplication.
	(__stable_partition): New.
	(stable_partition): Use latter.
	(__heap_select): Remove algo duplication, use __make_heap.
	(__partial_sort): New, use latter.
	(partial_sort): Use latter.
	(__partial_sort_copy): New.
	(partial_sort_copy): Use latter.
	(__unguarded_linear_insert, __insertion_sort): Remove algo
	duplication.
	(__unguarded_insertion_sort, __final_insertion_sort): Likewise.
	(__unguarded_partition, __unguarded_partition_pivot): Likewise.
	(__partial_sort): New.
	(partial_sort): Use latter.
	(__sort): New.
	(sort): Use latter.
	(lower_bound): Use __lower_bound.
	(__upper_bound): New.
	(upper_bound): Use latter.
	(__equal_range): New.
	(equal_range): Use latter.
	(__move_merge_adaptive, __move_merge_adaptive_backward): Remove
	algo duplication.
	(__merge_adaptive, __merge_without_buffer): Likewise.
	(__inplace_merge): New.
	(inplace_merge): Use latter.
	(__move_merge, __merge_sort_loop, __chunk_insertion_sort): Remove
	algo duplication.
	(__merge_sort_with_buffer, __stable_sort_adaptive): Likewise.
	(__inplace_stable_sort): Likewise.
	(__include): New.
	(includes): Use latter.
	(__next_permutation): New.
	(next_permutation): Use latter.
	(__prev_permutation): New.
	(prev_permutation): Use latter.
	(__replace_copy_if): New.
	(replace_copy): Use latter.
	(__is_sorted_until): New.
	(is_sorted_unitl): Use latter.
	(__minmax_element): New.
	(minmax_element): Use latter.
	(__is_permutation): New.
	(is_permutation): Use latter.
	(__adjacent_find): New.
	(adjacent_find): Use latter.
	(__count_if): New.
	(count): Use latter.
	(count_if): Likewise.
	(__merge): New.
	(merge): Use latter.
	(__stable_sort): New.
	(stable_sort): Use latter.
	(__set_union): New.
	(set_union): Use latter.
	(__set_intersection): New.
	(set_intersection): Use latter.
	(__set_difference): New.
	(set_difference): Use latter.
	(__set_symmetric_difference): New.
	(set_symmetric_difference): Use latter.
	(__min_element): New.
	(min_element): Use latter.
	(__max_element): New.
	(max_element): Use latter.
	* include/Makefile.am: Add predefined_ops.h.
	* include/Makefile.in: Regenerate.
	* include/parallel/algobase.h (equal, mismatch): Add overloads
	from N3671.
	* testsuite/25_algorithms/is_permutation/vectorbool.cc: New.
	* testsuite/25_algorithms/adjacent_find/vectorbool.cc: Likewise.
	* testsuite/25_algorithms/find/vectorbool.cc: Likewise.
	* testsuite/25_algorithms/find_if/vectorbool.cc: Likewise.
	* testsuite/25_algorithms/find_first_of/vectorbool.cc: Likewise.
	* testsuite/25_algorithms/heap/vectorbool.cc: Likewise.
	* testsuite/25_algorithms/find_end/vectorbool.cc: Likewise.
	* testsuite/25_algorithms/find_if_not/vectorbool.cc: Likewise.

2013-09-27  Jonathan Wakely  <jwakely.gcc@gmail.com>

	PR libstdc++/57465
	* include/std/functional
	(_Function_base::_Base_manager::_M_not_empty_function): Fix overload
	for pointers.
	* testsuite/20_util/function/cons/57465.cc: New.

2013-09-26  Tim Shen  <timshen91@gmail.com>

	* regex_error.h: Remove _S_error_last to follow the standard.
	* regex_scanner.tcc:
	(_Scanner<_FwdIter>::_M_scan_in_brace): Change error_brace to
	error_badbrace.
	(_Scanner<>::_M_eat_escape_posix): Extended doesn't support
	back-reference.
	* testsuite/28_regex/algorithms/regex_match/ecma/char/53622.cc:
	Move here from ../../extended.
	* testsuite/28_regex/algorithms/regex_match/ecma/char/57173.cc:
	Likewise.

2013-09-25  Marc Glisse  <marc.glisse@inria.fr>

	PR libstdc++/58338
	* include/bits/forward_list.h (_Fwd_list_node_base::_M_transfer_after):
	Mark as noexcept.
	(_Fwd_list_iterator) [_Fwd_list_iterator, operator*, operator->,
	operator++, operator==, operator!=, _M_next]: Likewise.
	(_Fwd_list_const_iterator) [_Fwd_list_const_iterator, operator*,
	operator->, operator++, operator==, operator!=, _M_next]: Likewise.
	(operator==(const _Fwd_list_iterator&, const _Fwd_list_const_iterator&),
	operator!=(const _Fwd_list_iterator&, const _Fwd_list_const_iterator&)):
	Likewise.
	* include/bits/hashtable_policy.h (_Hash_node_base::_Hash_node_base,
	_Hash_node::_M_next, _Node_iterator_base::_Node_iterator_base,
	_Node_iterator_base::_M_incr, operator==(const _Node_iterator_base&,
	const _Node_iterator_base&), operator!=(const _Node_iterator_base&,
	const _Node_iterator_base&)): Likewise.
	(_Node_iterator) [_Node_iterator, operator*, operator->, operator++]:
	Likewise.
	(_Node_const_iterator) [_Node_const_iterator, operator*, operator->,
	operator++]: Likewise.
	* include/debug/safe_iterator.h (_Safe_iterator) [_Safe_iterator,
	operator=, operator*, operator->, operator++, operator--, operator[],
	operator+=, operator+, operator-=, operator-, base, operator _Iterator]:
	Likewise.
	(operator==(const _Safe_iterator&, const _Safe_iterator&),
	operator!=(const _Safe_iterator&, const _Safe_iterator&),
	operator<(const _Safe_iterator&, const _Safe_iterator&),
	operator<=(const _Safe_iterator&, const _Safe_iterator&),
	operator>(const _Safe_iterator&, const _Safe_iterator&),
	operator>=(const _Safe_iterator&, const _Safe_iterator&),
	operator-(const _Safe_iterator&, const _Safe_iterator&),
	operator+(difference_type, const _Safe_iterator&)): Likewise.
	* include/profile/iterator_tracker.h (__iterator_tracker)
	[__iterator_tracker, base, operator _Iterator, operator->, operator++,
	operator--, operator=, operator*, operator[], operator+=, operator+,
	operator-=, operator-]: Likewise.
	(operator==(const __iterator_tracker&, const __iterator_tracker&),
	operator!=(const __iterator_tracker&, const __iterator_tracker&),
	operator<(const __iterator_tracker&, const __iterator_tracker&),
	operator<=(const __iterator_tracker&, const __iterator_tracker&),
	operator>(const __iterator_tracker&, const __iterator_tracker&),
	operator>=(const __iterator_tracker&, const __iterator_tracker&),
	operator-(const __iterator_tracker&, const __iterator_tracker&),
	operator+(difference_type, const __iterator_tracker&)): Likewise.

2013-09-24  Marc Glisse  <marc.glisse@inria.fr>

	PR libstdc++/58338
	PR libstdc++/56166
	* include/bits/basic_string.h (basic_string)
	[basic_string(basic_string&&)]: Make the noexcept conditional.
	[operator=(basic_string&&), assign(basic_string&&)]: Link to PR 58265.
	[begin(), end(), rbegin(), rend(), clear]: Remove noexcept.
	[pop_back]: Comment on the lack of noexcept.
	* include/debug/string (basic_string) [basic_string(const _Allocator&),
	basic_string(basic_string&&), begin(), end(), rbegin(), rend(), clear,
	operator[](size_type), pop_back]: Comment out noexcept, until vstring
	replaces basic_string.

2013-09-24  Tim Shen  <timshen91@gmail.com>

	* include/Makefile.am: Add regex.tcc.
	* include/Makefile.in: Regenerate.
	* include/bits/regex.h: Remove definitions to regex.tcc.
	* include/bits/regex.tcc: New.
	(match_results::format, regex_replace): Implement;
	* include/bits/regex_compiler.h: Move _M_flags to the top of class
	member list, because other members' initialization depend on it.
	* include/bits/regex_compiler.tcc
	(_Compiler<>::_Compiler): Adjust member initializations.
	(_Compiler<>::_M_quantifier): Fix ungreedy interval quantifier.
	* include/bits/regex_executor.h: Remove _RegexT from _*Executor classes.
	In the future, all regex classes may refactor to *Impl style.
	* include/bits/regex_executor.tcc (_Executor::_M_set_results):
	Merge identical code from _*Executor classes.
	* testsuite/28_regex/algorithms/regex_match/extended/
	string_dispatch_01.cc (fake_match<>): Adjust the hacking-style testcase
	caller for new __get_executors interface.
	* testsuite/28_regex/algorithms/regex_replace/char/basic_replace.cc:
	New.
	* testsuite/28_regex/match_results/format.cc: New.
	* testsuite/28_regex/traits/char/lookup_collatename.cc: Remove digraph
	testcase.
	* testsuite/28_regex/traits/wchar_t/lookup_collatename.cc: Likewise.

2013-09-23  Paul Pluzhnikov  <ppluzhnikov@google.com>

	* src/c++11/snprintf_lite.cc (__concat_size_t): Use
	unsigned long long conditionally.

2013-09-23  Paul Pluzhnikov  <ppluzhnikov@google.com>

	* src/c++11/snprintf_lite.cc (__concat_size_t): Use only
	std::__int_to_char<unsigned long long>()

2013-09-21  Paul Pluzhnikov  <ppluzhnikov@google.com>

	* include/bits/functexcept.h (__throw_out_of_range_fmt): New.
	* src/c++11/functexcept.cc (__throw_out_of_range_fmt): New.
	* src/c++11/snprintf_lite.cc: New.
	* src/c++11/Makefile.am: Add snprintf_lite.cc.
	* src/c++11/Makefile.in: Regenerate.
	* config/abi/pre/gnu.ver: Add _ZSt24__throw_out_of_range_fmtPKcz.
	* include/std/array (at): Use __throw_out_of_range_fmt.
	* include/debug/array (at): Likewise.
	* include/profile/array (at): Likewise.
	* include/std/bitset (_M_check_initial_position, _M_check): New.
	(bitset::bitset): Use _M_check_initial_position.
	(set, reset, flip, test): Use _M_check.
	* include/ext/vstring.h (_M_check, at): Use __throw_out_of_range_fmt.
	* include/bits/stl_vector.h (_M_range_check): Likewise.
	* include/bits/stl_bvector.h (_M_range_check): Likewise.
	* include/bits/stl_deque.h (_M_range_check): Likewise.
	* include/bits/basic_string.h (_M_check, at): Likewise.
	* testsuite/23_containers/vector/requirements/dr438/assign_neg.cc: Adjust.
	* testsuite/23_containers/vector/requirements/dr438/insert_neg.cc: Likewise.
	* testsuite/23_containers/vector/requirements/dr438/constructor_1_neg.cc:
	Likewise.
	* testsuite/23_containers/vector/requirements/dr438/constructor_2_neg.cc:
	Likewise.
	* testsuite/23_containers/deque/requirements/dr438/assign_neg.cc: Likewise.
	* testsuite/23_containers/deque/requirements/dr438/insert_neg.cc: Likewise.
	* testsuite/23_containers/deque/requirements/dr438/constructor_1_neg.cc:
	Likewise.
	* testsuite/23_containers/deque/requirements/dr438/constructor_2_neg.cc:
	Likewise.
	* testsuite/23_containers/array/tuple_interface/tuple_element_neg.cc: Likewise.
	* testsuite/23_containers/array/tuple_interface/tuple_element_debug_neg.cc:
	Likewise.
	* testsuite/23_containers/array/tuple_interface/get_neg.cc: Likewise.
	* testsuite/23_containers/array/tuple_interface/get_debug_neg.cc: Likewise.
	* testsuite/util/exception/safety.h (generate): Use __throw_out_of_range_fmt.

2013-09-20  Jakub Jelinek  <jakub@redhat.com>

	PR testsuite/57605
	* testsuite/lib/libstdc++.exp (libstdc++_init): Prepend
	-fdiagnostics-color=never to cxxflags.

2013-09-20  Marc Glisse  <marc.glisse@inria.fr>

	PR libstdc++/58338
	* include/bits/allocator.h (__alloc_swap::_S_do_it,
	__shrink_to_fit_aux::_S_do_it): Mark as noexcept.
	* include/bits/basic_string.h (basic_string::_Rep) [_S_empty_rep,
	_M_is_leaked, _M_is_shared, _M_set_leaked, _M_set_sharable,
	_M_set_length_and_sharable, _M_dispose]: Likewise.
	(basic_string::_Alloc_hider::_Alloc_hider): Likewise.
	(basic_string) [_M_data, _M_rep, _M_ibegin, _M_iend, _M_limit,
	_M_disjunct, _M_copy, _M_move, _M_assign, _S_copy_chars, _S_compare,
	_S_empty_rep, shrink_to_fit, operator[] const, front const, back const]:
	Likewise.
	[clear]: Link to PR 56166.
	[swap]: Link to PR 58265.
	* include/bits/stl_deque.h (_Deque_iterator) [_S_buffer_size,
	_Deque_iterator, _M_const_cast, operator*, operator->, operator++,
	operator--, operator+=, operator+, operator-=, operator-, operator[],
	_M_set_node]: Mark as noexcept.
	(operator==(const _Deque_iterator&, const _Deque_iterator&),
	operator!=(const _Deque_iterator&, const _Deque_iterator&),
	operator<(const _Deque_iterator&, const _Deque_iterator&),
	operator>(const _Deque_iterator&, const _Deque_iterator&),
	operator<=(const _Deque_iterator&, const _Deque_iterator&),
	operator>=(const _Deque_iterator&, const _Deque_iterator&),
	operator-(const _Deque_iterator&, const _Deque_iterator&),
	operator+(ptrdiff_t, const _Deque_iterator&)): Likewise.
	(_Deque_base) [_Deque_base(const allocator_type&)]: Add missing call to
	_M_initialize_map.
	[~_Deque_base, _M_deallocate_node, _M_deallocate_map, _M_destroy_nodes]:
	Mark as noexcept.
	(_Deque_base::_Deque_impl) [_Deque_impl(const _Tp_alloc_type&),
	_Deque_impl(_Tp_alloc_type&&)]: Likewise.
	(deque) [_S_buffer_size, operator=(deque&&), shrink_to_fit, operator[],
	front, back, pop_front, pop_back, swap]: Likewise.
	[deque(), deque(const allocator_type&)]: Merge.
	* include/debug/deque (deque) [operator=(deque&&), shrink_to_fit,
	operator[], front, back, pop_front, pop_back, swap]: Mark as noexcept.
	* include/profile/deque (deque) [operator=(deque&&), operator[], front,
	back, pop_front, pop_back, swap]: Likewise.
	* testsuite/23_containers/deque/requirements/dr438/assign_neg.cc:
	Adjust line number.
	* testsuite/23_containers/deque/requirements/dr438/constructor_1_neg.cc:
	Likewise.
	* testsuite/23_containers/deque/requirements/dr438/constructor_2_neg.cc:
	Likewise.
	* testsuite/23_containers/deque/requirements/dr438/insert_neg.cc:
	Likewise.

2013-09-20  Alan Modra  <amodra@gmail.com>

	* configure: Regenerate.

2013-09-19  Marc Glisse  <marc.glisse@inria.fr>

	PR libstdc++/58338
	* include/bits/stl_tree.h (_Rb_tree_node_base) [_S_minimum, _S_maximum]:
	Mark as noexcept.
	(_Rb_tree_iterator) [_Rb_tree_iterator, operator*, operator->,
	operator++, operator--, operator==, operator!=]: Likewise.
	(_Rb_tree_const_iterator) [_Rb_tree_const_iterator, _M_const_cast,
	operator*, operator->, operator++, operator--, operator==, operator!=]:
	Likewise.
	(operator==(const _Rb_tree_iterator&, const _Rb_tree_const_iterator&),
	operator!=(const _Rb_tree_iterator&, const _Rb_tree_const_iterator&)):
	Likewise.
	(_Rb_tree) [_M_put_node, _M_destroy_node, _M_root, _M_leftmost,
	_M_rightmost, _M_begin, _M_end, _S_left, _S_right, _S_minimum,
	_S_maximum]: Likewise.
	* include/debug/string (basic_string) [basic_string(const _Allocator&),
	shrink_to_fit, operator[], pop_back]: Likewise.
	* include/ext/vstring.h (__versa_string) [_M_limit, _M_disjunct,
	_M_ibegin, _M_iend, __versa_string(const _Alloc&),
	operator=(__versa_string&&), shrink_to_fit, operator[], front,
	back, assign(__versa_string&&), swap]: Likewise.
	(__versa_string) [__versa_string(), __versa_string(const _Alloc&)]:
	Merge.

2013-09-18  Marc Glisse  <marc.glisse@inria.fr>

	PR libstdc++/58338
	* include/bits/stl_iterator.h (__normal_iterator) [__normal_iterator,
	_M_const_cast, operator*, operator->, operator++, operator--,
	operator[], operator+=, operator+, operator-=, operator-, base]:
	Mark as noexcept.
	(operator==(const __normal_iterator&, const __normal_iterator&),
	operator!=(const __normal_iterator&, const __normal_iterator&),
	operator<(const __normal_iterator&, const __normal_iterator&),
	operator>(const __normal_iterator&, const __normal_iterator&),
	operator<=(const __normal_iterator&, const __normal_iterator&),
	operator>=(const __normal_iterator&, const __normal_iterator&),
	operator-(const __normal_iterator&, const __normal_iterator&),
	operator+(difference_type, const __normal_iterator&)): Likewise.
	* include/bits/stl_list.h (list) [splice, _M_check_equal_allocators]:
	Likewise.
	(list::_M_check_equal_allocators): Abort instead of throwing.
	* include/debug/array (array) [operator[], front, back]: Mark as
	noexcept.
	* include/profile/array (array) [operator[], front, back]: Likewise.
	* include/std/array (array) [operator[], front, back]: Likewise.
	* include/debug/list (list::splice): Likewise.
	* include/profile/list (list::splice): Likewise.
	* testsuite/23_containers/list/operations/5.cc: Remove file.
	* testsuite/23_containers/list/operations/5.h: Likewise.

2013-09-18  Tim Shen  <timshen91@gmail.com>

	* include/bits/regex.h: Add friend classes.
	(match_results<>::position, regex_iterator<>::operator++):
	Implement position specification in regex_iterator.
	(regex_match<>, regex_search<>):
	Move match_results initializations to these function. Remove `todo`.
	* include/bits/regex_compiler.tcc:
	(_Compiler<>::_M_quantifier): Fix greedy/ungreedy of interval matching.
	* include/bits/regex_constants.h:
	Fix indentation. Change match_flag_type to enum type.
	* include/bits/regex_executor.h:
	Merge identical code to the base class _Executor.
	Support flags in regex_constants.
	* include/bits/regex_executor.tcc: Likewise.
	* include/bits/regex_scanner.h: Add comments.
	* include/bits/regex_scanner.tcc: Same.
	* testsuite/28_regex/algorithms/regex_search/ecma/assertion.cc:
	Add a testcase.
	* testsuite/28_regex/algorithms/regex_search/ecma/flags.cc: New.
	* testsuite/28_regex/iterators/regex_iterator/char/
	string_position_01.cc: Remove `xfail`.
	* testsuite/28_regex/iterators/regex_iterator/wchar_t/string_02.cc:
	Remove `xfail` and make the case really work.

2013-09-18  Paolo Carlini  <paolo.carlini@oracle.com>

	* testsuite/performance/25_algorithms/search_n.cc: Fix typo.

2013-09-18  Marc Glisse  <marc.glisse@inria.fr>

	PR libstdc++/58338
	* include/bits/list.tcc (_List_base::_M_clear, list::erase): Mark as
	noexcept.
	* include/bits/stl_list.h (_List_iterator) [_List_iterator,
	_M_const_cast, operator*, operator->, operator++, operator--,
	operator==, operator!=]: Likewise.
	(_List_const_iterator) [_List_const_iterator, _M_const_cast, operator*,
	operator->, operator++, operator--, operator==, operator!=]: Likewise.
	(operator==(const _List_iterator&, const _List_const_iterator&),
	operator!=(const _List_iterator&, const _List_const_iterator&)):
	Likewise.
	(_List_impl) [_List_impl(const _Node_alloc_type&),
	_List_impl(_Node_alloc_type&&)]: Likewise.
	(_List_base) [_M_put_node, _List_base(const _Node_alloc_type&),
	_List_base(_List_base&&), _M_clear, _M_init]: Likewise.
	(list) [list(), list(const allocator_type&)]: Merge.
	(list) [list(const allocator_type&), front, back, pop_front, pop_back,
	erase, _M_erase]: Mark as noexcept.
	* include/debug/list (list) [list(const _Allocator&), front, back,
	pop_front, pop_back, _M_erase, erase]: Likewise.
	* include/profile/list (list) [list(const _Allocator&), front, back,
	pop_front, pop_back, erase]: Likewise.
	* testsuite/23_containers/list/requirements/dr438/assign_neg.cc:
	Adjust line number.
	* testsuite/23_containers/list/requirements/dr438/constructor_1_neg.cc:
	Likewise.
	* testsuite/23_containers/list/requirements/dr438/constructor_2_neg.cc:
	Likewise.
	* testsuite/23_containers/list/requirements/dr438/insert_neg.cc:
	Likewise.

2013-09-17  Marc Glisse  <marc.glisse@inria.fr>

	PR libstdc++/58338
	* include/bits/stl_vector.h (vector::vector(),
	vector::vector(const allocator_type&)): Merge.
	(_Vector_impl::_Vector_impl(_Tp_alloc_type const&),
	_Vector_impl::_Vector_impl(_Tp_alloc_type&&),
	_Vector_impl::_M_swap_data,
	_Vector_base::_Vector_base(const allocator_type&),
	_Vector_base::_Vector_base(allocator_type&&),
	_Vector_base::_Vector_base(_Vector_base&&), _Vector_base::~_Vector_base,
	vector::vector(const allocator_type&), vector::operator[],
	vector::operator[] const, vector::front, vector::front const,
	vector::back, vector::back const, vector::pop_back,
	vector::_M_erase_at_end): Mark as noexcept.
	* include/debug/vector (vector::vector(const _Allocator&),
	vector::operator[], vector::operator[] const, vector::front,
	vector::front const, vector::back, vector::back const, vector::pop_back,
	_M_requires_reallocation, _M_update_guaranteed_capacity,
	_M_invalidate_after_nth): Mark as noexcept.
	* include/profile/vector (vector::vector(const _Allocator&),
	vector::operator[], vector::operator[] const, vector::front,
	vector::front const, vector::back, vector::back const): Mark as
	noexcept.
	(vector::vector(vector&&, const _Allocator&)): Remove wrong noexcept.
	* testsuite/23_containers/vector/requirements/dr438/assign_neg.cc:
	Adjust line number.
	* testsuite/23_containers/vector/requirements/dr438/
	constructor_1_neg.cc: Likewise.
	* testsuite/23_containers/vector/requirements/dr438/
	constructor_2_neg.cc: Likewise.
	* testsuite/23_containers/vector/requirements/dr438/insert_neg.cc:
	Likewise.

2013-09-14  Tim Shen  <timshen91@gmail.com>

	* include/bits/regex.h (regex_match<>, regex_search<>):
	Change regex_executor caller. Now use their return value instead
	of checking __m[0].matched to find out if it's successful.
	(regex_search<>): Move the search logic to regex_executor.
	* include/bits/regex_automaton.h: Add some new _Opcode. Refactor
	_NFA::_M_insert_*.
	* include/bits/regex_automaton.tcc: Add DEBUG dump for new
	_Opcode. Refactor _NFA::_M_insert_*.
	* include/bits/regex_compiler.h (_Compiler<>::_M_get_nfa):
	Use make_shared instead of construct by hand.
	* include/bits/regex_compiler.tcc: Implement _Compiler<>::_M_assertion.
	* include/bits/regex_constants.h: Fix indentation and line breaking.
	* include/bits/regex_executor.h: Add _ResultsEntry to support
	greedy/ungreedy mode. Move regex_search logic here.
	* include/bits/regex_executor.tcc: Implement assertions and
	greedy/ungreedy matching.
	* include/bits/regex_scanner.h: Add a new token _S_token_ungreedy.
	* include/bits/regex_scanner.tcc: Parse a new token _S_token_ungreedy.
	* testsuite/28_regex/algorithms/regex_search/ecma/assertion.cc: New.
	* testsuite/28_regex/algorithms/regex_search/ecma/greedy.cc: New.
	* testsuite/28_regex/algorithms/regex_search/ecma/string_01.cc:
	Fix comment.

2013-09-13  Paolo Carlini  <paolo.carlini@oracle.com>

	PR libstdc++/58415
	* include/ext/sso_string_base.h (__sso_string_base<>::
	__sso_string_base(__sso_string_base&&)): Fix thinkos about
	_M_length vs _M_set_length.
	* testsuite/ext/vstring/cons/58415-1.cc: New.
	* testsuite/ext/vstring/cons/58415-2.cc: Likewise.

2013-09-12  Paolo Carlini  <paolo.carlini@oracle.com>

	PR libstdc++/58403
	* include/bits/stl_iterator.h (__normal_iterator<>::operator[],
	operator+=, operator+, operator-=, operator-): Take the argument
	by value.
	* testsuite/24_iterators/normal_iterator/58403.cc: New.

2013-09-11  Mitsuru Kariya  <kariya_mitsuru@hotmail.com>
	    Chris Jefferson  <chris@bubblescope.net>

	PR libstdc++/58358
	* include/bits/stl_algo.h (search_n): Fix to guarantee a number
	of comparisons <= number of elements in the range.
	* testsuite/25_algorithms/search_n/58358.cc: New.
	* testsuite/25_algorithms/search_n/iterator.cc: Extend.

2013-09-10  Ed Smith-Rowland  <3dw4rd@verizon.net>

	* testsuite/28_regex/traits/wchar_t/value.cc: Change template args
	from char to wchar_t, literals from 'x' to L'x'.

2013-09-10  Kai Tietz  <ktietz@redhat.com>

	PR libstdc++/54314
	* config/abi/pre/gnu-versioned-namespace.ver: Add thunk _ZTv0_n12_NS*
	like in gnu.ver.

2013-09-07  Paolo Carlini  <paolo.carlini@oracle.com>

	PR libstdc++/58341
	* include/bits/stl_algobase.h (copy_backward): Fix documentation
	per DR 1206.

2013-09-05  Tim Shen  <timshen91@gmail.com>

	* include/bits/regex_automaton.h: Add dummy node type. Rewrite
	_StateSeq.
	* include/bits/regex_automaton.tcc: Implement them.
	* include/bits/regex_compiler.h: Rewrite _Compiler to use new
	_StateSeq interfaces.
	* include/bits/regex_compiler.tcc: Implement them.
	* include/bits/regex_scanner.h: Add word boundry assertion token.
	* include/bits/regex_scanner.tcc (_Scanner<>::_M_eat_escape_ecma):
	Support word boundry.
	* testsuite/28_regex/algorithms/regex_match/basic/
	string_range_02_03.cc: Remove "xfail".
	* testsuite/28_regex/algorithms/regex_match/extended/cstring_plus.cc:
	Likewise.
	* testsuite/28_regex/algorithms/regex_match/extended/
	string_range_02_03.cc: Likewise.
	* testsuite/28_regex/algorithms/regex_match/extended/
	cstring_questionmark.cc: Remove xfail and get correct length of
	c-string.
	* testsuite/28_regex/algorithms/regex_match/extended/
	string_range_00_03.cc: Likewise.
	* testsuite/28_regex/algorithms/regex_match/ecma/char/quoted_char.cc:
	New.
	* testsuite/28_regex/algorithms/regex_match/extended/cstring_range.cc:
	New.
	* testsuite/28_regex/iterators/regex_iterator/wchar_t/string_02.cc: New.

2013-09-03  Paolo Carlini  <paolo.carlini@oracle.com>

	PR libstdc++/58302
	* include/bits/random.tcc (negative_binomial_distribution<>::
	operator()(_UniformRandomNumberGenerator&, const param_type&)):
	Fix typo in template argument.
	* testsuite/26_numerics/random/negative_binomial_distribution/
	operators/58302.cc: New.

2013-09-02  Tim Shen  <timshen91@gmail.com>

	* regex_automaton.h: Rearrange _NFA's layout.
	* include/bits/regex_compiler.h: Add _AnyMatcher and _CharMatcher.
	Rearrange _BracketMatcher's layout.
	(_BracketMatcher<>::_M_add_char): Use set instead of vector for
	_M_char_set.
	(_BracketMatcher<>::_M_add_collating_element): Likewise.
	(_BracketMatcher<>::_M_make_range): Likewise.
	* include/bits/regex_compiler.tcc (_Compiler<>::_M_atom): Use
	appropriate constructors of matchers above.
	* testsuite/28_regex/algorithms/regex_match/ecma/char/anymatcher.cc:
	New.
	* testsuite/28_regex/algorithms/regex_match/ecma/char/backref.cc: New.
	* testsuite/28_regex/algorithms/regex_match/ecma/char/empty_range.cc:
	New.
	* testsuite/28_regex/algorithms/regex_match/ecma/char/emptygroup.cc:
	New.
	* testsuite/28_regex/algorithms/regex_match/ecma/char/hex.cc: New.
	* testsuite/28_regex/algorithms/regex_match/ecma/wchar_t/anymatcher.cc:
	New.
	* testsuite/28_regex/algorithms/regex_match/ecma/wchar_t/hex.cc: New.

2013-08-30  François Dumont  <fdumont@gcc.gnu.org>

	PR libstdc++/58148
	* include/debug/functions.h (__foreign_iterator_aux4): Use
	sequence const_pointer as common type to compare pointers. Add a
	fallback overload in case pointers cannot be cast to sequence
	const_pointer.
	* testsuite/23_containers/vector/modifiers/insert/58148.cc: New.

2013-08-30  François Dumont  <fdumont@gcc.gnu.org>

	PR libstdc++/58191
	* include/debug/macros.h (__glibcxx_check_partitioned_lower): Add
	__gnu_debug::__base calls on iterators passed to internal debug
	check.
	(__glibcxx_check_partitioned_lower_pred): Likewise.
	(__glibcxx_check_partitioned_upper): Likewise.
	(__glibcxx_check_partitioned_upper_pred): Likewise.
	(__glibcxx_check_sorted): Likewise.
	(__glibcxx_check_sorted_pred): Likewise.
	(__glibcxx_check_sorted_set): Likewise.
	(__glibcxx_check_sorted_set_pred): Likewise.
	* include/debug/functions.h (__check_partitioned_lower):
	Remove code to detect safe iterators.
	(__check_partitioned_upper): Likewise.
	(__check_sorted): Likewise.

2013-08-29  Tim Shen  <timshen91@gmail.com>

	* include/bits/regex.h (basic_regex<>::assign): Don't lose _M_traits.
	(regex_iterator<>::regex_iterator): Return nullptr when regex_search
	failed.
	(regex_token_iterator<>::_M_end_of_seq): Should be defined true when
	_M_result is(not isn't) nullptr.
	* include/bits/regex_compiler.h: Store _Compiler::_M_traits by reference
	instead of by value.
	* include/bits/regex_executor.h (_DFSExecutor<>::_DFSExecutor): Add
	_M_traits to _DFSExecutor.
	* include/bits/regex_executor.tcc (__get_executor<>): Pass traits to
	_DFSExecutor too.
	* testsuite/28_regex/algorithms/regex_match/extended/wstring_locale.cc:
	New.
	* testsuite/28_regex/iterators/regex_token_iterator/wchar_t/
	wstring_02.cc: New.

2013-08-26  Tim Shen  <timshen91@gmail.com>

	* include/Makefile.am: Add regex_scanner.{h,tcc}.
	* include/Makefile.in: Regenerate.
	* include/bits/regex.h (match_search): Handle the `__first == __last`
	situation correctly.
	* include/bits/regex_compiler.h: Move _Scanner...
	* include/bits/regex_scanner.h: ...to here. New.
	* include/bits/regex_compiler.tcc: Move _Scanner...
	* include/bits/regex_scanner.tcc: ...to here, too. New.
	* include/bits/regex_executor.tcc: Use value instead of reference for
	submatch.
	* include/std/regex: Add regex_scanner.h
	* testsuite/28_regex/algorithms/regex_match/awk/cstring_01.cc: New.
	* testsuite/28_regex/algorithms/regex_match/basic/empty_range.cc: New.
	* testsuite/28_regex/algorithms/regex_match/ecma/cstring_hex.cc: New.
	* testsuite/28_regex/algorithms/regex_match/ecma/empty_range.cc: New.
	* testsuite/28_regex/algorithms/regex_search/ecma/string_01.cc: New.

2013-08-22  Tim Shen  <timshen91@gmail.com>

	* include/bits/regex.h: Replace 8 spaces in indentation with a tab.
	* include/bits/regex_automaton.h: Same.
	* include/bits/regex_automaton.tcc: Same.
	* include/bits/regex_compiler.h: Same.
	* include/bits/regex_compiler.tcc: Same.
	* include/bits/regex_constants.h: Same.
	* include/bits/regex_executor.h: Same.
	* include/bits/regex_executor.tcc: Same.

2013-08-22  Tim Shen  <timshen91@gmail.com>

	* include/bits/regex.h: Executor caller.
	* include/bits/regex_executor.h: Fix empty grouping problem.
	* include/bits/regex_executor.tcc: Same.
	* testsuite/28_regex/algorithms/regex_match/ecma/cstring_emptygroup.cc:
	  New.

2013-08-20  Phil Muldoon  <pmuldoon@redhat.com>

	PR libstdc++/53477
	http://sourceware.org/bugzilla/show_bug.cgi?id=15195

	* python/libstdcxx/v6/printers.py (Printer.__call__): If a value
	is a reference, fetch referenced value.
	(RxPrinter.invoke): Ditto.
	* testsuite/libstdc++-prettyprinters/cxx11.cc (main): Add -O0
	flag. Add referenced value tests.

2013-08-20  Tim Shen  <timshen91@gmail.com>

	* include/bits/regex_constants.h: Add underlying `unsigned int` for
	  enum syntax_option_type.

2013-08-18  Tim Shen  <timshen91@gmail.com>

	* include/bits/regex_automaton.h: _S_opcode_backref.
	* include/bits/regex_automaton.tcc: Backref automaton support.
	* include/bits/regex_compiler.tcc: Parsing support.
	* include/bits/regex_executor.h: Add _M_traits for _DFSExecutor.
	* include/bits/regex_executor.tcc: Add _S_opcode_backref support.
	* testsuite/28_regex/algorithms/regex_match/ecma/string_backref.cc: New.

2013-08-16  Tim Shen  <timshen91@gmail.com>

	* include/bits/regex.h (regex_traits<>::transform_primary):
	Avoid past-the-end dereferences.

2013-08-14  Paolo Carlini  <paolo.carlini@oracle.com>

	PR libstdc++/58163
	* include/bits/basic_string.h (basic_string<>::operator[]): Fix
	_GLIBCXX_DEBUG_PEDASSERT check vs C++11.
	* include/ext/vstring.h: Likewise.
	* testsuite/21_strings/basic_string/element_access/char/58163.cc:
	New.
	* testsuite/21_strings/basic_string/element_access/wchar_t/58163.cc:
	Likewise.
	* testsuite/ext/vstring/element_access/char/58163.cc: Likewise.
	* testsuite/ext/vstring/element_access/wchar_t/58163.cc: Likewise.

2013-08-14  Uros Bizjak  <ubizjak@gmail.com>

	* src/c++98/compatibility.cc (_ZTIe): Use
	reinterpret_cast<const cast *> to avoid -Wcast-qual warnings.
	(_ZTIPe): Ditto.
	(ZTIPKe): Ditto.

2013-08-09  Tim Shen  <timshen91@gmail.com>

	* include/bits/regex_constants.h: Change syntax_option_type to enum
	type.

2013-08-08  Rainer Orth  <ro@CeBiTec.Uni-Bielefeld.DE>

	* include/bits/regex.h: Replace _A, _B, _C, _R by _Ap, _Bp, _Cp, _Rp.

2013-08-08  François Dumont  <fdumont@gcc.gnu.org>

	* include/bits/hashtable_policy.h (_Hashtable_alloc): New.
	(_ReuseOrAllocNode, _AllocNode): Adapt to use latter rather than
	_Hashtable.
	(_Before_begin<>): Remove.
	* include/bits/hashtable.h (_Hashtable): Inherit from
	_Hashtable_alloc and adapt. Restore _M_before_begin field.
	* src/c++11/hashtable_c++0x.cc: Add ext/alloc_traits.h include.
	* python/libstdcxx/v6/printers.py (StdHashtableIterator): Adapt
	access to hashtable before begin.
	* testsuite/23_containers/unordered_set/
	not_default_constructible_hash_neg.cc: Adapt dg-error line number.
	* testsuite/23_containers/unordered_set/instantiation_neg.cc:
	Likewise.

2013-08-07  Tim Shen  <timshen91@gmail.com>

	* include/Makefile.am: Adjust to new files.
	* include/Makefile.in: Regenerate.
	* include/bits/regex.h: Adjust to new interfaces.
	* include/bits/regex_automaton.h: New.
	* include/bits/regex_automaton.tcc: New.
	* include/bits/regex_compiler.h: Adjust to new files.
	* include/bits/regex_compiler.tcc: New.
	* include/bits/regex_constants.h: Tail spaces.
	* include/bits/regex_error.h: Likewise.
	* include/bits/regex_executor.h: New.
	* include/bits/regex_executor.tcc: New.
	* include/std/regex: Adjust to new files.
	* testsuite/28_regex/algorithms/regex_match/extended/
	string_dispatch_01.cc: Adjust to new interfaces.

2013-08-07  Paolo Carlini  <paolo.carlini@oracle.com>

	* include/ext/atomicity.h: Add #pragma GCC system_header.

2013-08-07  Paolo Carlini  <paolo.carlini@oracle.com>

	PR libstdc++/58098
	* include/bits/random.h (cauchy_distribution<>::min,
	extreme_value_distribution<>::min, normal_distribution<>::min,
	student_t_distribution<>::min): Fix.
	* include/ext/random (normal_mv_distribution<>::min): Likewise.
	* testsuite/26_numerics/random/cauchy_distribution/cons/parms.cc:
	Adjust.
	testsuite/26_numerics/random/cauchy_distribution/cons/default.cc:
	Likewise.
	* testsuite/26_numerics/random/extreme_value_distribution/cons/
	parms.cc: Likewise.
	testsuite/26_numerics/random/extreme_value_distribution/cons/
	default.cc: Likewise.
	* testsuite/26_numerics/random/normal_distribution/cons/parms.cc:
	Likewise.
	* testsuite/26_numerics/random/normal_distribution/cons/default.cc:
	Likewise.
	* testsuite/26_numerics/random/student_t_distribution/cons/parms.cc:
	Likewise.
	* testsuite/26_numerics/random/student_t_distribution/cons/default.cc:
	Likewise.
	* testsuite/ext/random/normal_mv_distribution/cons/parms.cc: Likewise.
	* testsuite/ext/random/normal_mv_distribution/cons/default.cc: Likewise.

	* testsuite/26_numerics/random/exponential_distribution/cons/parms.cc:
	Minor tweak.
	* testsuite/26_numerics/random/exponential_distribution/cons/default.cc:
	Likewise.

	* testsuite/ext/von_mises_distribution/*: Move to...
	* testsuite/ext/random/von_mises_distribution/*: ... here.
	* testsuite/ext/triangular_distribution/*: Move to...
	* testsuite/ext/random/triangular_distribution/*: ... here.

2013-08-06  Caroline Tice  <cmtice@google.com>

	* fragment.am: Add XTEMPLATE_FLAGS.
	* configure.ac: Add definitions for --enable-vtable-verify.
	* acinclude.m4:  Add --enable-vtable-verify and
	--disable-vtable-verify; define --enable-vtable-verify; define
	VTV_CXXFLAGS, VTV_PCH_CXXFLAGS and VTV_CXXLINKFLAGS.
	* config/abi/pre/gnu.ver: Export symbols for vtable verification.
	* libsupc++/Makefile.am: Define vtv_sources and add it to
	libsupc___la_SOURCES and libsupc__convenience_la_SOURCES.
	* libsupc++/vtv_stubs.cc: New file.
	* include/Makefile.am: Add VTV_PCH_CXXFLAGS to PCHFLAGS.
	* src/Makefile.am: Add VTV_CXXFLAGS to AM_CXXFLAGS; add
	VTV_CXXLINKFLAGS to CXXLINK.
	* src/c++98/Makefile.am: Comment out XTEMPLATE_FLAGS; add VTV_CXXFLAGS
	to AM_CXXFLAGS; add VTV_CXXXLINKFLAGS to CXXLINK.
	* src/C++11/Makefile.am: Ditto.
	* doc/xml/manual/configure.xml: Add entry for --enable-vtable-verify.
	* scripts/testsuite_flags.in: Add cxxvtvflags to Usage; cause
	cxxvtvflags to use VTV_CXXFLAGS and VTV_CXXLINKFLAGS.
	* testsuite/lib/libstdc++.exp: Add cxxvtvflags; add code to locate
	libvtv if --enable-vtable-verify was used; set cxxvtvflags; add
	cxxvtvflags to cxx_final.
	* testsuite/18_support/bad_exception/23591_thread-1.c: Add
	-fvtable-verify=none to compiler flags.
	* testsuite/17_intro/freestanding.cc: Add -fvtable-verify=none
	to compiler flags.
	* configure: Regenerated.
	* Makefile.in: Regenerated.
	* python/Makefile.in: Regenerated.
	* include/Makefile.in: Regenerated.
	* libsupc++/Makefile.in: Regenerated.
	* config.h.in: Regenerated.
	* po/Makefile.in: Regenerated.
	* src/Makefile.in: Regenerated.
	* src/c++98/Makefile.in: Regenerated.
	* src/c++11/Makefile.in: Regenerated.
	* doc/Makefile.in: Regenerated.
	* testsuite/Makefile.in: Regenerated.

2013-08-06  Paolo Carlini  <paolo.carlini@oracle.com>

	Revert the last commit.

2013-08-06  François Dumont  <fdumont@gcc.gnu.org>

	* include/bits/hashtable_policy.h (_Hashtable_alloc): New.
	(_ReuseOrAllocNode, _AllocNode): Adapt to use latter rather than
	_Hashtable.
	(_Before_begin<>): Remove.
	* include/bits/hashtable.h (_Hashtable): Inherit from
	_Hashtable_alloc and adapt. Restore _M_before_begin field.
	* python/libstdcxx/v6/printers.py (StdHashtableIterator): Adapt
	access to hashtable before begin.
	* testsuite/23_containers/unordered_set/
	not_default_constructible_hash_neg.cc: Adapt dg-error line number.
	* testsuite/23_containers/unordered_set/instantiation_neg.cc:
	Likewise.

2013-08-03  Tim Shen  <timshen91@gmail.com>

	Implement bracket expression.
	* include/bits/regex.h: Remove constexpr from "|=", etc.
	* include/bits/regex_compiler.h: Parse bracket expression.
	* include/bits/regex_nfa.h: _Comparator and _BracketMatcher(old
	_RangeMatcher).
	* include/bits/regex_nfa.tcc: Implement them.
	* testsuite/28_regex/algorithms/regex_match/extended/53622.cc:
	from regex_search to regex_match.
	* testsuite/28_regex/algorithms/regex_match/extended/
	cstring_bracket_01.cc: New.

2013-08-02  Paolo Carlini  <paolo.carlini@oracle.com>

	* include/debug/functions.h (__foreign_iterator_aux4):
	Initialize __l and __ge.

2013-08-02  Paolo Carlini  <paolo.carlini@oracle.com>

	PR libstdc++/58049
	* include/debug/functions.h: Include <bits/move.h>; minor formatting
	changes.
	(__foreign_iterator_aux4): Declare __l and __ge constexpr.
	* include/debug/safe_iterator.h (_Safe_iterator<>::operator->):
	Use __addressof.
	* include/debug/safe_local_iterator.h (_Safe_local_iterator<>::
	operator->): Likewise.

2013-08-01  François Dumont  <fdumont@gcc.gnu.org>

	PR libstdc++/57779
	* include/debug/formatter.h (_Debug_msg_id): Add
	__msg_insert_itself_range entry.
	* include/debug/functions.h (_Insert_range_from_self_is_safe<>):
	New, indicate container types supporting self range insertion in
	GNU implementation.
	(__foreign_iterator): New, check if an iterator points to a given
	sequence.
	* include/debug/macros.h (__glibcxx_check_insert_range): Add check
	using __foreign_iterator.
	(__gibcxx_check_insert_range_after): Likewise.
	* include/debug/string (_Insert_range_from_self_is_safe<>):
	Partially specialized to mark __gnu_debug::basic_string<> as
	supporting self range insert.
	* include/debug/list (_Insert_range_from_self_is_safe<>):
	Partially specialized to mark std::list as supporting self range
	insert if _GLIBCXX_DEBUG_PEDANTIC is not defined.
	* include/debug/forward_list (_Insert_range_from_self_is_safe<>):
	Likewise.
	* src/c++11/debug.cc (_S_debug_messages): Add
	__msg_insert_itself_range_entry message.
	(_Error_formatter::_Parameter::_M_print_description): Display
	iterator sequence address rather than sequence address when the
	parameter type is an iterator.
	(_Error_formatter::_M_print_word): Enhance behavior when
	displaying a word with an appended '\n'.
	* testsuite/util/debug/checks.h (check_insert4<>): New.
	* testsuite/23_containers/deque/debug/insert5_neg.cc: New.
	* testsuite/23_containers/vector/debug/insert5_neg.cc: Likewise.
	* testsuite/23_containers/vector/debug/insert6_neg.cc: Likewise.
	* testsuite/23_containers/vector/debug/57779_neg.cc: Likewise.
	* testsuite/23_containers/list/debug/insert5_neg.cc: Likewise.
	* testsuite/23_containers/forward_list/debug/insert_after4_neg.cc:
	Likewise.

2013-08-01  Fabien Chêne  <fabien@gcc.gnu.org>

	PR c++/54537
	* include/tr1/cmath: Remove pow(double,double) overload, remove a
	duplicated comment about DR 550. Add a comment to explain the
	issue.
	* testsuite/tr1/8_c_compatibility/cmath/pow_cmath.cc: New.

2013-07-31  Tim Shen  <timshen91@gmail.com>

	Thompson matcher refactored. Fix grouping problem.
	* include/bits/regex.h: Use a dispatcher _M_get_matcher().
	* include/bits/regex_compiler.h: Tweak for auto switching.
	* include/bits/regex_grep_matcher.h: Class structure.
	* include/bits/regex_grep_matcher.tcc: _BFSMatcher(Thompson
	matcher) refactoring.
	* include/bits/regex_nfa.h: Change _Results's interfaces.
	* include/std/regex: Includes <map> and <queue>.
	* testsuite/28_regex/algorithms/regex_match/extended/53622.cc:
	For both matchers.
	* testsuite/28_regex/algorithms/regex_match/extended/57173.cc:
	For both matchers.
	* testsuite/28_regex/algorithms/regex_match/extended/
	string_dispatch_01.cc: New.

2013-07-31  Paolo Carlini  <paolo.carlini@oracle.com>

	PR libstdc++/56627
	* include/bits/stl_bvector.h: Use friend struct hash intead of
	friend class hash to work around useless warnings produced by
	some compilers.
	* include/std/bitset: Likewise.

2013-07-31  Paolo Carlini  <paolo.carlini@oracle.com>

	* src/c++11/functexcept.cc: Do not include the whole <regex>.
	* src/c++11/regex.cc: Likewise.

2013-07-31  Tim Shen  <timshen91@gmail.com>

	Revert last commit.

2013-07-31  Tim Shen  <timshen91@gmail.com>

	Thompson matcher refactored. Fix grouping problem.
	* include/bits/regex.h: Use a dispatcher _M_get_matcher().
	* include/bits/regex_compiler.h: Tweak for auto switching.
	* include/bits/regex_grep_matcher.h: Class structure.
	* include/bits/regex_grep_matcher.tcc: _BFSMatcher(Thompson
	matcher) refactoring.
	* include/bits/regex_nfa.h: Change _Results's interfaces.
	* include/std/regex: Includes <map> and <queue>.
	* testsuite/28_regex/algorithms/regex_match/extended/53622.cc:
	For both matchers.
	* testsuite/28_regex/algorithms/regex_match/extended/57173.cc:
	For both matchers.
	* testsuite/28_regex/algorithms/regex_match/extended/
	string_dispatch_01.cc: New.

2013-07-30  Paolo Carlini  <paolo.carlini@oracle.com>

	Revert last commit.

2013-07-30  Tim Shen  <timshen91@gmail.com>

	Thompson matcher refactored. Fix grouping problem.
	* include/bits/regex.h: Use a dispatcher _M_get_matcher().
	* include/bits/regex_compiler.h: Tweak for auto switching.
	* include/bits/regex_grep_matcher.h: Class structure.
	* include/bits/regex_grep_matcher.tcc: _BFSMatcher(Thompson
	matcher) refactoring.
	* include/bits/regex_nfa.h: Change _Results's interfaces.
	* include/std/regex: Includes <map> and <queue>.
	* testsuite/28_regex/algorithms/regex_match/extended/53622.cc:
	For both matchers.
	* testsuite/28_regex/algorithms/regex_match/extended/57173.cc:
	For both matchers.
	* testsuite/28_regex/algorithms/regex_match/extended/
	string_dispatch_01.cc: New.

2013-07-29  Nathan Froyd  <froydnj@gcc.gnu.org>

	* include/std/atomic (compare_exchange_weak, compare_exchange_strong):
	Add call to __cmpexch_failure_order.
	* testsuite/util/testsuite_common_types.h
	(compare_exchange_order_lowering): New generator.
	* testsuite/29_atomics/atomic/requirements/compare_exchange_lowering.cc:
	New test.

2013-07-25  Paolo Carlini  <paolo.carlini@oracle.com>

	* include/std/complex (pow(const complex<>&, int)): Enable in
	C++11 mode too.
	* testsuite/26_numerics/complex/dr844.cc: Adjust.
	* doc/xml/manual/intro.xml: Update.

2013-07-25  Tim Shen  <timshen91@gmail.com>

	Add documents and comments.
	* include/bits/regex.h: Documents and comments.
	* include/bits/regex_grep_matcher.h: Likewise.
	* include/bits/regex_grep_matcher.tcc: Likewise.
	* testsuite/28_regex/iterators/regex_iterator/char/
	string_position_01.cc: New.

2013-07-24  Paolo Carlini  <paolo.carlini@oracle.com>

	PR libstdc++/57976
	* doc/xml/manual/status_cxx2011.xml: Note missing time_get::get and
	time_get::do_get.

2013-07-24  Paolo Carlini  <paolo.carlini@oracle.com>

	* include/bits/random.h (random_device): Avoid using the FILE type.
	* include/std/random: Do not include <cstdio>.
	* src/c++11/random.cc: ... include it here.
	(random_device::_M_init, random_device::_M_fini,
	random_device::_M_getval): Cast back and forth void* and FILE*.

2013-07-24  Tim Shen  <timshen91@gmail.com>

	Reimplment matcher using Depth-first search(backtracking).
	PR libstdc++/53622
	PR libstdc++/57173
	* include/bits/regex.h: regex_match() and regex_search().
	* include/bits/regex_cursor.h: Fix _M_set_pos().
	* include/bits/regex_grep_matcher.h: add _M_dfs_match().
	* include/bits/regex_grep_matcher.tcc: Implement it.
	* testsuite/28_regex/algorithms/regex_match/extended/53622.cc: New.
	* testsuite/28_regex/algorithms/regex_match/extended/57173.cc: New.
	* testsuite/28_regex/algorithms/regex_search/basic/string_01.cc:
	Remove xfail.

2013-07-23  Tim Shen  <timshen91@gmail.com>

	Implement regex_iterator and regex_token_iterator.
	* include/bits/regex.h: regex_iterator and regex_token_iterator.
	* testsuite/28_regex/iterators/regex_iterator/char/string_01.cc:
	New.
	* testsuite/28_regex/iterators/regex_iterator/wchar_t/string_01.cc:
	New.
	* testsuite/28_regex/iterators/regex_token_iterator/char/string_01.cc:
	New.
	* testsuite/28_regex/iterators/regex_token_iterator/wchar_t/
	string_01.cc: New.

2013-07-23  Paolo Carlini  <paolo.carlini@oracle.com>

	* include/std/random: Add back <cstdio> include.
	* src/c++11/random.cc: Don't include <cstdio> here.

2013-07-22  Jason Merrill  <jason@redhat.com>

	PR libstdc++/57914
	* libsupc++/atexit_thread.cc (run): Delete cleanup elts.

2013-07-22  Paolo Carlini  <paolo.carlini@oracle.com>

	PR c++/57920
	* src/c++11/random.cc (random_device::_M_getval): If possible, use
	read instead of std::fread.
	* include/std/random: Do not include <cstdio> unnecessarily.

2013-07-21  Tim Shen  <timshen91@gmail.com>

	Partially implement regex_search.
	* include/bits/regex.h: regex_search.
	* include/bits/regex_grep_matcher.h: _M_search_from_first.
	* include/bits/regex_grep_matcher.tcc: Implement it.
	* testsuite/28_regex/algorithms/regex_search/basic/string_01.cc: New.

2013-07-21  Jonathan Wakely  <jwakely.gcc@gmail.com>

	PR libstdc++/54352
	* include/std/condition_variable (condition_variable_any): Move into
	inline namespace _V2 and replace mutex member with shared_ptr<mutex>.
	* src/c++11/condition_variable.cc (condition_variable_any): Move
	definitions to ...
	* src/c++11/compatibility-condvar.cc (condition_variable_any): Here.
	* src/Makefile.am: Add new source file.
	* src/Makefile.in: Regenerate.

2013-07-09  Tim Shen  <timshen91@gmail.com>

	Implement class regex_traits.
	* include/bits/regex.h: Implement lookup_classname and
	lookup_collatename; modify isctype; partially implement
	transform_primary.
	* testsuite/28_regex/traits/char/isctype.cc: Add more test cases.
	* testsuite/28_regex/traits/char/lookup_classname.cc: Likewise.
	* testsuite/28_regex/traits/char/lookup_collatename.cc: Likewise.
	* testsuite/28_regex/traits/char/transform_primary.cc: Likewise.
	* testsuite/28_regex/traits/wchar_t/isctype.cc: New.
	* testsuite/28_regex/traits/wchar_t/lookup_classname.cc: New.
	* testsuite/28_regex/traits/wchar_t/lookup_collatename.cc: New.
	* testsuite/28_regex/traits/wchar_t/transform_primary.cc: New.

2013-07-07  Ed Smith-Rowland  <3dw4rd@verizon.net>

	* doc/xml/manual/status_cxx2014.xml: Add links for papers.

2013-07-05  François Dumont  <fdumont@gcc.gnu.org>

	* include/bits/hashtable_policy.h (_ReuseOrAllocNode): Use forward
	pattern.
	(_MoveReuseOrAllocNode): Remove.
	(_Insert_base): Take a functor defining how the node is generated.
	* include/bits/hashtable.h: Adapt.
	(operator=(initializer_list<value_type>)): Reuse node if any.
	* testsuite/23_containers/unordered_set/instantiation_neg.cc:
	Adjust dg-error line number.
	* testsuite/23_containers/unordered_set/
	not_default_constructible_hash_neg.cc: Likewise.

2013-07-05  Paolo Carlini  <paolo.carlini@oracle.com>

	* testsuite/23_containers/deque/modifiers/insert/const_iterator.cc:
	Tweak, avoid potential undefined behavior.
	* testsuite/23_containers/list/modifiers/insert/const_iterator.cc:
	Likewise.
	* testsuite/23_containers/vector/bool/modifiers/insert/
	const_iterator.cc: Likewise.
	* testsuite/23_containers/vector/modifiers/insert/const_iterator.cc:
	Likewise.

2013-07-04  Veres Lajos  <vlajos@gmail.com>
	    Jonathan Wakely  <jwakely.gcc@gmail.com>

	* config/locale/generic/codecvt_members.cc: Fix typo.
	* configure.host: Likewise.
	* doc/html/manual/policy_data_structures_design.html: Likewise.
	* doc/xml/manual/policy_data_structures.xml: Likewise.
	* include/bits/hashtable.h: Likewise.
	* include/bits/random.h: Likewise.
	* include/profile/impl/profiler_trace.h: Likewise.
	* testsuite/23_containers/deque/cons/2.cc: Likewise.
	* testsuite/23_containers/deque/debug/shrink_to_fit.cc: Likewise.
	* testsuite/ext/pb_ds/example/basic_multimap.cc: Likewise.
	* testsuite/performance/23_containers/insert_erase/41975.cc: Likewise.

2013-07-04  Ray Chason  <chasonr@newsguy.com>
	    Paolo Carlini  <paolo.carlini@oracle.com>

	PR libstdc++/57808
	* include/bits/regex.h (regex_token_iterator<>::operator==,
	regex_token_iterator<>::operator!=, regex_token_iterator<>::operator*,
	regex_token_iterator<>::operator->): Declare const.

2013-07-01  Paolo Carlini  <paolo.carlini@oracle.com>

	* include/bits/stl_list.h (list<>::insert(iterator,
	size_type, const value_type&), list<>::insert(iterator,
	initializer_list<>), list<>::insert(iterator, _InputIterator,
	_InputIterator), list<>::splice(iterator, list&&),
	list<>::splice(iterator, list&), list<>::splice(iterator, list&&,
	iterator), list<>::splice(iterator, list&, iterator),
	list<>::splice(iterator, list&&, iterator, iterator),
	list<>::splice(iterator, list&, iterator, iterator)): Adjust C++11
	signatures to take const_iterator(s).
	* include/bits/list.tcc (list<>::insert(const_iterator, size_type,
	const value_type&), list<>::insert(const_iterator, _InputIterator,
	_InputIterator)): Define.
	* include/ext/vstring.h (__versa_string<>::insert(iterator,
	size_type, _CharT), __versa_string<>::insert(iterator,
	_InputIterator, _InputIterator), __versa_string<>::insert(iterator,
	std::initializer_list<>), __versa_string<>::replace(iterator,
	iterator, _InputIterator, _InputIterator), __versa_string<>::
	replace(iterator, iterator, std::initializer_list<>)): Adjust C++11
	signatures to take const_iterator(s).
	(__versa_string<>::_M_replace_dispatch): Take const_iterators.
	* include/ext/vstring.tcc: Likewise.
	* include/debug/list: Adjust.
	* include/profile/list: Likewise.
	* testsuite/23_containers/list/operations/splice/const_iterator.cc:
	New.
	* testsuite/23_containers/list/modifiers/insert/const_iterator.cc:
	Extend.
	* testsuite/ext/vstring/modifiers/insert/char/const_iterator.cc:
	Likewise.
	* testsuite/ext/vstring/modifiers/insert/wchar_t/const_iterator.cc:
	Likewise.
	* testsuite/ext/vstring/modifiers/replace/char/const_iterator.cc:
	Likewise.
	* testsuite/ext/vstring/modifiers/replace/wchar_t/const_iterator.cc:
	Likewise.

	* testsuite/23_containers/list/requirements/dr438/assign_neg.cc:
	Adjust dg-error line number.
	* testsuite/23_containers/list/requirements/dr438/
	constructor_1_neg.cc: Likewise.
	* testsuite/23_containers/list/requirements/dr438/
	constructor_2_neg.cc: Likewise.
	* testsuite/23_containers/list/requirements/dr438/insert_neg.cc:
	Likewise.

2013-06-30  Paolo Carlini  <paolo.carlini@oracle.com>

	* include/bits/stl_deque.h (deque<>::insert(iterator,
	size_type, const value_type&), deque<>::insert(iterator,
	initializer_list<>), deque<>::insert(iterator, _InputIterator,
	_InputIterator)): Adjust C++11 signatures to take a const_iterator.
	* include/bits/stl_vector.h: Likewise.
	* include/bits/stl_bvector.h: Likewise.
	* include/debug/deque: Adjust.
	* include/debug/vector: Likewise.
	* include/profile/deque: Likewise.
	* include/profile/vector: Likewise.
	* testsuite/23_containers/deque/modifiers/insert/const_iterator.cc:
	Extend.
	* testsuite/23_containers/vector/bool/modifiers/insert/
	const_iterator.cc: Likewise.
	* testsuite/23_containers/vector/modifiers/insert/const_iterator.cc:
	Likewise.

	* testsuite/23_containers/deque/requirements/dr438/assign_neg.cc:
	Adjust dg-error line number.
	* testsuite/23_containers/deque/requirements/dr438/
	constructor_1_neg.cc: Likewise.
	* testsuite/23_containers/deque/requirements/dr438/
	constructor_2_neg.cc: Likewise.
	* testsuite/23_containers/deque/requirements/dr438/insert_neg.cc:
	Likewise.
	* testsuite/23_containers/vector/requirements/dr438/assign_neg.cc:
	Likewise.
	* testsuite/23_containers/vector/requirements/dr438/
	constructor_1_neg.cc: Likewise.
	* testsuite/23_containers/vector/requirements/dr438/
	constructor_2_neg.cc: Likewise.
	* testsuite/23_containers/vector/requirements/dr438/insert_neg.cc:
	Likewise.

2013-06-29  François Dumont  <fdumont@gcc.gnu.org>

	* include/bits/hashtable_policy.h (_Insert_base): Consider hint in
	insert methods.
	* include/bits/hashtable.h: Likewise.
	* testsuite/23_containers/unordered_multimap/insert/hint.cc: New.
	* testsuite/performance/23_containers/insert/unordered_multiset_hint.cc:
	New.
	* testsuite/23_containers/unordered_set/instantiation_neg.cc:
	Adjust dg-error line number.
	* testsuite/23_containers/unordered_set/
	not_default_constructible_hash_neg.cc: Likewise.
	* doc/xml/manual/containers.xml: Document hinting in unordered
	containers.

2013-06-27  Paolo Carlini  <paolo.carlini@oracle.com>

	* testsuite/21_strings/basic_string/operations/*: Move inside
	testsuite/21_strings/basic_string/operations/data/.
	* testsuite/21_strings/basic_string/compare/*: Move inside
	testsuite/21_strings/basic_string/operations/.
	* testsuite/21_strings/basic_string/find/*: Likewise.
	* testsuite/21_strings/basic_string/rfind/*: Likewise.
	* testsuite/21_strings/basic_string/substr/*: Likewise.

2013-06-27  Paolo Carlini  <paolo.carlini@oracle.com>

	* testsuite/21_strings/basic_string/append/*: Move inside
	testsuite/21_strings/basic_string/modifiers/.
	* testsuite/21_strings/basic_string/assign/*: Likewise.
	* testsuite/21_strings/basic_string/insert/*: Likewise.
	* testsuite/21_strings/basic_string/replace/*: Likewise.
	* testsuite/21_strings/basic_string/modifiers/pop_back/char/
	pop_back.cc: Rename to 1.cc.
	* testsuite/21_strings/basic_string/modifiers/pop_back/wchar_t/
	pop_back.cc: Likewise.
	* testsuite/ext/vstring/assign/*: Move inside
	testsuite/ext/vstring/modifiers/.

2013-06-27  Paolo Carlini  <paolo.carlini@oracle.com>

	* include/bits/stl_deque.h (deque<>::insert(iterator,
	const value_type&), deque<>::insert(iterator, value_type&&),
	deque<>::emplace(iterator, _Args&&...)): Adjust C++11 signatures to
	take a const_iterator.
	(deque<>::erase): Simplify.
	* include/bits/stl_list.h: Likewise.
	(_List_iterator<>::_M_const_cast): Add.
	* include/bits/stl_vector.h: Likewise.
	* include/bits/stl_bvector.h: Likewise.
	(_Bit_iterator::_M_const_cast): Add.
	* include/bits/deque.tcc: Adjust definitions.
	* include/bits/list.tcc: Likewise.
	* include/bits/vector.tcc: Likewise.
	* include/bits/stl_iterator.h (__normal_iterator<>::_M_const_cast):
	Define trivial version in C++98 mode.
	* include/ext/vstring.h (__versa_string<>::insert(iterator, _CharT),
	__versa_string<>::replace(iterator, iterator, const __versa_string&),
	__versa_string<>::replace(iterator, iterator, const _CharT*,
	size_type), __versa_string<>::replace(iterator, iterator,
	const _CharT*), __versa_string<>::replace(iterator, iterator,
	size_type, _CharT)): Adjust C++11 signatures to take a pair of
	const_iterators.
	* include/debug/deque: Adjust.
	* include/debug/list: Likewise.
	* include/debug/vector: Likewise.
	* include/profile/deque: Likewise.
	* include/profile/list: Likewise.
	* include/profile/vector: Likewise.
	(vector<>::emplace): Add.
	* testsuite/util/exception/safety.h: Update.
	* testsuite/23_containers/deque/modifiers/emplace/const_iterator.cc:
	New.
	* testsuite/23_containers/deque/modifiers/insert/const_iterator.cc:
	Likewise.
	* testsuite/23_containers/list/modifiers/emplace/const_iterator.cc:
	Likewise.
	* testsuite/23_containers/list/modifiers/insert/const_iterator.cc:
	Likewise.
	* testsuite/23_containers/vector/bool/modifiers/insert/
	const_iterator.cc: Likewise.
	* testsuite/23_containers/vector/modifiers/emplace/const_iterator.cc:
	Likewise.
	* testsuite/23_containers/vector/modifiers/insert/const_iterator.cc:
	Likewise.
	* testsuite/ext/vstring/modifiers/insert/char/const_iterator.cc:
	Likewise.
	* testsuite/ext/vstring/modifiers/insert/wchar_t/const_iterator.cc:
	Likewise.
	* testsuite/ext/vstring/modifiers/replace/char/const_iterator.cc:
	Likewise.
	* testsuite/ext/vstring/modifiers/replace/wchar_t/const_iterator.cc:
	Likewise.

	* testsuite/ext/vstring/modifiers/char/54577.cc: Move to testsuite/
	ext/vstring/modifiers/erase/char/.
	* testsuite/ext/vstring/modifiers/wchar_t/54577.cc: Move to testsuite/
	ext/vstring/modifiers/wchar_t/.
	* testsuite/ext/vstring/modifiers/char/pop_back.cc: Move to testsuite/
	ext/vstring/modifiers/pop_back/char/.
	* testsuite/ext/vstring/modifiers/wchar_t/pop_back.cc: Move to
	testsuite/ext/vstring/modifiers/pop_back/wchar_t/.

	* testsuite/23_containers/deque/requirements/dr438/assign_neg.cc:
	Adjust dg-error line number.
	* testsuite/23_containers/deque/requirements/dr438/
	constructor_1_neg.cc: Likewise.
	* testsuite/23_containers/deque/requirements/dr438/
	constructor_2_neg.cc: Likewise.
	* testsuite/23_containers/deque/requirements/dr438/insert_neg.cc:
	Likewise.
	* testsuite/23_containers/list/requirements/dr438/assign_neg.cc:
	Likewise.
	* testsuite/23_containers/list/requirements/dr438/
	constructor_1_neg.cc: Likewise.
	* testsuite/23_containers/list/requirements/dr438/
	constructor_2_neg.cc: Likewise.
	* testsuite/23_containers/list/requirements/dr438/insert_neg.cc:
	Likewise.
	* testsuite/23_containers/vector/requirements/dr438/assign_neg.cc:
	Likewise.
	* testsuite/23_containers/vector/requirements/dr438/
	constructor_1_neg.cc: Likewise.
	* testsuite/23_containers/vector/requirements/dr438/
	constructor_2_neg.cc: Likewise.
	* testsuite/23_containers/vector/requirements/dr438/insert_neg.cc:
	Likewise.

2013-06-25  Ed Smith-Rowland  <3dw4rd@verizon.net>

	Status page for C++2014 library features
	* doc/xml/faq.xml: Add link to new C++14 status page.
	* doc/xml/manual/intro.xml: Ditto.
	* doc/xml/manual/status_cxx2014.xml: New.

2013-06-25  Paolo Carlini  <paolo.carlini@oracle.com>

	* testsuite/23_containers/map/modifiers/erase/abi_tag.cc: Avoid
	spurious fails with check-debug.
	* testsuite/23_containers/multimap/modifiers/erase/abi_tag.cc:
	Likewise.
	* testsuite/23_containers/set/modifiers/erase/abi_tag.cc: Likewise.
	* testsuite/23_containers/multiset/modifiers/erase/abi_tag.cc:
	Likewise.

2013-06-25  Paolo Carlini  <paolo.carlini@oracle.com>

	PR libstdc++/57704
	* include/bits/char_traits.h (char_traits<char>::lt): Implement
	LWG 467.
	* testsuite/21_strings/char_traits/requirements/char/57704.cc: New.

2013-06-24  Bernd Edlinger  <bernd.edlinger@hotmail.de>

	PR libstdc++/57691
	* include/c_global/cstdlib (atexit, at_quick_exit): If !_GLIBCC_HOSTED,
	declare per the letter of the C++ standard in terms of void.
	* include/c_std/cstdlib: Likewise.

2013-06-22  Paolo Carlini  <paolo.carlini@oracle.com>

	PR libstdc++/57674
	* include/bits/random.h (binomial_distribution<>::_M_waiting):
	Add double parameter.
	* include/bits/random.tcc (binomial_distribution<>::operator()
	(_UniformRandomNumberGenerator&, const param_type&)): Pass
	__param._M_q to _M_waiting.
	(_M_waiting): Adjust.
	* testsuite/26_numerics/random/binomial_distribution/
	operators/values.cc: Add tests.

2013-06-21  Paolo Carlini  <paolo.carlini@oracle.com>

	PR libstdc++/57666
	* include/std/valarray (valarray<>::operator=(const _Expr<>&)):
	Implement correctly C++11 26.6.2.3/1.
	* testsuite/26_numerics/valarray/dr630-3.C: New.

2013-06-18  Jonathan Wakely  <jwakely.gcc@gmail.com>

	PR libstdc++/57641
	* include/std/mutex (timed_mutex, recursive_timed_mutex): Move common
	functionality to new __timed_mutex_impl mixin. Overload try_lock_until
	to handle conversion between different clocks. Replace constrained
	__try_lock_for_impl overloads with conditional increment.
	* include/std/shared_mutex (shared_mutex::_Mutex): Use the new mixin.
	* testsuite/30_threads/timed_mutex/try_lock_until/57641.cc: New.

2013-06-17  Jonathan Wakely  <jwakely.gcc@gmail.com>
	    Chris Jefferson  <chris@bubblescope.net>

	* include/bits/stl_algobase.h (equal): Make C++14 overloads from N3671
	dispatch to traditional std::equal for random-access iterators.
	(__equal2_aux, __equal2): Remove.
	(__equal::equal): Remove unused overloads.
	* include/bits/stl_algo.h (is_permutation): Fix typos.

2013-06-16  Jonathan Wakely  <jwakely.gcc@gmail.com>

	* include/std/shared_mutex (shared_lock::operator=): Add missing
	return statement.

2013-06-16  Jonathan Wakely  <jwakely.gcc@gmail.com>

	PR libstdc++/57263
	* include/bits/forward_list.h (_Fwd_list_base): Convert to/from
	allocator's pointer type.
	* include/bits/hashtable.h (_Hashtable): Likewise.
	* testsuite/util/testsuite_allocator.h (CustomPointerAlloc): Add.
	* testsuite/23_containers/forward_list/allocator/ext_ptr.cc: New.
	* testsuite/23_containers/unordered_set/allocator/ext_ptr.cc: New.
	* testsuite/23_containers/vector/allocator/ext_ptr.cc: New.

2013-06-16  Jonathan Wakely  <jwakely.gcc@gmail.com>

	* include/std/shared_mutex: Implement N3659.
	* include/bits/c++14_warning.h: New.
	* include/Makefile.am: Add new headers.
	* include/Makefile.in: Regenerate.
	* testsuite/30_threads/shared_lock/cons/1.cc: New.
	* testsuite/30_threads/shared_lock/locking/2.cc: New.
	* testsuite/30_threads/shared_lock/cons/2.cc: New.
	* testsuite/30_threads/shared_lock/locking/3.cc: New.
	* testsuite/30_threads/shared_lock/cons/3.cc: New.
	* testsuite/30_threads/shared_lock/locking/4.cc: New.
	* testsuite/30_threads/shared_lock/cons/4.cc: New.
	* testsuite/30_threads/shared_lock/modifiers/1.cc: New.
	* testsuite/30_threads/shared_lock/cons/5.cc: New.
	* testsuite/30_threads/shared_lock/modifiers/2.cc: New.
	* testsuite/30_threads/shared_lock/cons/6.cc: New.
	* testsuite/30_threads/shared_lock/requirements/
	explicit_instantiation.cc: New.
	* testsuite/30_threads/shared_lock/locking/1.cc: New.
	* testsuite/30_threads/shared_lock/requirements/typedefs.cc: New.
	* testsuite/30_threads/shared_mutex/cons/1.cc: New.
	* testsuite/30_threads/shared_mutex/cons/assign_neg.cc: New.
	* testsuite/30_threads/shared_mutex/cons/copy_neg.cc: New.
	* testsuite/30_threads/shared_mutex/requirements/
	standard_layout.cc: New.
	* testsuite/30_threads/shared_mutex/try_lock/1.cc: New.
	* testsuite/30_threads/shared_mutex/try_lock/2.cc: New.

2013-06-15  Paolo Carlini  <paolo.carlini@oracle.com>

	PR libstdc++/57619
	* include/bits/unordered_map.h (unordered_map<>::insert,
	unordered_multimap<>::insert): Use std::forward, not std::move.
	* testsuite/23_containers/unordered_map/insert/57619.C: New.
	* testsuite/23_containers/unordered_multimap/insert/57619.C: Likewise.

2013-06-14  Alan Modra  <amodra@gmail.com>

	* configure.host (abi_baseline_pair): Match powerpc64*.

2013-06-13  Daniel Krugler  <daniel.kruegler@gmail.com>

	* include/std/type_traits (is_function): Support ref-qualified
	functions.
	(is_copy_constructible, is_move_constructible, is_copy_assignable,
	is_move_assignable, is_nothrow_copy_constructible,
	is_nothrow_move_constructible, is_nothrow_copy_assignable,
	is_nothrow_move_assignable): Implement LWG 2196.
	(add_lvalue_reference, add_rvalue_reference, add_pointer): Implement
	LWG 2101.
	(__strip_reference_wrapper<<const reference_wrapper<_Tp>>): Remove,
	unused.
	* testsuite/20_util/add_lvalue_reference/value.cc: Extend.
	* testsuite/20_util/add_rvalue_reference/value.cc: Likewise.
	* testsuite/20_util/decay/requirements/typedefs.cc: Likewise.
	* testsuite/20_util/is_assignable/value.cc: Likewise.
	* testsuite/20_util/is_constructible/value-2.cc: Likewise.
	* testsuite/20_util/is_copy_assignable/value.cc: Likewise.
	* testsuite/20_util/is_copy_constructible/value.cc: Likewise.
	* testsuite/20_util/is_function/value.cc: Likewise.
	* testsuite/20_util/is_move_assignable/value.cc: Likewise.
	* testsuite/20_util/is_move_constructible/value.cc: Likewise.
	* testsuite/20_util/is_nothrow_copy_assignable/value.cc: Likewise.
	* testsuite/20_util/is_nothrow_copy_constructible/value.cc: Likewise.
	* testsuite/20_util/is_nothrow_move_assignable/value.cc: Likewise.
	* testsuite/20_util/is_nothrow_move_constructible/value.cc: Likewise.

	* testsuite/20_util/declval/requirements/1_neg.cc: Adjust dg-error
	line number.
	* testsuite/20_util/make_signed/requirements/typedefs_neg.cc:
	Likewise.
	* testsuite/20_util/make_unsigned/requirements/typedefs_neg.cc:
	Likewise.

2013-06-13  Paolo Carlini  <paolo.carlini@oracle.com>

	* include/tr1/modified_bessel_func.tcc (__gnu_cxx::__airy_ai(),
	__gnu_cxx::__airy_bi()): Remove.
	* testsuite/tr1/5_numerical_facilities/special_functions/
	10_cyl_bessel_k/airy.cc: Fix.

2013-06-12  Ed Smith-Rowland  <3dw4rd@verizon.net>

	PR libstdc++/56430
	* include/tr1/modified_bessel_func.tcc (__airy): Remove return
	from void function.
	(__gnu_cxx::__airy_ai(), __gnu_cxx::__airy_bi()): New functions.
	* testsuite/tr1/5_numerical_facilities/special_functions/
	10_cyl_bessel_k/airy.cc: New.

2013-06-11  Ed Smith-Rowland  <3dw4rd@verizon.net>

	Fix library literals error involving namespace __detail.
	* include/std/chrono: Rename __detail to __select_type. Reformat.
	* include/bits/basic_string.h: Reformat.
	* testsuite/20_util/duration/literals/ns_detail.cc: New.

2013-06-11  Paolo Carlini  <paolo.carlini@oracle.com>

	PR libstdc++/56019
	* include/c_global/cstddef (max_align_t): Add to namespace std.
	* include/c_std/cstddef: Likewise.
	* testsuite/18_support/max_align_t/requirements/1.cc: New.
	* testsuite/18_support/max_align_t/requirements/2.cc: Likewise.

2013-06-10  Benjamin Kosnik  <bkoz@redhat.com>

	* include/bits/c++config (_GLIBCXX_ABI_TAG_CXX11): Add.
	* include/bits/stl_map.h (erase): Use abi_tag when C++11.
	* include/bits/stl_multimap.h: Same.
	* include/bits/stl_multiset.h: Same.
	* include/bits/stl_set.h: Same.
	* include/bits/stl_tree.h: Same.
	* include/std/complex (real, imag): Use macro for abi_tag.

	* testsuite/lib/libstdc++.exp: Disable inlinling with -fno-inline.
	* testsuite/util/testsuite_containers.h (erase_external): New
	declarations.
	(erase_external_iterators): Same.
	(linkage_check_cxx98_cxx11_erase): Same.
	(linkage_check_cxx98_cxx11_erase_iterators): Same.
	* testsuite/util/testsuite_shared.cc: Define.
	* testsuite/23_containers/map/modifiers/erase/abi_tag.cc: New.
	* testsuite/23_containers/map/modifiers/erase/
	dr130-linkage-check.cc: New.
	* testsuite/23_containers/multimap/modifiers/erase/abi_tag.cc: New.
	* testsuite/23_containers/multimap/modifiers/erase/
	dr130-linkage-check.cc: New.
	* testsuite/23_containers/multiset/modifiers/erase/abi_tag.cc: New.
	* testsuite/23_containers/multiset/modifiers/erase/
	dr130-linkage-check.cc: New.
	* testsuite/23_containers/set/modifiers/erase/abi_tag.cc: New.
	* testsuite/23_containers/set/modifiers/erase/dr130-linkage-check.cc:
	New.
	* testsuite/ext/profile/mutex_extensions_neg.cc: Adjust line number.

	* testsuite/23_containers/map/dr130.cc: Move...
	* testsuite/23_containers/map/modifiers/dr130.cc: ...here.
	* testsuite/23_containers/multimap/dr130.cc: Move ...
	* testsuite/23_containers/multimap/modifiers/dr130.cc: ...here.
	* testsuite/23_containers/multiset/dr130.cc: Move...
	* testsuite/23_containers/multiset/modifiers/dr130.cc: ...here.
	* testsuite/23_containers/set/dr130.cc: Move...
	* testsuite/23_containers/set/modifiers/dr130.cc: ...here.

2013-06-10  Thomas Schwinge  <thomas@codesourcery.com>

	* testsuite/17_intro/headers/c++1998/49745.cc: Extend current
	handling of Linux-based x86 systems to cover all GNU systems.
	* testsuite/18_support/bad_exception/23591_thread-1.c: Likewise.
	* testsuite/18_support/pthread_guard.cc: Likewise.
	* testsuite/20_util/shared_ptr/thread/default_weaktoshared.cc:
	Likewise.
	* testsuite/20_util/shared_ptr/thread/mutex_weaktoshared.cc:
	Likewise.
	* testsuite/21_strings/basic_string/pthread18185.cc: Likewise.
	* testsuite/21_strings/basic_string/pthread4.cc: Likewise.
	* testsuite/22_locale/ctype/is/char/2.cc: Likewise.
	* testsuite/22_locale/ctype/is/wchar_t/2.cc: Likewise.
	* testsuite/22_locale/locale/cons/12658_thread-1.cc: Likewise.
	* testsuite/22_locale/locale/cons/12658_thread-2.cc: Likewise.
	* testsuite/23_containers/list/pthread1.cc: Likewise.
	* testsuite/23_containers/list/pthread5.cc: Likewise.
	* testsuite/23_containers/map/pthread6.cc: Likewise.
	* testsuite/23_containers/vector/debug/multithreaded_swap.cc:
	Likewise.
	* testsuite/26_numerics/headers/cmath/c99_classification_macros_c.cc:
	Likewise.
	* testsuite/27_io/basic_ofstream/pthread2.cc: Likewise.
	* testsuite/27_io/basic_ostringstream/pthread3.cc: Likewise.
	* testsuite/30_threads/async/42819.cc: Likewise.
	* testsuite/30_threads/async/49668.cc: Likewise.
	* testsuite/30_threads/async/54297.cc: Likewise.
	* testsuite/30_threads/async/any.cc: Likewise.
	* testsuite/30_threads/async/async.cc: Likewise.
	* testsuite/30_threads/async/launch.cc: Likewise.
	* testsuite/30_threads/async/sync.cc: Likewise.
	* testsuite/30_threads/call_once/39909.cc: Likewise.
	* testsuite/30_threads/call_once/49668.cc: Likewise.
	* testsuite/30_threads/call_once/call_once1.cc: Likewise.
	* testsuite/30_threads/condition_variable/54185.cc: Likewise.
	* testsuite/30_threads/condition_variable/cons/1.cc: Likewise.
	* testsuite/30_threads/condition_variable/members/1.cc: Likewise.
	* testsuite/30_threads/condition_variable/members/2.cc: Likewise.
	* testsuite/30_threads/condition_variable/members/53841.cc:
	Likewise.
	* testsuite/30_threads/condition_variable/native_handle/typesizes.cc:
	Likewise.
	* testsuite/30_threads/condition_variable_any/50862.cc: Likewise.
	* testsuite/30_threads/condition_variable_any/53830.cc: Likewise.
	* testsuite/30_threads/condition_variable_any/cons/1.cc: Likewise.
	* testsuite/30_threads/condition_variable_any/members/1.cc:
	Likewise.
	* testsuite/30_threads/condition_variable_any/members/2.cc:
	Likewise.
	* testsuite/30_threads/future/cons/move.cc: Likewise.
	* testsuite/30_threads/future/members/45133.cc: Likewise.
	* testsuite/30_threads/future/members/get.cc: Likewise.
	* testsuite/30_threads/future/members/get2.cc: Likewise.
	* testsuite/30_threads/future/members/share.cc: Likewise.
	* testsuite/30_threads/future/members/valid.cc: Likewise.
	* testsuite/30_threads/future/members/wait.cc: Likewise.
	* testsuite/30_threads/future/members/wait_for.cc: Likewise.
	* testsuite/30_threads/future/members/wait_until.cc: Likewise.
	* testsuite/30_threads/lock/1.cc: Likewise.
	* testsuite/30_threads/lock/2.cc: Likewise.
	* testsuite/30_threads/lock/3.cc: Likewise.
	* testsuite/30_threads/lock/4.cc: Likewise.
	* testsuite/30_threads/mutex/cons/1.cc: Likewise.
	* testsuite/30_threads/mutex/dest/destructor_locked.cc: Likewise.
	* testsuite/30_threads/mutex/lock/1.cc: Likewise.
	* testsuite/30_threads/mutex/native_handle/1.cc: Likewise.
	* testsuite/30_threads/mutex/native_handle/typesizes.cc: Likewise.
	* testsuite/30_threads/mutex/try_lock/1.cc: Likewise.
	* testsuite/30_threads/mutex/try_lock/2.cc: Likewise.
	* testsuite/30_threads/mutex/unlock/1.cc: Likewise.
	* testsuite/30_threads/packaged_task/49668.cc: Likewise.
	* testsuite/30_threads/packaged_task/cons/1.cc: Likewise.
	* testsuite/30_threads/packaged_task/cons/2.cc: Likewise.
	* testsuite/30_threads/packaged_task/cons/3.cc: Likewise.
	* testsuite/30_threads/packaged_task/cons/56492.cc: Likewise.
	* testsuite/30_threads/packaged_task/cons/alloc.cc: Likewise.
	* testsuite/30_threads/packaged_task/cons/move.cc: Likewise.
	* testsuite/30_threads/packaged_task/cons/move_assign.cc:
	Likewise.
	* testsuite/30_threads/packaged_task/members/get_future.cc:
	Likewise.
	* testsuite/30_threads/packaged_task/members/get_future2.cc:
	Likewise.
	* testsuite/30_threads/packaged_task/members/invoke.cc: Likewise.
	* testsuite/30_threads/packaged_task/members/invoke2.cc: Likewise.
	* testsuite/30_threads/packaged_task/members/invoke3.cc: Likewise.
	* testsuite/30_threads/packaged_task/members/invoke4.cc: Likewise.
	* testsuite/30_threads/packaged_task/members/invoke5.cc: Likewise.
	* testsuite/30_threads/packaged_task/members/reset.cc: Likewise.
	* testsuite/30_threads/packaged_task/members/reset2.cc: Likewise.
	* testsuite/30_threads/packaged_task/members/swap.cc: Likewise.
	* testsuite/30_threads/packaged_task/members/valid.cc: Likewise.
	* testsuite/30_threads/promise/cons/1.cc: Likewise.
	* testsuite/30_threads/promise/cons/alloc.cc: Likewise.
	* testsuite/30_threads/promise/cons/move.cc: Likewise.
	* testsuite/30_threads/promise/cons/move_assign.cc: Likewise.
	* testsuite/30_threads/promise/members/get_future.cc: Likewise.
	* testsuite/30_threads/promise/members/get_future2.cc: Likewise.
	* testsuite/30_threads/promise/members/set_exception.cc: Likewise.
	* testsuite/30_threads/promise/members/set_exception2.cc:
	Likewise.
	* testsuite/30_threads/promise/members/set_value.cc: Likewise.
	* testsuite/30_threads/promise/members/set_value2.cc: Likewise.
	* testsuite/30_threads/promise/members/set_value3.cc: Likewise.
	* testsuite/30_threads/promise/members/swap.cc: Likewise.
	* testsuite/30_threads/recursive_mutex/cons/1.cc: Likewise.
	* testsuite/30_threads/recursive_mutex/dest/destructor_locked.cc:
	Likewise.
	* testsuite/30_threads/recursive_mutex/lock/1.cc: Likewise.
	* testsuite/30_threads/recursive_mutex/native_handle/1.cc:
	Likewise.
	* testsuite/30_threads/recursive_mutex/native_handle/typesizes.cc:
	Likewise.
	* testsuite/30_threads/recursive_mutex/try_lock/1.cc: Likewise.
	* testsuite/30_threads/recursive_mutex/try_lock/2.cc: Likewise.
	* testsuite/30_threads/recursive_mutex/unlock/1.cc: Likewise.
	* testsuite/30_threads/recursive_timed_mutex/cons/1.cc: Likewise.
	* testsuite/30_threads/recursive_timed_mutex/dest/destructor_locked.cc:
	Likewise.
	* testsuite/30_threads/recursive_timed_mutex/lock/1.cc: Likewise.
	* testsuite/30_threads/recursive_timed_mutex/lock/2.cc: Likewise.
	* testsuite/30_threads/recursive_timed_mutex/native_handle/1.cc:
	Likewise.
	* testsuite/30_threads/recursive_timed_mutex/native_handle/typesizes.cc:
	Likewise.
	* testsuite/30_threads/recursive_timed_mutex/try_lock/1.cc:
	Likewise.
	* testsuite/30_threads/recursive_timed_mutex/try_lock/2.cc:
	Likewise.
	* testsuite/30_threads/recursive_timed_mutex/try_lock_for/1.cc:
	Likewise.
	* testsuite/30_threads/recursive_timed_mutex/try_lock_for/2.cc:
	Likewise.
	* testsuite/30_threads/recursive_timed_mutex/try_lock_for/3.cc:
	Likewise.
	* testsuite/30_threads/recursive_timed_mutex/try_lock_until/1.cc:
	Likewise.
	* testsuite/30_threads/recursive_timed_mutex/try_lock_until/2.cc:
	Likewise.
	* testsuite/30_threads/recursive_timed_mutex/unlock/1.cc:
	Likewise.
	* testsuite/30_threads/shared_future/cons/move.cc: Likewise.
	* testsuite/30_threads/shared_future/members/45133.cc: Likewise.
	* testsuite/30_threads/shared_future/members/get.cc: Likewise.
	* testsuite/30_threads/shared_future/members/get2.cc: Likewise.
	* testsuite/30_threads/shared_future/members/valid.cc: Likewise.
	* testsuite/30_threads/shared_future/members/wait.cc: Likewise.
	* testsuite/30_threads/shared_future/members/wait_for.cc:
	Likewise.
	* testsuite/30_threads/shared_future/members/wait_until.cc:
	Likewise.
	* testsuite/30_threads/this_thread/1.cc: Likewise.
	* testsuite/30_threads/this_thread/2.cc: Likewise.
	* testsuite/30_threads/this_thread/3.cc: Likewise.
	* testsuite/30_threads/this_thread/4.cc: Likewise.
	* testsuite/30_threads/thread/cons/1.cc: Likewise.
	* testsuite/30_threads/thread/cons/2.cc: Likewise.
	* testsuite/30_threads/thread/cons/3.cc: Likewise.
	* testsuite/30_threads/thread/cons/4.cc: Likewise.
	* testsuite/30_threads/thread/cons/49668.cc: Likewise.
	* testsuite/30_threads/thread/cons/5.cc: Likewise.
	* testsuite/30_threads/thread/cons/6.cc: Likewise.
	* testsuite/30_threads/thread/cons/7.cc: Likewise.
	* testsuite/30_threads/thread/cons/8.cc: Likewise.
	* testsuite/30_threads/thread/cons/9.cc: Likewise.
	* testsuite/30_threads/thread/cons/moveable.cc: Likewise.
	* testsuite/30_threads/thread/members/1.cc: Likewise.
	* testsuite/30_threads/thread/members/2.cc: Likewise.
	* testsuite/30_threads/thread/members/3.cc: Likewise.
	* testsuite/30_threads/thread/members/4.cc: Likewise.
	* testsuite/30_threads/thread/members/5.cc: Likewise.
	* testsuite/30_threads/thread/members/hardware_concurrency.cc:
	Likewise.
	* testsuite/30_threads/thread/native_handle/cancel.cc: Likewise.
	* testsuite/30_threads/thread/native_handle/typesizes.cc:
	Likewise.
	* testsuite/30_threads/thread/swap/1.cc: Likewise.
	* testsuite/30_threads/timed_mutex/cons/1.cc: Likewise.
	* testsuite/30_threads/timed_mutex/dest/destructor_locked.cc:
	Likewise.
	* testsuite/30_threads/timed_mutex/lock/1.cc: Likewise.
	* testsuite/30_threads/timed_mutex/native_handle/1.cc: Likewise.
	* testsuite/30_threads/timed_mutex/native_handle/typesizes.cc:
	Likewise.
	* testsuite/30_threads/timed_mutex/try_lock/1.cc: Likewise.
	* testsuite/30_threads/timed_mutex/try_lock/2.cc: Likewise.
	* testsuite/30_threads/timed_mutex/try_lock_for/1.cc: Likewise.
	* testsuite/30_threads/timed_mutex/try_lock_for/2.cc: Likewise.
	* testsuite/30_threads/timed_mutex/try_lock_for/3.cc: Likewise.
	* testsuite/30_threads/timed_mutex/try_lock_until/1.cc: Likewise.
	* testsuite/30_threads/timed_mutex/try_lock_until/2.cc: Likewise.
	* testsuite/30_threads/timed_mutex/unlock/1.cc: Likewise.
	* testsuite/30_threads/try_lock/1.cc: Likewise.
	* testsuite/30_threads/try_lock/2.cc: Likewise.
	* testsuite/30_threads/try_lock/3.cc: Likewise.
	* testsuite/30_threads/try_lock/4.cc: Likewise.
	* testsuite/30_threads/unique_lock/cons/1.cc: Likewise.
	* testsuite/30_threads/unique_lock/cons/2.cc: Likewise.
	* testsuite/30_threads/unique_lock/cons/3.cc: Likewise.
	* testsuite/30_threads/unique_lock/cons/4.cc: Likewise.
	* testsuite/30_threads/unique_lock/cons/5.cc: Likewise.
	* testsuite/30_threads/unique_lock/cons/6.cc: Likewise.
	* testsuite/30_threads/unique_lock/locking/1.cc: Likewise.
	* testsuite/30_threads/unique_lock/locking/2.cc: Likewise.
	* testsuite/30_threads/unique_lock/locking/3.cc: Likewise.
	* testsuite/30_threads/unique_lock/locking/4.cc: Likewise.
	* testsuite/30_threads/unique_lock/modifiers/1.cc: Likewise.
	* testsuite/30_threads/unique_lock/modifiers/2.cc: Likewise.
	* testsuite/ext/mt_allocator/22309_thread.cc: Likewise.
	* testsuite/ext/profile/mh.cc: Likewise.
	* testsuite/ext/rope/pthread7-rope.cc: Likewise.
	* testsuite/lib/libstdc++.exp (libstdc++_init): Likewise.
	* testsuite/tr1/2_general_utilities/shared_ptr/thread/default_weaktoshared.cc:
	Likewise.
	* testsuite/tr1/2_general_utilities/shared_ptr/thread/mutex_weaktoshared.cc:
	Likewise.
	* testsuite/util/testsuite_performance.h: Extend current handling
	of Linux-based systems to cover all glibc-based systems.

2013-06-09  Jonathan Wakely  <jwakely.gcc@gmail.com>

	* include/std/mutex (call_once): Remove parentheses to fix error in
	c++1y and gnu++1y mode.
	* testsuite/30_threads/mutex/try_lock/2.cc: Call try_lock() in new
	thread to avoid undefined behaviour.

2013-06-08  Ed Smith-Rowland  <3dw4rd@verizon.net>

	Simplify and clean up library literals.
	* include/std/chrono: Simplify namespace and versioning management.
	* include/bits/basic_string.h: Ditto.
	* testsuite/20_util/duration/literals/types.cc: Remove bogus comment.
	* testsuite/20_util/duration/literals/values.cc: Ditto.
	* testsuite/21_strings/basic_string/literals/types.cc: Ditto.
	* testsuite/21_strings/basic_string/literals/values.cc: Ditto.

2013-06-08  Ed Smith-Rowland  <3dw4rd@verizon.net>

	Implement N3654 - Quoted Strings Library Proposal
	* include/std/iomanip: Add quoted(String, Char delim, Char escape)
	manipulators and supporting machinery in c++1y mode.
	* testsuite/27_io/manipulators/standard/char/quoted.cc: New.
	* testsuite/27_io/manipulators/standard/wchar_t/quoted.cc: New.

2013-06-08  Jonathan Wakely  <jwakely.gcc@gmail.com>

	* include/bits/alloc_traits.h (allocator_traits::max_size()): LWG
	2162: Add noexcept.

2013-06-08  Jonathan Wakely  <jwakely.gcc@gmail.com>

	* include/bits/stl_algo.h (is_permutation): Add overloads from N3671.
	* include/bits/stl_algobase.h (equal, mismatch): Likewise.
	* testsuite/25_algorithms/equal/1.cc: Remove duplicate test case.
	* testsuite/25_algorithms/equal/2.cc: New.
	* testsuite/25_algorithms/equal/check_type2.cc: New.
	* testsuite/25_algorithms/is_permutationqual/2.cc: New.
	* testsuite/25_algorithms/is_permutationqual/check_type2.cc: New.
	* testsuite/25_algorithms/mismatch/2.cc: New.
	* testsuite/25_algorithms/mismatch/check_type2.cc: New.
	* testsuite/util/testsuite_iterators.h: Fix spelling.

2013-06-08  Jonathan Wakely  <jwakely.gcc@gmail.com>

	* include/std/type-traits (integral_constant::operator()): Implement
	N3545.
	* testsuite/20_util/integral_constant/call_operator.cc: New.
	* testsuite/20_util/declval/requirements/1_neg.cc: Adjust dg-error
	line numbers.
	* testsuite/20_util/make_signed/requirements/typedefs_neg.cc:
	Likewise.
	* testsuite/20_util/make_unsigned/requirements/typedefs_neg.cc:
	Likewise.

2013-06-07  Uros Bizjak  <ubizjak@gmail.com>

	* config/abi/post/alpha-linux-gnu/baseline_symbols.txt: Update.

2013-06-05  Tom Tromey  <tromey@redhat.com>

	* testsuite/libstdc++-prettyprinters/shared_ptr.cc: Use -O0.

2013-06-03  Paolo Carlini  <paolo.carlini@oracle.com>

	PR c++/57419
	* testsuite/20_util/default_delete/48631_neg.cc: Adjust.

2013-06-01  Ed Smith-Rowland  <3dw4rd@verizon.net>

	* include/std/chrono: Collapse redundant 'inline' from 'inline
	constexpr'.
	* include/std/tuple: Ditto.
	* include/bits/move.h: Ditto.

2013-05-30  Ed Smith-Rowland  <3dw4rd@verizon.net>

	Implement N3642 - User-defined Literals for Standard Library Types
	* include/bits/parse_numbers.h: New.
	* include/std/chrono: Add duration literal operators.
	* include/bits/basic_string.h: Add string literal operators.
	* include/Makefile.in: Add parse_numbers.h.
	* include/Makefile.am: Ditto.
	* testsuite/20_util/duration/literals/values.cc: New.
	* testsuite/20_util/duration/literals/types.cc: New.
	* testsuite/20_util/duration/requirements/typedefs_neg1.cc: Adjust.
	* testsuite/20_util/duration/requirements/typedefs_neg2.cc: Adjust.
	* testsuite/20_util/duration/requirements/typedefs_neg3.cc: Adjust.
	* testsuite/21_strings/basic_string/literals/values.cc: New.
	* testsuite/21_strings/basic_string/literals/types.cc: New.

2013-05-28  Jonathan Wakely  <jwakely.gcc@gmail.com>

	* src/c++11/compatibility-chrono.cc (steady_clock::now()): If
	!_GLIBCXX_USE_GETTIMEOFDAY perform conversion inline instead of
	calling non-existent from_time_t.

2013-05-28  Rainer Orth  <ro@CeBiTec.Uni-Bielefeld.DE>

	* config/abi/post/solaris2.10/sparcv9/baseline_symbols.txt:
	Regenerate.

2013-05-24  Benjamin Kosnik  <bkoz@redhat.com>

	* include/std/chrono: Wrap clocks in inline namespace _V2.
	* src/c++11/chrono.cc: Same.
	* src/c++11/compatibility-chrono.cc: Revert to previous chrono.cc
	file, with default configure macros selected.

	* config/abi/pre/gnu.ver (GLIBCXX_3.4.19): Use symbols from inline
	namespace.
	* config/abi/post/x86_64-linux-gnu/baseline_symbols.txt: Fix up.

	* config/abi/post/i386-linux-gnu/baseline_symbols.txt: Regenerated.
	* config/abi/post/s390x-linux-gnu/baseline_symbols.txt: Regenerated.
	* config/abi/post/powerpc64-linux-gnu/baseline_symbols.txt:
	Regenerated.
	* config/abi/post/powerpc64-linux-gnu/32/baseline_symbols.txt:
	Regenerated.
	* config/abi/post/x86_64-linux-gnu/baseline_symbols.txt: Regenerated.
	* config/abi/post/x86_64-linux-gnu/32/baseline_symbols.txt:
	Regenerated.
	* config/abi/post/powerpc-linux-gnu/baseline_symbols.txt: Regenerated.
	* config/abi/post/s390-linux-gnu/baseline_symbols.txt: Regenerated.
	* config/abi/post/i486-linux-gnu/baseline_symbols.txt: Regenerated.
	* config/abi/post/solaris2.10/baseline_symbols.txt: Regenerated.
	* config/abi/post/solaris2.10/amd64/baseline_symbols.txt: Regenerated.
	* config/abi/post/solaris2.10/sparcv9/baseline_symbols.txt:
	Regenerated.
	* config/abi/post/solaris2.9/baseline_symbols.txt: Regenerated.
	* config/abi/post/solaris2.9/sparcv9/baseline_symbols.txt: Regenerated.

2013-05-24  Rainer Orth  <ro@CeBiTec.Uni-Bielefeld.DE>

	* config/os/solaris/solaris2.9/os_defines.h [!CLOCK_MONOTONIC]
	(CLOCK_MONOTONIC): Define.

2013-05-24  Paolo Carlini  <paolo.carlini@oracle.com>

	* include/ext/type_traits.h (__is_null_pointer): Add std::nullptr_t
	overload.

	* include/bits/cpp_type_traits.h (__is_fundamental): Remove, unused.

2013-05-24  Jakub Jelinek  <jakub@redhat.com>

	* src/c++11/chrono.cc: If _GLIBCXX_USE_CLOCK_GETTIME_SYSCALL,
	include unistd.h and sys/syscall.h.  If _GLIBCXX_COMPATIBILITY_CXX0X,
	don't define system_clock::is_steady, system_clock::now() and
	steady_clock::is_steady.
	(std::chrono::system_clock::now()): If
	_GLIBCXX_USE_CLOCK_GETTIME_SYSCALL, call
	syscall (SYS_clock_gettime, ...) instead of clock_gettime (...).
	(std::chrono::system_clock::now()): Likewise.  Add weak attribute
	if _GLIBCXX_COMPATIBILITY_CXX0X and compatibility-chrono.cc will
	be non-empty.
	* src/Makefile.am (cxx11_sources): Add compatibility-chrono.cc.
	(compatibility-chrono.lo, compatibility-chrono.o): New goals.
	* src/c++11/compatibility-chrono.cc: New file.
	* acinclude.m4 (GLIBCXX_ENABLE_LIBSTDCXX_TIME): On linux*, check for
	syscall (SYS_clock_gettime, CLOCK_MONOTONIC, &tp).
	* testsuite/util/testsuite_abi.cc (check_version): Add
	GLIBCXX_3.4.20 version and make it the latest.
	* config/abi/pre/gnu.ver (_ZNSt6chrono12steady_clock3nowEv): Export
	also @@GLIBCXX_3.4.19.  Move all symbols so far added for GCC 4.9 to
	@@GLIBCXX_3.4.20 instead.
	* config/abi/post/i386-linux-gnu/baseline_symbols.txt: Regenerated.
	* config/abi/post/s390x-linux-gnu/baseline_symbols.txt: Regenerated.
	* config/abi/post/powerpc64-linux-gnu/baseline_symbols.txt:
	Regenerated.
	* config/abi/post/powerpc64-linux-gnu/32/baseline_symbols.txt:
	Regenerated.
	* config/abi/post/x86_64-linux-gnu/baseline_symbols.txt: Regenerated.
	* config/abi/post/x86_64-linux-gnu/32/baseline_symbols.txt:
	Regenerated.
	* config/abi/post/powerpc-linux-gnu/baseline_symbols.txt: Regenerated.
	* config/abi/post/s390-linux-gnu/baseline_symbols.txt: Regenerated.
	* config/abi/post/i486-linux-gnu/baseline_symbols.txt: Regenerated.
	* config/abi/post/solaris2.10/baseline_symbols.txt: Regenerated.
	* config/abi/post/solaris2.10/amd64/baseline_symbols.txt: Regenerated.
	* config/abi/post/solaris2.10/sparcv9/baseline_symbols.txt:
	Regenerated.
	* config/abi/post/solaris2.9/baseline_symbols.txt: Regenerated.
	* config/abi/post/solaris2.9/sparcv9/baseline_symbols.txt: Regenerated.
	* config.h.in: Regenerated.
	* src/Makefile.in: Regenerated.
	* configure: Regenerated.

2013-05-23  Matthias Klose  <doko@ubuntu.com>

	* include/Makefile.am (bits_headers): Remove ${bits_host_headers}.
	(ext_headers): Remove ${ext_host_headers}.
	(stamp-${host_alias}): Create ${host_builddir}/../ext.
	(stamp-host): Link ${bits_host_headers} and ${ext_host_headers}.
	(install-headers): Install ${bits_host_headers} and ${ext_host_headers}.
	* include/Makefile.in: Regenerate.
	* include/ext/random: Include ext/opt_random.h.

2013-05-22  Jonathan Wakely  <jwakely.gcc@gmail.com>

	* acinclude.m4 (GLIBCXX_ENABLE_LIBSTDCXX_TIME): Add KIND=auto to
	enable features if target OS is known to support them.
	* configure.ac (GLIBCXX_ENABLE_LIBSTDCXX_TIME): Default to 'auto'.
	* configure: Regenerate.

2013-05-21  Jonathan Wakely  <jwakely.gcc@gmail.com>

	PR libstdc++/57336
	* include/std/functional (__invoke): Do not form function types with
	abstract return type.
	* testsuite/20_util/reference_wrapper/invoke-3.cc: New.

2013-05-19  Jonathan Wakely  <jwakely.gcc@gmail.com>

	* include/std/tuple (get): Implement N3670.
	* include/std/utility (get): Likewise.
	* testsuite/20_util/pair/get.cc: Move to ...
	* testsuite/20_util/pair/astuple/get.cc: Here.
	* testsuite/20_util/pair/astuple/astuple.cc: New.
	* testsuite/20_util/pair/astuple/constexpr_get.cc: New.
	* testsuite/20_util/pair/astuple/constexpr_get_by_type.cc: New.
	* testsuite/20_util/pair/astuple/get_by_type.cc: New.
	* testsuite/20_util/pair/astuple/get_by_type_neg.cc: New.
	* testsuite/20_util/pair/astuple/get_neg.cc: New.
	* testsuite/20_util/tuple/element_access/constexpr_get_by_type.cc: New.
	* testsuite/20_util/tuple/element_access/get2_by_type.cc: New.
	* testsuite/20_util/tuple/element_access/get_by_type.cc: New.

2013-05-19  Paolo Carlini  <paolo.carlini@oracle.com>

	* Revert last commit.

2013-05-19  Matthias Klose  <doko@ubuntu.com>

	* include/Makefile.am (bits_headers): Remove ${bits_host_headers}.
	(ext_headers): Remove ${ext_host_headers}.
	(stamp-${host_alias}): Create ${host_builddir}/../ext.
	(stamp-host): Link ${bits_host_headers} and ${ext_host_headers}.
	(install-headers): Install ${bits_host_headers} and ${ext_host_headers}.
	* include/Makefile.in: Regenerate.

2013-05-18  Jonathan Wakely  <jwakely.gcc@gmail.com>

	* include/std/system_error (error_category::error_category()): LWG
	2145: Declare public and constexpr.
	* src/c++11/system_error.cc (error_category::error_category()): Move
	definition to ...
	* src/c++11/compatibility-c++0x.cc: Here.

2013-05-18  Jonathan Wakely  <jwakely.gcc@gmail.com>

	* include/std/typeindex (type_index::name()): LWG 2144: Add noexcept.

2013-05-18  Jonathan Wakely  <jwakely.gcc@gmail.com>

	* include/bits/unique_ptr.h (make_unique): Declare inline.
	(unique_ptr<T[],D>::reset()): Combine two overloads into one.
	(default_delete, unique_ptr): Add doxygen comments.
	* include/bits/shared_ptr_base.h: Improve doxygen comments.
	* include/bits/shared_ptr.h: Likewise.
	* testsuite/20_util/default_delete/48631_neg.cc: Adjust dg-error line
	number.
	* testsuite/20_util/unique_ptr/assign/48635_neg.cc: Likewise.

2013-05-18  Jonathan Wakely  <jwakely.gcc@gmail.com>

	* doc/xml/manual/status_cxx2011.xml: Fix markup error.

2013-05-18  Jonathan Wakely  <jwakely.gcc@gmail.com>

	* doc/xml/manual/status_cxx2011.xml: Fix markup error.

2013-05-18  Jonathan Wakely  <jwakely.gcc@gmail.com>

	* include/std/utility (exchange): Define.
	* testsuite/20_util/exchange/1.cc: New.

2013-05-18  Jonathan Wakely  <jwakely.gcc@gmail.com>

	* include/bits/unique_ptr.h (make_unique): Define.
	* testsuite/20_util/unique_ptr/creation/single.cc: New.
	* testsuite/20_util/unique_ptr/creation/array.cc: New.
	* testsuite/20_util/unique_ptr/creation/array_neg.cc: New.

2013-05-15  François Dumont  <fdumont@gcc.gnu.org>

	* python/libstdcxx/v6/printers.py (Tr1HashtableIterator): Fix
	rendering of std::tr1 unordered containers iterator.
	(StdHashtableIterator): New, render std unordered containers iterator.
	* testsuite/libstdc++-prettyprinters/tr1.cc: New.

2013-05-15  Jonathan Wakely  <jwakely.gcc@gmail.com>

	* include/bits/basic_string.h (getline): Fix doxygen comments.

2013-05-14  Paolo Carlini  <paolo.carlini@oracle.com>

	* include/bits/stl_iterator.h (__normal_iterator<>::_M_const_cast):
	Use std::pointer_traits.

2013-05-13  Benjamin Kosnik  <bkoz@redhat.com>

	* libsupc++/Makefile.am (sources): Add bad_array_length.cc,
	bad_array_new.cc.
	* libsupc++/Makefile.in: Regenerate.
	* libsupc++/bad_array_length.cc: Tweak.
	* libsupc++/bad_array_new.cc: Tweak.

2013-05-10  Paolo Carlini  <paolo.carlini@oracle.com>

	PR libstdc++/54577
	* include/bits/stl_deque.h (erase): Fix signatures in C++11 mode.
	(_Deque_iterator<>::_M_const_cast): Add.
	(deque<>::_M_erase): Declare.
	* include/bits/deque.tcc: ... and define.
	* include/bits/stl_list.h (erase): Fix signatures in C++11 mode.
	(_List_const_iterator<>::_M_const_cast): Add.
	* include/bits/list.tcc (erase (iterator)): Fix.
	* include/bits/stl_iterator.h (__normal_iterator<>::_M_const_cast):
	Add; include <ext/cast.h>.
	* include/bits/stl_vector.h (erase): Fix signatures in C++11 mode.
	(vector<>::_M_erase): Declare.
	* include/bits/stl_bvector.h: Likewise.
	* include/bits/vector.tcc (vector<>::_M_erase): Define.
	* include/ext/vstring.h (erase): Fix signatures in C++11 mode.
	* include/debug/deque: Adjust.
	* include/debug/list: Likewise.
	* include/debug/vector: Likewise.
	* include/profile/deque: Likewise.
	* include/profile/list: Likewise.
	* include/profile/vector: Likewise.
	* testsuite/util/exception/safety.h (erase_base<deque>,
	erase_base<deque>, erase_base<vector>): Remove.
	(erase_base<__versa_string>): Update.
	* testsuite/ext/vstring/modifiers/char/54577.cc: New.
	* testsuite/ext/vstring/modifiers/wchar_t/54577.cc: Likewise.
	* testsuite/23_containers/deque/modifiers/erase/54577.cc: Likewise.
	* testsuite/23_containers/list/modifiers/erase/54577.cc: Likewise.
	* testsuite/23_containers/vector/bool/modifiers/erase/54577.cc:
	Likewise.
	* testsuite/23_containers/vector/modifiers/erase/54577.cc: Likewise.
	* testsuite/23_containers/deque/requirements/dr438/assign_neg.cc:
	Adjust dg-error line numbers.
	* testsuite/23_containers/deque/requirements/dr438/
	constructor_1_neg.cc: Likewise.
	* testsuite/23_containers/deque/requirements/dr438/
	constructor_2_neg.cc: Likewise.
	* testsuite/23_containers/deque/requirements/dr438/insert_neg.cc:
	Likewise.
	* testsuite/23_containers/list/requirements/dr438/assign_neg.cc:
	Likewise.
	* testsuite/23_containers/list/requirements/dr438/
	constructor_1_neg.cc: Likewise.
	* testsuite/23_containers/list/requirements/dr438/
	constructor_2_neg.cc: Likewise.
	* testsuite/23_containers/list/requirements/dr438/
	insert_neg.cc: Likewise.
	* testsuite/23_containers/vector/requirements/dr438/assign_neg.cc:
	Likewise.
	* testsuite/23_containers/vector/requirements/dr438/
	constructor_1_neg.cc: Likewise.
	* testsuite/23_containers/vector/requirements/dr438/
	constructor_2_neg.cc: Likewise.
	* testsuite/23_containers/vector/requirements/dr438/insert_neg.cc:
	Likewise.

2013-05-09  Uros Bizjak  <ubizjak@gmail.com>

	* testsuite/util/testsuite_abi.cc (check_version): Add CXXABI_1.3.8.

2013-05-08  Jason Merrill  <jason@redhat.com>

	Add std::bad_array_length (N3639)
	* libsupc++/new: Add std::bad_array_length.
	* libsupc++/bad_array_length.cc: New.
	* libsupc++/eh_aux_runtime.cc: Add __cxa_bad_array_length.
	* libsupc++/Makefile.in: Build them.
	* config/abi/pre/gnu.ver: Add new symbols.
	* config/abi/pre/gnu-versioned-namespace.ver: Add new symbols.

2013-05-08  Andi Kleen  <ak@linux.intel.com>

	PR target/55947
	* libstdc++-v3/include/bits/atomic_base.h
	(_GLIBCXX_ALWAYS_INLINE): Add new macro.
	(atomic_thread_fence, atomic_signal_fence, test_and_set,
	clear, store, load, exchange, compare_exchange_weak)
	compare_exchange_strong, fetch_add, fetch_sub, fetch_and,
	fetch_or, fetch_xor): Mark _GLIBCXX_ALWAYS_INLINE.

2013-05-08  Jason Merrill  <jason@redhat.com>

	Add std::bad_array_new_length (N2932)
	* libsupc++/new: Add std::bad_array_new_length.
	* libsupc++/bad_array_new.cc: New.
	* libsupc++/eh_aux_runtime.cc: Add __cxa_throw_bad_array_new_length.
	* libsupc++/Makefile.in: Build them.
	* config/abi/pre/gnu.ver: Add new symbols.
	* config/abi/pre/gnu-versioned-namespace.ver: Add new symbols.

2013-05-08  Andoni Morales Alastruey  <ylatuya@gmail.com>

	PR libstdc++/57212
	* include/Makefile.am (_GLIBCXX___MINGW32_GLIBCXX___): Modify
	to __MINGW32__.
	* include/Makefile.in: Regenerated.

2013-05-07  François Dumont  <fdumont@gcc.gnu.org>

	* include/profile/unordered_base.h: New.
	* include/Makefile.am: Add new profile header.
	* include/Makefile.in: Regenerate.
	* include/profile/impl/profiler.h
	(__profcxx_inefficient_hash_is_on): New macro.
	* include/profile/unordered_map (std::profile::unordered_map<>):
	Use new _Unordered_profile base class. Use default implementations
	for special functions.
	(std::profile::unordered_multimap<>): Likewise.
	* include/profile/unordered_set (std::profile::unordered_set<>):
	Likewise.
	(std::profile::unordered_multiset<>): Likewise.
	* testsuite/23_containers/unordered_multiset/55043.cc: Fix
	MoveOnly equality operator signature.

2013-05-02  Paolo Carlini  <paolo.carlini@oracle.com>

	* testsuite/tr1/4_metaprogramming/integral_constant/requirements/
	constexpr_data.cc: Move...
	* testsuite/20_util/integral_constant/requirements/constexpr_data.cc:
	... here.
	* testsuite/20_util/integral_constant/requirements/
	explicit_instantiation.cc: New.
	* testsuite/20_util/integral_constant/requirements/typedefs.cc:
	Likewise.
	* testsuite/20_util/integral_constant/static_definition.cc: Likewise.
	* testsuite/20_util/integral_constant/true_false_type_typedefs.cc:
	Likewise.
	* testsuite/20_util/integral_constant/true_false_value.cc: Likewise.
	* testsuite/20_util/integral_constant/operator_value_type.cc: Likewise.

2013-05-02  Paolo Carlini  <paolo.carlini@oracle.com>

	* include/std/type_traits (is_null_pointer): Add.
	(__is_nullptr_t): Implement in terms of the latter.
	(is_fundamental, is_scalar): Adjust.
	* testsuite/20_util/is_null_pointer/requirements/
	explicit_instantiation.cc: New.
	* testsuite/20_util/is_null_pointer/requirements/typedefs.cc:
	Likewise.
	* testsuite/20_util/is_null_pointer/value.cc: Likewise.
	* testsuite/20_util/declval/requirements/1_neg.cc: Adjust dg-error
	line number.
	* testsuite/20_util/make_signed/requirements/typedefs_neg.cc:
	Likewise.
	* testsuite/20_util/make_unsigned/requirements/typedefs_neg.cc:
	Likewise.

2013-05-02  Paolo Carlini  <paolo.carlini@oracle.com>

	* include/c_global/cstdio: Add comment about LWG 2249.
	* include/c_std/cstdio: Likewise.

2013-04-28  Jonathan Wakely  <jwakely.gcc@gmail.com>

	* include/bits/hashtable_policy.h (_Hashtable_ebo_helper): Fix
	comment.
	* include/std/mutex (__recursive_mutex_base): Likewise.

2013-04-28  Jonathan Wakely  <jwakely.gcc@gmail.com>

	PR libstdc++/51365
	* include/bits/shared_ptr_base (_Sp_ebo_helper): Helper class to
	implement EBO safely.
	(_Sp_counted_base::_M_get_deleter): Add noexcept.
	(_Sp_counter_ptr): Use noexcept instead of comments.
	(_Sp_counted_deleter): Likewise. Use _Sp_ebo_helper.
	(_Sp_counted_ptr_inplace): Likewise.
	* testsuite/20_util/shared_ptr/cons/51365.cc: New.
	* testsuite/20_util/shared_ptr/cons/52924.cc: Add rebind member to
	custom allocator and test construction with custom allocator.
	* testsuite/20_util/shared_ptr/cons/43820_neg.cc: Adjust dg-error
	line number.

2013-04-26  Paolo Carlini  <paolo.carlini@oracle.com>

	* testsuite/23_containers/unordered_set/insert/move_range.cc: Adjust
	dialect to -std=gnu++11.

2013-04-26  François Dumont  <fdumont@gcc.gnu.org>

	* include/bits/hashtable_policy.h
	(_Insert_base<>::insert<_It>(_It, _It)): Enable move semantics.
	* testsuite/23_containers/unordered_set/insert/move_range.cc: New.

2013-04-26  Paolo Carlini  <paolo.carlini@oracle.com>

	* include/c_global/cstdio (gets): Provide only in C++98 and C++11.
	* include/c_std/cstdio (gets): Likewise.
	* testsuite/27_io/headers/cstdio/functions_std.cc: Adjust.

2013-04-25  Paolo Carlini  <paolo.carlini@oracle.com>

	PR libstdc++/57065
	* include/debug/unordered_map (unordered_map, unordered_multimap):
	Fix default allocator type.
	* include/profile/unordered_map (unordered_map, unordered_multimap):
	Likewise.
	* include/bits/unordered_map.h: Fix comments.

2013-04-24  Jonathan Wakely  <jwakely.gcc@gmail.com>

	PR libstdc++/56905
	* libsupc++/exception_ptr.h (copy_exception): Deprecate and
	move implementation to make_exception_ptr.
	* include/std/future (_State_base::_M_break_promise): Replace
	copy_exception with make_exception_ptr.
	* testsuite/18_support/exception_ptr/move.cc: Likewise.
	* testsuite/18_support/exception_ptr/rethrow_exception.cc: Likewise.
	* testsuite/30_threads/future/members/get2.cc: Likewise.
	* testsuite/30_threads/promise/members/set_exception.cc: Likewise.
	* testsuite/30_threads/promise/members/set_exception2.cc: Likewise.
	* testsuite/30_threads/promise/members/set_value2.cc: Likewise.
	* testsuite/30_threads/shared_future/members/get2.cc: Likewise.

2013-04-22  Jason Merrill  <jason@redhat.com>

	* src/c++11/hashtable_c++0x.cc: Include ext/aligned_buffer.h.

	* testsuite/lib/prune.exp (libstdc++-dg-prune): Also ignore "In
	substitution" lines.

	* testsuite/20_util/is_assignable/value.cc: Comment out tests involving
	function-cv-quals.
	* testsuite/20_util/is_constructible/value-2.cc: Likewise.
	* testsuite/20_util/reference_wrapper/result_type.cc: Likewise.
	* testsuite/20_util/reference_wrapper/typedefs-2.cc: Likewise.

2013-04-22  François Dumont  <fdumont@gcc.gnu.org>

	* include/bits/hashtable_policy.h: Add C++11 allocator support.
	* include/bits/hashtable.h: Likewise.
	* include/bits/unordered_set.h: Likewise.
	* include/bits/unordered_map.h: Likewise.
	* include/debug/unordered_set: Likewise.
	* include/debug/unordered_map: Likewise.
	* include/std/unordered_set: Remove bits/algobase.h
	include. Replace bits/alloc_traits.h by ext/alloc_traits.h.
	* include/std/unordered_map: Likewise.
	* include/ext/throw_allocator.h: Add checks on calls to allocator
	construct/destroy.
	(std::hash<__gnu_cxx::throw_value_limit>): Add conditional throw.
	(std::hash<__gnu_cxx::throw_value_random>): Likewise.
	* testsuite/util/regression/rand/priority_queue
	/container_rand_regression_test.tcc: Adapt.
	* testsuite/util/regression/rand/assoc
	/container_rand_regression_test.tcc: Likewise.
	* testsuite/util/testsuite_counter_type.h: Add count of destructors.
	* testsuite/23_containers/unordered_set
	/not_default_constructible_hash_neg.cc: Adjust dg-error line number.
	* testsuite/23_containers/unordered_set/instantiation_neg.cc: Likewise.
	* testsuite/23_containers/unordered_set/allocator/copy.cc: New.
	* testsuite/23_containers/unordered_set/allocator/copy_assign.cc: New.
	* testsuite/23_containers/unordered_set/allocator/minimal.cc: New.
	* testsuite/23_containers/unordered_set/allocator/move_assign.cc: New.
	* testsuite/23_containers/unordered_set/allocator/noexcept.cc: New.
	* testsuite/23_containers/unordered_set/allocator/swap.cc: New.
	* testsuite/23_containers/unordered_multiset/allocator/copy.cc: New.
	* testsuite/23_containers/unordered_multiset/allocator/copy_assign.cc:
	New.
	* testsuite/23_containers/unordered_multiset/allocator/minimal.cc: New.
	* testsuite/23_containers/unordered_multiset/allocator/move_assign.cc:
	New.
	* testsuite/23_containers/unordered_multiset/allocator/noexcept.cc: New.
	* testsuite/23_containers/unordered_multiset/allocator/swap.cc: New.
	* testsuite/23_containers/unordered_map/allocator/copy.cc: New.
	* testsuite/23_containers/unordered_map/allocator/copy_assign.cc: New.
	* testsuite/23_containers/unordered_map/allocator/minimal.cc: New.
	* testsuite/23_containers/unordered_map/allocator/move_assign.cc: New.
	* testsuite/23_containers/unordered_map/allocator/noexcept.cc:
	New.
	* testsuite/23_containers/unordered_map/allocator/swap.cc: New.
	* testsuite/23_containers/unordered_multimap/allocator/copy.cc: New.
	* testsuite/23_containers/unordered_multimap/allocator/copy_assign.cc:
	New.
	* testsuite/23_containers/unordered_multimap/allocator/minimal.cc: New.
	* testsuite/23_containers/unordered_multimap/allocator/move_assign.cc:
	New.
	* testsuite/23_containers/unordered_multimap/allocator/noexcept.cc: New.
	* testsuite/23_containers/unordered_multimap/allocator/swap.cc: New.

2013-04-22  Paolo Carlini  <paolo.carlini@oracle.com>

	* include/std/type_traits (is_signed): Simplify.
	* testsuite/20_util/make_signed/requirements/typedefs_neg.cc:
	Adjust dg-error line numbers.
	* testsuite/20_util/make_unsigned/requirements/typedefs_neg.cc:
	Likewise.
	* testsuite/20_util/declval/requirements/1_neg.cc: Likewise.

2013-04-22  Paolo Carlini  <paolo.carlini@oracle.com>

	N3669
	* include/std/complex (complex<float>::real, complex<float>::imag,
	complex<double>::real, complex<double>::imag,
	complex<long double>::real, complex<long double>::imag): Declare
	as const member functions.
	* include/std/type_traits (integral_constant<>::operator value_type):
	Likewise.

2013-04-22  Paolo Carlini  <paolo.carlini@oracle.com>

	PR libstdc++/57010
	* include/bits/stl_heap.h (pop_heap): Avoid self move-assignment.
	* testsuite/25_algorithms/pop_heap/57010.cc: New.

2013-04-21  Evgeniy Stepanov  <eugenis@google.com>

	* src/c++11/system_error.cc (generic_category_instance): Add
	initializer.
	(system_category_instance): Likewise.
	* src/c++11/future.cc (__fec): Likewise.

2013-04-20  Jonathan Wakely  <jwakely.gcc@gmail.com>

	* doc/xml/manual/extensions.xml: Fix anachronism.

2013-04-09  Tom Tromey  <tromey@redhat.com>

	* configure, config.h.in: Rebuild.
	* configure.ac: Use GLIBCXX_CHECK_SDT_H.  Don't check for
	sys/sdt.h.
	* acinclude.m4 (GLIBCXX_CHECK_SDT_H): New defun.

2013-04-09  Uros Bizjak  <ubizjak@gmail.com>

	* config/abi/post/alpha-linux-gnu/baseline_symbols.txt: Update.

2013-04-08  Paolo Carlini  <paolo.carlini@oracle.com>

	* testsuite/libstdc++-prettyprinters/cxx11.cc: Include <memory>.

2013-04-07  Jonathan Wakely  <jwakely.gcc@gmail.com>

	* include/Makefile.am: Add ext/aligned_buffer.h
	* include/Makefile.in: Regenerate.
	* include/ext/aligned_buffer.h: New.
	* include/std/future (_Result): Use __aligned_buffer.
	* include/bits/forward_list.h (_Fwd_list_node): Likewise.
	* include/bits/shared_ptr_base.h (_Sp_counted_ptr_inplace): Likewise.
	* testsuite/20_util/shared_ptr/cons/43820_neg.cc: Adjust dg-error line
	number.

2013-04-07  Jonathan Wakely  <jwakely.gcc@gmail.com>

	* include/bits/forward_list.h: Only include required headers.
	(forward_list::reference): Define directly, not using __alloc_traits.
	(forward_list::const_reference): Likewise.

2013-04-07  François Dumont  <fdumont@gcc.gnu.org>

	* include/std/functional (_Derives_from_unary_function): Remove.
	(_Derives_from_binary_function): Remove.
	* include/std/type_traits (__sfinae_types): Remove.
	(__is_assignable_helper): Adapt.
	(__is_convertible_helper): Adapt.
	(_GLIBCXX_HAS_NESTED_TYPE): Adapt.
	Remove several explicit instantiations of integral_constant.
	* testsuite/20_util/reference_wrapper/typedefs-3.cc: Adapt.
	* testsuite/20_util/make_signed/requirements/typedefs_neg.cc:
	Adapt dg-error line number.
	* testsuite/20_util/make_unsigned/requirements/typedefs_neg.cc:
	Likewise.
	* testsuite/20_util/declval/requirements/1_neg.cc: Likewise.
	* testsuite/20_util/bind/ref_neg.cc: Likewise.

2013-04-05  Jonathan Wakely  <jwakely.gcc@gmail.com>

	PR libstdc++/56841
	* libsupc++/eh_ptr.cc (rethrow_exception): Use get_unexpected() and
	get_terminate() accessors.
	* libsupc++/eh_throw.cc (__cxa_throw): Likewise.
	* libsupc++/eh_terminate.cc: Use mutex when atomic builtins not
	available.
	* libsupc++/new_handler.cc: Likewise.

2013-04-04  Jonathan Wakely  <jwakely.gcc@gmail.com>

	* testsuite/util/testsuite_abi.cc: Add GLIBCXX_3.4.19 version.

2013-04-03  Paolo Carlini  <paolo.carlini@oracle.com>

	PR libstdc++/56834
	* include/debug/array (tuple_size, tuple_element): Do not declare.
	* include/profile/array: Likewise.
	* testsuite/23_containers/array/tuple_interface/
	tuple_element_debug_neg.cc: Adjust dg-error line number.

2013-04-03  Jonathan Wakely  <jwakely.gcc@gmail.com>

	* libsupc++/exception (get_terminate(), get_unexpected()): Declare.
	* libsupc++/eh_terminate.cc (get_terminate() , set_unexpected()):
	Define.
	(set_terminate(terminate_handler)): Set atomically.
	(set_unexpected(terminate_handler)): Likewise.
	* libsupc++/new (get_new_handler()): Declare.
	* libsupc++/new_handler.cc (get_new_handler()): Define.
	(set_new_handler(new_handler)): Set atomically.
	(__new_handler): Use internal linkage.
	* libsupc++/new_op.cc (operator new): Use get_new_handler().
	* libsupc++/new_opnt.cc (operator new): Likewise.
	* acinclude.m4: Bump libtool_VERSION to 6:19:0.
	* configure: Regenerate.
	* libsupc++/Makefile.am: Compile above files with -std=gnu++11.
	* libsupc++/Makefile.in: Regenerate.
	* config/abi/pre/gnu.ver: Add new exports.
	* doc/xml/manual/status_cxx2011.xml: Update.
	* testsuite/18_support/headers/exception/synopsis.cc: Check accessors
	for handlers.
	* testsuite/18_support/headers/new/synopsis.cc: Likewise.
	* testsuite/18_support/new_handler.cc: New.
	* testsuite/18_support/terminate_handler.cc: New.
	* testsuite/18_support/unexpected_handler.cc: New.

2013-04-02  Jonathan Wakely  <jwakely.gcc@gmail.com>

	* doc/xml/manual/appendix_contributing.xml: Remove broken link and
	defer to general documentation on contributing to GCC.
	* doc/html/*: Regenerate.

2013-03-30  Gerald Pfeifer  <gerald@pfeifer.com>

	* doc/xml/manual/allocator.xml: Adjust link to Dr.Dobb's article.

	* doc/xml/manual/appendix_contributing.xml: Adjust link to GNU
	Coding Standards.

	* doc/xml/manual/debug.xml: Adjust link for ThreadSanitizer.

	* doc/xml/manual/debug_mode.xml: Adjust link for SafeSTL.

	* doc/xml/manual/documentation_hacking.xml: Adjust Doxygen link.

	* doc/xml/manual/messages.xml: Adjust link to Java API specs.

	* doc/xml/manual/policy_data_structures: Remove direct link to
	IBM Haifa Research Labs.

	* doc/xml/manual/policy_data_structures_biblio.xml: Adjust links
	for biblio.maverik_lowerbounds and biblio.nelson96stlpq.

	* doc/xml/manual/profile_mode.xml: Adjust two links to acm.org
	papers.

	* doc/xml/manual/shared_ptr.xml: Use canonical address for
	www.boost.org.

2013-03-27  Kai Tietz  <ktietz@redhat.com>

	* crossconfig.m4: Add support for cygwin x64 target.
	* configure: Regenerated.

2013-03-25  Kai Tietz  <ktietz@redhat.com>

	* testsuite/18_support/50594.cc: For mingw-targets use only static
	libstdc++-version.
	* testsuite/19_diagnostics/error_category/operators/equal.cc
	* testsuite/19_diagnostics/error_code/cons/1.cc
	* testsuite/19_diagnostics/error_code/operators/bool.cc
	* testsuite/19_diagnostics/error_code/operators/equal.cc
	* testsuite/19_diagnostics/error_code/operators/not_equal.cc
	* testsuite/19_diagnostics/error_condition/cons/1.cc
	* testsuite/19_diagnostics/error_condition/operators/bool.cc
	* testsuite/19_diagnostics/error_condition/operators/equal.cc
	* testsuite/19_diagnostics/error_condition/operators/not_equal.cc
	* testsuite/23_containers/set/requirements/exception/basic.cc
	* testsuite/26_numerics/headers/cmath/c99_classification_macros_c.cc
	* testsuite/lib/dg-options.exp (dg-additional-options): New option.

2013-03-24  Jonathan Wakely  <jwakely.gcc@gmail.com>

	PR libstdc++/56170
	* include/ext/debug_allocator.h (debug_allocator): Add missing members
	to meet allocator requirements.
	* testsuite/ext/debug_allocator/56170.cc: New.

2013-03-22  Paolo Carlini  <paolo.carlini@oracle.com>

	PR libstdc++/56678
	* include/std/chrono (__is_ratio): Uglify T.

2013-03-18  Paolo Carlini  <paolo.carlini@oracle.com>

	PR libstdc++/55977 (partial, std::vector and std::deque bits)
	* include/bits/stl_vector.h (_M_range_initialize(_InputIterator,
	_InputIterator, std::input_iterator_tag)): Use emplace_back.
	* include/bits/deque.tcc (_M_range_initialize(_InputIterator,
	_InputIterator, std::input_iterator_tag)): Likewise.
	* testsuite/23_containers/vector/cons/55977.cc: New.
	* testsuite/23_containers/deque/cons/55977.cc: Likewise.
	* testsuite/23_containers/vector/requirements/dr438/assign_neg.cc:
	Adjust dg-error line number.
	* testsuite/23_containers/vector/requirements/dr438/insert_neg.cc:
	Likewise.

2013-03-17  Paolo Carlini  <paolo.carlini@oracle.com>

	PR libstdc++/55979
	* include/bits/stl_list.h (_M_initialize_dispatch(_InputIterator,
	_InputIterator, __false_type)): Use emplace_back.
	* testsuite/23_containers/list/cons/55979.cc: New.
	* testsuite/23_containers/list/modifiers/1.h: Adjust.
	* testsuite/23_containers/list/requirements/dr438/assign_neg.cc:
	Adjust dg-error line number.

2013-03-16  Jason Merrill  <jason@redhat.com>

	PR c++/55017
	* testsuite/20_util/pair/piecewise2.cc (test01): Use std::move.

2013-03-16  Jonathan Wakely  <jwakely.gcc@gmail.com>

	PR libstdc++/56468
	* libsupc++/exception_ptr.h (type_info): Declare.

2013-03-16  Jonathan Wakely  <jwakely.gcc@gmail.com>

	PR libstdc++/56002
	* include/std/mutex (lock_guard, unique_lock, lock): Define without
	depending on _GLIBCXX_HAS_GTHREADS.
	* testsuite/30_threads/lock_guard/cons/1.cc: Run on all targets.

2013-03-16  Jonathan Wakely  <jwakely.gcc@gmail.com>

	PR libstdc++/56492
	* include/std/future (__future_base::_Result): Add result_type
	typedef.
	(__future_base::_S_allocate_result): Overload for std::allocator.
	(__future_base::_Task_setter): Use _Result::result_type instead of
	deducing the type from the task.
	(__future_base::_Task_state): Store allocator to allow shared state
	to be reset.  Replace std::function with member of target object type
	accessed via ...
	(__future_base::_Task_state_base): New abstract base class.
	(__future_base::_Task_state_base::_M_run): New virtual function to
	invoke type-erased target object.
	(__future_base::_Task_state_base::_M_reset): New virtual function to
	create new shared_state using same target object and allocator.
	(__future_base::__create_task_state): Allocate a new _Task_state.
	(packaged_task::packaged_task): Use __create_task_state.
	(packaged_task::reset): Use _Task_state_base::_M_reset.
	* testsuite/30_threads/packaged_task/cons/56492.cc: New.

2013-03-15  Tom Tromey  <tromey@redhat.com>

	* libsupc++/unwind-cxx.h: Include sys/sdt.h if detected.
	(PROBE2): New macro.
	* libsupc++/eh_throw.cc (__cxa_throw, __cxa_rethrow): Add probe.
	* libsupc++/eh_catch.cc (__cxa_begin_catch): Add probe.
	* configure.ac: Check for sys/sdt.h.
	* configure, config.h.in: Rebuild.

2013-03-14  Jonathan Wakely  <jwakely.gcc@gmail.com>

	PR libstdc++/56613
	* include/bits/stl_tree.h (_Rb_tree::_M_create_node): Use
	allocator_traits instead of calling construct directly.
	* testsuite/23_containers/map/56613.cc: New.

2013-03-13  Benjamin Kosnik  <bkoz@redhat.com>

	* doc/html/*: Regenerate.

2013-03-13  Paolo Carlini  <paolo.carlini@oracle.com>

	PR libstdc++/56609
	* include/std/type_traits (is_fundamental): Add std::nullptr_t.
	* testsuite/20_util/is_fundamental/value.cc: Extend.
	* testsuite/20_util/is_compound/value.cc: Likewise.

2013-03-09  Paolo Carlini  <paolo.carlini@oracle.com>

	* testsuite/20_util/function_objects/mem_fn/55463.cc: Avoid
	-Wunused warnings.

2013-03-08  Benjamin Kosnik  <bkoz@redhat.com>

	* include/bits/memoryfwd.h: New. Centralize forward declarations.
	* include/bits/algorithmfwd.h: Consistent comments.
	* include/bits/localefwd.h: Same.
	* include/ext/vstring_fwd.h: Same.
	* include/parallel/algorithmfwd.h: Same.
	* include/parallel/numericfwd.h: Same.
	* include/std/iosfwd: Same.

	* include/bits/alloc_traits.h: Include memoryfwd.h, remove allocator
	forward decl.
	* include/ext/alloc_traits.h: Remove allocator forward decl.
	* include/bits/stl_construct.h: Same.
	* include/bits/stringfwd.h: Include memoryfwd.h, remove allocator
	forward decl. Consistent comments.

	* doc/doxygen/user.cfg.in (TEMPLATE_RELATIONS): To NO.

	* include/Makefile.am (bits_headers): Add memoryfwd.h.
	* include/Makefile.in: Regenerate.
	* configure: Same.

2013-03-08  François Dumont  <fdumont@gcc.gnu.org>

	* include/bits/vector.tcc (vector<>operator=(const vector<>&):
	Reset pointers after deallocation when memory can be reused.
	* testsuite/23_containers/vector/allocator/minimal.cc: Insert
	elements to really challenge C++11 allocator integration.
	* testsuite/23_containers/vector/allocator/copy.cc: Likewise.
	* testsuite/23_containers/vector/allocator/copy_assign.cc:
	Likewise.
	* testsuite/23_containers/vector/allocator/move_assign.cc:
	Likewise.
	* testsuite/23_containers/vector/allocator/swap.cc: Likewise and
	swap vector back before checks on memory/personality mapping are
	performed.
	* testsuite/23_containers/forward_list/allocator/minimal.cc:
	Insert element to really challenge C++11 allocator integration.
	* testsuite/23_containers/forward_list/allocator/copy.cc:
	Likewise.
	* testsuite/23_containers/forward_list/allocator/copy_assign.cc:
	Likewise.
	* testsuite/23_containers/forward_list/allocator/move_assign.cc:
	Likewise.
	* testsuite/23_containers/forward_list/allocator/swap.cc: Likewise
	and swap forward_list back before checks on memory/personality
	mapping are performed.

2013-03-07  Jakub Jelinek  <jakub@redhat.com>

	* config/abi/post/i386-linux-gnu/baseline_symbols.txt: Update.
	* config/abi/post/i486-linux-gnu/baseline_symbols.txt: Likewise.
	* config/abi/post/powerpc64-linux-gnu/32/baseline_symbols.txt:
	Likewise.
	* config/abi/post/powerpc64-linux-gnu/baseline_symbols.txt: Likewise.
	* config/abi/post/powerpc-linux-gnu/baseline_symbols.txt: Likewise.
	* config/abi/post/s390-linux-gnu/baseline_symbols.txt: Likewise.
	* config/abi/post/s390x-linux-gnu/baseline_symbols.txt: Likewise.
	* config/abi/post/x86_64-linux-gnu/32/baseline_symbols.txt: Likewise.
	* config/abi/post/x86_64-linux-gnu/baseline_symbols.txt: Likewise.

2013-03-06  Rainer Orth  <ro@CeBiTec.Uni-Bielefeld.DE>

	* scripts/extract_symvers.pl: Omit symbols bound to base
	versions.
	* scripts/extract_symvers.in: Likewise.
	* config/abi/post/solaris2.9/baseline_symbols.txt: Regenerate.
	* config/abi/post/solaris2.9/sparcv9/baseline_symbols.txt: Likewise.
	* config/abi/post/solaris2.10/baseline_symbols.txt: Likewise.
	* config/abi/post/solaris2.10/amd64/baseline_symbols.txt: Likewise.
	* config/abi/post/solaris2.10/sparcv9/baseline_symbols.txt: Likewise.

2013-03-04  Ulrich Drepper  <drepper@gmail.com>

	* include/ext/random (__gnu_cxx::von_mises_distribution<>):
	Optimize generation function by pulling computation of __r into the
	constructor for param_type.  Also compare _M_mu in operator==.
	Fix comment.

2013-03-02  Ulrich Drepper  <drepper@gmail.com>

	Add triangular and von Mises distributions.
	* include/ext/random: Include <ext/cmath>.
	Add __gnu_cxx::triangular_distribution<> and
	__gnu_cxx::von_mises_distribution<> classes.
	* include/ext/random.tcc: Add out-of-line functions for
	__gnu_cxx::triangular_distribution<> and
	__gnu_cxx::von_mises_distribution<>.
	* testsuite/ext/triangular_distribution/cons/default.cc: New file.
	* testsuite/ext/triangular_distribution/cons/parms.cc: New file.
	* testsuite/ext/triangular_distribution/operators/serialize.cc:
	New file.
	* testsuite/ext/triangular_distribution/operators/equal.cc:
	New file.
	* testsuite/ext/triangular_distribution/operators/inequal.cc:
	New file.
	* testsuite/ext/triangular_distribution/requirements/typedefs.cc:
	New file.
	* testsuite/ext/triangular_distribution/requirements/
	explicit_instantiation/1.cc: New file.
	* testsuite/ext/von_mises_distribution/cons/default.cc: New file.
	* testsuite/ext/von_mises_distribution/cons/parms.cc: New file.
	* testsuite/ext/von_mises_distribution/operators/serialize.cc:
	New file.
	* testsuite/ext/von_mises_distribution/operators/equal.cc: New file.
	* testsuite/ext/von_mises_distribution/operators/inequal.cc:
	New file.
	* testsuite/ext/von_mises_distribution/requirements/typedefs.cc:
	New file.
	* testsuite/ext/von_mises_distribution/requirements/
	explicit_instantiation/1.cc: New file.

	Add math constants.
	* include/Makefile.am (ext_headers): Add cmath.
	* include/Makefile.in: Regenerated.
	* include/ext/cmath: New file.

2013-03-01  Rainer Orth  <ro@CeBiTec.Uni-Bielefeld.DE>

	* config/abi/post/solaris2.9/baseline_symbols.txt: Regenerate.
	* config/abi/post/solaris2.9/sparcv9/baseline_symbols.txt: Likewise.
	* config/abi/post/solaris2.10/baseline_symbols.txt: Likewise.
	* config/abi/post/solaris2.10/amd64/baseline_symbols.txt: Likewise.
	* config/abi/post/solaris2.10/sparcv9/baseline_symbols.txt: Likewise.

2013-02-26  Jonathan Wakely  <jwakely.gcc@gmail.com>

	PR libstdc++/56012
	* include/bits/atomic_base.h (atomic_flag): Fix narrowing conversion.
	* testsuite/29_atomics/atomic/operators/56012.cc: New.

	PR libstdc++/56011
	* include/std/atomic (atomic<bool>::operator=(bool) volatile): Add
	missing overload.
	* testsuite/29_atomics/atomic/operators/56011.cc: New.

2013-02-25  Jason Merrill  <jason@redhat.com>

	* configure.ac: Check for __cxa_thread_atexit_impl.
	* libsupc++/atexit_thread.cc (__cxa_thread_atexit): Just forward
	to it if available.
	* config.h.in, configure: Regenerate.

2013-02-20  Jonathan Wakely  <jwakely.gcc@gmail.com>

	* include/std/streambuf (basic_streambuf): Use injected class name
	instead of non-standard __streambuf_type typedef. Fix unclosed Doxygen
	group.

2013-02-20  Jonathan Wakely  <jwakely.gcc@gmail.com>

	* doc/html/faq.html: Fix spelling.
	* doc/xml/faq.xml: Likewise.
	* include/bits/basic_ios.h: Likewise.
	* include/bits/regex.h: Likewise.
	* include/std/istream: Likewise.
	* include/std/streambuf: Likewise.

2013-02-20  Jonathan Wakely  <jwakely.gcc@gmail.com>

	* testsuite/23_containers/unordered_set/55043.cc: Add missing
	namespace qualification.
	* testsuite/23_containers/unordered_multiset/55043.cc: Likewise.

2013-02-19  Benjamin Kosnik  <bkoz@redhat.com>

	* doc/doxygen/user.cfg.in: Set __cplusplus to 201103L. Change to
	_GLIBCXX_INCLUDE_AS_CXX11. DIRECTORY_GRAPH, MARKDOWN_SUPPORT,
	AUTOLINK_SUPPORT to NO. Update to doxygen 1.8.3.1.
	* include/bits/stl_pair.h: Add to utilities group.
	* include/std/tuple: Same.
	* include/std/typeindex: Same.

	* include/bits/stringfwd.h: Fix markup.
	* include/std/limits: Same.
	* include/std/type_traits: Same.
	* include/tr1/memory: Same.
	* include/tr1/regex: Same.
	* scripts/run_doxygen: Comment.
	* testsuite/20_util/uses_allocator/cons_neg.cc: Fixup line numbers.

2013-02-14  Jason Merrill  <jason@redhat.com>

	* testsuite/18_support/quick_exit/quick_exit.cc: #if out the whole
	test if unsupported.

2013-02-13  Marc Glisse  <marc.glisse@inria.fr>

	PR libstdc++/56111
	* include/std/complex (complex): Undefine.
	* include/c_compatibility/complex.h (complex): Only undefine if
	<complex> has been included.
	* testsuite/26_numerics/complex/56111.cc: New testcase.

2013-02-13  François Dumont  <fdumont@gcc.gnu.org>

	* include/bits/hashtable_policy.h (_Hash_code_base): Restore
	default constructor protected.
	* include/bits/hashtable.h: static assert that _Hash_code_base has
	a default constructor available through inheritance.

2013-02-12  Paolo Carlini  <paolo.carlini@oracle.com>

	* include/c_std/cstdlib (at_quick_exit, quick_exit): Provide in
	C++11 mode.

2013-02-12  Julian Brown  <julian@codesourcery.com>

	* testsuite/22_locale/time_get/get_weekday/char/38081-1.cc (test01):
	Don't expect dots after abbreviated weekday names for ru_RU for
	glibc versions >= 2.17.
	* testsuite/22_locale/time_get/get_weekday/char/38081-2.cc (test01):
	Likewise.

2013-02-12  Paolo Carlini  <paolo.carlini@oracle.com>

	* include/bits/random.tcc (__transform): Remove.
	(__normalize): Add.
	(discrete_distribution<>::param_type::_M_initialize): Adjust.
	(piecewise_constant_distribution<>::param_type::_M_initialize):
	Likewise.
	(piecewise_linear_distribution<>::param_type::_M_initialize):
	Likewise.

2013-02-11  Benjamin Kosnik  <bkoz@redhat.com>

	* src/c++11/Makefile.am (hashtable_c++0x.lo, hashtable_c++0x.o):
	Use -fimplicit-templates.
	* src/c++11/Makefile.in: Regenerate.
	* src/c++11/hashtable_c++0x.cc: Remove instantiation for
	std::lower_bound template.

2013-02-11  Paolo Carlini  <paolo.carlini@oracle.com>

	* include/c_std/cstdlib (at_quick_exit, quick_exit): Do not declare.
	* include/c_global/cstdlib (at_quick_exit, quick_exit): Declare only
	in C++11 mode and if available in the underlying C library.
	* testsuite/18_support/quick_exit/quick_exit.cc: Compile with
	-std=gnu++11; check _GLIBCXX_HAVE_AT_QUICK_EXIT and
	_GLIBCXX_HAVE_QUICK_EXIT.

2013-02-11  Benjamin Kosnik  <bkoz@redhat.com>

	* doc/html/*: Regenerate.

2013-02-11  Jason Merrill  <jason@redhat.com>

	* linkage.m4 (GLIBCXX_CHECK_STDLIB_DECL_AND_LINKAGE): New.
	(GLIBCXX_CHECK_STDLIB_SUPPORT): Check for atexit and at_quick_exit.
	* config.h.in, configure: Regenerate.
	* include/c_std/cstdlib: Add atexit and at_quick_exit.
	* include/c_global/cstdlib: Add atexit and at_quick_exit.
	* testsuite/18_support/quick_exit/quick_exit.cc: New.

2013-02-11  Paolo Carlini  <paolo.carlini@oracle.com>

	PR libstdc++/56282
	Revert:
	2013-02-06  Edward Smith-Rowland  <3dw4rd@verizon.net>

	PR libstdc++/56193
	* include/bits/basic_ios.h: Replace operator void*() const
	with explicit operator bool() const in C++11 and greater.
	* testsuite/27_io/basic_ios/pr56193.cc: New file.

2013-02-10  François Dumont  <fdumont@gcc.gnu.org>
	    Jonathan Wakely  <jwakely.gcc@gmail.com>

	* doc/xml/manual/containers.xml: Add section on unordered containers.
	* doc/xml/manual/using.xml: Fix incomplete sentence.

2013-02-10  Jonathan Wakely  <jwakely.gcc@gmail.com>

	PR libstdc++/56267
	* include/bits/hashtable.h (__cache_default): Check if hash function
	is copy assignable.
	* testsuite/23_containers/unordered_set/56267.cc: New.
	* testsuite/23_containers/unordered_set/instantiation_neg.cc: Adjust
	dg-error line number.
	* testsuite/23_containers/unordered_set/
	not_default_constructible_hash_neg.cc: Likewise.

	PR libstdc++/56278
	* include/bits/hashtable_policy.h (_Hash_code_base): Make default
	constructor public.
	* testsuite/23_containers/unordered_set/56278.cc: New.

2013-02-09  François Dumont  <fdumont@gcc.gnu.org>

	* include/tr1/bessel_function.tcc (__cyl_bessel_ij_series): Code
	simplification.

2013-02-08  Edward Smith-Rowland  <3dw4rd@verizon.net>

	PR libstdc++/56216
	* include/tr1/special_function_util.h: Remove spurious const
	from numeric arguments.
	* include/tr1/riemann_zeta.tcc: Likewise.
	* include/tr1/exp_integral.tcc: Likewise.
	* include/tr1/bessel_function.tcc: Likewise.
	* include/tr1/hypergeometric.tcc: Likewise.
	* include/tr1/modified_bessel_func.tcc: Likewise.
	* include/tr1/poly_laguerre.tcc: Likewise.
	* include/tr1/gamma.tcc: Likewise.
	* include/tr1/legendre_function.tcc: Likewise.
	* include/tr1/poly_hermite.tcc: Likewise.
	* include/tr1/ell_integral.tcc: Likewise.
	* include/tr1/bessel_function.tcc (__cyl_bessel_ij_series):
	If argument is zero return function value.
	* testsuite/tr1/5_numerical_facilities/special_functions/
	08_cyl_bessel_i/pr56216.cc: New.

2013-02-07  Paolo Carlini  <paolo.carlini@oracle.com>

	* testsuite/27_io/basic_ios/pr56193.cc: Tweak.

2013-02-06  Edward Smith-Rowland  <3dw4rd@verizon.net>

	PR libstdc++/56193
	* include/bits/basic_ios.h: Replace operator void*() const
	with explicit operator bool() const in C++11 and greater.
	* testsuite/27_io/basic_ios/pr56193.cc: New file.

2013-02-04  Dodji Seketeli  <dodji@redhat.com>

	Add missing explicit instantiation for std::lower_bound template
	* libstdc++-v3/src/c++11/hashtable_c++0x.cc (namespace std): Add
	missing instantiation for std::lower_bound template.

2013-02-04  François Dumont  <fdumont@gcc.gnu.org>

	* include/bits/functional_hash.h (std::__is_fast_hash<>): New.
	* include/bits/basic_string.h: Specialize previous to mark
	std::hash for string types as slow.
	* include/bits/hashtable.h (__cache_default): Replace is_integral
	with __is_fast_hash.
	* src/c++11/hash_c++0x.cc: Add type_traits include.
	* testsuite/23_containers/unordered_set/instantiation_neg.cc:
	Adapt dg-error line number.
	* testsuite/23_containers/unordered_set/
	not_default_constructible_hash_neg.cc: Likewise.

2013-02-04  Manuel López-Ibáñez  <manu@gcc.gnu.org>
	    Paolo Carlini  <paolo.carlini@oracle.com>

	PR libstdc++/56202 (again)
	* include/bits/random.tcc (binomial_distribution<>::
	_M_waiting(_UniformRandomNumberGenerator&, _IntType)): Fix thinko
	in previous commit.

	* include/bits/random.h: Fix comment typo.

2013-02-04  Manuel López-Ibáñez  <manu@gcc.gnu.org>
	    Paolo Carlini  <paolo.carlini@oracle.com>

	PR libstdc++/56202
	* include/bits/random.tcc (binomial_distribution<>::
	_M_waiting(_UniformRandomNumberGenerator&, _IntType)): Avoid
	division by zero.

2013-02-03  Richard Sandiford  <rdsandiford@googlemail.com>

	Update copyright years.
	* testsuite/23_containers/deque/requirements/dr438/assign_neg.cc,
	testsuite/23_containers/deque/requirements/dr438/constructor_1_neg.cc,
	testsuite/23_containers/deque/requirements/dr438/constructor_2_neg.cc,
	testsuite/23_containers/deque/requirements/dr438/insert_neg.cc,
	testsuite/23_containers/list/requirements/dr438/assign_neg.cc,
	testsuite/23_containers/list/requirements/dr438/constructor_1_neg.cc,
	testsuite/23_containers/list/requirements/dr438/constructor_2_neg.cc,
	testsuite/23_containers/list/requirements/dr438/insert_neg.cc,
	testsuite/23_containers/vector/requirements/dr438/assign_neg.cc,
	testsuite/23_containers/vector/requirements/dr438/constructor_1_neg.cc,
	testsuite/23_containers/vector/requirements/dr438/constructor_2_neg.cc,
	testsuite/23_containers/vector/requirements/dr438/insert_neg.cc,
	testsuite/29_atomics/atomic/cons/assign_neg.cc,
	testsuite/29_atomics/atomic/cons/copy_neg.cc,
	testsuite/29_atomics/atomic_integral/cons/assign_neg.cc,
	testsuite/29_atomics/atomic_integral/cons/copy_neg.cc,
	testsuite/29_atomics/atomic_integral/operators/bitwise_neg.cc,
	testsuite/29_atomics/atomic_integral/operators/decrement_neg.cc,
	testsuite/29_atomics/atomic_integral/operators/increment_neg.cc:
	Update lines in dg error matches.

2013-02-03  Richard Sandiford  <rdsandiford@googlemail.com>

	* config/os/mingw32/ctype_inline.h: Fix copyright typo.

2013-02-01  François Dumont  <fdumont@gcc.gnu.org>

	* include/bits/hashtable_policy.h
	(_Prime_rehash_policy::_M_next_bkt)
	(_Prime_rehash_policy::_M_need_rehash): Move definition...
	* src/c++11/hashtable_c++0x.cc: ... here.
	* src/shared/hashtable-aux.cc: Remove c++config.h include.
	* config/abi/gnu.ver (GLIBCXX_3.4.18): Export _Prime_rehash_policy
	symbols.

2013-01-29  Jason Merrill  <jason@redhat.com>

	PR libstdc++/54314
	* config/abi/pre/gnu.ver: Don't export construction vtables.
	* config/abi/pre/gnu-versioned-namespace.ver: Likewise.

2013-01-28  Jonathan Wakely  <jwakely.gcc@gmail.com>

	PR libstdc++/56112
	* include/bits/hashtable_policy.h (insert(_Pair&&)): Use _M_emplace
	to construct value_type explicitly before trying to extract the key.
	* testsuite/23_containers/unordered_map/cons/56112.cc: New.

2013-01-28  François Dumont  <fdumont@gcc.gnu.org>

	* include/bits/hashtable_policy.h (_Local_iterator_base): Use
	_Hashtable_ebo_helper to embed functors into the local_iterator
	when necessary. Pass information about functors involved in hash
	code by copy.
	* include/bits/hashtable.h (__cache_default): Do not cache for
	builtin integral types unless the hash functor is not noexcept
	qualified or is not default constructible. Adapt static assertions
	and local iterator instantiations.
	* include/debug/unordered_set
	(std::__debug::unordered_set<>::erase): Detect local iterators to
	invalidate using contained node rather than generating a dummy
	local_iterator instance.
	(std::__debug::unordered_multiset<>::erase): Likewise.
	* include/debug/unordered_map
	(std::__debug::unordered_map<>::erase): Likewise.
	(std::__debug::unordered_multimap<>::erase): Likewise.
	* testsuite/performance/23_containers/insert_erase/41975.cc: Test
	std::tr1 and std versions of unordered_set regardless of any
	macro. Add test on default cache behavior.
	* testsuite/performance/23_containers/insert/54075.cc: Likewise.
	* testsuite/23_containers/unordered_set/instantiation_neg.cc:
	Adapt line number.
	* testsuite/23_containers/unordered_set/
	not_default_constructible_hash_neg.cc: New.
	* testsuite/23_containers/unordered_set/buckets/swap.cc: New.

2013-01-24  Paolo Carlini  <paolo.carlini@oracle.com>

	PR libstdc++/56085
	* include/std/complex (pow(const complex<>&, int)): Avoid __n
	signed overflow.

2013-01-22  Jakub Jelinek  <jakub@redhat.com>

	* testsuite/29_atomics/atomic_flag/test_and_set/explicit-hle.cc:
	Tightten scan-assembler-times regexps, add dg-additional-options for
	ia32, add -g0 -fno-exceptions -fno-asynchronous-unwind-tables to
	dg-options.

2013-01-12  Andi Kleen  <ak@linux.intel.com>
	    Jonathan Wakely  <jwakely.gcc@gmail.com>

	PR libstdc++/55233
	* include/bits/atomic_base.h (__memory_order_modifier): Add
	__memory_order_mask, __memory_order_modifier_mask,
	__memory_order_hle_acquire, __memory_order_hle_release.
	(operator|,operator&): Add.
	(__cmpexch_failure_order):  Rename to __cmpexch_failure_order2.
	(__cmpexch_failure_order): Add.
	(clear, store, load, compare_exchange_weak, compare_exchange_strong):
	Handle flags.
	* testsuite/29_atomics/atomic_flag/test_and_set/explicit-hle.cc:
	Add.

2013-01-19  Jonathan Wakely  <jwakely.gcc@gmail.com>

	PR libstdc++/55861
	* include/std/future (_State_base::_S_check(const shared_ptr<T>&)):
	Fix return type.
	(__basic_future::_M_get_result()): Const qualify.
	(shared_future::get()): Likewise.
	* testsuite/30_threads/shared_future/members/get.cc: Use const
	objects.

2013-01-16  Jonathan Wakely  <jwakely.gcc@gmail.com>

	PR libstdc++/55043 (again)
	* include/bits/alloc_traits.h (allocator_traits::construct): Disable
	unless construction would be well-formed.
	(__allow_copy_cons, __check_copy_constructible): Define.
	* include/bits/unordered_map.h (__check_copy_constructible): Use as
	base class so copy constructor will be deleted if appropriate.
	(is_copy_constructible): Remove specialization.
	* include/bits/unordered_set.h: Likewise.
	* include/debug/unordered_map.h: Undo previous commit. Default copy
	and move constructors.
	* include/debug/unordered_set.h: Likewise.
	* include/profile/unordered_map.h: Undo previous commit.
	* include/profile/unordered_set.h: Likewise.
	* testsuite/23_containers/unordered_map/55043.cc: Fix test.
	* testsuite/23_containers/unordered_multimap/55043.cc: Likewise.
	* testsuite/23_containers/unordered_multiset/55043.cc: Likewise.
	* testsuite/23_containers/unordered_set/55043.cc: Likewise.
	* testsuite/23_containers/unordered_map/requirements/53339.cc: XFAIL,
	cannot support incomplete types.
	* testsuite/23_containers/unordered_multimap/requirements/53339.cc:
	Likewise.

2013-01-16  Jonathan Wakely  <jwakely.gcc@gmail.com>

	PR libstdc++/55043
	* include/std/unordered_map: Include alloc_traits.h
	* include/std/unordered_set: Likewise.
	* include/bits/alloc_traits.h: Define __is_copy_insertable.
	* include/bits/unordered_map.h: Use it.
	* include/bits/unordered_set.h: Likewise.
	* include/debug/unordered_map.h: Likewise.
	* include/debug/unordered_set.h: Likewise.
	* include/profile/unordered_map.h: Likewise.
	* include/profile/unordered_set.h: Likewise.
	* include/bits/hashtable.h: Fix comment typos.
	* testsuite/23_containers/unordered_map/55043.cc: New.
	* testsuite/23_containers/unordered_multimap/55043.cc: New.
	* testsuite/23_containers/unordered_multiset/55043.cc: New.
	* testsuite/23_containers/unordered_set/55043.cc: New.

2013-01-03  Janis Johnson  <janisjo@codesourcery.com>

	* testsuite/lib/gdb-test.exp (gdb_batch_check): Catch error running
	gdb command.

2013-01-08  Jonathan Wakely  <jwakely.gcc@gmail.com>

	* doc/xml/manual/status_cxx2011.xml: Document that N3189 is missing.

2013-01-08  Jonathan Wakely  <jwakely.gcc@gmail.com>

	PR libstdc++/55908
	* include/std/functional (_Mem_fn::operator()): Fix constraints to
	avoid ambiguity.
	* testsuite/20_util/function_objects/mem_fn/55908.cc: New.
	* testsuite/20_util/bind/ref_neg.cc: Adjust dg-error line numbers.

2013-01-08  Rainer Orth  <ro@CeBiTec.Uni-Bielefeld.DE>

	PR libstdc++/55594
	* acinclude.m4 (GLIBCXX_CHECK_ASSEMBLER_HWCAP): Restrict test to
	Solaris targets.
	* configure: Regenerate.

2013-01-07  Jonathan Wakely  <jwakely.gcc@gmail.com>

	PR libstdc++/55847
	* src/c++11/shared_ptr.cc (bad_weak_ptr::what()): Correct string.
	* testsuite/20_util/shared_ptr/cons/weak_ptr_expired.cc: Verify
	string.

	PR libstdc++/55728
	* include/std/functional (bad_function_call::what()): Declare.
	* src/c++11/functional.cc (bad_function_call::what()): Define.
	* config/abi/pre/gnu.ver (bad_function_call::what()): Export.
	* testsuite/20_util/bad_function_call/what.cc: New.

2013-01-06  Jonathan Wakely  <jwakely.gcc@gmail.com>

	* include/bits/unordered_map.h: Fix typo in comments.
	* doc/xml/manual/status_cxx2011.xml: Add implementation-defined bucket
	counts for unordered associative containers.

2013-01-06  Jonathan Wakely  <jwakely.gcc@gmail.com>

	* doc/xml/manual/abi.xml: Update library and symbol versions.

2013-01-06  Richard Sandiford  <rdsandiford@googlemail.com>

	* include/ext/pb_ds/detail/splay_tree_/insert_fn_imps.hpp: Fix typo
	in copyright years.
	* testsuite/22_locale/time_get/get_weekday/wchar_t/3.cc: Likewise.


Copyright (C) 2013 Free Software Foundation, Inc.

Copying and distribution of this file, with or without modification,
are permitted in any medium without royalty provided the copyright
notice and this notice are preserved.<|MERGE_RESOLUTION|>--- conflicted
+++ resolved
@@ -1,4 +1,3 @@
-<<<<<<< HEAD
 2013-09-25  Andrew MacLeod  <amacleod@redhat.com>
 
 	* include/bits/atomic_base.h (struct __atomic_base): Add
@@ -7,7 +6,7 @@
 	data element.
 	* include/std/atomic (struct atomic): Add __attribute__((atomic)) to
 	member data element.
-=======
+
 2013-11-08  François Dumont  <fdumont@gcc.gnu.org>
 
 	* include/debug/safe_iterator.h (_BeforeBeginHelper<>::_S_Is):
@@ -64,7 +63,6 @@
 
 	* include/bits/regex_compiler.h (__detail::__has_contiguous_iter):
 	vector<bool> storage is not contiguous.
->>>>>>> 8d0b865d
 
 2013-11-06  Jonathan Wakely  <jwakely.gcc@gmail.com>
 
