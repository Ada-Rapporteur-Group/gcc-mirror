--- conflicted
+++ resolved
@@ -1,5 +1,3 @@
-<<<<<<< HEAD
-=======
 2010-03-03  Paolo Carlini  <paolo.carlini@oracle.com>
 	    Jonathan Wakely  <jwakely.gcc@gmail.com>
 
@@ -540,7 +538,6 @@
 	* include/bits/stl_algo.h (__median): Move...
 	* include/ext/algorithm: ... here, being an SGI extension.
 
->>>>>>> d8a60d24
 2010-02-12  Jonathan Wakely  <jwakely.gcc@gmail.com>
 	    Paolo Carlini  <paolo.carlini@oracle.com>
 
