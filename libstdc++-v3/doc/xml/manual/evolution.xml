<section xmlns="http://docbook.org/ns/docbook" version="5.0" 
	 xml:id="appendix.porting.api" xreflabel="api">
<?dbhtml filename="api.html"?>

<<<<<<< HEAD
<sect1info>
=======
<info><title>API Evolution and Deprecation History</title>
>>>>>>> 6e7f08ad
  <keywordset>
    <keyword>ISO C++</keyword>
    <keyword>api</keyword>
    <keyword>evolution</keyword>
    <keyword>deprecation</keyword>
    <keyword>history</keyword>
  </keywordset>
</info>



<para>
A list of user-visible changes, in chronological order
</para>

<section xml:id="api.rel_300"><info><title><constant>3.0</constant></title></info>


  <para>
Extensions moved to <filename class="directory">include/ext</filename>.
  </para>

<para>
Include files from the SGI/HP sources that pre-date the ISO standard
are added. These files are placed into
the <filename class="directory">include/backward</filename> directory and a deprecated warning
is added that notifies on inclusion (<literal>-Wno-deprecated</literal>
deactivates the warning.)
</para>

<para>Deprecated include <filename class="headerfile">backward/strstream</filename> added.</para>

<para>Removal of include <filename class="headerfile">builtinbuf.h</filename>, <filename class="headerfile">indstream.h</filename>, <filename class="headerfile">parsestream.h</filename>, <filename class="headerfile">PlotFile.h</filename>, <filename class="headerfile">SFile.h</filename>, <filename class="headerfile">stdiostream.h</filename>, and <filename class="headerfile">stream.h</filename>.
</para>



</section>

<section xml:id="api.rel_310"><info><title><constant>3.1</constant></title></info>

  <para>
  </para>

<para>
Extensions from SGI/HP moved from <code>namespace std</code>
to <code>namespace __gnu_cxx</code>. As part of this, the following
new includes are
added: <filename class="headerfile">ext/algorithm</filename>, <filename class="headerfile">ext/functional</filename>, <filename class="headerfile">ext/iterator</filename>, <filename class="headerfile">ext/memory</filename>, and <filename class="headerfile">ext/numeric</filename>.
</para>

<para>
Extensions to <code>basic_filebuf</code> introduced: <code>__gnu_cxx::enc_filebuf</code>, and <code>__gnu_cxx::stdio_filebuf</code>.
</para>

<para>
Extensions to tree data structures added in <filename class="headerfile">ext/rb_tree</filename>.
</para>

<para>
Removal of <filename class="headerfile">ext/tree</filename>, moved to <filename class="headerfile">backward/tree.h</filename>.
</para>

</section>

<section xml:id="api.rel_320"><info><title><constant>3.2</constant></title></info>

  <para>
  </para>
<para>Symbol versioning introduced for shared library.</para>

<para>Removal of include <filename class="headerfile">backward/strstream.h</filename>.</para>

<para>Allocator changes. Change <code>__malloc_alloc</code> to <code>malloc_allocator</code> and <code>__new_alloc</code> to <code>new_allocator</code>. </para>

   <para> For GCC releases from 2.95 through the 3.1 series, defining
   <literal>__USE_MALLOC</literal> on the gcc command line would change the
   default allocation strategy to instead use <code> malloc</code> and
   <function>free</function>. (This same functionality is now spelled <literal>_GLIBCXX_FORCE_NEW</literal>, see
   <link linkend="manual.intro.using.macros">this page</link>
   for details.
   </para>


<para>Error handling in iostreams cleaned up, made consistent. </para>


</section>

<section xml:id="api.rel_330"><info><title><constant>3.3</constant></title></info>

  <para>
  </para>
</section>

<section xml:id="api.rel_340"><info><title><constant>3.4</constant></title></info>

  <para>
  </para>
<para>
Large file support.
</para>

<para> Extensions for generic characters and <code>char_traits</code> added in <filename class="headerfile">ext/pod_char_traits.h</filename>.
</para>

<para>
Support for <code>wchar_t</code> specializations of <code>basic_filebuf</code> enhanced to support <code>UTF-8</code> and <code>Unicode</code>, depending on host. More hosts support basic <code>wchar_t</code> functionality.
</para>

<para>
Support for <code>char_traits</code> beyond builtin types.
</para>

<para>
Conformant <code>allocator</code> class and usage in containers. As
part of this, the following extensions are
added: <filename class="headerfile">ext/bitmap_allocator.h</filename>, <filename class="headerfile">ext/debug_allocator.h</filename>, <filename class="headerfile">ext/mt_allocator.h</filename>, <filename class="headerfile">ext/malloc_allocator.h</filename>,<filename class="headerfile">ext/new_allocator.h</filename>, <filename class="headerfile">ext/pool_allocator.h</filename>.
</para>

<para>
This is a change from all previous versions, and may require
source-level changes due to allocator-related changes to structures
names and template parameters, filenames, and file locations. Some,
like <code>__simple_alloc, __allocator, __alloc, </code> and <code>
_Alloc_traits</code> have been removed.
</para>

<para>Default behavior of <code>std::allocator</code> has changed.</para>

<para>
   Previous versions prior to 3.4 cache allocations in a memory
   pool, instead of passing through to call the global allocation
   operators (i.e., <classname>__gnu_cxx::pool_allocator</classname>).  More
   recent versions default to the
   simpler <classname>__gnu_cxx::new_allocator</classname>.
</para>

<para> Previously, all allocators were written to the SGI
   style, and all STL containers expected this interface. This
   interface had a traits class called <code>_Alloc_traits</code> that
   attempted to provide more information for compile-time allocation
   selection and optimization. This traits class had another allocator
   wrapper, <code>__simple_alloc&lt;T,A&gt;</code>, which was a
   wrapper around another allocator, A, which itself is an allocator
   for instances of T. But wait, there's more:
   <code>__allocator&lt;T,A&gt;</code> is another adapter.  Many of
   the provided allocator classes were SGI style: such classes can be
   changed to a conforming interface with this wrapper:
   <code>__allocator&lt;T, __alloc&gt;</code> is thus the same as
   <code>allocator&lt;T&gt;</code>.
   </para>

   <para> The class <classname>allocator</classname> used the typedef
   <type>__alloc</type> to select an underlying allocator that
   satisfied memory allocation requests. The selection of this
   underlying allocator was not user-configurable.
   </para>

<table frame="all">
<title>Extension Allocators</title>

<tgroup cols="4" align="left" colsep="1" rowsep="1">
<colspec colname="c1"/>
<colspec colname="c2"/>
<colspec colname="c3"/>
<colspec colname="c4"/>

  <thead>
    <row>
      <entry>Allocator (3.4)</entry>
      <entry>Header (3.4)</entry>
      <entry>Allocator (3.[0-3])</entry>
      <entry>Header (3.[0-3])</entry>
    </row>
  </thead>

  <tbody>
  <row>
    <entry><classname>__gnu_cxx::new_allocator&lt;T&gt;</classname></entry>
    <entry><filename class="headerfile">ext/new_allocator.h</filename></entry>
    <entry><classname>std::__new_alloc</classname></entry>
    <entry><filename class="headerfile">memory</filename></entry>
  </row>
  <row>
    <entry><classname>__gnu_cxx::malloc_allocator&lt;T&gt;</classname></entry>
    <entry><filename class="headerfile">ext/malloc_allocator.h</filename></entry>
    <entry><classname>std::__malloc_alloc_template&lt;int&gt;</classname></entry>
    <entry><filename class="headerfile">memory</filename></entry>
  </row>
  <row>
    <entry><classname>__gnu_cxx::debug_allocator&lt;T&gt;</classname></entry>
    <entry><filename class="headerfile">ext/debug_allocator.h</filename></entry>
    <entry><classname>std::debug_alloc&lt;T&gt;</classname></entry>
    <entry><filename class="headerfile">memory</filename></entry>
  </row>
  <row>
    <entry><classname>__gnu_cxx::__pool_alloc&lt;T&gt;</classname></entry>
    <entry><filename class="headerfile">ext/pool_allocator.h</filename></entry>
    <entry><classname>std::__default_alloc_template&lt;bool,int&gt;</classname></entry>
    <entry><filename class="headerfile">memory</filename></entry>
  </row>
  <row>
    <entry><classname>__gnu_cxx::__mt_alloc&lt;T&gt;</classname></entry>
    <entry><filename class="headerfile">ext/mt_allocator.h</filename></entry>
    <entry> </entry>
    <entry> </entry>
  </row>
  <row>
    <entry><classname>__gnu_cxx::bitmap_allocator&lt;T&gt;</classname></entry>
    <entry><filename class="headerfile">ext/bitmap_allocator.h</filename></entry>
    <entry> </entry>
    <entry> </entry>
  </row>
  </tbody>
</tgroup>
</table>

   <para> Releases after gcc-3.4 have continued to add to the collection
   of available allocators. All of these new allocators are
   standard-style. The following table includes details, along with
   the first released version of GCC that included the extension allocator.
   </para>

<table frame="all">
<title>Extension Allocators Continued</title>

<tgroup cols="3" align="left" colsep="1" rowsep="1">
<colspec colname="c1"/>
<colspec colname="c2"/>
<colspec colname="c3"/>

<thead>
  <row>
    <entry>Allocator</entry>
    <entry>Include</entry>
    <entry>Version</entry>
  </row>
</thead>

<tbody>
  <row>
    <entry><classname>__gnu_cxx::array_allocator&lt;T&gt;</classname></entry>
    <entry><filename class="headerfile">ext/array_allocator.h</filename></entry>
    <entry>4.0.0</entry>
  </row>
  <row>
    <entry><classname>__gnu_cxx::throw_allocator&lt;T&gt;</classname></entry>
    <entry><filename class="headerfile">ext/throw_allocator.h</filename></entry>
    <entry>4.2.0</entry>
  </row>
</tbody>
</tgroup>
</table>


<para>
Debug mode first appears.
</para>

<para>
Precompiled header support <acronym>PCH</acronym> support.
</para>

<para>
Macro guard for changed, from <literal>_GLIBCPP_</literal> to <literal>_GLIBCXX_</literal>.
</para>

<para>
Extension <filename class="headerfile">ext/stdio_sync_filebuf.h</filename> added.
</para>

<para>
Extension <filename class="headerfile">ext/demangle.h</filename> added.
</para>


</section>

<section xml:id="api.rel_400"><info><title><constant>4.0</constant></title></info>

  <para>
  </para>
<para>
TR1 features first appear.
</para>

<para>
Extension allocator <filename class="headerfile">ext/array_allocator.h</filename> added.
</para>

<para>
Extension <code>codecvt</code> specializations moved to <filename class="headerfile">ext/codecvt_specializations.h</filename>.
</para>

<para>
Removal of <filename class="headerfile">ext/demangle.h</filename>.
</para>


</section>

<section xml:id="api.rel_410"><info><title><constant>4.1</constant></title></info>

  <para>
  </para>


<para>
Removal of <filename class="headerfile">cassert</filename> from all standard headers: now has to be explicitly included for <code>std::assert</code> calls.
</para>

<para> Extensions for policy-based data structures first added. New includes,
types, namespace <code>pb_assoc</code>.
</para>



<para> Extensions for typelists added in <filename class="headerfile">ext/typelist.h</filename>.
</para>

<para> Extension for policy-based <code>basic_string</code> first added: <code>__gnu_cxx::__versa_string</code> in <filename class="headerfile">ext/vstring.h</filename>.
</para>

</section>

<section xml:id="api.rel_420"><info><title><constant>4.2</constant></title></info>

  <para>
  </para>


<para> Default visibility attributes applied to <code>namespace std</code>. Support for <code>-fvisibility</code>.
</para>

<para>TR1 <filename class="headerfile">random</filename>, <filename class="headerfile">complex</filename>, and C compatibility headers added.</para>

<para> Extensions for concurrent programming consolidated
into <filename class="headerfile">ext/concurrence.h</filename> and <filename class="headerfile">ext/atomicity.h</filename>,
including change of namespace to <code>__gnu_cxx</code> in some
cases. Added types
include <code>_Lock_policy</code>, <code>__concurrence_lock_error</code>, <code>__concurrence_unlock_error</code>, <code>__mutex</code>, <code>__scoped_lock</code>.</para>

<para> Extensions for type traits consolidated
into <filename class="headerfile">ext/type_traits.h</filename>. Additional traits are added
(<code>__conditional_type</code>, <code>__enable_if</code>, others.)
</para>

<para> Extensions for policy-based data structures revised. New includes,
types, namespace moved to <code>__pb_ds</code>.
</para>

<para> Extensions for debug mode modified: now nested in <code>namespace
std::__debug</code> and extensions in <code>namespace
__gnu_cxx::__debug</code>.</para>

<para> Extensions added: <filename class="headerfile">ext/typelist.h</filename>
and <filename class="headerfile">ext/throw_allocator.h</filename>.
</para>

</section>

<section xml:id="api.rel_430"><info><title><constant>4.3</constant></title></info>

  <para>
  </para>


<para>
C++0X features first appear.
</para>

<para>TR1 <filename class="headerfile">regex</filename> and <filename class="headerfile">cmath</filename>'s mathematical special function added.
</para>

<para>
Backward include edit.
</para>
<itemizedlist>
  <listitem>
    <para>Removed</para>
  <para>
<filename class="headerfile">algobase.h</filename> <filename class="headerfile">algo.h</filename> <filename class="headerfile">alloc.h</filename> <filename class="headerfile">bvector.h</filename> <filename class="headerfile">complex.h</filename>
<filename class="headerfile">defalloc.h</filename> <filename class="headerfile">deque.h</filename> <filename class="headerfile">fstream.h</filename> <filename class="headerfile">function.h</filename> <filename class="headerfile">hash_map.h</filename> <filename class="headerfile">hash_set.h</filename>
<filename class="headerfile">hashtable.h</filename> <filename class="headerfile">heap.h</filename> <filename class="headerfile">iomanip.h</filename> <filename class="headerfile">iostream.h</filename> <filename class="headerfile">istream.h</filename> <filename class="headerfile">iterator.h</filename>
<filename class="headerfile">list.h</filename> <filename class="headerfile">map.h</filename> <filename class="headerfile">multimap.h</filename> <filename class="headerfile">multiset.h</filename> <filename class="headerfile">new.h</filename> <filename class="headerfile">ostream.h</filename> <filename class="headerfile">pair.h</filename> <filename class="headerfile">queue.h</filename> <filename class="headerfile">rope.h</filename> <filename class="headerfile">set.h</filename> <filename class="headerfile">slist.h</filename> <filename class="headerfile">stack.h</filename> <filename class="headerfile">streambuf.h</filename> <filename class="headerfile">stream.h</filename> <filename class="headerfile">tempbuf.h</filename>
<filename class="headerfile">tree.h</filename> <filename class="headerfile">vector.h</filename>
  </para>
  </listitem>
  <listitem>
    <para>Added</para>
  <para>
  <filename class="headerfile">hash_map</filename> and <filename class="headerfile">hash_set</filename>
  </para>
  </listitem>
  <listitem>
    <para>Added in C++0x</para>
  <para>
    <filename class="headerfile">auto_ptr.h</filename> and <filename class="headerfile">binders.h</filename>
  </para>
  </listitem>

</itemizedlist>

<para>
Header dependency streamlining.
</para>

<itemizedlist>
  <listitem><para><filename class="headerfile">algorithm</filename> no longer includes <filename class="headerfile">climits</filename>, <filename class="headerfile">cstring</filename>, or <filename class="headerfile">iosfwd</filename> </para></listitem>
  <listitem><para><filename class="headerfile">bitset</filename> no longer includes <filename class="headerfile">istream</filename> or <filename class="headerfile">ostream</filename>, adds <filename class="headerfile">iosfwd</filename> </para></listitem>
  <listitem><para><filename class="headerfile">functional</filename> no longer includes <filename class="headerfile">cstddef</filename></para></listitem>
  <listitem><para><filename class="headerfile">iomanip</filename> no longer includes <filename class="headerfile">istream</filename>, <filename class="headerfile">istream</filename>, or <filename class="headerfile">functional</filename>, adds <filename class="headerfile">ioswd</filename> </para></listitem>
  <listitem><para><filename class="headerfile">numeric</filename> no longer includes <filename class="headerfile">iterator</filename></para></listitem>
  <listitem><para><filename class="headerfile">string</filename> no longer includes <filename class="headerfile">algorithm</filename> or <filename class="headerfile">memory</filename></para></listitem>

  <listitem><para><filename class="headerfile">valarray</filename> no longer includes <filename class="headerfile">numeric</filename> or <filename class="headerfile">cstdlib</filename></para></listitem>
  <listitem><para><filename class="headerfile">tr1/hashtable</filename> no longer includes <filename class="headerfile">memory</filename> or <filename class="headerfile">functional</filename></para></listitem>
  <listitem><para><filename class="headerfile">tr1/memory</filename> no longer includes <filename class="headerfile">algorithm</filename></para></listitem>
  <listitem><para><filename class="headerfile">tr1/random</filename> no longer includes <filename class="headerfile">algorithm</filename> or <filename class="headerfile">fstream</filename></para></listitem>
</itemizedlist>

<para>
Debug mode for <filename class="headerfile">unordered_map</filename> and <filename class="headerfile">unordered_set</filename>.
</para>

<para>
Parallel mode first appears.
</para>

<para>Variadic template implementations of items in <filename class="headerfile">tuple</filename> and
    <filename class="headerfile">functional</filename>.
</para>

<para>Default <code>what</code> implementations give more elaborate
    exception strings for <code>bad_cast</code>,
    <code>bad_typeid</code>, <code>bad_exception</code>, and
    <code>bad_alloc</code>.
</para>

<para>
PCH binary files no longer installed. Instead, the source files are installed.
</para>

<para>
Namespace pb_ds moved to __gnu_pb_ds.
</para>

</section>


<section xml:id="api.rel_440"><info><title><constant>4.4</constant></title></info>

  <para>
  </para>

<para>
C++0X features.
<<<<<<< HEAD
</para>

<itemizedlist>
<listitem>
  <para>
    Added.
  </para>
  <para>
    <filename class="headerfile">atomic</filename>,
    <filename class="headerfile">chrono</filename>,
    <filename class="headerfile">condition_variable</filename>,
    <filename class="headerfile">forward_list</filename>,
    <filename class="headerfile">initializer_list</filename>,
    <filename class="headerfile">mutex</filename>,
    <filename class="headerfile">ratio</filename>,
    <filename class="headerfile">thread</filename>
  </para>
</listitem>

<listitem>
  <para>
    Updated and improved.
  </para>
  <para>
    <filename class="headerfile">algorithm</filename>,
    <filename class="headerfile">system_error</filename>,
    <filename class="headerfile">type_traits</filename>
  </para>
</listitem>

<listitem>
  <para>
    Use of the GNU extension namespace association converted to inline namespaces.
  </para>
</listitem>

<listitem>
  <para>
    Preliminary support for <classname>initializer_list</classname>
    and defaulted and deleted constructors in container classes.
  </para>
</listitem>

<listitem>
  <para>
    <classname>unique_ptr</classname>.
  </para>
</listitem>

<listitem>
  <para>
    Support for new character types <type>char16_t</type>
    and <type>char32_t</type> added
    to <classname>char_traits</classname>, <classname>basic_string</classname>, <classname>numeric_limits</classname>,
    and assorted compile-time type traits.
  </para>
</listitem>

<listitem>
  <para>
    Support for string conversions <function>to_string</function>
    and <function>to_wstring</function>.
  </para>
</listitem>

<listitem>
  <para>
    Member functions taking string arguments were added to iostreams
    including <classname>basic_filebuf</classname>, <classname>basic_ofstream</classname>,
    and <classname>basic_ifstream</classname>.
  </para>
</listitem>

<listitem>
  <para>
    Exception propagation support,
    including <classname>exception_ptr</classname>, <function>current_exception</function>, <function>copy_exception</function>,
    and <function>rethrow_exception</function>.
  </para>
</listitem>
</itemizedlist>


  <para>
Uglification of <literal>try</literal> to <literal>__try</literal>
and <literal>catch</literal> to <literal>__catch</literal>.
  </para>

  <para>
Audit of internal mutex usage, conversion to functions returning static
local mutex.
  </para>

<para> Extensions
added: <filename class="headerfile">ext/pointer.h</filename>
and <filename class="headerfile">ext/extptr_allocator.h</filename>. Support
for non-standard pointer types has been added
to <classname>vector</classname>
and <classname>forward_list</classname>.
=======
>>>>>>> 6e7f08ad
</para>

<itemizedlist>
<listitem>
  <para>
    Added.
  </para>
  <para>
    <filename class="headerfile">atomic</filename>,
    <filename class="headerfile">chrono</filename>,
    <filename class="headerfile">condition_variable</filename>,
    <filename class="headerfile">forward_list</filename>,
    <filename class="headerfile">initializer_list</filename>,
    <filename class="headerfile">mutex</filename>,
    <filename class="headerfile">ratio</filename>,
    <filename class="headerfile">thread</filename>
  </para>
</listitem>

<<<<<<< HEAD
<para>
C++0X features.
=======
<listitem>
  <para>
    Updated and improved.
  </para>
  <para>
    <filename class="headerfile">algorithm</filename>,
    <filename class="headerfile">system_error</filename>,
    <filename class="headerfile">type_traits</filename>
  </para>
</listitem>

<listitem>
  <para>
    Use of the GNU extension namespace association converted to inline namespaces.
  </para>
</listitem>

<listitem>
  <para>
    Preliminary support for <classname>initializer_list</classname>
    and defaulted and deleted constructors in container classes.
  </para>
</listitem>

<listitem>
  <para>
    <classname>unique_ptr</classname>.
  </para>
</listitem>

<listitem>
  <para>
    Support for new character types <type>char16_t</type>
    and <type>char32_t</type> added
    to <classname>char_traits</classname>, <classname>basic_string</classname>, <classname>numeric_limits</classname>,
    and assorted compile-time type traits.
  </para>
</listitem>

<listitem>
  <para>
    Support for string conversions <function>to_string</function>
    and <function>to_wstring</function>.
  </para>
</listitem>

<listitem>
  <para>
    Member functions taking string arguments were added to iostreams
    including <classname>basic_filebuf</classname>, <classname>basic_ofstream</classname>,
    and <classname>basic_ifstream</classname>.
  </para>
</listitem>

<listitem>
  <para>
    Exception propagation support,
    including <classname>exception_ptr</classname>, <function>current_exception</function>, <function>copy_exception</function>,
    and <function>rethrow_exception</function>.
  </para>
</listitem>
</itemizedlist>


  <para>
Uglification of <literal>try</literal> to <literal>__try</literal>
and <literal>catch</literal> to <literal>__catch</literal>.
  </para>

  <para>
Audit of internal mutex usage, conversion to functions returning static
local mutex.
  </para>

<para> Extensions
added: <filename class="headerfile">ext/pointer.h</filename>
and <filename class="headerfile">ext/extptr_allocator.h</filename>. Support
for non-standard pointer types has been added
to <classname>vector</classname>
and <classname>forward_list</classname>.
>>>>>>> 6e7f08ad
</para>
</section>

<section xml:id="api.rel_450"><info><title><constant>4.5</constant></title></info>

  <para>
  </para>

<para>
C++0X features.
</para>

<itemizedlist>
<listitem>
  <para>
    Added.
  </para>
  <para>
    <filename class="headerfile">functional</filename>,
    <filename class="headerfile">future</filename>,
    <filename class="headerfile">random</filename>
  </para>
</listitem>

<listitem>
  <para>
    Updated and improved.
  </para>
  <para>
    <filename class="headerfile">atomic</filename>,
    <filename class="headerfile">system_error</filename>,
    <filename class="headerfile">type_traits</filename>
  </para>
</listitem>

<listitem>
  <para>
    Add support for explicit operators and standard layout types.
  </para>
</listitem>
</itemizedlist>

<itemizedlist>
<listitem>
  <para>
    Added.
  </para>
  <para>
    <filename class="headerfile">functional</filename>,
    <filename class="headerfile">future</filename>,
    <filename class="headerfile">random</filename>
  </para>
</listitem>

<listitem>
  <para>
    Updated and improved.
  </para>
  <para>
    <filename class="headerfile">atomic</filename>,
    <filename class="headerfile">system_error</filename>,
    <filename class="headerfile">type_traits</filename>
  </para>
</listitem>

<listitem>
  <para>
    Add support for explicit operators and standard layout types.
  </para>
</listitem>
</itemizedlist>

<para>
Profile mode first appears.
</para>
<<<<<<< HEAD

<para>
Support for decimal floating-point arithmetic, including <classname>decimal32</classname>, <classname>decimal64</classname>, and <classname>decimal128</classname>.
</para>

<para>
Python pretty-printers are added for use with appropriately-advanced versions of <command>gdb</command>.
</para>

<para>
Audit for application of function attributes notrow, const, pure, and noreturn.
</para>

<para>
The default behavior for comparing typeinfo names changed, so
in <filename class="headerfile">typeinfo</filename>, <literal>__GXX_MERGED_TYPEINFO_NAMES</literal>
now defaults to zero.
</para>

<para> Extensions modified: <filename class="headerfile">ext/throw_allocator.h</filename>.
</para>
</sect2>
=======
>>>>>>> 6e7f08ad

<para>
Support for decimal floating-point arithmetic, including <classname>decimal32</classname>, <classname>decimal64</classname>, and <classname>decimal128</classname>.
</para>

<para>
Python pretty-printers are added for use with appropriately-advanced versions of <command>gdb</command>.
</para>

<para>
Audit for application of function attributes notrow, const, pure, and noreturn.
</para>

<para>
The default behavior for comparing typeinfo names changed, so
in <filename class="headerfile">typeinfo</filename>, <literal>__GXX_MERGED_TYPEINFO_NAMES</literal>
now defaults to zero.
</para>

<para> Extensions modified: <filename class="headerfile">ext/throw_allocator.h</filename>.
</para>
</section>

</section><|MERGE_RESOLUTION|>--- conflicted
+++ resolved
@@ -2,11 +2,7 @@
 	 xml:id="appendix.porting.api" xreflabel="api">
 <?dbhtml filename="api.html"?>
 
-<<<<<<< HEAD
-<sect1info>
-=======
 <info><title>API Evolution and Deprecation History</title>
->>>>>>> 6e7f08ad
   <keywordset>
     <keyword>ISO C++</keyword>
     <keyword>api</keyword>
@@ -465,7 +461,6 @@
 
 <para>
 C++0X features.
-<<<<<<< HEAD
 </para>
 
 <itemizedlist>
@@ -565,112 +560,6 @@
 for non-standard pointer types has been added
 to <classname>vector</classname>
 and <classname>forward_list</classname>.
-=======
->>>>>>> 6e7f08ad
-</para>
-
-<itemizedlist>
-<listitem>
-  <para>
-    Added.
-  </para>
-  <para>
-    <filename class="headerfile">atomic</filename>,
-    <filename class="headerfile">chrono</filename>,
-    <filename class="headerfile">condition_variable</filename>,
-    <filename class="headerfile">forward_list</filename>,
-    <filename class="headerfile">initializer_list</filename>,
-    <filename class="headerfile">mutex</filename>,
-    <filename class="headerfile">ratio</filename>,
-    <filename class="headerfile">thread</filename>
-  </para>
-</listitem>
-
-<<<<<<< HEAD
-<para>
-C++0X features.
-=======
-<listitem>
-  <para>
-    Updated and improved.
-  </para>
-  <para>
-    <filename class="headerfile">algorithm</filename>,
-    <filename class="headerfile">system_error</filename>,
-    <filename class="headerfile">type_traits</filename>
-  </para>
-</listitem>
-
-<listitem>
-  <para>
-    Use of the GNU extension namespace association converted to inline namespaces.
-  </para>
-</listitem>
-
-<listitem>
-  <para>
-    Preliminary support for <classname>initializer_list</classname>
-    and defaulted and deleted constructors in container classes.
-  </para>
-</listitem>
-
-<listitem>
-  <para>
-    <classname>unique_ptr</classname>.
-  </para>
-</listitem>
-
-<listitem>
-  <para>
-    Support for new character types <type>char16_t</type>
-    and <type>char32_t</type> added
-    to <classname>char_traits</classname>, <classname>basic_string</classname>, <classname>numeric_limits</classname>,
-    and assorted compile-time type traits.
-  </para>
-</listitem>
-
-<listitem>
-  <para>
-    Support for string conversions <function>to_string</function>
-    and <function>to_wstring</function>.
-  </para>
-</listitem>
-
-<listitem>
-  <para>
-    Member functions taking string arguments were added to iostreams
-    including <classname>basic_filebuf</classname>, <classname>basic_ofstream</classname>,
-    and <classname>basic_ifstream</classname>.
-  </para>
-</listitem>
-
-<listitem>
-  <para>
-    Exception propagation support,
-    including <classname>exception_ptr</classname>, <function>current_exception</function>, <function>copy_exception</function>,
-    and <function>rethrow_exception</function>.
-  </para>
-</listitem>
-</itemizedlist>
-
-
-  <para>
-Uglification of <literal>try</literal> to <literal>__try</literal>
-and <literal>catch</literal> to <literal>__catch</literal>.
-  </para>
-
-  <para>
-Audit of internal mutex usage, conversion to functions returning static
-local mutex.
-  </para>
-
-<para> Extensions
-added: <filename class="headerfile">ext/pointer.h</filename>
-and <filename class="headerfile">ext/extptr_allocator.h</filename>. Support
-for non-standard pointer types has been added
-to <classname>vector</classname>
-and <classname>forward_list</classname>.
->>>>>>> 6e7f08ad
 </para>
 </section>
 
@@ -713,40 +602,9 @@
 </listitem>
 </itemizedlist>
 
-<itemizedlist>
-<listitem>
-  <para>
-    Added.
-  </para>
-  <para>
-    <filename class="headerfile">functional</filename>,
-    <filename class="headerfile">future</filename>,
-    <filename class="headerfile">random</filename>
-  </para>
-</listitem>
-
-<listitem>
-  <para>
-    Updated and improved.
-  </para>
-  <para>
-    <filename class="headerfile">atomic</filename>,
-    <filename class="headerfile">system_error</filename>,
-    <filename class="headerfile">type_traits</filename>
-  </para>
-</listitem>
-
-<listitem>
-  <para>
-    Add support for explicit operators and standard layout types.
-  </para>
-</listitem>
-</itemizedlist>
-
 <para>
 Profile mode first appears.
 </para>
-<<<<<<< HEAD
 
 <para>
 Support for decimal floating-point arithmetic, including <classname>decimal32</classname>, <classname>decimal64</classname>, and <classname>decimal128</classname>.
@@ -768,30 +626,6 @@
 
 <para> Extensions modified: <filename class="headerfile">ext/throw_allocator.h</filename>.
 </para>
-</sect2>
-=======
->>>>>>> 6e7f08ad
-
-<para>
-Support for decimal floating-point arithmetic, including <classname>decimal32</classname>, <classname>decimal64</classname>, and <classname>decimal128</classname>.
-</para>
-
-<para>
-Python pretty-printers are added for use with appropriately-advanced versions of <command>gdb</command>.
-</para>
-
-<para>
-Audit for application of function attributes notrow, const, pure, and noreturn.
-</para>
-
-<para>
-The default behavior for comparing typeinfo names changed, so
-in <filename class="headerfile">typeinfo</filename>, <literal>__GXX_MERGED_TYPEINFO_NAMES</literal>
-now defaults to zero.
-</para>
-
-<para> Extensions modified: <filename class="headerfile">ext/throw_allocator.h</filename>.
-</para>
 </section>
 
 </section>