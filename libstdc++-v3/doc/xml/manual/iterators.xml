<<<<<<< HEAD
<?xml version='1.0'?>
<!DOCTYPE chapter PUBLIC "-//OASIS//DTD DocBook XML V4.5//EN"
 "http://www.oasis-open.org/docbook/xml/4.5/docbookx.dtd"
[ ]>

<chapter id="std.iterators" xreflabel="Iterators">
<?dbhtml filename="iterators.html"?>

<chapterinfo>
=======
<chapter xmlns="http://docbook.org/ns/docbook" version="5.0" 
	 xml:id="std.iterators" xreflabel="Iterators">
<?dbhtml filename="iterators.html"?>

<info><title>
  Iterators
  <indexterm><primary>Iterators</primary></indexterm>
</title>
>>>>>>> 3bd7a983
  <keywordset>
    <keyword>
      ISO C++
    </keyword>
    <keyword>
      library
    </keyword>
  </keywordset>
<<<<<<< HEAD
</chapterinfo>
=======
</info>
>>>>>>> 3bd7a983


<<<<<<< HEAD
<!-- Sect1 01 : Predefined -->
<sect1 id="std.iterators.predefined" xreflabel="Predefined">
  <title>Predefined</title>

  <sect2 id="iterators.predefined.vs_pointers" xreflabel="Versus Pointers">
    <title>Iterators vs. Pointers</title>
=======

<!-- Sect1 01 : Predefined -->
<section xml:id="std.iterators.predefined" xreflabel="Predefined"><info><title>Predefined</title></info>
  

  <section xml:id="iterators.predefined.vs_pointers" xreflabel="Versus Pointers"><info><title>Iterators vs. Pointers</title></info>
    
>>>>>>> 3bd7a983
   <para>
     The following
FAQ <link linkend="faq.iterator_as_pod">entry</link> points out that
iterators are not implemented as pointers.  They are a generalization
of pointers, but they are implemented in libstdc++ as separate
classes.
   </para>
   <para>
     Keeping that simple fact in mind as you design your code will
      prevent a whole lot of difficult-to-understand bugs.
   </para>
   <para>
     You can think of it the other way 'round, even.  Since iterators
     are a generalization, that means
     that <emphasis>pointers</emphasis> are
      <emphasis>iterators</emphasis>, and that pointers can be used
     whenever an iterator would be.  All those functions in the
     Algorithms sect1 of the Standard will work just as well on plain
     arrays and their pointers.
   </para>
   <para>
     That doesn't mean that when you pass in a pointer, it gets
      wrapped into some special delegating iterator-to-pointer class
      with a layer of overhead.  (If you think that's the case
      anywhere, you don't understand templates to begin with...)  Oh,
      no; if you pass in a pointer, then the compiler will instantiate
      that template using T* as a type, and good old high-speed
      pointer arithmetic as its operations, so the resulting code will
      be doing exactly the same things as it would be doing if you had
      hand-coded it yourself (for the 273rd time).
   </para>
   <para>
     How much overhead <emphasis>is</emphasis> there when using an
      iterator class?  Very little.  Most of the layering classes
      contain nothing but typedefs, and typedefs are
<<<<<<< HEAD
      &quot;meta-information&quot; that simply tell the compiler some
=======
      "meta-information" that simply tell the compiler some
>>>>>>> 3bd7a983
      nicknames; they don't create code.  That information gets passed
      down through inheritance, so while the compiler has to do work
      looking up all the names, your runtime code does not.  (This has
      been a prime concern from the beginning.)
   </para>


<<<<<<< HEAD
  </sect2>

  <sect2 id="iterators.predefined.end" xreflabel="end() Is One Past the End">
    <title>One Past the End</title>
=======
  </section>

  <section xml:id="iterators.predefined.end" xreflabel="end() Is One Past the End"><info><title>One Past the End</title></info>
    
>>>>>>> 3bd7a983

   <para>This starts off sounding complicated, but is actually very easy,
      especially towards the end.  Trust me.
   </para>
   <para>Beginners usually have a little trouble understand the whole
      'past-the-end' thing, until they remember their early algebra classes
      (see, they <emphasis>told</emphasis> you that stuff would come in handy!) and
      the concept of half-open ranges.
   </para>
   <para>First, some history, and a reminder of some of the funkier rules in
      C and C++ for builtin arrays.  The following rules have always been
      true for both languages:
   </para>
   <orderedlist inheritnum="ignore" continuation="restarts">
      <listitem>
	<para>You can point anywhere in the array, <emphasis>or to the first element
	  past the end of the array</emphasis>.  A pointer that points to one
	  past the end of the array is guaranteed to be as unique as a
	  pointer to somewhere inside the array, so that you can compare
	  such pointers safely.
	</para>
      </listitem>
      <listitem>
	<para>You can only dereference a pointer that points into an array.
	  If your array pointer points outside the array -- even to just
	  one past the end -- and you dereference it, Bad Things happen.
	</para>
      </listitem>
      <listitem>
	<para>Strictly speaking, simply pointing anywhere else invokes
	  undefined behavior.  Most programs won't puke until such a
	  pointer is actually dereferenced, but the standards leave that
	  up to the platform.
	</para>
      </listitem>
   </orderedlist>
   <para>The reason this past-the-end addressing was allowed is to make it
      easy to write a loop to go over an entire array, e.g.,
      while (*d++ = *s++);.
   </para>
   <para>So, when you think of two pointers delimiting an array, don't think
      of them as indexing 0 through n-1.  Think of them as <emphasis>boundary
      markers</emphasis>:
   </para>
   <programlisting>

   beginning            end
     |                   |
     |                   |               This is bad.  Always having to
     |                   |               remember to add or subtract one.
     |                   |               Off-by-one bugs very common here.
     V                   V
	array of N elements
     |---|---|--...--|---|---|
     | 0 | 1 |  ...  |N-2|N-1|
     |---|---|--...--|---|---|

     ^                       ^
     |                       |
     |                       |           This is good.  This is safe.  This
     |                       |           is guaranteed to work.  Just don't
     |                       |           dereference 'end'.
   beginning                end

   </programlisting>
   <para>See?  Everything between the boundary markers is chapter of the array.
      Simple.
   </para>
   <para>Now think back to your junior-high school algebra course, when you
      were learning how to draw graphs.  Remember that a graph terminating
      with a solid dot meant, "Everything up through this point,"
      and a graph terminating with an open dot meant, "Everything up
      to, but not including, this point," respectively called closed
      and open ranges?  Remember how closed ranges were written with
      brackets, <emphasis>[a,b]</emphasis>, and open ranges were written with parentheses,
      <emphasis>(a,b)</emphasis>?
   </para>
   <para>The boundary markers for arrays describe a <emphasis>half-open range</emphasis>,
      starting with (and including) the first element, and ending with (but
      not including) the last element:  <emphasis>[beginning,end)</emphasis>.  See, I
      told you it would be simple in the end.
   </para>
   <para>Iterators, and everything working with iterators, follows this same
      time-honored tradition.  A container's <code>begin()</code> method returns
      an iterator referring to the first element, and its <code>end()</code>
      method returns a past-the-end iterator, which is guaranteed to be
      unique and comparable against any other iterator pointing into the
      middle of the container.
   </para>
   <para>Container constructors, container methods, and algorithms, all take
      pairs of iterators describing a range of values on which to operate.
      All of these ranges are half-open ranges, so you pass the beginning
      iterator as the starting parameter, and the one-past-the-end iterator
      as the finishing parameter.
   </para>
   <para>This generalizes very well.  You can operate on sub-ranges quite
      easily this way; functions accepting a <emphasis>[first,last)</emphasis> range
      don't know or care whether they are the boundaries of an entire {array,
      sequence, container, whatever}, or whether they only enclose a few
      elements from the center.  This approach also makes zero-length
      sequences very simple to recognize:  if the two endpoints compare
      equal, then the {array, sequence, container, whatever} is empty.
   </para>
   <para>Just don't dereference <code>end()</code>.
   </para>

<<<<<<< HEAD
  </sect2>
</sect1>
=======
  </section>
</section>
>>>>>>> 3bd7a983

<!-- Sect1 02 : Stream -->

</chapter><|MERGE_RESOLUTION|>--- conflicted
+++ resolved
@@ -1,14 +1,3 @@
-<<<<<<< HEAD
-<?xml version='1.0'?>
-<!DOCTYPE chapter PUBLIC "-//OASIS//DTD DocBook XML V4.5//EN"
- "http://www.oasis-open.org/docbook/xml/4.5/docbookx.dtd"
-[ ]>
-
-<chapter id="std.iterators" xreflabel="Iterators">
-<?dbhtml filename="iterators.html"?>
-
-<chapterinfo>
-=======
 <chapter xmlns="http://docbook.org/ns/docbook" version="5.0" 
 	 xml:id="std.iterators" xreflabel="Iterators">
 <?dbhtml filename="iterators.html"?>
@@ -17,7 +6,6 @@
   Iterators
   <indexterm><primary>Iterators</primary></indexterm>
 </title>
->>>>>>> 3bd7a983
   <keywordset>
     <keyword>
       ISO C++
@@ -26,21 +14,9 @@
       library
     </keyword>
   </keywordset>
-<<<<<<< HEAD
-</chapterinfo>
-=======
 </info>
->>>>>>> 3bd7a983
 
 
-<<<<<<< HEAD
-<!-- Sect1 01 : Predefined -->
-<sect1 id="std.iterators.predefined" xreflabel="Predefined">
-  <title>Predefined</title>
-
-  <sect2 id="iterators.predefined.vs_pointers" xreflabel="Versus Pointers">
-    <title>Iterators vs. Pointers</title>
-=======
 
 <!-- Sect1 01 : Predefined -->
 <section xml:id="std.iterators.predefined" xreflabel="Predefined"><info><title>Predefined</title></info>
@@ -48,7 +24,6 @@
 
   <section xml:id="iterators.predefined.vs_pointers" xreflabel="Versus Pointers"><info><title>Iterators vs. Pointers</title></info>
     
->>>>>>> 3bd7a983
    <para>
      The following
 FAQ <link linkend="faq.iterator_as_pod">entry</link> points out that
@@ -84,11 +59,7 @@
      How much overhead <emphasis>is</emphasis> there when using an
       iterator class?  Very little.  Most of the layering classes
       contain nothing but typedefs, and typedefs are
-<<<<<<< HEAD
-      &quot;meta-information&quot; that simply tell the compiler some
-=======
       "meta-information" that simply tell the compiler some
->>>>>>> 3bd7a983
       nicknames; they don't create code.  That information gets passed
       down through inheritance, so while the compiler has to do work
       looking up all the names, your runtime code does not.  (This has
@@ -96,17 +67,10 @@
    </para>
 
 
-<<<<<<< HEAD
-  </sect2>
-
-  <sect2 id="iterators.predefined.end" xreflabel="end() Is One Past the End">
-    <title>One Past the End</title>
-=======
   </section>
 
   <section xml:id="iterators.predefined.end" xreflabel="end() Is One Past the End"><info><title>One Past the End</title></info>
     
->>>>>>> 3bd7a983
 
    <para>This starts off sounding complicated, but is actually very easy,
       especially towards the end.  Trust me.
@@ -213,13 +177,8 @@
    <para>Just don't dereference <code>end()</code>.
    </para>
 
-<<<<<<< HEAD
-  </sect2>
-</sect1>
-=======
   </section>
 </section>
->>>>>>> 3bd7a983
 
 <!-- Sect1 02 : Stream -->
 
