--- conflicted
+++ resolved
@@ -1,15 +1,8 @@
-<<<<<<< HEAD
-<section id="std.util.memory.allocator" xreflabel="Allocator">
-<?dbhtml filename="allocator.html"?>
-
-<sectioninfo>
-=======
 <section xmlns="http://docbook.org/ns/docbook" version="5.0" 
 	 xml:id="std.util.memory.allocator" xreflabel="Allocator">
 <?dbhtml filename="allocator.html"?>
 
 <info><title>Allocators</title>
->>>>>>> 6e7f08ad
   <keywordset>
     <keyword>
       ISO C++
@@ -18,12 +11,8 @@
       allocator
     </keyword>
   </keywordset>
-<<<<<<< HEAD
-</sectioninfo>
-=======
 </info>
 
->>>>>>> 6e7f08ad
 
 
 <para>
@@ -36,13 +25,8 @@
  management classes.
 </para>
 
-<<<<<<< HEAD
-<section id="allocator.req">
-<title>Requirements</title>
-=======
 <section xml:id="allocator.req"><info><title>Requirements</title></info>
 
->>>>>>> 6e7f08ad
 
   <para>
     The C++ standard only gives a few directives in this area:
@@ -103,15 +87,9 @@
    </para>
 
 </section>
-<<<<<<< HEAD
-
-<section id="allocator.design_issues">
-<title>Design Issues</title>
-=======
 
 <section xml:id="allocator.design_issues"><info><title>Design Issues</title></info>
 
->>>>>>> 6e7f08ad
 
   <para>
     The easiest way of fulfilling the requirements is to call
@@ -159,21 +137,12 @@
   </para>
 
 </section>
-<<<<<<< HEAD
-
-<section id="allocator.impl">
-<title>Implementation</title>
-
-  <section>
-    <title>Interface Design</title>
-=======
 
 <section xml:id="allocator.impl"><info><title>Implementation</title></info>
 
 
   <section><info><title>Interface Design</title></info>
     
->>>>>>> 6e7f08ad
 
    <para>
      The only allocator interface that
@@ -196,13 +165,8 @@
 
   </section>
 
-<<<<<<< HEAD
-  <section>
-    <title>Selecting Default Allocation Policy</title>
-=======
   <section><info><title>Selecting Default Allocation Policy</title></info>
     
->>>>>>> 6e7f08ad
 
    <para>
      It's difficult to pick an allocation strategy that will provide
@@ -225,13 +189,8 @@
        Over multiple iterations, various STL container
      objects have elements inserted to some maximum amount. A variety
      of allocators are tested.
-<<<<<<< HEAD
-     Test source for <ulink url="http://gcc.gnu.org/viewcvs/trunk/libstdc%2B%2B-v3/testsuite/performance/23_containers/insert/sequence.cc?view=markup">sequence</ulink>
-     and <ulink url="http://gcc.gnu.org/viewcvs/trunk/libstdc%2B%2B-v3/testsuite/performance/23_containers/insert/associative.cc?view=markup">associative</ulink>
-=======
      Test source for <link xmlns:xlink="http://www.w3.org/1999/xlink" xlink:href="http://gcc.gnu.org/viewcvs/trunk/libstdc%2B%2B-v3/testsuite/performance/23_containers/insert/sequence.cc?view=markup">sequence</link>
      and <link xmlns:xlink="http://www.w3.org/1999/xlink" xlink:href="http://gcc.gnu.org/viewcvs/trunk/libstdc%2B%2B-v3/testsuite/performance/23_containers/insert/associative.cc?view=markup">associative</link>
->>>>>>> 6e7f08ad
      containers.
        </para>
 
@@ -246,11 +205,7 @@
      on a per-thread basis, as well as measuring thread contention
      for memory resources.
      Test source
-<<<<<<< HEAD
-    <ulink url="http://gcc.gnu.org/viewcvs/trunk/libstdc%2B%2B-v3/testsuite/performance/23_containers/insert_erase/associative.cc?view=markup">here</ulink>.
-=======
     <link xmlns:xlink="http://www.w3.org/1999/xlink" xlink:href="http://gcc.gnu.org/viewcvs/trunk/libstdc%2B%2B-v3/testsuite/performance/23_containers/insert_erase/associative.cc?view=markup">here</link>.
->>>>>>> 6e7f08ad
        </para>
      </listitem>
 
@@ -260,15 +215,9 @@
        </para>
        <para>
        Test source for
-<<<<<<< HEAD
-     <ulink url="http://gcc.gnu.org/viewcvs/trunk/libstdc++-v3/testsuite/performance/23_containers/producer_consumer/sequence.cc?view=markup">sequence</ulink>
-     and
-     <ulink url="http://gcc.gnu.org/viewcvs/trunk/libstdc++-v3/testsuite/performance/23_containers/producer_consumer/associative.cc?view=markup">associative</ulink>
-=======
      <link xmlns:xlink="http://www.w3.org/1999/xlink" xlink:href="http://gcc.gnu.org/viewcvs/trunk/libstdc++-v3/testsuite/performance/23_containers/producer_consumer/sequence.cc?view=markup">sequence</link>
      and
      <link xmlns:xlink="http://www.w3.org/1999/xlink" xlink:href="http://gcc.gnu.org/viewcvs/trunk/libstdc++-v3/testsuite/performance/23_containers/producer_consumer/associative.cc?view=markup">associative</link>
->>>>>>> 6e7f08ad
      containers.
      </para>
      </listitem>
@@ -282,13 +231,8 @@
 
   </section>
 
-<<<<<<< HEAD
-  <section>
-    <title>Disabling Memory Caching</title>
-=======
   <section><info><title>Disabling Memory Caching</title></info>
     
->>>>>>> 6e7f08ad
 
     <para>
       In use, <classname>allocator</classname> may allocate and
@@ -340,15 +284,9 @@
   </section>
 
 </section>
-<<<<<<< HEAD
-
-<section id="allocator.using">
-<title>Using a Specific Allocator</title>
-=======
 
 <section xml:id="allocator.using"><info><title>Using a Specific Allocator</title></info>
 
->>>>>>> 6e7f08ad
 
    <para>
      You can specify different memory management schemes on a
@@ -366,15 +304,9 @@
     std::deque &lt;int, __gnu_cxx::debug_allocator&lt;std::allocator&lt;int&gt; &gt; &gt;  debug_deque;
       </programlisting>
 </section>
-<<<<<<< HEAD
-
-<section id="allocator.custom">
-<title>Custom Allocators</title>
-=======
 
 <section xml:id="allocator.custom"><info><title>Custom Allocators</title></info>
 
->>>>>>> 6e7f08ad
 
   <para>
     Writing a portable C++ allocator would dictate that the interface
@@ -390,15 +322,9 @@
    </para>
 
 </section>
-<<<<<<< HEAD
-
-<section id="allocator.ext">
-<title>Extension Allocators</title>
-=======
 
 <section xml:id="allocator.ext"><info><title>Extension Allocators</title></info>
 
->>>>>>> 6e7f08ad
 
   <para>
     Several other allocators are provided as part of this
@@ -557,12 +483,7 @@
        <para>
 	 A high-performance allocator that uses a bit-map to keep track
 	 of the used and unused memory locations. It has its own
-<<<<<<< HEAD
-	 documentation, found <link
-	 linkend="manual.ext.allocator.bitmap">here</link>.
-=======
 	 documentation, found <link linkend="manual.ext.allocator.bitmap">here</link>.
->>>>>>> 6e7f08ad
        </para>
      </listitem>
    </orderedlist>
@@ -571,18 +492,11 @@
 
 <bibliography xml:id="allocator.biblio"><info><title>Bibliography</title></info>
 
-<<<<<<< HEAD
-  <biblioentry>
-    <title>
-    ISO/IEC 14882:1998 Programming languages - C++
-    </title>
-=======
 
   <biblioentry>
     <citetitle>
     ISO/IEC 14882:1998 Programming languages - C++
     </citetitle>
->>>>>>> 6e7f08ad
     <abbrev>
       isoc++_1998
     </abbrev>
@@ -590,19 +504,6 @@
   </biblioentry>
 
   <biblioentry>
-<<<<<<< HEAD
-    <biblioid class="uri">
-      <ulink url="http://www.drdobbs.com/cpp/184403759">
-	<citetitle>
-	  The Standard Librarian: What Are Allocators Good For?
-	</citetitle>
-      </ulink>
-    </biblioid>
-    <author>
-      <firstname>Matt</firstname>
-      <surname>Austern</surname>
-    </author>
-=======
     <biblioid xmlns:xlink="http://www.w3.org/1999/xlink" xlink:href="http://www.drdobbs.com/cpp/184403759" class="uri">
     </biblioid>
     <citetitle>
@@ -610,7 +511,6 @@
     </citetitle>
 
     <author><personname><firstname>Matt</firstname><surname>Austern</surname></personname></author>
->>>>>>> 6e7f08ad
     <publisher>
       <publishername>
 	C/C++ Users Journal
@@ -619,41 +519,6 @@
   </biblioentry>
 
   <biblioentry>
-<<<<<<< HEAD
-    <biblioid class="uri">
-      <ulink url="http://www.cs.umass.edu/~emery/hoard/">
-	<citetitle>
-	  The Hoard Memory Allocator
-	</citetitle>
-      </ulink>
-    </biblioid>
-    <author>
-      <firstname>Emery</firstname>
-      <surname>Berger</surname>
-    </author>
-  </biblioentry>
-
-  <biblioentry>
-    <biblioid class="uri">
-      <ulink url="http://www.cs.umass.edu/~emery/pubs/berger-oopsla2002.pdf">
-	<citetitle>
-	  Reconsidering Custom Memory Allocation
-	</citetitle>
-      </ulink>
-    </biblioid>
-    <author>
-      <firstname>Emery</firstname>
-      <surname>Berger</surname>
-    </author>
-    <author>
-      <firstname>Ben</firstname>
-      <surname>Zorn</surname>
-    </author>
-    <author>
-      <firstname>Kathryn</firstname>
-      <surname>McKinley</surname>
-    </author>
-=======
     <biblioid xmlns:xlink="http://www.w3.org/1999/xlink" xlink:href="http://www.cs.umass.edu/~emery/hoard/" class="uri">
     </biblioid>
     <citetitle>
@@ -673,7 +538,6 @@
     <author><personname><firstname>Emery</firstname><surname>Berger</surname></personname></author>
     <author><personname><firstname>Ben</firstname><surname>Zorn</surname></personname></author>
     <author><personname><firstname>Kathryn</firstname><surname>McKinley</surname></personname></author>
->>>>>>> 6e7f08ad
     <copyright>
       <year>2002</year>
       <holder>OOPSLA</holder>
@@ -682,23 +546,6 @@
 
 
   <biblioentry>
-<<<<<<< HEAD
-    <biblioid class="uri">
-      <ulink url="http://www.angelikalanger.com/Articles/C++Report/Allocators/Allocators.html">
-	<citetitle>
-	  Allocator Types
-	</citetitle>
-      </ulink>
-    </biblioid>
-    <author>
-      <firstname>Klaus</firstname>
-      <surname>Kreft</surname>
-    </author>
-    <author>
-      <firstname>Angelika</firstname>
-      <surname>Langer</surname>
-    </author>
-=======
     <biblioid xmlns:xlink="http://www.w3.org/1999/xlink" xlink:href="http://www.angelikalanger.com/Articles/C++Report/Allocators/Allocators.html" class="uri">
     </biblioid>
     <citetitle>
@@ -707,7 +554,6 @@
 
     <author><personname><firstname>Klaus</firstname><surname>Kreft</surname></personname></author>
     <author><personname><firstname>Angelika</firstname><surname>Langer</surname></personname></author>
->>>>>>> 6e7f08ad
     <publisher>
       <publishername>
 	C/C++ Users Journal
@@ -716,16 +562,8 @@
   </biblioentry>
 
   <biblioentry>
-<<<<<<< HEAD
-    <title>The C++ Programming Language</title>
-    <author>
-      <firstname>Bjarne</firstname>
-      <surname>Stroustrup</surname>
-    </author>
-=======
     <citetitle>The C++ Programming Language</citetitle>
     <author><personname><firstname>Bjarne</firstname><surname>Stroustrup</surname></personname></author>
->>>>>>> 6e7f08ad
     <copyright>
       <year>2000</year>
       <holder/>
@@ -739,16 +577,8 @@
   </biblioentry>
 
   <biblioentry>
-<<<<<<< HEAD
-    <title>Yalloc: A Recycling C++ Allocator</title>
-    <author>
-      <firstname>Felix</firstname>
-      <surname>Yen</surname>
-    </author>
-=======
     <citetitle>Yalloc: A Recycling C++ Allocator</citetitle>
     <author><personname><firstname>Felix</firstname><surname>Yen</surname></personname></author>
->>>>>>> 6e7f08ad
   </biblioentry>
 </bibliography>
 
