<<<<<<< HEAD
<sect2 id="status.iso.200x" xreflabel="Status C++ 200x">
<?dbhtml filename="status_iso_cxx200x.html"?>

<sect2info>
=======
<section xmlns="http://docbook.org/ns/docbook" version="5.0" 
	 xml:id="status.iso.200x" xreflabel="Status C++ 200x">
<?dbhtml filename="status_iso_cxx200x.html"?>

<info><title>C++ 200x</title>
>>>>>>> 03d20231
  <keywordset>
    <keyword>
      ISO C++
    </keyword>
    <keyword>
      200x
    </keyword>
  </keywordset>
</info>

<para>
This table is based on the table of contents of ISO/IEC
JTC1 SC22 WG21 Doc No: N3092 Date: 2010-03-26
Final Committee Draft, Standard for Programming Language C++
</para>

<para>
In this implementation <literal>-std=gnu++0x</literal> or
<literal>-std=c++0x</literal> flags must be used to enable language
and library
features. See <link linkend="manual.intro.using.flags">dialect</link>
options. The pre-defined symbol
<constant>__GXX_EXPERIMENTAL_CXX0X__</constant> is used to check for the
presence of the required flag.
</para>

<para>
This page describes the C++0x support in mainline GCC SVN, not in any
particular release.
</para>

<!-- Status is Yes or No, Broken/Partial-->
<!--
   Yes

   No
      <?dbhtml bgcolor="#C8B0B0" ?>
   Broken/Partial
      <?dbhtml bgcolor="#B0B0B0" ?>
-->
<<<<<<< HEAD
<table frame='all'>
<title>C++ 200x Implementation Status</title>
<tgroup cols='4' align='left' colsep='0' rowsep='1'>
<colspec colname='c1'></colspec>
<colspec colname='c2'></colspec>
<colspec colname='c3'></colspec>
<colspec colname='c4'></colspec>
=======
<table frame="all">
<title>C++ 200x Implementation Status</title>

<tgroup cols="4" align="left" colsep="0" rowsep="1">
<colspec colname="c1"/>
<colspec colname="c2"/>
<colspec colname="c3"/>
<colspec colname="c4"/>
>>>>>>> 03d20231
  <thead>
    <row>
      <entry>Section</entry>
      <entry>Description</entry>
      <entry>Status</entry>
      <entry>Comments</entry>
    </row>
  </thead>

  <tbody>

<<<<<<< HEAD
    <row>
      <entry>
	<emphasis>18</emphasis>
      </entry>
      <entry namest="c2" nameend="c4" align="left">
	<emphasis>Language support</emphasis>
      </entry>
=======
    <row>
      <entry>
	<emphasis>18</emphasis>
      </entry>
      <entry namest="c2" nameend="c4" align="left">
	<emphasis>Language support</emphasis>
      </entry>
    </row>

    <row>
      <entry>18.1</entry>
      <entry>General</entry>
      <entry>Y</entry>
      <entry/>
>>>>>>> 03d20231
    </row>

    <row>
<<<<<<< HEAD
      <entry>18.1</entry>
      <entry>General</entry>
      <entry>Y</entry>
      <entry></entry>
    </row>
    <row>
      <?dbhtml bgcolor="#B0B0B0" ?>
      <entry>18.2</entry>
      <entry>Types</entry>
      <entry>Partial</entry>
      <entry>Missing offsetof, max_align_t</entry>
    </row>
    <row>
      <entry>18.3</entry>
      <entry>Implementation properties</entry>
      <entry></entry>
      <entry></entry>
=======
      <?dbhtml bgcolor="#B0B0B0" ?>
      <entry>18.2</entry>
      <entry>Types</entry>
      <entry>Partial</entry>
      <entry>Missing offsetof, max_align_t</entry>
    </row>
    <row>
      <entry>18.3</entry>
      <entry>Implementation properties</entry>
      <entry/>
      <entry/>
>>>>>>> 03d20231
    </row>

    <row>
      <entry>18.3.1</entry>
      <entry>Numeric Limits</entry>
<<<<<<< HEAD
      <entry></entry>
      <entry></entry>
    </row>
    <row>
      <entry>18.3.1.1</entry>
      <entry>Class template <code>numeric_limits</code></entry>
      <entry>Y</entry>
      <entry></entry>
    </row>
    <row>
      <?dbhtml bgcolor="#B0B0B0" ?>
      <entry>18.3.1.2</entry>
      <entry><code>numeric_limits</code> members</entry>
      <entry>Partial</entry>
      <entry>Missing constexpr</entry>
=======
      <entry/>
      <entry/>
    </row>
    <row>
      <entry>18.3.1.1</entry>
      <entry>Class template <code>numeric_limits</code></entry>
      <entry>Y</entry>
      <entry/>
    </row>
    <row>
      <entry>18.3.1.2</entry>
      <entry><code>numeric_limits</code> members</entry>
      <entry>Y</entry>
      <entry/>
>>>>>>> 03d20231
    </row>
    <row>
      <?dbhtml bgcolor="#C8B0B0" ?>
      <entry>18.3.1.3</entry>
      <entry><code>float_round_style</code></entry>
      <entry>N</entry>
<<<<<<< HEAD
      <entry></entry>
=======
      <entry/>
>>>>>>> 03d20231
    </row>
    <row>
      <?dbhtml bgcolor="#C8B0B0" ?>
      <entry>18.3.1.4</entry>
      <entry><code>float_denorm_style</code></entry>
      <entry>N</entry>
<<<<<<< HEAD
      <entry></entry>
=======
      <entry/>
>>>>>>> 03d20231
    </row>
    <row>
      <entry>18.3.1.5</entry>
      <entry><code>numeric_limits</code> specializations</entry>
      <entry>Y</entry>
<<<<<<< HEAD
      <entry></entry>
=======
      <entry/>
>>>>>>> 03d20231
    </row>

    <row>
      <entry>18.3.2</entry>
      <entry>C Library</entry>
      <entry>Y</entry>
<<<<<<< HEAD
      <entry></entry>
=======
      <entry/>
    </row>

    <row>
      <entry>18.4</entry>
      <entry>Integer types</entry>
      <entry/>
      <entry/>
    </row>
    <row>
      <entry>18.4.1</entry>
      <entry>Header <code>&lt;cstdint&gt;</code> synopsis</entry>
      <entry>Y</entry>
      <entry/>
    </row>
    <row>
      <?dbhtml bgcolor="#B0B0B0" ?>
      <entry>18.5</entry>
      <entry>Start and termination</entry>
      <entry>Partial</entry>
      <entry>C library dependency for quick_exit, at_quick_exit</entry>
    </row>
    <row>
      <entry>18.6</entry>
      <entry>Dynamic memory management</entry>
      <entry>Y</entry>
      <entry/>
    </row>
    <row>
      <entry>18.7</entry>
      <entry>Type identification</entry>
      <entry/>
      <entry/>
    </row>
    <row>
      <entry>18.7.1</entry>
      <entry>Class type_info</entry>
      <entry>Y</entry>
      <entry/>
    </row>
    <row>
      <entry>18.7.2</entry>
      <entry>Class bad_cast</entry>
      <entry>Y</entry>
      <entry/>
    </row>
    <row>
      <entry>18.7.3</entry>
      <entry>Class bad_typeid</entry>
      <entry>Y</entry>
      <entry/>
    </row>
    <row>
      <entry>18.8</entry>
      <entry>Exception handling</entry>
      <entry/>
      <entry/>
    </row>
    <row>
      <entry>18.8.1</entry>
      <entry>Class exception</entry>
      <entry>Y</entry>
      <entry/>
    </row>
    <row>
      <entry>18.8.2</entry>
      <entry>Violating exception-specifications</entry>
      <entry>Y</entry>
      <entry/>
    </row>
    <row>
      <entry>18.8.3</entry>
      <entry>Abnormal termination</entry>
      <entry>Y</entry>
      <entry/>
    </row>
    <row>
      <entry>18.8.4</entry>
      <entry><code>uncaught_exception</code></entry>
      <entry>Y</entry>
      <entry/>
    </row>
    <row>
      <entry>18.8.5</entry>
      <entry>Exception Propagation</entry>
      <entry>Y</entry>
      <entry/>
    </row>
    <row>
      <entry>18.8.6</entry>
      <entry><code>nested_exception</code></entry>
      <entry>Y</entry>
      <entry/>
    </row>
    <row>
      <entry>18.9</entry>
      <entry>Initializer lists</entry>
      <entry/>
      <entry/>
    </row>
    <row>
      <entry>18.9.1</entry>
      <entry>Initializer list constructors</entry>
      <entry>Y</entry>
      <entry/>
    </row>
    <row>
      <entry>18.9.2</entry>
      <entry>Initializer list access</entry>
      <entry>Y</entry>
      <entry/>
    </row>
    <row>
      <?dbhtml bgcolor="#C8B0B0" ?>
      <entry>18.9.3</entry>
      <entry>Initializer list range access</entry>
      <entry>N</entry>
      <entry/>
    </row>
    <row>
      <entry>18.10</entry>
      <entry>Other runtime support</entry>
      <entry>Y</entry>
      <entry/>
    </row>
    <row>
      <entry>
	<emphasis>19</emphasis>
      </entry>
      <entry namest="c2" nameend="c4" align="left">
	<emphasis>Diagnostics</emphasis>
      </entry>
    </row>
    <row>
      <entry>19.1</entry>
      <entry>General</entry>
      <entry>Y</entry>
      <entry/>
    </row>
    <row>
      <entry>19.2</entry>
      <entry>Exception classes</entry>
      <entry>Y</entry>
      <entry/>
    </row>
    <row>
      <entry>19.3</entry>
      <entry>Assertions</entry>
      <entry>Y</entry>
      <entry/>
    </row>
    <row>
      <entry>19.4</entry>
      <entry>Error numbers</entry>
      <entry>Y</entry>
      <entry/>
    </row>
    <row>
      <entry>19.5</entry>
      <entry>System error support</entry>
      <entry/>
      <entry/>
    </row>
    <row>
      <entry>19.5.1</entry>
      <entry>Class <code>error_category</code></entry>
      <entry>Y</entry>
      <entry/>
    </row>
    <row>
      <entry>19.5.2</entry>
      <entry>Class <code>error_code</code></entry>
      <entry>Y</entry>
      <entry/>
    </row>
    <row>
      <entry>19.5.3</entry>
      <entry>Class <code>error_condition</code></entry>
      <entry>Y</entry>
      <entry/>
    </row>
    <row>
      <entry>19.5.4</entry>
      <entry>Comparison operators</entry>
      <entry>Y</entry>
      <entry/>
    </row>
    <row>
      <entry>19.5.5</entry>
      <entry>Class <code>system_error</code></entry>
      <entry>Y</entry>
      <entry/>
    </row>
    <row>
      <entry>
	<emphasis>20</emphasis>
      </entry>
      <entry namest="c2" nameend="c4" align="left">
	<emphasis>General utilities</emphasis>
      </entry>
    </row>
    <row>
      <entry>20.1</entry>
      <entry>General</entry>
      <entry/>
      <entry/>
    </row>
    <row>
      <entry>20.2</entry>
      <entry>Requirements</entry>
      <entry/>
      <entry/>
    </row>
    <row>
      <entry>20.3</entry>
      <entry>Utility components</entry>
      <entry/>
      <entry/>
>>>>>>> 03d20231
    </row>

    <row>
<<<<<<< HEAD
      <entry>18.4</entry>
      <entry>Integer types</entry>
      <entry></entry>
      <entry></entry>
    </row>
    <row>
      <entry>18.4.1</entry>
      <entry>Header <code>&lt;cstdint&gt;</code> synopsis</entry>
      <entry>Y</entry>
      <entry></entry>
    </row>
    <row>
      <?dbhtml bgcolor="#B0B0B0" ?>
      <entry>18.5</entry>
      <entry>Start and termination</entry>
      <entry>Partial</entry>
      <entry>C library dependency for quick_exit, at_quick_exit</entry>
    </row>
    <row>
      <entry>18.6</entry>
      <entry>Dynamic memory management</entry>
      <entry>Y</entry>
      <entry></entry>
    </row>
    <row>
      <entry>18.7</entry>
      <entry>Type identification</entry>
      <entry></entry>
      <entry></entry>
    </row>
    <row>
      <entry>18.7.1</entry>
      <entry>Class type_info</entry>
      <entry>Y</entry>
      <entry></entry>
    </row>
    <row>
      <entry>18.7.2</entry>
      <entry>Class bad_cast</entry>
      <entry>Y</entry>
      <entry></entry>
    </row>
    <row>
      <entry>18.7.3</entry>
      <entry>Class bad_typeid</entry>
      <entry>Y</entry>
      <entry></entry>
    </row>
    <row>
      <entry>18.8</entry>
      <entry>Exception handling</entry>
      <entry></entry>
      <entry></entry>
    </row>
    <row>
      <entry>18.8.1</entry>
      <entry>Class exception</entry>
      <entry>Y</entry>
      <entry></entry>
    </row>
    <row>
      <entry>18.8.2</entry>
      <entry>Violating exception-specifications</entry>
      <entry>Y</entry>
      <entry></entry>
    </row>
    <row>
      <entry>18.8.3</entry>
      <entry>Abnormal termination</entry>
      <entry>Y</entry>
      <entry></entry>
    </row>
    <row>
      <entry>18.8.4</entry>
      <entry><code>uncaught_exception</code></entry>
      <entry>Y</entry>
      <entry></entry>
    </row>
    <row>
      <entry>18.8.5</entry>
      <entry>Exception Propagation</entry>
      <entry>Y</entry>
      <entry></entry>
    </row>
    <row>
      <entry>18.8.6</entry>
      <entry><code>nested_exception</code></entry>
      <entry>Y</entry>
      <entry></entry>
    </row>
    <row>
      <entry>18.9</entry>
      <entry>Initializer lists</entry>
      <entry></entry>
      <entry></entry>
    </row>
    <row>
      <entry>18.9.1</entry>
      <entry>Initializer list constructors</entry>
      <entry>Y</entry>
      <entry></entry>
    </row>
    <row>
      <entry>18.9.2</entry>
      <entry>Initializer list access</entry>
      <entry>Y</entry>
      <entry></entry>
    </row>
    <row>
      <?dbhtml bgcolor="#C8B0B0" ?>
      <entry>18.9.3</entry>
      <entry>Initializer list range access</entry>
      <entry>N</entry>
      <entry></entry>
    </row>
    <row>
      <entry>18.10</entry>
      <entry>Other runtime support</entry>
      <entry>Y</entry>
      <entry></entry>
    </row>
    <row>
      <entry>
	<emphasis>19</emphasis>
      </entry>
      <entry namest="c2" nameend="c4" align="left">
	<emphasis>Diagnostics</emphasis>
      </entry>
    </row>
    <row>
      <entry>19.1</entry>
      <entry>General</entry>
      <entry>Y</entry>
      <entry></entry>
    </row>
    <row>
      <entry>19.2</entry>
      <entry>Exception classes</entry>
      <entry>Y</entry>
      <entry></entry>
    </row>
    <row>
      <entry>19.3</entry>
      <entry>Assertions</entry>
      <entry>Y</entry>
      <entry></entry>
    </row>
    <row>
      <entry>19.4</entry>
      <entry>Error numbers</entry>
      <entry>Y</entry>
      <entry></entry>
    </row>
    <row>
      <entry>19.5</entry>
      <entry>System error support</entry>
      <entry></entry>
      <entry></entry>
    </row>
    <row>
      <entry>19.5.1</entry>
      <entry>Class <code>error_category</code></entry>
      <entry>Y</entry>
      <entry></entry>
    </row>
    <row>
      <entry>19.5.2</entry>
      <entry>Class <code>error_code</code></entry>
      <entry>Y</entry>
      <entry></entry>
    </row>
    <row>
      <entry>19.5.3</entry>
      <entry>Class <code>error_condition</code></entry>
      <entry>Y</entry>
      <entry></entry>
    </row>
    <row>
      <entry>19.5.4</entry>
      <entry>Comparison operators</entry>
      <entry>Y</entry>
      <entry></entry>
    </row>
    <row>
      <entry>19.5.5</entry>
      <entry>Class <code>system_error</code></entry>
      <entry>Y</entry>
      <entry></entry>
    </row>
    <row>
      <entry>
	<emphasis>20</emphasis>
      </entry>
      <entry namest="c2" nameend="c4" align="left">
	<emphasis>General utilities</emphasis>
      </entry>
    </row>
    <row>
      <entry>20.1</entry>
      <entry>General</entry>
      <entry></entry>
      <entry></entry>
    </row>
    <row>
      <entry>20.2</entry>
      <entry>Requirements</entry>
      <entry></entry>
      <entry></entry>
    </row>
    <row>
      <entry>20.3</entry>
      <entry>Utility components</entry>
      <entry></entry>
      <entry></entry>
    </row>
    <row>
      <entry>20.3.1</entry>
      <entry>Operators</entry>
      <entry>Y</entry>
      <entry></entry>
    </row>
    <row>
      <entry>20.3.2</entry>
      <entry>Swap</entry>
      <entry>Y</entry>
      <entry></entry>
    </row>
    <row>
      <entry>20.3.3</entry>
      <entry><code>forward</code> and <code>move</code> helpers</entry>
      <entry>Y</entry>
      <entry></entry>
    </row>
    <row>
      <entry>20.3.4</entry>
      <entry>Function template <code>declval</code></entry>
      <entry>Y</entry>
      <entry></entry>
    </row>
    <row>
      <entry>20.3.5</entry>
      <entry>Pairs</entry>
      <entry></entry>
      <entry></entry>
    </row>
    <row>
      <entry>20.3.5.1</entry>
      <entry>In general</entry>
      <entry></entry>
      <entry></entry>
    </row>
    <row>
      <?dbhtml bgcolor="#B0B0B0" ?>
      <entry>20.3.5.2</entry>
      <entry>Class template <code>pair</code></entry>
      <entry>Partial</entry>
      <entry>Missing constexpr</entry>
    </row>
    <row>
      <entry>20.3.5.3</entry>
      <entry>Tuple-like access to <code>pair</code></entry>
      <entry>Y</entry>
      <entry></entry>
    </row>
    <row>
      <?dbhtml bgcolor="#C8B0B0" ?>
      <entry>20.3.5.4</entry>
      <entry><code>pair</code> range access</entry>
      <entry>N</entry>
      <entry></entry>
    </row>
    <row>
      <?dbhtml bgcolor="#C8B0B0" ?>
      <entry>20.3.5.5</entry>
      <entry>Piecewise construction</entry>
      <entry>N</entry>
      <entry></entry>
    </row>
    <row>
      <entry>20.4</entry>
      <entry>Tuples</entry>
      <entry></entry>
      <entry></entry>
    </row>
    <row>
      <entry>20.4.1</entry>
      <entry>In general</entry>
      <entry></entry>
      <entry></entry>
    </row>
    <row>
      <?dbhtml bgcolor="#B0B0B0" ?>
      <entry>20.4.2</entry>
      <entry>Class template <code>tuple</code></entry>
      <entry>Partial</entry>
      <entry>Missing constexpr and range access</entry>
    </row>
    <row>
      <entry>20.5</entry>
      <entry>Class template <code>bitset</code></entry>
      <entry>Partial</entry>
      <entry>Missing constexpr</entry>
    </row>
    <row>
      <entry>20.6</entry>
      <entry>Compile-time rational arithmetic</entry>
      <entry></entry>
      <entry></entry>
    </row>
    <row>
      <entry>20.6.1</entry>
      <entry>Class template <code>ratio</code></entry>
      <entry>Y</entry>
      <entry></entry>
    </row>
    <row>
      <entry>20.6.2</entry>
      <entry>Arithmetic on <code>ratio</code> types</entry>
      <entry>Y</entry>
      <entry></entry>
    </row>
    <row>
      <entry>20.6.3</entry>
      <entry>Comparison of <code>ratio</code> types</entry>
      <entry>Y</entry>
      <entry></entry>
    </row>
    <row>
      <entry>20.6.4</entry>
      <entry>SI types for <code>ratio</code></entry>
      <entry>Y</entry>
      <entry></entry>
    </row>
    <row>
      <entry>20.7</entry>
      <entry>Metaprogramming and type traits</entry>
      <entry></entry>
      <entry></entry>
    </row>
    <row>
      <entry>20.7.1</entry>
      <entry>Requirements</entry>
      <entry>Y</entry>
      <entry></entry>
    </row>
    <row>
      <entry>20.7.2</entry>
      <entry>Header <code>&lt;type_traits&gt;</code> synopsis</entry>
      <entry></entry>
      <entry></entry>
    </row>
    <row>
      <entry>20.7.3</entry>
      <entry>Helper classes</entry>
      <entry>Y</entry>
      <entry></entry>
    </row>
    <row>
      <entry>20.7.4</entry>
      <entry>Unary Type Traits</entry>
      <entry>Y</entry>
      <entry></entry>
    </row>
    <row>
      <entry>20.7.4.1</entry>
      <entry>Primary type categories</entry>
      <entry>Y</entry>
      <entry></entry>
    </row>
    <row>
      <entry>20.7.4.2</entry>
      <entry>Composite type traits</entry>
      <entry>Y</entry>
      <entry></entry>
    </row>
    <row>
      <?dbhtml bgcolor="#B0B0B0" ?>
      <entry>20.7.4.3</entry>
      <entry>Type properties</entry>
      <entry>Partial</entry>
      <entry>Missing is_trivially_copyable, is_literal_type, is_nothrow_constructible</entry>
    </row>
    <row>
      <entry>20.7.5</entry>
      <entry>Relationships between types</entry>
      <entry>Y</entry>
      <entry></entry>
    </row>
    <row>
      <?dbhtml bgcolor="#B0B0B0" ?>
      <entry>20.7.6</entry>
      <entry>Transformations between types</entry>
      <entry>Partial</entry>
      <entry>Missing underlying_type</entry>
    </row>
    <row>
      <entry>20.7.6.1</entry>
      <entry>Const-volatile modifications</entry>
      <entry>Y</entry>
      <entry></entry>
    </row>
    <row>
      <entry>20.7.6.2</entry>
      <entry>Reference modifications</entry>
      <entry>Y</entry>
      <entry></entry>
    </row>
    <row>
      <entry>20.7.6.3</entry>
      <entry>Sign modifications</entry>
      <entry>Y</entry>
      <entry></entry>
    </row>
    <row>
      <entry>20.7.6.4</entry>
      <entry>Array modifications</entry>
      <entry>Y</entry>
      <entry></entry>
    </row>
    <row>
      <entry>20.7.6.5</entry>
      <entry>Pointer modifications</entry>
      <entry>Y</entry>
      <entry></entry>
    </row>
    <row>
      <entry>20.7.6.6</entry>
      <entry>Other transformations</entry>
      <entry>Y</entry>
      <entry></entry>
    </row>
    <row>
      <entry>20.8</entry>
      <entry>Function objects</entry>
      <entry></entry>
      <entry></entry>
    </row>
    <row>
      <entry>20.8.1</entry>
      <entry>Definitions</entry>
      <entry>Y</entry>
      <entry></entry>
    </row>
    <row>
      <entry>20.8.2</entry>
      <entry>Requirements</entry>
      <entry>Y</entry>
      <entry></entry>
    </row>
    <row>
      <entry>20.8.3</entry>
      <entry>Base</entry>
      <entry>Y</entry>
      <entry></entry>
    </row>
    <row>
      <entry>20.8.4</entry>
      <entry>Class template <code>reference_wrapper</code></entry>
      <entry>Y</entry>
      <entry></entry>
    </row>
    <row>
      <entry>20.8.5</entry>
      <entry>Arithmetic operation</entry>
      <entry>Y</entry>
      <entry></entry>
    </row>
    <row>
      <entry>20.8.6</entry>
      <entry>Comparisons</entry>
      <entry>Y</entry>
      <entry></entry>
    </row>
    <row>
      <entry>20.8.7</entry>
      <entry>Logical operations</entry>
      <entry>Y</entry>
      <entry></entry>
    </row>
    <row>
      <entry>20.8.8</entry>
      <entry>Bitwise operations</entry>
      <entry>Y</entry>
      <entry></entry>
    </row>
    <row>
      <entry>20.8.9</entry>
      <entry>Negators</entry>
      <entry>Y</entry>
      <entry></entry>
    </row>
    <row>
      <entry>20.8.10</entry>
      <entry>Function template <code>bind</code></entry>
      <entry>Y</entry>
      <entry></entry>
    </row>
    <row>
      <entry>20.8.11</entry>
      <entry>Adaptors for pointers to functions</entry>
      <entry>Y</entry>
      <entry></entry>
    </row>
    <row>
      <entry>20.8.12</entry>
      <entry>Adaptors for pointers to members</entry>
      <entry>Y</entry>
      <entry></entry>
    </row>
    <row>
      <entry>20.8.13</entry>
      <entry>Function template <code>mem_fn</code></entry>
      <entry>Y</entry>
      <entry></entry>
    </row>
    <row>
      <entry>20.8.14</entry>
      <entry>Polymorphic function wrappers</entry>
      <entry></entry>
      <entry></entry>
    </row>
    <row>
      <entry>20.8.14.1</entry>
      <entry>Class <code>bad_function_call</code></entry>
      <entry>Y</entry>
      <entry></entry>
    </row>
    <row>
      <entry>20.8.14.2</entry>
      <entry>Class template <code>function</code></entry>
      <entry>Y</entry>
      <entry></entry>
    </row>
    <row>
      <entry>20.8.15</entry>
      <entry>Class template <code>hash</code></entry>
      <entry>Y</entry>
      <entry></entry>
    </row>
    <row>
      <entry>20.9</entry>
      <entry>Memory</entry>
      <entry></entry>
      <entry></entry>
    </row>
    <row>
      <?dbhtml bgcolor="#C8B0B0" ?>
      <entry>20.9.1</entry>
      <entry>Allocator argument tag</entry>
      <entry>N</entry>
      <entry></entry>
    </row>
    <row>
      <?dbhtml bgcolor="#C8B0B0" ?>
      <entry>20.9.2</entry>
      <entry><code>uses_allocator</code></entry>
      <entry>N</entry>
      <entry></entry>
    </row>
    <row>
      <?dbhtml bgcolor="#C8B0B0" ?>
      <entry>20.9.3</entry>
      <entry>Pointer traits</entry>
      <entry>N</entry>
      <entry></entry>
    </row>
    <row>
      <?dbhtml bgcolor="#C8B0B0" ?>
      <entry>20.9.4</entry>
      <entry>Allocator traits</entry>
      <entry>N</entry>
      <entry></entry>
    </row>
    <row>
      <entry>20.9.5</entry>
      <entry>The default allocator</entry>
      <entry>Y</entry>
      <entry></entry>
    </row>
    <row>
      <?dbhtml bgcolor="#C8B0B0" ?>
      <entry>20.9.6</entry>
      <entry>Scoped allocator adaptor</entry>
      <entry></entry>
      <entry></entry>
    </row>
    <row>
      <?dbhtml bgcolor="#C8B0B0" ?>
      <entry>20.9.6.1</entry>
      <entry>Scoped allocator adaptor member types</entry>
      <entry>N</entry>
      <entry></entry>
    </row>
    <row>
      <?dbhtml bgcolor="#C8B0B0" ?>
      <entry>20.9.6.2</entry>
      <entry>Scoped allocator adaptor constructors</entry>
      <entry>N</entry>
      <entry></entry>
    </row>
    <row>
      <?dbhtml bgcolor="#C8B0B0" ?>
      <entry>20.9.6.3</entry>
      <entry>Scoped allocator adaptor members</entry>
      <entry>N</entry>
      <entry></entry>
    </row>
    <row>
      <entry>20.9.7</entry>
      <entry>Raw storage iterator</entry>
      <entry>Y</entry>
      <entry></entry>
    </row>
    <row>
      <entry>20.9.8</entry>
      <entry>Temporary buffers</entry>
      <entry>Y</entry>
      <entry></entry>
    </row>
    <row>
      <entry>20.9.9</entry>
      <entry>Specialized algorithms</entry>
      <entry></entry>
      <entry></entry>
    </row>
    <row>
      <?dbhtml bgcolor="#C8B0B0" ?>
      <entry>20.9.9.1</entry>
      <entry><code>addressof</code></entry>
      <entry>N</entry>
      <entry></entry>
    </row>
    <row>
      <entry>20.9.9.2</entry>
      <entry><code>uninitialized_copy</code></entry>
      <entry>Y</entry>
      <entry></entry>
=======
      <entry>20.3.1</entry>
      <entry>Operators</entry>
      <entry>Y</entry>
      <entry/>
    </row>
    <row>
      <entry>20.3.2</entry>
      <entry>Swap</entry>
      <entry>Y</entry>
      <entry/>
    </row>
    <row>
      <entry>20.3.3</entry>
      <entry><code>forward</code> and <code>move</code> helpers</entry>
      <entry>Y</entry>
      <entry/>
    </row>
    <row>
      <entry>20.3.4</entry>
      <entry>Function template <code>declval</code></entry>
      <entry>Y</entry>
      <entry/>
    </row>
    <row>
      <entry>20.3.5</entry>
      <entry>Pairs</entry>
      <entry/>
      <entry/>
    </row>
    <row>
      <entry>20.3.5.1</entry>
      <entry>In general</entry>
      <entry/>
      <entry/>
    </row>
    <row>
      <entry>20.3.5.2</entry>
      <entry>Class template <code>pair</code></entry>
      <entry>Y</entry>
      <entry/>
    </row>
    <row>
      <entry>20.3.5.3</entry>
      <entry>Tuple-like access to <code>pair</code></entry>
      <entry>Y</entry>
      <entry/>
    </row>
    <row>
      <entry>20.3.5.5</entry>
      <entry>Piecewise construction</entry>
      <entry>Y</entry>
      <entry/>
    </row>
    <row>
      <entry>20.4</entry>
      <entry>Tuples</entry>
      <entry/>
      <entry/>
    </row>
    <row>
      <entry>20.4.1</entry>
      <entry>In general</entry>
      <entry/>
      <entry/>
    </row>
    <row>
      <entry>20.4.2</entry>
      <entry>Class template <code>tuple</code></entry>
      <entry>Y</entry>
      <entry/>
    </row>
    <row>
      <entry>20.5</entry>
      <entry>Class template <code>bitset</code></entry>
      <entry>Y</entry>
      <entry/>
    </row>
    <row>
      <entry>20.6</entry>
      <entry>Compile-time rational arithmetic</entry>
      <entry/>
      <entry/>
    </row>
    <row>
      <entry>20.6.1</entry>
      <entry>Class template <code>ratio</code></entry>
      <entry>Y</entry>
      <entry/>
    </row>
    <row>
      <entry>20.6.2</entry>
      <entry>Arithmetic on <code>ratio</code> types</entry>
      <entry>Y</entry>
      <entry/>
    </row>
    <row>
      <entry>20.6.3</entry>
      <entry>Comparison of <code>ratio</code> types</entry>
      <entry>Y</entry>
      <entry/>
    </row>
    <row>
      <entry>20.6.4</entry>
      <entry>SI types for <code>ratio</code></entry>
      <entry>Y</entry>
      <entry/>
    </row>
    <row>
      <entry>20.7</entry>
      <entry>Metaprogramming and type traits</entry>
      <entry/>
      <entry/>
    </row>
    <row>
      <entry>20.7.1</entry>
      <entry>Requirements</entry>
      <entry>Y</entry>
      <entry/>
    </row>
    <row>
      <entry>20.7.2</entry>
      <entry>Header <code>&lt;type_traits&gt;</code> synopsis</entry>
      <entry/>
      <entry/>
    </row>
    <row>
      <entry>20.7.3</entry>
      <entry>Helper classes</entry>
      <entry>Y</entry>
      <entry/>
    </row>
    <row>
      <entry>20.7.4</entry>
      <entry>Unary Type Traits</entry>
      <entry>Y</entry>
      <entry/>
    </row>
    <row>
      <entry>20.7.4.1</entry>
      <entry>Primary type categories</entry>
      <entry>Y</entry>
      <entry/>
    </row>
    <row>
      <entry>20.7.4.2</entry>
      <entry>Composite type traits</entry>
      <entry>Y</entry>
      <entry/>
    </row>
    <row>
      <?dbhtml bgcolor="#B0B0B0" ?>
      <entry>20.7.4.3</entry>
      <entry>Type properties</entry>
      <entry>Partial</entry>
      <entry>Missing is_trivially_copyable, is_nothrow_constructible</entry>
    </row>
    <row>
      <entry>20.7.5</entry>
      <entry>Relationships between types</entry>
      <entry>Y</entry>
      <entry/>
    </row>
    <row>
      <?dbhtml bgcolor="#B0B0B0" ?>
      <entry>20.7.6</entry>
      <entry>Transformations between types</entry>
      <entry>Partial</entry>
      <entry>Missing underlying_type</entry>
    </row>
    <row>
      <entry>20.7.6.1</entry>
      <entry>Const-volatile modifications</entry>
      <entry>Y</entry>
      <entry/>
    </row>
    <row>
      <entry>20.7.6.2</entry>
      <entry>Reference modifications</entry>
      <entry>Y</entry>
      <entry/>
    </row>
    <row>
      <entry>20.7.6.3</entry>
      <entry>Sign modifications</entry>
      <entry>Y</entry>
      <entry/>
    </row>
    <row>
      <entry>20.7.6.4</entry>
      <entry>Array modifications</entry>
      <entry>Y</entry>
      <entry/>
    </row>
    <row>
      <entry>20.7.6.5</entry>
      <entry>Pointer modifications</entry>
      <entry>Y</entry>
      <entry/>
    </row>
    <row>
      <entry>20.7.6.6</entry>
      <entry>Other transformations</entry>
      <entry>Y</entry>
      <entry/>
    </row>
    <row>
      <entry>20.8</entry>
      <entry>Function objects</entry>
      <entry/>
      <entry/>
    </row>
    <row>
      <entry>20.8.1</entry>
      <entry>Definitions</entry>
      <entry>Y</entry>
      <entry/>
    </row>
    <row>
      <entry>20.8.2</entry>
      <entry>Requirements</entry>
      <entry>Y</entry>
      <entry/>
    </row>
    <row>
      <entry>20.8.3</entry>
      <entry>Base</entry>
      <entry>Y</entry>
      <entry/>
    </row>
    <row>
      <entry>20.8.4</entry>
      <entry>Class template <code>reference_wrapper</code></entry>
      <entry>Y</entry>
      <entry/>
    </row>
    <row>
      <entry>20.8.5</entry>
      <entry>Arithmetic operation</entry>
      <entry>Y</entry>
      <entry/>
    </row>
    <row>
      <entry>20.8.6</entry>
      <entry>Comparisons</entry>
      <entry>Y</entry>
      <entry/>
    </row>
    <row>
      <entry>20.8.7</entry>
      <entry>Logical operations</entry>
      <entry>Y</entry>
      <entry/>
    </row>
    <row>
      <entry>20.8.8</entry>
      <entry>Bitwise operations</entry>
      <entry>Y</entry>
      <entry/>
    </row>
    <row>
      <entry>20.8.9</entry>
      <entry>Negators</entry>
      <entry>Y</entry>
      <entry/>
    </row>
    <row>
      <entry>20.8.10</entry>
      <entry>Function template <code>bind</code></entry>
      <entry>Y</entry>
      <entry/>
    </row>
    <row>
      <entry>20.8.11</entry>
      <entry>Adaptors for pointers to functions</entry>
      <entry>Y</entry>
      <entry/>
    </row>
    <row>
      <entry>20.8.12</entry>
      <entry>Adaptors for pointers to members</entry>
      <entry>Y</entry>
      <entry/>
    </row>
    <row>
      <?dbhtml bgcolor="#B0B0B0" ?>
      <entry>20.8.13</entry>
      <entry>Function template <code>mem_fn</code></entry>
      <entry>Partial</entry>
      <entry>Missing overloads for reference-qualified member functions</entry>
    </row>
    <row>
      <entry>20.8.14</entry>
      <entry>Polymorphic function wrappers</entry>
      <entry/>
      <entry/>
    </row>
    <row>
      <entry>20.8.14.1</entry>
      <entry>Class <code>bad_function_call</code></entry>
      <entry>Y</entry>
      <entry/>
    </row>
    <row>
      <?dbhtml bgcolor="#B0B0B0" ?>
      <entry>20.8.14.2</entry>
      <entry>Class template <code>function</code></entry>
      <entry>Partial</entry>
      <entry>Missing allocator support</entry>
    </row>
    <row>
      <entry>20.8.15</entry>
      <entry>Class template <code>hash</code></entry>
      <entry>Y</entry>
      <entry/>
    </row>
    <row>
      <entry>20.9</entry>
      <entry>Memory</entry>
      <entry/>
      <entry/>
    </row>
    <row>
      <entry>20.9.1</entry>
      <entry>Allocator argument tag</entry>
      <entry>Y</entry>
      <entry/>
    </row>
    <row>
      <entry>20.9.2</entry>
      <entry><code>uses_allocator</code></entry>
      <entry>Y</entry>
      <entry/>
    </row>
    <row>
      <?dbhtml bgcolor="#C8B0B0" ?>
      <entry>20.9.3</entry>
      <entry>Pointer traits</entry>
      <entry>N</entry>
      <entry/>
    </row>
    <row>
      <?dbhtml bgcolor="#C8B0B0" ?>
      <entry>20.9.4</entry>
      <entry>Allocator traits</entry>
      <entry>N</entry>
      <entry/>
    </row>
    <row>
      <entry>20.9.5</entry>
      <entry>The default allocator</entry>
      <entry>Y</entry>
      <entry/>
    </row>
    <row>
      <?dbhtml bgcolor="#C8B0B0" ?>
      <entry>20.9.6</entry>
      <entry>Scoped allocator adaptor</entry>
      <entry/>
      <entry/>
    </row>
    <row>
      <?dbhtml bgcolor="#C8B0B0" ?>
      <entry>20.9.6.1</entry>
      <entry>Scoped allocator adaptor member types</entry>
      <entry>N</entry>
      <entry/>
    </row>
    <row>
      <?dbhtml bgcolor="#C8B0B0" ?>
      <entry>20.9.6.2</entry>
      <entry>Scoped allocator adaptor constructors</entry>
      <entry>N</entry>
      <entry/>
    </row>
    <row>
      <?dbhtml bgcolor="#C8B0B0" ?>
      <entry>20.9.6.3</entry>
      <entry>Scoped allocator adaptor members</entry>
      <entry>N</entry>
      <entry/>
    </row>
    <row>
      <entry>20.9.7</entry>
      <entry>Raw storage iterator</entry>
      <entry>Y</entry>
      <entry/>
    </row>
    <row>
      <entry>20.9.8</entry>
      <entry>Temporary buffers</entry>
      <entry>Y</entry>
      <entry/>
    </row>
    <row>
      <entry>20.9.9</entry>
      <entry>Specialized algorithms</entry>
      <entry/>
      <entry/>
    </row>
    <row>
      <entry>20.9.9.1</entry>
      <entry><code>addressof</code></entry>
      <entry>Y</entry>
      <entry/>
    </row>
    <row>
      <entry>20.9.9.2</entry>
      <entry><code>uninitialized_copy</code></entry>
      <entry>Y</entry>
      <entry/>
>>>>>>> 03d20231
    </row>
    <row>
      <entry>20.9.9.3</entry>
      <entry><code>uninitialized_fill</code></entry>
      <entry>Y</entry>
<<<<<<< HEAD
      <entry></entry>
    </row>
    <row>
      <entry>20.9.9.4</entry>
      <entry><code>uninitialized_fill_n</code></entry>
      <entry>Y</entry>
      <entry></entry>
    </row>
    <row>
      <entry>20.9.10</entry>
      <entry>Class template <code>unique_ptr</code></entry>
      <entry>Y</entry>
      <entry></entry>
=======
      <entry/>
    </row>
    <row>
      <entry>20.9.9.4</entry>
      <entry><code>uninitialized_fill_n</code></entry>
      <entry>Y</entry>
      <entry/>
    </row>
    <row>
      <entry>20.9.10</entry>
      <entry>Class template <code>unique_ptr</code></entry>
      <entry>Y</entry>
      <entry/>
>>>>>>> 03d20231
    </row>
    <row>
      <entry>20.9.11</entry>
      <entry>Smart pointers</entry>
<<<<<<< HEAD
      <entry></entry>
      <entry></entry>
=======
      <entry/>
      <entry/>
>>>>>>> 03d20231
    </row>
    <row>
      <entry>20.9.11.1</entry>
      <entry>Class <code>bad_weak_ptr</code></entry>
      <entry>Y</entry>
<<<<<<< HEAD
      <entry></entry>
=======
      <entry/>
>>>>>>> 03d20231
    </row>
    <row>
      <entry>20.9.11.2</entry>
      <entry>Class template <code>shared_ptr</code></entry>
      <entry>Y</entry>
      <entry>
	<para>
	  Uses code from
<<<<<<< HEAD
	  <ulink url="http://www.boost.org/libs/smart_ptr/shared_ptr.htm">boost::shared_ptr</ulink>.
	</para>
      </entry>
    </row>
    <row>
      <entry>20.9.11.3</entry>
      <entry>Class template <code>weak_ptr</code></entry>
      <entry>Y</entry>
      <entry></entry>
    </row>
    <row>
      <entry>20.9.11.4</entry>
      <entry>Class template <code>emable_shared_from_this</code></entry>
      <entry>Y</entry>
      <entry></entry>
    </row>
    <row>
      <?dbhtml bgcolor="#B0B0B0" ?>
      <entry>20.9.11.5</entry>
      <entry><code>shared_ptr</code> atomic access</entry>
      <entry>Partial</entry>
      <entry></entry>
    </row>
    <row>
      <entry>20.9.11.6</entry>
      <entry>Hash support</entry>
      <entry>Y</entry>
      <entry></entry>
    </row>
    <row>
      <?dbhtml bgcolor="#B0B0B0" ?>
      <entry>20.9.12</entry>
      <entry>Pointer safety</entry>
      <entry>Partial</entry>
      <entry></entry>
    </row>
    <row>
      <?dbhtml bgcolor="#C8B0B0" ?>
      <entry>20.9.13</entry>
      <entry>Align</entry>
      <entry>N</entry>
      <entry></entry>
    </row>
    <row>
      <entry>20.9.16</entry>
      <entry>C library</entry>
      <entry>Y</entry>
      <entry></entry>
    </row>
    <row>
      <entry>20.10</entry>
      <entry>Time utilities</entry>
      <entry></entry>
      <entry></entry>
    </row>
    <row>
      <entry>20.10.1</entry>
      <entry>Clock requirements</entry>
      <entry>Y</entry>
      <entry></entry>
    </row>
    <row>
      <entry>20.10.2</entry>
      <entry>Time-related traits</entry>
      <entry></entry>
      <entry></entry>
    </row>
    <row>
      <entry>20.10.2.1</entry>
      <entry><code>treat_as_floating_point</code></entry>
      <entry>Y</entry>
      <entry></entry>
    </row>
    <row>
      <entry>20.10.2.2</entry>
      <entry><code>duration_values</code></entry>
=======
	  <link xmlns:xlink="http://www.w3.org/1999/xlink" xlink:href="http://www.boost.org/libs/smart_ptr/shared_ptr.htm">boost::shared_ptr</link>.
	</para>
      </entry>
    </row>
    <row>
      <entry>20.9.11.3</entry>
      <entry>Class template <code>weak_ptr</code></entry>
      <entry>Y</entry>
      <entry/>
    </row>
    <row>
      <entry>20.9.11.4</entry>
      <entry>Class template <code>emable_shared_from_this</code></entry>
      <entry>Y</entry>
      <entry/>
    </row>
    <row>
      <?dbhtml bgcolor="#B0B0B0" ?>
      <entry>20.9.11.5</entry>
      <entry><code>shared_ptr</code> atomic access</entry>
      <entry>Partial</entry>
      <entry/>
    </row>
    <row>
      <entry>20.9.11.6</entry>
      <entry>Hash support</entry>
      <entry>Y</entry>
      <entry/>
    </row>
    <row>
      <?dbhtml bgcolor="#B0B0B0" ?>
      <entry>20.9.12</entry>
      <entry>Pointer safety</entry>
      <entry>Partial</entry>
      <entry/>
    </row>
    <row>
      <?dbhtml bgcolor="#C8B0B0" ?>
      <entry>20.9.13</entry>
      <entry>Align</entry>
      <entry>N</entry>
      <entry/>
    </row>
    <row>
      <entry>20.9.16</entry>
      <entry>C library</entry>
      <entry>Y</entry>
      <entry/>
    </row>
    <row>
      <entry>20.10</entry>
      <entry>Time utilities</entry>
      <entry/>
      <entry/>
    </row>
    <row>
      <entry>20.10.1</entry>
      <entry>Clock requirements</entry>
      <entry>Y</entry>
      <entry/>
    </row>
    <row>
      <entry>20.10.2</entry>
      <entry>Time-related traits</entry>
      <entry/>
      <entry/>
    </row>
    <row>
      <entry>20.10.2.1</entry>
      <entry><code>treat_as_floating_point</code></entry>
      <entry>Y</entry>
      <entry/>
    </row>
    <row>
      <entry>20.10.2.2</entry>
      <entry><code>duration_values</code></entry>
      <entry>Y</entry>
      <entry/>
    </row>
    <row>
      <entry>20.10.2.3</entry>
      <entry>Specializations of <code>common_type</code></entry>
      <entry>Y</entry>
      <entry/>
    </row>
    <row>
      <entry>20.10.3</entry>
      <entry>Class template <code>duration</code></entry>
      <entry>Y</entry>
      <entry/>
    </row>
    <row>
      <entry>20.10.4</entry>
      <entry>Class template <code>time_point</code></entry>
      <entry>Y</entry>
      <entry/>
    </row>
    <row>
      <entry>20.10.5</entry>
      <entry>Clocks</entry>
      <entry/>
      <entry/>
    </row>
    <row>
      <entry>20.10.5.1</entry>
      <entry>Class <code>system_clock</code></entry>
      <entry>Y</entry>
      <entry/>
    </row>
    <row>
      <entry>20.10.5.2</entry>
      <entry>Class <code>monotonic_clock</code></entry>
      <entry>Y</entry>
      <entry/>
    </row>
    <row>
      <entry>20.10.5.3</entry>
      <entry>Class <code>high_resolution_clock</code></entry>
      <entry>Y</entry>
      <entry/>
    </row>
    <row>
      <entry>20.11</entry>
      <entry>Date and time functions</entry>
      <entry>Y</entry>
      <entry/>
    </row>
    <row>
      <?dbhtml bgcolor="#C8B0B0" ?>
      <entry>20.12</entry>
      <entry>Class <code>type_index</code></entry>
      <entry>N</entry>
      <entry/>
    </row>
    <row>
      <entry>
	<emphasis>21</emphasis>
      </entry>
      <entry namest="c2" nameend="c4" align="left">
	<emphasis>Strings</emphasis>
      </entry>
    </row>
    <row>
      <entry>21.1</entry>
      <entry>General</entry>
      <entry>Y</entry>
      <entry/>
    </row>
    <row>
      <entry>21.2</entry>
      <entry>Character traits</entry>
      <entry/>
      <entry/>
    </row>
    <row>
      <entry>21.2.1</entry>
      <entry>Character traits requirements</entry>
      <entry>Y</entry>
      <entry/>
    </row>
    <row>
      <entry>21.2.2</entry>
      <entry>traits typedefs</entry>
      <entry>Y</entry>
      <entry/>
    </row>
    <row>
      <entry>21.2.3</entry>
      <entry><code>char_traits</code> specializations</entry>
      <entry/>
      <entry/>
    </row>
    <row>
      <?dbhtml bgcolor="#B0B0B0" ?>
      <entry>21.2.3.1</entry>
      <entry>struct <code>char_traits&lt;char&gt;</code></entry>
>>>>>>> 03d20231
      <entry>Partial</entry>
      <entry>Missing constexpr</entry>
    </row>
    <row>
<<<<<<< HEAD
      <entry>20.10.2.3</entry>
      <entry>Specializations of <code>common_type</code></entry>
      <entry>Y</entry>
      <entry></entry>
    </row>
    <row>
      <entry>20.10.3</entry>
      <entry>Class template <code>duration</code></entry>
      <entry>Partial</entry>
      <entry>Missing constexpr</entry>
    </row>
    <row>
      <entry>20.10.4</entry>
      <entry>Class template <code>time_point</code></entry>
      <entry>Partial</entry>
      <entry>Missing constexpr</entry>
    </row>
    <row>
      <entry>20.10.5</entry>
      <entry>Clocks</entry>
      <entry></entry>
      <entry></entry>
    </row>
    <row>
      <entry>20.10.5.1</entry>
      <entry>Class <code>system_clock</code></entry>
      <entry>Y</entry>
      <entry></entry>
    </row>
    <row>
      <entry>20.10.5.2</entry>
      <entry>Class <code>monotonic_clock</code></entry>
      <entry>Y</entry>
      <entry></entry>
    </row>
    <row>
      <entry>20.10.5.3</entry>
      <entry>Class <code>high_resolution_clock</code></entry>
      <entry>Y</entry>
      <entry></entry>
    </row>
    <row>
      <entry>20.11</entry>
      <entry>Date and time functions</entry>
      <entry>Y</entry>
      <entry></entry>
    </row>
    <row>
      <?dbhtml bgcolor="#C8B0B0" ?>
      <entry>20.12</entry>
      <entry>Class <code>type_index</code></entry>
      <entry>N</entry>
      <entry></entry>
    </row>
    <row>
      <entry>
	<emphasis>21</emphasis>
      </entry>
      <entry namest="c2" nameend="c4" align="left">
	<emphasis>Strings</emphasis>
      </entry>
    </row>
    <row>
      <entry>21.1</entry>
      <entry>General</entry>
      <entry>Y</entry>
      <entry></entry>
    </row>
    <row>
      <entry>21.2</entry>
      <entry>Character traits</entry>
      <entry></entry>
      <entry></entry>
    </row>
    <row>
      <entry>21.2.1</entry>
      <entry>Character traits requirements</entry>
      <entry>Y</entry>
      <entry></entry>
    </row>
    <row>
      <entry>21.2.2</entry>
      <entry>traits typedefs</entry>
      <entry>Y</entry>
      <entry></entry>
    </row>
    <row>
      <entry>21.2.3</entry>
      <entry><code>char_traits</code> specializations</entry>
      <entry></entry>
      <entry></entry>
    </row>
    <row>
      <entry>21.2.3.1</entry>
      <entry>struct <code>char_traits&lt;char&gt;</code></entry>
      <entry>Partial</entry>
      <entry>Missing constexpr</entry>
    </row>
    <row>
      <entry>21.2.3.2</entry>
      <entry>struct <code>char_traits&lt;char16_t&gt;</code></entry>
      <entry>Partial</entry>
      <entry>Missing constexpr</entry>
    </row>
    <row>
      <entry>21.2.3.3</entry>
      <entry>struct <code>char_traits&lt;char32_t&gt;</code></entry>
      <entry>Partial</entry>
      <entry>Missing constexpr</entry>
    </row>
    <row>
      <entry>21.2.3.4</entry>
      <entry>struct <code>char_traits&lt;wchar_t&gt;</code></entry>
      <entry>Partial</entry>
      <entry>Missing constexpr</entry>
    </row>
    <row>
      <entry>21.3</entry>
      <entry>String classes</entry>
      <entry>Y</entry>
      <entry></entry>
    </row>
    <row>
      <entry>21.4</entry>
      <entry>Class template <code>basic_string</code></entry>
      <entry>Y</entry>
      <entry></entry>
    </row>
    <row>
      <entry>21.5</entry>
      <entry>Numeric Conversions</entry>
      <entry>Y</entry>
      <entry></entry>
    </row>
    <row>
      <entry>21.6</entry>
      <entry>Hash support</entry>
      <entry>Y</entry>
      <entry></entry>
    </row>
    <row>
      <entry>21.7</entry>
      <entry>Null-terminated sequence utilities</entry>
      <entry>Y</entry>
      <entry>C library dependency</entry>
    </row>
    <row>
      <entry>
      	<emphasis>22</emphasis>
      </entry>
      <entry namest="c2" nameend="c4" align="left">
	<emphasis>Localization</emphasis>
      </entry>
    </row>
    <row>
      <entry>22.1</entry>
      <entry>General</entry>
      <entry>Y</entry>
      <entry></entry>
    </row>
    <row>
      <entry>22.2</entry>
      <entry>Header <code>&lt;locale&gt;</code> synopsis</entry>
      <entry>Y</entry>
      <entry></entry>
    </row>
    <row>
      <entry>22.3</entry>
      <entry>Locales</entry>
      <entry></entry>
      <entry></entry>
    </row>
    <row>
      <entry>22.3.1</entry>
      <entry>Class <code>locale</code></entry>
      <entry>Y</entry>
      <entry></entry>
    </row>
    <row>
      <entry>22.3.2</entry>
      <entry><code>locale</code> globals</entry>
      <entry>Y</entry>
      <entry></entry>
    </row>
    <row>
      <entry>22.3.3</entry>
      <entry>Convenience interfaces</entry>
      <entry></entry>
      <entry></entry>
    </row>
    <row>
      <entry>22.3.3.1</entry>
      <entry>Character classification</entry>
      <entry>Y</entry>
      <entry></entry>
    </row>
    <row>
      <entry>22.3.3.2</entry>
      <entry>Conversions</entry>
      <entry></entry>
      <entry></entry>
    </row>
    <row>
      <entry>22.3.3.2.1</entry>
      <entry>Character conversions</entry>
      <entry>Y</entry>
      <entry></entry>
    </row>
    <row>
      <?dbhtml bgcolor="#C8B0B0" ?>
      <entry>22.3.3.2.2</entry>
      <entry><code>string</code> conversions</entry>
      <entry>N</entry>
      <entry></entry>
    </row>
    <row>
      <?dbhtml bgcolor="#C8B0B0" ?>
      <entry>22.3.3.2.3</entry>
      <entry>Buffer conversions</entry>
      <entry>N</entry>
      <entry></entry>
    </row>
    <row>
      <entry>22.4</entry>
      <entry>Standard <code>locale</code> categories</entry>
      <entry></entry>
      <entry></entry>
    </row>
    <row>
      <entry>22.4.1</entry>
      <entry>The <code>ctype</code> category</entry>
      <entry>Y</entry>
      <entry></entry>
    </row>
    <row>
      <entry>22.4.2</entry>
      <entry>The numeric category</entry>
      <entry></entry>
      <entry></entry>
    </row>
    <row>
      <entry>22.4.2.1</entry>
      <entry><code>num_get</code></entry>
      <entry>Y</entry>
      <entry></entry>
    </row>
    <row>
      <entry>22.4.2.2</entry>
      <entry><code>num_put</code></entry>
      <entry>Y</entry>
      <entry></entry>
    </row>
    <row>
      <entry>22.4.3</entry>
      <entry>The numeric punctuation facet</entry>
      <entry>Y</entry>
      <entry></entry>
    </row>
    <row>
      <entry>22.4.4</entry>
      <entry>The collate category</entry>
      <entry>Y</entry>
      <entry></entry>
    </row>
    <row>
      <entry>22.4.5</entry>
      <entry>The time category</entry>
      <entry></entry>
      <entry></entry>
    </row>
    <row>
      <entry>22.4.5.1</entry>
      <entry>Class template <code>time_get</code></entry>
      <entry>Y</entry>
      <entry></entry>
    </row>
    <row>
      <entry>22.4.5.2</entry>
      <entry>Class template <code>time_get_byname</code></entry>
      <entry>Y</entry>
      <entry></entry>
    </row>
    <row>
      <entry>22.4.5.3</entry>
      <entry>Class template <code>time_put</code></entry>
      <entry>Y</entry>
      <entry></entry>
    </row>
    <row>
      <entry>22.4.5.3</entry>
      <entry>Class template <code>time_put_byname</code></entry>
      <entry>Y</entry>
      <entry></entry>
    </row>
    <row>
      <entry>22.4.6</entry>
      <entry>The monetary category</entry>
      <entry></entry>
      <entry></entry>
    </row>
    <row>
      <entry>22.4.6.1</entry>
      <entry>Class template <code>money_get</code></entry>
      <entry>Y</entry>
      <entry></entry>
    </row>
    <row>
      <entry>22.4.6.2</entry>
      <entry>Class template <code>money_put</code></entry>
      <entry>Y</entry>
      <entry></entry>
    </row>
    <row>
      <entry>22.4.6.3</entry>
      <entry>Class template <code>money_punct</code></entry>
      <entry>Y</entry>
      <entry></entry>
    </row>
    <row>
      <entry>22.4.6.4</entry>
      <entry>Class template <code>money_punct_byname</code></entry>
      <entry>Y</entry>
      <entry></entry>
    </row>
    <row>
      <entry>22.4.7</entry>
      <entry>The message retrieval category</entry>
      <entry>Y</entry>
      <entry></entry>
    </row>
    <row>
      <entry>22.4.8</entry>
      <entry>Program-defined facets</entry>
      <entry>Y</entry>
      <entry></entry>
    </row>
    <row>
      <?dbhtml bgcolor="#C8B0B0" ?>
      <entry>22.5</entry>
      <entry>Standard code conversion facets</entry>
      <entry>N</entry>
      <entry></entry>
    </row>
    <row>
      <entry>22.6</entry>
      <entry>C Library Locales</entry>
      <entry>Y</entry>
      <entry></entry>
    </row>
    <row>
      <entry>
	<emphasis>23</emphasis>
      </entry>
      <entry namest="c2" nameend="c4" align="left">
	<emphasis>Containers</emphasis>
      </entry>
    </row>
    <row>
      <entry>23.1</entry>
      <entry>General</entry>
      <entry></entry>
      <entry></entry>
    </row>
    <row>
      <entry>23.2</entry>
      <entry>Container requirements</entry>
      <entry></entry>
      <entry></entry>
    </row>
    <row>
      <entry>23.2.1</entry>
      <entry>General container requirements</entry>
      <entry>Y</entry>
      <entry></entry>
    </row>
    <row>
      <entry>23.2.2</entry>
      <entry>Data races</entry>
      <entry>Y</entry>
      <entry></entry>
    </row>
    <row>
      <entry>23.2.3</entry>
      <entry>Sequence containers</entry>
      <entry>Y</entry>
      <entry></entry>
    </row>
    <row>
      <entry>23.2.4</entry>
      <entry>Associative containers</entry>
      <entry>Y</entry>
      <entry></entry>
    </row>
    <row>
      <entry>23.2.5</entry>
      <entry>Unordered associative containers</entry>
      <entry>Y</entry>
      <entry></entry>
    </row>
    <row>
      <entry>23.3</entry>
      <entry>Sequence containers</entry>
      <entry></entry>
      <entry></entry>
    </row>
    <row>
      <entry>23.3.1</entry>
      <entry>Class template <code>array</code></entry>
      <entry>Partial</entry>
      <entry>Missing constexpr</entry>
    </row>
    <row>
      <entry>23.3.2</entry>
      <entry>Class template <code>deque</code></entry>
      <entry>Y</entry>
      <entry></entry>
    </row>
    <row>
      <entry>23.3.3</entry>
      <entry>Class template <code>forward_list</code></entry>
      <entry>Y</entry>
      <entry></entry>
    </row>
    <row>
      <entry>23.3.4</entry>
      <entry>Class template <code>list</code></entry>
      <entry>Y</entry>
      <entry></entry>
    </row>
    <row>
      <entry>23.3.5</entry>
      <entry>Container adaptors</entry>
      <entry></entry>
      <entry></entry>
    </row>
    <row>
      <entry>23.3.5.1</entry>
      <entry>Class template <code>queue</code></entry>
      <entry>Y</entry>
      <entry></entry>
    </row>
    <row>
      <entry>23.3.5.2</entry>
      <entry>Class template <code>priority_queue</code></entry>
      <entry>Y</entry>
      <entry></entry>
    </row>
    <row>
      <entry>23.3.5.3</entry>
      <entry>Class template <code>stack</code></entry>
      <entry>Y</entry>
      <entry></entry>
    </row>
    <row>
      <entry>23.3.6</entry>
      <entry>Class template <code>vector</code></entry>
      <entry>Y</entry>
      <entry></entry>
    </row>
    <row>
      <entry>23.3.7</entry>
      <entry>Class <code>vector&lt;bool&gt;</code></entry>
      <entry>Y</entry>
      <entry></entry>
    </row>
    <row>
      <entry>23.4</entry>
      <entry>Associative containers</entry>
      <entry></entry>
      <entry></entry>
    </row>
    <row>
      <entry>23.4.1</entry>
      <entry>Class template <code>map</code></entry>
      <entry>Y</entry>
      <entry></entry>
    </row>
    <row>
      <entry>23.4.2</entry>
      <entry>Class template <code>multimap</code></entry>
      <entry>Y</entry>
      <entry></entry>
    </row>
    <row>
      <entry>23.4.3</entry>
      <entry>Class template <code>set</code></entry>
      <entry>Y</entry>
      <entry></entry>
    </row>
    <row>
      <entry>23.4.4</entry>
      <entry>Class template <code>multiset</code></entry>
      <entry>Y</entry>
      <entry></entry>
    </row>
    <row>
      <entry>23.5</entry>
      <entry>Unordered associative containers</entry>
      <entry></entry>
      <entry></entry>
    </row>
    <row>
      <entry>23.5.1</entry>
      <entry>Class template <code>unordered_map</code></entry>
      <entry>Y</entry>
      <entry></entry>
    </row>
    <row>
      <entry>23.5.2</entry>
      <entry>Class template <code>unordered_multimap</code></entry>
      <entry>Y</entry>
      <entry></entry>
    </row>
    <row>
      <entry>23.5.3</entry>
      <entry>Class template <code>unordered_set</code></entry>
      <entry>Y</entry>
      <entry></entry>
    </row>
    <row>
      <entry>23.5.4</entry>
      <entry>Class template <code>unordered_multiset</code></entry>
      <entry>Y</entry>
      <entry></entry>
    </row>
    <row>
      <entry>
	<emphasis>24</emphasis>
      </entry>
      <entry namest="c2" nameend="c4" align="left">
	<emphasis>Iterators</emphasis>
      </entry>
    </row>
    <row>
      <entry>24.1</entry>
      <entry>General</entry>
      <entry>Y</entry>
      <entry></entry>
    </row>
    <row>
      <entry>24.2</entry>
      <entry>Iterator requirements</entry>
      <entry>Y</entry>
      <entry></entry>
    </row>
    <row>
      <entry>24.3</entry>
      <entry>Header <code>&lt;iterator&gt;</code> synopsis</entry>
      <entry>Y</entry>
      <entry></entry>
    </row>
    <row>
      <entry>24.4</entry>
      <entry>Iterator primitives</entry>
      <entry>Y</entry>
      <entry></entry>
    </row>
    <row>
      <entry>24.5</entry>
      <entry>Iterator adaptors</entry>
      <entry></entry>
      <entry></entry>
    </row>
    <row>
      <entry>24.5.1</entry>
      <entry>Reverse iterators</entry>
      <entry>Y</entry>
      <entry></entry>
    </row>
    <row>
      <entry>24.5.2</entry>
      <entry>Insert iterators</entry>
      <entry>Y</entry>
      <entry></entry>
    </row>
    <row>
      <entry>24.5.3</entry>
      <entry>Move iterators</entry>
      <entry>Y</entry>
      <entry></entry>
    </row>
    <row>
      <entry>24.6</entry>
      <entry>Stream iterators</entry>
      <entry></entry>
      <entry></entry>
    </row>
    <row>
      <entry>24.6.1</entry>
      <entry>Class template <code>istream_iterator</code></entry>
      <entry>Y</entry>
      <entry></entry>
    </row>
    <row>
      <entry>24.6.2</entry>
      <entry>Class template <code>ostream_iterator</code></entry>
      <entry>Y</entry>
      <entry></entry>
    </row>
    <row>
      <entry>24.6.3</entry>
      <entry>Class template <code>istreambuf_iterator</code></entry>
      <entry>Y</entry>
      <entry></entry>
    </row>
    <row>
      <entry>24.6.4</entry>
      <entry>Class template <code>ostreambuf_iterator</code></entry>
      <entry>Y</entry>
      <entry></entry>
    </row>
    <row>
      <?dbhtml bgcolor="#C8B0B0" ?>
      <entry>24.6.5</entry>
      <entry>range access</entry>
      <entry>N</entry>
      <entry></entry>
    </row>
    <row>
      <entry>
	<emphasis>25</emphasis>
      </entry>
      <entry namest="c2" nameend="c4" align="left">
	<emphasis>Algorithms</emphasis>
      </entry>
    </row>
    <row>
      <entry>25.1</entry>
      <entry>General</entry>
      <entry></entry>
      <entry></entry>
    </row>
    <row>
      <entry>25.2</entry>
      <entry>Non-modifying sequence operations</entry>
      <entry>Y</entry>
      <entry></entry>
    </row>
    <row>
      <entry>25.3</entry>
      <entry>Mutating sequence operations</entry>
      <entry>Y</entry>
      <entry></entry>
    </row>
    <row>
      <entry>25.4</entry>
      <entry>Sorting and related operations</entry>
      <entry>Y</entry>
      <entry></entry>
    </row>
    <row>
      <entry>25.5</entry>
      <entry>C library algorithms</entry>
      <entry>Y</entry>
      <entry></entry>
    </row>
    <row>
      <entry>
      <emphasis>26</emphasis>
      </entry>
      <entry namest="c2" nameend="c4" align="left">
	<emphasis>Numerics</emphasis>
      </entry>
    </row>
    <row>
      <entry>26.1</entry>
      <entry>General</entry>
      <entry>Y</entry>
      <entry></entry>
    </row>
    <row>
      <entry>26.2</entry>
      <entry>Numeric type requirements</entry>
      <entry>Y</entry>
      <entry></entry>
    </row>
    <row>
      <entry>26.3</entry>
      <entry>The floating-point environment</entry>
      <entry>Y</entry>
      <entry></entry>
    </row>
    <row>
      <entry>26.4</entry>
      <entry>Complex numbers</entry>
      <entry>Partial</entry>
      <entry>Missing constexpr</entry>
    </row>
    <row>
      <entry>26.5</entry>
      <entry>Random number generation</entry>
      <entry></entry>
      <entry></entry>
    </row>
    <row>
      <entry>26.5.1</entry>
      <entry>Requirements</entry>
      <entry></entry>
      <entry></entry>
    </row>
    <row>
      <entry>26.5.2</entry>
      <entry>Header <code>&lt;random&gt;</code> synopsis</entry>
      <entry></entry>
      <entry></entry>
    </row>
    <row>
      <entry>26.5.3</entry>
      <entry>Random number engine class templates</entry>
      <entry></entry>
      <entry></entry>
    </row>
    <row>
      <entry>26.5.3.1</entry>
      <entry>Class template <code>linear_congruential_engine</code></entry>
      <entry>Y</entry>
      <entry>Missing constexpr</entry>
    </row>
    <row>
      <entry>26.5.3.2</entry>
      <entry>Class template <code>mersenne_twister_engine</code></entry>
      <entry>Y</entry>
      <entry>Missing constexpr</entry>
    </row>
    <row>
      <entry>26.5.3.3</entry>
      <entry>Class template <code>subtract_with_carry_engine</code></entry>
      <entry>Y</entry>
      <entry>Missing constexpr</entry>
    </row>
    <row>
      <entry>26.5.4</entry>
      <entry>Random number engine adaptor class templates</entry>
      <entry></entry>
      <entry></entry>
    </row>
    <row>
      <entry>26.5.4.1</entry>
      <entry>Class template <code>discard_block_engine</code></entry>
      <entry>Y</entry>
      <entry>Missing constexpr</entry>
    </row>
    <row>
      <entry>26.5.4.2</entry>
      <entry>Class template <code>independent_bits_engine</code></entry>
      <entry>Y</entry>
      <entry>Missing constexpr</entry>
    </row>
    <row>
      <entry>26.5.4.3</entry>
      <entry>Class template <code>shuffle_order_engine</code></entry>
      <entry>Y</entry>
      <entry>Missing constexpr</entry>
    </row>
    <row>
      <entry>26.5.5</entry>
      <entry>Engines and engine adaptors with predefined parameters</entry>
      <entry>Y</entry>
      <entry></entry>
    </row>
    <row>
      <entry>26.5.6</entry>
      <entry>Class <code>random_device</code></entry>
      <entry>Y</entry>
      <entry>Missing constexpr</entry>
    </row>
    <row>
      <entry>26.5.7</entry>
      <entry>Utilities</entry>
      <entry></entry>
      <entry></entry>
    </row>
    <row>
      <entry>26.5.7.1</entry>
      <entry>Class <code>seed_seq</code></entry>
      <entry>Y</entry>
      <entry></entry>
    </row>
    <row>
      <entry>26.5.7.2</entry>
      <entry>Function template <code>generate_canonical</code></entry>
      <entry>Y</entry>
      <entry></entry>
    </row>
    <row>
      <entry>26.5.8</entry>
      <entry>Random number distribution class templates</entry>
      <entry></entry>
      <entry></entry>
    </row>
    <row>
      <entry>26.5.8.1</entry>
      <entry>Uniform distributions</entry>
      <entry></entry>
      <entry></entry>
    </row>
    <row>
      <entry>26.5.8.1.1</entry>
      <entry>Class template <code>uniform_int_distribution</code></entry>
      <entry>Y</entry>
      <entry></entry>
    </row>
    <row>
      <entry>26.5.8.1.2</entry>
      <entry>Class template <code>uniform_real_distribution</code></entry>
      <entry>Y</entry>
      <entry></entry>
    </row>
    <row>
      <entry>26.5.8.2</entry>
      <entry>Bernoulli distributions</entry>
      <entry></entry>
      <entry></entry>
    </row>
    <row>
      <entry>26.5.8.2.1</entry>
      <entry>Class <code>bernoulli_distribution</code></entry>
      <entry>Y</entry>
      <entry></entry>
    </row>
    <row>
      <entry>26.5.8.2.2</entry>
      <entry>Class template <code>binomial_distribution</code></entry>
      <entry>Y</entry>
      <entry></entry>
    </row>
    <row>
      <entry>26.5.8.2.3</entry>
      <entry>Class template <code>geometric_distribution</code></entry>
      <entry>Y</entry>
      <entry></entry>
    </row>
    <row>
      <entry>26.5.8.2.4</entry>
      <entry>Class template <code>negative_binomial_distribution</code></entry>
      <entry>Y</entry>
      <entry></entry>
    </row>
    <row>
      <entry>26.5.8.3</entry>
      <entry>Poisson distributions</entry>
      <entry></entry>
      <entry></entry>
    </row>
    <row>
      <entry>26.5.8.3.1</entry>
      <entry>Class template <code>poisson_distribution</code></entry>
      <entry>Y</entry>
      <entry></entry>
    </row>
    <row>
      <entry>26.5.8.3.2</entry>
      <entry>Class template <code>exponential_distribution</code></entry>
      <entry>Y</entry>
      <entry></entry>
    </row>
    <row>
      <entry>26.5.8.3.3</entry>
      <entry>Class template <code>gamma_distribution</code></entry>
      <entry>Y</entry>
      <entry></entry>
    </row>
    <row>
      <entry>26.5.8.3.4</entry>
      <entry>Class template <code>weibull_distribution</code></entry>
      <entry>Y</entry>
      <entry></entry>
    </row>
    <row>
      <entry>26.5.8.3.5</entry>
      <entry>Class template <code>extreme_value_distribution</code></entry>
      <entry>Y</entry>
      <entry></entry>
    </row>
    <row>
      <entry>26.5.8.4</entry>
      <entry>Normal distributions</entry>
      <entry></entry>
      <entry></entry>
    </row>
    <row>
      <entry>26.5.8.4.1</entry>
      <entry>Class template <code>normal_distribution</code></entry>
      <entry>Y</entry>
      <entry></entry>
    </row>
    <row>
      <entry>26.5.8.4.2</entry>
      <entry>Class template <code>lognormal_distribution</code></entry>
      <entry>Y</entry>
      <entry></entry>
    </row>
    <row>
      <entry>26.5.8.4.3</entry>
      <entry>Class template <code>chi_squared_distribution</code></entry>
      <entry>Y</entry>
      <entry></entry>
    </row>
    <row>
      <entry>26.5.8.4.4</entry>
      <entry>Class template <code>cauchy_distribution</code></entry>
      <entry>Y</entry>
      <entry></entry>
    </row>
    <row>
      <entry>26.5.8.4.5</entry>
      <entry>Class template <code>fisher_f_distribution</code></entry>
      <entry>Y</entry>
      <entry></entry>
    </row>
    <row>
      <entry>26.5.8.4.6</entry>
      <entry>Class template <code>student_t_distribution</code></entry>
      <entry>Y</entry>
      <entry></entry>
    </row>
    <row>
      <entry>26.5.8.5</entry>
      <entry>Sampling distributions</entry>
      <entry></entry>
      <entry></entry>
    </row>
    <row>
      <entry>26.5.8.5.1</entry>
      <entry>Class template <code>discrete_distribution</code></entry>
      <entry>Y</entry>
      <entry></entry>
    </row>
    <row>
      <entry>26.5.8.5.2</entry>
      <entry>Class template <code>piecewise_constant_distribution</code></entry>
      <entry>Y</entry>
      <entry></entry>
    </row>
    <row>
      <entry>26.5.8.5.3</entry>
      <entry>Class template <code>piecewise_linear_distribution</code></entry>
      <entry>Y</entry>
      <entry></entry>
    </row>
    <row>
      <entry>26.6</entry>
      <entry>Numeric arrays</entry>
      <entry></entry>
      <entry></entry>
    </row>
    <row>
      <entry>26.6.1</entry>
      <entry>Header <code>&lt;valarray&gt;</code> synopsis</entry>
      <entry>Y</entry>
      <entry></entry>
    </row>
    <row>
      <entry>26.6.2</entry>
      <entry>Class template <code>valarray</code></entry>
      <entry>Y</entry>
      <entry></entry>
    </row>
    <row>
      <entry>26.6.3</entry>
      <entry><code>valarray</code> non-member operations</entry>
      <entry>Y</entry>
      <entry></entry>
    </row>
    <row>
      <entry>26.6.4</entry>
      <entry>Class <code>slice</code></entry>
      <entry>Y</entry>
      <entry></entry>
    </row>
    <row>
      <entry>26.6.5</entry>
      <entry>Class template <code>slice_array</code></entry>
      <entry>Y</entry>
      <entry></entry>
    </row>
    <row>
      <entry>26.6.6</entry>
      <entry>The <code>gslice</code> class</entry>
      <entry>Y</entry>
      <entry></entry>
    </row>
    <row>
      <entry>26.6.7</entry>
      <entry>Class template <code>gslice_array</code></entry>
      <entry>Y</entry>
      <entry></entry>
    </row>
    <row>
      <entry>26.6.8</entry>
      <entry>Class template <code>mask_array</code></entry>
      <entry>Y</entry>
      <entry></entry>
    </row>
    <row>
      <entry>26.6.9</entry>
      <entry>Class template <code>indirect_array</code></entry>
      <entry>Y</entry>
      <entry></entry>
    </row>
    <row>
      <?dbhtml bgcolor="#C8B0B0" ?>
      <entry>26.6.10</entry>
      <entry><code>valarray</code> range access</entry>
      <entry>N</entry>
      <entry></entry>
    </row>
    <row>
      <entry>26.7</entry>
      <entry>Generalized numeric operations</entry>
      <entry></entry>
      <entry></entry>
    </row>
    <row>
      <entry>26.7.1</entry>
      <entry><code>accumulate</code></entry>
      <entry>Y</entry>
      <entry></entry>
    </row>
    <row>
      <entry>26.7.2</entry>
      <entry><code>inner_product</code></entry>
      <entry>Y</entry>
      <entry></entry>
    </row>
    <row>
      <entry>26.7.3</entry>
      <entry><code>partial_sum</code></entry>
      <entry>Y</entry>
      <entry></entry>
    </row>
    <row>
      <entry>26.7.4</entry>
      <entry><code>adjacent_difference</code></entry>
      <entry>Y</entry>
      <entry></entry>
    </row>
    <row>
      <entry>26.7.5</entry>
      <entry>iota</entry>
      <entry>Y</entry>
      <entry></entry>
    </row>
    <row>
      <entry>26.8</entry>
      <entry>C Library</entry>
      <entry>Y</entry>
      <entry></entry>
    </row>
    <row>
      <entry>
	<emphasis>27</emphasis>
      </entry>
      <entry namest="c2" nameend="c4" align="left">
	<emphasis>Input/output library</emphasis>
      </entry>
    </row>
    <row>
      <entry>27.1</entry>
      <entry>General</entry>
      <entry>Y</entry>
      <entry></entry>
    </row>
    <row>
      <entry>27.2</entry>
      <entry>Iostreams requirements</entry>
      <entry>Y</entry>
      <entry></entry>
    </row>
    <row>
      <entry>27.2.1</entry>
      <entry>Imbue Limitations</entry>
      <entry>Y</entry>
      <entry></entry>
    </row>
    <row>
      <entry>27.2.2</entry>
      <entry>Positioning Type Limitations</entry>
      <entry>Y</entry>
      <entry></entry>
    </row>
    <row>
      <?dbhtml bgcolor="#B0B0B0" ?>
      <entry>27.2.3</entry>
      <entry>Thread safety</entry>
      <entry>Partial</entry>
      <entry></entry>
    </row>
    <row>
      <entry>27.3</entry>
      <entry>Forward declarations</entry>
      <entry>Y</entry>
      <entry></entry>
    </row>
    <row>
      <entry>27.4</entry>
      <entry>Standard iostream objects</entry>
      <entry>Y</entry>
      <entry></entry>
    </row>
    <row>
      <entry>27.4.1</entry>
      <entry>Narrow stream objects</entry>
      <entry>Y</entry>
      <entry></entry>
    </row>
    <row>
      <entry>27.4.2</entry>
      <entry>Wide stream objects</entry>
      <entry>Y</entry>
      <entry></entry>
    </row>
    <row>
      <entry>27.5</entry>
      <entry>Iostreams base classes</entry>
      <entry>Y</entry>
      <entry></entry>
    </row>
    <row>
      <entry>27.6</entry>
      <entry>Stream buffers</entry>
      <entry>Y</entry>
      <entry></entry>
    </row>
    <row>
      <entry>27.7</entry>
      <entry>Formatting and manipulators</entry>
      <entry>Y</entry>
      <entry></entry>
    </row>
    <row>
      <entry>27.8</entry>
      <entry>String-based streams</entry>
      <entry>Y</entry>
      <entry></entry>
    </row>
    <row>
      <entry>27.9</entry>
      <entry>File-based streams</entry>
      <entry>Y</entry>
      <entry></entry>
    </row>
    <row>
      <entry>
	<emphasis>28</emphasis>
      </entry>
      <entry namest="c2" nameend="c4" align="left">
	<emphasis>Regular expressions</emphasis>
      </entry>
    </row>
    <row>
      <?dbhtml bgcolor="#C8B0B0" ?>
      <entry>28.1</entry>
      <entry>General</entry>
      <entry>N</entry>
      <entry></entry>
    </row>
    <row>
      <?dbhtml bgcolor="#C8B0B0" ?>
      <entry>28.2</entry>
      <entry>Definitions</entry>
      <entry>N</entry>
      <entry></entry>
    </row>
    <row>
      <?dbhtml bgcolor="#C8B0B0" ?>
      <entry>28.3</entry>
      <entry>Requirements</entry>
      <entry>N</entry>
      <entry></entry>
    </row>
    <row>
      <?dbhtml bgcolor="#C8B0B0" ?>
      <entry>28.4</entry>
      <entry>Header <code>&lt;regex&gt;</code> synopsis</entry>
      <entry>N</entry>
      <entry></entry>
    </row>
    <row>
      <entry>28.5</entry>
      <entry>Namespace <code>std::regex_constants</code></entry>
      <entry>Y</entry>
      <entry></entry>
    </row>
    <row>
      <entry>28.6</entry>
      <entry>Class <code>regex_error</code></entry>
      <entry>Y</entry>
      <entry></entry>
    </row>
    <row>
      <?dbhtml bgcolor="#B0B0B0" ?>
      <entry>28.7</entry>
      <entry>Class template <code>regex_traits</code></entry>
      <entry>Partial</entry>
      <entry></entry>
    </row>
    <row>
      <?dbhtml bgcolor="#B0B0B0" ?>
      <entry>28.8</entry>
      <entry>Class template <code>basic_regex</code></entry>
      <entry>Partial</entry>
      <entry></entry>
    </row>
    <row>
      <?dbhtml bgcolor="#B0B0B0" ?>
      <entry>28.9</entry>
      <entry>Class template <code>sub_match</code></entry>
      <entry>Partial</entry>
      <entry></entry>
    </row>
    <row>
      <?dbhtml bgcolor="#B0B0B0" ?>
      <entry>28.10</entry>
      <entry>Class template <code>match_results</code></entry>
      <entry>Partial</entry>
      <entry></entry>
    </row>
    <row>
      <?dbhtml bgcolor="#C8B0B0" ?>
      <entry>28.11</entry>
      <entry>Regular expression algorithms</entry>
      <entry>N</entry>
      <entry></entry>
    </row>
    <row>
      <?dbhtml bgcolor="#C8B0B0" ?>
      <entry>28.12</entry>
      <entry>Regular expression Iterators</entry>
      <entry>N</entry>
      <entry></entry>
    </row>
    <row>
      <?dbhtml bgcolor="#C8B0B0" ?>
      <entry>28.13</entry>
      <entry>Modified ECMAScript regular expression grammar</entry>
      <entry>N</entry>
      <entry></entry>
    </row>
    <row>
=======
      <?dbhtml bgcolor="#B0B0B0" ?>
      <entry>21.2.3.2</entry>
      <entry>struct <code>char_traits&lt;char16_t&gt;</code></entry>
      <entry>Partial</entry>
      <entry>Missing constexpr</entry>
    </row>
    <row>
      <entry>21.2.3.3</entry>
      <entry>struct <code>char_traits&lt;char32_t&gt;</code></entry>
      <entry>Y</entry>
      <entry/>
    </row>
    <row>
      <entry>21.2.3.4</entry>
      <entry>struct <code>char_traits&lt;wchar_t&gt;</code></entry>
      <entry>Y</entry>
      <entry/>
    </row>
    <row>
      <entry>21.3</entry>
      <entry>String classes</entry>
      <entry>Y</entry>
      <entry/>
    </row>
    <row>
      <entry>21.4</entry>
      <entry>Class template <code>basic_string</code></entry>
      <entry>Y</entry>
      <entry/>
    </row>
    <row>
      <entry>21.5</entry>
      <entry>Numeric Conversions</entry>
      <entry>Y</entry>
      <entry/>
    </row>
    <row>
      <entry>21.6</entry>
      <entry>Hash support</entry>
      <entry>Y</entry>
      <entry/>
    </row>
    <row>
      <entry>21.7</entry>
      <entry>Null-terminated sequence utilities</entry>
      <entry>Y</entry>
      <entry>C library dependency</entry>
    </row>
    <row>
      <entry>
      	<emphasis>22</emphasis>
      </entry>
      <entry namest="c2" nameend="c4" align="left">
	<emphasis>Localization</emphasis>
      </entry>
    </row>
    <row>
      <entry>22.1</entry>
      <entry>General</entry>
      <entry>Y</entry>
      <entry/>
    </row>
    <row>
      <entry>22.2</entry>
      <entry>Header <code>&lt;locale&gt;</code> synopsis</entry>
      <entry>Y</entry>
      <entry/>
    </row>
    <row>
      <entry>22.3</entry>
      <entry>Locales</entry>
      <entry/>
      <entry/>
    </row>
    <row>
      <entry>22.3.1</entry>
      <entry>Class <code>locale</code></entry>
      <entry>Y</entry>
      <entry/>
    </row>
    <row>
      <entry>22.3.2</entry>
      <entry><code>locale</code> globals</entry>
      <entry>Y</entry>
      <entry/>
    </row>
    <row>
      <entry>22.3.3</entry>
      <entry>Convenience interfaces</entry>
      <entry/>
      <entry/>
    </row>
    <row>
      <entry>22.3.3.1</entry>
      <entry>Character classification</entry>
      <entry>Y</entry>
      <entry/>
    </row>
    <row>
      <entry>22.3.3.2</entry>
      <entry>Conversions</entry>
      <entry/>
      <entry/>
    </row>
    <row>
      <entry>22.3.3.2.1</entry>
      <entry>Character conversions</entry>
      <entry>Y</entry>
      <entry/>
    </row>
    <row>
      <?dbhtml bgcolor="#C8B0B0" ?>
      <entry>22.3.3.2.2</entry>
      <entry><code>string</code> conversions</entry>
      <entry>N</entry>
      <entry/>
    </row>
    <row>
      <?dbhtml bgcolor="#C8B0B0" ?>
      <entry>22.3.3.2.3</entry>
      <entry>Buffer conversions</entry>
      <entry>N</entry>
      <entry/>
    </row>
    <row>
      <entry>22.4</entry>
      <entry>Standard <code>locale</code> categories</entry>
      <entry/>
      <entry/>
    </row>
    <row>
      <entry>22.4.1</entry>
      <entry>The <code>ctype</code> category</entry>
      <entry>Y</entry>
      <entry/>
    </row>
    <row>
      <entry>22.4.2</entry>
      <entry>The numeric category</entry>
      <entry/>
      <entry/>
    </row>
    <row>
      <entry>22.4.2.1</entry>
      <entry><code>num_get</code></entry>
      <entry>Y</entry>
      <entry/>
    </row>
    <row>
      <entry>22.4.2.2</entry>
      <entry><code>num_put</code></entry>
      <entry>Y</entry>
      <entry/>
    </row>
    <row>
      <entry>22.4.3</entry>
      <entry>The numeric punctuation facet</entry>
      <entry>Y</entry>
      <entry/>
    </row>
    <row>
      <entry>22.4.4</entry>
      <entry>The collate category</entry>
      <entry>Y</entry>
      <entry/>
    </row>
    <row>
      <entry>22.4.5</entry>
      <entry>The time category</entry>
      <entry/>
      <entry/>
    </row>
    <row>
      <entry>22.4.5.1</entry>
      <entry>Class template <code>time_get</code></entry>
      <entry>Y</entry>
      <entry/>
    </row>
    <row>
      <entry>22.4.5.2</entry>
      <entry>Class template <code>time_get_byname</code></entry>
      <entry>Y</entry>
      <entry/>
    </row>
    <row>
      <entry>22.4.5.3</entry>
      <entry>Class template <code>time_put</code></entry>
      <entry>Y</entry>
      <entry/>
    </row>
    <row>
      <entry>22.4.5.3</entry>
      <entry>Class template <code>time_put_byname</code></entry>
      <entry>Y</entry>
      <entry/>
    </row>
    <row>
      <entry>22.4.6</entry>
      <entry>The monetary category</entry>
      <entry/>
      <entry/>
    </row>
    <row>
      <entry>22.4.6.1</entry>
      <entry>Class template <code>money_get</code></entry>
      <entry>Y</entry>
      <entry/>
    </row>
    <row>
      <entry>22.4.6.2</entry>
      <entry>Class template <code>money_put</code></entry>
      <entry>Y</entry>
      <entry/>
    </row>
    <row>
      <entry>22.4.6.3</entry>
      <entry>Class template <code>money_punct</code></entry>
      <entry>Y</entry>
      <entry/>
    </row>
    <row>
      <entry>22.4.6.4</entry>
      <entry>Class template <code>money_punct_byname</code></entry>
      <entry>Y</entry>
      <entry/>
    </row>
    <row>
      <entry>22.4.7</entry>
      <entry>The message retrieval category</entry>
      <entry>Y</entry>
      <entry/>
    </row>
    <row>
      <entry>22.4.8</entry>
      <entry>Program-defined facets</entry>
      <entry>Y</entry>
      <entry/>
    </row>
    <row>
      <?dbhtml bgcolor="#C8B0B0" ?>
      <entry>22.5</entry>
      <entry>Standard code conversion facets</entry>
      <entry>N</entry>
      <entry/>
    </row>
    <row>
      <entry>22.6</entry>
      <entry>C Library Locales</entry>
      <entry>Y</entry>
      <entry/>
    </row>
    <row>
      <entry>
	<emphasis>23</emphasis>
      </entry>
      <entry namest="c2" nameend="c4" align="left">
	<emphasis>Containers</emphasis>
      </entry>
    </row>
    <row>
      <entry>23.1</entry>
      <entry>General</entry>
      <entry/>
      <entry/>
    </row>
    <row>
      <entry>23.2</entry>
      <entry>Container requirements</entry>
      <entry/>
      <entry/>
    </row>
    <row>
      <entry>23.2.1</entry>
      <entry>General container requirements</entry>
      <entry>Y</entry>
      <entry/>
    </row>
    <row>
      <entry>23.2.2</entry>
      <entry>Data races</entry>
      <entry>Y</entry>
      <entry/>
    </row>
    <row>
      <entry>23.2.3</entry>
      <entry>Sequence containers</entry>
      <entry>Y</entry>
      <entry/>
    </row>
    <row>
      <entry>23.2.4</entry>
      <entry>Associative containers</entry>
      <entry>Y</entry>
      <entry/>
    </row>
    <row>
      <entry>23.2.5</entry>
      <entry>Unordered associative containers</entry>
      <entry>Y</entry>
      <entry/>
    </row>
    <row>
      <entry>23.3</entry>
      <entry>Sequence containers</entry>
      <entry/>
      <entry/>
    </row>
    <row>
      <entry>23.3.1</entry>
      <entry>Class template <code>array</code></entry>
      <entry>Y</entry>
      <entry/>
    </row>
    <row>
      <entry>23.3.2</entry>
      <entry>Class template <code>deque</code></entry>
      <entry>Y</entry>
      <entry/>
    </row>
    <row>
      <entry>23.3.3</entry>
      <entry>Class template <code>forward_list</code></entry>
      <entry>Y</entry>
      <entry/>
    </row>
    <row>
      <entry>23.3.4</entry>
      <entry>Class template <code>list</code></entry>
      <entry>Y</entry>
      <entry/>
    </row>
    <row>
      <entry>23.3.5</entry>
      <entry>Container adaptors</entry>
      <entry/>
      <entry/>
    </row>
    <row>
      <entry>23.3.5.1</entry>
      <entry>Class template <code>queue</code></entry>
      <entry>Y</entry>
      <entry/>
    </row>
    <row>
      <entry>23.3.5.2</entry>
      <entry>Class template <code>priority_queue</code></entry>
      <entry>Y</entry>
      <entry/>
    </row>
    <row>
      <entry>23.3.5.3</entry>
      <entry>Class template <code>stack</code></entry>
      <entry>Y</entry>
      <entry/>
    </row>
    <row>
      <entry>23.3.6</entry>
      <entry>Class template <code>vector</code></entry>
      <entry>Y</entry>
      <entry/>
    </row>
    <row>
      <entry>23.3.7</entry>
      <entry>Class <code>vector&lt;bool&gt;</code></entry>
      <entry>Y</entry>
      <entry/>
    </row>
    <row>
      <entry>23.4</entry>
      <entry>Associative containers</entry>
      <entry/>
      <entry/>
    </row>
    <row>
      <entry>23.4.1</entry>
      <entry>Class template <code>map</code></entry>
      <entry>Y</entry>
      <entry/>
    </row>
    <row>
      <entry>23.4.2</entry>
      <entry>Class template <code>multimap</code></entry>
      <entry>Y</entry>
      <entry/>
    </row>
    <row>
      <entry>23.4.3</entry>
      <entry>Class template <code>set</code></entry>
      <entry>Y</entry>
      <entry/>
    </row>
    <row>
      <entry>23.4.4</entry>
      <entry>Class template <code>multiset</code></entry>
      <entry>Y</entry>
      <entry/>
    </row>
    <row>
      <entry>23.5</entry>
      <entry>Unordered associative containers</entry>
      <entry/>
      <entry/>
    </row>
    <row>
      <entry>23.5.1</entry>
      <entry>Class template <code>unordered_map</code></entry>
      <entry>Y</entry>
      <entry/>
    </row>
    <row>
      <entry>23.5.2</entry>
      <entry>Class template <code>unordered_multimap</code></entry>
      <entry>Y</entry>
      <entry/>
    </row>
    <row>
      <entry>23.5.3</entry>
      <entry>Class template <code>unordered_set</code></entry>
      <entry>Y</entry>
      <entry/>
    </row>
    <row>
      <entry>23.5.4</entry>
      <entry>Class template <code>unordered_multiset</code></entry>
      <entry>Y</entry>
      <entry/>
    </row>
    <row>
      <entry>
	<emphasis>24</emphasis>
      </entry>
      <entry namest="c2" nameend="c4" align="left">
	<emphasis>Iterators</emphasis>
      </entry>
    </row>
    <row>
      <entry>24.1</entry>
      <entry>General</entry>
      <entry>Y</entry>
      <entry/>
    </row>
    <row>
      <entry>24.2</entry>
      <entry>Iterator requirements</entry>
      <entry>Y</entry>
      <entry/>
    </row>
    <row>
      <entry>24.3</entry>
      <entry>Header <code>&lt;iterator&gt;</code> synopsis</entry>
      <entry>Y</entry>
      <entry/>
    </row>
    <row>
      <entry>24.4</entry>
      <entry>Iterator primitives</entry>
      <entry>Y</entry>
      <entry/>
    </row>
    <row>
      <entry>24.5</entry>
      <entry>Iterator adaptors</entry>
      <entry/>
      <entry/>
    </row>
    <row>
      <entry>24.5.1</entry>
      <entry>Reverse iterators</entry>
      <entry>Y</entry>
      <entry/>
    </row>
    <row>
      <entry>24.5.2</entry>
      <entry>Insert iterators</entry>
      <entry>Y</entry>
      <entry/>
    </row>
    <row>
      <entry>24.5.3</entry>
      <entry>Move iterators</entry>
      <entry>Y</entry>
      <entry/>
    </row>
    <row>
      <entry>24.6</entry>
      <entry>Stream iterators</entry>
      <entry/>
      <entry/>
    </row>
    <row>
      <entry>24.6.1</entry>
      <entry>Class template <code>istream_iterator</code></entry>
      <entry>Y</entry>
      <entry/>
    </row>
    <row>
      <entry>24.6.2</entry>
      <entry>Class template <code>ostream_iterator</code></entry>
      <entry>Y</entry>
      <entry/>
    </row>
    <row>
      <entry>24.6.3</entry>
      <entry>Class template <code>istreambuf_iterator</code></entry>
      <entry>Y</entry>
      <entry/>
    </row>
    <row>
      <entry>24.6.4</entry>
      <entry>Class template <code>ostreambuf_iterator</code></entry>
      <entry>Y</entry>
      <entry/>
    </row>
    <row>
      <?dbhtml bgcolor="#C8B0B0" ?>
      <entry>24.6.5</entry>
      <entry>range access</entry>
      <entry>N</entry>
      <entry/>
    </row>
    <row>
      <entry>
	<emphasis>25</emphasis>
      </entry>
      <entry namest="c2" nameend="c4" align="left">
	<emphasis>Algorithms</emphasis>
      </entry>
    </row>
    <row>
      <entry>25.1</entry>
      <entry>General</entry>
      <entry/>
      <entry/>
    </row>
    <row>
      <entry>25.2</entry>
      <entry>Non-modifying sequence operations</entry>
      <entry>Y</entry>
      <entry/>
    </row>
    <row>
      <entry>25.3</entry>
      <entry>Mutating sequence operations</entry>
      <entry>Y</entry>
      <entry/>
    </row>
    <row>
      <entry>25.4</entry>
      <entry>Sorting and related operations</entry>
      <entry>Y</entry>
      <entry/>
    </row>
    <row>
      <entry>25.5</entry>
      <entry>C library algorithms</entry>
      <entry>Y</entry>
      <entry/>
    </row>
    <row>
      <entry>
      <emphasis>26</emphasis>
      </entry>
      <entry namest="c2" nameend="c4" align="left">
	<emphasis>Numerics</emphasis>
      </entry>
    </row>
    <row>
      <entry>26.1</entry>
      <entry>General</entry>
      <entry>Y</entry>
      <entry/>
    </row>
    <row>
      <entry>26.2</entry>
      <entry>Numeric type requirements</entry>
      <entry>Y</entry>
      <entry/>
    </row>
    <row>
      <entry>26.3</entry>
      <entry>The floating-point environment</entry>
      <entry>Y</entry>
      <entry/>
    </row>
    <row>
      <entry>26.4</entry>
      <entry>Complex numbers</entry>
      <entry>Partial</entry>
      <entry>Missing constexpr</entry>
    </row>
    <row>
      <entry>26.5</entry>
      <entry>Random number generation</entry>
      <entry/>
      <entry/>
    </row>
    <row>
      <entry>26.5.1</entry>
      <entry>Requirements</entry>
      <entry/>
      <entry/>
    </row>
    <row>
      <entry>26.5.2</entry>
      <entry>Header <code>&lt;random&gt;</code> synopsis</entry>
      <entry/>
      <entry/>
    </row>
    <row>
      <entry>26.5.3</entry>
      <entry>Random number engine class templates</entry>
      <entry/>
      <entry/>
    </row>
    <row>
      <entry>26.5.3.1</entry>
      <entry>Class template <code>linear_congruential_engine</code></entry>
      <entry>Y</entry>
      <entry>Missing constexpr</entry>
    </row>
    <row>
      <entry>26.5.3.2</entry>
      <entry>Class template <code>mersenne_twister_engine</code></entry>
      <entry>Y</entry>
      <entry>Missing constexpr</entry>
    </row>
    <row>
      <entry>26.5.3.3</entry>
      <entry>Class template <code>subtract_with_carry_engine</code></entry>
      <entry>Y</entry>
      <entry>Missing constexpr</entry>
    </row>
    <row>
      <entry>26.5.4</entry>
      <entry>Random number engine adaptor class templates</entry>
      <entry/>
      <entry/>
    </row>
    <row>
      <entry>26.5.4.1</entry>
      <entry>Class template <code>discard_block_engine</code></entry>
      <entry>Y</entry>
      <entry>Missing constexpr</entry>
    </row>
    <row>
      <entry>26.5.4.2</entry>
      <entry>Class template <code>independent_bits_engine</code></entry>
      <entry>Y</entry>
      <entry>Missing constexpr</entry>
    </row>
    <row>
      <entry>26.5.4.3</entry>
      <entry>Class template <code>shuffle_order_engine</code></entry>
      <entry>Y</entry>
      <entry>Missing constexpr</entry>
    </row>
    <row>
      <entry>26.5.5</entry>
      <entry>Engines and engine adaptors with predefined parameters</entry>
      <entry>Y</entry>
      <entry/>
    </row>
    <row>
      <entry>26.5.6</entry>
      <entry>Class <code>random_device</code></entry>
      <entry>Y</entry>
      <entry>Missing constexpr</entry>
    </row>
    <row>
      <entry>26.5.7</entry>
      <entry>Utilities</entry>
      <entry/>
      <entry/>
    </row>
    <row>
      <entry>26.5.7.1</entry>
      <entry>Class <code>seed_seq</code></entry>
      <entry>Y</entry>
      <entry/>
    </row>
    <row>
      <entry>26.5.7.2</entry>
      <entry>Function template <code>generate_canonical</code></entry>
      <entry>Y</entry>
      <entry/>
    </row>
    <row>
      <entry>26.5.8</entry>
      <entry>Random number distribution class templates</entry>
      <entry/>
      <entry/>
    </row>
    <row>
      <entry>26.5.8.1</entry>
      <entry>Uniform distributions</entry>
      <entry/>
      <entry/>
    </row>
    <row>
      <entry>26.5.8.1.1</entry>
      <entry>Class template <code>uniform_int_distribution</code></entry>
      <entry>Y</entry>
      <entry/>
    </row>
    <row>
      <entry>26.5.8.1.2</entry>
      <entry>Class template <code>uniform_real_distribution</code></entry>
      <entry>Y</entry>
      <entry/>
    </row>
    <row>
      <entry>26.5.8.2</entry>
      <entry>Bernoulli distributions</entry>
      <entry/>
      <entry/>
    </row>
    <row>
      <entry>26.5.8.2.1</entry>
      <entry>Class <code>bernoulli_distribution</code></entry>
      <entry>Y</entry>
      <entry/>
    </row>
    <row>
      <entry>26.5.8.2.2</entry>
      <entry>Class template <code>binomial_distribution</code></entry>
      <entry>Y</entry>
      <entry/>
    </row>
    <row>
      <entry>26.5.8.2.3</entry>
      <entry>Class template <code>geometric_distribution</code></entry>
      <entry>Y</entry>
      <entry/>
    </row>
    <row>
      <entry>26.5.8.2.4</entry>
      <entry>Class template <code>negative_binomial_distribution</code></entry>
      <entry>Y</entry>
      <entry/>
    </row>
    <row>
      <entry>26.5.8.3</entry>
      <entry>Poisson distributions</entry>
      <entry/>
      <entry/>
    </row>
    <row>
      <entry>26.5.8.3.1</entry>
      <entry>Class template <code>poisson_distribution</code></entry>
      <entry>Y</entry>
      <entry/>
    </row>
    <row>
      <entry>26.5.8.3.2</entry>
      <entry>Class template <code>exponential_distribution</code></entry>
      <entry>Y</entry>
      <entry/>
    </row>
    <row>
      <entry>26.5.8.3.3</entry>
      <entry>Class template <code>gamma_distribution</code></entry>
      <entry>Y</entry>
      <entry/>
    </row>
    <row>
      <entry>26.5.8.3.4</entry>
      <entry>Class template <code>weibull_distribution</code></entry>
      <entry>Y</entry>
      <entry/>
    </row>
    <row>
      <entry>26.5.8.3.5</entry>
      <entry>Class template <code>extreme_value_distribution</code></entry>
      <entry>Y</entry>
      <entry/>
    </row>
    <row>
      <entry>26.5.8.4</entry>
      <entry>Normal distributions</entry>
      <entry/>
      <entry/>
    </row>
    <row>
      <entry>26.5.8.4.1</entry>
      <entry>Class template <code>normal_distribution</code></entry>
      <entry>Y</entry>
      <entry/>
    </row>
    <row>
      <entry>26.5.8.4.2</entry>
      <entry>Class template <code>lognormal_distribution</code></entry>
      <entry>Y</entry>
      <entry/>
    </row>
    <row>
      <entry>26.5.8.4.3</entry>
      <entry>Class template <code>chi_squared_distribution</code></entry>
      <entry>Y</entry>
      <entry/>
    </row>
    <row>
      <entry>26.5.8.4.4</entry>
      <entry>Class template <code>cauchy_distribution</code></entry>
      <entry>Y</entry>
      <entry/>
    </row>
    <row>
      <entry>26.5.8.4.5</entry>
      <entry>Class template <code>fisher_f_distribution</code></entry>
      <entry>Y</entry>
      <entry/>
    </row>
    <row>
      <entry>26.5.8.4.6</entry>
      <entry>Class template <code>student_t_distribution</code></entry>
      <entry>Y</entry>
      <entry/>
    </row>
    <row>
      <entry>26.5.8.5</entry>
      <entry>Sampling distributions</entry>
      <entry/>
      <entry/>
    </row>
    <row>
      <entry>26.5.8.5.1</entry>
      <entry>Class template <code>discrete_distribution</code></entry>
      <entry>Y</entry>
      <entry/>
    </row>
    <row>
      <entry>26.5.8.5.2</entry>
      <entry>Class template <code>piecewise_constant_distribution</code></entry>
      <entry>Y</entry>
      <entry/>
    </row>
    <row>
      <entry>26.5.8.5.3</entry>
      <entry>Class template <code>piecewise_linear_distribution</code></entry>
      <entry>Y</entry>
      <entry/>
    </row>
    <row>
      <entry>26.6</entry>
      <entry>Numeric arrays</entry>
      <entry/>
      <entry/>
    </row>
    <row>
      <entry>26.6.1</entry>
      <entry>Header <code>&lt;valarray&gt;</code> synopsis</entry>
      <entry>Y</entry>
      <entry/>
    </row>
    <row>
      <entry>26.6.2</entry>
      <entry>Class template <code>valarray</code></entry>
      <entry>Y</entry>
      <entry/>
    </row>
    <row>
      <entry>26.6.3</entry>
      <entry><code>valarray</code> non-member operations</entry>
      <entry>Y</entry>
      <entry/>
    </row>
    <row>
      <entry>26.6.4</entry>
      <entry>Class <code>slice</code></entry>
      <entry>Y</entry>
      <entry/>
    </row>
    <row>
      <entry>26.6.5</entry>
      <entry>Class template <code>slice_array</code></entry>
      <entry>Y</entry>
      <entry/>
    </row>
    <row>
      <entry>26.6.6</entry>
      <entry>The <code>gslice</code> class</entry>
      <entry>Y</entry>
      <entry/>
    </row>
    <row>
      <entry>26.6.7</entry>
      <entry>Class template <code>gslice_array</code></entry>
      <entry>Y</entry>
      <entry/>
    </row>
    <row>
      <entry>26.6.8</entry>
      <entry>Class template <code>mask_array</code></entry>
      <entry>Y</entry>
      <entry/>
    </row>
    <row>
      <entry>26.6.9</entry>
      <entry>Class template <code>indirect_array</code></entry>
      <entry>Y</entry>
      <entry/>
    </row>
    <row>
      <?dbhtml bgcolor="#C8B0B0" ?>
      <entry>26.6.10</entry>
      <entry><code>valarray</code> range access</entry>
      <entry>N</entry>
      <entry/>
    </row>
    <row>
      <entry>26.7</entry>
      <entry>Generalized numeric operations</entry>
      <entry/>
      <entry/>
    </row>
    <row>
      <entry>26.7.1</entry>
      <entry><code>accumulate</code></entry>
      <entry>Y</entry>
      <entry/>
    </row>
    <row>
      <entry>26.7.2</entry>
      <entry><code>inner_product</code></entry>
      <entry>Y</entry>
      <entry/>
    </row>
    <row>
      <entry>26.7.3</entry>
      <entry><code>partial_sum</code></entry>
      <entry>Y</entry>
      <entry/>
    </row>
    <row>
      <entry>26.7.4</entry>
      <entry><code>adjacent_difference</code></entry>
      <entry>Y</entry>
      <entry/>
    </row>
    <row>
      <entry>26.7.5</entry>
      <entry>iota</entry>
      <entry>Y</entry>
      <entry/>
    </row>
    <row>
      <entry>26.8</entry>
      <entry>C Library</entry>
      <entry>Y</entry>
      <entry/>
    </row>
    <row>
      <entry>
	<emphasis>27</emphasis>
      </entry>
      <entry namest="c2" nameend="c4" align="left">
	<emphasis>Input/output library</emphasis>
      </entry>
    </row>
    <row>
      <entry>27.1</entry>
      <entry>General</entry>
      <entry>Y</entry>
      <entry/>
    </row>
    <row>
      <entry>27.2</entry>
      <entry>Iostreams requirements</entry>
      <entry>Y</entry>
      <entry/>
    </row>
    <row>
      <entry>27.2.1</entry>
      <entry>Imbue Limitations</entry>
      <entry>Y</entry>
      <entry/>
    </row>
    <row>
      <entry>27.2.2</entry>
      <entry>Positioning Type Limitations</entry>
      <entry>Y</entry>
      <entry/>
    </row>
    <row>
      <?dbhtml bgcolor="#B0B0B0" ?>
      <entry>27.2.3</entry>
      <entry>Thread safety</entry>
      <entry>Partial</entry>
      <entry/>
    </row>
    <row>
      <entry>27.3</entry>
      <entry>Forward declarations</entry>
      <entry>Y</entry>
      <entry/>
    </row>
    <row>
      <entry>27.4</entry>
      <entry>Standard iostream objects</entry>
      <entry>Y</entry>
      <entry/>
    </row>
    <row>
      <entry>27.4.1</entry>
      <entry>Narrow stream objects</entry>
      <entry>Y</entry>
      <entry/>
    </row>
    <row>
      <entry>27.4.2</entry>
      <entry>Wide stream objects</entry>
      <entry>Y</entry>
      <entry/>
    </row>
    <row>
      <?dbhtml bgcolor="#B0B0B0" ?>
      <entry>27.5</entry>
      <entry>Iostreams base classes</entry>
      <entry>Partial</entry>
      <entry>Missing move and swap operations</entry>
    </row>
    <row>
      <entry>27.6</entry>
      <entry>Stream buffers</entry>
      <entry>Y</entry>
      <entry/>
    </row>
    <row>
      <?dbhtml bgcolor="#B0B0B0" ?>
      <entry>27.7</entry>
      <entry>Formatting and manipulators</entry>
      <entry>Partial</entry>
      <entry>Missing move and swap operations</entry>
    </row>
    <row>
      <?dbhtml bgcolor="#B0B0B0" ?>
      <entry>27.8</entry>
      <entry>String-based streams</entry>
      <entry>Partial</entry>
      <entry>Missing move and swap operations</entry>
    </row>
    <row>
      <?dbhtml bgcolor="#B0B0B0" ?>
      <entry>27.9</entry>
      <entry>File-based streams</entry>
      <entry>Partial</entry>
      <entry>Missing move and swap operations</entry>
    </row>
    <row>
      <entry>
	<emphasis>28</emphasis>
      </entry>
      <entry namest="c2" nameend="c4" align="left">
	<emphasis>Regular expressions</emphasis>
      </entry>
    </row>
    <row>
      <?dbhtml bgcolor="#C8B0B0" ?>
      <entry>28.1</entry>
      <entry>General</entry>
      <entry>N</entry>
      <entry/>
    </row>
    <row>
      <?dbhtml bgcolor="#C8B0B0" ?>
      <entry>28.2</entry>
      <entry>Definitions</entry>
      <entry>N</entry>
      <entry/>
    </row>
    <row>
      <?dbhtml bgcolor="#C8B0B0" ?>
      <entry>28.3</entry>
      <entry>Requirements</entry>
      <entry>N</entry>
      <entry/>
    </row>
    <row>
      <?dbhtml bgcolor="#C8B0B0" ?>
      <entry>28.4</entry>
      <entry>Header <code>&lt;regex&gt;</code> synopsis</entry>
      <entry>N</entry>
      <entry/>
    </row>
    <row>
      <entry>28.5</entry>
      <entry>Namespace <code>std::regex_constants</code></entry>
      <entry>Y</entry>
      <entry/>
    </row>
    <row>
      <entry>28.6</entry>
      <entry>Class <code>regex_error</code></entry>
      <entry>Y</entry>
      <entry/>
    </row>
    <row>
      <?dbhtml bgcolor="#B0B0B0" ?>
      <entry>28.7</entry>
      <entry>Class template <code>regex_traits</code></entry>
      <entry>Partial</entry>
      <entry/>
    </row>
    <row>
      <?dbhtml bgcolor="#B0B0B0" ?>
      <entry>28.8</entry>
      <entry>Class template <code>basic_regex</code></entry>
      <entry>Partial</entry>
      <entry/>
    </row>
    <row>
      <?dbhtml bgcolor="#B0B0B0" ?>
      <entry>28.9</entry>
      <entry>Class template <code>sub_match</code></entry>
      <entry>Partial</entry>
      <entry/>
    </row>
    <row>
      <?dbhtml bgcolor="#B0B0B0" ?>
      <entry>28.10</entry>
      <entry>Class template <code>match_results</code></entry>
      <entry>Partial</entry>
      <entry/>
    </row>
    <row>
      <?dbhtml bgcolor="#C8B0B0" ?>
      <entry>28.11</entry>
      <entry>Regular expression algorithms</entry>
      <entry>N</entry>
      <entry/>
    </row>
    <row>
      <?dbhtml bgcolor="#C8B0B0" ?>
      <entry>28.12</entry>
      <entry>Regular expression Iterators</entry>
      <entry>N</entry>
      <entry/>
    </row>
    <row>
      <?dbhtml bgcolor="#C8B0B0" ?>
      <entry>28.13</entry>
      <entry>Modified ECMAScript regular expression grammar</entry>
      <entry>N</entry>
      <entry/>
    </row>
    <row>
>>>>>>> 03d20231
      <entry>
	<emphasis>29</emphasis>
      </entry>
      <entry namest="c2" nameend="c4" align="left">
	<emphasis>Atomic operations</emphasis>
      </entry>
    </row>
    <row>
      <entry>29.1</entry>
      <entry>General</entry>
      <entry>Y</entry>
<<<<<<< HEAD
      <entry></entry>
=======
      <entry/>
>>>>>>> 03d20231
    </row>
    <row>
      <entry>29.2</entry>
      <entry>Header <code>&lt;atomic&gt;</code> synopsis</entry>
      <entry>Y</entry>
<<<<<<< HEAD
      <entry></entry>
=======
      <entry/>
>>>>>>> 03d20231
    </row>
    <row>
      <?dbhtml bgcolor="#C8B0B0" ?>
      <entry>29.3</entry>
      <entry>Order and consistency</entry>
      <entry>N</entry>
<<<<<<< HEAD
      <entry></entry>
=======
      <entry/>
>>>>>>> 03d20231
    </row>
    <row>
      <entry>29.4</entry>
      <entry>Lock-free property</entry>
      <entry>Y</entry>
      <entry>Based on _GLIBCXX_ATOMIC_PROPERTY</entry>
    </row>
    <row>
      <entry>29.5</entry>
      <entry>Atomic types</entry>
<<<<<<< HEAD
      <entry></entry>
      <entry></entry>
=======
      <entry/>
      <entry/>
>>>>>>> 03d20231
    </row>
    <row>
      <entry>29.5.1</entry>
      <entry>Integral types</entry>
      <entry>Y</entry>
      <entry>Missing constexpr</entry>
    </row>
    <row>
      <entry>29.5.2</entry>
      <entry>Address types</entry>
      <entry>Y</entry>
      <entry>Missing constexpr</entry>
    </row>
    <row>
      <entry>29.5.3</entry>
      <entry>Generic types</entry>
      <entry>Y</entry>
      <entry>Missing constexpr</entry>
    </row>
    <row>
      <entry>29.6</entry>
      <entry>Operations on atomic types</entry>
      <entry>Y</entry>
<<<<<<< HEAD
      <entry></entry>
=======
      <entry/>
>>>>>>> 03d20231
    </row>
    <row>
      <entry>29.7</entry>
      <entry>Flag Type and operations</entry>
      <entry>Y</entry>
<<<<<<< HEAD
      <entry></entry>
=======
      <entry/>
>>>>>>> 03d20231
    </row>
    <row>
      <?dbhtml bgcolor="#C8B0B0" ?>
      <entry>29.8</entry>
      <entry>Fences</entry>
      <entry>N</entry>
<<<<<<< HEAD
      <entry></entry>
=======
      <entry/>
>>>>>>> 03d20231
    </row>
    <row>
      <entry>
	<emphasis>30</emphasis>
      </entry>
      <entry namest="c2" nameend="c4" align="left">
	<emphasis>Thread support</emphasis>
      </entry>
    </row>
    <row>
      <entry>30.1</entry>
      <entry>General</entry>
      <entry>Y</entry>
<<<<<<< HEAD
      <entry></entry>
=======
      <entry/>
>>>>>>> 03d20231
    </row>
    <row>
      <entry>30.2</entry>
      <entry>Requirements</entry>
      <entry>Y</entry>
<<<<<<< HEAD
      <entry></entry>
=======
      <entry/>
>>>>>>> 03d20231
    </row>
    <row>
      <entry>30.3</entry>
      <entry>Threads</entry>
<<<<<<< HEAD
      <entry></entry>
      <entry></entry>
=======
      <entry/>
      <entry/>
>>>>>>> 03d20231
    </row>
    <row>
      <?dbhtml bgcolor="#B0B0B0" ?>
      <entry>30.3.1</entry>
      <entry>Class <code>thread</code></entry>
      <entry>Partial</entry>
      <entry><code>thread::id</code> is not trivially copyable</entry>
    </row>
    <row>
      <entry>30.3.2</entry>
      <entry>Namespace <code>this_thread</code></entry>
      <entry>Y</entry>
<<<<<<< HEAD
      <entry></entry>
=======
      <entry/>
>>>>>>> 03d20231
    </row>
    <row>
      <entry>30.4</entry>
      <entry>Mutual exclusion</entry>
<<<<<<< HEAD
      <entry></entry>
      <entry></entry>
=======
      <entry/>
      <entry/>
>>>>>>> 03d20231
    </row>
    <row>
      <entry>30.4.1</entry>
      <entry>Mutex requirements</entry>
<<<<<<< HEAD
      <entry></entry>
      <entry></entry>
=======
      <entry/>
      <entry/>
>>>>>>> 03d20231
    </row>
    <row>
      <entry>30.4.1.1</entry>
      <entry>Class <code>mutex</code></entry>
      <entry>Y</entry>
<<<<<<< HEAD
      <entry></entry>
=======
      <entry/>
>>>>>>> 03d20231
    </row>
    <row>
      <entry>30.4.1.2</entry>
      <entry>Class <code>recursive_mutex</code></entry>
      <entry>Y</entry>
<<<<<<< HEAD
      <entry></entry>
=======
      <entry/>
>>>>>>> 03d20231
    </row>
    <row>
      <entry>30.4.2</entry>
      <entry>Timed mutex requirements</entry>
<<<<<<< HEAD
      <entry></entry>
      <entry></entry>
=======
      <entry/>
      <entry/>
>>>>>>> 03d20231
    </row>
    <row>
      <entry>30.4.2.1</entry>
      <entry>Class <code>timed_mutex</code></entry>
      <entry>Y</entry>
<<<<<<< HEAD
      <entry></entry>
=======
      <entry/>
>>>>>>> 03d20231
    </row>
    <row>
      <entry>30.4.2.2</entry>
      <entry>Class <code>recursive_timed_mutex</code></entry>
      <entry>Y</entry>
<<<<<<< HEAD
      <entry></entry>
=======
      <entry/>
>>>>>>> 03d20231
    </row>
    <row>
      <entry>30.4.3</entry>
      <entry>Locks</entry>
<<<<<<< HEAD
      <entry></entry>
      <entry></entry>
=======
      <entry/>
      <entry/>
>>>>>>> 03d20231
    </row>
    <row>
      <entry>30.4.3.1</entry>
      <entry>Class template <code>lock_guard</code></entry>
      <entry>Y</entry>
<<<<<<< HEAD
      <entry></entry>
=======
      <entry/>
>>>>>>> 03d20231
    </row>
    <row>
      <entry>30.4.3.2</entry>
      <entry>Class template <code>unique_lock</code></entry>
      <entry>Y</entry>
<<<<<<< HEAD
      <entry></entry>
=======
      <entry/>
>>>>>>> 03d20231
    </row>
    <row>
      <entry>30.4.4</entry>
      <entry>Generic locking algorithms</entry>
      <entry>Y</entry>
<<<<<<< HEAD
      <entry></entry>
=======
      <entry/>
>>>>>>> 03d20231
    </row>
    <row>
      <entry>30.4.5</entry>
      <entry>Call once</entry>
<<<<<<< HEAD
      <entry></entry>
      <entry></entry>
=======
      <entry/>
      <entry/>
>>>>>>> 03d20231
    </row>
    <row>
      <entry>30.4.5.1</entry>
      <entry><code>once_flag</code></entry>
      <entry>Y</entry>
<<<<<<< HEAD
      <entry>Missing constexpr</entry>
=======
      <entry/>
>>>>>>> 03d20231
    </row>
    <row>
      <entry>30.4.5.2</entry>
      <entry><code>call_once</code></entry>
      <entry>Y</entry>
<<<<<<< HEAD
      <entry></entry>
    </row>
    <row>
      <entry>30.5</entry>
      <entry>Condition variables</entry>
      <entry></entry>
      <entry></entry>
=======
      <entry/>
    </row>
    <row>
      <?dbhtml bgcolor="#B0B0B0" ?>
      <entry>30.5</entry>
      <entry>Condition variables</entry>
      <entry>Partial</entry>
      <entry>Missing notify_all_at_thread_exit</entry>
>>>>>>> 03d20231
    </row>
    <row>
      <entry>30.5.1</entry>
      <entry>Class <code>condition_variable</code></entry>
      <entry>Y</entry>
<<<<<<< HEAD
      <entry></entry>
=======
      <entry/>
>>>>>>> 03d20231
    </row>
    <row>
      <entry>30.5.2</entry>
      <entry>Class <code>condition_variable_any</code></entry>
      <entry>Y</entry>
<<<<<<< HEAD
      <entry></entry>
=======
      <entry/>
>>>>>>> 03d20231
    </row>
    <row>
      <entry>30.6</entry>
      <entry>Futures</entry>
<<<<<<< HEAD
      <entry></entry>
      <entry></entry>
=======
      <entry/>
      <entry/>
>>>>>>> 03d20231
    </row>
    <row>
      <entry>30.6.1</entry>
      <entry>Overview</entry>
<<<<<<< HEAD
      <entry></entry>
      <entry></entry>
=======
      <entry/>
      <entry/>
>>>>>>> 03d20231
    </row>
    <row>
      <entry>30.6.2</entry>
      <entry>Error handling</entry>
      <entry>Y</entry>
<<<<<<< HEAD
      <entry>Missing constexpr</entry>
=======
      <entry/>
>>>>>>> 03d20231
    </row>
    <row>
      <entry>30.6.3</entry>
      <entry>Class <code>future_error</code></entry>
      <entry>Y</entry>
<<<<<<< HEAD
      <entry></entry>
=======
      <entry/>
>>>>>>> 03d20231
    </row>
    <row>
      <entry>30.6.4</entry>
      <entry>Associated asynchronous state</entry>
      <entry>Y</entry>
<<<<<<< HEAD
      <entry></entry>
=======
      <entry/>
>>>>>>> 03d20231
    </row>
    <row>
      <?dbhtml bgcolor="#B0B0B0" ?>
      <entry>30.6.5</entry>
      <entry>Class template <code>promise</code></entry>
      <entry>Partial</entry>
<<<<<<< HEAD
      <entry>Missing <code>allocator_arg_t</code></entry>
    </row>
    <row>
      <entry>30.6.6</entry>
      <entry>Class template <code>future</code></entry>
      <entry>Y</entry>
      <entry></entry>
    </row>
    <row>
      <entry>30.6.7</entry>
      <entry>Class template <code>shared_future</code></entry>
      <entry>Y</entry>
      <entry></entry>
    </row>
    <row>
      <?dbhtml bgcolor="#C8B0B0" ?>
      <entry>30.6.8</entry>
      <entry>Class template <code>atomic_future</code></entry>
      <entry>N</entry>
      <entry></entry>
    </row>
    <row>
      <entry>30.6.9</entry>
      <entry>Function template <code>async</code></entry>
      <entry>Y</entry>
      <entry></entry>
    </row>
    <row>
      <?dbhtml bgcolor="#B0B0B0" ?>
      <entry>30.6.10</entry>
      <entry>Class template <code>packaged_task</code></entry>
      <entry>Partial</entry>
      <entry>Missing <code>allocator_arg_t</code></entry>
    </row>
    <row>
      <entry>
      	<emphasis>Appendix D</emphasis>
      </entry>
      <entry namest="c2" nameend="c4" align="left">
	<emphasis>Compatibility features</emphasis>
      </entry>
    </row>
    <row>
      <entry>D.1</entry>
      <entry>Increment operator with <code>bool</code> operand</entry>
      <entry></entry>
      <entry></entry>
=======
      <entry>Missing set_*_at_thread_exit</entry>
    </row>
    <row>
      <?dbhtml bgcolor="#B0B0B0" ?>
      <entry>30.6.6</entry>
      <entry>Class template <code>future</code></entry>
      <entry>Partial</entry>
      <entry>Missing future_status and future::share()</entry>
    </row>
    <row>
      <?dbhtml bgcolor="#B0B0B0" ?>
      <entry>30.6.7</entry>
      <entry>Class template <code>shared_future</code></entry>
      <entry>Partial</entry>
      <entry>Missing future_status</entry>
    </row>
    <row>
      <entry>30.6.9</entry>
      <entry>Function template <code>async</code></entry>
      <entry>Y</entry>
      <entry/>
    </row>
    <row>
      <?dbhtml bgcolor="#B0B0B0" ?>
      <entry>30.6.10</entry>
      <entry>Class template <code>packaged_task</code></entry>
      <entry>Partial</entry>
      <entry>Missing make_ready_at_thread_exit</entry>
    </row>
    <row>
      <entry>
      	<emphasis>Appendix D</emphasis>
      </entry>
      <entry namest="c2" nameend="c4" align="left">
	<emphasis>Compatibility features</emphasis>
      </entry>
    </row>
    <row>
      <entry>D.1</entry>
      <entry>Increment operator with <code>bool</code> operand</entry>
      <entry/>
      <entry/>
>>>>>>> 03d20231
    </row>
    <row>
      <entry>D.2</entry>
      <entry><code>static</code> keyword</entry>
<<<<<<< HEAD
      <entry></entry>
      <entry></entry>
=======
      <entry/>
      <entry/>
>>>>>>> 03d20231
    </row>
    <row>
      <entry>D.3</entry>
      <entry>Access declarations</entry>
<<<<<<< HEAD
      <entry></entry>
      <entry></entry>
=======
      <entry/>
      <entry/>
>>>>>>> 03d20231
    </row>
    <row>
      <entry>D.4</entry>
      <entry><code>register</code> keyword</entry>
<<<<<<< HEAD
      <entry></entry>
      <entry></entry>
=======
      <entry/>
      <entry/>
>>>>>>> 03d20231
    </row>
    <row>
      <entry>D.5</entry>
      <entry>Dynamic exception specifications</entry>
<<<<<<< HEAD
      <entry></entry>
      <entry></entry>
=======
      <entry/>
      <entry/>
>>>>>>> 03d20231
    </row>
    <row>
      <entry>D.6</entry>
      <entry>C standard library headers</entry>
<<<<<<< HEAD
      <entry></entry>
      <entry></entry>
=======
      <entry/>
      <entry/>
>>>>>>> 03d20231
    </row>
    <row>
      <entry>D.7</entry>
      <entry>Old iostreams members</entry>
<<<<<<< HEAD
      <entry></entry>
      <entry></entry>
=======
      <entry/>
      <entry/>
>>>>>>> 03d20231
    </row>
    <row>
      <entry>D.8</entry>
      <entry>char* streams</entry>
<<<<<<< HEAD
      <entry></entry>
      <entry></entry>
=======
      <entry/>
      <entry/>
>>>>>>> 03d20231
    </row>
    <row>
      <entry>D.9</entry>
      <entry>Binders</entry>
<<<<<<< HEAD
      <entry></entry>
      <entry></entry>
=======
      <entry/>
      <entry/>
>>>>>>> 03d20231
    </row>
    <row>
      <entry>D.10</entry>
      <entry><code>auto_ptr</code></entry>
<<<<<<< HEAD
      <entry></entry>
      <entry></entry>
=======
      <entry/>
      <entry/>
>>>>>>> 03d20231
    </row>

  </tbody>
</tgroup>
</table>


</section><|MERGE_RESOLUTION|>--- conflicted
+++ resolved
@@ -1,15 +1,8 @@
-<<<<<<< HEAD
-<sect2 id="status.iso.200x" xreflabel="Status C++ 200x">
-<?dbhtml filename="status_iso_cxx200x.html"?>
-
-<sect2info>
-=======
 <section xmlns="http://docbook.org/ns/docbook" version="5.0" 
 	 xml:id="status.iso.200x" xreflabel="Status C++ 200x">
 <?dbhtml filename="status_iso_cxx200x.html"?>
 
 <info><title>C++ 200x</title>
->>>>>>> 03d20231
   <keywordset>
     <keyword>
       ISO C++
@@ -50,15 +43,6 @@
    Broken/Partial
       <?dbhtml bgcolor="#B0B0B0" ?>
 -->
-<<<<<<< HEAD
-<table frame='all'>
-<title>C++ 200x Implementation Status</title>
-<tgroup cols='4' align='left' colsep='0' rowsep='1'>
-<colspec colname='c1'></colspec>
-<colspec colname='c2'></colspec>
-<colspec colname='c3'></colspec>
-<colspec colname='c4'></colspec>
-=======
 <table frame="all">
 <title>C++ 200x Implementation Status</title>
 
@@ -67,7 +51,6 @@
 <colspec colname="c2"/>
 <colspec colname="c3"/>
 <colspec colname="c4"/>
->>>>>>> 03d20231
   <thead>
     <row>
       <entry>Section</entry>
@@ -79,7 +62,6 @@
 
   <tbody>
 
-<<<<<<< HEAD
     <row>
       <entry>
 	<emphasis>18</emphasis>
@@ -87,14 +69,6 @@
       <entry namest="c2" nameend="c4" align="left">
 	<emphasis>Language support</emphasis>
       </entry>
-=======
-    <row>
-      <entry>
-	<emphasis>18</emphasis>
-      </entry>
-      <entry namest="c2" nameend="c4" align="left">
-	<emphasis>Language support</emphasis>
-      </entry>
     </row>
 
     <row>
@@ -102,15 +76,6 @@
       <entry>General</entry>
       <entry>Y</entry>
       <entry/>
->>>>>>> 03d20231
-    </row>
-
-    <row>
-<<<<<<< HEAD
-      <entry>18.1</entry>
-      <entry>General</entry>
-      <entry>Y</entry>
-      <entry></entry>
     </row>
     <row>
       <?dbhtml bgcolor="#B0B0B0" ?>
@@ -122,99 +87,53 @@
     <row>
       <entry>18.3</entry>
       <entry>Implementation properties</entry>
-      <entry></entry>
-      <entry></entry>
-=======
-      <?dbhtml bgcolor="#B0B0B0" ?>
-      <entry>18.2</entry>
-      <entry>Types</entry>
-      <entry>Partial</entry>
-      <entry>Missing offsetof, max_align_t</entry>
-    </row>
-    <row>
-      <entry>18.3</entry>
-      <entry>Implementation properties</entry>
-      <entry/>
-      <entry/>
->>>>>>> 03d20231
+      <entry/>
+      <entry/>
     </row>
 
     <row>
       <entry>18.3.1</entry>
       <entry>Numeric Limits</entry>
-<<<<<<< HEAD
-      <entry></entry>
-      <entry></entry>
+      <entry/>
+      <entry/>
     </row>
     <row>
       <entry>18.3.1.1</entry>
       <entry>Class template <code>numeric_limits</code></entry>
       <entry>Y</entry>
-      <entry></entry>
-    </row>
-    <row>
-      <?dbhtml bgcolor="#B0B0B0" ?>
+      <entry/>
+    </row>
+    <row>
       <entry>18.3.1.2</entry>
       <entry><code>numeric_limits</code> members</entry>
-      <entry>Partial</entry>
-      <entry>Missing constexpr</entry>
-=======
-      <entry/>
-      <entry/>
-    </row>
-    <row>
-      <entry>18.3.1.1</entry>
-      <entry>Class template <code>numeric_limits</code></entry>
-      <entry>Y</entry>
-      <entry/>
-    </row>
-    <row>
-      <entry>18.3.1.2</entry>
-      <entry><code>numeric_limits</code> members</entry>
-      <entry>Y</entry>
-      <entry/>
->>>>>>> 03d20231
+      <entry>Y</entry>
+      <entry/>
     </row>
     <row>
       <?dbhtml bgcolor="#C8B0B0" ?>
       <entry>18.3.1.3</entry>
       <entry><code>float_round_style</code></entry>
       <entry>N</entry>
-<<<<<<< HEAD
-      <entry></entry>
-=======
-      <entry/>
->>>>>>> 03d20231
+      <entry/>
     </row>
     <row>
       <?dbhtml bgcolor="#C8B0B0" ?>
       <entry>18.3.1.4</entry>
       <entry><code>float_denorm_style</code></entry>
       <entry>N</entry>
-<<<<<<< HEAD
-      <entry></entry>
-=======
-      <entry/>
->>>>>>> 03d20231
+      <entry/>
     </row>
     <row>
       <entry>18.3.1.5</entry>
       <entry><code>numeric_limits</code> specializations</entry>
       <entry>Y</entry>
-<<<<<<< HEAD
-      <entry></entry>
-=======
-      <entry/>
->>>>>>> 03d20231
+      <entry/>
     </row>
 
     <row>
       <entry>18.3.2</entry>
       <entry>C Library</entry>
       <entry>Y</entry>
-<<<<<<< HEAD
-      <entry></entry>
-=======
       <entry/>
     </row>
 
@@ -433,398 +352,169 @@
       <entry>Utility components</entry>
       <entry/>
       <entry/>
->>>>>>> 03d20231
-    </row>
-
-    <row>
-<<<<<<< HEAD
-      <entry>18.4</entry>
-      <entry>Integer types</entry>
-      <entry></entry>
-      <entry></entry>
-    </row>
-    <row>
-      <entry>18.4.1</entry>
-      <entry>Header <code>&lt;cstdint&gt;</code> synopsis</entry>
-      <entry>Y</entry>
-      <entry></entry>
-    </row>
-    <row>
-      <?dbhtml bgcolor="#B0B0B0" ?>
-      <entry>18.5</entry>
-      <entry>Start and termination</entry>
-      <entry>Partial</entry>
-      <entry>C library dependency for quick_exit, at_quick_exit</entry>
-    </row>
-    <row>
-      <entry>18.6</entry>
-      <entry>Dynamic memory management</entry>
-      <entry>Y</entry>
-      <entry></entry>
-    </row>
-    <row>
-      <entry>18.7</entry>
-      <entry>Type identification</entry>
-      <entry></entry>
-      <entry></entry>
-    </row>
-    <row>
-      <entry>18.7.1</entry>
-      <entry>Class type_info</entry>
-      <entry>Y</entry>
-      <entry></entry>
-    </row>
-    <row>
-      <entry>18.7.2</entry>
-      <entry>Class bad_cast</entry>
-      <entry>Y</entry>
-      <entry></entry>
-    </row>
-    <row>
-      <entry>18.7.3</entry>
-      <entry>Class bad_typeid</entry>
-      <entry>Y</entry>
-      <entry></entry>
-    </row>
-    <row>
-      <entry>18.8</entry>
-      <entry>Exception handling</entry>
-      <entry></entry>
-      <entry></entry>
-    </row>
-    <row>
-      <entry>18.8.1</entry>
-      <entry>Class exception</entry>
-      <entry>Y</entry>
-      <entry></entry>
-    </row>
-    <row>
-      <entry>18.8.2</entry>
-      <entry>Violating exception-specifications</entry>
-      <entry>Y</entry>
-      <entry></entry>
-    </row>
-    <row>
-      <entry>18.8.3</entry>
-      <entry>Abnormal termination</entry>
-      <entry>Y</entry>
-      <entry></entry>
-    </row>
-    <row>
-      <entry>18.8.4</entry>
-      <entry><code>uncaught_exception</code></entry>
-      <entry>Y</entry>
-      <entry></entry>
-    </row>
-    <row>
-      <entry>18.8.5</entry>
-      <entry>Exception Propagation</entry>
-      <entry>Y</entry>
-      <entry></entry>
-    </row>
-    <row>
-      <entry>18.8.6</entry>
-      <entry><code>nested_exception</code></entry>
-      <entry>Y</entry>
-      <entry></entry>
-    </row>
-    <row>
-      <entry>18.9</entry>
-      <entry>Initializer lists</entry>
-      <entry></entry>
-      <entry></entry>
-    </row>
-    <row>
-      <entry>18.9.1</entry>
-      <entry>Initializer list constructors</entry>
-      <entry>Y</entry>
-      <entry></entry>
-    </row>
-    <row>
-      <entry>18.9.2</entry>
-      <entry>Initializer list access</entry>
-      <entry>Y</entry>
-      <entry></entry>
-    </row>
-    <row>
-      <?dbhtml bgcolor="#C8B0B0" ?>
-      <entry>18.9.3</entry>
-      <entry>Initializer list range access</entry>
-      <entry>N</entry>
-      <entry></entry>
-    </row>
-    <row>
-      <entry>18.10</entry>
-      <entry>Other runtime support</entry>
-      <entry>Y</entry>
-      <entry></entry>
-    </row>
-    <row>
-      <entry>
-	<emphasis>19</emphasis>
-      </entry>
-      <entry namest="c2" nameend="c4" align="left">
-	<emphasis>Diagnostics</emphasis>
-      </entry>
-    </row>
-    <row>
-      <entry>19.1</entry>
-      <entry>General</entry>
-      <entry>Y</entry>
-      <entry></entry>
-    </row>
-    <row>
-      <entry>19.2</entry>
-      <entry>Exception classes</entry>
-      <entry>Y</entry>
-      <entry></entry>
-    </row>
-    <row>
-      <entry>19.3</entry>
-      <entry>Assertions</entry>
-      <entry>Y</entry>
-      <entry></entry>
-    </row>
-    <row>
-      <entry>19.4</entry>
-      <entry>Error numbers</entry>
-      <entry>Y</entry>
-      <entry></entry>
-    </row>
-    <row>
-      <entry>19.5</entry>
-      <entry>System error support</entry>
-      <entry></entry>
-      <entry></entry>
-    </row>
-    <row>
-      <entry>19.5.1</entry>
-      <entry>Class <code>error_category</code></entry>
-      <entry>Y</entry>
-      <entry></entry>
-    </row>
-    <row>
-      <entry>19.5.2</entry>
-      <entry>Class <code>error_code</code></entry>
-      <entry>Y</entry>
-      <entry></entry>
-    </row>
-    <row>
-      <entry>19.5.3</entry>
-      <entry>Class <code>error_condition</code></entry>
-      <entry>Y</entry>
-      <entry></entry>
-    </row>
-    <row>
-      <entry>19.5.4</entry>
-      <entry>Comparison operators</entry>
-      <entry>Y</entry>
-      <entry></entry>
-    </row>
-    <row>
-      <entry>19.5.5</entry>
-      <entry>Class <code>system_error</code></entry>
-      <entry>Y</entry>
-      <entry></entry>
-    </row>
-    <row>
-      <entry>
-	<emphasis>20</emphasis>
-      </entry>
-      <entry namest="c2" nameend="c4" align="left">
-	<emphasis>General utilities</emphasis>
-      </entry>
-    </row>
-    <row>
-      <entry>20.1</entry>
-      <entry>General</entry>
-      <entry></entry>
-      <entry></entry>
-    </row>
-    <row>
-      <entry>20.2</entry>
-      <entry>Requirements</entry>
-      <entry></entry>
-      <entry></entry>
-    </row>
-    <row>
-      <entry>20.3</entry>
-      <entry>Utility components</entry>
-      <entry></entry>
-      <entry></entry>
     </row>
     <row>
       <entry>20.3.1</entry>
       <entry>Operators</entry>
       <entry>Y</entry>
-      <entry></entry>
+      <entry/>
     </row>
     <row>
       <entry>20.3.2</entry>
       <entry>Swap</entry>
       <entry>Y</entry>
-      <entry></entry>
+      <entry/>
     </row>
     <row>
       <entry>20.3.3</entry>
       <entry><code>forward</code> and <code>move</code> helpers</entry>
       <entry>Y</entry>
-      <entry></entry>
+      <entry/>
     </row>
     <row>
       <entry>20.3.4</entry>
       <entry>Function template <code>declval</code></entry>
       <entry>Y</entry>
-      <entry></entry>
+      <entry/>
     </row>
     <row>
       <entry>20.3.5</entry>
       <entry>Pairs</entry>
-      <entry></entry>
-      <entry></entry>
+      <entry/>
+      <entry/>
     </row>
     <row>
       <entry>20.3.5.1</entry>
       <entry>In general</entry>
-      <entry></entry>
-      <entry></entry>
-    </row>
-    <row>
-      <?dbhtml bgcolor="#B0B0B0" ?>
+      <entry/>
+      <entry/>
+    </row>
+    <row>
       <entry>20.3.5.2</entry>
       <entry>Class template <code>pair</code></entry>
-      <entry>Partial</entry>
-      <entry>Missing constexpr</entry>
+      <entry>Y</entry>
+      <entry/>
     </row>
     <row>
       <entry>20.3.5.3</entry>
       <entry>Tuple-like access to <code>pair</code></entry>
       <entry>Y</entry>
-      <entry></entry>
-    </row>
-    <row>
-      <?dbhtml bgcolor="#C8B0B0" ?>
-      <entry>20.3.5.4</entry>
-      <entry><code>pair</code> range access</entry>
-      <entry>N</entry>
-      <entry></entry>
-    </row>
-    <row>
-      <?dbhtml bgcolor="#C8B0B0" ?>
+      <entry/>
+    </row>
+    <row>
       <entry>20.3.5.5</entry>
       <entry>Piecewise construction</entry>
-      <entry>N</entry>
-      <entry></entry>
+      <entry>Y</entry>
+      <entry/>
     </row>
     <row>
       <entry>20.4</entry>
       <entry>Tuples</entry>
-      <entry></entry>
-      <entry></entry>
+      <entry/>
+      <entry/>
     </row>
     <row>
       <entry>20.4.1</entry>
       <entry>In general</entry>
-      <entry></entry>
-      <entry></entry>
-    </row>
-    <row>
-      <?dbhtml bgcolor="#B0B0B0" ?>
+      <entry/>
+      <entry/>
+    </row>
+    <row>
       <entry>20.4.2</entry>
       <entry>Class template <code>tuple</code></entry>
-      <entry>Partial</entry>
-      <entry>Missing constexpr and range access</entry>
+      <entry>Y</entry>
+      <entry/>
     </row>
     <row>
       <entry>20.5</entry>
       <entry>Class template <code>bitset</code></entry>
-      <entry>Partial</entry>
-      <entry>Missing constexpr</entry>
+      <entry>Y</entry>
+      <entry/>
     </row>
     <row>
       <entry>20.6</entry>
       <entry>Compile-time rational arithmetic</entry>
-      <entry></entry>
-      <entry></entry>
+      <entry/>
+      <entry/>
     </row>
     <row>
       <entry>20.6.1</entry>
       <entry>Class template <code>ratio</code></entry>
       <entry>Y</entry>
-      <entry></entry>
+      <entry/>
     </row>
     <row>
       <entry>20.6.2</entry>
       <entry>Arithmetic on <code>ratio</code> types</entry>
       <entry>Y</entry>
-      <entry></entry>
+      <entry/>
     </row>
     <row>
       <entry>20.6.3</entry>
       <entry>Comparison of <code>ratio</code> types</entry>
       <entry>Y</entry>
-      <entry></entry>
+      <entry/>
     </row>
     <row>
       <entry>20.6.4</entry>
       <entry>SI types for <code>ratio</code></entry>
       <entry>Y</entry>
-      <entry></entry>
+      <entry/>
     </row>
     <row>
       <entry>20.7</entry>
       <entry>Metaprogramming and type traits</entry>
-      <entry></entry>
-      <entry></entry>
+      <entry/>
+      <entry/>
     </row>
     <row>
       <entry>20.7.1</entry>
       <entry>Requirements</entry>
       <entry>Y</entry>
-      <entry></entry>
+      <entry/>
     </row>
     <row>
       <entry>20.7.2</entry>
       <entry>Header <code>&lt;type_traits&gt;</code> synopsis</entry>
-      <entry></entry>
-      <entry></entry>
+      <entry/>
+      <entry/>
     </row>
     <row>
       <entry>20.7.3</entry>
       <entry>Helper classes</entry>
       <entry>Y</entry>
-      <entry></entry>
+      <entry/>
     </row>
     <row>
       <entry>20.7.4</entry>
       <entry>Unary Type Traits</entry>
       <entry>Y</entry>
-      <entry></entry>
+      <entry/>
     </row>
     <row>
       <entry>20.7.4.1</entry>
       <entry>Primary type categories</entry>
       <entry>Y</entry>
-      <entry></entry>
+      <entry/>
     </row>
     <row>
       <entry>20.7.4.2</entry>
       <entry>Composite type traits</entry>
       <entry>Y</entry>
-      <entry></entry>
+      <entry/>
     </row>
     <row>
       <?dbhtml bgcolor="#B0B0B0" ?>
       <entry>20.7.4.3</entry>
       <entry>Type properties</entry>
       <entry>Partial</entry>
-      <entry>Missing is_trivially_copyable, is_literal_type, is_nothrow_constructible</entry>
+      <entry>Missing is_trivially_copyable, is_nothrow_constructible</entry>
     </row>
     <row>
       <entry>20.7.5</entry>
       <entry>Relationships between types</entry>
       <entry>Y</entry>
-      <entry></entry>
+      <entry/>
     </row>
     <row>
       <?dbhtml bgcolor="#B0B0B0" ?>
@@ -837,711 +527,273 @@
       <entry>20.7.6.1</entry>
       <entry>Const-volatile modifications</entry>
       <entry>Y</entry>
-      <entry></entry>
+      <entry/>
     </row>
     <row>
       <entry>20.7.6.2</entry>
       <entry>Reference modifications</entry>
       <entry>Y</entry>
-      <entry></entry>
+      <entry/>
     </row>
     <row>
       <entry>20.7.6.3</entry>
       <entry>Sign modifications</entry>
       <entry>Y</entry>
-      <entry></entry>
+      <entry/>
     </row>
     <row>
       <entry>20.7.6.4</entry>
       <entry>Array modifications</entry>
       <entry>Y</entry>
-      <entry></entry>
+      <entry/>
     </row>
     <row>
       <entry>20.7.6.5</entry>
       <entry>Pointer modifications</entry>
       <entry>Y</entry>
-      <entry></entry>
+      <entry/>
     </row>
     <row>
       <entry>20.7.6.6</entry>
       <entry>Other transformations</entry>
       <entry>Y</entry>
-      <entry></entry>
+      <entry/>
     </row>
     <row>
       <entry>20.8</entry>
       <entry>Function objects</entry>
-      <entry></entry>
-      <entry></entry>
+      <entry/>
+      <entry/>
     </row>
     <row>
       <entry>20.8.1</entry>
       <entry>Definitions</entry>
       <entry>Y</entry>
-      <entry></entry>
+      <entry/>
     </row>
     <row>
       <entry>20.8.2</entry>
       <entry>Requirements</entry>
       <entry>Y</entry>
-      <entry></entry>
+      <entry/>
     </row>
     <row>
       <entry>20.8.3</entry>
       <entry>Base</entry>
       <entry>Y</entry>
-      <entry></entry>
+      <entry/>
     </row>
     <row>
       <entry>20.8.4</entry>
       <entry>Class template <code>reference_wrapper</code></entry>
       <entry>Y</entry>
-      <entry></entry>
+      <entry/>
     </row>
     <row>
       <entry>20.8.5</entry>
       <entry>Arithmetic operation</entry>
       <entry>Y</entry>
-      <entry></entry>
+      <entry/>
     </row>
     <row>
       <entry>20.8.6</entry>
       <entry>Comparisons</entry>
       <entry>Y</entry>
-      <entry></entry>
+      <entry/>
     </row>
     <row>
       <entry>20.8.7</entry>
       <entry>Logical operations</entry>
       <entry>Y</entry>
-      <entry></entry>
+      <entry/>
     </row>
     <row>
       <entry>20.8.8</entry>
       <entry>Bitwise operations</entry>
       <entry>Y</entry>
-      <entry></entry>
+      <entry/>
     </row>
     <row>
       <entry>20.8.9</entry>
       <entry>Negators</entry>
       <entry>Y</entry>
-      <entry></entry>
+      <entry/>
     </row>
     <row>
       <entry>20.8.10</entry>
       <entry>Function template <code>bind</code></entry>
       <entry>Y</entry>
-      <entry></entry>
+      <entry/>
     </row>
     <row>
       <entry>20.8.11</entry>
       <entry>Adaptors for pointers to functions</entry>
       <entry>Y</entry>
-      <entry></entry>
+      <entry/>
     </row>
     <row>
       <entry>20.8.12</entry>
       <entry>Adaptors for pointers to members</entry>
       <entry>Y</entry>
-      <entry></entry>
-    </row>
-    <row>
+      <entry/>
+    </row>
+    <row>
+      <?dbhtml bgcolor="#B0B0B0" ?>
       <entry>20.8.13</entry>
       <entry>Function template <code>mem_fn</code></entry>
-      <entry>Y</entry>
-      <entry></entry>
+      <entry>Partial</entry>
+      <entry>Missing overloads for reference-qualified member functions</entry>
     </row>
     <row>
       <entry>20.8.14</entry>
       <entry>Polymorphic function wrappers</entry>
-      <entry></entry>
-      <entry></entry>
+      <entry/>
+      <entry/>
     </row>
     <row>
       <entry>20.8.14.1</entry>
       <entry>Class <code>bad_function_call</code></entry>
       <entry>Y</entry>
-      <entry></entry>
-    </row>
-    <row>
+      <entry/>
+    </row>
+    <row>
+      <?dbhtml bgcolor="#B0B0B0" ?>
       <entry>20.8.14.2</entry>
       <entry>Class template <code>function</code></entry>
-      <entry>Y</entry>
-      <entry></entry>
+      <entry>Partial</entry>
+      <entry>Missing allocator support</entry>
     </row>
     <row>
       <entry>20.8.15</entry>
       <entry>Class template <code>hash</code></entry>
       <entry>Y</entry>
-      <entry></entry>
+      <entry/>
     </row>
     <row>
       <entry>20.9</entry>
       <entry>Memory</entry>
-      <entry></entry>
-      <entry></entry>
-    </row>
-    <row>
-      <?dbhtml bgcolor="#C8B0B0" ?>
+      <entry/>
+      <entry/>
+    </row>
+    <row>
       <entry>20.9.1</entry>
       <entry>Allocator argument tag</entry>
-      <entry>N</entry>
-      <entry></entry>
-    </row>
-    <row>
-      <?dbhtml bgcolor="#C8B0B0" ?>
+      <entry>Y</entry>
+      <entry/>
+    </row>
+    <row>
       <entry>20.9.2</entry>
       <entry><code>uses_allocator</code></entry>
-      <entry>N</entry>
-      <entry></entry>
+      <entry>Y</entry>
+      <entry/>
     </row>
     <row>
       <?dbhtml bgcolor="#C8B0B0" ?>
       <entry>20.9.3</entry>
       <entry>Pointer traits</entry>
       <entry>N</entry>
-      <entry></entry>
+      <entry/>
     </row>
     <row>
       <?dbhtml bgcolor="#C8B0B0" ?>
       <entry>20.9.4</entry>
       <entry>Allocator traits</entry>
       <entry>N</entry>
-      <entry></entry>
+      <entry/>
     </row>
     <row>
       <entry>20.9.5</entry>
       <entry>The default allocator</entry>
       <entry>Y</entry>
-      <entry></entry>
+      <entry/>
     </row>
     <row>
       <?dbhtml bgcolor="#C8B0B0" ?>
       <entry>20.9.6</entry>
       <entry>Scoped allocator adaptor</entry>
-      <entry></entry>
-      <entry></entry>
+      <entry/>
+      <entry/>
     </row>
     <row>
       <?dbhtml bgcolor="#C8B0B0" ?>
       <entry>20.9.6.1</entry>
       <entry>Scoped allocator adaptor member types</entry>
       <entry>N</entry>
-      <entry></entry>
+      <entry/>
     </row>
     <row>
       <?dbhtml bgcolor="#C8B0B0" ?>
       <entry>20.9.6.2</entry>
       <entry>Scoped allocator adaptor constructors</entry>
       <entry>N</entry>
-      <entry></entry>
+      <entry/>
     </row>
     <row>
       <?dbhtml bgcolor="#C8B0B0" ?>
       <entry>20.9.6.3</entry>
       <entry>Scoped allocator adaptor members</entry>
       <entry>N</entry>
-      <entry></entry>
+      <entry/>
     </row>
     <row>
       <entry>20.9.7</entry>
       <entry>Raw storage iterator</entry>
       <entry>Y</entry>
-      <entry></entry>
+      <entry/>
     </row>
     <row>
       <entry>20.9.8</entry>
       <entry>Temporary buffers</entry>
       <entry>Y</entry>
-      <entry></entry>
+      <entry/>
     </row>
     <row>
       <entry>20.9.9</entry>
       <entry>Specialized algorithms</entry>
-      <entry></entry>
-      <entry></entry>
-    </row>
-    <row>
-      <?dbhtml bgcolor="#C8B0B0" ?>
+      <entry/>
+      <entry/>
+    </row>
+    <row>
       <entry>20.9.9.1</entry>
       <entry><code>addressof</code></entry>
-      <entry>N</entry>
-      <entry></entry>
+      <entry>Y</entry>
+      <entry/>
     </row>
     <row>
       <entry>20.9.9.2</entry>
       <entry><code>uninitialized_copy</code></entry>
       <entry>Y</entry>
-      <entry></entry>
-=======
-      <entry>20.3.1</entry>
-      <entry>Operators</entry>
-      <entry>Y</entry>
-      <entry/>
-    </row>
-    <row>
-      <entry>20.3.2</entry>
-      <entry>Swap</entry>
-      <entry>Y</entry>
-      <entry/>
-    </row>
-    <row>
-      <entry>20.3.3</entry>
-      <entry><code>forward</code> and <code>move</code> helpers</entry>
-      <entry>Y</entry>
-      <entry/>
-    </row>
-    <row>
-      <entry>20.3.4</entry>
-      <entry>Function template <code>declval</code></entry>
-      <entry>Y</entry>
-      <entry/>
-    </row>
-    <row>
-      <entry>20.3.5</entry>
-      <entry>Pairs</entry>
-      <entry/>
-      <entry/>
-    </row>
-    <row>
-      <entry>20.3.5.1</entry>
-      <entry>In general</entry>
-      <entry/>
-      <entry/>
-    </row>
-    <row>
-      <entry>20.3.5.2</entry>
-      <entry>Class template <code>pair</code></entry>
-      <entry>Y</entry>
-      <entry/>
-    </row>
-    <row>
-      <entry>20.3.5.3</entry>
-      <entry>Tuple-like access to <code>pair</code></entry>
-      <entry>Y</entry>
-      <entry/>
-    </row>
-    <row>
-      <entry>20.3.5.5</entry>
-      <entry>Piecewise construction</entry>
-      <entry>Y</entry>
-      <entry/>
-    </row>
-    <row>
-      <entry>20.4</entry>
-      <entry>Tuples</entry>
-      <entry/>
-      <entry/>
-    </row>
-    <row>
-      <entry>20.4.1</entry>
-      <entry>In general</entry>
-      <entry/>
-      <entry/>
-    </row>
-    <row>
-      <entry>20.4.2</entry>
-      <entry>Class template <code>tuple</code></entry>
-      <entry>Y</entry>
-      <entry/>
-    </row>
-    <row>
-      <entry>20.5</entry>
-      <entry>Class template <code>bitset</code></entry>
-      <entry>Y</entry>
-      <entry/>
-    </row>
-    <row>
-      <entry>20.6</entry>
-      <entry>Compile-time rational arithmetic</entry>
-      <entry/>
-      <entry/>
-    </row>
-    <row>
-      <entry>20.6.1</entry>
-      <entry>Class template <code>ratio</code></entry>
-      <entry>Y</entry>
-      <entry/>
-    </row>
-    <row>
-      <entry>20.6.2</entry>
-      <entry>Arithmetic on <code>ratio</code> types</entry>
-      <entry>Y</entry>
-      <entry/>
-    </row>
-    <row>
-      <entry>20.6.3</entry>
-      <entry>Comparison of <code>ratio</code> types</entry>
-      <entry>Y</entry>
-      <entry/>
-    </row>
-    <row>
-      <entry>20.6.4</entry>
-      <entry>SI types for <code>ratio</code></entry>
-      <entry>Y</entry>
-      <entry/>
-    </row>
-    <row>
-      <entry>20.7</entry>
-      <entry>Metaprogramming and type traits</entry>
-      <entry/>
-      <entry/>
-    </row>
-    <row>
-      <entry>20.7.1</entry>
-      <entry>Requirements</entry>
-      <entry>Y</entry>
-      <entry/>
-    </row>
-    <row>
-      <entry>20.7.2</entry>
-      <entry>Header <code>&lt;type_traits&gt;</code> synopsis</entry>
-      <entry/>
-      <entry/>
-    </row>
-    <row>
-      <entry>20.7.3</entry>
-      <entry>Helper classes</entry>
-      <entry>Y</entry>
-      <entry/>
-    </row>
-    <row>
-      <entry>20.7.4</entry>
-      <entry>Unary Type Traits</entry>
-      <entry>Y</entry>
-      <entry/>
-    </row>
-    <row>
-      <entry>20.7.4.1</entry>
-      <entry>Primary type categories</entry>
-      <entry>Y</entry>
-      <entry/>
-    </row>
-    <row>
-      <entry>20.7.4.2</entry>
-      <entry>Composite type traits</entry>
-      <entry>Y</entry>
-      <entry/>
-    </row>
-    <row>
-      <?dbhtml bgcolor="#B0B0B0" ?>
-      <entry>20.7.4.3</entry>
-      <entry>Type properties</entry>
-      <entry>Partial</entry>
-      <entry>Missing is_trivially_copyable, is_nothrow_constructible</entry>
-    </row>
-    <row>
-      <entry>20.7.5</entry>
-      <entry>Relationships between types</entry>
-      <entry>Y</entry>
-      <entry/>
-    </row>
-    <row>
-      <?dbhtml bgcolor="#B0B0B0" ?>
-      <entry>20.7.6</entry>
-      <entry>Transformations between types</entry>
-      <entry>Partial</entry>
-      <entry>Missing underlying_type</entry>
-    </row>
-    <row>
-      <entry>20.7.6.1</entry>
-      <entry>Const-volatile modifications</entry>
-      <entry>Y</entry>
-      <entry/>
-    </row>
-    <row>
-      <entry>20.7.6.2</entry>
-      <entry>Reference modifications</entry>
-      <entry>Y</entry>
-      <entry/>
-    </row>
-    <row>
-      <entry>20.7.6.3</entry>
-      <entry>Sign modifications</entry>
-      <entry>Y</entry>
-      <entry/>
-    </row>
-    <row>
-      <entry>20.7.6.4</entry>
-      <entry>Array modifications</entry>
-      <entry>Y</entry>
-      <entry/>
-    </row>
-    <row>
-      <entry>20.7.6.5</entry>
-      <entry>Pointer modifications</entry>
-      <entry>Y</entry>
-      <entry/>
-    </row>
-    <row>
-      <entry>20.7.6.6</entry>
-      <entry>Other transformations</entry>
-      <entry>Y</entry>
-      <entry/>
-    </row>
-    <row>
-      <entry>20.8</entry>
-      <entry>Function objects</entry>
-      <entry/>
-      <entry/>
-    </row>
-    <row>
-      <entry>20.8.1</entry>
-      <entry>Definitions</entry>
-      <entry>Y</entry>
-      <entry/>
-    </row>
-    <row>
-      <entry>20.8.2</entry>
-      <entry>Requirements</entry>
-      <entry>Y</entry>
-      <entry/>
-    </row>
-    <row>
-      <entry>20.8.3</entry>
-      <entry>Base</entry>
-      <entry>Y</entry>
-      <entry/>
-    </row>
-    <row>
-      <entry>20.8.4</entry>
-      <entry>Class template <code>reference_wrapper</code></entry>
-      <entry>Y</entry>
-      <entry/>
-    </row>
-    <row>
-      <entry>20.8.5</entry>
-      <entry>Arithmetic operation</entry>
-      <entry>Y</entry>
-      <entry/>
-    </row>
-    <row>
-      <entry>20.8.6</entry>
-      <entry>Comparisons</entry>
-      <entry>Y</entry>
-      <entry/>
-    </row>
-    <row>
-      <entry>20.8.7</entry>
-      <entry>Logical operations</entry>
-      <entry>Y</entry>
-      <entry/>
-    </row>
-    <row>
-      <entry>20.8.8</entry>
-      <entry>Bitwise operations</entry>
-      <entry>Y</entry>
-      <entry/>
-    </row>
-    <row>
-      <entry>20.8.9</entry>
-      <entry>Negators</entry>
-      <entry>Y</entry>
-      <entry/>
-    </row>
-    <row>
-      <entry>20.8.10</entry>
-      <entry>Function template <code>bind</code></entry>
-      <entry>Y</entry>
-      <entry/>
-    </row>
-    <row>
-      <entry>20.8.11</entry>
-      <entry>Adaptors for pointers to functions</entry>
-      <entry>Y</entry>
-      <entry/>
-    </row>
-    <row>
-      <entry>20.8.12</entry>
-      <entry>Adaptors for pointers to members</entry>
-      <entry>Y</entry>
-      <entry/>
-    </row>
-    <row>
-      <?dbhtml bgcolor="#B0B0B0" ?>
-      <entry>20.8.13</entry>
-      <entry>Function template <code>mem_fn</code></entry>
-      <entry>Partial</entry>
-      <entry>Missing overloads for reference-qualified member functions</entry>
-    </row>
-    <row>
-      <entry>20.8.14</entry>
-      <entry>Polymorphic function wrappers</entry>
-      <entry/>
-      <entry/>
-    </row>
-    <row>
-      <entry>20.8.14.1</entry>
-      <entry>Class <code>bad_function_call</code></entry>
-      <entry>Y</entry>
-      <entry/>
-    </row>
-    <row>
-      <?dbhtml bgcolor="#B0B0B0" ?>
-      <entry>20.8.14.2</entry>
-      <entry>Class template <code>function</code></entry>
-      <entry>Partial</entry>
-      <entry>Missing allocator support</entry>
-    </row>
-    <row>
-      <entry>20.8.15</entry>
-      <entry>Class template <code>hash</code></entry>
-      <entry>Y</entry>
-      <entry/>
-    </row>
-    <row>
-      <entry>20.9</entry>
-      <entry>Memory</entry>
-      <entry/>
-      <entry/>
-    </row>
-    <row>
-      <entry>20.9.1</entry>
-      <entry>Allocator argument tag</entry>
-      <entry>Y</entry>
-      <entry/>
-    </row>
-    <row>
-      <entry>20.9.2</entry>
-      <entry><code>uses_allocator</code></entry>
-      <entry>Y</entry>
-      <entry/>
-    </row>
-    <row>
-      <?dbhtml bgcolor="#C8B0B0" ?>
-      <entry>20.9.3</entry>
-      <entry>Pointer traits</entry>
-      <entry>N</entry>
-      <entry/>
-    </row>
-    <row>
-      <?dbhtml bgcolor="#C8B0B0" ?>
-      <entry>20.9.4</entry>
-      <entry>Allocator traits</entry>
-      <entry>N</entry>
-      <entry/>
-    </row>
-    <row>
-      <entry>20.9.5</entry>
-      <entry>The default allocator</entry>
-      <entry>Y</entry>
-      <entry/>
-    </row>
-    <row>
-      <?dbhtml bgcolor="#C8B0B0" ?>
-      <entry>20.9.6</entry>
-      <entry>Scoped allocator adaptor</entry>
-      <entry/>
-      <entry/>
-    </row>
-    <row>
-      <?dbhtml bgcolor="#C8B0B0" ?>
-      <entry>20.9.6.1</entry>
-      <entry>Scoped allocator adaptor member types</entry>
-      <entry>N</entry>
-      <entry/>
-    </row>
-    <row>
-      <?dbhtml bgcolor="#C8B0B0" ?>
-      <entry>20.9.6.2</entry>
-      <entry>Scoped allocator adaptor constructors</entry>
-      <entry>N</entry>
-      <entry/>
-    </row>
-    <row>
-      <?dbhtml bgcolor="#C8B0B0" ?>
-      <entry>20.9.6.3</entry>
-      <entry>Scoped allocator adaptor members</entry>
-      <entry>N</entry>
-      <entry/>
-    </row>
-    <row>
-      <entry>20.9.7</entry>
-      <entry>Raw storage iterator</entry>
-      <entry>Y</entry>
-      <entry/>
-    </row>
-    <row>
-      <entry>20.9.8</entry>
-      <entry>Temporary buffers</entry>
-      <entry>Y</entry>
-      <entry/>
-    </row>
-    <row>
-      <entry>20.9.9</entry>
-      <entry>Specialized algorithms</entry>
-      <entry/>
-      <entry/>
-    </row>
-    <row>
-      <entry>20.9.9.1</entry>
-      <entry><code>addressof</code></entry>
-      <entry>Y</entry>
-      <entry/>
-    </row>
-    <row>
-      <entry>20.9.9.2</entry>
-      <entry><code>uninitialized_copy</code></entry>
-      <entry>Y</entry>
-      <entry/>
->>>>>>> 03d20231
+      <entry/>
     </row>
     <row>
       <entry>20.9.9.3</entry>
       <entry><code>uninitialized_fill</code></entry>
       <entry>Y</entry>
-<<<<<<< HEAD
-      <entry></entry>
+      <entry/>
     </row>
     <row>
       <entry>20.9.9.4</entry>
       <entry><code>uninitialized_fill_n</code></entry>
       <entry>Y</entry>
-      <entry></entry>
+      <entry/>
     </row>
     <row>
       <entry>20.9.10</entry>
       <entry>Class template <code>unique_ptr</code></entry>
       <entry>Y</entry>
-      <entry></entry>
-=======
-      <entry/>
-    </row>
-    <row>
-      <entry>20.9.9.4</entry>
-      <entry><code>uninitialized_fill_n</code></entry>
-      <entry>Y</entry>
-      <entry/>
-    </row>
-    <row>
-      <entry>20.9.10</entry>
-      <entry>Class template <code>unique_ptr</code></entry>
-      <entry>Y</entry>
-      <entry/>
->>>>>>> 03d20231
+      <entry/>
     </row>
     <row>
       <entry>20.9.11</entry>
       <entry>Smart pointers</entry>
-<<<<<<< HEAD
-      <entry></entry>
-      <entry></entry>
-=======
-      <entry/>
-      <entry/>
->>>>>>> 03d20231
+      <entry/>
+      <entry/>
     </row>
     <row>
       <entry>20.9.11.1</entry>
       <entry>Class <code>bad_weak_ptr</code></entry>
       <entry>Y</entry>
-<<<<<<< HEAD
-      <entry></entry>
-=======
-      <entry/>
->>>>>>> 03d20231
+      <entry/>
     </row>
     <row>
       <entry>20.9.11.2</entry>
@@ -1550,8 +802,7 @@
       <entry>
 	<para>
 	  Uses code from
-<<<<<<< HEAD
-	  <ulink url="http://www.boost.org/libs/smart_ptr/shared_ptr.htm">boost::shared_ptr</ulink>.
+	  <link xmlns:xlink="http://www.w3.org/1999/xlink" xlink:href="http://www.boost.org/libs/smart_ptr/shared_ptr.htm">boost::shared_ptr</link>.
 	</para>
       </entry>
     </row>
@@ -1559,116 +810,39 @@
       <entry>20.9.11.3</entry>
       <entry>Class template <code>weak_ptr</code></entry>
       <entry>Y</entry>
-      <entry></entry>
+      <entry/>
     </row>
     <row>
       <entry>20.9.11.4</entry>
       <entry>Class template <code>emable_shared_from_this</code></entry>
       <entry>Y</entry>
-      <entry></entry>
+      <entry/>
     </row>
     <row>
       <?dbhtml bgcolor="#B0B0B0" ?>
       <entry>20.9.11.5</entry>
       <entry><code>shared_ptr</code> atomic access</entry>
       <entry>Partial</entry>
-      <entry></entry>
+      <entry/>
     </row>
     <row>
       <entry>20.9.11.6</entry>
       <entry>Hash support</entry>
       <entry>Y</entry>
-      <entry></entry>
+      <entry/>
     </row>
     <row>
       <?dbhtml bgcolor="#B0B0B0" ?>
       <entry>20.9.12</entry>
       <entry>Pointer safety</entry>
       <entry>Partial</entry>
-      <entry></entry>
+      <entry/>
     </row>
     <row>
       <?dbhtml bgcolor="#C8B0B0" ?>
       <entry>20.9.13</entry>
       <entry>Align</entry>
       <entry>N</entry>
-      <entry></entry>
-    </row>
-    <row>
-      <entry>20.9.16</entry>
-      <entry>C library</entry>
-      <entry>Y</entry>
-      <entry></entry>
-    </row>
-    <row>
-      <entry>20.10</entry>
-      <entry>Time utilities</entry>
-      <entry></entry>
-      <entry></entry>
-    </row>
-    <row>
-      <entry>20.10.1</entry>
-      <entry>Clock requirements</entry>
-      <entry>Y</entry>
-      <entry></entry>
-    </row>
-    <row>
-      <entry>20.10.2</entry>
-      <entry>Time-related traits</entry>
-      <entry></entry>
-      <entry></entry>
-    </row>
-    <row>
-      <entry>20.10.2.1</entry>
-      <entry><code>treat_as_floating_point</code></entry>
-      <entry>Y</entry>
-      <entry></entry>
-    </row>
-    <row>
-      <entry>20.10.2.2</entry>
-      <entry><code>duration_values</code></entry>
-=======
-	  <link xmlns:xlink="http://www.w3.org/1999/xlink" xlink:href="http://www.boost.org/libs/smart_ptr/shared_ptr.htm">boost::shared_ptr</link>.
-	</para>
-      </entry>
-    </row>
-    <row>
-      <entry>20.9.11.3</entry>
-      <entry>Class template <code>weak_ptr</code></entry>
-      <entry>Y</entry>
-      <entry/>
-    </row>
-    <row>
-      <entry>20.9.11.4</entry>
-      <entry>Class template <code>emable_shared_from_this</code></entry>
-      <entry>Y</entry>
-      <entry/>
-    </row>
-    <row>
-      <?dbhtml bgcolor="#B0B0B0" ?>
-      <entry>20.9.11.5</entry>
-      <entry><code>shared_ptr</code> atomic access</entry>
-      <entry>Partial</entry>
-      <entry/>
-    </row>
-    <row>
-      <entry>20.9.11.6</entry>
-      <entry>Hash support</entry>
-      <entry>Y</entry>
-      <entry/>
-    </row>
-    <row>
-      <?dbhtml bgcolor="#B0B0B0" ?>
-      <entry>20.9.12</entry>
-      <entry>Pointer safety</entry>
-      <entry>Partial</entry>
-      <entry/>
-    </row>
-    <row>
-      <?dbhtml bgcolor="#C8B0B0" ?>
-      <entry>20.9.13</entry>
-      <entry>Align</entry>
-      <entry>N</entry>
       <entry/>
     </row>
     <row>
@@ -1804,111 +978,11 @@
       <?dbhtml bgcolor="#B0B0B0" ?>
       <entry>21.2.3.1</entry>
       <entry>struct <code>char_traits&lt;char&gt;</code></entry>
->>>>>>> 03d20231
       <entry>Partial</entry>
       <entry>Missing constexpr</entry>
     </row>
     <row>
-<<<<<<< HEAD
-      <entry>20.10.2.3</entry>
-      <entry>Specializations of <code>common_type</code></entry>
-      <entry>Y</entry>
-      <entry></entry>
-    </row>
-    <row>
-      <entry>20.10.3</entry>
-      <entry>Class template <code>duration</code></entry>
-      <entry>Partial</entry>
-      <entry>Missing constexpr</entry>
-    </row>
-    <row>
-      <entry>20.10.4</entry>
-      <entry>Class template <code>time_point</code></entry>
-      <entry>Partial</entry>
-      <entry>Missing constexpr</entry>
-    </row>
-    <row>
-      <entry>20.10.5</entry>
-      <entry>Clocks</entry>
-      <entry></entry>
-      <entry></entry>
-    </row>
-    <row>
-      <entry>20.10.5.1</entry>
-      <entry>Class <code>system_clock</code></entry>
-      <entry>Y</entry>
-      <entry></entry>
-    </row>
-    <row>
-      <entry>20.10.5.2</entry>
-      <entry>Class <code>monotonic_clock</code></entry>
-      <entry>Y</entry>
-      <entry></entry>
-    </row>
-    <row>
-      <entry>20.10.5.3</entry>
-      <entry>Class <code>high_resolution_clock</code></entry>
-      <entry>Y</entry>
-      <entry></entry>
-    </row>
-    <row>
-      <entry>20.11</entry>
-      <entry>Date and time functions</entry>
-      <entry>Y</entry>
-      <entry></entry>
-    </row>
-    <row>
-      <?dbhtml bgcolor="#C8B0B0" ?>
-      <entry>20.12</entry>
-      <entry>Class <code>type_index</code></entry>
-      <entry>N</entry>
-      <entry></entry>
-    </row>
-    <row>
-      <entry>
-	<emphasis>21</emphasis>
-      </entry>
-      <entry namest="c2" nameend="c4" align="left">
-	<emphasis>Strings</emphasis>
-      </entry>
-    </row>
-    <row>
-      <entry>21.1</entry>
-      <entry>General</entry>
-      <entry>Y</entry>
-      <entry></entry>
-    </row>
-    <row>
-      <entry>21.2</entry>
-      <entry>Character traits</entry>
-      <entry></entry>
-      <entry></entry>
-    </row>
-    <row>
-      <entry>21.2.1</entry>
-      <entry>Character traits requirements</entry>
-      <entry>Y</entry>
-      <entry></entry>
-    </row>
-    <row>
-      <entry>21.2.2</entry>
-      <entry>traits typedefs</entry>
-      <entry>Y</entry>
-      <entry></entry>
-    </row>
-    <row>
-      <entry>21.2.3</entry>
-      <entry><code>char_traits</code> specializations</entry>
-      <entry></entry>
-      <entry></entry>
-    </row>
-    <row>
-      <entry>21.2.3.1</entry>
-      <entry>struct <code>char_traits&lt;char&gt;</code></entry>
-      <entry>Partial</entry>
-      <entry>Missing constexpr</entry>
-    </row>
-    <row>
+      <?dbhtml bgcolor="#B0B0B0" ?>
       <entry>21.2.3.2</entry>
       <entry>struct <code>char_traits&lt;char16_t&gt;</code></entry>
       <entry>Partial</entry>
@@ -1917,38 +991,38 @@
     <row>
       <entry>21.2.3.3</entry>
       <entry>struct <code>char_traits&lt;char32_t&gt;</code></entry>
-      <entry>Partial</entry>
-      <entry>Missing constexpr</entry>
+      <entry>Y</entry>
+      <entry/>
     </row>
     <row>
       <entry>21.2.3.4</entry>
       <entry>struct <code>char_traits&lt;wchar_t&gt;</code></entry>
-      <entry>Partial</entry>
-      <entry>Missing constexpr</entry>
+      <entry>Y</entry>
+      <entry/>
     </row>
     <row>
       <entry>21.3</entry>
       <entry>String classes</entry>
       <entry>Y</entry>
-      <entry></entry>
+      <entry/>
     </row>
     <row>
       <entry>21.4</entry>
       <entry>Class template <code>basic_string</code></entry>
       <entry>Y</entry>
-      <entry></entry>
+      <entry/>
     </row>
     <row>
       <entry>21.5</entry>
       <entry>Numeric Conversions</entry>
       <entry>Y</entry>
-      <entry></entry>
+      <entry/>
     </row>
     <row>
       <entry>21.6</entry>
       <entry>Hash support</entry>
       <entry>Y</entry>
-      <entry></entry>
+      <entry/>
     </row>
     <row>
       <entry>21.7</entry>
@@ -1968,196 +1042,196 @@
       <entry>22.1</entry>
       <entry>General</entry>
       <entry>Y</entry>
-      <entry></entry>
+      <entry/>
     </row>
     <row>
       <entry>22.2</entry>
       <entry>Header <code>&lt;locale&gt;</code> synopsis</entry>
       <entry>Y</entry>
-      <entry></entry>
+      <entry/>
     </row>
     <row>
       <entry>22.3</entry>
       <entry>Locales</entry>
-      <entry></entry>
-      <entry></entry>
+      <entry/>
+      <entry/>
     </row>
     <row>
       <entry>22.3.1</entry>
       <entry>Class <code>locale</code></entry>
       <entry>Y</entry>
-      <entry></entry>
+      <entry/>
     </row>
     <row>
       <entry>22.3.2</entry>
       <entry><code>locale</code> globals</entry>
       <entry>Y</entry>
-      <entry></entry>
+      <entry/>
     </row>
     <row>
       <entry>22.3.3</entry>
       <entry>Convenience interfaces</entry>
-      <entry></entry>
-      <entry></entry>
+      <entry/>
+      <entry/>
     </row>
     <row>
       <entry>22.3.3.1</entry>
       <entry>Character classification</entry>
       <entry>Y</entry>
-      <entry></entry>
+      <entry/>
     </row>
     <row>
       <entry>22.3.3.2</entry>
       <entry>Conversions</entry>
-      <entry></entry>
-      <entry></entry>
+      <entry/>
+      <entry/>
     </row>
     <row>
       <entry>22.3.3.2.1</entry>
       <entry>Character conversions</entry>
       <entry>Y</entry>
-      <entry></entry>
+      <entry/>
     </row>
     <row>
       <?dbhtml bgcolor="#C8B0B0" ?>
       <entry>22.3.3.2.2</entry>
       <entry><code>string</code> conversions</entry>
       <entry>N</entry>
-      <entry></entry>
+      <entry/>
     </row>
     <row>
       <?dbhtml bgcolor="#C8B0B0" ?>
       <entry>22.3.3.2.3</entry>
       <entry>Buffer conversions</entry>
       <entry>N</entry>
-      <entry></entry>
+      <entry/>
     </row>
     <row>
       <entry>22.4</entry>
       <entry>Standard <code>locale</code> categories</entry>
-      <entry></entry>
-      <entry></entry>
+      <entry/>
+      <entry/>
     </row>
     <row>
       <entry>22.4.1</entry>
       <entry>The <code>ctype</code> category</entry>
       <entry>Y</entry>
-      <entry></entry>
+      <entry/>
     </row>
     <row>
       <entry>22.4.2</entry>
       <entry>The numeric category</entry>
-      <entry></entry>
-      <entry></entry>
+      <entry/>
+      <entry/>
     </row>
     <row>
       <entry>22.4.2.1</entry>
       <entry><code>num_get</code></entry>
       <entry>Y</entry>
-      <entry></entry>
+      <entry/>
     </row>
     <row>
       <entry>22.4.2.2</entry>
       <entry><code>num_put</code></entry>
       <entry>Y</entry>
-      <entry></entry>
+      <entry/>
     </row>
     <row>
       <entry>22.4.3</entry>
       <entry>The numeric punctuation facet</entry>
       <entry>Y</entry>
-      <entry></entry>
+      <entry/>
     </row>
     <row>
       <entry>22.4.4</entry>
       <entry>The collate category</entry>
       <entry>Y</entry>
-      <entry></entry>
+      <entry/>
     </row>
     <row>
       <entry>22.4.5</entry>
       <entry>The time category</entry>
-      <entry></entry>
-      <entry></entry>
+      <entry/>
+      <entry/>
     </row>
     <row>
       <entry>22.4.5.1</entry>
       <entry>Class template <code>time_get</code></entry>
       <entry>Y</entry>
-      <entry></entry>
+      <entry/>
     </row>
     <row>
       <entry>22.4.5.2</entry>
       <entry>Class template <code>time_get_byname</code></entry>
       <entry>Y</entry>
-      <entry></entry>
+      <entry/>
     </row>
     <row>
       <entry>22.4.5.3</entry>
       <entry>Class template <code>time_put</code></entry>
       <entry>Y</entry>
-      <entry></entry>
+      <entry/>
     </row>
     <row>
       <entry>22.4.5.3</entry>
       <entry>Class template <code>time_put_byname</code></entry>
       <entry>Y</entry>
-      <entry></entry>
+      <entry/>
     </row>
     <row>
       <entry>22.4.6</entry>
       <entry>The monetary category</entry>
-      <entry></entry>
-      <entry></entry>
+      <entry/>
+      <entry/>
     </row>
     <row>
       <entry>22.4.6.1</entry>
       <entry>Class template <code>money_get</code></entry>
       <entry>Y</entry>
-      <entry></entry>
+      <entry/>
     </row>
     <row>
       <entry>22.4.6.2</entry>
       <entry>Class template <code>money_put</code></entry>
       <entry>Y</entry>
-      <entry></entry>
+      <entry/>
     </row>
     <row>
       <entry>22.4.6.3</entry>
       <entry>Class template <code>money_punct</code></entry>
       <entry>Y</entry>
-      <entry></entry>
+      <entry/>
     </row>
     <row>
       <entry>22.4.6.4</entry>
       <entry>Class template <code>money_punct_byname</code></entry>
       <entry>Y</entry>
-      <entry></entry>
+      <entry/>
     </row>
     <row>
       <entry>22.4.7</entry>
       <entry>The message retrieval category</entry>
       <entry>Y</entry>
-      <entry></entry>
+      <entry/>
     </row>
     <row>
       <entry>22.4.8</entry>
       <entry>Program-defined facets</entry>
       <entry>Y</entry>
-      <entry></entry>
+      <entry/>
     </row>
     <row>
       <?dbhtml bgcolor="#C8B0B0" ?>
       <entry>22.5</entry>
       <entry>Standard code conversion facets</entry>
       <entry>N</entry>
-      <entry></entry>
+      <entry/>
     </row>
     <row>
       <entry>22.6</entry>
       <entry>C Library Locales</entry>
       <entry>Y</entry>
-      <entry></entry>
+      <entry/>
     </row>
     <row>
       <entry>
@@ -2170,170 +1244,170 @@
     <row>
       <entry>23.1</entry>
       <entry>General</entry>
-      <entry></entry>
-      <entry></entry>
+      <entry/>
+      <entry/>
     </row>
     <row>
       <entry>23.2</entry>
       <entry>Container requirements</entry>
-      <entry></entry>
-      <entry></entry>
+      <entry/>
+      <entry/>
     </row>
     <row>
       <entry>23.2.1</entry>
       <entry>General container requirements</entry>
       <entry>Y</entry>
-      <entry></entry>
+      <entry/>
     </row>
     <row>
       <entry>23.2.2</entry>
       <entry>Data races</entry>
       <entry>Y</entry>
-      <entry></entry>
+      <entry/>
     </row>
     <row>
       <entry>23.2.3</entry>
       <entry>Sequence containers</entry>
       <entry>Y</entry>
-      <entry></entry>
+      <entry/>
     </row>
     <row>
       <entry>23.2.4</entry>
       <entry>Associative containers</entry>
       <entry>Y</entry>
-      <entry></entry>
+      <entry/>
     </row>
     <row>
       <entry>23.2.5</entry>
       <entry>Unordered associative containers</entry>
       <entry>Y</entry>
-      <entry></entry>
+      <entry/>
     </row>
     <row>
       <entry>23.3</entry>
       <entry>Sequence containers</entry>
-      <entry></entry>
-      <entry></entry>
+      <entry/>
+      <entry/>
     </row>
     <row>
       <entry>23.3.1</entry>
       <entry>Class template <code>array</code></entry>
-      <entry>Partial</entry>
-      <entry>Missing constexpr</entry>
+      <entry>Y</entry>
+      <entry/>
     </row>
     <row>
       <entry>23.3.2</entry>
       <entry>Class template <code>deque</code></entry>
       <entry>Y</entry>
-      <entry></entry>
+      <entry/>
     </row>
     <row>
       <entry>23.3.3</entry>
       <entry>Class template <code>forward_list</code></entry>
       <entry>Y</entry>
-      <entry></entry>
+      <entry/>
     </row>
     <row>
       <entry>23.3.4</entry>
       <entry>Class template <code>list</code></entry>
       <entry>Y</entry>
-      <entry></entry>
+      <entry/>
     </row>
     <row>
       <entry>23.3.5</entry>
       <entry>Container adaptors</entry>
-      <entry></entry>
-      <entry></entry>
+      <entry/>
+      <entry/>
     </row>
     <row>
       <entry>23.3.5.1</entry>
       <entry>Class template <code>queue</code></entry>
       <entry>Y</entry>
-      <entry></entry>
+      <entry/>
     </row>
     <row>
       <entry>23.3.5.2</entry>
       <entry>Class template <code>priority_queue</code></entry>
       <entry>Y</entry>
-      <entry></entry>
+      <entry/>
     </row>
     <row>
       <entry>23.3.5.3</entry>
       <entry>Class template <code>stack</code></entry>
       <entry>Y</entry>
-      <entry></entry>
+      <entry/>
     </row>
     <row>
       <entry>23.3.6</entry>
       <entry>Class template <code>vector</code></entry>
       <entry>Y</entry>
-      <entry></entry>
+      <entry/>
     </row>
     <row>
       <entry>23.3.7</entry>
       <entry>Class <code>vector&lt;bool&gt;</code></entry>
       <entry>Y</entry>
-      <entry></entry>
+      <entry/>
     </row>
     <row>
       <entry>23.4</entry>
       <entry>Associative containers</entry>
-      <entry></entry>
-      <entry></entry>
+      <entry/>
+      <entry/>
     </row>
     <row>
       <entry>23.4.1</entry>
       <entry>Class template <code>map</code></entry>
       <entry>Y</entry>
-      <entry></entry>
+      <entry/>
     </row>
     <row>
       <entry>23.4.2</entry>
       <entry>Class template <code>multimap</code></entry>
       <entry>Y</entry>
-      <entry></entry>
+      <entry/>
     </row>
     <row>
       <entry>23.4.3</entry>
       <entry>Class template <code>set</code></entry>
       <entry>Y</entry>
-      <entry></entry>
+      <entry/>
     </row>
     <row>
       <entry>23.4.4</entry>
       <entry>Class template <code>multiset</code></entry>
       <entry>Y</entry>
-      <entry></entry>
+      <entry/>
     </row>
     <row>
       <entry>23.5</entry>
       <entry>Unordered associative containers</entry>
-      <entry></entry>
-      <entry></entry>
+      <entry/>
+      <entry/>
     </row>
     <row>
       <entry>23.5.1</entry>
       <entry>Class template <code>unordered_map</code></entry>
       <entry>Y</entry>
-      <entry></entry>
+      <entry/>
     </row>
     <row>
       <entry>23.5.2</entry>
       <entry>Class template <code>unordered_multimap</code></entry>
       <entry>Y</entry>
-      <entry></entry>
+      <entry/>
     </row>
     <row>
       <entry>23.5.3</entry>
       <entry>Class template <code>unordered_set</code></entry>
       <entry>Y</entry>
-      <entry></entry>
+      <entry/>
     </row>
     <row>
       <entry>23.5.4</entry>
       <entry>Class template <code>unordered_multiset</code></entry>
       <entry>Y</entry>
-      <entry></entry>
+      <entry/>
     </row>
     <row>
       <entry>
@@ -2347,86 +1421,86 @@
       <entry>24.1</entry>
       <entry>General</entry>
       <entry>Y</entry>
-      <entry></entry>
+      <entry/>
     </row>
     <row>
       <entry>24.2</entry>
       <entry>Iterator requirements</entry>
       <entry>Y</entry>
-      <entry></entry>
+      <entry/>
     </row>
     <row>
       <entry>24.3</entry>
       <entry>Header <code>&lt;iterator&gt;</code> synopsis</entry>
       <entry>Y</entry>
-      <entry></entry>
+      <entry/>
     </row>
     <row>
       <entry>24.4</entry>
       <entry>Iterator primitives</entry>
       <entry>Y</entry>
-      <entry></entry>
+      <entry/>
     </row>
     <row>
       <entry>24.5</entry>
       <entry>Iterator adaptors</entry>
-      <entry></entry>
-      <entry></entry>
+      <entry/>
+      <entry/>
     </row>
     <row>
       <entry>24.5.1</entry>
       <entry>Reverse iterators</entry>
       <entry>Y</entry>
-      <entry></entry>
+      <entry/>
     </row>
     <row>
       <entry>24.5.2</entry>
       <entry>Insert iterators</entry>
       <entry>Y</entry>
-      <entry></entry>
+      <entry/>
     </row>
     <row>
       <entry>24.5.3</entry>
       <entry>Move iterators</entry>
       <entry>Y</entry>
-      <entry></entry>
+      <entry/>
     </row>
     <row>
       <entry>24.6</entry>
       <entry>Stream iterators</entry>
-      <entry></entry>
-      <entry></entry>
+      <entry/>
+      <entry/>
     </row>
     <row>
       <entry>24.6.1</entry>
       <entry>Class template <code>istream_iterator</code></entry>
       <entry>Y</entry>
-      <entry></entry>
+      <entry/>
     </row>
     <row>
       <entry>24.6.2</entry>
       <entry>Class template <code>ostream_iterator</code></entry>
       <entry>Y</entry>
-      <entry></entry>
+      <entry/>
     </row>
     <row>
       <entry>24.6.3</entry>
       <entry>Class template <code>istreambuf_iterator</code></entry>
       <entry>Y</entry>
-      <entry></entry>
+      <entry/>
     </row>
     <row>
       <entry>24.6.4</entry>
       <entry>Class template <code>ostreambuf_iterator</code></entry>
       <entry>Y</entry>
-      <entry></entry>
+      <entry/>
     </row>
     <row>
       <?dbhtml bgcolor="#C8B0B0" ?>
       <entry>24.6.5</entry>
       <entry>range access</entry>
       <entry>N</entry>
-      <entry></entry>
+      <entry/>
     </row>
     <row>
       <entry>
@@ -2439,32 +1513,32 @@
     <row>
       <entry>25.1</entry>
       <entry>General</entry>
-      <entry></entry>
-      <entry></entry>
+      <entry/>
+      <entry/>
     </row>
     <row>
       <entry>25.2</entry>
       <entry>Non-modifying sequence operations</entry>
       <entry>Y</entry>
-      <entry></entry>
+      <entry/>
     </row>
     <row>
       <entry>25.3</entry>
       <entry>Mutating sequence operations</entry>
       <entry>Y</entry>
-      <entry></entry>
+      <entry/>
     </row>
     <row>
       <entry>25.4</entry>
       <entry>Sorting and related operations</entry>
       <entry>Y</entry>
-      <entry></entry>
+      <entry/>
     </row>
     <row>
       <entry>25.5</entry>
       <entry>C library algorithms</entry>
       <entry>Y</entry>
-      <entry></entry>
+      <entry/>
     </row>
     <row>
       <entry>
@@ -2478,19 +1552,19 @@
       <entry>26.1</entry>
       <entry>General</entry>
       <entry>Y</entry>
-      <entry></entry>
+      <entry/>
     </row>
     <row>
       <entry>26.2</entry>
       <entry>Numeric type requirements</entry>
       <entry>Y</entry>
-      <entry></entry>
+      <entry/>
     </row>
     <row>
       <entry>26.3</entry>
       <entry>The floating-point environment</entry>
       <entry>Y</entry>
-      <entry></entry>
+      <entry/>
     </row>
     <row>
       <entry>26.4</entry>
@@ -2501,26 +1575,26 @@
     <row>
       <entry>26.5</entry>
       <entry>Random number generation</entry>
-      <entry></entry>
-      <entry></entry>
+      <entry/>
+      <entry/>
     </row>
     <row>
       <entry>26.5.1</entry>
       <entry>Requirements</entry>
-      <entry></entry>
-      <entry></entry>
+      <entry/>
+      <entry/>
     </row>
     <row>
       <entry>26.5.2</entry>
       <entry>Header <code>&lt;random&gt;</code> synopsis</entry>
-      <entry></entry>
-      <entry></entry>
+      <entry/>
+      <entry/>
     </row>
     <row>
       <entry>26.5.3</entry>
       <entry>Random number engine class templates</entry>
-      <entry></entry>
-      <entry></entry>
+      <entry/>
+      <entry/>
     </row>
     <row>
       <entry>26.5.3.1</entry>
@@ -2543,8 +1617,8 @@
     <row>
       <entry>26.5.4</entry>
       <entry>Random number engine adaptor class templates</entry>
-      <entry></entry>
-      <entry></entry>
+      <entry/>
+      <entry/>
     </row>
     <row>
       <entry>26.5.4.1</entry>
@@ -2568,7 +1642,7 @@
       <entry>26.5.5</entry>
       <entry>Engines and engine adaptors with predefined parameters</entry>
       <entry>Y</entry>
-      <entry></entry>
+      <entry/>
     </row>
     <row>
       <entry>26.5.6</entry>
@@ -2579,285 +1653,285 @@
     <row>
       <entry>26.5.7</entry>
       <entry>Utilities</entry>
-      <entry></entry>
-      <entry></entry>
+      <entry/>
+      <entry/>
     </row>
     <row>
       <entry>26.5.7.1</entry>
       <entry>Class <code>seed_seq</code></entry>
       <entry>Y</entry>
-      <entry></entry>
+      <entry/>
     </row>
     <row>
       <entry>26.5.7.2</entry>
       <entry>Function template <code>generate_canonical</code></entry>
       <entry>Y</entry>
-      <entry></entry>
+      <entry/>
     </row>
     <row>
       <entry>26.5.8</entry>
       <entry>Random number distribution class templates</entry>
-      <entry></entry>
-      <entry></entry>
+      <entry/>
+      <entry/>
     </row>
     <row>
       <entry>26.5.8.1</entry>
       <entry>Uniform distributions</entry>
-      <entry></entry>
-      <entry></entry>
+      <entry/>
+      <entry/>
     </row>
     <row>
       <entry>26.5.8.1.1</entry>
       <entry>Class template <code>uniform_int_distribution</code></entry>
       <entry>Y</entry>
-      <entry></entry>
+      <entry/>
     </row>
     <row>
       <entry>26.5.8.1.2</entry>
       <entry>Class template <code>uniform_real_distribution</code></entry>
       <entry>Y</entry>
-      <entry></entry>
+      <entry/>
     </row>
     <row>
       <entry>26.5.8.2</entry>
       <entry>Bernoulli distributions</entry>
-      <entry></entry>
-      <entry></entry>
+      <entry/>
+      <entry/>
     </row>
     <row>
       <entry>26.5.8.2.1</entry>
       <entry>Class <code>bernoulli_distribution</code></entry>
       <entry>Y</entry>
-      <entry></entry>
+      <entry/>
     </row>
     <row>
       <entry>26.5.8.2.2</entry>
       <entry>Class template <code>binomial_distribution</code></entry>
       <entry>Y</entry>
-      <entry></entry>
+      <entry/>
     </row>
     <row>
       <entry>26.5.8.2.3</entry>
       <entry>Class template <code>geometric_distribution</code></entry>
       <entry>Y</entry>
-      <entry></entry>
+      <entry/>
     </row>
     <row>
       <entry>26.5.8.2.4</entry>
       <entry>Class template <code>negative_binomial_distribution</code></entry>
       <entry>Y</entry>
-      <entry></entry>
+      <entry/>
     </row>
     <row>
       <entry>26.5.8.3</entry>
       <entry>Poisson distributions</entry>
-      <entry></entry>
-      <entry></entry>
+      <entry/>
+      <entry/>
     </row>
     <row>
       <entry>26.5.8.3.1</entry>
       <entry>Class template <code>poisson_distribution</code></entry>
       <entry>Y</entry>
-      <entry></entry>
+      <entry/>
     </row>
     <row>
       <entry>26.5.8.3.2</entry>
       <entry>Class template <code>exponential_distribution</code></entry>
       <entry>Y</entry>
-      <entry></entry>
+      <entry/>
     </row>
     <row>
       <entry>26.5.8.3.3</entry>
       <entry>Class template <code>gamma_distribution</code></entry>
       <entry>Y</entry>
-      <entry></entry>
+      <entry/>
     </row>
     <row>
       <entry>26.5.8.3.4</entry>
       <entry>Class template <code>weibull_distribution</code></entry>
       <entry>Y</entry>
-      <entry></entry>
+      <entry/>
     </row>
     <row>
       <entry>26.5.8.3.5</entry>
       <entry>Class template <code>extreme_value_distribution</code></entry>
       <entry>Y</entry>
-      <entry></entry>
+      <entry/>
     </row>
     <row>
       <entry>26.5.8.4</entry>
       <entry>Normal distributions</entry>
-      <entry></entry>
-      <entry></entry>
+      <entry/>
+      <entry/>
     </row>
     <row>
       <entry>26.5.8.4.1</entry>
       <entry>Class template <code>normal_distribution</code></entry>
       <entry>Y</entry>
-      <entry></entry>
+      <entry/>
     </row>
     <row>
       <entry>26.5.8.4.2</entry>
       <entry>Class template <code>lognormal_distribution</code></entry>
       <entry>Y</entry>
-      <entry></entry>
+      <entry/>
     </row>
     <row>
       <entry>26.5.8.4.3</entry>
       <entry>Class template <code>chi_squared_distribution</code></entry>
       <entry>Y</entry>
-      <entry></entry>
+      <entry/>
     </row>
     <row>
       <entry>26.5.8.4.4</entry>
       <entry>Class template <code>cauchy_distribution</code></entry>
       <entry>Y</entry>
-      <entry></entry>
+      <entry/>
     </row>
     <row>
       <entry>26.5.8.4.5</entry>
       <entry>Class template <code>fisher_f_distribution</code></entry>
       <entry>Y</entry>
-      <entry></entry>
+      <entry/>
     </row>
     <row>
       <entry>26.5.8.4.6</entry>
       <entry>Class template <code>student_t_distribution</code></entry>
       <entry>Y</entry>
-      <entry></entry>
+      <entry/>
     </row>
     <row>
       <entry>26.5.8.5</entry>
       <entry>Sampling distributions</entry>
-      <entry></entry>
-      <entry></entry>
+      <entry/>
+      <entry/>
     </row>
     <row>
       <entry>26.5.8.5.1</entry>
       <entry>Class template <code>discrete_distribution</code></entry>
       <entry>Y</entry>
-      <entry></entry>
+      <entry/>
     </row>
     <row>
       <entry>26.5.8.5.2</entry>
       <entry>Class template <code>piecewise_constant_distribution</code></entry>
       <entry>Y</entry>
-      <entry></entry>
+      <entry/>
     </row>
     <row>
       <entry>26.5.8.5.3</entry>
       <entry>Class template <code>piecewise_linear_distribution</code></entry>
       <entry>Y</entry>
-      <entry></entry>
+      <entry/>
     </row>
     <row>
       <entry>26.6</entry>
       <entry>Numeric arrays</entry>
-      <entry></entry>
-      <entry></entry>
+      <entry/>
+      <entry/>
     </row>
     <row>
       <entry>26.6.1</entry>
       <entry>Header <code>&lt;valarray&gt;</code> synopsis</entry>
       <entry>Y</entry>
-      <entry></entry>
+      <entry/>
     </row>
     <row>
       <entry>26.6.2</entry>
       <entry>Class template <code>valarray</code></entry>
       <entry>Y</entry>
-      <entry></entry>
+      <entry/>
     </row>
     <row>
       <entry>26.6.3</entry>
       <entry><code>valarray</code> non-member operations</entry>
       <entry>Y</entry>
-      <entry></entry>
+      <entry/>
     </row>
     <row>
       <entry>26.6.4</entry>
       <entry>Class <code>slice</code></entry>
       <entry>Y</entry>
-      <entry></entry>
+      <entry/>
     </row>
     <row>
       <entry>26.6.5</entry>
       <entry>Class template <code>slice_array</code></entry>
       <entry>Y</entry>
-      <entry></entry>
+      <entry/>
     </row>
     <row>
       <entry>26.6.6</entry>
       <entry>The <code>gslice</code> class</entry>
       <entry>Y</entry>
-      <entry></entry>
+      <entry/>
     </row>
     <row>
       <entry>26.6.7</entry>
       <entry>Class template <code>gslice_array</code></entry>
       <entry>Y</entry>
-      <entry></entry>
+      <entry/>
     </row>
     <row>
       <entry>26.6.8</entry>
       <entry>Class template <code>mask_array</code></entry>
       <entry>Y</entry>
-      <entry></entry>
+      <entry/>
     </row>
     <row>
       <entry>26.6.9</entry>
       <entry>Class template <code>indirect_array</code></entry>
       <entry>Y</entry>
-      <entry></entry>
+      <entry/>
     </row>
     <row>
       <?dbhtml bgcolor="#C8B0B0" ?>
       <entry>26.6.10</entry>
       <entry><code>valarray</code> range access</entry>
       <entry>N</entry>
-      <entry></entry>
+      <entry/>
     </row>
     <row>
       <entry>26.7</entry>
       <entry>Generalized numeric operations</entry>
-      <entry></entry>
-      <entry></entry>
+      <entry/>
+      <entry/>
     </row>
     <row>
       <entry>26.7.1</entry>
       <entry><code>accumulate</code></entry>
       <entry>Y</entry>
-      <entry></entry>
+      <entry/>
     </row>
     <row>
       <entry>26.7.2</entry>
       <entry><code>inner_product</code></entry>
       <entry>Y</entry>
-      <entry></entry>
+      <entry/>
     </row>
     <row>
       <entry>26.7.3</entry>
       <entry><code>partial_sum</code></entry>
       <entry>Y</entry>
-      <entry></entry>
+      <entry/>
     </row>
     <row>
       <entry>26.7.4</entry>
       <entry><code>adjacent_difference</code></entry>
       <entry>Y</entry>
-      <entry></entry>
+      <entry/>
     </row>
     <row>
       <entry>26.7.5</entry>
       <entry>iota</entry>
       <entry>Y</entry>
-      <entry></entry>
+      <entry/>
     </row>
     <row>
       <entry>26.8</entry>
       <entry>C Library</entry>
       <entry>Y</entry>
-      <entry></entry>
+      <entry/>
     </row>
     <row>
       <entry>
@@ -2871,86 +1945,90 @@
       <entry>27.1</entry>
       <entry>General</entry>
       <entry>Y</entry>
-      <entry></entry>
+      <entry/>
     </row>
     <row>
       <entry>27.2</entry>
       <entry>Iostreams requirements</entry>
       <entry>Y</entry>
-      <entry></entry>
+      <entry/>
     </row>
     <row>
       <entry>27.2.1</entry>
       <entry>Imbue Limitations</entry>
       <entry>Y</entry>
-      <entry></entry>
+      <entry/>
     </row>
     <row>
       <entry>27.2.2</entry>
       <entry>Positioning Type Limitations</entry>
       <entry>Y</entry>
-      <entry></entry>
+      <entry/>
     </row>
     <row>
       <?dbhtml bgcolor="#B0B0B0" ?>
       <entry>27.2.3</entry>
       <entry>Thread safety</entry>
       <entry>Partial</entry>
-      <entry></entry>
+      <entry/>
     </row>
     <row>
       <entry>27.3</entry>
       <entry>Forward declarations</entry>
       <entry>Y</entry>
-      <entry></entry>
+      <entry/>
     </row>
     <row>
       <entry>27.4</entry>
       <entry>Standard iostream objects</entry>
       <entry>Y</entry>
-      <entry></entry>
+      <entry/>
     </row>
     <row>
       <entry>27.4.1</entry>
       <entry>Narrow stream objects</entry>
       <entry>Y</entry>
-      <entry></entry>
+      <entry/>
     </row>
     <row>
       <entry>27.4.2</entry>
       <entry>Wide stream objects</entry>
       <entry>Y</entry>
-      <entry></entry>
-    </row>
-    <row>
+      <entry/>
+    </row>
+    <row>
+      <?dbhtml bgcolor="#B0B0B0" ?>
       <entry>27.5</entry>
       <entry>Iostreams base classes</entry>
-      <entry>Y</entry>
-      <entry></entry>
+      <entry>Partial</entry>
+      <entry>Missing move and swap operations</entry>
     </row>
     <row>
       <entry>27.6</entry>
       <entry>Stream buffers</entry>
       <entry>Y</entry>
-      <entry></entry>
-    </row>
-    <row>
+      <entry/>
+    </row>
+    <row>
+      <?dbhtml bgcolor="#B0B0B0" ?>
       <entry>27.7</entry>
       <entry>Formatting and manipulators</entry>
-      <entry>Y</entry>
-      <entry></entry>
-    </row>
-    <row>
+      <entry>Partial</entry>
+      <entry>Missing move and swap operations</entry>
+    </row>
+    <row>
+      <?dbhtml bgcolor="#B0B0B0" ?>
       <entry>27.8</entry>
       <entry>String-based streams</entry>
-      <entry>Y</entry>
-      <entry></entry>
-    </row>
-    <row>
+      <entry>Partial</entry>
+      <entry>Missing move and swap operations</entry>
+    </row>
+    <row>
+      <?dbhtml bgcolor="#B0B0B0" ?>
       <entry>27.9</entry>
       <entry>File-based streams</entry>
-      <entry>Y</entry>
-      <entry></entry>
+      <entry>Partial</entry>
+      <entry>Missing move and swap operations</entry>
     </row>
     <row>
       <entry>
@@ -2965,1239 +2043,91 @@
       <entry>28.1</entry>
       <entry>General</entry>
       <entry>N</entry>
-      <entry></entry>
+      <entry/>
     </row>
     <row>
       <?dbhtml bgcolor="#C8B0B0" ?>
       <entry>28.2</entry>
       <entry>Definitions</entry>
       <entry>N</entry>
-      <entry></entry>
+      <entry/>
     </row>
     <row>
       <?dbhtml bgcolor="#C8B0B0" ?>
       <entry>28.3</entry>
       <entry>Requirements</entry>
       <entry>N</entry>
-      <entry></entry>
+      <entry/>
     </row>
     <row>
       <?dbhtml bgcolor="#C8B0B0" ?>
       <entry>28.4</entry>
       <entry>Header <code>&lt;regex&gt;</code> synopsis</entry>
       <entry>N</entry>
-      <entry></entry>
+      <entry/>
     </row>
     <row>
       <entry>28.5</entry>
       <entry>Namespace <code>std::regex_constants</code></entry>
       <entry>Y</entry>
-      <entry></entry>
+      <entry/>
     </row>
     <row>
       <entry>28.6</entry>
       <entry>Class <code>regex_error</code></entry>
       <entry>Y</entry>
-      <entry></entry>
+      <entry/>
     </row>
     <row>
       <?dbhtml bgcolor="#B0B0B0" ?>
       <entry>28.7</entry>
       <entry>Class template <code>regex_traits</code></entry>
       <entry>Partial</entry>
-      <entry></entry>
+      <entry/>
     </row>
     <row>
       <?dbhtml bgcolor="#B0B0B0" ?>
       <entry>28.8</entry>
       <entry>Class template <code>basic_regex</code></entry>
       <entry>Partial</entry>
-      <entry></entry>
+      <entry/>
     </row>
     <row>
       <?dbhtml bgcolor="#B0B0B0" ?>
       <entry>28.9</entry>
       <entry>Class template <code>sub_match</code></entry>
       <entry>Partial</entry>
-      <entry></entry>
+      <entry/>
     </row>
     <row>
       <?dbhtml bgcolor="#B0B0B0" ?>
       <entry>28.10</entry>
       <entry>Class template <code>match_results</code></entry>
       <entry>Partial</entry>
-      <entry></entry>
+      <entry/>
     </row>
     <row>
       <?dbhtml bgcolor="#C8B0B0" ?>
       <entry>28.11</entry>
       <entry>Regular expression algorithms</entry>
       <entry>N</entry>
-      <entry></entry>
+      <entry/>
     </row>
     <row>
       <?dbhtml bgcolor="#C8B0B0" ?>
       <entry>28.12</entry>
       <entry>Regular expression Iterators</entry>
       <entry>N</entry>
-      <entry></entry>
+      <entry/>
     </row>
     <row>
       <?dbhtml bgcolor="#C8B0B0" ?>
       <entry>28.13</entry>
       <entry>Modified ECMAScript regular expression grammar</entry>
       <entry>N</entry>
-      <entry></entry>
-    </row>
-    <row>
-=======
-      <?dbhtml bgcolor="#B0B0B0" ?>
-      <entry>21.2.3.2</entry>
-      <entry>struct <code>char_traits&lt;char16_t&gt;</code></entry>
-      <entry>Partial</entry>
-      <entry>Missing constexpr</entry>
-    </row>
-    <row>
-      <entry>21.2.3.3</entry>
-      <entry>struct <code>char_traits&lt;char32_t&gt;</code></entry>
-      <entry>Y</entry>
-      <entry/>
-    </row>
-    <row>
-      <entry>21.2.3.4</entry>
-      <entry>struct <code>char_traits&lt;wchar_t&gt;</code></entry>
-      <entry>Y</entry>
-      <entry/>
-    </row>
-    <row>
-      <entry>21.3</entry>
-      <entry>String classes</entry>
-      <entry>Y</entry>
-      <entry/>
-    </row>
-    <row>
-      <entry>21.4</entry>
-      <entry>Class template <code>basic_string</code></entry>
-      <entry>Y</entry>
-      <entry/>
-    </row>
-    <row>
-      <entry>21.5</entry>
-      <entry>Numeric Conversions</entry>
-      <entry>Y</entry>
-      <entry/>
-    </row>
-    <row>
-      <entry>21.6</entry>
-      <entry>Hash support</entry>
-      <entry>Y</entry>
-      <entry/>
-    </row>
-    <row>
-      <entry>21.7</entry>
-      <entry>Null-terminated sequence utilities</entry>
-      <entry>Y</entry>
-      <entry>C library dependency</entry>
-    </row>
-    <row>
-      <entry>
-      	<emphasis>22</emphasis>
-      </entry>
-      <entry namest="c2" nameend="c4" align="left">
-	<emphasis>Localization</emphasis>
-      </entry>
-    </row>
-    <row>
-      <entry>22.1</entry>
-      <entry>General</entry>
-      <entry>Y</entry>
-      <entry/>
-    </row>
-    <row>
-      <entry>22.2</entry>
-      <entry>Header <code>&lt;locale&gt;</code> synopsis</entry>
-      <entry>Y</entry>
-      <entry/>
-    </row>
-    <row>
-      <entry>22.3</entry>
-      <entry>Locales</entry>
-      <entry/>
-      <entry/>
-    </row>
-    <row>
-      <entry>22.3.1</entry>
-      <entry>Class <code>locale</code></entry>
-      <entry>Y</entry>
-      <entry/>
-    </row>
-    <row>
-      <entry>22.3.2</entry>
-      <entry><code>locale</code> globals</entry>
-      <entry>Y</entry>
-      <entry/>
-    </row>
-    <row>
-      <entry>22.3.3</entry>
-      <entry>Convenience interfaces</entry>
-      <entry/>
-      <entry/>
-    </row>
-    <row>
-      <entry>22.3.3.1</entry>
-      <entry>Character classification</entry>
-      <entry>Y</entry>
-      <entry/>
-    </row>
-    <row>
-      <entry>22.3.3.2</entry>
-      <entry>Conversions</entry>
-      <entry/>
-      <entry/>
-    </row>
-    <row>
-      <entry>22.3.3.2.1</entry>
-      <entry>Character conversions</entry>
-      <entry>Y</entry>
-      <entry/>
-    </row>
-    <row>
-      <?dbhtml bgcolor="#C8B0B0" ?>
-      <entry>22.3.3.2.2</entry>
-      <entry><code>string</code> conversions</entry>
-      <entry>N</entry>
-      <entry/>
-    </row>
-    <row>
-      <?dbhtml bgcolor="#C8B0B0" ?>
-      <entry>22.3.3.2.3</entry>
-      <entry>Buffer conversions</entry>
-      <entry>N</entry>
-      <entry/>
-    </row>
-    <row>
-      <entry>22.4</entry>
-      <entry>Standard <code>locale</code> categories</entry>
-      <entry/>
-      <entry/>
-    </row>
-    <row>
-      <entry>22.4.1</entry>
-      <entry>The <code>ctype</code> category</entry>
-      <entry>Y</entry>
-      <entry/>
-    </row>
-    <row>
-      <entry>22.4.2</entry>
-      <entry>The numeric category</entry>
-      <entry/>
-      <entry/>
-    </row>
-    <row>
-      <entry>22.4.2.1</entry>
-      <entry><code>num_get</code></entry>
-      <entry>Y</entry>
-      <entry/>
-    </row>
-    <row>
-      <entry>22.4.2.2</entry>
-      <entry><code>num_put</code></entry>
-      <entry>Y</entry>
-      <entry/>
-    </row>
-    <row>
-      <entry>22.4.3</entry>
-      <entry>The numeric punctuation facet</entry>
-      <entry>Y</entry>
-      <entry/>
-    </row>
-    <row>
-      <entry>22.4.4</entry>
-      <entry>The collate category</entry>
-      <entry>Y</entry>
-      <entry/>
-    </row>
-    <row>
-      <entry>22.4.5</entry>
-      <entry>The time category</entry>
-      <entry/>
-      <entry/>
-    </row>
-    <row>
-      <entry>22.4.5.1</entry>
-      <entry>Class template <code>time_get</code></entry>
-      <entry>Y</entry>
-      <entry/>
-    </row>
-    <row>
-      <entry>22.4.5.2</entry>
-      <entry>Class template <code>time_get_byname</code></entry>
-      <entry>Y</entry>
-      <entry/>
-    </row>
-    <row>
-      <entry>22.4.5.3</entry>
-      <entry>Class template <code>time_put</code></entry>
-      <entry>Y</entry>
-      <entry/>
-    </row>
-    <row>
-      <entry>22.4.5.3</entry>
-      <entry>Class template <code>time_put_byname</code></entry>
-      <entry>Y</entry>
-      <entry/>
-    </row>
-    <row>
-      <entry>22.4.6</entry>
-      <entry>The monetary category</entry>
-      <entry/>
-      <entry/>
-    </row>
-    <row>
-      <entry>22.4.6.1</entry>
-      <entry>Class template <code>money_get</code></entry>
-      <entry>Y</entry>
-      <entry/>
-    </row>
-    <row>
-      <entry>22.4.6.2</entry>
-      <entry>Class template <code>money_put</code></entry>
-      <entry>Y</entry>
-      <entry/>
-    </row>
-    <row>
-      <entry>22.4.6.3</entry>
-      <entry>Class template <code>money_punct</code></entry>
-      <entry>Y</entry>
-      <entry/>
-    </row>
-    <row>
-      <entry>22.4.6.4</entry>
-      <entry>Class template <code>money_punct_byname</code></entry>
-      <entry>Y</entry>
-      <entry/>
-    </row>
-    <row>
-      <entry>22.4.7</entry>
-      <entry>The message retrieval category</entry>
-      <entry>Y</entry>
-      <entry/>
-    </row>
-    <row>
-      <entry>22.4.8</entry>
-      <entry>Program-defined facets</entry>
-      <entry>Y</entry>
-      <entry/>
-    </row>
-    <row>
-      <?dbhtml bgcolor="#C8B0B0" ?>
-      <entry>22.5</entry>
-      <entry>Standard code conversion facets</entry>
-      <entry>N</entry>
-      <entry/>
-    </row>
-    <row>
-      <entry>22.6</entry>
-      <entry>C Library Locales</entry>
-      <entry>Y</entry>
-      <entry/>
-    </row>
-    <row>
-      <entry>
-	<emphasis>23</emphasis>
-      </entry>
-      <entry namest="c2" nameend="c4" align="left">
-	<emphasis>Containers</emphasis>
-      </entry>
-    </row>
-    <row>
-      <entry>23.1</entry>
-      <entry>General</entry>
-      <entry/>
-      <entry/>
-    </row>
-    <row>
-      <entry>23.2</entry>
-      <entry>Container requirements</entry>
-      <entry/>
-      <entry/>
-    </row>
-    <row>
-      <entry>23.2.1</entry>
-      <entry>General container requirements</entry>
-      <entry>Y</entry>
-      <entry/>
-    </row>
-    <row>
-      <entry>23.2.2</entry>
-      <entry>Data races</entry>
-      <entry>Y</entry>
-      <entry/>
-    </row>
-    <row>
-      <entry>23.2.3</entry>
-      <entry>Sequence containers</entry>
-      <entry>Y</entry>
-      <entry/>
-    </row>
-    <row>
-      <entry>23.2.4</entry>
-      <entry>Associative containers</entry>
-      <entry>Y</entry>
-      <entry/>
-    </row>
-    <row>
-      <entry>23.2.5</entry>
-      <entry>Unordered associative containers</entry>
-      <entry>Y</entry>
-      <entry/>
-    </row>
-    <row>
-      <entry>23.3</entry>
-      <entry>Sequence containers</entry>
-      <entry/>
-      <entry/>
-    </row>
-    <row>
-      <entry>23.3.1</entry>
-      <entry>Class template <code>array</code></entry>
-      <entry>Y</entry>
-      <entry/>
-    </row>
-    <row>
-      <entry>23.3.2</entry>
-      <entry>Class template <code>deque</code></entry>
-      <entry>Y</entry>
-      <entry/>
-    </row>
-    <row>
-      <entry>23.3.3</entry>
-      <entry>Class template <code>forward_list</code></entry>
-      <entry>Y</entry>
-      <entry/>
-    </row>
-    <row>
-      <entry>23.3.4</entry>
-      <entry>Class template <code>list</code></entry>
-      <entry>Y</entry>
-      <entry/>
-    </row>
-    <row>
-      <entry>23.3.5</entry>
-      <entry>Container adaptors</entry>
-      <entry/>
-      <entry/>
-    </row>
-    <row>
-      <entry>23.3.5.1</entry>
-      <entry>Class template <code>queue</code></entry>
-      <entry>Y</entry>
-      <entry/>
-    </row>
-    <row>
-      <entry>23.3.5.2</entry>
-      <entry>Class template <code>priority_queue</code></entry>
-      <entry>Y</entry>
-      <entry/>
-    </row>
-    <row>
-      <entry>23.3.5.3</entry>
-      <entry>Class template <code>stack</code></entry>
-      <entry>Y</entry>
-      <entry/>
-    </row>
-    <row>
-      <entry>23.3.6</entry>
-      <entry>Class template <code>vector</code></entry>
-      <entry>Y</entry>
-      <entry/>
-    </row>
-    <row>
-      <entry>23.3.7</entry>
-      <entry>Class <code>vector&lt;bool&gt;</code></entry>
-      <entry>Y</entry>
-      <entry/>
-    </row>
-    <row>
-      <entry>23.4</entry>
-      <entry>Associative containers</entry>
-      <entry/>
-      <entry/>
-    </row>
-    <row>
-      <entry>23.4.1</entry>
-      <entry>Class template <code>map</code></entry>
-      <entry>Y</entry>
-      <entry/>
-    </row>
-    <row>
-      <entry>23.4.2</entry>
-      <entry>Class template <code>multimap</code></entry>
-      <entry>Y</entry>
-      <entry/>
-    </row>
-    <row>
-      <entry>23.4.3</entry>
-      <entry>Class template <code>set</code></entry>
-      <entry>Y</entry>
-      <entry/>
-    </row>
-    <row>
-      <entry>23.4.4</entry>
-      <entry>Class template <code>multiset</code></entry>
-      <entry>Y</entry>
-      <entry/>
-    </row>
-    <row>
-      <entry>23.5</entry>
-      <entry>Unordered associative containers</entry>
-      <entry/>
-      <entry/>
-    </row>
-    <row>
-      <entry>23.5.1</entry>
-      <entry>Class template <code>unordered_map</code></entry>
-      <entry>Y</entry>
-      <entry/>
-    </row>
-    <row>
-      <entry>23.5.2</entry>
-      <entry>Class template <code>unordered_multimap</code></entry>
-      <entry>Y</entry>
-      <entry/>
-    </row>
-    <row>
-      <entry>23.5.3</entry>
-      <entry>Class template <code>unordered_set</code></entry>
-      <entry>Y</entry>
-      <entry/>
-    </row>
-    <row>
-      <entry>23.5.4</entry>
-      <entry>Class template <code>unordered_multiset</code></entry>
-      <entry>Y</entry>
-      <entry/>
-    </row>
-    <row>
-      <entry>
-	<emphasis>24</emphasis>
-      </entry>
-      <entry namest="c2" nameend="c4" align="left">
-	<emphasis>Iterators</emphasis>
-      </entry>
-    </row>
-    <row>
-      <entry>24.1</entry>
-      <entry>General</entry>
-      <entry>Y</entry>
-      <entry/>
-    </row>
-    <row>
-      <entry>24.2</entry>
-      <entry>Iterator requirements</entry>
-      <entry>Y</entry>
-      <entry/>
-    </row>
-    <row>
-      <entry>24.3</entry>
-      <entry>Header <code>&lt;iterator&gt;</code> synopsis</entry>
-      <entry>Y</entry>
-      <entry/>
-    </row>
-    <row>
-      <entry>24.4</entry>
-      <entry>Iterator primitives</entry>
-      <entry>Y</entry>
-      <entry/>
-    </row>
-    <row>
-      <entry>24.5</entry>
-      <entry>Iterator adaptors</entry>
-      <entry/>
-      <entry/>
-    </row>
-    <row>
-      <entry>24.5.1</entry>
-      <entry>Reverse iterators</entry>
-      <entry>Y</entry>
-      <entry/>
-    </row>
-    <row>
-      <entry>24.5.2</entry>
-      <entry>Insert iterators</entry>
-      <entry>Y</entry>
-      <entry/>
-    </row>
-    <row>
-      <entry>24.5.3</entry>
-      <entry>Move iterators</entry>
-      <entry>Y</entry>
-      <entry/>
-    </row>
-    <row>
-      <entry>24.6</entry>
-      <entry>Stream iterators</entry>
-      <entry/>
-      <entry/>
-    </row>
-    <row>
-      <entry>24.6.1</entry>
-      <entry>Class template <code>istream_iterator</code></entry>
-      <entry>Y</entry>
-      <entry/>
-    </row>
-    <row>
-      <entry>24.6.2</entry>
-      <entry>Class template <code>ostream_iterator</code></entry>
-      <entry>Y</entry>
-      <entry/>
-    </row>
-    <row>
-      <entry>24.6.3</entry>
-      <entry>Class template <code>istreambuf_iterator</code></entry>
-      <entry>Y</entry>
-      <entry/>
-    </row>
-    <row>
-      <entry>24.6.4</entry>
-      <entry>Class template <code>ostreambuf_iterator</code></entry>
-      <entry>Y</entry>
-      <entry/>
-    </row>
-    <row>
-      <?dbhtml bgcolor="#C8B0B0" ?>
-      <entry>24.6.5</entry>
-      <entry>range access</entry>
-      <entry>N</entry>
-      <entry/>
-    </row>
-    <row>
-      <entry>
-	<emphasis>25</emphasis>
-      </entry>
-      <entry namest="c2" nameend="c4" align="left">
-	<emphasis>Algorithms</emphasis>
-      </entry>
-    </row>
-    <row>
-      <entry>25.1</entry>
-      <entry>General</entry>
-      <entry/>
-      <entry/>
-    </row>
-    <row>
-      <entry>25.2</entry>
-      <entry>Non-modifying sequence operations</entry>
-      <entry>Y</entry>
-      <entry/>
-    </row>
-    <row>
-      <entry>25.3</entry>
-      <entry>Mutating sequence operations</entry>
-      <entry>Y</entry>
-      <entry/>
-    </row>
-    <row>
-      <entry>25.4</entry>
-      <entry>Sorting and related operations</entry>
-      <entry>Y</entry>
-      <entry/>
-    </row>
-    <row>
-      <entry>25.5</entry>
-      <entry>C library algorithms</entry>
-      <entry>Y</entry>
-      <entry/>
-    </row>
-    <row>
-      <entry>
-      <emphasis>26</emphasis>
-      </entry>
-      <entry namest="c2" nameend="c4" align="left">
-	<emphasis>Numerics</emphasis>
-      </entry>
-    </row>
-    <row>
-      <entry>26.1</entry>
-      <entry>General</entry>
-      <entry>Y</entry>
-      <entry/>
-    </row>
-    <row>
-      <entry>26.2</entry>
-      <entry>Numeric type requirements</entry>
-      <entry>Y</entry>
-      <entry/>
-    </row>
-    <row>
-      <entry>26.3</entry>
-      <entry>The floating-point environment</entry>
-      <entry>Y</entry>
-      <entry/>
-    </row>
-    <row>
-      <entry>26.4</entry>
-      <entry>Complex numbers</entry>
-      <entry>Partial</entry>
-      <entry>Missing constexpr</entry>
-    </row>
-    <row>
-      <entry>26.5</entry>
-      <entry>Random number generation</entry>
-      <entry/>
-      <entry/>
-    </row>
-    <row>
-      <entry>26.5.1</entry>
-      <entry>Requirements</entry>
-      <entry/>
-      <entry/>
-    </row>
-    <row>
-      <entry>26.5.2</entry>
-      <entry>Header <code>&lt;random&gt;</code> synopsis</entry>
-      <entry/>
-      <entry/>
-    </row>
-    <row>
-      <entry>26.5.3</entry>
-      <entry>Random number engine class templates</entry>
-      <entry/>
-      <entry/>
-    </row>
-    <row>
-      <entry>26.5.3.1</entry>
-      <entry>Class template <code>linear_congruential_engine</code></entry>
-      <entry>Y</entry>
-      <entry>Missing constexpr</entry>
-    </row>
-    <row>
-      <entry>26.5.3.2</entry>
-      <entry>Class template <code>mersenne_twister_engine</code></entry>
-      <entry>Y</entry>
-      <entry>Missing constexpr</entry>
-    </row>
-    <row>
-      <entry>26.5.3.3</entry>
-      <entry>Class template <code>subtract_with_carry_engine</code></entry>
-      <entry>Y</entry>
-      <entry>Missing constexpr</entry>
-    </row>
-    <row>
-      <entry>26.5.4</entry>
-      <entry>Random number engine adaptor class templates</entry>
-      <entry/>
-      <entry/>
-    </row>
-    <row>
-      <entry>26.5.4.1</entry>
-      <entry>Class template <code>discard_block_engine</code></entry>
-      <entry>Y</entry>
-      <entry>Missing constexpr</entry>
-    </row>
-    <row>
-      <entry>26.5.4.2</entry>
-      <entry>Class template <code>independent_bits_engine</code></entry>
-      <entry>Y</entry>
-      <entry>Missing constexpr</entry>
-    </row>
-    <row>
-      <entry>26.5.4.3</entry>
-      <entry>Class template <code>shuffle_order_engine</code></entry>
-      <entry>Y</entry>
-      <entry>Missing constexpr</entry>
-    </row>
-    <row>
-      <entry>26.5.5</entry>
-      <entry>Engines and engine adaptors with predefined parameters</entry>
-      <entry>Y</entry>
-      <entry/>
-    </row>
-    <row>
-      <entry>26.5.6</entry>
-      <entry>Class <code>random_device</code></entry>
-      <entry>Y</entry>
-      <entry>Missing constexpr</entry>
-    </row>
-    <row>
-      <entry>26.5.7</entry>
-      <entry>Utilities</entry>
-      <entry/>
-      <entry/>
-    </row>
-    <row>
-      <entry>26.5.7.1</entry>
-      <entry>Class <code>seed_seq</code></entry>
-      <entry>Y</entry>
-      <entry/>
-    </row>
-    <row>
-      <entry>26.5.7.2</entry>
-      <entry>Function template <code>generate_canonical</code></entry>
-      <entry>Y</entry>
-      <entry/>
-    </row>
-    <row>
-      <entry>26.5.8</entry>
-      <entry>Random number distribution class templates</entry>
-      <entry/>
-      <entry/>
-    </row>
-    <row>
-      <entry>26.5.8.1</entry>
-      <entry>Uniform distributions</entry>
-      <entry/>
-      <entry/>
-    </row>
-    <row>
-      <entry>26.5.8.1.1</entry>
-      <entry>Class template <code>uniform_int_distribution</code></entry>
-      <entry>Y</entry>
-      <entry/>
-    </row>
-    <row>
-      <entry>26.5.8.1.2</entry>
-      <entry>Class template <code>uniform_real_distribution</code></entry>
-      <entry>Y</entry>
-      <entry/>
-    </row>
-    <row>
-      <entry>26.5.8.2</entry>
-      <entry>Bernoulli distributions</entry>
-      <entry/>
-      <entry/>
-    </row>
-    <row>
-      <entry>26.5.8.2.1</entry>
-      <entry>Class <code>bernoulli_distribution</code></entry>
-      <entry>Y</entry>
-      <entry/>
-    </row>
-    <row>
-      <entry>26.5.8.2.2</entry>
-      <entry>Class template <code>binomial_distribution</code></entry>
-      <entry>Y</entry>
-      <entry/>
-    </row>
-    <row>
-      <entry>26.5.8.2.3</entry>
-      <entry>Class template <code>geometric_distribution</code></entry>
-      <entry>Y</entry>
-      <entry/>
-    </row>
-    <row>
-      <entry>26.5.8.2.4</entry>
-      <entry>Class template <code>negative_binomial_distribution</code></entry>
-      <entry>Y</entry>
-      <entry/>
-    </row>
-    <row>
-      <entry>26.5.8.3</entry>
-      <entry>Poisson distributions</entry>
-      <entry/>
-      <entry/>
-    </row>
-    <row>
-      <entry>26.5.8.3.1</entry>
-      <entry>Class template <code>poisson_distribution</code></entry>
-      <entry>Y</entry>
-      <entry/>
-    </row>
-    <row>
-      <entry>26.5.8.3.2</entry>
-      <entry>Class template <code>exponential_distribution</code></entry>
-      <entry>Y</entry>
-      <entry/>
-    </row>
-    <row>
-      <entry>26.5.8.3.3</entry>
-      <entry>Class template <code>gamma_distribution</code></entry>
-      <entry>Y</entry>
-      <entry/>
-    </row>
-    <row>
-      <entry>26.5.8.3.4</entry>
-      <entry>Class template <code>weibull_distribution</code></entry>
-      <entry>Y</entry>
-      <entry/>
-    </row>
-    <row>
-      <entry>26.5.8.3.5</entry>
-      <entry>Class template <code>extreme_value_distribution</code></entry>
-      <entry>Y</entry>
-      <entry/>
-    </row>
-    <row>
-      <entry>26.5.8.4</entry>
-      <entry>Normal distributions</entry>
-      <entry/>
-      <entry/>
-    </row>
-    <row>
-      <entry>26.5.8.4.1</entry>
-      <entry>Class template <code>normal_distribution</code></entry>
-      <entry>Y</entry>
-      <entry/>
-    </row>
-    <row>
-      <entry>26.5.8.4.2</entry>
-      <entry>Class template <code>lognormal_distribution</code></entry>
-      <entry>Y</entry>
-      <entry/>
-    </row>
-    <row>
-      <entry>26.5.8.4.3</entry>
-      <entry>Class template <code>chi_squared_distribution</code></entry>
-      <entry>Y</entry>
-      <entry/>
-    </row>
-    <row>
-      <entry>26.5.8.4.4</entry>
-      <entry>Class template <code>cauchy_distribution</code></entry>
-      <entry>Y</entry>
-      <entry/>
-    </row>
-    <row>
-      <entry>26.5.8.4.5</entry>
-      <entry>Class template <code>fisher_f_distribution</code></entry>
-      <entry>Y</entry>
-      <entry/>
-    </row>
-    <row>
-      <entry>26.5.8.4.6</entry>
-      <entry>Class template <code>student_t_distribution</code></entry>
-      <entry>Y</entry>
-      <entry/>
-    </row>
-    <row>
-      <entry>26.5.8.5</entry>
-      <entry>Sampling distributions</entry>
-      <entry/>
-      <entry/>
-    </row>
-    <row>
-      <entry>26.5.8.5.1</entry>
-      <entry>Class template <code>discrete_distribution</code></entry>
-      <entry>Y</entry>
-      <entry/>
-    </row>
-    <row>
-      <entry>26.5.8.5.2</entry>
-      <entry>Class template <code>piecewise_constant_distribution</code></entry>
-      <entry>Y</entry>
-      <entry/>
-    </row>
-    <row>
-      <entry>26.5.8.5.3</entry>
-      <entry>Class template <code>piecewise_linear_distribution</code></entry>
-      <entry>Y</entry>
-      <entry/>
-    </row>
-    <row>
-      <entry>26.6</entry>
-      <entry>Numeric arrays</entry>
-      <entry/>
-      <entry/>
-    </row>
-    <row>
-      <entry>26.6.1</entry>
-      <entry>Header <code>&lt;valarray&gt;</code> synopsis</entry>
-      <entry>Y</entry>
-      <entry/>
-    </row>
-    <row>
-      <entry>26.6.2</entry>
-      <entry>Class template <code>valarray</code></entry>
-      <entry>Y</entry>
-      <entry/>
-    </row>
-    <row>
-      <entry>26.6.3</entry>
-      <entry><code>valarray</code> non-member operations</entry>
-      <entry>Y</entry>
-      <entry/>
-    </row>
-    <row>
-      <entry>26.6.4</entry>
-      <entry>Class <code>slice</code></entry>
-      <entry>Y</entry>
-      <entry/>
-    </row>
-    <row>
-      <entry>26.6.5</entry>
-      <entry>Class template <code>slice_array</code></entry>
-      <entry>Y</entry>
-      <entry/>
-    </row>
-    <row>
-      <entry>26.6.6</entry>
-      <entry>The <code>gslice</code> class</entry>
-      <entry>Y</entry>
-      <entry/>
-    </row>
-    <row>
-      <entry>26.6.7</entry>
-      <entry>Class template <code>gslice_array</code></entry>
-      <entry>Y</entry>
-      <entry/>
-    </row>
-    <row>
-      <entry>26.6.8</entry>
-      <entry>Class template <code>mask_array</code></entry>
-      <entry>Y</entry>
-      <entry/>
-    </row>
-    <row>
-      <entry>26.6.9</entry>
-      <entry>Class template <code>indirect_array</code></entry>
-      <entry>Y</entry>
-      <entry/>
-    </row>
-    <row>
-      <?dbhtml bgcolor="#C8B0B0" ?>
-      <entry>26.6.10</entry>
-      <entry><code>valarray</code> range access</entry>
-      <entry>N</entry>
-      <entry/>
-    </row>
-    <row>
-      <entry>26.7</entry>
-      <entry>Generalized numeric operations</entry>
-      <entry/>
-      <entry/>
-    </row>
-    <row>
-      <entry>26.7.1</entry>
-      <entry><code>accumulate</code></entry>
-      <entry>Y</entry>
-      <entry/>
-    </row>
-    <row>
-      <entry>26.7.2</entry>
-      <entry><code>inner_product</code></entry>
-      <entry>Y</entry>
-      <entry/>
-    </row>
-    <row>
-      <entry>26.7.3</entry>
-      <entry><code>partial_sum</code></entry>
-      <entry>Y</entry>
-      <entry/>
-    </row>
-    <row>
-      <entry>26.7.4</entry>
-      <entry><code>adjacent_difference</code></entry>
-      <entry>Y</entry>
-      <entry/>
-    </row>
-    <row>
-      <entry>26.7.5</entry>
-      <entry>iota</entry>
-      <entry>Y</entry>
-      <entry/>
-    </row>
-    <row>
-      <entry>26.8</entry>
-      <entry>C Library</entry>
-      <entry>Y</entry>
-      <entry/>
-    </row>
-    <row>
-      <entry>
-	<emphasis>27</emphasis>
-      </entry>
-      <entry namest="c2" nameend="c4" align="left">
-	<emphasis>Input/output library</emphasis>
-      </entry>
-    </row>
-    <row>
-      <entry>27.1</entry>
-      <entry>General</entry>
-      <entry>Y</entry>
-      <entry/>
-    </row>
-    <row>
-      <entry>27.2</entry>
-      <entry>Iostreams requirements</entry>
-      <entry>Y</entry>
-      <entry/>
-    </row>
-    <row>
-      <entry>27.2.1</entry>
-      <entry>Imbue Limitations</entry>
-      <entry>Y</entry>
-      <entry/>
-    </row>
-    <row>
-      <entry>27.2.2</entry>
-      <entry>Positioning Type Limitations</entry>
-      <entry>Y</entry>
-      <entry/>
-    </row>
-    <row>
-      <?dbhtml bgcolor="#B0B0B0" ?>
-      <entry>27.2.3</entry>
-      <entry>Thread safety</entry>
-      <entry>Partial</entry>
-      <entry/>
-    </row>
-    <row>
-      <entry>27.3</entry>
-      <entry>Forward declarations</entry>
-      <entry>Y</entry>
-      <entry/>
-    </row>
-    <row>
-      <entry>27.4</entry>
-      <entry>Standard iostream objects</entry>
-      <entry>Y</entry>
-      <entry/>
-    </row>
-    <row>
-      <entry>27.4.1</entry>
-      <entry>Narrow stream objects</entry>
-      <entry>Y</entry>
-      <entry/>
-    </row>
-    <row>
-      <entry>27.4.2</entry>
-      <entry>Wide stream objects</entry>
-      <entry>Y</entry>
-      <entry/>
-    </row>
-    <row>
-      <?dbhtml bgcolor="#B0B0B0" ?>
-      <entry>27.5</entry>
-      <entry>Iostreams base classes</entry>
-      <entry>Partial</entry>
-      <entry>Missing move and swap operations</entry>
-    </row>
-    <row>
-      <entry>27.6</entry>
-      <entry>Stream buffers</entry>
-      <entry>Y</entry>
-      <entry/>
-    </row>
-    <row>
-      <?dbhtml bgcolor="#B0B0B0" ?>
-      <entry>27.7</entry>
-      <entry>Formatting and manipulators</entry>
-      <entry>Partial</entry>
-      <entry>Missing move and swap operations</entry>
-    </row>
-    <row>
-      <?dbhtml bgcolor="#B0B0B0" ?>
-      <entry>27.8</entry>
-      <entry>String-based streams</entry>
-      <entry>Partial</entry>
-      <entry>Missing move and swap operations</entry>
-    </row>
-    <row>
-      <?dbhtml bgcolor="#B0B0B0" ?>
-      <entry>27.9</entry>
-      <entry>File-based streams</entry>
-      <entry>Partial</entry>
-      <entry>Missing move and swap operations</entry>
-    </row>
-    <row>
-      <entry>
-	<emphasis>28</emphasis>
-      </entry>
-      <entry namest="c2" nameend="c4" align="left">
-	<emphasis>Regular expressions</emphasis>
-      </entry>
-    </row>
-    <row>
-      <?dbhtml bgcolor="#C8B0B0" ?>
-      <entry>28.1</entry>
-      <entry>General</entry>
-      <entry>N</entry>
-      <entry/>
-    </row>
-    <row>
-      <?dbhtml bgcolor="#C8B0B0" ?>
-      <entry>28.2</entry>
-      <entry>Definitions</entry>
-      <entry>N</entry>
-      <entry/>
-    </row>
-    <row>
-      <?dbhtml bgcolor="#C8B0B0" ?>
-      <entry>28.3</entry>
-      <entry>Requirements</entry>
-      <entry>N</entry>
-      <entry/>
-    </row>
-    <row>
-      <?dbhtml bgcolor="#C8B0B0" ?>
-      <entry>28.4</entry>
-      <entry>Header <code>&lt;regex&gt;</code> synopsis</entry>
-      <entry>N</entry>
-      <entry/>
-    </row>
-    <row>
-      <entry>28.5</entry>
-      <entry>Namespace <code>std::regex_constants</code></entry>
-      <entry>Y</entry>
-      <entry/>
-    </row>
-    <row>
-      <entry>28.6</entry>
-      <entry>Class <code>regex_error</code></entry>
-      <entry>Y</entry>
-      <entry/>
-    </row>
-    <row>
-      <?dbhtml bgcolor="#B0B0B0" ?>
-      <entry>28.7</entry>
-      <entry>Class template <code>regex_traits</code></entry>
-      <entry>Partial</entry>
-      <entry/>
-    </row>
-    <row>
-      <?dbhtml bgcolor="#B0B0B0" ?>
-      <entry>28.8</entry>
-      <entry>Class template <code>basic_regex</code></entry>
-      <entry>Partial</entry>
-      <entry/>
-    </row>
-    <row>
-      <?dbhtml bgcolor="#B0B0B0" ?>
-      <entry>28.9</entry>
-      <entry>Class template <code>sub_match</code></entry>
-      <entry>Partial</entry>
-      <entry/>
-    </row>
-    <row>
-      <?dbhtml bgcolor="#B0B0B0" ?>
-      <entry>28.10</entry>
-      <entry>Class template <code>match_results</code></entry>
-      <entry>Partial</entry>
-      <entry/>
-    </row>
-    <row>
-      <?dbhtml bgcolor="#C8B0B0" ?>
-      <entry>28.11</entry>
-      <entry>Regular expression algorithms</entry>
-      <entry>N</entry>
-      <entry/>
-    </row>
-    <row>
-      <?dbhtml bgcolor="#C8B0B0" ?>
-      <entry>28.12</entry>
-      <entry>Regular expression Iterators</entry>
-      <entry>N</entry>
-      <entry/>
-    </row>
-    <row>
-      <?dbhtml bgcolor="#C8B0B0" ?>
-      <entry>28.13</entry>
-      <entry>Modified ECMAScript regular expression grammar</entry>
-      <entry>N</entry>
-      <entry/>
-    </row>
-    <row>
->>>>>>> 03d20231
+      <entry/>
+    </row>
+    <row>
       <entry>
 	<emphasis>29</emphasis>
       </entry>
@@ -4209,32 +2139,20 @@
       <entry>29.1</entry>
       <entry>General</entry>
       <entry>Y</entry>
-<<<<<<< HEAD
-      <entry></entry>
-=======
-      <entry/>
->>>>>>> 03d20231
+      <entry/>
     </row>
     <row>
       <entry>29.2</entry>
       <entry>Header <code>&lt;atomic&gt;</code> synopsis</entry>
       <entry>Y</entry>
-<<<<<<< HEAD
-      <entry></entry>
-=======
-      <entry/>
->>>>>>> 03d20231
+      <entry/>
     </row>
     <row>
       <?dbhtml bgcolor="#C8B0B0" ?>
       <entry>29.3</entry>
       <entry>Order and consistency</entry>
       <entry>N</entry>
-<<<<<<< HEAD
-      <entry></entry>
-=======
-      <entry/>
->>>>>>> 03d20231
+      <entry/>
     </row>
     <row>
       <entry>29.4</entry>
@@ -4245,13 +2163,8 @@
     <row>
       <entry>29.5</entry>
       <entry>Atomic types</entry>
-<<<<<<< HEAD
-      <entry></entry>
-      <entry></entry>
-=======
-      <entry/>
-      <entry/>
->>>>>>> 03d20231
+      <entry/>
+      <entry/>
     </row>
     <row>
       <entry>29.5.1</entry>
@@ -4275,32 +2188,20 @@
       <entry>29.6</entry>
       <entry>Operations on atomic types</entry>
       <entry>Y</entry>
-<<<<<<< HEAD
-      <entry></entry>
-=======
-      <entry/>
->>>>>>> 03d20231
+      <entry/>
     </row>
     <row>
       <entry>29.7</entry>
       <entry>Flag Type and operations</entry>
       <entry>Y</entry>
-<<<<<<< HEAD
-      <entry></entry>
-=======
-      <entry/>
->>>>>>> 03d20231
+      <entry/>
     </row>
     <row>
       <?dbhtml bgcolor="#C8B0B0" ?>
       <entry>29.8</entry>
       <entry>Fences</entry>
       <entry>N</entry>
-<<<<<<< HEAD
-      <entry></entry>
-=======
-      <entry/>
->>>>>>> 03d20231
+      <entry/>
     </row>
     <row>
       <entry>
@@ -4314,32 +2215,19 @@
       <entry>30.1</entry>
       <entry>General</entry>
       <entry>Y</entry>
-<<<<<<< HEAD
-      <entry></entry>
-=======
-      <entry/>
->>>>>>> 03d20231
+      <entry/>
     </row>
     <row>
       <entry>30.2</entry>
       <entry>Requirements</entry>
       <entry>Y</entry>
-<<<<<<< HEAD
-      <entry></entry>
-=======
-      <entry/>
->>>>>>> 03d20231
+      <entry/>
     </row>
     <row>
       <entry>30.3</entry>
       <entry>Threads</entry>
-<<<<<<< HEAD
-      <entry></entry>
-      <entry></entry>
-=======
-      <entry/>
-      <entry/>
->>>>>>> 03d20231
+      <entry/>
+      <entry/>
     </row>
     <row>
       <?dbhtml bgcolor="#B0B0B0" ?>
@@ -4352,281 +2240,174 @@
       <entry>30.3.2</entry>
       <entry>Namespace <code>this_thread</code></entry>
       <entry>Y</entry>
-<<<<<<< HEAD
-      <entry></entry>
-=======
-      <entry/>
->>>>>>> 03d20231
+      <entry/>
     </row>
     <row>
       <entry>30.4</entry>
       <entry>Mutual exclusion</entry>
-<<<<<<< HEAD
-      <entry></entry>
-      <entry></entry>
-=======
-      <entry/>
-      <entry/>
->>>>>>> 03d20231
+      <entry/>
+      <entry/>
     </row>
     <row>
       <entry>30.4.1</entry>
       <entry>Mutex requirements</entry>
-<<<<<<< HEAD
-      <entry></entry>
-      <entry></entry>
-=======
-      <entry/>
-      <entry/>
->>>>>>> 03d20231
+      <entry/>
+      <entry/>
     </row>
     <row>
       <entry>30.4.1.1</entry>
       <entry>Class <code>mutex</code></entry>
       <entry>Y</entry>
-<<<<<<< HEAD
-      <entry></entry>
-=======
-      <entry/>
->>>>>>> 03d20231
+      <entry/>
     </row>
     <row>
       <entry>30.4.1.2</entry>
       <entry>Class <code>recursive_mutex</code></entry>
       <entry>Y</entry>
-<<<<<<< HEAD
-      <entry></entry>
-=======
-      <entry/>
->>>>>>> 03d20231
+      <entry/>
     </row>
     <row>
       <entry>30.4.2</entry>
       <entry>Timed mutex requirements</entry>
-<<<<<<< HEAD
-      <entry></entry>
-      <entry></entry>
-=======
-      <entry/>
-      <entry/>
->>>>>>> 03d20231
+      <entry/>
+      <entry/>
     </row>
     <row>
       <entry>30.4.2.1</entry>
       <entry>Class <code>timed_mutex</code></entry>
       <entry>Y</entry>
-<<<<<<< HEAD
-      <entry></entry>
-=======
-      <entry/>
->>>>>>> 03d20231
+      <entry/>
     </row>
     <row>
       <entry>30.4.2.2</entry>
       <entry>Class <code>recursive_timed_mutex</code></entry>
       <entry>Y</entry>
-<<<<<<< HEAD
-      <entry></entry>
-=======
-      <entry/>
->>>>>>> 03d20231
+      <entry/>
     </row>
     <row>
       <entry>30.4.3</entry>
       <entry>Locks</entry>
-<<<<<<< HEAD
-      <entry></entry>
-      <entry></entry>
-=======
-      <entry/>
-      <entry/>
->>>>>>> 03d20231
+      <entry/>
+      <entry/>
     </row>
     <row>
       <entry>30.4.3.1</entry>
       <entry>Class template <code>lock_guard</code></entry>
       <entry>Y</entry>
-<<<<<<< HEAD
-      <entry></entry>
-=======
-      <entry/>
->>>>>>> 03d20231
+      <entry/>
     </row>
     <row>
       <entry>30.4.3.2</entry>
       <entry>Class template <code>unique_lock</code></entry>
       <entry>Y</entry>
-<<<<<<< HEAD
-      <entry></entry>
-=======
-      <entry/>
->>>>>>> 03d20231
+      <entry/>
     </row>
     <row>
       <entry>30.4.4</entry>
       <entry>Generic locking algorithms</entry>
       <entry>Y</entry>
-<<<<<<< HEAD
-      <entry></entry>
-=======
-      <entry/>
->>>>>>> 03d20231
+      <entry/>
     </row>
     <row>
       <entry>30.4.5</entry>
       <entry>Call once</entry>
-<<<<<<< HEAD
-      <entry></entry>
-      <entry></entry>
-=======
-      <entry/>
-      <entry/>
->>>>>>> 03d20231
+      <entry/>
+      <entry/>
     </row>
     <row>
       <entry>30.4.5.1</entry>
       <entry><code>once_flag</code></entry>
       <entry>Y</entry>
-<<<<<<< HEAD
-      <entry>Missing constexpr</entry>
-=======
-      <entry/>
->>>>>>> 03d20231
+      <entry/>
     </row>
     <row>
       <entry>30.4.5.2</entry>
       <entry><code>call_once</code></entry>
       <entry>Y</entry>
-<<<<<<< HEAD
-      <entry></entry>
-    </row>
-    <row>
+      <entry/>
+    </row>
+    <row>
+      <?dbhtml bgcolor="#B0B0B0" ?>
       <entry>30.5</entry>
       <entry>Condition variables</entry>
-      <entry></entry>
-      <entry></entry>
-=======
-      <entry/>
-    </row>
-    <row>
-      <?dbhtml bgcolor="#B0B0B0" ?>
-      <entry>30.5</entry>
-      <entry>Condition variables</entry>
       <entry>Partial</entry>
       <entry>Missing notify_all_at_thread_exit</entry>
->>>>>>> 03d20231
     </row>
     <row>
       <entry>30.5.1</entry>
       <entry>Class <code>condition_variable</code></entry>
       <entry>Y</entry>
-<<<<<<< HEAD
-      <entry></entry>
-=======
-      <entry/>
->>>>>>> 03d20231
+      <entry/>
     </row>
     <row>
       <entry>30.5.2</entry>
       <entry>Class <code>condition_variable_any</code></entry>
       <entry>Y</entry>
-<<<<<<< HEAD
-      <entry></entry>
-=======
-      <entry/>
->>>>>>> 03d20231
+      <entry/>
     </row>
     <row>
       <entry>30.6</entry>
       <entry>Futures</entry>
-<<<<<<< HEAD
-      <entry></entry>
-      <entry></entry>
-=======
-      <entry/>
-      <entry/>
->>>>>>> 03d20231
+      <entry/>
+      <entry/>
     </row>
     <row>
       <entry>30.6.1</entry>
       <entry>Overview</entry>
-<<<<<<< HEAD
-      <entry></entry>
-      <entry></entry>
-=======
-      <entry/>
-      <entry/>
->>>>>>> 03d20231
+      <entry/>
+      <entry/>
     </row>
     <row>
       <entry>30.6.2</entry>
       <entry>Error handling</entry>
       <entry>Y</entry>
-<<<<<<< HEAD
-      <entry>Missing constexpr</entry>
-=======
-      <entry/>
->>>>>>> 03d20231
+      <entry/>
     </row>
     <row>
       <entry>30.6.3</entry>
       <entry>Class <code>future_error</code></entry>
       <entry>Y</entry>
-<<<<<<< HEAD
-      <entry></entry>
-=======
-      <entry/>
->>>>>>> 03d20231
+      <entry/>
     </row>
     <row>
       <entry>30.6.4</entry>
       <entry>Associated asynchronous state</entry>
       <entry>Y</entry>
-<<<<<<< HEAD
-      <entry></entry>
-=======
-      <entry/>
->>>>>>> 03d20231
+      <entry/>
     </row>
     <row>
       <?dbhtml bgcolor="#B0B0B0" ?>
       <entry>30.6.5</entry>
       <entry>Class template <code>promise</code></entry>
       <entry>Partial</entry>
-<<<<<<< HEAD
-      <entry>Missing <code>allocator_arg_t</code></entry>
-    </row>
-    <row>
+      <entry>Missing set_*_at_thread_exit</entry>
+    </row>
+    <row>
+      <?dbhtml bgcolor="#B0B0B0" ?>
       <entry>30.6.6</entry>
       <entry>Class template <code>future</code></entry>
-      <entry>Y</entry>
-      <entry></entry>
-    </row>
-    <row>
+      <entry>Partial</entry>
+      <entry>Missing future_status and future::share()</entry>
+    </row>
+    <row>
+      <?dbhtml bgcolor="#B0B0B0" ?>
       <entry>30.6.7</entry>
       <entry>Class template <code>shared_future</code></entry>
-      <entry>Y</entry>
-      <entry></entry>
-    </row>
-    <row>
-      <?dbhtml bgcolor="#C8B0B0" ?>
-      <entry>30.6.8</entry>
-      <entry>Class template <code>atomic_future</code></entry>
-      <entry>N</entry>
-      <entry></entry>
+      <entry>Partial</entry>
+      <entry>Missing future_status</entry>
     </row>
     <row>
       <entry>30.6.9</entry>
       <entry>Function template <code>async</code></entry>
       <entry>Y</entry>
-      <entry></entry>
+      <entry/>
     </row>
     <row>
       <?dbhtml bgcolor="#B0B0B0" ?>
       <entry>30.6.10</entry>
       <entry>Class template <code>packaged_task</code></entry>
       <entry>Partial</entry>
-      <entry>Missing <code>allocator_arg_t</code></entry>
+      <entry>Missing make_ready_at_thread_exit</entry>
     </row>
     <row>
       <entry>
@@ -4639,151 +2420,62 @@
     <row>
       <entry>D.1</entry>
       <entry>Increment operator with <code>bool</code> operand</entry>
-      <entry></entry>
-      <entry></entry>
-=======
-      <entry>Missing set_*_at_thread_exit</entry>
-    </row>
-    <row>
-      <?dbhtml bgcolor="#B0B0B0" ?>
-      <entry>30.6.6</entry>
-      <entry>Class template <code>future</code></entry>
-      <entry>Partial</entry>
-      <entry>Missing future_status and future::share()</entry>
-    </row>
-    <row>
-      <?dbhtml bgcolor="#B0B0B0" ?>
-      <entry>30.6.7</entry>
-      <entry>Class template <code>shared_future</code></entry>
-      <entry>Partial</entry>
-      <entry>Missing future_status</entry>
-    </row>
-    <row>
-      <entry>30.6.9</entry>
-      <entry>Function template <code>async</code></entry>
-      <entry>Y</entry>
-      <entry/>
-    </row>
-    <row>
-      <?dbhtml bgcolor="#B0B0B0" ?>
-      <entry>30.6.10</entry>
-      <entry>Class template <code>packaged_task</code></entry>
-      <entry>Partial</entry>
-      <entry>Missing make_ready_at_thread_exit</entry>
-    </row>
-    <row>
-      <entry>
-      	<emphasis>Appendix D</emphasis>
-      </entry>
-      <entry namest="c2" nameend="c4" align="left">
-	<emphasis>Compatibility features</emphasis>
-      </entry>
-    </row>
-    <row>
-      <entry>D.1</entry>
-      <entry>Increment operator with <code>bool</code> operand</entry>
-      <entry/>
-      <entry/>
->>>>>>> 03d20231
+      <entry/>
+      <entry/>
     </row>
     <row>
       <entry>D.2</entry>
       <entry><code>static</code> keyword</entry>
-<<<<<<< HEAD
-      <entry></entry>
-      <entry></entry>
-=======
-      <entry/>
-      <entry/>
->>>>>>> 03d20231
+      <entry/>
+      <entry/>
     </row>
     <row>
       <entry>D.3</entry>
       <entry>Access declarations</entry>
-<<<<<<< HEAD
-      <entry></entry>
-      <entry></entry>
-=======
-      <entry/>
-      <entry/>
->>>>>>> 03d20231
+      <entry/>
+      <entry/>
     </row>
     <row>
       <entry>D.4</entry>
       <entry><code>register</code> keyword</entry>
-<<<<<<< HEAD
-      <entry></entry>
-      <entry></entry>
-=======
-      <entry/>
-      <entry/>
->>>>>>> 03d20231
+      <entry/>
+      <entry/>
     </row>
     <row>
       <entry>D.5</entry>
       <entry>Dynamic exception specifications</entry>
-<<<<<<< HEAD
-      <entry></entry>
-      <entry></entry>
-=======
-      <entry/>
-      <entry/>
->>>>>>> 03d20231
+      <entry/>
+      <entry/>
     </row>
     <row>
       <entry>D.6</entry>
       <entry>C standard library headers</entry>
-<<<<<<< HEAD
-      <entry></entry>
-      <entry></entry>
-=======
-      <entry/>
-      <entry/>
->>>>>>> 03d20231
+      <entry/>
+      <entry/>
     </row>
     <row>
       <entry>D.7</entry>
       <entry>Old iostreams members</entry>
-<<<<<<< HEAD
-      <entry></entry>
-      <entry></entry>
-=======
-      <entry/>
-      <entry/>
->>>>>>> 03d20231
+      <entry/>
+      <entry/>
     </row>
     <row>
       <entry>D.8</entry>
       <entry>char* streams</entry>
-<<<<<<< HEAD
-      <entry></entry>
-      <entry></entry>
-=======
-      <entry/>
-      <entry/>
->>>>>>> 03d20231
+      <entry/>
+      <entry/>
     </row>
     <row>
       <entry>D.9</entry>
       <entry>Binders</entry>
-<<<<<<< HEAD
-      <entry></entry>
-      <entry></entry>
-=======
-      <entry/>
-      <entry/>
->>>>>>> 03d20231
+      <entry/>
+      <entry/>
     </row>
     <row>
       <entry>D.10</entry>
       <entry><code>auto_ptr</code></entry>
-<<<<<<< HEAD
-      <entry></entry>
-      <entry></entry>
-=======
-      <entry/>
-      <entry/>
->>>>>>> 03d20231
+      <entry/>
+      <entry/>
     </row>
 
   </tbody>
